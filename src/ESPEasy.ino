
#include <Arduino.h>

#ifdef CONTINUOUS_INTEGRATION
#pragma GCC diagnostic error "-Wall"
#else
#pragma GCC diagnostic warning "-Wall"
#endif

// Include this as first, to make sure all defines are active during the entire compile.
// See: https://www.letscontrolit.com/forum/viewtopic.php?f=4&t=7980
// If Custom.h build from Arduino IDE is needed, uncomment #define USE_CUSTOM_H in ESPEasy_common.h
#include "ESPEasy_common.h"

#ifdef USE_CUSTOM_H
// make the compiler show a warning to confirm that this file is inlcuded
  #warning "**** Using Settings from Custom.h File ***"
#endif



// Needed due to preprocessor issues.
#ifdef PLUGIN_SET_GENERIC_ESP32
  #ifndef ESP32
    #define ESP32
  #endif
#endif


/****************************************************************************************************************************\
 * Arduino project "ESP Easy" © Copyright www.letscontrolit.com
 *
 * This program is free software: you can redistribute it and/or modify it under the terms of the GNU General Public License
 * as published by the Free Software Foundation, either version 3 of the License, or (at your option) any later version.
 * This program is distributed in the hope that it will be useful, but WITHOUT ANY WARRANTY; without even the implied warranty
 * of MERCHANTABILITY or FITNESS FOR A PARTICULAR PURPOSE.  See the GNU General Public License for more details.
 * You received a copy of the GNU General Public License along with this program in file 'License.txt'.
 *
 * IDE download    : https://www.arduino.cc/en/Main/Software
 * ESP8266 Package : https://github.com/esp8266/Arduino
 *
 * Source Code     : https://github.com/ESP8266nu/ESPEasy
 * Support         : http://www.letscontrolit.com
 * Discussion      : http://www.letscontrolit.com/forum/
 *
 * Additional information about licensing can be found at : http://www.gnu.org/licenses
\*************************************************************************************************************************/

// This file incorporates work covered by the following copyright and permission notice:

/****************************************************************************************************************************\
* Arduino project "Nodo" © Copyright 2010..2015 Paul Tonkes
*
* This program is free software: you can redistribute it and/or modify it under the terms of the GNU General Public License
* as published by the Free Software Foundation, either version 3 of the License, or (at your option) any later version.
* This program is distributed in the hope that it will be useful, but WITHOUT ANY WARRANTY; without even the implied warranty
* of MERCHANTABILITY or FITNESS FOR A PARTICULAR PURPOSE.  See the GNU General Public License for more details.
* You received a copy of the GNU General Public License along with this program in file 'License.txt'.
*
* Voor toelichting op de licentievoorwaarden zie    : http://www.gnu.org/licenses
* Uitgebreide documentatie is te vinden op          : http://www.nodo-domotica.nl
* Compiler voor deze programmacode te downloaden op : http://arduino.cc
\*************************************************************************************************************************/

//   Simple Arduino sketch for ESP module, supporting:
//   =================================================================================
//   Simple switch inputs and direct GPIO output control to drive relays, mosfets, etc
//   Analog input (ESP-7/12 only)
//   Pulse counters
//   Dallas OneWire DS18b20 temperature sensors
//   DHT11/22/12 humidity sensors
//   BMP085 I2C Barometric Pressure sensor
//   PCF8591 4 port Analog to Digital converter (I2C)
//   RFID Wiegand-26 reader
//   MCP23017 I2C IO Expanders
//   BH1750 I2C Luminosity sensor
//   Arduino Pro Mini with IO extender sketch, connected through I2C
//   LCD I2C display 4x20 chars
//   HC-SR04 Ultrasonic distance sensor
//   SI7021 I2C temperature/humidity sensors
//   TSL2561 I2C Luminosity sensor
//   TSOP4838 IR receiver
//   PN532 RFID reader
//   Sharp GP2Y10 dust sensor
//   PCF8574 I2C IO Expanders
//   PCA9685 I2C 16 channel PWM driver
//   OLED I2C display with SSD1306 driver
//   MLX90614 I2C IR temperature sensor
//   ADS1115 I2C ADC
//   INA219 I2C voltage/current sensor
//   BME280 I2C temp/hum/baro sensor
//   MSP5611 I2C temp/baro sensor
//   BMP280 I2C Barometric Pressure sensor
//   SHT1X temperature/humidity sensors
//   Ser2Net server
//   DL-Bus (Technische Alternative)

// Define globals before plugin sets to allow a personal override of the selected plugins
#include "ESPEasy-Globals.h"
// Must be included after all the defines, since it is using TASKS_MAX
#include "_Plugin_Helper.h"
// Plugin helper needs the defined controller sets, thus include after 'define_plugin_sets.h'
#include "src/Helpers/_CPlugin_Helper.h"


#include "src/DataStructs/ControllerSettingsStruct.h"
#include "src/DataStructs/ESPEasy_EventStruct.h"
#include "src/DataStructs/PortStatusStruct.h"
#include "src/DataStructs/ProtocolStruct.h"
#include "src/DataStructs/RTCStruct.h"
#include "src/DataStructs/SystemTimerStruct.h"
#include "src/DataStructs/TimingStats.h"
#include "src/DataStructs/tcp_cleanup.h"

#include "src/DataTypes/DeviceModel.h"
#include "src/DataTypes/SettingsType.h"

#include "src/ESPEasyCore/ESPEasy_Log.h"
#include "src/ESPEasyCore/ESPEasyNetwork.h"
#include "src/ESPEasyCore/ESPEasyRules.h"
#include "src/ESPEasyCore/ESPEasyWifi.h"
#include "src/ESPEasyCore/ESPEasyWifi_ProcessEvent.h"
#include "src/ESPEasyCore/Serial.h"

#include "src/Globals/Cache.h"
#include "src/Globals/CPlugins.h"
#include "src/Globals/Device.h"
#include "src/Globals/ESPEasyWiFiEvent.h"
#include "src/Globals/ESPEasy_Scheduler.h"
#include "src/Globals/ESPEasy_time.h"
#include "src/Globals/EventQueue.h"
#include "src/Globals/ExtraTaskSettings.h"
#include "src/Globals/GlobalMapPortStatus.h"
#include "src/Globals/MQTT.h"
#include "src/Globals/NetworkState.h"
#include "src/Globals/Plugins.h"
#include "src/Globals/Protocol.h"
#include "src/Globals/RTC.h"
#include "src/Globals/RamTracker.h"
#include "src/Globals/SecuritySettings.h"
#include "src/Globals/Services.h"
#include "src/Globals/Settings.h"
#include "src/Globals/Statistics.h"
#include "src/Globals/WiFi_AP_Candidates.h"

#include "src/Helpers/DeepSleep.h"
#include "src/Helpers/ESPEasyRTC.h"
#include "src/Helpers/ESPEasy_FactoryDefault.h"
#include "src/Helpers/ESPEasy_Storage.h"
#include "src/Helpers/ESPEasy_checks.h"
#include "src/Helpers/Hardware.h"
#include "src/Helpers/Memory.h"
#include "src/Helpers/Misc.h"
#include "src/Helpers/Network.h"
#include "src/Helpers/Networking.h"
#include "src/Helpers/OTA.h"
#include "src/Helpers/PeriodicalActions.h"
#include "src/Helpers/Scheduler.h"
#include "src/Helpers/StringGenerator_System.h"

#include "src/WebServer/WebServer.h"

#ifdef PHASE_LOCKED_WAVEFORM
#include <core_esp8266_waveform.h>
#endif

#if FEATURE_ADC_VCC
ADC_MODE(ADC_VCC);
#endif


#ifdef CORE_POST_2_5_0
void preinit();
#endif

#ifdef CORE_POST_2_5_0
/*********************************************************************************************\
 * Pre-init
\*********************************************************************************************/
void preinit() {
  // Global WiFi constructors are not called yet
  // (global class instances like WiFi, Serial... are not yet initialized)..
  // No global object methods or C++ exceptions can be called in here!
  //The below is a static class method, which is similar to a function, so it's ok.
  ESP8266WiFiClass::preinitWiFiOff();
  system_phy_set_powerup_option(RF_NO_CAL);

}
#endif

/*********************************************************************************************\
 * ISR call back function for handling the watchdog.
\*********************************************************************************************/
void sw_watchdog_callback(void *arg)
{
  yield(); // feed the WD
  ++sw_watchdog_callback_count;
}




/*********************************************************************************************\
 * SETUP
\*********************************************************************************************/
void setup()
{
#ifdef ESP8266_DISABLE_EXTRA4K
  disable_extra4k_at_link_time();
#endif
#ifdef PHASE_LOCKED_WAVEFORM
  enablePhaseLockedWaveform();
#endif
  initWiFi();
  
  run_compiletime_checks();
#ifndef BUILD_NO_RAM_TRACKER
  lowestFreeStack = getFreeStackWatermark();
  lowestRAM = FreeMem();
#endif
#ifndef ESP32
//  ets_isr_attach(8, sw_watchdog_callback, NULL);  // Set a callback for feeding the watchdog.
#endif


  // Read ADC at boot, before WiFi tries to connect.
  // see https://github.com/letscontrolit/ESPEasy/issues/2646
#if FEATURE_ADC_VCC
  vcc = ESP.getVcc() / 1000.0f;
#endif
#ifdef ESP8266
  espeasy_analogRead(A0);
#endif

  initAnalogWrite();

  resetPluginTaskData();

  #ifndef BUILD_NO_RAM_TRACKER
  checkRAM(F("setup"));
  #endif

  Serial.begin(115200);
  // serialPrint("\n\n\nBOOOTTT\n\n\n");

  initLog();

  if (SpiffsSectors() < 32)
  {
    serialPrintln(F("\nNo (or too small) FS area..\nSystem Halted\nPlease reflash with 128k FS minimum!"));
    while (true)
      delay(1);
  }

  emergencyReset();

  String log = F("\n\n\rINIT : Booting version: ");
  log += F(BUILD_GIT);
  log += " (";
  log += getSystemLibraryString();
  log += ')';
  addLog(LOG_LEVEL_INFO, log);
  log = F("INIT : Free RAM:");
  log += FreeMem();
  addLog(LOG_LEVEL_INFO, log);

  #ifdef ESP8266
  // Our ESP32 code does not yet support RTC, so separate this in code for ESP8266 and ESP32
  if (readFromRTC())
  {
    RTC.bootFailedCount++;
    RTC.bootCounter++;
    lastMixedSchedulerId_beforereboot = RTC.lastMixedSchedulerId;
    readUserVarFromRTC();

    if (RTC.deepSleepState == 1)
    {
      log = F("INIT : Rebooted from deepsleep #");
      lastBootCause = BOOT_CAUSE_DEEP_SLEEP;
    }
    else {
      node_time.restoreLastKnownUnixTime(RTC.lastSysTime, RTC.deepSleepState);
      log = F("INIT : Warm boot #");
    }

    log += RTC.bootCounter;
    #ifndef BUILD_NO_DEBUG
    log += F(" Last Action before Reboot: ");
    log += ESPEasy_Scheduler::decodeSchedulerId(lastMixedSchedulerId_beforereboot);
    log += F(" Last systime: ");
    log += RTC.lastSysTime;
    #endif
  }
  //cold boot (RTC memory empty)
  else
  {
    initRTC();

    // cold boot situation
    if (lastBootCause == BOOT_CAUSE_MANUAL_REBOOT) // only set this if not set earlier during boot stage.
      lastBootCause = BOOT_CAUSE_COLD_BOOT;
    log = F("INIT : Cold Boot");
  }
  #endif // ESP8266

  #ifdef ESP32
  if (rtc_get_reset_reason( (RESET_REASON) 0) == DEEPSLEEP_RESET) {
    log = F("INIT : Rebooted from deepsleep #");
    lastBootCause = BOOT_CAUSE_DEEP_SLEEP;
  } else {
    // cold boot situation
    if (lastBootCause == BOOT_CAUSE_MANUAL_REBOOT) // only set this if not set earlier during boot stage.
      lastBootCause = BOOT_CAUSE_COLD_BOOT;
    log = F("INIT : Cold Boot");
  }

  #endif // ESP32

  log += F(" - Restart Reason: ");
  log += getResetReasonString();

  RTC.deepSleepState=0;
  saveToRTC();

  addLog(LOG_LEVEL_INFO, log);

  fileSystemCheck();
//  progMemMD5check();
  LoadSettings();

  #ifdef HAS_ETHERNET
  // This ensures, that changing WIFI OR ETHERNET MODE happens properly only after reboot. Changing without reboot would not be a good idea.
  // This only works after LoadSettings();
  active_network_medium = Settings.NetworkMedium;
  log = F("INIT : ETH_WIFI_MODE:");
  log += toString(active_network_medium);
  addLog(LOG_LEVEL_INFO, log);
  #endif

  Settings.UseRTOSMultitasking = false; // For now, disable it, we experience heap corruption.
  if (RTC.bootFailedCount > 10 && RTC.bootCounter > 10) {
    byte toDisable = RTC.bootFailedCount - 10;
    toDisable = disablePlugin(toDisable);
    if (toDisable != 0) {
      toDisable = disableController(toDisable);
    }
    if (toDisable != 0) {
      toDisable = disableNotification(toDisable);
    }
  }
  if (!WiFi_AP_Candidates.hasKnownCredentials()) {
    WiFiEventData.wifiSetup = true;
    RTC.clearLastWiFi(); // Must scan all channels
    // Wait until scan has finished to make sure as many as possible are found
    // We're still in the setup phase, so nothing else is taking resources of the ESP.
    WifiScan(false); 
  }

//  setWifiMode(WIFI_STA);
  checkRuleSets();

  // if different version, eeprom settings structure has changed. Full Reset needed
  // on a fresh ESP module eeprom values are set to 255. Version results into -1 (signed int)
  if (Settings.Version != VERSION || Settings.PID != ESP_PROJECT_PID)
  {
    // Direct Serial is allowed here, since this is only an emergency task.
    serialPrint(F("\nPID:"));
    serialPrintln(String(Settings.PID));
    serialPrint(F("Version:"));
    serialPrintln(String(Settings.Version));
    serialPrintln(F("INIT : Incorrect PID or version!"));
    delay(1000);
    ResetFactory();
  }

  initSerial();

  if (Settings.Build != BUILD)
    BuildFixes();


  log = F("INIT : Free RAM:");
  log += FreeMem();
  addLog(LOG_LEVEL_INFO, log);

  if (Settings.UseSerial && Settings.SerialLogLevel >= LOG_LEVEL_DEBUG_MORE)
    Serial.setDebugOutput(true);
  
  #ifndef BUILD_NO_RAM_TRACKER
  checkRAM(F("hardwareInit"));
  #endif
  hardwareInit();

  timermqtt_interval = 250; // Interval for checking MQTT
  timerAwakeFromDeepSleep = millis();
  CPluginInit();
  #ifdef USES_NOTIFIER
  NPluginInit();
  #endif
  PluginInit();
  log = F("INFO : Plugins: ");
  log += deviceCount + 1;
  log += ' ';
  log += getPluginDescriptionString();
  log += " (";
  log += getSystemLibraryString();
  log += ')';
  addLog(LOG_LEVEL_INFO, log);

  if (deviceCount + 1 >= PLUGIN_MAX) {
    addLog(LOG_LEVEL_ERROR, String(F("Programming error! - Increase PLUGIN_MAX (")) + deviceCount + ')');
  }

  clearAllCaches();

  if (Settings.UseRules && isDeepSleepEnabled())
  {
    String event = F("System#NoSleep=");
    event += Settings.deepSleep_wakeTime;
    rulesProcessing(event); // TD-er: Process events in the setup() now.
  }

  if (Settings.UseRules)
  {
    String event = F("System#Wake");
    rulesProcessing(event); // TD-er: Process events in the setup() now.
  }

  NetworkConnectRelaxed();

  setWebserverRunning(true);

  #ifdef FEATURE_REPORTING
  ReportStatus();
  #endif

  #ifdef FEATURE_ARDUINO_OTA
  ArduinoOTAInit();
  #endif

  if (node_time.systemTimePresent()) {
    node_time.initTime();
  }

  if (Settings.UseRules)
  {
    String event = F("System#Boot");
    rulesProcessing(event); // TD-er: Process events in the setup() now.
  }

  writeDefaultCSS();

  UseRTOSMultitasking = Settings.UseRTOSMultitasking;
  #ifdef USE_RTOS_MULTITASKING
    if(UseRTOSMultitasking){
      log = F("RTOS : Launching tasks");
      addLog(LOG_LEVEL_INFO, log);
      xTaskCreatePinnedToCore(RTOS_TaskServers, "RTOS_TaskServers", 16384, NULL, 1, NULL, 1);
      xTaskCreatePinnedToCore(RTOS_TaskSerial, "RTOS_TaskSerial", 8192, NULL, 1, NULL, 1);
      xTaskCreatePinnedToCore(RTOS_Task10ps, "RTOS_Task10ps", 8192, NULL, 1, NULL, 1);
      xTaskCreatePinnedToCore(
                    RTOS_HandleSchedule,   /* Function to implement the task */
                    "RTOS_HandleSchedule", /* Name of the task */
                    16384,      /* Stack size in words */
                    NULL,       /* Task input parameter */
                    1,          /* Priority of the task */
                    NULL,       /* Task handle. */
                    1);         /* Core where the task should run */
    }
  #endif

  // Start the interval timers at N msec from now.
  // Make sure to start them at some time after eachother,
  // since they will keep running at the same interval.
  Scheduler.setIntervalTimerOverride(ESPEasy_Scheduler::IntervalTimer_e::TIMER_20MSEC,  5); // timer for periodic actions 50 x per/sec
  Scheduler.setIntervalTimerOverride(ESPEasy_Scheduler::IntervalTimer_e::TIMER_100MSEC, 66); // timer for periodic actions 10 x per/sec
  Scheduler.setIntervalTimerOverride(ESPEasy_Scheduler::IntervalTimer_e::TIMER_1SEC,    777); // timer for periodic actions once per/sec
  Scheduler.setIntervalTimerOverride(ESPEasy_Scheduler::IntervalTimer_e::TIMER_30SEC,   1333); // timer for watchdog once per 30 sec
  Scheduler.setIntervalTimerOverride(ESPEasy_Scheduler::IntervalTimer_e::TIMER_MQTT,    88); // timer for interaction with MQTT
  Scheduler.setIntervalTimerOverride(ESPEasy_Scheduler::IntervalTimer_e::TIMER_STATISTICS, 2222);
}

#ifdef USE_RTOS_MULTITASKING
void RTOS_TaskServers( void * parameter )
{
 while (true){
  delay(100);
  web_server.handleClient();
  checkUDP();
 }
}

void RTOS_TaskSerial( void * parameter )
{
  while (true){
    delay(100);
    serial();
  }
}

void RTOS_Task10ps( void * parameter )
{
 while (true){
    delay(100);
    run10TimesPerSecond();
 }
}

void RTOS_HandleSchedule( void * parameter )
{
 while (true){
    Scheduler.handle_schedule();
 }
}

#endif


void updateLoopStats() {
  ++loopCounter;
  ++loopCounter_full;
  if (lastLoopStart == 0) {
    lastLoopStart = micros();
    return;
  }
  const long usecSince = usecPassedSince(lastLoopStart);
  #ifdef USES_TIMING_STATS
  miscStats[LOOP_STATS].add(usecSince);
  #endif

  loop_usec_duration_total += usecSince;
  lastLoopStart = micros();
  if (usecSince <= 0 || usecSince > 10000000)
    return; // No loop should take > 10 sec.
  if (shortestLoop > static_cast<unsigned long>(usecSince)) {
    shortestLoop = usecSince;
    loopCounterMax = 30 * 1000000 / usecSince;
  }
  if (longestLoop < static_cast<unsigned long>(usecSince))
    longestLoop = usecSince;
}


float getCPUload() {
  return 100.0f - Scheduler.getIdleTimePct();
}

int getLoopCountPerSec() {
  return loopCounterLast / 30;
}




/*********************************************************************************************\
 * MAIN LOOP
\*********************************************************************************************/
void loop()
{
  /*
  //FIXME TD-er: No idea what this does.
  if(MainLoopCall_ptr)
      MainLoopCall_ptr();
  */
  dummyString = String(); // Fixme TD-er  Make sure this global variable doesn't keep memory allocated.

  updateLoopStats();

  switch (active_network_medium) {
    case NetworkMedium_t::WIFI:
      handle_unprocessedWiFiEvents();
      break;
    case NetworkMedium_t::Ethernet:
      if (NetworkConnected()) {
        updateUDPport();
      }
      break;
  }

  bool firstLoopConnectionsEstablished = NetworkConnected() && firstLoop;
  if (firstLoopConnectionsEstablished) {
     addLog(LOG_LEVEL_INFO, F("firstLoopConnectionsEstablished"));
     firstLoop = false;
     timerAwakeFromDeepSleep = millis(); // Allow to run for "awake" number of seconds, now we have wifi.
     // schedule_all_task_device_timers(); // Disabled for now, since we are now using queues for controllers.
     if (Settings.UseRules && isDeepSleepEnabled())
     {
        String event = F("System#NoSleep=");
        event += Settings.deepSleep_wakeTime;
        eventQueue.add(event);
     }


     RTC.bootFailedCount = 0;
     saveToRTC();
     sendSysInfoUDP(1);
  }
  // Work around for nodes that do not have WiFi connection for a long time and may reboot after N unsuccessful connect attempts
  if ((wdcounter / 2) > 2) {
    // Apparently the uptime is already a few minutes. Let's consider it a successful boot.
     RTC.bootFailedCount = 0;
     saveToRTC();
  }

  // Deep sleep mode, just run all tasks one (more) time and go back to sleep as fast as possible
  if ((firstLoopConnectionsEstablished || readyForSleep()) && isDeepSleepEnabled())
  {
#ifdef USES_MQTT
      runPeriodicalMQTT();
#endif //USES_MQTT
      // Now run all frequent tasks
      run50TimesPerSecond();
      run10TimesPerSecond();
      runEach30Seconds();
      runOncePerSecond();
  }
  //normal mode, run each task when its time
  else
  {
    if (!UseRTOSMultitasking) {
      // On ESP32 the schedule is executed on the 2nd core.
      Scheduler.handle_schedule();
    }
  }

  backgroundtasks();

  if (readyForSleep()){
    prepare_deepSleep(Settings.Delay);
    //deepsleep will never return, its a special kind of reboot
  }
}

void flushAndDisconnectAllClients() {
  if (anyControllerEnabled()) {
#ifdef USES_MQTT
    bool mqttControllerEnabled = validControllerIndex(firstEnabledMQTT_ControllerIndex());
#endif //USES_MQTT
    unsigned long timer = millis() + 1000;
    while (!timeOutReached(timer)) {
      // call to all controllers (delay queue) to flush all data.
      CPluginCall(CPlugin::Function::CPLUGIN_FLUSH, 0);
#ifdef USES_MQTT      
      if (mqttControllerEnabled && MQTTclient.connected()) {
        MQTTclient.loop();
      }
#endif //USES_MQTT
    }
#ifdef USES_MQTT
    if (mqttControllerEnabled && MQTTclient.connected()) {
      MQTTclient.disconnect();
      updateMQTTclient_connected();
    }
#endif //USES_MQTT
    saveToRTC();
    delay(100); // Flush anything in the network buffers.
  }
  process_serialWriteBuffer();
}









/*********************************************************************************************\
 * run background tasks
\*********************************************************************************************/
bool runningBackgroundTasks=false;
void backgroundtasks()
{
  //checkRAM(F("backgroundtasks"));
  //always start with a yield
  delay(0);
/*
  // Remove this watchdog feed for now.
  // See https://github.com/letscontrolit/ESPEasy/issues/1722#issuecomment-419659193

  #ifdef ESP32
  // Have to find a similar function to call ESP32's esp_task_wdt_feed();
  #else
  ESP.wdtFeed();
  #endif
*/

  //prevent recursion!
  if (runningBackgroundTasks)
  {
    return;
  }
  START_TIMER
<<<<<<< HEAD
  #ifdef FEATURE_ARDUINO_OTA
=======
  #if defined(FEATURE_ARDUINO_OTA) || defined(FEATURE_MDNS)
>>>>>>> 00bacee5
  const bool networkConnected = 
  #endif
  NetworkConnected();
  runningBackgroundTasks=true;

  /*
  // Not needed anymore, see: https://arduino-esp8266.readthedocs.io/en/latest/faq/readme.html#how-to-clear-tcp-pcbs-in-time-wait-state
  if (networkConnected) {
    #if defined(ESP8266)
      tcpCleanup();
    #endif
  }
  */

  process_serialWriteBuffer();
  if(!UseRTOSMultitasking){
    serial();
    if (webserverRunning) {
      web_server.handleClient();
    }
    if (WiFi.getMode() != WIFI_OFF
    // This makes UDP working for ETHERNET
    #ifdef HAS_ETHERNET
                       || eth_connected
    #endif
                       ) {
      checkUDP();
    }
  }

  #ifdef FEATURE_DNS_SERVER
  // process DNS, only used if the ESP has no valid WiFi config
  if (dnsServerActive) {
    dnsServer.processNextRequest();
  }
  #endif

  #ifdef FEATURE_ARDUINO_OTA
  if(Settings.ArduinoOTAEnable && networkConnected)
    ArduinoOTA.handle();

  //once OTA is triggered, only handle that and dont do other stuff. (otherwise it fails)
  while (ArduinoOTAtriggered)
  {
    delay(0);
    if (NetworkConnected()) {
      ArduinoOTA.handle();
    }
  }

  #endif

  #ifdef FEATURE_MDNS
  // Allow MDNS processing
  if (networkConnected) {
    #ifdef ESP8266
    // ESP32 does not have an update() function
    MDNS.update();
    #endif
  }
  #endif

  delay(0);

  statusLED(false);

  runningBackgroundTasks=false;
  STOP_TIMER(BACKGROUND_TASKS);
}<|MERGE_RESOLUTION|>--- conflicted
+++ resolved
@@ -692,11 +692,7 @@
     return;
   }
   START_TIMER
-<<<<<<< HEAD
-  #ifdef FEATURE_ARDUINO_OTA
-=======
   #if defined(FEATURE_ARDUINO_OTA) || defined(FEATURE_MDNS)
->>>>>>> 00bacee5
   const bool networkConnected = 
   #endif
   NetworkConnected();
