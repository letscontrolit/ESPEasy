#include "../WebServer/I2C_Scanner.h"

#ifdef WEBSERVER_I2C_SCANNER

#include "../WebServer/ESPEasy_WebServer.h"
#include "../WebServer/AccessControl.h"
#include "../WebServer/HTML_wrappers.h"

#include "../Globals/Device.h"
#include "../Globals/Settings.h"

#include "../Helpers/_Plugin_init.h"
#include "../Helpers/I2C_access.h"
#include "../Helpers/StringConverter.h"


#include <Wire.h>

#ifdef WEBSERVER_NEW_UI

// ********************************************************************************
// Web Interface I2C scanner
// ********************************************************************************

int scanI2CbusForDevices_json( // Utility function for scanning the I2C bus for valid devices, with JSON output
        int8_t muxAddr
      , int8_t channel
      , int nDevices
      #if FEATURE_I2CMULTIPLEXER
      , i2c_addresses_t &excludeDevices
      #endif // if FEATURE_I2CMULTIPLEXER
) {
  uint8_t error, address;

  for (address = 1; address <= 127; address++)
  {
    #if FEATURE_I2CMULTIPLEXER
    bool skipCheck = false;
    if (channel != -1 && excludeDevices.size() > address) {
      skipCheck = excludeDevices[address];
    }
    if (!skipCheck) { // Ignore I2C multiplexer and addresses to exclude when scanning its channels
    #endif // if FEATURE_I2CMULTIPLEXER
      I2C_wakeup(address); // Wakeup, workaround for slow-responding devices, see https://github.com/letscontrolit/ESPEasy/issues/3781
      delay(1);
      error = I2C_wakeup(address); // Get status
      delay(1);

      if ((error == 0) || (error == 4))
      {
        json_open();
        json_prop(F("addr"), formatToHex(address, 2));
        #if FEATURE_I2CMULTIPLEXER
        if (muxAddr != -1) {
          if (channel == -1){
            json_prop(F("I2Cbus"), F("Standard I2C bus"));
            excludeDevices[address] = true;
          } else {
            String i2cChannel = F("Multiplexer channel ");
            i2cChannel += String(channel);
            json_prop(F("I2Cbus"), i2cChannel);
          }
        }
        #endif // if FEATURE_I2CMULTIPLEXER
        json_number(F("status"), String(error));

        if (error == 4) {
          json_prop(F("error"), F("Unknown error at address "));
        } else {
          String description = getKnownI2Cdevice(address);

          if (description.length() > 0) {
            json_open(true, F("known devices"));
            int pos = 0;

            while (pos >= 0) {
              int newpos = description.indexOf(',', pos);

              if (pos != 0) {
                addHtml(',');
              }

              if (newpos == -1) {
                json_quote_val(description.substring(pos));
              } else {
                json_quote_val(description.substring(pos, newpos));
              }
              pos = newpos;

              if (newpos != -1) {
                ++pos;
              }
            }
            json_close(true);
          }
          nDevices++;
        }
        json_close();
        addHtml('\n');
      }
    #if FEATURE_I2CMULTIPLEXER
    }
    #endif // if FEATURE_I2CMULTIPLEXER
  }
  return nDevices;
}

void handle_i2cscanner_json() {
  #ifndef BUILD_NO_RAM_TRACKER
  checkRAM(F("handle_i2cscanner"));
  #endif

  if (!isLoggedIn()) { return; }
  navMenuIndex = MENU_INDEX_TOOLS;
  TXBuffer.startJsonStream();
  json_init();
  json_open(true);

  int  nDevices = 0;

  I2CSelect_Max100kHz_ClockSpeed();    // Always scan in low speed to also find old/slow devices
  #if FEATURE_I2CMULTIPLEXER
  i2c_addresses_t mainBusDevices;
  mainBusDevices.resize(128);
  for (int i = 0; i < 128; i++) {
    mainBusDevices[i] = false;
  }
  nDevices = scanI2CbusForDevices_json(Settings.I2C_Multiplexer_Addr, -1, nDevices, mainBusDevices); // Channel -1 = standard I2C bus
  #else // if FEATURE_I2CMULTIPLEXER
  nDevices = scanI2CbusForDevices_json(-1, -1, nDevices); // Standard scan
  #endif // if FEATURE_I2CMULTIPLEXER

  #if FEATURE_I2CMULTIPLEXER
  if (isI2CMultiplexerEnabled()) {
    uint8_t mux_max = I2CMultiplexerMaxChannels();
    for (int8_t channel = 0; channel < mux_max; channel++) {
      I2CMultiplexerSelect(channel);
      nDevices += scanI2CbusForDevices_json(Settings.I2C_Multiplexer_Addr, channel, nDevices, mainBusDevices); // Specific channels
    }
    I2CMultiplexerOff();
  }
  #endif // if FEATURE_I2CMULTIPLEXER
  I2CSelectHighClockSpeed(); // Reset bus to standard speed
  
  json_close(true);
  TXBuffer.endStream();
}
#endif // WEBSERVER_NEW_UI


String getKnownI2Cdevice(uint8_t address) {
  String result;

  #if FEATURE_I2C_DEVICE_SCAN
  deviceIndex_t x;
  bool done = false;
  while (!done) {
    const deviceIndex_t deviceIndex = getDeviceIndex_sorted(x);
    if (!validDeviceIndex(deviceIndex)) {
      done = true;
    } else {
      const pluginID_t pluginID = getPluginID_from_DeviceIndex(deviceIndex);

      if (validPluginID(pluginID) &&
          checkPluginI2CAddressFromDeviceIndex(deviceIndex, address)) {
        result += F("(Device) ");

        # if defined(PLUGIN_BUILD_DEV) || defined(PLUGIN_SET_MAX) // Use same name as in Add Device combobox
        result += concat(get_formatted_Plugin_number(pluginID), F(" - "));
        # endif // if defined(PLUGIN_BUILD_DEV) || defined(PLUGIN_SET_MAX)
        result += getPluginNameFromDeviceIndex(deviceIndex);
        result += ',';
      }
    }
    ++x;
  }
  #endif // if FEATURE_I2C_DEVICE_SCAN
  #ifndef LIMIT_BUILD_SIZE

  switch (address)
  {
    case 0x10:
      result += F("VEML6075");
      break;
    case 0x11:
      result += F("VEML6075,I2C_MultiRelay");
      break;
    case 0x12:
    case 0x13:
    case 0x14:
    case 0x15:
    case 0x16:
    case 0x17:
    case 0x18:
      result += F("I2C_MultiRelay");
      break;
    case 0x1D:
      result += F("ADXL345");
      break;
    case 0x1E:
      result += F("HMC5883L");
      break;
    case 0x20:
    case 0x21:
    case 0x22:
    case 0x25:
    case 0x26:
    case 0x27:
      result += F("PCF8574,MCP23017,LCD,PCF8575");
      break;
    case 0x23:
      result += F("PCF8574,MCP23017,LCD,BH1750,PCF8575");
      break;
    case 0x24:
      result += F("PCF8574,MCP23017,LCD,PN532,PCF8575");
      break;
    case 0x29:
      result += F("TSL2561,TSL2591,TCS34725,VL53L0X,VL53L1X");
      break;
    case 0x30:
      result += F("VL53L0X,VL53L1X");
      break;
    case 0x34:
      result += F("AXP192");
      break;
    case 0x36:
      result += F("MAX1704x,Adafruit Rotary enc, Adafruit Soil moisture");
      break;
    case 0x37:
      result += F("Adafruit Rotary enc, Adafruit Soil moisture");
      break;
    case 0x38:
<<<<<<< HEAD
      result += F("LCD,PCF8574A,AHT10/20/21,VEML6070,Adafruit Rotary enc,FT62x6,Adafruit Soil moisture");
=======
      result += F("LCD,PCF8574A,AHT10/20/21,VEML6070,Adafruit Rotary enc,Adafruit Soil moisture,DHT20,AM2301B");
>>>>>>> c14fffe9
      break;
    case 0x39:
      result += F("LCD,PCF8574A,TSL2561,APDS9960,AHT10,Adafruit Rotary enc,Adafruit Soil moisture");
      break;
    case 0x3A:
    case 0x3B:
      result += F("LCD,PCF8574A,Adafruit Rotary enc");
      break;
    case 0x3C:
    case 0x3D:
      result += F("LCD,PCF8574A,OLED,Adafruit Rotary enc");
      break;
    case 0x3E:
    case 0x3F:
      result += F("LCD,PCF8574A");
      break;
    case 0x40:
      result += F("SI7021,HTU21D,INA219,PCA9685,HDC10xx,M5Stack Rotary enc");
      break;
    case 0x41:
    case 0x42:
    case 0x43:
      result += F("INA219");
      break;
    case 0x44:
    case 0x45:
      result += F("SHT30/31/35,INA219,SHT4x");
      break;
    case 0x46:
      result += F("SHT4x");
      break;
    case 0x48:
    case 0x4A:
    case 0x4B:
      result += F("PCF8591,ADS1x15,LM75A,INA219,TMP117");
      break;
    case 0x49:
      result += F("PCF8591,ADS1x15,TSL2561,LM75A,INA219,TMP117");
      break;
    case 0x4C:
    case 0x4E:
    case 0x4F:
      result += F("PCF8591,LM75A,INA219");
      break;
    case 0x4D:
      result += F("PCF8591,MCP3221,LM75A,INA219");
      break;
    case 0x51:
      result += F("PCF8563");
      break;
    case 0x53:
      result += F("ADXL345,LTR390");
      break;
    case 0x55:
      result += F("DFRobot Rotary enc,BeFlE Moisture");
      break;
    case 0x54:
    case 0x56:
    case 0x57:
      result += F("DFRobot Rotary enc");
      break;
    case 0x58:
      result += F("SGP30,GP8403");
      break;
    case 0x59:
      result += F("SGP4x,GP8403");
      break;
    case 0x5A:
      result += F("MLX90614,MPR121,CCS811,GP8403");
      break;
    case 0x5B:
      result += F("MPR121,CCS811,GP8403");
      break;
    case 0x5C:
      result += F("DHT12,AM2320,BH1750,MPR121,GP8403");
      break;
    case 0x5D:
      result += F("MPR121,GP8403");
      break;
    case 0x5E:
    case 0x5F:
      result += F("GP8403");
      break;
    case 0x60:
      result += F("Adafruit Motorshield v2,SI1145");
      break;
    case 0x61:
      result += F("Atlas EZO DO,SCD30");
      break;
    case 0x62:
      result += F("Atlas EZO ORP,SCD4x");
      break;
    case 0x63:
      result += F("Atlas EZO pH");
      break;
    case 0x64:
      result += F("Atlas EZO EC");
      break;
    case 0x68:
      result += F("MPU6050,DS1307,DS3231,PCF8523,ITG3205,CDM7160");
      break;
    case 0x69:
      result += F("ITG3205,CDM7160");
      break;
    case 0x70:
      result += F("Adafruit Motorshield v2 (Catchall),HT16K33,TCA9543a/6a/8a I2C multiplexer,PCA9540 I2C multiplexer");
      break;
    case 0x71:
    case 0x72:
    case 0x73:
      result += F("HT16K33,TCA9543a/6a/8a I2C multiplexer");
      break;
    case 0x74:
      result += F("HT16K33,TCA9546a/8a I2C multiplexer");
      break;
    case 0x75:
      result += F("HT16K33,TCA9546a/8a I2C multiplexer,IP5306");
      break;
    case 0x76:
      result += F("BMP280,BME280,BME680,BMP3xx,MS5607,MS5611,HT16K33,TCA9546a/8a I2C multiplexer");
      break;
    case 0x77:
      result += F("BMP085,BMP180,BMP280,BME280,BME680,BMP3xx,MS5607,MS5611,HT16K33,TCA9546a/8a I2C multiplexer");
      break;
    case 0x7f:
      result += F("Arduino PME");
      break;
  }
  #endif // LIMIT_BUILD_SIZE
  return result;
}

int scanI2CbusForDevices( // Utility function for scanning the I2C bus for valid devices, with HTML table output
        int8_t muxAddr
      , int8_t channel
      , int nDevices
      #if FEATURE_I2CMULTIPLEXER
      , i2c_addresses_t &excludeDevices
      #endif // if FEATURE_I2CMULTIPLEXER
) {
  uint8_t error, address;

  for (address = 1; address <= 127; address++)
  {
    #if FEATURE_I2CMULTIPLEXER
    bool skipCheck = false;
    if (channel != -1 && excludeDevices.size() > address) {
      skipCheck = excludeDevices[address];
    }
    if (!skipCheck) { // Ignore I2C multiplexer and addresses to exclude when scanning its channels
    #endif // if FEATURE_I2CMULTIPLEXER
      I2C_wakeup(address); // Wakeup, workaround for slow-responding devices, see https://github.com/letscontrolit/ESPEasy/issues/3781
      delay(1);
      error = I2C_wakeup(address); // Get status
      delay(1);

      switch (error) {
        case 0:
      {
        html_TR_TD();
        #if FEATURE_I2CMULTIPLEXER
        if (muxAddr != -1) {
          if (channel == -1){
            addHtml(F("Standard I2C bus"));
            excludeDevices[address] = true;
          } else {
            addHtml(F("Multiplexer channel "));
            addHtmlInt(channel);
          }
          html_TD();
        }
        #endif // if FEATURE_I2CMULTIPLEXER
        addHtml(formatToHex(address, 2));
        html_TD();
        String description = getKnownI2Cdevice(address);

        if (description.length() > 0) {
          description.replace(F(","), F("<BR>"));
          addHtml(description);
        }
        nDevices++;
        break;
      }
      case 2: // NACK on transmit address, thus not found 
        break;
      case 3: 
      {
        html_TR_TD();
        addHtml(F("NACK on transmit data to address "));
        addHtml(formatToHex(address, 2));
        break;
      }
      case 4:
      {
        html_TR_TD();
        addHtml(F("SDA low at address "));
        addHtml(formatToHex(address, 2));
        I2CForceResetBus_swap_pins(address);
        addHtml(F(" Reset bus attempted"));
        break;
      }
      }
    #if FEATURE_I2CMULTIPLEXER
    }
    #endif // if FEATURE_I2CMULTIPLEXER
  }
  return nDevices;
}

// FIXME TD-er: Query all included plugins for their supported addresses (return name of plugin)
void handle_i2cscanner() {
  #ifndef BUILD_NO_RAM_TRACKER
  checkRAM(F("handle_i2cscanner"));
  #endif

  if (!isLoggedIn()) { return; }
  navMenuIndex = MENU_INDEX_TOOLS;
  TXBuffer.startStream();
  sendHeadandTail_stdtemplate(_HEAD);

  html_table_class_multirow();
  #if FEATURE_I2CMULTIPLEXER
  if (isI2CMultiplexerEnabled()) {
    html_table_header(F("I2C bus"));
  }
  #endif // if FEATURE_I2CMULTIPLEXER
  html_table_header(F("I2C Addresses in use"));
  html_table_header(F("Supported devices"));

  if (Settings.isI2CEnabled()) {
    int  nDevices = 0;
    I2CSelect_Max100kHz_ClockSpeed();  // Scan bus using low speed
    #if FEATURE_I2CMULTIPLEXER
    i2c_addresses_t mainBusDevices;
    mainBusDevices.resize(128);
    for (int i = 0; i < 128; i++) {
      mainBusDevices[i] = false;
    }
    nDevices = scanI2CbusForDevices(Settings.I2C_Multiplexer_Addr, -1, nDevices, mainBusDevices); // Channel -1 = standard I2C bus
    #else // if FEATURE_I2CMULTIPLEXER
    nDevices = scanI2CbusForDevices(-1, -1, nDevices); // Standard scan
    #endif // if FEATURE_I2CMULTIPLEXER

    #if FEATURE_I2CMULTIPLEXER
    if (isI2CMultiplexerEnabled()) {
      uint8_t mux_max = I2CMultiplexerMaxChannels();
      for (int8_t channel = 0; channel < mux_max; channel++) {
        I2CMultiplexerSelect(channel);
        nDevices += scanI2CbusForDevices(Settings.I2C_Multiplexer_Addr, channel, nDevices, mainBusDevices);
      }
      I2CMultiplexerOff();
    }
    #endif // if FEATURE_I2CMULTIPLEXER
    I2CSelectHighClockSpeed();   // By default the bus is in standard speed

    if (nDevices == 0) {
      addHtml(F("<TR>No I2C devices found"));
    }
  } else {
    addHtml(F("<TR>I2C pins not configured"));
  }

  html_end_table();
  sendHeadandTail_stdtemplate(_TAIL);
  TXBuffer.endStream();
}
#endif // WEBSERVER_I2C_SCANNER<|MERGE_RESOLUTION|>--- conflicted
+++ resolved
@@ -230,11 +230,7 @@
       result += F("Adafruit Rotary enc, Adafruit Soil moisture");
       break;
     case 0x38:
-<<<<<<< HEAD
-      result += F("LCD,PCF8574A,AHT10/20/21,VEML6070,Adafruit Rotary enc,FT62x6,Adafruit Soil moisture");
-=======
-      result += F("LCD,PCF8574A,AHT10/20/21,VEML6070,Adafruit Rotary enc,Adafruit Soil moisture,DHT20,AM2301B");
->>>>>>> c14fffe9
+      result += F("LCD,PCF8574A,AHT10/20/21,VEML6070,Adafruit Rotary enc,FT62x6,Adafruit Soil moisture,DHT20,AM2301B");
       break;
     case 0x39:
       result += F("LCD,PCF8574A,TSL2561,APDS9960,AHT10,Adafruit Rotary enc,Adafruit Soil moisture");
