--- conflicted
+++ resolved
@@ -1,4 +1,3 @@
-<<<<<<< HEAD
 #include "../Helpers/Networking.h"
 
 #include "../Commands/ExecuteCommand.h"
@@ -258,6 +257,8 @@
 boolean runningUPDCheck = false;
 void checkUDP()
 {
+  if (!NetworkConnected())
+    return;
   if (Settings.UDPPort == 0) {
     return;
   }
@@ -2028,2039 +2029,3 @@
 }
 
 #endif // if FEATURE_DOWNLOAD
-=======
-#include "../Helpers/Networking.h"
-
-#include "../Commands/ExecuteCommand.h"
-#include "../CustomBuild/CompiletimeDefines.h"
-#include "../DataStructs/NodeStruct.h"
-#include "../DataStructs/TimingStats.h"
-#include "../DataTypes/EventValueSource.h"
-#include "../ESPEasyCore/ESPEasy_Log.h"
-#include "../ESPEasyCore/ESPEasy_backgroundtasks.h"
-#include "../ESPEasyCore/ESPEasyEth.h"
-#include "../ESPEasyCore/ESPEasyNetwork.h"
-#include "../ESPEasyCore/ESPEasyWifi.h"
-#include "../ESPEasyCore/Serial.h"
-#include "../Globals/ESPEasyEthEvent.h"
-#include "../Globals/ESPEasyWiFiEvent.h"
-#include "../Globals/ESPEasy_Scheduler.h"
-
-#ifdef USES_ESPEASY_NOW
-#include "../Globals/ESPEasy_now_handler.h"
-#endif
-
-#include "../Globals/EventQueue.h"
-#include "../Globals/NetworkState.h"
-#include "../Globals/Nodes.h"
-#include "../Globals/ResetFactoryDefaultPref.h"
-#include "../Globals/Settings.h"
-#include "../Helpers/ESPEasy_Storage.h"
-#include "../Helpers/ESPEasy_time_calc.h"
-#include "../Helpers/Hardware.h"
-#include "../Helpers/Misc.h"
-#include "../Helpers/Network.h"
-#include "../Helpers/Numerical.h"
-#include "../Helpers/StringConverter.h"
-#include "../Helpers/StringProvider.h"
-
-#include "../../ESPEasy-Globals.h"
-
-#include <IPAddress.h>
-#include <base64.h>
-#include <MD5Builder.h> // for getDigestAuth
-
-#include <WiFiUdp.h>
-
-#include <lwip/dns.h>
-
-// Generic Networking routines
-
-// Syslog
-// UDP system messaging
-// SSDP
-//  #if LWIP_VERSION_MAJOR == 2
-#define IPADDR2STR(addr) (uint8_t)((uint32_t)addr &  0xFF), (uint8_t)(((uint32_t)addr >> 8) &  0xFF), \
-  (uint8_t)(((uint32_t)addr >> 16) &  0xFF), (uint8_t)(((uint32_t)addr >> 24) &  0xFF)
-
-//  #endif
-
-#include <lwip/netif.h>
-
-#ifdef ESP8266
-#include <lwip/opt.h>
-#include <lwip/udp.h>
-#include <lwip/igmp.h>
-#include <include/UdpContext.h>
-#endif
-
-#ifdef SUPPORT_ARP
-# include <lwip/etharp.h>
-
-# ifdef ESP32
-#  include <lwip/etharp.h>
-#  include <lwip/tcpip.h>
-
-void _etharp_gratuitous_func(struct netif *netif) {
-  etharp_gratuitous(netif);
-}
-
-void etharp_gratuitous_r(struct netif *netif) {
-  tcpip_callback_with_block((tcpip_callback_fn)_etharp_gratuitous_func, netif, 0);
-}
-
-# endif // ifdef ESP32
-
-#endif  // ifdef SUPPORT_ARP
-
-#if FEATURE_DOWNLOAD
-# ifdef ESP8266
-#  include <ESP8266HTTPClient.h>
-# endif // ifdef ESP8266
-# ifdef ESP32
-#  include <HTTPClient.h>
-#  include <Update.h>
-# endif // ifdef ESP32
-#endif  // if FEATURE_DOWNLOAD
-
-#include <vector>
-
-/*********************************************************************************************\
-   Syslog client
-\*********************************************************************************************/
-void sendSyslog(uint8_t logLevel, const String& message)
-{
-  if ((Settings.Syslog_IP[0] != 0) && NetworkConnected())
-  {
-    IPAddress broadcastIP(Settings.Syslog_IP[0], Settings.Syslog_IP[1], Settings.Syslog_IP[2], Settings.Syslog_IP[3]);
-
-    FeedSW_watchdog();
-
-    if (portUDP.beginPacket(broadcastIP, Settings.SyslogPort) == 0) {
-      // problem resolving the hostname or port
-      return;
-    }
-    unsigned int prio = Settings.SyslogFacility * 8;
-
-    if (logLevel == LOG_LEVEL_ERROR) {
-      prio += 3; // syslog error
-    }
-    else if (logLevel == LOG_LEVEL_INFO) {
-      prio += 5; // syslog notice
-    }
-    else {
-      prio += 7;
-    }
-
-    // An RFC3164 compliant message must be formated like :  "<PRIO>[TimeStamp ]Hostname TaskName: Message"
-
-    // Using Settings.Name as the Hostname (Hostname must NOT content space)
-    {
-      String header;
-      header += '<';
-      header += prio;
-      header += '>';
-      header += NetworkCreateRFCCompliantHostname(true);
-      header += F(" EspEasy: ");
-      header.trim();
-      header.replace(' ', '_');
-      
-      #ifdef ESP8266
-      portUDP.write(header.c_str(),                                    header.length());
-      #endif // ifdef ESP8266
-      #ifdef ESP32
-      portUDP.write(reinterpret_cast<const uint8_t *>(header.c_str()), header.length());
-      #endif // ifdef ESP32
-    }
-
-    #ifdef ESP8266
-    portUDP.write(message.c_str(), message.length());
-    #endif // ifdef ESP8266
-    #ifdef ESP32
-    portUDP.write(reinterpret_cast<const uint8_t *>(message.c_str()), message.length());
-    #endif // ifdef ESP32
-
-    portUDP.endPacket();
-    FeedSW_watchdog();
-    delay(0);
-  }
-}
-
-#if FEATURE_ESPEASY_P2P
-
-/*********************************************************************************************\
-   Send event using UDP message
-\*********************************************************************************************/
-void SendUDPCommand(uint8_t destUnit, const char *data, uint8_t dataLength)
-{
-  if (!NetworkConnected(10)) {
-    return;
-  }
-
-  if (destUnit != 0)
-  {
-    sendUDP(destUnit, (const uint8_t *)data, dataLength);
-    delay(10);
-  } else {
-    for (auto it = Nodes.begin(); it != Nodes.end(); ++it) {
-      if (it->first != Settings.Unit) {
-        sendUDP(it->first, (const uint8_t *)data, dataLength);
-        delay(10);
-      }
-    }
-  }
-  delay(50);
-}
-
-/*********************************************************************************************\
-   Send UDP message to specific unit (unit 255=broadcast)
-\*********************************************************************************************/
-void sendUDP(uint8_t unit, const uint8_t *data, uint8_t size)
-{
-  if (!NetworkConnected(10)) {
-    return;
-  }
-
-  IPAddress remoteNodeIP = getIPAddressForUnit(unit);
-
-  if (remoteNodeIP[0] == 0) {
-    return;
-  }
-
-# ifndef BUILD_NO_DEBUG
-
-  if (loglevelActiveFor(LOG_LEVEL_DEBUG_MORE)) {
-    addLogMove(LOG_LEVEL_DEBUG_MORE,  strformat(
-      F("UDP  : Send UDP message to %d (%s)"), 
-      unit,
-      remoteNodeIP.toString().c_str()
-      ));
-  }
-# endif // ifndef BUILD_NO_DEBUG
-
-  statusLED(true);
-  FeedSW_watchdog();
-  portUDP.beginPacket(remoteNodeIP, Settings.UDPPort);
-  portUDP.write(data, size);
-  portUDP.endPacket();
-  FeedSW_watchdog();
-  delay(0);
-}
-
-/*********************************************************************************************\
-   Update UDP port (ESPEasy propiertary protocol)
-\*********************************************************************************************/
-void updateUDPport(bool force)
-{
-  static uint16_t lastUsedUDPPort = 0;
-
-  if (!force && Settings.UDPPort == lastUsedUDPPort) {
-    return;
-  }
-
-  if (lastUsedUDPPort != 0) {
-    portUDP.stop();
-    lastUsedUDPPort = 0;
-  }
-
-  if (!NetworkConnected()) {
-    return;
-  }
-
-  if (Settings.UDPPort != 0) {
-    if (portUDP.begin(Settings.UDPPort) == 0) {
-      if (loglevelActiveFor(LOG_LEVEL_ERROR)) {
-        addLogMove(LOG_LEVEL_ERROR, concat(F("UDP : Cannot bind to ESPEasy p2p UDP port "), Settings.UDPPort));
-      }
-    } else {
-      lastUsedUDPPort = Settings.UDPPort;
-
-      if (loglevelActiveFor(LOG_LEVEL_INFO)) {
-        addLogMove(LOG_LEVEL_INFO, concat(F("UDP : Start listening on port "), Settings.UDPPort));
-      }
-    }
-  }
-}
-
-/*********************************************************************************************\
-   Check UDP messages (ESPEasy propiertary protocol)
-\*********************************************************************************************/
-boolean runningUPDCheck = false;
-void checkUDP()
-{
-  if (!NetworkConnected())
-    return;
-  if (Settings.UDPPort == 0) {
-    return;
-  }
-
-  if (runningUPDCheck) {
-    return;
-  }
-  START_TIMER
-
-  runningUPDCheck = true;
-
-  // UDP events
-  int packetSize = portUDP.parsePacket();
-
-  if (packetSize > 0 /*&& portUDP.remotePort() == Settings.UDPPort*/)
-  {
-    statusLED(true);
-
-    IPAddress remoteIP = portUDP.remoteIP();
-
-    if (portUDP.remotePort() == 123)
-    {
-      // unexpected NTP reply, drop for now...
-      while (portUDP.available()) {
-        // Do not call portUDP.flush() as that's meant to sending the packet (on ESP8266)
-        portUDP.read();
-      }
-
-      runningUPDCheck = false;
-      return;
-    }
-
-    // UDP_PACKETSIZE_MAX should be as small as possible but still enough to hold all
-    // data for PLUGIN_UDP_IN or CPLUGIN_UDP_IN calls
-    // This node may also receive other UDP packets which may be quite large
-    // and then crash due to memory allocation failures
-    if ((packetSize >= 2) && (packetSize < UDP_PACKETSIZE_MAX)) {
-      // Allocate buffer to process packet.
-      // Resize it to be 1 byte larger so we can 0-terminate it 
-      // in case it is some plain text string
-      std::vector<char> packetBuffer;
-      packetBuffer.resize(packetSize + 1);
-
-      if (packetBuffer.size() >= static_cast<size_t>(packetSize)) {
-        memset(&packetBuffer[0], 0, packetSize + 1);
-        int len = portUDP.read(&packetBuffer[0], packetSize);
-
-        if (len >= 2) {
-          if (static_cast<uint8_t>(packetBuffer[0]) != 255)
-          {
-            packetBuffer[len] = 0;
-            # ifndef BUILD_NO_DEBUG
-
-            if (loglevelActiveFor(LOG_LEVEL_DEBUG)) {
-              addLogMove(LOG_LEVEL_DEBUG,  
-                strformat(F("UDP  : %s  Command: %s"), 
-                  formatIP(remoteIP, true).c_str(), 
-                  wrapWithQuotesIfContainsParameterSeparatorChar(String(&packetBuffer[0])).c_str()
-                  ));
-            }
-            #endif
-            ExecuteCommand_all({EventValueSource::Enum::VALUE_SOURCE_SYSTEM, &packetBuffer[0]}, true);
-          }
-          else
-          {
-            // binary data!
-            switch (packetBuffer[1])
-            {
-              case 1: // sysinfo message
-              {
-                if (len < 13) {
-                  break;
-                }
-                int copy_length = sizeof(NodeStruct);
-                // Older versions sent 80 bytes, regardless of the size of NodeStruct
-                // Make sure the extra data received is ignored as it was also not initialized
-                if (len == 80) {
-                  copy_length = 56;
-                }
-
-                if (copy_length > (len - 2)) {
-                  copy_length = (len - 2);
-                }
-                NodeStruct received;
-                memcpy(&received, &packetBuffer[2], copy_length);
-
-                if (received.validate(remoteIP)) {
-                  Nodes.addNode(received); // Create a new element when not present
-
-# ifndef BUILD_NO_DEBUG
-
-                  if (loglevelActiveFor(LOG_LEVEL_DEBUG_MORE)) {
-                    addLogMove(LOG_LEVEL_DEBUG_MORE,  
-                      strformat(F("UDP  : %s (%d) %s,%s,%d"), 
-                        formatIP(remoteIP).c_str(), 
-                        received.unit,
-                        received.STA_MAC().toString().c_str(), 
-                        formatIP(received.IP(), true).c_str(), 
-                        received.unit));
-                  }
-
-#endif // ifndef BUILD_NO_DEBUG
-                }
-                break;
-              }
-
-              default:
-              {
-                struct EventStruct TempEvent;
-                TempEvent.Data = reinterpret_cast<uint8_t *>(&packetBuffer[0]);
-                TempEvent.Par1 = remoteIP[3];
-                TempEvent.Par2 = len;
-                String dummy;
-                // TD-er: Disabled the PLUGIN_UDP_IN call as we don't have any plugin using this.
-                //PluginCall(PLUGIN_UDP_IN, &TempEvent, dummy);
-                CPluginCall(CPlugin::Function::CPLUGIN_UDP_IN, &TempEvent);
-                break;
-              }
-            }
-          }
-        }
-      }
-    }
-  }
-
-  // Flush any remaining content of the packet.
-  while (portUDP.available()) {
-    // Do not call portUDP.flush() as that's meant to sending the packet (on ESP8266)
-    portUDP.read();
-  }
-  runningUPDCheck = false;
-  STOP_TIMER(CHECK_UDP);
-}
-
-/*********************************************************************************************\
-   Get formatted IP address for unit
-   formatcodes: 0 = default toString(), 1 = empty string when invalid, 2 = 0 when invalid
-\*********************************************************************************************/
-String formatUnitToIPAddress(uint8_t unit, uint8_t formatCode) {
-  IPAddress unitIPAddress = getIPAddressForUnit(unit);
-
-  if (unitIPAddress[0] == 0) { // Invalid?
-    switch (formatCode) {
-      case 1:                  // Return empty string
-      {
-        return EMPTY_STRING;
-      }
-      case 2: // Return "0"
-      {
-        return String('0');
-      }
-    }
-  }
-  return formatIP(unitIPAddress);
-}
-
-/*********************************************************************************************\
-   Get IP address for unit
-\*********************************************************************************************/
-IPAddress getIPAddressForUnit(uint8_t unit) {
-  if (unit == 255) {
-    const IPAddress ip(255, 255, 255, 255);
-    return ip;
-  }
-  auto it = Nodes.find(unit);
-
-  if (it == Nodes.end() || it->second.ip[0] == 0) {
-    IPAddress ip;
-    return ip;
-  }
-#if FEATURE_USE_IPV6
-/*
-  // FIXME TD-er: for now do not try to send to IPv6
-  if (it->second.hasIPv6_mac_based_link_local) {
-    return it->second.IPv6_link_local();
-  }
-  if (it->second.hasIPv6_mac_based_link_global) {
-    return it->second.IPv6_global();
-  }
-*/
-#endif
-  return it->second.IP();
-}
-
-
-String getNameForUnit(uint8_t unit) {
-  auto it = Nodes.find(unit);
-
-  if (it == Nodes.end() || it->second.getNodeName().isEmpty()) {
-    return EMPTY_STRING;
-  }
-  return it->second.getNodeName();
-}
-
-long getAgeForUnit(uint8_t unit) {
-  auto it = Nodes.find(unit);
-
-  if (it == Nodes.end()) {
-    return -1000; // milliseconds, negative == unknown
-  }
-  return static_cast<long>(it->second.getAge());
-}
-
-uint16_t getBuildnrForUnit(uint8_t unit) {
-  auto it = Nodes.find(unit);
-
-  if (it == Nodes.end() || it->second.build == 0) {
-    return 0;
-  }
-  return it->second.build;
-}
-
-float getLoadForUnit(uint8_t unit) {
-  auto it = Nodes.find(unit);
-
-  if (it == Nodes.end()) {
-    return 0.0f;
-  }
-  return it->second.getLoad();
-}
-
-uint8_t getTypeForUnit(uint8_t unit) {
-  auto it = Nodes.find(unit);
-
-  if (it == Nodes.end()) {
-    return 0;
-  }
-  return it->second.nodeType;
-}
-
-const __FlashStringHelper* getTypeStringForUnit(uint8_t unit) {
-  auto it = Nodes.find(unit);
-
-  if (it == Nodes.end()) {
-    return F("");
-  }
-  return it->second.getNodeTypeDisplayString();
-}
-
-/*********************************************************************************************\
-   Refresh aging for remote units, drop if too old...
-\*********************************************************************************************/
-void refreshNodeList()
-{
-  unsigned long max_age;
-  const unsigned long max_age_allowed = 10 * 60 * 1000; // 10 minutes
-
-  Nodes.refreshNodeList(max_age_allowed, max_age);
-
-  #ifdef USES_ESPEASY_NOW
-  #ifdef ESP8266
-  // FIXME TD-er: Do not perform regular scans on ESP32 as long as we cannot scan per channel
-  if (!Nodes.isEndpoint()) {
-    WifiScan(true, Nodes.getESPEasyNOW_channel());
-  }
-  #endif
-  #endif
-
-  if (max_age > (0.75 * max_age_allowed)) {
-    Scheduler.sendGratuitousARP_now();
-  }
-  sendSysInfoUDP(1);
-  #ifdef USES_ESPEASY_NOW
-  if (Nodes.recentlyBecameDistanceZero()) {
-    // Send to all channels
-    ESPEasy_now_handler.sendDiscoveryAnnounce(-1);
-  } else {
-    ESPEasy_now_handler.sendDiscoveryAnnounce();
-  }
-  ESPEasy_now_handler.sendNTPquery();
-  ESPEasy_now_handler.sendTraceRoute();
-  #endif // ifdef USES_ESPEASY_NOW
-}
-
-/*********************************************************************************************\
-   Broadcast system info to other nodes. (to update node lists)
-\*********************************************************************************************/
-void sendSysInfoUDP(uint8_t repeats)
-{
-  if ((Settings.UDPPort == 0) || !NetworkConnected(10)) {
-    return;
-  }
-
-  // 1 byte 'binary token 255'
-  // 1 byte id '1'
-  // NodeStruct object (packed data struct)
-
-  // send my info to the world...
-# ifndef BUILD_NO_DEBUG
-  addLog(LOG_LEVEL_DEBUG_MORE, F("UDP  : Send Sysinfo message"));
-# endif // ifndef BUILD_NO_DEBUG
-
-  const NodeStruct *thisNode = Nodes.getThisNode();
-
-  if (thisNode == nullptr) {
-    // Should not happen
-    return;
-  }
-
-  // Prepare UDP packet to send
-  constexpr size_t data_size = sizeof(NodeStruct) + 2;
-  uint8_t data[data_size] = {0};
-  data[0] = 255;
-  data[1] = 1;
-  memcpy(&data[2], thisNode, sizeof(NodeStruct));
-
-  for (uint8_t counter = 0; counter < repeats; counter++)
-  {
-    statusLED(true);
-
-    IPAddress broadcastIP(255, 255, 255, 255);
-    FeedSW_watchdog();
-    portUDP.beginPacket(broadcastIP, Settings.UDPPort);
-    portUDP.write(data, data_size);
-    portUDP.endPacket();
-
-    if (counter < (repeats - 1)) {
-      // FIXME TD-er: Must use scheduler to send out messages, not using delay
-      delay(100);
-    }
-  }
-}
-
-#endif // FEATURE_ESPEASY_P2P
-
-#if defined(ESP8266)
-
-# if FEATURE_SSDP
-
-/********************************************************************************************\
-   Respond to HTTP XML requests for SSDP information
- \*********************************************************************************************/
-void SSDP_schema() {
-  if (!NetworkConnected(10)) {
-    return;
-  }
-
-  const IPAddress ip     = NetworkLocalIP();
-  const uint32_t  chipId = ESP.getChipId();
-  char uuid[64];
-
-  sprintf_P(uuid, PSTR("38323636-4558-4dda-9188-cda0e6%02x%02x%02x"),
-            (uint16_t)((chipId >> 16) & 0xff),
-            (uint16_t)((chipId >>  8) & 0xff),
-            (uint16_t)chipId        & 0xff);
-
-  web_server.client().print(F(
-                 "HTTP/1.1 200 OK\r\n"
-                 "Content-Type: text/xml\r\n"
-                 "Connection: close\r\n"
-                 "Access-Control-Allow-Origin: *\r\n"
-                 "\r\n"
-                 "<?xml version=\"1.0\"?>"
-                 "<root xmlns=\"urn:schemas-upnp-org:device-1-0\">"
-                 "<specVersion>"
-                 "<major>1</major>"
-                 "<minor>0</minor>"
-                 "</specVersion>"
-                 "<URLBase>http://"));
-
-  web_server.client().print(formatIP(ip));
-  web_server.client().print(F(":80/</URLBase>"
-                 "<device>"
-                 "<deviceType>urn:schemas-upnp-org:device:BinaryLight:1</deviceType>"
-                 "<friendlyName>"));
-  web_server.client().print(Settings.getName());
-  web_server.client().print(F("</friendlyName>"
-                 "<presentationURL>/</presentationURL>"
-                 "<serialNumber>"));
-  web_server.client().print(String(ESP.getChipId()));
-  web_server.client().print(F("</serialNumber>"
-                 "<modelName>ESP Easy</modelName>"
-                 "<modelNumber>"));
-  web_server.client().print(getValue(LabelType::GIT_BUILD));
-  web_server.client().print(F("</modelNumber>"
-                 "<modelURL>http://www.letscontrolit.com</modelURL>"
-                 "<manufacturer>http://www.letscontrolit.com</manufacturer>"
-                 "<manufacturerURL>http://www.letscontrolit.com</manufacturerURL>"
-                 "<UDN>uuid:"));
-  web_server.client().print(String(uuid));
-  web_server.client().print(F("</UDN></device>"
-                 "</root>\r\n"
-                 "\r\n"));
-}
-
-/********************************************************************************************\
-   Global SSDP stuff
- \*********************************************************************************************/
-
-UdpContext *_server;
-
-IPAddress _respondToAddr;
-uint16_t  _respondToPort;
-
-bool _pending;
-unsigned short _delay;
-unsigned long  _process_time;
-unsigned long  _notify_time;
-
-#  define SSDP_INTERVAL     1200
-#  define SSDP_PORT         1900
-#  define SSDP_METHOD_SIZE  10
-#  define SSDP_URI_SIZE     2
-#  define SSDP_BUFFER_SIZE  64
-#  define SSDP_MULTICAST_TTL 2
-
-static const IPAddress SSDP_MULTICAST_ADDR(239, 255, 255, 250);
-
-
-/********************************************************************************************\
-   Launch SSDP listener and send initial notify
- \*********************************************************************************************/
-bool SSDP_begin() {
-  _pending = false;
-
-  if (_server != nullptr) {
-    _server->unref();
-
-    // FIXME TD-er: Shouldn't this also call delete _server ?
-
-    _server = nullptr;
-  }
-
-  _server = new (std::nothrow) UdpContext;
-
-  if (_server == nullptr) {
-    return false;
-  }
-  _server->ref();
-
-  ip_addr_t ifaddr;
-
-  ifaddr.addr = NetworkLocalIP();
-  ip_addr_t multicast_addr;
-
-  multicast_addr.addr = (uint32_t)SSDP_MULTICAST_ADDR;
-
-  if (igmp_joingroup(&ifaddr, &multicast_addr) != ERR_OK) {
-    return false;
-  }
-
-#  ifdef CORE_POST_2_5_0
-
-  // Core 2.5.0 changed the signature of some UdpContext function.
-  if (!_server->listen(IP_ADDR_ANY, SSDP_PORT)) {
-    return false;
-  }
-
-  _server->setMulticastInterface(&ifaddr);
-  _server->setMulticastTTL(SSDP_MULTICAST_TTL);
-  _server->onRx(&SSDP_update);
-
-  if (!_server->connect(&multicast_addr, SSDP_PORT)) {
-    return false;
-  }
-#  else // ifdef CORE_POST_2_5_0
-
-  if (!_server->listen(*IP_ADDR_ANY, SSDP_PORT)) {
-    return false;
-  }
-
-  _server->setMulticastInterface(ifaddr);
-  _server->setMulticastTTL(SSDP_MULTICAST_TTL);
-  _server->onRx(&SSDP_update);
-
-  if (!_server->connect(multicast_addr, SSDP_PORT)) {
-    return false;
-  }
-#  endif // ifdef CORE_POST_2_5_0
-
-  SSDP_update();
-
-  return true;
-}
-
-/********************************************************************************************\
-   Send SSDP messages (notify & responses)
- \*********************************************************************************************/
-void SSDP_send(uint8_t method) {
-  uint32_t ip = NetworkLocalIP();
-
-  // FIXME TD-er: Why create String objects of these flashstrings?
-  String _ssdp_response_template = F(
-    "HTTP/1.1 200 OK\r\n"
-    "EXT:\r\n"
-    "ST: upnp:rootdevice\r\n");
-
-  String _ssdp_notify_template = F(
-    "NOTIFY * HTTP/1.1\r\n"
-    "HOST: 239.255.255.250:1900\r\n"
-    "NT: upnp:rootdevice\r\n"
-    "NTS: ssdp:alive\r\n");
-
-  String _ssdp_packet_template = F(
-    "%s"                                           // _ssdp_response_template / _ssdp_notify_template
-    "CACHE-CONTROL: max-age=%u\r\n"                // SSDP_INTERVAL
-    "SERVER: Arduino/1.0 UPNP/1.1 ESPEasy/%u\r\n"  // _modelNumber
-    "USN: uuid:%s\r\n"                             // _uuid
-    "LOCATION: http://%u.%u.%u.%u:80/ssdp.xml\r\n" // NetworkLocalIP(),
-    "\r\n");
-  {
-    char uuid[64]   = { 0 };
-    uint32_t chipId = ESP.getChipId();
-    sprintf_P(uuid, PSTR("38323636-4558-4dda-9188-cda0e6%02x%02x%02x"),
-              (uint16_t)((chipId >> 16) & 0xff),
-              (uint16_t)((chipId >>  8) & 0xff),
-              (uint16_t)chipId        & 0xff);
-
-    char *buffer = new (std::nothrow) char[1460]();
-
-    if (buffer == nullptr) { return; }
-    int len = snprintf(buffer, 1460,
-                       _ssdp_packet_template.c_str(),
-                       (method == 0) ? _ssdp_response_template.c_str() : _ssdp_notify_template.c_str(),
-                       SSDP_INTERVAL,
-                       Settings.Build,
-                       uuid,
-                       IPADDR2STR(&ip)
-                       );
-
-    _server->append(buffer, len);
-    delete[] buffer;
-  }
-
-  ip_addr_t remoteAddr;
-  uint16_t  remotePort;
-
-  if (method == 0) {
-    remoteAddr.addr = _respondToAddr;
-    remotePort      = _respondToPort;
-  } else {
-    remoteAddr.addr = SSDP_MULTICAST_ADDR;
-    remotePort      = SSDP_PORT;
-  }
-  _server->send(&remoteAddr, remotePort);
-  statusLED(true);
-}
-
-/********************************************************************************************\
-   SSDP message processing
- \*********************************************************************************************/
-void SSDP_update() {
-  if (!_pending && _server->next()) {
-    ssdp_method_t method = NONE;
-
-    _respondToAddr = _server->getRemoteAddress();
-    _respondToPort = _server->getRemotePort();
-
-    typedef enum { METHOD, URI, PROTO, KEY, VALUE, ABORT } states;
-    states state = METHOD;
-
-    typedef enum { START, MAN, ST, MX } headers;
-    headers header = START;
-
-    uint8_t cursor = 0;
-    uint8_t cr     = 0;
-
-    char buffer[SSDP_BUFFER_SIZE] = { 0 };
-
-    while (_server->getSize() > 0) {
-      char c = _server->read();
-
-      (c == '\r' || c == '\n') ? cr++ : cr = 0;
-
-      switch (state) {
-        case METHOD:
-
-          if (c == ' ') {
-            if (strcmp_P(buffer, PSTR("M-SEARCH")) == 0) { method = SEARCH; }
-            else if (strcmp_P(buffer, PSTR("NOTIFY")) == 0) { method = NOTIFY; }
-
-            if (method == NONE) { state = ABORT; }
-            else { state = URI; }
-            cursor = 0;
-          } else if (cursor < SSDP_METHOD_SIZE - 1) {
-            buffer[cursor++] = c;
-            buffer[cursor]   = '\0';
-          }
-          break;
-        case URI:
-
-          if (c == ' ') {
-            if (strcmp(buffer, "*")) { state = ABORT; }
-            else { state = PROTO; }
-            cursor = 0;
-          } else if (cursor < SSDP_URI_SIZE - 1) {
-            buffer[cursor++] = c;
-            buffer[cursor]   = '\0';
-          }
-          break;
-        case PROTO:
-
-          if (cr == 2) {
-            state  = KEY;
-            cursor = 0;
-          }
-          break;
-        case KEY:
-
-          if (cr == 4) {
-            _pending      = true;
-            _process_time = millis();
-          }
-          else if (c == ' ') {
-            cursor = 0;
-            state  = VALUE;
-          }
-          else if ((c != '\r') && (c != '\n') && (c != ':') && (cursor < SSDP_BUFFER_SIZE - 1)) {
-            buffer[cursor++] = c;
-            buffer[cursor]   = '\0';
-          }
-          break;
-        case VALUE:
-
-          if (cr == 2) {
-            switch (header) {
-              case START:
-                break;
-              case MAN:
-                break;
-              case ST:
-
-                if (strcmp_P(buffer, PSTR("ssdp:all"))) {
-                  state = ABORT;
-                }
-
-                // if the search type matches our type, we should respond instead of ABORT
-                if (strcmp_P(buffer, PSTR("urn:schemas-upnp-org:device:BinaryLight:1")) == 0) {
-                  _pending      = true;
-                  _process_time = millis();
-                  state         = KEY;
-                }
-                break;
-              case MX:
-                _delay = HwRandom(0, atoi(buffer)) * 1000L;
-                break;
-            }
-
-            if (state != ABORT) {
-              state  = KEY;
-              header = START;
-              cursor = 0;
-            }
-          } else if ((c != '\r') && (c != '\n')) {
-            if (header == START) {
-              if (strncmp(buffer, "MA", 2) == 0) { header = MAN; }
-              else if (strcmp(buffer, "ST") == 0) { header = ST; }
-              else if (strcmp(buffer, "MX") == 0) { header = MX; }
-            }
-
-            if (cursor < SSDP_BUFFER_SIZE - 1) {
-              buffer[cursor++] = c;
-              buffer[cursor]   = '\0';
-            }
-          }
-          break;
-        case ABORT:
-          _pending = false; _delay = 0;
-          break;
-      }
-    }
-  }
-
-  if (_pending && timeOutReached(_process_time + _delay)) {
-    _pending = false; _delay = 0;
-    SSDP_send(NONE);
-  } else if ((_notify_time == 0) || timeOutReached(_notify_time + (SSDP_INTERVAL * 1000L))) {
-    _notify_time = millis();
-    SSDP_send(NOTIFY);
-  }
-
-  if (_pending) {
-    while (_server->next()) {
-      _server->flush();
-    }
-  }
-}
-
-# endif // if FEATURE_SSDP
-#endif  // if defined(ESP8266)
-
-
-// ********************************************************************************
-// Return subnet range of WiFi.
-// ********************************************************************************
-bool getSubnetRange(IPAddress& low, IPAddress& high)
-{
-  if (!WiFiEventData.WiFiGotIP()) {
-    return false;
-  }
-
-  const IPAddress ip     = NetworkLocalIP();
-  const IPAddress subnet = NetworkSubnetMask();
-
-  low  = ip;
-  high = ip;
-
-  // Compute subnet range.
-  for (uint8_t i = 0; i < 4; ++i) {
-    if (subnet[i] != 255) {
-      low[i]  = low[i] & subnet[i];
-      high[i] = high[i] | ~subnet[i];
-    }
-  }
-  return true;
-}
-
-// ********************************************************************************
-// Functions to test and handle network/client connectivity.
-// ********************************************************************************
-
-#ifdef CORE_POST_2_5_0
-# include <AddrList.h>
-#endif // ifdef CORE_POST_2_5_0
-
-
-bool hasIPaddr() {
-  if (useStaticIP()) { return true; }
-
-#ifdef CORE_POST_2_5_0
-  bool configured = false;
-
-  for (auto addr : addrList) {
-    if ((configured = (!addr.isLocal() && (addr.ifnumber() == STATION_IF)))) {
-      /*
-         ESPEASY_SERIAL_CONSOLE_PORT.printf("STA: IF='%s' hostname='%s' addr= %s\n",
-                    addr.ifname().c_str(),
-                    addr.ifhostname(),
-                    addr.toString().c_str());
-       */
-      break;
-    }
-  }
-  return configured;
-#else // ifdef CORE_POST_2_5_0
-  return WiFi.isConnected();
-#endif // ifdef CORE_POST_2_5_0
-}
-
-bool useStaticIP() {
-  #if FEATURE_ETHERNET
-  if (active_network_medium == NetworkMedium_t::Ethernet) {
-    return ethUseStaticIP();
-  }
-  #endif
-  return WiFiUseStaticIP();
-}
-
-// Check connection. Maximum timeout 500 msec.
-bool NetworkConnected(uint32_t timeout_ms) {
-
-#ifdef USES_ESPEASY_NOW
-  if (isESPEasy_now_only()) {
-    return false;
-  }
-#endif
-
-  if (timeout_ms > 500) {
-    timeout_ms = 500;
-  }
-
-  uint32_t timer     = millis() + timeout_ms;
-  uint32_t min_delay = timeout_ms / 20;
-
-  if (min_delay < 10) {
-    delay(0); // Allow at least once time for backgroundtasks
-    min_delay = 10;
-  }
-
-  // Apparently something needs network, perform check to see if it is ready now.
-  while (!NetworkConnected()) {
-    if (timeOutReached(timer)) {
-      return false;
-    }
-    delay(min_delay); // Allow the backgroundtasks to continue procesing.
-  }
-  return true;
-}
-
-bool hostReachable(const IPAddress& ip) {
-  if (!NetworkConnected()) { return false; }
-
-  return true; // Disabled ping as requested here:
-  // https://github.com/letscontrolit/ESPEasy/issues/1494#issuecomment-397872538
-
-  /*
-     // Only do 1 ping at a time to return early
-     uint8_t retry = 3;
-     while (retry > 0) {
-   #if defined(ESP8266)
-      if (Ping.ping(ip, 1)) return true;
-   #endif
-   #if defined(ESP32)
-     if (ping_start(ip, 4, 0, 0, 5)) return true;
-   #endif
-      delay(50);
-      --retry;
-     }
-     if (loglevelActiveFor(LOG_LEVEL_ERROR)) {
-      String log = F("Host unreachable: ");
-      log += formatIP(ip);
-      addLog(LOG_LEVEL_ERROR, log);
-     }
-     if (ip[1] == 0 && ip[2] == 0 && ip[3] == 0) {
-      // Work-around to fix connected but not able to communicate.
-      addLog(LOG_LEVEL_ERROR, F("WiFi : Detected strange behavior, reconnect wifi."));
-      WifiDisconnect();
-     }
-     logConnectionStatus();
-     return false;
-   */
-}
-
-#if FEATURE_HTTP_CLIENT
-bool connectClient(WiFiClient& client, const char *hostname, uint16_t port, uint32_t timeout_ms) {
-  IPAddress ip;
-
-  if (resolveHostByName(hostname, ip, timeout_ms)) {
-    return connectClient(client, ip, port, timeout_ms);
-  }
-  return false;
-}
-
-bool connectClient(WiFiClient& client, IPAddress ip, uint16_t port, uint32_t timeout_ms)
-{
-  START_TIMER;
-
-  if (!NetworkConnected()) {
-    client.stop();
-    return false;
-  }
-
-  // In case of domain name resolution error result can be negative.
-  // https://github.com/esp8266/Arduino/blob/18f643c7e2d6a0da9d26ff2b14c94e6536ab78c1/libraries/Ethernet/src/Dns.cpp#L44
-  // Thus must match the result with 1.
-  bool connected = (client.connect(ip, port) == 1);
-
-  delay(0);
-
-  if (!connected) {
-    Scheduler.sendGratuitousARP_now();
-    client.stop(); // Make sure to start over without some stale connection
-  }
-  STOP_TIMER(CONNECT_CLIENT_STATS);
-#if defined(ESP32) || defined(ARDUINO_ESP8266_RELEASE_2_3_0) || defined(ARDUINO_ESP8266_RELEASE_2_4_0)
-#else
-
-  if (connected) {
-    client.keepAlive(); // Use default keep alive values
-  }
-#endif // if defined(ESP32) || defined(ARDUINO_ESP8266_RELEASE_2_3_0) || defined(ARDUINO_ESP8266_RELEASE_2_4_0)
-  return connected;
-}
-#endif // FEATURE_HTTP_CLIENT
-
-void scrubDNS() {
-  #if FEATURE_ETHERNET
-  if (active_network_medium == NetworkMedium_t::Ethernet) {
-    if (EthEventData.EthServicesInitialized()) {
-      setDNS(0, EthEventData.dns0_cache);
-      setDNS(1, EthEventData.dns1_cache);
-    }
-    return;
-  }
-  #endif
-  if (WiFiEventData.WiFiServicesInitialized()) {
-    setDNS(0, WiFiEventData.dns0_cache);
-    setDNS(1, WiFiEventData.dns1_cache);
-  }
-}
-
-bool valid_DNS_address(const IPAddress& dns) {
-  return (/*dns.v4() != (uint32_t)0x00000000 && */
-          dns != IPAddress((uint32_t)0xFD000000) && 
-#ifdef ESP32
-          // Bug where IPv6 global prefix is set as DNS
-          // Global IPv6 prefixes currently start with 2xxx::
-          (dns[0] & 0xF0) != 0x20 && 
-#endif
-          dns != INADDR_NONE);
-}
-
-bool setDNS(int index, const IPAddress& dns) {
-  if (index >= 2) return false;
-  #ifdef ESP8266
-  if(dns.isSet() && dns != WiFi.dnsIP(index)) {
-    dns_setserver(index, dns);
-    #ifndef BUILD_NO_DEBUG
-    if (loglevelActiveFor(LOG_LEVEL_INFO)) {
-      addLogMove(LOG_LEVEL_INFO, concat(F("IP   : Set DNS: "),  formatIP(dns)));
-    }
-    #endif
-    return true;
-  }
-  #endif
-  #ifdef ESP32
-  ip_addr_t d;
-  d.type = IPADDR_TYPE_V4;
-
-  if (valid_DNS_address(dns) || dns == INADDR_NONE) {
-    // Set DNS0-Server
-    d.u_addr.ip4.addr = static_cast<uint32_t>(dns);
-    const ip_addr_t* cur_dns = dns_getserver(index);
-    if (cur_dns != nullptr && cur_dns->u_addr.ip4.addr == d.u_addr.ip4.addr) {
-      // Still the same as before
-      return false;
-    }
-    dns_setserver(index, &d);
-    if (loglevelActiveFor(LOG_LEVEL_INFO)) {
-      addLogMove(LOG_LEVEL_INFO, concat(F("IP   : Set DNS: "),  formatIP(dns)));
-    }
-    return true;
-  }
-  #endif
-  return false;
-}
-
-bool resolveHostByName(const char *aHostname, IPAddress& aResult, uint32_t timeout_ms) {
-  START_TIMER;
-
-  if (!NetworkConnected()) {
-    return false;
-  }
-
-  FeedSW_watchdog();
-
-  // FIXME TD-er: Must try to restore DNS server entries.
-  scrubDNS();
-
-#if defined(ARDUINO_ESP8266_RELEASE_2_3_0) || defined(ESP32)
-  bool resolvedIP = WiFi.hostByName(aHostname, aResult) == 1;
-#else // if defined(ARDUINO_ESP8266_RELEASE_2_3_0) || defined(ESP32)
-  bool resolvedIP = WiFi.hostByName(aHostname, aResult, timeout_ms) == 1;
-#endif // if defined(ARDUINO_ESP8266_RELEASE_2_3_0) || defined(ESP32)
-  delay(0);
-  FeedSW_watchdog();
-
-  if (!resolvedIP) {
-    Scheduler.sendGratuitousARP_now();
-  }
-  STOP_TIMER(HOST_BY_NAME_STATS);
-  return resolvedIP;
-}
-
-bool hostReachable(const String& hostname) {
-  IPAddress remote_addr;
-
-  if (resolveHostByName(hostname.c_str(), remote_addr)) {
-    return hostReachable(remote_addr);
-  }
-
-  if (loglevelActiveFor(LOG_LEVEL_ERROR)) {
-    addLogMove(LOG_LEVEL_ERROR,  concat(F("Hostname cannot be resolved: "), hostname));
-  }
-  return false;
-}
-
-// Create a random port for the UDP connection.
-// Return true when successful.
-bool beginWiFiUDP_randomPort(WiFiUDP& udp) {
-  if (!NetworkConnected()) {
-    return false;
-  }
-  unsigned int attempts = 3;
-
-  while (attempts > 0) {
-    --attempts;
-    long port = HwRandom(1025, 65535);
-
-    if (udp.begin(port) != 0) {
-      return true;
-    }
-  }
-  return false;
-}
-
-void sendGratuitousARP() {
-  if (!NetworkConnected()) {
-    return;
-  }
-#ifdef SUPPORT_ARP
-
-  // See https://github.com/letscontrolit/ESPEasy/issues/2374
-  START_TIMER;
-  netif *n = netif_list;
-
-  while (n) {
-    if ((n->hwaddr_len == ETH_HWADDR_LEN) &&
-        (n->flags & NETIF_FLAG_ETHARP) &&
-        ((n->flags & NETIF_FLAG_LINK_UP) && (n->flags & NETIF_FLAG_UP))) {
-      # ifdef ESP32
-      etharp_gratuitous_r(n);
-      # else // ifdef ESP32
-      etharp_gratuitous(n);
-      # endif // ifdef ESP32
-    }
-    n = n->next;
-  }
-  STOP_TIMER(GRAT_ARP_STATS);
-#endif // ifdef SUPPORT_ARP
-}
-
-bool splitHostPortString(const String& hostPortString, String& host, uint16_t& port) {
-  port = 80; // Some default
-  int index_colon = hostPortString.indexOf(':');
-
-  if (index_colon >= 0) {
-    int32_t port_tmp;
-
-    if (!validIntFromString(hostPortString.substring(index_colon + 1), port_tmp)) {
-      return false;
-    }
-
-    if ((port_tmp < 0) || (port_tmp > 65535)) { return false; }
-    port = port_tmp;
-    host = hostPortString.substring(0, index_colon);
-  } else {
-    // No port nr defined.
-    host = hostPortString;
-  }
-  return true;
-}
-
-bool splitUserPass_HostPortString(const String& hostPortString, String& user, String& pass, String& host, uint16_t& port)
-{
-  const int pos_at = hostPortString.indexOf('@');
-
-  if (pos_at != -1) {
-    user = hostPortString.substring(0, pos_at);
-    const int pos_colon = user.indexOf(':');
-
-    if (pos_colon != -1) {
-      pass = user.substring(pos_colon + 1);
-      user = user.substring(0, pos_colon);
-    }
-    return splitHostPortString(hostPortString.substring(pos_at + 1), host, port);
-  }
-  return splitHostPortString(hostPortString, host, port);
-}
-
-// Split a full URL like "http://hostname:port/path/file.htm"
-// Return value is everything after the hostname:port section (including /)
-String splitURL(const String& fullURL, String& user, String& pass, String& host, uint16_t& port, String& file) {
-  int starthost = fullURL.indexOf(F("://"));
-
-  if (starthost == -1) {
-    starthost = 0;
-  } else {
-    starthost += 3;
-  }
-  const int endhost = fullURL.indexOf('/', starthost);
-  splitUserPass_HostPortString(fullURL.substring(starthost, endhost), user, pass, host, port);
-
-  if (endhost == -1) {
-    return EMPTY_STRING;
-  }
-
-  int startfile = fullURL.lastIndexOf('/');
-
-  if (startfile >= 0) {
-    file = fullURL.substring(startfile);
-  }
-  return fullURL.substring(endhost);
-}
-
-String get_user_agent_string() {
-  static unsigned int agent_size = 20;
-  String userAgent;
-
-  userAgent.reserve(agent_size);
-  userAgent += F("ESP Easy/");
-  userAgent += get_build_nr();
-  userAgent += '/';
-  userAgent += get_build_date();
-  userAgent += ' ';
-  userAgent += get_build_time();
-  agent_size = userAgent.length();
-  return userAgent;
-}
-
-bool splitHeaders(int& strpos, const String& multiHeaders, String& name, String& value) {
-  if (strpos < 0) {
-    return false;
-  }
-  int colonPos = multiHeaders.indexOf(':', strpos);
-
-  if (colonPos < 0) {
-    return false;
-  }
-  name = multiHeaders.substring(strpos, colonPos);
-  int valueEndPos = multiHeaders.indexOf('\n', colonPos + 1);
-
-  if (valueEndPos < 0) {
-    value  = multiHeaders.substring(colonPos + 1);
-    strpos = -1;
-  } else {
-    value  = multiHeaders.substring(colonPos + 1, valueEndPos);
-    strpos = valueEndPos + 1;
-  }
-  value.replace('\r', ' ');
-  value.trim();
-  return true;
-}
-
-String extractParam(const String& authReq, const String& param, const char delimit) {
-  int _begin = authReq.indexOf(param);
-
-  if (_begin == -1) { return EMPTY_STRING; }
-  return authReq.substring(_begin + param.length(), authReq.indexOf(delimit, _begin + param.length()));
-}
-
-#if FEATURE_HTTP_CLIENT
-String getCNonce(const int len) {
-  static const char alphanum[] = "0123456789"
-                                 "ABCDEFGHIJKLMNOPQRSTUVWXYZ"
-                                 "abcdefghijklmnopqrstuvwxyz";
-  String s;
-
-  for (int i = 0; i < len; ++i) {
-    // FIXME TD-er: Is this "-1" correct? The mod operator makes sure we never reach the sizeof index
-    s += alphanum[rand() % (sizeof(alphanum) - 1)];
-  }
-
-  return s;
-}
-
-String getDigestAuth(const String& authReq,
-                     const String& username,
-                     const String& password,
-                     const String& method,
-                     const String& uri,
-                     unsigned int  counter) {
-  // extracting required parameters for RFC 2069 simpler Digest
-  const String realm  = extractParam(authReq, F("realm=\""), '"');
-  const String nonce  = extractParam(authReq, F("nonce=\""), '"');
-  const String cNonce = getCNonce(8);
-
-  char nc[9];
-
-  snprintf(nc, sizeof(nc), "%08x", counter);
-
-  // parameters for the RFC 2617 newer Digest
-  MD5Builder md5;
-
-  md5.begin();
-  md5.add(username + ':' + realm + ':' + password); // md5 of the user:realm:user
-  md5.calculate();
-  const String h1 = md5.toString();
-
-  md5.begin();
-  md5.add(method + ':' + uri);
-  md5.calculate();
-  const String h2 = md5.toString();
-
-  md5.begin();
-  md5.add(h1 + ':' + nonce + ':' + String(nc) + ':' + cNonce + F(":auth:") + h2);
-  md5.calculate();
-
-  // return authorization
-  return strformat(
-    F("Digest username=\"%s\""
-    ", realm=\"%s\""
-    ", nonce=\"%s\""
-    ", uri=\"%s\""
-    ", algorithm=\"MD5\", qop=auth, nc=%s, cnonce=\"%s\""
-    ", response=\"%s\""),
-    username.c_str(),
-    realm.c_str(),
-    nonce.c_str(),
-    uri.c_str(),
-    nc,
-    cNonce.c_str(),
-    md5.toString().c_str()); // response
-}
-
-#ifndef BUILD_NO_DEBUG
-void log_http_result(const HTTPClient& http,
-                     const String    & logIdentifier,
-                     const String    & host,
-                     const String    & HttpMethod,
-                     int               httpCode,
-                     const String    & response)
-{
-  uint8_t loglevel = LOG_LEVEL_ERROR;
-  bool    success  = false;
-
-  // HTTP codes:
-  // 1xx Informational response
-  // 2xx Success
-  if ((httpCode >= 100) && (httpCode < 300)) {
-    loglevel = LOG_LEVEL_INFO;
-    success  = true;
-  }
-
-  if (loglevelActiveFor(loglevel)) {
-    String log = strformat(F("HTTP : %s %s %s"), 
-                          logIdentifier.c_str(), host.c_str(), HttpMethod.c_str());
-
-    if (!success) {
-      log += F("failed ");
-    }
-    log += concat(F("HTTP code: "), httpCode);
-
-    if (!success) {
-      log += ' ';
-      log += http.errorToString(httpCode);
-    }
-
-    if (response.length() > 0) {
-      log += concat(F(" Received reply: "), response.substring(0, 100)); // Returned string may be huge, so only log the first part.
-    }
-    addLogMove(loglevel, log);
-  }
-}
-#endif
-
-int http_authenticate(const String& logIdentifier,
-                      WiFiClient  & client,
-                      HTTPClient  & http,
-                      uint16_t      timeout,
-                      const String& user,
-                      const String& pass,
-                      const String& host,
-                      uint16_t      port,
-                      const String& uri,
-                      const String& HttpMethod,
-                      const String& header,
-                      const String& postStr,
-                      bool          must_check_reply)
-{
-  if (!uri.startsWith(F("/"))) {
-    return http_authenticate(
-      logIdentifier,
-      client,
-      http,
-      timeout,
-      user,
-      pass,
-      host,
-      port,
-      concat(F("/"), uri),
-      HttpMethod,
-      header,
-      postStr,
-      must_check_reply);
-  }
-  int httpCode = 0;
-  const bool hasCredentials = !user.isEmpty() && !pass.isEmpty();
-
-  if (hasCredentials) {
-    must_check_reply = true;
-    http.setAuthorization(user.c_str(), pass.c_str());
-  } else {
-    http.setAuthorization(""); // Clear Basic authorization
-#ifdef ESP32
-    http.setAuthorizationType(""); // Default type is "Basic"
-#endif
-  }
-  http.setTimeout(timeout);
-  http.setUserAgent(get_user_agent_string());
-
-  if (Settings.SendToHTTP_follow_redirects()) {
-    http.setFollowRedirects(HTTPC_STRICT_FOLLOW_REDIRECTS);
-    http.setRedirectLimit(2);
-  }
-
-  #ifdef MUSTFIX_CLIENT_TIMEOUT_IN_SECONDS
-
-  // See: https://github.com/espressif/arduino-esp32/pull/6676
-  client.setTimeout((timeout + 500) / 1000); // in seconds!!!!
-  Client *pClient = &client;
-  pClient->setTimeout(timeout);
-  #else // ifdef MUSTFIX_CLIENT_TIMEOUT_IN_SECONDS
-  client.setTimeout(timeout);                // in msec as it should be!
-  #endif // ifdef MUSTFIX_CLIENT_TIMEOUT_IN_SECONDS
-
-  // Add request header as fall back.
-  // When adding another "accept" header, it may be interpreted as:
-  // "if you have XXX, send it; or failing that, just give me what you've got."
-  http.addHeader(F("Accept"), F("*/*;q=0.1"));
-
-  // Add client IP
-  http.addHeader(F("X-Forwarded-For"), formatIP(NetworkLocalIP()));
-
-  delay(0);
-  scrubDNS();
-#if defined(CORE_POST_2_6_0) || defined(ESP32)
-  http.begin(client, host, port, uri, false); // HTTP
-#else // if defined(CORE_POST_2_6_0) || defined(ESP32)
-  http.begin(client, host, port, uri);
-#endif // if defined(CORE_POST_2_6_0) || defined(ESP32)
-
-  const char *keys[] = { "WWW-Authenticate" };
-  http.collectHeaders(keys, 1);
-
-  {
-    int headerpos = 0;
-    String name, value;
-
-    while (splitHeaders(headerpos, header, name, value)) {
-      // Disabled the check to exclude "Authorization", due to: 
-      //   https://github.com/letscontrolit/ESPEasy/issues/4364
-      // Check was added for: https://github.com/letscontrolit/ESPEasy/issues/4355
-      // However, I doubt this was the actual bug. More likely the supplied credential strings were not entirely empty for whatever reason.
-      //
-      // Work-around to not add Authorization header since the HTTPClient code
-      // only ignores this when base64Authorication is set.
-      
-//      if (!name.equalsIgnoreCase(F("Authorization"))) {
-        http.addHeader(name, value);
-//      }
-    }
-  }
-
-  // start connection and send HTTP header (and body)
-  if (equals(HttpMethod, F("HEAD")) || equals(HttpMethod, F("GET"))) {
-    httpCode = http.sendRequest(HttpMethod.c_str());
-  } else {
-    httpCode = http.sendRequest(HttpMethod.c_str(), postStr);
-  }
-
-  // Check to see if we need to try digest auth
-  if ((httpCode == 401) && must_check_reply) {
-    const String authReq = http.header(String(F("WWW-Authenticate")).c_str());
-
-    if (authReq.indexOf(F("Digest")) != -1) {
-      // Use Digest authorization
-      if (loglevelActiveFor(LOG_LEVEL_INFO)) {
-        addLogMove(LOG_LEVEL_INFO, concat(F("HTTP : Start Digest Authorization for "), host));
-      }
-
-      http.setAuthorization(""); // Clear Basic authorization
-#ifdef ESP32
-      http.setAuthorizationType(""); // Default type is "Basic" and "Digest" is already part of the string generated by getDigestAuth()
-#endif
-      const String authorization = getDigestAuth(authReq, user, pass, F("GET"), uri, 1);
-
-      http.end();
-#if defined(CORE_POST_2_6_0) || defined(ESP32)
-      http.begin(client, host, port, uri, false); // HTTP, not HTTPS
-#else // if defined(CORE_POST_2_6_0) || defined(ESP32)
-      http.begin(client, host, port, uri);
-#endif // if defined(CORE_POST_2_6_0) || defined(ESP32)
-
-      http.addHeader(F("Authorization"), authorization);
-
-      // start connection and send HTTP header (and body)
-      if (equals(HttpMethod, F("HEAD")) || equals(HttpMethod, F("GET"))) {
-        httpCode = http.sendRequest(HttpMethod.c_str());
-      } else {
-        httpCode = http.sendRequest(HttpMethod.c_str(), postStr);
-      }
-    }
-  }
-
-  if (!must_check_reply) {
-    // There are services which do not send an ack.
-    // So if the return code matches a read timeout, we change it into HTTP code 200
-    if (httpCode == HTTPC_ERROR_READ_TIMEOUT) {
-      httpCode = 200;
-    }
-  }
-
-  if (Settings.UseRules) {
-    // Generate event with the HTTP return code
-    // e.g. http#hostname=401
-    eventQueue.addMove(strformat(F("http#%s=%d"), host.c_str(), httpCode));
-    
-    #if FEATURE_THINGSPEAK_EVENT
-      // Generate event with the response of a 
-      // thingspeak request (https://de.mathworks.com/help/thingspeak/readlastfieldentry.html &
-      // https://de.mathworks.com/help/thingspeak/readdata.html)
-      // e.g. command for a specific field: "sendToHTTP,api.thingspeak.com,80,/channels/1637928/fields/5/last.csv"
-      // command for all fields: "sendToHTTP,api.thingspeak.com,80,/channels/1637928/feeds/last.csv"
-      // where first eventvalue is the channel number and the second to the nineth event values 
-      // are the field values
-      // Example of the event: "EVENT: ThingspeakReply=1637928,5,24.2,12,900,..."
-      //                                                  ^    ^ └------┬------┘
-      //                                   channel number ┘    |        └ received values
-      //                                                   field number (only available for a "single-value-event")
-      // In rules you can grep the reply by "On ThingspeakReply Do ..."
-      //-----------------------------------------------------------------------------------------------------------------------------
-      // 2024-02-05 - Added the option to get a single value of a field or all values of a channel at a certain time (not only the last entry)
-      // Examples:
-      // Single channel: "sendtohttp,api.thingspeak.com,80,channels/1637928/fields/1.csv?end=2024-01-01%2023:59:00&results=1"
-      // => gets the value of field 1 at (or the last entry before) 23:59:00 of the channel 1637928
-      // All channels: "sendtohttp,api.thingspeak.com,80,channels/1637928/feeds.csv?end=2024-01-01%2023:59:00&results=1"
-      // => gets the value of each field of the channel 1637928 at (or the last entry before) 23:59:00 
-      //-----------------------------------------------------------------------------------------------------------------------------
-
-    if (httpCode == 200 && equals(host, F("api.thingspeak.com")) && (uri.endsWith(F("/last.csv")) || (uri.indexOf(F("results=1")) >= 0 && uri.indexOf(F(".csv")) >= 0))){
-      String result = http.getString();
-      result.replace(' ', '_'); // if using a single field with a certain time, the result contains a space and would break the code
-      const int posTimestamp = result.lastIndexOf(':');
-      if (posTimestamp >= 0){
-        result = parseStringToEndKeepCase(result.substring(posTimestamp), 3);
-        if (uri.indexOf(F("fields")) >= 0){                                                                           // when there is a single field call add the field number before the value
-          result = parseStringKeepCase(uri, 4, '/').substring(0, 1) + "," + result; // since the field number is always the fourth part of the url and is always a single digit, we can use this to extact the fieldnumber
-        }
-        eventQueue.addMove(strformat(
-            F("ThingspeakReply=%s,%s"),
-            parseStringKeepCase(uri, 2, '/').c_str(),
-            result.c_str()));
-      }
-    }
-    #endif
-  }
-
-#ifndef BUILD_NO_DEBUG
-  log_http_result(http, logIdentifier, host + ':' + port, HttpMethod, httpCode, EMPTY_STRING);
-#endif
-  return httpCode;
-}
-
-String send_via_http(const String& logIdentifier,
-                     uint16_t      timeout,
-                     const String& user,
-                     const String& pass,
-                     const String& host,
-                     uint16_t      port,
-                     const String& uri,
-                     const String& HttpMethod,
-                     const String& header,
-                     const String& postStr,
-                     int         & httpCode,
-                     bool          must_check_reply) {
-  WiFiClient client;
-  HTTPClient http;
-  http.setReuse(false);
-
-  httpCode = http_authenticate(
-    logIdentifier,
-    client,
-    http,
-    timeout,
-    user,
-    pass,
-    host,
-    port,
-    uri,
-    HttpMethod,
-    header,
-    postStr,
-    must_check_reply);
-
-  String response;
-
-  if ((httpCode > 0) && must_check_reply) {
-    response = http.getString();
-#ifndef BUILD_NO_DEBUG
-    if (!response.isEmpty()) {
-      log_http_result(http, logIdentifier, host, HttpMethod, httpCode, response);
-    }
-#endif
-  }
-  http.end();
-  // http.end() does not call client.stop() if it is no longer connected.
-  // However the client may still keep its internal state which may prevent 
-  // future connections to the same host until there has been a connection to another host inbetween.
-  client.stop(); 
-  return response;
-}
-#endif // FEATURE_HTTP_CLIENT
-
-#if FEATURE_DOWNLOAD
-
-// FIXME TD-er: Must set the timeout somewhere
-# ifndef DOWNLOAD_FILE_TIMEOUT
-  #  define DOWNLOAD_FILE_TIMEOUT 2000
-# endif // ifndef DOWNLOAD_FILE_TIMEOUT
-
-// Download a file from a given URL and save to a local file named "file_save"
-// If the URL ends with a /, the file part will be assumed the same as file_save.
-// If file_save is empty, the file part from the URL will be used as local file name.
-// Return true when successful.
-bool downloadFile(const String& url, String file_save) {
-  String error;
-
-  return downloadFile(url, file_save, EMPTY_STRING, EMPTY_STRING, error);
-}
-
-// User and Pass may be updated if they occur in the hostname part.
-// Thus have to be copied instead of const reference.
-bool start_downloadFile(WiFiClient  & client,
-                        HTTPClient  & http,
-                        const String& url,
-                        String      & file_save,
-                        String        user,
-                        String        pass,
-                        String      & error) {
-  String   host, file;
-  uint16_t port;
-  String   uri = splitURL(url, user, pass, host, port, file);
-
-  if (file_save.isEmpty()) {
-    file_save = file;
-  } else if ((file.isEmpty()) && uri.endsWith("/")) {
-    // file = file_save;
-    uri += file_save;
-  }
-# ifndef BUILD_NO_DEBUG
-
-  if (loglevelActiveFor(LOG_LEVEL_DEBUG)) {
-    addLogMove(LOG_LEVEL_DEBUG, strformat(F("downloadFile: URL: %s decoded: %s:%d%s"), 
-                                          url.c_str(), host.c_str(), port, uri.c_str()));
-  }
-# endif // ifndef BUILD_NO_DEBUG
-
-  if (file_save.isEmpty()) {
-    error = F("Empty filename");
-    addLog(LOG_LEVEL_ERROR, error);
-    return false;
-  }
-
-  const int httpCode = http_authenticate(
-    F("DownloadFile"),
-    client,
-    http,
-    DOWNLOAD_FILE_TIMEOUT,
-    user,
-    pass,
-    host,
-    port,
-    uri,
-    F("GET"),
-    EMPTY_STRING, // header
-    EMPTY_STRING, // postStr
-    true          // must_check_reply
-    );
-
-  if (httpCode != HTTP_CODE_OK) {
-    error  = strformat(F("HTTP code: %d %s"), httpCode, url.c_str());
-
-    addLog(LOG_LEVEL_ERROR, error);
-    http.end();
-    client.stop();
-    return false;
-  }
-  return true;
-}
-
-bool downloadFile(const String& url, String file_save, const String& user, const String& pass, String& error) {
-  WiFiClient client;
-  HTTPClient http;
-  http.setReuse(false);
-
-  if (!start_downloadFile(client, http, url, file_save, user, pass, error)) {
-    return false;
-  }
-
-  if (fileExists(file_save)) {
-    error  = concat(F("File exists: "), file_save);
-    addLog(LOG_LEVEL_ERROR, error);
-    http.end();
-    client.stop();
-    return false;
-  }
-
-  long len   = http.getSize();
-  fs::File f = tryOpenFile(file_save, "w");
-
-  if (f) {
-    const size_t downloadBuffSize = 256;
-    uint8_t buff[downloadBuffSize];
-    size_t  bytesWritten  = 0;
-    unsigned long timeout = millis() + DOWNLOAD_FILE_TIMEOUT;
-
-    // get tcp stream
-    WiFiClient *stream = &client;
-
-    // read all data from server
-    while (http.connected() && (len > 0 || len == -1)) {
-      // read up to downloadBuffSize at a time.
-      size_t bytes_to_read = downloadBuffSize;
-
-      if ((len > 0) && (len < static_cast<int>(bytes_to_read))) {
-        bytes_to_read = len;
-      }
-      const size_t c = stream->readBytes(buff, bytes_to_read);
-
-      if (c > 0) {
-        timeout = millis() + DOWNLOAD_FILE_TIMEOUT;
-
-        if (f.write(buff, c) != c) {
-          error  = strformat(F("Error saving file: %s %d Bytes written"), file_save.c_str(), bytesWritten);
-          addLog(LOG_LEVEL_ERROR, error);
-          http.end();
-          client.stop();
-          return false;
-        }
-        bytesWritten += c;
-
-        if (len > 0) { len -= c; }
-      }
-
-      if (timeOutReached(timeout)) {
-        error  = concat(F("Timeout: "), file_save);
-        addLog(LOG_LEVEL_ERROR, error);
-        delay(0);
-        http.end();
-        client.stop();
-        return false;
-      }
-      delay(0);
-    }
-    f.close();
-    http.end();
-    client.stop();
-
-    if (loglevelActiveFor(LOG_LEVEL_INFO)) {
-      addLog(LOG_LEVEL_INFO, strformat(F("downloadFile: %s Success"), file_save.c_str()));
-    }
-    return true;
-  }
-  http.end();
-  client.stop();
-  error  = concat(F("Failed to open file for writing: "), file_save);
-  addLog(LOG_LEVEL_ERROR, error);
-  return false;
-}
-
-bool downloadFirmware(String filename, String& error)
-{
-  String baseurl, user, pass;
-# if FEATURE_CUSTOM_PROVISIONING
-  MakeProvisioningSettings(ProvisioningSettings);
-
-  if (ProvisioningSettings.get()) {
-    loadProvisioningSettings(*ProvisioningSettings);
-    if (!ProvisioningSettings->allowedFlags.allowFetchFirmware) {
-      error = F("Not Allowed");
-      return false;
-    }
-    baseurl = ProvisioningSettings->url;
-    user = ProvisioningSettings->user;
-    pass = ProvisioningSettings->pass;
-  }
-# endif // if FEATURE_CUSTOM_PROVISIONING
-
-  const String fullUrl = joinUrlFilename(baseurl, filename);
-
-  return downloadFirmware(fullUrl, filename, user, pass, error);
-}
-
-bool downloadFirmware(const String& url, String& file_save, String& user, String& pass, String& error)
-{
-  WiFiClient client;
-  HTTPClient http;
-  error.clear();
-
-  if (!start_downloadFile(client, http, url, file_save, user, pass, error)) {
-    return false;
-  }
-
-  int len = http.getSize();
-
-  if (Update.begin(len, U_FLASH, Settings.Pin_status_led, Settings.Pin_status_led_Inversed ? LOW : HIGH)) {
-    const size_t downloadBuffSize = 256;
-    uint8_t buff[downloadBuffSize];
-    size_t  bytesWritten  = 0;
-    unsigned long timeout = millis() + DOWNLOAD_FILE_TIMEOUT;
-
-    // get tcp stream
-    WiFiClient *stream = &client;
-
-    while (error.isEmpty() && http.connected() && (len > 0 || len == -1)) {
-      // read up to downloadBuffSize at a time.
-      size_t bytes_to_read = downloadBuffSize;
-
-      if ((len > 0) && (len < static_cast<int>(bytes_to_read))) {
-        bytes_to_read = len;
-      }
-      const size_t c = stream->readBytes(buff, bytes_to_read);
-
-      if (c > 0) {
-        timeout = millis() + DOWNLOAD_FILE_TIMEOUT;
-
-        if (Update.write(buff, c) != c) {
-          error  = strformat(F("Error saving firmware update: %s %d Bytes written"),
-                             file_save.c_str(), bytesWritten);
-          break;
-        }
-        bytesWritten += c;
-
-        if (len > 0) { len -= c; }
-      }
-
-      if (timeOutReached(timeout)) {
-        error  = concat(F("Timeout: "), file_save);
-        break;
-      }
-
-      if (!UseRTOSMultitasking) {
-        // On ESP32 the schedule is executed on the 2nd core.
-        Scheduler.handle_schedule();
-      }
-      backgroundtasks();
-    }
-  }
-  http.end();
-  client.stop();
-
-  if (error.isEmpty() && loglevelActiveFor(LOG_LEVEL_INFO)) {
-    addLog(LOG_LEVEL_INFO, strformat(F("downloadFile: %s Success"), file_save.c_str()));
-  }
-
-  uint8_t errorcode = 0;
-  if (!Update.end()) {
-    errorcode = Update.getError();
-#ifdef ESP32
-    const __FlashStringHelper * err_fstr = F("Unknown");
-    switch (errorcode) {
-      case UPDATE_ERROR_OK:                  err_fstr = F("OK");           break;
-      case UPDATE_ERROR_WRITE:               err_fstr = F("WRITE");        break;
-      case UPDATE_ERROR_ERASE:               err_fstr = F("ERASE");        break;
-      case UPDATE_ERROR_READ:                err_fstr = F("READ");         break;
-      case UPDATE_ERROR_SPACE:               err_fstr = F("SPACE");        break;
-      case UPDATE_ERROR_SIZE:                err_fstr = F("SIZE");         break;
-      case UPDATE_ERROR_STREAM:              err_fstr = F("STREAM");       break;
-      case UPDATE_ERROR_MD5:                 err_fstr = F("MD5");          break;
-      case UPDATE_ERROR_MAGIC_BYTE:          err_fstr = F("MAGIC_BYTE");   break;
-      case UPDATE_ERROR_ACTIVATE:            err_fstr = F("ACTIVATE");     break;
-      case UPDATE_ERROR_NO_PARTITION:        err_fstr = F("NO_PARTITION"); break;
-      case UPDATE_ERROR_BAD_ARGUMENT:        err_fstr = F("BAD_ARGUMENT"); break;
-      case UPDATE_ERROR_ABORT:               err_fstr = F("ABORT");        break;
-    }
-    error += concat(F(" Error: "), err_fstr);
-#else
-    error += concat(F(" Error: "), errorcode);
-#endif
-  } else {
-    if (Settings.UseRules) {
-      eventQueue.addMove(concat(F("ProvisionFirmware#success="), file_save));
-    }
-    return true;
-  }
-
-  backgroundtasks();
-  if (loglevelActiveFor(LOG_LEVEL_ERROR)) {
-    addLog(LOG_LEVEL_ERROR, concat(F("Failed update firmware: "), error));
-  }
-
-  if (Settings.UseRules) {
-    eventQueue.addMove(concat(F("ProvisionFirmware#failed="), file_save));
-  }
-  return false;
-}
-
-String joinUrlFilename(const String& url, String& filename)
-{
-  String fullUrl;
-
-  fullUrl.reserve(url.length() + filename.length() + 1); // May need to add an extra slash
-  fullUrl = url;
-  fullUrl = parseTemplate(fullUrl, true);                // URL encode
-
-  // URLEncode may also encode the '/' into "%2f"
-  // FIXME TD-er: Can this really occur?
-  fullUrl.replace(F("%2f"), F("/"));
-
-  while (filename.startsWith(F("/"))) {
-    filename = filename.substring(1);
-  }
-
-  if (!fullUrl.endsWith(F("/"))) {
-    fullUrl += F("/");
-  }
-  fullUrl += filename;
-  return fullUrl;
-}
-
-#endif // if FEATURE_DOWNLOAD
-
->>>>>>> c8ecd35c
