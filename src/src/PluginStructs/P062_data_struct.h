--- conflicted
+++ resolved
@@ -4,11 +4,7 @@
 #include "../../_Plugin_Helper.h"
 #ifdef USES_P062
 
-<<<<<<< HEAD
 // #define PLUGIN_062_DEBUG  // Enable extra (debugging) log output
-=======
-#include "../../ESPEasy_common.h"
->>>>>>> 94fb7f8a
 
 # include <Adafruit_MPR121.h>
 
