.. |P050_name| replace:: :cyan:`TCS34725`
.. |P050_type| replace:: :cyan:`Color`
.. |P050_typename| replace:: :cyan:`Color - TCS34725`
.. |P050_status| replace:: :red:`DEVELOPMENT`
.. |P050_github| replace:: P050_TCS34725.ino
.. _P050_github: https://github.com/letscontrolit/ESPEasy/blob/mega/src/_P050_TCS34725.ino
.. |P050_usedby| replace:: `.`
.. |P050_shortinfo| replace:: `.`
.. |P050_maintainer| replace:: `.`
.. |P050_compileinfo| replace:: `.`
.. |P050_usedlibraries| replace:: `.`

.. |P051_name| replace:: :cyan:`AM2320`
.. |P051_type| replace:: :cyan:`Environment`
.. |P051_typename| replace:: :cyan:`Environment - AM2320`
.. |P051_status| replace:: :green:`NORMAL`
.. |P051_github| replace:: P051_AM2320.ino
.. _P051_github: https://github.com/letscontrolit/ESPEasy/blob/mega/src/_P051_AM2320.ino
.. |P051_usedby| replace:: `.`
.. |P051_shortinfo| replace:: `.`
.. |P051_maintainer| replace:: `.`
.. |P051_compileinfo| replace:: `.`
.. |P051_usedlibraries| replace:: `.`

.. |P052_name| replace:: :cyan:`CO2 Senseair`
.. |P052_type| replace:: :cyan:`Gases`
.. |P052_typename| replace:: :cyan:`Gases - CO2 Senseair`
.. |P052_status| replace:: :green:`NORMAL`
.. |P052_github| replace:: P052_SenseAir.ino
.. _P052_github: https://github.com/letscontrolit/ESPEasy/blob/mega/src/_P052_SenseAir.ino
.. |P052_usedby| replace:: :ref:`P052_S8_page`, :ref:`P052_S11_page`, :ref:`P052_tSense_K70_page`
<<<<<<< HEAD
.. |P052_shortinfo| replace:: The Senseair plugin can be used for multiple gas sensors from the company Senseair. The mostly used sensor is the S8 but other sensor units that work is tSense (K70), K30, K33, S8, S11. (LP8 soon)
=======
.. |P052_shortinfo| replace:: The Senseair plugin can be used for multiple gas sensors from the company Senseair. The mostly used sensor is the S8 but other sensor units that work is tSense (K70), K30, K33, S8, LP8, S11.
>>>>>>> b72c3d9d
.. |P052_maintainer| replace:: `.`
.. |P052_compileinfo| replace:: `.`
.. |P052_usedlibraries| replace:: `.`

.. |P053_name| replace:: :cyan:`PMSx003`
.. |P053_type| replace:: :cyan:`Dust`
.. |P053_typename| replace:: :cyan:`Dust - PMSx003`
.. |P053_status| replace:: :yellow:`TESTING`
.. |P053_github| replace:: P053_PMSx003.ino
.. _P053_github: https://github.com/letscontrolit/ESPEasy/blob/mega/src/_P053_PMSx003.ino
.. |P053_usedby| replace:: `.`
.. |P053_shortinfo| replace:: `.`
.. |P053_maintainer| replace:: `.`
.. |P053_compileinfo| replace:: `.`
.. |P053_usedlibraries| replace:: `.`

.. |P054_name| replace:: :cyan:`DMX512 TX`
.. |P054_type| replace:: :cyan:`Communication`
.. |P054_typename| replace:: :cyan:`Communication - DMX512 TX`
.. |P054_status| replace:: :yellow:`TESTING`
.. |P054_github| replace:: P054_DMX512.ino
.. _P054_github: https://github.com/letscontrolit/ESPEasy/blob/mega/src/_P054_DMX512.ino
.. |P054_usedby| replace:: `.`
.. |P054_shortinfo| replace:: `.`
.. |P054_maintainer| replace:: `.`
.. |P054_compileinfo| replace:: `.`
.. |P054_usedlibraries| replace:: `.`

.. |P055_name| replace:: :cyan:`Chiming`
.. |P055_type| replace:: :cyan:`Notify`
.. |P055_typename| replace:: :cyan:`Notify - Chiming`
.. |P055_status| replace:: :yellow:`TESTING`
.. |P055_github| replace:: P055_Chiming.ino
.. _P055_github: https://github.com/letscontrolit/ESPEasy/blob/mega/src/_P055_Chiming.ino
.. |P055_usedby| replace:: `.`
.. |P055_shortinfo| replace:: `.`
.. |P055_maintainer| replace:: `.`
.. |P055_compileinfo| replace:: `.`
.. |P055_usedlibraries| replace:: `.`

.. |P056_name| replace:: :cyan:`SDS011/018/198`
.. |P056_type| replace:: :cyan:`Dust`
.. |P056_typename| replace:: :cyan:`Dust - SDS011/018/198`
.. |P056_status| replace:: :red:`DEVELOPMENT`
.. |P056_github| replace:: P056_SDS011-Dust.ino
.. _P056_github: https://github.com/letscontrolit/ESPEasy/blob/mega/src/_P056_SDS011-Dust.ino
.. |P056_usedby| replace:: `.`
.. |P056_shortinfo| replace:: `.`
.. |P056_maintainer| replace:: `.`
.. |P056_compileinfo| replace:: `.`
.. |P056_usedlibraries| replace:: `.`

.. |P057_name| replace:: :cyan:`HT16K33`
.. |P057_type| replace:: :cyan:`Display`
.. |P057_typename| replace:: :cyan:`Display - HT16K33`
.. |P057_status| replace:: :yellow:`TESTING`
.. |P057_github| replace:: P057_HT16K33_LED.ino
.. _P057_github: https://github.com/letscontrolit/ESPEasy/blob/mega/src/_P057_HT16K33_LED.ino
.. |P057_usedby| replace:: `.`
.. |P057_shortinfo| replace:: `.`
.. |P057_maintainer| replace:: `.`
.. |P057_compileinfo| replace:: `.`
.. |P057_usedlibraries| replace:: `.`

.. |P058_name| replace:: :cyan:`HT16K33`
.. |P058_type| replace:: :cyan:`Keypad`
.. |P058_typename| replace:: :cyan:`Keypad - HT16K33`
.. |P058_status| replace:: :yellow:`TESTING`
.. |P058_github| replace:: P058_HT16K33_KeyPad.ino
.. _P058_github: https://github.com/letscontrolit/ESPEasy/blob/mega/src/_P058_HT16K33_KeyPad.ino
.. |P058_usedby| replace:: `.`
.. |P058_shortinfo| replace:: `.`
.. |P058_maintainer| replace:: `.`
.. |P058_compileinfo| replace:: `.`
.. |P058_usedlibraries| replace:: `.`

.. |P059_name| replace:: :cyan:`Rotary Encoder`
.. |P059_type| replace:: :cyan:`Switch input`
.. |P059_typename| replace:: :cyan:`Switch input - Rotary Encoder`
.. |P059_status| replace:: :green:`NORMAL`
.. |P059_github| replace:: P059_Encoder.ino
.. _P059_github: https://github.com/letscontrolit/ESPEasy/blob/mega/src/_P059_Encoder.ino
.. |P059_usedby| replace:: `.`
.. |P059_shortinfo| replace:: `.`
.. |P059_maintainer| replace:: `.`
.. |P059_compileinfo| replace:: `.`
.. |P059_usedlibraries| replace:: `.`
<|MERGE_RESOLUTION|>--- conflicted
+++ resolved
@@ -29,11 +29,7 @@
 .. |P052_github| replace:: P052_SenseAir.ino
 .. _P052_github: https://github.com/letscontrolit/ESPEasy/blob/mega/src/_P052_SenseAir.ino
 .. |P052_usedby| replace:: :ref:`P052_S8_page`, :ref:`P052_S11_page`, :ref:`P052_tSense_K70_page`
-<<<<<<< HEAD
 .. |P052_shortinfo| replace:: The Senseair plugin can be used for multiple gas sensors from the company Senseair. The mostly used sensor is the S8 but other sensor units that work is tSense (K70), K30, K33, S8, S11. (LP8 soon)
-=======
-.. |P052_shortinfo| replace:: The Senseair plugin can be used for multiple gas sensors from the company Senseair. The mostly used sensor is the S8 but other sensor units that work is tSense (K70), K30, K33, S8, LP8, S11.
->>>>>>> b72c3d9d
 .. |P052_maintainer| replace:: `.`
 .. |P052_compileinfo| replace:: `.`
 .. |P052_usedlibraries| replace:: `.`
@@ -120,4 +116,4 @@
 .. |P059_shortinfo| replace:: `.`
 .. |P059_maintainer| replace:: `.`
 .. |P059_compileinfo| replace:: `.`
-.. |P059_usedlibraries| replace:: `.`
+.. |P059_usedlibraries| replace:: `.`