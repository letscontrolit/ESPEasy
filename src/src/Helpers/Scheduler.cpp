--- conflicted
+++ resolved
@@ -95,966 +95,7 @@
   STOP_TIMER(HANDLE_SCHEDULER_TASK);
 }
 
-<<<<<<< HEAD
-/*********************************************************************************************\
-* Interval Timer
-* These timers set a new scheduled timer, based on the old value.
-* This will make their interval as constant as possible.
-\*********************************************************************************************/
 
-// Interval where it is more important to actually run the scheduled job, instead of keeping the time drift to a minimum.
-// For example running the PLUGIN_FIFTY_PER_SECOND calls probably need to run as fast as possible as they need to fetch data before a buffer overflow happens.
-// For those it is more important to actually run it than keeping pace.
-void ESPEasy_Scheduler::setNextTimeInterval(unsigned long& timer, const unsigned long step) {
-  timer += step;
-  const long passed = timePassedSince(timer);
-
-  if (passed < 0) {
-    // Event has not yet happened, which is fine.
-    return;
-  }
-
-  if (static_cast<unsigned long>(passed) > step) {
-    // No need to keep running behind, start again.
-    timer = millis() + step;
-    return;
-  }
-
-  // Try to get in sync again.
-  timer = millis() + (step - passed);
-}
-
-// More strict interval where no time drift is more important than missing a scheduled interval.
-// For example timing for repeating longPulse where 2 scheduled intervals need to be at constant 'distance' from each other.
-void ESPEasy_Scheduler::setNextStrictTimeInterval(unsigned long     & timer,
-                                                  const unsigned long step) {
-  timer += step;
-  const long passed = timePassedSince(timer);
-
-  if (passed <= 0) {
-    // Event has not yet happened, which is fine.
-    return;
-  }
-  // Try to get in sync again.
-  const unsigned long stepsMissed = static_cast<unsigned long>(passed) / step;
-  timer += (stepsMissed + 1) * step;
-}
-
-void ESPEasy_Scheduler::setIntervalTimer(IntervalTimer_e id) {
-  setIntervalTimer(id, millis());
-}
-
-void ESPEasy_Scheduler::setIntervalTimerAt(IntervalTimer_e id, unsigned long newtimer) {
-  setNewTimerAt(getMixedId(SchedulerTimerType_e::ConstIntervalTimer, static_cast<unsigned long>(id)), newtimer);
-}
-
-void ESPEasy_Scheduler::setIntervalTimerOverride(IntervalTimer_e id, unsigned long msecFromNow) {
-  unsigned long timer = millis();
-
-  setNextTimeInterval(timer, msecFromNow);
-  setNewTimerAt(getMixedId(SchedulerTimerType_e::ConstIntervalTimer, static_cast<unsigned long>(id)), timer);
-}
-
-void ESPEasy_Scheduler::scheduleNextDelayQueue(IntervalTimer_e id, unsigned long nextTime) {
-  if (nextTime != 0) {
-    // Schedule for next process run.
-    setIntervalTimerAt(id, nextTime);
-  }
-}
-
-void ESPEasy_Scheduler::setIntervalTimer(IntervalTimer_e id, unsigned long lasttimer) {
-  // Set the initial timers for the regular runs
-  unsigned long interval = 0;
-
-  switch (id) {
-    case IntervalTimer_e::TIMER_20MSEC:         interval = 20; break;
-    case IntervalTimer_e::TIMER_100MSEC:        interval = 100; break;
-    case IntervalTimer_e::TIMER_1SEC:           interval = 1000; break;
-    case IntervalTimer_e::TIMER_30SEC:
-    case IntervalTimer_e::TIMER_STATISTICS:     interval = 30000; break;
-    case IntervalTimer_e::TIMER_MQTT:           interval = timermqtt_interval; break;
-    case IntervalTimer_e::TIMER_GRATUITOUS_ARP: interval = timer_gratuitous_arp_interval; break;
-
-    // Fall-through for all DelayQueue, which are just the fall-back timers.
-    // The timers for all delay queues will be set according to their own settings as long as there is something to process.
-    case IntervalTimer_e::TIMER_MQTT_DELAY_QUEUE:
-    case IntervalTimer_e::TIMER_C001_DELAY_QUEUE:
-    case IntervalTimer_e::TIMER_C002_DELAY_QUEUE:
-    case IntervalTimer_e::TIMER_C003_DELAY_QUEUE:
-    case IntervalTimer_e::TIMER_C004_DELAY_QUEUE:
-    case IntervalTimer_e::TIMER_C005_DELAY_QUEUE:
-    case IntervalTimer_e::TIMER_C006_DELAY_QUEUE:
-    case IntervalTimer_e::TIMER_C007_DELAY_QUEUE:
-    case IntervalTimer_e::TIMER_C008_DELAY_QUEUE:
-    case IntervalTimer_e::TIMER_C009_DELAY_QUEUE:
-    case IntervalTimer_e::TIMER_C010_DELAY_QUEUE:
-    case IntervalTimer_e::TIMER_C011_DELAY_QUEUE:
-    case IntervalTimer_e::TIMER_C012_DELAY_QUEUE:
-    case IntervalTimer_e::TIMER_C013_DELAY_QUEUE:
-    case IntervalTimer_e::TIMER_C014_DELAY_QUEUE:
-    case IntervalTimer_e::TIMER_C015_DELAY_QUEUE:
-    case IntervalTimer_e::TIMER_C016_DELAY_QUEUE:
-    case IntervalTimer_e::TIMER_C017_DELAY_QUEUE:
-    case IntervalTimer_e::TIMER_C018_DELAY_QUEUE:
-    case IntervalTimer_e::TIMER_C019_DELAY_QUEUE:
-    case IntervalTimer_e::TIMER_C020_DELAY_QUEUE:
-    case IntervalTimer_e::TIMER_C021_DELAY_QUEUE:
-    case IntervalTimer_e::TIMER_C022_DELAY_QUEUE:
-    case IntervalTimer_e::TIMER_C023_DELAY_QUEUE:
-    case IntervalTimer_e::TIMER_C024_DELAY_QUEUE:
-    case IntervalTimer_e::TIMER_C025_DELAY_QUEUE:
-      // When extending this, search for EXTEND_CONTROLLER_IDS
-      // in the code to find all places that need to be updated too.
-      interval = 1000; break;
-  }
-  unsigned long timer = lasttimer;
-
-  setNextTimeInterval(timer, interval);
-  setNewTimerAt(getMixedId(SchedulerTimerType_e::ConstIntervalTimer, static_cast<unsigned long>(id)), timer);
-}
-
-void ESPEasy_Scheduler::sendGratuitousARP_now() {
-  sendGratuitousARP();
-
-  if (Settings.gratuitousARP()) {
-    timer_gratuitous_arp_interval = 100;
-    setIntervalTimer(ESPEasy_Scheduler::IntervalTimer_e::TIMER_GRATUITOUS_ARP);
-  }
-}
-
-void ESPEasy_Scheduler::process_interval_timer(IntervalTimer_e id, unsigned long lasttimer) {
-  // Set the interval timer now, it may be altered by the commands below.
-  // This is the default next-run-time.
-  setIntervalTimer(id, lasttimer);
-
-  switch (id) {
-    case IntervalTimer_e::TIMER_20MSEC:         run50TimesPerSecond(); break;
-    case IntervalTimer_e::TIMER_100MSEC:
-
-      if (!UseRTOSMultitasking) {
-        run10TimesPerSecond();
-      }
-      break;
-    case IntervalTimer_e::TIMER_1SEC:             runOncePerSecond();      break;
-    case IntervalTimer_e::TIMER_30SEC:            runEach30Seconds();      break;
-    case IntervalTimer_e::TIMER_MQTT:
-#if FEATURE_MQTT
-      runPeriodicalMQTT();
-#endif // if FEATURE_MQTT
-      break;
-    case IntervalTimer_e::TIMER_STATISTICS:       logTimerStatistics();    break;
-    case IntervalTimer_e::TIMER_GRATUITOUS_ARP:
-
-      // Slowly increase the interval timer.
-      timer_gratuitous_arp_interval = 2 * timer_gratuitous_arp_interval;
-
-      if (timer_gratuitous_arp_interval > TIMER_GRATUITOUS_ARP_MAX) {
-        timer_gratuitous_arp_interval = TIMER_GRATUITOUS_ARP_MAX;
-      }
-
-      if (Settings.gratuitousARP()) {
-        sendGratuitousARP();
-      }
-      break;
-    case IntervalTimer_e::TIMER_MQTT_DELAY_QUEUE:
-    case IntervalTimer_e::TIMER_C002_DELAY_QUEUE:
-    case IntervalTimer_e::TIMER_C005_DELAY_QUEUE:
-    case IntervalTimer_e::TIMER_C006_DELAY_QUEUE:
-#if FEATURE_MQTT
-      processMQTTdelayQueue();
-#endif // if FEATURE_MQTT
-      break;
-    case IntervalTimer_e::TIMER_C001_DELAY_QUEUE:
-  #ifdef USES_C001
-      process_c001_delay_queue();
-  #endif // ifdef USES_C001
-      break;
-    case IntervalTimer_e::TIMER_C003_DELAY_QUEUE:
-  #ifdef USES_C003
-      process_c003_delay_queue();
-  #endif // ifdef USES_C003
-      break;
-    case IntervalTimer_e::TIMER_C004_DELAY_QUEUE:
-  #ifdef USES_C004
-      process_c004_delay_queue();
-  #endif // ifdef USES_C004
-      break;
-    case IntervalTimer_e::TIMER_C007_DELAY_QUEUE:
-  #ifdef USES_C007
-      process_c007_delay_queue();
-  #endif // ifdef USES_C007
-      break;
-    case IntervalTimer_e::TIMER_C008_DELAY_QUEUE:
-  #ifdef USES_C008
-      process_c008_delay_queue();
-  #endif // ifdef USES_C008
-      break;
-    case IntervalTimer_e::TIMER_C009_DELAY_QUEUE:
-  #ifdef USES_C009
-      process_c009_delay_queue();
-  #endif // ifdef USES_C009
-      break;
-    case IntervalTimer_e::TIMER_C010_DELAY_QUEUE:
-  #ifdef USES_C010
-      process_c010_delay_queue();
-  #endif // ifdef USES_C010
-      break;
-    case IntervalTimer_e::TIMER_C011_DELAY_QUEUE:
-  #ifdef USES_C011
-      process_c011_delay_queue();
-  #endif // ifdef USES_C011
-      break;
-    case IntervalTimer_e::TIMER_C012_DELAY_QUEUE:
-  #ifdef USES_C012
-      process_c012_delay_queue();
-  #endif // ifdef USES_C012
-      break;
-
-    case IntervalTimer_e::TIMER_C013_DELAY_QUEUE:
-      /*
-       #ifdef USES_C013
-            process_c013_delay_queue();
-       #endif
-       */
-      break;
-
-    case IntervalTimer_e::TIMER_C014_DELAY_QUEUE:
-      /*
-       #ifdef USES_C014
-            process_c014_delay_queue();
-       #endif
-       */
-      break;
-
-    case IntervalTimer_e::TIMER_C015_DELAY_QUEUE:
-  #ifdef USES_C015
-      process_c015_delay_queue();
-  #endif // ifdef USES_C015
-      break;
-    case IntervalTimer_e::TIMER_C016_DELAY_QUEUE:
-  #ifdef USES_C016
-      process_c016_delay_queue();
-  #endif // ifdef USES_C016
-      break;
-
-    case IntervalTimer_e::TIMER_C017_DELAY_QUEUE:
-  #ifdef USES_C017
-      process_c017_delay_queue();
-  #endif // ifdef USES_C017
-      break;
-
-    case IntervalTimer_e::TIMER_C018_DELAY_QUEUE:
-  #ifdef USES_C018
-      process_c018_delay_queue();
-  #endif // ifdef USES_C018
-      break;
-
-    case IntervalTimer_e::TIMER_C019_DELAY_QUEUE:
-  #ifdef USES_C019
-      process_c019_delay_queue();
-  #endif
-      break;
-
-    case IntervalTimer_e::TIMER_C020_DELAY_QUEUE:
-      /*
-       #ifdef USES_C020
-            process_c020_delay_queue();
-       #endif
-       */
-      break;
-
-    case IntervalTimer_e::TIMER_C021_DELAY_QUEUE:
-      /*
-       #ifdef USES_C021
-            process_c021_delay_queue();
-       #endif
-       */
-      break;
-
-    case IntervalTimer_e::TIMER_C022_DELAY_QUEUE:
-      /*
-       #ifdef USES_C022
-            process_c022_delay_queue();
-       #endif
-       */
-      break;
-
-    case IntervalTimer_e::TIMER_C023_DELAY_QUEUE:
-      /*
-       #ifdef USES_C023
-            process_c023_delay_queue();
-       #endif
-       */
-      break;
-
-    case IntervalTimer_e::TIMER_C024_DELAY_QUEUE:
-      /*
-       #ifdef USES_C024
-            process_c024_delay_queue();
-       #endif
-       */
-      break;
-
-    case IntervalTimer_e::TIMER_C025_DELAY_QUEUE:
-      /*
-       #ifdef USES_C025
-            process_c025_delay_queue();
-       #endif
-       */
-      break;
-
-      // When extending this, search for EXTEND_CONTROLLER_IDS
-      // in the code to find all places that need to be updated too.
-  }
-}
-
-/*********************************************************************************************\
-* Plugin Task Timer
-\*********************************************************************************************/
-unsigned long ESPEasy_Scheduler::createPluginTaskTimerId(taskIndex_t taskIndex, int Par1) {
-  const unsigned long mask  = (1 << TIMER_ID_SHIFT) - 1;
-  const unsigned long mixed = (Par1 << 8) + taskIndex;
-
-  return mixed & mask;
-}
-
-void ESPEasy_Scheduler::setPluginTaskTimer(unsigned long msecFromNow, taskIndex_t taskIndex, int Par1, int Par2, int Par3, int Par4, int Par5)
-{
-  // taskIndex and par1 form a unique key that can be used to restart a timer
-  if (!validTaskIndex(taskIndex)) return;
-  if (!Settings.TaskDeviceEnabled[taskIndex]) return;
-  const unsigned long mixedTimerId = getMixedId(
-    SchedulerTimerType_e::PLUGIN_TASKTIMER_IN_e, 
-    createPluginTaskTimerId(taskIndex, Par1));
-
-  systemTimerStruct timer_data;
-
-  timer_data.fromEvent(taskIndex, Par1, Par2, Par3, Par4, Par5);
-  systemTimers[mixedTimerId] = timer_data;
-  setNewTimerAt(mixedTimerId, millis() + msecFromNow);
-}
-
-void ESPEasy_Scheduler::process_plugin_task_timer(unsigned long id) {
-  #ifdef USE_SECOND_HEAP
-  HeapSelectDram ephemeral;
-  #endif
-
-  const unsigned long mixedTimerId = getMixedId(SchedulerTimerType_e::PLUGIN_TASKTIMER_IN_e, id);
-  auto it                          = systemTimers.find(mixedTimerId);
-
-  if (it == systemTimers.end()) { return; }
-
-  struct EventStruct TempEvent(it->second.toEvent());
-
-  // TD-er: Not sure if we have to keep original source for notifications.
-  TempEvent.Source = EventValueSource::Enum::VALUE_SOURCE_SYSTEM;
-
-
-  /*
-     String log = F("proc_system_timer: Pluginid: ");
-     log += deviceIndex;
-     log += F(" taskIndex: ");
-     log += it->second.TaskIndex;
-     log += F(" sysTimerID: ");
-     log += id;
-     addLog(LOG_LEVEL_INFO, log);
-   */
-  systemTimers.erase(mixedTimerId);
-
-  {
-    String dummy;
-    PluginCall(PLUGIN_TASKTIMER_IN, &TempEvent, dummy);
-  }
-}
-
-/*********************************************************************************************\
-* Rules Timer
-\*********************************************************************************************/
-unsigned long ESPEasy_Scheduler::createRulesTimerId(unsigned int timerIndex) {
-  const unsigned long mask  = (1 << TIMER_ID_SHIFT) - 1;
-  const unsigned long mixed = timerIndex;
-
-  return mixed & mask;
-}
-
-static bool checkRulesTimerIndex(unsigned int timerIndex) {
-  if ((timerIndex > RULES_TIMER_MAX) || (timerIndex == 0)) {
-    if (loglevelActiveFor(LOG_LEVEL_ERROR)) {
-      String log = F("TIMER: invalid timer number ");
-      log += timerIndex;
-      addLogMove(LOG_LEVEL_ERROR, log);
-    }
-    return false;
-  }
-  return true;
-}
-
-bool ESPEasy_Scheduler::setRulesTimer(unsigned long msecFromNow, unsigned int timerIndex, int recurringCount) {
-  if (!checkRulesTimerIndex(timerIndex)) { return false; }
-
-  const unsigned long mixedTimerId = getMixedId(SchedulerTimerType_e::RulesTimer, createRulesTimerId(timerIndex));
-  const systemTimerStruct timer_data(recurringCount, msecFromNow, timerIndex);
-
-  systemTimers[mixedTimerId] = timer_data;
-  setNewTimerAt(mixedTimerId, millis() + msecFromNow);
-  return true;
-}
-
-void ESPEasy_Scheduler::process_rules_timer(unsigned long id, unsigned long lasttimer) {
-  const unsigned long mixedTimerId = getMixedId(SchedulerTimerType_e::RulesTimer, id);
-
-  auto it = systemTimers.find(mixedTimerId);
-
-  if (it == systemTimers.end()) { return; }
-
-  if (it->second.isPaused()) {
-    // Timer is paused.
-    // Must keep this timer 'active' in the scheduler.
-    // However it does not need to be looked at frequently as the resume function re-schedules it when needed.
-    // Look for its state every second.
-    setNewTimerAt(mixedTimerId, millis() + 1000);
-    return;
-  }
-
-  // Create a deep copy of the timer data as we may delete it from the map before sending the event.
-  const int loopCount  = it->second.getLoopCount();
-  const int timerIndex = it->second.getTimerIndex();
-
-  // Reschedule before sending the event, as it may get rescheduled in handling the timer event.
-  if (it->second.isRecurring()) {
-    // Recurring timer
-    unsigned long newTimer = lasttimer;
-    setNextTimeInterval(newTimer, it->second.getInterval());
-    setNewTimerAt(mixedTimerId, newTimer);
-    it->second.markNextRecurring();
-  } else {
-    systemTimers.erase(mixedTimerId);
-  }
-
-  if (loopCount > 0) {
-    // Should be executed
-    if (Settings.UseRules) {
-      String event = F("Rules#Timer=");
-      event += timerIndex;
-
-      // Add count as 2nd eventvalue
-      event += ',';
-      event += loopCount;
-      rulesProcessing(event); // TD-er: Do not add to the eventQueue, but execute right now.
-    }
-  }
-}
-
-bool ESPEasy_Scheduler::pause_rules_timer(unsigned long timerIndex) {
-  if (!checkRulesTimerIndex(timerIndex)) { return false; }
-  const unsigned long mixedTimerId = getMixedId(SchedulerTimerType_e::RulesTimer, createRulesTimerId(timerIndex));
-  auto it                          = systemTimers.find(mixedTimerId);
-
-  if (it == systemTimers.end()) {
-    addLog(LOG_LEVEL_INFO, F("TIMER: no timer set"));
-    return false;
-  }
-
-  unsigned long timer;
-
-  if (msecTimerHandler.getTimerForId(mixedTimerId, timer)) {
-    if (it->second.isPaused()) {
-      addLog(LOG_LEVEL_INFO, F("TIMER: already paused"));
-    } else {
-      // Store remainder of interval
-      const long timeLeft = timePassedSince(timer) * -1;
-
-      if (timeLeft > 0) {
-        it->second.setRemainder(timeLeft);
-        return true;
-      }
-    }
-  }
-  return false;
-}
-
-bool ESPEasy_Scheduler::resume_rules_timer(unsigned long timerIndex) {
-  if (!checkRulesTimerIndex(timerIndex)) { return false; }
-  const unsigned long mixedTimerId = getMixedId(SchedulerTimerType_e::RulesTimer, createRulesTimerId(timerIndex));
-  auto it                          = systemTimers.find(mixedTimerId);
-
-  if (it == systemTimers.end()) { return false; }
-
-  unsigned long timer;
-
-  if (msecTimerHandler.getTimerForId(mixedTimerId, timer)) {
-    if (it->second.isPaused()) {
-      // Reschedule timer with remainder of interval
-      setNewTimerAt(mixedTimerId, millis() + it->second.getRemainder());
-      it->second.setRemainder(0);
-      return true;
-    }
-  }
-  return false;
-}
-
-/*********************************************************************************************\
-* Plugin Timer
-* Essentially calling PLUGIN_DEVICETIMER_IN
-* Similar to PLUGIN_TASKTIMER_IN, addressed to a plugin instead of a task.
-\*********************************************************************************************/
-unsigned long ESPEasy_Scheduler::createPluginTimerId(deviceIndex_t deviceIndex, int Par1) {
-  const unsigned long mask  = (1 << TIMER_ID_SHIFT) - 1;
-  const unsigned long mixed = (Par1 << 8) + deviceIndex;
-
-  return mixed & mask;
-}
-
-void ESPEasy_Scheduler::setPluginTimer(unsigned long msecFromNow, pluginID_t pluginID, int Par1, int Par2, int Par3, int Par4, int Par5)
-{
-  // plugin number and par1 form a unique key that can be used to restart a timer
-  // Use deviceIndex instead of pluginID, since the deviceIndex uses less bits.
-  const deviceIndex_t deviceIndex = getDeviceIndex(pluginID);
-
-  if (!validDeviceIndex(deviceIndex)) { return; }
-
-  const unsigned long mixedTimerId = getMixedId(SchedulerTimerType_e::PLUGIN_DEVICETIMER_IN_e, createPluginTimerId(deviceIndex, Par1));
-  systemTimerStruct   timer_data;
-
-  // PLUGIN_DEVICETIMER_IN does not address a task, so don't set TaskIndex
-  timer_data.fromEvent(INVALID_TASK_INDEX, Par1, Par2, Par3, Par4, Par5);
-  systemTimers[mixedTimerId] = timer_data;
-  setNewTimerAt(mixedTimerId, millis() + msecFromNow);
-}
-
-void ESPEasy_Scheduler::process_plugin_timer(unsigned long id) {
-  #ifdef USE_SECOND_HEAP
-  HeapSelectDram ephemeral;
-  #endif
-
-  START_TIMER;
-  const unsigned long mixedTimerId = getMixedId(SchedulerTimerType_e::PLUGIN_DEVICETIMER_IN_e, id);
-  auto it                          = systemTimers.find(mixedTimerId);
-
-  if (it == systemTimers.end()) { return; }
-
-  struct EventStruct TempEvent(it->second.toEvent());
-
-  // PLUGIN_DEVICETIMER_IN does not address a task, so don't set TaskIndex
-
-  // extract deviceID from timer id:
-  const deviceIndex_t deviceIndex = ((1 << 8) - 1) & id;
-
-  // TD-er: Not sure if we have to keep original source for notifications.
-  TempEvent.Source = EventValueSource::Enum::VALUE_SOURCE_SYSTEM;
-
-  //  const deviceIndex_t deviceIndex = getDeviceIndex_from_TaskIndex(it->second.TaskIndex);
-
-  /*
-     String log = F("proc_system_timer: Pluginid: ");
-     log += deviceIndex;
-     log += F(" taskIndex: ");
-     log += it->second.TaskIndex;
-     log += F(" sysTimerID: ");
-     log += id;
-     addLog(LOG_LEVEL_INFO, log);
-   */
-  systemTimers.erase(mixedTimerId);
-
-  if (validDeviceIndex(deviceIndex)) {
-    String dummy;
-    PluginCall(deviceIndex, PLUGIN_DEVICETIMER_IN, &TempEvent, dummy);
-  }
-  STOP_TIMER(PLUGIN_CALL_DEVICETIMER_IN);
-}
-
-/*********************************************************************************************\
-* GPIO Timer
-* Special timer to handle timed GPIO actions
-\*********************************************************************************************/
-unsigned long ESPEasy_Scheduler::createGPIOTimerId(uint8_t GPIOType, uint8_t pinNumber, int Par1) {
-  const unsigned long mask = (1 << TIMER_ID_SHIFT) - 1;
-
-  //  const unsigned long mixed = (Par1 << 8) + pinNumber;
-  const unsigned long mixed = (Par1 << 16) + (pinNumber << 8) + GPIOType;
-
-  return mixed & mask;
-}
-
-void ESPEasy_Scheduler::setGPIOTimer(
-  unsigned long msecFromNow, 
-  pluginID_t pluginID, 
-  int        pinnr,
-  int        state,
-  int        repeatInterval,
-  int        recurringCount,
-  int        alternateInterval)
-{
-  uint8_t GPIOType = GPIO_TYPE_INVALID;
-
-  switch (pluginID) {
-    case PLUGIN_GPIO:
-      GPIOType = GPIO_TYPE_INTERNAL;
-      break;
-    case PLUGIN_PCF:
-      GPIOType = GPIO_TYPE_PCF;
-      break;
-    case PLUGIN_MCP:
-      GPIOType = GPIO_TYPE_MCP;
-      break;
-  }
-
-  if (GPIOType != GPIO_TYPE_INVALID) {
-    // Par1 & Par2 & GPIOType form a unique key
-    const unsigned long mixedTimerId = getMixedId(
-      SchedulerTimerType_e::GPIO_timer, 
-      createGPIOTimerId(GPIOType, pinnr, state));
-
-    const systemTimerStruct timer_data(
-      recurringCount, 
-      repeatInterval, 
-      state,
-      alternateInterval);
-    systemTimers[mixedTimerId] = timer_data;
-    setNewTimerAt(mixedTimerId, millis() + msecFromNow);
-  }
-}
-
-void ESPEasy_Scheduler::clearGPIOTimer(pluginID_t pluginID, int pinnr)
-{
-  uint8_t GPIOType = GPIO_TYPE_INVALID;
-
-  switch (pluginID) {
-    case PLUGIN_GPIO:
-      GPIOType = GPIO_TYPE_INTERNAL;
-      break;
-    case PLUGIN_PCF:
-      GPIOType = GPIO_TYPE_PCF;
-      break;
-    case PLUGIN_MCP:
-      GPIOType = GPIO_TYPE_MCP;
-      break;
-  }
-
-  if (GPIOType != GPIO_TYPE_INVALID) {
-    // Par1 & Par2 & GPIOType form a unique key
-    for (int state = 0; state <= 1; ++state) {
-      const unsigned long mixedTimerId = getMixedId(
-        SchedulerTimerType_e::GPIO_timer, 
-        createGPIOTimerId(GPIOType, pinnr, state));
-      auto it = systemTimers.find(mixedTimerId);
-      if (it != systemTimers.end()) {
-        systemTimers.erase(it);
-      }
-      msecTimerHandler.remove(mixedTimerId);
-    }
-  }
-}
-
-void ESPEasy_Scheduler::process_gpio_timer(unsigned long id, unsigned long lasttimer) {
- const unsigned long mixedTimerId = getMixedId(
-    SchedulerTimerType_e::GPIO_timer, id);
-
-  auto it = systemTimers.find(mixedTimerId);
-  if (it == systemTimers.end()) {
-    return;
-  }
-
-  // Reschedule before sending the event, as it may get rescheduled in handling the timer event.
-  if (it->second.isRecurring()) {
-    // Recurring timer
-    it->second.markNextRecurring();
-    
-    unsigned long newTimer = lasttimer;
-    setNextTimeInterval(newTimer, it->second.getInterval());
-    setNewTimerAt(mixedTimerId, newTimer);
-  }
-
-  uint8_t GPIOType      = static_cast<uint8_t>((id) & 0xFF);
-  uint8_t pinNumber     = static_cast<uint8_t>((id >> 8) & 0xFF);
-  uint8_t pinStateValue = static_cast<uint8_t>((id >> 16) & 0xFF);
-  if (it->second.isAlternateState()) {
-    pinStateValue = (pinStateValue > 0) ? 0 : 1;
-  }
-
-  uint8_t pluginID = PLUGIN_GPIO;
-
-  switch (GPIOType)
-  {
-    case GPIO_TYPE_INTERNAL:
-      GPIO_Internal_Write(pinNumber, pinStateValue);
-      pluginID = PLUGIN_GPIO;
-      break;
-#ifdef USES_P009
-    case GPIO_TYPE_MCP:
-      GPIO_MCP_Write(pinNumber, pinStateValue);
-      pluginID = PLUGIN_MCP;
-      break;
-#endif
-#ifdef USES_P019
-    case GPIO_TYPE_PCF:
-      GPIO_PCF_Write(pinNumber, pinStateValue);
-      pluginID = PLUGIN_PCF;
-      break;
-#endif
-    default:
-      return;
-  }
-
-
-  if (!it->second.isRecurring()) {
-    Scheduler.clearGPIOTimer(pluginID, pinNumber);
-  }
-
-  const uint32_t key = createKey(pluginID, pinNumber);
-
-  // WARNING: operator [] creates an entry in the map if key does not exist
-  portStatusStruct tempStatus = globalMapPortStatus[key];
-
-  tempStatus.mode    = PIN_MODE_OUTPUT;
-  tempStatus.command = 1; // set to 1 in order to display the status in the PinStatus page
-
-  if (tempStatus.state != pinStateValue) {
-    tempStatus.state        = pinStateValue;
-    tempStatus.output       = pinStateValue;
-    tempStatus.forceEvent   = 1;
-    tempStatus.forceMonitor = 1;
-  }
-  savePortStatus(key, tempStatus);
-}
-
-/*********************************************************************************************\
-* Task Device Timer
-* This is the interval set in a plugin to get a new reading.
-* These timers will re-schedule themselves as long as the plugin task is enabled.
-* When the plugin task is initialized, a call to schedule_task_device_timer_at_init
-* will bootstrap this sequence.
-\*********************************************************************************************/
-void ESPEasy_Scheduler::schedule_task_device_timer_at_init(unsigned long task_index) {
-  unsigned long runAt = millis();
-
-  if (!isDeepSleepEnabled()) {
-    // Deepsleep is not enabled, add some offset based on the task index
-    // to make sure not all are run at the same time.
-    // This scheduled time may be overriden by the plugin's own init.
-    runAt += (task_index * 37) + 100;
-  } else {
-    runAt += (task_index * 11) + 10;
-  }
-  schedule_task_device_timer(task_index, runAt);
-}
-
-// Typical use case is to run this when all needed connections are made.
-void ESPEasy_Scheduler::schedule_all_task_device_timers() {
-  for (taskIndex_t task = 0; task < TASKS_MAX; task++) {
-    schedule_task_device_timer_at_init(task);
-  }
-}
-
-void ESPEasy_Scheduler::schedule_task_device_timer(unsigned long task_index, unsigned long runAt) {
-  /*
-     String log = F("schedule_task_device_timer: task: ");
-     log += task_index;
-     log += F(" @ ");
-     log += runAt;
-     if (Settings.TaskDeviceEnabled[task_index]) {
-      log += F(" (enabled)");
-     }
-     addLog(LOG_LEVEL_INFO, log);
-   */
-
-  if (!validTaskIndex(task_index)) { return; }
-
-  const deviceIndex_t DeviceIndex = getDeviceIndex_from_TaskIndex(task_index);
-
-  if (!validDeviceIndex(DeviceIndex)) { return; }
-
-  // TD-er: Tasks without a timer or optional timer set to 0 should still be able to call PLUGIN_READ
-  // For example to schedule a read from the PLUGIN_TEN_PER_SECOND when a new value is ready.
-
-  /*
-     if (!Device[DeviceIndex].TimerOption) { return; }
-
-     if (Device[DeviceIndex].TimerOptional && (Settings.TaskDeviceTimer[task_index] == 0)) {
-      return;
-     }
-   */
-
-  if (Settings.TaskDeviceEnabled[task_index]) {
-    setNewTimerAt(getMixedId(SchedulerTimerType_e::TaskDeviceTimer, task_index), runAt);
-  }
-}
-
-void ESPEasy_Scheduler::reschedule_task_device_timer(unsigned long task_index, unsigned long lasttimer) {
-  if (!validTaskIndex(task_index)) { return; }
-  unsigned long newtimer = Settings.TaskDeviceTimer[task_index];
-
-  if (newtimer != 0) {
-    newtimer = lasttimer + (newtimer * 1000);
-    schedule_task_device_timer(task_index, newtimer);
-  }
-}
-
-void ESPEasy_Scheduler::process_task_device_timer(unsigned long task_index, unsigned long lasttimer) {
-  if (!validTaskIndex(task_index)) { return; }
-  START_TIMER;
-  struct EventStruct TempEvent(task_index);
-  SensorSendTask(&TempEvent, 0, lasttimer);
-  STOP_TIMER(SENSOR_SEND_TASK);
-}
-
-/*********************************************************************************************\
-* System Event Timer
-* Handling of these events will be asynchronous and being called from the loop().
-* Thus only use these when the result is not needed immediately.
-* Proper use case is calling from a callback function, since those cannot use yield() or delay()
-\*********************************************************************************************/
-void ESPEasy_Scheduler::schedule_plugin_task_event_timer(deviceIndex_t DeviceIndex, uint8_t Function, struct EventStruct&& event) {
-  if (validDeviceIndex(DeviceIndex)) {
-    schedule_event_timer(PluginPtrType::TaskPlugin, DeviceIndex, Function, std::move(event));
-  }
-}
-
-#if FEATURE_MQTT
-void ESPEasy_Scheduler::schedule_mqtt_plugin_import_event_timer(deviceIndex_t DeviceIndex,
-                                                                taskIndex_t   TaskIndex,
-                                                                uint8_t       Function,
-                                                                char         *c_topic,
-                                                                uint8_t      *b_payload,
-                                                                unsigned int  length) {
-  if (validDeviceIndex(DeviceIndex)) {
-    const unsigned long mixedId = createSystemEventMixedId(PluginPtrType::TaskPlugin, DeviceIndex, static_cast<uint8_t>(Function));
-    EventStruct  event(TaskIndex);
-    const size_t topic_length = strlen_P(c_topic);
-
-    if (!(event.String1.reserve(topic_length) && event.String2.reserve(length))) {
-      addLog(LOG_LEVEL_ERROR, F("MQTT : Out of Memory! Cannot process MQTT message"));
-      return;
-    }
-
-    for (size_t i = 0; i < topic_length; ++i) {
-      event.String1 += c_topic[i];
-    }
-
-    for (unsigned int i = 0; i < length; ++i) {
-      const char c = static_cast<char>(*(b_payload + i));
-      event.String2 += c;
-    }
-
-    // Emplace using move.
-    // This makes sure the relatively large event will not be in memory twice.
-    ScheduledEventQueue.emplace_back(mixedId, std::move(event));
-  }
-}
-#endif
-
-void ESPEasy_Scheduler::schedule_controller_event_timer(protocolIndex_t ProtocolIndex, uint8_t Function, struct EventStruct&& event) {
-  if (validProtocolIndex(ProtocolIndex)) {
-    schedule_event_timer(PluginPtrType::ControllerPlugin, ProtocolIndex, Function, std::move(event));
-  }
-}
-
-unsigned long ESPEasy_Scheduler::createSystemEventMixedId(PluginPtrType ptr_type, uint8_t Index, uint8_t Function) {
-  unsigned long subId = static_cast<unsigned long>(ptr_type);
-
-  subId = (subId << 8) + Index;
-  subId = (subId << 8) + Function;
-  return getMixedId(SchedulerTimerType_e::SystemEventQueue, subId);
-}
-
-#if FEATURE_MQTT
-void ESPEasy_Scheduler::schedule_mqtt_controller_event_timer(protocolIndex_t   ProtocolIndex,
-                                                             CPlugin::Function Function,
-                                                             char             *c_topic,
-                                                             uint8_t          *b_payload,
-                                                             unsigned int      length) {
-  if (validProtocolIndex(ProtocolIndex)) {
-    // Emplace empty event in the queue first and the fill it.
-    // This makes sure the relatively large event will not be in memory twice.
-    const unsigned long mixedId = createSystemEventMixedId(PluginPtrType::ControllerPlugin, ProtocolIndex, static_cast<uint8_t>(Function));
-    ScheduledEventQueue.emplace_back(mixedId, EventStruct());
-    ScheduledEventQueue.back().event.String1 = c_topic;
-
-    String& payload = ScheduledEventQueue.back().event.String2;
-
-    if (!payload.reserve(length)) {
-      addLog(LOG_LEVEL_ERROR, F("MQTT : Out of Memory! Cannot process MQTT message"));
-    }
-
-    for (unsigned int i = 0; i < length; ++i) {
-      char c = static_cast<char>(*(b_payload + i));
-      payload += c;
-    }
-  }
-}
-#endif
-
-#if FEATURE_NOTIFIER
-void ESPEasy_Scheduler::schedule_notification_event_timer(uint8_t              NotificationProtocolIndex,
-                                                          NPlugin::Function    Function,
-                                                          struct EventStruct&& event) {
-  schedule_event_timer(PluginPtrType::NotificationPlugin, NotificationProtocolIndex, static_cast<uint8_t>(Function), std::move(event));
-}
-#endif
-
-void ESPEasy_Scheduler::schedule_event_timer(PluginPtrType ptr_type, uint8_t Index, uint8_t Function, struct EventStruct&& event) {
-  const unsigned long mixedId = createSystemEventMixedId(ptr_type, Index, Function);
-
-  //  EventStructCommandWrapper eventWrapper(mixedId, *event);
-  //  ScheduledEventQueue.push_back(eventWrapper);
-  ScheduledEventQueue.emplace_back(mixedId, std::move(event));
-}
-
-void ESPEasy_Scheduler::process_system_event_queue() {
-  #ifdef USE_SECOND_HEAP
-  HeapSelectDram ephemeral;
-  #endif
-
-  if (ScheduledEventQueue.size() == 0) { return; }
-
-  START_TIMER
-
-  const unsigned long id = ScheduledEventQueue.front().id;
-
-  if (RTC.lastMixedSchedulerId != id) {
-    RTC.lastMixedSchedulerId = id;
-    saveToRTC();
-  }
-
-  uint8_t Function       = id & 0xFF;
-  uint8_t Index          = (id >> 8) & 0xFF;
-  PluginPtrType ptr_type = static_cast<PluginPtrType>((id >> 16) & 0xFF);
-
-  // At this moment, the String is not being used in the plugin calls, so just supply a dummy String.
-  // Also since these events will be processed asynchronous, the resulting
-  //   output in the String is probably of no use elsewhere.
-  // Else the line string could be used.
-  String tmpString;
-
-  switch (ptr_type) {
-    case PluginPtrType::TaskPlugin:
-
-      if (validDeviceIndex(Index)) {
-        if ((Function != PLUGIN_READ && 
-             Function != PLUGIN_MQTT_CONNECTION_STATE && 
-             Function != PLUGIN_MQTT_IMPORT)
-           || Device[Index].ErrorStateValues) {
-          // FIXME TD-er: LoadTaskSettings should only be called when needed, not pre-emptive.
-          LoadTaskSettings(ScheduledEventQueue.front().event.TaskIndex);
-        }
-        PluginCall(Index, Function, &ScheduledEventQueue.front().event, tmpString);
-      }
-      break;
-    case PluginPtrType::ControllerPlugin:
-      CPluginCall(Index, static_cast<CPlugin::Function>(Function), &ScheduledEventQueue.front().event, tmpString);
-      break;
-#if FEATURE_NOTIFIER
-    case PluginPtrType::NotificationPlugin:
-      NPlugin_ptr[Index](static_cast<NPlugin::Function>(Function), &ScheduledEventQueue.front().event, tmpString);
-      break;
-#endif
-  }
-  ScheduledEventQueue.pop_front();
-  STOP_TIMER(PROCESS_SYSTEM_EVENT_QUEUE);
-}
-
-=======
->>>>>>> bb221645
 String ESPEasy_Scheduler::getQueueStats() {
   return msecTimerHandler.getQueueStats();
 }
