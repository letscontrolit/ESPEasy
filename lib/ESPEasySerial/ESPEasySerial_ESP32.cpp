#include <ESPeasySerial.h>


// ****************************************
// ESP32 implementation wrapper
// Only support HW serial on Serial 0 .. 2
// ****************************************

#ifdef ESP32

// Temporary work-around for bug in ESP32 code, where the pin matrix is not cleaned up between calling end() and begin()
// Work-around is to keep track of the last used pins for a serial port,
// as it is likely that a node will always use the same pins most of the time.
// If not, a reboot may be OK to fix it.
// Another idea is to swap pins among UART ports.
// e.g. use the same pins on Serial1 if it was used on Serial2 before.

// PR to fix it: https://github.com/espressif/arduino-esp32/pull/5385
// See: https://github.com/espressif/arduino-esp32/issues/3878


static int receivePin0  = -1;
static int transmitPin0 = -1;
static int receivePin1  = -1;
static int transmitPin1 = -1;
static int receivePin2  = -1;
static int transmitPin2 = -1;

bool pinsChanged(ESPEasySerialPort port,
                 int               receivePin,
                 int               transmitPin)
{
  switch (port) {
    case  ESPEasySerialPort::serial0: return receivePin != receivePin0 || transmitPin != transmitPin0;
    case  ESPEasySerialPort::serial1: return receivePin != receivePin1 || transmitPin != transmitPin1;
    # if HAS_SERIAL2
    case  ESPEasySerialPort::serial2: return receivePin != receivePin2 || transmitPin != transmitPin2;
    # endif 
    default:
      // No other hardware serial ports
      break;
  }
  return false;
}

void setPinsCache(ESPEasySerialPort port,
                  int               receivePin,
                  int               transmitPin)
{
  switch (port) {
    case  ESPEasySerialPort::serial0:
      receivePin0  = receivePin;
      transmitPin0 = transmitPin;
      break;
    case  ESPEasySerialPort::serial1:
      receivePin1  = receivePin;
      transmitPin1 = transmitPin;
      break;

    # if HAS_SERIAL2
    case  ESPEasySerialPort::serial2:
      receivePin2  = receivePin;
      transmitPin2 = transmitPin;
      break;

    # endif 
    default:
      // No other hardware serial ports
      break;
  }
}

// End of messy work-around.

<<<<<<< HEAD
void ESPeasySerial::resetConfig(
  ESPEasySerialPort port, 
  int receivePin, 
  int transmitPin, 
  bool inverse_logic,
  unsigned int buffSize)
=======
ESPeasySerial::ESPeasySerial(
  ESPEasySerialPort port,
  int               receivePin,
  int               transmitPin,
  bool              inverse_logic,
  unsigned int      buffSize)
  : _receivePin(receivePin), _transmitPin(transmitPin), _inverse_logic(inverse_logic)
>>>>>>> f5a1e6b5
{
#ifndef DISABLE_SC16IS752_Serial
  if (_i2cserial != nullptr) {
    _i2cserial->end();
    delete _i2cserial;
  }
#endif
#ifndef DISABLE_SC16IS752_Serial
  _i2cserial = nullptr;
#endif
  _preferredSerialtype = port;
  _receivePin = receivePin;
  _transmitPin = transmitPin;
  _inverse_logic = inverse_logic;
  _buffSize = buffSize;

  switch (port) {
    case  ESPEasySerialPort::serial0:
    case  ESPEasySerialPort::serial1:
    # if HAS_SERIAL2
    case  ESPEasySerialPort::serial2:
    # endif 
      _serialtype = port;
      break;
    default:
      _serialtype = ESPeasySerialType::getSerialType(port, receivePin, transmitPin);
  }

# ifndef DISABLE_SC16IS752_Serial

  switch (_serialtype) {
    case ESPEasySerialPort::sc16is752:
    {
      ESPEasySC16IS752_Serial::I2C_address addr     = static_cast<ESPEasySC16IS752_Serial::I2C_address>(receivePin);
      ESPEasySC16IS752_Serial::SC16IS752_channel ch = static_cast<ESPEasySC16IS752_Serial::SC16IS752_channel>(transmitPin);
      _i2cserial = new ESPEasySC16IS752_Serial(addr, ch);
      break;
    }
    default:
      break;
  }
# endif // ifndef DISABLE_SC16IS752_Serial
}

<<<<<<< HEAD
=======
ESPeasySerial::~ESPeasySerial() {
  end();

# ifndef DISABLE_SC16IS752_Serial

  if (_i2cserial != nullptr) {
    delete _i2cserial;
  }
# endif // ifndef DISABLE_SC16IS752_Serial
}

>>>>>>> f5a1e6b5
void ESPeasySerial::begin(unsigned long baud, uint32_t config
                          , int8_t rxPin, int8_t txPin, bool invert, unsigned long timeout_ms) {
  _baud = baud;

  if (rxPin != -1) { _receivePin = rxPin; }

  if (txPin != -1) { _transmitPin = txPin; }

  _inverse_logic = invert;

  if (!isValid()) {
    _baud = 0;
    return;
  }

  if (isI2Cserial()) {
# ifndef DISABLE_SC16IS752_Serial

    if (_i2cserial != nullptr) {
      _i2cserial->begin(baud);
    }
# endif // ifndef DISABLE_SC16IS752_Serial
  } else {
    // Make sure the extra bit is set for the config. The config differs between ESP32 and ESP82xx
    config = config | 0x8000000;

    if (isValid()) {
      // Timeout added for 1.0.1
      // See: https://github.com/espressif/arduino-esp32/commit/233d31bed22211e8c85f82bcf2492977604bbc78
      // getHW()->begin(baud, config, _receivePin, _transmitPin, invert, timeout_ms);
      if (pinsChanged(_serialtype, _receivePin, _transmitPin)) {
        setPinsCache(_serialtype, _receivePin, _transmitPin);
        getHW()->begin(baud, config, _receivePin, _transmitPin, _inverse_logic);
      }
    }
  }
}

void ESPeasySerial::end() {
  if (!isValid()) {
    return;
  }
  flush();

  if (isI2Cserial()) {
# ifndef DISABLE_SC16IS752_Serial
    _i2cserial->end();
# endif // ifndef DISABLE_SC16IS752_Serial
  } else {
    // Work-around to fix proper detach RX pin for older ESP32 core versions
    // For now do not call end()
    // getHW()->end();
  }
}

HardwareSerial * ESPeasySerial::getHW() {
  switch (_serialtype) {
    case ESPEasySerialPort::serial0: return &Serial;
    case ESPEasySerialPort::serial1: return &Serial1;
    case ESPEasySerialPort::serial2:
    #if HAS_SERIAL2
      return &Serial2;
    #endif

    default: break;
  }
  return nullptr;
}

const HardwareSerial * ESPeasySerial::getHW() const {
  switch (_serialtype) {
    case ESPEasySerialPort::serial0: return &Serial;
    case ESPEasySerialPort::serial1: return &Serial1;
    case ESPEasySerialPort::serial2:
    #if HAS_SERIAL2
      return &Serial2;
    #endif
    default: break;
  }
  return nullptr;
}

bool ESPeasySerial::isValid() const {
  switch (_serialtype) {
    case ESPEasySerialPort::serial0:
    case ESPEasySerialPort::serial1:
      return true;
    case ESPEasySerialPort::serial2:
      #if HAS_SERIAL2
      return true;
      #else 
      return false;
      #endif 
    case ESPEasySerialPort::sc16is752:
    # ifndef DISABLE_SC16IS752_Serial
      return _i2cserial != nullptr;
    # else // ifndef DISABLE_SC16IS752_Serial
      return false;
    # endif // ifndef DISABLE_SC16IS752_Serial

    // FIXME TD-er: Must perform proper check for GPIO pins here.
    default: break;
  }
  return false;
}

int ESPeasySerial::peek(void) {
  if (!isValid()) {
    return -1;
  }

  if (isI2Cserial()) {
# ifndef DISABLE_SC16IS752_Serial
    return _i2cserial->peek();
# else // ifndef DISABLE_SC16IS752_Serial
    return false;
# endif // ifndef DISABLE_SC16IS752_Serial
  }
  return getHW()->peek();
}

size_t ESPeasySerial::write(uint8_t val) {
  if (!isValid()) {
    return 0;
  }

  if (isI2Cserial()) {
# ifndef DISABLE_SC16IS752_Serial
    return _i2cserial->write(val);
# else // ifndef DISABLE_SC16IS752_Serial
    return 0;
# endif // ifndef DISABLE_SC16IS752_Serial
  }
  return getHW()->write(val);
}

size_t ESPeasySerial::write(const uint8_t *buffer, size_t size) {
  if (!isValid() || !buffer) {
    return 0;
  }

  if (isI2Cserial()) {
# ifndef DISABLE_SC16IS752_Serial
    return _i2cserial->write(buffer, size);
# else // ifndef DISABLE_SC16IS752_Serial
    return 0;
# endif // ifndef DISABLE_SC16IS752_Serial
  }
  return getHW()->write(buffer, size);
}

size_t ESPeasySerial::write(const char *buffer) {
  if (!buffer) { return 0; }
  return write(buffer, strlen_P(buffer));
}

int ESPeasySerial::read(void) {
  if (!isValid()) {
    return -1;
  }

  if (isI2Cserial()) {
# ifndef DISABLE_SC16IS752_Serial
    return _i2cserial->read();
# else // ifndef DISABLE_SC16IS752_Serial
    return -1;
# endif // ifndef DISABLE_SC16IS752_Serial
  }
  return getHW()->read();
}

int ESPeasySerial::available(void) {
  if (!isValid()) {
    return 0;
  }

  if (isI2Cserial()) {
# ifndef DISABLE_SC16IS752_Serial
    return _i2cserial->available();
# else // ifndef DISABLE_SC16IS752_Serial
    return 0;
# endif // ifndef DISABLE_SC16IS752_Serial
  }
  return getHW()->available();
}

int ESPeasySerial::availableForWrite(void) {
  if (!isValid()) {
    return 0;
  }

  if (isI2Cserial()) {
#ifndef DISABLE_SC16IS752_Serial
    // FIXME TD-er: Implement availableForWrite
    return 64; // _i2cserial->availableForWrite();
#else
    return 0;
#endif
  } else {
    return getHW()->availableForWrite();
  }
}

void ESPeasySerial::flush(void) {
  if (!isValid()) {
    return;
  }

  if (isI2Cserial()) {
# ifndef DISABLE_SC16IS752_Serial
    _i2cserial->flush();
# endif // ifndef DISABLE_SC16IS752_Serial
  } else {
    getHW()->flush();
  }
}

int ESPeasySerial::baudRate(void) {
  if (!isValid()) {
    return 0;
  }

  if (isI2Cserial()) {
    return _baud;
  }
  return getHW()->baudRate();
}

void ESPeasySerial::setDebugOutput(bool enable) {
  if (!isValid() || isI2Cserial()) {
    return;
  }
  getHW()->setDebugOutput(enable);
}

bool ESPeasySerial::isTxEnabled(void) {
  if (!isValid()) {
    return false;
  }

  if (isI2Cserial()) {
    return true;
  }
  return _transmitPin != -1;
}

bool ESPeasySerial::isRxEnabled(void) {
  if (!isValid()) {
    return false;
  }

  if (isI2Cserial()) {
    return true;
  }
  return _receivePin != -1;
}

// Not supported in ESP32, since only HW serial is used.
// Function included since it is used in some libraries.
bool ESPeasySerial::listen() {
  return true;
}


#endif // ESP32<|MERGE_RESOLUTION|>--- conflicted
+++ resolved
@@ -72,22 +72,12 @@
 
 // End of messy work-around.
 
-<<<<<<< HEAD
 void ESPeasySerial::resetConfig(
   ESPEasySerialPort port, 
   int receivePin, 
   int transmitPin, 
   bool inverse_logic,
   unsigned int buffSize)
-=======
-ESPeasySerial::ESPeasySerial(
-  ESPEasySerialPort port,
-  int               receivePin,
-  int               transmitPin,
-  bool              inverse_logic,
-  unsigned int      buffSize)
-  : _receivePin(receivePin), _transmitPin(transmitPin), _inverse_logic(inverse_logic)
->>>>>>> f5a1e6b5
 {
 #ifndef DISABLE_SC16IS752_Serial
   if (_i2cserial != nullptr) {
@@ -132,8 +122,6 @@
 # endif // ifndef DISABLE_SC16IS752_Serial
 }
 
-<<<<<<< HEAD
-=======
 ESPeasySerial::~ESPeasySerial() {
   end();
 
@@ -145,7 +133,6 @@
 # endif // ifndef DISABLE_SC16IS752_Serial
 }
 
->>>>>>> f5a1e6b5
 void ESPeasySerial::begin(unsigned long baud, uint32_t config
                           , int8_t rxPin, int8_t txPin, bool invert, unsigned long timeout_ms) {
   _baud = baud;
