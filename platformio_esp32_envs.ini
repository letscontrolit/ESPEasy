--- conflicted
+++ resolved
@@ -253,6 +253,11 @@
 platform                  = ${env:test_B_ESP32_4M316k.platform}
 build_flags               = ${env:test_B_ESP32_4M316k.build_flags} -DHAS_ETHERNET
 
+[env:Peter_Custom_ESP32_4M316k_ETH]
+extends                   = env:normal_ESP32_4M316k
+platform                  = ${env:normal_ESP32_4M316k.platform}
+build_flags               = ${env:normal_ESP32_4M316k.build_flags} -DHAS_ETHERNET -DUSE_CUSTOM_H
+
 [env:test_C_ESP32_4M316k_ETH]
 extends                   = env:test_C_ESP32_4M316k
 platform                  = ${env:test_C_ESP32_4M316k.platform}
@@ -274,17 +279,10 @@
 platform                  = ${env:test_B_ESP32-wrover-kit_4M316k.platform}
 build_flags               = ${env:test_B_ESP32-wrover-kit_4M316k.build_flags} -DHAS_ETHERNET
 
-<<<<<<< HEAD
-[env:Peter_Custom_ESP32_4M316k_ETH]
-extends                   = env:normal_ESP32_4M316k
-platform                  = ${env:normal_ESP32_4M316k.platform}
-build_flags               = ${env:normal_ESP32_4M316k.build_flags} -DHAS_ETHERNET -DUSE_CUSTOM_H
-=======
 [env:test_C_ESP32-wrover-kit_4M316k_ETH]
 extends                   = env:test_C_ESP32-wrover-kit_4M316k
 platform                  = ${env:test_C_ESP32-wrover-kit_4M316k.platform}
 build_flags               = ${env:test_C_ESP32-wrover-kit_4M316k.build_flags} -DHAS_ETHERNET
->>>>>>> bdeb1e5a
 
 [env:test_D_ESP32-wrover-kit_4M316k_ETH]
 extends                   = env:test_D_ESP32-wrover-kit_4M316k
