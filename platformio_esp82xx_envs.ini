;;; Custom builds *****************************************************
; Use either the plugins defined in                                   ;
; pre_custom_esp82xx.py or Custom.h                                   ;
; *********************************************************************

[hard_esp82xx]
platform                  = ${regular_platform.platform}
platform_packages         = ${regular_platform.platform_packages}
build_flags               = ${regular_platform.build_flags}
                            -DBUILD_NO_DEBUG
                            -DPLUGIN_BUILD_CUSTOM


[esp8266_custom_common]
lib_ignore                = ESP32_ping
                            ESP32HTTPUpdateServer
                            ESP32WebServer
                            HeatpumpIR
                            IRremoteESP8266
                            ServoESP32
extra_scripts             = pre:tools/pio/pre_custom_esp82xx.py
                            ${extra_scripts_esp8266.extra_scripts}


; Custom: 4M1M version --------------------------
[env:custom_ESP8266_4M1M]
extends                   = esp8266_4M1M
platform                  = ${regular_platform.platform}
platform_packages         = ${regular_platform.platform_packages}
build_flags               = ${regular_platform.build_flags} 
                            ${esp8266_4M1M.build_flags} 
                            -DPLUGIN_BUILD_CUSTOM
lib_ignore                = ${esp8266_custom_common.lib_ignore}
extra_scripts             = ${esp8266_custom_common.extra_scripts}

[env:custom_IR_ESP8266_4M1M]
extends                   = esp8266_4M1M
platform                  = ${regular_platform.platform}
platform_packages         = ${regular_platform.platform_packages}
build_flags               = ${regular_platform.build_flags} 
                            ${esp8266_4M1M.build_flags} 
                            -DPLUGIN_BUILD_CUSTOM
                            -DPLUGIN_BUILD_IR
lib_ignore                = ESP32_ping
                            ESP32WebServer
                            ServoESP32
                            ESP32HTTPUpdateServer
                            adafruit/Adafruit GFX Library
                            LOLIN_EPD
                            adafruit/Adafruit ILI9341
                            adafruit/Adafruit BusIO
                            Adafruit NeoPixel
                            Adafruit Motor Shield V2 Library
                            Adafruit_ST77xx
extra_scripts             = ${esp8266_custom_common.extra_scripts}



[env:custom_alt_wifi_ESP8266_4M1M]
extends                   = esp8266_4M1M
platform                  = ${regular_platform_alt_wifi.platform}
platform_packages         = ${regular_platform_alt_wifi.platform_packages}
build_flags               = ${regular_platform_alt_wifi.build_flags} 
                            ${esp8266_4M1M.build_flags} 
                            -DPLUGIN_BUILD_CUSTOM
lib_ignore                = ${esp8266_custom_common.lib_ignore}
extra_scripts             = ${esp8266_custom_common.extra_scripts}



[env:custom_302_ESP8266_4M1M]
extends                   = esp8266_4M1M
platform                  = ${core302_platform.platform}
platform_packages         = ${core302_platform.platform_packages}
build_flags               = ${core302_platform.build_flags}
                            ${esp8266_4M1M.build_flags} 
                            -DPLUGIN_BUILD_CUSTOM
lib_ignore                = ${esp8266_custom_common.lib_ignore}
extra_scripts             = ${esp8266_custom_common.extra_scripts}

[env:custom_beta_ESP8266_4M1M]
extends                   = esp8266_4M1M
platform                  = ${beta_platform.platform}
platform_packages         = ${beta_platform.platform_packages}
build_flags               = ${beta_platform.build_flags}
                            ${esp8266_4M1M.build_flags}
                            -DPLUGIN_BUILD_CUSTOM
lib_ignore                = ${esp8266_custom_common.lib_ignore}
extra_scripts             = ${esp8266_custom_common.extra_scripts}


[env:custom_beta_2ndheap_ESP8266_4M1M]
extends                   = esp8266_4M1M
platform                  = ${beta_platform_2ndheap.platform}
platform_packages         = ${beta_platform_2ndheap.platform_packages}
build_flags               = ${beta_platform_2ndheap.build_flags}
                            ${esp8266_4M1M.build_flags}
                            -DPLUGIN_BUILD_CUSTOM
lib_ignore                = ${esp8266_custom_common.lib_ignore}
extra_scripts             = ${esp8266_custom_common.extra_scripts}

[env:custom_beta_IR_ESP8266_4M1M]
extends                   = esp8266_4M1M
platform                  = ${beta_platform.platform}
platform_packages         = ${beta_platform.platform_packages}
build_flags               = ${beta_platform.build_flags} 
                            ${esp8266_4M1M.build_flags} 
                            -DPLUGIN_BUILD_CUSTOM
lib_ignore                = ESP32_ping
                            ESP32WebServer
                            ServoESP32
                            ESP32HTTPUpdateServer
                            adafruit/Adafruit GFX Library
                            LOLIN_EPD
                            adafruit/Adafruit ILI9341
                            adafruit/Adafruit BusIO
                            Adafruit NeoPixel
                            Adafruit Motor Shield V2 Library
                            Adafruit_ST77xx
extra_scripts             = ${esp8266_custom_common.extra_scripts}


; TD-er: Disabled as it will no longer fit
;[env:custom_beta_debug_ESP8266_4M1M]
;extends                   = esp8266_4M1M
;platform                  = ${beta_platform.platform}
;platform_packages         = ${beta_platform.platform_packages}
;build_flags               = ${beta_platform.build_flags}
;                            ${esp8266_4M1M.build_flags}
;                            -DPLUGIN_BUILD_CUSTOM
;                            -g
;                            -DDEBUG_ESP_OOM
;                            -DUMM_POISON_CHECK
;                            -DDEBUG_ESP_PORT=Serial
;build_unflags             = 
;lib_ignore                = ${esp8266_custom_common.lib_ignore}
;extra_scripts             = ${esp8266_custom_common.extra_scripts}


; Custom: 4M2M version -- SPIFFS --------------
[env:custom_ESP8266_4M2M]
extends                   = esp8266_4M2M
platform                  = ${regular_platform.platform}
platform_packages         = ${regular_platform.platform_packages}
build_flags               = ${regular_platform.build_flags}
                            ${esp8266_4M1M.build_flags}
                            -DPLUGIN_BUILD_CUSTOM
lib_ignore                = ${esp8266_custom_common.lib_ignore}
extra_scripts             = ${esp8266_custom_common.extra_scripts}

; Custom: 4M2M version -- LittleFS --------------
; LittleFS is determined by using "LittleFS" in the pio env name
[env:custom_ESP8266_4M2M_LittleFS]
extends                   = esp8266_4M2M
platform                  = ${regular_platform.platform}
platform_packages         = ${regular_platform.platform_packages}
build_flags               = ${regular_platform.build_flags}
                            ${esp8266_4M1M.build_flags}
                            -DPLUGIN_BUILD_CUSTOM
lib_ignore                = ${esp8266_custom_common.lib_ignore}
extra_scripts             = ${esp8266_custom_common.extra_scripts}


; Custom: 1M version --------------------------
[env:custom_ESP8266_1M]
extends                   = esp8266_1M
platform                  = ${regular_platform.platform}
platform_packages         = ${regular_platform.platform_packages}
build_flags               = ${regular_platform.build_flags} 
                            ${esp8266_1M.build_flags} 
                            -DPLUGIN_BUILD_CUSTOM
lib_ignore                = ${esp8266_custom_common.lib_ignore}
extra_scripts             = ${esp8266_custom_common.extra_scripts}

[env:custom_alt_wifi_ESP8266_1M]
extends                   = esp8266_1M
platform                  = ${regular_platform_alt_wifi.platform}
platform_packages         = ${regular_platform_alt_wifi.platform_packages}
build_flags               = ${regular_platform_alt_wifi.build_flags} 
                            ${esp8266_1M.build_flags} 
                            -DPLUGIN_BUILD_CUSTOM
lib_ignore                = ${esp8266_custom_common.lib_ignore}
extra_scripts             = ${esp8266_custom_common.extra_scripts}


[env:custom_beta_ESP8266_1M]
extends                   = esp8266_1M
platform                  = ${beta_platform.platform}
platform_packages         = ${beta_platform.platform_packages}
build_flags               = ${beta_platform.build_flags}
                            ${esp8266_1M.build_flags}
                            -DPLUGIN_BUILD_CUSTOM
lib_ignore                = ${esp8266_custom_common.lib_ignore}
extra_scripts             = ${esp8266_custom_common.extra_scripts}


; Custom: 2M version --------------------------
[env:custom_ESP8266_2M256]
extends                   = espWroom2M256
platform                  = ${regular_platform.platform}
platform_packages         = ${regular_platform.platform_packages}
build_flags               = ${regular_platform.build_flags} 
                            ${espWroom2M256.build_flags} 
                            -DPLUGIN_BUILD_CUSTOM
lib_ignore                = ${esp8266_custom_common.lib_ignore}
extra_scripts             = ${esp8266_custom_common.extra_scripts}



;;; NORMAL (STABLE) ***************************************************
; normal version with stable plugins                                  ;
; *********************************************************************

; NORMAL: 1024k version --------------------------
[env:normal_ESP8266_1M]
extends                   = esp8266_1M
platform                  = ${regular_platform.platform}
platform_packages         = ${regular_platform.platform_packages}
build_flags               = ${regular_platform.build_flags}
                            ${esp8266_1M.build_flags}
lib_ignore                = ${regular_platform.lib_ignore}
                            SD(esp8266)
                            SD
                            SDFS
                            LittleFS(esp8266)


[env:normal_alt_wifi_ESP8266_1M]
extends                   = esp8266_1M
platform                  = ${regular_platform_alt_wifi.platform}
platform_packages         = ${regular_platform_alt_wifi.platform_packages}
build_flags               = ${regular_platform_alt_wifi.build_flags}
                            ${esp8266_1M.build_flags}
lib_ignore                = ${regular_platform_alt_wifi.lib_ignore}
                            SD(esp8266)
                            SD
                            SDFS
                            LittleFS(esp8266)


;[env:normal_302_ESP8266_1M]
;extends                   = esp8266_1M
;platform                  = ${core302_platform.platform}
;platform_packages         = ${core302_platform.platform_packages}
;build_flags               = ${core302_platform.build_flags}
;                            ${esp8266_1M.build_flags}


[env:normal_ESP8266_1M_VCC]
extends                   = esp8266_1M
platform                  = ${regular_platform.platform}
platform_packages         = ${regular_platform.platform_packages}
build_flags               = ${regular_platform.build_flags}
                            ${esp8266_1M.build_flags}
                            -D FEATURE_ADC_VCC=true
lib_ignore                = ${regular_platform.lib_ignore}
                            SD(esp8266)
                            SD
                            SDFS
                            LittleFS(esp8266)

[env:normal_alt_wifi_ESP8266_1M_VCC]
extends                   = esp8266_1M
platform                  = ${regular_platform_alt_wifi.platform}
platform_packages         = ${regular_platform_alt_wifi.platform_packages}
build_flags               = ${regular_platform_alt_wifi.build_flags}
                            ${esp8266_1M.build_flags}
                            -D FEATURE_ADC_VCC=true
lib_ignore                = ${regular_platform_alt_wifi.lib_ignore}
                            SD(esp8266)
                            SD
                            SDFS
                            LittleFS(esp8266)



; NORMAL: 2048k WROOM02 version --------------------------
;[env:normal_WROOM02_2M]
;extends                   = espWroom2M
;platform                  = ${regular_platform.platform}
;platform_packages         = ${regular_platform.platform_packages}
;build_flags               = ${regular_platform.build_flags}
;                            ${espWroom2M.build_flags}


; NORMAL: 2048k WROOM02 version 256k SPIFFS --------------------------
[env:normal_WROOM02_2M256]
extends                   = espWroom2M256
platform                  = ${regular_platform.platform}
platform_packages         = ${regular_platform.platform_packages}
build_flags               = ${regular_platform.build_flags}
                            ${espWroom2M256.build_flags}


; NORMAL: 4096k version --------------------------
[env:normal_ESP8266_4M1M]
extends                   = esp8266_4M1M
platform                  = ${regular_platform.platform}
platform_packages         = ${regular_platform.platform_packages}
build_flags               = ${regular_platform.build_flags}
                            ${esp8266_4M1M.build_flags}

[env:normal_ESP8266_4M1M_VCC]
extends                   = esp8266_4M1M
platform                  = ${regular_platform.platform}
platform_packages         = ${regular_platform.platform_packages}
build_flags               = ${regular_platform.build_flags}
                            ${esp8266_4M1M.build_flags}
                            -D FEATURE_ADC_VCC=true

[env:normal_alt_wifi_ESP8266_4M1M]
extends                   = esp8266_4M1M
platform                  = ${regular_platform_alt_wifi.platform}
platform_packages         = ${regular_platform_alt_wifi.platform_packages}
build_flags               = ${regular_platform_alt_wifi.build_flags}
                            ${esp8266_4M1M.build_flags}
lib_ignore                = ${regular_platform_alt_wifi.lib_ignore}
                            SD(esp8266)
                            SD
                            SDFS
                            LittleFS(esp8266)




[env:normal_302_ESP8266_4M1M]
extends                   = esp8266_4M1M
platform                  = ${core302_platform.platform}
platform_packages         = ${core302_platform.platform_packages}
build_flags               = ${core302_platform.build_flags}
                            ${esp8266_4M1M.build_flags}
lib_ignore                = ${core302_platform.lib_ignore}
                            SD
                            SDFS
                            LittleFS(esp8266)

[env:normal_beta_ESP8266_4M1M]
extends                   = esp8266_4M1M
platform                  = ${normal_beta.platform}
platform_packages         = ${normal_beta.platform_packages}
build_flags               = ${normal_beta.build_flags}
                            ${esp8266_4M1M.build_flags}
lib_ignore                = ${normal_beta.lib_ignore}
                            SD
                            SDFS
                            LittleFS(esp8266)

; NORMAL: 16M version --- LittleFS --------------
; LittleFS is determined by using "LittleFS" in the pio env name
[env:normal_beta_ESP8266_16M_LittleFS]
extends                   = esp8266_16M
platform                  = ${normal_beta.platform}
platform_packages         = ${normal_beta.platform_packages}
build_flags               = ${normal_beta.build_flags}
                            ${esp8266_16M.build_flags}
                            -DPIO_FRAMEWORK_ARDUINO_ESPRESSIF_SDK22y
lib_ignore                = ESP32_ping
                            ESP32WebServer
                            ServoESP32
                            ESP32HTTPUpdateServer
                            IRremoteESP8266
                            HeatpumpIR
                            SD
                            SDFS



;;; Minimal ***********************************************************
; Minimal build size for OTA                                          ;
; *********************************************************************

[minimal_OTA_domoticz]
build_flags               = -DUSES_DOMOTICZ

[minimal_OTA_FHEM_HA]
build_flags               = -DUSES_FHEM
                            -DUSES_HOMEASSISTANT_OPENHAB


[env:minimal_core_274_ESP8266_1M_OTA_Domoticz]
extends                   = esp8266_1M_OTA
platform                  = ${regular_platform.platform}
platform_packages         = ${regular_platform.platform_packages}
build_flags               = ${regular_platform.build_flags} 
                            ${esp8266_1M_OTA.build_flags}
                            ${minimal_OTA_domoticz.build_flags}


[env:minimal_core_302_ESP8266_1M_OTA_Domoticz]
extends                   = esp8266_1M_OTA
platform                  = ${core302_platform.platform}
platform_packages         = ${core302_platform.platform_packages}
build_flags               = ${core302_platform.build_flags} 
                            ${esp8266_1M_OTA.build_flags}
                            ${minimal_OTA_domoticz.build_flags}

<<<<<<< HEAD
=======
[env:minimal_core_302_ESP8285_1M_OTA_Domoticz]
extends                   = esp8285_1M_OTA
platform                  = ${core302_platform.platform}
platform_packages         = ${core302_platform.platform_packages}
build_flags               = ${core302_platform.build_flags} 
                            ${esp8285_1M_OTA.build_flags}
                            ${minimal_OTA_domoticz.build_flags}

>>>>>>> fffa92e4

[env:minimal_core_274_ESP8266_1M_OTA_FHEM_HA]
extends                   = esp8266_1M_OTA
platform                  = ${regular_platform.platform}
platform_packages         = ${regular_platform.platform_packages}
build_flags               = ${regular_platform.build_flags} 
                            ${esp8266_1M_OTA.build_flags}
                            ${minimal_OTA_FHEM_HA.build_flags}


[env:minimal_core_302_ESP8266_1M_OTA_FHEM_HA]
extends                   = esp8266_1M_OTA
platform                  = ${core302_platform.platform}
platform_packages         = ${core302_platform.platform_packages}
build_flags               = ${core302_platform.build_flags} 
                            ${esp8266_1M_OTA.build_flags}
                            ${minimal_OTA_FHEM_HA.build_flags}

<<<<<<< HEAD
=======
[env:minimal_core_302_ESP8285_1M_OTA_FHEM_HA]
extends                   = esp8285_1M_OTA
platform                  = ${core302_platform.platform}
platform_packages         = ${core302_platform.platform_packages}
build_flags               = ${core302_platform.build_flags} 
                            ${esp8285_1M_OTA.build_flags}
                            ${minimal_OTA_FHEM_HA.build_flags}

>>>>>>> fffa92e4


;;; IR      ***********************************************************
; IR builds                                                           ;
; *********************************************************************


; Minimal IR: 1024k version --------------------------
; Build including IR libraries, including extended AC commands
; Minimal set of other plugins
[env:minimal_IRext_ESP8266_1M]
extends                   = esp8266_1M
platform                  = ${ir.platform}
platform_packages         = ${ir.platform_packages}
lib_ignore                = ${ir.lib_ignore}  
build_flags               = ${minimal_ir_extended.build_flags} 
                            ${esp8266_1M.build_flags}
build_unflags             = ${esp8266_1M_OTA.build_unflags} -DPLUGIN_BUILD_NORMAL_IR


; Minimal IR: 4096k version --------------------------
; Build including IR libraries, INCLUDING extended AC commands
; Includes Extended IR AC commands (takes a lot more program space)
; 4M flash, 1M SPIFFS
[env:minimal_IRext_ESP8266_4M1M]
extends                   = esp8266_4M1M
platform                  = ${ir.platform}
platform_packages         = ${ir.platform_packages}
lib_ignore                = ${ir.lib_ignore}  
build_flags               = ${minimal_ir_extended.build_flags} 
                            ${esp8266_4M1M.build_flags}

; 4M flash, 2M SPIFFS
[env:minimal_IRext_ESP8266_4M2M]
extends                   = esp8266_4M2M
platform                  = ${ir.platform}
platform_packages         = ${ir.platform_packages}
lib_ignore                = ${ir.lib_ignore}  
build_flags               = ${minimal_ir_extended.build_flags}
                            ${esp8266_4M2M.build_flags}


; NORMAL IR: 4096k version --------------------------
; Build including IR libraries, INCLUDING extended AC commands
; Includes Extended IR AC commands (takes a lot more program space)
; 4M flash, 2M SPIFFS
[env:normal_IRext_no_rx_ESP8266_4M2M]
extends                   = esp8266_4M2M
platform                  = ${ir.platform}
platform_packages         = ${ir.platform_packages}
lib_ignore                = ${ir.lib_ignore}  
build_flags               = ${normal_ir_extended_no_rx.build_flags}
                            ${esp8266_4M2M.build_flags}
                            -DLIMIT_BUILD_SIZE



;;; TEST  *************************************************************
; additional plugins (and dependend code) that is marked as TESTING   ;
; Includes "normal" + "testing" plugins                               ;
; *********************************************************************

[testing_ESP8266_4M1M]
extends                   = esp8266_4M1M
platform                  = ${testing.platform}
platform_packages         = ${testing.platform_packages}
build_flags               = ${testing.build_flags}
                            ${esp8266_4M1M.build_flags}

[testing_alt_wifi_ESP8266_4M1M]
extends                   = esp8266_4M1M
platform                  = ${testing_alt_wifi.platform}
platform_packages         = ${testing_alt_wifi.platform_packages}
build_flags               = ${testing_alt_wifi.build_flags}
                            ${esp8266_4M1M.build_flags}

[testing_beta_ESP8266_4M1M]
extends                   = esp8266_4M1M
platform                  = ${testing_beta.platform}
platform_packages         = ${testing_beta.platform_packages}
build_flags               = ${testing_beta.build_flags}
                            ${esp8266_4M1M.build_flags}

[testing_beta_ESP8266_16M_LittleFS]
extends                   = esp8266_16M
platform                  = ${testing_beta.platform}
platform_packages         = ${testing_beta.platform_packages}
build_flags               = ${testing_beta.build_flags}
                            ${esp8266_16M.build_flags} 
                            -DPIO_FRAMEWORK_ARDUINO_ESPRESSIF_SDK22y
board_build.filesystem    = littlefs
lib_ignore                = ESP32_ping
                            ESP32WebServer
                            ServoESP32
                            ESP32HTTPUpdateServer
                            IRremoteESP8266
                            HeatpumpIR


[env:test_A_ESP8266_4M1M]
extends                   = testing_ESP8266_4M1M
build_flags               = ${testing_ESP8266_4M1M.build_flags}
                            -DTESTING_USE_RTTTL

[env:test_B_ESP8266_4M1M]
extends                   = testing_ESP8266_4M1M
build_flags               = ${testing_ESP8266_4M1M.build_flags}
                            -DPLUGIN_BUILD_TESTING_B

[env:test_C_ESP8266_4M1M]
extends                   = testing_ESP8266_4M1M
build_flags               = ${testing_ESP8266_4M1M.build_flags}
                            -DPLUGIN_BUILD_TESTING_C
                            -DTESTING_USE_RTTTL

[env:test_D_ESP8266_4M1M]
extends                   = testing_ESP8266_4M1M
build_flags               = ${testing_ESP8266_4M1M.build_flags}
                            -DPLUGIN_BUILD_TESTING_D
                            -DTESTING_USE_RTTTL

[env:test_E_ESP8266_4M1M]
extends                   = testing_ESP8266_4M1M
build_flags               = ${testing_ESP8266_4M1M.build_flags}
                            -DPLUGIN_BUILD_TESTING_E
                            -DTESTING_USE_RTTTL


; TEST: 4096k version + FEATURE_ADC_VCC ----------
[env:test_A_ESP8266_4M1M_VCC]
extends                   = testing_ESP8266_4M1M
build_flags               = ${testing_ESP8266_4M1M.build_flags}
                            -DFEATURE_ADC_VCC=true
                            -DTESTING_USE_RTTTL

[env:test_B_ESP8266_4M1M_VCC]
extends                   = testing_ESP8266_4M1M
build_flags               = ${testing_ESP8266_4M1M.build_flags}
                            -DFEATURE_ADC_VCC=true
                            -DPLUGIN_BUILD_TESTING_B

[env:test_C_ESP8266_4M1M_VCC]
extends                   = testing_ESP8266_4M1M
build_flags               = ${testing_ESP8266_4M1M.build_flags}
                            -DFEATURE_ADC_VCC=true
                            -DPLUGIN_BUILD_TESTING_C
                            -DTESTING_USE_RTTTL

[env:test_D_ESP8266_4M1M_VCC]
extends                   = testing_ESP8266_4M1M
build_flags               = ${testing_ESP8266_4M1M.build_flags}
                            -DFEATURE_ADC_VCC=true
                            -DPLUGIN_BUILD_TESTING_D
                            -DTESTING_USE_RTTTL

[env:test_E_ESP8266_4M1M_VCC]
extends                   = testing_ESP8266_4M1M
build_flags               = ${testing_ESP8266_4M1M.build_flags}
                            -DFEATURE_ADC_VCC=true
                            -DPLUGIN_BUILD_TESTING_E
                            -DTESTING_USE_RTTTL

;[env:test_A_alt_wifi_ESP8266_4M1M_VCC]
;extends                   = testing_alt_wifi_ESP8266_4M1M
;build_flags               = ${testing_alt_wifi_ESP8266_4M1M.build_flags}
;                            -DFEATURE_ADC_VCC=true

;[env:test_B_alt_wifi_ESP8266_4M1M_VCC]
;extends                   = testing_alt_wifi_ESP8266_4M1M
;build_flags               = ${testing_alt_wifi_ESP8266_4M1M.build_flags}
;                            -DFEATURE_ADC_VCC=true
;                            -DPLUGIN_BUILD_TESTING_B

;[env:test_C_alt_wifi_ESP8266_4M1M_VCC]
;extends                   = testing_alt_wifi_ESP8266_4M1M
;build_flags               = ${testing_alt_wifi_ESP8266_4M1M.build_flags}
;                            -DFEATURE_ADC_VCC=true
;                            -DPLUGIN_BUILD_TESTING_C

;[env:test_D_alt_wifi_ESP8266_4M1M_VCC]
;extends                   = testing_alt_wifi_ESP8266_4M1M
;build_flags               = ${testing_alt_wifi_ESP8266_4M1M.build_flags}
;                            -DFEATURE_ADC_VCC=true
;                            -DPLUGIN_BUILD_TESTING_D

;[env:test_E_alt_wifi_ESP8266_4M1M_VCC]
;extends                   = testing_alt_wifi_ESP8266_4M1M
;build_flags               = ${testing_alt_wifi_ESP8266_4M1M.build_flags}
;                            -DFEATURE_ADC_VCC=true
;                            -DPLUGIN_BUILD_TESTING_E


; TEST: 4096k version + FEATURE_ADC_VCC + FEATURE_MDNS + FEATURE_SD ----------
; Disabled for now as it does not fit in IRAM and with VCC_SD it does not fit in max. build size
;[env:test_ESP8266_4M1M_VCC_MDNS_SD]
;extends                   = esp8266_4M1M
;platform                  = ${testing.platform}
;platform_packages         = ${testing.platform_packages}
;build_flags               = ${testing.build_flags}
;                            ${esp8266_4M1M.build_flags}
;                            -DFEATURE_ADC_VCC=true
;                            -DFEATURE_MDNS
;                            -DFEATURE_SD
;                            -DLIMIT_BUILD_SIZE
;lib_ignore                = ESP32_ping
;                            ESP32WebServer
;                            ServoESP32
;                            ESP32HTTPUpdateServer
;                            IRremoteESP8266
;                            HeatpumpIRLittleFS(esp8266)


;[env:test_A_beta_ESP8266_4M1M]
;extends                   = testing_beta_ESP8266_4M1M
;build_flags               = ${testing_beta_ESP8266_4M1M.build_flags}
;                            -DLIMIT_BUILD_SIZE
;                            -DTESTING_USE_RTTTL

;[env:test_B_beta_ESP8266_4M1M]
;extends                   = testing_beta_ESP8266_4M1M
;build_flags               = ${testing_beta_ESP8266_4M1M.build_flags}
;                            -DLIMIT_BUILD_SIZE
;                            -DPLUGIN_BUILD_TESTING_B

;[env:test_C_beta_ESP8266_4M1M]
;extends                   = testing_beta_ESP8266_4M1M
;build_flags               = ${testing_beta_ESP8266_4M1M.build_flags}
;                            -DLIMIT_BUILD_SIZE
;                            -DPLUGIN_BUILD_TESTING_C
;                            -DTESTING_USE_RTTTL

;[env:test_D_beta_ESP8266_4M1M]
;extends                   = testing_beta_ESP8266_4M1M
;build_flags               = ${testing_beta_ESP8266_4M1M.build_flags}
;                            -DLIMIT_BUILD_SIZE
;                            -DPLUGIN_BUILD_TESTING_D
;                            -DTESTING_USE_RTTTL

;[env:test_E_beta_ESP8266_4M1M]
;extends                   = testing_beta_ESP8266_4M1M
;build_flags               = ${testing_beta_ESP8266_4M1M.build_flags}
;                            -DLIMIT_BUILD_SIZE
;                            -DPLUGIN_BUILD_TESTING_E
;                            -DTESTING_USE_RTTTL
;                            -DTESTING_USE_RTTTL

; Test: 16M version -- LittleFS --------------
; LittleFS is determined by using "LittleFS" in the pio env name
;[env:test_A_beta_ESP8266_16M_LittleFS]
;extends                   = testing_beta_ESP8266_16M_LittleFS
;build_flags               = ${testing_beta_ESP8266_16M_LittleFS.build_flags}

;[env:test_B_beta_ESP8266_16M_LittleFS]
;extends                   = testing_beta_ESP8266_16M_LittleFS
;build_flags               = ${testing_beta_ESP8266_16M_LittleFS.build_flags}
;                            -DPLUGIN_BUILD_TESTING_B

;[env:test_C_beta_ESP8266_16M_LittleFS]
;extends                   = testing_beta_ESP8266_16M_LittleFS
;build_flags               = ${testing_beta_ESP8266_16M_LittleFS.build_flags}
;                            -DPLUGIN_BUILD_TESTING_C
;                            -DTESTING_USE_RTTTL

;[env:test_D_beta_ESP8266_16M_LittleFS]
;extends                   = testing_beta_ESP8266_16M_LittleFS
;build_flags               = ${testing_beta_ESP8266_16M_LittleFS.build_flags}
;                            -DPLUGIN_BUILD_TESTING_D
;                            -DTESTING_USE_RTTTL

;[env:test_E_beta_ESP8266_16M_LittleFS]
;extends                   = testing_beta_ESP8266_16M_LittleFS
;build_flags               = ${testing_beta_ESP8266_16M_LittleFS.build_flags}
;                            -DPLUGIN_BUILD_TESTING_E
;                            -DTESTING_USE_RTTTL



;;; Collection builds  ************************************************
; Collection of similar plugins for a specific use case               ;
; for example "Display", "energy meter" or "NeoPixel"                 ;
; *********************************************************************

; energy : 4096k version ----------------------------
[env:energy_ESP8266_4M1M]
extends                   = esp8266_4M1M
platform                  = ${regular_platform.platform}
platform_packages         = ${regular_platform.platform_packages}
build_flags               = ${regular_platform.build_flags}
                            ${esp8266_4M1M.build_flags}
                            -D PLUGIN_ENERGY_COLLECTION

; display : 4096k version ----------------------------
[env:display_ESP8266_4M1M]
extends                   = esp8266_4M1M
platform                  = ${regular_platform.platform}
platform_packages         = ${regular_platform.platform_packages}
build_flags               = ${regular_platform.build_flags}
                            ${esp8266_4M1M.build_flags}
                            -D PLUGIN_DISPLAY_COLLECTION

; neopixel : 4096k version ----------------------------
[env:neopixel_ESP8266_4M1M]
extends                   = esp8266_4M1M
platform                  = ${regular_platform.platform}
platform_packages         = ${regular_platform.platform_packages}
build_flags               = ${regular_platform.build_flags}
                            ${esp8266_4M1M.build_flags}
                            -D PLUGIN_NEOPIXEL_COLLECTION

; neopixel : 1024k version ----------------------------
[env:neopixel_ESP8266_1M_Domoticz]
extends                   = esp8266_1M_OTA
platform                  = ${regular_platform.platform}
platform_packages         = ${regular_platform.platform_packages}
build_flags               = ${regular_platform.build_flags} 
                            ${esp8266_1M_OTA.build_flags}
                            ${minimal_OTA_domoticz.build_flags}
                            -D PLUGIN_NEOPIXEL_COLLECTION

[env:neopixel_ESP8266_1M_FHEM_HA]
extends                   = esp8266_1M_OTA
platform                  = ${regular_platform.platform}
platform_packages         = ${regular_platform.platform_packages}
build_flags               = ${regular_platform.build_flags} 
                            ${esp8266_1M_OTA.build_flags}
                            ${minimal_OTA_FHEM_HA.build_flags}
                            -D PLUGIN_NEOPIXEL_COLLECTION


;;; HARDWARE SPECIFIC VERSIONS ***********************************************************
; versions specially designed to fit, and contents only needed plugins for each hardware ;
; ****************************************************************************************

; ITEAD Products

; ITEAD / SONOFF BASIC version ------------------
;[env:hard_SONOFF_BASIC_1M]
;extends                   = esp8266_1M, hard_esp82xx
;platform                  = ${hard_esp82xx.platform}
;platform_packages         = ${hard_esp82xx.platform_packages}
;build_flags               = ${hard_esp82xx.build_flags} ${esp8266_1M.build_flags} -D PLUGIN_SET_SONOFF_BASIC


; ITEAD / SONOFF TH10/TH16 version -------------------
;[env:hard_SONOFF_TH1x_1M]
;extends                   = esp8266_1M, hard_esp82xx
;platform                  = ${hard_esp82xx.platform}
;platform_packages         = ${hard_esp82xx.platform_packages}
;build_flags               = ${hard_esp82xx.build_flags} ${esp8266_1M.build_flags} -D PLUGIN_SET_SONOFF_TH1x

; ITEAD / SONOFF POW & POW R2 version --------------------
; Sonoff Pow (ESP8266 - HLW8012)
; GPIO00 Button
; GPIO05 HLW8012 Sel output
; GPIO12 Red Led and Relay (0 = Off, 1 = On)
; GPIO13 HLW8012 CF1 voltage / current
; GPIO14 HLW8012 CF power
; GPIO15 Blue Led (0 = On, 1 = Off)

; Sonoff Pow R2 (ESP8266 4M flash - CSE7766)
; GPIO00 Button
; GPIO01 Serial RXD 4800 baud 8E1 CSE7766 energy sensor
; GPIO03 Serial TXD
; GPIO12 Red Led and Relay (0 = Off, 1 = On)
; GPIO13 Blue Led (0 = On, 1 = Off)
[env:hard_SONOFF_POW_4M1M]
extends                   = esp8266_4M1M
platform                  = ${hard_esp82xx.platform}
platform_packages         = ${hard_esp82xx.platform_packages}
build_flags               = ${hard_esp82xx.build_flags}
                            ${esp8266_4M1M.build_flags}
                            -D PLUGIN_SET_SONOFF_POW


; Build including power measurement plugins for those devices that have only 1M flash.
; For example those made by BlitzWolf SHP
[env:hard_other_POW_ESP8285_1M]
extends                   = esp8266_1M_OTA
platform                  = ${hard_esp82xx.platform}
platform_packages         = ${hard_esp82xx.platform_packages}
build_flags               = ${hard_esp82xx.build_flags} 
                            ${esp8266_1M_OTA.build_flags}
                            -D PLUGIN_SET_SONOFF_POW


; Shelly1 Open Source (ESP8266-2MB)
; https://shelly.cloud/shelly1-open-source/
; GPIO04 Relay (non inverted)
; GPIO05 Button
[env:hard_Shelly_1_2M256]
extends                   = esp8266_2M256
platform                  = ${hard_esp82xx.platform}
platform_packages         = ${hard_esp82xx.platform_packages}
build_flags               = ${hard_esp82xx.build_flags} 
                            ${esp8266_2M256.build_flags}
                            -D PLUGIN_SET_SHELLY_1

[env:hard_Shelly_PLUG_S_2M256]
extends                   = esp8266_2M256
platform                  = ${hard_esp82xx.platform}
platform_packages         = ${hard_esp82xx.platform_packages}
build_flags               = ${hard_esp82xx.build_flags} 
                            ${esp8266_2M256.build_flags}
                            -D PLUGIN_SET_SHELLY_PLUG_S


; Ventus W266 weather station
; https://www.letscontrolit.com/wiki/index.php/VentusW266
[env:hard_Ventus_W266_1M]
extends                   = esp8266_1M
platform                  = ${hard_esp82xx.platform}
platform_packages         = ${hard_esp82xx.platform_packages}
build_flags               = ${hard_esp82xx.build_flags}
                            ${esp8266_1M_OTA.build_flags}
                            -D PLUGIN_SET_VENTUS_W266

[env:hard_LCtech_relay_x2_1M]
extends                   = esp8266_1M
platform                  = ${hard_esp82xx.platform}
platform_packages         = ${hard_esp82xx.platform_packages}
build_flags               = ${hard_esp82xx.build_flags}
                            ${esp8266_1M.build_flags}
                            -D PLUGIN_SET_LC_TECH_RELAY_X2
<|MERGE_RESOLUTION|>--- conflicted
+++ resolved
@@ -394,17 +394,6 @@
                             ${esp8266_1M_OTA.build_flags}
                             ${minimal_OTA_domoticz.build_flags}
 
-<<<<<<< HEAD
-=======
-[env:minimal_core_302_ESP8285_1M_OTA_Domoticz]
-extends                   = esp8285_1M_OTA
-platform                  = ${core302_platform.platform}
-platform_packages         = ${core302_platform.platform_packages}
-build_flags               = ${core302_platform.build_flags} 
-                            ${esp8285_1M_OTA.build_flags}
-                            ${minimal_OTA_domoticz.build_flags}
-
->>>>>>> fffa92e4
 
 [env:minimal_core_274_ESP8266_1M_OTA_FHEM_HA]
 extends                   = esp8266_1M_OTA
@@ -423,17 +412,6 @@
                             ${esp8266_1M_OTA.build_flags}
                             ${minimal_OTA_FHEM_HA.build_flags}
 
-<<<<<<< HEAD
-=======
-[env:minimal_core_302_ESP8285_1M_OTA_FHEM_HA]
-extends                   = esp8285_1M_OTA
-platform                  = ${core302_platform.platform}
-platform_packages         = ${core302_platform.platform_packages}
-build_flags               = ${core302_platform.build_flags} 
-                            ${esp8285_1M_OTA.build_flags}
-                            ${minimal_OTA_FHEM_HA.build_flags}
-
->>>>>>> fffa92e4
 
 
 ;;; IR      ***********************************************************
