--- conflicted
+++ resolved
@@ -5,13 +5,8 @@
 
 int      calc_CRC16(const String& text);
 
-<<<<<<< HEAD
-int ICACHE_FLASH_ATTR calc_CRC16(const char *ptr,
-                                 int         count);
-=======
 int IRAM_ATTR calc_CRC16(const char *ptr,
                          int         count);
->>>>>>> 4158aea1
 
 uint32_t calc_CRC32(const uint8_t *data,
                     size_t         length);
