--- conflicted
+++ resolved
@@ -24,7 +24,6 @@
 .. |P143_compileinfo| replace:: `.`
 .. |P143_usedlibraries| replace:: `https://github.com/adafruit/Adafruit_Seesaw`
 
-<<<<<<< HEAD
 .. |P145_name| replace:: :cyan:`MQxxx (MQ135 CO2, MQ3 Alcohol)`
 .. |P145_type| replace:: :cyan:`Gases`
 .. |P145_typename| replace:: :cyan:`Gases - MQxxx (MQ135 CO2, MQ3 Alcohol)`
@@ -37,7 +36,7 @@
 .. |P145_maintainer| replace:: `flashmark`
 .. |P145_compileinfo| replace:: `.`
 .. |P145_usedlibraries| replace:: `ESPEasy Serial`
-=======
+
 .. |P148_name| replace:: :cyan:`POWR3xxD/THR3xxD`
 .. |P148_type| replace:: :cyan:`Display`
 .. |P148_typename| replace:: :cyan:`Display - POWR3xxD/THR3xxD`
@@ -49,5 +48,4 @@
 .. |P148_shortinfo| replace:: `Display for Sonoff Elite POWR3xxD/THR3xxD`
 .. |P148_maintainer| replace:: `TD-er`
 .. |P148_compileinfo| replace:: `.`
-.. |P148_usedlibraries| replace:: `.`
->>>>>>> 00cd7c6a
+.. |P148_usedlibraries| replace:: `.`