--- conflicted
+++ resolved
@@ -242,11 +242,8 @@
     # if P047_FEATURE_ADAFRUIT
   } else if (P047_MODEL_ADAFRUIT == _model) {
     uint8_t buf[4]{};
-<<<<<<< HEAD
-    bool    isOk = false;
+    bool    isOk         = false;
     const uint8_t toRead = 4;
-=======
->>>>>>> c308c601
 
     I2C_write8_reg(_address, P047_ADAFRUIT_STATUS_BASE, P047_ADAFRUIT_GET_VERSION);
 
