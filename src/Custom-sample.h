#ifndef ESPEASY_CUSTOM_H
#define ESPEASY_CUSTOM_H

/*
    To modify the stock configuration without changing the EspEasy.ino file :
    1) rename this file to "Custom.h" (It is ignored by Git)
    2) define your own settings below
    3) define USE_CUSTOM_H as a build flags. ie : export PLATFORMIO_BUILD_FLAGS="'-DUSE_CUSTOM_H'"
 */


/*
 #######################################################################################################
   Your Own Default Settings
 #######################################################################################################
    You can basically ovveride ALL macro defined in ESPEasy.ino.
    Don't forget to first #undef each existing #define that you add below.
    But since this Custom.h is included before other defines are made, you don't have to undef a lot of defines.
    Here are some examples:
 */

// --- Feature Flagging ---------------------------------------------------------
// Can be set to 1 to enable, 0 to disable, or not set to use the default (usually via define_plugin_sets.h)

#define FEATURE_ESPEASY_P2P       1     // (1/0) enables the ESP Easy P2P protocol
#define FEATURE_ARDUINO_OTA       1     //enables the Arduino OTA capabilities
// #define FEATURE_SD                1     // Enable SD card support
// #define FEATURE_DOWNLOAD          1     // Enable downloading a file from an url

#ifdef BUILD_GIT
# undef BUILD_GIT
#endif // ifdef BUILD_GIT

#define BUILD_GIT           "My Build: "  __DATE__ " "  __TIME__


#define DEFAULT_NAME        "MyEspEasyDevice"                        // Enter your device friendly name
#define UNIT                0                                        // Unit Number
#define DEFAULT_DELAY       60                                       // Sleep Delay in seconds

// --- Wifi AP Mode (when your Wifi Network is not reachable) ----------------------------------------
#define DEFAULT_AP_IP       192, 168, 4, 1                           // Enter IP address (comma separated) for AP (config) mode
#define DEFAULT_AP_SUBNET   255, 255, 255, 0                         // Enter IP address (comma separated) for AP (config) mode
#define DEFAULT_AP_KEY      "configesp"                              // Enter network WPA key for AP (config) mode

// --- Wifi Client Mode -----------------------------------------------------------------------------
#define DEFAULT_SSID                         "MyHomeSSID"            // Enter your network SSID
#define DEFAULT_KEY                          "MySuperSecretPassword" // Enter your network WPA key
#define DEFAULT_SSID2                        ""                      // Enter your fallback network SSID
#define DEFAULT_KEY2                         ""                      // Enter your fallback network WPA key
#define DEFAULT_WIFI_INCLUDE_HIDDEN_SSID     false                   // Allow to connect to hidden SSID APs
#define DEFAULT_USE_STATIC_IP                false                   // (true|false) enabled or disabled static IP
#define DEFAULT_IP                           "192.168.0.50"          // Enter your IP address
#define DEFAULT_DNS                          "192.168.0.1"           // Enter your DNS
#define DEFAULT_GW                           "192.168.0.1"           // Enter your Gateway
#define DEFAULT_SUBNET                       "255.255.255.0"         // Enter your Subnet
#define DEFAULT_IPRANGE_LOW                  "0.0.0.0"               // Allowed IP range to access webserver
#define DEFAULT_IPRANGE_HIGH                 "255.255.255.255"       // Allowed IP range to access webserver
#define DEFAULT_IP_BLOCK_LEVEL               1                       // 0: ALL_ALLOWED  1: LOCAL_SUBNET_ALLOWED  2:
// ONLY_IP_RANGE_ALLOWED
#define DEFAULT_ADMIN_USERNAME               "admin"
#define DEFAULT_ADMIN_PASS                   ""

#define DEFAULT_WIFI_CONNECTION_TIMEOUT      10000 // minimum timeout in ms for WiFi to be connected.
#define DEFAULT_WIFI_FORCE_BG_MODE           false // when set, only allow to connect in 802.11B or G mode (not N)
#define DEFAULT_WIFI_RESTART_WIFI_CONN_LOST  false // Perform wifi off and on when connection was lost.
#define DEFAULT_ECO_MODE                     false // When set, make idle calls between executing tasks.
#define DEFAULT_WIFI_NONE_SLEEP              false // When set, the wifi will be set to no longer sleep (more power
// used and need reboot to reset mode)
#define DEFAULT_GRATUITOUS_ARP               false // When set, the node will send periodical gratuitous ARP
                                                   // packets to announce itself.
#define DEFAULT_TOLERANT_LAST_ARG_PARSE      false // When set, the last argument of some commands will be parsed to the end of the line
                                                   // See: https://github.com/letscontrolit/ESPEasy/issues/2724
#define DEFAULT_SEND_TO_HTTP_ACK             false // Wait for ack with SendToHttp command.

#define DEFAULT_AP_DONT_FORCE_SETUP          false // Allow optional usage of Sensor without WIFI avaiable // When set you can use the Sensor in AP-Mode without beeing forced to /setup
#define DEFAULT_DONT_ALLOW_START_AP          false // Usually the AP will be started when no WiFi is defined, or the defined one cannot be found. This flag may prevent it.

// --- Default Controller ------------------------------------------------------------------------------
#define DEFAULT_CONTROLLER   false                                          // true or false enabled or disabled, set 1st controller
                                                                            // defaults
#define DEFAULT_CONTROLLER_ENABLED true                                     // Enable default controller by default
#define DEFAULT_CONTROLLER_USER    ""                                       // Default controller user
#define DEFAULT_CONTROLLER_PASS    ""                                       // Default controller Password

// using a default template, you also need to set a DEFAULT PROTOCOL to a suitable MQTT protocol !
#define DEFAULT_PUB         "sensors/espeasy/%sysname%/%tskname%/%valname%" // Enter your pub
#define DEFAULT_SUB         "sensors/espeasy/%sysname%/#"                   // Enter your sub
#define DEFAULT_SERVER      "192.168.0.8"                                   // Enter your Server IP address
#define DEFAULT_SERVER_HOST ""                                              // Server hostname
#define DEFAULT_SERVER_USEDNS false                                         // true: Use hostname.  false: use IP
#define DEFAULT_USE_EXTD_CONTROLLER_CREDENTIALS   false                     // true: Allow longer user credentials for controllers

#define DEFAULT_PORT        8080                                            // Enter your Server port value
#define DEFAULT_CONTROLLER_TIMEOUT  100                                     // Default timeout in msec

#define DEFAULT_PROTOCOL    0                                               // Protocol used for controller communications
                                                                            //   0 = Stand-alone (no controller set)
                                                                            //   1 = Domoticz HTTP
                                                                            //   2 = Domoticz MQTT
                                                                            //   3 = Nodo Telnet
                                                                            //   4 = ThingSpeak
                                                                            //   5 = Home Assistant (openHAB) MQTT
                                                                            //   6 = PiDome MQTT
                                                                            //   7 = EmonCMS
                                                                            //   8 = Generic HTTP
                                                                            //   9 = FHEM HTTP

#ifdef ESP8266
#define DEFAULT_PIN_I2C_SDA                     4
#endif
#ifdef ESP32
#define DEFAULT_PIN_I2C_SDA                     -1                // Undefined
#endif
#ifdef ESP8266
#define DEFAULT_PIN_I2C_SCL                     5
#endif
#ifdef ESP32
#define DEFAULT_PIN_I2C_SCL                     -1                // Undefined
#endif
#define DEFAULT_I2C_CLOCK_SPEED                 400000            // Use 100 kHz if working with old I2C chips
#define FEATURE_I2C_DEVICE_SCAN                 1

#define DEFAULT_SPI                             0                 //0=disabled 1=enabled and for ESP32 there is option 2 =HSPI

#define DEFAULT_PIN_STATUS_LED                  (-1)
#define DEFAULT_PIN_STATUS_LED_INVERSED         true

#define DEFAULT_PIN_RESET_BUTTON                (-1)


#define DEFAULT_USE_RULES                       false             // (true|false) Enable Rules?
#define DEFAULT_RULES_OLDENGINE                 true

#define DEFAULT_MQTT_RETAIN                     false             // (true|false) Retain MQTT messages?
#define DEFAULT_CONTROLLER_DELETE_OLDEST              false             // (true|false) to delete oldest message when queue is full
#define DEFAULT_CONTROLLER_MUST_CHECK_REPLY     false             // (true|false) Check Acknowledgment
#define DEFAULT_MQTT_DELAY                      100               // Time in milliseconds to retain MQTT messages
#define DEFAULT_MQTT_LWT_TOPIC                  ""                // Default lwt topic
#define DEFAULT_MQTT_LWT_CONNECT_MESSAGE        "Connected"       // Default lwt message
#define DEFAULT_MQTT_LWT_DISCONNECT_MESSAGE     "Connection Lost" // Default lwt message
#define DEFAULT_MQTT_USE_UNITNAME_AS_CLIENTID   0

#define DEFAULT_USE_NTP                         false             // (true|false) Use NTP Server
#define DEFAULT_NTP_HOST                        ""                // NTP Server Hostname
#define DEFAULT_TIME_ZONE                       0                 // Time Offset (in minutes)
#define DEFAULT_USE_DST                         false             // (true|false) Use Daily Time Saving

#define DEFAULT_LATITUDE                        0.0f              // Default Latitude  
#define DEFAULT_LONGITUDE                       0.0f              // Default Longitude

#define DEFAULT_SYSLOG_IP                       ""                // Syslog IP Address
#define DEFAULT_SYSLOG_LEVEL                    0                 // Syslog Log Level
#define DEFAULT_SERIAL_LOG_LEVEL                LOG_LEVEL_INFO    // Serial Log Level
#define DEFAULT_WEB_LOG_LEVEL                   LOG_LEVEL_INFO    // Web Log Level
#define DEFAULT_SD_LOG_LEVEL                    0                 // SD Card Log Level
#define DEFAULT_USE_SD_LOG                      false             // (true|false) Enable Logging to the SD card

#define DEFAULT_USE_SERIAL                      true              // (true|false) Enable Logging to the Serial Port
#define DEFAULT_SERIAL_BAUD                     115200            // Serial Port Baud Rate
#define DEFAULT_SYSLOG_FACILITY                 0                 // kern

#define DEFAULT_SYNC_UDP_PORT                   8266              // Used for ESPEasy p2p. (IANA registered port: 8266)


#define BUILD_NO_DEBUG


// Special SSID/key setup only to be used in custom builds.

// Deployment SSID will be used only when the configured SSIDs are not reachable and/or no credentials are set.
// This to make deployment of large number of nodes easier
#define CUSTOM_DEPLOYMENT_SSID                  ""                // Enter SSID not shown in UI, to be used on custom builds to ease deployment
#define CUSTOM_DEPLOYMENT_KEY                   ""                // Enter key not shown in UI, to be used on custom builds to ease deployment
#define CUSTOM_SUPPORT_SSID                     ""                // Enter SSID not shown in UI, to be used on custom builds to ease support
#define CUSTOM_SUPPORT_KEY                      ""                // Enter key not shown in UI, to be used on custom builds to ease support


// Emergency fallback SSID will only be attempted in the first 10 minutes after reboot.
// When found, the unit will connect to it and depending on the built in flag, it will either just connect to it, or clear set credentials.
// Use case: User connects to a public AP which does need to agree on an agreement page for the rules of conduct (e.g. open APs)
// This is seen as a valid connection, so the unit will not reconnect to another node and thus becomes inaccessible.
#define CUSTOM_EMERGENCY_FALLBACK_SSID          ""                // Enter SSID not shown in UI, to be used to regain access to the node
#define CUSTOM_EMERGENCY_FALLBACK_KEY           ""                // Enter key not shown in UI, to be used to regain access to the node

#define CUSTOM_EMERGENCY_FALLBACK_RESET_CREDENTIALS  false
#define CUSTOM_EMERGENCY_FALLBACK_START_AP           false

#define CUSTOM_EMERGENCY_FALLBACK_ALLOW_MINUTES_UPTIME 10

// Allow for remote provisioning of a node.
// This is only allowed for custom builds.
// To setup the configuration of the provisioning file, one must also define FEATURE_SETTINGS_ARCHIVE
// Default setting is to not allow to configure a node remotely, unless explicitly enabled.
// #define FEATURE_CUSTOM_PROVISIONING  1

#define FEATURE_SSDP  1

#define FEATURE_EXT_RTC  1         // Support for external RTC clock modules like PCF8563/PCF8523/DS3231/DS1307 

#define FEATURE_PLUGIN_STATS  1    // Support collecting historic data + computing stats on historic data
#ifdef ESP8266
#  define PLUGIN_STATS_NR_ELEMENTS 16
#endif // ifdef ESP8266
# ifdef ESP32
#  define PLUGIN_STATS_NR_ELEMENTS 64
#endif // ifdef ESP32
#define FEATURE_CHART_JS  1        // Support for drawing charts, like PluginStats historic data



// #define FEATURE_SETTINGS_ARCHIVE 1
// #define FEATURE_I2CMULTIPLEXER 1
// #define FEATURE_TRIGONOMETRIC_FUNCTIONS_RULES 1
// #define PLUGIN_USES_ADAFRUITGFX // Used by Display plugins using Adafruit GFX library
// #define ADAGFX_ARGUMENT_VALIDATION  0 // Disable argument validation in AdafruitGFX_helper
// #define ADAGFX_SUPPORT_7COLOR  0 // Disable the support of 7-color eInk displays by AdafruitGFX_helper
// #define FEATURE_SEND_TO_HTTP 1 // Enable availability of the SendToHTTP command


#if FEATURE_CUSTOM_PROVISIONING
// For device models, see src/src/DataTypes/DeviceModel.h
// #ifdef ESP32
//  #define DEFAULT_FACTORY_DEFAULT_DEVICE_MODEL  0 // DeviceModel_default
// #endif
// #ifdef ESP8266
//  #define DEFAULT_FACTORY_DEFAULT_DEVICE_MODEL  0 // DeviceModel_default
// #endif
//  #define DEFAULT_PROVISIONING_FETCH_RULES1      false
//  #define DEFAULT_PROVISIONING_FETCH_RULES2      false
//  #define DEFAULT_PROVISIONING_FETCH_RULES3      false
//  #define DEFAULT_PROVISIONING_FETCH_RULES4      false
//  #define DEFAULT_PROVISIONING_FETCH_NOTIFICATIONS false
//  #define DEFAULT_PROVISIONING_FETCH_SECURITY     false
//  #define DEFAULT_PROVISIONING_FETCH_CONFIG       false
//  #define DEFAULT_PROVISIONING_FETCH_PROVISIONING false
//  #define DEFAULT_PROVISIONING_SAVE_URL           false
//  #define DEFAULT_PROVISIONING_SAVE_CREDENTIALS   false
//  #define DEFAULT_PROVISIONING_ALLOW_FETCH_COMMAND false
//  #define DEFAULT_PROVISIONING_URL                ""
//  #define DEFAULT_PROVISIONING_USER               ""
//  #define DEFAULT_PROVISIONING_PASS               ""
#endif



#define FEATURE_SSDP  1

/*
 #######################################################################################################
   Defining web interface
 #######################################################################################################
 */

#define MENU_INDEX_MAIN_VISIBLE          true
/*
#define MENU_INDEX_CONFIG_VISIBLE        false
#define MENU_INDEX_CONTROLLERS_VISIBLE   false
#define MENU_INDEX_HARDWARE_VISIBLE      false
#define MENU_INDEX_DEVICES_VISIBLE       false
#define MENU_INDEX_RULES_VISIBLE         false
#define MENU_INDEX_NOTIFICATIONS_VISIBLE false
#define MENU_INDEX_TOOLS_VISIBLE         false
*/

#define MAIN_PAGE_SHOW_SYSINFO_BUTTON    true
#define MAIN_PAGE_SHOW_WiFi_SETUP_BUTTON true
#define MAIN_PAGE_SHOW_BASIC_INFO_NOT_LOGGED_IN false

#define MAIN_PAGE_SHOW_NODE_LIST_BUILD   true
#define MAIN_PAGE_SHOW_NODE_LIST_TYPE    true

#define SETUP_PAGE_SHOW_CONFIG_BUTTON    true

// #define FEATURE_AUTO_DARK_MODE           0 // Disable auto-dark mode

//#define WEBPAGE_TEMPLATE_HIDE_HELP_BUTTON

#define SHOW_SYSINFO_JSON 1  //Enables the sysinfo_json page (by default is enabled when WEBSERVER_NEW_UI is enabled too)

/*
 #######################################################################################################
   CSS / template
 #######################################################################################################
 */
/*
#define WEBPAGE_TEMPLATE_DEFAULT_HEADER "<header class='headermenu'><h1>ESP Easy Mega: {{title}}</h1><BR>"
#define WEBPAGE_TEMPLATE_DEFAULT_FOOTER "<footer><br><h6>Powered by <a href='http://www.letscontrolit.com' style='font-size: 15px; text-decoration: none'>Let's Control It</a> community</h6></footer></body></html>"
#define WEBPAGE_TEMPLATE_AP_HEADER      "<body><header class='apheader'><h1>Welcome to ESP Easy Mega AP</h1>"
#define WEBPAGE_TEMPLATE_HIDE_HELP_BUTTON
*/
// Embed Custom CSS in Custom.h:
/*
#define WEBSERVER_EMBED_CUSTOM_CSS
static const char DATA_ESPEASY_DEFAULT_MIN_CSS[] PROGMEM = {
...
,0};
*/


/*
 #######################################################################################################
   Special settings  (rendering settings incompatible with other builds)
 #######################################################################################################
 */

// #define FEATURE_NON_STANDARD_24_TASKS  1

/*
 #######################################################################################################
   Your Own selection of plugins and controllers
 #######################################################################################################
 */

#define CONTROLLER_SET_NONE
#define NOTIFIER_SET_NONE
#define PLUGIN_SET_NONE


/*
 #######################################################################################################
 ###########     Plugins
 #######################################################################################################
 */

// #define FEATURE_SERVO  1   // Uncomment and set to 0 to explicitly disable SERVO support


// #define USES_P001   // Switch
// #define USES_P002   // ADC
// #define USES_P003   // Pulse
// #define USES_P004   // Dallas
// #define USES_P005   // DHT
// #define USES_P006   // BMP085
// #define USES_P007   // PCF8591
// #define USES_P008   // RFID
// #define USES_P009   // MCP

// #define USES_P010   // BH1750
// #define USES_P011   // PME
// #define USES_P012   // LCD
// #define USES_P013   // HCSR04
// #define USES_P014   // SI7021
// #define USES_P015   // TSL2561
// #define USES_P017   // PN532
// #define USES_P018   // Dust
// #define USES_P019   // PCF8574

// #define USES_P020   // Ser2Net
// #define USES_P021   // Level
// #define USES_P022   // PCA9685
// #define USES_P023   // OLED
// #define USES_P024   // MLX90614
// #define USES_P025   // ADS1115
// #define USES_P026   // SysInfo
// #define USES_P027   // INA219
// #define USES_P028   // BME280
// #define USES_P029   // Output

// #define USES_P031   // SHT1X
// #define USES_P032   // MS5611
// #define USES_P033   // Dummy
// #define USES_P034   // DHT12
// #define USES_P036   // FrameOLED
// #define USES_P037   // MQTTImport
//   #define P037_MAPPING_SUPPORT 1 // Enable Value mapping support
//   #define P037_FILTER_SUPPORT  1 // Enable filtering support
//   #define P037_JSON_SUPPORT    1 // Enable Json support
// #define USES_P038   // NeoPixel
// #define USES_P039   // Environment - Thermocouple

// #define USES_P040   // RFID - ID12LA/RDM6300
// #define USES_P041   // NeoClock
// #define USES_P042   // Candle
// #define USES_P043   // ClkOutput
// #define USES_P044   // P1WifiGateway
// #define USES_P045   // MPU6050
// #define USES_P046   // VentusW266
// #define USES_P047   // I2C_soil_misture
// #define USES_P048   // Motoshield_v2
// #define USES_P049   // MHZ19

// #define USES_P050   // TCS34725 RGB Color Sensor with IR filter and White LED
// #define USES_P051   // AM2320
// #define USES_P052   // SenseAir
// #define USES_P053   // PMSx003
// #define USES_P054   // DMX512
// #define USES_P055   // Chiming
// #define USES_P056   // SDS011-Dust
// #define USES_P057   // HT16K33_LED
// #define USES_P058   // HT16K33_KeyPad
// #define USES_P059   // Encoder

// #define USES_P060   // MCP3221
// #define USES_P061   // Keypad
// #define USES_P062   // MPR121_KeyPad
// #define USES_P063   // TTP229_KeyPad
// #define USES_P064   // APDS9960 Gesture
// #define USES_P065   // DRF0299
// #define USES_P066   // VEML6040
// #define USES_P067   // HX711_Load_Cell
// #define USES_P068   // SHT3x
// #define USES_P069   // LM75A

// #define USES_P070   // NeoPixel_Clock
// #define USES_P071   // Kamstrup401
// #define USES_P072   // HDC1080
// #define USES_P073   // 7DG
// #define USES_P074   // TSL2591
// #define USES_P075   // Nextion
// #define USES_P076   // HWL8012   in POW r1
// #define USES_P077   // CSE7766   in POW R2
// #define USES_P078   // Eastron Modbus Energy meters
// #define USES_P079   // Wemos Motoshield

// #define USES_P080   // iButton Sensor  DS1990A
// #define USES_P081   // Cron
// #define USES_P082   // GPS
// #define USES_P083   // SGP30
// #define USES_P084   // VEML6070
// #define USES_P085   // AcuDC24x
// #define USES_P086   // Receiving values according Homie convention. Works together with C014 Homie controller
// #define USES_P087   // Serial Proxy
// #define USES_P088   // HeatpumpIR
// #define USES_P089   // Ping

// #define USES_P090   // CCS811
// #define USES_P091   // SerSwitch
// #define USES_P092   // DLbus
// #define USES_P093   // MitsubishiHP
// #define USES_P094   // CULReader
// #define USES_P095   // ILI9341
// #define USES_P096   // eInk
// #define USES_P097   // ESP32Touch
// #define USES_P098   // 
// #define USES_P099   // XPT2046 touchscreen

// #define USES_P100   // DS2423 counter
// #define USES_P101   // WakeOnLan
// #define USES_P102   // PZEM004Tv3
// #define USES_P103   // Atlas Scientific EZO Sensors (pH, ORP, EZO, DO)
// #define USES_P104   // MAX7219 dotmatrix
// #define USES_P105   // AHT10/20/21
// #define USES_P106   // BME680
// #define USES_P107   // Si1145
// #define USES_P109   // ThermoOLED

// #define USES_P110   // VL53L0X Time of Flight sensor
// #define USES_P111   // RF522 RFID reader
// #define USES_P112   // AS7265x
// #define USES_P113   // VL53L1X ToF
// #define USES_P114   // VEML6075
// #define USES_P115   // MAX1704x
// #define USES_P116   // ST77xx
// #define USES_P117   // SCD30
// #define USES_P118   // Itho
// #define USES_P119   // ITG3205 Gyro
// #define USES_P120   // ADXL345 I2C Acceleration / Gravity
// #define USES_P124   // I2C MultiRelay
// #define USES_P125   // ADXL345 SPI Acceleration / Gravity
// #define USES_P126   // 74HC595 Shift register
// #define USES_P127   // CDM7160
<<<<<<< HEAD
// #define USES_P128   //
// #define USES_P129   //
// #define USES_P130   // Current Sensor Irms - ADS1015
=======
// #define USES_P129   // 74HC165 Input shiftregisters
// #define USES_P131   // NeoMatrix
// #define USES_P132   // INA3221
// #define USES_P133   // LTR390 UV
// #define USES_P134   // A02YYUW
// #define USES_P135   // SCD4x
// #define P135_FEATURE_RESET_COMMANDS  1 // Enable/Disable quite spacious (~950 bytes) 'selftest' and 'factoryreset' subcommands
// #define USES_P141   // PCD8544 Nokia 5110 LCD

// #define USES_P128   // NeoPixelBusFX
// #define P128_USES_GRB  // Default
// #define P128_USES_GRBW // Select 1 option, only first one enabled from this list will be used
// #define P128_USES_RGB
// #define P128_USES_RGBW
// #define P128_USES_BRG
// #define P128_USES_RBG
// #define P128_ENABLE_FAKETV 1 // Enable(1)/Disable(0) FakeTV effect, disabled by default on ESP8266 (.bin size issue), enabled by default on ESP32

>>>>>>> 687ebd12

// Special plugins needing IR library
// #define USES_P016   // IR
// #define P016_SEND_IR_TO_CONTROLLER false //IF true then the JSON replay solution is transmited back to the condroller.
// #define P016_FEATURE_COMMAND_HANDLING 0 // By default set to 1 to have the command table, that can be dsabled here
// #define USES_P035   // IRTX
// #define P016_P035_Extended_AC // The following define is needed for extended decoding of A/C Messages and or using standardised 
                                 //common arguments for controlling all deeply supported A/C units
// #define P016_P035_USE_RAW_RAW2 //Use the RAW and RAW2 encodings, disabling it saves 3.7Kb
// #define USES_P088   // Heatpump IR
// #define USES_P108   // DDS238-x ZN Modbus energy meters


/*
 #######################################################################################################
 ###########     Controllers
 #######################################################################################################
 */


// #define USES_C001   // Domoticz HTTP
// #define USES_C002   // Domoticz MQTT
// #define USES_C003   // Nodo telnet
// #define USES_C004   // ThingSpeak
// #define USES_C005   // Home Assistant (openHAB) MQTT
// #define USES_C006   // PiDome MQTT
// #define USES_C007   // Emoncms
// #define USES_C008   // Generic HTTP
// #define USES_C009   // FHEM HTTP
// #define USES_C010   // Generic UDP
// #define USES_C011   // Generic HTTP Advanced
// #define USES_C012   // Blynk HTTP
// #define USES_C013   // ESPEasy P2P network
// #define USES_C014   // homie 3 & 4dev MQTT
// #define USES_C015   // Blynk
// #define USES_C016   // Cache controller
// #define USES_C017   // Zabbix
// #define USES_C018   // TTN/RN2483


/*
 #######################################################################################################
 ###########     Notifiers
 #######################################################################################################
 */


// #define USES_N001   // Email
// #define USES_N002   // Buzzer


#endif // ESPEASY_CUSTOM_H<|MERGE_RESOLUTION|>--- conflicted
+++ resolved
@@ -460,19 +460,6 @@
 // #define USES_P125   // ADXL345 SPI Acceleration / Gravity
 // #define USES_P126   // 74HC595 Shift register
 // #define USES_P127   // CDM7160
-<<<<<<< HEAD
-// #define USES_P128   //
-// #define USES_P129   //
-// #define USES_P130   // Current Sensor Irms - ADS1015
-=======
-// #define USES_P129   // 74HC165 Input shiftregisters
-// #define USES_P131   // NeoMatrix
-// #define USES_P132   // INA3221
-// #define USES_P133   // LTR390 UV
-// #define USES_P134   // A02YYUW
-// #define USES_P135   // SCD4x
-// #define P135_FEATURE_RESET_COMMANDS  1 // Enable/Disable quite spacious (~950 bytes) 'selftest' and 'factoryreset' subcommands
-// #define USES_P141   // PCD8544 Nokia 5110 LCD
 
 // #define USES_P128   // NeoPixelBusFX
 // #define P128_USES_GRB  // Default
@@ -483,7 +470,16 @@
 // #define P128_USES_RBG
 // #define P128_ENABLE_FAKETV 1 // Enable(1)/Disable(0) FakeTV effect, disabled by default on ESP8266 (.bin size issue), enabled by default on ESP32
 
->>>>>>> 687ebd12
+
+// #define USES_P129   // 74HC165 Input shiftregisters
+// #define USES_P130   // Current Sensor Irms - ADS1015
+// #define USES_P131   // NeoMatrix
+// #define USES_P132   // INA3221
+// #define USES_P133   // LTR390 UV
+// #define USES_P134   // A02YYUW
+// #define USES_P135   // SCD4x
+// #define P135_FEATURE_RESET_COMMANDS  1 // Enable/Disable quite spacious (~950 bytes) 'selftest' and 'factoryreset' subcommands
+// #define USES_P141   // PCD8544 Nokia 5110 LCD
 
 // Special plugins needing IR library
 // #define USES_P016   // IR
