--- conflicted
+++ resolved
@@ -70,16 +70,18 @@
 
 # define ADAGFX_PARSE_MAX_ARGS        7 // Maximum number of arguments needed and supported (corrected)
 # ifndef ADAGFX_ARGUMENT_VALIDATION
-#  define ADAGFX_ARGUMENT_VALIDATION  1     // Validate command arguments
+#  define ADAGFX_ARGUMENT_VALIDATION  1 // Validate command arguments
 # endif // ifndef ADAGFX_ARGUMENT_VALIDATION
 # ifndef ADAGFX_USE_ASCIITABLE
-#  define ADAGFX_USE_ASCIITABLE       1     // Enable 'asciitable' command (useful for debugging/development)
+#  define ADAGFX_USE_ASCIITABLE       1 // Enable 'asciitable' command (useful for debugging/development)
 # endif // ifndef ADAGFX_USE_ASCIITABLE
 # ifndef ADAGFX_SUPPORT_7COLOR
-#  define ADAGFX_SUPPORT_7COLOR       0     // Do we support 7-Color displays?
+
+// #  define ADAGFX_SUPPORT_7COLOR       1  // Do we support 7-Color displays?
 # endif // ifndef ADAGFX_SUPPORT_7COLOR
 # ifndef ADAGFX_SUPPORT_8and16COLOR
-#  define ADAGFX_SUPPORT_8and16COLOR  0     // Do we support 8 and 16-Color displays?
+
+// #  define ADAGFX_SUPPORT_8and16COLOR  1  // Do we support 8 and 16-Color displays?
 # endif // ifndef ADAGFX_SUPPORT_8and16COLOR
 # ifndef ADAGFX_FONTS_INCLUDED
 #  define ADAGFX_FONTS_INCLUDED       1     // 3 extra fonts, also controls enable/disable of below 8pt/12pt fonts
@@ -222,15 +224,11 @@
 #  ifndef ADAGFX_FONTS_EXTRA_20PT_INCLUDED
 #   define ADAGFX_FONTS_EXTRA_20PT_INCLUDED
 #  endif // ifndef ADAGFX_FONTS_EXTRA_20PT_INCLUDED
-<<<<<<< HEAD
-#  if !ADAGFX_SUPPORT_7COLOR
-#   undef ADAGFX_SUPPORT_7COLOR
-=======
 #  ifndef ADAGFX_FONTS_EXTRA_24PT_INCLUDED
 #   define ADAGFX_FONTS_EXTRA_24PT_INCLUDED
 #  endif // ifndef ADAGFX_FONTS_EXTRA_24PT_INCLUDED
-#  ifndef ADAGFX_SUPPORT_7COLOR
->>>>>>> 3c6ac2c4
+#  if !ADAGFX_SUPPORT_7COLOR
+#   undef ADAGFX_SUPPORT_7COLOR
 #   define ADAGFX_SUPPORT_7COLOR       1
 #  endif // if !ADAGFX_SUPPORT_7COLOR
 #  if !ADAGFX_SUPPORT_8and16COLOR
@@ -550,12 +548,12 @@
                        const int16_t& h,
                        int16_t        windowId = -1,
                        const int8_t & rotation = -1);
-  bool     deleteWindow(const uint8_t& windowId);
+  bool deleteWindow(const uint8_t& windowId);
   # endif // if ADAGFX_ENABLE_FRAMED_WINDOW
 
-  #if ADAGFX_FONTS_INCLUDED
-  void setFontById(uint8_t fontId);
-  #endif
+  # if ADAGFX_FONTS_INCLUDED
+  void     setFontById(uint8_t fontId);
+  # endif // if ADAGFX_FONTS_INCLUDED
 
   uint16_t getTextSize(const String& text,
                        uint16_t    & h); // return length and height in pixels using current font
