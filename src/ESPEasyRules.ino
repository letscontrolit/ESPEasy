--- conflicted
+++ resolved
@@ -78,11 +78,8 @@
       return true;
     }
   }
-<<<<<<< HEAD
-=======
   // Just make sure any (accidentally) added or remaining events are not kept.
   eventQueue.clear();
->>>>>>> d270bad6
   return false;
 }
 
