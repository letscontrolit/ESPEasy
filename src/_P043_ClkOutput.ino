--- conflicted
+++ resolved
@@ -99,34 +99,16 @@
         options[0] = F("");
         options[1] = F("Off");
         options[2] = F("On");
-<<<<<<< HEAD
  
-        for (byte x = 0; x < PLUGIN_043_MAX_SETTINGS; x++)
+        for (uint8_t x = 0; x < PLUGIN_043_MAX_SETTINGS; x++)
         {
         	addFormTextBox(String(F("Day,Time ")) + (x + 1), String(F("p043_clock")) + (x), timeLong2String(ExtraTaskSettings.TaskDevicePluginConfigLong[x]), 32);
           if (CONFIG_PIN1 >= 0) {
             addHtml(' ');
-            const byte choice = ExtraTaskSettings.TaskDevicePluginConfig[x];
+            const uint8_t choice = ExtraTaskSettings.TaskDevicePluginConfig[x];
             addSelector(String(F("p043_state")) + (x), 3, options, NULL, NULL, choice);
           }
           else addFormNumericBox(String(F("Value")) + (x + 1), String(F("p043_state")) + (x), ExtraTaskSettings.TaskDevicePluginConfig[x]);
-=======
-
-        for (uint8_t x = 0; x < PLUGIN_043_MAX_SETTINGS; x++)
-        {
-        	addFormTextBox(String(F("Day,Time ")) + (x + 1), String(F("p043_clock")) + (x), timeLong2String(ExtraTaskSettings.TaskDevicePluginConfigLong[x]), 32);
-//          addHtml(F("<TR><TD>Day,Time "));
-//          addHtml(x+1);
-//          addHtml(F(":<TD><input type='text' name='plugin_043_clock"));
-//          addHtml(x);
-//          addHtml(F("' value='"));
-//          addHtml(timeLong2String(ExtraTaskSettings.TaskDevicePluginConfigLong[x]));
-//          addHtml("'>");
-
-          addHtml(' ');
-          uint8_t choice = ExtraTaskSettings.TaskDevicePluginConfig[x];
-          addSelector(String(F("p043_state")) + (x), 3, options, NULL, NULL, choice);
->>>>>>> 2e796822
         }
         success = true;
         break;
@@ -166,13 +148,8 @@
 
           if (matchClockEvent(clockEvent,clockSet))
           {
-<<<<<<< HEAD
-            byte state = ExtraTaskSettings.TaskDevicePluginConfig[x];
+            uint8_t state = ExtraTaskSettings.TaskDevicePluginConfig[x];
             if (state != 0) 
-=======
-            uint8_t state = ExtraTaskSettings.TaskDevicePluginConfig[x];
-            if (state != 0)
->>>>>>> 2e796822
             {
               if (CONFIG_PIN1 >= 0) { // if GPIO is specified, use the old behavior
                 state--;
