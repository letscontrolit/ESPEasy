.. |P090_name| replace:: :cyan:`CCS811 TVOC/eCO2`
.. |P090_type| replace:: :cyan:`Gases`
.. |P090_typename| replace:: :cyan:`Gases - CCS811 TVOC/eCO2`
.. |P090_porttype| replace:: `.`
.. |P090_status| replace:: :yellow:`TESTING`
.. |P090_github| replace:: P090_CCS811.ino
.. _P090_github: https://github.com/letscontrolit/ESPEasy/blob/mega/src/_P090_CCS811.ino
.. |P090_usedby| replace:: `.`
.. |P090_shortinfo| replace:: `.`
.. |P090_maintainer| replace:: `TD-er`
.. |P090_compileinfo| replace:: `.`
.. |P090_usedlibraries| replace:: `.`
<<<<<<< HEAD
.. |P092_name| replace:: :cyan:`DL-Bus (Technische Alternative)`
.. |P092_type| replace:: :cyan:`Heating`
.. |P092_typename| replace:: :cyan:`Heating - DL-Bus (Technische Alternative)`
.. |P092_status| replace:: :yellow:`TESTING`
.. |P092_github| replace:: P092_DLbus.ino
.. _P092_github: https://github.com/letscontrolit/ESPEasy/blob/mega/src/_P092_DLbus.ino
.. |P092_usedby| replace:: `.`
.. |P092_shortinfo| replace:: `.`
.. |P092_maintainer| replace:: `.`
.. |P092_compileinfo| replace:: `.`
.. |P092_usedlibraries| replace:: `.`
=======

.. |P091_name| replace:: :cyan:`Serial MCU controlled switch`
.. |P091_type| replace:: :cyan:`Gases`
.. |P091_typename| replace:: :cyan:`Switch input - Serial MCU controlled switch`
.. |P091_status| replace:: :yellow:`TESTING`
.. |P091_github| replace:: P091_SerSwitch.ino
.. _P091_github: https://github.com/letscontrolit/ESPEasy/blob/mega/src/_P091_SerSwitch.ino
.. |P091_usedby| replace:: `.`
.. |P091_shortinfo| replace:: `Control serial linked devices through ESP8266`
.. |P091_maintainer| replace:: `enesbcs`
.. |P091_compileinfo| replace:: `.`
.. |P091_usedlibraries| replace:: `.`

>>>>>>> 4e32d98f
.. |P093_name| replace:: :cyan:`Mitsubishi Heat Pump`
.. |P093_type| replace:: :cyan:`Energy (Heat)`
.. |P093_typename| replace:: :cyan:`Energy (Heat) - Mitsubishi Heat Pump`
.. |P093_status| replace:: :yellow:`TESTING`
.. |P093_github| replace:: P093_MitsubishiAC.ino
.. _P093_github: https://github.com/letscontrolit/ESPEasy/blob/mega/src/_P093_MitsubishiAC.ino
.. |P093_usedby| replace:: `.`
.. |P093_shortinfo| replace:: `Should support all Mitsubishi heatpump units with a CN105 connector`
.. |P093_maintainer| replace:: `crnjan`
.. |P093_compileinfo| replace:: `.`
.. |P093_usedlibraries| replace:: `.`<|MERGE_RESOLUTION|>--- conflicted
+++ resolved
@@ -10,7 +10,17 @@
 .. |P090_maintainer| replace:: `TD-er`
 .. |P090_compileinfo| replace:: `.`
 .. |P090_usedlibraries| replace:: `.`
-<<<<<<< HEAD
+.. |P091_name| replace:: :cyan:`Serial MCU controlled switch`
+.. |P091_type| replace:: :cyan:`Gases`
+.. |P091_typename| replace:: :cyan:`Switch input - Serial MCU controlled switch`
+.. |P091_status| replace:: :yellow:`TESTING`
+.. |P091_github| replace:: P091_SerSwitch.ino
+.. _P091_github: https://github.com/letscontrolit/ESPEasy/blob/mega/src/_P091_SerSwitch.ino
+.. |P091_usedby| replace:: `.`
+.. |P091_shortinfo| replace:: `Control serial linked devices through ESP8266`
+.. |P091_maintainer| replace:: `enesbcs`
+.. |P091_compileinfo| replace:: `.`
+.. |P091_usedlibraries| replace:: `.`
 .. |P092_name| replace:: :cyan:`DL-Bus (Technische Alternative)`
 .. |P092_type| replace:: :cyan:`Heating`
 .. |P092_typename| replace:: :cyan:`Heating - DL-Bus (Technische Alternative)`
@@ -22,21 +32,6 @@
 .. |P092_maintainer| replace:: `.`
 .. |P092_compileinfo| replace:: `.`
 .. |P092_usedlibraries| replace:: `.`
-=======
-
-.. |P091_name| replace:: :cyan:`Serial MCU controlled switch`
-.. |P091_type| replace:: :cyan:`Gases`
-.. |P091_typename| replace:: :cyan:`Switch input - Serial MCU controlled switch`
-.. |P091_status| replace:: :yellow:`TESTING`
-.. |P091_github| replace:: P091_SerSwitch.ino
-.. _P091_github: https://github.com/letscontrolit/ESPEasy/blob/mega/src/_P091_SerSwitch.ino
-.. |P091_usedby| replace:: `.`
-.. |P091_shortinfo| replace:: `Control serial linked devices through ESP8266`
-.. |P091_maintainer| replace:: `enesbcs`
-.. |P091_compileinfo| replace:: `.`
-.. |P091_usedlibraries| replace:: `.`
-
->>>>>>> 4e32d98f
 .. |P093_name| replace:: :cyan:`Mitsubishi Heat Pump`
 .. |P093_type| replace:: :cyan:`Energy (Heat)`
 .. |P093_typename| replace:: :cyan:`Energy (Heat) - Mitsubishi Heat Pump`
