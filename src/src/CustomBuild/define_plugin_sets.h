--- conflicted
+++ resolved
@@ -1180,16 +1180,11 @@
 #endif
 
 #ifdef PLUGIN_SET_TESTING_E
-<<<<<<< HEAD
-    #define USES_P120  // ADXL345 I2C
-    // #define USES_P125  // ADXL345 SPI
-    #define USES_P126  // 74HC595 Shift register
-=======
     #define USES_P119   // ITG3205 Gyro
     #define USES_P120   // ADXL345 I2C
     #define USES_P121   // HMC5883L 
     #define USES_P125   // ADXL345 SPI
->>>>>>> 46f2d20f
+    #define USES_P126  // 74HC595 Shift register
 #endif
 
 
