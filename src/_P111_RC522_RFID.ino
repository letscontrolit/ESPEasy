#include "_Plugin_Helper.h"
#ifdef USES_P111

// #######################################################################################################
// ################################ Plugin-111: RC522 SPI RFID reader ####################################
// #######################################################################################################

// Changelog:
// 2022-06-24, tonhuidmsn: Move plugin_ten_per_second handler to pluginstruct so it can properly handle the reset procedure
// 2022-06-23, tonhuisman: Reformat source (uncrustify), optimize somewhat for size
//                         Replace delay() call in reset by handling via plugin_fifty_per_second
// 2021-03-13, tonhuisman: Disabled tag removal detection, as it seems impossible to achieve with the MFRC522.
//                         Other takers to try and solve this challenge are welcome.
//                         If this feature is desired, use a PN532 RFID detector, that does support removal detection properly and easily.
//                         Set TimerOption to false as nothing is processed during PLUGIN_READ stage.
// 2021-02-10, tonhuisman: Add tag removal detection, can be combined with time-out
// 2021-02-07, tonhuisman: Rework to adhere to current plugin requirements, make pin settings user-selectable
//                         Add options for tag removal time-out, as implemented before in P008 (Wiegand RFID) and P017 (PN532 RFID)
//                         Implement PluginStruct to enable multiple instances
// 2021-02-07, twinbee77: Adjustments to P129 from PluginPlayground

<<<<<<< HEAD
# define PLUGIN_111
# define PLUGIN_ID_111         111
# define PLUGIN_NAME_111       "RFID - RC522 [TESTING]"
# define PLUGIN_VALUENAME1_111 "Tag"
=======
#define PLUGIN_111
#define PLUGIN_ID_111         111
#define PLUGIN_NAME_111       "RFID - RC522"
#define PLUGIN_VALUENAME1_111 "Tag"

#include "src/PluginStructs/P111_data_struct.h"

#define P111_NO_KEY           0xFFFFFFFF
>>>>>>> b03aa23e

# include "src/PluginStructs/P111_data_struct.h"

boolean Plugin_111(uint8_t function, struct EventStruct *event, String& string)
{
  boolean success = false;

  switch (function)
  {
    case PLUGIN_DEVICE_ADD:
    {
      Device[++deviceCount].Number           = PLUGIN_ID_111;
      Device[deviceCount].Type               = DEVICE_TYPE_SPI2;
      Device[deviceCount].VType              = Sensor_VType::SENSOR_TYPE_LONG;
      Device[deviceCount].Ports              = 0;
      Device[deviceCount].PullUpOption       = false;
      Device[deviceCount].InverseLogicOption = false;
      Device[deviceCount].ValueCount         = 1;
      Device[deviceCount].SendDataOption     = true;
      Device[deviceCount].TimerOption        = false;
      Device[deviceCount].GlobalSyncOption   = true;
      break;
    }

    case PLUGIN_GET_DEVICENAME:
    {
      string = F(PLUGIN_NAME_111);
      break;
    }

    case PLUGIN_GET_DEVICEVALUENAMES:
    {
      strcpy_P(ExtraTaskSettings.TaskDeviceValueNames[0], PSTR(PLUGIN_VALUENAME1_111));
      break;
    }

    case PLUGIN_GET_DEVICEGPIONAMES:                                   // define 'GPIO 1st' name in webserver
    {
      event->String1 = formatGpioName_output(F("CS PIN"));             // P111_CS_PIN
      event->String2 = formatGpioName_output(F("RST PIN (optional)")); // P111_RST_PIN
      break;
    }

    case PLUGIN_SET_DEFAULTS:
    {
      P111_REMOVALTIMEOUT = 500; // Default 500 msec reset delay
      break;
    }

    case PLUGIN_WEBFORM_LOAD:
    {
      addFormSubHeader(F("Options"));

      {
        # ifdef P111_USE_REMOVAL
        #  define P111_removaltypes 3
        # else // ifdef P111_USE_REMOVAL
        #  define P111_removaltypes 2
        # endif // ifdef P111_USE_REMOVAL
        const __FlashStringHelper *removaltype[P111_removaltypes] = {
          F("None"),
          F("Autoremove after Time-out"),
          # ifdef P111_USE_REMOVAL
          F("Tag removal detection + Time-out")
          # endif // ifdef P111_USE_REMOVAL
        };
        const int    removalopts[P111_removaltypes] = { // A-typical order for logical order and backward compatibility
          1, 0,
          # ifdef P111_USE_REMOVAL
          2
          # endif // P111_USE_REMOVAL
        };
        addFormSelector(F("Tag removal mode"), F("autotagremoval"), P111_removaltypes, removaltype, removalopts, P111_TAG_AUTOREMOVAL);
      }

      addFormNumericBox(F("Tag removal Time-out"), F("removaltimeout"), P111_REMOVALTIMEOUT, 0, 60000);         // 0 to 60 seconds
      addUnit(F("mSec. (0..60000)"));

      addFormNumericBox(F("Value to set on Tag removal"), F("removalvalue"), P111_REMOVALVALUE, 0, 2147483647); // Max allowed is int =
                                                                                                                // 0x7FFFFFFF ...

      addFormCheckBox(F("Event on Tag removal"), F("sendreset"), P111_SENDRESET == 1);

      success = true;
      break;
    }

    case PLUGIN_WEBFORM_SAVE:
    {
      P111_TAG_AUTOREMOVAL = getFormItemInt(F("autotagremoval"));
      P111_SENDRESET       = isFormItemChecked(F("sendreset")) ? 1 : 0;
      P111_REMOVALVALUE    = getFormItemInt(F("removalvalue"));
      P111_REMOVALTIMEOUT  = getFormItemInt(F("removaltimeout"));

      success = true;
      break;
    }

    case PLUGIN_INIT:
    {
      initPluginTaskData(event->TaskIndex, new (std::nothrow) P111_data_struct(P111_CS_PIN, P111_RST_PIN));
      P111_data_struct *P111_data = static_cast<P111_data_struct *>(getPluginTaskData(event->TaskIndex));

      if (nullptr != P111_data) {
        P111_data->init();

        success = true;
      }

      break;
    }

    case PLUGIN_TIMER_IN:
    {
      // Timer is triggered from plugin_ten_per_second handler after a successful read
      // Reset card id on timeout
      if (P111_TAG_AUTOREMOVAL == 0
          # ifdef P111_USE_REMOVAL
          || P111_TAG_AUTOREMOVAL == 2
          # endif // ifdef P111_USE_REMOVAL
          ) {
        UserVar.setSensorTypeLong(event->TaskIndex, P111_REMOVALVALUE);
        addLog(LOG_LEVEL_INFO, F("MFRC522: Removed Tag"));

        if (P111_SENDRESET == 1) {
          sendData(event);
        }
        success = true;
      }
      break;
    }

    case PLUGIN_TEN_PER_SECOND:
    {
      P111_data_struct *P111_data = static_cast<P111_data_struct *>(getPluginTaskData(event->TaskIndex));

      if (nullptr != P111_data) {
        success = P111_data->plugin_ten_per_second(event);
      }

      break;
    }

    case PLUGIN_FIFTY_PER_SECOND: // Handle delays
    {
      P111_data_struct *P111_data = static_cast<P111_data_struct *>(getPluginTaskData(event->TaskIndex));

      if (nullptr != P111_data) {
        success = P111_data->plugin_fifty_per_second();
      }
      break;
    }
  }
  return success;
}

#endif // USES_P111<|MERGE_RESOLUTION|>--- conflicted
+++ resolved
@@ -19,21 +19,10 @@
 //                         Implement PluginStruct to enable multiple instances
 // 2021-02-07, twinbee77: Adjustments to P129 from PluginPlayground
 
-<<<<<<< HEAD
 # define PLUGIN_111
 # define PLUGIN_ID_111         111
-# define PLUGIN_NAME_111       "RFID - RC522 [TESTING]"
+# define PLUGIN_NAME_111       "RFID - RC522"
 # define PLUGIN_VALUENAME1_111 "Tag"
-=======
-#define PLUGIN_111
-#define PLUGIN_ID_111         111
-#define PLUGIN_NAME_111       "RFID - RC522"
-#define PLUGIN_VALUENAME1_111 "Tag"
-
-#include "src/PluginStructs/P111_data_struct.h"
-
-#define P111_NO_KEY           0xFFFFFFFF
->>>>>>> b03aa23e
 
 # include "src/PluginStructs/P111_data_struct.h"
 
