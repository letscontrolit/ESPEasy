#include "src/DataStructs/NodeStruct.h"
#include "src/DataStructs/CRCStruct.h"
#include "src/DataStructs/SettingsStruct.h"

// ********************************************************************************
// Check struct sizes at compile time
// Usage:
//   struct foo
//   {
//     char bla[16];
//   };
//
//   check_size<foo, 8>();
// ********************************************************************************
template <typename ToCheck, std::size_t ExpectedSize, std::size_t RealSize = sizeof(ToCheck)>
void check_size() {
  static_assert(ExpectedSize == RealSize, "");
}



// ********************************************************************************
// Check struct sizes at compile time
// Usage:
//   struct X { int a, b, c, d; }
//   static_assert(ExpectedSize == offsetOf(&X::c), "");
// ********************************************************************************
template<typename T, typename U> constexpr size_t offsetOf(U T::*member)
{
    return (char*)&((T*)nullptr->*member) - (char*)nullptr;
}


void run_compiletime_checks() {
  check_size<CRCStruct,                             204u>();
  check_size<SecurityStruct,                        593u>();
  const unsigned int SettingsStructSize = (252 + 82 * TASKS_MAX);
  check_size<SettingsStruct,                        SettingsStructSize>();
  check_size<ControllerSettingsStruct,              820u>();
  #ifndef NOTIFIER_SET_NONE
  check_size<NotificationSettingsStruct,            996u>();
  #endif
  check_size<ExtraTaskSettingsStruct,               472u>();
  check_size<EventStruct,                           96u>(); // Is not stored

  // LogStruct is mainly dependent on the number of lines.
  // Has to be round up to multiple of 4.
  const unsigned int LogStructSize = ((12u + 17 * LOG_STRUCT_MESSAGE_LINES) + 3) & ~3;
  check_size<LogStruct,                             LogStructSize>(); // Is not stored
  check_size<DeviceStruct,                          7u>();
  check_size<ProtocolStruct,                        6u>();
  #ifndef NOTIFIER_SET_NONE
  check_size<NotificationStruct,                    3u>();
<<<<<<< HEAD
  check_size<NodeStruct,                            28u>();
=======
  #endif
  check_size<NodeStruct,                            24u>();
>>>>>>> 129db324
  check_size<systemTimerStruct,                     28u>();
  check_size<RTCStruct,                             32u>();
  check_size<rulesTimerStatus,                      12u>();
  check_size<portStatusStruct,                      4u>();
  check_size<ResetFactoryDefaultPreference_struct,  4u>();
  check_size<GpioFactorySettingsStruct,             11u>();
  #if defined(USE_NON_STANDARD_24_TASKS) && defined(ESP8266)
    static_assert(TASKS_MAX == 24, "TASKS_MAX invalid size");
  #endif

  // Check for alignment issues at compile time
  static_assert(256u == offsetOf(&SecurityStruct::ControllerUser), "");
  static_assert((256 + (CONTROLLER_MAX * 26))  == offsetOf(&SecurityStruct::ControllerPassword), "");
  static_assert(192u == offsetOf(&SettingsStruct::Protocol), "");
  static_assert(195u == offsetOf(&SettingsStruct::Notification), "CONTROLLER_MAX has changed?");
  static_assert(198u == offsetOf(&SettingsStruct::TaskDeviceNumber), "NOTIFICATION_MAX has changed?");

  // All settings related to N_TASKS
  static_assert((200 + TASKS_MAX) == offsetOf(&SettingsStruct::OLD_TaskDeviceID), ""); // 32-bit alignment, so offset of 2 bytes.
  static_assert((200 + (67 * TASKS_MAX)) == offsetOf(&SettingsStruct::ControllerEnabled), ""); 

  // Used to compute true offset.
  //const size_t offset = offsetOf(&SettingsStruct::ControllerEnabled);
  //check_size<SettingsStruct, offset>();

}

String ReportOffsetErrorInStruct(const String& structname, size_t offset) {
  String error;

  error.reserve(48 + structname.length());
  error  = F("Error: Incorrect offset in struct: ");
  error += structname;
  error += '(';
  error += String(offset);
  error += ')';
  return error;
}

/*********************************************************************************************\
*  Analyze SettingsStruct and report inconsistencies
*  Not a member function to be able to use the F-macro
\*********************************************************************************************/
bool SettingsCheck(String& error) {
  error = "";
#ifdef esp8266
  size_t offset = offsetof(SettingsStruct, ResetFactoryDefaultPreference);

  if (offset != 1224) {
    error = ReportOffsetErrorInStruct(F("SettingsStruct"), offset);
  }
#endif // ifdef esp8266

  if (!Settings.networkSettingsEmpty()) {
    if ((Settings.IP[0] == 0) || (Settings.Gateway[0] == 0) || (Settings.Subnet[0] == 0) || (Settings.DNS[0] == 0)) {
      error += F("Error: Either fill all IP settings fields or leave all empty");
    }
  }

  return error.length() == 0;
}<|MERGE_RESOLUTION|>--- conflicted
+++ resolved
@@ -51,12 +51,7 @@
   check_size<ProtocolStruct,                        6u>();
   #ifndef NOTIFIER_SET_NONE
   check_size<NotificationStruct,                    3u>();
-<<<<<<< HEAD
   check_size<NodeStruct,                            28u>();
-=======
-  #endif
-  check_size<NodeStruct,                            24u>();
->>>>>>> 129db324
   check_size<systemTimerStruct,                     28u>();
   check_size<RTCStruct,                             32u>();
   check_size<rulesTimerStatus,                      12u>();
