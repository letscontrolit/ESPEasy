--- conflicted
+++ resolved
@@ -1642,15 +1642,12 @@
   #ifndef USES_P166
     #define USES_P166   // Output - GP8403 DAC 0-10V
   #endif
-<<<<<<< HEAD
-=======
   #ifndef USES_P168
     #define USES_P168   // Light - VEML6030/VEML7700
   #endif
   #ifndef USES_P170
     #define USES_P170   // Input - I2C Liquid level sensor
   #endif
->>>>>>> c308c601
 
 #endif
 
@@ -1798,11 +1795,7 @@
      #define USES_P116   // ST77xx
    #endif
    #if !defined(USES_P123) && defined(ESP32)
-<<<<<<< HEAD
-     #define USES_P123   // FT6206
-=======
      #define USES_P123   // I2C Touchscreens
->>>>>>> c308c601
    #endif
   #if !defined(USES_P137) && defined(ESP32)
     #define USES_P137   // AXP192
@@ -1965,12 +1958,9 @@
   #ifndef USES_P167
     #define USES_P167   // Environment - Sensirion SEN5x / Ikea Vindstyrka
   #endif
-<<<<<<< HEAD
-=======
   #ifndef USES_P168
     #define USES_P168   // Light - VEML6030/VEML7700
   #endif
->>>>>>> c308c601
 
   // Controllers
   #ifndef USES_C011
@@ -2039,15 +2029,9 @@
     //#define USES_C015   // Blynk
     #define USES_C017   // Zabbix
     #ifdef ESP32
-<<<<<<< HEAD
-    #ifndef USES_C018
-      #define USES_C018 // TTN RN2483
-    #endif
-=======
       #ifndef USES_C018
         #define USES_C018 // TTN RN2483
       #endif
->>>>>>> c308c601
     #endif
     // #define USES_C019   // ESPEasy-NOW
 #endif
@@ -2154,11 +2138,7 @@
 #ifdef PLUGIN_SET_MAX
   // Features
   #ifndef USES_ESPEASY_NOW
-<<<<<<< HEAD
     #define USES_ESPEASY_NOW
-=======
-//    #define USES_ESPEASY_NOW
->>>>>>> c308c601
   #endif
   #ifndef FEATURE_SERVO
     #define FEATURE_SERVO 1
@@ -2289,11 +2269,7 @@
     #define USES_P122   // SHT2x
   #endif
   #ifndef USES_P123
-<<<<<<< HEAD
-    #define USES_P123   // FT6206
-=======
     #define USES_P123   // I2C Touchscreens
->>>>>>> c308c601
   #endif
   #ifndef USES_P124
     #define USES_P124   // I2C Multi relay
@@ -2400,15 +2376,12 @@
   #ifndef USES_P167
     #define USES_P167   // Environment - SensirionSEN5x / Ikea Vindstyrka
   #endif
-<<<<<<< HEAD
-=======
   #ifndef USES_P168
     #define USES_P168   // Light - VEML6030/VEML7700
   #endif
   #ifndef USES_P170
     #define USES_P170   // Input - I2C Liquid level sensor
   #endif
->>>>>>> c308c601
 
   // Controllers
   #ifndef USES_C015
@@ -2420,12 +2393,9 @@
   #ifndef USES_C018
     #define USES_C018 // TTN RN2483
   #endif
-<<<<<<< HEAD
   #ifndef USES_C019
     #define USES_C019 // ESPEasy-NOW
   #endif
-=======
->>>>>>> c308c601
 
   // Notifiers
 
