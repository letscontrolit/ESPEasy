--- conflicted
+++ resolved
@@ -668,11 +668,7 @@
     addLog(LOG_LEVEL_INFO, log);
   }
   setupStaticIPconfig();
-<<<<<<< HEAD
   setConnectionSpeed();
-=======
-//  WiFi.setPhyMode(WIFI_PHY_MODE_11G); // SMY: uncomment to force 802.11g for use with MikroTik AP's.
->>>>>>> 672da98f
   last_wifi_connect_attempt_moment = millis();
   switch (wifi_connect_attempt) {
     case 0:
