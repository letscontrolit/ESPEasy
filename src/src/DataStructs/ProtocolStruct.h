--- conflicted
+++ resolved
@@ -11,35 +11,7 @@
 {
   ProtocolStruct();
 
-<<<<<<< HEAD
-  bool useCredentials() const;
 
-  bool useExtendedCredentials() const;
-
-  uint16_t defaultPort;
-  uint8_t  Number;
-  bool     usesMQTT             : 1; // Indicating whether it is a MQTT controller
-  bool     usesAccount          : 1; // Offer to enter credentials
-  bool     usesPassword         : 1;
-  bool     usesTemplate         : 1; // When set, the protocol will pre-load some templates like default MQTT topics
-  bool     usesID               : 1; // Whether a controller supports sending an IDX value sent along with plugin data
-  bool     Custom               : 1; // When set, the controller has to define all parameters on the controller setup page
-  bool     usesHost             : 1; // Offer either DNS hostname or IP
-  bool     usesPort             : 1; // Offer to set a port nr. This can be network port, but depending on controller this may be a
-                                     // different type of port. See LoRaWAN for example.
-  bool     usesQueue            : 1; // Allow to queue messages
-  bool     usesCheckReply       : 1; // Allow optional wait for reply
-  bool     usesTimeout          : 1; // Offer to set a timeout.
-  bool     usesSampleSets       : 1; // A sample set is an extra counter which is incremented as soon as a new value of set task is seen.
-                                     // (to keep track of bursts of messages where some may be lost)
-  bool     usesExtCreds         : 1; // Offer to store longer credentials
-  bool     needsNetwork         : 1; // Whether it needs a network connection to work
-  bool     allowsExpire         : 1; // Whether queued messages may be removed from the queue after some time
-  bool     allowLocalSystemTime : 1; // Allow switching between Unix time and local time (including timezone and DST)
-#if FEATURE_MQTT_TLS
-  bool     usesTLS              : 1; // May offer TLS related settings and options
-#endif
-=======
   bool useCredentials() const {
     return usesAccount || usesPassword;
   }
@@ -69,10 +41,14 @@
       uint16_t allowLocalSystemTime : 1;
     };
     uint16_t bits{};
+    
+#if FEATURE_MQTT_TLS
+  bool     usesTLS              : 1; // May offer TLS related settings and options
+#endif
+
   };
 
 //  uint8_t Number{};
->>>>>>> d670c3cc
 };
 
 
