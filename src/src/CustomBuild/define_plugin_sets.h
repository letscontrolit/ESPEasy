--- conflicted
+++ resolved
@@ -1614,11 +1614,7 @@
 #ifdef PLUGIN_SET_MAX
   // Features
   #ifndef USES_ESPEASY_NOW
-<<<<<<< HEAD
     #define USES_ESPEASY_NOW
-=======
-//    #define USES_ESPEASY_NOW
->>>>>>> 3678488f
   #endif
   #ifndef FEATURE_SERVO
     #define FEATURE_SERVO 1
