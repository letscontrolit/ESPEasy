--- conflicted
+++ resolved
@@ -246,19 +246,7 @@
         TFT_Settings.address_tft_dc = PIN(1);
         TFT_Settings.address_tft_rst = PIN(2);
         TFT_Settings.rotation = PCONFIG(1);
-        if (tft != nullptr) {
-          delete tft;
-          tft = nullptr;
-        }
-
-<<<<<<< HEAD
-        tft = new (std::nothrow) Adafruit_ILI9341(TFT_Settings.address_tft_cs, TFT_Settings.address_tft_dc, TFT_Settings.address_tft_rst);
-        if (tft != nullptr) {
-          tft->begin();
-          tft->setRotation(TFT_Settings.rotation);
-          tft->fillScreen(ILI9341_WHITE);
-          Plugin_095_printText("ESPEasy", 1, 1);
-=======
+
         initPluginTaskData(event->TaskIndex, 
         new (std::nothrow) P095_data_struct(
           TFT_Settings.address_tft_cs, 
@@ -271,20 +259,10 @@
           P095_data->tft.setRotation(TFT_Settings.rotation);
           P095_data->tft.fillScreen(ILI9341_WHITE);
           P095_data->printText(F("ESPEasy"), 1, 1);
->>>>>>> 973f02c7
           success = true;
         }
         break;
       }
-
-    case PLUGIN_EXIT:
-    {
-      if (tft != nullptr) {
-        delete tft;
-        tft = nullptr;
-      }
-      break;
-    }
 
     case PLUGIN_WRITE:
       {
