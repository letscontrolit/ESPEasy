#include "../ESPEasyCore/ESPEasyNetwork.h"

#include "../ESPEasyCore/ESPEasy_Log.h"
#include "../ESPEasyCore/ESPEasyEth.h"
#include "../ESPEasyCore/ESPEasyWifi.h"
#include "../Globals/ESPEasyWiFiEvent.h"
#include "../Globals/NetworkState.h"
#include "../Globals/Settings.h"

#include "../Helpers/Network.h"
#include "../Helpers/StringConverter.h"
#include "../Helpers/MDNS_Helper.h"

#ifdef HAS_ETHERNET
#include <ETH.h>
#endif

void setNetworkMedium(NetworkMedium_t medium) {
<<<<<<< HEAD
  if (medium == NetworkMedium_t::ESPEasyNOW_only) {
    if (!Settings.UseESPEasyNow()) {
      return;
    }
    if (active_network_medium != NetworkMedium_t::WIFI) {
      // Only allow to set to ESPEasyNOW_only from WiFi
      return;
    }
  }
  #ifndef HAS_ETHERNET
  if (medium == NetworkMedium_t::Ethernet) {
    // When no ethernet is present in the build, make sure to fall-back on WiFi.
    medium = NetworkMedium_t::WIFI;
  }
  #endif

=======
  if (active_network_medium == medium) {
    return;
  }
>>>>>>> deceeb30
  switch (active_network_medium) {
    case NetworkMedium_t::Ethernet:
      #ifdef HAS_ETHERNET
      // FIXME TD-er: How to 'end' ETH?
//      ETH.end();
      #endif
      break;
    case NetworkMedium_t::WIFI:
<<<<<<< HEAD
      setSTA(false);
      break;
    case NetworkMedium_t::ESPEasyNOW_only:
      WiFiEventData.clearAll();
      break;
    case NetworkMedium_t::NotSet:
=======
      WiFiEventData.timerAPoff.setNow();
      WiFiEventData.timerAPstart.clear();
      WifiDisconnect();
>>>>>>> deceeb30
      break;
  }
  statusLED(true);
  active_network_medium = medium;
  last_network_medium_set_moment.setNow();
  addLog(LOG_LEVEL_INFO, String(F("Set Network mode: ")) + toString(active_network_medium));
}

bool isESPEasy_now_only() {
  #ifdef USES_EASPEASY_NOW
    return active_network_medium == NetworkMedium_t::ESPEasyNOW_only;
  #else
    return false;
  #endif
}


/*********************************************************************************************\
   Ethernet or Wifi Support for ESP32 Build flag HAS_ETHERNET
\*********************************************************************************************/
void NetworkConnectRelaxed() {
  if (NetworkConnected()) return;
#ifdef HAS_ETHERNET
  if(active_network_medium == NetworkMedium_t::Ethernet) {
    if (ETHConnectRelaxed()) {
      return;
    }
    // Failed to start the Ethernet network, probably not present of wrong parameters.
    // So set the runtime active medium to WiFi to try connecting to WiFi or at least start the AP.
    setNetworkMedium(NetworkMedium_t::WIFI);
  }
#endif
  WiFiConnectRelaxed();
}

bool NetworkConnected() {
  #ifdef HAS_ETHERNET
  if(active_network_medium == NetworkMedium_t::Ethernet) {
    return ETHConnected();
  }
  #endif
  return WiFiConnected();
}

IPAddress NetworkLocalIP() {
  #ifdef HAS_ETHERNET
  if(active_network_medium == NetworkMedium_t::Ethernet) {
    if(EthEventData.ethInitSuccess) {
      return ETH.localIP();
    } else {
      addLog(LOG_LEVEL_ERROR, F("Call NetworkLocalIP() only on connected Ethernet!"));
      return IPAddress();
    }
  }
  #endif
  return WiFi.localIP();
}

IPAddress NetworkSubnetMask() {
  #ifdef HAS_ETHERNET
  if(active_network_medium == NetworkMedium_t::Ethernet) {
    if(EthEventData.ethInitSuccess) {
      return ETH.subnetMask();
    } else {
      addLog(LOG_LEVEL_ERROR, F("Call NetworkSubnetMask() only on connected Ethernet!"));
      return IPAddress();
    }
  }
  #endif
  return WiFi.subnetMask();
}

IPAddress NetworkGatewayIP() {
  #ifdef HAS_ETHERNET
  if(active_network_medium == NetworkMedium_t::Ethernet) {
    if(EthEventData.ethInitSuccess) {
      return ETH.gatewayIP();
    } else {
      addLog(LOG_LEVEL_ERROR, F("Call NetworkGatewayIP() only on connected Ethernet!"));
      return IPAddress();
    }
  }
  #endif
  return WiFi.gatewayIP();
}

IPAddress NetworkDnsIP (uint8_t dns_no) {
  #ifdef HAS_ETHERNET
  if(active_network_medium == NetworkMedium_t::Ethernet) {
    if(EthEventData.ethInitSuccess) {
      return ETH.dnsIP();
    } else {
      addLog(LOG_LEVEL_ERROR, F("Call NetworkDnsIP(uint8_t dns_no) only on connected Ethernet!"));
      return IPAddress();
    }
  }
  #endif
  return WiFi.dnsIP(dns_no);
}

String NetworkMacAddress() {
  #ifdef HAS_ETHERNET
  if(active_network_medium == NetworkMedium_t::Ethernet) {
    if(!EthEventData.ethInitSuccess) {
      addLog(LOG_LEVEL_ERROR, F("Call NetworkMacAddress() only on connected Ethernet!"));
    } else {
      return ETH.macAddress();
    }
  }
  #endif
  
  uint8_t  mac[]   = { 0, 0, 0, 0, 0, 0 };
  uint8_t *macread = NetworkMacAddressAsBytes(mac);
  char     macaddress[20];
  formatMAC(macread, macaddress);
  
  return String(macaddress);
}

uint8_t * NetworkMacAddressAsBytes(uint8_t* mac) {
  #ifdef HAS_ETHERNET
  if(active_network_medium == NetworkMedium_t::Ethernet) {
    return ETHMacAddress(mac);
  }
  #endif
  return WiFi.macAddress(mac);
}

String NetworkGetHostname() {
    #ifdef ESP32
      #ifdef HAS_ETHERNET 
      if(Settings.NetworkMedium == NetworkMedium_t::Ethernet && EthEventData.ethInitSuccess) {
        return String(ETH.getHostname());
      }
      #endif
      return String(WiFi.getHostname());
    #else
      return String(WiFi.hostname());
    #endif
}

// ********************************************************************************
// Determine Wifi AP name to set. (also used for mDNS)
// ********************************************************************************
String NetworkGetHostNameFromSettings(bool force_add_unitnr)
{
  if (force_add_unitnr) return Settings.getHostname(true);
  return Settings.getHostname();
}

String NetworkCreateRFCCompliantHostname(bool force_add_unitnr) {
  return createRFCCompliantHostname(NetworkGetHostNameFromSettings(force_add_unitnr));
}

// Create hostname with - instead of spaces
String createRFCCompliantHostname(const String& oldString) {
  String result(oldString);

  result.replace(' ', '-');
  result.replace('_', '-'); // See RFC952
  return result;
}

String WifiSoftAPmacAddress() {
    uint8_t  mac[]   = { 0, 0, 0, 0, 0, 0 };
    uint8_t *macread = WiFi.softAPmacAddress(mac);
    char     macaddress[20];
    formatMAC(macread, macaddress);
    return String(macaddress);
}

void CheckRunningServices() {
  set_mDNS();
  SetWiFiTXpower();
}

#ifdef HAS_ETHERNET
bool EthFullDuplex()
{
  if (EthEventData.ethInitSuccess)
    return ETH.fullDuplex();
  return false;
}

bool EthLinkUp()
{
  if (EthEventData.ethInitSuccess)
    return ETH.linkUp();
  return false;
}

uint8_t EthLinkSpeed()
{
  if (EthEventData.ethInitSuccess)
    return ETH.linkSpeed();
  return 0;
}
#endif<|MERGE_RESOLUTION|>--- conflicted
+++ resolved
@@ -16,7 +16,9 @@
 #endif
 
 void setNetworkMedium(NetworkMedium_t medium) {
-<<<<<<< HEAD
+  if (active_network_medium == medium) {
+    return;
+  }
   if (medium == NetworkMedium_t::ESPEasyNOW_only) {
     if (!Settings.UseESPEasyNow()) {
       return;
@@ -26,18 +28,6 @@
       return;
     }
   }
-  #ifndef HAS_ETHERNET
-  if (medium == NetworkMedium_t::Ethernet) {
-    // When no ethernet is present in the build, make sure to fall-back on WiFi.
-    medium = NetworkMedium_t::WIFI;
-  }
-  #endif
-
-=======
-  if (active_network_medium == medium) {
-    return;
-  }
->>>>>>> deceeb30
   switch (active_network_medium) {
     case NetworkMedium_t::Ethernet:
       #ifdef HAS_ETHERNET
@@ -46,18 +36,14 @@
       #endif
       break;
     case NetworkMedium_t::WIFI:
-<<<<<<< HEAD
-      setSTA(false);
-      break;
-    case NetworkMedium_t::ESPEasyNOW_only:
-      WiFiEventData.clearAll();
-      break;
-    case NetworkMedium_t::NotSet:
-=======
       WiFiEventData.timerAPoff.setNow();
       WiFiEventData.timerAPstart.clear();
       WifiDisconnect();
->>>>>>> deceeb30
+      break;
+    case NetworkMedium_t::ESPEasyNOW_only:
+      WiFiEventData.clearAll();
+      break;
+    case NetworkMedium_t::NotSet:
       break;
   }
   statusLED(true);
