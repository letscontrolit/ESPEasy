#include "../Commands/Time.h"


#include "../../ESPEasy_common.h"


#include "../Commands/Common.h"

#include "../ESPEasyCore/Serial.h"

#include "../Globals/ESPEasy_time.h"
#include "../Globals/Settings.h"

#include "../Helpers/ESPEasy_time_calc.h"
#include "../Helpers/StringConverter.h"


String Command_NTPHost(struct EventStruct *event, const char *Line)
{
  return Command_GetORSetString(event, F("NTPHost:"),
                                Line,
                                Settings.NTPHost,
                                sizeof(Settings.NTPHost),
                                1);
}

String Command_useNTP(struct EventStruct *event, const char *Line)
{
  if (HasArgv(Line, 2)) {
    Settings.UseNTP = event->Par1;
  } else {
    serialPrintln();
    String result = F("UseNTP:");
    result += boolToString(Settings.UseNTP);
    return return_result(event, result);
  }
  return return_command_success();
}

String Command_TimeZone(struct EventStruct *event, const char *Line)
{
  if (HasArgv(Line, 2)) {
    Settings.TimeZone = event->Par1;
  } else {
    serialPrintln();
    String result = F("TimeZone:");
    result += Settings.TimeZone;
    return return_result(event, result);
  }
  return return_command_success();
}

String Command_DST(struct EventStruct *event, const char *Line)
{
  if (HasArgv(Line, 2)) {
    Settings.DST = event->Par1;
  } else  {
    serialPrintln();
    String result = F("DST:");
    result += boolToString(Settings.DST);
    return return_result(event, result);
  }
  return return_command_success();
}

String Command_DateTime(struct EventStruct *event, const char *Line)
{
  String TmpStr1;

  if (GetArgv(Line, TmpStr1, 2)) {
    struct tm newtime;
    int yr, mnth, d;
    sscanf(TmpStr1.c_str(), "%4d-%2d-%2d", &yr, &mnth, &d);
<<<<<<< HEAD
    newtime.tm_year = yr - 1970;
    newtime.tm_mon  = mnth;
    newtime.tm_mday = d;
=======
    tm.tm_year = yr - 1900;
    tm.tm_mon  = mnth - 1; // tm_mon starts at 0
    tm.tm_mday = d;
>>>>>>> b0f63473

    if (GetArgv(Line, TmpStr1, 3)) {
      int h, m, s;
      sscanf(TmpStr1.c_str(), "%2d:%2d:%2d", &h, &m, &s);
      newtime.tm_hour = h;
      newtime.tm_min  = m;
      newtime.tm_sec  = s;
    } else {
      newtime.tm_hour = 0;
      newtime.tm_min  = 0;
      newtime.tm_sec  = 0;
    }

    // Please note the time set in this command is in UTC time, not local time.
    node_time.setExternalTimeSource(makeTime(newtime), timeSource_t::Manual_set);
  } else  {
    // serialPrintln();
    String result = F("Datetime:");
    result += node_time.getDateTimeString('-', ':', ' ');
    return return_result(event, result);
  }
  return return_command_success();
}<|MERGE_RESOLUTION|>--- conflicted
+++ resolved
@@ -71,15 +71,9 @@
     struct tm newtime;
     int yr, mnth, d;
     sscanf(TmpStr1.c_str(), "%4d-%2d-%2d", &yr, &mnth, &d);
-<<<<<<< HEAD
-    newtime.tm_year = yr - 1970;
-    newtime.tm_mon  = mnth;
+    newtime.tm_year = yr - 1900;
+    newtime.tm_mon  = mnth - 1; // tm_mon starts at 0
     newtime.tm_mday = d;
-=======
-    tm.tm_year = yr - 1900;
-    tm.tm_mon  = mnth - 1; // tm_mon starts at 0
-    tm.tm_mday = d;
->>>>>>> b0f63473
 
     if (GetArgv(Line, TmpStr1, 3)) {
       int h, m, s;
