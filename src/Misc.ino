--- conflicted
+++ resolved
@@ -1411,14 +1411,9 @@
   if (loglevelActiveFor(LOG_TO_WEBLOG, logLevel)) {
     Logging.add(line);
   }
-<<<<<<< HEAD
 
 #ifdef FEATURE_SD
-  if (loglevelActive(loglevel, Settings.SDLogLevel))
-  {
-=======
   if (loglevelActiveFor(LOG_TO_SDCARD, logLevel)) {
->>>>>>> a93a078c
     File logFile = SD.open("log.dat", FILE_WRITE);
     if (logFile)
       logFile.println(line);
