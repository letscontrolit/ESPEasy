--- conflicted
+++ resolved
@@ -1,4 +1,3 @@
-<<<<<<< HEAD
 #include "../WebServer/ControllerPage.h"
 
 
@@ -388,6 +387,9 @@
 
           if (proto.usesTimeout) {
             addControllerParameterForm(*ControllerSettings, controllerindex, ControllerSettingsStruct::CONTROLLER_TIMEOUT);
+            if (proto.usesHost) {
+              addFormNote(F("Typical timeout: 100...300 msec for local host, >500 msec for internet hosts"));
+            }
           }
 
           if (proto.usesSampleSets) {
@@ -589,471 +591,4 @@
   html_end_form();
 }
 
-#endif // ifdef WEBSERVER_CONTROLLERS
-=======
-#include "../WebServer/ControllerPage.h"
-
-
-#ifdef WEBSERVER_CONTROLLERS
-
-# include "../WebServer/ESPEasy_WebServer.h"
-# include "../WebServer/HTML_wrappers.h"
-# include "../WebServer/Markup.h"
-# include "../WebServer/Markup_Buttons.h"
-# include "../WebServer/Markup_Forms.h"
-
-# include "../DataStructs/ESPEasy_EventStruct.h"
-
-# include "../ESPEasyCore/Controller.h"
-
-# include "../Globals/CPlugins.h"
-# include "../Globals/Settings.h"
-
-# include "../Helpers/_CPlugin_init.h"
-# include "../Helpers/_CPlugin_Helper_webform.h"
-# include "../Helpers/_Plugin_SensorTypeHelper.h"
-# include "../Helpers/ESPEasy_Storage.h"
-# include "../Helpers/StringConverter.h"
-
-
-// ********************************************************************************
-// Web Interface controller page
-// ********************************************************************************
-void handle_controllers() {
-  # ifndef BUILD_NO_RAM_TRACKER
-  checkRAM(F("handle_controllers"));
-  # endif // ifndef BUILD_NO_RAM_TRACKER
-
-  if (!isLoggedIn()) { return; }
-  navMenuIndex = MENU_INDEX_CONTROLLERS;
-  TXBuffer.startStream();
-  sendHeadandTail_stdtemplate(_HEAD);
-
-  // 'index' value in the URL
-  uint8_t controllerindex  = getFormItemInt(F("index"), 0);
-  boolean controllerNotSet = controllerindex == 0;
-  --controllerindex; // Index in URL is starting from 1, but starting from 0 in the array.
-
-  const int protocol_webarg_value = getFormItemInt(F("protocol"), -1);
-
-  // submitted data
-  if ((protocol_webarg_value != -1) && !controllerNotSet)
-  {
-    const protocolIndex_t protocolIndex = protocol_webarg_value;
-    bool mustInit            = false;
-    bool mustCallCpluginSave = false;
-    {
-      // Place in a scope to free ControllerSettings memory ASAP
-      MakeControllerSettings(ControllerSettings); //-V522
-
-      if (!AllocatedControllerSettings()) {
-        addHtmlError(F("Not enough free memory to save settings"));
-      } else {
-        // Need to make sure every byte between the members is also zero
-        // Otherwise the checksum will fail and settings will be saved too often.
-        ControllerSettings->reset();
-
-        if (Settings.Protocol[controllerindex] != protocolIndex)
-        {
-          // Protocol has changed.
-          Settings.Protocol[controllerindex] = protocolIndex;
-
-          // there is a protocolIndex selected?
-          if (protocolIndex != 0)
-          {
-            mustInit = true;
-            handle_controllers_clearLoadDefaults(controllerindex, *ControllerSettings);
-          }
-        }
-
-        // subitted same protocolIndex
-        else
-        {
-          // there is a protocolIndex selected
-          if (protocolIndex != 0)
-          {
-            mustInit = true;
-            handle_controllers_CopySubmittedSettings(controllerindex, *ControllerSettings);
-            mustCallCpluginSave = true;
-          }
-        }
-        addHtmlError(SaveControllerSettings(controllerindex, *ControllerSettings));
-      }
-    }
-
-    if (mustCallCpluginSave) {
-      // Call CPLUGIN_WEBFORM_SAVE after destructing ControllerSettings object to reduce RAM usage.
-      // Controller plugin almost only deals with custom controller settings.
-      // Even if they need to save things to the ControllerSettings, then the changes must
-      // already be saved first as the CPluginCall does not have the ControllerSettings as argument.
-      handle_controllers_CopySubmittedSettings_CPluginCall(controllerindex);
-    }
-    addHtmlError(SaveSettings());
-
-    if (mustInit) {
-      // Init controller plugin using the new settings.
-      protocolIndex_t ProtocolIndex = getProtocolIndex_from_ControllerIndex(controllerindex);
-
-      if (validProtocolIndex(ProtocolIndex)) {
-        struct EventStruct TempEvent;
-        TempEvent.ControllerIndex = controllerindex;
-        String dummy;
-        CPlugin::Function cfunction =
-          Settings.ControllerEnabled[controllerindex] ? CPlugin::Function::CPLUGIN_INIT : CPlugin::Function::CPLUGIN_EXIT;
-        CPluginCall(ProtocolIndex, cfunction, &TempEvent, dummy);
-      }
-    }
-  }
-
-  html_add_form();
-
-  if (controllerNotSet)
-  {
-    handle_controllers_ShowAllControllersTable();
-  }
-  else
-  {
-    handle_controllers_ControllerSettingsPage(controllerindex);
-  }
-
-  sendHeadandTail_stdtemplate(_TAIL);
-  TXBuffer.endStream();
-}
-
-// ********************************************************************************
-// Selected controller has changed.
-// Clear all Controller settings and load some defaults
-// ********************************************************************************
-void handle_controllers_clearLoadDefaults(uint8_t controllerindex, ControllerSettingsStruct& ControllerSettings)
-{
-  // Protocol has changed and it was not an empty one.
-  // reset (some) default-settings
-  protocolIndex_t ProtocolIndex = getProtocolIndex_from_CPluginID(Settings.Protocol[controllerindex]);
-
-  if (!validProtocolIndex(ProtocolIndex)) {
-    return;
-  }
-
-  const ProtocolStruct& proto = getProtocolStruct(ProtocolIndex);
-
-  ControllerSettings.reset();
-  ControllerSettings.Port = proto.defaultPort;
-
-  // Load some templates from the controller.
-  struct EventStruct TempEvent;
-
-  // Hand over the controller settings in the Data pointer, so the controller can set some defaults.
-  TempEvent.Data = (uint8_t *)(&ControllerSettings);
-
-  if (proto.usesTemplate) {
-    String dummy;
-    CPluginCall(ProtocolIndex, CPlugin::Function::CPLUGIN_PROTOCOL_TEMPLATE, &TempEvent, dummy);
-  }
-  safe_strncpy(ControllerSettings.Subscribe,            TempEvent.String1.c_str(), sizeof(ControllerSettings.Subscribe));
-  safe_strncpy(ControllerSettings.Publish,              TempEvent.String2.c_str(), sizeof(ControllerSettings.Publish));
-  safe_strncpy(ControllerSettings.MQTTLwtTopic,         TempEvent.String3.c_str(), sizeof(ControllerSettings.MQTTLwtTopic));
-  safe_strncpy(ControllerSettings.LWTMessageConnect,    TempEvent.String4.c_str(), sizeof(ControllerSettings.LWTMessageConnect));
-  safe_strncpy(ControllerSettings.LWTMessageDisconnect, TempEvent.String5.c_str(), sizeof(ControllerSettings.LWTMessageDisconnect));
-
-  // NOTE: do not enable controller by default, give user a change to enter sensible values first
-  Settings.ControllerEnabled[controllerindex] = false;
-
-  // not resetted to default (for convenience)
-  // SecuritySettings.ControllerUser[controllerindex]
-  // SecuritySettings.ControllerPassword[controllerindex]
-
-  ClearCustomControllerSettings(controllerindex);
-}
-
-// ********************************************************************************
-// Collect all submitted form data and store in the ControllerSettings
-// ********************************************************************************
-void handle_controllers_CopySubmittedSettings(uint8_t controllerindex, ControllerSettingsStruct& ControllerSettings)
-{
-  // copy all settings to controller settings struct
-  for (int parameterIdx = 0; parameterIdx <= ControllerSettingsStruct::CONTROLLER_ENABLED; ++parameterIdx) {
-    ControllerSettingsStruct::VarType varType = static_cast<ControllerSettingsStruct::VarType>(parameterIdx);
-    saveControllerParameterForm(ControllerSettings, controllerindex, varType);
-  }
-}
-
-void handle_controllers_CopySubmittedSettings_CPluginCall(uint8_t controllerindex) {
-  protocolIndex_t ProtocolIndex = getProtocolIndex_from_ControllerIndex(controllerindex);
-
-  if (validProtocolIndex(ProtocolIndex)) {
-    struct EventStruct TempEvent;
-    TempEvent.ControllerIndex = controllerindex;
-
-    // Call controller plugin to save CustomControllerSettings
-    String dummy;
-    CPluginCall(ProtocolIndex, CPlugin::Function::CPLUGIN_WEBFORM_SAVE, &TempEvent, dummy);
-  }
-}
-
-// ********************************************************************************
-// Show table with all selected controllers
-// ********************************************************************************
-void handle_controllers_ShowAllControllersTable()
-{
-  html_table_class_multirow();
-  html_TR();
-  html_table_header(F(""),        70);
-  html_table_header(F("Nr"),      50);
-  html_table_header(F("Enabled"), 100);
-  html_table_header(F("Protocol"));
-  html_table_header(F("Host"));
-  html_table_header(F("Port"));
-
-  MakeControllerSettings(ControllerSettings); //-V522
-
-  if (AllocatedControllerSettings()) {
-    for (controllerIndex_t x = 0; x < CONTROLLER_MAX; x++)
-    {
-      const bool cplugin_set = Settings.Protocol[x] != INVALID_C_PLUGIN_ID;
-
-
-      LoadControllerSettings(x, *ControllerSettings);
-      html_TR_TD();
-
-      if (cplugin_set && !supportedCPluginID(Settings.Protocol[x])) {
-        html_add_button_prefix(F("red"), true);
-      } else {
-        html_add_button_prefix();
-      }
-      {
-        addHtml(F("controllers?index="));
-        addHtmlInt(x + 1);
-        addHtml(F("'>"));
-
-        if (cplugin_set) {
-          addHtml(F("Edit"));
-        } else {
-          addHtml(F("Add"));
-        }
-        addHtml(F("</a><TD>"));
-        addHtml(getControllerSymbol(x));
-      }
-      html_TD();
-
-      if (cplugin_set)
-      {
-        addEnabled(Settings.ControllerEnabled[x]);
-
-        html_TD();
-        addHtml(getCPluginNameFromCPluginID(Settings.Protocol[x]));
-        html_TD();
-        const protocolIndex_t ProtocolIndex = getProtocolIndex_from_ControllerIndex(x);
-        {
-          String hostDescription;
-          CPluginCall(ProtocolIndex, CPlugin::Function::CPLUGIN_WEBFORM_SHOW_HOST_CONFIG, 0, hostDescription);
-
-          if (!hostDescription.isEmpty()) {
-            addHtml(hostDescription);
-          } else {
-            addHtml(ControllerSettings->getHost());
-          }
-        }
-
-        html_TD();
-        const ProtocolStruct& proto = getProtocolStruct(ProtocolIndex);
-        if ((INVALID_PROTOCOL_INDEX == ProtocolIndex) || proto.usesPort) {
-          addHtmlInt(13 == Settings.Protocol[x] ? Settings.UDPPort : ControllerSettings->Port); // P2P/C013 exception
-        }
-      }
-      else {
-        html_TD(3);
-      }
-    }
-  }
-  html_end_table();
-  html_end_form();
-}
-
-// ********************************************************************************
-// Show the controller settings page
-// ********************************************************************************
-void handle_controllers_ControllerSettingsPage(controllerIndex_t controllerindex)
-{
-  if (!validControllerIndex(controllerindex)) {
-    return;
-  }
-
-  // Show controller settings page
-  html_table_class_normal();
-  addFormHeader(F("Controller Settings"));
-  addRowLabel(F("Protocol"));
-  uint8_t choice = Settings.Protocol[controllerindex];
-
-  addSelector_Head_reloadOnChange(F("protocol"));
-  addSelector_Item(F("- Standalone -"), 0, false, false, EMPTY_STRING);
-
-  protocolIndex_t protocolIndex = 0;
-  while (validProtocolIndex(protocolIndex))
-  {
-    const cpluginID_t number = getCPluginID_from_ProtocolIndex(protocolIndex);
-    boolean disabled = false; // !((controllerindex == 0) || !Protocol[x].usesMQTT);
-    addSelector_Item(getCPluginNameFromProtocolIndex(protocolIndex),
-                     number,
-                     choice == number,
-                     disabled);
-    ++protocolIndex;
-  }
-  addSelector_Foot();
-
-  addHelpButton(F("EasyProtocols"));
-
-  const protocolIndex_t ProtocolIndex = getProtocolIndex_from_ControllerIndex(controllerindex);
-  const ProtocolStruct& proto = getProtocolStruct(ProtocolIndex);
-
-  # ifndef LIMIT_BUILD_SIZE
-  addRTDControllerButton(getCPluginID_from_ProtocolIndex(ProtocolIndex));
-  # endif // ifndef LIMIT_BUILD_SIZE
-
-  if (Settings.Protocol[controllerindex])
-  {
-    {
-      MakeControllerSettings(ControllerSettings); //-V522
-
-      if (!AllocatedControllerSettings()) {
-        addHtmlError(F("Out of memory, cannot load page"));
-      } else {
-        LoadControllerSettings(controllerindex, *ControllerSettings);
-
-        if (!proto.Custom)
-        {
-          if (proto.usesHost) {
-            addControllerParameterForm(*ControllerSettings, controllerindex, ControllerSettingsStruct::CONTROLLER_USE_DNS);
-
-            if (ControllerSettings->UseDNS)
-            {
-              addControllerParameterForm(*ControllerSettings, controllerindex, ControllerSettingsStruct::CONTROLLER_HOSTNAME);
-            }
-            else
-            {
-              addControllerParameterForm(*ControllerSettings, controllerindex, ControllerSettingsStruct::CONTROLLER_IP);
-            }
-          }
-          if (proto.usesPort) {
-            addControllerParameterForm(*ControllerSettings, controllerindex, ControllerSettingsStruct::CONTROLLER_PORT);
-          }
-      # ifdef USES_ESPEASY_NOW
-
-          if (proto.usesMQTT) {
-            // FIXME TD-er: Currently only enabled for MQTT protocols, later for more
-            addControllerParameterForm(*ControllerSettings, controllerindex, ControllerSettingsStruct::CONTROLLER_ENABLE_ESPEASY_NOW_FALLBACK);
-          }
-      # endif // ifdef USES_ESPEASY_NOW
-
-          if (proto.usesQueue) {
-            addTableSeparator(F("Controller Queue"), 2, 3);
-            addControllerParameterForm(*ControllerSettings, controllerindex, ControllerSettingsStruct::CONTROLLER_MIN_SEND_INTERVAL);
-            addControllerParameterForm(*ControllerSettings, controllerindex, ControllerSettingsStruct::CONTROLLER_MAX_QUEUE_DEPTH);
-            addControllerParameterForm(*ControllerSettings, controllerindex, ControllerSettingsStruct::CONTROLLER_MAX_RETRIES);
-            addControllerParameterForm(*ControllerSettings, controllerindex, ControllerSettingsStruct::CONTROLLER_FULL_QUEUE_ACTION);
-
-            if (proto.allowsExpire) {
-              addControllerParameterForm(*ControllerSettings, controllerindex, ControllerSettingsStruct::CONTROLLER_ALLOW_EXPIRE);
-            }
-            addControllerParameterForm(*ControllerSettings, controllerindex, ControllerSettingsStruct::CONTROLLER_DEDUPLICATE);
-          }
-
-          if (proto.usesCheckReply) {
-            addControllerParameterForm(*ControllerSettings, controllerindex, ControllerSettingsStruct::CONTROLLER_CHECK_REPLY);
-          }
-
-          if (proto.usesTimeout) {
-            addControllerParameterForm(*ControllerSettings, controllerindex, ControllerSettingsStruct::CONTROLLER_TIMEOUT);
-            if (proto.usesHost) {
-              addFormNote(F("Typical timeout: 100...300 msec for local host, >500 msec for internet hosts"));
-            }
-          }
-
-          if (proto.usesSampleSets) {
-            addControllerParameterForm(*ControllerSettings, controllerindex, ControllerSettingsStruct::CONTROLLER_SAMPLE_SET_INITIATOR);
-          }
-          if (proto.allowLocalSystemTime) {
-            addControllerParameterForm(*ControllerSettings, controllerindex, ControllerSettingsStruct::CONTROLLER_USE_LOCAL_SYSTEM_TIME);
-          }
-
-
-          if (proto.useCredentials()) {
-            addTableSeparator(F("Credentials"), 2, 3);
-          }
-
-          if (proto.useExtendedCredentials()) {
-            addControllerParameterForm(*ControllerSettings, controllerindex, ControllerSettingsStruct::CONTROLLER_USE_EXTENDED_CREDENTIALS);
-          }
-
-          if (proto.usesAccount)
-          {
-            addControllerParameterForm(*ControllerSettings, controllerindex, ControllerSettingsStruct::CONTROLLER_USER);
-          }
-
-          if (proto.usesPassword)
-          {
-            addControllerParameterForm(*ControllerSettings, controllerindex, ControllerSettingsStruct::CONTROLLER_PASS);
-          }
-          #if FEATURE_MQTT
-          if (proto.usesMQTT) {
-            addTableSeparator(F("MQTT"), 2, 3);
-
-            addControllerParameterForm(*ControllerSettings, controllerindex, ControllerSettingsStruct::CONTROLLER_CLIENT_ID);
-            addControllerParameterForm(*ControllerSettings, controllerindex, ControllerSettingsStruct::CONTROLLER_UNIQUE_CLIENT_ID_RECONNECT);
-            addRowLabel(F("Current Client ID"));
-            addHtml(getMQTTclientID(*ControllerSettings));
-            addFormNote(F("Updated on load of this page"));
-            addControllerParameterForm(*ControllerSettings, controllerindex, ControllerSettingsStruct::CONTROLLER_RETAINFLAG);
-          }
-          # endif // if FEATURE_MQTT
-
-
-          if (proto.usesTemplate || proto.usesMQTT)
-          {
-            addControllerParameterForm(*ControllerSettings, controllerindex, ControllerSettingsStruct::CONTROLLER_SUBSCRIBE);
-            addControllerParameterForm(*ControllerSettings, controllerindex, ControllerSettingsStruct::CONTROLLER_PUBLISH);
-          }
-          #if FEATURE_MQTT
-          if (proto.usesMQTT)
-          {
-            addControllerParameterForm(*ControllerSettings, controllerindex, ControllerSettingsStruct::CONTROLLER_LWT_TOPIC);
-            addControllerParameterForm(*ControllerSettings, controllerindex, ControllerSettingsStruct::CONTROLLER_LWT_CONNECT_MESSAGE);
-            addControllerParameterForm(*ControllerSettings, controllerindex, ControllerSettingsStruct::CONTROLLER_LWT_DISCONNECT_MESSAGE);
-            addControllerParameterForm(*ControllerSettings, controllerindex, ControllerSettingsStruct::CONTROLLER_SEND_LWT);
-            addControllerParameterForm(*ControllerSettings, controllerindex, ControllerSettingsStruct::CONTROLLER_WILL_RETAIN);
-            addControllerParameterForm(*ControllerSettings, controllerindex, ControllerSettingsStruct::CONTROLLER_CLEAN_SESSION);
-          }
-          # endif // if FEATURE_MQTT
-        }
-      }
-
-      // End of scope for ControllerSettings, destruct it to save memory.
-    }
-    {
-      // Load controller specific settings
-      struct EventStruct TempEvent;
-      TempEvent.ControllerIndex = controllerindex;
-
-      String webformLoadString;
-      CPluginCall(ProtocolIndex, CPlugin::Function::CPLUGIN_WEBFORM_LOAD, &TempEvent, webformLoadString);
-
-      if (webformLoadString.length() > 0) {
-        addHtmlError(F("Bug in CPlugin::Function::CPLUGIN_WEBFORM_LOAD, should not append to string, use addHtml() instead"));
-      }
-    }
-
-    // Separate enabled checkbox as it doesn't need to use the ControllerSettings.
-    // So ControllerSettings object can be destructed before controller specific settings are loaded.
-    addControllerEnabledForm(controllerindex);
-  }
-
-  addFormSeparator(2);
-  html_TR_TD();
-  html_TD();
-  addButton(F("controllers"), F("Close"));
-  addSubmitButton();
-  html_end_table();
-  html_end_form();
-}
-
-#endif // ifdef WEBSERVER_CONTROLLERS
->>>>>>> c44c85c9
+#endif // ifdef WEBSERVER_CONTROLLERS