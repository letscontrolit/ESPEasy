--- conflicted
+++ resolved
@@ -34,7 +34,6 @@
   switch (function)
   {
     case PLUGIN_DEVICE_ADD:
-<<<<<<< HEAD
     {
       Device[++deviceCount].Number           = PLUGIN_ID_110;
       Device[deviceCount].Type               = DEVICE_TYPE_I2C;
@@ -47,25 +46,9 @@
       Device[deviceCount].SendDataOption     = true;
       Device[deviceCount].TimerOption        = true;
       Device[deviceCount].GlobalSyncOption   = true;
+      Device[deviceCount].PluginStats        = true;
       break;
     }
-=======
-      {
-        Device[++deviceCount].Number = PLUGIN_ID_110;
-        Device[deviceCount].Type = DEVICE_TYPE_I2C;
-        Device[deviceCount].VType = Sensor_VType::SENSOR_TYPE_SINGLE;
-        Device[deviceCount].Ports = 0;
-        Device[deviceCount].PullUpOption = false;
-        Device[deviceCount].InverseLogicOption = false;
-        Device[deviceCount].FormulaOption = true;
-        Device[deviceCount].ValueCount = 1;
-        Device[deviceCount].SendDataOption = true;
-        Device[deviceCount].TimerOption = true;
-        Device[deviceCount].GlobalSyncOption = true;
-        Device[deviceCount].PluginStats        = true;
-        break;
-      }
->>>>>>> 9f50811e
 
     case PLUGIN_GET_DEVICENAME:
     {
