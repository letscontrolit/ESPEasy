--- conflicted
+++ resolved
@@ -207,10 +207,6 @@
 #endif
 
   void          setDebugOutput(bool);
-<<<<<<< HEAD
-=======
-#endif // if defined(ESP8266)
->>>>>>> 97955ab5
 
   bool          isTxEnabled(void);
   bool          isRxEnabled(void);
