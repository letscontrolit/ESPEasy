--- conflicted
+++ resolved
@@ -79,10 +79,6 @@
       for (uint8_t i = 0; i < VARS_PER_TASK; ++i) {
         if (i < P026_NR_OUTPUT_VALUES) {
           const uint8_t pconfigIndex = i + P026_QUERY1_CONFIG_POS;
-<<<<<<< HEAD
-          const uint8_t choice       = PCONFIG(pconfigIndex);
-=======
->>>>>>> 1deac875
           safe_strncpy(
             ExtraTaskSettings.TaskDeviceValueNames[i],
             Plugin_026_valuename(PCONFIG(pconfigIndex), false),
