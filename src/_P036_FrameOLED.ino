--- conflicted
+++ resolved
@@ -231,13 +231,8 @@
         uint8_t choice9      = get8BitFromUL(PCONFIG_LONG(0), 8); // Bit15-8 HeaderContent
         uint8_t choice10     = get8BitFromUL(PCONFIG_LONG(0), 0); // Bit7-0 HeaderContentAlternative
         String  options9[14] =
-<<<<<<< HEAD
-        { F("SSID"),         F("SysName"),         F("IP"),                 F("MAC"),         F("RSSI"),      F("BSSID"),
-          F("WiFi channel"), F("Unit"),            F("SysLoad"),            F("SysHeap"),     F("SysStack"),  F("Date"),
-=======
         { F("SSID"),         F("SysName"),         F("IP"),                 F("MAC"),                 F("RSSI"),                 F("BSSID"),
           F("WiFi channel"), F("Unit"),            F("SysLoad"),            F("SysHeap"),             F("SysStack"),             F("Date"),
->>>>>>> b8c7b8cb
           F("Time"),         F("PageNumbers") };
         int optionValues9[14] =
         { static_cast<int>(eHeaderContent::eSSID),
