#ifndef DEFINE_PLUGIN_SETS_H
#define DEFINE_PLUGIN_SETS_H

#include "../../ESPEasy_common.h"

/*
#################################################
 This is the place where plugins are registered
#################################################
To create/register a plugin, you have to :
- find an available number, ie 777.
- Create your own plugin, ie as "_P777_myfunction.ino"
- be sure it starts with ""#ifdef USES_P777", and ends with "#endif"
- then register it into the PLUGIN_SET_EXPERIMENTAL block (see below)
 #ifdef PLUGIN_SET_EXPERIMENTAL
     #define USES_P777   // MYsuperPlugin
 #endif
 - you can from now on test it by compiling using the PLUGIN_BUILD_DEV flag
 either by adding "-DPLUGIN_BUILD_DEV" when compiling, or by momentarly
 adding "#define PLUGIN_BUILD_DEV" at the top of the ESPEasy.ino file
 - You will then have to push a PR including your plugin + the corret line (#define USES_P777) added to this file
 When found stable enough, the maintainer (and only him) will choose to move it to TESTING or STABLE
*/

//#define FEATURE_SD

/******************************************************************************\
 * WebServer pages   **********************************************************
\******************************************************************************/
// FIXME TD-er: Make useful selections for these pages to be included. (e.g. view only)

#ifndef WEBSERVER_CUSTOM_BUILD_DEFINED
    #ifndef WEBSERVER_TIMINGSTATS
        #define WEBSERVER_TIMINGSTATS
    #endif
    #ifndef WEBSERVER_SYSVARS
        #define WEBSERVER_SYSVARS
    #endif
    #ifndef WEBSERVER_NEW_UI
    //    #define WEBSERVER_NEW_UI
    #endif
    #ifndef WEBSERVER_I2C_SCANNER
        #define WEBSERVER_I2C_SCANNER
    #endif
    #ifndef WEBSERVER_FAVICON
        #define WEBSERVER_FAVICON
    #endif
    #ifndef WEBSERVER_CSS
        #define WEBSERVER_CSS
    #endif
    #ifndef WEBSERVER_INCLUDE_JS
        #define WEBSERVER_INCLUDE_JS
    #endif
    #ifndef WEBSERVER_LOG
        #define WEBSERVER_LOG
    #endif
    #ifndef WEBSERVER_GITHUB_COPY
        #define WEBSERVER_GITHUB_COPY
    #endif
    #ifndef WEBSERVER_ROOT
        #define WEBSERVER_ROOT
    #endif
    #ifndef WEBSERVER_ADVANCED
        #define WEBSERVER_ADVANCED
    #endif
    #ifndef WEBSERVER_CONFIG
        #define WEBSERVER_CONFIG
    #endif
    #ifndef WEBSERVER_CONTROL
        #define WEBSERVER_CONTROL
    #endif
    #ifndef WEBSERVER_CONTROLLERS
        #define WEBSERVER_CONTROLLERS
    #endif
    #ifndef WEBSERVER_CUSTOM
        #define WEBSERVER_CUSTOM
    #endif
    #ifndef WEBSERVER_DEVICES
        #define WEBSERVER_DEVICES
    #endif
    #ifndef WEBSERVER_DOWNLOAD
        #define WEBSERVER_DOWNLOAD
    #endif
    #ifndef WEBSERVER_FACTORY_RESET
        #define WEBSERVER_FACTORY_RESET
    #endif
    #ifndef WEBSERVER_FILELIST
        #define WEBSERVER_FILELIST
    #endif
    #ifndef WEBSERVER_HARDWARE
        #define WEBSERVER_HARDWARE
    #endif
    #ifndef WEBSERVER_PINSTATES
        #define WEBSERVER_PINSTATES
    #endif
    #ifndef WEBSERVER_RULES
        #define WEBSERVER_RULES
    #endif
    #ifndef WEBSERVER_SETUP
        #define WEBSERVER_SETUP
    #endif
    #ifndef WEBSERVER_SYSINFO
        #define WEBSERVER_SYSINFO
    #endif
    #ifndef WEBSERVER_TOOLS
        #define WEBSERVER_TOOLS
    #endif
    #ifndef WEBSERVER_UPLOAD
        #define WEBSERVER_UPLOAD
    #endif
    #ifndef WEBSERVER_WIFI_SCANNER
        #define WEBSERVER_WIFI_SCANNER
    #endif
    #ifndef WEBSERVER_NEW_RULES
//        #define WEBSERVER_NEW_RULES
    #endif
#endif

#ifndef USE_CUSTOM_H
    #ifndef USES_SSDP
        #define USES_SSDP
    #endif
    #ifndef USES_TIMING_STATS
        #define USES_TIMING_STATS
    #endif
    #ifndef FEATURE_I2CMULTIPLEXER
        #define FEATURE_I2CMULTIPLEXER
    #endif
    #ifndef USE_TRIGONOMETRIC_FUNCTIONS_RULES
        #define USE_TRIGONOMETRIC_FUNCTIONS_RULES
    #endif
#endif



#ifdef MEMORY_ANALYSIS
  #ifdef MQTT_ONLY
    #define USES_C002   // Domoticz MQTT
    #define USES_C005   // Home Assistant (openHAB) MQTT
    #define USES_C006   // PiDome MQTT
    #define USES_C014   // homie 3 & 4dev MQTT
    #define USES_P037   // MQTTImport
  #endif
#endif


/******************************************************************************\
 * Available options **********************************************************
\******************************************************************************/
#if defined(CORE_POST_2_5_0) && !defined(MEMORY_ANALYSIS) && !defined(USE_CUSTOM_H)
    #ifndef USE_SETTINGS_ARCHIVE
    // FIXME TD-er: Disabled for now, to reduce binary size
//        #define USE_SETTINGS_ARCHIVE
    #endif // USE_SETTINGS_ARCHIVE
#endif

#if defined(USE_SETTINGS_ARCHIVE) && defined(FORCE_PRE_2_5_0)
  #undef USE_SETTINGS_ARCHIVE
#endif


/******************************************************************************\
 * BUILD Configs **************************************************************
\******************************************************************************/

// IR library is large, so make a separate build including stable plugins and IR.
#ifdef PLUGIN_BUILD_DEV_IR
    #define PLUGIN_BUILD_DEV       // add dev
    #define PLUGIN_BUILD_IR
#endif

#ifdef PLUGIN_BUILD_TESTING_IR
    #define PLUGIN_BUILD_TESTING   // add testing
    #define PLUGIN_BUILD_IR
#endif

#ifdef PLUGIN_BUILD_MINIMAL_IR
    #ifndef USES_DOMOTICZ
        #define USES_DOMOTICZ
    #endif
    #ifndef USES_FHEM
        #define USES_FHEM
    #endif
    #ifndef USES_HOMEASSISTANT_OPENHAB
        #define USES_HOMEASSISTANT_OPENHAB
    #endif

    #define PLUGIN_BUILD_MINIMAL_OTA
    #define PLUGIN_DESCR  "Minimal, IR"
    #define PLUGIN_BUILD_IR
#endif

#ifdef PLUGIN_BUILD_MINIMAL_IRext
    #ifndef USES_DOMOTICZ
        #define USES_DOMOTICZ
    #endif
    #ifndef USES_FHEM
        #define USES_FHEM
    #endif
    #ifndef USES_HOMEASSISTANT_OPENHAB
        #define USES_HOMEASSISTANT_OPENHAB
    #endif

    #define PLUGIN_BUILD_MINIMAL_OTA
    #define PLUGIN_DESCR  "Minimal, IR with AC"
    #define PLUGIN_BUILD_IR_EXTENDED
#endif

#ifdef PLUGIN_BUILD_NORMAL_IR
    #define PLUGIN_BUILD_NORMAL     // add stable
    #define PLUGIN_DESCR  "Normal, IR"
    #define PLUGIN_BUILD_IR
#endif

#ifdef PLUGIN_BUILD_NORMAL_IRext
    #define PLUGIN_BUILD_NORMAL     // add stable
    #define PLUGIN_DESCR  "Normal, IR with AC"
    #define PLUGIN_BUILD_IR_EXTENDED
#endif

#ifdef PLUGIN_BUILD_DEV
    #define  PLUGIN_SET_EXPERIMENTAL
    #define  CONTROLLER_SET_EXPERIMENTAL
    #define  NOTIFIER_SET_EXPERIMENTAL
    #define  PLUGIN_BUILD_TESTING   // add testing
#endif

#ifdef PLUGIN_BUILD_TESTING
    #if !defined(PLUGIN_BUILD_TESTING_B) && !defined(PLUGIN_BUILD_TESTING_C) && !defined(PLUGIN_BUILD_TESTING_D)
      #define PLUGIN_DESCR  "TEST_A"
      #define PLUGIN_SET_TESTING_A
    #endif
    #define PLUGIN_SET_TESTING
    #define CONTROLLER_SET_TESTING
    #define NOTIFIER_SET_TESTING
    #define PLUGIN_BUILD_NORMAL     // add stable
#endif

#ifdef PLUGIN_BUILD_TESTING_B
    #define PLUGIN_DESCR  "TEST_B"
    #define PLUGIN_SET_TESTING
    #define PLUGIN_SET_TESTING_B
    #define CONTROLLER_SET_TESTING
    #define NOTIFIER_SET_TESTING
    #define PLUGIN_BUILD_NORMAL     // add stable
#endif

#ifdef PLUGIN_BUILD_TESTING_C
    #define PLUGIN_DESCR  "TEST_C"
    #define PLUGIN_SET_TESTING
    #define PLUGIN_SET_TESTING_C
    #define CONTROLLER_SET_TESTING
    #define NOTIFIER_SET_TESTING
    #define PLUGIN_BUILD_NORMAL     // add stable
#endif

#ifdef PLUGIN_BUILD_TESTING_D
    #define PLUGIN_DESCR  "TEST_D"
    #define PLUGIN_SET_TESTING
    #define PLUGIN_SET_TESTING_D
    #define CONTROLLER_SET_TESTING
    #define NOTIFIER_SET_TESTING
    #define PLUGIN_BUILD_NORMAL     // add stable
#endif

#ifndef PLUGIN_BUILD_CUSTOM
    #ifndef PLUGIN_BUILD_NORMAL
        #define PLUGIN_BUILD_NORMAL // defaults to stable, if not custom
    #endif
#endif

#ifdef PLUGIN_BUILD_NORMAL
    #define  PLUGIN_SET_STABLE
    #define  CONTROLLER_SET_STABLE
    #define  NOTIFIER_SET_STABLE

    #ifndef FEATURE_I2CMULTIPLEXER
        #define FEATURE_I2CMULTIPLEXER
    #endif
    #ifndef USE_TRIGONOMETRIC_FUNCTIONS_RULES
        #define USE_TRIGONOMETRIC_FUNCTIONS_RULES
    #endif
#endif

#ifdef USES_FHEM
    #define USES_C009   // FHEM HTTP
#endif

#ifdef USES_HOMEASSISTANT_OPENHAB
    #define USES_C005   // Home Assistant (openHAB) MQTT
#endif

#ifdef PLUGIN_BUILD_MINIMAL_OTA
    #ifndef PLUGIN_DESCR
      #define PLUGIN_DESCR  "Minimal 1M OTA"
    #endif

    #define CONTROLLER_SET_NONE

    #define BUILD_MINIMAL_OTA
    #ifndef BUILD_NO_DEBUG
      #define BUILD_NO_DEBUG
    #endif

//    #define USES_C001   // Domoticz HTTP
//    #define USES_C002   // Domoticz MQTT
//    #define USES_C005   // Home Assistant (openHAB) MQTT
//    #define USES_C006   // PiDome MQTT
    #define USES_C008   // Generic HTTP
//    #define USES_C009   // FHEM HTTP
//    #define USES_C010   // Generic UDP
    #define USES_C013   // ESPEasy P2P network

//    #define NOTIFIER_SET_STABLE
    #define NOTIFIER_SET_NONE

    #define PLUGIN_SET_NONE

    #ifdef USE_SETTINGS_ARCHIVE
        #undef USE_SETTINGS_ARCHIVE
    #endif // USE_SETTINGS_ARCHIVE

    #ifdef USES_TIMING_STATS
        #undef USES_TIMING_STATS
    #endif

    #ifndef USES_P001
        #define USES_P001   // switch
    #endif
    #ifndef USES_P026
      #define USES_P026   // SysInfo
    #endif
    #ifndef USES_P033
      #define USES_P033   // Dummy
    #endif
    #ifndef USES_P037
//        #define USES_P037   // MQTTImport
    #endif

    #ifndef USES_P004
//        #define USES_P004   // Dallas
    #endif
    #ifndef USES_P005
//        #define USES_P005   // DHT
    #endif

    #ifdef USE_SERVO
      #undef USE_SERVO
    #endif
    #ifdef USE_RTTTL
      #undef USE_RTTTL
    #endif
#endif


// Strip out parts not needed for either MINIMAL_OTA and MEMORY_ANALYSIS
#if defined(BUILD_MINIMAL_OTA) || defined(MEMORY_ANALYSIS)
    #ifndef WEBSERVER_CUSTOM_BUILD_DEFINED
        #ifdef WEBSERVER_TIMINGSTATS
            #undef WEBSERVER_TIMINGSTATS
        #endif
        #ifdef WEBSERVER_SYSVARS
            #undef WEBSERVER_SYSVARS
        #endif
        #ifdef WEBSERVER_NEW_UI
            #undef WEBSERVER_NEW_UI
        #endif
        #ifdef WEBSERVER_I2C_SCANNER
            #undef WEBSERVER_I2C_SCANNER
        #endif
        #ifdef WEBSERVER_FAVICON
            #undef WEBSERVER_FAVICON
        #endif
        #ifdef WEBSERVER_CSS
            #undef WEBSERVER_CSS
        #endif
        #ifdef WEBSERVER_INCLUDE_JS
            #undef WEBSERVER_INCLUDE_JS
        #endif
        #ifdef WEBSERVER_LOG
            #undef WEBSERVER_LOG
        #endif
        #ifdef WEBSERVER_GITHUB_COPY
            #undef WEBSERVER_GITHUB_COPY
        #endif
        #ifdef WEBSERVER_PINSTATES
            #undef WEBSERVER_PINSTATES
        #endif
        #ifdef WEBSERVER_WIFI_SCANNER
            #undef WEBSERVER_WIFI_SCANNER
        #endif
        #ifdef WEBSERVER_CUSTOM
            #undef WEBSERVER_CUSTOM
        #endif
        #ifdef WEBSERVER_NEW_RULES
            #undef WEBSERVER_NEW_RULES
        #endif


    #endif // WEBSERVER_CUSTOM_BUILD_DEFINED

    #ifndef LIMIT_BUILD_SIZE
        #define LIMIT_BUILD_SIZE
    #endif
    #ifndef NOTIFIER_SET_NONE
        #define NOTIFIER_SET_NONE
    #endif
#endif



#ifdef BUILD_NO_DEBUG
    #ifdef WEBSERVER_RULES_DEBUG
        #undef WEBSERVER_RULES_DEBUG
    #endif
#endif


/******************************************************************************\
 * IR plugins *****************************************************************
\******************************************************************************/
// See lib\IRremoteESP8266\src\IRremoteESP8266.h
// Disable all settings like these when not needed:
// #define DECODE_TOSHIBA_AC      true
// #define SEND_TOSHIBA_AC        true
#ifdef PLUGIN_BUILD_IR
    #define PLUGIN_DESCR  "IR"
    #define USES_P016      // IR
    #define P016_SEND_IR_TO_CONTROLLER false //IF true then the JSON replay solution is transmited back to the condroller.
    #define USES_P035      // IRTX
    #define P016_P035_USE_RAW_RAW2 //Use the RAW and RAW2 encodings, disabling it saves 3.7Kb
#endif

#ifdef PLUGIN_BUILD_IR_EXTENDED
    #ifndef PLUGIN_DESCR
        #define PLUGIN_DESCR  "IR Extended"
    #endif // PLUGIN_DESCR
    #define USES_P016      // IR
    #define P016_SEND_IR_TO_CONTROLLER false //IF true then the JSON replay solution is transmited back to the condroller.
    #define USES_P035      // IRTX
    // The following define is needed for extended decoding of A/C Messages and or using standardised common arguments for controlling all deeply supported A/C units
    #define P016_P035_Extended_AC
    #define P016_P035_USE_RAW_RAW2 //Use the RAW and RAW2 encodings, disabling it saves 3.7Kb
    #define USES_P088      // ToniA IR plugin
    #define PLUGIN_SET_ONLY_SWITCH
    #define NOTIFIER_SET_STABLE
    #define USES_P029      // Output - Domoticz MQTT Helper
    #define PLUGIN_SET_ONLY_TEMP_HUM
#endif

#ifdef PLUGIN_BUILD_IR_EXTENDED_NO_RX
    #ifndef PLUGIN_DESCR
        #define PLUGIN_DESCR  "IR Extended, no IR RX"
    #endif // PLUGIN_DESCR
    #define USES_P035      // IRTX
    // The following define is needed for extended decoding of A/C Messages and or using standardised common arguments for controlling all deeply supported A/C units
    #define P016_P035_Extended_AC
    #define P016_P035_USE_RAW_RAW2 //Use the RAW and RAW2 encodings, disabling it saves 3.7Kb
    #define USES_P088      //ToniA IR plugin
#endif

/******************************************************************************\
 * Devices ********************************************************************
\******************************************************************************/

// Itead ----------------------------
#ifdef PLUGIN_SET_SONOFF_BASIC
    #define PLUGIN_DESCR  "Sonoff Basic"

    #define PLUGIN_SET_ONLY_SWITCH
    #define NOTIFIER_SET_STABLE
#endif

#ifdef PLUGIN_SET_SONOFF_TH1x
    #define PLUGIN_DESCR  "Sonoff TH10/TH16"

    #define PLUGIN_SET_ONLY_SWITCH
    #define NOTIFIER_SET_STABLE
    #define PLUGIN_SET_ONLY_TEMP_HUM
#endif

#ifdef PLUGIN_SET_SONOFF_POW
    #ifndef PLUGIN_DESCR
        #define PLUGIN_DESCR  "Sonoff POW R1/R2"
    #endif

    #define CONTROLLER_SET_STABLE
    #define PLUGIN_SET_ONLY_SWITCH
    #define NOTIFIER_SET_STABLE
    #define USES_P076   // HWL8012   in POW r1
    // Needs CSE7766 Energy sensor, via Serial RXD 4800 baud 8E1 (GPIO1), TXD (GPIO3)
    #define USES_P077	  // CSE7766   in POW R2
    #define USES_P081   // Cron
#endif

#ifdef PLUGIN_SET_SONOFF_S2x
    #define PLUGIN_DESCR  "Sonoff S20/22/26"

    #define PLUGIN_SET_ONLY_SWITCH
    #define NOTIFIER_SET_STABLE
#endif

#ifdef PLUGIN_SET_SONOFF_4CH
    #define PLUGIN_DESCR  "Sonoff 4CH"
    #define PLUGIN_SET_ONLY_SWITCH
    #define NOTIFIER_SET_STABLE
#endif

#ifdef PLUGIN_SET_SONOFF_TOUCH
    #define PLUGIN_DESCR  "Sonoff Touch"
    #define PLUGIN_SET_ONLY_SWITCH
    #define NOTIFIER_SET_STABLE
#endif

// Shelly ----------------------------
#ifdef PLUGIN_SET_SHELLY_1
    #define PLUGIN_DESCR  "Shelly 1"

    #define PLUGIN_SET_ONLY_SWITCH
    #define CONTROLLER_SET_STABLE
    #define NOTIFIER_SET_STABLE
    #define USES_P004   // DS18B20
#endif

#ifdef PLUGIN_SET_SHELLY_PLUG_S
    #define PLUGIN_DESCR  "Shelly PLUG-S"

    #define PLUGIN_SET_ONLY_SWITCH
    #define CONTROLLER_SET_STABLE
    #define NOTIFIER_SET_STABLE
    #define USES_P076   // HWL8012   in POW r1
    #define USES_P081   // Cron
#endif

// Easy ----------------------------
#ifdef PLUGIN_SET_EASY_TEMP
    #define PLUGIN_DESCR  "Temp Hum"
    #define PLUGIN_SET_ONLY_TEMP_HUM
#endif

#ifdef PLUGIN_SET_EASY_CARBON
    #define PLUGIN_DESCR  "Carbon"
    #define PLUGIN_SET_NONE
    #define USES_P052   // SenseAir
#endif

/*
#ifdef PLUGIN_SET_EASY_NEXTION
    #define PLUGIN_SET_ONLY_SWITCH
    //#define USES_Pxxx   // Nextion
#endif
*/

#ifdef PLUGIN_SET_EASY_OLED1
    #define PLUGIN_SET_ONLY_SWITCH
    #define NOTIFIER_SET_STABLE
    #define USES_P036   // FrameOLED
#endif

#ifdef PLUGIN_SET_EASY_OLED2
    #define PLUGIN_SET_ONLY_SWITCH
    #define NOTIFIER_SET_STABLE
    #define USES_P023   // OLED
#endif

#ifdef PLUGIN_SET_EASY_RELAY
    #define PLUGIN_SET_ONLY_SWITCH
    #define NOTIFIER_SET_STABLE
#endif

// LedStrips ----------------------------
#ifdef PLUGIN_SET_H801
    #define PLUGIN_SET_ONLY_LEDSTRIP
#endif

#ifdef PLUGIN_SET_MAGICHOME
    #define PLUGIN_SET_ONLY_LEDSTRIP
#endif

#ifdef PLUGIN_SET_MAGICHOME_IR
    #define PLUGIN_SET_ONLY_LEDSTRIP
    #define USES_P016      // IR
#endif


// Generic ESP32 -----------------------------
#ifdef PLUGIN_SET_GENERIC_ESP32
    #define PLUGIN_DESCR  "Generic ESP32"

    #ifndef ESP32
        #define ESP32
    #endif
    #ifdef ESP8266
        #undef ESP8266
    #endif
    #define PLUGIN_SET_ONLY_SWITCH
    #define NOTIFIER_SET_STABLE
    #define USES_P036   // FrameOLED
    #define USES_P027   // INA219
    #define USES_P028   // BME280
#endif

#ifdef PLUGIN_SET_TEST_ESP32
    #if !defined(PLUGIN_SET_TEST_B_ESP32) && !defined(PLUGIN_SET_TEST_C_ESP32) && !defined(PLUGIN_SET_TEST_D_ESP32)
      #define PLUGIN_DESCR  "TEST_A ESP32"
      #define  PLUGIN_SET_TESTING_A
    #endif
    #ifndef ESP32
        #define ESP32
    #endif
    #ifdef ESP8266
        #undef ESP8266
    #endif
//    #define PLUGIN_SET_ONLY_SWITCH

    #define  PLUGIN_SET_TESTING
    #define  CONTROLLER_SET_STABLE
    #define  NOTIFIER_SET_STABLE
    #define  PLUGIN_SET_STABLE     // add stable
    // See also PLUGIN_SET_TEST_ESP32 section at end,
    // where incompatible plugins will be disabled.
    // TODO : Check compatibility of plugins for ESP32 board.
#endif

#ifdef PLUGIN_SET_TEST_B_ESP32
    #define PLUGIN_DESCR  "TEST_B ESP32"
    #ifndef ESP32
        #define ESP32
    #endif
    #ifdef ESP8266
        #undef ESP8266
    #endif
//    #define PLUGIN_SET_ONLY_SWITCH

    #define  PLUGIN_SET_TESTING
    #define  PLUGIN_SET_TESTING_B
    #define  CONTROLLER_SET_STABLE
    #define  NOTIFIER_SET_STABLE
    #define  PLUGIN_SET_STABLE     // add stable
    // See also PLUGIN_SET_TEST_ESP32 section at end,
    // where incompatible plugins will be disabled.
    // TODO : Check compatibility of plugins for ESP32 board.
#endif

#ifdef PLUGIN_SET_TEST_C_ESP32
    #define PLUGIN_DESCR  "TEST_C ESP32"
    #ifndef ESP32
        #define ESP32
    #endif
    #ifdef ESP8266
        #undef ESP8266
    #endif
//    #define PLUGIN_SET_ONLY_SWITCH

    #define  PLUGIN_SET_TESTING
    #define  PLUGIN_SET_TESTING_C
    #define  CONTROLLER_SET_STABLE
    #define  NOTIFIER_SET_STABLE
    #define  PLUGIN_SET_STABLE     // add stable
    // See also PLUGIN_SET_TEST_ESP32 section at end,
    // where incompatible plugins will be disabled.
    // TODO : Check compatibility of plugins for ESP32 board.
#endif

#ifdef PLUGIN_SET_TEST_D_ESP32
    #define PLUGIN_DESCR  "TEST_D ESP32"
    #ifndef ESP32
        #define ESP32
    #endif
    #ifdef ESP8266
        #undef ESP8266
    #endif
//    #define PLUGIN_SET_ONLY_SWITCH

    #define  PLUGIN_SET_TESTING
    #define  PLUGIN_SET_TESTING_D
    #define  CONTROLLER_SET_STABLE
    #define  NOTIFIER_SET_STABLE
    #define  PLUGIN_SET_STABLE     // add stable
    // See also PLUGIN_SET_TEST_ESP32 section at end,
    // where incompatible plugins will be disabled.
    // TODO : Check compatibility of plugins for ESP32 board.
#endif

#ifdef PLUGIN_BUILD_MAX_ESP32
    #define PLUGIN_DESCR  "MAX ESP32"
    #ifndef ESP32
        #define ESP32
    #endif
    #ifdef ESP8266
        #undef ESP8266
    #endif

    #define PLUGIN_SET_MAX
    #define CONTROLLER_SET_ALL
    #define NOTIFIER_SET_ALL
    #ifndef PLUGIN_ENERGY_COLLECTION
        #define PLUGIN_ENERGY_COLLECTION
    #endif
    #ifndef PLUGIN_DISPLAY_COLLECTION
        #define PLUGIN_DISPLAY_COLLECTION
    #endif
    // See also PLUGIN_SET_MAX section at end, to include any disabled plugins from other definitions
    // See also PLUGIN_SET_TEST_ESP32 section at end,
    // where incompatible plugins will be disabled.
    // TODO : Check compatibility of plugins for ESP32 board.
#endif


// Generic ------------------------------------
#ifdef PLUGIN_SET_GENERIC_1M
    #define PLUGIN_SET_NONE
    // TODO : small list of common plugins to fit in 1M
#endif

// Ventus W266 --------------------------------
#ifdef PLUGIN_SET_VENTUS_W266
    #define PLUGIN_SET_ONLY_SWITCH
    #define PLUGIN_BUILD_DISABLED
    #define USES_P046      // TESTING	Hardware	P046_VentusW266.ino
#endif


#ifdef PLUGIN_SET_LC_TECH_RELAY_X2
    #define CONTROLLER_SET_STABLE
    #define PLUGIN_SET_ONLY_SWITCH
    #define NOTIFIER_SET_STABLE
    #define USES_P026    // Sysinfo
    #define USES_P029    // Domoticz MQTT Helper
    #define USES_P033    // Dummy
    #define USES_P037    // MQTT import
    #define USES_P081    // Cron
    #define USES_P091    // Ser Switch
#endif



/******************************************************************************\
 * "ONLY" shorcuts ************************************************************
\******************************************************************************/
#ifdef PLUGIN_SET_ONLY_SWITCH
    #ifndef PLUGIN_SET_NONE
        #define PLUGIN_SET_NONE
    #endif
    #ifndef USES_P001
        #define USES_P001   // switch
    #endif
    #ifndef USES_P003
//        #define USES_P003   // pulse
    #endif
    #ifndef USES_P026
      #define USES_P026   // SysInfo
    #endif
    #ifndef USES_P033
      #define USES_P033   // Dummy
    #endif
    #ifndef USES_P037
        #define USES_P037   // MQTTImport
    #endif
#endif

#ifdef PLUGIN_SET_ONLY_TEMP_HUM
    #ifndef PLUGIN_SET_NONE
        #define PLUGIN_SET_NONE
    #endif
    #ifndef USES_P004
        #define USES_P004   // Dallas
    #endif
    #ifndef USES_P005
        #define USES_P005   // DHT
    #endif
    #ifndef USES_P014
        #define USES_P014   // SI7021
    #endif
    #ifndef USES_P028
        #define USES_P028   // BME280
    #endif
    #ifndef USES_P034
        #define USES_P034   // DHT12
    #endif
#endif

#ifdef PLUGIN_SET_ONLY_LEDSTRIP
    #ifndef PLUGIN_SET_NONE
        #define PLUGIN_SET_NONE
    #endif
    #ifndef USES_P141
        #define USES_P141   // LedStrip
    #endif
    #ifndef USES_P037
        #define USES_P037   // MQTTImport
    #endif
#endif






/******************************************************************************\
 * Main Families **************************************************************
\******************************************************************************/

// NONE #####################################
#ifdef PLUGIN_SET_NONE
    #ifdef PLUGIN_SET_STABLE
        #undef PLUGIN_SET_STABLE
    #endif
    #ifdef PLUGIN_SET_TESTING
        #undef PLUGIN_SET_TESTING
    #endif
    #ifdef PLUGIN_SET_TESTING_A
        #undef PLUGIN_SET_TESTING_A
    #endif
    #ifdef PLUGIN_SET_TESTING_B
        #undef PLUGIN_SET_TESTING_B
    #endif
    #ifdef PLUGIN_SET_TESTING_C
        #undef PLUGIN_SET_TESTING_C
    #endif
    #ifdef PLUGIN_SET_TESTING_D
        #undef PLUGIN_SET_TESTING_D
    #endif
    #ifdef PLUGIN_SET_EXPERIMENTAL
        #undef PLUGIN_SET_EXPERIMENTAL
    #endif
#endif


#ifdef CONTROLLER_SET_NONE
    #ifdef CONTROLLER_SET_STABLE
        #undef CONTROLLER_SET_STABLE
    #endif
    #ifdef CONTROLLER_SET_TESTING
        #undef CONTROLLER_SET_TESTING
    #endif
    #ifdef CONTROLLER_SET_EXPERIMENTAL
        #undef CONTROLLER_SET_EXPERIMENTAL
    #endif
#endif


#ifdef NOTIFIER_SET_NONE
    #ifdef NOTIFIER_SET_STABLE
        #undef NOTIFIER_SET_STABLE
    #endif
    #ifdef NOTIFIER_SET_TESTING
        #undef NOTIFIER_SET_TESTING
    #endif
    #ifdef NOTIFIER_SET_EXPERIMENTAL
        #undef NOTIFIER_SET_EXPERIMENTAL
    #endif
#endif

// ALL ###########################################
#ifdef PLUGIN_SET_ALL
    #ifndef PLUGIN_SET_STABLE
        #define PLUGIN_SET_STABLE
    #endif
    #ifndef PLUGIN_SET_TESTING
        #define PLUGIN_SET_TESTING
    #endif
    // #ifndef PLUGIN_SET_TESTING_A
    //     #define PLUGIN_SET_TESTING_A
    // #endif
    #ifndef PLUGIN_SET_EXPERIMENTAL
        #define PLUGIN_SET_EXPERIMENTAL
    #endif
#endif


#ifdef CONTROLLER_SET_ALL
    #ifndef CONTROLLER_SET_STABLE
        #define CONTROLLER_SET_STABLE
    #endif
    #ifndef CONTROLLER_SET_TESTING
        #define CONTROLLER_SET_TESTING
    #endif
    #ifndef CONTROLLER_SET_EXPERIMENTAL
        #define CONTROLLER_SET_EXPERIMENTAL
    #endif
#endif


#ifdef NOTIFIER_SET_ALL
    #ifndef NOTIFIER_SET_STABLE
        #define NOTIFIER_SET_STABLE
    #endif
    #ifndef NOTIFIER_SET_TESTING
        #define NOTIFIER_SET_TESTING
    #endif
    #ifndef NOTIFIER_SET_EXPERIMENTAL
        #define NOTIFIER_SET_EXPERIMENTAL
    #endif
#endif

// MAX ###########################################
#ifdef PLUGIN_SET_MAX
    #ifndef PLUGIN_SET_STABLE
        #define PLUGIN_SET_STABLE
    #endif
    #ifndef PLUGIN_SET_TESTING
        #define PLUGIN_SET_TESTING
    #endif
    #ifndef PLUGIN_SET_TESTING_A
        #define PLUGIN_SET_TESTING_A
    #endif
    #ifndef PLUGIN_SET_TESTING_B
        #define PLUGIN_SET_TESTING_B
    #endif
    #ifndef PLUGIN_SET_TESTING_C
        #define PLUGIN_SET_TESTING_C
    #endif
    #ifndef PLUGIN_SET_TESTING_D
        #define PLUGIN_SET_TESTING_D
    #endif
    // #ifndef PLUGIN_SET_EXPERIMENTAL
    //     #define PLUGIN_SET_EXPERIMENTAL
    // #endif
#endif




// STABLE #####################################
#ifdef PLUGIN_SET_STABLE
    #ifndef DONT_USE_SERVO
        #define USE_SERVO
    #endif
    #define USE_RTTTL

    #define USES_P001   // Switch
    #define USES_P002   // ADC
    #define USES_P003   // Pulse
    #define USES_P004   // Dallas
    #define USES_P005   // DHT
    #define USES_P006   // BMP085
    #define USES_P007   // PCF8591
    #define USES_P008   // RFID
    #define USES_P009   // MCP

    #define USES_P010   // BH1750
    #define USES_P011   // PME
    #define USES_P012   // LCD
    #define USES_P013   // HCSR04
    #define USES_P014   // SI7021
    #define USES_P015   // TSL2561
//    #define USES_P016   // IR
    #define USES_P017   // PN532
    #define USES_P018   // Dust
    #define USES_P019   // PCF8574

    #define USES_P020   // Ser2Net
    #define USES_P021   // Level
    #define USES_P022   // PCA9685
    #define USES_P023   // OLED
    #define USES_P024   // MLX90614
    #define USES_P025   // ADS1115
    #define USES_P026   // SysInfo
    #define USES_P027   // INA219
    #define USES_P028   // BME280
    #define USES_P029   // Output

//    #define USES_P030   // BMP280   (Made obsolete, now BME280 can handle both)
    #define USES_P031   // SHT1X
    #define USES_P032   // MS5611
    #define USES_P033   // Dummy
    #define USES_P034   // DHT12
//    #define USES_P035   // IRTX
    #define USES_P036   // FrameOLED
    #define USES_P037   // MQTTImport
    #define USES_P038   // NeoPixel
    #define USES_P039   // Environment - Thermocouple

    #define USES_P040   // RFID - ID12LA/RDM6300
    // FIXME TD-er: Disabled NeoClock and Candle plugin to make builds fit in max bin size.
//    #define USES_P041   // NeoClock
//    #define USES_P042   // Candle
    #define USES_P043   // ClkOutput
    #define USES_P044   // P1WifiGateway

    #define USES_P049   // MHZ19

    #define USES_P052   // SenseAir
    #define USES_P053   // PMSx003

    #define USES_P056   // SDS011-Dust
    #define USES_P059   // Encoder

    #define USES_P063   // TTP229_KeyPad
    #define USES_P073   // 7DG
    #define USES_P079   // Wemos Motoshield
#endif


#ifdef CONTROLLER_SET_STABLE
    #define USES_C001   // Domoticz HTTP
    #define USES_C002   // Domoticz MQTT
    #define USES_C003   // Nodo telnet
    #define USES_C004   // ThingSpeak
    #define USES_C005   // Home Assistant (openHAB) MQTT
    #define USES_C006   // PiDome MQTT
    #define USES_C007   // Emoncms
    #define USES_C008   // Generic HTTP
    #define USES_C009   // FHEM HTTP
    #define USES_C010   // Generic UDP
    #define USES_C013   // ESPEasy P2P network
#endif


#ifdef NOTIFIER_SET_STABLE
    #define USES_N001   // Email
    #define USES_N002   // Buzzer

    #ifdef NOTIFIER_SET_NONE
      #undef NOTIFIER_SET_NONE
    #endif
#endif



// TESTING #####################################
#ifdef PLUGIN_SET_TESTING
  #ifndef PLUGIN_SET_MAX
    #ifndef LIMIT_BUILD_SIZE
      #define LIMIT_BUILD_SIZE
    #endif
    #ifndef NOTIFIER_SET_NONE
      #define NOTIFIER_SET_NONE
    #endif
  #endif // PLUGIN_SET_MAX

    #define USES_P045   // MPU6050
    #define USES_P047   // I2C_soil_misture
    #define USES_P048   // Motoshield_v2

    #define USES_P050   // TCS34725
    #define USES_P051   // AM2320
    #define USES_P054   // DMX512
    #define USES_P055   // Chiming
    #define USES_P057   // HT16K33_LED
    #define USES_P058   // HT16K33_KeyPad

    #define USES_P060   // MCP3221
    #define USES_P061   // Keypad
    #define USES_P062   // MPR121_KeyPad

    #define USES_P064   // APDS9960
    #define USES_P065   // DRF0299
    #define USES_P066   // VEML6040

    #define USES_P075   // Nextion
    //#define USES_P076   // HWL8012   in POW r1
    // Needs CSE7766 Energy sensor, via Serial RXD 4800 baud 8E1 (GPIO1), TXD (GPIO3)
    //#define USES_P077	  // CSE7766   in POW R2
    //#define USES_P078   // Eastron Modbus Energy meters
    #define USES_P081   // Cron
    #define USES_P082   // GPS
    #define USES_P089   // Ping
#endif

#ifdef PLUGIN_SET_TESTING_A

    #define USES_P067   // HX711_Load_Cell
    #define USES_P068   // SHT3x

    #define USES_P070   // NeoPixel_Clock
    #define USES_P071   // Kamstrup401
    #define USES_P072   // HDC1080
    #define USES_P074   // TSL2561

    #define USES_P080   // iButton Sensor  DS1990A
    #define USES_P083   // SGP30
    #define USES_P084   // VEML6070
    #define USES_P086   // Receiving values according Homie convention. Works together with C014 Homie controller

    #define USES_P090   // CCS811 TVOC/eCO2 Sensor

    //#define USES_P095  // TFT ILI9341
    //#define USES_P096  // eInk   (Needs lib_deps = Adafruit GFX Library, LOLIN_EPD )
    #define USES_P097   // Touch (ESP32)
    #define USES_P098   // ESPEasy-NOW Reader
    //#define USES_P099   // XPT2046 Touchscreen
#endif

#ifdef PLUGIN_SET_TESTING_B
    #define USES_P069   // LM75A

    #define USES_P100   // Pulse Counter - DS2423
    #define USES_P101   // Wake On Lan
    #define USES_P103   // Atlas Scientific EZO Sensors (pH, ORP, EZO)
    #define USES_P106   // BME680
    #define USES_P107   // SI1145 UV index
    #define USES_P108   // DDS238-x ZN MODBUS energy meter (was P224 in the Playground)

    #define USES_P110   // VL53L0X Time of Flight sensor
    #define USES_P113   // VL53L1X ToF
#endif

#ifdef PLUGIN_SET_TESTING_C
    #define USES_P085   // AcuDC24x
    #define USES_P087   // Serial Proxy

    #define USES_P091	// SerSwitch
    #define USES_P092   // DL-Bus

    #define USES_P111   // RC522 RFID reader
#endif

#ifdef PLUGIN_SET_TESTING_D
    #define USES_P093   // Mitsubishi Heat Pump
    #define USES_P094  // CUL Reader
    #define USES_P114  // VEML6075 UVA/UVB sensor
    #define USES_P115  // Fuel Gauge MAX1704x
#endif


// Collection of all energy related plugins.
#ifdef PLUGIN_ENERGY_COLLECTION
   #ifndef USES_P025
     #define USES_P025   // ADS1115
   #endif
   #ifndef USES_P027
     #define USES_P027   // INA219
   #endif
   #ifndef USES_P076 
     #define USES_P076   // HWL8012   in POW r1
   #endif
   #ifndef USES_P077 
     // Needs CSE7766 Energy sensor, via Serial RXD 4800 baud 8E1 (GPIO1), TXD (GPIO3)
     #define USES_P077	  // CSE7766   in POW R2
   #endif
   #ifndef USES_P078 
     #define USES_P078   // Eastron Modbus Energy meters
   #endif
   #ifndef USES_P085
     #define USES_P085   // AcuDC24x
   #endif
   #ifndef USES_P093
     #define USES_P093   // Mitsubishi Heat Pump
   #endif
   #ifndef USES_P102
     #define USES_P102   // PZEM-004Tv30
   #endif
   #ifndef USES_P108 
     #define USES_P108   // DDS238-x ZN MODBUS energy meter (was P224 in the Playground)
   #endif
   #ifndef USES_P115
     #define USES_P115   // Fuel Gauge MAX1704x
   #endif
#endif

// Collection of all display plugins. (also NeoPixel)
#ifdef PLUGIN_DISPLAY_COLLECTION
   #ifndef USES_P012
     #define USES_P012   // LCD
   #endif
   #ifndef USES_P023
    #define USES_P023   // OLED
   #endif
   #ifndef USES_P036 
    #define USES_P036   // FrameOLED
   #endif
   #ifndef USES_P038 
    #define USES_P038   // NeoPixel
   #endif
   #ifndef USES_P041 
    #define USES_P041   // NeoClock
   #endif
   #ifndef USES_P042 
    #define USES_P042   // Candle
   #endif
   #ifndef USES_P057 
    #define USES_P057   // HT16K33_LED
   #endif
   #ifndef USES_P070 
    #define USES_P070   // NeoPixel_Clock
   #endif
   #ifndef USES_P075 
    #define USES_P075   // Nextion
   #endif
   #ifndef USES_P095 
    #define USES_P095  // TFT ILI9341
   #endif
   #ifndef USES_P096 
    #define USES_P096  // eInk   (Needs lib_deps = Adafruit GFX Library, LOLIN_EPD )
   #endif
   #ifndef USES_P099
    #define USES_P099   // XPT2046 Touchscreen
   #endif
#endif


#ifdef CONTROLLER_SET_TESTING
    #define USES_C011   // Generic HTTP Advanced
    #define USES_C012   // Blynk HTTP
    #define USES_C014   // homie 3 & 4dev MQTT
    //#define USES_C015   // Blynk
    #define USES_C017   // Zabbix
    // #define USES_C018 // TTN RN2483
    // #define USES_C019   // ESPEasy-NOW
#endif


#ifdef NOTIFIER_SET_TESTING
#endif


// EXPERIMENTAL (playground) #######################
#ifdef PLUGIN_SET_EXPERIMENTAL
    #define USES_P046   // VentusW266
    #define USES_P050   // TCS34725 RGB Color Sensor with IR filter and White LED
    #define USES_P064   // APDS9960 Gesture
    #define USES_P077	// CSE7766   Was P134 on Playground


    // [copied from Playground as of 6 March 2018]
    // It needs some cleanup as some are ALSO in the main repo,
    // thus they should have been removed from the Playground repo
    // #define USES_P100	// Was SRF01, now Pulse Counter - DS2423 [Testing]
	// #define USES_P101	// Was NeoClock, now Wake On Lan [Testing]
	#define USES_P102	// Nodo
	#define USES_P103	// Event
	#define USES_P104	// SRF02
	#define USES_P105	// RGBW
	#define USES_P106	// IRTX
	#define USES_P107	// Email_Demo
	#define USES_P108	// WOL
	#define USES_P109	// RESOL_DeltaSol_Pro
	   #define USES_P110	// P1WifiGateway      (MERGED?)
	#define USES_P111	// RF
	   //#define USES_P111	// SenseAir     (MERGED?)
	#define USES_P112	// Power
	//#define USES_P112	// RFTX
	#define USES_P113	// SI1145
	#define USES_P114	// DSM501
	//#define USES_P115	// HeatpumpIR - P088 in the main repo.
	#define USES_P116	// ID12
	#define USES_P117	// LW12FC
	//#define USES_P117	// Neopixels
	//#define USES_P117	// Nextion
	#define USES_P118	// CCS811
	#define USES_P119	// BME680
	#define USES_P120	// Thermocouple
	#define USES_P121	// Candle
	   #define USES_P122	// NeoPixel       (MERGED?)
	      #define USES_P123	// NeoPixel_Clock  (MERGED?)
	#define USES_P124	// NeoPixelBusFX
	//#define USES_P124	// Ventus_W266_RFM69
	#define USES_P125	// ArduCAM
	#define USES_P127	// Teleinfo
	#define USES_P130	// VEML6075
	#define USES_P131	// SHT3X
	#define USES_P133	// VL53L0X
	#define USES_P141	// LedStrip
	#define USES_P142	// RGB-Strip
	#define USES_P143	// AnyonePresent
	#define USES_P144	// RC-Switch-TX
	#define USES_P145	// Itho
	#define USES_P149	// MHZ19
	#define USES_P150	// SDM120C
	#define USES_P151	// CISA
	#define USES_P153	// MAX44009
	#define USES_P162	// MPL3115A2
	#define USES_P163	// DS1631
	#define USES_P165	// SerSwitch
	#define USES_P166	// WiFiMan
	#define USES_P167	// ADS1015
	#define USES_P170	// HLW8012
	#define USES_P171	// PZEM-004T
	#define USES_P180	// Mux
	#define USES_P181	// TempHumidity_SHT2x
	#define USES_P182	// MT681
	#define USES_P199	// RF443_KaKu
	#define USES_P202	// ADC_ACcurrentSensor
	   #define USES_P205	// FrameOLED      (MERGED?)
	#define USES_P209	// IFTTTMaker
	   #define USES_P210	// MQTTImport     (MERGED?)
	#define USES_P211	// MPU6050
	#define USES_P212	// MY9291
	#define USES_P213	// VEML6070
#endif


#ifdef CONTROLLER_SET_EXPERIMENTAL
  //#define USES_C016   // Cache controller
  //#define USES_C018   // TTN/RN2483
#endif


#ifdef NOTIFIER_SET_EXPERIMENTAL
#endif


// Maximized build definition for an ESP(32) with 16MB Flash and 4MB sketch partition
// Add all plugins, controllers and features that don't fit in the TESTING set
#ifdef PLUGIN_SET_MAX
  // Features
  #ifndef USE_SERVO
    #define USE_SERVO
  #endif
  #ifndef USE_RTTTL
    #define USE_RTTTL
  #endif
  #ifndef USE_SETTINGS_ARCHIVE
    #define USE_SETTINGS_ARCHIVE
  #endif
  #ifndef FEATURE_SD
    #define FEATURE_SD
  #endif

  // Plugins
  #ifndef USES_P016
//    #define USES_P016   // IR
  #endif
  #ifndef USES_P035
//    #define USES_P035   // IRTX
  #endif
  #ifndef USES_P041
    #define USES_P041   // NeoClock
  #endif
  #ifndef USES_P042
    #define USES_P042   // Candle
  #endif
  #ifndef USES_P087
    #define USES_P087   // Serial Proxy
  #endif
  #ifndef USES_P094
    #define USES_P094  // CUL Reader
  #endif
  #ifndef USES_P095
    #define USES_P095  // TFT ILI9341
  #endif
  #ifndef USES_P096
    #define USES_P096  // eInk   (Needs lib_deps = Adafruit GFX Library, LOLIN_EPD )
  #endif
  #ifndef USES_P098
    #define USES_P098   // ESPEasy-NOW Receiver
  #endif
  #ifndef USES_P099
    #define USES_P099   // XPT2046 Touchscreen
  #endif
  #ifndef USES_P102
    #define USES_P102   // PZEM004Tv3
  #endif
  #ifndef USES_P103
    #define USES_P103   // Atlas EZO pH
  #endif
  #ifndef USES_P104
    #define USES_P104   // Atlas EZO EC
  #endif
  #ifndef USES_P105
    #define USES_P105   // Atlas EZO_ORP
  #endif
  #ifndef USES_P108
    #define USES_P108   // DDS238-x ZN MODBUS energy meter (was P224 in the Playground)
  #endif
  #ifndef USES_P109
    #define USES_P109   // ThermOLED
  #endif
  #ifndef USES_P110
    #define USES_P110   // VL53L0X
  #endif
  #ifndef USES_P111
    #define USES_P111   // RC522 RFID reader
  #endif
  #ifndef USES_P112
    #define USES_P112   // AS7256x
  #endif
  #ifndef USES_P113
    #define USES_P113   // VL53L1X
  #endif
  #ifndef USES_P114
    #define USES_P114   // VEML6075 UVA/UVB sensor
  #endif
  #ifndef USES_P115
    #define USES_P115   // 
  #endif
  #ifndef USES_P116
    #define USES_P116   // 
  #endif
  #ifndef USES_P117
    #define USES_P117   // 
  #endif
  #ifndef USES_P118
    #define USES_P118   // 
  #endif
  #ifndef USES_P119
    #define USES_P119   // 
  #endif
  #ifndef USES_P120
    #define USES_P120   // 
  #endif
  #ifndef USES_P121
    #define USES_P121   // 
  #endif
  #ifndef USES_P122
    #define USES_P122   // 
  #endif
  #ifndef USES_P123
    #define USES_P123   // 
  #endif
  #ifndef USES_P124
    #define USES_P124   // 
  #endif
  #ifndef USES_P125
    #define USES_P125   // 
  #endif

  // Controllers
  #ifndef USES_C015
    #ifndef ESP32
      #define USES_C015   // Blynk (?doesn't compile on ESP32?)
    #endif
  #endif
  #ifndef USES_C016
    #define USES_C016   // Cache controller
  #endif
  #ifndef USES_C018
    #define USES_C018 // TTN RN2483
  #endif

  // Notifiers

#endif // PLUGIN_SET_MAX


/******************************************************************************\
 * Remove incompatible plugins ************************************************
\******************************************************************************/
#ifdef ESP32
//  #undef USES_P010   // BH1750          (doesn't work yet on ESP32)
//  #undef USES_P049   // MHZ19           (doesn't work yet on ESP32)

//  #undef USES_P052   // SenseAir        (doesn't work yet on ESP32)
//  #undef USES_P053   // PMSx003

//  #undef USES_P056   // SDS011-Dust     (doesn't work yet on ESP32)
//  #undef USES_P065   // DRF0299
//  #undef USES_P071   // Kamstrup401
//  #undef USES_P075   // Nextion
//  #undef USES_P078   // Eastron Modbus Energy meters (doesn't work yet on ESP32)
//  #undef USES_P082   // GPS
#endif


#ifdef ARDUINO_ESP8266_RELEASE_2_3_0
  #ifdef USES_P081
    #undef USES_P081   // Cron
  #endif


#endif


/******************************************************************************\
 * Libraries dependencies *****************************************************
\******************************************************************************/
#if defined(USES_P020) || defined(USES_P049) || defined(USES_P052) || defined(USES_P053) || defined(USES_P056) || defined(USES_P071) || defined(USES_P075) || defined(USES_P078) || defined(USES_P082) || defined(USES_P085) || defined(USES_P087) || defined(USES_P094) || defined(USES_P102) || defined(USES_P108) || defined(USES_C018)
  // At least one plugin uses serial.
  #ifndef PLUGIN_USES_SERIAL
    #define PLUGIN_USES_SERIAL
  #endif
#else
  // No plugin uses serial, so make sure software serial is not included.
  #define DISABLE_SOFTWARE_SERIAL
#endif


/*
#if defined(USES_P00x) || defined(USES_P00y)
#include <the_required_lib.h>
#endif
*/


#if defined(USES_C018) || defined(USES_C019)
  #define USES_PACKED_RAW_DATA
#endif

#if defined(USES_C019) || defined(USES_P098)
  #ifndef USES_ESPEASY_NOW
    #define USES_ESPEASY_NOW
  #endif
#endif

#if defined(USES_P085) || defined (USES_P052) || defined(USES_P078) || defined(USES_P108)
  // FIXME TD-er: Is this correct? Those plugins use Modbus_RTU.
  #define USES_MODBUS
#endif

#if defined(USES_C001) || defined (USES_C002) || defined(USES_P029)
  #ifndef USES_DOMOTICZ
    #define USES_DOMOTICZ
  #endif
#endif

#ifdef USES_DOMOTICZ  // Move Domoticz enabling logic together
    #ifndef USES_C001
      #define USES_C001   // Domoticz HTTP
    #endif
    #ifndef USES_C002
      #define USES_C002   // Domoticz MQTT
    #endif
    #ifndef USES_P029
      #define USES_P029   // Output
    #endif
#endif


// Disable Homie plugin for now in the dev build to make it fit.
#if defined(PLUGIN_BUILD_DEV) && defined(USES_C014)
  #undef USES_C014
#endif

// VCC builds need a bit more, disable timing stats to make it fit.
#if defined(FEATURE_ADC_VCC) && !defined(PLUGIN_SET_MAX)
  #ifndef LIMIT_BUILD_SIZE
    #define LIMIT_BUILD_SIZE
  #endif
  #ifndef NOTIFIER_SET_NONE
    #define NOTIFIER_SET_NONE
  #endif

#endif


// Due to size restrictions, disable a few plugins/controllers for 1M builds
#ifdef SIZE_1M
  #ifdef USES_C003
    #undef USES_C003
  #endif
  #ifdef USES_C016
    #undef USES_C016  // Cache controller
  #endif
  #ifdef FEATURE_SD
    #undef FEATURE_SD  // Unlikely on 1M units
  #endif
  #ifndef LIMIT_BUILD_SIZE
    #define LIMIT_BUILD_SIZE
  #endif
#endif

// Disable some diagnostic parts to make builds fit.
#ifdef LIMIT_BUILD_SIZE
  #ifdef WEBSERVER_TIMINGSTATS
    #undef WEBSERVER_TIMINGSTATS
  #endif

  // Do not include large blobs but fetch them from CDN
  #ifndef WEBSERVER_USE_CDN_JS_CSS
    #define WEBSERVER_USE_CDN_JS_CSS
  #endif

  #ifndef BUILD_NO_DEBUG
    #define BUILD_NO_DEBUG
  #endif
  #ifndef BUILD_NO_SPECIAL_CHARACTERS_STRINGCONVERTER
    #define BUILD_NO_SPECIAL_CHARACTERS_STRINGCONVERTER
  #endif
  #ifdef FEATURE_I2CMULTIPLEXER
    #undef FEATURE_I2CMULTIPLEXER
  #endif
  #ifdef USE_SETTINGS_ARCHIVE
    #undef USE_SETTINGS_ARCHIVE
  #endif

  #ifdef USE_SERVO
    #undef USE_SERVO
  #endif
  #ifdef USE_RTTTL
    #undef USE_RTTTL
  #endif
  #ifdef USES_BLYNK
    #undef USES_BLYNK
  #endif
  #ifdef USES_P076
    #undef USES_P076   // HWL8012   in POW r1
  #endif
  #ifdef USES_P093
    #undef USES_P093   // Mitsubishi Heat Pump
  #endif
  #ifdef USES_P100 // Pulse Counter - DS2423
    #undef USES_P100
  #endif
  #ifdef USES_C012
    #undef USES_C012 // Blynk
  #endif
  #ifdef USES_C015
    #undef USES_C015 // Blynk
  #endif
  #ifdef USES_C016
    #undef USES_C016 // Cache controller
  #endif
  #ifdef USES_C017 // Zabbix
    #undef USES_C017
  #endif
  #ifdef USES_C018
    #undef USES_C018 // LoRa TTN - RN2483/RN2903
  #endif
  #ifdef USE_TRIGONOMETRIC_FUNCTIONS_RULES
    #undef USE_TRIGONOMETRIC_FUNCTIONS_RULES
  #endif
  #ifdef USES_SSDP
    #undef USES_SSDP
  #endif

#endif

// Timing stats page needs timing stats
#if defined(WEBSERVER_TIMINGSTATS) && !defined(USES_TIMING_STATS)
  #define USES_TIMING_STATS
#endif

// If timing stats page is not included, there is no need in collecting the stats
#if !defined(WEBSERVER_TIMINGSTATS) && defined(USES_TIMING_STATS)
  #undef USES_TIMING_STATS
#endif


#ifdef BUILD_NO_DEBUG
  #ifndef BUILD_NO_DIAGNOSTIC_COMMANDS
    #define BUILD_NO_DIAGNOSTIC_COMMANDS
  #endif
  #ifndef BUILD_NO_RAM_TRACKER
    #define BUILD_NO_RAM_TRACKER
  #endif
#endif

  // Do not include large blobs but fetch them from CDN
#ifdef WEBSERVER_USE_CDN_JS_CSS
  #ifdef WEBSERVER_FAVICON
    #ifndef WEBSERVER_FAVICON_CDN
      #define WEBSERVER_FAVICON_CDN
    #endif
  #endif
  #ifdef WEBSERVER_CSS
    #undef WEBSERVER_CSS
  #endif
  #ifdef WEBSERVER_INCLUDE_JS
    #undef WEBSERVER_INCLUDE_JS
  #endif
#endif

#if defined(USES_C002) || defined (USES_C005) || defined(USES_C006) || defined(USES_C014) || defined(USES_P037)
  #define USES_MQTT
#endif

#if defined(USES_C012) || defined (USES_C015)
  #define USES_BLYNK
#endif

// Specific notifier plugins may be enabled via Custom.h, regardless
// whether NOTIFIER_SET_NONE is defined
#if defined(USES_N001) || defined(USES_N002)
  #ifndef USES_NOTIFIER
    #define USES_NOTIFIER
  #endif
#endif


#ifdef USES_MQTT
// MQTT_MAX_PACKET_SIZE : Maximum packet size
#ifndef MQTT_MAX_PACKET_SIZE
  #define MQTT_MAX_PACKET_SIZE 1024 // Is also used in PubSubClient
#endif
#endif //USES_MQTT


// It may have gotten undefined to fit a build. Make sure the Blynk controllers are not defined
#ifndef USES_BLYNK
  #ifdef USES_C012
    #undef USES_C012
  #endif
  #ifdef USES_C015
    #undef USES_C015
  #endif
#endif

#ifdef FEATURE_ARDUINO_OTA
  #ifndef FEATURE_MDNS
    #define FEATURE_MDNS
  #endif
#endif

#ifdef FEATURE_MDNS
  #ifndef FEATURE_DNS_SERVER
    #define FEATURE_DNS_SERVER
  #endif
#endif

#ifdef WEBSERVER_SETUP
  #ifndef PLUGIN_BUILD_MINIMAL_OTA
    #ifndef FEATURE_DNS_SERVER
      #define FEATURE_DNS_SERVER
    #endif
  #endif
#endif

<<<<<<< HEAD

#if defined(USE_SETTINGS_ARCHIVE) || defined(USE_CUSTOM_PROVISIONING)
  #ifndef USE_DOWNLOAD
    #define USE_DOWNLOAD
=======
// Here we can re-enable specific features in the TESTING sets as we have created some space there by splitting them up
#if defined(TESTING_USE_RTTTL) && (defined(PLUGIN_SET_TESTING_A) || defined(PLUGIN_SET_TESTING_B) || defined(PLUGIN_SET_TESTING_C) || defined(PLUGIN_SET_TESTING_D))
  #ifndef USE_RTTTL
    #define USE_RTTTL
>>>>>>> 70e207e5
  #endif
#endif

#endif // DEFINE_PLUGIN_SETS_H<|MERGE_RESOLUTION|>--- conflicted
+++ resolved
@@ -1697,17 +1697,16 @@
   #endif
 #endif
 
-<<<<<<< HEAD
-
 #if defined(USE_SETTINGS_ARCHIVE) || defined(USE_CUSTOM_PROVISIONING)
   #ifndef USE_DOWNLOAD
     #define USE_DOWNLOAD
-=======
+  #endif
+#endif
+
 // Here we can re-enable specific features in the TESTING sets as we have created some space there by splitting them up
 #if defined(TESTING_USE_RTTTL) && (defined(PLUGIN_SET_TESTING_A) || defined(PLUGIN_SET_TESTING_B) || defined(PLUGIN_SET_TESTING_C) || defined(PLUGIN_SET_TESTING_D))
   #ifndef USE_RTTTL
     #define USE_RTTTL
->>>>>>> 70e207e5
   #endif
 #endif
 
