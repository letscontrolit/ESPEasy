#include "_Plugin_Helper.h"
#ifdef USES_P003

// #######################################################################################################
// #################################### Plugin 003: Pulse  ###############################################
// #######################################################################################################
//
// Make sure physical connections are electrically well sepparated so no crossover of the signals happen.
// Especially at rates above ~5'000 RPM with longer lines. Best use a cable with ground and signal twisted.

#include "src/Helpers/ESPEasy_time_calc.h"

#define PLUGIN_003
#define PLUGIN_ID_003         3
#define PLUGIN_NAME_003       "Generic - Pulse counter"
#define PLUGIN_VALUENAME1_003 "Count"
#define PLUGIN_VALUENAME2_003 "Total"
#define PLUGIN_VALUENAME3_003 "Time"


void Plugin_003_pulse_interrupt1() ICACHE_RAM_ATTR;
void Plugin_003_pulse_interrupt2() ICACHE_RAM_ATTR;
void Plugin_003_pulse_interrupt3() ICACHE_RAM_ATTR;
void Plugin_003_pulse_interrupt4() ICACHE_RAM_ATTR;
void Plugin_003_pulsecheck(byte Index) ICACHE_RAM_ATTR;

// this takes 20 bytes of IRAM per handler
// void Plugin_003_pulse_interrupt5() ICACHE_RAM_ATTR;
// void Plugin_003_pulse_interrupt6() ICACHE_RAM_ATTR;
// void Plugin_003_pulse_interrupt7() ICACHE_RAM_ATTR;
// void Plugin_003_pulse_interrupt8() ICACHE_RAM_ATTR;

volatile unsigned long Plugin_003_pulseCounter[TASKS_MAX];
volatile unsigned long Plugin_003_pulseTotalCounter[TASKS_MAX];
volatile uint64_t Plugin_003_pulseTime[TASKS_MAX];
volatile uint64_t Plugin_003_pulseTimePrevious[TASKS_MAX];
volatile uint64_t Plugin_003_debounce[TASKS_MAX];

// Mx: 2021-01: additions for enhanced Mode Types PULSE_HIGH and PULSE_LOW
// special Mode Type. Note: only lower 3 bits are significant for GPIO Interupt. upper 4 bits are flag for new modes
#define P003_MODE_TYPE_PULSE_LOW  (0x10|CHANGE)
// special Mode Type. Note: only lower 3 bits are significant for GPIO Interupt. upper 4 bits are flag for new modes
#define P003_MODE_TYPE_PULSE_HIGH (0x20|CHANGE)
#define P003_MODE_TYPE_MODE_MASK 0x30
#define P003_MODE_TYPE_INTERRUPT_MASK 0x03
// pin state detected in previpus interupt call
volatile int Plugin_003_pinStatePrevious[TASKS_MAX];
// Mx: 2021-01: end

boolean Plugin_003(byte function, struct EventStruct *event, String& string)
{
  boolean success = false;

  switch (function)
  {
    case PLUGIN_DEVICE_ADD:
    {
      Device[++deviceCount].Number           = PLUGIN_ID_003;
      Device[deviceCount].Type               = DEVICE_TYPE_SINGLE;
      Device[deviceCount].VType              = Sensor_VType::SENSOR_TYPE_SINGLE;
      Device[deviceCount].Ports              = 0;
      Device[deviceCount].PullUpOption       = false;
      Device[deviceCount].InverseLogicOption = false;
      Device[deviceCount].FormulaOption      = true;
      Device[deviceCount].ValueCount         = 3;
      Device[deviceCount].SendDataOption     = true;
      Device[deviceCount].TimerOption        = true;
      Device[deviceCount].GlobalSyncOption   = true;
      break;
    }

    case PLUGIN_GET_DEVICENAME:
    {
      string = F(PLUGIN_NAME_003);
      break;
    }

    case PLUGIN_GET_DEVICEVALUENAMES:
    {
      strcpy_P(ExtraTaskSettings.TaskDeviceValueNames[0], PSTR(PLUGIN_VALUENAME1_003));
      strcpy_P(ExtraTaskSettings.TaskDeviceValueNames[1], PSTR(PLUGIN_VALUENAME2_003));
      strcpy_P(ExtraTaskSettings.TaskDeviceValueNames[2], PSTR(PLUGIN_VALUENAME3_003));
      break;
    }

    case PLUGIN_GET_DEVICEGPIONAMES:
    {
      event->String1 = formatGpioName_input(F("Pulse"));
      break;
    }

    case PLUGIN_WEBFORM_LOAD:
    {
      addFormNumericBox(F("Debounce Time (mSec)"), F("p003")
                        , PCONFIG(0));

      byte   choice     = PCONFIG(1);
      byte   choice2    = PCONFIG(2);
      String options[4] = { F("Delta"), F("Delta/Total/Time"), F("Total"), F("Delta/Total") };
      addFormSelector(F("Counter Type"), F("p003_countertype"), 4, options, NULL, choice);

      if (choice != 0) {
        addHtml(F("<span style=\"color:red\">Total count is not persistent!</span>"));
      }

      // Mx: 2021-01: correction of first mode. LOW=0 did not generate interupts and does not make sense. Tus changed to "none"
      // Note: A correction to ONLOW = 0x04 (cf. Arduino.h) causes problems as it fires consecutive interupts, when GPIO is low 
      String modeRaise[6];
      modeRaise[0] = F("none");
      modeRaise[1] = F("CHANGE");
      modeRaise[2] = F("RISING");
      modeRaise[3] = F("FALLING");
      // Mx: 2021-01: addition of two PULSE modes
      modeRaise[4] = F("PULSE low ");   // couting takes place when long enough low pulse ends
      modeRaise[5] = F("PULSE high");   // couting takes place when long enough high pulse ends
      int modeValues[6];
      modeValues[0] = 0;
      modeValues[1] = CHANGE;
      modeValues[2] = RISING;
      modeValues[3] = FALLING;
      // Mx: 2021-01: addition of two PULSE modes
      modeValues[4] = P003_MODE_TYPE_PULSE_LOW;
      modeValues[5] = P003_MODE_TYPE_PULSE_HIGH;
      
      addFormSelector(F("Mode Type"), F("p003_raisetype"), 6, modeRaise, modeValues, choice2);
      // Mx: 2021-01: ends
      success = true;
      break;
    }

    case PLUGIN_WEBFORM_SAVE:
    {
      PCONFIG(0) = getFormItemInt(F("p003"));
      PCONFIG(1) = getFormItemInt(F("p003_countertype"));
      PCONFIG(2) = getFormItemInt(F("p003_raisetype"));
      success                                              = true;
      break;
    }

    case PLUGIN_WEBFORM_SHOW_VALUES:
    {
      pluginWebformShowValue(ExtraTaskSettings.TaskDeviceValueNames[0], String(Plugin_003_pulseCounter[event->TaskIndex]));
      pluginWebformShowValue(ExtraTaskSettings.TaskDeviceValueNames[1], String(Plugin_003_pulseTotalCounter[event->TaskIndex]));
      pluginWebformShowValue(ExtraTaskSettings.TaskDeviceValueNames[2], String(Plugin_003_pulseTime[event->TaskIndex]/1000.0f), false);
      success = true;
      break;
    }

    case PLUGIN_INIT:
    {
      // Restore any value that may have been read from the RTC.
      switch (PCONFIG(1))
      {
        case 0:
        {
          Plugin_003_pulseCounter[event->TaskIndex] = UserVar[event->BaseVarIndex];
          break;
        }
        case 1:
        {
          Plugin_003_pulseCounter[event->TaskIndex]      = UserVar[event->BaseVarIndex];
          Plugin_003_pulseTotalCounter[event->TaskIndex] = UserVar[event->BaseVarIndex + 1];
          Plugin_003_pulseTime[event->TaskIndex]         = UserVar[event->BaseVarIndex + 2]*1000L;
          break;
        }
        case 2:
        {
          Plugin_003_pulseTotalCounter[event->TaskIndex] = UserVar[event->BaseVarIndex];
          break;
        }
        case 3:
        {
          Plugin_003_pulseCounter[event->TaskIndex]      = UserVar[event->BaseVarIndex];
          Plugin_003_pulseTotalCounter[event->TaskIndex] = UserVar[event->BaseVarIndex + 1];
          break;
        }
      }

      // Restore the total counter from the unused 4th UserVar value.
      // It may be using a formula to generate the output, which makes it impossible to restore
      // the true internal state.
      Plugin_003_pulseTotalCounter[event->TaskIndex] = UserVar[event->BaseVarIndex + 3];
      Plugin_003_debounce[event->TaskIndex] = (uint64_t)Settings.TaskDevicePluginConfig[event->TaskIndex][0]*1000L;

      // Mx: 2021-01: Initialize pinState from previos interrupt with "no pulse" depending on Mode Type
      Plugin_003_pinStatePrevious[event->TaskIndex] = ((PCONFIG(2) == P003_MODE_TYPE_PULSE_LOW) ? HIGH : LOW );
      // Mx: 2021-01: end

      String log = F("INIT : Pulse GPIO ");
      log += Settings.TaskDevicePin1[event->TaskIndex];
      addLog(LOG_LEVEL_INFO, log);
      pinMode(Settings.TaskDevicePin1[event->TaskIndex], INPUT_PULLUP);
      // Mx: 2021-01: masking out interrupt type from Mode Type for setting interupts
      success =
        Plugin_003_pulseinit(Settings.TaskDevicePin1[event->TaskIndex], event->TaskIndex,
                             (PCONFIG(2) & P003_MODE_TYPE_INTERRUPT_MASK));
      // Mx: 2021-01: end
      break;
    }

    case PLUGIN_READ:
    {
      // FIXME TD-er: Is it correct to write the first 3  UserVar values, regardless the set counter type?
      UserVar[event->BaseVarIndex]     = Plugin_003_pulseCounter[event->TaskIndex];
      UserVar[event->BaseVarIndex + 1] = Plugin_003_pulseTotalCounter[event->TaskIndex];
      UserVar[event->BaseVarIndex + 2] = Plugin_003_pulseTime[event->TaskIndex]/1000.0f;

      // Store the raw value in the unused 4th position.
      // This is needed to restore the value from RTC as it may be converted into another output value using a formula.
      UserVar[event->BaseVarIndex + 3] = Plugin_003_pulseTotalCounter[event->TaskIndex];

      switch (PCONFIG(1))
      {
        case 0:
        {
          event->sensorType            = Sensor_VType::SENSOR_TYPE_SINGLE;
          UserVar[event->BaseVarIndex] = Plugin_003_pulseCounter[event->TaskIndex];
          break;
        }
        case 1:
        {
          event->sensorType                = Sensor_VType::SENSOR_TYPE_TRIPLE;
          UserVar[event->BaseVarIndex]     = Plugin_003_pulseCounter[event->TaskIndex];
          UserVar[event->BaseVarIndex + 1] = Plugin_003_pulseTotalCounter[event->TaskIndex];
          UserVar[event->BaseVarIndex + 2] = Plugin_003_pulseTime[event->TaskIndex]/1000.0f;
          break;
        }
        case 2:
        {
          event->sensorType            = Sensor_VType::SENSOR_TYPE_SINGLE;
          UserVar[event->BaseVarIndex] = Plugin_003_pulseTotalCounter[event->TaskIndex];
          break;
        }
        case 3:
        {
          event->sensorType                = Sensor_VType::SENSOR_TYPE_DUAL;
          UserVar[event->BaseVarIndex]     = Plugin_003_pulseCounter[event->TaskIndex];
          UserVar[event->BaseVarIndex + 1] = Plugin_003_pulseTotalCounter[event->TaskIndex];
          break;
        }
      }
      Plugin_003_pulseCounter[event->TaskIndex] = 0;
      success                                   = true;
      break;
    }

    case PLUGIN_WRITE:
    {
      String command            = parseString(string, 1);
      bool   mustCallPluginRead = false;

      if (command == F("resetpulsecounter"))
      {
        // Valid commands:
        // - resetpulsecounter
        // - resetpulsecounter,taskindex

        // Allow for an optional taskIndex parameter. When not given it will take the first task with this plugin.
        if (!pluginOptionalTaskIndexArgumentMatch(event->TaskIndex, string, 1)) {
          break;
        }
        Plugin_003_pulseCounter[event->TaskIndex]      = 0;
        Plugin_003_pulseTotalCounter[event->TaskIndex] = 0;
        Plugin_003_pulseTime[event->TaskIndex]         = 0;
        mustCallPluginRead                             = true;
        success                                        = true; // Command is handled.
      } else if (command == F("setpulsecountertotal"))
      {
        // Valid commands:
        // - setpulsecountertotal,value
        // - setpulsecountertotal,value,taskindex

        // First check if (optional) task index matches.
        if (!pluginOptionalTaskIndexArgumentMatch(event->TaskIndex, string, 2)) {
          break;
        }

        int par1;

        if (validIntFromString(parseString(string, 2), par1))
        {
          Plugin_003_pulseTotalCounter[event->TaskIndex] = par1;
          mustCallPluginRead                             = true;
          success                                        = true; // Command is handled.
        }
      }

      if (mustCallPluginRead) {
        // Note that the set time is before the current moment, so we call the read as soon as possible.
        // The read does also use any set formula and stored the value in RTC.
        Scheduler.schedule_task_device_timer(event->TaskIndex, millis() - 10);
      }
      break;
    }
  }
  return success;
}

/*********************************************************************************************\
* Check Pulse Counters (called from irq handler)
\*********************************************************************************************/
void Plugin_003_pulsecheck(byte Index)
{
  noInterrupts(); // s0170071: avoid nested interrups due to bouncing.

  //  s0170071: the following gives a glitch if millis() rolls over (every 50 days) and there is a bouncing to be avoided at the exact same
  // time. Very rare.
  //  Alternatively there is timePassedSince(Plugin_003_pulseTimePrevious[Index]); but this is not in IRAM at this time, so do not use in a
  // ISR!
<<<<<<< HEAD
  const unsigned long PulseTime = millis() - Plugin_003_pulseTimePrevious[Index];
  int pinState;

  // Mx: 2021-01: added processing for new mode types PULSE_LOW and PULSE_HIGH
  // if Mode Type is P003_MODE_TYPE_PULSE_LOW or P003_MODE_TYPE_PULSE_HIGH
  if ( (Settings.TaskDevicePluginConfig[Index][2] & P003_MODE_TYPE_MODE_MASK) != 0 )
  {
    //  read current state from this tasks's GPIO
    pinState = digitalRead(Settings.TaskDevicePin1[Index]);

    // Was the previous pulse longer than debounce time? (else ignore previous pulse)
    if (PulseTime > (unsigned long)Settings.TaskDevicePluginConfig[Index][0])
    {
      // Has pin state changed ? (else ignore prev. pulse (possibly we missed (disabled) interupt))
      if (pinState != (int)Plugin_003_pinStatePrevious[Index] )
      {  
      // is prev. pulse to be counted, because it applied to the configured Mode Type 
        if ((int)Plugin_003_pinStatePrevious[Index] == ((Settings.TaskDevicePluginConfig[Index][2] == P003_MODE_TYPE_PULSE_LOW) ? LOW : HIGH))
        {
          Plugin_003_pulseCounter[Index]++;
          Plugin_003_pulseTotalCounter[Index]++;
          Plugin_003_pulseTime[Index] = PulseTime;  // length of counted pulse
        }
      }
    }
    
    // save current pinState for next call
    Plugin_003_pinStatePrevious[Index] = pinState;
    Plugin_003_pulseTimePrevious[Index] = millis();  // reset for each received interupt to determine previous pulse's length (counted or not)

  }
  else
  // Mx: 2021-01: end 
  {
    if (PulseTime > (unsigned long)Settings.TaskDevicePluginConfig[Index][0]) // check with debounce time for this task
    {
      Plugin_003_pulseCounter[Index]++;
      Plugin_003_pulseTotalCounter[Index]++;
      Plugin_003_pulseTime[Index]         = PulseTime;
      Plugin_003_pulseTimePrevious[Index] = millis();  // reset when counted only to determine interval between counted pulses
    }
=======
  const uint64_t PulseTime = getMicros64() - Plugin_003_pulseTimePrevious[Index];

  if (PulseTime > Plugin_003_debounce[Index]) // check with debounce time for this task
  {
    Plugin_003_pulseCounter[Index]++;
    Plugin_003_pulseTotalCounter[Index]++;
    Plugin_003_pulseTime[Index]         = PulseTime;
    Plugin_003_pulseTimePrevious[Index] = getMicros64();
>>>>>>> 300e4665
  }

  interrupts(); // enable interrupts again.
}

/*********************************************************************************************\
* Pulse Counter IRQ handlers
\*********************************************************************************************/
void Plugin_003_pulse_interrupt1()
{
  Plugin_003_pulsecheck(0);
}

void Plugin_003_pulse_interrupt2()
{
  Plugin_003_pulsecheck(1);
}

void Plugin_003_pulse_interrupt3()
{
  Plugin_003_pulsecheck(2);
}

void Plugin_003_pulse_interrupt4()
{
  Plugin_003_pulsecheck(3);
}

void Plugin_003_pulse_interrupt5()
{
  Plugin_003_pulsecheck(4);
}

void Plugin_003_pulse_interrupt6()
{
  Plugin_003_pulsecheck(5);
}

void Plugin_003_pulse_interrupt7()
{
  Plugin_003_pulsecheck(6);
}

void Plugin_003_pulse_interrupt8()
{
  Plugin_003_pulsecheck(7);
}

/*********************************************************************************************\
* Init Pulse Counters
\*********************************************************************************************/
bool Plugin_003_pulseinit(byte Par1, byte Index, byte Mode)
{
  switch (Index)
  {
    case 0:
      attachInterrupt(Par1, Plugin_003_pulse_interrupt1, Mode);
      break;
    case 1:
      attachInterrupt(Par1, Plugin_003_pulse_interrupt2, Mode);
      break;
    case 2:
      attachInterrupt(Par1, Plugin_003_pulse_interrupt3, Mode);
      break;
    case 3:
      attachInterrupt(Par1, Plugin_003_pulse_interrupt4, Mode);
      break;

    // case 4:
    //   attachInterrupt(Par1, Plugin_003_pulse_interrupt5, Mode);
    //   break;
    // case 5:
    //   attachInterrupt(Par1, Plugin_003_pulse_interrupt6, Mode);
    //   break;
    // case 6:
    //   attachInterrupt(Par1, Plugin_003_pulse_interrupt7, Mode);
    //   break;
    // case 7:
    //   attachInterrupt(Par1, Plugin_003_pulse_interrupt8, Mode);
    //   break;
    default:
      addLog(LOG_LEVEL_ERROR, F("PULSE: Error, only the first 4 tasks can be pulse counters."));
      return false;
  }

  return true;
}

#endif // USES_P003<|MERGE_RESOLUTION|>--- conflicted
+++ resolved
@@ -303,12 +303,7 @@
 {
   noInterrupts(); // s0170071: avoid nested interrups due to bouncing.
 
-  //  s0170071: the following gives a glitch if millis() rolls over (every 50 days) and there is a bouncing to be avoided at the exact same
-  // time. Very rare.
-  //  Alternatively there is timePassedSince(Plugin_003_pulseTimePrevious[Index]); but this is not in IRAM at this time, so do not use in a
-  // ISR!
-<<<<<<< HEAD
-  const unsigned long PulseTime = millis() - Plugin_003_pulseTimePrevious[Index];
+  const uint64_t PulseTime = getMicros64() - Plugin_003_pulseTimePrevious[Index];
   int pinState;
 
   // Mx: 2021-01: added processing for new mode types PULSE_LOW and PULSE_HIGH
@@ -319,7 +314,7 @@
     pinState = digitalRead(Settings.TaskDevicePin1[Index]);
 
     // Was the previous pulse longer than debounce time? (else ignore previous pulse)
-    if (PulseTime > (unsigned long)Settings.TaskDevicePluginConfig[Index][0])
+    if (PulseTime > Plugin_003_debounce[Index])
     {
       // Has pin state changed ? (else ignore prev. pulse (possibly we missed (disabled) interupt))
       if (pinState != (int)Plugin_003_pinStatePrevious[Index] )
@@ -336,29 +331,19 @@
     
     // save current pinState for next call
     Plugin_003_pinStatePrevious[Index] = pinState;
-    Plugin_003_pulseTimePrevious[Index] = millis();  // reset for each received interupt to determine previous pulse's length (counted or not)
+    Plugin_003_pulseTimePrevious[Index] = getMicros64();  // reset for each received interupt to determine previous pulse's length (counted or not)
 
   }
   else
   // Mx: 2021-01: end 
   {
-    if (PulseTime > (unsigned long)Settings.TaskDevicePluginConfig[Index][0]) // check with debounce time for this task
+    if (PulseTime > Plugin_003_debounce[Index]) // check with debounce time for this task
     {
       Plugin_003_pulseCounter[Index]++;
       Plugin_003_pulseTotalCounter[Index]++;
       Plugin_003_pulseTime[Index]         = PulseTime;
-      Plugin_003_pulseTimePrevious[Index] = millis();  // reset when counted only to determine interval between counted pulses
-    }
-=======
-  const uint64_t PulseTime = getMicros64() - Plugin_003_pulseTimePrevious[Index];
-
-  if (PulseTime > Plugin_003_debounce[Index]) // check with debounce time for this task
-  {
-    Plugin_003_pulseCounter[Index]++;
-    Plugin_003_pulseTotalCounter[Index]++;
-    Plugin_003_pulseTime[Index]         = PulseTime;
-    Plugin_003_pulseTimePrevious[Index] = getMicros64();
->>>>>>> 300e4665
+      Plugin_003_pulseTimePrevious[Index] = getMicros64();  // reset when counted only to determine interval between counted pulses
+    }
   }
 
   interrupts(); // enable interrupts again.
