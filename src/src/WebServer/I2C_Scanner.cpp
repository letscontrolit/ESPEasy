--- conflicted
+++ resolved
@@ -298,17 +298,10 @@
       result += F("Atlas EZO EC");
       break;
     case 0x68:
-<<<<<<< HEAD
-      result +=  F("DS1307,DS3231,PCF8523,CDM7160");
+      result +=  F("DS1307,DS3231,PCF8523,ITG3205,CDM7160");
       break;
     case 0x69:
-      result +=  F("CDM7160");
-=======
-      result +=  F("DS1307,DS3231,PCF8523,ITG3205");
-      break;
-    case 0x69:
-      result +=  F("ITG3205");
->>>>>>> f3e949be
+      result +=  F("ITG3205,CDM7160");
       break;
     case 0x70:
       result +=  F("Adafruit Motorshield v2 (Catchall),HT16K33,TCA9543a/6a/8a I2C multiplexer,PCA9540 I2C multiplexer");
