--- conflicted
+++ resolved
@@ -153,14 +153,9 @@
   bool         mqtt_uniqueMQTTclientIdReconnect() const { return VariousBits1.mqtt_uniqueMQTTclientIdReconnect; }
   void         mqtt_uniqueMQTTclientIdReconnect(bool value) { VariousBits1.mqtt_uniqueMQTTclientIdReconnect = value; }
 
-<<<<<<< HEAD
-  bool      mqtt_retainFlag() const;
-  void      mqtt_retainFlag(bool value);
-#endif
-=======
   bool         mqtt_retainFlag() const { return VariousBits1.mqtt_retainFlag; }
   void         mqtt_retainFlag(bool value) { VariousBits1.mqtt_retainFlag = value; }
->>>>>>> d670c3cc
+#endif
 
   bool         useExtendedCredentials() const { return VariousBits1.useExtendedCredentials; }
   void         useExtendedCredentials(bool value) { VariousBits1.useExtendedCredentials = value; }
@@ -176,10 +171,6 @@
 
   bool         useLocalSystemTime() const { return VariousBits1.useLocalSystemTime; }
   void         useLocalSystemTime(bool value) { VariousBits1.useLocalSystemTime = value; }
-
-<<<<<<< HEAD
-  bool      useLocalSystemTime() const;
-  void      useLocalSystemTime(bool value);
 
 #if FEATURE_MQTT_TLS
   TLS_types TLStype() const;
@@ -189,8 +180,7 @@
   String    getCertificateFilename(TLS_types tls_type) const;
 #endif
   
-=======
->>>>>>> d670c3cc
+
   bool         UseDNS;
   uint8_t      IP[4];
   unsigned int Port;
@@ -222,6 +212,7 @@
       uint32_t allowExpire                      : 1; // Bit 09
       uint32_t deduplicate                      : 1; // Bit 10
       uint32_t useLocalSystemTime               : 1; // Bit 11
+      // FIXME TD-er: Store TLS bits
       uint32_t unused_12                        : 1; // Bit 12
       uint32_t unused_13                        : 1; // Bit 13
       uint32_t unused_14                        : 1; // Bit 14
