



[esp32s2_common]
extends                   = esp32_base
lib_ignore                = ${esp32_always.lib_ignore}
                            ESP32_ping
                            IRremoteESP8266
                            HeatpumpIR
                            ESP32 BLE Arduino
build_flags               = ${esp32_base.build_flags}
                            -DFEATURE_ARDUINO_OTA=1
                            -DESP32S2
extra_scripts             = ${esp32_base.extra_scripts}
build_unflags             = ${esp32_base.build_unflags}
                            -fexceptions

[esp32s2_common_LittleFS]
extends                   = esp32s2_common
build_flags               = ${esp32s2_common.build_flags}
                            -DUSE_LITTLEFS
board_build.filesystem    = littlefs


[env:custom_ESP32s2_4M316k_CDC]
extends                   = esp32s2_common
board                     = esp32s2_cdc
build_flags               = ${esp32s2_common.build_flags} 
                            -DPLUGIN_BUILD_CUSTOM
                            -DESP_CONSOLE_USB_CDC=y
extra_scripts             = ${esp32s2_common.extra_scripts}
                            pre:tools/pio/pre_custom_esp32.py

<<<<<<< HEAD
=======

[env:neopixel_ESP32s2_4M316k_CDC]
extends                   = esp32s2_common
board                     = esp32s2_cdc
build_flags               = ${esp32s2_common.build_flags} 
                            -DFEATURE_ARDUINO_OTA=1
                            -DFEATURE_SD=1
                            -DPLUGIN_NEOPIXEL_COLLECTION

>>>>>>> 4e426eb5

[env:custom_IR_ESP32s2_4M316k_CDC]
extends                   = esp32s2_common
board                     = esp32s2_cdc
build_flags               = ${esp32s2_common.build_flags}
                            -DPLUGIN_BUILD_CUSTOM
                            -DPLUGIN_BUILD_IR
lib_ignore                = ${esp32_always.lib_ignore}
                            ESP32_ping
extra_scripts             = ${esp32s2_common.extra_scripts}
                            pre:tools/pio/pre_custom_esp32.py
                            pre:tools/pio/ir_build_check.py



[env:normal_ESP32s2_4M316k_CDC]
extends                   = esp32s2_common
board                     = esp32s2_cdc

[env:collection_A_ESP32s2_4M316k_CDC]
extends                   = esp32s2_common
board                     = esp32s2_cdc
build_flags               = ${esp32s2_common.build_flags}  
                            -DPLUGIN_SET_COLLECTION_ESP32
                            -DCOLLECTION_USE_RTTTL

[env:collection_B_ESP32s2_4M316k_CDC]
extends                   = esp32s2_common
board                     = esp32s2_cdc
build_flags               = ${esp32s2_common.build_flags}  
                            -DPLUGIN_SET_COLLECTION_B_ESP32
                            -DCOLLECTION_USE_RTTTL

[env:collection_C_ESP32s2_4M316k_CDC]
extends                   = esp32s2_common
board                     = esp32s2_cdc
build_flags               = ${esp32s2_common.build_flags}  
                            -DPLUGIN_SET_COLLECTION_C_ESP32
                            -DCOLLECTION_USE_RTTTL

[env:collection_D_ESP32s2_4M316k_CDC]
extends                   = esp32s2_common
board                     = esp32s2_cdc
build_flags               = ${esp32s2_common.build_flags}  
                            -DPLUGIN_SET_COLLECTION_D_ESP32
                            -DCOLLECTION_USE_RTTTL

[env:collection_E_ESP32s2_4M316k_CDC]
extends                   = esp32s2_common
board                     = esp32s2_cdc
build_flags               = ${esp32s2_common.build_flags}  
                            -DPLUGIN_SET_COLLECTION_E_ESP32
                            -DCOLLECTION_USE_RTTTL

[env:collection_F_ESP32s2_4M316k_CDC]
extends                   = esp32s2_common
board                     = esp32s2_cdc
build_flags               = ${esp32s2_common.build_flags}  
                            -DPLUGIN_SET_COLLECTION_F_ESP32
                            -DCOLLECTION_USE_RTTTL


[env:energy_ESP32s2_4M316k_CDC]
extends                   = esp32s2_common
board                     = esp32s2_cdc
build_flags               = ${esp32s2_common.build_flags}  
                            -D PLUGIN_ENERGY_COLLECTION

[env:display_ESP32s2_4M316k_CDC]
extends                   = esp32s2_common
board                     = esp32s2_cdc
build_flags               = ${esp32s2_common.build_flags}  
                            -D PLUGIN_DISPLAY_COLLECTION

[env:climate_ESP32s2_4M316k_CDC]
extends                   = esp32s2_common
board                     = esp32s2_cdc
build_flags               = ${esp32s2_common.build_flags}  
                            -D PLUGIN_CLIMATE_COLLECTION

[env:neopixel_ESP32s2_4M316k]
extends                   = esp32s2_common
board                     = esp32s2
build_flags               = ${esp32s2_common.build_flags} 
                            -DFEATURE_ARDUINO_OTA=1
                            -DFEATURE_SD=1
                            -DPLUGIN_NEOPIXEL_COLLECTION<|MERGE_RESOLUTION|>--- conflicted
+++ resolved
@@ -32,9 +32,6 @@
 extra_scripts             = ${esp32s2_common.extra_scripts}
                             pre:tools/pio/pre_custom_esp32.py
 
-<<<<<<< HEAD
-=======
-
 [env:neopixel_ESP32s2_4M316k_CDC]
 extends                   = esp32s2_common
 board                     = esp32s2_cdc
@@ -43,7 +40,6 @@
                             -DFEATURE_SD=1
                             -DPLUGIN_NEOPIXEL_COLLECTION
 
->>>>>>> 4e426eb5
 
 [env:custom_IR_ESP32s2_4M316k_CDC]
 extends                   = esp32s2_common
