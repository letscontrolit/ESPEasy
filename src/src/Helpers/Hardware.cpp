--- conflicted
+++ resolved
@@ -159,8 +159,6 @@
 }
 
 void I2CSelectClockSpeed(bool setLowSpeed) {
-<<<<<<< HEAD
-=======
   static uint8_t lastI2CClockSpeed = 255;  
   const uint8_t newI2CClockSpeed = setLowSpeed ? 0 : 1;
   if (newI2CClockSpeed == lastI2CClockSpeed) {
@@ -168,7 +166,6 @@
     return;
   }
   lastI2CClockSpeed = newI2CClockSpeed;  
->>>>>>> b8c7b8cb
   Wire.setClock(setLowSpeed ? Settings.I2C_clockSpeed_Slow : Settings.I2C_clockSpeed);
 }
 
@@ -213,14 +210,9 @@
 // As initially constructed by krikk in PR#254, quite adapted
 // utility method for the I2C multiplexer
 // select the multiplexer port given as parameter, if taskIndex < 0 then take that abs value as the port to select (to allow I2C scanner)
-<<<<<<< HEAD
-void I2CMultiplexerSelectByTaskIndex(int8_t taskIndex) {
-  if (taskIndex >= INVALID_TASK_INDEX) { return; }
-=======
 void I2CMultiplexerSelectByTaskIndex(taskIndex_t taskIndex) {
   if (!validTaskIndex(taskIndex)) { return; }
   if (!I2CMultiplexerPortSelectedForTask(taskIndex)) { return; }
->>>>>>> b8c7b8cb
 
   byte toWrite = 0;
 
@@ -233,46 +225,13 @@
     toWrite = Settings.I2C_Multiplexer_Channel[taskIndex]; // Bitpattern is already correctly stored
   }
 
-<<<<<<< HEAD
-  if (bitRead(Settings.I2C_Flags[taskIndex], I2C_FLAGS_SLOW_SPEED)) {
-    I2CSelectClockSpeed(true); // Set to slow
-  }
-  Wire.beginTransmission(Settings.I2C_Multiplexer_Addr);
-  Wire.write(toWrite);
-  Wire.endTransmission();
-=======
   SetI2CMultiplexer(toWrite);
->>>>>>> b8c7b8cb
 }
 
 void I2CMultiplexerSelect(uint8_t i) {
   if (i > 7) { return; }
 
   byte toWrite = I2CMultiplexerShiftBit(i);
-<<<<<<< HEAD
-
-  Wire.beginTransmission(Settings.I2C_Multiplexer_Addr);
-  Wire.write(toWrite);
-  Wire.endTransmission();
-}
-
-// utility method for the I2C multiplexer
-// disable all channels on a multiplexer, and restore I2C speed if it was connecting a slow device
-void I2CMultiplexerOffByTaskIndex(int8_t taskIndex) {
-  Wire.beginTransmission(Settings.I2C_Multiplexer_Addr);
-  Wire.write(0); // no channel selected
-  Wire.endTransmission();
-
-  if (bitRead(Settings.I2C_Flags[taskIndex], I2C_FLAGS_SLOW_SPEED)) {
-    I2CSelectClockSpeed(false); // Reset clockspeed
-  }
-}
-
-void I2CMultiplexerOff() {
-  Wire.beginTransmission(Settings.I2C_Multiplexer_Addr);
-  Wire.write(0); // no channel selected
-  Wire.endTransmission();
-=======
   SetI2CMultiplexer(toWrite);
 }
 
@@ -288,7 +247,6 @@
     Wire.endTransmission();
     // FIXME TD-er: We must check if the chip needs some time to set the output. (delay?)
   }
->>>>>>> b8c7b8cb
 }
 
 byte I2CMultiplexerMaxChannels() {
@@ -306,11 +264,8 @@
 // Has this taskIndex a channel selected? Checks for both Single channel and Multiple channel mode
 // taskIndex must already be validated! (0..MAX_TASKS)
 bool I2CMultiplexerPortSelectedForTask(taskIndex_t taskIndex) {
-<<<<<<< HEAD
-=======
   if (!validTaskIndex(taskIndex)) { return false; }
   if (!isI2CMultiplexerEnabled()) { return false; }
->>>>>>> b8c7b8cb
   return (!bitRead(Settings.I2C_Flags[taskIndex], I2C_FLAGS_MUX_MULTICHANNEL) && Settings.I2C_Multiplexer_Channel[taskIndex] != -1)
          || (bitRead(Settings.I2C_Flags[taskIndex], I2C_FLAGS_MUX_MULTICHANNEL) && Settings.I2C_Multiplexer_Channel[taskIndex] !=  0);
 }
