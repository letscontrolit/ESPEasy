--- conflicted
+++ resolved
@@ -59,14 +59,6 @@
 #  define P094_MAX_MSG_LENGTH      1024
 # endif // ifdef ESP32
 
-<<<<<<< HEAD
-# define P094_QUERY_VALUE        0 // Temp placement holder until we know what selectors are needed.
-# define P094_NR_OUTPUT_OPTIONS  1
-
-# define P094_NR_OUTPUT_VALUES   1
-# define P094_QUERY1_CONFIG_POS  3
-=======
->>>>>>> edccb0b9
 
 # define P094_DEFAULT_BAUDRATE   38400
 
@@ -98,7 +90,6 @@
 
 
   void          clearFilters();
-<<<<<<< HEAD
 
   bool          addFilter(struct EventStruct *event, const String& filter);
 
@@ -139,50 +130,6 @@
 
   bool     parsePacket(const String& received,
                        mBusPacket_t& packet);
-
-=======
-
-  bool          addFilter(struct EventStruct *event, const String& filter);
-
-  String        getFiltersMD5() const;
-
-  void          WebformLoadFilters(uint8_t nrFilters) const;
-
-  void          WebformSaveFilters(struct EventStruct *event,
-                                   uint8_t             nrFilters);
-
-  bool          isInitialized() const;
-
-  void          sendString(const String& data);
-
-  bool          loop();
-
-  const String& peekSentence() const;
-
-  void          getSentence(String& string,
-                            bool    appendSysTime);
-
-  void          getSentencesReceived(uint32_t& succes,
-                                     uint32_t& error,
-                                     uint32_t& length_last) const;
-
-  void     setMaxLength(uint16_t maxlenght);
-
-  void     setLine(uint8_t       varNr,
-                   const String& line);
-
-  uint32_t getFilterOffWindowTime() const;
-
-  bool     filterUsed(uint8_t lineNr) const;
-
-  void     setDisableFilterWindowTimer();
-
-  bool     disableFilterWindowActive() const;
-
-  bool     parsePacket(const String& received,
-                       mBusPacket_t& packet);
-
->>>>>>> edccb0b9
 
 # if P094_DEBUG_OPTIONS
 
