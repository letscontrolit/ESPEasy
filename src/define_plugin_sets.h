--- conflicted
+++ resolved
@@ -1107,8 +1107,6 @@
   #ifdef FEATURE_I2CMULTIPLEXER
     #undef FEATURE_I2CMULTIPLEXER
   #endif
-<<<<<<< HEAD
-=======
   #ifdef USE_SERVO
     #undef USE_SERVO
   #endif
@@ -1118,7 +1116,6 @@
   #ifdef USES_C017 // Zabbix
     #undef USES_C017
   #endif
->>>>>>> b8c7b8cb
 #endif
 
 // Timing stats page needs timing stats
