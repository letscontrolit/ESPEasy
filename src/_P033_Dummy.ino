#include "_Plugin_Helper.h"
#ifdef USES_P033

// #######################################################################################################
// #################################### Plugin 033: Dummy ################################################
// #######################################################################################################

# define PLUGIN_033
# define PLUGIN_ID_033         33
# define PLUGIN_NAME_033       "Generic - Dummy Device"
# define PLUGIN_VALUENAME1_033 "Dummy"
boolean Plugin_033(uint8_t function, struct EventStruct *event, String& string)
{
  boolean success = false;

  switch (function)
  {
    case PLUGIN_DEVICE_ADD:
    {
      Device[++deviceCount].Number           = PLUGIN_ID_033;
      Device[deviceCount].Type               = DEVICE_TYPE_DUMMY;
      Device[deviceCount].VType              = Sensor_VType::SENSOR_TYPE_SINGLE;
      Device[deviceCount].Ports              = 0;
      Device[deviceCount].PullUpOption       = false;
      Device[deviceCount].InverseLogicOption = false;
      Device[deviceCount].FormulaOption      = false;
      Device[deviceCount].DecimalsOnly       = true;
      Device[deviceCount].ValueCount         = 4;
      Device[deviceCount].SendDataOption     = true;
      Device[deviceCount].TimerOption        = true;
      Device[deviceCount].TimerOptional      = true;
      Device[deviceCount].GlobalSyncOption   = true;
      Device[deviceCount].OutputDataType     = Output_Data_type_t::All;
      Device[deviceCount].PluginStats        = true;
<<<<<<< HEAD
      Device[deviceCount].PluginLogsPeaks    = true;
=======
>>>>>>> 97a67fc7
      break;
    }

    case PLUGIN_GET_DEVICENAME:
    {
      string = F(PLUGIN_NAME_033);
      break;
    }

    case PLUGIN_GET_DEVICEVALUENAMES:
    {
      // FIXME TD-er: Copy names as done in P026_Sysinfo.ino.
      strcpy_P(ExtraTaskSettings.TaskDeviceValueNames[0], PSTR(PLUGIN_VALUENAME1_033));
      break;
    }

    case PLUGIN_GET_DEVICEVALUECOUNT:
    {
      event->Par1 = getValueCountFromSensorType(static_cast<Sensor_VType>(PCONFIG(0)));
      success     = true;
      break;
    }

    case PLUGIN_GET_DEVICEVTYPE:
    {
      event->sensorType = static_cast<Sensor_VType>(PCONFIG(0));
      event->idx        = 0;
      success           = true;
      break;
    }

    case PLUGIN_INIT:
    {
      success = true;
      break;
    }

    case PLUGIN_READ:
    {
      event->sensorType = static_cast<Sensor_VType>(PCONFIG(0));

      if (loglevelActiveFor(LOG_LEVEL_INFO)) {
        for (uint8_t x = 0; x < getValueCountFromSensorType(static_cast < Sensor_VType > (PCONFIG(0))); x++)
        {
          String log = F("Dummy: value ");
          log += x + 1;
          log += F(": ");
          log += formatUserVarNoCheck(event->TaskIndex, x);
          addLogMove(LOG_LEVEL_INFO, log);
        }
      }
      success = true;
      break;
    }

    case PLUGIN_WRITE:
    {
      String command = parseString(string, 1);

      if (command.equals(F("dummyvalueset")))
      {
        // TODO tonhuisman: Remove this command, as TaskValueSet is more versatile
        addLog(LOG_LEVEL_INFO, F("dummyvalueset: Command deprecated, use TaskValueSet instead!"));

        if (event->Par1 == event->TaskIndex + 1) // make sure that this instance is the target
        {
          float floatValue = 0.0f;

          if (string2float(parseString(string, 4), floatValue))
          {
            if (loglevelActiveFor(LOG_LEVEL_INFO))
            {
              String log = F("Dummy: Index ");
              log += event->Par1;
              log += F(" value ");
              log += event->Par2;
              log += F(" set to ");
              log += floatValue;
              addLogMove(LOG_LEVEL_INFO, log);
            }
            UserVar[event->BaseVarIndex + event->Par2 - 1] = floatValue;
            success                                        = true;
          } else { // float conversion failed!
            if (loglevelActiveFor(LOG_LEVEL_ERROR))
            {
              String log = F("Dummy: Index ");
              log += event->Par1;
              log += F(" value ");
              log += event->Par2;
              log += F(" parameter3: ");
              log += parseStringKeepCase(string, 4);
              log += F(" not a float value!");
              addLogMove(LOG_LEVEL_ERROR, log);
            }
          }
        }
      }
      break;
    }
  }
  return success;
}

#endif // USES_P033<|MERGE_RESOLUTION|>--- conflicted
+++ resolved
@@ -32,10 +32,6 @@
       Device[deviceCount].GlobalSyncOption   = true;
       Device[deviceCount].OutputDataType     = Output_Data_type_t::All;
       Device[deviceCount].PluginStats        = true;
-<<<<<<< HEAD
-      Device[deviceCount].PluginLogsPeaks    = true;
-=======
->>>>>>> 97a67fc7
       break;
     }
 
