--- conflicted
+++ resolved
@@ -15,34 +15,6 @@
 #define PLUGIN_NAME_024 "Environment - MLX90614"
 #define PLUGIN_VALUENAME1_024 "Temperature"
 
-<<<<<<< HEAD
-boolean Plugin_024_init = false;
-
-uint16_t readRegister024(uint8_t i2cAddress, uint8_t reg) {
-  uint16_t ret;
-
-  Wire.beginTransmission(i2cAddress);
-  Wire.write(reg);
-  Wire.endTransmission(false);
-  Wire.requestFrom(i2cAddress, (uint8_t)3);
-  ret  = Wire.read();      // receive DATA
-  ret |= Wire.read() << 8; // receive DATA
-  Wire.read();
-  return ret;
-}
-
-float readTemp024(uint8_t i2c_addr, uint8_t i2c_reg)
-{
-  float temp;
-
-  temp  = readRegister024(i2c_addr, i2c_reg);
-  temp *= .02;
-  temp -= 273.15;
-  return temp;
-}
-
-=======
->>>>>>> b8c7b8cb
 boolean Plugin_024(byte function, struct EventStruct *event, String& string)
 {
   boolean success = false;
@@ -98,26 +70,12 @@
     case PLUGIN_WEBFORM_SAVE:
     {
       PCONFIG(0)      = getFormItemInt(F("p024_option"));
-<<<<<<< HEAD
-      Plugin_024_init = false; // Force device setup next time
-=======
->>>>>>> b8c7b8cb
       success         = true;
       break;
     }
 
     case PLUGIN_INIT:
     {
-<<<<<<< HEAD
-      Plugin_024_init = true;
-
-      //        if (!msgTemp024) // Mysensors
-      //          msgTemp024 = new MyMessage(event->BaseVarIndex, V_TEMP); //Mysensors
-      //        present(event->BaseVarIndex, S_TEMP); //Mysensors
-      //        serialPrint("Present MLX90614: "); //Mysensors
-      //        serialPrintln(event->BaseVarIndex); //Mysensors
-      success = true;
-=======
       byte unit       = CONFIG_PORT;
       uint8_t address = 0x5A + unit;
 
@@ -133,28 +91,11 @@
         //        serialPrintln(event->BaseVarIndex); //Mysensors
         success = true;
       }
->>>>>>> b8c7b8cb
       break;
     }
 
     case PLUGIN_READ:
     {
-<<<<<<< HEAD
-      //      noInterrupts();
-      // int value;
-      // value = 0;
-      byte unit       = CONFIG_PORT;
-      uint8_t address = 0x5A + unit;
-      UserVar[event->BaseVarIndex] = (float)readTemp024(address, PCONFIG(0));
-      String log = F("MLX90614  : Temperature: ");
-      log += UserVar[event->BaseVarIndex];
-
-      //        send(msgObjTemp024->set(UserVar[event->BaseVarIndex], 1)); // Mysensors
-      addLog(LOG_LEVEL_INFO, log);
-      success = true;
-
-      //     interrupts();
-=======
       P024_data_struct *P024_data =
         static_cast<P024_data_struct *>(getPluginTaskData(event->TaskIndex));
 
@@ -167,7 +108,6 @@
         addLog(LOG_LEVEL_INFO, log);
         success = true;
       }
->>>>>>> b8c7b8cb
       break;
     }
   }
