--- conflicted
+++ resolved
@@ -1,4 +1,3 @@
-<<<<<<< HEAD
 #include "../Helpers/SystemVariables.h"
 
 
@@ -298,10 +297,12 @@
 
         if (s.indexOf(key) != -1) {
           const bool trimTrailingZeros = true;
+          const ESPEASY_RULES_FLOAT_TYPE floatvalue = getCustomFloatVar(i);
+          const unsigned char nr_decimals = maxNrDecimals_fpType(floatvalue);
           #if FEATURE_USE_DOUBLE_AS_ESPEASY_RULES_FLOAT_TYPE
-          const String value = doubleToString(getCustomFloatVar(i), 6, trimTrailingZeros);
+          const String value = doubleToString(floatvalue, nr_decimals, trimTrailingZeros);
           #else // if FEATURE_USE_DOUBLE_AS_ESPEASY_RULES_FLOAT_TYPE
-          const String value = floatToString(getCustomFloatVar(i), 6, trimTrailingZeros);
+          const String value = floatToString(floatvalue, nr_decimals, trimTrailingZeros);
           #endif // if FEATURE_USE_DOUBLE_AS_ESPEASY_RULES_FLOAT_TYPE
           if (repl(key, value, s, useURLencode)) {
             somethingReplaced = true;
@@ -622,615 +623,4 @@
     case Enum::UNKNOWN: break;
   }
   return F("Unknown");
-}
-=======
-#include "../Helpers/SystemVariables.h"
-
-
-#include "../../ESPEasy_common.h"
-
-#include "../../ESPEasy-Globals.h"
-
-#include "../CustomBuild/CompiletimeDefines.h"
-
-#include "../DataStructs/TimingStats.h"
-
-#include "../ESPEasyCore/ESPEasy_Log.h"
-#include "../ESPEasyCore/ESPEasyNetwork.h"
-
-#include "../Globals/CRCValues.h"
-#include "../Globals/ESPEasy_time.h"
-#include "../Globals/ESPEasyWiFiEvent.h"
-#if FEATURE_MQTT
-# include "../Globals/MQTT.h"
-#endif // if FEATURE_MQTT
-#include "../Globals/NetworkState.h"
-#include "../Globals/RulesCalculate.h"
-#include "../Globals/RuntimeData.h"
-#include "../Globals/Settings.h"
-#include "../Globals/Statistics.h"
-
-#include "../Helpers/Convert.h"
-#include "../Helpers/Hardware_device_info.h"
-#include "../Helpers/Misc.h"
-#include "../Helpers/Numerical.h"
-#include "../Helpers/StringConverter.h"
-#include "../Helpers/StringProvider.h"
-
-
-#if defined(ESP8266)
-  # include <ESP8266WiFi.h>
-#endif // if defined(ESP8266)
-#if defined(ESP32)
-  # include <WiFi.h>
-#endif // if defined(ESP32)
-
-
-String getReplacementString(const String& format, const String& s) {
-  int startpos = s.indexOf(format);
-  int endpos   = s.indexOf('%', startpos + 1);
-  if (endpos == -1) {
-    addLog(LOG_LEVEL_ERROR, concat(F("SunTime syntax error: "), format));
-    return format;
-  }
-  String R     = s.substring(startpos, endpos + 1);
-
-
-#ifndef BUILD_NO_DEBUG
-
-  if (loglevelActiveFor(LOG_LEVEL_DEBUG)) {
-    String log = F("ReplacementString SunTime: ");
-    log += R;
-    log += F(" offset: ");
-    log += ESPEasy_time::getSecOffset(R);
-    addLogMove(LOG_LEVEL_DEBUG, log);
-  }
-#endif // ifndef BUILD_NO_DEBUG
-  return R;
-}
-
-void replSunRiseTimeString(const String& format, String& s, boolean useURLencode) {
-  const String R(getReplacementString(format, s));
-
-  repl(R, node_time.getSunriseTimeString(':', ESPEasy_time::getSecOffset(R)), s, useURLencode);
-}
-
-void replSunSetTimeString(const String& format, String& s, boolean useURLencode) {
-  const String R(getReplacementString(format, s));
-
-  repl(R, node_time.getSunsetTimeString(':', ESPEasy_time::getSecOffset(R)), s, useURLencode);
-}
-
-String timeReplacement_leadZero(int value)
-{
-  char valueString[5] = { 0 };
-
-  sprintf_P(valueString, PSTR("%02d"), value);
-  return valueString;
-}
-
-// FIXME TD-er: Try to match these with  StringProvider::getValue
-LabelType::Enum SystemVariables2LabelType(SystemVariables::Enum enumval) {
-  LabelType::Enum label = LabelType::MAX_LABEL;
-
-  switch (enumval)
-  {
-    case SystemVariables::IP:                label = LabelType::IP_ADDRESS; break;
-#if FEATURE_USE_IPV6
-    case SystemVariables::IP6_LOCAL:         label = LabelType::IP6_LOCAL; break;
-#endif
-    case SystemVariables::SUBNET:            label = LabelType::IP_SUBNET; break;
-    case SystemVariables::DNS:               label = LabelType::DNS; break;
-    case SystemVariables::DNS_1:             label = LabelType::DNS_1; break;
-    case SystemVariables::DNS_2:             label = LabelType::DNS_2; break;
-    case SystemVariables::GATEWAY:           label = LabelType::GATEWAY; break;
-    case SystemVariables::CLIENTIP:          label = LabelType::CLIENT_IP; break;
-    #if FEATURE_INTERNAL_TEMPERATURE
-    case SystemVariables::INTERNAL_TEMPERATURE: label = LabelType::INTERNAL_TEMPERATURE; break;
-    #endif // if FEATURE_INTERNAL_TEMPERATURE
-
-    #if FEATURE_ETHERNET
-
-    case SystemVariables::ETHWIFIMODE:       label = LabelType::ETH_WIFI_MODE; break; // 0=WIFI, 1=ETH
-    case SystemVariables::ETHCONNECTED:      label = LabelType::ETH_CONNECTED; break; // 0=disconnected, 1=connected
-    case SystemVariables::ETHDUPLEX:         label = LabelType::ETH_DUPLEX; break;
-    case SystemVariables::ETHSPEED:          label = LabelType::ETH_SPEED; break;
-    case SystemVariables::ETHSTATE:          label = LabelType::ETH_STATE; break;
-    case SystemVariables::ETHSPEEDSTATE:     label = LabelType::ETH_SPEED_STATE; break;
-    #endif // if FEATURE_ETHERNET
-    case SystemVariables::LCLTIME:           label = LabelType::LOCAL_TIME; break;
-    case SystemVariables::MAC:               label = LabelType::STA_MAC; break;
-    case SystemVariables::RSSI:              label = LabelType::WIFI_RSSI; break;
-    case SystemVariables::SUNRISE_S:         label = LabelType::SUNRISE_S; break;
-    case SystemVariables::SUNSET_S:          label = LabelType::SUNSET_S; break;
-    case SystemVariables::SUNRISE_M:         label = LabelType::SUNRISE_M; break;
-    case SystemVariables::SUNSET_M:          label = LabelType::SUNSET_M; break;
-    case SystemVariables::SYSBUILD_DESCR:    label = LabelType::BUILD_DESC; break;
-    case SystemVariables::SYSBUILD_FILENAME: label = LabelType::BINARY_FILENAME; break;
-    case SystemVariables::SYSBUILD_GIT:      label = LabelType::GIT_BUILD; break;
-    case SystemVariables::SYSSTACK:          label = LabelType::FREE_STACK; break;
-    case SystemVariables::UNIT_sysvar:       label = LabelType::UNIT_NR; break;
-    #if FEATURE_ZEROFILLED_UNITNUMBER
-    case SystemVariables::UNIT_0_sysvar:     label = LabelType::UNIT_NR_0; break;
-    #endif // FEATURE_ZEROFILLED_UNITNUMBER
-    case SystemVariables::FLASH_FREQ:        label = LabelType::FLASH_CHIP_SPEED; break;
-    case SystemVariables::FLASH_SIZE:        label = LabelType::FLASH_CHIP_REAL_SIZE; break;
-    case SystemVariables::FLASH_CHIP_VENDOR: label = LabelType::FLASH_CHIP_VENDOR; break;
-    case SystemVariables::FLASH_CHIP_MODEL:  label = LabelType::FLASH_CHIP_MODEL; break;
-    case SystemVariables::FS_SIZE:           label = LabelType::FS_SIZE; break;
-    case SystemVariables::FS_FREE:           label = LabelType::FS_FREE; break;
-
-    case SystemVariables::ESP_CHIP_ID:       label = LabelType::ESP_CHIP_ID; break;
-    case SystemVariables::ESP_CHIP_FREQ:     label = LabelType::ESP_CHIP_FREQ; break;
-    case SystemVariables::ESP_CHIP_MODEL:    label = LabelType::ESP_CHIP_MODEL; break;
-    case SystemVariables::ESP_CHIP_REVISION: label = LabelType::ESP_CHIP_REVISION; break;
-    case SystemVariables::ESP_CHIP_CORES:    label = LabelType::ESP_CHIP_CORES; break;
-    case SystemVariables::BOARD_NAME:        label = LabelType::BOARD_NAME; break;
-
-    default:
-      // No matching LabelType yet.
-      break;
-  }
-  return label;
-}
-
-String SystemVariables::getSystemVariable(SystemVariables::Enum enumval) {
-  const LabelType::Enum label = SystemVariables2LabelType(enumval);
-
-  if (LabelType::MAX_LABEL != label) {
-    return getValue(label);
-  }
-  constexpr int INT_NOT_SET = std::numeric_limits<int>::min();
-
-  int intvalue = INT_NOT_SET;
-
-  switch (enumval)
-  {
-    case BOOT_CAUSE:        intvalue = lastBootCause; break;                         // Integer value to be used in rules
-    case BSSID:             return (WiFiEventData.WiFiDisconnected()) ? MAC_address().toString() : WiFi.BSSIDstr();
-    case CR:                return String('\r');
-    case IP4:               intvalue = static_cast<int>(NetworkLocalIP()[3]); break; // 4th IP octet
-    case ISMQTT:            intvalue = 
-    #if FEATURE_MQTT
-        MQTTclient_connected ? 1 :
-    #endif // if FEATURE_MQTT
-        0; break;
-
-    case ISMQTTIMP:         intvalue = 
-    #ifdef USES_P037
-        P037_MQTTImport_connected ? 1 :
-    #endif // ifdef USES_P037
-        0; break;
-
-    case ISNTP:             intvalue = statusNTPInitialized ? 1 : 0; break;
-    case ISWIFI:            intvalue = WiFiEventData.wifiStatus; break; // 0=disconnected, 1=connected, 2=got ip, 4=services
-    // initialized
-    case LCLTIME_AM:        return node_time.getDateTimeString_ampm('-', ':', ' ');
-    case LF:                return String('\n');
-    case MAC_INT:           intvalue = getChipId(); break; // Last 24 bit of MAC address as integer, to be used in rules.
-    case SPACE:             return String(' ');
-    case SSID:              return (WiFiEventData.WiFiDisconnected()) ? String(F("--")) : WiFi.SSID();
-    case SYSBUILD_DATE:     return get_build_date();
-    case SYSBUILD_TIME:     return get_build_time();
-    case SYSDAY:            intvalue = node_time.day(); break;
-    case SYSDAY_0:          return timeReplacement_leadZero(node_time.day());
-    case SYSHEAP:           intvalue = ESP.getFreeHeap(); break;
-    case SYSHOUR:           intvalue = node_time.hour(); break;
-    case SYSHOUR_0:         return timeReplacement_leadZero(node_time.hour());
-    case SYSLOAD:           return String(getCPUload(), 2);
-    case SYSMIN:            intvalue = node_time.minute(); break;
-    case SYSMIN_0:          return timeReplacement_leadZero(node_time.minute());
-    case SYSMONTH:          intvalue = node_time.month(); break;
-    case SYSMONTH_S:        return node_time.month_str();
-    case SYSNAME:           return Settings.getHostname();
-    case SYSSEC:            intvalue = node_time.second(); break;
-    case SYSSEC_0:          return timeReplacement_leadZero(node_time.second());
-    case SYSSEC_D:          intvalue = ((node_time.hour() * 60) + node_time.minute()) * 60 + node_time.second(); break;
-    case SYSTIME:           return node_time.getTimeString(':');
-    case SYSTIME_AM:        return node_time.getTimeString_ampm(':');
-    case SYSTIME_AM_0:      return node_time.getTimeString_ampm(':', true, '0');
-    case SYSTIME_AM_SP:     return node_time.getTimeString_ampm(':', true, ' ');
-    case SYSTM_HM:          return node_time.getTimeString(':', false);
-    case SYSTM_HM_0:        return node_time.getTimeString(':', false, '0');
-    case SYSTM_HM_SP:       return node_time.getTimeString(':', false, ' ');
-    case SYSTM_HM_AM:       return node_time.getTimeString_ampm(':', false);
-    case SYSTM_HM_AM_0:     return node_time.getTimeString_ampm(':', false, '0');
-    case SYSTM_HM_AM_SP:    return node_time.getTimeString_ampm(':', false, ' ');
-    case SYSTZOFFSET:       return node_time.getTimeZoneOffsetString();
-    case SYSWEEKDAY:        intvalue = node_time.weekday(); break;
-    case SYSWEEKDAY_S:      return node_time.weekday_str();
-    case SYSYEAR_0:
-    case SYSYEAR:           intvalue = node_time.year(); break;
-    case SYSYEARS:          return timeReplacement_leadZero(node_time.year() % 100);
-    case SYS_MONTH_0:       return timeReplacement_leadZero(node_time.month());
-    case S_CR:              return F("\\r");
-    case S_LF:              return F("\\n");
-    case UNIXDAY:           intvalue = node_time.getUnixTime() / 86400; break;
-    case UNIXDAY_SEC:       intvalue = node_time.getUnixTime() % 86400; break;
-    case UNIXTIME:          return String(node_time.getUnixTime());
-    case UPTIME:            intvalue = getUptimeMinutes(); break;
-    case UPTIME_MS:         return ull2String(getMicros64() / 1000);
-    #if FEATURE_ADC_VCC
-    case VCC:               return String(vcc);
-    #else // if FEATURE_ADC_VCC
-    case VCC:               intvalue = -1; break;
-    #endif // if FEATURE_ADC_VCC
-    case WI_CH:             intvalue = (WiFiEventData.WiFiDisconnected()) ? 0 : WiFi.channel(); break;
-
-    default:
-      // Already handled above.
-      return EMPTY_STRING;
-  }
-
-  if (intvalue != INT_NOT_SET) {
-    return String(intvalue);
-  }
-
-  return EMPTY_STRING;
-}
-
-/*
-#define SMART_REPL_T(T, S) \
-  while (s.indexOf(T) != -1) { (S((T), s, useURLencode)); }
-*/
-
-#define SMART_REPL_T(T, S) \
-  const String T_str(T); int __pos__ = s.indexOf(T_str); \
-  while (__pos__ != -1) { (S((T_str), s, useURLencode)); __pos__ = s.indexOf(T_str, __pos__ + 1);}
-
-// Parse %vN% to replace ESPEasy variables
-bool parse_pct_v_num_pct(String& s, boolean useURLencode, int start_pos)
-{
-  const String key_prefix = F("%v");
-  int v_index = s.indexOf(key_prefix, start_pos);
-
-  bool somethingReplaced = false;
-
-  while ((v_index != -1)) {
-    // Exclude "%valname% or %value%"
-    // FIXME TD-er: Must find a more elegant way to fix this
-    if (!isalpha(s.charAt(v_index + 2))) {
-      // Check for:
-      // - Calculations indicated with leading '='
-      // - nested indirections like %v%v1%%
-      if ((s.charAt(v_index + 2) == '=') ||
-          (s.charAt(v_index + 2) == '%' && s.charAt(v_index + 3) == 'v')) {
-        // FIXME TD-er: This may lead to stack overflow if we do an awful lot of nested user variables
-        if (parse_pct_v_num_pct(s, useURLencode, v_index + 2)) {
-          somethingReplaced = true;
-        }
-      }
-
-      uint32_t i{};
-      // variable index may contain a calculation
-      // Calculations are enforced by a leading '='
-      // like: %v=1+%v2%%
-      const int pos_closing_pct = s.indexOf('%', v_index + 1);
-      const String arg = s.substring(v_index + 2, pos_closing_pct);
-      i = CalculateParam(arg, -1);
-      //addLog(LOG_LEVEL_INFO, strformat(F("calc parse: %s => %u"), arg.c_str(), i));
-      if (i >= 0) {
-        // Need to replace the entire arg and not just the 'i'
-        const String key = strformat(F("%%v%s%%"), arg.c_str());
-
-        if (s.indexOf(key) != -1) {
-          const bool trimTrailingZeros = true;
-          const ESPEASY_RULES_FLOAT_TYPE floatvalue = getCustomFloatVar(i);
-          const unsigned char nr_decimals = maxNrDecimals_fpType(floatvalue);
-          #if FEATURE_USE_DOUBLE_AS_ESPEASY_RULES_FLOAT_TYPE
-          const String value = doubleToString(floatvalue, nr_decimals, trimTrailingZeros);
-          #else // if FEATURE_USE_DOUBLE_AS_ESPEASY_RULES_FLOAT_TYPE
-          const String value = floatToString(floatvalue, nr_decimals, trimTrailingZeros);
-          #endif // if FEATURE_USE_DOUBLE_AS_ESPEASY_RULES_FLOAT_TYPE
-          if (repl(key, value, s, useURLencode)) {
-            somethingReplaced = true;
-          }
-        }
-      }
-    }
-    v_index = s.indexOf(key_prefix, v_index + 1); // Find next occurance
-    //addLog(LOG_LEVEL_INFO, strformat(F("parse: %s"), s.c_str()));
-  }
-  return somethingReplaced;
-}
-
-void SystemVariables::parseSystemVariables(String& s, boolean useURLencode)
-{
-  START_TIMER
-
-  if (s.indexOf('%') == -1) {
-    STOP_TIMER(PARSE_SYSVAR_NOCHANGE);
-    return;
-  }
-
-  bool somethingReplaced = false;
-
-  // Parse ESPEasy user variables first as they might be combined 
-  // as arument or index for other variables
-  parse_pct_v_num_pct(s, useURLencode, 0);
-
-  do {
-    int last_percent_pos = -1;
-    somethingReplaced = false;
-    SystemVariables::Enum enumval = static_cast<SystemVariables::Enum>(0);
-    do {
-      enumval = SystemVariables::nextReplacementEnum(s, enumval, last_percent_pos);
-
-      switch (enumval)
-      {
-        case SUNRISE: {
-          SMART_REPL_T(SystemVariables::toString(enumval), replSunRiseTimeString);
-          somethingReplaced = true;
-          break;
-        }
-        case SUNSET: {
-          SMART_REPL_T(SystemVariables::toString(enumval), replSunSetTimeString);
-          somethingReplaced = true;
-          break;
-        }
-        case VARIABLE:
-        {
-          // Should not be present anymore, but just in case...
-          if (parse_pct_v_num_pct(s, useURLencode, 0))
-            somethingReplaced = true;
-    
-          break;
-        }
-        case UNKNOWN:
-
-          // Do not replace
-          break;
-        default:
-        {
-          const String sysvar_str(SystemVariables::toString(enumval));
-          if (s.indexOf(sysvar_str) != -1) {
-            if (repl(
-              sysvar_str, 
-              getSystemVariable(enumval), 
-              s, 
-              useURLencode))
-              somethingReplaced = true;
-          }
-          break;
-        }
-      }
-    }
-    while (enumval != SystemVariables::Enum::UNKNOWN);
-  }
-  while (somethingReplaced);
-
-  STOP_TIMER(PARSE_SYSVAR);
-}
-
-#undef SMART_REPL_T
-
-
-SystemVariables::Enum SystemVariables::nextReplacementEnum(const String& str, SystemVariables::Enum last_tested, int& last_percent_pos)
-{
-  SystemVariables::Enum nextTested;
-  int percent_pos = last_percent_pos;
-
-  do {
-    // Find first position in string which might be a good candidate to look for a system variable.
-    // Look for "%N" where 'N' is the first letter of a variable name we support.
-    percent_pos = str.indexOf('%', percent_pos + 1);
-
-    if (percent_pos == -1) {
-      return Enum::UNKNOWN;
-    }
-
-    nextTested = SystemVariables::startIndex_beginWith(str[percent_pos + 1]);
-  } while (Enum::UNKNOWN == nextTested);
-
-  if (last_percent_pos < percent_pos) {
-    last_percent_pos = percent_pos;
-    last_tested      = nextTested;
-  }
-
-  if (last_tested > nextTested) {
-    // Iterate over the possible system variables
-    nextTested = static_cast<SystemVariables::Enum>(last_tested + 1);
-    const char firstChar_nextTested = static_cast<char>(pgm_read_byte(SystemVariables::toFlashString(nextTested)));
-    const char firstChar_expected = str[percent_pos + 1];
-
-    if (firstChar_nextTested != firstChar_expected) {
-      nextTested = Enum::UNKNOWN;
-    }
-  }
-
-  if (nextTested >= Enum::UNKNOWN) {
-    // We have tested all possible system variables
-    // Skip unsupported ones or maybe it is just a single percentage symbol in a string.
-    percent_pos = str.indexOf('%', percent_pos + 1);
-
-    if (percent_pos == -1) {
-      return Enum::UNKNOWN;
-    }
-    last_percent_pos = percent_pos;
-    return SystemVariables::startIndex_beginWith(str[percent_pos + 1]);
-  }
-
-  const __FlashStringHelper *fstr_sysvar = SystemVariables::toFlashString(nextTested);
-  String str_prefix        = strformat(F("%%%c"), static_cast<char>(pgm_read_byte(fstr_sysvar)));
-  bool   str_prefix_exists = str.indexOf(str_prefix) != -1;
-
-  for (int i = nextTested; i < Enum::UNKNOWN; ++i) {
-    SystemVariables::Enum enumval = static_cast<SystemVariables::Enum>(i);
-    fstr_sysvar = SystemVariables::toFlashString(enumval);
-    const String new_str_prefix = strformat(F("%%%c"), static_cast<char>(pgm_read_byte(fstr_sysvar)));
-
-    if ((str_prefix == new_str_prefix) && !str_prefix_exists) {
-      // Just continue
-    } else {
-      str_prefix        = new_str_prefix;
-      str_prefix_exists = str.indexOf(str_prefix) != -1;
-
-      if (str_prefix_exists) {
-        if (str.indexOf(SystemVariables::toString(enumval)) != -1) {
-          return enumval;
-        }
-      }
-    }
-  }
-
-  return Enum::UNKNOWN;
-}
-
-String SystemVariables::toString(Enum enumval)
-{
-  if ((enumval == Enum::SUNRISE) || (enumval == Enum::SUNSET) || enumval == Enum::VARIABLE) {
-    // These need variables, so only prepend a %, not wrap.
-    return String('%') + SystemVariables::toFlashString(enumval);
-  }
-
-  return wrap_String(SystemVariables::toFlashString(enumval), '%');
-}
-
-SystemVariables::Enum SystemVariables::startIndex_beginWith(char beginchar)
-{
-  switch (tolower(beginchar))
-  {
-    case 'b': return Enum::BOARD_NAME;
-    case 'c': return Enum::CLIENTIP;
-    case 'd': return Enum::DNS;
-#if FEATURE_ETHERNET
-    case 'e': return Enum::ETHCONNECTED;
-#endif // if FEATURE_ETHERNET
-    case 'f': return Enum::FLASH_CHIP_MODEL;
-    case 'g': return Enum::GATEWAY;
-#if FEATURE_INTERNAL_TEMPERATURE
-    case 'i': return Enum::INTERNAL_TEMPERATURE;
-#else // if FEATURE_INTERNAL_TEMPERATURE
-    case 'i': return Enum::IP4;
-#endif // if FEATURE_INTERNAL_TEMPERATURE
-    case 'l': return Enum::LCLTIME;
-    case 'm': return Enum::SUNRISE_M;
-    case 'n': return Enum::S_LF;
-    case 'r': return Enum::S_CR;
-    case 's': return Enum::SPACE;
-    case 'u': return Enum::UNIT_sysvar;
-    // case 'v': return Enum::VARIABLE; // Can not be the first 'v' variable, as the name is only 1 character long
-    case 'v': return Enum::VCC;
-    case 'w': return Enum::WI_CH;
-  }
-
-  return Enum::UNKNOWN;
-}
-
-const __FlashStringHelper * SystemVariables::toFlashString(SystemVariables::Enum enumval)
-{
-  switch (enumval) {
-    case Enum::BOARD_NAME:         return F("board_name");
-    case Enum::BOOT_CAUSE:         return F("bootcause");
-    case Enum::BSSID:              return F("bssid");
-    case Enum::CLIENTIP:           return F("clientip");
-    case Enum::CR:                 return F("CR");
-    case Enum::ESP_CHIP_CORES:     return F("cpu_cores");
-    case Enum::ESP_CHIP_FREQ:      return F("cpu_freq");
-    case Enum::ESP_CHIP_ID:        return F("cpu_id");
-    case Enum::ESP_CHIP_MODEL:     return F("cpu_model");
-    case Enum::ESP_CHIP_REVISION:  return F("cpu_rev");
-    case Enum::DNS:                return F("dns");
-    case Enum::DNS_1:              return F("dns1");
-    case Enum::DNS_2:              return F("dns2");
-#if FEATURE_ETHERNET
-    case Enum::ETHCONNECTED:       return F("ethconnected");
-    case Enum::ETHDUPLEX:          return F("ethduplex");
-    case Enum::ETHSPEED:           return F("ethspeed");
-    case Enum::ETHSPEEDSTATE:      return F("ethspeedstate");
-    case Enum::ETHSTATE:           return F("ethstate");
-    case Enum::ETHWIFIMODE:        return F("ethwifimode");
-#endif // if FEATURE_ETHERNET
-
-    case Enum::FLASH_CHIP_MODEL:   return F("flash_chip_model");
-    case Enum::FLASH_CHIP_VENDOR:  return F("flash_chip_vendor");
-    case Enum::FLASH_FREQ:         return F("flash_freq");
-    case Enum::FLASH_SIZE:         return F("flash_size");
-    case Enum::FS_FREE:            return F("fs_free");
-    case Enum::FS_SIZE:            return F("fs_size");
-    case Enum::GATEWAY:            return F("gateway");
-#if FEATURE_INTERNAL_TEMPERATURE
-    case Enum::INTERNAL_TEMPERATURE: return F("inttemp");
-#endif // if FEATURE_INTERNAL_TEMPERATURE
-
-    case Enum::IP4:                return F("ip4");
-    case Enum::IP:                 return F("ip");
-#if FEATURE_USE_IPV6
-    case Enum::IP6_LOCAL:          return F("ipv6local");
-#endif
-    case Enum::ISMQTT:             return F("ismqtt");
-    case Enum::ISMQTTIMP:          return F("ismqttimp");
-    case Enum::ISNTP:              return F("isntp");
-    case Enum::ISWIFI:             return F("iswifi");
-    case Enum::LCLTIME:            return F("lcltime");
-    case Enum::LCLTIME_AM:         return F("lcltime_am");
-    case Enum::LF:                 return F("LF");
-    case Enum::SUNRISE_M:          return F("m_sunrise");
-    case Enum::SUNSET_M:           return F("m_sunset");
-    case Enum::MAC:                return F("mac");
-    case Enum::MAC_INT:            return F("mac_int");
-    case Enum::S_LF:               return F("N");
-    case Enum::S_CR:               return F("R");
-    case Enum::RSSI:               return F("rssi");
-    case Enum::SPACE:              return F("SP");
-    case Enum::SSID:               return F("ssid");
-    case Enum::SUBNET:             return F("subnet");
-    case Enum::SUNRISE:            return F("sunrise");
-    case Enum::SUNRISE_S:          return F("s_sunrise");
-    case Enum::SUNSET:             return F("sunset");
-    case Enum::SUNSET_S:           return F("s_sunset");
-    case Enum::SYSBUILD_DATE:      return F("sysbuild_date");
-    case Enum::SYSBUILD_DESCR:     return F("sysbuild_desc");
-    case Enum::SYSBUILD_FILENAME:  return F("sysbuild_filename");
-    case Enum::SYSBUILD_GIT:       return F("sysbuild_git");
-    case Enum::SYSBUILD_TIME:      return F("sysbuild_time");
-    case Enum::SYSDAY:             return F("sysday");
-    case Enum::SYSDAY_0:           return F("sysday_0");
-    case Enum::SYSHEAP:            return F("sysheap");
-    case Enum::SYSHOUR:            return F("syshour");
-    case Enum::SYSHOUR_0:          return F("syshour_0");
-    case Enum::SYSLOAD:            return F("sysload");
-    case Enum::SYSMIN:             return F("sysmin");
-    case Enum::SYSMIN_0:           return F("sysmin_0");
-    case Enum::SYSMONTH:           return F("sysmonth");
-    case Enum::SYSMONTH_S:         return F("sysmonth_s");
-    case Enum::SYSNAME:            return F("sysname");
-    case Enum::SYSSEC:             return F("syssec");
-    case Enum::SYSSEC_0:           return F("syssec_0");
-    case Enum::SYSSEC_D:           return F("syssec_d");
-    case Enum::SYSSTACK:           return F("sysstack");
-    case Enum::SYSTIME:            return F("systime");
-    case Enum::SYSTIME_AM:         return F("systime_am");
-    case Enum::SYSTIME_AM_0:       return F("systime_am_0");
-    case Enum::SYSTIME_AM_SP:      return F("systime_am_sp");
-    case Enum::SYSTM_HM:           return F("systm_hm");
-    case Enum::SYSTM_HM_0:         return F("systm_hm_0");
-    case Enum::SYSTM_HM_AM:        return F("systm_hm_am");
-    case Enum::SYSTM_HM_AM_0:      return F("systm_hm_am_0");
-    case Enum::SYSTM_HM_AM_SP:     return F("systm_hm_am_sp");
-    case Enum::SYSTM_HM_SP:        return F("systm_hm_sp");
-    case Enum::SYSTZOFFSET:        return F("systzoffset");
-    case Enum::SYSWEEKDAY:         return F("sysweekday");
-    case Enum::SYSWEEKDAY_S:       return F("sysweekday_s");
-    case Enum::SYSYEAR:            return F("sysyear");
-    case Enum::SYSYEARS:           return F("sysyears");
-    case Enum::SYSYEAR_0:          return F("sysyear_0");
-    case Enum::SYS_MONTH_0:        return F("sysmonth_0");
-    case Enum::UNIT_sysvar:        return F("unit");
-#if FEATURE_ZEROFILLED_UNITNUMBER
-    case Enum::UNIT_0_sysvar:      return F("unit_0");
-#endif // FEATURE_ZEROFILLED_UNITNUMBER
-    case Enum::UNIXDAY:            return F("unixday");
-    case Enum::UNIXDAY_SEC:        return F("unixday_sec");
-    case Enum::UNIXTIME:           return F("unixtime");
-    case Enum::UPTIME:             return F("uptime");
-    case Enum::UPTIME_MS:          return F("uptime_ms");
-    case Enum::VCC:                return F("vcc");
-    case Enum::VARIABLE:           return F("v"); // Can not be the first 'v' variable, as the name is only 1 character long
-    case Enum::WI_CH:              return F("wi_ch");
-
-    case Enum::UNKNOWN: break;
-  }
-  return F("Unknown");
-}
->>>>>>> 73d6ff77
+}