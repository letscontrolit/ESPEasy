--- conflicted
+++ resolved
@@ -14,17 +14,6 @@
 struct EventValueSource {
   // Keep the values as they can be used by other/older builds to communicate with ESPEasy
   enum class Enum : uint8_t {
-<<<<<<< HEAD
-    VALUE_SOURCE_NOT_SET      = 0,
-    VALUE_SOURCE_SYSTEM       = 1,
-    VALUE_SOURCE_SERIAL       = 2,
-    VALUE_SOURCE_HTTP         = 3,
-    VALUE_SOURCE_MQTT         = 4,
-    VALUE_SOURCE_UDP          = 5,
-    VALUE_SOURCE_WEB_FRONTEND = 6,
-    VALUE_SOURCE_RULES        = 7,
-    VALUE_SOURCE_ESPEASY_NOW  = 8,
-=======
     VALUE_SOURCE_NOT_SET          = 0,
     VALUE_SOURCE_SYSTEM           = 1,
     VALUE_SOURCE_SERIAL           = 2,
@@ -34,7 +23,7 @@
     VALUE_SOURCE_WEB_FRONTEND     = 6,
     VALUE_SOURCE_RULES            = 7,
     VALUE_SOURCE_RULES_RESTRICTED = 8,
->>>>>>> a4f51ba6
+    VALUE_SOURCE_ESPEASY_NOW      = 9,
 
     VALUE_SOURCE_NR_VALUES
   };
@@ -53,11 +42,8 @@
         return true;
       case EventValueSource::Enum::VALUE_SOURCE_HTTP:
       case EventValueSource::Enum::VALUE_SOURCE_MQTT:
-<<<<<<< HEAD
+      case EventValueSource::Enum::VALUE_SOURCE_RULES_RESTRICTED:
       case EventValueSource::Enum::VALUE_SOURCE_ESPEASY_NOW:
-=======
-      case EventValueSource::Enum::VALUE_SOURCE_RULES_RESTRICTED:
->>>>>>> a4f51ba6
         return group == EventValueSourceGroup::Enum::ALL;
     }
     return false;
