#ifndef DEFINE_PLUGIN_SETS_H
#define DEFINE_PLUGIN_SETS_H

#include "../../ESPEasy_common.h"

/*
#################################################
 This is the place where plugins are registered
#################################################
To create/register a plugin, you have to :
- find an available number, ie 777.
- Create your own plugin, ie as "_P777_myfunction.ino"
- be sure it starts with ""#ifdef USES_P777", and ends with "#endif"
- then register it into the PLUGIN_SET_EXPERIMENTAL block (see below)
 #ifdef PLUGIN_SET_EXPERIMENTAL
     #define USES_P777   // MYsuperPlugin
 #endif
 - you can from now on test it by compiling using the PLUGIN_BUILD_DEV flag
 either by adding "-DPLUGIN_BUILD_DEV" when compiling, or by momentarly
 adding "#define PLUGIN_BUILD_DEV" at the top of the ESPEasy.ino file
 - You will then have to push a PR including your plugin + the corret line (#define USES_P777) added to this file
 When found stable enough, the maintainer (and only him) will choose to move it to TESTING or STABLE
*/

//#define FEATURE_SD

/******************************************************************************\
 * WebServer pages   **********************************************************
\******************************************************************************/
// FIXME TD-er: Make useful selections for these pages to be included. (e.g. view only)

#ifndef WEBSERVER_CUSTOM_BUILD_DEFINED
    #ifndef WEBSERVER_TIMINGSTATS
        #define WEBSERVER_TIMINGSTATS
    #endif
    #ifndef WEBSERVER_SYSVARS
        #define WEBSERVER_SYSVARS
    #endif
    #ifndef WEBSERVER_NEW_UI
    //    #define WEBSERVER_NEW_UI
    #endif
    #ifndef WEBSERVER_I2C_SCANNER
        #define WEBSERVER_I2C_SCANNER
    #endif
    #ifndef WEBSERVER_FAVICON
        #define WEBSERVER_FAVICON
    #endif
    #ifndef WEBSERVER_CSS
        #define WEBSERVER_CSS
    #endif
    #ifndef WEBSERVER_INCLUDE_JS
        #define WEBSERVER_INCLUDE_JS
    #endif
    #ifndef WEBSERVER_LOG
        #define WEBSERVER_LOG
    #endif
    #ifndef WEBSERVER_GITHUB_COPY
        #define WEBSERVER_GITHUB_COPY
    #endif
    #ifndef WEBSERVER_ROOT
        #define WEBSERVER_ROOT
    #endif
    #ifndef WEBSERVER_ADVANCED
        #define WEBSERVER_ADVANCED
    #endif
    #ifndef WEBSERVER_CONFIG
        #define WEBSERVER_CONFIG
    #endif
    #ifndef WEBSERVER_CONTROL
        #define WEBSERVER_CONTROL
    #endif
    #ifndef WEBSERVER_CONTROLLERS
        #define WEBSERVER_CONTROLLERS
    #endif
    #ifndef WEBSERVER_CUSTOM
        #define WEBSERVER_CUSTOM
    #endif
    #ifndef WEBSERVER_DEVICES
        #define WEBSERVER_DEVICES
    #endif
    #ifndef WEBSERVER_DOWNLOAD
        #define WEBSERVER_DOWNLOAD
    #endif
    #ifndef WEBSERVER_FACTORY_RESET
        #define WEBSERVER_FACTORY_RESET
    #endif
    #ifndef WEBSERVER_FILELIST
        #define WEBSERVER_FILELIST
    #endif
    #ifndef WEBSERVER_HARDWARE
        #define WEBSERVER_HARDWARE
    #endif
    #ifndef WEBSERVER_PINSTATES
        #define WEBSERVER_PINSTATES
    #endif
    #ifndef WEBSERVER_RULES
        #define WEBSERVER_RULES
    #endif
    #ifndef WEBSERVER_SETUP
        #define WEBSERVER_SETUP
    #endif
    #ifndef WEBSERVER_SYSINFO
        #define WEBSERVER_SYSINFO
    #endif
    #ifndef WEBSERVER_METRICS
        #define WEBSERVER_METRICS
    #endif
    #ifndef WEBSERVER_TOOLS
        #define WEBSERVER_TOOLS
    #endif
    #ifndef WEBSERVER_UPLOAD
        #define WEBSERVER_UPLOAD
    #endif
    #ifndef WEBSERVER_WIFI_SCANNER
        #define WEBSERVER_WIFI_SCANNER
    #endif
    #ifndef WEBSERVER_NEW_RULES
//        #define WEBSERVER_NEW_RULES
    #endif
#endif

#ifndef PLUGIN_BUILD_CUSTOM
    #ifndef USES_SSDP
        #define USES_SSDP
    #endif
    #ifndef USES_TIMING_STATS
        #define USES_TIMING_STATS
    #endif
    #ifndef FEATURE_I2CMULTIPLEXER
        #define FEATURE_I2CMULTIPLEXER
    #endif
    #ifndef USE_TRIGONOMETRIC_FUNCTIONS_RULES
        #define USE_TRIGONOMETRIC_FUNCTIONS_RULES
    #endif
    #ifndef USE_EXT_RTC
        #define USE_EXT_RTC
    #endif
#endif



#ifdef MEMORY_ANALYSIS
  #ifdef MQTT_ONLY
    #define USES_C002   // Domoticz MQTT
    #define USES_C005   // Home Assistant (openHAB) MQTT
    #define USES_C006   // PiDome MQTT
    #define USES_C014   // homie 3 & 4dev MQTT
    #define USES_P037   // MQTTImport
  #endif
#endif

#ifndef ENABLE_TOOLTIPS
  #define ENABLE_TOOLTIPS
#endif // ENABLE_TOOLTIPS

/******************************************************************************\
 * Available options **********************************************************
\******************************************************************************/
#if defined(CORE_POST_2_5_0) && !defined(MEMORY_ANALYSIS) && !defined(USE_CUSTOM_H)
    #ifndef USE_SETTINGS_ARCHIVE
    // FIXME TD-er: Disabled for now, to reduce binary size
//        #define USE_SETTINGS_ARCHIVE
    #endif // USE_SETTINGS_ARCHIVE
#endif

#if defined(USE_SETTINGS_ARCHIVE) && defined(FORCE_PRE_2_5_0)
  #undef USE_SETTINGS_ARCHIVE
#endif


/******************************************************************************\
 * BUILD Configs **************************************************************
\******************************************************************************/

// IR library is large, so make a separate build including stable plugins and IR.
#ifdef PLUGIN_BUILD_DEV_IR
    #define PLUGIN_BUILD_DEV       // add dev
    #define PLUGIN_BUILD_IR
#endif

#ifdef PLUGIN_BUILD_TESTING_IR
    #define PLUGIN_BUILD_TESTING   // add testing
    #define PLUGIN_BUILD_IR
#endif

#ifdef PLUGIN_BUILD_MINIMAL_IR
    #ifndef USES_DOMOTICZ
        #define USES_DOMOTICZ
    #endif
    #ifndef USES_FHEM
        #define USES_FHEM
    #endif
    #ifndef USES_HOMEASSISTANT_OPENHAB
        #define USES_HOMEASSISTANT_OPENHAB
    #endif

    #define PLUGIN_BUILD_MINIMAL_OTA
    #define PLUGIN_DESCR  "Minimal, IR"
    #define PLUGIN_BUILD_IR
#endif

#ifdef PLUGIN_BUILD_MINIMAL_IRext
    #ifndef USES_DOMOTICZ
        #define USES_DOMOTICZ
    #endif
    #ifndef USES_FHEM
        #define USES_FHEM
    #endif
    #ifndef USES_HOMEASSISTANT_OPENHAB
        #define USES_HOMEASSISTANT_OPENHAB
    #endif

    #define PLUGIN_BUILD_MINIMAL_OTA
    #define PLUGIN_DESCR  "Minimal, IR with AC"
    #define PLUGIN_BUILD_IR_EXTENDED
#endif

#ifdef PLUGIN_BUILD_NORMAL_IR
    #define PLUGIN_BUILD_NORMAL     // add stable
    #define PLUGIN_DESCR  "Normal, IR"
    #define PLUGIN_BUILD_IR
#endif

#ifdef PLUGIN_BUILD_NORMAL_IRext
    #define PLUGIN_BUILD_NORMAL     // add stable
    #define PLUGIN_DESCR  "Normal, IR with AC"
    #define PLUGIN_BUILD_IR_EXTENDED
#endif

#ifdef PLUGIN_BUILD_DEV
    #define  PLUGIN_SET_EXPERIMENTAL
    #define  CONTROLLER_SET_EXPERIMENTAL
    #define  NOTIFIER_SET_EXPERIMENTAL
    #define  PLUGIN_BUILD_TESTING   // add testing
#endif

#ifdef PLUGIN_BUILD_TESTING
    #if !defined(PLUGIN_BUILD_TESTING_B) && !defined(PLUGIN_BUILD_TESTING_C) && !defined(PLUGIN_BUILD_TESTING_D)
      #define PLUGIN_DESCR  "TEST_A"
      #define PLUGIN_SET_TESTING_A
    #endif
    #define PLUGIN_SET_TESTING
    #define CONTROLLER_SET_TESTING
    #define NOTIFIER_SET_TESTING
    #define PLUGIN_BUILD_NORMAL     // add stable
#endif

#ifdef PLUGIN_BUILD_TESTING_B
    #define PLUGIN_DESCR  "TEST_B"
    #define PLUGIN_SET_TESTING
    #define PLUGIN_SET_TESTING_B
    #define CONTROLLER_SET_TESTING
    #define NOTIFIER_SET_TESTING
    #define PLUGIN_BUILD_NORMAL     // add stable
#endif

#ifdef PLUGIN_BUILD_TESTING_C
    #define PLUGIN_DESCR  "TEST_C"
    #define PLUGIN_SET_TESTING
    #define PLUGIN_SET_TESTING_C
    #define CONTROLLER_SET_TESTING
    #define NOTIFIER_SET_TESTING
    #define PLUGIN_BUILD_NORMAL     // add stable
#endif

#ifdef PLUGIN_BUILD_TESTING_D
    #define PLUGIN_DESCR  "TEST_D"
    #define PLUGIN_SET_TESTING
    #define PLUGIN_SET_TESTING_D
    #define CONTROLLER_SET_TESTING
    #define NOTIFIER_SET_TESTING
    #define PLUGIN_BUILD_NORMAL     // add stable
#endif

#ifndef PLUGIN_BUILD_CUSTOM
    #ifndef PLUGIN_BUILD_NORMAL
        #define PLUGIN_BUILD_NORMAL // defaults to stable, if not custom
    #endif
#endif

#ifdef PLUGIN_BUILD_NORMAL
    #define  PLUGIN_SET_STABLE
    #define  CONTROLLER_SET_STABLE
    #define  NOTIFIER_SET_STABLE

    #ifndef FEATURE_I2CMULTIPLEXER
        #define FEATURE_I2CMULTIPLEXER
    #endif
    #ifndef USE_TRIGONOMETRIC_FUNCTIONS_RULES
        #define USE_TRIGONOMETRIC_FUNCTIONS_RULES
    #endif
    #define KEEP_TRIGONOMETRIC_FUNCTIONS_RULES
#endif

#ifdef USES_FHEM
    #define USES_C009   // FHEM HTTP
#endif

#ifdef USES_HOMEASSISTANT_OPENHAB
    #define USES_C005   // Home Assistant (openHAB) MQTT
#endif

#ifdef PLUGIN_BUILD_MINIMAL_OTA
    #ifndef PLUGIN_DESCR
      #define PLUGIN_DESCR  "Minimal 1M OTA"
    #endif

    #define CONTROLLER_SET_NONE

    #define BUILD_MINIMAL_OTA
    #ifndef BUILD_NO_DEBUG
      #define BUILD_NO_DEBUG
    #endif

//    #define USES_C001   // Domoticz HTTP
//    #define USES_C002   // Domoticz MQTT
//    #define USES_C005   // Home Assistant (openHAB) MQTT
//    #define USES_C006   // PiDome MQTT
    #define USES_C008   // Generic HTTP
//    #define USES_C009   // FHEM HTTP
//    #define USES_C010   // Generic UDP
    #define USES_C013   // ESPEasy P2P network

//    #define NOTIFIER_SET_STABLE
    #define NOTIFIER_SET_NONE

    #define PLUGIN_SET_NONE

    #ifdef USE_SETTINGS_ARCHIVE
        #undef USE_SETTINGS_ARCHIVE
    #endif // USE_SETTINGS_ARCHIVE

    #ifdef USES_TIMING_STATS
        #undef USES_TIMING_STATS
    #endif

    #ifndef USES_P001
        #define USES_P001   // switch
    #endif
    #ifndef USES_P026
      #define USES_P026   // SysInfo
    #endif
    #ifndef USES_P033
      #define USES_P033   // Dummy
    #endif
    #ifndef USES_P037
//        #define USES_P037   // MQTTImport
    #endif

    #ifndef USES_P004
//        #define USES_P004   // Dallas
    #endif
    #ifndef USES_P005
//        #define USES_P005   // DHT
    #endif

    #ifdef USE_SERVO
      #undef USE_SERVO
    #endif
    #ifdef USE_RTTTL
      #undef USE_RTTTL
    #endif
#endif


// Strip out parts not needed for either MINIMAL_OTA and MEMORY_ANALYSIS
#if defined(BUILD_MINIMAL_OTA) || defined(MEMORY_ANALYSIS)
    #ifndef WEBSERVER_CUSTOM_BUILD_DEFINED
        #ifdef WEBSERVER_TIMINGSTATS
            #undef WEBSERVER_TIMINGSTATS
        #endif
        #ifdef WEBSERVER_SYSVARS
            #undef WEBSERVER_SYSVARS
        #endif
        #ifdef WEBSERVER_NEW_UI
            #undef WEBSERVER_NEW_UI
        #endif
        #ifdef WEBSERVER_I2C_SCANNER
            #undef WEBSERVER_I2C_SCANNER
        #endif
        #ifdef WEBSERVER_FAVICON
            #undef WEBSERVER_FAVICON
        #endif
        #ifdef WEBSERVER_CSS
            #undef WEBSERVER_CSS
        #endif
        #ifdef WEBSERVER_INCLUDE_JS
            #undef WEBSERVER_INCLUDE_JS
        #endif
        #ifdef WEBSERVER_LOG
            #undef WEBSERVER_LOG
        #endif
        #ifdef WEBSERVER_GITHUB_COPY
            #undef WEBSERVER_GITHUB_COPY
        #endif
        #ifdef WEBSERVER_PINSTATES
            #undef WEBSERVER_PINSTATES
        #endif
        #ifdef WEBSERVER_WIFI_SCANNER
            #undef WEBSERVER_WIFI_SCANNER
        #endif
        #ifdef WEBSERVER_CUSTOM
            #undef WEBSERVER_CUSTOM
        #endif
        #ifdef WEBSERVER_NEW_RULES
            #undef WEBSERVER_NEW_RULES
        #endif


    #endif // WEBSERVER_CUSTOM_BUILD_DEFINED

    #ifndef LIMIT_BUILD_SIZE
        #define LIMIT_BUILD_SIZE
    #endif
    #if USE_I2C_DEVICE_SCAN
        #undef USE_I2C_DEVICE_SCAN
        #define USE_I2C_DEVICE_SCAN     false   // turn feature off in OTA builds
    #endif // if USE_I2C_DEVICE_SCAN
    #ifdef KEEP_TRIGONOMETRIC_FUNCTIONS_RULES
        #undef KEEP_TRIGONOMETRIC_FUNCTIONS_RULES
    #endif
    #ifndef NOTIFIER_SET_NONE
        #define NOTIFIER_SET_NONE
    #endif
    #ifdef USE_EXT_RTC
        #undef USE_EXT_RTC
    #endif
#endif



#ifdef BUILD_NO_DEBUG
    #ifdef WEBSERVER_RULES_DEBUG
        #undef WEBSERVER_RULES_DEBUG
    #endif
#endif


/******************************************************************************\
 * IR plugins *****************************************************************
\******************************************************************************/
// See lib\IRremoteESP8266\src\IRremoteESP8266.h
// Disable all settings like these when not needed:
// #define DECODE_TOSHIBA_AC      true
// #define SEND_TOSHIBA_AC        true
#ifdef PLUGIN_BUILD_IR
    #if !defined(PLUGIN_DESCR) && !defined(PLUGIN_BUILD_MAX_ESP32)
      #define PLUGIN_DESCR  "IR"
    #endif
    #define USES_P016      // IR
    #define P016_SEND_IR_TO_CONTROLLER false //IF true then the JSON replay solution is transmited back to the condroller.
    #define USES_P035      // IRTX
    #define P016_P035_USE_RAW_RAW2 //Use the RAW and RAW2 encodings, disabling it saves 3.7Kb
#endif

#ifdef PLUGIN_BUILD_IR_EXTENDED
    #if !defined(PLUGIN_DESCR) && !defined(PLUGIN_BUILD_MAX_ESP32)
        #define PLUGIN_DESCR  "IR Extended"
    #endif // PLUGIN_DESCR
    #define USES_P016      // IR
    #define P016_SEND_IR_TO_CONTROLLER false //IF true then the JSON replay solution is transmited back to the condroller.
    #define USES_P035      // IRTX
    // The following define is needed for extended decoding of A/C Messages and or using standardised common arguments for controlling all deeply supported A/C units
    #define P016_P035_Extended_AC
    #define P016_P035_USE_RAW_RAW2 //Use the RAW and RAW2 encodings, disabling it saves 3.7Kb
    #define USES_P088      // ToniA IR plugin
    #define PLUGIN_SET_ONLY_SWITCH
    #define NOTIFIER_SET_STABLE
    #define USES_P029      // Output - Domoticz MQTT Helper
    #define PLUGIN_SET_ONLY_TEMP_HUM
#endif

#ifdef PLUGIN_BUILD_IR_EXTENDED_NO_RX
    #if !defined(PLUGIN_DESCR) && !defined(PLUGIN_BUILD_MAX_ESP32)
        #define PLUGIN_DESCR  "IR Extended, no IR RX"
    #endif // PLUGIN_DESCR
    #define USES_P035      // IRTX
    // The following define is needed for extended decoding of A/C Messages and or using standardised common arguments for controlling all deeply supported A/C units
    #define P016_P035_Extended_AC
    #define P016_P035_USE_RAW_RAW2 //Use the RAW and RAW2 encodings, disabling it saves 3.7Kb
    #define USES_P088      //ToniA IR plugin
#endif

/******************************************************************************\
 * Devices ********************************************************************
\******************************************************************************/

// Itead ----------------------------
#ifdef PLUGIN_SET_SONOFF_BASIC
    #define PLUGIN_DESCR  "Sonoff Basic"

    #define PLUGIN_SET_ONLY_SWITCH
    #define NOTIFIER_SET_STABLE
#endif

#ifdef PLUGIN_SET_SONOFF_TH1x
    #define PLUGIN_DESCR  "Sonoff TH10/TH16"

    #define PLUGIN_SET_ONLY_SWITCH
    #define NOTIFIER_SET_STABLE
    #define PLUGIN_SET_ONLY_TEMP_HUM
#endif

#ifdef PLUGIN_SET_SONOFF_POW
    #ifndef PLUGIN_DESCR
        #define PLUGIN_DESCR  "Sonoff POW R1/R2"
    #endif

    #define CONTROLLER_SET_STABLE
    #define PLUGIN_SET_ONLY_SWITCH
    #define NOTIFIER_SET_STABLE
    #define USES_P076   // HWL8012   in POW r1
    // Needs CSE7766 Energy sensor, via Serial RXD 4800 baud 8E1 (GPIO1), TXD (GPIO3)
    #define USES_P077	  // CSE7766   in POW R2
    #define USES_P081   // Cron
#endif

#ifdef PLUGIN_SET_SONOFF_S2x
    #define PLUGIN_DESCR  "Sonoff S20/22/26"

    #define PLUGIN_SET_ONLY_SWITCH
    #define NOTIFIER_SET_STABLE
#endif

#ifdef PLUGIN_SET_SONOFF_4CH
    #define PLUGIN_DESCR  "Sonoff 4CH"
    #define PLUGIN_SET_ONLY_SWITCH
    #define NOTIFIER_SET_STABLE
#endif

#ifdef PLUGIN_SET_SONOFF_TOUCH
    #define PLUGIN_DESCR  "Sonoff Touch"
    #define PLUGIN_SET_ONLY_SWITCH
    #define NOTIFIER_SET_STABLE
#endif

// Shelly ----------------------------
#ifdef PLUGIN_SET_SHELLY_1
    #define PLUGIN_DESCR  "Shelly 1"

    #define PLUGIN_SET_ONLY_SWITCH
    #define CONTROLLER_SET_STABLE
    #define NOTIFIER_SET_STABLE
    #define USES_P004   // DS18B20
#endif

#ifdef PLUGIN_SET_SHELLY_PLUG_S
    #define PLUGIN_DESCR  "Shelly PLUG-S"

    #define PLUGIN_SET_ONLY_SWITCH
    #define CONTROLLER_SET_STABLE
    #define NOTIFIER_SET_STABLE
    #define USES_P076   // HWL8012   in POW r1
    #define USES_P081   // Cron
#endif

// Easy ----------------------------
#ifdef PLUGIN_SET_EASY_TEMP
    #define PLUGIN_DESCR  "Temp Hum"
    #define PLUGIN_SET_ONLY_TEMP_HUM
#endif

#ifdef PLUGIN_SET_EASY_CARBON
    #define PLUGIN_DESCR  "Carbon"
    #define PLUGIN_SET_NONE
    #define USES_P052   // SenseAir
#endif

/*
#ifdef PLUGIN_SET_EASY_NEXTION
    #define PLUGIN_SET_ONLY_SWITCH
    //#define USES_Pxxx   // Nextion
#endif
*/

#ifdef PLUGIN_SET_EASY_OLED1
    #define PLUGIN_SET_ONLY_SWITCH
    #define NOTIFIER_SET_STABLE
    #define USES_P036   // FrameOLED
#endif

#ifdef PLUGIN_SET_EASY_OLED2
    #define PLUGIN_SET_ONLY_SWITCH
    #define NOTIFIER_SET_STABLE
    #define USES_P023   // OLED
#endif

#ifdef PLUGIN_SET_EASY_RELAY
    #define PLUGIN_SET_ONLY_SWITCH
    #define NOTIFIER_SET_STABLE
#endif

// LedStrips ----------------------------
#ifdef PLUGIN_SET_H801
    #define PLUGIN_SET_ONLY_LEDSTRIP
#endif

#ifdef PLUGIN_SET_MAGICHOME
    #define PLUGIN_SET_ONLY_LEDSTRIP
#endif

#ifdef PLUGIN_SET_MAGICHOME_IR
    #define PLUGIN_SET_ONLY_LEDSTRIP
    #define USES_P016      // IR
#endif


// Generic ESP32 -----------------------------
#ifdef PLUGIN_SET_GENERIC_ESP32
    #define PLUGIN_DESCR  "Generic ESP32"

    #ifndef ESP32
        #define ESP32
    #endif
    #ifdef ESP8266
        #undef ESP8266
    #endif
    #define PLUGIN_SET_ONLY_SWITCH
    #define NOTIFIER_SET_STABLE
    #define USES_P036   // FrameOLED
    #define USES_P027   // INA219
    #define USES_P028   // BME280
#endif

#ifdef PLUGIN_SET_TEST_ESP32
    #if !defined(PLUGIN_SET_TEST_B_ESP32) && !defined(PLUGIN_SET_TEST_C_ESP32) && !defined(PLUGIN_SET_TEST_D_ESP32)
      #define PLUGIN_DESCR  "TEST_A ESP32"
      #define  PLUGIN_SET_TESTING_A
    #endif
    #ifndef ESP32
        #define ESP32
    #endif
    #ifdef ESP8266
        #undef ESP8266
    #endif
//    #define PLUGIN_SET_ONLY_SWITCH

    #define  PLUGIN_SET_TESTING
    #define  CONTROLLER_SET_STABLE
    #define  NOTIFIER_SET_STABLE
    #define  PLUGIN_SET_STABLE     // add stable
    // See also PLUGIN_SET_TEST_ESP32 section at end,
    // where incompatible plugins will be disabled.
    // TODO : Check compatibility of plugins for ESP32 board.
#endif

#ifdef PLUGIN_SET_TEST_B_ESP32
    #define PLUGIN_DESCR  "TEST_B ESP32"
    #ifndef ESP32
        #define ESP32
    #endif
    #ifdef ESP8266
        #undef ESP8266
    #endif
//    #define PLUGIN_SET_ONLY_SWITCH

    #define  PLUGIN_SET_TESTING
    #define  PLUGIN_SET_TESTING_B
    #define  CONTROLLER_SET_STABLE
    #define  NOTIFIER_SET_STABLE
    #define  PLUGIN_SET_STABLE     // add stable
    // See also PLUGIN_SET_TEST_ESP32 section at end,
    // where incompatible plugins will be disabled.
    // TODO : Check compatibility of plugins for ESP32 board.
#endif

#ifdef PLUGIN_SET_TEST_C_ESP32
    #define PLUGIN_DESCR  "TEST_C ESP32"
    #ifndef ESP32
        #define ESP32
    #endif
    #ifdef ESP8266
        #undef ESP8266
    #endif
//    #define PLUGIN_SET_ONLY_SWITCH

    #define  PLUGIN_SET_TESTING
    #define  PLUGIN_SET_TESTING_C
    #define  CONTROLLER_SET_STABLE
    #define  NOTIFIER_SET_STABLE
    #define  PLUGIN_SET_STABLE     // add stable
    // See also PLUGIN_SET_TEST_ESP32 section at end,
    // where incompatible plugins will be disabled.
    // TODO : Check compatibility of plugins for ESP32 board.
#endif

#ifdef PLUGIN_SET_TEST_D_ESP32
    #define PLUGIN_DESCR  "TEST_D ESP32"
    #ifndef ESP32
        #define ESP32
    #endif
    #ifdef ESP8266
        #undef ESP8266
    #endif
//    #define PLUGIN_SET_ONLY_SWITCH

    #define  PLUGIN_SET_TESTING
    #define  PLUGIN_SET_TESTING_D
    #define  CONTROLLER_SET_STABLE
    #define  NOTIFIER_SET_STABLE
    #define  PLUGIN_SET_STABLE     // add stable
    // See also PLUGIN_SET_TEST_ESP32 section at end,
    // where incompatible plugins will be disabled.
    // TODO : Check compatibility of plugins for ESP32 board.
#endif

#ifdef PLUGIN_BUILD_MAX_ESP32
    #ifndef PLUGIN_DESCR
      #define PLUGIN_DESCR  "MAX ESP32"
    #endif
    #ifndef ESP32
        #define ESP32
    #endif
    #ifdef ESP8266
        #undef ESP8266
    #endif

    #define PLUGIN_SET_MAX
    #define CONTROLLER_SET_ALL
    #define NOTIFIER_SET_ALL
    #ifndef PLUGIN_ENERGY_COLLECTION
        #define PLUGIN_ENERGY_COLLECTION
    #endif
    #ifndef PLUGIN_DISPLAY_COLLECTION
        #define PLUGIN_DISPLAY_COLLECTION
    #endif
    // See also PLUGIN_SET_MAX section at end, to include any disabled plugins from other definitions
    // See also PLUGIN_SET_TEST_ESP32 section at end,
    // where incompatible plugins will be disabled.
    // TODO : Check compatibility of plugins for ESP32 board.
#endif


// Generic ------------------------------------
#ifdef PLUGIN_SET_GENERIC_1M
    #define PLUGIN_SET_NONE
    // TODO : small list of common plugins to fit in 1M
#endif

// Ventus W266 --------------------------------
#ifdef PLUGIN_SET_VENTUS_W266
    #define PLUGIN_SET_ONLY_SWITCH
    #define PLUGIN_BUILD_DISABLED
    #define USES_P046      // TESTING	Hardware	P046_VentusW266.ino
#endif


#ifdef PLUGIN_SET_LC_TECH_RELAY_X2
    #define CONTROLLER_SET_STABLE
    #define PLUGIN_SET_ONLY_SWITCH
    #define NOTIFIER_SET_STABLE
    #define USES_P026    // Sysinfo
    #define USES_P029    // Domoticz MQTT Helper
    #define USES_P033    // Dummy
    #define USES_P037    // MQTT import
    #define USES_P081    // Cron
    #define USES_P091    // Ser Switch
#endif



/******************************************************************************\
 * "ONLY" shorcuts ************************************************************
\******************************************************************************/
#ifdef PLUGIN_SET_ONLY_SWITCH
    #ifndef PLUGIN_SET_NONE
        #define PLUGIN_SET_NONE
    #endif
    #ifndef USES_P001
        #define USES_P001   // switch
    #endif
    #ifndef USES_P003
//        #define USES_P003   // pulse
    #endif
    #ifndef USES_P026
      #define USES_P026   // SysInfo
    #endif
    #ifndef USES_P033
      #define USES_P033   // Dummy
    #endif
    #ifndef USES_P037
        #define USES_P037   // MQTTImport
    #endif
#endif

#ifdef PLUGIN_SET_ONLY_TEMP_HUM
    #ifndef PLUGIN_SET_NONE
        #define PLUGIN_SET_NONE
    #endif
    #ifndef USES_P004
        #define USES_P004   // Dallas
    #endif
    #ifndef USES_P005
        #define USES_P005   // DHT
    #endif
    #ifndef USES_P014
        #define USES_P014   // SI7021
    #endif
    #ifndef USES_P028
        #define USES_P028   // BME280
    #endif
    #ifndef USES_P034
        #define USES_P034   // DHT12
    #endif
#endif

#ifdef PLUGIN_SET_ONLY_LEDSTRIP
    #ifndef PLUGIN_SET_NONE
        #define PLUGIN_SET_NONE
    #endif
    #ifndef USES_P141
        #define USES_P141   // LedStrip
    #endif
    #ifndef USES_P037
        #define USES_P037   // MQTTImport
    #endif
#endif






/******************************************************************************\
 * Main Families **************************************************************
\******************************************************************************/

// NONE #####################################
#ifdef PLUGIN_SET_NONE
    #ifdef PLUGIN_SET_STABLE
        #undef PLUGIN_SET_STABLE
    #endif
    #ifdef PLUGIN_SET_TESTING
        #undef PLUGIN_SET_TESTING
    #endif
    #ifdef PLUGIN_SET_TESTING_A
        #undef PLUGIN_SET_TESTING_A
    #endif
    #ifdef PLUGIN_SET_TESTING_B
        #undef PLUGIN_SET_TESTING_B
    #endif
    #ifdef PLUGIN_SET_TESTING_C
        #undef PLUGIN_SET_TESTING_C
    #endif
    #ifdef PLUGIN_SET_TESTING_D
        #undef PLUGIN_SET_TESTING_D
    #endif
    #ifdef PLUGIN_SET_EXPERIMENTAL
        #undef PLUGIN_SET_EXPERIMENTAL
    #endif
#endif


#ifdef CONTROLLER_SET_NONE
    #ifdef CONTROLLER_SET_STABLE
        #undef CONTROLLER_SET_STABLE
    #endif
    #ifdef CONTROLLER_SET_TESTING
        #undef CONTROLLER_SET_TESTING
    #endif
    #ifdef CONTROLLER_SET_EXPERIMENTAL
        #undef CONTROLLER_SET_EXPERIMENTAL
    #endif
#endif


#ifdef NOTIFIER_SET_NONE
    #ifdef NOTIFIER_SET_STABLE
        #undef NOTIFIER_SET_STABLE
    #endif
    #ifdef NOTIFIER_SET_TESTING
        #undef NOTIFIER_SET_TESTING
    #endif
    #ifdef NOTIFIER_SET_EXPERIMENTAL
        #undef NOTIFIER_SET_EXPERIMENTAL
    #endif
#endif

// ALL ###########################################
#ifdef PLUGIN_SET_ALL
    #ifndef PLUGIN_SET_STABLE
        #define PLUGIN_SET_STABLE
    #endif
    #ifndef PLUGIN_SET_TESTING
        #define PLUGIN_SET_TESTING
    #endif
    // #ifndef PLUGIN_SET_TESTING_A
    //     #define PLUGIN_SET_TESTING_A
    // #endif
    #ifndef PLUGIN_SET_EXPERIMENTAL
        #define PLUGIN_SET_EXPERIMENTAL
    #endif
#endif


#ifdef CONTROLLER_SET_ALL
    #ifndef CONTROLLER_SET_STABLE
        #define CONTROLLER_SET_STABLE
    #endif
    #ifndef CONTROLLER_SET_TESTING
        #define CONTROLLER_SET_TESTING
    #endif
    #ifndef CONTROLLER_SET_EXPERIMENTAL
        #define CONTROLLER_SET_EXPERIMENTAL
    #endif
#endif


#ifdef NOTIFIER_SET_ALL
    #ifndef NOTIFIER_SET_STABLE
        #define NOTIFIER_SET_STABLE
    #endif
    #ifndef NOTIFIER_SET_TESTING
        #define NOTIFIER_SET_TESTING
    #endif
    #ifndef NOTIFIER_SET_EXPERIMENTAL
        #define NOTIFIER_SET_EXPERIMENTAL
    #endif
#endif

// MAX ###########################################
#ifdef PLUGIN_SET_MAX
    #ifndef PLUGIN_SET_STABLE
        #define PLUGIN_SET_STABLE
    #endif
    #ifndef PLUGIN_SET_TESTING
        #define PLUGIN_SET_TESTING
    #endif
    #ifndef PLUGIN_SET_TESTING_A
        #define PLUGIN_SET_TESTING_A
    #endif
    #ifndef PLUGIN_SET_TESTING_B
        #define PLUGIN_SET_TESTING_B
    #endif
    #ifndef PLUGIN_SET_TESTING_C
        #define PLUGIN_SET_TESTING_C
    #endif
    #ifndef PLUGIN_SET_TESTING_D
        #define PLUGIN_SET_TESTING_D
    #endif
    // #ifndef PLUGIN_SET_EXPERIMENTAL
    //     #define PLUGIN_SET_EXPERIMENTAL
    // #endif
#endif




// STABLE #####################################
#ifdef PLUGIN_SET_STABLE
    #ifndef DONT_USE_SERVO
        #define USE_SERVO
    #endif
    #define USE_RTTTL

    #define USES_P001   // Switch
    #define USES_P002   // ADC
    #define USES_P003   // Pulse
    #define USES_P004   // Dallas
    #define USES_P005   // DHT
    #define USES_P006   // BMP085
    #define USES_P007   // PCF8591
    #define USES_P008   // RFID
    #define USES_P009   // MCP

    #define USES_P010   // BH1750
    #define USES_P011   // PME
    #define USES_P012   // LCD
    #define USES_P013   // HCSR04
    #define USES_P014   // SI7021
    #define USES_P015   // TSL2561
//    #define USES_P016   // IR
    #define USES_P017   // PN532
    #define USES_P018   // Dust
    #define USES_P019   // PCF8574

    #define USES_P020   // Ser2Net
    #define USES_P021   // Level
    #define USES_P022   // PCA9685
    #define USES_P023   // OLED
    #define USES_P024   // MLX90614
    #define USES_P025   // ADS1115
    #define USES_P026   // SysInfo
    #define USES_P027   // INA219
    #define USES_P028   // BME280
    #define USES_P029   // Output

//    #define USES_P030   // BMP280   (Made obsolete, now BME280 can handle both)
    #define USES_P031   // SHT1X
    #define USES_P032   // MS5611
    #define USES_P033   // Dummy
    #define USES_P034   // DHT12
//    #define USES_P035   // IRTX
    #define USES_P036   // FrameOLED
    #define USES_P037   // MQTTImport
    #define USES_P038   // NeoPixel
    #define USES_P039   // Environment - Thermocouple

    #define USES_P040   // RFID - ID12LA/RDM6300
    // FIXME TD-er: Disabled NeoClock and Candle plugin to make builds fit in max bin size.
//    #define USES_P041   // NeoClock
//    #define USES_P042   // Candle
    #define USES_P043   // ClkOutput
    #define USES_P044   // P1WifiGateway

    #define USES_P049   // MHZ19

    #define USES_P052   // SenseAir
    #define USES_P053   // PMSx003

    #define USES_P056   // SDS011-Dust
    #define USES_P059   // Encoder

    #define USES_P063   // TTP229_KeyPad
    #define USES_P073   // 7DG
    #define USES_P079   // Wemos Motoshield
#endif


#ifdef CONTROLLER_SET_STABLE
    #define USES_C001   // Domoticz HTTP
    #define USES_C002   // Domoticz MQTT
    #define USES_C003   // Nodo telnet
    #define USES_C004   // ThingSpeak
    #define USES_C005   // Home Assistant (openHAB) MQTT
    #define USES_C006   // PiDome MQTT
    #define USES_C007   // Emoncms
    #define USES_C008   // Generic HTTP
    #define USES_C009   // FHEM HTTP
    #define USES_C010   // Generic UDP
    #define USES_C013   // ESPEasy P2P network
#endif


#ifdef NOTIFIER_SET_STABLE
    #define USES_N001   // Email
    #define USES_N002   // Buzzer

    #ifdef NOTIFIER_SET_NONE
      #undef NOTIFIER_SET_NONE
    #endif
#endif



// TESTING #####################################
#ifdef PLUGIN_SET_TESTING
  #ifndef PLUGIN_SET_MAX
    #ifndef LIMIT_BUILD_SIZE
      #define LIMIT_BUILD_SIZE
    #endif
    #ifndef NOTIFIER_SET_NONE
      #define NOTIFIER_SET_NONE
    #endif
  #endif // PLUGIN_SET_MAX

    #define USES_P045   // MPU6050
    #define USES_P047   // I2C_soil_misture
    #define USES_P048   // Motoshield_v2

    #define USES_P050   // TCS34725
    #define USES_P051   // AM2320
    #define USES_P054   // DMX512
    #define USES_P055   // Chiming
    #define USES_P057   // HT16K33_LED
    #define USES_P058   // HT16K33_KeyPad

    #define USES_P060   // MCP3221
    #define USES_P061   // Keypad
    #define USES_P062   // MPR121_KeyPad

    #define USES_P064   // APDS9960
    #define USES_P065   // DRF0299
    #define USES_P066   // VEML6040

    #define USES_P075   // Nextion
    //#define USES_P076   // HWL8012   in POW r1
    // Needs CSE7766 Energy sensor, via Serial RXD 4800 baud 8E1 (GPIO1), TXD (GPIO3)
    //#define USES_P077	  // CSE7766   in POW R2
    //#define USES_P078   // Eastron Modbus Energy meters
    #define USES_P081   // Cron
    #define USES_P082   // GPS
    #define USES_P089   // Ping
#endif

#ifdef PLUGIN_SET_TESTING_A

    #define USES_P067   // HX711_Load_Cell
    #define USES_P068   // SHT3x

    #define USES_P070   // NeoPixel_Clock
    #define USES_P071   // Kamstrup401
    #define USES_P072   // HDC1080
    #define USES_P074   // TSL2561

    #define USES_P080   // iButton Sensor  DS1990A
    #define USES_P083   // SGP30
    #define USES_P084   // VEML6070
    #define USES_P086   // Receiving values according Homie convention. Works together with C014 Homie controller

    #define USES_P090   // CCS811 TVOC/eCO2 Sensor

    //#define USES_P095  // TFT ILI9341
    //#define USES_P096  // eInk   (Needs lib_deps = Adafruit GFX Library, LOLIN_EPD )
    #define USES_P097   // Touch (ESP32)
    //#define USES_P099   // XPT2046 Touchscreen
    #define USES_P105   // AHT10/20/21
#endif

#ifdef PLUGIN_SET_TESTING_B
    #define USES_P069   // LM75A

    #define USES_P100   // Pulse Counter - DS2423
    #define USES_P101   // Wake On Lan
    #define USES_P103   // Atlas Scientific EZO Sensors (pH, ORP, EZO, DO)
    #define USES_P106   // BME680
    #define USES_P107   // SI1145 UV index
    #define USES_P108   // DDS238-x ZN MODBUS energy meter (was P224 in the Playground)
    // FIXME TD-er: Disabled due to build size
    //#define USES_P109   // ThermoOLED
    #define USES_P110   // VL53L0X Time of Flight sensor
    #define USES_P113   // VL53L1X ToF
#endif

#ifdef PLUGIN_SET_TESTING_C
    #define USES_P085   // AcuDC24x
    #define USES_P087   // Serial Proxy

    #define USES_P091	// SerSwitch
    #define USES_P092   // DL-Bus

    #define USES_P111   // RC522 RFID reader
#endif

#ifdef PLUGIN_SET_TESTING_D
    #define USES_P093   // Mitsubishi Heat Pump
    #define USES_P094  // CUL Reader
    #define USES_P114  // VEML6075 UVA/UVB sensor
    #define USES_P115  // Fuel Gauge MAX1704x
    #define USES_P117  // SCD30
<<<<<<< HEAD
    #define USES_P124  // I2C MultiRelay
=======
    #define USES_P118  // Itho ventilation control
>>>>>>> 5f055eb8
#endif


// Collection of all energy related plugins.
#ifdef PLUGIN_ENERGY_COLLECTION
   #ifndef USES_P025
     #define USES_P025   // ADS1115
   #endif
   #ifndef USES_P027
     #define USES_P027   // INA219
   #endif
   #ifndef USES_P076
     #define USES_P076   // HWL8012   in POW r1
   #endif
   #ifndef USES_P077
     // Needs CSE7766 Energy sensor, via Serial RXD 4800 baud 8E1 (GPIO1), TXD (GPIO3)
     #define USES_P077	  // CSE7766   in POW R2
   #endif
   #ifndef USES_P078
     #define USES_P078   // Eastron Modbus Energy meters
   #endif
   #ifndef USES_P085
     #define USES_P085   // AcuDC24x
   #endif
   #ifndef USES_P093
     #define USES_P093   // Mitsubishi Heat Pump
   #endif
   #ifndef USES_P102
     #define USES_P102   // PZEM-004Tv30
   #endif
   #ifndef USES_P108
     #define USES_P108   // DDS238-x ZN MODBUS energy meter (was P224 in the Playground)
   #endif
   #ifndef USES_P115
     #define USES_P115   // Fuel Gauge MAX1704x
   #endif
#endif

// Collection of all display plugins. (also NeoPixel)
#ifdef PLUGIN_DISPLAY_COLLECTION
   #if !defined(LIMIT_BUILD_SIZE) && defined(ESP8266)
    #define LIMIT_BUILD_SIZE // Redice buildsize on ESP8266 to fit in all Display plugins
   #endif
   #ifndef USES_P012
     #define USES_P012   // LCD
   #endif
   #ifndef USES_P023
    #define USES_P023   // OLED
   #endif
   #ifndef USES_P036
    #define USES_P036   // FrameOLED
   #endif
   #ifndef USES_P038
    #define USES_P038   // NeoPixel
   #endif
   #ifndef USES_P041
    #define USES_P041   // NeoClock
   #endif
   #ifndef USES_P042
    #define USES_P042   // Candle
   #endif
   #ifndef USES_P057
    #define USES_P057   // HT16K33_LED
   #endif
   #ifndef USES_P070
    #define USES_P070   // NeoPixel_Clock
   #endif
   #ifndef USES_P075
    #define USES_P075   // Nextion
   #endif
   #ifndef USES_P095
    #define USES_P095  // TFT ILI9341
   #endif
   #ifndef USES_P096
    #define USES_P096  // eInk   (Needs lib_deps = Adafruit GFX Library, LOLIN_EPD )
   #endif
   #ifndef USES_P099
    #define USES_P099   // XPT2046 Touchscreen
   #endif
   #ifndef USES_P104
    #define USES_P104   // MAX7219 dot matrix
   #endif
   #ifndef USES_P109
    #define USES_P109   // ThermoOLED
   #endif
#endif


#ifdef CONTROLLER_SET_TESTING
    #define USES_C011   // Generic HTTP Advanced
    #define USES_C012   // Blynk HTTP
    #define USES_C014   // homie 3 & 4dev MQTT
    //#define USES_C015   // Blynk
    #define USES_C017   // Zabbix
    // #define USES_C018 // TTN RN2483
#endif


#ifdef NOTIFIER_SET_TESTING
#endif


// EXPERIMENTAL (playground) #######################
#ifdef PLUGIN_SET_EXPERIMENTAL
    #define USES_P046   // VentusW266
    #define USES_P050   // TCS34725 RGB Color Sensor with IR filter and White LED
    #define USES_P064   // APDS9960 Gesture
    #define USES_P077	// CSE7766   Was P134 on Playground


    // [copied from Playground as of 6 March 2018]
    // It needs some cleanup as some are ALSO in the main repo,
    // thus they should have been removed from the Playground repo
    // #define USES_P100	// Was SRF01, now Pulse Counter - DS2423 [Testing]
	// #define USES_P101	// Was NeoClock, now Wake On Lan [Testing]
	#define USES_P102	// Nodo
	#define USES_P103	// Event
	#define USES_P104	// SRF02
	#define USES_P105	// RGBW
	#define USES_P106	// IRTX
	#define USES_P107	// Email_Demo
	#define USES_P108	// WOL
	#define USES_P109	// RESOL_DeltaSol_Pro
	   #define USES_P110	// P1WifiGateway      (MERGED?)
	#define USES_P111	// RF
	   //#define USES_P111	// SenseAir     (MERGED?)
	#define USES_P112	// Power
	//#define USES_P112	// RFTX
	#define USES_P113	// SI1145
	#define USES_P114	// DSM501
	//#define USES_P115	// HeatpumpIR - P088 in the main repo.
	#define USES_P116	// ID12
	#define USES_P117	// LW12FC
	//#define USES_P117	// Neopixels
	//#define USES_P117	// Nextion
	#define USES_P118	// CCS811
	#define USES_P119	// BME680
	#define USES_P120	// Thermocouple
	#define USES_P121	// Candle
	   #define USES_P122	// NeoPixel       (MERGED?)
	      #define USES_P123	// NeoPixel_Clock  (MERGED?)
	#define USES_P124	// NeoPixelBusFX
	//#define USES_P124	// Ventus_W266_RFM69
	#define USES_P125	// ArduCAM
	#define USES_P127	// Teleinfo
	#define USES_P130	// VEML6075
	#define USES_P131	// SHT3X
	#define USES_P133	// VL53L0X
	#define USES_P141	// LedStrip
	#define USES_P142	// RGB-Strip
	#define USES_P143	// AnyonePresent
	#define USES_P144	// RC-Switch-TX
	#define USES_P145	// Itho - P118 in the main repo.
	#define USES_P149	// MHZ19
	#define USES_P150	// SDM120C
	#define USES_P151	// CISA
	#define USES_P153	// MAX44009
	#define USES_P162	// MPL3115A2
	#define USES_P163	// DS1631
	#define USES_P165	// SerSwitch
	#define USES_P166	// WiFiMan
	#define USES_P167	// ADS1015
	#define USES_P170	// HLW8012
	#define USES_P171	// PZEM-004T
	#define USES_P180	// Mux
	#define USES_P181	// TempHumidity_SHT2x
	#define USES_P182	// MT681
	#define USES_P199	// RF443_KaKu
	#define USES_P202	// ADC_ACcurrentSensor
	   #define USES_P205	// FrameOLED      (MERGED?)
	#define USES_P209	// IFTTTMaker
	   #define USES_P210	// MQTTImport     (MERGED?)
	#define USES_P211	// MPU6050
	#define USES_P212	// MY9291
	#define USES_P213	// VEML6070
#endif


#ifdef CONTROLLER_SET_EXPERIMENTAL
  //#define USES_C016   // Cache controller
  //#define USES_C018   // TTN/RN2483
#endif


#ifdef NOTIFIER_SET_EXPERIMENTAL
#endif


// Maximized build definition for an ESP(32) with 16MB Flash and 4MB sketch partition
// Add all plugins, controllers and features that don't fit in the TESTING set
#ifdef PLUGIN_SET_MAX
  // Features
  #ifndef USE_SERVO
    #define USE_SERVO
  #endif
  #ifndef USE_RTTTL
    #define USE_RTTTL
  #endif
  #ifndef USE_SETTINGS_ARCHIVE
    #define USE_SETTINGS_ARCHIVE
  #endif
  #ifndef FEATURE_SD
    #define FEATURE_SD
  #endif

  // Plugins
  #ifndef USES_P016
//    #define USES_P016   // IR
  #endif
  #ifndef USES_P035
//    #define USES_P035   // IRTX
  #endif
  #ifndef USES_P041
    #define USES_P041   // NeoClock
  #endif
  #ifndef USES_P042
    #define USES_P042   // Candle
  #endif
  #ifndef USES_P087
    #define USES_P087   // Serial Proxy
  #endif
  #ifndef USES_P094
    #define USES_P094  // CUL Reader
  #endif
  #ifndef USES_P095
    #define USES_P095  // TFT ILI9341
  #endif
  #ifndef USES_P096
    #define USES_P096  // eInk   (Needs lib_deps = Adafruit GFX Library, LOLIN_EPD )
  #endif
  #ifndef USES_P098
    #define USES_P098   // ESPEasy-NOW Receiver
  #endif
  #ifndef USES_P099
    #define USES_P099   // XPT2046 Touchscreen
  #endif
  #ifndef USES_P102
    #define USES_P102   // PZEM004Tv3
  #endif
  #ifndef USES_P103
    #define USES_P103   // Atlas Scientific EZO Sensors (pH, ORP, EZO, DO)
  #endif
  #ifndef USES_P104
    #define USES_P104   //
  #endif
  #ifndef USES_P105
    #define USES_P105   // AHT10/20/21
  #endif
  #ifndef USES_P104
    #define USES_P104   //
  #endif
  #ifndef USES_P105
    #define USES_P105   // AHT10/20/21
  #endif
  #ifndef USES_P108
    #define USES_P108   // DDS238-x ZN MODBUS energy meter (was P224 in the Playground)
  #endif
  #ifndef USES_P109
    #define USES_P109   // ThermOLED
  #endif
  #ifndef USES_P110
    #define USES_P110   // VL53L0X
  #endif
  #ifndef USES_P111
    #define USES_P111   // RC522 RFID reader
  #endif
  #ifndef USES_P112
    #define USES_P112   // AS7256x
  #endif
  #ifndef USES_P113
    #define USES_P113   // VL53L1X
  #endif
  #ifndef USES_P114
    #define USES_P114   // VEML6075 UVA/UVB sensor
  #endif
  #ifndef USES_P115
    #define USES_P115   // Fuel gauge MAX1704x
  #endif
  #ifndef USES_P116
    #define USES_P116   //
  #endif
  #ifndef USES_P117
    #define USES_P117   // SCD30
  #endif
  #ifndef USES_P118
    #define USES_P118   // Itho ventilation coontrol
  #endif
  #ifndef USES_P119
    #define USES_P119   // ITG3205 Gyro
  #endif
  #ifndef USES_P120
    #define USES_P120   // ADXL345 Acceleration / Gravity
  #endif
  #ifndef USES_P121
    #define USES_P121   //
  #endif
  #ifndef USES_P122
    #define USES_P122   //
  #endif
  #ifndef USES_P123
    #define USES_P123   //
  #endif
  #ifndef USES_P124
    #define USES_P124   //
  #endif
  #ifndef USES_P125
    #define USES_P125   //
  #endif

  // Controllers
  #ifndef USES_C015
    #define USES_C015   // Blynk
  #endif
  #ifndef USES_C016
    #define USES_C016   // Cache controller
  #endif
  #ifndef USES_C018
    #define USES_C018 // TTN RN2483
  #endif

  // Notifiers

#endif // PLUGIN_SET_MAX


/******************************************************************************\
 * Remove incompatible plugins ************************************************
\******************************************************************************/
#ifdef ESP32
//  #undef USES_P010   // BH1750          (doesn't work yet on ESP32)
//  #undef USES_P049   // MHZ19           (doesn't work yet on ESP32)

//  #undef USES_P052   // SenseAir        (doesn't work yet on ESP32)
//  #undef USES_P053   // PMSx003

//  #undef USES_P056   // SDS011-Dust     (doesn't work yet on ESP32)
//  #undef USES_P065   // DRF0299
//  #undef USES_P071   // Kamstrup401
//  #undef USES_P075   // Nextion
//  #undef USES_P078   // Eastron Modbus Energy meters (doesn't work yet on ESP32)
//  #undef USES_P082   // GPS
#endif


#ifdef ARDUINO_ESP8266_RELEASE_2_3_0
  #ifdef USES_P081
    #undef USES_P081   // Cron
  #endif


#endif


/******************************************************************************\
 * Libraries dependencies *****************************************************
\******************************************************************************/
#if defined(USES_P020) || defined(USES_P049) || defined(USES_P052) || defined(USES_P053) || defined(USES_P056) || defined(USES_P071) || defined(USES_P075) || defined(USES_P078) || defined(USES_P082) || defined(USES_P085) || defined(USES_P087) || defined(USES_P094) || defined(USES_P102) || defined(USES_P108) || defined(USES_C018)
  // At least one plugin uses serial.
  #ifndef PLUGIN_USES_SERIAL
    #define PLUGIN_USES_SERIAL
  #endif
#else
  // No plugin uses serial, so make sure software serial is not included.
  #define DISABLE_SOFTWARE_SERIAL
#endif


/*
#if defined(USES_P00x) || defined(USES_P00y)
#include <the_required_lib.h>
#endif
*/


#if defined(USES_C018)
  #define USES_PACKED_RAW_DATA
#endif

#if defined(USES_P085) || defined (USES_P052) || defined(USES_P078) || defined(USES_P108)
  // FIXME TD-er: Is this correct? Those plugins use Modbus_RTU.
  #define USES_MODBUS
#endif

#if defined(USES_C001) || defined (USES_C002) || defined(USES_P029)
  #ifndef USES_DOMOTICZ
    #define USES_DOMOTICZ
  #endif
#endif

#ifdef USES_DOMOTICZ  // Move Domoticz enabling logic together
    #ifndef USES_C001
      #define USES_C001   // Domoticz HTTP
    #endif
    #ifndef USES_C002
      #define USES_C002   // Domoticz MQTT
    #endif
    #ifndef USES_P029
      #define USES_P029   // Output
    #endif
#endif


// Disable Homie plugin for now in the dev build to make it fit.
#if defined(PLUGIN_BUILD_DEV) && defined(USES_C014)
  #undef USES_C014
#endif

// VCC builds need a bit more, disable timing stats to make it fit.
#if defined(FEATURE_ADC_VCC) && !defined(PLUGIN_SET_MAX)
  #ifndef LIMIT_BUILD_SIZE
    #define LIMIT_BUILD_SIZE
  #endif
  #ifndef NOTIFIER_SET_NONE
    #define NOTIFIER_SET_NONE
  #endif

#endif


// Due to size restrictions, disable a few plugins/controllers for 1M builds
#ifdef SIZE_1M
  #ifdef USES_C003
    #undef USES_C003
  #endif
  #ifdef USES_C016
    #undef USES_C016  // Cache controller
  #endif
  #ifdef FEATURE_SD
    #undef FEATURE_SD  // Unlikely on 1M units
  #endif
  #ifndef LIMIT_BUILD_SIZE
    #define LIMIT_BUILD_SIZE
  #endif
  #ifdef USE_EXT_RTC
    #undef USE_EXT_RTC
  #endif
#endif

// Disable some diagnostic parts to make builds fit.
#ifdef LIMIT_BUILD_SIZE
  #ifdef WEBSERVER_TIMINGSTATS
    #undef WEBSERVER_TIMINGSTATS
  #endif

  // Do not include large blobs but fetch them from CDN
  #ifndef WEBSERVER_USE_CDN_JS_CSS
    #define WEBSERVER_USE_CDN_JS_CSS
  #endif

  #ifndef BUILD_NO_DEBUG
    #define BUILD_NO_DEBUG
  #endif
  #ifndef BUILD_NO_SPECIAL_CHARACTERS_STRINGCONVERTER
    #define BUILD_NO_SPECIAL_CHARACTERS_STRINGCONVERTER
  #endif
  #ifdef FEATURE_I2CMULTIPLEXER
    #undef FEATURE_I2CMULTIPLEXER
  #endif
  #ifdef USE_SETTINGS_ARCHIVE
    #undef USE_SETTINGS_ARCHIVE
  #endif

  #ifdef USE_SERVO
    #undef USE_SERVO
  #endif
  #ifdef USE_RTTTL
    #undef USE_RTTTL
  #endif
  #ifdef ENABLE_TOOLTIPS
    #undef ENABLE_TOOLTIPS
  #endif
  #ifdef USES_BLYNK
    #undef USES_BLYNK
  #endif
  #ifndef PLUGIN_SET_TESTING
    #ifdef USES_P076
      #undef USES_P076   // HWL8012   in POW r1
    #endif
    #ifdef USES_P093
      #undef USES_P093   // Mitsubishi Heat Pump
    #endif
    #ifdef USES_P100 // Pulse Counter - DS2423
      #undef USES_P100
    #endif
  #endif
  #ifdef USES_C012
    #undef USES_C012 // Blynk
  #endif
  #ifdef USES_C015
    #undef USES_C015 // Blynk
  #endif
  #ifdef USES_C016
    #undef USES_C016 // Cache controller
  #endif
  #ifdef USES_C017 // Zabbix
    #undef USES_C017
  #endif
  #ifdef USES_C018
    #undef USES_C018 // LoRa TTN - RN2483/RN2903
  #endif
  #if defined(USE_TRIGONOMETRIC_FUNCTIONS_RULES) && !defined(KEEP_TRIGONOMETRIC_FUNCTIONS_RULES)
    #undef USE_TRIGONOMETRIC_FUNCTIONS_RULES
  #endif
  #ifdef USES_SSDP
    #undef USES_SSDP
  #endif

#endif

// Timing stats page needs timing stats
#if defined(WEBSERVER_TIMINGSTATS) && !defined(USES_TIMING_STATS)
  #define USES_TIMING_STATS
#endif

// If timing stats page is not included, there is no need in collecting the stats
#if !defined(WEBSERVER_TIMINGSTATS) && defined(USES_TIMING_STATS)
  #undef USES_TIMING_STATS
#endif


#ifdef BUILD_NO_DEBUG
  #ifndef BUILD_NO_DIAGNOSTIC_COMMANDS
    #define BUILD_NO_DIAGNOSTIC_COMMANDS
  #endif
  #ifndef BUILD_NO_RAM_TRACKER
    #define BUILD_NO_RAM_TRACKER
  #endif
#endif

  // Do not include large blobs but fetch them from CDN
#ifdef WEBSERVER_USE_CDN_JS_CSS
  #ifdef WEBSERVER_FAVICON
    #ifndef WEBSERVER_FAVICON_CDN
      #define WEBSERVER_FAVICON_CDN
    #endif
  #endif
  #ifdef WEBSERVER_CSS
    #undef WEBSERVER_CSS
  #endif
  #ifdef WEBSERVER_INCLUDE_JS
    #undef WEBSERVER_INCLUDE_JS
  #endif
#endif

#if defined(USES_C002) || defined (USES_C005) || defined(USES_C006) || defined(USES_C014) || defined(USES_P037)
  #define USES_MQTT
#endif

#if defined(USES_C012) || defined (USES_C015)
  #define USES_BLYNK
#endif

// Specific notifier plugins may be enabled via Custom.h, regardless
// whether NOTIFIER_SET_NONE is defined
#if defined(USES_N001) || defined(USES_N002)
  #ifndef USES_NOTIFIER
    #define USES_NOTIFIER
  #endif
#endif


#ifdef USES_MQTT
// MQTT_MAX_PACKET_SIZE : Maximum packet size
#ifndef MQTT_MAX_PACKET_SIZE
  #define MQTT_MAX_PACKET_SIZE 1024 // Is also used in PubSubClient
#endif
#endif //USES_MQTT


// It may have gotten undefined to fit a build. Make sure the Blynk controllers are not defined
#ifndef USES_BLYNK
  #ifdef USES_C012
    #undef USES_C012
  #endif
  #ifdef USES_C015
    #undef USES_C015
  #endif
#endif

#ifdef FEATURE_ARDUINO_OTA
  #ifndef FEATURE_MDNS
    #define FEATURE_MDNS
  #endif
#endif

#ifdef FEATURE_MDNS
  #ifndef FEATURE_DNS_SERVER
    #define FEATURE_DNS_SERVER
  #endif
#endif

#ifdef WEBSERVER_SETUP
  #ifndef PLUGIN_BUILD_MINIMAL_OTA
    #ifndef FEATURE_DNS_SERVER
      #define FEATURE_DNS_SERVER
    #endif
  #endif
#endif

// Here we can re-enable specific features in the TESTING sets as we have created some space there by splitting them up
#if defined(TESTING_USE_RTTTL) && (defined(PLUGIN_SET_TESTING_A) || defined(PLUGIN_SET_TESTING_B) || defined(PLUGIN_SET_TESTING_C) || defined(PLUGIN_SET_TESTING_D))
  #ifndef USE_RTTTL
    #define USE_RTTTL
  #endif
#endif

#endif // DEFINE_PLUGIN_SETS_H<|MERGE_RESOLUTION|>--- conflicted
+++ resolved
@@ -1138,11 +1138,8 @@
     #define USES_P114  // VEML6075 UVA/UVB sensor
     #define USES_P115  // Fuel Gauge MAX1704x
     #define USES_P117  // SCD30
-<<<<<<< HEAD
+    #define USES_P118  // Itho ventilation control
     #define USES_P124  // I2C MultiRelay
-=======
-    #define USES_P118  // Itho ventilation control
->>>>>>> 5f055eb8
 #endif
 
 
