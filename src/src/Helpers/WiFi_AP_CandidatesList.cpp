#include "../Helpers/WiFi_AP_CandidatesList.h"

#include "../ESPEasyCore/ESPEasy_Log.h"
#include "../Globals/RTC.h"
#include "../Globals/SecuritySettings.h"
#include "../Globals/Settings.h"

#ifdef USES_ESPEASY_NOW
#define ESPEASY_NOW_TMP_SSID       "ESPEASY_NOW"
#define ESPEASY_NOW_TMP_PASSPHRASE "random_passphrase"
#endif

WiFi_AP_CandidatesList::WiFi_AP_CandidatesList() {
  known.clear();
  candidates.clear();
  known_it = known.begin();
  load_knownCredentials();
}

void WiFi_AP_CandidatesList::load_knownCredentials() {
  if (!_mustLoadCredentials) { return; }
  _mustLoadCredentials = false;
  known.clear();
  candidates.clear();
  _addedKnownCandidate = false;
  addFromRTC();

  {
    // Add the known SSIDs
    String ssid, key;
    byte   index = 1; // Index 0 is the "unset" value

    while (get_SSID_key(index, ssid, key)) {
      known.emplace_back(index, ssid, key);
      ++index;
    }
  }
  known_it = known.begin();
  purge_unusable();
}

void WiFi_AP_CandidatesList::clearCache() {
  _mustLoadCredentials = true;
  known.clear();
  known_it = known.begin();
}


void WiFi_AP_CandidatesList::force_reload() {
  clearCache();
  RTC.clearLastWiFi(); // Invalidate the RTC WiFi data.
  process_WiFiscan(WiFi.scanComplete());
}

void WiFi_AP_CandidatesList::process_WiFiscan(uint8_t scancount) {
  load_knownCredentials();
  candidates.clear();
  _addedKnownCandidate = false;

  known_it = known.begin();

  // Now try to merge the known SSIDs, or add a new one if it is a hidden SSID
  for (uint8_t i = 0; i < scancount; ++i) {
    add(i);
  }
  addFromRTC();
  purge_unusable();

#ifndef BUILD_NO_DEBUG

  for (auto it = candidates.begin(); it != candidates.end(); ++it) {
    String log = F("WIFI  : Scan result: ");
    log += it->toString();
    addLog(LOG_LEVEL_INFO, log);
  }
#endif // ifndef BUILD_NO_DEBUG
}

bool WiFi_AP_CandidatesList::getNext() {
  load_knownCredentials();

  if (candidates.empty()) { return false; }

  bool mustPop = true;

  currentCandidate = candidates.front();

  if (currentCandidate.isHidden) {
    // Iterate over the known credentials to try them all
    // Hidden SSID stations do not broadcast their SSID, so we must fill it in ourselves.
    if (known_it != known.end()) {
      currentCandidate.ssid  = known_it->ssid;
      currentCandidate.key   = known_it->key;
      currentCandidate.index = known_it->index;
      ++known_it;
    }

    if (known_it != known.end()) {
      mustPop = false;
    }
  }


  if (currentCandidate.usable()) {
    // Store in RTC
    RTC.lastWiFiChannel = currentCandidate.channel;

    for (byte i = 0; i < 6; ++i) {
      RTC.lastBSSID[i] = currentCandidate.bssid[i];
    }
    RTC.lastWiFiSettingsIndex = currentCandidate.index;
  }


  if (mustPop) {
    known_it = known.begin();
    if (!candidates.empty()) {
      candidates.pop_front();
    }
  }
  return currentCandidate.usable();
}

const WiFi_AP_Candidate& WiFi_AP_CandidatesList::getCurrent() const {
  return currentCandidate;
}

WiFi_AP_Candidate WiFi_AP_CandidatesList::getBestScanResult() const {
  for (auto it = candidates.begin(); it != candidates.end(); ++it) {
    if (it->rssi < -1) { return *it; }
  }
  return WiFi_AP_Candidate();
}

bool WiFi_AP_CandidatesList::hasKnownCredentials() {
  load_knownCredentials();
  return !known.empty();
}

void WiFi_AP_CandidatesList::markCurrentConnectionStable() {
  clearCache();
  if (currentCandidate.enc_type == 0) {
    bool matchfound = false;
    for (auto it = candidates.begin(); !matchfound && it != candidates.end(); ++it) {
      if (currentCandidate == *it) {
        // We may have gotten the enc_type of the active used candidate
        // Make sure to store the enc type before clearing the candidates list
        currentCandidate.enc_type = it->enc_type;
        matchfound = true;
      }
    }
  }
  candidates.clear();
  _addedKnownCandidate = false;
  addFromRTC(); // Store the current one from RTC as the first candidate for a reconnect.
}

#ifdef USES_ESPEASY_NOW
bool WiFi_AP_CandidatesList::isESPEasy_now_only() const {
  return RTC.lastWiFiSettingsIndex == 3;
}
#endif

void WiFi_AP_CandidatesList::add(uint8_t networkItem) {
  WiFi_AP_Candidate tmp(networkItem);

  const bool inclHiddenSSID =
  #ifdef USES_ESPEASY_NOW
    Settings.UseESPEasyNow() || 
  #endif
    Settings.IncludeHiddenSSID();

  if (tmp.isHidden && inclHiddenSSID) {
    candidates.push_back(tmp);
    return;
  }

  if (tmp.ssid.length() == 0) { return; }

  for (auto it = known.begin(); it != known.end(); ++it) {
    if (it->ssid.equals(tmp.ssid)) {
      tmp.key   = it->key;
      tmp.index = it->index;

      if (tmp.usable()) {
        candidates.push_back(tmp);
        _addedKnownCandidate = true;

        // Do not return as we may have several AP's with the same SSID and different passwords.
      }
    }
  }
}

void WiFi_AP_CandidatesList::addFromRTC() {
  if (!RTC.lastWiFi_set()) { return; }

  String ssid, key;

  if (!get_SSID_key(RTC.lastWiFiSettingsIndex, ssid, key)) {
    return;
  }

  candidates.emplace_front(RTC.lastWiFiSettingsIndex, ssid, key);
  candidates.front().setBSSID(RTC.lastBSSID);
  candidates.front().rssi = -1; // Set to best possible RSSI so it is tried first.
  candidates.front().channel = RTC.lastWiFiChannel;

  if (!candidates.front().usable() || !candidates.front().allowQuickConnect()) {
    candidates.pop_front();
    return;
  }

  // This is not taken from a scan, so no idea of the used encryption.
  // Try to find a matching BSSID to get the encryption.
  for (auto it = candidates.begin(); it != candidates.end(); ++it) {
    if ((it->rssi != -1) && candidates.front() == *it) {
      candidates.front().enc_type = it->enc_type;
      return;
    }
  }
  if (currentCandidate == candidates.front()) {
    candidates.front().enc_type = currentCandidate.enc_type;
  }
}

void WiFi_AP_CandidatesList::purge_unusable() {
  for (auto it = known.begin(); it != known.end();) {
    if (it->usable()) {
      ++it;
    } else {
      it = known.erase(it);
    }
  }
  known.sort();
  known.unique();

  for (auto it = candidates.begin(); it != candidates.end();) {
    if (it->usable()) {
      ++it;
    } else {
      it = candidates.erase(it);
    }
  }
  candidates.sort();
  candidates.unique();
}

bool WiFi_AP_CandidatesList::get_SSID_key(byte index, String& ssid, String& key) const {
  switch (index) {
    case 1:
      ssid = SecuritySettings.WifiSSID;
      key  = SecuritySettings.WifiKey;
      break;
    case 2:
      ssid = SecuritySettings.WifiSSID2;
      key  = SecuritySettings.WifiKey2;
<<<<<<< HEAD
      return true;
  #ifdef USES_ESPEASY_NOW
    case 3: 
      ssid = F(ESPEASY_NOW_TMP_SSID);
      key  = F(ESPEASY_NOW_TMP_PASSPHRASE);
      return true;
  #endif
=======
      break;
    default:
      return false;
>>>>>>> 12db64f9
  }

  // TODO TD-er: Read other credentials from extra file.

  ssid.trim();
  key.trim();
  return true;
}<|MERGE_RESOLUTION|>--- conflicted
+++ resolved
@@ -255,19 +255,15 @@
     case 2:
       ssid = SecuritySettings.WifiSSID2;
       key  = SecuritySettings.WifiKey2;
-<<<<<<< HEAD
-      return true;
+      break;
   #ifdef USES_ESPEASY_NOW
     case 3: 
       ssid = F(ESPEASY_NOW_TMP_SSID);
       key  = F(ESPEASY_NOW_TMP_PASSPHRASE);
-      return true;
+      break;
   #endif
-=======
-      break;
     default:
       return false;
->>>>>>> 12db64f9
   }
 
   // TODO TD-er: Read other credentials from extra file.
