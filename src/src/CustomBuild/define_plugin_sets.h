--- conflicted
+++ resolved
@@ -926,11 +926,8 @@
     #define USES_P106   // BME680
     #define USES_P107   // SI1145 UV index
     //#define USES_P108   // DDS238-x ZN MODBUS energy meter (was P224 in the Playground)
-<<<<<<< HEAD
     // #define USES_P110   // VL53L0X Time of Flight sensor
-=======
     // #define USES_P111   // RC522 RFID reader
->>>>>>> 275c3a2f
 #endif
 
 
