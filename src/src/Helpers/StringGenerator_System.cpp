#include "../Helpers/StringGenerator_System.h"


#include <Arduino.h>


/*********************************************************************************************\
   ESPEasy specific strings
\*********************************************************************************************/


#ifdef USES_MQTT

#include <PubSubClient.h>
#include "../Globals/MQTT.h"

const __FlashStringHelper * getMQTT_state() {
  switch (MQTTclient.state()) {
    case MQTT_CONNECTION_TIMEOUT: return F("Connection timeout");
    case MQTT_CONNECTION_LOST: return F("Connection lost");
    case MQTT_CONNECT_FAILED: return F("Connect failed");
    case MQTT_DISCONNECTED: return F("Disconnected");
    case MQTT_CONNECTED: return F("Connected");
    case MQTT_CONNECT_BAD_PROTOCOL: return F("Connect bad protocol");
    case MQTT_CONNECT_BAD_CLIENT_ID: return F("Connect bad client_id");
    case MQTT_CONNECT_UNAVAILABLE: return F("Connect unavailable");
    case MQTT_CONNECT_BAD_CREDENTIALS: return F("Connect bad credentials");
    case MQTT_CONNECT_UNAUTHORIZED: return F("Connect unauthorized");
    default: break;
  }
  return F("");
}

#endif // USES_MQTT

/********************************************************************************************\
   Get system information
 \*********************************************************************************************/
const __FlashStringHelper * getLastBootCauseString() {
  switch (lastBootCause)
  {
    case BOOT_CAUSE_MANUAL_REBOOT: return F("Manual Reboot");
    case BOOT_CAUSE_DEEP_SLEEP:    return F("Deep Sleep");
    case BOOT_CAUSE_COLD_BOOT:     return F("Cold Boot");
    case BOOT_CAUSE_EXT_WD:        return F("External Watchdog");
    case BOOT_CAUSE_SOFT_RESTART:  return F("Soft Reboot");
    case BOOT_CAUSE_SW_WATCHDOG:   return F("SW Watchdog");
    case BOOT_CAUSE_EXCEPTION:     return F("Exception");
    case BOOT_CAUSE_POWER_UNSTABLE: return F("PWR Unstable"); // ESP32 only
  }
  return F("Unknown");
}

#ifdef ESP32
 #ifdef ESP32S2
  #include <esp32s2/rom/rtc.h>
 #else
  #include <rom/rtc.h>
 #endif

<<<<<<< HEAD
String getResetReasonString(byte icore) {
=======
#include <rom/rtc.h>

// See https://github.com/espressif/esp-idf/blob/master/components/esp32/include/rom/rtc.h
String getResetReasonString(uint8_t icore) {
>>>>>>> 74901b15
  bool isDEEPSLEEP_RESET(false);

  #ifdef ESP32S2

	// See tools\sdk\esp32\include\esp_rom\include\esp32s2\rom\rtc.h
  switch (rtc_get_reset_reason(icore)) {
    case POWERON_RESET:          return F("Vbat power on reset");                              // 1
    case RTC_SW_SYS_RESET:       return F("Software reset digital core");                      // 3
    case DEEPSLEEP_RESET:        isDEEPSLEEP_RESET = true; break;                              // 5
    case TG0WDT_SYS_RESET:       return F("Timer Group0 Watch dog reset digital core");        // 7
    case TG1WDT_SYS_RESET:       return F("Timer Group1 Watch dog reset digital core");        // 8
    case RTCWDT_SYS_RESET:       return F("RTC Watch dog Reset digital core");                 // 9
    case INTRUSION_RESET:        return F("Instrusion tested to reset CPU");                   // 10
    case TG0WDT_CPU_RESET:       return F("Time Group0 reset CPU");                            // 11
    case RTC_SW_CPU_RESET:       return F("Software reset CPU");                               // 12
    case RTCWDT_CPU_RESET:       return F("RTC Watch dog Reset CPU");                          // 13
    case RTCWDT_BROWN_OUT_RESET: return F("Reset when the vdd voltage is not stable");         // 15
    case RTCWDT_RTC_RESET:       return F("RTC Watch dog reset digital core and rtc module");  // 16
    case TG1WDT_CPU_RESET:       return F("Time Group1 reset CPU");                            // 17
    case SUPER_WDT_RESET:        return F("Super watchdog reset digital core and rtc module"); // 18
    case GLITCH_RTC_RESET:       return F("Glitch reset digital core and rtc module");         // 19
  }

  #else

  // See https://github.com/espressif/esp-idf/blob/master/components/esp32/include/rom/rtc.h
  switch (rtc_get_reset_reason((RESET_REASON)icore)) {
    case NO_MEAN:                return F("NO_MEAN");
    case POWERON_RESET:          return F("Vbat power on reset");
    case SW_RESET:               return F("Software reset digital core");
    case OWDT_RESET:             return F("Legacy watch dog reset digital core");
    case DEEPSLEEP_RESET:        isDEEPSLEEP_RESET = true; break;
    case SDIO_RESET:             return F("Reset by SLC module, reset digital core");
    case TG0WDT_SYS_RESET:       return F("Timer Group0 Watch dog reset digital core");
    case TG1WDT_SYS_RESET:       return F("Timer Group1 Watch dog reset digital core");
    case RTCWDT_SYS_RESET:       return F("RTC Watch dog Reset digital core");
    case INTRUSION_RESET:        return F("Instrusion tested to reset CPU");
    case TGWDT_CPU_RESET:        return F("Time Group reset CPU");
    case SW_CPU_RESET:           return F("Software reset CPU");
    case RTCWDT_CPU_RESET:       return F("RTC Watch dog Reset CPU");
    case EXT_CPU_RESET:          return F("for APP CPU, reseted by PRO CPU");
    case RTCWDT_BROWN_OUT_RESET: return F("Reset when the vdd voltage is not stable");
    case RTCWDT_RTC_RESET:       return F("RTC Watch dog reset digital core and rtc module");
    default: break;
  }
  #endif

  if (isDEEPSLEEP_RESET) {
    String reason = F("Deep Sleep, Wakeup reason (");
    reason += rtc_get_wakeup_cause();
    reason += ')';

/*
  switch (reason) {
  #if CONFIG_IDF_TARGET_ESP32
    case POWERON_RESET:
    case SW_CPU_RESET:
    case DEEPSLEEP_RESET:
    case SW_RESET:
  #elif CONFIG_IDF_TARGET_ESP32S2
    case POWERON_RESET:
    case RTC_SW_CPU_RESET:
    case DEEPSLEEP_RESET:
    case RTC_SW_SYS_RESET:
  #endif
  }
*/
    return reason;
  }

  return getUnknownString();
}

#endif // ifdef ESP32

String getResetReasonString() {
  #ifdef ESP32
  String reason = F("CPU0: ");
  reason += getResetReasonString(0);
  reason += F(" CPU1: ");
  reason += getResetReasonString(1);
  return reason;
  #else // ifdef ESP32
  return ESP.getResetReason();
  #endif // ifdef ESP32
}

String getSystemBuildString() {
  String result;

  result += BUILD;
  result += ' ';
  result += F(BUILD_NOTES);
  return result;
}

String getPluginDescriptionString() {
  String result;

  #ifdef PLUGIN_BUILD_NORMAL
  result += F(" [Normal]");
  #endif // ifdef PLUGIN_BUILD_NORMAL
  #ifdef PLUGIN_BUILD_TESTING
  result += F(" [Testing]");
  #endif // ifdef PLUGIN_BUILD_TESTING
  #ifdef PLUGIN_BUILD_DEV
  result += F(" [Development]");
  #endif // ifdef PLUGIN_BUILD_DEV
  #ifdef PLUGIN_DESCR
  result += " [";
  result += F(PLUGIN_DESCR);
  result += ']';
  #endif // ifdef PLUGIN_DESCR
  #ifdef USE_NON_STANDARD_24_TASKS
  result += F(" 24tasks");
  #endif // ifdef USE_NON_STANDARD_24_TASKS
  result.trim();
  return result;
}

String getSystemLibraryString() {
  String result;

  #if defined(ESP32)
  result += F("ESP32 SDK ");
  result += ESP.getSdkVersion();
  #else // if defined(ESP32)
  result += F("ESP82xx Core ");
  result += ESP.getCoreVersion();
  result += F(", NONOS SDK ");
  result += system_get_sdk_version();
  result += F(", LWIP: ");
  result += getLWIPversion();
  #endif // if defined(ESP32)

  if (puyaSupport()) {
    result += F(" PUYA support");
  }
  return result;
}

#ifdef ESP8266
String getLWIPversion() {
  String result;

  result += LWIP_VERSION_MAJOR;
  result += '.';
  result += LWIP_VERSION_MINOR;
  result += '.';
  result += LWIP_VERSION_REVISION;

  if (LWIP_VERSION_IS_RC) {
    result += F("-RC");
    result += LWIP_VERSION_RC;
  } else if (LWIP_VERSION_IS_DEVELOPMENT) {
    result += F("-dev");
  }
  return result;
}

#endif // ifdef ESP8266<|MERGE_RESOLUTION|>--- conflicted
+++ resolved
@@ -58,14 +58,9 @@
   #include <rom/rtc.h>
  #endif
 
-<<<<<<< HEAD
-String getResetReasonString(byte icore) {
-=======
-#include <rom/rtc.h>
 
 // See https://github.com/espressif/esp-idf/blob/master/components/esp32/include/rom/rtc.h
 String getResetReasonString(uint8_t icore) {
->>>>>>> 74901b15
   bool isDEEPSLEEP_RESET(false);
 
   #ifdef ESP32S2
