--- conflicted
+++ resolved
@@ -9,11 +9,7 @@
 [esp32_common]
 extends                   = common, core_esp32_2_0_0
 lib_ignore                = ESP8266WiFi, ESP8266Ping, ESP8266WebServer, ESP8266HTTPUpdateServer, ESP8266mDNS, IRremoteESP8266, ESPEasy_ESP8266Ping, ESP32_ping, HeatpumpIR
-<<<<<<< HEAD
-lib_deps                  = https://github.com/TD-er/ESPEasySerial.git#v2.0.5, Adafruit ILI9341,  Adafruit GFX Library, LOLIN_EPD, Adafruit BusIO, WifiEspNow
-=======
-lib_deps                  = https://github.com/TD-er/ESPEasySerial.git#v2.0.5, adafruit/Adafruit ILI9341 @ ^1.5.6,  Adafruit GFX Library, LOLIN_EPD, Adafruit BusIO
->>>>>>> fb3c4ea2
+lib_deps                  = https://github.com/TD-er/ESPEasySerial.git#v2.0.5, adafruit/Adafruit ILI9341 @ ^1.5.6,  Adafruit GFX Library, LOLIN_EPD, Adafruit BusIO, WifiEspNow
 board_build.f_flash       = 80000000L
 board_build.flash_mode    = dout
 board_upload.maximum_size = 1900544
