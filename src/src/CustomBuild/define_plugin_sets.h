#ifndef CUSTOMBUILD_DEFINE_PLUGIN_SETS_H
#define CUSTOMBUILD_DEFINE_PLUGIN_SETS_H

#include "../../ESPEasy_common.h"

/*
#################################################
 This is the place where plugins are registered
#################################################
To create/register a plugin, you have to :
- find an available number, ie 777.
- Create your own plugin, ie as "_P777_myfunction.ino"
- be sure it starts with ""#ifdef USES_P777", and ends with "#endif"
- then register it into the PLUGIN_SET_EXPERIMENTAL block (see below)
 #ifdef PLUGIN_SET_EXPERIMENTAL
     #define USES_P777   // MYsuperPlugin
 #endif
 - you can from now on test it by compiling using the PLUGIN_BUILD_DEV flag
 either by adding "-DPLUGIN_BUILD_DEV" when compiling, or by momentarly
 adding "#define PLUGIN_BUILD_DEV" at the top of the ESPEasy.ino file
 - You will then have to push a PR including your plugin + the corret line (#define USES_P777) added to this file
 When found stable enough, the maintainer (and only him) will choose to move it to COLLECTION or NORMAL
*/

//#define FEATURE_SD 1

/******************************************************************************\
 * WebServer pages   **********************************************************
\******************************************************************************/
// FIXME TD-er: Make useful selections for these pages to be included. (e.g. view only)

#ifndef WEBSERVER_CUSTOM_BUILD_DEFINED
    #ifndef WEBSERVER_TIMINGSTATS
        #define WEBSERVER_TIMINGSTATS
    #endif
    #ifndef WEBSERVER_SYSVARS
        #define WEBSERVER_SYSVARS
    #endif
    #ifndef WEBSERVER_NEW_UI
    //    #define WEBSERVER_NEW_UI
    #endif
    #ifndef WEBSERVER_I2C_SCANNER
        #define WEBSERVER_I2C_SCANNER
    #endif
    #ifndef WEBSERVER_FAVICON
        #define WEBSERVER_FAVICON
    #endif
    #ifndef WEBSERVER_CSS
        #define WEBSERVER_CSS
    #endif
    #ifndef WEBSERVER_INCLUDE_JS
        #define WEBSERVER_INCLUDE_JS
    #endif
    #ifndef WEBSERVER_LOG
        #define WEBSERVER_LOG
    #endif
    #ifndef WEBSERVER_GITHUB_COPY
        #define WEBSERVER_GITHUB_COPY
    #endif
    #ifndef WEBSERVER_ROOT
        #define WEBSERVER_ROOT
    #endif
    #ifndef WEBSERVER_ADVANCED
        #define WEBSERVER_ADVANCED
    #endif
    #ifndef WEBSERVER_CONFIG
        #define WEBSERVER_CONFIG
    #endif
    #ifndef WEBSERVER_CONTROL
        #define WEBSERVER_CONTROL
    #endif
    #ifndef WEBSERVER_CONTROLLERS
        #define WEBSERVER_CONTROLLERS
    #endif
    #ifndef WEBSERVER_CUSTOM
        #define WEBSERVER_CUSTOM
    #endif
    #ifndef WEBSERVER_DEVICES
        #define WEBSERVER_DEVICES
    #endif
    #ifndef WEBSERVER_DOWNLOAD
        #define WEBSERVER_DOWNLOAD
    #endif
    #ifndef WEBSERVER_FACTORY_RESET
        #define WEBSERVER_FACTORY_RESET
    #endif
    #ifndef WEBSERVER_FILELIST
        #define WEBSERVER_FILELIST
    #endif
    #ifndef WEBSERVER_HARDWARE
        #define WEBSERVER_HARDWARE
    #endif
    #ifndef WEBSERVER_PINSTATES
        #define WEBSERVER_PINSTATES
    #endif
    #ifndef WEBSERVER_RULES
        #define WEBSERVER_RULES
    #endif
    #ifndef WEBSERVER_SETUP
        #define WEBSERVER_SETUP
    #endif
    #ifndef WEBSERVER_SYSINFO
        #define WEBSERVER_SYSINFO
    #endif
    #ifndef WEBSERVER_METRICS
        #define WEBSERVER_METRICS
    #endif
    #ifndef WEBSERVER_TOOLS
        #define WEBSERVER_TOOLS
    #endif
    #ifndef WEBSERVER_UPLOAD
        #define WEBSERVER_UPLOAD
    #endif
    #ifndef WEBSERVER_WIFI_SCANNER
        #define WEBSERVER_WIFI_SCANNER
    #endif
    #ifndef WEBSERVER_NEW_RULES
//        #define WEBSERVER_NEW_RULES
    #endif
#endif

#ifndef PLUGIN_BUILD_CUSTOM
    #ifndef FEATURE_SSDP
        #define FEATURE_SSDP  1
    #endif
    #ifndef FEATURE_TIMING_STATS
        #define FEATURE_TIMING_STATS  1
    #endif
    #ifndef FEATURE_I2CMULTIPLEXER
        #define FEATURE_I2CMULTIPLEXER  1
    #endif
    #ifndef FEATURE_TRIGONOMETRIC_FUNCTIONS_RULES
        #define FEATURE_TRIGONOMETRIC_FUNCTIONS_RULES 1
    #endif
    #ifndef FEATURE_EXT_RTC
        #define FEATURE_EXT_RTC 1
    #endif
#endif

#ifdef MEMORY_ANALYSIS
  #ifdef MQTT_ONLY
    #define USES_C002   // Domoticz MQTT
    #define USES_C005   // Home Assistant (openHAB) MQTT
    #define USES_C006   // PiDome MQTT
    #define USES_C014   // homie 3 & 4dev MQTT
    #define USES_P037   // MQTTImport
  #endif
#endif

#ifndef FEATURE_TOOLTIPS
  #define FEATURE_TOOLTIPS  1
#endif // ifndef FEATURE_TOOLTIPS

/******************************************************************************\
 * Available options **********************************************************
\******************************************************************************/
#if defined(CORE_POST_2_5_0) && !defined(MEMORY_ANALYSIS) && !defined(USE_CUSTOM_H)
    #ifndef FEATURE_SETTINGS_ARCHIVE
    // FIXME TD-er: Disabled for now, to reduce binary size
//        #define FEATURE_SETTINGS_ARCHIVE 1
    #endif // ifndef FEATURE_SETTINGS_ARCHIVE
#endif

#if FEATURE_SETTINGS_ARCHIVE && defined(FORCE_PRE_2_5_0)
  #undef FEATURE_SETTINGS_ARCHIVE
  #define FEATURE_SETTINGS_ARCHIVE  0
#endif


/******************************************************************************\
 * BUILD Configs **************************************************************
\******************************************************************************/

// IR library is large, so make a separate build including stable plugins and IR.
#ifdef PLUGIN_BUILD_DEV_IR
    #define PLUGIN_BUILD_DEV       // add dev
    #define PLUGIN_BUILD_IR
#endif

#ifdef PLUGIN_BUILD_COLLECTION_IR
    #define PLUGIN_BUILD_COLLECTION   // add collection
    #define PLUGIN_BUILD_IR
#endif

#ifdef PLUGIN_BUILD_MINIMAL_IR
    #ifndef FEATURE_DOMOTICZ
        #define FEATURE_DOMOTICZ  1
    #endif
    #ifndef FEATURE_FHEM
        #define FEATURE_FHEM  1
    #endif
    #ifndef FEATURE_HOMEASSISTANT_OPENHAB
        #define FEATURE_HOMEASSISTANT_OPENHAB 1
    #endif

    #define PLUGIN_BUILD_MINIMAL_OTA
    #define PLUGIN_DESCR  "Minimal, IR"
    #define PLUGIN_BUILD_IR
#endif

#ifdef PLUGIN_BUILD_MINIMAL_IRext
    #ifndef FEATURE_DOMOTICZ
        #define FEATURE_DOMOTICZ  1
    #endif
    #ifndef FEATURE_FHEM
        #define FEATURE_FHEM  1
    #endif
    #ifndef FEATURE_HOMEASSISTANT_OPENHAB
        #define FEATURE_HOMEASSISTANT_OPENHAB 1
    #endif

    #define PLUGIN_BUILD_MINIMAL_OTA
    #define PLUGIN_DESCR  "Minimal, IR with AC"
    #define PLUGIN_BUILD_IR_EXTENDED
#endif

#ifdef PLUGIN_BUILD_NORMAL_IR
    #define PLUGIN_BUILD_NORMAL     // add stable
    #define PLUGIN_DESCR  "Normal, IR"
    #define PLUGIN_BUILD_IR
#endif

#ifdef PLUGIN_BUILD_NORMAL_IRext
  #define PLUGIN_BUILD_NORMAL     // add stable
  #if defined(PLUGIN_SET_COLLECTION_ESP32)
    #define PLUGIN_DESCR  "Collection_A, IR with AC"
  #elif defined(PLUGIN_SET_COLLECTION_B_ESP32)
    #define PLUGIN_DESCR  "Collection_B, IR with AC"
  #elif defined(PLUGIN_SET_COLLECTION_C_ESP32)
    #define PLUGIN_DESCR  "Collection_C, IR with AC"
  #elif defined(PLUGIN_SET_COLLECTION_D_ESP32)
    #define PLUGIN_DESCR  "Collection_D, IR with AC"
  #elif defined(PLUGIN_SET_COLLECTION_E_ESP32)
    #define PLUGIN_DESCR  "Collection_E, IR with AC"
  #else
    #define PLUGIN_DESCR  "Normal, IR with AC"
  #endif
  #define PLUGIN_BUILD_IR_EXTENDED
#endif

#ifdef PLUGIN_BUILD_DEV
  #define  PLUGIN_SET_EXPERIMENTAL
  #define  CONTROLLER_SET_EXPERIMENTAL
  #define  NOTIFIER_SET_EXPERIMENTAL
  #define  PLUGIN_BUILD_COLLECTION   // add collection
#endif

#ifdef PLUGIN_BUILD_COLLECTION
  #if !defined(PLUGIN_BUILD_COLLECTION_B) && !defined(PLUGIN_BUILD_COLLECTION_C) && !defined(PLUGIN_BUILD_COLLECTION_D) && !defined(PLUGIN_BUILD_COLLECTION_E)
    #define PLUGIN_DESCR  "Collection_A"
    #define PLUGIN_SET_COLLECTION_A
  #endif
  #define PLUGIN_SET_COLLECTION
  #define CONTROLLER_SET_COLLECTION
  #define NOTIFIER_SET_COLLECTION
  #define PLUGIN_BUILD_NORMAL     // add stable
#endif

#ifdef PLUGIN_BUILD_COLLECTION_B
  #define PLUGIN_DESCR  "Collection_B"
  #define PLUGIN_SET_COLLECTION
  #define PLUGIN_SET_COLLECTION_B
  #define CONTROLLER_SET_COLLECTION
  #define NOTIFIER_SET_COLLECTION
  #define PLUGIN_BUILD_NORMAL     // add stable
#endif

#ifdef PLUGIN_BUILD_COLLECTION_C
  #define PLUGIN_DESCR  "Collection_C"
  #define PLUGIN_SET_COLLECTION
  #define PLUGIN_SET_COLLECTION_C
  #define CONTROLLER_SET_COLLECTION
  #define NOTIFIER_SET_COLLECTION
  #define PLUGIN_BUILD_NORMAL     // add stable
#endif

#ifdef PLUGIN_BUILD_COLLECTION_D
  #define PLUGIN_DESCR  "Collection_D"
  #define PLUGIN_SET_COLLECTION
  #define PLUGIN_SET_COLLECTION_D
  #define CONTROLLER_SET_COLLECTION
  #define NOTIFIER_SET_COLLECTION
  #define PLUGIN_BUILD_NORMAL     // add stable
#endif

#ifdef PLUGIN_BUILD_COLLECTION_E
  #define PLUGIN_DESCR  "Collection_E"
  #define PLUGIN_SET_COLLECTION
  #define PLUGIN_SET_COLLECTION_E
  #define CONTROLLER_SET_COLLECTION
  #define NOTIFIER_SET_COLLECTION
  #define PLUGIN_BUILD_NORMAL     // add stable
#endif

#ifndef PLUGIN_BUILD_CUSTOM
  #ifndef PLUGIN_BUILD_NORMAL
    #define PLUGIN_BUILD_NORMAL // defaults to stable, if not custom
  #endif
#endif

#ifdef PLUGIN_BUILD_NORMAL
    #define  PLUGIN_SET_STABLE
    #define  CONTROLLER_SET_STABLE
    #define  NOTIFIER_SET_STABLE

    #ifndef FEATURE_I2CMULTIPLEXER
        #define FEATURE_I2CMULTIPLEXER  1
    #endif
    #ifndef FEATURE_TRIGONOMETRIC_FUNCTIONS_RULES
        #define FEATURE_TRIGONOMETRIC_FUNCTIONS_RULES 1
    #endif
    #define KEEP_TRIGONOMETRIC_FUNCTIONS_RULES
    #ifndef FEATURE_PLUGIN_STATS
        #define FEATURE_PLUGIN_STATS  1
    #endif
    #ifndef FEATURE_CHART_JS
        #define FEATURE_CHART_JS  1
    #endif
#endif

#ifdef FEATURE_FHEM
    #define USES_C009   // FHEM HTTP
#endif

#ifdef FEATURE_HOMEASSISTANT_OPENHAB
    #define USES_C005   // Home Assistant (openHAB) MQTT
#endif

#ifdef PLUGIN_BUILD_MINIMAL_OTA
    // Disable ESPEasy p2p for minimal OTA builds.
    #ifdef FEATURE_ESPEASY_P2P
      #undef FEATURE_ESPEASY_P2P
      #define FEATURE_ESPEASY_P2P 0
    #endif

    #ifndef PLUGIN_DESCR
      #define PLUGIN_DESCR  "Minimal 1M OTA"
    #endif

    #define CONTROLLER_SET_NONE

    #define BUILD_MINIMAL_OTA
    #ifndef BUILD_NO_DEBUG
      #define BUILD_NO_DEBUG
    #endif

//    #define USES_C001   // Domoticz HTTP
//    #define USES_C002   // Domoticz MQTT
//    #define USES_C005   // Home Assistant (openHAB) MQTT
//    #define USES_C006   // PiDome MQTT
    #define USES_C008   // Generic HTTP
//    #define USES_C009   // FHEM HTTP
//    #define USES_C010   // Generic UDP
//    #define USES_C013   // ESPEasy P2P network

//    #define NOTIFIER_SET_STABLE
    #define NOTIFIER_SET_NONE

    #define PLUGIN_SET_NONE

    #if FEATURE_SETTINGS_ARCHIVE
        #undef FEATURE_SETTINGS_ARCHIVE
        #define FEATURE_SETTINGS_ARCHIVE  0
    #endif // if FEATURE_SETTINGS_ARCHIVE

    #if FEATURE_TIMING_STATS
        #undef FEATURE_TIMING_STATS
        #define FEATURE_TIMING_STATS  0
    #endif

    #ifndef USES_P001
        #define USES_P001   // switch
    #endif
    #ifndef USES_P026
      #define USES_P026   // SysInfo
    #endif
    #ifndef USES_P033
      #define USES_P033   // Dummy
    #endif
    #ifndef USES_P037
//        #define USES_P037   // MQTTImport
    #endif

    #ifndef USES_P004
//        #define USES_P004   // Dallas
    #endif
    #ifndef USES_P005
//        #define USES_P005   // DHT
    #endif

    #if FEATURE_SERVO
      #undef FEATURE_SERVO
    #endif
    #if FEATURE_RTTTL
      #undef FEATURE_RTTTL
    #endif
#endif


// Strip out parts not needed for either MINIMAL_OTA and MEMORY_ANALYSIS
#if defined(BUILD_MINIMAL_OTA) || defined(MEMORY_ANALYSIS)
    #ifndef WEBSERVER_CUSTOM_BUILD_DEFINED
        #ifdef WEBSERVER_TIMINGSTATS
            #undef WEBSERVER_TIMINGSTATS
        #endif
        #ifdef WEBSERVER_SYSVARS
            #undef WEBSERVER_SYSVARS
        #endif
        #ifdef WEBSERVER_NEW_UI
            #undef WEBSERVER_NEW_UI
        #endif
        #ifdef WEBSERVER_I2C_SCANNER
            #undef WEBSERVER_I2C_SCANNER
        #endif
        #ifdef WEBSERVER_FAVICON
            #undef WEBSERVER_FAVICON
        #endif
        #ifdef WEBSERVER_CSS
            #undef WEBSERVER_CSS
        #endif
        #ifdef WEBSERVER_INCLUDE_JS
            #undef WEBSERVER_INCLUDE_JS
        #endif
        #ifdef WEBSERVER_LOG
            #undef WEBSERVER_LOG
        #endif
        #ifdef WEBSERVER_GITHUB_COPY
            #undef WEBSERVER_GITHUB_COPY
        #endif
        #ifdef WEBSERVER_PINSTATES
            #undef WEBSERVER_PINSTATES
        #endif
        #ifdef WEBSERVER_WIFI_SCANNER
            #undef WEBSERVER_WIFI_SCANNER
        #endif
        #ifdef WEBSERVER_CUSTOM
            #undef WEBSERVER_CUSTOM
        #endif
        #ifdef WEBSERVER_NEW_RULES
            #undef WEBSERVER_NEW_RULES
        #endif
        #ifdef SHOW_SYSINFO_JSON
            #undef SHOW_SYSINFO_JSON
        #endif
        #ifndef WEBSERVER_SYSINFO_MINIMAL
            #define WEBSERVER_SYSINFO_MINIMAL
        #endif


    #endif // WEBSERVER_CUSTOM_BUILD_DEFINED

    #ifndef LIMIT_BUILD_SIZE
        #define LIMIT_BUILD_SIZE
    #endif
    #if FEATURE_I2C_DEVICE_SCAN
        #undef FEATURE_I2C_DEVICE_SCAN
        #define FEATURE_I2C_DEVICE_SCAN     0   // turn feature off in OTA builds
    #endif // if FEATURE_I2C_DEVICE_SCAN
    #ifdef KEEP_TRIGONOMETRIC_FUNCTIONS_RULES
        #undef KEEP_TRIGONOMETRIC_FUNCTIONS_RULES
    #endif
    #ifndef NOTIFIER_SET_NONE
        #define NOTIFIER_SET_NONE
    #endif
    #if FEATURE_EXT_RTC
        #undef FEATURE_EXT_RTC
        #define FEATURE_EXT_RTC 0
    #endif
#endif



#ifdef BUILD_NO_DEBUG
    #ifdef WEBSERVER_RULES_DEBUG
        #undef WEBSERVER_RULES_DEBUG
    #endif
#endif


/******************************************************************************\
 * IR plugins *****************************************************************
\******************************************************************************/
// See lib\IRremoteESP8266\src\IRremoteESP8266.h
// Disable all settings like these when not needed:
// #define DECODE_TOSHIBA_AC      true
// #define SEND_TOSHIBA_AC        true
#ifdef PLUGIN_BUILD_IR
    #if !defined(PLUGIN_DESCR) && !defined(PLUGIN_BUILD_MAX_ESP32)
      #define PLUGIN_DESCR  "IR"
    #endif
    #ifndef USES_P016    
      #define USES_P016      // IR
    #endif
    #define P016_SEND_IR_TO_CONTROLLER false //IF true then the JSON replay solution is transmited back to the condroller.
    #ifndef USES_P035    
      #define USES_P035      // IRTX
    #endif
    #define P016_P035_USE_RAW_RAW2 //Use the RAW and RAW2 encodings, disabling it saves 3.7Kb
#endif

#ifdef PLUGIN_BUILD_IR_EXTENDED
    #if !defined(PLUGIN_DESCR) && !defined(PLUGIN_BUILD_MAX_ESP32)
        #define PLUGIN_DESCR  "IR Extended"
    #endif // PLUGIN_DESCR
    #ifndef USES_P016    
      #define USES_P016      // IR
    #endif
    #define P016_SEND_IR_TO_CONTROLLER false //IF true then the JSON replay solution is transmited back to the condroller.
    #ifndef USES_P035    
      #define USES_P035      // IRTX
    #endif
    // The following define is needed for extended decoding of A/C Messages and or using standardised common arguments for controlling all deeply supported A/C units
    #define P016_P035_Extended_AC
    #define P016_P035_USE_RAW_RAW2 //Use the RAW and RAW2 encodings, disabling it saves 3.7Kb
    #ifndef ESP8266_1M       // Leaving out Heatpump IR for 1M builds because it won't fit after upgrading IRremoteESP8266 library to v2.8.1
      #define USES_P088      // ToniA IR plugin
    #endif
    #define PLUGIN_SET_ONLY_SWITCH
    #define NOTIFIER_SET_STABLE
    #define USES_P029      // Output - Domoticz MQTT Helper
    #define PLUGIN_SET_ONLY_TEMP_HUM
#endif

#ifdef PLUGIN_BUILD_IR_EXTENDED_NO_RX
    #if !defined(PLUGIN_DESCR) && !defined(PLUGIN_BUILD_MAX_ESP32)
        #define PLUGIN_DESCR  "IR Extended, no IR RX"
    #endif // PLUGIN_DESCR
    #ifndef USES_P035    
      #define USES_P035      // IRTX
    #endif
    // The following define is needed for extended decoding of A/C Messages and or using standardised common arguments for controlling all deeply supported A/C units
    #define P016_P035_Extended_AC
    #define P016_P035_USE_RAW_RAW2 //Use the RAW and RAW2 encodings, disabling it saves 3.7Kb
    #define USES_P088      //ToniA IR plugin
#endif

/******************************************************************************\
 * Devices ********************************************************************
\******************************************************************************/

// Itead ----------------------------
#ifdef PLUGIN_SET_SONOFF_BASIC
    #define PLUGIN_DESCR  "Sonoff Basic"

    #define PLUGIN_SET_ONLY_SWITCH
    #define NOTIFIER_SET_STABLE
#endif

#ifdef PLUGIN_SET_SONOFF_TH1x
    #define PLUGIN_DESCR  "Sonoff TH10/TH16"

    #define PLUGIN_SET_ONLY_SWITCH
    #define NOTIFIER_SET_STABLE
    #define PLUGIN_SET_ONLY_TEMP_HUM
#endif

#ifdef PLUGIN_SET_SONOFF_POW
    #ifndef PLUGIN_DESCR
        #define PLUGIN_DESCR  "Sonoff POW R1/R2"
    #endif

    #define CONTROLLER_SET_STABLE
    #define PLUGIN_SET_ONLY_SWITCH
    #define NOTIFIER_SET_STABLE
    #define USES_P076   // HWL8012   in POW r1
    // Needs CSE7766 Energy sensor, via Serial RXD 4800 baud 8E1 (GPIO1), TXD (GPIO3)
    #define USES_P077	  // CSE7766   in POW R2
    #define USES_P081   // Cron
#endif

#ifdef PLUGIN_SET_SONOFF_S2x
    #define PLUGIN_DESCR  "Sonoff S20/22/26"

    #define PLUGIN_SET_ONLY_SWITCH
    #define NOTIFIER_SET_STABLE
#endif

#ifdef PLUGIN_SET_SONOFF_4CH
    #define PLUGIN_DESCR  "Sonoff 4CH"
    #define PLUGIN_SET_ONLY_SWITCH
    #define NOTIFIER_SET_STABLE
#endif

#ifdef PLUGIN_SET_SONOFF_TOUCH
    #define PLUGIN_DESCR  "Sonoff Touch"
    #define PLUGIN_SET_ONLY_SWITCH
    #define NOTIFIER_SET_STABLE
#endif

// Shelly ----------------------------
#ifdef PLUGIN_SET_SHELLY_1
    #define PLUGIN_DESCR  "Shelly 1"

    #define PLUGIN_SET_ONLY_SWITCH
    #define CONTROLLER_SET_STABLE
    #define NOTIFIER_SET_STABLE
    #define USES_P004   // DS18B20
#endif

#ifdef PLUGIN_SET_SHELLY_PLUG_S
    #define PLUGIN_DESCR  "Shelly PLUG-S"

    #define PLUGIN_SET_ONLY_SWITCH
    #define CONTROLLER_SET_STABLE
    #define NOTIFIER_SET_STABLE
    #define USES_P076   // HWL8012   in POW r1
    #define USES_P081   // Cron
#endif

// Easy ----------------------------
#ifdef PLUGIN_SET_EASY_TEMP
    #define PLUGIN_DESCR  "Temp Hum"
    #define PLUGIN_SET_ONLY_TEMP_HUM
#endif

#ifdef PLUGIN_SET_EASY_CARBON
    #define PLUGIN_DESCR  "Carbon"
    #define PLUGIN_SET_NONE
    #define USES_P052   // SenseAir
#endif

/*
#ifdef PLUGIN_SET_EASY_NEXTION
    #define PLUGIN_SET_ONLY_SWITCH
    //#define USES_Pxxx   // Nextion
#endif
*/

#ifdef PLUGIN_SET_EASY_OLED1
    #define PLUGIN_SET_ONLY_SWITCH
    #define NOTIFIER_SET_STABLE
    #define USES_P036   // FrameOLED
#endif

#ifdef PLUGIN_SET_EASY_OLED2
    #define PLUGIN_SET_ONLY_SWITCH
    #define NOTIFIER_SET_STABLE
    #define USES_P023   // OLED
#endif

#ifdef PLUGIN_SET_EASY_RELAY
    #define PLUGIN_SET_ONLY_SWITCH
    #define NOTIFIER_SET_STABLE
#endif

// LedStrips ----------------------------
#ifdef PLUGIN_SET_H801
    #define PLUGIN_SET_ONLY_LEDSTRIP
#endif

#ifdef PLUGIN_SET_MAGICHOME
    #define PLUGIN_SET_ONLY_LEDSTRIP
#endif

#ifdef PLUGIN_SET_MAGICHOME_IR
    #define PLUGIN_SET_ONLY_LEDSTRIP
    #ifndef USES_P016    
      #define USES_P016      // IR
    #endif

#endif


// Generic ESP32 -----------------------------
#ifdef PLUGIN_SET_GENERIC_ESP32
    #define PLUGIN_DESCR  "Generic ESP32"

    #ifndef ESP32
        #define ESP32
    #endif
    #ifdef ESP8266
        #undef ESP8266
    #endif
    #define PLUGIN_SET_ONLY_SWITCH
    #define NOTIFIER_SET_STABLE
    #define USES_P036   // FrameOLED
    #define USES_P027   // INA219
    #define USES_P028   // BME280
#endif

#ifdef PLUGIN_SET_COLLECTION_ESP32
  #if !defined(PLUGIN_SET_COLLECTION_B_ESP32) && !defined(PLUGIN_SET_COLLECTION_C_ESP32) && !defined(PLUGIN_SET_COLLECTION_D_ESP32) && !defined(PLUGIN_SET_COLLECTION_E_ESP32)
    #ifndef PLUGIN_DESCR // COLLECTION_A_ESP32_IRExt also passes here
      #define PLUGIN_DESCR  "Collection_A ESP32"
    #endif
    #define  PLUGIN_SET_COLLECTION_A
  #endif
  #ifndef ESP32
    #define ESP32
  #endif
  #ifdef ESP8266
    #undef ESP8266
  #endif
  // Undefine contradictionary defines
  #ifdef PLUGIN_SET_NONE
    #undef PLUGIN_SET_NONE
  #endif
  #ifdef PLUGIN_SET_ONLY_SWITCH
    #undef PLUGIN_SET_ONLY_SWITCH
  #endif
  #ifdef PLUGIN_SET_ONLY_TEMP_HUM
    #undef PLUGIN_SET_ONLY_TEMP_HUM
  #endif
  #define  PLUGIN_SET_COLLECTION
  #define  CONTROLLER_SET_STABLE
  #define  NOTIFIER_SET_STABLE
  #define  PLUGIN_SET_STABLE     // add stable
  // See also PLUGIN_SET_COLLECTION_ESP32 section at end,
  // where incompatible plugins will be disabled.
  // TODO : Check compatibility of plugins for ESP32 board.
#endif

#ifdef PLUGIN_SET_COLLECTION_B_ESP32
  #ifndef PLUGIN_DESCR // COLLECTION_B_ESP32_IRExt also passes here
    #define PLUGIN_DESCR  "Collection_B ESP32"
  #endif
  #ifndef ESP32
    #define ESP32
  #endif
  #ifdef ESP8266
    #undef ESP8266
  #endif
  // Undefine contradictionary defines
  #ifdef PLUGIN_SET_NONE
    #undef PLUGIN_SET_NONE
  #endif
  #ifdef PLUGIN_SET_ONLY_SWITCH
    #undef PLUGIN_SET_ONLY_SWITCH
  #endif
  #ifdef PLUGIN_SET_ONLY_TEMP_HUM
    #undef PLUGIN_SET_ONLY_TEMP_HUM
  #endif
  #define  PLUGIN_SET_COLLECTION
  #define  PLUGIN_SET_COLLECTION_B
  #define  CONTROLLER_SET_STABLE
  #define  NOTIFIER_SET_STABLE
  #define  PLUGIN_SET_STABLE     // add stable
  // See also PLUGIN_SET_COLLECTION_ESP32 section at end,
  // where incompatible plugins will be disabled.
  // TODO : Check compatibility of plugins for ESP32 board.
#endif

#ifdef PLUGIN_SET_COLLECTION_C_ESP32
  #ifndef PLUGIN_DESCR // COLLECTION_C_ESP32_IRExt also passes here
    #define PLUGIN_DESCR  "Collection_C ESP32"
  #endif
  #ifndef ESP32
    #define ESP32
  #endif
  #ifdef ESP8266
    #undef ESP8266
  #endif
  // Undefine contradictionary defines
  #ifdef PLUGIN_SET_NONE
    #undef PLUGIN_SET_NONE
  #endif
  #ifdef PLUGIN_SET_ONLY_SWITCH
    #undef PLUGIN_SET_ONLY_SWITCH
  #endif
  #ifdef PLUGIN_SET_ONLY_TEMP_HUM
    #undef PLUGIN_SET_ONLY_TEMP_HUM
  #endif
  #define  PLUGIN_SET_COLLECTION
  #define  PLUGIN_SET_COLLECTION_C
  #define  CONTROLLER_SET_STABLE
  #define  NOTIFIER_SET_STABLE
  #define  PLUGIN_SET_STABLE     // add stable
  // See also PLUGIN_SET_COLLECTION_ESP32 section at end,
  // where incompatible plugins will be disabled.
  // TODO : Check compatibility of plugins for ESP32 board.
#endif

#ifdef PLUGIN_SET_COLLECTION_D_ESP32
  #ifndef PLUGIN_DESCR // COLLECTION_D_ESP32_IRExt also passes here
    #define PLUGIN_DESCR  "Collection_D ESP32"
  #endif
  #ifndef ESP32
    #define ESP32
  #endif
  #ifdef ESP8266
    #undef ESP8266
  #endif
  // Undefine contradictionary defines
  #ifdef PLUGIN_SET_NONE
    #undef PLUGIN_SET_NONE
  #endif
  #ifdef PLUGIN_SET_ONLY_SWITCH
    #undef PLUGIN_SET_ONLY_SWITCH
  #endif
  #ifdef PLUGIN_SET_ONLY_TEMP_HUM
    #undef PLUGIN_SET_ONLY_TEMP_HUM
  #endif
  #define  PLUGIN_SET_COLLECTION
  #define  PLUGIN_SET_COLLECTION_D
  #define  CONTROLLER_SET_STABLE
  #define  NOTIFIER_SET_STABLE
  #define  PLUGIN_SET_STABLE     // add stable
  // See also PLUGIN_SET_COLLECTION_ESP32 section at end,
  // where incompatible plugins will be disabled.
  // TODO : Check compatibility of plugins for ESP32 board.
#endif

#ifdef PLUGIN_SET_COLLECTION_E_ESP32
  #ifndef PLUGIN_DESCR // COLLECTION_E_ESP32_IRExt also passes here
    #define PLUGIN_DESCR  "Collection_E ESP32"
  #endif
  #ifndef ESP32
    #define ESP32
  #endif
  #ifdef ESP8266
    #undef ESP8266
  #endif
  // Undefine contradictionary defines
  #ifdef PLUGIN_SET_NONE
    #undef PLUGIN_SET_NONE
  #endif
  #ifdef PLUGIN_SET_ONLY_SWITCH
    #undef PLUGIN_SET_ONLY_SWITCH
  #endif
  #ifdef PLUGIN_SET_ONLY_TEMP_HUM
    #undef PLUGIN_SET_ONLY_TEMP_HUM
  #endif
  #define  PLUGIN_SET_COLLECTION
  #define  PLUGIN_SET_COLLECTION_E
  #define  CONTROLLER_SET_STABLE
  #define  NOTIFIER_SET_STABLE
  #define  PLUGIN_SET_STABLE     // add stable
  // See also PLUGIN_SET_COLLECTION_ESP32 section at end,
  // where incompatible plugins will be disabled.
  // TODO : Check compatibility of plugins for ESP32 board.
#endif

#ifdef PLUGIN_BUILD_MAX_ESP32
    #ifndef PLUGIN_DESCR
      #define PLUGIN_DESCR  "MAX ESP32"
    #endif
    #ifndef ESP32
        #define ESP32
    #endif
    #ifdef ESP8266
        #undef ESP8266
    #endif

    #define PLUGIN_SET_MAX
    #define CONTROLLER_SET_ALL
    #define NOTIFIER_SET_ALL
    #ifndef PLUGIN_ENERGY_COLLECTION
        #define PLUGIN_ENERGY_COLLECTION
    #endif
    #ifndef PLUGIN_DISPLAY_COLLECTION
        #define PLUGIN_DISPLAY_COLLECTION
    #endif
    #ifndef PLUGIN_NEOPIXEL_COLLECTION
        #define PLUGIN_NEOPIXEL_COLLECTION
    #endif
    #ifndef FEATURE_PLUGIN_STATS
        #define FEATURE_PLUGIN_STATS  1
    #endif
    #ifndef FEATURE_CHART_JS
        #define FEATURE_CHART_JS  1
    #endif

    // See also PLUGIN_SET_MAX section at end, to include any disabled plugins from other definitions
    // See also PLUGIN_SET_COLLECTION_ESP32 section at end,
    // where incompatible plugins will be disabled.
    // TODO : Check compatibility of plugins for ESP32 board.
#endif


// Generic ------------------------------------
#ifdef PLUGIN_SET_GENERIC_1M
    #define PLUGIN_SET_NONE
    // TODO : small list of common plugins to fit in 1M
#endif

// Ventus W266 --------------------------------
#ifdef PLUGIN_SET_VENTUS_W266
    #define PLUGIN_SET_ONLY_SWITCH
    #define PLUGIN_BUILD_DISABLED
    #define USES_P046      // Hardware	P046_VentusW266.ino
#endif


#ifdef PLUGIN_SET_LC_TECH_RELAY_X2
    #define CONTROLLER_SET_STABLE
    #define PLUGIN_SET_ONLY_SWITCH
    #define NOTIFIER_SET_STABLE
    #define USES_P026    // Sysinfo
    #define USES_P029    // Domoticz MQTT Helper
    #define USES_P033    // Dummy
    #define USES_P037    // MQTT import
    #define USES_P081    // Cron
    #define USES_P091    // Ser Switch
#endif



/******************************************************************************\
 * "ONLY" shorcuts ************************************************************
\******************************************************************************/
#ifdef PLUGIN_SET_ONLY_SWITCH
    #ifndef PLUGIN_SET_NONE
        #define PLUGIN_SET_NONE
    #endif
    #ifndef USES_P001
        #define USES_P001   // switch
    #endif
    #ifndef USES_P003
//        #define USES_P003   // pulse
    #endif
    #ifndef USES_P026
      #define USES_P026   // SysInfo
    #endif
    #ifndef USES_P033
      #define USES_P033   // Dummy
    #endif
    #ifndef USES_P037
        #define USES_P037   // MQTTImport
    #endif
#endif

#ifdef PLUGIN_SET_ONLY_TEMP_HUM
    #ifndef PLUGIN_SET_NONE
        #define PLUGIN_SET_NONE
    #endif
    #ifndef USES_P004
        #define USES_P004   // Dallas
    #endif
    #ifndef USES_P005
        #define USES_P005   // DHT
    #endif
    #ifndef USES_P014
        #define USES_P014   // SI7021
    #endif
    #ifndef USES_P028
        #define USES_P028   // BME280
    #endif
    #ifndef USES_P034
        #define USES_P034   // DHT12
    #endif
#endif

#ifdef PLUGIN_SET_ONLY_LEDSTRIP
    #ifndef PLUGIN_SET_NONE
        #define PLUGIN_SET_NONE
    #endif
    #ifndef USES_P141
        #define USES_P141   // LedStrip
    #endif
    #ifndef USES_P037
        #define USES_P037   // MQTTImport
    #endif
#endif


/******************************************************************************\
 * Main Families **************************************************************
\******************************************************************************/

// NONE #####################################
#ifdef PLUGIN_SET_NONE
  #ifdef PLUGIN_SET_STABLE
    #undef PLUGIN_SET_STABLE
  #endif
  #ifdef PLUGIN_SET_COLLECTION
    #undef PLUGIN_SET_COLLECTION
  #endif
  #ifdef PLUGIN_SET_COLLECTION_A
    #undef PLUGIN_SET_COLLECTION_A
  #endif
  #ifdef PLUGIN_SET_COLLECTION_B
    #undef PLUGIN_SET_COLLECTION_B
  #endif
  #ifdef PLUGIN_SET_COLLECTION_C
    #undef PLUGIN_SET_COLLECTION_C
  #endif
  #ifdef PLUGIN_SET_COLLECTION_D
    #undef PLUGIN_SET_COLLECTION_D
  #endif
  #ifdef PLUGIN_SET_COLLECTION_E
    #undef PLUGIN_SET_COLLECTION_E
  #endif
  #ifdef PLUGIN_SET_EXPERIMENTAL
    #undef PLUGIN_SET_EXPERIMENTAL
  #endif
#endif


#ifdef CONTROLLER_SET_NONE
  #ifdef CONTROLLER_SET_STABLE
    #undef CONTROLLER_SET_STABLE
  #endif
  #ifdef CONTROLLER_SET_COLLECTION
    #undef CONTROLLER_SET_COLLECTION
  #endif
  #ifdef CONTROLLER_SET_EXPERIMENTAL
    #undef CONTROLLER_SET_EXPERIMENTAL
  #endif
#endif


#ifdef NOTIFIER_SET_NONE
  #ifdef NOTIFIER_SET_STABLE
    #undef NOTIFIER_SET_STABLE
  #endif
  #ifdef NOTIFIER_SET_COLLECTION
    #undef NOTIFIER_SET_COLLECTION
  #endif
  #ifdef NOTIFIER_SET_EXPERIMENTAL
    #undef NOTIFIER_SET_EXPERIMENTAL
  #endif
#endif

// ALL ###########################################
#ifdef PLUGIN_SET_ALL
  #ifndef PLUGIN_SET_STABLE
    #define PLUGIN_SET_STABLE
  #endif
  #ifndef PLUGIN_SET_COLLECTION
    #define PLUGIN_SET_COLLECTION
  #endif
  #ifndef PLUGIN_SET_EXPERIMENTAL
    #define PLUGIN_SET_EXPERIMENTAL
  #endif
#endif


#ifdef CONTROLLER_SET_ALL
  #ifndef CONTROLLER_SET_STABLE
    #define CONTROLLER_SET_STABLE
  #endif
  #ifndef CONTROLLER_SET_COLLECTION
    #define CONTROLLER_SET_COLLECTION
  #endif
  #ifndef CONTROLLER_SET_EXPERIMENTAL
    #define CONTROLLER_SET_EXPERIMENTAL
  #endif
#endif


#ifdef NOTIFIER_SET_ALL
  #ifndef NOTIFIER_SET_STABLE
    #define NOTIFIER_SET_STABLE
  #endif
  #ifndef NOTIFIER_SET_COLLECTION
    #define NOTIFIER_SET_COLLECTION
  #endif
  #ifndef NOTIFIER_SET_EXPERIMENTAL
    #define NOTIFIER_SET_EXPERIMENTAL
  #endif
#endif

// MAX ###########################################
#ifdef PLUGIN_SET_MAX
  #ifndef PLUGIN_SET_STABLE
    #define PLUGIN_SET_STABLE
  #endif
  #ifndef PLUGIN_SET_COLLECTION
    #define PLUGIN_SET_COLLECTION
  #endif
  #ifndef PLUGIN_SET_COLLECTION_A
    #define PLUGIN_SET_COLLECTION_A
  #endif
  #ifndef PLUGIN_SET_COLLECTION_B
    #define PLUGIN_SET_COLLECTION_B
  #endif
  #ifndef PLUGIN_SET_COLLECTION_C
    #define PLUGIN_SET_COLLECTION_C
  #endif
  #ifndef PLUGIN_SET_COLLECTION_D
    #define PLUGIN_SET_COLLECTION_D
  #endif
  #ifndef PLUGIN_SET_COLLECTION_E
    #define PLUGIN_SET_COLLECTION_E
  #endif
#endif




// STABLE #####################################
#ifdef PLUGIN_SET_STABLE
    #ifndef FEATURE_SERVO
      #define FEATURE_SERVO 1
    #endif
    #define FEATURE_RTTTL 1

    #define USES_P001   // Switch
    #define USES_P002   // ADC
    #define USES_P003   // Pulse
    #define USES_P004   // Dallas
    #define USES_P005   // DHT
    #define USES_P006   // BMP085
    #define USES_P007   // PCF8591
    #define USES_P008   // RFID
    #define USES_P009   // MCP

    #define USES_P010   // BH1750
    #define USES_P011   // PME
    #define USES_P012   // LCD
    #define USES_P013   // HCSR04
    #define USES_P014   // SI7021
    #define USES_P015   // TSL2561
//    #define USES_P016   // IR
    #define USES_P017   // PN532
    #define USES_P018   // Dust
    #define USES_P019   // PCF8574

    #define USES_P020   // Ser2Net
    #define USES_P021   // Level
    #define USES_P022   // PCA9685
    #define USES_P023   // OLED
    #define USES_P024   // MLX90614
    #define USES_P025   // ADS1115
    #define USES_P026   // SysInfo
    #define USES_P027   // INA219
    #define USES_P028   // BME280
    #define USES_P029   // Output

//    #define USES_P030   // BMP280   (Made obsolete, now BME280 can handle both)
    #define USES_P031   // SHT1X
    #define USES_P032   // MS5611
    #define USES_P033   // Dummy
    #define USES_P034   // DHT12
//    #define USES_P035   // IRTX
    #define USES_P036   // FrameOLED
    #define USES_P037   // MQTTImport
    #define USES_P038   // NeoPixel
    #define USES_P039   // Environment - Thermocouple

    #define USES_P040   // RFID - ID12LA/RDM6300
    // FIXME TD-er: Disabled NeoClock and Candle plugin to make builds fit in max bin size.
//    #define USES_P041   // NeoClock
//    #define USES_P042   // Candle
    #define USES_P043   // ClkOutput
    #define USES_P044   // P1WifiGateway

    #define USES_P049   // MHZ19

    #define USES_P052   // SenseAir
    #define USES_P053   // PMSx003

    #define USES_P056   // SDS011-Dust
    #define USES_P059   // Encoder

    #define USES_P063   // TTP229_KeyPad
    #define USES_P073   // 7DGT
    #define USES_P079   // Wemos Motoshield
#endif


#ifdef CONTROLLER_SET_STABLE
    #define USES_C001   // Domoticz HTTP
    #define USES_C002   // Domoticz MQTT
    #define USES_C003   // Nodo telnet
    #define USES_C004   // ThingSpeak
    #define USES_C005   // Home Assistant (openHAB) MQTT
    #define USES_C006   // PiDome MQTT
    #define USES_C007   // Emoncms
    #define USES_C008   // Generic HTTP
    #define USES_C009   // FHEM HTTP
    #define USES_C010   // Generic UDP
    #define USES_C013   // ESPEasy P2P network
#endif


#ifdef NOTIFIER_SET_STABLE
    #define USES_N001   // Email
    #define USES_N002   // Buzzer

    #ifdef NOTIFIER_SET_NONE
      #undef NOTIFIER_SET_NONE
    #endif
#endif

#if defined(PLUGIN_SET_COLLECTION) || defined(PLUGIN_SET_COLLECTION_A) || defined(PLUGIN_SET_COLLECTION_B) || defined(PLUGIN_SET_COLLECTION_C) || defined(PLUGIN_SET_COLLECTION_D) || defined(PLUGIN_SET_COLLECTION_E)
  #if !defined(PLUGIN_SET_MAX) && !defined(ESP32)
    #ifndef LIMIT_BUILD_SIZE
      #define LIMIT_BUILD_SIZE
    #endif
    #ifndef NOTIFIER_SET_NONE
      #define NOTIFIER_SET_NONE
    #endif
  #endif
#endif

// COLLECTIONS #####################################
#ifdef PLUGIN_SET_COLLECTION
    #define USES_P045   // MPU6050
    #define USES_P047   // I2C_soil_misture
    #define USES_P048   // Motoshield_v2

    #define USES_P050   // TCS34725
    #define USES_P051   // AM2320
    #define USES_P054   // DMX512
    #define USES_P055   // Chiming
    #define USES_P057   // HT16K33_LED
    #define USES_P058   // HT16K33_KeyPad

    #define USES_P060   // MCP3221
    #define USES_P061   // Keypad
    #define USES_P062   // MPR121_KeyPad

    #define USES_P064   // APDS9960
    #define USES_P065   // DRF0299
    #define USES_P066   // VEML6040

    #define USES_P075   // Nextion
    //#define USES_P076   // HWL8012   in POW r1
    // Needs CSE7766 Energy sensor, via Serial RXD 4800 baud 8E1 (GPIO1), TXD (GPIO3)
    //#define USES_P077	  // CSE7766   in POW R2
    //#define USES_P078   // Eastron Modbus Energy meters
    #define USES_P081   // Cron
    #define USES_P082   // GPS
    #define USES_P089   // Ping
#endif

#ifdef PLUGIN_SET_COLLECTION_A

    #define USES_P067   // HX711_Load_Cell
    #define USES_P068   // SHT3x

    #define USES_P070   // NeoPixel_Clock
    #define USES_P071   // Kamstrup401
    #define USES_P072   // HDC1080
    #define USES_P074   // TSL2561

    #define USES_P080   // iButton Sensor  DS1990A
    #define USES_P083   // SGP30
    #define USES_P084   // VEML6070
    #define USES_P086   // Receiving values according Homie convention. Works together with C014 Homie controller

    #define USES_P090   // CCS811 TVOC/eCO2 Sensor

    //#define USES_P095  // TFT ILI9341
    //#define USES_P096  // eInk   (Needs lib_deps = Adafruit GFX Library, LOLIN_EPD )
    #define USES_P097   // Touch (ESP32)
    //#define USES_P099   // XPT2046 Touchscreen
    #define USES_P098   // PWM motor  (relies on iRAM, cannot be combined with all other plugins)
    #define USES_P105   // AHT10/20/21
#endif

#ifdef PLUGIN_SET_COLLECTION_B
    #define USES_P069   // LM75A

    #define USES_P100   // Pulse Counter - DS2423
    #define USES_P101   // Wake On Lan
    #define USES_P103   // Atlas Scientific EZO Sensors (pH, ORP, EZO, DO)
    #define USES_P106   // BME680
    #define USES_P107   // SI1145 UV index
    #define USES_P108   // DDS238-x ZN MODBUS energy meter (was P224 in the Playground)
    // FIXME TD-er: Disabled due to build size
    //#define USES_P109   // ThermoOLED
    #define USES_P110   // VL53L0X Time of Flight sensor
    #define USES_P113   // VL53L1X ToF
#endif

#ifdef PLUGIN_SET_COLLECTION_C
    #define USES_P085   // AcuDC24x
    #define USES_P087   // Serial Proxy

    #define USES_P091	// SerSwitch
    #define USES_P092   // DL-Bus

    #define USES_P111   // RC522 RFID reader
#endif

#ifdef PLUGIN_SET_COLLECTION_D
    #define USES_P093   // Mitsubishi Heat Pump
    #define USES_P094  // CUL Reader
    #ifndef USES_P098
      #define USES_P098   // PWM motor
    #endif
    #define USES_P114  // VEML6075 UVA/UVB sensor
    #define USES_P115  // Fuel Gauge MAX1704x
    #define USES_P117  // SCD30
      // Disable Itho when using second heap as it no longer fits.
      // Disable Itho for ESP32 as it does not (yet) work on ESP32 IDF4.4
    #if !defined(USE_SECOND_HEAP) && !defined(ESP32)
      #define USES_P118  // Itho ventilation control
    #endif
    #define USES_P124  // I2C MultiRelay
    #define USES_P127  // CDM7160
#endif

#ifdef PLUGIN_SET_COLLECTION_E
    #define USES_P119   // ITG3205 Gyro
    #define USES_P120   // ADXL345 I2C
    #define USES_P121   // HMC5883L 
    #define USES_P125   // ADXL345 SPI
    #define USES_P126  // 74HC595 Shift register
    #define USES_P133   // LTR390 UV
#endif


// Collection of all energy related plugins.
#ifdef PLUGIN_ENERGY_COLLECTION
  #ifndef PLUGIN_DESCR
    #define PLUGIN_DESCR  "Energy"
  #endif
   #ifndef USES_P025
     #define USES_P025   // ADS1115
   #endif
   #ifndef USES_P027
     #define USES_P027   // INA219
   #endif
   #ifndef USES_P076
     #define USES_P076   // HWL8012   in POW r1
   #endif
   #ifndef USES_P077
     // Needs CSE7766 Energy sensor, via Serial RXD 4800 baud 8E1 (GPIO1), TXD (GPIO3)
     #define USES_P077	  // CSE7766   in POW R2
   #endif
   #ifndef USES_P078
     #define USES_P078   // Eastron Modbus Energy meters
   #endif
   #ifndef USES_P085
     #define USES_P085   // AcuDC24x
   #endif
   #ifndef USES_P093
     #define USES_P093   // Mitsubishi Heat Pump
   #endif
   #ifndef USES_P102
     #define USES_P102   // PZEM-004Tv30
   #endif
   #ifndef USES_P108
     #define USES_P108   // DDS238-x ZN MODBUS energy meter (was P224 in the Playground)
   #endif
   #ifndef USES_P115
     #define USES_P115   // Fuel Gauge MAX1704x
   #endif
   #ifndef USES_P132
     #define USES_P132   // INA3221
   #endif
#endif

// Collection of all display plugins. (also NeoPixel)
#ifdef PLUGIN_DISPLAY_COLLECTION
  #ifndef PLUGIN_DESCR
    #define PLUGIN_DESCR  "Display"
  #endif
   #if !defined(LIMIT_BUILD_SIZE) && (defined(ESP8266) || !(ESP_IDF_VERSION_MAJOR > 3))
     #define LIMIT_BUILD_SIZE // Reduce buildsize (on ESP8266 / pre-IDF4.x) to fit in all Display plugins
   #endif
   #if !defined(FEATURE_SD)
<<<<<<< HEAD
     #define FEATURE_SD
   #endif
   #ifndef USES_ADAFRUITGFX_HELPER
    #define USES_ADAFRUITGFX_HELPER
=======
     #define FEATURE_SD 1
>>>>>>> 8ef48635
   #endif
   #ifndef USES_P012
     #define USES_P012   // LCD
   #endif
   #ifndef USES_P023
    #define USES_P023   // OLED
   #endif
   #ifndef USES_P036
    #define USES_P036   // FrameOLED
   #endif
   #ifndef USES_P038
    #define USES_P038   // NeoPixel
   #endif
   #ifndef USES_P041
    #define USES_P041   // NeoClock
   #endif
   #ifndef USES_P042
    #define USES_P042   // Candle
   #endif
   #ifndef USES_P057
    #define USES_P057   // HT16K33_LED
   #endif
   #ifndef USES_P070
    #define USES_P070   // NeoPixel_Clock
   #endif
   #ifndef USES_P075
    #define USES_P075   // Nextion
   #endif
   #ifndef USES_P095
    #define USES_P095  // TFT ILI9341
   #endif
   #ifndef USES_P096
    #define USES_P096  // eInk   (Needs lib_deps = Adafruit GFX Library, LOLIN_EPD )
   #endif
   #ifndef USES_P099
    #define USES_P099   // XPT2046 Touchscreen
   #endif
   #ifndef USES_P104
    #define USES_P104   // MAX7219 dot matrix
   #endif
  //  #ifndef USES_P109
  //    #define USES_P109   // ThermoOLED
  //  #endif
   #ifndef USES_P116
     #define USES_P116   // ST77xx
   #endif
#endif

// Collection of all NeoPixel plugins
#ifdef PLUGIN_NEOPIXEL_COLLECTION
<<<<<<< HEAD
  #if !defined(FEATURE_SD) && !defined(ESP8266)
    #define FEATURE_SD
=======
  #ifndef PLUGIN_DESCR
    #define PLUGIN_DESCR  "NeoPixel"
  #endif
  #if !defined(FEATURE_SD) && !defined(ESP8266)
    #define FEATURE_SD  1
>>>>>>> 8ef48635
  #endif
  #ifndef USES_P038
    #define USES_P038   // NeoPixel
  #endif
  #ifndef USES_P041
    #define USES_P041   // NeoClock
  #endif
  #ifndef USES_P042
    #define USES_P042   // Candle
  #endif
  #ifndef USES_P070
    #define USES_P070   // NeoPixel_Clock
  #endif
  #ifndef USES_P128
    #define USES_P128   // NeoPixelBusFX
  #endif
  #if FEATURE_PLUGIN_STATS && defined(ESP8266)
    // Does not fit in build
    #undef FEATURE_PLUGIN_STATS
  #endif
  #if FEATURE_CHART_JS && defined(ESP8266)
    // Does not fit in build
    #undef FEATURE_CHART_JS
  #endif
#endif

#ifdef CONTROLLER_SET_COLLECTION
    #define USES_C011   // Generic HTTP Advanced
    #define USES_C012   // Blynk HTTP
    #define USES_C014   // homie 3 & 4dev MQTT
    //#define USES_C015   // Blynk
    #define USES_C017   // Zabbix
    // #define USES_C018 // TTN RN2483
#endif


#ifdef NOTIFIER_SET_COLLECTION
  // To be defined
#endif


// EXPERIMENTAL (playground) #######################
#ifdef PLUGIN_SET_EXPERIMENTAL
    #define USES_P046   // VentusW266
    #define USES_P050   // TCS34725 RGB Color Sensor with IR filter and White LED
    #define USES_P064   // APDS9960 Gesture
    #define USES_P077	// CSE7766   Was P134 on Playground


    // [copied from Playground as of 6 March 2018]
    // It needs some cleanup as some are ALSO in the main repo,
    // thus they should have been removed from the Playground repo
    // #define USES_P100	// Was SRF01, now Pulse Counter - DS2423
	// #define USES_P101	// Was NeoClock, now Wake On Lan
	#define USES_P102	// Nodo
	#define USES_P103	// Event
	#define USES_P104	// SRF02
	#define USES_P105	// RGBW
	#define USES_P106	// IRTX
	#define USES_P107	// Email_Demo
	#define USES_P108	// WOL
	#define USES_P109	// RESOL_DeltaSol_Pro
	   #define USES_P110	// P1WifiGateway      (MERGED?)
	#define USES_P111	// RF
	   //#define USES_P111	// SenseAir     (MERGED?)
	#define USES_P112	// Power
	//#define USES_P112	// RFTX
	#define USES_P113	// SI1145
	#define USES_P114	// DSM501
	//#define USES_P115	// HeatpumpIR - P088 in the main repo.
//	#define USES_P116	// ID12
	#define USES_P117	// LW12FC
	//#define USES_P117	// Neopixels
	//#define USES_P117	// Nextion
	#define USES_P118	// CCS811
	#define USES_P119	// BME680
	#define USES_P120	// Thermocouple
	#define USES_P121	// Candle
//	   #define USES_P122	// NeoPixel       (MERGED?)
//	      #define USES_P123	// NeoPixel_Clock  (MERGED?)
	#define USES_P124	// NeoPixelBusFX
	//#define USES_P124	// Ventus_W266_RFM69
	#define USES_P125	// ArduCAM
	#define USES_P127	// Teleinfo
	#define USES_P130	// VEML6075
	#define USES_P131	// SHT3X
	#define USES_P133	// VL53L0X
	#define USES_P141	// LedStrip
	#define USES_P142	// RGB-Strip
	#define USES_P143	// AnyonePresent
	#define USES_P144	// RC-Switch-TX
	#define USES_P145	// Itho - P118 in the main repo.
	#define USES_P149	// MHZ19
	#define USES_P150	// SDM120C
	#define USES_P151	// CISA
	#define USES_P153	// MAX44009
	#define USES_P162	// MPL3115A2
	#define USES_P163	// DS1631
	#define USES_P165	// SerSwitch
	#define USES_P166	// WiFiMan
	#define USES_P167	// ADS1015
	#define USES_P170	// HLW8012
	#define USES_P171	// PZEM-004T
	#define USES_P180	// Mux
	#define USES_P181	// TempHumidity_SHT2x
	#define USES_P182	// MT681
	#define USES_P199	// RF443_KaKu
	#define USES_P202	// ADC_ACcurrentSensor
	   #define USES_P205	// FrameOLED      (MERGED?)
	#define USES_P209	// IFTTTMaker
	   #define USES_P210	// MQTTImport     (MERGED?)
	#define USES_P211	// MPU6050
	#define USES_P212	// MY9291
	#define USES_P213	// VEML6070
#endif


#ifdef CONTROLLER_SET_EXPERIMENTAL
  //#define USES_C016   // Cache controller
  //#define USES_C018   // TTN/RN2483
#endif


#ifdef NOTIFIER_SET_EXPERIMENTAL
#endif


// Maximized build definition for an ESP(32) with 16MB Flash and 4MB sketch partition
// Add all plugins, controllers and features that don't fit in the COLLECTION set
#ifdef PLUGIN_SET_MAX
  // Features
  #ifndef FEATURE_SERVO
    #define FEATURE_SERVO 1
  #endif
  #ifndef FEATURE_RTTTL
    #define FEATURE_RTTTL 1
  #endif
  #ifndef FEATURE_SETTINGS_ARCHIVE
    #define FEATURE_SETTINGS_ARCHIVE  1
  #endif
  #ifndef FEATURE_SD
    #define FEATURE_SD 1
  #endif

  // Plugins
  #ifndef USES_P016
//    #define USES_P016   // IR
  #endif
  #ifndef USES_P035
//    #define USES_P035   // IRTX
  #endif
  #ifndef USES_P041
    #define USES_P041   // NeoClock
  #endif
  #ifndef USES_P042
    #define USES_P042   // Candle
  #endif
  #ifndef USES_P087
    #define USES_P087   // Serial Proxy
  #endif
  #ifndef USES_P094
    #define USES_P094  // CUL Reader
  #endif
  #ifndef USES_P095
    #define USES_P095  // TFT ILI9341
  #endif
  #ifndef USES_P096
    #define USES_P096  // eInk   (Needs lib_deps = Adafruit GFX Library, LOLIN_EPD )
  #endif
  #ifndef USES_P098
    #define USES_P098   // PWM motor
  #endif
  #ifndef USES_P099
    #define USES_P099   // XPT2046 Touchscreen
  #endif
  #ifndef USES_P102
    #define USES_P102   // PZEM004Tv3
  #endif
  #ifndef USES_P103
    #define USES_P103   // Atlas Scientific EZO Sensors (pH, ORP, EZO, DO)
  #endif
  #ifndef USES_P104
    #define USES_P104   //
  #endif
  #ifndef USES_P105
    #define USES_P105   // AHT10/20/21
  #endif
  #ifndef USES_P104
    #define USES_P104   //
  #endif
  #ifndef USES_P105
    #define USES_P105   // AHT10/20/21
  #endif
  #ifndef USES_P108
    #define USES_P108   // DDS238-x ZN MODBUS energy meter (was P224 in the Playground)
  #endif
  #ifndef USES_P109
    #define USES_P109   // ThermOLED
  #endif
  #ifndef USES_P110
    #define USES_P110   // VL53L0X
  #endif
  #ifndef USES_P111
    #define USES_P111   // RC522 RFID reader
  #endif
  #ifndef USES_P112
    #define USES_P112   // AS7256x
  #endif
  #ifndef USES_P113
    #define USES_P113   // VL53L1X
  #endif
  #ifndef USES_P114
    #define USES_P114   // VEML6075 UVA/UVB sensor
  #endif
  #ifndef USES_P115
    #define USES_P115   // Fuel gauge MAX1704x
  #endif
  #ifndef USES_P116
    #define USES_P116   // ST77xx
  #endif
  #ifndef USES_P117
    #define USES_P117   // SCD30
  #endif
  #ifndef USES_P118
    // Does not (yet) work well on ESP32 with IDF 4.4
    // #define USES_P118   // Itho ventilation coontrol
  #endif
  #ifndef USES_P119
    #define USES_P119   // ITG3205 Gyro
  #endif
  #ifndef USES_P120
    #define USES_P120   // ADXL345 I2C Acceleration / Gravity
  #endif
  #ifndef USES_P121
    #define USES_P121   // HMC5883L 
  #endif
  #ifndef USES_P122
//    #define USES_P122   //
  #endif
  #ifndef USES_P123
//    #define USES_P123   //
  #endif
  #ifndef USES_P124
    #define USES_P124   //
  #endif
  #ifndef USES_P125
    #define USES_P125   // ADXL345 SPI Acceleration / Gravity
  #endif
  #ifndef USES_P126
    #define USES_P126   // 74HC595 Shift register
  #endif
  #ifndef USES_P127
    #define USES_P127   // CDM7160
  #endif
  #ifndef USES_P128
    #define USES_P128   // NeoPixelBusFX
  #endif
  #ifndef USES_P129
//    #define USES_P129   //
  #endif
  #ifndef USES_P130
//    #define USES_P130   //
  #endif
  #ifndef USES_P131
//    #define USES_P131   //
  #endif
  #ifndef USES_P132
    #define USES_P132   // INA3221
  #endif
  #ifndef USES_P133
//    #define USES_P133   //
  #endif
  #ifndef USES_P134
//    #define USES_P134   //
  #endif
  #ifndef USES_P135
//    #define USES_P135   //
  #endif

  // Controllers
  #ifndef USES_C015
    #define USES_C015   // Blynk
  #endif
  #ifndef USES_C016
    #define USES_C016   // Cache controller
  #endif
  #ifndef USES_C018
    #define USES_C018 // TTN RN2483
  #endif

  // Notifiers

#endif // PLUGIN_SET_MAX


/******************************************************************************\
 * Remove incompatible plugins ************************************************
\******************************************************************************/
#ifdef ESP32
//  #undef USES_P010   // BH1750          (doesn't work yet on ESP32)
//  #undef USES_P049   // MHZ19           (doesn't work yet on ESP32)

//  #undef USES_P052   // SenseAir        (doesn't work yet on ESP32)
//  #undef USES_P053   // PMSx003

//  #undef USES_P056   // SDS011-Dust     (doesn't work yet on ESP32)
//  #undef USES_P065   // DRF0299
//  #undef USES_P071   // Kamstrup401
//  #undef USES_P075   // Nextion
//  #undef USES_P078   // Eastron Modbus Energy meters (doesn't work yet on ESP32)
//  #undef USES_P082   // GPS
#endif


#ifdef ARDUINO_ESP8266_RELEASE_2_3_0
  #ifdef USES_P081
    #undef USES_P081   // Cron
  #endif


#endif


/******************************************************************************\
 * Libraries dependencies *****************************************************
\******************************************************************************/
#if defined(USES_P020) || defined(USES_P049) || defined(USES_P052) || defined(USES_P053) || defined(USES_P056) || defined(USES_P071) || defined(USES_P075) || defined(USES_P078) || defined(USES_P082) || defined(USES_P085) || defined(USES_P087) || defined(USES_P094) || defined(USES_P102) || defined(USES_P108) || defined(USES_C018)
  // At least one plugin uses serial.
  #ifndef PLUGIN_USES_SERIAL
    #define PLUGIN_USES_SERIAL
  #endif
#else
  // No plugin uses serial, so make sure software serial is not included.
  #define DISABLE_SOFTWARE_SERIAL
#endif

#if defined(USES_P095) || defined(USES_P096) || defined(USES_P116)
  #ifndef PLUGIN_USES_ADAFRUITGFX
    #define PLUGIN_USES_ADAFRUITGFX // Ensure AdafruitGFX_helper is available for graphics displays (only)
  #endif
#endif

/*
#if defined(USES_P00x) || defined(USES_P00y)
#include <the_required_lib.h>
#endif
*/


#if defined(USES_C018)
  #define USES_PACKED_RAW_DATA
#endif

#if defined(USES_P085) || defined (USES_P052) || defined(USES_P078) || defined(USES_P108)
  // FIXME TD-er: Is this correct? Those plugins use Modbus_RTU.
  #define USES_MODBUS
#endif

#if defined(USES_C001) || defined (USES_C002) || defined(USES_P029)
  #ifndef FEATURE_DOMOTICZ
    #define FEATURE_DOMOTICZ  1
  #endif
#endif

#if FEATURE_DOMOTICZ  // Move Domoticz enabling logic together
    #ifndef USES_C001
      #define USES_C001   // Domoticz HTTP
    #endif
    #ifndef USES_C002
      #define USES_C002   // Domoticz MQTT
    #endif
    #ifndef USES_P029
      #define USES_P029   // Output
    #endif
#endif


// Disable Homie plugin for now in the dev build to make it fit.
#if defined(PLUGIN_BUILD_DEV) && defined(USES_C014)
  #undef USES_C014
#endif

// VCC builds need a bit more, disable timing stats to make it fit.
#ifndef PLUGIN_BUILD_CUSTOM
  #if defined(FEATURE_ADC_VCC) && !defined(PLUGIN_SET_MAX)
    #ifndef LIMIT_BUILD_SIZE
      #define LIMIT_BUILD_SIZE
    #endif
    #ifndef NOTIFIER_SET_NONE
      #define NOTIFIER_SET_NONE
    #endif

  #endif
#endif


// Due to size restrictions, disable a few plugins/controllers for 1M builds
#ifdef ESP8266_1M
  #ifdef USES_C003
    #undef USES_C003
  #endif
  #ifdef USES_C016
    #undef USES_C016  // Cache controller
  #endif
  #if FEATURE_SD
    #undef FEATURE_SD  // Unlikely on 1M units
    #define FEATURE_SD 0
  #endif
  #ifndef LIMIT_BUILD_SIZE
    #define LIMIT_BUILD_SIZE
  #endif
  #if FEATURE_EXT_RTC
    #undef FEATURE_EXT_RTC
    #define FEATURE_EXT_RTC 0
  #endif
#endif

// Disable some diagnostic parts to make builds fit.
#ifdef LIMIT_BUILD_SIZE
  #ifdef WEBSERVER_TIMINGSTATS
    #undef WEBSERVER_TIMINGSTATS
  #endif

  // Do not include large blobs but fetch them from CDN
  #ifndef WEBSERVER_USE_CDN_JS_CSS
    #define WEBSERVER_USE_CDN_JS_CSS
  #endif

  #ifndef BUILD_NO_DEBUG
    #define BUILD_NO_DEBUG
  #endif
  #ifndef BUILD_NO_SPECIAL_CHARACTERS_STRINGCONVERTER
    #define BUILD_NO_SPECIAL_CHARACTERS_STRINGCONVERTER
  #endif
  #if FEATURE_I2CMULTIPLEXER
    #undef FEATURE_I2CMULTIPLEXER
    #define FEATURE_I2CMULTIPLEXER  0
  #endif
  #if FEATURE_SETTINGS_ARCHIVE
    #undef FEATURE_SETTINGS_ARCHIVE
    #define FEATURE_SETTINGS_ARCHIVE  0
  #endif

  #if FEATURE_SERVO
    #undef FEATURE_SERVO
  #endif
  #if FEATURE_RTTTL
    #undef FEATURE_RTTTL
  #endif
  #if FEATURE_TOOLTIPS
    #undef FEATURE_TOOLTIPS
    #define FEATURE_TOOLTIPS  0
  #endif
  #ifdef USES_BLYNK
    #undef USES_BLYNK
  #endif
  #if !defined(PLUGIN_SET_COLLECTION) && !defined(PLUGIN_SET_SONOFF_POW)
    #ifdef USES_P076
      #undef USES_P076   // HWL8012   in POW r1
    #endif
    #ifdef USES_P093
      #undef USES_P093   // Mitsubishi Heat Pump
    #endif
    #ifdef USES_P100 // Pulse Counter - DS2423
      #undef USES_P100
    #endif
  #endif
  #ifdef USES_C012
    #undef USES_C012 // Blynk
  #endif
  #ifdef USES_C015
    #undef USES_C015 // Blynk
  #endif
  #ifdef USES_C016
    #undef USES_C016 // Cache controller
  #endif
  #ifdef USES_C017 // Zabbix
    #undef USES_C017
  #endif
  #ifdef USES_C018
    #undef USES_C018 // LoRa TTN - RN2483/RN2903
  #endif
  #if FEATURE_TRIGONOMETRIC_FUNCTIONS_RULES && !defined(KEEP_TRIGONOMETRIC_FUNCTIONS_RULES)
    #undef FEATURE_TRIGONOMETRIC_FUNCTIONS_RULES
  #endif
  #if FEATURE_SSDP
    #undef FEATURE_SSDP
    #define FEATURE_SSDP  0
  #endif
  #if FEATURE_PLUGIN_STATS
    #undef FEATURE_PLUGIN_STATS
  #endif
  #if FEATURE_CHART_JS
    #undef FEATURE_CHART_JS
  #endif
#endif

// Timing stats page needs timing stats
#if defined(WEBSERVER_TIMINGSTATS) && !FEATURE_TIMING_STATS
  #define FEATURE_TIMING_STATS  1
#endif

// If timing stats page is not included, there is no need in collecting the stats
#if !defined(WEBSERVER_TIMINGSTATS) && FEATURE_TIMING_STATS
  #undef FEATURE_TIMING_STATS
  #define FEATURE_TIMING_STATS  0
#endif


#ifdef BUILD_NO_DEBUG
  #ifndef BUILD_NO_DIAGNOSTIC_COMMANDS
    #define BUILD_NO_DIAGNOSTIC_COMMANDS
  #endif
  #ifndef BUILD_NO_RAM_TRACKER
    #define BUILD_NO_RAM_TRACKER
  #endif
#endif

  // Do not include large blobs but fetch them from CDN
#ifdef WEBSERVER_USE_CDN_JS_CSS
  #ifdef WEBSERVER_FAVICON
    #ifndef WEBSERVER_FAVICON_CDN
      #define WEBSERVER_FAVICON_CDN
    #endif
  #endif
  #ifdef WEBSERVER_CSS
    #undef WEBSERVER_CSS
  #endif
  #ifdef WEBSERVER_INCLUDE_JS
    #undef WEBSERVER_INCLUDE_JS
  #endif
#endif

#if defined(USES_C002) || defined (USES_C005) || defined(USES_C006) || defined(USES_C014) || defined(USES_P037)
  #define USES_MQTT
#endif

#if defined(USES_C012) || defined (USES_C015)
  #define USES_BLYNK
#endif

// Specific notifier plugins may be enabled via Custom.h, regardless
// whether NOTIFIER_SET_NONE is defined
#if defined(USES_N001) || defined(USES_N002)
  #ifndef USES_NOTIFIER
    #define USES_NOTIFIER
  #endif
#endif


// P098 PWM motor needs P003 pulse
#if defined(USES_P098)
  #ifndef USES_P003
    #define USES_P003
  #endif
#endif

#ifdef USES_MQTT
// MQTT_MAX_PACKET_SIZE : Maximum packet size
#ifndef MQTT_MAX_PACKET_SIZE
  #define MQTT_MAX_PACKET_SIZE 1024 // Is also used in PubSubClient
#endif
#endif //USES_MQTT


// It may have gotten undefined to fit a build. Make sure the Blynk controllers are not defined
#ifndef USES_BLYNK
  #ifdef USES_C012
    #undef USES_C012
  #endif
  #ifdef USES_C015
    #undef USES_C015
  #endif
#endif

#if FEATURE_ARDUINO_OTA
  #ifndef FEATURE_MDNS
    #define FEATURE_MDNS
  #endif
#endif

#ifdef FEATURE_MDNS
  #ifndef FEATURE_DNS_SERVER
    #define FEATURE_DNS_SERVER
  #endif
#endif

#ifdef WEBSERVER_SETUP
  #ifndef PLUGIN_BUILD_MINIMAL_OTA
    #ifndef FEATURE_DNS_SERVER
      #define FEATURE_DNS_SERVER
    #endif
  #endif
#endif

#if FEATURE_SETTINGS_ARCHIVE || FEATURE_CUSTOM_PROVISIONING
  #ifndef FEATURE_DOWNLOAD
    #define FEATURE_DOWNLOAD  1
  #endif
#endif

// Here we can re-enable specific features in the COLLECTION sets as we have created some space there by splitting them up
#if defined(COLLECTION_FEATURE_RTTTL) && (defined(PLUGIN_SET_COLLECTION_A) || defined(PLUGIN_SET_COLLECTION_B) || defined(PLUGIN_SET_COLLECTION_C) || defined(PLUGIN_SET_COLLECTION_D) || defined(PLUGIN_SET_COLLECTION_E))
  #ifndef FEATURE_RTTTL
    #define FEATURE_RTTTL 1
  #endif
#endif

// By default we enable the SHOW_SYSINFO_JSON when we enable the WEBSERVER_NEW_UI
#ifdef WEBSERVER_NEW_UI
  #define SHOW_SYSINFO_JSON
#endif

#endif // CUSTOMBUILD_DEFINE_PLUGIN_SETS_H<|MERGE_RESOLUTION|>--- conflicted
+++ resolved
@@ -1343,14 +1343,7 @@
      #define LIMIT_BUILD_SIZE // Reduce buildsize (on ESP8266 / pre-IDF4.x) to fit in all Display plugins
    #endif
    #if !defined(FEATURE_SD)
-<<<<<<< HEAD
-     #define FEATURE_SD
-   #endif
-   #ifndef USES_ADAFRUITGFX_HELPER
-    #define USES_ADAFRUITGFX_HELPER
-=======
      #define FEATURE_SD 1
->>>>>>> 8ef48635
    #endif
    #ifndef USES_P012
      #define USES_P012   // LCD
@@ -1401,16 +1394,11 @@
 
 // Collection of all NeoPixel plugins
 #ifdef PLUGIN_NEOPIXEL_COLLECTION
-<<<<<<< HEAD
-  #if !defined(FEATURE_SD) && !defined(ESP8266)
-    #define FEATURE_SD
-=======
   #ifndef PLUGIN_DESCR
     #define PLUGIN_DESCR  "NeoPixel"
   #endif
   #if !defined(FEATURE_SD) && !defined(ESP8266)
     #define FEATURE_SD  1
->>>>>>> 8ef48635
   #endif
   #ifndef USES_P038
     #define USES_P038   // NeoPixel
