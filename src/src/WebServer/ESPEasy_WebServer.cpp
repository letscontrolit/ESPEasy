--- conflicted
+++ resolved
@@ -654,14 +654,10 @@
   addHtml(F("<select "));
   addHtmlAttribute(F("id"),       F("selectwidth"));
   addHtmlAttribute(F("name"),     name);
-<<<<<<< HEAD
   if (!cssclass.isEmpty()) {
     addHtmlAttribute(F("class"),  cssclass);
   }
-  addHtmlAttribute(F("onchange"), F("return dept_onchange(frmselect)"));
-=======
   addHtmlAttribute(F("onchange"), F("return task_select_onchange(frmselect)"));
->>>>>>> 72ce17fb
   addHtml('>');
 
   for (taskIndex_t x = 0; x <= TASKS_MAX; x++)
