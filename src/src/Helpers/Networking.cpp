#include "../Helpers/Networking.h"

#include "../../ESPEasy_common.h"
#include "../Commands/InternalCommands.h"
#include "../DataStructs/TimingStats.h"
#include "../DataTypes/EventValueSource.h"
#include "../ESPEasyCore/ESPEasy_Log.h"
#include "../ESPEasyCore/ESPEasyNetwork.h"
#include "../ESPEasyCore/ESPEasyWifi.h"
#include "../Globals/ESPEasyWiFiEvent.h"
#include "../Globals/ESPEasy_Scheduler.h"
#include "../Globals/NetworkState.h"
#include "../Globals/Nodes.h"
#include "../Globals/Settings.h"
#include "../Helpers/ESPEasy_Storage.h"
#include "../Helpers/ESPEasy_time_calc.h"
#include "../Helpers/Misc.h"
#include "../Helpers/Network.h"
#include "../Helpers/Numerical.h"
#include "../Helpers/StringConverter.h"
#include "../Helpers/StringProvider.h"

#include <IPAddress.h>

// Generic Networking routines

// Syslog
// UDP system messaging
// SSDP
//  #if LWIP_VERSION_MAJOR == 2
#define IPADDR2STR(addr) (uint8_t)((uint32_t)addr &  0xFF), (uint8_t)(((uint32_t)addr >> 8) &  0xFF), \
  (uint8_t)(((uint32_t)addr >> 16) &  0xFF), (uint8_t)(((uint32_t)addr >> 24) &  0xFF)

//  #endif

#include <lwip/netif.h>


#ifdef SUPPORT_ARP
# include <lwip/etharp.h>

# ifdef ESP32
#  include <lwip/etharp.h>
#  include <lwip/tcpip.h>

void _etharp_gratuitous_func(struct netif *netif) {
  etharp_gratuitous(netif);
}

void etharp_gratuitous_r(struct netif *netif) {
  tcpip_callback_with_block((tcpip_callback_fn)_etharp_gratuitous_func, netif, 0);
}

# endif // ifdef ESP32

#endif  // ifdef SUPPORT_ARP

#ifdef USE_DOWNLOAD
# ifdef ESP8266
#  include <ESP8266HTTPClient.h>
# endif // ifdef ESP8266
# ifdef ESP32
#  include "HTTPClient.h"
# endif // ifdef ESP32
#endif


/*********************************************************************************************\
   Syslog client
\*********************************************************************************************/
void syslog(uint8_t logLevel, const char *message)
{
  if ((Settings.Syslog_IP[0] != 0) && NetworkConnected())
  {
    IPAddress broadcastIP(Settings.Syslog_IP[0], Settings.Syslog_IP[1], Settings.Syslog_IP[2], Settings.Syslog_IP[3]);

    FeedSW_watchdog();
    if (portUDP.beginPacket(broadcastIP, Settings.SyslogPort) == 0) {
      // problem resolving the hostname or port
      return;
    }
    uint8_t prio = Settings.SyslogFacility * 8;

    if (logLevel == LOG_LEVEL_ERROR) {
      prio += 3; // syslog error
    }
    else if (logLevel == LOG_LEVEL_INFO) {
      prio += 5; // syslog notice
    }
    else {
      prio += 7;
    }

    // An RFC3164 compliant message must be formated like :  "<PRIO>[TimeStamp ]Hostname TaskName: Message"

    // Using Settings.Name as the Hostname (Hostname must NOT content space)
    {
      String header;
      String hostname = NetworkCreateRFCCompliantHostname(true);
      hostname.trim();
      hostname.replace(' ', '_');
      header.reserve(16 + hostname.length());
      char str[8] = { 0 };
      snprintf_P(str, sizeof(str), PSTR("<%u>"), prio);
      header  = str;
      header += hostname;
      header += F(" EspEasy: ");
      #ifdef ESP8266
      portUDP.write(header.c_str(),            header.length());
      #endif // ifdef ESP8266
      #ifdef ESP32
      portUDP.write(reinterpret_cast<const uint8_t *>(header.c_str()), header.length());
      #endif // ifdef ESP32
    }
    const char *c = message;
    bool done     = false;

    while (!done) {
      // Must use PROGMEM aware functions here to process message
      char ch = pgm_read_byte(c++);

      if (ch == '\0') {
        done = true;
      } else {
        #ifdef ESP8266
        portUDP.write(ch);
        #endif // ifdef ESP8266
        #ifdef ESP32
        portUDP.write((uint8_t)ch);
        #endif // ifdef ESP32
      }
    }
    portUDP.endPacket();
    FeedSW_watchdog();
    delay(0);
  }
}

/*********************************************************************************************\
   Update UDP port (ESPEasy propiertary protocol)
\*********************************************************************************************/
void updateUDPport()
{
  static uint16_t lastUsedUDPPort = 0;

  if (Settings.UDPPort == lastUsedUDPPort) {
    return;
  }

  if (lastUsedUDPPort != 0) {
    portUDP.stop();
    lastUsedUDPPort = 0;
  }

  if (!NetworkConnected()) {
    return;
  }

  if (Settings.UDPPort != 0) {
    if (portUDP.begin(Settings.UDPPort) == 0) {
      if (loglevelActiveFor(LOG_LEVEL_ERROR)) {
        String log = F("UDP : Cannot bind to ESPEasy p2p UDP port ");
        log += String(Settings.UDPPort);
        addLog(LOG_LEVEL_ERROR, log);
      }
    } else {
      lastUsedUDPPort = Settings.UDPPort;

      if (loglevelActiveFor(LOG_LEVEL_INFO)) {
        String log = F("UDP : Start listening on port ");
        log += String(Settings.UDPPort);
        addLog(LOG_LEVEL_INFO, log);
      }
    }
  }
}

/*********************************************************************************************\
   Check UDP messages (ESPEasy propiertary protocol)
\*********************************************************************************************/
boolean runningUPDCheck = false;
void checkUDP()
{
  if (Settings.UDPPort == 0) {
    return;
  }

  if (runningUPDCheck) {
    return;
  }

  runningUPDCheck = true;

  // UDP events
  int packetSize = portUDP.parsePacket();

  if (packetSize > 0 /*&& portUDP.remotePort() == Settings.UDPPort*/)
  {
    statusLED(true);

    IPAddress remoteIP = portUDP.remoteIP();

    if (portUDP.remotePort() == 123)
    {
      // unexpected NTP reply, drop for now...
      runningUPDCheck = false;
      return;
    }

    // UDP_PACKETSIZE_MAX should be as small as possible but still enough to hold all
    // data for PLUGIN_UDP_IN or CPLUGIN_UDP_IN calls
    // This node may also receive other UDP packets which may be quite large
    // and then crash due to memory allocation failures
    if ((packetSize >= 2) && (packetSize < UDP_PACKETSIZE_MAX)) {
      // Allocate buffer to process packet.
      std::vector<char> packetBuffer;
      packetBuffer.resize(packetSize + 1);

      if (packetBuffer.size() >= static_cast<size_t>(packetSize)) {
        memset(&packetBuffer[0], 0, packetSize + 1);
        int len = portUDP.read(&packetBuffer[0], packetSize);

        if (len >= 2) {
          if (static_cast<uint8_t>(packetBuffer[0]) != 255)
          {
            packetBuffer[len] = 0;
            addLog(LOG_LEVEL_DEBUG, &packetBuffer[0]);
            ExecuteCommand_all(EventValueSource::Enum::VALUE_SOURCE_SYSTEM, &packetBuffer[0]);
          }
          else
          {
            // binary data!
            switch (packetBuffer[1])
            {
              case 1: // sysinfo message
              {
                if (len < 13) {
                  break;
                }
                uint8_t unit = packetBuffer[12];
#ifndef BUILD_NO_DEBUG
                MAC_address mac;
                uint8_t ip[4];

                for (uint8_t x = 0; x < 6; x++) {
                  mac.mac[x] = packetBuffer[x + 2];
                }

                for (uint8_t x = 0; x < 4; x++) {
                  ip[x] = packetBuffer[x + 8];
                }
#endif // ifndef BUILD_NO_DEBUG
                Nodes[unit].age = 0; // Create a new element when not present
                NodesMap::iterator it = Nodes.find(unit);

                if (it != Nodes.end()) {
                  for (uint8_t x = 0; x < 4; x++) {
                    it->second.ip[x] = packetBuffer[x + 8];
                  }
                  it->second.age = 0; // reset 'age counter'

                  if (len >= 41)      // extended packet size
                  {
                    it->second.build = makeWord(packetBuffer[14], packetBuffer[13]);
                    char tmpNodeName[26] = { 0 };
                    memcpy(&tmpNodeName[0], reinterpret_cast<uint8_t *>(&packetBuffer[15]), 25);
                    tmpNodeName[25]     = 0;
                    it->second.nodeName = tmpNodeName;
                    it->second.nodeName.trim();
                    it->second.nodeType          = packetBuffer[40];
                    it->second.webgui_portnumber = 80;

                    if ((len >= 43) && (it->second.build >= 20107)) {
                      it->second.webgui_portnumber = makeWord(packetBuffer[42], packetBuffer[41]);
                    }
                  }
                }

#ifndef BUILD_NO_DEBUG

                if (loglevelActiveFor(LOG_LEVEL_DEBUG_MORE)) {
                  String log;
                  log += F("UDP  : ");
                  log += mac.toString();
                  log += ',';
                  log += formatIP(ip);
                  log += ',';
                  log += unit;
                  addLog(LOG_LEVEL_DEBUG_MORE, log);
                }
#endif // ifndef BUILD_NO_DEBUG
                break;
              }

              default:
              {
                struct EventStruct TempEvent;
                TempEvent.Data = reinterpret_cast<uint8_t *>(&packetBuffer[0]);
                TempEvent.Par1 = remoteIP[3];
                TempEvent.Par2 = len;
                String dummy;
                PluginCall(PLUGIN_UDP_IN, &TempEvent, dummy);
                CPluginCall(CPlugin::Function::CPLUGIN_UDP_IN, &TempEvent);
                break;
              }
            }
          }
        }
      }
    }
  }

  // Flush any remaining content of the packet.
  while (portUDP.available()) {
    // Do not call portUDP.flush() as that's meant to sending the packet (on ESP8266)
    portUDP.read();
  }
  runningUPDCheck = false;
}

/*********************************************************************************************\
   Send event using UDP message
\*********************************************************************************************/
void SendUDPCommand(uint8_t destUnit, const char *data, uint8_t dataLength)
{
  if (!NetworkConnected(10)) {
    return;
  }

  if (destUnit != 0)
  {
    sendUDP(destUnit, (const uint8_t *)data, dataLength);
    delay(10);
  } else {
    for (NodesMap::iterator it = Nodes.begin(); it != Nodes.end(); ++it) {
      if (it->first != Settings.Unit) {
        sendUDP(it->first, (const uint8_t *)data, dataLength);
        delay(10);
      }
    }
  }
  delay(50);
}

/*********************************************************************************************\
   Get formatted IP address for unit
   formatcodes: 0 = default toString(), 1 = empty string when invalid, 2 = 0 when invalid
\*********************************************************************************************/
String formatUnitToIPAddress(uint8_t unit, uint8_t formatCode) {
  IPAddress unitIPAddress = getIPAddressForUnit(unit);

  if (unitIPAddress[0] == 0) { // Invalid?
    switch (formatCode) {
      case 1:                  // Return empty string
      {
        return EMPTY_STRING;
      }
      case 2: // Return "0"
      {
        return F("0");
      }
    }
  }
  return unitIPAddress.toString();
}

/*********************************************************************************************\
   Get IP address for unit
\*********************************************************************************************/
IPAddress getIPAddressForUnit(uint8_t unit) {
  IPAddress remoteNodeIP;

  if (unit == 255) {
    remoteNodeIP = { 255, 255, 255, 255 };
  }
  else {
    NodesMap::iterator it = Nodes.find(unit);

    if (it == Nodes.end()) {
      return remoteNodeIP;
    }

    if (it->second.ip[0] == 0) {
      return remoteNodeIP;
    }
    remoteNodeIP = it->second.ip;
  }
  return remoteNodeIP;
}

/*********************************************************************************************\
   Send UDP message (unit 255=broadcast)
\*********************************************************************************************/
void sendUDP(uint8_t unit, const uint8_t *data, uint8_t size)
{
  if (!NetworkConnected(10)) {
    return;
  }

  IPAddress remoteNodeIP = getIPAddressForUnit(unit);

  if (remoteNodeIP[0] == 0) {
    return;
  }

#ifndef BUILD_NO_DEBUG

  if (loglevelActiveFor(LOG_LEVEL_DEBUG_MORE)) {
    String log = F("UDP  : Send UDP message to ");
    log += unit;
    addLog(LOG_LEVEL_DEBUG_MORE, log);
  }
#endif // ifndef BUILD_NO_DEBUG

  statusLED(true);
  FeedSW_watchdog();
  portUDP.beginPacket(remoteNodeIP, Settings.UDPPort);
  portUDP.write(data, size);
  portUDP.endPacket();
  FeedSW_watchdog();
  delay(0);
}

/*********************************************************************************************\
   Refresh aging for remote units, drop if too old...
\*********************************************************************************************/
void refreshNodeList()
{
  bool mustSendGratuitousARP = false;

  for (NodesMap::iterator it = Nodes.begin(); it != Nodes.end();) {
    bool mustRemove = true;

    if (it->second.ip[0] != 0) {
      if (it->second.age > 8) {
        // Increase frequency sending ARP requests for 2 minutes
        mustSendGratuitousARP = true;
      }

      if (it->second.age < 10) {
        it->second.age++;
        mustRemove = false;
        ++it;
      }
    }

    if (mustRemove) {
      it = Nodes.erase(it);
    }
  }

  if (mustSendGratuitousARP) {
    Scheduler.sendGratuitousARP_now();
  }
}

/*********************************************************************************************\
   Broadcast system info to other nodes. (to update node lists)
\*********************************************************************************************/
void sendSysInfoUDP(uint8_t repeats)
{
  if ((Settings.UDPPort == 0) || !NetworkConnected(10)) {
    return;
  }

  // TODO: make a nice struct of it and clean up
  // 1 uint8_t 'binary token 255'
  // 1 uint8_t id '1'
  // 6 uint8_t mac
  // 4 uint8_t ip
  // 1 uint8_t unit
  // 2 uint8_t build
  // 25 char name
  // 1 uint8_t node type id

  // send my info to the world...
#ifndef BUILD_NO_DEBUG
  addLog(LOG_LEVEL_DEBUG_MORE, F("UDP  : Send Sysinfo message"));
#endif // ifndef BUILD_NO_DEBUG

  for (uint8_t counter = 0; counter < repeats; counter++)
  {
    uint8_t data[80] = { 0 };
    data[0] = 255;
    data[1] = 1;

    {
      const MAC_address macread = NetworkMacAddress();
      for (uint8_t x = 0; x < 6; x++) {
        data[x + 2] = macread.mac[x];
      }
    }

    {
      const IPAddress ip = NetworkLocalIP();
      for (uint8_t x = 0; x < 4; x++) {
        data[x + 8] = ip[x];
      }
    }
    data[12] = Settings.Unit;
    data[13] =  lowByte(Settings.Build);
    data[14] = highByte(Settings.Build);
    memcpy(reinterpret_cast<uint8_t *>(data) + 15, Settings.Name, 25);
    data[40] = NODE_TYPE_ID;
    data[41] =  lowByte(Settings.WebserverPort);
    data[42] = highByte(Settings.WebserverPort);
    statusLED(true);

    IPAddress broadcastIP(255, 255, 255, 255);
    FeedSW_watchdog();
    portUDP.beginPacket(broadcastIP, Settings.UDPPort);
    portUDP.write(data, 80);
    portUDP.endPacket();

    if (counter < (repeats - 1)) {
      // FIXME TD-er: Must use scheduler to send out messages, not using delay
      delay(100);
    }
  }

  Nodes[Settings.Unit].age = 0; // Create new node when not already present.
  // store my own info also in the list
  NodesMap::iterator it = Nodes.find(Settings.Unit);

  if (it != Nodes.end())
  {
    IPAddress ip = NetworkLocalIP();

    for (uint8_t x = 0; x < 4; x++) {
      it->second.ip[x] = ip[x];
    }
    it->second.age      = 0;
    it->second.build    = Settings.Build;
    it->second.nodeType = NODE_TYPE_ID;
  }
}

#if defined(ESP8266)

# ifdef USES_SSDP

/********************************************************************************************\
   Respond to HTTP XML requests for SSDP information
 \*********************************************************************************************/
void SSDP_schema(WiFiClient& client) {
  if (!NetworkConnected(10)) {
    return;
  }

  const IPAddress ip     = NetworkLocalIP();
  const uint32_t  chipId = ESP.getChipId();
  char uuid[64];

  sprintf_P(uuid, PSTR("38323636-4558-4dda-9188-cda0e6%02x%02x%02x"),
            (uint16_t)((chipId >> 16) & 0xff),
            (uint16_t)((chipId >>  8) & 0xff),
            (uint16_t)chipId        & 0xff);

  String ssdp_schema = F(
    "HTTP/1.1 200 OK\r\n"
    "Content-Type: text/xml\r\n"
    "Connection: close\r\n"
    "Access-Control-Allow-Origin: *\r\n"
    "\r\n"
    "<?xml version=\"1.0\"?>"
    "<root xmlns=\"urn:schemas-upnp-org:device-1-0\">"
    "<specVersion>"
    "<major>1</major>"
    "<minor>0</minor>"
    "</specVersion>"
    "<URLBase>http://");

  ssdp_schema += formatIP(ip);
  ssdp_schema += F(":80/</URLBase>"
                   "<device>"
                   "<deviceType>urn:schemas-upnp-org:device:BinaryLight:1</deviceType>"
                   "<friendlyName>");
  ssdp_schema += Settings.Name;
  ssdp_schema += F("</friendlyName>"
                   "<presentationURL>/</presentationURL>"
                   "<serialNumber>");
  ssdp_schema += ESP.getChipId();
  ssdp_schema += F("</serialNumber>"
                   "<modelName>ESP Easy</modelName>"
                   "<modelNumber>");
  ssdp_schema += getValue(LabelType::GIT_BUILD);
  ssdp_schema += F("</modelNumber>"
                   "<modelURL>http://www.letscontrolit.com</modelURL>"
                   "<manufacturer>http://www.letscontrolit.com</manufacturer>"
                   "<manufacturerURL>http://www.letscontrolit.com</manufacturerURL>"
                   "<UDN>uuid:");
  ssdp_schema += uuid;
  ssdp_schema += F("</UDN></device>"
                   "</root>\r\n"
                   "\r\n");

  client.printf("%s", ssdp_schema.c_str());
}

/********************************************************************************************\
   Global SSDP stuff
 \*********************************************************************************************/

UdpContext *_server;

IPAddress _respondToAddr;
uint16_t  _respondToPort;

bool _pending;
unsigned short _delay;
unsigned long  _process_time;
unsigned long  _notify_time;

#  define SSDP_INTERVAL     1200
#  define SSDP_PORT         1900
#  define SSDP_METHOD_SIZE  10
#  define SSDP_URI_SIZE     2
#  define SSDP_BUFFER_SIZE  64
#  define SSDP_MULTICAST_TTL 2

static const IPAddress SSDP_MULTICAST_ADDR(239, 255, 255, 250);


/********************************************************************************************\
   Launch SSDP listener and send initial notify
 \*********************************************************************************************/
bool SSDP_begin() {
  _pending = false;

  if (_server) {
    _server->unref();

    _server = 0;
  }

  _server = new UdpContext;
  _server->ref();

  ip_addr_t ifaddr;

  ifaddr.addr = NetworkLocalIP();
  ip_addr_t multicast_addr;

  multicast_addr.addr = (uint32_t)SSDP_MULTICAST_ADDR;

  if (igmp_joingroup(&ifaddr, &multicast_addr) != ERR_OK) {
    return false;
  }

#  ifdef CORE_POST_2_5_0

  // Core 2.5.0 changed the signature of some UdpContext function.
  if (!_server->listen(IP_ADDR_ANY, SSDP_PORT)) {
    return false;
  }

  _server->setMulticastInterface(&ifaddr);
  _server->setMulticastTTL(SSDP_MULTICAST_TTL);
  _server->onRx(&SSDP_update);

  if (!_server->connect(&multicast_addr, SSDP_PORT)) {
    return false;
  }
#  else // ifdef CORE_POST_2_5_0

  if (!_server->listen(*IP_ADDR_ANY, SSDP_PORT)) {
    return false;
  }

  _server->setMulticastInterface(ifaddr);
  _server->setMulticastTTL(SSDP_MULTICAST_TTL);
  _server->onRx(&SSDP_update);

  if (!_server->connect(multicast_addr, SSDP_PORT)) {
    return false;
  }
#  endif // ifdef CORE_POST_2_5_0

  SSDP_update();

  return true;
}

/********************************************************************************************\
   Send SSDP messages (notify & responses)
 \*********************************************************************************************/
void SSDP_send(uint8_t method) {
  uint32_t ip = NetworkLocalIP();

  // FIXME TD-er: Why create String objects of these flashstrings?
  String _ssdp_response_template = F(
    "HTTP/1.1 200 OK\r\n"
    "EXT:\r\n"
    "ST: upnp:rootdevice\r\n");

  String _ssdp_notify_template = F(
    "NOTIFY * HTTP/1.1\r\n"
    "HOST: 239.255.255.250:1900\r\n"
    "NT: upnp:rootdevice\r\n"
    "NTS: ssdp:alive\r\n");

  String _ssdp_packet_template = F(
    "%s"                                           // _ssdp_response_template / _ssdp_notify_template
    "CACHE-CONTROL: max-age=%u\r\n"                // SSDP_INTERVAL
    "SERVER: Arduino/1.0 UPNP/1.1 ESPEasy/%u\r\n"  // _modelNumber
    "USN: uuid:%s\r\n"                             // _uuid
    "LOCATION: http://%u.%u.%u.%u:80/ssdp.xml\r\n" // NetworkLocalIP(),
    "\r\n");
  {
    char uuid[64]   = { 0 };
    uint32_t chipId = ESP.getChipId();
    sprintf_P(uuid, PSTR("38323636-4558-4dda-9188-cda0e6%02x%02x%02x"),
              (uint16_t)((chipId >> 16) & 0xff),
              (uint16_t)((chipId >>  8) & 0xff),
              (uint16_t)chipId        & 0xff);

    char *buffer = new (std::nothrow) char[1460]();

    if (buffer == nullptr) { return; }
    int len = snprintf(buffer, 1460,
                       _ssdp_packet_template.c_str(),
                       (method == 0) ? _ssdp_response_template.c_str() : _ssdp_notify_template.c_str(),
                       SSDP_INTERVAL,
                       Settings.Build,
                       uuid,
                       IPADDR2STR(&ip)
                       );

    _server->append(buffer, len);
    delete[] buffer;
  }

  ip_addr_t remoteAddr;
  uint16_t  remotePort;

  if (method == 0) {
    remoteAddr.addr = _respondToAddr;
    remotePort      = _respondToPort;
  } else {
    remoteAddr.addr = SSDP_MULTICAST_ADDR;
    remotePort      = SSDP_PORT;
  }
  _server->send(&remoteAddr, remotePort);
  statusLED(true);
}

/********************************************************************************************\
   SSDP message processing
 \*********************************************************************************************/
void SSDP_update() {
  if (!_pending && _server->next()) {
    ssdp_method_t method = NONE;

    _respondToAddr = _server->getRemoteAddress();
    _respondToPort = _server->getRemotePort();

    typedef enum { METHOD, URI, PROTO, KEY, VALUE, ABORT } states;
    states state = METHOD;

    typedef enum { START, MAN, ST, MX } headers;
    headers header = START;

    uint8_t cursor = 0;
    uint8_t cr     = 0;

    char buffer[SSDP_BUFFER_SIZE] = { 0 };

    while (_server->getSize() > 0) {
      char c = _server->read();

      (c == '\r' || c == '\n') ? cr++ : cr = 0;

      switch (state) {
        case METHOD:

          if (c == ' ') {
            if (strcmp_P(buffer, PSTR("M-SEARCH")) == 0) { method = SEARCH; }
            else if (strcmp_P(buffer, PSTR("NOTIFY")) == 0) { method = NOTIFY; }

            if (method == NONE) { state = ABORT; }
            else { state = URI; }
            cursor = 0;
          } else if (cursor < SSDP_METHOD_SIZE - 1) {
            buffer[cursor++] = c;
            buffer[cursor]   = '\0';
          }
          break;
        case URI:

          if (c == ' ') {
            if (strcmp(buffer, "*")) { state = ABORT; }
            else { state = PROTO; }
            cursor = 0;
          } else if (cursor < SSDP_URI_SIZE - 1) {
            buffer[cursor++] = c;
            buffer[cursor]   = '\0';
          }
          break;
        case PROTO:

          if (cr == 2) {
            state  = KEY;
            cursor = 0;
          }
          break;
        case KEY:

          if (cr == 4) {
            _pending      = true;
            _process_time = millis();
          }
          else if (c == ' ') {
            cursor = 0;
            state  = VALUE;
          }
          else if ((c != '\r') && (c != '\n') && (c != ':') && (cursor < SSDP_BUFFER_SIZE - 1)) {
            buffer[cursor++] = c;
            buffer[cursor]   = '\0';
          }
          break;
        case VALUE:

          if (cr == 2) {
            switch (header) {
              case START:
                break;
              case MAN:
                break;
              case ST:

                if (strcmp_P(buffer, PSTR("ssdp:all"))) {
                  state = ABORT;
                }

                // if the search type matches our type, we should respond instead of ABORT
                if (strcmp_P(buffer, PSTR("urn:schemas-upnp-org:device:BinaryLight:1")) == 0) {
                  _pending      = true;
                  _process_time = millis();
                  state         = KEY;
                }
                break;
              case MX:
                _delay = random(0, atoi(buffer)) * 1000L;
                break;
            }

            if (state != ABORT) {
              state  = KEY;
              header = START;
              cursor = 0;
            }
          } else if ((c != '\r') && (c != '\n')) {
            if (header == START) {
              if (strncmp(buffer, "MA", 2) == 0) { header = MAN; }
              else if (strcmp(buffer, "ST") == 0) { header = ST; }
              else if (strcmp(buffer, "MX") == 0) { header = MX; }
            }

            if (cursor < SSDP_BUFFER_SIZE - 1) {
              buffer[cursor++] = c;
              buffer[cursor]   = '\0';
            }
          }
          break;
        case ABORT:
          _pending = false; _delay = 0;
          break;
      }
    }
  }

  if (_pending && timeOutReached(_process_time + _delay)) {
    _pending = false; _delay = 0;
    SSDP_send(NONE);
  } else if ((_notify_time == 0) || timeOutReached(_notify_time + (SSDP_INTERVAL * 1000L))) {
    _notify_time = millis();
    SSDP_send(NOTIFY);
  }

  if (_pending) {
    while (_server->next()) {
      _server->flush();
    }
  }
}

# endif // ifdef USES_SSDP
#endif  // if defined(ESP8266)


// ********************************************************************************
// Return subnet range of WiFi.
// ********************************************************************************
bool getSubnetRange(IPAddress& low, IPAddress& high)
{
  if (!WiFiEventData.WiFiGotIP()) {
    return false;
  }

  const IPAddress ip     = NetworkLocalIP();
  const IPAddress subnet = NetworkSubnetMask();

  low  = ip;
  high = ip;

  // Compute subnet range.
  for (uint8_t i = 0; i < 4; ++i) {
    if (subnet[i] != 255) {
      low[i]  = low[i] & subnet[i];
      high[i] = high[i] | ~subnet[i];
    }
  }
  return true;
}

// ********************************************************************************
// Functions to test and handle network/client connectivity.
// ********************************************************************************

#ifdef CORE_POST_2_5_0
# include <AddrList.h>
#endif // ifdef CORE_POST_2_5_0


bool hasIPaddr() {
  if (useStaticIP()) { return true; }

#ifdef CORE_POST_2_5_0
  bool configured = false;

  for (auto addr : addrList) {
    if ((configured = (!addr.isLocal() && (addr.ifnumber() == STATION_IF)))) {
      /*
         Serial.printf("STA: IF='%s' hostname='%s' addr= %s\n",
                    addr.ifname().c_str(),
                    addr.ifhostname(),
                    addr.toString().c_str());
       */
      break;
    }
  }
  return configured;
#else // ifdef CORE_POST_2_5_0
  return WiFi.isConnected();
#endif // ifdef CORE_POST_2_5_0
}

// Check connection. Maximum timeout 500 msec.
bool NetworkConnected(uint32_t timeout_ms) {
  uint32_t timer     = millis() + (timeout_ms > 500 ? 500 : timeout_ms);
  uint32_t min_delay = timeout_ms / 20;

  if (min_delay < 10) {
    delay(0); // Allow at least once time for backgroundtasks
    min_delay = 10;
  }

  // Apparently something needs network, perform check to see if it is ready now.
  while (!NetworkConnected()) {
    if (timeOutReached(timer)) {
      return false;
    }
    delay(min_delay); // Allow the backgroundtasks to continue procesing.
  }
  return true;
}

bool hostReachable(const IPAddress& ip) {
  if (!NetworkConnected()) { return false; }

  return true; // Disabled ping as requested here:
  // https://github.com/letscontrolit/ESPEasy/issues/1494#issuecomment-397872538

  /*
     // Only do 1 ping at a time to return early
     uint8_t retry = 3;
     while (retry > 0) {
   #if defined(ESP8266)
      if (Ping.ping(ip, 1)) return true;
   #endif
   #if defined(ESP32)
     if (ping_start(ip, 4, 0, 0, 5)) return true;
   #endif
      delay(50);
      --retry;
     }
     if (loglevelActiveFor(LOG_LEVEL_ERROR)) {
      String log = F("Host unreachable: ");
      log += formatIP(ip);
      addLog(LOG_LEVEL_ERROR, log);
     }
     if (ip[1] == 0 && ip[2] == 0 && ip[3] == 0) {
      // Work-around to fix connected but not able to communicate.
      addLog(LOG_LEVEL_ERROR, F("WiFi : Detected strange behavior, reconnect wifi."));
      WifiDisconnect();
     }
     logConnectionStatus();
     return false;
   */
}

bool connectClient(WiFiClient& client, const char *hostname, uint16_t port, uint32_t timeout_ms) {
  IPAddress ip;

  if (resolveHostByName(hostname, ip, timeout_ms)) {
    return connectClient(client, ip, port, timeout_ms);
  }
  return false;
}

bool connectClient(WiFiClient& client, IPAddress ip, uint16_t port, uint32_t timeout_ms)
{
  START_TIMER;

  if (!NetworkConnected()) {
    return false;
  }

  // In case of domain name resolution error result can be negative.
  // https://github.com/esp8266/Arduino/blob/18f643c7e2d6a0da9d26ff2b14c94e6536ab78c1/libraries/Ethernet/src/Dns.cpp#L44
  // Thus must match the result with 1.
  bool connected = (client.connect(ip, port) == 1);

  delay(0);

  if (!connected) {
    Scheduler.sendGratuitousARP_now();
  }
  STOP_TIMER(CONNECT_CLIENT_STATS);
#if defined(ESP32) || defined(ARDUINO_ESP8266_RELEASE_2_3_0) || defined(ARDUINO_ESP8266_RELEASE_2_4_0)
#else

  if (connected) {
    client.keepAlive(); // Use default keep alive values
  }
#endif // if defined(ESP32) || defined(ARDUINO_ESP8266_RELEASE_2_3_0) || defined(ARDUINO_ESP8266_RELEASE_2_4_0)
  return connected;
}

bool resolveHostByName(const char *aHostname, IPAddress& aResult, uint32_t timeout_ms) {
  START_TIMER;

  if (!NetworkConnected()) {
    return false;
  }

  FeedSW_watchdog();

#if defined(ARDUINO_ESP8266_RELEASE_2_3_0) || defined(ESP32)
  bool resolvedIP = WiFi.hostByName(aHostname, aResult) == 1;
#else // if defined(ARDUINO_ESP8266_RELEASE_2_3_0) || defined(ESP32)
  bool resolvedIP = WiFi.hostByName(aHostname, aResult, timeout_ms) == 1;
#endif // if defined(ARDUINO_ESP8266_RELEASE_2_3_0) || defined(ESP32)
  delay(0);
  FeedSW_watchdog();

  if (!resolvedIP) {
    Scheduler.sendGratuitousARP_now();
  }
  STOP_TIMER(HOST_BY_NAME_STATS);
  return resolvedIP;
}

bool hostReachable(const String& hostname) {
  IPAddress remote_addr;

  if (resolveHostByName(hostname.c_str(), remote_addr)) {
    return hostReachable(remote_addr);
  }
  String log = F("Hostname cannot be resolved: ");

  log += hostname;
  addLog(LOG_LEVEL_ERROR, log);
  return false;
}

// Create a random port for the UDP connection.
// Return true when successful.
bool beginWiFiUDP_randomPort(WiFiUDP& udp) {
  if (!NetworkConnected()) {
    return false;
  }
  unsigned int attempts = 3;

  while (attempts > 0) {
    --attempts;
    long port = random(1025, 65535);

    if (udp.begin(port) != 0) {
      return true;
    }
  }
  return false;
}

void sendGratuitousARP() {
  if (!NetworkConnected()) {
    return;
  }
#ifdef SUPPORT_ARP

  // See https://github.com/letscontrolit/ESPEasy/issues/2374
  START_TIMER;
  netif *n = netif_list;

  while (n) {
    if ((n->hwaddr_len == ETH_HWADDR_LEN) &&
        (n->flags & NETIF_FLAG_ETHARP) &&
        ((n->flags & NETIF_FLAG_LINK_UP) && (n->flags & NETIF_FLAG_UP))) {
      # ifdef ESP32
      etharp_gratuitous_r(n);
      # else // ifdef ESP32
      etharp_gratuitous(n);
      # endif // ifdef ESP32
    }
    n = n->next;
  }
  STOP_TIMER(GRAT_ARP_STATS);
#endif // ifdef SUPPORT_ARP
}

bool splitHostPortString(const String& hostPortString, String& host, uint16_t& port) {
  port = 80; // Some default
  int index_colon = hostPortString.indexOf(':');

  if (index_colon >= 0) {
    int port_tmp;

    if (!validIntFromString(hostPortString.substring(index_colon + 1), port_tmp)) {
      return false;
    }

    if ((port_tmp < 0) || (port_tmp > 65535)) { return false; }
    port = port_tmp;
    host = hostPortString.substring(0, index_colon);
  } else {
    // No port nr defined.
    host = hostPortString;
  }
  return true;
}

// Split a full URL like "http://hostname:port/path/file.htm"
// Return value is everything after the hostname:port section (including /)
String splitURL(const String& fullURL, String& host, uint16_t& port, String& file) {
  int starthost = fullURL.indexOf(F("//"));

  if (starthost == -1) {
    starthost = 0;
  } else {
    starthost += 2;
  }
  int endhost = fullURL.indexOf('/', starthost);

  splitHostPortString(fullURL.substring(starthost, endhost), host, port);
  int startfile = fullURL.lastIndexOf('/');

  if (startfile >= 0) {
    file = fullURL.substring(startfile);
  }
  return fullURL.substring(endhost);
}

#ifdef USE_DOWNLOAD

// Download a file from a given URL and save to a local file named "file_save"
// If the URL ends with a /, the file part will be assumed the same as file_save.
// If file_save is empty, the file part from the URL will be used as local file name.
// Return true when successful.
bool downloadFile(const String& url, String file_save) {
  String error;

  return downloadFile(url, file_save, EMPTY_STRING, EMPTY_STRING, error);
}

bool downloadFile(const String& url, String file_save, const String& user, const String& pass, String& error) {
  String   host, file;
  uint16_t port;
  String   uri = splitURL(url, host, port, file);

  if (file_save.isEmpty()) {
    file_save = file;
  } else if ((file.isEmpty()) && uri.endsWith("/")) {
    // file = file_save;
    uri += file_save;
  }

  if (loglevelActiveFor(LOG_LEVEL_INFO)) {
    String log = F("downloadFile: URL: ");
    log += url;
    log += F(" decoded: ");
    log += host;
    log += ':';
    log += port;
    log += uri;
    addLog(LOG_LEVEL_ERROR, log);
  }

  if (file_save.isEmpty()) {
    error = F("Empty filename");
    addLog(LOG_LEVEL_ERROR, error);
    return false;
  }

  if (fileExists(file_save)) {
    error = F("File exists: ");
    error += file_save;
    addLog(LOG_LEVEL_ERROR, error);
    return false;
  }
  unsigned long timeout = millis() + 2000;
  WiFiClient    client;
  HTTPClient    http;

  http.begin(client, host, port, uri);
  {
    if ((user.length() > 0) && (pass.length() > 0)) {
      http.setAuthorization(user.c_str(), pass.c_str());
    }

    /*
       String authHeader = get_auth_header(user, pass);

       if (authHeader.length() > 0) {
       http.setAuthorization(authHeader.c_str());
       }
     */
  }
  int httpCode = http.GET();

  if (httpCode != HTTP_CODE_OK) {
    error  = F("HTTP code: ");
    error += httpCode;
    error += ' ';
    error += url;

    addLog(LOG_LEVEL_ERROR, error);
    http.end();
    return false;
  }

  long len = http.getSize();
  File f   = tryOpenFile(file_save, "w");

  if (f) {
    const size_t downloadBuffSize = 256;
    uint8_t buff[downloadBuffSize];
    size_t  bytesWritten = 0;

    // get tcp stream
    WiFiClient *stream = &client;

    // read all data from server
    while (http.connected() && (len > 0 || len == -1)) {
<<<<<<< HEAD
      // read up to downloadBuffSize at a time.
      const size_t c = stream->readBytes(buff, std::min((size_t)len, downloadBuffSize));
=======
      // read up to 128 uint8_t
      size_t c = stream->readBytes(buff, std::min(static_cast<size_t>(len), sizeof(buff)));
>>>>>>> e60b20d4

      if (c > 0) {
        timeout = millis() + 2000;

        if (f.write(buff, c) != c) {
          error  = F("Error saving file: ");
          error += file_save;
          error += ' ';
          error += bytesWritten;
          error += F(" Bytes written");
          addLog(LOG_LEVEL_ERROR, error);
          http.end();
          return false;
        }
        bytesWritten += c;

        if (len > 0) { len -= c; }
      }

      if (timeOutReached(timeout)) {
        error = F("Timeout: ");
        error += file_save;
        addLog(LOG_LEVEL_ERROR, error);
        delay(0);
        http.end();
        return false;
      }
      delay(0);
    }
    f.close();
    http.end();
    if (loglevelActiveFor(LOG_LEVEL_INFO)) {
      String log = F("downloadFile: ");
      log += file_save;
      log += F(" Success");
      addLog(LOG_LEVEL_INFO, log);
    }
    return true;
  }
  error = F("Failed to open file for writing: ");
  error += file_save;
  addLog(LOG_LEVEL_ERROR, error);
  return false;
}

#endif<|MERGE_RESOLUTION|>--- conflicted
+++ resolved
@@ -1252,13 +1252,8 @@
 
     // read all data from server
     while (http.connected() && (len > 0 || len == -1)) {
-<<<<<<< HEAD
       // read up to downloadBuffSize at a time.
-      const size_t c = stream->readBytes(buff, std::min((size_t)len, downloadBuffSize));
-=======
-      // read up to 128 uint8_t
-      size_t c = stream->readBytes(buff, std::min(static_cast<size_t>(len), sizeof(buff)));
->>>>>>> e60b20d4
+      const size_t c = stream->readBytes(buff, std::min(static_cast<size_t>(len), downloadBuffSize));
 
       if (c > 0) {
         timeout = millis() + 2000;
