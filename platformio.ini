--- conflicted
+++ resolved
@@ -791,23 +791,13 @@
 build_unflags             = ${esp8266_4M1M.build_unflags}
 
 
-
 [env:test_core_260_sdk222_alpha_ESP8266_4M1M]
 platform                  = ${testing_beta.platform}
-<<<<<<< HEAD
-build_flags               = ${esp8266_4M1M.build_flags} ${testing_beta.build_flags} -DPIO_FRAMEWORK_ARDUINO_ESPRESSIF_SDK22x
-board                     = ${esp8266_4M1M.board}
-board_build.f_cpu         = ${esp8266_4M1M.board_build.f_cpu}
-board_build.flash_mode    = ${esp8266_4M1M.board_build.flash_mode}
-build_unflags             = ${esp8266_4M1M.build_unflags}
-=======
-build_flags               = ${esp8266_4M.build_flags} ${testing_beta.build_flags} -DPIO_FRAMEWORK_ARDUINO_ESPRESSIF_SDK22y
-board                     = ${esp8266_4M.board}
-board_build.f_cpu         = ${esp8266_4M.board_build.f_cpu}
-board_build.flash_mode    = ${esp8266_4M.board_build.flash_mode}
-build_unflags             = ${esp8266_4M.build_unflags}
->>>>>>> 823f130a
-
+build_flags               = ${esp8266_4M1M.build_flags} ${testing_beta.build_flags} -DPIO_FRAMEWORK_ARDUINO_ESPRESSIF_SDK22y
+board                     = ${esp8266_4M1M.board}
+board_build.f_cpu         = ${esp8266_4M1M.board_build.f_cpu}
+board_build.flash_mode    = ${esp8266_4M1M.board_build.flash_mode}
+build_unflags             = ${esp8266_4M1M.build_unflags}
 
 
 [env:test_core_260_sdk3_alpha_ESP8266_4M1M]
