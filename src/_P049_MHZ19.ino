--- conflicted
+++ resolved
@@ -31,7 +31,6 @@
 #include <ESPeasySoftwareSerial.h>
 ESPeasySoftwareSerial *Plugin_049_SoftSerial;
 
-<<<<<<< HEAD
 enum mhzCommands : byte { mhzCmdReadPPM,
                           mhzCmdCalibrateZero,
                           mhzCmdABCEnable,
@@ -64,19 +63,6 @@
   {0x99,0x13,0x88}};
 
 byte mhzResp[9];    // 9 byte response buffer
-=======
-// 9-bytes CMD PPM read command
-byte mhzCmdReadPPM[9] = {0xFF,0x01,0x86,0x00,0x00,0x00,0x00,0x00,0x79};
-byte mhzResp[9];    // 9 bytes bytes response
-byte mhzCmdCalibrateZero[9] = {0xFF,0x01,0x87,0x00,0x00,0x00,0x00,0x00,0x78};
-byte mhzCmdABCEnable[9] = {0xFF,0x01,0x79,0xA0,0x00,0x00,0x00,0x00,0xE6};
-byte mhzCmdABCDisable[9] = {0xFF,0x01,0x79,0x00,0x00,0x00,0x00,0x00,0x86};
-byte mhzCmdReset[9] = {0xFF,0x01,0x8d,0x00,0x00,0x00,0x00,0x00,0x72};
-byte mhzCmdMeasurementRange1000[9] = {0xFF,0x01,0x99,0x00,0x00,0x00,0x03,0xE8,0x7B};
-byte mhzCmdMeasurementRange2000[9] = {0xFF,0x01,0x99,0x00,0x00,0x00,0x07,0xD0,0x8F};
-byte mhzCmdMeasurementRange3000[9] = {0xFF,0x01,0x99,0x00,0x00,0x00,0x0B,0xB8,0xA3};
-byte mhzCmdMeasurementRange5000[9] = {0xFF,0x01,0x99,0x00,0x00,0x00,0x13,0x88,0xCB};
->>>>>>> 54628bfc
 
 enum
 {
@@ -214,11 +200,7 @@
           // No guarantee the correct state is active on the sensor after reboot.
           Plugin_049_ABC_MustApply = true;
         }
-<<<<<<< HEAD
-        Plugin_049_SoftSerial = new ESPeasySoftwareSerial(Settings.TaskDevicePin1[event->TaskIndex], Settings.TaskDevicePin2[event->TaskIndex], false, 18);
-=======
         Plugin_049_SoftSerial = new ESPeasySoftwareSerial(Settings.TaskDevicePin1[event->TaskIndex], Settings.TaskDevicePin2[event->TaskIndex]);
->>>>>>> 54628bfc
         Plugin_049_SoftSerial->begin(9600);
         addLog(LOG_LEVEL_INFO, F("MHZ19: Init OK "));
 
