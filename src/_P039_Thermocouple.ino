#ifdef USES_P039
//#######################################################################################################
//######################## Plugin 039: Thermocouple (MAX6675 / MAX31855) ################################
//#######################################################################################################

// Original work by Dominik

// Plugin Description
// This Plugin reads the data from Thermocouples. You have to use an Adapter Board with a
// MAX6675 or MAX31855 in order to read the values. Take a look at ebay to find such boards :-)
// You can only use ESP8266 boards which expose the SPI Interface. This Plugin uses only the Hardware
// SPI Interface - no software SPI at the moment.
// But nevertheless you need at least 3 Pins to use SPI. So using an very simple ESP-01 is no option - Sorry.
// The Wiring is straight forward ...
//
// If you like to send suggestions feel free to send me an email : dominik@logview.info
// Have fun ... Dominik

// Wiring
// https://de.wikipedia.org/wiki/Serial_Peripheral_Interface
// You need an ESP8266 device with accessible SPI Pins. These are:
// Name   Description     GPIO      NodeMCU   Notes
// MOSI   Master Output   GPIO13    D7        Not used (No Data sending to MAX)
// MISO   Master Input    GPIO12    D6        Hardware SPI
// SCK    Clock Output    GPIO14    D5        Hardware SPI
// CS     Chip Select     GPIO15    D8        Hardware SPI (CS is configurable through the web interface)

// Thermocouple Infos
// http://www.bristolwatch.com/ele2/therc.htm

// Chips
// MAX6675  - Cold-Junction-Compensated K-Thermocouple-to-Digital Converter (   0°C to +1024°C)
//            https://cdn-shop.adafruit.com/datasheets/MAX6675.pdf (only
// MAX31855 - Cold-Junction Compensated Thermocouple-to-Digital Converter   (-270°C to +1800°C)
//            https://cdn-shop.adafruit.com/datasheets/MAX31855.pdf

#include <SPI.h>
#include "_Plugin_Helper.h"

#define PLUGIN_039
#define PLUGIN_ID_039         39
#define PLUGIN_NAME_039       "Environment - Thermocouple"
#define PLUGIN_VALUENAME1_039 "Temperature"

uint8_t Plugin_039_SPI_CS_Pin = 15;  // D8
bool Plugin_039_SensorAttached = true;
uint32_t Plugin_039_Sensor_fault = 0;
float Plugin_039_Celsius = 0.0f;

boolean Plugin_039(byte function, struct EventStruct *event, String& string)
{
  boolean success = false;

  switch (function)
  {
    case PLUGIN_DEVICE_ADD:
      {
        Device[++deviceCount].Number = PLUGIN_ID_039;
<<<<<<< HEAD
        Device[deviceCount].Type = DEVICE_TYPE_SPI;
        Device[deviceCount].VType = SENSOR_TYPE_SINGLE;
=======
        Device[deviceCount].Type = DEVICE_TYPE_SINGLE;
        Device[deviceCount].VType = Sensor_VType::SENSOR_TYPE_SINGLE;
>>>>>>> 43d47c98
        Device[deviceCount].Ports = 0;
        Device[deviceCount].PullUpOption = false;
        Device[deviceCount].InverseLogicOption = false;
        Device[deviceCount].FormulaOption = true;
        Device[deviceCount].ValueCount = 1;
        Device[deviceCount].SendDataOption = true;
        Device[deviceCount].TimerOption = true;
        Device[deviceCount].GlobalSyncOption = true;
        break;
      }

    case PLUGIN_GET_DEVICENAME:
      {
        string = F(PLUGIN_NAME_039);
        break;
      }

    case PLUGIN_GET_DEVICEVALUENAMES:
      {
        strcpy_P(ExtraTaskSettings.TaskDeviceValueNames[0], PSTR(PLUGIN_VALUENAME1_039));
        break;
      }

    case PLUGIN_GET_DEVICEGPIONAMES:
      {
        event->String1 = formatGpioName_output(F("CS"));
        break;
      }

    case PLUGIN_INIT:
      {
        // Get CS Pin
        // If no Pin is in Config we use 15 as default -> Hardware Chip Select on ESP8266
        if (CONFIG_PIN1 != 0)
        {
          // Konvert the GPIO Pin to a Dogotal Puin Number first ...
          Plugin_039_SPI_CS_Pin = CONFIG_PIN1;
        }

        // set the slaveSelectPin as an output:
        pinMode(Plugin_039_SPI_CS_Pin, OUTPUT);
        // initialize SPI:
        SPI.setHwCs(false);
        SPI.begin();

        addLog(LOG_LEVEL_INFO, F("P039 : SPI Init"));

        success = true;
        break;
      }

    case PLUGIN_WEBFORM_LOAD:
      {
        #ifdef ESP8266
        addFormNote(F("<b>1st GPIO</b> = CS (Usable GPIOs : 0, 2, 4, 5, 15)"));
        #endif
        #ifdef ESP32
        addFormNote(F("<b>1st GPIO</b> = CS (Usable GPIOs : 0, 2, 4, 5, 15..19, 21..23, 25..27, 32, 33)"));
        #endif
        //addHtml(F("<TR><TD>Info GPIO:<TD><b>1st GPIO</b> = CS (Usable GPIOs : 0, 2, 4, 5, 15)"));

        byte choice = PCONFIG(0);
        String options[2];
        options[0] = F("MAX 6675");
        options[1] = F("MAX 31855");
        //options[2] = F("MAX 31865");
        int optionValues[2] = { 1, 2 };
        addFormSelector(F("Adapter IC"), F("p039_maxtype"), 2, options, optionValues, choice);

        success = true;
        break;
      }

    case PLUGIN_WEBFORM_SAVE:
      {
        PCONFIG(0) = getFormItemInt(F("p039_maxtype"));
        success = true;
        break;
      }

    case PLUGIN_READ:
      {
        // Get the MAX Type (6675 / 31855)
        // TBD ... Auswertung je nach Chip !!!
        byte MaxType = PCONFIG(0);

        // Get CS Pin
        // Konvert the GPIO Pin to a Dogotal Puin Number first ...
        Plugin_039_SPI_CS_Pin = CONFIG_PIN1;

        switch (MaxType) {
          case 1:       // MAX6675
            Plugin_039_Celsius = readMax6675();
            break;
          case 2:       // MAX31855
            Plugin_039_Celsius = readMax31855();
            break;
          case 3:       // MAX31865 (not implemented yet)
            //do something when var equals 2
            break;
        }

        if (Plugin_039_Celsius != NAN)
        {
          UserVar[event->BaseVarIndex] = Plugin_039_Celsius;
          String log = F("P039 : Temperature ");
          log += UserVar[event->BaseVarIndex];
          addLog(LOG_LEVEL_INFO, log);
          success = true;
        }
        else
        {
          UserVar[event->BaseVarIndex] = NAN;
          UserVar[event->BaseVarIndex + 1] = NAN;
          addLog(LOG_LEVEL_INFO, F("P039 : No Sensor attached !"));
          success = false;
        }

        break;
      }
  }
  return success;
}

float readMax6675()
{
  uint16_t rawvalue = 0;
  // take the SS pin low to select the chip:
  digitalWrite(Plugin_039_SPI_CS_Pin, LOW);
  // String log = F("P039 : CS Pin : ");
  // log += Plugin_039_SPI_CS_Pin;
  // addLog(LOG_LEVEL_INFO, log);
  // "transfer" 0x0 and read the Data from the Chip
  rawvalue = SPI.transfer16(0x0);
  // take the SS pin high to de-select the chip:
  digitalWrite(Plugin_039_SPI_CS_Pin, HIGH);

  String log = F("P039 : MAX6675 : RAW - BIN:");
  log += String(rawvalue, BIN);
  log += " HEX:";
  log += String(rawvalue, HEX);
  log += " DEC:";
  log += String(rawvalue);
  addLog(LOG_LEVEL_DEBUG, log);

  // Open Thermocouple
  // Bit D2 is normally low and goes high if the thermocouple input is open. In order to allow the operation of the
  // open  thermocouple  detector,  T-  must  be  grounded. Make  the  ground  connection  as  close  to  the  GND  pin
  // as possible.
  Plugin_039_SensorAttached = !(rawvalue & 0x0004);

  if (Plugin_039_SensorAttached)
  {
    // Shift RAW value 3 Bits to the right to get the data
    rawvalue >>= 3;

    // Calculate Celsius
    return rawvalue * 0.25f;
  }
  else
  {
    return NAN;
  }
}

float readMax31855()
{
  uint32_t rawvalue = 0;
  // take the SS pin low to select the chip:
  digitalWrite(Plugin_039_SPI_CS_Pin, LOW);
  // "transfer" 0x0 and read the MSB Data from the Chip
  rawvalue = SPI.transfer16(0x0);
  // Shift MSB 16 Bits to the left
  rawvalue <<= 16;
  // "transfer" 0x0 and read the LSB Data from the Chip
  rawvalue |= SPI.transfer16(0x0);
  // take the SS pin high to de-select the chip:
  digitalWrite(Plugin_039_SPI_CS_Pin, HIGH);

  String log = F("P039 : MAX31855 : RAW - BIN:");
  log += String(rawvalue, BIN);
  log += " HEX:";
  log += String(rawvalue, HEX);
  log += " DEC:";
  log += String(rawvalue);
  addLog(LOG_LEVEL_DEBUG, log);

  if (Plugin_039_Sensor_fault != (rawvalue & 0x7)) {
    // Fault code changed, log them
    Plugin_039_Sensor_fault = (rawvalue & 0x7);
    log = F("P039 : MAX31855");
    if (Plugin_039_Sensor_fault == 0) {
      log += F("Fault resolved");
    } else {
      log += F("Fault code:");
      if (rawvalue & 0x01) {
        log += F(" Open (no connection)");
      }
      if (rawvalue & 0x02) {
        log += F(" Short-circuit to GND");
      }
      if (rawvalue & 0x04) {
        log += F(" Short-circuit to Vcc");
      }
    }
    addLog(LOG_LEVEL_DEBUG, log);
  }
  // D16 - This bit reads at 1 when any of the SCV, SCG, or OC faults are active. Default value is 0.
  Plugin_039_SensorAttached = !(rawvalue & 0x00010000);
  if (Plugin_039_SensorAttached)
  {
    // Data is D[31:18]
    // Shift RAW value 18 Bits to the right to get the data
    rawvalue >>= 18;

    // Check for negative Values
    //  +25.00    0000 0001 1001 00
    //    0.00    0000 0000 0000 00
    //   -0.25    1111 1111 1111 11
    //   -1.00    1111 1111 1111 00
    // -250.00    1111 0000 0110 00
    // We're left with (32 - 18 =) 14 bits
    int temperature = Plugin_039_convert_two_complement(rawvalue, 14);
    // Calculate Celsius
    return temperature * 0.25f;
  }
  else
  {
    // Fault state, thus output no value.
    return NAN;
  }
}

int Plugin_039_convert_two_complement(uint32_t value, int nr_bits) {
  const bool negative = (value & (1 << (nr_bits - 1))) != 0;
  int nativeInt;
  if (negative) {
    // Add zeroes to the left to create the proper negative native-sized integer.
    nativeInt = value | ~((1 << nr_bits) - 1);
  } else {
    nativeInt = value;
  }
  return nativeInt;
}
#endif // USES_P039<|MERGE_RESOLUTION|>--- conflicted
+++ resolved
@@ -56,13 +56,8 @@
     case PLUGIN_DEVICE_ADD:
       {
         Device[++deviceCount].Number = PLUGIN_ID_039;
-<<<<<<< HEAD
         Device[deviceCount].Type = DEVICE_TYPE_SPI;
-        Device[deviceCount].VType = SENSOR_TYPE_SINGLE;
-=======
-        Device[deviceCount].Type = DEVICE_TYPE_SINGLE;
         Device[deviceCount].VType = Sensor_VType::SENSOR_TYPE_SINGLE;
->>>>>>> 43d47c98
         Device[deviceCount].Ports = 0;
         Device[deviceCount].PullUpOption = false;
         Device[deviceCount].InverseLogicOption = false;
