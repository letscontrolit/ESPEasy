#ifdef USES_P083

/*********************************************************************************************\
* SGP30 - Gas (TVOC - Total Volatile Organic Compounds) and Air Quality (eCO2)
*
*
* I2C Address: 0x58
\*********************************************************************************************/

#include "_Plugin_Helper.h"

#include "src/PluginStructs/P083_data_struct.h"

#define PLUGIN_083
#define PLUGIN_ID_083        83
#define PLUGIN_NAME_083       "Gasses - SGP30 [TESTING]"
#define PLUGIN_VALUENAME1_083 "TVOC"
#define PLUGIN_VALUENAME2_083 "eCO2"


#define P083_TVOC (event->BaseVarIndex + 0)
#define P083_ECO2 (event->BaseVarIndex + 1)
#define P083_TVOC_BASELINE (event->BaseVarIndex + 2)
#define P083_ECO2_BASELINE (event->BaseVarIndex + 3)


<<<<<<< HEAD
Adafruit_SGP30 sgp;
unsigned long  Plugin_083_init_time = 0;
bool Plugin_083_init                = false;
bool Plugin_083_newValues           = false;

=======
>>>>>>> b8c7b8cb
boolean Plugin_083(byte function, struct EventStruct *event, String& string)
{
  boolean success = false;

  switch (function)
  {
    case PLUGIN_DEVICE_ADD:
    {
      Device[++deviceCount].Number           = PLUGIN_ID_083;
      Device[deviceCount].Type               = DEVICE_TYPE_I2C;
      Device[deviceCount].VType              = SENSOR_TYPE_DUAL;
      Device[deviceCount].Ports              = 0;
      Device[deviceCount].PullUpOption       = false;
      Device[deviceCount].InverseLogicOption = false;
      Device[deviceCount].FormulaOption      = true;
      Device[deviceCount].ValueCount         = 2;
      Device[deviceCount].SendDataOption     = true;
      Device[deviceCount].TimerOption        = true;
      Device[deviceCount].GlobalSyncOption   = true;
      break;
    }

    case PLUGIN_GET_DEVICENAME:
    {
      string = F(PLUGIN_NAME_083);
      break;
    }

    case PLUGIN_GET_DEVICEVALUENAMES:
    {
      strcpy_P(ExtraTaskSettings.TaskDeviceValueNames[0], PSTR(PLUGIN_VALUENAME1_083));
      strcpy_P(ExtraTaskSettings.TaskDeviceValueNames[1], PSTR(PLUGIN_VALUENAME2_083));
      break;
    }

    case PLUGIN_WEBFORM_LOAD:
    {
      addFormSubHeader(F("Sensor"));
      addRowLabel(F("Sensor State"));
      P083_data_struct *P083_data =
        static_cast<P083_data_struct *>(getPluginTaskData(event->TaskIndex));

      bool isInitialized = false;

      if (nullptr != P083_data) {
        isInitialized = P083_data->initialized;
      }
      addHtml(isInitialized ? F("Initialized") : F("-"));
      success = true;
      break;
    }

    case PLUGIN_WEBFORM_SAVE:
    {
      success = true;
      break;
    }

    case PLUGIN_INIT:
    {
<<<<<<< HEAD
      Plugin_083_init      = sgp.begin();
      Plugin_083_init_time = millis();

      if (!Plugin_083_init) {
        addLog(LOG_LEVEL_ERROR, F("SGP30: Sensor not found"))
      } else {
        // Look at the stored base line values to see if we can restore them.
        uint16_t eco2_base = UserVar[P083_TVOC_BASELINE];
        uint16_t tvoc_base = UserVar[P083_ECO2_BASELINE];

        if ((eco2_base != 0) && (tvoc_base != 0)) {
          addLog(LOG_LEVEL_INFO, F("SGP30: Restore last known baseline values"));
          sgp.setIAQBaseline(eco2_base, tvoc_base);
=======
      initPluginTaskData(event->TaskIndex, new (std::nothrow) P083_data_struct());
      P083_data_struct *P083_data =
        static_cast<P083_data_struct *>(getPluginTaskData(event->TaskIndex));

      if (nullptr != P083_data) {
        if (!P083_data->initialized) {
          addLog(LOG_LEVEL_ERROR, F("SGP30: Sensor not found"))
        } else {
          // Look at the stored base line values to see if we can restore them.
          uint16_t eco2_base = UserVar[P083_TVOC_BASELINE];
          uint16_t tvoc_base = UserVar[P083_ECO2_BASELINE];

          if ((eco2_base != 0) && (tvoc_base != 0)) {
            addLog(LOG_LEVEL_INFO, F("SGP30: Restore last known baseline values"));
            P083_data->sgp.setIAQBaseline(eco2_base, tvoc_base);
          }
          success = true;
>>>>>>> b8c7b8cb
        }
      }
      break;
    }

    case PLUGIN_ONCE_A_SECOND:
    {
      P083_data_struct *P083_data =
        static_cast<P083_data_struct *>(getPluginTaskData(event->TaskIndex));

      if (nullptr != P083_data) {
        if (P083_data->initialized)
        {
<<<<<<< HEAD
          UserVar[P083_TVOC] = sgp.TVOC;
          UserVar[P083_ECO2] = sgp.eCO2;
          success            = true;

          // For the first 15s after the sgp30_iaq_init command the sensor is
          // in an initialization phase during which a sgp30_measure_iaq command
          // returns fixed values of 400 ppm CO2eq and 0 ppb TVOC.
          if ((timePassedSince(Plugin_083_init_time) > 15000) || ((sgp.TVOC != 0) && (sgp.eCO2 != 400))) {
            Plugin_083_newValues = true;
=======
          if (P083_data->sgp.IAQmeasure())
          {
            UserVar[P083_TVOC] = P083_data->sgp.TVOC;
            UserVar[P083_ECO2] = P083_data->sgp.eCO2;
            success            = true;

            // For the first 15s after the sgp30_iaq_init command the sensor is
            // in an initialization phase during which a sgp30_measure_iaq command
            // returns fixed values of 400 ppm CO2eq and 0 ppb TVOC.
            if ((timePassedSince(P083_data->init_time) > 15000) || ((P083_data->sgp.TVOC != 0) && (P083_data->sgp.eCO2 != 400))) {
              P083_data->newValues = true;
            }
>>>>>>> b8c7b8cb
          }
        }
      }
      break;
    }

    case PLUGIN_READ:
    {
      P083_data_struct *P083_data =
        static_cast<P083_data_struct *>(getPluginTaskData(event->TaskIndex));

      if (nullptr != P083_data) {
        if (P083_data->initialized)
        {
          if (P083_data->newValues)
          {
            P083_data->newValues = false;

            // Keep track of the base line and store it in the unused uservar values.
            // When starting we will restore them so a crash or reboot will not result in strange values.
            uint16_t eco2_base, tvoc_base;

            if (P083_data->sgp.getIAQBaseline(&eco2_base, &tvoc_base)) {
              UserVar[P083_TVOC_BASELINE] = eco2_base;
              UserVar[P083_ECO2_BASELINE] = tvoc_base;
            }


            if (loglevelActiveFor(LOG_LEVEL_INFO)) {
              String log = F("SGP30: TVOC: ");
              log += UserVar[P083_TVOC];
              addLog(LOG_LEVEL_INFO, log);
              log  = F("SGP30: eCO2: ");
              log += UserVar[P083_ECO2];
              addLog(LOG_LEVEL_INFO, log);
            }
            success = true;
            break;
          } else {
            addLog(LOG_LEVEL_ERROR, F("SGP30: No new measured values"))
            break;
          }
        } else {
          addLog(LOG_LEVEL_ERROR, F("SGP30: Sensor not found"))
          break;
        }
      }
    }
  }
  return success;
}

#endif // USES_P083<|MERGE_RESOLUTION|>--- conflicted
+++ resolved
@@ -24,14 +24,6 @@
 #define P083_ECO2_BASELINE (event->BaseVarIndex + 3)
 
 
-<<<<<<< HEAD
-Adafruit_SGP30 sgp;
-unsigned long  Plugin_083_init_time = 0;
-bool Plugin_083_init                = false;
-bool Plugin_083_newValues           = false;
-
-=======
->>>>>>> b8c7b8cb
 boolean Plugin_083(byte function, struct EventStruct *event, String& string)
 {
   boolean success = false;
@@ -92,21 +84,6 @@
 
     case PLUGIN_INIT:
     {
-<<<<<<< HEAD
-      Plugin_083_init      = sgp.begin();
-      Plugin_083_init_time = millis();
-
-      if (!Plugin_083_init) {
-        addLog(LOG_LEVEL_ERROR, F("SGP30: Sensor not found"))
-      } else {
-        // Look at the stored base line values to see if we can restore them.
-        uint16_t eco2_base = UserVar[P083_TVOC_BASELINE];
-        uint16_t tvoc_base = UserVar[P083_ECO2_BASELINE];
-
-        if ((eco2_base != 0) && (tvoc_base != 0)) {
-          addLog(LOG_LEVEL_INFO, F("SGP30: Restore last known baseline values"));
-          sgp.setIAQBaseline(eco2_base, tvoc_base);
-=======
       initPluginTaskData(event->TaskIndex, new (std::nothrow) P083_data_struct());
       P083_data_struct *P083_data =
         static_cast<P083_data_struct *>(getPluginTaskData(event->TaskIndex));
@@ -124,7 +101,6 @@
             P083_data->sgp.setIAQBaseline(eco2_base, tvoc_base);
           }
           success = true;
->>>>>>> b8c7b8cb
         }
       }
       break;
@@ -138,17 +114,6 @@
       if (nullptr != P083_data) {
         if (P083_data->initialized)
         {
-<<<<<<< HEAD
-          UserVar[P083_TVOC] = sgp.TVOC;
-          UserVar[P083_ECO2] = sgp.eCO2;
-          success            = true;
-
-          // For the first 15s after the sgp30_iaq_init command the sensor is
-          // in an initialization phase during which a sgp30_measure_iaq command
-          // returns fixed values of 400 ppm CO2eq and 0 ppb TVOC.
-          if ((timePassedSince(Plugin_083_init_time) > 15000) || ((sgp.TVOC != 0) && (sgp.eCO2 != 400))) {
-            Plugin_083_newValues = true;
-=======
           if (P083_data->sgp.IAQmeasure())
           {
             UserVar[P083_TVOC] = P083_data->sgp.TVOC;
@@ -161,7 +126,6 @@
             if ((timePassedSince(P083_data->init_time) > 15000) || ((P083_data->sgp.TVOC != 0) && (P083_data->sgp.eCO2 != 400))) {
               P083_data->newValues = true;
             }
->>>>>>> b8c7b8cb
           }
         }
       }
