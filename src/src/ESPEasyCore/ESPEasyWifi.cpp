--- conflicted
+++ resolved
@@ -1361,13 +1361,8 @@
     String log = F("WIFI : Arduino wifi status: ");
     log += ArduinoWifiStatusToString(WiFi.status());
     log += F(" ESPeasy internal wifi status: ");
-<<<<<<< HEAD
     log += WiFiEventData.ESPeasyWifiStatusToString();
-    addLog(LOG_LEVEL_INFO, log);
-=======
-    log += ESPeasyWifiStatusToString();
     addLogMove(LOG_LEVEL_INFO, log);
->>>>>>> acb2c9e6
   }
 /*
   if (loglevelActiveFor(LOG_LEVEL_INFO)) {
