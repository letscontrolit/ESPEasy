.. csv-table::
    :escape: ^
    :widths: 20, 30

    "
    Generic commands: ``<trigger>`` is the command-trigger, documented above.
    ","
    Generic notes:

    * If a text has comma's or spaces, then it should be 'wrapped' in either double quotes ``^"``, single quotes ``^'`` or back-ticks ``^```.
    * For ``color`` arguments, see how colors can be defined in the ``txc`` subcommand description.

    * Commands and subcommands are not case-sensitive.
    "
    "
    ``<trigger>,clear[,<color>]``
    ","
    Clear the screen using last set background color, or a specified color. Background color is either from configuration or ``txc`` subcommand.
    "
    "
    ``<trigger>,rot,<rotation>``
    ","
    Rotate the display orientation clock-wise from the initial position, where rotation can be: (current display content will stay as-is!)

    * 0 : No rotation
    * 1 : 90 degrees
    * 2 : 180 degrees
    * 3 : 270 degrees
    "
    "
    ``<trigger>,tpm,<TextPrintMode>``
    ","
    Select the Text print Mode

    * 0 : Continue to next line (wrap text onto the next line)
    * 1 : Truncate exceeding message (cut-off text that won't fit on the screen width)
    * 2 : Clear then truncate exceeding message (Clear to width of screen, then print the message)
<<<<<<< HEAD
    * 3 : Truncate, centered if maxWidth set (like 1, but allows to center when used via ``txtfull`` subcommand)
=======
    * 3 : Truncate and center message in available space, when maxTextWidthPixels is provided in ``txtfull`` subcommand. Will act like 1 : Truncate exceeding message if no width provided.
>>>>>>> 77f7781f
    "
    "
    ``<trigger>,txt,<text>``
    ","
    Write simple text (entire rest of the text provided), use last position, color and size. Color is either from configuration or ``txc`` subcommand.
    "
    "
    ``<trigger>,txp,<x>,<y>``
    ","
    Set text position (move the cursor). Depending on the setting **Text Coordinates in col/row**, these coordinates are pixels (default) or column/rows.
    "
    "
    ``<trigger>,txz,<x>,<y>,<text>``
    ","
    Set text position (move the cursor) and print the text. Combines the ``txp`` and ``txt`` commands in 1. Depending on the setting **Text Coordinates in col/row**, these coordinates are pixels (default) or column/rows.
    "
    "
    ``<trigger>,txc,<foreColor>[,<backgroundColor>]``
    ","
    Set text color (background is transparent if not provided, or the same as the foreground color).

    Colors can be specified in 3 ways:

    * *Color name* Some named colors are recognized:
        * Full color display: ``White``, ``Black``, ``Red``, ``Green``, ``Blue``, ``Yellow``, ``Orange``, ``Navy``, ``Darkgreen``, ``Cyan``, ``Darkcyan``, ``Maroon``, ``Purple``, ``Olive``, ``Magenta``, ``Lightgrey``, ``Darkgrey``, ``Pink`` and ``Greenyellow``.
        * 7-color (eInk) displays: ``White``, ``Black``, ``Red``, ``Green``, ``Blue``, ``Yellow`` and ``Orange``
        * Monochrome (eInk, 1 add. color, and 1 or 2-tone greyscale) displays: ``White``, ``Black``, ``Inverse``, ``Red``, ``Light`` and ``Dark``
    * *#RGB565* A ``#`` prefixed, 1 to 4 digit, hex-coded color value in RGB565 format (5 bits red, 6 bits green, 5 bits blue) giving the max. number of 65535 colors.
    * *#RRGGBB* A ``#`` prefixed, 6 digit, hex coded RGB color value. Will be transformed to RGB565!
    "
    "
    ``<trigger>,txs,<size>``
    ","
    Set font scaling option. Only values from 0 to 10 are accepted. 0 assumes 1 by default.

    Some display types may limit or extend the maximum accepted size.
    "
    "
    ``<trigger>,txtfull,<x>,<y>,<size=1>,<foreColor=current>,<backColor=foreColor>,<textPrintMode=current>,<maxTextWidthPixels=0>,<text>``
    ","
    Write text at position X/Y with all options. Depending on the setting **Text Coordinates in col/row**, these coordinates are pixels (default) or column/rows.
    
    All options that have a default specified (size, foreColor, backColor) can be left out, but text is expected. ForeColor and BackColor use the last set Foreground and Background colors (that will by default be white and transparent if not provided).

    ``textPrintMode`` can be passed an invalid value (f.e. -1) to use the current setting.

    ``maxTextWidthPixels`` can be used to have textPrintMode > 0 (see ``tpm`` subcommand) but clear only a limited area width instead of clearing until the right edge of the screen. 0 implies that the right edge of the screen is used.
    "
    "
    ``<trigger>,asciitable[,<offset>,<fontscaling>]``
    ","
    Show an ascii table on the display, starting at position 0,0. Display is not cleared before drawing the table.
    
    ``offset`` is in steps of 32 characters (0x20), and by default starts at 0x80, showing the 'high ascii' characters for the current font. Applicable range is -4..3, allowing to view the entire supported character set. The CR (0x0D) and LF (0x0A) characters are replaced by a space to not disturb the table on screen.

    ``fontscaling`` can be changed, from the default value 2, to enlarge the characters (possibly rendering less characters of the table, hence the offset can be applied). Does not change the current fontscaling setting.

    This command is not available in builds that use the ``LIMIT_BUILD_SIZE`` compile-time option, as it is intended for debugging/development use.
    "
    "
    ``<trigger>,font,<fontname>``
    ","
    Switch to font. Also applies font settings to recalculate the max. column and row settings.

    Depending on compile-time settings, none or multiple fonts are available.
    
    * *default* The default 6 * 10 font, includes most of the special characters like degrees centigrade and a few valuta symbols.

    Enabled by default, but disabled in memory-challenged builds: (most extra fonts do *not* include special symbol characters)

    * *sevenseg24* A rather large 7-segment 21 * 48 font
    * *sevenseg18* A somewhat less large 7-segment 16 * 34 font
    * *freesans* A sans-serif 10 * 21 font

    Usually disabled fonts: (can be enabled in a Custom build, default enabled in the MAX builds)

    * *angelina8prop* A proportional, handwriting, 6 * 16 font
    * *novamono8pt* A modern 9 * 16 font
    * *unispace8pt* A modern 12 * 24 font
    * *unispaceitalic8pt* A modern italic (slanted) 12 * 24 font
    * *whiterabbit8pt* A modern 12 * 24 font
    * *robotomono8pt* A modern 8 * 10 font
    * *angelina12prop* A proportional, handwriting, 8 * 24 font
    * *novamono12pt* A modern 13 * 34 font
    * *repetitionscrolling12pt* A modern 13 * 24 font
    * *unispace12pt* A modern 13 * 18 font
    * *unispaceitalic12pt* A modern italic (slanted) 13 * 18 font
    * *whiterabbit12pt* A modern 13 * 18 font
    * *robotomono12pt* A modern 13 * 18 font
    * *amerikasans16pt* A proportional 17 * 20 font
    * *whiterabbit16pt* A modern 16 * 20 font
    * *robotomono16pt* A modern 16 * 20 font
    * *whiterabbit18pt* A modern 18 * 22 font
    * *whiterabbit20pt* A modern 20 * 24 font

    Standard disabled fonts (even on MAX builds), that can be enabled in a custom build:

    * *roboto8pt* A modern 9 * 16 font (proportionally spaced)
    * *roboto12pt* A modern 13 * 18 font (proportionally spaced)
    * *roboto16pt* A modern 16 * 20 font (proportionally spaced)
    * *robotocond8pt* A modern 9 * 16 font (Roboto Condensed, proportionally spaced)
    * *robotocond12pt* A modern 13 * 18 font (Roboto Condensed, proportionally spaced)
    * *robotocond16pt* A modern 16 * 20 font (Roboto Condensed, proportionally spaced)

    NB: Roboto is used as the default Android font since Android 4.1, and very readable, even when using small fonts on a small display.
    "
    "
    ``<trigger>,l,<x1>,<y1>,<x2>,<y2>,<color>``
    ","
    Draw a simple line between point x1,y1 and x2,y2, using the (required) color, 1 pixel wide.
    "
    "
    ``<trigger>,lh,<y>,<width>,<color>``
    ","
    Draw a horizontal line (width = Line 'width' in pixels (positive = right of first point, negative = left of first point).
    "
    "
    ``<trigger>,lv,<x>,<height>,<color>``
    ","
    Draw a vertical line (height= Line 'height' in pixels (positive = below first point, negative = above first point).
    "
    "
    ``<trigger>,lm,<color>,<x1>,<y1>,<x2>,<y2>[,<colorN>][,<xN>,<yN>[,...]|c]``
    ","
    Draw a continuous multi-line between point x1,y1, x2,y2, x3,y3, etc. using the (required) color, 1 pixel wide. The segments of line are drawn straight.
    
    If the last y argument is missing, then the last x argument will be ignored.

    If the argument value ``c`` is used, the multi-line is closed to the original starting coordinate, and drawing is stopped.

    If ``<colorN>`` is used, then from the next segment that color will be used. Color can be changed multiple times if desired.
    "
    "
    ``<trigger>,lmr,<color>,<x>,<y>,<dx1>,<dy1>[,<colorN>][,<dxN>,<dyN>[,...]|c]``
    ","
    Draw a continuous multi-line starting at point x,y, moving *relatively* using the delta-x (dx) and delta-y (dy) values, etc. using the (required) color, 1 pixel wide. The segments of line are drawn straight.
    
    If the last dy argument is missing, then the last dx argument will be ignored.

    If the argument value ``c`` is used, the multi-line is closed to the original starting coordinate, and drawing is stopped.

    If ``<colorN>`` is used, then from the next segment that color will be used. Color can be changed multiple times if desired.
    "
    "
    ``<trigger>,r,<x>,<y>,<width>,<height>,<color>``
    ","
    Draw a rectangle.
    "
    "
    ``<trigger>,rf,<x>,<y>,<width>,<height>,<bordercolor>,<innercolor>``
    ","
    Draw a filled rectangle.
    "
    "
    ``<trigger>,c,<x>,<y>,<radius>,<color>``
    ","
    Draw a circle.
    "
    "
    ``<trigger>,cf,<x>,<y>,<radius>,<bordercolor>,<innercolor>``
    ","
    Draw a filled circle.
    "
    "
    ``<trigger>,t,<x1>,<y1>,<x2>,<y2>,<x3>,<y3>,<color>``
    ","
    Draw a triangle.
    "
    "
    ``<trigger>,tf,<x1>,<y1>,<x2>,<y2>,<x3>,<y3>,<bordercolor>,<innercolor>``
    ","
    Draw a filled triangle.
    "
    "
    ``<trigger>,rr,<x>,<y>,<width>,<height>,<corner_radius>,<color>``
    ","
    Draw a rounded rectangle.
    "
    "``<trigger>,rrf,<x>,<y>,<width>,<height>,<corner_radius>,<bordercolor>,<innercolor>``
    ","
    Draw a filled rounded rectangle.
    "
    "
    ``<trigger>,px,<x>,<y>,<color>``
    ","
    Print a single pixel.
    "
    "
    ``<trigger>,pxh,<x>,<y>,<color1>[,<color2>,...]``
    ","
    Print a horizontal chain of colored pixels (left to right, starting at position x,y). Just supply as many colors as pixels that need to be painted.
    "
    "
    ``<trigger>,pxv,<x>,<y>,<color1>[,<color2>,...]``
    ","
    Print a vertical chain of colored pixels (top to bottom, starting at position x,y). Just supply as many colors as pixels that need to be painted.
    "
    "
    ``<trigger>,bmp,<x>,<y>,<filename.bmp>``
    ","
    Display a bmp file (24 bit colors) with left/top at position x,y, with the current Rotation setting accounted for.

    x and/or y can be negative to apply an offset for display. Width or height can **not** be adjusted, the full width & height of the bitmap are used.

    The bitmap overwrites anything that was already displayed in the now overwritten area. After a bitmap is displayed, text/graphics can be placed on top of it using the available text and drawing commands, as listed above. By using the same background color as the foreground color (transparent), the image 'behind' the added text/graphics will stay intact.

    The file can be read from SD-card, when available, and the bmp file is not found on the internal file storage.
    "
    "
    ``<trigger>,btn,<state>,<mode>,<x>,<y>,<w>,<h>,<id>,<type>,<ONcolor=blue>,<OFFcolor=red>,<CaptionColor=white>,<fontsize>,<ONcaption>,<OFFcaption>,<BorderColor=white>,<DisabledColor=0x9410>,<DisabledCaptionColor=0x5A69>,<TaskIndex>,<Group>,<SelectGroup>,<objectname>``
    ","
    As a companion to the ESPEasy_TouchHelper, the AdafruitGFX_helper takes care of drawing button objects via this subcommand.

    All arguments *must* be provided, though most can be empty, but all separator-commas must still be provided.

    * ``state`` : 0 = off, 1 = on, -1 = off + disabled, -2 = on + disabled.

    * ``mode`` : 0 = normal, -1 = initial, -2 = clear button area.

    * ``x,y,w,h`` : button left-top coordinate, width and height.

    * ``id`` : object id nr.  Not used for drawing the button, but passed to be used in rules from the ESPEasy_TouchHelper.

    * ``type`` : combination (addition/and operation) of ``button type`` (bits 0..3) and ``button layout`` (bits 4..7), when negative (multiplied by -1) will clear the button area.

      * ``button types`` : 0 = none, 0x01 = rectangle, 0x02 = rounded rectangle, 0x03 = circle, 0x04 = left arrow, 0x05 = up arrow, 0x06 = right arrow, 0x07 = down arrow.

      * ``button layouts`` : 0 = center aligned, 0x10 = left aligned, 0x20 = top aligned, 0x30 = right aligned, 0x40 = bottom aligned, 0x50 = left top aligned, 0x60 = right top aligned, 0x70 = right bottom aligned, 0x80 = left bottom aligned, 0x90 = no caption, 0xA0 = ``bitmap`` (see ``ONcaption`` / ``OFFcaption``).

    * ``ONcolor`` / ``OFFcolor`` : fill color when button state is on or off and enabled.

    * ``CaptionColor`` : color used for caption text.

    * ``fontsize`` : size of the font for writing the caption, range 1..10.

    * ``ONcaption`` / ``OFFcaption`` : The caption to show when state is on or off, when empty the objectname will be used. For ``button layout`` = ``bitmap`` a .bmp filename should be entered, that is available on the filesystem, optionally *prefixed* with an ``x`` and ``y`` offset, in pixels, to enable f.e. drawing a small bitmap centered on a button. The format with these optional arguments is: ``[<x>[,<y>],]bmpfile.bmp``
    
      * If a caption contains space(s), comma(s) or quote(s), it *must* be quoted with a different quote (double/single/backtick).
      * Captions can use variables as available in rules, like plugin values via ``[taskname#valuename]``, ``%vNN%``, ``%<systemvariable>%`` and ``{<function>}`` formats.

    * ``BorderColor``, ``DisabledColor``, ``DisabledCaptionColor`` : A separate border color can be specified, and a fill-color and caption color for disabled buttons.

    * ``TaskIndex`` : The Task number for the display the button is to be drawn on. Not used, but passed to be used in rules from the ESPEasy_TouchHelper.

    * ``Group`` : The group this button is a member of. Not used for drawing the button, but passed to be used in rules from the ESPEasy_TouchHelper.

    * ``SelectGroup`` : The group that will be activated by this button. Not used for drawing the button, but passed to be used in rules from the ESPEasy_TouchHelper.

    * ``objectname`` : **Required** The name of the button object, will be used as a caption if no ``ONcaption`` and/or ``OFFcaption`` are provided. *Not required* if both an ``ONcaption`` and ``OFFcaption`` are provided.

    NB: This command wil only *draw* a button, it will not respond to any action. The action is usually provided by a touch screen like :ref:`P099_page` and :ref:`P123_page`.
    "
    "
    ``<trigger>,defwin,<x>,<y>,<w>,<h>,<windowId>[,<rotation>]``

    Example: (Display Task is named ``st7796``, using trigger ``st77xx``)

    .. code:: none

      on window1 do
        if %eventvalue1|1%=1 // on = default
          st77xx,defwin,20,50,390,219,1,1 // Window 1, using rotation 1
          st77xx,win,1 // Select window
          st77xx,rot,1 // Select rotation
          st77xx,clear // Clear area
          st77xx,r,0,0,[st7796#width],[st7796#height],white // Draw a white border
          st77xx,win,0 // Return to Window 0
        else
          asyncevent,removewindow=1 // Remove Window 1
        endif
      endon
      on removewindow do
        if [st7796#iswin,%eventvalue1|-1%]=1 // Does the Window exist?
          st77xx,win,%eventvalue1% // Select window
          st77xx,clear // Clear area
          st77xx,delwin,%eventvalue1% // Delete Window
          st77xx,win,0 // Return to Window 0
        endif
      endon

    ","
    Define Window.

    When enabled, the Window feature of the plugin can be used to define custom areas of the screen as a window. Any printing and drawing can then be limited to that area, having a coordinate system from ``0,0`` to ``<w>,<h>``.

    Window 0 is the default window, having the native size of the display. The coordinates, width and height for the ``defwin`` subcommand must be specified in pixels.

    * ``x,y``: The top-left coordinate of the window, according to the native resolution of the screen. This coordinate will become the ``0,0`` coordinate of the new window.

    * ``w,h``: The width and height of the window.

    * ``windowId``: The Id of the new window, can be any value from 1 to 255. When re-using an Id, the previous definition will be overwritten.

    * ``rotation``: Optional. The rotation, identical to the ``rot`` subcommand, that the window dimensions are related to. When not specified, the current rotation setting will be used. Internally, the dimensions are transformed to the dimensions for rotation 0, and on each change of ``rot``, all windows will be re-calculated to have the dimensions corresponding with the new rotation setting.
    "
    "
    ``<trigger>,delwin,<windowId>``
    ","
    Delete Window.

    When no longer needed, a window definition can be deleted using this subcommand.

    * ``windowId``: The window Id of a previously defined window.
    "
    "
    ``<trigger>,win,<windowId>``
    ","
    Select Window.

    To make a window active, is must be selected using this subcommand.

    * ``windowId``: The window Id of a previously defined window.
    "<|MERGE_RESOLUTION|>--- conflicted
+++ resolved
@@ -35,11 +35,7 @@
     * 0 : Continue to next line (wrap text onto the next line)
     * 1 : Truncate exceeding message (cut-off text that won't fit on the screen width)
     * 2 : Clear then truncate exceeding message (Clear to width of screen, then print the message)
-<<<<<<< HEAD
-    * 3 : Truncate, centered if maxWidth set (like 1, but allows to center when used via ``txtfull`` subcommand)
-=======
     * 3 : Truncate and center message in available space, when maxTextWidthPixels is provided in ``txtfull`` subcommand. Will act like 1 : Truncate exceeding message if no width provided.
->>>>>>> 77f7781f
     "
     "
     ``<trigger>,txt,<text>``
