#ifndef GLOBALS_NPLUGIN_H
#define GLOBALS_NPLUGIN_H

#include "../../ESPEasy_common.h"

#include "../CustomBuild/ESPEasyLimits.h"
#include "../DataStructs/NotificationStruct.h"
#include "../DataStructs/NotificationSettingsStruct.h"
#include "../DataTypes/ESPEasy_plugin_functions.h"
#include "../DataTypes/NotifierIndex.h"
#include "../DataTypes/NPluginID.h"

#include <map>
#include <vector>
#include <Arduino.h>

typedef uint8_t    nprotocolIndex_t;

extern nprotocolIndex_t INVALID_NPROTOCOL_INDEX;


extern bool (*NPlugin_ptr[NPLUGIN_MAX])(NPlugin::Function,
                                           struct EventStruct *,
                                           String&);
extern npluginID_t NPlugin_id[NPLUGIN_MAX];

extern NotificationStruct Notification[NPLUGIN_MAX];

extern int notificationCount;


uint8_t          NPluginCall(NPlugin::Function   Function,
                             struct EventStruct *event);

bool             validNProtocolIndex(nprotocolIndex_t index);
bool             validNotifierIndex(notifierIndex_t index);
bool             validNPluginID(npluginID_t npluginID);

String           getNPluginNameFromNotifierIndex(notifierIndex_t NotifierIndex);
nprotocolIndex_t getNProtocolIndex(npluginID_t Number);
nprotocolIndex_t getNProtocolIndex_from_NotifierIndex(notifierIndex_t index);
<<<<<<< HEAD
=======
bool             addNPlugin(npluginID_t npluginID, nprotocolIndex_t x);
>>>>>>> 71cbd1d3

#endif // GLOBALS_NPLUGIN_H<|MERGE_RESOLUTION|>--- conflicted
+++ resolved
@@ -39,9 +39,6 @@
 String           getNPluginNameFromNotifierIndex(notifierIndex_t NotifierIndex);
 nprotocolIndex_t getNProtocolIndex(npluginID_t Number);
 nprotocolIndex_t getNProtocolIndex_from_NotifierIndex(notifierIndex_t index);
-<<<<<<< HEAD
-=======
 bool             addNPlugin(npluginID_t npluginID, nprotocolIndex_t x);
->>>>>>> 71cbd1d3
 
 #endif // GLOBALS_NPLUGIN_H