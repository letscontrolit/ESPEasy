#ifndef CONTROLLERQUEUE_MQTT_QUEUE_ELEMENT_H
#define CONTROLLERQUEUE_MQTT_QUEUE_ELEMENT_H

#include "../../ESPEasy_common.h"

#if FEATURE_MQTT

<<<<<<< HEAD
#include "../DataStructs/MessageRouteInfo.h"
#include "../Globals/CPlugins.h"
=======
# include "../ControllerQueue/Queue_element_base.h"
# include "../DataStructs/UnitMessageCount.h"
# include "../Globals/CPlugins.h"
>>>>>>> 0c0175eb

/*********************************************************************************************\
* MQTT_queue_element for all MQTT base controllers
\*********************************************************************************************/
class MQTT_queue_element : public Queue_element_base {
public:

  MQTT_queue_element() = default;

# ifdef USE_SECOND_HEAP
  MQTT_queue_element(const MQTT_queue_element& other) = default;
# else // ifdef USE_SECOND_HEAP
  MQTT_queue_element(const MQTT_queue_element& other) = delete;
# endif // ifdef USE_SECOND_HEAP

  MQTT_queue_element(MQTT_queue_element&& other) = default;

  explicit MQTT_queue_element(int           ctrl_idx,
                              taskIndex_t   TaskIndex,
                              const String& topic,
                              const String& payload,
                              bool          retained,
                              bool          callbackTask);

  explicit MQTT_queue_element(int         ctrl_idx,
                              taskIndex_t TaskIndex,
                              String   && topic,
                              String   && payload,
                              bool        retained,
                              bool        callbackTask);

  size_t                    getSize() const;

  bool                      isDuplicate(const Queue_element_base& other) const;

  const UnitMessageCount_t* getUnitMessageCount() const {
    return &UnitMessageCount;
  }

<<<<<<< HEAD
#ifdef USES_ESPEASY_NOW
  const MessageRouteInfo_t* getMessageRouteInfo() const { return &MessageRouteInfo; }
  MessageRouteInfo_t* getMessageRouteInfo() { return &MessageRouteInfo; }
#endif

  void removeEmptyTopics();

  String _topic;
  String _payload;
  unsigned long _timestamp         = millis();
  taskIndex_t TaskIndex            = INVALID_TASK_INDEX;
  controllerIndex_t controller_idx = INVALID_CONTROLLER_INDEX;
  bool _retained                   = false;
#ifdef USES_ESPEASY_NOW
  MessageRouteInfo_t MessageRouteInfo;
#endif
=======
  UnitMessageCount_t* getUnitMessageCount() {
    return &UnitMessageCount;
  }

  void removeEmptyTopics();

  String _topic{};
  String _payload{};
  UnitMessageCount_t UnitMessageCount{};
  bool _retained = false; 
>>>>>>> 0c0175eb
};

#endif // if FEATURE_MQTT

#endif // CONTROLLERQUEUE_MQTT_QUEUE_ELEMENT_H<|MERGE_RESOLUTION|>--- conflicted
+++ resolved
@@ -5,14 +5,9 @@
 
 #if FEATURE_MQTT
 
-<<<<<<< HEAD
+# include "../ControllerQueue/Queue_element_base.h"
+# include "../Globals/CPlugins.h"
 #include "../DataStructs/MessageRouteInfo.h"
-#include "../Globals/CPlugins.h"
-=======
-# include "../ControllerQueue/Queue_element_base.h"
-# include "../DataStructs/UnitMessageCount.h"
-# include "../Globals/CPlugins.h"
->>>>>>> 0c0175eb
 
 /*********************************************************************************************\
 * MQTT_queue_element for all MQTT base controllers
@@ -48,39 +43,20 @@
 
   bool                      isDuplicate(const Queue_element_base& other) const;
 
-  const UnitMessageCount_t* getUnitMessageCount() const {
-    return &UnitMessageCount;
+  const MessageRouteInfo_t* getMessageRouteInfo() const {
+    return &MessageRouteInfo;
   }
 
-<<<<<<< HEAD
-#ifdef USES_ESPEASY_NOW
-  const MessageRouteInfo_t* getMessageRouteInfo() const { return &MessageRouteInfo; }
-  MessageRouteInfo_t* getMessageRouteInfo() { return &MessageRouteInfo; }
-#endif
-
-  void removeEmptyTopics();
-
-  String _topic;
-  String _payload;
-  unsigned long _timestamp         = millis();
-  taskIndex_t TaskIndex            = INVALID_TASK_INDEX;
-  controllerIndex_t controller_idx = INVALID_CONTROLLER_INDEX;
-  bool _retained                   = false;
-#ifdef USES_ESPEASY_NOW
-  MessageRouteInfo_t MessageRouteInfo;
-#endif
-=======
-  UnitMessageCount_t* getUnitMessageCount() {
-    return &UnitMessageCount;
+  MessageRouteInfo_t* getMessageRouteInfo() {
+    return &MessageRouteInfo;
   }
 
   void removeEmptyTopics();
 
   String _topic{};
   String _payload{};
-  UnitMessageCount_t UnitMessageCount{};
   bool _retained = false; 
->>>>>>> 0c0175eb
+  MessageRouteInfo_t MessageRouteInfo{};
 };
 
 #endif // if FEATURE_MQTT
