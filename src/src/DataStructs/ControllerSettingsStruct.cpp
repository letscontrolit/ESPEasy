--- conflicted
+++ resolved
@@ -3,10 +3,7 @@
 #include "../../ESPEasy_common.h"
 
 #include "../CustomBuild/ESPEasyLimits.h"
-<<<<<<< HEAD
-=======
 #include "../ESPEasyCore/ESPEasy_Log.h"
->>>>>>> b590c2f2
 #include "../ESPEasyCore/ESPEasyNetwork.h"
 #include "../Helpers/Misc.h"
 #include "../Helpers/Networking.h"
@@ -18,10 +15,7 @@
 #include <WiFiClient.h>
 #include <WiFiUdp.h>
 
-<<<<<<< HEAD
-=======
-
->>>>>>> b590c2f2
+
 ControllerSettingsStruct::ControllerSettingsStruct()
 {
   memset(this, 0, sizeof(ControllerSettingsStruct));
@@ -87,8 +81,6 @@
   ZERO_TERMINATE(MQTTLwtTopic);
   ZERO_TERMINATE(LWTMessageConnect);
   ZERO_TERMINATE(LWTMessageDisconnect);
-<<<<<<< HEAD
-=======
 
   #if FEATURE_MQTT
     #if FEATURE_MQTT_TLS
@@ -112,7 +104,6 @@
     #endif
   #endif
 
->>>>>>> b590c2f2
 }
 
 String ControllerSettingsStruct::getHost() const {
@@ -224,7 +215,7 @@
   }
   return false;
 }
-<<<<<<< HEAD
+
 /*
 bool ControllerSettingsStruct::mqtt_cleanSession() const
 {
@@ -333,109 +324,6 @@
 
 void ControllerSettingsStruct::useLocalSystemTime(bool value)
 {
-  bitWrite(VariousFlags, 11, value);
-}
-*/
-=======
-
-/*
-bool ControllerSettingsStruct::mqtt_cleanSession() const
-{
-   return bitRead(VariousFlags, 1);
-   }
-
-   void ControllerSettingsStruct::mqtt_cleanSession(bool value)
-   {
-   bitWrite(VariousFlags, 1, value);
-   }
-
-   bool ControllerSettingsStruct::mqtt_sendLWT() const
-   {
-   return !bitRead(VariousFlags, 2);
-   }
-
-   void ControllerSettingsStruct::mqtt_sendLWT(bool value)
-   {
-   bitWrite(VariousFlags, 2, !value);
-   }
-
-   bool ControllerSettingsStruct::mqtt_willRetain() const
-   {
-   return !bitRead(VariousFlags, 3);
-   }
-
-   void ControllerSettingsStruct::mqtt_willRetain(bool value)
-   {
-   bitWrite(VariousFlags, 3, !value);
-   }
-
-   bool ControllerSettingsStruct::mqtt_uniqueMQTTclientIdReconnect() const
-   {
-   return bitRead(VariousFlags, 4);
-   }
-
-   void ControllerSettingsStruct::mqtt_uniqueMQTTclientIdReconnect(bool value)
-   {
-   bitWrite(VariousFlags, 4, value);
-   }
-
-   bool ControllerSettingsStruct::mqtt_retainFlag() const
-   {
-   return bitRead(VariousFlags, 5);
-   }
-
-   void ControllerSettingsStruct::mqtt_retainFlag(bool value)
-   {
-   bitWrite(VariousFlags, 5, value);
-   }
-
-   bool ControllerSettingsStruct::useExtendedCredentials() const
-   {
-   return bitRead(VariousFlags, 6);
-   }
-
-   void ControllerSettingsStruct::useExtendedCredentials(bool value)
-   {
-   bitWrite(VariousFlags, 6, value);
-   }
-
-   bool ControllerSettingsStruct::sendBinary() const
-   {
-   return bitRead(VariousFlags, 7);
-   }
-
-   void ControllerSettingsStruct::sendBinary(bool value)
-   {
-   bitWrite(VariousFlags, 7, value);
-   }
-
-   bool ControllerSettingsStruct::allowExpire() const
-   {
-   return bitRead(VariousFlags, 9);
-   }
-
-   void ControllerSettingsStruct::allowExpire(bool value)
-   {
-   bitWrite(VariousFlags, 9, value);
-   }
-
-   bool ControllerSettingsStruct::deduplicate() const
-   {
-   return bitRead(VariousFlags, 10);
-   }
-
-   void ControllerSettingsStruct::deduplicate(bool value)
-   {
-   bitWrite(VariousFlags, 10, value);
-   }
-
-   bool ControllerSettingsStruct::useLocalSystemTime() const
-   {
-   return bitRead(VariousFlags, 11);
-   }
-
-   void ControllerSettingsStruct::useLocalSystemTime(bool value)
-   {
   bitWrite(VariousFlags, 11, value);
 }
 */
@@ -482,5 +370,4 @@
   
   return certFile;
 }
-#endif
->>>>>>> b590c2f2
+#endif