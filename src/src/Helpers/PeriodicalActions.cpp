--- conflicted
+++ resolved
@@ -485,11 +485,7 @@
 }
 
 
-<<<<<<< HEAD
-#endif
-=======
 #endif //if FEATURE_MQTT
->>>>>>> 9044f431
 
 
 
@@ -547,11 +543,7 @@
   if (anyControllerEnabled()) {
 #if FEATURE_MQTT
     bool mqttControllerEnabled = validControllerIndex(firstEnabledMQTT_ControllerIndex());
-<<<<<<< HEAD
-#endif
-=======
 #endif //if FEATURE_MQTT
->>>>>>> 9044f431
     unsigned long timer = millis() + 1000;
     while (!timeOutReached(timer)) {
       // call to all controllers (delay queue) to flush all data.
@@ -560,22 +552,14 @@
       if (mqttControllerEnabled && MQTTclient.connected()) {
         MQTTclient.loop();
       }
-<<<<<<< HEAD
-#endif
-=======
 #endif //if FEATURE_MQTT
->>>>>>> 9044f431
     }
 #if FEATURE_MQTT
     if (mqttControllerEnabled && MQTTclient.connected()) {
       MQTTclient.disconnect();
       updateMQTTclient_connected();
     }
-<<<<<<< HEAD
-#endif
-=======
 #endif //if FEATURE_MQTT
->>>>>>> 9044f431
     saveToRTC();
     delay(100); // Flush anything in the network buffers.
   }
@@ -587,11 +571,7 @@
 {
 #if FEATURE_MQTT
   runPeriodicalMQTT(); // Flush outstanding MQTT messages
-<<<<<<< HEAD
-#endif
-=======
 #endif // if FEATURE_MQTT
->>>>>>> 9044f431
   process_serialWriteBuffer();
   flushAndDisconnectAllClients();
   saveUserVarToRTC();
