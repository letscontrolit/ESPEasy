#ifndef CUSTOMBUILD_DEFINE_PLUGIN_SETS_H
#define CUSTOMBUILD_DEFINE_PLUGIN_SETS_H

#include "../../include/ESPEasy_config.h"

/*
#################################################
 This is the place where plugins are registered
#################################################
To create/register a plugin, you have to :
- find an available number, ie 777.
- Create your own plugin, ie as "_P777_myfunction.ino"
- be sure it starts with ""#ifdef USES_P777", and ends with "#endif"
- then register it into the PLUGIN_SET_EXPERIMENTAL block (see below)
 #ifdef PLUGIN_SET_EXPERIMENTAL
     #define USES_P777   // MYsuperPlugin
 #endif
 - you can from now on test it by compiling using the PLUGIN_BUILD_DEV flag
 either by adding "-DPLUGIN_BUILD_DEV" when compiling, or by momentarly
 adding "#define PLUGIN_BUILD_DEV" at the top of the ESPEasy.ino file
 - You will then have to push a PR including your plugin + the corret line (#define USES_P777) added to this file
 When found stable enough, the maintainer (and only him) will choose to move it to COLLECTION or NORMAL
*/

//#define FEATURE_SD 1

/******************************************************************************\
 * WebServer pages   **********************************************************
\******************************************************************************/
// FIXME TD-er: Make useful selections for these pages to be included. (e.g. view only)

#ifndef WEBSERVER_CUSTOM_BUILD_DEFINED
    #ifndef WEBSERVER_TIMINGSTATS
        #define WEBSERVER_TIMINGSTATS
    #endif
    #ifndef WEBSERVER_SYSVARS
        #define WEBSERVER_SYSVARS
    #endif
    #ifndef WEBSERVER_NEW_UI
    //    #define WEBSERVER_NEW_UI
    #endif
    #ifndef WEBSERVER_I2C_SCANNER
        #define WEBSERVER_I2C_SCANNER
    #endif
    #ifndef WEBSERVER_FAVICON
        #define WEBSERVER_FAVICON
    #endif
    #ifndef WEBSERVER_CSS
        #define WEBSERVER_CSS
    #endif
    #ifndef WEBSERVER_INCLUDE_JS
        #define WEBSERVER_INCLUDE_JS
    #endif
    #ifndef WEBSERVER_LOG
        #define WEBSERVER_LOG
    #endif
    #ifndef WEBSERVER_GITHUB_COPY
        #define WEBSERVER_GITHUB_COPY
    #endif
    #ifndef WEBSERVER_ROOT
        #define WEBSERVER_ROOT
    #endif
    #ifndef WEBSERVER_ADVANCED
        #define WEBSERVER_ADVANCED
    #endif
    #ifndef WEBSERVER_CONFIG
        #define WEBSERVER_CONFIG
    #endif
    #ifndef WEBSERVER_CONTROL
        #define WEBSERVER_CONTROL
    #endif
    #ifndef WEBSERVER_CONTROLLERS
        #define WEBSERVER_CONTROLLERS
    #endif
    #ifndef WEBSERVER_CUSTOM
        #define WEBSERVER_CUSTOM
    #endif
    #ifndef WEBSERVER_DEVICES
        #define WEBSERVER_DEVICES
    #endif
    #ifndef WEBSERVER_DOWNLOAD
        #define WEBSERVER_DOWNLOAD
    #endif
    #ifndef WEBSERVER_FACTORY_RESET
        #define WEBSERVER_FACTORY_RESET
    #endif
    #ifndef WEBSERVER_FILELIST
        #define WEBSERVER_FILELIST
    #endif
    #ifndef WEBSERVER_HARDWARE
        #define WEBSERVER_HARDWARE
    #endif
    #ifndef WEBSERVER_PINSTATES
        #define WEBSERVER_PINSTATES
    #endif
    #ifndef WEBSERVER_RULES
        #define WEBSERVER_RULES
    #endif
    #ifndef WEBSERVER_SETUP
        #define WEBSERVER_SETUP
    #endif
    #ifndef WEBSERVER_SYSINFO
        #define WEBSERVER_SYSINFO
    #endif
    #ifndef WEBSERVER_METRICS
        #define WEBSERVER_METRICS
    #endif
    #ifndef WEBSERVER_TOOLS
        #define WEBSERVER_TOOLS
    #endif
    #ifndef WEBSERVER_UPLOAD
        #define WEBSERVER_UPLOAD
    #endif
    #ifndef WEBSERVER_WIFI_SCANNER
        #define WEBSERVER_WIFI_SCANNER
    #endif
    #ifndef WEBSERVER_NEW_RULES
//        #define WEBSERVER_NEW_RULES
    #endif
#endif

#ifdef WEBSERVER_CSS
  #ifndef WEBSERVER_EMBED_CUSTOM_CSS
    #ifdef EMBED_ESPEASY_DEFAULT_MIN_CSS
      #undef EMBED_ESPEASY_DEFAULT_MIN_CSS
    #endif
    #ifndef EMBED_ESPEASY_AUTO_MIN_CSS
      #define EMBED_ESPEASY_AUTO_MIN_CSS
    #endif
  #endif
#endif


#ifndef PLUGIN_BUILD_CUSTOM
    #ifndef FEATURE_SSDP
        #define FEATURE_SSDP  1
    #endif
    #ifndef FEATURE_TIMING_STATS
        #define FEATURE_TIMING_STATS  1
    #endif
    #ifndef FEATURE_I2CMULTIPLEXER
        #define FEATURE_I2CMULTIPLEXER  1
    #endif
    #ifndef FEATURE_TRIGONOMETRIC_FUNCTIONS_RULES
        #define FEATURE_TRIGONOMETRIC_FUNCTIONS_RULES 1
    #endif
    #ifndef FEATURE_EXT_RTC
        #define FEATURE_EXT_RTC 1
    #endif
#endif

#ifdef MEMORY_ANALYSIS
  #ifdef MQTT_ONLY
    #define USES_C002   // Domoticz MQTT
    #define USES_C005   // Home Assistant (openHAB) MQTT
    #define USES_C006   // PiDome MQTT
    #define USES_C014   // homie 3 & 4dev MQTT
    #define USES_P037   // MQTTImport
  #endif
#endif

#ifndef FEATURE_TOOLTIPS
  #define FEATURE_TOOLTIPS  1
#endif // ifndef FEATURE_TOOLTIPS

/******************************************************************************\
 * Available options **********************************************************
\******************************************************************************/
#if defined(CORE_POST_2_5_0) && !defined(MEMORY_ANALYSIS) && !defined(USE_CUSTOM_H)
    #ifndef FEATURE_SETTINGS_ARCHIVE
    // FIXME TD-er: Disabled for now, to reduce binary size
//        #define FEATURE_SETTINGS_ARCHIVE 1
    #endif // ifndef FEATURE_SETTINGS_ARCHIVE
#endif

#if defined(FEATURE_SETTINGS_ARCHIVE) && defined(FORCE_PRE_2_5_0)
  #undef FEATURE_SETTINGS_ARCHIVE
#endif


/******************************************************************************\
 * BUILD Configs **************************************************************
\******************************************************************************/

// IR library is large, so make a separate build including stable plugins and IR.
#ifdef PLUGIN_BUILD_DEV_IR
    #define PLUGIN_BUILD_DEV       // add dev
    #define PLUGIN_BUILD_IR
#endif

#ifdef PLUGIN_BUILD_COLLECTION_IR
    #define PLUGIN_BUILD_COLLECTION   // add collection
    #define PLUGIN_BUILD_IR
#endif

#ifdef PLUGIN_BUILD_MINIMAL_IR
    #ifndef FEATURE_DOMOTICZ
        #define FEATURE_DOMOTICZ  1
    #endif
    #ifndef FEATURE_FHEM
        #define FEATURE_FHEM  1
    #endif
    #ifndef FEATURE_HOMEASSISTANT_OPENHAB
        #define FEATURE_HOMEASSISTANT_OPENHAB 1
    #endif

    #define PLUGIN_BUILD_MINIMAL_OTA
    #define PLUGIN_DESCR  "Minimal, IR"
    #define PLUGIN_BUILD_IR
#endif

#ifdef PLUGIN_BUILD_MINIMAL_IRext
    #ifndef FEATURE_DOMOTICZ
        #define FEATURE_DOMOTICZ  1
    #endif
    #ifndef FEATURE_FHEM
        #define FEATURE_FHEM  1
    #endif
    #ifndef FEATURE_HOMEASSISTANT_OPENHAB
        #define FEATURE_HOMEASSISTANT_OPENHAB 1
    #endif

    #define PLUGIN_BUILD_MINIMAL_OTA
    #define PLUGIN_DESCR  "Minimal, IR with AC"
    #define PLUGIN_BUILD_IR_EXTENDED
#endif

#ifdef PLUGIN_BUILD_NORMAL_IR
    #define PLUGIN_BUILD_NORMAL     // add stable
    #define PLUGIN_DESCR  "Normal, IR"
    #define PLUGIN_BUILD_IR
#endif

#ifdef PLUGIN_BUILD_NORMAL_IRext
  #define PLUGIN_BUILD_NORMAL     // add stable
  #if defined(PLUGIN_SET_COLLECTION_ESP32)
    #define PLUGIN_DESCR  "Collection_A, IR with AC"
  #elif defined(PLUGIN_SET_COLLECTION_B_ESP32)
    #define PLUGIN_DESCR  "Collection_B, IR with AC"
  #elif defined(PLUGIN_SET_COLLECTION_C_ESP32)
    #define PLUGIN_DESCR  "Collection_C, IR with AC"
  #elif defined(PLUGIN_SET_COLLECTION_D_ESP32)
    #define PLUGIN_DESCR  "Collection_D, IR with AC"
  #elif defined(PLUGIN_SET_COLLECTION_E_ESP32)
    #define PLUGIN_DESCR  "Collection_E, IR with AC"
  #else
    #define PLUGIN_DESCR  "Normal, IR with AC"
  #endif
  #define PLUGIN_BUILD_IR_EXTENDED
#endif

#ifdef PLUGIN_BUILD_DEV
  #define  PLUGIN_SET_EXPERIMENTAL
  #define  CONTROLLER_SET_EXPERIMENTAL
  #define  NOTIFIER_SET_EXPERIMENTAL
  #define  PLUGIN_BUILD_COLLECTION   // add collection
#endif

#ifdef PLUGIN_BUILD_COLLECTION
  #if !defined(PLUGIN_BUILD_COLLECTION_B) && !defined(PLUGIN_BUILD_COLLECTION_C) && !defined(PLUGIN_BUILD_COLLECTION_D) && !defined(PLUGIN_BUILD_COLLECTION_E)
    #define PLUGIN_DESCR  "Collection_A"
    #define PLUGIN_SET_COLLECTION_A
  #endif
  #define PLUGIN_SET_COLLECTION
  #define CONTROLLER_SET_COLLECTION
  #define NOTIFIER_SET_COLLECTION
  #define PLUGIN_BUILD_NORMAL     // add stable

  #ifdef EMBED_ESPEASY_AUTO_MIN_CSS
    #undef EMBED_ESPEASY_AUTO_MIN_CSS
    #ifndef EMBED_ESPEASY_DEFAULT_MIN_CSS
      #define EMBED_ESPEASY_DEFAULT_MIN_CSS
    #endif
  #endif
#endif

#ifdef PLUGIN_BUILD_COLLECTION_B
  #define PLUGIN_DESCR  "Collection_B"
  #define PLUGIN_SET_COLLECTION
  #define PLUGIN_SET_COLLECTION_B
  #define CONTROLLER_SET_COLLECTION
  #define NOTIFIER_SET_COLLECTION
  #define PLUGIN_BUILD_NORMAL     // add stable
#endif

#ifdef PLUGIN_BUILD_COLLECTION_C
  #define PLUGIN_DESCR  "Collection_C"
  #define PLUGIN_SET_COLLECTION
  #define PLUGIN_SET_COLLECTION_C
  #define CONTROLLER_SET_COLLECTION
  #define NOTIFIER_SET_COLLECTION
  #define PLUGIN_BUILD_NORMAL     // add stable
#endif

#ifdef PLUGIN_BUILD_COLLECTION_D
  #define PLUGIN_DESCR  "Collection_D"
  #define PLUGIN_SET_COLLECTION
  #define PLUGIN_SET_COLLECTION_D
  #define CONTROLLER_SET_COLLECTION
  #define NOTIFIER_SET_COLLECTION
  #define PLUGIN_BUILD_NORMAL     // add stable
#endif

#ifdef PLUGIN_BUILD_COLLECTION_E
  #define PLUGIN_DESCR  "Collection_E"
  #define PLUGIN_SET_COLLECTION
  #define PLUGIN_SET_COLLECTION_E
  #define CONTROLLER_SET_COLLECTION
  #define NOTIFIER_SET_COLLECTION
  #define PLUGIN_BUILD_NORMAL     // add stable
#endif

#ifndef PLUGIN_BUILD_CUSTOM
  #ifndef PLUGIN_BUILD_NORMAL
    #define PLUGIN_BUILD_NORMAL // defaults to stable, if not custom
  #endif
#endif

#ifdef PLUGIN_BUILD_NORMAL
    #define  PLUGIN_SET_STABLE
    #define  CONTROLLER_SET_STABLE
    #define  NOTIFIER_SET_STABLE
    #ifndef FEATURE_ESPEASY_P2P
      #define FEATURE_ESPEASY_P2P 1
    #endif

    #ifndef FEATURE_I2CMULTIPLEXER
        #define FEATURE_I2CMULTIPLEXER  1
    #endif
    #ifndef FEATURE_TRIGONOMETRIC_FUNCTIONS_RULES
        #define FEATURE_TRIGONOMETRIC_FUNCTIONS_RULES 1
    #endif
    #define KEEP_TRIGONOMETRIC_FUNCTIONS_RULES
    #ifndef FEATURE_PLUGIN_STATS
        #define FEATURE_PLUGIN_STATS  1
    #endif
    #ifndef FEATURE_CHART_JS
        #define FEATURE_CHART_JS  1
    #endif
#endif

#if FEATURE_FHEM
    #define USES_C009   // FHEM HTTP
#endif

#if FEATURE_HOMEASSISTANT_OPENHAB
    #define USES_C005   // Home Assistant (openHAB) MQTT
#endif

#ifdef PLUGIN_BUILD_MINIMAL_OTA
    // Disable ESPEasy p2p for minimal OTA builds.
    #ifdef FEATURE_ESPEASY_P2P
      #undef FEATURE_ESPEASY_P2P
    #endif
    #define FEATURE_ESPEASY_P2P 0

    #ifdef FEATURE_MDNS
      #undef FEATURE_MDNS
    #endif
    #define FEATURE_MDNS 0

    #ifndef DISABLE_SC16IS752_Serial
      #define DISABLE_SC16IS752_Serial
    #endif

    #ifdef FEATURE_ARDUINO_OTA
      #undef FEATURE_ARDUINO_OTA
    #endif
    #define FEATURE_ARDUINO_OTA 0

    #ifndef PLUGIN_DESCR
      #define PLUGIN_DESCR  "Minimal 1M OTA"
    #endif

    #define CONTROLLER_SET_NONE

    #define BUILD_MINIMAL_OTA
    #ifndef BUILD_NO_DEBUG
      #define BUILD_NO_DEBUG
    #endif

//    #define USES_C001   // Domoticz HTTP
//    #define USES_C002   // Domoticz MQTT
//    #define USES_C005   // Home Assistant (openHAB) MQTT
//    #define USES_C006   // PiDome MQTT
    #define USES_C008   // Generic HTTP
//    #define USES_C009   // FHEM HTTP
//    #define USES_C010   // Generic UDP
//    #define USES_C013   // ESPEasy P2P network

//    #define NOTIFIER_SET_STABLE
    #define NOTIFIER_SET_NONE

    #define PLUGIN_SET_NONE

    #ifdef FEATURE_SETTINGS_ARCHIVE
        #undef FEATURE_SETTINGS_ARCHIVE
    #endif // if FEATURE_SETTINGS_ARCHIVE
    #define FEATURE_SETTINGS_ARCHIVE  0

    #ifdef FEATURE_TIMING_STATS
        #undef FEATURE_TIMING_STATS
    #endif
    #define FEATURE_TIMING_STATS  0

    #ifndef USES_P001
        #define USES_P001   // switch
    #endif
    #ifndef USES_P026
      #define USES_P026   // SysInfo
    #endif
    #ifndef USES_P033
      #define USES_P033   // Dummy
    #endif
    #ifndef USES_P037
//        #define USES_P037   // MQTTImport
    #endif

    #ifndef USES_P004
//        #define USES_P004   // Dallas
    #endif
    #ifndef USES_P005
//        #define USES_P005   // DHT
    #endif

    #ifdef FEATURE_SERVO
      #undef FEATURE_SERVO
    #endif
    #define FEATURE_SERVO 0
    #ifdef FEATURE_RTTTL
      #undef FEATURE_RTTTL
    #endif
    #define FEATURE_RTTTL 0
#endif


// Strip out parts not needed for either MINIMAL_OTA and MEMORY_ANALYSIS
#if defined(BUILD_MINIMAL_OTA) || defined(MEMORY_ANALYSIS)
    #ifndef WEBSERVER_CUSTOM_BUILD_DEFINED
        #ifdef WEBSERVER_TIMINGSTATS
            #undef WEBSERVER_TIMINGSTATS
        #endif
        #ifdef WEBSERVER_SYSVARS
            #undef WEBSERVER_SYSVARS
        #endif
        #ifdef WEBSERVER_NEW_UI
            #undef WEBSERVER_NEW_UI
        #endif
        #ifdef WEBSERVER_I2C_SCANNER
            #undef WEBSERVER_I2C_SCANNER
        #endif
        #ifdef WEBSERVER_FAVICON
            #undef WEBSERVER_FAVICON
        #endif
        #ifdef WEBSERVER_CSS
            #undef WEBSERVER_CSS
        #endif
        #ifndef WEBSERVER_EMBED_CUSTOM_CSS
          #ifdef EMBED_ESPEASY_DEFAULT_MIN_CSS
            #undef EMBED_ESPEASY_DEFAULT_MIN_CSS
          #endif
          #ifdef EMBED_ESPEASY_AUTO_MIN_CSS
            #undef EMBED_ESPEASY_AUTO_MIN_CSS
          #endif
        #endif
        #ifdef WEBSERVER_INCLUDE_JS
            #undef WEBSERVER_INCLUDE_JS
        #endif
        #ifdef WEBSERVER_LOG
            #undef WEBSERVER_LOG
        #endif
        #ifdef WEBSERVER_GITHUB_COPY
            #undef WEBSERVER_GITHUB_COPY
        #endif
        #ifdef WEBSERVER_PINSTATES
            #undef WEBSERVER_PINSTATES
        #endif
        #ifdef WEBSERVER_WIFI_SCANNER
            #undef WEBSERVER_WIFI_SCANNER
        #endif
        #ifdef WEBSERVER_CUSTOM
            #undef WEBSERVER_CUSTOM
        #endif
        #ifdef WEBSERVER_NEW_RULES
            #undef WEBSERVER_NEW_RULES
        #endif
        #ifdef SHOW_SYSINFO_JSON
            #undef SHOW_SYSINFO_JSON
        #endif
        #ifndef WEBSERVER_SYSINFO_MINIMAL
            #define WEBSERVER_SYSINFO_MINIMAL
        #endif


    #endif // WEBSERVER_CUSTOM_BUILD_DEFINED

    #ifndef LIMIT_BUILD_SIZE
        #define LIMIT_BUILD_SIZE
    #endif
    #ifdef FEATURE_I2C_DEVICE_SCAN
        #undef FEATURE_I2C_DEVICE_SCAN
    #endif // if FEATURE_I2C_DEVICE_SCAN
    #define FEATURE_I2C_DEVICE_SCAN     0   // turn feature off in OTA builds
    #ifdef KEEP_TRIGONOMETRIC_FUNCTIONS_RULES
        #undef KEEP_TRIGONOMETRIC_FUNCTIONS_RULES
    #endif
    #ifndef NOTIFIER_SET_NONE
        #define NOTIFIER_SET_NONE
    #endif
    #ifdef FEATURE_EXT_RTC
        #undef FEATURE_EXT_RTC
    #endif
    #define FEATURE_EXT_RTC 0
#endif



#ifdef BUILD_NO_DEBUG
    #ifdef WEBSERVER_RULES_DEBUG
        #undef WEBSERVER_RULES_DEBUG
    #endif
#endif


/******************************************************************************\
 * IR plugins *****************************************************************
\******************************************************************************/
// See lib\IRremoteESP8266\src\IRremoteESP8266.h
// Disable all settings like these when not needed:
// #define DECODE_TOSHIBA_AC      true
// #define SEND_TOSHIBA_AC        true
#ifdef PLUGIN_BUILD_IR
    #if !defined(PLUGIN_DESCR) && !defined(PLUGIN_BUILD_MAX_ESP32)
      #define PLUGIN_DESCR  "IR"
    #endif
    #ifndef USES_P016    
      #define USES_P016      // IR
    #endif
    #define P016_SEND_IR_TO_CONTROLLER false //IF true then the JSON replay solution is transmited back to the condroller.
    #ifndef USES_P035    
      #define USES_P035      // IRTX
    #endif
    #define P016_P035_USE_RAW_RAW2 //Use the RAW and RAW2 encodings, disabling it saves 3.7Kb
#endif

#ifdef PLUGIN_BUILD_IR_EXTENDED
    #if !defined(PLUGIN_DESCR) && !defined(PLUGIN_BUILD_MAX_ESP32)
        #define PLUGIN_DESCR  "IR Extended"
    #endif // PLUGIN_DESCR
    #ifndef USES_P016    
      #define USES_P016      // IR
    #endif
    #define P016_SEND_IR_TO_CONTROLLER false //IF true then the JSON replay solution is transmited back to the condroller.
    #ifndef USES_P035    
      #define USES_P035      // IRTX
    #endif
    // The following define is needed for extended decoding of A/C Messages and or using standardised common arguments for controlling all deeply supported A/C units
    #define P016_P035_Extended_AC
    #define P016_P035_USE_RAW_RAW2 //Use the RAW and RAW2 encodings, disabling it saves 3.7Kb
    #ifndef ESP8266_1M       // Leaving out Heatpump IR for 1M builds because it won't fit after upgrading IRremoteESP8266 library to v2.8.1
      #define USES_P088      // ToniA IR plugin
    #endif
    #define PLUGIN_SET_ONLY_SWITCH
    #define NOTIFIER_SET_STABLE
    #define USES_P029      // Output - Domoticz MQTT Helper
    #define PLUGIN_SET_ONLY_TEMP_HUM
#endif

#ifdef PLUGIN_BUILD_IR_EXTENDED_NO_RX
    #if !defined(PLUGIN_DESCR) && !defined(PLUGIN_BUILD_MAX_ESP32)
        #define PLUGIN_DESCR  "IR Extended, no IR RX"
    #endif // PLUGIN_DESCR
    #ifndef USES_P035    
      #define USES_P035      // IRTX
    #endif
    // The following define is needed for extended decoding of A/C Messages and or using standardised common arguments for controlling all deeply supported A/C units
    #define P016_P035_Extended_AC
    #define P016_P035_USE_RAW_RAW2 //Use the RAW and RAW2 encodings, disabling it saves 3.7Kb
    #define USES_P088      //ToniA IR plugin
#endif

/******************************************************************************\
 * Devices ********************************************************************
\******************************************************************************/

// Itead ----------------------------
#ifdef PLUGIN_SET_SONOFF_BASIC
    #define PLUGIN_DESCR  "Sonoff Basic"

    #define PLUGIN_SET_ONLY_SWITCH
    #define NOTIFIER_SET_STABLE
#endif

#ifdef PLUGIN_SET_SONOFF_TH1x
    #define PLUGIN_DESCR  "Sonoff TH10/TH16"

    #define PLUGIN_SET_ONLY_SWITCH
    #define NOTIFIER_SET_STABLE
    #define PLUGIN_SET_ONLY_TEMP_HUM
#endif

#ifdef PLUGIN_SET_SONOFF_POW
    #ifndef PLUGIN_DESCR
        #define PLUGIN_DESCR  "Sonoff POW R1/R2"
    #endif

    #define CONTROLLER_SET_STABLE
    #define PLUGIN_SET_ONLY_SWITCH
    #define NOTIFIER_SET_STABLE
    #define USES_P076   // HWL8012   in POW r1
    // Needs CSE7766 Energy sensor, via Serial RXD 4800 baud 8E1 (GPIO1), TXD (GPIO3)
    #define USES_P077	  // CSE7766   in POW R2
    #define USES_P081   // Cron
#endif

#ifdef PLUGIN_SET_SONOFF_S2x
    #define PLUGIN_DESCR  "Sonoff S20/22/26"

    #define PLUGIN_SET_ONLY_SWITCH
    #define NOTIFIER_SET_STABLE
#endif

#ifdef PLUGIN_SET_SONOFF_4CH
    #define PLUGIN_DESCR  "Sonoff 4CH"
    #define PLUGIN_SET_ONLY_SWITCH
    #define NOTIFIER_SET_STABLE
#endif

#ifdef PLUGIN_SET_SONOFF_TOUCH
    #define PLUGIN_DESCR  "Sonoff Touch"
    #define PLUGIN_SET_ONLY_SWITCH
    #define NOTIFIER_SET_STABLE
#endif

// Shelly ----------------------------
#ifdef PLUGIN_SET_SHELLY_1
    #define PLUGIN_DESCR  "Shelly 1"

    #define PLUGIN_SET_ONLY_SWITCH
    #define CONTROLLER_SET_STABLE
    #define NOTIFIER_SET_STABLE
    #define USES_P004   // DS18B20
#endif

#ifdef PLUGIN_SET_SHELLY_PLUG_S
    #define PLUGIN_DESCR  "Shelly PLUG-S"

    #define PLUGIN_SET_ONLY_SWITCH
    #define CONTROLLER_SET_STABLE
    #define NOTIFIER_SET_STABLE
    #define USES_P076   // HWL8012   in POW r1
    #define USES_P081   // Cron
#endif

// Easy ----------------------------
#ifdef PLUGIN_SET_EASY_TEMP
    #define PLUGIN_DESCR  "Temp Hum"
    #define PLUGIN_SET_ONLY_TEMP_HUM
#endif

#ifdef PLUGIN_SET_EASY_CARBON
    #define PLUGIN_DESCR  "Carbon"
    #define PLUGIN_SET_NONE
    #define USES_P052   // SenseAir
#endif

/*
#ifdef PLUGIN_SET_EASY_NEXTION
    #define PLUGIN_SET_ONLY_SWITCH
    //#define USES_Pxxx   // Nextion
#endif
*/

#ifdef PLUGIN_SET_EASY_OLED1
    #define PLUGIN_SET_ONLY_SWITCH
    #define NOTIFIER_SET_STABLE
    #define USES_P036   // FrameOLED
#endif

#ifdef PLUGIN_SET_EASY_OLED2
    #define PLUGIN_SET_ONLY_SWITCH
    #define NOTIFIER_SET_STABLE
    #define USES_P023   // OLED
#endif

#ifdef PLUGIN_SET_EASY_RELAY
    #define PLUGIN_SET_ONLY_SWITCH
    #define NOTIFIER_SET_STABLE
#endif

// LedStrips ----------------------------
#ifdef PLUGIN_SET_H801
    #define PLUGIN_SET_ONLY_LEDSTRIP
#endif

#ifdef PLUGIN_SET_MAGICHOME
    #define PLUGIN_SET_ONLY_LEDSTRIP
#endif

#ifdef PLUGIN_SET_MAGICHOME_IR
    #define PLUGIN_SET_ONLY_LEDSTRIP
    #ifndef USES_P016    
      #define USES_P016      // IR
    #endif

#endif


// Generic ESP32 -----------------------------
#ifdef PLUGIN_SET_GENERIC_ESP32
    #define PLUGIN_DESCR  "Generic ESP32"

    #ifndef ESP32
        #define ESP32
    #endif
    #ifdef ESP8266
        #undef ESP8266
    #endif
    #define PLUGIN_SET_ONLY_SWITCH
    #define NOTIFIER_SET_STABLE
    #define USES_P036   // FrameOLED
    #define USES_P027   // INA219
    #define USES_P028   // BME280
#endif

#ifdef PLUGIN_SET_COLLECTION_ESP32
  #if !defined(PLUGIN_SET_COLLECTION_B_ESP32) && !defined(PLUGIN_SET_COLLECTION_C_ESP32) && !defined(PLUGIN_SET_COLLECTION_D_ESP32) && !defined(PLUGIN_SET_COLLECTION_E_ESP32)
    #ifndef PLUGIN_DESCR // COLLECTION_A_ESP32_IRExt also passes here
      #define PLUGIN_DESCR  "Collection_A ESP32"
    #endif
    #define  PLUGIN_SET_COLLECTION_A
  #endif
  #ifndef ESP32
    #define ESP32
  #endif
  #ifdef ESP8266
    #undef ESP8266
  #endif
  // Undefine contradictionary defines
  #ifdef PLUGIN_SET_NONE
    #undef PLUGIN_SET_NONE
  #endif
  #ifdef PLUGIN_SET_ONLY_SWITCH
    #undef PLUGIN_SET_ONLY_SWITCH
  #endif
  #ifdef PLUGIN_SET_ONLY_TEMP_HUM
    #undef PLUGIN_SET_ONLY_TEMP_HUM
  #endif
  #define  PLUGIN_SET_COLLECTION
  #define  CONTROLLER_SET_STABLE
  #define  NOTIFIER_SET_STABLE
  #define  PLUGIN_SET_STABLE     // add stable
  // See also PLUGIN_SET_COLLECTION_ESP32 section at end,
  // where incompatible plugins will be disabled.
  // TODO : Check compatibility of plugins for ESP32 board.
#endif

#ifdef PLUGIN_SET_COLLECTION_B_ESP32
  #ifndef PLUGIN_DESCR // COLLECTION_B_ESP32_IRExt also passes here
    #define PLUGIN_DESCR  "Collection_B ESP32"
  #endif
  #ifndef ESP32
    #define ESP32
  #endif
  #ifdef ESP8266
    #undef ESP8266
  #endif
  // Undefine contradictionary defines
  #ifdef PLUGIN_SET_NONE
    #undef PLUGIN_SET_NONE
  #endif
  #ifdef PLUGIN_SET_ONLY_SWITCH
    #undef PLUGIN_SET_ONLY_SWITCH
  #endif
  #ifdef PLUGIN_SET_ONLY_TEMP_HUM
    #undef PLUGIN_SET_ONLY_TEMP_HUM
  #endif
  #define  PLUGIN_SET_COLLECTION
  #define  PLUGIN_SET_COLLECTION_B
  #define  CONTROLLER_SET_STABLE
  #define  NOTIFIER_SET_STABLE
  #define  PLUGIN_SET_STABLE     // add stable
  // See also PLUGIN_SET_COLLECTION_ESP32 section at end,
  // where incompatible plugins will be disabled.
  // TODO : Check compatibility of plugins for ESP32 board.
#endif

#ifdef PLUGIN_SET_COLLECTION_C_ESP32
  #ifndef PLUGIN_DESCR // COLLECTION_C_ESP32_IRExt also passes here
    #define PLUGIN_DESCR  "Collection_C ESP32"
  #endif
  #ifndef ESP32
    #define ESP32
  #endif
  #ifdef ESP8266
    #undef ESP8266
  #endif
  // Undefine contradictionary defines
  #ifdef PLUGIN_SET_NONE
    #undef PLUGIN_SET_NONE
  #endif
  #ifdef PLUGIN_SET_ONLY_SWITCH
    #undef PLUGIN_SET_ONLY_SWITCH
  #endif
  #ifdef PLUGIN_SET_ONLY_TEMP_HUM
    #undef PLUGIN_SET_ONLY_TEMP_HUM
  #endif
  #define  PLUGIN_SET_COLLECTION
  #define  PLUGIN_SET_COLLECTION_C
  #define  CONTROLLER_SET_STABLE
  #define  NOTIFIER_SET_STABLE
  #define  PLUGIN_SET_STABLE     // add stable
  // See also PLUGIN_SET_COLLECTION_ESP32 section at end,
  // where incompatible plugins will be disabled.
  // TODO : Check compatibility of plugins for ESP32 board.
#endif

#ifdef PLUGIN_SET_COLLECTION_D_ESP32
  #ifndef PLUGIN_DESCR // COLLECTION_D_ESP32_IRExt also passes here
    #define PLUGIN_DESCR  "Collection_D ESP32"
  #endif
  #ifndef ESP32
    #define ESP32
  #endif
  #ifdef ESP8266
    #undef ESP8266
  #endif
  // Undefine contradictionary defines
  #ifdef PLUGIN_SET_NONE
    #undef PLUGIN_SET_NONE
  #endif
  #ifdef PLUGIN_SET_ONLY_SWITCH
    #undef PLUGIN_SET_ONLY_SWITCH
  #endif
  #ifdef PLUGIN_SET_ONLY_TEMP_HUM
    #undef PLUGIN_SET_ONLY_TEMP_HUM
  #endif
  #define  PLUGIN_SET_COLLECTION
  #define  PLUGIN_SET_COLLECTION_D
  #define  CONTROLLER_SET_STABLE
  #define  NOTIFIER_SET_STABLE
  #define  PLUGIN_SET_STABLE     // add stable
  // See also PLUGIN_SET_COLLECTION_ESP32 section at end,
  // where incompatible plugins will be disabled.
  // TODO : Check compatibility of plugins for ESP32 board.
#endif

#ifdef PLUGIN_SET_COLLECTION_E_ESP32
  #ifndef PLUGIN_DESCR // COLLECTION_E_ESP32_IRExt also passes here
    #define PLUGIN_DESCR  "Collection_E ESP32"
  #endif
  #ifndef ESP32
    #define ESP32
  #endif
  #ifdef ESP8266
    #undef ESP8266
  #endif
  // Undefine contradictionary defines
  #ifdef PLUGIN_SET_NONE
    #undef PLUGIN_SET_NONE
  #endif
  #ifdef PLUGIN_SET_ONLY_SWITCH
    #undef PLUGIN_SET_ONLY_SWITCH
  #endif
  #ifdef PLUGIN_SET_ONLY_TEMP_HUM
    #undef PLUGIN_SET_ONLY_TEMP_HUM
  #endif
  #define  PLUGIN_SET_COLLECTION
  #define  PLUGIN_SET_COLLECTION_E
  #define  CONTROLLER_SET_STABLE
  #define  NOTIFIER_SET_STABLE
  #define  PLUGIN_SET_STABLE     // add stable
  // See also PLUGIN_SET_COLLECTION_ESP32 section at end,
  // where incompatible plugins will be disabled.
  // TODO : Check compatibility of plugins for ESP32 board.
#endif

#ifdef PLUGIN_BUILD_MAX_ESP32
    #ifndef PLUGIN_DESCR
      #define PLUGIN_DESCR  "MAX ESP32"
    #endif
    #ifndef ESP32
        #define ESP32
    #endif
    #ifdef ESP8266
        #undef ESP8266
    #endif

    #define PLUGIN_SET_MAX
    #define CONTROLLER_SET_ALL
    #define NOTIFIER_SET_ALL
    #ifndef PLUGIN_ENERGY_COLLECTION
        #define PLUGIN_ENERGY_COLLECTION
    #endif
    #ifndef PLUGIN_DISPLAY_COLLECTION
        #define PLUGIN_DISPLAY_COLLECTION
    #endif
    #ifndef PLUGIN_NEOPIXEL_COLLECTION
        #define PLUGIN_NEOPIXEL_COLLECTION
    #endif
    #ifndef FEATURE_PLUGIN_STATS
        #define FEATURE_PLUGIN_STATS  1
    #endif
    #ifndef FEATURE_CHART_JS
        #define FEATURE_CHART_JS  1
    #endif

    // See also PLUGIN_SET_MAX section at end, to include any disabled plugins from other definitions
    // See also PLUGIN_SET_COLLECTION_ESP32 section at end,
    // where incompatible plugins will be disabled.
    // TODO : Check compatibility of plugins for ESP32 board.
#endif


// Generic ------------------------------------
#ifdef PLUGIN_SET_GENERIC_1M
    #define PLUGIN_SET_NONE
    // TODO : small list of common plugins to fit in 1M
#endif

// Ventus W266 --------------------------------
#ifdef PLUGIN_SET_VENTUS_W266
    #define PLUGIN_SET_ONLY_SWITCH
    #define PLUGIN_BUILD_DISABLED
    #define USES_P046      // Hardware	P046_VentusW266.ino
#endif


#ifdef PLUGIN_SET_LC_TECH_RELAY_X2
    #define CONTROLLER_SET_STABLE
    #define PLUGIN_SET_ONLY_SWITCH
    #define NOTIFIER_SET_STABLE
    #define USES_P026    // Sysinfo
    #define USES_P029    // Domoticz MQTT Helper
    #define USES_P033    // Dummy
    #define USES_P037    // MQTT import
    #define USES_P081    // Cron
    #define USES_P091    // Ser Switch
#endif



/******************************************************************************\
 * "ONLY" shorcuts ************************************************************
\******************************************************************************/
#ifdef PLUGIN_SET_ONLY_SWITCH
    #ifndef PLUGIN_SET_NONE
        #define PLUGIN_SET_NONE
    #endif
    #ifndef USES_P001
        #define USES_P001   // switch
    #endif
    #ifndef USES_P003
//        #define USES_P003   // pulse
    #endif
    #ifndef USES_P026
      #define USES_P026   // SysInfo
    #endif
    #ifndef USES_P033
      #define USES_P033   // Dummy
    #endif
    #ifndef USES_P037
        #define USES_P037   // MQTTImport
    #endif
#endif

#ifdef PLUGIN_SET_ONLY_TEMP_HUM
    #ifndef PLUGIN_SET_NONE
        #define PLUGIN_SET_NONE
    #endif
    #ifndef USES_P004
        #define USES_P004   // Dallas
    #endif
    #ifndef USES_P005
        #define USES_P005   // DHT
    #endif
    #ifndef USES_P014
        #define USES_P014   // SI7021
    #endif
    #ifndef USES_P028
        #define USES_P028   // BME280
    #endif
    #ifndef USES_P034
        #define USES_P034   // DHT12
    #endif
#endif

#ifdef PLUGIN_SET_ONLY_LEDSTRIP
    #ifndef PLUGIN_SET_NONE
        #define PLUGIN_SET_NONE
    #endif
    #ifndef USES_P141
        #define USES_P141   // LedStrip
    #endif
    #ifndef USES_P037
        #define USES_P037   // MQTTImport
    #endif
#endif


/******************************************************************************\
 * Main Families **************************************************************
\******************************************************************************/

// NONE #####################################
#ifdef PLUGIN_SET_NONE
  #ifdef PLUGIN_SET_STABLE
    #undef PLUGIN_SET_STABLE
  #endif
  #ifdef PLUGIN_SET_COLLECTION
    #undef PLUGIN_SET_COLLECTION
  #endif
  #ifdef PLUGIN_SET_COLLECTION_A
    #undef PLUGIN_SET_COLLECTION_A
  #endif
  #ifdef PLUGIN_SET_COLLECTION_B
    #undef PLUGIN_SET_COLLECTION_B
  #endif
  #ifdef PLUGIN_SET_COLLECTION_C
    #undef PLUGIN_SET_COLLECTION_C
  #endif
  #ifdef PLUGIN_SET_COLLECTION_D
    #undef PLUGIN_SET_COLLECTION_D
  #endif
  #ifdef PLUGIN_SET_COLLECTION_E
    #undef PLUGIN_SET_COLLECTION_E
  #endif
  #ifdef PLUGIN_SET_EXPERIMENTAL
    #undef PLUGIN_SET_EXPERIMENTAL
  #endif
#endif


#ifdef CONTROLLER_SET_NONE
  #ifdef CONTROLLER_SET_STABLE
    #undef CONTROLLER_SET_STABLE
  #endif
  #ifdef CONTROLLER_SET_COLLECTION
    #undef CONTROLLER_SET_COLLECTION
  #endif
  #ifdef CONTROLLER_SET_EXPERIMENTAL
    #undef CONTROLLER_SET_EXPERIMENTAL
  #endif
#endif


#ifdef NOTIFIER_SET_NONE
  #ifdef NOTIFIER_SET_STABLE
    #undef NOTIFIER_SET_STABLE
  #endif
  #ifdef NOTIFIER_SET_COLLECTION
    #undef NOTIFIER_SET_COLLECTION
  #endif
  #ifdef NOTIFIER_SET_EXPERIMENTAL
    #undef NOTIFIER_SET_EXPERIMENTAL
  #endif
#endif

// ALL ###########################################
#ifdef PLUGIN_SET_ALL
  #ifndef PLUGIN_SET_STABLE
    #define PLUGIN_SET_STABLE
  #endif
  #ifndef PLUGIN_SET_COLLECTION
    #define PLUGIN_SET_COLLECTION
  #endif
  #ifndef PLUGIN_SET_EXPERIMENTAL
    #define PLUGIN_SET_EXPERIMENTAL
  #endif
#endif


#ifdef CONTROLLER_SET_ALL
  #ifndef CONTROLLER_SET_STABLE
    #define CONTROLLER_SET_STABLE
  #endif
  #ifndef CONTROLLER_SET_COLLECTION
    #define CONTROLLER_SET_COLLECTION
  #endif
  #ifndef CONTROLLER_SET_EXPERIMENTAL
    #define CONTROLLER_SET_EXPERIMENTAL
  #endif
#endif


#ifdef NOTIFIER_SET_ALL
  #ifndef NOTIFIER_SET_STABLE
    #define NOTIFIER_SET_STABLE
  #endif
  #ifndef NOTIFIER_SET_COLLECTION
    #define NOTIFIER_SET_COLLECTION
  #endif
  #ifndef NOTIFIER_SET_EXPERIMENTAL
    #define NOTIFIER_SET_EXPERIMENTAL
  #endif
#endif

// MAX ###########################################
#ifdef PLUGIN_SET_MAX
  #ifndef PLUGIN_SET_STABLE
    #define PLUGIN_SET_STABLE
  #endif
  #ifndef PLUGIN_SET_COLLECTION
    #define PLUGIN_SET_COLLECTION
  #endif
  #ifndef PLUGIN_SET_COLLECTION_A
    #define PLUGIN_SET_COLLECTION_A
  #endif
  #ifndef PLUGIN_SET_COLLECTION_B
    #define PLUGIN_SET_COLLECTION_B
  #endif
  #ifndef PLUGIN_SET_COLLECTION_C
    #define PLUGIN_SET_COLLECTION_C
  #endif
  #ifndef PLUGIN_SET_COLLECTION_D
    #define PLUGIN_SET_COLLECTION_D
  #endif
  #ifndef PLUGIN_SET_COLLECTION_E
    #define PLUGIN_SET_COLLECTION_E
  #endif
#endif




// STABLE #####################################
#ifdef PLUGIN_SET_STABLE
    #ifndef FEATURE_SERVO
      #define FEATURE_SERVO 1
    #endif
    #define FEATURE_RTTTL 1

    #define USES_P001   // Switch
    #define USES_P002   // ADC
    #define USES_P003   // Pulse
    #define USES_P004   // Dallas
    #define USES_P005   // DHT
    #define USES_P006   // BMP085
    #define USES_P007   // PCF8591
    #define USES_P008   // RFID
    #define USES_P009   // MCP

    #define USES_P010   // BH1750
    #define USES_P011   // PME
    #define USES_P012   // LCD
    #define USES_P013   // HCSR04
    #define USES_P014   // SI7021
    #define USES_P015   // TSL2561
//    #define USES_P016   // IR
    #define USES_P017   // PN532
    #define USES_P018   // Dust
    #define USES_P019   // PCF8574

    #define USES_P020   // Ser2Net
    #define USES_P021   // Level
    #define USES_P022   // PCA9685
    #define USES_P023   // OLED
    #define USES_P024   // MLX90614
    #define USES_P025   // ADS1115
    #define USES_P026   // SysInfo
    #define USES_P027   // INA219
    #define USES_P028   // BME280
    #define USES_P029   // Output

//    #define USES_P030   // BMP280   (Made obsolete, now BME280 can handle both)
    #define USES_P031   // SHT1X
    #define USES_P032   // MS5611
    #define USES_P033   // Dummy
    #define USES_P034   // DHT12
//    #define USES_P035   // IRTX
    #define USES_P036   // FrameOLED
    #define USES_P037   // MQTTImport
    #define USES_P038   // NeoPixel
    #define USES_P039   // Environment - Thermocouple

    #define USES_P040   // RFID - ID12LA/RDM6300
    // FIXME TD-er: Disabled NeoClock and Candle plugin to make builds fit in max bin size.
//    #define USES_P041   // NeoClock
//    #define USES_P042   // Candle
    #define USES_P043   // ClkOutput
    #define USES_P044   // P1WifiGateway

    #define USES_P049   // MHZ19

    #define USES_P052   // SenseAir
    #define USES_P053   // PMSx003

    #define USES_P056   // SDS011-Dust
    #define USES_P059   // Encoder

    #define USES_P063   // TTP229_KeyPad
    #define USES_P073   // 7DGT
    #define USES_P079   // Wemos Motoshield
#endif


#ifdef CONTROLLER_SET_STABLE
    #define USES_C001   // Domoticz HTTP
    #define USES_C002   // Domoticz MQTT
    #define USES_C003   // Nodo telnet
    #define USES_C004   // ThingSpeak
    #define USES_C005   // Home Assistant (openHAB) MQTT
    #define USES_C006   // PiDome MQTT
    #define USES_C007   // Emoncms
    #define USES_C008   // Generic HTTP
    #define USES_C009   // FHEM HTTP
    #define USES_C010   // Generic UDP
    #define USES_C013   // ESPEasy P2P network
#endif


#ifdef NOTIFIER_SET_STABLE
    #define USES_N001   // Email
    #define USES_N002   // Buzzer

    #ifdef NOTIFIER_SET_NONE
      #undef NOTIFIER_SET_NONE
    #endif
#endif

#if defined(PLUGIN_SET_COLLECTION) || defined(PLUGIN_SET_COLLECTION_A) || defined(PLUGIN_SET_COLLECTION_B) || defined(PLUGIN_SET_COLLECTION_C) || defined(PLUGIN_SET_COLLECTION_D) || defined(PLUGIN_SET_COLLECTION_E)
  #if !defined(PLUGIN_SET_MAX) && !defined(ESP32)
    #ifndef LIMIT_BUILD_SIZE
      #define LIMIT_BUILD_SIZE
    #endif
    #ifndef NOTIFIER_SET_NONE
      #define NOTIFIER_SET_NONE
    #endif
    
    // Do not include large blobs but fetch them from CDN
    #ifndef WEBSERVER_USE_CDN_JS_CSS
      #define WEBSERVER_USE_CDN_JS_CSS
    #endif
  #endif
#endif

// COLLECTIONS #####################################
#ifdef PLUGIN_SET_COLLECTION
    #define USES_P045   // MPU6050
    #define USES_P047   // I2C_soil_misture
    #define USES_P048   // Motoshield_v2

    #define USES_P050   // TCS34725
    #define USES_P051   // AM2320
    #define USES_P054   // DMX512
    #define USES_P055   // Chiming
    #define USES_P057   // HT16K33_LED
    #define USES_P058   // HT16K33_KeyPad

    #define USES_P060   // MCP3221
    #define USES_P061   // Keypad
    #define USES_P062   // MPR121_KeyPad

    #define USES_P064   // APDS9960
    #define USES_P065   // DRF0299
    #define USES_P066   // VEML6040

    #define USES_P075   // Nextion
    //#define USES_P076   // HWL8012   in POW r1
    // Needs CSE7766 Energy sensor, via Serial RXD 4800 baud 8E1 (GPIO1), TXD (GPIO3)
    //#define USES_P077	  // CSE7766   in POW R2
    //#define USES_P078   // Eastron Modbus Energy meters
    #define USES_P081   // Cron
    #define USES_P082   // GPS
    #define USES_P089   // Ping
#endif

#ifdef PLUGIN_SET_COLLECTION_A

    #define USES_P067   // HX711_Load_Cell
    #define USES_P068   // SHT3x

    #define USES_P070   // NeoPixel_Clock
    #define USES_P071   // Kamstrup401
    #define USES_P072   // HDC1080
    #define USES_P074   // TSL2561

    #define USES_P080   // iButton Sensor  DS1990A
    #define USES_P083   // SGP30
    #define USES_P084   // VEML6070
    #define USES_P086   // Receiving values according Homie convention. Works together with C014 Homie controller

    #define USES_P090   // CCS811 TVOC/eCO2 Sensor

    //#define USES_P095  // TFT ILI9341
    //#define USES_P096  // eInk   (Needs lib_deps = Adafruit GFX Library, LOLIN_EPD )
    #define USES_P097   // Touch (ESP32)
    #define USES_P098   // PWM motor  (relies on iRAM, cannot be combined with all other plugins)
    //#define USES_P099   // XPT2046 Touchscreen
    #define USES_P105   // AHT10/20/21
#endif

#ifdef PLUGIN_SET_COLLECTION_B
    #define USES_P069   // LM75A

    #define USES_P100   // Pulse Counter - DS2423
    #define USES_P101   // Wake On Lan
    #define USES_P103   // Atlas Scientific EZO Sensors (pH, ORP, EZO, DO)
    #define USES_P106   // BME680
    #define USES_P107   // SI1145 UV index
    #define USES_P108   // DDS238-x ZN MODBUS energy meter (was P224 in the Playground)
    // FIXME TD-er: Disabled due to build size
    //#define USES_P109   // ThermoOLED
    #define USES_P110   // VL53L0X Time of Flight sensor
    #define USES_P113   // VL53L1X ToF
#endif

#ifdef PLUGIN_SET_COLLECTION_C
    #define USES_P085   // AcuDC24x
    #define USES_P087   // Serial Proxy

    #define USES_P091	// SerSwitch
    #define USES_P092   // DL-Bus

    #define USES_P111   // RC522 RFID reader
#endif

#ifdef PLUGIN_SET_COLLECTION_D
    #define USES_P093   // Mitsubishi Heat Pump
    #define USES_P094  // CUL Reader
    #ifndef USES_P098
      #define USES_P098   // PWM motor
    #endif
    #define USES_P114  // VEML6075 UVA/UVB sensor
    #define USES_P115  // Fuel Gauge MAX1704x
    #define USES_P117  // SCD30
      // Disable Itho when using second heap as it no longer fits.
      // Disable Itho for ESP32 as it does not (yet) work on ESP32 IDF4.4
    #if !defined(USE_SECOND_HEAP) && !defined(ESP32)
      #define USES_P118  // Itho ventilation control
    #endif
    #define USES_P124  // I2C MultiRelay
    #define USES_P127  // CDM7160
#endif

#ifdef PLUGIN_SET_COLLECTION_E
    #define USES_P119   // ITG3205 Gyro
    #define USES_P120   // ADXL345 I2C
    #define USES_P121   // HMC5883L 
    #define USES_P125   // ADXL345 SPI
    #define USES_P126  // 74HC595 Shift register
    #define USES_P129   // 74HC165 Input shiftregisters
    #define USES_P133   // LTR390 UV
#endif


// Collection of all energy related plugins.
#ifdef PLUGIN_ENERGY_COLLECTION
  #ifndef PLUGIN_DESCR
    #define PLUGIN_DESCR  "Energy"
  #endif
  #if !defined(LIMIT_BUILD_SIZE) && (defined(ESP8266) || !(ESP_IDF_VERSION_MAJOR > 3))
    // #define LIMIT_BUILD_SIZE // Reduce buildsize (on ESP8266 / pre-IDF4.x) to fit in all Energy plugins
    #ifndef P036_LIMIT_BUILD_SIZE
      #define P036_LIMIT_BUILD_SIZE // Reduce build size for P036 (FramedOLED) only
    #endif
    #ifndef P037_LIMIT_BUILD_SIZE
      #define P037_LIMIT_BUILD_SIZE // Reduce build size for P037 (MQTT Import) only
    #endif
  #endif
   #ifndef USES_P025
     #define USES_P025   // ADS1115
   #endif
   #ifndef USES_P027
     #define USES_P027   // INA219
   #endif
   #ifndef USES_P076
     #define USES_P076   // HWL8012   in POW r1
   #endif
   #ifndef USES_P077
     // Needs CSE7766 Energy sensor, via Serial RXD 4800 baud 8E1 (GPIO1), TXD (GPIO3)
     #define USES_P077	  // CSE7766   in POW R2
   #endif
   #ifndef USES_P078
     #define USES_P078   // Eastron Modbus Energy meters
   #endif
   #ifndef USES_P085
     #define USES_P085   // AcuDC24x
   #endif
   #ifndef USES_P093
     #define USES_P093   // Mitsubishi Heat Pump
   #endif
   #ifndef USES_P102
     #define USES_P102   // PZEM-004Tv30
   #endif
   #ifndef USES_P108
     #define USES_P108   // DDS238-x ZN MODBUS energy meter (was P224 in the Playground)
   #endif
   #ifndef USES_P115
     #define USES_P115   // Fuel Gauge MAX1704x
   #endif
   #ifndef USES_P132
     #define USES_P132   // INA3221
   #endif
#endif

// Collection of all display plugins. (also NeoPixel)
#ifdef PLUGIN_DISPLAY_COLLECTION
  #ifndef PLUGIN_DESCR
    #define PLUGIN_DESCR  "Display"
  #endif
   #if !defined(LIMIT_BUILD_SIZE) && (defined(ESP8266) || !(ESP_IDF_VERSION_MAJOR > 3))
     #ifndef PLUGIN_BUILD_MAX_ESP32
       #define LIMIT_BUILD_SIZE // Reduce buildsize (on ESP8266 / pre-IDF4.x) to fit in all Display plugins
     #endif
   #endif
   #if !defined(FEATURE_SD)
     #define FEATURE_SD 1
   #endif
   #ifndef USES_P012
     #define USES_P012   // LCD
   #endif
   #ifndef USES_P023
    #define USES_P023   // OLED
   #endif
   #ifndef USES_P036
    #define USES_P036   // FrameOLED
   #endif
   #ifdef USES_P038
    #undef USES_P038   // DISABLE NeoPixel
   #endif
   #ifdef USES_P041
    #undef USES_P041   // DISABLE NeoClock
   #endif
   #ifdef USES_P042
    #undef USES_P042   // DISABLE Candle
   #endif
   #ifndef USES_P057
    #define USES_P057   // HT16K33_LED
   #endif
   #ifdef USES_P070
    #undef USES_P070   // DISABLE NeoPixel_Clock
   #endif
   #ifndef USES_P075
    #define USES_P075   // Nextion
   #endif
   #ifndef USES_P095
    #define USES_P095  // TFT ILI9341
   #endif
   #ifndef USES_P096
    #define USES_P096  // eInk   (Needs lib_deps = Adafruit GFX Library, LOLIN_EPD )
   #endif
   #ifndef USES_P099
    #define USES_P099   // XPT2046 Touchscreen
   #endif
   #ifndef USES_P104
    #define USES_P104   // MAX7219 dot matrix
   #endif
  //  #ifndef USES_P109
  //    #define USES_P109   // ThermoOLED
  //  #endif
   #ifndef USES_P116
     #define USES_P116   // ST77xx
   #endif
#endif

// Collection of all NeoPixel plugins
#ifdef PLUGIN_NEOPIXEL_COLLECTION
  #ifndef PLUGIN_DESCR
    #define PLUGIN_DESCR  "NeoPixel"
  #endif
  #if !defined(FEATURE_SD) && !defined(ESP8266)
    #define FEATURE_SD  1
  #endif
  #ifndef USES_P038
    #define USES_P038   // NeoPixel
  #endif
  #ifndef USES_P041
    #define USES_P041   // NeoClock
  #endif
  #ifndef USES_P042
    #define USES_P042   // Candle
  #endif
  #ifndef USES_P070
    #define USES_P070   // NeoPixel_Clock
  #endif
  #ifndef USES_P128
    #define USES_P128   // NeoPixelBusFX
  #endif
  #ifndef USES_P131
    #define USES_P131   // NeoMatrix
  #endif
  #if FEATURE_PLUGIN_STATS && defined(ESP8266)
    // Does not fit in build
    #undef FEATURE_PLUGIN_STATS
  #endif
  #ifdef ESP8266
    #define FEATURE_PLUGIN_STATS  0
  #endif
  #if FEATURE_CHART_JS && defined(ESP8266)
    // Does not fit in build
    #undef FEATURE_CHART_JS
  #endif
  #ifdef ESP8266
    #define FEATURE_CHART_JS  0
  #endif
#endif

#ifdef CONTROLLER_SET_COLLECTION
    #define USES_C011   // Generic HTTP Advanced
    #define USES_C012   // Blynk HTTP
    #define USES_C014   // homie 3 & 4dev MQTT
    //#define USES_C015   // Blynk
    #define USES_C017   // Zabbix
    // #define USES_C018 // TTN RN2483
    // #define USES_C019   // ESPEasy-NOW
#endif


#ifdef NOTIFIER_SET_COLLECTION
  // To be defined
#endif


// EXPERIMENTAL (playground) #######################
#ifdef PLUGIN_SET_EXPERIMENTAL
    #define USES_P046   // VentusW266
    #define USES_P050   // TCS34725 RGB Color Sensor with IR filter and White LED
    #define USES_P064   // APDS9960 Gesture
    #define USES_P077	// CSE7766   Was P134 on Playground


    // [copied from Playground as of 6 March 2018]
    // It needs some cleanup as some are ALSO in the main repo,
    // thus they should have been removed from the Playground repo
    // #define USES_P100	// Was SRF01, now Pulse Counter - DS2423
	// #define USES_P101	// Was NeoClock, now Wake On Lan
	#define USES_P102	// Nodo
	#define USES_P103	// Event
	#define USES_P104	// SRF02
	#define USES_P105	// RGBW
	#define USES_P106	// IRTX
	#define USES_P107	// Email_Demo
	#define USES_P108	// WOL
	#define USES_P109	// RESOL_DeltaSol_Pro
	   #define USES_P110	// P1WifiGateway      (MERGED?)
	#define USES_P111	// RF
	   //#define USES_P111	// SenseAir     (MERGED?)
	#define USES_P112	// Power
	//#define USES_P112	// RFTX
	#define USES_P113	// SI1145
	#define USES_P114	// DSM501
	//#define USES_P115	// HeatpumpIR - P088 in the main repo.
//	#define USES_P116	// ID12
	#define USES_P117	// LW12FC
	//#define USES_P117	// Neopixels
	//#define USES_P117	// Nextion
	#define USES_P118	// CCS811
	#define USES_P119	// BME680
	#define USES_P120	// Thermocouple
	#define USES_P121	// Candle
//	   #define USES_P122	// NeoPixel       (MERGED?)
//	      #define USES_P123	// NeoPixel_Clock  (MERGED?)
	#define USES_P124	// NeoPixelBusFX
	//#define USES_P124	// Ventus_W266_RFM69
	#define USES_P125	// ArduCAM
	#define USES_P127	// Teleinfo
	#define USES_P130	// VEML6075
	#define USES_P131	// SHT3X
	#define USES_P133	// VL53L0X
	#define USES_P141	// LedStrip
	#define USES_P142	// RGB-Strip
	#define USES_P143	// AnyonePresent
	#define USES_P144	// RC-Switch-TX
	#define USES_P145	// Itho - P118 in the main repo.
	#define USES_P149	// MHZ19
	#define USES_P150	// SDM120C
	#define USES_P151	// CISA
	#define USES_P153	// MAX44009
	#define USES_P162	// MPL3115A2
	#define USES_P163	// DS1631
	#define USES_P165	// SerSwitch
	#define USES_P166	// WiFiMan
	#define USES_P167	// ADS1015
	#define USES_P170	// HLW8012
	#define USES_P171	// PZEM-004T
	#define USES_P180	// Mux
	#define USES_P181	// TempHumidity_SHT2x
	#define USES_P182	// MT681
	#define USES_P199	// RF443_KaKu
	#define USES_P202	// ADC_ACcurrentSensor
	   #define USES_P205	// FrameOLED      (MERGED?)
	#define USES_P209	// IFTTTMaker
	   #define USES_P210	// MQTTImport     (MERGED?)
	#define USES_P211	// MPU6050
	#define USES_P212	// MY9291
	#define USES_P213	// VEML6070
#endif


#ifdef CONTROLLER_SET_EXPERIMENTAL
  //#define USES_C016   // Cache controller
  //#define USES_C018   // TTN/RN2483
#endif


#ifdef NOTIFIER_SET_EXPERIMENTAL
#endif


// Maximized build definition for an ESP(32) with 16MB Flash and 4MB sketch partition
// Add all plugins, controllers and features that don't fit in the COLLECTION set
#ifdef PLUGIN_SET_MAX
  // Features
  #ifndef FEATURE_SERVO
    #define FEATURE_SERVO 1
  #endif
  #ifndef FEATURE_RTTTL
    #define FEATURE_RTTTL 1
  #endif
  #ifndef FEATURE_SETTINGS_ARCHIVE
    #define FEATURE_SETTINGS_ARCHIVE  1
  #endif
  #ifndef FEATURE_SD
    #define FEATURE_SD 1
  #endif
  #ifndef SHOW_SYSINFO_JSON
    #define SHOW_SYSINFO_JSON 1
  #endif

  // Plugins
  #ifndef USES_P016
//    #define USES_P016   // IR
  #endif
  #ifndef USES_P035
//    #define USES_P035   // IRTX
  #endif
  #ifndef USES_P041
    #define USES_P041   // NeoClock
  #endif
  #ifndef USES_P042
    #define USES_P042   // Candle
  #endif
  #ifndef USES_P087
    #define USES_P087   // Serial Proxy
  #endif
  #ifndef USES_P094
    #define USES_P094  // CUL Reader
  #endif
  #ifndef USES_P095
    #define USES_P095  // TFT ILI9341
  #endif
  #ifndef USES_P096
    #define USES_P096  // eInk   (Needs lib_deps = Adafruit GFX Library, LOLIN_EPD )
  #endif
  #ifndef USES_P098
    #define USES_P098   // PWM motor
  #endif
  #ifndef USES_P099
    #define USES_P099   // XPT2046 Touchscreen
  #endif
  #ifndef USES_P102
    #define USES_P102   // PZEM004Tv3
  #endif
  #ifndef USES_P103
    #define USES_P103   // Atlas Scientific EZO Sensors (pH, ORP, EZO, DO)
  #endif
  #ifndef USES_P104
    #define USES_P104   //
  #endif
  #ifndef USES_P105
    #define USES_P105   // AHT10/20/21
  #endif
  #ifndef USES_P104
    #define USES_P104   //
  #endif
  #ifndef USES_P105
    #define USES_P105   // AHT10/20/21
  #endif
  #ifndef USES_P108
    #define USES_P108   // DDS238-x ZN MODBUS energy meter (was P224 in the Playground)
  #endif
  #ifndef USES_P109
    #define USES_P109   // ThermOLED
  #endif
  #ifndef USES_P110
    #define USES_P110   // VL53L0X
  #endif
  #ifndef USES_P111
    #define USES_P111   // RC522 RFID reader
  #endif
  #ifndef USES_P112
    #define USES_P112   // AS7256x
  #endif
  #ifndef USES_P113
    #define USES_P113   // VL53L1X
  #endif
  #ifndef USES_P114
    #define USES_P114   // VEML6075 UVA/UVB sensor
  #endif
  #ifndef USES_P115
    #define USES_P115   // Fuel gauge MAX1704x
  #endif
  #ifndef USES_P116
    #define USES_P116   // ST77xx
  #endif
  #ifndef USES_P117
    #define USES_P117   // SCD30
  #endif
  #ifndef USES_P118
    // Does not (yet) work well on ESP32 with IDF 4.4
    // #define USES_P118   // Itho ventilation coontrol
  #endif
  #ifndef USES_P119
    #define USES_P119   // ITG3205 Gyro
  #endif
  #ifndef USES_P120
    #define USES_P120   // ADXL345 I2C Acceleration / Gravity
  #endif
  #ifndef USES_P121
    #define USES_P121   // HMC5883L 
  #endif
  #ifndef USES_P122
//    #define USES_P122   //
  #endif
  #ifndef USES_P123
//    #define USES_P123   //
  #endif
  #ifndef USES_P124
    #define USES_P124   //
  #endif
  #ifndef USES_P125
    #define USES_P125   // ADXL345 SPI Acceleration / Gravity
  #endif
  #ifndef USES_P126
    #define USES_P126   // 74HC595 Shift register
  #endif
  #ifndef USES_P127
    #define USES_P127   // CDM7160
  #endif
  #ifndef USES_P128
    #define USES_P128   // NeoPixelBusFX
  #endif
  #ifndef USES_P129
    #define USES_P129   // 74HC165 Input shiftregisters
  #endif
  #ifndef USES_P130
//    #define USES_P130   //
  #endif
  #ifndef USES_P131
    #define USES_P131   // NeoMatrix
  #endif
  #ifndef USES_P132
    #define USES_P132   // INA3221
  #endif
  #ifndef USES_P133
//    #define USES_P133   //
  #endif
  #ifndef USES_P134
//    #define USES_P134   //
  #endif
  #ifndef USES_P135
//    #define USES_P135   //
  #endif

  // Controllers
  #ifndef USES_C015
    #define USES_C015   // Blynk
  #endif
  #ifndef USES_C016
    #define USES_C016   // Cache controller
  #endif
  #ifndef USES_C018
    #define USES_C018 // TTN RN2483
  #endif

  // Notifiers

#endif // PLUGIN_SET_MAX


/******************************************************************************\
 * Remove incompatible plugins ************************************************
\******************************************************************************/
#ifdef ESP32
//  #undef USES_P010   // BH1750          (doesn't work yet on ESP32)
//  #undef USES_P049   // MHZ19           (doesn't work yet on ESP32)

//  #undef USES_P052   // SenseAir        (doesn't work yet on ESP32)
//  #undef USES_P053   // PMSx003

//  #undef USES_P056   // SDS011-Dust     (doesn't work yet on ESP32)
//  #undef USES_P065   // DRF0299
//  #undef USES_P071   // Kamstrup401
//  #undef USES_P075   // Nextion
//  #undef USES_P078   // Eastron Modbus Energy meters (doesn't work yet on ESP32)
//  #undef USES_P082   // GPS
#endif


#ifdef ARDUINO_ESP8266_RELEASE_2_3_0
  #ifdef USES_P081
    #undef USES_P081   // Cron
  #endif


#endif


/******************************************************************************\
 * Libraries dependencies *****************************************************
\******************************************************************************/
#if defined(USES_P020) || defined(USES_P049) || defined(USES_P052) || defined(USES_P053) || defined(USES_P056) || defined(USES_P071) || defined(USES_P075) || defined(USES_P078) || defined(USES_P082) || defined(USES_P085) || defined(USES_P087) || defined(USES_P093)|| defined(USES_P094) || defined(USES_P102) || defined(USES_P105) || defined(USES_P108) || defined(USES_C018)
  // At least one plugin uses serial.
  #ifndef PLUGIN_USES_SERIAL
    #define PLUGIN_USES_SERIAL
  #endif
#else
  // No plugin uses serial, so make sure software serial is not included.
  #define DISABLE_SOFTWARE_SERIAL
#endif

#if defined(USES_P095) || defined(USES_P096) || defined(USES_P116) || defined(USES_P131) // Add any plugin that uses AdafruitGFX_Helper
  #ifndef PLUGIN_USES_ADAFRUITGFX
    #define PLUGIN_USES_ADAFRUITGFX // Ensure AdafruitGFX_helper is available for graphics displays (only)
  #endif
#endif

/*
#if defined(USES_P00x) || defined(USES_P00y)
#include <the_required_lib.h>
#endif
*/

#ifdef USES_C013
  #ifdef FEATURE_ESPEASY_P2P
    #undef FEATURE_ESPEASY_P2P
  #endif
  #define FEATURE_ESPEASY_P2P 1
#endif

#if defined(USES_C018)
  #define FEATURE_PACKED_RAW_DATA 1
#endif

#if defined(USES_C019)
  #ifndef USES_ESPEASY_NOW
    #define USES_ESPEASY_NOW
  #endif
#endif

#if defined(USES_P085) || defined (USES_P052) || defined(USES_P078) || defined(USES_P108)
  // FIXME TD-er: Is this correct? Those plugins use Modbus_RTU.
//  #define FEATURE_MODBUS  1
#endif

#if defined(USES_C001) || defined (USES_C002) || defined(USES_P029)
  #ifndef FEATURE_DOMOTICZ
    #define FEATURE_DOMOTICZ  1
  #endif
#endif

#if FEATURE_DOMOTICZ  // Move Domoticz enabling logic together
    #ifndef USES_C001
      #define USES_C001   // Domoticz HTTP
    #endif
    #ifndef USES_C002
      #define USES_C002   // Domoticz MQTT
    #endif
    #ifndef USES_P029
      #define USES_P029   // Output
    #endif
#endif


// Disable Homie plugin for now in the dev build to make it fit.
#if defined(PLUGIN_BUILD_DEV) && defined(USES_C014)
  #undef USES_C014
#endif

// VCC builds need a bit more, disable timing stats to make it fit.
#ifndef PLUGIN_BUILD_CUSTOM
  #if FEATURE_ADC_VCC && !defined(PLUGIN_SET_MAX)
    #ifndef LIMIT_BUILD_SIZE
      #define LIMIT_BUILD_SIZE
    #endif
    #ifndef NOTIFIER_SET_NONE
      #define NOTIFIER_SET_NONE
    #endif

  #endif
#endif


// Due to size restrictions, disable a few plugins/controllers for 1M builds
#ifdef ESP8266_1M
  #ifdef USES_C003
    #undef USES_C003
  #endif
  #ifdef USES_C016
    #undef USES_C016  // Cache controller
  #endif
  #ifdef FEATURE_SD
    #undef FEATURE_SD  // Unlikely on 1M units
  #endif
  #define FEATURE_SD 0
  #define NO_GLOBAL_SD
  #ifndef LIMIT_BUILD_SIZE
    #define LIMIT_BUILD_SIZE
  #endif
  #ifdef FEATURE_EXT_RTC
    #undef FEATURE_EXT_RTC
  #endif
  #define FEATURE_EXT_RTC 0
#endif

#ifdef PLUGIN_BUILD_MAX_ESP32
  #ifdef LIMIT_BUILD_SIZE
    #undef LIMIT_BUILD_SIZE
  #endif
#endif

// Disable some diagnostic parts to make builds fit.
#ifdef LIMIT_BUILD_SIZE
  #ifdef WEBSERVER_TIMINGSTATS
    #undef WEBSERVER_TIMINGSTATS
  #endif

  // Do not include large blobs but fetch them from CDN
  #ifndef WEBSERVER_USE_CDN_JS_CSS
    #define WEBSERVER_USE_CDN_JS_CSS
  #endif
  #ifdef EMBED_ESPEASY_DEFAULT_MIN_CSS
    #undef EMBED_ESPEASY_DEFAULT_MIN_CSS
  #endif
  #ifdef EMBED_ESPEASY_AUTO_MIN_CSS
    #undef EMBED_ESPEASY_AUTO_MIN_CSS
  #endif

  #ifndef BUILD_NO_DEBUG
    #define BUILD_NO_DEBUG
  #endif
  #ifndef BUILD_NO_SPECIAL_CHARACTERS_STRINGCONVERTER
    #define BUILD_NO_SPECIAL_CHARACTERS_STRINGCONVERTER
  #endif
  #ifdef FEATURE_I2CMULTIPLEXER
    #undef FEATURE_I2CMULTIPLEXER
  #endif
  #define FEATURE_I2CMULTIPLEXER  0
  #ifdef FEATURE_SETTINGS_ARCHIVE
    #undef FEATURE_SETTINGS_ARCHIVE
  #endif
  #define FEATURE_SETTINGS_ARCHIVE  0

  #ifdef FEATURE_SERVO
    #undef FEATURE_SERVO
  #endif
  #define FEATURE_SERVO 0
  #ifdef FEATURE_RTTTL
    #undef FEATURE_RTTTL
  #endif
  #define FEATURE_RTTTL 0
  #ifdef FEATURE_TOOLTIPS
    #undef FEATURE_TOOLTIPS
  #endif
  #define FEATURE_TOOLTIPS  0
  #ifdef FEATURE_BLYNK
    #undef FEATURE_BLYNK
  #endif
  #define FEATURE_BLYNK 0
  #if !defined(PLUGIN_SET_COLLECTION) && !defined(PLUGIN_SET_SONOFF_POW)
    #ifdef USES_P076
      #undef USES_P076   // HWL8012   in POW r1
    #endif
    #ifdef USES_P093
      #undef USES_P093   // Mitsubishi Heat Pump
    #endif
    #ifdef USES_P100 // Pulse Counter - DS2423
      #undef USES_P100
    #endif
  #endif
  #ifdef USES_C012
    #undef USES_C012 // Blynk
  #endif
  #ifdef USES_C015
    #undef USES_C015 // Blynk
  #endif
  #ifdef USES_C016
    #undef USES_C016 // Cache controller
  #endif
  #ifdef USES_C017 // Zabbix
    #undef USES_C017
  #endif
  #ifdef USES_C018
    #undef USES_C018 // LoRa TTN - RN2483/RN2903
  #endif
  #if defined(FEATURE_TRIGONOMETRIC_FUNCTIONS_RULES) && !defined(KEEP_TRIGONOMETRIC_FUNCTIONS_RULES)
    #undef FEATURE_TRIGONOMETRIC_FUNCTIONS_RULES
  #endif
  #ifndef KEEP_TRIGONOMETRIC_FUNCTIONS_RULES
    #define FEATURE_TRIGONOMETRIC_FUNCTIONS_RULES 0
  #endif
  #ifdef FEATURE_SSDP
    #undef FEATURE_SSDP
  #endif
  #define FEATURE_SSDP  0
  #ifdef FEATURE_PLUGIN_STATS
    #undef FEATURE_PLUGIN_STATS
  #endif
  #define FEATURE_PLUGIN_STATS  0
  #ifdef FEATURE_CHART_JS
    #undef FEATURE_CHART_JS
  #endif
  #define FEATURE_CHART_JS  0
#endif

// Timing stats page needs timing stats
#if defined(WEBSERVER_TIMINGSTATS) && !FEATURE_TIMING_STATS
  #define FEATURE_TIMING_STATS  1
#endif

// If timing stats page is not included, there is no need in collecting the stats
#if !defined(WEBSERVER_TIMINGSTATS) && FEATURE_TIMING_STATS
  #undef FEATURE_TIMING_STATS
  #define FEATURE_TIMING_STATS  0
#endif


#ifdef BUILD_NO_DEBUG
  #ifndef BUILD_NO_DIAGNOSTIC_COMMANDS
    #define BUILD_NO_DIAGNOSTIC_COMMANDS
  #endif
  #ifndef BUILD_NO_RAM_TRACKER
    #define BUILD_NO_RAM_TRACKER
  #endif
#endif

  // Do not include large blobs but fetch them from CDN
#ifdef WEBSERVER_USE_CDN_JS_CSS
  #ifdef WEBSERVER_FAVICON
    #ifndef WEBSERVER_FAVICON_CDN
      #define WEBSERVER_FAVICON_CDN
    #endif
  #endif
  #ifdef WEBSERVER_CSS
    #undef WEBSERVER_CSS
  #endif
  #ifdef WEBSERVER_INCLUDE_JS
    #undef WEBSERVER_INCLUDE_JS
  #endif
  #ifdef EMBED_ESPEASY_DEFAULT_MIN_CSS
    #undef EMBED_ESPEASY_DEFAULT_MIN_CSS
  #endif
  #ifndef EMBED_ESPEASY_AUTO_MIN_CSS
    #undef EMBED_ESPEASY_AUTO_MIN_CSS
  #endif
#endif

#if defined(USES_C002) || defined (USES_C005) || defined(USES_C006) || defined(USES_C014) || defined(USES_P037)
  #define FEATURE_MQTT  1
#endif

#if defined(USES_C012) || defined (USES_C015)
  #define FEATURE_BLYNK 1
#endif

// Specific notifier plugins may be enabled via Custom.h, regardless
// whether NOTIFIER_SET_NONE is defined
#if defined(USES_N001) || defined(USES_N002)
  #ifndef FEATURE_NOTIFIER
    #define FEATURE_NOTIFIER  1
  #endif
#endif


// P098 PWM motor needs P003 pulse
#if defined(USES_P098)
  #ifndef USES_P003
    #define USES_P003
  #endif
#endif

#if FEATURE_MQTT
// MQTT_MAX_PACKET_SIZE : Maximum packet size
#ifndef MQTT_MAX_PACKET_SIZE
  #define MQTT_MAX_PACKET_SIZE 1024 // Is also used in PubSubClient
#endif
#endif //if FEATURE_MQTT


// It may have gotten undefined to fit a build. Make sure the Blynk controllers are not defined
#if !FEATURE_BLYNK
  #ifdef USES_C012
    #undef USES_C012
  #endif
  #ifdef USES_C015
    #undef USES_C015
  #endif
#endif

#if FEATURE_ARDUINO_OTA
  #ifndef FEATURE_MDNS
    #define FEATURE_MDNS  1
  #endif
#endif

#if FEATURE_MDNS
  #ifndef FEATURE_DNS_SERVER
    #define FEATURE_DNS_SERVER  1
  #endif
#endif

#ifdef WEBSERVER_SETUP
  #ifndef PLUGIN_BUILD_MINIMAL_OTA
    #ifndef FEATURE_DNS_SERVER
      #define FEATURE_DNS_SERVER  1
    #endif
  #endif
#endif

#if FEATURE_SETTINGS_ARCHIVE || FEATURE_CUSTOM_PROVISIONING
  #ifndef FEATURE_DOWNLOAD
    #define FEATURE_DOWNLOAD  1
  #endif
#endif

// Here we can re-enable specific features in the COLLECTION sets as we have created some space there by splitting them up
#if defined(COLLECTION_FEATURE_RTTTL) && (defined(PLUGIN_SET_COLLECTION_A) || defined(PLUGIN_SET_COLLECTION_B) || defined(PLUGIN_SET_COLLECTION_C) || defined(PLUGIN_SET_COLLECTION_D) || defined(PLUGIN_SET_COLLECTION_E))
  #ifndef FEATURE_RTTTL
    #define FEATURE_RTTTL 1
  #endif
#endif

#ifdef USES_ESPEASY_NOW
  #if defined(LIMIT_BUILD_SIZE) || defined(ESP8266_1M) || (defined(ESP8266) && defined(PLUGIN_BUILD_IR))
    // Will not fit on ESP8266 along with IR plugins included
    #undef USES_ESPEASY_NOW
  #endif
#endif

#if defined(USES_C019) && !defined(USES_ESPEASY_NOW)
  // C019 depends on ESPEASY_NOW, so don't use it if ESPEasy_NOW is excluded
  #undef USES_C019
#endif

#if defined(USES_C019) && !defined(FEATURE_PACKED_RAW_DATA)
  #define FEATURE_PACKED_RAW_DATA  1
#endif



// By default we enable the SHOW_SYSINFO_JSON when we enable the WEBSERVER_NEW_UI
#ifdef WEBSERVER_NEW_UI
  #define SHOW_SYSINFO_JSON 1
#endif

<<<<<<< HEAD
=======
#ifdef USES_ESPEASY_NOW
  // ESPEasy-NOW needs the P2P feature
  #ifdef FEATURE_ESPEASY_P2P
    #undef FEATURE_ESPEASY_P2P
  #endif
  #define FEATURE_ESPEASY_P2P 1
#endif






// Make sure all features which have not been set exclusively will be disabled.
// This should be done at the end of this file.
// Keep them alfabetically sorted so it is easier to add new ones

#ifndef FEATURE_BLYNK                         
#define FEATURE_BLYNK                         0
#endif

#ifndef FEATURE_CHART_JS                      
#define FEATURE_CHART_JS                      0
#endif

#ifndef FEATURE_CUSTOM_PROVISIONING           
#define FEATURE_CUSTOM_PROVISIONING           0
#endif

#ifndef FEATURE_DNS_SERVER                    
#define FEATURE_DNS_SERVER                    0
#endif

#ifndef FEATURE_DOMOTICZ                      
#define FEATURE_DOMOTICZ                      0
#endif

#ifndef FEATURE_DOWNLOAD                      
#define FEATURE_DOWNLOAD                      0
#endif

#ifndef FEATURE_ESPEASY_P2P                      
#define FEATURE_ESPEASY_P2P                   0
#endif

#ifndef FEATURE_ETHERNET                      
#define FEATURE_ETHERNET                      0
#endif

#ifndef FEATURE_EXT_RTC                       
#define FEATURE_EXT_RTC                       0
#endif

#ifndef FEATURE_FHEM                          
#define FEATURE_FHEM                          0
#endif

#ifndef FEATURE_HOMEASSISTANT_OPENHAB         
#define FEATURE_HOMEASSISTANT_OPENHAB         0
#endif

#ifndef FEATURE_I2CMULTIPLEXER                
#define FEATURE_I2CMULTIPLEXER                0
#endif

#ifndef FEATURE_I2C_DEVICE_SCAN               
#define FEATURE_I2C_DEVICE_SCAN               0
#endif

#ifndef FEATURE_MDNS                          
#define FEATURE_MDNS                          0
#endif

#ifndef FEATURE_MODBUS                        
#define FEATURE_MODBUS                        0
#endif

#ifndef FEATURE_MQTT                        
#define FEATURE_MQTT                          0
#endif

#ifndef FEATURE_NON_STANDARD_24_TASKS         
#define FEATURE_NON_STANDARD_24_TASKS         0
#endif

#ifndef FEATURE_NOTIFIER                      
#define FEATURE_NOTIFIER                      0
#endif

#ifndef FEATURE_PACKED_RAW_DATA               
#define FEATURE_PACKED_RAW_DATA               0
#endif

#ifndef FEATURE_PLUGIN_STATS                  
#define FEATURE_PLUGIN_STATS                  0
#endif

#ifndef FEATURE_REPORTING                     
#define FEATURE_REPORTING                     0
#endif

#ifndef FEATURE_RTTTL                         
#define FEATURE_RTTTL                         0
#endif

#ifndef FEATURE_SD                         
#define FEATURE_SD                            0
#endif

#ifndef FEATURE_SERVO                         
#define FEATURE_SERVO                         0
#endif

#ifndef FEATURE_SETTINGS_ARCHIVE              
#define FEATURE_SETTINGS_ARCHIVE              0
#endif

#ifndef FEATURE_SSDP                          
#define FEATURE_SSDP                          0
#endif

#ifndef FEATURE_TIMING_STATS                  
#define FEATURE_TIMING_STATS                  0
#endif

#ifndef FEATURE_TOOLTIPS                      
#define FEATURE_TOOLTIPS                      0
#endif

#ifndef FEATURE_TRIGONOMETRIC_FUNCTIONS_RULES 
#define FEATURE_TRIGONOMETRIC_FUNCTIONS_RULES 0
#endif


#ifndef SHOW_SYSINFO_JSON
#define SHOW_SYSINFO_JSON 0
#endif

>>>>>>> 6ae3bb01

#endif // CUSTOMBUILD_DEFINE_PLUGIN_SETS_H<|MERGE_RESOLUTION|>--- conflicted
+++ resolved
@@ -2144,8 +2144,6 @@
   #define SHOW_SYSINFO_JSON 1
 #endif
 
-<<<<<<< HEAD
-=======
 #ifdef USES_ESPEASY_NOW
   // ESPEasy-NOW needs the P2P feature
   #ifdef FEATURE_ESPEASY_P2P
@@ -2284,6 +2282,5 @@
 #define SHOW_SYSINFO_JSON 0
 #endif
 
->>>>>>> 6ae3bb01
 
 #endif // CUSTOMBUILD_DEFINE_PLUGIN_SETS_H