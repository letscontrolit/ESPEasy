--- conflicted
+++ resolved
@@ -180,7 +180,9 @@
     #endif // USES_MQTT
   }
   if (Settings.Build < 20107) {
-<<<<<<< HEAD
+    Settings.WebserverPort = 80;
+  }
+  if (Settings.Build < 20108) {
     Settings.ETH_Phy_Addr   = DEFAULT_ETH_PHY_ADDR;
     Settings.ETH_Pin_mdc    = DEFAULT_ETH_PIN_MDC;
     Settings.ETH_Pin_mdio   = DEFAULT_ETH_PIN_MDIO;
@@ -188,9 +190,6 @@
     Settings.ETH_Phy_Type   = DEFAULT_ETH_PHY_TYPE;
     Settings.ETH_Clock_Mode = DEFAULT_ETH_CLOCK_MODE;
     Settings.ETH_Wifi_Mode  = DEFAULT_ETH_WIFI_MODE;
-=======
-    Settings.WebserverPort = 80;
->>>>>>> 9fe0bccc
   }
 
   Settings.Build = BUILD;
