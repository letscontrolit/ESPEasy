#include "../Globals/Plugins.h"

#include "../CustomBuild/ESPEasyLimits.h"

#include "../../_Plugin_Helper.h"

#include "../DataStructs/ESPEasy_EventStruct.h"
#include "../DataStructs/TimingStats.h"

#include "../DataTypes/ESPEasy_plugin_functions.h"

#include "../ESPEasyCore/ESPEasy_Log.h"
#include "../ESPEasyCore/Serial.h"

#include "../Globals/Cache.h"
#include "../Globals/Device.h"
#include "../Globals/ESPEasy_Scheduler.h"
#include "../Globals/ExtraTaskSettings.h"
#include "../Globals/EventQueue.h"
#include "../Globals/GlobalMapPortStatus.h"
#include "../Globals/Settings.h"
#include "../Globals/Statistics.h"

#include "../Helpers/ESPEasyRTC.h"
#include "../Helpers/ESPEasy_Storage.h"
#include "../Helpers/Hardware.h"
#include "../Helpers/Misc.h"
#include "../Helpers/PortStatus.h"
#include "../Helpers/StringConverter.h"
#include "../Helpers/StringParser.h"

#include <vector>

int deviceCount = -1;

boolean (*Plugin_ptr[PLUGIN_MAX])(uint8_t,
                                  struct EventStruct *,
                                  String&);

pluginID_t DeviceIndex_to_Plugin_id[PLUGIN_MAX + 1];
std::map<pluginID_t, deviceIndex_t> Plugin_id_to_DeviceIndex;
std::vector<deviceIndex_t> DeviceIndex_sorted;


bool validDeviceIndex(deviceIndex_t index) {
  if (index < PLUGIN_MAX) {
    const pluginID_t pluginID = DeviceIndex_to_Plugin_id[index];
    return pluginID != INVALID_PLUGIN_ID;
  }
  return false;
}

bool validTaskIndex(taskIndex_t index) {
  return index < TASKS_MAX;
}

bool validPluginID(pluginID_t pluginID) {
  return (pluginID != INVALID_PLUGIN_ID);
}

bool validPluginID_fullcheck(pluginID_t pluginID) {
  if (!validPluginID(pluginID)) {
    return false;
  }
  auto it = Plugin_id_to_DeviceIndex.find(pluginID);
  return (it != Plugin_id_to_DeviceIndex.end());
}

bool validUserVarIndex(userVarIndex_t index) {
  return index < USERVAR_MAX_INDEX;
}

bool validTaskVarIndex(taskVarIndex_t index) {
  return index < VARS_PER_TASK;
}

bool supportedPluginID(pluginID_t pluginID) {
  return validDeviceIndex(getDeviceIndex(pluginID));
}

deviceIndex_t getDeviceIndex_from_TaskIndex(taskIndex_t taskIndex) {
  if (validTaskIndex(taskIndex)) {
    return getDeviceIndex(Settings.TaskDeviceNumber[taskIndex]);
  }
  return INVALID_DEVICE_INDEX;
}

/*********************************************************************************************
 * get the taskPluginID with required checks, INVALID_PLUGIN_ID when invalid
 ********************************************************************************************/
pluginID_t getPluginID_from_TaskIndex(taskIndex_t taskIndex) {
  if (validTaskIndex(taskIndex)) {
    const deviceIndex_t DeviceIndex = getDeviceIndex_from_TaskIndex(taskIndex);

    if (validDeviceIndex(DeviceIndex)) {
      return DeviceIndex_to_Plugin_id[DeviceIndex];
    }
  }
  return INVALID_PLUGIN_ID;
}

deviceIndex_t getDeviceIndex(pluginID_t pluginID)
{
  if (pluginID != INVALID_PLUGIN_ID) {
    auto it = Plugin_id_to_DeviceIndex.find(pluginID);

    if (it != Plugin_id_to_DeviceIndex.end())
    {
      if (!validDeviceIndex(it->second)) { return INVALID_DEVICE_INDEX; }
      if (Device[it->second].Number != pluginID) {
        // FIXME TD-er: Just a check for now, can be removed later when it does not occur.
        addLog(LOG_LEVEL_ERROR, F("getDeviceIndex error in Device Vector"));
      }
      return it->second;
    }
  }
  return INVALID_DEVICE_INDEX;
}

/********************************************************************************************\
   Find name of plugin given the plugin device index..
 \*********************************************************************************************/
String getPluginNameFromDeviceIndex(deviceIndex_t deviceIndex) {
  #ifdef USE_SECOND_HEAP
  HeapSelectDram ephemeral;
  #endif

  String deviceName;

  if (validDeviceIndex(deviceIndex)) {
    Plugin_ptr[deviceIndex](PLUGIN_GET_DEVICENAME, nullptr, deviceName);
  }
  return deviceName;
}

String getPluginNameFromPluginID(pluginID_t pluginID) {
  deviceIndex_t deviceIndex = getDeviceIndex(pluginID);

  if (!validDeviceIndex(deviceIndex)) {
    String name = F("Plugin ");
    name += String(static_cast<int>(pluginID));
    name += F(" not included in build");
    return name;
  }
  return getPluginNameFromDeviceIndex(deviceIndex);
}

#if FEATURE_I2C_DEVICE_SCAN
bool checkPluginI2CAddressFromDeviceIndex(deviceIndex_t deviceIndex, uint8_t i2cAddress) {
  if (validDeviceIndex(deviceIndex)) {
    String dummy;
    struct EventStruct TempEvent;
    TempEvent.Par1 = i2cAddress;
    return Plugin_ptr[deviceIndex](PLUGIN_I2C_HAS_ADDRESS, &TempEvent, dummy);
  }
  return false;
}
#endif // if FEATURE_I2C_DEVICE_SCAN

<<<<<<< HEAD
bool getPluginDisplayParametersFromTaskIndex(taskIndex_t taskIndex, uint16_t& x, uint16_t& y, uint16_t& r, uint16_t& colorDepth) {
  if (!validTaskIndex(taskIndex)) { return false; }
  const deviceIndex_t deviceIndex = getDeviceIndex_from_TaskIndex(taskIndex);

  if (validDeviceIndex(deviceIndex)) {
    const pluginID_t pluginID = DeviceIndex_to_Plugin_id[deviceIndex];

    if (validPluginID(pluginID)) {
      String dummy;
      struct EventStruct TempEvent;
      TempEvent.setTaskIndex(taskIndex);

      if (Plugin_ptr[deviceIndex](PLUGIN_GET_DISPLAY_PARAMETERS, &TempEvent, dummy)) {
        x          = TempEvent.Par1;
        y          = TempEvent.Par2;
        r          = TempEvent.Par3;
        colorDepth = TempEvent.Par4;
        return true;
      }
    }
  }
  return false;
}
=======
#if FEATURE_I2C_GET_ADDRESS
uint8_t getTaskI2CAddress(taskIndex_t taskIndex) {
  uint8_t getI2CAddress = 0;
  const uint8_t deviceIndex = getDeviceIndex_from_TaskIndex(taskIndex);

  if (validTaskIndex(taskIndex) && validDeviceIndex(deviceIndex)) {
    String dummy;
    struct EventStruct TempEvent;
    TempEvent.setTaskIndex(taskIndex);
    TempEvent.Par1 = 0;
    if (Plugin_ptr[deviceIndex](PLUGIN_I2C_GET_ADDRESS, &TempEvent, dummy)) {
      getI2CAddress = TempEvent.Par1;
    }
  }
  return getI2CAddress;
}
#endif // if FEATURE_I2C_GET_ADDRESS
>>>>>>> b20430bc

// ********************************************************************************
// Device Sort routine, actual sorting alfabetically by plugin name.
// Sorting does happen case sensitive.
// ********************************************************************************
void sortDeviceIndexArray() {
  // First fill the existing number of the DeviceIndex.
  DeviceIndex_sorted.resize(deviceCount + 1);

  for (deviceIndex_t x = 0; x <= deviceCount; x++) {
    if (validPluginID(DeviceIndex_to_Plugin_id[x])) {
      DeviceIndex_sorted[x] = x;
    } else {
      DeviceIndex_sorted[x] = INVALID_DEVICE_INDEX;
    }
  }

  // Do the sorting.
  int innerLoop;
  int mainLoop;

  for (mainLoop = 1; mainLoop <= deviceCount; mainLoop++)
  {
    innerLoop = mainLoop;

    while (innerLoop  >= 1)
    {
      const String cur(getPluginNameFromDeviceIndex(DeviceIndex_sorted[innerLoop]));
      const String prev(getPluginNameFromDeviceIndex(DeviceIndex_sorted[innerLoop - 1]));
      if (cur < prev) {
        deviceIndex_t temp = DeviceIndex_sorted[innerLoop - 1];
        DeviceIndex_sorted[innerLoop - 1] = DeviceIndex_sorted[innerLoop];
        DeviceIndex_sorted[innerLoop]     = temp;
      }
      innerLoop--;
    }
  }
}

// ********************************************************************************
// Functions to assist changing I2C multiplexer port or clock speed 
// when addressing a task
// ********************************************************************************

bool prepare_I2C_by_taskIndex(taskIndex_t taskIndex, deviceIndex_t DeviceIndex) {
  if (!validTaskIndex(taskIndex) || !validDeviceIndex(DeviceIndex)) {
    return false;
  }
  if (Device[DeviceIndex].Type != DEVICE_TYPE_I2C) {
    return true; // No I2C task, so consider all-OK
  }
  if (I2C_state != I2C_bus_state::OK) {
    return false; // Bus state is not OK, so do not consider task runnable
  }
  #if FEATURE_I2CMULTIPLEXER
  I2CMultiplexerSelectByTaskIndex(taskIndex);
  // Output is selected after this write, so now we must make sure the
  // frequency is set before anything else is sent.
  #endif // if FEATURE_I2CMULTIPLEXER

  if (bitRead(Settings.I2C_Flags[taskIndex], I2C_FLAGS_SLOW_SPEED)) {
    I2CSelectLowClockSpeed(); // Set to slow
  }
  return true;
}


void post_I2C_by_taskIndex(taskIndex_t taskIndex, deviceIndex_t DeviceIndex) {
  if (!validTaskIndex(taskIndex) || !validDeviceIndex(DeviceIndex)) {
    return;
  }
  if (Device[DeviceIndex].Type != DEVICE_TYPE_I2C) {
    return;
  }
  #if FEATURE_I2CMULTIPLEXER
  I2CMultiplexerOff();
  #endif // if FEATURE_I2CMULTIPLEXER

  I2CSelectHighClockSpeed();  // Reset
}

// Add an event to the event queue.
// event value 1 = taskIndex (first task = 1)
// event value 2 = return value of the plugin function
// Example:  TaskInit#bme=1,0    (taskindex = 0, return value = 0)
void queueTaskEvent(const String& eventName, taskIndex_t taskIndex, const String& value_str) {
  if (Settings.UseRules) {
    String event;
    event.reserve(eventName.length() + 32 + value_str.length());
    event  = eventName;
    event += '#';
    event += getTaskDeviceName(taskIndex);
    event += '=';
    event += taskIndex + 1;
    if (value_str.length() > 0) {
      event += ',';
      event += wrapWithQuotesIfContainsParameterSeparatorChar(value_str);
    }
    eventQueue.addMove(std::move(event));
  }
}

void queueTaskEvent(const String& eventName, taskIndex_t taskIndex, const int& value1) {
  queueTaskEvent(eventName, taskIndex, String(value1));
}

void queueTaskEvent(const __FlashStringHelper * eventName, taskIndex_t taskIndex, const String& value1) {
  queueTaskEvent(String(eventName), taskIndex, value1);
}

void queueTaskEvent(const __FlashStringHelper * eventName, taskIndex_t taskIndex, const int& value1) {
  queueTaskEvent(String(eventName), taskIndex, String(value1));
}

/**
 * Call the plugin of 1 task for 1 function, with standard EventStruct and optional command string
 */
bool PluginCallForTask(taskIndex_t taskIndex, uint8_t Function, EventStruct *TempEvent, String& command, EventStruct *event = nullptr) {
  #ifdef USE_SECOND_HEAP
  HeapSelectDram ephemeral;
  #endif

  bool retval = false;
  if (Settings.TaskDeviceEnabled[taskIndex] && validPluginID_fullcheck(Settings.TaskDeviceNumber[taskIndex]))
  {
    if (Settings.TaskDeviceDataFeed[taskIndex] == 0) // these calls only to tasks with local feed
    {
      const deviceIndex_t DeviceIndex = getDeviceIndex_from_TaskIndex(taskIndex);
      if (validDeviceIndex(DeviceIndex)) {
        if (Function == PLUGIN_INIT) {
          LoadTaskSettings(taskIndex);
        }
        TempEvent->setTaskIndex(taskIndex);
        TempEvent->sensorType   = Device[DeviceIndex].VType;
        if (event != nullptr) {
          TempEvent->OriginTaskIndex = event->TaskIndex;
        }

        if (!prepare_I2C_by_taskIndex(taskIndex, DeviceIndex)) {
          return false;
        }
        #if FEATURE_I2C_DEVICE_CHECK
        bool i2cStatusOk = true;
        if ((Function == PLUGIN_INIT) && (Device[DeviceIndex].Type == DEVICE_TYPE_I2C) && !Device[DeviceIndex].I2CNoDeviceCheck) {
          const uint8_t i2cAddr = getTaskI2CAddress(event->TaskIndex);
          if (i2cAddr > 0) {
            START_TIMER;
            i2cStatusOk = I2C_deviceCheck(i2cAddr);
            STOP_TIMER_TASK(DeviceIndex, PLUGIN_I2C_GET_ADDRESS);
          }
        }
        if (i2cStatusOk) {
        #endif // if FEATURE_I2C_DEVICE_CHECK
          #ifndef BUILD_NO_RAM_TRACKER
          switch (Function) {
            case PLUGIN_WRITE:          // First set
            case PLUGIN_REQUEST:
            case PLUGIN_ONCE_A_SECOND:  // Second set
            case PLUGIN_TEN_PER_SECOND:
            case PLUGIN_FIFTY_PER_SECOND:
            case PLUGIN_INIT:           // Second set, instead of PLUGIN_INIT_ALL
            case PLUGIN_CLOCK_IN:
            case PLUGIN_EVENT_OUT:
            case PLUGIN_TIME_CHANGE:
              {
                checkRAM(F("PluginCall_s"), taskIndex);
                break;
              }
          }
          #endif
          START_TIMER;
          retval = (Plugin_ptr[DeviceIndex](Function, TempEvent, command));
          STOP_TIMER_TASK(DeviceIndex, Function);

          if (Function == PLUGIN_INIT) {
            #if FEATURE_PLUGIN_STATS
            if (Device[DeviceIndex].PluginStats) {
              PluginTaskData_base *taskData = getPluginTaskData(taskIndex);
              if (taskData == nullptr) {
                // Plugin apparently does not have PluginTaskData.
                // Create Plugin Task data if it has "Stats" checked.
                LoadTaskSettings(taskIndex);
                if (ExtraTaskSettings.anyEnabledPluginStats()) {
                  initPluginTaskData(taskIndex, new (std::nothrow) _StatsOnly_data_struct());
                }
              }
            }
            #endif // if FEATURE_PLUGIN_STATS
            // Schedule the plugin to be read.
            Scheduler.schedule_task_device_timer_at_init(TempEvent->TaskIndex);
            queueTaskEvent(F("TaskInit"), taskIndex, retval);
          }
        #if FEATURE_I2C_DEVICE_CHECK
        }
        #endif // if FEATURE_I2C_DEVICE_CHECK

        post_I2C_by_taskIndex(taskIndex, DeviceIndex);
        delay(0); // SMY: call delay(0) unconditionally
      }
    }
  }
  return retval;
}

/*********************************************************************************************\
* Function call to all or specific plugins
\*********************************************************************************************/
bool PluginCall(uint8_t Function, struct EventStruct *event, String& str)
{
  #ifdef USE_SECOND_HEAP
  HeapSelectDram ephemeral;
  #endif

  struct EventStruct TempEvent;

  if (event == nullptr) {
    event = &TempEvent;
  }
  else {
    TempEvent.deep_copy(*event);
  }

  #ifndef BUILD_NO_RAM_TRACKER
  checkRAM(F("PluginCall"), Function);
  #endif

  switch (Function)
  {
    // Unconditional calls to all plugins
    case PLUGIN_DEVICE_ADD:
    case PLUGIN_UNCONDITIONAL_POLL:    // FIXME TD-er: PLUGIN_UNCONDITIONAL_POLL is not being used at the moment

      for (deviceIndex_t x = 0; x < PLUGIN_MAX; x++) {
        if (validPluginID(DeviceIndex_to_Plugin_id[x])) {
          if (Function == PLUGIN_DEVICE_ADD) {
            #ifdef USE_SECOND_HEAP
            //HeapSelectIram ephemeral;
            // TD-er: Disabled for now, as it is suspect for crashes.
            #endif

            if ((deviceCount + 2) > static_cast<int>(Device.size())) {
              // Increase with 16 to get some compromise between number of resizes and wasted space
              unsigned int newSize = Device.size();
              newSize = newSize + 16 - (newSize % 16);
              Device.resize(newSize);

              // FIXME TD-er: Also resize DeviceIndex_to_Plugin_id ?
            }
          }
          START_TIMER;
          Plugin_ptr[x](Function, event, str);
          STOP_TIMER_TASK(x, Function);
          delay(0); // SMY: call delay(0) unconditionally
        }
      }
      return true;

    case PLUGIN_MONITOR:

      for (auto it = globalMapPortStatus.begin(); it != globalMapPortStatus.end(); ++it) {
        // only call monitor function if there the need to
        if (it->second.monitor || it->second.command || it->second.init) {
          TempEvent.Par1 = getPortFromKey(it->first);

          // initialize the "x" variable to synch with the pluginNumber if second.x == -1
          if (!validDeviceIndex(it->second.x)) { it->second.x = getDeviceIndex(getPluginFromKey(it->first)); }

          const deviceIndex_t DeviceIndex = it->second.x;
          if (validDeviceIndex(DeviceIndex))  {
            START_TIMER;
            Plugin_ptr[DeviceIndex](Function, &TempEvent, str);
            STOP_TIMER_TASK(DeviceIndex, Function);
          }
        }
      }
      return true;


    // Call to all plugins. Return at first match
    case PLUGIN_WRITE:
//    case PLUGIN_REQUEST: @giig1967g: replaced by new function getGPIOPluginValues()
    {
      taskIndex_t firstTask = 0;
      taskIndex_t lastTask = TASKS_MAX;
      String command = String(str);                           // Local copy to avoid warning in ExecuteCommand
      int dotPos = command.indexOf('.');                      // Find first period
      if (Function == PLUGIN_WRITE                            // Only applicable on PLUGIN_WRITE function
        && dotPos > -1) {                                     // First precondition is just a quick check for a period (fail-fast strategy)
        const String arg0 = parseString(command, 1);                // Get first argument
        dotPos = arg0.indexOf('.');
        if (dotPos > -1) {
          String thisTaskName = parseString(arg0, 1, '.');    // Extract taskname prefix
          removeChar(thisTaskName, '[');                      // Remove the optional square brackets
          removeChar(thisTaskName, ']');
          if (thisTaskName.length() > 0) {                    // Second precondition
            taskIndex_t thisTask = findTaskIndexByName(thisTaskName);
            if (!validTaskIndex(thisTask)) {                  // Taskname not found or invalid, check for a task number?
              thisTask = static_cast<taskIndex_t>(atoi(thisTaskName.c_str()));
              if (thisTask == 0 || thisTask > TASKS_MAX) {
                thisTask = INVALID_TASK_INDEX;
              } else {
                thisTask--;                                   // 0-based
              }
            }
            if (validTaskIndex(thisTask)) {                   // Known taskindex?
#ifdef USES_P022                                              // Exclude P022 as it has rather explicit differences in commands when used with the [<TaskName>]. prefix
              if (Settings.TaskDeviceEnabled[thisTask]        // and internally needs to know wether it was called with the taskname prefixed
                && validPluginID_fullcheck(Settings.TaskDeviceNumber[thisTask])
                && Settings.TaskDeviceDataFeed[thisTask] == 0) {
                const deviceIndex_t DeviceIndex = getDeviceIndex_from_TaskIndex(thisTask);
                if (validDeviceIndex(DeviceIndex) && Device[DeviceIndex].Number == 22 /* PLUGIN_ID_022 define no longer available, 'assume' 22 for now */) {
                  thisTask = INVALID_TASK_INDEX;
                }
              }
              if (validTaskIndex(thisTask)) {
#endif
                firstTask = thisTask;
                lastTask  = thisTask + 1;                     // Add 1 to satisfy the for condition
                command   = command.substring(dotPos + 1);    // Remove [<TaskName>]. prefix
#ifdef USES_P022
              }
#endif
            }
          }
        }
      }
  // String info = F("PLUGIN_WRITE first: "); // To remove
  // info += firstTask;
  // info += F(" last: ");
  // info += lastTask;
  // addLog(LOG_LEVEL_INFO, info);

      for (taskIndex_t task = firstTask; task < lastTask; task++)
      {
        bool retval = PluginCallForTask(task, Function, &TempEvent, command);

        if (!retval) {
          if (1 == (lastTask - firstTask)) {
            // These plugin task data commands are generic, so only apply them on a specific task.
            // Don't try to match them on the first task that may have such data.
            PluginTaskData_base *taskData = getPluginTaskDataBaseClassOnly(task);
            if (nullptr != taskData) {
              if (taskData->plugin_write_base(event, command)) {
                retval = true;
              }
            }
          }
        }

        if (retval) {
          EventStruct CPlugin_ack_event;
          CPlugin_ack_event.deep_copy(TempEvent);
          CPlugin_ack_event.setTaskIndex(task);
          CPluginCall(CPlugin::Function::CPLUGIN_ACKNOWLEDGE, &CPlugin_ack_event, command);
          return true;
        }
      }

/*
      if (Function == PLUGIN_REQUEST) {
        // @FIXME TD-er: work-around as long as gpio command is still performed in P001_switch.
        for (deviceIndex_t deviceIndex = 0; deviceIndex < PLUGIN_MAX; deviceIndex++) {
          if (validPluginID(DeviceIndex_to_Plugin_id[deviceIndex])) {
            if (Plugin_ptr[deviceIndex](Function, event, str)) {
              delay(0); // SMY: call delay(0) unconditionally
              CPluginCall(CPlugin::Function::CPLUGIN_ACKNOWLEDGE, event, str);
              return true;
            }
          }
        }
      }
*/
      break;
    }

    // Call to all plugins used in a task. Return at first match
    case PLUGIN_SERIAL_IN:
    case PLUGIN_UDP_IN:
    {
      for (taskIndex_t taskIndex = 0; taskIndex < TASKS_MAX; taskIndex++)
      {
        if (PluginCallForTask(taskIndex, Function, &TempEvent, str)) {
          #ifndef BUILD_NO_RAM_TRACKER
          checkRAM(F("PluginCallUDP"), taskIndex);
          #endif
          return true;
        }
      }
      return false;
    }

    // Call to all plugins that are used in a task
    case PLUGIN_ONCE_A_SECOND:
    case PLUGIN_TEN_PER_SECOND:
    case PLUGIN_FIFTY_PER_SECOND:
    case PLUGIN_INIT_ALL:
    case PLUGIN_CLOCK_IN:
    case PLUGIN_EVENT_OUT:
    case PLUGIN_TIME_CHANGE:
    {
      if (Function == PLUGIN_INIT_ALL) {
        Function = PLUGIN_INIT;
      }
      bool result = true;

      for (taskIndex_t taskIndex = 0; taskIndex < TASKS_MAX; taskIndex++)
      {
        #ifndef BUILD_NO_DEBUG
        const int freemem_begin = ESP.getFreeHeap();
        #endif

        bool retval = PluginCallForTask(taskIndex, Function, &TempEvent, str, event);

        if (Function == PLUGIN_INIT) {
          if (!retval) {
            Settings.TaskDeviceEnabled[taskIndex] = false; // Initialization failed: Disable plugin!
            result = false;
          }
          #ifndef BUILD_NO_DEBUG
          if (loglevelActiveFor(LOG_LEVEL_DEBUG)) {
            // See also logMemUsageAfter()
            const int freemem_end = ESP.getFreeHeap();
            String log;
            if (log.reserve(128)) {
              log  = F("After PLUGIN_INIT ");
              log += F(" task: ");
              if (taskIndex < 9) log += ' ';
              log += taskIndex + 1;
              while (log.length() < 30) log += ' ';
              log += F("Free mem after: ");
              log += freemem_end;
              while (log.length() < 53) log += ' ';
              log += F("plugin: ");
              log += freemem_begin - freemem_end;
              while (log.length() < 67) log += ' ';

              log += Settings.TaskDeviceEnabled[taskIndex] ? F("[ena]") : F("[dis]");
              while (log.length() < 73) log += ' ';
              log += getPluginNameFromDeviceIndex(getDeviceIndex_from_TaskIndex(taskIndex));

              addLogMove(LOG_LEVEL_DEBUG, log);
            }
          }
          #endif
        }
      }

      return result;
    }

    // Call to specific task which may interact with the hardware
    case PLUGIN_INIT:
    case PLUGIN_EXIT:
    case PLUGIN_WEBFORM_LOAD:
    case PLUGIN_WEBFORM_LOAD_OUTPUT_SELECTOR:
    case PLUGIN_READ:
    case PLUGIN_GET_PACKED_RAW_DATA:
    case PLUGIN_TASKTIMER_IN:
    case PLUGIN_PROCESS_CONTROLLER_DATA:
    {
      // FIXME TD-er: Code duplication with PluginCallForTask
      if (!validTaskIndex(event->TaskIndex)) {
        return false;
      }
      if (Function == PLUGIN_READ || Function == PLUGIN_INIT || Function == PLUGIN_PROCESS_CONTROLLER_DATA) {
        if (!Settings.TaskDeviceEnabled[event->TaskIndex]) {
          return false;
        }
      }
      const deviceIndex_t DeviceIndex = getDeviceIndex_from_TaskIndex(event->TaskIndex);

      if (validDeviceIndex(DeviceIndex)) {
        if (ExtraTaskSettings.TaskIndex != event->TaskIndex) {
          if (Function == PLUGIN_READ && Device[DeviceIndex].ErrorStateValues) {
            // PLUGIN_READ should not need to access ExtraTaskSettings except for what's already being cached.
            // Only exception is when ErrorStateValues is needed.
            // Therefore only need to call LoadTaskSettings for those tasks with ErrorStateValues
            LoadTaskSettings(event->TaskIndex);
          } else if (Function == PLUGIN_INIT || Function == PLUGIN_WEBFORM_LOAD) {
            // LoadTaskSettings may call PLUGIN_GET_DEVICEVALUENAMES.
            LoadTaskSettings(event->TaskIndex);
          }
        }
        event->BaseVarIndex = event->TaskIndex * VARS_PER_TASK;
        {
          #ifndef BUILD_NO_RAM_TRACKER
          String descr;
          descr.reserve(20);
          descr  = F("PluginCall_task_");
          descr += (event->TaskIndex + 1);
          #if FEATURE_TIMING_STATS
          checkRAM(descr, getPluginFunctionName(Function));
          #else // if FEATURE_TIMING_STATS
          checkRAM(descr, String(Function));
          #endif // if FEATURE_TIMING_STATS
          #endif
        }
        if (!prepare_I2C_by_taskIndex(event->TaskIndex, DeviceIndex)) {
          return false;
        }
        bool retval = false;
        #if FEATURE_I2C_DEVICE_CHECK
        bool i2cStatusOk = true;
        if (((Function == PLUGIN_INIT) || (Function == PLUGIN_READ))
            && (Device[DeviceIndex].Type == DEVICE_TYPE_I2C) && !Device[DeviceIndex].I2CNoDeviceCheck) {
          const uint8_t i2cAddr = getTaskI2CAddress(event->TaskIndex);
          if (i2cAddr > 0) {
            START_TIMER;
            // Disable task when device is unreachable for 10 PLUGIN_READs or 1 PLUGIN_INIT
            i2cStatusOk = I2C_deviceCheck(i2cAddr, event->TaskIndex, Function == PLUGIN_INIT ? 1 : 10);
            STOP_TIMER_TASK(DeviceIndex, PLUGIN_I2C_GET_ADDRESS);
          }
        }
        if (i2cStatusOk) {
        #endif // if FEATURE_I2C_DEVICE_CHECK
          START_TIMER;

          if (((Function == PLUGIN_INIT) ||
              (Function == PLUGIN_WEBFORM_LOAD)) &&
              Device[DeviceIndex].ErrorStateValues) { // Only when we support ErrorStateValues
            // FIXME TD-er: Not sure if this should be called here.
            // It may be better if ranges are set in the call for default values and error values set via PLUGIN_INIT.
            // Also these may be plugin specific so perhaps create a helper function to load/save these values and call these helpers from the plugin code.
            Plugin_ptr[DeviceIndex](PLUGIN_INIT_VALUE_RANGES, event, str); // Initialize value range(s)
          }

          if (Function == PLUGIN_INIT) {
            // Make sure any task data is actually cleared.
            clearPluginTaskData(event->TaskIndex);
          }

          retval = Plugin_ptr[DeviceIndex](Function, event, str);

          if (Function == PLUGIN_READ) {
            if (!retval) {
              String errorStr;
              if (Plugin_ptr[DeviceIndex](PLUGIN_READ_ERROR_OCCURED, event, errorStr))
              {
                // Apparently the last read call resulted in an error
                // Send event indicating the error.
                queueTaskEvent(F("TaskError"), event->TaskIndex, errorStr);
              }
            } else {
              #if FEATURE_PLUGIN_STATS
              PluginTaskData_base *taskData = getPluginTaskDataBaseClassOnly(event->TaskIndex);
              if (taskData != nullptr) {
                taskData->pushPluginStatsValues(event, !Device[DeviceIndex].TaskLogsOwnPeaks);
              }
              #endif // if FEATURE_PLUGIN_STATS
              saveUserVarToRTC();
            }
          }
          if (Function == PLUGIN_INIT) {
            if (!retval) {
              Settings.TaskDeviceEnabled[event->TaskIndex] = false; // Initialization failed: Disable plugin!
            } else {
              #if FEATURE_PLUGIN_STATS
              if (Device[DeviceIndex].PluginStats) {
                PluginTaskData_base *taskData = getPluginTaskData(event->TaskIndex);
                if (taskData == nullptr) {
                  // Plugin apparently does not have PluginTaskData.
                  // Create Plugin Task data if it has "Stats" checked.
                  LoadTaskSettings(event->TaskIndex);
                  if (ExtraTaskSettings.anyEnabledPluginStats()) {
                    initPluginTaskData(event->TaskIndex, new (std::nothrow) _StatsOnly_data_struct());
                  }
                }
              }
              #endif // if FEATURE_PLUGIN_STATS
              // Schedule the plugin to be read.
              Scheduler.schedule_task_device_timer_at_init(TempEvent.TaskIndex);
              queueTaskEvent(F("TaskInit"), event->TaskIndex, retval);
            }
          }
          if (Function == PLUGIN_EXIT) {
            clearPluginTaskData(event->TaskIndex);
            initSerial();
            queueTaskEvent(F("TaskExit"), event->TaskIndex, retval);
            updateActiveTaskUseSerial0();
          }
          STOP_TIMER_TASK(DeviceIndex, Function);
        #if FEATURE_I2C_DEVICE_CHECK
        }
        #endif // if FEATURE_I2C_DEVICE_CHECK
        post_I2C_by_taskIndex(event->TaskIndex, DeviceIndex);
        delay(0); // SMY: call delay(0) unconditionally

        return retval;
      }
      return false;
    }

    // Call to specific task not interacting with hardware
    case PLUGIN_GET_CONFIG_VALUE:
    case PLUGIN_GET_DEVICEVALUENAMES:
    case PLUGIN_GET_DEVICEVALUECOUNT:
    case PLUGIN_GET_DEVICEVTYPE:
    case PLUGIN_GET_DEVICEGPIONAMES:
    case PLUGIN_WEBFORM_SAVE:
    case PLUGIN_WEBFORM_SHOW_VALUES:
    case PLUGIN_WEBFORM_SHOW_CONFIG:
    case PLUGIN_WEBFORM_SHOW_I2C_PARAMS:
    case PLUGIN_WEBFORM_SHOW_SERIAL_PARAMS:
    case PLUGIN_WEBFORM_SHOW_GPIO_DESCR:
    #if FEATURE_PLUGIN_STATS
    case PLUGIN_WEBFORM_LOAD_SHOW_STATS:
    #endif // if FEATURE_PLUGIN_STATS
    case PLUGIN_FORMAT_USERVAR:
    case PLUGIN_SET_CONFIG:
    case PLUGIN_SET_DEFAULTS:
    case PLUGIN_I2C_HAS_ADDRESS:
    case PLUGIN_WEBFORM_SHOW_ERRORSTATE_OPT:
    case PLUGIN_INIT_VALUE_RANGES:

    // PLUGIN_MQTT_xxx functions are directly called from the scheduler.
    //case PLUGIN_MQTT_CONNECTION_STATE:
    //case PLUGIN_MQTT_IMPORT:
    {
      const deviceIndex_t DeviceIndex = getDeviceIndex_from_TaskIndex(event->TaskIndex);

      if (validDeviceIndex(DeviceIndex)) {
        if (Function == PLUGIN_GET_DEVICEVALUENAMES ||
            Function == PLUGIN_WEBFORM_SAVE ||
            Function == PLUGIN_WEBFORM_LOAD ||
            Function == PLUGIN_SET_DEFAULTS ||
            Function == PLUGIN_INIT_VALUE_RANGES ||
            Function == PLUGIN_WEBFORM_SHOW_SERIAL_PARAMS
        ) {
          LoadTaskSettings(event->TaskIndex);
        }
        event->BaseVarIndex = event->TaskIndex * VARS_PER_TASK;
        {
          #ifndef BUILD_NO_RAM_TRACKER
          String descr;
          descr.reserve(20);
          descr  = F("PluginCall_task_");
          descr += (event->TaskIndex + 1);
          #if FEATURE_TIMING_STATS
          checkRAM(descr, getPluginFunctionName(Function));
          #else // if FEATURE_TIMING_STATS
          checkRAM(descr, String(Function));
          #endif // if FEATURE_TIMING_STATS
          #endif

        }
        if (Function == PLUGIN_SET_DEFAULTS) {
          for (int i = 0; i < VARS_PER_TASK; ++i) {
            UserVar[event->BaseVarIndex + i] = 0.0f;
          }
        }
        if (Function == PLUGIN_GET_DEVICEVALUECOUNT) {
          event->Par1 = Device[DeviceIndex].ValueCount;
        }
        if (Function == PLUGIN_GET_DEVICEVTYPE) {
          event->sensorType = Device[DeviceIndex].VType;
        }

        START_TIMER;
        bool retval =  Plugin_ptr[DeviceIndex](Function, event, str);

        // Calls may have updated ExtraTaskSettings, so validate them.
        ExtraTaskSettings.validate();

        if (Function == PLUGIN_GET_DEVICEVALUENAMES ||
            Function == PLUGIN_WEBFORM_SAVE ||
            Function == PLUGIN_SET_DEFAULTS ||
            Function == PLUGIN_INIT_VALUE_RANGES) {
          // Each of these may update ExtraTaskSettings, but it may not have been saved yet.
          // Thus update the cache just in case something from it is requested from the cache.
          Cache.updateExtraTaskSettingsCache();
        }
        if (Function == PLUGIN_SET_DEFAULTS) {
          saveUserVarToRTC();
        }
        if (Function == PLUGIN_GET_CONFIG_VALUE && !retval) {
          // Try to match a statistical property of a task value.
          // e.g.: [taskname#valuename.avg]
          PluginTaskData_base *taskData = getPluginTaskDataBaseClassOnly(event->TaskIndex);
          if (nullptr != taskData) {
            if (taskData->plugin_get_config_value_base(event, str)) {
              retval = true;
            }
          }
        }

        if (Function == PLUGIN_GET_DEVICEVALUECOUNT) {
          // Check if we have a valid value count.
          if (Output_Data_type_t::Simple == Device[DeviceIndex].OutputDataType) {
            if (event->Par1 < 1 || event->Par1 > 4) {
              // Output_Data_type_t::Simple only allows for 1 .. 4 output types.
              // Apparently the value is not correct, so use the default.
              event->Par1 = Device[DeviceIndex].ValueCount;
            }
          }
        }
        
        STOP_TIMER_TASK(DeviceIndex, Function);
        delay(0); // SMY: call delay(0) unconditionally
        return retval;
      }
      return false;
    }

  } // case
  return false;
}

bool addPlugin(pluginID_t pluginID, deviceIndex_t x) {
  if (x < PLUGIN_MAX) { 
    DeviceIndex_to_Plugin_id[x] = pluginID; 
    Plugin_id_to_DeviceIndex[pluginID] = x;
    return true;
  }
  if (loglevelActiveFor(LOG_LEVEL_ERROR)) {
    String log = F("System: Error - Too many Plugins. PLUGIN_MAX = ");
    log += PLUGIN_MAX;
    addLogMove(LOG_LEVEL_ERROR, log);
  }
  return false;
}<|MERGE_RESOLUTION|>--- conflicted
+++ resolved
@@ -157,7 +157,6 @@
 }
 #endif // if FEATURE_I2C_DEVICE_SCAN
 
-<<<<<<< HEAD
 bool getPluginDisplayParametersFromTaskIndex(taskIndex_t taskIndex, uint16_t& x, uint16_t& y, uint16_t& r, uint16_t& colorDepth) {
   if (!validTaskIndex(taskIndex)) { return false; }
   const deviceIndex_t deviceIndex = getDeviceIndex_from_TaskIndex(taskIndex);
@@ -181,7 +180,7 @@
   }
   return false;
 }
-=======
+
 #if FEATURE_I2C_GET_ADDRESS
 uint8_t getTaskI2CAddress(taskIndex_t taskIndex) {
   uint8_t getI2CAddress = 0;
@@ -199,7 +198,6 @@
   return getI2CAddress;
 }
 #endif // if FEATURE_I2C_GET_ADDRESS
->>>>>>> b20430bc
 
 // ********************************************************************************
 // Device Sort routine, actual sorting alfabetically by plugin name.
