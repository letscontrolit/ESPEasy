--- conflicted
+++ resolved
@@ -284,7 +284,9 @@
           case PLUGIN_EVENT_OUT:
           case PLUGIN_TIME_CHANGE:
             {
+              #ifndef BUILD_NO_RAM_TRACKER
               checkRAM(F("PluginCall_s"), taskIndex);
+              #endif
               break;
             }
         }
@@ -400,7 +402,6 @@
     case PLUGIN_WRITE:
     case PLUGIN_REQUEST:
     {
-<<<<<<< HEAD
       taskIndex_t firstTask = 0;
       taskIndex_t lastTask = TASKS_MAX;
       String command = String(str);                           // Local copy to avoid warning in ExecuteCommand
@@ -421,32 +422,6 @@
                 thisTask = INVALID_TASK_INDEX;
               } else {
                 thisTask--;                                   // 0-based
-=======
-      for (taskIndex_t taskIndex = 0; taskIndex < TASKS_MAX; taskIndex++)
-      {
-        if (Settings.TaskDeviceEnabled[taskIndex] && validPluginID_fullcheck(Settings.TaskDeviceNumber[taskIndex]))
-        {
-          if (Settings.TaskDeviceDataFeed[taskIndex] == 0) // these calls only to tasks with local feed
-          {
-            const deviceIndex_t DeviceIndex = getDeviceIndex_from_TaskIndex(taskIndex);
-
-            if (validDeviceIndex(DeviceIndex)) {
-              TempEvent.setTaskIndex(taskIndex);
-              //checkDeviceVTypeForTask(&TempEvent);
-              prepare_I2C_by_taskIndex(taskIndex, DeviceIndex);
-              #ifndef BUILD_NO_RAM_TRACKER
-              checkRAM(F("PluginCall_s"), taskIndex);
-              #endif
-              START_TIMER;
-              bool retval = (Plugin_ptr[DeviceIndex](Function, &TempEvent, str));
-              STOP_TIMER_TASK(DeviceIndex, Function);
-              post_I2C_by_taskIndex(taskIndex, DeviceIndex);
-              delay(0); // SMY: call delay(0) unconditionally
-
-              if (retval) {
-                CPluginCall(CPlugin::Function::CPLUGIN_ACKNOWLEDGE, &TempEvent, str);
-                return true;
->>>>>>> 6ab7d180
               }
             }
             if (validTaskIndex(thisTask)) {                   // Known taskindex?
@@ -510,19 +485,11 @@
       {
         bool retval = PluginCallForTask(taskIndex, Function, &TempEvent, str);
 
-<<<<<<< HEAD
         if (retval) {
+          #ifndef BUILD_NO_RAM_TRACKER
           checkRAM(F("PluginCallUDP"), taskIndex);
+          #endif
           return true;
-=======
-            if (retval) {
-              #ifndef BUILD_NO_RAM_TRACKER
-              checkRAM(F("PluginCallUDP"), taskIndex);
-              #endif
-              return true;
-            }
-          }
->>>>>>> 6ab7d180
         }
       }
       return false;
@@ -543,40 +510,7 @@
 
       for (taskIndex_t taskIndex = 0; taskIndex < TASKS_MAX; taskIndex++)
       {
-<<<<<<< HEAD
         PluginCallForTask(taskIndex, Function, &TempEvent, str, event);
-=======
-        if (Settings.TaskDeviceEnabled[taskIndex] && validPluginID_fullcheck(Settings.TaskDeviceNumber[taskIndex]))
-        {
-          if (Settings.TaskDeviceDataFeed[taskIndex] == 0) // these calls only to tasks with local feed
-          {
-            const deviceIndex_t DeviceIndex = getDeviceIndex_from_TaskIndex(taskIndex);
-
-            if (validDeviceIndex(DeviceIndex)) {
-              TempEvent.setTaskIndex(taskIndex);
-              //checkDeviceVTypeForTask(&TempEvent);
-
-              // TempEvent.idx = Settings.TaskDeviceID[taskIndex]; todo check
-              TempEvent.OriginTaskIndex = event->TaskIndex;
-              #ifndef BUILD_NO_RAM_TRACKER
-              checkRAM(F("PluginCall_s"), taskIndex);
-              #endif
-
-              prepare_I2C_by_taskIndex(taskIndex, DeviceIndex);
-              START_TIMER;
-              bool retval = Plugin_ptr[DeviceIndex](Function, &TempEvent, str);
-              STOP_TIMER_TASK(DeviceIndex, Function);
-              if (Function == PLUGIN_INIT) {
-                // Schedule the plugin to be read.
-                Scheduler.schedule_task_device_timer_at_init(TempEvent.TaskIndex);
-                queueTaskEvent(F("TaskInit"), taskIndex, retval);
-              }
-              post_I2C_by_taskIndex(taskIndex, DeviceIndex);
-              delay(0); // SMY: call delay(0) unconditionally
-            }
-          }
-        }
->>>>>>> 6ab7d180
       }
       return true;
     }
