#ifndef CUSTOMBUILD_DEFINE_PLUGIN_SETS_H
#define CUSTOMBUILD_DEFINE_PLUGIN_SETS_H

#include "../../ESPEasy_common.h"

/*
#################################################
 This is the place where plugins are registered
#################################################
To create/register a plugin, you have to :
- find an available number, ie 777.
- Create your own plugin, ie as "_P777_myfunction.ino"
- be sure it starts with ""#ifdef USES_P777", and ends with "#endif"
- then register it into the PLUGIN_SET_EXPERIMENTAL block (see below)
 #ifdef PLUGIN_SET_EXPERIMENTAL
     #define USES_P777   // MYsuperPlugin
 #endif
 - you can from now on test it by compiling using the PLUGIN_BUILD_DEV flag
 either by adding "-DPLUGIN_BUILD_DEV" when compiling, or by momentarly
 adding "#define PLUGIN_BUILD_DEV" at the top of the ESPEasy.ino file
 - You will then have to push a PR including your plugin + the corret line (#define USES_P777) added to this file
 When found stable enough, the maintainer (and only him) will choose to move it to TESTING or STABLE
*/

//#define FEATURE_SD

/******************************************************************************\
 * WebServer pages   **********************************************************
\******************************************************************************/
// FIXME TD-er: Make useful selections for these pages to be included. (e.g. view only)

#ifndef WEBSERVER_CUSTOM_BUILD_DEFINED
    #ifndef WEBSERVER_TIMINGSTATS
        #define WEBSERVER_TIMINGSTATS
    #endif
    #ifndef WEBSERVER_SYSVARS
        #define WEBSERVER_SYSVARS
    #endif
    #ifndef WEBSERVER_NEW_UI
    //    #define WEBSERVER_NEW_UI
    #endif
    #ifndef WEBSERVER_I2C_SCANNER
        #define WEBSERVER_I2C_SCANNER
    #endif
    #ifndef WEBSERVER_FAVICON
        #define WEBSERVER_FAVICON
    #endif
    #ifndef WEBSERVER_CSS
        #define WEBSERVER_CSS
    #endif
    #ifndef WEBSERVER_INCLUDE_JS
        #define WEBSERVER_INCLUDE_JS
    #endif
    #ifndef WEBSERVER_LOG
        #define WEBSERVER_LOG
    #endif
    #ifndef WEBSERVER_GITHUB_COPY
        #define WEBSERVER_GITHUB_COPY
    #endif
    #ifndef WEBSERVER_ROOT
        #define WEBSERVER_ROOT
    #endif
    #ifndef WEBSERVER_ADVANCED
        #define WEBSERVER_ADVANCED
    #endif
    #ifndef WEBSERVER_CONFIG
        #define WEBSERVER_CONFIG
    #endif
    #ifndef WEBSERVER_CONTROL
        #define WEBSERVER_CONTROL
    #endif
    #ifndef WEBSERVER_CONTROLLERS
        #define WEBSERVER_CONTROLLERS
    #endif
    #ifndef WEBSERVER_CUSTOM
        #define WEBSERVER_CUSTOM
    #endif
    #ifndef WEBSERVER_DEVICES
        #define WEBSERVER_DEVICES
    #endif
    #ifndef WEBSERVER_DOWNLOAD
        #define WEBSERVER_DOWNLOAD
    #endif
    #ifndef WEBSERVER_FACTORY_RESET
        #define WEBSERVER_FACTORY_RESET
    #endif
    #ifndef WEBSERVER_FILELIST
        #define WEBSERVER_FILELIST
    #endif
    #ifndef WEBSERVER_HARDWARE
        #define WEBSERVER_HARDWARE
    #endif
    #ifndef WEBSERVER_PINSTATES
        #define WEBSERVER_PINSTATES
    #endif
    #ifndef WEBSERVER_RULES
        #define WEBSERVER_RULES
    #endif
    #ifndef WEBSERVER_SETUP
        #define WEBSERVER_SETUP
    #endif
    #ifndef WEBSERVER_SYSINFO
        #define WEBSERVER_SYSINFO
    #endif
    #ifndef WEBSERVER_METRICS
        #define WEBSERVER_METRICS
    #endif
    #ifndef WEBSERVER_TOOLS
        #define WEBSERVER_TOOLS
    #endif
    #ifndef WEBSERVER_UPLOAD
        #define WEBSERVER_UPLOAD
    #endif
    #ifndef WEBSERVER_WIFI_SCANNER
        #define WEBSERVER_WIFI_SCANNER
    #endif
    #ifndef WEBSERVER_NEW_RULES
//        #define WEBSERVER_NEW_RULES
    #endif
#endif

#ifndef PLUGIN_BUILD_CUSTOM
    #ifndef USES_SSDP
        #define USES_SSDP
    #endif
    #ifndef USES_TIMING_STATS
        #define USES_TIMING_STATS
    #endif
    #ifndef FEATURE_I2CMULTIPLEXER
        #define FEATURE_I2CMULTIPLEXER
    #endif
    #ifndef USE_TRIGONOMETRIC_FUNCTIONS_RULES
        #define USE_TRIGONOMETRIC_FUNCTIONS_RULES
    #endif
    #ifndef USE_EXT_RTC
        #define USE_EXT_RTC
    #endif
#endif



#ifdef MEMORY_ANALYSIS
  #ifdef MQTT_ONLY
    #define USES_C002   // Domoticz MQTT
    #define USES_C005   // Home Assistant (openHAB) MQTT
    #define USES_C006   // PiDome MQTT
    #define USES_C014   // homie 3 & 4dev MQTT
    #define USES_P037   // MQTTImport
  #endif
#endif

#ifndef ENABLE_TOOLTIPS
  #define ENABLE_TOOLTIPS
#endif // ENABLE_TOOLTIPS

/******************************************************************************\
 * Available options **********************************************************
\******************************************************************************/
#if defined(CORE_POST_2_5_0) && !defined(MEMORY_ANALYSIS) && !defined(USE_CUSTOM_H)
    #ifndef USE_SETTINGS_ARCHIVE
    // FIXME TD-er: Disabled for now, to reduce binary size
//        #define USE_SETTINGS_ARCHIVE
    #endif // USE_SETTINGS_ARCHIVE
#endif

#if defined(USE_SETTINGS_ARCHIVE) && defined(FORCE_PRE_2_5_0)
  #undef USE_SETTINGS_ARCHIVE
#endif


/******************************************************************************\
 * BUILD Configs **************************************************************
\******************************************************************************/

// IR library is large, so make a separate build including stable plugins and IR.
#ifdef PLUGIN_BUILD_DEV_IR
    #define PLUGIN_BUILD_DEV       // add dev
    #define PLUGIN_BUILD_IR
#endif

#ifdef PLUGIN_BUILD_TESTING_IR
    #define PLUGIN_BUILD_TESTING   // add testing
    #define PLUGIN_BUILD_IR
#endif

#ifdef PLUGIN_BUILD_MINIMAL_IR
    #ifndef USES_DOMOTICZ
        #define USES_DOMOTICZ
    #endif
    #ifndef USES_FHEM
        #define USES_FHEM
    #endif
    #ifndef USES_HOMEASSISTANT_OPENHAB
        #define USES_HOMEASSISTANT_OPENHAB
    #endif

    #define PLUGIN_BUILD_MINIMAL_OTA
    #define PLUGIN_DESCR  "Minimal, IR"
    #define PLUGIN_BUILD_IR
#endif

#ifdef PLUGIN_BUILD_MINIMAL_IRext
    #ifndef USES_DOMOTICZ
        #define USES_DOMOTICZ
    #endif
    #ifndef USES_FHEM
        #define USES_FHEM
    #endif
    #ifndef USES_HOMEASSISTANT_OPENHAB
        #define USES_HOMEASSISTANT_OPENHAB
    #endif

    #define PLUGIN_BUILD_MINIMAL_OTA
    #define PLUGIN_DESCR  "Minimal, IR with AC"
    #define PLUGIN_BUILD_IR_EXTENDED
#endif

#ifdef PLUGIN_BUILD_NORMAL_IR
    #define PLUGIN_BUILD_NORMAL     // add stable
    #define PLUGIN_DESCR  "Normal, IR"
    #define PLUGIN_BUILD_IR
#endif

#ifdef PLUGIN_BUILD_NORMAL_IRext
    #define PLUGIN_BUILD_NORMAL     // add stable
    #define PLUGIN_DESCR  "Normal, IR with AC"
    #define PLUGIN_BUILD_IR_EXTENDED
#endif

#ifdef PLUGIN_BUILD_DEV
    #define  PLUGIN_SET_EXPERIMENTAL
    #define  CONTROLLER_SET_EXPERIMENTAL
    #define  NOTIFIER_SET_EXPERIMENTAL
    #define  PLUGIN_BUILD_TESTING   // add testing
#endif

#ifdef PLUGIN_BUILD_TESTING
    #if !defined(PLUGIN_BUILD_TESTING_B) && !defined(PLUGIN_BUILD_TESTING_C) && !defined(PLUGIN_BUILD_TESTING_D) && !defined(PLUGIN_BUILD_TESTING_E)
      #define PLUGIN_DESCR  "TEST_A"
      #define PLUGIN_SET_TESTING_A
    #endif
    #define PLUGIN_SET_TESTING
    #define CONTROLLER_SET_TESTING
    #define NOTIFIER_SET_TESTING
    #define PLUGIN_BUILD_NORMAL     // add stable
#endif

#ifdef PLUGIN_BUILD_TESTING_B
    #define PLUGIN_DESCR  "TEST_B"
    #define PLUGIN_SET_TESTING
    #define PLUGIN_SET_TESTING_B
    #define CONTROLLER_SET_TESTING
    #define NOTIFIER_SET_TESTING
    #define PLUGIN_BUILD_NORMAL     // add stable
#endif

#ifdef PLUGIN_BUILD_TESTING_C
    #define PLUGIN_DESCR  "TEST_C"
    #define PLUGIN_SET_TESTING
    #define PLUGIN_SET_TESTING_C
    #define CONTROLLER_SET_TESTING
    #define NOTIFIER_SET_TESTING
    #define PLUGIN_BUILD_NORMAL     // add stable
#endif

#ifdef PLUGIN_BUILD_TESTING_D
    #define PLUGIN_DESCR  "TEST_D"
    #define PLUGIN_SET_TESTING
    #define PLUGIN_SET_TESTING_D
    #define CONTROLLER_SET_TESTING
    #define NOTIFIER_SET_TESTING
    #define PLUGIN_BUILD_NORMAL     // add stable
#endif

#ifdef PLUGIN_BUILD_TESTING_E
    #define PLUGIN_DESCR  "TEST_E"
    #define PLUGIN_SET_TESTING
    #define PLUGIN_SET_TESTING_E
    #define CONTROLLER_SET_TESTING
    #define NOTIFIER_SET_TESTING
    #define PLUGIN_BUILD_NORMAL     // add stable
#endif

#ifndef PLUGIN_BUILD_CUSTOM
    #ifndef PLUGIN_BUILD_NORMAL
        #define PLUGIN_BUILD_NORMAL // defaults to stable, if not custom
    #endif
#endif

#ifdef PLUGIN_BUILD_NORMAL
    #define  PLUGIN_SET_STABLE
    #define  CONTROLLER_SET_STABLE
    #define  NOTIFIER_SET_STABLE

    #ifndef FEATURE_I2CMULTIPLEXER
        #define FEATURE_I2CMULTIPLEXER
    #endif
    #ifndef USE_TRIGONOMETRIC_FUNCTIONS_RULES
        #define USE_TRIGONOMETRIC_FUNCTIONS_RULES
    #endif
    #define KEEP_TRIGONOMETRIC_FUNCTIONS_RULES
#endif

#ifdef USES_FHEM
    #define USES_C009   // FHEM HTTP
#endif

#ifdef USES_HOMEASSISTANT_OPENHAB
    #define USES_C005   // Home Assistant (openHAB) MQTT
#endif

#ifdef PLUGIN_BUILD_MINIMAL_OTA
    #ifndef PLUGIN_DESCR
      #define PLUGIN_DESCR  "Minimal 1M OTA"
    #endif

    #define CONTROLLER_SET_NONE

    #define BUILD_MINIMAL_OTA
    #ifndef BUILD_NO_DEBUG
      #define BUILD_NO_DEBUG
    #endif

//    #define USES_C001   // Domoticz HTTP
//    #define USES_C002   // Domoticz MQTT
//    #define USES_C005   // Home Assistant (openHAB) MQTT
//    #define USES_C006   // PiDome MQTT
    #define USES_C008   // Generic HTTP
//    #define USES_C009   // FHEM HTTP
//    #define USES_C010   // Generic UDP
    #define USES_C013   // ESPEasy P2P network

//    #define NOTIFIER_SET_STABLE
    #define NOTIFIER_SET_NONE

    #define PLUGIN_SET_NONE

    #ifdef USE_SETTINGS_ARCHIVE
        #undef USE_SETTINGS_ARCHIVE
    #endif // USE_SETTINGS_ARCHIVE

    #ifdef USES_TIMING_STATS
        #undef USES_TIMING_STATS
    #endif

    #ifndef USES_P001
        #define USES_P001   // switch
    #endif
    #ifndef USES_P026
      #define USES_P026   // SysInfo
    #endif
    #ifndef USES_P033
      #define USES_P033   // Dummy
    #endif
    #ifndef USES_P037
//        #define USES_P037   // MQTTImport
    #endif

    #ifndef USES_P004
//        #define USES_P004   // Dallas
    #endif
    #ifndef USES_P005
//        #define USES_P005   // DHT
    #endif

    #ifdef USE_SERVO
      #undef USE_SERVO
    #endif
    #ifdef USE_RTTTL
      #undef USE_RTTTL
    #endif
#endif


// Strip out parts not needed for either MINIMAL_OTA and MEMORY_ANALYSIS
#if defined(BUILD_MINIMAL_OTA) || defined(MEMORY_ANALYSIS)
    #ifndef WEBSERVER_CUSTOM_BUILD_DEFINED
        #ifdef WEBSERVER_TIMINGSTATS
            #undef WEBSERVER_TIMINGSTATS
        #endif
        #ifdef WEBSERVER_SYSVARS
            #undef WEBSERVER_SYSVARS
        #endif
        #ifdef WEBSERVER_NEW_UI
            #undef WEBSERVER_NEW_UI
        #endif
        #ifdef WEBSERVER_I2C_SCANNER
            #undef WEBSERVER_I2C_SCANNER
        #endif
        #ifdef WEBSERVER_FAVICON
            #undef WEBSERVER_FAVICON
        #endif
        #ifdef WEBSERVER_CSS
            #undef WEBSERVER_CSS
        #endif
        #ifdef WEBSERVER_INCLUDE_JS
            #undef WEBSERVER_INCLUDE_JS
        #endif
        #ifdef WEBSERVER_LOG
            #undef WEBSERVER_LOG
        #endif
        #ifdef WEBSERVER_GITHUB_COPY
            #undef WEBSERVER_GITHUB_COPY
        #endif
        #ifdef WEBSERVER_PINSTATES
            #undef WEBSERVER_PINSTATES
        #endif
        #ifdef WEBSERVER_WIFI_SCANNER
            #undef WEBSERVER_WIFI_SCANNER
        #endif
        #ifdef WEBSERVER_CUSTOM
            #undef WEBSERVER_CUSTOM
        #endif
        #ifdef WEBSERVER_NEW_RULES
            #undef WEBSERVER_NEW_RULES
        #endif


    #endif // WEBSERVER_CUSTOM_BUILD_DEFINED

    #ifndef LIMIT_BUILD_SIZE
        #define LIMIT_BUILD_SIZE
    #endif
    #if USE_I2C_DEVICE_SCAN
        #undef USE_I2C_DEVICE_SCAN
        #define USE_I2C_DEVICE_SCAN     false   // turn feature off in OTA builds
    #endif // if USE_I2C_DEVICE_SCAN
    #ifdef KEEP_TRIGONOMETRIC_FUNCTIONS_RULES
        #undef KEEP_TRIGONOMETRIC_FUNCTIONS_RULES
    #endif
    #ifndef NOTIFIER_SET_NONE
        #define NOTIFIER_SET_NONE
    #endif
    #ifdef USE_EXT_RTC
        #undef USE_EXT_RTC
    #endif
#endif



#ifdef BUILD_NO_DEBUG
    #ifdef WEBSERVER_RULES_DEBUG
        #undef WEBSERVER_RULES_DEBUG
    #endif
#endif


/******************************************************************************\
 * IR plugins *****************************************************************
\******************************************************************************/
// See lib\IRremoteESP8266\src\IRremoteESP8266.h
// Disable all settings like these when not needed:
// #define DECODE_TOSHIBA_AC      true
// #define SEND_TOSHIBA_AC        true
#ifdef PLUGIN_BUILD_IR
    #if !defined(PLUGIN_DESCR) && !defined(PLUGIN_BUILD_MAX_ESP32)
      #define PLUGIN_DESCR  "IR"
    #endif
    #define USES_P016      // IR
    #define P016_SEND_IR_TO_CONTROLLER false //IF true then the JSON replay solution is transmited back to the condroller.
    #define USES_P035      // IRTX
    #define P016_P035_USE_RAW_RAW2 //Use the RAW and RAW2 encodings, disabling it saves 3.7Kb
#endif

#ifdef PLUGIN_BUILD_IR_EXTENDED
    #if !defined(PLUGIN_DESCR) && !defined(PLUGIN_BUILD_MAX_ESP32)
        #define PLUGIN_DESCR  "IR Extended"
    #endif // PLUGIN_DESCR
    #define USES_P016      // IR
    #define P016_SEND_IR_TO_CONTROLLER false //IF true then the JSON replay solution is transmited back to the condroller.
    #define USES_P035      // IRTX
    // The following define is needed for extended decoding of A/C Messages and or using standardised common arguments for controlling all deeply supported A/C units
    #define P016_P035_Extended_AC
    #define P016_P035_USE_RAW_RAW2 //Use the RAW and RAW2 encodings, disabling it saves 3.7Kb
    #ifndef SIZE_1M          // Leaving out Heatpump IR for 1M builds because it won't fit after upgrading IRremoteESP8266 library to v2.8.1
      #define USES_P088      // ToniA IR plugin
    #endif
    #define PLUGIN_SET_ONLY_SWITCH
    #define NOTIFIER_SET_STABLE
    #define USES_P029      // Output - Domoticz MQTT Helper
    #define PLUGIN_SET_ONLY_TEMP_HUM
#endif

#ifdef PLUGIN_BUILD_IR_EXTENDED_NO_RX
    #if !defined(PLUGIN_DESCR) && !defined(PLUGIN_BUILD_MAX_ESP32)
        #define PLUGIN_DESCR  "IR Extended, no IR RX"
    #endif // PLUGIN_DESCR
    #define USES_P035      // IRTX
    // The following define is needed for extended decoding of A/C Messages and or using standardised common arguments for controlling all deeply supported A/C units
    #define P016_P035_Extended_AC
    #define P016_P035_USE_RAW_RAW2 //Use the RAW and RAW2 encodings, disabling it saves 3.7Kb
    #define USES_P088      //ToniA IR plugin
#endif

/******************************************************************************\
 * Devices ********************************************************************
\******************************************************************************/

// Itead ----------------------------
#ifdef PLUGIN_SET_SONOFF_BASIC
    #define PLUGIN_DESCR  "Sonoff Basic"

    #define PLUGIN_SET_ONLY_SWITCH
    #define NOTIFIER_SET_STABLE
#endif

#ifdef PLUGIN_SET_SONOFF_TH1x
    #define PLUGIN_DESCR  "Sonoff TH10/TH16"

    #define PLUGIN_SET_ONLY_SWITCH
    #define NOTIFIER_SET_STABLE
    #define PLUGIN_SET_ONLY_TEMP_HUM
#endif

#ifdef PLUGIN_SET_SONOFF_POW
    #ifndef PLUGIN_DESCR
        #define PLUGIN_DESCR  "Sonoff POW R1/R2"
    #endif

    #define CONTROLLER_SET_STABLE
    #define PLUGIN_SET_ONLY_SWITCH
    #define NOTIFIER_SET_STABLE
    #define USES_P076   // HWL8012   in POW r1
    // Needs CSE7766 Energy sensor, via Serial RXD 4800 baud 8E1 (GPIO1), TXD (GPIO3)
    #define USES_P077	  // CSE7766   in POW R2
    #define USES_P081   // Cron
#endif

#ifdef PLUGIN_SET_SONOFF_S2x
    #define PLUGIN_DESCR  "Sonoff S20/22/26"

    #define PLUGIN_SET_ONLY_SWITCH
    #define NOTIFIER_SET_STABLE
#endif

#ifdef PLUGIN_SET_SONOFF_4CH
    #define PLUGIN_DESCR  "Sonoff 4CH"
    #define PLUGIN_SET_ONLY_SWITCH
    #define NOTIFIER_SET_STABLE
#endif

#ifdef PLUGIN_SET_SONOFF_TOUCH
    #define PLUGIN_DESCR  "Sonoff Touch"
    #define PLUGIN_SET_ONLY_SWITCH
    #define NOTIFIER_SET_STABLE
#endif

// Shelly ----------------------------
#ifdef PLUGIN_SET_SHELLY_1
    #define PLUGIN_DESCR  "Shelly 1"

    #define PLUGIN_SET_ONLY_SWITCH
    #define CONTROLLER_SET_STABLE
    #define NOTIFIER_SET_STABLE
    #define USES_P004   // DS18B20
#endif

#ifdef PLUGIN_SET_SHELLY_PLUG_S
    #define PLUGIN_DESCR  "Shelly PLUG-S"

    #define PLUGIN_SET_ONLY_SWITCH
    #define CONTROLLER_SET_STABLE
    #define NOTIFIER_SET_STABLE
    #define USES_P076   // HWL8012   in POW r1
    #define USES_P081   // Cron
#endif

// Easy ----------------------------
#ifdef PLUGIN_SET_EASY_TEMP
    #define PLUGIN_DESCR  "Temp Hum"
    #define PLUGIN_SET_ONLY_TEMP_HUM
#endif

#ifdef PLUGIN_SET_EASY_CARBON
    #define PLUGIN_DESCR  "Carbon"
    #define PLUGIN_SET_NONE
    #define USES_P052   // SenseAir
#endif

/*
#ifdef PLUGIN_SET_EASY_NEXTION
    #define PLUGIN_SET_ONLY_SWITCH
    //#define USES_Pxxx   // Nextion
#endif
*/

#ifdef PLUGIN_SET_EASY_OLED1
    #define PLUGIN_SET_ONLY_SWITCH
    #define NOTIFIER_SET_STABLE
    #define USES_P036   // FrameOLED
#endif

#ifdef PLUGIN_SET_EASY_OLED2
    #define PLUGIN_SET_ONLY_SWITCH
    #define NOTIFIER_SET_STABLE
    #define USES_P023   // OLED
#endif

#ifdef PLUGIN_SET_EASY_RELAY
    #define PLUGIN_SET_ONLY_SWITCH
    #define NOTIFIER_SET_STABLE
#endif

// LedStrips ----------------------------
#ifdef PLUGIN_SET_H801
    #define PLUGIN_SET_ONLY_LEDSTRIP
#endif

#ifdef PLUGIN_SET_MAGICHOME
    #define PLUGIN_SET_ONLY_LEDSTRIP
#endif

#ifdef PLUGIN_SET_MAGICHOME_IR
    #define PLUGIN_SET_ONLY_LEDSTRIP
    #define USES_P016      // IR
#endif


// Generic ESP32 -----------------------------
#ifdef PLUGIN_SET_GENERIC_ESP32
    #define PLUGIN_DESCR  "Generic ESP32"

    #ifndef ESP32
        #define ESP32
    #endif
    #ifdef ESP8266
        #undef ESP8266
    #endif
    #define PLUGIN_SET_ONLY_SWITCH
    #define NOTIFIER_SET_STABLE
    #define USES_P036   // FrameOLED
    #define USES_P027   // INA219
    #define USES_P028   // BME280
#endif

#ifdef PLUGIN_SET_TEST_ESP32
    #if !defined(PLUGIN_SET_TEST_B_ESP32) && !defined(PLUGIN_SET_TEST_C_ESP32) && !defined(PLUGIN_SET_TEST_D_ESP32) && !defined(PLUGIN_SET_TEST_E_ESP32)
      #define PLUGIN_DESCR  "TEST_A ESP32"
      #define  PLUGIN_SET_TESTING_A
    #endif
    #ifndef ESP32
        #define ESP32
    #endif
    #ifdef ESP8266
        #undef ESP8266
    #endif
//    #define PLUGIN_SET_ONLY_SWITCH

    #define  PLUGIN_SET_TESTING
    #define  CONTROLLER_SET_STABLE
    #define  NOTIFIER_SET_STABLE
    #define  PLUGIN_SET_STABLE     // add stable
    // See also PLUGIN_SET_TEST_ESP32 section at end,
    // where incompatible plugins will be disabled.
    // TODO : Check compatibility of plugins for ESP32 board.
#endif

#ifdef PLUGIN_SET_TEST_B_ESP32
    #define PLUGIN_DESCR  "TEST_B ESP32"
    #ifndef ESP32
        #define ESP32
    #endif
    #ifdef ESP8266
        #undef ESP8266
    #endif
//    #define PLUGIN_SET_ONLY_SWITCH

    #define  PLUGIN_SET_TESTING
    #define  PLUGIN_SET_TESTING_B
    #define  CONTROLLER_SET_STABLE
    #define  NOTIFIER_SET_STABLE
    #define  PLUGIN_SET_STABLE     // add stable
    // See also PLUGIN_SET_TEST_ESP32 section at end,
    // where incompatible plugins will be disabled.
    // TODO : Check compatibility of plugins for ESP32 board.
#endif

#ifdef PLUGIN_SET_TEST_C_ESP32
    #define PLUGIN_DESCR  "TEST_C ESP32"
    #ifndef ESP32
        #define ESP32
    #endif
    #ifdef ESP8266
        #undef ESP8266
    #endif
//    #define PLUGIN_SET_ONLY_SWITCH

    #define  PLUGIN_SET_TESTING
    #define  PLUGIN_SET_TESTING_C
    #define  CONTROLLER_SET_STABLE
    #define  NOTIFIER_SET_STABLE
    #define  PLUGIN_SET_STABLE     // add stable
    // See also PLUGIN_SET_TEST_ESP32 section at end,
    // where incompatible plugins will be disabled.
    // TODO : Check compatibility of plugins for ESP32 board.
#endif

#ifdef PLUGIN_SET_TEST_D_ESP32
    #define PLUGIN_DESCR  "TEST_D ESP32"
    #ifndef ESP32
        #define ESP32
    #endif
    #ifdef ESP8266
        #undef ESP8266
    #endif
//    #define PLUGIN_SET_ONLY_SWITCH

    #define  PLUGIN_SET_TESTING
    #define  PLUGIN_SET_TESTING_D
    #define  CONTROLLER_SET_STABLE
    #define  NOTIFIER_SET_STABLE
    #define  PLUGIN_SET_STABLE     // add stable
    // See also PLUGIN_SET_TEST_ESP32 section at end,
    // where incompatible plugins will be disabled.
    // TODO : Check compatibility of plugins for ESP32 board.
#endif

#ifdef PLUGIN_SET_TEST_E_ESP32
    #define PLUGIN_DESCR  "TEST_E ESP32"
    #ifndef ESP32
        #define ESP32
    #endif
    #ifdef ESP8266
        #undef ESP8266
    #endif
//    #define PLUGIN_SET_ONLY_SWITCH

    #define  PLUGIN_SET_TESTING
    #define  PLUGIN_SET_TESTING_E
    #define  CONTROLLER_SET_STABLE
    #define  NOTIFIER_SET_STABLE
    #define  PLUGIN_SET_STABLE     // add stable
    // See also PLUGIN_SET_TEST_ESP32 section at end,
    // where incompatible plugins will be disabled.
    // TODO : Check compatibility of plugins for ESP32 board.
#endif

#ifdef PLUGIN_BUILD_MAX_ESP32
    #ifndef PLUGIN_DESCR
      #define PLUGIN_DESCR  "MAX ESP32"
    #endif
    #ifndef ESP32
        #define ESP32
    #endif
    #ifdef ESP8266
        #undef ESP8266
    #endif

    #define PLUGIN_SET_MAX
    #define CONTROLLER_SET_ALL
    #define NOTIFIER_SET_ALL
    #ifndef PLUGIN_ENERGY_COLLECTION
        #define PLUGIN_ENERGY_COLLECTION
    #endif
    #ifndef PLUGIN_DISPLAY_COLLECTION
        #define PLUGIN_DISPLAY_COLLECTION
    #endif
    // See also PLUGIN_SET_MAX section at end, to include any disabled plugins from other definitions
    // See also PLUGIN_SET_TEST_ESP32 section at end,
    // where incompatible plugins will be disabled.
    // TODO : Check compatibility of plugins for ESP32 board.
#endif


// Generic ------------------------------------
#ifdef PLUGIN_SET_GENERIC_1M
    #define PLUGIN_SET_NONE
    // TODO : small list of common plugins to fit in 1M
#endif

// Ventus W266 --------------------------------
#ifdef PLUGIN_SET_VENTUS_W266
    #define PLUGIN_SET_ONLY_SWITCH
    #define PLUGIN_BUILD_DISABLED
    #define USES_P046      // TESTING	Hardware	P046_VentusW266.ino
#endif


#ifdef PLUGIN_SET_LC_TECH_RELAY_X2
    #define CONTROLLER_SET_STABLE
    #define PLUGIN_SET_ONLY_SWITCH
    #define NOTIFIER_SET_STABLE
    #define USES_P026    // Sysinfo
    #define USES_P029    // Domoticz MQTT Helper
    #define USES_P033    // Dummy
    #define USES_P037    // MQTT import
    #define USES_P081    // Cron
    #define USES_P091    // Ser Switch
#endif



/******************************************************************************\
 * "ONLY" shorcuts ************************************************************
\******************************************************************************/
#ifdef PLUGIN_SET_ONLY_SWITCH
    #ifndef PLUGIN_SET_NONE
        #define PLUGIN_SET_NONE
    #endif
    #ifndef USES_P001
        #define USES_P001   // switch
    #endif
    #ifndef USES_P003
//        #define USES_P003   // pulse
    #endif
    #ifndef USES_P026
      #define USES_P026   // SysInfo
    #endif
    #ifndef USES_P033
      #define USES_P033   // Dummy
    #endif
    #ifndef USES_P037
        #define USES_P037   // MQTTImport
    #endif
#endif

#ifdef PLUGIN_SET_ONLY_TEMP_HUM
    #ifndef PLUGIN_SET_NONE
        #define PLUGIN_SET_NONE
    #endif
    #ifndef USES_P004
        #define USES_P004   // Dallas
    #endif
    #ifndef USES_P005
        #define USES_P005   // DHT
    #endif
    #ifndef USES_P014
        #define USES_P014   // SI7021
    #endif
    #ifndef USES_P028
        #define USES_P028   // BME280
    #endif
    #ifndef USES_P034
        #define USES_P034   // DHT12
    #endif
#endif

#ifdef PLUGIN_SET_ONLY_LEDSTRIP
    #ifndef PLUGIN_SET_NONE
        #define PLUGIN_SET_NONE
    #endif
    #ifndef USES_P141
        #define USES_P141   // LedStrip
    #endif
    #ifndef USES_P037
        #define USES_P037   // MQTTImport
    #endif
#endif






/******************************************************************************\
 * Main Families **************************************************************
\******************************************************************************/

// NONE #####################################
#ifdef PLUGIN_SET_NONE
    #ifdef PLUGIN_SET_STABLE
        #undef PLUGIN_SET_STABLE
    #endif
    #ifdef PLUGIN_SET_TESTING
        #undef PLUGIN_SET_TESTING
    #endif
    #ifdef PLUGIN_SET_TESTING_A
        #undef PLUGIN_SET_TESTING_A
    #endif
    #ifdef PLUGIN_SET_TESTING_B
        #undef PLUGIN_SET_TESTING_B
    #endif
    #ifdef PLUGIN_SET_TESTING_C
        #undef PLUGIN_SET_TESTING_C
    #endif
    #ifdef PLUGIN_SET_TESTING_D
        #undef PLUGIN_SET_TESTING_D
    #endif
    #ifdef PLUGIN_SET_TESTING_E
        #undef PLUGIN_SET_TESTING_E
    #endif
    #ifdef PLUGIN_SET_EXPERIMENTAL
        #undef PLUGIN_SET_EXPERIMENTAL
    #endif
#endif


#ifdef CONTROLLER_SET_NONE
    #ifdef CONTROLLER_SET_STABLE
        #undef CONTROLLER_SET_STABLE
    #endif
    #ifdef CONTROLLER_SET_TESTING
        #undef CONTROLLER_SET_TESTING
    #endif
    #ifdef CONTROLLER_SET_EXPERIMENTAL
        #undef CONTROLLER_SET_EXPERIMENTAL
    #endif
#endif


#ifdef NOTIFIER_SET_NONE
    #ifdef NOTIFIER_SET_STABLE
        #undef NOTIFIER_SET_STABLE
    #endif
    #ifdef NOTIFIER_SET_TESTING
        #undef NOTIFIER_SET_TESTING
    #endif
    #ifdef NOTIFIER_SET_EXPERIMENTAL
        #undef NOTIFIER_SET_EXPERIMENTAL
    #endif
#endif

// ALL ###########################################
#ifdef PLUGIN_SET_ALL
    #ifndef PLUGIN_SET_STABLE
        #define PLUGIN_SET_STABLE
    #endif
    #ifndef PLUGIN_SET_TESTING
        #define PLUGIN_SET_TESTING
    #endif
    // #ifndef PLUGIN_SET_TESTING_A
    //     #define PLUGIN_SET_TESTING_A
    // #endif
    #ifndef PLUGIN_SET_EXPERIMENTAL
        #define PLUGIN_SET_EXPERIMENTAL
    #endif
#endif


#ifdef CONTROLLER_SET_ALL
    #ifndef CONTROLLER_SET_STABLE
        #define CONTROLLER_SET_STABLE
    #endif
    #ifndef CONTROLLER_SET_TESTING
        #define CONTROLLER_SET_TESTING
    #endif
    #ifndef CONTROLLER_SET_EXPERIMENTAL
        #define CONTROLLER_SET_EXPERIMENTAL
    #endif
#endif


#ifdef NOTIFIER_SET_ALL
    #ifndef NOTIFIER_SET_STABLE
        #define NOTIFIER_SET_STABLE
    #endif
    #ifndef NOTIFIER_SET_TESTING
        #define NOTIFIER_SET_TESTING
    #endif
    #ifndef NOTIFIER_SET_EXPERIMENTAL
        #define NOTIFIER_SET_EXPERIMENTAL
    #endif
#endif

// MAX ###########################################
#ifdef PLUGIN_SET_MAX
    #ifndef PLUGIN_SET_STABLE
        #define PLUGIN_SET_STABLE
    #endif
    #ifndef PLUGIN_SET_TESTING
        #define PLUGIN_SET_TESTING
    #endif
    #ifndef PLUGIN_SET_TESTING_A
        #define PLUGIN_SET_TESTING_A
    #endif
    #ifndef PLUGIN_SET_TESTING_B
        #define PLUGIN_SET_TESTING_B
    #endif
    #ifndef PLUGIN_SET_TESTING_C
        #define PLUGIN_SET_TESTING_C
    #endif
    #ifndef PLUGIN_SET_TESTING_D
        #define PLUGIN_SET_TESTING_D
    #endif
    #ifndef PLUGIN_SET_TESTING_E
        #define PLUGIN_SET_TESTING_E
    #endif
    // #ifndef PLUGIN_SET_EXPERIMENTAL
    //     #define PLUGIN_SET_EXPERIMENTAL
    // #endif
#endif




// STABLE #####################################
#ifdef PLUGIN_SET_STABLE
    #ifndef DONT_USE_SERVO
        #define USE_SERVO
    #endif
    #define USE_RTTTL

    #define USES_P001   // Switch
    #define USES_P002   // ADC
    #define USES_P003   // Pulse
    #define USES_P004   // Dallas
    #define USES_P005   // DHT
    #define USES_P006   // BMP085
    #define USES_P007   // PCF8591
    #define USES_P008   // RFID
    #define USES_P009   // MCP

    #define USES_P010   // BH1750
    #define USES_P011   // PME
    #define USES_P012   // LCD
    #define USES_P013   // HCSR04
    #define USES_P014   // SI7021
    #define USES_P015   // TSL2561
//    #define USES_P016   // IR
    #define USES_P017   // PN532
    #define USES_P018   // Dust
    #define USES_P019   // PCF8574

    #define USES_P020   // Ser2Net
    #define USES_P021   // Level
    #define USES_P022   // PCA9685
    #define USES_P023   // OLED
    #define USES_P024   // MLX90614
    #define USES_P025   // ADS1115
    #define USES_P026   // SysInfo
    #define USES_P027   // INA219
    #define USES_P028   // BME280
    #define USES_P029   // Output

//    #define USES_P030   // BMP280   (Made obsolete, now BME280 can handle both)
    #define USES_P031   // SHT1X
    #define USES_P032   // MS5611
    #define USES_P033   // Dummy
    #define USES_P034   // DHT12
//    #define USES_P035   // IRTX
    #define USES_P036   // FrameOLED
    #define USES_P037   // MQTTImport
    #define USES_P038   // NeoPixel
    #define USES_P039   // Environment - Thermocouple

    #define USES_P040   // RFID - ID12LA/RDM6300
    // FIXME TD-er: Disabled NeoClock and Candle plugin to make builds fit in max bin size.
//    #define USES_P041   // NeoClock
//    #define USES_P042   // Candle
    #define USES_P043   // ClkOutput
    #define USES_P044   // P1WifiGateway

    #define USES_P049   // MHZ19

    #define USES_P052   // SenseAir
    #define USES_P053   // PMSx003

    #define USES_P056   // SDS011-Dust
    #define USES_P059   // Encoder

    #define USES_P063   // TTP229_KeyPad
    #define USES_P073   // 7DG
    #define USES_P079   // Wemos Motoshield
#endif


#ifdef CONTROLLER_SET_STABLE
    #define USES_C001   // Domoticz HTTP
    #define USES_C002   // Domoticz MQTT
    #define USES_C003   // Nodo telnet
    #define USES_C004   // ThingSpeak
    #define USES_C005   // Home Assistant (openHAB) MQTT
    #define USES_C006   // PiDome MQTT
    #define USES_C007   // Emoncms
    #define USES_C008   // Generic HTTP
    #define USES_C009   // FHEM HTTP
    #define USES_C010   // Generic UDP
    #define USES_C013   // ESPEasy P2P network
#endif


#ifdef NOTIFIER_SET_STABLE
    #define USES_N001   // Email
    #define USES_N002   // Buzzer

    #ifdef NOTIFIER_SET_NONE
      #undef NOTIFIER_SET_NONE
    #endif
#endif



// TESTING #####################################
#ifdef PLUGIN_SET_TESTING
  #ifndef PLUGIN_SET_MAX
    #ifndef LIMIT_BUILD_SIZE
      #define LIMIT_BUILD_SIZE
    #endif
    #ifndef NOTIFIER_SET_NONE
      #define NOTIFIER_SET_NONE
    #endif
  #endif // PLUGIN_SET_MAX

    #define USES_P045   // MPU6050
    #define USES_P047   // I2C_soil_misture
    #define USES_P048   // Motoshield_v2

    #define USES_P050   // TCS34725
    #define USES_P051   // AM2320
    #define USES_P054   // DMX512
    #define USES_P055   // Chiming
    #define USES_P057   // HT16K33_LED
    #define USES_P058   // HT16K33_KeyPad

    #define USES_P060   // MCP3221
    #define USES_P061   // Keypad
    #define USES_P062   // MPR121_KeyPad

    #define USES_P064   // APDS9960
    #define USES_P065   // DRF0299
    #define USES_P066   // VEML6040

    #define USES_P075   // Nextion
    //#define USES_P076   // HWL8012   in POW r1
    // Needs CSE7766 Energy sensor, via Serial RXD 4800 baud 8E1 (GPIO1), TXD (GPIO3)
    //#define USES_P077	  // CSE7766   in POW R2
    //#define USES_P078   // Eastron Modbus Energy meters
    #define USES_P081   // Cron
    #define USES_P082   // GPS
    #define USES_P089   // Ping
#endif

#ifdef PLUGIN_SET_TESTING_A

    #define USES_P067   // HX711_Load_Cell
    #define USES_P068   // SHT3x

    #define USES_P070   // NeoPixel_Clock
    #define USES_P071   // Kamstrup401
    #define USES_P072   // HDC1080
    #define USES_P074   // TSL2561

    #define USES_P080   // iButton Sensor  DS1990A
    #define USES_P083   // SGP30
    #define USES_P084   // VEML6070
    #define USES_P086   // Receiving values according Homie convention. Works together with C014 Homie controller

    #define USES_P090   // CCS811 TVOC/eCO2 Sensor

    //#define USES_P095  // TFT ILI9341
    //#define USES_P096  // eInk   (Needs lib_deps = Adafruit GFX Library, LOLIN_EPD )
    #define USES_P097   // Touch (ESP32)
    //#define USES_P099   // XPT2046 Touchscreen
    #define USES_P098   // PWM motor  (relies on iRAM, cannot be combined with all other plugins)
    #define USES_P105   // AHT10/20/21
#endif

#ifdef PLUGIN_SET_TESTING_B
    #define USES_P069   // LM75A

    #define USES_P100   // Pulse Counter - DS2423
    #define USES_P101   // Wake On Lan
    #define USES_P103   // Atlas Scientific EZO Sensors (pH, ORP, EZO, DO)
    #define USES_P106   // BME680
    #define USES_P107   // SI1145 UV index
    #define USES_P108   // DDS238-x ZN MODBUS energy meter (was P224 in the Playground)
    // FIXME TD-er: Disabled due to build size
    //#define USES_P109   // ThermoOLED
    #define USES_P110   // VL53L0X Time of Flight sensor
    #define USES_P113   // VL53L1X ToF
#endif

#ifdef PLUGIN_SET_TESTING_C
    #define USES_P085   // AcuDC24x
    #define USES_P087   // Serial Proxy

    #define USES_P091	// SerSwitch
    #define USES_P092   // DL-Bus

    #define USES_P111   // RC522 RFID reader
#endif

#ifdef PLUGIN_SET_TESTING_D
    #define USES_P093   // Mitsubishi Heat Pump
    #define USES_P094  // CUL Reader
    #ifndef USES_P098
      #define USES_P098   // PWM motor
    #endif
    #define USES_P114  // VEML6075 UVA/UVB sensor
    #define USES_P115  // Fuel Gauge MAX1704x
    #define USES_P117  // SCD30
    #ifndef USE_SECOND_HEAP  // Disable Itho when using second heap as it no longer fits.
    #define USES_P118  // Itho ventilation control
    #endif
    #define USES_P124  // I2C MultiRelay
    #define USES_P127  // CDM7160
#endif

#ifdef PLUGIN_SET_TESTING_E
    #define USES_P119   // ITG3205 Gyro
    #define USES_P120   // ADXL345 I2C
    #define USES_P121   // HMC5883L 
    #define USES_P125   // ADXL345 SPI
#endif


// Collection of all energy related plugins.
#ifdef PLUGIN_ENERGY_COLLECTION
   #ifndef USES_P025
     #define USES_P025   // ADS1115
   #endif
   #ifndef USES_P027
     #define USES_P027   // INA219
   #endif
   #ifndef USES_P076
     #define USES_P076   // HWL8012   in POW r1
   #endif
   #ifndef USES_P077
     // Needs CSE7766 Energy sensor, via Serial RXD 4800 baud 8E1 (GPIO1), TXD (GPIO3)
     #define USES_P077	  // CSE7766   in POW R2
   #endif
   #ifndef USES_P078
     #define USES_P078   // Eastron Modbus Energy meters
   #endif
   #ifndef USES_P085
     #define USES_P085   // AcuDC24x
   #endif
   #ifndef USES_P093
     #define USES_P093   // Mitsubishi Heat Pump
   #endif
   #ifndef USES_P102
     #define USES_P102   // PZEM-004Tv30
   #endif
   #ifndef USES_P108
     #define USES_P108   // DDS238-x ZN MODBUS energy meter (was P224 in the Playground)
   #endif
   #ifndef USES_P115
     #define USES_P115   // Fuel Gauge MAX1704x
   #endif
#endif

// Collection of all display plugins. (also NeoPixel)
#ifdef PLUGIN_DISPLAY_COLLECTION
   #if !defined(LIMIT_BUILD_SIZE) && (defined(ESP8266) || !(ESP_IDF_VERSION_MAJOR > 3))
     #define LIMIT_BUILD_SIZE // Reduce buildsize (on ESP8266 / pre-IDF4.x) to fit in all Display plugins
   #endif
   #ifndef USES_P012
     #define USES_P012   // LCD
   #endif
   #ifndef USES_P023
    #define USES_P023   // OLED
   #endif
   #ifndef USES_P036
    #define USES_P036   // FrameOLED
   #endif
   #ifndef USES_P038
    #define USES_P038   // NeoPixel
   #endif
   #ifndef USES_P041
    #define USES_P041   // NeoClock
   #endif
   #ifndef USES_P042
    #define USES_P042   // Candle
   #endif
   #ifndef USES_P057
    #define USES_P057   // HT16K33_LED
   #endif
   #ifndef USES_P070
    #define USES_P070   // NeoPixel_Clock
   #endif
   #ifndef USES_P075
    #define USES_P075   // Nextion
   #endif
   #ifndef USES_P095
    #define USES_P095  // TFT ILI9341
   #endif
   #ifndef USES_P096
    #define USES_P096  // eInk   (Needs lib_deps = Adafruit GFX Library, LOLIN_EPD )
   #endif
   #ifndef USES_P099
    #define USES_P099   // XPT2046 Touchscreen
   #endif
   #ifndef USES_P104
    #define USES_P104   // MAX7219 dot matrix
   #endif
   #ifndef USES_P109
    #define USES_P109   // ThermoOLED
   #endif
#endif


#ifdef CONTROLLER_SET_TESTING
    #define USES_C011   // Generic HTTP Advanced
    #define USES_C012   // Blynk HTTP
    #define USES_C014   // homie 3 & 4dev MQTT
    //#define USES_C015   // Blynk
    #define USES_C017   // Zabbix
    // #define USES_C018 // TTN RN2483
#endif


#ifdef NOTIFIER_SET_TESTING
#endif


// EXPERIMENTAL (playground) #######################
#ifdef PLUGIN_SET_EXPERIMENTAL
    #define USES_P046   // VentusW266
    #define USES_P050   // TCS34725 RGB Color Sensor with IR filter and White LED
    #define USES_P064   // APDS9960 Gesture
    #define USES_P077	// CSE7766   Was P134 on Playground


    // [copied from Playground as of 6 March 2018]
    // It needs some cleanup as some are ALSO in the main repo,
    // thus they should have been removed from the Playground repo
    // #define USES_P100	// Was SRF01, now Pulse Counter - DS2423 [Testing]
	// #define USES_P101	// Was NeoClock, now Wake On Lan [Testing]
	#define USES_P102	// Nodo
	#define USES_P103	// Event
	#define USES_P104	// SRF02
	#define USES_P105	// RGBW
	#define USES_P106	// IRTX
	#define USES_P107	// Email_Demo
	#define USES_P108	// WOL
	#define USES_P109	// RESOL_DeltaSol_Pro
	   #define USES_P110	// P1WifiGateway      (MERGED?)
	#define USES_P111	// RF
	   //#define USES_P111	// SenseAir     (MERGED?)
	#define USES_P112	// Power
	//#define USES_P112	// RFTX
	#define USES_P113	// SI1145
	#define USES_P114	// DSM501
	//#define USES_P115	// HeatpumpIR - P088 in the main repo.
//	#define USES_P116	// ID12
	#define USES_P117	// LW12FC
	//#define USES_P117	// Neopixels
	//#define USES_P117	// Nextion
	#define USES_P118	// CCS811
	#define USES_P119	// BME680
	#define USES_P120	// Thermocouple
	#define USES_P121	// Candle
//	   #define USES_P122	// NeoPixel       (MERGED?)
//	      #define USES_P123	// NeoPixel_Clock  (MERGED?)
	#define USES_P124	// NeoPixelBusFX
	//#define USES_P124	// Ventus_W266_RFM69
	#define USES_P125	// ArduCAM
	#define USES_P127	// Teleinfo
	#define USES_P130	// VEML6075
	#define USES_P131	// SHT3X
	#define USES_P133	// VL53L0X
	#define USES_P141	// LedStrip
	#define USES_P142	// RGB-Strip
	#define USES_P143	// AnyonePresent
	#define USES_P144	// RC-Switch-TX
	#define USES_P145	// Itho - P118 in the main repo.
	#define USES_P149	// MHZ19
	#define USES_P150	// SDM120C
	#define USES_P151	// CISA
	#define USES_P153	// MAX44009
	#define USES_P162	// MPL3115A2
	#define USES_P163	// DS1631
	#define USES_P165	// SerSwitch
	#define USES_P166	// WiFiMan
	#define USES_P167	// ADS1015
	#define USES_P170	// HLW8012
	#define USES_P171	// PZEM-004T
	#define USES_P180	// Mux
	#define USES_P181	// TempHumidity_SHT2x
	#define USES_P182	// MT681
	#define USES_P199	// RF443_KaKu
	#define USES_P202	// ADC_ACcurrentSensor
	   #define USES_P205	// FrameOLED      (MERGED?)
	#define USES_P209	// IFTTTMaker
	   #define USES_P210	// MQTTImport     (MERGED?)
	#define USES_P211	// MPU6050
	#define USES_P212	// MY9291
	#define USES_P213	// VEML6070
#endif


#ifdef CONTROLLER_SET_EXPERIMENTAL
  //#define USES_C016   // Cache controller
  //#define USES_C018   // TTN/RN2483
#endif


#ifdef NOTIFIER_SET_EXPERIMENTAL
#endif


// Maximized build definition for an ESP(32) with 16MB Flash and 4MB sketch partition
// Add all plugins, controllers and features that don't fit in the TESTING set
#ifdef PLUGIN_SET_MAX
  // Features
  #ifndef USE_SERVO
    #define USE_SERVO
  #endif
  #ifndef USE_RTTTL
    #define USE_RTTTL
  #endif
  #ifndef USE_SETTINGS_ARCHIVE
    #define USE_SETTINGS_ARCHIVE
  #endif
  #ifndef FEATURE_SD
    #define FEATURE_SD
  #endif

  // Plugins
  #ifndef USES_P016
//    #define USES_P016   // IR
  #endif
  #ifndef USES_P035
//    #define USES_P035   // IRTX
  #endif
  #ifndef USES_P041
    #define USES_P041   // NeoClock
  #endif
  #ifndef USES_P042
    #define USES_P042   // Candle
  #endif
  #ifndef USES_P087
    #define USES_P087   // Serial Proxy
  #endif
  #ifndef USES_P094
    #define USES_P094  // CUL Reader
  #endif
  #ifndef USES_P095
    #define USES_P095  // TFT ILI9341
  #endif
  #ifndef USES_P096
    #define USES_P096  // eInk   (Needs lib_deps = Adafruit GFX Library, LOLIN_EPD )
  #endif
  #ifndef USES_P098
    #define USES_P098   // PWM motor
  #endif
  #ifndef USES_P099
    #define USES_P099   // XPT2046 Touchscreen
  #endif
  #ifndef USES_P102
    #define USES_P102   // PZEM004Tv3
  #endif
  #ifndef USES_P103
    #define USES_P103   // Atlas Scientific EZO Sensors (pH, ORP, EZO, DO)
  #endif
  #ifndef USES_P104
    #define USES_P104   //
  #endif
  #ifndef USES_P105
    #define USES_P105   // AHT10/20/21
  #endif
  #ifndef USES_P104
    #define USES_P104   //
  #endif
  #ifndef USES_P105
    #define USES_P105   // AHT10/20/21
  #endif
  #ifndef USES_P108
    #define USES_P108   // DDS238-x ZN MODBUS energy meter (was P224 in the Playground)
  #endif
  #ifndef USES_P109
    #define USES_P109   // ThermOLED
  #endif
  #ifndef USES_P110
    #define USES_P110   // VL53L0X
  #endif
  #ifndef USES_P111
    #define USES_P111   // RC522 RFID reader
  #endif
  #ifndef USES_P112
    #define USES_P112   // AS7256x
  #endif
  #ifndef USES_P113
    #define USES_P113   // VL53L1X
  #endif
  #ifndef USES_P114
    #define USES_P114   // VEML6075 UVA/UVB sensor
  #endif
  #ifndef USES_P115
    #define USES_P115   // Fuel gauge MAX1704x
  #endif
  #ifndef USES_P116
//    #define USES_P116   //
  #endif
  #ifndef USES_P117
    #define USES_P117   // SCD30
  #endif
  #ifndef USES_P118
    #define USES_P118   // Itho ventilation coontrol
  #endif
  #ifndef USES_P119
    #define USES_P119   // ITG3205 Gyro
  #endif
  #ifndef USES_P120
    #define USES_P120   // ADXL345 I2C Acceleration / Gravity
  #endif
  #ifndef USES_P121
    #define USES_P121   // HMC5883L 
  #endif
  #ifndef USES_P122
//    #define USES_P122   //
  #endif
  #ifndef USES_P123
//    #define USES_P123   //
  #endif
  #ifndef USES_P124
    #define USES_P124   //
  #endif
  #ifndef USES_P125
    #define USES_P125   // ADXL345 SPI Acceleration / Gravity
  #endif
  #ifndef USES_P126
//    #define USES_P126   //
  #endif
  #ifndef USES_P127
<<<<<<< HEAD
    #define USES_P127   // CDM7160
=======
//    #define USES_P127   //
>>>>>>> 71cbd1d3
  #endif
  #ifndef USES_P128
//    #define USES_P128   //
  #endif
  #ifndef USES_P129
//    #define USES_P129   //
  #endif
  #ifndef USES_P130
//    #define USES_P130   //
  #endif
  #ifndef USES_P131
//    #define USES_P131   //
  #endif
  #ifndef USES_P132
//    #define USES_P132   //
  #endif
  #ifndef USES_P133
//    #define USES_P133   //
  #endif
  #ifndef USES_P134
//    #define USES_P134   //
  #endif
  #ifndef USES_P135
//    #define USES_P135   //
  #endif

  // Controllers
  #ifndef USES_C015
    #define USES_C015   // Blynk
  #endif
  #ifndef USES_C016
    #define USES_C016   // Cache controller
  #endif
  #ifndef USES_C018
    #define USES_C018 // TTN RN2483
  #endif

  // Notifiers

#endif // PLUGIN_SET_MAX


/******************************************************************************\
 * Remove incompatible plugins ************************************************
\******************************************************************************/
#ifdef ESP32
//  #undef USES_P010   // BH1750          (doesn't work yet on ESP32)
//  #undef USES_P049   // MHZ19           (doesn't work yet on ESP32)

//  #undef USES_P052   // SenseAir        (doesn't work yet on ESP32)
//  #undef USES_P053   // PMSx003

//  #undef USES_P056   // SDS011-Dust     (doesn't work yet on ESP32)
//  #undef USES_P065   // DRF0299
//  #undef USES_P071   // Kamstrup401
//  #undef USES_P075   // Nextion
//  #undef USES_P078   // Eastron Modbus Energy meters (doesn't work yet on ESP32)
//  #undef USES_P082   // GPS
#endif


#ifdef ARDUINO_ESP8266_RELEASE_2_3_0
  #ifdef USES_P081
    #undef USES_P081   // Cron
  #endif


#endif


/******************************************************************************\
 * Libraries dependencies *****************************************************
\******************************************************************************/
#if defined(USES_P020) || defined(USES_P049) || defined(USES_P052) || defined(USES_P053) || defined(USES_P056) || defined(USES_P071) || defined(USES_P075) || defined(USES_P078) || defined(USES_P082) || defined(USES_P085) || defined(USES_P087) || defined(USES_P094) || defined(USES_P102) || defined(USES_P108) || defined(USES_C018)
  // At least one plugin uses serial.
  #ifndef PLUGIN_USES_SERIAL
    #define PLUGIN_USES_SERIAL
  #endif
#else
  // No plugin uses serial, so make sure software serial is not included.
  #define DISABLE_SOFTWARE_SERIAL
#endif


/*
#if defined(USES_P00x) || defined(USES_P00y)
#include <the_required_lib.h>
#endif
*/


#if defined(USES_C018)
  #define USES_PACKED_RAW_DATA
#endif

#if defined(USES_P085) || defined (USES_P052) || defined(USES_P078) || defined(USES_P108)
  // FIXME TD-er: Is this correct? Those plugins use Modbus_RTU.
  #define USES_MODBUS
#endif

#if defined(USES_C001) || defined (USES_C002) || defined(USES_P029)
  #ifndef USES_DOMOTICZ
    #define USES_DOMOTICZ
  #endif
#endif

#ifdef USES_DOMOTICZ  // Move Domoticz enabling logic together
    #ifndef USES_C001
      #define USES_C001   // Domoticz HTTP
    #endif
    #ifndef USES_C002
      #define USES_C002   // Domoticz MQTT
    #endif
    #ifndef USES_P029
      #define USES_P029   // Output
    #endif
#endif


// Disable Homie plugin for now in the dev build to make it fit.
#if defined(PLUGIN_BUILD_DEV) && defined(USES_C014)
  #undef USES_C014
#endif

// VCC builds need a bit more, disable timing stats to make it fit.
#if defined(FEATURE_ADC_VCC) && !defined(PLUGIN_SET_MAX)
  #ifndef LIMIT_BUILD_SIZE
    #define LIMIT_BUILD_SIZE
  #endif
  #ifndef NOTIFIER_SET_NONE
    #define NOTIFIER_SET_NONE
  #endif

#endif


// Due to size restrictions, disable a few plugins/controllers for 1M builds
#ifdef SIZE_1M
  #ifdef USES_C003
    #undef USES_C003
  #endif
  #ifdef USES_C016
    #undef USES_C016  // Cache controller
  #endif
  #ifdef FEATURE_SD
    #undef FEATURE_SD  // Unlikely on 1M units
  #endif
  #ifndef LIMIT_BUILD_SIZE
    #define LIMIT_BUILD_SIZE
  #endif
  #ifdef USE_EXT_RTC
    #undef USE_EXT_RTC
  #endif
#endif

// Disable some diagnostic parts to make builds fit.
#ifdef LIMIT_BUILD_SIZE
  #ifdef WEBSERVER_TIMINGSTATS
    #undef WEBSERVER_TIMINGSTATS
  #endif

  // Do not include large blobs but fetch them from CDN
  #ifndef WEBSERVER_USE_CDN_JS_CSS
    #define WEBSERVER_USE_CDN_JS_CSS
  #endif

  #ifndef BUILD_NO_DEBUG
    #define BUILD_NO_DEBUG
  #endif
  #ifndef BUILD_NO_SPECIAL_CHARACTERS_STRINGCONVERTER
    #define BUILD_NO_SPECIAL_CHARACTERS_STRINGCONVERTER
  #endif
  #ifdef FEATURE_I2CMULTIPLEXER
    #undef FEATURE_I2CMULTIPLEXER
  #endif
  #ifdef USE_SETTINGS_ARCHIVE
    #undef USE_SETTINGS_ARCHIVE
  #endif

  #ifdef USE_SERVO
    #undef USE_SERVO
  #endif
  #ifdef USE_RTTTL
    #undef USE_RTTTL
  #endif
  #ifdef ENABLE_TOOLTIPS
    #undef ENABLE_TOOLTIPS
  #endif
  #ifdef USES_BLYNK
    #undef USES_BLYNK
  #endif
  #ifndef PLUGIN_SET_TESTING
    #ifdef USES_P076
      #undef USES_P076   // HWL8012   in POW r1
    #endif
    #ifdef USES_P093
      #undef USES_P093   // Mitsubishi Heat Pump
    #endif
    #ifdef USES_P100 // Pulse Counter - DS2423
      #undef USES_P100
    #endif
  #endif
  #ifdef USES_C012
    #undef USES_C012 // Blynk
  #endif
  #ifdef USES_C015
    #undef USES_C015 // Blynk
  #endif
  #ifdef USES_C016
    #undef USES_C016 // Cache controller
  #endif
  #ifdef USES_C017 // Zabbix
    #undef USES_C017
  #endif
  #ifdef USES_C018
    #undef USES_C018 // LoRa TTN - RN2483/RN2903
  #endif
  #if defined(USE_TRIGONOMETRIC_FUNCTIONS_RULES) && !defined(KEEP_TRIGONOMETRIC_FUNCTIONS_RULES)
    #undef USE_TRIGONOMETRIC_FUNCTIONS_RULES
  #endif
  #ifdef USES_SSDP
    #undef USES_SSDP
  #endif

#endif

// Timing stats page needs timing stats
#if defined(WEBSERVER_TIMINGSTATS) && !defined(USES_TIMING_STATS)
  #define USES_TIMING_STATS
#endif

// If timing stats page is not included, there is no need in collecting the stats
#if !defined(WEBSERVER_TIMINGSTATS) && defined(USES_TIMING_STATS)
  #undef USES_TIMING_STATS
#endif


#ifdef BUILD_NO_DEBUG
  #ifndef BUILD_NO_DIAGNOSTIC_COMMANDS
    #define BUILD_NO_DIAGNOSTIC_COMMANDS
  #endif
  #ifndef BUILD_NO_RAM_TRACKER
    #define BUILD_NO_RAM_TRACKER
  #endif
#endif

  // Do not include large blobs but fetch them from CDN
#ifdef WEBSERVER_USE_CDN_JS_CSS
  #ifdef WEBSERVER_FAVICON
    #ifndef WEBSERVER_FAVICON_CDN
      #define WEBSERVER_FAVICON_CDN
    #endif
  #endif
  #ifdef WEBSERVER_CSS
    #undef WEBSERVER_CSS
  #endif
  #ifdef WEBSERVER_INCLUDE_JS
    #undef WEBSERVER_INCLUDE_JS
  #endif
#endif

#if defined(USES_C002) || defined (USES_C005) || defined(USES_C006) || defined(USES_C014) || defined(USES_P037)
  #define USES_MQTT
#endif

#if defined(USES_C012) || defined (USES_C015)
  #define USES_BLYNK
#endif

// Specific notifier plugins may be enabled via Custom.h, regardless
// whether NOTIFIER_SET_NONE is defined
#if defined(USES_N001) || defined(USES_N002)
  #ifndef USES_NOTIFIER
    #define USES_NOTIFIER
  #endif
#endif


// P098 PWM motor needs P003 pulse
#if defined(USES_P098)
  #ifndef USES_P003
    #define USES_P003
  #endif
#endif

#ifdef USES_MQTT
// MQTT_MAX_PACKET_SIZE : Maximum packet size
#ifndef MQTT_MAX_PACKET_SIZE
  #define MQTT_MAX_PACKET_SIZE 1024 // Is also used in PubSubClient
#endif
#endif //USES_MQTT


// It may have gotten undefined to fit a build. Make sure the Blynk controllers are not defined
#ifndef USES_BLYNK
  #ifdef USES_C012
    #undef USES_C012
  #endif
  #ifdef USES_C015
    #undef USES_C015
  #endif
#endif

#ifdef FEATURE_ARDUINO_OTA
  #ifndef FEATURE_MDNS
    #define FEATURE_MDNS
  #endif
#endif

#ifdef FEATURE_MDNS
  #ifndef FEATURE_DNS_SERVER
    #define FEATURE_DNS_SERVER
  #endif
#endif

#ifdef WEBSERVER_SETUP
  #ifndef PLUGIN_BUILD_MINIMAL_OTA
    #ifndef FEATURE_DNS_SERVER
      #define FEATURE_DNS_SERVER
    #endif
  #endif
#endif

// Here we can re-enable specific features in the TESTING sets as we have created some space there by splitting them up
#if defined(TESTING_USE_RTTTL) && (defined(PLUGIN_SET_TESTING_A) || defined(PLUGIN_SET_TESTING_B) || defined(PLUGIN_SET_TESTING_C) || defined(PLUGIN_SET_TESTING_D) || defined(PLUGIN_SET_TESTING_E))
  #ifndef USE_RTTTL
    #define USE_RTTTL
  #endif
#endif

#endif // CUSTOMBUILD_DEFINE_PLUGIN_SETS_H<|MERGE_RESOLUTION|>--- conflicted
+++ resolved
@@ -1503,11 +1503,7 @@
 //    #define USES_P126   //
   #endif
   #ifndef USES_P127
-<<<<<<< HEAD
     #define USES_P127   // CDM7160
-=======
-//    #define USES_P127   //
->>>>>>> 71cbd1d3
   #endif
   #ifndef USES_P128
 //    #define USES_P128   //
