#ifndef DLBus_H
#define DLBus_H

#include "../../_Plugin_Helper.h"

#ifdef USES_P092

#include <Arduino.h>


/*********************************************************************************************\
   DLBus subs to get values from the receiving bitstream
\*********************************************************************************************/

// one data frame has <P092_DataSettings.DataBytes> data bytes + SYNC, e.g. 64 * (8+1+1) + 16 = 656
// 656 * 2 = 1312 (twice as much as a data frame is saved
// so there's one complete data frame

#define DLbus_MaxDataBytes 64
#define DLbus_AdditionalRecBytes 2
#define DLbus_StopBits 1
#define DLbus_StartBits 1
#define DLBus_SyncBits 16
#define DLBus_ReserveBytes 20
#define DLBus_BitChangeFactor 2
#define DLbus_MaxDataBits (((DLbus_MaxDataBytes + DLbus_AdditionalRecBytes) * (DLbus_StartBits + 8 + DLbus_StopBits) + DLBus_SyncBits) * \
                           DLBus_BitChangeFactor) + DLBus_ReserveBytes

// MaxDataBits is double of the maximum bit length because each bit change is stored
// (((64+2) * (8+1+1) + 16) * 2) + 50 = 1402 bytes

class DLBus {
public:

  DLBus();                                // constructor of DLBus object
  ~DLBus();                               // destructor of DLBus object

  volatile uint8_t ISR_DLB_Pin = 0xFF;
  volatile boolean ISR_Receiving = false; // receiving flag
  volatile boolean ISR_AllBitsReceived = false;
  volatile uint16_t ISR_PulseCount = 0;   // number of received pulses
  volatile uint16_t ISR_PulseNumber = 0;  // max naumber of the received pulses
  volatile uint16_t ISR_MinPulseWidth, ISR_MaxPulseWidth, ISR_MinDoublePulseWidth, ISR_MaxDoublePulseWidth = 0;

  // identification bytes for each DL bus device
  uint8_t DeviceBytes[2] = { 0 };
  uint8_t ByteStream[DLbus_MaxDataBits / 8 + 1]; // every bit gets sorted into a bitmap
  boolean IsLogLevelInfo = false;
  boolean IsNoData = false;           // no data received (DL bus not connected), stop receiving until next call to PLUGIN_READ
  boolean IsISRset = false;           // ISR set flag, used for setting the ISR after network connected
  uint8_t LogLevelInfo   = 0xff;
  uint8_t LogLevelError  = 0xFF;
  void    attachDLBusInterrupt(void);
  void    StartReceiving(void);
  boolean CheckTimings(void);
  boolean Processing(void);
  boolean CheckCRC(uint8_t IdxCRC);

private:

  volatile uint32_t ISR_TimeLastBitChange = 0;      // remember time of last transition
  uint8_t DLbus_ChangeBitStream[DLbus_MaxDataBits]; // received bit change stream (each bit change is extended to uint8_t, containing the
                                                    // timing flags)
  uint16_t BitNumber = 0;                           // bit number of the received DLbus_ChangeBitStream
  static void ISR(void);
  void        ISR_PinChanged(void);
  void        ProcessBit(uint8_t b);
  int         Analyze(void);
  void        Invert(void);
  uint8_t     ReadBit(int pos);
  void        WriteBit(int     pos,
                       uint8_t set);
  void        Trim(int start_bit);
  boolean     CheckDevice(void);
  static DLBus *__instance;
  void        AddToInfoLog(const String& string);
  void        AddToErrorLog(const String& string);
};
#endif // ifndef DLBus_H

<<<<<<< HEAD
#ifdef USES_P092

// decoding the manchester code
// pulse width @ 488hz: 1000ms/488 = 2,048ms = 2048µs
// 2048µs / 2 = 1024µs (2 pulses for one bit)
// pulse width @ 50hz: 1000ms/50 = 20ms = 20000µs
// 20000µs / 2 = 10000µs (2 pulses for one bit)
# define P092_pulse_width_488        1024  // µs
# define P092_pulse_width_50         10000 // µs

// % tolerance for variances at the pulse width
# define P092_percentage_variance    10

// 1001 or 0110 are two sequential pulses without transition
# define P092_double_pulse_width_488 (P092_pulse_width_488 * 2)
# define P092_double_pulse_width_50  (P092_pulse_width_50 * 2)

// calculating the tolerance limits for variances
# define P092_min_width_488          (P092_pulse_width_488 - (P092_pulse_width_488 *  P092_percentage_variance / 100))
# define P092_max_width_488          (P092_pulse_width_488 + (P092_pulse_width_488 * P092_percentage_variance / 100))
# define P092_double_min_width_488   (P092_double_pulse_width_488 - (P092_pulse_width_488 * P092_percentage_variance / 100))
# define P092_double_max_width_488   (P092_double_pulse_width_488 + (P092_pulse_width_488 * P092_percentage_variance / 100))
# define P092_min_width_50           (P092_pulse_width_50 - (P092_pulse_width_50 *  P092_percentage_variance / 100))
# define P092_max_width_50           (P092_pulse_width_50 + (P092_pulse_width_50 * P092_percentage_variance / 100))
# define P092_double_min_width_50    (P092_double_pulse_width_50 - (P092_pulse_width_50 * P092_percentage_variance / 100))
# define P092_double_max_width_50    (P092_double_pulse_width_50 + (P092_pulse_width_50 * P092_percentage_variance / 100))

# define P092_DLbus_OptionCount 8
# define P092_DLbus_ValueCount 1
# define P092_DLbus_DeviceCount 5


struct P092_data_struct : public PluginTaskData_base {
public:

  P092_data_struct();
  ~P092_data_struct();

  bool init(int8_t pin1);

  typedef struct {
    uint8_t Idx;
    uint8_t mode;
    float   value;
  } sP092_ReadData;

  void    Plugin_092_SetIndices(int DeviceIndex);

  void    Plugin_092_StartReceiving(taskIndex_t taskindex);

  boolean P092_GetData(int             OptionIdx,
                       int             CurIdx,
                       sP092_ReadData *ReadData);


  boolean P092_fetch_sensor(int             number,
                            sP092_ReadData *ReadData);
  boolean P092_fetch_output(int             number,
                            sP092_ReadData *ReadData);    // digital output byte(s)
  boolean P092_fetch_speed(int             number,
                           sP092_ReadData *ReadData);     // speed byte(s)
  boolean P092_fetch_analog(int             number,
                            sP092_ReadData *ReadData);    // analog byte(s)
  boolean P092_fetch_heatpower(int             number,
                               sP092_ReadData *ReadData); // heat power(s)
  boolean P092_fetch_heatmeter(int             number,
                               sP092_ReadData *ReadData); // heat meters(s)


  uint8_t  P092_Last_DLB_Pin;
  boolean  P092_ReceivedOK   = false;
  uint32_t P092_LastReceived = 0;
  struct _P092_DataStruct
  {
    uint8_t DataBytes;
    uint8_t DeviceByte0;
    uint8_t DeviceByte1;
    uint8_t DeviceBytes;
    uint8_t DontCareBytes;
    uint8_t TimeStampBytes;
    uint8_t MaxSensors;
    uint8_t MaxExtSensors;
    uint8_t OutputBytes;
    uint8_t SpeedBytes;
    uint8_t AnalogBytes;
    uint8_t VolumeBytes;
    uint8_t MaxHeatMeters;
    uint8_t CurrentHmBytes;
    uint8_t MWhBytes;

    uint16_t DLbus_MinPulseWidth;
    uint16_t DLbus_MaxPulseWidth;
    uint16_t DLbus_MinDoublePulseWidth;
    uint16_t DLbus_MaxDoublePulseWidth;
    uint8_t  IdxSensor;
    uint8_t  IdxExtSensor;
    uint8_t  IdxOutput;
    uint8_t  IdxDrehzahl;
    uint8_t  IdxAnalog;
    uint8_t  IdxHmRegister;
    uint8_t  IdxVolume;
    uint8_t  IdxHeatMeter1;
    uint8_t  IdxkWh1;
    uint8_t  IdxMWh1;
    uint8_t  IdxHeatMeter2;
    uint8_t  IdxkWh2;
    uint8_t  IdxMWh2;
    uint8_t  IdxHeatMeter3;
    uint8_t  IdxkWh3;
    uint8_t  IdxMWh3;
    uint8_t  IdxCRC;
  } P092_DataSettings;

  // heat meter
  typedef struct {
    uint8_t IndexIsValid;
    int32_t power_index;
    int32_t kwh_index;
    int32_t mwh_index;
  } sDLbus_HMindex;

  sDLbus_HMindex P092_CheckHmRegister(int number);

  DLBus *DLbus_Data = nullptr;
};


#endif // ifdef USES_P092
=======
#endif
#endif
>>>>>>> 94fb7f8a
<|MERGE_RESOLUTION|>--- conflicted
+++ resolved
@@ -78,7 +78,6 @@
 };
 #endif // ifndef DLBus_H
 
-<<<<<<< HEAD
 #ifdef USES_P092
 
 // decoding the manchester code
@@ -206,8 +205,4 @@
 };
 
 
-#endif // ifdef USES_P092
-=======
-#endif
-#endif
->>>>>>> 94fb7f8a
+#endif // ifdef USES_P092