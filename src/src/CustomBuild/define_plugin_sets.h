#ifndef CUSTOMBUILD_DEFINE_PLUGIN_SETS_H
#define CUSTOMBUILD_DEFINE_PLUGIN_SETS_H

#include "../../include/ESPEasy_config.h"

/*
#################################################
 This is the place where plugins are registered
#################################################
To create/register a plugin, you have to :
- find an available number, ie 777.
- Create your own plugin, ie as "_P777_myfunction.ino"
- be sure it starts with ""#ifdef USES_P777", and ends with "#endif"
- then register it into the PLUGIN_SET_EXPERIMENTAL block (see below)
 #ifdef PLUGIN_SET_EXPERIMENTAL
     #define USES_P777   // MYsuperPlugin
 #endif
 - you can from now on test it by compiling using the PLUGIN_BUILD_DEV flag
 either by adding "-DPLUGIN_BUILD_DEV" when compiling, or by momentarly
 adding "#define PLUGIN_BUILD_DEV" at the top of the ESPEasy.ino file
 - You will then have to push a PR including your plugin + the corret line (#define USES_P777) added to this file
 When found stable enough, the maintainer (and only him) will choose to move it to COLLECTION or NORMAL
*/

//#define FEATURE_SD 1

/******************************************************************************\
 * WebServer pages   **********************************************************
\******************************************************************************/
// FIXME TD-er: Make useful selections for these pages to be included. (e.g. view only)

#ifndef WEBSERVER_CUSTOM_BUILD_DEFINED
    #ifndef WEBSERVER_TIMINGSTATS
        #define WEBSERVER_TIMINGSTATS
    #endif
    #ifndef WEBSERVER_SYSVARS
        #define WEBSERVER_SYSVARS
    #endif
    #ifndef WEBSERVER_NEW_UI
    //    #define WEBSERVER_NEW_UI
    #endif
    #ifndef WEBSERVER_I2C_SCANNER
        #define WEBSERVER_I2C_SCANNER
    #endif
    #ifndef WEBSERVER_FAVICON
        #define WEBSERVER_FAVICON
    #endif
    #ifndef WEBSERVER_CSS
        #define WEBSERVER_CSS
    #endif
    #ifndef WEBSERVER_INCLUDE_JS
        #define WEBSERVER_INCLUDE_JS
    #endif
    #ifndef WEBSERVER_LOG
        #define WEBSERVER_LOG
    #endif
    #ifndef WEBSERVER_GITHUB_COPY
        #define WEBSERVER_GITHUB_COPY
    #endif
    #ifndef WEBSERVER_ROOT
        #define WEBSERVER_ROOT
    #endif
    #ifndef WEBSERVER_ADVANCED
        #define WEBSERVER_ADVANCED
    #endif
    #ifndef WEBSERVER_CONFIG
        #define WEBSERVER_CONFIG
    #endif
    #ifndef WEBSERVER_CONTROL
        #define WEBSERVER_CONTROL
    #endif
    #ifndef WEBSERVER_CONTROLLERS
        #define WEBSERVER_CONTROLLERS
    #endif
    #ifndef WEBSERVER_CUSTOM
        #define WEBSERVER_CUSTOM
    #endif
    #ifndef WEBSERVER_DEVICES
        #define WEBSERVER_DEVICES
    #endif
    #ifndef WEBSERVER_DOWNLOAD
        #define WEBSERVER_DOWNLOAD
    #endif
    #ifndef WEBSERVER_FACTORY_RESET
        #define WEBSERVER_FACTORY_RESET
    #endif
    #ifndef WEBSERVER_FILELIST
        #define WEBSERVER_FILELIST
    #endif
    #ifndef WEBSERVER_HARDWARE
        #define WEBSERVER_HARDWARE
    #endif
    #ifndef WEBSERVER_PINSTATES
        #define WEBSERVER_PINSTATES
    #endif
    #ifndef WEBSERVER_RULES
        #define WEBSERVER_RULES
    #endif
    #ifndef WEBSERVER_SETUP
        #define WEBSERVER_SETUP
    #endif
    #ifndef WEBSERVER_SYSINFO
        #define WEBSERVER_SYSINFO
    #endif
    #ifndef WEBSERVER_METRICS
        #define WEBSERVER_METRICS
    #endif
    #ifndef WEBSERVER_TOOLS
        #define WEBSERVER_TOOLS
    #endif
    #ifndef WEBSERVER_UPLOAD
        #define WEBSERVER_UPLOAD
    #endif
    #ifndef WEBSERVER_WIFI_SCANNER
        #define WEBSERVER_WIFI_SCANNER
    #endif
    #ifndef WEBSERVER_NEW_RULES
//        #define WEBSERVER_NEW_RULES
    #endif
#endif

#ifdef WEBSERVER_CSS
  #ifndef WEBSERVER_EMBED_CUSTOM_CSS
    #ifndef EMBED_ESPEASY_DEFAULT_MIN_CSS
      #define EMBED_ESPEASY_DEFAULT_MIN_CSS
    #endif
    #ifndef EMBED_ESPEASY_DEFAULT_MIN_CSS_USE_GZ // Use gzipped minified css (saves ~3.7 kB of .bin size)
      #define EMBED_ESPEASY_DEFAULT_MIN_CSS_USE_GZ
    #endif
  #endif
#endif


#ifndef PLUGIN_BUILD_CUSTOM
    #ifndef FEATURE_SSDP
        #define FEATURE_SSDP  1
    #endif
    #ifndef FEATURE_TIMING_STATS
        #define FEATURE_TIMING_STATS  1
    #endif
    #ifndef FEATURE_I2CMULTIPLEXER
        #define FEATURE_I2CMULTIPLEXER  1
    #endif
    #ifndef FEATURE_TRIGONOMETRIC_FUNCTIONS_RULES
        #define FEATURE_TRIGONOMETRIC_FUNCTIONS_RULES 1
    #endif
    #ifndef FEATURE_EXT_RTC
        #define FEATURE_EXT_RTC 1
    #endif
#endif

#ifdef MEMORY_ANALYSIS
  #ifdef MQTT_ONLY
    #define USES_C002   // Domoticz MQTT
    #define USES_C005   // Home Assistant (openHAB) MQTT
    #define USES_C006   // PiDome MQTT
    #define USES_C014   // homie 3 & 4dev MQTT
    #define USES_P037   // MQTTImport
  #endif
#endif

#ifndef FEATURE_TOOLTIPS
  #define FEATURE_TOOLTIPS  1
#endif // ifndef FEATURE_TOOLTIPS

/******************************************************************************\
 * Available options **********************************************************
\******************************************************************************/
#if defined(CORE_POST_2_5_0) && !defined(MEMORY_ANALYSIS) && !defined(USE_CUSTOM_H)
    #ifndef FEATURE_SETTINGS_ARCHIVE
    // FIXME TD-er: Disabled for now, to reduce binary size
//        #define FEATURE_SETTINGS_ARCHIVE 1
    #endif // ifndef FEATURE_SETTINGS_ARCHIVE
#endif

#if defined(FEATURE_SETTINGS_ARCHIVE) && defined(FORCE_PRE_2_5_0)
  #undef FEATURE_SETTINGS_ARCHIVE
#endif

#ifndef FEATURE_NO_HTTP_CLIENT
  #define FEATURE_NO_HTTP_CLIENT  0
#endif


/******************************************************************************\
 * BUILD Configs **************************************************************
\******************************************************************************/

// IR library is large, so make a separate build including stable plugins and IR.
#ifdef PLUGIN_BUILD_DEV_IR
    #define PLUGIN_BUILD_DEV       // add dev
    #define PLUGIN_BUILD_IR
#endif

#ifdef PLUGIN_BUILD_COLLECTION_IR
    #define PLUGIN_BUILD_COLLECTION   // add collection
    #define PLUGIN_BUILD_IR
#endif

#ifdef PLUGIN_BUILD_MINIMAL_IR
    #ifndef FEATURE_DOMOTICZ
        #define FEATURE_DOMOTICZ  1
    #endif
    #ifndef FEATURE_FHEM
        #define FEATURE_FHEM  1
    #endif
    #ifndef FEATURE_HOMEASSISTANT_OPENHAB
        #define FEATURE_HOMEASSISTANT_OPENHAB 1
    #endif

    #define PLUGIN_BUILD_MINIMAL_OTA
    #define PLUGIN_DESCR  "Minimal, IR"
    #define PLUGIN_BUILD_IR
#endif

#ifdef PLUGIN_BUILD_MINIMAL_IRext
    #ifndef FEATURE_DOMOTICZ
        #define FEATURE_DOMOTICZ  1
    #endif
    #ifndef FEATURE_FHEM
        #define FEATURE_FHEM  1
    #endif
    #ifndef FEATURE_HOMEASSISTANT_OPENHAB
        #define FEATURE_HOMEASSISTANT_OPENHAB 1
    #endif

    #define PLUGIN_BUILD_MINIMAL_OTA
    #define PLUGIN_DESCR  "Minimal, IR with AC"
    #define PLUGIN_BUILD_IR_EXTENDED
#endif

#ifdef PLUGIN_BUILD_NORMAL_IR
    #define PLUGIN_BUILD_NORMAL     // add stable
    #define PLUGIN_DESCR  "Normal, IR"
    #define PLUGIN_BUILD_IR
#endif

#ifdef PLUGIN_BUILD_NORMAL_IRext
  #define PLUGIN_BUILD_NORMAL     // add stable
  #if defined(PLUGIN_SET_COLLECTION_ESP32)
    #define PLUGIN_DESCR  "Collection_A, IR with AC"
  #elif defined(PLUGIN_SET_COLLECTION_B_ESP32)
    #define PLUGIN_DESCR  "Collection_B, IR with AC"
  #elif defined(PLUGIN_SET_COLLECTION_C_ESP32)
    #define PLUGIN_DESCR  "Collection_C, IR with AC"
  #elif defined(PLUGIN_SET_COLLECTION_D_ESP32)
    #define PLUGIN_DESCR  "Collection_D, IR with AC"
  #elif defined(PLUGIN_SET_COLLECTION_E_ESP32)
    #define PLUGIN_DESCR  "Collection_E, IR with AC"
  #elif defined(PLUGIN_SET_COLLECTION_F_ESP32)
    #define PLUGIN_DESCR  "Collection_F, IR with AC"
  #else
    #define PLUGIN_DESCR  "Normal, IR with AC"
  #endif
  #define PLUGIN_BUILD_IR_EXTENDED
#endif

#ifdef PLUGIN_BUILD_DEV
  #define  PLUGIN_SET_EXPERIMENTAL
  #define  CONTROLLER_SET_EXPERIMENTAL
  #define  NOTIFIER_SET_EXPERIMENTAL
  #define  PLUGIN_BUILD_COLLECTION   // add collection
#endif

#ifdef PLUGIN_BUILD_COLLECTION
  #if !defined(PLUGIN_BUILD_COLLECTION_B) && !defined(PLUGIN_BUILD_COLLECTION_C) && !defined(PLUGIN_BUILD_COLLECTION_D) && !defined(PLUGIN_BUILD_COLLECTION_E) && !defined(PLUGIN_BUILD_COLLECTION_F)
    #define PLUGIN_DESCR  "Collection_A"
    #define PLUGIN_SET_COLLECTION_A
  #endif
  #define PLUGIN_SET_COLLECTION
  #define CONTROLLER_SET_COLLECTION
  #define NOTIFIER_SET_COLLECTION
  #define PLUGIN_BUILD_NORMAL     // add stable
#endif

#ifdef PLUGIN_BUILD_COLLECTION_B
  #define PLUGIN_DESCR  "Collection_B"
  #define PLUGIN_SET_COLLECTION
  #define PLUGIN_SET_COLLECTION_B
  #define CONTROLLER_SET_COLLECTION
  #define NOTIFIER_SET_COLLECTION
  #define PLUGIN_BUILD_NORMAL     // add stable
#endif

#ifdef PLUGIN_BUILD_COLLECTION_C
  #define PLUGIN_DESCR  "Collection_C"
  #define PLUGIN_SET_COLLECTION
  #define PLUGIN_SET_COLLECTION_C
  #define CONTROLLER_SET_COLLECTION
  #define NOTIFIER_SET_COLLECTION
  #define PLUGIN_BUILD_NORMAL     // add stable
#endif

#ifdef PLUGIN_BUILD_COLLECTION_D
  #define PLUGIN_DESCR  "Collection_D"
  #define PLUGIN_SET_COLLECTION
  #define PLUGIN_SET_COLLECTION_D
  #define CONTROLLER_SET_COLLECTION
  #define NOTIFIER_SET_COLLECTION
  #define PLUGIN_BUILD_NORMAL     // add stable
#endif

#ifdef PLUGIN_BUILD_COLLECTION_E
  #define PLUGIN_DESCR  "Collection_E"
  #define PLUGIN_SET_COLLECTION
  #define PLUGIN_SET_COLLECTION_E
  #define CONTROLLER_SET_COLLECTION
  #define NOTIFIER_SET_COLLECTION
  #define PLUGIN_BUILD_NORMAL     // add stable
#endif

#ifdef PLUGIN_BUILD_COLLECTION_F
  #define PLUGIN_DESCR  "Collection_F"
  #define PLUGIN_SET_COLLECTION
  #define PLUGIN_SET_COLLECTION_F
  #define CONTROLLER_SET_COLLECTION
  #define NOTIFIER_SET_COLLECTION
  #define PLUGIN_BUILD_NORMAL     // add stable
#endif

#ifndef PLUGIN_BUILD_CUSTOM
  #ifndef PLUGIN_BUILD_NORMAL
    #define PLUGIN_BUILD_NORMAL // defaults to stable, if not custom
  #endif
#endif

#ifdef PLUGIN_CLIMATE_COLLECTION
  #ifdef PLUGIN_BUILD_NORMAL
    #undef PLUGIN_BUILD_NORMAL
  #endif
  #define PLUGIN_SET_NONE // Specifically configured below
  #define CONTROLLER_SET_STABLE
  #define NOTIFIER_SET_STABLE
  #ifndef FEATURE_ESPEASY_P2P
    #define FEATURE_ESPEASY_P2P 1
  #endif
  #if defined(ESP8266) && !defined(LIMIT_BUILD_SIZE)
    #define LIMIT_BUILD_SIZE
  #endif

  #ifndef FEATURE_I2CMULTIPLEXER
    #define FEATURE_I2CMULTIPLEXER  1
  #endif
  #ifndef FEATURE_TRIGONOMETRIC_FUNCTIONS_RULES
    #define FEATURE_TRIGONOMETRIC_FUNCTIONS_RULES 1
  #endif
  #define KEEP_TRIGONOMETRIC_FUNCTIONS_RULES
  #ifndef FEATURE_PLUGIN_STATS
    #define FEATURE_PLUGIN_STATS  1
  #endif
  #ifndef FEATURE_CHART_JS
    #define FEATURE_CHART_JS  1
  #endif
  #ifndef FEATURE_RULES_EASY_COLOR_CODE
    #define FEATURE_RULES_EASY_COLOR_CODE 1
  #endif
#endif

#ifdef PLUGIN_BUILD_NORMAL
    #define  PLUGIN_SET_STABLE
    #define  CONTROLLER_SET_STABLE
    #define  NOTIFIER_SET_STABLE
    #ifndef FEATURE_ESPEASY_P2P
      #define FEATURE_ESPEASY_P2P 1
    #endif

    #ifndef FEATURE_I2CMULTIPLEXER
        #define FEATURE_I2CMULTIPLEXER  1
    #endif
    #ifndef FEATURE_TRIGONOMETRIC_FUNCTIONS_RULES
        #define FEATURE_TRIGONOMETRIC_FUNCTIONS_RULES 1
    #endif
    #define KEEP_TRIGONOMETRIC_FUNCTIONS_RULES
    #ifndef FEATURE_PLUGIN_STATS
        #define FEATURE_PLUGIN_STATS  1
    #endif
    #ifndef FEATURE_CHART_JS
        #define FEATURE_CHART_JS  1
    #endif
    #ifndef FEATURE_RULES_EASY_COLOR_CODE
        #define FEATURE_RULES_EASY_COLOR_CODE 1
    #endif
#endif

#if FEATURE_FHEM
    #define USES_C009   // FHEM HTTP
#endif

#if FEATURE_HOMEASSISTANT_OPENHAB
    #define USES_C005   // Home Assistant (openHAB) MQTT
#endif

#ifdef PLUGIN_BUILD_MINIMAL_OTA
    // Disable ESPEasy p2p for minimal OTA builds.
    #ifdef FEATURE_ESPEASY_P2P
      #undef FEATURE_ESPEASY_P2P
    #endif
    #define FEATURE_ESPEASY_P2P 0

    #ifdef FEATURE_MDNS
      #undef FEATURE_MDNS
    #endif
    #define FEATURE_MDNS 0

    #ifndef DISABLE_SC16IS752_Serial
      #define DISABLE_SC16IS752_Serial
    #endif

    #ifdef FEATURE_ARDUINO_OTA
      #undef FEATURE_ARDUINO_OTA
    #endif
    #define FEATURE_ARDUINO_OTA 0

    #ifndef PLUGIN_DESCR
      #define PLUGIN_DESCR  "Minimal 1M OTA"
    #endif


    #ifndef CONTROLLER_SET_NONE
      #define CONTROLLER_SET_NONE
    #endif

    #define BUILD_MINIMAL_OTA
    #ifndef BUILD_NO_DEBUG
      #define BUILD_NO_DEBUG
    #endif

//    #define USES_C001   // Domoticz HTTP
//    #define USES_C002   // Domoticz MQTT
//    #define USES_C005   // Home Assistant (openHAB) MQTT
//    #define USES_C006   // PiDome MQTT
  #if !FEATURE_NO_HTTP_CLIENT
    #define USES_C008   // Generic HTTP
  #endif
//    #define USES_C009   // FHEM HTTP
//    #define USES_C010   // Generic UDP
//    #define USES_C013   // ESPEasy P2P network

//    #define NOTIFIER_SET_STABLE
    #ifndef NOTIFIER_SET_NONE
      #define NOTIFIER_SET_NONE
    #endif

    #ifdef FEATURE_POST_TO_HTTP
      #undef FEATURE_POST_TO_HTTP
    #endif
    #define FEATURE_POST_TO_HTTP  0 // Disabled

    #ifdef FEATURE_PUT_TO_HTTP
      #undef FEATURE_PUT_TO_HTTP
    #endif
    #define FEATURE_PUT_TO_HTTP  0 // Disabled

    #ifndef PLUGIN_SET_NONE
      #define PLUGIN_SET_NONE
    #endif

    #ifdef FEATURE_SETTINGS_ARCHIVE
        #undef FEATURE_SETTINGS_ARCHIVE
    #endif // if FEATURE_SETTINGS_ARCHIVE
    #define FEATURE_SETTINGS_ARCHIVE  0

    #ifdef FEATURE_TIMING_STATS
        #undef FEATURE_TIMING_STATS
    #endif
    #define FEATURE_TIMING_STATS  0

    #ifdef FEATURE_ZEROFILLED_UNITNUMBER
        #undef FEATURE_ZEROFILLED_UNITNUMBER
    #endif
    #define FEATURE_ZEROFILLED_UNITNUMBER  0

    #if defined(FEATURE_I2C_DEVICE_CHECK)
      #undef FEATURE_I2C_DEVICE_CHECK
    #endif
    #define FEATURE_I2C_DEVICE_CHECK 0 // Disable I2C device check code

    #if defined(FEATURE_I2C_GET_ADDRESS)
      #undef FEATURE_I2C_GET_ADDRESS
    #endif
    #define FEATURE_I2C_GET_ADDRESS 0 // Disable fetching I2C device address

    #ifndef USES_P001
        #define USES_P001   // switch
    #endif
    #ifndef USES_P026
      #define USES_P026   // SysInfo
    #endif
    #ifndef USES_P033
      #define USES_P033   // Dummy
    #endif
    #ifndef USES_P037
//        #define USES_P037   // MQTTImport
    #endif

    #ifndef USES_P004
//        #define USES_P004   // Dallas
    #endif
    #ifndef USES_P005
//        #define USES_P005   // DHT
    #endif

    #ifdef FEATURE_SERVO
      #undef FEATURE_SERVO
    #endif
    #define FEATURE_SERVO 0
    #ifdef FEATURE_RTTTL
      #undef FEATURE_RTTTL
    #endif
    #define FEATURE_RTTTL 0
#endif


// Strip out parts not needed for either MINIMAL_OTA and MEMORY_ANALYSIS
#if defined(BUILD_MINIMAL_OTA) || defined(MEMORY_ANALYSIS)
    #ifndef WEBSERVER_CUSTOM_BUILD_DEFINED
        #ifdef WEBSERVER_TIMINGSTATS
            #undef WEBSERVER_TIMINGSTATS
        #endif
        #ifdef WEBSERVER_SYSVARS
            #undef WEBSERVER_SYSVARS
        #endif
        #ifdef WEBSERVER_NEW_UI
            #undef WEBSERVER_NEW_UI
        #endif
        #ifdef WEBSERVER_I2C_SCANNER
            #undef WEBSERVER_I2C_SCANNER
        #endif
        #ifdef WEBSERVER_FAVICON
            #undef WEBSERVER_FAVICON
        #endif
        #ifdef WEBSERVER_CSS
            #undef WEBSERVER_CSS
        #endif
        #ifndef WEBSERVER_EMBED_CUSTOM_CSS
          #ifdef EMBED_ESPEASY_DEFAULT_MIN_CSS
            #undef EMBED_ESPEASY_DEFAULT_MIN_CSS
          #endif
        #endif
        #ifdef WEBSERVER_INCLUDE_JS
            #undef WEBSERVER_INCLUDE_JS
        #endif
        #ifdef WEBSERVER_LOG
            #undef WEBSERVER_LOG
        #endif
        #ifdef WEBSERVER_GITHUB_COPY
            #undef WEBSERVER_GITHUB_COPY
        #endif
        #ifdef WEBSERVER_PINSTATES
            #undef WEBSERVER_PINSTATES
        #endif
        #ifdef WEBSERVER_WIFI_SCANNER
            #undef WEBSERVER_WIFI_SCANNER
        #endif
        #ifdef WEBSERVER_CUSTOM
            #undef WEBSERVER_CUSTOM
        #endif
        #ifdef WEBSERVER_NEW_RULES
            #undef WEBSERVER_NEW_RULES
        #endif
        #ifdef SHOW_SYSINFO_JSON
            #undef SHOW_SYSINFO_JSON
        #endif
        #ifndef WEBSERVER_SYSINFO_MINIMAL
            #define WEBSERVER_SYSINFO_MINIMAL
        #endif

    #endif // WEBSERVER_CUSTOM_BUILD_DEFINED


    // FEATURE_GPIO_USE_ESP8266_WAVEFORM needs about 200 bytes
    //#define FEATURE_GPIO_USE_ESP8266_WAVEFORM 0


    #ifndef LIMIT_BUILD_SIZE
        #define LIMIT_BUILD_SIZE
    #endif
    #ifdef FEATURE_I2C_DEVICE_SCAN
        #undef FEATURE_I2C_DEVICE_SCAN
    #endif // if FEATURE_I2C_DEVICE_SCAN
    #define FEATURE_I2C_DEVICE_SCAN     0   // turn feature off in OTA builds
    #ifdef KEEP_TRIGONOMETRIC_FUNCTIONS_RULES
        #undef KEEP_TRIGONOMETRIC_FUNCTIONS_RULES
    #endif
    #ifndef NOTIFIER_SET_NONE
        #define NOTIFIER_SET_NONE
    #endif
    #ifdef FEATURE_EXT_RTC
        #undef FEATURE_EXT_RTC
    #endif
    #define FEATURE_EXT_RTC 0
#endif



#ifdef BUILD_NO_DEBUG
    #ifdef WEBSERVER_RULES_DEBUG
        #undef WEBSERVER_RULES_DEBUG
    #endif
#endif


/******************************************************************************\
 * IR plugins *****************************************************************
\******************************************************************************/
// See lib\IRremoteESP8266\src\IRremoteESP8266.h
// Disable all settings like these when not needed:
// #define DECODE_TOSHIBA_AC      true
// #define SEND_TOSHIBA_AC        true
#ifdef PLUGIN_BUILD_IR
    #if !defined(PLUGIN_DESCR) && !defined(PLUGIN_BUILD_MAX_ESP32)
      #define PLUGIN_DESCR  "IR"
    #endif
    #ifndef USES_P016    
      #define USES_P016      // IR
    #endif
    #define P016_SEND_IR_TO_CONTROLLER false //IF true then the JSON replay solution is transmited back to the condroller.
    #ifndef USES_P035    
      #define USES_P035      // IRTX
    #endif
    #define P016_P035_USE_RAW_RAW2 //Use the RAW and RAW2 encodings, disabling it saves 3.7Kb
#endif

#ifdef PLUGIN_BUILD_IR_EXTENDED
    #if !defined(PLUGIN_DESCR) && !defined(PLUGIN_BUILD_MAX_ESP32)
        #define PLUGIN_DESCR  "IR Extended"
    #endif // PLUGIN_DESCR
    #ifndef USES_P016    
      #define USES_P016      // IR
    #endif
    #define P016_SEND_IR_TO_CONTROLLER false //IF true then the JSON replay solution is transmited back to the condroller.
    #ifndef USES_P035    
      #define USES_P035      // IRTX
    #endif
    // The following define is needed for extended decoding of A/C Messages and or using standardised common arguments for controlling all deeply supported A/C units
    #define P016_P035_Extended_AC
    #define P016_P035_USE_RAW_RAW2 //Use the RAW and RAW2 encodings, disabling it saves 3.7Kb
    #ifndef ESP8266_1M       // Leaving out Heatpump IR for 1M builds because it won't fit after upgrading IRremoteESP8266 library to v2.8.1
      #define USES_P088      // ToniA IR plugin
    #endif
    #define PLUGIN_SET_ONLY_SWITCH
    #define NOTIFIER_SET_STABLE
    #define USES_P029      // Output - Domoticz MQTT Helper
    #define PLUGIN_SET_ONLY_TEMP_HUM
#endif

#ifdef PLUGIN_BUILD_IR_EXTENDED_NO_RX
    #if !defined(PLUGIN_DESCR) && !defined(PLUGIN_BUILD_MAX_ESP32)
        #define PLUGIN_DESCR  "IR Extended, no IR RX"
    #endif // PLUGIN_DESCR
    #ifndef USES_P035    
      #define USES_P035      // IRTX
    #endif
    // The following define is needed for extended decoding of A/C Messages and or using standardised common arguments for controlling all deeply supported A/C units
    #define P016_P035_Extended_AC
    #define P016_P035_USE_RAW_RAW2 //Use the RAW and RAW2 encodings, disabling it saves 3.7Kb
    #define USES_P088      //ToniA IR plugin
#endif

/******************************************************************************\
 * Devices ********************************************************************
\******************************************************************************/

// Itead ----------------------------
#ifdef PLUGIN_SET_SONOFF_BASIC
    #define PLUGIN_DESCR  "Sonoff Basic"

    #define PLUGIN_SET_ONLY_SWITCH
    #define NOTIFIER_SET_STABLE
#endif

#ifdef PLUGIN_SET_SONOFF_TH1x
    #define PLUGIN_DESCR  "Sonoff TH10/TH16"

    #define PLUGIN_SET_ONLY_SWITCH
    #define NOTIFIER_SET_STABLE
    #define PLUGIN_SET_ONLY_TEMP_HUM
#endif

#ifdef PLUGIN_SET_SONOFF_POW
    #ifndef PLUGIN_DESCR
        #define PLUGIN_DESCR  "Sonoff POW R1/R2"
    #endif

    #define CONTROLLER_SET_STABLE
    #define PLUGIN_SET_ONLY_SWITCH
    #define NOTIFIER_SET_STABLE
    #define USES_P076   // HWL8012   in POW r1
    // Needs CSE7766 Energy sensor, via Serial RXD 4800 baud 8E1 (GPIO1), TXD (GPIO3)
    #define USES_P077	  // CSE7766   in POW R2
    #define USES_P081   // Cron
    #ifdef ESP8266_4M
      #define FEATURE_ADC_VCC 1
      #define USES_P002   // ADC with FEATURE_ADC_VCC=1 to measure ESP3v3
      #define CONTROLLER_SET_ALL
      #ifndef FEATURE_PLUGIN_STATS
          #define FEATURE_PLUGIN_STATS  1
      #endif
      #ifndef FEATURE_CHART_JS
          #define FEATURE_CHART_JS  1
      #endif
      #ifndef FEATURE_RULES_EASY_COLOR_CODE
          #define FEATURE_RULES_EASY_COLOR_CODE 1
      #endif
      #ifndef FEATURE_SETTINGS_ARCHIVE
        #define FEATURE_SETTINGS_ARCHIVE  1
      #endif
      #ifndef SHOW_SYSINFO_JSON
        #define SHOW_SYSINFO_JSON 1
      #endif
      #ifndef FEATURE_TIMING_STATS                  
        #define FEATURE_TIMING_STATS 1
      #endif
      #ifndef FEATURE_TRIGONOMETRIC_FUNCTIONS_RULES 
        #define FEATURE_TRIGONOMETRIC_FUNCTIONS_RULES 1
      #endif
      #ifdef BUILD_NO_DEBUG
        #undef BUILD_NO_DEBUG
      #endif
      
//      #define FEATURE_MDNS  1
      #define FEATURE_CUSTOM_PROVISIONING 1
      #define FEATURE_DOWNLOAD 1
    #endif
#endif

#ifdef PLUGIN_SET_SONOFF_S2x
    #define PLUGIN_DESCR  "Sonoff S20/22/26"

    #define PLUGIN_SET_ONLY_SWITCH
    #define NOTIFIER_SET_STABLE
#endif

#ifdef PLUGIN_SET_SONOFF_4CH
    #define PLUGIN_DESCR  "Sonoff 4CH"
    #define PLUGIN_SET_ONLY_SWITCH
    #define NOTIFIER_SET_STABLE
#endif

#ifdef PLUGIN_SET_SONOFF_TOUCH
    #define PLUGIN_DESCR  "Sonoff Touch"
    #define PLUGIN_SET_ONLY_SWITCH
    #define NOTIFIER_SET_STABLE
#endif

// Shelly ----------------------------
#ifdef PLUGIN_SET_SHELLY_1
    #define PLUGIN_DESCR  "Shelly 1"

    #define PLUGIN_SET_ONLY_SWITCH
    #define CONTROLLER_SET_STABLE
    #define NOTIFIER_SET_STABLE
    #define USES_P004   // DS18B20
#endif

#ifdef PLUGIN_SET_SHELLY_PLUG_S
    #define PLUGIN_DESCR  "Shelly PLUG-S"

    #define PLUGIN_SET_ONLY_SWITCH
    #define CONTROLLER_SET_STABLE
    #define NOTIFIER_SET_STABLE
    #define USES_P076   // HWL8012   in POW r1
    #define USES_P077	  // CSE7766   in POW R2
    #define USES_P081   // Cron
#endif

// Easy ----------------------------
#ifdef PLUGIN_SET_EASY_TEMP
    #define PLUGIN_DESCR  "Temp Hum"
    #define PLUGIN_SET_ONLY_TEMP_HUM
#endif

#ifdef PLUGIN_SET_EASY_CARBON
    #define PLUGIN_DESCR  "Carbon"
    #define PLUGIN_SET_NONE
    #define USES_P052   // SenseAir
#endif

/*
#ifdef PLUGIN_SET_EASY_NEXTION
    #define PLUGIN_SET_ONLY_SWITCH
    //#define USES_Pxxx   // Nextion
#endif
*/

#ifdef PLUGIN_SET_EASY_OLED1
    #define PLUGIN_SET_ONLY_SWITCH
    #define NOTIFIER_SET_STABLE
    #define USES_P036   // FrameOLED
#endif

#ifdef PLUGIN_SET_EASY_OLED2
    #define PLUGIN_SET_ONLY_SWITCH
    #define NOTIFIER_SET_STABLE
    #define USES_P023   // OLED
#endif

#ifdef PLUGIN_SET_EASY_RELAY
    #define PLUGIN_SET_ONLY_SWITCH
    #define NOTIFIER_SET_STABLE
#endif

// LedStrips ----------------------------
#ifdef PLUGIN_SET_H801
    #define PLUGIN_SET_ONLY_LEDSTRIP
#endif

#ifdef PLUGIN_SET_MAGICHOME
    #define PLUGIN_SET_ONLY_LEDSTRIP
#endif

#ifdef PLUGIN_SET_MAGICHOME_IR
    #define PLUGIN_SET_ONLY_LEDSTRIP
    #ifndef USES_P016    
      #define USES_P016      // IR
    #endif

#endif


// Generic ESP32 -----------------------------
#ifdef PLUGIN_SET_GENERIC_ESP32
    #define PLUGIN_DESCR  "Generic ESP32"

    #ifndef ESP32
        #define ESP32
    #endif
    #ifdef ESP8266
        #undef ESP8266
    #endif
    #define PLUGIN_SET_ONLY_SWITCH
    #define NOTIFIER_SET_STABLE
    #define USES_P036   // FrameOLED
    #define USES_P027   // INA219
    #define USES_P028   // BME280
#endif

#ifdef PLUGIN_SET_COLLECTION_ESP32
  #if !defined(PLUGIN_SET_COLLECTION_B_ESP32) && !defined(PLUGIN_SET_COLLECTION_C_ESP32) && !defined(PLUGIN_SET_COLLECTION_D_ESP32) && !defined(PLUGIN_SET_COLLECTION_E_ESP32) && !defined(PLUGIN_SET_COLLECTION_F_ESP32)
    #ifndef PLUGIN_DESCR // COLLECTION_A_ESP32_IRExt also passes here
      #define PLUGIN_DESCR  "Collection_A ESP32"
    #endif
    #define  PLUGIN_SET_COLLECTION_A
  #endif
  #ifndef ESP32
    #define ESP32
  #endif
  #ifdef ESP8266
    #undef ESP8266
  #endif
  // Undefine contradictionary defines
  #ifdef PLUGIN_SET_NONE
    #undef PLUGIN_SET_NONE
  #endif
  #ifdef PLUGIN_SET_ONLY_SWITCH
    #undef PLUGIN_SET_ONLY_SWITCH
  #endif
  #ifdef PLUGIN_SET_ONLY_TEMP_HUM
    #undef PLUGIN_SET_ONLY_TEMP_HUM
  #endif
  #define  PLUGIN_SET_COLLECTION
  #define  CONTROLLER_SET_STABLE
  #define  CONTROLLER_SET_COLLECTION
  #define  NOTIFIER_SET_STABLE
  #define  PLUGIN_SET_STABLE     // add stable
  // See also PLUGIN_SET_COLLECTION_ESP32 section at end,
  // where incompatible plugins will be disabled.
  // TODO : Check compatibility of plugins for ESP32 board.
#endif

#ifdef PLUGIN_SET_COLLECTION_B_ESP32
  #ifndef PLUGIN_DESCR // COLLECTION_B_ESP32_IRExt also passes here
    #define PLUGIN_DESCR  "Collection_B ESP32"
  #endif
  #ifndef ESP32
    #define ESP32
  #endif
  #ifdef ESP8266
    #undef ESP8266
  #endif
  // Undefine contradictionary defines
  #ifdef PLUGIN_SET_NONE
    #undef PLUGIN_SET_NONE
  #endif
  #ifdef PLUGIN_SET_ONLY_SWITCH
    #undef PLUGIN_SET_ONLY_SWITCH
  #endif
  #ifdef PLUGIN_SET_ONLY_TEMP_HUM
    #undef PLUGIN_SET_ONLY_TEMP_HUM
  #endif
  #define  PLUGIN_SET_COLLECTION
  #define  PLUGIN_SET_COLLECTION_B
  #define  CONTROLLER_SET_STABLE
  #define  CONTROLLER_SET_COLLECTION
  #define  NOTIFIER_SET_STABLE
  #define  PLUGIN_SET_STABLE     // add stable
  // See also PLUGIN_SET_COLLECTION_ESP32 section at end,
  // where incompatible plugins will be disabled.
  // TODO : Check compatibility of plugins for ESP32 board.
#endif

#ifdef PLUGIN_SET_COLLECTION_C_ESP32
  #ifndef PLUGIN_DESCR // COLLECTION_C_ESP32_IRExt also passes here
    #define PLUGIN_DESCR  "Collection_C ESP32"
  #endif
  #ifndef ESP32
    #define ESP32
  #endif
  #ifdef ESP8266
    #undef ESP8266
  #endif
  // Undefine contradictionary defines
  #ifdef PLUGIN_SET_NONE
    #undef PLUGIN_SET_NONE
  #endif
  #ifdef PLUGIN_SET_ONLY_SWITCH
    #undef PLUGIN_SET_ONLY_SWITCH
  #endif
  #ifdef PLUGIN_SET_ONLY_TEMP_HUM
    #undef PLUGIN_SET_ONLY_TEMP_HUM
  #endif
  #define  PLUGIN_SET_COLLECTION
  #define  PLUGIN_SET_COLLECTION_C
  #define  CONTROLLER_SET_STABLE
  #define  CONTROLLER_SET_COLLECTION
  #define  NOTIFIER_SET_STABLE
  #define  PLUGIN_SET_STABLE     // add stable
  // See also PLUGIN_SET_COLLECTION_ESP32 section at end,
  // where incompatible plugins will be disabled.
  // TODO : Check compatibility of plugins for ESP32 board.
#endif

#ifdef PLUGIN_SET_COLLECTION_D_ESP32
  #ifndef PLUGIN_DESCR // COLLECTION_D_ESP32_IRExt also passes here
    #define PLUGIN_DESCR  "Collection_D ESP32"
  #endif
  #ifndef ESP32
    #define ESP32
  #endif
  #ifdef ESP8266
    #undef ESP8266
  #endif
  // Undefine contradictionary defines
  #ifdef PLUGIN_SET_NONE
    #undef PLUGIN_SET_NONE
  #endif
  #ifdef PLUGIN_SET_ONLY_SWITCH
    #undef PLUGIN_SET_ONLY_SWITCH
  #endif
  #ifdef PLUGIN_SET_ONLY_TEMP_HUM
    #undef PLUGIN_SET_ONLY_TEMP_HUM
  #endif
  #define  PLUGIN_SET_COLLECTION
  #define  PLUGIN_SET_COLLECTION_D
  #define  CONTROLLER_SET_STABLE
  #define  CONTROLLER_SET_COLLECTION
  #define  NOTIFIER_SET_STABLE
  #define  PLUGIN_SET_STABLE     // add stable
  // See also PLUGIN_SET_COLLECTION_ESP32 section at end,
  // where incompatible plugins will be disabled.
  // TODO : Check compatibility of plugins for ESP32 board.
#endif

#ifdef PLUGIN_SET_COLLECTION_E_ESP32
  #ifndef PLUGIN_DESCR // COLLECTION_E_ESP32_IRExt also passes here
    #define PLUGIN_DESCR  "Collection_E ESP32"
  #endif
  #ifndef ESP32
    #define ESP32
  #endif
  #ifdef ESP8266
    #undef ESP8266
  #endif
  // Undefine contradictionary defines
  #ifdef PLUGIN_SET_NONE
    #undef PLUGIN_SET_NONE
  #endif
  #ifdef PLUGIN_SET_ONLY_SWITCH
    #undef PLUGIN_SET_ONLY_SWITCH
  #endif
  #ifdef PLUGIN_SET_ONLY_TEMP_HUM
    #undef PLUGIN_SET_ONLY_TEMP_HUM
  #endif
  #define  PLUGIN_SET_COLLECTION
  #define  PLUGIN_SET_COLLECTION_E
  #define  CONTROLLER_SET_STABLE
  #define  CONTROLLER_SET_COLLECTION
  #define  NOTIFIER_SET_STABLE
  #define  PLUGIN_SET_STABLE     // add stable
  // See also PLUGIN_SET_COLLECTION_ESP32 section at end,
  // where incompatible plugins will be disabled.
  // TODO : Check compatibility of plugins for ESP32 board.
#endif

#ifdef PLUGIN_SET_COLLECTION_F_ESP32
  #ifndef PLUGIN_DESCR // COLLECTION_F_ESP32_IRExt also passes here
    #define PLUGIN_DESCR  "Collection_F ESP32"
  #endif
  #ifndef ESP32
    #define ESP32
  #endif
  #ifdef ESP8266
    #undef ESP8266
  #endif
  // Undefine contradictionary defines
  #ifdef PLUGIN_SET_NONE
    #undef PLUGIN_SET_NONE
  #endif
  #ifdef PLUGIN_SET_ONLY_SWITCH
    #undef PLUGIN_SET_ONLY_SWITCH
  #endif
  #ifdef PLUGIN_SET_ONLY_TEMP_HUM
    #undef PLUGIN_SET_ONLY_TEMP_HUM
  #endif
  #define  PLUGIN_SET_COLLECTION
  #define  PLUGIN_SET_COLLECTION_F
  #define  CONTROLLER_SET_STABLE
  #define  CONTROLLER_SET_COLLECTION
  #define  NOTIFIER_SET_STABLE
  #define  PLUGIN_SET_STABLE     // add stable
  // See also PLUGIN_SET_COLLECTION_ESP32 section at end,
  // where incompatible plugins will be disabled.
  // TODO : Check compatibility of plugins for ESP32 board.
#endif

#ifdef PLUGIN_BUILD_MAX_ESP32
    #ifndef PLUGIN_DESCR
      #define PLUGIN_DESCR  "MAX ESP32"
    #endif
    #ifndef ESP32
        #define ESP32
    #endif
    #ifdef ESP8266
        #undef ESP8266
    #endif

    #define PLUGIN_SET_MAX
    #define CONTROLLER_SET_ALL
    #define NOTIFIER_SET_ALL
    #ifndef PLUGIN_ENERGY_COLLECTION
        #define PLUGIN_ENERGY_COLLECTION
    #endif
    #ifndef PLUGIN_DISPLAY_COLLECTION
        #define PLUGIN_DISPLAY_COLLECTION
    #endif
    #ifndef PLUGIN_CLIMATE_COLLECTION
      #define PLUGIN_CLIMATE_COLLECTION
    #endif
    #ifndef PLUGIN_NEOPIXEL_COLLECTION
        #define PLUGIN_NEOPIXEL_COLLECTION
    #endif
    #ifndef FEATURE_PLUGIN_STATS
        #define FEATURE_PLUGIN_STATS  1
    #endif
    #ifndef FEATURE_CHART_JS
        #define FEATURE_CHART_JS  1
    #endif
    #ifndef FEATURE_RULES_EASY_COLOR_CODE
        #define FEATURE_RULES_EASY_COLOR_CODE 1
    #endif

    #ifdef FEATURE_CUSTOM_PROVISIONING
        #undef FEATURE_CUSTOM_PROVISIONING
    #endif
    #define FEATURE_CUSTOM_PROVISIONING 1


    // See also PLUGIN_SET_MAX section at end, to include any disabled plugins from other definitions
    // See also PLUGIN_SET_COLLECTION_ESP32 section at end,
    // where incompatible plugins will be disabled.
    // TODO : Check compatibility of plugins for ESP32 board.
#endif


// Generic ------------------------------------
#ifdef PLUGIN_SET_GENERIC_1M
    #define PLUGIN_SET_NONE
    // TODO : small list of common plugins to fit in 1M
#endif

// Ventus W266 --------------------------------
#ifdef PLUGIN_SET_VENTUS_W266
    #define PLUGIN_SET_ONLY_SWITCH
    #define PLUGIN_BUILD_DISABLED
    #define USES_P046      // Hardware	P046_VentusW266.ino
#endif


#ifdef PLUGIN_SET_LC_TECH_RELAY_X2
    #define CONTROLLER_SET_STABLE
    #define PLUGIN_SET_ONLY_SWITCH
    #define NOTIFIER_SET_STABLE
    #define USES_P026    // Sysinfo
    #define USES_P029    // Domoticz MQTT Helper
    #define USES_P033    // Dummy
    #define USES_P037    // MQTT import
    #define USES_P081    // Cron
    #define USES_P091    // Ser Switch
#endif



/******************************************************************************\
 * "ONLY" shorcuts ************************************************************
\******************************************************************************/
#ifdef PLUGIN_SET_ONLY_SWITCH
    #ifndef PLUGIN_SET_NONE
        #define PLUGIN_SET_NONE
    #endif
    #ifndef USES_P001
        #define USES_P001   // switch
    #endif
    #ifndef USES_P003
//        #define USES_P003   // pulse
    #endif
    #ifndef USES_P026
      #define USES_P026   // SysInfo
    #endif
    #ifndef USES_P033
      #define USES_P033   // Dummy
    #endif
    #ifndef USES_P037
        #define USES_P037   // MQTTImport
    #endif
#endif

#ifdef PLUGIN_SET_ONLY_TEMP_HUM
    #ifndef PLUGIN_SET_NONE
        #define PLUGIN_SET_NONE
    #endif
    #ifndef USES_P004
        #define USES_P004   // Dallas
    #endif
    #ifndef USES_P005
        #define USES_P005   // DHT
    #endif
    #ifndef USES_P014
        #define USES_P014   // SI7021
    #endif
    #ifndef USES_P028
        #define USES_P028   // BME280
    #endif
    #ifndef USES_P034
        #define USES_P034   // DHT12
    #endif
#endif

#ifdef PLUGIN_SET_ONLY_LEDSTRIP
    #ifndef PLUGIN_SET_NONE
        #define PLUGIN_SET_NONE
    #endif
    #ifndef USES_P141
        #define USES_P141   // LedStrip
    #endif
    #ifndef USES_P037
        #define USES_P037   // MQTTImport
    #endif
#endif


/******************************************************************************\
 * Main Families **************************************************************
\******************************************************************************/

// NONE #####################################
#ifdef PLUGIN_SET_NONE
  #ifdef PLUGIN_SET_STABLE
    #undef PLUGIN_SET_STABLE
  #endif
  #ifdef PLUGIN_SET_COLLECTION
    #undef PLUGIN_SET_COLLECTION
  #endif
  #ifdef PLUGIN_SET_COLLECTION_A
    #undef PLUGIN_SET_COLLECTION_A
  #endif
  #ifdef PLUGIN_SET_COLLECTION_B
    #undef PLUGIN_SET_COLLECTION_B
  #endif
  #ifdef PLUGIN_SET_COLLECTION_C
    #undef PLUGIN_SET_COLLECTION_C
  #endif
  #ifdef PLUGIN_SET_COLLECTION_D
    #undef PLUGIN_SET_COLLECTION_D
  #endif
  #ifdef PLUGIN_SET_COLLECTION_E
    #undef PLUGIN_SET_COLLECTION_E
  #endif
  #ifdef PLUGIN_SET_COLLECTION_F
    #undef PLUGIN_SET_COLLECTION_F
  #endif
  #ifdef PLUGIN_SET_EXPERIMENTAL
    #undef PLUGIN_SET_EXPERIMENTAL
  #endif
#endif


#ifdef CONTROLLER_SET_NONE
  #ifdef CONTROLLER_SET_STABLE
    #undef CONTROLLER_SET_STABLE
  #endif
  #ifdef CONTROLLER_SET_COLLECTION
    #undef CONTROLLER_SET_COLLECTION
  #endif
  #ifdef CONTROLLER_SET_EXPERIMENTAL
    #undef CONTROLLER_SET_EXPERIMENTAL
  #endif
#endif


#ifdef NOTIFIER_SET_NONE
  #ifdef NOTIFIER_SET_STABLE
    #undef NOTIFIER_SET_STABLE
  #endif
  #ifdef NOTIFIER_SET_COLLECTION
    #undef NOTIFIER_SET_COLLECTION
  #endif
  #ifdef NOTIFIER_SET_EXPERIMENTAL
    #undef NOTIFIER_SET_EXPERIMENTAL
  #endif
#endif

// ALL ###########################################
#ifdef PLUGIN_SET_ALL
  #ifndef PLUGIN_SET_STABLE
    #define PLUGIN_SET_STABLE
  #endif
  #ifndef PLUGIN_SET_COLLECTION
    #define PLUGIN_SET_COLLECTION
  #endif
  #ifndef PLUGIN_SET_EXPERIMENTAL
    #define PLUGIN_SET_EXPERIMENTAL
  #endif
#endif


#ifdef CONTROLLER_SET_ALL
  #ifndef CONTROLLER_SET_STABLE
    #define CONTROLLER_SET_STABLE
  #endif
  #ifndef CONTROLLER_SET_COLLECTION
    #define CONTROLLER_SET_COLLECTION
  #endif
  #ifndef CONTROLLER_SET_EXPERIMENTAL
    #define CONTROLLER_SET_EXPERIMENTAL
  #endif
#endif


#ifdef NOTIFIER_SET_ALL
  #ifndef NOTIFIER_SET_STABLE
    #define NOTIFIER_SET_STABLE
  #endif
  #ifndef NOTIFIER_SET_COLLECTION
    #define NOTIFIER_SET_COLLECTION
  #endif
  #ifndef NOTIFIER_SET_EXPERIMENTAL
    #define NOTIFIER_SET_EXPERIMENTAL
  #endif
#endif

// MAX ###########################################
#ifdef PLUGIN_SET_MAX
  #ifndef PLUGIN_SET_STABLE
    #define PLUGIN_SET_STABLE
  #endif
  #ifndef PLUGIN_SET_COLLECTION
    #define PLUGIN_SET_COLLECTION
  #endif
  #ifndef PLUGIN_SET_COLLECTION_A
    #define PLUGIN_SET_COLLECTION_A
  #endif
  #ifndef PLUGIN_SET_COLLECTION_B
    #define PLUGIN_SET_COLLECTION_B
  #endif
  #ifndef PLUGIN_SET_COLLECTION_C
    #define PLUGIN_SET_COLLECTION_C
  #endif
  #ifndef PLUGIN_SET_COLLECTION_D
    #define PLUGIN_SET_COLLECTION_D
  #endif
  #ifndef PLUGIN_SET_COLLECTION_E
    #define PLUGIN_SET_COLLECTION_E
  #endif
  #ifndef PLUGIN_SET_COLLECTION_F
    #define PLUGIN_SET_COLLECTION_F
  #endif
#endif




// STABLE #####################################
#ifdef PLUGIN_SET_STABLE
    #ifndef FEATURE_SERVO
      #define FEATURE_SERVO 1
    #endif
    #define FEATURE_RTTTL 1

    #define USES_P001   // Switch
    #define USES_P002   // ADC
    #define USES_P003   // Pulse
    #define USES_P004   // Dallas
    #define USES_P005   // DHT
    #define USES_P006   // BMP085
    #define USES_P007   // PCF8591
    #define USES_P008   // RFID
    #define USES_P009   // MCP

    #define USES_P010   // BH1750
    #define USES_P011   // PME
    #define USES_P012   // LCD
    #define USES_P013   // HCSR04
    #define USES_P014   // SI7021
    #define USES_P015   // TSL2561
//    #define USES_P016   // IR
    #define USES_P017   // PN532
    #define USES_P018   // Dust
    #define USES_P019   // PCF8574

    #define USES_P020   // Ser2Net
    #define USES_P021   // Level
    #define USES_P022   // PCA9685
    #define USES_P023   // OLED
    #define USES_P024   // MLX90614
    #define USES_P025   // ADS1115
    #define USES_P026   // SysInfo
    #define USES_P027   // INA219
    #define USES_P028   // BME280
    #define USES_P029   // Output

    #define USES_P031   // SHT1X
    #define USES_P032   // MS5611
    #define USES_P033   // Dummy
    #define USES_P034   // DHT12
//    #define USES_P035   // IRTX
    #define USES_P036   // FrameOLED
    #define USES_P037   // MQTTImport
    #define USES_P038   // NeoPixel
    #define USES_P039   // Environment - Thermocouple

    #define USES_P040   // RFID - ID12LA/RDM6300
    // FIXME TD-er: Disabled NeoClock and Candle plugin to make builds fit in max bin size.
//    #define USES_P041   // NeoClock
//    #define USES_P042   // Candle
    #define USES_P043   // ClkOutput
    #define USES_P044   // P1WifiGateway

    #define USES_P049   // MHZ19

    #define USES_P052   // SenseAir
    #define USES_P053   // PMSx003

    #define USES_P056   // SDS011-Dust
    #define USES_P059   // Encoder

    #define USES_P063   // TTP229_KeyPad
    #define USES_P073   // 7DGT
    #define USES_P079   // Wemos Motoshield

    #if !defined(USES_P152) && (defined(ESP32_CLASSIC) || defined(ESP32S2)) // Only supported on ESP32 and ESP32-S2
      #define USES_P152 // ESP32 DAC
    #endif
#endif

#ifdef CONTROLLER_SET_STABLE
  #if !FEATURE_NO_HTTP_CLIENT
    #define USES_C001   // Domoticz HTTP
  #endif
    #define USES_C002   // Domoticz MQTT
    #define USES_C003   // Nodo telnet
    #define USES_C004   // ThingSpeak
    #define USES_C005   // Home Assistant (openHAB) MQTT
    #define USES_C006   // PiDome MQTT
    #define USES_C007   // Emoncms
  #if !FEATURE_NO_HTTP_CLIENT
    #define USES_C008   // Generic HTTP
  #endif
    #define USES_C009   // FHEM HTTP
    #define USES_C010   // Generic UDP
    #define USES_C013   // ESPEasy P2P network
#endif


#ifdef NOTIFIER_SET_STABLE
    #define USES_N001   // Email
    #define USES_N002   // Buzzer

    #ifdef NOTIFIER_SET_NONE
      #undef NOTIFIER_SET_NONE
    #endif
#endif

#if defined(PLUGIN_SET_COLLECTION) || defined(PLUGIN_SET_COLLECTION_A) || defined(PLUGIN_SET_COLLECTION_B) || defined(PLUGIN_SET_COLLECTION_C) || defined(PLUGIN_SET_COLLECTION_D) || defined(PLUGIN_SET_COLLECTION_E) || defined(PLUGIN_SET_COLLECTION_F)
  #if !defined(PLUGIN_SET_MAX) && !defined(ESP32)
    #ifndef LIMIT_BUILD_SIZE
      #define LIMIT_BUILD_SIZE
    #endif
    #ifndef NOTIFIER_SET_NONE
      #define NOTIFIER_SET_NONE
    #endif
    
    // Do not include large blobs but fetch them from CDN
    #ifndef WEBSERVER_USE_CDN_JS_CSS
      #define WEBSERVER_USE_CDN_JS_CSS
    #endif
  #endif
  #define KEEP_I2C_MULTIPLEXER
#endif

// COLLECTIONS #####################################
#ifdef PLUGIN_SET_COLLECTION
    #define USES_P045   // MPU6050
    #define USES_P047   // I2C_soil_misture
    #define USES_P048   // Motoshield_v2

    #define USES_P050   // TCS34725
    #define USES_P051   // AM2320
    #define USES_P054   // DMX512
    #define USES_P055   // Chiming
    #define USES_P057   // HT16K33_LED
    #define USES_P058   // HT16K33_KeyPad

    #define USES_P060   // MCP3221
    #define USES_P061   // Keypad
    #define USES_P062   // MPR121_KeyPad

    #define USES_P064   // APDS9960
    #define USES_P065   // DRF0299
    #define USES_P066   // VEML6040

    #define USES_P075   // Nextion
    //#define USES_P076   // HWL8012   in POW r1
    // Needs CSE7766 Energy sensor, via Serial RXD 4800 baud 8E1 (GPIO1), TXD (GPIO3)
    //#define USES_P077	  // CSE7766   in POW R2
    //#define USES_P078   // Eastron Modbus Energy meters
    #define USES_P081   // Cron
    #define USES_P082   // GPS
    #define USES_P089   // Ping
    #if !defined(USES_P137) && defined(ESP32)
      #define USES_P137   // AXP192
    #endif
  #if !defined(USES_P138) && defined(ESP32)
    #define USES_P138   // IP5306
  #endif
#endif

#ifdef PLUGIN_SET_COLLECTION_A

    #define USES_P067   // HX711_Load_Cell
    #define USES_P068   // SHT3x

    #define USES_P070   // NeoPixel_Clock
    #define USES_P071   // Kamstrup401
    #define USES_P072   // HDC1000/HDC1008/HDC1010/HDC1050/HDC1080
    #define USES_P074   // TSL2561

    #define USES_P080   // iButton Sensor  DS1990A
    #define USES_P083   // SGP30
    #define USES_P084   // VEML6070
    #define USES_P086   // Receiving values according Homie convention. Works together with C014 Homie controller

    #define USES_P090   // CCS811 TVOC/eCO2 Sensor

    //#define USES_P095  // TFT ILI9341
    //#define USES_P096  // eInk   (Needs lib_deps = Adafruit GFX Library, LOLIN_EPD )
    #define USES_P097   // Touch (ESP32)
    #define USES_P098   // PWM motor  (relies on iRAM, cannot be combined with all other plugins)
    //#define USES_P099   // XPT2046 Touchscreen
    #define USES_P105   // AHT10/20/21
    #define USES_P134   // A02YYUW
#endif

#ifdef PLUGIN_SET_COLLECTION_B
    #define USES_P069   // LM75A

    #define USES_P100   // Pulse Counter - DS2423
    #define USES_P101   // Wake On Lan
    #define USES_P103   // Atlas Scientific EZO Sensors (pH, ORP, EZO, DO)
    #define USES_P106   // BME680
    #define USES_P107   // SI1145 UV index
    #define USES_P108   // DDS238-x ZN MODBUS energy meter (was P224 in the Playground)
    // FIXME TD-er: Disabled due to build size
    //#define USES_P109   // ThermoOLED
    #define USES_P110   // VL53L0X Time of Flight sensor
    #define USES_P113   // VL53L1X ToF
#endif

#ifdef PLUGIN_SET_COLLECTION_C
    #define USES_P085   // AcuDC24x
    #define USES_P087   // Serial Proxy

    #define USES_P091	// SerSwitch
    #define USES_P092   // DL-Bus

    #define USES_P111   // RC522 RFID reader
    #define USES_P143   // I2C Rotary encoders
#endif

#ifdef PLUGIN_SET_COLLECTION_D
    #define USES_P093   // Mitsubishi Heat Pump
    #define USES_P094  // CUL Reader
    #ifndef USES_P098
      #define USES_P098   // PWM motor
    #endif
    #define USES_P114  // VEML6075 UVA/UVB sensor
    #define USES_P115  // Fuel Gauge MAX1704x
    #define USES_P117  // SCD30
    #define USES_P124  // I2C MultiRelay
    #define USES_P127  // CDM7160
#endif

#ifdef PLUGIN_SET_COLLECTION_E
    #define USES_P119   // ITG3205 Gyro
    #define USES_P120   // ADXL345 I2C
    #define USES_P121   // HMC5883L 
    #define USES_P125   // ADXL345 SPI
    #define USES_P126  // 74HC595 Shift register
    #define USES_P129   // 74HC165 Input shiftregisters
<<<<<<< HEAD
    #define USES_P130   // Current Sensor Irms - ADS1015
    #define USES_P133   // LTR390 UV
=======
>>>>>>> cf13abf8
    #define USES_P135   // SCD4x
    #define USES_P144   // Dust - PM1006(K) (Vindriktning)
    #define USES_P133     // LTR390 UV
#endif

#ifdef PLUGIN_SET_COLLECTION_F
  #ifndef USES_P112
    #define USES_P112   // AS7265x 
  #endif
  #ifndef USES_P122
    #define USES_P122   // SHT2x 
  #endif
  // Disable Itho when using second heap as it no longer fits.
  #if !defined(USES_P118) && !defined(USE_SECOND_HEAP)
    #define USES_P118 // Itho ventilation control
  #endif
  #ifndef USES_P145
    #define USES_P145   // gasses MQxxx (MQ135, MQ3, etc)
  #endif
  #ifndef USES_P147
    #define USES_P147   // Gases - SGP4x CO2
  #endif
  #ifndef USES_P150
    #define USES_P150   // TMP117 Temperature
  #endif
  #ifndef USES_P151
    #define USES_P151   // Environment - I2C Honeywell Pressure
  #endif
  #ifndef USES_P153
    #define USES_P153   // Environment - SHT4x
  #endif

#endif

// Collection of all energy related plugins.
#ifdef PLUGIN_ENERGY_COLLECTION
  #ifndef PLUGIN_DESCR
    #define PLUGIN_DESCR  "Energy"
  #endif
  #if !defined(LIMIT_BUILD_SIZE) && (defined(ESP8266) || !(ESP_IDF_VERSION_MAJOR > 3))
    // #define LIMIT_BUILD_SIZE // Reduce buildsize (on ESP8266 / pre-IDF4.x) to fit in all Energy plugins
    #define BUILD_NO_DEBUG // Reduce build size without sacrificing features other than some logging
    #ifndef P036_LIMIT_BUILD_SIZE
      #define P036_LIMIT_BUILD_SIZE // Reduce build size for P036 (FramedOLED) only
    #endif
    #ifndef P037_LIMIT_BUILD_SIZE
      #define P037_LIMIT_BUILD_SIZE // Reduce build size for P037 (MQTT Import) only
    #endif
  #endif
   #ifndef USES_P025
     #define USES_P025   // ADS1115
   #endif
   #ifndef USES_P027
     #define USES_P027   // INA219
   #endif
   #ifndef USES_P076
     #define USES_P076   // HWL8012   in POW r1
   #endif
   #ifndef USES_P077
     // Needs CSE7766 Energy sensor, via Serial RXD 4800 baud 8E1 (GPIO1), TXD (GPIO3)
     #define USES_P077	  // CSE7766   in POW R2
   #endif
   #ifndef USES_P078
     #define USES_P078   // Eastron Modbus Energy meters
   #endif
   #ifndef USES_P085
     #define USES_P085   // AcuDC24x
   #endif
   #ifndef USES_P093
     #define USES_P093   // Mitsubishi Heat Pump
   #endif
   #ifndef USES_P102
     #define USES_P102   // PZEM-004Tv30
   #endif
   #ifndef USES_P108
     #define USES_P108   // DDS238-x ZN MODBUS energy meter (was P224 in the Playground)
   #endif
   #ifndef USES_P115
     #define USES_P115   // Fuel Gauge MAX1704x
   #endif
   #ifndef USES_P132
     #define USES_P132   // INA3221
   #endif
  #if !defined(USES_P137) && defined(ESP32)
    #define USES_P137   // AXP192
  #endif
  #if !defined(USES_P138) && defined(ESP32)
    #define USES_P138   // IP5306
  #endif
   #ifndef USES_P148
     #define USES_P148   // Sonoff POWR3xxD and THR3xxD display
   #endif

#endif

// Collection of all display plugins. (also NeoPixel)
#ifdef PLUGIN_DISPLAY_COLLECTION
  #ifndef PLUGIN_DESCR
    #define PLUGIN_DESCR  "Display"
  #endif
   #if !defined(LIMIT_BUILD_SIZE) && (defined(ESP8266) || !(ESP_IDF_VERSION_MAJOR > 3))
     #ifndef PLUGIN_BUILD_MAX_ESP32
       #define LIMIT_BUILD_SIZE // Reduce buildsize (on ESP8266 / pre-IDF4.x) to fit in all Display plugins
       #define KEEP_I2C_MULTIPLEXER
     #endif
   #endif
   #if defined(ESP8266)
     #if defined(FEATURE_I2C_DEVICE_CHECK)
       #undef FEATURE_I2C_DEVICE_CHECK
     #endif
     #define FEATURE_I2C_DEVICE_CHECK 0 // Disable I2C device check code
   #endif
   #if !defined(FEATURE_SD) && !defined(ESP8266)
     #define FEATURE_SD 1
   #endif
   #ifndef USES_P012
     #define USES_P012   // LCD
   #endif
   #ifndef USES_P023
    #define USES_P023   // OLED
   #endif
   #ifndef USES_P036
    #define USES_P036   // FrameOLED
   #endif
   #ifdef USES_P038
    #undef USES_P038   // DISABLE NeoPixel
   #endif
   #ifdef USES_P041
    #undef USES_P041   // DISABLE NeoClock
   #endif
   #ifdef USES_P042
    #undef USES_P042   // DISABLE Candle
   #endif
   #ifndef USES_P057
    #define USES_P057   // HT16K33_LED
   #endif
   #ifdef USES_P070
    #undef USES_P070   // DISABLE NeoPixel_Clock
   #endif
   #ifndef USES_P075
    #define USES_P075   // Nextion
   #endif
   #ifndef USES_P095
    #define USES_P095  // TFT ILI9341
   #endif
   #ifndef USES_P096
    #define USES_P096  // eInk   (Needs lib_deps = Adafruit GFX Library, LOLIN_EPD )
   #endif
   #ifndef USES_P099
    #define USES_P099   // XPT2046 Touchscreen
   #endif
   #ifndef USES_P104
    #define USES_P104   // MAX7219 dot matrix
   #endif
   #if !defined(USES_P109) && defined(ESP32)
     #define USES_P109   // ThermoOLED
   #endif
   #ifndef USES_P116
     #define USES_P116   // ST77xx
   #endif
  #if !defined(USES_P137) && defined(ESP32)
    #define USES_P137   // AXP192
  #endif
  #if !defined(USES_P138) && defined(ESP32)
    #define USES_P138   // IP5306
  #endif
  #ifndef USES_P141
    #define USES_P141   // PCD8544 Nokia 5110
  #endif
  #ifndef USES_P143
    #define USES_P143   // I2C Rotary encoders
  #endif
  #ifndef USES_P148
    #define USES_P148   // Sonoff POWR3xxD and THR3xxD display
  #endif
#endif

// Collection of all climate plugins.
#ifdef PLUGIN_CLIMATE_COLLECTION
  #ifndef PLUGIN_DESCR
    #define PLUGIN_DESCR  "Climate"
  #endif

  // Features and plugins cherry picked from stable set
  #ifndef FEATURE_SERVO
    #define FEATURE_SERVO 1
  #endif
  #define FEATURE_RTTTL 1

  #define USES_P001   // Switch
  #define USES_P002   // ADC
  #define USES_P003   // Pulse
  #define USES_P004   // Dallas
  #define USES_P005   // DHT
  #define USES_P006   // BMP085

  #define USES_P010   // BH1750
  #define USES_P011   // PME
  #define USES_P012   // LCD
  #define USES_P013   // HCSR04
  #define USES_P014   // SI7021
  #define USES_P015   // TSL2561
  #define USES_P018   // Dust
  #define USES_P019   // PCF8574

  #define USES_P021   // Level
  #define USES_P023   // OLED
  #define USES_P024   // MLX90614
  #define USES_P025   // ADS1115
  #define USES_P026   // SysInfo
  #define USES_P028   // BME280
  #define USES_P029   // Output

  #define USES_P031   // SHT1X
  #define USES_P032   // MS5611
  #define USES_P033   // Dummy
  #define USES_P034   // DHT12
  #define USES_P036   // FrameOLED
  #define USES_P037   // MQTTImport
  #define USES_P038   // NeoPixel
  #define USES_P039   // Environment - Thermocouple

  #define USES_P043   // ClkOutput
  #define USES_P044   // P1WifiGateway
  #define USES_P049   // MHZ19

  #define USES_P052   // SenseAir
  #define USES_P053   // PMSx003
  #define USES_P056   // SDS011-Dust
  #define USES_P059   // Encoder

  #define USES_P073   // 7DGT

  // Enable extra climate-related plugins (CO2/Temp/Hum)
  #ifndef USES_P047
    #define USES_P047 // Soil Moisture
  #endif
  #ifndef USES_P049
    #define USES_P049 // MH-Z19
  #endif
  #ifndef USES_P051
    #define USES_P051 // AM2320
  #endif
  #ifndef USES_P068
    #define USES_P068 // SHT3x
  #endif
  #ifndef USES_P069
    #define USES_P069 // LM75
  #endif
  #ifndef USES_P072
    #define USES_P072 // HCD1080
  #endif
  #ifndef USES_P081
    #define USES_P081 // Cron
  #endif
  #ifndef USES_P083
    #define USES_P083 // SGP30
  #endif
  #ifndef USES_P090
    #define USES_P090 // CCS811
  #endif
  #ifndef USES_P103
    #define USES_P103 // Atlas EZO
  #endif
  #ifndef USES_P105
    #define USES_P105 // AHT10/20/21
  #endif
  #ifndef USES_P106
    #define USES_P106 // BME680
  #endif
  #ifndef USES_P117
    #define USES_P117 // SCD30
  #endif
  // Disable Itho when using second heap as it no longer fits.
  #if !defined(USES_P118) && !defined(USE_SECOND_HEAP)
    #define USES_P118 // Itho ventilation control
  #endif
  #ifndef USES_P122
    #define USES_P122
  #endif
  #ifndef USES_P127
    #define USES_P127 // CDM7160
  #endif
  #ifndef USES_P135
    #define USES_P135 // SCD4x
  #endif
  #ifndef USES_P144
    #define USES_P144   // Dust - PM1006(K) (Vindriktning)
  #endif
  #ifndef USES_P147
    #define USES_P147   // Gases - SGP4x CO2
  #endif
  #ifndef USES_P148
    #define USES_P148   // Sonoff POWR3xxD and THR3xxD display
  #endif
  #ifndef USES_P150
    #define USES_P150   // TMP117 Temperature
  #endif
  #ifndef USES_P151
    #define USES_P151   // Environment - I2C Honeywell Pressure
  #endif
  #ifndef USES_P153
    #define USES_P153   // Environment - SHT4x
  #endif
  #ifndef USES_P133
    #define USES_P133     // LTR390 UV
  #endif

  // Controllers
  #ifndef USES_C011
    #define USES_C011   // HTTP Advanced
  #endif
#endif

// Collection of all NeoPixel plugins
#ifdef PLUGIN_NEOPIXEL_COLLECTION
  #ifndef PLUGIN_DESCR
    #define PLUGIN_DESCR  "NeoPixel"
  #endif
  #if !defined(FEATURE_SD) && !defined(ESP8266)
    #define FEATURE_SD  1
  #endif
  #ifndef USES_P038
    #define USES_P038   // NeoPixel
  #endif
  #ifndef USES_P041
    #define USES_P041   // NeoClock
  #endif
  #ifndef USES_P042
    #define USES_P042   // Candle
  #endif
  #ifndef USES_P070
    #define USES_P070   // NeoPixel_Clock
  #endif
  #ifndef USES_P128
    #define USES_P128   // NeoPixelBusFX
  #endif
  #ifndef USES_P131
    #define USES_P131   // NeoMatrix
  #endif
  #if !defined(USES_P137) && defined(ESP32)
    #define USES_P137   // AXP192
  #endif
  #if FEATURE_PLUGIN_STATS && defined(ESP8266)
    // Does not fit in build
    #undef FEATURE_PLUGIN_STATS
  #endif
  #ifdef ESP8266
    #define FEATURE_PLUGIN_STATS  0
  #endif
  #if FEATURE_CHART_JS && defined(ESP8266)
    // Does not fit in build
    #undef FEATURE_CHART_JS
  #endif
  #ifdef ESP8266
    #define FEATURE_CHART_JS  0
  #endif
  #if !defined(USES_P138) && defined(ESP32)
    #define USES_P138   // IP5306
  #endif
#endif

#ifdef CONTROLLER_SET_COLLECTION
    #define USES_C011   // Generic HTTP Advanced
    #define USES_C012   // Blynk HTTP
    #define USES_C014   // homie 3 & 4dev MQTT
    //#define USES_C015   // Blynk
    #define USES_C017   // Zabbix
    // #define USES_C018 // TTN RN2483
    // #define USES_C019   // ESPEasy-NOW
#endif


#ifdef NOTIFIER_SET_COLLECTION
  // To be defined
#endif


// EXPERIMENTAL (playground) #######################
#ifdef PLUGIN_SET_EXPERIMENTAL
    #define USES_P046   // VentusW266
    #define USES_P050   // TCS34725 RGB Color Sensor with IR filter and White LED
    #define USES_P064   // APDS9960 Gesture
    #define USES_P077	// CSE7766   Was P134 on Playground


    // [copied from Playground as of 6 March 2018]
    // It needs some cleanup as some are ALSO in the main repo,
    // thus they should have been removed from the Playground repo
    // #define USES_P100	// Was SRF01, now Pulse Counter - DS2423
	// #define USES_P101	// Was NeoClock, now Wake On Lan
	#define USES_P102	// Nodo
	#define USES_P103	// Event
	#define USES_P104	// SRF02
	#define USES_P105	// RGBW
	#define USES_P106	// IRTX
	#define USES_P107	// Email_Demo
	#define USES_P108	// WOL
	#define USES_P109	// RESOL_DeltaSol_Pro
	   #define USES_P110	// P1WifiGateway      (MERGED?)
	#define USES_P111	// RF
	   //#define USES_P111	// SenseAir     (MERGED?)
	#define USES_P112	// Power
	//#define USES_P112	// RFTX
	#define USES_P113	// SI1145
	#define USES_P114	// DSM501
	//#define USES_P115	// HeatpumpIR - P088 in the main repo.
//	#define USES_P116	// ID12
	#define USES_P117	// LW12FC
	//#define USES_P117	// Neopixels
	//#define USES_P117	// Nextion
	#define USES_P118	// CCS811
	#define USES_P119	// BME680
	#define USES_P120	// Thermocouple
	#define USES_P121	// Candle
//        #define USES_P122	// SHT2x
//	      #define USES_P123	// NeoPixel_Clock  (MERGED?)
	#define USES_P124	// NeoPixelBusFX
	//#define USES_P124	// Ventus_W266_RFM69
	#define USES_P125	// ArduCAM
	#define USES_P127	// Teleinfo
	#define USES_P130	// [Irms - ADS1015](https://github.com/letscontrolit/ESPEasy/issues/3839)
	#define USES_P131	// SHT3X
	#define USES_P133	// VL53L0X
	#define USES_P141	// LedStrip
	#define USES_P142	// RGB-Strip
	#define USES_P143	// AnyonePresent
	#define USES_P144	// RC-Switch-TX
	#define USES_P145	// Itho - P118 in the main repo.
	#define USES_P149	// MHZ19
	#define USES_P150	// SDM120C
	#define USES_P153	// MAX44009
	#define USES_P162	// MPL3115A2
	#define USES_P163	// DS1631
	#define USES_P165	// SerSwitch
	#define USES_P166	// WiFiMan
	#define USES_P167	// ADS1015
	#define USES_P170	// HLW8012
	#define USES_P171	// PZEM-004T
	#define USES_P180	// Mux
	#define USES_P181	// TempHumidity_SHT2x
	#define USES_P182	// MT681
	#define USES_P199	// RF443_KaKu
	#define USES_P202	// ADC_ACcurrentSensor
	   #define USES_P205	// FrameOLED      (MERGED?)
	#define USES_P209	// IFTTTMaker
	   #define USES_P210	// MQTTImport     (MERGED?)
	#define USES_P211	// MPU6050
	#define USES_P212	// MY9291
	#define USES_P213	// VEML6070
#endif


#ifdef CONTROLLER_SET_EXPERIMENTAL
  //#define USES_C016   // Cache controller
  //#define USES_C018   // TTN/RN2483
#endif


#ifdef NOTIFIER_SET_EXPERIMENTAL
#endif


// Maximized build definition for an ESP(32) with 16MB Flash and 4MB sketch partition
// Add all plugins, controllers and features that don't fit in the COLLECTION set
#ifdef PLUGIN_SET_MAX
  // Features
  #ifndef USES_ESPEASY_NOW
//    #define USES_ESPEASY_NOW
  #endif
  #ifndef FEATURE_SERVO
    #define FEATURE_SERVO 1
  #endif
  #ifndef FEATURE_RTTTL
    #define FEATURE_RTTTL 1
  #endif
  #ifndef FEATURE_SETTINGS_ARCHIVE
    #define FEATURE_SETTINGS_ARCHIVE  1
  #endif
  #ifndef FEATURE_SD
    #define FEATURE_SD 1
  #endif
  #ifndef SHOW_SYSINFO_JSON
    #define SHOW_SYSINFO_JSON 1
  #endif
  #ifndef FEATURE_I2C_DEVICE_SCAN
    #define FEATURE_I2C_DEVICE_SCAN   1
  #endif

  // Plugins
  #ifndef USES_P016
    #define USES_P016   // IR TSOP4838
  #endif
  #ifndef USES_P035
    #define USES_P035   // IRTX
  #endif
  #ifndef USES_P041
    #define USES_P041   // NeoClock
  #endif
  #ifndef USES_P042
    #define USES_P042   // Candle
  #endif
  #ifndef USES_P046
    #define USES_P046  // VentusW266
  #endif
  #ifndef USES_P087
    #define USES_P087   // Serial Proxy
  #endif
  #ifndef USES_P088
    #define USES_P088   // ToniA IR plugin
  #endif
  #ifndef USES_P094
    #define USES_P094  // CUL Reader
  #endif
  #ifndef USES_P095
    #define USES_P095  // TFT ILI9341
  #endif
  #ifndef USES_P096
    #define USES_P096  // eInk   (Needs lib_deps = Adafruit GFX Library, LOLIN_EPD )
  #endif
  #ifndef USES_P097
    #define USES_P097   // Touch ESP32
  #endif
  #ifndef USES_P098
    #define USES_P098   // PWM motor
  #endif
  #ifndef USES_P099
    #define USES_P099   // XPT2046 Touchscreen
  #endif
  #ifndef USES_P100
    #define USES_P100   // DS2423
  #endif
  #ifndef USES_P101
    #define USES_P101   // Wake on Lan
  #endif
  #ifndef USES_P102
    #define USES_P102   // PZEM004Tv3
  #endif
  #ifndef USES_P103
    #define USES_P103   // Atlas Scientific EZO Sensors (pH, ORP, EZO, DO)
  #endif
  #ifndef USES_P104
    #define USES_P104   // MAX7219 Dot matrix display
  #endif
  #ifndef USES_P105
    #define USES_P105   // AHT10/20/21
  #endif
  #ifndef USES_P106
    #define USES_P106   // BME68x
  #endif
  #ifndef USES_P107
    #define USES_P107   // SI1145
  #endif
  #ifndef USES_P108
    #define USES_P108   // DDS238-x ZN MODBUS energy meter (was P224 in the Playground)
  #endif
  #ifndef USES_P109
    #define USES_P109   // ThermOLED
  #endif
  #ifndef USES_P110
    #define USES_P110   // VL53L0X
  #endif
  #ifndef USES_P111
    #define USES_P111   // RC522 RFID reader
  #endif
  #ifndef USES_P112
    #define USES_P112   // AS7256x
  #endif
  #ifndef USES_P113
    #define USES_P113   // VL53L1X
  #endif
  #ifndef USES_P114
    #define USES_P114   // VEML6075 UVA/UVB sensor
  #endif
  #ifndef USES_P115
    #define USES_P115   // Fuel gauge MAX1704x
  #endif
  #ifndef USES_P116
    #define USES_P116   // ST77xx
  #endif
  #ifndef USES_P117
    #define USES_P117   // SCD30
  #endif
  #ifndef USES_P118
    #define USES_P118   // Itho ventilation coontrol
  #endif
  #ifndef USES_P119
    #define USES_P119   // ITG3205 Gyro
  #endif
  #ifndef USES_P120
    #define USES_P120   // ADXL345 I2C Acceleration / Gravity
  #endif
  #ifndef USES_P121
    #define USES_P121   // HMC5883L 
  #endif
  #ifndef USES_P122
    #define USES_P122   // SHT2x
  #endif
  #ifndef USES_P123
//    #define USES_P123   // FT62x6
  #endif
  #ifndef USES_P124
    #define USES_P124   // I2C Multi relay
  #endif
  #ifndef USES_P125
    #define USES_P125   // ADXL345 SPI Acceleration / Gravity
  #endif
  #ifndef USES_P126
    #define USES_P126   // 74HC595 Shift register
  #endif
  #ifndef USES_P127
    #define USES_P127   // CDM7160
  #endif
  #ifndef USES_P128
    #define USES_P128   // NeoPixelBusFX
  #endif
  #ifndef USES_P129
    #define USES_P129   // 74HC165 Input shiftregisters
  #endif
  #ifndef USES_P130
//    #define USES_P130   //
  #endif
  #ifndef USES_P131
    #define USES_P131   // NeoMatrix
  #endif
  #ifndef USES_P132
    #define USES_P132   // INA3221
  #endif
  #ifndef USES_P133
    #define USES_P133   // LTR390
  #endif
  #ifndef USES_P134
    #define USES_P134   // A02YYUW
  #endif
  #ifndef USES_P135
    #define USES_P135   // SCD4x
  #endif
  #ifndef USES_P136
//    #define USES_P136   // OLED w. AdafruitGFX_Helper
  #endif
  #ifndef USES_P137
    #define USES_P137   // AXP192
  #endif
  #ifndef USES_P138
    #define USES_P138   // IP5306
  #endif
  #ifndef USES_P139
//    #define USES_P139   //
  #endif
  #ifndef USES_P140
//    #define USES_P140   //
  #endif
  #ifndef USES_P141
    #define USES_P141   // PCD8544 Nokia 5110
  #endif
  #ifndef USES_P142
//    #define USES_P142   // GT911 Touchscreen
  #endif
  #ifndef USES_P143
    #define USES_P143   // I2C Rotary encoders
  #endif
  #ifndef USES_P144
    #define USES_P144   // Dust - PM1006(K) (Vindriktning)
  #endif
  #ifndef USES_P145
    #define USES_P145   // gasses MQxxx (MQ135, MQ3, etc)
  #endif
  #ifndef USES_P146
    #define USES_P146   // Cache Controller Reader
  #endif
  #ifndef USES_P147
    #define USES_P147   // Gases - SGP4x CO2
  #endif
  #ifndef USES_P148
    #define USES_P148   // POWR3xxD/THR3xxD
  #endif
  #ifndef USES_P149
    // #define USES_P149   //ePaper 1.9" 91 segments
  #endif
  #ifndef USES_P150
    #define USES_P150   // TMP117 Temperature
  #endif
  #ifndef USES_P151
    #define USES_P151   // Environment - I2C Honeywell Pressure
  #endif
  #if !defined(USES_P152) && (defined(ESP32_CLASSIC) || defined(ESP32S2)) // Only supported on ESP32 and ESP32-S2
    #define USES_P152   // ESP32 DAC
  #endif
  #ifndef USES_P153
    #define USES_P153   // Environment - SHT4x
  #endif

  // Controllers
  #ifndef USES_C015
    #define USES_C015   // Blynk
  #endif
  #ifndef USES_C016
    #define USES_C016   // Cache controller
  #endif
  #ifndef USES_C018
    #define USES_C018 // TTN RN2483
  #endif

  // Notifiers

#endif // PLUGIN_SET_MAX


/******************************************************************************\
 * Remove incompatible plugins ************************************************
\******************************************************************************/
#ifdef ESP32
//  #undef USES_P010   // BH1750          (doesn't work yet on ESP32)
//  #undef USES_P049   // MHZ19           (doesn't work yet on ESP32)

//  #undef USES_P052   // SenseAir        (doesn't work yet on ESP32)
//  #undef USES_P053   // PMSx003

//  #undef USES_P056   // SDS011-Dust     (doesn't work yet on ESP32)
//  #undef USES_P065   // DRF0299
//  #undef USES_P071   // Kamstrup401
//  #undef USES_P075   // Nextion
//  #undef USES_P078   // Eastron Modbus Energy meters (doesn't work yet on ESP32)
//  #undef USES_P082   // GPS
#endif


#ifdef ARDUINO_ESP8266_RELEASE_2_3_0
  #ifdef USES_P081
    #undef USES_P081   // Cron
  #endif


#endif


/******************************************************************************\
 * Libraries dependencies *****************************************************
\******************************************************************************/
#if defined(USES_P020) || defined(USES_P049) || defined(USES_P052) || defined(USES_P053) || defined(USES_P056)  || defined(USES_P065) || defined(USES_P071) || defined(USES_P075) || defined(USES_P077) || defined(USES_P078) || defined(USES_P082) || defined(USES_P085) || defined(USES_P087) || defined(USES_P093)|| defined(USES_P094) || defined(USES_P102) || defined(USES_P105) || defined(USES_P108) || defined(USES_P144) || defined(USES_C018)
  // At least one plugin uses serial.
  #ifndef PLUGIN_USES_SERIAL
    #define PLUGIN_USES_SERIAL
  #endif
#else
  // No plugin uses serial, so make sure software serial is not included.
  #define DISABLE_SOFTWARE_SERIAL
#endif

#if defined(USES_P095) || defined(USES_P096) || defined(USES_P116) || defined(USES_P131) || defined(USES_P141) // Add any plugin that uses AdafruitGFX_Helper
  #ifndef PLUGIN_USES_ADAFRUITGFX
    #define PLUGIN_USES_ADAFRUITGFX // Ensure AdafruitGFX_helper is available for graphics displays (only)
  #endif
#endif

/*
#if defined(USES_P00x) || defined(USES_P00y)
#include <the_required_lib.h>
#endif
*/

#ifdef USES_C013
  #ifdef FEATURE_ESPEASY_P2P
    #undef FEATURE_ESPEASY_P2P
  #endif
  #define FEATURE_ESPEASY_P2P 1
#endif

#if defined(USES_C018)
  #define FEATURE_PACKED_RAW_DATA 1
#endif

#if defined(USES_C019)
  #ifndef USES_ESPEASY_NOW
    #define USES_ESPEASY_NOW
  #endif
#endif

#if defined(USES_P085) || defined (USES_P052) || defined(USES_P078) || defined(USES_P108)
  // FIXME TD-er: Is this correct? Those plugins use Modbus_RTU.
  #define FEATURE_MODBUS  1
#endif

#if defined(USES_C001) || defined (USES_C002) || defined(USES_P029)
  #ifndef FEATURE_DOMOTICZ
    #define FEATURE_DOMOTICZ  1
  #endif
#endif

#if FEATURE_DOMOTICZ  // Move Domoticz enabling logic together
    #if !defined(USES_C001) && !FEATURE_NO_HTTP_CLIENT
      #define USES_C001   // Domoticz HTTP
    #endif
    #ifndef USES_C002
      #define USES_C002   // Domoticz MQTT
    #endif
    #ifndef USES_P029
      #define USES_P029   // Output
    #endif
#endif

#if FEATURE_NO_HTTP_CLIENT  // Disable HTTP features
  // Disable HTTP related Controllers/features
  #ifdef FEATURE_SEND_TO_HTTP
    #undef FEATURE_SEND_TO_HTTP
  #endif
  #define FEATURE_SEND_TO_HTTP  0 // Disabled
  #ifdef FEATURE_POST_TO_HTTP
    #undef FEATURE_POST_TO_HTTP
  #endif
  #define FEATURE_POST_TO_HTTP  0 // Disabled
  #ifdef FEATURE_PUT_TO_HTTP
    #undef FEATURE_PUT_TO_HTTP
  #endif
  #define FEATURE_PUT_TO_HTTP  0 // Disabled
#endif


// Disable Homie plugin for now in the dev build to make it fit.
#if defined(PLUGIN_BUILD_DEV) && defined(USES_C014)
  #undef USES_C014
#endif

// VCC builds need a bit more, disable timing stats to make it fit.
#ifndef PLUGIN_BUILD_CUSTOM
  #if FEATURE_ADC_VCC && !(defined(PLUGIN_SET_MAX) || defined(NO_LIMIT_BUILD_SIZE))
    #ifndef LIMIT_BUILD_SIZE
      #define LIMIT_BUILD_SIZE
    #endif
    #ifndef NOTIFIER_SET_NONE
      #define NOTIFIER_SET_NONE
    #endif

  #endif
  #ifdef ESP8266_1M
    #ifndef LIMIT_BUILD_SIZE
      #define LIMIT_BUILD_SIZE
    #endif
    #ifndef NOTIFIER_SET_NONE
      #define NOTIFIER_SET_NONE
    #endif
    #ifndef DISABLE_SC16IS752_Serial
      #define DISABLE_SC16IS752_Serial
    #endif
  #endif
#endif


// Due to size restrictions, disable a few plugins/controllers for 1M builds
#ifdef ESP8266_1M
  #ifdef USES_C003
    #undef USES_C003
  #endif
  #ifdef USES_C016
    #undef USES_C016  // Cache controller
  #endif
  #ifdef FEATURE_SD
    #undef FEATURE_SD  // Unlikely on 1M units
  #endif
  #define FEATURE_SD 0
  #define NO_GLOBAL_SD
  #ifndef LIMIT_BUILD_SIZE
    #define LIMIT_BUILD_SIZE
  #endif
  #ifdef FEATURE_EXT_RTC
    #undef FEATURE_EXT_RTC
  #endif
  #define FEATURE_EXT_RTC 0
  #ifndef BUILD_NO_DEBUG
    #define BUILD_NO_DEBUG
  #endif
  #ifndef PLUGIN_NEOPIXEL_COLLECTION
    #ifdef USES_P041  // Disable NeoPixel specials
      #undef USES_P041
    #endif
    #ifdef USES_P042
      #undef USES_P042
    #endif
    #ifdef USES_P043
      #undef USES_P043
    #endif
  #endif
#endif

#if defined(PLUGIN_BUILD_MAX_ESP32) || defined(NO_LIMIT_BUILD_SIZE)
  #ifdef LIMIT_BUILD_SIZE
    #undef LIMIT_BUILD_SIZE
  #endif
#endif

// Disable some diagnostic parts to make builds fit.
#ifdef LIMIT_BUILD_SIZE
  #ifdef WEBSERVER_TIMINGSTATS
    #undef WEBSERVER_TIMINGSTATS
  #endif

  // Do not include large blobs but fetch them from CDN
  #ifndef WEBSERVER_USE_CDN_JS_CSS
    #define WEBSERVER_USE_CDN_JS_CSS
  #endif
  #ifdef WEBSERVER_CSS
      #undef WEBSERVER_CSS
  #endif
  #ifndef WEBSERVER_EMBED_CUSTOM_CSS
    #ifdef EMBED_ESPEASY_DEFAULT_MIN_CSS
      #undef EMBED_ESPEASY_DEFAULT_MIN_CSS
    #endif
  #endif
  #ifdef WEBSERVER_INCLUDE_JS
      #undef WEBSERVER_INCLUDE_JS
  #endif
  #ifdef EMBED_ESPEASY_DEFAULT_MIN_CSS
    #undef EMBED_ESPEASY_DEFAULT_MIN_CSS
  #endif

  #ifdef WEBSERVER_GITHUB_COPY
    #undef WEBSERVER_GITHUB_COPY
  #endif
  #ifdef WEBSERVER_CUSTOM
    // TD-er: Removing WEBSERVER_CUSTOM does free up another 1.7k
//    #undef WEBSERVER_CUSTOM
  #endif


  #ifndef BUILD_NO_DEBUG
    #define BUILD_NO_DEBUG
  #endif
  #ifndef BUILD_NO_SPECIAL_CHARACTERS_STRINGCONVERTER
    #define BUILD_NO_SPECIAL_CHARACTERS_STRINGCONVERTER
  #endif
  #ifndef KEEP_I2C_MULTIPLEXER
    #ifdef FEATURE_I2CMULTIPLEXER
      #undef FEATURE_I2CMULTIPLEXER
    #endif
    #define FEATURE_I2CMULTIPLEXER  0
  #endif
  #ifdef FEATURE_SETTINGS_ARCHIVE
    #undef FEATURE_SETTINGS_ARCHIVE
  #endif
  #define FEATURE_SETTINGS_ARCHIVE  0

  #ifdef FEATURE_SERVO
    #undef FEATURE_SERVO
  #endif
  #define FEATURE_SERVO 0
  #ifdef FEATURE_RTTTL
    #undef FEATURE_RTTTL
  #endif
  #define FEATURE_RTTTL 0
  #ifdef FEATURE_TOOLTIPS
    #undef FEATURE_TOOLTIPS
  #endif
  #define FEATURE_TOOLTIPS  0
  #ifdef FEATURE_BLYNK
    #undef FEATURE_BLYNK
  #endif
  #define FEATURE_BLYNK 0
  #if !defined(PLUGIN_SET_COLLECTION) && !defined(PLUGIN_SET_SONOFF_POW)
    #ifdef USES_P076
      #undef USES_P076   // HWL8012   in POW r1
    #endif
    #ifdef USES_P093
      #undef USES_P093   // Mitsubishi Heat Pump
    #endif
    #ifdef USES_P100 // Pulse Counter - DS2423
      #undef USES_P100
    #endif
    #ifdef USES_C017 // Zabbix
      #undef USES_C017
    #endif
  #endif
  #ifdef USES_C012
    #undef USES_C012 // Blynk
  #endif
  #ifdef USES_C015
    #undef USES_C015 // Blynk
  #endif
  #ifdef USES_C016
    #undef USES_C016 // Cache controller
  #endif
  #ifdef USES_C018
    #undef USES_C018 // LoRa TTN - RN2483/RN2903
  #endif
  #if defined(FEATURE_TRIGONOMETRIC_FUNCTIONS_RULES) && !defined(KEEP_TRIGONOMETRIC_FUNCTIONS_RULES)
    #undef FEATURE_TRIGONOMETRIC_FUNCTIONS_RULES
  #endif
  #ifndef KEEP_TRIGONOMETRIC_FUNCTIONS_RULES
    #define FEATURE_TRIGONOMETRIC_FUNCTIONS_RULES 0
  #endif
  #ifdef FEATURE_SSDP
    #undef FEATURE_SSDP
  #endif
  #define FEATURE_SSDP  0
  #ifdef FEATURE_PLUGIN_STATS
    #undef FEATURE_PLUGIN_STATS
  #endif
  #define FEATURE_PLUGIN_STATS  0
  #ifdef FEATURE_CHART_JS
    #undef FEATURE_CHART_JS
  #endif
  #define FEATURE_CHART_JS  0
  #ifdef FEATURE_RULES_EASY_COLOR_CODE
    #undef FEATURE_RULES_EASY_COLOR_CODE
  #endif
  #define FEATURE_RULES_EASY_COLOR_CODE 0
  #if FEATURE_EXT_RTC
    #undef FEATURE_EXT_RTC
    #define FEATURE_EXT_RTC 0
  #endif

  #ifdef FEATURE_DNS_SERVER
    #undef FEATURE_DNS_SERVER
  #endif
  #define FEATURE_DNS_SERVER 0

  #ifdef FEATURE_MDNS
    #undef FEATURE_MDNS
  #endif
  #define FEATURE_MDNS 0

  #ifdef FEATURE_ARDUINO_OTA
    #undef FEATURE_ARDUINO_OTA
  #endif
  #define FEATURE_ARDUINO_OTA 0
#endif

// Timing stats page needs timing stats
#if defined(WEBSERVER_TIMINGSTATS) && !FEATURE_TIMING_STATS
  #undef FEATURE_TIMING_STATS
  #define FEATURE_TIMING_STATS  1
#endif

// If timing stats page is not included, there is no need in collecting the stats
#if !defined(WEBSERVER_TIMINGSTATS) && FEATURE_TIMING_STATS
  #undef FEATURE_TIMING_STATS
  #define FEATURE_TIMING_STATS  0
#endif


#ifdef BUILD_NO_DEBUG
  #ifndef BUILD_NO_DIAGNOSTIC_COMMANDS
    #define BUILD_NO_DIAGNOSTIC_COMMANDS
  #endif
  #ifndef BUILD_NO_RAM_TRACKER
    #define BUILD_NO_RAM_TRACKER
  #endif
#endif

  // Do not include large blobs but fetch them from CDN
#ifdef WEBSERVER_USE_CDN_JS_CSS
  #ifdef WEBSERVER_FAVICON
    #ifndef WEBSERVER_FAVICON_CDN
      #define WEBSERVER_FAVICON_CDN
    #endif
  #endif
  #ifdef WEBSERVER_CSS
    #undef WEBSERVER_CSS
  #endif
  #ifdef WEBSERVER_INCLUDE_JS
    #undef WEBSERVER_INCLUDE_JS
  #endif
  #ifdef EMBED_ESPEASY_DEFAULT_MIN_CSS
    #undef EMBED_ESPEASY_DEFAULT_MIN_CSS
  #endif
#endif

#if defined(USES_C002) || defined (USES_C005) || defined(USES_C006) || defined(USES_C014) || defined(USES_P037)
  #define FEATURE_MQTT  1
#endif

#if defined(USES_C012) || defined (USES_C015)
  #define FEATURE_BLYNK 1
#endif

// Specific notifier plugins may be enabled via Custom.h, regardless
// whether NOTIFIER_SET_NONE is defined
#if defined(USES_N001) || defined(USES_N002)
  #ifndef FEATURE_NOTIFIER
    #define FEATURE_NOTIFIER  1
  #endif
#endif

// Cache Controller Reader plugin needs Cache Controller
#if defined(USES_P146) && !defined(USES_C016)
  #define USES_C016
#endif

#if defined(USES_P146) || defined(USES_C016)
  #ifdef FEATURE_RTC_CACHE_STORAGE
    #undef FEATURE_RTC_CACHE_STORAGE
  #endif
  #define FEATURE_RTC_CACHE_STORAGE 1
#endif



// P098 PWM motor needs P003 pulse
#if defined(USES_P098)
  #ifndef USES_P003
    #define USES_P003
  #endif
#endif

#if FEATURE_MQTT
// MQTT_MAX_PACKET_SIZE : Maximum packet size
#ifndef MQTT_MAX_PACKET_SIZE
  #define MQTT_MAX_PACKET_SIZE 1024 // Is also used in PubSubClient
#endif
#endif //if FEATURE_MQTT


// It may have gotten undefined to fit a build. Make sure the Blynk controllers are not defined
#if !FEATURE_BLYNK
  #ifdef USES_C012
    #undef USES_C012
  #endif
  #ifdef USES_C015
    #undef USES_C015
  #endif
#endif

#if FEATURE_ARDUINO_OTA
  #ifndef LIMIT_BUILD_SIZE
    #ifndef FEATURE_MDNS
      #ifdef ESP32
        #define FEATURE_MDNS  1
      #else
        // Do not use MDNS on ESP8266 due to memory leak
        #define FEATURE_MDNS  0
      #endif
    #endif
  #endif
#endif

#if FEATURE_MDNS
  #ifndef FEATURE_DNS_SERVER
    #define FEATURE_DNS_SERVER  1
  #endif
#endif

#ifdef WEBSERVER_SETUP
  #ifndef PLUGIN_BUILD_MINIMAL_OTA
    #ifndef FEATURE_DNS_SERVER
      #define FEATURE_DNS_SERVER  1
    #endif
  #endif
#endif

#if FEATURE_SETTINGS_ARCHIVE || FEATURE_CUSTOM_PROVISIONING
  #ifndef FEATURE_DOWNLOAD
    #define FEATURE_DOWNLOAD  1
  #endif
#endif

// Here we can re-enable specific features in the COLLECTION sets as we have created some space there by splitting them up
#if defined(COLLECTION_FEATURE_RTTTL) && (defined(PLUGIN_SET_COLLECTION_A) || defined(PLUGIN_SET_COLLECTION_B) || defined(PLUGIN_SET_COLLECTION_C) || defined(PLUGIN_SET_COLLECTION_D) || defined(PLUGIN_SET_COLLECTION_E) || defined(PLUGIN_SET_COLLECTION_F))
  #ifndef FEATURE_RTTTL
    #define FEATURE_RTTTL 1
  #endif
#endif

#ifdef USES_ESPEASY_NOW
  #if defined(LIMIT_BUILD_SIZE) || defined(ESP8266_1M) || (defined(ESP8266) && defined(PLUGIN_BUILD_IR))
    // Will not fit on ESP8266 along with IR plugins included
    #undef USES_ESPEASY_NOW
  #endif
#endif

#if defined(USES_C019) && !defined(USES_ESPEASY_NOW)
  // C019 depends on ESPEASY_NOW, so don't use it if ESPEasy_NOW is excluded
  #undef USES_C019
#endif

#if defined(USES_C019) && !defined(FEATURE_PACKED_RAW_DATA)
  #define FEATURE_PACKED_RAW_DATA  1
#endif



// By default we enable the SHOW_SYSINFO_JSON when we enable the WEBSERVER_NEW_UI
#ifdef WEBSERVER_NEW_UI
  #define SHOW_SYSINFO_JSON 1
#endif

#ifdef USES_ESPEASY_NOW
  // ESPEasy-NOW needs the P2P feature
  #ifdef FEATURE_ESPEASY_P2P
    #undef FEATURE_ESPEASY_P2P
  #endif
  #define FEATURE_ESPEASY_P2P 1
#endif

#if !defined(ESP32) && defined(USES_P148)
  // This chip/display is only used on ESP32 devices made by Sonoff
  #undef USES_P148   // Sonoff POWR3xxD and THR3xxD display
#endif

#ifndef FEATURE_ZEROFILLED_UNITNUMBER
  #ifdef ESP8266_1M
    #define FEATURE_ZEROFILLED_UNITNUMBER    0
  #else
    #define FEATURE_ZEROFILLED_UNITNUMBER    1
  #endif
#endif



// Make sure all features which have not been set exclusively will be disabled.
// This should be done at the end of this file.
// Keep them alfabetically sorted so it is easier to add new ones

#ifndef FEATURE_BLYNK                         
#define FEATURE_BLYNK                         0
#endif

#ifndef FEATURE_CHART_JS                      
#define FEATURE_CHART_JS                      0
#endif

#ifndef FEATURE_RULES_EASY_COLOR_CODE
#define FEATURE_RULES_EASY_COLOR_CODE         0
#endif


#ifndef FEATURE_CUSTOM_PROVISIONING           
#define FEATURE_CUSTOM_PROVISIONING           0
#endif

#ifndef FEATURE_RTC_CACHE_STORAGE
#define FEATURE_RTC_CACHE_STORAGE             0
#endif

#ifndef FEATURE_DNS_SERVER                    
#define FEATURE_DNS_SERVER                    0
#endif

#ifndef FEATURE_DOMOTICZ                      
#define FEATURE_DOMOTICZ                      0
#endif

#ifndef FEATURE_DOWNLOAD                      
#define FEATURE_DOWNLOAD                      0
#endif

#ifndef FEATURE_ESPEASY_P2P                      
#define FEATURE_ESPEASY_P2P                   0
#endif

#ifndef FEATURE_ETHERNET                      
#define FEATURE_ETHERNET                      0
#endif

#ifndef FEATURE_EXT_RTC                       
#define FEATURE_EXT_RTC                       0
#endif

#ifndef FEATURE_FHEM                          
#define FEATURE_FHEM                          0
#endif

#ifndef FEATURE_GPIO_USE_ESP8266_WAVEFORM
 #ifdef ESP8266
  #define FEATURE_GPIO_USE_ESP8266_WAVEFORM   1
 #else
  #define FEATURE_GPIO_USE_ESP8266_WAVEFORM   0
 #endif
#endif

#ifndef FEATURE_HOMEASSISTANT_OPENHAB         
#define FEATURE_HOMEASSISTANT_OPENHAB         0
#endif

#ifndef FEATURE_I2CMULTIPLEXER                
#define FEATURE_I2CMULTIPLEXER                0
#endif

#ifndef FEATURE_I2C_DEVICE_SCAN               
  #ifdef ESP32
    #define FEATURE_I2C_DEVICE_SCAN           1
  #else
    #define FEATURE_I2C_DEVICE_SCAN           0
  #endif
#endif

#ifndef FEATURE_MDNS                          
#define FEATURE_MDNS                          0
#endif

#ifndef FEATURE_MODBUS                        
#define FEATURE_MODBUS                        0
#endif

#ifndef FEATURE_MQTT                        
#define FEATURE_MQTT                          0
#endif

#ifndef FEATURE_NON_STANDARD_24_TASKS         
#define FEATURE_NON_STANDARD_24_TASKS         0
#endif

#ifndef FEATURE_NOTIFIER                      
#define FEATURE_NOTIFIER                      0
#endif

#ifndef FEATURE_PACKED_RAW_DATA               
#define FEATURE_PACKED_RAW_DATA               0
#endif

#ifndef FEATURE_PLUGIN_STATS                  
#define FEATURE_PLUGIN_STATS                  0
#endif

#ifndef FEATURE_REPORTING                     
#define FEATURE_REPORTING                     0
#endif

#ifndef FEATURE_RTTTL                         
#define FEATURE_RTTTL                         0
#endif
#if defined(FEATURE_RTTTL) && !FEATURE_RTTTL && defined(KEEP_RTTTL)
  #undef FEATURE_RTTTL
  #define FEATURE_RTTTL 1
#endif

#ifndef FEATURE_SD                         
#define FEATURE_SD                            0
#endif

#ifndef FEATURE_SERVO                         
#define FEATURE_SERVO                         0
#endif

#ifndef FEATURE_SETTINGS_ARCHIVE              
#define FEATURE_SETTINGS_ARCHIVE              0
#endif

#ifndef FEATURE_SSDP                          
#define FEATURE_SSDP                          0
#endif

#ifndef FEATURE_TIMING_STATS                  
#define FEATURE_TIMING_STATS                  0
#endif

#ifndef FEATURE_TOOLTIPS                      
#define FEATURE_TOOLTIPS                      0
#endif

#ifndef FEATURE_TRIGONOMETRIC_FUNCTIONS_RULES 
#define FEATURE_TRIGONOMETRIC_FUNCTIONS_RULES 0
#endif


#ifndef SHOW_SYSINFO_JSON
#define SHOW_SYSINFO_JSON 0
#endif


#ifndef FEATURE_SEND_TO_HTTP
  #define FEATURE_SEND_TO_HTTP  1 // Enabled by default
#endif

#ifndef FEATURE_POST_TO_HTTP
  #define FEATURE_POST_TO_HTTP  1 // Enabled by default
#endif

#ifndef FEATURE_PUT_TO_HTTP
  #define FEATURE_PUT_TO_HTTP   1 // Enabled by default
#endif

#ifndef FEATURE_HTTP_CLIENT
  #define FEATURE_HTTP_CLIENT   0 // Disable by default
#endif

#ifndef FEATURE_PLUGIN_PRIORITY
  #define FEATURE_PLUGIN_PRIORITY   0 // Disable by default
#endif

#ifndef FEATURE_I2C_DEVICE_CHECK
  #ifdef ESP8266_1M
    #define FEATURE_I2C_DEVICE_CHECK  0 // Disabled by default for 1M units
  #else
    #define FEATURE_I2C_DEVICE_CHECK  1 // Enabled by default
  #endif
#endif

#ifndef FEATURE_I2C_GET_ADDRESS
  #ifdef ESP8266_1M
    #define FEATURE_I2C_GET_ADDRESS   0 // Disabled by default for 1M units
  #else
    #define FEATURE_I2C_GET_ADDRESS   1 // Enabled by default
  #endif
#endif

#if FEATURE_I2C_DEVICE_CHECK && !FEATURE_I2C_GET_ADDRESS
  #undef FEATURE_I2C_GET_ADDRESS
  #define FEATURE_I2C_GET_ADDRESS     1 // Needed by FEATURE_I2C_DEVICE_CHECK
#endif

#if !FEATURE_HTTP_CLIENT && (defined(USES_C001) || defined(USES_C008) || defined(USES_C009) || defined(USES_C011) || (defined(FEATURE_SEND_TO_HTTP) && FEATURE_SEND_TO_HTTP) || (defined(FEATURE_POST_TO_HTTP) && FEATURE_POST_TO_HTTP) || (defined(FEATURE_PUT_TO_HTTP) && FEATURE_PUT_TO_HTTP) || (defined(FEATURE_DOWNLOAD) && FEATURE_DOWNLOAD) || (defined(FEATURE_SETTINGS_ARCHIVE) && FEATURE_SETTINGS_ARCHIVE))
  #undef FEATURE_HTTP_CLIENT
  #define FEATURE_HTTP_CLIENT   1 // Enable because required for these controllers/features
#endif

#ifndef FEATURE_AUTO_DARK_MODE
  #ifdef LIMIT_BUILD_SIZE
    #define FEATURE_AUTO_DARK_MODE            0
  #else
    #define FEATURE_AUTO_DARK_MODE            1
  #endif
#endif

#ifndef FEATURE_ESP8266_DIRECT_WIFI_SCAN
  // Feature still in development, do not yet use.
  #define FEATURE_ESP8266_DIRECT_WIFI_SCAN    0
#endif

#if FEATURE_ESP8266_DIRECT_WIFI_SCAN
  #ifdef ESP32
    // ESP8266 only feature
    #undef FEATURE_ESP8266_DIRECT_WIFI_SCAN
    #define FEATURE_ESP8266_DIRECT_WIFI_SCAN    0
  #endif
#endif

#ifndef DISABLE_SC16IS752_SPI
  #define DISABLE_SC16IS752_SPI
#endif

#ifndef FEATURE_PINSTATE_EXTENDED
  #ifdef ESP8266_1M
    #define FEATURE_PINSTATE_EXTENDED           0 // Don't use extended pinstate feature on 1M builds
  #else
    #define FEATURE_PINSTATE_EXTENDED           1 // Enable by default for all other builds
  #endif
#endif

#ifndef FEATURE_DEFINE_SERIAL_CONSOLE_PORT
  #ifdef ESP8266_1M
    #define FEATURE_DEFINE_SERIAL_CONSOLE_PORT 0
  #else
    #define FEATURE_DEFINE_SERIAL_CONSOLE_PORT 1
  #endif
#endif

#if FEATURE_DEFINE_SERIAL_CONSOLE_PORT
# if USES_HWCDC || USES_USBCDC
#  define USES_ESPEASY_CONSOLE_FALLBACK_PORT 1
# endif // if USES_HWCDC || USES_USBCDC
# ifndef PLUGIN_USES_SERIAL
// Needs Plugin_Helper_serial
#  define PLUGIN_USES_SERIAL
# endif
#endif // if FEATURE_DEFINE_SERIAL_CONSOLE_PORT


#ifndef USES_ESPEASY_CONSOLE_FALLBACK_PORT
# define USES_ESPEASY_CONSOLE_FALLBACK_PORT 0
#endif // ifndef USES_ESPEASY_CONSOLE_FALLBACK_PORT


#if !FEATURE_PLUGIN_PRIORITY && (defined(USES_P137) /*|| defined(USES_Pxxx)*/)
  #undef FEATURE_PLUGIN_PRIORITY
  #define FEATURE_PLUGIN_PRIORITY   1
#endif

// Enable FEATURE_ADC_VCC to measure supply voltage using the analog pin
// Please note that the TOUT pin has to be disconnected in this mode
// Use the "System Info" device to read the VCC value
#ifndef FEATURE_ADC_VCC
  #define FEATURE_ADC_VCC                  0
#endif

// Extra task value types, typically used in Dummy tasks.
// For example 32-bit, 64-bit ints and doubles.
#ifndef FEATURE_EXTENDED_TASK_VALUE_TYPES
  #ifdef ESP8266_1M
    #define FEATURE_EXTENDED_TASK_VALUE_TYPES  0
  #else
    #define FEATURE_EXTENDED_TASK_VALUE_TYPES  1
  #endif
#endif

#ifndef FEATURE_SET_WIFI_TX_PWR
  #ifdef ESP32
    #if defined(ESP32S2) || defined(ESP32S3) || defined(ESP32C3)
      #define FEATURE_SET_WIFI_TX_PWR   1
    #else
      // TD-er: Disable setting TX power on ESP32 as it seems to cause issues on IDF4.4
      #define FEATURE_SET_WIFI_TX_PWR   1
    #endif
  #elif defined(ESP8266)
    #define FEATURE_SET_WIFI_TX_PWR   1
  #endif
#endif


#ifndef FEATURE_USE_DOUBLE_AS_ESPEASY_RULES_FLOAT_TYPE
  #if defined(ESP8266) && defined(LIMIT_BUILD_SIZE)
    #define FEATURE_USE_DOUBLE_AS_ESPEASY_RULES_FLOAT_TYPE 0
  #else
    #define FEATURE_USE_DOUBLE_AS_ESPEASY_RULES_FLOAT_TYPE 1
  #endif
#endif

// ESPEASY_RULES_FLOAT_TYPE should be either double (default) or float.
// It is solely based on FEATURE_USE_DOUBLE_AS_ESPEASY_RULES_FLOAT_TYPE
#ifdef ESPEASY_RULES_FLOAT_TYPE
  #undef ESPEASY_RULES_FLOAT_TYPE
#endif
#if FEATURE_USE_DOUBLE_AS_ESPEASY_RULES_FLOAT_TYPE
  #define ESPEASY_RULES_FLOAT_TYPE double
#else
  #define ESPEASY_RULES_FLOAT_TYPE float
#endif

#ifndef ESPEASY_SERIAL_0
#if defined(ESP32) && !defined(NO_GLOBAL_INSTANCES) && !defined(NO_GLOBAL_SERIAL) && ARDUINO_USB_CDC_ON_BOOT // Serial used for USB CDC
  #define ESPEASY_SERIAL_0 Serial0
#else
  #define ESPEASY_SERIAL_0 Serial
#endif
#endif


#if FEATURE_MDNS
  #ifdef ESP32S2
    #undef FEATURE_MDNS
    #define FEATURE_MDNS 0
  #endif
#endif

#ifndef FEATURE_IMPROV
  #if defined(ESP8266) && defined(LIMIT_BUILD_SIZE)
    #define FEATURE_IMPROV 0
  #else
    #if FEATURE_DEFINE_SERIAL_CONSOLE_PORT
      #define FEATURE_IMPROV 1
    #else
      #define FEATURE_IMPROV 0
    #endif
  #endif
#endif

#endif // CUSTOMBUILD_DEFINE_PLUGIN_SETS_H<|MERGE_RESOLUTION|>--- conflicted
+++ resolved
@@ -1516,11 +1516,8 @@
     #define USES_P125   // ADXL345 SPI
     #define USES_P126  // 74HC595 Shift register
     #define USES_P129   // 74HC165 Input shiftregisters
-<<<<<<< HEAD
     #define USES_P130   // Current Sensor Irms - ADS1015
     #define USES_P133   // LTR390 UV
-=======
->>>>>>> cf13abf8
     #define USES_P135   // SCD4x
     #define USES_P144   // Dust - PM1006(K) (Vindriktning)
     #define USES_P133     // LTR390 UV
