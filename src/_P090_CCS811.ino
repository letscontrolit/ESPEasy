--- conflicted
+++ resolved
@@ -138,34 +138,11 @@
 
         // temperature
         addRowLabel(F("Temperature"));
-<<<<<<< HEAD
         addTaskSelect(F("temperature_task"), P090_TEMPERATURE_TASK_INDEX);
-        LoadTaskSettings(P090_TEMPERATURE_TASK_INDEX); // we need to load the values from another task for selection!
-        addRowLabel(F("Temperature Value:"));
-        addTaskValueSelect(F("temperature_value"), P090_TEMPERATURE_TASK_VALUE, P090_TEMPERATURE_TASK_INDEX);
-
-        // temperature scale
-        int temperatureScale = P090_TEMPERATURE_SCALE;
-        addRowLabel(F("Temperature Scale")); // checked
-        addHtml(F("<input type='radio' id='temperature_c' name='temperature_scale' value='0'"));
-        addHtml((temperatureScale == 0) ? F(" checked>") : F(">"));
-        addHtml(F("<label for='temperature_c'> &deg;C</label> &nbsp; "));
-        addHtml(F("<input type='radio' id='temperature_f' name='temperature_scale' value='1'"));
-        addHtml((temperatureScale == 1) ? F(" checked>") : F(">"));
-        addHtml(F("<label for='temperature_f'> &deg;F</label><br>"));
-
-        // humidity
-        addRowLabel(F("Humidity"));
-        addTaskSelect(F("humidity_task"), P090_HUMIDITY_TASK_INDEX);
-        LoadTaskSettings(P090_HUMIDITY_TASK_INDEX); // we need to load the values from another task for selection!
-        addRowLabel(F("Humidity Value"));
-        addTaskValueSelect(F("humidity_value"), P090_HUMIDITY_TASK_VALUE, P090_HUMIDITY_TASK_INDEX);
-=======
-        addTaskSelect(F("p090_temperature_task"), P090_TEMPERATURE_TASK_INDEX);
         if (validTaskIndex(P090_TEMPERATURE_TASK_INDEX)) {
           LoadTaskSettings(P090_TEMPERATURE_TASK_INDEX); // we need to load the values from another task for selection!
           addRowLabel(F("Temperature Value:"));
-          addTaskValueSelect(F("p090_temperature_value"), P090_TEMPERATURE_TASK_VALUE, P090_TEMPERATURE_TASK_INDEX);
+          addTaskValueSelect(F("temperature_value"), P090_TEMPERATURE_TASK_VALUE, P090_TEMPERATURE_TASK_INDEX);
 
           // temperature scale
           int temperatureScale = P090_TEMPERATURE_SCALE;
@@ -179,14 +156,13 @@
 
           // humidity
           addRowLabel(F("Humidity"));
-          addTaskSelect(F("p090_humidity_task"), P090_HUMIDITY_TASK_INDEX);
+          addTaskSelect(F("humidity_task"), P090_HUMIDITY_TASK_INDEX);
           if (validTaskIndex(P090_HUMIDITY_TASK_INDEX)) {
             LoadTaskSettings(P090_HUMIDITY_TASK_INDEX); // we need to load the values from another task for selection!
             addRowLabel(F("Humidity Value"));
-            addTaskValueSelect(F("p090_humidity_value"), P090_HUMIDITY_TASK_VALUE, P090_HUMIDITY_TASK_INDEX);
+            addTaskValueSelect(F("humidity_value"), P090_HUMIDITY_TASK_VALUE, P090_HUMIDITY_TASK_INDEX);
           }
         }
->>>>>>> 00cd7c6a
       }
 
       LoadTaskSettings(event->TaskIndex); // we need to restore our original taskvalues!
@@ -313,34 +289,6 @@
       if (P090_COMPENSATE_ENABLE)
       {
         // we're checking a var from another task, so calculate that basevar
-<<<<<<< HEAD
-        uint8_t TaskIndex    = P090_TEMPERATURE_TASK_INDEX;
-        uint8_t BaseVarIndex = TaskIndex * VARS_PER_TASK + P090_TEMPERATURE_TASK_VALUE;
-        float   temperature  = UserVar[BaseVarIndex]; // in degrees C
-        // convert to celsius if required
-        int temperature_in_fahrenheit = P090_TEMPERATURE_SCALE;
-        String temp;
-        temp += 'C';
-
-        if (temperature_in_fahrenheit)
-        {
-          temperature = ((temperature - 32) * 5.0f) / 9.0f;
-          temp        =  F("F");
-        }
-
-        uint8_t TaskIndex2    = P090_HUMIDITY_TASK_INDEX;
-        uint8_t BaseVarIndex2 = TaskIndex2 * VARS_PER_TASK + P090_HUMIDITY_TASK_VALUE;
-        float   humidity      = UserVar[BaseVarIndex2]; // in % relative
-
-      # ifndef BUILD_NO_DEBUG
-
-        if (loglevelActiveFor(LOG_LEVEL_DEBUG)) {
-          String log = F("CCS811 : Compensating for Temperature: ");
-          log += toString(temperature) + temp + F(" & Humidity: ") + toString(humidity) + F("%");
-          addLogMove(LOG_LEVEL_DEBUG, log);
-        }
-      # endif // ifndef BUILD_NO_DEBUG
-=======
         uint8_t  TaskIndex    = P090_TEMPERATURE_TASK_INDEX;
         if (validTaskIndex(TaskIndex)) {
           uint8_t  BaseVarIndex = TaskIndex * VARS_PER_TASK + P090_TEMPERATURE_TASK_VALUE;
@@ -362,7 +310,6 @@
             float humidity      = UserVar[BaseVarIndex2]; // in % relative
 
           #ifndef BUILD_NO_DEBUG
->>>>>>> 00cd7c6a
 
             if (loglevelActiveFor(LOG_LEVEL_DEBUG)) {
               String log = F("CCS811 : Compensating for Temperature: ");
