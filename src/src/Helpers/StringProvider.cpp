--- conflicted
+++ resolved
@@ -296,21 +296,11 @@
     #endif
 
     case LabelType::BUILD_DESC:             return String(BUILD);
-<<<<<<< HEAD
-    case LabelType::GIT_BUILD:
-      {
-        String res = F(BUILD_GIT);
-        if (res.length() == 0) {
-          return getValue(LabelType::BUILD_TIME);
-        }
-        return res;
-=======
     case LabelType::GIT_BUILD:              
       { 
         const String res(F(BUILD_GIT));
         if (!res.isEmpty()) return res;
         return get_git_head();
->>>>>>> 8d95b88a
       }
     case LabelType::SYSTEM_LIBRARIES:       return getSystemLibraryString();
     case LabelType::PLUGIN_COUNT:           return String(deviceCount + 1);
