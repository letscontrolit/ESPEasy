--- conflicted
+++ resolved
@@ -1,191 +1,186 @@
-#include "src/Helpers/_CPlugin_Helper.h"
-#ifdef USES_C016
-
-// #######################################################################################################
-// ########################### Controller Plugin 016: Controller - Cache #################################
-// #######################################################################################################
-
-/*
-   This is a cache layer to collect data while not connected to a network.
-   The data will first be stored in RTC memory, which will survive a crash/reboot and even an OTA update.
-   If this RTC buffer is full, it will be flushed to whatever is set here as storage.
-
-   Typical sample sets contain:
-   - UNIX timestamp
-   - task index delivering the data
-   - 4 float values
-
-   These are the result of any plugin sending data to this controller.
-
-   The controller can save the samples from RTC memory to several places on the flash:
-   - Files on FS
-   - Part reserved for OTA update (TODO)
-   - Unused flash after the partitioned space (TODO)
-
-   The controller can deliver the data to:
-   <TODO>
- */
-
-# include "src/Globals/C016_ControllerCache.h"
-# include "src/Globals/ESPEasy_time.h"
-
-# define CPLUGIN_016
-# define CPLUGIN_ID_016         16
-# define CPLUGIN_NAME_016       "Cache Controller [Experimental]"
-
-// #include <ArduinoJson.h>
-
-bool C016_allowLocalSystemTime = false;
-
-bool CPlugin_016(CPlugin::Function function, struct EventStruct *event, String& string)
-{
-  bool success = false;
-
-  switch (function)
-  {
-    case CPlugin::Function::CPLUGIN_PROTOCOL_ADD:
-    {
-      ProtocolStruct& proto = getProtocolStruct(event->idx); //              = CPLUGIN_ID_016;
-      proto.usesMQTT             = false;
-      proto.usesTemplate         = false;
-      proto.usesAccount          = false;
-      proto.usesPassword         = false;
-      proto.usesExtCreds         = false;
-      proto.defaultPort          = 80;
-      proto.usesID               = false;
-      proto.usesHost             = false;
-      proto.usesPort             = false;
-      proto.usesQueue            = false;
-      proto.usesCheckReply       = false;
-      proto.usesTimeout          = false;
-      proto.usesSampleSets       = false;
-      proto.needsNetwork         = false;
-      proto.allowsExpire         = false;
-      proto.allowLocalSystemTime = true;
-      break;
-    }
-
-    case CPlugin::Function::CPLUGIN_GET_DEVICENAME:
-    {
-      string = F(CPLUGIN_NAME_016);
-      break;
-    }
-
-    case CPlugin::Function::CPLUGIN_INIT:
-    {
-      {
-        MakeControllerSettings(ControllerSettings); // -V522
-
-        if (AllocatedControllerSettings()) {
-          LoadControllerSettings(event->ControllerIndex, *ControllerSettings);
-          C016_allowLocalSystemTime = ControllerSettings->useLocalSystemTime();
-        }
-      }
-      success = init_c016_delay_queue(event->ControllerIndex);
-      ControllerCache.init();
-      break;
-    }
-
-    case CPlugin::Function::CPLUGIN_EXIT:
-    {
-      exit_c016_delay_queue();
-      break;
-    }
-
-    case CPlugin::Function::CPLUGIN_WEBFORM_LOAD:
-    {
-      break;
-    }
-
-    case CPlugin::Function::CPLUGIN_WEBFORM_SAVE:
-    {
-      break;
-    }
-
-    case CPlugin::Function::CPLUGIN_PROTOCOL_TEMPLATE:
-    {
-      event->String1 = String();
-      event->String2 = String();
-      break;
-    }
-
-    case CPlugin::Function::CPLUGIN_PROTOCOL_SEND:
-    {
-      // Collect the values at the same run, to make sure all are from the same sample
-      uint8_t valueCount = getValueCountForTask(event->TaskIndex);
-
-<<<<<<< HEAD
-      if (event->timestamp == 0) {
-        event->timestamp = C016_allowLocalSystemTime ? node_time.now() : node_time.getUnixTime();
-=======
-      if (event->timestamp_sec == 0) {
-        if (C016_allowLocalSystemTime)
-          event->setLocalTimeTimestamp();
-        else 
-          event->setUnixTimeTimestamp();
->>>>>>> 5f6ec043
-      }
-      const C016_queue_element element(
-        event,
-        valueCount);
-
-      const C016_binary_element binary_element = element.getBinary();
-      success = ControllerCache.write(reinterpret_cast<const uint8_t *>(&binary_element), sizeof(C016_binary_element));
-      break;
-    }
-
-    case CPlugin::Function::CPLUGIN_WRITE:
-    {
-      if (C016_CacheInitialized()) {
-        const String command = parseString(string, 1);
-
-        if (equals(command, F("cachecontroller"))) {
-          const String subcommand = parseString(string, 2);
-
-          if (equals(subcommand, F("flush"))) {
-            C016_flush();
-            success = true;
-          }
-        }
-      }
-      break;
-    }
-
-    case CPlugin::Function::CPLUGIN_FLUSH:
-    {
-      C016_flush();
-      delay(0);
-      break;
-    }
-
-    case CPlugin::Function::CPLUGIN_WEBFORM_SHOW_HOST_CONFIG:
-    {
-      string = F("-");
-      break;
-    }
-
-    default:
-      break;
-  }
-  return success;
-}
-
-// ********************************************************************************
-// Process the data from the cache
-// ********************************************************************************
-// Uncrustify may change this into multi line, which will result in failed builds
-// *INDENT-OFF*
-bool do_process_c016_delay_queue(cpluginID_t cpluginID, const Queue_element_base& element_base, ControllerSettingsStruct& ControllerSettings) {
-// *INDENT-ON*
-return true;
-
-// FIXME TD-er: Hand over data to wherever it needs to be.
-// Ideas:
-// - Upload bin files to some server (HTTP post?)
-// - Provide a sample to any connected controller
-// - Do nothing and let some extern host pull the data from the node.
-// - JavaScript to process the data inside the browser.
-// - Feed it to some plugin (e.g. a display to show a chart)
-}
-
-#endif // ifdef USES_C016
+#include "src/Helpers/_CPlugin_Helper.h"
+#ifdef USES_C016
+
+// #######################################################################################################
+// ########################### Controller Plugin 016: Controller - Cache #################################
+// #######################################################################################################
+
+/*
+   This is a cache layer to collect data while not connected to a network.
+   The data will first be stored in RTC memory, which will survive a crash/reboot and even an OTA update.
+   If this RTC buffer is full, it will be flushed to whatever is set here as storage.
+
+   Typical sample sets contain:
+   - UNIX timestamp
+   - task index delivering the data
+   - 4 float values
+
+   These are the result of any plugin sending data to this controller.
+
+   The controller can save the samples from RTC memory to several places on the flash:
+   - Files on FS
+   - Part reserved for OTA update (TODO)
+   - Unused flash after the partitioned space (TODO)
+
+   The controller can deliver the data to:
+   <TODO>
+ */
+
+# include "src/Globals/C016_ControllerCache.h"
+# include "src/Globals/ESPEasy_time.h"
+
+# define CPLUGIN_016
+# define CPLUGIN_ID_016         16
+# define CPLUGIN_NAME_016       "Cache Controller [Experimental]"
+
+// #include <ArduinoJson.h>
+
+bool C016_allowLocalSystemTime = false;
+
+bool CPlugin_016(CPlugin::Function function, struct EventStruct *event, String& string)
+{
+  bool success = false;
+
+  switch (function)
+  {
+    case CPlugin::Function::CPLUGIN_PROTOCOL_ADD:
+    {
+      ProtocolStruct& proto = getProtocolStruct(event->idx); //              = CPLUGIN_ID_016;
+      proto.usesMQTT             = false;
+      proto.usesTemplate         = false;
+      proto.usesAccount          = false;
+      proto.usesPassword         = false;
+      proto.usesExtCreds         = false;
+      proto.defaultPort          = 80;
+      proto.usesID               = false;
+      proto.usesHost             = false;
+      proto.usesPort             = false;
+      proto.usesQueue            = false;
+      proto.usesCheckReply       = false;
+      proto.usesTimeout          = false;
+      proto.usesSampleSets       = false;
+      proto.needsNetwork         = false;
+      proto.allowsExpire         = false;
+      proto.allowLocalSystemTime = true;
+      break;
+    }
+
+    case CPlugin::Function::CPLUGIN_GET_DEVICENAME:
+    {
+      string = F(CPLUGIN_NAME_016);
+      break;
+    }
+
+    case CPlugin::Function::CPLUGIN_INIT:
+    {
+      {
+        MakeControllerSettings(ControllerSettings); // -V522
+
+        if (AllocatedControllerSettings()) {
+          LoadControllerSettings(event->ControllerIndex, *ControllerSettings);
+          C016_allowLocalSystemTime = ControllerSettings->useLocalSystemTime();
+        }
+      }
+      success = init_c016_delay_queue(event->ControllerIndex);
+      ControllerCache.init();
+      break;
+    }
+
+    case CPlugin::Function::CPLUGIN_EXIT:
+    {
+      exit_c016_delay_queue();
+      break;
+    }
+
+    case CPlugin::Function::CPLUGIN_WEBFORM_LOAD:
+    {
+      break;
+    }
+
+    case CPlugin::Function::CPLUGIN_WEBFORM_SAVE:
+    {
+      break;
+    }
+
+    case CPlugin::Function::CPLUGIN_PROTOCOL_TEMPLATE:
+    {
+      event->String1 = String();
+      event->String2 = String();
+      break;
+    }
+
+    case CPlugin::Function::CPLUGIN_PROTOCOL_SEND:
+    {
+      // Collect the values at the same run, to make sure all are from the same sample
+      uint8_t valueCount = getValueCountForTask(event->TaskIndex);
+
+      if (event->timestamp_sec == 0) {
+        if (C016_allowLocalSystemTime)
+          event->setLocalTimeTimestamp();
+        else 
+          event->setUnixTimeTimestamp();
+      }
+      const C016_queue_element element(
+        event,
+        valueCount);
+
+      const C016_binary_element binary_element = element.getBinary();
+      success = ControllerCache.write(reinterpret_cast<const uint8_t *>(&binary_element), sizeof(C016_binary_element));
+      break;
+    }
+
+    case CPlugin::Function::CPLUGIN_WRITE:
+    {
+      if (C016_CacheInitialized()) {
+        const String command = parseString(string, 1);
+
+        if (equals(command, F("cachecontroller"))) {
+          const String subcommand = parseString(string, 2);
+
+          if (equals(subcommand, F("flush"))) {
+            C016_flush();
+            success = true;
+          }
+        }
+      }
+      break;
+    }
+
+    case CPlugin::Function::CPLUGIN_FLUSH:
+    {
+      C016_flush();
+      delay(0);
+      break;
+    }
+
+    case CPlugin::Function::CPLUGIN_WEBFORM_SHOW_HOST_CONFIG:
+    {
+      string = F("-");
+      break;
+    }
+
+    default:
+      break;
+  }
+  return success;
+}
+
+// ********************************************************************************
+// Process the data from the cache
+// ********************************************************************************
+// Uncrustify may change this into multi line, which will result in failed builds
+// *INDENT-OFF*
+bool do_process_c016_delay_queue(cpluginID_t cpluginID, const Queue_element_base& element_base, ControllerSettingsStruct& ControllerSettings) {
+// *INDENT-ON*
+return true;
+
+// FIXME TD-er: Hand over data to wherever it needs to be.
+// Ideas:
+// - Upload bin files to some server (HTTP post?)
+// - Provide a sample to any connected controller
+// - Do nothing and let some extern host pull the data from the node.
+// - JavaScript to process the data inside the browser.
+// - Feed it to some plugin (e.g. a display to show a chart)
+}
+
+#endif // ifdef USES_C016