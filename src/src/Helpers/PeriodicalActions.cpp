--- conflicted
+++ resolved
@@ -217,20 +217,12 @@
       log += F(" WiFiStatus ");
       log += ArduinoWifiStatusToString(WiFi.status());
       log += F(" ESPeasy internal wifi status: ");
-<<<<<<< HEAD
       log += WiFiEventData.ESPeasyWifiStatusToString();
-=======
-      log += ESPeasyWifiStatusToString();
-
-  //    log += F(" ListenInterval ");
-  //    log += WiFi.getListenInterval();
-      addLogMove(LOG_LEVEL_INFO, log);
->>>>>>> acb2c9e6
     }
 
 //    log += F(" ListenInterval ");
 //    log += WiFi.getListenInterval();
-    addLog(LOG_LEVEL_INFO, log);
+    addLogMove(LOG_LEVEL_INFO, log);
   }
   WiFi_AP_Candidates.purge_expired();
   sendSysInfoUDP(1);
