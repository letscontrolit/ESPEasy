#include "../Helpers/PeriodicalActions.h"


#include "../../ESPEasy-Globals.h"

#include "../ControllerQueue/DelayQueueElements.h"
#include "../ControllerQueue/MQTT_queue_element.h"
#include "../DataStructs/TimingStats.h"
#include "../DataTypes/ESPEasy_plugin_functions.h"
#include "../ESPEasyCore/Controller.h"
#include "../ESPEasyCore/ESPEasyEth.h"
#include "../ESPEasyCore/ESPEasyGPIO.h"
#include "../ESPEasyCore/ESPEasy_Log.h"
#include "../ESPEasyCore/ESPEasyNetwork.h"
#include "../ESPEasyCore/ESPEasyWifi.h"
#include "../ESPEasyCore/ESPEasyRules.h"
#include "../ESPEasyCore/Serial.h"
#include "../Globals/ESPEasyWiFiEvent.h"
#if FEATURE_ETHERNET
#include "../Globals/ESPEasyEthEvent.h"
#endif
#include "../Globals/ESPEasy_Scheduler.h"
#include "../Globals/ESPEasy_time.h"
#include "../Globals/EventQueue.h"
#include "../Globals/MainLoopCommand.h"
#include "../Globals/MQTT.h"
#include "../Globals/NetworkState.h"
#include "../Globals/RTC.h"
#include "../Globals/SecuritySettings.h"
#include "../Globals/Services.h"
#include "../Globals/Settings.h"
#include "../Globals/Statistics.h"
#ifdef USES_ESPEASY_NOW
#include "../Globals/ESPEasy_now_handler.h"
#include "../Globals/SendData_DuplicateChecker.h"
#endif
#include "../Globals/WiFi_AP_Candidates.h"
#include "../Helpers/ESPEasyRTC.h"
#include "../Helpers/FS_Helper.h"
#include "../Helpers/Hardware.h"
#include "../Helpers/Memory.h"
#include "../Helpers/Misc.h"
#include "../Helpers/Network.h"
#include "../Helpers/Networking.h"
#include "../Helpers/StringGenerator_System.h"
#include "../Helpers/StringGenerator_WiFi.h"
#include "../Helpers/StringProvider.h"

#ifdef USES_C015
#include "../../ESPEasy_fdwdecl.h"
#endif



#define PLUGIN_ID_MQTT_IMPORT         37


/*********************************************************************************************\
 * Tasks that run 50 times per second
\*********************************************************************************************/

void run50TimesPerSecond() {
  String dummy;
  {
    START_TIMER;
    PluginCall(PLUGIN_FIFTY_PER_SECOND, 0, dummy);
    STOP_TIMER(PLUGIN_CALL_50PS);
  }
  {
    START_TIMER;
    CPluginCall(CPlugin::Function::CPLUGIN_FIFTY_PER_SECOND, 0, dummy);
    STOP_TIMER(CPLUGIN_CALL_50PS);
  }
  #ifdef USES_ESPEASY_NOW
  {
    if (ESPEasy_now_handler.loop()) {
      // FIXME TD-er: Must check if enabled, etc.
    }
    START_TIMER;
    SendData_DuplicateChecker.loop();
    STOP_TIMER(ESPEASY_NOW_DEDUP_LOOP);
  }
  #endif

  processNextEvent();
}

/*********************************************************************************************\
 * Tasks that run 10 times per second
\*********************************************************************************************/
void run10TimesPerSecond() {
  String dummy;
  //@giig19767g: WARNING: Monitor10xSec must run before PLUGIN_TEN_PER_SECOND
  {
    START_TIMER;
    GPIO_Monitor10xSec();
    STOP_TIMER(PLUGIN_CALL_10PSU);
  }
  {
    START_TIMER;
    PluginCall(PLUGIN_TEN_PER_SECOND, 0, dummy);
    STOP_TIMER(PLUGIN_CALL_10PS);
  }
  {
    START_TIMER;
//    PluginCall(PLUGIN_UNCONDITIONAL_POLL, 0, dummyString);
    PluginCall(PLUGIN_MONITOR, 0, dummy);
    STOP_TIMER(PLUGIN_CALL_10PSU);
  }
  {
    START_TIMER;
    CPluginCall(CPlugin::Function::CPLUGIN_TEN_PER_SECOND, 0, dummy);
    STOP_TIMER(CPLUGIN_CALL_10PS);
  }
  
  #ifdef USES_C015
  if (NetworkConnected())
      Blynk_Run_c015();
  #endif
  #ifndef USE_RTOS_MULTITASKING
    web_server.handleClient();
  #endif
}


/*********************************************************************************************\
 * Tasks each second
\*********************************************************************************************/
void runOncePerSecond()
{
  START_TIMER;
  updateLogLevelCache();
  dailyResetCounter++;
  if (dailyResetCounter > 86400) // 1 day elapsed... //86400
  {
    RTC.flashDayCounter=0;
    saveToRTC();
    dailyResetCounter=0;
    addLog(LOG_LEVEL_INFO, F("SYS  : Reset 24h counters"));
  }

  if (Settings.ConnectionFailuresThreshold)
    if (WiFiEventData.connectionFailures > Settings.ConnectionFailuresThreshold)
      delayedReboot(60, ESPEasy_Scheduler::IntendedRebootReason_e::DelayedReboot);

  if (cmd_within_mainloop != 0)
  {
    switch (cmd_within_mainloop)
    {
      case CMD_WIFI_DISCONNECT:
        {
          WifiDisconnect();
          break;
        }
      case CMD_REBOOT:
        {
          reboot(ESPEasy_Scheduler::IntendedRebootReason_e::CommandReboot);
          break;
        }
    }
    cmd_within_mainloop = 0;
  }
  // clock events
  if (node_time.reportNewMinute()) {
    String dummy;
    PluginCall(PLUGIN_CLOCK_IN, 0, dummy);
    if (Settings.UseRules)
    {
      // FIXME TD-er: What to do when the system time is not (yet) present?
      if (node_time.systemTimePresent()) {
        String event;
        event.reserve(21);
        event += F("Clock#Time=");
        event += node_time.weekday_str();
        event += ',';
        event += node_time.getTimeString(':', false);

        // TD-er: Do not add to the eventQueue, but execute right now.
        rulesProcessing(event);
      }
    }
  }

//  unsigned long start = micros();
  String dummy;
  PluginCall(PLUGIN_ONCE_A_SECOND, 0, dummy);
//  unsigned long elapsed = micros() - start;


  // I2C Watchdog feed
  if (Settings.WDI2CAddress != 0)
  {
    Wire.beginTransmission(Settings.WDI2CAddress);
    Wire.write(0xA5);
    Wire.endTransmission();
  }

  checkResetFactoryPin();
  STOP_TIMER(PLUGIN_CALL_1PS);
}

/*********************************************************************************************\
 * Tasks each 30 seconds
\*********************************************************************************************/
void runEach30Seconds()
{
  #ifndef BUILD_NO_RAM_TRACKER
  checkRAMtoLog();
  #endif
  wdcounter++;
  if (loglevelActiveFor(LOG_LEVEL_INFO)) {
    String log;
    log.reserve(80);
    log = F("WD   : Uptime ");
    log += getUptimeMinutes();
    log += F(" ConnectFailures ");
    log += WiFiEventData.connectionFailures;
    log += F(" FreeMem ");
    log += FreeMem();
    bool logWiFiStatus = true;
    #if FEATURE_ETHERNET
    if(active_network_medium == NetworkMedium_t::Ethernet) {
      logWiFiStatus = false;
      log += F( " EthSpeedState ");
      log += getValue(LabelType::ETH_SPEED_STATE);
      log += F(" ETH status: ");
      log += EthEventData.ESPEasyEthStatusToString();
    }
    #endif // if FEATURE_ETHERNET
    if (logWiFiStatus) {
      log += F(" WiFiStatus ");
      log += ArduinoWifiStatusToString(WiFi.status());
      log += F(" ESPeasy internal wifi status: ");
      log += WiFiEventData.ESPeasyWifiStatusToString();
    }

//    log += F(" ListenInterval ");
//    log += WiFi.getListenInterval();
    addLogMove(LOG_LEVEL_INFO, log);
  }
  WiFi_AP_Candidates.purge_expired();
  #if FEATURE_ESPEASY_P2P
  sendSysInfoUDP(1);
  refreshNodeList();
  #endif

  // sending $stats to homie controller
  CPluginCall(CPlugin::Function::CPLUGIN_INTERVAL, 0);

  #if defined(ESP8266)
  #if FEATURE_SSDP
  if (Settings.UseSSDP)
    SSDP_update();

  #endif // if FEATURE_SSDP
  #endif
#if FEATURE_ADC_VCC
  if (!WiFiEventData.wifiConnectInProgress) {
    vcc = ESP.getVcc() / 1000.0f;
  }
#endif

  #if FEATURE_REPORTING
  ReportStatus();
  #endif // if FEATURE_REPORTING

}

#if FEATURE_MQTT


void scheduleNextMQTTdelayQueue() {
  if (MQTTDelayHandler != nullptr) {
    Scheduler.scheduleNextDelayQueue(ESPEasy_Scheduler::IntervalTimer_e::TIMER_MQTT_DELAY_QUEUE, MQTTDelayHandler->getNextScheduleTime());
  }
}

void schedule_all_MQTTimport_tasks() {
  controllerIndex_t ControllerIndex = firstEnabledMQTT_ControllerIndex();

  if (!validControllerIndex(ControllerIndex)) { return; }

  deviceIndex_t DeviceIndex = getDeviceIndex(PLUGIN_ID_MQTT_IMPORT); // Check if P037_MQTTimport is present in the build
  if (validDeviceIndex(DeviceIndex)) {
    for (taskIndex_t task = 0; task < TASKS_MAX; task++) {
      if ((Settings.TaskDeviceNumber[task] == PLUGIN_ID_MQTT_IMPORT) &&
          (Settings.TaskDeviceEnabled[task])) {
        // Schedule a call to each enabled MQTT import plugin to notify the broker connection state
        EventStruct event(task);
        event.Par1 = MQTTclient_connected ? 1 : 0;
        Scheduler.schedule_plugin_task_event_timer(DeviceIndex, PLUGIN_MQTT_CONNECTION_STATE, std::move(event));
      }
    }
  }
}

void processMQTTdelayQueue() {
  if (MQTTDelayHandler == nullptr) {
    return;
  }

  runPeriodicalMQTT(); // Update MQTT connected state.
  #ifndef USES_ESPEASY_NOW
  // When using ESPEasy_NOW we may still send MQTT messages even when we're not connected.
  // For all other situations no need to continue.
  if (!MQTTclient_connected) {
    scheduleNextMQTTdelayQueue();
    return;
  }
  #endif

  START_TIMER;
  MQTT_queue_element *element(static_cast<MQTT_queue_element *>(MQTTDelayHandler->getNext()));

  if (element == nullptr) { return; }

<<<<<<< HEAD
#ifndef BUILD_NO_DEBUG
  if (loglevelActiveFor(LOG_LEVEL_DEBUG)) {
    String log;
    log.reserve(30 + element->_topic.length() + element->_payload.length());
    log += F("processMQTTdelayQueue: ");
    log += element->_topic;
    log += " ";
    log += element->_payload.substring(0,64);
    addLog(LOG_LEVEL_DEBUG, log);
  }
#endif

  bool processed = false;
#ifdef USES_ESPEASY_NOW
  MessageRouteInfo_t messageRouteInfo;
  if (element->getMessageRouteInfo() != nullptr) {
    messageRouteInfo = *(element->getMessageRouteInfo());
  }
  messageRouteInfo.appendUnit(Settings.Unit);
#endif

  #ifdef USES_ESPEASY_NOW
  if (element->_topic.startsWith(F("traceroute/")) || element->_topic.indexOf(F("/traceroute/")) != -1) {
    // Special debug feature for ESPEasy-NOW to perform a traceroute of packets.
    // The message is prepended by each unit number handling the message.
    const String replacement = getValue(LabelType::UNIT_NR);
    String message;
    message.reserve(replacement.length() + 1 + element->_payload.length());
    message  = replacement;
    message += ';';
    message += element->_payload;

    processed = processMQTT_message(element->controller_idx, element->_topic, message, element->_retained, &messageRouteInfo);
  } else {
    processed = processMQTT_message(element->controller_idx, element->_topic, element->_payload, element->_retained, &messageRouteInfo);
  }
  #else
  processed = processMQTT_message(element->controller_idx, element->_topic, element->_payload, element->_retained);
  #endif


  MQTTDelayHandler->markProcessed(processed);
  if (processed) {
    statusLED(true);
  } else {
=======
  bool handled = false;

  if (element->_call_PLUGIN_PROCESS_CONTROLLER_DATA) {
    struct EventStruct TempEvent(element->_taskIndex);
    String dummy;

    // FIXME TD-er: Do we need anything from the element in the event?
//    TempEvent.String1 = element->_topic;
//    TempEvent.String2 = element->_payload;
    if (PluginCall(PLUGIN_PROCESS_CONTROLLER_DATA, &TempEvent, dummy)) {
      handled = true;
      MQTTDelayHandler->markProcessed(true);
    } else {
      MQTTDelayHandler->markProcessed(false);
    }
  } else
  if (!handled) {
    if (MQTTclient.publish(element->_topic.c_str(), element->_payload.c_str(), element->_retained)) {
      if (WiFiEventData.connectionFailures > 0) {
        --WiFiEventData.connectionFailures;
      }
      MQTTDelayHandler->markProcessed(true);
    } else {
      MQTTDelayHandler->markProcessed(false);
>>>>>>> 0c0175eb
#ifndef BUILD_NO_DEBUG

      if (loglevelActiveFor(LOG_LEVEL_DEBUG)) {
        String log = F("MQTT : process MQTT queue not published, ");
        log += MQTTDelayHandler->sendQueue.size();
        log += F(" items left in queue");
        addLogMove(LOG_LEVEL_DEBUG, log);
      }
#endif // ifndef BUILD_NO_DEBUG
    }
  }
  Scheduler.setIntervalTimerOverride(ESPEasy_Scheduler::IntervalTimer_e::TIMER_MQTT, 10); // Make sure the MQTT is being processed as soon as possible.
  scheduleNextMQTTdelayQueue();
  STOP_TIMER(MQTT_DELAY_QUEUE);
}

bool processMQTT_message(controllerIndex_t controllerIndex,
                        const String    & topic,
                        const String    & payload,
                        bool retained
#ifdef USES_ESPEASY_NOW
                        , const MessageRouteInfo_t* messageRouteInfo
#endif
                        ) 
{
  bool processed = false;

  #ifdef USES_ESPEASY_NOW
  if (!MQTTclient_connected) {
    processed = ESPEasy_now_handler.sendToMQTT(controllerIndex, topic, payload, messageRouteInfo);
  }
  #endif

  if (!processed) {
    if (MQTTclient.publish(topic.c_str(), payload.c_str(), retained)) {
      // FIXME TD-er: Must check if connected via WiFi or Ethernet
      if (WiFiEventData.connectionFailures > 0) {
        --WiFiEventData.connectionFailures;
      }
#ifndef BUILD_NO_DEBUG
#ifdef USES_ESPEASY_NOW
      if (loglevelActiveFor(LOG_LEVEL_DEBUG) && messageRouteInfo != nullptr) {
        String log = F("MQTT : published from mesh: ");
        log += messageRouteInfo->toString();
        addLog(LOG_LEVEL_DEBUG, log);
      }
#endif
#endif // ifndef BUILD_NO_DEBUG
      processed = true;
    }
  }
  return processed;
}

void updateMQTTclient_connected() {
  if (MQTTclient_connected != MQTTclient.connected()) {
    MQTTclient_connected = !MQTTclient_connected;
    if (!MQTTclient_connected) {
      if (loglevelActiveFor(LOG_LEVEL_ERROR)) {
        String connectionError = F("MQTT : Connection lost, state: ");
        connectionError += getMQTT_state();
        addLogMove(LOG_LEVEL_ERROR, connectionError);
      }
      MQTTclient_must_send_LWT_connected = false;
    } else {
      // Now schedule all tasks using the MQTT controller.
      schedule_all_MQTTimport_tasks();
    }
    if (Settings.UseRules) {
      if (MQTTclient_connected) {
        eventQueue.add(F("MQTT#Connected"));
      } else {
        eventQueue.add(F("MQTT#Disconnected"));
      }
    }
  }
  if (!MQTTclient_connected) {
    // As suggested here: https://github.com/letscontrolit/ESPEasy/issues/1356
    if (timermqtt_interval < 30000) {
      timermqtt_interval += 5000;
    }
  } else {
    timermqtt_interval = 250;
  }
  Scheduler.setIntervalTimer(ESPEasy_Scheduler::IntervalTimer_e::TIMER_MQTT);
  scheduleNextMQTTdelayQueue();
}

void runPeriodicalMQTT() {
  // MQTT_KEEPALIVE = 15 seconds.
  if (!NetworkConnected(10)) {
    updateMQTTclient_connected();
    return;
  }
  //dont do this in backgroundtasks(), otherwise causes crashes. (https://github.com/letscontrolit/ESPEasy/issues/683)
  controllerIndex_t enabledMqttController = firstEnabledMQTT_ControllerIndex();
  if (validControllerIndex(enabledMqttController)) {
    if (!MQTTclient.loop()) {
      updateMQTTclient_connected();
      if (MQTTCheck(enabledMqttController)) {
        updateMQTTclient_connected();
      }
    }
  } else {
    if (MQTTclient.connected()) {
      MQTTclient.disconnect();
      updateMQTTclient_connected();
    }
  }
}


#endif //if FEATURE_MQTT



void logTimerStatistics() {
  static bool firstRun = true;
  if (firstRun) {
    Scheduler.setIntervalTimerOverride(ESPEasy_Scheduler::IntervalTimer_e::TIMER_STATISTICS, 1000);
    firstRun = false;
  }

# ifndef BUILD_NO_DEBUG
  const uint8_t loglevel = LOG_LEVEL_DEBUG;
#else
  const uint8_t loglevel = LOG_LEVEL_NONE;
#endif
  updateLoopStats_30sec(loglevel);
#ifndef BUILD_NO_DEBUG
//  logStatistics(loglevel, true);
  if (loglevelActiveFor(loglevel)) {
    String queueLog = F("Scheduler stats: (called/tasks/max_length/idle%) ");
    queueLog += Scheduler.getQueueStats();
    addLogMove(loglevel, queueLog);
  }
#endif
}

void updateLoopStats_30sec(uint8_t loglevel) {
  loopCounterLast = loopCounter;
  loopCounter = 0;
  if (loopCounterLast > loopCounterMax)
    loopCounterMax = loopCounterLast;

  Scheduler.updateIdleTimeStats();

#ifndef BUILD_NO_DEBUG
  if (loglevelActiveFor(loglevel)) {
    String log = F("LoopStats: shortestLoop: ");
    log += shortestLoop;
    log += F(" longestLoop: ");
    log += longestLoop;
    log += F(" avgLoopDuration: ");
    log += loop_usec_duration_total / loopCounter_full;
    log += F(" loopCounterMax: ");
    log += loopCounterMax;
    log += F(" loopCounterLast: ");
    log += loopCounterLast;
    addLogMove(loglevel, log);
  }
#endif
  loop_usec_duration_total = 0;
  loopCounter_full = 1;
}


/********************************************************************************************\
   Clean up all before going to sleep or reboot.
 \*********************************************************************************************/
void flushAndDisconnectAllClients() {
  if (anyControllerEnabled()) {
#if FEATURE_MQTT
    bool mqttControllerEnabled = validControllerIndex(firstEnabledMQTT_ControllerIndex());
#endif //if FEATURE_MQTT
    unsigned long timer = millis() + 1000;
    while (!timeOutReached(timer)) {
      // call to all controllers (delay queue) to flush all data.
      CPluginCall(CPlugin::Function::CPLUGIN_FLUSH, 0);
#if FEATURE_MQTT      
      if (mqttControllerEnabled && MQTTclient.connected()) {
        MQTTclient.loop();
      }
#endif //if FEATURE_MQTT
    }
#if FEATURE_MQTT
    if (mqttControllerEnabled && MQTTclient.connected()) {
      MQTTclient.disconnect();
      updateMQTTclient_connected();
    }
#endif //if FEATURE_MQTT
    saveToRTC();
    delay(100); // Flush anything in the network buffers.
  }
  process_serialWriteBuffer();
}


void prepareShutdown(ESPEasy_Scheduler::IntendedRebootReason_e reason)
{
  WiFiEventData.intent_to_reboot = true;
#if FEATURE_MQTT
  runPeriodicalMQTT(); // Flush outstanding MQTT messages
#endif // if FEATURE_MQTT
  process_serialWriteBuffer();
  flushAndDisconnectAllClients();
  saveUserVarToRTC();
  setWifiMode(WIFI_OFF);
  #if FEATURE_ETHERNET
  ethPower(false);
  #endif
  ESPEASY_FS.end();
  delay(100); // give the node time to flush all before reboot or sleep
  node_time.now();
  Scheduler.markIntendedReboot(reason);
  saveToRTC();
}

<|MERGE_RESOLUTION|>--- conflicted
+++ resolved
@@ -294,113 +294,81 @@
   }
 }
 
+
 void processMQTTdelayQueue() {
   if (MQTTDelayHandler == nullptr) {
     return;
   }
-
   runPeriodicalMQTT(); // Update MQTT connected state.
-  #ifndef USES_ESPEASY_NOW
-  // When using ESPEasy_NOW we may still send MQTT messages even when we're not connected.
-  // For all other situations no need to continue.
   if (!MQTTclient_connected) {
     scheduleNextMQTTdelayQueue();
     return;
   }
-  #endif
 
   START_TIMER;
   MQTT_queue_element *element(static_cast<MQTT_queue_element *>(MQTTDelayHandler->getNext()));
 
   if (element == nullptr) { return; }
 
-<<<<<<< HEAD
-#ifndef BUILD_NO_DEBUG
-  if (loglevelActiveFor(LOG_LEVEL_DEBUG)) {
-    String log;
-    log.reserve(30 + element->_topic.length() + element->_payload.length());
-    log += F("processMQTTdelayQueue: ");
-    log += element->_topic;
-    log += " ";
-    log += element->_payload.substring(0,64);
-    addLog(LOG_LEVEL_DEBUG, log);
-  }
-#endif
-
   bool processed = false;
+
+  if (element->_call_PLUGIN_PROCESS_CONTROLLER_DATA) {
+    struct EventStruct TempEvent(element->_taskIndex);
+    String dummy;
+
+    // FIXME TD-er: Do we need anything from the element in the event?
+//    TempEvent.String1 = element->_topic;
+//    TempEvent.String2 = element->_payload;
+    if (PluginCall(PLUGIN_PROCESS_CONTROLLER_DATA, &TempEvent, dummy)) {
+      processed = true;
+    }
+  } else
+  if (!processed) {
 #ifdef USES_ESPEASY_NOW
-  MessageRouteInfo_t messageRouteInfo;
-  if (element->getMessageRouteInfo() != nullptr) {
-    messageRouteInfo = *(element->getMessageRouteInfo());
-  }
-  messageRouteInfo.appendUnit(Settings.Unit);
-#endif
-
-  #ifdef USES_ESPEASY_NOW
-  if (element->_topic.startsWith(F("traceroute/")) || element->_topic.indexOf(F("/traceroute/")) != -1) {
-    // Special debug feature for ESPEasy-NOW to perform a traceroute of packets.
-    // The message is prepended by each unit number handling the message.
-    const String replacement = getValue(LabelType::UNIT_NR);
-    String message;
-    message.reserve(replacement.length() + 1 + element->_payload.length());
-    message  = replacement;
-    message += ';';
-    message += element->_payload;
-
-    processed = processMQTT_message(element->controller_idx, element->_topic, message, element->_retained, &messageRouteInfo);
-  } else {
-    processed = processMQTT_message(element->controller_idx, element->_topic, element->_payload, element->_retained, &messageRouteInfo);
-  }
-  #else
-  processed = processMQTT_message(element->controller_idx, element->_topic, element->_payload, element->_retained);
-  #endif
-
-
+    MessageRouteInfo_t messageRouteInfo;
+    if (element->getMessageRouteInfo() != nullptr) {
+      messageRouteInfo = *(element->getMessageRouteInfo());
+    }
+    messageRouteInfo.appendUnit(Settings.Unit);
+
+    if (element->_topic.startsWith(F("traceroute/")) || element->_topic.indexOf(F("/traceroute/")) != -1) {
+      // Special debug feature for ESPEasy-NOW to perform a traceroute of packets.
+      // The message is prepended by each unit number handling the message.
+      const String replacement = getValue(LabelType::UNIT_NR);
+      String message;
+      message.reserve(replacement.length() + 1 + element->_payload.length());
+      message  = replacement;
+      message += ';';
+      message += element->_payload;
+
+      processed = processMQTT_message(element->_controller_idx, element->_topic, message, element->_retained, &messageRouteInfo);
+    } else {
+      processed = processMQTT_message(element->_controller_idx, element->_topic, element->_payload, element->_retained, &messageRouteInfo);
+    }
+#else
+    processed = processMQTT_message(element->_controller_idx, element->_topic, element->_payload, element->_retained);
+#endif
+  }
   MQTTDelayHandler->markProcessed(processed);
   if (processed) {
     statusLED(true);
   } else {
-=======
-  bool handled = false;
-
-  if (element->_call_PLUGIN_PROCESS_CONTROLLER_DATA) {
-    struct EventStruct TempEvent(element->_taskIndex);
-    String dummy;
-
-    // FIXME TD-er: Do we need anything from the element in the event?
-//    TempEvent.String1 = element->_topic;
-//    TempEvent.String2 = element->_payload;
-    if (PluginCall(PLUGIN_PROCESS_CONTROLLER_DATA, &TempEvent, dummy)) {
-      handled = true;
-      MQTTDelayHandler->markProcessed(true);
-    } else {
-      MQTTDelayHandler->markProcessed(false);
-    }
-  } else
-  if (!handled) {
-    if (MQTTclient.publish(element->_topic.c_str(), element->_payload.c_str(), element->_retained)) {
-      if (WiFiEventData.connectionFailures > 0) {
-        --WiFiEventData.connectionFailures;
-      }
-      MQTTDelayHandler->markProcessed(true);
-    } else {
-      MQTTDelayHandler->markProcessed(false);
->>>>>>> 0c0175eb
 #ifndef BUILD_NO_DEBUG
-
-      if (loglevelActiveFor(LOG_LEVEL_DEBUG)) {
-        String log = F("MQTT : process MQTT queue not published, ");
-        log += MQTTDelayHandler->sendQueue.size();
-        log += F(" items left in queue");
-        addLogMove(LOG_LEVEL_DEBUG, log);
-      }
+    if (loglevelActiveFor(LOG_LEVEL_DEBUG)) {
+      String log = F("MQTT : process MQTT queue not published, ");
+      log += MQTTDelayHandler->sendQueue.size();
+      log += F(" items left in queue");
+      addLogMove(LOG_LEVEL_DEBUG, log);
+    }
 #endif // ifndef BUILD_NO_DEBUG
-    }
-  }
+  }
+
+
   Scheduler.setIntervalTimerOverride(ESPEasy_Scheduler::IntervalTimer_e::TIMER_MQTT, 10); // Make sure the MQTT is being processed as soon as possible.
   scheduleNextMQTTdelayQueue();
   STOP_TIMER(MQTT_DELAY_QUEUE);
 }
+
 
 bool processMQTT_message(controllerIndex_t controllerIndex,
                         const String    & topic,
@@ -428,9 +396,7 @@
 #ifndef BUILD_NO_DEBUG
 #ifdef USES_ESPEASY_NOW
       if (loglevelActiveFor(LOG_LEVEL_DEBUG) && messageRouteInfo != nullptr) {
-        String log = F("MQTT : published from mesh: ");
-        log += messageRouteInfo->toString();
-        addLog(LOG_LEVEL_DEBUG, log);
+        addLogMove(LOG_LEVEL_DEBUG, concat(F("MQTT : published from mesh: "), messageRouteInfo->toString()));
       }
 #endif
 #endif // ifndef BUILD_NO_DEBUG
