#include "../DataStructs/NodeStruct.h"

#include "../../ESPEasy-Globals.h"
#include "../Globals/SecuritySettings.h"
#include "../Globals/Settings.h"
#include "../Helpers/ESPEasy_time_calc.h"

#define NODE_STRUCT_AGE_TIMEOUT 300000  // 5 minutes

NodeStruct::NodeStruct() : ESPEasyNowPeer(0), useAP_ESPEasyNow(0), scaled_rssi(0)
{}

bool NodeStruct::valid() const {
  // FIXME TD-er: Must make some sanity checks to see if it is a valid message
  return true;
}

bool NodeStruct::validate() {
  if (build < 20107) {
    // webserverPort introduced in 20107
    webgui_portnumber = 80;
    for (uint8_t i = 0; i < 6; ++i) {
      ap_mac[i] = 0;
    }
    load              = 0;
    distance          = 255;
    timeSource        = static_cast<uint8_t>(timeSource_t::No_time_source);
    channel           = 0;
    ESPEasyNowPeer    = 0;
    useAP_ESPEasyNow  = 0;
    setRSSI(0);
    lastUpdated = 0;
  }

  // FIXME TD-er: Must make some sanity checks to see if it is a valid message
  return valid();
}

bool NodeStruct::operator<(const NodeStruct &other) const {
  const bool thisExpired = isExpired();
  if (thisExpired != other.isExpired()) {
    return !thisExpired;
  }

  const bool markedAsPriority = markedAsPriorityPeer();
  if (markedAsPriority != other.markedAsPriorityPeer()) {
    return markedAsPriority;
  }

  if (ESPEasyNowPeer != other.ESPEasyNowPeer) {
    // One is confirmed, so prefer that one.
    return ESPEasyNowPeer;
  }

  const int8_t thisRssi = getRSSI();
  const int8_t otherRssi = other.getRSSI();

  int score_this = getLoad();
  int score_other = other.getLoad();

  if (distance != other.distance) {
    if (!isExpired() && !other.isExpired()) {
      // Distance is not the same, so take distance into account.
      return distance < other.distance;
/*
      int distance_penalty = distance - other.distance;
      distance_penalty = distance_penalty * distance_penalty * 10;
      if (distance > other.distance) {
        score_this += distance_penalty;
      } else {
        score_other += distance_penalty;
      }
*/
    }
  }

  if (thisRssi >= 0 || otherRssi >= 0) {
    // One or both have no RSSI, so cannot use RSSI in computing score
  } else {
    // RSSI value is negative, so subtract the value
    // RSSI range from -38 ... 99
    // Shift RSSI and add a weighing factor to make sure
    // A load of 100% with RSSI of -40 is preferred over a load of 20% with an RSSI of -80.
    score_this -= (thisRssi + 38) * 2;
    score_other -= (otherRssi + 38) * 2;
  }
  return score_this < score_other;
}


const __FlashStringHelper * NodeStruct::getNodeTypeDisplayString(uint8_t nodeType) {
  switch (nodeType)
  {
    case NODE_TYPE_ID_ESP_EASY_STD:     return F("ESP Easy");
    case NODE_TYPE_ID_ESP_EASYM_STD:    return F("ESP Easy Mega");
    case NODE_TYPE_ID_ESP_EASY32_STD:   return F("ESP Easy 32");
    case NODE_TYPE_ID_ESP_EASY32S2_STD: return F("ESP Easy 32-s2");
    case NODE_TYPE_ID_ESP_EASY32C3_STD: return F("ESP Easy 32-c3");
    case NODE_TYPE_ID_RPI_EASY_STD:     return F("RPI Easy");
    case NODE_TYPE_ID_ARDUINO_EASY_STD: return F("Arduino Easy");
    case NODE_TYPE_ID_NANO_EASY_STD:    return F("Nano Easy");
  }
  return F("");
}

<<<<<<< HEAD
const __FlashStringHelper * NodeStruct::getNodeTypeDisplayString() const {
  return NodeStruct::getNodeTypeDisplayString(nodeType);
}

String NodeStruct::getNodeName() const {
  String res;
  size_t length = strnlen(reinterpret_cast<const char *>(nodeName), sizeof(nodeName));

  res.reserve(length);

  for (size_t i = 0; i < length; ++i) {
    res += static_cast<char>(nodeName[i]);
  }
  return res;
}

IPAddress NodeStruct::IP() const {
  return IPAddress(ip[0], ip[1], ip[2], ip[3]);
}

MAC_address NodeStruct::STA_MAC() const {
  return MAC_address(sta_mac);
}

MAC_address NodeStruct::ESPEasy_Now_MAC() const {
  if (ESPEasyNowPeer == 0) return MAC_address();
  if (useAP_ESPEasyNow) {
    return MAC_address(ap_mac);
  }
  return MAC_address(sta_mac);
}

unsigned long NodeStruct::getAge() const {
  return timePassedSince(lastUpdated);
}

bool  NodeStruct::isExpired() const {
  return getAge() > NODE_STRUCT_AGE_TIMEOUT;
}

float NodeStruct::getLoad() const {
  return load / 2.55;
}

String NodeStruct::getSummary() const {
  String res;

  res.reserve(48);
  res  = F("Unit: ");
  res += unit;
  res += F(" \"");
  res += getNodeName();
  res += '"';
  res += F(" load: ");
  res += String(getLoad(), 1);
  res += F(" RSSI: ");
  res += getRSSI();
  res += F(" ch: ");
  res += channel;
  res += F(" dst: ");
  res += distance;
  return res;
}

bool NodeStruct::setESPEasyNow_mac(const MAC_address& received_mac)
{
  if (received_mac.all_zero()) return false;
  if (received_mac == sta_mac) {
    ESPEasyNowPeer   = 1;
    useAP_ESPEasyNow = 0;
    return true;
  }

  if (received_mac == ap_mac) {
    ESPEasyNowPeer   = 1;
    useAP_ESPEasyNow = 1;
    return true;
  }
  return false;
}

int8_t NodeStruct::getRSSI() const
{
  if (scaled_rssi == 0) {
    return 0; // Not set
  }

  if (scaled_rssi == 0x3F) {
    return 31; // Error state
  }

  // scaled_rssi = 1 ... 62
  // output = -38 ... -99
  int8_t rssi = scaled_rssi + 37;
  return rssi * -1;
}

void NodeStruct::setRSSI(int8_t rssi)
{
  if (rssi == 0) {
    // Not set
    scaled_rssi = 0;
    return;
  }

  if (rssi > 0) {
    // Error state
    scaled_rssi = 0x3F;
    return;
  }
  rssi *= -1;
  rssi -= 37;

  if (rssi < 1) {
    scaled_rssi = 1;
    return;
  }

  if (rssi >= 0x3F) {
    scaled_rssi = 0x3F - 1;
    return;
  }
  scaled_rssi = rssi;
}

bool NodeStruct::markedAsPriorityPeer() const
{
  for (int i = 0; i < ESPEASY_NOW_PEER_MAX; ++i) {
    if (SecuritySettings.peerMacSet(i)) {
      if (match(SecuritySettings.EspEasyNowPeerMAC[i])) {
        return true;
      }
    }
  }
  return false;
}

bool NodeStruct::match(const MAC_address& mac) const
{
  return (mac == sta_mac || mac == ap_mac);
}

bool NodeStruct::isThisNode() const
{
    // Check to see if we process a node we've sent ourselves.
    MAC_address tmp;
    WiFi.softAPmacAddress(tmp.mac);
    if (tmp == ap_mac) return true;
    WiFi.macAddress(tmp.mac);
    if (tmp == sta_mac) return true;

    return false;
}

void NodeStruct::setAP_MAC(const MAC_address& mac)
{
  mac.get(ap_mac);
}
=======
#if FEATURE_ESPEASY_P2P
  NodeStruct::NodeStruct() :
    build(0), age(0), nodeType(0), webgui_portnumber(0)
  {
    for (uint8_t i = 0; i < 4; ++i) { ip[i] = 0; }
  }
#endif
>>>>>>> 95625033
<|MERGE_RESOLUTION|>--- conflicted
+++ resolved
@@ -4,6 +4,8 @@
 #include "../Globals/SecuritySettings.h"
 #include "../Globals/Settings.h"
 #include "../Helpers/ESPEasy_time_calc.h"
+
+#if FEATURE_ESPEASY_P2P
 
 #define NODE_STRUCT_AGE_TIMEOUT 300000  // 5 minutes
 
@@ -103,7 +105,7 @@
   return F("");
 }
 
-<<<<<<< HEAD
+
 const __FlashStringHelper * NodeStruct::getNodeTypeDisplayString() const {
   return NodeStruct::getNodeTypeDisplayString(nodeType);
 }
@@ -262,12 +264,5 @@
 {
   mac.get(ap_mac);
 }
-=======
-#if FEATURE_ESPEASY_P2P
-  NodeStruct::NodeStruct() :
-    build(0), age(0), nodeType(0), webgui_portnumber(0)
-  {
-    for (uint8_t i = 0; i < 4; ++i) { ip[i] = 0; }
-  }
-#endif
->>>>>>> 95625033
+
+#endif