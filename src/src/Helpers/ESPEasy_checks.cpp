--- conflicted
+++ resolved
@@ -75,11 +75,7 @@
 void run_compiletime_checks() {
   #ifndef LIMIT_BUILD_SIZE
   check_size<CRCStruct,                             204u>();
-<<<<<<< HEAD
   check_size<SecurityStruct,                        653u>();
-=======
-  check_size<SecurityStruct,                        593u>();
->>>>>>> b590c2f2
   #ifdef ESP32
   constexpr unsigned int SettingsStructSize = (340 + 84 * TASKS_MAX);
   #endif
@@ -102,10 +98,6 @@
   check_size<EventStruct,                           104u>(); // Is not stored
   #endif
 
-<<<<<<< HEAD
-=======
-
->>>>>>> b590c2f2
   // LogStruct is mainly dependent on the number of lines.
   // Has to be round up to multiple of 4.
   #if ESP_IDF_VERSION_MAJOR > 3
@@ -116,15 +108,11 @@
   #endif
   check_size<LogStruct,                             LogStructSize>(); // Is not stored
   check_size<DeviceStruct,                          10u>(); // Is not stored
-<<<<<<< HEAD
-  check_size<ProtocolStruct,                        4u>();
-=======
   #if FEATURE_MQTT_TLS
   check_size<ProtocolStruct,                        6u>();
   #else
   check_size<ProtocolStruct,                        4u>();
   #endif
->>>>>>> b590c2f2
   #if FEATURE_NOTIFIER
   check_size<NotificationStruct,                    3u>();
   #endif // if FEATURE_NOTIFIER
@@ -196,15 +184,12 @@
   //const size_t offset = offsetof(SettingsStruct, ControllerEnabled);
   //check_size<SettingsStruct, offset>();
 
-<<<<<<< HEAD
-=======
 
   // ESP8266 toolchain does not support constexpr macros in struct defines
   // to determine nr of bits in a struct.
   static_assert(GPIO_DIRECTION_NR_BITS== NR_BITS(static_cast<uint8_t>(gpio_direction::gpio_direction_MAX)), "Correct GPIO_DIRECTION_NR_BITS");
 
 
->>>>>>> b590c2f2
   #endif
 }
 
