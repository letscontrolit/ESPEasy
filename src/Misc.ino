// clean up tcp connections that are in TIME_WAIT status, to conserve memory
// In future versions of WiFiClient it should be possible to call abort(), but
// this feature is not in all upstream versions yet.
// See https://github.com/esp8266/Arduino/issues/1923
// and https://github.com/letscontrolit/ESPEasy/issues/253
#if defined(ESP8266)
  #include <md5.h>
#endif
#if defined(ESP8266)

struct tcp_pcb;
extern struct tcp_pcb* tcp_tw_pcbs;
extern "C" void tcp_abort (struct tcp_pcb* pcb);

void tcpCleanup()
{

     while(tcp_tw_pcbs!=NULL)
    {
      tcp_abort(tcp_tw_pcbs);
    }

 }
#endif

bool isDeepSleepEnabled()
{
  if (!Settings.deepSleep)
    return false;

  //cancel deep sleep loop by pulling the pin GPIO16(D0) to GND
  //recommended wiring: 3-pin-header with 1=RST, 2=D0, 3=GND
  //                    short 1-2 for normal deep sleep / wakeup loop
  //                    short 2-3 to cancel sleep loop for modifying settings
  pinMode(16,INPUT_PULLUP);
  if (!digitalRead(16))
  {
    return false;
  }
  return true;
}

void deepSleep(int delay)
{

  checkRAM(F("deepSleep"));
  if (!isDeepSleepEnabled())
  {
    //Deep sleep canceled by GPIO16(D0)=LOW
    return;
  }

  //first time deep sleep? offer a way to escape
  if (lastBootCause!=BOOT_CAUSE_DEEP_SLEEP)
  {
    addLog(LOG_LEVEL_INFO, F("SLEEP: Entering deep sleep in 30 seconds."));
    delayBackground(30000);
    //disabled?
    if (!isDeepSleepEnabled())
    {
      addLog(LOG_LEVEL_INFO, F("SLEEP: Deep sleep cancelled (GPIO16 connected to GND)"));
      return;
    }
  }

  deepSleepStart(delay); // Call deepSleepStart function after these checks
}

void deepSleepStart(int delay)
{
  // separate function that is called from above function or directly from rules, usign deepSleep as a one-shot
  String event = F("System#Sleep");
  rulesProcessing(event);


  RTC.deepSleepState = 1;
  saveToRTC();

  if (delay > 4294 || delay < 0)
    delay = 4294;   //max sleep time ~1.2h

  addLog(LOG_LEVEL_INFO, F("SLEEP: Powering down to deepsleep..."));
  #if defined(ESP8266)
    ESP.deepSleep((uint32_t)delay * 1000000, WAKE_RF_DEFAULT);
  #endif
  #if defined(ESP32)
    esp_sleep_enable_timer_wakeup((uint32_t)delay * 1000000);
    esp_deep_sleep_start();
  #endif
}

boolean remoteConfig(struct EventStruct *event, String& string)
{
  checkRAM(F("remoteConfig"));
  boolean success = false;
  String command = parseString(string, 1);

  if (command == F("config"))
  {
    success = true;
    if (parseString(string, 2) == F("task"))
    {
      int configCommandPos1 = getParamStartPos(string, 3);
      int configCommandPos2 = getParamStartPos(string, 4);

      String configTaskName = string.substring(configCommandPos1, configCommandPos2 - 1);
      String configCommand = string.substring(configCommandPos2);

      int8_t index = getTaskIndexByName(configTaskName);
      if (index != -1)
      {
        event->TaskIndex = index;
        success = PluginCall(PLUGIN_SET_CONFIG, event, configCommand);
      }
    }
  }
  return success;
}

int8_t getTaskIndexByName(String TaskNameSearch)
{

  for (byte x = 0; x < TASKS_MAX; x++)
  {
    LoadTaskSettings(x);
    String TaskName = ExtraTaskSettings.TaskDeviceName;
    if ((ExtraTaskSettings.TaskDeviceName[0] != 0 ) && (TaskNameSearch.equalsIgnoreCase(TaskName)))
    {
      return x;
    }
  }
  return -1;
}


void flashCount()
{
  if (RTC.flashDayCounter <= MAX_FLASHWRITES_PER_DAY)
    RTC.flashDayCounter++;
  RTC.flashCounter++;
  saveToRTC();
}

String flashGuard()
{
  checkRAM(F("flashGuard"));
  if (RTC.flashDayCounter > MAX_FLASHWRITES_PER_DAY)
  {
    String log = F("FS   : Daily flash write rate exceeded! (powercycle to reset this)");
    addLog(LOG_LEVEL_ERROR, log);
    return log;
  }
  flashCount();
  return(String());
}

//use this in function that can return an error string. it automaticly returns with an error string if there where too many flash writes.
#define FLASH_GUARD() { String flashErr=flashGuard(); if (flashErr.length()) return(flashErr); }

/*********************************************************************************************\
   Get value count from sensor type
  \*********************************************************************************************/

byte getValueCountFromSensorType(byte sensorType)
{
  byte valueCount = 0;

  switch (sensorType)
  {
    case SENSOR_TYPE_SINGLE:                      // single value sensor, used for Dallas, BH1750, etc
    case SENSOR_TYPE_SWITCH:
    case SENSOR_TYPE_DIMMER:
      valueCount = 1;
      break;
    case SENSOR_TYPE_LONG:                      // single LONG value, stored in two floats (rfid tags)
      valueCount = 1;
      break;
    case SENSOR_TYPE_TEMP_HUM:
    case SENSOR_TYPE_TEMP_BARO:
    case SENSOR_TYPE_DUAL:
      valueCount = 2;
      break;
    case SENSOR_TYPE_TEMP_HUM_BARO:
    case SENSOR_TYPE_TRIPLE:
    case SENSOR_TYPE_WIND:
      valueCount = 3;
      break;
    case SENSOR_TYPE_QUAD:
      valueCount = 4;
      break;
  }
  return valueCount;
}




/*********************************************************************************************\
   set pin mode & state (info table)
  \*********************************************************************************************/
void setPinState(byte plugin, byte index, byte mode, uint16_t value)
{
  // plugin number and index form a unique key
  // first check if this pin is already known
  boolean reUse = false;
  for (byte x = 0; x < PINSTATE_TABLE_MAX; x++)
    if ((pinStates[x].plugin == plugin) && (pinStates[x].index == index))
    {
      pinStates[x].mode = mode;
      pinStates[x].value = value;
      reUse = true;
      break;
    }

  if (!reUse)
  {
    for (byte x = 0; x < PINSTATE_TABLE_MAX; x++)
      if (pinStates[x].plugin == 0)
      {
        pinStates[x].plugin = plugin;
        pinStates[x].index = index;
        pinStates[x].mode = mode;
        pinStates[x].value = value;
        break;
      }
  }
}


/*********************************************************************************************\
   get pin mode & state (info table)
  \*********************************************************************************************/
boolean getPinState(byte plugin, byte index, byte *mode, uint16_t *value)
{
  for (byte x = 0; x < PINSTATE_TABLE_MAX; x++)
    if ((pinStates[x].plugin == plugin) && (pinStates[x].index == index))
    {
      *mode = pinStates[x].mode;
      *value = pinStates[x].value;
      return true;
    }
  return false;
}


/*********************************************************************************************\
   check if pin mode & state is known (info table)
  \*********************************************************************************************/
boolean hasPinState(byte plugin, byte index)
{
  for (byte x = 0; x < PINSTATE_TABLE_MAX; x++)
    if ((pinStates[x].plugin == plugin) && (pinStates[x].index == index))
    {
      return true;
    }
  return false;
}


/*********************************************************************************************\
   report pin mode & state (info table) using json
  \*********************************************************************************************/
String getPinStateJSON(boolean search, byte plugin, byte index, String& log, uint16_t noSearchValue)
{
  checkRAM(F("getPinStateJSON"));
  printToWebJSON = true;
  byte mode = PIN_MODE_INPUT;
  uint16_t value = noSearchValue;
  String reply = "";
  boolean found = false;

  if (search)
  {
    for (byte x = 0; x < PINSTATE_TABLE_MAX; x++)
      if ((pinStates[x].plugin == plugin) && (pinStates[x].index == index))
      {
        mode = pinStates[x].mode;
        value = pinStates[x].value;
        found = true;
        break;
      }
  }

  if (!search || (search && found))
  {
    reply += F("{\n\"log\": \"");
    reply += log.substring(7, 32); // truncate to 25 chars, max MQTT message size = 128 including header...
    reply += F("\",\n\"plugin\": ");
    reply += plugin;
    reply += F(",\n\"pin\": ");
    reply += index;
    reply += F(",\n\"mode\": \"");
    switch (mode)
    {
      case PIN_MODE_UNDEFINED:
        reply += F("undefined");
        break;
      case PIN_MODE_INPUT:
        reply += F("input");
        break;
      case PIN_MODE_OUTPUT:
        reply += F("output");
        break;
      case PIN_MODE_PWM:
        reply += F("PWM");
        break;
      case PIN_MODE_SERVO:
        reply += F("servo");
        break;
    }
    reply += F("\",\n\"state\": ");
    reply += value;
    reply += F("\n}\n");
    return reply;
  }
  return "?";
}


/********************************************************************************************\
  Status LED
\*********************************************************************************************/
#if defined(ESP32)
  #define PWMRANGE 1024
#endif
#define STATUS_PWM_NORMALVALUE (PWMRANGE>>2)
#define STATUS_PWM_NORMALFADE (PWMRANGE>>8)
#define STATUS_PWM_TRAFFICRISE (PWMRANGE>>1)

void statusLED(boolean traffic)
{
  static int gnStatusValueCurrent = -1;
  static long int gnLastUpdate = millis();

  if (Settings.Pin_status_led == -1)
    return;

  if (gnStatusValueCurrent<0)
    pinMode(Settings.Pin_status_led, OUTPUT);

  int nStatusValue = gnStatusValueCurrent;

  if (traffic)
  {
    nStatusValue += STATUS_PWM_TRAFFICRISE; //ramp up fast
  }
  else
  {

    if (WiFi.status() == WL_CONNECTED)
    {
      long int delta = timePassedSince(gnLastUpdate);
      if (delta>0 || delta<0 )
      {
        nStatusValue -= STATUS_PWM_NORMALFADE; //ramp down slowly
        nStatusValue = std::max(nStatusValue, STATUS_PWM_NORMALVALUE);
        gnLastUpdate=millis();
      }
    }
    //AP mode is active
    else if (WifiIsAP())
    {
      nStatusValue = ((millis()>>1) & PWMRANGE) - (PWMRANGE>>2); //ramp up for 2 sec, 3/4 luminosity
    }
    //Disconnected
    else
    {
      nStatusValue = (millis()>>1) & (PWMRANGE>>2); //ramp up for 1/2 sec, 1/4 luminosity
    }
  }

  nStatusValue = constrain(nStatusValue, 0, PWMRANGE);

  if (gnStatusValueCurrent != nStatusValue)
  {
    gnStatusValueCurrent = nStatusValue;

    long pwm = nStatusValue * nStatusValue; //simple gamma correction
    pwm >>= 10;
    if (Settings.Pin_status_led_Inversed)
      pwm = PWMRANGE-pwm;

    #if defined(ESP8266)
      analogWrite(Settings.Pin_status_led, pwm);
    #endif
  }
}


/********************************************************************************************\
  delay in milliseconds with background processing
  \*********************************************************************************************/
void delayBackground(unsigned long delay)
{
  unsigned long timer = millis() + delay;
  while (!timeOutReached(timer))
    backgroundtasks();
}


/********************************************************************************************\
  Parse a command string to event struct
  \*********************************************************************************************/
void parseCommandString(struct EventStruct *event, const String& string)
{
  checkRAM(F("parseCommandString"));
  char command[80];
  command[0] = 0;
  char TmpStr1[80];
  TmpStr1[0] = 0;

  string.toCharArray(command, 80);
  event->Par1 = 0;
  event->Par2 = 0;
  event->Par3 = 0;
  event->Par4 = 0;
  event->Par5 = 0;

  if (GetArgv(command, TmpStr1, 2)) event->Par1 = str2int(TmpStr1);
  if (GetArgv(command, TmpStr1, 3)) event->Par2 = str2int(TmpStr1);
  if (GetArgv(command, TmpStr1, 4)) event->Par3 = str2int(TmpStr1);
  if (GetArgv(command, TmpStr1, 5)) event->Par4 = str2int(TmpStr1);
  if (GetArgv(command, TmpStr1, 6)) event->Par5 = str2int(TmpStr1);
}

/********************************************************************************************\
  Clear task settings for given task
  \*********************************************************************************************/
void taskClear(byte taskIndex, boolean save)
{
  checkRAM(F("taskClear"));
  Settings.TaskDeviceNumber[taskIndex] = 0;
  ExtraTaskSettings.TaskDeviceName[0] = 0;
  Settings.TaskDeviceDataFeed[taskIndex] = 0;
  Settings.TaskDevicePin1[taskIndex] = -1;
  Settings.TaskDevicePin2[taskIndex] = -1;
  Settings.TaskDevicePin3[taskIndex] = -1;
  Settings.TaskDevicePort[taskIndex] = 0;
  Settings.TaskDeviceGlobalSync[taskIndex] = false;
  Settings.TaskDeviceTimer[taskIndex] = 0;
  Settings.TaskDeviceEnabled[taskIndex] = false;

  for (byte controllerNr = 0; controllerNr < CONTROLLER_MAX; controllerNr++)
  {
    Settings.TaskDeviceID[controllerNr][taskIndex] = 0;
    Settings.TaskDeviceSendData[controllerNr][taskIndex] = true;
  }

  for (byte x = 0; x < PLUGIN_CONFIGVAR_MAX; x++)
    Settings.TaskDevicePluginConfig[taskIndex][x] = 0;

  for (byte varNr = 0; varNr < VARS_PER_TASK; varNr++)
  {
    ExtraTaskSettings.TaskDeviceFormula[varNr][0] = 0;
    ExtraTaskSettings.TaskDeviceValueNames[varNr][0] = 0;
    ExtraTaskSettings.TaskDeviceValueDecimals[varNr] = 2;
  }

  for (byte varNr = 0; varNr < PLUGIN_EXTRACONFIGVAR_MAX; varNr++)
  {
    ExtraTaskSettings.TaskDevicePluginConfigLong[varNr] = 0;
    ExtraTaskSettings.TaskDevicePluginConfig[varNr] = 0;
  }

  if (save)
  {
    SaveTaskSettings(taskIndex);
    SaveSettings();
  }
}

/********************************************************************************************\
  SPIFFS error handling
  Look here for error # reference: https://github.com/pellepl/spiffs/blob/master/src/spiffs.h
  \*********************************************************************************************/
#define SPIFFS_CHECK(result, fname) if (!(result)) { return(FileError(__LINE__, fname)); }
String FileError(int line, const char * fname)
{
   String err("FS   : Error while reading/writing ");
   err=err+fname;
   err=err+" in ";
   err=err+line;
   addLog(LOG_LEVEL_ERROR, err);
   return(err);
}


/********************************************************************************************\
  Fix stuff to clear out differences between releases
  \*********************************************************************************************/
String BuildFixes()
{
  checkRAM(F("BuildFixes"));
  Serial.println(F("\nBuild changed!"));

  if (Settings.Build < 145)
  {
    String fname=F(FILE_NOTIFICATION);
    fs::File f = SPIFFS.open(fname, "w");
    SPIFFS_CHECK(f, fname.c_str());

    if (f)
    {
      for (int x = 0; x < 4096; x++)
      {
        SPIFFS_CHECK(f.write(0), fname.c_str());
      }
      f.close();
    }
  }
  Settings.Build = BUILD;
  return(SaveSettings());
}


/********************************************************************************************\
  Mount FS and check config.dat
  \*********************************************************************************************/
void fileSystemCheck()
{
  checkRAM(F("fileSystemCheck"));
  addLog(LOG_LEVEL_INFO, F("FS   : Mounting..."));
  if (SPIFFS.begin())
  {
    #if defined(ESP8266)
      fs::FSInfo fs_info;
      SPIFFS.info(fs_info);

      String log = F("FS   : Mount successful, used ");
      log=log+fs_info.usedBytes;
      log=log+F(" bytes of ");
      log=log+fs_info.totalBytes;
      addLog(LOG_LEVEL_INFO, log);
    #endif

    fs::File f = SPIFFS.open(FILE_CONFIG, "r");
    if (!f)
    {
      ResetFactory();
    }
    f.close();
  }
  else
  {
    String log = F("FS   : Mount failed");
    Serial.println(log);
    addLog(LOG_LEVEL_ERROR, log);
    ResetFactory();
  }
}


/********************************************************************************************\
  Find device index corresponding to task number setting
  \*********************************************************************************************/
byte getDeviceIndex(byte Number)
{
  for (byte x = 0; x <= deviceCount ; x++) {
    if (Device[x].Number == Number) {
      return x;
    }
  }
  return 0;
}

/********************************************************************************************\
  Find name of plugin given the plugin device index..
  \*********************************************************************************************/
String getPluginNameFromDeviceIndex(byte deviceIndex) {
  String deviceName = "";
  Plugin_ptr[deviceIndex](PLUGIN_GET_DEVICENAME, 0, deviceName);
  return deviceName;
}


/********************************************************************************************\
  Find protocol index corresponding to protocol setting
  \*********************************************************************************************/
byte getProtocolIndex(byte Number)
{
  for (byte x = 0; x <= protocolCount ; x++) {
    if (Protocol[x].Number == Number) {
      return x;
    }
  }
  return 0;
}

/********************************************************************************************\
  Get notificatoin protocol index (plugin index), by NPlugin_id
  \*********************************************************************************************/
byte getNotificationProtocolIndex(byte Number)
{
  for (byte x = 0; x <= notificationCount ; x++) {
    if (Notification[x].Number == Number) {
      return(x);
    }
  }
  return(NPLUGIN_NOT_FOUND);
}

/********************************************************************************************\
  Find positional parameter in a char string
  \*********************************************************************************************/
boolean GetArgv(const char *string, char *argv, unsigned int argc)
{
  unsigned int string_pos = 0, argv_pos = 0, argc_pos = 0;
  char c, d;
  boolean parenthesis = false;

  while (string_pos < strlen(string))
  {
    c = string[string_pos];
    d = string[string_pos + 1];

    if       (!parenthesis && c == ' ' && d == ' ') {}
    else if  (!parenthesis && c == ' ' && d == ',') {}
    else if  (!parenthesis && c == ',' && d == ' ') {}
    else if  (!parenthesis && c == ' ' && d >= 33 && d <= 126) {}
    else if  (!parenthesis && c == ',' && d >= 33 && d <= 126) {}
    else if  (c == '"') {
      parenthesis = true;
    }
    else
    {
      argv[argv_pos++] = c;
      argv[argv_pos] = 0;

      if ((!parenthesis && (d == ' ' || d == ',' || d == 0)) || (parenthesis && d == '"')) // end of word
      {
        if (d == '"')
          parenthesis = false;
        argv[argv_pos] = 0;
        argc_pos++;

        if (argc_pos == argc)
        {
          return true;
        }

        argv[0] = 0;
        argv_pos = 0;
        string_pos++;
      }
    }
    string_pos++;
  }
  return false;
}




/********************************************************************************************\
  check the program memory hash
  The const MD5_MD5_MD5_MD5_BoundariesOfTheSegmentsGoHere... needs to remain unchanged as it will be replaced by
  - 16 bytes md5 hash, followed by
  - 4 * uint32_t start of memory segment 1-4
  - 4 * uint32_t end of memory segment 1-4
  currently there are only two segemts included in the hash. Unused segments have start adress 0.
  Execution time 520kb @80Mhz: 236ms
  Returns: 0 if hash compare fails, number of checked bytes otherwise.
  The reference hash is calculated by a .py file and injected into the binary.
  Caution: currently the hash sits in an unchecked segment. If it ever moves to a checked segment, make sure
  it is excluded from the calculation !
  \*********************************************************************************************/
#if defined(ARDUINO_ESP8266_RELEASE_2_3_0)
void dump (uint32_t addr) { //Seems already included in core 2.4 ...
  Serial.print (addr, HEX);
  Serial.print(": ");
  for (uint32_t a = addr; a < addr + 16; a++)
  {
    Serial.print ( pgm_read_byte(a), HEX);
    Serial.print (" ");
  }
  Serial.println("");
}
#endif

uint32_t progMemMD5check(){
    checkRAM(F("progMemMD5check"));
    #define BufSize 10
    uint32_t calcBuffer[BufSize];
    CRCValues.numberOfCRCBytes = 0;
    memcpy (calcBuffer,CRCValues.compileTimeMD5,16);                                                  // is there still the dummy in memory ? - the dummy needs to be replaced by the real md5 after linking.
    if( memcmp (calcBuffer, "MD5_MD5_MD5_",12)==0){                                                   // do not memcmp with CRCdummy directly or it will get optimized away.
        addLog(LOG_LEVEL_INFO, F("CRC  : No program memory checksum found. Check output of crc2.py"));
        return 0;
    }
    MD5Builder md5;
    md5.begin();
    for (int l = 0; l<4; l++){                                                                            // check max segments,  if the pointer is not 0
        uint32_t *ptrStart = (uint32_t *)&CRCValues.compileTimeMD5[16+l*4];
        uint32_t *ptrEnd =   (uint32_t *)&CRCValues.compileTimeMD5[16+4*4+l*4];
        if ((*ptrStart) == 0) break;                                                                      // segment not used.
        for (uint32_t i = *ptrStart; i< (*ptrEnd) ; i=i+sizeof(calcBuffer)){                              // "<" includes last byte
             for (int buf = 0; buf < BufSize; buf ++){
                calcBuffer[buf] = pgm_read_dword((uint32_t*)i+buf);                                       // read 4 bytes
                CRCValues.numberOfCRCBytes+=sizeof(calcBuffer[0]);
             }
             md5.add((uint8_t *)&calcBuffer[0],(*ptrEnd-i)<sizeof(calcBuffer) ? (*ptrEnd-i):sizeof(calcBuffer) );     // add buffer to md5. At the end not the whole buffer. md5 ptr to data in ram.
        }
   }
   md5.calculate();
   md5.getBytes(CRCValues.runTimeMD5);
   if ( CRCValues.checkPassed())  {
      addLog(LOG_LEVEL_INFO, F("CRC  : program checksum       ...OK"));
      return CRCValues.numberOfCRCBytes;
   }
   addLog(LOG_LEVEL_INFO,    F("CRC  : program checksum       ...FAIL"));
   return 0;
}



/********************************************************************************************\
  Save settings to SPIFFS
  \*********************************************************************************************/
String SaveSettings(void)
{
  checkRAM(F("SaveSettings"));
  MD5Builder md5;
  memcpy( Settings.ProgmemMd5, CRCValues.runTimeMD5, 16);
  md5.begin();
  md5.add((uint8_t *)&Settings, sizeof(Settings)-16);
  md5.calculate();
  md5.getBytes(Settings.md5);

  String err;
  err=SaveToFile((char*)FILE_CONFIG, 0, (byte*)&Settings, sizeof(struct SettingsStruct));
  if (err.length())
   return(err);

  memcpy( SecuritySettings.ProgmemMd5, CRCValues.runTimeMD5, 16);
  md5.begin();
  md5.add((uint8_t *)&SecuritySettings, sizeof(SecuritySettings)-16);
  md5.calculate();
  md5.getBytes(SecuritySettings.md5);
  err=SaveToFile((char*)FILE_SECURITY, 0, (byte*)&SecuritySettings, sizeof(struct SecurityStruct));

 return (err);
}

/********************************************************************************************\
  Load settings from SPIFFS
  \*********************************************************************************************/
String LoadSettings()
{
  checkRAM(F("LoadSettings"));
  String err;
  uint8_t calculatedMd5[16];
  MD5Builder md5;

  err=LoadFromFile((char*)FILE_CONFIG, 0, (byte*)&Settings, sizeof( SettingsStruct));
  if (err.length())
    return(err);

  md5.begin();
  md5.add((uint8_t *)&Settings, sizeof(Settings)-16);
  md5.calculate();
  md5.getBytes(calculatedMd5);
  if (memcmp (calculatedMd5, Settings.md5,16)==0){
    addLog(LOG_LEVEL_INFO,  F("CRC  : Settings CRC           ...OK"));
    if (memcmp(Settings.ProgmemMd5, CRCValues.runTimeMD5, 16)!=0)
      addLog(LOG_LEVEL_INFO, F("CRC  : binary has changed since last save of Settings"));
  }
  else{
    addLog(LOG_LEVEL_ERROR, F("CRC  : Settings CRC           ...FAIL"));
  }


  err=LoadFromFile((char*)FILE_SECURITY, 0, (byte*)&SecuritySettings, sizeof( SecurityStruct));
  md5.begin();
  md5.add((uint8_t *)&SecuritySettings, sizeof(SecuritySettings)-16);
  md5.calculate();
  md5.getBytes(calculatedMd5);
  if (memcmp (calculatedMd5, SecuritySettings.md5, 16)==0){
    addLog(LOG_LEVEL_INFO, F("CRC  : SecuritySettings CRC   ...OK "));
    if (memcmp(SecuritySettings.ProgmemMd5,CRCValues.runTimeMD5, 16)!=0)
      addLog(LOG_LEVEL_INFO, F("CRC  : binary has changed since last save of Settings"));
 }
  else{
    addLog(LOG_LEVEL_ERROR, F("CRC  : SecuritySettings CRC   ...FAIL"));
  }
  return(err);
}


/********************************************************************************************\
  Save Task settings to SPIFFS
  \*********************************************************************************************/
String SaveTaskSettings(byte TaskIndex)
{
  checkRAM(F("SaveTaskSettings"));
  ExtraTaskSettings.TaskIndex = TaskIndex;
  return(SaveToFile((char*)FILE_CONFIG, DAT_OFFSET_TASKS + (TaskIndex * DAT_TASKS_SIZE), (byte*)&ExtraTaskSettings, sizeof(struct ExtraTaskSettingsStruct)));
}


/********************************************************************************************\
  Load Task settings from SPIFFS
  \*********************************************************************************************/
String LoadTaskSettings(byte TaskIndex)
{
  checkRAM(F("LoadTaskSettings"));
  //already loaded
  if (ExtraTaskSettings.TaskIndex == TaskIndex)
    return(String());

  String result = "";
  result = LoadFromFile((char*)FILE_CONFIG, DAT_OFFSET_TASKS + (TaskIndex * DAT_TASKS_SIZE), (byte*)&ExtraTaskSettings, sizeof(struct ExtraTaskSettingsStruct));
  ExtraTaskSettings.TaskIndex = TaskIndex; // Needed when an empty task was requested
  return result;
}


/********************************************************************************************\
  Save Custom Task settings to SPIFFS
  \*********************************************************************************************/
String SaveCustomTaskSettings(int TaskIndex, byte* memAddress, int datasize)
{
  checkRAM(F("SaveCustomTaskSettings"));
  if (datasize > DAT_TASKS_SIZE)
    return F("SaveCustomTaskSettings too big");
  return(SaveToFile((char*)FILE_CONFIG, DAT_OFFSET_TASKS + (TaskIndex * DAT_TASKS_SIZE) + DAT_TASKS_CUSTOM_OFFSET, memAddress, datasize));
}


/********************************************************************************************\
  Clear custom task settings
  \*********************************************************************************************/
String ClearCustomTaskSettings(int TaskIndex)
{
  // addLog(LOG_LEVEL_DEBUG, F("Clearing custom task settings"));
  return(ClearInFile((char*)FILE_CONFIG, DAT_OFFSET_TASKS + (TaskIndex * DAT_TASKS_SIZE) + DAT_TASKS_CUSTOM_OFFSET, DAT_TASKS_SIZE));
}

/********************************************************************************************\
  Load Custom Task settings to SPIFFS
  \*********************************************************************************************/
String LoadCustomTaskSettings(int TaskIndex, byte* memAddress, int datasize)
{
  checkRAM(F("LoadCustomTaskSettings"));
  if (datasize > DAT_TASKS_SIZE)
    return (String(F("LoadCustomTaskSettings too big")));
  return(LoadFromFile((char*)FILE_CONFIG, DAT_OFFSET_TASKS + (TaskIndex * DAT_TASKS_SIZE) + DAT_TASKS_CUSTOM_OFFSET, memAddress, datasize));
}

/********************************************************************************************\
  Save Controller settings to SPIFFS
  \*********************************************************************************************/
String SaveControllerSettings(int ControllerIndex, byte* memAddress, int datasize)
{
  checkRAM(F("SaveControllerSettings"));
  if (datasize > DAT_CONTROLLER_SIZE)
    return F("SaveControllerSettings too big");
  return SaveToFile((char*)FILE_CONFIG, DAT_OFFSET_CONTROLLER + (ControllerIndex * DAT_CONTROLLER_SIZE), memAddress, datasize);
}


/********************************************************************************************\
  Load Controller settings to SPIFFS
  \*********************************************************************************************/
String LoadControllerSettings(int ControllerIndex, byte* memAddress, int datasize)
{
  checkRAM(F("LoadControllerSettings"));
  if (datasize > DAT_CONTROLLER_SIZE)
    return F("LoadControllerSettings too big");

  return(LoadFromFile((char*)FILE_CONFIG, DAT_OFFSET_CONTROLLER + (ControllerIndex * DAT_CONTROLLER_SIZE), memAddress, datasize));
}


/********************************************************************************************\
  Clear Custom Controller settings
  \*********************************************************************************************/
String ClearCustomControllerSettings(int ControllerIndex)
{
  checkRAM(F("ClearCustomControllerSettings"));
  // addLog(LOG_LEVEL_DEBUG, F("Clearing custom controller settings"));
  return(ClearInFile((char*)FILE_CONFIG, DAT_OFFSET_CUSTOM_CONTROLLER + (ControllerIndex * DAT_CUSTOM_CONTROLLER_SIZE), DAT_CUSTOM_CONTROLLER_SIZE));
}


/********************************************************************************************\
  Save Custom Controller settings to SPIFFS
  \*********************************************************************************************/
String SaveCustomControllerSettings(int ControllerIndex,byte* memAddress, int datasize)
{
  checkRAM(F("SaveCustomControllerSettings"));
  if (datasize > DAT_CUSTOM_CONTROLLER_SIZE)
    return F("SaveCustomControllerSettings too big");
  return SaveToFile((char*)FILE_CONFIG, DAT_OFFSET_CUSTOM_CONTROLLER + (ControllerIndex * DAT_CUSTOM_CONTROLLER_SIZE), memAddress, datasize);
}


/********************************************************************************************\
  Load Custom Controller settings to SPIFFS
  \*********************************************************************************************/
String LoadCustomControllerSettings(int ControllerIndex,byte* memAddress, int datasize)
{
  checkRAM(F("LoadCustomControllerSettings"));
  if (datasize > DAT_CUSTOM_CONTROLLER_SIZE)
    return(F("LoadCustomControllerSettings too big"));
  return(LoadFromFile((char*)FILE_CONFIG, DAT_OFFSET_CUSTOM_CONTROLLER + (ControllerIndex * DAT_CUSTOM_CONTROLLER_SIZE), memAddress, datasize));
}

/********************************************************************************************\
  Save Controller settings to SPIFFS
  \*********************************************************************************************/
String SaveNotificationSettings(int NotificationIndex, byte* memAddress, int datasize)
{
  checkRAM(F("SaveNotificationSettings"));
  if (datasize > DAT_NOTIFICATION_SIZE)
    return F("SaveNotificationSettings too big");
  return SaveToFile((char*)FILE_NOTIFICATION, NotificationIndex * DAT_NOTIFICATION_SIZE, memAddress, datasize);
}


/********************************************************************************************\
  Load Controller settings to SPIFFS
  \*********************************************************************************************/
String LoadNotificationSettings(int NotificationIndex, byte* memAddress, int datasize)
{
  checkRAM(F("LoadNotificationSettings"));
  if (datasize > DAT_NOTIFICATION_SIZE)
    return(F("LoadNotificationSettings too big"));
  return(LoadFromFile((char*)FILE_NOTIFICATION, NotificationIndex * DAT_NOTIFICATION_SIZE, memAddress, datasize));
}




/********************************************************************************************\
  Init a file with zeros on SPIFFS
  \*********************************************************************************************/
String InitFile(const char* fname, int datasize)
{
  checkRAM(F("InitFile"));
  FLASH_GUARD();

  fs::File f = SPIFFS.open(fname, "w");
  SPIFFS_CHECK(f, fname);

  for (int x = 0; x < datasize ; x++)
  {
    SPIFFS_CHECK(f.write(0), fname);
  }
  f.close();

  //OK
  return String();
}

/********************************************************************************************\
  Save data into config file on SPIFFS
  \*********************************************************************************************/
String SaveToFile(char* fname, int index, byte* memAddress, int datasize)
{
  checkRAM(F("SaveToFile"));
  FLASH_GUARD();

  fs::File f = SPIFFS.open(fname, "r+");
  SPIFFS_CHECK(f, fname);

  SPIFFS_CHECK(f.seek(index, fs::SeekSet), fname);
  byte *pointerToByteToSave = memAddress;
  for (int x = 0; x < datasize ; x++)
  {
    SPIFFS_CHECK(f.write(*pointerToByteToSave), fname);
    pointerToByteToSave++;
  }
  f.close();
  String log = F("FILE : Saved ");
  log=log+fname;
  addLog(LOG_LEVEL_INFO, log);

  //OK
  return String();
}

/********************************************************************************************\
  Clear a certain area in a file (set to 0)
  \*********************************************************************************************/
String ClearInFile(char* fname, int index, int datasize)
{
  checkRAM(F("ClearInFile"));
  FLASH_GUARD();

  fs::File f = SPIFFS.open(fname, "r+");
  SPIFFS_CHECK(f, fname);

  SPIFFS_CHECK(f.seek(index, fs::SeekSet), fname);
  for (int x = 0; x < datasize ; x++)
  {
    SPIFFS_CHECK(f.write(0), fname);
  }
  f.close();

  //OK
  return String();

}

/********************************************************************************************\
  Load data from config file on SPIFFS
  \*********************************************************************************************/
String LoadFromFile(char* fname, int index, byte* memAddress, int datasize)
{
  checkRAM(F("LoadFromFile"));
  // addLog(LOG_LEVEL_INFO, String(F("FILE : Load size "))+datasize);

  fs::File f = SPIFFS.open(fname, "r+");
  SPIFFS_CHECK(f, fname);

  // addLog(LOG_LEVEL_INFO, String(F("FILE : File size "))+f.size());

  SPIFFS_CHECK(f.seek(index, fs::SeekSet), fname);
  byte *pointerToByteToRead = memAddress;
  for (int x = 0; x < datasize; x++)
  {
    int readres=f.read();
    SPIFFS_CHECK(readres >=0, fname);
    *pointerToByteToRead = readres;
    pointerToByteToRead++;// next byte
  }
  f.close();

  return(String());
}


/********************************************************************************************\
  Check SPIFFS area settings
  \*********************************************************************************************/
int SpiffsSectors()
{
  checkRAM(F("SpiffsSectors"));
  #if defined(ESP8266)
    uint32_t _sectorStart = ((uint32_t)&_SPIFFS_start - 0x40200000) / SPI_FLASH_SEC_SIZE;
    uint32_t _sectorEnd = ((uint32_t)&_SPIFFS_end - 0x40200000) / SPI_FLASH_SEC_SIZE;
    return _sectorEnd - _sectorStart;
  #endif
  #if defined(ESP32)
    return 32;
  #endif
}


/********************************************************************************************\
  Reset all settings to factory defaults
  \*********************************************************************************************/
void ResetFactory(void)
{

  checkRAM(F("ResetFactory"));
  // Direct Serial is allowed here, since this is only an emergency task.
  Serial.println(F("RESET: Resetting factory defaults..."));
  delay(1000);
  if (readFromRTC())
  {
    Serial.print(F("RESET: Warm boot, reset count: "));
    Serial.println(RTC.factoryResetCounter);
    if (RTC.factoryResetCounter >= 3)
    {
      Serial.println(F("RESET: Too many resets, protecting your flash memory (powercycle to solve this)"));
      return;
    }
  }
  else
  {
    Serial.println(F("RESET: Cold boot"));
    initRTC();
  }

  RTC.flashCounter=0; //reset flashcounter, since we're already counting the number of factory-resets. we dont want to hit a flash-count limit during reset.
  RTC.factoryResetCounter++;
  saveToRTC();

  //always format on factory reset, in case of corrupt SPIFFS
  SPIFFS.end();
  Serial.println(F("RESET: formatting..."));
  SPIFFS.format();
  Serial.println(F("RESET: formatting done..."));
  if (!SPIFFS.begin())
  {
    Serial.println(F("RESET: FORMAT SPIFFS FAILED!"));
    return;
  }


  //pad files with extra zeros for future extensions
  String fname;

  fname=F(FILE_CONFIG);
  InitFile(fname.c_str(), 65536);

  fname=F(FILE_SECURITY);
  InitFile(fname.c_str(), 4096);

  fname=F(FILE_NOTIFICATION);
  InitFile(fname.c_str(), 4096);

  fname=F(FILE_RULES);
  InitFile(fname.c_str(), 0);

  LoadSettings();
  // now we set all parameters that need to be non-zero as default value

#if DEFAULT_USE_STATIC_IP
  str2ip((char*)DEFAULT_IP, Settings.IP);
  str2ip((char*)DEFAULT_DNS, Settings.DNS);
  str2ip((char*)DEFAULT_GW, Settings.Gateway);
  str2ip((char*)DEFAULT_SUBNET, Settings.Subnet);
#endif

  Settings.PID             = ESP_PROJECT_PID;
  Settings.Version         = VERSION;
  Settings.Unit            = UNIT;
  strcpy_P(SecuritySettings.WifiSSID, PSTR(DEFAULT_SSID));
  strcpy_P(SecuritySettings.WifiKey, PSTR(DEFAULT_KEY));
  strcpy_P(SecuritySettings.WifiAPKey, PSTR(DEFAULT_AP_KEY));
  SecuritySettings.Password[0] = 0;
  // TD-er Reset access control
  str2ip((char*)DEFAULT_IPRANGE_LOW, SecuritySettings.AllowedIPrangeLow);
  str2ip((char*)DEFAULT_IPRANGE_HIGH, SecuritySettings.AllowedIPrangeHigh);
  SecuritySettings.IPblockLevel = DEFAULT_IP_BLOCK_LEVEL;

  Settings.Delay           = DEFAULT_DELAY;
  Settings.Pin_i2c_sda     = 4;
  Settings.Pin_i2c_scl     = 5;
  Settings.Pin_status_led  = -1;
  Settings.Pin_status_led_Inversed  = true;
  Settings.Pin_sd_cs       = -1;
  Settings.Protocol[0]        = DEFAULT_PROTOCOL;
  strcpy_P(Settings.Name, PSTR(DEFAULT_NAME));
  Settings.deepSleep = false;
  Settings.CustomCSS = false;
  Settings.InitSPI = false;
  for (byte x = 0; x < TASKS_MAX; x++)
  {
    Settings.TaskDevicePin1[x] = -1;
    Settings.TaskDevicePin2[x] = -1;
    Settings.TaskDevicePin3[x] = -1;
    Settings.TaskDevicePin1PullUp[x] = true;
    Settings.TaskDevicePin1Inversed[x] = false;
    for (byte y = 0; y < CONTROLLER_MAX; y++)
      Settings.TaskDeviceSendData[y][x] = true;
    Settings.TaskDeviceTimer[x] = Settings.Delay;
  }
  Settings.Build = BUILD;

	// advanced Settings
	Settings.UseRules 		= DEFAULT_USE_RULES;

	Settings.MQTTRetainFlag	= DEFAULT_MQTT_RETAIN;
	Settings.MessageDelay	= DEFAULT_MQTT_DELAY;

    Settings.UseNTP			= DEFAULT_USE_NTP;
	strcpy_P(Settings.NTPHost, PSTR(DEFAULT_NTP_HOST));
	Settings.TimeZone		= DEFAULT_TIME_ZONE;
    Settings.DST 			= DEFAULT_USE_DST;

	str2ip((char*)DEFAULT_SYSLOG_IP, Settings.Syslog_IP);

	Settings.SyslogLevel	= DEFAULT_SYSLOG_LEVEL;
	Settings.SerialLogLevel	= DEFAULT_SERIAL_LOG_LEVEL;
	Settings.WebLogLevel	= DEFAULT_WEB_LOG_LEVEL;
	Settings.SDLogLevel		= DEFAULT_SD_LOG_LEVEL;
	Settings.UseValueLogger = DEFAULT_USE_SD_LOG;

	Settings.UseSerial		= DEFAULT_USE_SERIAL;
	Settings.BaudRate		= DEFAULT_SERIAL_BAUD;

/*
	Settings.GlobalSync						= DEFAULT_USE_GLOBAL_SYNC;
	Settings.UDPPort						= DEFAULT_SYNC_UDP_PORT;

	Settings.IP_Octet						= DEFAULT_IP_OCTET;
	Settings.WDI2CAddress					= DEFAULT_WD_IC2_ADDRESS;
	Settings.UseSSDP						= DEFAULT_USE_SSDP;
	Settings.ConnectionFailuresThreshold	= DEFAULT_CON_FAIL_THRES;
	Settings.WireClockStretchLimit			= DEFAULT_I2C_CLOCK_LIMIT;
*/






  SaveSettings();

#if DEFAULT_CONTROLLER
  ControllerSettingsStruct ControllerSettings;
  strcpy_P(ControllerSettings.Subscribe, PSTR(DEFAULT_SUB));
  strcpy_P(ControllerSettings.Publish, PSTR(DEFAULT_PUB));
  str2ip((char*)DEFAULT_SERVER, ControllerSettings.IP);
  ControllerSettings.HostName[0]=0;
  ControllerSettings.Port = DEFAULT_PORT;
  SaveControllerSettings(0, (byte*)&ControllerSettings, sizeof(ControllerSettings));
#endif
  checkRAM(F("ResetFactory2"));
  Serial.println("RESET: Succesful, rebooting. (you might need to press the reset button if you've justed flashed the firmware)");
  //NOTE: this is a known ESP8266 bug, not our fault. :)
  delay(1000);
  WiFi.persistent(true); // use SDK storage of SSID/WPA parameters
  WiFi.disconnect(); // this will store empty ssid/wpa into sdk storage
  WiFi.persistent(false); // Do not use SDK storage of SSID/WPA parameters
  #if defined(ESP8266)
    ESP.reset();
  #endif
  #if defined(ESP32)
    ESP.restart();
  #endif
}


/********************************************************************************************\
  If RX and TX tied together, perform emergency reset to get the system out of boot loops
  \*********************************************************************************************/

void emergencyReset()
{
  // Direct Serial is allowed here, since this is only an emergency task.
  Serial.begin(115200);
  Serial.write(0xAA);
  Serial.write(0x55);
  delay(1);
  if (Serial.available() == 2)
    if (Serial.read() == 0xAA && Serial.read() == 0x55)
    {
      Serial.println(F("\n\n\rSystem will reset to factory defaults in 10 seconds..."));
      delay(10000);
      ResetFactory();
    }
}


/********************************************************************************************\
  Get free system mem
  \*********************************************************************************************/
unsigned long FreeMem(void)
{
  #if defined(ESP8266)
    return system_get_free_heap_size();
  #endif
  #if defined(ESP32)
    return ESP.getFreeHeap();
  #endif
}


/********************************************************************************************\
  In memory convert float to long
  \*********************************************************************************************/
unsigned long float2ul(float f)
{
  unsigned long ul;
  memcpy(&ul, &f, 4);
  return ul;
}


/********************************************************************************************\
  In memory convert long to float
  \*********************************************************************************************/
float ul2float(unsigned long ul)
{
  float f;
  memcpy(&f, &ul, 4);
  return f;
}


/********************************************************************************************\
  Check if string is valid float
  \*********************************************************************************************/
boolean isFloat(const String& tBuf) {
  return isNumerical(tBuf, false);
}

boolean isValidFloat(float f) {
  if (f == NAN)      return false; //("NaN");
  if (f == INFINITY) return false; //("INFINITY");
  if (-f == INFINITY)return false; //("-INFINITY");
  if (isnan(f))      return false; //("isnan");
  if (isinf(f))      return false; //("isinf");
  return true;
}

boolean isInt(const String& tBuf) {
  return isNumerical(tBuf, true);
}

boolean isNumerical(const String& tBuf, bool mustBeInteger) {
  boolean decPt = false;
  int firstDec = 0;
  if(tBuf.charAt(0) == '+' || tBuf.charAt(0) == '-')
    firstDec = 1;
  for(unsigned int x=firstDec; x < tBuf.length(); ++x) {
    if(tBuf.charAt(x) == '.') {
      if (mustBeInteger) return false;
      // Only one decimal point allowed
      if(decPt) return false;
      else decPt = true;
    }
    else if(tBuf.charAt(x) < '0' || tBuf.charAt(x) > '9') return false;
  }
  return true;
}

// convert old and new time string to nr of seconds
float timeStringToSeconds(String tBuf) {
	float sec = 0;
	int split = tBuf.indexOf(':');
	if (split < 0) { // assume only hours
		sec += tBuf.toFloat() * 60 * 60;
	} else {
		sec += tBuf.substring(0, split).toFloat() * 60 * 60;
		tBuf = tBuf.substring(split +1);
		split = tBuf.indexOf(':');
		if (split < 0) { //old format
			sec += tBuf.toFloat() * 60;
		} else { //new format
			sec += tBuf.substring(0, split).toFloat() * 60;
			sec += tBuf.substring(split +1).toFloat();
		}
	}
	return sec;
}

/********************************************************************************************\
  Init critical variables for logging (important during initial factory reset stuff )
  \*********************************************************************************************/
void initLog()
{
  //make sure addLog doesnt do any stuff before initalisation of Settings is complete.
  Settings.UseSerial=true;
  Settings.SyslogLevel=0;
  Settings.SerialLogLevel=2; //logging during initialisation
  Settings.WebLogLevel=2;
  Settings.SDLogLevel=0;
}

/********************************************************************************************\
  Logging
  \*********************************************************************************************/
void addLog(byte loglevel, String& string)
{
  addLog(loglevel, string.c_str());
}

void addLog(byte logLevel, const __FlashStringHelper* flashString)
{
    checkRAM(F("addLog"));
    String s(flashString);
    addLog(logLevel, s.c_str());
}

bool SerialAvailableForWrite() {
  if (!Settings.UseSerial) return false;
  #if defined(ESP8266)
    if (!Serial.availableForWrite()) return false; // UART FIFO overflow or TX disabled.
  #endif
  return true;
}

boolean loglevelActiveFor(byte destination, byte logLevel) {
  byte logLevelSettings = 0;
  switch (destination) {
    case LOG_TO_SERIAL: {
      if (!SerialAvailableForWrite()) return false;
      logLevelSettings = Settings.SerialLogLevel;
      break;
    }
    case LOG_TO_SYSLOG: {
      logLevelSettings = Settings.SyslogLevel;
      break;
    }
    case LOG_TO_WEBLOG: {
      logLevelSettings = Settings.WebLogLevel;
      break;
    }
    case LOG_TO_SDCARD: {
      logLevelSettings = Settings.SDLogLevel;
      break;
    }
    default:
      return false;
  }
  return loglevelActive(logLevel, logLevelSettings);
}


boolean loglevelActive(byte logLevel, byte logLevelSettings) {
  return (logLevel <= logLevelSettings);
}

void addLog(byte logLevel, const char *line)
{
  if (loglevelActiveFor(LOG_TO_SERIAL, logLevel)) {
    Serial.println(line);
  }
  if (loglevelActiveFor(LOG_TO_SYSLOG, logLevel)) {
    syslog(line);
  }
  if (loglevelActiveFor(LOG_TO_WEBLOG, logLevel)) {
    Logging.add(line);
  }

#ifdef FEATURE_SD
  if (loglevelActiveFor(LOG_TO_SDCARD, logLevel)) {
    File logFile = SD.open("log.dat", FILE_WRITE);
    if (logFile)
      logFile.println(line);
    logFile.close();
  }
#endif
}


/********************************************************************************************\
  Delayed reboot, in case of issues, do not reboot with high frequency as it might not help...
  \*********************************************************************************************/
void delayedReboot(int rebootDelay)
{
  // Direct Serial is allowed here, since this is only an emergency task.
  while (rebootDelay != 0 )
  {
    Serial.print(F("Delayed Reset "));
    Serial.println(rebootDelay);
    rebootDelay--;
    delay(1000);
  }
   #if defined(ESP8266)
     ESP.reset();
   #endif
   #if defined(ESP32)
     ESP.restart();
   #endif
}


/********************************************************************************************\
  Save RTC struct to RTC memory
  \*********************************************************************************************/
boolean saveToRTC()
{
  #if defined(ESP8266)
    if (!system_rtc_mem_write(RTC_BASE_STRUCT, (byte*)&RTC, sizeof(RTC)) || !readFromRTC())
    {
      addLog(LOG_LEVEL_ERROR, F("RTC  : Error while writing to RTC"));
      return(false);
    }
    else
    {
      return(true);
    }
  #endif
  #if defined(ESP32)
    boolean ret = false;
  #endif
}


/********************************************************************************************\
  Initialize RTC memory
  \*********************************************************************************************/
void initRTC()
{
  memset(&RTC, 0, sizeof(RTC));
  RTC.ID1 = 0xAA;
  RTC.ID2 = 0x55;
  saveToRTC();

  memset(&UserVar, 0, sizeof(UserVar));
  saveUserVarToRTC();
}

/********************************************************************************************\
  Read RTC struct from RTC memory
  \*********************************************************************************************/
boolean readFromRTC()
{
  #if defined(ESP8266)
    if (!system_rtc_mem_read(RTC_BASE_STRUCT, (byte*)&RTC, sizeof(RTC)))
      return(false);

    if (RTC.ID1 == 0xAA && RTC.ID2 == 0x55)
      return true;
    else
      return false;
  #endif
  #if defined(ESP32)
    boolean ret = false;
  #endif
}


/********************************************************************************************\
  Save values to RTC memory
\*********************************************************************************************/
boolean saveUserVarToRTC()
{
  #if defined(ESP8266)
    //addLog(LOG_LEVEL_DEBUG, F("RTCMEM: saveUserVarToRTC"));
    byte* buffer = (byte*)&UserVar;
    size_t size = sizeof(UserVar);
    uint32_t sum = getChecksum(buffer, size);
    boolean ret = system_rtc_mem_write(RTC_BASE_USERVAR, buffer, size);
    ret &= system_rtc_mem_write(RTC_BASE_USERVAR+(size>>2), (byte*)&sum, 4);
  #endif
  #if defined(ESP32)
    boolean ret = false;
  #endif
  return ret;
}


/********************************************************************************************\
  Read RTC struct from RTC memory
\*********************************************************************************************/
boolean readUserVarFromRTC()
{
  #if defined(ESP8266)
    //addLog(LOG_LEVEL_DEBUG, F("RTCMEM: readUserVarFromRTC"));
    byte* buffer = (byte*)&UserVar;
    size_t size = sizeof(UserVar);
    boolean ret = system_rtc_mem_read(RTC_BASE_USERVAR, buffer, size);
    uint32_t sumRAM = getChecksum(buffer, size);
    uint32_t sumRTC = 0;
    ret &= system_rtc_mem_read(RTC_BASE_USERVAR+(size>>2), (byte*)&sumRTC, 4);
    if (!ret || sumRTC != sumRAM)
    {
      addLog(LOG_LEVEL_ERROR, F("RTC  : Checksum error on reading RTC user var"));
      memset(buffer, 0, size);
    }
  #endif
  #if defined(ESP32)
    boolean ret = false;
  #endif
  return ret;
}


uint32_t getChecksum(byte* buffer, size_t size)
{
  uint32_t sum = 0x82662342;   //some magic to avoid valid checksum on new, uninitialized ESP
  for (size_t i=0; i<size; i++)
    sum += buffer[i];
  return sum;
}



/********************************************************************************************\
  Parse string template
  \*********************************************************************************************/



String parseTemplate(String &tmpString, byte lineSize)
{
  checkRAM(F("parseTemplate"));
  String newString = "";
  String tmpStringMid = "";
  newString.reserve(lineSize);

  // replace task template variables
  int leftBracketIndex = tmpString.indexOf('[');
  if (leftBracketIndex == -1)
    newString = tmpString;
  else
  {
    byte count = 0;
    byte currentTaskIndex = ExtraTaskSettings.TaskIndex;

    while (leftBracketIndex >= 0 && count < 10 - 1)
    {
      newString += tmpString.substring(0, leftBracketIndex);
      tmpString = tmpString.substring(leftBracketIndex + 1);
      int rightBracketIndex = tmpString.indexOf(']');
      if (rightBracketIndex)
      {
        tmpStringMid = tmpString.substring(0, rightBracketIndex);
        tmpString = tmpString.substring(rightBracketIndex + 1);
        int hashtagIndex = tmpStringMid.indexOf('#');
        String deviceName = tmpStringMid.substring(0, hashtagIndex);
        String valueName = tmpStringMid.substring(hashtagIndex + 1);
        String valueFormat = "";
        hashtagIndex = valueName.indexOf('#');
        if (hashtagIndex >= 0)
        {
          valueFormat = valueName.substring(hashtagIndex + 1);
          valueName = valueName.substring(0, hashtagIndex);
        }
        for (byte y = 0; y < TASKS_MAX; y++)
        {
          if (Settings.TaskDeviceEnabled[y])
          {
            LoadTaskSettings(y);
            if (ExtraTaskSettings.TaskDeviceName[0] != 0)
            {
              if (deviceName.equalsIgnoreCase(ExtraTaskSettings.TaskDeviceName))
              {
                boolean match = false;
                for (byte z = 0; z < VARS_PER_TASK; z++)
                  if (valueName.equalsIgnoreCase(ExtraTaskSettings.TaskDeviceValueNames[z]))
                  {
                    // here we know the task and value, so find the uservar
                    match = true;
                    String value = "";
                    byte DeviceIndex = getDeviceIndex(Settings.TaskDeviceNumber[y]);
                    if (Device[DeviceIndex].VType == SENSOR_TYPE_LONG)
                      value = (unsigned long)UserVar[y * VARS_PER_TASK + z] + ((unsigned long)UserVar[y * VARS_PER_TASK + z + 1] << 16);
                    else
                      value = toString(UserVar[y * VARS_PER_TASK + z], ExtraTaskSettings.TaskDeviceValueDecimals[z]);

                    int oidx;
                    if ((oidx = valueFormat.indexOf('O'))>=0) // Output
                    {
                      valueFormat.remove(oidx);
                      oidx = valueFormat.indexOf('!'); // inverted or active low
                      float val = value.toFloat();
                      if (oidx >= 0) {
                          valueFormat.remove(oidx);
                    	  value = val == 0 ? " ON" : "OFF";
                      } else {
                    	  value = val == 0 ? "OFF" : " ON";
                      }
                    }

                    if (valueFormat == "R")
                    {
                      int filler = lineSize - newString.length() - value.length() - tmpString.length() ;
                      for (byte f = 0; f < filler; f++)
                        newString += " ";
                    }
                    newString += String(value);
                    break;
                  }
                if (!match) // try if this is a get config request
                {
                  struct EventStruct TempEvent;
                  TempEvent.TaskIndex = y;
                  String tmpName = valueName;
                  if (PluginCall(PLUGIN_GET_CONFIG, &TempEvent, tmpName))
                    newString += tmpName;
                }
                break;
              }
            }
          }
        }
      }
      leftBracketIndex = tmpString.indexOf('[');
      count++;
    }
    checkRAM(F("parseTemplate2"));
    newString += tmpString;

    if (currentTaskIndex!=255)
      LoadTaskSettings(currentTaskIndex);
  }

  parseSystemVariables(newString, false);

  // padding spaces
  while (newString.length() < lineSize)
    newString += " ";
  checkRAM(F("parseTemplate3"));
  return newString;
}


/********************************************************************************************\
  Calculate function for simple expressions
  \*********************************************************************************************/
#define CALCULATE_OK                            0
#define CALCULATE_ERROR_STACK_OVERFLOW          1
#define CALCULATE_ERROR_BAD_OPERATOR            2
#define CALCULATE_ERROR_PARENTHESES_MISMATCHED  3
#define CALCULATE_ERROR_UNKNOWN_TOKEN           4
#define STACK_SIZE 10 // was 50
#define TOKEN_MAX 20

float globalstack[STACK_SIZE];
float *sp = globalstack - 1;
float *sp_max = &globalstack[STACK_SIZE - 1];

#define is_operator(c)  (c == '+' || c == '-' || c == '*' || c == '/' || c == '^')

int push(float value)
{
  if (sp != sp_max) // Full
  {
    *(++sp) = value;
    return 0;
  }
  else
    return CALCULATE_ERROR_STACK_OVERFLOW;
}

float pop()
{
  if (sp != (globalstack - 1)) // empty
    return *(sp--);
  else
    return 0.0;
}

float apply_operator(char op, float first, float second)
{
  switch (op)
  {
    case '+':
      return first + second;
    case '-':
      return first - second;
    case '*':
      return first * second;
    case '/':
      return first / second;
    case '^':
      return pow(first, second);
    default:
      return 0;
  }
}

char *next_token(char *linep)
{
  while (isspace(*(linep++)));
  while (*linep && !isspace(*(linep++)));
  return linep;
}

int RPNCalculate(char* token)
{
  if (token[0] == 0)
    return 0; // geen moeite doen voor een lege string

  if (is_operator(token[0]) && token[1] == 0)
  {
    float second = pop();
    float first = pop();

    if (push(apply_operator(token[0], first, second)))
      return CALCULATE_ERROR_STACK_OVERFLOW;
  }
  else // Als er nog een is, dan deze ophalen
    if (push(atof(token))) // is het een waarde, dan op de stack plaatsen
      return CALCULATE_ERROR_STACK_OVERFLOW;

  return 0;
}

// operators
// precedence   operators         associativity
// 3            !                 right to left
// 2            * / %             left to right
// 1            + - ^             left to right
int op_preced(const char c)
{
  switch (c)
  {
    case '^':
      return 3;
    case '*':
    case '/':
      return 2;
    case '+':
    case '-':
      return 1;
  }
  return 0;
}

bool op_left_assoc(const char c)
{
  switch (c)
  {
    case '^':
    case '*':
    case '/':
    case '+':
    case '-':
      return true;     // left to right
      //case '!': return false;    // right to left
  }
  return false;
}

unsigned int op_arg_count(const char c)
{
  switch (c)
  {
    case '^':
    case '*':
    case '/':
    case '+':
    case '-':
      return 2;
      //case '!': return 1;
  }
  return 0;
}


int Calculate(const char *input, float* result)
{
  checkRAM(F("Calculate"));
  const char *strpos = input, *strend = input + strlen(input);
  char token[25];
  char c, oc, *TokenPos = token;
  char stack[32];       // operator stack
  unsigned int sl = 0;  // stack length
  char     sc;          // used for record stack element
  int error = 0;

  //*sp=0; // bug, it stops calculating after 50 times
  sp = globalstack - 1;
  oc=c=0;
  while (strpos < strend)
  {
    // read one token from the input stream
    oc = c;
    c = *strpos;
    if (c != ' ')
    {
      // If the token is a number (identifier), then add it to the token queue.
      if ((c >= '0' && c <= '9') || c == '.' || (c == '-' && is_operator(oc)))
      {
        *TokenPos = c;
        ++TokenPos;
      }

      // If the token is an operator, op1, then:
      else if (is_operator(c))
      {
        *(TokenPos) = 0;
        error = RPNCalculate(token);
        TokenPos = token;
        if (error)return error;
        while (sl > 0)
        {
          sc = stack[sl - 1];
          // While there is an operator token, op2, at the top of the stack
          // op1 is left-associative and its precedence is less than or equal to that of op2,
          // or op1 has precedence less than that of op2,
          // The differing operator priority decides pop / push
          // If 2 operators have equal priority then associativity decides.
          if (is_operator(sc) && ((op_left_assoc(c) && (op_preced(c) <= op_preced(sc))) || (op_preced(c) < op_preced(sc))))
          {
            // Pop op2 off the stack, onto the token queue;
            *TokenPos = sc;
            ++TokenPos;
            *(TokenPos) = 0;
            error = RPNCalculate(token);
            TokenPos = token;
            if (error)return error;
            sl--;
          }
          else
            break;
        }
        // push op1 onto the stack.
        stack[sl] = c;
        ++sl;
      }
      // If the token is a left parenthesis, then push it onto the stack.
      else if (c == '(')
      {
        stack[sl] = c;
        ++sl;
      }
      // If the token is a right parenthesis:
      else if (c == ')')
      {
        bool pe = false;
        // Until the token at the top of the stack is a left parenthesis,
        // pop operators off the stack onto the token queue
        while (sl > 0)
        {
          *(TokenPos) = 0;
          error = RPNCalculate(token);
          TokenPos = token;
          if (error)return error;
          sc = stack[sl - 1];
          if (sc == '(')
          {
            pe = true;
            break;
          }
          else
          {
            *TokenPos = sc;
            ++TokenPos;
            sl--;
          }
        }
        // If the stack runs out without finding a left parenthesis, then there are mismatched parentheses.
        if (!pe)
          return CALCULATE_ERROR_PARENTHESES_MISMATCHED;

        // Pop the left parenthesis from the stack, but not onto the token queue.
        sl--;

        // If the token at the top of the stack is a function token, pop it onto the token queue.
        if (sl > 0)
          sc = stack[sl - 1];

      }
      else
        return CALCULATE_ERROR_UNKNOWN_TOKEN;
    }
    ++strpos;
  }
  // When there are no more tokens to read:
  // While there are still operator tokens in the stack:
  while (sl > 0)
  {
    sc = stack[sl - 1];
    if (sc == '(' || sc == ')')
      return CALCULATE_ERROR_PARENTHESES_MISMATCHED;

    *(TokenPos) = 0;
    error = RPNCalculate(token);
    TokenPos = token;
    if (error)return error;
    *TokenPos = sc;
    ++TokenPos;
    --sl;
  }

  *(TokenPos) = 0;
  error = RPNCalculate(token);
  TokenPos = token;
  if (error)
  {
    *result = 0;
    return error;
  }
  *result = *sp;
  checkRAM(F("Calculate2"));
  return CALCULATE_OK;
}



/********************************************************************************************\
  Rules processing
  \*********************************************************************************************/
void rulesProcessing(String& event)
{
  checkRAM(F("rulesProcessing"));
  unsigned long timer = millis();
  String log = "";

  log = F("EVENT: ");
  log += event;
  addLog(LOG_LEVEL_INFO, log);

  for (byte x = 1; x < RULESETS_MAX + 1; x++)
  {
    #if defined(ESP8266)
      String fileName = F("rules");
    #endif
    #if defined(ESP32)
      String fileName = F("/rules");
    #endif
    fileName += x;
    fileName += F(".txt");
    if (SPIFFS.exists(fileName))
      rulesProcessingFile(fileName, event);
  }

  log += F(" Processing time:");
  log += timePassedSince(timer);
  log += F(" milliSeconds");
  addLog(LOG_LEVEL_DEBUG, log);

}

/********************************************************************************************\
  Rules processing
  \*********************************************************************************************/
String rulesProcessingFile(String fileName, String& event)
{
  checkRAM(F("rulesProcessingFile"));
  fs::File f = SPIFFS.open(fileName, "r+");
  SPIFFS_CHECK(f, fileName.c_str());

  static byte nestingLevel = 0;
  int data = 0;
  String log = "";

  nestingLevel++;
  if (nestingLevel > RULES_MAX_NESTING_LEVEL)
  {
    log = F("EVENT: Error: Nesting level exceeded!");
    addLog(LOG_LEVEL_ERROR, log);
    nestingLevel--;
    return(log);
  }


  // int pos = 0;
  String line = "";
  boolean match = false;
  boolean codeBlock = false;
  boolean isCommand = false;
  boolean conditional = false;
  boolean condition = false;
  boolean ifBranche = false;

  while (f.available())
  {
    data = f.read();

    SPIFFS_CHECK(data >= 0, fileName.c_str());

    if (data != 10)
      line += char(data);

    if (data == 10)    // if line complete, parse this rule
    {
      line.replace("\r", "");
      if (line.substring(0, 2) != "//" && line.length() > 0)
      {
        isCommand = true;

        int comment = line.indexOf("//");
        if (comment > 0)
          line = line.substring(0, comment);

        line = parseTemplate(line, line.length());
        line.trim();

        String lineOrg = line; // store original line for future use
        line.toLowerCase(); // convert all to lower case to make checks easier

        String eventTrigger = "";
        String action = "";

        if (!codeBlock)  // do not check "on" rules if a block of actions is to be processed
        {
          if (line.startsWith("on "))
          {
            line = line.substring(3);
            int split = line.indexOf(" do");
            if (split != -1)
            {
              eventTrigger = line.substring(0, split);
              action = lineOrg.substring(split + 7);
              action.trim();
            }
            if (eventTrigger == "*") // wildcard, always process
              match = true;
            else
              match = ruleMatch(event, eventTrigger);
            if (action.length() > 0) // single on/do/action line, no block
            {
              isCommand = true;
              codeBlock = false;
            }
            else
            {
              isCommand = false;
              codeBlock = true;
            }
          }
        }
        else
        {
          action = lineOrg;
        }

        String lcAction = action;
        lcAction.toLowerCase();
        if (lcAction == "endon") // Check if action block has ended, then we will wait for a new "on" rule
        {
          isCommand = false;
          codeBlock = false;
        }

        if (match) // rule matched for one action or a block of actions
        {
          int split = lcAction.indexOf("if "); // check for optional "if" condition
          if (split != -1)
          {
            conditional = true;
            String check = lcAction.substring(split + 3);
            condition = conditionMatchExtended(check);
            ifBranche = true;
            isCommand = false;
          }

          if (lcAction == "else") // in case of an "else" block of actions, set ifBranche to false
          {
            ifBranche = false;
            isCommand = false;
          }

          if (lcAction == "endif") // conditional block ends here
          {
            conditional = false;
            isCommand = false;
          }

          // process the action if it's a command and unconditional, or conditional and the condition matches the if or else block.
          if (isCommand && ((!conditional) || (conditional && (condition == ifBranche))))
          {
            if (event.charAt(0) == '!')
            {
              action.replace(F("%eventvalue%"), event); // substitute %eventvalue% with literal event string if starting with '!'
            }
            else
            {
              int equalsPos = event.indexOf("=");
              if (equalsPos > 0)
              {
                String tmpString = event.substring(equalsPos + 1);
                action.replace(F("%eventvalue%"), tmpString); // substitute %eventvalue% in actions with the actual value from the event
              }
            }
            log = F("ACT  : ");
            log += action;
            addLog(LOG_LEVEL_INFO, log);

            struct EventStruct TempEvent;
            parseCommandString(&TempEvent, action);
            yield();
            // Use a tmp string to call PLUGIN_WRITE, since PluginCall may inadvertenly alter the string.
            String tmpAction(action);
            if (!PluginCall(PLUGIN_WRITE, &TempEvent, tmpAction)) {
              if (!tmpAction.equals(action)) {
                String log = F("PLUGIN_WRITE altered the string: ");
                log += action;
                log += F(" to: ");
                log += tmpAction;
                addLog(LOG_LEVEL_ERROR, log);
              }
              ExecuteCommand(VALUE_SOURCE_SYSTEM, action.c_str());
            }
            yield();
          }
        }
      }

      line = "";
    }
    //pos++;
  }

  nestingLevel--;
  checkRAM(F("rulesProcessingFile2"));
  return(String());
}


/********************************************************************************************\
  Check if an event matches to a given rule
  \*********************************************************************************************/
boolean ruleMatch(String& event, String& rule)
{
  checkRAM(F("ruleMatch"));
  boolean match = false;
  String tmpEvent = event;
  String tmpRule = rule;

  // Special handling of literal string events, they should start with '!'
  if (event.charAt(0) == '!')
  {
    int pos = rule.indexOf('#');
    if (pos == -1) // no # sign in rule, use 'wildcard' match on event 'source'
      {
        tmpEvent = event.substring(0,rule.length());
        tmpRule = rule;
      }

    pos = rule.indexOf('*');
    if (pos != -1) // a * sign in rule, so use a'wildcard' match on message
      {
        tmpEvent = event.substring(0,pos-1);
        tmpRule = rule.substring(0,pos-1);
      }

    if (tmpEvent.equalsIgnoreCase(tmpRule))
      return true;
    else
      return false;
  }

  if (event.startsWith("Clock#Time")) // clock events need different handling...
  {
    int pos1 = event.indexOf("=");
    int pos2 = rule.indexOf("=");
    if (pos1 > 0 && pos2 > 0)
    {
      tmpEvent = event.substring(0, pos1);
      tmpRule  = rule.substring(0, pos2);
      if (tmpRule.equalsIgnoreCase(tmpEvent)) // if this is a clock rule
      {
        tmpEvent = event.substring(pos1 + 1);
        tmpRule  = rule.substring(pos2 + 1);
        unsigned long clockEvent = string2TimeLong(tmpEvent);
        unsigned long clockSet = string2TimeLong(tmpRule);
        if (matchClockEvent(clockEvent, clockSet))
          return true;
        else
          return false;
      }
    }
  }


  // parse event into verb and value
  float value = 0;
  int pos = event.indexOf("=");
  if (pos)
  {
    tmpEvent = event.substring(pos + 1);
    value = tmpEvent.toFloat();
    tmpEvent = event.substring(0, pos);
  }

  // parse rule
  int comparePos = 0;
  char compare = ' ';
  comparePos = rule.indexOf(">");
  if (comparePos > 0)
  {
    compare = '>';
  }
  else
  {
    comparePos = rule.indexOf("<");
    if (comparePos > 0)
    {
      compare = '<';
    }
    else
    {
      comparePos = rule.indexOf("=");
      if (comparePos > 0)
      {
        compare = '=';
      }
    }
  }

  float ruleValue = 0;

  if (comparePos > 0)
  {
    tmpRule = rule.substring(comparePos + 1);
    ruleValue = tmpRule.toFloat();
    tmpRule = rule.substring(0, comparePos);
  }

  switch (compare)
  {
    case '>':
      if (tmpRule.equalsIgnoreCase(tmpEvent) && value > ruleValue)
        match = true;
      break;

    case '<':
      if (tmpRule.equalsIgnoreCase(tmpEvent) && value < ruleValue)
        match = true;
      break;

    case '=':
      if (tmpRule.equalsIgnoreCase(tmpEvent) && value == ruleValue)
        match = true;
      break;

    case ' ':
      if (tmpRule.equalsIgnoreCase(tmpEvent))
        match = true;
      break;
  }
  checkRAM(F("ruleMatch2"));
  return match;
}


/********************************************************************************************\
  Check expression
  \*********************************************************************************************/

boolean conditionMatchExtended(String& check) {
	int condAnd = -1;
	int condOr = -1;
	boolean rightcond = false;
	boolean leftcond = conditionMatch(check); // initial check

	do {
		condAnd = check.indexOf(F(" and "));
		condOr  = check.indexOf(F(" or "));

		if (condAnd > 0 || condOr > 0) { // we got AND/OR
			if (condAnd > 0	&& ((condOr < 0 && condOr < condAnd) || (condOr > 0 && condOr > condAnd))) { //AND is first
				check = check.substring(condAnd + 5);
				rightcond = conditionMatch(check);
				leftcond = (leftcond && rightcond);
			} else { //OR is first
				check = check.substring(condOr + 4);
				rightcond = conditionMatch(check);
				leftcond = (leftcond || rightcond);
			}
		}
	} while (condAnd > 0 || condOr > 0);
	return leftcond;
}

<<<<<<< HEAD
boolean conditionMatch(String& check)
=======
boolean conditionMatch(const String& check)
>>>>>>> 0e67480f
{
  boolean match = false;

  int comparePos = 0;
  char compare = ' ';
  comparePos = check.indexOf(">");
  if (comparePos > 0)
  {
    compare = '>';
  }
  else
  {
    comparePos = check.indexOf("<");
    if (comparePos > 0)
    {
      compare = '<';
    }
    else
    {
      comparePos = check.indexOf("=");
      if (comparePos > 0)
      {
        compare = '=';
      }
    }
  }

  float Value1 = 0;
  float Value2 = 0;

  if (comparePos > 0)
  {
    String tmpCheck1 = check.substring(0, comparePos);
    String tmpCheck2 = check.substring(comparePos + 1);
    if (!isFloat(tmpCheck1) || !isFloat(tmpCheck2)) {
        Value1 = timeStringToSeconds(tmpCheck1);
        Value2 = timeStringToSeconds(tmpCheck2);
    } else {
        Value1 = tmpCheck1.toFloat();
        Value2 = tmpCheck2.toFloat();
    }
  }
  else
    return false;

  switch (compare)
  {
    case '>':
      if (Value1 > Value2)
        match = true;
      break;

    case '<':
      if (Value1 < Value2)
        match = true;
      break;

    case '=':
      if (Value1 == Value2)
        match = true;
      break;
  }
  return match;
}


/********************************************************************************************\
  Check rule timers
  \*********************************************************************************************/
void rulesTimers()
{
  for (byte x = 0; x < RULES_TIMER_MAX; x++)
  {
    if (RulesTimer[x] != 0L) // timer active?
    {
      if (timeOutReached(RulesTimer[x])) // timer finished?
      {
        RulesTimer[x] = 0L; // turn off this timer
        String event = F("Rules#Timer=");
        event += x + 1;
        rulesProcessing(event);
      }
    }
  }
}


/********************************************************************************************\
  Generate rule events based on task refresh
  \*********************************************************************************************/

void createRuleEvents(byte TaskIndex)
{
  LoadTaskSettings(TaskIndex);
  byte BaseVarIndex = TaskIndex * VARS_PER_TASK;
  byte DeviceIndex = getDeviceIndex(Settings.TaskDeviceNumber[TaskIndex]);
  byte sensorType = Device[DeviceIndex].VType;
  for (byte varNr = 0; varNr < Device[DeviceIndex].ValueCount; varNr++)
  {
    String eventString = ExtraTaskSettings.TaskDeviceName;
    eventString += F("#");
    eventString += ExtraTaskSettings.TaskDeviceValueNames[varNr];
    eventString += F("=");

    if (sensorType == SENSOR_TYPE_LONG)
      eventString += (unsigned long)UserVar[BaseVarIndex] + ((unsigned long)UserVar[BaseVarIndex + 1] << 16);
    else
      eventString += UserVar[BaseVarIndex + varNr];

    rulesProcessing(eventString);
  }
}


void SendValueLogger(byte TaskIndex)
{
  String logger;

  LoadTaskSettings(TaskIndex);
  byte BaseVarIndex = TaskIndex * VARS_PER_TASK;
  byte DeviceIndex = getDeviceIndex(Settings.TaskDeviceNumber[TaskIndex]);
  byte sensorType = Device[DeviceIndex].VType;
  for (byte varNr = 0; varNr < Device[DeviceIndex].ValueCount; varNr++)
  {
    logger += getDateString('-');
    logger += F(" ");
    logger += getTimeString(':');
    logger += F(",");
    logger += Settings.Unit;
    logger += F(",");
    logger += ExtraTaskSettings.TaskDeviceName;
    logger += F(",");
    logger += ExtraTaskSettings.TaskDeviceValueNames[varNr];
    logger += F(",");

    if (sensorType == SENSOR_TYPE_LONG)
      logger += (unsigned long)UserVar[BaseVarIndex] + ((unsigned long)UserVar[BaseVarIndex + 1] << 16);
    else
      logger += String(UserVar[BaseVarIndex + varNr], ExtraTaskSettings.TaskDeviceValueDecimals[varNr]);
    logger += F("\r\n");
  }

  addLog(LOG_LEVEL_DEBUG, logger);

#ifdef FEATURE_SD
  String filename = F("VALUES.CSV");
  File logFile = SD.open(filename, FILE_WRITE);
  if (logFile)
    logFile.print(logger);
  logFile.close();
#endif
}


#define TRACES 3                                            // number of memory traces
#define TRACEENTRIES 15                                      // entries per trace

class RamTracker{
  private:
    String        traces[TRACES]  ;                         // trace of latest memory checks
    unsigned int  tracesMemory[TRACES] ;                    // lowest memory for that  trace
    unsigned int  readPtr, writePtr;                        // pointer to cyclic buffer
    String        nextAction[TRACEENTRIES];                 // buffer to record the names of functions before they are transfered to a trace
    unsigned int  nextActionStartMemory[TRACEENTRIES];      // memory levels for the functions.

    unsigned int  bestCaseTrace (void){                     // find highest the trace with the largest minimum memory (gets replaced by worse one)
       unsigned int lowestMemoryInTrace = 0;
       unsigned int lowestMemoryInTraceIndex=0;
       for (int i = 0; i<TRACES; i++) {
          if (tracesMemory[i] > lowestMemoryInTrace){
            lowestMemoryInTrace= tracesMemory[i];
            lowestMemoryInTraceIndex=i;
            }
          }
      //Serial.println(lowestMemoryInTraceIndex);
      return lowestMemoryInTraceIndex;
      }

  public:
    RamTracker(void){                                       // constructor
        readPtr=0;
        writePtr=0;
        for (int i = 0; i< TRACES; i++) {
          traces[i]="";
          tracesMemory[i]=0xffff;                           // init with best case memory values, so they get replaced if memory goes lower
          }
        for (int i = 0; i< TRACEENTRIES; i++) {
          nextAction[i]="startup";
          nextActionStartMemory[i] = ESP.getFreeHeap();     // init with best case memory values, so they get replaced if memory goes lower
          }
        };

    void registerRamState(String &s){    // store function
       nextAction[writePtr]=s;                              // name and mem
       nextActionStartMemory[writePtr]=ESP.getFreeHeap();   // in cyclic buffer.
       int bestCase = bestCaseTrace();                      // find best case memory trace
       if ( ESP.getFreeHeap() < tracesMemory[bestCase]){    // compare to current memory value
            traces[bestCase]="";
            readPtr = writePtr+1;                           // read out buffer, oldest value first
            if (readPtr>=TRACEENTRIES) readPtr=0;           // read pointer wrap around
            tracesMemory[bestCase] = ESP.getFreeHeap();     // store new lowest value of that trace

            for (int i = 0; i<TRACEENTRIES; i++) {          // tranfer cyclic buffer strings and mem values to this trace
              traces[bestCase]+= nextAction[readPtr];
              traces[bestCase]+= "-> ";
              traces[bestCase]+= String(nextActionStartMemory[readPtr]);
              traces[bestCase]+= " ";
              readPtr++;
              if (readPtr >=TRACEENTRIES) readPtr=0;      // wrap around read pointer
            }
       }
       writePtr++;
       if (writePtr >= TRACEENTRIES) writePtr=0;          // inc write pointer and wrap around too.
    };
   void getTraceBuffer(){                                // return giant strings, one line per trace. Add stremToWeb method to avoid large strings.
      String retval="Memtrace\n";
      for (int i = 0; i< TRACES; i++){
        retval += String(i);
        retval += ": lowest: ";
        retval += String(tracesMemory[i]);
        retval += "  ";
        retval += traces[i];
        addLog(LOG_LEVEL_DEBUG_DEV, retval);
        retval="";
      }
    }
}myRamTracker;                                              // instantiate class. (is global now)

void checkRAMtoLog(void){
  myRamTracker.getTraceBuffer();
}

void checkRAM(const __FlashStringHelper* flashString, int a ) {
 String s=String(a);
 checkRAM(flashString,s);
}

void checkRAM(const __FlashStringHelper* flashString, String &a ) {
  String s = flashString;
  checkRAM(s,a);
}

void checkRAM(String &flashString, String &a ) {
  String s = flashString;
  s+=" (";
  s+=a;
  s+=")";
  checkRAM(s);
}

void checkRAM( const __FlashStringHelper* flashString)
{
  String s = flashString;
  myRamTracker.registerRamState(s);

  uint32_t freeRAM = FreeMem();

  if (freeRAM < lowestRAM)
  {
    lowestRAM = freeRAM;
    lowestRAMfunction = flashString;
  }
}

void checkRAM( String &a ) {
  myRamTracker.registerRamState(a);
}


#ifdef PLUGIN_BUILD_TESTING

#define isdigit(n) (n >= '0' && n <= '9')

/********************************************************************************************\
  Generate a tone of specified frequency on pin
  \*********************************************************************************************/
void tone(uint8_t _pin, unsigned int frequency, unsigned long duration) {
  analogWriteFreq(frequency);
  //NOTE: analogwrite reserves IRAM and uninitalized ram.
  analogWrite(_pin,100);
  delay(duration);
  analogWrite(_pin,0);
}

/********************************************************************************************\
  Play RTTTL string on specified pin
  \*********************************************************************************************/
void play_rtttl(uint8_t _pin, const char *p )
{
  checkRAM(F("play_rtttl"));
  #define OCTAVE_OFFSET 0
  // FIXME: Absolutely no error checking in here

  int notes[] = { 0,
    262, 277, 294, 311, 330, 349, 370, 392, 415, 440, 466, 494,
    523, 554, 587, 622, 659, 698, 740, 784, 831, 880, 932, 988,
    1047, 1109, 1175, 1245, 1319, 1397, 1480, 1568, 1661, 1760, 1865, 1976,
    2093, 2217, 2349, 2489, 2637, 2794, 2960, 3136, 3322, 3520, 3729, 3951
  };



  byte default_dur = 4;
  byte default_oct = 6;
  int bpm = 63;
  int num;
  long wholenote;
  long duration;
  byte note;
  byte scale;

  // format: d=N,o=N,b=NNN:
  // find the start (skip name, etc)

  while(*p != ':') p++;    // ignore name
  p++;                     // skip ':'

  // get default duration
  if(*p == 'd')
  {
    p++; p++;              // skip "d="
    num = 0;
    while(isdigit(*p))
    {
      num = (num * 10) + (*p++ - '0');
    }
    if(num > 0) default_dur = num;
    p++;                   // skip comma
  }

  // get default octave
  if(*p == 'o')
  {
    p++; p++;              // skip "o="
    num = *p++ - '0';
    if(num >= 3 && num <=7) default_oct = num;
    p++;                   // skip comma
  }

  // get BPM
  if(*p == 'b')
  {
    p++; p++;              // skip "b="
    num = 0;
    while(isdigit(*p))
    {
      num = (num * 10) + (*p++ - '0');
    }
    bpm = num;
    p++;                   // skip colon
  }

  // BPM usually expresses the number of quarter notes per minute
  wholenote = (60 * 1000L / bpm) * 4;  // this is the time for whole note (in milliseconds)

  // now begin note loop
  while(*p)
  {
    // first, get note duration, if available
    num = 0;
    while(isdigit(*p))
    {
      num = (num * 10) + (*p++ - '0');
    }

    if (num) duration = wholenote / num;
    else duration = wholenote / default_dur;  // we will need to check if we are a dotted note after

    // now get the note
    note = 0;

    switch(*p)
    {
      case 'c':
        note = 1;
        break;
      case 'd':
        note = 3;
        break;
      case 'e':
        note = 5;
        break;
      case 'f':
        note = 6;
        break;
      case 'g':
        note = 8;
        break;
      case 'a':
        note = 10;
        break;
      case 'b':
        note = 12;
        break;
      case 'p':
      default:
        note = 0;
    }
    p++;

    // now, get optional '#' sharp
    if(*p == '#')
    {
      note++;
      p++;
    }

    // now, get optional '.' dotted note
    if(*p == '.')
    {
      duration += duration/2;
      p++;
    }

    // now, get scale
    if(isdigit(*p))
    {
      scale = *p - '0';
      p++;
    }
    else
    {
      scale = default_oct;
    }

    scale += OCTAVE_OFFSET;

    if(*p == ',')
      p++;       // skip comma for next note (or we may be at the end)

    // now play the note
    if(note)
    {
      tone(_pin, notes[(scale - 4) * 12 + note], duration);
    }
    else
    {
      delay(duration/10);
    }
  }
 checkRAM(F("play_rtttl2"));
}

#endif


#ifdef FEATURE_ARDUINO_OTA
/********************************************************************************************\
  Allow updating via the Arduino OTA-protocol. (this allows you to upload directly from platformio)
  \*********************************************************************************************/

void ArduinoOTAInit()
{
  checkRAM(F("ArduinoOTAInit"));
  // Default port is 8266
  ArduinoOTA.setPort(8266);
	ArduinoOTA.setHostname(Settings.Name);

  if (SecuritySettings.Password[0]!=0)
    ArduinoOTA.setPassword(SecuritySettings.Password);

  ArduinoOTA.onStart([]() {
      Serial.println(F("OTA  : Start upload"));
      SPIFFS.end(); //important, otherwise it fails
  });

  ArduinoOTA.onEnd([]() {
      Serial.println(F("\nOTA  : End"));
      //"dangerous": if you reset during flash you have to reflash via serial
      //so dont touch device until restart is complete
      Serial.println(F("\nOTA  : DO NOT RESET OR POWER OFF UNTIL BOOT+FLASH IS COMPLETE."));
      delay(100);
      #if defined(ESP8266)
        ESP.reset();
      #endif
      #if defined(ESP32)
        ESP.restart();
      #endif
  });
  ArduinoOTA.onProgress([](unsigned int progress, unsigned int total) {

      Serial.printf("OTA  : Progress %u%%\r", (progress / (total / 100)));
  });

  ArduinoOTA.onError([](ota_error_t error) {
      Serial.print(F("\nOTA  : Error (will reboot): "));
      if (error == OTA_AUTH_ERROR) Serial.println(F("Auth Failed"));
      else if (error == OTA_BEGIN_ERROR) Serial.println(F("Begin Failed"));
      else if (error == OTA_CONNECT_ERROR) Serial.println(F("Connect Failed"));
      else if (error == OTA_RECEIVE_ERROR) Serial.println(F("Receive Failed"));
      else if (error == OTA_END_ERROR) Serial.println(F("End Failed"));

      delay(100);
      #if defined(ESP8266)
       ESP.reset();
      #endif
      #if defined(ESP32)
        ESP.restart();
      #endif
  });
  ArduinoOTA.begin();

  String log = F("OTA  : Arduino OTA enabled on port 8266");
  addLog(LOG_LEVEL_INFO, log);

}

#endif

String getBearing(int degrees)
{
  const __FlashStringHelper* bearing[] = {
    F("N"),
    F("NNE"),
    F("NE"),
    F("ENE"),
    F("E"),
    F("ESE"),
    F("SE"),
    F("SSE"),
    F("S"),
    F("SSW"),
    F("SW"),
    F("WSW"),
    F("W"),
    F("WNW"),
    F("NW"),
    F("NNW")
  };
  int bearing_idx=int(degrees/22.5);
  if (bearing_idx<0 || bearing_idx>=(int) (sizeof(bearing)/sizeof(bearing[0])))
    return("");
  else
    return(bearing[bearing_idx]);

}

// Compute the dew point temperature, given temperature and humidity (temp in Celcius)
// Formula: http://www.ajdesigner.com/phphumidity/dewpoint_equation_dewpoint_temperature.php
// Td = (f/100)^(1/8) * (112 + 0.9*T) + 0.1*T - 112
float compute_dew_point_temp(float temperature, float humidity_percentage) {
  return pow(humidity_percentage / 100.0, 0.125) *
         (112.0 + 0.9*temperature) + 0.1*temperature - 112.0;
}

// Compute the humidity given temperature and dew point temperature (temp in Celcius)
// Formula: http://www.ajdesigner.com/phphumidity/dewpoint_equation_relative_humidity.php
// f = 100 * ((112 - 0.1*T + Td) / (112 + 0.9 * T))^8
float compute_humidity_from_dewpoint(float temperature, float dew_temperature) {
  return 100.0 * pow((112.0 - 0.1 * temperature + dew_temperature) /
                     (112.0 + 0.9 * temperature), 8);
}<|MERGE_RESOLUTION|>--- conflicted
+++ resolved
@@ -2315,11 +2315,7 @@
 	return leftcond;
 }
 
-<<<<<<< HEAD
-boolean conditionMatch(String& check)
-=======
 boolean conditionMatch(const String& check)
->>>>>>> 0e67480f
 {
   boolean match = false;
 
