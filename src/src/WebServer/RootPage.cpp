--- conflicted
+++ resolved
@@ -34,19 +34,11 @@
   #endif
 
   // if Wifi setup, launch setup wizard
-<<<<<<< HEAD
-//  if (WiFiEventData.wifiSetup)
-//  {
-//    web_server.send(200, F("text/html"), F("<meta HTTP-EQUIV='REFRESH' content='0; url=/setup'>"));
-//    return;
-//  }
-=======
  if (WiFiEventData.wifiSetup && !Settings.ApDontForceSetup())
   {
     web_server.send(200, F("text/html"), F("<meta HTTP-EQUIV='REFRESH' content='0; url=/setup'>"));
    return;
   }
->>>>>>> ed0ca333
 
   if (!isLoggedIn()) { return; }
   navMenuIndex = 0;
