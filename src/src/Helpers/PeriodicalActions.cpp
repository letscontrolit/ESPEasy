#include "../Helpers/PeriodicalActions.h"


#include "../../ESPEasy-Globals.h"

#include "../ControllerQueue/DelayQueueElements.h"
#include "../ControllerQueue/MQTT_queue_element.h"
#include "../DataStructs/TimingStats.h"
#include "../DataTypes/ESPEasy_plugin_functions.h"
#include "../ESPEasyCore/Controller.h"
#include "../ESPEasyCore/ESPEasyEth.h"
#include "../ESPEasyCore/ESPEasyGPIO.h"
#include "../ESPEasyCore/ESPEasy_Log.h"
#include "../ESPEasyCore/ESPEasyNetwork.h"
#include "../ESPEasyCore/ESPEasyWifi.h"
#include "../ESPEasyCore/ESPEasyRules.h"
#include "../ESPEasyCore/Serial.h"
#include "../Globals/ESPEasyWiFiEvent.h"
#if FEATURE_ETHERNET
#include "../Globals/ESPEasyEthEvent.h"
#endif
#include "../Globals/ESPEasy_Scheduler.h"
#include "../Globals/ESPEasy_time.h"
#include "../Globals/EventQueue.h"
#include "../Globals/MainLoopCommand.h"
#include "../Globals/MQTT.h"
#include "../Globals/NetworkState.h"
#include "../Globals/RTC.h"
#include "../Globals/SecuritySettings.h"
#include "../Globals/Services.h"
#include "../Globals/Settings.h"
#include "../Globals/Statistics.h"
#ifdef USES_ESPEASY_NOW
#include "../Globals/ESPEasy_now_handler.h"
#include "../Globals/SendData_DuplicateChecker.h"
#endif
#include "../Globals/WiFi_AP_Candidates.h"
#include "../Helpers/ESPEasyRTC.h"
#include "../Helpers/FS_Helper.h"
#include "../Helpers/Hardware.h"
#include "../Helpers/Memory.h"
#include "../Helpers/Misc.h"
#include "../Helpers/Network.h"
#include "../Helpers/Networking.h"
#include "../Helpers/StringGenerator_System.h"
#include "../Helpers/StringGenerator_WiFi.h"
#include "../Helpers/StringProvider.h"

#ifdef USES_C015
#include "../../ESPEasy_fdwdecl.h"
#endif



#define PLUGIN_ID_MQTT_IMPORT         37


/*********************************************************************************************\
 * Tasks that run 50 times per second
\*********************************************************************************************/

void run50TimesPerSecond() {
  String dummy;
  {
    START_TIMER;
    PluginCall(PLUGIN_FIFTY_PER_SECOND, 0, dummy);
    STOP_TIMER(PLUGIN_CALL_50PS);
  }
  {
    START_TIMER;
    CPluginCall(CPlugin::Function::CPLUGIN_FIFTY_PER_SECOND, 0, dummy);
    STOP_TIMER(CPLUGIN_CALL_50PS);
  }
  #ifdef USES_ESPEASY_NOW
  {
    if (ESPEasy_now_handler.loop()) {
      // FIXME TD-er: Must check if enabled, etc.
    }
    START_TIMER;
    SendData_DuplicateChecker.loop();
    STOP_TIMER(ESPEASY_NOW_DEDUP_LOOP);
  }
  #endif

  processNextEvent();
}

/*********************************************************************************************\
 * Tasks that run 10 times per second
\*********************************************************************************************/
void run10TimesPerSecond() {
  String dummy;
  //@giig19767g: WARNING: Monitor10xSec must run before PLUGIN_TEN_PER_SECOND
  {
    START_TIMER;
    GPIO_Monitor10xSec();
    STOP_TIMER(PLUGIN_CALL_10PSU);
  }
  {
    START_TIMER;
    PluginCall(PLUGIN_TEN_PER_SECOND, 0, dummy);
    STOP_TIMER(PLUGIN_CALL_10PS);
  }
  {
    START_TIMER;
//    PluginCall(PLUGIN_UNCONDITIONAL_POLL, 0, dummyString);
    PluginCall(PLUGIN_MONITOR, 0, dummy);
    STOP_TIMER(PLUGIN_CALL_10PSU);
  }
  {
    START_TIMER;
    CPluginCall(CPlugin::Function::CPLUGIN_TEN_PER_SECOND, 0, dummy);
    STOP_TIMER(CPLUGIN_CALL_10PS);
  }
  
  #ifdef USES_C015
  if (NetworkConnected())
      Blynk_Run_c015();
  #endif
  #ifndef USE_RTOS_MULTITASKING
    web_server.handleClient();
  #endif
}


/*********************************************************************************************\
 * Tasks each second
\*********************************************************************************************/
void runOncePerSecond()
{
  START_TIMER;
  updateLogLevelCache();
  dailyResetCounter++;
  if (dailyResetCounter > 86400) // 1 day elapsed... //86400
  {
    RTC.flashDayCounter=0;
    saveToRTC();
    dailyResetCounter=0;
    addLog(LOG_LEVEL_INFO, F("SYS  : Reset 24h counters"));
  }

  if (Settings.ConnectionFailuresThreshold)
    if (WiFiEventData.connectionFailures > Settings.ConnectionFailuresThreshold)
      delayedReboot(60, IntendedRebootReason_e::DelayedReboot);

  if (cmd_within_mainloop != 0)
  {
    switch (cmd_within_mainloop)
    {
      case CMD_WIFI_DISCONNECT:
        {
          WifiDisconnect();
          break;
        }
      case CMD_REBOOT:
        {
          reboot(IntendedRebootReason_e::CommandReboot);
          break;
        }
    }
    cmd_within_mainloop = 0;
  }
  // clock events
  if (node_time.reportNewMinute()) {
    String dummy;
    PluginCall(PLUGIN_CLOCK_IN, 0, dummy);
    if (Settings.UseRules)
    {
      // FIXME TD-er: What to do when the system time is not (yet) present?
      if (node_time.systemTimePresent()) {
        String event;
        event.reserve(21);
        event += F("Clock#Time=");
        event += node_time.weekday_str();
        event += ',';
        event += node_time.getTimeString(':', false);

        // TD-er: Do not add to the eventQueue, but execute right now.
        rulesProcessing(event);
      }
    }
  }

//  unsigned long start = micros();
  String dummy;
  PluginCall(PLUGIN_ONCE_A_SECOND, 0, dummy);
//  unsigned long elapsed = micros() - start;


  // I2C Watchdog feed
  if (Settings.WDI2CAddress != 0)
  {
    I2C_write8(Settings.WDI2CAddress, 0xA5);
  }

  #if FEATURE_MDNS
  #ifdef ESP8266
  // Allow MDNS processing
  if (NetworkConnected()) {
    MDNS.announce();
  }
  #endif
  #endif // if FEATURE_MDNS


  checkResetFactoryPin();
  STOP_TIMER(PLUGIN_CALL_1PS);
}

/*********************************************************************************************\
 * Tasks each 30 seconds
\*********************************************************************************************/
void runEach30Seconds()
{
  #ifndef BUILD_NO_RAM_TRACKER
  checkRAMtoLog();
  #endif
  wdcounter++;
  if (loglevelActiveFor(LOG_LEVEL_INFO)) {
    String log;
    log.reserve(80);
    log = F("WD   : Uptime ");
    log += getUptimeMinutes();
    log += F(" ConnectFailures ");
    log += WiFiEventData.connectionFailures;
    log += F(" FreeMem ");
    log += FreeMem();
    bool logWiFiStatus = true;
    #if FEATURE_ETHERNET
    if(active_network_medium == NetworkMedium_t::Ethernet) {
      logWiFiStatus = false;
      log += F( " EthSpeedState ");
      log += getValue(LabelType::ETH_SPEED_STATE);
      log += F(" ETH status: ");
      log += EthEventData.ESPEasyEthStatusToString();
    }
    #endif // if FEATURE_ETHERNET
    if (logWiFiStatus) {
      log += F(" WiFiStatus ");
      log += ArduinoWifiStatusToString(WiFi.status());
      log += F(" ESPeasy internal wifi status: ");
      log += WiFiEventData.ESPeasyWifiStatusToString();
    }
//    log += F(" ListenInterval ");
//    log += WiFi.getListenInterval();
    addLogMove(LOG_LEVEL_INFO, log);
#if FEATURE_DEFINE_SERIAL_CONSOLE_PORT
//    addLogMove(LOG_LEVEL_INFO,  ESPEASY_SERIAL_CONSOLE_PORT.getLogString());
#endif
  }
  WiFi_AP_Candidates.purge_expired();
  #if FEATURE_ESPEASY_P2P
  sendSysInfoUDP(1);
  refreshNodeList();
  #endif

  // sending $stats to homie controller
  CPluginCall(CPlugin::Function::CPLUGIN_INTERVAL, 0);

  #if defined(ESP8266)
  #if FEATURE_SSDP
  if (Settings.UseSSDP)
    SSDP_update();

  #endif // if FEATURE_SSDP
  #endif
#if FEATURE_ADC_VCC
  if (!WiFiEventData.wifiConnectInProgress) {
    vcc = ESP.getVcc() / 1000.0f;
  }
#endif

  #if FEATURE_REPORTING
  ReportStatus();
  #endif // if FEATURE_REPORTING

}

#if FEATURE_MQTT


void scheduleNextMQTTdelayQueue() {
  if (MQTTDelayHandler != nullptr) {
<<<<<<< HEAD
    unsigned long nextScheduled(MQTTDelayHandler->getNextScheduleTime());
    #ifdef USES_ESPEASY_NOW
    if (!MQTTclient_connected) {
      // Sending via the mesh may be retried at shorter intervals
      if (timePassedSince(nextScheduled) < -5) {
        nextScheduled = millis() + 5;
      }
    }
    #endif
    Scheduler.scheduleNextDelayQueue(ESPEasy_Scheduler::IntervalTimer_e::TIMER_MQTT_DELAY_QUEUE, nextScheduled);
=======
    Scheduler.scheduleNextDelayQueue(SchedulerIntervalTimer_e::TIMER_MQTT_DELAY_QUEUE, MQTTDelayHandler->getNextScheduleTime());
>>>>>>> bb221645
  }
}

void schedule_all_MQTTimport_tasks() {
  controllerIndex_t ControllerIndex = firstEnabledMQTT_ControllerIndex();

  if (!validControllerIndex(ControllerIndex)) { return; }

  constexpr pluginID_t PLUGIN_MQTT_IMPORT(PLUGIN_ID_MQTT_IMPORT);

  deviceIndex_t DeviceIndex = getDeviceIndex(PLUGIN_MQTT_IMPORT); // Check if P037_MQTTimport is present in the build
  if (validDeviceIndex(DeviceIndex)) {
    for (taskIndex_t task = 0; task < TASKS_MAX; task++) {
      if ((Settings.getPluginID_for_task(task) == PLUGIN_MQTT_IMPORT) &&
          (Settings.TaskDeviceEnabled[task])) {
        // Schedule a call to each enabled MQTT import plugin to notify the broker connection state
        EventStruct event(task);
        event.Par1 = MQTTclient_connected ? 1 : 0;
        Scheduler.schedule_plugin_task_event_timer(DeviceIndex, PLUGIN_MQTT_CONNECTION_STATE, std::move(event));
      }
    }
  }
}


void processMQTTdelayQueue() {
  if (MQTTDelayHandler == nullptr) {
    return;
  }
  runPeriodicalMQTT(); // Update MQTT connected state.
  #ifndef USES_ESPEASY_NOW
  // When using ESPEasy_NOW we may still send MQTT messages even when we're not connected.
  // For all other situations no need to continue.
  if (!MQTTclient_connected) {
    scheduleNextMQTTdelayQueue();
    return;
  }
  #endif

  START_TIMER;
  MQTT_queue_element *element(static_cast<MQTT_queue_element *>(MQTTDelayHandler->getNext()));

  if (element == nullptr) { return; }

  bool processed = false;

  if (element->_call_PLUGIN_PROCESS_CONTROLLER_DATA) {
    struct EventStruct TempEvent(element->_taskIndex);
    String dummy;

    if (PluginCall(PLUGIN_PROCESS_CONTROLLER_DATA, &TempEvent, dummy)) {
      processed = true;
    }
  }
  if (!processed) {
#ifdef USES_ESPEASY_NOW
    MessageRouteInfo_t messageRouteInfo;
    if (element->getMessageRouteInfo() != nullptr) {
      messageRouteInfo = *(element->getMessageRouteInfo());
    }
    messageRouteInfo.appendUnit(Settings.Unit);

    if (element->_topic.startsWith(F("traceroute/")) || element->_topic.indexOf(F("/traceroute/")) != -1) {
      // Special debug feature for ESPEasy-NOW to perform a traceroute of packets.
      // The message is prepended by each unit number handling the message.
      const String replacement = getValue(LabelType::UNIT_NR);
      String message;
      message.reserve(replacement.length() + 1 + element->_payload.length());
      message  = replacement;
      message += ';';
      message += element->_payload;

      processed = processMQTT_message(element->_controller_idx, element->_topic, message, element->_retained, &messageRouteInfo);
    } else {
      processed = processMQTT_message(element->_controller_idx, element->_topic, element->_payload, element->_retained, &messageRouteInfo);
    }
#else
    processed = processMQTT_message(element->_controller_idx, element->_topic, element->_payload, element->_retained);
#endif
  }
  MQTTDelayHandler->markProcessed(processed);
  if (processed) {
    statusLED(true);
  } else {
#ifndef BUILD_NO_DEBUG
    if (loglevelActiveFor(LOG_LEVEL_DEBUG)) {
      String log = F("MQTT : process MQTT queue not published, ");
      log += MQTTDelayHandler->sendQueue.size();
      log += F(" items left in queue");
      addLogMove(LOG_LEVEL_DEBUG, log);
    }
#endif // ifndef BUILD_NO_DEBUG
  }


  Scheduler.setIntervalTimerOverride(ESPEasy_Scheduler::IntervalTimer_e::TIMER_MQTT, 1); // Make sure the MQTT is being processed as soon as possible.
  scheduleNextMQTTdelayQueue();
  STOP_TIMER(MQTT_DELAY_QUEUE);
}


bool processMQTT_message(controllerIndex_t controllerIndex,
                        const String    & topic,
                        const String    & payload,
                        bool retained
#ifdef USES_ESPEASY_NOW
                        , const MessageRouteInfo_t* messageRouteInfo
#endif
                        ) 
{
  bool processed = false;

  #ifdef USES_ESPEASY_NOW
  if (!MQTTclient_connected) {
    processed = ESPEasy_now_handler.sendToMQTT(controllerIndex, topic, payload, messageRouteInfo);
  }
  #endif

  if (!processed) {
    if (MQTTclient.publish(topic.c_str(), payload.c_str(), retained)) {
      // FIXME TD-er: Must check if connected via WiFi or Ethernet
      if (WiFiEventData.connectionFailures > 0) {
        --WiFiEventData.connectionFailures;
      }
#ifndef BUILD_NO_DEBUG
#ifdef USES_ESPEASY_NOW
      if (loglevelActiveFor(LOG_LEVEL_DEBUG) && messageRouteInfo != nullptr) {
        addLogMove(LOG_LEVEL_DEBUG, concat(F("MQTT : published from mesh: "), messageRouteInfo->toString()));
      }
#endif
#endif // ifndef BUILD_NO_DEBUG
      processed = true;
    }
  }
<<<<<<< HEAD
  return processed;
=======
  Scheduler.setIntervalTimerOverride(SchedulerIntervalTimer_e::TIMER_MQTT, 10); // Make sure the MQTT is being processed as soon as possible.
  scheduleNextMQTTdelayQueue();
  STOP_TIMER(MQTT_DELAY_QUEUE);
>>>>>>> bb221645
}

void updateMQTTclient_connected() {
  if (MQTTclient_connected != MQTTclient.connected()) {
    MQTTclient_connected = !MQTTclient_connected;
    if (!MQTTclient_connected) {
      if (loglevelActiveFor(LOG_LEVEL_ERROR)) {
        String connectionError = F("MQTT : Connection lost, state: ");
        connectionError += getMQTT_state();
        addLogMove(LOG_LEVEL_ERROR, connectionError);
      }
      MQTTclient_must_send_LWT_connected = false;
    } else {
      // Now schedule all tasks using the MQTT controller.
      schedule_all_MQTTimport_tasks();
    }
    if (Settings.UseRules) {
      if (MQTTclient_connected) {
        eventQueue.add(F("MQTT#Connected"));
      } else {
        eventQueue.add(F("MQTT#Disconnected"));
      }
    }
  }
  if (!MQTTclient_connected) {
    // As suggested here: https://github.com/letscontrolit/ESPEasy/issues/1356
    if (timermqtt_interval < 30000) {
      timermqtt_interval += 5000;
    }
  } else {
    timermqtt_interval = 250;
  }
  Scheduler.setIntervalTimer(SchedulerIntervalTimer_e::TIMER_MQTT);
  scheduleNextMQTTdelayQueue();
}

void runPeriodicalMQTT() {
  // MQTT_KEEPALIVE = 15 seconds.
  if (!NetworkConnected(10)) {
    updateMQTTclient_connected();
    return;
  }
  //dont do this in backgroundtasks(), otherwise causes crashes. (https://github.com/letscontrolit/ESPEasy/issues/683)
  controllerIndex_t enabledMqttController = firstEnabledMQTT_ControllerIndex();
  if (validControllerIndex(enabledMqttController)) {
    if (!MQTTclient.loop()) {
      updateMQTTclient_connected();
      if (MQTTCheck(enabledMqttController)) {
        updateMQTTclient_connected();
      }
    }
  } else {
    if (MQTTclient.connected()) {
      MQTTclient.disconnect();
      updateMQTTclient_connected();
    }
  }
}


#endif //if FEATURE_MQTT



void logTimerStatistics() {
  static bool firstRun = true;
  if (firstRun) {
    Scheduler.setIntervalTimerOverride(ESPEasy_Scheduler::IntervalTimer_e::TIMER_STATISTICS, 1000);
    firstRun = false;
  }

# ifndef BUILD_NO_DEBUG
  const uint8_t loglevel = LOG_LEVEL_DEBUG;
#else
  const uint8_t loglevel = LOG_LEVEL_NONE;
#endif
  updateLoopStats_30sec(loglevel);
#ifndef BUILD_NO_DEBUG
//  logStatistics(loglevel, true);
  if (loglevelActiveFor(loglevel)) {
    String queueLog = F("Scheduler stats: (called/tasks/max_length/idle%) ");
    queueLog += Scheduler.getQueueStats();
    addLogMove(loglevel, queueLog);
  }
#endif
}

void updateLoopStats_30sec(uint8_t loglevel) {
  loopCounterLast = loopCounter;
  loopCounter = 0;
  if (loopCounterLast > loopCounterMax)
    loopCounterMax = loopCounterLast;

  Scheduler.updateIdleTimeStats();

#ifndef BUILD_NO_DEBUG
  if (loglevelActiveFor(loglevel)) {
    String log = F("LoopStats: shortestLoop: ");
    log += shortestLoop;
    log += F(" longestLoop: ");
    log += longestLoop;
    log += F(" avgLoopDuration: ");
    log += loop_usec_duration_total / loopCounter_full;
    log += F(" loopCounterMax: ");
    log += loopCounterMax;
    log += F(" loopCounterLast: ");
    log += loopCounterLast;
    addLogMove(loglevel, log);
  }
#endif
  loop_usec_duration_total = 0;
  loopCounter_full = 1;
}


/********************************************************************************************\
   Clean up all before going to sleep or reboot.
 \*********************************************************************************************/
void flushAndDisconnectAllClients() {
  if (anyControllerEnabled()) {
#if FEATURE_MQTT
    bool mqttControllerEnabled = validControllerIndex(firstEnabledMQTT_ControllerIndex());
#endif //if FEATURE_MQTT
    unsigned long timer = millis() + 1000;
    while (!timeOutReached(timer)) {
      // call to all controllers (delay queue) to flush all data.
      CPluginCall(CPlugin::Function::CPLUGIN_FLUSH, 0);
#if FEATURE_MQTT      
      if (mqttControllerEnabled && MQTTclient.connected()) {
        MQTTclient.loop();
      }
#endif //if FEATURE_MQTT
    }
#if FEATURE_MQTT
    if (mqttControllerEnabled && MQTTclient.connected()) {
      MQTTclient.disconnect();
      updateMQTTclient_connected();
    }
#endif //if FEATURE_MQTT
    saveToRTC();
    delay(100); // Flush anything in the network buffers.
  }
  process_serialWriteBuffer();
}


void prepareShutdown(IntendedRebootReason_e reason)
{
  WiFiEventData.intent_to_reboot = true;
#if FEATURE_MQTT
  runPeriodicalMQTT(); // Flush outstanding MQTT messages
#endif // if FEATURE_MQTT
  process_serialWriteBuffer();
  flushAndDisconnectAllClients();
  saveUserVarToRTC();
  setWifiMode(WIFI_OFF);
  #if FEATURE_ETHERNET
  ethPower(false);
  #endif
  ESPEASY_FS.end();
  process_serialWriteBuffer();
  delay(100); // give the node time to flush all before reboot or sleep
  node_time.now();
  Scheduler.markIntendedReboot(reason);
  saveToRTC();
}

<|MERGE_RESOLUTION|>--- conflicted
+++ resolved
@@ -281,7 +281,6 @@
 
 void scheduleNextMQTTdelayQueue() {
   if (MQTTDelayHandler != nullptr) {
-<<<<<<< HEAD
     unsigned long nextScheduled(MQTTDelayHandler->getNextScheduleTime());
     #ifdef USES_ESPEASY_NOW
     if (!MQTTclient_connected) {
@@ -291,10 +290,7 @@
       }
     }
     #endif
-    Scheduler.scheduleNextDelayQueue(ESPEasy_Scheduler::IntervalTimer_e::TIMER_MQTT_DELAY_QUEUE, nextScheduled);
-=======
-    Scheduler.scheduleNextDelayQueue(SchedulerIntervalTimer_e::TIMER_MQTT_DELAY_QUEUE, MQTTDelayHandler->getNextScheduleTime());
->>>>>>> bb221645
+    Scheduler.scheduleNextDelayQueue(SchedulerIntervalTimer_e::TIMER_MQTT_DELAY_QUEUE, nextScheduled);
   }
 }
 
@@ -429,13 +425,10 @@
       processed = true;
     }
   }
-<<<<<<< HEAD
-  return processed;
-=======
   Scheduler.setIntervalTimerOverride(SchedulerIntervalTimer_e::TIMER_MQTT, 10); // Make sure the MQTT is being processed as soon as possible.
   scheduleNextMQTTdelayQueue();
   STOP_TIMER(MQTT_DELAY_QUEUE);
->>>>>>> bb221645
+  return processed;
 }
 
 void updateMQTTclient_connected() {
