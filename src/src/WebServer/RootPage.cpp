<<<<<<< HEAD
#include "../WebServer/RootPage.h"


#ifdef WEBSERVER_ROOT

# include "../WebServer/ESPEasy_WebServer.h"
# include "../WebServer/HTML_wrappers.h"
# include "../WebServer/LoadFromFS.h"
# include "../WebServer/Markup.h"
# include "../WebServer/Markup_Buttons.h"
# include "../WebServer/Markup_Forms.h"

# include "../Commands/ExecuteCommand.h"
# include "../ESPEasyCore/ESPEasyNetwork.h"
# include "../Globals/ESPEasy_time.h"
# include "../Globals/ESPEasyWiFiEvent.h"
# include "../Globals/MainLoopCommand.h"
# include "../Globals/NetworkState.h"
# include "../Globals/Nodes.h"
# include "../Globals/Settings.h"
# include "../Globals/Statistics.h"
# include "../Helpers/ESPEasy_Storage.h"
# include "../Helpers/Memory.h"
# include "../Helpers/Misc.h"
# include "../Helpers/StringGenerator_System.h"
# include "../Helpers/WebServer_commandHelper.h"


# include "../../ESPEasy-Globals.h"

# if FEATURE_MQTT
#  include "../Globals/MQTT.h"
#  include "../ESPEasyCore/Controller.h" // For finding enabled MQTT controller
# endif // if FEATURE_MQTT


# ifndef MAIN_PAGE_SHOW_BASIC_INFO_NOT_LOGGED_IN
  #  define MAIN_PAGE_SHOW_BASIC_INFO_NOT_LOGGED_IN false
# endif // ifndef MAIN_PAGE_SHOW_BASIC_INFO_NOT_LOGGED_IN

// Define main page elements present
# ifndef MAIN_PAGE_SHOW_SYSINFO_BUTTON
  #  define MAIN_PAGE_SHOW_SYSINFO_BUTTON    true
# endif // ifndef MAIN_PAGE_SHOW_SYSINFO_BUTTON

# ifndef MAIN_PAGE_SHOW_WiFi_SETUP_BUTTON
  #  define MAIN_PAGE_SHOW_WiFi_SETUP_BUTTON   false
# endif // ifndef MAIN_PAGE_SHOW_WiFi_SETUP_BUTTON

# ifndef MAIN_PAGE_SHOW_NODE_LIST_BUILD
  #  define MAIN_PAGE_SHOW_NODE_LIST_BUILD   true
# endif // ifndef MAIN_PAGE_SHOW_NODE_LIST_BUILD
# ifndef MAIN_PAGE_SHOW_NODE_LIST_TYPE
  #  define MAIN_PAGE_SHOW_NODE_LIST_TYPE    true
# endif // ifndef MAIN_PAGE_SHOW_NODE_LIST_TYPE


// ********************************************************************************
// Web Interface root page
// ********************************************************************************
void handle_root() {
  # ifdef USE_SECOND_HEAP
  HeapSelectDram ephemeral;
  # endif // ifdef USE_SECOND_HEAP

  # ifndef BUILD_NO_RAM_TRACKER
  checkRAM(F("handle_root"));
  # endif // ifndef BUILD_NO_RAM_TRACKER

  if (captivePortal()) { // If captive portal redirect instead of displaying the page.
    return;
  }

  // if Wifi setup, launch setup wizard if AP_DONT_FORCE_SETUP is not set.
  if (WiFiEventData.wifiSetup && !Settings.ApDontForceSetup())
  {
    web_server.send_P(200, (PGM_P)F("text/html"), (PGM_P)F("<meta HTTP-EQUIV='REFRESH' content='0; url=/setup'>"));
    return;
  }

  if (!MAIN_PAGE_SHOW_BASIC_INFO_NOT_LOGGED_IN) {
    if (!isLoggedIn()) { return; }
  }

  const bool loggedIn = isLoggedIn(false);

  navMenuIndex = 0;

  // if index.htm exists on FS serve that one (first check if gziped version exists)
  if (loadFromFS(F("/index.htm.gz"))) { return; }

  if (loadFromFS(F("/index.htm"))) { return; }

  TXBuffer.startStream();

  boolean rebootCmd = false;
  String  sCommand  = webArg(F("cmd"));
  rebootCmd = strcasecmp_P(sCommand.c_str(), PSTR("reboot")) == 0;
  sendHeadandTail_stdtemplate(_HEAD, rebootCmd);

  int freeMem = ESP.getFreeHeap();

  // TODO: move this to handle_tools, from where it is actually called?

  // have to disconnect or reboot from within the main loop
  // because the webconnection is still active at this point
  // disconnect here could result into a crash/reboot...
  if (strcasecmp_P(sCommand.c_str(), PSTR("wifidisconnect")) == 0)
  {
    addLog(LOG_LEVEL_INFO, F("WIFI : Disconnecting..."));
    cmd_within_mainloop = CMD_WIFI_DISCONNECT;
    addHtml(F("OK"));
  } else if (strcasecmp_P(sCommand.c_str(), PSTR("reboot")) == 0)
  {
    addLog(LOG_LEVEL_INFO, F("     : Rebooting..."));
    cmd_within_mainloop = CMD_REBOOT;
    addHtml(F("OK"));
  } else if (strcasecmp_P(sCommand.c_str(), PSTR("reset")) == 0)
  {
    if (loggedIn) {
      addLog(LOG_LEVEL_INFO, F("     : factory reset..."));
      cmd_within_mainloop = CMD_REBOOT;
      addHtml(F(
                "OK. Please wait > 1 min and connect to Access point.<BR><BR>PW=configesp<BR>URL=<a href='http://192.168.4.1'>192.168.4.1</a>"));
      TXBuffer.endStream();
      ExecuteCommand_internal({EventValueSource::Enum::VALUE_SOURCE_HTTP, sCommand.c_str()}, true);
      return;
    }
  } else {
    if (loggedIn) {
      handle_command_from_web(EventValueSource::Enum::VALUE_SOURCE_HTTP, sCommand);
      printToWeb     = false;
      printToWebJSON = false;
    }

    addHtml(F("<form>"));
    html_table_class_normal();
    addFormHeader(F("System Info"));

    addRowLabelValue(LabelType::UNIT_NR);
    addRowLabelValue(LabelType::GIT_BUILD);
    addRowLabel(LabelType::LOCAL_TIME);

    if (node_time.systemTimePresent())
    {
      addHtml(getValue(LabelType::LOCAL_TIME));
    }
    else {
      addHtml(F("<font color='red'>No system time source</font>"));
    }
    addRowLabelValue(LabelType::TIME_SOURCE);

    addRowLabel(LabelType::UPTIME);
    {
      addHtml(getExtendedValue(LabelType::UPTIME));
    }
    addRowLabel(LabelType::LOAD_PCT);

    if (wdcounter > 0)
    {
      addHtmlFloat(getCPUload());
      addHtml(F("% (LC="));
      addHtmlInt(getLoopCountPerSec());
      addHtml(')');
    }
    {
      addRowLabel(LabelType::FREE_MEM);
      addHtmlInt(freeMem);
# ifndef BUILD_NO_RAM_TRACKER
      addHtml(strformat(
        F(" (%d - %s)"),
        lowestRAM,
        lowestRAMfunction.c_str()));
# endif // ifndef BUILD_NO_RAM_TRACKER
    }
    {
        # ifdef USE_SECOND_HEAP
      addRowLabelValue(LabelType::FREE_HEAP_IRAM);
      # endif // ifdef USE_SECOND_HEAP
    }
    {
      addRowLabel(LabelType::FREE_STACK);
      addHtmlInt(getCurrentFreeStack());
# ifndef BUILD_NO_RAM_TRACKER
      addHtml(strformat(
        F(" (%d - %s)"),
        lowestFreeStack,
        lowestFreeStackfunction.c_str()));
# endif // ifndef BUILD_NO_RAM_TRACKER
    }

  # if FEATURE_ETHERNET
    addRowLabelValue(LabelType::ETH_WIFI_MODE);
  # endif // if FEATURE_ETHERNET

    if (!WiFiEventData.WiFiDisconnected())
    {
      addRowLabelValue(LabelType::IP_ADDRESS);
#if FEATURE_USE_IPV6
      if (Settings.EnableIPv6()) {
        addRowLabelValue(LabelType::IP6_LOCAL);
        // Do not show global IPv6 on the root page
      }
#endif
      addRowLabel(LabelType::WIFI_RSSI);
      addHtml(strformat(
        F("%d dBm (%s)"),
        WiFi.RSSI(),
        WiFi.SSID().c_str()));
    }

  # if FEATURE_ETHERNET

    if (active_network_medium == NetworkMedium_t::Ethernet) {
      addRowLabelValue(LabelType::ETH_SPEED_STATE);
      addRowLabelValue(LabelType::ETH_IP_ADDRESS);
#if FEATURE_USE_IPV6
      if (Settings.EnableIPv6()) {
        addRowLabelValue(LabelType::ETH_IP6_LOCAL);
        // Do not show global IPv6 on the root page
      }
#endif
    }
  # endif // if FEATURE_ETHERNET

      # if FEATURE_MDNS
    {
      addRowLabel(LabelType::M_DNS);
      addHtml(F("<a href='http://"));
      const String url = getValue(LabelType::M_DNS);
      addHtml(url);
      addHtml(F("'>"));
      addHtml(url);
      addHtml(F("</a>"));
    }
      # endif // if FEATURE_MDNS

    # if FEATURE_MQTT
    {
      if (validControllerIndex(firstEnabledMQTT_ControllerIndex())) {
        addRowLabel(F("MQTT Client Connected"));
        addEnabled(MQTTclient_connected);
      }
    }
    # endif // if FEATURE_MQTT


    # if MAIN_PAGE_SHOW_SYSINFO_BUTTON
    html_TR_TD();
    html_TD();
    addButton(F("sysinfo"), F("More info"));
    # endif // if MAIN_PAGE_SHOW_SYSINFO_BUTTON
    # if MAIN_PAGE_SHOW_WiFi_SETUP_BUTTON
    html_TR_TD();
    html_TD();
    addButton(F("setup"), F("WiFi Setup"));
    # endif // if MAIN_PAGE_SHOW_WiFi_SETUP_BUTTON

    if (loggedIn) {
      if (printWebString.length() > 0)
      {
        html_BR();
        html_BR();
        addFormHeader(F("Command Argument"));
        addRowLabel(F("Command"));
        addHtml(sCommand);

        addHtml(F("<TR><TD colspan='2'>Command Output<BR><textarea readonly rows='10' wrap='on'>"));
        addHtml(printWebString);
        addHtml(F("</textarea>"));
        printWebString = String();
      }
    }
    html_end_table();

    # if FEATURE_ESPEASY_P2P
    html_BR();

    if ((Settings.Unit == 0) &&
        (Settings.UDPPort != 0)) { addFormNote(F("Warning: Unit number is 0, please change it if you want to send data to other units.")); }
    html_BR();
    html_table_class_multirow_noborder();
    html_TR();
    html_table_header(F("Node List"));
    html_table_header(F("Name"));

    if (MAIN_PAGE_SHOW_NODE_LIST_BUILD) {
      html_table_header(getLabel(LabelType::BUILD_DESC));
    }

    if (MAIN_PAGE_SHOW_NODE_LIST_TYPE) {
      html_table_header(F("Type"));
    }
    html_table_header(F("IP"), 160); // Should fit "255.255.255.255"
    html_table_header(F("Load"));
    html_table_header(F("Age (s)"));
    #  ifdef USES_ESPEASY_NOW

    if (Settings.UseESPEasyNow()) {
      html_table_header(F("Dist"));
      html_table_header(F("Peer Info"), 160);
    }
    #  endif // ifdef USES_ESPEASY_NOW

    for (auto it = Nodes.begin(); it != Nodes.end(); ++it)
    {
      if (it->second.valid())
      {
        bool isThisUnit = it->first == Settings.Unit;

        if (isThisUnit) {
          html_TR_TD_highlight();
        }
        else {
          html_TR_TD();
        }

        addHtml(F("Unit "));
        addHtmlInt(it->first);
        html_TD();

        if (isThisUnit) {
          addHtml(Settings.getName());
        }
        else {
          addHtml(it->second.getNodeName());
        }
        html_TD();

        if (MAIN_PAGE_SHOW_NODE_LIST_BUILD) {
          if (it->second.build) {
            addHtml(formatSystemBuildNr(it->second.build));
          }
          html_TD();
        }

        if (MAIN_PAGE_SHOW_NODE_LIST_TYPE) {
          addHtml(it->second.getNodeTypeDisplayString());
          html_TD();
        }

        if (it->second.ip[0] != 0
#if FEATURE_USE_IPV6
            || (Settings.EnableIPv6() &&
                (it->second.hasIPv6_mac_based_link_local || 
                 it->second.hasIPv6_mac_based_link_global)
               )
#endif
        )
        {
          IPAddress ip = it->second.IP();
          const uint16_t port = it->second.webgui_portnumber;

#if FEATURE_USE_IPV6
          bool isIPv6 = false;
          if (Settings.EnableIPv6()) {
            if (it->second.hasIPv6_mac_based_link_local) {
              ip = it->second.IPv6_link_local(true);
              isIPv6 = true;
            } else if (it->second.hasIPv6_mac_based_link_global) {
              ip = it->second.IPv6_global();
              isIPv6 = true;
            }
          }
          if (it->second.hasIPv4 && it->second.hasIPv6()) {
            // Add 2 buttons for IPv4 and IPv6 address
            html_add_wide_button_prefix();
            addHtml(F("http://"));
            addHtml(wrap_String(formatIP(ip), '[', ']'));
            if ((port != 0) && (port != 80)) {
              addHtml(':');
              addHtmlInt(port);
            }
            addHtml('\'', '>');
            addHtml(formatIP(ip));
            addHtml(F("</a>"));

            // Now prepare 2nd button prefix
            addHtml(F("<BR>"));
            html_add_wide_button_prefix();
            ip = it->second.IP();
            isIPv6 = false;
          } else {
            // Add single wide button
            html_add_wide_button_prefix();
          }
#else
          html_add_wide_button_prefix();
#endif
          addHtml(F("http://"));
#if FEATURE_USE_IPV6

          if (isIPv6) {
            addHtml(wrap_String(formatIP(ip), '[', ']'));
          } else {
            addHtml(formatIP(ip));
          }
          #else
          addHtml(formatIP(ip));
          #endif
          
          if ((port != 0) && (port != 80)) {
            addHtml(':');
            addHtmlInt(port);
          }
          addHtml('\'', '>');
          addHtml(formatIP(ip));
          addHtml(F("</a>"));
        }
        html_TD();
        const float load = it->second.getLoad();

        if (load > 0.1) {
          addHtmlFloat(load);
        }
        html_TD();
        addHtmlInt(static_cast<uint32_t>(it->second.getAge() / 1000)); // time in seconds
        #  ifdef USES_ESPEASY_NOW

        if (Settings.UseESPEasyNow()) {
          html_TD();

          if (it->second.distance != 255) {
            addHtmlInt(it->second.distance);
          }
          html_TD();

          if (it->second.ESPEasyNowPeer) {
            addHtml(F(ESPEASY_NOW_NAME));
            addHtml(' ');
            addHtml(it->second.ESPEasy_Now_MAC().toString());
            addHtml(F(" (ch: "));
            addHtmlInt(it->second.channel);
            int8_t rssi = it->second.getRSSI();

            if (rssi < 0) {
              addHtml(' ');
              addHtmlInt(rssi);
            }
            addHtml(')');
            const ESPEasy_now_traceroute_struct *trace = Nodes.getDiscoveryRoute(it->second.unit);

            if (trace != nullptr) {
              addHtml(' ');
              addHtml(trace->toString());
            }
          }
        }
        #  endif // ifdef USES_ESPEASY_NOW
      }
    }

    html_end_table();
  # endif // if FEATURE_ESPEASY_P2P
    html_end_form();

    printWebString = String();
    printToWeb     = false;
    sendHeadandTail_stdtemplate(_TAIL);
  }
  TXBuffer.endStream();
}

#endif // ifdef WEBSERVER_ROOT
=======
#include "../WebServer/RootPage.h"


#ifdef WEBSERVER_ROOT

# include "../WebServer/ESPEasy_WebServer.h"
# include "../WebServer/HTML_wrappers.h"
# include "../WebServer/LoadFromFS.h"
# include "../WebServer/Markup.h"
# include "../WebServer/Markup_Buttons.h"
# include "../WebServer/Markup_Forms.h"

# include "../Commands/ExecuteCommand.h"
# include "../ESPEasyCore/ESPEasyNetwork.h"
# include "../Globals/ESPEasy_time.h"
# include "../Globals/ESPEasyWiFiEvent.h"
# include "../Globals/MainLoopCommand.h"
# include "../Globals/NetworkState.h"
# include "../Globals/Nodes.h"
# include "../Globals/Settings.h"
# include "../Globals/Statistics.h"
# include "../Helpers/ESPEasy_Storage.h"
# include "../Helpers/Memory.h"
# include "../Helpers/Misc.h"
# include "../Helpers/StringGenerator_System.h"
# include "../Helpers/WebServer_commandHelper.h"


# include "../../ESPEasy-Globals.h"

# if FEATURE_MQTT
#  include "../Globals/MQTT.h"
#  include "../ESPEasyCore/Controller.h" // For finding enabled MQTT controller
# endif // if FEATURE_MQTT


# ifndef MAIN_PAGE_SHOW_BASIC_INFO_NOT_LOGGED_IN
  #  define MAIN_PAGE_SHOW_BASIC_INFO_NOT_LOGGED_IN false
# endif // ifndef MAIN_PAGE_SHOW_BASIC_INFO_NOT_LOGGED_IN

// Define main page elements present
# ifndef MAIN_PAGE_SHOW_SYSINFO_BUTTON
  #  define MAIN_PAGE_SHOW_SYSINFO_BUTTON    true
# endif // ifndef MAIN_PAGE_SHOW_SYSINFO_BUTTON

# ifndef MAIN_PAGE_SHOW_WiFi_SETUP_BUTTON
  #  define MAIN_PAGE_SHOW_WiFi_SETUP_BUTTON   false
# endif // ifndef MAIN_PAGE_SHOW_WiFi_SETUP_BUTTON

# ifndef MAIN_PAGE_SHOW_NODE_LIST_BUILD
  #  define MAIN_PAGE_SHOW_NODE_LIST_BUILD   true
# endif // ifndef MAIN_PAGE_SHOW_NODE_LIST_BUILD
# ifndef MAIN_PAGE_SHOW_NODE_LIST_TYPE
  #  define MAIN_PAGE_SHOW_NODE_LIST_TYPE    true
# endif // ifndef MAIN_PAGE_SHOW_NODE_LIST_TYPE


// ********************************************************************************
// Web Interface root page
// ********************************************************************************
void handle_root() {
  # ifdef USE_SECOND_HEAP
  HeapSelectDram ephemeral;
  # endif // ifdef USE_SECOND_HEAP

  # ifndef BUILD_NO_RAM_TRACKER
  checkRAM(F("handle_root"));
  # endif // ifndef BUILD_NO_RAM_TRACKER

  if (captivePortal()) { // If captive portal redirect instead of displaying the page.
    return;
  }

  // if Wifi setup, launch setup wizard if AP_DONT_FORCE_SETUP is not set.
  if (WiFiEventData.wifiSetup && !Settings.ApDontForceSetup())
  {
    web_server.send_P(200, (PGM_P)F("text/html"), (PGM_P)F("<meta HTTP-EQUIV='REFRESH' content='0; url=/setup'>"));
    return;
  }

  if (!MAIN_PAGE_SHOW_BASIC_INFO_NOT_LOGGED_IN) {
    if (!isLoggedIn()) { return; }
  }

  const bool loggedIn = isLoggedIn(false);

  navMenuIndex = 0;

  // if index.htm exists on FS serve that one (first check if gziped version exists)
  if (loadFromFS(F("/index.htm.gz"))) { return; }

  if (loadFromFS(F("/index.htm"))) { return; }

  TXBuffer.startStream();

  boolean rebootCmd = false;
  String  sCommand  = webArg(F("cmd"));
  rebootCmd = strcasecmp_P(sCommand.c_str(), PSTR("reboot")) == 0;
  sendHeadandTail_stdtemplate(_HEAD, rebootCmd);

  int freeMem = ESP.getFreeHeap();

  // TODO: move this to handle_tools, from where it is actually called?

  // have to disconnect or reboot from within the main loop
  // because the webconnection is still active at this point
  // disconnect here could result into a crash/reboot...
  if (strcasecmp_P(sCommand.c_str(), PSTR("wifidisconnect")) == 0)
  {
    addLog(LOG_LEVEL_INFO, F("WIFI : Disconnecting..."));
    cmd_within_mainloop = CMD_WIFI_DISCONNECT;
    addHtml(F("OK"));
  } else if (strcasecmp_P(sCommand.c_str(), PSTR("reboot")) == 0)
  {
    addLog(LOG_LEVEL_INFO, F("     : Rebooting..."));
    cmd_within_mainloop = CMD_REBOOT;
    addHtml(F("OK"));
  } else if (strcasecmp_P(sCommand.c_str(), PSTR("reset")) == 0)
  {
    if (loggedIn) {
      addLog(LOG_LEVEL_INFO, F("     : factory reset..."));
      cmd_within_mainloop = CMD_REBOOT;
      addHtml(F(
                "OK. Please wait > 1 min and connect to Access point.<BR><BR>PW=configesp<BR>URL=<a href='http://192.168.4.1'>192.168.4.1</a>"));
      TXBuffer.endStream();
      ExecuteCommand_internal({EventValueSource::Enum::VALUE_SOURCE_HTTP, sCommand.c_str()}, true);
      return;
    }
  } else {
    if (loggedIn) {
      handle_command_from_web(EventValueSource::Enum::VALUE_SOURCE_HTTP, sCommand);
      printToWeb     = false;
      printToWebJSON = false;
    }

    addHtml(F("<form>"));
    html_table_class_normal();
    addFormHeader(F("System Info"));

    addRowLabelValue(LabelType::UNIT_NR);
    addRowLabelValue(LabelType::GIT_BUILD);
    addRowLabel(LabelType::LOCAL_TIME);

    if (node_time.systemTimePresent())
    {
      addHtml(getValue(LabelType::LOCAL_TIME));
    }
    else {
      addHtml(F("<font color='red'>No system time source</font>"));
    }
    addRowLabelValue(LabelType::TIME_SOURCE);

    addRowLabel(LabelType::UPTIME);
    {
      addHtml(getExtendedValue(LabelType::UPTIME));
    }
    addRowLabel(LabelType::LOAD_PCT);

    if (wdcounter > 0)
    {
      addHtml(strformat(
        F("%.2f [%%] (LC=%d)"),
        getCPUload(),
        getLoopCountPerSec()));
    }

#if FEATURE_INTERNAL_TEMPERATURE
    addRowLabelValue(LabelType::INTERNAL_TEMPERATURE);
#endif
    {
      addRowLabel(LabelType::FREE_MEM);
      addHtmlInt(freeMem);
      addUnit(getFormUnit(LabelType::FREE_MEM));
# ifndef BUILD_NO_RAM_TRACKER
      addHtml(strformat(
        F(" (%d - %s)"),
        lowestRAM,
        lowestRAMfunction.c_str()));
# endif // ifndef BUILD_NO_RAM_TRACKER
    }
    {
# ifdef USE_SECOND_HEAP
      addRowLabelValue(LabelType::FREE_HEAP_IRAM);
# endif // ifdef USE_SECOND_HEAP
    }
    {
      addRowLabel(LabelType::FREE_STACK);
      addHtmlInt(getCurrentFreeStack());
      addUnit(getFormUnit(LabelType::FREE_STACK));
# ifndef BUILD_NO_RAM_TRACKER
      addHtml(strformat(
        F(" (%d - %s)"),
        lowestFreeStack,
        lowestFreeStackfunction.c_str()));
# endif // ifndef BUILD_NO_RAM_TRACKER
    }

  # if FEATURE_ETHERNET
    addRowLabelValue(LabelType::ETH_WIFI_MODE);
  # endif // if FEATURE_ETHERNET

    if (!WiFiEventData.WiFiDisconnected())
    {
      addRowLabelValue(LabelType::IP_ADDRESS);
#if FEATURE_USE_IPV6
      if (Settings.EnableIPv6()) {
        addRowLabelValue(LabelType::IP6_LOCAL);
        // Do not show global IPv6 on the root page
      }
#endif
      addRowLabel(LabelType::WIFI_RSSI);
      addHtml(strformat(
        F("%d [dBm] (%s)"),
        WiFi.RSSI(),
        WiFi.SSID().c_str()));
    }

  # if FEATURE_ETHERNET

    if (active_network_medium == NetworkMedium_t::Ethernet) {
      addRowLabelValue(LabelType::ETH_SPEED_STATE);
      addRowLabelValue(LabelType::ETH_IP_ADDRESS);
#if FEATURE_USE_IPV6
      if (Settings.EnableIPv6()) {
        addRowLabelValue(LabelType::ETH_IP6_LOCAL);
        // Do not show global IPv6 on the root page
      }
#endif
    }
  # endif // if FEATURE_ETHERNET

      # if FEATURE_MDNS
    {
      addRowLabel(LabelType::M_DNS);
      addHtml(F("<a href='http://"));
      const String url = getValue(LabelType::M_DNS);
      addHtml(url);
      addHtml(F("'>"));
      addHtml(url);
      addHtml(F("</a>"));
    }
      # endif // if FEATURE_MDNS

    # if FEATURE_MQTT
    {
      if (validControllerIndex(firstEnabledMQTT_ControllerIndex())) {
        addRowLabel(F("MQTT Client Connected"));
        addEnabled(MQTTclient_connected);
      }
    }
    # endif // if FEATURE_MQTT


    # if MAIN_PAGE_SHOW_SYSINFO_BUTTON
    html_TR_TD();
    html_TD();
    addButton(F("sysinfo"), F("More info"));
    # endif // if MAIN_PAGE_SHOW_SYSINFO_BUTTON
    # if MAIN_PAGE_SHOW_WiFi_SETUP_BUTTON
    html_TR_TD();
    html_TD();
    addButton(F("setup"), F("WiFi Setup"));
    # endif // if MAIN_PAGE_SHOW_WiFi_SETUP_BUTTON

    if (loggedIn) {
      if (printWebString.length() > 0)
      {
        html_BR();
        html_BR();
        addFormHeader(F("Command Argument"));
        addRowLabel(F("Command"));
        addHtml(sCommand);

        addHtml(F("<TR><TD colspan='2'>Command Output<BR><textarea readonly rows='10' wrap='on'>"));
        addHtml(printWebString);
        addHtml(F("</textarea>"));
        printWebString = String();
      }
    }
    html_end_table();

    # if FEATURE_ESPEASY_P2P
    html_BR();

    if ((Settings.Unit == 0) &&
        (Settings.UDPPort != 0)) { addFormNote(F("Warning: Unit number is 0, please change it if you want to send data to other units.")); }
    html_BR();
    html_table_class_multirow_noborder();
    html_TR();
    html_table_header(F("Node List"));
    html_table_header(F("Name"));

    if (MAIN_PAGE_SHOW_NODE_LIST_BUILD) {
      html_table_header(getLabel(LabelType::BUILD_DESC));
    }

    if (MAIN_PAGE_SHOW_NODE_LIST_TYPE) {
      html_table_header(F("Type"));
    }
    html_table_header(F("IP"), 160); // Should fit "255.255.255.255"
    html_table_header(F("Load"));
    html_table_header(F("Age (s)"));
    #  ifdef USES_ESPEASY_NOW

    if (Settings.UseESPEasyNow()) {
      html_table_header(F("Dist"));
      html_table_header(F("Peer Info"), 160);
    }
    #  endif // ifdef USES_ESPEASY_NOW

    for (auto it = Nodes.begin(); it != Nodes.end(); ++it)
    {
      if (it->second.valid())
      {
        bool isThisUnit = it->first == Settings.Unit;

        if (isThisUnit) {
          html_TR_TD_highlight();
        }
        else {
          html_TR_TD();
        }

        addHtml(F("Unit "));
        addHtmlInt(it->first);
        html_TD();

        if (isThisUnit) {
          addHtml(Settings.getName());
        }
        else {
          addHtml(it->second.getNodeName());
        }
        html_TD();

        if (MAIN_PAGE_SHOW_NODE_LIST_BUILD) {
          if (it->second.build) {
            addHtml(formatSystemBuildNr(it->second.build));
          }
          html_TD();
        }

        if (MAIN_PAGE_SHOW_NODE_LIST_TYPE) {
          addHtml(it->second.getNodeTypeDisplayString());
          html_TD();
        }

        if (it->second.ip[0] != 0
#if FEATURE_USE_IPV6
            || (Settings.EnableIPv6() &&
                (it->second.hasIPv6_mac_based_link_local || 
                 it->second.hasIPv6_mac_based_link_global)
               )
#endif
        )
        {
          IPAddress ip = it->second.IP();
          const uint16_t port = it->second.webgui_portnumber;

#if FEATURE_USE_IPV6
          bool isIPv6 = false;
          if (Settings.EnableIPv6()) {
            if (it->second.hasIPv6_mac_based_link_local) {
              ip = it->second.IPv6_link_local(true);
              isIPv6 = true;
            } else if (it->second.hasIPv6_mac_based_link_global) {
              ip = it->second.IPv6_global();
              isIPv6 = true;
            }
          }
          if (it->second.hasIPv4 && it->second.hasIPv6()) {
            // Add 2 buttons for IPv4 and IPv6 address
            html_add_wide_button_prefix();
            addHtml(F("http://"));
            addHtml(wrap_String(formatIP(ip), '[', ']'));
            if ((port != 0) && (port != 80)) {
              addHtml(':');
              addHtmlInt(port);
            }
            addHtml('\'', '>');
            addHtml(formatIP(ip));
            addHtml(F("</a>"));

            // Now prepare 2nd button prefix
            addHtml(F("<BR>"));
            html_add_wide_button_prefix();
            ip = it->second.IP();
            isIPv6 = false;
          } else {
            // Add single wide button
            html_add_wide_button_prefix();
          }
#else
          html_add_wide_button_prefix();
#endif
          addHtml(F("http://"));
#if FEATURE_USE_IPV6

          if (isIPv6) {
            addHtml(wrap_String(formatIP(ip), '[', ']'));
          } else {
            addHtml(formatIP(ip));
          }
          #else
          addHtml(formatIP(ip));
          #endif
          
          if ((port != 0) && (port != 80)) {
            addHtml(':');
            addHtmlInt(port);
          }
          addHtml('\'', '>');
          addHtml(formatIP(ip));
          addHtml(F("</a>"));
        }
        html_TD();
        const float load = it->second.getLoad();

        if (load > 0.1) {
          addHtmlFloat(load);
        }
        html_TD();
        addHtmlInt(static_cast<uint32_t>(it->second.getAge() / 1000)); // time in seconds
        #  ifdef USES_ESPEASY_NOW

        if (Settings.UseESPEasyNow()) {
          html_TD();

          if (it->second.distance != 255) {
            addHtmlInt(it->second.distance);
          }
          html_TD();

          if (it->second.ESPEasyNowPeer) {
            addHtml(F(ESPEASY_NOW_NAME));
            addHtml(' ');
            addHtml(it->second.ESPEasy_Now_MAC().toString());
            addHtml(F(" (ch: "));
            addHtmlInt(it->second.channel);
            int8_t rssi = it->second.getRSSI();

            if (rssi < 0) {
              addHtml(' ');
              addHtmlInt(rssi);
            }
            addHtml(')');
            const ESPEasy_now_traceroute_struct *trace = Nodes.getDiscoveryRoute(it->second.unit);

            if (trace != nullptr) {
              addHtml(' ');
              addHtml(trace->toString());
            }
          }
        }
        #  endif // ifdef USES_ESPEASY_NOW
      }
    }

    html_end_table();
  # endif // if FEATURE_ESPEASY_P2P
    html_end_form();

    printWebString = String();
    printToWeb     = false;
    sendHeadandTail_stdtemplate(_TAIL);
  }
  TXBuffer.endStream();
}

#endif // ifdef WEBSERVER_ROOT
>>>>>>> 5f6ec043
<|MERGE_RESOLUTION|>--- conflicted
+++ resolved
@@ -1,4 +1,3 @@
-<<<<<<< HEAD
 #include "../WebServer/RootPage.h"
 
 
@@ -159,14 +158,19 @@
 
     if (wdcounter > 0)
     {
-      addHtmlFloat(getCPUload());
-      addHtml(F("% (LC="));
-      addHtmlInt(getLoopCountPerSec());
-      addHtml(')');
-    }
+      addHtml(strformat(
+        F("%.2f [%%] (LC=%d)"),
+        getCPUload(),
+        getLoopCountPerSec()));
+    }
+
+#if FEATURE_INTERNAL_TEMPERATURE
+    addRowLabelValue(LabelType::INTERNAL_TEMPERATURE);
+#endif
     {
       addRowLabel(LabelType::FREE_MEM);
       addHtmlInt(freeMem);
+      addUnit(getFormUnit(LabelType::FREE_MEM));
 # ifndef BUILD_NO_RAM_TRACKER
       addHtml(strformat(
         F(" (%d - %s)"),
@@ -175,13 +179,14 @@
 # endif // ifndef BUILD_NO_RAM_TRACKER
     }
     {
-        # ifdef USE_SECOND_HEAP
+# ifdef USE_SECOND_HEAP
       addRowLabelValue(LabelType::FREE_HEAP_IRAM);
-      # endif // ifdef USE_SECOND_HEAP
+# endif // ifdef USE_SECOND_HEAP
     }
     {
       addRowLabel(LabelType::FREE_STACK);
       addHtmlInt(getCurrentFreeStack());
+      addUnit(getFormUnit(LabelType::FREE_STACK));
 # ifndef BUILD_NO_RAM_TRACKER
       addHtml(strformat(
         F(" (%d - %s)"),
@@ -205,7 +210,7 @@
 #endif
       addRowLabel(LabelType::WIFI_RSSI);
       addHtml(strformat(
-        F("%d dBm (%s)"),
+        F("%d [dBm] (%s)"),
         WiFi.RSSI(),
         WiFi.SSID().c_str()));
     }
@@ -462,476 +467,4 @@
   TXBuffer.endStream();
 }
 
-#endif // ifdef WEBSERVER_ROOT
-=======
-#include "../WebServer/RootPage.h"
-
-
-#ifdef WEBSERVER_ROOT
-
-# include "../WebServer/ESPEasy_WebServer.h"
-# include "../WebServer/HTML_wrappers.h"
-# include "../WebServer/LoadFromFS.h"
-# include "../WebServer/Markup.h"
-# include "../WebServer/Markup_Buttons.h"
-# include "../WebServer/Markup_Forms.h"
-
-# include "../Commands/ExecuteCommand.h"
-# include "../ESPEasyCore/ESPEasyNetwork.h"
-# include "../Globals/ESPEasy_time.h"
-# include "../Globals/ESPEasyWiFiEvent.h"
-# include "../Globals/MainLoopCommand.h"
-# include "../Globals/NetworkState.h"
-# include "../Globals/Nodes.h"
-# include "../Globals/Settings.h"
-# include "../Globals/Statistics.h"
-# include "../Helpers/ESPEasy_Storage.h"
-# include "../Helpers/Memory.h"
-# include "../Helpers/Misc.h"
-# include "../Helpers/StringGenerator_System.h"
-# include "../Helpers/WebServer_commandHelper.h"
-
-
-# include "../../ESPEasy-Globals.h"
-
-# if FEATURE_MQTT
-#  include "../Globals/MQTT.h"
-#  include "../ESPEasyCore/Controller.h" // For finding enabled MQTT controller
-# endif // if FEATURE_MQTT
-
-
-# ifndef MAIN_PAGE_SHOW_BASIC_INFO_NOT_LOGGED_IN
-  #  define MAIN_PAGE_SHOW_BASIC_INFO_NOT_LOGGED_IN false
-# endif // ifndef MAIN_PAGE_SHOW_BASIC_INFO_NOT_LOGGED_IN
-
-// Define main page elements present
-# ifndef MAIN_PAGE_SHOW_SYSINFO_BUTTON
-  #  define MAIN_PAGE_SHOW_SYSINFO_BUTTON    true
-# endif // ifndef MAIN_PAGE_SHOW_SYSINFO_BUTTON
-
-# ifndef MAIN_PAGE_SHOW_WiFi_SETUP_BUTTON
-  #  define MAIN_PAGE_SHOW_WiFi_SETUP_BUTTON   false
-# endif // ifndef MAIN_PAGE_SHOW_WiFi_SETUP_BUTTON
-
-# ifndef MAIN_PAGE_SHOW_NODE_LIST_BUILD
-  #  define MAIN_PAGE_SHOW_NODE_LIST_BUILD   true
-# endif // ifndef MAIN_PAGE_SHOW_NODE_LIST_BUILD
-# ifndef MAIN_PAGE_SHOW_NODE_LIST_TYPE
-  #  define MAIN_PAGE_SHOW_NODE_LIST_TYPE    true
-# endif // ifndef MAIN_PAGE_SHOW_NODE_LIST_TYPE
-
-
-// ********************************************************************************
-// Web Interface root page
-// ********************************************************************************
-void handle_root() {
-  # ifdef USE_SECOND_HEAP
-  HeapSelectDram ephemeral;
-  # endif // ifdef USE_SECOND_HEAP
-
-  # ifndef BUILD_NO_RAM_TRACKER
-  checkRAM(F("handle_root"));
-  # endif // ifndef BUILD_NO_RAM_TRACKER
-
-  if (captivePortal()) { // If captive portal redirect instead of displaying the page.
-    return;
-  }
-
-  // if Wifi setup, launch setup wizard if AP_DONT_FORCE_SETUP is not set.
-  if (WiFiEventData.wifiSetup && !Settings.ApDontForceSetup())
-  {
-    web_server.send_P(200, (PGM_P)F("text/html"), (PGM_P)F("<meta HTTP-EQUIV='REFRESH' content='0; url=/setup'>"));
-    return;
-  }
-
-  if (!MAIN_PAGE_SHOW_BASIC_INFO_NOT_LOGGED_IN) {
-    if (!isLoggedIn()) { return; }
-  }
-
-  const bool loggedIn = isLoggedIn(false);
-
-  navMenuIndex = 0;
-
-  // if index.htm exists on FS serve that one (first check if gziped version exists)
-  if (loadFromFS(F("/index.htm.gz"))) { return; }
-
-  if (loadFromFS(F("/index.htm"))) { return; }
-
-  TXBuffer.startStream();
-
-  boolean rebootCmd = false;
-  String  sCommand  = webArg(F("cmd"));
-  rebootCmd = strcasecmp_P(sCommand.c_str(), PSTR("reboot")) == 0;
-  sendHeadandTail_stdtemplate(_HEAD, rebootCmd);
-
-  int freeMem = ESP.getFreeHeap();
-
-  // TODO: move this to handle_tools, from where it is actually called?
-
-  // have to disconnect or reboot from within the main loop
-  // because the webconnection is still active at this point
-  // disconnect here could result into a crash/reboot...
-  if (strcasecmp_P(sCommand.c_str(), PSTR("wifidisconnect")) == 0)
-  {
-    addLog(LOG_LEVEL_INFO, F("WIFI : Disconnecting..."));
-    cmd_within_mainloop = CMD_WIFI_DISCONNECT;
-    addHtml(F("OK"));
-  } else if (strcasecmp_P(sCommand.c_str(), PSTR("reboot")) == 0)
-  {
-    addLog(LOG_LEVEL_INFO, F("     : Rebooting..."));
-    cmd_within_mainloop = CMD_REBOOT;
-    addHtml(F("OK"));
-  } else if (strcasecmp_P(sCommand.c_str(), PSTR("reset")) == 0)
-  {
-    if (loggedIn) {
-      addLog(LOG_LEVEL_INFO, F("     : factory reset..."));
-      cmd_within_mainloop = CMD_REBOOT;
-      addHtml(F(
-                "OK. Please wait > 1 min and connect to Access point.<BR><BR>PW=configesp<BR>URL=<a href='http://192.168.4.1'>192.168.4.1</a>"));
-      TXBuffer.endStream();
-      ExecuteCommand_internal({EventValueSource::Enum::VALUE_SOURCE_HTTP, sCommand.c_str()}, true);
-      return;
-    }
-  } else {
-    if (loggedIn) {
-      handle_command_from_web(EventValueSource::Enum::VALUE_SOURCE_HTTP, sCommand);
-      printToWeb     = false;
-      printToWebJSON = false;
-    }
-
-    addHtml(F("<form>"));
-    html_table_class_normal();
-    addFormHeader(F("System Info"));
-
-    addRowLabelValue(LabelType::UNIT_NR);
-    addRowLabelValue(LabelType::GIT_BUILD);
-    addRowLabel(LabelType::LOCAL_TIME);
-
-    if (node_time.systemTimePresent())
-    {
-      addHtml(getValue(LabelType::LOCAL_TIME));
-    }
-    else {
-      addHtml(F("<font color='red'>No system time source</font>"));
-    }
-    addRowLabelValue(LabelType::TIME_SOURCE);
-
-    addRowLabel(LabelType::UPTIME);
-    {
-      addHtml(getExtendedValue(LabelType::UPTIME));
-    }
-    addRowLabel(LabelType::LOAD_PCT);
-
-    if (wdcounter > 0)
-    {
-      addHtml(strformat(
-        F("%.2f [%%] (LC=%d)"),
-        getCPUload(),
-        getLoopCountPerSec()));
-    }
-
-#if FEATURE_INTERNAL_TEMPERATURE
-    addRowLabelValue(LabelType::INTERNAL_TEMPERATURE);
-#endif
-    {
-      addRowLabel(LabelType::FREE_MEM);
-      addHtmlInt(freeMem);
-      addUnit(getFormUnit(LabelType::FREE_MEM));
-# ifndef BUILD_NO_RAM_TRACKER
-      addHtml(strformat(
-        F(" (%d - %s)"),
-        lowestRAM,
-        lowestRAMfunction.c_str()));
-# endif // ifndef BUILD_NO_RAM_TRACKER
-    }
-    {
-# ifdef USE_SECOND_HEAP
-      addRowLabelValue(LabelType::FREE_HEAP_IRAM);
-# endif // ifdef USE_SECOND_HEAP
-    }
-    {
-      addRowLabel(LabelType::FREE_STACK);
-      addHtmlInt(getCurrentFreeStack());
-      addUnit(getFormUnit(LabelType::FREE_STACK));
-# ifndef BUILD_NO_RAM_TRACKER
-      addHtml(strformat(
-        F(" (%d - %s)"),
-        lowestFreeStack,
-        lowestFreeStackfunction.c_str()));
-# endif // ifndef BUILD_NO_RAM_TRACKER
-    }
-
-  # if FEATURE_ETHERNET
-    addRowLabelValue(LabelType::ETH_WIFI_MODE);
-  # endif // if FEATURE_ETHERNET
-
-    if (!WiFiEventData.WiFiDisconnected())
-    {
-      addRowLabelValue(LabelType::IP_ADDRESS);
-#if FEATURE_USE_IPV6
-      if (Settings.EnableIPv6()) {
-        addRowLabelValue(LabelType::IP6_LOCAL);
-        // Do not show global IPv6 on the root page
-      }
-#endif
-      addRowLabel(LabelType::WIFI_RSSI);
-      addHtml(strformat(
-        F("%d [dBm] (%s)"),
-        WiFi.RSSI(),
-        WiFi.SSID().c_str()));
-    }
-
-  # if FEATURE_ETHERNET
-
-    if (active_network_medium == NetworkMedium_t::Ethernet) {
-      addRowLabelValue(LabelType::ETH_SPEED_STATE);
-      addRowLabelValue(LabelType::ETH_IP_ADDRESS);
-#if FEATURE_USE_IPV6
-      if (Settings.EnableIPv6()) {
-        addRowLabelValue(LabelType::ETH_IP6_LOCAL);
-        // Do not show global IPv6 on the root page
-      }
-#endif
-    }
-  # endif // if FEATURE_ETHERNET
-
-      # if FEATURE_MDNS
-    {
-      addRowLabel(LabelType::M_DNS);
-      addHtml(F("<a href='http://"));
-      const String url = getValue(LabelType::M_DNS);
-      addHtml(url);
-      addHtml(F("'>"));
-      addHtml(url);
-      addHtml(F("</a>"));
-    }
-      # endif // if FEATURE_MDNS
-
-    # if FEATURE_MQTT
-    {
-      if (validControllerIndex(firstEnabledMQTT_ControllerIndex())) {
-        addRowLabel(F("MQTT Client Connected"));
-        addEnabled(MQTTclient_connected);
-      }
-    }
-    # endif // if FEATURE_MQTT
-
-
-    # if MAIN_PAGE_SHOW_SYSINFO_BUTTON
-    html_TR_TD();
-    html_TD();
-    addButton(F("sysinfo"), F("More info"));
-    # endif // if MAIN_PAGE_SHOW_SYSINFO_BUTTON
-    # if MAIN_PAGE_SHOW_WiFi_SETUP_BUTTON
-    html_TR_TD();
-    html_TD();
-    addButton(F("setup"), F("WiFi Setup"));
-    # endif // if MAIN_PAGE_SHOW_WiFi_SETUP_BUTTON
-
-    if (loggedIn) {
-      if (printWebString.length() > 0)
-      {
-        html_BR();
-        html_BR();
-        addFormHeader(F("Command Argument"));
-        addRowLabel(F("Command"));
-        addHtml(sCommand);
-
-        addHtml(F("<TR><TD colspan='2'>Command Output<BR><textarea readonly rows='10' wrap='on'>"));
-        addHtml(printWebString);
-        addHtml(F("</textarea>"));
-        printWebString = String();
-      }
-    }
-    html_end_table();
-
-    # if FEATURE_ESPEASY_P2P
-    html_BR();
-
-    if ((Settings.Unit == 0) &&
-        (Settings.UDPPort != 0)) { addFormNote(F("Warning: Unit number is 0, please change it if you want to send data to other units.")); }
-    html_BR();
-    html_table_class_multirow_noborder();
-    html_TR();
-    html_table_header(F("Node List"));
-    html_table_header(F("Name"));
-
-    if (MAIN_PAGE_SHOW_NODE_LIST_BUILD) {
-      html_table_header(getLabel(LabelType::BUILD_DESC));
-    }
-
-    if (MAIN_PAGE_SHOW_NODE_LIST_TYPE) {
-      html_table_header(F("Type"));
-    }
-    html_table_header(F("IP"), 160); // Should fit "255.255.255.255"
-    html_table_header(F("Load"));
-    html_table_header(F("Age (s)"));
-    #  ifdef USES_ESPEASY_NOW
-
-    if (Settings.UseESPEasyNow()) {
-      html_table_header(F("Dist"));
-      html_table_header(F("Peer Info"), 160);
-    }
-    #  endif // ifdef USES_ESPEASY_NOW
-
-    for (auto it = Nodes.begin(); it != Nodes.end(); ++it)
-    {
-      if (it->second.valid())
-      {
-        bool isThisUnit = it->first == Settings.Unit;
-
-        if (isThisUnit) {
-          html_TR_TD_highlight();
-        }
-        else {
-          html_TR_TD();
-        }
-
-        addHtml(F("Unit "));
-        addHtmlInt(it->first);
-        html_TD();
-
-        if (isThisUnit) {
-          addHtml(Settings.getName());
-        }
-        else {
-          addHtml(it->second.getNodeName());
-        }
-        html_TD();
-
-        if (MAIN_PAGE_SHOW_NODE_LIST_BUILD) {
-          if (it->second.build) {
-            addHtml(formatSystemBuildNr(it->second.build));
-          }
-          html_TD();
-        }
-
-        if (MAIN_PAGE_SHOW_NODE_LIST_TYPE) {
-          addHtml(it->second.getNodeTypeDisplayString());
-          html_TD();
-        }
-
-        if (it->second.ip[0] != 0
-#if FEATURE_USE_IPV6
-            || (Settings.EnableIPv6() &&
-                (it->second.hasIPv6_mac_based_link_local || 
-                 it->second.hasIPv6_mac_based_link_global)
-               )
-#endif
-        )
-        {
-          IPAddress ip = it->second.IP();
-          const uint16_t port = it->second.webgui_portnumber;
-
-#if FEATURE_USE_IPV6
-          bool isIPv6 = false;
-          if (Settings.EnableIPv6()) {
-            if (it->second.hasIPv6_mac_based_link_local) {
-              ip = it->second.IPv6_link_local(true);
-              isIPv6 = true;
-            } else if (it->second.hasIPv6_mac_based_link_global) {
-              ip = it->second.IPv6_global();
-              isIPv6 = true;
-            }
-          }
-          if (it->second.hasIPv4 && it->second.hasIPv6()) {
-            // Add 2 buttons for IPv4 and IPv6 address
-            html_add_wide_button_prefix();
-            addHtml(F("http://"));
-            addHtml(wrap_String(formatIP(ip), '[', ']'));
-            if ((port != 0) && (port != 80)) {
-              addHtml(':');
-              addHtmlInt(port);
-            }
-            addHtml('\'', '>');
-            addHtml(formatIP(ip));
-            addHtml(F("</a>"));
-
-            // Now prepare 2nd button prefix
-            addHtml(F("<BR>"));
-            html_add_wide_button_prefix();
-            ip = it->second.IP();
-            isIPv6 = false;
-          } else {
-            // Add single wide button
-            html_add_wide_button_prefix();
-          }
-#else
-          html_add_wide_button_prefix();
-#endif
-          addHtml(F("http://"));
-#if FEATURE_USE_IPV6
-
-          if (isIPv6) {
-            addHtml(wrap_String(formatIP(ip), '[', ']'));
-          } else {
-            addHtml(formatIP(ip));
-          }
-          #else
-          addHtml(formatIP(ip));
-          #endif
-          
-          if ((port != 0) && (port != 80)) {
-            addHtml(':');
-            addHtmlInt(port);
-          }
-          addHtml('\'', '>');
-          addHtml(formatIP(ip));
-          addHtml(F("</a>"));
-        }
-        html_TD();
-        const float load = it->second.getLoad();
-
-        if (load > 0.1) {
-          addHtmlFloat(load);
-        }
-        html_TD();
-        addHtmlInt(static_cast<uint32_t>(it->second.getAge() / 1000)); // time in seconds
-        #  ifdef USES_ESPEASY_NOW
-
-        if (Settings.UseESPEasyNow()) {
-          html_TD();
-
-          if (it->second.distance != 255) {
-            addHtmlInt(it->second.distance);
-          }
-          html_TD();
-
-          if (it->second.ESPEasyNowPeer) {
-            addHtml(F(ESPEASY_NOW_NAME));
-            addHtml(' ');
-            addHtml(it->second.ESPEasy_Now_MAC().toString());
-            addHtml(F(" (ch: "));
-            addHtmlInt(it->second.channel);
-            int8_t rssi = it->second.getRSSI();
-
-            if (rssi < 0) {
-              addHtml(' ');
-              addHtmlInt(rssi);
-            }
-            addHtml(')');
-            const ESPEasy_now_traceroute_struct *trace = Nodes.getDiscoveryRoute(it->second.unit);
-
-            if (trace != nullptr) {
-              addHtml(' ');
-              addHtml(trace->toString());
-            }
-          }
-        }
-        #  endif // ifdef USES_ESPEASY_NOW
-      }
-    }
-
-    html_end_table();
-  # endif // if FEATURE_ESPEASY_P2P
-    html_end_form();
-
-    printWebString = String();
-    printToWeb     = false;
-    sendHeadandTail_stdtemplate(_TAIL);
-  }
-  TXBuffer.endStream();
-}
-
-#endif // ifdef WEBSERVER_ROOT
->>>>>>> 5f6ec043
+#endif // ifdef WEBSERVER_ROOT