#include "src/Helpers/_CPlugin_Helper.h"

#ifdef USES_C008

// #######################################################################################################
// ########################### Controller Plugin 008: Generic HTTP #######################################
// #######################################################################################################

# define CPLUGIN_008
# define CPLUGIN_ID_008         8
# define CPLUGIN_NAME_008       "Generic HTTP"

bool CPlugin_008(CPlugin::Function function, struct EventStruct *event, String& string)
{
  bool success = false;

  switch (function)
  {
    case CPlugin::Function::CPLUGIN_PROTOCOL_ADD:
    {
      Protocol[++protocolCount].Number     = CPLUGIN_ID_008;
      Protocol[protocolCount].usesMQTT     = false;
      Protocol[protocolCount].usesTemplate = true;
      Protocol[protocolCount].usesAccount  = true;
      Protocol[protocolCount].usesPassword = true;
      Protocol[protocolCount].usesExtCreds = true;
      Protocol[protocolCount].defaultPort  = 80;
      Protocol[protocolCount].usesID       = true;
      break;
    }

    case CPlugin::Function::CPLUGIN_GET_DEVICENAME:
    {
      string = F(CPLUGIN_NAME_008);
      break;
    }

    case CPlugin::Function::CPLUGIN_INIT:
    {
      success = init_c008_delay_queue(event->ControllerIndex);
      break;
    }

    case CPlugin::Function::CPLUGIN_EXIT:
    {
      exit_c008_delay_queue();
      break;
    }

    case CPlugin::Function::CPLUGIN_PROTOCOL_TEMPLATE:
    {
      event->String1 = String();
      event->String2 = F("demo.php?name=%sysname%&task=%tskname%&valuename=%valname%&value=%value%");
      break;
    }

    case CPlugin::Function::CPLUGIN_PROTOCOL_SEND:
    {
      if (C008_DelayHandler == nullptr) {
        break;
      }
      if (C008_DelayHandler->queueFull(event->ControllerIndex)) {
        break;
      }


      String pubname;
      {
        // Place the ControllerSettings in a scope to free the memory as soon as we got all relevant information.
        MakeControllerSettings(ControllerSettings); //-V522

        if (!AllocatedControllerSettings()) {
          addLog(LOG_LEVEL_ERROR, F("C008 : Generic HTTP - Cannot send, out of RAM"));
          break;
        }
        LoadControllerSettings(event->ControllerIndex, ControllerSettings);
        pubname = ControllerSettings.Publish;
      }

      
<<<<<<< HEAD
      const uint8_t valueCount = getValueCountForTask(event->TaskIndex);
      success = C008_DelayHandler->addToQueue(C008_queue_element(event, valueCount));
=======
      uint8_t valueCount = getValueCountForTask(event->TaskIndex);



      std::unique_ptr<C008_queue_element> element(new C008_queue_element(event, valueCount));
      success = C008_DelayHandler->addToQueue(std::move(element));
>>>>>>> 0c0175eb

      if (success) {
        // Element was added.
        // Now we try to append to the existing element
        // and thus preventing the need to create a long string only to copy it to a queue element.
        C008_queue_element& element = static_cast<C008_queue_element&>(*(C008_DelayHandler->sendQueue.back()));

        // Collect the values at the same run, to make sure all are from the same sample
        //LoadTaskSettings(event->TaskIndex); // FIXME TD-er: This can probably be removed
        parseControllerVariables(pubname, event, true);

        for (uint8_t x = 0; x < valueCount; x++)
        {
          bool   isvalid;
          const String formattedValue = formatUserVar(event, x, isvalid);

          if (isvalid) {
            element.txt[x]  = '/';
            element.txt[x] += pubname;
            parseSingleControllerVariable(element.txt[x], event, x, true);
            element.txt[x].replace(F("%value%"), formattedValue);
# ifndef BUILD_NO_DEBUG
            if (loglevelActiveFor(LOG_LEVEL_DEBUG_MORE))
              addLog(LOG_LEVEL_DEBUG_MORE, element.txt[x]);
# endif // ifndef BUILD_NO_DEBUG
          }
        }
      }
      Scheduler.scheduleNextDelayQueue(ESPEasy_Scheduler::IntervalTimer_e::TIMER_C008_DELAY_QUEUE, C008_DelayHandler->getNextScheduleTime());
      break;
    }

    case CPlugin::Function::CPLUGIN_FLUSH:
    {
      process_c008_delay_queue();
      delay(0);
      break;
    }

    default:
      break;
  }
  return success;
}

// ********************************************************************************
// Generic HTTP get request
// ********************************************************************************

// Uncrustify may change this into multi line, which will result in failed builds
// *INDENT-OFF*
bool do_process_c008_delay_queue(int controller_number, const Queue_element_base& element_base, ControllerSettingsStruct& ControllerSettings) {
  const C008_queue_element& element = static_cast<const C008_queue_element&>(element_base);
// *INDENT-ON*
  while (element.txt[element.valuesSent].isEmpty()) {
    // A non valid value, which we are not going to send.
    // Increase sent counter until a valid value is found.
    if (element.checkDone(true)) {
      return true;
    }
  }

  int httpCode = -1;
  send_via_http(
    controller_number,
    ControllerSettings,
    element._controller_idx,
    element.txt[element.valuesSent],
    F("GET"),
    EMPTY_STRING,
    EMPTY_STRING,
    httpCode);
  return element.checkDone((httpCode >= 100) && (httpCode < 300));
}

#endif // ifdef USES_C008<|MERGE_RESOLUTION|>--- conflicted
+++ resolved
@@ -78,17 +78,9 @@
       }
 
       
-<<<<<<< HEAD
-      const uint8_t valueCount = getValueCountForTask(event->TaskIndex);
-      success = C008_DelayHandler->addToQueue(C008_queue_element(event, valueCount));
-=======
       uint8_t valueCount = getValueCountForTask(event->TaskIndex);
-
-
-
       std::unique_ptr<C008_queue_element> element(new C008_queue_element(event, valueCount));
       success = C008_DelayHandler->addToQueue(std::move(element));
->>>>>>> 0c0175eb
 
       if (success) {
         // Element was added.
