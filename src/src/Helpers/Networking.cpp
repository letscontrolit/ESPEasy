--- conflicted
+++ resolved
@@ -239,55 +239,16 @@
                 if (len < 13) {
                   break;
                 }
-<<<<<<< HEAD
                 int copy_length = sizeof(NodeStruct);
 
                 if (copy_length > len) {
                   copy_length = len;
-=======
-                uint8_t unit = packetBuffer[12];
-#ifndef BUILD_NO_DEBUG
-                MAC_address mac;
-                uint8_t ip[4];
-
-                for (uint8_t x = 0; x < 6; x++) {
-                  mac.mac[x] = packetBuffer[x + 2];
-                }
-
-                for (uint8_t x = 0; x < 4; x++) {
-                  ip[x] = packetBuffer[x + 8];
->>>>>>> 74901b15
                 }
                 NodeStruct received;
                 memcpy(&received, &packetBuffer[2], copy_length);
 
-<<<<<<< HEAD
                 if (received.validate()) {
                   Nodes.addNode(received); // Create a new element when not present
-=======
-                if (it != Nodes.end()) {
-                  for (uint8_t x = 0; x < 4; x++) {
-                    it->second.ip[x] = packetBuffer[x + 8];
-                  }
-                  it->second.age = 0; // reset 'age counter'
-
-                  if (len >= 41)      // extended packet size
-                  {
-                    it->second.build = makeWord(packetBuffer[14], packetBuffer[13]);
-                    char tmpNodeName[26] = { 0 };
-                    memcpy(&tmpNodeName[0], reinterpret_cast<uint8_t *>(&packetBuffer[15]), 25);
-                    tmpNodeName[25]     = 0;
-                    it->second.nodeName = tmpNodeName;
-                    it->second.nodeName.trim();
-                    it->second.nodeType          = packetBuffer[40];
-                    it->second.webgui_portnumber = 80;
-
-                    if ((len >= 43) && (it->second.build >= 20107)) {
-                      it->second.webgui_portnumber = makeWord(packetBuffer[42], packetBuffer[41]);
-                    }
-                  }
-                }
->>>>>>> 74901b15
 
 #ifndef BUILD_NO_DEBUG
 
@@ -480,28 +441,15 @@
     return;
   }
 
-<<<<<<< HEAD
   // 1 byte 'binary token 255'
   // 1 byte id '1'
   // NodeStruct object (packed data struct)
-=======
-  // TODO: make a nice struct of it and clean up
-  // 1 uint8_t 'binary token 255'
-  // 1 uint8_t id '1'
-  // 6 uint8_t mac
-  // 4 uint8_t ip
-  // 1 uint8_t unit
-  // 2 uint8_t build
-  // 25 char name
-  // 1 uint8_t node type id
->>>>>>> 74901b15
 
   // send my info to the world...
 #ifndef BUILD_NO_DEBUG
   addLog(LOG_LEVEL_DEBUG_MORE, F("UDP  : Send Sysinfo message"));
 #endif // ifndef BUILD_NO_DEBUG
 
-<<<<<<< HEAD
   const NodeStruct *thisNode = Nodes.getThisNode();
 
   if (thisNode == nullptr) {
@@ -517,34 +465,6 @@
 
   for (byte counter = 0; counter < repeats; counter++)
   {
-=======
-  for (uint8_t counter = 0; counter < repeats; counter++)
-  {
-    uint8_t data[80] = { 0 };
-    data[0] = 255;
-    data[1] = 1;
-
-    {
-      const MAC_address macread = NetworkMacAddress();
-      for (uint8_t x = 0; x < 6; x++) {
-        data[x + 2] = macread.mac[x];
-      }
-    }
-
-    {
-      const IPAddress ip = NetworkLocalIP();
-      for (uint8_t x = 0; x < 4; x++) {
-        data[x + 8] = ip[x];
-      }
-    }
-    data[12] = Settings.Unit;
-    data[13] =  lowByte(Settings.Build);
-    data[14] = highByte(Settings.Build);
-    memcpy((uint8_t *)data + 15, Settings.Name, 25);
-    data[40] = NODE_TYPE_ID;
-    data[41] =  lowByte(Settings.WebserverPort);
-    data[42] = highByte(Settings.WebserverPort);
->>>>>>> 74901b15
     statusLED(true);
 
     IPAddress broadcastIP(255, 255, 255, 255);
@@ -558,25 +478,6 @@
       delay(100);
     }
   }
-<<<<<<< HEAD
-=======
-
-  Nodes[Settings.Unit].age = 0; // Create new node when not already present.
-  // store my own info also in the list
-  NodesMap::iterator it = Nodes.find(Settings.Unit);
-
-  if (it != Nodes.end())
-  {
-    IPAddress ip = NetworkLocalIP();
-
-    for (uint8_t x = 0; x < 4; x++) {
-      it->second.ip[x] = ip[x];
-    }
-    it->second.age      = 0;
-    it->second.build    = Settings.Build;
-    it->second.nodeType = NODE_TYPE_ID;
-  }
->>>>>>> 74901b15
 }
 
 #if defined(ESP8266)
@@ -1307,13 +1208,8 @@
 
     // read all data from server
     while (http.connected() && (len > 0 || len == -1)) {
-<<<<<<< HEAD
       // read up to downloadBuffSize at a time.
       const size_t c = stream->readBytes(buff, std::min((size_t)len, downloadBuffSize));
-=======
-      // read up to 128 uint8_t
-      size_t c = stream->readBytes(buff, std::min((size_t)len, sizeof(buff)));
->>>>>>> 74901b15
 
       if (c > 0) {
         timeout = millis() + 2000;
