--- conflicted
+++ resolved
@@ -390,13 +390,11 @@
   setWifiMode(WIFI_OFF);
 
 #if defined(ESP32)
-<<<<<<< HEAD
 #ifndef ESP32S2
-  WiFiEventData.wm_event_id = WiFi.onEvent(WiFiEvent_cb);
+  wm_event_id = WiFi.onEvent(WiFiEvent_cb);
 #endif
-=======
+#if defined(ESP32)
   wm_event_id = WiFi.onEvent(WiFiEvent);
->>>>>>> e4bd63af
 #endif
 #ifdef ESP8266
   // WiFi event handlers
