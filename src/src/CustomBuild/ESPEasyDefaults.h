--- conflicted
+++ resolved
@@ -104,13 +104,12 @@
 #define DEFAULT_SEND_TO_HTTP_ACK         false // Wait for ack with SendToHttp command.
 #endif
 
-<<<<<<< HEAD
 #ifndef DEFAULT_USE_ESPEASYNOW
 #define DEFAULT_USE_ESPEASYNOW           false
-=======
+#endif
+
 #ifndef DEFAULT_AP_DONT_FORCE_SETUP                       
 #define DEFAULT_AP_DONT_FORCE_SETUP            false // Allow optional usage of Sensor without WIFI avaiable  // When set you can use the Sensor in AP-Mode without beeing forced to /setup                                                 
->>>>>>> deceeb30
 #endif
 
 // --- Default Controller ------------------------------------------------------------------------------
