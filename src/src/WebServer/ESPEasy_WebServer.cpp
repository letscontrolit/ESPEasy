#include "../WebServer/ESPEasy_WebServer.h"

#include "../WebServer/common.h"

#include "../WebServer/404.h"
#include "../WebServer/AccessControl.h"
#include "../WebServer/AdvancedConfigPage.h"
#include "../WebServer/CacheControllerPages.h"
#include "../WebServer/ConfigPage.h"
#include "../WebServer/ControlPage.h"
#include "../WebServer/ControllerPage.h"
#include "../WebServer/CustomPage.h"
#include "../WebServer/DevicesPage.h"
#include "../WebServer/DownloadPage.h"
#include "../WebServer/FactoryResetPage.h"
#include "../WebServer/FileList.h"
#include "../WebServer/HTML_wrappers.h"
#include "../WebServer/HardwarePage.h"
#include "../WebServer/I2C_Scanner.h"
#include "../WebServer/JSON.h"
#include "../WebServer/LoadFromFS.h"
#include "../WebServer/Log.h"
#include "../WebServer/Markup.h"
#include "../WebServer/Markup_Buttons.h"
#include "../WebServer/Markup_Forms.h"
#include "../WebServer/NotificationPage.h"
#include "../WebServer/PinStates.h"
#include "../WebServer/RootPage.h"
#include "../WebServer/Rules.h"
#include "../WebServer/SettingsArchive.h"
#include "../WebServer/SetupPage.h"
#include "../WebServer/SysInfoPage.h"
#include "../WebServer/Metrics.h"
#include "../WebServer/SysVarPage.h"
#include "../WebServer/TimingStats.h"
#include "../WebServer/ToolsPage.h"
#include "../WebServer/UploadPage.h"
#include "../WebServer/WiFiScanner.h"

#include "../WebServer/WebTemplateParser.h"


#include "../../ESPEasy-Globals.h"
#include "../../_Plugin_Helper.h"
#include "../../ESPEasy_common.h"

#include "../CustomBuild/CompiletimeDefines.h"

#include "../DataStructs/TimingStats.h"

#include "../DataTypes/SettingsType.h"

#include "../ESPEasyCore/ESPEasyNetwork.h"
#include "../ESPEasyCore/ESPEasyRules.h"
#include "../ESPEasyCore/ESPEasyWifi.h"

#include "../Globals/CPlugins.h"
#include "../Globals/Device.h"
#include "../Globals/NetworkState.h"
#include "../Globals/SecuritySettings.h"
#include "../Globals/Settings.h"

#include "../Helpers/ESPEasy_Storage.h"
#include "../Helpers/Hardware_device_info.h"
#include "../Helpers/Networking.h"
#include "../Helpers/OTA.h"
#include "../Helpers/StringConverter.h"

#include "../Static/WebStaticData.h"

#include <uri/UriGlob.h>


void safe_strncpy_webserver_arg(char *dest, const String& arg, size_t max_size) {
  if (hasArg(arg)) { 
    safe_strncpy(dest, webArg(arg).c_str(), max_size); 
  }
}

void safe_strncpy_webserver_arg(char *dest, const __FlashStringHelper * arg, size_t max_size) {
  safe_strncpy_webserver_arg(dest, String(arg), max_size);
}

void sendHeadandTail(const __FlashStringHelper * tmplName, bool Tail, bool rebooting) {
  // This function is called twice per serving a web page.
  // So it must keep track of the timer longer than the scope of this function.
  // Therefore use a local static variable.
  #if FEATURE_TIMING_STATS
  static uint64_t statisticsTimerStart = 0;

  if (!Tail) {
    statisticsTimerStart = getMicros64();
  }
  #endif // if FEATURE_TIMING_STATS
  {
    const String fileName = concat(tmplName, F(".htm"));
    fs::File f = tryOpenFile(fileName, "r");

    WebTemplateParser templateParser(Tail, rebooting);
    if (f) {
      bool success = true;
      while (f.available() && success) { 
        success = templateParser.process((char)f.read());
      }
      f.close();
    } else {
      getWebPageTemplateDefault(tmplName, templateParser);
    }
    #ifndef BUILD_NO_RAM_TRACKER
    checkRAM(F("sendWebPage"));
    #endif // ifndef BUILD_NO_RAM_TRACKER

    // web activity timer
    lastWeb = millis();
  }

  if (shouldReboot) {
    // we only add this here as a seperate chunk to prevent using too much memory at once
    serve_JS(JSfiles_e::Reboot);
  }
  STOP_TIMER(HANDLE_SERVING_WEBPAGE);
}

void sendHeadandTail_stdtemplate(bool Tail, bool rebooting) {
  sendHeadandTail(F("TmplStd"), Tail, rebooting);

  if (!Tail) {
    if (!clientIPinSubnet() && WifiIsAP(WiFi.getMode()) && (WiFi.softAPgetStationNum() > 0)) {
      addHtmlError(F("Warning: Connected via AP"));
    }

    #ifndef BUILD_NO_DEBUG
/*
    if (loglevelActiveFor(LOG_LEVEL_INFO)) {
      const int nrArgs = web_server.args();

      if (nrArgs > 0) {
        String log = F(" Webserver ");
        log += nrArgs;
        log += F(" Arguments");

        if (nrArgs > 20) {
          log += F(" (First 20)");
        }
        log += ':';

        for (int i = 0; i < nrArgs && i < 20; ++i) {
          log += ' ';
          log += i;
          log += F(": '");
          log += web_server.argName(i);
          log += F("' length: ");
          log += webArg(i).length();
        }
        addLogMove(LOG_LEVEL_INFO, log);
      }
    }
  */
    #endif // ifndef BUILD_NO_DEBUG
  }
  // We have sent a lot of data at once.
  // try to flush it to the connected client to free up some RAM 
  // from pending transfers
  TXBuffer.flush();
  delay(10);
}

bool captivePortal() {
  const IPAddress client_localIP = web_server.client().localIP();
  const bool fromAP = client_localIP == apIP;
  const bool hasWiFiCredentials = SecuritySettings.hasWiFiCredentials();
  if (hasWiFiCredentials || !fromAP) {
    return false;
  }
  if (!isIP(web_server.hostHeader()) && web_server.hostHeader() != (NetworkGetHostname() + F(".local"))) {
    String redirectURL = concat(F("http://"), formatIP(client_localIP));
    #ifdef WEBSERVER_SETUP
    if (fromAP && !hasWiFiCredentials) {
      redirectURL += F("/setup");
    }
    #endif
    sendHeader(F("Location"), redirectURL, true);
    web_server.send(302, F("text/plain"), EMPTY_STRING);   // Empty content inhibits Content-length header so we have to close the socket ourselves.
    web_server.client().stop(); // Stop is needed because we sent no content length
    return true;
  }
  return false;
}


// ********************************************************************************
// Web Interface init
// ********************************************************************************
// #include "core_version.h"


void WebServerInit()
{
  if (webserver_init) { return; }
  webserver_init = true;

  // Prepare webserver pages

  // FIXME TD-er: The added String() wrapper is needed for the latest ESP32 core lib.
  // See: https://github.com/espressif/arduino-esp32/issues/4374
  #ifdef WEBSERVER_ROOT
  web_server.on(F("/"),             handle_root);
  // Entries for several captive portal URLs.
  // Maybe not needed. Might be handled by notFound handler.
  web_server.on(UriGlob("/generate_204*"), handle_root);  // Android captive portal. Handle "/generate_204_<uuid>"-like requests.
  web_server.on(F("/fwlink"),       handle_root);  //Microsoft captive portal.
  #endif // ifdef WEBSERVER_ROOT
  #ifdef WEBSERVER_ADVANCED
  web_server.on(F("/advanced"),    handle_advanced);
  #if defined(WEBSERVER_DOWNLOAD) && FEATURE_TARSTREAM_SUPPORT
  web_server.on(F("/backup"),      handle_full_backup);
  #endif // if defined(WEBSERVER_DOWNLOAD) && FEATURE_TARSTREAM_SUPPORT
  #endif // ifdef WEBSERVER_ADVANCED
  #ifdef WEBSERVER_CONFIG
  web_server.on(F("/config"),      handle_config);
  #endif // ifdef WEBSERVER_CONFIG
  #ifdef WEBSERVER_CONTROL
  web_server.on(F("/control"),     handle_control);
  #endif // ifdef WEBSERVER_CONTROL
  #ifdef WEBSERVER_CONTROLLERS
  web_server.on(F("/controllers"), handle_controllers);
  #endif // ifdef WEBSERVER_CONTROLLERS
  #ifdef WEBSERVER_DEVICES
  web_server.on(F("/devices"),     handle_devices);
  #endif // ifdef WEBSERVER_DEVICES
  #ifdef WEBSERVER_DOWNLOAD
  web_server.on(F("/download"),    handle_download);
  #endif // ifdef WEBSERVER_DOWNLOAD

#ifdef USES_C016

  web_server.on(F("/dumpcache"),     handle_dumpcache);  // C016 specific entrie
  web_server.on(F("/cache_json"), handle_cache_json); // C016 specific entrie
  web_server.on(F("/cache_csv"),  handle_cache_csv);  // C016 specific entrie
#endif // USES_C016

  #ifdef WEBSERVER_FACTORY_RESET
  web_server.on(F("/factoryreset"),    handle_factoryreset);
  #endif // ifdef WEBSERVER_FACTORY_RESET
  #if FEATURE_SETTINGS_ARCHIVE
  web_server.on(F("/settingsarchive"), handle_settingsarchive);
  #endif // if FEATURE_SETTINGS_ARCHIVE
  #ifdef WEBSERVER_FILELIST
  web_server.on(F("/filelist"),        handle_filelist);
  #endif // ifdef WEBSERVER_FILELIST
  #ifdef WEBSERVER_HARDWARE
  web_server.on(F("/hardware"),        handle_hardware);
  #endif // ifdef WEBSERVER_HARDWARE
  #ifdef WEBSERVER_I2C_SCANNER
  web_server.on(F("/i2cscanner"),      handle_i2cscanner);
  #endif // ifdef WEBSERVER_I2C_SCANNER
  web_server.on(F("/json"),            handle_json); // Also part of WEBSERVER_NEW_UI
  web_server.on(F("/csv"),             handle_csvval);
  web_server.on(F("/log"),             handle_log);
  web_server.on(F("/logjson"),         handle_log_JSON); // Also part of WEBSERVER_NEW_UI
#if FEATURE_NOTIFIER
  web_server.on(F("/notifications"),   handle_notifications);
#endif // if FEATURE_NOTIFIER
  #ifdef WEBSERVER_PINSTATES
  web_server.on(F("/pinstates"),       handle_pinstates);
  #endif // ifdef WEBSERVER_PINSTATES
  #ifdef WEBSERVER_RULES
  web_server.on(F("/rules"),           handle_rules_new);
  web_server.on(F("/rules/"),          Goto_Rules_Root);
  # ifdef WEBSERVER_NEW_RULES
  web_server.on(F("/rules/add"),       []()
  {
    handle_rules_edit(web_server.uri(), true);
  });
  web_server.on(F("/rules/backup"), handle_rules_backup);
  web_server.on(F("/rules/delete"), handle_rules_delete);
  # endif // WEBSERVER_NEW_RULES
  #endif  // WEBSERVER_RULES
#if FEATURE_SD
  web_server.on(F("/SDfilelist"),  handle_SDfilelist);
#endif   // if FEATURE_SD
#ifdef WEBSERVER_SETUP
  web_server.on(F("/setup"),       handle_setup);
#endif // ifdef WEBSERVER_SETUP
#ifdef WEBSERVER_SYSINFO
  web_server.on(F("/sysinfo"),     handle_sysinfo);
#endif // ifdef WEBSERVER_SYSINFO
#ifdef WEBSERVER_METRICS
  web_server.on(F("/metrics"),     handle_metrics);
#endif // ifdef WEBSERVER_METRICS
#ifdef WEBSERVER_SYSVARS
  web_server.on(F("/sysvars"),     handle_sysvars);
#endif // WEBSERVER_SYSVARS
#ifdef WEBSERVER_TIMINGSTATS
  web_server.on(F("/timingstats"), handle_timingstats);
#endif // WEBSERVER_TIMINGSTATS
#ifdef WEBSERVER_TOOLS
  web_server.on(F("/tools"),       handle_tools);
#endif // ifdef WEBSERVER_TOOLS
#ifdef WEBSERVER_UPLOAD
  web_server.on(F("/upload"),      HTTP_GET,  handle_upload);
  web_server.on(F("/upload"),      HTTP_POST, handle_upload_post, handleFileUpload);
#endif // ifdef WEBSERVER_UPLOAD
#if FEATURE_SD
  web_server.on(F("/uploadsd"),    HTTP_GET,  handle_upload);
  web_server.on(F("/uploadsd"),    HTTP_POST, handle_upload_post, handleSDFileUpload);
#endif // if FEATURE_SD
#ifdef WEBSERVER_WIFI_SCANNER
  web_server.on(F("/wifiscanner"), handle_wifiscanner);
#endif // ifdef WEBSERVER_WIFI_SCANNER

#ifdef WEBSERVER_NEW_UI
  web_server.on(F("/buildinfo"),         handle_buildinfo); // Also part of WEBSERVER_NEW_UI
  web_server.on(F("/factoryreset_json"), handle_factoryreset_json);
  web_server.on(F("/filelist_json"),     handle_filelist_json);
  web_server.on(F("/i2cscanner_json"),   handle_i2cscanner_json);
  #if FEATURE_ESPEASY_P2P
  web_server.on(F("/node_list_json"),    handle_nodes_list_json);
  #endif
  web_server.on(F("/pinstates_json"),    handle_pinstates_json);
  web_server.on(F("/timingstats_json"),  handle_timingstats_json);
  web_server.on(F("/upload_json"),       HTTP_POST, handle_upload_json, handleFileUpload);
  web_server.on(F("/wifiscanner_json"),  handle_wifiscanner_json);
#endif // WEBSERVER_NEW_UI
#if SHOW_SYSINFO_JSON
    web_server.on(F("/sysinfo_json"),      handle_sysinfo_json);
#endif//SHOW_SYSINFO_JSON

  web_server.onNotFound(handleNotFound);

  // List of headers to be recorded
  // "If-None-Match" is used to see whether we need to serve a static file, or simply can reply with a 304 (not modified)
  const char * headerkeys[] = {"If-None-Match"};
  constexpr size_t headerkeyssize = NR_ELEMENTS(headerkeys);
  web_server.collectHeaders(headerkeys, headerkeyssize );
  #if defined(ESP8266) || defined(ESP32)
  {
    # ifndef NO_HTTP_UPDATER
    uint32_t maxSketchSize;
    bool     use2step;
    // allow OTA to smaller version of ESPEasy/other firmware
    if (Settings.AllowOTAUnlimited() || OTA_possible(maxSketchSize, use2step)) {
      httpUpdater.setup(&web_server);
    }
    # endif // ifndef NO_HTTP_UPDATER
  }
  #endif    // if defined(ESP8266)

  #if defined(ESP8266)

  # if FEATURE_SSDP

  if (Settings.UseSSDP)
  {
    web_server.on(F("/ssdp.xml"), HTTP_GET, []() {
      #ifdef MUSTFIX_CLIENT_TIMEOUT_IN_SECONDS

      // See: https://github.com/espressif/arduino-esp32/pull/6676
      web_server.client().setTimeout((CONTROLLER_CLIENTTIMEOUT_DFLT + 500) / 1000); // in seconds!!!!
      Client &pClient = web_server.client();
      pClient.setTimeout(CONTROLLER_CLIENTTIMEOUT_DFLT);
      #else // ifdef MUSTFIX_CLIENT_TIMEOUT_IN_SECONDS
      web_server.client().setTimeout(CONTROLLER_CLIENTTIMEOUT_DFLT);                // in msec as it should be!
      #endif // ifdef MUSTFIX_CLIENT_TIMEOUT_IN_SECONDS

      SSDP_schema();
    });
    SSDP_begin();
  }
  # endif // if FEATURE_SSDP
  #endif  // if defined(ESP8266)
}

void setWebserverRunning(bool state) {
  if (webserverRunning == state) {
    return;
  }

  if (state) {
    WebServerInit();
    web_server.begin(Settings.WebserverPort);
    addLog(LOG_LEVEL_INFO, F("Webserver: start"));
  } else {
    web_server.client().stop();
    web_server.stop();
    addLog(LOG_LEVEL_INFO, F("Webserver: stop"));
  }
  webserverRunning = state;
  CheckRunningServices(); // Uses webserverRunning state.
}

void getWebPageTemplateDefault(const String& tmplName, WebTemplateParser& parser)
{
  const bool addJS   = true;
  const bool addMeta = true;

/*
  if (equals(tmplName, F("TmplAP")))
  {

    getWebPageTemplateDefaultHead(parser, addMeta, !addJS);

    if (!parser.isTail()) {
      #ifndef WEBPAGE_TEMPLATE_AP_HEADER
      parser.process(F("<body"
                       #if FEATURE_AUTO_DARK_MODE
                       " data-theme='auto'"
                       #endif // FEATURE_AUTO_DARK_MODE
                       "><header class='apheader'>"
                       "<h1>Welcome to ESP Easy Mega AP</h1>"));
      #else
      parser.process(F(WEBPAGE_TEMPLATE_AP_HEADER));
      #endif

      parser.process(F("</header>"));
    }
    getWebPageTemplateDefaultContentSection(parser);
    getWebPageTemplateDefaultFooter(parser);
  }
  else 
  */
  if (equals(tmplName, F("TmplMsg")))
  {
    getWebPageTemplateDefaultHead(parser, !addMeta, !addJS);
    if (!parser.isTail()) {
      parser.process(F("<body"
                       #if FEATURE_AUTO_DARK_MODE
                       " data-theme='auto'"
                       #endif // FEATURE_AUTO_DARK_MODE
                       ">"));
    }
    getWebPageTemplateDefaultHeader(parser, F("{{name}}"), false);
    getWebPageTemplateDefaultContentSection(parser);
    getWebPageTemplateDefaultFooter(parser);
  }
  else if (equals(tmplName, F("TmplDsh")))
  {
    getWebPageTemplateDefaultHead(parser, !addMeta, addJS);
    parser.process(F("<body"));
    #if FEATURE_AUTO_DARK_MODE
    if (0 == Settings.getCssMode()) {
      parser.process(F(" data-theme='auto'"));
    } else if (2 == Settings.getCssMode()) {
      parser.process(F(" data-theme='dark'"));
    }
    #endif // FEATURE_AUTO_DARK_MODE
    parser.process(F(">"
                     "{{content}}"
                     "</body></html>"));
  }
  else // all other template names e.g. TmplStd
  {
    getWebPageTemplateDefaultHead(parser, addMeta, addJS);
    if (!parser.isTail()) {
      parser.process(F("<body class='bodymenu'"));
      #if FEATURE_AUTO_DARK_MODE
      if (0 == Settings.getCssMode()) {
        parser.process(F(" data-theme='auto'"));
      } else if (2 == Settings.getCssMode()) {
        parser.process(F(" data-theme='dark'"));
      }
      #endif // FEATURE_AUTO_DARK_MODE
      parser.process(F("><span class='message' id='rbtmsg'></span>"));
    }
    getWebPageTemplateDefaultHeader(parser, F("{{name}} {{logo}}"), true);
    getWebPageTemplateDefaultContentSection(parser);
    getWebPageTemplateDefaultFooter(parser);
  }
//  addLog(LOG_LEVEL_INFO, concat(F("tmpl.length(): "), tmpl.length()));
}

void getWebPageTemplateDefaultHead(WebTemplateParser& parser, bool addMeta, bool addJS) {
  if (parser.isTail()) return;
  parser.process(F("<!DOCTYPE html><html lang='en'>"
            "<head>"
            "<meta charset='utf-8'/>"
            "<meta name='viewport' content='width=device-width, initial-scale=1.0'>"
            "<title>{{name}}</title>"));

  if (addMeta) { parser.process(F("{{meta}}")); }

  if (addJS) { parser.process(F("{{js}}")); }

  parser.process(F("{{css}}"
                   "</head>"));
}

void getWebPageTemplateDefaultHeader(WebTemplateParser& parser, const __FlashStringHelper * title, bool addMenu) {
  {
    if (parser.isTail()) return;
  #ifndef WEBPAGE_TEMPLATE_DEFAULT_HEADER
    parser.process(F("<header class='headermenu'><h1>ESP Easy Mega: "));
    parser.process(title);
    #if BUILD_IN_WEBHEADER
    parser.process(F("<div style='float:right;font-size:10pt'>Build: " GITHUB_RELEASES_LINK_PREFIX "{{date}}" GITHUB_RELEASES_LINK_SUFFIX "</div>"));
    #endif // #if BUILD_IN_WEBHEADER
    parser.process(F("</h1><BR>"));
  #else // ifndef WEBPAGE_TEMPLATE_DEFAULT_HEADER
    String tmp = F(WEBPAGE_TEMPLATE_DEFAULT_HEADER);
    tmp.replace(F("{{title}}"), title);
    parser.process(tmp);
  #endif // ifndef WEBPAGE_TEMPLATE_DEFAULT_HEADER
  }

  if (addMenu) { parser.process(F("{{menu}}")); }
  parser.process(F("</header>"));
}

void getWebPageTemplateDefaultContentSection(WebTemplateParser& parser) {
  parser.process(F("<section>"
            "<span class='message error'>"
            "{{error}}"
            "</span>"
            "{{content}}"
            "</section>"
            ));
}

void getWebPageTemplateDefaultFooter(WebTemplateParser& parser) {
  if (!parser.isTail()) return;
  #ifndef WEBPAGE_TEMPLATE_DEFAULT_FOOTER
  parser.process(F("<footer>"
            "<br>"
            "<h6>Powered by <a href='http://www.letscontrolit.com' style='font-size: 15px; text-decoration: none'>Let's Control It</a> community"
            #if BUILD_IN_WEBFOOTER
            "<div style='float: right'>Build: " GITHUB_RELEASES_LINK_PREFIX "{{build}} {{date}}" GITHUB_RELEASES_LINK_SUFFIX "</div>"
            #endif // #if BUILD_IN_WEBFOOTER
            "</h6>"
            "</footer>"
            "</body></html>"
            ));
#else // ifndef WEBPAGE_TEMPLATE_DEFAULT_FOOTER
  parser.process(F(WEBPAGE_TEMPLATE_DEFAULT_FOOTER));
#endif // ifndef WEBPAGE_TEMPLATE_DEFAULT_FOOTER
}



void writeDefaultCSS(void)
{
  return; // TODO

/*
#ifndef WEBSERVER_USE_CDN_JS_CSS

  if (!fileExists(F("esp.css")))
  {
    fs::File f = tryOpenFile(F("esp.css"), "w");

    if (f)
    {
      String defaultCSS;
      defaultCSS = PGMT(DATA_ESPEASY_DEFAULT_MIN_CSS);

      if (loglevelActiveFor(LOG_LEVEL_INFO)) {
        String log = F("CSS  : Writing default CSS file to FS (");
        log += defaultCSS.length();
        log += F(" bytes)");
        addLog(LOG_LEVEL_INFO, log);
      }
      f.write((const unsigned char *)defaultCSS.c_str(), defaultCSS.length()); // note: content must be in RAM - a write of F("XXX") does
                                                                               // not work
      f.close();
    }
  }
#endif
*/
}

// ********************************************************************************
// Functions to stream JSON directly to TXBuffer
// FIXME TD-er: replace stream_xxx_json_object* into this code.
// N.B. handling of numerical values differs (string vs. no string)
// ********************************************************************************

int8_t level     = 0;
int8_t lastLevel = -1;

void json_quote_name(const __FlashStringHelper * val) {
  json_quote_name(String(val));
}

void json_quote_name(const String& val) {
  if (lastLevel == level) {
    addHtml(',');
  }

  if (val.length() > 0) {
    json_quote_val(val);
    addHtml(':');
  }
}

void json_quote_val(const String& val) {
  addHtml('\"');
  addHtml(val);
  addHtml('\"');
}

void json_open(bool arr) {
  json_open(arr, EMPTY_STRING);
}

void json_open(bool arr, const __FlashStringHelper * name) {
  json_quote_name(name);
  addHtml(arr ? '[' : '{');
  lastLevel = level;
  level++;
}

void json_open(bool arr, const String& name) {
  json_quote_name(name);
  addHtml(arr ? '[' : '{');
  lastLevel = level;
  level++;
}

void json_init() {
  level     = 0;
  lastLevel = -1;
}

void json_close() {
  json_close(false);
}

void json_close(bool arr) {
  addHtml(arr ? ']' : '}');
  level--;
  lastLevel = level;
}

void json_number(const __FlashStringHelper * name, const String& value)
{
  json_prop(name, value);
}


void json_number(const String& name, const String& value) {
  json_prop(name, value);
}

void json_prop(const __FlashStringHelper * name, const String& value) 
{
  json_quote_name(name);
  json_quote_val(value);
  lastLevel = level;
}


void json_prop(const String& name, const String& value) {
  json_quote_name(name);
  json_quote_val(value);
  lastLevel = level;
}

void json_prop(LabelType::Enum label) {
  json_prop(getInternalLabel(label, '-'), getValue(label));
}

// ********************************************************************************
// Add a task select dropdown list
// This allows to select a task index based on the existing tasks.
// ********************************************************************************
<<<<<<< HEAD
void addTaskSelect(const String& name, taskIndex_t choice, bool onChangeReload)
=======
void addTaskSelect(const String& name,  taskIndex_t choice, const String& cssclass)
>>>>>>> 71a41429
{
  String deviceName;

  addHtml(F("<select "));
  addHtmlAttribute(F("id"),       F("selectwidth"));
  addHtmlAttribute(F("name"),     name);
<<<<<<< HEAD
  if (onChangeReload) {
    addHtmlAttribute(F("onchange"), F("return task_select_onchange(frmselect)"));
  }
=======
  if (!cssclass.isEmpty()) {
    addHtmlAttribute(F("class"),  cssclass);
  }
  addHtmlAttribute(F("onchange"), F("return task_select_onchange(frmselect)"));
>>>>>>> 71a41429
  addHtml('>');

  for (taskIndex_t x = 0; x <= TASKS_MAX; x++)
  {
    if (validTaskIndex(x)) {
      const deviceIndex_t DeviceIndex = getDeviceIndex_from_TaskIndex(x);
      deviceName = getPluginNameFromDeviceIndex(DeviceIndex);
    } else {
      deviceName = F("Not Set");
    }
    {
      addHtml(F("<option value='"));
      addHtmlInt(x);
      addHtml('\'');

      if (choice == x) {
        addHtml(F(" selected"));
      }
    }

    if (validTaskIndex(x) && !validPluginID_fullcheck(Settings.getPluginID_for_task(x))) {
      addDisabled();
    }
    {
      addHtml('>');
      if (validTaskIndex(x)) {
        addHtmlInt(x + 1);
      }
      addHtml(F(" - "));
      addHtml(deviceName);
      addHtml(F(" - "));
      addHtml(getTaskDeviceName(x));
      addHtml(F("</option>"));
    }
  }
}

// ********************************************************************************
// Add a Value select dropdown list, based on TaskIndex
// This allows to select a task value, based on the existing tasks.
// ********************************************************************************
void addTaskValueSelect(const String& name, int choice, taskIndex_t TaskIndex)
{
  if (!validTaskIndex(TaskIndex)) { return; }
  const deviceIndex_t DeviceIndex = getDeviceIndex_from_TaskIndex(TaskIndex);

  if (!validDeviceIndex(DeviceIndex)) { return; }

  addHtml(F("<select "));
  addHtmlAttribute(F("id"),   F("selectwidth"));
  addHtmlAttribute(F("name"), name);
  addHtml('>');

  const uint8_t valueCount = getValueCountForTask(TaskIndex);

  for (uint8_t x = 0; x < valueCount; x++)
  {
    addHtml(F("<option value='"));
    addHtmlInt(x);
    addHtml('\'');

    if (choice == x) {
      addHtml(F(" selected"));
    }
    addHtml('>');
    addHtml(getTaskValueName(TaskIndex, x));
    addHtml(F("</option>"));
  }
}


// ********************************************************************************
// Login state check
// ********************************************************************************
bool isLoggedIn(bool mustProvideLogin)
{
  if (!clientIPallowed()) { return false; }

  if (SecuritySettings.Password[0] == 0) { return true; }
  
  if (!mustProvideLogin) {
    return false;
  }
  
  {
    String www_username = F(DEFAULT_ADMIN_USERNAME);
    if (!web_server.authenticate(www_username.c_str(), SecuritySettings.Password))

    // Basic Auth Method with Custom realm and Failure Response
    // return server.requestAuthentication(BASIC_AUTH, www_realm, authFailResponse);
    // Digest Auth Method with realm="Login Required" and empty Failure Response
    // return server.requestAuthentication(DIGEST_AUTH);
    // Digest Auth Method with Custom realm and empty Failure Response
    // return server.requestAuthentication(DIGEST_AUTH, www_realm);
    // Digest Auth Method with Custom realm and Failure Response
    {
#ifdef CORE_PRE_2_5_0

      // See https://github.com/esp8266/Arduino/issues/4717
      HTTPAuthMethod mode = BASIC_AUTH;
#else // ifdef CORE_PRE_2_5_0
      HTTPAuthMethod mode = DIGEST_AUTH;
#endif // ifdef CORE_PRE_2_5_0
      String message = F("Login Required (default user: ");
      message += www_username;
      message += ')';
      web_server.requestAuthentication(mode, message.c_str());

      if (Settings.UseRules)
      {
        String event = F("Login#Failed");

        // TD-er: Do not add to the eventQueue, but execute right now.
        rulesProcessing(event);
      }

      return false;
    }
  }
  return true;
}

String getControllerSymbol(uint8_t index)
{
  String ret = F("<span style='font-size:20px; background: #00000000;'>&#");

  ret += 10102 + index;
  ret += F(";</span>");
  return ret;
}

/*
   String getValueSymbol(uint8_t index)
   {
   String ret = F("&#");
   ret += 10112 + index;
   ret += ';';
   return ret;
   }
 */

void addSVG_param(const char key, int value)
{
  addHtml(strformat(F(" %c=\"%d\""), key, value));
}

void addSVG_param(const char key, float value)
{
  addSVG_param(key, toString(value, 2));
}

void addSVG_param(const char key, const String& value)
{
  addHtml(strformat(F(" %c=\"%s\""), key, value.c_str()));
}


void addSVG_param(const __FlashStringHelper * key, int value) {
  addHtml(strformat(F(" %s=\"%d\""), key, value));
}

void addSVG_param(const __FlashStringHelper * key, float value) {
  addSVG_param(key, toString(value, 2));
}

void addSVG_param(const __FlashStringHelper * key, const String& value) {
  addHtml(strformat(F(" %s=\"%s\""), key, value.c_str()));
}

void createSvgRect_noStroke(const __FlashStringHelper * classname, unsigned int fillColor, float xoffset, float yoffset, float width, float height, float rx, float ry) {
  createSvgRect(classname, fillColor, fillColor, xoffset, yoffset, width, height, 0, rx, ry);
}

void createSvgRect(const String& classname,
                   unsigned int fillColor,
                   unsigned int strokeColor,
                   float        xoffset,
                   float        yoffset,
                   float        width,
                   float        height,
                   float        strokeWidth,
                   float        rx,
                   float        ry) {
  addHtml(F("<rect"));
  if (!classname.isEmpty()) {
    addSVG_param(F("class"), classname);
  }
  addSVG_param(F("fill"), formatToHex(fillColor, F("#"), 3));

  if (!approximatelyEqual(strokeWidth, 0)) {
    addSVG_param(F("stroke"),       formatToHex(strokeColor, F("#"), 3));
    addSVG_param(F("stroke-width"), strokeWidth);
  }
  addSVG_param('x',         xoffset);
  addSVG_param('y',         yoffset);
  addSVG_param(F("width"),  width);
  addSVG_param(F("height"), height);
  addSVG_param(F("rx"),     rx);
  addSVG_param(F("ry"),     ry);
  addHtml(F("/>"));
}

void createSvgHorRectPath(unsigned int color, int xoffset, int yoffset, int size, int height, int range, float SVG_BAR_WIDTH) {
  if (range == 0) {
    range = 1;
  }
  float width = (SVG_BAR_WIDTH * size) / range;

  if (width < 2) { width = 2; }
  addHtml(formatToHex(color, F("<path fill=\"#")));
  addHtml(F("\" d=\"M"));
  addHtmlFloat((SVG_BAR_WIDTH * xoffset) / range);
  addHtml(' ');
  addHtmlInt(yoffset);
  addHtml('h');
  addHtmlFloat(width);
  addHtml('v');
  addHtmlInt(height);
  addHtml('H');
  addHtmlFloat((SVG_BAR_WIDTH * xoffset) / range);
  addHtml(F("z\"/>\n"));
}

void createSvgTextElement(const String& text, float textXoffset, float textYoffset) {
  addHtml(F("<text"));
  addSVG_param('x', textXoffset);
  addSVG_param('y', textYoffset);
  addHtml('>', '\n');

  addHtml(F("<tspan"));
  addSVG_param('x', textXoffset);
  addSVG_param('y', textYoffset);
  addHtml('>');

  addHtml(text);
  addHtml(F("</tspan>\n</text>"));
}

#define SVG_BAR_HEIGHT 16
#define SVG_BAR_WIDTH 400

void write_SVG_image_header(int width, int height, bool useViewbox) {
  addHtml(F("<svg xmlns=\"http://www.w3.org/2000/svg\" width=\""));
  addHtmlInt(width);
  addHtml(F("\" height=\""));
  addHtmlInt(height);
  addHtml(F("\" version=\"1.1\""));

  if (useViewbox) {
    addHtml(F(" viewBox=\"0 0 100 100\""));
  }
  addHtml('>');
  addHtml(F("<style>text{line-height:1.25;stroke-width:.3;font-family:sans-serif;font-size:8;letter-spacing:0;word-spacing:0;"));
  #if FEATURE_AUTO_DARK_MODE
  if (2 == Settings.getCssMode()) { // Dark
    addHtml(F("fill:#c3c3c3;"));    // Copied from espeasy_default.css var(--c4) in dark section
  }
  addHtml('}');
  if (0 == Settings.getCssMode()) { // Auto
    addHtml(F("@media(prefers-color-scheme:dark){text{fill:#c3c3c3;}}")); // ditto
  }
  #else // FEATURE_AUTO_DARK_MODE
  addHtml('}'); // close 'text' style
  #endif // FEATURE_AUTO_DARK_MODE
  addHtml(F("</style>"));
}

/*
   void getESPeasyLogo(int width_pixels) {
   write_SVG_image_header(width_pixels, width_pixels, true);
   addHtml(F("<g transform=\"translate(-33.686 -7.8142)\"><rect x=\"49\" y=\"23.1\" width=\"69.3\" height=\"69.3\" fill=\"#2c72da\"
      stroke=\"#2c72da\"
      stroke-linecap=\"round\"stroke-linejoin=\"round\" stroke-width=\"30.7\"/><g transform=\"matrix(3.3092 0 0 3.3092 -77.788
         -248.96)\"><path d=\"m37.4 89 7.5-7.5M37.4 96.5l15-15M37.4 96.5l15-15M37.4 104l22.5-22.5M44.9 104l15-15\"
      fill=\"none\"stroke=\"#fff\" stroke-linecap=\"round\" stroke-width=\"2.6\"/><circle cx=\"58\" cy=\"102.1\" r=\"3\"
         fill=\"#fff\"/></g></g></svg>");
   }
 */
void getWiFi_RSSI_icon(int rssi, int width_pixels)
{
  const int nbars_filled = (rssi + 100) / 8;
  const int nbars        = 5;
  int white_between_bar  = (static_cast<float>(width_pixels) / nbars) * 0.2f;

  if (white_between_bar < 1) { white_between_bar = 1; }
  const int barWidth   = (width_pixels - (nbars - 1) * white_between_bar) / nbars;
  const int svg_width_pixels = nbars * barWidth + (nbars - 1) * white_between_bar;

  write_SVG_image_header(svg_width_pixels, svg_width_pixels, true);
  const float scale         = 100.0f / svg_width_pixels;
  const int bar_height_step = 100 / nbars;

  for (int i = 0; i < nbars; ++i) {
    const unsigned int color = i < nbars_filled ? 0x07d : 0xBFa1a1a1; // Blue/Grey75%
    const int barHeight      = (i + 1) * bar_height_step;
    createSvgRect_noStroke(i < nbars_filled ? F("bar_highlight") : F("bar_dimmed"), color, i * (barWidth + white_between_bar) * scale, 100 - barHeight, barWidth, barHeight, 0, 0);
  }
  addHtml(F("</svg>\n"));
}

#if FEATURE_CHART_STORAGE_LAYOUT
void getConfig_dat_file_layout() {
  const int shiftY  = 2;
  float     yOffset = shiftY;

  write_SVG_image_header(SVG_BAR_WIDTH + 250, SVG_BAR_HEIGHT + shiftY);

  int max_index, offset, max_size{};
  int struct_size = 0;

  // background
  const uint32_t realSize = SettingsType::getFileSize(SettingsType::Enum::TaskSettings_Type);

  createSvgHorRectPath(0xcdcdcd, 0, yOffset, realSize, SVG_BAR_HEIGHT - 2, realSize, SVG_BAR_WIDTH);

  for (int st = 0; st < static_cast<int>(SettingsType::Enum::SettingsType_MAX); ++st) {
    SettingsType::Enum settingsType = static_cast<SettingsType::Enum>(st);

    if (SettingsType::getSettingsFile(settingsType) == SettingsType::SettingsFileEnum::FILE_CONFIG_type) {
      unsigned int color = SettingsType::getSVGcolor(settingsType);
      if (SettingsType::getSettingsParameters(settingsType, 0, max_index, offset, max_size, struct_size))
      {
        for (int i = 0; i < max_index; ++i) {
          if (SettingsType::getSettingsParameters(settingsType, i, offset, max_size)) {
            // Struct position
            createSvgHorRectPath(color, offset, yOffset, max_size, SVG_BAR_HEIGHT - 2, realSize, SVG_BAR_WIDTH);
          }
        }
      }
    }
  }

  // Text labels
  constexpr float textXoffset = SVG_BAR_WIDTH + 2;
  float textYoffset = yOffset + 0.9f * SVG_BAR_HEIGHT;

  createSvgTextElement(SettingsType::getSettingsFileName(SettingsType::Enum::TaskSettings_Type), textXoffset, textYoffset);
  addHtml(F("</svg>\n"));
}

void getStorageTableSVG(SettingsType::Enum settingsType) {
  uint32_t realSize   = SettingsType::getFileSize(settingsType);
  unsigned int color  = SettingsType::getSVGcolor(settingsType);
  const int    shiftY = 2;

  int max_index, offset, max_size{};
  int struct_size = 0;

  if (!SettingsType::getSettingsParameters(settingsType, 0, max_index, offset, max_size, struct_size))
  {
    return;
  }

  if (max_index == 0) { return; }

  // One more to add bar indicating struct size vs. reserved space.
  write_SVG_image_header(SVG_BAR_WIDTH + 250, (max_index + 1) * SVG_BAR_HEIGHT + shiftY);
  float yOffset = shiftY;

  for (int i = 0; i < max_index; ++i) {
    if (SettingsType::getSettingsParameters(settingsType, i, offset, max_size)) {
      // background
      createSvgHorRectPath(0xcdcdcd, 0,      yOffset, realSize, SVG_BAR_HEIGHT - 2, realSize, SVG_BAR_WIDTH);

      // Struct position
      createSvgHorRectPath(color,    offset, yOffset, max_size, SVG_BAR_HEIGHT - 2, realSize, SVG_BAR_WIDTH);

      // Text labels
      float textXoffset = SVG_BAR_WIDTH + 2;
      float textYoffset = yOffset + 0.9f * SVG_BAR_HEIGHT;
      createSvgTextElement(formatHumanReadable(offset, 1024),   textXoffset, textYoffset);
      textXoffset = SVG_BAR_WIDTH + 60;
      createSvgTextElement(formatHumanReadable(max_size, 1024), textXoffset, textYoffset);
      textXoffset = SVG_BAR_WIDTH + 130;
      createSvgTextElement(String(i),                           textXoffset, textYoffset);
      yOffset += SVG_BAR_HEIGHT;
    }
  }

  // usage
  createSvgHorRectPath(0xcdcdcd, 0, yOffset, max_size, SVG_BAR_HEIGHT - 2, max_size, SVG_BAR_WIDTH);

  // Struct size (used part of the reserved space)
  if (struct_size != 0) {
    createSvgHorRectPath(color, 0, yOffset, struct_size, SVG_BAR_HEIGHT - 2, max_size, SVG_BAR_WIDTH);
  }

  // Text labels
  float textXoffset = SVG_BAR_WIDTH + 2;
  float textYoffset = yOffset + 0.9f * SVG_BAR_HEIGHT;

  if (struct_size != 0) {
    String text;
    text.reserve(32);
    text += formatHumanReadable(struct_size, 1024);
    text += '/';
    text += formatHumanReadable(max_size, 1024);
    text += F(" per item");
    createSvgTextElement(text, textXoffset, textYoffset);
  } else {
    createSvgTextElement(F("Variable size"), textXoffset, textYoffset);
  }
  addHtml(F("</svg>\n"));
}

void drawPartitionChartSVG(
                          float yOffset, 
                          uint32_t realSize, 
                          uint32_t partitionAddress, 
                          uint32_t partitionSize,
                          unsigned int partitionColor,
                          const String& label,
                          const String& name)
{
  createSvgHorRectPath(0xcdcdcd,       0,                yOffset, realSize,      SVG_BAR_HEIGHT - 2, realSize, SVG_BAR_WIDTH);
  createSvgHorRectPath(partitionColor, partitionAddress, yOffset, partitionSize, SVG_BAR_HEIGHT - 2, realSize, SVG_BAR_WIDTH);
  float textXoffset = SVG_BAR_WIDTH + 2;
  const float textYoffset = yOffset + 0.9f * SVG_BAR_HEIGHT;
  createSvgTextElement(formatHumanReadable(partitionSize, 1024),          textXoffset, textYoffset);
  textXoffset = SVG_BAR_WIDTH + 60;
  createSvgTextElement(label, textXoffset, textYoffset);
  textXoffset = SVG_BAR_WIDTH + 130;
  createSvgTextElement(name, textXoffset, textYoffset);
}

#ifdef ESP32

# include <esp_partition.h>


void getPartitionTableSVG(uint8_t pType, unsigned int partitionColor) {
  int nrPartitions = getPartionCount(pType);

  if (nrPartitions == 0) { return; }
  const int shiftY = 2;

  uint32_t realSize                      = getFlashRealSizeInBytes();
  esp_partition_type_t     partitionType = static_cast<esp_partition_type_t>(pType);
  const esp_partition_t   *_mypart;
  esp_partition_iterator_t _mypartiterator = esp_partition_find(partitionType, ESP_PARTITION_SUBTYPE_ANY, nullptr);

  write_SVG_image_header(SVG_BAR_WIDTH + 250, nrPartitions * SVG_BAR_HEIGHT + shiftY);
  float yOffset = shiftY;

  if (_mypartiterator) {
    do {
      _mypart = esp_partition_get(_mypartiterator);
      drawPartitionChartSVG(
        yOffset, 
        realSize, 
        _mypart->address, 
        _mypart->size, 
        partitionColor, 
        _mypart->label,
        getPartitionType(_mypart->type, _mypart->subtype));
      yOffset += SVG_BAR_HEIGHT;
    } while ((_mypartiterator = esp_partition_next(_mypartiterator)) != nullptr);
  }
  addHtml(F("</svg>\n"));
  esp_partition_iterator_release(_mypartiterator);
}

#endif // ifdef ESP32

#ifdef ESP8266
void getPartitionTableSVG() {
  // sketch / OTA / FS / EEPROM / RFcal / wifi
  const int nrPartitions = 6;
  const int shiftY = 2;
  write_SVG_image_header(SVG_BAR_WIDTH + 250, nrPartitions * SVG_BAR_HEIGHT + shiftY);
  float yOffset = shiftY;

  for (int i = 0; i < nrPartitions; ++i) {
    const ESP8266_partition_type ptype = static_cast<ESP8266_partition_type>(i);
    uint32_t partitionAddress = 0;
    int32_t partitionSize = 0;
    const int32_t partitionSector = getPartitionInfo(ptype, partitionAddress, partitionSize);

    const __FlashStringHelper * label = F("");
    String descr;
    unsigned int partitionColor = 0xab56e6;
    switch (ptype) {
      case ESP8266_partition_type::sketch:
        label = F("sketch");
        partitionColor = 0xab56e6;
        break;
      case ESP8266_partition_type::ota:
        label = F("ota");
        partitionColor = 0x5856e6;
        break;
      case ESP8266_partition_type::fs:
        label = F("fs");
        partitionColor = 0xff7f00;
        #ifdef USE_LITTLEFS
        descr = F("LittleFS");
        #else
        descr = F("SPIFFS");
        #endif
        break;
      case ESP8266_partition_type::eeprom:
        label = F("eeprom");
        descr = concat(F("sector:"), partitionSector);
        partitionColor = 0x7fff00;
        break;
      case ESP8266_partition_type::rf_cal:
        label = F("RFcal");
        partitionColor = 0xff007f;
        break;
      case ESP8266_partition_type::wifi:
        label = F("WiFi");
        partitionColor = 0xff00ff;
        break;

    }

    drawPartitionChartSVG(
        yOffset, 
        getFlashRealSizeInBytes(), 
        partitionAddress, 
        partitionSize, 
        partitionColor, 
        label,
        descr);
    yOffset += SVG_BAR_HEIGHT;

/*
    String debuglog = concat(F("partition: "), (i+1));
    debuglog += concat(F(" FS_st: "), formatToHex((uint32_t)&_FS_start));
    debuglog += concat(F(" FS_end: "), formatToHex((uint32_t)&_FS_end));
    debuglog += concat(F(" EEPROM: "), formatToHex((uint32_t)&_EEPROM_start));
    debuglog += concat(F(" addr: "), formatToHex(partitionAddress, 8));
    debuglog += concat(F(" part.size: "), partitionSize);
    debuglog += concat(F(" label: "), label);
    addLog(LOG_LEVEL_INFO, debuglog);
*/
  }
  addHtml(F("</svg>\n"));
}
#endif
#endif

bool webArg2ip(const __FlashStringHelper * arg, uint8_t *IP) {
  return str2ip(webArg(arg), IP);
}<|MERGE_RESOLUTION|>--- conflicted
+++ resolved
@@ -662,27 +662,17 @@
 // Add a task select dropdown list
 // This allows to select a task index based on the existing tasks.
 // ********************************************************************************
-<<<<<<< HEAD
-void addTaskSelect(const String& name, taskIndex_t choice, bool onChangeReload)
-=======
 void addTaskSelect(const String& name,  taskIndex_t choice, const String& cssclass)
->>>>>>> 71a41429
 {
   String deviceName;
 
   addHtml(F("<select "));
   addHtmlAttribute(F("id"),       F("selectwidth"));
   addHtmlAttribute(F("name"),     name);
-<<<<<<< HEAD
-  if (onChangeReload) {
-    addHtmlAttribute(F("onchange"), F("return task_select_onchange(frmselect)"));
-  }
-=======
   if (!cssclass.isEmpty()) {
     addHtmlAttribute(F("class"),  cssclass);
   }
   addHtmlAttribute(F("onchange"), F("return task_select_onchange(frmselect)"));
->>>>>>> 71a41429
   addHtml('>');
 
   for (taskIndex_t x = 0; x <= TASKS_MAX; x++)
