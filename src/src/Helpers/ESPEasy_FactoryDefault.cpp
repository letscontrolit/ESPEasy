#include "../Helpers/ESPEasy_FactoryDefault.h"

#include "../../ESPEasy_common.h"
#include "../../_Plugin_Helper.h"

#include "../CustomBuild/CompiletimeDefines.h"
#include "../CustomBuild/StorageLayout.h"

#include "../DataStructs/ControllerSettingsStruct.h"
#include "../DataStructs/FactoryDefaultPref.h"
#include "../DataStructs/GpioFactorySettingsStruct.h"

#include "../ESPEasyCore/ESPEasy_backgroundtasks.h"
#include "../ESPEasyCore/ESPEasyWifi.h"
#include "../ESPEasyCore/Serial.h"

#include "../Globals/ESPEasyWiFiEvent.h"
#include "../Globals/RTC.h"
#include "../Globals/ResetFactoryDefaultPref.h"
#include "../Globals/SecuritySettings.h"

#include "../Helpers/_CPlugin_Helper.h"
#include "../Helpers/ESPEasyRTC.h"
#include "../Helpers/FS_Helper.h"
#include "../Helpers/Hardware.h"
#include "../Helpers/Misc.h"

/********************************************************************************************\
   Reset all settings to factory defaults
 \*********************************************************************************************/
void ResetFactory(bool formatFS)
{
  #if FEATURE_CUSTOM_PROVISIONING
  if (ResetFactoryDefaultPreference.getPreference() == 0)
  {
    ResetFactoryDefaultPreference.setDeviceModel(static_cast<DeviceModel>(DEFAULT_FACTORY_DEFAULT_DEVICE_MODEL));
    ResetFactoryDefaultPreference.fetchRulesTXT(0, DEFAULT_PROVISIONING_FETCH_RULES1);
    ResetFactoryDefaultPreference.fetchRulesTXT(1, DEFAULT_PROVISIONING_FETCH_RULES2);
    ResetFactoryDefaultPreference.fetchRulesTXT(2, DEFAULT_PROVISIONING_FETCH_RULES3);
    ResetFactoryDefaultPreference.fetchRulesTXT(3, DEFAULT_PROVISIONING_FETCH_RULES4);
    ResetFactoryDefaultPreference.fetchNotificationDat(DEFAULT_PROVISIONING_FETCH_NOTIFICATIONS);
    ResetFactoryDefaultPreference.fetchSecurityDat(DEFAULT_PROVISIONING_FETCH_SECURITY);
    ResetFactoryDefaultPreference.fetchConfigDat(DEFAULT_PROVISIONING_FETCH_CONFIG);
    ResetFactoryDefaultPreference.fetchProvisioningDat(DEFAULT_PROVISIONING_FETCH_PROVISIONING);
    ResetFactoryDefaultPreference.saveURL(DEFAULT_PROVISIONING_SAVE_URL);
    ResetFactoryDefaultPreference.storeCredentials(DEFAULT_PROVISIONING_SAVE_CREDENTIALS);
    ResetFactoryDefaultPreference.allowFetchByCommand(DEFAULT_PROVISIONING_ALLOW_FETCH_COMMAND);
  }
  #endif


  const GpioFactorySettingsStruct gpio_settings(ResetFactoryDefaultPreference.getDeviceModel());
  #ifndef BUILD_NO_RAM_TRACKER
  checkRAM(F("ResetFactory"));
  #endif

  // Direct Serial is allowed here, since this is only an emergency task.
  serialPrint(F("RESET: Resetting factory defaults... using "));
  serialPrint(getDeviceModelString(ResetFactoryDefaultPreference.getDeviceModel()));
  serialPrintln(F(" settings"));
  process_serialWriteBuffer();
  delay(1000);

  if (readFromRTC())
  {
    serialPrint(F("RESET: Warm boot, reset count: "));
    serialPrintln(String(RTC.factoryResetCounter));

    if (RTC.factoryResetCounter >= 3)
    {
      serialPrintln(F("RESET: Too many resets, protecting your flash memory (powercycle to solve this)"));
      return;
    }
  }
  else
  {
    serialPrintln(F("RESET: Cold boot"));
    initRTC();

    // TODO TD-er: Store set device model in RTC.
  }

  RTC.flashCounter = 0; // reset flashcounter, since we're already counting the number of factory-resets. we dont want to hit a flash-count
                        // limit during reset.
  RTC.factoryResetCounter++;
  saveToRTC();

<<<<<<< HEAD
  // always format on factory reset, in case of corrupt FS
  ESPEASY_FS.end();
  serialPrintln(F("RESET: formatting..."));
  FS_format();
  serialPrintln(F("RESET: formatting done..."));
  process_serialWriteBuffer();
=======
  if (formatFS) {
    // always format on factory reset, in case of corrupt FS
    ESPEASY_FS.end();
    serialPrintln(F("RESET: formatting..."));
    FS_format();
    serialPrintln(F("RESET: formatting done..."));
>>>>>>> d7b9bfc2

    if (!ESPEASY_FS.begin())
    {
      serialPrintln(F("RESET: FORMAT FS FAILED!"));
      return;
    }
  }

#if FEATURE_CUSTOM_PROVISIONING
  {
    MakeProvisioningSettings(ProvisioningSettings);
    if (AllocatedProvisioningSettings()) {
      ProvisioningSettings.setUser(F(DEFAULT_PROVISIONING_USER));
      ProvisioningSettings.setPass(F(DEFAULT_PROVISIONING_PASS));
      ProvisioningSettings.setUrl(F(DEFAULT_PROVISIONING_URL));
      ProvisioningSettings.ResetFactoryDefaultPreference = ResetFactoryDefaultPreference.getPreference();
      saveProvisioningSettings(ProvisioningSettings);
    }
  }
#endif

  // pad files with extra zeros for future extensions
  InitFile(SettingsType::SettingsFileEnum::FILE_CONFIG_type);
  InitFile(SettingsType::SettingsFileEnum::FILE_SECURITY_type);
  #if FEATURE_NOTIFIER
  InitFile(SettingsType::SettingsFileEnum::FILE_NOTIFICATION_type);
  #endif // if FEATURE_NOTIFIER

  InitFile(getRulesFileName(0), 0);

  Settings.clearMisc();

  if (!ResetFactoryDefaultPreference.keepNTP()) {
    Settings.clearTimeSettings();
    Settings.UseNTP(DEFAULT_USE_NTP);
    strcpy_P(Settings.NTPHost, PSTR(DEFAULT_NTP_HOST));
    Settings.TimeZone = DEFAULT_TIME_ZONE;
    Settings.DST      = DEFAULT_USE_DST;
  }

  if (!ResetFactoryDefaultPreference.keepNetwork()) {
    Settings.clearNetworkSettings();

    // TD-er Reset access control
    str2ip(F(DEFAULT_IPRANGE_LOW),  SecuritySettings.AllowedIPrangeLow);
    str2ip(F(DEFAULT_IPRANGE_HIGH), SecuritySettings.AllowedIPrangeHigh);
    SecuritySettings.IPblockLevel = DEFAULT_IP_BLOCK_LEVEL;

    #if DEFAULT_USE_STATIC_IP
    str2ip((char *)DEFAULT_IP,     Settings.IP);
    str2ip((char *)DEFAULT_DNS,    Settings.DNS);
    str2ip((char *)DEFAULT_GW,     Settings.Gateway);
    str2ip((char *)DEFAULT_SUBNET, Settings.Subnet);
    #endif // if DEFAULT_USE_STATIC_IP
    Settings.IncludeHiddenSSID(DEFAULT_WIFI_INCLUDE_HIDDEN_SSID);
  }

  Settings.clearNotifications();
  Settings.clearControllers();
  Settings.clearTasks();

  if (!ResetFactoryDefaultPreference.keepLogSettings()) {
    Settings.clearLogSettings();
    str2ip((char *)DEFAULT_SYSLOG_IP, Settings.Syslog_IP);

    setLogLevelFor(LOG_TO_SYSLOG, DEFAULT_SYSLOG_LEVEL);
    setLogLevelFor(LOG_TO_SERIAL, DEFAULT_SERIAL_LOG_LEVEL);
    setLogLevelFor(LOG_TO_WEBLOG, DEFAULT_WEB_LOG_LEVEL);
    setLogLevelFor(LOG_TO_SDCARD, DEFAULT_SD_LOG_LEVEL);
    Settings.SyslogFacility = DEFAULT_SYSLOG_FACILITY;
    Settings.UseValueLogger = DEFAULT_USE_SD_LOG;
  }

  if (!ResetFactoryDefaultPreference.keepUnitName()) {
    Settings.clearUnitNameSettings();
    Settings.Unit = UNIT;
    strcpy_P(Settings.Name, PSTR(DEFAULT_NAME));
    Settings.UDPPort = DEFAULT_SYNC_UDP_PORT;
  }

  if (!ResetFactoryDefaultPreference.keepWiFi()) {
    strcpy_P(SecuritySettings.WifiSSID,  PSTR(DEFAULT_SSID));
    strcpy_P(SecuritySettings.WifiKey,   PSTR(DEFAULT_KEY));
    strcpy_P(SecuritySettings.WifiSSID2, PSTR(DEFAULT_SSID2));
    strcpy_P(SecuritySettings.WifiKey2,  PSTR(DEFAULT_KEY2));
    strcpy_P(SecuritySettings.WifiAPKey, PSTR(DEFAULT_AP_KEY));
  }
  strcpy_P(SecuritySettings.Password, PSTR(DEFAULT_ADMIN_PASS));

  Settings.ResetFactoryDefaultPreference = ResetFactoryDefaultPreference.getPreference();

  // now we set all parameters that need to be non-zero as default value


  Settings.PID     = ESP_PROJECT_PID;
  Settings.Version = VERSION;
  Settings.Build   = get_build_nr();

  //  Settings.IP_Octet				 = DEFAULT_IP_OCTET;
//  Settings.Delay                   = DEFAULT_DELAY;
  Settings.Pin_i2c_sda             = gpio_settings.i2c_sda;
  Settings.Pin_i2c_scl             = gpio_settings.i2c_scl;
  Settings.Pin_status_led          = gpio_settings.status_led;
//  Settings.Pin_status_led_Inversed = DEFAULT_PIN_STATUS_LED_INVERSED;
  Settings.Pin_sd_cs               = -1;
  Settings.Pin_Reset               = DEFAULT_PIN_RESET_BUTTON;
  Settings.Protocol[0]             = DEFAULT_PROTOCOL;
//  Settings.deepSleep_wakeTime      = 0; // Sleep disabled
//  Settings.CustomCSS               = false;
//  Settings.InitSPI                 = DEFAULT_SPI;

  // advanced Settings
//  Settings.UseRules                         = DEFAULT_USE_RULES;
  Settings.ControllerEnabled[0]             = DEFAULT_CONTROLLER_ENABLED;
  Settings.MQTTRetainFlag_unused            = DEFAULT_MQTT_RETAIN;
  Settings.MessageDelay_unused              = DEFAULT_MQTT_DELAY;
  Settings.MQTTUseUnitNameAsClientId_unused = DEFAULT_MQTT_USE_UNITNAME_AS_CLIENTID;

  // allow to set default latitude and longitude
  #ifdef DEFAULT_LATITUDE
  Settings.Latitude = DEFAULT_LATITUDE;
  #endif // ifdef DEFAULT_LATITUDE
  #ifdef DEFAULT_LONGITUDE
  Settings.Longitude = DEFAULT_LONGITUDE;
  #endif // ifdef DEFAULT_LONGITUDE

//  Settings.UseSerial = DEFAULT_USE_SERIAL;
//  Settings.BaudRate  = DEFAULT_SERIAL_BAUD;

#ifdef ESP32
  // Ethernet related settings are never used on ESP8266
  Settings.ETH_Phy_Addr   = gpio_settings.eth_phyaddr;
  Settings.ETH_Pin_mdc    = gpio_settings.eth_mdc;
  Settings.ETH_Pin_mdio   = gpio_settings.eth_mdio;
  Settings.ETH_Pin_power  = gpio_settings.eth_power;
  Settings.ETH_Phy_Type   = gpio_settings.eth_phytype;
  Settings.ETH_Clock_Mode = gpio_settings.eth_clock_mode;
#endif
  Settings.NetworkMedium  = gpio_settings.network_medium;

  /*
          Settings.GlobalSync						= DEFAULT_USE_GLOBAL_SYNC;

          Settings.IP_Octet						= DEFAULT_IP_OCTET;
          Settings.WDI2CAddress					= DEFAULT_WD_IC2_ADDRESS;
          Settings.UseSSDP						= DEFAULT_USE_SSDP;
          Settings.ConnectionFailuresThreshold	= DEFAULT_CON_FAIL_THRES;
          Settings.WireClockStretchLimit			= DEFAULT_I2C_CLOCK_LIMIT;
   */
//  Settings.I2C_clockSpeed = DEFAULT_I2C_CLOCK_SPEED;

  Settings.JSONBoolWithoutQuotes(DEFAULT_JSON_BOOL_WITHOUT_QUOTES);
  Settings.EnableTimingStats(DEFAULT_ENABLE_TIMING_STATS);

#ifdef PLUGIN_DESCR
  strcpy_P(Settings.Name, PSTR(PLUGIN_DESCR));
#endif // ifdef PLUGIN_DESCR

#ifndef LIMIT_BUILD_SIZE
  addPredefinedPlugins(gpio_settings);
  addPredefinedRules(gpio_settings);
#endif

#if DEFAULT_CONTROLLER
  {
    // Place in a scope to have its memory freed ASAP
    MakeControllerSettings(ControllerSettings); //-V522

    if (AllocatedControllerSettings()) {
      safe_strncpy(ControllerSettings.Subscribe,            F(DEFAULT_SUB),            sizeof(ControllerSettings.Subscribe));
      safe_strncpy(ControllerSettings.Publish,              F(DEFAULT_PUB),            sizeof(ControllerSettings.Publish));
      safe_strncpy(ControllerSettings.MQTTLwtTopic,         F(DEFAULT_MQTT_LWT_TOPIC), sizeof(ControllerSettings.MQTTLwtTopic));
      safe_strncpy(ControllerSettings.LWTMessageConnect,    F(DEFAULT_MQTT_LWT_CONNECT_MESSAGE),
                   sizeof(ControllerSettings.LWTMessageConnect));
      safe_strncpy(ControllerSettings.LWTMessageDisconnect, F(DEFAULT_MQTT_LWT_DISCONNECT_MESSAGE),
                   sizeof(ControllerSettings.LWTMessageDisconnect));
      str2ip((char *)DEFAULT_SERVER, ControllerSettings.IP);
      ControllerSettings.setHostname(F(DEFAULT_SERVER_HOST));
      ControllerSettings.UseDNS = DEFAULT_SERVER_USEDNS;
      ControllerSettings.useExtendedCredentials(DEFAULT_USE_EXTD_CONTROLLER_CREDENTIALS);
      ControllerSettings.Port = DEFAULT_PORT;
      ControllerSettings.ClientTimeout = DEFAULT_CONTROLLER_TIMEOUT;
      setControllerUser(0, ControllerSettings, F(DEFAULT_CONTROLLER_USER));
      setControllerPass(0, ControllerSettings, F(DEFAULT_CONTROLLER_PASS));

      SaveControllerSettings(0, ControllerSettings);
    }
  }
#endif // if DEFAULT_CONTROLLER
  const bool forFactoryReset = true;
  SaveSettings(forFactoryReset);
  #ifndef BUILD_NO_RAM_TRACKER
  checkRAM(F("ResetFactory2"));
  #endif
  serialPrintln(F("RESET: Successful, rebooting. (you might need to press the reset button if you've just flashed the firmware)"));

  // NOTE: this is a known ESP8266 bug, not our fault. :)
  delay(1000);
  WiFi.persistent(true);  // use SDK storage of SSID/WPA parameters
  WiFiEventData.intent_to_reboot = true;
  WifiDisconnect();       // this will store empty ssid/wpa into sdk storage
  WiFi.persistent(false); // Do not use SDK storage of SSID/WPA parameters
  reboot(ESPEasy_Scheduler::IntendedRebootReason_e::ResetFactory);
}


/*********************************************************************************************\
   Collect the stored preference for factory default
\*********************************************************************************************/
void applyFactoryDefaultPref() {
  // TODO TD-er: Store it in more places to make it more persistent
  Settings.ResetFactoryDefaultPreference = ResetFactoryDefaultPreference.getPreference();
}<|MERGE_RESOLUTION|>--- conflicted
+++ resolved
@@ -85,21 +85,13 @@
   RTC.factoryResetCounter++;
   saveToRTC();
 
-<<<<<<< HEAD
-  // always format on factory reset, in case of corrupt FS
-  ESPEASY_FS.end();
-  serialPrintln(F("RESET: formatting..."));
-  FS_format();
-  serialPrintln(F("RESET: formatting done..."));
-  process_serialWriteBuffer();
-=======
   if (formatFS) {
     // always format on factory reset, in case of corrupt FS
     ESPEASY_FS.end();
     serialPrintln(F("RESET: formatting..."));
     FS_format();
     serialPrintln(F("RESET: formatting done..."));
->>>>>>> d7b9bfc2
+    process_serialWriteBuffer();
 
     if (!ESPEASY_FS.begin())
     {
