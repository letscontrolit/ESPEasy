--- conflicted
+++ resolved
@@ -110,13 +110,8 @@
       }
     } else
 
-<<<<<<< HEAD
-    if (equals(cmd, F("neopixelline"))) {                      // NeoPixelLine
-      int32_t brightness = 0;
-=======
     if (equals(cmd, F("neopixelline"))) {                     // NeoPixelLine
       int brightness = 0;
->>>>>>> c1938c3b
       validIntFromString(parseString(string, 7), brightness); // Get 7th argument aka Par6
 
       for (int i = event->Par1 - 1; i < event->Par2; i++) {
