--- conflicted
+++ resolved
@@ -854,13 +854,9 @@
     case PLUGIN_I2C_HAS_ADDRESS:
     case PLUGIN_WEBFORM_SHOW_ERRORSTATE_OPT:
     case PLUGIN_INIT_VALUE_RANGES:
-<<<<<<< HEAD
-    case PLUGIN_FILTEROUT_CONTROLLER_DATA:
-=======
     #ifdef USES_ESPEASY_NOW
     case PLUGIN_FILTEROUT_CONTROLLER_DATA:
     #endif
->>>>>>> edccb0b9
 
     // PLUGIN_MQTT_xxx functions are directly called from the scheduler.
     //case PLUGIN_MQTT_CONNECTION_STATE:
