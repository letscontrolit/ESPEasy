#include "../DataStructs/Caches.h"

#include "../Globals/Device.h"
#include "../Globals/ExtraTaskSettings.h"
#include "../Globals/Settings.h"
#include "../Globals/WiFi_AP_Candidates.h"

#include "../Helpers/ESPEasy_Storage.h"


#include <ESPeasySerial.h>


void Caches::clearAllCaches()
{
  clearAllButTaskCaches();
  clearAllTaskCaches();
}

void Caches::clearAllButTaskCaches() {
  clearFileCaches();
  WiFi_AP_Candidates.clearCache();
  rulesHelper.closeAllFiles();
}

void Caches::clearAllTaskCaches() {
  taskIndexName.clear();
  taskIndexValueName.clear();
  extraTaskSettings_cache.clear();
  updateActiveTaskUseSerial0();
}

void Caches::clearTaskCache(taskIndex_t TaskIndex) {
  clearTaskIndexFromMaps(TaskIndex);

  auto it = extraTaskSettings_cache.find(TaskIndex);

  if (it != extraTaskSettings_cache.end()) {
    extraTaskSettings_cache.erase(it);
  }
  updateActiveTaskUseSerial0();
}

void Caches::clearFileCaches()
{
  fileExistsMap.clear();
  fileCacheClearMoment = 0;
}

bool Caches::matchChecksumExtraTaskSettings(taskIndex_t TaskIndex, const ChecksumType& checksum) const
{
  if (validTaskIndex(TaskIndex)) {
    auto it = extraTaskSettings_cache.find(TaskIndex);

    if (it != extraTaskSettings_cache.end()) {
      return checksum == it->second.md5checksum;
    }
  }
  return false;
}

void Caches::updateActiveTaskUseSerial0() {
  activeTaskUseSerial0 = false;

  // Check to see if a task is enabled and using the pins we also use for receiving commands.
  // We're now receiving only from Serial0, so check if an enabled task is also using it.
  for (taskIndex_t task = 0; task < TASKS_MAX; ++task)
  {
    const deviceIndex_t DeviceIndex = getDeviceIndex_from_TaskIndex(task);

    if (Settings.TaskDeviceEnabled[task] && validDeviceIndex(DeviceIndex)) {
      if ((Device[DeviceIndex].Type == DEVICE_TYPE_SERIAL) ||
          (Device[DeviceIndex].Type == DEVICE_TYPE_SERIAL_PLUS1)) {
<<<<<<< HEAD
        switch (ESPeasySerialType::getSerialType(
                  static_cast<ESPEasySerialPort>(Settings.TaskDevicePort[task]),
=======
        const ESPEasySerialPort port = ESPeasySerialType::getSerialType(
                  ESPEasySerialPort::not_set,
>>>>>>> 97955ab5
                  Settings.TaskDevicePin1[task],
                  Settings.TaskDevicePin2[task]);
        if (port == ESPEasySerialPort::serial0_swap ||
            port == ESPEasySerialPort::serial0) 
        {
<<<<<<< HEAD
          case ESPEasySerialPort::serial0_swap:
          case ESPEasySerialPort::serial0:
            activeTaskUseSerial0 = true;
            break;
          default:
            break;
=======
          activeTaskUseSerial0 = true;
>>>>>>> 97955ab5
        }
      }
    }
  }
}

uint8_t Caches::getTaskDeviceValueDecimals(taskIndex_t TaskIndex, uint8_t rel_index)
{
  if (validTaskIndex(TaskIndex) && (rel_index < VARS_PER_TASK)) {
    auto it = getExtraTaskSettings(TaskIndex);

    if (it != extraTaskSettings_cache.end()) {
      return it->second.decimals[rel_index];
    }
  }
  return 0;
}

String Caches::getTaskDeviceName(taskIndex_t TaskIndex)
{
  if (validTaskIndex(TaskIndex)) {
    auto it = getExtraTaskSettings(TaskIndex);

    if (it != extraTaskSettings_cache.end()) {
      return it->second.TaskDeviceName;
    }
  }
  return EMPTY_STRING;
}

String Caches::getTaskDeviceValueName(taskIndex_t TaskIndex, uint8_t rel_index)
{
  if (validTaskIndex(TaskIndex) && (rel_index < VARS_PER_TASK)) {
  #ifdef ESP8266

    // ESP8266 uses SPIFFS, which is fast enough to read the task settings
    // Also RAM is limited, so don't waste it on caching where it is not needed.
    LoadTaskSettings(TaskIndex);
    return ExtraTaskSettings.TaskDeviceValueNames[rel_index];
  #endif // ifdef ESP8266
  #ifdef ESP32

    auto it = getExtraTaskSettings(TaskIndex);

    if (it != extraTaskSettings_cache.end()) {
      return it->second.TaskDeviceValueNames[rel_index];
    }
    #endif // ifdef ESP32
  }

  return EMPTY_STRING;
}

bool Caches::hasFormula(taskIndex_t TaskIndex)
{
  if (validTaskIndex(TaskIndex)) {
    // Just a quick test to see if we do have a formula present.
    // Task Formula are not used very often, so we will probably almost always have to return an empty string.
    auto it = getExtraTaskSettings(TaskIndex);

    if (it != extraTaskSettings_cache.end()) {
      return it->second.hasFormula;
    }
  }
  return false;
}

String Caches::getTaskDeviceFormula(taskIndex_t TaskIndex, uint8_t rel_index)
{
  if ((rel_index < VARS_PER_TASK) && hasFormula(TaskIndex)) {
    LoadTaskSettings(TaskIndex);
    return ExtraTaskSettings.TaskDeviceFormula[rel_index];
  }
  return EMPTY_STRING;
}

long Caches::getTaskDevicePluginConfigLong(taskIndex_t TaskIndex, uint8_t rel_index)
{
  if (validTaskIndex(TaskIndex) && (rel_index < PLUGIN_EXTRACONFIGVAR_MAX)) {
    #ifdef ESP8266
    LoadTaskSettings(TaskIndex);
    return ExtraTaskSettings.TaskDevicePluginConfigLong[rel_index];
    #endif // ifdef ESP8266
    #ifdef ESP32
    auto it = getExtraTaskSettings(TaskIndex);

    if (it != extraTaskSettings_cache.end()) {
      if (bitRead(it->second.TaskDevicePluginConfigLong_index_used, rel_index) == 0)
      {
        return 0;
      }
      auto it_long = it->second.long_values.find(ExtraTaskSettings_cache_t::make_Long_ValuesIndex(rel_index));

      if (it_long != it->second.long_values.end()) {
        return it_long->second;
      }

      // Should not get here, since the long_values map should be in sync with the index_used bitmap.
    }
    #endif // ifdef ESP32
  }

  return 0;
}

int16_t Caches::getTaskDevicePluginConfig(taskIndex_t TaskIndex, uint8_t rel_index)
{
  if (validTaskIndex(TaskIndex) && (rel_index < PLUGIN_EXTRACONFIGVAR_MAX)) {
    #ifdef ESP8266
    LoadTaskSettings(TaskIndex);
    return ExtraTaskSettings.TaskDevicePluginConfig[rel_index];
    #endif // ifdef ESP8266
    #ifdef ESP32
    auto it = getExtraTaskSettings(TaskIndex);

    if (it != extraTaskSettings_cache.end()) {
      if (bitRead(it->second.TaskDevicePluginConfig_index_used, rel_index) == 0)
      {
        return 0;
      }
      auto it_long = it->second.long_values.find(ExtraTaskSettings_cache_t::make_Uint16_ValuesIndex(rel_index));

      if (it_long != it->second.long_values.end()) {
        return it_long->second;
      }

      // Should not get here, since the long_values map should be in sync with the index_used bitmap.
    }
    #endif // ifdef ESP32
  }

  return 0;
}

#if FEATURE_PLUGIN_STATS
bool Caches::enabledPluginStats(taskIndex_t TaskIndex, uint8_t rel_index)
{
  if (validTaskIndex(TaskIndex) && (rel_index < VARS_PER_TASK)) {
    auto it = getExtraTaskSettings(TaskIndex);

    if (it != extraTaskSettings_cache.end()) {
      return bitRead(it->second.enabledPluginStats, rel_index);
    }
  }
  return false;
}

#endif // if FEATURE_PLUGIN_STATS


void Caches::updateExtraTaskSettingsCache()
{
  const taskIndex_t TaskIndex = ExtraTaskSettings.TaskIndex;

  if (validTaskIndex(TaskIndex)) {
    ExtraTaskSettings_cache_t tmp;

    auto it = extraTaskSettings_cache.find(TaskIndex);

    if (it != extraTaskSettings_cache.end()) {
      // We need to keep the original checksum, from when loaded from storage
      tmp.md5checksum = it->second.md5checksum;

      // Now clear it so we can create a fresh copy.
      extraTaskSettings_cache.erase(it);
      clearTaskIndexFromMaps(TaskIndex);
    }

    tmp.TaskDeviceName = ExtraTaskSettings.TaskDeviceName;

    #if FEATURE_PLUGIN_STATS
    tmp.enabledPluginStats = 0;
    #endif // if FEATURE_PLUGIN_STATS

    for (size_t i = 0; i < VARS_PER_TASK; ++i) {
        #ifdef ESP32
      tmp.TaskDeviceValueNames[i] = ExtraTaskSettings.TaskDeviceValueNames[i];
        #endif // ifdef ESP32

      if (ExtraTaskSettings.TaskDeviceFormula[i][0] != 0) {
        tmp.hasFormula = true;
      }
      tmp.decimals[i] = ExtraTaskSettings.TaskDeviceValueDecimals[i];
      #if FEATURE_PLUGIN_STATS

      if (ExtraTaskSettings.enabledPluginStats(i)) {
        bitSet(tmp.enabledPluginStats, i);
      }
      #endif // if FEATURE_PLUGIN_STATS
    }
    #ifdef ESP32
    tmp.TaskDevicePluginConfigLong_index_used = 0;
    tmp.TaskDevicePluginConfig_index_used     = 0;
    tmp.long_values.clear();

    for (size_t i = 0; i < PLUGIN_EXTRACONFIGVAR_MAX; ++i) {
      if (ExtraTaskSettings.TaskDevicePluginConfigLong[i] != 0) {
        bitSet(tmp.TaskDevicePluginConfigLong_index_used, i);
        tmp.long_values[ExtraTaskSettings_cache_t::make_Long_ValuesIndex(i)] = ExtraTaskSettings.TaskDevicePluginConfigLong[i];
      }

      if (ExtraTaskSettings.TaskDevicePluginConfig[i] != 0) {
        bitSet(tmp.TaskDevicePluginConfig_index_used, i);
        tmp.long_values[ExtraTaskSettings_cache_t::make_Uint16_ValuesIndex(i)] = ExtraTaskSettings.TaskDevicePluginConfig[i];
      }
    }
    #endif // ifdef ESP32

    extraTaskSettings_cache[TaskIndex] = tmp;
  }
}

void Caches::updateExtraTaskSettingsCache_afterLoad_Save()
{
  if (!validTaskIndex(ExtraTaskSettings.TaskIndex)) {
    return;
  }

  // Check if we need to update the cache
  auto it = extraTaskSettings_cache.find(ExtraTaskSettings.TaskIndex);

  if (it != extraTaskSettings_cache.end()) {
    if (ExtraTaskSettings.computeChecksum() == it->second.md5checksum) {
      return;
    }
  }

  // First update all other values
  updateExtraTaskSettingsCache();

  // Iterator has changed
  it = extraTaskSettings_cache.find(ExtraTaskSettings.TaskIndex);

  if (it != extraTaskSettings_cache.end()) {
    it->second.md5checksum = ExtraTaskSettings.computeChecksum();
  }
}

ExtraTaskSettingsMap::const_iterator Caches::getExtraTaskSettings(taskIndex_t TaskIndex)
{
  if (validTaskIndex(TaskIndex)) {
    auto it = extraTaskSettings_cache.find(TaskIndex);

    if (it == extraTaskSettings_cache.end()) {
      ExtraTaskSettings.clear(); // Force reload so the cache is filled
      LoadTaskSettings(TaskIndex);
      it = extraTaskSettings_cache.find(TaskIndex);
    }
    return it;
  }
  return extraTaskSettings_cache.end();
}

void Caches::clearTaskIndexFromMaps(taskIndex_t TaskIndex)
{
  {
    auto it = taskIndexName.begin();

    for (; it != taskIndexName.end();) {
      if (it->second == TaskIndex) {
        it = taskIndexName.erase(it);
      } else {
        ++it;
      }
    }
  }
  {
    const String searchstr = String('#') + TaskIndex;
    auto it                = taskIndexValueName.begin();

    for (; it != taskIndexValueName.end();) {
      if (it->first.endsWith(searchstr)) {
        it = taskIndexValueName.erase(it);
      } else {
        ++it;
      }
    }
  }
}

  #ifdef ESP32
bool Caches::getControllerSettings(controllerIndex_t index,  ControllerSettingsStruct& ControllerSettings) const
{
  if (!validControllerIndex(index)) { return false; }

  auto it = controllerSetings_cache.find(index);

  if (it == controllerSetings_cache.end()) {
    return false;
  }

  ControllerSettings = it->second;
  return true;
}

void Caches::setControllerSettings(controllerIndex_t index, const ControllerSettingsStruct& ControllerSettings)
{
  auto it = controllerSetings_cache.find(index);

  if (it != controllerSetings_cache.end()) {
    if (it->second.computeChecksum() == ControllerSettings.computeChecksum()) {
      return;
    }
    controllerSetings_cache.erase(it);
  }
  controllerSetings_cache.emplace(index, ControllerSettings);
}

void Caches::clearControllerSettings(controllerIndex_t index)
{
  auto it = controllerSetings_cache.find(index);

  if (it != controllerSetings_cache.end()) {
    controllerSetings_cache.erase(it);
  }
}

  #endif // ifdef ESP32<|MERGE_RESOLUTION|>--- conflicted
+++ resolved
@@ -71,28 +71,14 @@
     if (Settings.TaskDeviceEnabled[task] && validDeviceIndex(DeviceIndex)) {
       if ((Device[DeviceIndex].Type == DEVICE_TYPE_SERIAL) ||
           (Device[DeviceIndex].Type == DEVICE_TYPE_SERIAL_PLUS1)) {
-<<<<<<< HEAD
-        switch (ESPeasySerialType::getSerialType(
+        const ESPEasySerialPort port = ESPeasySerialType::getSerialType(
                   static_cast<ESPEasySerialPort>(Settings.TaskDevicePort[task]),
-=======
-        const ESPEasySerialPort port = ESPeasySerialType::getSerialType(
-                  ESPEasySerialPort::not_set,
->>>>>>> 97955ab5
                   Settings.TaskDevicePin1[task],
                   Settings.TaskDevicePin2[task]);
         if (port == ESPEasySerialPort::serial0_swap ||
             port == ESPEasySerialPort::serial0) 
         {
-<<<<<<< HEAD
-          case ESPEasySerialPort::serial0_swap:
-          case ESPEasySerialPort::serial0:
-            activeTaskUseSerial0 = true;
-            break;
-          default:
-            break;
-=======
           activeTaskUseSerial0 = true;
->>>>>>> 97955ab5
         }
       }
     }
