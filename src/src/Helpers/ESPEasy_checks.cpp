--- conflicted
+++ resolved
@@ -110,20 +110,11 @@
   #ifdef USES_NOTIFIER
   check_size<NotificationStruct,                    3u>();
   #endif
-<<<<<<< HEAD
+#if FEATURE_ESPEASY_P2P
 
   check_size<NodeStruct,                            56u>();
 
-=======
-  #if FEATURE_ESPEASY_P2P
-  #if ESP_IDF_VERSION_MAJOR > 3
-  // String class has increased with 4 bytes
-  check_size<NodeStruct,                            32u>();
-  #else
-  check_size<NodeStruct,                            28u>();
-  #endif
-  #endif
->>>>>>> 95625033
+#endif
   check_size<systemTimerStruct,                     24u>();
   check_size<RTCStruct,                             32u>();
   check_size<portStatusStruct,                      6u>();
