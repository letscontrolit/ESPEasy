#ifndef ESPEASY_GLOBALS_H_
#define ESPEASY_GLOBALS_H_

#ifndef CORE_POST_2_5_0
  #define STR_HELPER(x) #x
  #define STR(x) STR_HELPER(x)
#endif

#ifdef __GCC__
#pragma GCC system_header
#endif

/*
    To modify the stock configuration without changing this repo file :
    - define USE_CUSTOM_H as a build flags. ie : export PLATFORMIO_BUILD_FLAGS="'-DUSE_CUSTOM_H'"
    - add a "Custom.h" file in this folder.

*/
#ifdef USE_CUSTOM_H
// make the compiler show a warning to confirm that this file is inlcuded
#warning "**** Using Settings from Custom.h File ***"
#include "Custom.h"
#endif



#include "ESPEasy_common.h"
#include "ESPEasy_fdwdecl.h"

#include "src/DataStructs/ESPEasyLimits.h"
#include "ESPEasy_plugindefs.h"
#include "src/Globals/Device.h"
#include "src/Globals/Settings.h"
#include "src/Globals/ESPEasy_time.h"







//#include <FS.h>



//enable reporting status to ESPEasy developers.
//this informs us of crashes and stability issues.
// not finished yet!
// #define FEATURE_REPORTING

//Select which plugin sets you want to build.
//These are normally automaticly set via the Platformio build environment.
//If you use ArduinoIDE you might need to uncomment some of them, depending on your needs
//If you dont select any, a version with a minimal number of plugins will be biult for 512k versions.
//(512k is NOT finsihed or tested yet as of v2.0.0-dev6)

//build all the normal stable plugins (on by default)
#define PLUGIN_BUILD_NORMAL

//build all plugins that are in test stadium
//#define PLUGIN_BUILD_TESTING

//build all plugins that still are being developed and are broken or incomplete
//#define PLUGIN_BUILD_DEV

//add this if you want SD support (add 10k flash)
//#define FEATURE_SD




// ********************************************************************************
//   DO NOT CHANGE ANYTHING BELOW THIS LINE
// ********************************************************************************


#define CMD_REBOOT                         89
#define CMD_WIFI_DISCONNECT               135



/*
// TODO TD-er: Declare global variables as extern and construct them in the .cpp.
// Move all other defines in this file to separate .h files
// This file should only have the "extern" declared global variables so it can be included where they are needed.
//
// For a very good tutorial on how C++ handles global variables, see:
//    https://www.fluentcpp.com/2019/07/23/how-to-define-a-global-constant-in-cpp/
// For more information about the discussion which lead to this big change:
//    https://github.com/letscontrolit/ESPEasy/issues/2621#issuecomment-533673956
*/


#include "src/DataStructs/NotificationSettingsStruct.h"
#include "src/DataStructs/NotificationStruct.h"

#ifdef USES_NOTIFIER
extern NotificationStruct Notification[NPLUGIN_MAX];
#endif








#include "ESPEasy_Log.h"
#include "ESPEasyTimeTypes.h"
#include "StringProviderTypes.h"
#include "ESPeasySerial.h"
#include "ESPEasy_fdwdecl.h"
#include "WebServer_fwddecl.h"



#define FS_NO_GLOBALS
#if defined(ESP8266)
  #include "core_version.h"
  #define NODE_TYPE_ID      NODE_TYPE_ID_ESP_EASYM_STD
  #define FILE_CONFIG       "config.dat"
  #define FILE_SECURITY     "security.dat"
  #define FILE_NOTIFICATION "notification.dat"
  #define FILE_RULES        "rules1.txt"
  #include <lwip/init.h>
  #ifndef LWIP_VERSION_MAJOR
    #error
  #endif
  #if LWIP_VERSION_MAJOR == 2
  //  #include <lwip/priv/tcp_priv.h>
  #else
    #include <lwip/tcp_impl.h>
  #endif
  #include <ESP8266WiFi.h>
  //#include <ESP8266Ping.h>
  #include <DNSServer.h>
  #include <Servo.h>
  #ifndef LWIP_OPEN_SRC
  #define LWIP_OPEN_SRC
  #endif
  #include "lwip/opt.h"
  #include "lwip/udp.h"
  #include "lwip/igmp.h"
  #include "include/UdpContext.h"
  #include "limits.h"
  extern "C" {
   #include "user_interface.h"
  }
  extern "C" {
  #include "spi_flash.h"
  }
  #ifdef CORE_POST_2_6_0
    extern "C" uint32_t _FS_start;
    extern "C" uint32_t _FS_end;
    extern "C" uint32_t _FS_page;
    extern "C" uint32_t _FS_block;
  #else
    extern "C" uint32_t _SPIFFS_start;
    extern "C" uint32_t _SPIFFS_end;
    extern "C" uint32_t _SPIFFS_page;
    extern "C" uint32_t _SPIFFS_block;
  #endif

  #ifdef FEATURE_MDNS
    #include <ESP8266mDNS.h>
  #endif
  #define SMALLEST_OTA_IMAGE 276848 // smallest known 2-step OTA image
  #define MAX_SKETCH_SIZE 1044464   // 1020 kB - 16 bytes
  #define PIN_D_MAX        16
#endif
#if defined(ESP32)

  // Temp fix for a missing core_version.h within ESP Arduino core. Wait until they actually have different releases
  #define ARDUINO_ESP8266_RELEASE "2_4_0"

  #define NODE_TYPE_ID                        NODE_TYPE_ID_ESP_EASY32_STD
  #define ICACHE_RAM_ATTR IRAM_ATTR
  #define FILE_CONFIG       "/config.dat"
  #define FILE_SECURITY     "/security.dat"
  #define FILE_NOTIFICATION "/notification.dat"
  #define FILE_RULES        "/rules1.txt"
  #include <WiFi.h>
//  #include  "esp32_ping.h"
  #ifdef USE_LITTLEFS
    #include "LittleFS.h"
  #else
    #include "SPIFFS.h"
  #endif
  #include <rom/rtc.h>
  #include "esp_wifi.h" // Needed to call ESP-IDF functions like esp_wifi_....
  #ifdef FEATURE_MDNS
    #include <ESPmDNS.h>
  #endif
  #define PIN_D_MAX        39
  extern int8_t ledChannelPin[16];
  #define MAX_SKETCH_SIZE 1900544   // 0x1d0000 look at partitions in csv file
#endif

#include <WiFiUdp.h>
#include <DNSServer.h>
#include <Wire.h>
#include <SPI.h>
#include <FS.h>
#ifdef FEATURE_SD
#include <SD.h>
#else
using namespace fs;
#endif
#include <base64.h>


<<<<<<< HEAD
extern I2Cdev i2cdev;
=======

>>>>>>> b8c7b8cb


enum gpio_direction {
  gpio_input,
  gpio_output,
  gpio_bidirectional
};


/*********************************************************************************************\
 * pinStatesStruct
\*********************************************************************************************/
/*
struct pinStatesStruct
{
  pinStatesStruct() : value(0), plugin(0), index(0), mode(0) {}
  uint16_t value;
  byte plugin;
  byte index;
  byte mode;
} pinStates[PINSTATE_TABLE_MAX];
*/



extern boolean printToWeb;
extern String printWebString;
extern boolean printToWebJSON;


//struct RTC_cache_handler_struct;


// FIXME TD-er: Must move this to some proper class (ESPEasy_Scheduler ?)
extern unsigned long timermqtt_interval;


extern unsigned long lastSend;
extern unsigned long lastWeb;
extern byte cmd_within_mainloop;
extern unsigned long wdcounter;
extern unsigned long timerAPoff;    // Timer to check whether the AP mode should be disabled (0 = disabled)
extern unsigned long timerAPstart;  // Timer to start AP mode, started when no valid network is detected.
extern unsigned long timerAwakeFromDeepSleep;


#if FEATURE_ADC_VCC
extern float vcc;
#endif
#ifdef ESP8266
extern int lastADCvalue; // Keep track of last ADC value as it cannot be read while WiFi is connecting
#endif

extern boolean WebLoggedIn;
extern int WebLoggedInTimer;


extern String dummyString;  // FIXME @TD-er  This may take a lot of memory over time, since long-lived Strings only tend to grow.




extern bool shouldReboot;
extern bool firstLoop;

extern boolean activeRuleSets[RULESETS_MAX];

extern boolean UseRTOSMultitasking;


// void (*MainLoopCall_ptr)(void); //FIXME TD-er: No idea what this does.






// These wifi event functions must be in a .h-file because otherwise the preprocessor
// may not filter the ifdef checks properly.
// Also the functions use a lot of global defined variables, so include at the end of this file.
#include "ESPEasyWiFiEvent.h"
#define SPIFFS_CHECK(result, fname) if (!(result)) { return(FileError(__LINE__, fname)); }
#include "WebServer_Rules.h"




#endif /* ESPEASY_GLOBALS_H_ */<|MERGE_RESOLUTION|>--- conflicted
+++ resolved
@@ -209,11 +209,7 @@
 #include <base64.h>
 
 
-<<<<<<< HEAD
-extern I2Cdev i2cdev;
-=======
-
->>>>>>> b8c7b8cb
+
 
 
 enum gpio_direction {
