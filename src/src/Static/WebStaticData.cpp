#include "../Static/WebStaticData.h"

#include "../Globals/Cache.h"
#include "../Helpers/ESPEasy_Storage.h"
#include "../WebServer/HTML_wrappers.h"
#include "../WebServer/LoadFromFS.h"

String generate_external_URL(const String& fname) {
    String url;
    url.reserve(80 + fname.length());
<<<<<<< HEAD
    url = F(CDN_JS_CSS_URL);
=======
    url = F("https://cdn.jsdelivr.net/gh/letscontrolit/ESPEasy@mega-20211224/static/");
>>>>>>> 71cbd1d3
    url += fname;
    return url;
}


void serve_CSS() {
  const String cssFile = F("esp.css");
  if (fileExists(cssFile))
  {
    addHtml(F("<style>"));
    streamFromFS(cssFile);
    addHtml(F("</style>"));
    return;
  }
  #ifndef WEBSERVER_CSS
  addHtml(F("<link"));
  addHtmlAttribute(F("rel"), F("stylesheet"));
  addHtmlAttribute(F("type"), F("text/css"));
  addHtmlAttribute(F("href"), generate_external_URL(F("espeasy_default.css")));
  addHtml('/');
  addHtml('>');
  #else
  addHtml(F("<style>"));

  // Send CSS in chunks
  TXBuffer.addFlashString((PGM_P)FPSTR(DATA_ESPEASY_DEFAULT_MIN_CSS));
  addHtml(F("</style>"));
  #endif
}

void serve_favicon() {
  #ifdef WEBSERVER_FAVICON_CDN
  addHtml(F("<link"));
  addHtmlAttribute(F("rel"), F("icon"));
  addHtmlAttribute(F("type"), F("image/x-icon"));
  addHtmlAttribute(F("href"), generate_external_URL(F("favicon.ico")));
  addHtml('/');
  addHtml('>');
  #endif
}

void serve_JS(JSfiles_e JSfile) {
    String url;
    switch (JSfile) {
        case JSfiles_e::UpdateSensorValuesDevicePage:
          url = F("update_sensor_values_device_page.js");
          break;
        case JSfiles_e::FetchAndParseLog:
          url = F("fetch_and_parse_log.js");
          break;
        case JSfiles_e::SaveRulesFile:
          url = F("rules_save.js");
          break;
        case JSfiles_e::GitHubClipboard:
          url = F("github_clipboard.js");
          break;
        case JSfiles_e::Reboot:
          url = F("reboot.js");
          break;
        case JSfiles_e::Toasting:
          url = F("toasting.js");
          break;
    }

    if (!fileExists(url))
    {
        #ifndef WEBSERVER_INCLUDE_JS
        url = generate_external_URL(url);
        #else
        html_add_script(true);
        switch (JSfile) {
          case JSfiles_e::UpdateSensorValuesDevicePage:
            #ifdef WEBSERVER_DEVICES
            TXBuffer.addFlashString((PGM_P)FPSTR(DATA_UPDATE_SENSOR_VALUES_DEVICE_PAGE_JS));
            #endif
            break;
          case JSfiles_e::FetchAndParseLog:
            #ifdef WEBSERVER_LOG
            TXBuffer.addFlashString((PGM_P)FPSTR(DATA_FETCH_AND_PARSE_LOG_JS));
            #endif
            break;
          case JSfiles_e::SaveRulesFile:
            #ifdef WEBSERVER_RULES
            TXBuffer.addFlashString((PGM_P)FPSTR(jsSaveRules));
            #endif
            break;
          case JSfiles_e::GitHubClipboard:
            #ifdef WEBSERVER_GITHUB_COPY
            TXBuffer.addFlashString((PGM_P)FPSTR(DATA_GITHUB_CLIPBOARD_JS));
            #endif
            break;
          case JSfiles_e::Reboot:
            TXBuffer.addFlashString((PGM_P)FPSTR(DATA_REBOOT_JS));
            break;
          case JSfiles_e::Toasting:
            TXBuffer.addFlashString((PGM_P)FPSTR(jsToastMessageBegin));
            // we can push custom messages here in future releases...
            addHtml(F("Submitted"));
            TXBuffer.addFlashString((PGM_P)FPSTR(jsToastMessageEnd));
            break;

        }
        html_add_script_end();
        return;
        #endif
        addHtml(F("<script"));
        addHtml(F(" defer"));
        addHtmlAttribute(F("src"), url);
        addHtml('>');
        html_add_script_end();
        return;
    }
    // Now stream the file directly from the file system.
    html_add_script(false);
    streamFromFS(url);
    html_add_script_end();
}<|MERGE_RESOLUTION|>--- conflicted
+++ resolved
@@ -8,11 +8,7 @@
 String generate_external_URL(const String& fname) {
     String url;
     url.reserve(80 + fname.length());
-<<<<<<< HEAD
-    url = F(CDN_JS_CSS_URL);
-=======
-    url = F("https://cdn.jsdelivr.net/gh/letscontrolit/ESPEasy@mega-20211224/static/");
->>>>>>> 71cbd1d3
+    url += F(CDN_JS_CSS_URL);
     url += fname;
     return url;
 }
