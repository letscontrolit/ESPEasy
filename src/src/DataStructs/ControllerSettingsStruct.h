#ifndef DATASTRUCTS_CONTROLLERSETTINGSSTRUCT_H
#define DATASTRUCTS_CONTROLLERSETTINGSSTRUCT_H

#include "../../ESPEasy_common.h"

/*********************************************************************************************\
* ControllerSettingsStruct definition
\*********************************************************************************************/
#include "../../ESPEasy_common.h"

#include <memory> // For std::shared_ptr
#include <new>    // for std::nothrow

#include <IPAddress.h>
#include <WiFiClient.h>
#include <WiFiUdp.h>

#include "../DataStructs/ChecksumType.h"
#include "../Globals/Plugins.h"

// Minimum delay between messages for a controller to send in msec.
#ifndef CONTROLLER_DELAY_QUEUE_DELAY_MAX
# define CONTROLLER_DELAY_QUEUE_DELAY_MAX   3600000
#endif // ifndef CONTROLLER_DELAY_QUEUE_DELAY_MAX
#ifndef CONTROLLER_DELAY_QUEUE_DELAY_DFLT
# define CONTROLLER_DELAY_QUEUE_DELAY_DFLT  100
#endif // ifndef CONTROLLER_DELAY_QUEUE_DELAY_DFLT

// Queue length for controller messages not yet sent.
#ifndef CONTROLLER_DELAY_QUEUE_DEPTH_MAX
# define CONTROLLER_DELAY_QUEUE_DEPTH_MAX   50
#endif // ifndef CONTROLLER_DELAY_QUEUE_DEPTH_MAX
#ifndef CONTROLLER_DELAY_QUEUE_DEPTH_DFLT
# define CONTROLLER_DELAY_QUEUE_DEPTH_DFLT  10
#endif // ifndef CONTROLLER_DELAY_QUEUE_DEPTH_DFLT

// Number of retries to send a message by a controller.
// N.B. Retries without a connection to wifi do not count as retry.
#ifndef CONTROLLER_DELAY_QUEUE_RETRY_MAX
# define CONTROLLER_DELAY_QUEUE_RETRY_MAX   10
#endif // ifndef CONTROLLER_DELAY_QUEUE_RETRY_MAX
#ifndef CONTROLLER_DELAY_QUEUE_RETRY_DFLT
# define CONTROLLER_DELAY_QUEUE_RETRY_DFLT  10
#endif // ifndef CONTROLLER_DELAY_QUEUE_RETRY_DFLT

// Timeout of the client in msec.
#ifndef CONTROLLER_CLIENTTIMEOUT_MAX
# define CONTROLLER_CLIENTTIMEOUT_MAX     4000 // Not sure if this may trigger SW watchdog.
#endif // ifndef CONTROLLER_CLIENTTIMEOUT_MAX
#ifndef CONTROLLER_CLIENTTIMEOUT_DFLT
# define CONTROLLER_CLIENTTIMEOUT_DFLT     100
#endif // ifndef CONTROLLER_CLIENTTIMEOUT_DFLT

#ifndef CONTROLLER_DEFAULT_CLIENTID
# define CONTROLLER_DEFAULT_CLIENTID  "%sysname%_%unit%"
#endif // ifndef CONTROLLER_DEFAULT_CLIENTID

struct ControllerSettingsStruct
{
  // ********************************************************************************
  //   IDs of controller settings, used to generate web forms
  // ********************************************************************************
  enum VarType {
    CONTROLLER_USE_DNS                  = 0, // PLace this before HOSTNAME/IP
    CONTROLLER_USE_EXTENDED_CREDENTIALS = 1, // Place this before USER/PASS
    CONTROLLER_HOSTNAME,
    CONTROLLER_IP,
    CONTROLLER_PORT,
    CONTROLLER_USER,
    CONTROLLER_PASS,
    CONTROLLER_MIN_SEND_INTERVAL,
    CONTROLLER_MAX_QUEUE_DEPTH,
    CONTROLLER_MAX_RETRIES,
    CONTROLLER_FULL_QUEUE_ACTION,
    CONTROLLER_ALLOW_EXPIRE,
    CONTROLLER_DEDUPLICATE,
    CONTROLLER_USE_LOCAL_SYSTEM_TIME,
    CONTROLLER_CHECK_REPLY,
    CONTROLLER_CLIENT_ID,
    CONTROLLER_UNIQUE_CLIENT_ID_RECONNECT,
    CONTROLLER_RETAINFLAG,
    CONTROLLER_SUBSCRIBE,
    CONTROLLER_PUBLISH,
    CONTROLLER_LWT_TOPIC,
    CONTROLLER_LWT_CONNECT_MESSAGE,
    CONTROLLER_LWT_DISCONNECT_MESSAGE,
    CONTROLLER_SEND_LWT,
    CONTROLLER_WILL_RETAIN,
    CONTROLLER_CLEAN_SESSION,
    CONTROLLER_TIMEOUT,
    CONTROLLER_SAMPLE_SET_INITIATOR,
    CONTROLLER_SEND_BINARY,
#ifdef USES_ESPEASY_NOW
    CONTROLLER_ENABLE_ESPEASY_NOW_FALLBACK,
#endif

    // Keep this as last, is used to loop over all parameters
    CONTROLLER_ENABLED
  };


  ControllerSettingsStruct();

  void         reset();

  bool         isSet() const;

  void         validate();

  ChecksumType computeChecksum() const {
    return ChecksumType(reinterpret_cast<const uint8_t *>(this), sizeof(ControllerSettingsStruct));
  }

  IPAddress    getIP() const {
    return IPAddress(IP[0], IP[1], IP[2], IP[3]);
  }

  String       getHost() const;

  void         setHostname(const String& controllerhostname);

  bool         checkHostReachable(bool quick);

  #if FEATURE_HTTP_CLIENT
  bool         connectToHost(WiFiClient& client);
  #endif // FEATURE_HTTP_CLIENT

  bool         beginPacket(WiFiUDP& client);

  String       getHostPortString() const;

  // VariousFlags defaults to 0, keep in mind when adding bit lookups.
  bool         mqtt_cleanSession() const { return VariousBits1.mqtt_cleanSession; }
  void         mqtt_cleanSession(bool value) { VariousBits1.mqtt_cleanSession = value; }

  bool         mqtt_sendLWT() const { return VariousBits1.mqtt_sendLWT; }
  void         mqtt_sendLWT(bool value) { VariousBits1.mqtt_sendLWT = value; }

  bool         mqtt_willRetain() const { return VariousBits1.mqtt_willRetain; }
  void         mqtt_willRetain(bool value) { VariousBits1.mqtt_willRetain = value; }

  bool         mqtt_uniqueMQTTclientIdReconnect() const { return VariousBits1.mqtt_uniqueMQTTclientIdReconnect; }
  void         mqtt_uniqueMQTTclientIdReconnect(bool value) { VariousBits1.mqtt_uniqueMQTTclientIdReconnect = value; }

  bool         mqtt_retainFlag() const { return VariousBits1.mqtt_retainFlag; }
  void         mqtt_retainFlag(bool value) { VariousBits1.mqtt_retainFlag = value; }

  bool         useExtendedCredentials() const { return VariousBits1.useExtendedCredentials; }
  void         useExtendedCredentials(bool value) { VariousBits1.useExtendedCredentials = value; }

  bool         sendBinary() const { return VariousBits1.sendBinary; }
  void         sendBinary(bool value) { VariousBits1.sendBinary = value; }

<<<<<<< HEAD
  bool      enableESPEasyNowFallback() const;
  void      enableESPEasyNowFallback(bool value);

  bool      allowExpire() const;
  void      allowExpire(bool value);
=======
  bool         allowExpire() const { return VariousBits1.allowExpire; }
  void         allowExpire(bool value) { VariousBits1.allowExpire = value; }
>>>>>>> bb221645

  bool         deduplicate() const { return VariousBits1.deduplicate; }
  void         deduplicate(bool value) { VariousBits1.deduplicate = value; }

  bool         useLocalSystemTime() const { return VariousBits1.useLocalSystemTime; }
  void         useLocalSystemTime(bool value) { VariousBits1.useLocalSystemTime = value; }

  bool         UseDNS;
  uint8_t      IP[4];
  unsigned int Port;
  char         HostName[65];
  char         Publish[129];
  char         Subscribe[129];
  char         MQTTLwtTopic[129];
  char         LWTMessageConnect[129];
  char         LWTMessageDisconnect[129];
  unsigned int MinimalTimeBetweenMessages;
  unsigned int MaxQueueDepth;
  unsigned int MaxRetry;
  bool         DeleteOldest;       // Action to perform when buffer full, delete oldest, or ignore newest.
  unsigned int ClientTimeout;
  bool         MustCheckReply;     // When set to false, a sent message is considered always successful.
  taskIndex_t  SampleSetInitiator; // The first task to start a sample set.

  union {
    struct {
      uint32_t unused_00                        : 1; // Bit 00
      uint32_t mqtt_cleanSession                : 1; // Bit 01
      uint32_t mqtt_sendLWT                     : 1; // Bit 02
      uint32_t mqtt_willRetain                  : 1; // Bit 03
      uint32_t mqtt_uniqueMQTTclientIdReconnect : 1; // Bit 04
      uint32_t mqtt_retainFlag                  : 1; // Bit 05
      uint32_t useExtendedCredentials           : 1; // Bit 06
      uint32_t sendBinary                       : 1; // Bit 07
      uint32_t unused_08                        : 1; // Bit 08
      uint32_t allowExpire                      : 1; // Bit 09
      uint32_t deduplicate                      : 1; // Bit 10
      uint32_t useLocalSystemTime               : 1; // Bit 11
      uint32_t unused_12                        : 1; // Bit 12
      uint32_t unused_13                        : 1; // Bit 13
      uint32_t unused_14                        : 1; // Bit 14
      uint32_t unused_15                        : 1; // Bit 15
      uint32_t unused_16                        : 1; // Bit 16
      uint32_t unused_17                        : 1; // Bit 17
      uint32_t unused_18                        : 1; // Bit 18
      uint32_t unused_19                        : 1; // Bit 19
      uint32_t unused_20                        : 1; // Bit 20
      uint32_t unused_21                        : 1; // Bit 21
      uint32_t unused_22                        : 1; // Bit 22
      uint32_t unused_23                        : 1; // Bit 23
      uint32_t unused_24                        : 1; // Bit 24
      uint32_t unused_25                        : 1; // Bit 25
      uint32_t unused_26                        : 1; // Bit 26
      uint32_t unused_27                        : 1; // Bit 27
      uint32_t unused_28                        : 1; // Bit 28
      uint32_t unused_29                        : 1; // Bit 29
      uint32_t unused_30                        : 1; // Bit 30
      uint32_t unused_31                        : 1; // Bit 31
    }        VariousBits1;
    uint32_t VariousFlags;                           // Various flags
  };
  char ClientID[65];                                 // Used to define the Client ID used by the controller

private:

  bool ipSet() const;

  bool updateIPcache();
};

typedef std::shared_ptr<ControllerSettingsStruct> ControllerSettingsStruct_ptr_type;
#define MakeControllerSettings(T) ControllerSettingsStruct_ptr_type T(new (std::nothrow)  ControllerSettingsStruct());

// Check to see if MakeControllerSettings was successful
#define AllocatedControllerSettings() (ControllerSettings.get() != nullptr)

#endif // DATASTRUCTS_CONTROLLERSETTINGSSTRUCT_H<|MERGE_RESOLUTION|>--- conflicted
+++ resolved
@@ -151,16 +151,11 @@
   bool         sendBinary() const { return VariousBits1.sendBinary; }
   void         sendBinary(bool value) { VariousBits1.sendBinary = value; }
 
-<<<<<<< HEAD
   bool      enableESPEasyNowFallback() const;
   void      enableESPEasyNowFallback(bool value);
 
-  bool      allowExpire() const;
-  void      allowExpire(bool value);
-=======
   bool         allowExpire() const { return VariousBits1.allowExpire; }
   void         allowExpire(bool value) { VariousBits1.allowExpire = value; }
->>>>>>> bb221645
 
   bool         deduplicate() const { return VariousBits1.deduplicate; }
   void         deduplicate(bool value) { VariousBits1.deduplicate = value; }
