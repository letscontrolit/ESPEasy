--- conflicted
+++ resolved
@@ -212,12 +212,8 @@
       std::vector<char> packetBuffer;
       packetBuffer.resize(packetSize + 1);
 
-<<<<<<< HEAD
       if (packetBuffer.size() >= static_cast<size_t>(packetSize)) {
-=======
-      if (packetBuffer.size() >= packetSize) {
         memset(&packetBuffer[0], 0, packetSize + 1);
->>>>>>> 1981a1ab
         int len = portUDP.read(&packetBuffer[0], packetSize);
 
         if (len >= 2) {
