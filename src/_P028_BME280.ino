--- conflicted
+++ resolved
@@ -158,18 +158,9 @@
       bool wire_status      = false;
       const uint8_t chip_id = I2C_read8_reg(P028_I2C_ADDRESS, BMx280_REGISTER_CHIPID, &wire_status);
 
-<<<<<<< HEAD
       if (wire_status) {
         addRowLabel(F("Detected Sensor Type"));
         addHtml(P028_data_struct::getDeviceName(static_cast<P028_data_struct::BMx_ChipId>(chip_id)));
-=======
-      if (nullptr != P028_data) {
-        if (P028_data->sensorID != P028_data_struct::Unknown_DEVICE) {
-          String detectedString = F("Detected: ");
-          detectedString += P028_data_struct::getDeviceName(P028_data->sensorID);
-          addUnit(detectedString);
-        }
->>>>>>> 77925a82
       }
 
       addFormNumericBox(F("Altitude"), F("elev"), P028_ALTITUDE);
