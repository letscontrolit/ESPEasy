--- conflicted
+++ resolved
@@ -231,17 +231,10 @@
   return getPreferredNode_notMatching(not_matching, checkMQTT_QueueState);
 }
 
-<<<<<<< HEAD
 const NodeStruct * NodesHandler::getPreferredNode_notMatching(const MAC_address& not_matching, bool checkMQTT_QueueState) const {
-  const NodeStruct *thisNodeSTA = getNodeByMac(WifiSTAmacAddress());
+  const NodeStruct *thisNodeSTA = getNodeByMac(NetworkMacAddress());
   const NodeStruct *thisNodeAP  = getNodeByMac(WifiSoftAPmacAddress());
   const NodeStruct *reject      = getNodeByMac(not_matching);
-=======
-const NodeStruct * NodesHandler::getPreferredNode_notMatching(const MAC_address& not_matching) const {
-  MAC_address this_mac = NetworkMacAddress();
-  const NodeStruct *thisNode = getNodeByMac(this_mac);
-  const NodeStruct *reject   = getNodeByMac(not_matching);
->>>>>>> 69184ffe
 
   const NodeStruct *res = nullptr;
 
