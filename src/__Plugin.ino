#include "src/Globals/Device.h"
#include "src/Globals/ESPEasy_Scheduler.h"
#include "src/Globals/GlobalMapPortStatus.h"
#include "src/Globals/Plugins.h"
#include "src/Globals/Settings.h"
#include "src/Commands/Tasks.h"

#include "src/DataStructs/ESPEasy_EventStruct.h"
#include "src/DataStructs/ESPEasy_plugin_functions.h"
#include "src/DataStructs/TimingStats.h"

#include "ESPEasy_common.h"



// ********************************************************************************
// Initialize all plugins that where defined earlier
// and initialize the function call pointer into the plugin array
// ********************************************************************************
#include <algorithm>
static const char ADDPLUGIN_ERROR[] PROGMEM = "System: Error - Too many Plugins";

// Because of compiler-bug (multiline defines gives an error if file ending is CRLF) the define is striped to a single line

/*
 #define ADDPLUGIN(NNN) \
   if (x < PLUGIN_MAX) \
   { \
    DeviceIndex_to_Plugin_id[x] = PLUGIN_ID_##NNN; \
    Plugin_id_to_DeviceIndex[PLUGIN_ID_##NNN] = x; \
    Plugin_ptr[x++] = &Plugin_##NNN; \
   } \
  else \
    addLog(LOG_LEVEL_ERROR, FPSTR(ADDPLUGIN_ERROR));
*/
#define ADDPLUGIN(NNN) if (x < PLUGIN_MAX) { DeviceIndex_to_Plugin_id[x] = PLUGIN_ID_##NNN; Plugin_id_to_DeviceIndex[PLUGIN_ID_##NNN] = x; Plugin_ptr[x++] = &Plugin_##NNN; } else addLog(LOG_LEVEL_ERROR, FPSTR(ADDPLUGIN_ERROR));


void PluginInit(void)
{
  DeviceIndex_to_Plugin_id.resize(PLUGIN_MAX + 1); // INVALID_DEVICE_INDEX may be used as index for this array.
  DeviceIndex_to_Plugin_id[PLUGIN_MAX] = INVALID_PLUGIN_ID;
  // Clear pointer table for all plugins
  for (byte x = 0; x < PLUGIN_MAX; x++)
  {
    Plugin_ptr[x] = nullptr;
    DeviceIndex_to_Plugin_id[x] = INVALID_PLUGIN_ID;
    // Do not initialize Plugin_id_to_DeviceIndex[x] to an invalid value. (it is map)
  }
  int x = 0; // Used in ADDPLUGIN macro

#ifdef PLUGIN_001
  ADDPLUGIN(001)
#endif

#ifdef PLUGIN_002
  ADDPLUGIN(002)
#endif

#ifdef PLUGIN_003
  ADDPLUGIN(003)
#endif

#ifdef PLUGIN_004
  ADDPLUGIN(004)
#endif

#ifdef PLUGIN_005
  ADDPLUGIN(005)
#endif

#ifdef PLUGIN_006
  ADDPLUGIN(006)
#endif

#ifdef PLUGIN_007
  ADDPLUGIN(007)
#endif

#ifdef PLUGIN_008
  ADDPLUGIN(008)
#endif

#ifdef PLUGIN_009
  ADDPLUGIN(009)
#endif

#ifdef PLUGIN_010
  ADDPLUGIN(010)
#endif

#ifdef PLUGIN_011
  ADDPLUGIN(011)
#endif

#ifdef PLUGIN_012
  ADDPLUGIN(012)
#endif

#ifdef PLUGIN_013
  ADDPLUGIN(013)
#endif

#ifdef PLUGIN_014
  ADDPLUGIN(014)
#endif

#ifdef PLUGIN_015
  ADDPLUGIN(015)
#endif

#ifdef PLUGIN_016
  ADDPLUGIN(016)
#endif

#ifdef PLUGIN_017
  ADDPLUGIN(017)
#endif

#ifdef PLUGIN_018
  ADDPLUGIN(018)
#endif

#ifdef PLUGIN_019
  ADDPLUGIN(019)
#endif

#ifdef PLUGIN_020
  ADDPLUGIN(020)
#endif

#ifdef PLUGIN_021
  ADDPLUGIN(021)
#endif

#ifdef PLUGIN_022
  ADDPLUGIN(022)
#endif

#ifdef PLUGIN_023
  ADDPLUGIN(023)
#endif

#ifdef PLUGIN_024
  ADDPLUGIN(024)
#endif

#ifdef PLUGIN_025
  ADDPLUGIN(025)
#endif

#ifdef PLUGIN_026
  ADDPLUGIN(026)
#endif

#ifdef PLUGIN_027
  ADDPLUGIN(027)
#endif

#ifdef PLUGIN_028
  ADDPLUGIN(028)
#endif

#ifdef PLUGIN_029
  ADDPLUGIN(029)
#endif

#ifdef PLUGIN_030
  ADDPLUGIN(030)
#endif

#ifdef PLUGIN_031
  ADDPLUGIN(031)
#endif

#ifdef PLUGIN_032
  ADDPLUGIN(032)
#endif

#ifdef PLUGIN_033
  ADDPLUGIN(033)
#endif

#ifdef PLUGIN_034
  ADDPLUGIN(034)
#endif

#ifdef PLUGIN_035
  ADDPLUGIN(035)
#endif

#ifdef PLUGIN_036
  ADDPLUGIN(036)
#endif

#ifdef PLUGIN_037
  ADDPLUGIN(037)
#endif

#ifdef PLUGIN_038
  ADDPLUGIN(038)
#endif

#ifdef PLUGIN_039
  ADDPLUGIN(039)
#endif

#ifdef PLUGIN_040
  ADDPLUGIN(040)
#endif

#ifdef PLUGIN_041
  ADDPLUGIN(041)
#endif

#ifdef PLUGIN_042
  ADDPLUGIN(042)
#endif

#ifdef PLUGIN_043
  ADDPLUGIN(043)
#endif

#ifdef PLUGIN_044
  ADDPLUGIN(044)
#endif

#ifdef PLUGIN_045
  ADDPLUGIN(045)
#endif

#ifdef PLUGIN_046
  ADDPLUGIN(046)
#endif

#ifdef PLUGIN_047
  ADDPLUGIN(047)
#endif

#ifdef PLUGIN_048
  ADDPLUGIN(048)
#endif

#ifdef PLUGIN_049
  ADDPLUGIN(049)
#endif

#ifdef PLUGIN_050
  ADDPLUGIN(050)
#endif

#ifdef PLUGIN_051
  ADDPLUGIN(051)
#endif

#ifdef PLUGIN_052
  ADDPLUGIN(052)
#endif

#ifdef PLUGIN_053
  ADDPLUGIN(053)
#endif

#ifdef PLUGIN_054
  ADDPLUGIN(054)
#endif

#ifdef PLUGIN_055
  ADDPLUGIN(055)
#endif

#ifdef PLUGIN_056
  ADDPLUGIN(056)
#endif

#ifdef PLUGIN_057
  ADDPLUGIN(057)
#endif

#ifdef PLUGIN_058
  ADDPLUGIN(058)
#endif

#ifdef PLUGIN_059
  ADDPLUGIN(059)
#endif

#ifdef PLUGIN_060
  ADDPLUGIN(060)
#endif

#ifdef PLUGIN_061
  ADDPLUGIN(061)
#endif

#ifdef PLUGIN_062
  ADDPLUGIN(062)
#endif

#ifdef PLUGIN_063
  ADDPLUGIN(063)
#endif

#ifdef PLUGIN_064
  ADDPLUGIN(064)
#endif

#ifdef PLUGIN_065
  ADDPLUGIN(065)
#endif

#ifdef PLUGIN_066
  ADDPLUGIN(066)
#endif

#ifdef PLUGIN_067
  ADDPLUGIN(067)
#endif

#ifdef PLUGIN_068
  ADDPLUGIN(068)
#endif

#ifdef PLUGIN_069
  ADDPLUGIN(069)
#endif

#ifdef PLUGIN_070
  ADDPLUGIN(070)
#endif

#ifdef PLUGIN_071
  ADDPLUGIN(071)
#endif

#ifdef PLUGIN_072
  ADDPLUGIN(072)
#endif

#ifdef PLUGIN_073
  ADDPLUGIN(073)
#endif

#ifdef PLUGIN_074
  ADDPLUGIN(074)
#endif

#ifdef PLUGIN_075
  ADDPLUGIN(075)
#endif

#ifdef PLUGIN_076
  ADDPLUGIN(076)
#endif

#ifdef PLUGIN_077
  ADDPLUGIN(077)
#endif

#ifdef PLUGIN_078
  ADDPLUGIN(078)
#endif

#ifdef PLUGIN_079
  ADDPLUGIN(079)
#endif

#ifdef PLUGIN_080
  ADDPLUGIN(080)
#endif

#ifdef PLUGIN_081
  ADDPLUGIN(081)
#endif

#ifdef PLUGIN_082
  ADDPLUGIN(082)
#endif

#ifdef PLUGIN_083
  ADDPLUGIN(083)
#endif

#ifdef PLUGIN_084
  ADDPLUGIN(084)
#endif

#ifdef PLUGIN_085
  ADDPLUGIN(085)
#endif

#ifdef PLUGIN_086
  ADDPLUGIN(086)
#endif

#ifdef PLUGIN_087
  ADDPLUGIN(087)
#endif

#ifdef PLUGIN_088
  ADDPLUGIN(088)
#endif

#ifdef PLUGIN_089
  ADDPLUGIN(089)
#endif

#ifdef PLUGIN_090
  ADDPLUGIN(090)
#endif

#ifdef PLUGIN_091
  ADDPLUGIN(091)
#endif

#ifdef PLUGIN_092
  ADDPLUGIN(092)
#endif

#ifdef PLUGIN_093
  ADDPLUGIN(093)
#endif

#ifdef PLUGIN_094
  ADDPLUGIN(094)
#endif

#ifdef PLUGIN_095
  ADDPLUGIN(095)
#endif

#ifdef PLUGIN_096
  ADDPLUGIN(096)
#endif

#ifdef PLUGIN_097
  ADDPLUGIN(097)
#endif

#ifdef PLUGIN_098
  ADDPLUGIN(098)
#endif

#ifdef PLUGIN_099
  ADDPLUGIN(099)
#endif

#ifdef PLUGIN_100
  ADDPLUGIN(100)
#endif

#ifdef PLUGIN_101
  ADDPLUGIN(101)
#endif

#ifdef PLUGIN_102
  ADDPLUGIN(102)
#endif

#ifdef PLUGIN_103
  ADDPLUGIN(103)
#endif

#ifdef PLUGIN_104
  ADDPLUGIN(104)
#endif

#ifdef PLUGIN_105
  ADDPLUGIN(105)
#endif

#ifdef PLUGIN_106
  ADDPLUGIN(106)
#endif

#ifdef PLUGIN_107
  ADDPLUGIN(107)
#endif

#ifdef PLUGIN_108
  ADDPLUGIN(108)
#endif

#ifdef PLUGIN_109
  ADDPLUGIN(109)
#endif

#ifdef PLUGIN_110
  ADDPLUGIN(110)
#endif

#ifdef PLUGIN_111
  ADDPLUGIN(111)
#endif

#ifdef PLUGIN_112
  ADDPLUGIN(112)
#endif

#ifdef PLUGIN_113
  ADDPLUGIN(113)
#endif

#ifdef PLUGIN_114
  ADDPLUGIN(114)
#endif

#ifdef PLUGIN_115
  ADDPLUGIN(115)
#endif

#ifdef PLUGIN_116
  ADDPLUGIN(116)
#endif

#ifdef PLUGIN_117
  ADDPLUGIN(117)
#endif

#ifdef PLUGIN_118
  ADDPLUGIN(118)
#endif

#ifdef PLUGIN_119
  ADDPLUGIN(119)
#endif

#ifdef PLUGIN_120
  ADDPLUGIN(120)
#endif

#ifdef PLUGIN_121
  ADDPLUGIN(121)
#endif

#ifdef PLUGIN_122
  ADDPLUGIN(122)
#endif

#ifdef PLUGIN_123
  ADDPLUGIN(123)
#endif

#ifdef PLUGIN_124
  ADDPLUGIN(124)
#endif

#ifdef PLUGIN_125
  ADDPLUGIN(125)
#endif

#ifdef PLUGIN_126
  ADDPLUGIN(126)
#endif

#ifdef PLUGIN_127
  ADDPLUGIN(127)
#endif

#ifdef PLUGIN_128
  ADDPLUGIN(128)
#endif

#ifdef PLUGIN_129
  ADDPLUGIN(129)
#endif

#ifdef PLUGIN_130
  ADDPLUGIN(130)
#endif

#ifdef PLUGIN_131
  ADDPLUGIN(131)
#endif

#ifdef PLUGIN_132
  ADDPLUGIN(132)
#endif

#ifdef PLUGIN_133
  ADDPLUGIN(133)
#endif

#ifdef PLUGIN_134
  ADDPLUGIN(134)
#endif

#ifdef PLUGIN_135
  ADDPLUGIN(135)
#endif

#ifdef PLUGIN_136
  ADDPLUGIN(136)
#endif

#ifdef PLUGIN_137
  ADDPLUGIN(137)
#endif

#ifdef PLUGIN_138
  ADDPLUGIN(138)
#endif

#ifdef PLUGIN_139
  ADDPLUGIN(139)
#endif

#ifdef PLUGIN_140
  ADDPLUGIN(140)
#endif

#ifdef PLUGIN_141
  ADDPLUGIN(141)
#endif

#ifdef PLUGIN_142
  ADDPLUGIN(142)
#endif

#ifdef PLUGIN_143
  ADDPLUGIN(143)
#endif

#ifdef PLUGIN_144
  ADDPLUGIN(144)
#endif

#ifdef PLUGIN_145
  ADDPLUGIN(145)
#endif

#ifdef PLUGIN_146
  ADDPLUGIN(146)
#endif

#ifdef PLUGIN_147
  ADDPLUGIN(147)
#endif

#ifdef PLUGIN_148
  ADDPLUGIN(148)
#endif

#ifdef PLUGIN_149
  ADDPLUGIN(149)
#endif

#ifdef PLUGIN_150
  ADDPLUGIN(150)
#endif

#ifdef PLUGIN_151
  ADDPLUGIN(151)
#endif

#ifdef PLUGIN_152
  ADDPLUGIN(152)
#endif

#ifdef PLUGIN_153
  ADDPLUGIN(153)
#endif

#ifdef PLUGIN_154
  ADDPLUGIN(154)
#endif

#ifdef PLUGIN_155
  ADDPLUGIN(155)
#endif

#ifdef PLUGIN_156
  ADDPLUGIN(156)
#endif

#ifdef PLUGIN_157
  ADDPLUGIN(157)
#endif

#ifdef PLUGIN_158
  ADDPLUGIN(158)
#endif

#ifdef PLUGIN_159
  ADDPLUGIN(159)
#endif

#ifdef PLUGIN_160
  ADDPLUGIN(160)
#endif

#ifdef PLUGIN_161
  ADDPLUGIN(161)
#endif

#ifdef PLUGIN_162
  ADDPLUGIN(162)
#endif

#ifdef PLUGIN_163
  ADDPLUGIN(163)
#endif

#ifdef PLUGIN_164
  ADDPLUGIN(164)
#endif

#ifdef PLUGIN_165
  ADDPLUGIN(165)
#endif

#ifdef PLUGIN_166
  ADDPLUGIN(166)
#endif

#ifdef PLUGIN_167
  ADDPLUGIN(167)
#endif

#ifdef PLUGIN_168
  ADDPLUGIN(168)
#endif

#ifdef PLUGIN_169
  ADDPLUGIN(169)
#endif

#ifdef PLUGIN_170
  ADDPLUGIN(170)
#endif

#ifdef PLUGIN_171
  ADDPLUGIN(171)
#endif

#ifdef PLUGIN_172
  ADDPLUGIN(172)
#endif

#ifdef PLUGIN_173
  ADDPLUGIN(173)
#endif

#ifdef PLUGIN_174
  ADDPLUGIN(174)
#endif

#ifdef PLUGIN_175
  ADDPLUGIN(175)
#endif

#ifdef PLUGIN_176
  ADDPLUGIN(176)
#endif

#ifdef PLUGIN_177
  ADDPLUGIN(177)
#endif

#ifdef PLUGIN_178
  ADDPLUGIN(178)
#endif

#ifdef PLUGIN_179
  ADDPLUGIN(179)
#endif

#ifdef PLUGIN_180
  ADDPLUGIN(180)
#endif

#ifdef PLUGIN_181
  ADDPLUGIN(181)
#endif

#ifdef PLUGIN_182
  ADDPLUGIN(182)
#endif

#ifdef PLUGIN_183
  ADDPLUGIN(183)
#endif

#ifdef PLUGIN_184
  ADDPLUGIN(184)
#endif

#ifdef PLUGIN_185
  ADDPLUGIN(185)
#endif

#ifdef PLUGIN_186
  ADDPLUGIN(186)
#endif

#ifdef PLUGIN_187
  ADDPLUGIN(187)
#endif

#ifdef PLUGIN_188
  ADDPLUGIN(188)
#endif

#ifdef PLUGIN_189
  ADDPLUGIN(189)
#endif

#ifdef PLUGIN_190
  ADDPLUGIN(190)
#endif

#ifdef PLUGIN_191
  ADDPLUGIN(191)
#endif

#ifdef PLUGIN_192
  ADDPLUGIN(192)
#endif

#ifdef PLUGIN_193
  ADDPLUGIN(193)
#endif

#ifdef PLUGIN_194
  ADDPLUGIN(194)
#endif

#ifdef PLUGIN_195
  ADDPLUGIN(195)
#endif

#ifdef PLUGIN_196
  ADDPLUGIN(196)
#endif

#ifdef PLUGIN_197
  ADDPLUGIN(197)
#endif

#ifdef PLUGIN_198
  ADDPLUGIN(198)
#endif

#ifdef PLUGIN_199
  ADDPLUGIN(199)
#endif

#ifdef PLUGIN_200
  ADDPLUGIN(200)
#endif

#ifdef PLUGIN_201
  ADDPLUGIN(201)
#endif

#ifdef PLUGIN_202
  ADDPLUGIN(202)
#endif

#ifdef PLUGIN_203
  ADDPLUGIN(203)
#endif

#ifdef PLUGIN_204
  ADDPLUGIN(204)
#endif

#ifdef PLUGIN_205
  ADDPLUGIN(205)
#endif

#ifdef PLUGIN_206
  ADDPLUGIN(206)
#endif

#ifdef PLUGIN_207
  ADDPLUGIN(207)
#endif

#ifdef PLUGIN_208
  ADDPLUGIN(208)
#endif

#ifdef PLUGIN_209
  ADDPLUGIN(209)
#endif

#ifdef PLUGIN_210
  ADDPLUGIN(210)
#endif

#ifdef PLUGIN_211
  ADDPLUGIN(211)
#endif

#ifdef PLUGIN_212
  ADDPLUGIN(212)
#endif

#ifdef PLUGIN_213
  ADDPLUGIN(213)
#endif

#ifdef PLUGIN_214
  ADDPLUGIN(214)
#endif

#ifdef PLUGIN_215
  ADDPLUGIN(215)
#endif

#ifdef PLUGIN_216
  ADDPLUGIN(216)
#endif

#ifdef PLUGIN_217
  ADDPLUGIN(217)
#endif

#ifdef PLUGIN_218
  ADDPLUGIN(218)
#endif

#ifdef PLUGIN_219
  ADDPLUGIN(219)
#endif

#ifdef PLUGIN_220
  ADDPLUGIN(220)
#endif

#ifdef PLUGIN_221
  ADDPLUGIN(221)
#endif

#ifdef PLUGIN_222
  ADDPLUGIN(222)
#endif

#ifdef PLUGIN_223
  ADDPLUGIN(223)
#endif

#ifdef PLUGIN_224
  ADDPLUGIN(224)
#endif

#ifdef PLUGIN_225
  ADDPLUGIN(225)
#endif

#ifdef PLUGIN_226
  ADDPLUGIN(226)
#endif

#ifdef PLUGIN_227
  ADDPLUGIN(227)
#endif

#ifdef PLUGIN_228
  ADDPLUGIN(228)
#endif

#ifdef PLUGIN_229
  ADDPLUGIN(229)
#endif

#ifdef PLUGIN_230
  ADDPLUGIN(230)
#endif

#ifdef PLUGIN_231
  ADDPLUGIN(231)
#endif

#ifdef PLUGIN_232
  ADDPLUGIN(232)
#endif

#ifdef PLUGIN_233
  ADDPLUGIN(233)
#endif

#ifdef PLUGIN_234
  ADDPLUGIN(234)
#endif

#ifdef PLUGIN_235
  ADDPLUGIN(235)
#endif

#ifdef PLUGIN_236
  ADDPLUGIN(236)
#endif

#ifdef PLUGIN_237
  ADDPLUGIN(237)
#endif

#ifdef PLUGIN_238
  ADDPLUGIN(238)
#endif

#ifdef PLUGIN_239
  ADDPLUGIN(239)
#endif

#ifdef PLUGIN_240
  ADDPLUGIN(240)
#endif

#ifdef PLUGIN_241
  ADDPLUGIN(241)
#endif

#ifdef PLUGIN_242
  ADDPLUGIN(242)
#endif

#ifdef PLUGIN_243
  ADDPLUGIN(243)
#endif

#ifdef PLUGIN_244
  ADDPLUGIN(244)
#endif

#ifdef PLUGIN_245
  ADDPLUGIN(245)
#endif

#ifdef PLUGIN_246
  ADDPLUGIN(246)
#endif

#ifdef PLUGIN_247
  ADDPLUGIN(247)
#endif

#ifdef PLUGIN_248
  ADDPLUGIN(248)
#endif

#ifdef PLUGIN_249
  ADDPLUGIN(249)
#endif

#ifdef PLUGIN_250
  ADDPLUGIN(250)
#endif

#ifdef PLUGIN_251
  ADDPLUGIN(251)
#endif

#ifdef PLUGIN_252
  ADDPLUGIN(252)
#endif

#ifdef PLUGIN_253
  ADDPLUGIN(253)
#endif

#ifdef PLUGIN_254
  ADDPLUGIN(254)
#endif

#ifdef PLUGIN_255
  ADDPLUGIN(255)
#endif

  String dummy;
  PluginCall(PLUGIN_DEVICE_ADD, nullptr, dummy);
    // Set all not supported plugins to disabled.
  for (taskIndex_t taskIndex = 0; taskIndex < TASKS_MAX; ++taskIndex) {
    if (!supportedPluginID(Settings.TaskDeviceNumber[taskIndex])) {
      Settings.TaskDeviceEnabled[taskIndex] = false;
    }
  }

  PluginCall(PLUGIN_INIT_ALL, nullptr, dummy);
  sortDeviceIndexArray(); // Used in device selector dropdown.
}
<<<<<<< HEAD

/**
 * Call the plugin of 1 task for 1 function, with standard EventStruct and optional command string
 */
bool PluginCallForTask(taskIndex_t task, byte Function, EventStruct *TempEvent, String& command, bool unConditional = false) {
  bool retval = false;
  if (unConditional || (Settings.TaskDeviceEnabled[task] && validPluginID_fullcheck(Settings.TaskDeviceNumber[task])))
  {
    if (unConditional || Settings.TaskDeviceDataFeed[task] == 0) // these calls only to tasks with local feed
    {
      const deviceIndex_t DeviceIndex = getDeviceIndex_from_TaskIndex(task);
      if (validDeviceIndex(DeviceIndex)) {
        TempEvent->TaskIndex    = task;
        TempEvent->BaseVarIndex = task * VARS_PER_TASK;
        TempEvent->sensorType   = Device[DeviceIndex].VType;

        if (Function == PLUGIN_INIT) {
          // Schedule the plugin to be read.
          Scheduler.schedule_task_device_timer_at_init(TempEvent->TaskIndex);
        }

        prepare_I2C_by_taskIndex(task, DeviceIndex);
        switch (Function) {
          case PLUGIN_WRITE:          // First set
          case PLUGIN_REQUEST:
          case PLUGIN_ONCE_A_SECOND:  // Second set
          case PLUGIN_TEN_PER_SECOND:
          case PLUGIN_FIFTY_PER_SECOND:
          case PLUGIN_INIT:           // Second set, instead of PLUGIN_INIT_ALL
          case PLUGIN_CLOCK_IN:
          case PLUGIN_EVENT_OUT:
          case PLUGIN_TIME_CHANGE:
            {
              checkRAM(F("PluginCall_s"), task);
              break;
            }
        }
        START_TIMER;
        retval = (Plugin_ptr[DeviceIndex](Function, TempEvent, command));
        STOP_TIMER_TASK(DeviceIndex, Function);
        post_I2C_by_taskIndex(task, DeviceIndex);
        delay(0); // SMY: call delay(0) unconditionally
      }
    }
  }
  return retval;
}

/*********************************************************************************************\
* Function call to all or specific plugins
\*********************************************************************************************/
byte PluginCall(byte Function, struct EventStruct *event, String& str)
{
  struct EventStruct TempEvent;

  if (event == nullptr) {
    event = &TempEvent;
  }
  else {
    TempEvent = (*event);
  }


  checkRAM(F("PluginCall"), Function);

  switch (Function)
  {
    // Unconditional calls to all plugins
    case PLUGIN_DEVICE_ADD:
    case PLUGIN_UNCONDITIONAL_POLL:    // FIXME TD-er: PLUGIN_UNCONDITIONAL_POLL is not being used at the moment

      for (byte x = 0; x < PLUGIN_MAX; x++) {
        if (validPluginID(DeviceIndex_to_Plugin_id[x])) {
          if (Function == PLUGIN_DEVICE_ADD) {
            if ((deviceCount + 2) > static_cast<int>(Device.size())) {
              // Increase with 16 to get some compromise between number of resizes and wasted space
              unsigned int newSize = Device.size();
              newSize = newSize + 16 - (newSize % 16);
              Device.resize(newSize);

              // FIXME TD-er: Also resize DeviceIndex_to_Plugin_id ?
            }
          }
          // FIXME TD-er: This is not correct as we don't have a taskIndex here when addressing a plugin
          /*
          taskIndex_t  taskIndex = INVALID_TASK_INDEX;
          if (Function != PLUGIN_DEVICE_ADD && Device[x].Type == DEVICE_TYPE_I2C) {
            unsigned int varNr;
            validTaskVars(event, taskIndex, varNr);
            prepare_I2C_by_taskIndex(taskIndex, x);
          }
          */
          START_TIMER;
          Plugin_ptr[x](Function, event, str);
          STOP_TIMER_TASK(x, Function);
          /*
          // FIXME TD-er: This is not correct as we don't have a taskIndex here when addressing a plugin
          if (Function != PLUGIN_DEVICE_ADD) {
            post_I2C_by_taskIndex(taskIndex, x);
          }
          */
          delay(0); // SMY: call delay(0) unconditionally
        }
      }
      return true;

    case PLUGIN_MONITOR:

      for (auto it = globalMapPortStatus.begin(); it != globalMapPortStatus.end(); ++it) {
        // only call monitor function if there the need to
        if (it->second.monitor || it->second.command || it->second.init) {
          TempEvent.Par1 = getPortFromKey(it->first);

          // initialize the "x" variable to synch with the pluginNumber if second.x == -1
          if (!validDeviceIndex(it->second.x)) { it->second.x = getDeviceIndex(getPluginFromKey(it->first)); }

          const deviceIndex_t DeviceIndex = it->second.x;
          if (validDeviceIndex(DeviceIndex))  {
            // FIXME TD-er: This is not correct, as the event is NULL for calls to PLUGIN_MONITOR
            /*
            taskIndex_t  taskIndex = INVALID_TASK_INDEX;
            if (Device[DeviceIndex].Type == DEVICE_TYPE_I2C) {
              unsigned int varNr;  
              validTaskVars(event, taskIndex, varNr);
              prepare_I2C_by_taskIndex(taskIndex, DeviceIndex);
            }
            */
            START_TIMER;
            Plugin_ptr[DeviceIndex](Function, &TempEvent, str);
            STOP_TIMER_TASK(DeviceIndex, Function);
            // post_I2C_by_taskIndex(taskIndex, DeviceIndex);
          }
        }
      }
      return true;


    // Call to all plugins. Return at first match
    case PLUGIN_WRITE:
    case PLUGIN_REQUEST:
    {
      taskIndex_t firstTask = 0;
      taskIndex_t lastTask = TASKS_MAX;
      String command = String(str);                           // Local copy to avoid warning in ExecuteCommand
      int dotPos = command.indexOf(".");                      // Find first period
      if (Function == PLUGIN_WRITE                            // Only applicable on PLUGIN_WRITE function
        && dotPos > -1) {                                     // First precondition is just a quick check for a period (fail-fast strategy)
        String arg0 = parseString(command, 1);                // Get first argument
        dotPos = arg0.indexOf(".");
        if (dotPos > -1) {
          String thisTaskName = command.substring(0, dotPos); // Extract taskname prefix
          thisTaskName.replace("[", "");                      // Remove the optional square brackets
          thisTaskName.replace("]", "");
          if (thisTaskName.length() > 0) {                    // Second precondition
            taskIndex_t thisTask = findTaskIndexByName(thisTaskName);
            if (!validTaskIndex(thisTask)) {                  // Taskname not found or invalid, check for a task number?
              thisTask = static_cast<taskIndex_t>(atoi(thisTaskName.c_str()));
              if (thisTask == 0 || thisTask > TASKS_MAX) {
                thisTask = INVALID_TASK_INDEX;
              } else {
                thisTask--;                                   // 0-based
              }
            }
            if (validTaskIndex(thisTask)) {                   // Known taskindex?
#ifdef USES_P022                                              // Exclude P022 as it has rather explicit differences in commands when used with the [<TaskName>]. prefix
              if (Settings.TaskDeviceEnabled[thisTask]        // and internally needs to know wether it was called with the taskname prefixed
                && validPluginID_fullcheck(Settings.TaskDeviceNumber[thisTask])
                && Settings.TaskDeviceDataFeed[thisTask] == 0) {
                const deviceIndex_t DeviceIndex = getDeviceIndex_from_TaskIndex(thisTask);
                if (validDeviceIndex(DeviceIndex) && Device[DeviceIndex].Number == PLUGIN_ID_022) {
                  thisTask = INVALID_TASK_INDEX;
                }
              }
              if (validTaskIndex(thisTask)) {
#endif
                firstTask = thisTask;
                lastTask  = thisTask + 1;                     // Add 1 to satisfy the for condition
                command   = command.substring(dotPos + 1);    // Remove [<TaskName>]. prefix
#ifdef USES_P022
              }
#endif
            }
          }
        }
      }
  String info = F("PLUGIN_WRITE first: "); // To remove
  info += firstTask;
  info += F(" last: ");
  info += lastTask;
  addLog(LOG_LEVEL_INFO, info);

      for (taskIndex_t task = firstTask; task < lastTask; task++)
      {
        bool retval = PluginCallForTask(task, Function, &TempEvent, command);

        if (retval) {
          CPluginCall(CPlugin::Function::CPLUGIN_ACKNOWLEDGE, &TempEvent, command);
          return true;
        }
      }

      // @FIXME TD-er: work-around as long as gpio command is still performed in P001_switch.
      for (deviceIndex_t deviceIndex = 0; deviceIndex < PLUGIN_MAX; deviceIndex++) {
        if (validPluginID(DeviceIndex_to_Plugin_id[deviceIndex])) {
          if (Plugin_ptr[deviceIndex](Function, event, str)) {
            delay(0); // SMY: call delay(0) unconditionally
            CPluginCall(CPlugin::Function::CPLUGIN_ACKNOWLEDGE, event, str);
            return true;
          }
        }
      }
      break;
    }

    // Call to all plugins used in a task. Return at first match
    case PLUGIN_SERIAL_IN:
    case PLUGIN_UDP_IN:
    {
      for (taskIndex_t taskIndex = 0; taskIndex < TASKS_MAX; taskIndex++)
      {
        bool retval = PluginCallForTask(taskIndex, Function, &TempEvent, str);

        if (retval) {
          checkRAM(F("PluginCallUDP"), taskIndex);
          return true;
        }
      }
      return false;
      break;
    }

    // Call to all plugins that are used in a task
    case PLUGIN_ONCE_A_SECOND:
    case PLUGIN_TEN_PER_SECOND:
    case PLUGIN_FIFTY_PER_SECOND:
    case PLUGIN_INIT_ALL:
    case PLUGIN_CLOCK_IN:
    case PLUGIN_EVENT_OUT:
    case PLUGIN_TIME_CHANGE:
    {
      if (Function == PLUGIN_INIT_ALL) {
        Function = PLUGIN_INIT;
      }

      for (taskIndex_t taskIndex = 0; taskIndex < TASKS_MAX; taskIndex++)
      {
        PluginCallForTask(taskIndex, Function, &TempEvent, str);
      }
      return true;
      break;
    }

    // Call to specific plugin that is used for current task
    case PLUGIN_INIT:
    case PLUGIN_EXIT:
    case PLUGIN_WEBFORM_LOAD:
    case PLUGIN_WEBFORM_SAVE:
    case PLUGIN_WEBFORM_SHOW_VALUES:
    case PLUGIN_WEBFORM_SHOW_CONFIG:
    case PLUGIN_WEBFORM_SHOW_I2C_PARAMS:
    case PLUGIN_GET_DEVICEVALUENAMES:
    case PLUGIN_GET_DEVICEGPIONAMES:
    case PLUGIN_READ:
    case PLUGIN_SET_CONFIG:
    case PLUGIN_GET_CONFIG:
    case PLUGIN_GET_PACKED_RAW_DATA:
    case PLUGIN_SET_DEFAULTS:
    {
      const deviceIndex_t DeviceIndex = getDeviceIndex_from_TaskIndex(event->TaskIndex);

      if (validDeviceIndex(DeviceIndex)) {
        if (Function == PLUGIN_INIT) {
          // Schedule the plugin to be read.
          Scheduler.schedule_task_device_timer_at_init(event->TaskIndex);
        }

        if (ExtraTaskSettings.TaskIndex != event->TaskIndex) {
          // LoadTaskSettings may call PLUGIN_GET_DEVICEVALUENAMES.
          LoadTaskSettings(event->TaskIndex);
        }
        event->BaseVarIndex = event->TaskIndex * VARS_PER_TASK;
        {
          String descr;
          descr.reserve(20);
          descr  = String(F("PluginCall_task_"));
          descr += event->TaskIndex;
          checkRAM(descr, String(Function));
        }
        if (Function == PLUGIN_SET_DEFAULTS) {
          for (int i = 0; i < VARS_PER_TASK; ++i) {
            UserVar[event->BaseVarIndex + i] = 0.0f;
          }
        }
        prepare_I2C_by_taskIndex(event->TaskIndex, DeviceIndex);
        START_TIMER;
        bool retval =  Plugin_ptr[DeviceIndex](Function, event, str);

        if ((retval && (Function == PLUGIN_READ)) 
            || Function == PLUGIN_SET_DEFAULTS) {
          saveUserVarToRTC();
        }

        if (Function == PLUGIN_EXIT) {
          clearPluginTaskData(event->TaskIndex);
        }
        STOP_TIMER_TASK(DeviceIndex, Function);
        post_I2C_by_taskIndex(event->TaskIndex, DeviceIndex);
        delay(0); // SMY: call delay(0) unconditionally
        return retval;
      }
      return false;
    }
  } // case
  return false;
}


void prepare_I2C_by_taskIndex(taskIndex_t taskIndex, deviceIndex_t DeviceIndex) {
  if (!validTaskIndex(taskIndex) || !validDeviceIndex(DeviceIndex)) {
    return;
  }
  if (Device[DeviceIndex].Type != DEVICE_TYPE_I2C) {
    return;
  }
#ifdef FEATURE_I2CMULTIPLEXER
  I2CMultiplexerSelectByTaskIndex(taskIndex);
  // Output is selected after this write, so now we must make sure the
  // frequency is set before anything else is sent.
#endif

  if (bitRead(Settings.I2C_Flags[taskIndex], I2C_FLAGS_SLOW_SPEED)) {
    I2CSelectClockSpeed(true); // Set to slow
  }
}


void post_I2C_by_taskIndex(taskIndex_t taskIndex, deviceIndex_t DeviceIndex) {
  if (!validTaskIndex(taskIndex) || !validDeviceIndex(DeviceIndex)) {
    return;
  }
  if (Device[DeviceIndex].Type != DEVICE_TYPE_I2C) {
    return;
  }
#ifdef FEATURE_I2CMULTIPLEXER
  I2CMultiplexerOff();
#endif

  if (bitRead(Settings.I2C_Flags[taskIndex], I2C_FLAGS_SLOW_SPEED)) {
    I2CSelectClockSpeed(false);  // Reset
  }
}
=======
>>>>>>> ac863aa2
<|MERGE_RESOLUTION|>--- conflicted
+++ resolved
@@ -1081,357 +1081,3 @@
   PluginCall(PLUGIN_INIT_ALL, nullptr, dummy);
   sortDeviceIndexArray(); // Used in device selector dropdown.
 }
-<<<<<<< HEAD
-
-/**
- * Call the plugin of 1 task for 1 function, with standard EventStruct and optional command string
- */
-bool PluginCallForTask(taskIndex_t task, byte Function, EventStruct *TempEvent, String& command, bool unConditional = false) {
-  bool retval = false;
-  if (unConditional || (Settings.TaskDeviceEnabled[task] && validPluginID_fullcheck(Settings.TaskDeviceNumber[task])))
-  {
-    if (unConditional || Settings.TaskDeviceDataFeed[task] == 0) // these calls only to tasks with local feed
-    {
-      const deviceIndex_t DeviceIndex = getDeviceIndex_from_TaskIndex(task);
-      if (validDeviceIndex(DeviceIndex)) {
-        TempEvent->TaskIndex    = task;
-        TempEvent->BaseVarIndex = task * VARS_PER_TASK;
-        TempEvent->sensorType   = Device[DeviceIndex].VType;
-
-        if (Function == PLUGIN_INIT) {
-          // Schedule the plugin to be read.
-          Scheduler.schedule_task_device_timer_at_init(TempEvent->TaskIndex);
-        }
-
-        prepare_I2C_by_taskIndex(task, DeviceIndex);
-        switch (Function) {
-          case PLUGIN_WRITE:          // First set
-          case PLUGIN_REQUEST:
-          case PLUGIN_ONCE_A_SECOND:  // Second set
-          case PLUGIN_TEN_PER_SECOND:
-          case PLUGIN_FIFTY_PER_SECOND:
-          case PLUGIN_INIT:           // Second set, instead of PLUGIN_INIT_ALL
-          case PLUGIN_CLOCK_IN:
-          case PLUGIN_EVENT_OUT:
-          case PLUGIN_TIME_CHANGE:
-            {
-              checkRAM(F("PluginCall_s"), task);
-              break;
-            }
-        }
-        START_TIMER;
-        retval = (Plugin_ptr[DeviceIndex](Function, TempEvent, command));
-        STOP_TIMER_TASK(DeviceIndex, Function);
-        post_I2C_by_taskIndex(task, DeviceIndex);
-        delay(0); // SMY: call delay(0) unconditionally
-      }
-    }
-  }
-  return retval;
-}
-
-/*********************************************************************************************\
-* Function call to all or specific plugins
-\*********************************************************************************************/
-byte PluginCall(byte Function, struct EventStruct *event, String& str)
-{
-  struct EventStruct TempEvent;
-
-  if (event == nullptr) {
-    event = &TempEvent;
-  }
-  else {
-    TempEvent = (*event);
-  }
-
-
-  checkRAM(F("PluginCall"), Function);
-
-  switch (Function)
-  {
-    // Unconditional calls to all plugins
-    case PLUGIN_DEVICE_ADD:
-    case PLUGIN_UNCONDITIONAL_POLL:    // FIXME TD-er: PLUGIN_UNCONDITIONAL_POLL is not being used at the moment
-
-      for (byte x = 0; x < PLUGIN_MAX; x++) {
-        if (validPluginID(DeviceIndex_to_Plugin_id[x])) {
-          if (Function == PLUGIN_DEVICE_ADD) {
-            if ((deviceCount + 2) > static_cast<int>(Device.size())) {
-              // Increase with 16 to get some compromise between number of resizes and wasted space
-              unsigned int newSize = Device.size();
-              newSize = newSize + 16 - (newSize % 16);
-              Device.resize(newSize);
-
-              // FIXME TD-er: Also resize DeviceIndex_to_Plugin_id ?
-            }
-          }
-          // FIXME TD-er: This is not correct as we don't have a taskIndex here when addressing a plugin
-          /*
-          taskIndex_t  taskIndex = INVALID_TASK_INDEX;
-          if (Function != PLUGIN_DEVICE_ADD && Device[x].Type == DEVICE_TYPE_I2C) {
-            unsigned int varNr;
-            validTaskVars(event, taskIndex, varNr);
-            prepare_I2C_by_taskIndex(taskIndex, x);
-          }
-          */
-          START_TIMER;
-          Plugin_ptr[x](Function, event, str);
-          STOP_TIMER_TASK(x, Function);
-          /*
-          // FIXME TD-er: This is not correct as we don't have a taskIndex here when addressing a plugin
-          if (Function != PLUGIN_DEVICE_ADD) {
-            post_I2C_by_taskIndex(taskIndex, x);
-          }
-          */
-          delay(0); // SMY: call delay(0) unconditionally
-        }
-      }
-      return true;
-
-    case PLUGIN_MONITOR:
-
-      for (auto it = globalMapPortStatus.begin(); it != globalMapPortStatus.end(); ++it) {
-        // only call monitor function if there the need to
-        if (it->second.monitor || it->second.command || it->second.init) {
-          TempEvent.Par1 = getPortFromKey(it->first);
-
-          // initialize the "x" variable to synch with the pluginNumber if second.x == -1
-          if (!validDeviceIndex(it->second.x)) { it->second.x = getDeviceIndex(getPluginFromKey(it->first)); }
-
-          const deviceIndex_t DeviceIndex = it->second.x;
-          if (validDeviceIndex(DeviceIndex))  {
-            // FIXME TD-er: This is not correct, as the event is NULL for calls to PLUGIN_MONITOR
-            /*
-            taskIndex_t  taskIndex = INVALID_TASK_INDEX;
-            if (Device[DeviceIndex].Type == DEVICE_TYPE_I2C) {
-              unsigned int varNr;  
-              validTaskVars(event, taskIndex, varNr);
-              prepare_I2C_by_taskIndex(taskIndex, DeviceIndex);
-            }
-            */
-            START_TIMER;
-            Plugin_ptr[DeviceIndex](Function, &TempEvent, str);
-            STOP_TIMER_TASK(DeviceIndex, Function);
-            // post_I2C_by_taskIndex(taskIndex, DeviceIndex);
-          }
-        }
-      }
-      return true;
-
-
-    // Call to all plugins. Return at first match
-    case PLUGIN_WRITE:
-    case PLUGIN_REQUEST:
-    {
-      taskIndex_t firstTask = 0;
-      taskIndex_t lastTask = TASKS_MAX;
-      String command = String(str);                           // Local copy to avoid warning in ExecuteCommand
-      int dotPos = command.indexOf(".");                      // Find first period
-      if (Function == PLUGIN_WRITE                            // Only applicable on PLUGIN_WRITE function
-        && dotPos > -1) {                                     // First precondition is just a quick check for a period (fail-fast strategy)
-        String arg0 = parseString(command, 1);                // Get first argument
-        dotPos = arg0.indexOf(".");
-        if (dotPos > -1) {
-          String thisTaskName = command.substring(0, dotPos); // Extract taskname prefix
-          thisTaskName.replace("[", "");                      // Remove the optional square brackets
-          thisTaskName.replace("]", "");
-          if (thisTaskName.length() > 0) {                    // Second precondition
-            taskIndex_t thisTask = findTaskIndexByName(thisTaskName);
-            if (!validTaskIndex(thisTask)) {                  // Taskname not found or invalid, check for a task number?
-              thisTask = static_cast<taskIndex_t>(atoi(thisTaskName.c_str()));
-              if (thisTask == 0 || thisTask > TASKS_MAX) {
-                thisTask = INVALID_TASK_INDEX;
-              } else {
-                thisTask--;                                   // 0-based
-              }
-            }
-            if (validTaskIndex(thisTask)) {                   // Known taskindex?
-#ifdef USES_P022                                              // Exclude P022 as it has rather explicit differences in commands when used with the [<TaskName>]. prefix
-              if (Settings.TaskDeviceEnabled[thisTask]        // and internally needs to know wether it was called with the taskname prefixed
-                && validPluginID_fullcheck(Settings.TaskDeviceNumber[thisTask])
-                && Settings.TaskDeviceDataFeed[thisTask] == 0) {
-                const deviceIndex_t DeviceIndex = getDeviceIndex_from_TaskIndex(thisTask);
-                if (validDeviceIndex(DeviceIndex) && Device[DeviceIndex].Number == PLUGIN_ID_022) {
-                  thisTask = INVALID_TASK_INDEX;
-                }
-              }
-              if (validTaskIndex(thisTask)) {
-#endif
-                firstTask = thisTask;
-                lastTask  = thisTask + 1;                     // Add 1 to satisfy the for condition
-                command   = command.substring(dotPos + 1);    // Remove [<TaskName>]. prefix
-#ifdef USES_P022
-              }
-#endif
-            }
-          }
-        }
-      }
-  String info = F("PLUGIN_WRITE first: "); // To remove
-  info += firstTask;
-  info += F(" last: ");
-  info += lastTask;
-  addLog(LOG_LEVEL_INFO, info);
-
-      for (taskIndex_t task = firstTask; task < lastTask; task++)
-      {
-        bool retval = PluginCallForTask(task, Function, &TempEvent, command);
-
-        if (retval) {
-          CPluginCall(CPlugin::Function::CPLUGIN_ACKNOWLEDGE, &TempEvent, command);
-          return true;
-        }
-      }
-
-      // @FIXME TD-er: work-around as long as gpio command is still performed in P001_switch.
-      for (deviceIndex_t deviceIndex = 0; deviceIndex < PLUGIN_MAX; deviceIndex++) {
-        if (validPluginID(DeviceIndex_to_Plugin_id[deviceIndex])) {
-          if (Plugin_ptr[deviceIndex](Function, event, str)) {
-            delay(0); // SMY: call delay(0) unconditionally
-            CPluginCall(CPlugin::Function::CPLUGIN_ACKNOWLEDGE, event, str);
-            return true;
-          }
-        }
-      }
-      break;
-    }
-
-    // Call to all plugins used in a task. Return at first match
-    case PLUGIN_SERIAL_IN:
-    case PLUGIN_UDP_IN:
-    {
-      for (taskIndex_t taskIndex = 0; taskIndex < TASKS_MAX; taskIndex++)
-      {
-        bool retval = PluginCallForTask(taskIndex, Function, &TempEvent, str);
-
-        if (retval) {
-          checkRAM(F("PluginCallUDP"), taskIndex);
-          return true;
-        }
-      }
-      return false;
-      break;
-    }
-
-    // Call to all plugins that are used in a task
-    case PLUGIN_ONCE_A_SECOND:
-    case PLUGIN_TEN_PER_SECOND:
-    case PLUGIN_FIFTY_PER_SECOND:
-    case PLUGIN_INIT_ALL:
-    case PLUGIN_CLOCK_IN:
-    case PLUGIN_EVENT_OUT:
-    case PLUGIN_TIME_CHANGE:
-    {
-      if (Function == PLUGIN_INIT_ALL) {
-        Function = PLUGIN_INIT;
-      }
-
-      for (taskIndex_t taskIndex = 0; taskIndex < TASKS_MAX; taskIndex++)
-      {
-        PluginCallForTask(taskIndex, Function, &TempEvent, str);
-      }
-      return true;
-      break;
-    }
-
-    // Call to specific plugin that is used for current task
-    case PLUGIN_INIT:
-    case PLUGIN_EXIT:
-    case PLUGIN_WEBFORM_LOAD:
-    case PLUGIN_WEBFORM_SAVE:
-    case PLUGIN_WEBFORM_SHOW_VALUES:
-    case PLUGIN_WEBFORM_SHOW_CONFIG:
-    case PLUGIN_WEBFORM_SHOW_I2C_PARAMS:
-    case PLUGIN_GET_DEVICEVALUENAMES:
-    case PLUGIN_GET_DEVICEGPIONAMES:
-    case PLUGIN_READ:
-    case PLUGIN_SET_CONFIG:
-    case PLUGIN_GET_CONFIG:
-    case PLUGIN_GET_PACKED_RAW_DATA:
-    case PLUGIN_SET_DEFAULTS:
-    {
-      const deviceIndex_t DeviceIndex = getDeviceIndex_from_TaskIndex(event->TaskIndex);
-
-      if (validDeviceIndex(DeviceIndex)) {
-        if (Function == PLUGIN_INIT) {
-          // Schedule the plugin to be read.
-          Scheduler.schedule_task_device_timer_at_init(event->TaskIndex);
-        }
-
-        if (ExtraTaskSettings.TaskIndex != event->TaskIndex) {
-          // LoadTaskSettings may call PLUGIN_GET_DEVICEVALUENAMES.
-          LoadTaskSettings(event->TaskIndex);
-        }
-        event->BaseVarIndex = event->TaskIndex * VARS_PER_TASK;
-        {
-          String descr;
-          descr.reserve(20);
-          descr  = String(F("PluginCall_task_"));
-          descr += event->TaskIndex;
-          checkRAM(descr, String(Function));
-        }
-        if (Function == PLUGIN_SET_DEFAULTS) {
-          for (int i = 0; i < VARS_PER_TASK; ++i) {
-            UserVar[event->BaseVarIndex + i] = 0.0f;
-          }
-        }
-        prepare_I2C_by_taskIndex(event->TaskIndex, DeviceIndex);
-        START_TIMER;
-        bool retval =  Plugin_ptr[DeviceIndex](Function, event, str);
-
-        if ((retval && (Function == PLUGIN_READ)) 
-            || Function == PLUGIN_SET_DEFAULTS) {
-          saveUserVarToRTC();
-        }
-
-        if (Function == PLUGIN_EXIT) {
-          clearPluginTaskData(event->TaskIndex);
-        }
-        STOP_TIMER_TASK(DeviceIndex, Function);
-        post_I2C_by_taskIndex(event->TaskIndex, DeviceIndex);
-        delay(0); // SMY: call delay(0) unconditionally
-        return retval;
-      }
-      return false;
-    }
-  } // case
-  return false;
-}
-
-
-void prepare_I2C_by_taskIndex(taskIndex_t taskIndex, deviceIndex_t DeviceIndex) {
-  if (!validTaskIndex(taskIndex) || !validDeviceIndex(DeviceIndex)) {
-    return;
-  }
-  if (Device[DeviceIndex].Type != DEVICE_TYPE_I2C) {
-    return;
-  }
-#ifdef FEATURE_I2CMULTIPLEXER
-  I2CMultiplexerSelectByTaskIndex(taskIndex);
-  // Output is selected after this write, so now we must make sure the
-  // frequency is set before anything else is sent.
-#endif
-
-  if (bitRead(Settings.I2C_Flags[taskIndex], I2C_FLAGS_SLOW_SPEED)) {
-    I2CSelectClockSpeed(true); // Set to slow
-  }
-}
-
-
-void post_I2C_by_taskIndex(taskIndex_t taskIndex, deviceIndex_t DeviceIndex) {
-  if (!validTaskIndex(taskIndex) || !validDeviceIndex(DeviceIndex)) {
-    return;
-  }
-  if (Device[DeviceIndex].Type != DEVICE_TYPE_I2C) {
-    return;
-  }
-#ifdef FEATURE_I2CMULTIPLEXER
-  I2CMultiplexerOff();
-#endif
-
-  if (bitRead(Settings.I2C_Flags[taskIndex], I2C_FLAGS_SLOW_SPEED)) {
-    I2CSelectClockSpeed(false);  // Reset
-  }
-}
-=======
->>>>>>> ac863aa2
