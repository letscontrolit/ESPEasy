--- conflicted
+++ resolved
@@ -1,4 +1,3 @@
-<<<<<<< HEAD
 #include "../Helpers/ESPEasy_Storage.h"
 
 #include "../../ESPEasy_common.h"
@@ -166,7 +165,7 @@
   }
 
   if (Cache.fileCacheClearMoment == 0) {
-    if (node_time.timeSource == timeSource_t::No_time_source) {
+    if (node_time.getTimeSource() == timeSource_t::No_time_source) {
       // use some random value as we don't have a time yet
       Cache.fileCacheClearMoment = HwRandom();
     } else {
@@ -2383,2391 +2382,4 @@
   return res;
 }
 
-#endif // if FEATURE_CUSTOM_PROVISIONING
-=======
-#include "../Helpers/ESPEasy_Storage.h"
-
-#include "../../ESPEasy_common.h"
-
-#include "../CustomBuild/CompiletimeDefines.h"
-#include "../CustomBuild/StorageLayout.h"
-
-#include "../DataStructs/TimingStats.h"
-
-#include "../DataTypes/ESPEasyFileType.h"
-#include "../DataTypes/ESPEasyTimeSource.h"
-#include "../DataTypes/SPI_options.h"
-
-#if FEATURE_MQTT
-# include "../ESPEasyCore/Controller.h"
-#endif // if FEATURE_MQTT
-#include "../ESPEasyCore/ESPEasy_Log.h"
-#include "../ESPEasyCore/ESPEasyNetwork.h"
-#include "../ESPEasyCore/ESPEasyWifi.h"
-#include "../ESPEasyCore/Serial.h"
-
-#include "../Globals/CRCValues.h"
-#include "../Globals/Cache.h"
-#include "../Globals/Device.h"
-#include "../Globals/ESPEasyWiFiEvent.h"
-#include "../Globals/ESPEasy_Scheduler.h"
-#include "../Globals/ESPEasy_time.h"
-#include "../Globals/EventQueue.h"
-#include "../Globals/ExtraTaskSettings.h"
-#include "../Globals/NetworkState.h"
-#include "../Globals/Plugins.h"
-#include "../Globals/RTC.h"
-#include "../Globals/ResetFactoryDefaultPref.h"
-#include "../Globals/RuntimeData.h"
-#include "../Globals/SecuritySettings.h"
-#include "../Globals/Settings.h"
-#include "../Globals/WiFi_AP_Candidates.h"
-
-#include "../Helpers/ESPEasyRTC.h"
-#include "../Helpers/ESPEasy_checks.h"
-#include "../Helpers/ESPEasy_FactoryDefault.h"
-#include "../Helpers/ESPEasy_time_calc.h"
-#include "../Helpers/FS_Helper.h"
-#include "../Helpers/Hardware.h"
-#include "../Helpers/Hardware_device_info.h"
-#include "../Helpers/Memory.h"
-#include "../Helpers/Misc.h"
-#include "../Helpers/Networking.h"
-#include "../Helpers/Numerical.h"
-#include "../Helpers/PeriodicalActions.h"
-#include "../Helpers/StringConverter.h"
-#include "../Helpers/StringParser.h"
-
-#if FEATURE_RTC_CACHE_STORAGE
-# include "../Globals/C016_ControllerCache.h"
-#endif // if FEATURE_RTC_CACHE_STORAGE
-
-#ifdef ESP32
-# include <esp_partition.h>
-#endif // ifdef ESP32
-
-#ifdef ESP32
-String patch_fname(const String& fname) {
-  if (fname.startsWith(F("/"))) {
-    return fname;
-  }
-  return String('/') + fname;
-}
-
-#endif // ifdef ESP32
-
-/********************************************************************************************\
-   file system error handling
-   Look here for error # reference: https://github.com/pellepl/spiffs/blob/master/src/spiffs.h
- \*********************************************************************************************/
-String FileError(int line, const char *fname)
-{
-  String log = strformat(F("FS   : Error while reading/writing %s in %d"), fname, line);
-
-  addLog(LOG_LEVEL_ERROR, log);
-  return log;
-}
-
-/********************************************************************************************\
-   Keep track of number of flash writes.
- \*********************************************************************************************/
-void flashCount()
-{
-  if (RTC.flashDayCounter <= MAX_FLASHWRITES_PER_DAY) {
-    RTC.flashDayCounter++;
-  }
-  RTC.flashCounter++;
-  saveToRTC();
-}
-
-String flashGuard()
-{
-  #ifndef BUILD_NO_RAM_TRACKER
-  checkRAM(F("flashGuard"));
-  #endif // ifndef BUILD_NO_RAM_TRACKER
-
-  if (RTC.flashDayCounter > MAX_FLASHWRITES_PER_DAY)
-  {
-    String log = F("FS   : Daily flash write rate exceeded! (powercycle or send command 'resetFlashWriteCounter' to reset this)");
-    addLog(LOG_LEVEL_ERROR, log);
-    return log;
-  }
-  flashCount();
-  return EMPTY_STRING;
-}
-
-// use this in function that can return an error string. it automaticly returns with an error string if there where too many flash writes.
-#define FLASH_GUARD() { String flashErr = flashGuard(); \
-                        if (flashErr.length()) return flashErr; }
-
-
-String appendLineToFile(const String& fname, const String& line) {
-  return appendToFile(fname, reinterpret_cast<const uint8_t *>(line.c_str()), line.length());
-}
-
-String appendToFile(const String& fname, const uint8_t *data, unsigned int size) {
-  fs::File f = tryOpenFile(fname, "a+");
-
-  SPIFFS_CHECK(f,                   fname.c_str());
-  SPIFFS_CHECK(f.write(data, size), fname.c_str());
-  f.close();
-  return EMPTY_STRING;
-}
-
-bool fileExists(const __FlashStringHelper *fname)
-{
-  return fileExists(String(fname));
-}
-
-bool fileExists(const String& fname) {
-  #ifdef USE_SECOND_HEAP
-  HeapSelectDram ephemeral;
-  #endif // ifdef USE_SECOND_HEAP
-
-  const String patched_fname = patch_fname(fname);
-  auto search                = Cache.fileExistsMap.find(patched_fname);
-
-  if (search != Cache.fileExistsMap.end()) {
-    return search->second;
-  }
-  bool res = ESPEASY_FS.exists(patched_fname);
-  #if FEATURE_SD
-
-  if (!res) {
-    res = SD.exists(patched_fname);
-  }
-  #endif // if FEATURE_SD
-
-  // Only keep track of existing files or non-existing filenames that may be requested several times.
-  // Not the non-existing files from the cache controller
-  #if FEATURE_RTC_CACHE_STORAGE
-
-  if (res || !isCacheFile(patched_fname))
-  #endif // if FEATURE_RTC_CACHE_STORAGE
-  {
-    Cache.fileExistsMap.emplace(
-      std::make_pair(
-        patched_fname,
-        res));
-  }
-
-  if (Cache.fileCacheClearMoment == 0) {
-    if (node_time.getTimeSource() == timeSource_t::No_time_source) {
-      // use some random value as we don't have a time yet
-      Cache.fileCacheClearMoment = HwRandom();
-    } else {
-      Cache.fileCacheClearMoment = node_time.getLocalUnixTime();
-    }
-  }
-  return res;
-}
-
-fs::File tryOpenFile(const String& fname, const String& mode, FileDestination_e destination) {
-  START_TIMER;
-  fs::File f;
-
-  if (fname.isEmpty() || equals(fname, '/')) {
-    return f;
-  }
-
-  bool exists = fileExists(fname);
-
-  if (!exists) {
-    if (equals(mode, 'r')) {
-      return f;
-    }
-    clearFileCaches();
-  }
-
-  if ((destination == FileDestination_e::ANY) || (destination == FileDestination_e::FLASH)) {
-    f = ESPEASY_FS.open(patch_fname(fname), mode.c_str());
-  }
-  #if FEATURE_SD
-
-  if (!f && ((destination == FileDestination_e::ANY) || (destination == FileDestination_e::SD))) {
-    f = SD.open(patch_fname(fname).c_str(), mode.c_str());
-  }
-  #endif // if FEATURE_SD
-
-
-  STOP_TIMER(TRY_OPEN_FILE);
-  return f;
-}
-
-bool fileMatchesTaskSettingsType(const String& fname) {
-  const String config_dat_file = patch_fname(getFileName(FileType::CONFIG_DAT));
-
-  return config_dat_file.equalsIgnoreCase(patch_fname(fname));
-}
-
-bool tryRenameFile(const String& fname_old, const String& fname_new, FileDestination_e destination) {
-  clearFileCaches();
-
-  if (fileExists(fname_old) && !fileExists(fname_new)) {
-    if (fileMatchesTaskSettingsType(fname_old)) {
-      clearAllCaches();
-    } else {
-      clearAllButTaskCaches();
-    }
-    bool res = false;
-
-    if ((destination == FileDestination_e::ANY) || (destination == FileDestination_e::FLASH)) {
-      res = ESPEASY_FS.rename(patch_fname(fname_old), patch_fname(fname_new));
-    }
-    #if FEATURE_SD && defined(ESP32) // FIXME ESP8266 SDClass doesn't support rename
-
-    if (!res && ((destination == FileDestination_e::ANY) || (destination == FileDestination_e::SD))) {
-      res = SD.rename(patch_fname(fname_old), patch_fname(fname_new));
-    }
-    #endif // if FEATURE_SD && defined(ESP32)
-    return res;
-  }
-  return false;
-}
-
-bool tryDeleteFile(const String& fname, FileDestination_e destination) {
-  if (fname.length() > 0)
-  {
-    #if FEATURE_RTC_CACHE_STORAGE
-
-    if (isCacheFile(fname)) {
-      ControllerCache.closeOpenFiles();
-    }
-    #endif // if FEATURE_RTC_CACHE_STORAGE
-
-    if (fileMatchesTaskSettingsType(fname)) {
-      clearAllCaches();
-    } else {
-      clearAllButTaskCaches();
-    }
-    bool res = false;
-
-    if ((destination == FileDestination_e::ANY) || (destination == FileDestination_e::FLASH)) {
-      res = ESPEASY_FS.remove(patch_fname(fname));
-    }
-    #if FEATURE_SD
-
-    if (!res && ((destination == FileDestination_e::ANY) || (destination == FileDestination_e::SD))) {
-      res = SD.remove(patch_fname(fname));
-    }
-    #endif // if FEATURE_SD
-
-    // A call to GarbageCollection() will at most erase a single block. (e.g. 8k block size)
-    // A deleted file may have covered more than a single block, so try to clear multiple blocks.
-    uint8_t retries = 3;
-
-    while (retries > 0 && GarbageCollection()) {
-      --retries;
-    }
-    return res;
-  }
-  return false;
-}
-
-/********************************************************************************************\
-   Fix stuff to clear out differences between releases
- \*********************************************************************************************/
-bool BuildFixes()
-{
-  if (Settings.Build == get_build_nr()) {
-    // Not changed
-    return false;
-  }
-  #ifndef BUILD_NO_RAM_TRACKER
-  checkRAM(F("BuildFixes"));
-  #endif // ifndef BUILD_NO_RAM_TRACKER
-  serialPrintln(F("\nBuild changed!"));
-
-  if (Settings.Build < 145)
-  {
-    InitFile(SettingsType::SettingsFileEnum::FILE_NOTIFICATION_type);
-  }
-
-  if (Settings.Build < 20101)
-  {
-    #ifdef LIMIT_BUILD_SIZE
-    serialPrintln(F("Fix reset Pin"));
-    #endif // ifdef LIMIT_BUILD_SIZE
-    Settings.Pin_Reset = -1;
-  }
-
-  if (Settings.Build < 20102) {
-    // Settings were 'mangled' by using older version
-    // Have to patch settings to make sure no bogus data is being used.
-    #ifdef LIMIT_BUILD_SIZE
-    serialPrintln(F("Fix settings with uninitalized data or corrupted by switching between versions"));
-    #endif // ifdef LIMIT_BUILD_SIZE
-    Settings.UseRTOSMultitasking              = false;
-    Settings.Pin_Reset                        = -1;
-    Settings.SyslogFacility                   = DEFAULT_SYSLOG_FACILITY;
-    Settings.MQTTUseUnitNameAsClientId_unused = DEFAULT_MQTT_USE_UNITNAME_AS_CLIENTID;
-  }
-
-  if (Settings.Build < 20103) {
-    Settings.ResetFactoryDefaultPreference = 0;
-    Settings.OldRulesEngine(DEFAULT_RULES_OLDENGINE);
-  }
-
-  if (Settings.Build < 20105) {
-    Settings.I2C_clockSpeed = DEFAULT_I2C_CLOCK_SPEED;
-  }
-
-  if (Settings.Build <= 20106) {
-    // ClientID is now defined in the controller settings.
-    #if FEATURE_MQTT
-    controllerIndex_t controller_idx = firstEnabledMQTT_ControllerIndex();
-
-    if (validControllerIndex(controller_idx)) {
-      MakeControllerSettings(ControllerSettings); // -V522
-
-      if (AllocatedControllerSettings()) {
-        LoadControllerSettings(controller_idx, *ControllerSettings);
-
-        String clientid;
-
-        if (Settings.MQTTUseUnitNameAsClientId_unused) {
-          clientid = F("%sysname%");
-
-          if (Settings.appendUnitToHostname()) {
-            clientid += F("_%unit%");
-          }
-        }
-        else {
-          clientid = F("ESPClient_%mac%");
-        }
-        safe_strncpy(ControllerSettings->ClientID, clientid, sizeof(ControllerSettings->ClientID));
-
-        ControllerSettings->mqtt_uniqueMQTTclientIdReconnect(Settings.uniqueMQTTclientIdReconnect_unused());
-        ControllerSettings->mqtt_retainFlag(Settings.MQTTRetainFlag_unused);
-        SaveControllerSettings(controller_idx, *ControllerSettings);
-      }
-    }
-    #endif // if FEATURE_MQTT
-  }
-
-  if (Settings.Build < 20107) {
-    Settings.WebserverPort = 80;
-  }
-
-  if (Settings.Build < 20108) {
-#ifdef ESP32
-
-    // Ethernet related settings are never used on ESP8266
-    Settings.ETH_Phy_Addr      = DEFAULT_ETH_PHY_ADDR;
-    Settings.ETH_Pin_mdc_cs    = DEFAULT_ETH_PIN_MDC;
-    Settings.ETH_Pin_mdio_irq  = DEFAULT_ETH_PIN_MDIO;
-    Settings.ETH_Pin_power_rst = DEFAULT_ETH_PIN_POWER;
-    Settings.ETH_Phy_Type      = DEFAULT_ETH_PHY_TYPE;
-    Settings.ETH_Clock_Mode    = DEFAULT_ETH_CLOCK_MODE;
-#endif // ifdef ESP32
-    Settings.NetworkMedium = DEFAULT_NETWORK_MEDIUM;
-  }
-
-  if (Settings.Build < 20109) {
-    Settings.SyslogPort = 514;
-  }
-
-  if (Settings.Build < 20110) {
-    Settings.I2C_clockSpeed_Slow  = DEFAULT_I2C_CLOCK_SPEED_SLOW;
-    Settings.I2C_Multiplexer_Type = I2C_MULTIPLEXER_NONE;
-    Settings.I2C_Multiplexer_Addr = -1;
-
-    for (taskIndex_t x = 0; x < TASKS_MAX; x++) {
-      Settings.I2C_Multiplexer_Channel[x] = -1;
-    }
-    Settings.I2C_Multiplexer_ResetPin = -1;
-  }
-
-  if (Settings.Build < 20111) {
-    #ifdef ESP32
-    constexpr uint8_t maxStatesesp32 = NR_ELEMENTS(Settings.PinBootStates_ESP32);
-
-    for (uint8_t i = 0; i < maxStatesesp32; ++i) {
-      Settings.PinBootStates_ESP32[i] = 0;
-    }
-    #endif // ifdef ESP32
-  }
-
-  if (Settings.Build < 20112) {
-    Settings.WiFi_TX_power           = 70; // 70 = 17.5dBm. unit: 0.25 dBm
-    Settings.WiFi_sensitivity_margin = 3;  // Margin in dBm on top of sensitivity.
-  }
-
-  if (Settings.Build < 20113) {
-    Settings.NumberExtraWiFiScans = 0;
-  }
-
-  if (Settings.Build < 20114) {
-    #ifdef USES_P003
-
-    // P003_Pulse was always using the pull-up, now it is a setting.
-    constexpr pluginID_t PLUGIN_ID_P003_PULSE(3);
-
-    for (taskIndex_t taskIndex = 0; taskIndex < TASKS_MAX; ++taskIndex) {
-      if (Settings.getPluginID_for_task(taskIndex) == PLUGIN_ID_P003_PULSE) {
-        Settings.TaskDevicePin1PullUp[taskIndex] = true;
-      }
-    }
-    #endif // ifdef USES_P003
-  }
-
-  if (Settings.Build < 20115) {
-    if (Settings.InitSPI != static_cast<int>(SPI_Options_e::UserDefined)) { // User-defined SPI pins set to None
-      Settings.SPI_SCLK_pin = -1;
-      Settings.SPI_MISO_pin = -1;
-      Settings.SPI_MOSI_pin = -1;
-    }
-  }
-  #ifdef USES_P053
-
-  if (Settings.Build < 20116) {
-    // Added PWR button, init to "-none-"
-    constexpr pluginID_t PLUGIN_ID_P053_PMSx003(53);
-
-    for (taskIndex_t taskIndex = 0; taskIndex < TASKS_MAX; ++taskIndex) {
-      if (Settings.getPluginID_for_task(taskIndex) == PLUGIN_ID_P053_PMSx003) {
-        Settings.TaskDevicePluginConfig[taskIndex][3] = -1;
-      }
-    }
-
-    // Remove PeriodicalScanWiFi
-    // Reset to default 0 for future use.
-    Settings.VariousBits_1.unused_15 = 0;
-  }
-  #endif // ifdef USES_P053
-
-  // Starting 2022/08/18
-  // Use get_build_nr() value for settings transitions.
-  // This value will also be shown when building using PlatformIO, when showing the  Compile time defines
-  Settings.Build      = get_build_nr();
-  Settings.StructSize = sizeof(Settings);
-
-  // We may have changed the settings, so update checksum.
-  // This way we save settings less often as these changes are always reproducible via this
-  // settings transitions function.
-
-  return !COMPUTE_STRUCT_CHECKSUM_UPDATE(SettingsStruct, Settings);
-}
-
-/********************************************************************************************\
-   Mount FS and check config.dat
- \*********************************************************************************************/
-void fileSystemCheck()
-{
-  #ifndef BUILD_NO_RAM_TRACKER
-  checkRAM(F("fileSystemCheck"));
-  #endif // ifndef BUILD_NO_RAM_TRACKER
-  addLog(LOG_LEVEL_INFO, F("FS   : Mounting..."));
-#if defined(ESP32) && defined(USE_LITTLEFS)
-
-  if ((getPartionCount(ESP_PARTITION_TYPE_DATA, ESP_PARTITION_SUBTYPE_DATA_SPIFFS) != 0)
-      && ESPEASY_FS.begin())
-#else // if defined(ESP32) && defined(USE_LITTLEFS)
-
-  if (ESPEASY_FS.begin())
-#endif // if defined(ESP32) && defined(USE_LITTLEFS)
-  {
-    clearAllCaches();
-
-    if (loglevelActiveFor(LOG_LEVEL_INFO)) {
-      addLogMove(LOG_LEVEL_INFO, strformat(
-                   F("FS   : "
-#ifdef USE_LITTLEFS
-                     "LittleFS"
-#else // ifdef USE_LITTLEFS
-                     "SPIFFS"
-#endif // ifdef USE_LITTLEFS
-                     " mount successful, used %u bytes of %u"),
-                   SpiffsUsedBytes(), SpiffsTotalBytes()));
-    }
-
-    // Run garbage collection before any file is open.
-    uint8_t retries = 3;
-
-    while (retries > 0 && GarbageCollection()) {
-      --retries;
-    }
-
-    fs::File f = tryOpenFile(SettingsType::getSettingsFileName(SettingsType::Enum::BasicSettings_Type), "r");
-
-    if (f) {
-      f.close();
-    } else {
-      ResetFactory(false);
-    }
-  }
-  else
-  {
-    const __FlashStringHelper *log = F("FS   : Mount failed");
-    serialPrintln(log);
-    addLog(LOG_LEVEL_ERROR, log);
-    ResetFactory();
-  }
-}
-
-bool FS_format() {
-   #ifdef USE_LITTLEFS
-     # ifdef ESP32
-  const bool res = ESPEASY_FS.begin(true);
-  ESPEASY_FS.end();
-  return res;
-     # else // ifdef ESP32
-  return ESPEASY_FS.format();
-     # endif // ifdef ESP32
-   #else // ifdef USE_LITTLEFS
-  return ESPEASY_FS.format();
-
-   #endif // ifdef USE_LITTLEFS
-}
-
-#ifdef ESP32
-
-# include <esp_partition.h>
-
-int getPartionCount(uint8_t pType, uint8_t pSubType) {
-  esp_partition_type_t partitionType       = static_cast<esp_partition_type_t>(pType);
-  esp_partition_subtype_t  subtype         = static_cast<esp_partition_subtype_t>(pSubType);
-  esp_partition_iterator_t _mypartiterator = esp_partition_find(partitionType, subtype, NULL);
-  int nrPartitions                         = 0;
-
-  if (_mypartiterator) {
-    do {
-      ++nrPartitions;
-    } while ((_mypartiterator = esp_partition_next(_mypartiterator)) != NULL);
-  }
-  esp_partition_iterator_release(_mypartiterator);
-  return nrPartitions;
-}
-
-#endif // ifdef ESP32
-
- #ifdef ESP8266
-bool clearPartition(ESP8266_partition_type ptype) {
-  uint32_t address;
-  int32_t  size;
-  int32_t  sector = getPartitionInfo(ESP8266_partition_type::rf_cal, address, size);
-
-  while (size > 0) {
-    if (!ESP.flashEraseSector(sector)) { return false; }
-    ++sector;
-    size -= SPI_FLASH_SEC_SIZE;
-  }
-  return true;
-}
-
-bool clearRFcalPartition() {
-  return clearPartition(ESP8266_partition_type::rf_cal);
-}
-
-bool clearWiFiSDKpartition() {
-  return clearPartition(ESP8266_partition_type::wifi);
-}
-
-#endif // ifdef ESP8266
-
-
-/********************************************************************************************\
-   Garbage collection
- \*********************************************************************************************/
-bool GarbageCollection() {
-  #ifdef CORE_POST_2_6_0
-
-  // Perform garbage collection
-  START_TIMER;
-
-  if (ESPEASY_FS.gc()) {
-# ifndef BUILD_NO_DEBUG
-    addLog(LOG_LEVEL_INFO, F("FS   : Success garbage collection"));
-# endif // ifndef BUILD_NO_DEBUG
-    STOP_TIMER(FS_GC_SUCCESS);
-    return true;
-  }
-  STOP_TIMER(FS_GC_FAIL);
-  return false;
-  #else // ifdef CORE_POST_2_6_0
-
-  // Not supported, so nothing was removed.
-  return false;
-  #endif // ifdef CORE_POST_2_6_0
-}
-
-/********************************************************************************************\
-   Save settings to file system
- \*********************************************************************************************/
-String SaveSettings(bool forFactoryReset)
-{
-  #ifndef BUILD_NO_RAM_TRACKER
-  checkRAM(F("SaveSettings"));
-  #endif // ifndef BUILD_NO_RAM_TRACKER
-  String err;
-  {
-    Settings.StructSize = sizeof(Settings);
-
-    // FIXME @TD-er: As discussed in #1292, the CRC for the settings is now disabled.
-
-    Settings.validate();
-    initSerial();
-
-    if (forFactoryReset) {
-      Settings.forceSave();
-    }
-
-    if (!COMPUTE_STRUCT_CHECKSUM_UPDATE(SettingsStruct, Settings)
-
-        /*
-           computeChecksum(
-            Settings.md5,
-            reinterpret_cast<uint8_t *>(&Settings),
-            sizeof(SettingsStruct),
-            offsetof(SettingsStruct, md5))
-         */
-        ) {
-      err = SaveToFile(SettingsType::getSettingsFileName(SettingsType::Enum::BasicSettings_Type).c_str(),
-                       0,
-                       reinterpret_cast<const uint8_t *>(&Settings),
-                       sizeof(Settings));
-    }
-#ifndef BUILD_NO_DEBUG
-    else {
-      addLog(LOG_LEVEL_INFO, F("Skip saving settings, not changed"));
-    }
-#endif // ifndef BUILD_NO_DEBUG
-  }
-
-  if (err.length()) {
-    return err;
-  }
-
-#ifndef BUILD_MINIMAL_OTA
-
-  // Must check this after saving, or else it is not possible to fix multiple
-  // issues which can only corrected on different pages.
-  if (!SettingsCheck(err)) { return err; }
-#endif // ifndef BUILD_MINIMAL_OTA
-
-  //  }
-
-  err = SaveSecuritySettings(forFactoryReset);
-
-  return err;
-}
-
-String SaveSecuritySettings(bool forFactoryReset) {
-  String err;
-
-  SecuritySettings.validate();
-  memcpy(SecuritySettings.ProgmemMd5, CRCValues.runTimeMD5, 16);
-
-  if (forFactoryReset) {
-    SecuritySettings.forceSave();
-  }
-
-  if (SecuritySettings.updateChecksum()) {
-    // Settings have changed, save to file.
-    err = SaveToFile(SettingsType::getSettingsFileName(SettingsType::Enum::SecuritySettings_Type).c_str(),
-                     0,
-                     reinterpret_cast<const uint8_t *>(&SecuritySettings),
-                     sizeof(SecuritySettings));
-
-    // Security settings are saved, may be update of WiFi settings or hostname.
-    if (!forFactoryReset && !NetworkConnected()) {
-      if (SecuritySettings.hasWiFiCredentials() && (active_network_medium == NetworkMedium_t::WIFI)) {
-        WiFiEventData.wifiConnectAttemptNeeded = true;
-        WiFi_AP_Candidates.force_reload(); // Force reload of the credentials and found APs from the last scan
-        resetWiFi();
-        AttemptWiFiConnect();
-      }
-    }
-  }
-#ifndef BUILD_NO_DEBUG
-  else {
-    addLog(LOG_LEVEL_INFO, F("Skip saving SecuritySettings, not changed"));
-  }
-#endif // ifndef BUILD_NO_DEBUG
-
-  // FIXME TD-er: How to check if these have changed?
-  if (forFactoryReset) {
-    ExtendedControllerCredentials.clear();
-  }
-
-  ExtendedControllerCredentials.save();
-
-  if (!forFactoryReset) {
-    afterloadSettings();
-  }
-  return err;
-}
-
-void afterloadSettings() {
-  ExtraTaskSettings.clear(); // make sure these will not contain old settings.
-
-  if ((Settings.Version != VERSION) || (Settings.PID != ESP_PROJECT_PID)) {
-    // Not valid settings, so do not continue
-    return;
-  }
-
-  // Load ResetFactoryDefaultPreference from provisioning.dat if available.
-  // FIXME TD-er: Must actually move content of Provisioning.dat to NVS and then delete file
-  uint32_t pref_temp = Settings.ResetFactoryDefaultPreference;
-
-  #ifdef ESP32
-
-  if (pref_temp == 0) {
-    if (ResetFactoryDefaultPreference.getPreference() == 0) {
-      // Try loading from NVS
-      ESPEasy_NVS_Helper preferences;
-      ResetFactoryDefaultPreference.init(preferences);
-      pref_temp = ResetFactoryDefaultPreference.getPreference();
-    }
-  }
-  #endif // ifdef ESP32
-  #if FEATURE_CUSTOM_PROVISIONING
-
-  if (fileExists(getFileName(FileType::PROVISIONING_DAT))) {
-    MakeProvisioningSettings(ProvisioningSettings);
-
-    if (ProvisioningSettings.get()) {
-      loadProvisioningSettings(*ProvisioningSettings);
-
-      if (ProvisioningSettings->matchingFlashSize()) {
-        if ((pref_temp == 0) && (ProvisioningSettings->ResetFactoryDefaultPreference.getPreference() != 0)) {
-          pref_temp = ProvisioningSettings->ResetFactoryDefaultPreference.getPreference();
-        }
-      }
-    }
-  }
-  #endif // if FEATURE_CUSTOM_PROVISIONING
-
-  // TODO TD-er: Try to get the information from more locations to make it more persistent
-  // Maybe EEPROM location?
-
-
-  ResetFactoryDefaultPreference_struct pref(pref_temp);
-
-  if (modelMatchingFlashSize(pref.getDeviceModel())) {
-    ResetFactoryDefaultPreference = pref_temp;
-  }
-  applyFactoryDefaultPref();
-  Scheduler.setEcoMode(Settings.EcoPowerMode());
-  #ifdef ESP32
-  setCpuFrequencyMhz(Settings.EcoPowerMode() ? getCPU_MinFreqMHz() : getCPU_MaxFreqMHz());
-  #endif // ifdef ESP32
-
-  if (!Settings.UseRules) {
-    eventQueue.clear();
-  }
-  node_time.applyTimeZone();
-  CheckRunningServices(); // To update changes in hostname.
-}
-
-/********************************************************************************************\
-   Load settings from file system
- \*********************************************************************************************/
-String LoadSettings()
-{
-  clearAllButTaskCaches();
-  #ifndef BUILD_NO_RAM_TRACKER
-  checkRAM(F("LoadSettings"));
-  #endif // ifndef BUILD_NO_RAM_TRACKER
-
-  uint8_t oldSettingsChecksum[16] = { 0 };
-  memcpy(oldSettingsChecksum, Settings.md5, 16);
-
-
-  String err;
-
-  err =
-    LoadFromFile(SettingsType::getSettingsFileName(SettingsType::Enum::BasicSettings_Type).c_str(),
-                 0,
-                 reinterpret_cast<uint8_t *>(&Settings),
-                 sizeof(SettingsStruct));
-
-  if (memcmp(oldSettingsChecksum, Settings.md5, 16) != 0) {
-    // File has changed, so need to flush all task caches.
-    Cache.clearAllTaskCaches();
-  }
-
-  if (err.length()) {
-    return err;
-  }
-
-  if (!BuildFixes()) {
-    #ifndef BUILD_NO_DEBUG
-
-    if (COMPUTE_STRUCT_CHECKSUM(SettingsStruct, Settings)) {
-      addLog(LOG_LEVEL_INFO, concat(F("CRC  : Settings CRC"), F("...OK")));
-    } else {
-      addLog(LOG_LEVEL_ERROR, concat(F("CRC  : Settings CRC"), F("...FAIL")));
-    }
-    #endif // ifndef BUILD_NO_DEBUG
-  }
-
-  Settings.validate();
-  initSerial();
-
-  err =
-    LoadFromFile(SettingsType::getSettingsFileName(SettingsType::Enum::SecuritySettings_Type).c_str(),
-                 0,
-                 reinterpret_cast<uint8_t *>(&SecuritySettings),
-                 sizeof(SecurityStruct));
-
-#ifndef BUILD_NO_DEBUG
-
-  if (SecuritySettings.checksumMatch()) {
-    addLog(LOG_LEVEL_INFO, concat(F("CRC  : SecuritySettings CRC"), F("...OK ")));
-
-    if (memcmp(SecuritySettings.ProgmemMd5, CRCValues.runTimeMD5, 16) != 0) {
-      addLog(LOG_LEVEL_INFO, F("CRC  : binary has changed since last save of Settings"));
-    }
-  }
-  else {
-    addLog(LOG_LEVEL_ERROR, concat(F("CRC  : SecuritySettings CRC"), F("...FAIL")));
-  }
-#endif // ifndef BUILD_NO_DEBUG
-
-  ExtendedControllerCredentials.load();
-
-  //  setupStaticIPconfig();
-  // FIXME TD-er: Must check if static/dynamic IP was changed and trigger a reconnect? Or is a reboot better when changing those settings?
-  afterloadSettings();
-  SecuritySettings.validate();
-  return err;
-}
-
-/********************************************************************************************\
-   Disable Plugin, based on bootFailedCount
- \*********************************************************************************************/
-uint8_t disablePlugin(uint8_t bootFailedCount) {
-  for (taskIndex_t i = 0; i < TASKS_MAX && bootFailedCount > 0; ++i) {
-    if (Settings.TaskDeviceEnabled[i]) {
-      --bootFailedCount;
-
-      if (bootFailedCount == 0) {
-        // Disable temporarily as unit crashed
-        // FIXME TD-er: Should this be stored?
-        Settings.TaskDeviceEnabled[i] = false;
-      }
-    }
-  }
-  return bootFailedCount;
-}
-
-uint8_t disableAllPlugins(uint8_t bootFailedCount) {
-  if (bootFailedCount > 0) {
-    --bootFailedCount;
-
-    for (taskIndex_t i = 0; i < TASKS_MAX; ++i) {
-      // Disable temporarily as unit crashed
-      // FIXME TD-er: Should this be stored?
-      Settings.TaskDeviceEnabled[i] = false;
-    }
-  }
-  return bootFailedCount;
-}
-
-/********************************************************************************************\
-   Disable Controller, based on bootFailedCount
- \*********************************************************************************************/
-uint8_t disableController(uint8_t bootFailedCount) {
-  for (controllerIndex_t i = 0; i < CONTROLLER_MAX && bootFailedCount > 0; ++i) {
-    if (Settings.ControllerEnabled[i]) {
-      --bootFailedCount;
-
-      if (bootFailedCount == 0) {
-        Settings.ControllerEnabled[i] = false;
-      }
-    }
-  }
-  return bootFailedCount;
-}
-
-uint8_t disableAllControllers(uint8_t bootFailedCount) {
-  if (bootFailedCount > 0) {
-    --bootFailedCount;
-
-    for (controllerIndex_t i = 0; i < CONTROLLER_MAX; ++i) {
-      Settings.ControllerEnabled[i] = false;
-    }
-  }
-  return bootFailedCount;
-}
-
-/********************************************************************************************\
-   Disable Notification, based on bootFailedCount
- \*********************************************************************************************/
-#if FEATURE_NOTIFIER
-uint8_t disableNotification(uint8_t bootFailedCount) {
-  for (uint8_t i = 0; i < NOTIFICATION_MAX && bootFailedCount > 0; ++i) {
-    if (Settings.NotificationEnabled[i]) {
-      --bootFailedCount;
-
-      if (bootFailedCount == 0) {
-        Settings.NotificationEnabled[i] = false;
-      }
-    }
-  }
-  return bootFailedCount;
-}
-
-uint8_t disableAllNotifications(uint8_t bootFailedCount) {
-  if (bootFailedCount > 0) {
-    --bootFailedCount;
-
-    for (uint8_t i = 0; i < NOTIFICATION_MAX; ++i) {
-      Settings.NotificationEnabled[i] = false;
-    }
-  }
-  return bootFailedCount;
-}
-
-#endif // if FEATURE_NOTIFIER
-
-/********************************************************************************************\
-   Disable Rules, based on bootFailedCount
- \*********************************************************************************************/
-uint8_t disableRules(uint8_t bootFailedCount) {
-  if (bootFailedCount > 0) {
-    --bootFailedCount;
-    Settings.UseRules = false;
-  }
-  return bootFailedCount;
-}
-
-bool getAndLogSettingsParameters(bool read, SettingsType::Enum settingsType, int index, int& offset, int& max_size) {
-#ifndef BUILD_NO_DEBUG
-
-  if (loglevelActiveFor(LOG_LEVEL_DEBUG_DEV)) {
-    String log = read ? F("Read") : F("Write");
-    log += concat(F(" settings: "), SettingsType::getSettingsTypeString(settingsType));
-    log += concat(F(" index: "), index);
-    addLogMove(LOG_LEVEL_DEBUG_DEV, log);
-  }
-#endif // ifndef BUILD_NO_DEBUG
-  return SettingsType::getSettingsParameters(settingsType, index, offset, max_size);
-}
-
-/********************************************************************************************\
-   Load array of Strings from Custom settings
-   Use maxStringLength = 0 to optimize for size (strings will be concatenated)
- \*********************************************************************************************/
-String LoadStringArray(SettingsType::Enum settingsType,
-                       int                index,
-                       String             strings[],
-                       uint16_t           nrStrings,
-                       uint16_t           maxStringLength,
-                       uint32_t           offset_in_block)
-{
-  int offset, max_size;
-
-  if (!SettingsType::getSettingsParameters(settingsType, index, offset, max_size))
-  {
-    #ifndef BUILD_NO_DEBUG
-    return F("Invalid index for custom settings");
-    #else // ifndef BUILD_NO_DEBUG
-    return F("Save error");
-    #endif // ifndef BUILD_NO_DEBUG
-  }
-
-  const uint32_t bufferSize = 128;
-
-  // FIXME TD-er: For now stack allocated, may need to be heap allocated?
-  if (maxStringLength >= bufferSize) { return F("Max 128 chars allowed"); }
-
-  char buffer[bufferSize] = { 0 };
-
-  String   result;
-  uint32_t readPos       = offset_in_block;
-  uint32_t nextStringPos = readPos;
-  uint32_t stringCount   = 0;
-
-  const uint16_t estimatedStringSize = maxStringLength > 0 ? maxStringLength : bufferSize;
-  String tmpString;
-  tmpString.reserve(estimatedStringSize);
-  {
-    while (stringCount < nrStrings && static_cast<int>(readPos) < max_size) {
-      const uint32_t readSize = std::min(bufferSize, max_size - readPos);
-      result += LoadFromFile(settingsType,
-                             index,
-                             reinterpret_cast<uint8_t *>(&buffer),
-                             readSize,
-                             readPos);
-
-      for (uint32_t i = 0; i < readSize && stringCount < nrStrings; ++i) {
-        const uint32_t curPos = readPos + i;
-
-        if (curPos >= nextStringPos) {
-          if (buffer[i] == 0) {
-            if (maxStringLength != 0) {
-              // Specific string length, so we have to set the next string position.
-              nextStringPos += maxStringLength;
-            }
-            move_special(strings[stringCount], std::move(tmpString));
-
-            // Do not allocate tmpString on 2nd heap as byte access on 2nd heap is much slower
-            // We're appending per byte, so better prefer speed for short lived objects
-            tmpString.reserve(estimatedStringSize);
-            ++stringCount;
-          } else {
-            tmpString += buffer[i];
-          }
-        }
-      }
-      readPos += bufferSize;
-    }
-  }
-
-  if ((!tmpString.isEmpty()) && (stringCount < nrStrings)) {
-    result += concat(F("Incomplete custom settings for index "), index + 1);
-    move_special(strings[stringCount], std::move(tmpString));
-  }
-  return result;
-}
-
-/********************************************************************************************\
-   Save array of Strings from Custom settings
-   Use maxStringLength = 0 to optimize for size (strings will be concatenated)
- \*********************************************************************************************/
-String SaveStringArray(SettingsType::Enum settingsType,
-                       int                index,
-                       const String       strings[],
-                       uint16_t           nrStrings,
-                       uint16_t           maxStringLength,
-                       uint32_t           posInBlock)
-{
-  // FIXME TD-er: Must add some check to see if the existing data has changed before saving.
-  int offset, max_size;
-
-  if (!SettingsType::getSettingsParameters(settingsType, index, offset, max_size))
-  {
-    #ifndef BUILD_NO_DEBUG
-    return F("Invalid index for custom settings");
-    #else // ifndef BUILD_NO_DEBUG
-    return F("Save error");
-    #endif // ifndef BUILD_NO_DEBUG
-  }
-
-  #ifdef ESP8266
-  uint16_t bufferSize = 256;
-  #endif // ifdef ESP8266
-  #ifdef ESP32
-  uint16_t bufferSize = 1024;
-  #endif // ifdef ESP32
-
-  if (bufferSize > max_size) {
-    bufferSize = max_size;
-  }
-
-  std::vector<uint8_t> buffer;
-  buffer.resize(bufferSize);
-
-  String   result;
-  int      writePos        = posInBlock;
-  uint16_t stringCount     = 0;
-  uint16_t stringReadPos   = 0;
-  uint16_t nextStringPos   = writePos;
-  uint16_t curStringLength = 0;
-
-  if (maxStringLength != 0) {
-    // Specified string length, check given strings
-    for (uint16_t i = 0; i < nrStrings; ++i) {
-      if (strings[i].length() >= maxStringLength) {
-        result += getCustomTaskSettingsError(i);
-      }
-    }
-  }
-
-  while (stringCount < nrStrings && writePos < max_size) {
-    for (size_t i = 0; i < buffer.size(); ++i) {
-      buffer[i] = 0;
-    }
-
-    int bufpos = 0;
-
-    for (; bufpos < bufferSize && stringCount < nrStrings; ++bufpos) {
-      if (stringReadPos == 0) {
-        // We're at the start of a string
-        curStringLength = strings[stringCount].length();
-
-        if (maxStringLength != 0) {
-          if (curStringLength >= maxStringLength) {
-            curStringLength = maxStringLength - 1;
-          }
-        }
-      }
-
-      const uint16_t curPos = writePos + bufpos;
-
-      if (curPos >= nextStringPos) {
-        if (stringReadPos < curStringLength) {
-          buffer[bufpos] = strings[stringCount][stringReadPos];
-          ++stringReadPos;
-        } else {
-          buffer[bufpos] = 0;
-          stringReadPos  = 0;
-          ++stringCount;
-
-          if (maxStringLength == 0) {
-            nextStringPos += curStringLength + 1;
-          } else {
-            nextStringPos += maxStringLength;
-          }
-        }
-      }
-    }
-
-    // Buffer is filled, now write to flash
-    // As we write in parts, only count as single write.
-    if (RTC.flashDayCounter > 0) {
-      RTC.flashDayCounter--;
-    }
-    result   += SaveToFile(settingsType, index, &(buffer[0]), bufpos, writePos);
-    writePos += bufpos;
-  }
-
-  #if FEATURE_EXTENDED_CUSTOM_SETTINGS
-
-  if ((SettingsType::Enum::CustomTaskSettings_Type == settingsType) &&
-      ((writePos - posInBlock) <= DAT_TASKS_CUSTOM_SIZE)) { // Not needed, so can be deleted
-    DeleteExtendedCustomTaskSettingsFile(settingsType, index);
-  }
-  #endif // if FEATURE_EXTENDED_CUSTOM_SETTINGS
-
-  if ((writePos >= max_size) && (stringCount < nrStrings)) {
-    result += F("Error: Not all strings fit in custom settings.");
-  }
-  return result;
-}
-
-/********************************************************************************************\
-   Save Task settings to file system
- \*********************************************************************************************/
-String SaveTaskSettings(taskIndex_t TaskIndex)
-{
-  #ifndef BUILD_NO_RAM_TRACKER
-  checkRAM(F("SaveTaskSettings"));
-  #endif // ifndef BUILD_NO_RAM_TRACKER
-
-  if (ExtraTaskSettings.TaskIndex != TaskIndex) {
-    #ifndef BUILD_NO_DEBUG
-    return F("SaveTaskSettings taskIndex does not match");
-    #else // ifndef BUILD_NO_DEBUG
-    return F("Save error");
-    #endif // ifndef BUILD_NO_DEBUG
-  }
-
-  START_TIMER
-  String err;
-
-  if (!Cache.matchChecksumExtraTaskSettings(TaskIndex, ExtraTaskSettings.computeChecksum())) {
-    // Clear task device value names before saving, will generate again when loading them later.
-    ExtraTaskSettings.clearDefaultTaskDeviceValueNames();
-    ExtraTaskSettings.validate(); // Validate before saving will reduce nr of saves as it is more likely to not have changed the next time
-                                  // it will be saved.
-
-    // Call to validate() may have changed the content, so re-compute the checksum.
-    // This is how it is now stored, so we can now also update the
-    // ExtraTaskSettings cache. This may prevent a reload.
-    Cache.updateExtraTaskSettingsCache_afterLoad_Save();
-
-    err = SaveToFile(SettingsType::Enum::TaskSettings_Type,
-                     TaskIndex,
-                     reinterpret_cast<const uint8_t *>(&ExtraTaskSettings),
-                     sizeof(struct ExtraTaskSettingsStruct));
-
-#if !defined(PLUGIN_BUILD_MINIMAL_OTA) && !defined(ESP8266_1M)
-
-    if (err.isEmpty()) {
-      err = checkTaskSettings(TaskIndex);
-    }
-#endif // if !defined(PLUGIN_BUILD_MINIMAL_OTA) && !defined(ESP8266_1M)
-
-    // FIXME TD-er: Is this still needed as it is also cleared on PLUGIN_INIT and PLUGIN_EXIT?
-    UserVar.clear_computed(ExtraTaskSettings.TaskIndex);
-  }
-#ifndef LIMIT_BUILD_SIZE
-  else {
-    addLog(LOG_LEVEL_INFO, F("Skip saving task settings, not changed"));
-  }
-#endif // ifndef LIMIT_BUILD_SIZE
-  STOP_TIMER(SAVE_TASK_SETTINGS);
-  return err;
-}
-
-/********************************************************************************************\
-   Load Task settings from file system
- \*********************************************************************************************/
-String LoadTaskSettings(taskIndex_t TaskIndex)
-{
-  if (ExtraTaskSettings.TaskIndex == TaskIndex) {
-    return EMPTY_STRING; // already loaded
-  }
-
-  if (!validTaskIndex(TaskIndex)) {
-    return EMPTY_STRING; // Un-initialized task index.
-  }
-  START_TIMER
-
-  ExtraTaskSettings.clear();
-  const deviceIndex_t DeviceIndex = getDeviceIndex_from_TaskIndex(TaskIndex);
-
-  if (!validDeviceIndex(DeviceIndex)) {
-    // No need to load from storage, as there is no plugin assigned to this task.
-    ExtraTaskSettings.TaskIndex = TaskIndex; // Needed when an empty task was requested
-
-    // FIXME TD-er: Do we need to keep a cache of an empty task?
-    // Maybe better to do this?
-    Cache.clearTaskCache(TaskIndex);
-
-    //    Cache.updateExtraTaskSettingsCache_afterLoad_Save();
-    return EMPTY_STRING;
-  }
-  #ifndef BUILD_NO_RAM_TRACKER
-  checkRAM(F("LoadTaskSettings"));
-  #endif // ifndef BUILD_NO_RAM_TRACKER
-
-  const String result = LoadFromFile(
-    SettingsType::Enum::TaskSettings_Type,
-    TaskIndex,
-    reinterpret_cast<uint8_t *>(&ExtraTaskSettings),
-    sizeof(struct ExtraTaskSettingsStruct));
-
-  // After loading, some settings may need patching.
-  ExtraTaskSettings.TaskIndex = TaskIndex; // Needed when an empty task was requested
-
-  if (!Device[DeviceIndex].configurableDecimals()) {
-    // Nr of decimals cannot be configured, so set them to 0 just to be sure.
-    for (uint8_t i = 0; i < VARS_PER_TASK; ++i) {
-      ExtraTaskSettings.TaskDeviceValueDecimals[i] = 0;
-    }
-  }
-  loadDefaultTaskValueNames_ifEmpty(TaskIndex);
-
-  ExtraTaskSettings.validate();
-  Cache.updateExtraTaskSettingsCache_afterLoad_Save();
-  STOP_TIMER(LOAD_TASK_SETTINGS);
-
-  return result;
-}
-
-#if FEATURE_ALTERNATIVE_CDN_URL
-String _CDN_url_cache;
-bool   _CDN_url_loaded = false;
-
-String get_CDN_url_custom() {
-  if (!_CDN_url_loaded) {
-    String strings[] = { EMPTY_STRING };
-
-    LoadStringArray(
-      SettingsType::Enum::CdnSettings_Type, 0,
-      strings, NR_ELEMENTS(strings), 255, 0);
-    _CDN_url_cache  = strings[0];
-    _CDN_url_loaded = true;
-  }
-  return _CDN_url_cache;
-}
-
-void set_CDN_url_custom(const String& url) {
-  _CDN_url_cache = url;
-  _CDN_url_cache.trim();
-
-  if (!_CDN_url_cache.isEmpty() && !_CDN_url_cache.endsWith(F("/"))) {
-    _CDN_url_cache.concat('/');
-  }
-  _CDN_url_loaded = true;
-
-  String strings[] = { EMPTY_STRING };
-
-  LoadStringArray(
-    SettingsType::Enum::CdnSettings_Type, 0,
-    strings, NR_ELEMENTS(strings), 255, 0);
-
-  if (url.equals(strings[0])) {
-    // No need to save, is already the same
-    return;
-  }
-
-  strings[0] = url;
-
-  SaveStringArray(
-    SettingsType::Enum::CdnSettings_Type, 0,
-    strings, NR_ELEMENTS(strings), 255, 0);
-}
-
-#endif // if FEATURE_ALTERNATIVE_CDN_URL
-
-/********************************************************************************************\
-   Save Custom Task settings to file system
- \*********************************************************************************************/
-String SaveCustomTaskSettings(taskIndex_t TaskIndex, const uint8_t *memAddress, int datasize, uint32_t posInBlock)
-{
-  #ifndef BUILD_NO_RAM_TRACKER
-  checkRAM(F("SaveCustomTaskSettings"));
-  #endif // ifndef BUILD_NO_RAM_TRACKER
-  return SaveToFile(SettingsType::Enum::CustomTaskSettings_Type, TaskIndex, memAddress, datasize, posInBlock);
-}
-
-/********************************************************************************************\
-   Save array of Strings to Custom Task settings
-   Use maxStringLength = 0 to optimize for size (strings will be concatenated)
- \*********************************************************************************************/
-String SaveCustomTaskSettings(taskIndex_t TaskIndex, String strings[], uint16_t nrStrings, uint16_t maxStringLength, uint32_t posInBlock)
-{
-  #ifndef BUILD_NO_RAM_TRACKER
-  checkRAM(F("SaveCustomTaskSettings"));
-  #endif // ifndef BUILD_NO_RAM_TRACKER
-  return SaveStringArray(
-    SettingsType::Enum::CustomTaskSettings_Type, TaskIndex,
-    strings, nrStrings, maxStringLength, posInBlock);
-}
-
-String getCustomTaskSettingsError(uint8_t varNr) {
-  return strformat(F("Error: Text too long for line %d\n"), varNr + 1);
-}
-
-/********************************************************************************************\
-   Clear custom task settings
- \*********************************************************************************************/
-String ClearCustomTaskSettings(taskIndex_t TaskIndex)
-{
-  // addLog(LOG_LEVEL_DEBUG, F("Clearing custom task settings"));
-  return ClearInFile(SettingsType::Enum::CustomTaskSettings_Type, TaskIndex);
-}
-
-/********************************************************************************************\
-   Load Custom Task settings from file system
- \*********************************************************************************************/
-String LoadCustomTaskSettings(taskIndex_t TaskIndex, uint8_t *memAddress, int datasize, int offset_in_block)
-{
-  START_TIMER;
-  #ifndef BUILD_NO_RAM_TRACKER
-  checkRAM(F("LoadCustomTaskSettings"));
-  #endif // ifndef BUILD_NO_RAM_TRACKER
-  String result = LoadFromFile(SettingsType::Enum::CustomTaskSettings_Type, TaskIndex, memAddress, datasize, offset_in_block);
-  STOP_TIMER(LOAD_CUSTOM_TASK_STATS);
-  return result;
-}
-
-/********************************************************************************************\
-   Load array of Strings from Custom Task settings
-   Use maxStringLength = 0 to optimize for size (strings will be concatenated)
- \*********************************************************************************************/
-String LoadCustomTaskSettings(taskIndex_t TaskIndex, String strings[], uint16_t nrStrings, uint16_t maxStringLength, uint32_t offset_in_block)
-{
-  START_TIMER;
-  #ifndef BUILD_NO_RAM_TRACKER
-  checkRAM(F("LoadCustomTaskSettings"));
-  #endif // ifndef BUILD_NO_RAM_TRACKER
-  String result = LoadStringArray(SettingsType::Enum::CustomTaskSettings_Type,
-                                  TaskIndex,
-                                  strings, nrStrings, maxStringLength, offset_in_block);
-  STOP_TIMER(LOAD_CUSTOM_TASK_STATS);
-  return result;
-}
-
-/********************************************************************************************\
-   Save Controller settings to file system
- \*********************************************************************************************/
-String SaveControllerSettings(controllerIndex_t ControllerIndex, ControllerSettingsStruct& controller_settings)
-{
-  #ifndef BUILD_NO_RAM_TRACKER
-  checkRAM(F("SaveControllerSettings"));
-  #endif // ifndef BUILD_NO_RAM_TRACKER
-
-  START_TIMER;
-
-  controller_settings.validate(); // Make sure the saved controller settings have proper values.
-
-  const ChecksumType checksum(reinterpret_cast<const uint8_t *>(&controller_settings), sizeof(ControllerSettingsStruct));
-
-  if (checksum == (Cache.controllerSettings_checksums[ControllerIndex])) {
-#ifndef BUILD_NO_DEBUG
-    addLog(LOG_LEVEL_INFO, concat(F("Skip saving ControllerSettings: "), checksum.toString()));
-#endif // ifndef BUILD_NO_DEBUG
-    return EMPTY_STRING;
-  }
-  const String res = SaveToFile(SettingsType::Enum::ControllerSettings_Type, ControllerIndex,
-                                reinterpret_cast<const uint8_t *>(&controller_settings), sizeof(controller_settings));
-
-  Cache.controllerSettings_checksums[ControllerIndex] = checksum;
-  #ifdef ESP32
-  Cache.setControllerSettings(ControllerIndex, controller_settings);
-  #endif // ifdef ESP32
-  STOP_TIMER(SAVE_CONTROLLER_SETTINGS);
-
-  return res;
-}
-
-/********************************************************************************************\
-   Load Controller settings to file system
- \*********************************************************************************************/
-String LoadControllerSettings(controllerIndex_t ControllerIndex, ControllerSettingsStruct& controller_settings) {
-  #ifndef BUILD_NO_RAM_TRACKER
-  checkRAM(F("LoadControllerSettings"));
-  #endif // ifndef BUILD_NO_RAM_TRACKER
-  START_TIMER
-  #ifdef ESP32
-
-  if (Cache.getControllerSettings(ControllerIndex, controller_settings)) {
-    STOP_TIMER(LOAD_CONTROLLER_SETTINGS_C);
-    return EMPTY_STRING;
-  }
-  #endif // ifdef ESP32
-  String result =
-    LoadFromFile(SettingsType::Enum::ControllerSettings_Type, ControllerIndex,
-                 reinterpret_cast<uint8_t *>(&controller_settings), sizeof(controller_settings));
-
-  controller_settings.validate(); // Make sure the loaded controller settings have proper values.
-
-  Cache.controllerSettings_checksums[ControllerIndex] = controller_settings.computeChecksum();
-  #ifdef ESP32
-  Cache.setControllerSettings(ControllerIndex, controller_settings);
-  #endif // ifdef ESP32
-  STOP_TIMER(LOAD_CONTROLLER_SETTINGS);
-  return result;
-}
-
-/********************************************************************************************\
-   Clear Custom Controller settings
- \*********************************************************************************************/
-String ClearCustomControllerSettings(controllerIndex_t ControllerIndex)
-{
-  #ifndef BUILD_NO_RAM_TRACKER
-  checkRAM(F("ClearCustomControllerSettings"));
-  #endif // ifndef BUILD_NO_RAM_TRACKER
-
-  // addLog(LOG_LEVEL_DEBUG, F("Clearing custom controller settings"));
-  return ClearInFile(SettingsType::Enum::CustomControllerSettings_Type, ControllerIndex);
-}
-
-/********************************************************************************************\
-   Save Custom Controller settings to file system
- \*********************************************************************************************/
-String SaveCustomControllerSettings(controllerIndex_t ControllerIndex, const uint8_t *memAddress, int datasize)
-{
-  #ifndef BUILD_NO_RAM_TRACKER
-  checkRAM(F("SaveCustomControllerSettings"));
-  #endif // ifndef BUILD_NO_RAM_TRACKER
-  return SaveToFile(SettingsType::Enum::CustomControllerSettings_Type, ControllerIndex, memAddress, datasize);
-}
-
-/********************************************************************************************\
-   Load Custom Controller settings to file system
- \*********************************************************************************************/
-String LoadCustomControllerSettings(controllerIndex_t ControllerIndex, uint8_t *memAddress, int datasize)
-{
-  #ifndef BUILD_NO_RAM_TRACKER
-  checkRAM(F("LoadCustomControllerSettings"));
-  #endif // ifndef BUILD_NO_RAM_TRACKER
-  return LoadFromFile(SettingsType::Enum::CustomControllerSettings_Type, ControllerIndex, memAddress, datasize);
-}
-
-#if FEATURE_CUSTOM_PROVISIONING
-
-/********************************************************************************************\
-   Save Provisioning Settings
- \*********************************************************************************************/
-String saveProvisioningSettings(ProvisioningStruct& ProvisioningSettings)
-{
-  String err;
-
-  ProvisioningSettings.validate();
-  memcpy(ProvisioningSettings.ProgmemMd5, CRCValues.runTimeMD5, 16);
-
-  if (!COMPUTE_STRUCT_CHECKSUM_UPDATE(ProvisioningStruct, ProvisioningSettings))
-  {
-    // Settings have changed, save to file.
-    err =
-      SaveToFile_trunc(getFileName(FileType::PROVISIONING_DAT, 0).c_str(), 0, (uint8_t *)&ProvisioningSettings, sizeof(ProvisioningStruct));
-  }
-  return err;
-}
-
-/********************************************************************************************\
-   Load Provisioning Settings
- \*********************************************************************************************/
-String loadProvisioningSettings(ProvisioningStruct& ProvisioningSettings)
-{
-  String err = LoadFromFile(getFileName(FileType::PROVISIONING_DAT, 0).c_str(),
-                            0,
-                            (uint8_t *)&ProvisioningSettings,
-                            sizeof(ProvisioningStruct));
-
-# ifndef BUILD_NO_DEBUG
-
-  if (COMPUTE_STRUCT_CHECKSUM(ProvisioningStruct, ProvisioningSettings))
-  {
-    addLog(LOG_LEVEL_INFO, F("CRC  : ProvisioningSettings CRC   ...OK "));
-
-    if (memcmp(ProvisioningSettings.ProgmemMd5, CRCValues.runTimeMD5, 16) != 0) {
-      addLog(LOG_LEVEL_INFO, F("CRC  : binary has changed since last save of Settings"));
-    }
-  }
-  else {
-    addLog(LOG_LEVEL_ERROR, F("CRC  : ProvisioningSettings CRC   ...FAIL"));
-  }
-# endif // ifndef BUILD_NO_DEBUG
-  ProvisioningSettings.validate();
-  return err;
-}
-
-#endif // if FEATURE_CUSTOM_PROVISIONING
-
-#if FEATURE_NOTIFIER
-
-/********************************************************************************************\
-   Save Controller settings to file system
- \*********************************************************************************************/
-String SaveNotificationSettings(int NotificationIndex, const uint8_t *memAddress, int datasize)
-{
-  # ifndef BUILD_NO_RAM_TRACKER
-  checkRAM(F("SaveNotificationSettings"));
-  # endif // ifndef BUILD_NO_RAM_TRACKER
-  return SaveToFile(SettingsType::Enum::NotificationSettings_Type, NotificationIndex, memAddress, datasize);
-}
-
-/********************************************************************************************\
-   Load Controller settings to file system
- \*********************************************************************************************/
-String LoadNotificationSettings(int NotificationIndex, uint8_t *memAddress, int datasize)
-{
-  # ifndef BUILD_NO_RAM_TRACKER
-  checkRAM(F("LoadNotificationSettings"));
-  # endif // ifndef BUILD_NO_RAM_TRACKER
-  return LoadFromFile(SettingsType::Enum::NotificationSettings_Type, NotificationIndex, memAddress, datasize);
-}
-
-#endif // if FEATURE_NOTIFIER
-
-/********************************************************************************************\
-   Init a file with zeros on file system
- \*********************************************************************************************/
-String InitFile(const String& fname, int datasize)
-{
-  #ifndef BUILD_NO_RAM_TRACKER
-  checkRAM(F("InitFile"));
-  #endif // ifndef BUILD_NO_RAM_TRACKER
-  FLASH_GUARD();
-
-  fs::File f = tryOpenFile(fname, "w");
-
-  if (f) {
-    for (int x = 0; x < datasize; x++)
-    {
-      // See https://github.com/esp8266/Arduino/commit/b1da9eda467cc935307d553692fdde2e670db258#r32622483
-      uint8_t zero_value = 0;
-      SPIFFS_CHECK(f.write(&zero_value, 1), fname.c_str());
-    }
-    f.close();
-  }
-
-  // OK
-  return EMPTY_STRING;
-}
-
-String InitFile(SettingsType::Enum settingsType)
-{
-  return InitFile(SettingsType::getSettingsFile(settingsType));
-}
-
-String InitFile(SettingsType::SettingsFileEnum file_type)
-{
-  return InitFile(SettingsType::getSettingsFileName(file_type),
-                  SettingsType::getInitFileSize(file_type));
-}
-
-/********************************************************************************************\
-   Save data into config file on file system
- \*********************************************************************************************/
-String SaveToFile(const char *fname, int index, const uint8_t *memAddress, int datasize)
-{
-  return doSaveToFile(fname, index, memAddress, datasize, "r+");
-}
-
-String SaveToFile_trunc(const char *fname, int index, const uint8_t *memAddress, int datasize)
-{
-  return doSaveToFile(fname, index, memAddress, datasize, "w+");
-}
-
-// See for mode description: https://github.com/esp8266/Arduino/blob/master/doc/filesystem.rst
-String doSaveToFile(const char *fname, int index, const uint8_t *memAddress, int datasize, const char *mode)
-{
-#ifndef BUILD_NO_DEBUG
-# ifndef ESP32
-
-  if (allocatedOnStack(memAddress)) {
-    addLog(LOG_LEVEL_ERROR, strformat(F("SaveToFile: %s ERROR, Data allocated on stack"), fname));
-
-    //    return log;  // FIXME TD-er: Should this be considered a breaking error?
-  }
-# endif // ifndef ESP32
-#endif  // ifndef BUILD_NO_DEBUG
-
-  if (index < 0) {
-    #ifndef BUILD_NO_DEBUG
-    const String log = strformat(F("SaveToFile: %s ERROR, invalid position in file"), fname);
-    #else // ifndef BUILD_NO_DEBUG
-    const String log = F("Save error");
-    #endif // ifndef BUILD_NO_DEBUG
-    addLog(LOG_LEVEL_ERROR, log);
-    return log;
-  }
-  START_TIMER;
-  #ifndef BUILD_NO_RAM_TRACKER
-  checkRAM(F("SaveToFile"));
-  #endif // ifndef BUILD_NO_RAM_TRACKER
-  FLASH_GUARD();
-
-  #ifndef BUILD_NO_DEBUG
-
-  if (loglevelActiveFor(LOG_LEVEL_INFO)) {
-    addLog(LOG_LEVEL_INFO, concat(F("SaveToFile: free stack: "),  getCurrentFreeStack()));
-  }
-  #endif // ifndef BUILD_NO_DEBUG
-  delay(1);
-  unsigned long timer = millis() + 50;
-  fs::File f          = tryOpenFile(fname, mode);
-
-  if (f) {
-    clearAllButTaskCaches();
-    SPIFFS_CHECK(f,                          fname);
-    SPIFFS_CHECK(f.seek(index, fs::SeekSet), fname);
-    const uint8_t *pointerToByteToSave = memAddress;
-
-    for (int x = 0; x < datasize; x++)
-    {
-      // See https://github.com/esp8266/Arduino/commit/b1da9eda467cc935307d553692fdde2e670db258#r32622483
-      uint8_t byteToSave = *pointerToByteToSave;
-      SPIFFS_CHECK(f.write(&byteToSave, 1), fname);
-      pointerToByteToSave++;
-
-      if (x % 256 == 0) {
-        // one page written, do some background tasks
-        timer = millis() + 50;
-        delay(0);
-      }
-
-      if (timeOutReached(timer)) {
-        timer += 50;
-        delay(0);
-      }
-    }
-    f.close();
-    #ifndef BUILD_NO_DEBUG
-
-    if (loglevelActiveFor(LOG_LEVEL_INFO)) {
-      addLogMove(LOG_LEVEL_INFO, strformat(F("FILE : Saved %s offset: %d size: %d"), fname, index, datasize));
-    }
-    #endif // ifndef BUILD_NO_DEBUG
-  } else {
-    #ifndef BUILD_NO_DEBUG
-    const String log = strformat(F("SaveToFile: %s ERROR, Cannot save to file"), fname);
-    #else // ifndef BUILD_NO_DEBUG
-    const String log = F("Save error");
-    #endif // ifndef BUILD_NO_DEBUG
-
-    addLog(LOG_LEVEL_ERROR, log);
-    return log;
-  }
-  STOP_TIMER(SAVEFILE_STATS);
-  #ifndef BUILD_NO_DEBUG
-
-  if (loglevelActiveFor(LOG_LEVEL_INFO)) {
-    addLogMove(LOG_LEVEL_INFO, concat(F("SaveToFile: free stack after: "), getCurrentFreeStack()));
-  }
-  #endif // ifndef BUILD_NO_DEBUG
-
-  // OK
-  return EMPTY_STRING;
-}
-
-/********************************************************************************************\
-   Clear a certain area in a file (set to 0)
- \*********************************************************************************************/
-String ClearInFile(const char *fname, int index, int datasize)
-{
-  if (index < 0) {
-    #ifndef BUILD_NO_DEBUG
-    const String log = strformat(F("ClearInFile: %s ERROR, invalid position in file"), fname);
-    #else // ifndef BUILD_NO_DEBUG
-    const String log = F("Save error");
-    #endif // ifndef BUILD_NO_DEBUG
-
-    addLog(LOG_LEVEL_ERROR, log);
-    return log;
-  }
-
-  #ifndef BUILD_NO_RAM_TRACKER
-  checkRAM(F("ClearInFile"));
-  #endif // ifndef BUILD_NO_RAM_TRACKER
-  FLASH_GUARD();
-
-  fs::File f = tryOpenFile(fname, "r+");
-
-  if (f) {
-    SPIFFS_CHECK(f.seek(index, fs::SeekSet), fname);
-
-    for (int x = 0; x < datasize; x++)
-    {
-      // See https://github.com/esp8266/Arduino/commit/b1da9eda467cc935307d553692fdde2e670db258#r32622483
-      uint8_t zero_value = 0;
-      SPIFFS_CHECK(f.write(&zero_value, 1), fname);
-    }
-    f.close();
-  } else {
-    #ifndef BUILD_NO_DEBUG
-    const String log = strformat(F("ClearInFile: %s ERROR, Cannot save to file"), fname);
-    #else // ifndef BUILD_NO_DEBUG
-    const String log = F("Save error");
-    #endif // ifndef BUILD_NO_DEBUG
-    addLog(LOG_LEVEL_ERROR, log);
-    return log;
-  }
-
-  // OK
-  return EMPTY_STRING;
-}
-
-/********************************************************************************************\
-   Load data from config file on file system
- \*********************************************************************************************/
-String LoadFromFile(const char *fname, int offset, uint8_t *memAddress, int datasize)
-{
-  if (offset < 0) {
-    #ifndef BUILD_NO_DEBUG
-    const String log = strformat(F("LoadFromFile: %s ERROR, invalid position in file"), fname);
-    #else // ifndef BUILD_NO_DEBUG
-    const String log = F("Load error");
-    #endif // ifndef BUILD_NO_DEBUG
-    addLog(LOG_LEVEL_ERROR, log);
-    return log;
-  }
-  delay(0);
-  START_TIMER;
-  #ifndef BUILD_NO_RAM_TRACKER
-  checkRAM(F("LoadFromFile"));
-  #endif // ifndef BUILD_NO_RAM_TRACKER
-
-  fs::File f = tryOpenFile(fname, "r");
-  SPIFFS_CHECK(f, fname);
-  const int fileSize = f.size();
-
-  if (fileSize > offset) {
-    SPIFFS_CHECK(f.seek(offset, fs::SeekSet), fname);
-
-    if (fileSize < (offset + datasize)) {
-      const int newdatasize = datasize + offset - fileSize;
-
-      // File is smaller, make sure to set excess memory to 0.
-      memset(memAddress + newdatasize, 0u, (datasize - newdatasize));
-
-      datasize = newdatasize;
-    }
-    SPIFFS_CHECK(f.read(memAddress, datasize), fname);
-  }
-  f.close();
-
-  STOP_TIMER(LOADFILE_STATS);
-  delay(0);
-
-  return EMPTY_STRING;
-}
-
-/********************************************************************************************\
-   Wrapper functions to handle errors in accessing settings
- \*********************************************************************************************/
-String getSettingsFileIndexRangeError(bool read, SettingsType::Enum settingsType, int index) {
-  if (settingsType >= SettingsType::Enum::SettingsType_MAX) {
-    return concat(F("Unknown settingsType: "), static_cast<int>(settingsType));
-  }
-  String error = read ? F("Load") : F("Save");
-
-  #ifndef BUILD_NO_DEBUG
-  error += SettingsType::getSettingsTypeString(settingsType);
-  error += concat(F(" index out of range: "), index);
-  #else // ifndef BUILD_NO_DEBUG
-  error += F(" error");
-  #endif // ifndef BUILD_NO_DEBUG
-  return error;
-}
-
-String getSettingsFileDatasizeError(bool read, SettingsType::Enum settingsType, int index, int datasize, int max_size) {
-  String error = read ? F("Load") : F("Save");
-
-  #ifndef BUILD_NO_DEBUG
-  error += SettingsType::getSettingsTypeString(settingsType);
-  error += strformat(F("(%d) datasize(%d) > max_size(%d)"), index, datasize, max_size);
-  #else // ifndef BUILD_NO_DEBUG
-  error += F(" error");
-  #endif // ifndef BUILD_NO_DEBUG
-
-  return error;
-}
-
-String LoadFromFile(SettingsType::Enum settingsType, int index, uint8_t *memAddress, int datasize, int offset_in_block) {
-  bool read = true;
-  int  offset, max_size;
-
-  if (!getAndLogSettingsParameters(read, settingsType, index, offset, max_size)) {
-    return getSettingsFileIndexRangeError(read, settingsType, index);
-  }
-
-  if ((datasize + offset_in_block) > max_size) {
-    return getSettingsFileDatasizeError(read, settingsType, index, datasize, max_size);
-  }
-
-  int dataOffset = 0;
-
-  #if FEATURE_EXTENDED_CUSTOM_SETTINGS
-  int taskIndex = INVALID_TASK_INDEX; // Use base filename
-
-  if ((SettingsType::Enum::CustomTaskSettings_Type == settingsType) &&
-      ((offset_in_block + datasize) > DAT_TASKS_CUSTOM_SIZE)) {
-    if (offset_in_block < DAT_TASKS_CUSTOM_SIZE) { // block starts in regular Custom config: Load first part
-      const String fname = SettingsType::getSettingsFileName(settingsType);
-      dataOffset = DAT_TASKS_CUSTOM_SIZE - offset_in_block;
-      const String res = LoadFromFile(fname.c_str(), offset + offset_in_block, memAddress, dataOffset);
-
-      if (!res.isEmpty()) { return res; } // Error occurred?
-
-      datasize       -= dataOffset;
-      offset_in_block = DAT_TASKS_CUSTOM_SIZE;
-    }
-    const String fname = SettingsType::getSettingsFileName(settingsType, index);
-
-    if (fileExists(fname)) { // Do we have a task-specific extension stored?
-      if (offset_in_block >= DAT_TASKS_CUSTOM_SIZE) {
-        offset_in_block -= DAT_TASKS_CUSTOM_SIZE;
-      }
-      offset    = 0;
-      taskIndex = index; // Use task-specific filename
-    }
-  }
-  #endif // if FEATURE_EXTENDED_CUSTOM_SETTINGS
-
-  const String fname = SettingsType::getSettingsFileName(settingsType
-                                                         #if FEATURE_EXTENDED_CUSTOM_SETTINGS
-                                                         , taskIndex
-                                                         #endif // if FEATURE_EXTENDED_CUSTOM_SETTINGS
-                                                         );
-  return LoadFromFile(fname.c_str(), (offset + offset_in_block), memAddress + dataOffset, datasize);
-}
-
-String SaveToFile(SettingsType::Enum settingsType, int index, const uint8_t *memAddress, int datasize, int posInBlock) {
-  bool read = false;
-  int  offset, max_size;
-
-  if (!getAndLogSettingsParameters(read, settingsType, index, offset, max_size)) {
-    return getSettingsFileIndexRangeError(read, settingsType, index);
-  }
-
-  if ((datasize > max_size) || ((posInBlock + datasize) > max_size)) {
-    return getSettingsFileDatasizeError(read, settingsType, index, datasize, max_size);
-  }
-
-  int dataOffset = 0;
-
-  #if FEATURE_EXTENDED_CUSTOM_SETTINGS
-  int taskIndex = INVALID_TASK_INDEX;                      // Use base filename
-
-  if ((SettingsType::Enum::CustomTaskSettings_Type == settingsType) &&
-      (posInBlock + datasize > (DAT_TASKS_CUSTOM_SIZE))) { // max_size already handled above
-    if (posInBlock < DAT_TASKS_CUSTOM_SIZE) {              // Partial in regular config.dat, save that part first
-      const String fname = SettingsType::getSettingsFileName(settingsType);
-      dataOffset = (DAT_TASKS_CUSTOM_SIZE - posInBlock);   // Bytes to keep 'local'
-      # ifndef BUILD_NO_DEBUG
-      const String styp = SettingsType::getSettingsTypeString(settingsType);
-
-      if (loglevelActiveFor(LOG_LEVEL_INFO)) {
-        addLog(LOG_LEVEL_INFO, strformat(F("ExtraSaveToFile: %s file: %s size: %d pos: %d"),
-                                         styp.c_str(), fname.c_str(), dataOffset, posInBlock));
-      }
-      # endif // ifndef BUILD_NO_DEBUG
-      const String res = SaveToFile(fname.c_str(), offset + posInBlock, memAddress, dataOffset);
-
-      if (!res.isEmpty()) { return res; } // Error occurred
-
-      datasize  -= dataOffset;
-      posInBlock = 0;
-    } else {
-      posInBlock -= DAT_TASKS_CUSTOM_SIZE;
-    }
-    offset    = 0;     // Start of the extension file
-    taskIndex = index; // Use task-specific filename
-  }
-  #endif // if FEATURE_EXTENDED_CUSTOM_SETTINGS
-
-  const String fname = SettingsType::getSettingsFileName(settingsType
-                                                         #if FEATURE_EXTENDED_CUSTOM_SETTINGS
-                                                         , taskIndex
-                                                         #endif // if FEATURE_EXTENDED_CUSTOM_SETTINGS
-                                                         );
-
-  if (!fileExists(fname)) {
-    #if FEATURE_EXTENDED_CUSTOM_SETTINGS
-
-    if (!validTaskIndex(taskIndex)) {
-    #endif // if FEATURE_EXTENDED_CUSTOM_SETTINGS
-    InitFile(settingsType);
-    #if FEATURE_EXTENDED_CUSTOM_SETTINGS
-  } else {
-    InitFile(fname, DAT_TASKS_CUSTOM_EXTENSION_SIZE); // Initialize task-specific file
-  }
-    #endif // if FEATURE_EXTENDED_CUSTOM_SETTINGS
-  }
-  #ifndef BUILD_NO_DEBUG
-
-  if (loglevelActiveFor(LOG_LEVEL_INFO)) {
-    addLog(LOG_LEVEL_INFO, concat(F("SaveToFile: "), SettingsType::getSettingsTypeString(settingsType)) +
-           strformat(F(" file: %s task: %d"), fname.c_str(), index + 1));
-  }
-  #endif // ifndef BUILD_NO_DEBUG
-  return SaveToFile(fname.c_str(), offset + posInBlock, memAddress + dataOffset, datasize);
-}
-
-String ClearInFile(SettingsType::Enum settingsType, int index) {
-  bool read = false;
-  int  offset, max_size;
-
-  if (!getAndLogSettingsParameters(read, settingsType, index, offset, max_size)) {
-    return getSettingsFileIndexRangeError(read, settingsType, index);
-  }
-  #if FEATURE_EXTENDED_CUSTOM_SETTINGS
-
-  if (SettingsType::Enum::CustomTaskSettings_Type == settingsType) {
-    max_size = DAT_TASKS_CUSTOM_SIZE; // Don't also wipe the external size inside the config.dat file...
-    DeleteExtendedCustomTaskSettingsFile(settingsType, index);
-  }
-  #endif // if FEATURE_EXTENDED_CUSTOM_SETTINGS
-
-  const String fname = SettingsType::getSettingsFileName(settingsType);
-  return ClearInFile(fname.c_str(), offset, max_size);
-}
-
-#if FEATURE_EXTENDED_CUSTOM_SETTINGS
-bool DeleteExtendedCustomTaskSettingsFile(SettingsType::Enum settingsType, int index) {
-  if ((SettingsType::Enum::CustomTaskSettings_Type == settingsType) && validTaskIndex(index)) {
-    const String fname = SettingsType::getSettingsFileName(settingsType, index);
-
-    if (fileExists(fname)) {
-      const bool deleted = tryDeleteFile(fname); // Don't need the extension file anymore, so delete it
-      # ifndef BUILD_NO_DEBUG
-
-      if (loglevelActiveFor(LOG_LEVEL_INFO)) {
-        addLog(LOG_LEVEL_INFO, concat(F("CustomTaskSettings: Removing no longer needed file: "), fname));
-      }
-      # endif // ifndef BUILD_NO_DEBUG
-      return deleted;
-    }
-  }
-  return false;
-}
-
-#endif // if FEATURE_EXTENDED_CUSTOM_SETTINGS
-
-/********************************************************************************************\
-   Check file system area settings
- \*********************************************************************************************/
-int SpiffsSectors()
-{
-  #ifndef BUILD_NO_RAM_TRACKER
-  checkRAM(F("SpiffsSectors"));
-  #endif // ifndef BUILD_NO_RAM_TRACKER
-  #if defined(ESP8266)
-    # ifdef CORE_POST_2_6_0
-  uint32_t _sectorStart = ((uint32_t)&_FS_start - 0x40200000) / SPI_FLASH_SEC_SIZE;
-  uint32_t _sectorEnd   = ((uint32_t)&_FS_end - 0x40200000) / SPI_FLASH_SEC_SIZE;
-    # else // ifdef CORE_POST_2_6_0
-  uint32_t _sectorStart = ((uint32_t)&_SPIFFS_start - 0x40200000) / SPI_FLASH_SEC_SIZE;
-  uint32_t _sectorEnd   = ((uint32_t)&_SPIFFS_end - 0x40200000) / SPI_FLASH_SEC_SIZE;
-    # endif // ifdef CORE_POST_2_6_0
-
-  return _sectorEnd - _sectorStart;
-  #endif // if defined(ESP8266)
-  #if defined(ESP32)
-  return 32;
-  #endif // if defined(ESP32)
-}
-
-size_t SpiffsUsedBytes() {
-  size_t result = 1; // Do not output 0, this may be used in divisions.
-
-  #ifdef ESP32
-  result = ESPEASY_FS.usedBytes();
-  #endif // ifdef ESP32
-  #ifdef ESP8266
-  fs::FSInfo fs_info;
-  ESPEASY_FS.info(fs_info);
-  result = fs_info.usedBytes;
-  #endif // ifdef ESP8266
-  return result;
-}
-
-size_t SpiffsTotalBytes() {
-  static size_t result = 1; // Do not output 0, this may be used in divisions.
-
-  if (result == 1) {
-    #ifdef ESP32
-    result = ESPEASY_FS.totalBytes();
-    #endif // ifdef ESP32
-    #ifdef ESP8266
-    fs::FSInfo fs_info;
-    ESPEASY_FS.info(fs_info);
-    result = fs_info.totalBytes;
-    #endif // ifdef ESP8266
-  }
-  return result;
-}
-
-size_t SpiffsBlocksize() {
-  static size_t result = 1;
-
-  if (result == 1) {
-    #ifdef ESP32
-    result = 8192; // Just assume 8k, since we cannot query it
-    #endif // ifdef ESP32
-    #ifdef ESP8266
-    fs::FSInfo fs_info;
-    ESPEASY_FS.info(fs_info);
-    result = fs_info.blockSize;
-    #endif // ifdef ESP8266
-  }
-  return result;
-}
-
-size_t SpiffsPagesize() {
-  static size_t result = 1;
-
-  if (result == 1) {
-    #ifdef ESP32
-    result = 256; // Just assume 256, since we cannot query it
-    #endif // ifdef ESP32
-    #ifdef ESP8266
-    fs::FSInfo fs_info;
-    ESPEASY_FS.info(fs_info);
-    result = fs_info.pageSize;
-    #endif // ifdef ESP8266
-  }
-  return result;
-}
-
-size_t SpiffsFreeSpace() {
-  int freeSpace          = SpiffsTotalBytes() - SpiffsUsedBytes();
-  const size_t blocksize = SpiffsBlocksize();
-
-  if (freeSpace < static_cast<int>(2 * blocksize)) {
-    // Not enough free space left to store anything
-    // There needs to be minimum of 2 free blocks.
-    return 0;
-  }
-  return freeSpace - 2 * blocksize;
-}
-
-bool SpiffsFull() {
-  return SpiffsFreeSpace() == 0;
-}
-
-#if FEATURE_RTC_CACHE_STORAGE
-
-/********************************************************************************************\
-   Handling cached data
- \*********************************************************************************************/
-String createCacheFilename(unsigned int count) {
-  String fname;
-
-  fname.reserve(16);
-  # ifdef ESP32
-  fname = '/';
-  # endif // ifdef ESP32
-  fname += strformat(F("cache_%d.bin"), count);
-  return fname;
-}
-
-// Match string with an integer between '_' and ".bin"
-int getCacheFileCountFromFilename(const String& fname) {
-  if (!isCacheFile(fname)) { return -1; }
-  int startpos = fname.indexOf('_');
-
-  if (startpos < 0) { return -1; }
-  int endpos = fname.indexOf(F(".bin"));
-
-  if (endpos < 0) { return -1; }
-
-  //  String digits = fname.substring(startpos + 1, endpos);
-  int32_t result;
-
-  if (validIntFromString(fname.substring(startpos + 1, endpos), result)) {
-    return result;
-  }
-  return -1;
-}
-
-bool isCacheFile(const String& fname) {
-  return fname.indexOf(F("cache_")) != -1;
-}
-
-// Look into the filesystem to see if there are any cache files present on the filesystem
-// Return true if any found.
-bool getCacheFileCounters(uint16_t& lowest, uint16_t& highest, size_t& filesizeHighest) {
-  lowest          = 65535;
-  highest         = 0;
-  filesizeHighest = 0;
-# ifdef ESP8266
-  fs::Dir dir = ESPEASY_FS.openDir(F("cache"));
-
-  while (dir.next()) {
-    String filename = dir.fileName();
-    int    count    = getCacheFileCountFromFilename(filename);
-
-    if (count >= 0) {
-      if (lowest > count) {
-        lowest = count;
-      }
-
-      if (highest < count) {
-        highest         = count;
-        filesizeHighest = dir.fileSize();
-      }
-    }
-  }
-# endif // ESP8266
-# ifdef ESP32
-  fs::File root = ESPEASY_FS.open(F("/"));
-  fs::File file = root.openNextFile();
-
-  while (file)
-  {
-    if (!file.isDirectory()) {
-      const String fname(file.name());
-
-      if (fname.startsWith(F("/cache")) || fname.startsWith(F("cache"))) {
-        int count = getCacheFileCountFromFilename(fname);
-
-        if (count >= 0) {
-          if (lowest > count) {
-            lowest = count;
-          }
-
-          if (highest < count) {
-            highest         = count;
-            filesizeHighest = file.size();
-          }
-#  ifndef BUILD_NO_DEBUG
-        } else {
-          if (loglevelActiveFor(LOG_LEVEL_INFO)) {
-            addLog(LOG_LEVEL_INFO, concat(F("RTC  : Cannot get count from: "), fname));
-          }
-#  endif // ifndef BUILD_NO_DEBUG
-        }
-      }
-    }
-    file = root.openNextFile();
-  }
-# endif // ESP32
-
-  if (lowest <= highest) {
-    return true;
-  }
-  lowest  = 0;
-  highest = 0;
-  return false;
-}
-
-#endif // if FEATURE_RTC_CACHE_STORAGE
-
-/********************************************************************************************\
-   Get partition table information
- \*********************************************************************************************/
-#ifdef ESP32
-String getPartitionType(uint8_t pType, uint8_t pSubType) {
-  esp_partition_type_t partitionType       = static_cast<esp_partition_type_t>(pType);
-  esp_partition_subtype_t partitionSubType = static_cast<esp_partition_subtype_t>(pSubType);
-
-  if (partitionType == ESP_PARTITION_TYPE_APP) {
-    if ((partitionSubType >= ESP_PARTITION_SUBTYPE_APP_OTA_MIN) &&
-        (partitionSubType < ESP_PARTITION_SUBTYPE_APP_OTA_MAX)) {
-      return concat(F("OTA partition "), partitionSubType - ESP_PARTITION_SUBTYPE_APP_OTA_MIN);
-    }
-
-    switch (partitionSubType) {
-      case ESP_PARTITION_SUBTYPE_APP_FACTORY: return F("Factory app");
-      case ESP_PARTITION_SUBTYPE_APP_TEST:    return F("Test app");
-      default: break;
-    }
-  }
-
-  if (partitionSubType == 0x99) {
-    return F("EEPROM"); // Not defined in esp_partition_subtype_t
-  }
-
-  if (partitionType == ESP_PARTITION_TYPE_DATA) {
-    switch (partitionSubType) {
-      case ESP_PARTITION_SUBTYPE_DATA_OTA:      return F("OTA selection");
-      case ESP_PARTITION_SUBTYPE_DATA_PHY:      return F("PHY init data");
-      case ESP_PARTITION_SUBTYPE_DATA_NVS:      return F("NVS");
-      case ESP_PARTITION_SUBTYPE_DATA_COREDUMP: return F("COREDUMP");
-      case ESP_PARTITION_SUBTYPE_DATA_ESPHTTPD: return F("ESPHTTPD");
-      case ESP_PARTITION_SUBTYPE_DATA_FAT:      return F("FAT");
-      case ESP_PARTITION_SUBTYPE_DATA_SPIFFS:
-        # ifdef USE_LITTLEFS
-        return F("LittleFS");
-        # else // ifdef USE_LITTLEFS
-        return F("SPIFFS");
-        # endif // ifdef USE_LITTLEFS
-      default: break;
-    }
-  }
-  return strformat(F("Unknown(%d)"), partitionSubType);
-}
-
-String getPartitionTableHeader(const String& itemSep, const String& lineEnd) {
-  const char *itemSep_str = itemSep.c_str();
-
-  return strformat(F("Address%sSize%sLabel%sPartition Type%sEncrypted%s"),
-                   itemSep_str, itemSep_str, itemSep_str, itemSep_str, lineEnd.c_str());
-}
-
-String getPartitionTable(uint8_t pType, const String& itemSep, const String& lineEnd) {
-  esp_partition_type_t partitionType = static_cast<esp_partition_type_t>(pType);
-  String result;
-  esp_partition_iterator_t _mypartiterator = esp_partition_find(partitionType, ESP_PARTITION_SUBTYPE_ANY, nullptr);
-
-  if (_mypartiterator) {
-    do {
-      const esp_partition_t *_mypart = esp_partition_get(_mypartiterator);
-      const char *itemSep_str        = itemSep.c_str();
-      result += strformat(F("%x%s%s%s%s%s%s%s%s%s"),
-                          _mypart->address,
-                          itemSep_str,
-                          formatToHex_decimal(_mypart->size, 1024).c_str(),
-                          itemSep_str,
-                          _mypart->label,
-                          itemSep_str,
-                          getPartitionType(_mypart->type, _mypart->subtype).c_str(),
-                          itemSep_str,
-                          String(_mypart->encrypted ? F("Yes") : F("-")).c_str(),
-                          lineEnd.c_str());
-    } while ((_mypartiterator = esp_partition_next(_mypartiterator)) != nullptr);
-  }
-  esp_partition_iterator_release(_mypartiterator);
-  return result;
-}
-
-#endif // ifdef ESP32
-
-#if FEATURE_DOWNLOAD
-String downloadFileType(const String& url, const String& user, const String& pass, FileType::Enum filetype, unsigned int filenr)
-{
-  if (!getDownloadFiletypeChecked(filetype, filenr)) {
-    // Not selected, so not downloaded
-    return F("Not Allowed");
-  }
-
-  String filename = getFileName(filetype, filenr);
-  String fullUrl  = joinUrlFilename(url, filename);
-  String error;
-
-  if (ResetFactoryDefaultPreference.deleteFirst()) {
-    if (fileExists(filename) && !tryDeleteFile(filename)) {
-      return F("Could not delete existing file");
-    }
-
-    if (!downloadFile(fullUrl, filename, user, pass, error)) {
-      return error;
-    }
-  } else {
-    if (fileExists(filename)) {
-      const String filename_bak = strformat(F("%s_bak"), filename.c_str());
-
-      if (fileExists(filename_bak)) {
-        if (!ResetFactoryDefaultPreference.delete_Bak_Files() || !tryDeleteFile(filename_bak)) {
-          return F("Could not rename to _bak");
-        }
-      }
-
-      // Must download it to a tmp file.
-      const String tmpfile = strformat(F("%s_tmp"), filename.c_str());
-
-      if (!downloadFile(fullUrl, tmpfile, user, pass, error)) {
-        return error;
-      }
-
-      if (fileExists(filename) && !tryRenameFile(filename, filename_bak)) {
-        return F("Could not rename to _bak");
-      } else {
-        // File does not exist (anymore)
-        if (!tryRenameFile(tmpfile, filename)) {
-          error = F("Could not rename tmp file");
-
-          if (tryRenameFile(filename_bak, filename)) {
-            error += F("... reverted");
-          } else {
-            error += F(" Not reverted!");
-          }
-          return error;
-        }
-      }
-    } else {
-      if (!downloadFile(fullUrl, filename, user, pass, error)) {
-        return error;
-      }
-    }
-  }
-  return error;
-}
-
-#endif // if FEATURE_DOWNLOAD
-
-bool validateUploadConfigDat(const uint8_t *buf) {
-  bool result = false;
-  struct TempStruct {
-    unsigned long PID;
-    int           Version;
-  } Temp;
-
-  for (unsigned int x = 0; x < sizeof(struct TempStruct); x++) {
-    memcpy(reinterpret_cast<uint8_t *>(&Temp) + x, &buf[x], 1);
-  }
-  #ifndef BUILD_NO_DEBUG
-  addLog(LOG_LEVEL_INFO, strformat(F("Validate config.dat, Version: %d = %d, PID: %d = %d"),
-                                   Temp.Version, VERSION, Temp.PID, ESP_PROJECT_PID));
-  #endif // ifndef BUILD_NO_DEBUG
-
-  if ((Temp.Version == VERSION) && (Temp.PID == ESP_PROJECT_PID)) {
-    result = true;
-  }
-  return result;
-}
-
-#if FEATURE_CUSTOM_PROVISIONING
-
-String downloadFileType(FileType::Enum filetype, unsigned int filenr)
-{
-  String url, user, pass;
-
-  {
-    MakeProvisioningSettings(ProvisioningSettings);
-
-    if (ProvisioningSettings.get()) {
-      loadProvisioningSettings(*ProvisioningSettings);
-
-      if (!ProvisioningSettings->fetchFileTypeAllowed(filetype, filenr)) {
-        return F("Not Allowed");
-      }
-
-      if (!ProvisioningSettings->url[0]) {
-        return F("Provision Config incomplete");
-      }
-
-      url  = ProvisioningSettings->url;
-      user = ProvisioningSettings->user;
-      pass = ProvisioningSettings->pass;
-    }
-  }
-  String res = downloadFileType(url, user, pass, filetype, filenr);
-
-  clearAllCaches();
-  return res;
-}
-
-#endif // if FEATURE_CUSTOM_PROVISIONING
->>>>>>> c8ecd35c
+#endif // if FEATURE_CUSTOM_PROVISIONING