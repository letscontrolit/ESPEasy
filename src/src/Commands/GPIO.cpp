#include "../Commands/GPIO.h"


#include "../../ESPEasy-Globals.h"
#include "../../ESPEasy_common.h"
#include "../../ESPEasy_fdwdecl.h"
#include "../Commands/Common.h"
#include "../DataStructs/PinMode.h"
#include "../ESPEasyCore/Controller.h"
#include "../ESPEasyCore/ESPEasyGPIO.h"
#include "../ESPEasyCore/ESPEasy_Log.h"
#include "../Globals/ESPEasy_Scheduler.h"
#include "../Globals/GlobalMapPortStatus.h"
#include "../Helpers/Audio.h"
#include "../Helpers/Hardware.h"
#include "../Helpers/StringConverter.h"
#include "../Helpers/PortStatus.h"
#include "../Helpers/Numerical.h"


//predeclaration of functions used in this module
void createAndSetPortStatus_Mode_State(uint32_t key, byte newMode, int8_t newState);
bool getPluginIDAndPrefix(char selection, pluginID_t &pluginID, String &logPrefix);
void logErrorGpioOffline(const String& prefix, int port);
void logErrorGpioOutOfRange(const String& prefix, int port, const char* Line = nullptr);
void logErrorGpioNotOutput(const String& prefix, int port);
void logErrorModeOutOfRange(const String& prefix, int port);
bool gpio_monitor_helper(int port, EventValueSource::Enum source, const char* Line);
bool gpio_unmonitor_helper(int port, EventValueSource::Enum source, const char* Line);
bool mcpgpio_range_pattern_helper(struct EventStruct *event, const char* Line, bool isWritePattern);
bool pcfgpio_range_pattern_helper(struct EventStruct *event, const char* Line, bool isWritePattern);
bool gpio_mode_range_helper(byte pin, byte pinMode, EventValueSource::Enum source, const char* Line);
byte getPcfAddress(uint8_t pin);
bool setGPIOMode(byte pin, byte mode);
bool setPCFMode(byte pin, byte mode);
bool setMCPMode(byte pin, byte mode);
bool mcpgpio_plugin_range_helper(byte pin1, byte pin2, uint16_t &result);
bool pcfgpio_plugin_range_helper(byte pin1, byte pin2, uint16_t &result);

/*************************************************************************/

String Command_GPIO_Monitor(struct EventStruct *event, const char* Line)
{
  if (gpio_monitor_helper(event->Par2, event->Source, Line))
    return return_command_success();
  else 
    return return_command_failed();
}

String Command_GPIO_MonitorRange(struct EventStruct *event, const char* Line) 
{
  bool success=true;
  for (byte i=event->Par2;i<=event->Par3;i++) {
    success &= gpio_monitor_helper(i, event->Source, Line);
  }
  return success?return_command_success():return_command_failed();
}

bool gpio_monitor_helper(int port, EventValueSource::Enum source, const char* Line)
{
  String logPrefix;
  pluginID_t pluginID = INVALID_PLUGIN_ID;
  //parseString(Line, 2).charAt(0)='g':gpio; ='p':pcf; ='m':mcp
  bool success = getPluginIDAndPrefix(parseString(Line, 2).charAt(0), pluginID, logPrefix);
  if (success && checkValidPortRange(pluginID, port))
  {
    const uint32_t key = createKey(pluginID, port); // WARNING: 'monitor' uses Par2 instead of Par1
    //if (!existPortStatus(key)) globalMapPortStatus[key].mode=PIN_MODE_OUTPUT;
    addMonitorToPort(key);

    int8_t state;
    //giig1967g: Comment next 3 lines to receive an EVENT just after calling the monitor command
    GPIO_Read(pluginID, port, state);
    globalMapPortStatus[key].state = state;
    if (state == -1) globalMapPortStatus[key].mode=PIN_MODE_OFFLINE;

    String log = logPrefix + String(F(" port #")) + String(port) + String(F(": added to monitor list."));
    addLog(LOG_LEVEL_INFO, log);
    String dummy;
<<<<<<< HEAD
    SendStatusOnlyIfNeeded(source, SEARCH_PIN_STATE, key, dummy, 0);
=======
    SendStatusOnlyIfNeeded(event, SEARCH_PIN_STATE, key, dummy, 0);
>>>>>>> 2b16cc36

    return true;
  } else {
    logErrorGpioOutOfRange(logPrefix,port, Line);
    return false;
  }
}

String Command_GPIO_UnMonitor(struct EventStruct *event, const char* Line)
{
  if (gpio_unmonitor_helper(event->Par2, event->Source, Line))
    return return_command_success();
  else 
    return return_command_failed();
}

String Command_GPIO_UnMonitorRange(struct EventStruct *event, const char* Line) 
{
  bool success=true;
  for (byte i=event->Par2;i<=event->Par3;i++) {
    success &= gpio_unmonitor_helper(i, event->Source, Line);
  }
  return success?return_command_success():return_command_failed();
}

bool gpio_unmonitor_helper(int port, EventValueSource::Enum source, const char* Line)
{
  String logPrefix;
  pluginID_t pluginID = INVALID_PLUGIN_ID;
  //parseString(Line, 2).charAt(0)='g':gpio; ='p':pcf; ='m':mcp
  bool success = getPluginIDAndPrefix(parseString(Line, 2).charAt(0), pluginID, logPrefix);

  if (success && checkValidPortRange(pluginID, port))
  {
    const uint32_t key = createKey(pluginID, port); // WARNING: 'monitor' uses Par2 instead of Par1
    String dummy;
<<<<<<< HEAD
    SendStatusOnlyIfNeeded(source, SEARCH_PIN_STATE, key, dummy, 0);
=======
    SendStatusOnlyIfNeeded(event, SEARCH_PIN_STATE, key, dummy, 0);
>>>>>>> 2b16cc36

    removeMonitorFromPort(key);
    String log = logPrefix + String(F(" port #")) + String(port) + String(F(": removed from monitor list."));
    addLog(LOG_LEVEL_INFO, log);

    return true;
  } else {
    logErrorGpioOutOfRange(logPrefix, port, Line);
    return false;
  }
}

String Command_GPIO_LongPulse(struct EventStruct *event, const char* Line)
{
  event->Par3 = event->Par3 * 1000;
  return Command_GPIO_LongPulse_Ms( event, Line);
}

String Command_GPIO_LongPulse_Ms(struct EventStruct *event, const char* Line)
{
  String logPrefix;// = ;
  pluginID_t pluginID=INVALID_PLUGIN_ID;
  //Line[0]='l':longpulse; ='p':pcflongpulse; ='m':mcplongpulse
  bool success = getPluginIDAndPrefix(Line[0], pluginID, logPrefix);
  if (success && checkValidPortRange(pluginID, event->Par1))
  {
    const uint32_t key = createKey(pluginID,event->Par1);
    createAndSetPortStatus_Mode_State(key,PIN_MODE_OUTPUT,event->Par2);
    GPIO_Write(pluginID, event->Par1, event->Par2);

    Scheduler.setGPIOTimer(event->Par3, pluginID, event->Par1, !event->Par2);

    String log = logPrefix + String(F(" : port ")) + String(event->Par1);
    log += String(F(". Pulse set for ")) + String(event->Par3)+String(F(" ms"));
    addLog(LOG_LEVEL_INFO, log);
    SendStatusOnlyIfNeeded(event, SEARCH_PIN_STATE, key, log, 0);

    return return_command_success();
  } else {
    logErrorGpioOutOfRange(logPrefix,event->Par1, Line);
    return return_command_failed();
  }
}

String Command_GPIO_Status(struct EventStruct *event, const char* Line)
{
	bool success = true;
  bool sendStatusFlag;
  byte pluginID;

  switch (tolower(parseString(Line, 2).charAt(0)))
  {
    case 'g': //gpio
      pluginID=PLUGIN_GPIO;
	    sendStatusFlag = true;
      break;
    case 'm': //mcp
      pluginID=PLUGIN_MCP;
	    sendStatusFlag = GPIO_MCP_Read(event->Par2)==-1;
      break;
    case 'p': //pcf
      pluginID=PLUGIN_PCF;
	    sendStatusFlag = GPIO_PCF_Read(event->Par2)==-1;
      break;
    default:
      success=false;
  }

  if (success && checkValidPortRange(pluginID, event->Par2))
  {
    const uint32_t key = createKey(pluginID, event->Par2); // WARNING: 'status' uses Par2 instead of Par1
	  String dummy;
	  SendStatusOnlyIfNeeded(event, sendStatusFlag, key, dummy, 0);
    return return_command_success();
  } else {
    return return_command_failed();
  }
}

String Command_GPIO_PWM(struct EventStruct *event, const char *Line)
{
  // Par1: GPIO
  // Par2: Duty Cycle
  // Par3: Fade duration
  // Par4: Frequency

  // For now, we only support the internal GPIO pins.
  String logPrefix = F("GPIO");
  uint32_t frequency = event->Par4;
  uint32_t key = 0;
  if (set_Gpio_PWM(event->Par1, event->Par2, event->Par3, frequency, key)) {
    String log = F("PWM  : GPIO: ");
    log += event->Par1;
    log += F(" duty: ");
    log += event->Par2;

    if (event->Par3 != 0) {
      log += F(" Fade: ");
      log += event->Par3;
      log += F(" ms");
    }
    if (event->Par4 != 0) {
      log += F(" f: ");
      log += frequency;
      log += F(" Hz");
    }
    addLog(LOG_LEVEL_INFO, log);
    SendStatusOnlyIfNeeded(event, SEARCH_PIN_STATE, key, log, 0);

    // SendStatus(event, getPinStateJSON(SEARCH_PIN_STATE, pluginID, event->Par1, log, 0));

    return return_command_success();
  } 
  logErrorGpioOutOfRange(logPrefix, event->Par1, Line);
  return return_command_failed();
}

String Command_GPIO_Tone(struct EventStruct *event, const char* Line)
{
  // play a tone on pin par1, with frequency par2 and duration in msec par3.
  unsigned long duration = event->Par3;
  bool mustScheduleToneOff = false;
  if (duration > 50) {
    duration = 0;
    mustScheduleToneOff = true;
  }
  if (tone_espEasy(event->Par1, event->Par2, duration)) {
    if (mustScheduleToneOff) {
      // For now, we only support the internal GPIO pins.
      byte   pluginID  = PLUGIN_GPIO;
      Scheduler.setGPIOTimer(event->Par3, pluginID, event->Par1, 0);
    }
    return return_command_success();
  }
  return return_command_failed();
}


String Command_GPIO_RTTTL(struct EventStruct *event, const char* Line)
{
  #ifdef USE_RTTTL
  // FIXME: Absolutely no error checking in play_rtttl, until then keep it only in testing
  // play a tune via a RTTTL string, look at https://www.letscontrolit.com/forum/viewtopic.php?f=4&t=343&hilit=speaker&start=10 for
  // more info.

  String melody = parseStringToEndKeepCase(Line, 2);
  melody.replace('-', '#');
  if (loglevelActiveFor(LOG_LEVEL_INFO)) {
    String log = F("RTTTL : pin: ");
    log += event->Par1;
    log += F(" melody: ");
    log += melody;
    addLog(LOG_LEVEL_INFO, log);
  }
  if (play_rtttl(event->Par1, melody.c_str())) {
    return return_command_success();
  }
  #else 
  addLog(LOG_LEVEL_ERROR, F("RTTTL : command not included in build"));
  #endif
  return return_command_failed();
}

String Command_GPIO_Pulse(struct EventStruct *event, const char* Line)
{
  String logPrefix;
  bool success = false;
  byte pluginID=INVALID_PLUGIN_ID;
  switch (tolower(Line[0]))
  {
    case 'p': // pulse or pcfpulse
      if (tolower(Line[1])=='u') { //pulse
        pluginID=PLUGIN_GPIO;
        logPrefix=String(F("GPIO"));
        success=true;
      } else if (tolower(Line[1])=='c'){ //pcfpulse
        pluginID=PLUGIN_PCF;
        logPrefix=String(F("PCF"));
        success=true;
      }
      break;
    case 'm': //mcp
      pluginID=PLUGIN_MCP;
      logPrefix=String(F("MCP"));
      success=true;
      break;
  }

  if (success && checkValidPortRange(pluginID, event->Par1))
  {
    const uint32_t key = createKey(pluginID,event->Par1);

    createAndSetPortStatus_Mode_State(key,PIN_MODE_OUTPUT,event->Par2);
    GPIO_Write(pluginID, event->Par1, event->Par2);

    delay(event->Par3);

    createAndSetPortStatus_Mode_State(key,PIN_MODE_OUTPUT,!event->Par2);
    GPIO_Write(pluginID, event->Par1, !event->Par2);

    String log = logPrefix + String(F(" : port ")) + String(event->Par1);
    log += String(F(". Pulse set for ")) + String(event->Par3)+String(F(" ms"));
    addLog(LOG_LEVEL_INFO, log);
    SendStatusOnlyIfNeeded(event, SEARCH_PIN_STATE, key, log, 0);

    return return_command_success();
  } else {
    logErrorGpioOutOfRange(logPrefix,event->Par1, Line);
    return return_command_failed();
  }
}

String Command_GPIO_Toggle(struct EventStruct *event, const char* Line)
{
  String logPrefix;
  pluginID_t pluginID=INVALID_PLUGIN_ID;
  //Line[0]='g':gpiotoggle; ='p':pcfgpiotoggle; ='m':mcpgpiotoggle
  bool success = getPluginIDAndPrefix(Line[0], pluginID, logPrefix);
  if (success && checkValidPortRange(pluginID, event->Par1))
  {
    const uint32_t key = createKey(pluginID,event->Par1);
    // WARNING: operator [] creates an entry in the map if key does not exist
    // So the next command should be part of each command:
    byte mode;
    int8_t state;

    auto it = globalMapPortStatus.find(key);
    if (it != globalMapPortStatus.end()) {
      mode  = it->second.mode;
      state = it->second.state;
    } else {
      GPIO_Read(pluginID, event->Par1, state);
      mode = (state==-1)?PIN_MODE_OFFLINE:PIN_MODE_OUTPUT;
    }

    switch (mode) {
      case PIN_MODE_OUTPUT:
      case PIN_MODE_UNDEFINED:
        {
          createAndSetPortStatus_Mode_State(key,PIN_MODE_OUTPUT,!state);
          GPIO_Write(pluginID, event->Par1, !state);

          String log = logPrefix + String(F(" toggle: port#")) + String(event->Par1) + String(F(": set to ")) + String(!state);
          addLog(LOG_LEVEL_ERROR, log);
      	  SendStatusOnlyIfNeeded(event, SEARCH_PIN_STATE, key, log, 0);

          return return_command_success();
        }
        break;
      case PIN_MODE_OFFLINE:
        logErrorGpioOffline(logPrefix,event->Par1);
        return return_command_failed();
        break;
      default:
        logErrorGpioNotOutput(logPrefix,event->Par1);
        return return_command_failed();
        break;
    }
  } else {
    logErrorGpioOutOfRange(logPrefix,event->Par1, Line);
    return return_command_failed();
  }
}

String Command_GPIO(struct EventStruct *event, const char* Line)
{
  String logPrefix;// = new char;
  pluginID_t pluginID=INVALID_PLUGIN_ID;
  //Line[0]='g':gpio; ='p':pcfgpio; ='m':mcpgpio
  bool success = getPluginIDAndPrefix(Line[0], pluginID, logPrefix);
  if (success && checkValidPortRange(pluginID, event->Par1))
  {
	  int8_t state=0;
	  byte mode;

	  if (event->Par2 == 2) { //INPUT
		  mode = PIN_MODE_INPUT_PULLUP;
      switch (pluginID) {
        case PLUGIN_GPIO:
          setInternalGPIOPullupMode(event->Par1);
          state = GPIO_Read_Switch_State(event->Par1, PIN_MODE_INPUT_PULLUP);
          break;
        case PLUGIN_MCP:
          setMCPInputAndPullupMode(event->Par1,true);
          GPIO_Read(PLUGIN_MCP, event->Par1, state);
          break;
        case PLUGIN_PCF:
          // PCF8574 specific: only can read 0/low state, so we must send 1
          state = 1;
          break;
		  }
    } else { // OUTPUT
      mode=PIN_MODE_OUTPUT;
      state=(event->Par2==0)?0:1;
    }

    const uint32_t key = createKey(pluginID,event->Par1);

    if (globalMapPortStatus[key].mode != PIN_MODE_OFFLINE)
    {
      int8_t currentState;
      GPIO_Read(pluginID, event->Par1, currentState);
      if (currentState==-1) {
        mode=PIN_MODE_OFFLINE;
        state = -1;
      }

      createAndSetPortStatus_Mode_State(key,mode,state);
      if (mode==PIN_MODE_OUTPUT || pluginID==PLUGIN_PCF) GPIO_Write(pluginID,event->Par1,state,mode);

  		String log = logPrefix + String(F(" : port#")) + String(event->Par1) + String(F(": set to ")) + String(state);
  		addLog(LOG_LEVEL_INFO, log);
  		SendStatusOnlyIfNeeded(event, SEARCH_PIN_STATE, key, log, 0);
  		return return_command_success();
  	} else {
      logErrorGpioOffline(logPrefix,event->Par1);
      return return_command_failed();
    }
  } else {
    logErrorGpioOutOfRange(logPrefix,event->Par1, Line);
    return return_command_failed();
  }
}

void logErrorGpio(const String& prefix, int port, const String& description)
{
  if (port >= 0) {
    addLog(LOG_LEVEL_ERROR, prefix + String(F(" : port#")) + String(port) + description);
  }
}

void logErrorModeOutOfRange(const String& prefix, int port)
{
  logErrorGpio(prefix, port, F(" mode selection is incorrect. Valid values are: 0, 1 or 2."));
}

void logErrorGpioOffline(const String& prefix, int port)
{
  logErrorGpio(prefix, port, F(" is offline."));
}

void logErrorGpioOutOfRange(const String& prefix, int port, const char* Line)
{
  logErrorGpio(prefix, port, F(" is out of range"));
  if (port >= 0) {
    if (Line != nullptr) {
      addLog(LOG_LEVEL_DEBUG, Line);
    }
  }
}

void logErrorGpioNotOutput(const String& prefix, int port)
{
  logErrorGpio(prefix, port, F(" is not an output port"));
}

void createAndSetPortStatus_Mode_State(uint32_t key, byte newMode, int8_t newState)
{
  // WARNING: operator [] creates an entry in the map if key does not exist

  // If it doesn't exist, it is now created.
  globalMapPortStatus[key].mode     = newMode;
  auto it = globalMapPortStatus.find(key);
  if (it != globalMapPortStatus.end()) {
    // Should always be true, as it would be created if it didn't exist.
    it->second.command  = 1; //set to 1 in order to display the status in the PinStatus page
    //only force events if state has changed
    if (it->second.state != newState) {
      it->second.state        = newState;
      it->second.output       = newState;
      it->second.forceEvent   = 1;
      it->second.forceMonitor = 1;
    }
  }
}

bool getPluginIDAndPrefix(char selection, pluginID_t &pluginID, String &logPrefix)
{
  bool success = true;
  switch(tolower(selection))
  {
    case 'g': //gpio
    case 'l': //longpulse (gpio)
      pluginID=PLUGIN_GPIO;
      logPrefix=F("GPIO");
      break;
    case 'm': //mcp & mcplongpulse
      pluginID=PLUGIN_MCP;
      logPrefix=F("MCP");
      break;
    case 'p': //pcf & pcflongpulse
      pluginID=PLUGIN_PCF;
      logPrefix=F("PCF");
      break;
    default:
      logPrefix=F("PluginID out of range. Error");
      success=false;
  }
  return success;
}

/******************************************************************************
** Par1=starting pin
** Par2=ending pin (must be higher of starting pin; and maximum 16 pin per command)
** Par3=write pattern: it's a write pattern. Write 0 or 1. 
**                     Example: use decimal number 15 (in binary is 00001111) to set to 1 pin 1,2,3 and 4 and to set to 0 pins 5,6,7,8 
**                     if number of bit lower than number of pins, then padded with 0;
**                     if number of bit higher than number of pins, then it's truncated.
** Par4=mask (optional): if not present assume to operate in all pins; if present is used as a mask (1=update, 0=do not update).
**            if number of bit lower than number of pins, then padded with 0;
**            if number of bit higher than number of pins, then it's truncated.
**
**  examples:
**  mcpgpioPattern,1,8,255
**     write pattern = '1101' that will be padded as: '0000001101'
**     mask not present, assume mask = '1111111111'
**  mcpgpioPattern,3,12,13
**     write pattern = '1101' that will be padded as: '0000001101'
**     mask not present, assume mask = '1111111111'
**  mcpgpioPattern,3,12,525
**     write pattern = 525 = '100001101'
**     mask not present, assume mask = '1111111111'
**  mcpgpioPattern,3,12,525,973
**     write pattern = 525 = '100001101'
**     mask = 973 = '1111001101'
**     write pattern after mask = '1000xx11x1' where x indicates that the pin will not be changed
******************************************************************************/
String Command_GPIO_McpGPIOPattern(struct EventStruct *event, const char* Line) 
{
  return mcpgpio_range_pattern_helper(event, Line, true)?return_command_success():return_command_failed();
}

String Command_GPIO_PcfGPIOPattern(struct EventStruct *event, const char* Line) 
{
  return pcfgpio_range_pattern_helper(event, Line, true)?return_command_success():return_command_failed();
}


/******************************************************************************
** Par1=starting pin
** Par2=ending pin (must be higher of starting pin; and maximum 16 pin per command)
** Par3=write value: if 0 (or 1) then assume 0 (or 1) for all the pins in the range; 
** Par4=mask (optional): if not present assume to operate in all pins; if present is used as a mask (1=update, 0=do not update).
**            if number of bit lower than number of pins, then padded with 0;
**            if number of bit higher than number of pins, then it's truncated.
**
**  examples:
**  mcpgpioRange,1,8,1: set pins 1 to 8 to 1
**  mcpgpioRange,3,12,1: set pins 3 to 12 to 1
**  mcpgpioRange,5,17,0: set pins 5 to 17 to 0
**  mcpgpioRange,3,12,1,525
**     mask = '0100001101'
**     write pattern after mask = 'x1xxxx11x1' where x indicates that the pin will not be changed
**  mcpgpioRange,3,12,1,973
**     mask = 973 = '1111001101'
**     write pattern after mask = '1111xx11x1' where x indicates that the pin will not be changed
******************************************************************************/
String Command_GPIO_McpGPIORange(struct EventStruct *event, const char* Line) 
{
  return mcpgpio_range_pattern_helper(event, Line, false)?return_command_success():return_command_failed();
}

String Command_GPIO_PcfGPIORange(struct EventStruct *event, const char* Line) 
{
  return pcfgpio_range_pattern_helper(event, Line, false)?return_command_success():return_command_failed();
}

bool mcpgpio_range_pattern_helper(struct EventStruct *event, const char* Line, bool isWritePattern) 
{
  String log;
  String logPrefix = isWritePattern?String(F("McpGPIOPattern")):String(F("McpGPIORange"));

  if ((event->Par2 < event->Par1) || !checkValidPortRange(PLUGIN_MCP, event->Par1) || !checkValidPortRange(PLUGIN_MCP, event->Par2) || (event->Par2 - event->Par1 + 1)>16 ) {
    log=logPrefix + String(F(": pin numbers out of range."));
    addLog(LOG_LEVEL_INFO,log);
    return false;
  }
  
  bool isMask = (parseString(Line, 5) == "")? false : true;

  uint32_t write;
  uint32_t mask;  
  
  byte firstPin     = int((event->Par1-1)/8)*8 + 1;
  byte lastPin      = int((event->Par2-1)/8)*8 + 8;
  byte numBytes     = (lastPin - firstPin + 1)/8;
  byte deltaStart   = event->Par1 - firstPin;
  byte numBits      = event->Par2 - event->Par1 + 1;
  byte firstAddress = int((event->Par1 - 1)/16)+0x20; 
  byte firstBank    = (((firstPin-1)/8)+2) % 2;
  byte initVal      = 2 * firstAddress + firstBank;
  bool onLine       = false;

  if (isMask) {
    mask = event->Par4 & ((1 << numBytes*8)-1);
    //mask &= (byte(pow(2,numBits))-1);
    mask &= ((1 << numBits)-1);
    mask = mask << deltaStart;
  } else {
    mask = (1 << numBits) - 1;
    mask = mask << (deltaStart); 
  }

  if (isWritePattern) { //write pattern is present
    write = event->Par3 & ((1 << numBytes*8)-1); //limit number of bytes
    write &= ((1 << numBits)-1); //limit to number of bits
    write = write << deltaStart; //shift to start from starting pin
  } else { //write pattern not present
    if (event->Par3 == 0) {
      write = 0;
    } else if (event->Par3 == 1) {
      write = (1 << numBits) - 1;
      write = write << deltaStart;
    } else {
      log=logPrefix + String(F(": Write value must be 0 or 1."));
      addLog(LOG_LEVEL_INFO,log);
      return false;
    }
  }  

  for (byte i=0; i<numBytes; i++) {
    uint8_t readValue;
    byte currentVal = initVal + i;
    byte currentAddress = int(currentVal/2);
    byte currentMask  = (mask  >> (8*i)) & 0xFF;
    byte currentInvertedMask  = 0xFF - currentMask;
    byte currentWrite = (write >> (8*i)) & 0xFF;
    byte currentGPIORegister = ((currentVal % 2)==0) ? MCP23017_GPIOA : MCP23017_GPIOB ;
    byte currentIOModeRegister = ((currentVal % 2)==0) ? MCP23017_IODIRA : MCP23017_IODIRB ;
    byte writeGPIOValue=0;

    if (GPIO_MCP_ReadRegister(currentAddress,currentIOModeRegister,&readValue)) {
      // set type to output only for the pins of the mask
      byte writeModeValue = (readValue & currentInvertedMask);
      GPIO_MCP_WriteRegister(currentAddress,currentIOModeRegister,writeModeValue);
      GPIO_MCP_ReadRegister(currentAddress,currentGPIORegister,&readValue);
     
      // write to port
      writeGPIOValue = (readValue & currentInvertedMask) | (currentWrite & mask);
      GPIO_MCP_WriteRegister(currentAddress,currentGPIORegister,writeGPIOValue);

      onLine=true;
    } else {
      onLine=false;    
    }

    byte mode = (onLine)? PIN_MODE_OUTPUT : PIN_MODE_OFFLINE;
    int8_t state;

    for (byte j=0; j<8; j++) {
      //if ((currentMask & (byte(pow(2,j)))) >> j) { //only for the pins in the mask
      if ((currentMask & (1 << j)) >> j) { //only for the pins in the mask
        byte currentPin = firstPin + j + 8*i;
        const uint32_t key = createKey(PLUGIN_MCP,currentPin);

        //state = onLine ? ((writeGPIOValue & byte(pow(2,j))) >> j) : -1;
        state = onLine ? ((writeGPIOValue & (1 << j)) >> j) : -1;

        createAndSetPortStatus_Mode_State(key,mode,state);
        log = logPrefix + String(F(": port#")) + String(currentPin) + String(F(": set to ")) + String(state);
        addLog(LOG_LEVEL_INFO, log);
        SendStatusOnlyIfNeeded(event->Source, SEARCH_PIN_STATE, key, log, 0);
      }
    }
  }
  return onLine;
}

byte getPcfAddress(uint8_t pin)
{
  byte retValue=int((pin - 1)/8)+0x20;
  if (retValue>0x27) retValue+=0x10;
  return retValue;
}

bool pcfgpio_range_pattern_helper(struct EventStruct *event, const char* Line, bool isWritePattern) 
{
  String log;
  String logPrefix = isWritePattern?String(F("PcfGPIOPattern")):String(F("PcfGPIORange"));

  if ((event->Par2 < event->Par1) || !checkValidPortRange(PLUGIN_PCF, event->Par1) || !checkValidPortRange(PLUGIN_PCF, event->Par2) || (event->Par2 - event->Par1 + 1)>16 ) {
    log=logPrefix + String(F(": pin numbers out of range."));
    addLog(LOG_LEVEL_INFO,log);
    return false;
  }
  
  bool isMask = (parseString(Line, 5) == "")? false : true;

  uint32_t write;
  uint32_t mask;  
  
  byte firstPin     = int((event->Par1-1)/8)*8 + 1;
  byte lastPin      = int((event->Par2-1)/8)*8 + 8;
  byte numBytes     = (lastPin - firstPin + 1)/8;
  byte deltaStart   = event->Par1 - firstPin;
  byte numBits      = event->Par2 - event->Par1 + 1;
  
  if (isMask) {
//    mask = event->Par4 & (byte(pow(256,numBytes))-1);
    mask = event->Par4 & ((1 << numBytes*8)-1);
    mask &= ((1 << numBits)-1);
    mask = mask << deltaStart;
  } else {
    mask = (1 << numBits) - 1;
    mask = mask << (deltaStart); 
  }

  if (isWritePattern) { //write pattern is present
    write = event->Par3 & ((1 << numBytes*8)-1); //limit number of bytes
    write &= ((1 << numBits)-1); //limit to number of bits
    write = write << deltaStart; //shift to start from starting pin
  } else { //write pattern not present
    if (event->Par3 == 0) {
      write = 0;
    } else if (event->Par3 == 1) {
      write = (1 << numBits) - 1;
      write = write << deltaStart;
    } else {
      log=logPrefix + String(F(": Write value must be 0 or 1."));
      addLog(LOG_LEVEL_INFO,log);
      return false;
    }
  }  

  bool onLine=false;

  for (byte i=0; i<numBytes; i++) {
    uint8_t readValue;
    byte currentAddress = getPcfAddress(event->Par1+8*i);

    byte currentMask  = (mask  >> (8*i)) & 0xFF;
    byte currentInvertedMask  = 0xFF - currentMask;
    byte currentWrite = (write >> (8*i)) & 0xFF;
    byte writeGPIOValue=255;

    onLine = GPIO_PCF_ReadAllPins(currentAddress,&readValue);
    if (onLine) writeGPIOValue = (readValue & currentInvertedMask) | (currentWrite & mask);

    byte mode = (onLine)? PIN_MODE_OUTPUT : PIN_MODE_OFFLINE;
    int8_t state;

    for (byte j=0; j<8; j++) {
      byte currentPin = firstPin + j + 8*i;
      const uint32_t key = createKey(PLUGIN_PCF,currentPin);

      if ((currentMask & (1 << j)) >> j) { //only for the pins in the mask
        state = onLine ? ((writeGPIOValue & (1 << j) ) >> j) : -1;

        createAndSetPortStatus_Mode_State(key,mode,state);
        log = logPrefix + String(F(": port#")) + String(currentPin) + String(F(": set to ")) + String(state);
        addLog(LOG_LEVEL_INFO, log);
        SendStatusOnlyIfNeeded(event->Source, SEARCH_PIN_STATE, key, log, 0);
      } else {
        //set to 1 the INPUT pins and the PIN that have not been initialized yet.
        if (!existPortStatus(key) || (existPortStatus(key) && (globalMapPortStatus[key].mode == PIN_MODE_INPUT || globalMapPortStatus[key].mode == PIN_MODE_INPUT_PULLUP)))
          readValue |= (1 << j); //set port j = 1   
      }
    }
    if (onLine) {
      writeGPIOValue = (readValue & currentInvertedMask) | (currentWrite & mask);        
      // write to port
      GPIO_PCF_WriteAllPins(currentAddress,writeGPIOValue);
    }
  }
  return onLine;
}

bool setGPIOMode(byte pin, byte mode) 
{
  if (checkValidPortRange(PLUGIN_GPIO, pin)) {
    switch (mode) {
      case PIN_MODE_OUTPUT:
        pinMode(pin, OUTPUT);
        break;
      case PIN_MODE_INPUT_PULLUP:
        setInternalGPIOPullupMode(pin);
        break;
      case PIN_MODE_INPUT:
        pinMode(pin, INPUT);
        break;
    }
    return true;
  } else 
    return false;
}

bool setMCPMode(byte pin, byte mode) 
{
  if (checkValidPortRange(PLUGIN_MCP, pin)) {
    switch (mode) {
      case PIN_MODE_OUTPUT:
        setMCPOutputMode(pin); 
        break;
      case PIN_MODE_INPUT_PULLUP:
        setMCPInputAndPullupMode(pin,true);
        break;
      case PIN_MODE_INPUT:
        setMCPInputAndPullupMode(pin,false);
        break;
    }
    return true;
  } else 
    return false;
}

bool setPCFMode(byte pin, byte mode) 
{
  if (checkValidPortRange(PLUGIN_PCF, pin)) {
    switch (mode) {
      case PIN_MODE_OUTPUT:
      //do nothing
        break;
      case PIN_MODE_INPUT_PULLUP:
      case PIN_MODE_INPUT:
        setPCFInputMode(pin); 
        break;
    }
    return true;
  } else 
    return false;
}

/***********************************************
 *event->Par1: PIN to be set
 *event->Par2: MODE to be set:
 *             0 = OUTPUT
 *             1 = INPUT PULLUP or INPUT PULLDOWN (only for GPIO16)
 *             2 = INPUT
 **********************************************/
String Command_GPIO_Mode(struct EventStruct *event, const char* Line)
{
  if (gpio_mode_range_helper(event->Par1, event->Par2, event->Source, Line))
    return return_command_success();
  else 
    return return_command_failed();
}

String Command_GPIO_ModeRange(struct EventStruct *event, const char* Line)
{
  bool success=true;
  for (byte i=event->Par1;i<=event->Par2;i++) {
    success &= gpio_mode_range_helper(i, event->Par3, event->Source, Line);
  }
  return success?return_command_success():return_command_failed();
}

bool gpio_mode_range_helper(byte pin, byte pinMode, EventValueSource::Enum source, const char* Line)
{
  String logPrefix;// = new char;
  String logPostfix;// = new char;
  pluginID_t pluginID=INVALID_PLUGIN_ID;
  //Line[0]='g':gpio; ='p':pcfgpio; ='m':mcpgpio
  bool success = getPluginIDAndPrefix(Line[0], pluginID, logPrefix);

  if (success && checkValidPortRange(pluginID, pin))
  {
	  //int8_t state=0;
	  byte mode=255;
    bool setSuccess=false;

    switch (pinMode) {
      case 0:
        mode = PIN_MODE_OUTPUT;
        logPostfix = F("OUTPUT");
        break;
      case 1:
        mode = PIN_MODE_INPUT_PULLUP;
        logPostfix = F("INPUT PULLUP");
        break;
      case 2:
        mode = PIN_MODE_INPUT;
        logPostfix = F("INPUT");
        break;
    }
    
    if (mode < 255) { 
      switch(pluginID) {
        case PLUGIN_GPIO:
          setSuccess = setGPIOMode(pin, mode);
          break;
        case PLUGIN_PCF:
          //set pin = 1 when INPUT
          setSuccess = setPCFMode(pin, mode);
          break;
        case PLUGIN_MCP:
          setSuccess = setMCPMode(pin, mode);
          break;
      }

      const uint32_t key = createKey(pluginID,pin);

      if (globalMapPortStatus[key].mode != PIN_MODE_OFFLINE)
      {
        int8_t currentState;
        GPIO_Read(pluginID, pin, currentState);
        //state = currentState;

        if (currentState==-1) {
          mode=PIN_MODE_OFFLINE;
          //state = -1;
        }

        createAndSetPortStatus_Mode_State(key,mode,currentState);
        
        String log = logPrefix + String(F(" : port#")) + String(pin) + String(F(": MODE set to ")) + logPostfix + String(F(". Value = ")) + String(currentState);
        addLog(LOG_LEVEL_INFO, log);
        SendStatusOnlyIfNeeded(source, SEARCH_PIN_STATE, key, log, 0);
        return return_command_success();
      } else {
        logErrorGpioOffline(logPrefix,pin);
        return return_command_failed();
      }
    } else {
      logErrorModeOutOfRange(logPrefix,pin);
      return return_command_failed();
    }
  } else {
    logErrorGpioOutOfRange(logPrefix,pin, Line);
    return return_command_failed();
  }
}

bool getGPIOPinStateValues(String& str) {
  // parseString(string, 1) = device (gpio,mcpgpio,pcfgpio) that can be shortened to g, m or p
  // parseString(string, 2) = command (pinstate,pinrange)
  // parseString(string, 3) = gpio 1st number or a range separated by '-'
  bool success=false;
  String logPrefix="";

  if ((parseString(str, 2).length() >= 8) && parseString(str, 2).equalsIgnoreCase(F("pinstate"))) {
    // returns pin value using syntax: [plugin#xxxxxxx#pinstate#x]
    int par1;
    switch (parseString(str, 1)[0]) {
      case 'g':
        if (validIntFromString(parseString(str, 3), par1)) {
          str = String(digitalRead(par1));
          logPrefix="GPIO";
          success=true;
        }
        break;

      case 'm':
        if (validIntFromString(parseString(str, 3), par1)) {
          str = String(GPIO_MCP_Read(par1));
          logPrefix="MCP";
          success=true;
        }
        break;

      case 'p':
        if (validIntFromString(parseString(str, 3), par1)) {
          str = GPIO_PCF_Read(par1);
          logPrefix="PCF";
          success=true;
        }
        break;
    } 
    if (success) {
      addLog(LOG_LEVEL_DEBUG,logPrefix+String(F(" PLUGIN PINSTATE pin ="))+String(par1)+String(F("; value="))+str);
    } else {
      str="0";
      addLog(LOG_LEVEL_INFO,logPrefix+String(F(" PLUGIN PINSTATE. Syntax error. Pin parameter is not numeric")));
    }
  } else if ((parseString(str, 2).length() >= 8) && parseString(str, 2).equalsIgnoreCase(F("pinrange"))) {
    // returns pin value using syntax: [plugin#xxxxxxx#pinrange#x-y]
    int par1,par2;
    bool successPar = false;
    int dashpos = parseString(str, 3).indexOf('-');

    if (dashpos != -1) {
      // Found an extra '-' in the 4th param, will split.
      successPar = validIntFromString(parseString(str, 3).substring(dashpos + 1),par2);
      successPar &= validIntFromString(parseString(str, 3).substring(0, dashpos),par1);
    } 

    if (successPar) {
      uint16_t tempValue = 0;
      switch (parseString(str, 1)[0]) {
        case 'm':
          logPrefix="MCP";
          success=mcpgpio_plugin_range_helper(par1,par2,tempValue);
          str = String(tempValue);
          break;
          
        case 'p':
          logPrefix="PCF";
          success=mcpgpio_plugin_range_helper(par1,par2,tempValue);
          str = String(tempValue);
          break;
      } 
      if (success) {
        addLog(LOG_LEVEL_DEBUG,logPrefix+String(F(" PLUGIN RANGE pin start="))+String(par1)+String(F("; pin end="))+String(par2)+String(F("; value="))+str);
      } else {
        str="0";
        addLog(LOG_LEVEL_INFO,logPrefix+String(F("IS OFFLINE. PLUGIN RANGE pin start="))+String(par1)+String(F("; pin end="))+String(par2)+String(F("; value="))+str);
      }
    } else {
      str="0";
      addLog(LOG_LEVEL_INFO,logPrefix+String(F(" PLUGIN PINRANGE. Syntax error. Pin parameters are not numeric.")));
    }
  } else {
    str="0";
    addLog(LOG_LEVEL_INFO,String(F("Syntax error. Invalid command. Valid commands are 'pinstate' and 'pinrange'.")));
  }
  return success;
}

bool mcpgpio_plugin_range_helper(byte pin1, byte pin2, uint16_t &result) 
{
  String log;
  String logPrefix = String(F("McpPluginRead"));

  if ((pin2 < pin1) || !checkValidPortRange(PLUGIN_MCP, pin1) || !checkValidPortRange(PLUGIN_MCP, pin2) || (pin2 - pin1 + 1)>16 ) {
    log=logPrefix + String(F(": pin numbers out of range."));
    addLog(LOG_LEVEL_INFO,log);
    return false;
  }
    
  byte firstPin     = int((pin1-1)/8)*8 + 1;
  byte lastPin      = int((pin2-1)/8)*8 + 8;
  byte numBytes     = (lastPin - firstPin + 1)/8;
  byte deltaStart   = pin1 - firstPin;
  byte numBits      = pin2 - pin1 + 1;
  byte firstAddress = int((pin1 - 1)/16)+0x20; 
  byte firstBank    = (((firstPin-1)/8)+2) % 2;
  byte initVal      = 2 * firstAddress + firstBank;
  bool onLine       = false;

  uint32_t tempResult=0;

  for (byte i=0; i<numBytes; i++) {
    uint8_t readValue;
    byte currentVal = initVal + i;
    byte currentAddress = int(currentVal/2);
    byte currentGPIORegister = ((currentVal % 2)==0) ? MCP23017_GPIOA : MCP23017_GPIOB ;

    onLine = GPIO_MCP_ReadRegister(currentAddress,currentGPIORegister,&readValue);
    if (onLine) tempResult += (readValue << (8*i));
  }

  tempResult = tempResult >> deltaStart;
  tempResult &= ((1 << numBits)-1);
  result = uint16_t(tempResult);

  return onLine;
}

bool pcfgpio_plugin_range_helper(byte pin1, byte pin2, uint16_t &result)
{
  String log;
  String logPrefix = String(F("PcfPluginRead"));

  if ((pin2 < pin1) || !checkValidPortRange(PLUGIN_PCF, pin1) || !checkValidPortRange(PLUGIN_PCF, pin2) || (pin2 - pin1 + 1)>16 ) {
    log=logPrefix + String(F(": pin numbers out of range."));
    addLog(LOG_LEVEL_INFO,log);
    return false;
  }
  
  byte firstPin     = int((pin1-1)/8)*8 + 1;
  byte lastPin      = int((pin2-1)/8)*8 + 8;
  byte numBytes     = (lastPin - firstPin + 1)/8;
  byte deltaStart   = pin1 - firstPin;
  byte numBits      = pin2 - pin1 + 1;
  bool onLine=false;

  uint32_t tempResult=0;

  for (byte i=0; i<numBytes; i++) {
    uint8_t readValue;
    byte currentAddress = getPcfAddress(pin1+8*i);
    
    onLine = GPIO_PCF_ReadAllPins(currentAddress,&readValue);
    if (onLine) tempResult += (readValue << (8*i));
  }

  tempResult = tempResult >> deltaStart;
  tempResult &= ((1 << numBits)-1);
  result = uint16_t(tempResult);

  return onLine;
}<|MERGE_RESOLUTION|>--- conflicted
+++ resolved
@@ -77,11 +77,7 @@
     String log = logPrefix + String(F(" port #")) + String(port) + String(F(": added to monitor list."));
     addLog(LOG_LEVEL_INFO, log);
     String dummy;
-<<<<<<< HEAD
-    SendStatusOnlyIfNeeded(source, SEARCH_PIN_STATE, key, dummy, 0);
-=======
     SendStatusOnlyIfNeeded(event, SEARCH_PIN_STATE, key, dummy, 0);
->>>>>>> 2b16cc36
 
     return true;
   } else {
@@ -118,11 +114,7 @@
   {
     const uint32_t key = createKey(pluginID, port); // WARNING: 'monitor' uses Par2 instead of Par1
     String dummy;
-<<<<<<< HEAD
-    SendStatusOnlyIfNeeded(source, SEARCH_PIN_STATE, key, dummy, 0);
-=======
     SendStatusOnlyIfNeeded(event, SEARCH_PIN_STATE, key, dummy, 0);
->>>>>>> 2b16cc36
 
     removeMonitorFromPort(key);
     String log = logPrefix + String(F(" port #")) + String(port) + String(F(": removed from monitor list."));
