--- conflicted
+++ resolved
@@ -788,14 +788,7 @@
 #endif  // CONFIG_IDF_TARGET_ESP32H2
     return F("ESP32-H2");
   }
-<<<<<<< HEAD
-  #endif
-=======
   return F("ESP32");
-
-#elif defined(ESP8285)
-  return F("ESP8285");
->>>>>>> 5579a2f8
 #elif defined(ESP8266)
   return isESP8285() ? F("ESP8285") : F("ESP8266");
 #endif
