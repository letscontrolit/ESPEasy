--- conflicted
+++ resolved
@@ -331,7 +331,6 @@
         if (!prepare_I2C_by_taskIndex(taskIndex, DeviceIndex)) {
           return false;
         }
-<<<<<<< HEAD
         #ifndef BUILD_NO_RAM_TRACKER
         switch (Function) {
           case PLUGIN_WRITE:          // First set
@@ -350,7 +349,8 @@
               checkRAM(F("PluginCall_s"), taskIndex);
               break;
             }
-=======
+        }
+        #endif
         #if FEATURE_I2C_DEVICE_CHECK
         bool i2cStatusOk = true;
         if ((Function == PLUGIN_INIT) && (Device[DeviceIndex].Type == DEVICE_TYPE_I2C) && !Device[DeviceIndex].I2CNoDeviceCheck) {
@@ -360,7 +360,6 @@
             i2cStatusOk = I2C_deviceCheck(i2cAddr);
             STOP_TIMER_TASK(DeviceIndex, PLUGIN_I2C_GET_ADDRESS);
           }
->>>>>>> b20430bc
         }
         if (i2cStatusOk) {
         #endif // if FEATURE_I2C_DEVICE_CHECK
@@ -759,16 +758,6 @@
         #endif // if FEATURE_I2C_DEVICE_CHECK
           START_TIMER;
 
-<<<<<<< HEAD
-        if ((Function == PLUGIN_INIT)
-            #if FEATURE_PLUGIN_PRIORITY
-            && !Settings.isPriorityTask(event->TaskIndex)
-            #endif // if FEATURE_PLUGIN_PRIORITY
-           ) {
-          // Make sure any task data is actually cleared.
-          clearPluginTaskData(event->TaskIndex);
-        }
-=======
           if (((Function == PLUGIN_INIT) ||
               (Function == PLUGIN_WEBFORM_LOAD)) &&
               Device[DeviceIndex].ErrorStateValues) { // Only when we support ErrorStateValues
@@ -777,7 +766,6 @@
             // Also these may be plugin specific so perhaps create a helper function to load/save these values and call these helpers from the plugin code.
             Plugin_ptr[DeviceIndex](PLUGIN_INIT_VALUE_RANGES, event, str); // Initialize value range(s)
           }
->>>>>>> b20430bc
 
           if (Function == PLUGIN_INIT) {
             // Make sure any task data is actually cleared.
