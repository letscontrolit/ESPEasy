--- conflicted
+++ resolved
@@ -50,11 +50,7 @@
   check_size<NotificationStruct,                    3u>();
   check_size<NodeStruct,                            24u>();
   check_size<systemTimerStruct,                     28u>();
-<<<<<<< HEAD
-  check_size<RTCStruct,                             28u>();
-=======
   check_size<RTCStruct,                             32u>();
->>>>>>> d270bad6
   check_size<rulesTimerStatus,                      12u>();
   check_size<portStatusStruct,                      4u>();
   check_size<ResetFactoryDefaultPreference_struct,  4u>();
