#include "src/Globals/Device.h"
#include "src/Globals/ESPEasy_Scheduler.h"
#include "src/Globals/GlobalMapPortStatus.h"
#include "src/Globals/Plugins.h"
#include "src/Globals/Settings.h"
#include "src/Commands/Tasks.h"

#include "src/DataStructs/ESPEasy_EventStruct.h"
#include "src/DataStructs/TimingStats.h"

#include "ESPEasy_common.h"
#include "ESPEasy_plugindefs.h"


// ********************************************************************************
// Initialize all plugins that where defined earlier
// and initialize the function call pointer into the plugin array
// ********************************************************************************
#include <algorithm>
static const char ADDPLUGIN_ERROR[] PROGMEM = "System: Error - Too many Plugins";

// Because of compiler-bug (multiline defines gives an error if file ending is CRLF) the define is striped to a single line

/*
 #define ADDPLUGIN(NNN) \
   if (x < PLUGIN_MAX) \
   { \
    DeviceIndex_to_Plugin_id[x] = PLUGIN_ID_##NNN; \
    Plugin_id_to_DeviceIndex[PLUGIN_ID_##NNN] = x; \
    Plugin_ptr[x++] = &Plugin_##NNN; \
   } \
  else \
    addLog(LOG_LEVEL_ERROR, FPSTR(ADDPLUGIN_ERROR));
*/
#define ADDPLUGIN(NNN) if (x < PLUGIN_MAX) { DeviceIndex_to_Plugin_id[x] = PLUGIN_ID_##NNN; Plugin_id_to_DeviceIndex[PLUGIN_ID_##NNN] = x; Plugin_ptr[x++] = &Plugin_##NNN; } else addLog(LOG_LEVEL_ERROR, FPSTR(ADDPLUGIN_ERROR));


void PluginInit(void)
{
  DeviceIndex_to_Plugin_id.resize(PLUGIN_MAX + 1); // INVALID_DEVICE_INDEX may be used as index for this array.
  DeviceIndex_to_Plugin_id[PLUGIN_MAX] = INVALID_PLUGIN_ID;
  // Clear pointer table for all plugins
  for (byte x = 0; x < PLUGIN_MAX; x++)
  {
    Plugin_ptr[x] = nullptr;
    DeviceIndex_to_Plugin_id[x] = INVALID_PLUGIN_ID;
    // Do not initialize Plugin_id_to_DeviceIndex[x] to an invalid value. (it is map)
  }
  int x = 0; // Used in ADDPLUGIN macro

#ifdef PLUGIN_001
  ADDPLUGIN(001)
#endif

#ifdef PLUGIN_002
  ADDPLUGIN(002)
#endif

#ifdef PLUGIN_003
  ADDPLUGIN(003)
#endif

#ifdef PLUGIN_004
  ADDPLUGIN(004)
#endif

#ifdef PLUGIN_005
  ADDPLUGIN(005)
#endif

#ifdef PLUGIN_006
  ADDPLUGIN(006)
#endif

#ifdef PLUGIN_007
  ADDPLUGIN(007)
#endif

#ifdef PLUGIN_008
  ADDPLUGIN(008)
#endif

#ifdef PLUGIN_009
  ADDPLUGIN(009)
#endif

#ifdef PLUGIN_010
  ADDPLUGIN(010)
#endif

#ifdef PLUGIN_011
  ADDPLUGIN(011)
#endif

#ifdef PLUGIN_012
  ADDPLUGIN(012)
#endif

#ifdef PLUGIN_013
  ADDPLUGIN(013)
#endif

#ifdef PLUGIN_014
  ADDPLUGIN(014)
#endif

#ifdef PLUGIN_015
  ADDPLUGIN(015)
#endif

#ifdef PLUGIN_016
  ADDPLUGIN(016)
#endif

#ifdef PLUGIN_017
  ADDPLUGIN(017)
#endif

#ifdef PLUGIN_018
  ADDPLUGIN(018)
#endif

#ifdef PLUGIN_019
  ADDPLUGIN(019)
#endif

#ifdef PLUGIN_020
  ADDPLUGIN(020)
#endif

#ifdef PLUGIN_021
  ADDPLUGIN(021)
#endif

#ifdef PLUGIN_022
  ADDPLUGIN(022)
#endif

#ifdef PLUGIN_023
  ADDPLUGIN(023)
#endif

#ifdef PLUGIN_024
  ADDPLUGIN(024)
#endif

#ifdef PLUGIN_025
  ADDPLUGIN(025)
#endif

#ifdef PLUGIN_026
  ADDPLUGIN(026)
#endif

#ifdef PLUGIN_027
  ADDPLUGIN(027)
#endif

#ifdef PLUGIN_028
  ADDPLUGIN(028)
#endif

#ifdef PLUGIN_029
  ADDPLUGIN(029)
#endif

#ifdef PLUGIN_030
  ADDPLUGIN(030)
#endif

#ifdef PLUGIN_031
  ADDPLUGIN(031)
#endif

#ifdef PLUGIN_032
  ADDPLUGIN(032)
#endif

#ifdef PLUGIN_033
  ADDPLUGIN(033)
#endif

#ifdef PLUGIN_034
  ADDPLUGIN(034)
#endif

#ifdef PLUGIN_035
  ADDPLUGIN(035)
#endif

#ifdef PLUGIN_036
  ADDPLUGIN(036)
#endif

#ifdef PLUGIN_037
  ADDPLUGIN(037)
#endif

#ifdef PLUGIN_038
  ADDPLUGIN(038)
#endif

#ifdef PLUGIN_039
  ADDPLUGIN(039)
#endif

#ifdef PLUGIN_040
  ADDPLUGIN(040)
#endif

#ifdef PLUGIN_041
  ADDPLUGIN(041)
#endif

#ifdef PLUGIN_042
  ADDPLUGIN(042)
#endif

#ifdef PLUGIN_043
  ADDPLUGIN(043)
#endif

#ifdef PLUGIN_044
  ADDPLUGIN(044)
#endif

#ifdef PLUGIN_045
  ADDPLUGIN(045)
#endif

#ifdef PLUGIN_046
  ADDPLUGIN(046)
#endif

#ifdef PLUGIN_047
  ADDPLUGIN(047)
#endif

#ifdef PLUGIN_048
  ADDPLUGIN(048)
#endif

#ifdef PLUGIN_049
  ADDPLUGIN(049)
#endif

#ifdef PLUGIN_050
  ADDPLUGIN(050)
#endif

#ifdef PLUGIN_051
  ADDPLUGIN(051)
#endif

#ifdef PLUGIN_052
  ADDPLUGIN(052)
#endif

#ifdef PLUGIN_053
  ADDPLUGIN(053)
#endif

#ifdef PLUGIN_054
  ADDPLUGIN(054)
#endif

#ifdef PLUGIN_055
  ADDPLUGIN(055)
#endif

#ifdef PLUGIN_056
  ADDPLUGIN(056)
#endif

#ifdef PLUGIN_057
  ADDPLUGIN(057)
#endif

#ifdef PLUGIN_058
  ADDPLUGIN(058)
#endif

#ifdef PLUGIN_059
  ADDPLUGIN(059)
#endif

#ifdef PLUGIN_060
  ADDPLUGIN(060)
#endif

#ifdef PLUGIN_061
  ADDPLUGIN(061)
#endif

#ifdef PLUGIN_062
  ADDPLUGIN(062)
#endif

#ifdef PLUGIN_063
  ADDPLUGIN(063)
#endif

#ifdef PLUGIN_064
  ADDPLUGIN(064)
#endif

#ifdef PLUGIN_065
  ADDPLUGIN(065)
#endif

#ifdef PLUGIN_066
  ADDPLUGIN(066)
#endif

#ifdef PLUGIN_067
  ADDPLUGIN(067)
#endif

#ifdef PLUGIN_068
  ADDPLUGIN(068)
#endif

#ifdef PLUGIN_069
  ADDPLUGIN(069)
#endif

#ifdef PLUGIN_070
  ADDPLUGIN(070)
#endif

#ifdef PLUGIN_071
  ADDPLUGIN(071)
#endif

#ifdef PLUGIN_072
  ADDPLUGIN(072)
#endif

#ifdef PLUGIN_073
  ADDPLUGIN(073)
#endif

#ifdef PLUGIN_074
  ADDPLUGIN(074)
#endif

#ifdef PLUGIN_075
  ADDPLUGIN(075)
#endif

#ifdef PLUGIN_076
  ADDPLUGIN(076)
#endif

#ifdef PLUGIN_077
  ADDPLUGIN(077)
#endif

#ifdef PLUGIN_078
  ADDPLUGIN(078)
#endif

#ifdef PLUGIN_079
  ADDPLUGIN(079)
#endif

#ifdef PLUGIN_080
  ADDPLUGIN(080)
#endif

#ifdef PLUGIN_081
  ADDPLUGIN(081)
#endif

#ifdef PLUGIN_082
  ADDPLUGIN(082)
#endif

#ifdef PLUGIN_083
  ADDPLUGIN(083)
#endif

#ifdef PLUGIN_084
  ADDPLUGIN(084)
#endif

#ifdef PLUGIN_085
  ADDPLUGIN(085)
#endif

#ifdef PLUGIN_086
  ADDPLUGIN(086)
#endif

#ifdef PLUGIN_087
  ADDPLUGIN(087)
#endif

#ifdef PLUGIN_088
  ADDPLUGIN(088)
#endif

#ifdef PLUGIN_089
  ADDPLUGIN(089)
#endif

#ifdef PLUGIN_090
  ADDPLUGIN(090)
#endif

#ifdef PLUGIN_091
  ADDPLUGIN(091)
#endif

#ifdef PLUGIN_092
  ADDPLUGIN(092)
#endif

#ifdef PLUGIN_093
  ADDPLUGIN(093)
#endif

#ifdef PLUGIN_094
  ADDPLUGIN(094)
#endif

#ifdef PLUGIN_095
  ADDPLUGIN(095)
#endif

#ifdef PLUGIN_096
  ADDPLUGIN(096)
#endif

#ifdef PLUGIN_097
  ADDPLUGIN(097)
#endif

#ifdef PLUGIN_098
  ADDPLUGIN(098)
#endif

#ifdef PLUGIN_099
  ADDPLUGIN(099)
#endif

#ifdef PLUGIN_100
  ADDPLUGIN(100)
#endif

#ifdef PLUGIN_101
  ADDPLUGIN(101)
#endif

#ifdef PLUGIN_102
  ADDPLUGIN(102)
#endif

#ifdef PLUGIN_103
  ADDPLUGIN(103)
#endif

#ifdef PLUGIN_104
  ADDPLUGIN(104)
#endif

#ifdef PLUGIN_105
  ADDPLUGIN(105)
#endif

#ifdef PLUGIN_106
  ADDPLUGIN(106)
#endif

#ifdef PLUGIN_107
  ADDPLUGIN(107)
#endif

#ifdef PLUGIN_108
  ADDPLUGIN(108)
#endif

#ifdef PLUGIN_109
  ADDPLUGIN(109)
#endif

#ifdef PLUGIN_110
  ADDPLUGIN(110)
#endif

#ifdef PLUGIN_111
  ADDPLUGIN(111)
#endif

#ifdef PLUGIN_112
  ADDPLUGIN(112)
#endif

#ifdef PLUGIN_113
  ADDPLUGIN(113)
#endif

#ifdef PLUGIN_114
  ADDPLUGIN(114)
#endif

#ifdef PLUGIN_115
  ADDPLUGIN(115)
#endif

#ifdef PLUGIN_116
  ADDPLUGIN(116)
#endif

#ifdef PLUGIN_117
  ADDPLUGIN(117)
#endif

#ifdef PLUGIN_118
  ADDPLUGIN(118)
#endif

#ifdef PLUGIN_119
  ADDPLUGIN(119)
#endif

#ifdef PLUGIN_120
  ADDPLUGIN(120)
#endif

#ifdef PLUGIN_121
  ADDPLUGIN(121)
#endif

#ifdef PLUGIN_122
  ADDPLUGIN(122)
#endif

#ifdef PLUGIN_123
  ADDPLUGIN(123)
#endif

#ifdef PLUGIN_124
  ADDPLUGIN(124)
#endif

#ifdef PLUGIN_125
  ADDPLUGIN(125)
#endif

#ifdef PLUGIN_126
  ADDPLUGIN(126)
#endif

#ifdef PLUGIN_127
  ADDPLUGIN(127)
#endif

#ifdef PLUGIN_128
  ADDPLUGIN(128)
#endif

#ifdef PLUGIN_129
  ADDPLUGIN(129)
#endif

#ifdef PLUGIN_130
  ADDPLUGIN(130)
#endif

#ifdef PLUGIN_131
  ADDPLUGIN(131)
#endif

#ifdef PLUGIN_132
  ADDPLUGIN(132)
#endif

#ifdef PLUGIN_133
  ADDPLUGIN(133)
#endif

#ifdef PLUGIN_134
  ADDPLUGIN(134)
#endif

#ifdef PLUGIN_135
  ADDPLUGIN(135)
#endif

#ifdef PLUGIN_136
  ADDPLUGIN(136)
#endif

#ifdef PLUGIN_137
  ADDPLUGIN(137)
#endif

#ifdef PLUGIN_138
  ADDPLUGIN(138)
#endif

#ifdef PLUGIN_139
  ADDPLUGIN(139)
#endif

#ifdef PLUGIN_140
  ADDPLUGIN(140)
#endif

#ifdef PLUGIN_141
  ADDPLUGIN(141)
#endif

#ifdef PLUGIN_142
  ADDPLUGIN(142)
#endif

#ifdef PLUGIN_143
  ADDPLUGIN(143)
#endif

#ifdef PLUGIN_144
  ADDPLUGIN(144)
#endif

#ifdef PLUGIN_145
  ADDPLUGIN(145)
#endif

#ifdef PLUGIN_146
  ADDPLUGIN(146)
#endif

#ifdef PLUGIN_147
  ADDPLUGIN(147)
#endif

#ifdef PLUGIN_148
  ADDPLUGIN(148)
#endif

#ifdef PLUGIN_149
  ADDPLUGIN(149)
#endif

#ifdef PLUGIN_150
  ADDPLUGIN(150)
#endif

#ifdef PLUGIN_151
  ADDPLUGIN(151)
#endif

#ifdef PLUGIN_152
  ADDPLUGIN(152)
#endif

#ifdef PLUGIN_153
  ADDPLUGIN(153)
#endif

#ifdef PLUGIN_154
  ADDPLUGIN(154)
#endif

#ifdef PLUGIN_155
  ADDPLUGIN(155)
#endif

#ifdef PLUGIN_156
  ADDPLUGIN(156)
#endif

#ifdef PLUGIN_157
  ADDPLUGIN(157)
#endif

#ifdef PLUGIN_158
  ADDPLUGIN(158)
#endif

#ifdef PLUGIN_159
  ADDPLUGIN(159)
#endif

#ifdef PLUGIN_160
  ADDPLUGIN(160)
#endif

#ifdef PLUGIN_161
  ADDPLUGIN(161)
#endif

#ifdef PLUGIN_162
  ADDPLUGIN(162)
#endif

#ifdef PLUGIN_163
  ADDPLUGIN(163)
#endif

#ifdef PLUGIN_164
  ADDPLUGIN(164)
#endif

#ifdef PLUGIN_165
  ADDPLUGIN(165)
#endif

#ifdef PLUGIN_166
  ADDPLUGIN(166)
#endif

#ifdef PLUGIN_167
  ADDPLUGIN(167)
#endif

#ifdef PLUGIN_168
  ADDPLUGIN(168)
#endif

#ifdef PLUGIN_169
  ADDPLUGIN(169)
#endif

#ifdef PLUGIN_170
  ADDPLUGIN(170)
#endif

#ifdef PLUGIN_171
  ADDPLUGIN(171)
#endif

#ifdef PLUGIN_172
  ADDPLUGIN(172)
#endif

#ifdef PLUGIN_173
  ADDPLUGIN(173)
#endif

#ifdef PLUGIN_174
  ADDPLUGIN(174)
#endif

#ifdef PLUGIN_175
  ADDPLUGIN(175)
#endif

#ifdef PLUGIN_176
  ADDPLUGIN(176)
#endif

#ifdef PLUGIN_177
  ADDPLUGIN(177)
#endif

#ifdef PLUGIN_178
  ADDPLUGIN(178)
#endif

#ifdef PLUGIN_179
  ADDPLUGIN(179)
#endif

#ifdef PLUGIN_180
  ADDPLUGIN(180)
#endif

#ifdef PLUGIN_181
  ADDPLUGIN(181)
#endif

#ifdef PLUGIN_182
  ADDPLUGIN(182)
#endif

#ifdef PLUGIN_183
  ADDPLUGIN(183)
#endif

#ifdef PLUGIN_184
  ADDPLUGIN(184)
#endif

#ifdef PLUGIN_185
  ADDPLUGIN(185)
#endif

#ifdef PLUGIN_186
  ADDPLUGIN(186)
#endif

#ifdef PLUGIN_187
  ADDPLUGIN(187)
#endif

#ifdef PLUGIN_188
  ADDPLUGIN(188)
#endif

#ifdef PLUGIN_189
  ADDPLUGIN(189)
#endif

#ifdef PLUGIN_190
  ADDPLUGIN(190)
#endif

#ifdef PLUGIN_191
  ADDPLUGIN(191)
#endif

#ifdef PLUGIN_192
  ADDPLUGIN(192)
#endif

#ifdef PLUGIN_193
  ADDPLUGIN(193)
#endif

#ifdef PLUGIN_194
  ADDPLUGIN(194)
#endif

#ifdef PLUGIN_195
  ADDPLUGIN(195)
#endif

#ifdef PLUGIN_196
  ADDPLUGIN(196)
#endif

#ifdef PLUGIN_197
  ADDPLUGIN(197)
#endif

#ifdef PLUGIN_198
  ADDPLUGIN(198)
#endif

#ifdef PLUGIN_199
  ADDPLUGIN(199)
#endif

#ifdef PLUGIN_200
  ADDPLUGIN(200)
#endif

#ifdef PLUGIN_201
  ADDPLUGIN(201)
#endif

#ifdef PLUGIN_202
  ADDPLUGIN(202)
#endif

#ifdef PLUGIN_203
  ADDPLUGIN(203)
#endif

#ifdef PLUGIN_204
  ADDPLUGIN(204)
#endif

#ifdef PLUGIN_205
  ADDPLUGIN(205)
#endif

#ifdef PLUGIN_206
  ADDPLUGIN(206)
#endif

#ifdef PLUGIN_207
  ADDPLUGIN(207)
#endif

#ifdef PLUGIN_208
  ADDPLUGIN(208)
#endif

#ifdef PLUGIN_209
  ADDPLUGIN(209)
#endif

#ifdef PLUGIN_210
  ADDPLUGIN(210)
#endif

#ifdef PLUGIN_211
  ADDPLUGIN(211)
#endif

#ifdef PLUGIN_212
  ADDPLUGIN(212)
#endif

#ifdef PLUGIN_213
  ADDPLUGIN(213)
#endif

#ifdef PLUGIN_214
  ADDPLUGIN(214)
#endif

#ifdef PLUGIN_215
  ADDPLUGIN(215)
#endif

#ifdef PLUGIN_216
  ADDPLUGIN(216)
#endif

#ifdef PLUGIN_217
  ADDPLUGIN(217)
#endif

#ifdef PLUGIN_218
  ADDPLUGIN(218)
#endif

#ifdef PLUGIN_219
  ADDPLUGIN(219)
#endif

#ifdef PLUGIN_220
  ADDPLUGIN(220)
#endif

#ifdef PLUGIN_221
  ADDPLUGIN(221)
#endif

#ifdef PLUGIN_222
  ADDPLUGIN(222)
#endif

#ifdef PLUGIN_223
  ADDPLUGIN(223)
#endif

#ifdef PLUGIN_224
  ADDPLUGIN(224)
#endif

#ifdef PLUGIN_225
  ADDPLUGIN(225)
#endif

#ifdef PLUGIN_226
  ADDPLUGIN(226)
#endif

#ifdef PLUGIN_227
  ADDPLUGIN(227)
#endif

#ifdef PLUGIN_228
  ADDPLUGIN(228)
#endif

#ifdef PLUGIN_229
  ADDPLUGIN(229)
#endif

#ifdef PLUGIN_230
  ADDPLUGIN(230)
#endif

#ifdef PLUGIN_231
  ADDPLUGIN(231)
#endif

#ifdef PLUGIN_232
  ADDPLUGIN(232)
#endif

#ifdef PLUGIN_233
  ADDPLUGIN(233)
#endif

#ifdef PLUGIN_234
  ADDPLUGIN(234)
#endif

#ifdef PLUGIN_235
  ADDPLUGIN(235)
#endif

#ifdef PLUGIN_236
  ADDPLUGIN(236)
#endif

#ifdef PLUGIN_237
  ADDPLUGIN(237)
#endif

#ifdef PLUGIN_238
  ADDPLUGIN(238)
#endif

#ifdef PLUGIN_239
  ADDPLUGIN(239)
#endif

#ifdef PLUGIN_240
  ADDPLUGIN(240)
#endif

#ifdef PLUGIN_241
  ADDPLUGIN(241)
#endif

#ifdef PLUGIN_242
  ADDPLUGIN(242)
#endif

#ifdef PLUGIN_243
  ADDPLUGIN(243)
#endif

#ifdef PLUGIN_244
  ADDPLUGIN(244)
#endif

#ifdef PLUGIN_245
  ADDPLUGIN(245)
#endif

#ifdef PLUGIN_246
  ADDPLUGIN(246)
#endif

#ifdef PLUGIN_247
  ADDPLUGIN(247)
#endif

#ifdef PLUGIN_248
  ADDPLUGIN(248)
#endif

#ifdef PLUGIN_249
  ADDPLUGIN(249)
#endif

#ifdef PLUGIN_250
  ADDPLUGIN(250)
#endif

#ifdef PLUGIN_251
  ADDPLUGIN(251)
#endif

#ifdef PLUGIN_252
  ADDPLUGIN(252)
#endif

#ifdef PLUGIN_253
  ADDPLUGIN(253)
#endif

#ifdef PLUGIN_254
  ADDPLUGIN(254)
#endif

#ifdef PLUGIN_255
  ADDPLUGIN(255)
#endif

  String dummy;
  PluginCall(PLUGIN_DEVICE_ADD, nullptr, dummy);
    // Set all not supported plugins to disabled.
  for (taskIndex_t taskIndex = 0; taskIndex < TASKS_MAX; ++taskIndex) {
    if (!supportedPluginID(Settings.TaskDeviceNumber[taskIndex])) {
      Settings.TaskDeviceEnabled[taskIndex] = false;
    }
  }

  PluginCall(PLUGIN_INIT_ALL, nullptr, dummy);
  sortDeviceIndexArray(); // Used in device selector dropdown.
}

/**
 * Call the plugin of 1 task for 1 function, with standard EventStruct and optional command string
 */
bool PluginCallForTask(taskIndex_t task, byte Function, EventStruct *TempEvent, String& command, bool unConditional = false) {
  bool retval = false;
  if (unConditional || (Settings.TaskDeviceEnabled[task] && validPluginID_fullcheck(Settings.TaskDeviceNumber[task])))
  {
    if (unConditional || Settings.TaskDeviceDataFeed[task] == 0) // these calls only to tasks with local feed
    {
      const deviceIndex_t DeviceIndex = getDeviceIndex_from_TaskIndex(task);
      if (validDeviceIndex(DeviceIndex)) {
        TempEvent->TaskIndex    = task;
        TempEvent->BaseVarIndex = task * VARS_PER_TASK;
        TempEvent->sensorType   = Device[DeviceIndex].VType;

        if (Function == PLUGIN_INIT) {
          // Schedule the plugin to be read.
          Scheduler.schedule_task_device_timer_at_init(TempEvent->TaskIndex);
        }

#ifdef FEATURE_I2CMULTIPLEXER
        if (Device[DeviceIndex].Type == DEVICE_TYPE_I2C && isI2CMultiplexerEnabled() && I2CMultiplexerPortSelectedForTask(task)) {
          I2CMultiplexerSelectByTaskIndex(task);
        }
#else
        if (bitRead(Settings.I2C_Flags[task], I2C_FLAGS_SLOW_SPEED)) {
          I2CSelectClockSpeed(true);  // Set to Slow
        }
#endif
        switch (Function) {
          case PLUGIN_WRITE:          // First set
          case PLUGIN_REQUEST:
          case PLUGIN_ONCE_A_SECOND:  // Second set
          case PLUGIN_TEN_PER_SECOND:
          case PLUGIN_FIFTY_PER_SECOND:
          case PLUGIN_INIT:           // Second set, instead of PLUGIN_INIT_ALL
          case PLUGIN_CLOCK_IN:
          case PLUGIN_EVENT_OUT:
          case PLUGIN_TIME_CHANGE:
            {
              checkRAM(F("PluginCall_s"), task);
              break;
            }
        }
        START_TIMER;
        retval = (Plugin_ptr[DeviceIndex](Function, TempEvent, command));
        STOP_TIMER_TASK(DeviceIndex, Function);
#ifdef FEATURE_I2CMULTIPLEXER
        if (Device[DeviceIndex].Type == DEVICE_TYPE_I2C && isI2CMultiplexerEnabled() && I2CMultiplexerPortSelectedForTask(task)) {
          I2CMultiplexerOffByTaskIndex(task);
        }
#else
        if (bitRead(Settings.I2C_Flags[task], I2C_FLAGS_SLOW_SPEED)) {
          I2CSelectClockSpeed(false);  // Reset
        }
#endif
        delay(0); // SMY: call delay(0) unconditionally
      }
    }
  }
  return retval;
}

/*********************************************************************************************\
* Function call to all or specific plugins
\*********************************************************************************************/
byte PluginCall(byte Function, struct EventStruct *event, String& str)
{
  struct EventStruct TempEvent;

  if (event == nullptr) {
    event = &TempEvent;
  }
  else {
    TempEvent = (*event);
  }


  checkRAM(F("PluginCall"), Function);

  switch (Function)
  {
    // Unconditional calls to all plugins
    case PLUGIN_DEVICE_ADD:
    case PLUGIN_UNCONDITIONAL_POLL:    // FIXME TD-er: PLUGIN_UNCONDITIONAL_POLL is not being used at the moment

      for (byte x = 0; x < PLUGIN_MAX; x++) {
        if (validPluginID(DeviceIndex_to_Plugin_id[x])) {
          if (Function == PLUGIN_DEVICE_ADD) {
            if ((deviceCount + 2) > static_cast<int>(Device.size())) {
              // Increase with 16 to get some compromise between number of resizes and wasted space
              unsigned int newSize = Device.size();
              newSize = newSize + 16 - (newSize % 16);
              Device.resize(newSize);

              // FIXME TD-er: Also resize DeviceIndex_to_Plugin_id ?
            }
          }
          // FIXME TD-er: This is not correct as we don't have a taskIndex here when addressing a plugin
          /*
          taskIndex_t  taskIndex = INVALID_TASK_INDEX;
          if (Function != PLUGIN_DEVICE_ADD && Device[x].Type == DEVICE_TYPE_I2C) {
            unsigned int varNr;
            validTaskVars(event, taskIndex, varNr);
            prepare_I2C_by_taskIndex(taskIndex, x);
          }
          */
          START_TIMER;
          Plugin_ptr[x](Function, event, str);
          STOP_TIMER_TASK(x, Function);
          /*
          // FIXME TD-er: This is not correct as we don't have a taskIndex here when addressing a plugin
          if (Function != PLUGIN_DEVICE_ADD) {
            post_I2C_by_taskIndex(taskIndex, x);
          }
          */
          delay(0); // SMY: call delay(0) unconditionally
        }
      }
      return true;

    case PLUGIN_MONITOR:

      for (auto it = globalMapPortStatus.begin(); it != globalMapPortStatus.end(); ++it) {
        // only call monitor function if there the need to
        if (it->second.monitor || it->second.command || it->second.init) {
          TempEvent.Par1 = getPortFromKey(it->first);

          // initialize the "x" variable to synch with the pluginNumber if second.x == -1
          if (!validDeviceIndex(it->second.x)) { it->second.x = getDeviceIndex(getPluginFromKey(it->first)); }

          const deviceIndex_t DeviceIndex = it->second.x;
          if (validDeviceIndex(DeviceIndex))  {
            // FIXME TD-er: This is not correct, as the event is NULL for calls to PLUGIN_MONITOR
            /*
            taskIndex_t  taskIndex = INVALID_TASK_INDEX;
            if (Device[DeviceIndex].Type == DEVICE_TYPE_I2C) {
              unsigned int varNr;  
              validTaskVars(event, taskIndex, varNr);
              prepare_I2C_by_taskIndex(taskIndex, DeviceIndex);
            }
            */
            START_TIMER;
            Plugin_ptr[DeviceIndex](Function, &TempEvent, str);
            STOP_TIMER_TASK(DeviceIndex, Function);
            // post_I2C_by_taskIndex(taskIndex, DeviceIndex);
          }
        }
      }
      return true;


    // Call to all plugins. Return at first match
    case PLUGIN_WRITE:
    case PLUGIN_REQUEST:
    {
<<<<<<< HEAD
      taskIndex_t firstTask = 0;
      taskIndex_t lastTask = TASKS_MAX;
      String command = String(str);                           // Local copy to avoid warning in ExecuteCommand
      int dotPos = command.indexOf(".");                      // Find first period
      if (Function == PLUGIN_WRITE                            // Only applicable on PLUGIN_WRITE function
        && dotPos > -1) {                                     // First precondition is just a quick check for a period (fail-fast strategy)
        String arg0 = parseString(command, 1);                // Get first argument
        dotPos = arg0.indexOf(".");
        if (dotPos > -1) {
          String thisTaskName = command.substring(0, dotPos); // Extract taskname prefix
          thisTaskName.replace("[", "");                      // Remove the optional square brackets
          thisTaskName.replace("]", "");
          if (thisTaskName.length() > 0) {                    // Second precondition
            taskIndex_t thisTask = findTaskIndexByName(thisTaskName);
            if (!validTaskIndex(thisTask)) {                  // Taskname not found or invalid, check for a task number?
              thisTask = static_cast<taskIndex_t>(atoi(thisTaskName.c_str()));
              if (thisTask == 0 || thisTask > TASKS_MAX) {
                thisTask = INVALID_TASK_INDEX;
              } else {
                thisTask--;                                   // 0-based
              }
            }
            if (validTaskIndex(thisTask)) {                   // Known taskindex?
#ifdef USES_P022                                              // Exclude P022 as it has rather explicit differences in commands when used with the [<TaskName>]. prefix
              if (Settings.TaskDeviceEnabled[thisTask]        // and internally needs to know wether it was called with the taskname prefixed
                && validPluginID_fullcheck(Settings.TaskDeviceNumber[thisTask])
                && Settings.TaskDeviceDataFeed[thisTask] == 0) {
                const deviceIndex_t DeviceIndex = getDeviceIndex_from_TaskIndex(thisTask);
                if (validDeviceIndex(DeviceIndex) && Device[DeviceIndex].Number == PLUGIN_ID_022) {
                  thisTask = INVALID_TASK_INDEX;
                }
              }
              if (validTaskIndex(thisTask)) {
#endif
                firstTask = thisTask;
                lastTask  = thisTask + 1;                     // Add 1 to satisfy the for condition
                command   = command.substring(dotPos + 1);    // Remove [<TaskName>]. prefix
#ifdef USES_P022
=======
      for (taskIndex_t taskIndex = 0; taskIndex < TASKS_MAX; taskIndex++)
      {
        if (Settings.TaskDeviceEnabled[taskIndex] && validPluginID_fullcheck(Settings.TaskDeviceNumber[taskIndex]))
        {
          if (Settings.TaskDeviceDataFeed[taskIndex] == 0) // these calls only to tasks with local feed
          {
            const deviceIndex_t DeviceIndex = getDeviceIndex_from_TaskIndex(taskIndex);

            if (validDeviceIndex(DeviceIndex)) {
              TempEvent.TaskIndex    = taskIndex;
              TempEvent.BaseVarIndex = taskIndex * VARS_PER_TASK;
              TempEvent.sensorType   = Device[DeviceIndex].VType;
              prepare_I2C_by_taskIndex(taskIndex, DeviceIndex);
              checkRAM(F("PluginCall_s"), taskIndex);
              START_TIMER;
              bool retval = (Plugin_ptr[DeviceIndex](Function, &TempEvent, str));
              STOP_TIMER_TASK(DeviceIndex, Function);
              post_I2C_by_taskIndex(taskIndex, DeviceIndex);
              delay(0); // SMY: call delay(0) unconditionally

              if (retval) {
                CPluginCall(CPlugin::Function::CPLUGIN_ACKNOWLEDGE, &TempEvent, str);
                return true;
>>>>>>> 492b1535
              }
#endif
            }
          }
        }
      }

      for (taskIndex_t task = firstTask; task < lastTask; task++)
      {
        bool retval = PluginCallForTask(task, Function, &TempEvent, command);

        if (retval) {
          CPluginCall(CPlugin::Function::CPLUGIN_ACKNOWLEDGE, &TempEvent, command);
          return true;
        }
      }

      // @FIXME TD-er: work-around as long as gpio command is still performed in P001_switch.
      for (deviceIndex_t deviceIndex = 0; deviceIndex < PLUGIN_MAX; deviceIndex++) {
        if (validPluginID(DeviceIndex_to_Plugin_id[deviceIndex])) {
          if (Plugin_ptr[deviceIndex](Function, event, str)) {
            delay(0); // SMY: call delay(0) unconditionally
            CPluginCall(CPlugin::Function::CPLUGIN_ACKNOWLEDGE, event, str);
            return true;
          }
        }
      }
      break;
    }

    // Call to all plugins used in a task. Return at first match
    case PLUGIN_SERIAL_IN:
    case PLUGIN_UDP_IN:
    {
      for (taskIndex_t taskIndex = 0; taskIndex < TASKS_MAX; taskIndex++)
      {
<<<<<<< HEAD
        bool retval = PluginCallForTask(task, Function, &TempEvent, str);

        if (retval) {
          checkRAM(F("PluginCallUDP"), task);
          return true;
=======
        if (Settings.TaskDeviceEnabled[taskIndex] && validPluginID_fullcheck(Settings.TaskDeviceNumber[taskIndex]))
        {
          const deviceIndex_t DeviceIndex = getDeviceIndex_from_TaskIndex(taskIndex);

          if (validDeviceIndex(DeviceIndex)) {
            TempEvent.TaskIndex    = taskIndex;
            TempEvent.BaseVarIndex = taskIndex * VARS_PER_TASK;

            // TempEvent.idx = Settings.TaskDeviceID[taskIndex]; todo check
            TempEvent.sensorType = Device[DeviceIndex].VType;
            prepare_I2C_by_taskIndex(taskIndex, DeviceIndex);
            START_TIMER;
            bool retval =  (Plugin_ptr[DeviceIndex](Function, &TempEvent, str));
            STOP_TIMER_TASK(DeviceIndex, Function);
            post_I2C_by_taskIndex(taskIndex, DeviceIndex);
            delay(0); // SMY: call delay(0) unconditionally

            if (retval) {
              checkRAM(F("PluginCallUDP"), taskIndex);
              return true;
            }
          }
>>>>>>> 492b1535
        }
      }
      return false;
      break;
    }

    // Call to all plugins that are used in a task
    case PLUGIN_ONCE_A_SECOND:
    case PLUGIN_TEN_PER_SECOND:
    case PLUGIN_FIFTY_PER_SECOND:
    case PLUGIN_INIT_ALL:
    case PLUGIN_CLOCK_IN:
    case PLUGIN_EVENT_OUT:
    case PLUGIN_TIME_CHANGE:
    {
      if (Function == PLUGIN_INIT_ALL) {
        Function = PLUGIN_INIT;
      }

      for (taskIndex_t taskIndex = 0; taskIndex < TASKS_MAX; taskIndex++)
      {
<<<<<<< HEAD
        PluginCallForTask(task, Function, &TempEvent, str);
=======
        if (Settings.TaskDeviceEnabled[taskIndex] && validPluginID_fullcheck(Settings.TaskDeviceNumber[taskIndex]))
        {
          if (Settings.TaskDeviceDataFeed[taskIndex] == 0) // these calls only to tasks with local feed
          {
            const deviceIndex_t DeviceIndex = getDeviceIndex_from_TaskIndex(taskIndex);

            if (validDeviceIndex(DeviceIndex)) {
              TempEvent.TaskIndex    = taskIndex;
              TempEvent.BaseVarIndex = taskIndex * VARS_PER_TASK;

              // TempEvent.idx = Settings.TaskDeviceID[taskIndex]; todo check
              TempEvent.sensorType      = Device[DeviceIndex].VType;
              TempEvent.OriginTaskIndex = event->TaskIndex;
              checkRAM(F("PluginCall_s"), taskIndex);

              if (Function == PLUGIN_INIT) {
                // Schedule the plugin to be read.
                Scheduler.schedule_task_device_timer_at_init(TempEvent.TaskIndex);
              }
              prepare_I2C_by_taskIndex(taskIndex, DeviceIndex);
              START_TIMER;
              Plugin_ptr[DeviceIndex](Function, &TempEvent, str);
              STOP_TIMER_TASK(DeviceIndex, Function);
              post_I2C_by_taskIndex(taskIndex, DeviceIndex);
              delay(0); // SMY: call delay(0) unconditionally
            }
          }
        }
>>>>>>> 492b1535
      }
      return true;
      break;
    }

    // Call to specific plugin that is used for current task
    case PLUGIN_INIT:
    case PLUGIN_EXIT:
    case PLUGIN_WEBFORM_LOAD:
    case PLUGIN_WEBFORM_SAVE:
    case PLUGIN_WEBFORM_SHOW_VALUES:
    case PLUGIN_WEBFORM_SHOW_CONFIG:
    case PLUGIN_WEBFORM_SHOW_I2C_PARAMS:
    case PLUGIN_GET_DEVICEVALUENAMES:
    case PLUGIN_GET_DEVICEGPIONAMES:
    case PLUGIN_READ:
    case PLUGIN_SET_CONFIG:
    case PLUGIN_GET_CONFIG:
    case PLUGIN_GET_PACKED_RAW_DATA:
    case PLUGIN_SET_DEFAULTS:
    {
      const deviceIndex_t DeviceIndex = getDeviceIndex_from_TaskIndex(event->TaskIndex);

      if (validDeviceIndex(DeviceIndex)) {
        if (Function == PLUGIN_INIT) {
          // Schedule the plugin to be read.
          Scheduler.schedule_task_device_timer_at_init(event->TaskIndex);
        }

        if (ExtraTaskSettings.TaskIndex != event->TaskIndex) {
          // LoadTaskSettings may call PLUGIN_GET_DEVICEVALUENAMES.
          LoadTaskSettings(event->TaskIndex);
        }
        event->BaseVarIndex = event->TaskIndex * VARS_PER_TASK;
        {
          String descr;
          descr.reserve(20);
          descr  = String(F("PluginCall_task_"));
          descr += event->TaskIndex;
          checkRAM(descr, String(Function));
        }
        if (Function == PLUGIN_SET_DEFAULTS) {
          for (int i = 0; i < VARS_PER_TASK; ++i) {
            UserVar[event->BaseVarIndex + i] = 0.0f;
          }
        }
        prepare_I2C_by_taskIndex(event->TaskIndex, DeviceIndex);
        START_TIMER;
        bool retval =  Plugin_ptr[DeviceIndex](Function, event, str);

        if ((retval && (Function == PLUGIN_READ)) 
            || Function == PLUGIN_SET_DEFAULTS) {
          saveUserVarToRTC();
        }

        if (Function == PLUGIN_EXIT) {
          clearPluginTaskData(event->TaskIndex);
        }
        STOP_TIMER_TASK(DeviceIndex, Function);
        post_I2C_by_taskIndex(event->TaskIndex, DeviceIndex);
        delay(0); // SMY: call delay(0) unconditionally
        return retval;
      }
      return false;
    }
  } // case
  return false;
}


void prepare_I2C_by_taskIndex(taskIndex_t taskIndex, deviceIndex_t DeviceIndex) {
  if (!validTaskIndex(taskIndex) || !validDeviceIndex(DeviceIndex)) {
    return;
  }
  if (Device[DeviceIndex].Type != DEVICE_TYPE_I2C) {
    return;
  }
#ifdef FEATURE_I2CMULTIPLEXER
  I2CMultiplexerSelectByTaskIndex(taskIndex);
  // Output is selected after this write, so now we must make sure the
  // frequency is set before anything else is sent.
#endif

  if (bitRead(Settings.I2C_Flags[taskIndex], I2C_FLAGS_SLOW_SPEED)) {
    I2CSelectClockSpeed(true); // Set to slow
  }
}


void post_I2C_by_taskIndex(taskIndex_t taskIndex, deviceIndex_t DeviceIndex) {
  if (!validTaskIndex(taskIndex) || !validDeviceIndex(DeviceIndex)) {
    return;
  }
  if (Device[DeviceIndex].Type != DEVICE_TYPE_I2C) {
    return;
  }
#ifdef FEATURE_I2CMULTIPLEXER
  I2CMultiplexerOff();
#endif

  if (bitRead(Settings.I2C_Flags[taskIndex], I2C_FLAGS_SLOW_SPEED)) {
    I2CSelectClockSpeed(false);  // Reset
  }
}
<|MERGE_RESOLUTION|>--- conflicted
+++ resolved
@@ -1101,15 +1101,7 @@
           Scheduler.schedule_task_device_timer_at_init(TempEvent->TaskIndex);
         }
 
-#ifdef FEATURE_I2CMULTIPLEXER
-        if (Device[DeviceIndex].Type == DEVICE_TYPE_I2C && isI2CMultiplexerEnabled() && I2CMultiplexerPortSelectedForTask(task)) {
-          I2CMultiplexerSelectByTaskIndex(task);
-        }
-#else
-        if (bitRead(Settings.I2C_Flags[task], I2C_FLAGS_SLOW_SPEED)) {
-          I2CSelectClockSpeed(true);  // Set to Slow
-        }
-#endif
+        prepare_I2C_by_taskIndex(task, DeviceIndex);
         switch (Function) {
           case PLUGIN_WRITE:          // First set
           case PLUGIN_REQUEST:
@@ -1128,15 +1120,7 @@
         START_TIMER;
         retval = (Plugin_ptr[DeviceIndex](Function, TempEvent, command));
         STOP_TIMER_TASK(DeviceIndex, Function);
-#ifdef FEATURE_I2CMULTIPLEXER
-        if (Device[DeviceIndex].Type == DEVICE_TYPE_I2C && isI2CMultiplexerEnabled() && I2CMultiplexerPortSelectedForTask(task)) {
-          I2CMultiplexerOffByTaskIndex(task);
-        }
-#else
-        if (bitRead(Settings.I2C_Flags[task], I2C_FLAGS_SLOW_SPEED)) {
-          I2CSelectClockSpeed(false);  // Reset
-        }
-#endif
+        post_I2C_by_taskIndex(task, DeviceIndex);
         delay(0); // SMY: call delay(0) unconditionally
       }
     }
@@ -1237,7 +1221,6 @@
     case PLUGIN_WRITE:
     case PLUGIN_REQUEST:
     {
-<<<<<<< HEAD
       taskIndex_t firstTask = 0;
       taskIndex_t lastTask = TASKS_MAX;
       String command = String(str);                           // Local copy to avoid warning in ExecuteCommand
@@ -1276,37 +1259,17 @@
                 lastTask  = thisTask + 1;                     // Add 1 to satisfy the for condition
                 command   = command.substring(dotPos + 1);    // Remove [<TaskName>]. prefix
 #ifdef USES_P022
-=======
-      for (taskIndex_t taskIndex = 0; taskIndex < TASKS_MAX; taskIndex++)
-      {
-        if (Settings.TaskDeviceEnabled[taskIndex] && validPluginID_fullcheck(Settings.TaskDeviceNumber[taskIndex]))
-        {
-          if (Settings.TaskDeviceDataFeed[taskIndex] == 0) // these calls only to tasks with local feed
-          {
-            const deviceIndex_t DeviceIndex = getDeviceIndex_from_TaskIndex(taskIndex);
-
-            if (validDeviceIndex(DeviceIndex)) {
-              TempEvent.TaskIndex    = taskIndex;
-              TempEvent.BaseVarIndex = taskIndex * VARS_PER_TASK;
-              TempEvent.sensorType   = Device[DeviceIndex].VType;
-              prepare_I2C_by_taskIndex(taskIndex, DeviceIndex);
-              checkRAM(F("PluginCall_s"), taskIndex);
-              START_TIMER;
-              bool retval = (Plugin_ptr[DeviceIndex](Function, &TempEvent, str));
-              STOP_TIMER_TASK(DeviceIndex, Function);
-              post_I2C_by_taskIndex(taskIndex, DeviceIndex);
-              delay(0); // SMY: call delay(0) unconditionally
-
-              if (retval) {
-                CPluginCall(CPlugin::Function::CPLUGIN_ACKNOWLEDGE, &TempEvent, str);
-                return true;
->>>>>>> 492b1535
               }
 #endif
             }
           }
         }
       }
+  String info = F("PLUGIN_WRITE first: "); // To remove
+  info += firstTask;
+  info += F(" last: ");
+  info += lastTask;
+  addLog(LOG_LEVEL_INFO, info);
 
       for (taskIndex_t task = firstTask; task < lastTask; task++)
       {
@@ -1337,36 +1300,11 @@
     {
       for (taskIndex_t taskIndex = 0; taskIndex < TASKS_MAX; taskIndex++)
       {
-<<<<<<< HEAD
-        bool retval = PluginCallForTask(task, Function, &TempEvent, str);
+        bool retval = PluginCallForTask(taskIndex, Function, &TempEvent, str);
 
         if (retval) {
-          checkRAM(F("PluginCallUDP"), task);
+          checkRAM(F("PluginCallUDP"), taskIndex);
           return true;
-=======
-        if (Settings.TaskDeviceEnabled[taskIndex] && validPluginID_fullcheck(Settings.TaskDeviceNumber[taskIndex]))
-        {
-          const deviceIndex_t DeviceIndex = getDeviceIndex_from_TaskIndex(taskIndex);
-
-          if (validDeviceIndex(DeviceIndex)) {
-            TempEvent.TaskIndex    = taskIndex;
-            TempEvent.BaseVarIndex = taskIndex * VARS_PER_TASK;
-
-            // TempEvent.idx = Settings.TaskDeviceID[taskIndex]; todo check
-            TempEvent.sensorType = Device[DeviceIndex].VType;
-            prepare_I2C_by_taskIndex(taskIndex, DeviceIndex);
-            START_TIMER;
-            bool retval =  (Plugin_ptr[DeviceIndex](Function, &TempEvent, str));
-            STOP_TIMER_TASK(DeviceIndex, Function);
-            post_I2C_by_taskIndex(taskIndex, DeviceIndex);
-            delay(0); // SMY: call delay(0) unconditionally
-
-            if (retval) {
-              checkRAM(F("PluginCallUDP"), taskIndex);
-              return true;
-            }
-          }
->>>>>>> 492b1535
         }
       }
       return false;
@@ -1388,38 +1326,7 @@
 
       for (taskIndex_t taskIndex = 0; taskIndex < TASKS_MAX; taskIndex++)
       {
-<<<<<<< HEAD
-        PluginCallForTask(task, Function, &TempEvent, str);
-=======
-        if (Settings.TaskDeviceEnabled[taskIndex] && validPluginID_fullcheck(Settings.TaskDeviceNumber[taskIndex]))
-        {
-          if (Settings.TaskDeviceDataFeed[taskIndex] == 0) // these calls only to tasks with local feed
-          {
-            const deviceIndex_t DeviceIndex = getDeviceIndex_from_TaskIndex(taskIndex);
-
-            if (validDeviceIndex(DeviceIndex)) {
-              TempEvent.TaskIndex    = taskIndex;
-              TempEvent.BaseVarIndex = taskIndex * VARS_PER_TASK;
-
-              // TempEvent.idx = Settings.TaskDeviceID[taskIndex]; todo check
-              TempEvent.sensorType      = Device[DeviceIndex].VType;
-              TempEvent.OriginTaskIndex = event->TaskIndex;
-              checkRAM(F("PluginCall_s"), taskIndex);
-
-              if (Function == PLUGIN_INIT) {
-                // Schedule the plugin to be read.
-                Scheduler.schedule_task_device_timer_at_init(TempEvent.TaskIndex);
-              }
-              prepare_I2C_by_taskIndex(taskIndex, DeviceIndex);
-              START_TIMER;
-              Plugin_ptr[DeviceIndex](Function, &TempEvent, str);
-              STOP_TIMER_TASK(DeviceIndex, Function);
-              post_I2C_by_taskIndex(taskIndex, DeviceIndex);
-              delay(0); // SMY: call delay(0) unconditionally
-            }
-          }
-        }
->>>>>>> 492b1535
+        PluginCallForTask(taskIndex, Function, &TempEvent, str);
       }
       return true;
       break;
