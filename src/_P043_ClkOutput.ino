--- conflicted
+++ resolved
@@ -249,18 +249,12 @@
 
             if (hasGpio || (P043_SIMPLE_VALUE == 1)) { // if GPIO or Yes/No selection is specified, use the old behavior
               state--;
-<<<<<<< HEAD
 
               if (hasGpio) {
                 pinMode(CONFIG_PIN1, OUTPUT);
                 digitalWrite(CONFIG_PIN1, state);
               }
-              UserVar[event->BaseVarIndex] = state;
-=======
-              pinMode(CONFIG_PIN1, OUTPUT);
-              digitalWrite(CONFIG_PIN1, state);
               UserVar.setFloat(event->TaskIndex, 0, state);
->>>>>>> e67583af
             }
             else {
               UserVar.setFloat(event->TaskIndex, 0, x + 1);
@@ -283,14 +277,14 @@
 
       // command: config,task,<taskname>,SetTime,<timeIndex>,<timeString>,<value>
       if (equals(cmd, F("settime"))) {
-        String para      = parseString(string, 2);
-        int    timeIndex = 0;
+        String  para      = parseString(string, 2);
+        int32_t timeIndex = 0;
 
         if (validIntFromString(para, timeIndex) && (timeIndex > 0) && (timeIndex <= P043_MAX_SETTINGS)) {
           para = parseString(string, 3);
           String para4       = parseString(string, 4);
           const String para5 = parseString(string, 5);
-          int value          = INT_MIN;
+          int32_t value      = INT_MIN;
 
           if ((para.length() == 3) && !para4.isEmpty() && !para5.isEmpty()) {
             // handle timeString without quotes: All,12:34,<value> instead of "All,12:34",<value>
@@ -334,9 +328,9 @@
     {
       # define P043_GETTIME_LENGTH  7u // Length of 'gettime'
       # define P043_GETVALUE_LENGTH 8u // Length of 'getvalue'
-      const String cmd = parseString(string, 1);
-      unsigned int idx = 0u;
-      int timeIndex    = -1;
+      const String cmd  = parseString(string, 1);
+      unsigned int idx  = 0u;
+      int32_t timeIndex = -1;
 
       if (cmd.startsWith(F("gettime"))) {
         idx = P043_GETTIME_LENGTH;
