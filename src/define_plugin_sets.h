--- conflicted
+++ resolved
@@ -622,11 +622,8 @@
 #ifdef CONTROLLER_SET_TESTING
     #define USES_C011   // Generic HTTP Advanced
     #define USES_C012   // Blynk HTTP
-<<<<<<< HEAD
-	#define USES_C015   // Blynk
-=======
     #define USES_C014   // homie 3 & 4dev MQTT
->>>>>>> d4e04ecf
+    #define USES_C015   // Blynk
 #endif
 
 
