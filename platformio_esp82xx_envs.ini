--- conflicted
+++ resolved
@@ -225,14 +225,6 @@
 
 
 ; NORMAL: 2048k WROOM02 version 256k SPIFFS --------------------------
-<<<<<<< HEAD
-; [env:normal_WROOM02_2M256]
-; extends                   = espWroom2M256
-; platform                  = ${regular_platform.platform}
-; platform_packages         = ${regular_platform.platform_packages}
-; build_flags               = ${regular_platform.build_flags}
-;                             ${espWroom2M256.build_flags}
-=======
 [env:normal_WROOM02_2M256]
 extends                   = espWroom2M256
 platform                  = ${normal.platform}
@@ -240,7 +232,6 @@
 build_flags               = ${normal.build_flags}
                             ${espWroom2M256.build_flags}
 lib_ignore                = ${normal.lib_ignore}
->>>>>>> e67583af
 
 
 ; NORMAL: 4096k version --------------------------
@@ -260,26 +251,7 @@
                             ${esp8266_4M1M.build_flags}
                             -D FEATURE_ADC_VCC=1
                             -D NO_LIMIT_BUILD_SIZE
-<<<<<<< HEAD
-                            -D WEBSERVER_USE_CDN_JS_CSS
-
-; [env:normal_alt_wifi_ESP8266_4M1M]
-; extends                   = esp8266_4M1M
-; platform                  = ${regular_platform_alt_wifi.platform}
-; platform_packages         = ${regular_platform_alt_wifi.platform_packages}
-; build_flags               = ${regular_platform_alt_wifi.build_flags}
-;                             ${esp8266_4M1M.build_flags}
-; lib_ignore                = ${regular_platform_alt_wifi.lib_ignore}
-;                             SD(esp8266)
-;                             SD
-;                             SDFS
-;                             LittleFS(esp8266)
-
-
-
-=======
 lib_ignore                = ${normal.lib_ignore}
->>>>>>> e67583af
 
 
 ; NORMAL: 16M version --- LittleFS --------------
