--- conflicted
+++ resolved
@@ -1,4 +1,3 @@
-<<<<<<< HEAD
 #include "../ESPEasyCore/ESPEasyNetwork.h"
 
 #include "../ESPEasyCore/ESPEasy_Log.h"
@@ -436,7 +435,7 @@
 
 void CheckRunningServices() {
   // First try to get the time, since that may be used in logs
-  if (Settings.UseNTP() && node_time.timeSource > timeSource_t::NTP_time_source) {
+  if (Settings.UseNTP() && node_time.getTimeSource() > timeSource_t::NTP_time_source) {
     node_time.lastNTPSyncTime_ms = 0;
     node_time.initTime();
   }
@@ -498,432 +497,4 @@
 #endif
 }
 
-#endif
-=======
-#include "../ESPEasyCore/ESPEasyNetwork.h"
-
-#include "../ESPEasyCore/ESPEasy_Log.h"
-#include "../ESPEasyCore/ESPEasyEth.h"
-#include "../ESPEasyCore/ESPEasyWifi.h"
-#include "../Globals/ESPEasy_time.h"
-#include "../Globals/ESPEasyWiFiEvent.h"
-#include "../Globals/NetworkState.h"
-#include "../Globals/Settings.h"
-
-#include "../Helpers/Network.h"
-#include "../Helpers/Networking.h"
-#include "../Helpers/StringConverter.h"
-#include "../Helpers/MDNS_Helper.h"
-
-#if FEATURE_ETHERNET
-#include "../Globals/ESPEasyEthEvent.h"
-#include <ETH.h>
-#endif
-
-
-#if FEATURE_USE_IPV6
-#include <esp_netif.h>
-
-// -----------------------------------------------------------------------------------------------------------------------
-// ---------------------------------------------------- Private functions ------------------------------------------------
-// -----------------------------------------------------------------------------------------------------------------------
-
-esp_netif_t* get_esp_interface_netif(esp_interface_t interface);
-#endif
-
-
-void setNetworkMedium(NetworkMedium_t new_medium) {
-#if !(FEATURE_ETHERNET)
-  if (new_medium == NetworkMedium_t::Ethernet) {
-    new_medium = NetworkMedium_t::WIFI;
-  }
-#endif
-  if (active_network_medium == new_medium) {
-    return;
-  }
-  switch (active_network_medium) {
-    case NetworkMedium_t::Ethernet:
-      #if FEATURE_ETHERNET
-      // FIXME TD-er: How to 'end' ETH?
-//      ETH.end();
-      if (new_medium == NetworkMedium_t::WIFI) {
-        WiFiEventData.clearAll();
-#if ESP_IDF_VERSION_MAJOR >= 5
-        WiFi.STA.setDefault();
-#endif
-      }
-      #endif
-      break;
-    case NetworkMedium_t::WIFI:
-      WiFiEventData.timerAPoff.setMillisFromNow(WIFI_AP_OFF_TIMER_DURATION);
-      WiFiEventData.timerAPstart.clear();
-      if (new_medium == NetworkMedium_t::Ethernet) {
-#if ESP_IDF_VERSION_MAJOR >= 5
-#if FEATURE_ETHERNET
-        ETH.setDefault();
-#endif
-#endif
-        WifiDisconnect();
-      }
-      break;
-    case NetworkMedium_t::NotSet:
-      break;
-  }
-  statusLED(true);
-  active_network_medium = new_medium;
-  addLog(LOG_LEVEL_INFO, concat(F("Set Network mode: "), toString(active_network_medium)));
-}
-
-
-/*********************************************************************************************\
-   Ethernet or Wifi Support for ESP32 Build flag FEATURE_ETHERNET
-\*********************************************************************************************/
-void NetworkConnectRelaxed() {
-  if (NetworkConnected()) return;
-#if FEATURE_ETHERNET
-  if(active_network_medium == NetworkMedium_t::Ethernet) {
-    if (ETHConnectRelaxed()) {
-      return;
-    }
-    // Failed to start the Ethernet network, probably not present of wrong parameters.
-    // So set the runtime active medium to WiFi to try connecting to WiFi or at least start the AP.
-    setNetworkMedium(NetworkMedium_t::WIFI);
-  }
-#endif
-  // Failed to start the Ethernet network, probably not present of wrong parameters.
-  // So set the runtime active medium to WiFi to try connecting to WiFi or at least start the AP.
-  WiFiConnectRelaxed();
-}
-
-bool NetworkConnected() {
-  #if FEATURE_ETHERNET
-  if(active_network_medium == NetworkMedium_t::Ethernet) {
-    return ETHConnected();
-  }
-  #endif
-  return WiFiConnected();
-}
-
-IPAddress NetworkLocalIP() {
-  #if FEATURE_ETHERNET
-  if(active_network_medium == NetworkMedium_t::Ethernet) {
-    if(EthEventData.ethInitSuccess) {
-      return ETH.localIP();
-    } else {
-      addLog(LOG_LEVEL_ERROR, F("Call NetworkLocalIP() only on connected Ethernet!"));
-      return IPAddress();
-    }
-  }
-  #endif
-  return WiFi.localIP();
-}
-
-IPAddress NetworkSubnetMask() {
-  #if FEATURE_ETHERNET
-  if(active_network_medium == NetworkMedium_t::Ethernet) {
-    if(EthEventData.ethInitSuccess) {
-      return ETH.subnetMask();
-    } else {
-      addLog(LOG_LEVEL_ERROR, F("Call NetworkSubnetMask() only on connected Ethernet!"));
-      return IPAddress();
-    }
-  }
-  #endif
-  return WiFi.subnetMask();
-}
-
-IPAddress NetworkGatewayIP() {
-  #if FEATURE_ETHERNET
-  if(active_network_medium == NetworkMedium_t::Ethernet) {
-    if(EthEventData.ethInitSuccess) {
-      return ETH.gatewayIP();
-    } else {
-      addLog(LOG_LEVEL_ERROR, F("Call NetworkGatewayIP() only on connected Ethernet!"));
-      return IPAddress();
-    }
-  }
-  #endif
-  return WiFi.gatewayIP();
-}
-
-IPAddress NetworkDnsIP(uint8_t dns_no) {
-  scrubDNS();
-  #if FEATURE_ETHERNET
-  if(active_network_medium == NetworkMedium_t::Ethernet) {
-    if(EthEventData.ethInitSuccess) {
-      return ETH.dnsIP(dns_no);
-    } else {
-      addLog(LOG_LEVEL_ERROR, F("Call NetworkDnsIP(uint8_t dns_no) only on connected Ethernet!"));
-      return IPAddress();
-    }
-  }
-  #endif
-  return WiFi.dnsIP(dns_no);
-}
-
-#if FEATURE_USE_IPV6
-esp_netif_t * getActiveNetworkMediumInterface() {
-  esp_interface_t iface = ESP_IF_MAX;
-  #if FEATURE_ETHERNET
-  if(active_network_medium == NetworkMedium_t::Ethernet) {
-    if(EthEventData.ethInitSuccess) {
-      esp_netif_t *res = ETH.netif();
-      if (res == nullptr) {
-        res = get_esp_interface_netif(ESP_IF_ETH);
-      }
-      if (res != nullptr)
-        return res;
-    }
-  } else
-  #endif
-  {
-    if (WifiIsSTA(WiFi.getMode())) {
-      iface = ESP_IF_WIFI_STA;
-    }
-  }
-  if (ESP_IF_MAX == iface) 
-    return nullptr;
-  return get_esp_interface_netif(iface);
-}
-
-IPAddress NetworkLocalIP6() {
-  esp_netif_t * iface = getActiveNetworkMediumInterface();
-  esp_ip6_addr_t addr;
-  if (nullptr == iface ||
-     esp_netif_get_ip6_linklocal(iface, &addr)) 
-  {
-    return IN6ADDR_ANY;
-  }
-
-  IPAddress res(IPv6, (const uint8_t*)addr.addr, addr.zone);
-  return res;
-}
-
-IPAddress NetworkGlobalIP6() {
-  esp_netif_t * iface = getActiveNetworkMediumInterface();
-  esp_ip6_addr_t addr;
-  if (nullptr == iface ||
-     esp_netif_get_ip6_global(iface, &addr)) 
-  {
-    return IN6ADDR_ANY;
-  }
-
-  IPAddress res(IPv6, (const uint8_t*)addr.addr, addr.zone);
-  return res;
-}
-
-IP6Addresses_t NetworkAllIPv6() {
-  IP6Addresses_t addresses;
-  esp_netif_t * iface = getActiveNetworkMediumInterface();
-  if (nullptr != iface) {
-    esp_ip6_addr_t esp_ip6_addr[LWIP_IPV6_NUM_ADDRESSES]{};
-
-    int count = esp_netif_get_all_ip6(iface, esp_ip6_addr);
-    for (int i = 0; i < count; ++i) {
-      addresses.emplace_back(IPv6, (const uint8_t*)esp_ip6_addr[i].addr, esp_ip6_addr[i].zone);
-    }
-  }
-
-  return addresses;
-}
-
-bool IPv6_from_MAC(const MAC_address& mac, IPAddress& ipv6)
-{
-  if (ipv6 == IN6ADDR_ANY) { return false; }
-  int index_offset = 8;
-
-  for (int i = 0; i < 6; ++i, ++index_offset) {
-    ipv6[index_offset] = mac.mac[i];
-
-    if (i == 0) {
-      // invert bit 2
-      bitToggle(ipv6[index_offset], 1);
-    }
-
-    if (i == 2) {
-      ipv6[++index_offset] = 0xFF;
-      ipv6[++index_offset] = 0xFE;
-    }
-  }
-/*
-  addLog(LOG_LEVEL_INFO, strformat(
-     F("IPv6_from_MAC: Mac %s IP %s"),
-     mac.toString().c_str(),
-     ipv6.toString(true).c_str()
-     ));
-*/
-  return true;
-}
-
-bool is_IPv6_based_on_MAC(const MAC_address& mac, const IPAddress& ipv6)
-{
-  IPAddress tmp = ipv6;
-
-  if (IPv6_from_MAC(mac, tmp)) {
-    return ipv6 == tmp;
-  }
-  return false;
-}
-
-bool IPv6_link_local_from_MAC(const MAC_address& mac, IPAddress& ipv6)
-{
-  ipv6 = NetworkLocalIP6();
-  return IPv6_from_MAC(mac, ipv6);
-}
-
-bool is_IPv6_link_local_from_MAC(const MAC_address& mac)
-{
-  return is_IPv6_based_on_MAC(mac, NetworkLocalIP6());
-}
-
-// Assume we're in the same subnet, thus use our own IPv6 global address
-bool IPv6_global_from_MAC(const MAC_address& mac, IPAddress& ipv6)
-{
-  ipv6 = NetworkGlobalIP6();
-  return IPv6_from_MAC(mac, ipv6);
-}
-
-bool is_IPv6_global_from_MAC(const MAC_address& mac)
-{
-  return is_IPv6_based_on_MAC(mac, NetworkGlobalIP6());
-}
-
-#endif // if FEATURE_USE_IPV6
-
-
-
-MAC_address NetworkMacAddress() {
-  #if FEATURE_ETHERNET
-  if(active_network_medium == NetworkMedium_t::Ethernet) {
-    return ETHMacAddress();
-  }
-  #endif
-  MAC_address mac;
-  WiFi.macAddress(mac.mac);
-  return mac;
-}
-
-String NetworkGetHostname() {
-    #ifdef ESP32
-      #if FEATURE_ETHERNET 
-      if(Settings.NetworkMedium == NetworkMedium_t::Ethernet && EthEventData.ethInitSuccess) {
-        return String(ETH.getHostname());
-      }
-      #endif
-      return String(WiFi.getHostname());
-    #else
-      return String(WiFi.hostname());
-    #endif
-}
-
-// ********************************************************************************
-// Determine Wifi AP name to set. (also used for mDNS)
-// ********************************************************************************
-String NetworkGetHostNameFromSettings(bool force_add_unitnr)
-{
-  if (force_add_unitnr) return Settings.getHostname(true);
-  return Settings.getHostname();
-}
-
-String NetworkCreateRFCCompliantHostname(bool force_add_unitnr) {
-  String hostname(NetworkGetHostNameFromSettings(force_add_unitnr));
-  // Create hostname with - instead of spaces
-
-  // See RFC952.
-  // Allowed chars:
-  // * letters (a-z, A-Z)
-  // * numerals (0-9)
-  // * Hyphen (-)
-  replaceUnicodeByChar(hostname, '-');
-  for (size_t i = 0; i < hostname.length(); ++i) {
-    const char c = hostname[i];
-    if (!isAlphaNumeric(c)) {
-      hostname[i] = '-';
-    }
-  }
-
-  // May not start or end with a hyphen
-  const String dash('-');
-  while (hostname.startsWith(dash)) {
-    hostname = hostname.substring(1);
-  }
-  while (hostname.endsWith(dash)) {
-    hostname = hostname.substring(0, hostname.length() - 1);
-  }
-
-  // May not contain only numerals
-  bool onlyNumerals = true;
-  for (size_t i = 0; onlyNumerals && i < hostname.length(); ++i) {
-    const char c = hostname[i];
-    if (!isdigit(c)) {
-      onlyNumerals = false;
-    }
-  }
-  if (onlyNumerals) {
-    hostname = concat(F("ESPEasy-"), hostname);
-  }
-
-  if (hostname.length() > 24) {
-    hostname = hostname.substring(0, 24);
-  }
-
-  return hostname;
-}
-
-MAC_address WifiSoftAPmacAddress() {
-  MAC_address mac;
-  WiFi.softAPmacAddress(mac.mac);
-  return mac;
-}
-
-MAC_address WifiSTAmacAddress() {
-  MAC_address mac;
-  WiFi.macAddress(mac.mac);
-  return mac;
-}
-
-void CheckRunningServices() {
-  // First try to get the time, since that may be used in logs
-  if (Settings.UseNTP() && node_time.getTimeSource() > timeSource_t::NTP_time_source) {
-    node_time.lastNTPSyncTime_ms = 0;
-    node_time.initTime();
-  }
-#if FEATURE_SET_WIFI_TX_PWR
-  if (active_network_medium == NetworkMedium_t::WIFI) 
-  {
-    SetWiFiTXpower();
-  }
-#endif
-  set_mDNS();
-}
-
-#if FEATURE_ETHERNET
-bool EthFullDuplex()
-{
-  if (EthEventData.ethInitSuccess)
-    return ETH.fullDuplex();
-  return false;
-}
-
-bool EthLinkUp()
-{
-  if (EthEventData.ethInitSuccess) {
-    #if ESP_IDF_VERSION_MAJOR < 5
-    // FIXME TD-er: See: https://github.com/espressif/arduino-esp32/issues/6105
-    return EthEventData.EthConnected();
-    #else
-    return ETH.linkUp();
-    #endif
-  }
-  return false;
-}
-
-uint8_t EthLinkSpeed()
-{
-  if (EthEventData.ethInitSuccess) {
-    return ETH.linkSpeed();
-  }
-  return 0;
-}
-#endif
->>>>>>> c8ecd35c
+#endif