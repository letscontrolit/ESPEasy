#include "_Plugin_Helper.h"
#ifdef USES_P095

# include "src/PluginStructs/P095_data_struct.h"

// #######################################################################################################
// ################################# Plugin 095: ILI934x/ILI948x TFT display #############################
// #######################################################################################################

# define PLUGIN_095
# define PLUGIN_ID_095         95
# define PLUGIN_NAME_095       "Display - TFT ILI934x/ILI948x [TESTING]"
# define PLUGIN_VALUENAME1_095 "TFT"
# define PLUGIN_095_MAX_DISPLAY 1


/**
 * Changelog:
 * 2022-01-09 tonhuisman: Add support for ILI9342 (M5Stack, 240x320), ILI9481, ILI9486 and ILI9488 (320x480) displays
 * 2020-08-29 tonhuisman: Removed TS (Touchscreen) related stuff, XPT2046 will be a separate plugin
 *                        Changed initial text from '--cdt--' to 'ESPEasy'
 * 2020-08 tonhuisman: SPI improvements
 * 2020-04 TD-er: Pull plugin into main repository and rework according to new plugin standards
 * 2019 Jean-Michel Decoret: Initial plugin work
 */
/* README.MD

 ## INTRO

   This plugin allow to control a TFT screen (ILI9341) through HTTP API

 ## Environment
   Tested with WEMOS D1 Mini Pro and Wemos TDFT 2.4
   Tested with ESPEasy 2.4.2  -tag mega-201902225)

   TFT Shield : https://docs.wemos.cc/en/latest/d1_mini_shiled/tft_2_4.html
   Price : ~ 5.40€/$ (https://fr.aliexpress.com/item/32919729730.html)


 ## Dependencies
   Plugin lib_deps = Adafruit GFX, Adafruit ILI9341

 ## API Documentation

   This plugin is controlled by HTTP API, ie : http://<espeasy_ip>/control?cmd=tft,tx,HelloWorld

 | command | details | description |
 |-----|-----|-----|
 | tft | `TFT,<tft_subcommand>,....` | Draw line, rect, circle, triangle and text |
 |tftcmd | `TFTCMD,<tftcmd_subcommand>` | Control the screen (on, off, clear,..) |

   TFT Subcommands:

 | TFT Subcommands | details | description |
 |-----|-----|-----|
 | txt | txt,<text> | Write simple text (use last position, color and size) |
 | txp | txp,<X>,<Y> | Set text position (move the cursor) |
 | txc | txc,<foreColor>,<backgroundColor> | Set text color (background is transparent if not provided |
 | txs | txs,<SIZE> | Set text size |
 | txtfull | txtfull,<row>,<col>,<size=1>,<foreColor=white>,<backColor=black>,<text> | Write text with all options |
 | l | l,<x1>,<y1>,<2>,<y2>,<color> | Draw a simple line |
 | lh | lh,<y>,<width>,<color> | Draw an horizontal line (width = Line width in pixels (positive = right of first point, negative = point of
 |first corner). |
 | lv | lv,<x>,<height>,<color> | Draw a vertical line (height= Line height in pixels (positive = below first point, negative = above first
 |point).|
 | r | r,<x>,<y>,<width>,<height>,<color> | Draw a rectangle |
 | rf | rf,<x>,<y>,<width>,<height>,<bordercolor>,<innercolor> | Draw a filled rectangle |
 | c | c,<x>,<y>,<radius>,<color> | Draw a circle |
 | cf | cf,<x>,<y>,<radius>,<bordercolor>,<innercolor> | Draw a filled circle |
 | t | t,<x1>,<y1>,<x2>,<y2>,<x3>,<y3>,<color>| Draw a triangle |
 | tf | tf,<x1>,<y1>,<x2>,<y2>,<x3>,<y3>,<bordercolor>,<innercolor> | Draw a filled triangle |
 | rr | rr,<x>,<y>,<width>,<height>,<corner_radius>,<color> | Draw a round rectangle |
 | rrf | rrf,<x>,<y>,<width>,<height>,<corner_radius>,<bordercolor>,<innercolor> | Draw a filled round rectangle |
 | px | px,<x>,<y>,<color> | Print a single pixel |
 | font| font,<fontname>  | Switch to font - SEVENSEG24, SEVENSEG18, FREESANS, DEFAULT |

   TFTCMD Subcommands:

 | TFT Subcommands | details | description |
 |-----|-----|-----|
 | on | on | Display ON |
 | off | off | Display OFF |
 | clear | clear,<color> | Clear display |
 | inv | inv,<value> | Invert the dispaly (value:0 normal display, 1 inverted display) |
 | rot | rot,<value> | Rotate display (value from 0 to 3 inclusive) |


   Examples:

        Write Text :
                http://<espeasy_ip>/control?cmd=tft,txtfull,0,0,HelloWorld

        Write Text another place:
                http://<espeasy_ip>/control?cmd=tft,txtfull,100,40,HelloWorld

        Write bigger Text :
                http://<espeasy_ip>/control?cmd=tft,txtfull,0,0,3,HelloWorld

        Write RED Text :
                http://<espeasy_ip>/control?cmd=tft,txtfull,0,0,3,HelloWorld

        Write RED Text (size is 1):
                http://<espeasy_ip>/control?cmd=tft,txtfull,0,0,1,RED,HelloWorld

        Write RED Text on YELLOW background (size is 1):
                http://<espeasy_ip>/control?cmd=tft,txtfull,0,0,1,RED,YELLOW,HelloWorld

        Switch display ON
                http://<espeasy_ip>/control?cmd=tftcmd,on

        Switch display OFF
                http://<espeasy_ip>/control?cmd=tftcmd,off

        Clear whole display
                http://<espeasy_ip>/control?cmd=tftcmd,clear

        Clear GREEN whole display
                http://<espeasy_ip>/control?cmd=tftcmd,clear,green
 */


// Define the default values for both ESP32/lolin32 and D1 Mini
# ifdef ESP32

// for D32 Pro with TFT connector
  #  define TFT_CS 14
  #  define TFT_CS_HSPI 26 // when connected to Hardware-SPI GPIO-14 is already used
  #  define TFT_DC 27
  #  define TFT_RST 33
# else // ifdef ESP32

// for D1 Mini with shield connection
  #  define TFT_CS 16 // D0
  #  define TFT_DC 15 // D8
  #  define TFT_RST -1
# endif // ifdef ESP32

// The setting structure
struct Plugin_095_TFT_SettingStruct
{
  Plugin_095_TFT_SettingStruct()
    : address_tft_cs(TFT_CS), address_tft_dc(TFT_DC), address_tft_rst(TFT_RST), rotation(0)
  {}

  uint8_t address_tft_cs;
  uint8_t address_tft_dc;
  uint8_t address_tft_rst;
  uint8_t rotation;
} TFT_Settings;


boolean Plugin_095(uint8_t function, struct EventStruct *event, String& string)
{
  boolean success = false;

  switch (function)
  {
    case PLUGIN_DEVICE_ADD:
    {
      Device[++deviceCount].Number           = PLUGIN_ID_095;
      Device[deviceCount].Type               = DEVICE_TYPE_SPI3;
      Device[deviceCount].VType              = Sensor_VType::SENSOR_TYPE_NONE;
      Device[deviceCount].Ports              = 0;
      Device[deviceCount].PullUpOption       = false;
      Device[deviceCount].InverseLogicOption = false;
      Device[deviceCount].FormulaOption      = false;
      Device[deviceCount].ValueCount         = 0;
      Device[deviceCount].SendDataOption     = false;
      Device[deviceCount].TimerOption        = false;
      success                                = true;
      break;
    }

    case PLUGIN_GET_DEVICENAME:
    {
      string  = F(PLUGIN_NAME_095);
      success = true;
      break;
    }

    case PLUGIN_GET_DEVICEVALUENAMES:
    {
      strcpy_P(ExtraTaskSettings.TaskDeviceValueNames[0], PSTR(PLUGIN_VALUENAME1_095));
      success = true;
      break;
    }

    case PLUGIN_GET_DEVICEGPIONAMES:
    {
      event->String1 = formatGpioName_output(F("TFT CS"));
      event->String2 = formatGpioName_output(F("TFT DC"));
      event->String3 = formatGpioName_output(F("TFT RST"));
      break;
    }

    case PLUGIN_SET_DEFAULTS:
    {
      uint8_t init = PCONFIG(0);

      // if already configured take it from settings, else use default values (only for pin values)
      if (init != 1)
      {
          # ifdef ESP32

        if (Settings.InitSPI == 2) { // When using ESP32 H(ardware-)SPI
          TFT_Settings.address_tft_cs = TFT_CS_HSPI;
        }
          # endif // ifdef ESP32
        PIN(0) = TFT_Settings.address_tft_cs;
        PIN(1) = TFT_Settings.address_tft_dc;
        PIN(2) = TFT_Settings.address_tft_rst;
      }
      break;
    }

    case PLUGIN_WEBFORM_LOAD:
    {
      uint8_t init = PCONFIG(0);

      {
        const __FlashStringHelper *hardwareTypes[] = {
          ILI9xxx_type_toString(ILI9xxx_type_e::ILI9341_240x320),
          ILI9xxx_type_toString(ILI9xxx_type_e::ILI9342_240x320),
          ILI9xxx_type_toString(ILI9xxx_type_e::ILI9481_320x480),
          ILI9xxx_type_toString(ILI9xxx_type_e::ILI9481_CPT29_320x480),
          ILI9xxx_type_toString(ILI9xxx_type_e::ILI9481_PVI35_320x480),
          ILI9xxx_type_toString(ILI9xxx_type_e::ILI9481_AUO317_320x480),
          ILI9xxx_type_toString(ILI9xxx_type_e::ILI9481_CMO35_320x480),
          ILI9xxx_type_toString(ILI9xxx_type_e::ILI9481_RGB_320x480),
          ILI9xxx_type_toString(ILI9xxx_type_e::ILI9486_320x480),
          ILI9xxx_type_toString(ILI9xxx_type_e::ILI9488_320x480),
        };
        const int hardwareOptions[] = {
          static_cast<int>(ILI9xxx_type_e::ILI9341_240x320),
          static_cast<int>(ILI9xxx_type_e::ILI9342_240x320),
          static_cast<int>(ILI9xxx_type_e::ILI9481_320x480),
          static_cast<int>(ILI9xxx_type_e::ILI9481_CPT29_320x480),
          static_cast<int>(ILI9xxx_type_e::ILI9481_PVI35_320x480),
          static_cast<int>(ILI9xxx_type_e::ILI9481_AUO317_320x480),
          static_cast<int>(ILI9xxx_type_e::ILI9481_CMO35_320x480),
          static_cast<int>(ILI9xxx_type_e::ILI9481_RGB_320x480),
          static_cast<int>(ILI9xxx_type_e::ILI9486_320x480),
          static_cast<int>(ILI9xxx_type_e::ILI9488_320x480),
        };
        addFormSelector(F("TFT display model"),
                        F("p095_type"),
                        static_cast<int>(ILI9xxx_type_e::ILI9xxx_MAX),
                        hardwareTypes,
                        hardwareOptions,
                        P095_CONFIG_FLAG_GET_TYPE);
      }

      // if already configured take it from settings, else use default values (only for pin values)
      if (init == 1)
      {
        TFT_Settings.address_tft_cs  = PIN(0);
        TFT_Settings.address_tft_dc  = PIN(1);
        TFT_Settings.address_tft_rst = PIN(2);
      }

      uint8_t choice2                        = PCONFIG(1);
      const __FlashStringHelper *options2[4] = { F("Normal"), F("+90&deg;"), F("+180&deg;"), F("+270&deg;") };
      int optionValues2[4]                   = { 0, 1, 2, 3 };
      addFormSelector(F("Rotation"), F("p095_rotate"), 4, options2, optionValues2, choice2);

      success = true;
      break;
    }

    case PLUGIN_WEBFORM_SAVE:
    {
      PCONFIG(0) = 1; // mark config as already saved (next time, will not use default values)
      // PIN(0)..(2) are already set
      PCONFIG(1) = getFormItemInt(F("p095_rotate"));

      uint32_t lSettings = 0;
      set4BitToUL(lSettings, P095_CONFIG_FLAG_TYPE, getFormItemInt(F("p095_type"))); // Bit 20..24 Hardwaretype
      P095_CONFIG_FLAGS = lSettings;

      success = true;
      break;
    }

    case PLUGIN_INIT:
    {
      TFT_Settings.address_tft_cs  = PIN(0);
      TFT_Settings.address_tft_dc  = PIN(1);
      TFT_Settings.address_tft_rst = PIN(2);
      TFT_Settings.rotation        = PCONFIG(1);

      initPluginTaskData(event->TaskIndex,
                         new (std::nothrow) P095_data_struct(
                           static_cast<ILI9xxx_type_e>(P095_CONFIG_FLAG_GET_TYPE),
                           TFT_Settings.address_tft_cs,
                           TFT_Settings.address_tft_dc,
                           TFT_Settings.address_tft_rst));
      P095_data_struct *P095_data =
        static_cast<P095_data_struct *>(getPluginTaskData(event->TaskIndex));

      if (nullptr != P095_data) {
        P095_data->tft->setRotation(TFT_Settings.rotation);
        P095_data->tft->fillScreen(ILI9341_WHITE);
        P095_data->printText(F("ESPEasy"), 1, 1);
        success = true;
      }
      break;
    }

    case PLUGIN_WRITE:
    {
      String tmpString = String(string);
      String arguments = String(string);

      String command;
      String subcommand;

      int argIndex = arguments.indexOf(',');

      if (argIndex)
      {
        P095_data_struct *P095_data =
          static_cast<P095_data_struct *>(getPluginTaskData(event->TaskIndex));

        if (nullptr != P095_data) {
          command    = arguments.substring(0, argIndex);
          arguments  = arguments.substring(argIndex + 1);
          argIndex   = arguments.indexOf(',');
          subcommand = arguments.substring(0, argIndex);
          success    = true;

          tmpString += F("<br/> command= ");
          tmpString += command;
          tmpString += F("<br/> arguments= ");
          tmpString += arguments;
          tmpString += F("<br/> argIndex= ");
          tmpString += String(argIndex);
          tmpString += F("<br/> subcommand= ");
          tmpString += subcommand;


          if (command.equalsIgnoreCase(F("TFTCMD")))
          {
            if (subcommand.equalsIgnoreCase(F("ON")))
            {
              P095_data->tft->sendCommand(ILI9341_DISPON);
            }
            else if (subcommand.equalsIgnoreCase(F("OFF")))
            {
              P095_data->tft->sendCommand(ILI9341_DISPOFF);
            }
            else if (subcommand.equalsIgnoreCase(F("CLEAR")))
            {
              arguments = arguments.substring(argIndex + 1);
              P095_data->tft->fillScreen(P095_data->ParseColor(arguments));
            }
            else if (subcommand.equalsIgnoreCase(F("INV")))
            {
              arguments = arguments.substring(argIndex + 1);
              P095_data->tft->invertDisplay(arguments.toInt() == 1);
            }
            else if (subcommand.equalsIgnoreCase(F("ROT")))
            {
              ///control?cmd=tftcmd,rot,0
              // not working to verify
              arguments = arguments.substring(argIndex + 1);
              P095_data->tft->setRotation(arguments.toInt() % 4);
            }
            else
            {
              success = false;
            }
          }
          else if (command.equalsIgnoreCase(F("TFT")))
          {
            tmpString += F("<br/> TFT  ");

            arguments = arguments.substring(argIndex + 1);
            String sParams[8];
            int    argCount = P095_data->StringSplit(arguments, ',', sParams, 8);

            for (int a = 0; a < argCount && a < 8; a++)
            {
              tmpString += F("<br/> ARGS[");
              tmpString += a;
              tmpString += F("]=");
              tmpString += sParams[a];
            }

            if (subcommand.equalsIgnoreCase(F("txt")))
            {
              P095_data->tft->println(arguments); // write all pending cars
            }
            else if (subcommand.equalsIgnoreCase(F("txp")) && (argCount == 2))
            {
              P095_data->tft->setCursor(sParams[0].toInt(), sParams[1].toInt());
            }
            else if (subcommand.equalsIgnoreCase(F("txc")) && ((argCount == 1) || (argCount == 2)))
            {
              if (argCount == 1) {
                P095_data->tft->setTextColor(P095_data->ParseColor(sParams[0]));
              }
              else { // argCount=2
                P095_data->tft->setTextColor(P095_data->ParseColor(sParams[0]), P095_data->ParseColor(sParams[1]));
              }
            }
            else if (subcommand.equalsIgnoreCase(F("txs")) && (argCount == 1))
            {
              P095_data->tft->setTextSize(sParams[0].toInt());
            }
              # ifdef PLUGIN_095_FONT_INCLUDED
            else if (subcommand.equalsIgnoreCase(F("font")) && (argCount == 1)) {
              if (sParams[0].equalsIgnoreCase(F("SEVENSEG24"))) {
                P095_data->tft->setFont(&Seven_Segment24pt7b);
              } else if (sParams[0].equalsIgnoreCase(F("SEVENSEG18"))) {
                P095_data->tft->setFont(&Seven_Segment18pt7b);
              } else if (sParams[0].equalsIgnoreCase(F("FREESANS"))) {
                P095_data->tft->setFont(&FreeSans9pt7b);
              } else if (sParams[0].equalsIgnoreCase(F("DEFAULT"))) {
                P095_data->tft->setFont();
              } else {
                success = false;
              }
            }
              # endif // ifdef PLUGIN_095_FONT_INCLUDED
            else if (subcommand.equalsIgnoreCase(F("txtfull")) && (argCount >= 3) && (argCount <= 6))
            {
              switch (argCount)
              {
                case 3: // single text
                  P095_data->printText(sParams[2], sParams[0].toInt() - 1, sParams[1].toInt() - 1);
                  break;

                case 4: // text + size
                  P095_data->printText(sParams[3], sParams[0].toInt() - 1, sParams[1].toInt() - 1, sParams[2].toInt());
                  break;

                case 5: // text + size + color
                  P095_data->printText(sParams[4], sParams[0].toInt() - 1, sParams[1].toInt() - 1, sParams[2].toInt(),
                                       P095_data->ParseColor(sParams[3]));
                  break;

                case 6: // text + size + color
                  P095_data->printText(sParams[5], sParams[0].toInt() - 1, sParams[1].toInt() - 1, sParams[2].toInt(),
                                       P095_data->ParseColor(sParams[3]), P095_data->ParseColor(sParams[4]));
                  break;
                default:
                  success = false;
                  break;
              }
            }
            else if (subcommand.equalsIgnoreCase(F("l")) && (argCount == 5))
            {
              P095_data->tft->drawLine(sParams[0].toInt(), sParams[1].toInt(), sParams[2].toInt(), sParams[3].toInt(),
                                       P095_data->ParseColor(sParams[4]));
            }
            else if (subcommand.equalsIgnoreCase(F("lh")) && (argCount == 3))
            {
              P095_data->tft->drawFastHLine(0, sParams[0].toInt(), sParams[1].toInt(), P095_data->ParseColor(sParams[2]));
            }
            else if (subcommand.equalsIgnoreCase(F("lv")) && (argCount == 3))
            {
              P095_data->tft->drawFastVLine(sParams[0].toInt(), 0, sParams[1].toInt(), P095_data->ParseColor(sParams[2]));
            }
            else if (subcommand.equalsIgnoreCase(F("r")) && (argCount == 5))
            {
              P095_data->tft->drawRect(sParams[0].toInt(), sParams[1].toInt(), sParams[2].toInt(), sParams[3].toInt(),
                                       P095_data->ParseColor(sParams[4]));
            }
            else if (subcommand.equalsIgnoreCase(F("rf")) && (argCount == 6))
            {
              P095_data->tft->fillRect(sParams[0].toInt(), sParams[1].toInt(), sParams[2].toInt(), sParams[3].toInt(),
                                       P095_data->ParseColor(sParams[5]));
              P095_data->tft->drawRect(sParams[0].toInt(), sParams[1].toInt(), sParams[2].toInt(), sParams[3].toInt(),
                                       P095_data->ParseColor(sParams[4]));
            }
            else if (subcommand.equalsIgnoreCase(F("c")) && (argCount == 4))
            {
              P095_data->tft->drawCircle(sParams[0].toInt(), sParams[1].toInt(), sParams[2].toInt(), P095_data->ParseColor(sParams[3]));
            }
            else if (subcommand.equalsIgnoreCase(F("cf")) && (argCount == 5))
            {
              P095_data->tft->fillCircle(sParams[0].toInt(), sParams[1].toInt(), sParams[2].toInt(), P095_data->ParseColor(sParams[4]));
              P095_data->tft->drawCircle(sParams[0].toInt(), sParams[1].toInt(), sParams[2].toInt(), P095_data->ParseColor(sParams[3]));
            }
            else if (subcommand.equalsIgnoreCase(F("t")) && (argCount == 7))
            {
              P095_data->tft->drawTriangle(sParams[0].toInt(),
                                           sParams[1].toInt(),
                                           sParams[2].toInt(),
                                           sParams[3].toInt(),
                                           sParams[4].toInt(),
                                           sParams[5].toInt(),
                                           P095_data->ParseColor(sParams[6]));
            }
            else if (subcommand.equalsIgnoreCase(F("tf")) && (argCount == 8))
            {
              P095_data->tft->fillTriangle(sParams[0].toInt(),
                                           sParams[1].toInt(),
                                           sParams[2].toInt(),
                                           sParams[3].toInt(),
                                           sParams[4].toInt(),
                                           sParams[5].toInt(),
                                           P095_data->ParseColor(sParams[7]));
              P095_data->tft->drawTriangle(sParams[0].toInt(),
                                           sParams[1].toInt(),
                                           sParams[2].toInt(),
                                           sParams[3].toInt(),
                                           sParams[4].toInt(),
                                           sParams[5].toInt(),
                                           P095_data->ParseColor(sParams[6]));
            }
            else if (subcommand.equalsIgnoreCase(F("rr")) && (argCount == 6))
            {
              P095_data->tft->drawRoundRect(sParams[0].toInt(),
                                            sParams[1].toInt(),
                                            sParams[2].toInt(),
                                            sParams[3].toInt(),
                                            sParams[4].toInt(),
                                            P095_data->ParseColor(sParams[5]));
            }
            else if (subcommand.equalsIgnoreCase(F("rrf")) && (argCount == 7))
            {
              P095_data->tft->fillRoundRect(sParams[0].toInt(),
                                            sParams[1].toInt(),
                                            sParams[2].toInt(),
                                            sParams[3].toInt(),
                                            sParams[4].toInt(),
                                            P095_data->ParseColor(sParams[6]));
              P095_data->tft->drawRoundRect(sParams[0].toInt(),
                                            sParams[1].toInt(),
                                            sParams[2].toInt(),
                                            sParams[3].toInt(),
                                            sParams[4].toInt(),
                                            P095_data->ParseColor(sParams[5]));
            }
            else if (subcommand.equalsIgnoreCase(F("px")) && (argCount == 3))
            {
              P095_data->tft->drawPixel(sParams[0].toInt(), sParams[1].toInt(), P095_data->ParseColor(sParams[2]));
            }
            else
            {
              success = false;
            }
          }
          else {
            success = false;
          }
        }
      }
      else
      {
        // invalid arguments
        success = false;
      }

<<<<<<< HEAD
      if (!success)
      {
        if (loglevelActiveFor(LOG_LEVEL_INFO)) {
          addLog(LOG_LEVEL_INFO, F("Fail to parse command correctly; please check API documentation"));
          String log2 = F("Parsed command = \"");
          log2 += string;
          log2 += F("\"");
          addLog(LOG_LEVEL_INFO, log2);
=======
        if(!success)
        {
          if (loglevelActiveFor(LOG_LEVEL_INFO)) {
            addLog(LOG_LEVEL_INFO, F("Fail to parse command correctly; please check API documentation"));
            String log2  = F("Parsed command = \"");
            log2 += string;
            log2 += F("\"");
            addLog(LOG_LEVEL_INFO, log2);
          }
        } 
        else 
        {
            String log;
            if (log.reserve(24 + tmpString.length())) { // Prevent re-allocation
              log = F("P095-ILI9341 : WRITE = ");
              log += tmpString;
              SendStatus(event, log);             // Reply (echo) to sender. This will print message on browser.
            } else {
              SendStatus(event, F("P095-ILI9341 : WRITE = "));
            }
>>>>>>> 71cbd1d3
        }
      }
      else
      {
        String log;
        log.reserve(110);       // Prevent re-allocation
        log  = F("P095-ILI9341 : WRITE = ");
        log += tmpString;
        SendStatus(event, log); // Reply (echo) to sender. This will print message on browser.
      }
      break;
    }
  }


  return success;
}

#endif // USES_P095<|MERGE_RESOLUTION|>--- conflicted
+++ resolved
@@ -553,37 +553,14 @@
         success = false;
       }
 
-<<<<<<< HEAD
       if (!success)
       {
         if (loglevelActiveFor(LOG_LEVEL_INFO)) {
           addLog(LOG_LEVEL_INFO, F("Fail to parse command correctly; please check API documentation"));
           String log2 = F("Parsed command = \"");
           log2 += string;
-          log2 += F("\"");
+          log2 += '"';
           addLog(LOG_LEVEL_INFO, log2);
-=======
-        if(!success)
-        {
-          if (loglevelActiveFor(LOG_LEVEL_INFO)) {
-            addLog(LOG_LEVEL_INFO, F("Fail to parse command correctly; please check API documentation"));
-            String log2  = F("Parsed command = \"");
-            log2 += string;
-            log2 += F("\"");
-            addLog(LOG_LEVEL_INFO, log2);
-          }
-        } 
-        else 
-        {
-            String log;
-            if (log.reserve(24 + tmpString.length())) { // Prevent re-allocation
-              log = F("P095-ILI9341 : WRITE = ");
-              log += tmpString;
-              SendStatus(event, log);             // Reply (echo) to sender. This will print message on browser.
-            } else {
-              SendStatus(event, F("P095-ILI9341 : WRITE = "));
-            }
->>>>>>> 71cbd1d3
         }
       }
       else
