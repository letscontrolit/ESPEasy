--- conflicted
+++ resolved
@@ -834,11 +834,8 @@
     #define USES_P093   // Mitsubishi Heat Pump
     //#define USES_P094  // CUL Reader
     //#define USES_P095  // TFT ILI9341
-<<<<<<< HEAD
     #define USES_P096  // eInk
-=======
     #define USES_P097   // Touch (ESP32)
->>>>>>> 637e14b5
 #endif
 
 
