--- conflicted
+++ resolved
@@ -2,12 +2,9 @@
 #define CONTROLLERQUEUE_SIMPLE_QUEUE_ELEMENT_STRING_ONLY_H
 
 #include "../../ESPEasy_common.h"
-<<<<<<< HEAD
 #include "../DataStructs/MessageRouteInfo.h"
-=======
 #include "../ControllerQueue/Queue_element_base.h"
-#include "../DataStructs/UnitMessageCount.h"
->>>>>>> 0c0175eb
+#include "../DataStructs/MessageRouteInfo.h"
 #include "../Globals/CPlugins.h"
 
 
@@ -35,19 +32,13 @@
 
   bool                      isDuplicate(const Queue_element_base& other) const;
 
-  const UnitMessageCount_t* getUnitMessageCount() const {
+  const MessageRouteInfo_t* getMessageRouteInfo() const {
     return nullptr;
   }
 
-<<<<<<< HEAD
-#ifdef USES_ESPEASY_NOW
-  const MessageRouteInfo_t* getMessageRouteInfo() const { return nullptr; }
-#endif
-=======
-  UnitMessageCount_t* getUnitMessageCount() {
+  MessageRouteInfo_t* getMessageRouteInfo() {
     return nullptr;
   }
->>>>>>> 0c0175eb
 
   String txt;
 };
