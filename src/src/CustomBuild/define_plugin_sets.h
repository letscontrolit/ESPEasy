#ifndef CUSTOMBUILD_DEFINE_PLUGIN_SETS_H
#define CUSTOMBUILD_DEFINE_PLUGIN_SETS_H

#include "../../include/ESPEasy_config.h"

/*
#################################################
 This is the place where plugins are registered
#################################################
To create/register a plugin, you have to :
- find an available number, ie 777.
- Create your own plugin, ie as "_P777_myfunction.ino"
- be sure it starts with ""#ifdef USES_P777", and ends with "#endif"
- then register it into the PLUGIN_SET_EXPERIMENTAL block (see below)
 #ifdef PLUGIN_SET_EXPERIMENTAL
     #define USES_P777   // MYsuperPlugin
 #endif
 - you can from now on test it by compiling using the PLUGIN_BUILD_DEV flag
 either by adding "-DPLUGIN_BUILD_DEV" when compiling, or by momentarly
 adding "#define PLUGIN_BUILD_DEV" at the top of the ESPEasy.ino file
 - You will then have to push a PR including your plugin + the corret line (#define USES_P777) added to this file
 When found stable enough, the maintainer (and only him) will choose to move it to COLLECTION or NORMAL
*/

//#define FEATURE_SD 1

/******************************************************************************\
 * WebServer pages   **********************************************************
\******************************************************************************/
// FIXME TD-er: Make useful selections for these pages to be included. (e.g. view only)

#ifndef WEBSERVER_CUSTOM_BUILD_DEFINED
    #ifndef WEBSERVER_TIMINGSTATS
        #define WEBSERVER_TIMINGSTATS
    #endif
    #ifndef WEBSERVER_SYSVARS
        #define WEBSERVER_SYSVARS
    #endif
    #ifndef WEBSERVER_NEW_UI
    //    #define WEBSERVER_NEW_UI
    #endif
    #ifndef WEBSERVER_I2C_SCANNER
        #define WEBSERVER_I2C_SCANNER
    #endif
    #ifndef WEBSERVER_FAVICON
        #define WEBSERVER_FAVICON
    #endif
    #ifndef WEBSERVER_CSS
        #define WEBSERVER_CSS
    #endif
    #ifndef WEBSERVER_INCLUDE_JS
        #define WEBSERVER_INCLUDE_JS
    #endif
    #ifndef WEBSERVER_LOG
        #define WEBSERVER_LOG
    #endif
    #ifndef WEBSERVER_GITHUB_COPY
        #define WEBSERVER_GITHUB_COPY
    #endif
    #ifndef WEBSERVER_ROOT
        #define WEBSERVER_ROOT
    #endif
    #ifndef WEBSERVER_ADVANCED
        #define WEBSERVER_ADVANCED
    #endif
    #ifndef WEBSERVER_CONFIG
        #define WEBSERVER_CONFIG
    #endif
    #ifndef WEBSERVER_CONTROL
        #define WEBSERVER_CONTROL
    #endif
    #ifndef WEBSERVER_CONTROLLERS
        #define WEBSERVER_CONTROLLERS
    #endif
    #ifndef WEBSERVER_CUSTOM
        #define WEBSERVER_CUSTOM
    #endif
    #ifndef WEBSERVER_DEVICES
        #define WEBSERVER_DEVICES
    #endif
    #ifndef WEBSERVER_DOWNLOAD
        #define WEBSERVER_DOWNLOAD
    #endif
    #ifndef WEBSERVER_FACTORY_RESET
        #define WEBSERVER_FACTORY_RESET
    #endif
    #ifndef WEBSERVER_FILELIST
        #define WEBSERVER_FILELIST
    #endif
    #ifndef WEBSERVER_HARDWARE
        #define WEBSERVER_HARDWARE
    #endif
    #ifndef WEBSERVER_PINSTATES
        #define WEBSERVER_PINSTATES
    #endif
    #ifndef WEBSERVER_RULES
        #define WEBSERVER_RULES
    #endif
    #ifndef WEBSERVER_SETUP
        #define WEBSERVER_SETUP
    #endif
    #ifndef WEBSERVER_SYSINFO
        #define WEBSERVER_SYSINFO
    #endif
    #ifndef WEBSERVER_METRICS
        #define WEBSERVER_METRICS
    #endif
    #ifndef WEBSERVER_TOOLS
        #define WEBSERVER_TOOLS
    #endif
    #ifndef WEBSERVER_UPLOAD
        #define WEBSERVER_UPLOAD
    #endif
    #ifndef WEBSERVER_WIFI_SCANNER
        #define WEBSERVER_WIFI_SCANNER
    #endif
    #ifndef WEBSERVER_NEW_RULES
//        #define WEBSERVER_NEW_RULES
    #endif
#endif

#ifdef WEBSERVER_CSS
  #ifndef WEBSERVER_EMBED_CUSTOM_CSS
    #ifdef EMBED_ESPEASY_DEFAULT_MIN_CSS
      #undef EMBED_ESPEASY_DEFAULT_MIN_CSS
    #endif
    #ifndef EMBED_ESPEASY_AUTO_MIN_CSS
      #define EMBED_ESPEASY_AUTO_MIN_CSS
    #endif
  #endif
#endif


#ifndef PLUGIN_BUILD_CUSTOM
    #ifndef FEATURE_SSDP
        #define FEATURE_SSDP  1
    #endif
    #ifndef FEATURE_TIMING_STATS
        #define FEATURE_TIMING_STATS  1
    #endif
    #ifndef FEATURE_I2CMULTIPLEXER
        #define FEATURE_I2CMULTIPLEXER  1
    #endif
    #ifndef FEATURE_TRIGONOMETRIC_FUNCTIONS_RULES
        #define FEATURE_TRIGONOMETRIC_FUNCTIONS_RULES 1
    #endif
    #ifndef FEATURE_EXT_RTC
        #define FEATURE_EXT_RTC 1
    #endif
#endif

#ifdef MEMORY_ANALYSIS
  #ifdef MQTT_ONLY
    #define USES_C002   // Domoticz MQTT
    #define USES_C005   // Home Assistant (openHAB) MQTT
    #define USES_C006   // PiDome MQTT
    #define USES_C014   // homie 3 & 4dev MQTT
    #define USES_P037   // MQTTImport
  #endif
#endif

#ifndef FEATURE_TOOLTIPS
  #define FEATURE_TOOLTIPS  1
#endif // ifndef FEATURE_TOOLTIPS

/******************************************************************************\
 * Available options **********************************************************
\******************************************************************************/
#if defined(CORE_POST_2_5_0) && !defined(MEMORY_ANALYSIS) && !defined(USE_CUSTOM_H)
    #ifndef FEATURE_SETTINGS_ARCHIVE
    // FIXME TD-er: Disabled for now, to reduce binary size
//        #define FEATURE_SETTINGS_ARCHIVE 1
    #endif // ifndef FEATURE_SETTINGS_ARCHIVE
#endif

#if defined(FEATURE_SETTINGS_ARCHIVE) && defined(FORCE_PRE_2_5_0)
  #undef FEATURE_SETTINGS_ARCHIVE
#endif


/******************************************************************************\
 * BUILD Configs **************************************************************
\******************************************************************************/

// IR library is large, so make a separate build including stable plugins and IR.
#ifdef PLUGIN_BUILD_DEV_IR
    #define PLUGIN_BUILD_DEV       // add dev
    #define PLUGIN_BUILD_IR
#endif

#ifdef PLUGIN_BUILD_COLLECTION_IR
    #define PLUGIN_BUILD_COLLECTION   // add collection
    #define PLUGIN_BUILD_IR
#endif

#ifdef PLUGIN_BUILD_MINIMAL_IR
    #ifndef FEATURE_DOMOTICZ
        #define FEATURE_DOMOTICZ  1
    #endif
    #ifndef FEATURE_FHEM
        #define FEATURE_FHEM  1
    #endif
    #ifndef FEATURE_HOMEASSISTANT_OPENHAB
        #define FEATURE_HOMEASSISTANT_OPENHAB 1
    #endif

    #define PLUGIN_BUILD_MINIMAL_OTA
    #define PLUGIN_DESCR  "Minimal, IR"
    #define PLUGIN_BUILD_IR
#endif

#ifdef PLUGIN_BUILD_MINIMAL_IRext
    #ifndef FEATURE_DOMOTICZ
        #define FEATURE_DOMOTICZ  1
    #endif
    #ifndef FEATURE_FHEM
        #define FEATURE_FHEM  1
    #endif
    #ifndef FEATURE_HOMEASSISTANT_OPENHAB
        #define FEATURE_HOMEASSISTANT_OPENHAB 1
    #endif

    #define PLUGIN_BUILD_MINIMAL_OTA
    #define PLUGIN_DESCR  "Minimal, IR with AC"
    #define PLUGIN_BUILD_IR_EXTENDED
#endif

#ifdef PLUGIN_BUILD_NORMAL_IR
    #define PLUGIN_BUILD_NORMAL     // add stable
    #define PLUGIN_DESCR  "Normal, IR"
    #define PLUGIN_BUILD_IR
#endif

#ifdef PLUGIN_BUILD_NORMAL_IRext
  #define PLUGIN_BUILD_NORMAL     // add stable
  #if defined(PLUGIN_SET_COLLECTION_ESP32)
    #define PLUGIN_DESCR  "Collection_A, IR with AC"
  #elif defined(PLUGIN_SET_COLLECTION_B_ESP32)
    #define PLUGIN_DESCR  "Collection_B, IR with AC"
  #elif defined(PLUGIN_SET_COLLECTION_C_ESP32)
    #define PLUGIN_DESCR  "Collection_C, IR with AC"
  #elif defined(PLUGIN_SET_COLLECTION_D_ESP32)
    #define PLUGIN_DESCR  "Collection_D, IR with AC"
  #elif defined(PLUGIN_SET_COLLECTION_E_ESP32)
    #define PLUGIN_DESCR  "Collection_E, IR with AC"
  #else
    #define PLUGIN_DESCR  "Normal, IR with AC"
  #endif
  #define PLUGIN_BUILD_IR_EXTENDED
#endif

#ifdef PLUGIN_BUILD_DEV
  #define  PLUGIN_SET_EXPERIMENTAL
  #define  CONTROLLER_SET_EXPERIMENTAL
  #define  NOTIFIER_SET_EXPERIMENTAL
  #define  PLUGIN_BUILD_COLLECTION   // add collection
#endif

#ifdef PLUGIN_BUILD_COLLECTION
  #if !defined(PLUGIN_BUILD_COLLECTION_B) && !defined(PLUGIN_BUILD_COLLECTION_C) && !defined(PLUGIN_BUILD_COLLECTION_D) && !defined(PLUGIN_BUILD_COLLECTION_E)
    #define PLUGIN_DESCR  "Collection_A"
    #define PLUGIN_SET_COLLECTION_A
  #endif
  #define PLUGIN_SET_COLLECTION
  #define CONTROLLER_SET_COLLECTION
  #define NOTIFIER_SET_COLLECTION
  #define PLUGIN_BUILD_NORMAL     // add stable

  #ifdef EMBED_ESPEASY_AUTO_MIN_CSS
    #undef EMBED_ESPEASY_AUTO_MIN_CSS
    #ifndef EMBED_ESPEASY_DEFAULT_MIN_CSS
      #define EMBED_ESPEASY_DEFAULT_MIN_CSS
    #endif
  #endif
#endif

#ifdef PLUGIN_BUILD_COLLECTION_B
  #define PLUGIN_DESCR  "Collection_B"
  #define PLUGIN_SET_COLLECTION
  #define PLUGIN_SET_COLLECTION_B
  #define CONTROLLER_SET_COLLECTION
  #define NOTIFIER_SET_COLLECTION
  #define PLUGIN_BUILD_NORMAL     // add stable
#endif

#ifdef PLUGIN_BUILD_COLLECTION_C
  #define PLUGIN_DESCR  "Collection_C"
  #define PLUGIN_SET_COLLECTION
  #define PLUGIN_SET_COLLECTION_C
  #define CONTROLLER_SET_COLLECTION
  #define NOTIFIER_SET_COLLECTION
  #define PLUGIN_BUILD_NORMAL     // add stable
#endif

#ifdef PLUGIN_BUILD_COLLECTION_D
  #define PLUGIN_DESCR  "Collection_D"
  #define PLUGIN_SET_COLLECTION
  #define PLUGIN_SET_COLLECTION_D
  #define CONTROLLER_SET_COLLECTION
  #define NOTIFIER_SET_COLLECTION
  #define PLUGIN_BUILD_NORMAL     // add stable
#endif

#ifdef PLUGIN_BUILD_COLLECTION_E
  #define PLUGIN_DESCR  "Collection_E"
  #define PLUGIN_SET_COLLECTION
  #define PLUGIN_SET_COLLECTION_E
  #define CONTROLLER_SET_COLLECTION
  #define NOTIFIER_SET_COLLECTION
  #define PLUGIN_BUILD_NORMAL     // add stable
#endif

#ifndef PLUGIN_BUILD_CUSTOM
  #ifndef PLUGIN_BUILD_NORMAL
    #define PLUGIN_BUILD_NORMAL // defaults to stable, if not custom
  #endif
#endif

#ifdef PLUGIN_BUILD_NORMAL
    #define  PLUGIN_SET_STABLE
    #define  CONTROLLER_SET_STABLE
    #define  NOTIFIER_SET_STABLE
    #ifndef FEATURE_ESPEASY_P2P
      #define FEATURE_ESPEASY_P2P 1
    #endif

    #ifndef FEATURE_I2CMULTIPLEXER
        #define FEATURE_I2CMULTIPLEXER  1
    #endif
    #ifndef FEATURE_TRIGONOMETRIC_FUNCTIONS_RULES
        #define FEATURE_TRIGONOMETRIC_FUNCTIONS_RULES 1
    #endif
    #define KEEP_TRIGONOMETRIC_FUNCTIONS_RULES
    #ifndef FEATURE_PLUGIN_STATS
        #define FEATURE_PLUGIN_STATS  1
    #endif
    #ifndef FEATURE_CHART_JS
        #define FEATURE_CHART_JS  1
    #endif
#endif

#if FEATURE_FHEM
    #define USES_C009   // FHEM HTTP
#endif

#if FEATURE_HOMEASSISTANT_OPENHAB
    #define USES_C005   // Home Assistant (openHAB) MQTT
#endif

#ifdef PLUGIN_BUILD_MINIMAL_OTA
    // Disable ESPEasy p2p for minimal OTA builds.
    #ifdef FEATURE_ESPEASY_P2P
      #undef FEATURE_ESPEASY_P2P
    #endif
    #define FEATURE_ESPEASY_P2P 0

    #ifdef FEATURE_MDNS
      #undef FEATURE_MDNS
    #endif
    #define FEATURE_MDNS 0

    #ifndef DISABLE_SC16IS752_Serial
      #define DISABLE_SC16IS752_Serial
    #endif

    #ifdef FEATURE_ARDUINO_OTA
      #undef FEATURE_ARDUINO_OTA
    #endif
    #define FEATURE_ARDUINO_OTA 0

    #ifndef PLUGIN_DESCR
      #define PLUGIN_DESCR  "Minimal 1M OTA"
    #endif

    #define CONTROLLER_SET_NONE

    #define BUILD_MINIMAL_OTA
    #ifndef BUILD_NO_DEBUG
      #define BUILD_NO_DEBUG
    #endif

//    #define USES_C001   // Domoticz HTTP
//    #define USES_C002   // Domoticz MQTT
//    #define USES_C005   // Home Assistant (openHAB) MQTT
//    #define USES_C006   // PiDome MQTT
    #define USES_C008   // Generic HTTP
//    #define USES_C009   // FHEM HTTP
//    #define USES_C010   // Generic UDP
//    #define USES_C013   // ESPEasy P2P network

//    #define NOTIFIER_SET_STABLE
    #define NOTIFIER_SET_NONE

    #define PLUGIN_SET_NONE

    #ifdef FEATURE_SETTINGS_ARCHIVE
        #undef FEATURE_SETTINGS_ARCHIVE
    #endif // if FEATURE_SETTINGS_ARCHIVE
    #define FEATURE_SETTINGS_ARCHIVE  0

    #ifdef FEATURE_TIMING_STATS
        #undef FEATURE_TIMING_STATS
    #endif
    #define FEATURE_TIMING_STATS  0

    #ifndef USES_P001
        #define USES_P001   // switch
    #endif
    #ifndef USES_P026
      #define USES_P026   // SysInfo
    #endif
    #ifndef USES_P033
      #define USES_P033   // Dummy
    #endif
    #ifndef USES_P037
//        #define USES_P037   // MQTTImport
    #endif

    #ifndef USES_P004
//        #define USES_P004   // Dallas
    #endif
    #ifndef USES_P005
//        #define USES_P005   // DHT
    #endif

    #ifdef FEATURE_SERVO
      #undef FEATURE_SERVO
    #endif
    #define FEATURE_SERVO 0
    #ifdef FEATURE_RTTTL
      #undef FEATURE_RTTTL
    #endif
    #define FEATURE_RTTTL 0
#endif


// Strip out parts not needed for either MINIMAL_OTA and MEMORY_ANALYSIS
#if defined(BUILD_MINIMAL_OTA) || defined(MEMORY_ANALYSIS)
    #ifndef WEBSERVER_CUSTOM_BUILD_DEFINED
        #ifdef WEBSERVER_TIMINGSTATS
            #undef WEBSERVER_TIMINGSTATS
        #endif
        #ifdef WEBSERVER_SYSVARS
            #undef WEBSERVER_SYSVARS
        #endif
        #ifdef WEBSERVER_NEW_UI
            #undef WEBSERVER_NEW_UI
        #endif
        #ifdef WEBSERVER_I2C_SCANNER
            #undef WEBSERVER_I2C_SCANNER
        #endif
        #ifdef WEBSERVER_FAVICON
            #undef WEBSERVER_FAVICON
        #endif
        #ifdef WEBSERVER_CSS
            #undef WEBSERVER_CSS
        #endif
        #ifndef WEBSERVER_EMBED_CUSTOM_CSS
          #ifdef EMBED_ESPEASY_DEFAULT_MIN_CSS
            #undef EMBED_ESPEASY_DEFAULT_MIN_CSS
          #endif
          #ifdef EMBED_ESPEASY_AUTO_MIN_CSS
            #undef EMBED_ESPEASY_AUTO_MIN_CSS
          #endif
        #endif
        #ifdef WEBSERVER_INCLUDE_JS
            #undef WEBSERVER_INCLUDE_JS
        #endif
        #ifdef WEBSERVER_LOG
            #undef WEBSERVER_LOG
        #endif
        #ifdef WEBSERVER_GITHUB_COPY
            #undef WEBSERVER_GITHUB_COPY
        #endif
        #ifdef WEBSERVER_PINSTATES
            #undef WEBSERVER_PINSTATES
        #endif
        #ifdef WEBSERVER_WIFI_SCANNER
            #undef WEBSERVER_WIFI_SCANNER
        #endif
        #ifdef WEBSERVER_CUSTOM
            #undef WEBSERVER_CUSTOM
        #endif
        #ifdef WEBSERVER_NEW_RULES
            #undef WEBSERVER_NEW_RULES
        #endif
        #ifdef SHOW_SYSINFO_JSON
            #undef SHOW_SYSINFO_JSON
        #endif
        #ifndef WEBSERVER_SYSINFO_MINIMAL
            #define WEBSERVER_SYSINFO_MINIMAL
        #endif


    #endif // WEBSERVER_CUSTOM_BUILD_DEFINED

    #ifndef LIMIT_BUILD_SIZE
        #define LIMIT_BUILD_SIZE
    #endif
    #ifdef FEATURE_I2C_DEVICE_SCAN
        #undef FEATURE_I2C_DEVICE_SCAN
    #endif // if FEATURE_I2C_DEVICE_SCAN
    #define FEATURE_I2C_DEVICE_SCAN     0   // turn feature off in OTA builds
    #ifdef KEEP_TRIGONOMETRIC_FUNCTIONS_RULES
        #undef KEEP_TRIGONOMETRIC_FUNCTIONS_RULES
    #endif
    #ifndef NOTIFIER_SET_NONE
        #define NOTIFIER_SET_NONE
    #endif
    #ifdef FEATURE_EXT_RTC
        #undef FEATURE_EXT_RTC
    #endif
    #define FEATURE_EXT_RTC 0
#endif



#ifdef BUILD_NO_DEBUG
    #ifdef WEBSERVER_RULES_DEBUG
        #undef WEBSERVER_RULES_DEBUG
    #endif
#endif


/******************************************************************************\
 * IR plugins *****************************************************************
\******************************************************************************/
// See lib\IRremoteESP8266\src\IRremoteESP8266.h
// Disable all settings like these when not needed:
// #define DECODE_TOSHIBA_AC      true
// #define SEND_TOSHIBA_AC        true
#ifdef PLUGIN_BUILD_IR
    #if !defined(PLUGIN_DESCR) && !defined(PLUGIN_BUILD_MAX_ESP32)
      #define PLUGIN_DESCR  "IR"
    #endif
    #ifndef USES_P016    
      #define USES_P016      // IR
    #endif
    #define P016_SEND_IR_TO_CONTROLLER false //IF true then the JSON replay solution is transmited back to the condroller.
    #ifndef USES_P035    
      #define USES_P035      // IRTX
    #endif
    #define P016_P035_USE_RAW_RAW2 //Use the RAW and RAW2 encodings, disabling it saves 3.7Kb
#endif

#ifdef PLUGIN_BUILD_IR_EXTENDED
    #if !defined(PLUGIN_DESCR) && !defined(PLUGIN_BUILD_MAX_ESP32)
        #define PLUGIN_DESCR  "IR Extended"
    #endif // PLUGIN_DESCR
    #ifndef USES_P016    
      #define USES_P016      // IR
    #endif
    #define P016_SEND_IR_TO_CONTROLLER false //IF true then the JSON replay solution is transmited back to the condroller.
    #ifndef USES_P035    
      #define USES_P035      // IRTX
    #endif
    // The following define is needed for extended decoding of A/C Messages and or using standardised common arguments for controlling all deeply supported A/C units
    #define P016_P035_Extended_AC
    #define P016_P035_USE_RAW_RAW2 //Use the RAW and RAW2 encodings, disabling it saves 3.7Kb
    #ifndef ESP8266_1M       // Leaving out Heatpump IR for 1M builds because it won't fit after upgrading IRremoteESP8266 library to v2.8.1
      #define USES_P088      // ToniA IR plugin
    #endif
    #define PLUGIN_SET_ONLY_SWITCH
    #define NOTIFIER_SET_STABLE
    #define USES_P029      // Output - Domoticz MQTT Helper
    #define PLUGIN_SET_ONLY_TEMP_HUM
#endif

#ifdef PLUGIN_BUILD_IR_EXTENDED_NO_RX
    #if !defined(PLUGIN_DESCR) && !defined(PLUGIN_BUILD_MAX_ESP32)
        #define PLUGIN_DESCR  "IR Extended, no IR RX"
    #endif // PLUGIN_DESCR
    #ifndef USES_P035    
      #define USES_P035      // IRTX
    #endif
    // The following define is needed for extended decoding of A/C Messages and or using standardised common arguments for controlling all deeply supported A/C units
    #define P016_P035_Extended_AC
    #define P016_P035_USE_RAW_RAW2 //Use the RAW and RAW2 encodings, disabling it saves 3.7Kb
    #define USES_P088      //ToniA IR plugin
#endif

/******************************************************************************\
 * Devices ********************************************************************
\******************************************************************************/

// Itead ----------------------------
#ifdef PLUGIN_SET_SONOFF_BASIC
    #define PLUGIN_DESCR  "Sonoff Basic"

    #define PLUGIN_SET_ONLY_SWITCH
    #define NOTIFIER_SET_STABLE
#endif

#ifdef PLUGIN_SET_SONOFF_TH1x
    #define PLUGIN_DESCR  "Sonoff TH10/TH16"

    #define PLUGIN_SET_ONLY_SWITCH
    #define NOTIFIER_SET_STABLE
    #define PLUGIN_SET_ONLY_TEMP_HUM
#endif

#ifdef PLUGIN_SET_SONOFF_POW
    #ifndef PLUGIN_DESCR
        #define PLUGIN_DESCR  "Sonoff POW R1/R2"
    #endif

    #define CONTROLLER_SET_STABLE
    #define PLUGIN_SET_ONLY_SWITCH
    #define NOTIFIER_SET_STABLE
    #define USES_P076   // HWL8012   in POW r1
    // Needs CSE7766 Energy sensor, via Serial RXD 4800 baud 8E1 (GPIO1), TXD (GPIO3)
    #define USES_P077	  // CSE7766   in POW R2
    #define USES_P081   // Cron
#endif

#ifdef PLUGIN_SET_SONOFF_S2x
    #define PLUGIN_DESCR  "Sonoff S20/22/26"

    #define PLUGIN_SET_ONLY_SWITCH
    #define NOTIFIER_SET_STABLE
#endif

#ifdef PLUGIN_SET_SONOFF_4CH
    #define PLUGIN_DESCR  "Sonoff 4CH"
    #define PLUGIN_SET_ONLY_SWITCH
    #define NOTIFIER_SET_STABLE
#endif

#ifdef PLUGIN_SET_SONOFF_TOUCH
    #define PLUGIN_DESCR  "Sonoff Touch"
    #define PLUGIN_SET_ONLY_SWITCH
    #define NOTIFIER_SET_STABLE
#endif

// Shelly ----------------------------
#ifdef PLUGIN_SET_SHELLY_1
    #define PLUGIN_DESCR  "Shelly 1"

    #define PLUGIN_SET_ONLY_SWITCH
    #define CONTROLLER_SET_STABLE
    #define NOTIFIER_SET_STABLE
    #define USES_P004   // DS18B20
#endif

#ifdef PLUGIN_SET_SHELLY_PLUG_S
    #define PLUGIN_DESCR  "Shelly PLUG-S"

    #define PLUGIN_SET_ONLY_SWITCH
    #define CONTROLLER_SET_STABLE
    #define NOTIFIER_SET_STABLE
    #define USES_P076   // HWL8012   in POW r1
    #define USES_P081   // Cron
#endif

// Easy ----------------------------
#ifdef PLUGIN_SET_EASY_TEMP
    #define PLUGIN_DESCR  "Temp Hum"
    #define PLUGIN_SET_ONLY_TEMP_HUM
#endif

#ifdef PLUGIN_SET_EASY_CARBON
    #define PLUGIN_DESCR  "Carbon"
    #define PLUGIN_SET_NONE
    #define USES_P052   // SenseAir
#endif

/*
#ifdef PLUGIN_SET_EASY_NEXTION
    #define PLUGIN_SET_ONLY_SWITCH
    //#define USES_Pxxx   // Nextion
#endif
*/

#ifdef PLUGIN_SET_EASY_OLED1
    #define PLUGIN_SET_ONLY_SWITCH
    #define NOTIFIER_SET_STABLE
    #define USES_P036   // FrameOLED
#endif

#ifdef PLUGIN_SET_EASY_OLED2
    #define PLUGIN_SET_ONLY_SWITCH
    #define NOTIFIER_SET_STABLE
    #define USES_P023   // OLED
#endif

#ifdef PLUGIN_SET_EASY_RELAY
    #define PLUGIN_SET_ONLY_SWITCH
    #define NOTIFIER_SET_STABLE
#endif

// LedStrips ----------------------------
#ifdef PLUGIN_SET_H801
    #define PLUGIN_SET_ONLY_LEDSTRIP
#endif

#ifdef PLUGIN_SET_MAGICHOME
    #define PLUGIN_SET_ONLY_LEDSTRIP
#endif

#ifdef PLUGIN_SET_MAGICHOME_IR
    #define PLUGIN_SET_ONLY_LEDSTRIP
    #ifndef USES_P016    
      #define USES_P016      // IR
    #endif

#endif


// Generic ESP32 -----------------------------
#ifdef PLUGIN_SET_GENERIC_ESP32
    #define PLUGIN_DESCR  "Generic ESP32"

    #ifndef ESP32
        #define ESP32
    #endif
    #ifdef ESP8266
        #undef ESP8266
    #endif
    #define PLUGIN_SET_ONLY_SWITCH
    #define NOTIFIER_SET_STABLE
    #define USES_P036   // FrameOLED
    #define USES_P027   // INA219
    #define USES_P028   // BME280
#endif

#ifdef PLUGIN_SET_COLLECTION_ESP32
  #if !defined(PLUGIN_SET_COLLECTION_B_ESP32) && !defined(PLUGIN_SET_COLLECTION_C_ESP32) && !defined(PLUGIN_SET_COLLECTION_D_ESP32) && !defined(PLUGIN_SET_COLLECTION_E_ESP32)
    #ifndef PLUGIN_DESCR // COLLECTION_A_ESP32_IRExt also passes here
      #define PLUGIN_DESCR  "Collection_A ESP32"
    #endif
    #define  PLUGIN_SET_COLLECTION_A
  #endif
  #ifndef ESP32
    #define ESP32
  #endif
  #ifdef ESP8266
    #undef ESP8266
  #endif
  // Undefine contradictionary defines
  #ifdef PLUGIN_SET_NONE
    #undef PLUGIN_SET_NONE
  #endif
  #ifdef PLUGIN_SET_ONLY_SWITCH
    #undef PLUGIN_SET_ONLY_SWITCH
  #endif
  #ifdef PLUGIN_SET_ONLY_TEMP_HUM
    #undef PLUGIN_SET_ONLY_TEMP_HUM
  #endif
  #define  PLUGIN_SET_COLLECTION
  #define  CONTROLLER_SET_STABLE
  #define  NOTIFIER_SET_STABLE
  #define  PLUGIN_SET_STABLE     // add stable
  // See also PLUGIN_SET_COLLECTION_ESP32 section at end,
  // where incompatible plugins will be disabled.
  // TODO : Check compatibility of plugins for ESP32 board.
#endif

#ifdef PLUGIN_SET_COLLECTION_B_ESP32
  #ifndef PLUGIN_DESCR // COLLECTION_B_ESP32_IRExt also passes here
    #define PLUGIN_DESCR  "Collection_B ESP32"
  #endif
  #ifndef ESP32
    #define ESP32
  #endif
  #ifdef ESP8266
    #undef ESP8266
  #endif
  // Undefine contradictionary defines
  #ifdef PLUGIN_SET_NONE
    #undef PLUGIN_SET_NONE
  #endif
  #ifdef PLUGIN_SET_ONLY_SWITCH
    #undef PLUGIN_SET_ONLY_SWITCH
  #endif
  #ifdef PLUGIN_SET_ONLY_TEMP_HUM
    #undef PLUGIN_SET_ONLY_TEMP_HUM
  #endif
  #define  PLUGIN_SET_COLLECTION
  #define  PLUGIN_SET_COLLECTION_B
  #define  CONTROLLER_SET_STABLE
  #define  NOTIFIER_SET_STABLE
  #define  PLUGIN_SET_STABLE     // add stable
  // See also PLUGIN_SET_COLLECTION_ESP32 section at end,
  // where incompatible plugins will be disabled.
  // TODO : Check compatibility of plugins for ESP32 board.
#endif

#ifdef PLUGIN_SET_COLLECTION_C_ESP32
  #ifndef PLUGIN_DESCR // COLLECTION_C_ESP32_IRExt also passes here
    #define PLUGIN_DESCR  "Collection_C ESP32"
  #endif
  #ifndef ESP32
    #define ESP32
  #endif
  #ifdef ESP8266
    #undef ESP8266
  #endif
  // Undefine contradictionary defines
  #ifdef PLUGIN_SET_NONE
    #undef PLUGIN_SET_NONE
  #endif
  #ifdef PLUGIN_SET_ONLY_SWITCH
    #undef PLUGIN_SET_ONLY_SWITCH
  #endif
  #ifdef PLUGIN_SET_ONLY_TEMP_HUM
    #undef PLUGIN_SET_ONLY_TEMP_HUM
  #endif
  #define  PLUGIN_SET_COLLECTION
  #define  PLUGIN_SET_COLLECTION_C
  #define  CONTROLLER_SET_STABLE
  #define  NOTIFIER_SET_STABLE
  #define  PLUGIN_SET_STABLE     // add stable
  // See also PLUGIN_SET_COLLECTION_ESP32 section at end,
  // where incompatible plugins will be disabled.
  // TODO : Check compatibility of plugins for ESP32 board.
#endif

#ifdef PLUGIN_SET_COLLECTION_D_ESP32
  #ifndef PLUGIN_DESCR // COLLECTION_D_ESP32_IRExt also passes here
    #define PLUGIN_DESCR  "Collection_D ESP32"
  #endif
  #ifndef ESP32
    #define ESP32
  #endif
  #ifdef ESP8266
    #undef ESP8266
  #endif
  // Undefine contradictionary defines
  #ifdef PLUGIN_SET_NONE
    #undef PLUGIN_SET_NONE
  #endif
  #ifdef PLUGIN_SET_ONLY_SWITCH
    #undef PLUGIN_SET_ONLY_SWITCH
  #endif
  #ifdef PLUGIN_SET_ONLY_TEMP_HUM
    #undef PLUGIN_SET_ONLY_TEMP_HUM
  #endif
  #define  PLUGIN_SET_COLLECTION
  #define  PLUGIN_SET_COLLECTION_D
  #define  CONTROLLER_SET_STABLE
  #define  NOTIFIER_SET_STABLE
  #define  PLUGIN_SET_STABLE     // add stable
  // See also PLUGIN_SET_COLLECTION_ESP32 section at end,
  // where incompatible plugins will be disabled.
  // TODO : Check compatibility of plugins for ESP32 board.
#endif

#ifdef PLUGIN_SET_COLLECTION_E_ESP32
  #ifndef PLUGIN_DESCR // COLLECTION_E_ESP32_IRExt also passes here
    #define PLUGIN_DESCR  "Collection_E ESP32"
  #endif
  #ifndef ESP32
    #define ESP32
  #endif
  #ifdef ESP8266
    #undef ESP8266
  #endif
  // Undefine contradictionary defines
  #ifdef PLUGIN_SET_NONE
    #undef PLUGIN_SET_NONE
  #endif
  #ifdef PLUGIN_SET_ONLY_SWITCH
    #undef PLUGIN_SET_ONLY_SWITCH
  #endif
  #ifdef PLUGIN_SET_ONLY_TEMP_HUM
    #undef PLUGIN_SET_ONLY_TEMP_HUM
  #endif
  #define  PLUGIN_SET_COLLECTION
  #define  PLUGIN_SET_COLLECTION_E
  #define  CONTROLLER_SET_STABLE
  #define  NOTIFIER_SET_STABLE
  #define  PLUGIN_SET_STABLE     // add stable
  // See also PLUGIN_SET_COLLECTION_ESP32 section at end,
  // where incompatible plugins will be disabled.
  // TODO : Check compatibility of plugins for ESP32 board.
#endif

#ifdef PLUGIN_BUILD_MAX_ESP32
    #ifndef PLUGIN_DESCR
      #define PLUGIN_DESCR  "MAX ESP32"
    #endif
    #ifndef ESP32
        #define ESP32
    #endif
    #ifdef ESP8266
        #undef ESP8266
    #endif

    #define PLUGIN_SET_MAX
    #define CONTROLLER_SET_ALL
    #define NOTIFIER_SET_ALL
    #ifndef PLUGIN_ENERGY_COLLECTION
        #define PLUGIN_ENERGY_COLLECTION
    #endif
    #ifndef PLUGIN_DISPLAY_COLLECTION
        #define PLUGIN_DISPLAY_COLLECTION
    #endif
    #ifndef PLUGIN_NEOPIXEL_COLLECTION
        #define PLUGIN_NEOPIXEL_COLLECTION
    #endif
    #ifndef FEATURE_PLUGIN_STATS
        #define FEATURE_PLUGIN_STATS  1
    #endif
    #ifndef FEATURE_CHART_JS
        #define FEATURE_CHART_JS  1
    #endif

    // See also PLUGIN_SET_MAX section at end, to include any disabled plugins from other definitions
    // See also PLUGIN_SET_COLLECTION_ESP32 section at end,
    // where incompatible plugins will be disabled.
    // TODO : Check compatibility of plugins for ESP32 board.
#endif


// Generic ------------------------------------
#ifdef PLUGIN_SET_GENERIC_1M
    #define PLUGIN_SET_NONE
    // TODO : small list of common plugins to fit in 1M
#endif

// Ventus W266 --------------------------------
#ifdef PLUGIN_SET_VENTUS_W266
    #define PLUGIN_SET_ONLY_SWITCH
    #define PLUGIN_BUILD_DISABLED
    #define USES_P046      // Hardware	P046_VentusW266.ino
#endif


#ifdef PLUGIN_SET_LC_TECH_RELAY_X2
    #define CONTROLLER_SET_STABLE
    #define PLUGIN_SET_ONLY_SWITCH
    #define NOTIFIER_SET_STABLE
    #define USES_P026    // Sysinfo
    #define USES_P029    // Domoticz MQTT Helper
    #define USES_P033    // Dummy
    #define USES_P037    // MQTT import
    #define USES_P081    // Cron
    #define USES_P091    // Ser Switch
#endif



/******************************************************************************\
 * "ONLY" shorcuts ************************************************************
\******************************************************************************/
#ifdef PLUGIN_SET_ONLY_SWITCH
    #ifndef PLUGIN_SET_NONE
        #define PLUGIN_SET_NONE
    #endif
    #ifndef USES_P001
        #define USES_P001   // switch
    #endif
    #ifndef USES_P003
//        #define USES_P003   // pulse
    #endif
    #ifndef USES_P026
      #define USES_P026   // SysInfo
    #endif
    #ifndef USES_P033
      #define USES_P033   // Dummy
    #endif
    #ifndef USES_P037
        #define USES_P037   // MQTTImport
    #endif
#endif

#ifdef PLUGIN_SET_ONLY_TEMP_HUM
    #ifndef PLUGIN_SET_NONE
        #define PLUGIN_SET_NONE
    #endif
    #ifndef USES_P004
        #define USES_P004   // Dallas
    #endif
    #ifndef USES_P005
        #define USES_P005   // DHT
    #endif
    #ifndef USES_P014
        #define USES_P014   // SI7021
    #endif
    #ifndef USES_P028
        #define USES_P028   // BME280
    #endif
    #ifndef USES_P034
        #define USES_P034   // DHT12
    #endif
#endif

#ifdef PLUGIN_SET_ONLY_LEDSTRIP
    #ifndef PLUGIN_SET_NONE
        #define PLUGIN_SET_NONE
    #endif
    #ifndef USES_P141
        #define USES_P141   // LedStrip
    #endif
    #ifndef USES_P037
        #define USES_P037   // MQTTImport
    #endif
#endif


/******************************************************************************\
 * Main Families **************************************************************
\******************************************************************************/

// NONE #####################################
#ifdef PLUGIN_SET_NONE
  #ifdef PLUGIN_SET_STABLE
    #undef PLUGIN_SET_STABLE
  #endif
  #ifdef PLUGIN_SET_COLLECTION
    #undef PLUGIN_SET_COLLECTION
  #endif
  #ifdef PLUGIN_SET_COLLECTION_A
    #undef PLUGIN_SET_COLLECTION_A
  #endif
  #ifdef PLUGIN_SET_COLLECTION_B
    #undef PLUGIN_SET_COLLECTION_B
  #endif
  #ifdef PLUGIN_SET_COLLECTION_C
    #undef PLUGIN_SET_COLLECTION_C
  #endif
  #ifdef PLUGIN_SET_COLLECTION_D
    #undef PLUGIN_SET_COLLECTION_D
  #endif
  #ifdef PLUGIN_SET_COLLECTION_E
    #undef PLUGIN_SET_COLLECTION_E
  #endif
  #ifdef PLUGIN_SET_EXPERIMENTAL
    #undef PLUGIN_SET_EXPERIMENTAL
  #endif
#endif


#ifdef CONTROLLER_SET_NONE
  #ifdef CONTROLLER_SET_STABLE
    #undef CONTROLLER_SET_STABLE
  #endif
  #ifdef CONTROLLER_SET_COLLECTION
    #undef CONTROLLER_SET_COLLECTION
  #endif
  #ifdef CONTROLLER_SET_EXPERIMENTAL
    #undef CONTROLLER_SET_EXPERIMENTAL
  #endif
#endif


#ifdef NOTIFIER_SET_NONE
  #ifdef NOTIFIER_SET_STABLE
    #undef NOTIFIER_SET_STABLE
  #endif
  #ifdef NOTIFIER_SET_COLLECTION
    #undef NOTIFIER_SET_COLLECTION
  #endif
  #ifdef NOTIFIER_SET_EXPERIMENTAL
    #undef NOTIFIER_SET_EXPERIMENTAL
  #endif
#endif

// ALL ###########################################
#ifdef PLUGIN_SET_ALL
  #ifndef PLUGIN_SET_STABLE
    #define PLUGIN_SET_STABLE
  #endif
  #ifndef PLUGIN_SET_COLLECTION
    #define PLUGIN_SET_COLLECTION
  #endif
  #ifndef PLUGIN_SET_EXPERIMENTAL
    #define PLUGIN_SET_EXPERIMENTAL
  #endif
#endif


#ifdef CONTROLLER_SET_ALL
  #ifndef CONTROLLER_SET_STABLE
    #define CONTROLLER_SET_STABLE
  #endif
  #ifndef CONTROLLER_SET_COLLECTION
    #define CONTROLLER_SET_COLLECTION
  #endif
  #ifndef CONTROLLER_SET_EXPERIMENTAL
    #define CONTROLLER_SET_EXPERIMENTAL
  #endif
#endif


#ifdef NOTIFIER_SET_ALL
  #ifndef NOTIFIER_SET_STABLE
    #define NOTIFIER_SET_STABLE
  #endif
  #ifndef NOTIFIER_SET_COLLECTION
    #define NOTIFIER_SET_COLLECTION
  #endif
  #ifndef NOTIFIER_SET_EXPERIMENTAL
    #define NOTIFIER_SET_EXPERIMENTAL
  #endif
#endif

// MAX ###########################################
#ifdef PLUGIN_SET_MAX
  #ifndef PLUGIN_SET_STABLE
    #define PLUGIN_SET_STABLE
  #endif
  #ifndef PLUGIN_SET_COLLECTION
    #define PLUGIN_SET_COLLECTION
  #endif
  #ifndef PLUGIN_SET_COLLECTION_A
    #define PLUGIN_SET_COLLECTION_A
  #endif
  #ifndef PLUGIN_SET_COLLECTION_B
    #define PLUGIN_SET_COLLECTION_B
  #endif
  #ifndef PLUGIN_SET_COLLECTION_C
    #define PLUGIN_SET_COLLECTION_C
  #endif
  #ifndef PLUGIN_SET_COLLECTION_D
    #define PLUGIN_SET_COLLECTION_D
  #endif
  #ifndef PLUGIN_SET_COLLECTION_E
    #define PLUGIN_SET_COLLECTION_E
  #endif
#endif




// STABLE #####################################
#ifdef PLUGIN_SET_STABLE
    #ifndef FEATURE_SERVO
      #define FEATURE_SERVO 1
    #endif
    #define FEATURE_RTTTL 1

    #define USES_P001   // Switch
    #define USES_P002   // ADC
    #define USES_P003   // Pulse
    #define USES_P004   // Dallas
    #define USES_P005   // DHT
    #define USES_P006   // BMP085
    #define USES_P007   // PCF8591
    #define USES_P008   // RFID
    #define USES_P009   // MCP

    #define USES_P010   // BH1750
    #define USES_P011   // PME
    #define USES_P012   // LCD
    #define USES_P013   // HCSR04
    #define USES_P014   // SI7021
    #define USES_P015   // TSL2561
//    #define USES_P016   // IR
    #define USES_P017   // PN532
    #define USES_P018   // Dust
    #define USES_P019   // PCF8574

    #define USES_P020   // Ser2Net
    #define USES_P021   // Level
    #define USES_P022   // PCA9685
    #define USES_P023   // OLED
    #define USES_P024   // MLX90614
    #define USES_P025   // ADS1115
    #define USES_P026   // SysInfo
    #define USES_P027   // INA219
    #define USES_P028   // BME280
    #define USES_P029   // Output

//    #define USES_P030   // BMP280   (Made obsolete, now BME280 can handle both)
    #define USES_P031   // SHT1X
    #define USES_P032   // MS5611
    #define USES_P033   // Dummy
    #define USES_P034   // DHT12
//    #define USES_P035   // IRTX
    #define USES_P036   // FrameOLED
    #define USES_P037   // MQTTImport
    #define USES_P038   // NeoPixel
    #define USES_P039   // Environment - Thermocouple

    #define USES_P040   // RFID - ID12LA/RDM6300
    // FIXME TD-er: Disabled NeoClock and Candle plugin to make builds fit in max bin size.
//    #define USES_P041   // NeoClock
//    #define USES_P042   // Candle
    #define USES_P043   // ClkOutput
    #define USES_P044   // P1WifiGateway

    #define USES_P049   // MHZ19

    #define USES_P052   // SenseAir
    #define USES_P053   // PMSx003

    #define USES_P056   // SDS011-Dust
    #define USES_P059   // Encoder

    #define USES_P063   // TTP229_KeyPad
    #define USES_P073   // 7DGT
    #define USES_P079   // Wemos Motoshield
#endif


#ifdef CONTROLLER_SET_STABLE
    #define USES_C001   // Domoticz HTTP
    #define USES_C002   // Domoticz MQTT
    #define USES_C003   // Nodo telnet
    #define USES_C004   // ThingSpeak
    #define USES_C005   // Home Assistant (openHAB) MQTT
    #define USES_C006   // PiDome MQTT
    #define USES_C007   // Emoncms
    #define USES_C008   // Generic HTTP
    #define USES_C009   // FHEM HTTP
    #define USES_C010   // Generic UDP
    #define USES_C013   // ESPEasy P2P network
#endif


#ifdef NOTIFIER_SET_STABLE
    #define USES_N001   // Email
    #define USES_N002   // Buzzer

    #ifdef NOTIFIER_SET_NONE
      #undef NOTIFIER_SET_NONE
    #endif
#endif

#if defined(PLUGIN_SET_COLLECTION) || defined(PLUGIN_SET_COLLECTION_A) || defined(PLUGIN_SET_COLLECTION_B) || defined(PLUGIN_SET_COLLECTION_C) || defined(PLUGIN_SET_COLLECTION_D) || defined(PLUGIN_SET_COLLECTION_E)
  #if !defined(PLUGIN_SET_MAX) && !defined(ESP32)
    #ifndef LIMIT_BUILD_SIZE
      #define LIMIT_BUILD_SIZE
    #endif
    #ifndef NOTIFIER_SET_NONE
      #define NOTIFIER_SET_NONE
    #endif
    
    // Do not include large blobs but fetch them from CDN
    #ifndef WEBSERVER_USE_CDN_JS_CSS
      #define WEBSERVER_USE_CDN_JS_CSS
    #endif
  #endif
#endif

// COLLECTIONS #####################################
#ifdef PLUGIN_SET_COLLECTION
    #define USES_P045   // MPU6050
    #define USES_P047   // I2C_soil_misture
    #define USES_P048   // Motoshield_v2

    #define USES_P050   // TCS34725
    #define USES_P051   // AM2320
    #define USES_P054   // DMX512
    #define USES_P055   // Chiming
    #define USES_P057   // HT16K33_LED
    #define USES_P058   // HT16K33_KeyPad

    #define USES_P060   // MCP3221
    #define USES_P061   // Keypad
    #define USES_P062   // MPR121_KeyPad

    #define USES_P064   // APDS9960
    #define USES_P065   // DRF0299
    #define USES_P066   // VEML6040

    #define USES_P075   // Nextion
    //#define USES_P076   // HWL8012   in POW r1
    // Needs CSE7766 Energy sensor, via Serial RXD 4800 baud 8E1 (GPIO1), TXD (GPIO3)
    //#define USES_P077	  // CSE7766   in POW R2
    //#define USES_P078   // Eastron Modbus Energy meters
    #define USES_P081   // Cron
    #define USES_P082   // GPS
    #define USES_P089   // Ping
#endif

#ifdef PLUGIN_SET_COLLECTION_A

    #define USES_P067   // HX711_Load_Cell
    #define USES_P068   // SHT3x

    #define USES_P070   // NeoPixel_Clock
    #define USES_P071   // Kamstrup401
    #define USES_P072   // HDC1080
    #define USES_P074   // TSL2561

    #define USES_P080   // iButton Sensor  DS1990A
    #define USES_P083   // SGP30
    #define USES_P084   // VEML6070
    #define USES_P086   // Receiving values according Homie convention. Works together with C014 Homie controller

    #define USES_P090   // CCS811 TVOC/eCO2 Sensor

    //#define USES_P095  // TFT ILI9341
    //#define USES_P096  // eInk   (Needs lib_deps = Adafruit GFX Library, LOLIN_EPD )
    #define USES_P097   // Touch (ESP32)
    //#define USES_P099   // XPT2046 Touchscreen
    #define USES_P098   // PWM motor  (relies on iRAM, cannot be combined with all other plugins)
    #define USES_P105   // AHT10/20/21
#endif

#ifdef PLUGIN_SET_COLLECTION_B
    #define USES_P069   // LM75A

    #define USES_P100   // Pulse Counter - DS2423
    #define USES_P101   // Wake On Lan
    #define USES_P103   // Atlas Scientific EZO Sensors (pH, ORP, EZO, DO)
    #define USES_P106   // BME680
    #define USES_P107   // SI1145 UV index
    #define USES_P108   // DDS238-x ZN MODBUS energy meter (was P224 in the Playground)
    // FIXME TD-er: Disabled due to build size
    //#define USES_P109   // ThermoOLED
    #define USES_P110   // VL53L0X Time of Flight sensor
    #define USES_P113   // VL53L1X ToF
#endif

#ifdef PLUGIN_SET_COLLECTION_C
    #define USES_P085   // AcuDC24x
    #define USES_P087   // Serial Proxy

    #define USES_P091	// SerSwitch
    #define USES_P092   // DL-Bus

    #define USES_P111   // RC522 RFID reader
#endif

#ifdef PLUGIN_SET_COLLECTION_D
    #define USES_P093   // Mitsubishi Heat Pump
    #define USES_P094  // CUL Reader
    #ifndef USES_P098
      #define USES_P098   // PWM motor
    #endif
    #define USES_P114  // VEML6075 UVA/UVB sensor
    #define USES_P115  // Fuel Gauge MAX1704x
    #define USES_P117  // SCD30
      // Disable Itho when using second heap as it no longer fits.
      // Disable Itho for ESP32 as it does not (yet) work on ESP32 IDF4.4
    #if !defined(USE_SECOND_HEAP) && !defined(ESP32)
      #define USES_P118  // Itho ventilation control
    #endif
    #define USES_P124  // I2C MultiRelay
    #define USES_P127  // CDM7160
#endif

#ifdef PLUGIN_SET_COLLECTION_E
    #define USES_P119   // ITG3205 Gyro
    #define USES_P120   // ADXL345 I2C
    #define USES_P121   // HMC5883L 
    #define USES_P125   // ADXL345 SPI
    #define USES_P126  // 74HC595 Shift register
    #define USES_P129   // 74HC165 Input shiftregisters
    #define USES_P133   // LTR390 UV
#endif


// Collection of all energy related plugins.
#ifdef PLUGIN_ENERGY_COLLECTION
  #ifndef PLUGIN_DESCR
    #define PLUGIN_DESCR  "Energy"
  #endif
  #if !defined(LIMIT_BUILD_SIZE) && (defined(ESP8266) || !(ESP_IDF_VERSION_MAJOR > 3))
    // #define LIMIT_BUILD_SIZE // Reduce buildsize (on ESP8266 / pre-IDF4.x) to fit in all Energy plugins
    #ifndef P036_LIMIT_BUILD_SIZE
      #define P036_LIMIT_BUILD_SIZE // Reduce build size for P036 (FramedOLED) only
    #endif
    #ifndef P037_LIMIT_BUILD_SIZE
      #define P037_LIMIT_BUILD_SIZE // Reduce build size for P037 (MQTT Import) only
    #endif
  #endif
   #ifndef USES_P025
     #define USES_P025   // ADS1115
   #endif
   #ifndef USES_P027
     #define USES_P027   // INA219
   #endif
   #ifndef USES_P076
     #define USES_P076   // HWL8012   in POW r1
   #endif
   #ifndef USES_P077
     // Needs CSE7766 Energy sensor, via Serial RXD 4800 baud 8E1 (GPIO1), TXD (GPIO3)
     #define USES_P077	  // CSE7766   in POW R2
   #endif
   #ifndef USES_P078
     #define USES_P078   // Eastron Modbus Energy meters
   #endif
   #ifndef USES_P085
     #define USES_P085   // AcuDC24x
   #endif
   #ifndef USES_P093
     #define USES_P093   // Mitsubishi Heat Pump
   #endif
   #ifndef USES_P102
     #define USES_P102   // PZEM-004Tv30
   #endif
   #ifndef USES_P108
     #define USES_P108   // DDS238-x ZN MODBUS energy meter (was P224 in the Playground)
   #endif
   #ifndef USES_P115
     #define USES_P115   // Fuel Gauge MAX1704x
   #endif
   #ifndef USES_P132
     #define USES_P132   // INA3221
   #endif
#endif

// Collection of all display plugins. (also NeoPixel)
#ifdef PLUGIN_DISPLAY_COLLECTION
  #ifndef PLUGIN_DESCR
    #define PLUGIN_DESCR  "Display"
  #endif
   #if !defined(LIMIT_BUILD_SIZE) && (defined(ESP8266) || !(ESP_IDF_VERSION_MAJOR > 3))
     #ifndef PLUGIN_BUILD_MAX_ESP32
       #define LIMIT_BUILD_SIZE // Reduce buildsize (on ESP8266 / pre-IDF4.x) to fit in all Display plugins
     #endif
   #endif
   #if !defined(FEATURE_SD)
     #define FEATURE_SD 1
   #endif
   #ifndef USES_P012
     #define USES_P012   // LCD
   #endif
   #ifndef USES_P023
    #define USES_P023   // OLED
   #endif
   #ifndef USES_P036
    #define USES_P036   // FrameOLED
   #endif
   #ifdef USES_P038
    #undef USES_P038   // DISABLE NeoPixel
   #endif
   #ifdef USES_P041
    #undef USES_P041   // DISABLE NeoClock
   #endif
   #ifdef USES_P042
    #undef USES_P042   // DISABLE Candle
   #endif
   #ifndef USES_P057
    #define USES_P057   // HT16K33_LED
   #endif
   #ifdef USES_P070
    #undef USES_P070   // DISABLE NeoPixel_Clock
   #endif
   #ifndef USES_P075
    #define USES_P075   // Nextion
   #endif
   #ifndef USES_P095
    #define USES_P095  // TFT ILI9341
   #endif
   #ifndef USES_P096
    #define USES_P096  // eInk   (Needs lib_deps = Adafruit GFX Library, LOLIN_EPD )
   #endif
   #ifndef USES_P099
    #define USES_P099   // XPT2046 Touchscreen
   #endif
   #ifndef USES_P104
    #define USES_P104   // MAX7219 dot matrix
   #endif
  //  #ifndef USES_P109
  //    #define USES_P109   // ThermoOLED
  //  #endif
   #ifndef USES_P116
     #define USES_P116   // ST77xx
   #endif
#endif

// Collection of all NeoPixel plugins
#ifdef PLUGIN_NEOPIXEL_COLLECTION
  #ifndef PLUGIN_DESCR
    #define PLUGIN_DESCR  "NeoPixel"
  #endif
  #if !defined(FEATURE_SD) && !defined(ESP8266)
    #define FEATURE_SD  1
  #endif
  #ifndef USES_P038
    #define USES_P038   // NeoPixel
  #endif
  #ifndef USES_P041
    #define USES_P041   // NeoClock
  #endif
  #ifndef USES_P042
    #define USES_P042   // Candle
  #endif
  #ifndef USES_P070
    #define USES_P070   // NeoPixel_Clock
  #endif
  #ifndef USES_P128
    #define USES_P128   // NeoPixelBusFX
  #endif
  #ifndef USES_P131
    #define USES_P131   // NeoMatrix
  #endif
  #if FEATURE_PLUGIN_STATS && defined(ESP8266)
    // Does not fit in build
    #undef FEATURE_PLUGIN_STATS
  #endif
  #ifdef ESP8266
    #define FEATURE_PLUGIN_STATS  0
  #endif
  #if FEATURE_CHART_JS && defined(ESP8266)
    // Does not fit in build
    #undef FEATURE_CHART_JS
  #endif
  #ifdef ESP8266
    #define FEATURE_CHART_JS  0
  #endif
#endif

#ifdef CONTROLLER_SET_COLLECTION
    #define USES_C011   // Generic HTTP Advanced
    #define USES_C012   // Blynk HTTP
    #define USES_C014   // homie 3 & 4dev MQTT
    //#define USES_C015   // Blynk
    #define USES_C017   // Zabbix
    // #define USES_C018 // TTN RN2483
#endif


#ifdef NOTIFIER_SET_COLLECTION
  // To be defined
#endif


// EXPERIMENTAL (playground) #######################
#ifdef PLUGIN_SET_EXPERIMENTAL
    #define USES_P046   // VentusW266
    #define USES_P050   // TCS34725 RGB Color Sensor with IR filter and White LED
    #define USES_P064   // APDS9960 Gesture
    #define USES_P077	// CSE7766   Was P134 on Playground


    // [copied from Playground as of 6 March 2018]
    // It needs some cleanup as some are ALSO in the main repo,
    // thus they should have been removed from the Playground repo
    // #define USES_P100	// Was SRF01, now Pulse Counter - DS2423
	// #define USES_P101	// Was NeoClock, now Wake On Lan
	#define USES_P102	// Nodo
	#define USES_P103	// Event
	#define USES_P104	// SRF02
	#define USES_P105	// RGBW
	#define USES_P106	// IRTX
	#define USES_P107	// Email_Demo
	#define USES_P108	// WOL
	#define USES_P109	// RESOL_DeltaSol_Pro
	   #define USES_P110	// P1WifiGateway      (MERGED?)
	#define USES_P111	// RF
	   //#define USES_P111	// SenseAir     (MERGED?)
	#define USES_P112	// Power
	//#define USES_P112	// RFTX
	#define USES_P113	// SI1145
	#define USES_P114	// DSM501
	//#define USES_P115	// HeatpumpIR - P088 in the main repo.
//	#define USES_P116	// ID12
	#define USES_P117	// LW12FC
	//#define USES_P117	// Neopixels
	//#define USES_P117	// Nextion
	#define USES_P118	// CCS811
	#define USES_P119	// BME680
	#define USES_P120	// Thermocouple
	#define USES_P121	// Candle
//	   #define USES_P122	// NeoPixel       (MERGED?)
//	      #define USES_P123	// NeoPixel_Clock  (MERGED?)
	#define USES_P124	// NeoPixelBusFX
	//#define USES_P124	// Ventus_W266_RFM69
	#define USES_P125	// ArduCAM
	#define USES_P127	// Teleinfo
	#define USES_P130	// VEML6075
	#define USES_P131	// SHT3X
	#define USES_P133	// VL53L0X
	#define USES_P141	// LedStrip
	#define USES_P142	// RGB-Strip
	#define USES_P143	// AnyonePresent
	#define USES_P144	// RC-Switch-TX
	#define USES_P145	// Itho - P118 in the main repo.
	#define USES_P149	// MHZ19
	#define USES_P150	// SDM120C
	#define USES_P151	// CISA
	#define USES_P153	// MAX44009
	#define USES_P162	// MPL3115A2
	#define USES_P163	// DS1631
	#define USES_P165	// SerSwitch
	#define USES_P166	// WiFiMan
	#define USES_P167	// ADS1015
	#define USES_P170	// HLW8012
	#define USES_P171	// PZEM-004T
	#define USES_P180	// Mux
	#define USES_P181	// TempHumidity_SHT2x
	#define USES_P182	// MT681
	#define USES_P199	// RF443_KaKu
	#define USES_P202	// ADC_ACcurrentSensor
	   #define USES_P205	// FrameOLED      (MERGED?)
	#define USES_P209	// IFTTTMaker
	   #define USES_P210	// MQTTImport     (MERGED?)
	#define USES_P211	// MPU6050
	#define USES_P212	// MY9291
	#define USES_P213	// VEML6070
#endif


#ifdef CONTROLLER_SET_EXPERIMENTAL
  //#define USES_C016   // Cache controller
  //#define USES_C018   // TTN/RN2483
#endif


#ifdef NOTIFIER_SET_EXPERIMENTAL
#endif


// Maximized build definition for an ESP(32) with 16MB Flash and 4MB sketch partition
// Add all plugins, controllers and features that don't fit in the COLLECTION set
#ifdef PLUGIN_SET_MAX
  // Features
  #ifndef FEATURE_SERVO
    #define FEATURE_SERVO 1
  #endif
  #ifndef FEATURE_RTTTL
    #define FEATURE_RTTTL 1
  #endif
  #ifndef FEATURE_SETTINGS_ARCHIVE
    #define FEATURE_SETTINGS_ARCHIVE  1
  #endif
  #ifndef FEATURE_SD
    #define FEATURE_SD 1
  #endif
  #ifndef SHOW_SYSINFO_JSON
    #define SHOW_SYSINFO_JSON 1
  #endif

  // Plugins
  #ifndef USES_P016
//    #define USES_P016   // IR
  #endif
  #ifndef USES_P035
//    #define USES_P035   // IRTX
  #endif
  #ifndef USES_P041
    #define USES_P041   // NeoClock
  #endif
  #ifndef USES_P042
    #define USES_P042   // Candle
  #endif
  #ifndef USES_P087
    #define USES_P087   // Serial Proxy
  #endif
  #ifndef USES_P094
    #define USES_P094  // CUL Reader
  #endif
  #ifndef USES_P095
    #define USES_P095  // TFT ILI9341
  #endif
  #ifndef USES_P096
    #define USES_P096  // eInk   (Needs lib_deps = Adafruit GFX Library, LOLIN_EPD )
  #endif
  #ifndef USES_P098
    #define USES_P098   // PWM motor
  #endif
  #ifndef USES_P099
    #define USES_P099   // XPT2046 Touchscreen
  #endif
  #ifndef USES_P102
    #define USES_P102   // PZEM004Tv3
  #endif
  #ifndef USES_P103
    #define USES_P103   // Atlas Scientific EZO Sensors (pH, ORP, EZO, DO)
  #endif
  #ifndef USES_P104
    #define USES_P104   //
  #endif
  #ifndef USES_P105
    #define USES_P105   // AHT10/20/21
  #endif
  #ifndef USES_P104
    #define USES_P104   //
  #endif
  #ifndef USES_P105
    #define USES_P105   // AHT10/20/21
  #endif
  #ifndef USES_P108
    #define USES_P108   // DDS238-x ZN MODBUS energy meter (was P224 in the Playground)
  #endif
  #ifndef USES_P109
    #define USES_P109   // ThermOLED
  #endif
  #ifndef USES_P110
    #define USES_P110   // VL53L0X
  #endif
  #ifndef USES_P111
    #define USES_P111   // RC522 RFID reader
  #endif
  #ifndef USES_P112
    #define USES_P112   // AS7256x
  #endif
  #ifndef USES_P113
    #define USES_P113   // VL53L1X
  #endif
  #ifndef USES_P114
    #define USES_P114   // VEML6075 UVA/UVB sensor
  #endif
  #ifndef USES_P115
    #define USES_P115   // Fuel gauge MAX1704x
  #endif
  #ifndef USES_P116
    #define USES_P116   // ST77xx
  #endif
  #ifndef USES_P117
    #define USES_P117   // SCD30
  #endif
  #ifndef USES_P118
    // Does not (yet) work well on ESP32 with IDF 4.4
    // #define USES_P118   // Itho ventilation coontrol
  #endif
  #ifndef USES_P119
    #define USES_P119   // ITG3205 Gyro
  #endif
  #ifndef USES_P120
    #define USES_P120   // ADXL345 I2C Acceleration / Gravity
  #endif
  #ifndef USES_P121
    #define USES_P121   // HMC5883L 
  #endif
  #ifndef USES_P122
//    #define USES_P122   //
  #endif
  #ifndef USES_P123
//    #define USES_P123   //
  #endif
  #ifndef USES_P124
    #define USES_P124   //
  #endif
  #ifndef USES_P125
    #define USES_P125   // ADXL345 SPI Acceleration / Gravity
  #endif
  #ifndef USES_P126
    #define USES_P126   // 74HC595 Shift register
  #endif
  #ifndef USES_P127
    #define USES_P127   // CDM7160
  #endif
  #ifndef USES_P128
    #define USES_P128   // NeoPixelBusFX
  #endif
  #ifndef USES_P129
    #define USES_P129   // 74HC165 Input shiftregisters
  #endif
  #ifndef USES_P130
//    #define USES_P130   //
  #endif
  #ifndef USES_P131
    #define USES_P131   // NeoMatrix
  #endif
  #ifndef USES_P132
    #define USES_P132   // INA3221
  #endif
  #ifndef USES_P133
//    #define USES_P133   //
  #endif
  #ifndef USES_P134
//    #define USES_P134   //
  #endif
  #ifndef USES_P135
//    #define USES_P135   //
  #endif

  // Controllers
  #ifndef USES_C015
    #define USES_C015   // Blynk
  #endif
  #ifndef USES_C016
    #define USES_C016   // Cache controller
  #endif
  #ifndef USES_C018
    #define USES_C018 // TTN RN2483
  #endif

  // Notifiers

#endif // PLUGIN_SET_MAX


/******************************************************************************\
 * Remove incompatible plugins ************************************************
\******************************************************************************/
#ifdef ESP32
//  #undef USES_P010   // BH1750          (doesn't work yet on ESP32)
//  #undef USES_P049   // MHZ19           (doesn't work yet on ESP32)

//  #undef USES_P052   // SenseAir        (doesn't work yet on ESP32)
//  #undef USES_P053   // PMSx003

//  #undef USES_P056   // SDS011-Dust     (doesn't work yet on ESP32)
//  #undef USES_P065   // DRF0299
//  #undef USES_P071   // Kamstrup401
//  #undef USES_P075   // Nextion
//  #undef USES_P078   // Eastron Modbus Energy meters (doesn't work yet on ESP32)
//  #undef USES_P082   // GPS
#endif


#ifdef ARDUINO_ESP8266_RELEASE_2_3_0
  #ifdef USES_P081
    #undef USES_P081   // Cron
  #endif


#endif


/******************************************************************************\
 * Libraries dependencies *****************************************************
\******************************************************************************/
#if defined(USES_P020) || defined(USES_P049) || defined(USES_P052) || defined(USES_P053) || defined(USES_P056) || defined(USES_P071) || defined(USES_P075) || defined(USES_P078) || defined(USES_P082) || defined(USES_P085) || defined(USES_P087) || defined(USES_P093)|| defined(USES_P094) || defined(USES_P102) || defined(USES_P105) || defined(USES_P108) || defined(USES_C018)
  // At least one plugin uses serial.
  #ifndef PLUGIN_USES_SERIAL
    #define PLUGIN_USES_SERIAL
  #endif
#else
  // No plugin uses serial, so make sure software serial is not included.
  #define DISABLE_SOFTWARE_SERIAL
#endif

#if defined(USES_P095) || defined(USES_P096) || defined(USES_P116) || defined(USES_P131) // Add any plugin that uses AdafruitGFX_Helper
  #ifndef PLUGIN_USES_ADAFRUITGFX
    #define PLUGIN_USES_ADAFRUITGFX // Ensure AdafruitGFX_helper is available for graphics displays (only)
  #endif
#endif

/*
#if defined(USES_P00x) || defined(USES_P00y)
#include <the_required_lib.h>
#endif
*/

#ifdef USES_C013
  #ifdef FEATURE_ESPEASY_P2P
    #undef FEATURE_ESPEASY_P2P
  #endif
  #define FEATURE_ESPEASY_P2P 1
#endif

#if defined(USES_C018)
  #define FEATURE_PACKED_RAW_DATA 1
#endif

#if defined(USES_P085) || defined (USES_P052) || defined(USES_P078) || defined(USES_P108)
  // FIXME TD-er: Is this correct? Those plugins use Modbus_RTU.
//  #define FEATURE_MODBUS  1
#endif

#if defined(USES_C001) || defined (USES_C002) || defined(USES_P029)
  #ifndef FEATURE_DOMOTICZ
    #define FEATURE_DOMOTICZ  1
  #endif
#endif

#if FEATURE_DOMOTICZ  // Move Domoticz enabling logic together
    #ifndef USES_C001
      #define USES_C001   // Domoticz HTTP
    #endif
    #ifndef USES_C002
      #define USES_C002   // Domoticz MQTT
    #endif
    #ifndef USES_P029
      #define USES_P029   // Output
    #endif
#endif


// Disable Homie plugin for now in the dev build to make it fit.
#if defined(PLUGIN_BUILD_DEV) && defined(USES_C014)
  #undef USES_C014
#endif

// VCC builds need a bit more, disable timing stats to make it fit.
#ifndef PLUGIN_BUILD_CUSTOM
  #if FEATURE_ADC_VCC && !defined(PLUGIN_SET_MAX)
    #ifndef LIMIT_BUILD_SIZE
      #define LIMIT_BUILD_SIZE
    #endif
    #ifndef NOTIFIER_SET_NONE
      #define NOTIFIER_SET_NONE
    #endif

  #endif
#endif


// Due to size restrictions, disable a few plugins/controllers for 1M builds
#ifdef ESP8266_1M
  #ifdef USES_C003
    #undef USES_C003
  #endif
  #ifdef USES_C016
    #undef USES_C016  // Cache controller
  #endif
  #ifdef FEATURE_SD
    #undef FEATURE_SD  // Unlikely on 1M units
  #endif
  #define FEATURE_SD 0
  #define NO_GLOBAL_SD
  #ifndef LIMIT_BUILD_SIZE
    #define LIMIT_BUILD_SIZE
  #endif
  #ifdef FEATURE_EXT_RTC
    #undef FEATURE_EXT_RTC
  #endif
  #define FEATURE_EXT_RTC 0
#endif

#ifdef PLUGIN_BUILD_MAX_ESP32
  #ifdef LIMIT_BUILD_SIZE
    #undef LIMIT_BUILD_SIZE
  #endif
#endif

// Disable some diagnostic parts to make builds fit.
#ifdef LIMIT_BUILD_SIZE
  #ifdef WEBSERVER_TIMINGSTATS
    #undef WEBSERVER_TIMINGSTATS
  #endif

  // Do not include large blobs but fetch them from CDN
  #ifndef WEBSERVER_USE_CDN_JS_CSS
    #define WEBSERVER_USE_CDN_JS_CSS
  #endif
  #ifdef EMBED_ESPEASY_DEFAULT_MIN_CSS
    #undef EMBED_ESPEASY_DEFAULT_MIN_CSS
  #endif
  #ifdef EMBED_ESPEASY_AUTO_MIN_CSS
    #undef EMBED_ESPEASY_AUTO_MIN_CSS
  #endif

  #ifndef BUILD_NO_DEBUG
    #define BUILD_NO_DEBUG
  #endif
  #ifndef BUILD_NO_SPECIAL_CHARACTERS_STRINGCONVERTER
    #define BUILD_NO_SPECIAL_CHARACTERS_STRINGCONVERTER
  #endif
  #ifdef FEATURE_I2CMULTIPLEXER
    #undef FEATURE_I2CMULTIPLEXER
  #endif
  #define FEATURE_I2CMULTIPLEXER  0
  #ifdef FEATURE_SETTINGS_ARCHIVE
    #undef FEATURE_SETTINGS_ARCHIVE
  #endif
  #define FEATURE_SETTINGS_ARCHIVE  0

  #ifdef FEATURE_SERVO
    #undef FEATURE_SERVO
  #endif
  #define FEATURE_SERVO 0
  #ifdef FEATURE_RTTTL
    #undef FEATURE_RTTTL
  #endif
  #define FEATURE_RTTTL 0
  #ifdef FEATURE_TOOLTIPS
    #undef FEATURE_TOOLTIPS
  #endif
  #define FEATURE_TOOLTIPS  0
  #ifdef FEATURE_BLYNK
    #undef FEATURE_BLYNK
  #endif
  #define FEATURE_BLYNK 0
  #if !defined(PLUGIN_SET_COLLECTION) && !defined(PLUGIN_SET_SONOFF_POW)
    #ifdef USES_P076
      #undef USES_P076   // HWL8012   in POW r1
    #endif
    #ifdef USES_P093
      #undef USES_P093   // Mitsubishi Heat Pump
    #endif
    #ifdef USES_P100 // Pulse Counter - DS2423
      #undef USES_P100
    #endif
  #endif
  #ifdef USES_C012
    #undef USES_C012 // Blynk
  #endif
  #ifdef USES_C015
    #undef USES_C015 // Blynk
  #endif
  #ifdef USES_C016
    #undef USES_C016 // Cache controller
  #endif
  #ifdef USES_C017 // Zabbix
    #undef USES_C017
  #endif
  #ifdef USES_C018
    #undef USES_C018 // LoRa TTN - RN2483/RN2903
  #endif
  #if defined(FEATURE_TRIGONOMETRIC_FUNCTIONS_RULES) && !defined(KEEP_TRIGONOMETRIC_FUNCTIONS_RULES)
    #undef FEATURE_TRIGONOMETRIC_FUNCTIONS_RULES
  #endif
  #ifndef KEEP_TRIGONOMETRIC_FUNCTIONS_RULES
    #define FEATURE_TRIGONOMETRIC_FUNCTIONS_RULES 0
  #endif
  #ifdef FEATURE_SSDP
    #undef FEATURE_SSDP
  #endif
  #define FEATURE_SSDP  0
  #ifdef FEATURE_PLUGIN_STATS
    #undef FEATURE_PLUGIN_STATS
  #endif
  #define FEATURE_PLUGIN_STATS  0
  #ifdef FEATURE_CHART_JS
    #undef FEATURE_CHART_JS
  #endif
  #define FEATURE_CHART_JS  0
#endif

// Timing stats page needs timing stats
#if defined(WEBSERVER_TIMINGSTATS) && !FEATURE_TIMING_STATS
  #define FEATURE_TIMING_STATS  1
#endif

// If timing stats page is not included, there is no need in collecting the stats
#if !defined(WEBSERVER_TIMINGSTATS) && FEATURE_TIMING_STATS
  #undef FEATURE_TIMING_STATS
  #define FEATURE_TIMING_STATS  0
#endif


#ifdef BUILD_NO_DEBUG
  #ifndef BUILD_NO_DIAGNOSTIC_COMMANDS
    #define BUILD_NO_DIAGNOSTIC_COMMANDS
  #endif
  #ifndef BUILD_NO_RAM_TRACKER
    #define BUILD_NO_RAM_TRACKER
  #endif
#endif

  // Do not include large blobs but fetch them from CDN
#ifdef WEBSERVER_USE_CDN_JS_CSS
  #ifdef WEBSERVER_FAVICON
    #ifndef WEBSERVER_FAVICON_CDN
      #define WEBSERVER_FAVICON_CDN
    #endif
  #endif
  #ifdef WEBSERVER_CSS
    #undef WEBSERVER_CSS
  #endif
  #ifdef WEBSERVER_INCLUDE_JS
    #undef WEBSERVER_INCLUDE_JS
  #endif
  #ifdef EMBED_ESPEASY_DEFAULT_MIN_CSS
    #undef EMBED_ESPEASY_DEFAULT_MIN_CSS
  #endif
  #ifndef EMBED_ESPEASY_AUTO_MIN_CSS
    #undef EMBED_ESPEASY_AUTO_MIN_CSS
  #endif
#endif

#if defined(USES_C002) || defined (USES_C005) || defined(USES_C006) || defined(USES_C014) || defined(USES_P037)
  #define FEATURE_MQTT  1
#endif

#if defined(USES_C012) || defined (USES_C015)
  #define FEATURE_BLYNK 1
#endif

// Specific notifier plugins may be enabled via Custom.h, regardless
// whether NOTIFIER_SET_NONE is defined
#if defined(USES_N001) || defined(USES_N002)
  #ifndef FEATURE_NOTIFIER
    #define FEATURE_NOTIFIER  1
  #endif
#endif


// P098 PWM motor needs P003 pulse
#if defined(USES_P098)
  #ifndef USES_P003
    #define USES_P003
  #endif
#endif

#if FEATURE_MQTT
// MQTT_MAX_PACKET_SIZE : Maximum packet size
#ifndef MQTT_MAX_PACKET_SIZE
  #define MQTT_MAX_PACKET_SIZE 1024 // Is also used in PubSubClient
#endif
#endif //if FEATURE_MQTT


// It may have gotten undefined to fit a build. Make sure the Blynk controllers are not defined
#if !FEATURE_BLYNK
  #ifdef USES_C012
    #undef USES_C012
  #endif
  #ifdef USES_C015
    #undef USES_C015
  #endif
#endif

#if FEATURE_ARDUINO_OTA
  #ifndef FEATURE_MDNS
    #define FEATURE_MDNS  1
  #endif
#endif

#if FEATURE_MDNS
  #ifndef FEATURE_DNS_SERVER
    #define FEATURE_DNS_SERVER  1
  #endif
#endif

#ifdef WEBSERVER_SETUP
  #ifndef PLUGIN_BUILD_MINIMAL_OTA
    #ifndef FEATURE_DNS_SERVER
      #define FEATURE_DNS_SERVER  1
    #endif
  #endif
#endif

#if FEATURE_SETTINGS_ARCHIVE || FEATURE_CUSTOM_PROVISIONING
  #ifndef FEATURE_DOWNLOAD
    #define FEATURE_DOWNLOAD  1
  #endif
#endif

// Here we can re-enable specific features in the COLLECTION sets as we have created some space there by splitting them up
#if defined(COLLECTION_FEATURE_RTTTL) && (defined(PLUGIN_SET_COLLECTION_A) || defined(PLUGIN_SET_COLLECTION_B) || defined(PLUGIN_SET_COLLECTION_C) || defined(PLUGIN_SET_COLLECTION_D) || defined(PLUGIN_SET_COLLECTION_E))
  #ifndef FEATURE_RTTTL
    #define FEATURE_RTTTL 1
  #endif
#endif

// By default we enable the SHOW_SYSINFO_JSON when we enable the WEBSERVER_NEW_UI
#ifdef WEBSERVER_NEW_UI
  #define SHOW_SYSINFO_JSON 1
#endif

<<<<<<< HEAD
#ifndef FEATURE_AUTO_DARK_MODE
  #define FEATURE_AUTO_DARK_MODE              1
#endif

=======
#ifdef USES_ESPEASY_NOW
  // ESPEasy-NOW needs the P2P feature
  #ifdef FEATURE_ESPEASY_P2P
    #undef FEATURE_ESPEASY_P2P
  #endif
  #define FEATURE_ESPEASY_P2P 1
#endif






// Make sure all features which have not been set exclusively will be disabled.
// This should be done at the end of this file.
// Keep them alfabetically sorted so it is easier to add new ones

#ifndef FEATURE_BLYNK                         
#define FEATURE_BLYNK                         0
#endif

#ifndef FEATURE_CHART_JS                      
#define FEATURE_CHART_JS                      0
#endif

#ifndef FEATURE_CUSTOM_PROVISIONING           
#define FEATURE_CUSTOM_PROVISIONING           0
#endif

#ifndef FEATURE_DNS_SERVER                    
#define FEATURE_DNS_SERVER                    0
#endif

#ifndef FEATURE_DOMOTICZ                      
#define FEATURE_DOMOTICZ                      0
#endif

#ifndef FEATURE_DOWNLOAD                      
#define FEATURE_DOWNLOAD                      0
#endif

#ifndef FEATURE_ESPEASY_P2P                      
#define FEATURE_ESPEASY_P2P                   0
#endif

#ifndef FEATURE_ETHERNET                      
#define FEATURE_ETHERNET                      0
#endif

#ifndef FEATURE_EXT_RTC                       
#define FEATURE_EXT_RTC                       0
#endif

#ifndef FEATURE_FHEM                          
#define FEATURE_FHEM                          0
#endif

#ifndef FEATURE_HOMEASSISTANT_OPENHAB         
#define FEATURE_HOMEASSISTANT_OPENHAB         0
#endif

#ifndef FEATURE_I2CMULTIPLEXER                
#define FEATURE_I2CMULTIPLEXER                0
#endif

#ifndef FEATURE_I2C_DEVICE_SCAN               
#define FEATURE_I2C_DEVICE_SCAN               0
#endif

#ifndef FEATURE_MDNS                          
#define FEATURE_MDNS                          0
#endif

#ifndef FEATURE_MODBUS                        
#define FEATURE_MODBUS                        0
#endif

#ifndef FEATURE_MQTT                        
#define FEATURE_MQTT                          0
#endif

#ifndef FEATURE_NON_STANDARD_24_TASKS         
#define FEATURE_NON_STANDARD_24_TASKS         0
#endif

#ifndef FEATURE_NOTIFIER                      
#define FEATURE_NOTIFIER                      0
#endif

#ifndef FEATURE_PACKED_RAW_DATA               
#define FEATURE_PACKED_RAW_DATA               0
#endif

#ifndef FEATURE_PLUGIN_STATS                  
#define FEATURE_PLUGIN_STATS                  0
#endif

#ifndef FEATURE_REPORTING                     
#define FEATURE_REPORTING                     0
#endif

#ifndef FEATURE_RTTTL                         
#define FEATURE_RTTTL                         0
#endif

#ifndef FEATURE_SD                         
#define FEATURE_SD                            0
#endif

#ifndef FEATURE_SERVO                         
#define FEATURE_SERVO                         0
#endif

#ifndef FEATURE_SETTINGS_ARCHIVE              
#define FEATURE_SETTINGS_ARCHIVE              0
#endif

#ifndef FEATURE_SSDP                          
#define FEATURE_SSDP                          0
#endif

#ifndef FEATURE_TIMING_STATS                  
#define FEATURE_TIMING_STATS                  0
#endif

#ifndef FEATURE_TOOLTIPS                      
#define FEATURE_TOOLTIPS                      0
#endif

#ifndef FEATURE_TRIGONOMETRIC_FUNCTIONS_RULES 
#define FEATURE_TRIGONOMETRIC_FUNCTIONS_RULES 0
#endif


#ifndef SHOW_SYSINFO_JSON
#define SHOW_SYSINFO_JSON 0
#endif


>>>>>>> 6ae3bb01
#endif // CUSTOMBUILD_DEFINE_PLUGIN_SETS_H<|MERGE_RESOLUTION|>--- conflicted
+++ resolved
@@ -2119,12 +2119,6 @@
   #define SHOW_SYSINFO_JSON 1
 #endif
 
-<<<<<<< HEAD
-#ifndef FEATURE_AUTO_DARK_MODE
-  #define FEATURE_AUTO_DARK_MODE              1
-#endif
-
-=======
 #ifdef USES_ESPEASY_NOW
   // ESPEasy-NOW needs the P2P feature
   #ifdef FEATURE_ESPEASY_P2P
@@ -2264,5 +2258,8 @@
 #endif
 
 
->>>>>>> 6ae3bb01
+#ifndef FEATURE_AUTO_DARK_MODE
+  #define FEATURE_AUTO_DARK_MODE              1
+#endif
+
 #endif // CUSTOMBUILD_DEFINE_PLUGIN_SETS_H