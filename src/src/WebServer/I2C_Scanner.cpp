#include "../WebServer/I2C_Scanner.h"

#ifdef WEBSERVER_I2C_SCANNER

#include "../WebServer/ESPEasy_WebServer.h"
#include "../WebServer/AccessControl.h"
#include "../WebServer/HTML_wrappers.h"

#include "../Globals/Settings.h"

#include "../Helpers/Hardware.h"
#include "../Helpers/StringConverter.h"



#ifdef WEBSERVER_NEW_UI

// ********************************************************************************
// Web Interface I2C scanner
// ********************************************************************************

int scanI2CbusForDevices_json( // Utility function for scanning the I2C bus for valid devices, with JSON output
        int8_t muxAddr
      , int8_t channel
      , int nDevices
      #if FEATURE_I2CMULTIPLEXER
      , i2c_addresses_t &excludeDevices
      #endif // if FEATURE_I2CMULTIPLEXER
) {
  uint8_t error, address;

  for (address = 1; address <= 127; address++)
  {
    #if FEATURE_I2CMULTIPLEXER
    bool skipCheck = false;
    if (channel != -1 && excludeDevices.size() > address) {
      skipCheck = excludeDevices[address];
    }
    if (!skipCheck) { // Ignore I2C multiplexer and addresses to exclude when scanning its channels
    #endif // if FEATURE_I2CMULTIPLEXER
      Wire.beginTransmission(address);
      error = Wire.endTransmission();
      delay(1);

      if ((error == 0) || (error == 4))
      {
        json_open();
        json_prop(F("addr"), formatToHex(address, 2));
        #if FEATURE_I2CMULTIPLEXER
        if (muxAddr != -1) {
          if (channel == -1){
            json_prop(F("I2Cbus"), F("Standard I2C bus"));
            excludeDevices[address] = true;
          } else {
            String i2cChannel = F("Multiplexer channel ");
            i2cChannel += String(channel);
            json_prop(F("I2Cbus"), i2cChannel);
          }
        }
        #endif // if FEATURE_I2CMULTIPLEXER
        json_number(F("status"), String(error));

        if (error == 4) {
          json_prop(F("error"), F("Unknown error at address "));
        } else {
          String description = getKnownI2Cdevice(address);

          if (description.length() > 0) {
            json_open(true, F("known devices"));
            int pos = 0;

            while (pos >= 0) {
              int newpos = description.indexOf(',', pos);

              if (pos != 0) {
                addHtml(',');
              }

              if (newpos == -1) {
                json_quote_val(description.substring(pos));
              } else {
                json_quote_val(description.substring(pos, newpos));
              }
              pos = newpos;

              if (newpos != -1) {
                ++pos;
              }
            }
            json_close(true);
          }
          nDevices++;
        }
        json_close();
        addHtml('\n');
      }
    #if FEATURE_I2CMULTIPLEXER
    }
    #endif // if FEATURE_I2CMULTIPLEXER
  }
  return nDevices;
}

void handle_i2cscanner_json() {
  #ifndef BUILD_NO_RAM_TRACKER
  checkRAM(F("handle_i2cscanner"));
  #endif

  if (!isLoggedIn()) { return; }
  navMenuIndex = MENU_INDEX_TOOLS;
  TXBuffer.startJsonStream();
  json_init();
  json_open(true);

  int  nDevices = 0;

  I2CSelect_Max100kHz_ClockSpeed();    // Always scan in low speed to also find old/slow devices
  #if FEATURE_I2CMULTIPLEXER
  i2c_addresses_t mainBusDevices;
  mainBusDevices.resize(128);
  for (int i = 0; i < 128; i++) {
    mainBusDevices[i] = false;
  }
  nDevices = scanI2CbusForDevices_json(Settings.I2C_Multiplexer_Addr, -1, nDevices, mainBusDevices); // Channel -1 = standard I2C bus
  #else // if FEATURE_I2CMULTIPLEXER
  nDevices = scanI2CbusForDevices_json(-1, -1, nDevices); // Standard scan
  #endif // if FEATURE_I2CMULTIPLEXER

  #if FEATURE_I2CMULTIPLEXER
  if (isI2CMultiplexerEnabled()) {
    uint8_t mux_max = I2CMultiplexerMaxChannels();
    for (int8_t channel = 0; channel < mux_max; channel++) {
      I2CMultiplexerSelect(channel);
      nDevices += scanI2CbusForDevices_json(Settings.I2C_Multiplexer_Addr, channel, nDevices, mainBusDevices); // Specific channels
    }
    I2CMultiplexerOff();
  }
  #endif // if FEATURE_I2CMULTIPLEXER
  I2CSelectHighClockSpeed(); // Reset bus to standard speed
  
  json_close(true);
  TXBuffer.endStream();
}
#endif // WEBSERVER_NEW_UI


String getKnownI2Cdevice(uint8_t address) {
  String result;

  #if FEATURE_I2C_DEVICE_SCAN
  for (uint8_t x = 0; x <= deviceCount; x++) {
    const deviceIndex_t deviceIndex = DeviceIndex_sorted[x];

    if (validDeviceIndex(deviceIndex)) {
      const pluginID_t pluginID = DeviceIndex_to_Plugin_id[deviceIndex];

      if (validPluginID(pluginID) &&
          checkPluginI2CAddressFromDeviceIndex(deviceIndex, address)) {
        result += F("(Device) ");

        # if defined(PLUGIN_BUILD_DEV) || defined(PLUGIN_SET_MAX) // Use same name as in Add Device combobox
        result += 'P';

        if (pluginID < 10) { result += '0'; }

        if (pluginID < 100) { result += '0'; }
        result += pluginID;
        result += F(" - ");
        # endif // if defined(PLUGIN_BUILD_DEV) || defined(PLUGIN_SET_MAX)
        result += getPluginNameFromDeviceIndex(deviceIndex);
        result += ',';
      }
    }
  }
  #endif // if FEATURE_I2C_DEVICE_SCAN
  #ifndef LIMIT_BUILD_SIZE

  switch (address)
  {
    case 0x10:
      result += F("VEML6075");
      break;
    case 0x11:
      result += F("VEML6075,I2C_MultiRelay");
      break;
    case 0x12:
    case 0x13:
    case 0x14:
    case 0x15:
    case 0x16:
    case 0x17:
    case 0x18:
      result += F("I2C_MultiRelay");
      break;
    case 0x1D:
      result +=  F("ADXL345");
      break;
    case 0x1E:
      result +=  F("HMC5883L");
      break;
    case 0x20:
    case 0x21:
    case 0x22:
    case 0x25:
    case 0x26:
    case 0x27:
      result +=  F("PCF8574,MCP23017,LCD,PCF8575");
      break;
    case 0x23:
      result +=  F("PCF8574,MCP23017,LCD,BH1750,PCF8575");
      break;
    case 0x24:
      result +=  F("PCF8574,MCP23017,LCD,PN532,PCF8575");
      break;
    case 0x29:
      result +=  F("TSL2561,TSL2591,TCS34725,VL53L0X,VL53L1X");
      break;
    case 0x30:
      result +=  F("VL53L0X,VL53L1X");
      break;
    case 0x36:
      result +=  F("MAX1704x,Adafruit Rotary enc");
      break;
    case 0x37:
      result +=  F("Adafruit Rotary enc");
      break;
    case 0x38:
<<<<<<< HEAD
      result +=  F("LCD,PCF8574A,VEML6070,AHT10/20/21,FT62x6");
      break;
    case 0x39:
      result +=  F("LCD,PCF8574A,TSL2561,APDS9960,AHT10");
      break;
    case 0x3A:
    case 0x3B:
    case 0x3E:
    case 0x3F:
      result +=  F("LCD,PCF8574A");
=======
      result +=  F("LCD,PCF8574A,AHT10/20/21,VEML6070,Adafruit Rotary enc");
      break;
    case 0x39:
      result +=  F("LCD,PCF8574A,TSL2561,APDS9960,AHT10,Adafruit Rotary enc");
      break;
    case 0x3A:
    case 0x3B:
      result +=  F("LCD,PCF8574A,Adafruit Rotary enc");
>>>>>>> 1e8d0aef
      break;
    case 0x3C:
    case 0x3D:
      result +=  F("LCD,PCF8574A,OLED,Adafruit Rotary enc");
      break;
    case 0x3E:
    case 0x3F:
      result +=  F("LCD,PCF8574A");
      break;
    case 0x40:
      result +=  F("SI7021,HTU21D,INA219,PCA9685,HDC1080,M5Stack Rotary enc");
      break;
    case 0x41:
    case 0x42:
    case 0x43:
      result +=  F("INA219");
      break;
    case 0x44:
    case 0x45:
      result +=  F("SHT30/31/35,INA219");
      break;
    case 0x48:
    case 0x4A:
    case 0x4B:
      result +=  F("PCF8591,ADS1115,LM75A,INA219");
      break;
    case 0x49:
      result +=  F("PCF8591,ADS1115,TSL2561,LM75A,INA219");
      break;
    case 0x4C:
    case 0x4E:
    case 0x4F:
      result +=  F("PCF8591,LM75A,INA219");
      break;
    case 0x4D:
      result +=  F("PCF8591,MCP3221,LM75A,INA219");
      break;
    case 0x51:
      result +=  F("PCF8563");
      break;
    case 0x53:
      result +=  F("ADXL345,LTR390");
      break;
    case 0x54:
    case 0x55:
    case 0x56:
    case 0x57:
      result +=  F("DFRobot Rotary enc");
      break;
    case 0x58:
      result +=  F("SGP30");
      break;
    case 0x5A:
      result +=  F("MLX90614,MPR121,CCS811");
      break;
    case 0x5B:
      result +=  F("MPR121,CCS811");
      break;
    case 0x5C:
      result +=  F("DHT12,AM2320,BH1750,MPR121");
      break;
    case 0x5D:
      result +=  F("MPR121");
      break;
    case 0x60:
      result +=  F("Adafruit Motorshield v2,SI1145");
      break;
    case 0x61:
      result += F("Atlas EZO DO,SCD30");
      break;
    case 0x62:
      result += F("Atlas EZO ORP,SCD4x");
      break;
    case 0x63:
      result += F("Atlas EZO pH");
      break;
    case 0x64:
      result += F("Atlas EZO EC");
      break;
    case 0x68:
      result +=  F("MPU6050,DS1307,DS3231,PCF8523,ITG3205,CDM7160");
      break;
    case 0x69:
      result +=  F("ITG3205,CDM7160");
      break;
    case 0x70:
      result +=  F("Adafruit Motorshield v2 (Catchall),HT16K33,TCA9543a/6a/8a I2C multiplexer,PCA9540 I2C multiplexer");
      break;
    case 0x71:
    case 0x72:
    case 0x73:
      result +=  F("HT16K33,TCA9543a/6a/8a I2C multiplexer");
      break;
    case 0x74:
    case 0x75:
      result +=  F("HT16K33,TCA9546a/8a I2C multiplexer");
      break;
    case 0x76:
      result +=  F("BMP280,BME280,BME680,MS5607,MS5611,HT16K33,TCA9546a/8a I2C multiplexer");
      break;
    case 0x77:
      result +=  F("BMP085,BMP180,BMP280,BME280,BME680,MS5607,MS5611,HT16K33,TCA9546a/8a I2C multiplexer");
      break;
    case 0x7f:
      result +=  F("Arduino PME");
      break;
  }
  #endif // LIMIT_BUILD_SIZE
  return result;
}

int scanI2CbusForDevices( // Utility function for scanning the I2C bus for valid devices, with HTML table output
        int8_t muxAddr
      , int8_t channel
      , int nDevices
      #if FEATURE_I2CMULTIPLEXER
      , i2c_addresses_t &excludeDevices
      #endif // if FEATURE_I2CMULTIPLEXER
) {
  uint8_t error, address;

  for (address = 1; address <= 127; address++)
  {
    #if FEATURE_I2CMULTIPLEXER
    bool skipCheck = false;
    if (channel != -1 && excludeDevices.size() > address) {
      skipCheck = excludeDevices[address];
    }
    if (!skipCheck) { // Ignore I2C multiplexer and addresses to exclude when scanning its channels
    #endif // if FEATURE_I2CMULTIPLEXER
      Wire.beginTransmission(address);
      error = Wire.endTransmission();
      delay(1);

      switch (error) {
        case 0:
      {
        html_TR_TD();
        #if FEATURE_I2CMULTIPLEXER
        if (muxAddr != -1) {
          if (channel == -1){
            addHtml(F("Standard I2C bus"));
            excludeDevices[address] = true;
          } else {
            addHtml(F("Multiplexer channel "));
            addHtmlInt(channel);
          }
          html_TD();
        }
        #endif // if FEATURE_I2CMULTIPLEXER
        addHtml(formatToHex(address, 2));
        html_TD();
        String description = getKnownI2Cdevice(address);

        if (description.length() > 0) {
          description.replace(F(","), F("<BR>"));
          addHtml(description);
        }
        nDevices++;
        break;
      }
      case 2: // NACK on transmit address, thus not found 
        break;
      case 3: 
      {
        html_TR_TD();
        addHtml(F("NACK on transmit data to address "));
        addHtml(formatToHex(address, 2));
        break;
      }
      case 4:
      {
        html_TR_TD();
        addHtml(F("SDA low at address "));
        addHtml(formatToHex(address, 2));
        I2CForceResetBus_swap_pins(address);
        addHtml(F(" Reset bus attempted"));
        break;
      }
      }
    #if FEATURE_I2CMULTIPLEXER
    }
    #endif // if FEATURE_I2CMULTIPLEXER
  }
  return nDevices;
}

// FIXME TD-er: Query all included plugins for their supported addresses (return name of plugin)
void handle_i2cscanner() {
  #ifndef BUILD_NO_RAM_TRACKER
  checkRAM(F("handle_i2cscanner"));
  #endif

  if (!isLoggedIn()) { return; }
  navMenuIndex = MENU_INDEX_TOOLS;
  TXBuffer.startStream();
  sendHeadandTail_stdtemplate(_HEAD);

  html_table_class_multirow();
  #if FEATURE_I2CMULTIPLEXER
  if (isI2CMultiplexerEnabled()) {
    html_table_header(F("I2C bus"));
  }
  #endif // if FEATURE_I2CMULTIPLEXER
  html_table_header(F("I2C Addresses in use"));
  html_table_header(F("Supported devices"));

  if (Settings.isI2CEnabled()) {
    int  nDevices = 0;
    I2CSelect_Max100kHz_ClockSpeed();  // Scan bus using low speed
    #if FEATURE_I2CMULTIPLEXER
    i2c_addresses_t mainBusDevices;
    mainBusDevices.resize(128);
    for (int i = 0; i < 128; i++) {
      mainBusDevices[i] = false;
    }
    nDevices = scanI2CbusForDevices(Settings.I2C_Multiplexer_Addr, -1, nDevices, mainBusDevices); // Channel -1 = standard I2C bus
    #else // if FEATURE_I2CMULTIPLEXER
    nDevices = scanI2CbusForDevices(-1, -1, nDevices); // Standard scan
    #endif // if FEATURE_I2CMULTIPLEXER

    #if FEATURE_I2CMULTIPLEXER
    if (isI2CMultiplexerEnabled()) {
      uint8_t mux_max = I2CMultiplexerMaxChannels();
      for (int8_t channel = 0; channel < mux_max; channel++) {
        I2CMultiplexerSelect(channel);
        nDevices += scanI2CbusForDevices(Settings.I2C_Multiplexer_Addr, channel, nDevices, mainBusDevices);
      }
      I2CMultiplexerOff();
    }
    #endif // if FEATURE_I2CMULTIPLEXER
    I2CSelectHighClockSpeed();   // By default the bus is in standard speed

    if (nDevices == 0) {
      addHtml(F("<TR>No I2C devices found"));
    }
  } else {
    addHtml(F("<TR>I2C pins not configured"));
  }

  html_end_table();
  sendHeadandTail_stdtemplate(_TAIL);
  TXBuffer.endStream();
}
#endif // WEBSERVER_I2C_SCANNER<|MERGE_RESOLUTION|>--- conflicted
+++ resolved
@@ -225,19 +225,7 @@
       result +=  F("Adafruit Rotary enc");
       break;
     case 0x38:
-<<<<<<< HEAD
-      result +=  F("LCD,PCF8574A,VEML6070,AHT10/20/21,FT62x6");
-      break;
-    case 0x39:
-      result +=  F("LCD,PCF8574A,TSL2561,APDS9960,AHT10");
-      break;
-    case 0x3A:
-    case 0x3B:
-    case 0x3E:
-    case 0x3F:
-      result +=  F("LCD,PCF8574A");
-=======
-      result +=  F("LCD,PCF8574A,AHT10/20/21,VEML6070,Adafruit Rotary enc");
+      result +=  F("LCD,PCF8574A,AHT10/20/21,VEML6070,Adafruit Rotary enc,FT62x6");
       break;
     case 0x39:
       result +=  F("LCD,PCF8574A,TSL2561,APDS9960,AHT10,Adafruit Rotary enc");
@@ -245,7 +233,6 @@
     case 0x3A:
     case 0x3B:
       result +=  F("LCD,PCF8574A,Adafruit Rotary enc");
->>>>>>> 1e8d0aef
       break;
     case 0x3C:
     case 0x3D:
