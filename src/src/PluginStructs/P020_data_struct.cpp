--- conflicted
+++ resolved
@@ -16,12 +16,6 @@
   if (P020_GET_LED_ENABLED) {
     _ledPin = P020_LED_PIN; // Default pin (12) is already initialized in P020_Task
   }
-<<<<<<< HEAD
-  _ledEnabled  = P020_GET_LED_ENABLED == 1;
-  _ledInverted = P020_GET_LED_INVERTED == 1;
-  _space       = static_cast<char>(P020_REPLACE_SPACE);
-  _newline     = static_cast<char>(P020_REPLACE_NEWLINE);
-=======
   _ledEnabled   = P020_GET_LED_ENABLED == 1;
   _ledInverted  = P020_GET_LED_INVERTED == 1;
   _space        = static_cast<char>(P020_REPLACE_SPACE);
@@ -29,7 +23,6 @@
   _port         = static_cast<ESPEasySerialPort>(CONFIG_PORT);
   _serialId     = P020_GET_EVENT_SERIAL_ID;
   _appendTaskId = P020_GET_APPEND_TASK_ID;
->>>>>>> 60f4dd54
 }
 
 P020_Task::~P020_Task() {
