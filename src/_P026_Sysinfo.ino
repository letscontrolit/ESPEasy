#include "_Plugin_Helper.h"
#ifdef USES_P026

// #######################################################################################################
// #################################### Plugin 026: System Info ##########################################
// #######################################################################################################


# include "src/DataStructs/ESPEasy_packed_raw_data.h"
# include "src/ESPEasyCore/ESPEasyNetwork.h"
# include "src/Globals/ESPEasyWiFiEvent.h"
# include "src/Helpers/Memory.h"

# include "ESPEasy-Globals.h"

# define PLUGIN_026
# define PLUGIN_ID_026         26
# define PLUGIN_NAME_026       "Generic - System Info"

// place sensor type selector right after the output value settings
# define P026_QUERY1_CONFIG_POS  0
# define P026_SENSOR_TYPE_INDEX  (P026_QUERY1_CONFIG_POS + VARS_PER_TASK)
# define P026_NR_OUTPUT_VALUES   getValueCountFromSensorType(static_cast<Sensor_VType>(PCONFIG(P026_SENSOR_TYPE_INDEX)))

# define P026_NR_OUTPUT_OPTIONS  15

const __FlashStringHelper* Plugin_026_valuename(uint8_t value_nr, bool displayString) {
<<<<<<< HEAD
  switch (value_nr) {
    case 0:  return displayString ? F("Uptime") : F("uptime");
    case 1:  return displayString ? F("Free RAM") : F("freeheap");
    case 2:  return displayString ? F("Wifi RSSI") : F("rssi");
    case 3:  return displayString ? F("Input VCC") : F("vcc");
    case 4:  return displayString ? F("System load") : F("load");
    case 5:  return displayString ? F("IP 1.Octet") : F("ip1");
    case 6:  return displayString ? F("IP 2.Octet") : F("ip2");
    case 7:  return displayString ? F("IP 3.Octet") : F("ip3");
    case 8:  return displayString ? F("IP 4.Octet") : F("ip4");
    case 9:  return displayString ? F("Web activity") : F("web");
    case 10: return displayString ? F("Free Stack") : F("freestack");
    case 11: return displayString ? F("None") : F("");
    case 12: return displayString ? F("WiFi TX pwr") : F("txpwr");
    case 13: return displayString ? F("Free 2nd Heap") : F("free2ndheap");
    case 14: return displayString ? F("Test Counter") : F("testcount");
    default:
      break;
=======
  const __FlashStringHelper* strings[] {
    F("Uptime")       , F("uptime"),
    F("Free RAM")     , F("freeheap"),
    F("Wifi RSSI")    , F("rssi"),
    F("Input VCC")    , F("vcc"),
    F("System load")  , F("load"),
    F("IP 1.Octet")   , F("ip1"),
    F("IP 2.Octet")   , F("ip2"),
    F("IP 3.Octet")   , F("ip3"),
    F("IP 4.Octet")   , F("ip4"),
    F("Web activity") , F("web"),
    F("Free Stack")   , F("freestack"),
    F("None")         , F(""),
    F("WiFi TX pwr")  , F("txpwr"),
    F("Free 2nd Heap"), F("free2ndheap")
  };
  const size_t index = (2* value_nr) + (displayString ? 0 : 1);
  constexpr size_t nrStrings = sizeof(strings) / sizeof(strings[0]);
  if (index < nrStrings) {
    return strings[index];
>>>>>>> 1deac875
  }
  return F("");
}

// Used for testing, just increment every time the task's PLUGIN_READ is called
static uint32_t p026_read_count = 0;

boolean Plugin_026(uint8_t function, struct EventStruct *event, String& string)
{
  boolean success = false;

  switch (function)
  {
    case PLUGIN_DEVICE_ADD:
    {
      Device[++deviceCount].Number       = PLUGIN_ID_026;
      Device[deviceCount].VType          = Sensor_VType::SENSOR_TYPE_QUAD;
      Device[deviceCount].ValueCount     = 4;
      Device[deviceCount].SendDataOption = true;
      Device[deviceCount].TimerOption    = true;
      Device[deviceCount].FormulaOption  = true;
      Device[deviceCount].OutputDataType = Output_Data_type_t::Simple;
      Device[deviceCount].PluginStats    = true;
      break;
    }

    case PLUGIN_GET_DEVICENAME:
    {
      string = F(PLUGIN_NAME_026);
      break;
    }

    case PLUGIN_GET_DEVICEVALUENAMES:
    {
      for (uint8_t i = 0; i < VARS_PER_TASK; ++i) {
        if (i < P026_NR_OUTPUT_VALUES) {
          const uint8_t pconfigIndex = i + P026_QUERY1_CONFIG_POS;
          safe_strncpy(
            ExtraTaskSettings.TaskDeviceValueNames[i],
            Plugin_026_valuename(PCONFIG(pconfigIndex), false),
            sizeof(ExtraTaskSettings.TaskDeviceValueNames[i]));
        } else {
          ZERO_FILL(ExtraTaskSettings.TaskDeviceValueNames[i]);
        }
      }
      break;
    }

    case PLUGIN_GET_DEVICEVALUECOUNT:
    {
      event->Par1 = P026_NR_OUTPUT_VALUES;
      success     = true;
      break;
    }

    case PLUGIN_GET_DEVICEVTYPE:
    {
      event->sensorType = static_cast<Sensor_VType>(PCONFIG(P026_SENSOR_TYPE_INDEX));
      event->idx        = P026_SENSOR_TYPE_INDEX;
      success           = true;
      break;
    }


    case PLUGIN_SET_DEFAULTS:
    {
      PCONFIG(0) = 0;    // "Uptime"

      for (uint8_t i = 1; i < VARS_PER_TASK; ++i) {
        PCONFIG(i) = 11; // "None"
      }
      PCONFIG(P026_SENSOR_TYPE_INDEX) = static_cast<uint8_t>(Sensor_VType::SENSOR_TYPE_QUAD);
      success                         = true;
      break;
    }

    case PLUGIN_WEBFORM_LOAD_OUTPUT_SELECTOR:
    {
      const __FlashStringHelper *options[P026_NR_OUTPUT_OPTIONS];
      int indices[P026_NR_OUTPUT_OPTIONS];

      int index = 0;

      for (uint8_t option = 0; option < P026_NR_OUTPUT_OPTIONS; ++option) {
        if (option != 11) {
          options[index] = Plugin_026_valuename(option, true);
          indices[index] = option;
          ++index;
        }
      }

      // Work around to get the "none" at the end.
      options[index] = Plugin_026_valuename(11, true);
      indices[index] = 11;

      for (uint8_t i = 0; i < P026_NR_OUTPUT_VALUES; ++i) {
        const uint8_t pconfigIndex = i + P026_QUERY1_CONFIG_POS;
        sensorTypeHelper_loadOutputSelector(event, pconfigIndex, i, P026_NR_OUTPUT_OPTIONS, options, indices);
      }
      success = true;
      break;
    }

    case PLUGIN_WEBFORM_LOAD:
    {
      break;
    }

    case PLUGIN_WEBFORM_SAVE:
    {
      // Save output selector parameters.
      for (uint8_t i = 0; i < P026_NR_OUTPUT_VALUES; ++i) {
        const uint8_t pconfigIndex = i + P026_QUERY1_CONFIG_POS;
        const uint8_t choice       = PCONFIG(pconfigIndex);
        sensorTypeHelper_saveOutputSelector(event, pconfigIndex, i, Plugin_026_valuename(choice, false));
      }
      success = true;
      break;
    }

    case PLUGIN_INIT:
    {
      success = true;
      break;
    }

    case PLUGIN_READ:
    {
      for (int i = 0; i < P026_NR_OUTPUT_VALUES; ++i) {
        UserVar[event->BaseVarIndex + i] = P026_get_value(PCONFIG(i));
      }

      if (loglevelActiveFor(LOG_LEVEL_INFO)) {
        String log;

        if (log.reserve(7 * (P026_NR_OUTPUT_VALUES + 1)))
        {
          log += F("SYS  : ");

          for (int i = 0; i < P026_NR_OUTPUT_VALUES; ++i) {
            if (i != 0) {
              log += ',';
            }
            log += formatUserVarNoCheck(event->TaskIndex, i);
          }
          addLogMove(LOG_LEVEL_INFO, log);
        }
      }
      ++p026_read_count;
      success = true;
      break;
    }
# if FEATURE_PACKED_RAW_DATA
    case PLUGIN_GET_PACKED_RAW_DATA:
    {
      // Matching JS code:
      // return decode(bytes,
      //  [header, uint24, uint24, int8, vcc, pct_8, uint8, uint8, uint8, uint8, uint24, uint16],
      //  ['header', 'uptime', 'freeheap', 'rssi', 'vcc', 'load', 'ip1', 'ip2', 'ip3', 'ip4', 'web', 'freestack']);
      uint8_t index = 0;
      string     += LoRa_addInt(P026_get_value(index++), PackedData_uint24);  // uptime
      string     += LoRa_addInt(P026_get_value(index++), PackedData_uint24);  // freeheap
      string     += LoRa_addFloat(P026_get_value(index++), PackedData_int8);  // rssi
      string     += LoRa_addFloat(P026_get_value(index++), PackedData_vcc);   // vcc
      string     += LoRa_addFloat(P026_get_value(index++), PackedData_pct_8); // load
      string     += LoRa_addInt(P026_get_value(index++), PackedData_uint8);   // ip1
      string     += LoRa_addInt(P026_get_value(index++), PackedData_uint8);   // ip2
      string     += LoRa_addInt(P026_get_value(index++), PackedData_uint8);   // ip3
      string     += LoRa_addInt(P026_get_value(index++), PackedData_uint8);   // ip4
      string     += LoRa_addInt(P026_get_value(index++), PackedData_uint24);  // web
      string     += LoRa_addInt(P026_get_value(index++), PackedData_uint16);  // freestack
      event->Par1 = index;                                                    // valuecount
      success     = true;
      break;
    }
# endif // if FEATURE_PACKED_RAW_DATA
  }
  return success;
}

float P026_get_value(uint8_t type)
{
  switch (type)
  {
    case 0: return getUptimeMinutes();
    case 1: return FreeMem();
    case 2: return WiFi.RSSI();
    case 3:
# if FEATURE_ADC_VCC
      return vcc;
# else // if FEATURE_ADC_VCC
      return -1.0f;
# endif // if FEATURE_ADC_VCC
    case 4: return getCPUload();
    case 5:
    case 6:
    case 7:
    case 8:
      return NetworkLocalIP()[type - 5];
    case 9:  return timePassedSince(lastWeb) / 1000.0f; // respond in seconds
    case 10: return getCurrentFreeStack();
    case 12: return WiFiEventData.wifi_TX_pwr;
    case 13:
      # ifdef USE_SECOND_HEAP
      return FreeMem2ndHeap();
      # else // ifdef USE_SECOND_HEAP
      break;
      # endif // ifdef USE_SECOND_HEAP
    case 14: return p026_read_count;
  }
  return 0.0f;
}

#endif // USES_P026<|MERGE_RESOLUTION|>--- conflicted
+++ resolved
@@ -25,26 +25,6 @@
 # define P026_NR_OUTPUT_OPTIONS  15
 
 const __FlashStringHelper* Plugin_026_valuename(uint8_t value_nr, bool displayString) {
-<<<<<<< HEAD
-  switch (value_nr) {
-    case 0:  return displayString ? F("Uptime") : F("uptime");
-    case 1:  return displayString ? F("Free RAM") : F("freeheap");
-    case 2:  return displayString ? F("Wifi RSSI") : F("rssi");
-    case 3:  return displayString ? F("Input VCC") : F("vcc");
-    case 4:  return displayString ? F("System load") : F("load");
-    case 5:  return displayString ? F("IP 1.Octet") : F("ip1");
-    case 6:  return displayString ? F("IP 2.Octet") : F("ip2");
-    case 7:  return displayString ? F("IP 3.Octet") : F("ip3");
-    case 8:  return displayString ? F("IP 4.Octet") : F("ip4");
-    case 9:  return displayString ? F("Web activity") : F("web");
-    case 10: return displayString ? F("Free Stack") : F("freestack");
-    case 11: return displayString ? F("None") : F("");
-    case 12: return displayString ? F("WiFi TX pwr") : F("txpwr");
-    case 13: return displayString ? F("Free 2nd Heap") : F("free2ndheap");
-    case 14: return displayString ? F("Test Counter") : F("testcount");
-    default:
-      break;
-=======
   const __FlashStringHelper* strings[] {
     F("Uptime")       , F("uptime"),
     F("Free RAM")     , F("freeheap"),
@@ -59,13 +39,13 @@
     F("Free Stack")   , F("freestack"),
     F("None")         , F(""),
     F("WiFi TX pwr")  , F("txpwr"),
-    F("Free 2nd Heap"), F("free2ndheap")
+    F("Free 2nd Heap"), F("free2ndheap"),
+    F("Test Counter") , F("testcount")
   };
   const size_t index = (2* value_nr) + (displayString ? 0 : 1);
   constexpr size_t nrStrings = sizeof(strings) / sizeof(strings[0]);
   if (index < nrStrings) {
     return strings[index];
->>>>>>> 1deac875
   }
   return F("");
 }
