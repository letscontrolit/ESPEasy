
#include "../WebServer/Markup.h"

#include "../WebServer/HTML_wrappers.h"

#include "../CustomBuild/ESPEasyLimits.h"

#include "../Globals/Settings.h"

#include "../Helpers/Convert.h"
#include "../Helpers/Hardware.h"
#include "../Helpers/StringConverter_Numerical.h"
#include "../Helpers/StringConverter.h"
#include "../Helpers/StringGenerator_GPIO.h"

#include "../../ESPEasy_common.h"

// ********************************************************************************
// Add Selector
// ********************************************************************************
void addSelector(const __FlashStringHelper *id,
                 int                        optionCount,
                 const __FlashStringHelper *options[],
                 const int                  indices[],
                 const String               attr[],
                 int                        selectedIndex,
                 bool                       reloadonchange,
                 bool                       enabled)
{
  addSelector(String(id), optionCount, options, indices, attr, selectedIndex, reloadonchange, enabled, F("wide"));
}

void addSelector(const String             & id,
                 int                        optionCount,
                 const __FlashStringHelper *options[],
                 const int                  indices[],
                 const String               attr[],
                 int                        selectedIndex,
                 bool                       reloadonchange,
                 bool                       enabled)
{
  addSelector(id, optionCount, options, indices, attr, selectedIndex, reloadonchange, enabled, F("wide"));
}

void addSelector(const String& id,
                 int           optionCount,
                 const String  options[],
                 const int     indices[],
                 const String  attr[],
                 int           selectedIndex,
                 bool          reloadonchange,
                 bool          enabled)
{
  addSelector(id, optionCount, options, indices, attr, selectedIndex, reloadonchange, enabled, F("wide"));
}

void addSelector(const String             & id,
                 int                        optionCount,
                 const __FlashStringHelper *options[],
                 const int                  indices[],
                 const String               attr[],
                 int                        selectedIndex,
                 bool                       reloadonchange,
                 bool                       enabled,
                 const __FlashStringHelper * classname
                 #if FEATURE_TOOLTIPS
                 , const String           & tooltip
                 #endif // if FEATURE_TOOLTIPS
                 )
{
  // FIXME TD-er Change bool    to disabled
  if (reloadonchange)
  {
    addSelector_Head_reloadOnChange(id, classname, !enabled
                                    #if FEATURE_TOOLTIPS
                                    , tooltip
                                    #endif // if FEATURE_TOOLTIPS
                                    );
  } else {
    do_addSelector_Head(id, classname, EMPTY_STRING, !enabled
                        #if FEATURE_TOOLTIPS
                        , tooltip
                        #endif // if FEATURE_TOOLTIPS
                        );
  }
  addSelector_options(optionCount, options, indices, attr, selectedIndex);
  addSelector_Foot();
}

void addSelector_reloadOnChange(
                 const String& id,
                 int           optionCount,
                 const String  options[],
                 const int     indices[],
                 const String  attr[],
                 int           selectedIndex,
                 const String& onChangeCall,
                 bool          enabled,
                 const __FlashStringHelper * classname
                 #if FEATURE_TOOLTIPS
                 ,
                 const String& tooltip
                 #endif // if FEATURE_TOOLTIPS
                 )
{
  // FIXME TD-er Change bool    to disabled
  do_addSelector_Head(id, classname, onChangeCall, !enabled
                      #if FEATURE_TOOLTIPS
                      , tooltip
                      #endif // if FEATURE_TOOLTIPS
                      );
  addSelector_options(optionCount, options, indices, attr, selectedIndex);
  addSelector_Foot();
}


void addSelector(const String  & id,
                 int             optionCount,
                 const String    options[],
                 const int       indices[],
                 const String    attr[],
                 int             selectedIndex,
                 bool            reloadonchange,
                 bool            enabled,
                 const __FlashStringHelper * classname
                 #if FEATURE_TOOLTIPS
                 , const String& tooltip
                 #endif // if FEATURE_TOOLTIPS
                 )
{
  // FIXME TD-er Change bool    to disabled
  if (reloadonchange)
  {
    addSelector_Head_reloadOnChange(id, classname, !enabled
                                    #if FEATURE_TOOLTIPS
                                    , tooltip
                                    #endif // if FEATURE_TOOLTIPS
                                    );
  } else {
    do_addSelector_Head(id, classname, EMPTY_STRING, !enabled
                        #if FEATURE_TOOLTIPS
                        , tooltip
                        #endif // if FEATURE_TOOLTIPS
                        );
  }
  addSelector_options(optionCount, options, indices, attr, selectedIndex);
  addSelector_Foot();
}

void addSelector_options(int optionCount, const __FlashStringHelper *options[], const int indices[], const String attr[], int selectedIndex)
{
  int index;

  for (uint8_t x = 0; x < optionCount; x++)
  {
    if (indices) {
      index = indices[x];
    }
    else {
      index = x;
    }
    String attr_str;

    if (attr)
    {
      attr_str = attr[x];
    }
    addSelector_Item(options[x], index, selectedIndex == index, false, attr_str);
    if (x % 10 == 0) delay(0);
  }
}

void addSelector_options(int optionCount, const String options[], const int indices[], const String attr[], int selectedIndex)
{
  int index;

  for (uint8_t x = 0; x < optionCount; x++)
  {
    if (indices) {
      index = indices[x];
    }
    else {
      index = x;
    }
    String attr_str;

    if (attr)
    {
      attr_str = attr[x];
    }
    addSelector_Item(options[x], index, selectedIndex == index, false, attr_str);
    if (x % 10 == 0) delay(0);
  }
}

void addSelector_Head(const String& id) {
  do_addSelector_Head(id, F("wide"), EMPTY_STRING, false
                      #if FEATURE_TOOLTIPS
                      , F("")
                      #endif // if FEATURE_TOOLTIPS
                      );
}

void addSelector_Head_reloadOnChange(const __FlashStringHelper * id) {
  addSelector_Head_reloadOnChange(String(id), F("wide"), false);
}

/*
void addSelector_Head_reloadOnChange(const String& id) {
  addSelector_Head_reloadOnChange(id, F("wide"), false);
}
*/

void addSelector_Head_reloadOnChange(const String& id, 
                                     const __FlashStringHelper * classname, 
                                     bool disabled
                                     #if FEATURE_TOOLTIPS
                                     , const String& tooltip
                                     #endif // if FEATURE_TOOLTIPS
                                     ) {
  do_addSelector_Head(id, classname, F("return dept_onchange(frmselect)"), disabled
                      #if FEATURE_TOOLTIPS
                      , tooltip
                      #endif // if FEATURE_TOOLTIPS
                      );
}

void addSelector_Head_reloadOnChange(const String& id, const __FlashStringHelper * classname, const String& onChangeCall, bool disabled
                                     #if FEATURE_TOOLTIPS
                                     , const String& tooltip
                                     #endif // if FEATURE_TOOLTIPS
                                     ) {
  do_addSelector_Head(id, classname, onChangeCall, disabled
                      #if FEATURE_TOOLTIPS
                      , tooltip
                      #endif // if FEATURE_TOOLTIPS
                      );
}


void do_addSelector_Head(const String& id, const __FlashStringHelper * classname, const String& onChangeCall, const bool& disabled
                         #if FEATURE_TOOLTIPS
                         , const String& tooltip
                         #endif // if FEATURE_TOOLTIPS
                         )
{
  addHtml(F("<select "));
  addHtmlAttribute(F("class"), classname);
  addHtmlAttribute(F("name"),  id);
  addHtmlAttribute(F("id"),    id);

  #if FEATURE_TOOLTIPS

  if (tooltip.length() > 0) {
    addHtmlAttribute(F("title"), tooltip);
  }
  #endif // if FEATURE_TOOLTIPS

  if (disabled) {
    addDisabled();
  }

  if (onChangeCall.length() > 0) {
    addHtmlAttribute(F("onchange"), onChangeCall);
  }
  addHtml('>');
}

void addPinSelector_Item(PinSelectPurpose purpose, const String& gpio_label, int gpio, bool    selected, bool    disabled, const String& attr)
{
  if (gpio != -1) // empty selection can never be disabled...
  {
    int  pinnr = -1;
    bool input, output, warning;

    if (getGpioInfo(gpio, pinnr, input, output, warning)) {
      bool includeI2C = true;
      bool includeSPI = true;
      bool includeSerial = true;
      #if FEATURE_ETHERNET
      bool includeEthernet = true;
      #endif // if FEATURE_ETHERNET

      switch (purpose) {
        case PinSelectPurpose::SPI:
        case PinSelectPurpose::SPI_MISO:
          includeSPI = false;
          if (purpose == PinSelectPurpose::SPI && !output) {
            return;
          }
          break;
        case PinSelectPurpose::Ethernet:
          #if FEATURE_ETHERNET
          includeEthernet = false;
          #endif // if FEATURE_ETHERNET
          break;
        case PinSelectPurpose::Generic:

          if (!input && !output) {
            return;
          }
          break;

        case PinSelectPurpose::Generic_input:

          if (!input) {
            return;
          }
          break;

        case PinSelectPurpose::Generic_output:
        case PinSelectPurpose::DAC:

          if (!output) {
            return;
          }
          break;

        case PinSelectPurpose::Generic_bidir:
        case PinSelectPurpose::I2C:
          includeI2C = false;

          if (!output || !input) {
            // SDA is obviously bidirectional.
            // SCL is obviously output, but can be held down by a slave device to signal clock stretch limit.
            // Thus both must be capable of input & output.
            return;
          }
          break;
          
        case PinSelectPurpose::Serial_input:
          includeSerial = false;
          if (!input) {
            return;
          }
          break;

        case PinSelectPurpose::Serial_output:
          includeSerial = false;
          if (!output) {
            return;
          }
          break;
      }

      if (includeI2C && Settings.isI2C_pin(gpio)) {
        disabled = true;
      }

<<<<<<< HEAD
      if (includeSerial && (Settings.UseSerial && ((gpio == 1) || (gpio == 3)))) {
=======
      if (isSerialConsolePin(gpio)) {
>>>>>>> f5a1e6b5
        disabled = true;
      }

      if (includeSPI && Settings.isSPI_pin(gpio)) {
        disabled = true;
      }

  #if FEATURE_ETHERNET

      if (Settings.isEthernetPin(gpio) || (includeEthernet && Settings.isEthernetPinOptional(gpio))) {
        disabled = true;
      }
  #endif // if FEATURE_ETHERNET
    }
  }

  addSelector_Item(gpio_label,
                   gpio,
                   selected,
                   disabled);
}

void addSelector_Item(const __FlashStringHelper *option, int index, bool    selected, bool    disabled, const String& attr)
{
  addHtml(F("<option "));
  addHtmlAttribute(F("value"), index);

  if (selected) {
    addHtml(F(" selected"));
  }

  if (disabled) {
    addDisabled();
  }

  if (attr.length() > 0)
  {
    addHtml(' ');
    addHtml(attr);
  }
  addHtml('>');
  addHtml(option);
  addHtml(F("</option>"));
}

void addSelector_Item(const String& option, int index, bool    selected, bool    disabled, const String& attr)
{
  addHtml(F("<option "));
  addHtmlAttribute(F("value"), index);

  if (selected) {
    addHtml(F(" selected"));
  }

  if (disabled) {
    addDisabled();
  }

  if (attr.length() > 0)
  {
    addHtml(' ');
    addHtml(attr);
  }
  addHtml('>');
  addHtml(option);
  addHtml(F("</option>"));
}

void addSelector_Foot()
{
  addHtml(F("</select>"));
}

void addUnit(const __FlashStringHelper *unit)
{
  addHtml(F(" ["));
  addHtml(unit);
  addHtml(']');
}

void addUnit(const String& unit)
{
  addHtml(F(" ["));
  addHtml(unit);
  addHtml(']');
}

void addUnit(char unit)
{
  addHtml(F(" ["));
  addHtml(unit);
  addHtml(']');
}

void addRowLabel_tr_id(const __FlashStringHelper *label, const __FlashStringHelper *id)
{
  addRowLabel_tr_id(label, String(id));
}

void addRowLabel_tr_id(const __FlashStringHelper *label, const String& id)
{
  if (id.isEmpty()) {
    addRowLabel(label);
  } else {
    addRowLabel_tr_id(String(label), id);
  }
}

void addRowLabel_tr_id(const String& label, const String& id)
{
  if (id.isEmpty()) {
    addRowLabel(label);
  } else {
    String tr_id = F("tr_");

    tr_id += id;
    addRowLabel(label, tr_id);
  }
}

void addRowLabel(const __FlashStringHelper *label)
{
  html_TR_TD();
  addHtml(label);
  addHtml(':');
  addHtml(F("</td>"));
  html_TD();
}

void addRowLabel(const String& label, const String& id)
{
  if (id.length() > 0) {
    addHtml(F("<TR id='"));
    addHtml(id);
    addHtml(F("'><TD>"));
  } else {
    html_TR_TD();
  }

  if (!label.isEmpty()) {
    addHtml(label);
    addHtml(':');
  }
  addHtml(F("</td>"));
  html_TD();
}

// Add a row label and mark it with copy markers to copy it to clipboard.
void addRowLabel_copy(const __FlashStringHelper *label) {
  addHtml(F("<TR>"));
  html_copyText_TD();
  addHtml(label);
  addHtml(':');
  html_copyText_marker();
  html_copyText_TD();
}

void addRowLabel_copy(const String& label) {
  addHtml(F("<TR>"));
  html_copyText_TD();
  addHtml(label);
  addHtml(':');
  html_copyText_marker();
  html_copyText_TD();
}

void addRowLabel(LabelType::Enum label) {
  addRowLabel(getLabel(label));
}

void addRowLabelValue(LabelType::Enum label) {
  addRowLabel(getLabel(label));
  addHtml(getValue(label));
}

void addRowLabelValue_copy(LabelType::Enum label) {
  addRowLabel_copy(getLabel(label));
  addHtml(getValue(label));
}

// ********************************************************************************
// Add a header
// ********************************************************************************
void addTableSeparator(const __FlashStringHelper *label, int colspan, int h_size)
{
  addHtml(F("<TR><TD colspan="));
  addHtmlInt(colspan);
  addHtml(F("><H"));
  addHtmlInt(h_size);
  addHtml('>');
  addHtml(label);
  addHtml(F("</H"));
  addHtmlInt(h_size);
  addHtml(F("></TD></TR>"));
}

void addTableSeparator(const __FlashStringHelper *label, int colspan, int h_size, const __FlashStringHelper *helpButton)
{
  addTableSeparator(String(label), colspan, h_size, String(helpButton));
}

void addTableSeparator(const String& label, int colspan, int h_size, const String& helpButton) {
  {
    String html;
    html.reserve(32 + label.length());
    html += F("<TR><TD colspan=");
    html += colspan;
    html += F("><H");
    html += h_size;
    html += '>';
    html += label;
    addHtml(html);
  }

  if (helpButton.length() > 0) {
    addHelpButton(helpButton);
  }
  {
    String html;
    html.reserve(16);
    html += F("</H");
    html += h_size;
    html += F("></TD></TR>");
    addHtml(html);
  }
}

void addFormHeader(const __FlashStringHelper *header) {
  addFormHeader(header, F(""), F(""));
}

void addFormHeader(const __FlashStringHelper *header,
                   const __FlashStringHelper *helpButton)
{
  addFormHeader(header, helpButton, F(""));
}

void addFormHeader(const __FlashStringHelper *header,
                   const __FlashStringHelper *helpButton,
                   const __FlashStringHelper *rtdHelpButton)
{
  html_TR();
  html_table_header(header, helpButton, rtdHelpButton, 300);
  html_table_header(F(""));
}

/*
void addFormHeader(const String& header, const String& helpButton) {
  addFormHeader(header, helpButton, EMPTY_STRING);
}

void addFormHeader(const String& header, const String& helpButton, const String& rtdHelpButton)
{
  html_TR();
  html_table_header(header, helpButton, rtdHelpButton, 225);
  html_table_header(F(""));
}
*/

// ********************************************************************************
// Add a sub header
// ********************************************************************************
void addFormSubHeader(const __FlashStringHelper *header) {
  addTableSeparator(header, 2, 3);
}

void addFormSubHeader(const String& header)
{
  addTableSeparator(header, 2, 3);
}

// ********************************************************************************
// Add a checkbox
// ********************************************************************************
void addCheckBox(const __FlashStringHelper *id, bool    checked, bool disabled)
{
  addCheckBox(String(id), checked, disabled);
}

void addCheckBox(const String& id, bool    checked, bool disabled
                 #if FEATURE_TOOLTIPS
                 , const String& tooltip
                 #endif // if FEATURE_TOOLTIPS
                 )
{
  addHtml(F("<label class='container'>&nbsp;"));
  addHtml(F("<input "));
  addHtmlAttribute(F("type"), F("checkbox"));
  addHtmlAttribute(F("id"),   id);
  addHtmlAttribute(F("name"), id);

  if (checked) {
    addHtml(F(" checked"));
  }

  if (disabled) { addDisabled(); }
  addHtml(F("><span class='checkmark"));

  if (disabled) { addDisabled(); }
  addHtml('\'');
  #if FEATURE_TOOLTIPS

  if (tooltip.length() > 0) {
    addHtmlAttribute(F("title"), tooltip);
  }
  #endif // if FEATURE_TOOLTIPS
  addHtml(F("></span></label>"));
}

// ********************************************************************************
// Add a numeric box
// ********************************************************************************
void addNumericBox(const __FlashStringHelper *id, int value, int min, int max, bool disabled)
{
  addNumericBox(String(id), value, min, max, disabled);
}

void addNumericBox(const String& id, int value, int min, int max
                   #if FEATURE_TOOLTIPS
                   , const __FlashStringHelper * classname, const String& tooltip
                   #endif // if FEATURE_TOOLTIPS
                   , bool disabled
                   )
{
  addHtml(F("<input "));
  #if FEATURE_TOOLTIPS
  addHtmlAttribute(F("class"), classname);
  #else // if FEATURE_TOOLTIPS
  addHtmlAttribute(F("class"), F("widenumber"));
  #endif  // if FEATURE_TOOLTIPS
  addHtmlAttribute(F("type"),  F("number"));
  addHtmlAttribute(F("name"),  id);
  addHtmlAttribute(F("id"),    id);

  #if FEATURE_TOOLTIPS

  if (tooltip.length() > 0) {
    addHtmlAttribute(F("title"), tooltip);
  }
  #endif // if FEATURE_TOOLTIPS

  if (disabled) {
    addDisabled();
  }

  if (value < min) {
    value = min;
  }

  if (value > max) {
    value = max;
  }

  if (min != INT_MIN)
  {
    addHtmlAttribute(F("min"), min);
  }

  if (max != INT_MAX)
  {
    addHtmlAttribute(F("max"), max);
  }
  addHtmlAttribute(F("value"), value);
  addHtml('>');
}

#if FEATURE_TOOLTIPS
void addNumericBox(const String& id, int value, int min, int max, bool disabled)
{
  addNumericBox(id, value, min, max, F("widenumber"), EMPTY_STRING, disabled);
}

#endif // if FEATURE_TOOLTIPS

void addFloatNumberBox(const String& id, float value, float min, float max, unsigned int nrDecimals, float stepsize
                       #if FEATURE_TOOLTIPS
                       , const String& tooltip
                       #endif // if FEATURE_TOOLTIPS
                       )
{
  String html;

  html.reserve(64 + id.length());

  html += F("<input type='number' name='");
  html += id;
  html += '\'';
  html += F(" min=");
  html += toString(min, nrDecimals);
  html += F(" max=");
  html += toString(max, nrDecimals);
  html += F(" step=");

  if (stepsize <= 0.0f) {
    html += F("0.");

    for (uint8_t i = 1; i < nrDecimals; ++i) {
      html += '0';
    }
    html += '1';
  } else {
    html += toString(stepsize, nrDecimals);
  }

  html += F(" style='width:7em;' value=");
  html += toString(value, nrDecimals);

  #if FEATURE_TOOLTIPS

  if (tooltip.length() > 0) {
    html += F("title='");
    html += tooltip;
    html += F("' ");
  }
  #endif // if FEATURE_TOOLTIPS
  html += '>';

  addHtml(html);
}

// ********************************************************************************
// Add Textbox
// ********************************************************************************
void addTextBox(const __FlashStringHelper * id, const String&  value, int maxlength, bool readonly, bool required, const String& pattern) {
  addTextBox(id, value, maxlength, readonly, required, pattern, F("wide"));
}

void addTextBox(const String& id, const String&  value, int maxlength, bool readonly, bool required, const String& pattern) {
  addTextBox(id, value, maxlength, readonly, required, pattern, F("wide"));
}

void addTextBox(const String  & id,
                const String  & value,
                int             maxlength,
                bool            readonly,
                bool            required,
                const String  & pattern,
                const __FlashStringHelper * classname
                #if FEATURE_TOOLTIPS
                , const String& tooltip
                #endif // if FEATURE_TOOLTIPS
                )
{
  addHtml(F("<input "));
  addHtmlAttribute(F("class"),     classname);
  addHtmlAttribute(F("type"),      F("search"));
  addHtmlAttribute(F("name"),      id);
  addHtmlAttribute(F("id"),        id);
  if (maxlength > 0) {
    addHtmlAttribute(F("maxlength"), maxlength);
  }
  addHtmlAttribute(F("value"),     value);

  if (readonly) {
    addHtml(F(" readonly "));
  }

  if (required) {
    addHtml(F(" required "));
  }

  if (pattern.length() > 0) {
    addHtmlAttribute(F("pattern"), pattern);
  }

  #if FEATURE_TOOLTIPS

  if (tooltip.length() > 0) {
    addHtmlAttribute(F("title"), tooltip);
  }
  #endif // if FEATURE_TOOLTIPS
  addHtml('>');
}



// ********************************************************************************
// Add Textarea
// ********************************************************************************
void addTextArea(const String  & id,
                 const String  & value,
                 int             maxlength,
                 int             rows,
                 int             columns,
                 bool            readonly,
                 bool          required
                 #if FEATURE_TOOLTIPS
                 , const String& tooltip
                 #endif // if FEATURE_TOOLTIPS
                 )
{
  addHtml(F("<textarea "));
  addHtmlAttribute(F("class"),     F("wide"));
  addHtmlAttribute(F("type"),      F("text"));
  addHtmlAttribute(F("name"),      id);
  addHtmlAttribute(F("id"),        id);
  if (maxlength > 0) {
    addHtmlAttribute(F("maxlength"), maxlength);
  }
  addHtmlAttribute(F("rows"),      rows);
  addHtmlAttribute(F("cols"),      columns);

  if (readonly) {
    addHtml(F(" readonly "));
  }

  if (required) {
    addHtml(F(" required "));
  }

  #if FEATURE_TOOLTIPS

  if (tooltip.length() > 0) {
    addHtmlAttribute(F("title"), tooltip);
  }
  #endif // if FEATURE_TOOLTIPS
  addHtml('>');
  addHtml(value);
  addHtml(F("</textarea>"));
}

// ********************************************************************************
// Add Help Buttons
// ********************************************************************************

// adds a Help Button with points to the the given Wiki Subpage
// If url starts with "RTD", it will be considered as a Read-the-docs link
void addHelpButton(const __FlashStringHelper *url) {
  addHelpButton(String(url));
}

void addHelpButton(const String& url) {
#ifndef WEBPAGE_TEMPLATE_HIDE_HELP_BUTTON

  if (url.startsWith("RTD")) {
    addRTDHelpButton(url.substring(3));
  } else {
    addHelpButton(url, false);
  }
#endif // ifndef WEBPAGE_TEMPLATE_HIDE_HELP_BUTTON
}

void addRTDHelpButton(const String& url)
{
  addHelpButton(url, true);
}

void addHelpButton(const String& url, bool isRTD)
{
  #ifndef WEBPAGE_TEMPLATE_HIDE_HELP_BUTTON
  addHtmlLink(
    F("button help"),
    makeDocLink(url, isRTD),
    isRTD ? F("i") : F("?"));
  #endif // ifndef WEBPAGE_TEMPLATE_HIDE_HELP_BUTTON
}

void addRTDPluginButton(pluginID_t pluginID) {
  String url;

  url.reserve(16);
  url = F("Plugin/");
  url += get_formatted_Plugin_number(pluginID);
  url += F(".html");
  addRTDHelpButton(url);

  if ((pluginID == 76) || (pluginID == 77)) {
    addHtmlLink(
      F("button help"),
      makeDocLink(F("Reference/Safety.html"), true),
      F("&#9889;")); // High voltage sign
  }
}

# ifndef LIMIT_BUILD_SIZE
void addRTDControllerButton(cpluginID_t cpluginID) {
  String url;

  url.reserve(20);
  url = F("Controller/");
  url += get_formatted_Controller_number(cpluginID);
  url += F(".html");
  addRTDHelpButton(url);
}
# endif // ifndef LIMIT_BUILD_SIZE

String makeDocLink(const String& url, bool isRTD) {
  String result;

  if (!url.startsWith(F("http"))) {
    if (isRTD) {
      result += F("https://espeasy.readthedocs.io/en/latest/");
    } else {
      result += F("http://www.letscontrolit.com/wiki/index.php/");
    }
  }
  result += url;
  return result;
}

void addPinSelect(PinSelectPurpose purpose, const __FlashStringHelper *id,  int choice)
{
  addPinSelect(purpose, String(id), choice);
}

void addPinSelect(PinSelectPurpose purpose, const String& id,  int choice)
{
  addSelector_Head(id);

  // At i == 0 && gpio == -1, add the "- None -" option first
  int i    = 0;
  int gpio = -1;

  while (gpio <= MAX_GPIO) {
    int  pinnr = -1;
    bool input, output, warning = false;

    // Make sure getGpioInfo is called (compiler may optimize it away if (i == 0))
    const bool UsableGPIO = getGpioInfo(gpio, pinnr, input, output, warning);

    if (UsableGPIO || (i == 0)) {
      String gpio_label = createGPIO_label(gpio, pinnr, input, output, warning);
      gpio_label += getConflictingUse_wrapped(gpio, purpose);
      addPinSelector_Item(
        purpose,
        gpio_label,
        gpio,
        choice == gpio);

      ++i;
    }
    ++gpio;
  }
  addSelector_Foot();
}

#ifdef ESP32
void addADC_PinSelect(AdcPinSelectPurpose purpose, const String& id,  int choice)
{
  addSelector_Head(id);

  // At i == 0 && gpio == -1, add the "Hall Effect" option first
  int i    = 0;
  int gpio = -1;

  if ((purpose == AdcPinSelectPurpose::ADC_Touch_HallEffect) ||
      (purpose == AdcPinSelectPurpose::ADC_Touch_Optional)) {
    addPinSelector_Item(
      PinSelectPurpose::Generic,
      purpose == AdcPinSelectPurpose::ADC_Touch_Optional ? F("- None -") : formatGpioName_ADC(gpio),
      gpio,
      choice == gpio);
  }

  while (i <= MAX_GPIO && gpio <= MAX_GPIO) {
    int  pinnr = -1;
    bool input, output, warning;

    if (purpose == AdcPinSelectPurpose::TouchOnly) {
      // For touch only list, sort based on touch number
      // Default sort is on GPIO number.
      gpio = touchPinToGpio(i);
    } else {
      ++gpio;
    }

    if (getGpioInfo(gpio, pinnr, input, output, warning)) {
      int adc, ch, t;

      if (getADC_gpio_info(gpio, adc, ch, t)) {
        if ((purpose != AdcPinSelectPurpose::TouchOnly) || (t >= 0)) {
          String gpio_label;
          gpio_label = formatGpioName_ADC(gpio);

          if (adc != 0) {
            gpio_label += F(" / ");
            gpio_label += createGPIO_label(gpio, pinnr, input, output, warning);
            gpio_label += getConflictingUse_wrapped(gpio);
          }
          addPinSelector_Item(
            PinSelectPurpose::Generic,
            gpio_label,
            gpio,
            choice == gpio);
        }
      }
    }
    ++i;
  }
  addSelector_Foot();
}

void addDAC_PinSelect(const String& id,  int choice)
{
  addSelector_Head(id);

  // At i == 0 && gpio == -1, add the "- None -" option first
  int i    = 0;
  int gpio = -1;

  while (gpio <= MAX_GPIO) {
    int  pinnr   = -1;
    bool input   = false;
    bool output  = false;
    bool warning = false;
    int  dac     = 0;

    // Make sure getGpioInfo is called (compiler may optimize it away if (i == 0))
    const bool UsableGPIO = getDAC_gpio_info(gpio, dac); // getGpioInfo(gpio, pinnr, input, output, warning);

    if (UsableGPIO || (i == 0)) {
      if (getGpioInfo(gpio, pinnr, input, output, warning) || (i == 0)) {
        String gpio_label = formatGpioName_DAC(gpio);

        if (dac != 0) {
          gpio_label += F(" / ");
          gpio_label += createGPIO_label(gpio, pinnr, input, output, warning);
          gpio_label += getConflictingUse_wrapped(gpio, PinSelectPurpose::DAC);
        }
        addPinSelector_Item(
          PinSelectPurpose::DAC,
          gpio_label,
          gpio,
          choice == gpio);
      }
      ++i;
    }
    ++gpio;
  }
  addSelector_Foot();
}

#endif // ifdef ESP32<|MERGE_RESOLUTION|>--- conflicted
+++ resolved
@@ -347,11 +347,7 @@
         disabled = true;
       }
 
-<<<<<<< HEAD
-      if (includeSerial && (Settings.UseSerial && ((gpio == 1) || (gpio == 3)))) {
-=======
-      if (isSerialConsolePin(gpio)) {
->>>>>>> f5a1e6b5
+      if (includeSerial && isSerialConsolePin(gpio)) {
         disabled = true;
       }
 
