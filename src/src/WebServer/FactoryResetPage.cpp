--- conflicted
+++ resolved
@@ -34,14 +34,9 @@
   html_TR();
   addFormHeader(F("Factory Reset"));
 
-<<<<<<< HEAD
+#ifndef LIMIT_BUILD_SIZE
   if (web_server.hasArg(F("fdm"))) {
     DeviceModel model = static_cast<DeviceModel>(getFormItemInt(F("fdm")));
-=======
-#ifndef LIMIT_BUILD_SIZE
-  if (web_server.hasArg("fdm")) {
-    DeviceModel model = static_cast<DeviceModel>(getFormItemInt("fdm"));
->>>>>>> 3c7e85fc
 
     if (modelMatchingFlashSize(model)) {
       setFactoryDefault(model);
@@ -137,17 +132,10 @@
 void handle_factoryreset_json() {
   if (!isLoggedIn()) { return; }
   TXBuffer.startJsonStream();
-<<<<<<< HEAD
-  addHtml(F("{"));
-
+  addHtml('{');
+#ifndef LIMIT_BUILD_SIZE
   if (web_server.hasArg(F("fdm"))) {
     DeviceModel model = static_cast<DeviceModel>(getFormItemInt(F("fdm")));
-=======
-  addHtml('{');
-#ifndef LIMIT_BUILD_SIZE
-  if (web_server.hasArg("fdm")) {
-    DeviceModel model = static_cast<DeviceModel>(getFormItemInt("fdm"));
->>>>>>> 3c7e85fc
 
     if (modelMatchingFlashSize(model)) {
       setFactoryDefault(model);
@@ -201,11 +189,7 @@
   }
 
   stream_last_json_object_value(F("status"), error);
-<<<<<<< HEAD
-  addHtml(F("}"));
-=======
   addHtml('}');
->>>>>>> 3c7e85fc
   TXBuffer.endStream();
 
   if (performReset) {
