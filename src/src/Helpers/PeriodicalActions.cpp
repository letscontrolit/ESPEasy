--- conflicted
+++ resolved
@@ -1,4 +1,3 @@
-<<<<<<< HEAD
 #include "../Helpers/PeriodicalActions.h"
 
 
@@ -114,12 +113,15 @@
   }
   
   #ifdef USES_C015
-  if (NetworkConnected())
-      Blynk_Run_c015();
-  #endif
-  #ifndef USE_RTOS_MULTITASKING
+  if (NetworkConnected()) {
+    Blynk_Run_c015();
+  }
+  #endif
+  if (!UseRTOSMultitasking) {
+    START_TIMER
     web_server.handleClient();
-  #endif
+    STOP_TIMER(WEBSERVER_HANDLE_CLIENT);
+  }
 }
 
 
@@ -454,10 +456,10 @@
   if (!MQTTclient_connected) {
     // As suggested here: https://github.com/letscontrolit/ESPEasy/issues/1356
     if (timermqtt_interval < 30000) {
-      timermqtt_interval += 5000;
+      timermqtt_interval += 500;
     }
   } else {
-    timermqtt_interval = 250;
+    timermqtt_interval = 100;
   }
   Scheduler.setIntervalTimer(SchedulerIntervalTimer_e::TIMER_MQTT);
   scheduleNextMQTTdelayQueue();
@@ -594,507 +596,3 @@
   saveToRTC();
 }
 
-=======
-#include "../Helpers/PeriodicalActions.h"
-
-
-#include "../../ESPEasy-Globals.h"
-
-#include "../ControllerQueue/DelayQueueElements.h"
-#include "../ControllerQueue/MQTT_queue_element.h"
-#include "../DataStructs/TimingStats.h"
-#include "../DataTypes/ESPEasy_plugin_functions.h"
-#include "../ESPEasyCore/Controller.h"
-#include "../ESPEasyCore/ESPEasyGPIO.h"
-#include "../ESPEasyCore/ESPEasy_Log.h"
-#include "../ESPEasyCore/ESPEasyNetwork.h"
-#include "../ESPEasyCore/ESPEasyWifi.h"
-#include "../ESPEasyCore/ESPEasyRules.h"
-#include "../ESPEasyCore/Serial.h"
-#include "../Globals/ESPEasyWiFiEvent.h"
-#if FEATURE_ETHERNET
-#include "../Globals/ESPEasyEthEvent.h"
-#endif
-#include "../Globals/ESPEasy_Scheduler.h"
-#include "../Globals/ESPEasy_time.h"
-#include "../Globals/EventQueue.h"
-#include "../Globals/MainLoopCommand.h"
-#include "../Globals/MQTT.h"
-#include "../Globals/NetworkState.h"
-#include "../Globals/RTC.h"
-#include "../Globals/Services.h"
-#include "../Globals/Settings.h"
-#include "../Globals/Statistics.h"
-#include "../Globals/WiFi_AP_Candidates.h"
-#include "../Helpers/ESPEasyRTC.h"
-#include "../Helpers/FS_Helper.h"
-#include "../Helpers/Hardware_temperature_sensor.h"
-#include "../Helpers/Memory.h"
-#include "../Helpers/Misc.h"
-#include "../Helpers/Networking.h"
-#include "../Helpers/StringGenerator_System.h"
-#include "../Helpers/StringGenerator_WiFi.h"
-#include "../Helpers/StringProvider.h"
-
-#ifdef USES_C015
-#include "../../ESPEasy_fdwdecl.h"
-#endif
-
-
-
-#define PLUGIN_ID_MQTT_IMPORT         37
-
-
-/*********************************************************************************************\
- * Tasks that run 50 times per second
-\*********************************************************************************************/
-
-void run50TimesPerSecond() {
-  String dummy;
-  {
-    START_TIMER;
-    PluginCall(PLUGIN_FIFTY_PER_SECOND, 0, dummy);
-    STOP_TIMER(PLUGIN_CALL_50PS);
-  }
-  {
-    START_TIMER;
-    CPluginCall(CPlugin::Function::CPLUGIN_FIFTY_PER_SECOND, 0, dummy);
-    STOP_TIMER(CPLUGIN_CALL_50PS);
-  }
-  processNextEvent();
-}
-
-/*********************************************************************************************\
- * Tasks that run 10 times per second
-\*********************************************************************************************/
-void run10TimesPerSecond() {
-  String dummy;
-  //@giig19767g: WARNING: Monitor10xSec must run before PLUGIN_TEN_PER_SECOND
-  {
-    START_TIMER;
-    GPIO_Monitor10xSec();
-    STOP_TIMER(PLUGIN_CALL_10PSU);
-  }
-  {
-    START_TIMER;
-    PluginCall(PLUGIN_TEN_PER_SECOND, 0, dummy);
-    STOP_TIMER(PLUGIN_CALL_10PS);
-  }
-  {
-    START_TIMER;
-//    PluginCall(PLUGIN_UNCONDITIONAL_POLL, 0, dummyString);
-    PluginCall(PLUGIN_MONITOR, 0, dummy);
-    STOP_TIMER(PLUGIN_CALL_10PSU);
-  }
-  {
-    START_TIMER;
-    CPluginCall(CPlugin::Function::CPLUGIN_TEN_PER_SECOND, 0, dummy);
-    STOP_TIMER(CPLUGIN_CALL_10PS);
-  }
-  
-  #ifdef USES_C015
-  if (NetworkConnected()) {
-    Blynk_Run_c015();
-  }
-  #endif
-  if (!UseRTOSMultitasking) {
-    START_TIMER
-    web_server.handleClient();
-    STOP_TIMER(WEBSERVER_HANDLE_CLIENT);
-  }
-}
-
-
-/*********************************************************************************************\
- * Tasks each second
-\*********************************************************************************************/
-void runOncePerSecond()
-{
-  START_TIMER;
-  updateLogLevelCache();
-  dailyResetCounter++;
-  if (dailyResetCounter > 86400) // 1 day elapsed... //86400
-  {
-    RTC.flashDayCounter=0;
-    saveToRTC();
-    dailyResetCounter=0;
-    addLog(LOG_LEVEL_INFO, F("SYS  : Reset 24h counters"));
-  }
-
-  if (Settings.ConnectionFailuresThreshold)
-    if (WiFiEventData.connectionFailures > Settings.ConnectionFailuresThreshold)
-      delayedReboot(60, IntendedRebootReason_e::DelayedReboot);
-
-  if (cmd_within_mainloop != 0)
-  {
-    switch (cmd_within_mainloop)
-    {
-      case CMD_WIFI_DISCONNECT:
-        {
-          WifiDisconnect();
-          break;
-        }
-      case CMD_REBOOT:
-        {
-          reboot(IntendedRebootReason_e::CommandReboot);
-          break;
-        }
-    }
-    cmd_within_mainloop = 0;
-  }
-  // clock events
-  if (node_time.reportNewMinute()) {
-    String dummy;
-    PluginCall(PLUGIN_CLOCK_IN, 0, dummy);
-    if (Settings.UseRules)
-    {
-      // FIXME TD-er: What to do when the system time is not (yet) present?
-      if (node_time.systemTimePresent()) {
-        // TD-er: Do not add to the eventQueue, but execute right now.
-        const String event = strformat(
-          F("Clock#Time=%s,%s"), 
-          node_time.weekday_str().c_str(),
-          node_time.getTimeString(':', false).c_str());
-        rulesProcessing(event);
-      }
-    }
-  }
-
-//  unsigned long start = micros();
-  String dummy;
-  PluginCall(PLUGIN_ONCE_A_SECOND, 0, dummy);
-//  unsigned long elapsed = micros() - start;
-
-
-  // I2C Watchdog feed
-  if (Settings.WDI2CAddress != 0)
-  {
-    I2C_write8(Settings.WDI2CAddress, 0xA5);
-  }
-
-  #if FEATURE_MDNS
-  #ifdef ESP8266
-  // Allow MDNS processing
-  if (NetworkConnected()) {
-    MDNS.announce();
-  }
-  #endif
-  #endif // if FEATURE_MDNS
-
-  #if FEATURE_INTERNAL_TEMPERATURE && defined(ESP32_CLASSIC)
-  getInternalTemperature(); // Just read the value every second to hopefully get a valid next reading on original ESP32
-  #endif // if FEATURE_INTERNAL_TEMPERATURE && defined(ESP32_CLASSIC)
-
-  checkResetFactoryPin();
-  STOP_TIMER(PLUGIN_CALL_1PS);
-}
-
-/*********************************************************************************************\
- * Tasks each 30 seconds
-\*********************************************************************************************/
-void runEach30Seconds()
-{
-  #ifndef BUILD_NO_RAM_TRACKER
-  checkRAMtoLog();
-  #endif
-  wdcounter++;
-  if (loglevelActiveFor(LOG_LEVEL_INFO)) {
-    String log = strformat(
-      F("WD   : Uptime %d  ConnectFailures %u FreeMem %u"),
-      getUptimeMinutes(),
-      WiFiEventData.connectionFailures,
-      FreeMem());
-    bool logWiFiStatus = true;
-    #if FEATURE_ETHERNET
-    if(active_network_medium == NetworkMedium_t::Ethernet) {
-      logWiFiStatus = false;
-      log += F( " EthSpeedState ");
-      log += getValue(LabelType::ETH_SPEED_STATE);
-      log += F(" ETH status: ");
-      log += EthEventData.ESPEasyEthStatusToString();
-    }
-    #endif // if FEATURE_ETHERNET
-    if (logWiFiStatus) {
-      log += strformat(
-        F(" WiFiStatus: %s ESPeasy internal wifi status: %s"),
-        ArduinoWifiStatusToString(WiFi.status()).c_str(),
-        WiFiEventData.ESPeasyWifiStatusToString().c_str());
-    }
-//    log += F(" ListenInterval ");
-//    log += WiFi.getListenInterval();
-    addLogMove(LOG_LEVEL_INFO, log);
-#if FEATURE_DEFINE_SERIAL_CONSOLE_PORT
-//    addLogMove(LOG_LEVEL_INFO,  ESPEASY_SERIAL_CONSOLE_PORT.getLogString());
-#endif
-  }
-  WiFi_AP_Candidates.purge_expired();
-  #if FEATURE_ESPEASY_P2P
-  sendSysInfoUDP(1);
-  refreshNodeList();
-  #endif
-
-  // sending $stats to homie controller
-  CPluginCall(CPlugin::Function::CPLUGIN_INTERVAL, 0);
-
-  #if defined(ESP8266)
-  #if FEATURE_SSDP
-  if (Settings.UseSSDP)
-    SSDP_update();
-
-  #endif // if FEATURE_SSDP
-  #endif
-#if FEATURE_ADC_VCC
-  if (!WiFiEventData.wifiConnectInProgress) {
-    vcc = ESP.getVcc() / 1000.0f;
-  }
-#endif
-
-  #if FEATURE_REPORTING
-  ReportStatus();
-  #endif // if FEATURE_REPORTING
-
-}
-
-#if FEATURE_MQTT
-
-
-void scheduleNextMQTTdelayQueue() {
-  if (MQTTDelayHandler != nullptr) {
-    Scheduler.scheduleNextDelayQueue(SchedulerIntervalTimer_e::TIMER_MQTT_DELAY_QUEUE, MQTTDelayHandler->getNextScheduleTime());
-  }
-}
-
-void schedule_all_MQTTimport_tasks() {
-  controllerIndex_t ControllerIndex = firstEnabledMQTT_ControllerIndex();
-
-  if (!validControllerIndex(ControllerIndex)) { return; }
-
-  constexpr pluginID_t PLUGIN_MQTT_IMPORT(PLUGIN_ID_MQTT_IMPORT);
-
-  deviceIndex_t DeviceIndex = getDeviceIndex(PLUGIN_MQTT_IMPORT); // Check if P037_MQTTimport is present in the build
-  if (validDeviceIndex(DeviceIndex)) {
-    for (taskIndex_t task = 0; task < TASKS_MAX; task++) {
-      if ((Settings.getPluginID_for_task(task) == PLUGIN_MQTT_IMPORT) &&
-          (Settings.TaskDeviceEnabled[task])) {
-        // Schedule a call to each enabled MQTT import plugin to notify the broker connection state
-        EventStruct event(task);
-        event.Par1 = MQTTclient_connected ? 1 : 0;
-        Scheduler.schedule_plugin_task_event_timer(DeviceIndex, PLUGIN_MQTT_CONNECTION_STATE, std::move(event));
-      }
-    }
-  }
-}
-
-void processMQTTdelayQueue() {
-  if (MQTTDelayHandler == nullptr) {
-    return;
-  }
-  runPeriodicalMQTT(); // Update MQTT connected state.
-  if (!MQTTclient_connected) {
-    scheduleNextMQTTdelayQueue();
-    return;
-  }
-
-  START_TIMER;
-  MQTT_queue_element *element(static_cast<MQTT_queue_element *>(MQTTDelayHandler->getNext()));
-
-  if (element == nullptr) { return; }
-
-  bool handled = false;
-
-  if (element->_call_PLUGIN_PROCESS_CONTROLLER_DATA) {
-    struct EventStruct TempEvent(element->_taskIndex);
-    String dummy;
-
-    // FIXME TD-er: Do we need anything from the element in the event?
-//    TempEvent.String1 = element->_topic;
-//    TempEvent.String2 = element->_payload;
-    if (PluginCall(PLUGIN_PROCESS_CONTROLLER_DATA, &TempEvent, dummy)) {
-      handled = true;
-      MQTTDelayHandler->markProcessed(true);
-    } else {
-      MQTTDelayHandler->markProcessed(false);
-    }
-  } else
-  if (!handled) {
-    if (MQTTclient.publish(element->_topic.c_str(), element->_payload.c_str(), element->_retained)) {
-      if (WiFiEventData.connectionFailures > 0) {
-        --WiFiEventData.connectionFailures;
-      }
-      MQTTDelayHandler->markProcessed(true);
-    } else {
-      MQTTDelayHandler->markProcessed(false);
-#ifndef BUILD_NO_DEBUG
-
-      if (loglevelActiveFor(LOG_LEVEL_DEBUG)) {
-        String log = F("MQTT : process MQTT queue not published, ");
-        log += MQTTDelayHandler->sendQueue.size();
-        log += F(" items left in queue");
-        addLogMove(LOG_LEVEL_DEBUG, log);
-      }
-#endif // ifndef BUILD_NO_DEBUG
-    }
-  }
-  Scheduler.setIntervalTimerOverride(SchedulerIntervalTimer_e::TIMER_MQTT, 10); // Make sure the MQTT is being processed as soon as possible.
-  scheduleNextMQTTdelayQueue();
-  STOP_TIMER(MQTT_DELAY_QUEUE);
-}
-
-void updateMQTTclient_connected() {
-  if (MQTTclient_connected != MQTTclient.connected()) {
-    MQTTclient_connected = !MQTTclient_connected;
-    if (!MQTTclient_connected) {
-      if (loglevelActiveFor(LOG_LEVEL_ERROR)) {
-        String connectionError = F("MQTT : Connection lost, state: ");
-        connectionError += getMQTT_state();
-        addLogMove(LOG_LEVEL_ERROR, connectionError);
-      }
-      MQTTclient_must_send_LWT_connected = false;
-    } else {
-      // Now schedule all tasks using the MQTT controller.
-      schedule_all_MQTTimport_tasks();
-    }
-    if (Settings.UseRules) {
-      if (MQTTclient_connected) {
-        eventQueue.add(F("MQTT#Connected"));
-      } else {
-        eventQueue.add(F("MQTT#Disconnected"));
-      }
-    }
-  }
-  if (!MQTTclient_connected) {
-    // As suggested here: https://github.com/letscontrolit/ESPEasy/issues/1356
-    if (timermqtt_interval < 30000) {
-      timermqtt_interval += 500;
-    }
-  } else {
-    timermqtt_interval = 100;
-  }
-  Scheduler.setIntervalTimer(SchedulerIntervalTimer_e::TIMER_MQTT);
-  scheduleNextMQTTdelayQueue();
-}
-
-void runPeriodicalMQTT() {
-  // MQTT_KEEPALIVE = 15 seconds.
-  if (!NetworkConnected(10)) {
-    updateMQTTclient_connected();
-    return;
-  }
-  //dont do this in backgroundtasks(), otherwise causes crashes. (https://github.com/letscontrolit/ESPEasy/issues/683)
-  controllerIndex_t enabledMqttController = firstEnabledMQTT_ControllerIndex();
-  if (validControllerIndex(enabledMqttController)) {
-    if (!MQTTclient.loop()) {
-      updateMQTTclient_connected();
-      if (MQTTCheck(enabledMqttController)) {
-        updateMQTTclient_connected();
-      }
-    }
-  } else {
-    if (MQTTclient.connected()) {
-      MQTTclient.disconnect();
-      updateMQTTclient_connected();
-    }
-  }
-}
-
-
-#endif //if FEATURE_MQTT
-
-
-
-void logTimerStatistics() {
-# ifndef BUILD_NO_DEBUG
-  const uint8_t loglevel = LOG_LEVEL_DEBUG;
-#else
-  const uint8_t loglevel = LOG_LEVEL_NONE;
-#endif
-  updateLoopStats_30sec(loglevel);
-#ifndef BUILD_NO_DEBUG
-//  logStatistics(loglevel, true);
-  if (loglevelActiveFor(loglevel)) {
-    String queueLog = F("Scheduler stats: (called/tasks/max_length/idle%) ");
-    queueLog += Scheduler.getQueueStats();
-    addLogMove(loglevel, queueLog);
-  }
-#endif
-}
-
-void updateLoopStats_30sec(uint8_t loglevel) {
-  loopCounterLast = loopCounter;
-  loopCounter = 0;
-  if (loopCounterLast > loopCounterMax)
-    loopCounterMax = loopCounterLast;
-
-  Scheduler.updateIdleTimeStats();
-
-#ifndef BUILD_NO_DEBUG
-  if (loglevelActiveFor(loglevel)) {
-    String log = F("LoopStats: shortestLoop: ");
-    log += shortestLoop;
-    log += F(" longestLoop: ");
-    log += longestLoop;
-    log += F(" avgLoopDuration: ");
-    log += loop_usec_duration_total / loopCounter_full;
-    log += F(" loopCounterMax: ");
-    log += loopCounterMax;
-    log += F(" loopCounterLast: ");
-    log += loopCounterLast;
-    addLogMove(loglevel, log);
-  }
-#endif
-  loop_usec_duration_total = 0;
-  loopCounter_full = 1;
-}
-
-
-/********************************************************************************************\
-   Clean up all before going to sleep or reboot.
- \*********************************************************************************************/
-void flushAndDisconnectAllClients() {
-  if (anyControllerEnabled()) {
-#if FEATURE_MQTT
-    bool mqttControllerEnabled = validControllerIndex(firstEnabledMQTT_ControllerIndex());
-#endif //if FEATURE_MQTT
-    unsigned long timer = millis() + 1000;
-    while (!timeOutReached(timer)) {
-      // call to all controllers (delay queue) to flush all data.
-      CPluginCall(CPlugin::Function::CPLUGIN_FLUSH, 0);
-#if FEATURE_MQTT      
-      if (mqttControllerEnabled && MQTTclient.connected()) {
-        MQTTclient.loop();
-      }
-#endif //if FEATURE_MQTT
-    }
-#if FEATURE_MQTT
-    if (mqttControllerEnabled && MQTTclient.connected()) {
-      MQTTclient.disconnect();
-      updateMQTTclient_connected();
-    }
-#endif //if FEATURE_MQTT
-    saveToRTC();
-    delay(100); // Flush anything in the network buffers.
-  }
-  process_serialWriteBuffer();
-}
-
-
-void prepareShutdown(IntendedRebootReason_e reason)
-{
-  WiFiEventData.intent_to_reboot = true;
-#if FEATURE_MQTT
-  runPeriodicalMQTT(); // Flush outstanding MQTT messages
-#endif // if FEATURE_MQTT
-  process_serialWriteBuffer();
-  flushAndDisconnectAllClients();
-  saveUserVarToRTC();
-  setWifiMode(WIFI_OFF);
-  ESPEASY_FS.end();
-  process_serialWriteBuffer();
-  delay(100); // give the node time to flush all before reboot or sleep
-  node_time.now_();
-  Scheduler.markIntendedReboot(reason);
-  saveToRTC();
-}
-
-
->>>>>>> b590c2f2
