--- conflicted
+++ resolved
@@ -220,11 +220,7 @@
 
     case PLUGIN_WEBFORM_LOAD:
     {
-<<<<<<< HEAD
-      addFormPinSelect(PinSelectPurpose::Generic_output, formatGpioName_output(F("EPD BUSY")), F("pinbusy"), PIN(3));
-=======
       addFormPinSelect(PinSelectPurpose::Generic_output, formatGpioName_output(F("EPD BUSY")), F("_epd_busy"), PIN(3));
->>>>>>> 0c67d03c
 
       # if P096_USE_EXTENDED_SETTINGS
 
@@ -263,13 +259,8 @@
           #  endif // if P096_USE_MH_ET_LIVE_1IN54
         };
         addFormSelector(F("eInk display model"),
-<<<<<<< HEAD
-                        F("ptype"),
-                        sizeof(optionValues4) / sizeof(int), // static_cast<int>(EPD_type_e::EPD_MAX),
-=======
                         F("_type"),
-                        static_cast<int>(EPD_type_e::EPD_MAX),
->>>>>>> 0c67d03c
+                        sizeof(optionValues4)/sizeof(optionValues4[0]),
                         options4,
                         optionValues4,
                         P096_CONFIG_FLAG_GET_DISPLAYTYPE);
@@ -279,21 +270,12 @@
       # endif // if P096_USE_EXTENDED_SETTINGS
 
       # ifdef P096_USE_ADA_GRAPHICS
-<<<<<<< HEAD
-      AdaGFXFormRotation(F("rotate"), P096_CONFIG_ROTATION);
-      # else // ifdef P096_USE_ADA_GRAPHICS
-      {
-        const __FlashStringHelper *options2[4] = { F("Normal"), F("+90&deg;"), F("+180&deg;"), F("+270&deg;") };
-        const int optionValues2[4]             = { 0, 1, 2, 3 };
-        addFormSelector(F("Rotation"), F("rotate"), 4, options2, optionValues2, P096_CONFIG_ROTATION);
-=======
       AdaGFXFormRotation(F("_rotate"), P096_CONFIG_ROTATION);
       # else // ifdef P096_USE_ADA_GRAPHICS
       {
         const __FlashStringHelper *options2[4] = { F("Normal"), F("+90&deg;"), F("+180&deg;"), F("+270&deg;") };
         int optionValues2[4]                   = { 0, 1, 2, 3 };
         addFormSelector(F("Rotation"), F("_rotate"), 4, options2, optionValues2, P096_CONFIG_ROTATION);
->>>>>>> 0c67d03c
       }
       # endif // ifdef P096_USE_ADA_GRAPHICS
 
@@ -305,22 +287,14 @@
       if (width_ == 0) {
         width_ = 250; // default value
       }
-<<<<<<< HEAD
-      addFormNumericBox(F("Width (px)"), F("pwidth"), width_, 1, 65535);
-=======
       addFormNumericBox(F("Width (px)"), F("_width"), width_, 1, 65535);
->>>>>>> 0c67d03c
 
       uint16_t height_ = P096_CONFIG_HEIGHT;
 
       if (height_ == 0) {
         height_ = 122; // default value
       }
-<<<<<<< HEAD
-      addFormNumericBox(F("Height (px)"), F("pheight"), height_, 1, 65535);
-=======
       addFormNumericBox(F("Height (px)"), F("_height"), height_, 1, 65535);
->>>>>>> 0c67d03c
       # endif // if !P096_USE_EXTENDED_SETTINGS
 
       # if P096_USE_EXTENDED_SETTINGS
@@ -348,26 +322,16 @@
           P096_CONFIG_FLAGS = lSettings;
         }
         addFormSelector(F("Greyscale levels"),
-<<<<<<< HEAD
-                        F("colorDepth"),
-=======
                         F("_colorDepth"),
->>>>>>> 0c67d03c
                         ADAGFX_MONOCOLORS_COUNT,
                         colorDepths,
                         colorDepthOptions,
                         P096_CONFIG_FLAG_GET_COLORDEPTH);
       }
 
-<<<<<<< HEAD
-      AdaGFXFormTextPrintMode(F("pmode"), P096_CONFIG_FLAG_GET_MODE);
-
-      AdaGFXFormFontScaling(F("pfontscale"), P096_CONFIG_FLAG_GET_FONTSCALE);
-=======
       AdaGFXFormTextPrintMode(F("_mode"), P096_CONFIG_FLAG_GET_MODE);
 
       AdaGFXFormFontScaling(F("_fontscale"), P096_CONFIG_FLAG_GET_FONTSCALE);
->>>>>>> 0c67d03c
 
       {
         const __FlashStringHelper *commandTriggers[] = { // Be sure to use all options available in the enum (except MAX)!
@@ -405,32 +369,19 @@
           #  endif // if P096_USE_MH_ET_LIVE_1IN54
         };
         addFormSelector(F("Write Command trigger"),
-<<<<<<< HEAD
-                        F("cmdtrigger"),
-                        sizeof(commandTriggerOptions) / sizeof(int), // static_cast<int>(P096_CommandTrigger::MAX),
-=======
                         F("_commandtrigger"),
-                        static_cast<int>(P096_CommandTrigger::MAX),
->>>>>>> 0c67d03c
+                        sizeof(commandTriggerOptions)/sizeof(commandTriggerOptions[0]),
                         commandTriggers,
                         commandTriggerOptions,
                         P096_CONFIG_FLAG_GET_CMD_TRIGGER);
         addFormNote(F("Select the command that is used to handle commands for this display."));
       }
 
-<<<<<<< HEAD
-      AdaGFXFormTextColRowMode(F("colrow"), bitRead(P096_CONFIG_FLAGS, P096_CONFIG_FLAG_USE_COL_ROW) == 1);
-
-      AdaGFXFormOnePixelCompatibilityOption(F("pcompat"), !bitRead(P096_CONFIG_FLAGS, P096_CONFIG_FLAG_COMPAT_P096)); // Inverse
-
-      AdaGFXFormTextBackgroundFill(F("pbkfill"), bitRead(P096_CONFIG_FLAGS, P096_CONFIG_FLAG_BACK_FILL) == 0);        // Inverse
-=======
       AdaGFXFormTextColRowMode(F("_colrow"), bitRead(P096_CONFIG_FLAGS, P096_CONFIG_FLAG_USE_COL_ROW) == 1);
 
       AdaGFXFormOnePixelCompatibilityOption(F("_compat"), !bitRead(P096_CONFIG_FLAGS, P096_CONFIG_FLAG_COMPAT_P096)); // Inverse
 
       AdaGFXFormTextBackgroundFill(F("_backfill"), bitRead(P096_CONFIG_FLAGS, P096_CONFIG_FLAG_BACK_FILL) == 0);      // Inverse
->>>>>>> 0c67d03c
 
       addFormSubHeader(F("Content"));
 
@@ -438,15 +389,9 @@
         P096_CONFIG_COLORS = static_cast<uint16_t>(AdaGFXMonoRedGreyscaleColors::ADAGFXEPD_WHITE) |
                              (static_cast<uint16_t>(AdaGFXMonoRedGreyscaleColors::ADAGFXEPD_BLACK) << 16);
       }
-<<<<<<< HEAD
-      AdaGFXFormForeAndBackColors(F("pfgcolor"),
-                                  P096_CONFIG_GET_COLOR_FOREGROUND,
-                                  F("pbgcolor"),
-=======
       AdaGFXFormForeAndBackColors(F("_foregroundcolor"),
                                   P096_CONFIG_GET_COLOR_FOREGROUND,
                                   F("_backgroundcolor"),
->>>>>>> 0c67d03c
                                   P096_CONFIG_GET_COLOR_BACKGROUND,
                                   static_cast<AdaGFXColorDepth>(P096_CONFIG_FLAG_GET_COLORDEPTH));
 
@@ -476,40 +421,17 @@
       # endif // if P096_USE_EXTENDED_SETTINGS
 
       // PIN(0)..(2) are already set
-<<<<<<< HEAD
-      PIN(3)               = getFormItemInt(F("pinbusy"));
-      P096_CONFIG_ROTATION = getFormItemInt(F("rotate"));
-      # if !P096_USE_EXTENDED_SETTINGS
-      P096_CONFIG_WIDTH  = getFormItemInt(F("pwidth"));
-      P096_CONFIG_HEIGHT = getFormItemInt(F("pheight"));
-=======
       PIN(3)               = getFormItemInt(F("_epd_busy"));
       P096_CONFIG_ROTATION = getFormItemInt(F("_rotate"));
       # if !P096_USE_EXTENDED_SETTINGS
       P096_CONFIG_WIDTH  = getFormItemInt(F("_width"));
       P096_CONFIG_HEIGHT = getFormItemInt(F("_height"));
->>>>>>> 0c67d03c
       # endif // if !P096_USE_EXTENDED_SETTINGS
 
       # if P096_USE_EXTENDED_SETTINGS
 
       uint32_t lSettings = 0;
 
-<<<<<<< HEAD
-      bitWrite(lSettings, P096_CONFIG_FLAG_USE_COL_ROW, isFormItemChecked(F("colrow")));     // Bit 3 Col/Row addressing
-      bitWrite(lSettings, P096_CONFIG_FLAG_COMPAT_P096, !isFormItemChecked(F("pcompat")));   // Bit 4 Compat_P096 (inv)
-      bitWrite(lSettings, P096_CONFIG_FLAG_BACK_FILL,   !isFormItemChecked(F("pbkfill")));   // Bit 5 Back fill text (inv)
-
-      set4BitToUL(lSettings, P096_CONFIG_FLAG_CMD_TRIGGER, getFormItemInt(F("cmdtrigger"))); // Bit 8..11 Command trigger
-      set4BitToUL(lSettings, P096_CONFIG_FLAG_FONTSCALE,   getFormItemInt(F("pfontscale"))); // Bit 12..15 Font scale
-      set4BitToUL(lSettings, P096_CONFIG_FLAG_MODE,        getFormItemInt(F("pmode")));      // Bit 16..19 Text print mode
-      set4BitToUL(lSettings, P096_CONFIG_FLAG_COLORDEPTH,  getFormItemInt(F("colorDepth"))); // Bit 20..23 Color depth
-      set4BitToUL(lSettings, P096_CONFIG_FLAG_DISPLAYTYPE, getFormItemInt(F("ptype")));      // Bit 24..27 Hardwaretype
-
-      P096_CONFIG_FLAGS = lSettings;
-
-      String   color   = web_server.arg(F("pfgcolor"));
-=======
       bitWrite(lSettings, P096_CONFIG_FLAG_USE_COL_ROW, isFormItemChecked(F("_colrow")));         // Bit 3 Col/Row addressing
       bitWrite(lSettings, P096_CONFIG_FLAG_COMPAT_P096, !isFormItemChecked(F("_compat")));        // Bit 4 Compat_P096 (inv)
       bitWrite(lSettings, P096_CONFIG_FLAG_BACK_FILL,   !isFormItemChecked(F("_backfill")));      // Bit 5 Back fill text (inv)
@@ -523,17 +445,12 @@
       P096_CONFIG_FLAGS = lSettings;
 
       String   color   = webArg(F("_foregroundcolor"));
->>>>>>> 0c67d03c
       uint16_t fgcolor = static_cast<uint16_t>(AdaGFXMonoRedGreyscaleColors::ADAGFXEPD_BLACK);             // Default to white when empty
 
       if (!color.isEmpty()) {
         fgcolor = AdaGFXparseColor(color, static_cast<AdaGFXColorDepth>(P096_CONFIG_FLAG_GET_COLORDEPTH)); // Reduce to rgb565
       }
-<<<<<<< HEAD
-      color = web_server.arg(F("pbgcolor"));
-=======
       color = webArg(F("_backgroundcolor"));
->>>>>>> 0c67d03c
       uint16_t bgcolor = AdaGFXparseColor(color, static_cast<AdaGFXColorDepth>(P096_CONFIG_FLAG_GET_COLORDEPTH));
 
       P096_CONFIG_COLORS = fgcolor | (bgcolor << 16); // Store as a single setting
@@ -673,7 +590,6 @@
 // Parse color string to color
 // param [in] colorString : The color string (white, red, ...)
 // return : color (default EPD_WHITE)
-<<<<<<< HEAD
 // unsigned short Plugin_096_ParseColor(const String& colorString)
 // {
 //   // copy to local var and ensure lowercase
@@ -682,62 +598,27 @@
 
 //   s.toLowerCase();
 
-//   if (s.equals(F("black"))) {
+//   if (equals(s, F("black"))) {
 //     return EPD_BLACK;
 //   }
 
-//   if (s.equals(F("white"))) {
+//   if (equals(s, F("white"))) {
 //     return EPD_WHITE;
 //   }
 
-//   if (s.equals(F("inverse"))) {
+//   if (equals(s, F("inverse"))) {
 //     return EPD_INVERSE;
 //   }
-=======
-unsigned short Plugin_096_ParseColor(const String& colorString)
-{
-  // copy to local var and ensure lowercase
-  // this optimise the next equlaity checks
-  String s = colorString;
-
-  s.toLowerCase();
-
-  if (equals(s, F("black"))) {
-    return EPD_BLACK;
-  }
-
-  if (equals(s, F("white"))) {
-    return EPD_WHITE;
-  }
-
-  if (equals(s, F("inverse"))) {
-    return EPD_INVERSE;
-  }
-
-  if (equals(s, F("red"))) {
-    return EPD_RED;
-  }
-
-  if (equals(s, F("dark"))) {
-    return EPD_DARK;
-  }
-
-  if (equals(s, F("light"))) {
-    return EPD_LIGHT;
-  }
-  return EPD_WHITE;
-}
->>>>>>> 0c67d03c
-
-//   if (s.equals(F("red"))) {
+
+//   if (equals(s, F("red"))) {
 //     return EPD_RED;
 //   }
 
-//   if (s.equals(F("dark"))) {
+//   if (equals(s, F("dark"))) {
 //     return EPD_DARK;
 //   }
 
-//   if (s.equals(F("light"))) {
+//   if (equals(s, F("light"))) {
 //     return EPD_LIGHT;
 //   }
 //   return EPD_WHITE;
