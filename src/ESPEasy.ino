
#include <Arduino.h>

#ifdef CONTINUOUS_INTEGRATION
#pragma GCC diagnostic error "-Wall"
#else
#pragma GCC diagnostic warning "-Wall"
#endif

// Needed due to preprocessor issues.
#ifdef PLUGIN_SET_GENERIC_ESP32
  #ifndef ESP32
    #define ESP32
  #endif
#endif


/****************************************************************************************************************************\
 * Arduino project "ESP Easy" © Copyright www.letscontrolit.com
 *
 * This program is free software: you can redistribute it and/or modify it under the terms of the GNU General Public License
 * as published by the Free Software Foundation, either version 3 of the License, or (at your option) any later version.
 * This program is distributed in the hope that it will be useful, but WITHOUT ANY WARRANTY; without even the implied warranty
 * of MERCHANTABILITY or FITNESS FOR A PARTICULAR PURPOSE.  See the GNU General Public License for more details.
 * You received a copy of the GNU General Public License along with this program in file 'License.txt'.
 *
 * IDE download    : https://www.arduino.cc/en/Main/Software
 * ESP8266 Package : https://github.com/esp8266/Arduino
 *
 * Source Code     : https://github.com/ESP8266nu/ESPEasy
 * Support         : http://www.letscontrolit.com
 * Discussion      : http://www.letscontrolit.com/forum/
 *
 * Additional information about licensing can be found at : http://www.gnu.org/licenses
\*************************************************************************************************************************/

// This file incorporates work covered by the following copyright and permission notice:

/****************************************************************************************************************************\
* Arduino project "Nodo" © Copyright 2010..2015 Paul Tonkes
*
* This program is free software: you can redistribute it and/or modify it under the terms of the GNU General Public License
* as published by the Free Software Foundation, either version 3 of the License, or (at your option) any later version.
* This program is distributed in the hope that it will be useful, but WITHOUT ANY WARRANTY; without even the implied warranty
* of MERCHANTABILITY or FITNESS FOR A PARTICULAR PURPOSE.  See the GNU General Public License for more details.
* You received a copy of the GNU General Public License along with this program in file 'License.txt'.
*
* Voor toelichting op de licentievoorwaarden zie    : http://www.gnu.org/licenses
* Uitgebreide documentatie is te vinden op          : http://www.nodo-domotica.nl
* Compiler voor deze programmacode te downloaden op : http://arduino.cc
\*************************************************************************************************************************/

//   Simple Arduino sketch for ESP module, supporting:
//   =================================================================================
//   Simple switch inputs and direct GPIO output control to drive relays, mosfets, etc
//   Analog input (ESP-7/12 only)
//   Pulse counters
//   Dallas OneWire DS18b20 temperature sensors
//   DHT11/22/12 humidity sensors
//   BMP085 I2C Barometric Pressure sensor
//   PCF8591 4 port Analog to Digital converter (I2C)
//   RFID Wiegand-26 reader
//   MCP23017 I2C IO Expanders
//   BH1750 I2C Luminosity sensor
//   Arduino Pro Mini with IO extender sketch, connected through I2C
//   LCD I2C display 4x20 chars
//   HC-SR04 Ultrasonic distance sensor
//   SI7021 I2C temperature/humidity sensors
//   TSL2561 I2C Luminosity sensor
//   TSOP4838 IR receiver
//   PN532 RFID reader
//   Sharp GP2Y10 dust sensor
//   PCF8574 I2C IO Expanders
//   PCA9685 I2C 16 channel PWM driver
//   OLED I2C display with SSD1306 driver
//   MLX90614 I2C IR temperature sensor
//   ADS1115 I2C ADC
//   INA219 I2C voltage/current sensor
//   BME280 I2C temp/hum/baro sensor
//   MSP5611 I2C temp/baro sensor
//   BMP280 I2C Barometric Pressure sensor
//   SHT1X temperature/humidity sensors
//   Ser2Net server
//   DL-Bus (Technische Alternative)

// Define globals before plugin sets to allow a personal override of the selected plugins
#include "ESPEasy-Globals.h"
// Must be included after all the defines, since it is using TASKS_MAX
#include "_Plugin_Helper.h"
// Plugin helper needs the defined controller sets, thus include after 'define_plugin_sets.h'
#include "_CPlugin_Helper.h"
#include "src/ControllerQueue/DelayQueueElements.h"

#include "src/DataStructs/ControllerSettingsStruct.h"
#include "src/DataStructs/DeviceModel.h"
#include "src/DataStructs/ESPEasy_EventStruct.h"
#include "src/DataStructs/PortStatusStruct.h"
#include "src/DataStructs/ProtocolStruct.h"
#include "src/DataStructs/RTCStruct.h"
#include "src/DataStructs/SchedulerTimers.h"
#include "src/DataStructs/SettingsType.h"
#include "src/DataStructs/SystemTimerStruct.h"
#include "src/DataStructs/TimingStats.h"

#include "src/DataStructs/tcp_cleanup.h"

#include "src/Globals/CPlugins.h"
#include "src/Globals/Device.h"
#include "src/Globals/ESPEasyWiFiEvent.h"
#include "src/Globals/ExtraTaskSettings.h"
#include "src/Globals/GlobalMapPortStatus.h"
#include "src/Globals/MQTT.h"
#include "src/Globals/Plugins.h"
#include "src/Globals/Protocol.h"
#include "src/Globals/RamTracker.h"
#include "src/Globals/RTC.h"
#include "src/Globals/SecuritySettings.h"
#include "src/Globals/Services.h"
#include "src/Globals/Settings.h"
#include "src/Globals/Statistics.h"
#include "ESPEasyWiFi_credentials.h"
#include "ESPEasyWifi_ProcessEvent.h"

#if FEATURE_ADC_VCC
ADC_MODE(ADC_VCC);
#endif

// Get functions to give access to global defined variables.
// These are needed to get direct access to global defined variables, since they cannot be defined in .h files and included more than once.

float& getUserVar(unsigned int varIndex) {return UserVar[varIndex]; }


//void checkRAM( const __FlashStringHelper* flashString);

#ifdef CORE_POST_2_5_0
void preinit();
#endif

#ifdef CORE_POST_2_5_0
/*********************************************************************************************\
 * Pre-init
\*********************************************************************************************/
void preinit() {
  // Global WiFi constructors are not called yet
  // (global class instances like WiFi, Serial... are not yet initialized)..
  // No global object methods or C++ exceptions can be called in here!
  //The below is a static class method, which is similar to a function, so it's ok.
  ESP8266WiFiClass::preinitWiFiOff();
}
#endif

/*********************************************************************************************\
 * ISR call back function for handling the watchdog.
\*********************************************************************************************/
void sw_watchdog_callback(void *arg) 
{
  yield(); // feed the WD
  ++sw_watchdog_callback_count;
}




/*********************************************************************************************\
 * SETUP
\*********************************************************************************************/
void setup()
{
#ifdef ESP8266_DISABLE_EXTRA4K
  disable_extra4k_at_link_time();
#endif
  WiFi.persistent(false); // Do not use SDK storage of SSID/WPA parameters
  WiFi.setAutoReconnect(false);
  // The WiFi.disconnect() ensures that the WiFi is working correctly. If this is not done before receiving WiFi connections,
  // those WiFi connections will take a long time to make or sometimes will not work at all.
  WiFi.disconnect();
  setWifiMode(WIFI_OFF);
  
  run_compiletime_checks();
  lowestFreeStack = getFreeStackWatermark();
  lowestRAM = FreeMem();
#ifndef ESP32
//  ets_isr_attach(8, sw_watchdog_callback, NULL);  // Set a callback for feeding the watchdog.
#endif


  // Read ADC at boot, before WiFi tries to connect.
  // see https://github.com/letscontrolit/ESPEasy/issues/2646
#if FEATURE_ADC_VCC
  vcc = ESP.getVcc() / 1000.0;
#endif
#ifdef ESP8266
  lastADCvalue = analogRead(A0);
#endif

  resetPluginTaskData();

  checkRAM(F("setup"));
  #if defined(ESP32)
    for(byte x = 0; x < 16; x++)
      ledChannelPin[x] = -1;
  #endif

  Serial.begin(115200);
  // serialPrint("\n\n\nBOOOTTT\n\n\n");

  initLog();

#if defined(ESP32)
  WiFi.onEvent(WiFiEvent);
#else
  // WiFi event handlers
  stationConnectedHandler = WiFi.onStationModeConnected(onConnected);
	stationDisconnectedHandler = WiFi.onStationModeDisconnected(onDisconnect);
	stationGotIpHandler = WiFi.onStationModeGotIP(onGotIP);
  stationModeDHCPTimeoutHandler = WiFi.onStationModeDHCPTimeout(onDHCPTimeout);
  APModeStationConnectedHandler = WiFi.onSoftAPModeStationConnected(onConnectedAPmode);
  APModeStationDisconnectedHandler = WiFi.onSoftAPModeStationDisconnected(onDisonnectedAPmode);
#endif

  if (SpiffsSectors() < 32)
  {
    serialPrintln(F("\nNo (or too small) FS area..\nSystem Halted\nPlease reflash with 128k FS minimum!"));
    while (true)
      delay(1);
  }

  emergencyReset();
  
  String log = F("\n\n\rINIT : Booting version: ");
  log += F(BUILD_GIT);
  log += " (";
  log += getSystemLibraryString();
  log += ')';
  addLog(LOG_LEVEL_INFO, log);
  log = F("INIT : Free RAM:");
  log += FreeMem();
  addLog(LOG_LEVEL_INFO, log);

  //warm boot
  if (readFromRTC())
  {
    RTC.bootFailedCount++;
    RTC.bootCounter++;
    lastMixedSchedulerId_beforereboot = RTC.lastMixedSchedulerId;
    readUserVarFromRTC();

    if (RTC.deepSleepState == 1)
    {
      log = F("INIT : Rebooted from deepsleep #");
      lastBootCause=BOOT_CAUSE_DEEP_SLEEP;
    }
    else {
      node_time.restoreLastKnownUnixTime(RTC.lastSysTime, RTC.deepSleepState);
      log = F("INIT : Warm boot #");
    }

    log += RTC.bootCounter;
    log += F(" Last Task: ");
    log += decodeSchedulerId(lastMixedSchedulerId_beforereboot);
    log += F(" Last systime: ");
    log += RTC.lastSysTime;
  }
  //cold boot (RTC memory empty)
  else
  {
    initRTC();

    // cold boot situation
    if (lastBootCause == BOOT_CAUSE_MANUAL_REBOOT) // only set this if not set earlier during boot stage.
      lastBootCause = BOOT_CAUSE_COLD_BOOT;
    log = F("INIT : Cold Boot");
  }
  log += F(" - Restart Reason: ");
  log += getResetReasonString();

  RTC.deepSleepState=0;
  saveToRTC();

  addLog(LOG_LEVEL_INFO, log);

  fileSystemCheck();
  progMemMD5check();
  LoadSettings();

  #ifdef HAS_ETHERNET
  // This ensures, that changing WIFI OR ETHERNET MODE happens properly only after reboot. Changing without reboot would not be a good idea.
  // This only works after LoadSettings();
  eth_wifi_mode = Settings.ETH_Wifi_Mode;
  log = F("INIT : ETH_WIFI_MODE:");
  log += String(eth_wifi_mode);
  log += F(" (");
  log += (eth_wifi_mode == WIFI ? F("WIFI") : F("ETHERNET"));
  log += F(")");
  addLog(LOG_LEVEL_INFO, log);
  #endif

  Settings.UseRTOSMultitasking = false; // For now, disable it, we experience heap corruption.
  if (RTC.bootFailedCount > 10 && RTC.bootCounter > 10) {
    byte toDisable = RTC.bootFailedCount - 10;
    toDisable = disablePlugin(toDisable);
    if (toDisable != 0) {
      toDisable = disableController(toDisable);
    }
    if (toDisable != 0) {
      toDisable = disableNotification(toDisable);
    }
  }
  if (!selectValidWiFiSettings()) {
    wifiSetup = true;
    RTC.lastWiFiChannel = 0; // Must scan all channels
    // Wait until scan has finished to make sure as many as possible are found
    // We're still in the setup phase, so nothing else is taking resources of the ESP.
    WifiScan(false); 
  }

//  setWifiMode(WIFI_STA);
  checkRuleSets();

  // if different version, eeprom settings structure has changed. Full Reset needed
  // on a fresh ESP module eeprom values are set to 255. Version results into -1 (signed int)
  if (Settings.Version != VERSION || Settings.PID != ESP_PROJECT_PID)
  {
    // Direct Serial is allowed here, since this is only an emergency task.
    serialPrint(F("\nPID:"));
    serialPrintln(String(Settings.PID));
    serialPrint(F("Version:"));
    serialPrintln(String(Settings.Version));
    serialPrintln(F("INIT : Incorrect PID or version!"));
    delay(1000);
    ResetFactory();
  }

  if (Settings.UseSerial)
  {
    //make sure previous serial buffers are flushed before resetting baudrate
    Serial.flush();
    Serial.begin(Settings.BaudRate);
//    Serial.setDebugOutput(true);
  }

  if (Settings.Build != BUILD)
    BuildFixes();


  log = F("INIT : Free RAM:");
  log += FreeMem();
  addLog(LOG_LEVEL_INFO, log);

  if (Settings.UseSerial && Settings.SerialLogLevel >= LOG_LEVEL_DEBUG_MORE)
    Serial.setDebugOutput(true);

  checkRAM(F("hardwareInit"));
  hardwareInit();

  timermqtt_interval = 250; // Interval for checking MQTT
  timerAwakeFromDeepSleep = millis();
  CPluginInit();
  #ifdef USES_NOTIFIER
  NPluginInit();
  #endif
  PluginInit();
  log = F("INFO : Plugins: ");
  log += deviceCount + 1;
  log += ' ';
  log += getPluginDescriptionString();
  log += " (";
  log += getSystemLibraryString();
  log += ')';
  addLog(LOG_LEVEL_INFO, log);

  if (deviceCount + 1 >= PLUGIN_MAX) {
    addLog(LOG_LEVEL_ERROR, F("Programming error! - Increase PLUGIN_MAX"));
  }

  if (Settings.UseRules && isDeepSleepEnabled())
  {
    String event = F("System#NoSleep=");
    event += Settings.deepSleep_wakeTime;
    rulesProcessing(event); // TD-er: Process events in the setup() now.
  }

  if (Settings.UseRules)
  {
    String event = F("System#Wake");
    rulesProcessing(event); // TD-er: Process events in the setup() now.
  }

  NetworkConnectRelaxed();

  setWebserverRunning(true);

  #ifdef FEATURE_REPORTING
  ReportStatus();
  #endif

  #ifdef FEATURE_ARDUINO_OTA
  ArduinoOTAInit();
  #endif

  // setup UDP
  if (Settings.UDPPort != 0)
    portUDP.begin(Settings.UDPPort);

  if (node_time.systemTimePresent())
    node_time.initTime();

  if (Settings.UseRules)
  {
    String event = F("System#Boot");
    rulesProcessing(event); // TD-er: Process events in the setup() now.
  }

  writeDefaultCSS();

  UseRTOSMultitasking = Settings.UseRTOSMultitasking;
  #ifdef USE_RTOS_MULTITASKING
    if(UseRTOSMultitasking){
      log = F("RTOS : Launching tasks");
      addLog(LOG_LEVEL_INFO, log);
      xTaskCreatePinnedToCore(RTOS_TaskServers, "RTOS_TaskServers", 16384, NULL, 1, NULL, 1);
      xTaskCreatePinnedToCore(RTOS_TaskSerial, "RTOS_TaskSerial", 8192, NULL, 1, NULL, 1);
      xTaskCreatePinnedToCore(RTOS_Task10ps, "RTOS_Task10ps", 8192, NULL, 1, NULL, 1);
      xTaskCreatePinnedToCore(
                    RTOS_HandleSchedule,   /* Function to implement the task */
                    "RTOS_HandleSchedule", /* Name of the task */
                    16384,      /* Stack size in words */
                    NULL,       /* Task input parameter */
                    1,          /* Priority of the task */
                    NULL,       /* Task handle. */
                    1);         /* Core where the task should run */
    }
  #endif

  // Start the interval timers at N msec from now.
  // Make sure to start them at some time after eachother,
  // since they will keep running at the same interval.
  setIntervalTimerOverride(TIMER_20MSEC,  5); // timer for periodic actions 50 x per/sec
  setIntervalTimerOverride(TIMER_100MSEC, 66); // timer for periodic actions 10 x per/sec
  setIntervalTimerOverride(TIMER_1SEC,    777); // timer for periodic actions once per/sec
  setIntervalTimerOverride(TIMER_30SEC,   1333); // timer for watchdog once per 30 sec
  setIntervalTimerOverride(TIMER_MQTT,    88); // timer for interaction with MQTT
  setIntervalTimerOverride(TIMER_STATISTICS, 2222);
}

#ifdef USE_RTOS_MULTITASKING
void RTOS_TaskServers( void * parameter )
{
 while (true){
  delay(100);
  web_server.handleClient();
  checkUDP();
 }
}

void RTOS_TaskSerial( void * parameter )
{
 while (true){
    delay(100);
    if (Settings.UseSerial)
    if (Serial.available())
      if (!PluginCall(PLUGIN_SERIAL_IN, 0, dummyString))
        serial();
 }
}

void RTOS_Task10ps( void * parameter )
{
 while (true){
    delay(100);
    run10TimesPerSecond();
 }
}

void RTOS_HandleSchedule( void * parameter )
{
 while (true){
    handle_schedule();
 }
}

#endif


void updateLoopStats() {
  ++loopCounter;
  ++loopCounter_full;
  if (lastLoopStart == 0) {
    lastLoopStart = micros();
    return;
  }
  const long usecSince = usecPassedSince(lastLoopStart);
  #ifdef USES_TIMING_STATS
  miscStats[LOOP_STATS].add(usecSince);
  #endif

  loop_usec_duration_total += usecSince;
  lastLoopStart = micros();
  if (usecSince <= 0 || usecSince > 10000000)
    return; // No loop should take > 10 sec.
  if (shortestLoop > static_cast<unsigned long>(usecSince)) {
    shortestLoop = usecSince;
    loopCounterMax = 30 * 1000000 / usecSince;
  }
  if (longestLoop < static_cast<unsigned long>(usecSince))
    longestLoop = usecSince;
}

void updateLoopStats_30sec(byte loglevel) {
  loopCounterLast = loopCounter;
  loopCounter = 0;
  if (loopCounterLast > loopCounterMax)
    loopCounterMax = loopCounterLast;

  msecTimerHandler.updateIdleTimeStats();

#ifndef BUILD_NO_DEBUG
  if (loglevelActiveFor(loglevel)) {
    String log = F("LoopStats: shortestLoop: ");
    log += shortestLoop;
    log += F(" longestLoop: ");
    log += longestLoop;
    log += F(" avgLoopDuration: ");
    log += loop_usec_duration_total / loopCounter_full;
    log += F(" loopCounterMax: ");
    log += loopCounterMax;
    log += F(" loopCounterLast: ");
    log += loopCounterLast;
    addLog(loglevel, log);
  }
#endif
  loop_usec_duration_total = 0;
  loopCounter_full = 1;
}

float getCPUload() {
  return 100.0 - msecTimerHandler.getIdleTimePct();
}

int getLoopCountPerSec() {
  return loopCounterLast / 30;
}




/*********************************************************************************************\
 * MAIN LOOP
\*********************************************************************************************/
void loop()
{
  /*
  //FIXME TD-er: No idea what this does.
  if(MainLoopCall_ptr)
      MainLoopCall_ptr();
  */
  dummyString = String(); // Fixme TD-er  Make sure this global variable doesn't keep memory allocated.

  updateLoopStats();

  #ifdef HAS_ETHERNET
  // Handle WiFiEvents when compiled with HAS_ETHERNET but in WiFi Mode eth_wifi_mode (WIFI = 0, ETHERNET = 1)
  if(eth_wifi_mode == WIFI) {
    handle_unprocessedWiFiEvents();
  }
  #else
  handle_unprocessedWiFiEvents();
  #endif

  bool firstLoopConnectionsEstablished = NetworkConnected() && firstLoop;
  if (firstLoopConnectionsEstablished) {
     addLog(LOG_LEVEL_INFO, F("firstLoopConnectionsEstablished"));
     firstLoop = false;
     timerAwakeFromDeepSleep = millis(); // Allow to run for "awake" number of seconds, now we have wifi.
     // schedule_all_task_device_timers(); // Disabled for now, since we are now using queues for controllers.
     if (Settings.UseRules && isDeepSleepEnabled())
     {
        String event = F("System#NoSleep=");
        event += Settings.deepSleep_wakeTime;
        eventQueue.add(event);
     }


     RTC.bootFailedCount = 0;
     saveToRTC();
     sendSysInfoUDP(1);
  }
  // Work around for nodes that do not have WiFi connection for a long time and may reboot after N unsuccessful connect attempts
  if ((wdcounter / 2) > 2) {
    // Apparently the uptime is already a few minutes. Let's consider it a successful boot.
     RTC.bootFailedCount = 0;
     saveToRTC();
  }

  // Deep sleep mode, just run all tasks one (more) time and go back to sleep as fast as possible
  if ((firstLoopConnectionsEstablished || readyForSleep()) && isDeepSleepEnabled())
  {
#ifdef USES_MQTT
      runPeriodicalMQTT();
#endif //USES_MQTT
      // Now run all frequent tasks
      run50TimesPerSecond();
      run10TimesPerSecond();
      runEach30Seconds();
      runOncePerSecond();
  }
  //normal mode, run each task when its time
  else
  {
    if (!UseRTOSMultitasking) {
      // On ESP32 the schedule is executed on the 2nd core.
      handle_schedule();
    }
  }

  backgroundtasks();

  if (readyForSleep()){
    prepare_deepSleep(Settings.Delay);
    //deepsleep will never return, its a special kind of reboot
  }
}

void flushAndDisconnectAllClients() {
  if (anyControllerEnabled()) {
#ifdef USES_MQTT
    bool mqttControllerEnabled = validControllerIndex(firstEnabledMQTT_ControllerIndex());
#endif //USES_MQTT
    unsigned long timer = millis() + 1000;
    while (!timeOutReached(timer)) {
      // call to all controllers (delay queue) to flush all data.
      CPluginCall(CPlugin::Function::CPLUGIN_FLUSH, 0);
#ifdef USES_MQTT      
      if (mqttControllerEnabled && MQTTclient.connected()) {
        MQTTclient.loop();
      }
#endif //USES_MQTT      
    }
#ifdef USES_MQTT    
    if (mqttControllerEnabled && MQTTclient.connected()) {
      MQTTclient.disconnect();
      updateMQTTclient_connected();
    }
#endif //USES_MQTT      
    saveToRTC();
    delay(100); // Flush anything in the network buffers.
  }
  process_serialWriteBuffer();
}


#ifdef USES_MQTT

void updateMQTTclient_connected() {
  if (MQTTclient_connected != MQTTclient.connected()) {
    MQTTclient_connected = !MQTTclient_connected;
    if (!MQTTclient_connected) {
      if (loglevelActiveFor(LOG_LEVEL_ERROR)) {
        String connectionError = F("MQTT : Connection lost, state: ");
        connectionError += getMQTT_state();
        addLog(LOG_LEVEL_ERROR, connectionError);
      }
      MQTTclient_must_send_LWT_connected = false;
    } else {
      schedule_all_tasks_using_MQTT_controller();
    }
    if (Settings.UseRules) {
      if (MQTTclient_connected) {
        eventQueue.add(F("MQTT#Connected"));
      } else {
        eventQueue.add(F("MQTT#Disconnected"));
      }
    }
  }
  if (!MQTTclient_connected) {
    // As suggested here: https://github.com/letscontrolit/ESPEasy/issues/1356
    if (timermqtt_interval < 30000) {
      timermqtt_interval += 5000;
    }
  } else {
    timermqtt_interval = 250;
  }
  setIntervalTimer(TIMER_MQTT);
}

void runPeriodicalMQTT() {
  // MQTT_KEEPALIVE = 15 seconds.
  if (!NetworkConnected(10)) {
    updateMQTTclient_connected();
    return;
  }
  //dont do this in backgroundtasks(), otherwise causes crashes. (https://github.com/letscontrolit/ESPEasy/issues/683)
  controllerIndex_t enabledMqttController = firstEnabledMQTT_ControllerIndex();
  if (validControllerIndex(enabledMqttController)) {
    if (!MQTTclient.loop()) {
      updateMQTTclient_connected();
      if (MQTTCheck(enabledMqttController)) {
        updateMQTTclient_connected();
      }
    }
  } else {
    if (MQTTclient.connected()) {
      MQTTclient.disconnect();
      updateMQTTclient_connected();
    }
  }
}

controllerIndex_t firstEnabledMQTT_ControllerIndex() {
  for (controllerIndex_t i = 0; i < CONTROLLER_MAX; ++i) {
    protocolIndex_t ProtocolIndex = getProtocolIndex_from_ControllerIndex(i);
    if (validProtocolIndex(ProtocolIndex)) {
      if (Protocol[ProtocolIndex].usesMQTT && Settings.ControllerEnabled[i]) {
        return i;
      }
    }
  }
  return INVALID_CONTROLLER_INDEX;
}

#endif //USES_MQTT


/*********************************************************************************************\
 * Tasks that run 50 times per second
\*********************************************************************************************/

void run50TimesPerSecond() {
  String dummy;
  {
    START_TIMER;
    PluginCall(PLUGIN_FIFTY_PER_SECOND, 0, dummy);
    STOP_TIMER(PLUGIN_CALL_50PS);
  }
  {
    START_TIMER;
    CPluginCall(CPlugin::Function::CPLUGIN_FIFTY_PER_SECOND, 0, dummy);
    STOP_TIMER(CPLUGIN_CALL_50PS);
  }
}

/*********************************************************************************************\
 * Tasks that run 10 times per second
\*********************************************************************************************/
void run10TimesPerSecond() {
  String dummy;
  {
    START_TIMER;
    PluginCall(PLUGIN_TEN_PER_SECOND, 0, dummy);
    STOP_TIMER(PLUGIN_CALL_10PS);
  }
  {
    START_TIMER;
//    PluginCall(PLUGIN_UNCONDITIONAL_POLL, 0, dummyString);
    PluginCall(PLUGIN_MONITOR, 0, dummy);
    STOP_TIMER(PLUGIN_CALL_10PSU);
  }
  {
    START_TIMER;
    CPluginCall(CPlugin::Function::CPLUGIN_TEN_PER_SECOND, 0, dummy);
    STOP_TIMER(CPLUGIN_CALL_10PS);
  }
  processNextEvent();
  
  #ifdef USES_C015
  if (NetworkConnected())
      Blynk_Run_c015();
  #endif
  #ifndef USE_RTOS_MULTITASKING
    web_server.handleClient();
  #endif
}


/*********************************************************************************************\
 * Tasks each second
\*********************************************************************************************/
void runOncePerSecond()
{
  START_TIMER;
  updateLogLevelCache();
  dailyResetCounter++;
  if (dailyResetCounter > 86400) // 1 day elapsed... //86400
  {
    RTC.flashDayCounter=0;
    saveToRTC();
    dailyResetCounter=0;
    addLog(LOG_LEVEL_INFO, F("SYS  : Reset 24h counters"));
  }

  if (Settings.ConnectionFailuresThreshold)
    if (connectionFailures > Settings.ConnectionFailuresThreshold)
      delayedReboot(60);

  if (cmd_within_mainloop != 0)
  {
    switch (cmd_within_mainloop)
    {
      case CMD_WIFI_DISCONNECT:
        {
          WifiDisconnect();
          break;
        }
      case CMD_REBOOT:
        {
          reboot();
          break;
        }
    }
    cmd_within_mainloop = 0;
  }
  // clock events
  if (node_time.reportNewMinute()) {
    String dummy;
    PluginCall(PLUGIN_CLOCK_IN, 0, dummy);
    if (Settings.UseRules)
    {
      String event;
      event.reserve(21);
      event  = F("Clock#Time=");
      event += node_time.weekday_str();
      event += ",";

      if (node_time.hour() < 10) {
        event += '0';
      }
      event += node_time.hour();
      event += ":";

      if (node_time.minute() < 10) {
        event += '0';
      }
      event += node_time.minute();
      // TD-er: Do not add to the eventQueue, but execute right now.
      rulesProcessing(event);
    }
  }

//  unsigned long start = micros();
  String dummy;
  PluginCall(PLUGIN_ONCE_A_SECOND, 0, dummy);
//  unsigned long elapsed = micros() - start;

  if (Settings.UseRules)
    rulesTimers();


  if (SecuritySettings.Password[0] != 0)
  {
    if (WebLoggedIn)
      WebLoggedInTimer++;
    if (WebLoggedInTimer > 300)
      WebLoggedIn = false;
  }

  // I2C Watchdog feed
  if (Settings.WDI2CAddress != 0)
  {
    Wire.beginTransmission(Settings.WDI2CAddress);
    Wire.write(0xA5);
    Wire.endTransmission();
  }

  checkResetFactoryPin();
  STOP_TIMER(PLUGIN_CALL_1PS);
}

void logTimerStatistics() {
  byte loglevel = LOG_LEVEL_DEBUG;
  updateLoopStats_30sec(loglevel);
#ifndef BUILD_NO_DEBUG
//  logStatistics(loglevel, true);
  if (loglevelActiveFor(loglevel)) {
    String queueLog = F("Scheduler stats: (called/tasks/max_length/idle%) ");
    queueLog += msecTimerHandler.getQueueStats();
    addLog(loglevel, queueLog);
  }
#endif
}

/*********************************************************************************************\
 * Tasks each 30 seconds
\*********************************************************************************************/
void runEach30Seconds()
{
  checkRAMtoLog();
  wdcounter++;
  if (loglevelActiveFor(LOG_LEVEL_INFO)) {
    String log;
    log.reserve(80);
    log = F("WD   : Uptime ");
    log += wdcounter / 2;
    log += F(" ConnectFailures ");
    log += connectionFailures;
    log += F(" FreeMem ");
    log += FreeMem();
    #ifdef HAS_ETHERNET
    if(eth_wifi_mode == ETHERNET) {
      log += F( " EthSpeedState ");
      log += getValue(LabelType::ETH_SPEED_STATE);
    } else {
      log += F(" WiFiStatus ");
      log += WiFi.status();
    }
    #else
    log += F(" WiFiStatus ");
    log += WiFi.status();
    #endif
//    log += F(" ListenInterval ");
//    log += WiFi.getListenInterval();
    addLog(LOG_LEVEL_INFO, log);
  }
  sendSysInfoUDP(1);
  refreshNodeList();

  // sending $stats to homie controller
  CPluginCall(CPlugin::Function::CPLUGIN_INTERVAL, 0);

  #if defined(ESP8266)
  #ifdef USES_SSDP
  if (Settings.UseSSDP)
    SSDP_update();

  #endif // USES_SSDP
  #endif
#if FEATURE_ADC_VCC
  if (!wifiConnectInProgress) {
    vcc = ESP.getVcc() / 1000.0;
  }
#endif

  #ifdef FEATURE_REPORTING
  ReportStatus();
  #endif

}




/*********************************************************************************************\
 * run background tasks
\*********************************************************************************************/
bool runningBackgroundTasks=false;
void backgroundtasks()
{
  //checkRAM(F("backgroundtasks"));
  //always start with a yield
  delay(0);
/*
  // Remove this watchdog feed for now.
  // See https://github.com/letscontrolit/ESPEasy/issues/1722#issuecomment-419659193

  #ifdef ESP32
  // Have to find a similar function to call ESP32's esp_task_wdt_feed();
  #else
  ESP.wdtFeed();
  #endif
*/

  //prevent recursion!
  if (runningBackgroundTasks)
  {
    return;
  }
  START_TIMER
  const bool networkConnected = NetworkConnected();
  runningBackgroundTasks=true;

<<<<<<< HEAD
  #if defined(ESP8266)
  if (networkConnected) {
    tcpCleanup();
=======
  if (wifiConnected) {
    #if defined(ESP8266)
      tcpCleanup();
    #endif
>>>>>>> 7fa3ffa1
  }
  process_serialWriteBuffer();
  if(!UseRTOSMultitasking){
    if (Settings.UseSerial && Serial.available()) {
      String dummy;
      if (!PluginCall(PLUGIN_SERIAL_IN, 0, dummy)) {
        serial();
      }
    }
    if (webserverRunning) {
      web_server.handleClient();
    }
    if (WiFi.getMode() != WIFI_OFF
    // This makes UDP working for ETHERNET
    #ifdef HAS_ETHERNET
                       || eth_connected
    #endif
                       ) {
      checkUDP();
    }
  }

  // process DNS, only used if the ESP has no valid WiFi config
  if (dnsServerActive)
    dnsServer.processNextRequest();

  #ifdef FEATURE_ARDUINO_OTA
  if(Settings.ArduinoOTAEnable && networkConnected)
    ArduinoOTA.handle();

  //once OTA is triggered, only handle that and dont do other stuff. (otherwise it fails)
  while (ArduinoOTAtriggered)
  {
    delay(0);
    if (NetworkConnected()) {
      ArduinoOTA.handle();
    }
  }

  #endif

  #ifdef FEATURE_MDNS
  // Allow MDNS processing
  if (networkConnected) {
    MDNS.update();
  }
  #endif

  delay(0);

  statusLED(false);

  runningBackgroundTasks=false;
  STOP_TIMER(BACKGROUND_TASKS);
}<|MERGE_RESOLUTION|>--- conflicted
+++ resolved
@@ -227,7 +227,7 @@
   }
 
   emergencyReset();
-  
+
   String log = F("\n\n\rINIT : Booting version: ");
   log += F(BUILD_GIT);
   log += " (";
@@ -968,16 +968,10 @@
   const bool networkConnected = NetworkConnected();
   runningBackgroundTasks=true;
 
-<<<<<<< HEAD
-  #if defined(ESP8266)
   if (networkConnected) {
-    tcpCleanup();
-=======
-  if (wifiConnected) {
     #if defined(ESP8266)
       tcpCleanup();
     #endif
->>>>>>> 7fa3ffa1
   }
   process_serialWriteBuffer();
   if(!UseRTOSMultitasking){
