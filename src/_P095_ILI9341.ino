--- conflicted
+++ resolved
@@ -1,31 +1,17 @@
 #include "_Plugin_Helper.h"
 #ifdef USES_P095
 
-<<<<<<< HEAD
-# include "src/PluginStructs/P095_data_struct.h"
-
 // #######################################################################################################
-// ################################# Plugin 095: ILI934x/ILI948x TFT display #############################
+// #################################### Plugin 095: ILI9341 TFT 2.4inches display #################################
 // #######################################################################################################
 
 # define PLUGIN_095
 # define PLUGIN_ID_095         95
 # define PLUGIN_NAME_095       "Display - TFT ILI934x/ILI948x [TESTING]"
-# define PLUGIN_VALUENAME1_095 "TFT"
-# define PLUGIN_095_MAX_DISPLAY 1
-=======
-// #######################################################################################################
-// #################################### Plugin 095: ILI9341 TFT 2.4inches display #################################
-// #######################################################################################################
-
-# define PLUGIN_095
-# define PLUGIN_ID_095         95
-# define PLUGIN_NAME_095       "Display - TFT 2.4 inches ILI9341 [TESTING]"
 # define PLUGIN_VALUENAME1_095 "CursorX"
 # define PLUGIN_VALUENAME2_095 "CursorY"
 # define PLUGIN_095_MAX_DISPLAY 1
 
->>>>>>> 381e6bdf
 
 # if !defined(LIMIT_BUILD_SIZE) && !defined(PLUGIN_095_FONT_INCLUDED)
   #  define PLUGIN_095_FONT_INCLUDED // enable to use fonts in this plugin
@@ -33,13 +19,10 @@
 
 /**
  * Changelog:
-<<<<<<< HEAD
  * 2022-01-09 tonhuisman: Add support for ILI9342 (M5Stack, 240x320), ILI9481, ILI9486 and ILI9488 (320x480) displays
-=======
  * 2021-11-16 tonhuisman: Add support for PLUGIN_GET_DISPLAY_PARAMETERS, removed commented old source
  * 2021-08-17 tonhuisman: Reformatted source using Uncrustify, small cleanups
  * 2021-08-16 tonhuisman: Initial refactoring into the use of AdafruitGFX_helper
->>>>>>> 381e6bdf
  * 2020-08-29 tonhuisman: Removed TS (Touchscreen) related stuff, XPT2046 will be a separate plugin
  *                        Changed initial text from '--cdt--' to 'ESPEasy'
  * 2020-08 tonhuisman: SPI improvements
@@ -140,41 +123,8 @@
         Clear GREEN whole display
                 http://<espeasy_ip>/control?cmd=tftcmd,clear,green
  */
-<<<<<<< HEAD
-
-
-// Define the default values for both ESP32/lolin32 and D1 Mini
-# ifdef ESP32
-
-// for D32 Pro with TFT connector
-  #  define TFT_CS 14
-  #  define TFT_CS_HSPI 26 // when connected to Hardware-SPI GPIO-14 is already used
-  #  define TFT_DC 27
-  #  define TFT_RST 33
-# else // ifdef ESP32
-
-// for D1 Mini with shield connection
-  #  define TFT_CS 16 // D0
-  #  define TFT_DC 15 // D8
-  #  define TFT_RST -1
-# endif // ifdef ESP32
-
-// The setting structure
-struct Plugin_095_TFT_SettingStruct
-{
-  Plugin_095_TFT_SettingStruct()
-    : address_tft_cs(TFT_CS), address_tft_dc(TFT_DC), address_tft_rst(TFT_RST), rotation(0)
-  {}
-
-  uint8_t address_tft_cs;
-  uint8_t address_tft_dc;
-  uint8_t address_tft_rst;
-  uint8_t rotation;
-} TFT_Settings;
-=======
 
 # include "src/PluginStructs/P095_data_struct.h"
->>>>>>> 381e6bdf
 
 
 boolean Plugin_095(uint8_t function, struct EventStruct *event, String& string)
@@ -192,16 +142,10 @@
       Device[deviceCount].PullUpOption       = false;
       Device[deviceCount].InverseLogicOption = false;
       Device[deviceCount].FormulaOption      = false;
-<<<<<<< HEAD
-      Device[deviceCount].ValueCount         = 0;
-      Device[deviceCount].SendDataOption     = false;
-      Device[deviceCount].TimerOption        = false;
-=======
       Device[deviceCount].ValueCount         = 2;
       Device[deviceCount].SendDataOption     = false;
       Device[deviceCount].TimerOption        = true;
       Device[deviceCount].TimerOptional      = true;
->>>>>>> 381e6bdf
       success                                = true;
       break;
     }
@@ -216,10 +160,7 @@
     case PLUGIN_GET_DEVICEVALUENAMES:
     {
       strcpy_P(ExtraTaskSettings.TaskDeviceValueNames[0], PSTR(PLUGIN_VALUENAME1_095));
-<<<<<<< HEAD
-=======
       strcpy_P(ExtraTaskSettings.TaskDeviceValueNames[1], PSTR(PLUGIN_VALUENAME2_095));
->>>>>>> 381e6bdf
       success = true;
       break;
     }
@@ -234,23 +175,6 @@
 
     case PLUGIN_SET_DEFAULTS:
     {
-<<<<<<< HEAD
-      uint8_t init = PCONFIG(0);
-
-      // if already configured take it from settings, else use default values (only for pin values)
-      if (init != 1)
-      {
-          # ifdef ESP32
-
-        if (Settings.InitSPI == 2) { // When using ESP32 H(ardware-)SPI
-          TFT_Settings.address_tft_cs = TFT_CS_HSPI;
-        }
-          # endif // ifdef ESP32
-        PIN(0) = TFT_Settings.address_tft_cs;
-        PIN(1) = TFT_Settings.address_tft_dc;
-        PIN(2) = TFT_Settings.address_tft_rst;
-      }
-=======
       # ifdef ESP32
 
       if (Settings.InitSPI == 2) { // When using ESP32 H(ardware-)SPI
@@ -276,14 +200,24 @@
 
       P095_CONFIG_COLORS = ADAGFX_WHITE | (ADAGFX_BLACK << 16);
 
->>>>>>> 381e6bdf
       break;
     }
 
     case PLUGIN_WEBFORM_LOAD:
     {
-<<<<<<< HEAD
-      uint8_t init = PCONFIG(0);
+      if (P095_CONFIG_VERSION < 2) {
+        P095_CONFIG_BUTTON_PIN    = -1;                                                   // No button connected
+        P095_CONFIG_BACKLIGHT_PIN = P095_BACKLIGHT_PIN;
+        strcpy_P(ExtraTaskSettings.TaskDeviceValueNames[0], PSTR(PLUGIN_VALUENAME1_095)); // Values introduced in V2 settings
+        strcpy_P(ExtraTaskSettings.TaskDeviceValueNames[1], PSTR(PLUGIN_VALUENAME2_095));
+      }
+
+      AdaGFXFormBacklight(F("p095_backlight"), P095_CONFIG_BACKLIGHT_PIN,
+                          F("p095_backpercentage"), P095_CONFIG_BACKLIGHT_PERCENT);
+
+      AdaGFXFormDisplayButton(F("p095_button"), P095_CONFIG_BUTTON_PIN,
+                              F("p095_buttonInverse"), bitRead(P095_CONFIG_FLAGS, P095_CONFIG_FLAG_INVERT_BUTTON),
+                              F("p095_timer"), P095_CONFIG_DISPLAY_TIMEOUT);
 
       {
         const __FlashStringHelper *hardwareTypes[] = {
@@ -316,21 +250,8 @@
                         hardwareTypes,
                         hardwareOptions,
                         P095_CONFIG_FLAG_GET_TYPE);
-=======
-      if (P095_CONFIG_VERSION < 2) {
-        P095_CONFIG_BUTTON_PIN    = -1;                                                   // No button connected
-        P095_CONFIG_BACKLIGHT_PIN = P095_BACKLIGHT_PIN;
-        strcpy_P(ExtraTaskSettings.TaskDeviceValueNames[0], PSTR(PLUGIN_VALUENAME1_095)); // Values introduced in V2 settings
-        strcpy_P(ExtraTaskSettings.TaskDeviceValueNames[1], PSTR(PLUGIN_VALUENAME2_095));
-      }
-
-      AdaGFXFormBacklight(F("p095_backlight"), P095_CONFIG_BACKLIGHT_PIN,
-                          F("p095_backpercentage"), P095_CONFIG_BACKLIGHT_PERCENT);
-
-      AdaGFXFormDisplayButton(F("p095_button"), P095_CONFIG_BUTTON_PIN,
-                              F("p095_buttonInverse"), bitRead(P095_CONFIG_FLAGS, P095_CONFIG_FLAG_INVERT_BUTTON),
-                              F("p095_timer"), P095_CONFIG_DISPLAY_TIMEOUT);
-
+      }
+      
       addFormSubHeader(F("Layout"));
 
       AdaGFXFormRotation(F("p095_rotate"), P095_CONFIG_ROTATION);
@@ -344,11 +265,19 @@
       {
         const __FlashStringHelper *commandTriggers[] = { // Be sure to use all options available in the enum (except MAX)!
           P095_CommandTrigger_toString(P095_CommandTrigger::tft),
-          P095_CommandTrigger_toString(P095_CommandTrigger::ili9341)
+          P095_CommandTrigger_toString(P095_CommandTrigger::ili9341),
+          P095_CommandTrigger_toString(P095_CommandTrigger::ili9342),
+          P095_CommandTrigger_toString(P095_CommandTrigger::ili9481),
+          P095_CommandTrigger_toString(P095_CommandTrigger::ili9486),
+          P095_CommandTrigger_toString(P095_CommandTrigger::ili9488)
         };
         const int commandTriggerOptions[] = {
           static_cast<int>(P095_CommandTrigger::tft),
-          static_cast<int>(P095_CommandTrigger::ili9341)
+          static_cast<int>(P095_CommandTrigger::ili9341),
+          static_cast<int>(P095_CommandTrigger::ili9342),
+          static_cast<int>(P095_CommandTrigger::ili9481),
+          static_cast<int>(P095_CommandTrigger::ili9486),
+          static_cast<int>(P095_CommandTrigger::ili9488)
         };
         addFormSelector(F("Write Command trigger"),
                         F("p095_commandtrigger"),
@@ -390,7 +319,6 @@
         line += (varNr + 1);
         addFormTextBox(line, getPluginCustomArgName(varNr), strings[varNr], P095_Nchars);
         remain -= (strings[varNr].length() + 1);
->>>>>>> 381e6bdf
       }
       String remainStr;
       remainStr.reserve(15);
@@ -402,14 +330,6 @@
       break;
     }
 
-<<<<<<< HEAD
-      // if already configured take it from settings, else use default values (only for pin values)
-      if (init == 1)
-      {
-        TFT_Settings.address_tft_cs  = PIN(0);
-        TFT_Settings.address_tft_dc  = PIN(1);
-        TFT_Settings.address_tft_rst = PIN(2);
-=======
     case PLUGIN_WEBFORM_SAVE:
     {
       P095_CONFIG_VERSION = 2; // mark config V2 as already saved (next time, will not convert 'invalid' values)
@@ -422,8 +342,10 @@
       P095_CONFIG_BACKLIGHT_PERCENT = getFormItemInt(F("p095_backpercentage"));
 
       uint32_t lSettings = 0;
-      bitWrite(lSettings, P095_CONFIG_FLAG_NO_WAKE,       !isFormItemChecked(F("p095_NoDisplay")));    // Bit 0 NoDisplayOnReceivingText,
-                                                                                                       // reverse logic, default=checked!
+      bitWrite(lSettings, P095_CONFIG_FLAG_NO_WAKE, !isFormItemChecked(F("p095_NoDisplay")));          // Bit 0
+                                                                                                       // NoDisplayOnReceivingText,
+                                                                                                       // reverse logic,
+                                                                                                       // default=checked!
       bitWrite(lSettings, P095_CONFIG_FLAG_INVERT_BUTTON, isFormItemChecked(F("p095_buttonInverse"))); // Bit 1 buttonInverse
       bitWrite(lSettings, P095_CONFIG_FLAG_CLEAR_ON_EXIT, isFormItemChecked(F("p095_clearOnExit")));   // Bit 2 ClearOnExit
       bitWrite(lSettings, P095_CONFIG_FLAG_USE_COL_ROW,   isFormItemChecked(F("p095_colrow")));        // Bit 3 Col/Row addressing
@@ -433,6 +355,7 @@
       set4BitToUL(lSettings, P095_CONFIG_FLAG_CMD_TRIGGER, getFormItemInt(F("p095_commandtrigger")));  // Bit 8..11 Command trigger
       set4BitToUL(lSettings, P095_CONFIG_FLAG_FONTSCALE,   getFormItemInt(F("p095_fontscale")));       // Bit 12..15 Font scale
       set4BitToUL(lSettings, P095_CONFIG_FLAG_MODE,        getFormItemInt(F("p095_mode")));            // Bit 16..19 Text print mode
+      set4BitToUL(lSettings, P095_CONFIG_FLAG_TYPE,        getFormItemInt(F("p095_type")));            // Bit 20..24 Hardwaretype
       P095_CONFIG_FLAGS = lSettings;
 
       String   color   = web_server.arg(F("p095_foregroundcolor"));
@@ -440,57 +363,10 @@
 
       if (!color.isEmpty()) {
         fgcolor = AdaGFXparseColor(color); // Reduce to rgb565
->>>>>>> 381e6bdf
       }
       color = web_server.arg(F("p095_backgroundcolor"));
       uint16_t bgcolor = AdaGFXparseColor(color);
 
-<<<<<<< HEAD
-      uint8_t choice2                        = PCONFIG(1);
-      const __FlashStringHelper *options2[4] = { F("Normal"), F("+90&deg;"), F("+180&deg;"), F("+270&deg;") };
-      int optionValues2[4]                   = { 0, 1, 2, 3 };
-      addFormSelector(F("Rotation"), F("p095_rotate"), 4, options2, optionValues2, choice2);
-
-      success = true;
-      break;
-    }
-
-    case PLUGIN_WEBFORM_SAVE:
-    {
-      PCONFIG(0) = 1; // mark config as already saved (next time, will not use default values)
-      // PIN(0)..(2) are already set
-      PCONFIG(1) = getFormItemInt(F("p095_rotate"));
-
-      uint32_t lSettings = 0;
-      set4BitToUL(lSettings, P095_CONFIG_FLAG_TYPE, getFormItemInt(F("p095_type"))); // Bit 20..24 Hardwaretype
-      P095_CONFIG_FLAGS = lSettings;
-
-      success = true;
-      break;
-    }
-
-    case PLUGIN_INIT:
-    {
-      TFT_Settings.address_tft_cs  = PIN(0);
-      TFT_Settings.address_tft_dc  = PIN(1);
-      TFT_Settings.address_tft_rst = PIN(2);
-      TFT_Settings.rotation        = PCONFIG(1);
-
-      initPluginTaskData(event->TaskIndex,
-                         new (std::nothrow) P095_data_struct(
-                           static_cast<ILI9xxx_type_e>(P095_CONFIG_FLAG_GET_TYPE),
-                           TFT_Settings.address_tft_cs,
-                           TFT_Settings.address_tft_dc,
-                           TFT_Settings.address_tft_rst));
-      P095_data_struct *P095_data =
-        static_cast<P095_data_struct *>(getPluginTaskData(event->TaskIndex));
-
-      if (nullptr != P095_data) {
-        P095_data->tft->setRotation(TFT_Settings.rotation);
-        P095_data->tft->fillScreen(ILI9341_WHITE);
-        P095_data->printText(F("ESPEasy"), 1, 1);
-        success = true;
-=======
       P095_CONFIG_COLORS = fgcolor | (bgcolor << 16); // Store as a single setting
 
       String strings[P095_Nlines];
@@ -512,8 +388,11 @@
 
     case PLUGIN_GET_DISPLAY_PARAMETERS:
     {
-      event->Par1 = 240;                                           // X-resolution in pixels
-      event->Par2 = 320;                                           // Y-resolution in pixels
+      uint16_t _x, _y;
+      ILI9xxx_type_toResolution(static_cast<ILI9xxx_type_e>(P095_CONFIG_FLAG_GET_TYPE), _x, _y);
+
+      event->Par1 = _x;                                            // X-resolution in pixels
+      event->Par2 = _y;                                            // Y-resolution in pixels
       event->Par3 = P095_CONFIG_ROTATION;                          // Rotation (0..3: 0, 90, 180, 270 degrees)
       event->Par4 = static_cast<int>(AdaGFXColorDepth::FullColor); // Color depth
 
@@ -525,7 +404,8 @@
     {
       if (Settings.InitSPI != 0) {
         initPluginTaskData(event->TaskIndex,
-                           new (std::nothrow) P095_data_struct(P095_CONFIG_ROTATION,
+                           new (std::nothrow) P095_data_struct(static_cast<ILI9xxx_type_e>(P095_CONFIG_FLAG_GET_TYPE),
+                                                               P095_CONFIG_ROTATION,
                                                                P095_CONFIG_FLAG_GET_FONTSCALE,
                                                                static_cast<AdaGFXTextPrintMode>(P095_CONFIG_FLAG_GET_MODE),
                                                                P095_CONFIG_BACKLIGHT_PIN,
@@ -543,283 +423,10 @@
         }
       } else {
         addLog(LOG_LEVEL_ERROR, F("ILI9341: SPI not enabled, init cancelled."));
->>>>>>> 381e6bdf
-      }
-      break;
-    }
-
-<<<<<<< HEAD
-    case PLUGIN_WRITE:
-    {
-      String tmpString = String(string);
-      String arguments = String(string);
-
-      String command;
-      String subcommand;
-
-      int argIndex = arguments.indexOf(',');
-
-      if (argIndex)
-      {
-        P095_data_struct *P095_data =
-          static_cast<P095_data_struct *>(getPluginTaskData(event->TaskIndex));
-
-        if (nullptr != P095_data) {
-          command    = arguments.substring(0, argIndex);
-          arguments  = arguments.substring(argIndex + 1);
-          argIndex   = arguments.indexOf(',');
-          subcommand = arguments.substring(0, argIndex);
-          success    = true;
-
-          tmpString += F("<br/> command= ");
-          tmpString += command;
-          tmpString += F("<br/> arguments= ");
-          tmpString += arguments;
-          tmpString += F("<br/> argIndex= ");
-          tmpString += String(argIndex);
-          tmpString += F("<br/> subcommand= ");
-          tmpString += subcommand;
-
-
-          if (command.equalsIgnoreCase(F("TFTCMD")))
-          {
-            if (subcommand.equalsIgnoreCase(F("ON")))
-            {
-              P095_data->tft->sendCommand(ILI9341_DISPON);
-            }
-            else if (subcommand.equalsIgnoreCase(F("OFF")))
-            {
-              P095_data->tft->sendCommand(ILI9341_DISPOFF);
-            }
-            else if (subcommand.equalsIgnoreCase(F("CLEAR")))
-            {
-              arguments = arguments.substring(argIndex + 1);
-              P095_data->tft->fillScreen(P095_data->ParseColor(arguments));
-            }
-            else if (subcommand.equalsIgnoreCase(F("INV")))
-            {
-              arguments = arguments.substring(argIndex + 1);
-              P095_data->tft->invertDisplay(arguments.toInt() == 1);
-            }
-            else if (subcommand.equalsIgnoreCase(F("ROT")))
-            {
-              ///control?cmd=tftcmd,rot,0
-              // not working to verify
-              arguments = arguments.substring(argIndex + 1);
-              P095_data->tft->setRotation(arguments.toInt() % 4);
-            }
-            else
-            {
-              success = false;
-            }
-          }
-          else if (command.equalsIgnoreCase(F("TFT")))
-          {
-            tmpString += F("<br/> TFT  ");
-
-            arguments = arguments.substring(argIndex + 1);
-            String sParams[8];
-            int    argCount = P095_data->StringSplit(arguments, ',', sParams, 8);
-
-            for (int a = 0; a < argCount && a < 8; a++)
-            {
-              tmpString += F("<br/> ARGS[");
-              tmpString += a;
-              tmpString += F("]=");
-              tmpString += sParams[a];
-            }
-
-            if (subcommand.equalsIgnoreCase(F("txt")))
-            {
-              P095_data->tft->println(arguments); // write all pending cars
-            }
-            else if (subcommand.equalsIgnoreCase(F("txp")) && (argCount == 2))
-            {
-              P095_data->tft->setCursor(sParams[0].toInt(), sParams[1].toInt());
-            }
-            else if (subcommand.equalsIgnoreCase(F("txc")) && ((argCount == 1) || (argCount == 2)))
-            {
-              if (argCount == 1) {
-                P095_data->tft->setTextColor(P095_data->ParseColor(sParams[0]));
-              }
-              else { // argCount=2
-                P095_data->tft->setTextColor(P095_data->ParseColor(sParams[0]), P095_data->ParseColor(sParams[1]));
-              }
-            }
-            else if (subcommand.equalsIgnoreCase(F("txs")) && (argCount == 1))
-            {
-              P095_data->tft->setTextSize(sParams[0].toInt());
-            }
-              # ifdef PLUGIN_095_FONT_INCLUDED
-            else if (subcommand.equalsIgnoreCase(F("font")) && (argCount == 1)) {
-              if (sParams[0].equalsIgnoreCase(F("SEVENSEG24"))) {
-                P095_data->tft->setFont(&Seven_Segment24pt7b);
-              } else if (sParams[0].equalsIgnoreCase(F("SEVENSEG18"))) {
-                P095_data->tft->setFont(&Seven_Segment18pt7b);
-              } else if (sParams[0].equalsIgnoreCase(F("FREESANS"))) {
-                P095_data->tft->setFont(&FreeSans9pt7b);
-              } else if (sParams[0].equalsIgnoreCase(F("DEFAULT"))) {
-                P095_data->tft->setFont();
-              } else {
-                success = false;
-              }
-            }
-              # endif // ifdef PLUGIN_095_FONT_INCLUDED
-            else if (subcommand.equalsIgnoreCase(F("txtfull")) && (argCount >= 3) && (argCount <= 6))
-            {
-              switch (argCount)
-              {
-                case 3: // single text
-                  P095_data->printText(sParams[2], sParams[0].toInt() - 1, sParams[1].toInt() - 1);
-                  break;
-
-                case 4: // text + size
-                  P095_data->printText(sParams[3], sParams[0].toInt() - 1, sParams[1].toInt() - 1, sParams[2].toInt());
-                  break;
-
-                case 5: // text + size + color
-                  P095_data->printText(sParams[4], sParams[0].toInt() - 1, sParams[1].toInt() - 1, sParams[2].toInt(),
-                                       P095_data->ParseColor(sParams[3]));
-                  break;
-
-                case 6: // text + size + color
-                  P095_data->printText(sParams[5], sParams[0].toInt() - 1, sParams[1].toInt() - 1, sParams[2].toInt(),
-                                       P095_data->ParseColor(sParams[3]), P095_data->ParseColor(sParams[4]));
-                  break;
-                default:
-                  success = false;
-                  break;
-              }
-            }
-            else if (subcommand.equalsIgnoreCase(F("l")) && (argCount == 5))
-            {
-              P095_data->tft->drawLine(sParams[0].toInt(), sParams[1].toInt(), sParams[2].toInt(), sParams[3].toInt(),
-                                       P095_data->ParseColor(sParams[4]));
-            }
-            else if (subcommand.equalsIgnoreCase(F("lh")) && (argCount == 3))
-            {
-              P095_data->tft->drawFastHLine(0, sParams[0].toInt(), sParams[1].toInt(), P095_data->ParseColor(sParams[2]));
-            }
-            else if (subcommand.equalsIgnoreCase(F("lv")) && (argCount == 3))
-            {
-              P095_data->tft->drawFastVLine(sParams[0].toInt(), 0, sParams[1].toInt(), P095_data->ParseColor(sParams[2]));
-            }
-            else if (subcommand.equalsIgnoreCase(F("r")) && (argCount == 5))
-            {
-              P095_data->tft->drawRect(sParams[0].toInt(), sParams[1].toInt(), sParams[2].toInt(), sParams[3].toInt(),
-                                       P095_data->ParseColor(sParams[4]));
-            }
-            else if (subcommand.equalsIgnoreCase(F("rf")) && (argCount == 6))
-            {
-              P095_data->tft->fillRect(sParams[0].toInt(), sParams[1].toInt(), sParams[2].toInt(), sParams[3].toInt(),
-                                       P095_data->ParseColor(sParams[5]));
-              P095_data->tft->drawRect(sParams[0].toInt(), sParams[1].toInt(), sParams[2].toInt(), sParams[3].toInt(),
-                                       P095_data->ParseColor(sParams[4]));
-            }
-            else if (subcommand.equalsIgnoreCase(F("c")) && (argCount == 4))
-            {
-              P095_data->tft->drawCircle(sParams[0].toInt(), sParams[1].toInt(), sParams[2].toInt(), P095_data->ParseColor(sParams[3]));
-            }
-            else if (subcommand.equalsIgnoreCase(F("cf")) && (argCount == 5))
-            {
-              P095_data->tft->fillCircle(sParams[0].toInt(), sParams[1].toInt(), sParams[2].toInt(), P095_data->ParseColor(sParams[4]));
-              P095_data->tft->drawCircle(sParams[0].toInt(), sParams[1].toInt(), sParams[2].toInt(), P095_data->ParseColor(sParams[3]));
-            }
-            else if (subcommand.equalsIgnoreCase(F("t")) && (argCount == 7))
-            {
-              P095_data->tft->drawTriangle(sParams[0].toInt(),
-                                           sParams[1].toInt(),
-                                           sParams[2].toInt(),
-                                           sParams[3].toInt(),
-                                           sParams[4].toInt(),
-                                           sParams[5].toInt(),
-                                           P095_data->ParseColor(sParams[6]));
-            }
-            else if (subcommand.equalsIgnoreCase(F("tf")) && (argCount == 8))
-            {
-              P095_data->tft->fillTriangle(sParams[0].toInt(),
-                                           sParams[1].toInt(),
-                                           sParams[2].toInt(),
-                                           sParams[3].toInt(),
-                                           sParams[4].toInt(),
-                                           sParams[5].toInt(),
-                                           P095_data->ParseColor(sParams[7]));
-              P095_data->tft->drawTriangle(sParams[0].toInt(),
-                                           sParams[1].toInt(),
-                                           sParams[2].toInt(),
-                                           sParams[3].toInt(),
-                                           sParams[4].toInt(),
-                                           sParams[5].toInt(),
-                                           P095_data->ParseColor(sParams[6]));
-            }
-            else if (subcommand.equalsIgnoreCase(F("rr")) && (argCount == 6))
-            {
-              P095_data->tft->drawRoundRect(sParams[0].toInt(),
-                                            sParams[1].toInt(),
-                                            sParams[2].toInt(),
-                                            sParams[3].toInt(),
-                                            sParams[4].toInt(),
-                                            P095_data->ParseColor(sParams[5]));
-            }
-            else if (subcommand.equalsIgnoreCase(F("rrf")) && (argCount == 7))
-            {
-              P095_data->tft->fillRoundRect(sParams[0].toInt(),
-                                            sParams[1].toInt(),
-                                            sParams[2].toInt(),
-                                            sParams[3].toInt(),
-                                            sParams[4].toInt(),
-                                            P095_data->ParseColor(sParams[6]));
-              P095_data->tft->drawRoundRect(sParams[0].toInt(),
-                                            sParams[1].toInt(),
-                                            sParams[2].toInt(),
-                                            sParams[3].toInt(),
-                                            sParams[4].toInt(),
-                                            P095_data->ParseColor(sParams[5]));
-            }
-            else if (subcommand.equalsIgnoreCase(F("px")) && (argCount == 3))
-            {
-              P095_data->tft->drawPixel(sParams[0].toInt(), sParams[1].toInt(), P095_data->ParseColor(sParams[2]));
-            }
-            else
-            {
-              success = false;
-            }
-          }
-          else {
-            success = false;
-          }
-        }
-      }
-      else
-      {
-        // invalid arguments
-        success = false;
-      }
-
-      if (!success)
-      {
-        if (loglevelActiveFor(LOG_LEVEL_INFO)) {
-          addLog(LOG_LEVEL_INFO, F("Fail to parse command correctly; please check API documentation"));
-          String log;
-          log.reserve(string.length() + 20); // Prevent re-allocation
-          log += F("Parsed command = \"");
-          log += string;
-          log += '"';
-          addLogMove(LOG_LEVEL_INFO, log);
-        }
-      }
-      else
-      {
-        String log;
-        log.reserve(tmpString.length() + 23); // Prevent re-allocation
-        log += F("P095-ILI9341 : WRITE = ");
-        log += tmpString;
-        SendStatus(event, log);               // Reply (echo) to sender. This will print message on browser.
-      }
-      break;
-    }
-  }
-=======
+      }
+      break;
+    }
+
     case PLUGIN_EXIT:
     {
       P095_data_struct *P095_data = static_cast<P095_data_struct *>(getPluginTaskData(event->TaskIndex));
@@ -855,7 +462,6 @@
       }
       break;
     }
->>>>>>> 381e6bdf
 
     case PLUGIN_ONCE_A_SECOND:
     {
