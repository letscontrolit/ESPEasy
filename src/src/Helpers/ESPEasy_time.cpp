--- conflicted
+++ resolved
@@ -313,13 +313,8 @@
     log += ntpServerName;
 
     // When pool host fails, retry can be much sooner
-<<<<<<< HEAD
-    nextSyncTime = sysTime + 5;
-    useNTPpool   = true;
-=======
     nextSyncTime = sysTime + random(5, 20);
     useNTPpool = true;
->>>>>>> a846ed32
   }
 
   log += " (";
