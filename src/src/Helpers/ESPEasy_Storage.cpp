--- conflicted
+++ resolved
@@ -262,10 +262,6 @@
     }
     Settings.I2C_Multiplexer_ResetPin = -1;
   }
-<<<<<<< HEAD
-  if (Settings.Build < 20108) {
-    Settings.WebserverPort = 80;
-=======
   if (Settings.Build < 20111) {
     #ifdef ESP32
     constexpr byte maxStatesesp32 = sizeof(Settings.PinBootStates_ESP32) / sizeof(Settings.PinBootStates_ESP32[0]);
@@ -277,7 +273,6 @@
   if (Settings.Build < 20112) {
     Settings.WiFi_TX_power = 70; // 70 = 17.5dBm. unit: 0.25 dBm
     Settings.WiFi_sensitivity_margin = 3; // Margin in dBm on top of sensitivity.
->>>>>>> 7ef72e9e
   }
 
   Settings.Build = BUILD;
