#include "_Plugin_Helper.h"

#ifdef USES_P078

// #######################################################################################################
// ############## Plugin 078: SDM120/SDM120CT/220/230/630/72D/DDM18SD Eastron Energy Meter ###############
// #######################################################################################################

/*
   Plugin written by: Sergio Faustino sjfaustino__AT__gmail.com

   This plugin reads available values of an Eastron SDM120C SDM120/SDM120CT/220/230/630/72D & also DDM18SD.
 */

# define PLUGIN_078
# define PLUGIN_ID_078         78
# define PLUGIN_NAME_078       "Energy (AC) - Eastron SDM120/SDM120CT/220/230/630/72D/DDM18SD [TESTING]"

# define P078_DEV_ID          PCONFIG(0)
# define P078_DEV_ID_LABEL    PCONFIG_LABEL(0)
# define P078_MODEL           PCONFIG(1)
# define P078_MODEL_LABEL     PCONFIG_LABEL(1)
# define P078_BAUDRATE        PCONFIG(2)
# define P078_BAUDRATE_LABEL  PCONFIG_LABEL(2)
# define P078_QUERY1          PCONFIG(3)
# define P078_QUERY2          PCONFIG(4)
# define P078_QUERY3          PCONFIG(5)
# define P078_QUERY4          PCONFIG(6)
# define P078_DEPIN           CONFIG_PIN3

# define P078_DEV_ID_DFLT     1
# define P078_MODEL_DFLT      0 // SDM120C
# define P078_BAUDRATE_DFLT   1 // 9600 baud
# define P078_QUERY1_DFLT     0 // Voltage (V)
# define P078_QUERY2_DFLT     1 // Current (A)
# define P078_QUERY3_DFLT     2 // Power (W)
# define P078_QUERY4_DFLT     5 // Power Factor (cos-phi)


# define P078_NR_OUTPUT_VALUES                            4
# define P078_NR_OUTPUT_OPTIONS_SDM220_SDM120CT_SDM120    14
# define P078_NR_OUTPUT_OPTIONS_SDM230                    24
# define P078_NR_OUTPUT_OPTIONS_SDM630                    86
# define P078_NR_OUTPUT_OPTIONS_SDM72D                    9
# define P078_NR_OUTPUT_OPTIONS_DDM18SD                   7

# define P078_QUERY1_CONFIG_POS  3

# include <ESPeasySerial.h>
# include <SDM.h> // Requires SDM library from Reaper7 - https://github.com/reaper7/SDM_Energy_Meter/

// These pointers may be used among multiple instances of the same plugin,
// as long as the same serial settings are used.
ESPeasySerial *Plugin_078_SoftSerial = NULL;
SDM *Plugin_078_SDM                  = NULL;
boolean Plugin_078_init              = false;


// Forward declaration helper functions
<<<<<<< HEAD
const __FlashStringHelper* p078_getQueryString(byte query,
                                               byte model);
const __FlashStringHelper* p078_getQueryValueString(byte query,
                                                    byte model);
unsigned int               p078_getRegister(byte query,
                                            byte model);
float                      p078_readVal(byte         query,
                                        byte         node,
                                        unsigned int model);
=======
const __FlashStringHelper * p078_getQueryString(uint8_t query);
const __FlashStringHelper * p078_getQueryValueString(uint8_t query);
unsigned int p078_getRegister(uint8_t query, uint8_t model);
float p078_readVal(uint8_t query, uint8_t node, unsigned int model);

>>>>>>> 37eac30d


boolean Plugin_078(uint8_t function, struct EventStruct *event, String& string)
{
  boolean success = false;

  switch (function)
  {
    case PLUGIN_DEVICE_ADD:
    {
      Device[++deviceCount].Number           = PLUGIN_ID_078;
      Device[deviceCount].Type               = DEVICE_TYPE_SERIAL_PLUS1; // connected through 3 datapins
      Device[deviceCount].VType              = Sensor_VType::SENSOR_TYPE_QUAD;
      Device[deviceCount].Ports              = 0;
      Device[deviceCount].PullUpOption       = false;
      Device[deviceCount].InverseLogicOption = false;
      Device[deviceCount].FormulaOption      = true;
      Device[deviceCount].ValueCount         = P078_NR_OUTPUT_VALUES;
      Device[deviceCount].SendDataOption     = true;
      Device[deviceCount].TimerOption        = true;
      Device[deviceCount].GlobalSyncOption   = true;
      break;
    }

    case PLUGIN_GET_DEVICENAME:
    {
      string = F(PLUGIN_NAME_078);
      break;
    }

<<<<<<< HEAD
=======
    case PLUGIN_GET_DEVICEVALUENAMES:
      {
        for (uint8_t i = 0; i < VARS_PER_TASK; ++i) {
          if ( i < P078_NR_OUTPUT_VALUES) {
            uint8_t choice = PCONFIG(i + P078_QUERY1_CONFIG_POS);
            safe_strncpy(
              ExtraTaskSettings.TaskDeviceValueNames[i],
              p078_getQueryValueString(choice),
              sizeof(ExtraTaskSettings.TaskDeviceValueNames[i]));
          } else {
            ZERO_FILL(ExtraTaskSettings.TaskDeviceValueNames[i]);
          }
        }
        break;
      }
>>>>>>> 37eac30d

    case PLUGIN_GET_DEVICEGPIONAMES:
    {
      serialHelper_getGpioNames(event);
      event->String3 = formatGpioName_output_optional("DE");
      break;
    }

    case PLUGIN_WEBFORM_SHOW_CONFIG:
    {
      string += serialHelper_getSerialTypeLabel(event);
      success = true;
      break;
    }

    case PLUGIN_SET_DEFAULTS:
    {
      P078_DEV_ID   = P078_DEV_ID_DFLT;
      P078_MODEL    = P078_MODEL_DFLT;
      P078_BAUDRATE = P078_BAUDRATE_DFLT;
      P078_QUERY1   = P078_QUERY1_DFLT;
      P078_QUERY2   = P078_QUERY2_DFLT;
      P078_QUERY3   = P078_QUERY3_DFLT;
      P078_QUERY4   = P078_QUERY4_DFLT;

      success = true;
      break;
    }

    case PLUGIN_WEBFORM_SHOW_SERIAL_PARAMS:
    {
      if ((P078_DEV_ID == 0) || (P078_DEV_ID > 247) || (P078_BAUDRATE >= 6)) {
        // Load some defaults
        P078_DEV_ID   = P078_DEV_ID_DFLT;
        P078_MODEL    = P078_MODEL_DFLT;
        P078_BAUDRATE = P078_BAUDRATE_DFLT;
        P078_QUERY1   = P078_QUERY1_DFLT;
        P078_QUERY2   = P078_QUERY2_DFLT;
        P078_QUERY3   = P078_QUERY3_DFLT;
        P078_QUERY4   = P078_QUERY4_DFLT;
      }
      {
        String options_baudrate[6];

        for (int i = 0; i < 6; ++i) {
          options_baudrate[i] = String(p078_storageValueToBaudrate(i));
        }
        addFormSelector(F("Baud Rate"), P078_BAUDRATE_LABEL, 6, options_baudrate, NULL, P078_BAUDRATE);
        addUnit(F("baud"));
      }

      if ((P078_MODEL == 0) && (P078_BAUDRATE > 3)) {
        addFormNote(F("<span style=\"color:red\"> SDM120 only allows up to 9600 baud with default 2400!</span>"));
      }

      if ((P078_MODEL == 3) && (P078_BAUDRATE == 0)) {
        addFormNote(F("<span style=\"color:red\"> SDM630 only allows 2400 to 38400 baud with default 9600!</span>"));
      }

      addFormNumericBox(F("Modbus Address"), P078_DEV_ID_LABEL, P078_DEV_ID, 1, 247);

      if (Plugin_078_SDM != nullptr) {
        addRowLabel(F("Checksum (pass/fail)"));
        String chksumStats;
        chksumStats  = Plugin_078_SDM->getSuccCount();
        chksumStats += '/';
        chksumStats += Plugin_078_SDM->getErrCount();
        addHtml(chksumStats);
      }

      break;
    }

    case PLUGIN_WEBFORM_LOAD:
    {
      {
        const __FlashStringHelper *options_model[5] =
        { F("SDM220 & SDM120CT & SDM120"), F("SDM230"), F("SDM72D"), F("DDM18SD"), F("SDM630") };
        addFormSelector(F("Model Type"), P078_MODEL_LABEL, 5, options_model, NULL, P078_MODEL);
        addFormNote(F("Submit after changing the modell to update Output Configuration."));
      }

<<<<<<< HEAD
      {
        // In a separate scope to free memory of String array as soon as possible
        sensorTypeHelper_webformLoad_header();
        int nrOptions = 0;

        switch (P078_MODEL) {
          case 0: nrOptions = P078_NR_OUTPUT_OPTIONS_SDM220_SDM120CT_SDM120; break;
          case 1: nrOptions = P078_NR_OUTPUT_OPTIONS_SDM230; break;
          case 2: nrOptions = P078_NR_OUTPUT_OPTIONS_SDM72D; break;
          case 3: nrOptions = P078_NR_OUTPUT_OPTIONS_DDM18SD; break;
          case 4: nrOptions = P078_NR_OUTPUT_OPTIONS_SDM630; break;
=======
        {
          // In a separate scope to free memory of String array as soon as possible
          sensorTypeHelper_webformLoad_header();
          const __FlashStringHelper * options[P078_NR_OUTPUT_OPTIONS];
          for (int i = 0; i < P078_NR_OUTPUT_OPTIONS; ++i) {
            options[i] = p078_getQueryString(i);
          }
          for (uint8_t i = 0; i < P078_NR_OUTPUT_VALUES; ++i) {
            const uint8_t pconfigIndex = i + P078_QUERY1_CONFIG_POS;
            sensorTypeHelper_loadOutputSelector(event, pconfigIndex, i, P078_NR_OUTPUT_OPTIONS, options);
          }
>>>>>>> 37eac30d
        }
        const __FlashStringHelper *options[nrOptions];

        for (int i = 0; i < nrOptions; ++i) {
          options[i] = p078_getQueryString(i, P078_MODEL);
        }

        for (byte i = 0; i < P078_NR_OUTPUT_VALUES; ++i) {
          const byte pconfigIndex = i + P078_QUERY1_CONFIG_POS;
          sensorTypeHelper_loadOutputSelector(event, pconfigIndex, i, nrOptions, options);
        }
      }

      success = true;
      break;
    }

    case PLUGIN_WEBFORM_SAVE:
<<<<<<< HEAD
    {
      // Save output selector parameters.
      int model = P078_MODEL;

      for (byte i = 0; i < P078_NR_OUTPUT_VALUES; ++i) {
        const byte pconfigIndex = i + P078_QUERY1_CONFIG_POS;
        const byte choice       = PCONFIG(pconfigIndex);
        sensorTypeHelper_saveOutputSelector(event, pconfigIndex, i, p078_getQueryValueString(choice, model));
=======
      {
          // Save output selector parameters.
          for (uint8_t i = 0; i < P078_NR_OUTPUT_VALUES; ++i) {
            const uint8_t pconfigIndex = i + P078_QUERY1_CONFIG_POS;
            const uint8_t choice = PCONFIG(pconfigIndex);
            sensorTypeHelper_saveOutputSelector(event, pconfigIndex, i, p078_getQueryValueString(choice));
          }

          P078_DEV_ID = getFormItemInt(P078_DEV_ID_LABEL);
          P078_MODEL = getFormItemInt(P078_MODEL_LABEL);
          P078_BAUDRATE = getFormItemInt(P078_BAUDRATE_LABEL);

          Plugin_078_init = false; // Force device setup next time
          success = true;
          break;
>>>>>>> 37eac30d
      }

      P078_DEV_ID   = getFormItemInt(P078_DEV_ID_LABEL);
      P078_MODEL    = getFormItemInt(P078_MODEL_LABEL);
      P078_BAUDRATE = getFormItemInt(P078_BAUDRATE_LABEL);

      Plugin_078_init = false; // Force device setup next time
      success         = true;
      break;
    }

    case PLUGIN_INIT:
    {
      Plugin_078_init = true;

      if (Plugin_078_SoftSerial != NULL) {
        delete Plugin_078_SoftSerial;
        Plugin_078_SoftSerial = NULL;
      }
      Plugin_078_SoftSerial = new (std::nothrow) ESPeasySerial(static_cast<ESPEasySerialPort>(CONFIG_PORT), CONFIG_PIN1, CONFIG_PIN2);

      if (Plugin_078_SoftSerial == nullptr) {
        break;
      }
      unsigned int baudrate = p078_storageValueToBaudrate(P078_BAUDRATE);
      Plugin_078_SoftSerial->begin(baudrate);

      if (Plugin_078_SDM != NULL) {
        delete Plugin_078_SDM;
        Plugin_078_SDM = NULL;
      }
      Plugin_078_SDM = new SDM(*Plugin_078_SoftSerial, baudrate, P078_DEPIN);

      if (Plugin_078_SDM != nullptr) {
        Plugin_078_SDM->begin();
        success = true;
      }
      break;
    }

    case PLUGIN_GET_DEVICEVALUENAMES:
    {
      int model = P078_MODEL;

      for (byte i = 0; i < VARS_PER_TASK; ++i) {
        if (i < P078_NR_OUTPUT_VALUES) {
          byte choice = PCONFIG(i + P078_QUERY1_CONFIG_POS);
          safe_strncpy(
            ExtraTaskSettings.TaskDeviceValueNames[i],
            p078_getQueryValueString(choice, model),
            sizeof(ExtraTaskSettings.TaskDeviceValueNames[i]));
        } else {
          ZERO_FILL(ExtraTaskSettings.TaskDeviceValueNames[i]);
        }
      }
      break;
    }


    case PLUGIN_EXIT:
    {
      Plugin_078_init = false;

      if (Plugin_078_SoftSerial != NULL) {
        delete Plugin_078_SoftSerial;
        Plugin_078_SoftSerial = NULL;
      }

      if (Plugin_078_SDM != NULL) {
        delete Plugin_078_SDM;
        Plugin_078_SDM = NULL;
      }
      break;
    }

    case PLUGIN_READ:
    {
      if (Plugin_078_init)
      {
<<<<<<< HEAD
        int  model  = P078_MODEL;
        byte dev_id = P078_DEV_ID;
        UserVar[event->BaseVarIndex]     = p078_readVal(P078_QUERY1, dev_id, model);
        UserVar[event->BaseVarIndex + 1] = p078_readVal(P078_QUERY2, dev_id, model);
        UserVar[event->BaseVarIndex + 2] = p078_readVal(P078_QUERY3, dev_id, model);
        UserVar[event->BaseVarIndex + 3] = p078_readVal(P078_QUERY4, dev_id, model);

        success = true;
=======
        if (Plugin_078_init)
        {
          int model = P078_MODEL;
          uint8_t dev_id = P078_DEV_ID;
          UserVar[event->BaseVarIndex]     = p078_readVal(P078_QUERY1, dev_id, model);
          UserVar[event->BaseVarIndex + 1] = p078_readVal(P078_QUERY2, dev_id, model);
          UserVar[event->BaseVarIndex + 2] = p078_readVal(P078_QUERY3, dev_id, model);
          UserVar[event->BaseVarIndex + 3] = p078_readVal(P078_QUERY4, dev_id, model);
          success = true;
          break;
        }
>>>>>>> 37eac30d
        break;
      }
      break;
    }
  }
  return success;
}

<<<<<<< HEAD
float p078_readVal(byte query, byte node, unsigned int model) {
  if (Plugin_078_SDM == NULL) { return 0.0f; }

  byte  retry_count = 3;
  bool  success     = false;
  float _tempvar    = NAN;

=======
float p078_readVal(uint8_t query, uint8_t node, unsigned int model) {
  if (Plugin_078_SDM == NULL) return 0.0f;

  uint8_t retry_count = 3;
  bool success = false;
  float _tempvar = NAN;
>>>>>>> 37eac30d
  while (retry_count > 0 && !success) {
    Plugin_078_SDM->clearErrCode();
    _tempvar = Plugin_078_SDM->readVal(p078_getRegister(query, model), node);
    --retry_count;

    if (Plugin_078_SDM->getErrCode() == SDM_ERR_NO_ERROR) {
      success = true;
    }
  }

  if (loglevelActiveFor(LOG_LEVEL_INFO)) {
    String log = F("EASTRON: (");
    log += node;
    log += ',';
    log += model;
    log += ") ";
    log += p078_getQueryString(query, model);
    log += ": ";
    log += _tempvar;
    addLog(LOG_LEVEL_INFO, log);
  }
  delay(1);
  return _tempvar;
}

<<<<<<< HEAD
unsigned int p078_getRegister(byte query, byte model) {
  if (model == 0) { // SDM220 & SDM120CT & SDM120
=======
unsigned int p078_getRegister(uint8_t query, uint8_t model) {
  if (model == 0) { // SDM120C
>>>>>>> 37eac30d
    switch (query) {
      case 0:  return SDM_PHASE_1_VOLTAGE;
      case 1:  return SDM_PHASE_1_CURRENT;
      case 2:  return SDM_PHASE_1_POWER;
      case 3:  return SDM_PHASE_1_APPARENT_POWER;
      case 4:  return SDM_PHASE_1_REACTIVE_POWER;
      case 5:  return SDM_PHASE_1_POWER_FACTOR;
      case 6:  return SDM_PHASE_1_ANGLE;
      case 7:  return SDM_FREQUENCY;
      case 8:  return SDM_IMPORT_ACTIVE_ENERGY;
      case 9:  return SDM_EXPORT_ACTIVE_ENERGY;
      case 10: return SDM_IMPORT_REACTIVE_ENERGY;
      case 11: return SDM_EXPORT_REACTIVE_ENERGY;
      case 12: return SDM_TOTAL_ACTIVE_ENERGY;
      case 13: return SDM_TOTAL_REACTIVE_ENERGY;
    }
  } else if (model == 1) { // SDM230
    switch (query) {
      case 0:  return SDM_PHASE_1_VOLTAGE;
      case 1:  return SDM_PHASE_1_CURRENT;
      case 2:  return SDM_PHASE_1_POWER;
      case 3:  return SDM_PHASE_1_APPARENT_POWER;
      case 4:  return SDM_PHASE_1_REACTIVE_POWER;
      case 5:  return SDM_PHASE_1_POWER_FACTOR;
      case 6:  return SDM_PHASE_1_ANGLE;
      case 7:  return SDM_FREQUENCY;
      case 8:  return SDM_IMPORT_ACTIVE_ENERGY;
      case 9:  return SDM_EXPORT_ACTIVE_ENERGY;
      case 10: return SDM_IMPORT_REACTIVE_ENERGY;
      case 11: return SDM_EXPORT_REACTIVE_ENERGY;
      case 12: return SDM_TOTAL_SYSTEM_POWER_DEMAND;
      case 13: return SDM_MAXIMUM_TOTAL_SYSTEM_POWER_DEMAND;
      case 14: return SDM_CURRENT_SYSTEM_POSITIVE_POWER_DEMAND;
      case 15: return SDM_MAXIMUM_SYSTEM_POSITIVE_POWER_DEMAND;
      case 16: return SDM_CURRENT_SYSTEM_REVERSE_POWER_DEMAND;
      case 17: return SDM_MAXIMUM_SYSTEM_REVERSE_POWER_DEMAND;
      case 18: return SDM_PHASE_1_CURRENT_DEMAND;
      case 19: return SDM_MAXIMUM_PHASE_1_CURRENT_DEMAND;
      case 20: return SDM_TOTAL_ACTIVE_ENERGY;
      case 21: return SDM_TOTAL_REACTIVE_ENERGY;
      case 22: return SDM_CURRENT_RESETTABLE_TOTAL_ACTIVE_ENERGY;
      case 23: return SDM_CURRENT_RESETTABLE_TOTAL_REACTIVE_ENERGY;
    }
  } else if (model == 2) { // SDM72D
    switch (query) {
      case 0: return SDM_TOTAL_SYSTEM_POWER;
      case 1: return SDM_IMPORT_ACTIVE_ENERGY;
      case 2: return SDM_EXPORT_ACTIVE_ENERGY;
      case 3: return SDM_TOTAL_ACTIVE_ENERGY;
      case 4: return SDM_CURRENT_RESETTABLE_TOTAL_ACTIVE_ENERGY;
      case 5: return SDM_CURRENT_RESETTABLE_IMPORT_ENERGY;
      case 6: return SDM_CURRENT_RESETTABLE_EXPORT_ENERGY;
      case 7: return SDM_IMPORT_POWER;
      case 8: return SDM_EXPORT_POWER;
    }
  }  else if (model == 3) { // DDM18SD
    switch (query) {
      case 0: return DDM_PHASE_1_VOLTAGE;
      case 1: return DDM_PHASE_1_CURRENT;
      case 2: return DDM_PHASE_1_POWER;
      case 3: return DDM_PHASE_1_REACTIVE_POWER;
      case 4: return DDM_PHASE_1_POWER_FACTOR;
      case 5: return DDM_FREQUENCY;
      case 6: return DDM_IMPORT_ACTIVE_ENERGY;
      case 7: return DDM_IMPORT_REACTIVE_ENERGY;
    }
  } else if (model == 4) { // SDM630
    switch (query) {
      case 0:  return SDM_PHASE_1_VOLTAGE;
      case 1:  return SDM_PHASE_2_VOLTAGE;
      case 2:  return SDM_PHASE_3_VOLTAGE;
      case 3:  return SDM_PHASE_1_CURRENT;
      case 4:  return SDM_PHASE_2_CURRENT;
      case 5:  return SDM_PHASE_3_CURRENT;
      case 6:  return SDM_PHASE_1_POWER;
      case 7:  return SDM_PHASE_2_POWER;
      case 8:  return SDM_PHASE_3_POWER;
      case 9:  return SDM_PHASE_1_APPARENT_POWER;
      case 10: return SDM_PHASE_2_APPARENT_POWER;
      case 11: return SDM_PHASE_3_APPARENT_POWER;
      case 12: return SDM_PHASE_1_REACTIVE_POWER;
      case 13: return SDM_PHASE_2_REACTIVE_POWER;
      case 14: return SDM_PHASE_3_REACTIVE_POWER;
      case 15: return SDM_PHASE_1_POWER_FACTOR;
      case 16: return SDM_PHASE_2_POWER_FACTOR;
      case 17: return SDM_PHASE_3_POWER_FACTOR;
      case 18: return SDM_PHASE_1_ANGLE;
      case 19: return SDM_PHASE_2_ANGLE;
      case 20: return SDM_PHASE_3_ANGLE;
      case 21: return SDM_AVERAGE_L_TO_N_VOLTS;
      case 22: return SDM_AVERAGE_LINE_CURRENT;
      case 23: return SDM_SUM_LINE_CURRENT;
      case 24: return SDM_TOTAL_SYSTEM_POWER;
      case 25: return SDM_TOTAL_SYSTEM_APPARENT_POWER;
      case 26: return SDM_TOTAL_SYSTEM_REACTIVE_POWER;
      case 27: return SDM_TOTAL_SYSTEM_POWER_FACTOR;
      case 28: return SDM_TOTAL_SYSTEM_PHASE_ANGLE;
      case 29: return SDM_FREQUENCY;
      case 30: return SDM_IMPORT_ACTIVE_ENERGY;
      case 31: return SDM_EXPORT_ACTIVE_ENERGY;
      case 32: return SDM_IMPORT_REACTIVE_ENERGY;
      case 33: return SDM_EXPORT_REACTIVE_ENERGY;
      case 34: return SDM_VAH_SINCE_LAST_RESET;
      case 35: return SDM_AH_SINCE_LAST_RESET;
      case 36: return SDM_TOTAL_SYSTEM_POWER_DEMAND;
      case 37: return SDM_MAXIMUM_TOTAL_SYSTEM_POWER_DEMAND;
      case 38: return SDM_TOTAL_SYSTEM_VA_DEMAND;
      case 39: return SDM_MAXIMUM_TOTAL_SYSTEM_VA_DEMAND;
      case 40: return SDM_NEUTRAL_CURRENT_DEMAND;
      case 41: return SDM_MAXIMUM_NEUTRAL_CURRENT;
      case 42: return SDM_LINE_1_TO_LINE_2_VOLTS;
      case 43: return SDM_LINE_2_TO_LINE_3_VOLTS;
      case 44: return SDM_LINE_3_TO_LINE_1_VOLTS;
      case 45: return SDM_AVERAGE_LINE_TO_LINE_VOLTS;
      case 46: return SDM_NEUTRAL_CURRENT;
      case 47: return SDM_PHASE_1_LN_VOLTS_THD;
      case 48: return SDM_PHASE_2_LN_VOLTS_THD;
      case 49: return SDM_PHASE_3_LN_VOLTS_THD;
      case 50: return SDM_PHASE_1_CURRENT_THD;
      case 51: return SDM_PHASE_2_CURRENT_THD;
      case 52: return SDM_PHASE_3_CURRENT_THD;
      case 53: return SDM_AVERAGE_LINE_TO_NEUTRAL_VOLTS_THD;
      case 54: return SDM_AVERAGE_LINE_CURRENT_THD;
      case 55: return SDM_TOTAL_SYSTEM_POWER_FACTOR_INV;
      case 56: return SDM_PHASE_1_CURRENT_DEMAND;
      case 57: return SDM_PHASE_2_CURRENT_DEMAND;
      case 58: return SDM_PHASE_3_CURRENT_DEMAND;
      case 59: return SDM_MAXIMUM_PHASE_1_CURRENT_DEMAND;
      case 60: return SDM_MAXIMUM_PHASE_2_CURRENT_DEMAND;
      case 61: return SDM_MAXIMUM_PHASE_3_CURRENT_DEMAND;
      case 62: return SDM_LINE_1_TO_LINE_2_VOLTS_THD;
      case 63: return SDM_LINE_2_TO_LINE_3_VOLTS_THD;
      case 64: return SDM_LINE_3_TO_LINE_1_VOLTS_THD;
      case 65: return SDM_AVERAGE_LINE_TO_LINE_VOLTS_THD;
      case 66: return SDM_TOTAL_ACTIVE_ENERGY;
      case 67: return SDM_TOTAL_REACTIVE_ENERGY;
      case 68: return SDM_L1_IMPORT_ACTIVE_ENERGY;
      case 69: return SDM_L2_IMPORT_ACTIVE_ENERGY;
      case 70: return SDM_L3_IMPORT_ACTIVE_ENERGY;
      case 71: return SDM_L1_EXPORT_ACTIVE_ENERGY;
      case 72: return SDM_L2_EXPORT_ACTIVE_ENERGY;
      case 73: return SDM_L3_EXPORT_ACTIVE_ENERGY;
      case 74: return SDM_L1_TOTAL_ACTIVE_ENERGY;
      case 75: return SDM_L2_TOTAL_ACTIVE_ENERGY;
      case 76: return SDM_L3_TOTAL_ACTIVE_ENERGY;
      case 77: return SDM_L1_IMPORT_REACTIVE_ENERGY;
      case 78: return SDM_L2_IMPORT_REACTIVE_ENERGY;
      case 79: return SDM_L3_IMPORT_REACTIVE_ENERGY;
      case 80: return SDM_L1_EXPORT_REACTIVE_ENERGY;
      case 81: return SDM_L2_EXPORT_REACTIVE_ENERGY;
      case 82: return SDM_L3_EXPORT_REACTIVE_ENERGY;
      case 83: return SDM_L1_TOTAL_REACTIVE_ENERGY;
      case 84: return SDM_L2_TOTAL_REACTIVE_ENERGY;
      case 85: return SDM_L3_TOTAL_REACTIVE_ENERGY;
    }
  }
  return 0;
}

<<<<<<< HEAD
const __FlashStringHelper* p078_getQueryString(byte query, byte model) {
  if (model == 0) { // SDM220 & SDM120CT & SDM120
    switch (query) {
      case 0:  return F("Voltage (V)");
      case 1:  return F("Current (A)");
      case 2:  return F("Power (W)");
      case 3:  return F("ActiveApparentPower (VA)");
      case 4:  return F("ReactiveApparentPower (VAr)");
      case 5:  return F("PowerFactor (cos-phi)");
      case 6:  return F("PhaseAngle(Degrees) (not SDM120)");
      case 7:  return F("Frequency (Hz)");
      case 8:  return F("ImportActiveEnergy (kWh/MWh)");
      case 9:  return F("ExportActiveEnergy (kWh/MWh)");
      case 10: return F("ImportReactiveEnergy (kVArh/MVArh)");
      case 11: return F("ExportReactiveEnergy (kVArh/MVArh)");
      case 12: return F("TotalActiveEnergy (kWh)");
      case 13: return F("TotalReactiveEnergy (kVArh)");
    }
  } else if (model == 1) { // SDM230
    switch (query) {
      case 0:  return F("Voltage (V)");
      case 1:  return F("Current (A)");
      case 2:  return F("Power (W)");
      case 3:  return F("Active Apparent Power (VA)");
      case 4:  return F("Reactive Apparent Power (VAr)");
      case 5:  return F("Power Factor (cos-phi)");
      case 6:  return F("Phase Angle (Degrees)");
      case 7:  return F("Frequency (Hz)");
      case 8:  return F("Import Active Energy (kWh/MWh)");
      case 9:  return F("Export Active Energy (kWh/MWh)");
      case 10: return F("Import Reactive Energy ( kVArh/MVArh)");
      case 11: return F("Export Reactive Energy ( kVArh/MVArh)");
      case 12: return F("Total system power demand (W)");
      case 13: return F("Total Reactive Energy  (kVArh)");
      case 14: return F("Maximum total system power demand (W)");
      case 15: return F("Maximum system positive power demand  (W)");
      case 16: return F("Currentsystem reverse power demand (W)");
      case 17: return F("Maximum system reverse power demand (W)");
      case 18: return F("Current demand (A)");
      case 19: return F("Maximum current demand (A)");
      case 20: return F("Total active energy (kWh)");
      case 21: return F("Total reactive energy (kVArh)");
      case 22: return F("Current resettable total active energy (kWh)");
      case 23: return F("Current resettable total reactive energy (kVArh)");
    }
  } else if (model == 2) { // SDM72D
    switch (query) {
      case 0: return F("Total System Power (W)");
      case 1: return F("Import Active Energy since last reset (kWh/MWh)");
      case 2: return F("Export Active Energy since last reset (kWh/MWh)");
      case 3: return F("Total Active Energy (kwh)");
      case 4: return F("Resettable total Active Energy (kWh)");
      case 5: return F("Resettable import (kWh)");
      case 6: return F("Resettable export (kWh)");
      case 7: return F("Import power (W)");
      case 8: return F("Export power (W)");
    }
  }  else if (model == 3) { // DDM18SD
    switch (query) {
      case 0: return F("Voltage (V)");
      case 1: return F("Current (A)");
      case 2: return F("Power (W)");
      case 3: return F("Reactive Power (VAr)");
      case 4: return F("Power Factor (cos-phi)");
      case 5: return F("Frequency (Hz)");
      case 6: return F("Import Active Energy (kWh)");
      case 7: return F("Import Reactive Energy (kVArh)");
    }
  } else if (model == 4) { // SDM630
    switch (query) {
      case 0:  return F("Voltage (V) Phase 1");
      case 1:  return F("Voltage (V) Phase 2");
      case 2:  return F("Voltage (V) Phase 3");
      case 3:  return F("Current (A) Phase 1");
      case 4:  return F("Current (A) Phase 2");
      case 5:  return F("Current (A) Phase 3");
      case 6:  return F("Power (W) Phase 1");
      case 7:  return F("Power (W) Phase 2");
      case 8:  return F("Power (W) Phase 3");
      case 9:  return F("Active Apparent Power (VA) Phase 1");
      case 10: return F("Active Apparent Power (VA) Phase 2");
      case 11: return F("Active Apparent Power (VA) Phase 3");
      case 12: return F("Reactive Apparent Power (VAr) Phase 1");
      case 13: return F("Reactive Apparent Power (VAr) Phase 2");
      case 14: return F("Reactive Apparent Power (VAr) Phase 3");
      case 15: return F("Power Factor (cos-phi) Phase 1");
      case 16: return F("Power Factor (cos-phi) Phase 2");
      case 17: return F("Power Factor (cos-phi) Phase 3");
      case 18: return F("Phase Angle (Degrees) Phase 1");
      case 19: return F("Phase Angle (Degrees) Phase 2");
      case 20: return F("Phase Angle (Degrees) Phase 3");
      case 21: return F("Average line to neutral volts (V)");
      case 22: return F("Average line Current (A)");
      case 23: return F("Sum of line Currents (A)");
      case 24: return F("Total System Power (W)");
      case 25: return F("Total System Active Apparent Power (VA)");
      case 26: return F("Total System Reactive Apparent Power (VAr)");
      case 27: return F("Total System Power Factor (cos-phi)");
      case 28: return F("Total System Phase Angle (Degrees)");
      case 29: return F("Frequency of Supply Voltages (Hz)");
      case 30: return F("Import Active Energy since last reset (kWh/MWh)");
      case 31: return F("Export Active Energy since last reset (kWh/MWh)");
      case 32: return F("Import Reactive Energy since last reset (kVArh/MVArh)");
      case 33: return F("Export Reactive Energy since last reset (kVArh/MVArh)");
      case 34: return F("VAh since last Reset (kVAh/MVAh)");
      case 35: return F("Ah since last Reset (Ah/kAh)");
      case 36: return F("Total System Power Demand (W)");
      case 37: return F("Maximum Total System Power Demand (W)");
      case 38: return F("Total System VA demand (VA)");
      case 39: return F("Maximum Total System VA Demand (VA)");
      case 40: return F("Neutral Current Demand (A)");
      case 41: return F("Maximum Neutral Current Demand (A)");
      case 42: return F("Line 1 to Line 2 Volts (V)");
      case 43: return F("Line 2 to Line 3 Volts (V)");
      case 44: return F("Line 3 to Line 1 Volts (V)");
      case 45: return F("Average Line to Line Volts (V)");
      case 46: return F("Neutral Current (A)");
      case 47: return F("L/N Volts THD (%) Phase 1");
      case 48: return F("L/N Volts THD (%) Phase 2");
      case 49: return F("L/N Volts THD (%) Phase 3");
      case 50: return F("Current THD  (%) Phase 1 ");
      case 51: return F("Current THD  (%) Phase 2");
      case 52: return F("Current THD  (%) Phase 3");
      case 53: return F("Average Line to Neutral Volts THD (cos-phi)");
      case 54: return F("Average Line Current THD  (%)");
      case 55: return F("Total System Power Factor (%)");
      case 56: return F("Current Demand (A) Phase 1 ");
      case 57: return F("Current Demand (A) Phase 2");
      case 58: return F("Current Demand (A) Phase 3");
      case 59: return F("Maximum Current Demand (A) Phase 1 ");
      case 60: return F("Maximum Current Demand (A) Phase 2");
      case 61: return F("Maximum Current Demand (A) Phase 3");
      case 62: return F("Line 1 to Line 2 Volts THD (%)");
      case 63: return F("Line 2 to Line 3 Volts THD (%)");
      case 64: return F("Line 3 to Line 1 Volts THD (%)");
      case 65: return F("Average Line to Line Volts THD (%)");
      case 66: return F("Total Active Energy (kwh)");
      case 67: return F("Total Reactive Energy (kVArh)");
      case 68: return F("Import Active Energy (kWh) L1");
      case 69: return F("Import Active Energy (kWh) L2");
      case 70: return F("Import Active Energy (kWh) L3");
      case 71: return F("Export Active Energy (kWh) L1");
      case 72: return F("Export Active Energy (kWh) L2");
      case 73: return F("Export Active Energy (kWh) L3");
      case 74: return F("Total Active Energy (kWh) L1");
      case 75: return F("Total Active Energy (kWh) L2");
      case 76: return F("Total Active Energy (kWh) L3");
      case 77: return F("Import Reactive Energy (kVArh) L1");
      case 78: return F("Import Reactive Energy (kVArh) L2");
      case 79: return F("Import Reactive Energy (kVArh) L3");
      case 80: return F("Export Reactive Energy (kVArh) L1");
      case 81: return F("Export Reactive Energy (kVArh) L2");
      case 82: return F("Export Reactive Energy (kVArh) L3");
      case 83: return F("Total Reactive Energy (kVArh) L1");
      case 84: return F("Total Reactive Energy (kVArh) L2");
      case 85: return F("Total Reactive Energy (kVArh) L3");
    }
=======
const __FlashStringHelper * p078_getQueryString(uint8_t query) {
  switch(query)
  {
    case 0: return F("Voltage (V)");
    case 1: return F("Current (A)");
    case 2: return F("Power (W)");
    case 3: return F("Active Apparent Power (VA)");
    case 4: return F("Reactive Apparent Power (VAr)");
    case 5: return F("Power Factor (cos-phi)");
    case 6: return F("Frequency (Hz)");
    case 7: return F("Import Active Energy (Wh)");
    case 8: return F("Export Active Energy (Wh)");
    case 9: return F("Total Active Energy (Wh)");
>>>>>>> 37eac30d
  }
  return F("");
}

<<<<<<< HEAD
const __FlashStringHelper* p078_getQueryValueString(byte query, byte model) {
  if (model == 0) { // SDM220 & SDM120CT & SDM120
    switch (query) {
      case 0:  return F("V");
      case 1:  return F("A");
      case 2:  return F("W");
      case 3:  return F("VA");
      case 4:  return F("VAr");
      case 5:  return F("cos-phi");
      case 6:  return F("Degrees");
      case 7:  return F("Hz");
      case 8:  
      case 9:  return F("kWh/MWh");
      case 10: 
      case 11: return F("kVArh/MVArh");
      case 12: return F("kWh");
      case 13: return F("kVArh");
    }
  } else if (model == 1) { // SDM230
    switch (query) {
      case 0:  return F("V");
      case 1:  return F("A");
      case 2:  return F("W");
      case 3:  return F("VA");
      case 4:  return F("VAr");
      case 5:  return F("cos-phi");
      case 6:  return F("Degrees");
      case 7:  return F("Hz");
      case 8:  
      case 9:  return F("kWh/MWh");
      case 10: 
      case 11: return F("kVArh/MVArh");
      case 12: 
      case 13: 
      case 14: 
      case 15: 
      case 16: 
      case 17: return F("W");
      case 18: 
      case 19: return F("A");
      case 20: return F("kWh");
      case 21: return F("kVArh");
      case 22: return F("kWh");
      case 23: return F("kVArh");
    }
  } else if (model == 2) { // SDM72D
    switch (query) {
      case 0: return F("W");
      case 1: 
      case 2: return F("kWh/MWh");
      case 3: 
      case 4: 
      case 5: 
      case 6: return F("kWh");
      case 7: 
      case 8: return F("W");
    }
  } else if (model == 3) { // DDM18SD
    switch (query) {
      case 0: return F("V");
      case 1: return F("A");
      case 2: return F("W");
      case 3: return F("Var");
      case 4: return F("cos-phi");
      case 5: return F("Hz");
      case 6: return F("kWh");
      case 7: return F("kVArh");
    }
  } else if (model == 4) { // SDM630
    switch (query) {
      case 0:
      case 1:
      case 2:  return F("V");
      case 3:
      case 4:
      case 5:  return F("A");
      case 6:
      case 7:
      case 8:  return F("W");
      case 9:  
      case 10: 
      case 11: return F("VA");
      case 12: 
      case 13: 
      case 14: return F("VAr");
      case 15: 
      case 16: 
      case 17: return F("cos-phi");
      case 18: 
      case 19: 
      case 20: return F("Degrees");
      case 21: return F("V");
      case 22: 
      case 23: return F("A");
      case 24: return F("W");
      case 25: return F("VA");
      case 26: return F("VAr");
      case 27: return F("cos-phi");
      case 28: return F("Degrees");
      case 29: return F("Hz");
      case 30: 
      case 31: return F("kWh/MWh");
      case 32: 
      case 33: return F("kVArh/MVArh");
      case 34: return F("kVAh/MVAh");
      case 35: return F("Ah/kAh");
      case 36: 
      case 37: return F("W");
      case 38: 
      case 39: return F("VA");
      case 40: 
      case 41: return F("A");
      case 42: 
      case 43: 
      case 44: 
      case 45: return F("V");
      case 46: return F("A");
      case 47: 
      case 48: 
      case 49: 
      case 50: 
      case 51: 
      case 52: 
      case 53: 
      case 54: return F("%");
      case 55: return F("cos-phi");
      case 56: 
      case 57: 
      case 58: 
      case 59: 
      case 60: 
      case 61: return F("A");
      case 62: 
      case 63: 
      case 64: 
      case 65: return F("%");
      case 66: return F("kWh");
      case 67: return F("kVArh");
      case 68: 
      case 69: 
      case 70: 
      case 71: 
      case 72: 
      case 73: 
      case 74: 
      case 75: 
      case 76: return F("kWh");
      case 77: 
      case 78: 
      case 79: 
      case 80: 
      case 81: 
      case 82: 
      case 83: 
      case 84: 
      case 85: return F("kVArh");
    }
=======
const __FlashStringHelper * p078_getQueryValueString(uint8_t query) {
  switch(query)
  {
    case 0: return F("V");
    case 1: return F("A");
    case 2: return F("W");
    case 3: return F("VA");
    case 4: return F("VAr");
    case 5: return F("cos_phi");
    case 6: return F("Hz");
    case 7: return F("Wh_imp");
    case 8: return F("Wh_exp");
    case 9: return F("Wh_tot");
>>>>>>> 37eac30d
  }
  return F("");
}

<<<<<<< HEAD
int p078_storageValueToBaudrate(byte baudrate_setting) {
=======

int p078_storageValueToBaudrate(uint8_t baudrate_setting) {
>>>>>>> 37eac30d
  unsigned int baudrate = 9600;

  switch (baudrate_setting) {
    case 0:  baudrate = 1200; break;
    case 1:  baudrate = 2400; break;
    case 2:  baudrate = 4800; break;
    case 3:  baudrate = 9600; break;
    case 4:  baudrate = 19200; break;
    case 5:  baudrate = 38400; break;
  }
  return baudrate;
}

#endif // USES_P078<|MERGE_RESOLUTION|>--- conflicted
+++ resolved
@@ -57,23 +57,15 @@
 
 
 // Forward declaration helper functions
-<<<<<<< HEAD
-const __FlashStringHelper* p078_getQueryString(byte query,
-                                               byte model);
-const __FlashStringHelper* p078_getQueryValueString(byte query,
-                                                    byte model);
-unsigned int               p078_getRegister(byte query,
-                                            byte model);
-float                      p078_readVal(byte         query,
-                                        byte         node,
+const __FlashStringHelper* p078_getQueryString(uint8_t query,
+                                               uint8_t model);
+const __FlashStringHelper* p078_getQueryValueString(uint8_t query,
+                                                    uint8_t model);
+unsigned int               p078_getRegister(uint8_t query,
+                                            uint8_t model);
+float                      p078_readVal(uint8_t      query,
+                                        uint8_t      node,
                                         unsigned int model);
-=======
-const __FlashStringHelper * p078_getQueryString(uint8_t query);
-const __FlashStringHelper * p078_getQueryValueString(uint8_t query);
-unsigned int p078_getRegister(uint8_t query, uint8_t model);
-float p078_readVal(uint8_t query, uint8_t node, unsigned int model);
-
->>>>>>> 37eac30d
 
 
 boolean Plugin_078(uint8_t function, struct EventStruct *event, String& string)
@@ -104,8 +96,6 @@
       break;
     }
 
-<<<<<<< HEAD
-=======
     case PLUGIN_GET_DEVICEVALUENAMES:
       {
         for (uint8_t i = 0; i < VARS_PER_TASK; ++i) {
@@ -121,7 +111,6 @@
         }
         break;
       }
->>>>>>> 37eac30d
 
     case PLUGIN_GET_DEVICEGPIONAMES:
     {
@@ -204,7 +193,6 @@
         addFormNote(F("Submit after changing the modell to update Output Configuration."));
       }
 
-<<<<<<< HEAD
       {
         // In a separate scope to free memory of String array as soon as possible
         sensorTypeHelper_webformLoad_header();
@@ -216,19 +204,6 @@
           case 2: nrOptions = P078_NR_OUTPUT_OPTIONS_SDM72D; break;
           case 3: nrOptions = P078_NR_OUTPUT_OPTIONS_DDM18SD; break;
           case 4: nrOptions = P078_NR_OUTPUT_OPTIONS_SDM630; break;
-=======
-        {
-          // In a separate scope to free memory of String array as soon as possible
-          sensorTypeHelper_webformLoad_header();
-          const __FlashStringHelper * options[P078_NR_OUTPUT_OPTIONS];
-          for (int i = 0; i < P078_NR_OUTPUT_OPTIONS; ++i) {
-            options[i] = p078_getQueryString(i);
-          }
-          for (uint8_t i = 0; i < P078_NR_OUTPUT_VALUES; ++i) {
-            const uint8_t pconfigIndex = i + P078_QUERY1_CONFIG_POS;
-            sensorTypeHelper_loadOutputSelector(event, pconfigIndex, i, P078_NR_OUTPUT_OPTIONS, options);
-          }
->>>>>>> 37eac30d
         }
         const __FlashStringHelper *options[nrOptions];
 
@@ -247,32 +222,14 @@
     }
 
     case PLUGIN_WEBFORM_SAVE:
-<<<<<<< HEAD
     {
       // Save output selector parameters.
       int model = P078_MODEL;
 
-      for (byte i = 0; i < P078_NR_OUTPUT_VALUES; ++i) {
-        const byte pconfigIndex = i + P078_QUERY1_CONFIG_POS;
-        const byte choice       = PCONFIG(pconfigIndex);
+      for (uint8_t i = 0; i < P078_NR_OUTPUT_VALUES; ++i) {
+        const uint8_t pconfigIndex = i + P078_QUERY1_CONFIG_POS;
+        const uint8_t choice       = PCONFIG(pconfigIndex);
         sensorTypeHelper_saveOutputSelector(event, pconfigIndex, i, p078_getQueryValueString(choice, model));
-=======
-      {
-          // Save output selector parameters.
-          for (uint8_t i = 0; i < P078_NR_OUTPUT_VALUES; ++i) {
-            const uint8_t pconfigIndex = i + P078_QUERY1_CONFIG_POS;
-            const uint8_t choice = PCONFIG(pconfigIndex);
-            sensorTypeHelper_saveOutputSelector(event, pconfigIndex, i, p078_getQueryValueString(choice));
-          }
-
-          P078_DEV_ID = getFormItemInt(P078_DEV_ID_LABEL);
-          P078_MODEL = getFormItemInt(P078_MODEL_LABEL);
-          P078_BAUDRATE = getFormItemInt(P078_BAUDRATE_LABEL);
-
-          Plugin_078_init = false; // Force device setup next time
-          success = true;
-          break;
->>>>>>> 37eac30d
       }
 
       P078_DEV_ID   = getFormItemInt(P078_DEV_ID_LABEL);
@@ -352,28 +309,14 @@
     {
       if (Plugin_078_init)
       {
-<<<<<<< HEAD
-        int  model  = P078_MODEL;
-        byte dev_id = P078_DEV_ID;
+        int     model  = P078_MODEL;
+        uint8_t dev_id = P078_DEV_ID;
         UserVar[event->BaseVarIndex]     = p078_readVal(P078_QUERY1, dev_id, model);
         UserVar[event->BaseVarIndex + 1] = p078_readVal(P078_QUERY2, dev_id, model);
         UserVar[event->BaseVarIndex + 2] = p078_readVal(P078_QUERY3, dev_id, model);
         UserVar[event->BaseVarIndex + 3] = p078_readVal(P078_QUERY4, dev_id, model);
 
         success = true;
-=======
-        if (Plugin_078_init)
-        {
-          int model = P078_MODEL;
-          uint8_t dev_id = P078_DEV_ID;
-          UserVar[event->BaseVarIndex]     = p078_readVal(P078_QUERY1, dev_id, model);
-          UserVar[event->BaseVarIndex + 1] = p078_readVal(P078_QUERY2, dev_id, model);
-          UserVar[event->BaseVarIndex + 2] = p078_readVal(P078_QUERY3, dev_id, model);
-          UserVar[event->BaseVarIndex + 3] = p078_readVal(P078_QUERY4, dev_id, model);
-          success = true;
-          break;
-        }
->>>>>>> 37eac30d
         break;
       }
       break;
@@ -382,22 +325,13 @@
   return success;
 }
 
-<<<<<<< HEAD
-float p078_readVal(byte query, byte node, unsigned int model) {
+float p078_readVal(uint8_t query, uint8_t node, unsigned int model) {
   if (Plugin_078_SDM == NULL) { return 0.0f; }
 
-  byte  retry_count = 3;
+  uint8_t  retry_count = 3;
   bool  success     = false;
   float _tempvar    = NAN;
 
-=======
-float p078_readVal(uint8_t query, uint8_t node, unsigned int model) {
-  if (Plugin_078_SDM == NULL) return 0.0f;
-
-  uint8_t retry_count = 3;
-  bool success = false;
-  float _tempvar = NAN;
->>>>>>> 37eac30d
   while (retry_count > 0 && !success) {
     Plugin_078_SDM->clearErrCode();
     _tempvar = Plugin_078_SDM->readVal(p078_getRegister(query, model), node);
@@ -423,13 +357,8 @@
   return _tempvar;
 }
 
-<<<<<<< HEAD
-unsigned int p078_getRegister(byte query, byte model) {
+unsigned int p078_getRegister(uint8_t query, uint8_t model) {
   if (model == 0) { // SDM220 & SDM120CT & SDM120
-=======
-unsigned int p078_getRegister(uint8_t query, uint8_t model) {
-  if (model == 0) { // SDM120C
->>>>>>> 37eac30d
     switch (query) {
       case 0:  return SDM_PHASE_1_VOLTAGE;
       case 1:  return SDM_PHASE_1_CURRENT;
@@ -589,8 +518,7 @@
   return 0;
 }
 
-<<<<<<< HEAD
-const __FlashStringHelper* p078_getQueryString(byte query, byte model) {
+const __FlashStringHelper* p078_getQueryString(uint8_t query, uint8_t model) {
   if (model == 0) { // SDM220 & SDM120CT & SDM120
     switch (query) {
       case 0:  return F("Voltage (V)");
@@ -747,27 +675,11 @@
       case 84: return F("Total Reactive Energy (kVArh) L2");
       case 85: return F("Total Reactive Energy (kVArh) L3");
     }
-=======
-const __FlashStringHelper * p078_getQueryString(uint8_t query) {
-  switch(query)
-  {
-    case 0: return F("Voltage (V)");
-    case 1: return F("Current (A)");
-    case 2: return F("Power (W)");
-    case 3: return F("Active Apparent Power (VA)");
-    case 4: return F("Reactive Apparent Power (VAr)");
-    case 5: return F("Power Factor (cos-phi)");
-    case 6: return F("Frequency (Hz)");
-    case 7: return F("Import Active Energy (Wh)");
-    case 8: return F("Export Active Energy (Wh)");
-    case 9: return F("Total Active Energy (Wh)");
->>>>>>> 37eac30d
   }
   return F("");
 }
 
-<<<<<<< HEAD
-const __FlashStringHelper* p078_getQueryValueString(byte query, byte model) {
+const __FlashStringHelper* p078_getQueryValueString(uint8_t query, uint8_t model) {
   if (model == 0) { // SDM220 & SDM120CT & SDM120
     switch (query) {
       case 0:  return F("V");
@@ -924,31 +836,11 @@
       case 84: 
       case 85: return F("kVArh");
     }
-=======
-const __FlashStringHelper * p078_getQueryValueString(uint8_t query) {
-  switch(query)
-  {
-    case 0: return F("V");
-    case 1: return F("A");
-    case 2: return F("W");
-    case 3: return F("VA");
-    case 4: return F("VAr");
-    case 5: return F("cos_phi");
-    case 6: return F("Hz");
-    case 7: return F("Wh_imp");
-    case 8: return F("Wh_exp");
-    case 9: return F("Wh_tot");
->>>>>>> 37eac30d
   }
   return F("");
 }
 
-<<<<<<< HEAD
-int p078_storageValueToBaudrate(byte baudrate_setting) {
-=======
-
 int p078_storageValueToBaudrate(uint8_t baudrate_setting) {
->>>>>>> 37eac30d
   unsigned int baudrate = 9600;
 
   switch (baudrate_setting) {
