#ifndef ESPEASY_CUSTOM_H
#define ESPEASY_CUSTOM_H

#include <Arduino.h>

/*
    To modify the stock configuration without changing the EspEasy.ino file :
    1) rename this file to "Custom.h" (It is ignored by Git)
    2) define your own settings below
    3) define USE_CUSTOM_H as a build flags. ie : export PLATFORMIO_BUILD_FLAGS="'-DUSE_CUSTOM_H'"
 */


/*
 #######################################################################################################
   Your Own Default Settings
 #######################################################################################################
    You can basically ovveride ALL macro defined in ESPEasy.ino.
    Don't forget to first #undef each existing #define that you add below.
    But since this Custom.h is included before other defines are made, you don't have to undef a lot of defines.
    Here are some examples:
 */

#ifdef BUILD_GIT
# undef BUILD_GIT
#endif // ifdef BUILD_GIT

#define BUILD_GIT           "My Build: "  __DATE__ " "  __TIME__


#define DEFAULT_NAME        "MyEspEasyDevice"                        // Enter your device friendly name
#define UNIT                0                                        // Unit Number
#define DEFAULT_DELAY       60                                       // Sleep Delay in seconds

// --- Wifi AP Mode (when your Wifi Network is not reachable) ----------------------------------------
#define DEFAULT_AP_IP       192, 168, 4, 1                           // Enter IP address (comma separated) for AP (config) mode
#define DEFAULT_AP_SUBNET   255, 255, 255, 0                         // Enter IP address (comma separated) for AP (config) mode
#define DEFAULT_AP_KEY      "configesp"                              // Enter network WPA key for AP (config) mode

// --- Wifi Client Mode -----------------------------------------------------------------------------
#define DEFAULT_SSID                         "MyHomeSSID"            // Enter your network SSID
#define DEFAULT_KEY                          "MySuperSecretPassword" // Enter your network WPA key
#define DEFAULT_SSID2                        ""                      // Enter your fallback network SSID
#define DEFAULT_KEY2                         ""                      // Enter your fallback network WPA key
#define DEFAULT_WIFI_INCLUDE_HIDDEN_SSID     false                   // Allow to connect to hidden SSID APs
#define DEFAULT_USE_STATIC_IP                false                   // (true|false) enabled or disabled static IP
#define DEFAULT_IP                           "192.168.0.50"          // Enter your IP address
#define DEFAULT_DNS                          "192.168.0.1"           // Enter your DNS
#define DEFAULT_GW                           "192.168.0.1"           // Enter your Gateway
#define DEFAULT_SUBNET                       "255.255.255.0"         // Enter your Subnet
#define DEFAULT_IPRANGE_LOW                  "0.0.0.0"               // Allowed IP range to access webserver
#define DEFAULT_IPRANGE_HIGH                 "255.255.255.255"       // Allowed IP range to access webserver
#define DEFAULT_IP_BLOCK_LEVEL               1                       // 0: ALL_ALLOWED  1: LOCAL_SUBNET_ALLOWED  2:
// ONLY_IP_RANGE_ALLOWED
#define DEFAULT_ADMIN_USERNAME               "admin"
#define DEFAULT_ADMIN_PASS                   ""

#define DEFAULT_WIFI_CONNECTION_TIMEOUT      10000 // minimum timeout in ms for WiFi to be connected.
#define DEFAULT_WIFI_FORCE_BG_MODE           false // when set, only allow to connect in 802.11B or G mode (not N)
#define DEFAULT_WIFI_RESTART_WIFI_CONN_LOST  false // Perform wifi off and on when connection was lost.
#define DEFAULT_ECO_MODE                     false // When set, make idle calls between executing tasks.
#define DEFAULT_WIFI_NONE_SLEEP              false // When set, the wifi will be set to no longer sleep (more power
// used and need reboot to reset mode)
#define DEFAULT_GRATUITOUS_ARP               false // When set, the node will send periodical gratuitous ARP
                                                   // packets to announce itself.
#define DEFAULT_TOLERANT_LAST_ARG_PARSE      false // When set, the last argument of some commands will be parsed to the end of the line
                                                   // See: https://github.com/letscontrolit/ESPEasy/issues/2724
#define DEFAULT_SEND_TO_HTTP_ACK             false // Wait for ack with SendToHttp command.

#define DEFAULT_AP_DONT_FORCE_SETUP          false // Allow optional usage of Sensor without WIFI avaiable // When set you can use the Sensor in AP-Mode without beeing forced to /setup
#define DEFAULT_DONT_ALLOW_START_AP          false // Usually the AP will be started when no WiFi is defined, or the defined one cannot be found. This flag may prevent it.

// --- Default Controller ------------------------------------------------------------------------------
#define DEFAULT_CONTROLLER   false                                          // true or false enabled or disabled, set 1st controller
                                                                            // defaults
#define DEFAULT_CONTROLLER_ENABLED true                                     // Enable default controller by default
#define DEFAULT_CONTROLLER_USER    ""                                       // Default controller user
#define DEFAULT_CONTROLLER_PASS    ""                                       // Default controller Password

// using a default template, you also need to set a DEFAULT PROTOCOL to a suitable MQTT protocol !
#define DEFAULT_PUB         "sensors/espeasy/%sysname%/%tskname%/%valname%" // Enter your pub
#define DEFAULT_SUB         "sensors/espeasy/%sysname%/#"                   // Enter your sub
#define DEFAULT_SERVER      "192.168.0.8"                                   // Enter your Server IP address
#define DEFAULT_SERVER_HOST ""                                              // Server hostname
#define DEFAULT_SERVER_USEDNS false                                         // true: Use hostname.  false: use IP
#define DEFAULT_USE_EXTD_CONTROLLER_CREDENTIALS   false                     // true: Allow longer user credentials for controllers

#define DEFAULT_PORT        8080                                            // Enter your Server port value

#define DEFAULT_PROTOCOL    0                                               // Protocol used for controller communications
                                                                            //   0 = Stand-alone (no controller set)
                                                                            //   1 = Domoticz HTTP
                                                                            //   2 = Domoticz MQTT
                                                                            //   3 = Nodo Telnet
                                                                            //   4 = ThingSpeak
                                                                            //   5 = Home Assistant (openHAB) MQTT
                                                                            //   6 = PiDome MQTT
                                                                            //   7 = EmonCMS
                                                                            //   8 = Generic HTTP
                                                                            //   9 = FHEM HTTP

#define DEFAULT_PIN_I2C_SDA                     4
#define DEFAULT_PIN_I2C_SCL                     5
#define DEFAULT_I2C_CLOCK_SPEED                 400000            // Use 100 kHz if working with old I2C chips
#define USE_I2C_DEVICE_SCAN                     true

#define DEFAULT_SPI                             0                 //0=disabled 1=enabled and for ESP32 there is option 2 =HSPI

#define DEFAULT_PIN_STATUS_LED                  (-1)
#define DEFAULT_PIN_STATUS_LED_INVERSED         true

#define DEFAULT_PIN_RESET_BUTTON                (-1)


#define DEFAULT_USE_RULES                       false             // (true|false) Enable Rules?
#define DEFAULT_RULES_OLDENGINE                 true

#define DEFAULT_MQTT_RETAIN                     false             // (true|false) Retain MQTT messages?
#define DEFAULT_MQTT_DELAY                      100               // Time in milliseconds to retain MQTT messages
#define DEFAULT_MQTT_LWT_TOPIC                  ""                // Default lwt topic
#define DEFAULT_MQTT_LWT_CONNECT_MESSAGE        "Connected"       // Default lwt message
#define DEFAULT_MQTT_LWT_DISCONNECT_MESSAGE     "Connection Lost" // Default lwt message
#define DEFAULT_MQTT_USE_UNITNAME_AS_CLIENTID   0

#define DEFAULT_USE_NTP                         false             // (true|false) Use NTP Server
#define DEFAULT_NTP_HOST                        ""                // NTP Server Hostname
#define DEFAULT_TIME_ZONE                       0                 // Time Offset (in minutes)
#define DEFAULT_USE_DST                         false             // (true|false) Use Daily Time Saving

#define DEFAULT_LATITUDE                        0.0f              // Default Latitude  
#define DEFAULT_LONGITUDE                       0.0f              // Default Longitude

#define DEFAULT_SYSLOG_IP                       ""                // Syslog IP Address
#define DEFAULT_SYSLOG_LEVEL                    0                 // Syslog Log Level
#define DEFAULT_SERIAL_LOG_LEVEL                LOG_LEVEL_INFO    // Serial Log Level
#define DEFAULT_WEB_LOG_LEVEL                   LOG_LEVEL_INFO    // Web Log Level
#define DEFAULT_SD_LOG_LEVEL                    0                 // SD Card Log Level
#define DEFAULT_USE_SD_LOG                      false             // (true|false) Enable Logging to the SD card

#define DEFAULT_USE_SERIAL                      true              // (true|false) Enable Logging to the Serial Port
#define DEFAULT_SERIAL_BAUD                     115200            // Serial Port Baud Rate
#define DEFAULT_SYSLOG_FACILITY                 0                 // kern

#define DEFAULT_SYNC_UDP_PORT                   0                 // Used for ESPEasy p2p. (IANA registered port: 8266)


#define BUILD_NO_DEBUG


// Special SSID/key setup only to be used in custom builds.

// Deployment SSID will be used only when the configured SSIDs are not reachable and/or no credentials are set.
// This to make deployment of large number of nodes easier
#define CUSTOM_DEPLOYMENT_SSID                  ""                // Enter SSID not shown in UI, to be used on custom builds to ease deployment
#define CUSTOM_DEPLOYMENT_KEY                   ""                // Enter key not shown in UI, to be used on custom builds to ease deployment
#define CUSTOM_SUPPORT_SSID                     ""                // Enter SSID not shown in UI, to be used on custom builds to ease support
#define CUSTOM_SUPPORT_KEY                      ""                // Enter key not shown in UI, to be used on custom builds to ease support


// Emergency fallback SSID will only be attempted in the first 10 minutes after reboot.
// When found, the unit will connect to it and depending on the built in flag, it will either just connect to it, or clear set credentials.
// Use case: User connects to a public AP which does need to agree on an agreement page for the rules of conduct (e.g. open APs)
// This is seen as a valid connection, so the unit will not reconnect to another node and thus becomes inaccessible.
#define CUSTOM_EMERGENCY_FALLBACK_SSID          ""                // Enter SSID not shown in UI, to be used to regain access to the node
#define CUSTOM_EMERGENCY_FALLBACK_KEY           ""                // Enter key not shown in UI, to be used to regain access to the node

#define CUSTOM_EMERGENCY_FALLBACK_RESET_CREDENTIALS  false
#define CUSTOM_EMERGENCY_FALLBACK_START_AP           false

#define CUSTOM_EMERGENCY_FALLBACK_ALLOW_MINUTES_UPTIME 10

#define USES_SSDP

#define USE_EXT_RTC                // Support for external RTC clock modules like PCF8563/PCF8523/DS3231/DS1307 


// #define USE_SETTINGS_ARCHIVE
// #define FEATURE_I2CMULTIPLEXER
// #define USE_TRIGONOMETRIC_FUNCTIONS_RULES

/*
 #######################################################################################################
   Defining web interface
 #######################################################################################################
 */

#define MENU_INDEX_MAIN_VISIBLE          true
/*
#define MENU_INDEX_CONFIG_VISIBLE        false
#define MENU_INDEX_CONTROLLERS_VISIBLE   false
#define MENU_INDEX_HARDWARE_VISIBLE      false
#define MENU_INDEX_DEVICES_VISIBLE       false
#define MENU_INDEX_RULES_VISIBLE         false
#define MENU_INDEX_NOTIFICATIONS_VISIBLE false
#define MENU_INDEX_TOOLS_VISIBLE         false
*/

#define MAIN_PAGE_SHOW_SYSINFO_BUTTON    true
#define MAIN_PAGE_SHOW_WiFi_SETUP_BUTTON true
#define MAIN_PAGE_SHOW_BASIC_INFO_NOT_LOGGED_IN false

#define MAIN_PAGE_SHOW_NODE_LIST_BUILD   true
#define MAIN_PAGE_SHOW_NODE_LIST_TYPE    true

#define SETUP_PAGE_SHOW_CONFIG_BUTTON    true


//#define WEBPAGE_TEMPLATE_HIDE_HELP_BUTTON


/*
 #######################################################################################################
   CSS / template
 #######################################################################################################
 */
/*
#define WEBPAGE_TEMPLATE_DEFAULT_HEADER "<header class='headermenu'><h1>ESP Easy Mega: {{title}}</h1><BR>"
#define WEBPAGE_TEMPLATE_DEFAULT_FOOTER "<footer><br><h6>Powered by <a href='http://www.letscontrolit.com' style='font-size: 15px; text-decoration: none'>Let's Control It</a> community</h6></footer></body></html>"
#define WEBPAGE_TEMPLATE_AP_HEADER      "<body><header class='apheader'><h1>Welcome to ESP Easy Mega AP</h1>"
#define WEBPAGE_TEMPLATE_HIDE_HELP_BUTTON
*/
// Embed Custom CSS in Custom.h:
/*
#define WEBSERVER_EMBED_CUSTOM_CSS
static const char DATA_ESPEASY_DEFAULT_MIN_CSS[] PROGMEM = {
...
,0};
*/


/*
 #######################################################################################################
   Special settings  (rendering settings incompatible with other builds)
 #######################################################################################################
 */

// #define USE_NON_STANDARD_24_TASKS

/*
 #######################################################################################################
   Your Own selection of plugins and controllers
 #######################################################################################################
 */

#define CONTROLLER_SET_NONE
#define NOTIFIER_SET_NONE
#define PLUGIN_SET_NONE


/*
 #######################################################################################################
 ###########     Plugins
 #######################################################################################################
 */

// #define USE_SERVO


// #define USES_P001   // Switch
// #define USES_P002   // ADC
// #define USES_P003   // Pulse
// #define USES_P004   // Dallas
// #define USES_P005   // DHT
// #define USES_P006   // BMP085
// #define USES_P007   // PCF8591
// #define USES_P008   // RFID
// #define USES_P009   // MCP

// #define USES_P010   // BH1750
// #define USES_P011   // PME
// #define USES_P012   // LCD
// #define USES_P013   // HCSR04
// #define USES_P014   // SI7021
// #define USES_P015   // TSL2561
// #define USES_P017   // PN532
// #define USES_P018   // Dust
// #define USES_P019   // PCF8574

// #define USES_P020   // Ser2Net
// #define USES_P021   // Level
// #define USES_P022   // PCA9685
// #define USES_P023   // OLED
// #define USES_P024   // MLX90614
// #define USES_P025   // ADS1115
// #define USES_P026   // SysInfo
// #define USES_P027   // INA219
// #define USES_P028   // BME280
// #define USES_P029   // Output

// #define USES_P031   // SHT1X
// #define USES_P032   // MS5611
// #define USES_P033   // Dummy
// #define USES_P034   // DHT12
// #define USES_P036   // FrameOLED
// #define USES_P037   // MQTTImport
// #define USES_P038   // NeoPixel
// #define USES_P039   // Environment - Thermocouple

// #define USES_P040   // RFID - ID12LA/RDM6300
// #define USES_P041   // NeoClock
// #define USES_P042   // Candle
// #define USES_P043   // ClkOutput
// #define USES_P044   // P1WifiGateway
// #define USES_P045   // MPU6050
// #define USES_P046   // VentusW266
// #define USES_P047   // I2C_soil_misture
// #define USES_P048   // Motoshield_v2
// #define USES_P049   // MHZ19

// #define USES_P050   // TCS34725 RGB Color Sensor with IR filter and White LED
// #define USES_P051   // AM2320
// #define USES_P052   // SenseAir
// #define USES_P053   // PMSx003
// #define USES_P054   // DMX512
// #define USES_P055   // Chiming
// #define USES_P056   // SDS011-Dust
// #define USES_P057   // HT16K33_LED
// #define USES_P058   // HT16K33_KeyPad
// #define USES_P059   // Encoder

// #define USES_P060   // MCP3221
// #define USES_P061   // Keypad
// #define USES_P062   // MPR121_KeyPad
// #define USES_P063   // TTP229_KeyPad
// #define USES_P064   // APDS9960 Gesture
// #define USES_P065   // DRF0299
// #define USES_P066   // VEML6040
// #define USES_P067   // HX711_Load_Cell
// #define USES_P068   // SHT3x
// #define USES_P069   // LM75A

// #define USES_P070   // NeoPixel_Clock
// #define USES_P071   // Kamstrup401
// #define USES_P072   // HDC1080
// #define USES_P073   // 7DG
// #define USES_P074   // TSL2561
// #define USES_P075   // Nextion
// #define USES_P076   // HWL8012   in POW r1
// #define USES_P077   // CSE7766   in POW R2
// #define USES_P078   // Eastron Modbus Energy meters
// #define USES_P079   // Wemos Motoshield

// #define USES_P080   // iButton Sensor  DS1990A
// #define USES_P081   // Cron
// #define USES_P082   // GPS
// #define USES_P083   // SGP30
// #define USES_P084   // VEML6070
// #define USES_P085   // AcuDC24x
// #define USES_P086   // Receiving values according Homie convention. Works together with C014 Homie controller
// #define USES_P087   // Serial Proxy
// #define USES_P088   // HeatpumpIR
// #define USES_P089   // Ping

// #define USES_P090   // CCS811
// #define USES_P091   // SerSwitch
// #define USES_P092   // DLbus
// #define USES_P093   // MitsubishiHP
// #define USES_P094   // CULReader
// #define USES_P095   // ILI9341
// #define USES_P096   // eInk
// #define USES_P097   // ESP32Touch
// #define USES_P098   // 
// #define USES_P099   // XPT2046 touchscreen

// #define USES_P100   // DS2423 counter
// #define USES_P101   // WakeOnLan
// #define USES_P102   // PZEM004Tv3
// #define USES_P103   // Atlas Scientific EZO Sensors (pH, ORP, EZO, DO)
// #define USES_P104   // MAX7219 dotmatrix
// #define USES_P105   // AHT10/20/21
// #define USES_P106   // BME680
// #define USES_P107   // Si1145
// #define USES_P109   // ThermoOLED
// #define USES_P110   // VL53L0X Time of Flight sensor
// #define USES_P111   // RF522 RFID reader
// #define USES_P112   // AS7265x
// #define USES_P113   // VL53L1X ToF
// #define USES_P114   // VEML6075
// #define USES_P115   // MAX1704x
// #define USES_P117   // SCD30
// #define USES_P119   // ITG3205 Gyro
// #define USES_P120   // ADXL345 I2C Acceleration / Gravity
// #define USES_P124   // I2C MultiRelay
<<<<<<< HEAD
// #define USES_P127   // CDM7260
=======
// #define USES_P125   // ADXL345 SPI Acceleration / Gravity
>>>>>>> f3e949be


// Special plugins needing IR library
// #define USES_P016   // IR
// #define P016_SEND_IR_TO_CONTROLLER false //IF true then the JSON replay solution is transmited back to the condroller.
// #define USES_P035   // IRTX
// #define P016_P035_Extended_AC // The following define is needed for extended decoding of A/C Messages and or using standardised 
                                 //common arguments for controlling all deeply supported A/C units
// #define P016_P035_USE_RAW_RAW2 //Use the RAW and RAW2 encodings, disabling it saves 3.7Kb
// #define USES_P088   // Heatpump IR
// #define USES_P108   // DDS238-x ZN Modbus energy meters


/*
 #######################################################################################################
 ###########     Controllers
 #######################################################################################################
 */


// #define USES_C001   // Domoticz HTTP
// #define USES_C002   // Domoticz MQTT
// #define USES_C003   // Nodo telnet
// #define USES_C004   // ThingSpeak
// #define USES_C005   // Home Assistant (openHAB) MQTT
// #define USES_C006   // PiDome MQTT
// #define USES_C007   // Emoncms
// #define USES_C008   // Generic HTTP
// #define USES_C009   // FHEM HTTP
// #define USES_C010   // Generic UDP
// #define USES_C011   // Generic HTTP Advanced
// #define USES_C012   // Blynk HTTP
// #define USES_C013   // ESPEasy P2P network
// #define USES_C014   // homie 3 & 4dev MQTT
// #define USES_C015   // Blynk
// #define USES_C016   // Cache controller
// #define USES_C017   // Zabbix
// #define USES_C018   // TTN/RN2483


/*
 #######################################################################################################
 ###########     Notifiers
 #######################################################################################################
 */


// #define USES_N001   // Email
// #define USES_N002   // Buzzer


#endif // ESPEASY_CUSTOM_H<|MERGE_RESOLUTION|>--- conflicted
+++ resolved
@@ -381,11 +381,8 @@
 // #define USES_P119   // ITG3205 Gyro
 // #define USES_P120   // ADXL345 I2C Acceleration / Gravity
 // #define USES_P124   // I2C MultiRelay
-<<<<<<< HEAD
+// #define USES_P125   // ADXL345 SPI Acceleration / Gravity
 // #define USES_P127   // CDM7260
-=======
-// #define USES_P125   // ADXL345 SPI Acceleration / Gravity
->>>>>>> f3e949be
 
 
 // Special plugins needing IR library
