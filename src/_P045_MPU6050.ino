#include "_Plugin_Helper.h"
#ifdef USES_P045

// #######################################################################################################
// #################################### Plugin 045: MPU6050 ####################################
// #######################################################################################################

// Based on the works of Nolan Gilley @ https://home-assistant.io/blog/2016/08/03/laundry-automation-update/
// falling under the following license CC-BY-SA, https://creativecommons.org/licenses/by-sa/2.0/
// and the works of Jeff Rowberg @ https://www.i2cdevlib.com/devices/mpu6050, specifically his I2C Functions
// in this plugin are based on or are a copy from the following two libraries:
// I2Cdev: https://github.com/jrowberg/i2cdevlib/tree/master/Arduino/I2Cdev
// MPU6050: https://github.com/jrowberg/i2cdevlib/tree/master/Arduino/MPU6050
// Which contain the following license information:
// Permission is hereby granted, free of charge, to any person obtaining a copy of this software and
// associated documentation files (the "Software"), to deal in the Software without restriction,
// including without limitation the rights to use, copy, modify, merge, publish, distribute, sublicense,
// and/or sell copies of the Software, and to permit persons to whom the Software is furnished to do so,
// subject to the following conditions: The above copyright notice and this permission notice shall be
// included in all copies or substantial portions of the Software.


// This plugin enables the use of a MPU6050 sensor as e.g. used in the breakout-board GY-521.
// Using the webform you can set thresholds for the x-y-z axis and timeout values. If the thresholds are
// exceeded the sensor is on, if the thresholds are not met during the timeout period the sensor is off.

// Using this plugin you can get a notification from your home automation system when the monitored machine or
// device is no longer vibrating and thus this can be used as a signalling device for the end of a (dish)washer
// or dryer cycle.

// You can also use the plugin to read raw sensor values. You can use more then one instance of the plugin and
// you can set multiple movement alarms by giving each instance other threshold values if needed.

// Best practise: Create three custom sensors in your home controller (like domoticz) and let it plot the x, y and
// z range. Plot the sensor values while you use the washing machine and/or dryer. Also keep monitoring when they
// are not in use so you can determine the needed thresholds. When you have these you can select the movement
// detection function to setup the plugin for further use.

// The plugin can be used simultaneously with two MPU6050 devices by adding multiple instances.
// Originally released in the PlayGround as Plugin 118.

// Plugin var usage:
// Globals    - int16_t _axis[3][5] Array to store sensorvalues of the axis
//              _axis[0-2][x]  = x, y, z axis
//              _axis[x][0-4]  = min values, max values, range (max-min), a-values, g-values.
//            - long _timer = Timer to check values each 5 seconds

// Framework  - Settings.TaskDevicePluginConfig[x][0]     - Device address (0x68 | 0x69)
//              Settings.TaskDevicePluginConfig[x][1]     - Instance function
//              Settings.TaskDevicePluginConfig[x][2]     - ax threshold value
//              Settings.TaskDevicePluginConfig[x][3]     - ay threshold value
//              Settings.TaskDevicePluginConfig[x][4]     - az threshold value
//              Settings.TaskDevicePluginConfig[x][5]     - Minimal detection threshold value
//              Settings.TaskDevicePluginConfig[x][6]     - Detection threshold window value
//              Settings.TaskDevicePluginConfig[x][7]     - Last known status of switch
//              Settings.TaskDevicePluginConfigLong[x][0] - Minimal detection threshold counter
//              Settings.TaskDevicePluginConfigLong[x][1] - Detection threshold window counter


// FIXME TD-er: Reverted to old version before adding Plugin_task_data array
// See issue: https://github.com/letscontrolit/ESPEasy/issues/2381
// Commits:
// https://github.com/letscontrolit/ESPEasy/commit/af20984079d3e7aa59e08fd9b232f6d17ba3b523#diff-ec860ac195fffa61ec11dd419fefa5b9
// https://github.com/letscontrolit/ESPEasy/commit/6400c495e24f39ebac88eb634f29cfb73137fa2b#diff-ec860ac195fffa61ec11dd419fefa5b9


# include "src/PluginStructs/P045_data_struct.h"

<<<<<<< HEAD
# define PLUGIN_045
# define PLUGIN_ID_045                       45
# define PLUGIN_NAME_045                     "Gyro - MPU 6050 [TESTING]"
# define PLUGIN_VALUENAME1_045               ""
=======
#define PLUGIN_045
#define PLUGIN_ID_045                       45
#define PLUGIN_NAME_045                     "Gyro - MPU 6050"
#define PLUGIN_VALUENAME1_045               ""
>>>>>>> bc97d448


boolean Plugin_045(uint8_t function, struct EventStruct *event, String& string)
{
  boolean success = false;

  switch (function)
  {
    case PLUGIN_DEVICE_ADD:
    {
      Device[++deviceCount].Number       = PLUGIN_ID_045;
      Device[deviceCount].Type           = DEVICE_TYPE_I2C;
      Device[deviceCount].VType          = Sensor_VType::SENSOR_TYPE_SINGLE;
      Device[deviceCount].ValueCount     = 1;    // Unfortunatly domoticz has no custom multivalue sensors.
      Device[deviceCount].SendDataOption = true; //   and I use Domoticz ... so there.
      Device[deviceCount].TimerOption    = true;
      Device[deviceCount].FormulaOption  = false;
      Device[deviceCount].PluginStats    = true;
      break;
    }

    case PLUGIN_GET_DEVICENAME:
    {
      string = F(PLUGIN_NAME_045);
      break;
    }

    case PLUGIN_GET_DEVICEVALUENAMES:
    {
      strcpy_P(ExtraTaskSettings.TaskDeviceValueNames[0], PSTR(PLUGIN_VALUENAME1_045));
      break;
    }

    case PLUGIN_I2C_HAS_ADDRESS:
    case PLUGIN_WEBFORM_SHOW_I2C_PARAMS:
    {
      const uint8_t i2cAddressValues[] = { 0x68, 0x69 };

      if (function == PLUGIN_WEBFORM_SHOW_I2C_PARAMS) {
        addFormSelectorI2C(F("i2c_addr"), 2, i2cAddressValues, PCONFIG(0));
        addFormNote(F("ADDR Low=0x68, High=0x69"));
      } else {
        success = intArrayContains(2, i2cAddressValues, event->Par1);
      }
      break;
    }

    case PLUGIN_WEBFORM_LOAD:
    {
      uint8_t choice = PCONFIG(1);
      {
        const __FlashStringHelper *options[10] = {
          F("Movement detection"),
          F("Range acceleration X"),
          F("Range acceleration Y"),
          F("Range acceleration Z"),
          F("Acceleration X"),
          F("Acceleration Y"),
          F("Acceleration Z"),
          F("G-force X"),
          F("G-force Y"),
          F("G-force Z")
        };
        addFormSelector(F("Function"), F("p045_function"), 10, options, nullptr, choice);
      }

      if (choice == 0) {
        // If this is instance function 0, setup webform for additional vars
        // Show some user information about the webform and what the vars mean.

        addFormNumericBox(F("Detection threshold X"), F("p045_threshold_x"), PCONFIG(2), 0, 65535);
        addFormNumericBox(F("Detection threshold Y"), F("p045_threshold_y"), PCONFIG(3), 0, 65535);
        addFormNumericBox(F("Detection threshold Z"), F("p045_threshold_z"), PCONFIG(4), 0, 65535);
        addFormNote(F("A Detection threshold value of 0 disables movement detection for that axis."));

        addFormCheckBox(F("Detection on all 3 axes"), F("p045_multiaxes"), PCONFIG_LONG(2) == 0);
        addFormNote(F("When unchecked, movement detection will trigger on ANY axis"));

        addFormNumericBox(F("Min. detection count"), F("p045_threshold_counter"), PCONFIG(5), 0, 999999);
        addFormNumericBox(F("Detection window"),     F("p045_threshold_window"),  PCONFIG(6), 0, 999999);

        addFormNote(F("Details are in the 'ReadTheDocs' documentation."));
      }
      success = true;
      break;
    }

    case PLUGIN_WEBFORM_SAVE:
    {
      // Save the vars
      PCONFIG(0)      = getFormItemInt(F("i2c_addr"));
      PCONFIG(1)      = getFormItemInt(F("p045_function"));
      PCONFIG(2)      = getFormItemInt(F("p045_threshold_x"));
      PCONFIG(3)      = getFormItemInt(F("p045_threshold_y"));
      PCONFIG(4)      = getFormItemInt(F("p045_threshold_z"));
      PCONFIG(5)      = getFormItemInt(F("p045_threshold_counter"));
      PCONFIG(6)      = getFormItemInt(F("p045_threshold_window"));
      PCONFIG_LONG(2) = isFormItemChecked(F("p045_multiaxes")) ? 0 : 1; // Inverted setting, default is backward compatible, 3 axis

      if (PCONFIG(6) < PCONFIG(5)) {
        PCONFIG(6) = PCONFIG(5);
      }
      success = true;
      break;
    }

    case PLUGIN_INIT:
    {
      // Initialize the MPU6050. This *can* be done multiple times per instance and device address.
      uint8_t devAddr = PCONFIG(0);

      if ((devAddr < 0x68) || (devAddr > 0x69)) { //  Just in case the address is not initialized, set it anyway.
        devAddr    = 0x68;
        PCONFIG(0) = devAddr;
      }

      initPluginTaskData(event->TaskIndex, new (std::nothrow) P045_data_struct(devAddr));
      P045_data_struct *P045_data =
        static_cast<P045_data_struct *>(getPluginTaskData(event->TaskIndex));

      if (nullptr != P045_data) {
        success = true;
      }

      // Reset vars
      PCONFIG(7) = 0;                   // Last known value of "switch" is off
      UserVar[event->BaseVarIndex] = 0; // Switch is off
      PCONFIG_LONG(0) = 0;              // Minimal detection counter is zero
      PCONFIG_LONG(1) = 0;              // Detection window counter is zero
      break;
    }

    case PLUGIN_ONCE_A_SECOND: // FIXME TD-er: Is this fast enough? Earlier comments in the code suggest 10x per sec.
    {
      P045_data_struct *P045_data =
        static_cast<P045_data_struct *>(getPluginTaskData(event->TaskIndex));

      if (nullptr != P045_data) {
        P045_data->loop();
        success = true;
      }
      break;
    }

    case PLUGIN_READ:
    {
      // Use const pointer here, as we don't want to change data, only read it
      const P045_data_struct *P045_data =
        static_cast<const P045_data_struct *>(getPluginTaskData(event->TaskIndex));

      if (nullptr != P045_data) {
        int _P045_Function = PCONFIG(1);

        switch (_P045_Function)
        {
          // Function 0 is for movement detection
          case 0:
          {
            // Check if all (enabled, so !=0) thresholds are exceeded, if one fails then thresexceed (thesholds exceeded) is reset to false;
            bool thresexceed   = true;
            uint8_t count      = 0; // Counter to check if not all thresholdvalues are set to 0 or disabled
            uint8_t threscount = 0; // Counter to check how many tresholds have been exceeded

            for (uint8_t i = 0; i < 3; i++)
            {
              // for each axis:
              if (PCONFIG(i + 2) != 0) {    // not disabled, check threshold
                if (P045_data->_axis[i][2] >= PCONFIG(i + 2)) { threscount++; } // Logic inverted
              } else { count++; }           // If disabled count + 1
            }

            if (PCONFIG_LONG(2) == 0) {     // All (enabled) axes triggered
              thresexceed = ((threscount > 0) && (count + threscount == 3));
            } else {
              thresexceed = threscount > 0; // At least 1 axis triggered
            }

            if (count == 3) { thresexceed = false; } // If we counted to three, all three axis are disabled.

            // If all enabled thresholds are exceeded the increase the counter
            if (thresexceed) { PCONFIG_LONG(0)++; }

            // And increase the window counter
            PCONFIG_LONG(1)++;

            if (PCONFIG_LONG(1) >= PCONFIG(6)) {
              // Detection window has passed.
              PCONFIG_LONG(1) = 0; // reset window counter

              // Did we count more times exceeded then the minimum detection value?
              if (PCONFIG_LONG(0) >= PCONFIG(5)) {
                UserVar[event->BaseVarIndex] = 1; // x times threshold exceeded within window.
              } else {
                UserVar[event->BaseVarIndex] = 0; // reset because x times threshold within window not met.
              }

              // Check if UserVar changed so we do not overload homecontroller with the same readings
              if (PCONFIG(7) != UserVar[event->BaseVarIndex]) {
                PCONFIG(7) = UserVar[event->BaseVarIndex];
                success    = true;
              } else {
                success = false;
              }
              PCONFIG_LONG(0) = 0; // reset threshold exceeded counter
            }

            // The default sensorType of the device is a single sensor value. But for detection movement we want it to be
            // a switch so we change the sensortype here. Looks like a legal thing to do because _P001_Switch does it as well.
            event->sensorType = Sensor_VType::SENSOR_TYPE_SWITCH;
            break;
          }

          // All other functions are reading values. So extract xyz value and wanted type from function number:
          default:                                            // [1-3]: range-values, [4-6]: a-values, [7-9]: g-values
          {
            uint8_t reqaxis = (_P045_Function - 1) % 3;       // xyz         -> eg: function 5(ay) (5-1) % 3 = 1           (y)
            uint8_t reqvar  = ((_P045_Function - 1) / 3) + 2; // range, a, g -> eg: function 9(gz) ((9-1) / 3 = 2) + 2 = 4 (g)
            UserVar[event->BaseVarIndex] = float(P045_data->_axis[reqaxis][reqvar]);
            success                      = true;
            break;
          }
        }
      }
      break;
    }
  }
  return success;
}

#endif // USES_P045<|MERGE_RESOLUTION|>--- conflicted
+++ resolved
@@ -66,17 +66,10 @@
 
 # include "src/PluginStructs/P045_data_struct.h"
 
-<<<<<<< HEAD
 # define PLUGIN_045
 # define PLUGIN_ID_045                       45
-# define PLUGIN_NAME_045                     "Gyro - MPU 6050 [TESTING]"
+# define PLUGIN_NAME_045                     "Gyro - MPU 6050"
 # define PLUGIN_VALUENAME1_045               ""
-=======
-#define PLUGIN_045
-#define PLUGIN_ID_045                       45
-#define PLUGIN_NAME_045                     "Gyro - MPU 6050"
-#define PLUGIN_VALUENAME1_045               ""
->>>>>>> bc97d448
 
 
 boolean Plugin_045(uint8_t function, struct EventStruct *event, String& string)
