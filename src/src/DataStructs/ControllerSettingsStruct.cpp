#include "../DataStructs/ControllerSettingsStruct.h"

#include "../../ESPEasy_common.h"

#include "../CustomBuild/ESPEasyLimits.h"
#include "../ESPEasyCore/ESPEasy_Log.h"
#include "../ESPEasyCore/ESPEasyNetwork.h"
#include "../Helpers/Misc.h"
#include "../Helpers/Networking.h"
#include "../Helpers/StringConverter.h"


#include <IPAddress.h>
#include <WString.h>
#include <WiFiClient.h>
#include <WiFiUdp.h>


ControllerSettingsStruct::ControllerSettingsStruct()
{
  memset(this, 0, sizeof(ControllerSettingsStruct));
  safe_strncpy(ClientID, F(CONTROLLER_DEFAULT_CLIENTID), sizeof(ClientID));
}

void ControllerSettingsStruct::reset() {
  // Need to make sure every byte between the members is also zero
  // Otherwise the checksum will fail and settings will be saved too often.
  memset(this, 0, sizeof(ControllerSettingsStruct));

  UseDNS                     = DEFAULT_SERVER_USEDNS;
  Port                       = DEFAULT_PORT;
  MinimalTimeBetweenMessages = CONTROLLER_DELAY_QUEUE_DELAY_DFLT;
  MaxQueueDepth              = CONTROLLER_DELAY_QUEUE_DEPTH_DFLT;
  MaxRetry                   = CONTROLLER_DELAY_QUEUE_RETRY_DFLT;
  DeleteOldest               = DEFAULT_CONTROLLER_DELETE_OLDEST;
  ClientTimeout              = CONTROLLER_CLIENTTIMEOUT_DFLT;
  MustCheckReply             = DEFAULT_CONTROLLER_MUST_CHECK_REPLY ;
  SampleSetInitiator         = INVALID_TASK_INDEX;
  VariousFlags               = 0;

  safe_strncpy(ClientID, F(CONTROLLER_DEFAULT_CLIENTID), sizeof(ClientID));
}

bool ControllerSettingsStruct::isSet() const {
  if (UseDNS) {
    return HostName[0] != 0;
  }
  return ipSet();
}

void ControllerSettingsStruct::validate() {
  if (Port > 65535) { Port = 0; }

  if ((MinimalTimeBetweenMessages < 1) ||  (MinimalTimeBetweenMessages > CONTROLLER_DELAY_QUEUE_DELAY_MAX)) {
    MinimalTimeBetweenMessages = CONTROLLER_DELAY_QUEUE_DELAY_DFLT;
  }

  if (MaxQueueDepth > CONTROLLER_DELAY_QUEUE_DEPTH_MAX) { MaxQueueDepth = CONTROLLER_DELAY_QUEUE_DEPTH_DFLT; }

  if (MaxRetry > CONTROLLER_DELAY_QUEUE_RETRY_MAX) { MaxRetry = CONTROLLER_DELAY_QUEUE_RETRY_MAX; }

  if (MaxQueueDepth == 0) { MaxQueueDepth = CONTROLLER_DELAY_QUEUE_DEPTH_DFLT; }

  if (MaxRetry == 0) { MaxRetry = CONTROLLER_DELAY_QUEUE_RETRY_DFLT; }

  if ((ClientTimeout < 10) || (ClientTimeout > CONTROLLER_CLIENTTIMEOUT_MAX)) {
    ClientTimeout = CONTROLLER_CLIENTTIMEOUT_DFLT;
  }
  ZERO_TERMINATE(HostName);
  ZERO_TERMINATE(Publish);
  ZERO_TERMINATE(Subscribe);
  ZERO_TERMINATE(MQTTLwtTopic);
  ZERO_TERMINATE(LWTMessageConnect);
  ZERO_TERMINATE(LWTMessageDisconnect);

  #if FEATURE_MQTT
    #if FEATURE_MQTT_TLS
    if (TLStype() == TLS_types::NoTLS) {
      if (Port == 8883) {
        Port = 1883;
        addLog(LOG_LEVEL_ERROR, F("Not using TLS, but port set to secure 8883. Use port 1883 instead"));
      }
    } else {
      if (Port == 1883) {
        Port = 8883;
        addLog(LOG_LEVEL_ERROR, F("Using TLS, but port set to insecure port 1883. Use port 8883 instead"));
      }
    }
    #else
    if (Port == 8883) {
      // No TLS support, so when switching builds, make sure it can still work.
      Port = 1883;
      addLog(LOG_LEVEL_ERROR, F("Not using TLS, but port set to secure 8883. Use port 1883 instead"));
    }
    #endif
  #endif

}


String ControllerSettingsStruct::getHost() const {
  if (UseDNS) {
    return HostName;
  }
  return formatIP(getIP());
}

void ControllerSettingsStruct::setHostname(const String& controllerhostname) {
  safe_strncpy(HostName, controllerhostname.c_str(), sizeof(HostName));
  updateIPcache();
}

bool ControllerSettingsStruct::checkHostReachable(bool quick) {
  if (!isSet()) {
    // No IP/hostname set
    return false;
  }
  if (!NetworkConnected(10)) {
    return false; // Not connected, so no use in wasting time to connect to a host.
  }
  delay(0);       // Make sure the Watchdog will not trigger a reset.

  if (quick && ipSet()) { return true; }

  if (UseDNS) {
    if (!updateIPcache()) {
      return false;
    }
  }
  return hostReachable(getIP());
}

#if FEATURE_HTTP_CLIENT
bool ControllerSettingsStruct::connectToHost(WiFiClient& client) {
  if (!checkHostReachable(true)) {
    return false; // Host not reachable
  }
  uint8_t retry     = 2;
  bool connected = false;

  while (retry > 0 && !connected) {
    --retry;
    connected = connectClient(client, getIP(), Port, ClientTimeout);

    if (connected) { return true; }

    if (!checkHostReachable(false)) {
      return false;
    }
  }
  return false;
}
#endif // FEATURE_HTTP_CLIENT

bool ControllerSettingsStruct::beginPacket(WiFiUDP& client) {
  if (!checkHostReachable(true)) {
    return false; // Host not reachable
  }
  uint8_t retry     = 2;
  while (retry > 0) {
    --retry;
    FeedSW_watchdog();
    if (client.beginPacket(getIP(), Port) == 1) {
      return true;
    }

    if (!checkHostReachable(false)) {
      return false;
    }
    delay(10);
  }
  return false;
}

String ControllerSettingsStruct::getHostPortString() const {
  String result = getHost();

  result += ':';
  result += Port;
  return result;
}

bool ControllerSettingsStruct::ipSet() const {
  for (uint8_t i = 0; i < 4; ++i) {
    if (IP[i] != 0) { return true; }
  }
  return false;
}

bool ControllerSettingsStruct::updateIPcache() {
  if (!UseDNS) {
    return true;
  }

  if (!NetworkConnected()) { return false; }
  IPAddress tmpIP;

  if (resolveHostByName(HostName, tmpIP, ClientTimeout)) {
    for (uint8_t x = 0; x < 4; x++) {
      IP[x] = tmpIP[x];
    }
    return true;
  }
  return false;
}
<<<<<<< HEAD

#if FEATURE_MQTT
=======
/*
>>>>>>> d670c3cc
bool ControllerSettingsStruct::mqtt_cleanSession() const
{
  return bitRead(VariousFlags, 1);
}

void ControllerSettingsStruct::mqtt_cleanSession(bool value)
{
  bitWrite(VariousFlags, 1, value);
}

bool ControllerSettingsStruct::mqtt_sendLWT() const
{
  return !bitRead(VariousFlags, 2);
}

void ControllerSettingsStruct::mqtt_sendLWT(bool value)
{
  bitWrite(VariousFlags, 2, !value);
}

bool ControllerSettingsStruct::mqtt_willRetain() const
{
  return !bitRead(VariousFlags, 3);
}

void ControllerSettingsStruct::mqtt_willRetain(bool value)
{
  bitWrite(VariousFlags, 3, !value);
}

bool ControllerSettingsStruct::mqtt_uniqueMQTTclientIdReconnect() const
{
  return bitRead(VariousFlags, 4);
}

void ControllerSettingsStruct::mqtt_uniqueMQTTclientIdReconnect(bool value)
{
  bitWrite(VariousFlags, 4, value);
}

bool ControllerSettingsStruct::mqtt_retainFlag() const
{
  return bitRead(VariousFlags, 5);
}

void ControllerSettingsStruct::mqtt_retainFlag(bool value)
{
  bitWrite(VariousFlags, 5, value);
}
#endif

bool ControllerSettingsStruct::useExtendedCredentials() const
{
  return bitRead(VariousFlags, 6);
}

void ControllerSettingsStruct::useExtendedCredentials(bool value)
{
  bitWrite(VariousFlags, 6, value);
}

bool ControllerSettingsStruct::sendBinary() const
{
  return bitRead(VariousFlags, 7);
}

void ControllerSettingsStruct::sendBinary(bool value)
{
  bitWrite(VariousFlags, 7, value);
}

bool ControllerSettingsStruct::allowExpire() const
{
  return bitRead(VariousFlags, 9);
}

void ControllerSettingsStruct::allowExpire(bool value)
{
  bitWrite(VariousFlags, 9, value);
}

bool ControllerSettingsStruct::deduplicate() const
{
  return bitRead(VariousFlags, 10);
}

void ControllerSettingsStruct::deduplicate(bool value)
{
  bitWrite(VariousFlags, 10, value);
}

bool ControllerSettingsStruct::useLocalSystemTime() const
{
  return bitRead(VariousFlags, 11);
}

void ControllerSettingsStruct::useLocalSystemTime(bool value)
{
  bitWrite(VariousFlags, 11, value);
}
<<<<<<< HEAD

#if FEATURE_MQTT_TLS
TLS_types ControllerSettingsStruct::TLStype() const
{
  // Store it in bits 12, 13, 14, 15
  return static_cast<TLS_types>(get4BitFromUL(VariousFlags, 12));
}

void  ControllerSettingsStruct::TLStype(TLS_types tls_type)
{
  set4BitToUL(VariousFlags, 12, static_cast<uint8_t>(tls_type));
}

String ControllerSettingsStruct::getCertificateFilename() const
{
  return getCertificateFilename(TLStype());
}

String ControllerSettingsStruct::getCertificateFilename(TLS_types tls_type) const
{
  String certFile = HostName;
  if (certFile.isEmpty()) {
    certFile = F("<HostName>");
  }

  switch (tls_type) {
    case TLS_types::NoTLS:
    case TLS_types::TLS_insecure:
      return EMPTY_STRING;
    case TLS_types::TLS_PSK:
      certFile += F(".psk");
      break;
    /*
    case TLS_types::TLS_CA_CLI_CERT:
      certFile += F(".caclicert");
      break;
    */
    case TLS_types::TLS_CA_CERT:
      certFile += F(".cacert");
      break;
    case TLS_types::TLS_FINGERPRINT:
      certFile += F(".fp");
      break;
  }

  // Only use the last 29 bytes of the filename
  if (certFile.length() > 28) {
    certFile = certFile.substring(certFile.length() - 28);
  }
  
  return certFile;
}
#endif
=======
*/
>>>>>>> d670c3cc
<|MERGE_RESOLUTION|>--- conflicted
+++ resolved
@@ -203,12 +203,8 @@
   }
   return false;
 }
-<<<<<<< HEAD
-
-#if FEATURE_MQTT
-=======
+
 /*
->>>>>>> d670c3cc
 bool ControllerSettingsStruct::mqtt_cleanSession() const
 {
   return bitRead(VariousFlags, 1);
@@ -309,7 +305,7 @@
 {
   bitWrite(VariousFlags, 11, value);
 }
-<<<<<<< HEAD
+*/
 
 #if FEATURE_MQTT_TLS
 TLS_types ControllerSettingsStruct::TLStype() const
@@ -362,7 +358,4 @@
   
   return certFile;
 }
-#endif
-=======
-*/
->>>>>>> d670c3cc
+#endif