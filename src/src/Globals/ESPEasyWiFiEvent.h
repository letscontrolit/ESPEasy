#ifndef GLOBALS_ESPEASYWIFIEVENT_H
#define GLOBALS_ESPEASYWIFIEVENT_H

<<<<<<< HEAD
#include <Arduino.h>
#include <IPAddress.h>
#include <stdint.h>
#include <list>
=======
>>>>>>> b03aa23e

#include "../../ESPEasy_common.h"

#include "../DataStructs/WiFiEventData.h"
#include "../DataStructs/MAC_address.h"
#if FEATURE_ETHERNET
#include "../DataStructs/EthernetEventData.h"
#endif

<<<<<<< HEAD
=======
#include <Arduino.h>
#include <IPAddress.h>
#include <stdint.h>


>>>>>>> b03aa23e
#ifdef ESP32
# include <esp_event.h>
# include <WiFiGeneric.h>
# include <WiFiType.h>

#endif // ifdef ESP32

#ifdef ESP8266
# include <ESP8266WiFiGeneric.h>
# include <ESP8266WiFiType.h>
class IPAddress;

extern WiFiEventHandler stationConnectedHandler;
extern WiFiEventHandler stationDisconnectedHandler;
extern WiFiEventHandler stationGotIpHandler;
extern WiFiEventHandler stationModeDHCPTimeoutHandler;
extern WiFiEventHandler stationModeAuthModeChangeHandler;
extern WiFiEventHandler APModeStationConnectedHandler;
extern WiFiEventHandler APModeStationDisconnectedHandler;
#ifdef USES_ESPEASY_NOW
extern WiFiEventHandler APModeProbeRequestReceivedHandler;
extern std::list<WiFiEventSoftAPModeProbeRequestReceived> APModeProbeRequestReceived_list;
#endif
#endif // ifdef ESP8266

#ifdef ESP32
#ifdef USES_ESPEASY_NOW
extern std::list<system_event_ap_probe_req_rx_t> APModeProbeRequestReceived_list;
#endif
#endif

extern WiFiEventData_t WiFiEventData;

#if FEATURE_ETHERNET
extern EthernetEventData_t EthEventData;
#endif

#ifdef ESP32
extern WiFiEventId_t wm_event_id;
#endif // ifdef ESP32


#endif // GLOBALS_ESPEASYWIFIEVENT_H<|MERGE_RESOLUTION|>--- conflicted
+++ resolved
@@ -1,13 +1,5 @@
 #ifndef GLOBALS_ESPEASYWIFIEVENT_H
 #define GLOBALS_ESPEASYWIFIEVENT_H
-
-<<<<<<< HEAD
-#include <Arduino.h>
-#include <IPAddress.h>
-#include <stdint.h>
-#include <list>
-=======
->>>>>>> b03aa23e
 
 #include "../../ESPEasy_common.h"
 
@@ -17,14 +9,12 @@
 #include "../DataStructs/EthernetEventData.h"
 #endif
 
-<<<<<<< HEAD
-=======
+
 #include <Arduino.h>
 #include <IPAddress.h>
 #include <stdint.h>
+#include <list>
 
-
->>>>>>> b03aa23e
 #ifdef ESP32
 # include <esp_event.h>
 # include <WiFiGeneric.h>
