#ifndef PLUGINSTRUCTS_P044_DATA_STRUCT_H
#define PLUGINSTRUCTS_P044_DATA_STRUCT_H

#include "../../_Plugin_Helper.h"

#ifdef USES_P044_ORG

# include <ESPeasySerial.h>

// #define PLUGIN_044_DEBUG  // extra logging in serial out

# define P044_WIFI_SERVER_PORT      ExtraTaskSettings.TaskDevicePluginConfigLong[0]
# define P044_BAUDRATE              ExtraTaskSettings.TaskDevicePluginConfigLong[1]
# define P044_RX_WAIT               PCONFIG(0)
# define P044_SERIAL_CONFIG         PCONFIG(1)
# define P044_RESET_TARGET_PIN      CONFIG_PIN1
# define P044_LED_PIN               CONFIG_PIN2
# define P044_LED_ENABLED           PCONFIG(2)
# define P044_LED_INVERTED          PCONFIG(3)


# define P044_STATUS_LED                    12
# define P044_CHECKSUM_LENGTH               4
# define P044_DATAGRAM_START_CHAR           '/'
# define P044_DATAGRAM_END_CHAR             '!'
# define P044_DATAGRAM_MAX_SIZE             2048u


struct P044_Task : public PluginTaskData_base {
  enum class ParserState : uint8_t {
    WAITING,
    READING,
    CHECKSUM
  };

<<<<<<< HEAD
  P044_Task(struct EventStruct *event);
=======
  P044_Task() = default;
>>>>>>> 95337cb6

  virtual ~P044_Task();

  inline static bool  serverActive(WiFiServer *server);


  void                startServer(uint16_t portnumber);

  void                checkServer();

  void                stopServer();

  bool                hasClientConnected();

  void                discardClientIn();

  void                blinkLED();

  void                checkBlinkLED();

  void                clearBuffer();

  void                addChar(char ch);

  /*  checkDatagram
      checks whether the P044_CHECKSUM of the data received from P1 matches the P044_CHECKSUM
      attached to the telegram
   */
  bool                checkDatagram() const;

  /*
     CRC16
        based on code written by Jan ten Hove
       https://github.com/jantenhove/P1-Meter-ESP8266
   */
  static unsigned int CRC16(const String& buf,
                            int           len);

  /*
     validP1char
         Checks if the character is valid as part of the P1 datagram contents and/or checksum.
         Returns false on a datagram start ('/'), end ('!') or invalid character
   */
  static bool validP1char(char ch);

  void        serialBegin(const ESPEasySerialPort port,
                          int16_t                 rxPin,
                          int16_t                 txPin,
                          unsigned long           baud,
                          uint8_t                 config);

  void serialEnd();

  void handleSerialIn(struct EventStruct *event);

  bool handleChar(char ch);

  void discardSerialIn();

  bool isInit() const;

  WiFiServer    *P1GatewayServer = nullptr;
  uint16_t       gatewayPort     = 0;
  WiFiClient     P1GatewayClient;
  bool           clientConnected = false;
  String         serial_buffer;
  ParserState    state             = ParserState::WAITING;
  int            checkI            = 0;
  boolean        CRCcheck          = false;
  ESPeasySerial *P1EasySerial      = nullptr;
  unsigned long  blinkLEDStartTime = 0;
  size_t         maxMessageSize    = P044_DATAGRAM_MAX_SIZE / 4;

  int8_t _ledPin      = P044_STATUS_LED; // Former default
  bool   _ledEnabled  = true;            // Former default
  bool   _ledInverted = false;
};

#endif // ifdef USES_P044
#endif // ifndef PLUGINSTRUCTS_P044_DATA_STRUCT_H<|MERGE_RESOLUTION|>--- conflicted
+++ resolved
@@ -33,11 +33,7 @@
     CHECKSUM
   };
 
-<<<<<<< HEAD
   P044_Task(struct EventStruct *event);
-=======
-  P044_Task() = default;
->>>>>>> 95337cb6
 
   virtual ~P044_Task();
 
