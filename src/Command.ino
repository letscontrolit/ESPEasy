--- conflicted
+++ resolved
@@ -398,23 +398,12 @@
     String port = parseString(strLine, 3);
     int msgpos = getParamStartPos(strLine, 4);
     String message = strLine.substring(msgpos);
-<<<<<<< HEAD
-    byte ipaddress[4];
-    str2ip((char*)ip.c_str(), ipaddress);
-    IPAddress UDP_IP(ipaddress[0], ipaddress[1], ipaddress[2], ipaddress[3]);
-    portUDP.beginPacket(UDP_IP, port.toInt());
-    #if defined(ESP8266)
-      portUDP.write(message.c_str(), message.length());
-    #endif
-    portUDP.endPacket();
-=======
     IPAddress UDP_IP;
     if(UDP_IP.fromString(ip)) {
       portUDP.beginPacket(UDP_IP, port.toInt());
       portUDP.write(message.c_str(), message.length());
       portUDP.endPacket();
     }
->>>>>>> 0c637da1
   }
 
   if (strcasecmp_P(Command, PSTR("SendToHTTP")) == 0 && WiFi.status() == WL_CONNECTED)
