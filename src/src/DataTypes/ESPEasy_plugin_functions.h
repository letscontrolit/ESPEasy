<<<<<<< HEAD
#ifndef DATATYPES_ESPEASY_PLUGIN_DEFS_H
#define DATATYPES_ESPEASY_PLUGIN_DEFS_H

#include "../../ESPEasy_common.h"


// ********************************************************************************
//   Plugin (Task) function calls
// ********************************************************************************
enum PluginFunctions_e {
   PLUGIN_INIT_ALL                    , // Not implemented in a plugin, only called during boot
   PLUGIN_INIT                        , // Init the task, called when task is set to enabled (also at boot)
   PLUGIN_READ                        , // This call can yield new data (when success = true) and then send to controllers
   PLUGIN_ONCE_A_SECOND               , // Called once a second
   PLUGIN_TEN_PER_SECOND              , // Called 10x per second (typical for checking new data instead of waiting)
   PLUGIN_DEVICE_ADD                  , // Called at boot for letting a plugin adding itself to list of available plugins/devices
   PLUGIN_EVENTLIST_ADD               , // Not used.
   PLUGIN_WEBFORM_SAVE                , // Call from web interface to save settings
   PLUGIN_WEBFORM_LOAD                , // Call from web interface for presenting settings and status of plugin
   PLUGIN_WEBFORM_SHOW_VALUES         , // Call from devices overview page to format values in HTML
   PLUGIN_GET_DEVICENAME              , // Call to get the plugin description (e.g. "Switch input - Switch")
   PLUGIN_GET_DEVICEVALUENAMES        , // Call to let the plugin generate some default value names when not defined.
   PLUGIN_GET_DEVICEVALUECOUNT        , // Optional function call to allow tasks to specify the number of output values (e.g. P026_Sysinfo.ino)
   PLUGIN_GET_DEVICEVTYPE             , // Only needed when Device[deviceCount].OutputDataType is not Output_Data_type_t::Default
   PLUGIN_WRITE                       , // Called to allow a task to process a command. Must return success = true when it can handle the command.
// PLUGIN_EVENT_OUT                   , // Does not seem to be used
   PLUGIN_WEBFORM_SHOW_CONFIG         , // Called to show non default pin assignment or addresses like for plugins using serial or 1-Wire
   PLUGIN_SERIAL_IN                   , // Called on received data via serial port Serial0 (N.B. this may conflict with sending commands via serial)
   PLUGIN_UDP_IN                      , // Called for received UDP data via ESPEasy p2p which isn't a standard p2p packet. (See C013 for handling standard p2p packets)
   PLUGIN_CLOCK_IN                    , // Called every new minute
   PLUGIN_TASKTIMER_IN                , // Called with a previously defined event at a specific time, set via setPluginTaskTimer
   PLUGIN_FIFTY_PER_SECOND            , // Called 50 times per second
   PLUGIN_SET_CONFIG                  , // Counterpart of PLUGIN_GET_CONFIG_VALUE to allow to set a config via a command.
   PLUGIN_GET_DEVICEGPIONAMES         , // Allow for specific formatting of the label for standard pin configuration (e.g. "GPIO <- TX")
   PLUGIN_EXIT                        , // Called when a task no longer is enabled (or deleted)
   PLUGIN_GET_CONFIG_VALUE            , // Similar to PLUGIN_WRITE, but meant to fetch some information. Must return success = true when it can handle the command.  Can also be used to access extra unused task values.
//   PLUGIN_UNCONDITIONAL_POLL          , // Used to be called 10x per sec, but no longer used as GPIO related plugins now use a different technique.
   PLUGIN_REQUEST                     , // Specific command to fetch a state (FIXME TD-er: Seems very similar to PLUGIN_GET_CONFIG_VALUE)
   PLUGIN_TIME_CHANGE                 , // Called when system time is set (e.g. via NTP)
   PLUGIN_MONITOR                     , // Replaces PLUGIN_UNCONDITIONAL_POLL
   PLUGIN_SET_DEFAULTS                , // Called when assigning a plugin to a task, to set some default config.
   PLUGIN_GET_PACKED_RAW_DATA         , // Return all data in a compact binary format specific for that plugin.
                                        // Needs FEATURE_PACKED_RAW_DATA
   PLUGIN_DEVICETIMER_IN              , // Similar to PLUGIN_TASKTIMER_IN, addressed to a plugin instead of a task.
   PLUGIN_WEBFORM_SHOW_I2C_PARAMS     , // Show I2C parameters like address.
   PLUGIN_WEBFORM_SHOW_SERIAL_PARAMS  , // When needed, show additional parameters like baudrate or specific serial config
   PLUGIN_MQTT_CONNECTION_STATE       , // Signal when connection to MQTT broker is re-established
   PLUGIN_MQTT_IMPORT                 , // For P037 MQTT import
   PLUGIN_FORMAT_USERVAR              , // Allow plugin specific formatting of a task variable (event->idx = variable)
   PLUGIN_WEBFORM_SHOW_GPIO_DESCR     , // Show GPIO description on devices overview tab
#if FEATURE_PLUGIN_STATS
   PLUGIN_WEBFORM_LOAD_SHOW_STATS     , // Show PluginStats on task config page
#endif // if FEATURE_PLUGIN_STATS

   PLUGIN_I2C_HAS_ADDRESS             , // Check the I2C addresses from the plugin, output in 'success'
   PLUGIN_I2C_GET_ADDRESS             , // Get the current I2C addresses from the plugin, output in 'event->Par1' and 'success'
   PLUGIN_GET_DISPLAY_PARAMETERS      , // Fetch X/Y resolution and Rotation setting from the plugin, output in 'success'
   PLUGIN_WEBFORM_SHOW_ERRORSTATE_OPT , // Show Error State Value options, so be saved during PLUGIN_WEBFORM_SAVE
   PLUGIN_INIT_VALUE_RANGES           , // Initialize the ranges of values, called just before PLUGIN_INIT
   PLUGIN_READ_ERROR_OCCURED          , // Function returns "true" when last measurement was an error, called when PLUGIN_READ returns false
   PLUGIN_WEBFORM_LOAD_OUTPUT_SELECTOR, // Show the configuration for output type and what value to set to which taskvalue
   PLUGIN_PROCESS_CONTROLLER_DATA     , // Can be called from the controller to signal the plugin to generate (or handle) sending the data.
   PLUGIN_PRIORITY_INIT_ALL           , // Pre-initialize all plugins that are set to PowerManager priority (not implemented in plugins)
   PLUGIN_PRIORITY_INIT               , // Pre-initialize a singe plugins that is set to PowerManager priority
   PLUGIN_WEBFORM_LOAD_ALWAYS         , // Loaded *after* PLUGIN_WEBFORM_LOAD, also shown for remote data-feed devices
#ifdef USES_ESPEASY_NOW
   PLUGIN_FILTEROUT_CONTROLLER_DATA   , // Can be called from the controller to query a task whether the data should be processed further.
#endif
   PLUGIN_WEBFORM_PRE_SERIAL_PARAMS   , // Before serial parameters, convert additional parameters like baudrate or specific serial config

   PLUGIN_MAX_FUNCTION  // Leave as last one.
};


#define NrBitsPluginFunctions   NR_BITS(static_cast<unsigned>(PLUGIN_MAX_FUNCTION))

// ********************************************************************************
//   CPlugin (Controller) function calls
// ********************************************************************************

class CPlugin {
public:

  // As these function values are also used in the timing stats, make sure there is no overlap with the PLUGIN_xxx numbering.

  enum class Function {
    CPLUGIN_PROTOCOL_ADD = 127, // Called at boot for letting a controller adding itself to list of available controllers
    CPLUGIN_PROTOCOL_TEMPLATE,
    CPLUGIN_PROTOCOL_SEND,
    CPLUGIN_PROTOCOL_RECV,
    CPLUGIN_GET_DEVICENAME,
    CPLUGIN_WEBFORM_SAVE,
    CPLUGIN_WEBFORM_LOAD,
    CPLUGIN_GET_PROTOCOL_DISPLAY_NAME,
    CPLUGIN_TASK_CHANGE_NOTIFICATION,
    CPLUGIN_INIT,
    CPLUGIN_UDP_IN,
    CPLUGIN_FLUSH,            // Force offloading data stored in buffers, called before sleep/reboot
    CPLUGIN_TEN_PER_SECOND,   // Called 10x per second (typical for checking new data instead of waiting)
    CPLUGIN_FIFTY_PER_SECOND, // Called 50x per second (typical for checking new data instead of waiting)
    CPLUGIN_INIT_ALL,
    CPLUGIN_EXIT,
    CPLUGIN_WRITE,            // Send commands to a controller.


    // new messages for autodiscover controller plugins (experimental) i.e. C014
    CPLUGIN_GOT_CONNECTED,           // call after connected to mqtt server to publich device autodicover features
    CPLUGIN_GOT_INVALID,             // should be called before major changes i.e. changing the device name to clean up data on the
                                     // controller. !ToDo
    CPLUGIN_INTERVAL,                // call every interval loop
    CPLUGIN_ACKNOWLEDGE,             // call for sending acknowledges !ToDo done by direct function call in PluginCall() for now.

    CPLUGIN_WEBFORM_SHOW_HOST_CONFIG // Used for showing host information for the controller.
  };
};

// ********************************************************************************
//   NPlugin (Notification) function calls
// ********************************************************************************
class NPlugin {
public:

  enum class Function {
    NPLUGIN_PROTOCOL_ADD = 1,
    NPLUGIN_GET_DEVICENAME,
    NPLUGIN_WEBFORM_SAVE,
    NPLUGIN_WEBFORM_LOAD,
    NPLUGIN_WRITE,
    NPLUGIN_NOTIFY
  };
};


#endif // DATATYPES_ESPEASY_PLUGIN_DEFS_H
=======
#ifndef DATATYPES_ESPEASY_PLUGIN_DEFS_H
#define DATATYPES_ESPEASY_PLUGIN_DEFS_H

#include "../../ESPEasy_common.h"


// ********************************************************************************
//   Plugin (Task) function calls
// ********************************************************************************
enum PluginFunctions_e {
   PLUGIN_INIT_ALL                    , // Not implemented in a plugin, only called during boot
   PLUGIN_INIT                        , // Init the task, called when task is set to enabled (also at boot)
   PLUGIN_READ                        , // This call can yield new data (when success = true) and then send to controllers
   PLUGIN_ONCE_A_SECOND               , // Called once a second
   PLUGIN_TEN_PER_SECOND              , // Called 10x per second (typical for checking new data instead of waiting)
   PLUGIN_DEVICE_ADD                  , // Called at boot for letting a plugin adding itself to list of available plugins/devices
   PLUGIN_EVENTLIST_ADD               , // Not used.
   PLUGIN_WEBFORM_SAVE                , // Call from web interface to save settings
   PLUGIN_WEBFORM_LOAD                , // Call from web interface for presenting settings and status of plugin
   PLUGIN_WEBFORM_SHOW_VALUES         , // Call from devices overview page to format values in HTML
   PLUGIN_GET_DEVICENAME              , // Call to get the plugin description (e.g. "Switch input - Switch")
   PLUGIN_GET_DEVICEVALUENAMES        , // Call to let the plugin generate some default value names when not defined.
   PLUGIN_GET_DEVICEVALUECOUNT        , // Optional function call to allow tasks to specify the number of output values (e.g. P026_Sysinfo.ino)
   PLUGIN_GET_DEVICEVTYPE             , // Only needed when Device[deviceCount].OutputDataType is not Output_Data_type_t::Default
   PLUGIN_WRITE                       , // Called to allow a task to process a command. Must return success = true when it can handle the command.
// PLUGIN_EVENT_OUT                   , // Does not seem to be used
   PLUGIN_WEBFORM_SHOW_CONFIG         , // Called to show non default pin assignment or addresses like for plugins using serial or 1-Wire
   PLUGIN_SERIAL_IN                   , // Called on received data via serial port Serial0 (N.B. this may conflict with sending commands via serial)
   PLUGIN_UDP_IN                      , // Called for received UDP data via ESPEasy p2p which isn't a standard p2p packet. (See C013 for handling standard p2p packets)
   PLUGIN_CLOCK_IN                    , // Called every new minute
   PLUGIN_TASKTIMER_IN                , // Called with a previously defined event at a specific time, set via setPluginTaskTimer
   PLUGIN_FIFTY_PER_SECOND            , // Called 50 times per second
   PLUGIN_SET_CONFIG                  , // Counterpart of PLUGIN_GET_CONFIG_VALUE to allow to set a config via a command.
   PLUGIN_GET_DEVICEGPIONAMES         , // Allow for specific formatting of the label for standard pin configuration (e.g. "GPIO <- TX")
   PLUGIN_EXIT                        , // Called when a task no longer is enabled (or deleted)
   PLUGIN_GET_CONFIG_VALUE            , // Similar to PLUGIN_WRITE, but meant to fetch some information. Must return success = true when it can handle the command.  Can also be used to access extra unused task values.
//   PLUGIN_UNCONDITIONAL_POLL          , // Used to be called 10x per sec, but no longer used as GPIO related plugins now use a different technique.
   PLUGIN_REQUEST                     , // Specific command to fetch a state (FIXME TD-er: Seems very similar to PLUGIN_GET_CONFIG_VALUE)
   PLUGIN_TIME_CHANGE                 , // Called when system time is set (e.g. via NTP)
   PLUGIN_MONITOR                     , // Replaces PLUGIN_UNCONDITIONAL_POLL
   PLUGIN_SET_DEFAULTS                , // Called when assigning a plugin to a task, to set some default config.
   PLUGIN_GET_PACKED_RAW_DATA         , // Return all data in a compact binary format specific for that plugin.
                                        // Needs FEATURE_PACKED_RAW_DATA
   PLUGIN_DEVICETIMER_IN              , // Similar to PLUGIN_TASKTIMER_IN, addressed to a plugin instead of a task.
   PLUGIN_WEBFORM_SHOW_I2C_PARAMS     , // Show I2C parameters like address.
   PLUGIN_WEBFORM_SHOW_SERIAL_PARAMS  , // When needed, show additional parameters like baudrate or specific serial config
   PLUGIN_MQTT_CONNECTION_STATE       , // Signal when connection to MQTT broker is re-established
   PLUGIN_MQTT_IMPORT                 , // For P037 MQTT import
   PLUGIN_FORMAT_USERVAR              , // Allow plugin specific formatting of a task variable (event->idx = variable)
   PLUGIN_WEBFORM_SHOW_GPIO_DESCR     , // Show GPIO description on devices overview tab
#if FEATURE_PLUGIN_STATS
   PLUGIN_WEBFORM_LOAD_SHOW_STATS     , // Show PluginStats on task config page
#endif // if FEATURE_PLUGIN_STATS
   PLUGIN_I2C_HAS_ADDRESS             , // Check the I2C addresses from the plugin, output in 'success'
   PLUGIN_I2C_GET_ADDRESS             , // Get the current I2C addresses from the plugin, output in 'event->Par1' and 'success'
   PLUGIN_GET_DISPLAY_PARAMETERS      , // Fetch X/Y resolution and Rotation setting from the plugin, output in 'success'
   PLUGIN_WEBFORM_SHOW_ERRORSTATE_OPT , // Show Error State Value options, so be saved during PLUGIN_WEBFORM_SAVE
   PLUGIN_INIT_VALUE_RANGES           , // Initialize the ranges of values, called just before PLUGIN_INIT
   PLUGIN_READ_ERROR_OCCURED          , // Function returns "true" when last measurement was an error, called when PLUGIN_READ returns false
   PLUGIN_WEBFORM_LOAD_OUTPUT_SELECTOR, // Show the configuration for output type and what value to set to which taskvalue
   PLUGIN_PROCESS_CONTROLLER_DATA     , // Can be called from the controller to signal the plugin to generate (or handle) sending the data.
   PLUGIN_PRIORITY_INIT_ALL           , // Pre-initialize all plugins that are set to PowerManager priority (not implemented in plugins)
   PLUGIN_PRIORITY_INIT               , // Pre-initialize a singe plugins that is set to PowerManager priority
   PLUGIN_WEBFORM_LOAD_ALWAYS         , // Loaded *after* PLUGIN_WEBFORM_LOAD, also shown for remote data-feed devices
#ifdef USES_ESPEASY_NOW
   PLUGIN_FILTEROUT_CONTROLLER_DATA   , // Can be called from the controller to query a task whether the data should be processed further.
#endif
   PLUGIN_WEBFORM_PRE_SERIAL_PARAMS   , // Before serial parameters, convert additional parameters like baudrate or specific serial config

   PLUGIN_MAX_FUNCTION  // Leave as last one.
};


#define NrBitsPluginFunctions   NR_BITS(static_cast<unsigned>(PLUGIN_MAX_FUNCTION))

// ********************************************************************************
//   CPlugin (Controller) function calls
// ********************************************************************************

class CPlugin {
public:

  // As these function values are also used in the timing stats, make sure there is no overlap with the PLUGIN_xxx numbering.

  enum class Function {
    CPLUGIN_PROTOCOL_ADD = 127, // Called at boot for letting a controller adding itself to list of available controllers
    CPLUGIN_CONNECT_SUCCESS,     // Only used for timing stats
    CPLUGIN_CONNECT_FAIL,        // Only used for timing stats
    CPLUGIN_PROTOCOL_TEMPLATE,
    CPLUGIN_PROTOCOL_SEND,
    CPLUGIN_PROTOCOL_RECV,
    CPLUGIN_GET_DEVICENAME,
    CPLUGIN_WEBFORM_SAVE,
    CPLUGIN_WEBFORM_LOAD,
    CPLUGIN_GET_PROTOCOL_DISPLAY_NAME,
    CPLUGIN_TASK_CHANGE_NOTIFICATION,
    CPLUGIN_INIT,
    CPLUGIN_UDP_IN,
    CPLUGIN_FLUSH,            // Force offloading data stored in buffers, called before sleep/reboot
    CPLUGIN_TEN_PER_SECOND,   // Called 10x per second (typical for checking new data instead of waiting)
    CPLUGIN_FIFTY_PER_SECOND, // Called 50x per second (typical for checking new data instead of waiting)
    CPLUGIN_INIT_ALL,
    CPLUGIN_EXIT,
    CPLUGIN_WRITE,            // Send commands to a controller.


    // new messages for autodiscover controller plugins (experimental) i.e. C014
    CPLUGIN_GOT_CONNECTED,           // call after connected to mqtt server to publich device autodicover features
    CPLUGIN_GOT_INVALID,             // should be called before major changes i.e. changing the device name to clean up data on the
                                     // controller. !ToDo
    CPLUGIN_INTERVAL,                // call every interval loop
    CPLUGIN_ACKNOWLEDGE,             // call for sending acknowledges !ToDo done by direct function call in PluginCall() for now.

    CPLUGIN_WEBFORM_SHOW_HOST_CONFIG // Used for showing host information for the controller.
  };
};

// ********************************************************************************
//   NPlugin (Notification) function calls
// ********************************************************************************
class NPlugin {
public:

  enum class Function {
    NPLUGIN_PROTOCOL_ADD = 1,
    NPLUGIN_GET_DEVICENAME,
    NPLUGIN_WEBFORM_SAVE,
    NPLUGIN_WEBFORM_LOAD,
    NPLUGIN_WRITE,
    NPLUGIN_NOTIFY
  };
};


#endif // DATATYPES_ESPEASY_PLUGIN_DEFS_H
>>>>>>> 5f6ec043
<|MERGE_RESOLUTION|>--- conflicted
+++ resolved
@@ -1,4 +1,3 @@
-<<<<<<< HEAD
 #ifndef DATATYPES_ESPEASY_PLUGIN_DEFS_H
 #define DATATYPES_ESPEASY_PLUGIN_DEFS_H
 
@@ -86,140 +85,6 @@
 
   enum class Function {
     CPLUGIN_PROTOCOL_ADD = 127, // Called at boot for letting a controller adding itself to list of available controllers
-    CPLUGIN_PROTOCOL_TEMPLATE,
-    CPLUGIN_PROTOCOL_SEND,
-    CPLUGIN_PROTOCOL_RECV,
-    CPLUGIN_GET_DEVICENAME,
-    CPLUGIN_WEBFORM_SAVE,
-    CPLUGIN_WEBFORM_LOAD,
-    CPLUGIN_GET_PROTOCOL_DISPLAY_NAME,
-    CPLUGIN_TASK_CHANGE_NOTIFICATION,
-    CPLUGIN_INIT,
-    CPLUGIN_UDP_IN,
-    CPLUGIN_FLUSH,            // Force offloading data stored in buffers, called before sleep/reboot
-    CPLUGIN_TEN_PER_SECOND,   // Called 10x per second (typical for checking new data instead of waiting)
-    CPLUGIN_FIFTY_PER_SECOND, // Called 50x per second (typical for checking new data instead of waiting)
-    CPLUGIN_INIT_ALL,
-    CPLUGIN_EXIT,
-    CPLUGIN_WRITE,            // Send commands to a controller.
-
-
-    // new messages for autodiscover controller plugins (experimental) i.e. C014
-    CPLUGIN_GOT_CONNECTED,           // call after connected to mqtt server to publich device autodicover features
-    CPLUGIN_GOT_INVALID,             // should be called before major changes i.e. changing the device name to clean up data on the
-                                     // controller. !ToDo
-    CPLUGIN_INTERVAL,                // call every interval loop
-    CPLUGIN_ACKNOWLEDGE,             // call for sending acknowledges !ToDo done by direct function call in PluginCall() for now.
-
-    CPLUGIN_WEBFORM_SHOW_HOST_CONFIG // Used for showing host information for the controller.
-  };
-};
-
-// ********************************************************************************
-//   NPlugin (Notification) function calls
-// ********************************************************************************
-class NPlugin {
-public:
-
-  enum class Function {
-    NPLUGIN_PROTOCOL_ADD = 1,
-    NPLUGIN_GET_DEVICENAME,
-    NPLUGIN_WEBFORM_SAVE,
-    NPLUGIN_WEBFORM_LOAD,
-    NPLUGIN_WRITE,
-    NPLUGIN_NOTIFY
-  };
-};
-
-
-#endif // DATATYPES_ESPEASY_PLUGIN_DEFS_H
-=======
-#ifndef DATATYPES_ESPEASY_PLUGIN_DEFS_H
-#define DATATYPES_ESPEASY_PLUGIN_DEFS_H
-
-#include "../../ESPEasy_common.h"
-
-
-// ********************************************************************************
-//   Plugin (Task) function calls
-// ********************************************************************************
-enum PluginFunctions_e {
-   PLUGIN_INIT_ALL                    , // Not implemented in a plugin, only called during boot
-   PLUGIN_INIT                        , // Init the task, called when task is set to enabled (also at boot)
-   PLUGIN_READ                        , // This call can yield new data (when success = true) and then send to controllers
-   PLUGIN_ONCE_A_SECOND               , // Called once a second
-   PLUGIN_TEN_PER_SECOND              , // Called 10x per second (typical for checking new data instead of waiting)
-   PLUGIN_DEVICE_ADD                  , // Called at boot for letting a plugin adding itself to list of available plugins/devices
-   PLUGIN_EVENTLIST_ADD               , // Not used.
-   PLUGIN_WEBFORM_SAVE                , // Call from web interface to save settings
-   PLUGIN_WEBFORM_LOAD                , // Call from web interface for presenting settings and status of plugin
-   PLUGIN_WEBFORM_SHOW_VALUES         , // Call from devices overview page to format values in HTML
-   PLUGIN_GET_DEVICENAME              , // Call to get the plugin description (e.g. "Switch input - Switch")
-   PLUGIN_GET_DEVICEVALUENAMES        , // Call to let the plugin generate some default value names when not defined.
-   PLUGIN_GET_DEVICEVALUECOUNT        , // Optional function call to allow tasks to specify the number of output values (e.g. P026_Sysinfo.ino)
-   PLUGIN_GET_DEVICEVTYPE             , // Only needed when Device[deviceCount].OutputDataType is not Output_Data_type_t::Default
-   PLUGIN_WRITE                       , // Called to allow a task to process a command. Must return success = true when it can handle the command.
-// PLUGIN_EVENT_OUT                   , // Does not seem to be used
-   PLUGIN_WEBFORM_SHOW_CONFIG         , // Called to show non default pin assignment or addresses like for plugins using serial or 1-Wire
-   PLUGIN_SERIAL_IN                   , // Called on received data via serial port Serial0 (N.B. this may conflict with sending commands via serial)
-   PLUGIN_UDP_IN                      , // Called for received UDP data via ESPEasy p2p which isn't a standard p2p packet. (See C013 for handling standard p2p packets)
-   PLUGIN_CLOCK_IN                    , // Called every new minute
-   PLUGIN_TASKTIMER_IN                , // Called with a previously defined event at a specific time, set via setPluginTaskTimer
-   PLUGIN_FIFTY_PER_SECOND            , // Called 50 times per second
-   PLUGIN_SET_CONFIG                  , // Counterpart of PLUGIN_GET_CONFIG_VALUE to allow to set a config via a command.
-   PLUGIN_GET_DEVICEGPIONAMES         , // Allow for specific formatting of the label for standard pin configuration (e.g. "GPIO <- TX")
-   PLUGIN_EXIT                        , // Called when a task no longer is enabled (or deleted)
-   PLUGIN_GET_CONFIG_VALUE            , // Similar to PLUGIN_WRITE, but meant to fetch some information. Must return success = true when it can handle the command.  Can also be used to access extra unused task values.
-//   PLUGIN_UNCONDITIONAL_POLL          , // Used to be called 10x per sec, but no longer used as GPIO related plugins now use a different technique.
-   PLUGIN_REQUEST                     , // Specific command to fetch a state (FIXME TD-er: Seems very similar to PLUGIN_GET_CONFIG_VALUE)
-   PLUGIN_TIME_CHANGE                 , // Called when system time is set (e.g. via NTP)
-   PLUGIN_MONITOR                     , // Replaces PLUGIN_UNCONDITIONAL_POLL
-   PLUGIN_SET_DEFAULTS                , // Called when assigning a plugin to a task, to set some default config.
-   PLUGIN_GET_PACKED_RAW_DATA         , // Return all data in a compact binary format specific for that plugin.
-                                        // Needs FEATURE_PACKED_RAW_DATA
-   PLUGIN_DEVICETIMER_IN              , // Similar to PLUGIN_TASKTIMER_IN, addressed to a plugin instead of a task.
-   PLUGIN_WEBFORM_SHOW_I2C_PARAMS     , // Show I2C parameters like address.
-   PLUGIN_WEBFORM_SHOW_SERIAL_PARAMS  , // When needed, show additional parameters like baudrate or specific serial config
-   PLUGIN_MQTT_CONNECTION_STATE       , // Signal when connection to MQTT broker is re-established
-   PLUGIN_MQTT_IMPORT                 , // For P037 MQTT import
-   PLUGIN_FORMAT_USERVAR              , // Allow plugin specific formatting of a task variable (event->idx = variable)
-   PLUGIN_WEBFORM_SHOW_GPIO_DESCR     , // Show GPIO description on devices overview tab
-#if FEATURE_PLUGIN_STATS
-   PLUGIN_WEBFORM_LOAD_SHOW_STATS     , // Show PluginStats on task config page
-#endif // if FEATURE_PLUGIN_STATS
-   PLUGIN_I2C_HAS_ADDRESS             , // Check the I2C addresses from the plugin, output in 'success'
-   PLUGIN_I2C_GET_ADDRESS             , // Get the current I2C addresses from the plugin, output in 'event->Par1' and 'success'
-   PLUGIN_GET_DISPLAY_PARAMETERS      , // Fetch X/Y resolution and Rotation setting from the plugin, output in 'success'
-   PLUGIN_WEBFORM_SHOW_ERRORSTATE_OPT , // Show Error State Value options, so be saved during PLUGIN_WEBFORM_SAVE
-   PLUGIN_INIT_VALUE_RANGES           , // Initialize the ranges of values, called just before PLUGIN_INIT
-   PLUGIN_READ_ERROR_OCCURED          , // Function returns "true" when last measurement was an error, called when PLUGIN_READ returns false
-   PLUGIN_WEBFORM_LOAD_OUTPUT_SELECTOR, // Show the configuration for output type and what value to set to which taskvalue
-   PLUGIN_PROCESS_CONTROLLER_DATA     , // Can be called from the controller to signal the plugin to generate (or handle) sending the data.
-   PLUGIN_PRIORITY_INIT_ALL           , // Pre-initialize all plugins that are set to PowerManager priority (not implemented in plugins)
-   PLUGIN_PRIORITY_INIT               , // Pre-initialize a singe plugins that is set to PowerManager priority
-   PLUGIN_WEBFORM_LOAD_ALWAYS         , // Loaded *after* PLUGIN_WEBFORM_LOAD, also shown for remote data-feed devices
-#ifdef USES_ESPEASY_NOW
-   PLUGIN_FILTEROUT_CONTROLLER_DATA   , // Can be called from the controller to query a task whether the data should be processed further.
-#endif
-   PLUGIN_WEBFORM_PRE_SERIAL_PARAMS   , // Before serial parameters, convert additional parameters like baudrate or specific serial config
-
-   PLUGIN_MAX_FUNCTION  // Leave as last one.
-};
-
-
-#define NrBitsPluginFunctions   NR_BITS(static_cast<unsigned>(PLUGIN_MAX_FUNCTION))
-
-// ********************************************************************************
-//   CPlugin (Controller) function calls
-// ********************************************************************************
-
-class CPlugin {
-public:
-
-  // As these function values are also used in the timing stats, make sure there is no overlap with the PLUGIN_xxx numbering.
-
-  enum class Function {
-    CPLUGIN_PROTOCOL_ADD = 127, // Called at boot for letting a controller adding itself to list of available controllers
     CPLUGIN_CONNECT_SUCCESS,     // Only used for timing stats
     CPLUGIN_CONNECT_FAIL,        // Only used for timing stats
     CPLUGIN_PROTOCOL_TEMPLATE,
@@ -268,5 +133,4 @@
 };
 
 
-#endif // DATATYPES_ESPEASY_PLUGIN_DEFS_H
->>>>>>> 5f6ec043
+#endif // DATATYPES_ESPEASY_PLUGIN_DEFS_H