--- conflicted
+++ resolved
@@ -590,168 +590,68 @@
 ;lib_ignore                = ESP32_ping, ESP32WebServer, ServoESP32, ESP32HTTPUpdateServer, IRremoteESP8266, HeatpumpIRLittleFS(esp8266)
 
 
-<<<<<<< HEAD
-[env:test_A_beta_ESP8266_4M1M]
-extends                   = testing_beta_ESP8266_4M1M
-build_flags               = ${testing_beta_ESP8266_4M1M.build_flags}
-                            -DLIMIT_BUILD_SIZE
-                            -DTESTING_USE_RTTTL
-
-[env:test_B_beta_ESP8266_4M1M]
-extends                   = testing_beta_ESP8266_4M1M
-build_flags               = ${testing_beta_ESP8266_4M1M.build_flags}
-                            -DLIMIT_BUILD_SIZE
-                            -DPLUGIN_BUILD_TESTING_B
-
-[env:test_C_beta_ESP8266_4M1M]
-extends                   = testing_beta_ESP8266_4M1M
-build_flags               = ${testing_beta_ESP8266_4M1M.build_flags}
-                            -DLIMIT_BUILD_SIZE
-                            -DPLUGIN_BUILD_TESTING_C
-                            -DTESTING_USE_RTTTL
-
-[env:test_D_beta_ESP8266_4M1M]
-extends                   = testing_beta_ESP8266_4M1M
-build_flags               = ${testing_beta_ESP8266_4M1M.build_flags}
-                            -DLIMIT_BUILD_SIZE
-                            -DPLUGIN_BUILD_TESTING_D
-                            -DTESTING_USE_RTTTL
-=======
 ;[env:test_A_beta_ESP8266_4M1M]
-;extends                   = esp8266_4M1M
-;platform                  = ${testing_beta.platform}
-;platform_packages         = ${testing_beta.platform_packages}
-;build_flags               = ${testing_beta.build_flags}
-;                            ${esp8266_4M1M.build_flags}
+;extends                   = testing_beta_ESP8266_4M1M
+;build_flags               = ${testing_beta_ESP8266_4M1M.build_flags}
 ;                            -DLIMIT_BUILD_SIZE
 ;                            -DTESTING_USE_RTTTL
 
 ;[env:test_B_beta_ESP8266_4M1M]
-;extends                   = esp8266_4M1M
-;platform                  = ${testing_beta.platform}
-;platform_packages         = ${testing_beta.platform_packages}
-;build_flags               = ${testing_beta.build_flags}
-;                            ${esp8266_4M1M.build_flags}
+;extends                   = testing_beta_ESP8266_4M1M
+;build_flags               = ${testing_beta_ESP8266_4M1M.build_flags}
 ;                            -DLIMIT_BUILD_SIZE
 ;                            -DPLUGIN_BUILD_TESTING_B
 
 ;[env:test_C_beta_ESP8266_4M1M]
-;extends                   = esp8266_4M1M
-;platform                  = ${testing_beta.platform}
-;platform_packages         = ${testing_beta.platform_packages}
-;build_flags               = ${testing_beta.build_flags}
-;                            ${esp8266_4M1M.build_flags}
+;extends                   = testing_beta_ESP8266_4M1M
+;build_flags               = ${testing_beta_ESP8266_4M1M.build_flags}
 ;                            -DLIMIT_BUILD_SIZE
 ;                            -DPLUGIN_BUILD_TESTING_C
 ;                            -DTESTING_USE_RTTTL
 
 ;[env:test_D_beta_ESP8266_4M1M]
-;extends                   = esp8266_4M1M
-;platform                  = ${testing_beta.platform}
-;platform_packages         = ${testing_beta.platform_packages}
-;build_flags               = ${testing_beta.build_flags}
-;                            ${esp8266_4M1M.build_flags}
+;extends                   = testing_beta_ESP8266_4M1M
+;build_flags               = ${testing_beta_ESP8266_4M1M.build_flags}
 ;                            -DLIMIT_BUILD_SIZE
 ;                            -DPLUGIN_BUILD_TESTING_D
 ;                            -DTESTING_USE_RTTTL
->>>>>>> 639df226
 
 ;[env:test_E_beta_ESP8266_4M1M]
-;extends                   = esp8266_4M1M
-;platform                  = ${testing_beta.platform}
-;platform_packages         = ${testing_beta.platform_packages}
-;build_flags               = ${testing_beta.build_flags}
-;                            ${esp8266_4M1M.build_flags}
+;extends                   = testing_beta_ESP8266_4M1M
+;build_flags               = ${testing_beta_ESP8266_4M1M.build_flags}
 ;                            -DLIMIT_BUILD_SIZE
 ;                            -DPLUGIN_BUILD_TESTING_E
 ;                            -DTESTING_USE_RTTTL
+                            -DTESTING_USE_RTTTL
 
 ; Test: 16M version -- LittleFS --------------
 ; LittleFS is determined by using "LittleFS" in the pio env name
-<<<<<<< HEAD
-[env:test_A_beta_ESP8266_16M_LittleFS]
-extends                   = testing_beta_ESP8266_16M_LittleFS
-build_flags               = ${testing_beta_ESP8266_16M_LittleFS.build_flags}
-
-[env:test_B_beta_ESP8266_16M_LittleFS]
-extends                   = testing_beta_ESP8266_16M_LittleFS
-build_flags               = ${testing_beta_ESP8266_16M_LittleFS.build_flags}
-                            -DPLUGIN_BUILD_TESTING_B
-
-[env:test_C_beta_ESP8266_16M_LittleFS]
-extends                   = testing_beta_ESP8266_16M_LittleFS
-build_flags               = ${testing_beta_ESP8266_16M_LittleFS.build_flags}
-                            -DPLUGIN_BUILD_TESTING_C
-                            -DTESTING_USE_RTTTL
-
-[env:test_D_beta_ESP8266_16M_LittleFS]
-extends                   = testing_beta_ESP8266_16M_LittleFS
-build_flags               = ${testing_beta_ESP8266_16M_LittleFS.build_flags}
-                            -DPLUGIN_BUILD_TESTING_D
-                            -DTESTING_USE_RTTTL
-
-[env:test_E_beta_ESP8266_16M_LittleFS]
-extends                   = testing_beta_ESP8266_16M_LittleFS
-build_flags               = ${testing_beta_ESP8266_16M_LittleFS.build_flags}
-                            -DPLUGIN_BUILD_TESTING_E
-                            -DTESTING_USE_RTTTL
-=======
 ;[env:test_A_beta_ESP8266_16M_LittleFS]
-;extends                   = esp8266_16M
-;platform                  = ${testing_beta.platform}
-;platform_packages         = ${testing_beta.platform_packages}
-;build_flags               = ${testing_beta.build_flags}
-;                            ${esp8266_16M.build_flags} 
-;                            -DPIO_FRAMEWORK_ARDUINO_ESPRESSIF_SDK22y
-;lib_ignore                = ESP32_ping, ESP32WebServer, ServoESP32, ESP32HTTPUpdateServer, IRremoteESP8266, HeatpumpIR
+;extends                   = testing_beta_ESP8266_16M_LittleFS
+;build_flags               = ${testing_beta_ESP8266_16M_LittleFS.build_flags}
 
 ;[env:test_B_beta_ESP8266_16M_LittleFS]
-;extends                   = esp8266_16M
-;platform                  = ${testing_beta.platform}
-;platform_packages         = ${testing_beta.platform_packages}
-;build_flags               = ${testing_beta.build_flags}
-;                            ${esp8266_16M.build_flags} 
+;extends                   = testing_beta_ESP8266_16M_LittleFS
+;build_flags               = ${testing_beta_ESP8266_16M_LittleFS.build_flags}
 ;                            -DPLUGIN_BUILD_TESTING_B
-;                            -DPIO_FRAMEWORK_ARDUINO_ESPRESSIF_SDK22y
-;lib_ignore                = ESP32_ping, ESP32WebServer, ServoESP32, ESP32HTTPUpdateServer, IRremoteESP8266, HeatpumpIR
 
 ;[env:test_C_beta_ESP8266_16M_LittleFS]
-;extends                   = esp8266_16M
-;platform                  = ${testing_beta.platform}
-;platform_packages         = ${testing_beta.platform_packages}
-;build_flags               = ${testing_beta.build_flags}
-;                            ${esp8266_16M.build_flags} 
-;                            -DPIO_FRAMEWORK_ARDUINO_ESPRESSIF_SDK22y
+;extends                   = testing_beta_ESP8266_16M_LittleFS
+;build_flags               = ${testing_beta_ESP8266_16M_LittleFS.build_flags}
 ;                            -DPLUGIN_BUILD_TESTING_C
 ;                            -DTESTING_USE_RTTTL
-;lib_ignore                = ESP32_ping, ESP32WebServer, ServoESP32, ESP32HTTPUpdateServer, IRremoteESP8266, HeatpumpIR
 
 ;[env:test_D_beta_ESP8266_16M_LittleFS]
-;extends                   = esp8266_16M
-;platform                  = ${testing_beta.platform}
-;platform_packages         = ${testing_beta.platform_packages}
-;build_flags               = ${testing_beta.build_flags}
-;                            ${esp8266_16M.build_flags} 
-;                            -DPIO_FRAMEWORK_ARDUINO_ESPRESSIF_SDK22y
+;extends                   = testing_beta_ESP8266_16M_LittleFS
+;build_flags               = ${testing_beta_ESP8266_16M_LittleFS.build_flags}
 ;                            -DPLUGIN_BUILD_TESTING_D
 ;                            -DTESTING_USE_RTTTL
-;lib_ignore                = ESP32_ping, ESP32WebServer, ServoESP32, ESP32HTTPUpdateServer, IRremoteESP8266, HeatpumpIR
 
 ;[env:test_E_beta_ESP8266_16M_LittleFS]
-;extends                   = esp8266_16M
-;platform                  = ${testing_beta.platform}
-;platform_packages         = ${testing_beta.platform_packages}
-;build_flags               = ${testing_beta.build_flags}
-;                            ${esp8266_16M.build_flags} 
-;                            -DPIO_FRAMEWORK_ARDUINO_ESPRESSIF_SDK22y
+;extends                   = testing_beta_ESP8266_16M_LittleFS
+;build_flags               = ${testing_beta_ESP8266_16M_LittleFS.build_flags}
 ;                            -DPLUGIN_BUILD_TESTING_E
 ;                            -DTESTING_USE_RTTTL
-;lib_ignore                = ESP32_ping, ESP32WebServer, ServoESP32, ESP32HTTPUpdateServer, IRremoteESP8266, HeatpumpIR
-
-
-
-
->>>>>>> 639df226
 
 
 
