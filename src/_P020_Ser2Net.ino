#include "_Plugin_Helper.h"
#if defined(USES_P020) || defined(USES_P044)

// #######################################################################################################
// #################################### Plugin 020: Ser2Net ##############################################
// #################################### Plugin 044: P1WifiGateway ########################################
// #######################################################################################################

/************
 * Changelog:
 * 2023-08-26 tonhuisman: P044 mode: Set RX time-out default to 50 msec for better receive pace of P1 data
 * 2023-08-17 tonhuisman: P1 data: Allow some extra reading timeout between the data and the checksum, as some meters need more time to
 *                        calculate the CRC. Add CR/LF before sending P1 data.
 * 2023-08-12 tonhuisman: Strip off occasional 8th bit from received data, to avoid unexpected failures on P1 data reception
 * 2023-06-24 tonhuisman: Fix initialization with non-GPIO serial ports like CDC/HW-CDC
 *                        Add option: append the task number to the event-name (Generic and RFLink event options)
 * 2023-06-23 tonhuisman: Add option: use Serial Port name (serialxxx -> xxx= 0/1/2/0swap/i2c/sw/hwcdc/cdc) as event-name for Generic events
 * 2023-06-02 tonhuisman: Allow buffer up to 2kB. Use ESPEasySerial buffering feature
 * 2023-03-25 tonhuisman: Change serialsendmix to handle 0x00 also, by implementing parseHexTextData()
 * 2022-12-12 tonhuisman: Add character conversion for the received serial data, act on Space and/or Newline
 * 2022-10-11 tonhuisman: Add option for including the message in P1 #data event
 * 2022-10-09 tonhuisman: Check P044 migration on PLUGIN_INIT too, still needs a manual save (from UI or by save command)
 * 2022-10-08 tonhuisman: Merged code from P044 into this plugin, and use a global flag to emulate P044 with P020
 *                        When USES_P044 is enabled, also USES_P020 will be enabled!
 *                        Add Led settings, similar to P044
 * 2022-05-28 tonhuisman: Add option to generate events for all lines of a multi-line message
 * 2022-05-26 tonhuisman: Add option to allow processing without webclient connected.
 * No older changelog available.
 ***************************************************************/

# include "src/Helpers/_Plugin_Helper_serial.h"
# include "src/PluginStructs/P020_data_struct.h"
# include <ESPeasySerial.h>


# define PLUGIN_020
# define PLUGIN_ID_020         20
# define PLUGIN_NAME_020       "Communication - Serial Server"
# define PLUGIN_VALUENAME1_020 "Ser2Net"

# define PLUGIN_ID_020_044     44
# define PLUGIN_NAME_020_044   "Communication - P1 Wifi Gateway"

bool P020_Emulate_P044 = false; // Global flag
# if defined(USES_P044) && !defined(USES_P044_ORG)

// Emulate P044 using P020 with a global flag
boolean Plugin_044(uint8_t function, struct EventStruct *event, String& string) {
  P020_Emulate_P044 = true;

  boolean result = Plugin_020(function, event, string);

  P020_Emulate_P044 = false;
  return result;
}

bool P020_ConvertP044Settings(struct EventStruct *event) {
  if (P020_Emulate_P044 && !P020_GET_P044_MODE_SAVED) {
    // Convert existing P044 settings to P020 settings
    P020_RX_WAIT = PCONFIG(0); // No conflict
    // P020_SERIAL_CONFIG    = PCONFIG(1); // No need to convert
    P020_RESET_TARGET_PIN = CONFIG_PIN1;

    // 'Conflicting' stuff, set defaults to: Serial0, RX=gpio-3 and TX=gpio-1
    CONFIG_PORT = static_cast<int>(ESPEasySerialPort::serial0);            // P044 Serial port
    CONFIG_PIN1 = 3;                                                       // P044 RX pin
    CONFIG_PIN2 = 1;                                                       // P044 TX pin

    // Former P044 defaults
    P020_FLAGS = 0u;                                                       // Reset
    bitSet(P020_FLAGS, P020_FLAG_LED_ENABLED);                             // Led enabled...
    P020_LED_PIN           = P020_STATUS_LED;                              // ...and connected to GPIO-12
    P020_SERIAL_PROCESSING = static_cast<int>(P020_Events::P1WiFiGateway); // Enable P1 WiFi Gateway processing
    return true;
  }
  return false;
}

# endif // if defined(USES_P044) && !defined(USES_P044_ORG)

boolean Plugin_020(uint8_t function, struct EventStruct *event, String& string)
{
  boolean success = false;

  switch (function)
  {
    case PLUGIN_DEVICE_ADD:
    {
      if (P020_Emulate_P044) {
        Device[++deviceCount].Number       = PLUGIN_ID_020_044;
        Device[deviceCount].SendDataOption = false;
      } else {
        Device[++deviceCount].Number       = PLUGIN_ID_020;
        Device[deviceCount].SendDataOption = true;
      }
      Device[deviceCount].Type               = DEVICE_TYPE_SERIAL;
      Device[deviceCount].VType              = Sensor_VType::SENSOR_TYPE_STRING;
      Device[deviceCount].Ports              = 0;
      Device[deviceCount].PullUpOption       = false;
      Device[deviceCount].InverseLogicOption = false;
      Device[deviceCount].FormulaOption      = false;
      Device[deviceCount].ValueCount         = 0;
      Device[deviceCount].TimerOption        = false;
      Device[deviceCount].GlobalSyncOption   = false;
      break;
    }
    case PLUGIN_GET_DEVICENAME:
    {
      string = P020_Emulate_P044 ? F(PLUGIN_NAME_020_044) : F(PLUGIN_NAME_020);
      break;
    }


    case PLUGIN_SET_DEFAULTS:
    {
      if (P020_Emulate_P044) {
        CONFIG_PORT            = static_cast<int>(ESPEasySerialPort::serial0); // P044 Serial port
        CONFIG_PIN1            = 3;                                            // P044 RX pin
        CONFIG_PIN2            = 1;                                            // P044 TX pin
        P020_SET_BAUDRATE      = P020_DEFAULT_P044_BAUDRATE;
        P020_SET_SERVER_PORT   = P020_DEFAULT_P044_SERVER_PORT;
        P020_RESET_TARGET_PIN  = P020_DEFAULT_RESET_TARGET_PIN;
        P020_SERIAL_PROCESSING = static_cast<int>(P020_Events::P1WiFiGateway); // Enable P1 WiFi Gateway processing (only)
        P020_LED_PIN           = P020_STATUS_LED;
        P020_RX_WAIT           = 50;                                           // 50 msec for proper P1 packet receive mode
        P020_REPLACE_SPACE     = 0;                                            // Force empty
        P020_REPLACE_NEWLINE   = 0;
        P020_FLAGS             = 0u;                                           // Reset
        bitSet(P020_FLAGS, P020_FLAG_LED_ENABLED);
        bitSet(P020_FLAGS, P020_FLAG_P044_MODE_SAVED);                         // Inital config, no conversion needed
      } else {
        P020_SET_BAUDRATE     = P020_DEFAULT_BAUDRATE;
        P020_SET_SERVER_PORT  = P020_DEFAULT_SERVER_PORT;
        P020_RESET_TARGET_PIN = P020_DEFAULT_RESET_TARGET_PIN;
        P020_RX_BUFFER        = P020_DEFAULT_RX_BUFFER;
        P020_LED_PIN          = -1;
      }
      success = true;
      break;
    }


    case PLUGIN_WEBFORM_SHOW_CONFIG:
    {
      string += serialHelper_getSerialTypeLabel(event);
      success = true;
      break;
    }

    case PLUGIN_GET_DEVICEGPIONAMES:
    {
      serialHelper_getGpioNames(event);
      break;
    }

    case PLUGIN_WEBFORM_SHOW_GPIO_DESCR:
    {
      string  = F("RST: ");
      string += formatGpioLabel(P020_RESET_TARGET_PIN, false);
      string += event->String1;
      string += F("LED: ");
      string += formatGpioLabel(P020_GET_LED_ENABLED ? P020_LED_PIN : -1, false);

      if ((P020_GET_LED_INVERTED == 1) && (P020_GET_LED_ENABLED)) {
        string += F(" (inv)");
      }
      success = true;
      break;
    }

    # ifdef USES_P044
    case PLUGIN_WEBFORM_PRE_SERIAL_PARAMS:
    {
      // P044 Settings to convert?
      if (P020_Emulate_P044 && P020_ConvertP044Settings(event)) {
        addFormNote(F("Settings migrated from previous plugin version."));
      }
      break;
    }
    # endif // ifdef USES_P044

    case PLUGIN_WEBFORM_LOAD:
    {
      addFormNumericBox(F("TCP Port"), F("pport"), P020_GET_SERVER_PORT, 0);
      # ifndef LIMIT_BUILD_SIZE
      addUnit(F("0..65535"));
      # endif // ifndef LIMIT_BUILD_SIZE

      addFormNumericBox(F("Baud Rate"), F("pbaud"), P020_GET_BAUDRATE, 0);
      uint8_t serialConfChoice = serialHelper_convertOldSerialConfig(P020_SERIAL_CONFIG);
      serialHelper_serialconfig_webformLoad(event, serialConfChoice);
      {
        if (!P020_Emulate_P044) {
          const __FlashStringHelper *options[] = {
            F("None"),
            F("Generic"),
            F("RFLink"),
            F("P1 WiFi Gateway")
          };
          const int optionValues[] = {
            static_cast<int>(P020_Events::None),
            static_cast<int>(P020_Events::Generic),
            static_cast<int>(P020_Events::RFLink),
            static_cast<int>(P020_Events::P1WiFiGateway),
          };
          constexpr int optionCount = NR_ELEMENTS(optionValues);
          addFormSelector(F("Event processing"), F("pevents"),
                          optionCount, options, optionValues,
                          P020_SERIAL_PROCESSING);
        }
        addFormCheckBox(F("P1 #data event with message"), F("pp1event"), P020_GET_P1_EVENT_DATA);
        # ifndef LIMIT_BUILD_SIZE
        addFormNote(F("When enabled, passes the entire message in the event. <B>Warning:</B> can cause memory overflow issues!"));
        # endif // ifndef LIMIT_BUILD_SIZE

        if (P020_Events::Generic == static_cast<P020_Events>(P020_SERIAL_PROCESSING)) {
          addFormCheckBox(F("Use Serial Port as eventname"), F("pevtname"), P020_GET_EVENT_SERIAL_ID);
          # ifndef LIMIT_BUILD_SIZE
          addFormNote(F("(Event processing: Generic only!)"));
          # endif // ifndef LIMIT_BUILD_SIZE
        }

        if (P020_Events::P1WiFiGateway != static_cast<P020_Events>(P020_SERIAL_PROCESSING)) {
          addFormCheckBox(F("Append Task Number to eventname"), F("papptask"), P020_GET_APPEND_TASK_ID);
          # ifndef LIMIT_BUILD_SIZE
          addFormNote(F("(Event processing: Generic and RFLink only!)"));
          # endif // ifndef LIMIT_BUILD_SIZE
        }

        if (!P020_Emulate_P044) { // Not appropriate for P1 WiFi Gateway
          addFormSeparatorCharInput(F("Replace spaces in event by"),   F("replspace"),
                                    P020_REPLACE_SPACE, F(P020_REPLACE_CHAR_SET), F(""));

          addFormSeparatorCharInput(F("Replace newlines in event by"), F("replcrlf"),
                                    P020_REPLACE_NEWLINE, F(P020_REPLACE_CHAR_SET), F(""));
        }

        addFormCheckBox(F("Process events without client"), F("pignoreclient"), P020_IGNORE_CLIENT_CONNECTED);
        # ifndef LIMIT_BUILD_SIZE
        addFormNote(F("When enabled, will process serial data without a network client connected."));
        # endif // ifndef LIMIT_BUILD_SIZE

        if (!P020_Emulate_P044) { // Not appropriate for P1 WiFi Gateway
          addFormCheckBox(F("Multiple lines processing"), F("pmultiline"), P020_HANDLE_MULTI_LINE);
        }
      }
      {
        addFormNumericBox(F("RX Receive Timeout (mSec)"), F("prxwait"), P020_RX_WAIT, 0, 200);
        addFormPinSelect(PinSelectPurpose::Generic_output, F("Reset target after init"), F("presetpin"), P020_RESET_TARGET_PIN);

        if (!P020_Emulate_P044) {
          addFormNumericBox(F("RX buffer size (bytes)"), F("prx_buffer"), P020_RX_BUFFER, 256, 2048);
          # ifndef LIMIT_BUILD_SIZE
          addFormNote(F("Standard RX buffer 256B; higher values could be unstable; energy meters could require 1024B"));
          # endif // ifndef LIMIT_BUILD_SIZE
        }
      }
      { // Led settings
        addFormSubHeader(F("Led"));

        addFormCheckBox(F("Led enabled"), F("pled"), P020_GET_LED_ENABLED);
        addFormPinSelect(PinSelectPurpose::Generic_output, F("Led pin"), F("pledpin"), P020_LED_PIN);
        addFormCheckBox(F("Led inverted"), F("pledinv"), P020_GET_LED_INVERTED == 1);
      }

      success = true;
      break;
    }

    case PLUGIN_WEBFORM_SAVE:
    {
      P020_SET_SERVER_PORT  = getFormItemInt(F("pport"));
      P020_SET_BAUDRATE     = getFormItemInt(F("pbaud"));
      P020_SERIAL_CONFIG    = serialHelper_serialconfig_webformSave();
      P020_RX_WAIT          = getFormItemInt(F("prxwait"));
      P020_RESET_TARGET_PIN = getFormItemInt(F("presetpin"));

      if (P020_Emulate_P044) {
        P020_SERIAL_PROCESSING = static_cast<int>(P020_Events::P1WiFiGateway); // Force P1 WiFi Gateway processing
      } else {
        P020_SERIAL_PROCESSING = getFormItemInt(F("pevents"));
        P020_RX_BUFFER         = getFormItemInt(F("prx_buffer"));
        P020_REPLACE_SPACE     = getFormItemInt(F("replspace"));
        P020_REPLACE_NEWLINE   = getFormItemInt(F("replcrlf"));
      }
      P020_LED_PIN = getFormItemInt(F("pledpin"));

      uint32_t lSettings = 0u;
      bitWrite(lSettings, P020_FLAG_IGNORE_CLIENT, isFormItemChecked(F("pignoreclient")));
      bitWrite(lSettings, P020_FLAG_LED_ENABLED,   isFormItemChecked(F("pled")));
      bitWrite(lSettings, P020_FLAG_LED_INVERTED,  isFormItemChecked(F("pledinv")));
      bitWrite(lSettings, P020_FLAG_P1_EVENT_DATA, isFormItemChecked(F("pp1event")));

      if (P020_Events::Generic == static_cast<P020_Events>(P020_SERIAL_PROCESSING)) {
        bitWrite(lSettings, P020_FLAG_EVENT_SERIAL_ID, isFormItemChecked(F("pevtname")));
      }

      if (P020_Events::P1WiFiGateway != static_cast<P020_Events>(P020_SERIAL_PROCESSING)) {
        bitWrite(lSettings, P020_FLAG_APPEND_TASK_ID, isFormItemChecked(F("papptask")));
      }

      if (P020_Emulate_P044) {
        bitSet(lSettings, P020_FLAG_P044_MODE_SAVED); // Set to P044 configuration done on every save
      } else {
        bitWrite(lSettings, P020_FLAG_MULTI_LINE, isFormItemChecked(F("pmultiline")));
      }

      P020_FLAGS = lSettings;

      success = true;
      break;
    }

    case PLUGIN_INIT:
    {
      # ifdef USES_P044

      // P044 Settings to convert?
      if (P020_Emulate_P044 && P020_ConvertP044Settings(event)) {
        addLog(LOG_LEVEL_INFO, F("P1   : Automatic settings conversion, please save settings manually."));
        bitSet(P020_FLAGS, P020_FLAG_P044_MODE_SAVED); // Set to P044 configuration done on next save
      }
      # endif // ifdef USES_P044

      if (P020_GET_LED_ENABLED && validGpio(P020_LED_PIN)) {
        pinMode(P020_LED_PIN, OUTPUT);
        digitalWrite(P020_LED_PIN, P020_GET_LED_INVERTED ? 1 : 0);
      }

      if ((P020_GET_SERVER_PORT == 0) || (P020_GET_BAUDRATE == 0)) {
        clearPluginTaskData(event->TaskIndex);
        break;
      }

      // try to reuse to keep webserver running
      P020_Task *task = static_cast<P020_Task *>(getPluginTaskData(event->TaskIndex));

      if ((nullptr != task) && task->isInit()) {
        // It was already created and initialzed
        // So don't recreate to keep the webserver running.
      } else {
        initPluginTaskData(event->TaskIndex, new (std::nothrow) P020_Task(event));
        task = static_cast<P020_Task *>(getPluginTaskData(event->TaskIndex));
      }

      if (nullptr == task) {
        break;
      }
      task->handleMultiLine = P020_HANDLE_MULTI_LINE && static_cast<P020_Events>(P020_SERIAL_PROCESSING) != P020_Events::P1WiFiGateway;

      int rxPin                    = CONFIG_PIN1;
      int txPin                    = CONFIG_PIN2;
      const ESPEasySerialPort port = static_cast<ESPEasySerialPort>(CONFIG_PORT);

      if ((rxPin < 0) && (txPin < 0)) {
        ESPeasySerialType::getSerialTypePins(port, rxPin, txPin);
        CONFIG_PIN1 = rxPin;
        CONFIG_PIN2 = txPin;
      }

      # ifndef LIMIT_BUILD_SIZE

      if (loglevelActiveFor(LOG_LEVEL_INFO)) {
        addLog(LOG_LEVEL_INFO, strformat(F("Ser2Net: TaskIndex=%d port=%d rxPin=%d txPin=%d BAUDRATE=%d SERVER_PORT=%d SERIAL_PROCESSING=%d"),
                                         event->TaskIndex + 1,
                                         CONFIG_PORT,
                                         rxPin,
                                         txPin,
                                         P020_GET_BAUDRATE,
                                         P020_GET_SERVER_PORT,
                                         P020_SERIAL_PROCESSING));
      }
      # endif // ifndef LIMIT_BUILD_SIZE

      // serial0 on esp32 is Ser2net: port=2 rxPin=3 txPin=1; serial1 on esp32 is Ser2net: port=4 rxPin=13 txPin=15; Serial2 on esp32 is
      // Ser2net: port=4 rxPin=16 txPin=17
      uint8_t serialconfig = serialHelper_convertOldSerialConfig(P020_SERIAL_CONFIG);
      task->serialBegin(port, rxPin, txPin, P020_GET_BAUDRATE, serialconfig);
      task->startServer(P020_GET_SERVER_PORT);

      if (!task->isInit()) {
        clearPluginTaskData(event->TaskIndex);
        break;
      }

      if (validGpio(P020_RESET_TARGET_PIN)) {
        # ifndef BUILD_NO_DEBUG

        if (loglevelActiveFor(LOG_LEVEL_DEBUG)) {
<<<<<<< HEAD
          addLogMove(LOG_LEVEL_DEBUG, concat(F("Ser2Net: P020_RESET_TARGET_PIN : "), static_cast<int>(P020_RESET_TARGET_PIN)));
=======
          addLogMove(LOG_LEVEL_DEBUG, strformat(
            F("Ser2net  : P020_RESET_TARGET_PIN : %d"), 
            P020_RESET_TARGET_PIN));
>>>>>>> e67583af
        }
        # endif // ifndef BUILD_NO_DEBUG
        pinMode(P020_RESET_TARGET_PIN, OUTPUT);
        digitalWrite(P020_RESET_TARGET_PIN, LOW);
        delay(500);
        digitalWrite(P020_RESET_TARGET_PIN, HIGH);
        pinMode(P020_RESET_TARGET_PIN, INPUT_PULLUP);
      }

      task->serial_processing = static_cast<P020_Events>(P020_SERIAL_PROCESSING);
      task->_P1EventData      = P020_GET_P1_EVENT_DATA;

      task->blinkLED();

      if (task->serial_processing == P020_Events::P1WiFiGateway) {
        task->_CRCcheck = P020_GET_BAUDRATE == 115200;
        # ifndef BUILD_NO_DEBUG

        if (task->_CRCcheck) {
          addLog(LOG_LEVEL_DEBUG, F("P1   : DSMR version 5 meter, CRC on"));
        } else {
          addLog(LOG_LEVEL_DEBUG, F("P1   : DSMR version 4 meter, CRC off"));
        }
        # endif // ifndef BUILD_NO_DEBUG
      }

      success = true;
      break;
    }

    case PLUGIN_EXIT:
    {
      P020_Task *task = static_cast<P020_Task *>(getPluginTaskData(event->TaskIndex));

      if (nullptr != task) {
        task->stopServer();
        task->serialEnd();
      }
      success = true;
      break;
    }

    case PLUGIN_ONCE_A_SECOND:
    {
      P020_Task *task = static_cast<P020_Task *>(getPluginTaskData(event->TaskIndex));

      if (nullptr != task) {
        task->checkServer();
        success = true;
      }
      break;
    }

    case PLUGIN_FIFTY_PER_SECOND:
    {
      P020_Task *task = static_cast<P020_Task *>(getPluginTaskData(event->TaskIndex));

      if (nullptr != task) {
        bool hasClient = task->hasClientConnected();

        if (P020_IGNORE_CLIENT_CONNECTED || hasClient) {
          if (hasClient) {
            task->handleClientIn(event);
          }
          task->handleSerialIn(event); // in case of second serial connected, PLUGIN_SERIAL_IN is not called anymore
        }
        task->checkBlinkLED();
        success = true;
      }
      break;
    }

    case PLUGIN_SERIAL_IN:
    {
      P020_Task *task = static_cast<P020_Task *>(getPluginTaskData(event->TaskIndex));

      if (nullptr != task) {
        if (P020_IGNORE_CLIENT_CONNECTED || task->hasClientConnected()) {
          task->handleSerialIn(event);
        } else {
          task->discardSerialIn();
        }
        success = true;
      }
      break;
    }

    case PLUGIN_WRITE:
    {
      P020_Task *task = static_cast<P020_Task *>(getPluginTaskData(event->TaskIndex));

      if (nullptr != task) {
        String command = parseString(string, 1);

        if (equals(command, F("serialsend"))) {
          task->ser2netSerial->write(string.substring(11).c_str());
          task->ser2netSerial->flush();
          success = true;
        } else if (equals(command, F("serialsendmix"))) {
          std::vector<uint8_t> argument = parseHexTextData(string);
          task->ser2netSerial->write(&argument[0], argument.size());
          task->ser2netSerial->flush();
          success = true;
        } else if ((equals(command, F("ser2netclientsend"))) && (task->hasClientConnected())) {
          task->ser2netClient.print(string.substring(18));
          task->ser2netClient.flush();
          success = true;
        }
        break;
      }
<<<<<<< HEAD
=======

      if (equals(command, F("serialsend"))) {
        task->ser2netSerial->write(string.substring(11).c_str());
        task->ser2netSerial->flush();
        success = true;
      } else if (equals(command, F("serialsendmix"))) {
        std::vector<uint8_t> argument = parseHexTextData(string);
        if (argument.size() > 0) {
          task->ser2netSerial->write(&argument[0], argument.size());
          task->ser2netSerial->flush();
        }
        success = true;
      } else if ((equals(command, F("ser2netclientsend"))) && (task->hasClientConnected())) {
        task->ser2netClient.print(string.substring(18));
        task->ser2netClient.flush();
        success = true;
      }
      break;
>>>>>>> e67583af
    }
  }
  return success;
}

#endif // if defined(USES_P020) || defined(USES_P044)<|MERGE_RESOLUTION|>--- conflicted
+++ resolved
@@ -387,13 +387,9 @@
         # ifndef BUILD_NO_DEBUG
 
         if (loglevelActiveFor(LOG_LEVEL_DEBUG)) {
-<<<<<<< HEAD
-          addLogMove(LOG_LEVEL_DEBUG, concat(F("Ser2Net: P020_RESET_TARGET_PIN : "), static_cast<int>(P020_RESET_TARGET_PIN)));
-=======
           addLogMove(LOG_LEVEL_DEBUG, strformat(
             F("Ser2net  : P020_RESET_TARGET_PIN : %d"), 
             P020_RESET_TARGET_PIN));
->>>>>>> e67583af
         }
         # endif // ifndef BUILD_NO_DEBUG
         pinMode(P020_RESET_TARGET_PIN, OUTPUT);
@@ -504,27 +500,6 @@
         }
         break;
       }
-<<<<<<< HEAD
-=======
-
-      if (equals(command, F("serialsend"))) {
-        task->ser2netSerial->write(string.substring(11).c_str());
-        task->ser2netSerial->flush();
-        success = true;
-      } else if (equals(command, F("serialsendmix"))) {
-        std::vector<uint8_t> argument = parseHexTextData(string);
-        if (argument.size() > 0) {
-          task->ser2netSerial->write(&argument[0], argument.size());
-          task->ser2netSerial->flush();
-        }
-        success = true;
-      } else if ((equals(command, F("ser2netclientsend"))) && (task->hasClientConnected())) {
-        task->ser2netClient.print(string.substring(18));
-        task->ser2netClient.flush();
-        success = true;
-      }
-      break;
->>>>>>> e67583af
     }
   }
   return success;
