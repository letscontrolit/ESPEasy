#include "_Plugin_Helper.h"
#ifdef USES_P007

// #######################################################################################################
// #################################### Plugin 007: ExtWiredAnalog #######################################
// #######################################################################################################


# define PLUGIN_007
# define PLUGIN_ID_007         7
# define PLUGIN_NAME_007       "Analog input - PCF8591"
# define PLUGIN_VALUENAME1_007 "Analog"

# define P007_SENSOR_TYPE_INDEX  2
# define P007_NR_OUTPUT_VALUES   getValueCountFromSensorType(static_cast<Sensor_VType>(PCONFIG(P007_SENSOR_TYPE_INDEX)))

String Plugin_007_valuename(uint8_t value_nr, bool displayString) {
  String name = F(PLUGIN_VALUENAME1_007);

  if (value_nr != 0) {
    name += String(value_nr + 1);
  }

  if (!displayString) {
    name.toLowerCase();
  }
  return name;
}

boolean Plugin_007(uint8_t function, struct EventStruct *event, String& string)
{
  boolean success = false;

  switch (function)
  {
    case PLUGIN_DEVICE_ADD:
    {
      Device[++deviceCount].Number           = PLUGIN_ID_007;
      Device[deviceCount].Type               = DEVICE_TYPE_I2C;
      Device[deviceCount].VType              = Sensor_VType::SENSOR_TYPE_SINGLE;
      Device[deviceCount].Ports              = 0;
      Device[deviceCount].PullUpOption       = false;
      Device[deviceCount].InverseLogicOption = false;
      Device[deviceCount].FormulaOption      = true;
      Device[deviceCount].ValueCount         = 1;
      Device[deviceCount].SendDataOption     = true;
      Device[deviceCount].TimerOption        = true;
      Device[deviceCount].GlobalSyncOption   = true;
      Device[deviceCount].OutputDataType     = Output_Data_type_t::Simple;
      break;
    }

    case PLUGIN_GET_DEVICENAME:
    {
      string = F(PLUGIN_NAME_007);
      break;
    }

    case PLUGIN_GET_DEVICEVALUENAMES:
    {
      for (uint8_t i = 0; i < VARS_PER_TASK; ++i) {
        if (i < P007_NR_OUTPUT_VALUES) {
          safe_strncpy(
            ExtraTaskSettings.TaskDeviceValueNames[i],
            Plugin_007_valuename(i, true),
            sizeof(ExtraTaskSettings.TaskDeviceValueNames[i]));
          ExtraTaskSettings.TaskDeviceValueDecimals[i] = 2;
        } else {
          ZERO_FILL(ExtraTaskSettings.TaskDeviceValueNames[i]);
        }
      }
      break;
    }

    case PLUGIN_GET_DEVICEVALUECOUNT:
    {
      if (PCONFIG(P007_SENSOR_TYPE_INDEX) == 0) {
        PCONFIG(P007_SENSOR_TYPE_INDEX) = static_cast<uint8_t>(Sensor_VType::SENSOR_TYPE_SINGLE);
      }
      event->Par1 = P004_NR_OUTPUT_VALUES;
      success     = true;
      break;
    }

    case PLUGIN_GET_DEVICEVTYPE:
    {
      event->sensorType = static_cast<Sensor_VType>(PCONFIG(P007_SENSOR_TYPE_INDEX));
      event->idx        = P007_SENSOR_TYPE_INDEX;
      success           = true;
      break;
    }

    case PLUGIN_SET_DEFAULTS:
    {
      PCONFIG(P007_SENSOR_TYPE_INDEX) = static_cast<uint8_t>(Sensor_VType::SENSOR_TYPE_SINGLE);

      for (uint8_t i = 0; i < VARS_PER_TASK; ++i) {
        ExtraTaskSettings.TaskDeviceValueDecimals[i] = 2;
      }

      success = true;
      break;
    }

    case PLUGIN_I2C_HAS_ADDRESS:
    case PLUGIN_WEBFORM_SHOW_I2C_PARAMS:
    {
      const int i2cAddressValues[] = { 0x48, 0x49, 0x4a, 0x4b, 0x4c, 0x4d, 0x4e, 0x4f };

      if (function == PLUGIN_WEBFORM_SHOW_I2C_PARAMS) {
        String  portNames[4];
        int     portValues[4];
        uint8_t unit    = (CONFIG_PORT - 1) / 4;
        uint8_t port    = CONFIG_PORT - (unit * 4);
        uint8_t address = 0x48 + unit;

        for (uint8_t x = 0; x < 4; x++) {
          portValues[x] = x + 1;
          portNames[x]  = 'A';
          portNames[x] += x;
        }
        addFormSelectorI2C(F("plugin_007_i2c"), 8, i2cAddressValues, address);
        addFormSelector(F("Port"), F("plugin_007_port"), 4, portNames, portValues, port);
        addFormNote(F("Selected Port value will be stored in first 'Values' field and consecutively for 'Number Output Values' &gt; Single."));
      } else {
        success = intArrayContains(8, i2cAddressValues, event->Par1);
      }
<<<<<<< HEAD
=======
      uint8_t optionValues[8] = { 0x48, 0x49, 0x4a, 0x4b, 0x4c, 0x4d, 0x4e, 0x4f };
      addFormSelectorI2C(F("plugin_007_i2c"), 8, optionValues, address);
      addFormSelector(F("Port"), F("plugin_007_port"), 4, portNames, portValues, port);
>>>>>>> f95cbaa4

      break;
    }

    case PLUGIN_WEBFORM_SAVE:
    {
      if (PCONFIG(P007_SENSOR_TYPE_INDEX) == 0) {
        PCONFIG(P007_SENSOR_TYPE_INDEX) = static_cast<uint8_t>(Sensor_VType::SENSOR_TYPE_SINGLE);
      }
      uint8_t i2c  = getFormItemInt(F("plugin_007_i2c"));
      uint8_t port = getFormItemInt(F("plugin_007_port"));
      CONFIG_PORT = (((i2c - 0x48) << 2) + port);

      success = true;
      break;
    }

    case PLUGIN_INIT:
    {
      success = true;
      break;
    }

    case PLUGIN_READ:
    {
      uint8_t unit    = (CONFIG_PORT - 1) / 4;
      uint8_t port    = CONFIG_PORT - (unit * 4);
      uint8_t address = 0x48 + unit;

      uint8_t var = 0;

      for (; var < P007_NR_OUTPUT_VALUES; ++port, ++var) {
        if (port <= 4) { // Only read available ports, hardwired limited to 4
          Wire.beginTransmission(address);

          // get the current pin value
          Wire.write(port - 1);
          Wire.endTransmission();

          Wire.requestFrom(address, (uint8_t)0x2);

          if (Wire.available())
          {
            Wire.read();                                                           // Read older value first (stored in chip)
            UserVar[event->BaseVarIndex + var] = static_cast<double>(Wire.read()); // now read actual value and store into Value var

            if (loglevelActiveFor(LOG_LEVEL_INFO)) {
              String log;
              log.reserve(40);
              log  = F("PCF  : Analog port: A");
              log += port - 1;
              log += F(" value ");
              log += var + 1;
              log += ':';
              log += ' ';
              log += formatUserVarNoCheck(event->TaskIndex, var);
              addLog(LOG_LEVEL_INFO, log);
            }
            success = true;
          }
        } else {
          UserVar[event->BaseVarIndex + var] = 0;
        }
      }

      for (; var < VARS_PER_TASK; ++var) {
        UserVar[event->BaseVarIndex + var] = 0;
      }
      break;
    }
  }
  return success;
}

#endif // USES_P007<|MERGE_RESOLUTION|>--- conflicted
+++ resolved
@@ -105,7 +105,7 @@
     case PLUGIN_I2C_HAS_ADDRESS:
     case PLUGIN_WEBFORM_SHOW_I2C_PARAMS:
     {
-      const int i2cAddressValues[] = { 0x48, 0x49, 0x4a, 0x4b, 0x4c, 0x4d, 0x4e, 0x4f };
+      const uint8_t i2cAddressValues[] = { 0x48, 0x49, 0x4a, 0x4b, 0x4c, 0x4d, 0x4e, 0x4f };
 
       if (function == PLUGIN_WEBFORM_SHOW_I2C_PARAMS) {
         String  portNames[4];
@@ -125,12 +125,6 @@
       } else {
         success = intArrayContains(8, i2cAddressValues, event->Par1);
       }
-<<<<<<< HEAD
-=======
-      uint8_t optionValues[8] = { 0x48, 0x49, 0x4a, 0x4b, 0x4c, 0x4d, 0x4e, 0x4f };
-      addFormSelectorI2C(F("plugin_007_i2c"), 8, optionValues, address);
-      addFormSelector(F("Port"), F("plugin_007_port"), 4, portNames, portValues, port);
->>>>>>> f95cbaa4
 
       break;
     }
