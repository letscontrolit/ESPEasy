#include "../ESPEasyCore/ESPEasyWifi.h"

#include "../../ESPEasy-Globals.h"
#include "../DataStructs/TimingStats.h"
#include "../ESPEasyCore/ESPEasyNetwork.h"
#include "../ESPEasyCore/ESPEasyWiFiEvent.h"
#include "../ESPEasyCore/ESPEasyWifi_ProcessEvent.h"
#include "../ESPEasyCore/ESPEasy_Log.h"
#include "../ESPEasyCore/Serial.h"
#include "../Globals/ESPEasyWiFiEvent.h"
#include "../Globals/EventQueue.h"
#include "../Globals/NetworkState.h"
#include "../Globals/Nodes.h"
#include "../Globals/RTC.h"
#include "../Globals/SecuritySettings.h"
#include "../Globals/Services.h"
#include "../Globals/Settings.h"
#include "../Globals/WiFi_AP_Candidates.h"
#include "../Helpers/ESPEasy_time_calc.h"
#include "../Helpers/Hardware.h"
#include "../Helpers/Misc.h"
#include "../Helpers/Networking.h"
#include "../Helpers/StringConverter.h"
#include "../Helpers/StringGenerator_WiFi.h"
#include "../Helpers/StringProvider.h"

#ifdef USES_ESPEASY_NOW
# include "../Globals/ESPEasy_now_handler.h"
#endif

#ifdef ESP32
#include <WiFiGeneric.h>
#include <esp_wifi.h> // Needed to call ESP-IDF functions like esp_wifi_....
#endif

// FIXME TD-er: Cleanup of WiFi code
#ifdef ESPEASY_WIFI_CLEANUP_WORK_IN_PROGRESS
bool ESPEasyWiFi_t::begin() {
  return true;
}

void ESPEasyWiFi_t::end() {


}


void ESPEasyWiFi_t::loop() {
  switch (_state) {
    case WiFiState_e::OFF:
    break;
    case WiFiState_e::AP_only:
    break;
    case WiFiState_e::ErrorRecovery:
    // Wait for timeout to expire
    // Start again from scratch
    break;
    case WiFiState_e::STA_Scanning:
    case WiFiState_e::STA_AP_Scanning:
    // Check if scanning is finished
    // When scanning per channel, call for scanning next channel
    break;
    case WiFiState_e::STA_Connecting:
    case WiFiState_e::STA_Reconnecting:
    // Check if (re)connecting has finished
    break;
    case WiFiState_e::STA_Connected:
    // Check if still connected
    // Reconnect if not.
    // Else mark last timestamp seen as connected
    break;
  }


  {
    // Check if we need to start AP
    // Flag captive portal in webserver and/or whether we might be in setup mode
  }

#ifdef USE_IMPROV
  {
    // Check for Improv mode.
  }
#endif


}


IPAddress  ESPEasyWiFi_t::getIP() const {

  IPAddress res;


  return res;
}

void  ESPEasyWiFi_t::disconnect() {

}


void ESPEasyWiFi_t::checkConnectProgress() {

}

void ESPEasyWiFi_t::startScanning() {
  _state = WiFiState_e::STA_Scanning;
  WifiScan(true);
  _last_state_change.setNow();
}


bool ESPEasyWiFi_t::connectSTA() {
  if (!WiFi_AP_Candidates.hasKnownCredentials()) {
    if (!WiFiEventData.warnedNoValidWiFiSettings) {
      addLog(LOG_LEVEL_ERROR, F("WIFI : No valid wifi settings"));
      WiFiEventData.warnedNoValidWiFiSettings = true;
    }
    WiFiEventData.last_wifi_connect_attempt_moment.clear();
    WiFiEventData.wifi_connect_attempt     = 1;
    WiFiEventData.wifiConnectAttemptNeeded = false;

    // No need to wait longer to start AP mode.
    if (!Settings.DoNotStartAP()) {
      setAP(true);
    }
    return false;
  }
  WiFiEventData.warnedNoValidWiFiSettings = false;
  setSTA(true);
  #if defined(ESP8266)
  wifi_station_set_hostname(NetworkCreateRFCCompliantHostname().c_str());

  #endif // if defined(ESP8266)
  #if defined(ESP32)
  WiFi.config(INADDR_NONE, INADDR_NONE, INADDR_NONE);
  #endif // if defined(ESP32)
  setConnectionSpeed();
  setupStaticIPconfig();



    // Start the process of connecting or starting AP
    if (WiFi_AP_Candidates.getNext(true)) {
      // Try to connect to AP

    } else {
      // No (known) AP, start scanning
      startScanning();
    }


  return true;
}

#endif // ESPEASY_WIFI_CLEANUP_WORK_IN_PROGRESS


// ********************************************************************************
// WiFi state
// ********************************************************************************

/*
   WiFi STA states:
   1 STA off                 => ESPEASY_WIFI_DISCONNECTED
   2 STA connecting
   3 STA connected           => ESPEASY_WIFI_CONNECTED
   4 STA got IP              => ESPEASY_WIFI_GOT_IP
   5 STA connected && got IP => ESPEASY_WIFI_SERVICES_INITIALIZED

   N.B. the states are flags, meaning both "connected" and "got IP" must be set
        to be considered ESPEASY_WIFI_SERVICES_INITIALIZED

   The flag wifiConnectAttemptNeeded indicates whether a new connect attempt is needed.
   This is set to true when:
   - Security settings have been saved with AP mode enabled. FIXME TD-er, this may not be the best check.
   - WiFi connect timeout reached  &  No client is connected to the AP mode of the node.
   - Wifi is reset
   - WiFi setup page has been loaded with SSID/pass values.


   WiFi AP mode states:
   1 AP on                        => reset AP disable timer
   2 AP client connect/disconnect => reset AP disable timer
   3 AP off                       => AP disable timer = 0;

   AP mode will be disabled when both apply:
   - AP disable timer (timerAPoff) expired
   - No client is connected to the AP.

   AP mode will be enabled when at least one applies:
   - No valid WiFi settings
   - Start AP timer (timerAPstart) expired

   Start AP timer is set or cleared at:
   - Set timerAPstart when "valid WiFi connection" state is observed.
   - Disable timerAPstart when ESPEASY_WIFI_SERVICES_INITIALIZED wifi state is reached.

   For the first attempt to connect after a cold boot (RTC values are 0), a WiFi scan will be 
   performed to find the strongest known SSID.
   This will set RTC.lastBSSID and RTC.lastWiFiChannel
   
   Quick reconnect (using BSSID/channel of last connection) when both apply:
   - If wifi_connect_attempt < 3
   - RTC.lastBSSID is known
   - RTC.lastWiFiChannel != 0

   Change of wifi settings when both apply:
   - "other" settings valid
   - (wifi_connect_attempt % 2) == 0

   Reset of wifi_connect_attempt to 0 when both apply:
   - connection successful
   - Connection stable (connected for > 5 minutes)

 */


// ********************************************************************************
// Check WiFi connected status
// This is basically the state machine to switch between states:
// - Initiate WiFi reconnect
// - Start/stop of AP mode
// ********************************************************************************
bool WiFiConnected() {
  START_TIMER;

  static bool recursiveCall = false;

  static uint32_t lastCheckedTime = 0;
  static bool lastState = false;

  if (lastCheckedTime != 0 && timePassedSince(lastCheckedTime) < 10) {
    // Try to rate-limit the nr of calls to this function or else it will be called 1000's of times a second.
    return lastState;
  }


  if (WiFiEventData.unprocessedWifiEvents()) { return false; }

  bool wifi_isconnected = WiFi.isConnected();
  #ifdef ESP8266
  // Perform check on SDK function, see: https://github.com/esp8266/Arduino/issues/7432
  station_status_t status = wifi_station_get_connect_status();
  switch(status) {
    case STATION_GOT_IP:
      wifi_isconnected = true;
      break;
    case STATION_NO_AP_FOUND:
    case STATION_CONNECT_FAIL:
    case STATION_WRONG_PASSWORD:
      wifi_isconnected = false;
      break;
    case STATION_IDLE:
    case STATION_CONNECTING:
      break;

    default:
      wifi_isconnected = false;
      break;
  }
  #endif

  if (recursiveCall) return wifi_isconnected;
  recursiveCall = true;


  // For ESP82xx, do not rely on WiFi.status() with event based wifi.
  const int32_t wifi_rssi = WiFi.RSSI();
  bool validWiFi = (wifi_rssi < 0) && wifi_isconnected && hasIPaddr();
  /*
  if (validWiFi && WiFi.channel() != WiFiEventData.usedChannel) {
    validWiFi = false;
  }
  */
  if (validWiFi != WiFiEventData.WiFiServicesInitialized()) {
    // else wifiStatus is no longer in sync.
    if (checkAndResetWiFi()) {
      // Wifi has been reset, so no longer valid WiFi
      validWiFi = false;
    }
  }

  if (validWiFi) {
    // Connected, thus disable any timer to start AP mode. (except when in WiFi setup mode)
    if (!WiFiEventData.wifiSetupConnect) {
      WiFiEventData.timerAPstart.clear();
    }
    STOP_TIMER(WIFI_ISCONNECTED_STATS);
    recursiveCall = false;
    // Only return true after some time since it got connected.
#if FEATURE_SET_WIFI_TX_PWR
    SetWiFiTXpower();
#endif
    lastState = WiFiEventData.wifi_considered_stable || WiFiEventData.lastConnectMoment.timeoutReached(100);
    lastCheckedTime = millis();
    return lastState;
  }

  if ((WiFiEventData.timerAPstart.isSet()) && WiFiEventData.timerAPstart.timeReached()) {
    if (WiFiEventData.timerAPoff.isSet() && !WiFiEventData.timerAPoff.timeReached()) {
      // Timer reached, so enable AP mode.
      if (!WifiIsAP(WiFi.getMode())) {
        if (!WiFiEventData.wifiConnectAttemptNeeded) {
          addLog(LOG_LEVEL_INFO, F("WiFi : WiFiConnected(), start AP"));
          if (!Settings.DoNotStartAP()) {
            WifiScan(false);
            setAP(true);
          }
        }
      }
    } else {
      WiFiEventData.timerAPstart.clear();
      WiFiEventData.timerAPoff.clear();
    }
  }


  // When made this far in the code, we apparently do not have valid WiFi connection.
  if (!WiFiEventData.timerAPstart.isSet() && !WifiIsAP(WiFi.getMode())) {
    // First run we do not have WiFi connection any more, set timer to start AP mode
    // Only allow the automatic AP mode in the first N minutes after boot.
    if (getUptimeMinutes() < WIFI_ALLOW_AP_AFTERBOOT_PERIOD) {
      WiFiEventData.timerAPstart.setMillisFromNow(WIFI_RECONNECT_WAIT);
      // Fixme TD-er: Make this more elegant as it now needs to know about the extra time needed for the AP start timer.
      WiFiEventData.timerAPoff.setMillisFromNow(WIFI_RECONNECT_WAIT + WIFI_AP_OFF_TIMER_DURATION);
    }
  }

  const bool timeoutReached = WiFiEventData.last_wifi_connect_attempt_moment.isSet() && 
                              WiFiEventData.last_wifi_connect_attempt_moment.timeoutReached(2 * DEFAULT_WIFI_CONNECTION_TIMEOUT);

  if (timeoutReached && !WiFiEventData.wifiSetup) {
    // It took too long to make a connection, set flag we need to try again
    //if (!wifiAPmodeActivelyUsed()) {
      WiFiEventData.wifiConnectAttemptNeeded = true;
    //}
    WiFiEventData.wifiConnectInProgress = false;
    if (!WiFiEventData.WiFiDisconnected()) {
      # ifndef BUILD_NO_DEBUG
      addLog(LOG_LEVEL_INFO, F("WiFi : wifiConnectTimeoutReached"));
      #endif
      WifiDisconnect();
    }
  }
  delay(0);
  STOP_TIMER(WIFI_NOTCONNECTED_STATS);
  recursiveCall = false;
  return false;
}

void WiFiConnectRelaxed() {
  if (!WiFiEventData.WiFiConnectAllowed() || WiFiEventData.wifiConnectInProgress) {
    if (WiFiEventData.wifiConnectInProgress) {
      if (WiFiEventData.last_wifi_connect_attempt_moment.isSet()) { 
        if (WiFiEventData.last_wifi_connect_attempt_moment.timeoutReached(WIFI_PROCESS_EVENTS_TIMEOUT)) {
          WiFiEventData.wifiConnectInProgress = false;
        }
      }
    }

    if (WiFiEventData.wifiConnectInProgress) {
      return; // already connected or connect attempt in progress need to disconnect first
    }
  }
  if (!WiFiEventData.processedScanDone) {
    // Scan is still active, so do not yet connect.
    return;
  }

  // FIXME TD-er: Still needed to process disconnect here?
  if (!WiFiEventData.processedDisconnect) {
    processDisconnect();
  }

  if (WiFiEventData.unprocessedWifiEvents()) {
    # ifndef BUILD_NO_DEBUG
    if (loglevelActiveFor(LOG_LEVEL_ERROR)) {
      String log = F("WiFi : Connecting not possible, unprocessed WiFi events: ");
      if (!WiFiEventData.processedConnect) {
        log += F(" conn");
      }
      if (!WiFiEventData.processedDisconnect) {
        log += F(" disconn");
      }
      if (!WiFiEventData.processedGotIP) {
        log += F(" gotIP");
      }
      if (!WiFiEventData.processedDHCPTimeout) {
        log += F(" DHCP_t/o");
      }
      
      addLogMove(LOG_LEVEL_ERROR, log);
      logConnectionStatus();
    }
    #endif
    return;
  }

  if (!WiFiEventData.wifiSetupConnect && wifiAPmodeActivelyUsed()) {
    return;
  }


  // FIXME TD-er: Should not try to prepare when a scan is still busy.
  // This is a logic error which may lead to strange issues if some kind of timeout happens and/or RF calibration was not OK.
  // Split this function into separate parts, with the last part being the actual connect attempt either after a scan is complete or quick connect is possible.

  AttemptWiFiConnect();
}

void AttemptWiFiConnect() {
  if (!WiFiEventData.wifiConnectAttemptNeeded) {
    return;
  }

  if (WiFiEventData.wifiConnectInProgress) {
    return;
  }

  setNetworkMedium(NetworkMedium_t::WIFI);
  if (active_network_medium != NetworkMedium_t::WIFI 
  #ifdef USES_ESPEASY_NOW
      && active_network_medium != NetworkMedium_t::ESPEasyNOW_only
  #endif
  ) 
  {
    return;
  }


  if (WiFiEventData.wifiSetupConnect) {
    // wifiSetupConnect is when run from the setup page.
    RTC.clearLastWiFi(); // Force slow connect
    WiFiEventData.wifi_connect_attempt = 0;
    WiFiEventData.wifiSetupConnect     = false;
    if (WiFiEventData.timerAPoff.isSet()) {
      WiFiEventData.timerAPoff.setMillisFromNow(WIFI_RECONNECT_WAIT + WIFI_AP_OFF_TIMER_DURATION);
    }
  }

  if (WiFiEventData.last_wifi_connect_attempt_moment.isSet()) {
    if (!WiFiEventData.last_wifi_connect_attempt_moment.timeoutReached(DEFAULT_WIFI_CONNECTION_TIMEOUT)) {
      return;
    }
  }

  if (WiFiEventData.unprocessedWifiEvents()) {
    return;
  }

  setSTA(true);

  if (WiFi_AP_Candidates.getNext(WiFiScanAllowed())) {
    const WiFi_AP_Candidate candidate = WiFi_AP_Candidates.getCurrent();

    if (loglevelActiveFor(LOG_LEVEL_INFO)) {
      String log = F("WIFI : Connecting ");
      log += candidate.toString();
      log += F(" attempt #");
      log += WiFiEventData.wifi_connect_attempt;
      addLogMove(LOG_LEVEL_INFO, log);
    }
    WiFiEventData.markWiFiBegin();
    if (prepareWiFi()) {
      setNetworkMedium(NetworkMedium_t::WIFI);
      RTC.clearLastWiFi();
      RTC.lastWiFiSettingsIndex = candidate.index;
      
      float tx_pwr = 0; // Will be set higher based on RSSI when needed.
      // FIXME TD-er: Must check WiFiEventData.wifi_connect_attempt to increase TX power
#if FEATURE_SET_WIFI_TX_PWR
      if (Settings.UseMaxTXpowerForSending()) {
        tx_pwr = Settings.getWiFi_TX_power();
      }
      SetWiFiTXpower(tx_pwr, candidate.rssi);
#endif
      // Start connect attempt now, so no longer needed to attempt new connection.
      WiFiEventData.wifiConnectAttemptNeeded = false;
      WiFiEventData.wifiConnectInProgress = true;
      const String key = WiFi_AP_CandidatesList::get_key(candidate.index);

      if (candidate.allowQuickConnect() && !candidate.isHidden) {
        WiFi.begin(candidate.ssid.c_str(), key.c_str(), candidate.channel, candidate.bssid.mac);
      } else {
        WiFi.begin(candidate.ssid.c_str(), key.c_str());
      }
      if (Settings.WaitWiFiConnect()) {
        WiFi.waitForConnectResult(1000);  // https://github.com/arendst/Tasmota/issues/14985
      }
      delay(1);
    } else {
      WiFiEventData.wifiConnectInProgress = false;
    }
  } else {
    if (!wifiAPmodeActivelyUsed() || WiFiEventData.wifiSetupConnect) {
      if (!prepareWiFi()) {
        //return;
      }

      if (WiFiScanAllowed()) {
        // Maybe not scan async to give the ESP some slack in power consumption?
        const bool async = false;
        WifiScan(async);
      }
      // Limit nr of attempts as we don't have any AP candidates.
      WiFiEventData.last_wifi_connect_attempt_moment.setMillisFromNow(60000);
      WiFiEventData.timerAPstart.setNow();
    } else {
#ifdef USES_ESPEASY_NOW
      if (!WiFi_AP_Candidates.addedKnownCandidate()) {
        setNetworkMedium(NetworkMedium_t::ESPEasyNOW_only);
      }
#endif
    }
  }

  logConnectionStatus();
}

// ********************************************************************************
// Set Wifi config
// ********************************************************************************
bool prepareWiFi() {
  if (!WiFi_AP_Candidates.hasKnownCredentials()) {
    if (!WiFiEventData.warnedNoValidWiFiSettings) {
      addLog(LOG_LEVEL_ERROR, F("WIFI : No valid wifi settings"));
      WiFiEventData.warnedNoValidWiFiSettings = true;
    }
//    WiFiEventData.last_wifi_connect_attempt_moment.clear();
    WiFiEventData.wifi_connect_attempt     = 1;
    WiFiEventData.wifiConnectAttemptNeeded = false;

    // No need to wait longer to start AP mode.
    if (!Settings.DoNotStartAP()) {
      WifiScan(false);
//      setAP(true);
    }
    return false;
  }
  WiFiEventData.warnedNoValidWiFiSettings = false;
  #ifdef USES_ESPEASY_NOW
  if (Settings.UseESPEasyNow()) {
    #ifdef ESP32
    temp_disable_EspEasy_now_timer = millis() + WIFI_RECONNECT_WAIT;
    ESPEasy_now_handler.end();
    setSTA(true);
    #else
    setWifiMode(WIFI_AP_STA);
    #endif
    
//    setWifiMode(WIFI_AP_STA);
  } else {
    setSTA(true);
  }
  #else
  setSTA(true);
  #endif

  #if defined(ESP8266)
  wifi_station_set_hostname(NetworkCreateRFCCompliantHostname().c_str());

  #endif // if defined(ESP8266)
  #if defined(ESP32)
  WiFi.config(INADDR_NONE, INADDR_NONE, INADDR_NONE);
  #endif // if defined(ESP32)
  setConnectionSpeed();
  setupStaticIPconfig();
  WiFiEventData.wifiConnectAttemptNeeded = true;

  return true;
}

bool checkAndResetWiFi() {
  #ifdef ESP8266
  station_status_t status = wifi_station_get_connect_status();

  switch(status) {
    case STATION_GOT_IP:
      if (WiFi.RSSI() < 0 && WiFi.localIP().isSet()) {
        //if (WiFi.channel() == WiFiEventData.usedChannel || WiFiEventData.usedChannel == 0) {
          // This is a valid status, no need to reset
          if (!WiFiEventData.WiFiServicesInitialized()) {
            WiFiEventData.setWiFiServicesInitialized();
            setNetworkMedium(NetworkMedium_t::WIFI);
          }

          return false;
        //}
      }
      break;
    case STATION_NO_AP_FOUND:
    case STATION_CONNECT_FAIL:
    case STATION_WRONG_PASSWORD:
      // Reason to reset WiFi
      break;
    case STATION_IDLE:
    case STATION_CONNECTING:
      if (WiFiEventData.last_wifi_connect_attempt_moment.isSet() && !WiFiEventData.last_wifi_connect_attempt_moment.timeoutReached(DEFAULT_WIFI_CONNECTION_TIMEOUT)) {
        return false;
      }
      break;
  }
  #endif
  #ifdef ESP32
  if (WiFi.isConnected()) {
    //if (WiFi.channel() == WiFiEventData.usedChannel || WiFiEventData.usedChannel == 0) {
      return false;
    //}
  }
  if (WiFiEventData.last_wifi_connect_attempt_moment.isSet() && !WiFiEventData.last_wifi_connect_attempt_moment.timeoutReached(DEFAULT_WIFI_CONNECTION_TIMEOUT)) {
    return false;
  }
  #endif
  # ifndef BUILD_NO_DEBUG
  String log = F("WiFi : WiFiConnected() out of sync: ");
  log += WiFiEventData.ESPeasyWifiStatusToString();
  log += F(" RSSI: ");
  log += String(WiFi.RSSI());
  #ifdef ESP8266
  log += F(" status: ");
  log += SDKwifiStatusToString(status);
  #endif
  #endif

  // Call for reset first, to make sure a syslog call will not try to send.
  resetWiFi();
  # ifndef BUILD_NO_DEBUG
  addLogMove(LOG_LEVEL_INFO, log);
  #endif
  return true;
}


void resetWiFi() {
  //if (wifiAPmodeActivelyUsed()) return;
  if (WiFiEventData.lastWiFiResetMoment.isSet() && !WiFiEventData.lastWiFiResetMoment.timeoutReached(1000)) {
    // Don't reset WiFi too often
    return;
  }
  FeedSW_watchdog();
  WiFiEventData.clearAll();
  WiFi_AP_Candidates.force_reload();
  WifiDisconnect();

  // Send this log only after WifiDisconnect() or else sending to syslog may cause issues
  addLog(LOG_LEVEL_INFO, F("Reset WiFi."));

  //  setWifiMode(WIFI_OFF);

  initWiFi();
}

#ifdef ESP32
void removeWiFiEventHandler()
{
  WiFi.removeEvent(WiFiEventData.wm_event_id);
  WiFiEventData.wm_event_id = 0;
}

void registerWiFiEventHandler()
{
  if (WiFiEventData.wm_event_id != 0) {
    removeWiFiEventHandler();
  }
  WiFiEventData.wm_event_id = WiFi.onEvent(WiFiEvent);
}
#endif


void initWiFi()
{
#ifdef USES_ESPEASY_NOW
  ESPEasy_now_handler.end();
#endif
#ifdef ESP8266

  // See https://github.com/esp8266/Arduino/issues/5527#issuecomment-460537616
  // FIXME TD-er: Do not destruct WiFi object, it may cause crashes with queued UDP traffic.
//  WiFi.~ESP8266WiFiClass();
//  WiFi = ESP8266WiFiClass();
#endif // ifdef ESP8266

  WiFi.persistent(false); // Do not use SDK storage of SSID/WPA parameters
  // The WiFi.disconnect() ensures that the WiFi is working correctly. If this is not done before receiving WiFi connections,
  // those WiFi connections will take a long time to make or sometimes will not work at all.
  WiFi.disconnect(false);
  delay(1);
  if (active_network_medium != NetworkMedium_t::NotSet) {
    setSTA(true);
    WifiScan(false);
  }
  setWifiMode(WIFI_OFF);

#if defined(ESP32)
  registerWiFiEventHandler();
#endif
#ifdef ESP8266
  // WiFi event handlers
  static bool handlers_initialized = false;
  if (!handlers_initialized) {
    stationConnectedHandler = WiFi.onStationModeConnected(onConnected);
    stationDisconnectedHandler = WiFi.onStationModeDisconnected(onDisconnect);
    stationGotIpHandler = WiFi.onStationModeGotIP(onGotIP);
    stationModeDHCPTimeoutHandler = WiFi.onStationModeDHCPTimeout(onDHCPTimeout);
    stationModeAuthModeChangeHandler = WiFi.onStationModeAuthModeChanged(onStationModeAuthModeChanged);
    APModeStationConnectedHandler = WiFi.onSoftAPModeStationConnected(onConnectedAPmode);
    APModeStationDisconnectedHandler = WiFi.onSoftAPModeStationDisconnected(onDisconnectedAPmode);
  #ifdef USES_ESPEASY_NOW
    APModeProbeRequestReceivedHandler = WiFi.onSoftAPModeProbeRequestReceived(onProbeRequestAPmode);
  #endif
    handlers_initialized = true;
  }
#endif
  delay(100);
}

// ********************************************************************************
// Configure WiFi TX power
// ********************************************************************************
#if FEATURE_SET_WIFI_TX_PWR
void SetWiFiTXpower() {
  if (Settings.UseESPEasyNow()) {
    // Set at max power for use with ESPEasy-NOW.
    SetWiFiTXpower(30, -99);
  } else {
    SetWiFiTXpower(0.0f); // Just some minimal value, will be adjusted in SetWiFiTXpower
  }
}

void SetWiFiTXpower(float dBm) { 
  SetWiFiTXpower(dBm, WiFi.RSSI());
}

void SetWiFiTXpower(float dBm, float rssi) {
  /*
  const WiFiMode_t cur_mode = WiFi.getMode();
  if (cur_mode == WIFI_OFF) {
    return;
  }

  if (Settings.UseESPEasyNow()) {
    // Do not mess with WiFi TX power when ESPEasy-now is used.
    return;
  }

  // Range ESP32  : 2dBm - 20dBm
  // Range ESP8266: 0dBm - 20.5dBm
  float maxTXpwr;
  float threshold = GetRSSIthreshold(maxTXpwr);
  float minTXpwr = 0;

  threshold += Settings.WiFi_sensitivity_margin; // Margin in dBm on top of threshold

  // Assume AP sends with max set by ETSI standard.
  // 2.4 GHz: 100 mWatt (20 dBm)
  // US and some other countries allow 1000 mW (30 dBm)
  // We cannot send with over 20 dBm, thus it makes no sense to force higher TX power all the time.
  const float newrssi = rssi - 20;
  if (newrssi < threshold) {
    minTXpwr = threshold - newrssi;
  }
  if (minTXpwr > maxTXpwr) {
    minTXpwr = maxTXpwr;
  }
  if (dBm > maxTXpwr) {
    dBm = maxTXpwr;
  } else if (dBm < minTXpwr) {
    dBm = minTXpwr;
  }

  #ifdef ESP32
  wifi_power_t val = WIFI_POWER_MINUS_1dBm;
  if (dBm < 0) { 
    val = WIFI_POWER_MINUS_1dBm;
    dBm = -1;
  } else if (dBm < 3.5f) {
    val = WIFI_POWER_2dBm;
    dBm = 2;
  } else if (dBm < 6) {
    val = WIFI_POWER_5dBm;
    dBm = 5;
  } else if (dBm < 8) {
    val = WIFI_POWER_7dBm;
    dBm = 7;
  } else if (dBm < 10) {
    val = WIFI_POWER_8_5dBm;
    dBm = 8.5;
  } else if (dBm < 12) {
    val = WIFI_POWER_11dBm;
    dBm = 11;
  } else if (dBm < 14) {
    val = WIFI_POWER_13dBm;
    dBm = 13;
  } else if (dBm < 16) {
    val = WIFI_POWER_15dBm;
    dBm = 15;
  } else if (dBm < 17.75f) {
    val = WIFI_POWER_17dBm;
    dBm = 17;
  } else if (dBm < 18.75f) {
    val = WIFI_POWER_18_5dBm;
    dBm = 18.5;
  } else if (dBm < 19.25f) {
    val = WIFI_POWER_19dBm;
    dBm = 19;
  } else {
    val = WIFI_POWER_19_5dBm;
    dBm = 19.5f;
  }
  esp_wifi_set_max_tx_power(val);
  //esp_wifi_get_max_tx_power(&val);
//  dBm = static_cast<float>(val);
//  dBm /= 4.0f;
  #endif

  #ifdef ESP8266
  WiFi.setOutputPower(dBm);
  #endif

  if (WiFiEventData.wifi_TX_pwr < dBm) {
    // Will increase the TX power, give power supply of the unit some rest
    delay(1);
  }

  WiFiEventData.wifi_TX_pwr = dBm;

  delay(0);
  #ifndef BUILD_NO_DEBUG
  if (loglevelActiveFor(LOG_LEVEL_DEBUG)) {
    const int TX_pwr_int = WiFiEventData.wifi_TX_pwr * 4;
    const int maxTXpwr_int = maxTXpwr * 4;
    if (TX_pwr_int != maxTXpwr_int) {
      static int last_log = -1;
      if (TX_pwr_int != last_log) {
        last_log = TX_pwr_int;
        String log = F("WiFi : Set TX power to ");
        log += toString(dBm, 0);
        log += F("dBm");
        log += F(" sensitivity: ");
        log += toString(threshold, 0);
        log += F("dBm");
        if (rssi < 0) {
          log += F(" RSSI: ");
          log += toString(rssi, 0);
          log += F("dBm");
        }
        addLogMove(LOG_LEVEL_DEBUG, log);
      }
    }
  }
  #endif
  */
}
#endif




float GetRSSIthreshold(float& maxTXpwr) {
  maxTXpwr = Settings.getWiFi_TX_power();
  float threshold = WIFI_SENSITIVITY_n;
  switch (getConnectionProtocol()) {
    case WiFiConnectionProtocol::WiFi_Protocol_11b:
      threshold = WIFI_SENSITIVITY_11b;
      if (maxTXpwr > MAX_TX_PWR_DBM_11b) maxTXpwr = MAX_TX_PWR_DBM_11b;
      break;
    case WiFiConnectionProtocol::WiFi_Protocol_11g:
      threshold = WIFI_SENSITIVITY_54g;
      if (maxTXpwr > MAX_TX_PWR_DBM_54g) maxTXpwr = MAX_TX_PWR_DBM_54g;
      break;
    case WiFiConnectionProtocol::WiFi_Protocol_11n:
      threshold = WIFI_SENSITIVITY_n;
      if (maxTXpwr > MAX_TX_PWR_DBM_n) maxTXpwr = MAX_TX_PWR_DBM_n;
      break;
    case WiFiConnectionProtocol::Unknown:
      break;
  }
  return threshold;
}

WiFiConnectionProtocol getConnectionProtocol() {
  if (WiFi.RSSI() < 0) {
    #ifdef ESP8266
    switch (wifi_get_phy_mode()) {
      case PHY_MODE_11B:
        return WiFiConnectionProtocol::WiFi_Protocol_11b;
      case PHY_MODE_11G:
        return WiFiConnectionProtocol::WiFi_Protocol_11g;
      case PHY_MODE_11N:
        return WiFiConnectionProtocol::WiFi_Protocol_11n;
    }
    #endif
    #ifdef ESP32
    uint8_t protocol;
    esp_wifi_get_protocol(WIFI_IF_STA, &protocol);
    if (protocol & WIFI_PROTOCOL_11N) {
      return WiFiConnectionProtocol::WiFi_Protocol_11n;
    }
    if (protocol & WIFI_PROTOCOL_11G) {
      return WiFiConnectionProtocol::WiFi_Protocol_11g;
    }
    if (protocol & WIFI_PROTOCOL_11B) {
      return WiFiConnectionProtocol::WiFi_Protocol_11b;
    }
    #endif
  }
  return WiFiConnectionProtocol::Unknown;
}

// ********************************************************************************
// Disconnect from Wifi AP
// ********************************************************************************
void WifiDisconnect()
{
  if (!WiFiEventData.processedDisconnect || 
       WiFiEventData.processingDisconnect.isSet()) {
    return;
  }
  // Prevent recursion
  static bool processingDisconnect = false;
  if (processingDisconnect) return;
  processingDisconnect = true;
  # ifndef BUILD_NO_DEBUG
  addLog(LOG_LEVEL_INFO, F("WiFi : WifiDisconnect()"));
  #endif
  #ifdef ESP32
  WiFi.disconnect();
  delay(1);
  removeWiFiEventHandler();
  {
    const IPAddress ip;
    const IPAddress gw;
    const IPAddress subnet;
    const IPAddress dns;
    WiFi.config(ip, gw, subnet, dns);
  }
  #endif
  #ifdef ESP8266
  // Only call disconnect when STA is active
  if (WifiIsSTA(WiFi.getMode())) {
    wifi_station_disconnect();
  }
  station_config conf{};
  memset(&conf, 0, sizeof(conf));
  ETS_UART_INTR_DISABLE();
  wifi_station_set_config_current(&conf);
  ETS_UART_INTR_ENABLE();
  #endif
  WiFiEventData.setWiFiDisconnected();
  WiFiEventData.markDisconnect(WIFI_DISCONNECT_REASON_UNSPECIFIED);
  /*
  if (!Settings.UseLastWiFiFromRTC()) {
    RTC.clearLastWiFi();
  }
  */
  delay(100);
  WiFiEventData.processingDisconnect.clear();
  WiFiEventData.processedDisconnect = false;
  processDisconnect();
  processingDisconnect = false;
}

// ********************************************************************************
// Scan WiFi network
// ********************************************************************************
bool WiFiScanAllowed() {
  if (WiFi_AP_Candidates.scanComplete() == WIFI_SCAN_RUNNING) {
    return false;
  }
  if (!WiFiEventData.processedScanDone) { 
    processScanDone(); 
  }
  if (!WiFiEventData.processedDisconnect) {
    processDisconnect();
  }

  if (WiFiEventData.wifiConnectInProgress) {
    return false;
  }

  if (WiFiEventData.intent_to_reboot) {
    return false;
  }

  if (WiFiEventData.unprocessedWifiEvents()) {
    # ifndef BUILD_NO_DEBUG
    if (loglevelActiveFor(LOG_LEVEL_ERROR)) {
      String log = F("WiFi : Scan not allowed, unprocessed WiFi events: ");
      if (!WiFiEventData.processedConnect) {
        log += F(" conn");
      }
      if (!WiFiEventData.processedDisconnect) {
        log += F(" disconn");
      }
      if (!WiFiEventData.processedGotIP) {
        log += F(" gotIP");
      }
      if (!WiFiEventData.processedDHCPTimeout) {
        log += F(" DHCP_t/o");
      }
      
      addLogMove(LOG_LEVEL_ERROR, log);
      logConnectionStatus();
    }
    #endif
    return false;
  }
  /*
  if (!wifiAPmodeActivelyUsed() && !NetworkConnected()) {
    return true;
  }
  */
  WiFi_AP_Candidates.purge_expired();
  if (WiFiEventData.wifiConnectInProgress) {
    return false;
  }
  if (WiFiEventData.lastScanMoment.isSet()) {
    if (NetworkConnected() && WiFi_AP_Candidates.getBestCandidate().usable()) {
      # ifndef BUILD_NO_DEBUG
      addLog(LOG_LEVEL_ERROR, F("WiFi : Scan not needed, good candidate present"));
      #endif
      return false;
    }
  }

  if (WiFiEventData.lastDisconnectMoment.isSet() && WiFiEventData.lastDisconnectMoment.millisPassedSince() < WIFI_RECONNECT_WAIT) {
    if (!NetworkConnected()) {
      return true;
    }
  }
  if (WiFiEventData.lastScanMoment.isSet()) {
    const LongTermTimer::Duration scanInterval = wifiAPmodeActivelyUsed() ? WIFI_SCAN_INTERVAL_AP_USED : WIFI_SCAN_INTERVAL_MINIMAL;
    if (WiFiEventData.lastScanMoment.millisPassedSince() < scanInterval) {
      return false;
    }
  }
  return true;
}


void WifiScan(bool async, uint8_t channel) {
  setSTA(true);
  if (!WiFiScanAllowed()) {
    return;
  }
#ifdef ESP32
  // TD-er: Don't run async scan on ESP32.
  // Since IDF 4.4 it seems like the active channel may be messed up when running async scan
  // Perform a disconnect after scanning.
  // See: https://github.com/letscontrolit/ESPEasy/pull/3579#issuecomment-967021347
  async = false;
#endif

  START_TIMER;
  WiFiEventData.lastScanMoment.setNow();
  # ifndef BUILD_NO_DEBUG
  if (loglevelActiveFor(LOG_LEVEL_INFO)) {
    if (channel == 0) {
      addLog(LOG_LEVEL_INFO, F("WiFi : Start network scan all channels"));
    } else {
      String log;
      log = F("WiFi : Start network scan channel ");
      log += channel;
      addLogMove(LOG_LEVEL_INFO, log);
    }
  }
  #endif
  bool show_hidden         = true;
  WiFiEventData.processedScanDone = false;
  WiFiEventData.lastGetScanMoment.setNow();
  WiFiEventData.lastScanChannel = channel;

  unsigned int nrScans = 1 + (async ? 0 : Settings.NumberExtraWiFiScans);
  while (nrScans > 0) {
    if (!async) {
      WiFi_AP_Candidates.begin_sync_scan();
      FeedSW_watchdog();
    }
    --nrScans;
#ifdef ESP8266
#if FEATURE_ESP8266_DIRECT_WIFI_SCAN
    {
      static bool FIRST_SCAN = true;

      struct scan_config config;
      memset(&config, 0, sizeof(config));
      config.ssid = nullptr;
      config.bssid = nullptr;
      config.channel = channel;
      config.show_hidden = show_hidden ? 1 : 0;;
      config.scan_type = WIFI_SCAN_TYPE_ACTIVE;
      if (FIRST_SCAN) {
        config.scan_time.active.min = 100;
        config.scan_time.active.max = 200;
      } else {
        config.scan_time.active.min = 400;
        config.scan_time.active.max = 500;
      }
      FIRST_SCAN = false;
      wifi_station_scan(&config, &onWiFiScanDone);
      if (!async) {
        // will resume when SYSTEM_EVENT_SCAN_DONE event is fired
        do {
          delay(0);
        } while (!WiFiEventData.processedScanDone);
      }
 
    }
#else
    WiFi.scanNetworks(async, show_hidden, channel);
#endif
#endif
#ifdef ESP32
    const bool passive = false;
    const uint32_t max_ms_per_chan = 300;
    WiFi.scanNetworks(async, show_hidden, passive, max_ms_per_chan, channel);
#endif
    if (!async) {
      FeedSW_watchdog();
      processScanDone();
    }
  }
#if FEATURE_TIMING_STATS
  if (async) {
    STOP_TIMER(WIFI_SCAN_ASYNC);
  } else {
    STOP_TIMER(WIFI_SCAN_SYNC);
  }
#endif

#ifdef ESP32
  if (!Settings.UseLastWiFiFromRTC()) {
    RTC.clearLastWiFi();
  }
  if (WiFiConnected()) {
    # ifndef BUILD_NO_DEBUG
    addLog(LOG_LEVEL_INFO, F("WiFi : Disconnect after scan"));
    #endif

    const bool needReconnect = WiFiEventData.wifiConnectAttemptNeeded;
    WifiDisconnect();
    WiFiEventData.wifiConnectAttemptNeeded = needReconnect;
  }
#endif
}

// ********************************************************************************
// Scan all Wifi Access Points
// ********************************************************************************
void WiFiScan_log_to_serial()
{
  // Direct Serial is allowed here, since this function will only be called from serial input.
  serialPrintln(F("WIFI : SSID Scan start"));
  if (WiFi_AP_Candidates.scanComplete() <= 0) {
    WiFiMode_t cur_wifimode = WiFi.getMode();
    WifiScan(false);
    setWifiMode(cur_wifimode);
  }

  const int8_t scanCompleteStatus = WiFi_AP_Candidates.scanComplete();
  if (scanCompleteStatus <= 0) {
    serialPrintln(F("WIFI : No networks found"));
  }
  else
  {
    serialPrint(F("WIFI : "));
    serialPrint(String(scanCompleteStatus));
    serialPrintln(F(" networks found"));

    int i = 0;

    for (auto it = WiFi_AP_Candidates.scanned_begin(); it != WiFi_AP_Candidates.scanned_end(); ++it)
    {
      ++i;
      // Print SSID and RSSI for each network found
      serialPrint(F("WIFI : "));
      serialPrint(String(i));
      serialPrint(": ");
      serialPrintln(it->toString());
      delay(10);
    }
  }
  serialPrintln("");
}

// ********************************************************************************
// Manage Wifi Modes
// ********************************************************************************
void setSTA(bool enable) {
  switch (WiFi.getMode()) {
    case WIFI_OFF:

      if (enable) { setWifiMode(WIFI_STA); }
      break;
    case WIFI_STA:

      if (!enable) { setWifiMode(WIFI_OFF); }
      break;
    case WIFI_AP:

      if (enable) { setWifiMode(WIFI_AP_STA); }
      break;
    case WIFI_AP_STA:

      if (!enable) { setWifiMode(WIFI_AP); }
      break;
    default:
      break;
  }
}

void setAP(bool enable) {
  WiFiMode_t wifimode = WiFi.getMode();

  #ifdef USES_ESPEASY_NOW
  if (!enable && use_EspEasy_now) {
    ESPEasy_now_handler.end();
  }
  #endif

  switch (wifimode) {
    case WIFI_OFF:

      if (enable) { 
        setWifiMode(WIFI_AP); 
      }
      break;
    case WIFI_STA:

      if (enable) { setWifiMode(WIFI_AP_STA); }
      break;
    case WIFI_AP:

      if (!enable) { setWifiMode(WIFI_OFF); }
      break;
    case WIFI_AP_STA:

      if (!enable) { setWifiMode(WIFI_STA); }
      break;
    default:
      break;
  }
}

// Only internal scope
void setAPinternal(bool enable)
{
  if (enable) {
    // create and store unique AP SSID/PW to prevent ESP from starting AP mode with default SSID and No password!
    // setup ssid for AP Mode when needed
    String softAPSSID = NetworkCreateRFCCompliantHostname();
    String pwd        = SecuritySettings.WifiAPKey;
    IPAddress subnet(DEFAULT_AP_SUBNET);

    if (!WiFi.softAPConfig(apIP, apIP, subnet)) {
      addLog(LOG_LEVEL_ERROR, F("WIFI : [AP] softAPConfig failed!"));
    }

    int channel = 1;
    if (WifiIsSTA(WiFi.getMode()) && WiFiConnected()) {
      channel = WiFi.channel();
    } else {
      #ifdef USES_ESPEASY_NOW
      if (Settings.UseESPEasyNow()) {
        channel = Nodes.getESPEasyNOW_channel();
      }
      #endif
    }

    if (WiFi.softAP(softAPSSID.c_str(), pwd.c_str(), channel)) {
      eventQueue.add(F("WiFi#APmodeEnabled"));
      if (loglevelActiveFor(LOG_LEVEL_INFO)) {
        String log(F("WIFI : AP Mode ssid will be "));
        log += softAPSSID;
        log += F(" with address ");
<<<<<<< HEAD
        log += WiFi.softAPIP().toString();
=======
        log += formatIP(WiFi.softAPIP());
>>>>>>> 35ac6ade
        log += F(" ch: ");
        log += channel;
        addLogMove(LOG_LEVEL_INFO, log);
      }
    } else {
      if (loglevelActiveFor(LOG_LEVEL_ERROR)) {
        String log(F("WIFI : Error while starting AP Mode with SSID: "));
        log += softAPSSID;
        log += F(" IP: ");
        log += formatIP(apIP);
        addLogMove(LOG_LEVEL_ERROR, log);
      }
    }
    #ifdef ESP32

    #else // ifdef ESP32

    if (wifi_softap_dhcps_status() != DHCP_STARTED) {
      if (!wifi_softap_dhcps_start()) {
        addLog(LOG_LEVEL_ERROR, F("WIFI : [AP] wifi_softap_dhcps_start failed!"));
      }
    }
    #endif // ifdef ESP32
    WiFiEventData.timerAPoff.setMillisFromNow(WIFI_AP_OFF_TIMER_DURATION);
  } else {
    #if FEATURE_DNS_SERVER
    if (dnsServerActive) {
      dnsServerActive = false;
      dnsServer.stop();
    }
    #endif // if FEATURE_DNS_SERVER
  }
}

const __FlashStringHelper * getWifiModeString(WiFiMode_t wifimode)
{
  switch (wifimode) {
    case WIFI_OFF:   return F("OFF");
    case WIFI_STA:   return F("STA");
    case WIFI_AP:    return F("AP");
    case WIFI_AP_STA: return F("AP+STA");
    default:
      break;
  }
  return F("Unknown");
}

void setWifiMode(WiFiMode_t new_mode) {
  const WiFiMode_t cur_mode = WiFi.getMode();
  static WiFiMode_t processing_wifi_mode = cur_mode;
  if (cur_mode == new_mode) {
    return;
  }
  if (processing_wifi_mode == new_mode) {
    // Prevent loops
    return;
  }
  processing_wifi_mode = new_mode;

  if (cur_mode == WIFI_OFF) {
    WiFiEventData.markWiFiTurnOn();
  }
  if (new_mode != WIFI_OFF) {
    #if defined(ESP32)
    // Needs to be set before calling WiFi.mode() on ESP32
    WiFi.hostname(NetworkCreateRFCCompliantHostname());
    #endif

    #ifdef ESP8266
    // See: https://github.com/esp8266/Arduino/issues/6172#issuecomment-500457407
    WiFi.forceSleepWake(); // Make sure WiFi is really active.
    #endif
    delay(100);
  } else {
    WifiDisconnect();
//    delay(100);
    processDisconnect();
    WiFiEventData.clear_processed_flags();
  }

  addLog(LOG_LEVEL_INFO, concat(F("WIFI : Set WiFi to "), getWifiModeString(new_mode)));

  int retry = 2;
  while (!WiFi.mode(new_mode) && retry > 0) {
    addLog(LOG_LEVEL_INFO, F("WIFI : Cannot set mode!!!!!"));
    delay(100);
    --retry;
  }
  retry = 2;
  while (WiFi.getMode() != new_mode && retry > 0) {
    addLog(LOG_LEVEL_INFO, F("WIFI : mode not yet set"));
    delay(100);
    --retry;
  }


  if (new_mode == WIFI_OFF) {
    WiFiEventData.markWiFiTurnOn();
    delay(100);
    #if defined(ESP32)
//    esp_wifi_set_ps(WIFI_PS_MAX_MODEM);
    #endif
    #ifdef ESP8266
    WiFi.forceSleepBegin();
    #endif // ifdef ESP8266
    delay(1);
  } else {
    #ifdef ESP32
    if (cur_mode == WIFI_OFF) {
      registerWiFiEventHandler();
    }
    #endif
    // Only set power mode when AP is not enabled
    // When AP is enabled, the sleep mode is already set to WIFI_NONE_SLEEP
    if (!WifiIsAP(new_mode)) {
      if (Settings.WifiNoneSleep()) {
        #ifdef ESP8266
        WiFi.setSleepMode(WIFI_NONE_SLEEP);
        #endif
        #ifdef ESP32
        WiFi.setSleep(WIFI_PS_NONE);
        #endif
      } else if (Settings.EcoPowerMode()) {
        // Allow light sleep during idle times
        #ifdef ESP8266
        WiFi.setSleepMode(WIFI_LIGHT_SLEEP);
        #endif
        #ifdef ESP32
        // Maximum modem power saving. 
        // In this mode, interval to receive beacons is determined by the listen_interval parameter in wifi_sta_config_t
        // FIXME TD-er: Must test if this is desired behavior in ESP32.
        WiFi.setSleep(WIFI_PS_MAX_MODEM);
        #endif
      } else {
        // Default
        #ifdef ESP8266
        WiFi.setSleepMode(WIFI_MODEM_SLEEP);
        #endif
        #ifdef ESP32
        // Minimum modem power saving. 
        // In this mode, station wakes up to receive beacon every DTIM period
        WiFi.setSleep(WIFI_PS_MIN_MODEM);
        #endif
      }
    }
#if FEATURE_SET_WIFI_TX_PWR
    SetWiFiTXpower();
#endif
    if (WifiIsSTA(new_mode)) {
      WiFi.setAutoConnect(Settings.SDK_WiFi_autoreconnect());
      WiFi.setAutoReconnect(Settings.SDK_WiFi_autoreconnect());
    }
    delay(100); // Must allow for some time to init.
  }
  const bool new_mode_AP_enabled = WifiIsAP(new_mode);

  if (WifiIsAP(cur_mode) && !new_mode_AP_enabled) {
    eventQueue.add(F("WiFi#APmodeDisabled"));
  }

  if (WifiIsAP(cur_mode) != new_mode_AP_enabled) {
    // Mode has changed
    if (new_mode_AP_enabled) {
      // Check if we should start internal AP
      if (!WifiIsSTA(new_mode)) {
        bool mustStartInternalAP = !Settings.DoNotStartAP();
        if (mustStartInternalAP && (WiFiEventData.wifiConnectInProgress || WiFiConnected())) {
          mustStartInternalAP = false;
        }
        if (mustStartInternalAP) {
          setAPinternal(new_mode_AP_enabled);
        }
      }
    } else {
      setAPinternal(new_mode_AP_enabled);
    }
  }
  #if FEATURE_MDNS
  #ifdef ESP8266
  // notifyAPChange() is not present in the ESP32 MDNSResponder
  MDNS.notifyAPChange();
  #endif
  #endif
}

bool WifiIsAP(WiFiMode_t wifimode)
{
  #if defined(ESP32)
  return (wifimode == WIFI_MODE_AP) || (wifimode == WIFI_MODE_APSTA);
  #else // if defined(ESP32)
  return (wifimode == WIFI_AP) || (wifimode == WIFI_AP_STA);
  #endif // if defined(ESP32)
}

bool WifiIsSTA(WiFiMode_t wifimode)
{
  #if defined(ESP32)
  return (wifimode & WIFI_MODE_STA) != 0;
  #else // if defined(ESP32)
  return (wifimode & WIFI_STA) != 0;
  #endif // if defined(ESP32)
}

bool WiFiUseStaticIP() {
  return Settings.IP[0] != 0 && Settings.IP[0] != 255;
}

bool wifiAPmodeActivelyUsed()
{
  if (!WiFiEventData.processedDisconnectAPmode) return true;
  #ifdef USES_ESPEASY_NOW
  if (isESPEasy_now_only() &&
        last_network_medium_set_moment.timeoutReached(600 * 1000)) 
  {
    // Only allow the ESPEasy_NOW_only mode for 10 minutes
    setNetworkMedium(Settings.NetworkMedium);
    return false;
  } else if (ESPEasy_now_handler.active()) {
    return true;
  }
  #endif

  if (!WifiIsAP(WiFi.getMode()) || (!WiFiEventData.timerAPoff.isSet())) {
    // AP not active or soon to be disabled in processDisableAPmode()
    return false;
  }
  if (WiFi.softAPgetStationNum() != 0) return true;
  return !WiFiEventData.timerAPoff.timeReached();

  // FIXME TD-er: is effectively checking for AP active enough or must really check for connected clients to prevent automatic wifi
  // reconnect?
}

void setConnectionSpeed() {
  #ifdef ESP8266
  WiFiPhyMode_t phyMode = WIFI_PHY_MODE_11G;
  const bool forcedByAPmode = WifiIsAP(WiFi.getMode());
  if (!forcedByAPmode) {
    // ESP8266 only supports 802.11g mode when running in STA+AP
//    const WiFi_AP_Candidate candidate = WiFi_AP_Candidates.getCurrent();

    bool useAlternate = WiFi_AP_Candidates.attemptsLeft == 0;
    if (Settings.ForceWiFi_bg_mode() == useAlternate) {
      phyMode = WIFI_PHY_MODE_11N;
    }
  } else {
    // No need to perform a next attempt.
    WiFi_AP_Candidates.markAttempt();
  }

  if (WiFi.getPhyMode() == phyMode) {
    return;
  }
  #ifndef BUILD_NO_DEBUG
  if (loglevelActiveFor(LOG_LEVEL_INFO)) {
    String log = concat(F("WIFI : Set to 802.11"), (WIFI_PHY_MODE_11G == phyMode) ? 'g' : 'n');
    if (forcedByAPmode) {
      log += (F(" (AP+STA mode)"));
    }
    if (Settings.ForceWiFi_bg_mode()) {
      log += F(" Force B/G mode");
    }
    addLogMove(LOG_LEVEL_INFO, log);
  }
  #endif

  WiFi.setPhyMode(phyMode);
  #endif // ifdef ESP8266

  // Does not (yet) work, so commented out.
  #ifdef ESP32
  uint8_t protocol = WIFI_PROTOCOL_11B | WIFI_PROTOCOL_11G; // Default to BG

  if (!Settings.ForceWiFi_bg_mode() || (WiFiEventData.connectionFailures > 10)) {
    // Set to use BGN
    protocol |= WIFI_PROTOCOL_11N;
  }

  if (WifiIsSTA(WiFi.getMode())) {
    esp_wifi_set_protocol(WIFI_IF_STA, protocol);
  }

  if (WifiIsAP(WiFi.getMode())) {
    esp_wifi_set_protocol(WIFI_IF_AP, protocol);
  }
  #endif // ifdef ESP32
  #ifdef ESP8266
  SetWiFiTXpower();
  #endif
}

void setupStaticIPconfig() {
  setUseStaticIP(WiFiUseStaticIP());

  if (!WiFiUseStaticIP()) { return; }

  const IPAddress ip     (Settings.IP);
  const IPAddress gw     (Settings.Gateway);
  const IPAddress subnet (Settings.Subnet);
  const IPAddress dns    (Settings.DNS);

  WiFiEventData.dns0_cache = dns;

  WiFi.config(ip, gw, subnet, dns);

  if (loglevelActiveFor(LOG_LEVEL_INFO)) {
    String log = F("IP   : Static IP : ");
    log += concat(F(" GW: "), formatIP(gw));
    log += concat(F(" SN: "), formatIP(subnet));
    log += concat(F(" DNS: "), getValue(LabelType::DNS));
    addLogMove(LOG_LEVEL_INFO, log);
  }
}

// ********************************************************************************
// Formatting WiFi related strings
// ********************************************************************************
String formatScanResult(int i, const String& separator) {
  int32_t rssi = 0;

  return formatScanResult(i, separator, rssi);
}

String formatScanResult(int i, const String& separator, int32_t& rssi) {
  WiFi_AP_Candidate tmp(i);
  rssi = tmp.rssi;
  return tmp.toString(separator);
}


void logConnectionStatus() {
  static unsigned long lastLog = 0;
  if (lastLog != 0 && timePassedSince(lastLog) < 1000) {
    return;
  }
  lastLog = millis();
#ifndef BUILD_NO_DEBUG
  #ifdef ESP8266
  const uint8_t arduino_corelib_wifistatus = WiFi.status();
  const uint8_t sdk_wifistatus             = wifi_station_get_connect_status();

  if ((arduino_corelib_wifistatus == WL_CONNECTED) != (sdk_wifistatus == STATION_GOT_IP)) {
    if (loglevelActiveFor(LOG_LEVEL_ERROR)) {
      String log = F("WiFi : SDK station status differs from Arduino status. SDK-status: ");
      log += SDKwifiStatusToString(sdk_wifistatus);
      log += F(" Arduino status: ");
      log += ArduinoWifiStatusToString(arduino_corelib_wifistatus);
      addLogMove(LOG_LEVEL_ERROR, log);
    }
  }
  #endif

  if (loglevelActiveFor(LOG_LEVEL_INFO)) {
    String log = F("WIFI : Arduino wifi status: ");
    log += ArduinoWifiStatusToString(WiFi.status());
    log += F(" ESPeasy internal wifi status: ");
    log += WiFiEventData.ESPeasyWifiStatusToString();
    addLogMove(LOG_LEVEL_INFO, log);
  }
/*
  if (loglevelActiveFor(LOG_LEVEL_INFO)) {
    String log;

    switch (WiFi.status()) {
      case WL_NO_SSID_AVAIL: {
        log = F("WIFI : No SSID found matching: ");
        break;
      }
      case WL_CONNECT_FAILED: {
        log = F("WIFI : Connection failed to: ");
        break;
      }
      case WL_DISCONNECTED: {
        log = F("WIFI : WiFi.status() = WL_DISCONNECTED  SSID: ");
        break;
      }
      case WL_IDLE_STATUS: {
        log = F("WIFI : Connection in IDLE state: ");
        break;
      }
      case WL_CONNECTED: {
        break;
      }
      default:
        break;
    }

    if (log.length() > 0) {
      const char *ssid = getLastWiFiSettingsSSID();
      log += ssid;
      addLog(LOG_LEVEL_INFO, log);
    }
  }
  */
#endif // ifndef BUILD_NO_DEBUG
}<|MERGE_RESOLUTION|>--- conflicted
+++ resolved
@@ -1275,11 +1275,7 @@
         String log(F("WIFI : AP Mode ssid will be "));
         log += softAPSSID;
         log += F(" with address ");
-<<<<<<< HEAD
-        log += WiFi.softAPIP().toString();
-=======
         log += formatIP(WiFi.softAPIP());
->>>>>>> 35ac6ade
         log += F(" ch: ");
         log += channel;
         addLogMove(LOG_LEVEL_INFO, log);
