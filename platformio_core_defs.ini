--- conflicted
+++ resolved
@@ -37,11 +37,8 @@
                             -DPIO_FRAMEWORK_ARDUINO_LWIP2_LOW_MEMORY
                             -DVTABLES_IN_FLASH
                             -DPUYA_SUPPORT=1
-<<<<<<< HEAD
                             -DDISABLE_SC16IS752_SPI
-=======
                             -DCRON_USE_LOCAL_TIME
->>>>>>> 99bc52a7
                             -fno-strict-aliasing
                             -I$PROJECT_DIR/src/include
                             -include "ESPEasy_config.h"
