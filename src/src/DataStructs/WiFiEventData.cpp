--- conflicted
+++ resolved
@@ -188,20 +188,12 @@
 }
 
 void WiFiEventData_t::markConnectedAPmode(const uint8_t mac[6]) {
-<<<<<<< HEAD
-  lastMacConnectedAPmode.set(mac);
-=======
   lastMacConnectedAPmode = mac;
->>>>>>> 21e77c27
   processedConnectAPmode = false;
 }
 
 void WiFiEventData_t::markDisconnectedAPmode(const uint8_t mac[6]) {
-<<<<<<< HEAD
-  lastMacDisconnectedAPmode.set(mac);
-=======
   lastMacDisconnectedAPmode = mac;
->>>>>>> 21e77c27
   processedDisconnectAPmode = false;
 }
 
