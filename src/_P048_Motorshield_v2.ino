#ifdef USES_P048

// #######################################################################################################
// #################################### Plugin 048: Adafruit Motorshield v2 ##############################
// #######################################################################################################

// Adafruit Motorshield v2
// like this one: https://www.adafruit.com/products/1438
// based on this library: https://github.com/adafruit/Adafruit_Motor_Shield_V2_Library
// written by https://github.com/krikk
// Currently DC Motors and Steppers are implemented, Servos are in default firmware!!!


#include <Adafruit_MotorShield.h>
#include "_Plugin_Helper.h"

#define PLUGIN_048
#define PLUGIN_ID_048         48
#define PLUGIN_NAME_048       "Motor - Adafruit Motorshield v2 [TESTING]"
#define PLUGIN_VALUENAME1_048 "MotorShield v2"

<<<<<<< HEAD
uint8_t Plugin_048_MotorShield_address = 0x60;

int Plugin_048_MotorStepsPerRevolution = 200;
int Plugin_048_StepperSpeed            = 10;
=======
#define Plugin_048_MotorShield_address     PCONFIG(0)
#define Plugin_048_MotorStepsPerRevolution PCONFIG(1)
#define Plugin_048_StepperSpeed            PCONFIG(2)
>>>>>>> b8c7b8cb

boolean Plugin_048(byte function, struct EventStruct *event, String& string) {
  boolean success = false;

  Adafruit_MotorShield AFMS;


  switch (function) {
    case PLUGIN_DEVICE_ADD: {
      Device[++deviceCount].Number           = PLUGIN_ID_048;
      Device[deviceCount].Type               = DEVICE_TYPE_I2C;
      Device[deviceCount].VType              = SENSOR_TYPE_NONE;
      Device[deviceCount].Ports              = 0;
      Device[deviceCount].PullUpOption       = false;
      Device[deviceCount].InverseLogicOption = false;
      Device[deviceCount].FormulaOption      = false;
      Device[deviceCount].ValueCount         = 0;
      Device[deviceCount].SendDataOption     = false;
      Device[deviceCount].TimerOption        = false;
      break;
    }

    case PLUGIN_GET_DEVICENAME: {
      string = F(PLUGIN_NAME_048);
      break;
    }

    case PLUGIN_GET_DEVICEVALUENAMES: {
      strcpy_P(ExtraTaskSettings.TaskDeviceValueNames[0],
               PSTR(PLUGIN_VALUENAME1_048));
      break;
    }

    case PLUGIN_WEBFORM_SHOW_I2C_PARAMS:
    {
      addFormTextBox(F("I2C Address (Hex)"), F("p048_adr"),
<<<<<<< HEAD
                     formatToHex_decimal(PCONFIG(0)), 4);
=======
                     formatToHex_decimal(Plugin_048_MotorShield_address), 4);
>>>>>>> b8c7b8cb

      // FIXME TD-er: Why not using addFormSelectorI2C here?
      break;
    }

<<<<<<< HEAD

    case PLUGIN_WEBFORM_LOAD: {
      addFormNumericBox(F("Stepper: steps per revolution"), F("p048_MotorStepsPerRevolution")
                        , PCONFIG(1));

      addFormNumericBox(F("Stepper speed (rpm)"),           F("p048_StepperSpeed")
                        , PCONFIG(2));
=======
    case PLUGIN_SET_DEFAULTS:
    {
      Plugin_048_MotorShield_address     = 0x60;
      Plugin_048_MotorStepsPerRevolution = 200;
      Plugin_048_StepperSpeed            = 10;

      break;
    }


    case PLUGIN_WEBFORM_LOAD: {
      addFormNumericBox(F("Stepper: steps per revolution"), F("p048_MotorStepsPerRevolution")
                        , Plugin_048_MotorStepsPerRevolution);

      addFormNumericBox(F("Stepper speed (rpm)"),           F("p048_StepperSpeed")
                        , Plugin_048_StepperSpeed);
>>>>>>> b8c7b8cb

      success = true;
      break;
    }

    case PLUGIN_WEBFORM_SAVE: {
      String plugin1 = web_server.arg(F("p048_adr"));
<<<<<<< HEAD
      PCONFIG(0) = (int)strtol(plugin1.c_str(), 0, 16);

      PCONFIG(1) = getFormItemInt(F("p048_MotorStepsPerRevolution"));

      PCONFIG(2) = getFormItemInt(F("p048_StepperSpeed"));
      success    = true;
=======
      Plugin_048_MotorShield_address = (int)strtol(plugin1.c_str(), 0, 16);

      Plugin_048_MotorStepsPerRevolution = getFormItemInt(F("p048_MotorStepsPerRevolution"));

      Plugin_048_StepperSpeed = getFormItemInt(F("p048_StepperSpeed"));
      success                 = true;
>>>>>>> b8c7b8cb
      break;
    }

    case PLUGIN_INIT: {
<<<<<<< HEAD
      Plugin_048_MotorShield_address     = PCONFIG(0);
      Plugin_048_MotorStepsPerRevolution = PCONFIG(1);
      Plugin_048_StepperSpeed            = PCONFIG(2);

=======
>>>>>>> b8c7b8cb
      success = true;
      break;
    }

    case PLUGIN_READ: {
      success = false;
      break;
    }

    case PLUGIN_WRITE: {
      String cmd = parseString(string, 1);

      // Commands:
      // MotorShieldCMD,<DCMotor>,<Motornumber>,<Forward/Backward/Release>,<Speed>

      if (cmd.equalsIgnoreCase(F("MotorShieldCMD")))
      {
        String param1 = parseString(string, 2);
        String param2 = parseString(string, 3);
        String param3 = parseString(string, 4);
        String param4 = parseString(string, 5);
        String param5 = parseString(string, 6);

        int p2_int;
        int p4_int;
        const bool param2_is_int = validIntFromString(param2, p2_int);
        const bool param4_is_int = validIntFromString(param4, p4_int);

        // Create the motor shield object with the default I2C address
        AFMS = Adafruit_MotorShield(Plugin_048_MotorShield_address);
        String log = F("MotorShield: Address: 0x");
        log += String(Plugin_048_MotorShield_address, HEX);
        addLog(LOG_LEVEL_DEBUG, log);

        if (param1.equalsIgnoreCase(F("DCMotor"))) {
          if (param2_is_int && (p2_int > 0) && (p2_int < 5))
          {
            Adafruit_DCMotor *myMotor;
            myMotor = AFMS.getMotor(p2_int);

            if (param3.equalsIgnoreCase(F("Forward")))
            {
              byte speed = 255;

              if (param4_is_int && (p4_int >= 0) && (p4_int <= 255)) {
                speed = p4_int;
              }
              AFMS.begin();
              addLog(LOG_LEVEL_INFO, String(F("DCMotor")) + param2 + String(F("->Forward Speed: ")) + String(speed));
              myMotor->setSpeed(speed);
              myMotor->run(FORWARD);
              success = true;
            }

            if (param3.equalsIgnoreCase(F("Backward")))
            {
              byte speed = 255;

              if (param4_is_int && (p4_int >= 0) && (p4_int <= 255)) {
                speed = p4_int;
              }
              AFMS.begin();
              addLog(LOG_LEVEL_INFO, String(F("DCMotor")) + param2 + String(F("->Backward Speed: ")) + String(speed));
              myMotor->setSpeed(speed);
              myMotor->run(BACKWARD);
              success = true;
            }

            if (param3.equalsIgnoreCase(F("Release")))
            {
              AFMS.begin();
              addLog(LOG_LEVEL_INFO, String(F("DCMotor")) + param2 + String(F("->Release")));
              myMotor->run(RELEASE);
              success = true;
            }
          }
        }

        // MotorShieldCMD,<Stepper>,<Motornumber>,<Forward/Backward/Release>,<Steps>,<SINGLE/DOUBLE/INTERLEAVE/MICROSTEP>
        if (param1.equalsIgnoreCase(F("Stepper")))
        {
          // Stepper# is which port it is connected to. If you're using M1 and M2, its port 1.
          // If you're using M3 and M4 indicate port 2
          if (param2_is_int && (p2_int > 0) && (p2_int < 3))
          {
            Adafruit_StepperMotor *myStepper;
            myStepper = AFMS.getStepper(Plugin_048_MotorStepsPerRevolution, p2_int);
            myStepper->setSpeed(Plugin_048_StepperSpeed);

            if (loglevelActiveFor(LOG_LEVEL_DEBUG_MORE)) {
              String log = F("MotorShield: StepsPerRevolution: ");
              log += String(Plugin_048_MotorStepsPerRevolution);
              log += F(" Stepperspeed: ");
              log += String(Plugin_048_StepperSpeed);
              addLog(LOG_LEVEL_DEBUG_MORE, log);
            }

            if (param3.equalsIgnoreCase(F("Forward")))
            {
              if (param4_is_int && (p4_int != 0))
              {
                int steps = p4_int;

                if (param5.equalsIgnoreCase(F("SINGLE")))
                {
                  AFMS.begin();
                  addLog(LOG_LEVEL_INFO, String(F("Stepper")) + param2 + String(F("->Forward Steps: ")) +
                         steps + String(F(" SINGLE")));
                  myStepper->step(steps, FORWARD, SINGLE);
                  success = true;
                }

                if (param5.equalsIgnoreCase(F("DOUBLE")))
                {
                  AFMS.begin();
                  addLog(LOG_LEVEL_INFO, String(F("Stepper")) + param2 + String(F("->Forward Steps: ")) +
                         steps + String(F(" DOUBLE")));
                  myStepper->step(steps, FORWARD, DOUBLE);
                  success = true;
                }

                if (param5.equalsIgnoreCase(F("INTERLEAVE")))
                {
                  AFMS.begin();
                  addLog(LOG_LEVEL_INFO, String(F("Stepper")) + param2 + String(F("->Forward Steps: ")) +
                         steps + String(F(" INTERLEAVE")));
                  myStepper->step(steps, FORWARD, INTERLEAVE);
                  success = true;
                }

                if (param5.equalsIgnoreCase(F("MICROSTEP")))
                {
                  AFMS.begin();
                  addLog(LOG_LEVEL_INFO, String(F("Stepper")) + param2 + String(F("->Forward Steps: ")) +
                         steps + String(F(" MICROSTEP")));
                  myStepper->step(steps, FORWARD, MICROSTEP);
                  success = true;
                }
              }
            }

            if (param3.equalsIgnoreCase(F("Backward")))
            {
              if (param4_is_int && (p4_int != 0))
              {
                int steps = p4_int;

                if (param5.equalsIgnoreCase(F("SINGLE")))
                {
                  AFMS.begin();
                  addLog(LOG_LEVEL_INFO, String(F("Stepper")) + param2 + String(F("->Backward Steps: ")) +
                         steps + String(F(" SINGLE")));
                  myStepper->step(steps, BACKWARD, SINGLE);
                  success = true;
                }

                if (param5.equalsIgnoreCase(F("DOUBLE")))
                {
                  AFMS.begin();
                  addLog(LOG_LEVEL_INFO, String(F("Stepper")) + param2 + String(F("->Backward Steps: ")) +
                         steps + String(F(" DOUBLE")));
                  myStepper->step(steps, BACKWARD, DOUBLE);
                  success = true;
                }

                if (param5.equalsIgnoreCase(F("INTERLEAVE")))
                {
                  AFMS.begin();
                  addLog(LOG_LEVEL_INFO, String(F("Stepper")) + param2 + String(F("->Backward Steps: ")) +
                         steps + String(F(" INTERLEAVE")));
                  myStepper->step(steps, BACKWARD, INTERLEAVE);
                  success = true;
                }

                if (param5.equalsIgnoreCase(F("MICROSTEP")))
                {
                  AFMS.begin();
                  addLog(LOG_LEVEL_INFO, String(F("Stepper")) + param2 + String(F("->Backward Steps: ")) +
                         steps + String(F(" MICROSTEP")));
                  myStepper->step(steps, BACKWARD, MICROSTEP);
                  success = true;
                }
              }
            }

            if (param3.equalsIgnoreCase(F("Release")))
            {
              AFMS.begin();
              addLog(LOG_LEVEL_INFO, String(F("Stepper")) + param2 + String(F("->Release.")));
              myStepper->release();
              success = true;
            }
          }
        }
      }

      break;
    }
  }
  return success;
}

#endif // USES_P048<|MERGE_RESOLUTION|>--- conflicted
+++ resolved
@@ -19,16 +19,9 @@
 #define PLUGIN_NAME_048       "Motor - Adafruit Motorshield v2 [TESTING]"
 #define PLUGIN_VALUENAME1_048 "MotorShield v2"
 
-<<<<<<< HEAD
-uint8_t Plugin_048_MotorShield_address = 0x60;
-
-int Plugin_048_MotorStepsPerRevolution = 200;
-int Plugin_048_StepperSpeed            = 10;
-=======
 #define Plugin_048_MotorShield_address     PCONFIG(0)
 #define Plugin_048_MotorStepsPerRevolution PCONFIG(1)
 #define Plugin_048_StepperSpeed            PCONFIG(2)
->>>>>>> b8c7b8cb
 
 boolean Plugin_048(byte function, struct EventStruct *event, String& string) {
   boolean success = false;
@@ -65,25 +58,12 @@
     case PLUGIN_WEBFORM_SHOW_I2C_PARAMS:
     {
       addFormTextBox(F("I2C Address (Hex)"), F("p048_adr"),
-<<<<<<< HEAD
-                     formatToHex_decimal(PCONFIG(0)), 4);
-=======
                      formatToHex_decimal(Plugin_048_MotorShield_address), 4);
->>>>>>> b8c7b8cb
 
       // FIXME TD-er: Why not using addFormSelectorI2C here?
       break;
     }
 
-<<<<<<< HEAD
-
-    case PLUGIN_WEBFORM_LOAD: {
-      addFormNumericBox(F("Stepper: steps per revolution"), F("p048_MotorStepsPerRevolution")
-                        , PCONFIG(1));
-
-      addFormNumericBox(F("Stepper speed (rpm)"),           F("p048_StepperSpeed")
-                        , PCONFIG(2));
-=======
     case PLUGIN_SET_DEFAULTS:
     {
       Plugin_048_MotorShield_address     = 0x60;
@@ -100,7 +80,6 @@
 
       addFormNumericBox(F("Stepper speed (rpm)"),           F("p048_StepperSpeed")
                         , Plugin_048_StepperSpeed);
->>>>>>> b8c7b8cb
 
       success = true;
       break;
@@ -108,32 +87,16 @@
 
     case PLUGIN_WEBFORM_SAVE: {
       String plugin1 = web_server.arg(F("p048_adr"));
-<<<<<<< HEAD
-      PCONFIG(0) = (int)strtol(plugin1.c_str(), 0, 16);
-
-      PCONFIG(1) = getFormItemInt(F("p048_MotorStepsPerRevolution"));
-
-      PCONFIG(2) = getFormItemInt(F("p048_StepperSpeed"));
-      success    = true;
-=======
       Plugin_048_MotorShield_address = (int)strtol(plugin1.c_str(), 0, 16);
 
       Plugin_048_MotorStepsPerRevolution = getFormItemInt(F("p048_MotorStepsPerRevolution"));
 
       Plugin_048_StepperSpeed = getFormItemInt(F("p048_StepperSpeed"));
       success                 = true;
->>>>>>> b8c7b8cb
       break;
     }
 
     case PLUGIN_INIT: {
-<<<<<<< HEAD
-      Plugin_048_MotorShield_address     = PCONFIG(0);
-      Plugin_048_MotorStepsPerRevolution = PCONFIG(1);
-      Plugin_048_StepperSpeed            = PCONFIG(2);
-
-=======
->>>>>>> b8c7b8cb
       success = true;
       break;
     }
