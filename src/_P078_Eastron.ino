#include "_Plugin_Helper.h"

#ifdef USES_P078

// #######################################################################################################
// ############## Plugin 078: SDM120/SDM120CT/220/230/630/72D/DDM18SD Eastron Energy Meter ###############
// #######################################################################################################

/*
   Plugin written by: Sergio Faustino sjfaustino__AT__gmail.com

   This plugin reads available values of an Eastron SDM120C SDM120/SDM120CT/220/230/630/72D & also DDM18SD.
 */

# define PLUGIN_078
# define PLUGIN_ID_078         78
# define PLUGIN_NAME_078       "Energy (AC) - Eastron SDM120/SDM120CT/220/230/630/72D/DDM18SD [TESTING]"

# define P078_DEV_ID          PCONFIG(0)
# define P078_DEV_ID_LABEL    PCONFIG_LABEL(0)
# define P078_MODEL           PCONFIG(1)
# define P078_MODEL_LABEL     PCONFIG_LABEL(1)
# define P078_BAUDRATE        PCONFIG(2)
# define P078_BAUDRATE_LABEL  PCONFIG_LABEL(2)
# define P078_QUERY1          PCONFIG(3)
# define P078_QUERY2          PCONFIG(4)
# define P078_QUERY3          PCONFIG(5)
# define P078_QUERY4          PCONFIG(6)
# define P078_DEPIN           CONFIG_PIN3

# define P078_DEV_ID_DFLT     1
# define P078_MODEL_DFLT      0 // SDM120C
# define P078_BAUDRATE_DFLT   1 // 9600 baud
# define P078_QUERY1_DFLT     0 // Voltage (V)
# define P078_QUERY2_DFLT     1 // Current (A)
# define P078_QUERY3_DFLT     2 // Power (W)
# define P078_QUERY4_DFLT     5 // Power Factor (cos-phi)


# define P078_NR_OUTPUT_VALUES                            4
# define P078_NR_OUTPUT_OPTIONS_SDM220_SDM120CT_SDM120    14
# define P078_NR_OUTPUT_OPTIONS_SDM230                    24
# define P078_NR_OUTPUT_OPTIONS_SDM630                    86
# define P078_NR_OUTPUT_OPTIONS_SDM72D                    9
# define P078_NR_OUTPUT_OPTIONS_DDM18SD                   7

# define P078_QUERY1_CONFIG_POS  3

# include <ESPeasySerial.h>
# include <SDM.h> // Requires SDM library from Reaper7 - https://github.com/reaper7/SDM_Energy_Meter/

// These pointers may be used among multiple instances of the same plugin,
// as long as the same serial settings are used.
<<<<<<< HEAD
ESPeasySerial *Plugin_078_SoftSerial = NULL;
SDM *Plugin_078_SDM                  = NULL;
boolean Plugin_078_init              = false;
=======
ESPeasySerial* Plugin_078_SoftSerial = nullptr;
SDM* Plugin_078_SDM = nullptr;
boolean Plugin_078_init = false;
>>>>>>> 779ae24a


// Forward declaration helper functions
const __FlashStringHelper* p078_getQueryString(uint8_t query,
                                               uint8_t model);
const __FlashStringHelper* p078_getQueryValueString(uint8_t query,
                                                    uint8_t model);
unsigned int               p078_getRegister(uint8_t query,
                                            uint8_t model);
float                      p078_readVal(uint8_t      query,
                                        uint8_t      node,
                                        unsigned int model);


boolean Plugin_078(uint8_t function, struct EventStruct *event, String& string)
{
  boolean success = false;

  switch (function)
  {
    case PLUGIN_DEVICE_ADD:
    {
      Device[++deviceCount].Number           = PLUGIN_ID_078;
      Device[deviceCount].Type               = DEVICE_TYPE_SERIAL_PLUS1; // connected through 3 datapins
      Device[deviceCount].VType              = Sensor_VType::SENSOR_TYPE_QUAD;
      Device[deviceCount].Ports              = 0;
      Device[deviceCount].PullUpOption       = false;
      Device[deviceCount].InverseLogicOption = false;
      Device[deviceCount].FormulaOption      = true;
      Device[deviceCount].ValueCount         = P078_NR_OUTPUT_VALUES;
      Device[deviceCount].SendDataOption     = true;
      Device[deviceCount].TimerOption        = true;
      Device[deviceCount].GlobalSyncOption   = true;
      break;
    }

    case PLUGIN_GET_DEVICENAME:
    {
      string = F(PLUGIN_NAME_078);
      break;
    }

    case PLUGIN_GET_DEVICEVALUENAMES:
      {
        for (uint8_t i = 0; i < VARS_PER_TASK; ++i) {
          if ( i < P078_NR_OUTPUT_VALUES) {
            uint8_t choice = PCONFIG(i + P078_QUERY1_CONFIG_POS);
            safe_strncpy(
              ExtraTaskSettings.TaskDeviceValueNames[i],
              p078_getQueryValueString(choice, P078_MODEL),
              sizeof(ExtraTaskSettings.TaskDeviceValueNames[i]));
          } else {
            ZERO_FILL(ExtraTaskSettings.TaskDeviceValueNames[i]);
          }
        }
        break;
      }

    case PLUGIN_GET_DEVICEGPIONAMES:
<<<<<<< HEAD
    {
      serialHelper_getGpioNames(event);
      event->String3 = formatGpioName_output_optional(F("DE"));
      break;
    }
=======
      {
        serialHelper_getGpioNames(event);
        event->String3 = formatGpioName_output_optional(F("DE"));
        break;
      }
>>>>>>> 779ae24a

    case PLUGIN_WEBFORM_SHOW_CONFIG:
    {
      string += serialHelper_getSerialTypeLabel(event);
      success = true;
      break;
    }

    case PLUGIN_SET_DEFAULTS:
    {
      P078_DEV_ID   = P078_DEV_ID_DFLT;
      P078_MODEL    = P078_MODEL_DFLT;
      P078_BAUDRATE = P078_BAUDRATE_DFLT;
      P078_QUERY1   = P078_QUERY1_DFLT;
      P078_QUERY2   = P078_QUERY2_DFLT;
      P078_QUERY3   = P078_QUERY3_DFLT;
      P078_QUERY4   = P078_QUERY4_DFLT;

      success = true;
      break;
    }

    case PLUGIN_WEBFORM_SHOW_SERIAL_PARAMS:
    {
      if ((P078_DEV_ID == 0) || (P078_DEV_ID > 247) || (P078_BAUDRATE >= 6)) {
        // Load some defaults
        P078_DEV_ID   = P078_DEV_ID_DFLT;
        P078_MODEL    = P078_MODEL_DFLT;
        P078_BAUDRATE = P078_BAUDRATE_DFLT;
        P078_QUERY1   = P078_QUERY1_DFLT;
        P078_QUERY2   = P078_QUERY2_DFLT;
        P078_QUERY3   = P078_QUERY3_DFLT;
        P078_QUERY4   = P078_QUERY4_DFLT;
      }
      {
        String options_baudrate[6];

        for (int i = 0; i < 6; ++i) {
          options_baudrate[i] = String(p078_storageValueToBaudrate(i));
        }
<<<<<<< HEAD
        addFormSelector(F("Baud Rate"), P078_BAUDRATE_LABEL, 6, options_baudrate, NULL, P078_BAUDRATE);
=======
        addFormSelector(F("Baud Rate"), P078_BAUDRATE_LABEL, 6, options_baudrate, nullptr, P078_BAUDRATE );
>>>>>>> 779ae24a
        addUnit(F("baud"));
      }

      if ((P078_MODEL == 0) && (P078_BAUDRATE > 3)) {
        addFormNote(F("<span style=\"color:red\"> SDM120 only allows up to 9600 baud with default 2400!</span>"));
      }

      if ((P078_MODEL == 3) && (P078_BAUDRATE == 0)) {
        addFormNote(F("<span style=\"color:red\"> SDM630 only allows 2400 to 38400 baud with default 9600!</span>"));
      }

      addFormNumericBox(F("Modbus Address"), P078_DEV_ID_LABEL, P078_DEV_ID, 1, 247);

      if (Plugin_078_SDM != nullptr) {
        addRowLabel(F("Checksum (pass/fail)"));
        String chksumStats;
        chksumStats  = Plugin_078_SDM->getSuccCount();
        chksumStats += '/';
        chksumStats += Plugin_078_SDM->getErrCount();
        addHtml(chksumStats);
      }

      break;
    }

    case PLUGIN_WEBFORM_LOAD:
    {
      {
<<<<<<< HEAD
        const __FlashStringHelper *options_model[5] =
        { F("SDM220 & SDM120CT & SDM120"), F("SDM230"), F("SDM72D"), F("DDM18SD"), F("SDM630") };
        addFormSelector(F("Model Type"), P078_MODEL_LABEL, 5, options_model, NULL, P078_MODEL);
        addFormNote(F("Submit after changing the modell to update Output Configuration."));
      }
=======
        {
          const __FlashStringHelper * options_model[4] = { F("SDM120C"), F("SDM220T"), F("SDM230"), F("SDM630") };
          addFormSelector(F("Model Type"), P078_MODEL_LABEL, 4, options_model, nullptr, P078_MODEL );
        }
>>>>>>> 779ae24a

      {
        // In a separate scope to free memory of String array as soon as possible
        sensorTypeHelper_webformLoad_header();
        int nrOptions = 0;

        switch (P078_MODEL) {
          case 0: nrOptions = P078_NR_OUTPUT_OPTIONS_SDM220_SDM120CT_SDM120; break;
          case 1: nrOptions = P078_NR_OUTPUT_OPTIONS_SDM230; break;
          case 2: nrOptions = P078_NR_OUTPUT_OPTIONS_SDM72D; break;
          case 3: nrOptions = P078_NR_OUTPUT_OPTIONS_DDM18SD; break;
          case 4: nrOptions = P078_NR_OUTPUT_OPTIONS_SDM630; break;
        }
        const __FlashStringHelper *options[nrOptions];

        for (int i = 0; i < nrOptions; ++i) {
          options[i] = p078_getQueryString(i, P078_MODEL);
        }

        for (uint8_t i = 0; i < P078_NR_OUTPUT_VALUES; ++i) {
          const uint8_t pconfigIndex = i + P078_QUERY1_CONFIG_POS;
          sensorTypeHelper_loadOutputSelector(event, pconfigIndex, i, nrOptions, options);
        }
      }

      success = true;
      break;
    }

    case PLUGIN_WEBFORM_SAVE:
    {
      // Save output selector parameters.
      int model = P078_MODEL;

      for (uint8_t i = 0; i < P078_NR_OUTPUT_VALUES; ++i) {
        const uint8_t pconfigIndex = i + P078_QUERY1_CONFIG_POS;
        const uint8_t choice       = PCONFIG(pconfigIndex);
        sensorTypeHelper_saveOutputSelector(event, pconfigIndex, i, p078_getQueryValueString(choice, model));
      }

      P078_DEV_ID   = getFormItemInt(P078_DEV_ID_LABEL);
      P078_MODEL    = getFormItemInt(P078_MODEL_LABEL);
      P078_BAUDRATE = getFormItemInt(P078_BAUDRATE_LABEL);

      Plugin_078_init = false; // Force device setup next time
      success         = true;
      break;
    }

    case PLUGIN_INIT:
<<<<<<< HEAD
    {
      Plugin_078_init = true;

      if (Plugin_078_SoftSerial != NULL) {
        delete Plugin_078_SoftSerial;
        Plugin_078_SoftSerial = NULL;
      }
      Plugin_078_SoftSerial = new (std::nothrow) ESPeasySerial(static_cast<ESPEasySerialPort>(CONFIG_PORT), CONFIG_PIN1, CONFIG_PIN2);

      if (Plugin_078_SoftSerial == nullptr) {
=======
      {
        if (Plugin_078_SoftSerial != nullptr) {
          delete Plugin_078_SoftSerial;
          Plugin_078_SoftSerial=nullptr;
        }
        Plugin_078_SoftSerial = new (std::nothrow) ESPeasySerial(static_cast<ESPEasySerialPort>(CONFIG_PORT), CONFIG_PIN1, CONFIG_PIN2);
        if (Plugin_078_SoftSerial == nullptr) {
          break;
        }
        unsigned int baudrate = p078_storageValueToBaudrate(P078_BAUDRATE);
        Plugin_078_SoftSerial->begin(baudrate);

        if (Plugin_078_SDM != nullptr) {
          delete Plugin_078_SDM;
          Plugin_078_SDM=nullptr;
        }
        Plugin_078_SDM = new (std::nothrow) SDM(*Plugin_078_SoftSerial, baudrate, P078_DEPIN);
        if (Plugin_078_SDM != nullptr) {
          Plugin_078_SDM->begin();
          Plugin_078_init = true;
          success = true;
        }
>>>>>>> 779ae24a
        break;
      }
      unsigned int baudrate = p078_storageValueToBaudrate(P078_BAUDRATE);
      Plugin_078_SoftSerial->begin(baudrate);

      if (Plugin_078_SDM != NULL) {
        delete Plugin_078_SDM;
        Plugin_078_SDM = NULL;
      }
      Plugin_078_SDM = new SDM(*Plugin_078_SoftSerial, baudrate, P078_DEPIN);

      if (Plugin_078_SDM != nullptr) {
        Plugin_078_SDM->begin();
        success = true;
      }
      break;
    }

    case PLUGIN_EXIT:
    {
      Plugin_078_init = false;
<<<<<<< HEAD

      if (Plugin_078_SoftSerial != NULL) {
        delete Plugin_078_SoftSerial;
        Plugin_078_SoftSerial = NULL;
      }

      if (Plugin_078_SDM != NULL) {
        delete Plugin_078_SDM;
        Plugin_078_SDM = NULL;
=======
      if (Plugin_078_SoftSerial != nullptr) {
        delete Plugin_078_SoftSerial;
        Plugin_078_SoftSerial=nullptr;
      }
      if (Plugin_078_SDM != nullptr) {
        delete Plugin_078_SDM;
        Plugin_078_SDM=nullptr;
>>>>>>> 779ae24a
      }
      break;
    }

    case PLUGIN_READ:
    {
      if (Plugin_078_init)
      {
        int     model  = P078_MODEL;
        uint8_t dev_id = P078_DEV_ID;
        UserVar[event->BaseVarIndex]     = p078_readVal(P078_QUERY1, dev_id, model);
        UserVar[event->BaseVarIndex + 1] = p078_readVal(P078_QUERY2, dev_id, model);
        UserVar[event->BaseVarIndex + 2] = p078_readVal(P078_QUERY3, dev_id, model);
        UserVar[event->BaseVarIndex + 3] = p078_readVal(P078_QUERY4, dev_id, model);

        success = true;
        break;
      }
      break;
    }
  }
  return success;
}

float p078_readVal(uint8_t query, uint8_t node, unsigned int model) {
<<<<<<< HEAD
  if (Plugin_078_SDM == NULL) { return 0.0f; }

  uint8_t  retry_count = 3;
  bool  success     = false;
  float _tempvar    = NAN;
=======
  if (Plugin_078_SDM == nullptr) return 0.0f;
>>>>>>> 779ae24a

  while (retry_count > 0 && !success) {
    Plugin_078_SDM->clearErrCode();
    _tempvar = Plugin_078_SDM->readVal(p078_getRegister(query, model), node);
    --retry_count;

    if (Plugin_078_SDM->getErrCode() == SDM_ERR_NO_ERROR) {
      success = true;
    }
  }

  if (loglevelActiveFor(LOG_LEVEL_INFO)) {
    String log = F("EASTRON: (");
    log += node;
    log += ',';
    log += model;
    log += F(") ");
<<<<<<< HEAD
    log += p078_getQueryString(query, model);
=======
    log += p078_getQueryString(query);
>>>>>>> 779ae24a
    log += F(": ");
    log += _tempvar;
    addLogMove(LOG_LEVEL_INFO, log);
  }
  delay(1);
  return _tempvar;
}

unsigned int p078_getRegister(uint8_t query, uint8_t model) {
  if (model == 0) { // SDM220 & SDM120CT & SDM120
    switch (query) {
      case 0:  return SDM_PHASE_1_VOLTAGE;
      case 1:  return SDM_PHASE_1_CURRENT;
      case 2:  return SDM_PHASE_1_POWER;
      case 3:  return SDM_PHASE_1_APPARENT_POWER;
      case 4:  return SDM_PHASE_1_REACTIVE_POWER;
      case 5:  return SDM_PHASE_1_POWER_FACTOR;
      case 6:  return SDM_PHASE_1_ANGLE;
      case 7:  return SDM_FREQUENCY;
      case 8:  return SDM_IMPORT_ACTIVE_ENERGY;
      case 9:  return SDM_EXPORT_ACTIVE_ENERGY;
      case 10: return SDM_IMPORT_REACTIVE_ENERGY;
      case 11: return SDM_EXPORT_REACTIVE_ENERGY;
      case 12: return SDM_TOTAL_ACTIVE_ENERGY;
      case 13: return SDM_TOTAL_REACTIVE_ENERGY;
    }
  } else if (model == 1) { // SDM230
    switch (query) {
      case 0:  return SDM_PHASE_1_VOLTAGE;
      case 1:  return SDM_PHASE_1_CURRENT;
      case 2:  return SDM_PHASE_1_POWER;
      case 3:  return SDM_PHASE_1_APPARENT_POWER;
      case 4:  return SDM_PHASE_1_REACTIVE_POWER;
      case 5:  return SDM_PHASE_1_POWER_FACTOR;
      case 6:  return SDM_PHASE_1_ANGLE;
      case 7:  return SDM_FREQUENCY;
      case 8:  return SDM_IMPORT_ACTIVE_ENERGY;
      case 9:  return SDM_EXPORT_ACTIVE_ENERGY;
      case 10: return SDM_IMPORT_REACTIVE_ENERGY;
      case 11: return SDM_EXPORT_REACTIVE_ENERGY;
      case 12: return SDM_TOTAL_SYSTEM_POWER_DEMAND;
      case 13: return SDM_MAXIMUM_TOTAL_SYSTEM_POWER_DEMAND;
      case 14: return SDM_CURRENT_SYSTEM_POSITIVE_POWER_DEMAND;
      case 15: return SDM_MAXIMUM_SYSTEM_POSITIVE_POWER_DEMAND;
      case 16: return SDM_CURRENT_SYSTEM_REVERSE_POWER_DEMAND;
      case 17: return SDM_MAXIMUM_SYSTEM_REVERSE_POWER_DEMAND;
      case 18: return SDM_PHASE_1_CURRENT_DEMAND;
      case 19: return SDM_MAXIMUM_PHASE_1_CURRENT_DEMAND;
      case 20: return SDM_TOTAL_ACTIVE_ENERGY;
      case 21: return SDM_TOTAL_REACTIVE_ENERGY;
      case 22: return SDM_CURRENT_RESETTABLE_TOTAL_ACTIVE_ENERGY;
      case 23: return SDM_CURRENT_RESETTABLE_TOTAL_REACTIVE_ENERGY;
    }
  } else if (model == 2) { // SDM72D
    switch (query) {
      case 0: return SDM_TOTAL_SYSTEM_POWER;
      case 1: return SDM_IMPORT_ACTIVE_ENERGY;
      case 2: return SDM_EXPORT_ACTIVE_ENERGY;
      case 3: return SDM_TOTAL_ACTIVE_ENERGY;
      case 4: return SDM_CURRENT_RESETTABLE_TOTAL_ACTIVE_ENERGY;
      case 5: return SDM_CURRENT_RESETTABLE_IMPORT_ENERGY;
      case 6: return SDM_CURRENT_RESETTABLE_EXPORT_ENERGY;
      case 7: return SDM_IMPORT_POWER;
      case 8: return SDM_EXPORT_POWER;
    }
  }  else if (model == 3) { // DDM18SD
    switch (query) {
      case 0: return DDM_PHASE_1_VOLTAGE;
      case 1: return DDM_PHASE_1_CURRENT;
      case 2: return DDM_PHASE_1_POWER;
      case 3: return DDM_PHASE_1_REACTIVE_POWER;
      case 4: return DDM_PHASE_1_POWER_FACTOR;
      case 5: return DDM_FREQUENCY;
      case 6: return DDM_IMPORT_ACTIVE_ENERGY;
      case 7: return DDM_IMPORT_REACTIVE_ENERGY;
    }
  } else if (model == 4) { // SDM630
    switch (query) {
      case 0:  return SDM_PHASE_1_VOLTAGE;
      case 1:  return SDM_PHASE_2_VOLTAGE;
      case 2:  return SDM_PHASE_3_VOLTAGE;
      case 3:  return SDM_PHASE_1_CURRENT;
      case 4:  return SDM_PHASE_2_CURRENT;
      case 5:  return SDM_PHASE_3_CURRENT;
      case 6:  return SDM_PHASE_1_POWER;
      case 7:  return SDM_PHASE_2_POWER;
      case 8:  return SDM_PHASE_3_POWER;
      case 9:  return SDM_PHASE_1_APPARENT_POWER;
      case 10: return SDM_PHASE_2_APPARENT_POWER;
      case 11: return SDM_PHASE_3_APPARENT_POWER;
      case 12: return SDM_PHASE_1_REACTIVE_POWER;
      case 13: return SDM_PHASE_2_REACTIVE_POWER;
      case 14: return SDM_PHASE_3_REACTIVE_POWER;
      case 15: return SDM_PHASE_1_POWER_FACTOR;
      case 16: return SDM_PHASE_2_POWER_FACTOR;
      case 17: return SDM_PHASE_3_POWER_FACTOR;
      case 18: return SDM_PHASE_1_ANGLE;
      case 19: return SDM_PHASE_2_ANGLE;
      case 20: return SDM_PHASE_3_ANGLE;
      case 21: return SDM_AVERAGE_L_TO_N_VOLTS;
      case 22: return SDM_AVERAGE_LINE_CURRENT;
      case 23: return SDM_SUM_LINE_CURRENT;
      case 24: return SDM_TOTAL_SYSTEM_POWER;
      case 25: return SDM_TOTAL_SYSTEM_APPARENT_POWER;
      case 26: return SDM_TOTAL_SYSTEM_REACTIVE_POWER;
      case 27: return SDM_TOTAL_SYSTEM_POWER_FACTOR;
      case 28: return SDM_TOTAL_SYSTEM_PHASE_ANGLE;
      case 29: return SDM_FREQUENCY;
      case 30: return SDM_IMPORT_ACTIVE_ENERGY;
      case 31: return SDM_EXPORT_ACTIVE_ENERGY;
      case 32: return SDM_IMPORT_REACTIVE_ENERGY;
      case 33: return SDM_EXPORT_REACTIVE_ENERGY;
      case 34: return SDM_VAH_SINCE_LAST_RESET;
      case 35: return SDM_AH_SINCE_LAST_RESET;
      case 36: return SDM_TOTAL_SYSTEM_POWER_DEMAND;
      case 37: return SDM_MAXIMUM_TOTAL_SYSTEM_POWER_DEMAND;
      case 38: return SDM_TOTAL_SYSTEM_VA_DEMAND;
      case 39: return SDM_MAXIMUM_TOTAL_SYSTEM_VA_DEMAND;
      case 40: return SDM_NEUTRAL_CURRENT_DEMAND;
      case 41: return SDM_MAXIMUM_NEUTRAL_CURRENT;
      case 42: return SDM_LINE_1_TO_LINE_2_VOLTS;
      case 43: return SDM_LINE_2_TO_LINE_3_VOLTS;
      case 44: return SDM_LINE_3_TO_LINE_1_VOLTS;
      case 45: return SDM_AVERAGE_LINE_TO_LINE_VOLTS;
      case 46: return SDM_NEUTRAL_CURRENT;
      case 47: return SDM_PHASE_1_LN_VOLTS_THD;
      case 48: return SDM_PHASE_2_LN_VOLTS_THD;
      case 49: return SDM_PHASE_3_LN_VOLTS_THD;
      case 50: return SDM_PHASE_1_CURRENT_THD;
      case 51: return SDM_PHASE_2_CURRENT_THD;
      case 52: return SDM_PHASE_3_CURRENT_THD;
      case 53: return SDM_AVERAGE_LINE_TO_NEUTRAL_VOLTS_THD;
      case 54: return SDM_AVERAGE_LINE_CURRENT_THD;
      case 55: return SDM_TOTAL_SYSTEM_POWER_FACTOR_INV;
      case 56: return SDM_PHASE_1_CURRENT_DEMAND;
      case 57: return SDM_PHASE_2_CURRENT_DEMAND;
      case 58: return SDM_PHASE_3_CURRENT_DEMAND;
      case 59: return SDM_MAXIMUM_PHASE_1_CURRENT_DEMAND;
      case 60: return SDM_MAXIMUM_PHASE_2_CURRENT_DEMAND;
      case 61: return SDM_MAXIMUM_PHASE_3_CURRENT_DEMAND;
      case 62: return SDM_LINE_1_TO_LINE_2_VOLTS_THD;
      case 63: return SDM_LINE_2_TO_LINE_3_VOLTS_THD;
      case 64: return SDM_LINE_3_TO_LINE_1_VOLTS_THD;
      case 65: return SDM_AVERAGE_LINE_TO_LINE_VOLTS_THD;
      case 66: return SDM_TOTAL_ACTIVE_ENERGY;
      case 67: return SDM_TOTAL_REACTIVE_ENERGY;
      case 68: return SDM_L1_IMPORT_ACTIVE_ENERGY;
      case 69: return SDM_L2_IMPORT_ACTIVE_ENERGY;
      case 70: return SDM_L3_IMPORT_ACTIVE_ENERGY;
      case 71: return SDM_L1_EXPORT_ACTIVE_ENERGY;
      case 72: return SDM_L2_EXPORT_ACTIVE_ENERGY;
      case 73: return SDM_L3_EXPORT_ACTIVE_ENERGY;
      case 74: return SDM_L1_TOTAL_ACTIVE_ENERGY;
      case 75: return SDM_L2_TOTAL_ACTIVE_ENERGY;
      case 76: return SDM_L3_TOTAL_ACTIVE_ENERGY;
      case 77: return SDM_L1_IMPORT_REACTIVE_ENERGY;
      case 78: return SDM_L2_IMPORT_REACTIVE_ENERGY;
      case 79: return SDM_L3_IMPORT_REACTIVE_ENERGY;
      case 80: return SDM_L1_EXPORT_REACTIVE_ENERGY;
      case 81: return SDM_L2_EXPORT_REACTIVE_ENERGY;
      case 82: return SDM_L3_EXPORT_REACTIVE_ENERGY;
      case 83: return SDM_L1_TOTAL_REACTIVE_ENERGY;
      case 84: return SDM_L2_TOTAL_REACTIVE_ENERGY;
      case 85: return SDM_L3_TOTAL_REACTIVE_ENERGY;
    }
  }
  return 0;
}

const __FlashStringHelper* p078_getQueryString(uint8_t query, uint8_t model) {
  if (model == 0) { // SDM220 & SDM120CT & SDM120
    switch (query) {
      case 0:  return F("Voltage (V)");
      case 1:  return F("Current (A)");
      case 2:  return F("Power (W)");
      case 3:  return F("ActiveApparentPower (VA)");
      case 4:  return F("ReactiveApparentPower (VAr)");
      case 5:  return F("PowerFactor (cos-phi)");
      case 6:  return F("PhaseAngle(Degrees) (not SDM120)");
      case 7:  return F("Frequency (Hz)");
      case 8:  return F("ImportActiveEnergy (kWh/MWh)");
      case 9:  return F("ExportActiveEnergy (kWh/MWh)");
      case 10: return F("ImportReactiveEnergy (kVArh/MVArh)");
      case 11: return F("ExportReactiveEnergy (kVArh/MVArh)");
      case 12: return F("TotalActiveEnergy (kWh)");
      case 13: return F("TotalReactiveEnergy (kVArh)");
    }
  } else if (model == 1) { // SDM230
    switch (query) {
      case 0:  return F("Voltage (V)");
      case 1:  return F("Current (A)");
      case 2:  return F("Power (W)");
      case 3:  return F("Active Apparent Power (VA)");
      case 4:  return F("Reactive Apparent Power (VAr)");
      case 5:  return F("Power Factor (cos-phi)");
      case 6:  return F("Phase Angle (Degrees)");
      case 7:  return F("Frequency (Hz)");
      case 8:  return F("Import Active Energy (kWh/MWh)");
      case 9:  return F("Export Active Energy (kWh/MWh)");
      case 10: return F("Import Reactive Energy ( kVArh/MVArh)");
      case 11: return F("Export Reactive Energy ( kVArh/MVArh)");
      case 12: return F("Total system power demand (W)");
      case 13: return F("Total Reactive Energy  (kVArh)");
      case 14: return F("Maximum total system power demand (W)");
      case 15: return F("Maximum system positive power demand  (W)");
      case 16: return F("Currentsystem reverse power demand (W)");
      case 17: return F("Maximum system reverse power demand (W)");
      case 18: return F("Current demand (A)");
      case 19: return F("Maximum current demand (A)");
      case 20: return F("Total active energy (kWh)");
      case 21: return F("Total reactive energy (kVArh)");
      case 22: return F("Current resettable total active energy (kWh)");
      case 23: return F("Current resettable total reactive energy (kVArh)");
    }
  } else if (model == 2) { // SDM72D
    switch (query) {
      case 0: return F("Total System Power (W)");
      case 1: return F("Import Active Energy since last reset (kWh/MWh)");
      case 2: return F("Export Active Energy since last reset (kWh/MWh)");
      case 3: return F("Total Active Energy (kwh)");
      case 4: return F("Resettable total Active Energy (kWh)");
      case 5: return F("Resettable import (kWh)");
      case 6: return F("Resettable export (kWh)");
      case 7: return F("Import power (W)");
      case 8: return F("Export power (W)");
    }
  }  else if (model == 3) { // DDM18SD
    switch (query) {
      case 0: return F("Voltage (V)");
      case 1: return F("Current (A)");
      case 2: return F("Power (W)");
      case 3: return F("Reactive Power (VAr)");
      case 4: return F("Power Factor (cos-phi)");
      case 5: return F("Frequency (Hz)");
      case 6: return F("Import Active Energy (kWh)");
      case 7: return F("Import Reactive Energy (kVArh)");
    }
  } else if (model == 4) { // SDM630
    switch (query) {
      case 0:  return F("Voltage (V) Phase 1");
      case 1:  return F("Voltage (V) Phase 2");
      case 2:  return F("Voltage (V) Phase 3");
      case 3:  return F("Current (A) Phase 1");
      case 4:  return F("Current (A) Phase 2");
      case 5:  return F("Current (A) Phase 3");
      case 6:  return F("Power (W) Phase 1");
      case 7:  return F("Power (W) Phase 2");
      case 8:  return F("Power (W) Phase 3");
      case 9:  return F("Active Apparent Power (VA) Phase 1");
      case 10: return F("Active Apparent Power (VA) Phase 2");
      case 11: return F("Active Apparent Power (VA) Phase 3");
      case 12: return F("Reactive Apparent Power (VAr) Phase 1");
      case 13: return F("Reactive Apparent Power (VAr) Phase 2");
      case 14: return F("Reactive Apparent Power (VAr) Phase 3");
      case 15: return F("Power Factor (cos-phi) Phase 1");
      case 16: return F("Power Factor (cos-phi) Phase 2");
      case 17: return F("Power Factor (cos-phi) Phase 3");
      case 18: return F("Phase Angle (Degrees) Phase 1");
      case 19: return F("Phase Angle (Degrees) Phase 2");
      case 20: return F("Phase Angle (Degrees) Phase 3");
      case 21: return F("Average line to neutral volts (V)");
      case 22: return F("Average line Current (A)");
      case 23: return F("Sum of line Currents (A)");
      case 24: return F("Total System Power (W)");
      case 25: return F("Total System Active Apparent Power (VA)");
      case 26: return F("Total System Reactive Apparent Power (VAr)");
      case 27: return F("Total System Power Factor (cos-phi)");
      case 28: return F("Total System Phase Angle (Degrees)");
      case 29: return F("Frequency of Supply Voltages (Hz)");
      case 30: return F("Import Active Energy since last reset (kWh/MWh)");
      case 31: return F("Export Active Energy since last reset (kWh/MWh)");
      case 32: return F("Import Reactive Energy since last reset (kVArh/MVArh)");
      case 33: return F("Export Reactive Energy since last reset (kVArh/MVArh)");
      case 34: return F("VAh since last Reset (kVAh/MVAh)");
      case 35: return F("Ah since last Reset (Ah/kAh)");
      case 36: return F("Total System Power Demand (W)");
      case 37: return F("Maximum Total System Power Demand (W)");
      case 38: return F("Total System VA demand (VA)");
      case 39: return F("Maximum Total System VA Demand (VA)");
      case 40: return F("Neutral Current Demand (A)");
      case 41: return F("Maximum Neutral Current Demand (A)");
      case 42: return F("Line 1 to Line 2 Volts (V)");
      case 43: return F("Line 2 to Line 3 Volts (V)");
      case 44: return F("Line 3 to Line 1 Volts (V)");
      case 45: return F("Average Line to Line Volts (V)");
      case 46: return F("Neutral Current (A)");
      case 47: return F("L/N Volts THD (%) Phase 1");
      case 48: return F("L/N Volts THD (%) Phase 2");
      case 49: return F("L/N Volts THD (%) Phase 3");
      case 50: return F("Current THD  (%) Phase 1 ");
      case 51: return F("Current THD  (%) Phase 2");
      case 52: return F("Current THD  (%) Phase 3");
      case 53: return F("Average Line to Neutral Volts THD (cos-phi)");
      case 54: return F("Average Line Current THD  (%)");
      case 55: return F("Total System Power Factor (%)");
      case 56: return F("Current Demand (A) Phase 1 ");
      case 57: return F("Current Demand (A) Phase 2");
      case 58: return F("Current Demand (A) Phase 3");
      case 59: return F("Maximum Current Demand (A) Phase 1 ");
      case 60: return F("Maximum Current Demand (A) Phase 2");
      case 61: return F("Maximum Current Demand (A) Phase 3");
      case 62: return F("Line 1 to Line 2 Volts THD (%)");
      case 63: return F("Line 2 to Line 3 Volts THD (%)");
      case 64: return F("Line 3 to Line 1 Volts THD (%)");
      case 65: return F("Average Line to Line Volts THD (%)");
      case 66: return F("Total Active Energy (kwh)");
      case 67: return F("Total Reactive Energy (kVArh)");
      case 68: return F("Import Active Energy (kWh) L1");
      case 69: return F("Import Active Energy (kWh) L2");
      case 70: return F("Import Active Energy (kWh) L3");
      case 71: return F("Export Active Energy (kWh) L1");
      case 72: return F("Export Active Energy (kWh) L2");
      case 73: return F("Export Active Energy (kWh) L3");
      case 74: return F("Total Active Energy (kWh) L1");
      case 75: return F("Total Active Energy (kWh) L2");
      case 76: return F("Total Active Energy (kWh) L3");
      case 77: return F("Import Reactive Energy (kVArh) L1");
      case 78: return F("Import Reactive Energy (kVArh) L2");
      case 79: return F("Import Reactive Energy (kVArh) L3");
      case 80: return F("Export Reactive Energy (kVArh) L1");
      case 81: return F("Export Reactive Energy (kVArh) L2");
      case 82: return F("Export Reactive Energy (kVArh) L3");
      case 83: return F("Total Reactive Energy (kVArh) L1");
      case 84: return F("Total Reactive Energy (kVArh) L2");
      case 85: return F("Total Reactive Energy (kVArh) L3");
    }
  }
  return F("");
}

const __FlashStringHelper* p078_getQueryValueString(uint8_t query, uint8_t model) {
  if (model == 0) { // SDM220 & SDM120CT & SDM120
    switch (query) {
      case 0:  return F("V");
      case 1:  return F("A");
      case 2:  return F("W");
      case 3:  return F("VA");
      case 4:  return F("VAr");
      case 5:  return F("cos-phi");
      case 6:  return F("Degrees");
      case 7:  return F("Hz");
      case 8:  
      case 9:  return F("kWh/MWh");
      case 10: 
      case 11: return F("kVArh/MVArh");
      case 12: return F("kWh");
      case 13: return F("kVArh");
    }
  } else if (model == 1) { // SDM230
    switch (query) {
      case 0:  return F("V");
      case 1:  return F("A");
      case 2:  return F("W");
      case 3:  return F("VA");
      case 4:  return F("VAr");
      case 5:  return F("cos-phi");
      case 6:  return F("Degrees");
      case 7:  return F("Hz");
      case 8:  
      case 9:  return F("kWh/MWh");
      case 10: 
      case 11: return F("kVArh/MVArh");
      case 12: 
      case 13: 
      case 14: 
      case 15: 
      case 16: 
      case 17: return F("W");
      case 18: 
      case 19: return F("A");
      case 20: return F("kWh");
      case 21: return F("kVArh");
      case 22: return F("kWh");
      case 23: return F("kVArh");
    }
  } else if (model == 2) { // SDM72D
    switch (query) {
      case 0: return F("W");
      case 1: 
      case 2: return F("kWh/MWh");
      case 3: 
      case 4: 
      case 5: 
      case 6: return F("kWh");
      case 7: 
      case 8: return F("W");
    }
  } else if (model == 3) { // DDM18SD
    switch (query) {
      case 0: return F("V");
      case 1: return F("A");
      case 2: return F("W");
      case 3: return F("Var");
      case 4: return F("cos-phi");
      case 5: return F("Hz");
      case 6: return F("kWh");
      case 7: return F("kVArh");
    }
  } else if (model == 4) { // SDM630
    switch (query) {
      case 0:
      case 1:
      case 2:  return F("V");
      case 3:
      case 4:
      case 5:  return F("A");
      case 6:
      case 7:
      case 8:  return F("W");
      case 9:  
      case 10: 
      case 11: return F("VA");
      case 12: 
      case 13: 
      case 14: return F("VAr");
      case 15: 
      case 16: 
      case 17: return F("cos-phi");
      case 18: 
      case 19: 
      case 20: return F("Degrees");
      case 21: return F("V");
      case 22: 
      case 23: return F("A");
      case 24: return F("W");
      case 25: return F("VA");
      case 26: return F("VAr");
      case 27: return F("cos-phi");
      case 28: return F("Degrees");
      case 29: return F("Hz");
      case 30: 
      case 31: return F("kWh/MWh");
      case 32: 
      case 33: return F("kVArh/MVArh");
      case 34: return F("kVAh/MVAh");
      case 35: return F("Ah/kAh");
      case 36: 
      case 37: return F("W");
      case 38: 
      case 39: return F("VA");
      case 40: 
      case 41: return F("A");
      case 42: 
      case 43: 
      case 44: 
      case 45: return F("V");
      case 46: return F("A");
      case 47: 
      case 48: 
      case 49: 
      case 50: 
      case 51: 
      case 52: 
      case 53: 
      case 54: return F("%");
      case 55: return F("cos-phi");
      case 56: 
      case 57: 
      case 58: 
      case 59: 
      case 60: 
      case 61: return F("A");
      case 62: 
      case 63: 
      case 64: 
      case 65: return F("%");
      case 66: return F("kWh");
      case 67: return F("kVArh");
      case 68: 
      case 69: 
      case 70: 
      case 71: 
      case 72: 
      case 73: 
      case 74: 
      case 75: 
      case 76: return F("kWh");
      case 77: 
      case 78: 
      case 79: 
      case 80: 
      case 81: 
      case 82: 
      case 83: 
      case 84: 
      case 85: return F("kVArh");
    }
  }
  return F("");
}

int p078_storageValueToBaudrate(uint8_t baudrate_setting) {
  unsigned int baudrate = 9600;

  switch (baudrate_setting) {
    case 0:  baudrate = 1200; break;
    case 1:  baudrate = 2400; break;
    case 2:  baudrate = 4800; break;
    case 3:  baudrate = 9600; break;
    case 4:  baudrate = 19200; break;
    case 5:  baudrate = 38400; break;
  }
  return baudrate;
}

#endif // USES_P078<|MERGE_RESOLUTION|>--- conflicted
+++ resolved
@@ -51,15 +51,9 @@
 
 // These pointers may be used among multiple instances of the same plugin,
 // as long as the same serial settings are used.
-<<<<<<< HEAD
-ESPeasySerial *Plugin_078_SoftSerial = NULL;
-SDM *Plugin_078_SDM                  = NULL;
-boolean Plugin_078_init              = false;
-=======
 ESPeasySerial* Plugin_078_SoftSerial = nullptr;
 SDM* Plugin_078_SDM = nullptr;
 boolean Plugin_078_init = false;
->>>>>>> 779ae24a
 
 
 // Forward declaration helper functions
@@ -119,19 +113,11 @@
       }
 
     case PLUGIN_GET_DEVICEGPIONAMES:
-<<<<<<< HEAD
     {
       serialHelper_getGpioNames(event);
       event->String3 = formatGpioName_output_optional(F("DE"));
       break;
     }
-=======
-      {
-        serialHelper_getGpioNames(event);
-        event->String3 = formatGpioName_output_optional(F("DE"));
-        break;
-      }
->>>>>>> 779ae24a
 
     case PLUGIN_WEBFORM_SHOW_CONFIG:
     {
@@ -172,11 +158,7 @@
         for (int i = 0; i < 6; ++i) {
           options_baudrate[i] = String(p078_storageValueToBaudrate(i));
         }
-<<<<<<< HEAD
-        addFormSelector(F("Baud Rate"), P078_BAUDRATE_LABEL, 6, options_baudrate, NULL, P078_BAUDRATE);
-=======
         addFormSelector(F("Baud Rate"), P078_BAUDRATE_LABEL, 6, options_baudrate, nullptr, P078_BAUDRATE );
->>>>>>> 779ae24a
         addUnit(F("baud"));
       }
 
@@ -205,19 +187,11 @@
     case PLUGIN_WEBFORM_LOAD:
     {
       {
-<<<<<<< HEAD
         const __FlashStringHelper *options_model[5] =
         { F("SDM220 & SDM120CT & SDM120"), F("SDM230"), F("SDM72D"), F("DDM18SD"), F("SDM630") };
-        addFormSelector(F("Model Type"), P078_MODEL_LABEL, 5, options_model, NULL, P078_MODEL);
+        addFormSelector(F("Model Type"), P078_MODEL_LABEL, 5, options_model, nullptr, P078_MODEL);
         addFormNote(F("Submit after changing the modell to update Output Configuration."));
       }
-=======
-        {
-          const __FlashStringHelper * options_model[4] = { F("SDM120C"), F("SDM220T"), F("SDM230"), F("SDM630") };
-          addFormSelector(F("Model Type"), P078_MODEL_LABEL, 4, options_model, nullptr, P078_MODEL );
-        }
->>>>>>> 779ae24a
-
       {
         // In a separate scope to free memory of String array as soon as possible
         sensorTypeHelper_webformLoad_header();
@@ -267,49 +241,24 @@
     }
 
     case PLUGIN_INIT:
-<<<<<<< HEAD
     {
       Plugin_078_init = true;
 
-      if (Plugin_078_SoftSerial != NULL) {
+      if (Plugin_078_SoftSerial != nullptr) {
         delete Plugin_078_SoftSerial;
-        Plugin_078_SoftSerial = NULL;
+        Plugin_078_SoftSerial = nullptr;
       }
       Plugin_078_SoftSerial = new (std::nothrow) ESPeasySerial(static_cast<ESPEasySerialPort>(CONFIG_PORT), CONFIG_PIN1, CONFIG_PIN2);
 
       if (Plugin_078_SoftSerial == nullptr) {
-=======
-      {
-        if (Plugin_078_SoftSerial != nullptr) {
-          delete Plugin_078_SoftSerial;
-          Plugin_078_SoftSerial=nullptr;
-        }
-        Plugin_078_SoftSerial = new (std::nothrow) ESPeasySerial(static_cast<ESPEasySerialPort>(CONFIG_PORT), CONFIG_PIN1, CONFIG_PIN2);
-        if (Plugin_078_SoftSerial == nullptr) {
-          break;
-        }
-        unsigned int baudrate = p078_storageValueToBaudrate(P078_BAUDRATE);
-        Plugin_078_SoftSerial->begin(baudrate);
-
-        if (Plugin_078_SDM != nullptr) {
-          delete Plugin_078_SDM;
-          Plugin_078_SDM=nullptr;
-        }
-        Plugin_078_SDM = new (std::nothrow) SDM(*Plugin_078_SoftSerial, baudrate, P078_DEPIN);
-        if (Plugin_078_SDM != nullptr) {
-          Plugin_078_SDM->begin();
-          Plugin_078_init = true;
-          success = true;
-        }
->>>>>>> 779ae24a
         break;
       }
       unsigned int baudrate = p078_storageValueToBaudrate(P078_BAUDRATE);
       Plugin_078_SoftSerial->begin(baudrate);
 
-      if (Plugin_078_SDM != NULL) {
+      if (Plugin_078_SDM != nullptr) {
         delete Plugin_078_SDM;
-        Plugin_078_SDM = NULL;
+        Plugin_078_SDM = nullptr;
       }
       Plugin_078_SDM = new SDM(*Plugin_078_SoftSerial, baudrate, P078_DEPIN);
 
@@ -323,25 +272,15 @@
     case PLUGIN_EXIT:
     {
       Plugin_078_init = false;
-<<<<<<< HEAD
-
-      if (Plugin_078_SoftSerial != NULL) {
-        delete Plugin_078_SoftSerial;
-        Plugin_078_SoftSerial = NULL;
-      }
-
-      if (Plugin_078_SDM != NULL) {
-        delete Plugin_078_SDM;
-        Plugin_078_SDM = NULL;
-=======
+      
       if (Plugin_078_SoftSerial != nullptr) {
         delete Plugin_078_SoftSerial;
-        Plugin_078_SoftSerial=nullptr;
-      }
+        Plugin_078_SoftSerial = nullptr;
+      }
+
       if (Plugin_078_SDM != nullptr) {
         delete Plugin_078_SDM;
-        Plugin_078_SDM=nullptr;
->>>>>>> 779ae24a
+        Plugin_078_SDM = nullptr;
       }
       break;
     }
@@ -367,15 +306,11 @@
 }
 
 float p078_readVal(uint8_t query, uint8_t node, unsigned int model) {
-<<<<<<< HEAD
-  if (Plugin_078_SDM == NULL) { return 0.0f; }
+  if (Plugin_078_SDM == nullptr) { return 0.0f; }
 
   uint8_t  retry_count = 3;
   bool  success     = false;
   float _tempvar    = NAN;
-=======
-  if (Plugin_078_SDM == nullptr) return 0.0f;
->>>>>>> 779ae24a
 
   while (retry_count > 0 && !success) {
     Plugin_078_SDM->clearErrCode();
@@ -393,11 +328,7 @@
     log += ',';
     log += model;
     log += F(") ");
-<<<<<<< HEAD
     log += p078_getQueryString(query, model);
-=======
-    log += p078_getQueryString(query);
->>>>>>> 779ae24a
     log += F(": ");
     log += _tempvar;
     addLogMove(LOG_LEVEL_INFO, log);
