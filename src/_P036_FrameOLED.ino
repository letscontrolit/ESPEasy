//#######################################################################################################
//#################################### Plugin 036: OLED SSD1306 display #################################
//
// This is a modification to Plugin_023 with graphics library provided from squix78 github
// https://github.com/squix78/esp8266-oled-ssd1306
//
// The OLED can display up to 12 strings in four frames - ie 12 frames with 1 line, 6 with 2 lines or 3 with 4 lines.
// The font size is adjsted according to the number of lines required per frame.
//
// Major work on this plugin has been done by 'Namirda'
// Added to the main repository with some optimizations and some limitations.
// Al long as the device is not selected, no RAM is waisted.

#define PLUGIN_036
#define PLUGIN_ID_036         36
#define PLUGIN_NAME_036       "Display - OLED SSD1306/SH1106 Framed"
#define PLUGIN_VALUENAME1_036 "OLED"

#define Nlines 12        // The number of different lines which can be displayed - each line is 32 chars max

#include "SSD1306.h"
<<<<<<< HEAD
#include "SH1106Wire.h"
#include "OLED_SSD1306_SH1106_images.h"
=======
#include "OLED_SSD1306_images.h"
>>>>>>> ab06cc37
#include "Dialog_Plain_12_font.h"

// Instantiate display here - does not work to do this within the INIT call

<<<<<<< HEAD
OLEDDisplay *display=NULL;
=======
SSD1306Wire *display=NULL;
>>>>>>> ab06cc37

boolean Plugin_036(byte function, struct EventStruct *event, String& string)
{
  boolean success = false;

  static byte displayTimer = 0;
  static byte frameCounter = 0;       // need to keep track of framecounter from call to call
  static boolean firstcall = true;      // This is used to clear the init graphic on the first call to read
  static byte nrFramesToDisplay = 0;
  static byte currentFrameToDisplay = 0;

  int linesPerFrame;            // the number of lines in each frame
  int NFrames;                // the number of frames

  switch (function)
  {

    case PLUGIN_DEVICE_ADD:
      {
        Device[++deviceCount].Number = PLUGIN_ID_036;
        Device[deviceCount].Type = DEVICE_TYPE_I2C;
        Device[deviceCount].VType = SENSOR_TYPE_SINGLE;
        Device[deviceCount].Ports = 0;
        Device[deviceCount].PullUpOption = false;
        Device[deviceCount].InverseLogicOption = false;
        Device[deviceCount].FormulaOption = false;
        Device[deviceCount].ValueCount = 0;
        Device[deviceCount].SendDataOption = false;
        Device[deviceCount].TimerOption = true;
        break;
      }

    case PLUGIN_GET_DEVICENAME:
      {
        string = F(PLUGIN_NAME_036);
        break;
      }

    case PLUGIN_GET_DEVICEVALUENAMES:
      {
        strcpy_P(ExtraTaskSettings.TaskDeviceValueNames[0], PSTR(PLUGIN_VALUENAME1_036));  // OnOff
        break;
      }

    case PLUGIN_WEBFORM_LOAD:
      {
        // Use number 5 to remain compatible with existing configurations,
        // but the item should be one of the first choices.
        byte choice5 = Settings.TaskDevicePluginConfig[event->TaskIndex][5];
        String options5[2];
        options5[0] = F("SSD1306");
        options5[1] = F("SH1106");
        int optionValues5[2] = { 1, 2 };
        addFormSelector(string, F("Controler"), F("plugin_036_controler"), 2, options5, optionValues5, choice5);

        byte choice0 = Settings.TaskDevicePluginConfig[event->TaskIndex][0];
        /*
        String options0[2];
        options0[0] = F("3C");
        options0[1] = F("3D");
        */
        int optionValues0[2];
        optionValues0[0] = 0x3C;
        optionValues0[1] = 0x3D;
        addFormSelectorI2C(string, F("plugin_036_adr"), 2, optionValues0, choice0);

        byte choice1 = Settings.TaskDevicePluginConfig[event->TaskIndex][1];
        String options1[2];
        options1[0] = F("Normal");
        options1[1] = F("Rotated");
        int optionValues1[2] = { 1, 2 };
        addFormSelector(string, F("Rotation"), F("plugin_036_rotate"), 2, options1, optionValues1, choice1);

        byte choice2 = Settings.TaskDevicePluginConfig[event->TaskIndex][2];
        String options2[4];
        options2[0] = F("1");
        options2[1] = F("2");
        options2[2] = F("3");
        options2[3] = F("4");
        int optionValues2[4] = { 1, 2, 3, 4 };
        addFormSelector(string, F("Lines per Frame"), F("plugin_036_nlines"), 4, options2, optionValues2, choice2);

        byte choice3 = Settings.TaskDevicePluginConfig[event->TaskIndex][3];
        String options3[5];
        options3[0] = F("Very Slow");
        options3[1] = F("Slow");
        options3[2] = F("Fast");
        options3[3] = F("Very Fast");
        options3[4] = F("Instant");
        int optionValues3[5];
        optionValues3[0] = 1;
        optionValues3[1] = 2;
        optionValues3[2] = 4;
        optionValues3[3] = 8;
        optionValues3[4] = 32;
        addFormSelector(string, F("Scroll"), F("plugin_036_scroll"), 5, options3, optionValues3, choice3);

        char deviceTemplate[Nlines][32];
        LoadCustomTaskSettings(event->TaskIndex, (byte*)&deviceTemplate, sizeof(deviceTemplate));

        for (byte varNr = 0; varNr < Nlines; varNr++)
        {
          addFormTextBox(string, String(F("Line ")) + (varNr + 1), String(F("Plugin_036_template")) + (varNr + 1), deviceTemplate[varNr], 32);
        }

        addFormPinSelect(string, F("Display button"), F("taskdevicepin3"), Settings.TaskDevicePin3[event->TaskIndex]);

        addFormNumericBox(string, F("Display Timeout"), F("plugin_036_timer"), Settings.TaskDevicePluginConfig[event->TaskIndex][4]);

        byte choice6 = Settings.TaskDevicePluginConfig[event->TaskIndex][6];
        String options6[3];
        options6[0] = F("Low");
        options6[1] = F("Medium");
        options6[2] = F("High");
        int optionValues6[3];
        optionValues6[0] = 64;
        optionValues6[1] = 0xCF;
        optionValues6[2] = 0xFF;
        addFormSelector(string, F("Contrast"), F("plugin_066_contrast"), 3, options6, optionValues6, choice6);

        success = true;
        break;
      }

    case PLUGIN_WEBFORM_SAVE:
      {
        int new_controler_value = getFormItemInt(F("plugin_036_controler"));
        if (Settings.TaskDevicePluginConfig[event->TaskIndex][5] != new_controler_value) {
          // Value is changed. Must destruct to later reinitialize.
          if (display) {
            delete display;
            display = NULL;
          }
        }
        Settings.TaskDevicePluginConfig[event->TaskIndex][0] = getFormItemInt(F("plugin_036_adr"));
        Settings.TaskDevicePluginConfig[event->TaskIndex][1] = getFormItemInt(F("plugin_036_rotate"));
        Settings.TaskDevicePluginConfig[event->TaskIndex][2] = getFormItemInt(F("plugin_036_nlines"));
        Settings.TaskDevicePluginConfig[event->TaskIndex][3] = getFormItemInt(F("plugin_036_scroll"));
        Settings.TaskDevicePluginConfig[event->TaskIndex][4] = getFormItemInt(F("plugin_036_timer"));
        Settings.TaskDevicePluginConfig[event->TaskIndex][5] = getFormItemInt(F("plugin_036_controler"));
        Settings.TaskDevicePluginConfig[event->TaskIndex][6] = getFormItemInt(F("plugin_036_contrast"));

        String argName;

        char deviceTemplate[Nlines][32];
        for (byte varNr = 0; varNr < Nlines; varNr++)
        {
          argName = F("Plugin_036_template");
          argName += varNr + 1;
          strncpy(deviceTemplate[varNr], WebServer.arg(argName).c_str(), sizeof(deviceTemplate[varNr]));
        }

        SaveCustomTaskSettings(event->TaskIndex, (byte*)&deviceTemplate, sizeof(deviceTemplate));

        success = true;
        break;
      }

    case PLUGIN_INIT:
      {
        // Load the custom settings from flash
        char deviceTemplate[Nlines][32];
        LoadCustomTaskSettings(event->TaskIndex, (byte*)&deviceTemplate, sizeof(deviceTemplate));

        //      Init the display and turn it on
        if (!display) {
          uint8_t OLED_address = Settings.TaskDevicePluginConfig[event->TaskIndex][0];
<<<<<<< HEAD
          if (Settings.TaskDevicePluginConfig[event->TaskIndex][5] == 1) {
            display = new SSD1306Wire(OLED_address, Settings.Pin_i2c_sda, Settings.Pin_i2c_scl);
          } else {
            display = new SH1106Wire(OLED_address, Settings.Pin_i2c_sda, Settings.Pin_i2c_scl);
          }
=======
          display = new SSD1306Wire(OLED_address, Settings.Pin_i2c_sda, Settings.Pin_i2c_scl);
>>>>>>> ab06cc37
        }
        display->init();		// call to local override of init function
        display->displayOn();

        // Set the display contrast
        uint8_t OLED_contrast = Settings.TaskDevicePluginConfig[event->TaskIndex][6];
        display->setContrast(OLED_contrast);

        //      Set the initial value of OnOff to On
        UserVar[event->BaseVarIndex] = 1;

        //      flip screen if required
        if (Settings.TaskDevicePluginConfig[event->TaskIndex][1] == 2)display->flipScreenVertically();

        //      Display the device name, logo, time and wifi
        display_header();
        display_logo();
        display->display();

        //      Set up the display timer
        displayTimer = Settings.TaskDevicePluginConfig[event->TaskIndex][4];

        if (Settings.TaskDevicePin3[event->TaskIndex] != -1)
        {
          pinMode(Settings.TaskDevicePin3[event->TaskIndex], INPUT_PULLUP);
        }

        //    Initialize frame counter
        frameCounter = 0;
        nrFramesToDisplay = 1;
        currentFrameToDisplay = 0;

        success = true;
        break;
      }

    // Check frequently to see if we have a pin signal to switch on display
    case PLUGIN_TEN_PER_SECOND:
      {
        if (Settings.TaskDevicePin3[event->TaskIndex] != -1)
        {
          if (!digitalRead(Settings.TaskDevicePin3[event->TaskIndex]))
          {
            display->displayOn();
            UserVar[event->BaseVarIndex] = 1;      //  Save the fact that the display is now ON
            displayTimer = Settings.TaskDevicePluginConfig[event->TaskIndex][4];
          }
        }
        break;
      }

    // Switch off display after displayTimer seconds
    case PLUGIN_ONCE_A_SECOND:
      {

        if ( displayTimer > 0)
        {
          displayTimer--;
          if (displayTimer == 0)
          {
            display->displayOff();
            UserVar[event->BaseVarIndex] = 0;      //  Save the fact that the display is now OFF
          }
        }

        success = true;
        break;
      }

    case PLUGIN_READ:
      {
        char deviceTemplate[Nlines][32];
        LoadCustomTaskSettings(event->TaskIndex, (byte*)&deviceTemplate, sizeof(deviceTemplate));

        // Clear the init screen if this is the first call
        if (firstcall)
        {
          display->clear();
          firstcall = false;
        }

        //      Define Scroll area layout
        linesPerFrame = Settings.TaskDevicePluginConfig[event->TaskIndex][2];
        NFrames = Nlines / linesPerFrame;

        //      Now create the string for the outgoing and incoming frames
        String tmpString[4];
        String newString[4];
        String oldString[4];

        //      Construct the outgoing string
        for (byte i = 0; i < linesPerFrame; i++)
        {
          tmpString[i] = deviceTemplate[(linesPerFrame * frameCounter) + i];
          oldString[i] = parseTemplate(tmpString[i], 20);
          oldString[i].trim();
        }

        // now loop round looking for the next frame with some content
        //   skip this frame if all lines in frame are blank
        // - we exit the while loop if any line is not empty
        boolean foundText = false;
        int ntries = 0;
        while (!foundText) {

          //        Stop after framecount loops if no data found
          ntries += 1;
          if (ntries > NFrames) break;

          //        Increment the frame counter
          frameCounter = frameCounter + 1;
          if ( frameCounter > NFrames - 1) {
            frameCounter = 0;
            currentFrameToDisplay = 0;
          }

          //        Contruct incoming strings
          for (byte i = 0; i < linesPerFrame; i++)
          {
            tmpString[i] = deviceTemplate[(linesPerFrame * frameCounter) + i];
            newString[i] = parseTemplate(tmpString[i], 20);
            newString[i].trim();
            if (newString[i].length() > 0) foundText = true;
          }
          if (foundText) {
            if (frameCounter != 0) {
              ++currentFrameToDisplay;
            }
          }
        }
        if ((currentFrameToDisplay + 1) > nrFramesToDisplay) {
          nrFramesToDisplay = currentFrameToDisplay + 1;
        }

        //      Update display
        display_header();
        display_indicator(currentFrameToDisplay, nrFramesToDisplay);
//        display_indicator(frameCounter, NFrames);
        display->display();

        int scrollspeed = Settings.TaskDevicePluginConfig[event->TaskIndex][3];
        display_scroll(oldString, newString, linesPerFrame, scrollspeed);

        success = true;
        break;
      }

    case PLUGIN_WRITE:
      {
        String tmpString  = string;
        int argIndex = tmpString.indexOf(',');
        if (argIndex)
          tmpString = tmpString.substring(0, argIndex);
        if (tmpString.equalsIgnoreCase(F("OLEDFRAMEDCMD")))
        {
          success = true;
          argIndex = string.lastIndexOf(',');
          tmpString = string.substring(argIndex + 1);
          if (tmpString.equalsIgnoreCase(F("Off")))
            display->displayOff();
          else if (tmpString.equalsIgnoreCase(F("On")))
            display->displayOn();
        }
        break;
      }

  }
  return success;
}

// The screen is set up as 10 rows at the top for the header, 10 rows at the bottom for the footer and 44 rows in the middle for the scroll region

void display_header() {
  static boolean showWiFiName = true;
  if (showWiFiName && (WiFi.status() == WL_CONNECTED) ) {
    String newString = WiFi.SSID();
    newString.trim();
    display_title(newString);
  } else {
    String dtime = "%sysname%";
    String newString = parseTemplate(dtime, 10);
    newString.trim();
    display_title(newString);
  }
  showWiFiName = !showWiFiName;
  // Display time and wifibars both clear area below, so paint them after the title.
  display_time();
  display_wifibars();
}

void display_time() {
  String dtime = "%systime%";
  String newString = parseTemplate(dtime, 10);
  display->setTextAlignment(TEXT_ALIGN_LEFT);
  display->setFont(ArialMT_Plain_10);
  display->setColor(BLACK);
  display->fillRect(0, 0, 28, 10);
  display->setColor(WHITE);
  display->drawString(0, 0, newString.substring(0, 5));
}

void display_title(String& title) {
  display->setTextAlignment(TEXT_ALIGN_CENTER);
  display->setFont(ArialMT_Plain_10);
  display->setColor(BLACK);
  display->fillRect(0, 0, 128, 13); // Underscores use a extra lines, clear also.
  display->setColor(WHITE);
  display->drawString(64, 0, title);
}

void display_logo() {
  // draw an xbm image.
  display->drawXbm(34, 14, WiFi_Logo_width, WiFi_Logo_height, WiFi_Logo_bits);
}

// Draw the frame position

void display_indicator(int iframe, int frameCount) {

  //  Erase Indicator Area

  display->setColor(BLACK);
  display->fillRect(0, 54, 128, 10);
  display->setColor(WHITE);

  // Only display when there is something to display.
  if (frameCount <= 1) return;

  // Display chars as required
  for (byte i = 0; i < frameCount; i++) {
    const char *image;
    if (iframe == i) {
      image = activeSymbole;
    } else {
      image = inactiveSymbole;
    }

    int x, y;

    y = 56;

    // I would like a margin of 20 pixels on each side of the indicator.
    // Therefore the width of the indicator should be 128-40=88 and so space between indicator dots is 88/(framecount-1)
    // The width of the display is 128 and so the first dot must be at x=20 if it is to be centred at 64
    const int number_spaces = frameCount - 1;
    if (number_spaces <= 0)
      return;
    int margin = 20;
    int spacing = (128 - 2 * margin) / number_spaces;
    // Now apply some max of 30 pixels between the indicators and center the row of indicators.
    if (spacing > 30) {
      spacing = 30;
      margin = (128 - number_spaces * spacing) / 2;
    }

    x = margin + (spacing * i);
    display->drawXbm(x, y, 8, 8, image);
  }
}

void display_scroll(String outString[], String inString[], int nlines, int scrollspeed)
{

  // outString contains the outgoing strings in this frame
  // inString contains the incomng strings in this frame
  // nlines is the number of lines in each frame

  int ypos[4]; // ypos contains the heights of the various lines - this depends on the font and the number of lines

  if (nlines == 1)
  {
    display->setFont(ArialMT_Plain_24);
    ypos[0] = 20;
  }

  if (nlines == 2)
  {
    display->setFont(ArialMT_Plain_16);
    ypos[0] = 15;
    ypos[1] = 34;
  }

  if (nlines == 3)
  {
    display->setFont(Dialog_plain_12);
    ypos[0] = 13;
    ypos[1] = 25;
    ypos[2] = 37;
  }

  if (nlines == 4)
  {
    display->setFont(ArialMT_Plain_10);
    ypos[0] = 12;
    ypos[1] = 22;
    ypos[2] = 32;
    ypos[3] = 42;
  }

  display->setTextAlignment(TEXT_ALIGN_CENTER);

  for (byte i = 0; i < 33; i = i + scrollspeed)
  {

    //  Clear the scroll area

    display->setColor(BLACK);
    // We allow 12 pixels at the top because otherwise the wifi indicator gets too squashed!!
    display->fillRect(0, 12, 128, 42);   // scrolling window is 44 pixels high - ie 64 less margin of 10 at top and bottom
    display->setColor(WHITE);

    // Now draw the strings

    for (byte j = 0; j < nlines; j++)
    {

      display->drawString(64 + (4 * i), ypos[j], outString[j]);

      display->drawString(-64 + (4 * i), ypos[j], inString[j]);
    }

    display->display();

    //delay(2);
    backgroundtasks();
  }
}

//Draw Signal Strength Bars
void display_wifibars() {
  int x = 105;
  int y = 0;
  int size_x = 15;
  int size_y = 10;
  int nbars = 5;
  int nbars_filled = (WiFi.RSSI() + 100) / 8;
  int16_t width = (size_x / nbars);
  size_x = width * nbars - 1; // Correct for round errors.

  //  x,y are the x,y locations
  //  sizex,sizey are the sizes (should be a multiple of the number of bars)
  //  nbars is the number of bars and nbars_filled is the number of filled bars.

  //  We leave a 1 pixel gap between bars
  display->setColor(BLACK);
  display->fillRect(x , y, size_x, size_y);
  display->setColor(WHITE);
  if (WiFi.status() == WL_CONNECTED) {
    for (byte ibar = 0; ibar < nbars; ibar++) {
      int16_t height = size_y * (ibar + 1) / nbars;
      int16_t xpos = x + ibar * width;
      int16_t ypos = y + size_y - height;
      if (ibar <= nbars_filled) {
        // Fill complete bar
        display->fillRect(xpos, ypos, width - 1, height);
      } else {
        // Only draw top and bottom.
        display->fillRect(xpos, ypos, width - 1, 1);
        display->fillRect(xpos, y + size_y - 1, width - 1, 1);
      }
    }
  }
}<|MERGE_RESOLUTION|>--- conflicted
+++ resolved
@@ -19,21 +19,13 @@
 #define Nlines 12        // The number of different lines which can be displayed - each line is 32 chars max
 
 #include "SSD1306.h"
-<<<<<<< HEAD
 #include "SH1106Wire.h"
-#include "OLED_SSD1306_SH1106_images.h"
-=======
 #include "OLED_SSD1306_images.h"
->>>>>>> ab06cc37
 #include "Dialog_Plain_12_font.h"
 
 // Instantiate display here - does not work to do this within the INIT call
 
-<<<<<<< HEAD
 OLEDDisplay *display=NULL;
-=======
-SSD1306Wire *display=NULL;
->>>>>>> ab06cc37
 
 boolean Plugin_036(byte function, struct EventStruct *event, String& string)
 {
@@ -201,15 +193,11 @@
         //      Init the display and turn it on
         if (!display) {
           uint8_t OLED_address = Settings.TaskDevicePluginConfig[event->TaskIndex][0];
-<<<<<<< HEAD
           if (Settings.TaskDevicePluginConfig[event->TaskIndex][5] == 1) {
             display = new SSD1306Wire(OLED_address, Settings.Pin_i2c_sda, Settings.Pin_i2c_scl);
           } else {
             display = new SH1106Wire(OLED_address, Settings.Pin_i2c_sda, Settings.Pin_i2c_scl);
           }
-=======
-          display = new SSD1306Wire(OLED_address, Settings.Pin_i2c_sda, Settings.Pin_i2c_scl);
->>>>>>> ab06cc37
         }
         display->init();		// call to local override of init function
         display->displayOn();
