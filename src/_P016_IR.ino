--- conflicted
+++ resolved
@@ -16,12 +16,8 @@
 //
 // IF the IR code is an Air Condition protocol that the  IR library can decode, then there will be a human-readable description of that IR message.
 // If the IR library can encode those kind of messages then a JSON formated command will be given, that can be replayed by P035 as well.
-<<<<<<< HEAD
 // That commands format is: IRSENDAC,{"protocol":"COOLIX","power":"on","mode":"dry","fanspeed":"auto","temp":22,"swingv":"max","swingh":"off"}
 #include <ArduinoJson.h>
-=======
-// That commands format is: IRSENDAC,'{"protocol":"COOLIX","power":"on","mode":"dry","fanspeed":"auto","temp":22,"swingv":"max","swingh":"off"}'
->>>>>>> fc2bcabe
 #include <IRremoteESP8266.h>
 #include <IRutils.h>
 #include <IRrecv.h>
