#ifndef ESPEASY_DEFAULTS_H_
#define ESPEASY_DEFAULTS_H_


// ********************************************************************************
//   User specific configuration
// ********************************************************************************

// Set default configuration settings if you want (not mandatory)
// You can always change these during runtime and save to eeprom
// After loading firmware, issue a 'reset' command to load the defaults.
// --- Basic Config Settings ------------------------------------------------------------------------
#ifndef DEFAULT_NAME
#define DEFAULT_NAME        "ESP_Easy"          // Enter your device friendly name
#endif
#ifndef UNIT
#define UNIT                0                   // Unit Number
#endif
#ifndef DEFAULT_DELAY
#define DEFAULT_DELAY       60                  // Sleep Delay in seconds
#endif

// --- Wifi AP Mode (when your Wifi Network is not reachable) ----------------------------------------
#ifndef DEFAULT_AP_IP
#define DEFAULT_AP_IP       192,168,4,1         // Enter IP address (comma separated) for AP (config) mode
#endif
#ifndef DEFAULT_AP_SUBNET
#define DEFAULT_AP_SUBNET   255,255,255,0       // Enter IP address (comma separated) for AP (config) mode
#endif
#ifndef DEFAULT_AP_KEY
#define DEFAULT_AP_KEY      "configesp"         // Enter network WPA key for AP (config) mode
#endif

// --- Wifi Client Mode -----------------------------------------------------------------------------
#ifndef DEFAULT_SSID
#define DEFAULT_SSID        "ssid"              // Enter your Wifi network SSID
#endif
#ifndef DEFAULT_KEY
#define DEFAULT_KEY         "wpakey"            // Enter your Wifi network WPA key
#endif
#ifndef DEFAULT_USE_STATIC_IP
#define DEFAULT_USE_STATIC_IP   false           // (true|false) enabled or disabled static IP
#endif
#ifndef DEFAULT_IP
#define DEFAULT_IP          "192.168.0.50"      // Enter your IP address
#endif
#ifndef DEFAULT_DNS
#define DEFAULT_DNS         "192.168.0.1"       // Enter your DNS
#endif
#ifndef DEFAULT_GW
#define DEFAULT_GW          "192.168.0.1"       // Enter your Gateway
#endif
#ifndef DEFAULT_SUBNET
#define DEFAULT_SUBNET      "255.255.255.0"     // Enter your Subnet
#endif
#ifndef DEFAULT_IPRANGE_LOW
#define DEFAULT_IPRANGE_LOW  "0.0.0.0"          // Allowed IP range to access webserver
#endif
#ifndef DEFAULT_IPRANGE_HIGH
#define DEFAULT_IPRANGE_HIGH "255.255.255.255"  // Allowed IP range to access webserver
#endif
#ifndef DEFAULT_IP_BLOCK_LEVEL
#define DEFAULT_IP_BLOCK_LEVEL 1                // 0: ALL_ALLOWED  1: LOCAL_SUBNET_ALLOWED  2: ONLY_IP_RANGE_ALLOWED
#endif
#ifndef DEFAULT_ADMIN_USERNAME
#define DEFAULT_ADMIN_USERNAME  "admin"
#endif
#ifndef DEFAULT_ADMIN_PASS
#define DEFAULT_ADMIN_PASS     ""
#endif

#ifndef DEFAULT_WIFI_CONNECTION_TIMEOUT
#define DEFAULT_WIFI_CONNECTION_TIMEOUT  10000  // minimum timeout in ms for WiFi to be connected.
#endif
#ifndef DEFAULT_WIFI_FORCE_BG_MODE
#define DEFAULT_WIFI_FORCE_BG_MODE       false  // when set, only allow to connect in 802.11B or G mode (not N)
#endif
#ifndef DEFAULT_WIFI_RESTART_WIFI_CONN_LOST
#define DEFAULT_WIFI_RESTART_WIFI_CONN_LOST  false // Perform wifi off and on when connection was lost.
#endif
#ifndef DEFAULT_ECO_MODE
#define DEFAULT_ECO_MODE                 false   // When set, make idle calls between executing tasks.
#endif
#ifndef DEFAULT_WIFI_NONE_SLEEP
#define DEFAULT_WIFI_NONE_SLEEP          false  // When set, the wifi will be set to no longer sleep (more power used and need reboot to reset mode)
#endif
#ifndef DEFAULT_GRATUITOUS_ARP
#define DEFAULT_GRATUITOUS_ARP           false  // When set, the node will send periodical gratuitous ARP packets to announce itself.
#endif
#ifndef DEFAULT_TOLERANT_LAST_ARG_PARSE
#define DEFAULT_TOLERANT_LAST_ARG_PARSE  false  // When set, the last argument of some commands will be parsed to the end of the line
                                                // See: https://github.com/letscontrolit/ESPEasy/issues/2724
#endif
#ifndef DEFAULT_SEND_TO_HTTP_ACK
#define DEFAULT_SEND_TO_HTTP_ACK         false // Wait for ack with SendToHttp command.
#endif

// --- Default Controller ------------------------------------------------------------------------------
#ifndef DEFAULT_CONTROLLER
#define DEFAULT_CONTROLLER   true              // true or false enabled or disabled, set 1st controller defaults
#endif

#ifndef DEFAULT_CONTROLLER_ENABLED
#define DEFAULT_CONTROLLER_ENABLED   false     // Enable default controller by default
#endif

#ifndef DEFAULT_CONTROLLER_USER
#define DEFAULT_CONTROLLER_USER    ""                                       // Default controller user
#endif
#ifndef DEFAULT_CONTROLLER_PASS
#define DEFAULT_CONTROLLER_PASS    ""                                       // Default controller Password
#endif

// using a default template, you also need to set a DEFAULT PROTOCOL to a suitable MQTT protocol !
#ifndef DEFAULT_PUB
#define DEFAULT_PUB         "sensors/espeasy/%sysname%/%tskname%/%valname%" // Enter your pub
#endif
#ifndef DEFAULT_SUB
#define DEFAULT_SUB         "sensors/espeasy/%sysname%/#" // Enter your sub
#endif
#ifndef DEFAULT_SERVER
#define DEFAULT_SERVER      "192.168.0.8"       // Enter your Server IP address
#endif
#ifndef DEFAULT_SERVER_HOST
#define DEFAULT_SERVER_HOST ""                  // Server hostname
#endif
#ifndef DEFAULT_SERVER_USEDNS
#define DEFAULT_SERVER_USEDNS false             // true: Use hostname.  false: use IP
#endif
#ifndef DEFAULT_USE_EXTD_CONTROLLER_CREDENTIALS
#define DEFAULT_USE_EXTD_CONTROLLER_CREDENTIALS   false                     // true: Allow longer user credentials for controllers
#endif

#ifndef DEFAULT_PORT
#define DEFAULT_PORT        8080                // Enter your Server port value
#endif



#ifndef DEFAULT_PROTOCOL
#define DEFAULT_PROTOCOL    0                   // Protocol used for controller communications
                                                //   0 = Stand-alone (no controller set)
                                                //   1 = Domoticz HTTP
                                                //   2 = Domoticz MQTT
                                                //   3 = Nodo Telnet
                                                //   4 = ThingSpeak
                                                //   5 = Home Assistant (openHAB) MQTT
                                                //   6 = PiDome MQTT
                                                //   7 = EmonCMS
                                                //   8 = Generic HTTP
                                                //   9 = FHEM HTTP
#endif

#ifndef DEFAULT_PIN_I2C_SDA
#define DEFAULT_PIN_I2C_SDA              4
#endif
#ifndef DEFAULT_PIN_I2C_SCL
#define DEFAULT_PIN_I2C_SCL              5
#endif
#ifndef DEFAULT_I2C_CLOCK_SPEED
#define DEFAULT_I2C_CLOCK_SPEED          400000            // Use 100 kHz if working with old I2C chips
#endif

#ifndef DEFAULT_PIN_STATUS_LED
#define DEFAULT_PIN_STATUS_LED           (-1)
#endif
#ifndef DEFAULT_PIN_STATUS_LED_INVERSED
#define DEFAULT_PIN_STATUS_LED_INVERSED  true
#endif

<<<<<<< HEAD
#ifndef DEFAULT_ETH_PHY_ADDR
#define DEFAULT_ETH_PHY_ADDR             0
#endif
#ifndef DEFAULT_ETH_PHY_TYPE
#define DEFAULT_ETH_PHY_TYPE             0
#endif
#ifndef DEFAULT_ETH_PIN_MDC
#define DEFAULT_ETH_PIN_MDC              23
#endif
#ifndef DEFAULT_ETH_PIN_MDIO
#define DEFAULT_ETH_PIN_MDIO             18
#endif
#ifndef DEFAULT_ETH_PIN_POWER
#define DEFAULT_ETH_PIN_POWER            -1
#endif
#ifndef DEFAULT_ETH_CLOCK_MODE
#define DEFAULT_ETH_CLOCK_MODE           3
#endif

=======
#ifndef DEFAULT_PIN_RESET_BUTTON
#define DEFAULT_PIN_RESET_BUTTON         (-1)
#endif
>>>>>>> 4111f05d


// --- Advanced Settings ---------------------------------------------------------------------------------
#if defined(ESP32)
  #define USE_RTOS_MULTITASKING
#endif
#ifdef M5STACK_ESP
//  #include <M5Stack.h>
#endif

#ifndef DEFAULT_USE_RULES
#define DEFAULT_USE_RULES                       false   // (true|false) Enable Rules?
#endif
#ifndef DEFAULT_RULES_OLDENGINE
#define DEFAULT_RULES_OLDENGINE                true
#endif

#ifndef DEFAULT_MQTT_RETAIN
#define DEFAULT_MQTT_RETAIN                     false   // (true|false) Retain MQTT messages?
#endif
#ifndef DEFAULT_MQTT_DELAY
#define DEFAULT_MQTT_DELAY                      100    // Time in milliseconds to retain MQTT messages
#endif
#ifndef DEFAULT_MQTT_LWT_TOPIC
#define DEFAULT_MQTT_LWT_TOPIC                  ""      // Default lwt topic
#endif
#ifndef DEFAULT_MQTT_LWT_CONNECT_MESSAGE
#define DEFAULT_MQTT_LWT_CONNECT_MESSAGE        "Connected" // Default lwt message
#endif
#ifndef DEFAULT_MQTT_LWT_DISCONNECT_MESSAGE
#define DEFAULT_MQTT_LWT_DISCONNECT_MESSAGE     "Connection Lost" // Default lwt message
#endif
#ifndef DEFAULT_MQTT_USE_UNITNAME_AS_CLIENTID
#define DEFAULT_MQTT_USE_UNITNAME_AS_CLIENTID   0
#endif

#ifndef DEFAULT_USE_NTP
#define DEFAULT_USE_NTP                         false   // (true|false) Use NTP Server
#endif
#ifndef DEFAULT_NTP_HOST
#define DEFAULT_NTP_HOST                        ""              // NTP Server Hostname
#endif
#ifndef DEFAULT_TIME_ZONE
#define DEFAULT_TIME_ZONE                       0               // Time Offset (in minutes)
#endif
#ifndef DEFAULT_USE_DST
#define DEFAULT_USE_DST                         false   // (true|false) Use Daily Time Saving
#endif

#ifndef DEFAULT_SYSLOG_IP
#define DEFAULT_SYSLOG_IP                       ""                      // Syslog IP Address
#endif
#ifndef DEFAULT_SYSLOG_LEVEL
#define DEFAULT_SYSLOG_LEVEL            0                               // Syslog Log Level
#endif
#ifndef DEFAULT_SERIAL_LOG_LEVEL
#define DEFAULT_SERIAL_LOG_LEVEL        LOG_LEVEL_INFO                  // Serial Log Level
#endif
#ifndef DEFAULT_WEB_LOG_LEVEL
#define DEFAULT_WEB_LOG_LEVEL           LOG_LEVEL_INFO                  // Web Log Level
#endif
#ifndef DEFAULT_SD_LOG_LEVEL
#define DEFAULT_SD_LOG_LEVEL            0                               // SD Card Log Level
#endif
#ifndef DEFAULT_USE_SD_LOG
#define DEFAULT_USE_SD_LOG                      false                   // (true|false) Enable Logging to the SD card
#endif

#ifndef DEFAULT_USE_SERIAL
#define DEFAULT_USE_SERIAL                      true    // (true|false) Enable Logging to the Serial Port
#endif
#ifndef DEFAULT_SERIAL_BAUD
#define DEFAULT_SERIAL_BAUD                     115200  // Serial Port Baud Rate
#endif
#ifndef DEFAULT_SYSLOG_FACILITY
#define DEFAULT_SYSLOG_FACILITY               	0 	    // kern
#endif

#ifndef DEFAULT_SYNC_UDP_PORT
#define DEFAULT_SYNC_UDP_PORT                   0                       // Used for ESPEasy p2p. (IANA registered port: 8266)
#endif

/*
// --- Experimental Advanced Settings (NOT ACTIVES at this time) ------------------------------------

#define DEFAULT_USE_GLOBAL_SYNC                 false           // (true|false)

#define DEFAULT_IP_OCTET                        0                       //
#define DEFAULT_WD_IC2_ADDRESS                  0                       //
#define DEFAULT_USE_SSDP                        false           // (true|false)
#define DEFAULT_CON_FAIL_THRES                  0                       //
#define DEFAULT_I2C_CLOCK_LIMIT                 0                       //
*/

#endif // ESPEASY_DEFAULTS_H_<|MERGE_RESOLUTION|>--- conflicted
+++ resolved
@@ -168,7 +168,6 @@
 #define DEFAULT_PIN_STATUS_LED_INVERSED  true
 #endif
 
-<<<<<<< HEAD
 #ifndef DEFAULT_ETH_PHY_ADDR
 #define DEFAULT_ETH_PHY_ADDR             0
 #endif
@@ -188,11 +187,9 @@
 #define DEFAULT_ETH_CLOCK_MODE           3
 #endif
 
-=======
 #ifndef DEFAULT_PIN_RESET_BUTTON
 #define DEFAULT_PIN_RESET_BUTTON         (-1)
 #endif
->>>>>>> 4111f05d
 
 
 // --- Advanced Settings ---------------------------------------------------------------------------------
