--- conflicted
+++ resolved
@@ -1,11 +1,7 @@
 #ifndef ESPEASY_GLOBALS_H_
 #define ESPEASY_GLOBALS_H_
 
-<<<<<<< HEAD
-#include <_Plugin_Helper.h>
-=======
 #include "_Plugin_Helper.h"
->>>>>>> 0977b7e7
 
 #ifndef CORE_2_5_0
   #define STR_HELPER(x) #x
