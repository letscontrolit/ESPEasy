#include "../ESPEasyCore/ESPEasyNetwork.h"

#include "../ESPEasyCore/ESPEasy_Log.h"
#include "../ESPEasyCore/ESPEasyEth.h"
#include "../ESPEasyCore/ESPEasyWifi.h"

#ifdef USES_ESPEASY_NOW
#include "../Globals/ESPEasy_now_state.h"
#include "../Globals/ESPEasy_now_handler.h"
#endif

#include "../Globals/ESPEasy_time.h"
#include "../Globals/ESPEasyWiFiEvent.h"
#include "../Globals/NetworkState.h"
#include "../Globals/Settings.h"

#include "../Helpers/Network.h"
#include "../Helpers/Networking.h"
#include "../Helpers/StringConverter.h"
#include "../Helpers/MDNS_Helper.h"

#if FEATURE_ETHERNET
#include "../Globals/ESPEasyEthEvent.h"
#include <ETH.h>
#endif

void setNetworkMedium(NetworkMedium_t new_medium) {
  if (active_network_medium == new_medium) {
    return;
  }
  bool process_exit_active_medium = true;
  if (new_medium == NetworkMedium_t::ESPEasyNOW_only) {
    if (!Settings.UseESPEasyNow()) {
      return;
    }
    if (WiFiEventData.unprocessedWifiEvents() ||
        WiFiEventData.wifiConnectInProgress) { 
      return; 
    }
    if (WiFiEventData.WiFiServicesInitialized()) {
      return;
    }
    if (active_network_medium != NetworkMedium_t::WIFI) {
      // Only allow to set to ESPEasyNOW_only from WiFi
      return;
    }
    #ifdef USES_ESPEASY_NOW
    if (use_EspEasy_now) {
      ESPEasy_now_handler.end();
      active_network_medium = new_medium;
      ESPEasy_now_handler.begin();
      process_exit_active_medium = false;
    }

    #endif
  }
  if (process_exit_active_medium) {
    switch (active_network_medium) {
      case NetworkMedium_t::Ethernet:
        #if FEATURE_ETHERNET
        // FIXME TD-er: How to 'end' ETH?
  //      ETH.end();
        if (new_medium == NetworkMedium_t::WIFI) {
          WiFiEventData.clearAll();
        }
        #endif
        break;
      case NetworkMedium_t::WIFI:
        WiFiEventData.timerAPoff.setMillisFromNow(WIFI_AP_OFF_TIMER_DURATION);
        WiFiEventData.timerAPstart.clear();
        if (new_medium == NetworkMedium_t::Ethernet) {
          WifiDisconnect();
        }
        break;
      case NetworkMedium_t::ESPEasyNOW_only:
        #ifdef USES_ESPEASY_NOW
        if (use_EspEasy_now) {
          ESPEasy_now_handler.end();
        }
        #endif

        //WiFiEventData.clearAll();
        break;
      case NetworkMedium_t::NotSet:
        break;
    }
  }
  statusLED(true);
  active_network_medium = new_medium;
<<<<<<< HEAD
  last_network_medium_set_moment.setNow();
  addLog(LOG_LEVEL_INFO, String(F("Set Network mode: ")) + toString(active_network_medium));
=======
  addLog(LOG_LEVEL_INFO, concat(F("Set Network mode: "), toString(active_network_medium)));
>>>>>>> 0c0175eb
}

bool isESPEasy_now_only() {
  #ifdef USES_ESPEASY_NOW
    if (active_network_medium == NetworkMedium_t::ESPEasyNOW_only) {
      return true;
    }
    if (use_EspEasy_now) {
      return !NetworkConnected();
    }
  #endif
  return false;
}


/*********************************************************************************************\
   Ethernet or Wifi Support for ESP32 Build flag FEATURE_ETHERNET
\*********************************************************************************************/
void NetworkConnectRelaxed() {
  if (NetworkConnected()) return;
#if FEATURE_ETHERNET
  if(active_network_medium == NetworkMedium_t::Ethernet) {
    if (ETHConnectRelaxed()) {
      return;
    }
  }
#endif
  // Failed to start the Ethernet network, probably not present of wrong parameters.
  // So set the runtime active medium to WiFi to try connecting to WiFi or at least start the AP.
  WiFiConnectRelaxed();
}

bool NetworkConnected() {
  #if FEATURE_ETHERNET
  if(active_network_medium == NetworkMedium_t::Ethernet) {
    return ETHConnected();
  }
  #endif
  return WiFiConnected();
}

IPAddress NetworkLocalIP() {
  #if FEATURE_ETHERNET
  if(active_network_medium == NetworkMedium_t::Ethernet) {
    if(EthEventData.ethInitSuccess) {
      return ETH.localIP();
    } else {
      addLog(LOG_LEVEL_ERROR, F("Call NetworkLocalIP() only on connected Ethernet!"));
      return IPAddress();
    }
  }
  #endif
  return WiFi.localIP();
}

IPAddress NetworkSubnetMask() {
  #if FEATURE_ETHERNET
  if(active_network_medium == NetworkMedium_t::Ethernet) {
    if(EthEventData.ethInitSuccess) {
      return ETH.subnetMask();
    } else {
      addLog(LOG_LEVEL_ERROR, F("Call NetworkSubnetMask() only on connected Ethernet!"));
      return IPAddress();
    }
  }
  #endif
  return WiFi.subnetMask();
}

IPAddress NetworkGatewayIP() {
  #if FEATURE_ETHERNET
  if(active_network_medium == NetworkMedium_t::Ethernet) {
    if(EthEventData.ethInitSuccess) {
      return ETH.gatewayIP();
    } else {
      addLog(LOG_LEVEL_ERROR, F("Call NetworkGatewayIP() only on connected Ethernet!"));
      return IPAddress();
    }
  }
  #endif
  return WiFi.gatewayIP();
}

IPAddress NetworkDnsIP(uint8_t dns_no) {
  scrubDNS();
  #if FEATURE_ETHERNET
  if(active_network_medium == NetworkMedium_t::Ethernet) {
    if(EthEventData.ethInitSuccess) {
      return ETH.dnsIP(dns_no);
    } else {
      addLog(LOG_LEVEL_ERROR, F("Call NetworkDnsIP(uint8_t dns_no) only on connected Ethernet!"));
      return IPAddress();
    }
  }
  #endif
  return WiFi.dnsIP(dns_no);
}

MAC_address NetworkMacAddress() {
  #if FEATURE_ETHERNET
  if(active_network_medium == NetworkMedium_t::Ethernet) {
    return ETHMacAddress();
  }
  #endif
  return WifiSTAmacAddress();
}

String NetworkGetHostname() {
    #ifdef ESP32
      #if FEATURE_ETHERNET 
      if(Settings.NetworkMedium == NetworkMedium_t::Ethernet && EthEventData.ethInitSuccess) {
        return String(ETH.getHostname());
      }
      #endif
      return String(WiFi.getHostname());
    #else
      return String(WiFi.hostname());
    #endif
}

// ********************************************************************************
// Determine Wifi AP name to set. (also used for mDNS)
// ********************************************************************************
String NetworkGetHostNameFromSettings(bool force_add_unitnr)
{
  if (force_add_unitnr) return Settings.getHostname(true);
  return Settings.getHostname();
}

String NetworkCreateRFCCompliantHostname(bool force_add_unitnr) {
  String hostname(NetworkGetHostNameFromSettings(force_add_unitnr));
  // Create hostname with - instead of spaces

  // See RFC952.
  // Allowed chars:
  // * letters (a-z, A-Z)
  // * numerals (0-9)
  // * Hyphen (-)
  replaceUnicodeByChar(hostname, '-');
  for (size_t i = 0; i < hostname.length(); ++i) {
    const char c = hostname[i];
    if (!isAlphaNumeric(c)) {
      hostname[i] = '-';
    }
  }

  // May not start or end with a hyphen
  const String dash('-');
  while (hostname.startsWith(dash)) {
    hostname = hostname.substring(1);
  }
  while (hostname.endsWith(dash)) {
    hostname = hostname.substring(0, hostname.length() - 1);
  }

  // May not contain only numerals
  bool onlyNumerals = true;
  for (size_t i = 0; onlyNumerals && i < hostname.length(); ++i) {
    const char c = hostname[i];
    if (!isdigit(c)) {
      onlyNumerals = false;
    }
  }
  if (onlyNumerals) {
    hostname = concat(F("ESPEasy-"), hostname);
  }

  if (hostname.length() > 24) {
    hostname = hostname.substring(0, 24);
  }

  return hostname;
}

MAC_address WifiSoftAPmacAddress() {
  MAC_address mac;
  WiFi.softAPmacAddress(mac.mac);
  return mac;
}

MAC_address WifiSTAmacAddress() {
  MAC_address mac;
  WiFi.macAddress(mac.mac);
  return mac;
}

void CheckRunningServices() {
  // First try to get the time, since that may be used in logs
  if (Settings.UseNTP() && node_time.timeSource > timeSource_t::NTP_time_source) {
    node_time.lastNTPSyncTime_ms = 0;
    node_time.initTime();
  }
  #ifdef ESP8266
  if (active_network_medium == NetworkMedium_t::WIFI || 
      active_network_medium == NetworkMedium_t::ESPEasyNOW_only) 
  {
    SetWiFiTXpower();
  }
  #endif
  set_mDNS();
}

#if FEATURE_ETHERNET
bool EthFullDuplex()
{
  if (EthEventData.ethInitSuccess)
    return ETH.fullDuplex();
  return false;
}

bool EthLinkUp()
{
  if (EthEventData.ethInitSuccess) {
    #ifdef ESP_IDF_VERSION_MAJOR
    // FIXME TD-er: See: https://github.com/espressif/arduino-esp32/issues/6105
    return EthEventData.EthConnected();
    #else
    return ETH.linkUp();
    #endif
  }
  return false;
}

uint8_t EthLinkSpeed()
{
  if (EthEventData.ethInitSuccess) {
    return ETH.linkSpeed();
  }
  return 0;
}


void stop_eth_dhcps() {
  esp_err_t err = tcpip_adapter_dhcps_stop(TCPIP_ADAPTER_IF_ETH);
  if(err != ESP_OK && err != ESP_ERR_TCPIP_ADAPTER_DHCP_ALREADY_STOPPED){
/*
    if (loglevelActiveFor(LOG_LEVEL_ERROR)) {
      String log = F("ETH   : DHCP server could not be stopped! Error: ");
      log += err;
      addLog(LOG_LEVEL_ERROR, log);
    }
*/
  }
}

#endif<|MERGE_RESOLUTION|>--- conflicted
+++ resolved
@@ -87,12 +87,8 @@
   }
   statusLED(true);
   active_network_medium = new_medium;
-<<<<<<< HEAD
   last_network_medium_set_moment.setNow();
   addLog(LOG_LEVEL_INFO, String(F("Set Network mode: ")) + toString(active_network_medium));
-=======
-  addLog(LOG_LEVEL_INFO, concat(F("Set Network mode: "), toString(active_network_medium)));
->>>>>>> 0c0175eb
 }
 
 bool isESPEasy_now_only() {
