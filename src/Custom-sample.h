#ifndef ESPEASY_CUSTOM_H
#define ESPEASY_CUSTOM_H

/*
    To modify the stock configuration without changing the EspEasy.ino file :
    1) rename this file to "Custom.h" (It is ignored by Git)
    2) define your own settings below
    3) define USE_CUSTOM_H as a build flags. ie : export PLATFORMIO_BUILD_FLAGS="'-DUSE_CUSTOM_H'"
 */


/*
 #######################################################################################################
   Your Own Default Settings
 #######################################################################################################
    You can basically ovveride ALL macro defined in ESPEasy.ino.
    Don't forget to first #undef each existing #define that you add below.
    But since this Custom.h is included before other defines are made, you don't have to undef a lot of defines.
    Here are some examples:
 */

// --- Feature Flagging ---------------------------------------------------------
// Can be set to 1 to enable, 0 to disable, or not set to use the default (usually via define_plugin_sets.h)

#define FEATURE_RULES_EASY_COLOR_CODE    1   // Use code highlighting, autocompletion and command suggestions in Rules
#define FEATURE_ESPEASY_P2P       1     // (1/0) enables the ESP Easy P2P protocol
#define FEATURE_ARDUINO_OTA       1     //enables the Arduino OTA capabilities
// #define FEATURE_SD                1     // Enable SD card support
// #define FEATURE_DOWNLOAD          1     // Enable downloading a file from an url

#ifdef BUILD_GIT
# undef BUILD_GIT
#endif // ifdef BUILD_GIT

#define BUILD_GIT           "My Build: "  __DATE__ " "  __TIME__


#define DEFAULT_NAME        "MyEspEasyDevice"                        // Enter your device friendly name
#define UNIT                0                                        // Unit Number
#define DEFAULT_DELAY       60                                       // Sleep Delay in seconds

// --- Wifi AP Mode (when your Wifi Network is not reachable) ----------------------------------------
#define DEFAULT_AP_IP       192, 168, 4, 1                           // Enter IP address (comma separated) for AP (config) mode
#define DEFAULT_AP_SUBNET   255, 255, 255, 0                         // Enter IP address (comma separated) for AP (config) mode
#define DEFAULT_AP_KEY      "configesp"                              // Enter network WPA key for AP (config) mode

// --- Wifi Client Mode -----------------------------------------------------------------------------
#define DEFAULT_SSID                         "MyHomeSSID"            // Enter your network SSID
#define DEFAULT_KEY                          "MySuperSecretPassword" // Enter your network WPA key
#define DEFAULT_SSID2                        ""                      // Enter your fallback network SSID
#define DEFAULT_KEY2                         ""                      // Enter your fallback network WPA key
#define DEFAULT_WIFI_INCLUDE_HIDDEN_SSID     false                   // Allow to connect to hidden SSID APs
#define DEFAULT_USE_STATIC_IP                false                   // (true|false) enabled or disabled static IP
#define DEFAULT_IP                           "192.168.0.50"          // Enter your IP address
#define DEFAULT_DNS                          "192.168.0.1"           // Enter your DNS
#define DEFAULT_GW                           "192.168.0.1"           // Enter your Gateway
#define DEFAULT_SUBNET                       "255.255.255.0"         // Enter your Subnet
#define DEFAULT_IPRANGE_LOW                  "0.0.0.0"               // Allowed IP range to access webserver
#define DEFAULT_IPRANGE_HIGH                 "255.255.255.255"       // Allowed IP range to access webserver
#define DEFAULT_IP_BLOCK_LEVEL               1                       // 0: ALL_ALLOWED  1: LOCAL_SUBNET_ALLOWED  2:
// ONLY_IP_RANGE_ALLOWED
#define DEFAULT_ADMIN_USERNAME               "admin"
#define DEFAULT_ADMIN_PASS                   ""

#define DEFAULT_WIFI_CONNECTION_TIMEOUT      10000 // minimum timeout in ms for WiFi to be connected.
#define DEFAULT_WIFI_FORCE_BG_MODE           false // when set, only allow to connect in 802.11B or G mode (not N)
#define DEFAULT_WIFI_RESTART_WIFI_CONN_LOST  false // Perform wifi off and on when connection was lost.
#define DEFAULT_ECO_MODE                     false // When set, make idle calls between executing tasks.
#define DEFAULT_WIFI_NONE_SLEEP              false // When set, the wifi will be set to no longer sleep (more power
// used and need reboot to reset mode)
#define DEFAULT_GRATUITOUS_ARP               false // When set, the node will send periodical gratuitous ARP
                                                   // packets to announce itself.
#define DEFAULT_TOLERANT_LAST_ARG_PARSE      false // When set, the last argument of some commands will be parsed to the end of the line
                                                   // See: https://github.com/letscontrolit/ESPEasy/issues/2724
#define DEFAULT_SEND_TO_HTTP_ACK             false // Wait for ack with SendToHttp command.

#define DEFAULT_AP_DONT_FORCE_SETUP          false // Allow optional usage of Sensor without WIFI avaiable // When set you can use the Sensor in AP-Mode without beeing forced to /setup
#define DEFAULT_DONT_ALLOW_START_AP          false // Usually the AP will be started when no WiFi is defined, or the defined one cannot be found. This flag may prevent it.

// --- Default Controller ------------------------------------------------------------------------------
#define DEFAULT_CONTROLLER   false                                          // true or false enabled or disabled, set 1st controller
                                                                            // defaults
#define DEFAULT_CONTROLLER_ENABLED true                                     // Enable default controller by default
#define DEFAULT_CONTROLLER_USER    ""                                       // Default controller user
#define DEFAULT_CONTROLLER_PASS    ""                                       // Default controller Password

// using a default template, you also need to set a DEFAULT PROTOCOL to a suitable MQTT protocol !
#define DEFAULT_PUB         "sensors/espeasy/%sysname%/%tskname%/%valname%" // Enter your pub
#define DEFAULT_SUB         "sensors/espeasy/%sysname%/#"                   // Enter your sub
#define DEFAULT_SERVER      "192.168.0.8"                                   // Enter your Server IP address
#define DEFAULT_SERVER_HOST ""                                              // Server hostname
#define DEFAULT_SERVER_USEDNS false                                         // true: Use hostname.  false: use IP
#define DEFAULT_USE_EXTD_CONTROLLER_CREDENTIALS   false                     // true: Allow longer user credentials for controllers

#define DEFAULT_PORT        8080                                            // Enter your Server port value
#define DEFAULT_CONTROLLER_TIMEOUT  100                                     // Default timeout in msec

#define DEFAULT_PROTOCOL    0                                               // Protocol used for controller communications
                                                                            //   0 = Stand-alone (no controller set)
                                                                            //   1 = Domoticz HTTP
                                                                            //   2 = Domoticz MQTT
                                                                            //   3 = Nodo Telnet
                                                                            //   4 = ThingSpeak
                                                                            //   5 = Home Assistant (openHAB) MQTT
                                                                            //   6 = PiDome MQTT
                                                                            //   7 = EmonCMS
                                                                            //   8 = Generic HTTP
                                                                            //   9 = FHEM HTTP

#ifdef ESP8266
#define DEFAULT_PIN_I2C_SDA                     4
#endif
#ifdef ESP32
#define DEFAULT_PIN_I2C_SDA                     -1                // Undefined
#endif
#ifdef ESP8266
#define DEFAULT_PIN_I2C_SCL                     5
#endif
#ifdef ESP32
#define DEFAULT_PIN_I2C_SCL                     -1                // Undefined
#endif
#define DEFAULT_I2C_CLOCK_SPEED                 400000            // Use 100 kHz if working with old I2C chips
#define FEATURE_I2C_DEVICE_SCAN                 1

#define DEFAULT_SPI                             0                 //0=disabled 1=enabled and for ESP32 there is option 2 =HSPI

#define DEFAULT_PIN_STATUS_LED                  (-1)
#define DEFAULT_PIN_STATUS_LED_INVERSED         true

#define DEFAULT_PIN_RESET_BUTTON                (-1)


#define DEFAULT_USE_RULES                       false             // (true|false) Enable Rules?
#define DEFAULT_RULES_OLDENGINE                 true

#define DEFAULT_MQTT_RETAIN                     false             // (true|false) Retain MQTT messages?
#define DEFAULT_CONTROLLER_DELETE_OLDEST              false             // (true|false) to delete oldest message when queue is full
#define DEFAULT_CONTROLLER_MUST_CHECK_REPLY     false             // (true|false) Check Acknowledgment
#define DEFAULT_MQTT_DELAY                      100               // Time in milliseconds to retain MQTT messages
#define DEFAULT_MQTT_LWT_TOPIC                  ""                // Default lwt topic
#define DEFAULT_MQTT_LWT_CONNECT_MESSAGE        "Connected"       // Default lwt message
#define DEFAULT_MQTT_LWT_DISCONNECT_MESSAGE     "Connection Lost" // Default lwt message
#define DEFAULT_MQTT_USE_UNITNAME_AS_CLIENTID   0

#define DEFAULT_USE_NTP                         false             // (true|false) Use NTP Server
#define DEFAULT_NTP_HOST                        ""                // NTP Server Hostname
#define DEFAULT_TIME_ZONE                       0                 // Time Offset (in minutes)
#define DEFAULT_USE_DST                         false             // (true|false) Use Daily Time Saving

#define DEFAULT_LATITUDE                        0.0f              // Default Latitude  
#define DEFAULT_LONGITUDE                       0.0f              // Default Longitude

#define DEFAULT_SYSLOG_IP                       ""                // Syslog IP Address
#define DEFAULT_SYSLOG_LEVEL                    0                 // Syslog Log Level
#define DEFAULT_SERIAL_LOG_LEVEL                LOG_LEVEL_INFO    // Serial Log Level
#define DEFAULT_WEB_LOG_LEVEL                   LOG_LEVEL_INFO    // Web Log Level
#define DEFAULT_SD_LOG_LEVEL                    0                 // SD Card Log Level
#define DEFAULT_USE_SD_LOG                      false             // (true|false) Enable Logging to the SD card

#define DEFAULT_USE_SERIAL                      true              // (true|false) Enable Logging to the Serial Port
#define DEFAULT_SERIAL_BAUD                     115200            // Serial Port Baud Rate
#define DEFAULT_SYSLOG_FACILITY                 0                 // kern

#define DEFAULT_SYNC_UDP_PORT                   8266              // Used for ESPEasy p2p. (IANA registered port: 8266)


#define BUILD_NO_DEBUG


// Special SSID/key setup only to be used in custom builds.

// Deployment SSID will be used only when the configured SSIDs are not reachable and/or no credentials are set.
// This to make deployment of large number of nodes easier
#define CUSTOM_DEPLOYMENT_SSID                  ""                // Enter SSID not shown in UI, to be used on custom builds to ease deployment
#define CUSTOM_DEPLOYMENT_KEY                   ""                // Enter key not shown in UI, to be used on custom builds to ease deployment
#define CUSTOM_SUPPORT_SSID                     ""                // Enter SSID not shown in UI, to be used on custom builds to ease support
#define CUSTOM_SUPPORT_KEY                      ""                // Enter key not shown in UI, to be used on custom builds to ease support


// Emergency fallback SSID will only be attempted in the first 10 minutes after reboot.
// When found, the unit will connect to it and depending on the built in flag, it will either just connect to it, or clear set credentials.
// Use case: User connects to a public AP which does need to agree on an agreement page for the rules of conduct (e.g. open APs)
// This is seen as a valid connection, so the unit will not reconnect to another node and thus becomes inaccessible.
#define CUSTOM_EMERGENCY_FALLBACK_SSID          ""                // Enter SSID not shown in UI, to be used to regain access to the node
#define CUSTOM_EMERGENCY_FALLBACK_KEY           ""                // Enter key not shown in UI, to be used to regain access to the node

#define CUSTOM_EMERGENCY_FALLBACK_RESET_CREDENTIALS  false
#define CUSTOM_EMERGENCY_FALLBACK_START_AP           false

#define CUSTOM_EMERGENCY_FALLBACK_ALLOW_MINUTES_UPTIME 10

// Allow for remote provisioning of a node.
// This is only allowed for custom builds.
// To setup the configuration of the provisioning file, one must also define FEATURE_SETTINGS_ARCHIVE
// Default setting is to not allow to configure a node remotely, unless explicitly enabled.
// #define FEATURE_CUSTOM_PROVISIONING  1

#define FEATURE_SSDP  1

#define FEATURE_EXT_RTC  1         // Support for external RTC clock modules like PCF8563/PCF8523/DS3231/DS1307 

#define FEATURE_PLUGIN_STATS  1    // Support collecting historic data + computing stats on historic data
#ifdef ESP8266
#  define PLUGIN_STATS_NR_ELEMENTS 16
#endif // ifdef ESP8266
# ifdef ESP32
#  define PLUGIN_STATS_NR_ELEMENTS 64
#endif // ifdef ESP32
#define FEATURE_CHART_JS  1        // Support for drawing charts, like PluginStats historic data



// #define FEATURE_SETTINGS_ARCHIVE 1
// #define FEATURE_I2CMULTIPLEXER 1
// #define FEATURE_TRIGONOMETRIC_FUNCTIONS_RULES 1
// #define PLUGIN_USES_ADAFRUITGFX // Used by Display plugins using Adafruit GFX library
// #define ADAGFX_ARGUMENT_VALIDATION  0 // Disable argument validation in AdafruitGFX_helper
// #define ADAGFX_SUPPORT_7COLOR  0 // Disable the support of 7-color eInk displays by AdafruitGFX_helper
// #define FEATURE_SEND_TO_HTTP 1 // Enable availability of the SendToHTTP command


#if FEATURE_CUSTOM_PROVISIONING
// For device models, see src/src/DataTypes/DeviceModel.h
// #ifdef ESP32
//  #define DEFAULT_FACTORY_DEFAULT_DEVICE_MODEL  0 // DeviceModel_default
// #endif
// #ifdef ESP8266
//  #define DEFAULT_FACTORY_DEFAULT_DEVICE_MODEL  0 // DeviceModel_default
// #endif
//  #define DEFAULT_PROVISIONING_FETCH_RULES1      false
//  #define DEFAULT_PROVISIONING_FETCH_RULES2      false
//  #define DEFAULT_PROVISIONING_FETCH_RULES3      false
//  #define DEFAULT_PROVISIONING_FETCH_RULES4      false
//  #define DEFAULT_PROVISIONING_FETCH_NOTIFICATIONS false
//  #define DEFAULT_PROVISIONING_FETCH_SECURITY     false
//  #define DEFAULT_PROVISIONING_FETCH_CONFIG       false
//  #define DEFAULT_PROVISIONING_FETCH_PROVISIONING false
//  #define DEFAULT_PROVISIONING_SAVE_URL           false
//  #define DEFAULT_PROVISIONING_SAVE_CREDENTIALS   false
//  #define DEFAULT_PROVISIONING_ALLOW_FETCH_COMMAND false
//  #define DEFAULT_PROVISIONING_URL                ""
//  #define DEFAULT_PROVISIONING_USER               ""
//  #define DEFAULT_PROVISIONING_PASS               ""
#endif



#define FEATURE_SSDP  1

/*
 #######################################################################################################
   Defining web interface
 #######################################################################################################
 */

#define MENU_INDEX_MAIN_VISIBLE          true
/*
#define MENU_INDEX_CONFIG_VISIBLE        false
#define MENU_INDEX_CONTROLLERS_VISIBLE   false
#define MENU_INDEX_HARDWARE_VISIBLE      false
#define MENU_INDEX_DEVICES_VISIBLE       false
#define MENU_INDEX_RULES_VISIBLE         false
#define MENU_INDEX_NOTIFICATIONS_VISIBLE false
#define MENU_INDEX_TOOLS_VISIBLE         false
*/

#define MAIN_PAGE_SHOW_SYSINFO_BUTTON    true
#define MAIN_PAGE_SHOW_WiFi_SETUP_BUTTON true
#define MAIN_PAGE_SHOW_BASIC_INFO_NOT_LOGGED_IN false

#define MAIN_PAGE_SHOW_NODE_LIST_BUILD   true
#define MAIN_PAGE_SHOW_NODE_LIST_TYPE    true

#define SETUP_PAGE_SHOW_CONFIG_BUTTON    true

// #define FEATURE_AUTO_DARK_MODE           0 // Disable auto-dark mode

//#define WEBPAGE_TEMPLATE_HIDE_HELP_BUTTON

#define SHOW_SYSINFO_JSON 1  //Enables the sysinfo_json page (by default is enabled when WEBSERVER_NEW_UI is enabled too)

/*
 #######################################################################################################
   CSS / template
 #######################################################################################################
 */
/*
#define WEBPAGE_TEMPLATE_DEFAULT_HEADER "<header class='headermenu'><h1>ESP Easy Mega: {{title}}</h1><BR>"
#define WEBPAGE_TEMPLATE_DEFAULT_FOOTER "<footer><br><h6>Powered by <a href='http://www.letscontrolit.com' style='font-size: 15px; text-decoration: none'>Let's Control It</a> community</h6></footer></body></html>"
#define WEBPAGE_TEMPLATE_AP_HEADER      "<body><header class='apheader'><h1>Welcome to ESP Easy Mega AP</h1>"
#define WEBPAGE_TEMPLATE_HIDE_HELP_BUTTON
*/
// Embed Custom CSS in Custom.h:
/*
#define WEBSERVER_EMBED_CUSTOM_CSS
static const char DATA_ESPEASY_DEFAULT_MIN_CSS[] PROGMEM = {
...
,0};
*/


/*
 #######################################################################################################
   Special settings  (rendering settings incompatible with other builds)
 #######################################################################################################
 */

// #define FEATURE_NON_STANDARD_24_TASKS  1

/*
 #######################################################################################################
   Your Own selection of plugins and controllers
 #######################################################################################################
 */

#define CONTROLLER_SET_NONE
#define NOTIFIER_SET_NONE
#define PLUGIN_SET_NONE


/*
 #######################################################################################################
 ###########     Plugins
 #######################################################################################################
 */

// #define FEATURE_SERVO  1   // Uncomment and set to 0 to explicitly disable SERVO support


// #define USES_P001   // Switch
// #define USES_P002   // ADC
// #define USES_P003   // Pulse
// #define USES_P004   // Dallas
// #define USES_P005   // DHT
// #define USES_P006   // BMP085
// #define USES_P007   // PCF8591
// #define USES_P008   // RFID
// #define USES_P009   // MCP

// #define USES_P010   // BH1750
// #define USES_P011   // PME
// #define USES_P012   // LCD
// #define USES_P013   // HCSR04
// #define USES_P014   // SI7021
// #define USES_P015   // TSL2561
// #define USES_P017   // PN532
// #define USES_P018   // Dust
// #define USES_P019   // PCF8574

// #define USES_P020   // Ser2Net
// #define USES_P021   // Level
// #define USES_P022   // PCA9685
// #define USES_P023   // OLED
// #define USES_P024   // MLX90614
// #define USES_P025   // ADS1115
// #define USES_P026   // SysInfo
// #define USES_P027   // INA219
// #define USES_P028   // BME280
// #define USES_P029   // Output

// #define USES_P031   // SHT1X
// #define USES_P032   // MS5611
// #define USES_P033   // Dummy
// #define USES_P034   // DHT12
// #define USES_P036   // FrameOLED
// #define USES_P037   // MQTTImport
//   #define P037_MAPPING_SUPPORT 1 // Enable Value mapping support
//   #define P037_FILTER_SUPPORT  1 // Enable filtering support
//   #define P037_JSON_SUPPORT    1 // Enable Json support
// #define USES_P038   // NeoPixel
// #define USES_P039   // Environment - Thermocouple

// #define USES_P040   // RFID - ID12LA/RDM6300
// #define USES_P041   // NeoClock
// #define USES_P042   // Candle
// #define USES_P043   // ClkOutput
// #define USES_P044   // P1WifiGateway
// #define USES_P045   // MPU6050
// #define USES_P046   // VentusW266
// #define USES_P047   // I2C_soil_misture
// #define USES_P048   // Motoshield_v2
// #define USES_P049   // MHZ19

// #define USES_P050   // TCS34725 RGB Color Sensor with IR filter and White LED
// #define USES_P051   // AM2320
// #define USES_P052   // SenseAir
// #define USES_P053   // PMSx003
// #define USES_P054   // DMX512
// #define USES_P055   // Chiming
// #define USES_P056   // SDS011-Dust
// #define USES_P057   // HT16K33_LED
// #define USES_P058   // HT16K33_KeyPad
// #define USES_P059   // Encoder

// #define USES_P060   // MCP3221
// #define USES_P061   // Keypad
// #define USES_P062   // MPR121_KeyPad
// #define USES_P063   // TTP229_KeyPad
// #define USES_P064   // APDS9960 Gesture
// #define USES_P065   // DRF0299
// #define USES_P066   // VEML6040
// #define USES_P067   // HX711_Load_Cell
// #define USES_P068   // SHT3x
// #define USES_P069   // LM75A

// #define USES_P070   // NeoPixel_Clock
// #define USES_P071   // Kamstrup401
// #define USES_P072   // HDC1080
// #define USES_P073   // 7DG
// #define USES_P074   // TSL2591
// #define USES_P075   // Nextion
// #define USES_P076   // HWL8012   in POW r1
// #define USES_P077   // CSE7766   in POW R2
// #define USES_P078   // Eastron Modbus Energy meters
// #define USES_P079   // Wemos Motoshield

// #define USES_P080   // iButton Sensor  DS1990A
// #define USES_P081   // Cron
// #define USES_P082   // GPS
// #define USES_P083   // SGP30
// #define USES_P084   // VEML6070
// #define USES_P085   // AcuDC24x
// #define USES_P086   // Receiving values according Homie convention. Works together with C014 Homie controller
// #define USES_P087   // Serial Proxy
// #define USES_P088   // HeatpumpIR
// #define USES_P089   // Ping

// #define USES_P090   // CCS811
// #define USES_P091   // SerSwitch
// #define USES_P092   // DLbus
// #define USES_P093   // MitsubishiHP
// #define USES_P094   // CULReader
// #define USES_P095   // ILI9341
// #define USES_P096   // eInk
// #define USES_P097   // ESP32Touch
// #define USES_P098   // 
// #define USES_P099   // XPT2046 touchscreen

// #define USES_P100   // DS2423 counter
// #define USES_P101   // WakeOnLan
// #define USES_P102   // PZEM004Tv3
// #define USES_P103   // Atlas Scientific EZO Sensors (pH, ORP, EZO, DO)
// #define USES_P104   // MAX7219 dotmatrix
// #define USES_P105   // AHT10/20/21
// #define USES_P106   // BME680
// #define USES_P107   // Si1145
// #define USES_P109   // ThermoOLED

// #define USES_P110   // VL53L0X Time of Flight sensor
// #define USES_P111   // RF522 RFID reader
// #define USES_P112   // AS7265x
// #define USES_P113   // VL53L1X ToF
// #define USES_P114   // VEML6075
// #define USES_P115   // MAX1704x
// #define USES_P116   // ST77xx
// #define USES_P117   // SCD30
// #define USES_P118   // Itho
// #define USES_P119   // ITG3205 Gyro
// #define USES_P120   // ADXL345 I2C Acceleration / Gravity
// #define USES_P124   // I2C MultiRelay
// #define USES_P125   // ADXL345 SPI Acceleration / Gravity
// #define USES_P126   // 74HC595 Shift register
// #define USES_P127   // CDM7160

// #define USES_P128   // NeoPixelBusFX
// #define P128_USES_GRB  // Default
// #define P128_USES_GRBW // Select 1 option, only first one enabled from this list will be used
// #define P128_USES_RGB
// #define P128_USES_RGBW
// #define P128_USES_BRG
// #define P128_USES_RBG
// #define P128_ENABLE_FAKETV 1 // Enable(1)/Disable(0) FakeTV effect, disabled by default on ESP8266 (.bin size issue), enabled by default on ESP32


<<<<<<< HEAD
// #define USES_P129   // 74HC165 Input shiftregisters
// #define USES_P130   // Current Sensor Irms - ADS1015
// #define USES_P131   // NeoMatrix
// #define USES_P132   // INA3221
// #define USES_P133   // LTR390 UV
// #define USES_P134   // A02YYUW
// #define USES_P135   // SCD4x
// #define P135_FEATURE_RESET_COMMANDS  1 // Enable/Disable quite spacious (~950 bytes) 'selftest' and 'factoryreset' subcommands
// #define USES_P141   // PCD8544 Nokia 5110 LCD

// Special plugins needing IR library
// #define USES_P016   // IR
// #define P016_SEND_IR_TO_CONTROLLER false //IF true then the JSON replay solution is transmited back to the condroller.
// #define P016_FEATURE_COMMAND_HANDLING 0 // By default set to 1 to have the command table, that can be dsabled here
// #define USES_P035   // IRTX
// #define P016_P035_Extended_AC // The following define is needed for extended decoding of A/C Messages and or using standardised 
                                 //common arguments for controlling all deeply supported A/C units
// #define P016_P035_USE_RAW_RAW2 //Use the RAW and RAW2 encodings, disabling it saves 3.7Kb
// #define USES_P088   // Heatpump IR
=======
>>>>>>> a0625473
// #define USES_P108   // DDS238-x ZN Modbus energy meters


/*
 #######################################################################################################
 ###########     Controllers
 #######################################################################################################
 */


// #define USES_C001   // Domoticz HTTP
// #define USES_C002   // Domoticz MQTT
// #define USES_C003   // Nodo telnet
// #define USES_C004   // ThingSpeak
// #define USES_C005   // Home Assistant (openHAB) MQTT
// #define USES_C006   // PiDome MQTT
// #define USES_C007   // Emoncms
// #define USES_C008   // Generic HTTP
// #define USES_C009   // FHEM HTTP
// #define USES_C010   // Generic UDP
// #define USES_C011   // Generic HTTP Advanced
// #define USES_C012   // Blynk HTTP
// #define USES_C013   // ESPEasy P2P network
// #define USES_C014   // homie 3 & 4dev MQTT
// #define USES_C015   // Blynk
// #define USES_C016   // Cache controller
// #define USES_C017   // Zabbix
// #define USES_C018   // TTN/RN2483


/*
 #######################################################################################################
 ###########     Notifiers
 #######################################################################################################
 */


// #define USES_N001   // Email
// #define USES_N002   // Buzzer


#endif // ESPEASY_CUSTOM_H<|MERGE_RESOLUTION|>--- conflicted
+++ resolved
@@ -444,6 +444,7 @@
 // #define USES_P105   // AHT10/20/21
 // #define USES_P106   // BME680
 // #define USES_P107   // Si1145
+// #define USES_P108   // DDS238-x ZN Modbus energy meters
 // #define USES_P109   // ThermoOLED
 
 // #define USES_P110   // VL53L0X Time of Flight sensor
@@ -472,7 +473,6 @@
 // #define P128_ENABLE_FAKETV 1 // Enable(1)/Disable(0) FakeTV effect, disabled by default on ESP8266 (.bin size issue), enabled by default on ESP32
 
 
-<<<<<<< HEAD
 // #define USES_P129   // 74HC165 Input shiftregisters
 // #define USES_P130   // Current Sensor Irms - ADS1015
 // #define USES_P131   // NeoMatrix
@@ -492,9 +492,8 @@
                                  //common arguments for controlling all deeply supported A/C units
 // #define P016_P035_USE_RAW_RAW2 //Use the RAW and RAW2 encodings, disabling it saves 3.7Kb
 // #define USES_P088   // Heatpump IR
-=======
->>>>>>> a0625473
-// #define USES_P108   // DDS238-x ZN Modbus energy meters
+
+
 
 
 /*
