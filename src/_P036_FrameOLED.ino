//#######################################################################################################
//#################################### Plugin 036: OLED SSD1306 display #################################
//
// This is a modification to Plugin_023 with graphics library provided from squix78 github
// https://github.com/squix78/esp8266-oled-ssd1306
//
// The OLED can display up to 12 strings in four frames - i.e. 12 frames with 1 line, 6 with 2 lines or 3 with 4 lines.
// The font size is adjusted according to the number of lines required per frame.
//
// Major work on this plugin has been done by 'Namirda'
// Added to the main repository with some optimizations and some limitations.
// Al long as the device is not selected, no RAM is waisted.

#define PLUGIN_036
#define PLUGIN_ID_036         36
#define PLUGIN_NAME_036       "Display - OLED SSD1306/SH1106 Framed"
#define PLUGIN_VALUENAME1_036 "OLED"

<<<<<<< HEAD
#define Nlines 12        // The number of different lines which can be displayed - each line is 32 chars max
=======
#define P36_Nlines 12        // The number of different lines which can be displayed - each line is 32 chars max
#define P36_Nchars 32


#define P36_CONTRAST_LOW    64
#define P36_CONTRAST_MED  0xCF
#define P36_CONTRAST_HIGH 0xFF
>>>>>>> 6b8ea6c1

#include "SSD1306.h"
#include "SH1106Wire.h"
#include "OLED_SSD1306_SH1106_images.h"
#include "Dialog_Plain_12_font.h"

// Instantiate display here - does not work to do this within the INIT call

OLEDDisplay *display=NULL;

boolean Plugin_036(byte function, struct EventStruct *event, String& string)
{
  boolean success = false;

  static byte displayTimer = 0;
  static byte frameCounter = 0;       // need to keep track of framecounter from call to call
  // static boolean firstcall = true;      // This is used to clear the init graphic on the first call to read
  static byte nrFramesToDisplay = 0;
  static byte currentFrameToDisplay = 0;

  int linesPerFrame;            // the number of lines in each frame
  int NFrames;                // the number of frames

  switch (function)
  {

    case PLUGIN_DEVICE_ADD:
      {
        Device[++deviceCount].Number = PLUGIN_ID_036;
        Device[deviceCount].Type = DEVICE_TYPE_I2C;
        Device[deviceCount].VType = SENSOR_TYPE_SINGLE;
        Device[deviceCount].Ports = 0;
        Device[deviceCount].PullUpOption = false;
        Device[deviceCount].InverseLogicOption = false;
        Device[deviceCount].FormulaOption = false;
        Device[deviceCount].ValueCount = 0;
        Device[deviceCount].SendDataOption = false;
        Device[deviceCount].TimerOption = true;
        break;
      }

    case PLUGIN_GET_DEVICENAME:
      {
        string = F(PLUGIN_NAME_036);
        break;
      }

    case PLUGIN_GET_DEVICEVALUENAMES:
      {
        strcpy_P(ExtraTaskSettings.TaskDeviceValueNames[0], PSTR(PLUGIN_VALUENAME1_036));  // OnOff
        break;
      }

    case PLUGIN_WEBFORM_LOAD:
      {
        // Use number 5 to remain compatible with existing configurations,
        // but the item should be one of the first choices.
        byte choice5 = Settings.TaskDevicePluginConfig[event->TaskIndex][5];
        String options5[2];
        options5[0] = F("SSD1306");
        options5[1] = F("SH1106");
        int optionValues5[2] = { 1, 2 };
        addFormSelector(string, F("Controler"), F("plugin_036_controler"), 2, options5, optionValues5, choice5);

        byte choice0 = Settings.TaskDevicePluginConfig[event->TaskIndex][0];
        /*
        String options0[2];
        options0[0] = F("3C");
        options0[1] = F("3D");
        */
        int optionValues0[2];
        optionValues0[0] = 0x3C;
        optionValues0[1] = 0x3D;
        addFormSelectorI2C(string, F("plugin_036_adr"), 2, optionValues0, choice0);

        byte choice1 = Settings.TaskDevicePluginConfig[event->TaskIndex][1];
        String options1[2];
        options1[0] = F("Normal");
        options1[1] = F("Rotated");
        int optionValues1[2] = { 1, 2 };
        addFormSelector(string, F("Rotation"), F("plugin_036_rotate"), 2, options1, optionValues1, choice1);

        byte choice2 = Settings.TaskDevicePluginConfig[event->TaskIndex][2];
        String options2[4];
        options2[0] = F("1");
        options2[1] = F("2");
        options2[2] = F("3");
        options2[3] = F("4");
        int optionValues2[4] = { 1, 2, 3, 4 };
        addFormSelector(string, F("Lines per Frame"), F("plugin_036_nlines"), 4, options2, optionValues2, choice2);

        byte choice3 = Settings.TaskDevicePluginConfig[event->TaskIndex][3];
        String options3[5];
        options3[0] = F("Very Slow");
        options3[1] = F("Slow");
        options3[2] = F("Fast");
        options3[3] = F("Very Fast");
        options3[4] = F("Instant");
        int optionValues3[5];
        optionValues3[0] = 1;
        optionValues3[1] = 2;
        optionValues3[2] = 4;
        optionValues3[3] = 8;
        optionValues3[4] = 32;
        addFormSelector(string, F("Scroll"), F("plugin_036_scroll"), 5, options3, optionValues3, choice3);

        char deviceTemplate[P36_Nlines][P36_Nchars];
        LoadCustomTaskSettings(event->TaskIndex, (byte*)&deviceTemplate, sizeof(deviceTemplate));

        for (byte varNr = 0; varNr < P36_Nlines; varNr++)
        {
<<<<<<< HEAD
          addFormTextBox(string, String(F("Line ")) + (varNr + 1), String(F("Plugin_036_template")) + (varNr + 1), deviceTemplate[varNr], 32);
=======
          addFormTextBox(string, String(F("Line ")) + (varNr + 1), String(F("Plugin_036_template")) + (varNr + 1), deviceTemplate[varNr], P36_Nchars);
>>>>>>> 6b8ea6c1
        }

        addFormPinSelect(string, F("Display button"), F("taskdevicepin3"), Settings.TaskDevicePin3[event->TaskIndex]);

        addFormNumericBox(string, F("Display Timeout"), F("plugin_036_timer"), Settings.TaskDevicePluginConfig[event->TaskIndex][4]);

        byte choice6 = Settings.TaskDevicePluginConfig[event->TaskIndex][6];
<<<<<<< HEAD
=======
        if (choice6 == 0) choice6 = P36_CONTRAST_HIGH;
>>>>>>> 6b8ea6c1
        String options6[3];
        options6[0] = F("Low");
        options6[1] = F("Medium");
        options6[2] = F("High");
        int optionValues6[3];
<<<<<<< HEAD
        optionValues6[0] = 64;
        optionValues6[1] = 0xCF;
        optionValues6[2] = 0xFF;
        addFormSelector(string, F("Contrast"), F("plugin_066_contrast"), 3, options6, optionValues6, choice6);
=======
        optionValues6[0] = P36_CONTRAST_LOW;
        optionValues6[1] = P36_CONTRAST_MED;
        optionValues6[2] = P36_CONTRAST_HIGH;
        addFormSelector(string, F("Contrast"), F("plugin_036_contrast"), 3, options6, optionValues6, choice6);
>>>>>>> 6b8ea6c1

        success = true;
        break;
      }

    case PLUGIN_WEBFORM_SAVE:
      {
        //update now
        timerSensor[event->TaskIndex] = millis() + (Settings.TaskDeviceTimer[event->TaskIndex] * 1000);
        frameCounter=0;

        Settings.TaskDevicePluginConfig[event->TaskIndex][0] = getFormItemInt(F("plugin_036_adr"));
        Settings.TaskDevicePluginConfig[event->TaskIndex][1] = getFormItemInt(F("plugin_036_rotate"));
        Settings.TaskDevicePluginConfig[event->TaskIndex][2] = getFormItemInt(F("plugin_036_nlines"));
        Settings.TaskDevicePluginConfig[event->TaskIndex][3] = getFormItemInt(F("plugin_036_scroll"));
        Settings.TaskDevicePluginConfig[event->TaskIndex][4] = getFormItemInt(F("plugin_036_timer"));
        Settings.TaskDevicePluginConfig[event->TaskIndex][5] = getFormItemInt(F("plugin_036_controler"));
        Settings.TaskDevicePluginConfig[event->TaskIndex][6] = getFormItemInt(F("plugin_036_contrast"));

        String argName;

        char deviceTemplate[P36_Nlines][P36_Nchars];
        for (byte varNr = 0; varNr < P36_Nlines; varNr++)
        {
          argName = F("Plugin_036_template");
          argName += varNr + 1;
          strncpy(deviceTemplate[varNr], WebServer.arg(argName).c_str(), sizeof(deviceTemplate[varNr]));
        }

        SaveCustomTaskSettings(event->TaskIndex, (byte*)&deviceTemplate, sizeof(deviceTemplate));

        success = true;
        break;
      }

    case PLUGIN_INIT:
      {
        // // Load the custom settings from flash
        // char deviceTemplate[P36_Nlines][P36_Nchars];
        // LoadCustomTaskSettings(event->TaskIndex, (byte*)&deviceTemplate, sizeof(deviceTemplate));

        //      Init the display and turn it on
        if (display)
        {
          display->end();
          delete display;
        }

        uint8_t OLED_address = Settings.TaskDevicePluginConfig[event->TaskIndex][0];
        if (Settings.TaskDevicePluginConfig[event->TaskIndex][5] == 1) {
          display = new SSD1306Wire(OLED_address, Settings.Pin_i2c_sda, Settings.Pin_i2c_scl);
        } else {
          display = new SH1106Wire(OLED_address, Settings.Pin_i2c_sda, Settings.Pin_i2c_scl);
        }
        display->init();		// call to local override of init function
        display->displayOn();

        // Set the display contrast
<<<<<<< HEAD
        uint8_t OLED_contrast = Settings.TaskDevicePluginConfig[event->TaskIndex][6];
        display->setContrast(OLED_contrast);
=======
        // really low brightness & contrast: contrast = 10, precharge = 5, comdetect = 0
        // normal brightness & contrast:  contrast = 100
        char contrast = 100;
        char precharge = 241;
        char comdetect = 64;
        uint8_t OLED_contrast = Settings.TaskDevicePluginConfig[event->TaskIndex][6];
        switch (OLED_contrast) {
          case P36_CONTRAST_LOW:
            contrast = 10; precharge = 5; comdetect = 0;
            break;
          case P36_CONTRAST_MED:
            contrast = P36_CONTRAST_MED; precharge = 0x1F; comdetect = 64;
            break;
          case P36_CONTRAST_HIGH:
          default:
            contrast = P36_CONTRAST_HIGH; precharge = 241; comdetect = 64;
            break;
        }
        display->setContrast(contrast, precharge, comdetect);
>>>>>>> 6b8ea6c1

        //      Set the initial value of OnOff to On
        UserVar[event->BaseVarIndex] = 1;

        //      flip screen if required
        if (Settings.TaskDevicePluginConfig[event->TaskIndex][1] == 2)display->flipScreenVertically();

        //      Display the device name, logo, time and wifi
        display_header();
        // display_logo();
        display->display();

        //      Set up the display timer
        displayTimer = Settings.TaskDevicePluginConfig[event->TaskIndex][4];

        if (Settings.TaskDevicePin3[event->TaskIndex] != -1)
        {
          pinMode(Settings.TaskDevicePin3[event->TaskIndex], INPUT_PULLUP);
        }

        //    Initialize frame counter
        frameCounter = 0;
        nrFramesToDisplay = 1;
        currentFrameToDisplay = 0;

        success = true;
        break;
      }

    case PLUGIN_EXIT:
      {
          if (display)
          {
            display->end();
            delete display;
            display=NULL;
          }
          break;
      }

    // Check frequently to see if we have a pin signal to switch on display
    case PLUGIN_TEN_PER_SECOND:
      {
        if (Settings.TaskDevicePin3[event->TaskIndex] != -1)
        {
          if (!digitalRead(Settings.TaskDevicePin3[event->TaskIndex]))
          {
            display->displayOn();
            UserVar[event->BaseVarIndex] = 1;      //  Save the fact that the display is now ON
            displayTimer = Settings.TaskDevicePluginConfig[event->TaskIndex][4];
          }
        }
        break;
      }

    // Switch off display after displayTimer seconds
    case PLUGIN_ONCE_A_SECOND:
      {

        if ( displayTimer > 0)
        {
          displayTimer--;
          if (displayTimer == 0)
          {
            display->displayOff();
            UserVar[event->BaseVarIndex] = 0;      //  Save the fact that the display is now OFF
          }
        }

        success = true;
        break;
      }

    case PLUGIN_READ:
      {
        char deviceTemplate[P36_Nlines][P36_Nchars];
        LoadCustomTaskSettings(event->TaskIndex, (byte*)&deviceTemplate, sizeof(deviceTemplate));

        // Clear the init screen if this is the first call
        // if (firstcall)
        // {
        //   display->clear();
        //   firstcall = false;
        // }

        //      Define Scroll area layout
        linesPerFrame = Settings.TaskDevicePluginConfig[event->TaskIndex][2];
        NFrames = P36_Nlines / linesPerFrame;

        //      Now create the string for the outgoing and incoming frames
        String tmpString;
        tmpString.reserve(P36_Nchars);
        String newString[4];
        String oldString[4];

        //      Construct the outgoing string
        for (byte i = 0; i < linesPerFrame; i++)
        {
          tmpString = deviceTemplate[(linesPerFrame * frameCounter) + i];
          oldString[i] = P36_parseTemplate(tmpString, 20);
          oldString[i].trim();
        }

        // now loop round looking for the next frame with some content
        //   skip this frame if all lines in frame are blank
        // - we exit the while loop if any line is not empty
        boolean foundText = false;
        int ntries = 0;
        while (!foundText) {

          //        Stop after framecount loops if no data found
          ntries += 1;
          if (ntries > NFrames) break;

          //        Increment the frame counter
          frameCounter = frameCounter + 1;
          if ( frameCounter > NFrames - 1) {
            frameCounter = 0;
            currentFrameToDisplay = 0;
          }

          //        Contruct incoming strings
          for (byte i = 0; i < linesPerFrame; i++)
          {
            tmpString = deviceTemplate[(linesPerFrame * frameCounter) + i];
            newString[i] = P36_parseTemplate(tmpString, 20);
            newString[i].trim();
            if (newString[i].length() > 0) foundText = true;
          }
          if (foundText) {
            if (frameCounter != 0) {
              ++currentFrameToDisplay;
            }
          }
        }
        if ((currentFrameToDisplay + 1) > nrFramesToDisplay) {
          nrFramesToDisplay = currentFrameToDisplay + 1;
        }

        //      Update display
        display_header();
        display_indicator(currentFrameToDisplay, nrFramesToDisplay);
//        display_indicator(frameCounter, NFrames);
        display->display();

        int scrollspeed = Settings.TaskDevicePluginConfig[event->TaskIndex][3];
        display_scroll(oldString, newString, linesPerFrame, scrollspeed);

        success = true;
        break;
      }

    case PLUGIN_WRITE:
      {
        String tmpString  = string;
        int argIndex = tmpString.indexOf(',');
        if (argIndex)
          tmpString = tmpString.substring(0, argIndex);
        if (tmpString.equalsIgnoreCase(F("OLEDFRAMEDCMD")))
        {
          success = true;
          argIndex = string.lastIndexOf(',');
          tmpString = string.substring(argIndex + 1);
          if (tmpString.equalsIgnoreCase(F("Off")))
            display->displayOff();
          else if (tmpString.equalsIgnoreCase(F("On")))
            display->displayOn();
        }
        break;
      }

  }
  return success;
}

// Perform some specific changes for OLED display
String P36_parseTemplate(String &tmpString, byte lineSize) {
  String result = parseTemplate(tmpString, lineSize);
  // OLED lib uses this routine to convert UTF8 to extended ASCII
  // http://playground.arduino.cc/Main/Utf8ascii
  // Attempt to display euro sign (FIXME)
  /*
  const char euro[4] = {0xe2, 0x82, 0xac, 0}; // Unicode euro symbol
  const char euro_oled[3] = {0xc2, 0x80, 0}; // Euro symbol OLED display font
  result.replace(euro, euro_oled);
  */
/*
  if (tmpString.indexOf('{') != -1) {
    String log = F("Gijs: '");
    log += tmpString;
    log += F("'  hex:");
    for (int i = 0; i < tmpString.length(); ++i) {
      log += F(" ");
      log += String(tmpString[i], HEX);
    }
    log += F(" out hex:");
    for (int i = 0; i < result.length(); ++i) {
      log += F(" ");
      log += String(result[i], HEX);
    }
    addLog(LOG_LEVEL_INFO, log);
  }
*/
  return result;
}

// The screen is set up as 10 rows at the top for the header, 10 rows at the bottom for the footer and 44 rows in the middle for the scroll region

void display_header() {
  static boolean showWiFiName = true;
  if (showWiFiName && (WiFi.status() == WL_CONNECTED) ) {
    String newString = WiFi.SSID();
    newString.trim();
    display_title(newString);
  } else {
    String dtime = "%sysname%";
    String newString = parseTemplate(dtime, 10);
    newString.trim();
    display_title(newString);
  }
  showWiFiName = !showWiFiName;
  // Display time and wifibars both clear area below, so paint them after the title.
  display_time();
  display_wifibars();
}

void display_time() {
  String dtime = "%systime%";
  String newString = parseTemplate(dtime, 10);
  display->setTextAlignment(TEXT_ALIGN_LEFT);
  display->setFont(ArialMT_Plain_10);
  display->setColor(BLACK);
  display->fillRect(0, 0, 28, 10);
  display->setColor(WHITE);
  display->drawString(0, 0, newString.substring(0, 5));
}

void display_title(String& title) {
  display->setTextAlignment(TEXT_ALIGN_CENTER);
  display->setFont(ArialMT_Plain_10);
  display->setColor(BLACK);
  display->fillRect(0, 0, 128, 13); // Underscores use a extra lines, clear also.
  display->setColor(WHITE);
  display->drawString(64, 0, title);
}

void display_logo() {
  // draw an xbm image.
  display->drawXbm(34, 14, WiFi_Logo_width, WiFi_Logo_height, WiFi_Logo_bits);
}

// Draw the frame position

void display_indicator(int iframe, int frameCount) {

  //  Erase Indicator Area

  display->setColor(BLACK);
  display->fillRect(0, 54, 128, 10);
  display->setColor(WHITE);

  // Only display when there is something to display.
  if (frameCount <= 1) return;

  // Display chars as required
  for (byte i = 0; i < frameCount; i++) {
    const char *image;
    if (iframe == i) {
      image = activeSymbole;
    } else {
      image = inactiveSymbole;
    }

    int x, y;

    y = 56;

    // I would like a margin of 20 pixels on each side of the indicator.
    // Therefore the width of the indicator should be 128-40=88 and so space between indicator dots is 88/(framecount-1)
    // The width of the display is 128 and so the first dot must be at x=20 if it is to be centred at 64
    const int number_spaces = frameCount - 1;
    if (number_spaces <= 0)
      return;
    int margin = 20;
    int spacing = (128 - 2 * margin) / number_spaces;
    // Now apply some max of 30 pixels between the indicators and center the row of indicators.
    if (spacing > 30) {
      spacing = 30;
      margin = (128 - number_spaces * spacing) / 2;
    }

    x = margin + (spacing * i);
    display->drawXbm(x, y, 8, 8, image);
  }
}

void display_scroll(String outString[], String inString[], int nlines, int scrollspeed)
{

  // outString contains the outgoing strings in this frame
  // inString contains the incomng strings in this frame
  // nlines is the number of lines in each frame

  int ypos[4]; // ypos contains the heights of the various lines - this depends on the font and the number of lines

  if (nlines == 1)
  {
    display->setFont(ArialMT_Plain_24);
    ypos[0] = 20;
  }

  if (nlines == 2)
  {
    display->setFont(ArialMT_Plain_16);
    ypos[0] = 15;
    ypos[1] = 34;
  }

  if (nlines == 3)
  {
    display->setFont(Dialog_plain_12);
    ypos[0] = 13;
    ypos[1] = 25;
    ypos[2] = 37;
  }

  if (nlines == 4)
  {
    display->setFont(ArialMT_Plain_10);
    ypos[0] = 12;
    ypos[1] = 22;
    ypos[2] = 32;
    ypos[3] = 42;
  }

  display->setTextAlignment(TEXT_ALIGN_CENTER);

  for (byte i = 0; i < 33; i = i + scrollspeed)
  {

    //  Clear the scroll area

    display->setColor(BLACK);
    // We allow 12 pixels at the top because otherwise the wifi indicator gets too squashed!!
    display->fillRect(0, 12, 128, 42);   // scrolling window is 44 pixels high - ie 64 less margin of 10 at top and bottom
    display->setColor(WHITE);

    // Now draw the strings

    for (byte j = 0; j < nlines; j++)
    {

      display->drawString(64 + (4 * i), ypos[j], outString[j]);

      display->drawString(-64 + (4 * i), ypos[j], inString[j]);
    }

    display->display();

    delay(2);
    //NO, dont use background stuff, causes crashes in this plugin:
    // /backgroundtasks();
  }
}

//Draw Signal Strength Bars
void display_wifibars() {
  int x = 105;
  int y = 0;
  int size_x = 15;
  int size_y = 10;
  int nbars = 5;
  int nbars_filled = (WiFi.RSSI() + 100) / 8;
  int16_t width = (size_x / nbars);
  size_x = width * nbars - 1; // Correct for round errors.

  //  x,y are the x,y locations
  //  sizex,sizey are the sizes (should be a multiple of the number of bars)
  //  nbars is the number of bars and nbars_filled is the number of filled bars.

  //  We leave a 1 pixel gap between bars
  display->setColor(BLACK);
  display->fillRect(x , y, size_x, size_y);
  display->setColor(WHITE);
  if (WiFi.status() == WL_CONNECTED) {
    for (byte ibar = 0; ibar < nbars; ibar++) {
      int16_t height = size_y * (ibar + 1) / nbars;
      int16_t xpos = x + ibar * width;
      int16_t ypos = y + size_y - height;
      if (ibar <= nbars_filled) {
        // Fill complete bar
        display->fillRect(xpos, ypos, width - 1, height);
      } else {
        // Only draw top and bottom.
        display->fillRect(xpos, ypos, width - 1, 1);
        display->fillRect(xpos, y + size_y - 1, width - 1, 1);
      }
    }
  }
}<|MERGE_RESOLUTION|>--- conflicted
+++ resolved
@@ -16,9 +16,6 @@
 #define PLUGIN_NAME_036       "Display - OLED SSD1306/SH1106 Framed"
 #define PLUGIN_VALUENAME1_036 "OLED"
 
-<<<<<<< HEAD
-#define Nlines 12        // The number of different lines which can be displayed - each line is 32 chars max
-=======
 #define P36_Nlines 12        // The number of different lines which can be displayed - each line is 32 chars max
 #define P36_Nchars 32
 
@@ -26,7 +23,6 @@
 #define P36_CONTRAST_LOW    64
 #define P36_CONTRAST_MED  0xCF
 #define P36_CONTRAST_HIGH 0xFF
->>>>>>> 6b8ea6c1
 
 #include "SSD1306.h"
 #include "SH1106Wire.h"
@@ -138,11 +134,7 @@
 
         for (byte varNr = 0; varNr < P36_Nlines; varNr++)
         {
-<<<<<<< HEAD
-          addFormTextBox(string, String(F("Line ")) + (varNr + 1), String(F("Plugin_036_template")) + (varNr + 1), deviceTemplate[varNr], 32);
-=======
           addFormTextBox(string, String(F("Line ")) + (varNr + 1), String(F("Plugin_036_template")) + (varNr + 1), deviceTemplate[varNr], P36_Nchars);
->>>>>>> 6b8ea6c1
         }
 
         addFormPinSelect(string, F("Display button"), F("taskdevicepin3"), Settings.TaskDevicePin3[event->TaskIndex]);
@@ -150,26 +142,16 @@
         addFormNumericBox(string, F("Display Timeout"), F("plugin_036_timer"), Settings.TaskDevicePluginConfig[event->TaskIndex][4]);
 
         byte choice6 = Settings.TaskDevicePluginConfig[event->TaskIndex][6];
-<<<<<<< HEAD
-=======
         if (choice6 == 0) choice6 = P36_CONTRAST_HIGH;
->>>>>>> 6b8ea6c1
         String options6[3];
         options6[0] = F("Low");
         options6[1] = F("Medium");
         options6[2] = F("High");
         int optionValues6[3];
-<<<<<<< HEAD
-        optionValues6[0] = 64;
-        optionValues6[1] = 0xCF;
-        optionValues6[2] = 0xFF;
-        addFormSelector(string, F("Contrast"), F("plugin_066_contrast"), 3, options6, optionValues6, choice6);
-=======
         optionValues6[0] = P36_CONTRAST_LOW;
         optionValues6[1] = P36_CONTRAST_MED;
         optionValues6[2] = P36_CONTRAST_HIGH;
         addFormSelector(string, F("Contrast"), F("plugin_036_contrast"), 3, options6, optionValues6, choice6);
->>>>>>> 6b8ea6c1
 
         success = true;
         break;
@@ -228,10 +210,6 @@
         display->displayOn();
 
         // Set the display contrast
-<<<<<<< HEAD
-        uint8_t OLED_contrast = Settings.TaskDevicePluginConfig[event->TaskIndex][6];
-        display->setContrast(OLED_contrast);
-=======
         // really low brightness & contrast: contrast = 10, precharge = 5, comdetect = 0
         // normal brightness & contrast:  contrast = 100
         char contrast = 100;
@@ -251,7 +229,6 @@
             break;
         }
         display->setContrast(contrast, precharge, comdetect);
->>>>>>> 6b8ea6c1
 
         //      Set the initial value of OnOff to On
         UserVar[event->BaseVarIndex] = 1;
