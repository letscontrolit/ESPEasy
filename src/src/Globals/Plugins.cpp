#include "../Globals/Plugins.h"

#include "../CustomBuild/ESPEasyLimits.h"

#include "../../_Plugin_Helper.h"

#include "../DataStructs/ESPEasy_EventStruct.h"
#include "../DataStructs/TimingStats.h"

#include "../DataTypes/ESPEasy_plugin_functions.h"

#include "../ESPEasyCore/ESPEasy_Log.h"
#include "../ESPEasyCore/Serial.h"

#include "../Globals/Cache.h"
#include "../Globals/Device.h"
#include "../Globals/ESPEasy_Scheduler.h"
#include "../Globals/ExtraTaskSettings.h"
#include "../Globals/EventQueue.h"
#include "../Globals/GlobalMapPortStatus.h"
#include "../Globals/Settings.h"
#include "../Globals/Statistics.h"

#if FEATURE_DEFINE_SERIAL_CONSOLE_PORT
#include "../Helpers/_Plugin_Helper_serial.h"
#endif

#include "../Helpers/ESPEasyRTC.h"
#include "../Helpers/ESPEasy_Storage.h"
#include "../Helpers/Hardware.h"
#include "../Helpers/Misc.h"
#include "../Helpers/_Plugin_init.h"
#include "../Helpers/PortStatus.h"
#include "../Helpers/StringConverter.h"
#include "../Helpers/StringParser.h"

#include <vector>

int deviceCount = -1;

std::vector<deviceIndex_t> DeviceIndex_sorted;


bool validDeviceIndex(deviceIndex_t index) {
  const pluginID_t pluginID = getPluginID_from_DeviceIndex(index);
  return pluginID != INVALID_PLUGIN_ID;
}

bool validTaskIndex(taskIndex_t index) {
  return index < TASKS_MAX;
}

bool validPluginID(pluginID_t pluginID) {
  return (pluginID != INVALID_PLUGIN_ID);
}

bool validPluginID_fullcheck(pluginID_t pluginID) {
  return getDeviceIndex_from_PluginID(pluginID) != INVALID_DEVICE_INDEX;
}

bool validUserVarIndex(userVarIndex_t index) {
  return index < USERVAR_MAX_INDEX;
}

bool validTaskVarIndex(taskVarIndex_t index) {
  return index < VARS_PER_TASK;
}

bool supportedPluginID(pluginID_t pluginID) {
  return validDeviceIndex(getDeviceIndex(pluginID));
}

deviceIndex_t getDeviceIndex_from_TaskIndex(taskIndex_t taskIndex) {
  if (validTaskIndex(taskIndex)) {
    return getDeviceIndex(Settings.TaskDeviceNumber[taskIndex]);
  }
  return INVALID_DEVICE_INDEX;
}

/*********************************************************************************************
 * get the taskPluginID with required checks, INVALID_PLUGIN_ID when invalid
 ********************************************************************************************/
pluginID_t getPluginID_from_TaskIndex(taskIndex_t taskIndex) {
  if (validTaskIndex(taskIndex)) {
    const pluginID_t pluginID = Settings.TaskDeviceNumber[taskIndex];
    if (supportedPluginID(pluginID))
      return pluginID;
  }
  return INVALID_PLUGIN_ID;
}

#if FEATURE_PLUGIN_PRIORITY
bool isPluginI2CPowerManager_from_TaskIndex(taskIndex_t taskIndex) {
  if (validTaskIndex(taskIndex)) {
    deviceIndex_t deviceIndex = getDeviceIndex_from_TaskIndex(taskIndex);
    if (validDeviceIndex(deviceIndex)) {
      return (Device[deviceIndex].Type == DEVICE_TYPE_I2C) && 
             Device[deviceIndex].PowerManager && 
             Settings.isPowerManagerTask(taskIndex);
    }
  }
  return false;
}
#endif // if FEATURE_PLUGIN_PRIORITY

deviceIndex_t getDeviceIndex(pluginID_t pluginID)
{
  return getDeviceIndex_from_PluginID(pluginID);
}

/********************************************************************************************\
   Find name of plugin given the plugin device index..
 \*********************************************************************************************/
String getPluginNameFromDeviceIndex(deviceIndex_t deviceIndex) {
  #ifdef USE_SECOND_HEAP
  HeapSelectDram ephemeral;
  #endif

  String deviceName;

  if (validDeviceIndex(deviceIndex)) {
    PluginCall(deviceIndex, PLUGIN_GET_DEVICENAME, nullptr, deviceName);
  }
  return deviceName;
}

String getPluginNameFromPluginID(pluginID_t pluginID) {
  deviceIndex_t deviceIndex = getDeviceIndex(pluginID);

  if (!validDeviceIndex(deviceIndex)) {
    String name = F("Plugin ");
    name += String(static_cast<int>(pluginID));
    name += F(" not included in build");
    return name;
  }
  return getPluginNameFromDeviceIndex(deviceIndex);
}

#if FEATURE_I2C_DEVICE_SCAN
bool checkPluginI2CAddressFromDeviceIndex(deviceIndex_t deviceIndex, uint8_t i2cAddress) {
  if (validDeviceIndex(deviceIndex)) {
    String dummy;
    struct EventStruct TempEvent;
    TempEvent.Par1 = i2cAddress;
<<<<<<< HEAD
    return Plugin_ptr[deviceIndex](PLUGIN_I2C_HAS_ADDRESS, &TempEvent, dummy);
=======
    hasI2CAddress = PluginCall(deviceIndex, PLUGIN_I2C_HAS_ADDRESS, &TempEvent, dummy);
>>>>>>> ec086a4f
  }
  return false;
}
#endif // if FEATURE_I2C_DEVICE_SCAN

bool getPluginDisplayParametersFromTaskIndex(taskIndex_t taskIndex, uint16_t& x, uint16_t& y, uint16_t& r, uint16_t& colorDepth) {
  if (!validTaskIndex(taskIndex)) { return false; }
  const deviceIndex_t deviceIndex = getDeviceIndex_from_TaskIndex(taskIndex);

  if (validDeviceIndex(deviceIndex)) {
    const pluginID_t pluginID = DeviceIndex_to_Plugin_id[deviceIndex];

    if (validPluginID(pluginID)) {
      String dummy;
      struct EventStruct TempEvent;
      TempEvent.setTaskIndex(taskIndex);

      if (Plugin_ptr[deviceIndex](PLUGIN_GET_DISPLAY_PARAMETERS, &TempEvent, dummy)) {
        x          = TempEvent.Par1;
        y          = TempEvent.Par2;
        r          = TempEvent.Par3;
        colorDepth = TempEvent.Par4;
        return true;
      }
    }
  }
  return false;
}

#if FEATURE_I2C_GET_ADDRESS
uint8_t getTaskI2CAddress(taskIndex_t taskIndex) {
  uint8_t getI2CAddress = 0;
  const uint8_t deviceIndex = getDeviceIndex_from_TaskIndex(taskIndex);

  if (validTaskIndex(taskIndex) && validDeviceIndex(deviceIndex)) {
    String dummy;
    struct EventStruct TempEvent;
    TempEvent.setTaskIndex(taskIndex);
    TempEvent.Par1 = 0;
    if (PluginCall(deviceIndex, PLUGIN_I2C_GET_ADDRESS, &TempEvent, dummy)) {
      getI2CAddress = TempEvent.Par1;
    }
  }
  return getI2CAddress;
}
#endif // if FEATURE_I2C_GET_ADDRESS


// ********************************************************************************
// Functions to assist changing I2C multiplexer port or clock speed 
// when addressing a task
// ********************************************************************************

bool prepare_I2C_by_taskIndex(taskIndex_t taskIndex, deviceIndex_t DeviceIndex) {
  if (!validTaskIndex(taskIndex) || !validDeviceIndex(DeviceIndex)) {
    return false;
  }
  if (Device[DeviceIndex].Type != DEVICE_TYPE_I2C) {
    return true; // No I2C task, so consider all-OK
  }
  if (I2C_state != I2C_bus_state::OK) {
    return false; // Bus state is not OK, so do not consider task runnable
  }
  #if FEATURE_I2CMULTIPLEXER
  I2CMultiplexerSelectByTaskIndex(taskIndex);
  // Output is selected after this write, so now we must make sure the
  // frequency is set before anything else is sent.
  #endif // if FEATURE_I2CMULTIPLEXER

  if (bitRead(Settings.I2C_Flags[taskIndex], I2C_FLAGS_SLOW_SPEED)) {
    I2CSelectLowClockSpeed(); // Set to slow
  }
  return true;
}


void post_I2C_by_taskIndex(taskIndex_t taskIndex, deviceIndex_t DeviceIndex) {
  if (!validTaskIndex(taskIndex) || !validDeviceIndex(DeviceIndex)) {
    return;
  }
  if (Device[DeviceIndex].Type != DEVICE_TYPE_I2C) {
    return;
  }
  #if FEATURE_I2CMULTIPLEXER
  I2CMultiplexerOff();
  #endif // if FEATURE_I2CMULTIPLEXER

  I2CSelectHighClockSpeed();  // Reset
}

// Add an event to the event queue.
// event value 1 = taskIndex (first task = 1)
// event value 2 = return value of the plugin function
// Example:  TaskInit#bme=1,0    (taskindex = 0, return value = 0)
void queueTaskEvent(const String& eventName, taskIndex_t taskIndex, const String& value_str) {
  if (Settings.UseRules) {
    String event;
    event.reserve(eventName.length() + 32 + value_str.length());
    event  = eventName;
    event += '#';
    event += getTaskDeviceName(taskIndex);
    event += '=';
    event += taskIndex + 1;
    if (value_str.length() > 0) {
      event += ',';
      event += wrapWithQuotesIfContainsParameterSeparatorChar(value_str);
    }
    eventQueue.addMove(std::move(event));
  }
}

void queueTaskEvent(const String& eventName, taskIndex_t taskIndex, const int& value1) {
  queueTaskEvent(eventName, taskIndex, String(value1));
}

void queueTaskEvent(const __FlashStringHelper * eventName, taskIndex_t taskIndex, const String& value1) {
  queueTaskEvent(String(eventName), taskIndex, value1);
}

void queueTaskEvent(const __FlashStringHelper * eventName, taskIndex_t taskIndex, const int& value1) {
  queueTaskEvent(String(eventName), taskIndex, String(value1));
}

/**
 * Call the plugin of 1 task for 1 function, with standard EventStruct and optional command string
 */
bool PluginCallForTask(taskIndex_t taskIndex, uint8_t Function, EventStruct *TempEvent, String& command, EventStruct *event = nullptr) {
  #ifdef USE_SECOND_HEAP
  HeapSelectDram ephemeral;
  #endif

  bool retval = false;
  if (Settings.TaskDeviceEnabled[taskIndex] && validPluginID_fullcheck(Settings.TaskDeviceNumber[taskIndex]))
  {
    const deviceIndex_t DeviceIndex = getDeviceIndex_from_TaskIndex(taskIndex);
    if (validDeviceIndex(DeviceIndex)) {
      if (Settings.TaskDeviceDataFeed[taskIndex] == 0) // these calls only to tasks with local feed
      {
        if (Function == PLUGIN_INIT) {
          LoadTaskSettings(taskIndex);
        }
        TempEvent->setTaskIndex(taskIndex);
        TempEvent->sensorType   = Device[DeviceIndex].VType;
        if (event != nullptr) {
          TempEvent->OriginTaskIndex = event->TaskIndex;
        }

        if (!prepare_I2C_by_taskIndex(taskIndex, DeviceIndex)) {
          return false;
        }
        #ifndef BUILD_NO_RAM_TRACKER
        switch (Function) {
          case PLUGIN_WRITE:          // First set
          case PLUGIN_REQUEST:
          case PLUGIN_ONCE_A_SECOND:  // Second set
          case PLUGIN_TEN_PER_SECOND:
          case PLUGIN_FIFTY_PER_SECOND:
          case PLUGIN_INIT:           // Second set, instead of PLUGIN_INIT_ALL
          case PLUGIN_CLOCK_IN:
          case PLUGIN_EVENT_OUT:
          case PLUGIN_TIME_CHANGE:
          #if FEATURE_PLUGIN_PRIORITY
          case PLUGIN_PRIORITY_INIT:
          #endif // if FEATURE_PLUGIN_PRIORITY
            {
              checkRAM(F("PluginCall_s"), taskIndex);
              break;
            }
        }
        #endif
        #if FEATURE_I2C_DEVICE_CHECK
        bool i2cStatusOk = true;
        if ((Function == PLUGIN_INIT) && (Device[DeviceIndex].Type == DEVICE_TYPE_I2C) && !Device[DeviceIndex].I2CNoDeviceCheck) {
          const uint8_t i2cAddr = getTaskI2CAddress(event->TaskIndex);
          if (i2cAddr > 0) {
            START_TIMER;
            i2cStatusOk = I2C_deviceCheck(i2cAddr);
            STOP_TIMER_TASK(DeviceIndex, PLUGIN_I2C_GET_ADDRESS);
          }
        }
        if (i2cStatusOk) {
        #endif // if FEATURE_I2C_DEVICE_CHECK
          #ifndef BUILD_NO_RAM_TRACKER
          switch (Function) {
            case PLUGIN_WRITE:          // First set
            case PLUGIN_REQUEST:
            case PLUGIN_ONCE_A_SECOND:  // Second set
            case PLUGIN_TEN_PER_SECOND:
            case PLUGIN_FIFTY_PER_SECOND:
            case PLUGIN_INIT:           // Second set, instead of PLUGIN_INIT_ALL
            case PLUGIN_CLOCK_IN:
            case PLUGIN_EVENT_OUT:
            case PLUGIN_TIME_CHANGE:
              {
                checkRAM(F("PluginCall_s"), taskIndex);
                break;
              }
          }
          #endif
          START_TIMER;
          retval = (PluginCall(DeviceIndex, Function, TempEvent, command));
          STOP_TIMER_TASK(DeviceIndex, Function);

          if (Function == PLUGIN_INIT) {
            #if FEATURE_PLUGIN_STATS
            if (Device[DeviceIndex].PluginStats) {
              PluginTaskData_base *taskData = getPluginTaskData(taskIndex);
              if (taskData == nullptr) {
                // Plugin apparently does not have PluginTaskData.
                // Create Plugin Task data if it has "Stats" checked.
                LoadTaskSettings(taskIndex);
                if (ExtraTaskSettings.anyEnabledPluginStats()) {
                  initPluginTaskData(taskIndex, new (std::nothrow) _StatsOnly_data_struct());
                }
              }
            }
            #endif // if FEATURE_PLUGIN_STATS
            // Schedule the plugin to be read.
            Scheduler.schedule_task_device_timer_at_init(TempEvent->TaskIndex);
            queueTaskEvent(F("TaskInit"), taskIndex, retval);
          }
        #if FEATURE_I2C_DEVICE_CHECK
        }
        #endif // if FEATURE_I2C_DEVICE_CHECK

        post_I2C_by_taskIndex(taskIndex, DeviceIndex);
        delay(0); // SMY: call delay(0) unconditionally
      } else {
        #if FEATURE_PLUGIN_STATS
        if (Function == PLUGIN_INIT && Device[DeviceIndex].PluginStats) {
          PluginTaskData_base *taskData = getPluginTaskData(taskIndex);
          if (taskData == nullptr) {
            // Plugin apparently does not have PluginTaskData.
            // Create Plugin Task data if it has "Stats" checked.
            LoadTaskSettings(taskIndex);
            if (ExtraTaskSettings.anyEnabledPluginStats()) {
              initPluginTaskData(taskIndex, new (std::nothrow) _StatsOnly_data_struct());
            }
          }
        }
        #endif // if FEATURE_PLUGIN_STATS
      }
    }
  }
  return retval;
}

/*********************************************************************************************\
* Function call to all or specific plugins
\*********************************************************************************************/
bool PluginCall(uint8_t Function, struct EventStruct *event, String& str)
{
  #ifdef USE_SECOND_HEAP
  HeapSelectDram ephemeral;
  #endif

  struct EventStruct TempEvent;

  if (event == nullptr) {
    event = &TempEvent;
  }
  else {
    TempEvent.deep_copy(*event);
  }

  #ifndef BUILD_NO_RAM_TRACKER
  checkRAM(F("PluginCall"), Function);
  #endif

  switch (Function)
  {
    // Unconditional calls to all plugins
    case PLUGIN_UNCONDITIONAL_POLL:    // FIXME TD-er: PLUGIN_UNCONDITIONAL_POLL is not being used at the moment

      for (deviceIndex_t x = 0; validDeviceIndex(x); x++) {
          START_TIMER;
          PluginCall(x, Function, event, str);
          STOP_TIMER_TASK(x, Function);
          delay(0); // SMY: call delay(0) unconditionally
      }
      return true;

    case PLUGIN_MONITOR:

      for (auto it = globalMapPortStatus.begin(); it != globalMapPortStatus.end(); ++it) {
        // only call monitor function if there the need to
        if (it->second.monitor || it->second.command || it->second.init) {
          TempEvent.Par1 = getPortFromKey(it->first);

          // initialize the "x" variable to synch with the pluginNumber if second.x == -1
          if (!validDeviceIndex(it->second.x)) { it->second.x = getDeviceIndex(getPluginFromKey(it->first)); }

          const deviceIndex_t DeviceIndex = it->second.x;
          if (validDeviceIndex(DeviceIndex))  {
            START_TIMER;
            PluginCall(DeviceIndex, Function, &TempEvent, str);
            STOP_TIMER_TASK(DeviceIndex, Function);
          }
        }
      }
      return true;


    // Call to all plugins. Return at first match
    case PLUGIN_WRITE:
//    case PLUGIN_REQUEST: @giig1967g: replaced by new function getGPIOPluginValues()
    {
      taskIndex_t firstTask = 0;
      taskIndex_t lastTask = TASKS_MAX;
      String command = String(str);                           // Local copy to avoid warning in ExecuteCommand
      int dotPos = command.indexOf('.');                      // Find first period
      if (Function == PLUGIN_WRITE                            // Only applicable on PLUGIN_WRITE function
        && dotPos > -1) {                                     // First precondition is just a quick check for a period (fail-fast strategy)
        const String arg0 = parseString(command, 1);                // Get first argument
        dotPos = arg0.indexOf('.');
        if (dotPos > -1) {
          String thisTaskName = parseString(arg0, 1, '.');    // Extract taskname prefix
          removeChar(thisTaskName, '[');                      // Remove the optional square brackets
          removeChar(thisTaskName, ']');
          if (thisTaskName.length() > 0) {                    // Second precondition
            taskIndex_t thisTask = findTaskIndexByName(thisTaskName);
            if (!validTaskIndex(thisTask)) {                  // Taskname not found or invalid, check for a task number?
              thisTask = static_cast<taskIndex_t>(atoi(thisTaskName.c_str()));
              if (thisTask == 0 || thisTask > TASKS_MAX) {
                thisTask = INVALID_TASK_INDEX;
              } else {
                thisTask--;                                   // 0-based
              }
            }
            if (validTaskIndex(thisTask)) {                   // Known taskindex?
#ifdef USES_P022                                              // Exclude P022 as it has rather explicit differences in commands when used with the [<TaskName>]. prefix
              if (Settings.TaskDeviceEnabled[thisTask]        // and internally needs to know wether it was called with the taskname prefixed
                && validPluginID_fullcheck(Settings.TaskDeviceNumber[thisTask])
                && Settings.TaskDeviceDataFeed[thisTask] == 0) {
                const deviceIndex_t DeviceIndex = getDeviceIndex_from_TaskIndex(thisTask);
                if (validDeviceIndex(DeviceIndex) && Device[DeviceIndex].Number == 22 /* PLUGIN_ID_022 define no longer available, 'assume' 22 for now */) {
                  thisTask = INVALID_TASK_INDEX;
                }
              }
              if (validTaskIndex(thisTask)) {
#endif
                firstTask = thisTask;
                lastTask  = thisTask + 1;                     // Add 1 to satisfy the for condition
                command   = command.substring(dotPos + 1);    // Remove [<TaskName>]. prefix
#ifdef USES_P022
              }
#endif
            }
          }
        }
      }
  // String info = F("PLUGIN_WRITE first: "); // To remove
  // info += firstTask;
  // info += F(" last: ");
  // info += lastTask;
  // addLog(LOG_LEVEL_INFO, info);

      for (taskIndex_t task = firstTask; task < lastTask; task++)
      {
        bool retval = PluginCallForTask(task, Function, &TempEvent, command);

        if (!retval) {
          if (1 == (lastTask - firstTask)) {
            // These plugin task data commands are generic, so only apply them on a specific task.
            // Don't try to match them on the first task that may have such data.
            PluginTaskData_base *taskData = getPluginTaskDataBaseClassOnly(task);
            if (nullptr != taskData) {
              if (taskData->plugin_write_base(event, command)) {
                retval = true;
              }
            }
          }
        }

        if (retval) {
          EventStruct CPlugin_ack_event;
          CPlugin_ack_event.deep_copy(TempEvent);
          CPlugin_ack_event.setTaskIndex(task);
          CPluginCall(CPlugin::Function::CPLUGIN_ACKNOWLEDGE, &CPlugin_ack_event, command);
          return true;
        }
      }

/*
      if (Function == PLUGIN_REQUEST) {
        // @FIXME TD-er: work-around as long as gpio command is still performed in P001_switch.
        for (deviceIndex_t deviceIndex = 0; validDeviceIndex(deviceIndex); deviceIndex++) {
          if (PluginCall(deviceIndex, Function, event, str)) {
            delay(0); // SMY: call delay(0) unconditionally
            CPluginCall(CPlugin::Function::CPLUGIN_ACKNOWLEDGE, event, str);
            return true;
          }
        }
      }
*/
      break;
    }

    // Call to all plugins used in a task. Return at first match
    case PLUGIN_SERIAL_IN:
    case PLUGIN_UDP_IN:
    {
      for (taskIndex_t taskIndex = 0; taskIndex < TASKS_MAX; taskIndex++)
      {
        if (PluginCallForTask(taskIndex, Function, &TempEvent, str)) {
          #ifndef BUILD_NO_RAM_TRACKER
          checkRAM(F("PluginCallUDP"), taskIndex);
          #endif
          return true;
        }
      }
      return false;
    }

    // Call to all plugins that are used in a task
    case PLUGIN_ONCE_A_SECOND:
    case PLUGIN_TEN_PER_SECOND:
    case PLUGIN_FIFTY_PER_SECOND:
    case PLUGIN_INIT_ALL:
    case PLUGIN_CLOCK_IN:
    case PLUGIN_EVENT_OUT:
    case PLUGIN_TIME_CHANGE:
    {
      if (Function == PLUGIN_INIT_ALL) {
        Function = PLUGIN_INIT;
      }
      bool result = true;

      for (taskIndex_t taskIndex = 0; taskIndex < TASKS_MAX; taskIndex++)
      {
        #ifndef BUILD_NO_DEBUG
        const int freemem_begin = ESP.getFreeHeap();
        #endif

        bool retval = PluginCallForTask(taskIndex, Function, &TempEvent, str, event);

        if (Function == PLUGIN_INIT) {
          if (!retval && Settings.TaskDeviceDataFeed[taskIndex] == 0) {
            Settings.TaskDeviceEnabled[taskIndex] = false; // Initialization failed: Disable plugin!
            result = false;
          }
          #ifndef BUILD_NO_DEBUG
          if (loglevelActiveFor(LOG_LEVEL_DEBUG)) {
            // See also logMemUsageAfter()
            const int freemem_end = ESP.getFreeHeap();
            String log;
            if (log.reserve(128)) {
              log  = F("After PLUGIN_INIT ");
              log += F(" task: ");
              if (taskIndex < 9) log += ' ';
              log += taskIndex + 1;
              while (log.length() < 30) log += ' ';
              log += F("Free mem after: ");
              log += freemem_end;
              while (log.length() < 53) log += ' ';
              log += F("plugin: ");
              log += freemem_begin - freemem_end;
              while (log.length() < 67) log += ' ';

              log += Settings.TaskDeviceEnabled[taskIndex] ? F("[ena]") : F("[dis]");
              while (log.length() < 73) log += ' ';
              log += getPluginNameFromDeviceIndex(getDeviceIndex_from_TaskIndex(taskIndex));

              addLogMove(LOG_LEVEL_DEBUG, log);
            }
          }
          #endif
        }
      }

      return result;
    }

    #if FEATURE_PLUGIN_PRIORITY
    case PLUGIN_PRIORITY_INIT_ALL:
    {
      if (Function == PLUGIN_PRIORITY_INIT_ALL) {
        addLogMove(LOG_LEVEL_INFO, F("INIT : Check for Priority tasks"));
        PluginInit(true); // Priority only, load plugins but don't initialize them yet
        Function = PLUGIN_PRIORITY_INIT;
      }

      for (taskIndex_t taskIndex = 0; taskIndex < TASKS_MAX; taskIndex++) {
        bool isPriority = PluginCallForTask(taskIndex, Function, &TempEvent, str, event);

        if ((Function == PLUGIN_PRIORITY_INIT) && isPriority) { // If this is a priority task, then initialize it, next PLUGIN_INIT call must be self-ignored by plugin!
          clearPluginTaskData(taskIndex);                       // Make sure any task data is actually cleared.
          if (PluginCallForTask(taskIndex, PLUGIN_INIT, &TempEvent, str, event) &&
              loglevelActiveFor(LOG_LEVEL_INFO)) {
            String log;
            log.reserve(80);
            log += concat(F("INIT : Started Priority task "), static_cast<int>(taskIndex + 1));
            log += F(", [");
            log += getTaskDeviceName(taskIndex);
            log += F("] ");
            log += getPluginNameFromDeviceIndex(getDeviceIndex_from_TaskIndex(taskIndex));
            addLogMove(LOG_LEVEL_INFO, log);
          }
        }
      }

      return true;
    }
    #endif // if FEATURE_PLUGIN_PRIORITY

    // Call to specific task which may interact with the hardware
    case PLUGIN_INIT:
    case PLUGIN_EXIT:
    case PLUGIN_WEBFORM_LOAD:
    case PLUGIN_WEBFORM_LOAD_OUTPUT_SELECTOR:
    case PLUGIN_READ:
    case PLUGIN_GET_PACKED_RAW_DATA:
    case PLUGIN_TASKTIMER_IN:
    case PLUGIN_PROCESS_CONTROLLER_DATA:
    {
      // FIXME TD-er: Code duplication with PluginCallForTask
      if (!validTaskIndex(event->TaskIndex)) {
        return false;
      }
      if (Function == PLUGIN_READ || Function == PLUGIN_INIT || Function == PLUGIN_PROCESS_CONTROLLER_DATA) {
        if (!Settings.TaskDeviceEnabled[event->TaskIndex]) {
          return false;
        }
      }
      const deviceIndex_t DeviceIndex = getDeviceIndex_from_TaskIndex(event->TaskIndex);

      if (validDeviceIndex(DeviceIndex)) {
        if (ExtraTaskSettings.TaskIndex != event->TaskIndex) {
          if (Function == PLUGIN_READ && Device[DeviceIndex].ErrorStateValues) {
            // PLUGIN_READ should not need to access ExtraTaskSettings except for what's already being cached.
            // Only exception is when ErrorStateValues is needed.
            // Therefore only need to call LoadTaskSettings for those tasks with ErrorStateValues
            LoadTaskSettings(event->TaskIndex);
          } else if (Function == PLUGIN_INIT || Function == PLUGIN_WEBFORM_LOAD) {
            // LoadTaskSettings may call PLUGIN_GET_DEVICEVALUENAMES.
            LoadTaskSettings(event->TaskIndex);
          }
        }
        event->BaseVarIndex = event->TaskIndex * VARS_PER_TASK;
        {
          #ifndef BUILD_NO_RAM_TRACKER
          String descr;
          descr.reserve(20);
          descr  = F("PluginCall_task_");
          descr += (event->TaskIndex + 1);
          #if FEATURE_TIMING_STATS
          checkRAM(descr, getPluginFunctionName(Function));
          #else // if FEATURE_TIMING_STATS
          checkRAM(descr, String(Function));
          #endif // if FEATURE_TIMING_STATS
          #endif
        }
        if (!prepare_I2C_by_taskIndex(event->TaskIndex, DeviceIndex)) {
          return false;
        }
        bool retval = false;
        const bool performPluginCall = 
          (Function != PLUGIN_READ) || 
          (Settings.TaskDeviceDataFeed[event->TaskIndex] == 0);
        #if FEATURE_I2C_DEVICE_CHECK
        bool i2cStatusOk = true;
        if (Settings.TaskDeviceDataFeed[event->TaskIndex] == 0) {
          // Only for locally connected sensors, not virtual ones via p2p.
          if (((Function == PLUGIN_INIT) || (Function == PLUGIN_READ))
              && (Device[DeviceIndex].Type == DEVICE_TYPE_I2C) && !Device[DeviceIndex].I2CNoDeviceCheck) {
            const uint8_t i2cAddr = getTaskI2CAddress(event->TaskIndex);
            if (i2cAddr > 0) {
              START_TIMER;
              // Disable task when device is unreachable for 10 PLUGIN_READs or 1 PLUGIN_INIT
              i2cStatusOk = I2C_deviceCheck(i2cAddr, event->TaskIndex, Function == PLUGIN_INIT ? 1 : 10);
              STOP_TIMER_TASK(DeviceIndex, PLUGIN_I2C_GET_ADDRESS);
            }
          }
        }
        if (i2cStatusOk) {
        #endif // if FEATURE_I2C_DEVICE_CHECK
          START_TIMER;

          if (((Function == PLUGIN_INIT) ||
              (Function == PLUGIN_WEBFORM_LOAD)) &&
              Device[DeviceIndex].ErrorStateValues) { // Only when we support ErrorStateValues
            // FIXME TD-er: Not sure if this should be called here.
            // It may be better if ranges are set in the call for default values and error values set via PLUGIN_INIT.
            // Also these may be plugin specific so perhaps create a helper function to load/save these values and call these helpers from the plugin code.
            PluginCall(DeviceIndex, PLUGIN_INIT_VALUE_RANGES, event, str); // Initialize value range(s)
          }

          if ((Function == PLUGIN_INIT)
              #if FEATURE_PLUGIN_PRIORITY
              && !Settings.isPriorityTask(event->TaskIndex) // Don't clear already initialized PriorityTask data
              #endif // if FEATURE_PLUGIN_PRIORITY
             ) {
            // Make sure any task data is actually cleared.
            clearPluginTaskData(event->TaskIndex);
          /*
            #if FEATURE_DEFINE_SERIAL_CONSOLE_PORT
            if (Device[DeviceIndex].isSerial()) {
              checkSerialConflict(
                serialHelper_getSerialType(event),
                serialHelper_getRxPin(event),
                serialHelper_getTxPin(event));
            }
            #endif
          */
          }

          if (performPluginCall) {
            retval = PluginCall(DeviceIndex, Function, event, str);
          } else {
            retval = event->Source == EventValueSource::Enum::VALUE_SOURCE_UDP;
          }

          if (Function == PLUGIN_READ) {
            if (!retval) {
              String errorStr;
              if (PluginCall(DeviceIndex, PLUGIN_READ_ERROR_OCCURED, event, errorStr))
              {
                // Apparently the last read call resulted in an error
                // Send event indicating the error.
                queueTaskEvent(F("TaskError"), event->TaskIndex, errorStr);
              }
            } else {
              #if FEATURE_PLUGIN_STATS
              PluginTaskData_base *taskData = getPluginTaskDataBaseClassOnly(event->TaskIndex);
              if (taskData != nullptr) {
                taskData->pushPluginStatsValues(event, !Device[DeviceIndex].TaskLogsOwnPeaks);
              }
              #endif // if FEATURE_PLUGIN_STATS
              saveUserVarToRTC();
            }
          }
          if (Function == PLUGIN_INIT) {
            if (!retval && Settings.TaskDeviceDataFeed[event->TaskIndex] == 0) {
              Settings.TaskDeviceEnabled[event->TaskIndex] = false; // Initialization failed: Disable plugin!
            } else {
              #if FEATURE_PLUGIN_STATS
              if (Device[DeviceIndex].PluginStats) {
                PluginTaskData_base *taskData = getPluginTaskData(event->TaskIndex);
                if (taskData == nullptr) {
                  // Plugin apparently does not have PluginTaskData.
                  // Create Plugin Task data if it has "Stats" checked.
                  LoadTaskSettings(event->TaskIndex);
                  if (ExtraTaskSettings.anyEnabledPluginStats()) {
                    initPluginTaskData(event->TaskIndex, new (std::nothrow) _StatsOnly_data_struct());
                  }
                }
              }
              #endif // if FEATURE_PLUGIN_STATS
              // Schedule the plugin to be read.
              Scheduler.schedule_task_device_timer_at_init(TempEvent.TaskIndex);
              queueTaskEvent(F("TaskInit"), event->TaskIndex, retval);
            }
          }
          if (Function == PLUGIN_EXIT) {
            clearPluginTaskData(event->TaskIndex);
//            initSerial();
            queueTaskEvent(F("TaskExit"), event->TaskIndex, retval);
            updateActiveTaskUseSerial0();
          }
          STOP_TIMER_TASK(DeviceIndex, Function);
        #if FEATURE_I2C_DEVICE_CHECK
        }
        #endif // if FEATURE_I2C_DEVICE_CHECK
        post_I2C_by_taskIndex(event->TaskIndex, DeviceIndex);
        delay(0); // SMY: call delay(0) unconditionally

        return retval;
      }
      return false;
    }

    // Call to specific task not interacting with hardware
    case PLUGIN_GET_CONFIG_VALUE:
    case PLUGIN_GET_DEVICEVALUENAMES:
    case PLUGIN_GET_DEVICEVALUECOUNT:
    case PLUGIN_GET_DEVICEVTYPE:
    case PLUGIN_GET_DEVICEGPIONAMES:
    case PLUGIN_WEBFORM_SAVE:
    case PLUGIN_WEBFORM_SHOW_VALUES:
    case PLUGIN_WEBFORM_SHOW_CONFIG:
    case PLUGIN_WEBFORM_SHOW_I2C_PARAMS:
    case PLUGIN_WEBFORM_SHOW_SERIAL_PARAMS:
    case PLUGIN_WEBFORM_SHOW_GPIO_DESCR:
    #if FEATURE_PLUGIN_STATS
    case PLUGIN_WEBFORM_LOAD_SHOW_STATS:
    #endif // if FEATURE_PLUGIN_STATS
    case PLUGIN_FORMAT_USERVAR:
    case PLUGIN_SET_CONFIG:
    case PLUGIN_SET_DEFAULTS:
    case PLUGIN_I2C_HAS_ADDRESS:
    case PLUGIN_WEBFORM_SHOW_ERRORSTATE_OPT:
    case PLUGIN_INIT_VALUE_RANGES:

    // PLUGIN_MQTT_xxx functions are directly called from the scheduler.
    //case PLUGIN_MQTT_CONNECTION_STATE:
    //case PLUGIN_MQTT_IMPORT:
    {
      const deviceIndex_t DeviceIndex = getDeviceIndex_from_TaskIndex(event->TaskIndex);

      if (validDeviceIndex(DeviceIndex)) {
        if (Function == PLUGIN_GET_DEVICEVALUENAMES ||
            Function == PLUGIN_WEBFORM_SAVE ||
            Function == PLUGIN_WEBFORM_LOAD ||
            Function == PLUGIN_SET_DEFAULTS ||
            Function == PLUGIN_INIT_VALUE_RANGES ||
            Function == PLUGIN_WEBFORM_SHOW_SERIAL_PARAMS
        ) {
          LoadTaskSettings(event->TaskIndex);
        }
        event->BaseVarIndex = event->TaskIndex * VARS_PER_TASK;
        {
          #ifndef BUILD_NO_RAM_TRACKER
          String descr;
          descr.reserve(20);
          descr  = F("PluginCall_task_");
          descr += (event->TaskIndex + 1);
          #if FEATURE_TIMING_STATS
          checkRAM(descr, getPluginFunctionName(Function));
          #else // if FEATURE_TIMING_STATS
          checkRAM(descr, String(Function));
          #endif // if FEATURE_TIMING_STATS
          #endif

        }
        if (Function == PLUGIN_SET_DEFAULTS) {
          for (int i = 0; i < VARS_PER_TASK; ++i) {
            UserVar[event->BaseVarIndex + i] = 0.0f;
          }
        }
        if (Function == PLUGIN_GET_DEVICEVALUECOUNT) {
          event->Par1 = Device[DeviceIndex].ValueCount;
        }
        if (Function == PLUGIN_GET_DEVICEVTYPE) {
          event->sensorType = Device[DeviceIndex].VType;
        }

        START_TIMER;
        bool retval =  PluginCall(DeviceIndex, Function, event, str);

        // Calls may have updated ExtraTaskSettings, so validate them.
        ExtraTaskSettings.validate();

        if (Function == PLUGIN_GET_DEVICEVALUENAMES ||
            Function == PLUGIN_WEBFORM_SAVE ||
            Function == PLUGIN_SET_DEFAULTS ||
            Function == PLUGIN_INIT_VALUE_RANGES ||
           (Function == PLUGIN_SET_CONFIG && retval)) {
          // Each of these may update ExtraTaskSettings, but it may not have been saved yet.
          // Thus update the cache just in case something from it is requested from the cache.
          Cache.updateExtraTaskSettingsCache();
        }
        if (Function == PLUGIN_SET_DEFAULTS) {
          saveUserVarToRTC();
        }
        if (Function == PLUGIN_GET_CONFIG_VALUE && !retval) {
          // Try to match a statistical property of a task value.
          // e.g.: [taskname#valuename.avg]
          PluginTaskData_base *taskData = getPluginTaskDataBaseClassOnly(event->TaskIndex);
          if (nullptr != taskData) {
            if (taskData->plugin_get_config_value_base(event, str)) {
              retval = true;
            }
          }
        }

        if (Function == PLUGIN_GET_DEVICEVALUECOUNT) {
          // Check if we have a valid value count.
          if (Output_Data_type_t::Simple == Device[DeviceIndex].OutputDataType) {
            if (event->Par1 < 1 || event->Par1 > 4) {
              // Output_Data_type_t::Simple only allows for 1 .. 4 output types.
              // Apparently the value is not correct, so use the default.
              event->Par1 = Device[DeviceIndex].ValueCount;
            }
          }
        }
        
        STOP_TIMER_TASK(DeviceIndex, Function);
        delay(0); // SMY: call delay(0) unconditionally
        return retval;
      }
      return false;
    }

  } // case
  return false;
}
<|MERGE_RESOLUTION|>--- conflicted
+++ resolved
@@ -138,17 +138,15 @@
 
 #if FEATURE_I2C_DEVICE_SCAN
 bool checkPluginI2CAddressFromDeviceIndex(deviceIndex_t deviceIndex, uint8_t i2cAddress) {
+  bool hasI2CAddress = false;
+
   if (validDeviceIndex(deviceIndex)) {
     String dummy;
     struct EventStruct TempEvent;
     TempEvent.Par1 = i2cAddress;
-<<<<<<< HEAD
-    return Plugin_ptr[deviceIndex](PLUGIN_I2C_HAS_ADDRESS, &TempEvent, dummy);
-=======
     hasI2CAddress = PluginCall(deviceIndex, PLUGIN_I2C_HAS_ADDRESS, &TempEvent, dummy);
->>>>>>> ec086a4f
-  }
-  return false;
+  }
+  return hasI2CAddress;
 }
 #endif // if FEATURE_I2C_DEVICE_SCAN
 
@@ -157,14 +155,14 @@
   const deviceIndex_t deviceIndex = getDeviceIndex_from_TaskIndex(taskIndex);
 
   if (validDeviceIndex(deviceIndex)) {
-    const pluginID_t pluginID = DeviceIndex_to_Plugin_id[deviceIndex];
+    const pluginID_t pluginID = getPluginID_from_DeviceIndex(deviceIndex);
 
     if (validPluginID(pluginID)) {
       String dummy;
       struct EventStruct TempEvent;
       TempEvent.setTaskIndex(taskIndex);
 
-      if (Plugin_ptr[deviceIndex](PLUGIN_GET_DISPLAY_PARAMETERS, &TempEvent, dummy)) {
+      if (PluginCall(deviceIndex, PLUGIN_GET_DISPLAY_PARAMETERS, &TempEvent, dummy)) {
         x          = TempEvent.Par1;
         y          = TempEvent.Par2;
         r          = TempEvent.Par3;
