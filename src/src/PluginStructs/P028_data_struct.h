--- conflicted
+++ resolved
@@ -137,19 +137,12 @@
 
 public:
 
-<<<<<<< HEAD
   const __FlashStringHelper       * getDeviceName() const;
 
   static const __FlashStringHelper* getDeviceName(BMx_ChipId id);
 
   bool                              hasHumidity() const;
 
-=======
-  static const __FlashStringHelper* getDeviceName(BMx_ChipId sensorID);
-
-  bool                              hasHumidity() const;
-
->>>>>>> 77925a82
   bool                              initialized() const;
 
 private:
