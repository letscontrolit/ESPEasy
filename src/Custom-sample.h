--- conflicted
+++ resolved
@@ -456,11 +456,7 @@
 // #define USES_P094   // CUL Reader
 // #define USES_P095   // ILI934x / ILI948x
 // #define USES_P096   // eInk
-<<<<<<< HEAD
-// #define USES_P097   // ESP32Touch
-=======
 // #define USES_P097   // ESP32 Touch
->>>>>>> 76d12085
 // #define USES_P098   // PWM Motor
 // #define USES_P099   // XPT2046 touchscreen
 
