--- conflicted
+++ resolved
@@ -50,18 +50,6 @@
   {
     case CPlugin::Function::CPLUGIN_PROTOCOL_ADD:
     {
-<<<<<<< HEAD
-      Protocol[++protocolCount].Number       = CPLUGIN_ID_018;
-      Protocol[protocolCount].usesAccount    = true;
-      Protocol[protocolCount].usesPassword   = true;
-      Protocol[protocolCount].defaultPort    = 1;
-      Protocol[protocolCount].usesID         = true;
-      Protocol[protocolCount].usesHost       = false;
-      Protocol[protocolCount].usesCheckReply = false;
-      Protocol[protocolCount].usesTimeout    = false;
-      Protocol[protocolCount].usesSampleSets = true;
-      Protocol[protocolCount].needsNetwork   = false;
-=======
       ProtocolStruct& proto = getProtocolStruct(event->idx); //        = CPLUGIN_ID_018;
       proto.usesMQTT       = false;
       proto.usesAccount    = true;
@@ -73,7 +61,6 @@
       proto.usesTimeout    = false;
       proto.usesSampleSets = true;
       proto.needsNetwork   = false;
->>>>>>> d670c3cc
       break;
     }
 
