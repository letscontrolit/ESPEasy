--- conflicted
+++ resolved
@@ -7,12 +7,7 @@
 # include "../WebServer/Markup_Forms.h"
 # if FEATURE_SD && defined(ADAGFX_ENABLE_BMP_DISPLAY)
 #  include <SD.h>
-<<<<<<< HEAD
-# endif // if defined(FEATURE_SD) && defined(ADAGFX_ENABLE_BMP_DISPLAY)
-# include <vector>
-=======
 # endif // if FEATURE_SD && defined(ADAGFX_ENABLE_BMP_DISPLAY)
->>>>>>> bc97d448
 
 # if ADAGFX_FONTS_INCLUDED
 #  include "../Static/Fonts/Seven_Segment24pt7b.h"
