--- conflicted
+++ resolved
@@ -134,16 +134,8 @@
   MQTTclient.setCallback(callback);
 
   // MQTT needs a unique clientname to subscribe to broker
-<<<<<<< HEAD
-  String clientid = Settings.Name; // clientid = %sysname%
-  if (Settings.Unit != 0) // set unit number to zero if don't want to add to clientid
-  {
-    clientid += Settings.Unit;
-  }
-=======
   String clientid = F("ESPClient_");
   clientid += WiFi.macAddress();
->>>>>>> 712a5e80
   String subscribeTo = "";
   String LWTTopic = ControllerSettings.Subscribe;
   LWTTopic.replace(F("/#"), F("/status"));
@@ -161,15 +153,9 @@
 
     if (MQTTresult)
     {
-<<<<<<< HEAD
-      log = F("MQTT : ClientID ");
-      log += clientid;
-      log += " connected to broker";
-=======
       MQTTclient_should_reconnect = false;
       log = F("MQTT : Connected to broker with client ID: ");
       log += clientid;
->>>>>>> 712a5e80
       addLog(LOG_LEVEL_INFO, log);
       subscribeTo = ControllerSettings.Subscribe;
       subscribeTo.replace(F("%sysname%"), Settings.Name);
