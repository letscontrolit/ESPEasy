--- conflicted
+++ resolved
@@ -51,20 +51,7 @@
 #if FEATURE_PLUGIN_STATS
    PLUGIN_WEBFORM_LOAD_SHOW_STATS     , // Show PluginStats on task config page
 #endif // if FEATURE_PLUGIN_STATS
-<<<<<<< HEAD
-#define PLUGIN_I2C_HAS_ADDRESS             41 // Check the I2C addresses from the plugin, output in 'success'
-#define PLUGIN_I2C_GET_ADDRESS             42 // Get the current I2C addresses from the plugin, output in 'event->Par1' and 'success'
-#define PLUGIN_GET_DISPLAY_PARAMETERS      43 // Fetch X/Y resolution and Rotation setting from the plugin, output in 'success'
-#define PLUGIN_WEBFORM_SHOW_ERRORSTATE_OPT 44 // Show Error State Value options, so be saved during PLUGIN_WEBFORM_SAVE
-#define PLUGIN_INIT_VALUE_RANGES           45 // Initialize the ranges of values, called just before PLUGIN_INIT
-#define PLUGIN_READ_ERROR_OCCURED          46 // Function returns "true" when last measurement was an error, called when PLUGIN_READ returns false
-#define PLUGIN_WEBFORM_LOAD_OUTPUT_SELECTOR 47 // Show the configuration for output type and what value to set to which taskvalue
-#define PLUGIN_PROCESS_CONTROLLER_DATA     48 // Can be called from the controller to signal the plugin to generate (or handle) sending the data.
-#define PLUGIN_PRIORITY_INIT_ALL           49 // Pre-initialize all plugins that are set to PowerManager priority (not implemented in plugins)
-#define PLUGIN_PRIORITY_INIT               50 // Pre-initialize a singe plugins that is set to PowerManager priority
-#define PLUGIN_FILTEROUT_CONTROLLER_DATA   51 // Can be called from the controller to query a task whether the data should be processed further.    
 
-=======
    PLUGIN_I2C_HAS_ADDRESS             , // Check the I2C addresses from the plugin, output in 'success'
    PLUGIN_I2C_GET_ADDRESS             , // Get the current I2C addresses from the plugin, output in 'event->Par1' and 'success'
    PLUGIN_GET_DISPLAY_PARAMETERS      , // Fetch X/Y resolution and Rotation setting from the plugin, output in 'success'
@@ -76,10 +63,11 @@
    PLUGIN_PRIORITY_INIT_ALL           , // Pre-initialize all plugins that are set to PowerManager priority (not implemented in plugins)
    PLUGIN_PRIORITY_INIT               , // Pre-initialize a singe plugins that is set to PowerManager priority
    PLUGIN_WEBFORM_LOAD_ALWAYS         , // Loaded *after* PLUGIN_WEBFORM_LOAD, also shown for remote data-feed devices
+   PLUGIN_FILTEROUT_CONTROLLER_DATA   , // Can be called from the controller to query a task whether the data should be processed further.    
+
 
    PLUGIN_MAX_FUNCTION  // Leave as last one.
 };
->>>>>>> bb221645
 
 
 #define NrBitsPluginFunctions   NR_BITS(static_cast<unsigned>(PLUGIN_MAX_FUNCTION))
