--- conflicted
+++ resolved
@@ -293,20 +293,12 @@
       if ((i == MENU_INDEX_RULES) && !Settings.UseRules) { // hide rules menu item
         continue;
       }
-<<<<<<< HEAD
-#if FEATURE_NOTIFIER==0
-=======
-#ifndef FEATURE_NOTIFIER
->>>>>>> 9044f431
+#if !FEATURE_NOTIFIER
 
       if (i == MENU_INDEX_NOTIFICATIONS) { // hide notifications menu item
         continue;
       }
-<<<<<<< HEAD
-#endif // if FEATURE_NOTIFIER==0
-=======
-#endif // ifndef FEATURE_NOTIFIER
->>>>>>> 9044f431
+#endif // if !FEATURE_NOTIFIER
 
       addHtml(F("<a "));
 
