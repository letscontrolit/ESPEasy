--- conflicted
+++ resolved
@@ -490,11 +490,7 @@
   if (memcmp(tmp_md5, SecuritySettings.md5, 16) != 0) {
     // Settings have changed, save to file.
     memcpy(SecuritySettings.md5, tmp_md5, 16);
-<<<<<<< HEAD
     err = SaveToFile(SettingsType::getSettingsFileName(SettingsType::Enum::SecuritySettings_Type).c_str(), 0, reinterpret_cast<const uint8_t *>(&SecuritySettings), sizeof(SecuritySettings));
-=======
-    err = SaveToFile(String(getFileName(FileType::SECURITY_DAT)).c_str(), 0, reinterpret_cast<const uint8_t *>(&SecuritySettings), sizeof(SecuritySettings));
->>>>>>> 34cd2c0a
 
     if (WifiIsAP(WiFi.getMode())) {
       // Security settings are saved, may be update of WiFi settings or hostname.
@@ -578,11 +574,8 @@
      }
    */
 
-<<<<<<< HEAD
   err = LoadFromFile(SettingsType::getSettingsFileName(SettingsType::Enum::SecuritySettings_Type).c_str(), 0, reinterpret_cast<uint8_t *>(&SecuritySettings), sizeof(SecurityStruct));
-=======
-  err = LoadFromFile(String(getFileName(FileType::SECURITY_DAT)).c_str(), 0, reinterpret_cast<uint8_t *>(&SecuritySettings), sizeof(SecurityStruct));
->>>>>>> 34cd2c0a
+
   md5.begin();
   md5.add(reinterpret_cast< uint8_t *>(&SecuritySettings), sizeof(SecuritySettings) - 16);
   md5.calculate();
@@ -1074,11 +1067,7 @@
   if (memcmp(tmp_md5, ProvisioningSettings.md5, 16) != 0) {
     // Settings have changed, save to file.
     memcpy(ProvisioningSettings.md5, tmp_md5, 16);
-<<<<<<< HEAD
     err = SaveToFile_trunc(getFileName(FileType::PROVISIONING_DAT, 0).c_str(), 0, (uint8_t *)&ProvisioningSettings, sizeof(ProvisioningStruct));
-=======
-    err = SaveToFile_trunc(String(getFileName(FileType::PROVISIONING_DAT)).c_str(), 0, (byte *)&ProvisioningSettings, sizeof(ProvisioningStruct));
->>>>>>> 34cd2c0a
   }
   return err;
 }
@@ -1091,11 +1080,7 @@
   uint8_t calculatedMd5[16] = { 0 };
   MD5Builder md5;
 
-<<<<<<< HEAD
   String err = LoadFromFile(getFileName(FileType::PROVISIONING_DAT, 0).c_str(), 0, (uint8_t *)&ProvisioningSettings, sizeof(ProvisioningStruct));
-=======
-  String err = LoadFromFile(String(getFileName(FileType::PROVISIONING_DAT)).c_str(), 0, (byte *)&ProvisioningSettings, sizeof(ProvisioningStruct));
->>>>>>> 34cd2c0a
   md5.begin();
   md5.add(((uint8_t *)&ProvisioningSettings) + 16, sizeof(ProvisioningSettings) - 16);
   md5.calculate();
@@ -1184,11 +1169,7 @@
   return doSaveToFile(fname, index, memAddress, datasize, "r+");
 }
 
-<<<<<<< HEAD
 String SaveToFile_trunc(const char *fname, int index, const uint8_t *memAddress, int datasize)
-=======
-String SaveToFile_trunc(const char *fname, int index, const byte *memAddress, int datasize)
->>>>>>> 34cd2c0a
 {
   return doSaveToFile(fname, index, memAddress, datasize, "w+");
 }
