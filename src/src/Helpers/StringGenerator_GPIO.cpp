--- conflicted
+++ resolved
@@ -153,8 +153,6 @@
 
 const __FlashStringHelper* getConflictingUse(int gpio, PinSelectPurpose purpose)
 {
-<<<<<<< HEAD
-=======
 
   # ifdef ESP32S2
 
@@ -247,7 +245,6 @@
 
   # endif 
 
->>>>>>> f5a1e6b5
   bool includeI2C = true;
   bool includeSPI = true;
   #if FEATURE_DEFINE_SERIAL_CONSOLE_PORT
