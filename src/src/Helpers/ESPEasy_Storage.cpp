--- conflicted
+++ resolved
@@ -398,17 +398,11 @@
   Settings.Build      = get_build_nr();
   Settings.StructSize = sizeof(Settings);
 
-
-<<<<<<< HEAD
-  Settings.Build = get_build_nr();
-  return SaveSettings();
-=======
   // We may have changed the settings, so update checksum.
   // This way we save settings less often as these changes are always reproducible via this
   // settings transitions function.
 
   return !COMPUTE_STRUCT_CHECKSUM_UPDATE(SettingsStruct, Settings);
->>>>>>> 97955ab5
 }
 
 /********************************************************************************************\
@@ -665,25 +659,6 @@
   if (err.length()) {
     return err;
   }
-<<<<<<< HEAD
-  if (Settings.StructSize != 0 && Settings.StructSize < sizeof(SettingsStruct)) {
-    // Struct has increased, set all new data to 0 just to be sure.
-    uint8_t * tmp = reinterpret_cast<uint8_t *>(&Settings);
-    const int wipe_length = sizeof(SettingsStruct) - Settings.StructSize;
-    memset(tmp + Settings.StructSize, 0, wipe_length);
-    #ifndef BUILD_NO_DEBUG
-    addLog(LOG_LEVEL_DEBUG, concat(F("Settings : Wipe last "), wipe_length) + F(" bytes"));
-    #endif
-  }
-  Settings.validate();
-  initSerial();
-
-#ifndef BUILD_NO_DEBUG
-  if (COMPUTE_STRUCT_CHECKSUM(SettingsStruct, Settings)) {
-    addLog(LOG_LEVEL_INFO,  F("CRC  : Settings CRC           ...OK"));
-  } else{
-    addLog(LOG_LEVEL_ERROR, F("CRC  : Settings CRC           ...FAIL"));
-=======
 
   if (!BuildFixes()) {
 
@@ -694,10 +669,10 @@
       addLog(LOG_LEVEL_ERROR, F("CRC  : Settings CRC           ...FAIL"));
     }
     #endif
->>>>>>> 97955ab5
   }
 
   Settings.validate();
+  initSerial();
 
   err = LoadFromFile(SettingsType::getSettingsFileName(SettingsType::Enum::SecuritySettings_Type).c_str(), 0, reinterpret_cast<uint8_t *>(&SecuritySettings), sizeof(SecurityStruct));
 
