;
; PlatformIO Project Configuration File
;
; Please make sure to read documentation with examples first
; http://docs.platformio.org/en/stable/projectconf.html
;

; *********************************************************************;
; You can uncomment or add here Your favorite environment you want to work on at the moment
; (uncomment only one !)
; *********************************************************************;

[platformio]
;env_default = esp32dev
;env_default = dev_ESP8266_4096
;env_default = normal_ESP8266_1024
;env_default = normal_ESP8266_4096
; ..etc



;minimal version for esps with 512K or less flash (only has minimal plugin set)
; [env:mini_512]
; platform                  = ${common.platform}
; 
; board = esp01
; 
; build_flags               = !echo -Wl,-Tesp8266.flash.512k64.ld -D BUILD_GIT=\'\"$(git describe)\"\'
; ; upload_port = /dev/ttyUSB0

; add these:
; -Werror -Wall -Wextra -pedantic -Wcast-align -Wcast-qual -Wctor-dtor-privacy -Wdisabled-optimization -Wformat=2 -Winit-self -Wlogical-op
;                    -Wmissing-include-dirs -Wnoexcept -Wold-style-cast -Woverloaded-virtual -Wredundant-decls -Wshadow -Wsign-promo -Wstrict-null-sentinel
;                    -Wstrict-overflow=5 -Wundef -Wno-unused -Wno-variadic-macros -Wno-parentheses -fdiagnostics-show-option
; thanks @chouffe103
[compiler_warnings]
build_flags =
  -Wall -Wno-parentheses -fdiagnostics-show-option

[minimal_size]
build_flags = 
  -Os
  -ffunction-sections 
  -fdata-sections
  -Wl,--gc-sections
  -s


[espota]
upload_protocol = espota
; each flag in a new line
; Do not use port 8266 for OTA, since that's used for ESPeasy p2p
upload_flags =
  --port=18266
build_flags = -DFEATURE_ARDUINO_OTA

; *********************************************************************

; **** Definition cheat sheet:
; board_build.flash_mode in terms of performance: QIO > QOUT > DIO > DOUT
; for lib_ldf_mode, see http://docs.platformio.org/en/latest/librarymanager/ldf.html;ldf

; **** Frequently used build flags:
; Use custom.h file to override default settings for ESPeasy: -D USE_CUSTOM_H
; Set VCC mode to measure Vcc of ESP chip :                   -D FEATURE_ADC_VCC=true

; Build Flags:
;  -DUSE_CONFIG_OVERRIDE
; lwIP 1.4 (Default)
;  -DPIO_FRAMEWORK_ARDUINO_LWIP_HIGHER_BANDWIDTH
; lwIP 2 - Low Memory
;  -DPIO_FRAMEWORK_ARDUINO_LWIP2_LOW_MEMORY
; lwIP 2 - Higher Bandwitdh
;  -DPIO_FRAMEWORK_ARDUINO_LWIP2_HIGHER_BANDWIDTH
; VTABLES in Flash (default)
;  -DVTABLES_IN_FLASH
; VTABLES in Heap
;  -DVTABLES_IN_DRAM
; VTABLES in IRAM
;  -DVTABLES_IN_IRAM
; NO_EXTRA_4K_HEAP - this forces the default NONOS-SDK user's heap location
;     Default currently overlaps cont stack (Arduino) with sys stack (System)
;     to save up-to 4 kB of heap. (starting core_2.4.2)
; ESP8266_DISABLE_EXTRA4K  - Calls disable_extra4k_at_link_time() from setup
;                            to force the linker keep user's stack in user ram.
; CONT_STACKSIZE to set the 'cont' (Arduino) stack size. Default = 4096
; -mtarget-align  see: https://github.com/arendst/Sonoff-Tasmota/issues/3678#issuecomment-419712437

[esp82xx_defaults]
build_flags               = -D BUILD_GIT='"${sysenv.TRAVIS_TAG}"'
                            -D NDEBUG
                            -lstdc++ -lsupc++
                            -mtarget-align
                            -DPIO_FRAMEWORK_ARDUINO_LWIP2_LOW_MEMORY
                            -DWEBSERVER_RULES_DEBUG=0
                            -DVTABLES_IN_FLASH
                            -DPUYA_SUPPORT=1

[esp82xx_2_5_x]
build_flags               = -D BUILD_GIT='"${sysenv.TRAVIS_TAG}"'
                            -DNDEBUG
                            -mtarget-align
                            -DVTABLES_IN_FLASH
                            -fno-exceptions
                            -lstdc++
                            -DPIO_FRAMEWORK_ARDUINO_LWIP2_LOW_MEMORY_LOW_FLASH
                            -DWEBSERVER_RULES_DEBUG=0
                            -DPUYA_SUPPORT=1
                            -DCORE_POST_2_5_0

[esp82xx_2_6_x]
build_flags               = ${esp82xx_2_5_x.build_flags} 
                            -O2
                            -DBEARSSL_SSL_BASIC
                            -DCORE_POST_2_6_0 


[core_2_3_0]
platform                  = https://github.com/TD-er/platform-espressif8266.git#patch/v1.5.0_Puya
build_flags               = -D BUILD_GIT='"${sysenv.TRAVIS_TAG}"'
                            -DNDEBUG
                            -DVTABLES_IN_FLASH
                            -fno-exceptions
                            -DWEBSERVER_RULES_DEBUG=0
                            -DPUYA_SUPPORT=1
                            -DARDUINO_ESP8266_RELEASE_2_3_0
                            -DFORCE_PRE_2_5_0

[core_2_4_0]
platform                  = https://github.com/TD-er/platform-espressif8266.git#patch/v1.6.0_Puya
build_flags               = ${esp82xx_defaults.build_flags} -DARDUINO_ESP8266_RELEASE_2_4_0 -DFORCE_PRE_2_5_0

[core_2_4_1]
platform                  = https://github.com/TD-er/platform-espressif8266.git#patch/v1.7.3_Puya
build_flags               = ${esp82xx_defaults.build_flags} -DARDUINO_ESP8266_RELEASE_2_4_1 -DFORCE_PRE_2_5_0

[core_2_4_2]
platform                  = https://github.com/TD-er/platform-espressif8266.git#patch/v1.8.0_Puya
build_flags               = ${esp82xx_defaults.build_flags} -DARDUINO_ESP8266_RELEASE_2_4_2 -DFORCE_PRE_2_5_0

[core_2_5_0]
platform                  = espressif8266@2.0.4
build_flags               = ${esp82xx_2_5_x.build_flags}

[core_2_5_2]
platform                  = espressif8266@2.2.2
build_flags               = ${esp82xx_2_5_x.build_flags}

[core_2_6_0]
platform                  = https://github.com/Jason2866/platform-espressif8266.git#Tasmota
build_flags               = ${esp82xx_2_6_x.build_flags}

[core_stage]
platform                  = https://github.com/platformio/platform-espressif8266.git#feature/stage
build_flags               = ${esp82xx_2_6_x.build_flags}


[core_esp32_0_12_0]
platform                  = espressif32@0.12.0
lib_deps                  = "ESP32WebServer"

[core_esp32_1_2_0]
platform                  = espressif32@1.2.0

[core_esp32_1_3_0]
platform                  = espressif32@1.3.0

[core_esp32_1_4_0]
platform                  = espressif32@1.4.0

[core_esp32_1_5_0]
platform                  = espressif32@1.5.0

[core_esp32_1_6_0]
platform                  = espressif32@1.6.0

[core_esp32_1_7_0]
platform                  = espressif32@1.7.0

[core_esp32_1_8_0]
platform                  = espressif32@1.8.0

[core_esp32_1_9_0]
platform                  = espressif32@1.9.0

[core_esp32_stage]
platform                  = https://github.com/platformio/platform-espressif32.git#feature/stage

[core_esp32]
platform                  = ${core_esp32_1_9_0.platform}
build_unflags             = -Wall
build_flags               = -D BUILD_GIT='"${sysenv.TRAVIS_TAG}"' 
                            -DCONFIG_FREERTOS_ASSERT_DISABLE
                            -DCONFIG_LWIP_ESP_GRATUITOUS_ARP
                            -DCONFIG_LWIP_GARP_TMR_INTERVAL=30

lib_ignore                = AS_BH1750, ESP8266WiFi, ESP8266Ping, ESP8266WebServer, ESP8266HTTPUpdateServer, ESP8266mDNS, IRremoteESP8266, ESPEasy_ESP8266Ping, ESP32_ping, HeatpumpIR
lib_deps                  = https://github.com/TD-er/ESPEasySerial.git
monitor_speed             = 115200

[debug_flags]
build_flags               = 

[mqtt_flags]
build_flags               = -DMQTT_MAX_PACKET_SIZE=1024

[common]
board_build.f_cpu         = 80000000L
build_flags               = ${debug_flags.build_flags} ${mqtt_flags.build_flags} -DHTTPCLIENT_1_1_COMPATIBLE=0
build_unflags             = -DDEBUG_ESP_PORT
lib_deps                  = https://github.com/TD-er/ESPEasySerial.git
lib_ignore                = ESP32_ping, ESP32WebServer, IRremoteESP8266, HeatpumpIR
lib_ldf_mode              = chain
lib_archive               = false
upload_speed              = 115200
framework                 = arduino
board                     = esp12e
monitor_speed             = 115200
;targets                   = size, checkprogsize
targets                   =

[env]
framework                 = ${common.framework}
lib_ldf_mode              = ${common.lib_ldf_mode}
lib_archive               = ${common.lib_archive}
lib_deps                  = ${common.lib_deps}
lib_ignore                = ${common.lib_ignore}
upload_speed              = ${common.upload_speed}
monitor_speed             = ${common.monitor_speed}
targets                   = ${common.targets}


[regular_platform]
build_unflags             =
build_flags               = ${core_2_5_2.build_flags} ${common.build_flags}
platform                  = ${core_2_5_2.platform}

[beta_platform]
build_unflags             =
build_flags               = ${core_2_6_0.build_flags} ${common.build_flags} -DARDUINO_ESP8266_RELEASE='"2.6.0-dev"'
platform                  = ${core_2_6_0.platform}



[normal]
platform                  = ${regular_platform.platform}
build_flags               = ${regular_platform.build_flags}

[normal_240]
platform                  = ${core_2_4_0.platform}
build_flags               = ${core_2_4_0.build_flags} ${common.build_flags}

[normal_241]
platform                  = ${core_2_4_1.platform}
build_flags               = ${core_2_4_1.build_flags} ${common.build_flags}

[normal_242]
platform                  = ${core_2_4_2.platform}
build_flags               = ${core_2_4_2.build_flags} ${common.build_flags}

[normal_252]
platform                  = ${core_2_5_2.platform}
build_flags               = ${core_2_5_2.build_flags} ${common.build_flags}

[normal_beta]
platform                  = ${beta_platform.platform}
build_flags               = ${beta_platform.build_flags}


[normal_242_ota]
platform                  = ${core_2_4_2.platform}
build_flags               = ${core_2_4_2.build_flags} -DPLUGIN_BUILD_MINIMAL_OTA
board_upload.maximum_size = 616448

[normal_252_ota]
platform                  = ${core_2_5_2.platform}
build_flags               = ${core_2_5_2.build_flags} ${common.build_flags} -DPLUGIN_BUILD_MINIMAL_OTA
board_upload.maximum_size = ${normal_242_ota.board_upload.maximum_size}

[normal_beta_ota]
platform                  = ${beta_platform.platform}
build_flags               = ${beta_platform.build_flags} -DPLUGIN_BUILD_MINIMAL_OTA
board_upload.maximum_size = ${normal_242_ota.board_upload.maximum_size}

[ir]
platform                  = ${regular_platform.platform}
build_flags               = ${regular_platform.build_flags}
lib_ignore                = ESP32_ping, ESP32WebServer

[minimal_ir]
platform                  = ${ir.platform}
build_flags               = ${ir.build_flags} -DPLUGIN_BUILD_MINIMAL_IR
lib_ignore                = ${ir.lib_ignore}

[minimal_ir_extended]
platform                  = ${ir.platform}
build_flags               = ${ir.build_flags} -DPLUGIN_BUILD_MINIMAL_IRext
lib_ignore                = ${ir.lib_ignore}

[normal_ir]
platform                  = ${ir.platform}
build_flags               = ${ir.build_flags} -DPLUGIN_BUILD_NORMAL_IR
lib_ignore                = ${ir.lib_ignore}

[normal_ir_extended]
platform                  = ${ir.platform}
build_flags               = ${ir.build_flags} -DPLUGIN_BUILD_IR_EXTENDED
lib_ignore                = ${ir.lib_ignore}

[testing]
platform                  = ${regular_platform.platform}
build_flags               = ${regular_platform.build_flags} -DPLUGIN_BUILD_TESTING

[testing_242]
platform                  = ${core_2_4_2.platform}
build_flags               = ${core_2_4_2.build_flags} ${common.build_flags} -DPLUGIN_BUILD_TESTING

[testing_252]
platform                  = ${core_2_5_2.platform}
build_flags               = ${core_2_5_2.build_flags} ${common.build_flags} -DPLUGIN_BUILD_TESTING

[testing_beta]
platform                  = ${beta_platform.platform}
build_flags               = ${beta_platform.build_flags} -DPLUGIN_BUILD_TESTING

[dev]
platform                  = ${beta_platform.platform}
build_flags               = ${beta_platform.build_flags} -DPLUGIN_BUILD_DEV



[esp8266_1M]
board                     = esp01_1m
board_build.flash_mode    = dout
board_build.f_cpu         = ${common.board_build.f_cpu}
board_upload.maximum_size = 786432
build_unflags             = ${regular_platform.build_unflags}
build_flags               = -Wl,-Tesp8266.flash.1m128.ld -DSIZE_1M

[esp8285_1M]
board                     = esp8285
board_upload.maximum_size = ${esp8266_1M.board_upload.maximum_size}
board_build.flash_mode    = ${esp8266_1M.board_build.flash_mode}
board_build.f_cpu         = ${esp8266_1M.board_build.f_cpu}
build_unflags             = ${esp8266_1M.build_unflags}
build_flags               = ${esp8266_1M.build_flags} -DESP8285

[esp8266_2M256]
board                     = esp12e
board_build.flash_mode    = dio
board_build.f_cpu         = ${common.board_build.f_cpu}
build_unflags             = ${regular_platform.build_unflags}
build_flags               = -Wl,-Tesp8266.flash.2m256.ld

[espWroom2M]
board_build.flash_mode    = dout
board_build.f_cpu         = ${common.board_build.f_cpu}
board_upload.maximum_size = 1044464
board                     = esp_wroom_02
build_unflags             = ${common.build_unflags}
build_flags               = -Wl,-Tesp8266.flash.2m.ld

[espWroom2M256]
board_build.flash_mode    = dout
board_build.f_cpu         = ${common.board_build.f_cpu}
board_upload.maximum_size = 1044464
board                     = esp_wroom_02
build_unflags             = ${common.build_unflags}
build_flags               = -Wl,-Tesp8266.flash.2m256.ld

[esp8266_4M1M]
board                     = esp12e
board_build.flash_mode    = dio
board_upload.maximum_size = 1044464
board_build.f_cpu         = ${common.board_build.f_cpu}
build_unflags             = ${regular_platform.build_unflags}
build_flags               = -Wl,-Tesp8266.flash.4m1m.ld

[esp8266_4M2M]
board                     = esp12e
board_build.flash_mode    = dio
board_upload.maximum_size = 1044464
board_build.f_cpu         = ${common.board_build.f_cpu}
build_unflags             = ${regular_platform.build_unflags}
build_flags               = -Wl,-Tesp8266.flash.4m2m.ld


; Configuration for the Wemos D1 mini pro (16M)
; This configuration can only be used with core versions 2.5.0 or newer.
; Performance of 14M SPIFFS is really slow.
; See https://github.com/esp8266/Arduino/issues/5932
[esp8266_16M]
board                     = esp12e
board_build.flash_mode    = dio
board_upload.maximum_size = 1044464
board_build.f_cpu         = ${common.board_build.f_cpu}
build_unflags             = ${regular_platform.build_unflags}
build_flags               = -Wl,-Tesp8266.flash.16m14m.ld -DSPIFFS_MAX_OPEN_FILES=20

; NORMAL: 4096k version --------------------------
[env:custom_ESP8266_4M1M]
platform                  = ${normal_252.platform}
board                     = ${esp8266_4M1M.board}
board_build.f_cpu         = ${esp8266_4M1M.board_build.f_cpu}
board_build.flash_mode    = ${esp8266_4M1M.board_build.flash_mode}
build_unflags             = ${esp8266_4M1M.build_unflags}
build_flags               = ${esp8266_4M1M.build_flags} ${normal_252.build_flags} -DPLUGIN_BUILD_CUSTOM

extra_scripts             = pre:pre_extra_script.py


; Special env for memory analysis
; This may generate builds which cannot be run, so do not upload to a node.
; Has the same lib_ignore as the IR builds, or else those cannot be built for testing
[env:memanalyze_ESP8266]
platform                  = ${normal_252.platform}
<<<<<<< HEAD
lib_ignore                = ESP32_ping, ESP32WebServer
=======
>>>>>>> b5fd0e0e
board                     = ${esp8266_4M1M.board}
board_build.f_cpu         = ${esp8266_4M1M.board_build.f_cpu}
board_build.flash_mode    = ${esp8266_4M1M.board_build.flash_mode}
build_unflags             = ${esp8266_4M1M.build_unflags}
<<<<<<< HEAD
build_flags               = ${esp8266_4M1M.build_flags} ${normal_252.build_flags} -DMEMORY_ANALYSIS -DPLUGIN_BUILD_CUSTOM -w
=======
build_flags               = ${esp8266_4M1M.build_flags} ${normal_252.build_flags} -DPLUGIN_BUILD_CUSTOM -w
>>>>>>> b5fd0e0e

extra_scripts             = pre:pre_memanalyze.py



;;; ESP32 pre-alpha test build ; ****; ****; ****; ****; ****; ****; ****; ****; ****;;;;;
; Very limited build for ESP32, to start testing regular building for ESP32.             ;
; Will probably not work, not tested and guaranteed to take a few hours time of some     ;
; still trying to build the version without reading this warning.                        ;
; *********************************************************************
[env:esp-wrover-kit_test_1M8_partition]
platform                  = ${core_esp32.platform}
build_unflags             = ${core_esp32.build_unflags}
build_flags               = ${core_esp32.build_flags}  -DPLUGIN_SET_TEST_ESP32
lib_deps                  = ${core_esp32.lib_deps}
lib_ignore                = ${core_esp32.lib_ignore}
board                     = esp-wrover-kit
board_build.partitions    = esp32_partition_app1810k_spiffs316k.csv
board_build.f_flash       = 80000000L
board_build.flash_mode    = dout
board_upload.maximum_size = 1900544
upload_protocol           = ftdi
debug_tool                = ftdi
debug_extra_cmds          = break Misc.ino:3011



; 2018-02-17 TD-er
; Disabled for now, since it does no longer fit in the default sketch partition size
;[env:esp32dev]
;board                     = esp32dev
;platform                  = ${core_esp32_1_5_0.platform}
;build_unflags             = ${core_esp32.build_unflags}
;build_flags               = ${core_esp32.build_flags}  -DPLUGIN_SET_GENERIC_ESP32
;lib_deps                  = ${core_esp32.lib_deps}
;lib_ignore                = ${core_esp32.lib_ignore}

[env:esp32test_1M8_partition]
platform                  = ${core_esp32.platform}
build_unflags             = ${core_esp32.build_unflags}
build_flags               = ${core_esp32.build_flags}  -DPLUGIN_SET_TEST_ESP32
lib_deps                  = ${core_esp32.lib_deps}
lib_ignore                = ${core_esp32.lib_ignore}
board                     = esp32dev
board_build.partitions    = esp32_partition_app1810k_spiffs316k.csv
board_build.f_flash       = 80000000L
board_build.flash_mode    = dout
board_upload.maximum_size = 1900544





;;; NORMAL (STABLE) ***************************************************
; normal version with stable plugins                                  ;
; *********************************************************************

; NORMAL: 1024k version --------------------------
[env:normal_ESP8266_1M]
platform                  = ${normal.platform}
board                     = ${esp8266_1M.board}
board_upload.maximum_size = ${esp8266_1M.board_upload.maximum_size}
board_build.f_cpu         = ${esp8266_1M.board_build.f_cpu}
board_build.flash_mode    = ${esp8266_1M.board_build.flash_mode}
build_unflags             = ${esp8266_1M.build_unflags}
build_flags               = ${esp8266_1M.build_flags} ${normal.build_flags}



[env:normal_ESP8266_1M_VCC]
platform                  = ${normal.platform}
board                     = ${esp8266_1M.board}
board_upload.maximum_size = ${esp8266_1M.board_upload.maximum_size}
board_build.f_cpu         = ${esp8266_1M.board_build.f_cpu}
board_build.flash_mode    = ${esp8266_1M.board_build.flash_mode}
build_unflags             = ${esp8266_1M.build_unflags}
build_flags               = ${esp8266_1M.build_flags} ${normal.build_flags} -D FEATURE_ADC_VCC=true



[env:minimal_core_242_ESP8266_1M_OTA]
platform                  = ${normal_242_ota.platform}
board_upload.maximum_size = ${normal_242_ota.board_upload.maximum_size}
board                     = ${esp8266_1M.board}
board_build.f_cpu         = ${esp8266_1M.board_build.f_cpu}
board_build.flash_mode    = ${esp8266_1M.board_build.flash_mode}
build_unflags             = ${esp8266_1M.build_unflags}
build_flags               = ${esp8266_1M.build_flags} ${normal_242_ota.build_flags}



[env:minimal_core_242_ESP8285_1M_OTA]
platform                  = ${normal_242_ota.platform}
board_upload.maximum_size = ${normal_242_ota.board_upload.maximum_size}
board                     = ${esp8285_1M.board}
board_build.f_cpu         = ${esp8285_1M.board_build.f_cpu}
board_build.flash_mode    = ${esp8285_1M.board_build.flash_mode}
build_unflags             = ${esp8285_1M.build_unflags}
build_flags               = ${esp8285_1M.build_flags} ${normal_242_ota.build_flags}



[env:minimal_core_252_ESP8266_1M_OTA]
platform                  = ${normal_252_ota.platform}
board_upload.maximum_size = ${normal_252_ota.board_upload.maximum_size}
board                     = ${esp8266_1M.board}
board_build.f_cpu         = ${esp8266_1M.board_build.f_cpu}
board_build.flash_mode    = ${esp8266_1M.board_build.flash_mode}
build_unflags             = ${esp8266_1M.build_unflags}
build_flags               = ${esp8266_1M.build_flags} ${normal_252_ota.build_flags}



[env:minimal_core_252_ESP8285_1M_OTA]
platform                  = ${normal_252_ota.platform}
board_upload.maximum_size = ${normal_252_ota.board_upload.maximum_size}
board                     = ${esp8285_1M.board}
board_build.f_cpu         = ${esp8285_1M.board_build.f_cpu}
board_build.flash_mode    = ${esp8285_1M.board_build.flash_mode}
build_unflags             = ${esp8285_1M.build_unflags}
build_flags               = ${esp8285_1M.build_flags} ${normal_252_ota.build_flags}



[env:normal_core_241_ESP8266_1M]
platform                  = ${normal_241.platform}
build_flags               = ${normal_241.build_flags} ${esp8266_1M.build_flags}
board                     = ${esp8266_1M.board}
board_upload.maximum_size = ${esp8266_1M.board_upload.maximum_size}
board_build.f_cpu         = ${esp8266_1M.board_build.f_cpu}
board_build.flash_mode    = ${esp8266_1M.board_build.flash_mode}
build_unflags             = ${esp8266_1M.build_unflags}




[env:normal_core_242_ESP8266_1M]
platform                  = ${normal_242.platform}
build_flags               = ${normal_242.build_flags} ${esp8266_1M.build_flags}
board                     = ${esp8266_1M.board}
board_upload.maximum_size = ${esp8266_1M.board_upload.maximum_size}
board_build.f_cpu         = ${esp8266_1M.board_build.f_cpu}
board_build.flash_mode    = ${esp8266_1M.board_build.flash_mode}
build_unflags             = ${esp8266_1M.build_unflags}





[env:normal_core_252_ESP8266_1M]
platform                  = ${normal_252.platform}
build_flags               = ${normal_252.build_flags} ${esp8266_1M.build_flags}
board                     = ${esp8266_1M.board}
board_upload.maximum_size = ${esp8266_1M.board_upload.maximum_size}
board_build.f_cpu         = ${esp8266_1M.board_build.f_cpu}
board_build.flash_mode    = ${esp8266_1M.board_build.flash_mode}
build_unflags             = ${esp8266_1M.build_unflags}




; NORMAL: 1024k for esp8285 ----------------------
[env:normal_ESP8285_1M]
platform                  = ${normal.platform}
build_flags               = ${esp8285_1M.build_flags} ${normal.build_flags}
board                     = ${esp8285_1M.board}
board_upload.maximum_size = ${esp8285_1M.board_upload.maximum_size}
board_build.f_cpu         = ${esp8285_1M.board_build.f_cpu}
board_build.flash_mode    = ${esp8285_1M.board_build.flash_mode}
build_unflags             = ${esp8285_1M.build_unflags}




; NORMAL: 2048k WROOM02 version --------------------------
[env:normal_WROOM02_2M]
platform                  = ${normal.platform}
build_flags               = ${espWroom2M.build_flags} ${normal.build_flags}
board                     = ${espWroom2M.board}
board_upload.maximum_size = ${espWroom2M.board_upload.maximum_size}
board_build.f_cpu         = ${espWroom2M.board_build.f_cpu}
board_build.flash_mode    = ${espWroom2M.board_build.flash_mode}
build_unflags             = ${espWroom2M.build_unflags}




; NORMAL: 2048k WROOM02 version 256k SPIFFS --------------------------
[env:normal_core_252_WROOM02_2M256]
platform                  = ${normal_252.platform}
build_flags               = ${espWroom2M256.build_flags} ${normal_252.build_flags}
board                     = ${espWroom2M256.board}
board_upload.maximum_size = ${espWroom2M256.board_upload.maximum_size}
board_build.f_cpu         = ${espWroom2M256.board_build.f_cpu}
board_build.flash_mode    = ${espWroom2M256.board_build.flash_mode}
build_unflags             = ${espWroom2M256.build_unflags}





; NORMAL: 4096k version --------------------------
[env:normal_ESP8266_4M1M]
platform                  = ${normal.platform}
build_flags               = ${esp8266_4M1M.build_flags} ${normal.build_flags}
board                     = ${esp8266_4M1M.board}
board_build.f_cpu         = ${esp8266_4M1M.board_build.f_cpu}
board_build.flash_mode    = ${esp8266_4M1M.board_build.flash_mode}
build_unflags             = ${esp8266_4M1M.build_unflags}



;[env:normal_core_240_ESP8266_4M1M]
;platform                  = ${normal_240.platform}
;build_flags               = ${normal_240.build_flags} ${esp8266_4M1M.build_flags}
;board                     = ${esp8266_4M1M.board}
;board_build.f_cpu         = ${esp8266_4M1M.board_build.f_cpu}
;board_build.flash_mode    = ${esp8266_4M1M.board_build.flash_mode}
;build_unflags             = ${esp8266_4M1M.build_unflags}

;

[env:normal_core_241_ESP8266_4M1M]
platform                  = ${normal_241.platform}
build_flags               = ${normal_241.build_flags} ${esp8266_4M1M.build_flags}
board                     = ${esp8266_4M1M.board}
board_build.f_cpu         = ${esp8266_4M1M.board_build.f_cpu}
board_build.flash_mode    = ${esp8266_4M1M.board_build.flash_mode}
build_unflags             = ${esp8266_4M1M.build_unflags}




[env:normal_core_252_ESP8266_4M1M]
platform                  = ${normal_252.platform}
build_flags               = ${normal_252.build_flags} ${esp8266_4M1M.build_flags}
board                     = ${esp8266_4M1M.board}
board_build.f_cpu         = ${esp8266_4M1M.board_build.f_cpu}
board_build.flash_mode    = ${esp8266_4M1M.board_build.flash_mode}
build_unflags             = ${esp8266_4M1M.build_unflags}




[env:normal_core_252_ESP8266_16M]
platform                  = ${normal_252.platform}
build_flags               = ${normal_252.build_flags} ${esp8266_16M.build_flags}
board                     = ${esp8266_16M.board}
board_build.f_cpu         = ${esp8266_16M.board_build.f_cpu}
board_build.flash_mode    = ${esp8266_16M.board_build.flash_mode}
build_unflags             = ${esp8266_16M.build_unflags}





; Minimal IR: 1024k version --------------------------
; Build including IR libraries, including extended AC commands
; Minimal set of other plugins
[env:minimal_IRext_ESP8266_1M]
platform                  = ${minimal_ir_extended.platform}
lib_ignore                = ${minimal_ir_extended.lib_ignore}  
build_flags               = ${minimal_ir_extended.build_flags} ${esp8266_1M.build_flags}
build_unflags             = ${esp8266_1M.build_unflags} -DPLUGIN_BUILD_NORMAL_IR
board                     = ${esp8266_1M.board}
board_build.f_cpu         = ${esp8266_1M.board_build.f_cpu}
board_build.flash_mode    = ${esp8266_1M.board_build.flash_mode}



; Minimal IR: 4096k version --------------------------
; Build including IR libraries, INCLUDING extended AC commands
; Includes Extended IR AC commands (takes a lot more program space)
[env:minimal_IRext_ESP8266_4M1M]
platform                  = ${minimal_ir_extended.platform} 
lib_ignore                = ${minimal_ir_extended.lib_ignore}
build_flags               = ${minimal_ir_extended.build_flags} ${esp8266_4M1M.build_flags}
build_unflags             = ${esp8266_4M1M.build_unflags}
board                     = ${esp8266_4M1M.board}
board_build.f_cpu         = ${esp8266_4M1M.board_build.f_cpu}
board_build.flash_mode    = ${esp8266_4M1M.board_build.flash_mode}

[env:minimal_IRext_ESP8266_4M2M]
platform                  = ${minimal_ir_extended.platform} 
lib_ignore                = ${minimal_ir_extended.lib_ignore}
build_flags               = ${minimal_ir_extended.build_flags} ${esp8266_4M2M.build_flags}
build_unflags             = ${esp8266_4M2M.build_unflags}
board                     = ${esp8266_4M2M.board}
board_build.f_cpu         = ${esp8266_4M2M.board_build.f_cpu}
board_build.flash_mode    = ${esp8266_4M2M.board_build.flash_mode}


; NORMAL IR: 4096k version --------------------------
; Build including IR libraries, INCLUDING extended AC commands
; Includes Extended IR AC commands (takes a lot more program space)
; [env:normal_IRext_ESP8266_4M1M]
; platform                  = ${normal_ir_extended.platform} 
; lib_ignore                = ${normal_ir_extended.lib_ignore}
; build_flags               = ${normal_ir_extended.build_flags} ${esp8266_4M1M.build_flags}
; build_unflags             = ${esp8266_4M1M.build_unflags}
; board                     = ${esp8266_4M1M.board}
; board_build.f_cpu         = ${esp8266_4M1M.board_build.f_cpu}
; board_build.flash_mode    = ${esp8266_4M1M.board_build.flash_mode}


; 





; TESTING *************************************************************
; additional plugins (and dependend code) that are in test-stadium
; *********************************************************************

; TEST: 1024k version ----------------------------
;[env:test_ESP8266_1M]
;platform                  = ${testing.platform}
;build_flags               = ${esp8266_1M.build_flags} ${testing.build_flags}
;board                     = ${esp8266_1M.board}
;board_upload.maximum_size = ${esp8266_1M.board_upload.maximum_size}
;board_build.flash_mode    = ${esp8266_1M.board_build.flash_mode}
;board_build.f_cpu         = ${esp8266_1M.board_build.f_cpu}
;build_unflags             = ${esp8266_1M.build_unflags}

;


; TEST: 1024k for esp8285 ------------------------
;[env:test_ESP8285_1M]
;platform                  = ${testing.platform}
;build_flags               = ${esp8285_1M.build_flags} ${testing.build_flags}
;board_upload.maximum_size = ${esp8285_1M.board_upload.maximum_size}
;board_build.f_cpu         = ${esp8285_1M.board_build.f_cpu}
;board_build.flash_mode    = ${esp8285_1M.board_build.flash_mode}
;board                     = ${esp8285_1M.board}
;build_unflags             = ${esp8285_1M.build_unflags}

;



; TEST: 4096k version ----------------------------
[env:test_core_242_ESP8266_4M1M]
platform                  = ${testing_242.platform}
build_flags               = ${esp8266_4M1M.build_flags} ${testing_242.build_flags}
board                     = ${esp8266_4M1M.board}
board_build.f_cpu         = ${esp8266_4M1M.board_build.f_cpu}
board_build.flash_mode    = ${esp8266_4M1M.board_build.flash_mode}
build_unflags             = ${esp8266_4M1M.build_unflags}





[env:test_core_252_ESP8266_4M1M]
platform                  = ${testing_252.platform}
build_flags               = ${esp8266_4M1M.build_flags} ${testing_252.build_flags}
board                     = ${esp8266_4M1M.board}
board_build.f_cpu         = ${esp8266_4M1M.board_build.f_cpu}
board_build.flash_mode    = ${esp8266_4M1M.board_build.flash_mode}
build_unflags             = ${esp8266_4M1M.build_unflags}


[env:normal_core_260_sdk222_alpha_ESP8266_4M1M]
platform                  = ${testing_beta.platform}
build_flags               = ${esp8266_4M1M.build_flags} ${normal_beta.build_flags} -DPIO_FRAMEWORK_ARDUINO_ESPRESSIF_SDK22y
board                     = ${esp8266_4M1M.board}
board_build.f_cpu         = ${esp8266_4M1M.board_build.f_cpu}
board_build.flash_mode    = ${esp8266_4M1M.board_build.flash_mode}
build_unflags             = ${esp8266_4M1M.build_unflags}


[env:test_core_260_sdk222_alpha_ESP8266_4M1M]
platform                  = ${testing_beta.platform}
build_flags               = ${esp8266_4M1M.build_flags} ${testing_beta.build_flags} -DPIO_FRAMEWORK_ARDUINO_ESPRESSIF_SDK22y
board                     = ${esp8266_4M1M.board}
board_build.f_cpu         = ${esp8266_4M1M.board_build.f_cpu}
board_build.flash_mode    = ${esp8266_4M1M.board_build.flash_mode}
build_unflags             = ${esp8266_4M1M.build_unflags}


[env:test_core_260_sdk3_alpha_ESP8266_4M1M]
platform                  = ${testing_beta.platform}
build_flags               = ${esp8266_4M1M.build_flags} ${testing_beta.build_flags} -DPIO_FRAMEWORK_ARDUINO_ESPRESSIF_SDK3
board                     = ${esp8266_4M1M.board}
board_build.f_cpu         = ${esp8266_4M1M.board_build.f_cpu}
board_build.flash_mode    = ${esp8266_4M1M.board_build.flash_mode}
build_unflags             = ${esp8266_4M1M.build_unflags}


[env:test_core_252_ESP8266_16M]
platform                  = ${testing_252.platform}
build_flags               = ${esp8266_16M.build_flags} ${testing_252.build_flags}
board                     = ${esp8266_16M.board}
board_build.f_cpu         = ${esp8266_16M.board_build.f_cpu}
board_build.flash_mode    = ${esp8266_16M.board_build.flash_mode}
build_unflags             = ${esp8266_16M.build_unflags}




[env:normal_core_260_sdk222_alpha_ESP8266_16M]
platform                  = ${testing_beta.platform}
build_flags               = ${esp8266_16M.build_flags} ${normal_beta.build_flags} -DPIO_FRAMEWORK_ARDUINO_ESPRESSIF_SDK22y
board                     = ${esp8266_16M.board}
board_build.f_cpu         = ${esp8266_16M.board_build.f_cpu}
board_build.flash_mode    = ${esp8266_16M.board_build.flash_mode}
build_unflags             = ${esp8266_16M.build_unflags}




[env:test_core_260_sdk222_alpha_ESP8266_16M]
platform                  = ${testing_beta.platform}
build_flags               = ${esp8266_16M.build_flags} ${testing_beta.build_flags} -DPIO_FRAMEWORK_ARDUINO_ESPRESSIF_SDK22y
board                     = ${esp8266_16M.board}
board_build.f_cpu         = ${esp8266_16M.board_build.f_cpu}
board_build.flash_mode    = ${esp8266_16M.board_build.flash_mode}
build_unflags             = ${esp8266_16M.build_unflags}




[env:test_core_260_sdk3_alpha_ESP8266_16M]
platform                  = ${testing_beta.platform}
build_flags               = ${esp8266_16M.build_flags} ${testing_beta.build_flags} -DPIO_FRAMEWORK_ARDUINO_ESPRESSIF_SDK3
board                     = ${esp8266_16M.board}
board_build.f_cpu         = ${esp8266_16M.board_build.f_cpu}
board_build.flash_mode    = ${esp8266_16M.board_build.flash_mode}
build_unflags             = ${esp8266_16M.build_unflags}



; TEST: 1024k version + FEATURE_ADC_VCC ----------
;[env:test_ESP8266_1M_VCC]
;platform                  = ${testing.platform}
;build_flags               = ${esp8266_1M.build_flags} ${testing.build_flags} -D FEATURE_ADC_VCC=true
;board                     = ${common.board}
;board_build.f_cpu         = ${esp8266_1M.board_build.f_cpu}
;board_build.flash_mode    = ${esp8266_1M.board_build.flash_mode}
;build_unflags             = ${esp8266_1M.build_unflags}



; TEST: 4096k version + FEATURE_ADC_VCC ----------
[env:test_ESP8266_4M_VCC]
platform                  = ${testing.platform}
build_flags               = ${esp8266_4M1M.build_flags} ${testing.build_flags} -D FEATURE_ADC_VCC=true
board                     = ${esp8266_4M1M.board}
board_build.f_cpu         = ${esp8266_4M1M.board_build.f_cpu}
board_build.flash_mode    = ${esp8266_4M1M.board_build.flash_mode}
build_unflags             = ${esp8266_4M1M.build_unflags}





;;; DEV ; ****; ****; ****; ****; ****; ****; ****; ****; ****; ****; ****; ****; ****;;;;
; additional plugins (and dependend code) that is in development (probably broken or incomplete)
; *********************************************************************

; DEV : 1024k version ----------------------------
;[env:dev_ESP8266_1M]
;platform                  = ${dev.platform}
;build_flags               = ${esp8266_1M.build_flags} ${dev.build_flags}
;board_upload.maximum_size = ${esp8266_1M.board_upload.maximum_size}
;board_build.f_cpu         = ${esp8266_1M.board_build.f_cpu}
;board_build.flash_mode    = ${esp8266_1M.board_build.flash_mode}
;board                     = ${esp8266_1M.board}
;build_unflags             = ${esp8266_1M.build_unflags}


; DEV: 1024k for esp8285 -------------------------
;[env:dev_ESP8285_1M]
;platform                  = ${dev.platform}
;build_flags               = ${esp8285_1M.build_flags} ${dev.build_flags}
;board_upload.maximum_size = ${esp8285_1M.board_upload.maximum_size}
;board_build.f_cpu         = ${esp8285_1M.board_build.f_cpu}
;board_build.flash_mode    = ${esp8285_1M.board_build.flash_mode}
;board                     = ${esp8285_1M.board}
;build_unflags             = ${esp8285_1M.build_unflags}


; DEV : 4096k version ----------------------------
[env:dev_ESP8266_4M1M]
platform                  = ${dev.platform}
build_flags               = ${esp8266_4M1M.build_flags} ${dev.build_flags}
board                     = ${esp8266_4M1M.board}
board_build.f_cpu         = ${esp8266_4M1M.board_build.f_cpu}
board_build.flash_mode    = ${esp8266_4M1M.board_build.flash_mode}
build_unflags             = ${esp8266_4M1M.build_unflags}





;;; HARDWARE SPECIFIC VERSIONS ; ****; ****; ****; ****; ****; ****; ****; ****; ****;;;;;
; versions specially designed to fit, and contents only needed plugins for each hardware ;
; *********************************************************************

; ITEAD Products ; ****; ****; ****; ****; ****;;

; ITEAD / SONOFF BASIC version ------------------
;[env:hard_SONOFF_BASIC]
;platform                  = ${esp8266_1M.platform}
;build_flags               = ${esp8266_1M.build_flags} -D PLUGIN_SET_SONOFF_BASIC
;board_build.f_cpu         = ${esp8266_1M.board_build.f_cpu}
;board_build.flash_mode    = ${esp8266_1M.board_build.flash_mode}
;board                     = ${esp8266_1M.board}
;build_unflags             = ${esp8266_1M.build_unflags}


; ITEAD / SONOFF TH10/TH16 version -------------------
;[env:hard_SONOFF_TH1x]
;platform                  = ${esp8266_1M.platform}
;build_flags               = ${esp8266_1M.build_flags} -D PLUGIN_SET_SONOFF_TH1x
;board_build.f_cpu         = ${esp8266_1M.board_build.f_cpu}
;board_build.flash_mode    = ${esp8266_1M.board_build.flash_mode}
;board                     = ${esp8266_1M.board}
;build_unflags             = ${esp8266_1M.build_unflags}

; ITEAD / SONOFF POW & POW R2 version --------------------
; Sonoff Pow (ESP8266 - HLW8012)
; GPIO00 Button
; GPIO05 HLW8012 Sel output
; GPIO12 Red Led and Relay (0 = Off, 1 = On)
; GPIO13 HLW8012 CF1 voltage / current
; GPIO14 HLW8012 CF power
; GPIO15 Blue Led (0 = On, 1 = Off)

; Sonoff Pow R2 (ESP8266 4M flash - CSE7766)
; GPIO00 Button
; GPIO01 Serial RXD 4800 baud 8E1 CSE7766 energy sensor
; GPIO03 Serial TXD
; GPIO12 Red Led and Relay (0 = Off, 1 = On)
; GPIO13 Blue Led (0 = On, 1 = Off)
[env:hard_SONOFF_POW_4M1M]
platform                  = ${normal.platform}
build_flags               = ${normal.build_flags} ${esp8266_4M1M.build_flags} -D PLUGIN_SET_SONOFF_POW
board_build.f_cpu         = ${esp8266_4M1M.board_build.f_cpu}
board_build.flash_mode    = ${esp8266_4M1M.board_build.flash_mode}
board                     = ${esp8266_4M1M.board}
build_unflags             = ${esp8266_4M1M.build_unflags}




[env:hard_core_252_SONOFF_POW_4M1M]
platform                  = ${normal_252.platform}
build_flags               = ${normal_252.build_flags} ${esp8266_4M1M.build_flags} -D PLUGIN_SET_SONOFF_POW
board_build.f_cpu         = ${esp8266_4M1M.board_build.f_cpu}
board_build.flash_mode    = ${esp8266_4M1M.board_build.flash_mode}
board                     = ${esp8266_4M1M.board}
build_unflags             = ${esp8266_4M1M.build_unflags}



; Build including power measurement plugins for those devices that have only 1M flash.
; For example those made by BlitzWolf SHP
[env:hard_other_POW_ESP8285_1M]
platform                  = ${normal.platform}
build_flags               = ${normal.build_flags} ${esp8285_1M.build_flags} -D PLUGIN_SET_SONOFF_POW
board_build.f_cpu         = ${esp8285_1M.board_build.f_cpu}
board_build.flash_mode    = ${esp8285_1M.board_build.flash_mode}
board                     = ${esp8285_1M.board}
build_unflags             = ${esp8285_1M.build_unflags}



[env:hard_core_252_other_POW_ESP8285_1M]
platform                  = ${normal_252.platform}
build_flags               = ${normal_252.build_flags} ${esp8285_1M.build_flags} -D PLUGIN_SET_SONOFF_POW
board_build.f_cpu         = ${esp8285_1M.board_build.f_cpu}
board_build.flash_mode    = ${esp8285_1M.board_build.flash_mode}
board                     = ${esp8285_1M.board}
build_unflags             = ${esp8285_1M.build_unflags}


; ITEAD / SONOFF S20 version --------------------
;[env:hard_SONOFF_S20]
;platform                  = ${esp8266_1M.platform}
;build_flags               = ${esp8266_1M.build_flags} -D PLUGIN_SET_SONOFF_S2x
;board_build.f_cpu         = ${esp8266_1M.board_build.f_cpu}
;board_build.flash_mode    = ${esp8266_1M.board_build.flash_mode}
;board                     = ${esp8266_1M.board}
;build_unflags             = ${esp8266_1M.build_unflags}


; ITEAD / SONOFF 4CH version --------------------
;[env:hard_SONOFF_4CH]
;platform                  = ${esp8266_1M.platform}
;build_flags               = ${esp8266_1M.build_flags} -D PLUGIN_SET_SONOFF_4CH
;board_build.f_cpu         = ${esp8266_1M.board_build.f_cpu}
;board_build.flash_mode    = ${esp8266_1M.board_build.flash_mode}
;board                     = ${esp8266_1M.board}
;build_unflags             = ${esp8266_1M.build_unflags}



; ITEAD / SONOFF TOUCH version ------------------
;[env:hard_SONOFF_TOUCH]
;platform                  = ${esp8266_1M.platform}
;build_flags               = ${esp8266_1M.build_flags} -D PLUGIN_SET_SONOFF_TOUCH
;board_build.f_cpu         = ${esp8266_1M.board_build.f_cpu}
;board_build.flash_mode    = ${esp8266_1M.board_build.flash_mode}
;board                     = ${esp8266_1M.board}
;build_unflags             = ${esp8266_1M.build_unflags}
;


; Shelly1 Open Source (ESP8266-2MB)
; https://shelly.cloud/shelly1-open-source/
; GPIO04 Relay (non inverted)
; GPIO05 Button
[env:hard_core_252_Shelly_1_2M256]
platform                  = ${normal_252.platform}
build_flags               = ${normal_252.build_flags} ${esp8266_2M256.build_flags} -D PLUGIN_SET_SHELLY_1
board_build.f_cpu         = ${esp8266_2M256.board_build.f_cpu}
board_build.flash_mode    = ${esp8266_2M256.board_build.flash_mode}
board                     = ${esp8266_2M256.board}
build_unflags             = ${esp8266_2M256.build_unflags}







; Ventus W266 weather station
; https://www.letscontrolit.com/wiki/index.php/VentusW266
[env:hard_Ventus_W266]
platform                  = ${normal.platform}
build_flags               = ${normal.build_flags} ${esp8266_1M.build_flags} -D PLUGIN_SET_VENTUS_W266
board_upload.maximum_size = ${esp8266_1M.board_upload.maximum_size}
board_build.f_cpu         = ${esp8266_1M.board_build.f_cpu}
board_build.flash_mode    = ${esp8266_1M.board_build.flash_mode}
board                     = ${esp8266_1M.board}
build_unflags             = ${esp8266_1M.build_unflags}<|MERGE_RESOLUTION|>--- conflicted
+++ resolved
@@ -414,20 +414,12 @@
 ; Has the same lib_ignore as the IR builds, or else those cannot be built for testing
 [env:memanalyze_ESP8266]
 platform                  = ${normal_252.platform}
-<<<<<<< HEAD
 lib_ignore                = ESP32_ping, ESP32WebServer
-=======
->>>>>>> b5fd0e0e
-board                     = ${esp8266_4M1M.board}
-board_build.f_cpu         = ${esp8266_4M1M.board_build.f_cpu}
-board_build.flash_mode    = ${esp8266_4M1M.board_build.flash_mode}
-build_unflags             = ${esp8266_4M1M.build_unflags}
-<<<<<<< HEAD
+board                     = ${esp8266_4M1M.board}
+board_build.f_cpu         = ${esp8266_4M1M.board_build.f_cpu}
+board_build.flash_mode    = ${esp8266_4M1M.board_build.flash_mode}
+build_unflags             = ${esp8266_4M1M.build_unflags}
 build_flags               = ${esp8266_4M1M.build_flags} ${normal_252.build_flags} -DMEMORY_ANALYSIS -DPLUGIN_BUILD_CUSTOM -w
-=======
-build_flags               = ${esp8266_4M1M.build_flags} ${normal_252.build_flags} -DPLUGIN_BUILD_CUSTOM -w
->>>>>>> b5fd0e0e
-
 extra_scripts             = pre:pre_memanalyze.py
 
 
