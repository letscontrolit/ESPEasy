;;; ESP32 test build ********************************************************************;
; Status of the ESP32 support is still considered "beta"                                 ;
; Most plugins work just fine on ESP32.                                                  ;
; Especially some plugins using serial may not run very well  (GPS does run fine).       ;
; ***************************************************************************************;

[esp32_always]
lib_ignore                = ESP8266Ping
                            ESP8266HTTPUpdateServer
                            ESP8266WiFi
                            ESP8266WebServer
                            ESP8266mDNS
                            ESPEasy_ESP8266Ping
                            RABurton ESP8266 Mutex
                            TinyWireM
                            LittleFS_esp32


[esp32_base]
extends                   = common, core_esp32_IDF4_4__2_0_5
upload_speed              = 460800
upload_before_reset       = default_reset
upload_after_reset        = hard_reset
lib_deps                  = 
                            Adafruit ILI9341 ESPEasy
                            Adafruit_ST77xx
                            Adafruit TSL2591 Library
                            Adafruit NeoPixel
                            ArduinoOTA
                            ESP32HTTPUpdateServer
                            FrogmoreScd30
                            I2Cdevlib-Core
                            ITG3205
                            LOLIN_EPD
                            Makuna/NeoPixelBus @ 2.6.9
                            Multi Channel Relay Arduino Library
                            SparkFun ADXL345 Arduino Library
                            SparkFun VL53L1X 4m Laser Distance Sensor @ 1.2.9
                            SparkFun SCD4x Arduino Library @ ^1.0.4
                            VL53L0X @ 1.3.0
                            adafruit/Adafruit BusIO @ ^1.10.0
                            adafruit/Adafruit GFX Library@^1.11.1
                            ccronexpr
                            rlogiacco/CircularBuffer
                            td-er/ESPeasySerial @ 2.0.15
                            td-er/SC16IS752 @ ^1.0.2
                            sparkfun/SparkFun MAX1704x Fuel Gauge Arduino Library @ ^1.0.3
                            ShiftRegister74HC595_NonTemplate
                            VL53L0X @ 1.3.0
                            RAK12019_LTR390_UV_Light
                            Adafruit NeoMatrix
<<<<<<< HEAD
                            tanakamasayuki/I2C AXP192 Power management @ ^1.0.4
=======
                            IthoCC1101
                            I2C AXP192 Power management
                            Adafruit PCD8544 Nokia 5110 LCD library
>>>>>>> 9a94141c
extra_scripts             = post:tools/pio/post_esp32.py
                            ${extra_scripts_default.extra_scripts}
build_unflags             = -Wall
build_flags               = ${core_esp32_IDF4_4__2_0_5.build_flags}
                            ${mqtt_flags.build_flags}
                            -DCONFIG_FREERTOS_ASSERT_DISABLE
                            -DCONFIG_LWIP_ESP_GRATUITOUS_ARP
                            -fno-strict-aliasing
                            -Wswitch
                            -DCORE_DEBUG_LEVEL=ARDUHAL_LOG_LEVEL_NONE
monitor_filters           = esp32_exception_decoder


; -flto cannot be used for ESP32 C3!
; See: https://github.com/letscontrolit/ESPEasy/pull/3845#issuecomment-1014857366
; TD-er: 2022-01-20: Disabled for now as it also resulted in obscure linker errors on ESP32-S2 and ESP32 running custom builds.
;build_flags               = ${esp32_base.build_flags}
;                            -flto
;build_unflags             = ${esp32_base.build_unflags}
;                            -fexceptions
;                            -fno-lto


[esp32_common]
extends                   = esp32_base
lib_ignore                = ${esp32_always.lib_ignore}
                            ESP32_ping
                            IRremoteESP8266
                            HeatpumpIR
                            ESP32 BLE Arduino
build_flags               = ${esp32_base.build_flags}
extra_scripts             = ${esp32_base.extra_scripts}
lib_deps                  = ${esp32_base.lib_deps}
build_unflags             = ${esp32_base.build_unflags}
                            -fexceptions

[esp32_common_LittleFS]
extends                   = esp32_common
build_flags               = ${esp32_common.build_flags}
                            -DUSE_LITTLEFS
extra_scripts             = ${esp32_common.extra_scripts}
lib_deps                  = ${esp32_common.lib_deps}
                            LittleFS
board_build.filesystem    = littlefs


[esp32_IRExt]
extends                   = esp32_base
lib_ignore                = ${esp32_always.lib_ignore}
                            ESP32_ping
build_flags               = ${esp32_base.build_flags}
                            -DFEATURE_ARDUINO_OTA=1
                            -DPLUGIN_BUILD_NORMAL_IRext
                            -DCOLLECTION_USE_RTTTL
lib_deps                  = ${esp32_base.lib_deps}
                            LittleFS
extra_scripts             = ${esp32_base.extra_scripts}
                            pre:tools/pio/ir_build_check.py


[esp32_custom_base]
extends                   = esp32_common
build_flags               = ${esp32_common.build_flags}
                            -DPLUGIN_BUILD_CUSTOM
extra_scripts             = ${esp32_common.extra_scripts}
                            pre:tools/pio/pre_custom_esp32.py

[esp32_custom_base_LittleFS]
extends                   = esp32_common_LittleFS
build_flags               = ${esp32_common_LittleFS.build_flags}
                            -DPLUGIN_BUILD_CUSTOM
extra_scripts             = ${esp32_common_LittleFS.extra_scripts}
                            pre:tools/pio/pre_custom_esp32.py


[env:custom_ESP32_4M316k]
extends                   = esp32_custom_base
board                     = esp32_4M

[env:custom_ESP32_4M316k_LittleFS]
extends                   = esp32_custom_base_LittleFS
board                     = esp32_4M

[env:custom_ESP32_16M8M_LittleFS]
extends                   = esp32_custom_base_LittleFS
board                     = esp32_16M8M
board_upload.flash_size   = 16MB

[env:custom_IR_ESP32_4M316k]
extends                   = esp32_base
board                     = esp32_4M
build_flags               = ${esp32_base.build_flags}
                            -DPLUGIN_BUILD_CUSTOM
                            -DPLUGIN_BUILD_IR
lib_ignore                = ${esp32_always.lib_ignore}
                            ESP32_ping
extra_scripts             = ${esp32_base.extra_scripts}
                            pre:tools/pio/pre_custom_esp32.py
                            pre:tools/pio/ir_build_check.py

[env:custom_ESP32_4M2M_NO_OTA_LittleFS]
extends                   = esp32_custom_base_LittleFS
board                     = esp32_4M
build_flags               = ${esp32_custom_base_LittleFS.build_flags}
                            -DNO_HTTP_UPDATER
board_build.partitions    = esp32_partition_app1810k_spiffs2172k.csv


[env:normal_ESP32_4M316k]
extends                   = esp32_common
board                     = esp32_4M
lib_deps                  = ${esp32_common.lib_deps}
                            ServoESP32


[env:normal_ESP32_4M316k_LittleFS]
extends                   = esp32_common_LittleFS
board                     = esp32_4M
lib_deps                  = ${esp32_common_LittleFS.lib_deps}
                            ServoESP32



[env:collection_A_ESP32_4M316k]
extends                   = esp32_common
board                     = esp32_4M
build_flags               = ${esp32_common.build_flags}  
                            -DFEATURE_ARDUINO_OTA=1
                            -DPLUGIN_SET_COLLECTION_ESP32
                            -DCOLLECTION_USE_RTTTL

[env:collection_B_ESP32_4M316k]
extends                   = esp32_common
board                     = esp32_4M
build_flags               = ${esp32_common.build_flags}  
                            -DFEATURE_ARDUINO_OTA=1
                            -DPLUGIN_SET_COLLECTION_B_ESP32
                            -DCOLLECTION_USE_RTTTL

[env:collection_C_ESP32_4M316k]
extends                   = esp32_common
board                     = esp32_4M
build_flags               = ${esp32_common.build_flags}  
                            -DFEATURE_ARDUINO_OTA=1
                            -DPLUGIN_SET_COLLECTION_C_ESP32
                            -DCOLLECTION_USE_RTTTL

[env:collection_D_ESP32_4M316k]
extends                   = esp32_common
board                     = esp32_4M
build_flags               = ${esp32_common.build_flags}  
                            -DFEATURE_ARDUINO_OTA=1
                            -DPLUGIN_SET_COLLECTION_D_ESP32
                            -DCOLLECTION_USE_RTTTL

[env:collection_E_ESP32_4M316k]
extends                   = esp32_common
board                     = esp32_4M
build_flags               = ${esp32_common.build_flags}  
                            -DFEATURE_ARDUINO_OTA=1
                            -DPLUGIN_SET_COLLECTION_E_ESP32
                            -DCOLLECTION_USE_RTTTL


[env:collection_A_ESP32_IRExt_4M316k]
extends                   = esp32_IRExt
board                     = esp32_4M
build_flags               = ${esp32_IRExt.build_flags}
                            -DPLUGIN_SET_COLLECTION_ESP32

[env:collection_B_ESP32_IRExt_4M316k]
extends                   = esp32_IRExt
board                     = esp32_4M
build_flags               = ${esp32_IRExt.build_flags}
                            -DPLUGIN_SET_COLLECTION_B_ESP32

[env:collection_C_ESP32_IRExt_4M316k]
extends                   = esp32_IRExt
board                     = esp32_4M
build_flags               = ${esp32_IRExt.build_flags}
                            -DPLUGIN_SET_COLLECTION_C_ESP32

[env:collection_D_ESP32_IRExt_4M316k]
extends                   = esp32_IRExt
board                     = esp32_4M
build_flags               = ${esp32_IRExt.build_flags}
                            -DPLUGIN_SET_COLLECTION_D_ESP32

[env:collection_E_ESP32_IRExt_4M316k]
extends                   = esp32_IRExt
board                     = esp32_4M
build_flags               = ${esp32_IRExt.build_flags}
                            -DPLUGIN_SET_COLLECTION_E_ESP32

[env:energy_ESP32_4M316k]
extends                   = esp32_common
board                     = esp32_4M
lib_deps                  = ${esp32_common.lib_deps}
                            ServoESP32
build_flags               = ${esp32_common.build_flags}  
                            -DFEATURE_ARDUINO_OTA=1
                            -DPLUGIN_ENERGY_COLLECTION

[env:display_ESP32_4M316k]
extends                   = esp32_common
board                     = esp32_4M
lib_deps                  = ${esp32_common.lib_deps}
                            ServoESP32
build_flags               = ${esp32_common.build_flags}  
                            -DFEATURE_ARDUINO_OTA=1
                            -DPLUGIN_DISPLAY_COLLECTION

[env:climate_ESP32_4M316k]
extends                   = esp32_common
board                     = esp32_4M
lib_deps                  = ${esp32_common.lib_deps}
                            ServoESP32
build_flags               = ${esp32_common.build_flags}  
                            -DFEATURE_ARDUINO_OTA=1
                            -DPLUGIN_CLIMATE_COLLECTION

[env:neopixel_ESP32_4M316k]
extends                   = esp32_common
board                     = esp32_4M
lib_deps                  = ${esp32_common.lib_deps}
                            ServoESP32
build_flags               = ${esp32_common.build_flags}  
                            -DFEATURE_ARDUINO_OTA=1
                            -DFEATURE_SD=1
                            -D PLUGIN_NEOPIXEL_COLLECTION


[env:custom_ESP32_4M316k_ETH]
extends                   = env:custom_ESP32_4M316k
build_flags               = ${env:custom_ESP32_4M316k.build_flags}
                            -DFEATURE_ETHERNET=1

[env:normal_ESP32_4M316k_ETH]
extends                   = env:normal_ESP32_4M316k
build_flags               = ${env:normal_ESP32_4M316k.build_flags}
                            -DFEATURE_ETHERNET=1

[env:collection_A_ESP32_4M316k_ETH]
extends                   = env:collection_A_ESP32_4M316k
build_flags               = ${env:collection_A_ESP32_4M316k.build_flags}
                            -DFEATURE_ETHERNET=1
                            -DCOLLECTION_USE_RTTTL

[env:collection_B_ESP32_4M316k_ETH]
extends                   = env:collection_B_ESP32_4M316k
build_flags               = ${env:collection_B_ESP32_4M316k.build_flags}
                            -DFEATURE_ETHERNET=1
                            -DCOLLECTION_USE_RTTTL

[env:collection_C_ESP32_4M316k_ETH]
extends                   = env:collection_C_ESP32_4M316k
build_flags               = ${env:collection_C_ESP32_4M316k.build_flags}
                            -DFEATURE_ETHERNET=1
                            -DCOLLECTION_USE_RTTTL

[env:collection_D_ESP32_4M316k_ETH]
extends                   = env:collection_D_ESP32_4M316k
build_flags               = ${env:collection_D_ESP32_4M316k.build_flags}
                            -DFEATURE_ETHERNET=1
                            -DCOLLECTION_USE_RTTTL

[env:collection_E_ESP32_4M316k_ETH]
extends                   = env:collection_E_ESP32_4M316k
build_flags               = ${env:collection_E_ESP32_4M316k.build_flags}
                            -DFEATURE_ETHERNET=1
                            -DCOLLECTION_USE_RTTTL



; ESP32 MAX builds 16M flash ------------------------------

; A Lolin D32 PRO with 16MB Flash, allowing 4MB sketch size, and file storage using the default (SPIFFS) filesystem
[env:max_ESP32_16M1M]
extends                   = esp32_base
board                     = esp32_16M1M
board_upload.flash_size   = 16MB
lib_ignore                = ${esp32_always.lib_ignore}
                            ESP32_ping
build_flags               = ${esp32_base.build_flags}
                            -DFEATURE_ARDUINO_OTA=1
                            -DPLUGIN_BUILD_MAX_ESP32
                            -DPLUGIN_BUILD_IR_EXTENDED

[env:max_ESP32_16M1M_ETH]
extends                   = env:max_ESP32_16M1M
build_flags               = ${env:max_ESP32_16M1M.build_flags}
                            -DFEATURE_ETHERNET=1


; A Lolin D32 PRO with 16MB Flash, allowing 4MB sketch size, and file storage using LittleFS filesystem
[env:max_ESP32_16M8M_LittleFS]
extends                   = esp32_base
board                     = esp32_16M8M
board_upload.flash_size   = 16MB
lib_ignore                = ${esp32_always.lib_ignore}
                            ESP32_ping
build_flags               = ${esp32_base.build_flags}
                            -DUSE_LITTLEFS
                            -DFEATURE_ARDUINO_OTA=1
                            -DPLUGIN_BUILD_MAX_ESP32
                            -DPLUGIN_BUILD_IR_EXTENDED
extra_scripts             = ${esp32_base.extra_scripts}
lib_deps                  = ${esp32_base.lib_deps}
                            LittleFS
board_build.filesystem    = littlefs

; If you have a board with Ethernet integrated and 16MB Flash, then this configuration could be enabled, it's based on the max_ESP32_16M8M_LittleFS definition
[env:max_ESP32_16M8M_LittleFS_ETH]
extends                   = env:max_ESP32_16M8M_LittleFS
build_flags               = ${env:max_ESP32_16M8M_LittleFS.build_flags}
                            -DFEATURE_ETHERNET=1









<|MERGE_RESOLUTION|>--- conflicted
+++ resolved
@@ -49,13 +49,9 @@
                             VL53L0X @ 1.3.0
                             RAK12019_LTR390_UV_Light
                             Adafruit NeoMatrix
-<<<<<<< HEAD
-                            tanakamasayuki/I2C AXP192 Power management @ ^1.0.4
-=======
                             IthoCC1101
                             I2C AXP192 Power management
                             Adafruit PCD8544 Nokia 5110 LCD library
->>>>>>> 9a94141c
 extra_scripts             = post:tools/pio/post_esp32.py
                             ${extra_scripts_default.extra_scripts}
 build_unflags             = -Wall
