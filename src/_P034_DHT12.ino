#ifdef USES_P034

// #######################################################################################################
// ######################## Plugin 034: Temperature and Humidity sensor DHT 12 (I2C) #####################
// #######################################################################################################

#include "_Plugin_Helper.h"

#define PLUGIN_034
#define PLUGIN_ID_034         34
#define PLUGIN_NAME_034       "Environment - DHT12 (I2C)"
#define PLUGIN_VALUENAME1_034 "Temperature"
#define PLUGIN_VALUENAME2_034 "Humidity"

#define DHT12_I2C_ADDRESS      0x5C // I2C address for the sensor

boolean Plugin_034(byte function, struct EventStruct *event, String& string)
{
  boolean success = false;

  switch (function)
  {
    case PLUGIN_DEVICE_ADD:
    {
      Device[++deviceCount].Number           = PLUGIN_ID_034;
      Device[deviceCount].Type               = DEVICE_TYPE_I2C;
      Device[deviceCount].VType              = SENSOR_TYPE_TEMP_HUM;
      Device[deviceCount].Ports              = 0;
      Device[deviceCount].PullUpOption       = false;
      Device[deviceCount].InverseLogicOption = false;
      Device[deviceCount].FormulaOption      = true;
      Device[deviceCount].ValueCount         = 2;
      Device[deviceCount].SendDataOption     = true;
      Device[deviceCount].TimerOption        = true;
      Device[deviceCount].GlobalSyncOption   = true;
      break;
    }

    case PLUGIN_GET_DEVICENAME:
    {
      string = F(PLUGIN_NAME_034);
      break;
    }

    case PLUGIN_GET_DEVICEVALUENAMES:
    {
      strcpy_P(ExtraTaskSettings.TaskDeviceValueNames[0], PSTR(PLUGIN_VALUENAME1_034));
      strcpy_P(ExtraTaskSettings.TaskDeviceValueNames[1], PSTR(PLUGIN_VALUENAME2_034));
      break;
    }

    case PLUGIN_READ:
    {
      byte dht_dat[5];

      // byte dht_in;
      byte i;

      // byte Retry = 0;
      boolean error = false;

      Wire.beginTransmission(DHT12_I2C_ADDRESS);         // start transmission to device
      Wire.write(0);                                     // sends register address to read from
      Wire.endTransmission();                            // end transmission

      if (Wire.requestFrom(DHT12_I2C_ADDRESS, 5) == 5) { // send data n-bytes read
        for (i = 0; i < 5; i++)
        {
          dht_dat[i] = Wire.read();                      // receive DATA
        }
      } else {
        error = true;
<<<<<<< HEAD
      }

      if (!error)
      {
        // Checksum calculation is a Rollover Checksum by design!
        byte dht_check_sum = dht_dat[0] + dht_dat[1] + dht_dat[2] + dht_dat[3]; // check check_sum

        if (dht_dat[4] == dht_check_sum)
        {
          float temperature = float(dht_dat[2] * 10 + (dht_dat[3] & 0x7f)) / 10.0; // Temperature

          if (dht_dat[3] & 0x80) { temperature = -temperature; }
          float humidity = float(dht_dat[0] * 10 + dht_dat[1]) / 10.0;             // Humidity

          UserVar[event->BaseVarIndex]     = temperature;
          UserVar[event->BaseVarIndex + 1] = humidity;
          String log = F("DHT12: Temperature: ");
          log += UserVar[event->BaseVarIndex];
          addLog(LOG_LEVEL_INFO, log);
          log  = F("DHT12: Humidity: ");
          log += UserVar[event->BaseVarIndex + 1];
          addLog(LOG_LEVEL_INFO, log);

          /*
                      log = F("DHT12: Data: ");
                      for (int i=0; i < 5; i++)
                      {
                        log +=  dht_dat[i];
                        log += ", ";
                      }
                      addLog(LOG_LEVEL_INFO, log);
           */
          success = true;
        } // checksum
      }   // error

      if (!success)
      {
        addLog(LOG_LEVEL_INFO, F("DHT12: No reading!"));
        UserVar[event->BaseVarIndex]     = NAN;
        UserVar[event->BaseVarIndex + 1] = NAN;
      }
=======
      }

      if (!error)
      {
        // Checksum calculation is a Rollover Checksum by design!
        byte dht_check_sum = dht_dat[0] + dht_dat[1] + dht_dat[2] + dht_dat[3]; // check check_sum

        if (dht_dat[4] == dht_check_sum)
        {
          float temperature = float(dht_dat[2] * 10 + (dht_dat[3] & 0x7f)) / 10.0f; // Temperature

          if (dht_dat[3] & 0x80) { temperature = -temperature; }
          float humidity = float(dht_dat[0] * 10 + dht_dat[1]) / 10.0f;             // Humidity

          UserVar[event->BaseVarIndex]     = temperature;
          UserVar[event->BaseVarIndex + 1] = humidity;
          String log = F("DHT12: Temperature: ");
          log += UserVar[event->BaseVarIndex];
          addLog(LOG_LEVEL_INFO, log);
          log  = F("DHT12: Humidity: ");
          log += UserVar[event->BaseVarIndex + 1];
          addLog(LOG_LEVEL_INFO, log);

          /*
                      log = F("DHT12: Data: ");
                      for (int i=0; i < 5; i++)
                      {
                        log +=  dht_dat[i];
                        log += ", ";
                      }
                      addLog(LOG_LEVEL_INFO, log);
           */
          success = true;
        } // checksum
      }   // error

      if (!success)
      {
        addLog(LOG_LEVEL_INFO, F("DHT12: No reading!"));
        UserVar[event->BaseVarIndex]     = NAN;
        UserVar[event->BaseVarIndex + 1] = NAN;
      }
>>>>>>> b8c7b8cb
      break;
    }
  }
  return success;
}

#endif // USES_P034<|MERGE_RESOLUTION|>--- conflicted
+++ resolved
@@ -70,50 +70,6 @@
         }
       } else {
         error = true;
-<<<<<<< HEAD
-      }
-
-      if (!error)
-      {
-        // Checksum calculation is a Rollover Checksum by design!
-        byte dht_check_sum = dht_dat[0] + dht_dat[1] + dht_dat[2] + dht_dat[3]; // check check_sum
-
-        if (dht_dat[4] == dht_check_sum)
-        {
-          float temperature = float(dht_dat[2] * 10 + (dht_dat[3] & 0x7f)) / 10.0; // Temperature
-
-          if (dht_dat[3] & 0x80) { temperature = -temperature; }
-          float humidity = float(dht_dat[0] * 10 + dht_dat[1]) / 10.0;             // Humidity
-
-          UserVar[event->BaseVarIndex]     = temperature;
-          UserVar[event->BaseVarIndex + 1] = humidity;
-          String log = F("DHT12: Temperature: ");
-          log += UserVar[event->BaseVarIndex];
-          addLog(LOG_LEVEL_INFO, log);
-          log  = F("DHT12: Humidity: ");
-          log += UserVar[event->BaseVarIndex + 1];
-          addLog(LOG_LEVEL_INFO, log);
-
-          /*
-                      log = F("DHT12: Data: ");
-                      for (int i=0; i < 5; i++)
-                      {
-                        log +=  dht_dat[i];
-                        log += ", ";
-                      }
-                      addLog(LOG_LEVEL_INFO, log);
-           */
-          success = true;
-        } // checksum
-      }   // error
-
-      if (!success)
-      {
-        addLog(LOG_LEVEL_INFO, F("DHT12: No reading!"));
-        UserVar[event->BaseVarIndex]     = NAN;
-        UserVar[event->BaseVarIndex + 1] = NAN;
-      }
-=======
       }
 
       if (!error)
@@ -156,7 +112,6 @@
         UserVar[event->BaseVarIndex]     = NAN;
         UserVar[event->BaseVarIndex + 1] = NAN;
       }
->>>>>>> b8c7b8cb
       break;
     }
   }
