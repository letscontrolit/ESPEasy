--- conflicted
+++ resolved
@@ -11,13 +11,6 @@
   #  define PLUGIN_020_DEBUG            false // when true: extra logging in serial out !?!?!
 # endif // ifndef PLUGIN_020_DEBUG
 
-<<<<<<< HEAD
-# define P020_SERVER_PORT               ExtraTaskSettings.TaskDevicePluginConfigLong[0]
-# define P020_BAUDRATE                  ExtraTaskSettings.TaskDevicePluginConfigLong[1]
-
-# define P020_LED_PIN                   PCONFIG(0)
-# define P020_SERIAL_CONFIG             PCONFIG(1)
-=======
 # define P020_SET_SERVER_PORT           ExtraTaskSettings.TaskDevicePluginConfigLong[0]
 # define P020_SET_BAUDRATE              ExtraTaskSettings.TaskDevicePluginConfigLong[1]
 
@@ -30,7 +23,6 @@
 # define P020_SERIAL_CONFIG             PCONFIG(1)
 # define P020_REPLACE_SPACE             PCONFIG(2)
 # define P020_REPLACE_NEWLINE           PCONFIG(3)
->>>>>>> 537d35c6
 # define P020_RX_WAIT                   PCONFIG(4)
 # define P020_SERIAL_PROCESSING         PCONFIG(5)
 # define P020_RESET_TARGET_PIN          PCONFIG(6)
@@ -157,11 +149,8 @@
   bool          _P1EventData       = false;
   size_t        _maxDataGramSize   = P020_DATAGRAM_MAX_SIZE;
   ParserState   state              = ParserState::WAITING;
-<<<<<<< HEAD
-=======
   char          _space             = 0;
   char          _newline           = 0;
->>>>>>> 537d35c6
 };
 
 #endif // ifdef USES_P020
