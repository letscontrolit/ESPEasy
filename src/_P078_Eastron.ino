#include "_Plugin_Helper.h"

#ifdef USES_P078

//#######################################################################################################
//############## Plugin 078: SDM120/SDM120CT/220/230/630/72D/DDM18SD Eastron Energy Meter ###############
//#######################################################################################################
/*
  Plugin written by: Sergio Faustino sjfaustino__AT__gmail.com

  This plugin reads available values of an Eastron SDM120C SDM120/SDM120CT/220/230/630/72D & also DDM18SD.
*/

#define PLUGIN_078
#define PLUGIN_ID_078         78
#define PLUGIN_NAME_078       "Energy (AC) - Eastron SDM120/SDM120CT/220/230/630/72D/DDM18SD [TESTING]"

#define P078_DEV_ID          PCONFIG(0)
#define P078_DEV_ID_LABEL    PCONFIG_LABEL(0)
#define P078_MODEL           PCONFIG(1)
#define P078_MODEL_LABEL     PCONFIG_LABEL(1)
#define P078_BAUDRATE        PCONFIG(2)
#define P078_BAUDRATE_LABEL  PCONFIG_LABEL(2)
#define P078_QUERY1          PCONFIG(3)
#define P078_QUERY2          PCONFIG(4)
#define P078_QUERY3          PCONFIG(5)
#define P078_QUERY4          PCONFIG(6)
#define P078_DEPIN           CONFIG_PIN3

#define P078_DEV_ID_DFLT     1
#define P078_MODEL_DFLT      0  // SDM120C
#define P078_BAUDRATE_DFLT   1  // 9600 baud
#define P078_QUERY1_DFLT     0  // Voltage (V)
#define P078_QUERY2_DFLT     1  // Current (A)
#define P078_QUERY3_DFLT     2  // Power (W)
#define P078_QUERY4_DFLT     5  // Power Factor (cos-phi)


#define P078_NR_OUTPUT_VALUES                            4
#define P078_NR_OUTPUT_OPTIONS_SDM220_SDM120CT_SDM120    14
#define P078_NR_OUTPUT_OPTIONS_SDM230                    24
#define P078_NR_OUTPUT_OPTIONS_SDM630                    86
#define P078_NR_OUTPUT_OPTIONS_SDM72D                    9
#define P078_NR_OUTPUT_OPTIONS_DDM18SD                   7

#define P078_QUERY1_CONFIG_POS  3

#include <ESPeasySerial.h>
#include <SDM.h>    // Requires SDM library from Reaper7 - https://github.com/reaper7/SDM_Energy_Meter/

// These pointers may be used among multiple instances of the same plugin,
// as long as the same serial settings are used.
ESPeasySerial* Plugin_078_SoftSerial = NULL;
SDM* Plugin_078_SDM = NULL;
boolean Plugin_078_init = false;


// Forward declaration helper functions
const __FlashStringHelper * p078_getQueryString(byte query);
const __FlashStringHelper * p078_getQueryValueString(byte query);
unsigned int p078_getRegister(byte query, byte model);
float p078_readVal(byte query, byte node, unsigned int model);



boolean Plugin_078(byte function, struct EventStruct *event, String& string)
{
  boolean success = false;

  switch (function)
  {

    case PLUGIN_DEVICE_ADD:
      {
        Device[++deviceCount].Number = PLUGIN_ID_078;
        Device[deviceCount].Type = DEVICE_TYPE_SERIAL_PLUS1;     // connected through 3 datapins
        Device[deviceCount].VType = Sensor_VType::SENSOR_TYPE_QUAD;
        Device[deviceCount].Ports = 0;
        Device[deviceCount].PullUpOption = false;
        Device[deviceCount].InverseLogicOption = false;
        Device[deviceCount].FormulaOption = true;
        Device[deviceCount].ValueCount = P078_NR_OUTPUT_VALUES;
        Device[deviceCount].SendDataOption = true;
        Device[deviceCount].TimerOption = true;
        Device[deviceCount].GlobalSyncOption = true;
        break;
      }

    case PLUGIN_GET_DEVICENAME:
      {
        string = F(PLUGIN_NAME_078);
        break;
      }



    case PLUGIN_GET_DEVICEGPIONAMES:
      {
        serialHelper_getGpioNames(event);
        event->String3 = formatGpioName_output_optional("DE");
        break;
      }

    case PLUGIN_WEBFORM_SHOW_CONFIG:
      {
        string += serialHelper_getSerialTypeLabel(event);
        success = true;
        break;
      }

    case PLUGIN_SET_DEFAULTS:
      {
        P078_DEV_ID = P078_DEV_ID_DFLT;
        P078_MODEL = P078_MODEL_DFLT;
        P078_BAUDRATE = P078_BAUDRATE_DFLT;
        P078_QUERY1 = P078_QUERY1_DFLT;
        P078_QUERY2 = P078_QUERY2_DFLT;
        P078_QUERY3 = P078_QUERY3_DFLT;
        P078_QUERY4 = P078_QUERY4_DFLT;

        success = true;
        break;
      }

    case PLUGIN_WEBFORM_SHOW_SERIAL_PARAMS:
    {
      if (P078_DEV_ID == 0 || P078_DEV_ID > 247 || P078_BAUDRATE >= 6) {
        // Load some defaults
        P078_DEV_ID = P078_DEV_ID_DFLT;
        P078_MODEL = P078_MODEL_DFLT;
        P078_BAUDRATE = P078_BAUDRATE_DFLT;
        P078_QUERY1 = P078_QUERY1_DFLT;
        P078_QUERY2 = P078_QUERY2_DFLT;
        P078_QUERY3 = P078_QUERY3_DFLT;
        P078_QUERY4 = P078_QUERY4_DFLT;
      }
      {
        String options_baudrate[6];
        for (int i = 0; i < 6; ++i) {
          options_baudrate[i] = String(p078_storageValueToBaudrate(i));
        }
        addFormSelector(F("Baud Rate"), P078_BAUDRATE_LABEL, 6, options_baudrate, NULL, P078_BAUDRATE );
        addUnit(F("baud"));
      }

      if (P078_MODEL == 0 && P078_BAUDRATE > 3)
        addFormNote(F("<span style=\"color:red\"> SDM120 only allows up to 9600 baud with default 2400!</span>"));

      if (P078_MODEL == 3 && P078_BAUDRATE == 0)
        addFormNote(F("<span style=\"color:red\"> SDM630 only allows 2400 to 38400 baud with default 9600!</span>"));

      addFormNumericBox(F("Modbus Address"), P078_DEV_ID_LABEL, P078_DEV_ID, 1, 247);

      if (Plugin_078_SDM != nullptr) {
        addRowLabel(F("Checksum (pass/fail)"));
        String chksumStats;
        chksumStats = Plugin_078_SDM->getSuccCount();
        chksumStats += '/';
        chksumStats += Plugin_078_SDM->getErrCount();
        addHtml(chksumStats);
      }

      break;
    }

    case PLUGIN_WEBFORM_LOAD:
      {
        {
<<<<<<< HEAD
          String options_model[5] = { F("SDM220 & SDM120CT & SDM120"), F("SDM230"), F("SDM72D"), F("DDM18SD"), F("SDM630") };
          addFormSelector(F("Model Type"), P078_MODEL_LABEL, 5, options_model, NULL, P078_MODEL );
          addFormNote(F("Submit after changing the modell to update Output Configuration."));
=======
          const __FlashStringHelper * options_model[4] = { F("SDM120C"), F("SDM220T"), F("SDM230"), F("SDM630") };
          addFormSelector(F("Model Type"), P078_MODEL_LABEL, 4, options_model, NULL, P078_MODEL );
>>>>>>> 0d12e517
        }

        {
          // In a separate scope to free memory of String array as soon as possible
          sensorTypeHelper_webformLoad_header();
<<<<<<< HEAD
          int model = P078_MODEL;
=======
          const __FlashStringHelper * options[P078_NR_OUTPUT_OPTIONS];
          for (int i = 0; i < P078_NR_OUTPUT_OPTIONS; ++i) {
            options[i] = p078_getQueryString(i);
          }
          for (byte i = 0; i < P078_NR_OUTPUT_VALUES; ++i) {
            const byte pconfigIndex = i + P078_QUERY1_CONFIG_POS;
            sensorTypeHelper_loadOutputSelector(event, pconfigIndex, i, P078_NR_OUTPUT_OPTIONS, options);
          }
        }
>>>>>>> 0d12e517

          if (model == 0) {
              String options[P078_NR_OUTPUT_OPTIONS_SDM220_SDM120CT_SDM120];
              for (int i = 0; i < P078_NR_OUTPUT_OPTIONS_SDM220_SDM120CT_SDM120; ++i) {
                options[i] = p078_getQueryString(i,model);
              }
              for (byte i = 0; i < P078_NR_OUTPUT_VALUES; ++i) {
              const byte pconfigIndex = i + P078_QUERY1_CONFIG_POS;
              sensorTypeHelper_loadOutputSelector(event, pconfigIndex, i, P078_NR_OUTPUT_OPTIONS_SDM220_SDM120CT_SDM120, options);
            }
          } else if (model == 1) {
              String options[P078_NR_OUTPUT_OPTIONS_SDM230];
              for (int i = 0; i < P078_NR_OUTPUT_OPTIONS_SDM230; ++i) {
                options[i] = p078_getQueryString(i,model);
              }
              for (byte i = 0; i < P078_NR_OUTPUT_VALUES; ++i) {
              const byte pconfigIndex = i + P078_QUERY1_CONFIG_POS;
              sensorTypeHelper_loadOutputSelector(event, pconfigIndex, i, P078_NR_OUTPUT_OPTIONS_SDM230, options);
            } 
          } else if (model == 2) {
              String options[P078_NR_OUTPUT_OPTIONS_SDM72D];
              for (int i = 0; i < P078_NR_OUTPUT_OPTIONS_SDM72D; ++i) {
                options[i] = p078_getQueryString(i,model);
              }
              for (byte i = 0; i < P078_NR_OUTPUT_VALUES; ++i) {
              const byte pconfigIndex = i + P078_QUERY1_CONFIG_POS;
              sensorTypeHelper_loadOutputSelector(event, pconfigIndex, i, P078_NR_OUTPUT_OPTIONS_SDM72D, options);
            }  
          } else if (model == 3) {
              String options[P078_NR_OUTPUT_OPTIONS_DDM18SD];
              for (int i = 0; i < P078_NR_OUTPUT_OPTIONS_DDM18SD; ++i) {
                options[i] = p078_getQueryString(i,model);
              }
              for (byte i = 0; i < P078_NR_OUTPUT_VALUES; ++i) {
              const byte pconfigIndex = i + P078_QUERY1_CONFIG_POS;
              sensorTypeHelper_loadOutputSelector(event, pconfigIndex, i, P078_NR_OUTPUT_OPTIONS_DDM18SD, options);
            } 
          } else if (model == 4) {
              String options[P078_NR_OUTPUT_OPTIONS_SDM630];
              for (int i = 0; i < P078_NR_OUTPUT_OPTIONS_SDM630; ++i) {
                options[i] = p078_getQueryString(i,model);
              }
              for (byte i = 0; i < P078_NR_OUTPUT_VALUES; ++i) {
              const byte pconfigIndex = i + P078_QUERY1_CONFIG_POS;
              sensorTypeHelper_loadOutputSelector(event, pconfigIndex, i, P078_NR_OUTPUT_OPTIONS_SDM630, options);
            }   
          } 
        }

        success = true;
        break;
      }

    case PLUGIN_WEBFORM_SAVE:
      {
          // Save output selector parameters.
          int model = P078_MODEL;
          for (byte i = 0; i < P078_NR_OUTPUT_VALUES; ++i) {
            const byte pconfigIndex = i + P078_QUERY1_CONFIG_POS;
            const byte choice = PCONFIG(pconfigIndex);
            sensorTypeHelper_saveOutputSelector(event, pconfigIndex, i, p078_getQueryValueString(choice,model));
          }

          P078_DEV_ID = getFormItemInt(P078_DEV_ID_LABEL);
          P078_MODEL = getFormItemInt(P078_MODEL_LABEL);
          P078_BAUDRATE = getFormItemInt(P078_BAUDRATE_LABEL);

          Plugin_078_init = false; // Force device setup next time
          success = true;
          break;
      }

    case PLUGIN_INIT:
      {
        Plugin_078_init = true;
        if (Plugin_078_SoftSerial != NULL) {
          delete Plugin_078_SoftSerial;
          Plugin_078_SoftSerial=NULL;
        }
        Plugin_078_SoftSerial = new (std::nothrow) ESPeasySerial(static_cast<ESPEasySerialPort>(CONFIG_PORT), CONFIG_PIN1, CONFIG_PIN2);
        if (Plugin_078_SoftSerial == nullptr) {
          break;
        }
        unsigned int baudrate = p078_storageValueToBaudrate(P078_BAUDRATE);
        Plugin_078_SoftSerial->begin(baudrate);

        if (Plugin_078_SDM != NULL) {
          delete Plugin_078_SDM;
          Plugin_078_SDM=NULL;
        }
        Plugin_078_SDM = new SDM(*Plugin_078_SoftSerial, baudrate, P078_DEPIN);
        if (Plugin_078_SDM != nullptr) {
          Plugin_078_SDM->begin();
          success = true;
        }
        break;
      }

    case PLUGIN_GET_DEVICEVALUENAMES:
      {
        int model = P078_MODEL;
        for (byte i = 0; i < VARS_PER_TASK; ++i) {
          if ( i < P078_NR_OUTPUT_VALUES) {
            byte choice = PCONFIG(i + P078_QUERY1_CONFIG_POS);
            safe_strncpy(
              ExtraTaskSettings.TaskDeviceValueNames[i],
              p078_getQueryValueString(choice,model),
              sizeof(ExtraTaskSettings.TaskDeviceValueNames[i]));
          } else {
            ZERO_FILL(ExtraTaskSettings.TaskDeviceValueNames[i]);
          }
        }
        break;
      }


    case PLUGIN_EXIT:
    {
      Plugin_078_init = false;
      if (Plugin_078_SoftSerial != NULL) {
        delete Plugin_078_SoftSerial;
        Plugin_078_SoftSerial=NULL;
      }
      if (Plugin_078_SDM != NULL) {
        delete Plugin_078_SDM;
        Plugin_078_SDM=NULL;
      }
      break;
    }

    case PLUGIN_READ:
      {
        if (Plugin_078_init)
        {
          int model = P078_MODEL;
          byte dev_id = P078_DEV_ID;
          UserVar[event->BaseVarIndex]     = p078_readVal(P078_QUERY1, dev_id, model);
          UserVar[event->BaseVarIndex + 1] = p078_readVal(P078_QUERY2, dev_id, model);
          UserVar[event->BaseVarIndex + 2] = p078_readVal(P078_QUERY3, dev_id, model);
          UserVar[event->BaseVarIndex + 3] = p078_readVal(P078_QUERY4, dev_id, model);
         
          success = true;
          break;
        }
        break;
      }
  }
  return success;
}

float p078_readVal(byte query, byte node, unsigned int model) {
  if (Plugin_078_SDM == NULL) return 0.0f;

  byte retry_count = 3;
  bool success = false;
  float _tempvar = NAN;
  while (retry_count > 0 && !success) {
    Plugin_078_SDM->clearErrCode();
    _tempvar = Plugin_078_SDM->readVal(p078_getRegister(query, model), node);
    --retry_count;
    if (Plugin_078_SDM->getErrCode() == SDM_ERR_NO_ERROR) {
      success = true;
    }
  }
  if (loglevelActiveFor(LOG_LEVEL_INFO)) {
    String log = F("EASTRON: (");
    log += node;
    log += ',';
    log += model;
    log += ") ";
    log += p078_getQueryString(query,model);
    log += ": ";
    log += _tempvar;
    addLog(LOG_LEVEL_INFO, log);
  }
  delay(1);
  return _tempvar;
}

unsigned int p078_getRegister(byte query, byte model) {
  if (model == 0) { //SDM220 & SDM120CT & SDM120
    switch (query) {
      case 0:  return SDM_PHASE_1_VOLTAGE;
      case 1:  return SDM_PHASE_1_CURRENT;
      case 2:  return SDM_PHASE_1_POWER;
      case 3:  return SDM_PHASE_1_APPARENT_POWER;
      case 4:  return SDM_PHASE_1_REACTIVE_POWER;
      case 5:  return SDM_PHASE_1_POWER_FACTOR;
      case 6:  return SDM_PHASE_1_ANGLE;
      case 7:  return SDM_FREQUENCY;
      case 8:  return SDM_IMPORT_ACTIVE_ENERGY;
      case 9:  return SDM_EXPORT_ACTIVE_ENERGY;
      case 10: return SDM_IMPORT_REACTIVE_ENERGY;
      case 11: return SDM_EXPORT_REACTIVE_ENERGY;
      case 12: return SDM_TOTAL_ACTIVE_ENERGY;
      case 13: return SDM_TOTAL_REACTIVE_ENERGY;

    }
  } else if (model == 1) { //SDM230
    switch (query) {
      case 0:  return SDM_PHASE_1_VOLTAGE;
      case 1:  return SDM_PHASE_1_CURRENT;
      case 2:  return SDM_PHASE_1_POWER;
      case 3:  return SDM_PHASE_1_APPARENT_POWER;
      case 4:  return SDM_PHASE_1_REACTIVE_POWER;
      case 5:  return SDM_PHASE_1_POWER_FACTOR;
      case 6:  return SDM_PHASE_1_ANGLE;
      case 7:  return SDM_FREQUENCY;
      case 8:  return SDM_IMPORT_ACTIVE_ENERGY;
      case 9:  return SDM_EXPORT_ACTIVE_ENERGY;
      case 10: return SDM_IMPORT_REACTIVE_ENERGY;
      case 11: return SDM_EXPORT_REACTIVE_ENERGY;
      case 12: return SDM_TOTAL_SYSTEM_POWER_DEMAND;
      case 13: return SDM_MAXIMUM_TOTAL_SYSTEM_POWER_DEMAND;
      case 14: return SDM_CURRENT_SYSTEM_POSITIVE_POWER_DEMAND;
      case 15: return SDM_MAXIMUM_SYSTEM_POSITIVE_POWER_DEMAND;
      case 16: return SDM_CURRENT_SYSTEM_REVERSE_POWER_DEMAND;
      case 17: return SDM_MAXIMUM_SYSTEM_REVERSE_POWER_DEMAND;
      case 18: return SDM_PHASE_1_CURRENT_DEMAND;
      case 19: return SDM_MAXIMUM_PHASE_1_CURRENT_DEMAND;
      case 20: return SDM_TOTAL_ACTIVE_ENERGY;
      case 21: return SDM_TOTAL_REACTIVE_ENERGY;
      case 22: return SDM_CURRENT_RESETTABLE_TOTAL_ACTIVE_ENERGY;
      case 23: return SDM_CURRENT_RESETTABLE_TOTAL_REACTIVE_ENERGY;
    }
  } else if (model == 2) { //SDM72D
    switch (query) {
      case 0: return SDM_TOTAL_SYSTEM_POWER;
      case 1: return SDM_IMPORT_ACTIVE_ENERGY;
      case 2: return SDM_EXPORT_ACTIVE_ENERGY;
      case 3: return SDM_TOTAL_ACTIVE_ENERGY;
      case 4: return SDM_CURRENT_RESETTABLE_TOTAL_ACTIVE_ENERGY;
      case 5: return SDM_CURRENT_RESETTABLE_IMPORT_ENERGY;
      case 6: return SDM_CURRENT_RESETTABLE_EXPORT_ENERGY;
      case 7: return SDM_IMPORT_POWER;
      case 8: return SDM_EXPORT_POWER;
    }
  }  else if (model == 3) { //DDM18SD
    switch (query) {
      case 0: return DDM_PHASE_1_VOLTAGE;
      case 1: return DDM_PHASE_1_CURRENT;
      case 2: return DDM_PHASE_1_POWER;
      case 3: return DDM_PHASE_1_REACTIVE_POWER;
      case 4: return DDM_PHASE_1_POWER_FACTOR;
      case 5: return DDM_FREQUENCY;
      case 6: return DDM_IMPORT_ACTIVE_ENERGY;
      case 7: return DDM_IMPORT_REACTIVE_ENERGY;
    }
  } else if (model == 4) { //SDM630
    switch (query) {
      case 0:  return SDM_PHASE_1_VOLTAGE;
      case 1:  return SDM_PHASE_2_VOLTAGE;
      case 2:  return SDM_PHASE_3_VOLTAGE;
      case 3:  return SDM_PHASE_1_CURRENT;
      case 4:  return SDM_PHASE_2_CURRENT;
      case 5:  return SDM_PHASE_3_CURRENT;
      case 6:  return SDM_PHASE_1_POWER;
      case 7:  return SDM_PHASE_2_POWER;
      case 8:  return SDM_PHASE_3_POWER;
      case 9:  return SDM_PHASE_1_APPARENT_POWER;
      case 10: return SDM_PHASE_2_APPARENT_POWER;
      case 11: return SDM_PHASE_3_APPARENT_POWER;
      case 12: return SDM_PHASE_1_REACTIVE_POWER;
      case 13: return SDM_PHASE_2_REACTIVE_POWER;
      case 14: return SDM_PHASE_3_REACTIVE_POWER;
      case 15: return SDM_PHASE_1_POWER_FACTOR;
      case 16: return SDM_PHASE_2_POWER_FACTOR;
      case 17: return SDM_PHASE_3_POWER_FACTOR;
      case 18: return SDM_PHASE_1_ANGLE;
      case 19: return SDM_PHASE_2_ANGLE;
      case 20: return SDM_PHASE_3_ANGLE;
      case 21: return SDM_AVERAGE_L_TO_N_VOLTS;
      case 22: return SDM_AVERAGE_LINE_CURRENT;
      case 23: return SDM_SUM_LINE_CURRENT;
      case 24: return SDM_TOTAL_SYSTEM_POWER;
      case 25: return SDM_TOTAL_SYSTEM_APPARENT_POWER;
      case 26: return SDM_TOTAL_SYSTEM_REACTIVE_POWER;
      case 27: return SDM_TOTAL_SYSTEM_POWER_FACTOR;
      case 28: return SDM_TOTAL_SYSTEM_PHASE_ANGLE;
      case 29: return SDM_FREQUENCY;
      case 30: return SDM_IMPORT_ACTIVE_ENERGY;
      case 31: return SDM_EXPORT_ACTIVE_ENERGY;
      case 32: return SDM_IMPORT_REACTIVE_ENERGY;
      case 33: return SDM_EXPORT_REACTIVE_ENERGY;
      case 34: return SDM_VAH_SINCE_LAST_RESET;
      case 35: return SDM_AH_SINCE_LAST_RESET;
      case 36: return SDM_TOTAL_SYSTEM_POWER_DEMAND;
      case 37: return SDM_MAXIMUM_TOTAL_SYSTEM_POWER_DEMAND;
      case 38: return SDM_TOTAL_SYSTEM_VA_DEMAND;
      case 39: return SDM_MAXIMUM_TOTAL_SYSTEM_VA_DEMAND;
      case 40: return SDM_NEUTRAL_CURRENT_DEMAND;
      case 41: return SDM_MAXIMUM_NEUTRAL_CURRENT;
      case 42: return SDM_LINE_1_TO_LINE_2_VOLTS;
      case 43: return SDM_LINE_2_TO_LINE_3_VOLTS;
      case 44: return SDM_LINE_3_TO_LINE_1_VOLTS;
      case 45: return SDM_AVERAGE_LINE_TO_LINE_VOLTS;
      case 46: return SDM_NEUTRAL_CURRENT;
      case 47: return SDM_PHASE_1_LN_VOLTS_THD;
      case 48: return SDM_PHASE_2_LN_VOLTS_THD;
      case 49: return SDM_PHASE_3_LN_VOLTS_THD;
      case 50: return SDM_PHASE_1_CURRENT_THD;
      case 51: return SDM_PHASE_2_CURRENT_THD;
      case 52: return SDM_PHASE_3_CURRENT_THD;
      case 53: return SDM_AVERAGE_LINE_TO_NEUTRAL_VOLTS_THD;
      case 54: return SDM_AVERAGE_LINE_CURRENT_THD;
      case 55: return SDM_TOTAL_SYSTEM_POWER_FACTOR_INV;
      case 56: return SDM_PHASE_1_CURRENT_DEMAND;
      case 57: return SDM_PHASE_2_CURRENT_DEMAND;
      case 58: return SDM_PHASE_3_CURRENT_DEMAND;
      case 59: return SDM_MAXIMUM_PHASE_1_CURRENT_DEMAND;
      case 60: return SDM_MAXIMUM_PHASE_2_CURRENT_DEMAND;
      case 61: return SDM_MAXIMUM_PHASE_3_CURRENT_DEMAND;
      case 62: return SDM_LINE_1_TO_LINE_2_VOLTS_THD;
      case 63: return SDM_LINE_2_TO_LINE_3_VOLTS_THD;
      case 64: return SDM_LINE_3_TO_LINE_1_VOLTS_THD;
      case 65: return SDM_AVERAGE_LINE_TO_LINE_VOLTS_THD;
      case 66: return SDM_TOTAL_ACTIVE_ENERGY;
      case 67: return SDM_TOTAL_REACTIVE_ENERGY;
      case 68: return SDM_L1_IMPORT_ACTIVE_ENERGY;
      case 69: return SDM_L2_IMPORT_ACTIVE_ENERGY;
      case 70: return SDM_L3_IMPORT_ACTIVE_ENERGY;
      case 71: return SDM_L1_EXPORT_ACTIVE_ENERGY;
      case 72: return SDM_L2_EXPORT_ACTIVE_ENERGY;
      case 73: return SDM_L3_EXPORT_ACTIVE_ENERGY;
      case 74: return SDM_L1_TOTAL_ACTIVE_ENERGY;
      case 75: return SDM_L2_TOTAL_ACTIVE_ENERGY;
      case 76: return SDM_L3_TOTAL_ACTIVE_ENERGY;
      case 77: return SDM_L1_IMPORT_REACTIVE_ENERGY;
      case 78: return SDM_L2_IMPORT_REACTIVE_ENERGY;
      case 79: return SDM_L3_IMPORT_REACTIVE_ENERGY;
      case 80: return SDM_L1_EXPORT_REACTIVE_ENERGY;
      case 81: return SDM_L2_EXPORT_REACTIVE_ENERGY;
      case 82: return SDM_L3_EXPORT_REACTIVE_ENERGY;
      case 83: return SDM_L1_TOTAL_REACTIVE_ENERGY;
      case 84: return SDM_L2_TOTAL_REACTIVE_ENERGY;
      case 85: return SDM_L3_TOTAL_REACTIVE_ENERGY;
    }
  }
  return 0;
}

<<<<<<< HEAD
String p078_getQueryString(byte query, byte model) {
  if (model == 0) { //SDM220 & SDM120CT & SDM120
    switch (query) {
      case 0:  return F("Voltage (V)");
      case 1:  return F("Current (A)");
      case 2:  return F("Power (W)");
      case 3:  return F("ActiveApparentPower (VA)");
      case 4:  return F("ReactiveApparentPower (VAr)");
      case 5:  return F("PowerFactor (cos-phi)");
      case 6:  return F("PhaseAngle(Degrees) (not SDM120)");
      case 7:  return F("Frequency (Hz)");
      case 8:  return F("ImportActiveEnergy (kWh/MWh)");
      case 9:  return F("ExportActiveEnergy (kWh/MWh)");
      case 10: return F("ImportReactiveEnergy (kVArh/MVArh)");
      case 11: return F("ExportReactiveEnergy (kVArh/MVArh)");
      case 12: return F("TotalActiveEnergy (kWh)");
      case 13: return F("TotalReactiveEnergy (kVArh)");

    }
  } else if (model == 1) { //SDM230
    switch (query) {
      case 0:  return F("Voltage (V)");
      case 1:  return F("Current (A)");
      case 2:  return F("Power (W)");
      case 3:  return F("Active Apparent Power (VA)");
      case 4:  return F("Reactive Apparent Power (VAr)");
      case 5:  return F("Power Factor (cos-phi)");
      case 6:  return F("Phase Angle (Degrees)");
      case 7:  return F("Frequency (Hz)");
      case 8:  return F("Import Active Energy (kWh/MWh)");
      case 9:  return F("Export Active Energy (kWh/MWh)");
      case 10: return F("Import Reactive Energy ( kVArh/MVArh)");
      case 11: return F("Export Reactive Energy ( kVArh/MVArh)");
      case 12: return F("Total system power demand (W)");
      case 13: return F("Total Reactive Energy  (kVArh)");
      case 14: return F("Maximum total system power demand (W)");
      case 15: return F("Maximum system positive power demand  (W)");
      case 16: return F("Currentsystem reverse power demand (W)");
      case 17: return F("Maximum system reverse power demand (W)");
      case 18: return F("Current demand (A)");
      case 19: return F("Maximum current demand (A)");
      case 20: return F("Total active energy (kWh)");
      case 21: return F("Total reactive energy (kVArh)");
      case 22: return F("Current resettable total active energy (kWh)");
      case 23: return F("Current resettable total reactive energy (kVArh)");
    }
  } else if (model == 2) { //SDM72D
    switch (query) {
      case 0: return  F("Total System Power (W)");
      case 1: return  F("Import Active Energy since last reset (kWh/MWh)");
      case 2: return  F("Export Active Energy since last reset (kWh/MWh)");
      case 3: return  F("Total Active Energy (kwh)");
      case 4: return  F("Resettable total Active Energy (kWh)");
      case 5: return  F("Resettable import (kWh)");
      case 6: return  F("Resettable export (kWh)");
      case 7: return  F("Import power (W)");
      case 8: return  F("Export power (W)");
    }
  }  else if (model == 3) { //DDM18SD
    switch (query) {
      case 0: return F("Voltage (V)");
      case 1: return F("Current (A)");
      case 2: return F("Power (W)");
      case 3: return F("Reactive Power (VAr)");
      case 4: return F("Power Factor (cos-phi)");
      case 5: return F("Frequency (Hz)");
      case 6: return F("Import Active Energy (kWh)");
      case 7: return F("Import Reactive Energy (kVArh)");
    }
  } else if (model == 4) { //SDM630
    switch (query) {
      case 0:  return  F("Voltage (V) Phase 1");
      case 1:  return  F("Voltage (V) Phase 2");
      case 2:  return  F("Voltage (V) Phase 3");
      case 3:  return  F("Current (A) Phase 1");
      case 4:  return  F("Current (A) Phase 2");
      case 5:  return  F("Current (A) Phase 3");
      case 6:  return  F("Power (W) Phase 1");
      case 7:  return  F("Power (W) Phase 2");
      case 8:  return  F("Power (W) Phase 3");
      case 9:  return  F("Active Apparent Power (VA) Phase 1");
      case 10: return  F("Active Apparent Power (VA) Phase 2");
      case 11: return  F("Active Apparent Power (VA) Phase 3");
      case 12: return  F("Reactive Apparent Power (VAr) Phase 1");
      case 13: return  F("Reactive Apparent Power (VAr) Phase 2");
      case 14: return  F("Reactive Apparent Power (VAr) Phase 3");
      case 15: return  F("Power Factor (cos-phi) Phase 1");
      case 16: return  F("Power Factor (cos-phi) Phase 2");
      case 17: return  F("Power Factor (cos-phi) Phase 3");
      case 18: return  F("Phase Angle (Degrees) Phase 1");
      case 19: return  F("Phase Angle (Degrees) Phase 2");
      case 20: return  F("Phase Angle (Degrees) Phase 3");
      case 21: return  F("Average line to neutral volts (V)");
      case 22: return  F("Average line Current (A)");
      case 23: return  F("Sum of line Currents (A)");
      case 24: return  F("Total System Power (W)");
      case 25: return  F("Total System Active Apparent Power (VA)");
      case 26: return  F("Total System Reactive Apparent Power (VAr)");
      case 27: return  F("Total System Power Factor (cos-phi)");
      case 28: return  F("Total System Phase Angle (Degrees)");
      case 29: return  F("Frequency of Supply Voltages (Hz)");
      case 30: return  F("Import Active Energy since last reset (kWh/MWh)");
      case 31: return  F("Export Active Energy since last reset (kWh/MWh)");
      case 32: return  F("Import Reactive Energy since last reset (kVArh/MVArh)");
      case 33: return  F("Export Reactive Energy since last reset (kVArh/MVArh)");
      case 34: return  F("VAh since last Reset (kVAh/MVAh)");
      case 35: return  F("Ah since last Reset (Ah/kAh)");
      case 36: return  F("Total System Power Demand (W)");
      case 37: return  F("Maximum Total System Power Demand (W)");
      case 38: return  F("Total System VA demand (VA)");
      case 39: return  F("Maximum Total System VA Demand (VA)");
      case 40: return  F("Neutral Current Demand (A)");
      case 41: return  F("Maximum Neutral Current Demand (A)");
      case 42: return  F("Line 1 to Line 2 Volts (V)");
      case 43: return  F("Line 2 to Line 3 Volts (V)");
      case 44: return  F("Line 3 to Line 1 Volts (V)");
      case 45: return  F("Average Line to Line Volts (V)");
      case 46: return  F("Neutral Current (A)");
      case 47: return  F("L/N Volts THD (%) Phase 1");
      case 48: return  F("L/N Volts THD (%) Phase 2");
      case 49: return  F("L/N Volts THD (%) Phase 3");
      case 50: return  F("Current THD  (%) Phase 1 ");
      case 51: return  F("Current THD  (%) Phase 2");
      case 52: return  F("Current THD  (%) Phase 3");
      case 53: return  F("Average Line to Neutral Volts THD (cos-phi)");
      case 54: return  F("Average Line Current THD  (%)");
      case 55: return  F("Total System Power Factor (%)");
      case 56: return  F("Current Demand (A) Phase 1 ");
      case 57: return  F("Current Demand (A) Phase 2");
      case 58: return  F("Current Demand (A) Phase 3");
      case 59: return  F("Maximum Current Demand (A) Phase 1 ");
      case 60: return  F("Maximum Current Demand (A) Phase 2");
      case 61: return  F("Maximum Current Demand (A) Phase 3");
      case 62: return  F("Line 1 to Line 2 Volts THD (%)");
      case 63: return  F("Line 2 to Line 3 Volts THD (%)");
      case 64: return  F("Line 3 to Line 1 Volts THD (%)");
      case 65: return  F("Average Line to Line Volts THD (%)");
      case 66: return  F("Total Active Energy (kwh)");
      case 67: return  F("Total Reactive Energy (kVArh)");
      case 68: return  F("Import Active Energy (kWh) L1");
      case 69: return  F("Import Active Energy (kWh) L2");
      case 70: return  F("Import Active Energy (kWh) L3");
      case 71: return  F("Export Active Energy (kWh) L1");
      case 72: return  F("Export Active Energy (kWh) L2");
      case 73: return  F("Export Active Energy (kWh) L3");
      case 74: return  F("Total Active Energy (kWh) L1");
      case 75: return  F("Total Active Energy (kWh) L2");
      case 76: return  F("Total Active Energy (kWh) L3");
      case 77: return  F("Import Reactive Energy (kVArh) L1");
      case 78: return  F("Import Reactive Energy (kVArh) L2");
      case 79: return  F("Import Reactive Energy (kVArh) L3");
      case 80: return  F("Export Reactive Energy (kVArh) L1");
      case 81: return  F("Export Reactive Energy (kVArh) L2");
      case 82: return  F("Export Reactive Energy (kVArh) L3");
      case 83: return  F("Total Reactive Energy (kVArh) L1");
      case 84: return  F("Total Reactive Energy (kVArh) L2");
      case 85: return  F("Total Reactive Energy (kVArh) L3");

    }  
=======
const __FlashStringHelper * p078_getQueryString(byte query) {
  switch(query)
  {
    case 0: return F("Voltage (V)");
    case 1: return F("Current (A)");
    case 2: return F("Power (W)");
    case 3: return F("Active Apparent Power (VA)");
    case 4: return F("Reactive Apparent Power (VAr)");
    case 5: return F("Power Factor (cos-phi)");
    case 6: return F("Frequency (Hz)");
    case 7: return F("Import Active Energy (Wh)");
    case 8: return F("Export Active Energy (Wh)");
    case 9: return F("Total Active Energy (Wh)");
>>>>>>> 0d12e517
  }
  return F("");
}

<<<<<<< HEAD
String p078_getQueryValueString(byte query, byte model) {
  if (model == 0) { //SDM220 & SDM120CT & SDM120
    switch (query) {
      case 0:  return F("V");
      case 1:  return F("A");
      case 2:  return F("W");
      case 3:  return F("VA");
      case 4:  return F("VAr");
      case 5:  return F("cos-phi");
      case 6:  return F("Degrees");
      case 7:  return F("Hz");
      case 8:  return F("kWh/MWh");
      case 9:  return F("kWh/MWh");
      case 10: return F("kVArh/MVArh");
      case 11: return F("kVArh/MVArh");
      case 12: return F("kWh");
      case 13: return F("kVArh");

    }
  } else if (model == 1) { //SDM230
    switch (query) {
      case 0:  return F("V");
      case 1:  return F("A");
      case 2:  return F("W");
      case 3:  return F("VA");
      case 4:  return F("VAr");
      case 5:  return F("cos-phi");
      case 6:  return F("Degrees");
      case 7:  return F("Hz");
      case 8:  return F("kWh/MWh");
      case 9:  return F("kWh/MWh");
      case 10: return F("kVArh/MVArh");
      case 11: return F("kVArh/MVArh");
      case 12: return F("W");
      case 13: return F("W");
      case 14: return F("W");
      case 15: return F("W");
      case 16: return F("W");
      case 17: return F("W");
      case 18: return F("A");
      case 19: return F("A");
      case 20: return F("kWh");
      case 21: return F("kVArh");
      case 22: return F("kWh");
      case 23: return F("kVArh");
    }
  } else if (model == 2) { //SDM72D
    switch (query) {
      case 0: return  F("W");
      case 1: return  F("kWh/MWh");
      case 2: return  F("kWh/MWh");
      case 3: return  F("kWh");
      case 4: return  F("kWh");
      case 5: return  F("kWh");
      case 6: return  F("kWh");
      case 7: return  F("W");
      case 8: return  F("W");
    }
  } else if (model == 3) { //DDM18SD
    switch (query) {
      case 0: return F("V");
      case 1: return F("A");
      case 2: return F("W");
      case 3: return F("Var");
      case 4: return F("cos-phi");
      case 5: return F("Hz");
      case 6: return F("kWh");
      case 7: return F("kVArh");
    }
  } else if (model == 4) { //SDM630
    switch (query) {
      case 0:  return F("V");
      case 1:  return F("V");
      case 2:  return F("V");
      case 3:  return F("A");
      case 4:  return F("A");
      case 5:  return F("A");
      case 6:  return F("W");
      case 7:  return F("W");
      case 8:  return F("W");
      case 9:  return F("VA");
      case 10: return F("VA");
      case 11: return F("VA");
      case 12: return F("VAr");
      case 13: return F("VAr");
      case 14: return F("VAr");
      case 15: return F("cos-phi");
      case 16: return F("cos-phi");
      case 17: return F("cos-phi");
      case 18: return F("Degrees");
      case 19: return F("Degrees");
      case 20: return F("Degrees");
      case 21: return F("V");
      case 22: return F("A");
      case 23: return F("A");
      case 24: return F("W");
      case 25: return F("VA");
      case 26: return F("VAr");
      case 27: return F("cos-phi");
      case 28: return F("Degrees");
      case 29: return F("Hz");
      case 30: return F("kWh/MWh");
      case 31: return F("kWh/MWh");
      case 32: return F("kVArh/MVArh");
      case 33: return F("kVArh/MVArh");
      case 34: return F("kVAh/MVAh");
      case 35: return F("Ah/kAh");
      case 36: return F("W");
      case 37: return F("W");
      case 38: return F("VA");
      case 39: return F("VA");
      case 40: return F("A");
      case 41: return F("A");
      case 42: return F("V");
      case 43: return F("V");
      case 44: return F("V");
      case 45: return F("V");
      case 46: return F("A");
      case 47: return F("%");
      case 48: return F("%");
      case 49: return F("%");
      case 50: return F("%");
      case 51: return F("%");
      case 52: return F("%");
      case 53: return F("%");
      case 54: return F("%");
      case 55: return F("cos-phi");
      case 56: return F("A");
      case 57: return F("A");
      case 58: return F("A");
      case 59: return F("A");
      case 60: return F("A");
      case 61: return F("A");
      case 62: return F("%");
      case 63: return F("%");
      case 64: return F("%");
      case 65: return F("%");
      case 66: return F("kWh");
      case 67: return F("kVArh");
      case 68: return F("kWh");
      case 69: return F("kWh");
      case 70: return F("kWh");
      case 71: return F("kWh");
      case 72: return F("kWh");
      case 73: return F("kWh");
      case 74: return F("kWh");
      case 75: return F("kWh");
      case 76: return F("kWh");
      case 77: return F("kVArh");
      case 78: return F("kVArh");
      case 79: return F("kVArh");
      case 80: return F("kVArh");
      case 81: return F("kVArh");
      case 82: return F("kVArh");
      case 83: return F("kVArh");
      case 84: return F("kVArh");
      case 85: return F("kVArh");
    }
=======
const __FlashStringHelper * p078_getQueryValueString(byte query) {
  switch(query)
  {
    case 0: return F("V");
    case 1: return F("A");
    case 2: return F("W");
    case 3: return F("VA");
    case 4: return F("VAr");
    case 5: return F("cos_phi");
    case 6: return F("Hz");
    case 7: return F("Wh_imp");
    case 8: return F("Wh_exp");
    case 9: return F("Wh_tot");
>>>>>>> 0d12e517
  }
  return F("");
}


int p078_storageValueToBaudrate(byte baudrate_setting) {
  unsigned int baudrate = 9600;
  switch (baudrate_setting) {
    case 0:  baudrate = 1200; break;
    case 1:  baudrate = 2400; break;
    case 2:  baudrate = 4800; break;
    case 3:  baudrate = 9600; break;
    case 4:  baudrate = 19200; break;
    case 5:  baudrate = 38400; break;
  }
  return baudrate;
}



#endif // USES_P078<|MERGE_RESOLUTION|>--- conflicted
+++ resolved
@@ -166,79 +166,29 @@
     case PLUGIN_WEBFORM_LOAD:
       {
         {
-<<<<<<< HEAD
-          String options_model[5] = { F("SDM220 & SDM120CT & SDM120"), F("SDM230"), F("SDM72D"), F("DDM18SD"), F("SDM630") };
+          const __FlashStringHelper * options_model[5] = { F("SDM220 & SDM120CT & SDM120"), F("SDM230"), F("SDM72D"), F("DDM18SD"), F("SDM630") };
           addFormSelector(F("Model Type"), P078_MODEL_LABEL, 5, options_model, NULL, P078_MODEL );
           addFormNote(F("Submit after changing the modell to update Output Configuration."));
-=======
-          const __FlashStringHelper * options_model[4] = { F("SDM120C"), F("SDM220T"), F("SDM230"), F("SDM630") };
-          addFormSelector(F("Model Type"), P078_MODEL_LABEL, 4, options_model, NULL, P078_MODEL );
->>>>>>> 0d12e517
         }
 
         {
           // In a separate scope to free memory of String array as soon as possible
           sensorTypeHelper_webformLoad_header();
-<<<<<<< HEAD
-          int model = P078_MODEL;
-=======
-          const __FlashStringHelper * options[P078_NR_OUTPUT_OPTIONS];
-          for (int i = 0; i < P078_NR_OUTPUT_OPTIONS; ++i) {
-            options[i] = p078_getQueryString(i);
+          int nrOptions = 0;
+          switch (P078_MODEL) {
+            case 0: nrOptions = P078_NR_OUTPUT_OPTIONS_SDM220_SDM120CT_SDM120; break;
+            case 1: nrOptions = P078_NR_OUTPUT_OPTIONS_SDM230; break;
+            case 2: nrOptions = P078_NR_OUTPUT_OPTIONS_SDM72D; break;
+            case 3: nrOptions = P078_NR_OUTPUT_OPTIONS_DDM18SD; break;
+            case 4: nrOptions = P078_NR_OUTPUT_OPTIONS_SDM630; break;
+          }
+          const __FlashStringHelper * options[nrOptions];
+          for (int i = 0; i < nrOptions; ++i) {
+            options[i] = p078_getQueryString(i, P078_MODEL);
           }
           for (byte i = 0; i < P078_NR_OUTPUT_VALUES; ++i) {
-            const byte pconfigIndex = i + P078_QUERY1_CONFIG_POS;
-            sensorTypeHelper_loadOutputSelector(event, pconfigIndex, i, P078_NR_OUTPUT_OPTIONS, options);
-          }
-        }
->>>>>>> 0d12e517
-
-          if (model == 0) {
-              String options[P078_NR_OUTPUT_OPTIONS_SDM220_SDM120CT_SDM120];
-              for (int i = 0; i < P078_NR_OUTPUT_OPTIONS_SDM220_SDM120CT_SDM120; ++i) {
-                options[i] = p078_getQueryString(i,model);
-              }
-              for (byte i = 0; i < P078_NR_OUTPUT_VALUES; ++i) {
-              const byte pconfigIndex = i + P078_QUERY1_CONFIG_POS;
-              sensorTypeHelper_loadOutputSelector(event, pconfigIndex, i, P078_NR_OUTPUT_OPTIONS_SDM220_SDM120CT_SDM120, options);
-            }
-          } else if (model == 1) {
-              String options[P078_NR_OUTPUT_OPTIONS_SDM230];
-              for (int i = 0; i < P078_NR_OUTPUT_OPTIONS_SDM230; ++i) {
-                options[i] = p078_getQueryString(i,model);
-              }
-              for (byte i = 0; i < P078_NR_OUTPUT_VALUES; ++i) {
-              const byte pconfigIndex = i + P078_QUERY1_CONFIG_POS;
-              sensorTypeHelper_loadOutputSelector(event, pconfigIndex, i, P078_NR_OUTPUT_OPTIONS_SDM230, options);
-            } 
-          } else if (model == 2) {
-              String options[P078_NR_OUTPUT_OPTIONS_SDM72D];
-              for (int i = 0; i < P078_NR_OUTPUT_OPTIONS_SDM72D; ++i) {
-                options[i] = p078_getQueryString(i,model);
-              }
-              for (byte i = 0; i < P078_NR_OUTPUT_VALUES; ++i) {
-              const byte pconfigIndex = i + P078_QUERY1_CONFIG_POS;
-              sensorTypeHelper_loadOutputSelector(event, pconfigIndex, i, P078_NR_OUTPUT_OPTIONS_SDM72D, options);
-            }  
-          } else if (model == 3) {
-              String options[P078_NR_OUTPUT_OPTIONS_DDM18SD];
-              for (int i = 0; i < P078_NR_OUTPUT_OPTIONS_DDM18SD; ++i) {
-                options[i] = p078_getQueryString(i,model);
-              }
-              for (byte i = 0; i < P078_NR_OUTPUT_VALUES; ++i) {
-              const byte pconfigIndex = i + P078_QUERY1_CONFIG_POS;
-              sensorTypeHelper_loadOutputSelector(event, pconfigIndex, i, P078_NR_OUTPUT_OPTIONS_DDM18SD, options);
-            } 
-          } else if (model == 4) {
-              String options[P078_NR_OUTPUT_OPTIONS_SDM630];
-              for (int i = 0; i < P078_NR_OUTPUT_OPTIONS_SDM630; ++i) {
-                options[i] = p078_getQueryString(i,model);
-              }
-              for (byte i = 0; i < P078_NR_OUTPUT_VALUES; ++i) {
-              const byte pconfigIndex = i + P078_QUERY1_CONFIG_POS;
-              sensorTypeHelper_loadOutputSelector(event, pconfigIndex, i, P078_NR_OUTPUT_OPTIONS_SDM630, options);
-            }   
-          } 
+          const byte pconfigIndex = i + P078_QUERY1_CONFIG_POS;
+          sensorTypeHelper_loadOutputSelector(event, pconfigIndex, i, nrOptions, options);
         }
 
         success = true;
@@ -533,8 +483,7 @@
   return 0;
 }
 
-<<<<<<< HEAD
-String p078_getQueryString(byte query, byte model) {
+const __FlashStringHelper *  p078_getQueryString(byte query, byte model) {
   if (model == 0) { //SDM220 & SDM120CT & SDM120
     switch (query) {
       case 0:  return F("Voltage (V)");
@@ -693,27 +642,11 @@
       case 85: return  F("Total Reactive Energy (kVArh) L3");
 
     }  
-=======
-const __FlashStringHelper * p078_getQueryString(byte query) {
-  switch(query)
-  {
-    case 0: return F("Voltage (V)");
-    case 1: return F("Current (A)");
-    case 2: return F("Power (W)");
-    case 3: return F("Active Apparent Power (VA)");
-    case 4: return F("Reactive Apparent Power (VAr)");
-    case 5: return F("Power Factor (cos-phi)");
-    case 6: return F("Frequency (Hz)");
-    case 7: return F("Import Active Energy (Wh)");
-    case 8: return F("Export Active Energy (Wh)");
-    case 9: return F("Total Active Energy (Wh)");
->>>>>>> 0d12e517
   }
   return F("");
 }
 
-<<<<<<< HEAD
-String p078_getQueryValueString(byte query, byte model) {
+const __FlashStringHelper * p078_getQueryValueString(byte query, byte model) {
   if (model == 0) { //SDM220 & SDM120CT & SDM120
     switch (query) {
       case 0:  return F("V");
@@ -871,21 +804,6 @@
       case 84: return F("kVArh");
       case 85: return F("kVArh");
     }
-=======
-const __FlashStringHelper * p078_getQueryValueString(byte query) {
-  switch(query)
-  {
-    case 0: return F("V");
-    case 1: return F("A");
-    case 2: return F("W");
-    case 3: return F("VA");
-    case 4: return F("VAr");
-    case 5: return F("cos_phi");
-    case 6: return F("Hz");
-    case 7: return F("Wh_imp");
-    case 8: return F("Wh_exp");
-    case 9: return F("Wh_tot");
->>>>>>> 0d12e517
   }
   return F("");
 }
