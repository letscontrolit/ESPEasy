#ifdef USES_P004

// #######################################################################################################
// #################################### Plugin 004: TempSensor Dallas DS18B20  ###########################
// #######################################################################################################

// Maxim Integrated (ex Dallas) DS18B20 datasheet : https://datasheets.maximintegrated.com/en/ds/DS18B20.pdf

#if defined(ESP32)
  # define ESP32noInterrupts() { portMUX_TYPE mux = portMUX_INITIALIZER_UNLOCKED; portENTER_CRITICAL(&mux)
  # define ESP32interrupts() portEXIT_CRITICAL(&mux); }

// https://github.com/espressif/arduino-esp32/issues/1335
uint8_t Plugin_004_DS_read_bit(int8_t Plugin_004_DallasPin) ICACHE_RAM_ATTR;
void    Plugin_004_DS_write_bit(uint8_t v, int8_t  Plugin_004_DallasPin) ICACHE_RAM_ATTR;

#endif // if defined(ESP32)

#include "_Plugin_Helper.h"


#define PLUGIN_004
#define PLUGIN_ID_004         4
#define PLUGIN_NAME_004       "Environment - DS18b20"
#define PLUGIN_VALUENAME1_004 "Temperature"

#define P004_ERROR_NAN        0
#define P004_ERROR_MIN_RANGE  1
#define P004_ERROR_ZERO       2
#define P004_ERROR_MAX_RANGE  3
#define P004_ERROR_IGNORE     4

uint8_t Plugin_004_reset_time = 0;

static boolean Plugin_004_newValue[TASKS_MAX];
static unsigned long Plugin_004_timeoutGPIO[MAX_GPIO];

boolean Plugin_004(byte function, struct EventStruct *event, String& string)
{
  boolean success = false;

  switch (function)
  {
    case PLUGIN_DEVICE_ADD:
    {
      Device[++deviceCount].Number           = PLUGIN_ID_004;
      Device[deviceCount].Type               = DEVICE_TYPE_SINGLE;
      Device[deviceCount].VType              = SENSOR_TYPE_SINGLE;
      Device[deviceCount].Ports              = 0;
      Device[deviceCount].PullUpOption       = false;
      Device[deviceCount].InverseLogicOption = false;
      Device[deviceCount].FormulaOption      = true;
      Device[deviceCount].ValueCount         = 1;
      Device[deviceCount].SendDataOption     = true;
      Device[deviceCount].TimerOption        = true;
      Device[deviceCount].GlobalSyncOption   = true;
      break;
    }

    case PLUGIN_GET_DEVICENAME:
    {
      string = F(PLUGIN_NAME_004);
      break;
    }

    case PLUGIN_GET_DEVICEVALUENAMES:
    {
      strcpy_P(ExtraTaskSettings.TaskDeviceValueNames[0], PSTR(PLUGIN_VALUENAME1_004));
      break;
    }

    case PLUGIN_GET_DEVICEGPIONAMES:
    {
      event->String1 = formatGpioName_bidirectional(F("1-Wire"));
      break;
    }

    case PLUGIN_WEBFORM_LOAD:
    {
      addFormNote(F("External pull up resistor is needed, see docs!"));

      uint8_t savedAddress[8];
      byte    resolutionChoice = 0;

      // Scan the onewire bus and fill dropdown list with devicecount on this GPIO.
      int8_t Plugin_004_DallasPin = CONFIG_PIN1;

      if (Plugin_004_DallasPin != -1) {
        // get currently saved address
        for (byte i = 0; i < 8; i++) {
          savedAddress[i] = ExtraTaskSettings.TaskDevicePluginConfigLong[i];
        }

        // find all suitable devices
        addRowLabel(F("Device Address"));
        addSelector_Head(F("p004_dev"));
        addSelector_Item("", -1, false, false, "");
        uint8_t tmpAddress[8];
        byte    count = 0;
        Plugin_004_DS_reset(Plugin_004_DallasPin);
        Plugin_004_DS_reset_search();

        while (Plugin_004_DS_search(tmpAddress, Plugin_004_DallasPin))
        {
          String option = "";

          for (byte j = 0; j < 8; j++)
          {
            option += String(tmpAddress[j], HEX);

            if (j < 7) { option += '-'; }
          }
          bool selected = (memcmp(tmpAddress, savedAddress, 8) == 0) ? true : false;
          addSelector_Item(option, count, selected, false, "");
          count++;
        }
        addSelector_Foot();

        {
          // Device Resolution select
          if (ExtraTaskSettings.TaskDevicePluginConfigLong[0] != 0) {
            resolutionChoice = Plugin_004_DS_getResolution(savedAddress, Plugin_004_DallasPin);
          }
          else {
            resolutionChoice = 9;
          }
          String resultsOptions[4]      = { F("9"), F("10"), F("11"), F("12") };
          int    resultsOptionValues[4] = { 9, 10, 11, 12 };
          addFormSelector(F("Device Resolution"), F("p004_res"), 4, resultsOptions, resultsOptionValues, resolutionChoice);
          addHtml(F(" Bit"));
        }

        {
          // Value in case of Error
          String resultsOptions[5]      = { F("NaN"), F("-127"), F("0"), F("125"), F("Ignore") };
          int    resultsOptionValues[5] = { P004_ERROR_NAN, P004_ERROR_MIN_RANGE, P004_ERROR_ZERO, P004_ERROR_MAX_RANGE, P004_ERROR_IGNORE };
          addFormSelector(F("Error State Value"), F("p004_err"), 5, resultsOptions, resultsOptionValues, PCONFIG(0));
        }
      }
      success = true;
      break;
    }

    case PLUGIN_WEBFORM_SAVE:
    {
      uint8_t addr[8] = { 0, 0, 0, 0, 0, 0, 0, 0 };

      // save the address for selected device and store into extra tasksettings
      int8_t Plugin_004_DallasPin = CONFIG_PIN1;

      if (Plugin_004_DallasPin != -1) {
        Plugin_004_DS_scan(getFormItemInt(F("p004_dev")), addr, Plugin_004_DallasPin);

        for (byte x = 0; x < 8; x++) {
          ExtraTaskSettings.TaskDevicePluginConfigLong[x] = addr[x];
        }

        Plugin_004_DS_setResolution(addr, getFormItemInt(F("p004_res")), Plugin_004_DallasPin);
        Plugin_004_DS_startConversion(addr, Plugin_004_DallasPin);
      }
      PCONFIG(0) = getFormItemInt(F("p004_err"));
      success    = true;
      break;
    }

    case PLUGIN_WEBFORM_SHOW_CONFIG:
    {
      for (byte x = 0; x < 8; x++)
      {
        if (x != 0) {
          string += '-';
        }
        string += String(ExtraTaskSettings.TaskDevicePluginConfigLong[x], HEX);
      }
      success = true;
      break;
    }

    case PLUGIN_INIT:
    {
      int8_t Plugin_004_DallasPin = CONFIG_PIN1;

      if (Plugin_004_DallasPin != -1) {
        Plugin_004_timeoutGPIO[Plugin_004_DallasPin] = millis();
        Plugin_004_newValue[event->TaskIndex]        = false;
      }
      success = true;
      break;
    }

    case PLUGIN_READ:
    {
      if (ExtraTaskSettings.TaskDevicePluginConfigLong[0] != 0) {
        uint8_t addr[8];
        Plugin_004_get_addr(addr, event->TaskIndex);

        int8_t Plugin_004_DallasPin = CONFIG_PIN1;

        if (Plugin_004_DallasPin != -1) {
<<<<<<< HEAD
          if (!timeOutReached(Plugin_004_timeoutGPIO[Plugin_004_DallasPin])) {
            schedule_task_device_timer(event->TaskIndex, Plugin_004_timeoutGPIO[Plugin_004_DallasPin]);
=======
          if (!timeOutReached(Plugin_004_timeoutGPIO[Plugin_004_DallasPin])){
              Scheduler.schedule_task_device_timer(event->TaskIndex, Plugin_004_timeoutGPIO[Plugin_004_DallasPin]);
>>>>>>> 1ce536ca
          } else {
            if (!Plugin_004_newValue[event->TaskIndex]) {
              Plugin_004_DS_startConversion(addr, Plugin_004_DallasPin);
              Scheduler.schedule_task_device_timer(event->TaskIndex, Plugin_004_timeoutGPIO[Plugin_004_DallasPin]);
              Plugin_004_newValue[event->TaskIndex] = true;
            } else {
              Plugin_004_newValue[event->TaskIndex] = false;
              float  value = 0;
              String log   = F("DS   : Temperature: ");

              if (Plugin_004_DS_readTemp(addr, &value, Plugin_004_DallasPin))
              {
                UserVar[event->BaseVarIndex] = value;
                log                         += UserVar[event->BaseVarIndex];
                success                      = true;
              }
              else
              {
                if (PCONFIG(0) != P004_ERROR_IGNORE) {
                  float errorValue = NAN;

                  switch (PCONFIG(0)) {
                    case P004_ERROR_MIN_RANGE: errorValue = -127; break;
                    case P004_ERROR_ZERO:      errorValue = 0; break;
                    case P004_ERROR_MAX_RANGE: errorValue = 125; break;
                    default:
                      break;
                  }
                  UserVar[event->BaseVarIndex] = errorValue;
                }
                log += F("Error!");
              }

              log += F(" (");

              for (byte x = 0; x < 8; x++)
              {
                if (x != 0) {
                  log += '-';
                }
                log += String(ExtraTaskSettings.TaskDevicePluginConfigLong[x], HEX);
              }

              log += ')';
              addLog(LOG_LEVEL_INFO, log);
            }
          }
        }
      }
      break;
    }
  }
  return success;
}

void Plugin_004_get_addr(uint8_t addr[], taskIndex_t TaskIndex)
{
  // Load ROM address from tasksettings
  LoadTaskSettings(TaskIndex);

  for (byte x = 0; x < 8; x++) {
    addr[x] = ExtraTaskSettings.TaskDevicePluginConfigLong[x];
  }
}

void Plugin_004_set_timeout(int res, int8_t Plugin_004_DallasPin)
{
  if ((res < 9) || (res > 12)) { res = 12; }
  Plugin_004_timeoutGPIO[Plugin_004_DallasPin] = millis() + (800 / (1 << (12 - res)));
}

/*********************************************************************************************\
   Dallas Scan bus
\*********************************************************************************************/
byte Plugin_004_DS_scan(byte getDeviceROM, uint8_t *ROM, int8_t Plugin_004_DallasPin)
{
  byte tmpaddr[8];
  byte devCount = 0;

  Plugin_004_DS_reset(Plugin_004_DallasPin);

  Plugin_004_DS_reset_search();

  while (Plugin_004_DS_search(tmpaddr, Plugin_004_DallasPin))
  {
    if (getDeviceROM == devCount) {
      for (byte  i = 0; i < 8; i++) {
        ROM[i] = tmpaddr[i];
      }
    }
    devCount++;
  }
  return devCount;
}

// read power supply
bool Plugin_004_DS_is_parasite(uint8_t ROM[8], int8_t Plugin_004_DallasPin)
{
  Plugin_004_DS_address_ROM(ROM, Plugin_004_DallasPin);
  Plugin_004_DS_write(0xB4, Plugin_004_DallasPin); // read power supply
  return !Plugin_004_DS_read_bit(Plugin_004_DallasPin);
}

/*********************************************************************************************\
*  Dallas Start Temperature Conversion, expected max duration:
*    9 bits resolution ->  93.75 ms
*   10 bits resolution -> 187.5 ms
*   11 bits resolution -> 375 ms
*   12 bits resolution -> 750 ms
\*********************************************************************************************/
void Plugin_004_DS_startConversion(uint8_t ROM[8], int8_t Plugin_004_DallasPin)
{
  Plugin_004_set_timeout(Plugin_004_DS_getResolution(ROM, Plugin_004_DallasPin), Plugin_004_DallasPin);
  Plugin_004_DS_address_ROM(ROM, Plugin_004_DallasPin);
  Plugin_004_DS_write(0x44, Plugin_004_DallasPin); // Take temperature mesurement
}

/*********************************************************************************************\
*  Dallas Read temperature from scratchpad
\*********************************************************************************************/
boolean Plugin_004_DS_readTemp(uint8_t ROM[8], float *value, int8_t Plugin_004_DallasPin)
{
  int16_t DSTemp;
  byte    ScratchPad[12];

  Plugin_004_DS_address_ROM(ROM, Plugin_004_DallasPin);
  Plugin_004_DS_write(0xBE, Plugin_004_DallasPin); // Read scratchpad

  for (byte i = 0; i < 9; i++) {                   // read 9 bytes
    ScratchPad[i] = Plugin_004_DS_read(Plugin_004_DallasPin);
  }

  bool crc_ok = Plugin_004_DS_crc8(ScratchPad);

  if (loglevelActiveFor(LOG_LEVEL_DEBUG)) {
    String log = F("DS: SP: ");

    for (byte x = 0; x < 9; x++)
    {
      if (x != 0) {
        log += ',';
      }
      log += String(ScratchPad[x], HEX);
    }

    if (crc_ok) {
      log += F(",OK");
    }

    if (Plugin_004_DS_is_parasite(ROM, Plugin_004_DallasPin)) {
      log += F(",P");
    }
    log += ',';
    log += String(Plugin_004_reset_time, DEC);
    addLog(LOG_LEVEL_DEBUG, log);
  }

  if (!crc_ok)
  {
    *value = 0;
    return false;
  }

  if ((ROM[0] == 0x28) || (ROM[0] == 0x3b) || (ROM[0] == 0x22)) // DS18B20 or DS1825 or DS1822
  {
    DSTemp = (ScratchPad[1] << 8) + ScratchPad[0];

    if (DSTemp == 0x550) { // power-on reset value
      return false;
    }
    *value = (float(DSTemp) * 0.0625);
  }
  else if (ROM[0] == 0x10)       // DS1820 DS18S20
  {
    if (ScratchPad[0] == 0xaa) { // power-on reset value
      return false;
    }
    DSTemp = (ScratchPad[1] << 11) | ScratchPad[0] << 3;
    DSTemp = ((DSTemp & 0xfff0) << 3) - 16 +
             (((ScratchPad[7] - ScratchPad[6]) << 7) / ScratchPad[7]);
    *value = float(DSTemp) * 0.0078125;
  }
  return true;
}

/*********************************************************************************************\
* Dallas Get Resolution
\*********************************************************************************************/
byte Plugin_004_DS_getResolution(uint8_t ROM[8], int8_t Plugin_004_DallasPin)
{
  // DS1820 and DS18S20 have no resolution configuration register
  if (ROM[0] == 0x10) { return 12; }

  byte ScratchPad[12];
  Plugin_004_DS_address_ROM(ROM, Plugin_004_DallasPin);
  Plugin_004_DS_write(0xBE, Plugin_004_DallasPin); // Read scratchpad

  for (byte i = 0; i < 9; i++) {                   // read 9 bytes
    ScratchPad[i] = Plugin_004_DS_read(Plugin_004_DallasPin);
  }

  if (!Plugin_004_DS_crc8(ScratchPad)) {
    return 0;
  }
  else
  {
    switch (ScratchPad[4])
    {
      case 0x7F: // 12 bit
        return 12;

      case 0x5F: // 11 bit
        return 11;

      case 0x3F: // 10 bit
        return 10;

      case 0x1F: //  9 bit
      default:
        return 9;
    }
  }
  return 0;
}

/*********************************************************************************************\
* Dallas Get Resolution
\*********************************************************************************************/
boolean Plugin_004_DS_setResolution(uint8_t ROM[8], byte res, int8_t Plugin_004_DallasPin)
{
  // DS1820 and DS18S20 have no resolution configuration register
  if (ROM[0] == 0x10) { return true; }

  byte ScratchPad[12];
  Plugin_004_DS_address_ROM(ROM, Plugin_004_DallasPin);
  Plugin_004_DS_write(0xBE, Plugin_004_DallasPin); // Read scratchpad

  for (byte i = 0; i < 9; i++) {                   // read 9 bytes
    ScratchPad[i] = Plugin_004_DS_read(Plugin_004_DallasPin);
  }

  if (!Plugin_004_DS_crc8(ScratchPad)) {
    return false;
  }
  else
  {
    byte old_configuration = ScratchPad[4];

    switch (res)
    {
      case 12:
        ScratchPad[4] = 0x7F; // 12 bits
        break;
      case 11:
        ScratchPad[4] = 0x5F; // 11 bits
        break;
      case 10:
        ScratchPad[4] = 0x3F; // 10 bits
        break;
      case 9:
      default:
        ScratchPad[4] = 0x1F; //  9 bits
        break;
    }

    if (ScratchPad[4] == old_configuration) {
      return true;
    }

    Plugin_004_DS_address_ROM(ROM, Plugin_004_DallasPin);
    Plugin_004_DS_write(0x4E,          Plugin_004_DallasPin); // Write to EEPROM
    Plugin_004_DS_write(ScratchPad[2], Plugin_004_DallasPin); // high alarm temp
    Plugin_004_DS_write(ScratchPad[3], Plugin_004_DallasPin); // low alarm temp
    Plugin_004_DS_write(ScratchPad[4], Plugin_004_DallasPin); // configuration register

    Plugin_004_DS_address_ROM(ROM, Plugin_004_DallasPin);

    // save the newly written values to eeprom
    Plugin_004_DS_write(0x48, Plugin_004_DallasPin);
    delay(100);  // <--- added 20ms delay to allow 10ms long EEPROM write operation (as specified by datasheet)
    Plugin_004_DS_reset(Plugin_004_DallasPin);

    return true; // new value set
  }
}

/*********************************************************************************************\
*  Dallas Reset
\*********************************************************************************************/
uint8_t Plugin_004_DS_reset(int8_t Plugin_004_DallasPin)
{
  uint8_t r       = 0;
  uint8_t retries = 125;

    #if defined(ESP32)
  ESP32noInterrupts();
    #endif // if defined(ESP32)
  pinMode(Plugin_004_DallasPin, INPUT);
  bool success = true;

  do // wait until the wire is high... just in case
  {
    if (--retries == 0) {
      success = false;
    }
    delayMicroseconds(2);
  }
  while (!digitalRead(Plugin_004_DallasPin) && success);

  if (success) {
    digitalWrite(Plugin_004_DallasPin, LOW);
    pinMode(Plugin_004_DallasPin, OUTPUT);
    delayMicroseconds(500);
    pinMode(Plugin_004_DallasPin, INPUT); // Float

    for (uint8_t i = 0; i < 45; i++)      // 480us RX minimum
    {
      delayMicroseconds(15);

      if (!digitalRead(Plugin_004_DallasPin)) {
        r                     = 1;
        Plugin_004_reset_time = i;
      }
    }
  }
    #if defined(ESP32)
  ESP32interrupts();
    #endif // if defined(ESP32)
  return r;
}

#define FALSE 0
#define TRUE  1

unsigned char ROM_NO[8];
uint8_t LastDiscrepancy;
uint8_t LastFamilyDiscrepancy;
uint8_t LastDeviceFlag;


/*********************************************************************************************\
*  Dallas Reset Search
\*********************************************************************************************/
void Plugin_004_DS_reset_search()
{
  // reset the search state
  LastDiscrepancy       = 0;
  LastDeviceFlag        = FALSE;
  LastFamilyDiscrepancy = 0;

  for (byte i = 0; i < 8; i++) {
    ROM_NO[i] = 0;
  }
}

/*********************************************************************************************\
*  Dallas Search bus
\*********************************************************************************************/
uint8_t Plugin_004_DS_search(uint8_t *newAddr, int8_t Plugin_004_DallasPin)
{
  uint8_t id_bit_number;
  uint8_t last_zero, rom_byte_number, search_result;
  uint8_t id_bit, cmp_id_bit;
  unsigned char rom_byte_mask, search_direction;

  // initialize for search
  id_bit_number   = 1;
  last_zero       = 0;
  rom_byte_number = 0;
  rom_byte_mask   = 1;
  search_result   = 0;

  // if the last call was not the last one
  if (!LastDeviceFlag)
  {
    // 1-Wire reset
    if (!Plugin_004_DS_reset(Plugin_004_DallasPin))
    {
      // reset the search
      LastDiscrepancy       = 0;
      LastDeviceFlag        = FALSE;
      LastFamilyDiscrepancy = 0;
      return FALSE;
    }

    // issue the search command
    Plugin_004_DS_write(0xF0, Plugin_004_DallasPin);

    // loop to do the search
    do
    {
      // read a bit and its complement
      id_bit     = Plugin_004_DS_read_bit(Plugin_004_DallasPin);
      cmp_id_bit = Plugin_004_DS_read_bit(Plugin_004_DallasPin);

      // check for no devices on 1-wire
      if ((id_bit == 1) && (cmp_id_bit == 1)) {
        break;
      }
      else
      {
        // all devices coupled have 0 or 1
        if (id_bit != cmp_id_bit) {
          search_direction = id_bit; // bit write value for search
        }
        else
        {
          // if this discrepancy if before the Last Discrepancy
          // on a previous next then pick the same as last time
          if (id_bit_number < LastDiscrepancy) {
            search_direction = ((ROM_NO[rom_byte_number] & rom_byte_mask) > 0);
          }
          else {
            // if equal to last pick 1, if not then pick 0
            search_direction = (id_bit_number == LastDiscrepancy);
          }

          // if 0 was picked then record its position in LastZero
          if (search_direction == 0)
          {
            last_zero = id_bit_number;

            // check for Last discrepancy in family
            if (last_zero < 9) {
              LastFamilyDiscrepancy = last_zero;
            }
          }
        }

        // set or clear the bit in the ROM byte rom_byte_number
        // with mask rom_byte_mask
        if (search_direction == 1) {
          ROM_NO[rom_byte_number] |= rom_byte_mask;
        }
        else {
          ROM_NO[rom_byte_number] &= ~rom_byte_mask;
        }

        // serial number search direction write bit
        Plugin_004_DS_write_bit(search_direction, Plugin_004_DallasPin);

        // increment the byte counter id_bit_number
        // and shift the mask rom_byte_mask
        id_bit_number++;
        rom_byte_mask <<= 1;

        // if the mask is 0 then go to new SerialNum byte rom_byte_number and reset mask
        if (rom_byte_mask == 0)
        {
          rom_byte_number++;
          rom_byte_mask = 1;
        }
      }
    }
    while (rom_byte_number < 8); // loop until through all ROM bytes 0-7

    // if the search was successful then
    if (!(id_bit_number < 65))
    {
      // search successful so set LastDiscrepancy,LastDeviceFlag,search_result
      LastDiscrepancy = last_zero;

      // check for last device
      if (LastDiscrepancy == 0) {
        LastDeviceFlag = TRUE;
      }

      search_result = TRUE;
    }
  }

  // if no device found then reset counters so next 'search' will be like a first
  if (!search_result || !ROM_NO[0])
  {
    LastDiscrepancy       = 0;
    LastDeviceFlag        = FALSE;
    LastFamilyDiscrepancy = 0;
    search_result         = FALSE;
  }

  for (int i = 0; i < 8; i++) {
    newAddr[i] = ROM_NO[i];
  }

  return search_result;
}

/*********************************************************************************************\
*  Dallas Read byte
\*********************************************************************************************/
uint8_t Plugin_004_DS_read(int8_t Plugin_004_DallasPin)
{
  uint8_t bitMask;
  uint8_t r = 0;

  for (bitMask = 0x01; bitMask; bitMask <<= 1) {
    if (Plugin_004_DS_read_bit(Plugin_004_DallasPin)) {
      r |= bitMask;
    }
  }

  return r;
}

/*********************************************************************************************\
*  Dallas Write byte
\*********************************************************************************************/
void Plugin_004_DS_write(uint8_t ByteToWrite, int8_t Plugin_004_DallasPin)
{
  uint8_t bitMask;

  for (bitMask = 0x01; bitMask; bitMask <<= 1) {
    Plugin_004_DS_write_bit((bitMask & ByteToWrite) ? 1 : 0, Plugin_004_DallasPin);
  }
}

/*********************************************************************************************\
*  Dallas Read bit
\*********************************************************************************************/
uint8_t Plugin_004_DS_read_bit(int8_t Plugin_004_DallasPin)
{
  if (Plugin_004_DallasPin == -1) { return 0; }
  uint8_t r;

    #if defined(ESP32)
  ESP32noInterrupts();
    #endif // if defined(ESP32)
  digitalWrite(Plugin_004_DallasPin, LOW);
  pinMode(Plugin_004_DallasPin, OUTPUT);
  delayMicroseconds(2);
  pinMode(Plugin_004_DallasPin, INPUT); // let pin float, pull up will raise
  delayMicroseconds(8);
  r = digitalRead(Plugin_004_DallasPin);
    #if defined(ESP32)
  ESP32interrupts();
    #endif // if defined(ESP32)
  delayMicroseconds(60);
  return r;
}

/*********************************************************************************************\
*  Dallas Write bit
\*********************************************************************************************/
void Plugin_004_DS_write_bit(uint8_t v, int8_t Plugin_004_DallasPin)
{
  if (Plugin_004_DallasPin == -1) { return; }

  if (v & 1)
  {
        #if defined(ESP32)
    ESP32noInterrupts();
        #endif // if defined(ESP32)
    digitalWrite(Plugin_004_DallasPin, LOW);
    pinMode(Plugin_004_DallasPin, OUTPUT);
    delayMicroseconds(2);
    digitalWrite(Plugin_004_DallasPin, HIGH);
        #if defined(ESP32)
    ESP32interrupts();
        #endif // if defined(ESP32)
    delayMicroseconds(70);
  }
  else
  {
        #if defined(ESP32)
    ESP32noInterrupts();
        #endif // if defined(ESP32)
    digitalWrite(Plugin_004_DallasPin, LOW);
    pinMode(Plugin_004_DallasPin, OUTPUT);
    delayMicroseconds(90);
    digitalWrite(Plugin_004_DallasPin, HIGH);
        #if defined(ESP32)
    ESP32interrupts();
        #endif // if defined(ESP32)
    delayMicroseconds(10);
  }
}

/*********************************************************************************************\
*  Standard function to initiate addressing a sensor.
\*********************************************************************************************/
void Plugin_004_DS_address_ROM(uint8_t ROM[8], int8_t Plugin_004_DallasPin)
{
  Plugin_004_DS_reset(Plugin_004_DallasPin);
  Plugin_004_DS_write(0x55, Plugin_004_DallasPin); // Choose ROM

  for (byte i = 0; i < 8; i++) {
    Plugin_004_DS_write(ROM[i], Plugin_004_DallasPin);
  }
}

/*********************************************************************************************\
*  Dallas Calculate CRC8 and compare it of addr[0-7] and compares it to addr[8]
\*********************************************************************************************/
boolean Plugin_004_DS_crc8(uint8_t *addr)
{
  uint8_t crc = 0;
  uint8_t len = 8;

  while (len--)
  {
    uint8_t inbyte = *addr++; // from 0 to 7

    for (uint8_t i = 8; i; i--)
    {
      uint8_t mix = (crc ^ inbyte) & 0x01;
      crc >>= 1;

      if (mix) { crc ^= 0x8C; }
      inbyte >>= 1;
    }
  }
  return crc == *addr; // addr 8
}

#if defined(ESP32)
  # undef ESP32noInterrupts
  # undef ESP32interrupts
#endif // if defined(ESP32)

#endif // USES_P004<|MERGE_RESOLUTION|>--- conflicted
+++ resolved
@@ -197,13 +197,8 @@
         int8_t Plugin_004_DallasPin = CONFIG_PIN1;
 
         if (Plugin_004_DallasPin != -1) {
-<<<<<<< HEAD
-          if (!timeOutReached(Plugin_004_timeoutGPIO[Plugin_004_DallasPin])) {
-            schedule_task_device_timer(event->TaskIndex, Plugin_004_timeoutGPIO[Plugin_004_DallasPin]);
-=======
           if (!timeOutReached(Plugin_004_timeoutGPIO[Plugin_004_DallasPin])){
               Scheduler.schedule_task_device_timer(event->TaskIndex, Plugin_004_timeoutGPIO[Plugin_004_DallasPin]);
->>>>>>> 1ce536ca
           } else {
             if (!Plugin_004_newValue[event->TaskIndex]) {
               Plugin_004_DS_startConversion(addr, Plugin_004_DallasPin);
