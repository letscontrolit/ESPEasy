--- conflicted
+++ resolved
@@ -708,14 +708,8 @@
   String log;
   # endif // ifdef P036_FONT_CALC_LOG
 
-<<<<<<< HEAD
   iMaxHeightForFont = lround(iHeight / (iLinesPerFrame * 1.0f)); // no extra space between lines
   // Fonts already have their own extra space, no need to add an extra pixel space
-=======
-  while (iFontIndex < 0) {
-    iMaxHeightForFont = lround(iHeight / (iLinesPerFrame * 1.0f)); // no extra space between lines
-    // Fonts already have their own extra space, no need to add an extra pixel space
->>>>>>> 72e0db75
 
 # ifdef P036_FONT_CALC_LOG
   String log;
@@ -1276,13 +1270,8 @@
     for (i = 0; i < ScrollingPages.linesPerFrameIn; i++) {
       if (ScrollingLines.SLine[i].Width != 0) {
         // scroll this line
-<<<<<<< HEAD
         ScrollingLines.SLine[i].fPixSum -= ScrollingLines.SLine[i].dPix;
-        iCurrentLeft                     = round(ScrollingLines.SLine[i].fPixSum);
-=======
-        ScrollingLines.Line[i].fPixSum -= ScrollingLines.Line[i].dPix;
-        iCurrentLeft                    = lround(ScrollingLines.Line[i].fPixSum);
->>>>>>> 72e0db75
+        iCurrentLeft                     = lround(ScrollingLines.SLine[i].fPixSum);
 
         if (iCurrentLeft != ScrollingLines.SLine[i].CurrentLeft) {
           // still scrolling
