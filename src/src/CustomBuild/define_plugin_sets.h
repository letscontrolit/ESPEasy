#ifndef CUSTOMBUILD_DEFINE_PLUGIN_SETS_H
#define CUSTOMBUILD_DEFINE_PLUGIN_SETS_H

#include "../../include/ESPEasy_config.h"

/*
#################################################
 This is the place where plugins are registered
#################################################
To create/register a plugin, you have to :
- find an available number, ie 777.
- Create your own plugin, ie as "_P777_myfunction.ino"
- be sure it starts with ""#ifdef USES_P777", and ends with "#endif"
- then register it into the PLUGIN_SET_EXPERIMENTAL block (see below)
 #ifdef PLUGIN_SET_EXPERIMENTAL
     #define USES_P777   // MYsuperPlugin
 #endif
 - you can from now on test it by compiling using the PLUGIN_BUILD_DEV flag
 either by adding "-DPLUGIN_BUILD_DEV" when compiling, or by momentarly
 adding "#define PLUGIN_BUILD_DEV" at the top of the ESPEasy.ino file
 - You will then have to push a PR including your plugin + the corret line (#define USES_P777) added to this file
 When found stable enough, the maintainer (and only him) will choose to move it to COLLECTION or NORMAL
*/

//#define FEATURE_SD 1

/******************************************************************************\
 * WebServer pages   **********************************************************
\******************************************************************************/
// FIXME TD-er: Make useful selections for these pages to be included. (e.g. view only)

#ifndef WEBSERVER_CUSTOM_BUILD_DEFINED
    #ifndef WEBSERVER_TIMINGSTATS
        #define WEBSERVER_TIMINGSTATS
    #endif
    #ifndef WEBSERVER_SYSVARS
        #define WEBSERVER_SYSVARS
    #endif
    #ifndef WEBSERVER_NEW_UI
    //    #define WEBSERVER_NEW_UI
    #endif
    #ifndef WEBSERVER_I2C_SCANNER
        #define WEBSERVER_I2C_SCANNER
    #endif
    #ifndef WEBSERVER_FAVICON
        #define WEBSERVER_FAVICON
    #endif
    #ifndef WEBSERVER_CSS
        #define WEBSERVER_CSS
    #endif
    #ifndef WEBSERVER_INCLUDE_JS
        #define WEBSERVER_INCLUDE_JS
    #endif
    #ifndef WEBSERVER_LOG
        #define WEBSERVER_LOG
    #endif
    #ifndef WEBSERVER_GITHUB_COPY
        #define WEBSERVER_GITHUB_COPY
    #endif
    #ifndef WEBSERVER_ROOT
        #define WEBSERVER_ROOT
    #endif
    #ifndef WEBSERVER_ADVANCED
        #define WEBSERVER_ADVANCED
    #endif
    #ifndef WEBSERVER_CONFIG
        #define WEBSERVER_CONFIG
    #endif
    #ifndef WEBSERVER_CONTROL
        #define WEBSERVER_CONTROL
    #endif
    #ifndef WEBSERVER_CONTROLLERS
        #define WEBSERVER_CONTROLLERS
    #endif
    #ifndef WEBSERVER_CUSTOM
        #define WEBSERVER_CUSTOM
    #endif
    #ifndef WEBSERVER_DEVICES
        #define WEBSERVER_DEVICES
    #endif
    #ifndef WEBSERVER_DOWNLOAD
        #define WEBSERVER_DOWNLOAD
    #endif
    #ifndef WEBSERVER_FACTORY_RESET
        #define WEBSERVER_FACTORY_RESET
    #endif
    #ifndef WEBSERVER_FILELIST
        #define WEBSERVER_FILELIST
    #endif
    #ifndef WEBSERVER_HARDWARE
        #define WEBSERVER_HARDWARE
    #endif
    #ifndef WEBSERVER_PINSTATES
        #define WEBSERVER_PINSTATES
    #endif
    #ifndef WEBSERVER_RULES
        #define WEBSERVER_RULES
    #endif
    #ifndef WEBSERVER_SETUP
        #define WEBSERVER_SETUP
    #endif
    #ifndef WEBSERVER_SYSINFO
        #define WEBSERVER_SYSINFO
    #endif
    #ifndef WEBSERVER_METRICS
        #define WEBSERVER_METRICS
    #endif
    #ifndef WEBSERVER_TOOLS
        #define WEBSERVER_TOOLS
    #endif
    #ifndef WEBSERVER_UPLOAD
        #define WEBSERVER_UPLOAD
    #endif
    #ifndef WEBSERVER_WIFI_SCANNER
        #define WEBSERVER_WIFI_SCANNER
    #endif
    #ifndef WEBSERVER_NEW_RULES
//        #define WEBSERVER_NEW_RULES
    #endif
#endif

#ifdef WEBSERVER_CSS
  #ifndef WEBSERVER_EMBED_CUSTOM_CSS
    #ifndef EMBED_ESPEASY_DEFAULT_MIN_CSS
      #define EMBED_ESPEASY_DEFAULT_MIN_CSS
    #endif
    #ifndef EMBED_ESPEASY_DEFAULT_MIN_CSS_USE_GZ // Use gzipped minified css (saves ~3.7 kB of .bin size)
      #define EMBED_ESPEASY_DEFAULT_MIN_CSS_USE_GZ
    #endif
  #endif
#endif


#ifndef PLUGIN_BUILD_CUSTOM
    #ifndef FEATURE_SSDP
        #define FEATURE_SSDP  1
    #endif
    #ifndef FEATURE_TIMING_STATS
        #define FEATURE_TIMING_STATS  1
    #endif
    #ifndef FEATURE_I2CMULTIPLEXER
        #define FEATURE_I2CMULTIPLEXER  1
    #endif
    #ifndef FEATURE_TRIGONOMETRIC_FUNCTIONS_RULES
        #define FEATURE_TRIGONOMETRIC_FUNCTIONS_RULES 1
    #endif
    #ifndef FEATURE_EXT_RTC
        #define FEATURE_EXT_RTC 1
    #endif
#endif

#ifdef MEMORY_ANALYSIS
  #ifdef MQTT_ONLY
    #define USES_C002   // Domoticz MQTT
    #define USES_C005   // Home Assistant (openHAB) MQTT
    #define USES_C006   // PiDome MQTT
    #define USES_C014   // homie 3 & 4dev MQTT
    #define USES_P037   // MQTTImport
  #endif
#endif

#ifndef FEATURE_TOOLTIPS
  #define FEATURE_TOOLTIPS  1
#endif // ifndef FEATURE_TOOLTIPS

/******************************************************************************\
 * Available options **********************************************************
\******************************************************************************/
#if defined(CORE_POST_2_5_0) && !defined(MEMORY_ANALYSIS) && !defined(USE_CUSTOM_H)
    #ifndef FEATURE_SETTINGS_ARCHIVE
    // FIXME TD-er: Disabled for now, to reduce binary size
//        #define FEATURE_SETTINGS_ARCHIVE 1
    #endif // ifndef FEATURE_SETTINGS_ARCHIVE
#endif

#if defined(FEATURE_SETTINGS_ARCHIVE) && defined(FORCE_PRE_2_5_0)
  #undef FEATURE_SETTINGS_ARCHIVE
#endif

#ifndef FEATURE_NO_HTTP_CLIENT
  #define FEATURE_NO_HTTP_CLIENT  0
#endif


/******************************************************************************\
 * BUILD Configs **************************************************************
\******************************************************************************/

// IR library is large, so make a separate build including stable plugins and IR.
#ifdef PLUGIN_BUILD_DEV_IR
    #define PLUGIN_BUILD_DEV       // add dev
    #define PLUGIN_BUILD_IR
#endif

#ifdef PLUGIN_BUILD_COLLECTION_IR
    #define PLUGIN_BUILD_COLLECTION   // add collection
    #define PLUGIN_BUILD_IR
#endif

#ifdef PLUGIN_BUILD_MINIMAL_IR
    #ifndef FEATURE_DOMOTICZ
        #define FEATURE_DOMOTICZ  1
    #endif
    #ifndef FEATURE_FHEM
        #define FEATURE_FHEM  1
    #endif
    #ifndef FEATURE_HOMEASSISTANT_OPENHAB
        #define FEATURE_HOMEASSISTANT_OPENHAB 1
    #endif

    #define PLUGIN_BUILD_MINIMAL_OTA
    #define PLUGIN_DESCR  "Minimal, IR"
    #define PLUGIN_BUILD_IR
#endif

#ifdef PLUGIN_BUILD_MINIMAL_IRext
    #ifndef FEATURE_DOMOTICZ
        #define FEATURE_DOMOTICZ  1
    #endif
    #ifndef FEATURE_FHEM
        #define FEATURE_FHEM  1
    #endif
    #ifndef FEATURE_HOMEASSISTANT_OPENHAB
        #define FEATURE_HOMEASSISTANT_OPENHAB 1
    #endif

    #define PLUGIN_BUILD_MINIMAL_OTA
    #define PLUGIN_DESCR  "Minimal, IR with AC"
    #define PLUGIN_BUILD_IR_EXTENDED
#endif

#ifdef PLUGIN_BUILD_NORMAL_IR
    #define PLUGIN_BUILD_NORMAL     // add stable
    #define PLUGIN_DESCR  "Normal, IR"
    #define PLUGIN_BUILD_IR
#endif

#ifdef PLUGIN_BUILD_NORMAL_IRext
  #define PLUGIN_BUILD_NORMAL     // add stable
  #if defined(PLUGIN_SET_COLLECTION_ESP32)
    #define PLUGIN_DESCR  "Collection_A, IR with AC"
  #elif defined(PLUGIN_SET_COLLECTION_B_ESP32)
    #define PLUGIN_DESCR  "Collection_B, IR with AC"
  #elif defined(PLUGIN_SET_COLLECTION_C_ESP32)
    #define PLUGIN_DESCR  "Collection_C, IR with AC"
  #elif defined(PLUGIN_SET_COLLECTION_D_ESP32)
    #define PLUGIN_DESCR  "Collection_D, IR with AC"
  #elif defined(PLUGIN_SET_COLLECTION_E_ESP32)
    #define PLUGIN_DESCR  "Collection_E, IR with AC"
  #elif defined(PLUGIN_SET_COLLECTION_F_ESP32)
    #define PLUGIN_DESCR  "Collection_F, IR with AC"
  #else
    #define PLUGIN_DESCR  "Normal, IR with AC"
  #endif
  #define PLUGIN_BUILD_IR_EXTENDED
#endif

#ifdef PLUGIN_BUILD_DEV
  #define  PLUGIN_SET_EXPERIMENTAL
  #define  CONTROLLER_SET_EXPERIMENTAL
  #define  NOTIFIER_SET_EXPERIMENTAL
  #define  PLUGIN_BUILD_COLLECTION   // add collection
#endif

#ifdef PLUGIN_BUILD_COLLECTION
  #if !defined(PLUGIN_BUILD_COLLECTION_B) && !defined(PLUGIN_BUILD_COLLECTION_C) && !defined(PLUGIN_BUILD_COLLECTION_D) && !defined(PLUGIN_BUILD_COLLECTION_E) && !defined(PLUGIN_BUILD_COLLECTION_F)
    #define PLUGIN_DESCR  "Collection_A"
    #define PLUGIN_SET_COLLECTION_A
  #endif
  #define PLUGIN_SET_COLLECTION
  #define CONTROLLER_SET_COLLECTION
  #define NOTIFIER_SET_COLLECTION
  #define PLUGIN_BUILD_NORMAL     // add stable
#endif

#ifdef PLUGIN_BUILD_COLLECTION_B
  #define PLUGIN_DESCR  "Collection_B"
  #define PLUGIN_SET_COLLECTION
  #define PLUGIN_SET_COLLECTION_B
  #define CONTROLLER_SET_COLLECTION
  #define NOTIFIER_SET_COLLECTION
  #define PLUGIN_BUILD_NORMAL     // add stable
#endif

#ifdef PLUGIN_BUILD_COLLECTION_C
  #define PLUGIN_DESCR  "Collection_C"
  #define PLUGIN_SET_COLLECTION
  #define PLUGIN_SET_COLLECTION_C
  #define CONTROLLER_SET_COLLECTION
  #define NOTIFIER_SET_COLLECTION
  #define PLUGIN_BUILD_NORMAL     // add stable
#endif

#ifdef PLUGIN_BUILD_COLLECTION_D
  #define PLUGIN_DESCR  "Collection_D"
  #define PLUGIN_SET_COLLECTION
  #define PLUGIN_SET_COLLECTION_D
  #define CONTROLLER_SET_COLLECTION
  #define NOTIFIER_SET_COLLECTION
  #define PLUGIN_BUILD_NORMAL     // add stable
#endif

#ifdef PLUGIN_BUILD_COLLECTION_E
  #define PLUGIN_DESCR  "Collection_E"
  #define PLUGIN_SET_COLLECTION
  #define PLUGIN_SET_COLLECTION_E
  #define CONTROLLER_SET_COLLECTION
  #define NOTIFIER_SET_COLLECTION
  #define PLUGIN_BUILD_NORMAL     // add stable
#endif

#ifdef PLUGIN_BUILD_COLLECTION_F
  #define PLUGIN_DESCR  "Collection_F"
  #define PLUGIN_SET_COLLECTION
  #define PLUGIN_SET_COLLECTION_F
  #define CONTROLLER_SET_COLLECTION
  #define NOTIFIER_SET_COLLECTION
  #define PLUGIN_BUILD_NORMAL     // add stable
#endif

#ifndef PLUGIN_BUILD_CUSTOM
  #ifndef PLUGIN_BUILD_NORMAL
    #define PLUGIN_BUILD_NORMAL // defaults to stable, if not custom
  #endif
#endif

#ifdef PLUGIN_CLIMATE_COLLECTION
  #ifdef PLUGIN_BUILD_NORMAL
    #undef PLUGIN_BUILD_NORMAL
  #endif
  #define PLUGIN_SET_NONE // Specifically configured below
  #define CONTROLLER_SET_STABLE
  #define NOTIFIER_SET_STABLE
  #ifndef FEATURE_ESPEASY_P2P
    #define FEATURE_ESPEASY_P2P 1
  #endif

  #ifndef FEATURE_I2CMULTIPLEXER
    #define FEATURE_I2CMULTIPLEXER  1
  #endif
  #ifndef FEATURE_TRIGONOMETRIC_FUNCTIONS_RULES
    #define FEATURE_TRIGONOMETRIC_FUNCTIONS_RULES 1
  #endif
  #define KEEP_TRIGONOMETRIC_FUNCTIONS_RULES
  #ifndef FEATURE_PLUGIN_STATS
    #define FEATURE_PLUGIN_STATS  1
  #endif
  #ifndef FEATURE_CHART_JS
    #define FEATURE_CHART_JS  1
  #endif
  #ifndef FEATURE_RULES_EASY_COLOR_CODE
    #define FEATURE_RULES_EASY_COLOR_CODE 1
  #endif
#endif

#ifdef PLUGIN_BUILD_NORMAL
    #define  PLUGIN_SET_STABLE
    #define  CONTROLLER_SET_STABLE
    #define  NOTIFIER_SET_STABLE
    #ifndef FEATURE_ESPEASY_P2P
      #define FEATURE_ESPEASY_P2P 1
    #endif

    #ifndef FEATURE_I2CMULTIPLEXER
        #define FEATURE_I2CMULTIPLEXER  1
    #endif
    #ifndef FEATURE_TRIGONOMETRIC_FUNCTIONS_RULES
        #define FEATURE_TRIGONOMETRIC_FUNCTIONS_RULES 1
    #endif
    #define KEEP_TRIGONOMETRIC_FUNCTIONS_RULES
    #ifndef FEATURE_PLUGIN_STATS
        #define FEATURE_PLUGIN_STATS  1
    #endif
    #ifndef FEATURE_CHART_JS
        #define FEATURE_CHART_JS  1
    #endif
    #ifndef FEATURE_RULES_EASY_COLOR_CODE
        #define FEATURE_RULES_EASY_COLOR_CODE 1
    #endif
#endif

#if FEATURE_FHEM
    #define USES_C009   // FHEM HTTP
#endif

#if FEATURE_HOMEASSISTANT_OPENHAB
    #define USES_C005   // Home Assistant (openHAB) MQTT
#endif

#ifdef PLUGIN_BUILD_MINIMAL_OTA
    // Disable ESPEasy p2p for minimal OTA builds.
    #ifdef FEATURE_ESPEASY_P2P
      #undef FEATURE_ESPEASY_P2P
    #endif
    #define FEATURE_ESPEASY_P2P 0

    #ifdef FEATURE_MDNS
      #undef FEATURE_MDNS
    #endif
    #define FEATURE_MDNS 0

    #ifndef DISABLE_SC16IS752_Serial
      #define DISABLE_SC16IS752_Serial
    #endif

    #ifdef FEATURE_ARDUINO_OTA
      #undef FEATURE_ARDUINO_OTA
    #endif
    #define FEATURE_ARDUINO_OTA 0

    #ifndef PLUGIN_DESCR
      #define PLUGIN_DESCR  "Minimal 1M OTA"
    #endif


    #ifndef CONTROLLER_SET_NONE
      #define CONTROLLER_SET_NONE
    #endif

    #define BUILD_MINIMAL_OTA
    #ifndef BUILD_NO_DEBUG
      #define BUILD_NO_DEBUG
    #endif

//    #define USES_C001   // Domoticz HTTP
//    #define USES_C002   // Domoticz MQTT
//    #define USES_C005   // Home Assistant (openHAB) MQTT
//    #define USES_C006   // PiDome MQTT
  #if !FEATURE_NO_HTTP_CLIENT
    #define USES_C008   // Generic HTTP
  #endif
//    #define USES_C009   // FHEM HTTP
//    #define USES_C010   // Generic UDP
//    #define USES_C013   // ESPEasy P2P network

//    #define NOTIFIER_SET_STABLE
    #ifndef NOTIFIER_SET_NONE
      #define NOTIFIER_SET_NONE
    #endif

    #ifdef FEATURE_POST_TO_HTTP
      #undef FEATURE_POST_TO_HTTP
    #endif
    #define FEATURE_POST_TO_HTTP  0 // Disabled

    #ifndef PLUGIN_SET_NONE
      #define PLUGIN_SET_NONE
    #endif

    #ifdef FEATURE_SETTINGS_ARCHIVE
        #undef FEATURE_SETTINGS_ARCHIVE
    #endif // if FEATURE_SETTINGS_ARCHIVE
    #define FEATURE_SETTINGS_ARCHIVE  0

    #ifdef FEATURE_TIMING_STATS
        #undef FEATURE_TIMING_STATS
    #endif
    #define FEATURE_TIMING_STATS  0

    #ifdef FEATURE_ZEROFILLED_UNITNUMBER
        #undef FEATURE_ZEROFILLED_UNITNUMBER
    #endif
    #define FEATURE_ZEROFILLED_UNITNUMBER  0

    #if defined(FEATURE_I2C_DEVICE_CHECK)
      #undef FEATURE_I2C_DEVICE_CHECK
    #endif
    #define FEATURE_I2C_DEVICE_CHECK 0 // Disable I2C device check code

    #if defined(FEATURE_I2C_GET_ADDRESS)
      #undef FEATURE_I2C_GET_ADDRESS
    #endif
    #define FEATURE_I2C_GET_ADDRESS 0 // Disable fetching I2C device address

    #ifndef USES_P001
        #define USES_P001   // switch
    #endif
    #ifndef USES_P026
      #define USES_P026   // SysInfo
    #endif
    #ifndef USES_P033
      #define USES_P033   // Dummy
    #endif
    #ifndef USES_P037
//        #define USES_P037   // MQTTImport
    #endif

    #ifndef USES_P004
//        #define USES_P004   // Dallas
    #endif
    #ifndef USES_P005
//        #define USES_P005   // DHT
    #endif

    #ifdef FEATURE_SERVO
      #undef FEATURE_SERVO
    #endif
    #define FEATURE_SERVO 0
    #ifdef FEATURE_RTTTL
      #undef FEATURE_RTTTL
    #endif
    #define FEATURE_RTTTL 0
#endif


// Strip out parts not needed for either MINIMAL_OTA and MEMORY_ANALYSIS
#if defined(BUILD_MINIMAL_OTA) || defined(MEMORY_ANALYSIS)
    #ifndef WEBSERVER_CUSTOM_BUILD_DEFINED
        #ifdef WEBSERVER_TIMINGSTATS
            #undef WEBSERVER_TIMINGSTATS
        #endif
        #ifdef WEBSERVER_SYSVARS
            #undef WEBSERVER_SYSVARS
        #endif
        #ifdef WEBSERVER_NEW_UI
            #undef WEBSERVER_NEW_UI
        #endif
        #ifdef WEBSERVER_I2C_SCANNER
            #undef WEBSERVER_I2C_SCANNER
        #endif
        #ifdef WEBSERVER_FAVICON
            #undef WEBSERVER_FAVICON
        #endif
        #ifdef WEBSERVER_CSS
            #undef WEBSERVER_CSS
        #endif
        #ifndef WEBSERVER_EMBED_CUSTOM_CSS
          #ifdef EMBED_ESPEASY_DEFAULT_MIN_CSS
            #undef EMBED_ESPEASY_DEFAULT_MIN_CSS
          #endif
        #endif
        #ifdef WEBSERVER_INCLUDE_JS
            #undef WEBSERVER_INCLUDE_JS
        #endif
        #ifdef WEBSERVER_LOG
            #undef WEBSERVER_LOG
        #endif
        #ifdef WEBSERVER_GITHUB_COPY
            #undef WEBSERVER_GITHUB_COPY
        #endif
        #ifdef WEBSERVER_PINSTATES
            #undef WEBSERVER_PINSTATES
        #endif
        #ifdef WEBSERVER_WIFI_SCANNER
            #undef WEBSERVER_WIFI_SCANNER
        #endif
        #ifdef WEBSERVER_CUSTOM
            #undef WEBSERVER_CUSTOM
        #endif
        #ifdef WEBSERVER_NEW_RULES
            #undef WEBSERVER_NEW_RULES
        #endif
        #ifdef SHOW_SYSINFO_JSON
            #undef SHOW_SYSINFO_JSON
        #endif
        #ifndef WEBSERVER_SYSINFO_MINIMAL
            #define WEBSERVER_SYSINFO_MINIMAL
        #endif

    #endif // WEBSERVER_CUSTOM_BUILD_DEFINED


    // FEATURE_GPIO_USE_ESP8266_WAVEFORM needs about 200 bytes
    //#define FEATURE_GPIO_USE_ESP8266_WAVEFORM 0


    #ifndef LIMIT_BUILD_SIZE
        #define LIMIT_BUILD_SIZE
    #endif
    #ifdef FEATURE_I2C_DEVICE_SCAN
        #undef FEATURE_I2C_DEVICE_SCAN
    #endif // if FEATURE_I2C_DEVICE_SCAN
    #define FEATURE_I2C_DEVICE_SCAN     0   // turn feature off in OTA builds
    #ifdef KEEP_TRIGONOMETRIC_FUNCTIONS_RULES
        #undef KEEP_TRIGONOMETRIC_FUNCTIONS_RULES
    #endif
    #ifndef NOTIFIER_SET_NONE
        #define NOTIFIER_SET_NONE
    #endif
    #ifdef FEATURE_EXT_RTC
        #undef FEATURE_EXT_RTC
    #endif
    #define FEATURE_EXT_RTC 0
#endif



#ifdef BUILD_NO_DEBUG
    #ifdef WEBSERVER_RULES_DEBUG
        #undef WEBSERVER_RULES_DEBUG
    #endif
#endif


/******************************************************************************\
 * IR plugins *****************************************************************
\******************************************************************************/
// See lib\IRremoteESP8266\src\IRremoteESP8266.h
// Disable all settings like these when not needed:
// #define DECODE_TOSHIBA_AC      true
// #define SEND_TOSHIBA_AC        true
#ifdef PLUGIN_BUILD_IR
    #if !defined(PLUGIN_DESCR) && !defined(PLUGIN_BUILD_MAX_ESP32)
      #define PLUGIN_DESCR  "IR"
    #endif
    #ifndef USES_P016    
      #define USES_P016      // IR
    #endif
    #define P016_SEND_IR_TO_CONTROLLER false //IF true then the JSON replay solution is transmited back to the condroller.
    #ifndef USES_P035    
      #define USES_P035      // IRTX
    #endif
    #define P016_P035_USE_RAW_RAW2 //Use the RAW and RAW2 encodings, disabling it saves 3.7Kb
#endif

#ifdef PLUGIN_BUILD_IR_EXTENDED
    #if !defined(PLUGIN_DESCR) && !defined(PLUGIN_BUILD_MAX_ESP32)
        #define PLUGIN_DESCR  "IR Extended"
    #endif // PLUGIN_DESCR
    #ifndef USES_P016    
      #define USES_P016      // IR
    #endif
    #define P016_SEND_IR_TO_CONTROLLER false //IF true then the JSON replay solution is transmited back to the condroller.
    #ifndef USES_P035    
      #define USES_P035      // IRTX
    #endif
    // The following define is needed for extended decoding of A/C Messages and or using standardised common arguments for controlling all deeply supported A/C units
    #define P016_P035_Extended_AC
    #define P016_P035_USE_RAW_RAW2 //Use the RAW and RAW2 encodings, disabling it saves 3.7Kb
    #ifndef ESP8266_1M       // Leaving out Heatpump IR for 1M builds because it won't fit after upgrading IRremoteESP8266 library to v2.8.1
      #define USES_P088      // ToniA IR plugin
    #endif
    #define PLUGIN_SET_ONLY_SWITCH
    #define NOTIFIER_SET_STABLE
    #define USES_P029      // Output - Domoticz MQTT Helper
    #define PLUGIN_SET_ONLY_TEMP_HUM
#endif

#ifdef PLUGIN_BUILD_IR_EXTENDED_NO_RX
    #if !defined(PLUGIN_DESCR) && !defined(PLUGIN_BUILD_MAX_ESP32)
        #define PLUGIN_DESCR  "IR Extended, no IR RX"
    #endif // PLUGIN_DESCR
    #ifndef USES_P035    
      #define USES_P035      // IRTX
    #endif
    // The following define is needed for extended decoding of A/C Messages and or using standardised common arguments for controlling all deeply supported A/C units
    #define P016_P035_Extended_AC
    #define P016_P035_USE_RAW_RAW2 //Use the RAW and RAW2 encodings, disabling it saves 3.7Kb
    #define USES_P088      //ToniA IR plugin
#endif

/******************************************************************************\
 * Devices ********************************************************************
\******************************************************************************/

// Itead ----------------------------
#ifdef PLUGIN_SET_SONOFF_BASIC
    #define PLUGIN_DESCR  "Sonoff Basic"

    #define PLUGIN_SET_ONLY_SWITCH
    #define NOTIFIER_SET_STABLE
#endif

#ifdef PLUGIN_SET_SONOFF_TH1x
    #define PLUGIN_DESCR  "Sonoff TH10/TH16"

    #define PLUGIN_SET_ONLY_SWITCH
    #define NOTIFIER_SET_STABLE
    #define PLUGIN_SET_ONLY_TEMP_HUM
#endif

#ifdef PLUGIN_SET_SONOFF_POW
    #ifndef PLUGIN_DESCR
        #define PLUGIN_DESCR  "Sonoff POW R1/R2"
    #endif

    #define CONTROLLER_SET_STABLE
    #define PLUGIN_SET_ONLY_SWITCH
    #define NOTIFIER_SET_STABLE
    #define USES_P076   // HWL8012   in POW r1
    // Needs CSE7766 Energy sensor, via Serial RXD 4800 baud 8E1 (GPIO1), TXD (GPIO3)
    #define USES_P077	  // CSE7766   in POW R2
    #define USES_P081   // Cron
    #ifdef ESP8266_4M
      #define FEATURE_ADC_VCC 1
      #define USES_P002   // ADC with FEATURE_ADC_VCC=1 to measure ESP3v3
      #define CONTROLLER_SET_ALL
      #ifndef FEATURE_PLUGIN_STATS
          #define FEATURE_PLUGIN_STATS  1
      #endif
      #ifndef FEATURE_CHART_JS
          #define FEATURE_CHART_JS  1
      #endif
      #ifndef FEATURE_RULES_EASY_COLOR_CODE
          #define FEATURE_RULES_EASY_COLOR_CODE 1
      #endif
      #ifndef FEATURE_SETTINGS_ARCHIVE
        #define FEATURE_SETTINGS_ARCHIVE  1
      #endif
      #ifndef SHOW_SYSINFO_JSON
        #define SHOW_SYSINFO_JSON 1
      #endif
      #ifndef FEATURE_TIMING_STATS                  
        #define FEATURE_TIMING_STATS 1
      #endif
      #ifndef FEATURE_TRIGONOMETRIC_FUNCTIONS_RULES 
        #define FEATURE_TRIGONOMETRIC_FUNCTIONS_RULES 1
      #endif
      #ifdef BUILD_NO_DEBUG
        #undef BUILD_NO_DEBUG
      #endif
      
      #define FEATURE_MDNS  1
      #define FEATURE_CUSTOM_PROVISIONING 1
      #define FEATURE_DOWNLOAD 1
    #endif
#endif

#ifdef PLUGIN_SET_SONOFF_S2x
    #define PLUGIN_DESCR  "Sonoff S20/22/26"

    #define PLUGIN_SET_ONLY_SWITCH
    #define NOTIFIER_SET_STABLE
#endif

#ifdef PLUGIN_SET_SONOFF_4CH
    #define PLUGIN_DESCR  "Sonoff 4CH"
    #define PLUGIN_SET_ONLY_SWITCH
    #define NOTIFIER_SET_STABLE
#endif

#ifdef PLUGIN_SET_SONOFF_TOUCH
    #define PLUGIN_DESCR  "Sonoff Touch"
    #define PLUGIN_SET_ONLY_SWITCH
    #define NOTIFIER_SET_STABLE
#endif

// Shelly ----------------------------
#ifdef PLUGIN_SET_SHELLY_1
    #define PLUGIN_DESCR  "Shelly 1"

    #define PLUGIN_SET_ONLY_SWITCH
    #define CONTROLLER_SET_STABLE
    #define NOTIFIER_SET_STABLE
    #define USES_P004   // DS18B20
#endif

#ifdef PLUGIN_SET_SHELLY_PLUG_S
    #define PLUGIN_DESCR  "Shelly PLUG-S"

    #define PLUGIN_SET_ONLY_SWITCH
    #define CONTROLLER_SET_STABLE
    #define NOTIFIER_SET_STABLE
    #define USES_P076   // HWL8012   in POW r1
    #define USES_P081   // Cron
#endif

// Easy ----------------------------
#ifdef PLUGIN_SET_EASY_TEMP
    #define PLUGIN_DESCR  "Temp Hum"
    #define PLUGIN_SET_ONLY_TEMP_HUM
#endif

#ifdef PLUGIN_SET_EASY_CARBON
    #define PLUGIN_DESCR  "Carbon"
    #define PLUGIN_SET_NONE
    #define USES_P052   // SenseAir
#endif

/*
#ifdef PLUGIN_SET_EASY_NEXTION
    #define PLUGIN_SET_ONLY_SWITCH
    //#define USES_Pxxx   // Nextion
#endif
*/

#ifdef PLUGIN_SET_EASY_OLED1
    #define PLUGIN_SET_ONLY_SWITCH
    #define NOTIFIER_SET_STABLE
    #define USES_P036   // FrameOLED
#endif

#ifdef PLUGIN_SET_EASY_OLED2
    #define PLUGIN_SET_ONLY_SWITCH
    #define NOTIFIER_SET_STABLE
    #define USES_P023   // OLED
#endif

#ifdef PLUGIN_SET_EASY_RELAY
    #define PLUGIN_SET_ONLY_SWITCH
    #define NOTIFIER_SET_STABLE
#endif

// LedStrips ----------------------------
#ifdef PLUGIN_SET_H801
    #define PLUGIN_SET_ONLY_LEDSTRIP
#endif

#ifdef PLUGIN_SET_MAGICHOME
    #define PLUGIN_SET_ONLY_LEDSTRIP
#endif

#ifdef PLUGIN_SET_MAGICHOME_IR
    #define PLUGIN_SET_ONLY_LEDSTRIP
    #ifndef USES_P016    
      #define USES_P016      // IR
    #endif

#endif


// Generic ESP32 -----------------------------
#ifdef PLUGIN_SET_GENERIC_ESP32
    #define PLUGIN_DESCR  "Generic ESP32"

    #ifndef ESP32
        #define ESP32
    #endif
    #ifdef ESP8266
        #undef ESP8266
    #endif
    #define PLUGIN_SET_ONLY_SWITCH
    #define NOTIFIER_SET_STABLE
    #define USES_P036   // FrameOLED
    #define USES_P027   // INA219
    #define USES_P028   // BME280
#endif

#ifdef PLUGIN_SET_COLLECTION_ESP32
  #if !defined(PLUGIN_SET_COLLECTION_B_ESP32) && !defined(PLUGIN_SET_COLLECTION_C_ESP32) && !defined(PLUGIN_SET_COLLECTION_D_ESP32) && !defined(PLUGIN_SET_COLLECTION_E_ESP32) && !defined(PLUGIN_SET_COLLECTION_F_ESP32)
    #ifndef PLUGIN_DESCR // COLLECTION_A_ESP32_IRExt also passes here
      #define PLUGIN_DESCR  "Collection_A ESP32"
    #endif
    #define  PLUGIN_SET_COLLECTION_A
  #endif
  #ifndef ESP32
    #define ESP32
  #endif
  #ifdef ESP8266
    #undef ESP8266
  #endif
  // Undefine contradictionary defines
  #ifdef PLUGIN_SET_NONE
    #undef PLUGIN_SET_NONE
  #endif
  #ifdef PLUGIN_SET_ONLY_SWITCH
    #undef PLUGIN_SET_ONLY_SWITCH
  #endif
  #ifdef PLUGIN_SET_ONLY_TEMP_HUM
    #undef PLUGIN_SET_ONLY_TEMP_HUM
  #endif
  #define  PLUGIN_SET_COLLECTION
  #define  CONTROLLER_SET_STABLE
  #define  CONTROLLER_SET_COLLECTION
  #define  NOTIFIER_SET_STABLE
  #define  PLUGIN_SET_STABLE     // add stable
  // See also PLUGIN_SET_COLLECTION_ESP32 section at end,
  // where incompatible plugins will be disabled.
  // TODO : Check compatibility of plugins for ESP32 board.
#endif

#ifdef PLUGIN_SET_COLLECTION_B_ESP32
  #ifndef PLUGIN_DESCR // COLLECTION_B_ESP32_IRExt also passes here
    #define PLUGIN_DESCR  "Collection_B ESP32"
  #endif
  #ifndef ESP32
    #define ESP32
  #endif
  #ifdef ESP8266
    #undef ESP8266
  #endif
  // Undefine contradictionary defines
  #ifdef PLUGIN_SET_NONE
    #undef PLUGIN_SET_NONE
  #endif
  #ifdef PLUGIN_SET_ONLY_SWITCH
    #undef PLUGIN_SET_ONLY_SWITCH
  #endif
  #ifdef PLUGIN_SET_ONLY_TEMP_HUM
    #undef PLUGIN_SET_ONLY_TEMP_HUM
  #endif
  #define  PLUGIN_SET_COLLECTION
  #define  PLUGIN_SET_COLLECTION_B
  #define  CONTROLLER_SET_STABLE
  #define  CONTROLLER_SET_COLLECTION
  #define  NOTIFIER_SET_STABLE
  #define  PLUGIN_SET_STABLE     // add stable
  // See also PLUGIN_SET_COLLECTION_ESP32 section at end,
  // where incompatible plugins will be disabled.
  // TODO : Check compatibility of plugins for ESP32 board.
#endif

#ifdef PLUGIN_SET_COLLECTION_C_ESP32
  #ifndef PLUGIN_DESCR // COLLECTION_C_ESP32_IRExt also passes here
    #define PLUGIN_DESCR  "Collection_C ESP32"
  #endif
  #ifndef ESP32
    #define ESP32
  #endif
  #ifdef ESP8266
    #undef ESP8266
  #endif
  // Undefine contradictionary defines
  #ifdef PLUGIN_SET_NONE
    #undef PLUGIN_SET_NONE
  #endif
  #ifdef PLUGIN_SET_ONLY_SWITCH
    #undef PLUGIN_SET_ONLY_SWITCH
  #endif
  #ifdef PLUGIN_SET_ONLY_TEMP_HUM
    #undef PLUGIN_SET_ONLY_TEMP_HUM
  #endif
  #define  PLUGIN_SET_COLLECTION
  #define  PLUGIN_SET_COLLECTION_C
  #define  CONTROLLER_SET_STABLE
  #define  CONTROLLER_SET_COLLECTION
  #define  NOTIFIER_SET_STABLE
  #define  PLUGIN_SET_STABLE     // add stable
  // See also PLUGIN_SET_COLLECTION_ESP32 section at end,
  // where incompatible plugins will be disabled.
  // TODO : Check compatibility of plugins for ESP32 board.
#endif

#ifdef PLUGIN_SET_COLLECTION_D_ESP32
  #ifndef PLUGIN_DESCR // COLLECTION_D_ESP32_IRExt also passes here
    #define PLUGIN_DESCR  "Collection_D ESP32"
  #endif
  #ifndef ESP32
    #define ESP32
  #endif
  #ifdef ESP8266
    #undef ESP8266
  #endif
  // Undefine contradictionary defines
  #ifdef PLUGIN_SET_NONE
    #undef PLUGIN_SET_NONE
  #endif
  #ifdef PLUGIN_SET_ONLY_SWITCH
    #undef PLUGIN_SET_ONLY_SWITCH
  #endif
  #ifdef PLUGIN_SET_ONLY_TEMP_HUM
    #undef PLUGIN_SET_ONLY_TEMP_HUM
  #endif
  #define  PLUGIN_SET_COLLECTION
  #define  PLUGIN_SET_COLLECTION_D
  #define  CONTROLLER_SET_STABLE
  #define  CONTROLLER_SET_COLLECTION
  #define  NOTIFIER_SET_STABLE
  #define  PLUGIN_SET_STABLE     // add stable
  // See also PLUGIN_SET_COLLECTION_ESP32 section at end,
  // where incompatible plugins will be disabled.
  // TODO : Check compatibility of plugins for ESP32 board.
#endif

#ifdef PLUGIN_SET_COLLECTION_E_ESP32
  #ifndef PLUGIN_DESCR // COLLECTION_E_ESP32_IRExt also passes here
    #define PLUGIN_DESCR  "Collection_E ESP32"
  #endif
  #ifndef ESP32
    #define ESP32
  #endif
  #ifdef ESP8266
    #undef ESP8266
  #endif
  // Undefine contradictionary defines
  #ifdef PLUGIN_SET_NONE
    #undef PLUGIN_SET_NONE
  #endif
  #ifdef PLUGIN_SET_ONLY_SWITCH
    #undef PLUGIN_SET_ONLY_SWITCH
  #endif
  #ifdef PLUGIN_SET_ONLY_TEMP_HUM
    #undef PLUGIN_SET_ONLY_TEMP_HUM
  #endif
  #define  PLUGIN_SET_COLLECTION
  #define  PLUGIN_SET_COLLECTION_E
  #define  CONTROLLER_SET_STABLE
  #define  CONTROLLER_SET_COLLECTION
  #define  NOTIFIER_SET_STABLE
  #define  PLUGIN_SET_STABLE     // add stable
  // See also PLUGIN_SET_COLLECTION_ESP32 section at end,
  // where incompatible plugins will be disabled.
  // TODO : Check compatibility of plugins for ESP32 board.
#endif

#ifdef PLUGIN_SET_COLLECTION_F_ESP32
  #ifndef PLUGIN_DESCR // COLLECTION_F_ESP32_IRExt also passes here
    #define PLUGIN_DESCR  "Collection_F ESP32"
  #endif
  #ifndef ESP32
    #define ESP32
  #endif
  #ifdef ESP8266
    #undef ESP8266
  #endif
  // Undefine contradictionary defines
  #ifdef PLUGIN_SET_NONE
    #undef PLUGIN_SET_NONE
  #endif
  #ifdef PLUGIN_SET_ONLY_SWITCH
    #undef PLUGIN_SET_ONLY_SWITCH
  #endif
  #ifdef PLUGIN_SET_ONLY_TEMP_HUM
    #undef PLUGIN_SET_ONLY_TEMP_HUM
  #endif
  #define  PLUGIN_SET_COLLECTION
  #define  PLUGIN_SET_COLLECTION_F
  #define  CONTROLLER_SET_STABLE
  #define  CONTROLLER_SET_COLLECTION
  #define  NOTIFIER_SET_STABLE
  #define  PLUGIN_SET_STABLE     // add stable
  // See also PLUGIN_SET_COLLECTION_ESP32 section at end,
  // where incompatible plugins will be disabled.
  // TODO : Check compatibility of plugins for ESP32 board.
#endif

#ifdef PLUGIN_BUILD_MAX_ESP32
    #ifndef PLUGIN_DESCR
      #define PLUGIN_DESCR  "MAX ESP32"
    #endif
    #ifndef ESP32
        #define ESP32
    #endif
    #ifdef ESP8266
        #undef ESP8266
    #endif

    #define PLUGIN_SET_MAX
    #define CONTROLLER_SET_ALL
    #define NOTIFIER_SET_ALL
    #ifndef PLUGIN_ENERGY_COLLECTION
        #define PLUGIN_ENERGY_COLLECTION
    #endif
    #ifndef PLUGIN_DISPLAY_COLLECTION
        #define PLUGIN_DISPLAY_COLLECTION
    #endif
    #ifndef PLUGIN_CLIMATE_COLLECTION
      #define PLUGIN_CLIMATE_COLLECTION
    #endif
    #ifndef PLUGIN_NEOPIXEL_COLLECTION
        #define PLUGIN_NEOPIXEL_COLLECTION
    #endif
    #ifndef FEATURE_PLUGIN_STATS
        #define FEATURE_PLUGIN_STATS  1
    #endif
    #ifndef FEATURE_CHART_JS
        #define FEATURE_CHART_JS  1
    #endif
    #ifndef FEATURE_RULES_EASY_COLOR_CODE
        #define FEATURE_RULES_EASY_COLOR_CODE 1
    #endif


    // See also PLUGIN_SET_MAX section at end, to include any disabled plugins from other definitions
    // See also PLUGIN_SET_COLLECTION_ESP32 section at end,
    // where incompatible plugins will be disabled.
    // TODO : Check compatibility of plugins for ESP32 board.
#endif


// Generic ------------------------------------
#ifdef PLUGIN_SET_GENERIC_1M
    #define PLUGIN_SET_NONE
    // TODO : small list of common plugins to fit in 1M
#endif

// Ventus W266 --------------------------------
#ifdef PLUGIN_SET_VENTUS_W266
    #define PLUGIN_SET_ONLY_SWITCH
    #define PLUGIN_BUILD_DISABLED
    #define USES_P046      // Hardware	P046_VentusW266.ino
#endif


#ifdef PLUGIN_SET_LC_TECH_RELAY_X2
    #define CONTROLLER_SET_STABLE
    #define PLUGIN_SET_ONLY_SWITCH
    #define NOTIFIER_SET_STABLE
    #define USES_P026    // Sysinfo
    #define USES_P029    // Domoticz MQTT Helper
    #define USES_P033    // Dummy
    #define USES_P037    // MQTT import
    #define USES_P081    // Cron
    #define USES_P091    // Ser Switch
#endif



/******************************************************************************\
 * "ONLY" shorcuts ************************************************************
\******************************************************************************/
#ifdef PLUGIN_SET_ONLY_SWITCH
    #ifndef PLUGIN_SET_NONE
        #define PLUGIN_SET_NONE
    #endif
    #ifndef USES_P001
        #define USES_P001   // switch
    #endif
    #ifndef USES_P003
//        #define USES_P003   // pulse
    #endif
    #ifndef USES_P026
      #define USES_P026   // SysInfo
    #endif
    #ifndef USES_P033
      #define USES_P033   // Dummy
    #endif
    #ifndef USES_P037
        #define USES_P037   // MQTTImport
    #endif
#endif

#ifdef PLUGIN_SET_ONLY_TEMP_HUM
    #ifndef PLUGIN_SET_NONE
        #define PLUGIN_SET_NONE
    #endif
    #ifndef USES_P004
        #define USES_P004   // Dallas
    #endif
    #ifndef USES_P005
        #define USES_P005   // DHT
    #endif
    #ifndef USES_P014
        #define USES_P014   // SI7021
    #endif
    #ifndef USES_P028
        #define USES_P028   // BME280
    #endif
    #ifndef USES_P034
        #define USES_P034   // DHT12
    #endif
#endif

#ifdef PLUGIN_SET_ONLY_LEDSTRIP
    #ifndef PLUGIN_SET_NONE
        #define PLUGIN_SET_NONE
    #endif
    #ifndef USES_P141
        #define USES_P141   // LedStrip
    #endif
    #ifndef USES_P037
        #define USES_P037   // MQTTImport
    #endif
#endif


/******************************************************************************\
 * Main Families **************************************************************
\******************************************************************************/

// NONE #####################################
#ifdef PLUGIN_SET_NONE
  #ifdef PLUGIN_SET_STABLE
    #undef PLUGIN_SET_STABLE
  #endif
  #ifdef PLUGIN_SET_COLLECTION
    #undef PLUGIN_SET_COLLECTION
  #endif
  #ifdef PLUGIN_SET_COLLECTION_A
    #undef PLUGIN_SET_COLLECTION_A
  #endif
  #ifdef PLUGIN_SET_COLLECTION_B
    #undef PLUGIN_SET_COLLECTION_B
  #endif
  #ifdef PLUGIN_SET_COLLECTION_C
    #undef PLUGIN_SET_COLLECTION_C
  #endif
  #ifdef PLUGIN_SET_COLLECTION_D
    #undef PLUGIN_SET_COLLECTION_D
  #endif
  #ifdef PLUGIN_SET_COLLECTION_E
    #undef PLUGIN_SET_COLLECTION_E
  #endif
  #ifdef PLUGIN_SET_COLLECTION_F
    #undef PLUGIN_SET_COLLECTION_F
  #endif
  #ifdef PLUGIN_SET_EXPERIMENTAL
    #undef PLUGIN_SET_EXPERIMENTAL
  #endif
#endif


#ifdef CONTROLLER_SET_NONE
  #ifdef CONTROLLER_SET_STABLE
    #undef CONTROLLER_SET_STABLE
  #endif
  #ifdef CONTROLLER_SET_COLLECTION
    #undef CONTROLLER_SET_COLLECTION
  #endif
  #ifdef CONTROLLER_SET_EXPERIMENTAL
    #undef CONTROLLER_SET_EXPERIMENTAL
  #endif
#endif


#ifdef NOTIFIER_SET_NONE
  #ifdef NOTIFIER_SET_STABLE
    #undef NOTIFIER_SET_STABLE
  #endif
  #ifdef NOTIFIER_SET_COLLECTION
    #undef NOTIFIER_SET_COLLECTION
  #endif
  #ifdef NOTIFIER_SET_EXPERIMENTAL
    #undef NOTIFIER_SET_EXPERIMENTAL
  #endif
#endif

// ALL ###########################################
#ifdef PLUGIN_SET_ALL
  #ifndef PLUGIN_SET_STABLE
    #define PLUGIN_SET_STABLE
  #endif
  #ifndef PLUGIN_SET_COLLECTION
    #define PLUGIN_SET_COLLECTION
  #endif
  #ifndef PLUGIN_SET_EXPERIMENTAL
    #define PLUGIN_SET_EXPERIMENTAL
  #endif
#endif


#ifdef CONTROLLER_SET_ALL
  #ifndef CONTROLLER_SET_STABLE
    #define CONTROLLER_SET_STABLE
  #endif
  #ifndef CONTROLLER_SET_COLLECTION
    #define CONTROLLER_SET_COLLECTION
  #endif
  #ifndef CONTROLLER_SET_EXPERIMENTAL
    #define CONTROLLER_SET_EXPERIMENTAL
  #endif
#endif


#ifdef NOTIFIER_SET_ALL
  #ifndef NOTIFIER_SET_STABLE
    #define NOTIFIER_SET_STABLE
  #endif
  #ifndef NOTIFIER_SET_COLLECTION
    #define NOTIFIER_SET_COLLECTION
  #endif
  #ifndef NOTIFIER_SET_EXPERIMENTAL
    #define NOTIFIER_SET_EXPERIMENTAL
  #endif
#endif

// MAX ###########################################
#ifdef PLUGIN_SET_MAX
  #ifndef PLUGIN_SET_STABLE
    #define PLUGIN_SET_STABLE
  #endif
  #ifndef PLUGIN_SET_COLLECTION
    #define PLUGIN_SET_COLLECTION
  #endif
  #ifndef PLUGIN_SET_COLLECTION_A
    #define PLUGIN_SET_COLLECTION_A
  #endif
  #ifndef PLUGIN_SET_COLLECTION_B
    #define PLUGIN_SET_COLLECTION_B
  #endif
  #ifndef PLUGIN_SET_COLLECTION_C
    #define PLUGIN_SET_COLLECTION_C
  #endif
  #ifndef PLUGIN_SET_COLLECTION_D
    #define PLUGIN_SET_COLLECTION_D
  #endif
  #ifndef PLUGIN_SET_COLLECTION_E
    #define PLUGIN_SET_COLLECTION_E
  #endif
  #ifndef PLUGIN_SET_COLLECTION_F
    #define PLUGIN_SET_COLLECTION_F
  #endif
#endif




// STABLE #####################################
#ifdef PLUGIN_SET_STABLE
    #ifndef FEATURE_SERVO
      #define FEATURE_SERVO 1
    #endif
    #define FEATURE_RTTTL 1

    #define USES_P001   // Switch
    #define USES_P002   // ADC
    #define USES_P003   // Pulse
    #define USES_P004   // Dallas
    #define USES_P005   // DHT
    #define USES_P006   // BMP085
    #define USES_P007   // PCF8591
    #define USES_P008   // RFID
    #define USES_P009   // MCP

    #define USES_P010   // BH1750
    #define USES_P011   // PME
    #define USES_P012   // LCD
    #define USES_P013   // HCSR04
    #define USES_P014   // SI7021
    #define USES_P015   // TSL2561
//    #define USES_P016   // IR
    #define USES_P017   // PN532
    #define USES_P018   // Dust
    #define USES_P019   // PCF8574

    #define USES_P020   // Ser2Net
    #define USES_P021   // Level
    #define USES_P022   // PCA9685
    #define USES_P023   // OLED
    #define USES_P024   // MLX90614
    #define USES_P025   // ADS1115
    #define USES_P026   // SysInfo
    #define USES_P027   // INA219
    #define USES_P028   // BME280
    #define USES_P029   // Output

    #define USES_P031   // SHT1X
    #define USES_P032   // MS5611
    #define USES_P033   // Dummy
    #define USES_P034   // DHT12
//    #define USES_P035   // IRTX
    #define USES_P036   // FrameOLED
    #define USES_P037   // MQTTImport
    #define USES_P038   // NeoPixel
    #define USES_P039   // Environment - Thermocouple

    #define USES_P040   // RFID - ID12LA/RDM6300
    // FIXME TD-er: Disabled NeoClock and Candle plugin to make builds fit in max bin size.
//    #define USES_P041   // NeoClock
//    #define USES_P042   // Candle
    #define USES_P043   // ClkOutput
    #define USES_P044   // P1WifiGateway

    #define USES_P049   // MHZ19

    #define USES_P052   // SenseAir
    #define USES_P053   // PMSx003

    #define USES_P056   // SDS011-Dust
    #define USES_P059   // Encoder

    #define USES_P063   // TTP229_KeyPad
    #define USES_P073   // 7DGT
    #define USES_P079   // Wemos Motoshield
#endif


#ifdef CONTROLLER_SET_STABLE
  #if !FEATURE_NO_HTTP_CLIENT
    #define USES_C001   // Domoticz HTTP
  #endif
    #define USES_C002   // Domoticz MQTT
    #define USES_C003   // Nodo telnet
    #define USES_C004   // ThingSpeak
    #define USES_C005   // Home Assistant (openHAB) MQTT
    #define USES_C006   // PiDome MQTT
    #define USES_C007   // Emoncms
  #if !FEATURE_NO_HTTP_CLIENT
    #define USES_C008   // Generic HTTP
  #endif
    #define USES_C009   // FHEM HTTP
    #define USES_C010   // Generic UDP
    #define USES_C013   // ESPEasy P2P network
#endif


#ifdef NOTIFIER_SET_STABLE
    #define USES_N001   // Email
    #define USES_N002   // Buzzer

    #ifdef NOTIFIER_SET_NONE
      #undef NOTIFIER_SET_NONE
    #endif
#endif

#if defined(PLUGIN_SET_COLLECTION) || defined(PLUGIN_SET_COLLECTION_A) || defined(PLUGIN_SET_COLLECTION_B) || defined(PLUGIN_SET_COLLECTION_C) || defined(PLUGIN_SET_COLLECTION_D) || defined(PLUGIN_SET_COLLECTION_E) || defined(PLUGIN_SET_COLLECTION_F)
  #if !defined(PLUGIN_SET_MAX) && !defined(ESP32)
    #ifndef LIMIT_BUILD_SIZE
      #define LIMIT_BUILD_SIZE
    #endif
    #ifndef NOTIFIER_SET_NONE
      #define NOTIFIER_SET_NONE
    #endif
    
    // Do not include large blobs but fetch them from CDN
    #ifndef WEBSERVER_USE_CDN_JS_CSS
      #define WEBSERVER_USE_CDN_JS_CSS
    #endif
  #endif
  #define KEEP_I2C_MULTIPLEXER
#endif

// COLLECTIONS #####################################
#ifdef PLUGIN_SET_COLLECTION
    #define USES_P045   // MPU6050
    #define USES_P047   // I2C_soil_misture
    #define USES_P048   // Motoshield_v2

    #define USES_P050   // TCS34725
    #define USES_P051   // AM2320
    #define USES_P054   // DMX512
    #define USES_P055   // Chiming
    #define USES_P057   // HT16K33_LED
    #define USES_P058   // HT16K33_KeyPad

    #define USES_P060   // MCP3221
    #define USES_P061   // Keypad
    #define USES_P062   // MPR121_KeyPad

    #define USES_P064   // APDS9960
    #define USES_P065   // DRF0299
    #define USES_P066   // VEML6040

    #define USES_P075   // Nextion
    //#define USES_P076   // HWL8012   in POW r1
    // Needs CSE7766 Energy sensor, via Serial RXD 4800 baud 8E1 (GPIO1), TXD (GPIO3)
    //#define USES_P077	  // CSE7766   in POW R2
    //#define USES_P078   // Eastron Modbus Energy meters
    #define USES_P081   // Cron
    #define USES_P082   // GPS
    #define USES_P089   // Ping
    #if !defined(USES_P137) && defined(ESP32)
      #define USES_P137   // AXP192
    #endif
  #if !defined(USES_P138) && defined(ESP32)
    #define USES_P138   // IP5306
  #endif
#endif

#ifdef PLUGIN_SET_COLLECTION_A

    #define USES_P067   // HX711_Load_Cell
    #define USES_P068   // SHT3x

    #define USES_P070   // NeoPixel_Clock
    #define USES_P071   // Kamstrup401
    #define USES_P072   // HDC1080
    #define USES_P074   // TSL2561

    #define USES_P080   // iButton Sensor  DS1990A
    #define USES_P083   // SGP30
    #define USES_P084   // VEML6070
    #define USES_P086   // Receiving values according Homie convention. Works together with C014 Homie controller

    #define USES_P090   // CCS811 TVOC/eCO2 Sensor

    //#define USES_P095  // TFT ILI9341
    //#define USES_P096  // eInk   (Needs lib_deps = Adafruit GFX Library, LOLIN_EPD )
    #define USES_P097   // Touch (ESP32)
    #define USES_P098   // PWM motor  (relies on iRAM, cannot be combined with all other plugins)
    //#define USES_P099   // XPT2046 Touchscreen
    #define USES_P105   // AHT10/20/21
    #define USES_P134   // A02YYUW
#endif

#ifdef PLUGIN_SET_COLLECTION_B
    #define USES_P069   // LM75A

    #define USES_P100   // Pulse Counter - DS2423
    #define USES_P101   // Wake On Lan
    #define USES_P103   // Atlas Scientific EZO Sensors (pH, ORP, EZO, DO)
    #define USES_P106   // BME680
    #define USES_P107   // SI1145 UV index
    #define USES_P108   // DDS238-x ZN MODBUS energy meter (was P224 in the Playground)
    // FIXME TD-er: Disabled due to build size
    //#define USES_P109   // ThermoOLED
    #define USES_P110   // VL53L0X Time of Flight sensor
    #define USES_P113   // VL53L1X ToF
#endif

#ifdef PLUGIN_SET_COLLECTION_C
    #define USES_P085   // AcuDC24x
    #define USES_P087   // Serial Proxy

    #define USES_P091	// SerSwitch
    #define USES_P092   // DL-Bus

    #define USES_P111   // RC522 RFID reader
    #define USES_P143   // I2C Rotary encoders
#endif

#ifdef PLUGIN_SET_COLLECTION_D
    #define USES_P093   // Mitsubishi Heat Pump
    #define USES_P094  // CUL Reader
    #ifndef USES_P098
      #define USES_P098   // PWM motor
    #endif
    #define USES_P114  // VEML6075 UVA/UVB sensor
    #define USES_P115  // Fuel Gauge MAX1704x
    #define USES_P117  // SCD30
    #define USES_P124  // I2C MultiRelay
    #define USES_P127  // CDM7160
#endif

#ifdef PLUGIN_SET_COLLECTION_E
    #define USES_P119   // ITG3205 Gyro
    #define USES_P120   // ADXL345 I2C
    #define USES_P121   // HMC5883L 
    #define USES_P125   // ADXL345 SPI
    #define USES_P126  // 74HC595 Shift register
    #define USES_P129   // 74HC165 Input shiftregisters
    #define USES_P133   // LTR390 UV
    #define USES_P135   // SCD4x
#endif

#ifdef PLUGIN_SET_COLLECTION_F
  // Disable Itho when using second heap as it no longer fits.
  #if !defined(USES_P118) && !defined(USE_SECOND_HEAP)
    #define USES_P118 // Itho ventilation control
  #endif
#endif

// Collection of all energy related plugins.
#ifdef PLUGIN_ENERGY_COLLECTION
  #ifndef PLUGIN_DESCR
    #define PLUGIN_DESCR  "Energy"
  #endif
  #if !defined(LIMIT_BUILD_SIZE) && (defined(ESP8266) || !(ESP_IDF_VERSION_MAJOR > 3))
    // #define LIMIT_BUILD_SIZE // Reduce buildsize (on ESP8266 / pre-IDF4.x) to fit in all Energy plugins
    #ifndef P036_LIMIT_BUILD_SIZE
      #define P036_LIMIT_BUILD_SIZE // Reduce build size for P036 (FramedOLED) only
    #endif
    #ifndef P037_LIMIT_BUILD_SIZE
      #define P037_LIMIT_BUILD_SIZE // Reduce build size for P037 (MQTT Import) only
    #endif
  #endif
   #ifndef USES_P025
     #define USES_P025   // ADS1115
   #endif
   #ifndef USES_P027
     #define USES_P027   // INA219
   #endif
   #ifndef USES_P076
     #define USES_P076   // HWL8012   in POW r1
   #endif
   #ifndef USES_P077
     // Needs CSE7766 Energy sensor, via Serial RXD 4800 baud 8E1 (GPIO1), TXD (GPIO3)
     #define USES_P077	  // CSE7766   in POW R2
   #endif
   #ifndef USES_P078
     #define USES_P078   // Eastron Modbus Energy meters
   #endif
   #ifndef USES_P085
     #define USES_P085   // AcuDC24x
   #endif
   #ifndef USES_P093
     #define USES_P093   // Mitsubishi Heat Pump
   #endif
   #ifndef USES_P102
     #define USES_P102   // PZEM-004Tv30
   #endif
   #ifndef USES_P108
     #define USES_P108   // DDS238-x ZN MODBUS energy meter (was P224 in the Playground)
   #endif
   #ifndef USES_P115
     #define USES_P115   // Fuel Gauge MAX1704x
   #endif
   #ifndef USES_P132
     #define USES_P132   // INA3221
   #endif
  #if !defined(USES_P137) && defined(ESP32)
    #define USES_P137   // AXP192
  #endif
  #if !defined(USES_P138) && defined(ESP32)
    #define USES_P138   // IP5306
  #endif
   #ifndef USES_P148
     #define USES_P148   // Sonoff POWR3xxD and THR3xxD display
   #endif

#endif

// Collection of all display plugins. (also NeoPixel)
#ifdef PLUGIN_DISPLAY_COLLECTION
  #ifndef PLUGIN_DESCR
    #define PLUGIN_DESCR  "Display"
  #endif
   #if !defined(LIMIT_BUILD_SIZE) && (defined(ESP8266) || !(ESP_IDF_VERSION_MAJOR > 3))
     #ifndef PLUGIN_BUILD_MAX_ESP32
       #define LIMIT_BUILD_SIZE // Reduce buildsize (on ESP8266 / pre-IDF4.x) to fit in all Display plugins
       #define KEEP_I2C_MULTIPLEXER
     #endif
   #endif
   #if defined(ESP8266)
     #if defined(FEATURE_I2C_DEVICE_CHECK)
       #undef FEATURE_I2C_DEVICE_CHECK
     #endif
     #define FEATURE_I2C_DEVICE_CHECK 0 // Disable I2C device check code
   #endif
   #if !defined(FEATURE_SD) && !defined(ESP8266)
     #define FEATURE_SD 1
   #endif
   #ifndef USES_P012
     #define USES_P012   // LCD
   #endif
   #ifndef USES_P023
    #define USES_P023   // OLED
   #endif
   #ifndef USES_P036
    #define USES_P036   // FrameOLED
   #endif
   #ifdef USES_P038
    #undef USES_P038   // DISABLE NeoPixel
   #endif
   #ifdef USES_P041
    #undef USES_P041   // DISABLE NeoClock
   #endif
   #ifdef USES_P042
    #undef USES_P042   // DISABLE Candle
   #endif
   #ifndef USES_P057
    #define USES_P057   // HT16K33_LED
   #endif
   #ifdef USES_P070
    #undef USES_P070   // DISABLE NeoPixel_Clock
   #endif
   #ifndef USES_P075
    #define USES_P075   // Nextion
   #endif
   #ifndef USES_P095
    #define USES_P095  // TFT ILI9341
   #endif
   #ifndef USES_P096
    #define USES_P096  // eInk   (Needs lib_deps = Adafruit GFX Library, LOLIN_EPD )
   #endif
   #ifndef USES_P099
    #define USES_P099   // XPT2046 Touchscreen
   #endif
   #ifndef USES_P104
    #define USES_P104   // MAX7219 dot matrix
   #endif
   #if !defined(USES_P109) && defined(ESP32)
     #define USES_P109   // ThermoOLED
   #endif
   #ifndef USES_P116
     #define USES_P116   // ST77xx
   #endif
  #if !defined(USES_P137) && defined(ESP32)
    #define USES_P137   // AXP192
  #endif
  #if !defined(USES_P138) && defined(ESP32)
    #define USES_P138   // IP5306
  #endif
  #ifndef USES_P141
    #define USES_P141   // PCD8544 Nokia 5110
  #endif
  #ifndef USES_P143
    #define USES_P143   // I2C Rotary encoders
  #endif
  #ifndef USES_P148
    #define USES_P148   // Sonoff POWR3xxD and THR3xxD display
  #endif
#endif

// Collection of all climate plugins.
#ifdef PLUGIN_CLIMATE_COLLECTION
  #ifndef PLUGIN_DESCR
    #define PLUGIN_DESCR  "Climate"
  #endif

  // Features and plugins cherry picked from stable set
  #ifndef FEATURE_SERVO
    #define FEATURE_SERVO 1
  #endif
  #define FEATURE_RTTTL 1

  #define USES_P001   // Switch
  #define USES_P002   // ADC
  #define USES_P003   // Pulse
  #define USES_P004   // Dallas
  #define USES_P005   // DHT
  #define USES_P006   // BMP085

  #define USES_P011   // PME
  #define USES_P012   // LCD
  #define USES_P014   // SI7021
  #define USES_P018   // Dust
  #define USES_P019   // PCF8574

  #define USES_P021   // Level
  #define USES_P023   // OLED
  #define USES_P024   // MLX90614
  #define USES_P026   // SysInfo
  #define USES_P028   // BME280
  #define USES_P029   // Output

  #define USES_P031   // SHT1X
  #define USES_P032   // MS5611
  #define USES_P033   // Dummy
  #define USES_P034   // DHT12
  #define USES_P036   // FrameOLED
  #define USES_P037   // MQTTImport
  #define USES_P038   // NeoPixel
  #define USES_P039   // Environment - Thermocouple

  #define USES_P043   // ClkOutput
  #define USES_P044   // P1WifiGateway
  #define USES_P049   // MHZ19

  #define USES_P052   // SenseAir
  #define USES_P053   // PMSx003
  #define USES_P056   // SDS011-Dust
  #define USES_P059   // Encoder

  #define USES_P073   // 7DGT

  // Enable extra climate-related plugins (CO2/Temp/Hum)
  #ifndef USES_P047
    #define USES_P047 // Soil Moisture
  #endif
  #ifndef USES_P049
    #define USES_P049 // MH-Z19
  #endif
  #ifndef USES_P051
    #define USES_P051 // AM2320
  #endif
  #ifndef USES_P068
    #define USES_P068 // SHT3x
  #endif
  #ifndef USES_P069
    #define USES_P069 // LM75
  #endif
  #ifndef USES_P072
    #define USES_P072 // HCD1080
  #endif
  #ifndef USES_P081
    #define USES_P081 // Cron
  #endif
  #ifndef USES_P083
    #define USES_P083 // SGP30
  #endif
  #ifndef USES_P090
    #define USES_P090 // CCS811
  #endif
  #ifndef USES_P103
    #define USES_P103 // Atlas EZO
  #endif
  #ifndef USES_P105
    #define USES_P105 // AHT10/20/21
  #endif
  #ifndef USES_P106
    #define USES_P106 // BME680
  #endif
  #ifndef USES_P117
    #define USES_P117 // SCD30
  #endif
  // Disable Itho when using second heap as it no longer fits.
  #if !defined(USES_P118) && !defined(USE_SECOND_HEAP)
    #define USES_P118 // Itho ventilation control
  #endif
  #ifndef USES_P127
    #define USES_P127 // CDM7160
  #endif
  #ifndef USES_P135
    #define USES_P135 // SCD4x
  #endif
  #ifndef USES_P148
    #define USES_P148   // Sonoff POWR3xxD and THR3xxD display
  #endif

#endif

// Collection of all NeoPixel plugins
#ifdef PLUGIN_NEOPIXEL_COLLECTION
  #ifndef PLUGIN_DESCR
    #define PLUGIN_DESCR  "NeoPixel"
  #endif
  #if !defined(FEATURE_SD) && !defined(ESP8266)
    #define FEATURE_SD  1
  #endif
  #ifndef USES_P038
    #define USES_P038   // NeoPixel
  #endif
  #ifndef USES_P041
    #define USES_P041   // NeoClock
  #endif
  #ifndef USES_P042
    #define USES_P042   // Candle
  #endif
  #ifndef USES_P070
    #define USES_P070   // NeoPixel_Clock
  #endif
  #ifndef USES_P128
    #define USES_P128   // NeoPixelBusFX
  #endif
  #ifndef USES_P131
    #define USES_P131   // NeoMatrix
  #endif
  #if !defined(USES_P137) && defined(ESP32)
    #define USES_P137   // AXP192
  #endif
  #if FEATURE_PLUGIN_STATS && defined(ESP8266)
    // Does not fit in build
    #undef FEATURE_PLUGIN_STATS
  #endif
  #ifdef ESP8266
    #define FEATURE_PLUGIN_STATS  0
  #endif
  #if FEATURE_CHART_JS && defined(ESP8266)
    // Does not fit in build
    #undef FEATURE_CHART_JS
  #endif
  #ifdef ESP8266
    #define FEATURE_CHART_JS  0
  #endif
  #if !defined(USES_P138) && defined(ESP32)
    #define USES_P138   // IP5306
  #endif
#endif

#ifdef CONTROLLER_SET_COLLECTION
    #define USES_C011   // Generic HTTP Advanced
    #define USES_C012   // Blynk HTTP
    #define USES_C014   // homie 3 & 4dev MQTT
    //#define USES_C015   // Blynk
    #define USES_C017   // Zabbix
    // #define USES_C018 // TTN RN2483
    // #define USES_C019   // ESPEasy-NOW
#endif


#ifdef NOTIFIER_SET_COLLECTION
  // To be defined
#endif


// EXPERIMENTAL (playground) #######################
#ifdef PLUGIN_SET_EXPERIMENTAL
    #define USES_P046   // VentusW266
    #define USES_P050   // TCS34725 RGB Color Sensor with IR filter and White LED
    #define USES_P064   // APDS9960 Gesture
    #define USES_P077	// CSE7766   Was P134 on Playground


    // [copied from Playground as of 6 March 2018]
    // It needs some cleanup as some are ALSO in the main repo,
    // thus they should have been removed from the Playground repo
    // #define USES_P100	// Was SRF01, now Pulse Counter - DS2423
	// #define USES_P101	// Was NeoClock, now Wake On Lan
	#define USES_P102	// Nodo
	#define USES_P103	// Event
	#define USES_P104	// SRF02
	#define USES_P105	// RGBW
	#define USES_P106	// IRTX
	#define USES_P107	// Email_Demo
	#define USES_P108	// WOL
	#define USES_P109	// RESOL_DeltaSol_Pro
	   #define USES_P110	// P1WifiGateway      (MERGED?)
	#define USES_P111	// RF
	   //#define USES_P111	// SenseAir     (MERGED?)
	#define USES_P112	// Power
	//#define USES_P112	// RFTX
	#define USES_P113	// SI1145
	#define USES_P114	// DSM501
	//#define USES_P115	// HeatpumpIR - P088 in the main repo.
//	#define USES_P116	// ID12
	#define USES_P117	// LW12FC
	//#define USES_P117	// Neopixels
	//#define USES_P117	// Nextion
	#define USES_P118	// CCS811
	#define USES_P119	// BME680
	#define USES_P120	// Thermocouple
	#define USES_P121	// Candle
//	   #define USES_P122	// NeoPixel       (MERGED?)
//	      #define USES_P123	// NeoPixel_Clock  (MERGED?)
	#define USES_P124	// NeoPixelBusFX
	//#define USES_P124	// Ventus_W266_RFM69
	#define USES_P125	// ArduCAM
	#define USES_P127	// Teleinfo
	#define USES_P130	// VEML6075
	#define USES_P131	// SHT3X
	#define USES_P133	// VL53L0X
	#define USES_P141	// LedStrip
	#define USES_P142	// RGB-Strip
	#define USES_P143	// AnyonePresent
	#define USES_P144	// RC-Switch-TX
	#define USES_P145	// Itho - P118 in the main repo.
	#define USES_P149	// MHZ19
	#define USES_P150	// SDM120C
	#define USES_P151	// CISA
	#define USES_P153	// MAX44009
	#define USES_P162	// MPL3115A2
	#define USES_P163	// DS1631
	#define USES_P165	// SerSwitch
	#define USES_P166	// WiFiMan
	#define USES_P167	// ADS1015
	#define USES_P170	// HLW8012
	#define USES_P171	// PZEM-004T
	#define USES_P180	// Mux
	#define USES_P181	// TempHumidity_SHT2x
	#define USES_P182	// MT681
	#define USES_P199	// RF443_KaKu
	#define USES_P202	// ADC_ACcurrentSensor
	   #define USES_P205	// FrameOLED      (MERGED?)
	#define USES_P209	// IFTTTMaker
	   #define USES_P210	// MQTTImport     (MERGED?)
	#define USES_P211	// MPU6050
	#define USES_P212	// MY9291
	#define USES_P213	// VEML6070
#endif


#ifdef CONTROLLER_SET_EXPERIMENTAL
  //#define USES_C016   // Cache controller
  //#define USES_C018   // TTN/RN2483
#endif


#ifdef NOTIFIER_SET_EXPERIMENTAL
#endif


// Maximized build definition for an ESP(32) with 16MB Flash and 4MB sketch partition
// Add all plugins, controllers and features that don't fit in the COLLECTION set
#ifdef PLUGIN_SET_MAX
  // Features
  #ifndef USES_ESPEASY_NOW
//    #define USES_ESPEASY_NOW
  #endif
  #ifndef FEATURE_SERVO
    #define FEATURE_SERVO 1
  #endif
  #ifndef FEATURE_RTTTL
    #define FEATURE_RTTTL 1
  #endif
  #ifndef FEATURE_SETTINGS_ARCHIVE
    #define FEATURE_SETTINGS_ARCHIVE  1
  #endif
  #ifndef FEATURE_SD
    #define FEATURE_SD 1
  #endif
  #ifndef SHOW_SYSINFO_JSON
    #define SHOW_SYSINFO_JSON 1
  #endif
  #ifndef FEATURE_I2C_DEVICE_SCAN
    #define FEATURE_I2C_DEVICE_SCAN   1
  #endif

  // Plugins
  #ifndef USES_P016
//    #define USES_P016   // IR
  #endif
  #ifndef USES_P035
//    #define USES_P035   // IRTX
  #endif
  #ifndef USES_P041
    #define USES_P041   // NeoClock
  #endif
  #ifndef USES_P042
    #define USES_P042   // Candle
  #endif
  #ifndef USES_P087
    #define USES_P087   // Serial Proxy
  #endif
  #ifndef USES_P094
    #define USES_P094  // CUL Reader
  #endif
  #ifndef USES_P095
    #define USES_P095  // TFT ILI9341
  #endif
  #ifndef USES_P096
    #define USES_P096  // eInk   (Needs lib_deps = Adafruit GFX Library, LOLIN_EPD )
  #endif
  #ifndef USES_P098
    #define USES_P098   // PWM motor
  #endif
  #ifndef USES_P099
    #define USES_P099   // XPT2046 Touchscreen
  #endif
  #ifndef USES_P102
    #define USES_P102   // PZEM004Tv3
  #endif
  #ifndef USES_P103
    #define USES_P103   // Atlas Scientific EZO Sensors (pH, ORP, EZO, DO)
  #endif
  #ifndef USES_P104
    #define USES_P104   //
  #endif
  #ifndef USES_P105
    #define USES_P105   // AHT10/20/21
  #endif
  #ifndef USES_P104
    #define USES_P104   //
  #endif
  #ifndef USES_P105
    #define USES_P105   // AHT10/20/21
  #endif
  #ifndef USES_P108
    #define USES_P108   // DDS238-x ZN MODBUS energy meter (was P224 in the Playground)
  #endif
  #ifndef USES_P109
    #define USES_P109   // ThermOLED
  #endif
  #ifndef USES_P110
    #define USES_P110   // VL53L0X
  #endif
  #ifndef USES_P111
    #define USES_P111   // RC522 RFID reader
  #endif
  #ifndef USES_P112
    #define USES_P112   // AS7256x
  #endif
  #ifndef USES_P113
    #define USES_P113   // VL53L1X
  #endif
  #ifndef USES_P114
    #define USES_P114   // VEML6075 UVA/UVB sensor
  #endif
  #ifndef USES_P115
    #define USES_P115   // Fuel gauge MAX1704x
  #endif
  #ifndef USES_P116
    #define USES_P116   // ST77xx
  #endif
  #ifndef USES_P117
    #define USES_P117   // SCD30
  #endif
  #ifndef USES_P118
    #define USES_P118   // Itho ventilation coontrol
  #endif
  #ifndef USES_P119
    #define USES_P119   // ITG3205 Gyro
  #endif
  #ifndef USES_P120
    #define USES_P120   // ADXL345 I2C Acceleration / Gravity
  #endif
  #ifndef USES_P121
    #define USES_P121   // HMC5883L 
  #endif
  #ifndef USES_P122
//    #define USES_P122   //
  #endif
  #ifndef USES_P123
//    #define USES_P123   //
  #endif
  #ifndef USES_P124
    #define USES_P124   //
  #endif
  #ifndef USES_P125
    #define USES_P125   // ADXL345 SPI Acceleration / Gravity
  #endif
  #ifndef USES_P126
    #define USES_P126   // 74HC595 Shift register
  #endif
  #ifndef USES_P127
    #define USES_P127   // CDM7160
  #endif
  #ifndef USES_P128
    #define USES_P128   // NeoPixelBusFX
  #endif
  #ifndef USES_P129
    #define USES_P129   // 74HC165 Input shiftregisters
  #endif
  #ifndef USES_P130
//    #define USES_P130   //
  #endif
  #ifndef USES_P131
    #define USES_P131   // NeoMatrix
  #endif
  #ifndef USES_P132
    #define USES_P132   // INA3221
  #endif
  #ifndef USES_P133
//    #define USES_P133   //
  #endif
  #ifndef USES_P134
//    #define USES_P134   //
  #endif
  #ifndef USES_P135
//    #define USES_P135   //
  #endif
  #ifndef USES_P136
//    #define USES_P136   //
  #endif
  #ifndef USES_P137
    #define USES_P137   // AXP192
  #endif
  #ifndef USES_P138
//    #define USES_P138   //
  #endif
  #ifndef USES_P139
//    #define USES_P139   //
  #endif
  #ifndef USES_P140
//    #define USES_P140   //
  #endif
  #ifndef USES_P141
    #define USES_P141   // PCD8544 Nokia 5110
  #endif
  #ifndef USES_P142
//    #define USES_P142   //
  #endif
  #ifndef USES_P143
    #define USES_P143   // I2C Rotary encoders
  #endif
  #ifndef USES_P146
    #define USES_P146   // Cache Controller Reader
  #endif



  // Controllers
  #ifndef USES_C015
    #define USES_C015   // Blynk
  #endif
  #ifndef USES_C016
    #define USES_C016   // Cache controller
  #endif
  #ifndef USES_C018
    #define USES_C018 // TTN RN2483
  #endif

  // Notifiers

#endif // PLUGIN_SET_MAX


/******************************************************************************\
 * Remove incompatible plugins ************************************************
\******************************************************************************/
#ifdef ESP32
//  #undef USES_P010   // BH1750          (doesn't work yet on ESP32)
//  #undef USES_P049   // MHZ19           (doesn't work yet on ESP32)

//  #undef USES_P052   // SenseAir        (doesn't work yet on ESP32)
//  #undef USES_P053   // PMSx003

//  #undef USES_P056   // SDS011-Dust     (doesn't work yet on ESP32)
//  #undef USES_P065   // DRF0299
//  #undef USES_P071   // Kamstrup401
//  #undef USES_P075   // Nextion
//  #undef USES_P078   // Eastron Modbus Energy meters (doesn't work yet on ESP32)
//  #undef USES_P082   // GPS
#endif


#ifdef ARDUINO_ESP8266_RELEASE_2_3_0
  #ifdef USES_P081
    #undef USES_P081   // Cron
  #endif


#endif


/******************************************************************************\
 * Libraries dependencies *****************************************************
\******************************************************************************/
#if defined(USES_P020) || defined(USES_P049) || defined(USES_P052) || defined(USES_P053) || defined(USES_P056) || defined(USES_P071) || defined(USES_P075) || defined(USES_P077) || defined(USES_P078) || defined(USES_P082) || defined(USES_P085) || defined(USES_P087) || defined(USES_P093)|| defined(USES_P094) || defined(USES_P102) || defined(USES_P105) || defined(USES_P108) || defined(USES_C018)
  // At least one plugin uses serial.
  #ifndef PLUGIN_USES_SERIAL
    #define PLUGIN_USES_SERIAL
  #endif
#else
  // No plugin uses serial, so make sure software serial is not included.
  #define DISABLE_SOFTWARE_SERIAL
#endif

#if defined(USES_P095) || defined(USES_P096) || defined(USES_P116) || defined(USES_P131) || defined(USES_P141) // Add any plugin that uses AdafruitGFX_Helper
  #ifndef PLUGIN_USES_ADAFRUITGFX
    #define PLUGIN_USES_ADAFRUITGFX // Ensure AdafruitGFX_helper is available for graphics displays (only)
  #endif
#endif

/*
#if defined(USES_P00x) || defined(USES_P00y)
#include <the_required_lib.h>
#endif
*/

#ifdef USES_C013
  #ifdef FEATURE_ESPEASY_P2P
    #undef FEATURE_ESPEASY_P2P
  #endif
  #define FEATURE_ESPEASY_P2P 1
#endif

#if defined(USES_C018)
  #define FEATURE_PACKED_RAW_DATA 1
#endif

#if defined(USES_C019)
  #ifndef USES_ESPEASY_NOW
    #define USES_ESPEASY_NOW
  #endif
#endif

#if defined(USES_P085) || defined (USES_P052) || defined(USES_P078) || defined(USES_P108)
  // FIXME TD-er: Is this correct? Those plugins use Modbus_RTU.
//  #define FEATURE_MODBUS  1
#endif

#if defined(USES_C001) || defined (USES_C002) || defined(USES_P029)
  #ifndef FEATURE_DOMOTICZ
    #define FEATURE_DOMOTICZ  1
  #endif
#endif

#if FEATURE_DOMOTICZ  // Move Domoticz enabling logic together
    #if !defined(USES_C001) && !FEATURE_NO_HTTP_CLIENT
      #define USES_C001   // Domoticz HTTP
    #endif
    #ifndef USES_C002
      #define USES_C002   // Domoticz MQTT
    #endif
    #ifndef USES_P029
      #define USES_P029   // Output
    #endif
#endif

#if FEATURE_NO_HTTP_CLIENT  // Disable HTTP features
  // Disable HTTP related Controllers/features
  #ifdef FEATURE_SEND_TO_HTTP
    #undef FEATURE_SEND_TO_HTTP
  #endif
  #define FEATURE_SEND_TO_HTTP  0 // Disabled
  #ifdef FEATURE_POST_TO_HTTP
    #undef FEATURE_POST_TO_HTTP
  #endif
  #define FEATURE_POST_TO_HTTP  0 // Disabled
#endif


// Disable Homie plugin for now in the dev build to make it fit.
#if defined(PLUGIN_BUILD_DEV) && defined(USES_C014)
  #undef USES_C014
#endif

// VCC builds need a bit more, disable timing stats to make it fit.
#ifndef PLUGIN_BUILD_CUSTOM
  #if FEATURE_ADC_VCC && !(defined(PLUGIN_SET_MAX) || defined(NO_LIMIT_BUILD_SIZE))
    #ifndef LIMIT_BUILD_SIZE
      #define LIMIT_BUILD_SIZE
    #endif
    #ifndef NOTIFIER_SET_NONE
      #define NOTIFIER_SET_NONE
    #endif

  #endif
  #ifdef ESP8266_1M
    #ifndef LIMIT_BUILD_SIZE
      #define LIMIT_BUILD_SIZE
    #endif
    #ifndef NOTIFIER_SET_NONE
      #define NOTIFIER_SET_NONE
    #endif
    #ifndef DISABLE_SC16IS752_Serial
      #define DISABLE_SC16IS752_Serial
    #endif
  #endif
#endif


// Due to size restrictions, disable a few plugins/controllers for 1M builds
#ifdef ESP8266_1M
  #ifdef USES_C003
    #undef USES_C003
  #endif
  #ifdef USES_C016
    #undef USES_C016  // Cache controller
  #endif
  #ifdef FEATURE_SD
    #undef FEATURE_SD  // Unlikely on 1M units
  #endif
  #define FEATURE_SD 0
  #define NO_GLOBAL_SD
  #ifndef LIMIT_BUILD_SIZE
    #define LIMIT_BUILD_SIZE
  #endif
  #ifdef FEATURE_EXT_RTC
    #undef FEATURE_EXT_RTC
  #endif
  #define FEATURE_EXT_RTC 0
  #ifndef BUILD_NO_DEBUG
    #define BUILD_NO_DEBUG
  #endif
#endif

#if defined(PLUGIN_BUILD_MAX_ESP32) || defined(NO_LIMIT_BUILD_SIZE)
  #ifdef LIMIT_BUILD_SIZE
    #undef LIMIT_BUILD_SIZE
  #endif
#endif

// Disable some diagnostic parts to make builds fit.
#ifdef LIMIT_BUILD_SIZE
  #ifdef WEBSERVER_TIMINGSTATS
    #undef WEBSERVER_TIMINGSTATS
  #endif

  // Do not include large blobs but fetch them from CDN
  #ifndef WEBSERVER_USE_CDN_JS_CSS
    #define WEBSERVER_USE_CDN_JS_CSS
  #endif
  #ifdef WEBSERVER_CSS
      #undef WEBSERVER_CSS
  #endif
  #ifndef WEBSERVER_EMBED_CUSTOM_CSS
    #ifdef EMBED_ESPEASY_DEFAULT_MIN_CSS
      #undef EMBED_ESPEASY_DEFAULT_MIN_CSS
    #endif
  #endif
  #ifdef WEBSERVER_INCLUDE_JS
      #undef WEBSERVER_INCLUDE_JS
  #endif
  #ifdef EMBED_ESPEASY_DEFAULT_MIN_CSS
    #undef EMBED_ESPEASY_DEFAULT_MIN_CSS
  #endif

  #ifdef WEBSERVER_GITHUB_COPY
    #undef WEBSERVER_GITHUB_COPY
  #endif
  #ifdef WEBSERVER_CUSTOM
    // TD-er: Removing WEBSERVER_CUSTOM does free up another 1.7k
//    #undef WEBSERVER_CUSTOM
  #endif


  #ifndef BUILD_NO_DEBUG
    #define BUILD_NO_DEBUG
  #endif
  #ifndef BUILD_NO_SPECIAL_CHARACTERS_STRINGCONVERTER
    #define BUILD_NO_SPECIAL_CHARACTERS_STRINGCONVERTER
  #endif
  #ifndef KEEP_I2C_MULTIPLEXER
    #ifdef FEATURE_I2CMULTIPLEXER
      #undef FEATURE_I2CMULTIPLEXER
    #endif
    #define FEATURE_I2CMULTIPLEXER  0
  #endif
  #ifdef FEATURE_SETTINGS_ARCHIVE
    #undef FEATURE_SETTINGS_ARCHIVE
  #endif
  #define FEATURE_SETTINGS_ARCHIVE  0

  #ifdef FEATURE_SERVO
    #undef FEATURE_SERVO
  #endif
  #define FEATURE_SERVO 0
  #ifdef FEATURE_RTTTL
    #undef FEATURE_RTTTL
  #endif
  #define FEATURE_RTTTL 0
  #ifdef FEATURE_TOOLTIPS
    #undef FEATURE_TOOLTIPS
  #endif
  #define FEATURE_TOOLTIPS  0
  #ifdef FEATURE_BLYNK
    #undef FEATURE_BLYNK
  #endif
  #define FEATURE_BLYNK 0
  #if !defined(PLUGIN_SET_COLLECTION) && !defined(PLUGIN_SET_SONOFF_POW)
    #ifdef USES_P076
      #undef USES_P076   // HWL8012   in POW r1
    #endif
    #ifdef USES_P093
      #undef USES_P093   // Mitsubishi Heat Pump
    #endif
    #ifdef USES_P100 // Pulse Counter - DS2423
      #undef USES_P100
    #endif
    #ifdef USES_C017 // Zabbix
      #undef USES_C017
    #endif
  #endif
  #ifdef USES_C012
    #undef USES_C012 // Blynk
  #endif
  #ifdef USES_C015
    #undef USES_C015 // Blynk
  #endif
  #ifdef USES_C016
    #undef USES_C016 // Cache controller
  #endif
  #ifdef USES_C018
    #undef USES_C018 // LoRa TTN - RN2483/RN2903
  #endif
  #if defined(FEATURE_TRIGONOMETRIC_FUNCTIONS_RULES) && !defined(KEEP_TRIGONOMETRIC_FUNCTIONS_RULES)
    #undef FEATURE_TRIGONOMETRIC_FUNCTIONS_RULES
  #endif
  #ifndef KEEP_TRIGONOMETRIC_FUNCTIONS_RULES
    #define FEATURE_TRIGONOMETRIC_FUNCTIONS_RULES 0
  #endif
  #ifdef FEATURE_SSDP
    #undef FEATURE_SSDP
  #endif
  #define FEATURE_SSDP  0
  #ifdef FEATURE_PLUGIN_STATS
    #undef FEATURE_PLUGIN_STATS
  #endif
  #define FEATURE_PLUGIN_STATS  0
  #ifdef FEATURE_CHART_JS
    #undef FEATURE_CHART_JS
  #endif
  #define FEATURE_CHART_JS  0
  #ifdef FEATURE_RULES_EASY_COLOR_CODE
    #undef FEATURE_RULES_EASY_COLOR_CODE
  #endif
  #define FEATURE_RULES_EASY_COLOR_CODE 0
  #if FEATURE_EXT_RTC
    #undef FEATURE_EXT_RTC
    #define FEATURE_EXT_RTC 0
  #endif

  #ifdef FEATURE_DNS_SERVER
    #undef FEATURE_DNS_SERVER
  #endif
  #define FEATURE_DNS_SERVER 0

  #ifdef FEATURE_MDNS
    #undef FEATURE_MDNS
  #endif
  #define FEATURE_MDNS 0

  #ifdef FEATURE_ARDUINO_OTA
    #undef FEATURE_ARDUINO_OTA
  #endif
  #define FEATURE_ARDUINO_OTA 0
#endif

// Timing stats page needs timing stats
#if defined(WEBSERVER_TIMINGSTATS) && !FEATURE_TIMING_STATS
  #define FEATURE_TIMING_STATS  1
#endif

// If timing stats page is not included, there is no need in collecting the stats
#if !defined(WEBSERVER_TIMINGSTATS) && FEATURE_TIMING_STATS
  #undef FEATURE_TIMING_STATS
  #define FEATURE_TIMING_STATS  0
#endif


#ifdef BUILD_NO_DEBUG
  #ifndef BUILD_NO_DIAGNOSTIC_COMMANDS
    #define BUILD_NO_DIAGNOSTIC_COMMANDS
  #endif
  #ifndef BUILD_NO_RAM_TRACKER
    #define BUILD_NO_RAM_TRACKER
  #endif
#endif

  // Do not include large blobs but fetch them from CDN
#ifdef WEBSERVER_USE_CDN_JS_CSS
  #ifdef WEBSERVER_FAVICON
    #ifndef WEBSERVER_FAVICON_CDN
      #define WEBSERVER_FAVICON_CDN
    #endif
  #endif
  #ifdef WEBSERVER_CSS
    #undef WEBSERVER_CSS
  #endif
  #ifdef WEBSERVER_INCLUDE_JS
    #undef WEBSERVER_INCLUDE_JS
  #endif
  #ifdef EMBED_ESPEASY_DEFAULT_MIN_CSS
    #undef EMBED_ESPEASY_DEFAULT_MIN_CSS
  #endif
#endif

#if defined(USES_C002) || defined (USES_C005) || defined(USES_C006) || defined(USES_C014) || defined(USES_P037)
  #define FEATURE_MQTT  1
#endif

#if defined(USES_C012) || defined (USES_C015)
  #define FEATURE_BLYNK 1
#endif

// Specific notifier plugins may be enabled via Custom.h, regardless
// whether NOTIFIER_SET_NONE is defined
#if defined(USES_N001) || defined(USES_N002)
  #ifndef FEATURE_NOTIFIER
    #define FEATURE_NOTIFIER  1
  #endif
#endif

// Cache Controller Reader plugin needs Cache Controller
#if defined(USES_P146) && !defined(USES_C016)
  #define USES_C016
#endif

#if defined(USES_P146) || defined(USES_C016)
  #ifdef FEATURE_RTC_CACHE_STORAGE
    #undef FEATURE_RTC_CACHE_STORAGE
  #endif
  #define FEATURE_RTC_CACHE_STORAGE 1
#endif



// P098 PWM motor needs P003 pulse
#if defined(USES_P098)
  #ifndef USES_P003
    #define USES_P003
  #endif
#endif

#if FEATURE_MQTT
// MQTT_MAX_PACKET_SIZE : Maximum packet size
#ifndef MQTT_MAX_PACKET_SIZE
  #define MQTT_MAX_PACKET_SIZE 1024 // Is also used in PubSubClient
#endif
#endif //if FEATURE_MQTT


// It may have gotten undefined to fit a build. Make sure the Blynk controllers are not defined
#if !FEATURE_BLYNK
  #ifdef USES_C012
    #undef USES_C012
  #endif
  #ifdef USES_C015
    #undef USES_C015
  #endif
#endif

#if FEATURE_ARDUINO_OTA
  #ifndef LIMIT_BUILD_SIZE
    #ifndef FEATURE_MDNS
      #define FEATURE_MDNS  1
    #endif
  #endif
#endif

#if FEATURE_MDNS
  #ifndef FEATURE_DNS_SERVER
    #define FEATURE_DNS_SERVER  1
  #endif
#endif

#ifdef WEBSERVER_SETUP
  #ifndef PLUGIN_BUILD_MINIMAL_OTA
    #ifndef FEATURE_DNS_SERVER
      #define FEATURE_DNS_SERVER  1
    #endif
  #endif
#endif

#if FEATURE_SETTINGS_ARCHIVE || FEATURE_CUSTOM_PROVISIONING
  #ifndef FEATURE_DOWNLOAD
    #define FEATURE_DOWNLOAD  1
  #endif
#endif

// Here we can re-enable specific features in the COLLECTION sets as we have created some space there by splitting them up
#if defined(COLLECTION_FEATURE_RTTTL) && (defined(PLUGIN_SET_COLLECTION_A) || defined(PLUGIN_SET_COLLECTION_B) || defined(PLUGIN_SET_COLLECTION_C) || defined(PLUGIN_SET_COLLECTION_D) || defined(PLUGIN_SET_COLLECTION_E) || defined(PLUGIN_SET_COLLECTION_F))
  #ifndef FEATURE_RTTTL
    #define FEATURE_RTTTL 1
  #endif
#endif

#ifdef USES_ESPEASY_NOW
  #if defined(LIMIT_BUILD_SIZE) || defined(ESP8266_1M) || (defined(ESP8266) && defined(PLUGIN_BUILD_IR))
    // Will not fit on ESP8266 along with IR plugins included
    #undef USES_ESPEASY_NOW
  #endif
#endif

#if defined(USES_C019) && !defined(USES_ESPEASY_NOW)
  // C019 depends on ESPEASY_NOW, so don't use it if ESPEasy_NOW is excluded
  #undef USES_C019
#endif

#if defined(USES_C019) && !defined(FEATURE_PACKED_RAW_DATA)
  #define FEATURE_PACKED_RAW_DATA  1
#endif



// By default we enable the SHOW_SYSINFO_JSON when we enable the WEBSERVER_NEW_UI
#ifdef WEBSERVER_NEW_UI
  #define SHOW_SYSINFO_JSON 1
#endif

#ifdef USES_ESPEASY_NOW
  // ESPEasy-NOW needs the P2P feature
  #ifdef FEATURE_ESPEASY_P2P
    #undef FEATURE_ESPEASY_P2P
  #endif
  #define FEATURE_ESPEASY_P2P 1
#endif

#if !defined(ESP32) && defined(USES_P148)
  // This chip/display is only used on ESP32 devices made by Sonoff
  #undef USES_P148   // Sonoff POWR3xxD and THR3xxD display
#endif

#ifndef FEATURE_ZEROFILLED_UNITNUMBER
  #ifdef ESP8266_1M
    #define FEATURE_ZEROFILLED_UNITNUMBER    0
  #else
    #define FEATURE_ZEROFILLED_UNITNUMBER    1
  #endif
#endif



// Make sure all features which have not been set exclusively will be disabled.
// This should be done at the end of this file.
// Keep them alfabetically sorted so it is easier to add new ones

#ifndef FEATURE_BLYNK                         
#define FEATURE_BLYNK                         0
#endif

#ifndef FEATURE_CHART_JS                      
#define FEATURE_CHART_JS                      0
#endif

#ifndef FEATURE_RULES_EASY_COLOR_CODE
#define FEATURE_RULES_EASY_COLOR_CODE         0
#endif


#ifndef FEATURE_CUSTOM_PROVISIONING           
#define FEATURE_CUSTOM_PROVISIONING           0
#endif

#ifndef FEATURE_RTC_CACHE_STORAGE
#define FEATURE_RTC_CACHE_STORAGE             0
#endif

#ifndef FEATURE_DNS_SERVER                    
#define FEATURE_DNS_SERVER                    0
#endif

#ifndef FEATURE_DOMOTICZ                      
#define FEATURE_DOMOTICZ                      0
#endif

#ifndef FEATURE_DOWNLOAD                      
#define FEATURE_DOWNLOAD                      0
#endif

#ifndef FEATURE_ESPEASY_P2P                      
#define FEATURE_ESPEASY_P2P                   0
#endif

#ifndef FEATURE_ETHERNET                      
#define FEATURE_ETHERNET                      0
#endif

#ifndef FEATURE_EXT_RTC                       
#define FEATURE_EXT_RTC                       0
#endif

#ifndef FEATURE_FHEM                          
#define FEATURE_FHEM                          0
#endif

#ifndef FEATURE_GPIO_USE_ESP8266_WAVEFORM
 #ifdef ESP8266
  #define FEATURE_GPIO_USE_ESP8266_WAVEFORM   1
 #else
  #define FEATURE_GPIO_USE_ESP8266_WAVEFORM   0
 #endif
#endif

#ifndef FEATURE_HOMEASSISTANT_OPENHAB         
#define FEATURE_HOMEASSISTANT_OPENHAB         0
#endif

#ifndef FEATURE_I2CMULTIPLEXER                
#define FEATURE_I2CMULTIPLEXER                0
#endif

#ifndef FEATURE_I2C_DEVICE_SCAN               
#define FEATURE_I2C_DEVICE_SCAN               0
#endif

#ifndef FEATURE_MDNS                          
#define FEATURE_MDNS                          0
#endif

#ifndef FEATURE_MODBUS                        
#define FEATURE_MODBUS                        0
#endif

#ifndef FEATURE_MQTT                        
#define FEATURE_MQTT                          0
#endif

#ifndef FEATURE_NON_STANDARD_24_TASKS         
#define FEATURE_NON_STANDARD_24_TASKS         0
#endif

#ifndef FEATURE_NOTIFIER                      
#define FEATURE_NOTIFIER                      0
#endif

#ifndef FEATURE_PACKED_RAW_DATA               
#define FEATURE_PACKED_RAW_DATA               0
#endif

#ifndef FEATURE_PLUGIN_STATS                  
#define FEATURE_PLUGIN_STATS                  0
#endif

#ifndef FEATURE_REPORTING                     
#define FEATURE_REPORTING                     0
#endif

#ifndef FEATURE_RTTTL                         
#define FEATURE_RTTTL                         0
#endif

#ifndef FEATURE_SD                         
#define FEATURE_SD                            0
#endif

#ifndef FEATURE_SERVO                         
#define FEATURE_SERVO                         0
#endif

#ifndef FEATURE_SETTINGS_ARCHIVE              
#define FEATURE_SETTINGS_ARCHIVE              0
#endif

#ifndef FEATURE_SSDP                          
#define FEATURE_SSDP                          0
#endif

#ifndef FEATURE_TIMING_STATS                  
#define FEATURE_TIMING_STATS                  0
#endif

#ifndef FEATURE_TOOLTIPS                      
#define FEATURE_TOOLTIPS                      0
#endif

#ifndef FEATURE_TRIGONOMETRIC_FUNCTIONS_RULES 
#define FEATURE_TRIGONOMETRIC_FUNCTIONS_RULES 0
#endif


#ifndef SHOW_SYSINFO_JSON
#define SHOW_SYSINFO_JSON 0
#endif


#ifndef FEATURE_SEND_TO_HTTP
  #define FEATURE_SEND_TO_HTTP  1 // Enabled by default
#endif

#ifndef FEATURE_POST_TO_HTTP
  #define FEATURE_POST_TO_HTTP  1 // Enabled by default
#endif

#ifndef FEATURE_HTTP_CLIENT
  #define FEATURE_HTTP_CLIENT   0 // Disable by default
#endif

<<<<<<< HEAD
#ifndef FEATURE_PLUGIN_PRIORITY
  #define FEATURE_PLUGIN_PRIORITY   0 // Disable by default
=======
#ifndef FEATURE_I2C_DEVICE_CHECK
  #ifdef ESP8266_1M
    #define FEATURE_I2C_DEVICE_CHECK  0 // Disabled by default for 1M units
  #else
    #define FEATURE_I2C_DEVICE_CHECK  1 // Enabled by default
  #endif
#endif

#ifndef FEATURE_I2C_GET_ADDRESS
  #ifdef ESP8266_1M
    #define FEATURE_I2C_GET_ADDRESS   0 // Disabled by default for 1M units
  #else
    #define FEATURE_I2C_GET_ADDRESS   1 // Enabled by default
  #endif
#endif

#if FEATURE_I2C_DEVICE_CHECK && !FEATURE_I2C_GET_ADDRESS
  #undef FEATURE_I2C_GET_ADDRESS
  #define FEATURE_I2C_GET_ADDRESS     1 // Needed by FEATURE_I2C_DEVICE_CHECK
>>>>>>> b20430bc
#endif

#if !FEATURE_HTTP_CLIENT && (defined(USES_C001) || defined(USES_C008) || defined(USES_C009) || defined(USES_C011) || (defined(FEATURE_SEND_TO_HTTP) && FEATURE_SEND_TO_HTTP) || (defined(FEATURE_POST_TO_HTTP) && FEATURE_POST_TO_HTTP) || (defined(FEATURE_DOWNLOAD) && FEATURE_DOWNLOAD) || (defined(FEATURE_SETTINGS_ARCHIVE) && FEATURE_SETTINGS_ARCHIVE))
  #undef FEATURE_HTTP_CLIENT
  #define FEATURE_HTTP_CLIENT   1 // Enable because required for these controllers/features
#endif

#ifndef FEATURE_AUTO_DARK_MODE
  #ifdef LIMIT_BUILD_SIZE
    #define FEATURE_AUTO_DARK_MODE            0
  #else
    #define FEATURE_AUTO_DARK_MODE            1
  #endif
#endif

#ifndef FEATURE_ESP8266_DIRECT_WIFI_SCAN
  // Feature still in development, do not yet use.
  #define FEATURE_ESP8266_DIRECT_WIFI_SCAN    0
#endif

#if FEATURE_ESP8266_DIRECT_WIFI_SCAN
  #ifdef ESP32
    // ESP8266 only feature
    #undef FEATURE_ESP8266_DIRECT_WIFI_SCAN
    #define FEATURE_ESP8266_DIRECT_WIFI_SCAN    0
  #endif
#endif

#ifndef FEATURE_PINSTATE_EXTENDED
  #ifdef ESP8266_1M
    #define FEATURE_PINSTATE_EXTENDED           0 // Don't use extended pinstate feature on 1M builds
  #else
    #define FEATURE_PINSTATE_EXTENDED           1 // Enable by default for all other builds
  #endif
#endif

<<<<<<< HEAD
#if !FEATURE_PLUGIN_PRIORITY && (defined(USES_P137) /*|| defined(USES_Pxxx)*/)
  #undef FEATURE_PLUGIN_PRIORITY
  #define FEATURE_PLUGIN_PRIORITY   1
=======

// Enable FEATURE_ADC_VCC to measure supply voltage using the analog pin
// Please note that the TOUT pin has to be disconnected in this mode
// Use the "System Info" device to read the VCC value
#ifndef FEATURE_ADC_VCC
  #define FEATURE_ADC_VCC                  0
>>>>>>> b20430bc
#endif

#endif // CUSTOMBUILD_DEFINE_PLUGIN_SETS_H<|MERGE_RESOLUTION|>--- conflicted
+++ resolved
@@ -2748,10 +2748,10 @@
   #define FEATURE_HTTP_CLIENT   0 // Disable by default
 #endif
 
-<<<<<<< HEAD
 #ifndef FEATURE_PLUGIN_PRIORITY
   #define FEATURE_PLUGIN_PRIORITY   0 // Disable by default
-=======
+#endif
+
 #ifndef FEATURE_I2C_DEVICE_CHECK
   #ifdef ESP8266_1M
     #define FEATURE_I2C_DEVICE_CHECK  0 // Disabled by default for 1M units
@@ -2771,7 +2771,6 @@
 #if FEATURE_I2C_DEVICE_CHECK && !FEATURE_I2C_GET_ADDRESS
   #undef FEATURE_I2C_GET_ADDRESS
   #define FEATURE_I2C_GET_ADDRESS     1 // Needed by FEATURE_I2C_DEVICE_CHECK
->>>>>>> b20430bc
 #endif
 
 #if !FEATURE_HTTP_CLIENT && (defined(USES_C001) || defined(USES_C008) || defined(USES_C009) || defined(USES_C011) || (defined(FEATURE_SEND_TO_HTTP) && FEATURE_SEND_TO_HTTP) || (defined(FEATURE_POST_TO_HTTP) && FEATURE_POST_TO_HTTP) || (defined(FEATURE_DOWNLOAD) && FEATURE_DOWNLOAD) || (defined(FEATURE_SETTINGS_ARCHIVE) && FEATURE_SETTINGS_ARCHIVE))
@@ -2808,18 +2807,16 @@
   #endif
 #endif
 
-<<<<<<< HEAD
 #if !FEATURE_PLUGIN_PRIORITY && (defined(USES_P137) /*|| defined(USES_Pxxx)*/)
   #undef FEATURE_PLUGIN_PRIORITY
   #define FEATURE_PLUGIN_PRIORITY   1
-=======
+#endif
 
 // Enable FEATURE_ADC_VCC to measure supply voltage using the analog pin
 // Please note that the TOUT pin has to be disconnected in this mode
 // Use the "System Info" device to read the VCC value
 #ifndef FEATURE_ADC_VCC
   #define FEATURE_ADC_VCC                  0
->>>>>>> b20430bc
 #endif
 
 #endif // CUSTOMBUILD_DEFINE_PLUGIN_SETS_H