#include "../ControllerQueue/DelayQueueElements.h"

#include "../DataStructs/ControllerSettingsStruct.h"
#include "../DataStructs/TimingStats.h"
#include "../Globals/ESPEasy_Scheduler.h"
#include "../Helpers/PeriodicalActions.h"

#ifdef USES_MQTT
ControllerDelayHandlerStruct<MQTT_queue_element> *MQTTDelayHandler = nullptr;

bool init_mqtt_delay_queue(controllerIndex_t ControllerIndex, String& pubname, bool& retainFlag) {
  MakeControllerSettings(ControllerSettings); //-V522
  if (!AllocatedControllerSettings()) {
    return false;
  }
  LoadControllerSettings(ControllerIndex, ControllerSettings);
  if (MQTTDelayHandler == nullptr) {
    #ifdef USE_SECOND_HEAP
    HeapSelectIram ephemeral;
    #endif

    MQTTDelayHandler = new (std::nothrow) ControllerDelayHandlerStruct<MQTT_queue_element>;
  }
  if (MQTTDelayHandler == nullptr) {
    return false;
  }
  MQTTDelayHandler->configureControllerSettings(ControllerSettings);
  pubname = ControllerSettings.Publish;
  retainFlag = ControllerSettings.mqtt_retainFlag();
  Scheduler.setIntervalTimerOverride(ESPEasy_Scheduler::IntervalTimer_e::TIMER_MQTT, 10); // Make sure the MQTT is being processed as soon as possible.
  scheduleNextMQTTdelayQueue();
  return true;
}

void exit_mqtt_delay_queue() {
  if (MQTTDelayHandler != nullptr) {
    delete MQTTDelayHandler;
    MQTTDelayHandler = nullptr;
  }
}

#endif // USES_MQTT


/*********************************************************************************************\
* C001_queue_element for queueing requests for C001.
\*********************************************************************************************/
#ifdef USES_C001
# define C001_queue_element simple_queue_element_string_only
DEFINE_Cxxx_DELAY_QUEUE_MACRO_CPP(00,  1)  // -V522
#endif // ifdef USES_C001

/*********************************************************************************************\
* C003_queue_element for queueing requests for C003 Nodo Telnet.
\*********************************************************************************************/
#ifdef USES_C003
# define C003_queue_element simple_queue_element_string_only
DEFINE_Cxxx_DELAY_QUEUE_MACRO_CPP(00,  3)  // -V522
#endif // ifdef USES_C003

#ifdef USES_C004
DEFINE_Cxxx_DELAY_QUEUE_MACRO_CPP(00,  4)  // -V522
#endif // ifdef USES_C004

#ifdef USES_C007
# define C007_queue_element queue_element_formatted_uservar
DEFINE_Cxxx_DELAY_QUEUE_MACRO_CPP(00,  7)  // -V522
#endif // ifdef USES_C007



/*********************************************************************************************\
* C008_queue_element for queueing requests for 008: Generic HTTP
* Using queue_element_single_value_base
\*********************************************************************************************/
#ifdef USES_C008
# define C008_queue_element queue_element_single_value_base
DEFINE_Cxxx_DELAY_QUEUE_MACRO_CPP(00,  8)  // -V522
#endif // ifdef USES_C008

#ifdef USES_C009
# define C009_queue_element queue_element_formatted_uservar
DEFINE_Cxxx_DELAY_QUEUE_MACRO_CPP(00,  9)  // -V522
#endif // ifdef USES_C009


/*********************************************************************************************\
* C010_queue_element for queueing requests for 010: Generic UDP
* Using queue_element_single_value_base
\*********************************************************************************************/
#ifdef USES_C010
# define C010_queue_element queue_element_single_value_base
DEFINE_Cxxx_DELAY_QUEUE_MACRO_CPP( 0, 10)  // -V522
#endif // ifdef USES_C010



/*********************************************************************************************\
* C011_queue_element for queueing requests for 011: Generic HTTP Advanced
\*********************************************************************************************/
#ifdef USES_C011
DEFINE_Cxxx_DELAY_QUEUE_MACRO_CPP( 0, 11)  // -V522
#endif // ifdef USES_C011


/*********************************************************************************************\
* C012_queue_element for queueing requests for 012: Blynk
* Using queue_element_single_value_base
\*********************************************************************************************/
#ifdef USES_C012
# define C012_queue_element queue_element_single_value_base
DEFINE_Cxxx_DELAY_QUEUE_MACRO_CPP( 0, 12)  // -V522
#endif // ifdef USES_C012

/*
 #ifdef USES_C013
   DEFINE_Cxxx_DELAY_QUEUE_MACRO_CPP(0, 13)  // -V522
 #endif
 */

/*
 #ifdef USES_C014
   DEFINE_Cxxx_DELAY_QUEUE_MACRO_CPP(0, 14)  // -V522
 #endif
 */


#ifdef USES_C015
DEFINE_Cxxx_DELAY_QUEUE_MACRO_CPP(0, 15)  // -V522
#endif // ifdef USES_C015



#ifdef USES_C016
DEFINE_Cxxx_DELAY_QUEUE_MACRO_CPP(0, 16)  // -V522
#endif // ifdef USES_C016


#ifdef USES_C017
DEFINE_Cxxx_DELAY_QUEUE_MACRO_CPP(0, 17)  // -V522
#endif // ifdef USES_C017

#ifdef USES_C018
DEFINE_Cxxx_DELAY_QUEUE_MACRO_CPP(0, 18)  // -V522
#endif // ifdef USES_C018


<<<<<<< HEAD

#ifdef USES_C019
  DEFINE_Cxxx_DELAY_QUEUE_MACRO_CPP(0, 19)
#endif
=======
/*
 #ifdef USES_C019
   DEFINE_Cxxx_DELAY_QUEUE_MACRO_CPP(0, 19)  // -V522
 #endif
 */
>>>>>>> daef34b9

/*
 #ifdef USES_C020
   DEFINE_Cxxx_DELAY_QUEUE_MACRO_CPP(0, 20)  // -V522
 #endif
 */

/*
 #ifdef USES_C021
   DEFINE_Cxxx_DELAY_QUEUE_MACRO_CPP(0, 21)  // -V522
 #endif
 */

/*
 #ifdef USES_C022
   DEFINE_Cxxx_DELAY_QUEUE_MACRO_CPP(0, 22)  // -V522
 #endif
 */

/*
 #ifdef USES_C023
   DEFINE_Cxxx_DELAY_QUEUE_MACRO_CPP(0, 23)  // -V522
 #endif
 */

/*
 #ifdef USES_C024
   DEFINE_Cxxx_DELAY_QUEUE_MACRO_CPP(0, 24)  // -V522
 #endif
 */

/*
 #ifdef USES_C025
   DEFINE_Cxxx_DELAY_QUEUE_MACRO_CPP(0, 25)  // -V522
 #endif
 */



// When extending this, search for EXTEND_CONTROLLER_IDS 
// in the code to find all places that need to be updated too.<|MERGE_RESOLUTION|>--- conflicted
+++ resolved
@@ -145,18 +145,9 @@
 #endif // ifdef USES_C018
 
 
-<<<<<<< HEAD
-
 #ifdef USES_C019
-  DEFINE_Cxxx_DELAY_QUEUE_MACRO_CPP(0, 19)
+  DEFINE_Cxxx_DELAY_QUEUE_MACRO_CPP(0, 19)  // -V522
 #endif
-=======
-/*
- #ifdef USES_C019
-   DEFINE_Cxxx_DELAY_QUEUE_MACRO_CPP(0, 19)  // -V522
- #endif
- */
->>>>>>> daef34b9
 
 /*
  #ifdef USES_C020
