#include "../Helpers/StringProvider.h"

#if FEATURE_ETHERNET
# include <ETH.h>
#endif // if FEATURE_ETHERNET

#include "../../ESPEasy-Globals.h"
#include "../../ESPEasy_common.h"

#include "../CustomBuild/CompiletimeDefines.h"

#include "../ESPEasyCore/ESPEasyNetwork.h"
#include "../ESPEasyCore/ESPEasyWifi.h"
#if FEATURE_ETHERNET
#include "../ESPEasyCore/ESPEasyEth.h"
#endif

#include "../Globals/ESPEasy_Scheduler.h"
#include "../Globals/ESPEasy_time.h"
#include "../Globals/ESPEasy_now_state.h"
#include "../Globals/ESPEasyWiFiEvent.h"
#include "../Globals/NetworkState.h"
#include "../Globals/SecuritySettings.h"
#include "../Globals/Settings.h"
#include "../Globals/WiFi_AP_Candidates.h"

#include "../Helpers/Convert.h"
#include "../Helpers/ESPEasy_Storage.h"
#include "../Helpers/Memory.h"
#include "../Helpers/Misc.h"
#include "../Helpers/Scheduler.h"
#include "../Helpers/StringConverter.h"
#include "../Helpers/StringGenerator_System.h"
#include "../Helpers/StringGenerator_WiFi.h"

#include "../WebServer/JSON.h"
#include "../WebServer/AccessControl.h"


String getInternalLabel(LabelType::Enum label, char replaceSpace) {
  return to_internal_string(getLabel(label), replaceSpace);
}

const __FlashStringHelper * getLabel(LabelType::Enum label) {
  switch (label)
  {
    case LabelType::UNIT_NR:                return F("Unit Number");
    case LabelType::UNIT_NAME:              return F("Unit Name");
    case LabelType::HOST_NAME:              return F("Hostname");

    case LabelType::LOCAL_TIME:             return F("Local Time");
    case LabelType::TIME_SOURCE:            return F("Time Source");
    case LabelType::TIME_WANDER:            return F("Time Wander");
    case LabelType::UPTIME:                 return F("Uptime");
    case LabelType::LOAD_PCT:               return F("Load");
    case LabelType::LOOP_COUNT:             return F("Load LC");
    case LabelType::CPU_ECO_MODE:           return F("CPU Eco Mode");
#ifdef ESP8266 // TD-er: Disable setting TX power on ESP32 as it seems to cause issues on IDF4.4
    case LabelType::WIFI_TX_MAX_PWR:        return F("Max WiFi TX Power");
    case LabelType::WIFI_CUR_TX_PWR:        return F("Current WiFi TX Power");
    case LabelType::WIFI_SENS_MARGIN:       return F("WiFi Sensitivity Margin");
    case LabelType::WIFI_SEND_AT_MAX_TX_PWR:return F("Send With Max TX Power");
#endif
    case LabelType::WIFI_NR_EXTRA_SCANS:    return F("Extra WiFi scan loops");
    case LabelType::WIFI_USE_LAST_CONN_FROM_RTC: return F("Use Last Connected AP from RTC");

    case LabelType::FREE_MEM:               return F("Free RAM");
    case LabelType::FREE_STACK:             return F("Free Stack");
#ifdef USE_SECOND_HEAP
    case LabelType::FREE_HEAP_IRAM:         return F("Free 2nd Heap");
#endif

#if defined(CORE_POST_2_5_0) || defined(ESP32)
  #ifndef LIMIT_BUILD_SIZE
    case LabelType::HEAP_MAX_FREE_BLOCK:    return F("Heap Max Free Block");
  #endif
#endif // if defined(CORE_POST_2_5_0) || defined(ESP32)
#if defined(CORE_POST_2_5_0)
  #ifndef LIMIT_BUILD_SIZE
    case LabelType::HEAP_FRAGMENTATION:     return F("Heap Fragmentation");
  #endif
#endif // if defined(CORE_POST_2_5_0)

#ifdef ESP32
    case LabelType::HEAP_SIZE:              return F("Heap Size");
    case LabelType::HEAP_MIN_FREE:          return F("Heap Min Free");
    #ifdef BOARD_HAS_PSRAM
    case LabelType::PSRAM_SIZE:             return F("PSRAM Size");
    case LabelType::PSRAM_FREE:             return F("PSRAM Free");
    case LabelType::PSRAM_MIN_FREE:         return F("PSRAM Min Free");
    case LabelType::PSRAM_MAX_FREE_BLOCK:   return F("PSRAM Max Free Block");
    #endif // BOARD_HAS_PSRAM
#endif // ifdef ESP32

    case LabelType::JSON_BOOL_QUOTES:           return F("JSON bool output without quotes");
    case LabelType::ENABLE_TIMING_STATISTICS:   return F("Collect Timing Statistics");
    case LabelType::ENABLE_RULES_CACHING:       return F("Enable Rules Cache");
//    case LabelType::ENABLE_RULES_EVENT_REORDER: return F("Optimize Rules Cache Event Order"); // TD-er: Disabled for now
    case LabelType::TASKVALUESET_ALL_PLUGINS:   return F("Allow TaskValueSet on all plugins");
    case LabelType::ALLOW_OTA_UNLIMITED:        return F("Allow OTA without size-check");
    case LabelType::ENABLE_CLEAR_HUNG_I2C_BUS:  return F("Try clear I2C bus when stuck");
#ifndef BUILD_NO_RAM_TRACKER
    case LabelType::ENABLE_RAM_TRACKING:    return F("Enable RAM Tracker");
#endif

    case LabelType::BOOT_TYPE:              return F("Last Boot Cause");
    case LabelType::BOOT_COUNT:             return F("Boot Count");
    case LabelType::DEEP_SLEEP_ALTERNATIVE_CALL: return F("Deep Sleep Alternative");
    case LabelType::RESET_REASON:           return F("Reset Reason");
    case LabelType::LAST_TASK_BEFORE_REBOOT: return F("Last Action before Reboot");
    case LabelType::SW_WD_COUNT:            return F("SW WD count");


    case LabelType::WIFI_CONNECTION:        return F("WiFi Connection");
    case LabelType::WIFI_RSSI:              return F("RSSI");
    case LabelType::IP_CONFIG:              return F("IP Config");
    case LabelType::IP_CONFIG_STATIC:       return F("Static");
    case LabelType::IP_CONFIG_DYNAMIC:      return F("DHCP");
    case LabelType::IP_ADDRESS:             return F("IP Address");
    case LabelType::IP_SUBNET:              return F("IP Subnet");
    case LabelType::IP_ADDRESS_SUBNET:      return F("IP / Subnet");
    case LabelType::GATEWAY:                return F("Gateway");
    case LabelType::CLIENT_IP:              return F("Client IP");
    #if FEATURE_MDNS
    case LabelType::M_DNS:                  return F("mDNS");
    #endif // if FEATURE_MDNS
    case LabelType::DNS:                    return F("DNS");
    case LabelType::DNS_1:                  return F("DNS 1");
    case LabelType::DNS_2:                  return F("DNS 2");
    case LabelType::ALLOWED_IP_RANGE:       return F("Allowed IP Range");
    case LabelType::STA_MAC:                return F("STA MAC");
    case LabelType::AP_MAC:                 return F("AP MAC");
    case LabelType::SSID:                   return F("SSID");
    case LabelType::BSSID:                  return F("BSSID");
    case LabelType::CHANNEL:                return F("Channel");
    case LabelType::ENCRYPTION_TYPE_STA:    return F("Encryption Type");
    case LabelType::CONNECTED:              return F("Connected");
    case LabelType::CONNECTED_MSEC:         return F("Connected msec");
    case LabelType::LAST_DISCONNECT_REASON: return F("Last Disconnect Reason");
    case LabelType::LAST_DISC_REASON_STR:   return F("Last Disconnect Reason str");
    case LabelType::NUMBER_RECONNECTS:      return F("Number Reconnects");
    case LabelType::WIFI_STORED_SSID1:      return F("Configured SSID1");
    case LabelType::WIFI_STORED_SSID2:      return F("Configured SSID2");


    case LabelType::FORCE_WIFI_BG:          return F("Force WiFi B/G");
    case LabelType::RESTART_WIFI_LOST_CONN: return F("Restart WiFi Lost Conn");
    case LabelType::FORCE_WIFI_NOSLEEP:     return F("Force WiFi No Sleep");
    case LabelType::PERIODICAL_GRAT_ARP:    return F("Periodical send Gratuitous ARP");
    case LabelType::CONNECTION_FAIL_THRESH: return F("Connection Failure Threshold");

    #ifdef USES_ESPEASY_NOW
    case LabelType::USE_ESPEASY_NOW:        return F("Enable " ESPEASY_NOW_NAME);
    case LabelType::TEMP_DISABLE_ESPEASY_NOW: return F("Temporary disable " ESPEASY_NOW_NAME);
    case LabelType::FORCE_ESPEASY_NOW_CHANNEL: return F("Force Channel " ESPEASY_NOW_NAME);
    #endif


    case LabelType::BUILD_DESC:             return F("Build");
    case LabelType::GIT_BUILD:              return F("Git Build");
    case LabelType::SYSTEM_LIBRARIES:       return F("System Libraries");
    case LabelType::PLUGIN_COUNT:           return F("Plugin Count");
    case LabelType::PLUGIN_DESCRIPTION:     return F("Plugin Description");
    case LabelType::BUILD_TIME:             return F("Build Time");
    case LabelType::BINARY_FILENAME:        return F("Binary Filename");
    case LabelType::BUILD_PLATFORM:         return F("Build Platform");
    case LabelType::GIT_HEAD:               return F("Git HEAD");

    case LabelType::I2C_BUS_STATE:          return F("I2C Bus State");
    case LabelType::I2C_BUS_CLEARED_COUNT:  return F("I2C bus cleared count");

    case LabelType::SYSLOG_LOG_LEVEL:       return F("Syslog Log Level");
    case LabelType::SERIAL_LOG_LEVEL:       return F("Serial Log Level");
    case LabelType::WEB_LOG_LEVEL:          return F("Web Log Level");
  #if FEATURE_SD
    case LabelType::SD_LOG_LEVEL:           return F("SD Log Level");
  #endif // if FEATURE_SD

    case LabelType::ESP_CHIP_ID:            return F("ESP Chip ID");
    case LabelType::ESP_CHIP_FREQ:          return F("ESP Chip Frequency");
    case LabelType::ESP_CHIP_MODEL:         return F("ESP Chip Model");
    case LabelType::ESP_CHIP_REVISION:      return F("ESP Chip Revision");
    case LabelType::ESP_CHIP_CORES:         return F("ESP Chip Cores");

    case LabelType::ESP_BOARD_NAME:         return F("ESP Board Name");

    case LabelType::FLASH_CHIP_ID:          return F("Flash Chip ID");
    case LabelType::FLASH_CHIP_VENDOR:      return F("Flash Chip Vendor");
    case LabelType::FLASH_CHIP_MODEL:       return F("Flash Chip Model");
    case LabelType::FLASH_CHIP_REAL_SIZE:   return F("Flash Chip Real Size");
    case LabelType::FLASH_CHIP_SPEED:       return F("Flash Chip Speed");
    case LabelType::FLASH_IDE_SIZE:         return F("Flash IDE Size");
    case LabelType::FLASH_IDE_SPEED:        return F("Flash IDE Speed");
    case LabelType::FLASH_IDE_MODE:         return F("Flash IDE Mode");
    case LabelType::FLASH_WRITE_COUNT:      return F("Flash Writes");
    case LabelType::SKETCH_SIZE:            return F("Sketch Size");
    case LabelType::SKETCH_FREE:            return F("Sketch Free");
    #ifdef USE_LITTLEFS
    case LabelType::FS_SIZE:                return F("Little FS Size");
    case LabelType::FS_FREE:                return F("Little FS Free");
    #else // ifdef USE_LITTLEFS
    case LabelType::FS_SIZE:                return F("SPIFFS Size");
    case LabelType::FS_FREE:                return F("SPIFFS Free");
    #endif // ifdef USE_LITTLEFS
    case LabelType::MAX_OTA_SKETCH_SIZE:    return F("Max. OTA Sketch Size");
    case LabelType::OTA_2STEP:              return F("OTA 2-step Needed");
    case LabelType::OTA_POSSIBLE:           return F("OTA possible");
#if FEATURE_ETHERNET
    case LabelType::ETH_IP_ADDRESS:         return F("Eth IP Address");
    case LabelType::ETH_IP_SUBNET:          return F("Eth IP Subnet");
    case LabelType::ETH_IP_ADDRESS_SUBNET:  return F("Eth IP / Subnet");
    case LabelType::ETH_IP_GATEWAY:         return F("Eth Gateway");
    case LabelType::ETH_IP_DNS:             return F("Eth DNS");
    case LabelType::ETH_MAC:                return F("Eth MAC");
    case LabelType::ETH_DUPLEX:             return F("Eth Mode");
    case LabelType::ETH_SPEED:              return F("Eth Speed");
    case LabelType::ETH_STATE:              return F("Eth State");
    case LabelType::ETH_SPEED_STATE:        return F("Eth Speed State");
    case LabelType::ETH_CONNECTED:          return F("Eth connected");
#endif // if FEATURE_ETHERNET
    case LabelType::ETH_WIFI_MODE:          return F("Network Type");
    case LabelType::SUNRISE:                return F("Sunrise");
    case LabelType::SUNSET:                 return F("Sunset");
    case LabelType::SUNRISE_S:              return F("Sunrise sec.");
    case LabelType::SUNSET_S:               return F("Sunset sec.");
    case LabelType::SUNRISE_M:              return F("Sunrise min.");
    case LabelType::SUNSET_M:               return F("Sunset min.");
    case LabelType::ISNTP:                  return F("Use NTP");
    case LabelType::UPTIME_MS:              return F("Uptime (ms)");
    case LabelType::TIMEZONE_OFFSET:        return F("Timezone Offset");
    case LabelType::LATITUDE:               return F("Latitude");
    case LabelType::LONGITUDE:              return F("Longitude");

    case LabelType::MAX_LABEL:
      break;

  }
  return F("MissingString");
}

String getValue(LabelType::Enum label) {
  switch (label)
  {
    case LabelType::UNIT_NR:                return String(Settings.Unit);
    case LabelType::UNIT_NAME:              return String(Settings.Name); // Only return the set name, no appended unit.
    case LabelType::HOST_NAME:              return NetworkGetHostname();


    case LabelType::LOCAL_TIME:             return node_time.getDateTimeString('-', ':', ' ');
    case LabelType::TIME_SOURCE:            return toString(node_time.timeSource);
    case LabelType::TIME_WANDER:            return String(node_time.timeWander, 3);
    case LabelType::UPTIME:                 return String(getUptimeMinutes());
    case LabelType::LOAD_PCT:               return toString(getCPUload(), 2);
    case LabelType::LOOP_COUNT:             return String(getLoopCountPerSec());
    case LabelType::CPU_ECO_MODE:           return jsonBool(Settings.EcoPowerMode());
#ifdef ESP8266 // TD-er: Disable setting TX power on ESP32 as it seems to cause issues on IDF4.4
    case LabelType::WIFI_TX_MAX_PWR:        return toString(Settings.getWiFi_TX_power(), 2);
    case LabelType::WIFI_CUR_TX_PWR:        return toString(WiFiEventData.wifi_TX_pwr, 2);
    case LabelType::WIFI_SENS_MARGIN:       return String(Settings.WiFi_sensitivity_margin);
    case LabelType::WIFI_SEND_AT_MAX_TX_PWR:return jsonBool(Settings.UseMaxTXpowerForSending());
#endif
    case LabelType::WIFI_NR_EXTRA_SCANS:    return String(Settings.NumberExtraWiFiScans);
    case LabelType::WIFI_USE_LAST_CONN_FROM_RTC: return jsonBool(Settings.UseLastWiFiFromRTC());

    case LabelType::FREE_MEM:               return String(FreeMem());
    case LabelType::FREE_STACK:             return String(getCurrentFreeStack());

#ifdef USE_SECOND_HEAP
    case LabelType::FREE_HEAP_IRAM:         return String(FreeMem2ndHeap());
#endif

#if defined(CORE_POST_2_5_0)
  #ifndef LIMIT_BUILD_SIZE
    case LabelType::HEAP_MAX_FREE_BLOCK:    return String(ESP.getMaxFreeBlockSize());
  #endif
#endif // if defined(CORE_POST_2_5_0)
#if  defined(ESP32)
  #ifndef LIMIT_BUILD_SIZE
    case LabelType::HEAP_MAX_FREE_BLOCK:    return String(ESP.getMaxAllocHeap());
  #endif
#endif // if  defined(ESP32)
#if defined(CORE_POST_2_5_0)
  #ifndef LIMIT_BUILD_SIZE
    case LabelType::HEAP_FRAGMENTATION:     return String(ESP.getHeapFragmentation());
  #endif
#endif // if defined(CORE_POST_2_5_0)
#ifdef ESP32
    case LabelType::HEAP_SIZE:              return String(ESP.getHeapSize());
    case LabelType::HEAP_MIN_FREE:          return String(ESP.getMinFreeHeap());
    #ifdef BOARD_HAS_PSRAM
    case LabelType::PSRAM_SIZE:             return String(UsePSRAM() ? ESP.getPsramSize() : 0);
    case LabelType::PSRAM_FREE:             return String(UsePSRAM() ? ESP.getFreePsram() : 0);
    case LabelType::PSRAM_MIN_FREE:         return String(UsePSRAM() ? ESP.getMinFreePsram() : 0);
    case LabelType::PSRAM_MAX_FREE_BLOCK:   return String(UsePSRAM() ? ESP.getMaxAllocPsram() : 0);
    #endif // BOARD_HAS_PSRAM
#endif // ifdef ESP32


    case LabelType::JSON_BOOL_QUOTES:           return jsonBool(Settings.JSONBoolWithoutQuotes());
    case LabelType::ENABLE_TIMING_STATISTICS:   return jsonBool(Settings.EnableTimingStats());
    case LabelType::ENABLE_RULES_CACHING:       return jsonBool(Settings.EnableRulesCaching());
//    case LabelType::ENABLE_RULES_EVENT_REORDER: return jsonBool(Settings.EnableRulesEventReorder()); // TD-er: Disabled for now
    case LabelType::TASKVALUESET_ALL_PLUGINS:   return jsonBool(Settings.AllowTaskValueSetAllPlugins());
    case LabelType::ALLOW_OTA_UNLIMITED:        return jsonBool(Settings.AllowOTAUnlimited());
    case LabelType::ENABLE_CLEAR_HUNG_I2C_BUS:  return jsonBool(Settings.EnableClearHangingI2Cbus());
#ifndef BUILD_NO_RAM_TRACKER
    case LabelType::ENABLE_RAM_TRACKING:        return jsonBool(Settings.EnableRAMTracking());
#endif


    case LabelType::BOOT_TYPE:              return getLastBootCauseString();
    case LabelType::BOOT_COUNT:             break;
    case LabelType::DEEP_SLEEP_ALTERNATIVE_CALL: return jsonBool(Settings.UseAlternativeDeepSleep());
    case LabelType::RESET_REASON:           return getResetReasonString();
    case LabelType::LAST_TASK_BEFORE_REBOOT: return ESPEasy_Scheduler::decodeSchedulerId(lastMixedSchedulerId_beforereboot);
    case LabelType::SW_WD_COUNT:            return String(sw_watchdog_callback_count);

    case LabelType::WIFI_CONNECTION:        break;
    case LabelType::WIFI_RSSI:              return String(WiFi.RSSI());
    case LabelType::IP_CONFIG:              return String(useStaticIP() ? getLabel(LabelType::IP_CONFIG_STATIC) : getLabel(
        LabelType::IP_CONFIG_DYNAMIC));
    case LabelType::IP_CONFIG_STATIC:       break;
    case LabelType::IP_CONFIG_DYNAMIC:      break;
    case LabelType::IP_ADDRESS:             return NetworkLocalIP().toString();
    case LabelType::IP_SUBNET:              return NetworkSubnetMask().toString();
    case LabelType::IP_ADDRESS_SUBNET:      return getValue(LabelType::IP_ADDRESS) + F(" / ") + getValue(LabelType::IP_SUBNET);
    case LabelType::GATEWAY:                return NetworkGatewayIP().toString();
    case LabelType::CLIENT_IP:              return formatIP(web_server.client().remoteIP());

    #if FEATURE_MDNS
    case LabelType::M_DNS:                  return NetworkGetHostname() + F(".local");
    #endif // if FEATURE_MDNS
    case LabelType::DNS:                    return getValue(LabelType::DNS_1) + F(" / ") + getValue(LabelType::DNS_2);
    case LabelType::DNS_1:                  return NetworkDnsIP(0).toString();
    case LabelType::DNS_2:                  return NetworkDnsIP(1).toString();
    case LabelType::ALLOWED_IP_RANGE:       return describeAllowedIPrange();
    case LabelType::STA_MAC:                return WifiSTAmacAddress();
    case LabelType::AP_MAC:                 return WifiSoftAPmacAddress();
    case LabelType::SSID:                   return WiFi.SSID();
    case LabelType::BSSID:                  return WiFi.BSSIDstr();
    case LabelType::CHANNEL:                return String(WiFi.channel());
    case LabelType::ENCRYPTION_TYPE_STA:    return // WiFi_AP_Candidates.getCurrent().encryption_type();
                                                   WiFi_encryptionType(WiFiEventData.auth_mode);
    case LabelType::CONNECTED:
      #if FEATURE_ETHERNET
      if(active_network_medium == NetworkMedium_t::Ethernet) {
        return format_msec_duration(EthEventData.lastConnectMoment.millisPassedSince());
      }
      #endif // if FEATURE_ETHERNET
      return format_msec_duration(WiFiEventData.lastConnectMoment.millisPassedSince());

    // Use only the nr of seconds to fit it in an int32, plus append '000' to have msec format again.
    case LabelType::CONNECTED_MSEC:         
      #if FEATURE_ETHERNET
      if(active_network_medium == NetworkMedium_t::Ethernet) {
        return String(static_cast<int32_t>(EthEventData.lastConnectMoment.millisPassedSince() / 1000ll)) + F("000"); 
      }
      #endif // if FEATURE_ETHERNET
      return String(static_cast<int32_t>(WiFiEventData.lastConnectMoment.millisPassedSince() / 1000ll)) + F("000"); 
    case LabelType::LAST_DISCONNECT_REASON: return String(WiFiEventData.lastDisconnectReason);
    case LabelType::LAST_DISC_REASON_STR:   return getLastDisconnectReason();
    case LabelType::NUMBER_RECONNECTS:      return String(WiFiEventData.wifi_reconnects);
    case LabelType::WIFI_STORED_SSID1:      return String(SecuritySettings.WifiSSID);
    case LabelType::WIFI_STORED_SSID2:      return String(SecuritySettings.WifiSSID2);


    case LabelType::FORCE_WIFI_BG:          return jsonBool(Settings.ForceWiFi_bg_mode());
    case LabelType::RESTART_WIFI_LOST_CONN: return jsonBool(Settings.WiFiRestart_connection_lost());
    case LabelType::FORCE_WIFI_NOSLEEP:     return jsonBool(Settings.WifiNoneSleep());
    case LabelType::PERIODICAL_GRAT_ARP:    return jsonBool(Settings.gratuitousARP());
    case LabelType::CONNECTION_FAIL_THRESH: return String(Settings.ConnectionFailuresThreshold);

<<<<<<< HEAD
    #ifdef USES_ESPEASY_NOW
    case LabelType::USE_ESPEASY_NOW:        return jsonBool(Settings.UseESPEasyNow());
    case LabelType::TEMP_DISABLE_ESPEASY_NOW: return jsonBool(temp_disable_EspEasy_now_timer != 0);
    case LabelType::FORCE_ESPEASY_NOW_CHANNEL: return String(Settings.ForceESPEasyNOWchannel);
    #endif

    case LabelType::BUILD_DESC:             return String(BUILD);
=======
    case LabelType::BUILD_DESC:             return getSystemBuildString();
>>>>>>> 26478c44
    case LabelType::GIT_BUILD:              
      { 
        const String res(F(BUILD_GIT));
        if (!res.isEmpty()) return res;
        return get_git_head();
      }
    case LabelType::SYSTEM_LIBRARIES:       return getSystemLibraryString();
    case LabelType::PLUGIN_COUNT:           return String(deviceCount + 1);
    case LabelType::PLUGIN_DESCRIPTION:     return getPluginDescriptionString();
    case LabelType::BUILD_TIME:             return String(get_build_date()) + ' ' + get_build_time();
    case LabelType::BINARY_FILENAME:        return get_binary_filename();
    case LabelType::BUILD_PLATFORM:         return get_build_platform();
    case LabelType::GIT_HEAD:               return get_git_head();
    case LabelType::I2C_BUS_STATE:          return toString(I2C_state);
    case LabelType::I2C_BUS_CLEARED_COUNT:  return String(I2C_bus_cleared_count);
    case LabelType::SYSLOG_LOG_LEVEL:       return getLogLevelDisplayString(Settings.SyslogLevel);
    case LabelType::SERIAL_LOG_LEVEL:       return getLogLevelDisplayString(getSerialLogLevel());
    case LabelType::WEB_LOG_LEVEL:          return getLogLevelDisplayString(getWebLogLevel());
  #if FEATURE_SD
    case LabelType::SD_LOG_LEVEL:           return getLogLevelDisplayString(Settings.SDLogLevel);
  #endif // if FEATURE_SD

    case LabelType::ESP_CHIP_ID:            return formatToHex(getChipId(), 6);
    case LabelType::ESP_CHIP_FREQ:          return String(ESP.getCpuFreqMHz());
    case LabelType::ESP_CHIP_MODEL:         return getChipModel();
    case LabelType::ESP_CHIP_REVISION:      return String(getChipRevision());
    case LabelType::ESP_CHIP_CORES:         return String(getChipCores());
    case LabelType::ESP_BOARD_NAME:         return get_board_name();
    case LabelType::FLASH_CHIP_ID:          return String(getFlashChipId());
    case LabelType::FLASH_CHIP_VENDOR:      return formatToHex(getFlashChipId() & 0xFF, 2);
    case LabelType::FLASH_CHIP_MODEL:
    {
      const uint32_t flashChipId = getFlashChipId();
      const uint32_t flashDevice = (flashChipId & 0xFF00) | ((flashChipId >> 16) & 0xFF);
      return formatToHex(flashDevice, 4);
    }
    case LabelType::FLASH_CHIP_REAL_SIZE:   return String(getFlashRealSizeInBytes());
    case LabelType::FLASH_CHIP_SPEED:       return String(getFlashChipSpeed() / 1000000);
    case LabelType::FLASH_IDE_SIZE:         break;
    case LabelType::FLASH_IDE_SPEED:        break;
    case LabelType::FLASH_IDE_MODE:         break;
    case LabelType::FLASH_WRITE_COUNT:      break;
    case LabelType::SKETCH_SIZE:            break;
    case LabelType::SKETCH_FREE:            break;
    case LabelType::FS_SIZE:                return String(SpiffsTotalBytes());
    case LabelType::FS_FREE:                return String(SpiffsFreeSpace());
    case LabelType::MAX_OTA_SKETCH_SIZE:    break;
    case LabelType::OTA_2STEP:              break;
    case LabelType::OTA_POSSIBLE:           break;
#if FEATURE_ETHERNET
    case LabelType::ETH_IP_ADDRESS:         return NetworkLocalIP().toString();
    case LabelType::ETH_IP_SUBNET:          return NetworkSubnetMask().toString();
    case LabelType::ETH_IP_ADDRESS_SUBNET:  return String(getValue(LabelType::ETH_IP_ADDRESS) + F(" / ") +
                                                          getValue(LabelType::ETH_IP_SUBNET));
    case LabelType::ETH_IP_GATEWAY:         return NetworkGatewayIP().toString();
    case LabelType::ETH_IP_DNS:             return NetworkDnsIP(0).toString();
    case LabelType::ETH_MAC:                return NetworkMacAddress().toString();
    case LabelType::ETH_DUPLEX:             return EthLinkUp() ? (EthFullDuplex() ? F("Full Duplex") : F("Half Duplex")) : F("Link Down");
    case LabelType::ETH_SPEED:              return EthLinkUp() ? getEthSpeed() : F("Link Down");
    case LabelType::ETH_STATE:              return EthLinkUp() ? F("Link Up") : F("Link Down");
    case LabelType::ETH_SPEED_STATE:        return EthLinkUp() ? getEthLinkSpeedState() : F("Link Down");
    case LabelType::ETH_CONNECTED:          return ETHConnected() ? F("CONNECTED") : F("DISCONNECTED"); // 0=disconnected, 1=connected
#endif // if FEATURE_ETHERNET
    case LabelType::ETH_WIFI_MODE:          return toString(active_network_medium);
    case LabelType::SUNRISE:                return node_time.getSunriseTimeString(':');
    case LabelType::SUNSET:                 return node_time.getSunsetTimeString(':');
    case LabelType::SUNRISE_S:              return String(node_time.sunRise.tm_hour * 3600 + node_time.sunRise.tm_min * 60 + node_time.sunRise.tm_sec);
    case LabelType::SUNSET_S:               return String(node_time.sunSet.tm_hour * 3600 + node_time.sunSet.tm_min * 60 + node_time.sunSet.tm_sec);
    case LabelType::SUNRISE_M:              return String(node_time.sunRise.tm_hour * 60 + node_time.sunRise.tm_min);
    case LabelType::SUNSET_M:               return String(node_time.sunSet.tm_hour * 60 + node_time.sunSet.tm_min);
    case LabelType::ISNTP:                  return jsonBool(Settings.UseNTP());
    case LabelType::UPTIME_MS:              return ull2String(getMicros64() / 1000);
    case LabelType::TIMEZONE_OFFSET:        return String(Settings.TimeZone);
    case LabelType::LATITUDE:               return String(Settings.Latitude);
    case LabelType::LONGITUDE:              return String(Settings.Longitude);

    case LabelType::MAX_LABEL:
      break;
  }
  return F("MissingString");
}

#if FEATURE_ETHERNET
String getEthSpeed() {
  String result;

  result.reserve(7);
  result += EthLinkSpeed();
  result += F("Mbps");
  return result;
}

String getEthLinkSpeedState() {
  String result;

  result.reserve(29);

  if (EthLinkUp()) {
    result += getValue(LabelType::ETH_STATE);
    result += ' ';
    result += getValue(LabelType::ETH_DUPLEX);
    result += ' ';
    result += getEthSpeed();
  } else {
    result = getValue(LabelType::ETH_STATE);
  }
  return result;
}

#endif // if FEATURE_ETHERNET

String getExtendedValue(LabelType::Enum label) {
  switch (label)
  {
    case LabelType::UPTIME:
    {
      String result;
      result.reserve(40);
      int minutes = getUptimeMinutes();
      int days    = minutes / 1440;
      minutes = minutes % 1440;
      int hrs = minutes / 60;
      minutes = minutes % 60;

      result += days;
      result += F(" days ");
      result += hrs;
      result += F(" hours ");
      result += minutes;
      result += F(" minutes");
      return result;
    }

    default:
      break;
  }
  return "";
}<|MERGE_RESOLUTION|>--- conflicted
+++ resolved
@@ -370,17 +370,13 @@
     case LabelType::PERIODICAL_GRAT_ARP:    return jsonBool(Settings.gratuitousARP());
     case LabelType::CONNECTION_FAIL_THRESH: return String(Settings.ConnectionFailuresThreshold);
 
-<<<<<<< HEAD
     #ifdef USES_ESPEASY_NOW
     case LabelType::USE_ESPEASY_NOW:        return jsonBool(Settings.UseESPEasyNow());
     case LabelType::TEMP_DISABLE_ESPEASY_NOW: return jsonBool(temp_disable_EspEasy_now_timer != 0);
     case LabelType::FORCE_ESPEASY_NOW_CHANNEL: return String(Settings.ForceESPEasyNOWchannel);
     #endif
 
-    case LabelType::BUILD_DESC:             return String(BUILD);
-=======
     case LabelType::BUILD_DESC:             return getSystemBuildString();
->>>>>>> 26478c44
     case LabelType::GIT_BUILD:              
       { 
         const String res(F(BUILD_GIT));
