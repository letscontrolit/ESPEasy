#include "ESPEasy_time_calc.h"

#include <Arduino.h>
#include <limits.h>

#include "../Globals/ESPEasy_time.h"
#include "../Helpers/StringConverter.h"


#define SECS_PER_MIN  (60UL)
#define SECS_PER_HOUR (3600UL)
#define SECS_PER_DAY  (SECS_PER_HOUR * 24UL)
<<<<<<< HEAD
#define LEAP_YEAR(Y) (((1970 + (Y)) > 0) && !((1970 + (Y)) % 4) && (((1970 + (Y)) % 100) || !((1970 + (Y)) % 400)))
=======
>>>>>>> 7e7cbf5e



bool isLeapYear(int year) {
  return (((1970 + year) > 0) && !((1970 + year) % 4) && (((1970 + year) % 100) || !((1970 + year) % 400)));
}

/********************************************************************************************\
   Unix Time computations
 \*********************************************************************************************/

uint32_t makeTime(const struct tm& tm) {
  // assemble time elements into uint32_t
  // note year argument is offset from 1970 (see macros in time.h to convert to other formats)
  // previous version used full four digit year (or digits since 2000),i.e. 2009 was 2009 or 9
  const uint8_t monthDays[] = { 31, 28, 31, 30, 31, 30, 31, 31, 30, 31, 30, 31 };
  int i;
  uint32_t seconds;

  // seconds from 1970 till 1 jan 00:00:00 of the given year
  seconds = tm.tm_year * (SECS_PER_DAY * 365);

  for (i = 0; i < tm.tm_year; i++) {
    if (isLeapYear(i)) {
      seconds +=  SECS_PER_DAY; // add extra days for leap years
    }
  }

  // add days for this year, months start from 1
  for (i = 1; i < tm.tm_mon; i++) {
    if ((i == 2) && isLeapYear(tm.tm_year)) {
      seconds += SECS_PER_DAY * 29;
    } else {
      seconds += SECS_PER_DAY * monthDays[i - 1]; // monthDay array starts from 0
    }
  }
  seconds += (tm.tm_mday - 1) * SECS_PER_DAY;
  seconds += tm.tm_hour * SECS_PER_HOUR;
  seconds += tm.tm_min * SECS_PER_MIN;
  seconds += tm.tm_sec;
  return (uint32_t)seconds;
}


/********************************************************************************************\
   Time computations for rules.
 \*********************************************************************************************/

String timeLong2String(unsigned long lngTime)
{
  unsigned long x = 0;
  String time     = "";

  x = (lngTime >> 16) & 0xf;

  if (x == 0x0f) {
    x = 0;
  }
  String weekDays = F("AllSunMonTueWedThuFriSatWrkWkd");
  time  = weekDays.substring(x * 3, x * 3 + 3);
  time += ",";

  x = (lngTime >> 12) & 0xf;

  if (x == 0xf) {
    time += "*";
  }
  else if (x == 0xe) {
    time += '-';
  }
  else {
    time += x;
  }

  x = (lngTime >> 8) & 0xf;

  if (x == 0xf) {
    time += "*";
  }
  else if (x == 0xe) {
    time += '-';
  }
  else {
    time += x;
  }

  time += ":";

  x = (lngTime >> 4) & 0xf;

  if (x == 0xf) {
    time += "*";
  }
  else if (x == 0xe) {
    time += '-';
  }
  else {
    time += x;
  }

  x = (lngTime) & 0xf;

  if (x == 0xf) {
    time += "*";
  }
  else if (x == 0xe) {
    time += '-';
  }
  else {
    time += x;
  }

  return time;
}


unsigned long string2TimeLong(const String& str)
{
  // format 0000WWWWAAAABBBBCCCCDDDD
  // WWWW=weekday, AAAA=hours tens digit, BBBB=hours, CCCC=minutes tens digit DDDD=minutes

  char command[20];
  int  w, x, y;
  unsigned long a;
  {
    // Within a scope so the tmpString is only used for copy.
    String tmpString(str);
    tmpString.toLowerCase();
    tmpString.toCharArray(command, 20);
  }
  unsigned long lngTime = 0;
  String TmpStr1;

  if (GetArgv(command, TmpStr1, 1))
  {
    String day      = TmpStr1;
    String weekDays = F("allsunmontuewedthufrisatwrkwkd");
    y = weekDays.indexOf(TmpStr1) / 3;

    if (y == 0) {
      y = 0xf; // wildcard is 0xf
    }
    lngTime |= (unsigned long)y << 16;
  }

  if (GetArgv(command, TmpStr1, 2))
  {
    y = 0;

    for (x = TmpStr1.length() - 1; x >= 0; x--)
    {
      w = TmpStr1[x];

      if (((w >= '0') && (w <= '9')) || (w == '*'))
      {
        a        = 0xffffffff  ^ (0xfUL << y); // create mask to clean nibble position y
        lngTime &= a;                          // maak nibble leeg

        if (w == '*') {
          lngTime |= (0xFUL << y);             // fill nibble with wildcard value
        }
        else {
          lngTime |= (w - '0') << y;           // fill nibble with token
        }
        y += 4;
      }
      else
      if (w == ':') {}
      else
      {
        break;
      }
    }
  }
  #undef TmpStr1Length
  return lngTime;
}



/********************************************************************************************\
   Match clock event
 \*********************************************************************************************/
bool matchClockEvent(unsigned long clockEvent, unsigned long clockSet)
{
  unsigned long Mask;

  for (byte y = 0; y < 8; y++)
  {
    if (((clockSet >> (y * 4)) & 0xf) == 0xf)         // if nibble y has the wildcard value 0xf
    {
      Mask        = 0xffffffff  ^ (0xFUL << (y * 4)); // Mask to wipe nibble position y.
      clockEvent &= Mask;                             // clear nibble
      clockEvent |= (0xFUL << (y * 4));               // fill with wildcard value 0xf
    }
  }

  if (((clockSet >> (16)) & 0xf) == 0x8) {         // if weekday nibble has the wildcard value 0x8 (workdays)
    if (node_time.weekday() >= 2 and node_time.weekday() <= 6)         // and we have a working day today...
    {
      Mask        = 0xffffffff  ^ (0xFUL << (16)); // Mask to wipe nibble position.
      clockEvent &= Mask;                          // clear nibble
      clockEvent |= (0x8UL << (16));               // fill with wildcard value 0x8
    }
  }

  if (((clockSet >> (16)) & 0xf) == 0x9) {         // if weekday nibble has the wildcard value 0x9 (weekends)
    if (node_time.weekday() == 1 or node_time.weekday() == 7)          // and we have a weekend day today...
    {
      Mask        = 0xffffffff  ^ (0xFUL << (16)); // Mask to wipe nibble position.
      clockEvent &= Mask;                          // clear nibble
      clockEvent |= (0x9UL << (16));               // fill with wildcard value 0x9
    }
  }

  if (clockEvent == clockSet) {
    return true;
  }
  return false;
}<|MERGE_RESOLUTION|>--- conflicted
+++ resolved
@@ -10,11 +10,6 @@
 #define SECS_PER_MIN  (60UL)
 #define SECS_PER_HOUR (3600UL)
 #define SECS_PER_DAY  (SECS_PER_HOUR * 24UL)
-<<<<<<< HEAD
-#define LEAP_YEAR(Y) (((1970 + (Y)) > 0) && !((1970 + (Y)) % 4) && (((1970 + (Y)) % 100) || !((1970 + (Y)) % 400)))
-=======
->>>>>>> 7e7cbf5e
-
 
 
 bool isLeapYear(int year) {
