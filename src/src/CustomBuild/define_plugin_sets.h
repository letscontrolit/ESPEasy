--- conflicted
+++ resolved
@@ -1329,11 +1329,7 @@
 
 // Collection of all NeoPixel plugins
 #ifdef PLUGIN_NEOPIXEL_COLLECTION
-<<<<<<< HEAD
-  #if !defined(FEATURE_SD) && !defined(ESP8266_1M)
-=======
   #if !defined(FEATURE_SD) && !defined(ESP8266)
->>>>>>> 35d8d252
     #define FEATURE_SD
   #endif
   #ifndef USES_P038
