--- conflicted
+++ resolved
@@ -337,12 +337,7 @@
               addControllerParameterForm(*ControllerSettings, controllerindex, ControllerSettingsStruct::CONTROLLER_IP);
             }
           }
-<<<<<<< HEAD
           if (proto.usesPort) {
-=======
-
-          if (Protocol[ProtocolIndex].usesPort) {
->>>>>>> 9634face
             addControllerParameterForm(*ControllerSettings, controllerindex, ControllerSettingsStruct::CONTROLLER_PORT);
           }
       # ifdef USES_ESPEASY_NOW
@@ -377,12 +372,7 @@
           if (proto.usesSampleSets) {
             addControllerParameterForm(*ControllerSettings, controllerindex, ControllerSettingsStruct::CONTROLLER_SAMPLE_SET_INITIATOR);
           }
-<<<<<<< HEAD
           if (proto.allowLocalSystemTime) {
-=======
-
-          if (Protocol[ProtocolIndex].allowLocalSystemTime) {
->>>>>>> 9634face
             addControllerParameterForm(*ControllerSettings, controllerindex, ControllerSettingsStruct::CONTROLLER_USE_LOCAL_SYSTEM_TIME);
           }
 
@@ -404,14 +394,8 @@
           {
             addControllerParameterForm(*ControllerSettings, controllerindex, ControllerSettingsStruct::CONTROLLER_PASS);
           }
-<<<<<<< HEAD
           #if FEATURE_MQTT
           if (proto.usesMQTT) {
-=======
-          # if FEATURE_MQTT
-
-          if (Protocol[ProtocolIndex].usesMQTT) {
->>>>>>> 9634face
             addTableSeparator(F("MQTT"), 2, 3);
 
             addControllerParameterForm(*ControllerSettings, controllerindex, ControllerSettingsStruct::CONTROLLER_CLIENT_ID);
@@ -429,14 +413,8 @@
             addControllerParameterForm(*ControllerSettings, controllerindex, ControllerSettingsStruct::CONTROLLER_SUBSCRIBE);
             addControllerParameterForm(*ControllerSettings, controllerindex, ControllerSettingsStruct::CONTROLLER_PUBLISH);
           }
-<<<<<<< HEAD
           #if FEATURE_MQTT
           if (proto.usesMQTT)
-=======
-          # if FEATURE_MQTT
-
-          if (Protocol[ProtocolIndex].usesMQTT)
->>>>>>> 9634face
           {
             addControllerParameterForm(*ControllerSettings, controllerindex, ControllerSettingsStruct::CONTROLLER_LWT_TOPIC);
             addControllerParameterForm(*ControllerSettings, controllerindex, ControllerSettingsStruct::CONTROLLER_LWT_CONNECT_MESSAGE);
