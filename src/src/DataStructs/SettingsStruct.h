
#ifndef DATASTRUCTS_SETTINGSSTRUCT_H
#define DATASTRUCTS_SETTINGSSTRUCT_H

#include "../DataStructs/EthernetParameters.h"
#include "../DataStructs/ESPEasyLimits.h"
#include "../DataStructs/NetworkMedium.h"
#include "../Globals/Plugins.h"

//we disable SPI if not defined
#ifndef DEFAULT_SPI
 #define DEFAULT_SPI 0
#endif

/*********************************************************************************************\
 * SettingsStruct
\*********************************************************************************************/
template<unsigned int N_TASKS>
class SettingsStruct_tmpl
{
  public:

  SettingsStruct_tmpl();

  // VariousBits1 defaults to 0, keep in mind when adding bit lookups.
  bool appendUnitToHostname() const;
  void appendUnitToHostname(bool value);

  bool uniqueMQTTclientIdReconnect_unused() const;
  void uniqueMQTTclientIdReconnect_unused(bool value);

  bool OldRulesEngine() const;
  void OldRulesEngine(bool value);

  bool ForceWiFi_bg_mode() const;
  void ForceWiFi_bg_mode(bool value);

  bool WiFiRestart_connection_lost() const;
  void WiFiRestart_connection_lost(bool value);

  bool EcoPowerMode() const;
  void EcoPowerMode(bool value);

  bool WifiNoneSleep() const;
  void WifiNoneSleep(bool value);

  // Enable send gratuitous ARP by default, so invert the values (default = 0)
  bool gratuitousARP() const;
  void gratuitousARP(bool value);

  // Be a bit more tolerant when parsing the last argument of a command.
  // See: https://github.com/letscontrolit/ESPEasy/issues/2724
  bool TolerantLastArgParse() const;
  void TolerantLastArgParse(bool value);

  // SendToHttp command does not wait for ack, with this flag it does wait.
  bool SendToHttp_ack() const;
  void SendToHttp_ack(bool value);

  void validate();

  bool networkSettingsEmpty() const;

  void clearNetworkSettings();

  void clearTimeSettings();

  void clearNotifications();

  void clearControllers();

  void clearTasks();

  void clearLogSettings();

  void clearUnitNameSettings();

  void clearMisc();

  void clearAll();

  void clearTask(taskIndex_t task);

  // Return hostname + unit when selected to add unit.
  String getHostname() const;

  // Return hostname with explicit set append unit.
  String getHostname(bool appendUnit) const;

  unsigned long PID;
  int           Version;
  int16_t       Build;
  byte          IP[4];
  byte          Gateway[4];
  byte          Subnet[4];
  byte          DNS[4];
  byte          IP_Octet;
  byte          Unit;
  char          Name[26];
  char          NTPHost[64];
  // FIXME TD-er: Issue #2690
  unsigned long Delay;              // Sleep time in seconds
  int8_t        Pin_i2c_sda;
  int8_t        Pin_i2c_scl;
  int8_t        Pin_status_led;
  int8_t        Pin_sd_cs;
  int8_t        PinBootStates[17];  // FIXME TD-er: this is ESP8266 number of pins. ESP32 has double.
  byte          Syslog_IP[4];
  unsigned int  UDPPort;
  byte          SyslogLevel;
  byte          SerialLogLevel;
  byte          WebLogLevel;
  byte          SDLogLevel;
  unsigned long BaudRate;
  unsigned long MessageDelay_unused;  // MQTT settings now moved to the controller settings.
  byte          deepSleep_wakeTime;   // 0 = Sleep Disabled, else time awake from sleep in seconds
  boolean       CustomCSS;
  boolean       DST;
  byte          WDI2CAddress;
  boolean       UseRules;
  boolean       UseSerial;
  boolean       UseSSDP;
  boolean       UseNTP;
  unsigned long WireClockStretchLimit;
  boolean       GlobalSync;
  unsigned long ConnectionFailuresThreshold;
  int16_t       TimeZone;
  boolean       MQTTRetainFlag_unused;
  byte          InitSPI; //0 = disabled, 1= enabled but for ESP32 there is option 2= SPI2 
  // FIXME TD-er: Must change to cpluginID_t, but then also another check must be added since changing the pluginID_t will also render settings incompatible
  byte          Protocol[CONTROLLER_MAX];
  byte          Notification[NOTIFICATION_MAX]; //notifications, point to a NPLUGIN id
  // FIXME TD-er: Must change to pluginID_t, but then also another check must be added since changing the pluginID_t will also render settings incompatible
  byte          TaskDeviceNumber[N_TASKS]; // The "plugin number" set at as task (e.g. 4 for P004_dallas)
  unsigned int  OLD_TaskDeviceID[N_TASKS];  //UNUSED: this can be removed
  union {
    struct {
      int8_t        TaskDevicePin1[N_TASKS];
      int8_t        TaskDevicePin2[N_TASKS];
      int8_t        TaskDevicePin3[N_TASKS];
      byte          TaskDevicePort[N_TASKS];
    };
    int8_t        TaskDevicePin[4][N_TASKS];
  };
  boolean       TaskDevicePin1PullUp[N_TASKS];
  int16_t       TaskDevicePluginConfig[N_TASKS][PLUGIN_CONFIGVAR_MAX];
  boolean       TaskDevicePin1Inversed[N_TASKS];
  float         TaskDevicePluginConfigFloat[N_TASKS][PLUGIN_CONFIGFLOATVAR_MAX];
  long          TaskDevicePluginConfigLong[N_TASKS][PLUGIN_CONFIGLONGVAR_MAX];
  boolean       OLD_TaskDeviceSendData[N_TASKS];
  boolean       TaskDeviceGlobalSync[N_TASKS];
  byte          TaskDeviceDataFeed[N_TASKS];    // When set to 0, only read local connected sensorsfeeds
  unsigned long TaskDeviceTimer[N_TASKS];
  boolean       TaskDeviceEnabled[N_TASKS];
  boolean       ControllerEnabled[CONTROLLER_MAX];
  boolean       NotificationEnabled[NOTIFICATION_MAX];
  unsigned int  TaskDeviceID[CONTROLLER_MAX][N_TASKS];        // IDX number (mainly used by Domoticz)
  boolean       TaskDeviceSendData[CONTROLLER_MAX][N_TASKS];
  boolean       Pin_status_led_Inversed;
  boolean       deepSleepOnFail;
  boolean       UseValueLogger;
  boolean       ArduinoOTAEnable;
  uint16_t      DST_Start;
  uint16_t      DST_End;
  boolean       UseRTOSMultitasking;
  int8_t        Pin_Reset;
  byte          SyslogFacility;
  uint32_t      StructSize;  // Forced to be 32 bit, to make sure alignment is clear.
  boolean       MQTTUseUnitNameAsClientId_unused;

  //its safe to extend this struct, up to several bytes, default values in config are 0
  //look in misc.ino how config.dat is used because also other stuff is stored in it at different offsets.
  //TODO: document config.dat somewhere here
  float         Latitude;
  float         Longitude;
  uint32_t      VariousBits1;
  uint32_t      ResetFactoryDefaultPreference; // Do not clear this one in the clearAll()
  uint32_t      I2C_clockSpeed;
<<<<<<< HEAD
=======
  uint16_t      WebserverPort;
  uint16_t      SyslogPort;

>>>>>>> 26aec899
  // FIXME @TD-er: As discussed in #1292, the CRC for the settings is now disabled.
  // make sure crc is the last value in the struct
  // Try to extend settings to make the checksum 4-byte aligned.
//  uint8_t       ProgmemMd5[16]; // crc of the binary that last saved the struct to file.
//  uint8_t       md5[16];
  uint8_t       ETH_Phy_Addr;
  int8_t        ETH_Pin_mdc;
  int8_t        ETH_Pin_mdio;
  int8_t        ETH_Pin_power;
  EthPhyType_t   ETH_Phy_Type;
  EthClockMode_t ETH_Clock_Mode;
  byte          ETH_IP[4];
  byte          ETH_Gateway[4];
  byte          ETH_Subnet[4];
  byte          ETH_DNS[4];
<<<<<<< HEAD
  uint8_t       ETH_Wifi_Mode;
  uint16_t      WebserverPort;
  uint16_t      unused;
=======
  NetworkMedium_t NetworkMedium;
  int8_t        I2C_Multiplexer_Type;
  int8_t        I2C_Multiplexer_Addr;
  int8_t        I2C_Multiplexer_Channel[N_TASKS];
  uint8_t       I2C_Flags[N_TASKS];
  uint32_t      I2C_clockSpeed_Slow;
  uint8_t       I2C_Multiplexer_ResetPin;
>>>>>>> 26aec899
};

/*
SettingsStruct* SettingsStruct_ptr = new (std::nothrow) SettingsStruct;
SettingsStruct& Settings = *SettingsStruct_ptr;
*/



typedef SettingsStruct_tmpl<TASKS_MAX> SettingsStruct;

#endif // DATASTRUCTS_SETTINGSSTRUCT_H<|MERGE_RESOLUTION|>--- conflicted
+++ resolved
@@ -176,12 +176,9 @@
   uint32_t      VariousBits1;
   uint32_t      ResetFactoryDefaultPreference; // Do not clear this one in the clearAll()
   uint32_t      I2C_clockSpeed;
-<<<<<<< HEAD
-=======
   uint16_t      WebserverPort;
   uint16_t      SyslogPort;
 
->>>>>>> 26aec899
   // FIXME @TD-er: As discussed in #1292, the CRC for the settings is now disabled.
   // make sure crc is the last value in the struct
   // Try to extend settings to make the checksum 4-byte aligned.
@@ -197,11 +194,6 @@
   byte          ETH_Gateway[4];
   byte          ETH_Subnet[4];
   byte          ETH_DNS[4];
-<<<<<<< HEAD
-  uint8_t       ETH_Wifi_Mode;
-  uint16_t      WebserverPort;
-  uint16_t      unused;
-=======
   NetworkMedium_t NetworkMedium;
   int8_t        I2C_Multiplexer_Type;
   int8_t        I2C_Multiplexer_Addr;
@@ -209,7 +201,8 @@
   uint8_t       I2C_Flags[N_TASKS];
   uint32_t      I2C_clockSpeed_Slow;
   uint8_t       I2C_Multiplexer_ResetPin;
->>>>>>> 26aec899
+  uint16_t      WebserverPort;
+  uint16_t      unused;
 };
 
 /*
