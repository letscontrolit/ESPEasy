--- conflicted
+++ resolved
@@ -22,11 +22,7 @@
 # define P026_SENSOR_TYPE_INDEX  (P026_QUERY1_CONFIG_POS + VARS_PER_TASK)
 # define P026_NR_OUTPUT_VALUES   getValueCountFromSensorType(static_cast<Sensor_VType>(PCONFIG(P026_SENSOR_TYPE_INDEX)))
 
-<<<<<<< HEAD
-#define P026_NR_OUTPUT_OPTIONS  15
-=======
-# define P026_NR_OUTPUT_OPTIONS  14
->>>>>>> 95337cb6
+# define P026_NR_OUTPUT_OPTIONS  15
 
 const __FlashStringHelper* Plugin_026_valuename(uint8_t value_nr, bool displayString) {
   switch (value_nr) {
@@ -255,12 +251,8 @@
       return FreeMem2ndHeap();
       # else // ifdef USE_SECOND_HEAP
       break;
-<<<<<<< HEAD
-      #endif
+      # endif // ifdef USE_SECOND_HEAP
     case 14: return p026_read_count;
-=======
-      # endif // ifdef USE_SECOND_HEAP
->>>>>>> 95337cb6
   }
   return 0.0f;
 }
