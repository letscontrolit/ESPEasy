--- conflicted
+++ resolved
@@ -10,7 +10,6 @@
 # include <WiFiClient.h>
 # include <PubSubClient.h>
 
-<<<<<<< HEAD
 # ifdef USE_MQTT_TLS
 # ifdef ESP32
 #  include "../Helpers/ESPEasy_WiFiClientSecure.h"
@@ -18,9 +17,6 @@
 #  include <WiFiClientSecure.h>
 # endif
 # endif // ifdef USE_MQTT_TLS
-=======
-#include "../Helpers/LongTermTimer.h"
->>>>>>> 381e6bdf
 
 // MQTT client
 extern WiFiClient mqtt;
@@ -45,11 +41,7 @@
 extern bool MQTTclient_must_send_LWT_connected;
 extern bool MQTTclient_connected;
 extern int  mqtt_reconnect_count;
-<<<<<<< HEAD
-extern LongTermTimer mqtt_last_connect_attempt;
-=======
 extern LongTermTimer MQTTclient_next_connect_attempt;
->>>>>>> 381e6bdf
 #endif // USES_MQTT
 
 #ifdef USES_P037
