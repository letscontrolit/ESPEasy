--- conflicted
+++ resolved
@@ -197,9 +197,6 @@
 
 
 
-<<<<<<< HEAD
-
-=======
 const __FlashStringHelper * getFileName(FileType::Enum filetype);
 String getFileName(FileType::Enum filetype,
                    unsigned int   filenr);
@@ -215,7 +212,6 @@
                            const String & pass,
                            FileType::Enum filetype,
                            unsigned int   filenr = 0);
->>>>>>> acb2c9e6
 
 
 #endif // STRING_PROVIDER_TYPES_H