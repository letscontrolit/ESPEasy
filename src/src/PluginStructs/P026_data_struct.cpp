<<<<<<< HEAD
#include "../PluginStructs/P026_data_struct.h"

#ifdef USES_P026

# include "../DataStructs/ESPEasy_packed_raw_data.h"
# include "../ESPEasyCore/ESPEasyNetwork.h"
# include "../Globals/ESPEasyWiFiEvent.h"
# include "../Helpers/Memory.h"
# include "../Helpers/Hardware_temperature_sensor.h"
# ifdef ESP32
#  include "../Helpers/Hardware_device_info.h"

# endif // ifdef ESP32

# include "ESPEasy-Globals.h"

// Do not change assigned values as they are stored
// Shown selection and its order can be set in P026_value_option_indices
// These P026_VALUETYPE_xxx values should represent the index in the p026_valuenames array
# define P026_VALUETYPE_uptime       0
# define P026_VALUETYPE_freeheap     1
# define P026_VALUETYPE_rssi         2
# define P026_VALUETYPE_vcc          3
# define P026_VALUETYPE_load         4
# define P026_VALUETYPE_ip1          5
# define P026_VALUETYPE_ip2          6
# define P026_VALUETYPE_ip3          7
# define P026_VALUETYPE_ip4          8
# define P026_VALUETYPE_web          9
# define P026_VALUETYPE_freestack    10
# define P026_VALUETYPE_none         11
# define P026_VALUETYPE_txpwr        12
# define P026_VALUETYPE_free2ndheap  13
# define P026_VALUETYPE_internaltemp 14
# define P026_VALUETYPE_freepsram    15


const __FlashStringHelper* Plugin_026_valuename(uint8_t value_nr, bool displayString) {
  const __FlashStringHelper *p026_valuenames[] {
    F("Uptime"), F("uptime"),
    F("Free RAM"), F("freeheap"),
    F("Wifi RSSI"), F("rssi"),
    F("Input VCC"), F("vcc"),
    F("System load"), F("load"),
    F("IP 1.Octet"), F("ip1"),
    F("IP 2.Octet"), F("ip2"),
    F("IP 3.Octet"), F("ip3"),
    F("IP 4.Octet"), F("ip4"),
    F("Web activity"), F("web"),
    F("Free Stack"), F("freestack"),
    F("None"), F(""),
    F("WiFi TX pwr"), F("txpwr"),
# ifdef USE_SECOND_HEAP
    F("Free 2nd Heap"), F("free2ndheap"),
# else // ifdef USE_SECOND_HEAP
    F(""), F(""), // Must keep the same indexes
# endif // ifdef USE_SECOND_HEAP
# if FEATURE_INTERNAL_TEMPERATURE
    F("Internal temperature (ESP32)"), F("internaltemp"),
# else // if FEATURE_INTERNAL_TEMPERATURE
    F(""), F(""), // Must keep the same indexes
# endif // if FEATURE_INTERNAL_TEMPERATURE

# if defined(ESP32) && defined(BOARD_HAS_PSRAM)
    F("Free PSRAM"), F("freepsram"),
# else // if defined(ESP32) && defined(BOARD_HAS_PSRAM)
    F(""), F(""), // Must keep the same indexes
# endif // if defined(ESP32) && defined(BOARD_HAS_PSRAM)
  };

  const size_t index         = (2 * value_nr) + (displayString ? 0 : 1);
  constexpr size_t nrStrings = NR_ELEMENTS(p026_valuenames);

  if (index < nrStrings) {
    return p026_valuenames[index];
  }
  return F("");
}

// List of options in the order how they will be shown in the plugin selector.
const int P026_value_option_indices[] = {
  P026_VALUETYPE_none, // Have the "none" option as first option

  P026_VALUETYPE_uptime,
  P026_VALUETYPE_load,
  P026_VALUETYPE_freeheap,
# if defined(ESP32) && defined(BOARD_HAS_PSRAM)
  P026_VALUETYPE_freepsram,
# endif // if defined(ESP32) && defined(BOARD_HAS_PSRAM)
# ifdef USE_SECOND_HEAP
  P026_VALUETYPE_free2ndheap,
# endif // ifdef USE_SECOND_HEAP
  P026_VALUETYPE_freestack,
  P026_VALUETYPE_rssi,
  P026_VALUETYPE_txpwr,
# if FEATURE_ADC_VCC
  P026_VALUETYPE_vcc,
# endif // if FEATURE_ADC_VCC
# if FEATURE_INTERNAL_TEMPERATURE
  P026_VALUETYPE_internaltemp,
# endif // if FEATURE_INTERNAL_TEMPERATURE
  P026_VALUETYPE_ip1,
  P026_VALUETYPE_ip2,
  P026_VALUETYPE_ip3,
  P026_VALUETYPE_ip4,
  P026_VALUETYPE_web,
};


float P026_get_value(uint8_t type)
{
  float res{};

  switch (type)
  {
    case P026_VALUETYPE_uptime:   res = getUptimeMinutes(); break;
    case P026_VALUETYPE_freeheap: res = FreeMem(); break;
    case P026_VALUETYPE_rssi:     res = WiFi.RSSI(); break;
    case P026_VALUETYPE_vcc:
# if FEATURE_ADC_VCC
      res = vcc;
# else // if FEATURE_ADC_VCC
      res = -1.0f;
# endif // if FEATURE_ADC_VCC
      break;
    case P026_VALUETYPE_load: res = getCPUload(); break;
    case P026_VALUETYPE_ip1:
    case P026_VALUETYPE_ip2:
    case P026_VALUETYPE_ip3:
    case P026_VALUETYPE_ip4:
      res = NetworkLocalIP()[type - P026_VALUETYPE_ip1];
      break;
    case P026_VALUETYPE_web:
      res = timePassedSince(lastWeb) / 1000.0f;
      break; // respond in seconds
    case P026_VALUETYPE_freestack: res = getCurrentFreeStack(); break;
    case P026_VALUETYPE_txpwr:     res = WiFiEventData.wifi_TX_pwr; break;
# ifdef USE_SECOND_HEAP
    case P026_VALUETYPE_free2ndheap:
      res = FreeMem2ndHeap();
      break;
# endif // ifdef USE_SECOND_HEAP
# if FEATURE_INTERNAL_TEMPERATURE
    case P026_VALUETYPE_internaltemp:
      res = getInternalTemperature();
      break;
# endif // if FEATURE_INTERNAL_TEMPERATURE
# if defined(ESP32) && defined(BOARD_HAS_PSRAM)
    case P026_VALUETYPE_freepsram:

      if (UsePSRAM()) {
        res = ESP.getFreePsram();
      }
      break;
# endif // if defined(ESP32) && defined(BOARD_HAS_PSRAM)
  }
  return res;
}

bool P026_data_struct::GetDeviceValueNames(struct EventStruct *event)
{
  const int valueCount = P026_NR_OUTPUT_VALUES;

  for (uint8_t i = 0; i < VARS_PER_TASK; ++i) {
    if (i < valueCount) {
      const uint8_t pconfigIndex = i + P026_QUERY1_CONFIG_POS;
      ExtraTaskSettings.setTaskDeviceValueName(i, Plugin_026_valuename(PCONFIG(pconfigIndex), false));
    } else {
      ExtraTaskSettings.clearTaskDeviceValueName(i);
    }
  }
  return true;
}

bool P026_data_struct::WebformLoadOutputSelector(struct EventStruct *event)
{
  constexpr size_t NrOptions = NR_ELEMENTS(P026_value_option_indices);

  const __FlashStringHelper *options[NrOptions];

  for (uint8_t index = 0; index < NrOptions; ++index) {
    options[index] = Plugin_026_valuename(P026_value_option_indices[index], true);
  }

  const int valueCount = P026_NR_OUTPUT_VALUES;

  for (uint8_t i = 0; i < valueCount; ++i) {
    const uint8_t pconfigIndex = i + P026_QUERY1_CONFIG_POS;
    sensorTypeHelper_loadOutputSelector(event, pconfigIndex, i, NrOptions, options, P026_value_option_indices);
  }
  return true;
}

bool P026_data_struct::WebformSave(struct EventStruct *event)
{
  // Save output selector parameters.
  const int valueCount = P026_NR_OUTPUT_VALUES;

  for (uint8_t i = 0; i < valueCount; ++i) {
    const uint8_t pconfigIndex = i + P026_QUERY1_CONFIG_POS;
    const uint8_t choice       = PCONFIG(pconfigIndex);
    sensorTypeHelper_saveOutputSelector(event, pconfigIndex, i, Plugin_026_valuename(choice, false));
  }
  return true;
}

bool P026_data_struct::Plugin_Read(struct EventStruct *event)
{
  const int valueCount = P026_NR_OUTPUT_VALUES;

  for (int i = 0; i < valueCount; ++i) {
    UserVar.setFloat(event->TaskIndex, i,  P026_get_value(PCONFIG(i)));
  }
      # ifndef LIMIT_BUILD_SIZE

  if (loglevelActiveFor(LOG_LEVEL_INFO)) {
    String log;

    if (log.reserve(7 * (valueCount + 1)))
    {
      log += F("SYS  : ");

      for (int i = 0; i < valueCount; ++i) {
        if (i != 0) {
          log += ',';
        }
        log += formatUserVarNoCheck(event, i);
      }
      addLogMove(LOG_LEVEL_INFO, log);
    }
  }
      # endif // ifndef LIMIT_BUILD_SIZE
  return true;
}

# ifndef PLUGIN_BUILD_MINIMAL_OTA
bool P026_data_struct::Plugin_GetConfigValue(struct EventStruct *event, String& string)
{
  bool success     = false;
  const String cmd = parseString(string, 1);

  constexpr size_t P026_NR_OUTPUT_OPTIONS = NR_ELEMENTS(P026_value_option_indices);

  for (uint8_t option = 0; option < P026_NR_OUTPUT_OPTIONS; ++option) {
    if ((P026_value_option_indices[option] != P026_VALUETYPE_none) &&
        equals(cmd, Plugin_026_valuename(P026_value_option_indices[option], false))) {     // Use default valuename
      string  = floatToString(P026_get_value(P026_value_option_indices[option]), 2, true); // Trim trailing zeroes
      success = true;
      break;
    }
  }

  return success;
}

# endif // ifndef PLUGIN_BUILD_MINIMAL_OTA


# if FEATURE_PACKED_RAW_DATA
bool P026_data_struct::Plugin_GetPackedRawData(struct EventStruct *event, String& string)
{
  // Matching JS code:
  // return decode(bytes,
  //  [header, uint24, uint24, int8, vcc, pct_8, uint8, uint8, uint8, uint8, uint24, uint16],
  //  ['header', 'uptime', 'freeheap', 'rssi', 'vcc', 'load', 'ip1', 'ip2', 'ip3', 'ip4', 'web', 'freestack']);
  // on ESP32 you can add 'internaltemperature' of type int16 (1e2) to the list (disabled for now, so not available)
  uint8_t index = 0;

  string += LoRa_addInt(P026_get_value(index++), PackedData_uint24);  // uptime
  string += LoRa_addInt(P026_get_value(index++), PackedData_uint24);  // freeheap
  string += LoRa_addFloat(P026_get_value(index++), PackedData_int8);  // rssi
  string += LoRa_addFloat(P026_get_value(index++), PackedData_vcc);   // vcc
  string += LoRa_addFloat(P026_get_value(index++), PackedData_pct_8); // load
  string += LoRa_addInt(P026_get_value(index++), PackedData_uint8);   // ip1
  string += LoRa_addInt(P026_get_value(index++), PackedData_uint8);   // ip2
  string += LoRa_addInt(P026_get_value(index++), PackedData_uint8);   // ip3
  string += LoRa_addInt(P026_get_value(index++), PackedData_uint8);   // ip4
  string += LoRa_addInt(P026_get_value(index++), PackedData_uint24);  // web
  string += LoRa_addInt(P026_get_value(index++), PackedData_uint16);  // freestack
  // #  if FEATURE_INTERNAL_TEMPERATURE
  // string += LoRa_addInt(P026_get_value(index++) * 100.0f, PackedData_int16_1e2); // internal temperature in 0.01 degrees
  // #  endif // if FEATURE_INTERNAL_TEMPERATURE
  event->Par1 = index; // valuecount
  return true;
}

# endif // if FEATURE_PACKED_RAW_DATA


#endif  // ifdef USES_P026
=======
#include "../PluginStructs/P026_data_struct.h"

#ifdef USES_P026

# include "../DataStructs/ESPEasy_packed_raw_data.h"
# include "../ESPEasyCore/ESPEasyNetwork.h"
# include "../Globals/ESPEasyWiFiEvent.h"
# include "../Helpers/Memory.h"
# include "../Helpers/Hardware_temperature_sensor.h"
# ifdef ESP32
#  include "../Helpers/Hardware_device_info.h"

# endif // ifdef ESP32

# include "ESPEasy-Globals.h"

// Do not change assigned values as they are stored
// Shown selection and its order can be set in P026_value_option_indices
// These P026_VALUETYPE_xxx values should represent the index in the p026_valuenames array
# define P026_VALUETYPE_uptime       0
# define P026_VALUETYPE_freeheap     1
# define P026_VALUETYPE_rssi         2
# define P026_VALUETYPE_vcc          3
# define P026_VALUETYPE_load         4
# define P026_VALUETYPE_ip1          5
# define P026_VALUETYPE_ip2          6
# define P026_VALUETYPE_ip3          7
# define P026_VALUETYPE_ip4          8
# define P026_VALUETYPE_web          9
# define P026_VALUETYPE_freestack    10
# define P026_VALUETYPE_none         11
# define P026_VALUETYPE_txpwr        12
# define P026_VALUETYPE_free2ndheap  13
# define P026_VALUETYPE_internaltemp 14
# define P026_VALUETYPE_freepsram    15


const __FlashStringHelper* Plugin_026_valuename(uint8_t value_nr, bool displayString) {
  const __FlashStringHelper *p026_valuenames[] {
    F("Uptime"), F("uptime"),
    F("Free RAM"), F("freeheap"),
    F("Wifi RSSI"), F("rssi"),
    F("Input VCC"), F("vcc"),
    F("System load"), F("load"),
    F("IP 1.Octet"), F("ip1"),
    F("IP 2.Octet"), F("ip2"),
    F("IP 3.Octet"), F("ip3"),
    F("IP 4.Octet"), F("ip4"),
    F("Web activity"), F("web"),
    F("Free Stack"), F("freestack"),
    F("None"), F(""),
    F("WiFi TX pwr"), F("txpwr"),
# ifdef USE_SECOND_HEAP
    F("Free 2nd Heap"), F("free2ndheap"),
# else // ifdef USE_SECOND_HEAP
    F(""), F(""), // Must keep the same indexes
# endif // ifdef USE_SECOND_HEAP
# if FEATURE_INTERNAL_TEMPERATURE
    F("Internal temperature (ESP32)"), F("internaltemp"),
# else // if FEATURE_INTERNAL_TEMPERATURE
    F(""), F(""), // Must keep the same indexes
# endif // if FEATURE_INTERNAL_TEMPERATURE

# if defined(ESP32) && defined(BOARD_HAS_PSRAM)
    F("Free PSRAM"), F("freepsram"),
# else // if defined(ESP32) && defined(BOARD_HAS_PSRAM)
    F(""), F(""), // Must keep the same indexes
# endif // if defined(ESP32) && defined(BOARD_HAS_PSRAM)
  };

  const size_t index         = (2 * value_nr) + (displayString ? 0 : 1);
  constexpr size_t nrStrings = NR_ELEMENTS(p026_valuenames);

  if (index < nrStrings) {
    return p026_valuenames[index];
  }
  return F("");
}

// List of options in the order how they will be shown in the plugin selector.
const int P026_value_option_indices[] = {
  P026_VALUETYPE_none, // Have the "none" option as first option

  P026_VALUETYPE_uptime,
  P026_VALUETYPE_load,
  P026_VALUETYPE_freeheap,
# if defined(ESP32) && defined(BOARD_HAS_PSRAM)
  P026_VALUETYPE_freepsram,
# endif // if defined(ESP32) && defined(BOARD_HAS_PSRAM)
# ifdef USE_SECOND_HEAP
  P026_VALUETYPE_free2ndheap,
# endif // ifdef USE_SECOND_HEAP
  P026_VALUETYPE_freestack,
  P026_VALUETYPE_rssi,
  P026_VALUETYPE_txpwr,
# if FEATURE_ADC_VCC
  P026_VALUETYPE_vcc,
# endif // if FEATURE_ADC_VCC
# if FEATURE_INTERNAL_TEMPERATURE
  P026_VALUETYPE_internaltemp,
# endif // if FEATURE_INTERNAL_TEMPERATURE
  P026_VALUETYPE_ip1,
  P026_VALUETYPE_ip2,
  P026_VALUETYPE_ip3,
  P026_VALUETYPE_ip4,
  P026_VALUETYPE_web,
};


float P026_get_value(uint8_t type)
{
  float res{};

  switch (type)
  {
    case P026_VALUETYPE_uptime:   res = getUptimeMinutes(); break;
    case P026_VALUETYPE_freeheap: res = FreeMem(); break;
    case P026_VALUETYPE_rssi:     res = WiFi.RSSI(); break;
    case P026_VALUETYPE_vcc:
# if FEATURE_ADC_VCC
      res = vcc;
# else // if FEATURE_ADC_VCC
      res = -1.0f;
# endif // if FEATURE_ADC_VCC
      break;
    case P026_VALUETYPE_load: res = getCPUload(); break;
    case P026_VALUETYPE_ip1:
    case P026_VALUETYPE_ip2:
    case P026_VALUETYPE_ip3:
    case P026_VALUETYPE_ip4:
      res = NetworkLocalIP()[type - 5];
      break;
    case P026_VALUETYPE_web:
      res = timePassedSince(lastWeb) / 1000.0f;
      break; // respond in seconds
    case P026_VALUETYPE_freestack: res = getCurrentFreeStack(); break;
    case P026_VALUETYPE_txpwr:     res = WiFiEventData.wifi_TX_pwr; break;
# ifdef USE_SECOND_HEAP
    case P026_VALUETYPE_free2ndheap:
      res = FreeMem2ndHeap();
      break;
# endif // ifdef USE_SECOND_HEAP
# if FEATURE_INTERNAL_TEMPERATURE
    case P026_VALUETYPE_internaltemp:
      res = getInternalTemperature();
      break;
# endif // if FEATURE_INTERNAL_TEMPERATURE
# if defined(ESP32) && defined(BOARD_HAS_PSRAM)
    case P026_VALUETYPE_freepsram:

      if (UsePSRAM()) {
        res = ESP.getFreePsram();
      }
      break;
# endif // if defined(ESP32) && defined(BOARD_HAS_PSRAM)
  }
  return res;
}

bool P026_data_struct::GetDeviceValueNames(struct EventStruct *event)
{
  const int valueCount = P026_NR_OUTPUT_VALUES;

  for (uint8_t i = 0; i < VARS_PER_TASK; ++i) {
    if (i < valueCount) {
      const uint8_t pconfigIndex = i + P026_QUERY1_CONFIG_POS;
      ExtraTaskSettings.setTaskDeviceValueName(i, Plugin_026_valuename(PCONFIG(pconfigIndex), false));
    } else {
      ExtraTaskSettings.clearTaskDeviceValueName(i);
    }
  }
  return true;
}

bool P026_data_struct::WebformLoadOutputSelector(struct EventStruct *event)
{
  constexpr size_t NrOptions = NR_ELEMENTS(P026_value_option_indices);

  const __FlashStringHelper *options[NrOptions];

  for (uint8_t index = 0; index < NrOptions; ++index) {
    options[index] = Plugin_026_valuename(P026_value_option_indices[index], true);
  }

  const int valueCount = P026_NR_OUTPUT_VALUES;

  for (uint8_t i = 0; i < valueCount; ++i) {
    const uint8_t pconfigIndex = i + P026_QUERY1_CONFIG_POS;
    sensorTypeHelper_loadOutputSelector(event, pconfigIndex, i, NrOptions, options, P026_value_option_indices);
  }
  return true;
}

bool P026_data_struct::WebformSave(struct EventStruct *event)
{
  // Save output selector parameters.
  const int valueCount = P026_NR_OUTPUT_VALUES;

  for (uint8_t i = 0; i < valueCount; ++i) {
    const uint8_t pconfigIndex = i + P026_QUERY1_CONFIG_POS;
    const uint8_t choice       = PCONFIG(pconfigIndex);
    sensorTypeHelper_saveOutputSelector(event, pconfigIndex, i, Plugin_026_valuename(choice, false));
  }
  return true;
}

bool P026_data_struct::Plugin_Read(struct EventStruct *event)
{
  const int valueCount = P026_NR_OUTPUT_VALUES;

  for (int i = 0; i < valueCount; ++i) {
    UserVar.setFloat(event->TaskIndex, i,  P026_get_value(PCONFIG(i)));
  }
      # ifndef LIMIT_BUILD_SIZE

  if (loglevelActiveFor(LOG_LEVEL_INFO)) {
    String log;

    if (log.reserve(7 * (valueCount + 1)))
    {
      log += F("SYS  : ");

      for (int i = 0; i < valueCount; ++i) {
        if (i != 0) {
          log += ',';
        }
        log += formatUserVarNoCheck(event, i);
      }
      addLogMove(LOG_LEVEL_INFO, log);
    }
  }
      # endif // ifndef LIMIT_BUILD_SIZE
  return true;
}

# ifndef PLUGIN_BUILD_MINIMAL_OTA
bool P026_data_struct::Plugin_GetConfigValue(struct EventStruct *event, String& string)
{
  bool success     = false;
  const String cmd = parseString(string, 1);

  constexpr size_t P026_NR_OUTPUT_OPTIONS = NR_ELEMENTS(P026_value_option_indices);

  for (uint8_t option = 0; option < P026_NR_OUTPUT_OPTIONS; ++option) {
    if ((P026_value_option_indices[option] != P026_VALUETYPE_none) &&
        equals(cmd, Plugin_026_valuename(P026_value_option_indices[option], false))) {     // Use default valuename
      string  = floatToString(P026_get_value(P026_value_option_indices[option]), 2, true); // Trim trailing zeroes
      success = true;
      break;
    }
  }

  return success;
}

# endif // ifndef PLUGIN_BUILD_MINIMAL_OTA


# if FEATURE_PACKED_RAW_DATA
bool P026_data_struct::Plugin_GetPackedRawData(struct EventStruct *event, String& string)
{
  // Matching JS code:
  // return decode(bytes,
  //  [header, uint24, uint24, int8, vcc, pct_8, uint8, uint8, uint8, uint8, uint24, uint16],
  //  ['header', 'uptime', 'freeheap', 'rssi', 'vcc', 'load', 'ip1', 'ip2', 'ip3', 'ip4', 'web', 'freestack']);
  // on ESP32 you can add 'internaltemperature' of type int16 (1e2) to the list (disabled for now, so not available)
  uint8_t index = 0;

  string += LoRa_addInt(P026_get_value(index++), PackedData_uint24);  // uptime
  string += LoRa_addInt(P026_get_value(index++), PackedData_uint24);  // freeheap
  string += LoRa_addFloat(P026_get_value(index++), PackedData_int8);  // rssi
  string += LoRa_addFloat(P026_get_value(index++), PackedData_vcc);   // vcc
  string += LoRa_addFloat(P026_get_value(index++), PackedData_pct_8); // load
  string += LoRa_addInt(P026_get_value(index++), PackedData_uint8);   // ip1
  string += LoRa_addInt(P026_get_value(index++), PackedData_uint8);   // ip2
  string += LoRa_addInt(P026_get_value(index++), PackedData_uint8);   // ip3
  string += LoRa_addInt(P026_get_value(index++), PackedData_uint8);   // ip4
  string += LoRa_addInt(P026_get_value(index++), PackedData_uint24);  // web
  string += LoRa_addInt(P026_get_value(index++), PackedData_uint16);  // freestack
  // #  if FEATURE_INTERNAL_TEMPERATURE
  // string += LoRa_addInt(P026_get_value(index++) * 100.0f, PackedData_int16_1e2); // internal temperature in 0.01 degrees
  // #  endif // if FEATURE_INTERNAL_TEMPERATURE
  event->Par1 = index; // valuecount
  return true;
}

# endif // if FEATURE_PACKED_RAW_DATA


#endif  // ifdef USES_P026
>>>>>>> 4f1f471b
<|MERGE_RESOLUTION|>--- conflicted
+++ resolved
@@ -1,4 +1,3 @@
-<<<<<<< HEAD
 #include "../PluginStructs/P026_data_struct.h"
 
 #ifdef USES_P026
@@ -288,296 +287,4 @@
 # endif // if FEATURE_PACKED_RAW_DATA
 
 
-#endif  // ifdef USES_P026
-=======
-#include "../PluginStructs/P026_data_struct.h"
-
-#ifdef USES_P026
-
-# include "../DataStructs/ESPEasy_packed_raw_data.h"
-# include "../ESPEasyCore/ESPEasyNetwork.h"
-# include "../Globals/ESPEasyWiFiEvent.h"
-# include "../Helpers/Memory.h"
-# include "../Helpers/Hardware_temperature_sensor.h"
-# ifdef ESP32
-#  include "../Helpers/Hardware_device_info.h"
-
-# endif // ifdef ESP32
-
-# include "ESPEasy-Globals.h"
-
-// Do not change assigned values as they are stored
-// Shown selection and its order can be set in P026_value_option_indices
-// These P026_VALUETYPE_xxx values should represent the index in the p026_valuenames array
-# define P026_VALUETYPE_uptime       0
-# define P026_VALUETYPE_freeheap     1
-# define P026_VALUETYPE_rssi         2
-# define P026_VALUETYPE_vcc          3
-# define P026_VALUETYPE_load         4
-# define P026_VALUETYPE_ip1          5
-# define P026_VALUETYPE_ip2          6
-# define P026_VALUETYPE_ip3          7
-# define P026_VALUETYPE_ip4          8
-# define P026_VALUETYPE_web          9
-# define P026_VALUETYPE_freestack    10
-# define P026_VALUETYPE_none         11
-# define P026_VALUETYPE_txpwr        12
-# define P026_VALUETYPE_free2ndheap  13
-# define P026_VALUETYPE_internaltemp 14
-# define P026_VALUETYPE_freepsram    15
-
-
-const __FlashStringHelper* Plugin_026_valuename(uint8_t value_nr, bool displayString) {
-  const __FlashStringHelper *p026_valuenames[] {
-    F("Uptime"), F("uptime"),
-    F("Free RAM"), F("freeheap"),
-    F("Wifi RSSI"), F("rssi"),
-    F("Input VCC"), F("vcc"),
-    F("System load"), F("load"),
-    F("IP 1.Octet"), F("ip1"),
-    F("IP 2.Octet"), F("ip2"),
-    F("IP 3.Octet"), F("ip3"),
-    F("IP 4.Octet"), F("ip4"),
-    F("Web activity"), F("web"),
-    F("Free Stack"), F("freestack"),
-    F("None"), F(""),
-    F("WiFi TX pwr"), F("txpwr"),
-# ifdef USE_SECOND_HEAP
-    F("Free 2nd Heap"), F("free2ndheap"),
-# else // ifdef USE_SECOND_HEAP
-    F(""), F(""), // Must keep the same indexes
-# endif // ifdef USE_SECOND_HEAP
-# if FEATURE_INTERNAL_TEMPERATURE
-    F("Internal temperature (ESP32)"), F("internaltemp"),
-# else // if FEATURE_INTERNAL_TEMPERATURE
-    F(""), F(""), // Must keep the same indexes
-# endif // if FEATURE_INTERNAL_TEMPERATURE
-
-# if defined(ESP32) && defined(BOARD_HAS_PSRAM)
-    F("Free PSRAM"), F("freepsram"),
-# else // if defined(ESP32) && defined(BOARD_HAS_PSRAM)
-    F(""), F(""), // Must keep the same indexes
-# endif // if defined(ESP32) && defined(BOARD_HAS_PSRAM)
-  };
-
-  const size_t index         = (2 * value_nr) + (displayString ? 0 : 1);
-  constexpr size_t nrStrings = NR_ELEMENTS(p026_valuenames);
-
-  if (index < nrStrings) {
-    return p026_valuenames[index];
-  }
-  return F("");
-}
-
-// List of options in the order how they will be shown in the plugin selector.
-const int P026_value_option_indices[] = {
-  P026_VALUETYPE_none, // Have the "none" option as first option
-
-  P026_VALUETYPE_uptime,
-  P026_VALUETYPE_load,
-  P026_VALUETYPE_freeheap,
-# if defined(ESP32) && defined(BOARD_HAS_PSRAM)
-  P026_VALUETYPE_freepsram,
-# endif // if defined(ESP32) && defined(BOARD_HAS_PSRAM)
-# ifdef USE_SECOND_HEAP
-  P026_VALUETYPE_free2ndheap,
-# endif // ifdef USE_SECOND_HEAP
-  P026_VALUETYPE_freestack,
-  P026_VALUETYPE_rssi,
-  P026_VALUETYPE_txpwr,
-# if FEATURE_ADC_VCC
-  P026_VALUETYPE_vcc,
-# endif // if FEATURE_ADC_VCC
-# if FEATURE_INTERNAL_TEMPERATURE
-  P026_VALUETYPE_internaltemp,
-# endif // if FEATURE_INTERNAL_TEMPERATURE
-  P026_VALUETYPE_ip1,
-  P026_VALUETYPE_ip2,
-  P026_VALUETYPE_ip3,
-  P026_VALUETYPE_ip4,
-  P026_VALUETYPE_web,
-};
-
-
-float P026_get_value(uint8_t type)
-{
-  float res{};
-
-  switch (type)
-  {
-    case P026_VALUETYPE_uptime:   res = getUptimeMinutes(); break;
-    case P026_VALUETYPE_freeheap: res = FreeMem(); break;
-    case P026_VALUETYPE_rssi:     res = WiFi.RSSI(); break;
-    case P026_VALUETYPE_vcc:
-# if FEATURE_ADC_VCC
-      res = vcc;
-# else // if FEATURE_ADC_VCC
-      res = -1.0f;
-# endif // if FEATURE_ADC_VCC
-      break;
-    case P026_VALUETYPE_load: res = getCPUload(); break;
-    case P026_VALUETYPE_ip1:
-    case P026_VALUETYPE_ip2:
-    case P026_VALUETYPE_ip3:
-    case P026_VALUETYPE_ip4:
-      res = NetworkLocalIP()[type - 5];
-      break;
-    case P026_VALUETYPE_web:
-      res = timePassedSince(lastWeb) / 1000.0f;
-      break; // respond in seconds
-    case P026_VALUETYPE_freestack: res = getCurrentFreeStack(); break;
-    case P026_VALUETYPE_txpwr:     res = WiFiEventData.wifi_TX_pwr; break;
-# ifdef USE_SECOND_HEAP
-    case P026_VALUETYPE_free2ndheap:
-      res = FreeMem2ndHeap();
-      break;
-# endif // ifdef USE_SECOND_HEAP
-# if FEATURE_INTERNAL_TEMPERATURE
-    case P026_VALUETYPE_internaltemp:
-      res = getInternalTemperature();
-      break;
-# endif // if FEATURE_INTERNAL_TEMPERATURE
-# if defined(ESP32) && defined(BOARD_HAS_PSRAM)
-    case P026_VALUETYPE_freepsram:
-
-      if (UsePSRAM()) {
-        res = ESP.getFreePsram();
-      }
-      break;
-# endif // if defined(ESP32) && defined(BOARD_HAS_PSRAM)
-  }
-  return res;
-}
-
-bool P026_data_struct::GetDeviceValueNames(struct EventStruct *event)
-{
-  const int valueCount = P026_NR_OUTPUT_VALUES;
-
-  for (uint8_t i = 0; i < VARS_PER_TASK; ++i) {
-    if (i < valueCount) {
-      const uint8_t pconfigIndex = i + P026_QUERY1_CONFIG_POS;
-      ExtraTaskSettings.setTaskDeviceValueName(i, Plugin_026_valuename(PCONFIG(pconfigIndex), false));
-    } else {
-      ExtraTaskSettings.clearTaskDeviceValueName(i);
-    }
-  }
-  return true;
-}
-
-bool P026_data_struct::WebformLoadOutputSelector(struct EventStruct *event)
-{
-  constexpr size_t NrOptions = NR_ELEMENTS(P026_value_option_indices);
-
-  const __FlashStringHelper *options[NrOptions];
-
-  for (uint8_t index = 0; index < NrOptions; ++index) {
-    options[index] = Plugin_026_valuename(P026_value_option_indices[index], true);
-  }
-
-  const int valueCount = P026_NR_OUTPUT_VALUES;
-
-  for (uint8_t i = 0; i < valueCount; ++i) {
-    const uint8_t pconfigIndex = i + P026_QUERY1_CONFIG_POS;
-    sensorTypeHelper_loadOutputSelector(event, pconfigIndex, i, NrOptions, options, P026_value_option_indices);
-  }
-  return true;
-}
-
-bool P026_data_struct::WebformSave(struct EventStruct *event)
-{
-  // Save output selector parameters.
-  const int valueCount = P026_NR_OUTPUT_VALUES;
-
-  for (uint8_t i = 0; i < valueCount; ++i) {
-    const uint8_t pconfigIndex = i + P026_QUERY1_CONFIG_POS;
-    const uint8_t choice       = PCONFIG(pconfigIndex);
-    sensorTypeHelper_saveOutputSelector(event, pconfigIndex, i, Plugin_026_valuename(choice, false));
-  }
-  return true;
-}
-
-bool P026_data_struct::Plugin_Read(struct EventStruct *event)
-{
-  const int valueCount = P026_NR_OUTPUT_VALUES;
-
-  for (int i = 0; i < valueCount; ++i) {
-    UserVar.setFloat(event->TaskIndex, i,  P026_get_value(PCONFIG(i)));
-  }
-      # ifndef LIMIT_BUILD_SIZE
-
-  if (loglevelActiveFor(LOG_LEVEL_INFO)) {
-    String log;
-
-    if (log.reserve(7 * (valueCount + 1)))
-    {
-      log += F("SYS  : ");
-
-      for (int i = 0; i < valueCount; ++i) {
-        if (i != 0) {
-          log += ',';
-        }
-        log += formatUserVarNoCheck(event, i);
-      }
-      addLogMove(LOG_LEVEL_INFO, log);
-    }
-  }
-      # endif // ifndef LIMIT_BUILD_SIZE
-  return true;
-}
-
-# ifndef PLUGIN_BUILD_MINIMAL_OTA
-bool P026_data_struct::Plugin_GetConfigValue(struct EventStruct *event, String& string)
-{
-  bool success     = false;
-  const String cmd = parseString(string, 1);
-
-  constexpr size_t P026_NR_OUTPUT_OPTIONS = NR_ELEMENTS(P026_value_option_indices);
-
-  for (uint8_t option = 0; option < P026_NR_OUTPUT_OPTIONS; ++option) {
-    if ((P026_value_option_indices[option] != P026_VALUETYPE_none) &&
-        equals(cmd, Plugin_026_valuename(P026_value_option_indices[option], false))) {     // Use default valuename
-      string  = floatToString(P026_get_value(P026_value_option_indices[option]), 2, true); // Trim trailing zeroes
-      success = true;
-      break;
-    }
-  }
-
-  return success;
-}
-
-# endif // ifndef PLUGIN_BUILD_MINIMAL_OTA
-
-
-# if FEATURE_PACKED_RAW_DATA
-bool P026_data_struct::Plugin_GetPackedRawData(struct EventStruct *event, String& string)
-{
-  // Matching JS code:
-  // return decode(bytes,
-  //  [header, uint24, uint24, int8, vcc, pct_8, uint8, uint8, uint8, uint8, uint24, uint16],
-  //  ['header', 'uptime', 'freeheap', 'rssi', 'vcc', 'load', 'ip1', 'ip2', 'ip3', 'ip4', 'web', 'freestack']);
-  // on ESP32 you can add 'internaltemperature' of type int16 (1e2) to the list (disabled for now, so not available)
-  uint8_t index = 0;
-
-  string += LoRa_addInt(P026_get_value(index++), PackedData_uint24);  // uptime
-  string += LoRa_addInt(P026_get_value(index++), PackedData_uint24);  // freeheap
-  string += LoRa_addFloat(P026_get_value(index++), PackedData_int8);  // rssi
-  string += LoRa_addFloat(P026_get_value(index++), PackedData_vcc);   // vcc
-  string += LoRa_addFloat(P026_get_value(index++), PackedData_pct_8); // load
-  string += LoRa_addInt(P026_get_value(index++), PackedData_uint8);   // ip1
-  string += LoRa_addInt(P026_get_value(index++), PackedData_uint8);   // ip2
-  string += LoRa_addInt(P026_get_value(index++), PackedData_uint8);   // ip3
-  string += LoRa_addInt(P026_get_value(index++), PackedData_uint8);   // ip4
-  string += LoRa_addInt(P026_get_value(index++), PackedData_uint24);  // web
-  string += LoRa_addInt(P026_get_value(index++), PackedData_uint16);  // freestack
-  // #  if FEATURE_INTERNAL_TEMPERATURE
-  // string += LoRa_addInt(P026_get_value(index++) * 100.0f, PackedData_int16_1e2); // internal temperature in 0.01 degrees
-  // #  endif // if FEATURE_INTERNAL_TEMPERATURE
-  event->Par1 = index; // valuecount
-  return true;
-}
-
-# endif // if FEATURE_PACKED_RAW_DATA
-
-
-#endif  // ifdef USES_P026
->>>>>>> 4f1f471b
+#endif  // ifdef USES_P026