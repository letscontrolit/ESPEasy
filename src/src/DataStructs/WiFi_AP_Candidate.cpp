#include "../DataStructs/WiFi_AP_Candidate.h"

#include "../Globals/ESPEasyWiFiEvent.h"
#include "../Globals/SecuritySettings.h"
#include "../Globals/Statistics.h"
#include "../Helpers/ESPEasy_time_calc.h"
#include "../Helpers/StringConverter.h"
#include "../Helpers/StringGenerator_WiFi.h"
#include "../../ESPEasy_common.h"
#include "../../ESPEasy_fdwdecl.h"



#define WIFI_AP_CANDIDATE_MAX_AGE   300000  // 5 minutes in msec


WiFi_AP_Candidate::WiFi_AP_Candidate(byte index_c, const String& ssid_c, const String& pass) :
  rssi(0), channel(0), index(index_c), isHidden(false)
{
  const size_t ssid_length = ssid_c.length();

  if ((ssid_length == 0) || ssid_c.equals(F("ssid"))) {
    return;
  }

  if (ssid_length > 32) { return; }

  if (pass.length() > 64) { return; }

  ssid = ssid_c;
  key  = pass;
}

WiFi_AP_Candidate::WiFi_AP_Candidate(uint8_t networkItem) : index(0) {
  ssid    = WiFi.SSID(networkItem);
  rssi    = WiFi.RSSI(networkItem);
  channel = WiFi.channel(networkItem);
  setBSSID(WiFi.BSSID(networkItem));
  enc_type = WiFi.encryptionType(networkItem);
  #ifdef ESP8266
  isHidden = WiFi.isHidden(networkItem);
  #endif // ifdef ESP8266
  #ifdef ESP32
  isHidden = ssid.length() == 0;
  #endif // ifdef ESP32
  last_seen = millis();
}

WiFi_AP_Candidate::WiFi_AP_Candidate() {}

bool WiFi_AP_Candidate::operator<(const WiFi_AP_Candidate& other) const {
<<<<<<< HEAD
  if (lowPrio != other.lowPrio) {
    return !lowPrio;
  }

  // Prefer non hidden over hidden.
=======
  if (isEmergencyFallback != other.isEmergencyFallback) {
    return isEmergencyFallback;
  }
  if (lowPriority != other.lowPriority) {
    return !lowPriority;
  }
>>>>>>> 474908fa
  if (isHidden != other.isHidden) {
    return !isHidden;
  }

  // RSSI values >= 0 are invalid
  if (rssi >= 0) { return false; }

  if (other.rssi >= 0) { return true; }

  // RSSI values are negative, so the larger value is the better one.
  return rssi > other.rssi;
}

bool WiFi_AP_Candidate::operator==(const WiFi_AP_Candidate& other) const {
  return bssid_match(other.bssid) && ssid.equals(other.ssid) && key.equals(other.key);
}

WiFi_AP_Candidate& WiFi_AP_Candidate::operator=(const WiFi_AP_Candidate& other) {
  if (this != &other) { // not a self-assignment
    ssid    = other.ssid;
    key     = other.key;
    last_seen = other.last_seen;
    rssi    = other.rssi;
    channel = other.channel;
    setBSSID(other.bssid);
    isHidden = other.isHidden;
    index    = other.index;
    enc_type = other.enc_type;
    lowPriority = other.lowPriority;
    isEmergencyFallback = other.isEmergencyFallback;
  }
  return *this;
}

void WiFi_AP_Candidate::setBSSID(const uint8_t *bssid_c) {
  for (byte i = 0; i < 6; ++i) {
    bssid[i] = *(bssid_c + i);
  }
}

bool WiFi_AP_Candidate::usable() const {
  // Allow for empty pass
  // if (key.length() == 0) return false;
  if (isEmergencyFallback) {
    int allowedUptimeMinutes = 10;
    #ifdef CUSTOM_EMERGENCY_FALLBACK_ALLOW_MINUTES_UPTIME
    allowedUptimeMinutes = CUSTOM_EMERGENCY_FALLBACK_ALLOW_MINUTES_UPTIME;
    #endif
    if (getUptimeMinutes() > allowedUptimeMinutes || 
        !SecuritySettings.hasWiFiCredentials() || 
        WiFiEventData.performedClearWiFiCredentials ||
        lastBootCause != BOOT_CAUSE_COLD_BOOT) {
      return false;
    }
  }
  if (!isHidden && (ssid.length() == 0)) { return false; }
  return true;
}

bool WiFi_AP_Candidate::expired() const {
  if (last_seen == 0) {
    // Not set, so cannot expire
    return false;
  }
  return timePassedSince(last_seen) > WIFI_AP_CANDIDATE_MAX_AGE;
}

bool WiFi_AP_Candidate::allowQuickConnect() const {
  if (channel == 0) { return false; }
  return bssid_set();
}

bool WiFi_AP_Candidate::bssid_set() const {
  for (byte i = 0; i < 6; ++i) {
    if (bssid[i] != 0) { return true; }
  }
  return false;
}

bool WiFi_AP_Candidate::bssid_match(const uint8_t *bssid_c) const {
  for (byte i = 0; i < 6; ++i) {
    if (bssid[i] != bssid_c[i]) { return false; }
  }
  return true;
}

String WiFi_AP_Candidate::toString(const String& separator) const {
  String result = ssid;

  htmlEscape(result);
  if (isHidden) {
    result += F("#Hidden#");
  }
  result += separator;
  result += formatMAC(bssid);
  result += separator;
  result += F("Ch:");
  result += channel;

  if (rssi == -1) {
    result += F(" (RTC) ");
  } else {
    result += " (";
    result += rssi;
    result += F("dBm) ");
  }

  result += encryption_type();
  return result;
}

String WiFi_AP_Candidate::encryption_type() const {
  return WiFi_encryptionType(enc_type);
}<|MERGE_RESOLUTION|>--- conflicted
+++ resolved
@@ -49,20 +49,13 @@
 WiFi_AP_Candidate::WiFi_AP_Candidate() {}
 
 bool WiFi_AP_Candidate::operator<(const WiFi_AP_Candidate& other) const {
-<<<<<<< HEAD
-  if (lowPrio != other.lowPrio) {
-    return !lowPrio;
-  }
-
-  // Prefer non hidden over hidden.
-=======
   if (isEmergencyFallback != other.isEmergencyFallback) {
     return isEmergencyFallback;
   }
   if (lowPriority != other.lowPriority) {
     return !lowPriority;
   }
->>>>>>> 474908fa
+  // Prefer non hidden over hidden.
   if (isHidden != other.isHidden) {
     return !isHidden;
   }
