<<<<<<< HEAD
#ifndef STRING_PROVIDER_TYPES_H
#define STRING_PROVIDER_TYPES_H

#include "../../ESPEasy_common.h"

struct LabelType {
  enum Enum : uint8_t {
    UNIT_NR,
    #if FEATURE_ZEROFILLED_UNITNUMBER
    UNIT_NR_0,
    #endif // FEATURE_ZEROFILLED_UNITNUMBER
    UNIT_NAME,
    HOST_NAME,

    LOCAL_TIME,
    TIME_SOURCE,
    TIME_WANDER,
    #if FEATURE_EXT_RTC
    EXT_RTC_UTC_TIME,
    #endif
    UPTIME,
    LOAD_PCT,            // 15.10
    LOOP_COUNT,          // 400
    CPU_ECO_MODE,        // true
#if FEATURE_SET_WIFI_TX_PWR
    WIFI_TX_MAX_PWR,     // Unit: 0.25 dBm, 0 = use default (do not set)
    WIFI_CUR_TX_PWR,     // Unit dBm of current WiFi TX power.
    WIFI_SENS_MARGIN,    // Margin in dB on top of sensitivity
    WIFI_SEND_AT_MAX_TX_PWR,
#endif
    WIFI_NR_EXTRA_SCANS,    
    WIFI_USE_LAST_CONN_FROM_RTC,

    FREE_MEM,            // 9876
    FREE_STACK,          // 3456
#ifdef USE_SECOND_HEAP
    FREE_HEAP_IRAM,
#endif
#if defined(CORE_POST_2_5_0) || defined(ESP32)
  #ifndef LIMIT_BUILD_SIZE
    HEAP_MAX_FREE_BLOCK, // 7654
  #endif
#endif // if defined(CORE_POST_2_5_0) || defined(ESP32)
#if defined(CORE_POST_2_5_0)
  #ifndef LIMIT_BUILD_SIZE
    HEAP_FRAGMENTATION,  // 12
  #endif
#endif // if defined(CORE_POST_2_5_0)

#ifdef ESP32
    HEAP_SIZE,
    HEAP_MIN_FREE,
    #ifdef BOARD_HAS_PSRAM
    PSRAM_SIZE,
    PSRAM_FREE,
    PSRAM_MIN_FREE,
    PSRAM_MAX_FREE_BLOCK,
    #endif // BOARD_HAS_PSRAM
#endif // ifdef ESP32

    JSON_BOOL_QUOTES,
#if FEATURE_TIMING_STATS
    ENABLE_TIMING_STATISTICS,
#endif
    ENABLE_RULES_CACHING,
    ENABLE_SERIAL_PORT_CONSOLE,
    CONSOLE_SERIAL_PORT,
#if USES_ESPEASY_CONSOLE_FALLBACK_PORT
    CONSOLE_FALLBACK_TO_SERIAL0,
    CONSOLE_FALLBACK_PORT,
#endif
//    ENABLE_RULES_EVENT_REORDER, // TD-er: Disabled for now
    TASKVALUESET_ALL_PLUGINS,
    ALLOW_OTA_UNLIMITED,
#if FEATURE_CLEAR_I2C_STUCK
    ENABLE_CLEAR_HUNG_I2C_BUS,
#endif
    #if FEATURE_I2C_DEVICE_CHECK
    ENABLE_I2C_DEVICE_CHECK,
    #endif // if FEATURE_I2C_DEVICE_CHECK
#ifndef BUILD_NO_RAM_TRACKER
    ENABLE_RAM_TRACKING,
#endif
#if FEATURE_AUTO_DARK_MODE
    ENABLE_AUTO_DARK_MODE,
#endif
#if FEATURE_RULES_EASY_COLOR_CODE
    DISABLE_RULES_AUTOCOMPLETE,
#endif // if FEATURE_RULES_EASY_COLOR_CODE
#if FEATURE_TARSTREAM_SUPPORT
    DISABLE_SAVE_CONFIG_AS_TAR,
#endif // if FEATURE_TARSTREAM_SUPPORT

    BOOT_TYPE,               // Cold boot
    BOOT_COUNT,              // 0
    RESET_REASON,            // Software/System restart
    DEEP_SLEEP_ALTERNATIVE_CALL,
    LAST_TASK_BEFORE_REBOOT, // Last scheduled task.
    SW_WD_COUNT,

    WIFI_CONNECTION,         // 802.11G
    WIFI_RSSI,               // -67
    IP_CONFIG,               // DHCP
    IP_CONFIG_STATIC,
    IP_CONFIG_DYNAMIC,
    IP_ADDRESS,              // 192.168.1.123
    IP_SUBNET,               // 255.255.255.0
    IP_ADDRESS_SUBNET,       // 192.168.1.123 / 255.255.255.0
    GATEWAY,                 // 192.168.1.1
#if FEATURE_USE_IPV6
    IP6_LOCAL,
    IP6_GLOBAL,
//    IP6_ALL_ADDRESSES,
//    IP6_ADDRESS_CDIR,
//    IP6_GATEWAY,
#endif
    CLIENT_IP,               // 192.168.1.67
    #if FEATURE_MDNS
    M_DNS,                   // breadboard.local
    #endif // if FEATURE_MDNS
    DNS,                     // 192.168.1.1 / (IP unset)
    DNS_1,
    DNS_2,
    ALLOWED_IP_RANGE,        // 192.168.1.0 - 192.168.1.255
    STA_MAC,                 // EC:FA:BC:0E:AE:5B
    AP_MAC,                  // EE:FA:BC:0E:AE:5B
    SSID,                    // mynetwork
    BSSID,
    CHANNEL,                 // 1
    ENCRYPTION_TYPE_STA,     // WPA2
    CONNECTED,               // 1h16m
    CONNECTED_MSEC,          // 1h16m
    LAST_DISCONNECT_REASON,  // 200
    LAST_DISC_REASON_STR,    // Beacon timeout
    NUMBER_RECONNECTS,       // 5
    WIFI_STORED_SSID1,
    WIFI_STORED_SSID2,

    FORCE_WIFI_BG,
    RESTART_WIFI_LOST_CONN,
    FORCE_WIFI_NOSLEEP,
    PERIODICAL_GRAT_ARP,
    CONNECTION_FAIL_THRESH,
    WAIT_WIFI_CONNECT,
    HIDDEN_SSID_SLOW_CONNECT,
    CONNECT_HIDDEN_SSID,
    SDK_WIFI_AUTORECONNECT,
#if FEATURE_USE_IPV6
    ENABLE_IPV6,
#endif

    BUILD_DESC,
    GIT_BUILD,
    SYSTEM_LIBRARIES,
    PLUGIN_COUNT,
    PLUGIN_DESCRIPTION,
    BUILD_TIME,
    BINARY_FILENAME,
    BUILD_PLATFORM,
    GIT_HEAD,
    #ifdef CONFIGURATION_CODE
    CONFIGURATION_CODE_LBL,
    #endif // ifdef CONFIGURATION_CODE


    I2C_BUS_STATE,
    I2C_BUS_CLEARED_COUNT,

    SYSLOG_LOG_LEVEL,
    SERIAL_LOG_LEVEL,
    WEB_LOG_LEVEL,
#if FEATURE_SD
    SD_LOG_LEVEL,
#endif // if FEATURE_SD

    ESP_CHIP_ID,
    ESP_CHIP_FREQ,
#ifdef ESP32
    ESP_CHIP_XTAL_FREQ,
    ESP_CHIP_APB_FREQ,
#endif
    ESP_CHIP_MODEL,
    ESP_CHIP_REVISION,
    ESP_CHIP_CORES,
    BOARD_NAME,

    FLASH_CHIP_ID,
    FLASH_CHIP_VENDOR,
    FLASH_CHIP_MODEL,
    FLASH_CHIP_REAL_SIZE,
    FLASH_CHIP_SPEED,
    FLASH_IDE_SIZE,
    FLASH_IDE_SPEED,
    FLASH_IDE_MODE,
    FLASH_WRITE_COUNT,
    SKETCH_SIZE,
    SKETCH_FREE,
    FS_SIZE,
    FS_FREE,
    MAX_OTA_SKETCH_SIZE,
    OTA_2STEP,
    OTA_POSSIBLE,

#ifdef USES_ESPEASY_NOW
    ESPEASY_NOW_ENABLED,
    TEMP_DISABLE_ESPEASY_NOW,
    ESPEASY_NOW_FORCED_CHANNEL,
    ESPEASY_NOW_CHANNEL,
    ESPEASY_NOW_MQTT,
    ESPEASY_NOW_DISTANCE,
#endif

#if FEATURE_INTERNAL_TEMPERATURE
    INTERNAL_TEMPERATURE,
#endif // if FEATURE_INTERNAL_TEMPERATURE

#if FEATURE_ETHERNET
    ETH_IP_ADDRESS,
    ETH_IP_SUBNET,
    ETH_IP_ADDRESS_SUBNET,
    ETH_IP_GATEWAY,
    ETH_IP_DNS,
#if FEATURE_USE_IPV6
    ETH_IP6_LOCAL,
#endif
    ETH_MAC,
    ETH_DUPLEX,
    ETH_SPEED,
    ETH_STATE,
    ETH_SPEED_STATE,
    ETH_CONNECTED,
    ETH_CHIP,
#endif // if FEATURE_ETHERNET
# if FEATURE_ETHERNET || defined(USES_ESPEASY_NOW)
    ETH_WIFI_MODE,
#endif
    SUNRISE,
    SUNSET,
    ISNTP,
    UPTIME_MS,
    TIMEZONE_OFFSET,
    LATITUDE,
    LONGITUDE,
    SUNRISE_S,
    SUNSET_S,
    SUNRISE_M,
    SUNSET_M,


    MAX_LABEL  // Keep as last
  };
};


#if FEATURE_ETHERNET
String getEthSpeed();

String getEthLinkSpeedState();
#endif // if FEATURE_ETHERNET

String getInternalLabel(LabelType::Enum label,
                        char            replaceSpace = '_');
const __FlashStringHelper * getLabel(LabelType::Enum label);
String getValue(LabelType::Enum label);
String getExtendedValue(LabelType::Enum label);


#endif // STRING_PROVIDER_TYPES_H
=======
#ifndef STRING_PROVIDER_TYPES_H
#define STRING_PROVIDER_TYPES_H

#include "../../ESPEasy_common.h"

struct LabelType {
  enum Enum : uint8_t {
    UNIT_NR,
    #if FEATURE_ZEROFILLED_UNITNUMBER
    UNIT_NR_0,
    #endif // FEATURE_ZEROFILLED_UNITNUMBER
    UNIT_NAME,
    HOST_NAME,

    LOCAL_TIME,
    TIME_SOURCE,
    TIME_WANDER,
    #if FEATURE_EXT_RTC
    EXT_RTC_UTC_TIME,
    #endif
    UPTIME,
    LOAD_PCT,            // 15.10
    LOOP_COUNT,          // 400
    CPU_ECO_MODE,        // true
#if FEATURE_SET_WIFI_TX_PWR
    WIFI_TX_MAX_PWR,     // Unit: 0.25 dBm, 0 = use default (do not set)
    WIFI_CUR_TX_PWR,     // Unit dBm of current WiFi TX power.
    WIFI_SENS_MARGIN,    // Margin in dB on top of sensitivity
    WIFI_SEND_AT_MAX_TX_PWR,
#endif
    WIFI_NR_EXTRA_SCANS,    
    WIFI_USE_LAST_CONN_FROM_RTC,

    FREE_MEM,            // 9876
    FREE_STACK,          // 3456
#ifdef USE_SECOND_HEAP
    FREE_HEAP_IRAM,
#endif
#if defined(CORE_POST_2_5_0) || defined(ESP32)
  #ifndef LIMIT_BUILD_SIZE
    HEAP_MAX_FREE_BLOCK, // 7654
  #endif
#endif // if defined(CORE_POST_2_5_0) || defined(ESP32)
#if defined(CORE_POST_2_5_0)
  #ifndef LIMIT_BUILD_SIZE
    HEAP_FRAGMENTATION,  // 12
  #endif
#endif // if defined(CORE_POST_2_5_0)

#ifdef ESP32
    HEAP_SIZE,
    HEAP_MIN_FREE,
    #ifdef BOARD_HAS_PSRAM
    PSRAM_SIZE,
    PSRAM_FREE,
    PSRAM_MIN_FREE,
    PSRAM_MAX_FREE_BLOCK,
    #endif // BOARD_HAS_PSRAM
#endif // ifdef ESP32

    JSON_BOOL_QUOTES,
#if FEATURE_TIMING_STATS
    ENABLE_TIMING_STATISTICS,
#endif
    ENABLE_RULES_CACHING,
    ENABLE_SERIAL_PORT_CONSOLE,
    CONSOLE_SERIAL_PORT,
#if USES_ESPEASY_CONSOLE_FALLBACK_PORT
    CONSOLE_FALLBACK_TO_SERIAL0,
    CONSOLE_FALLBACK_PORT,
#endif
//    ENABLE_RULES_EVENT_REORDER, // TD-er: Disabled for now
    TASKVALUESET_ALL_PLUGINS,
    ALLOW_OTA_UNLIMITED,
#if FEATURE_CLEAR_I2C_STUCK
    ENABLE_CLEAR_HUNG_I2C_BUS,
#endif
    #if FEATURE_I2C_DEVICE_CHECK
    ENABLE_I2C_DEVICE_CHECK,
    #endif // if FEATURE_I2C_DEVICE_CHECK
#ifndef BUILD_NO_RAM_TRACKER
    ENABLE_RAM_TRACKING,
#endif
#if FEATURE_AUTO_DARK_MODE
    ENABLE_AUTO_DARK_MODE,
#endif
#if FEATURE_RULES_EASY_COLOR_CODE
    DISABLE_RULES_AUTOCOMPLETE,
#endif // if FEATURE_RULES_EASY_COLOR_CODE
#if FEATURE_TARSTREAM_SUPPORT
    DISABLE_SAVE_CONFIG_AS_TAR,
#endif // if FEATURE_TARSTREAM_SUPPORT

    BOOT_TYPE,               // Cold boot
    BOOT_COUNT,              // 0
    RESET_REASON,            // Software/System restart
    DEEP_SLEEP_ALTERNATIVE_CALL,
    LAST_TASK_BEFORE_REBOOT, // Last scheduled task.
    SW_WD_COUNT,

    WIFI_CONNECTION,         // 802.11G
    WIFI_RSSI,               // -67
    IP_CONFIG,               // DHCP
    IP_CONFIG_STATIC,
    IP_CONFIG_DYNAMIC,
    IP_ADDRESS,              // 192.168.1.123
    IP_SUBNET,               // 255.255.255.0
    IP_ADDRESS_SUBNET,       // 192.168.1.123 / 255.255.255.0
    GATEWAY,                 // 192.168.1.1
#if FEATURE_USE_IPV6
    IP6_LOCAL,
    IP6_GLOBAL,
//    IP6_ALL_ADDRESSES,
//    IP6_ADDRESS_CDIR,
//    IP6_GATEWAY,
#endif
    CLIENT_IP,               // 192.168.1.67
    #if FEATURE_MDNS
    M_DNS,                   // breadboard.local
    #endif // if FEATURE_MDNS
    DNS,                     // 192.168.1.1 / (IP unset)
    DNS_1,
    DNS_2,
    ALLOWED_IP_RANGE,        // 192.168.1.0 - 192.168.1.255
    STA_MAC,                 // EC:FA:BC:0E:AE:5B
    AP_MAC,                  // EE:FA:BC:0E:AE:5B
    SSID,                    // mynetwork
    BSSID,
    CHANNEL,                 // 1
    ENCRYPTION_TYPE_STA,     // WPA2
    CONNECTED,               // 1h16m
    CONNECTED_MSEC,          // 1h16m
    LAST_DISCONNECT_REASON,  // 200
    LAST_DISC_REASON_STR,    // Beacon timeout
    NUMBER_RECONNECTS,       // 5
    WIFI_STORED_SSID1,
    WIFI_STORED_SSID2,

    FORCE_WIFI_BG,
    RESTART_WIFI_LOST_CONN,
    FORCE_WIFI_NOSLEEP,
    PERIODICAL_GRAT_ARP,
    CONNECTION_FAIL_THRESH,
#ifndef ESP32
    WAIT_WIFI_CONNECT,
#endif
    HIDDEN_SSID_SLOW_CONNECT,
    CONNECT_HIDDEN_SSID,
#ifdef ESP32
    WIFI_PASSIVE_SCAN,
#endif
    SDK_WIFI_AUTORECONNECT,
#if FEATURE_USE_IPV6
    ENABLE_IPV6,
#endif

    BUILD_DESC,
    GIT_BUILD,
    SYSTEM_LIBRARIES,
    PLUGIN_COUNT,
    PLUGIN_DESCRIPTION,
    BUILD_TIME,
    BINARY_FILENAME,
    BUILD_PLATFORM,
    GIT_HEAD,
    #ifdef CONFIGURATION_CODE
    CONFIGURATION_CODE_LBL,
    #endif // ifdef CONFIGURATION_CODE


    I2C_BUS_STATE,
    I2C_BUS_CLEARED_COUNT,

    SYSLOG_LOG_LEVEL,
    SERIAL_LOG_LEVEL,
    WEB_LOG_LEVEL,
#if FEATURE_SD
    SD_LOG_LEVEL,
#endif // if FEATURE_SD

    ESP_CHIP_ID,
    ESP_CHIP_FREQ,
#ifdef ESP32
    ESP_CHIP_XTAL_FREQ,
    ESP_CHIP_APB_FREQ,
#endif
    ESP_CHIP_MODEL,
    ESP_CHIP_REVISION,
    ESP_CHIP_CORES,
    BOARD_NAME,

    FLASH_CHIP_ID,
    FLASH_CHIP_VENDOR,
    FLASH_CHIP_MODEL,
    FLASH_CHIP_REAL_SIZE,
    FLASH_CHIP_SPEED,
    FLASH_IDE_SIZE,
    FLASH_IDE_SPEED,
    FLASH_IDE_MODE,
    FLASH_WRITE_COUNT,
    SKETCH_SIZE,
    SKETCH_FREE,
    FS_SIZE,
    FS_FREE,
    MAX_OTA_SKETCH_SIZE,
    OTA_2STEP,
    OTA_POSSIBLE,
    #if FEATURE_INTERNAL_TEMPERATURE
    INTERNAL_TEMPERATURE,
    #endif // if FEATURE_INTERNAL_TEMPERATURE
#if FEATURE_ETHERNET
    ETH_IP_ADDRESS,
    ETH_IP_SUBNET,
    ETH_IP_ADDRESS_SUBNET,
    ETH_IP_GATEWAY,
    ETH_IP_DNS,
#if FEATURE_USE_IPV6
    ETH_IP6_LOCAL,
#endif
    ETH_MAC,
    ETH_DUPLEX,
    ETH_SPEED,
    ETH_STATE,
    ETH_SPEED_STATE,
    ETH_CONNECTED,
    ETH_CHIP,
#endif // if FEATURE_ETHERNET
# if FEATURE_ETHERNET || defined(USES_ESPEASY_NOW)
    ETH_WIFI_MODE,
#endif
    SUNRISE,
    SUNSET,
    ISNTP,
    UPTIME_MS,
    TIMEZONE_OFFSET,
    LATITUDE,
    LONGITUDE,
    SUNRISE_S,
    SUNSET_S,
    SUNRISE_M,
    SUNSET_M,


    MAX_LABEL  // Keep as last
  };
};


#if FEATURE_ETHERNET
String getEthSpeed();

String getEthLinkSpeedState();
#endif // if FEATURE_ETHERNET

String getInternalLabel(LabelType::Enum label,
                        char            replaceSpace = '_');
const __FlashStringHelper * getLabel(LabelType::Enum label);
String getValue(LabelType::Enum label);
String getExtendedValue(LabelType::Enum label);

String getFormNote(LabelType::Enum label);
String getFormUnit(LabelType::Enum label);


#endif // STRING_PROVIDER_TYPES_H
>>>>>>> 5f6ec043
<|MERGE_RESOLUTION|>--- conflicted
+++ resolved
@@ -1,4 +1,3 @@
-<<<<<<< HEAD
 #ifndef STRING_PROVIDER_TYPES_H
 #define STRING_PROVIDER_TYPES_H
 
@@ -142,9 +141,14 @@
     FORCE_WIFI_NOSLEEP,
     PERIODICAL_GRAT_ARP,
     CONNECTION_FAIL_THRESH,
+#ifndef ESP32
     WAIT_WIFI_CONNECT,
+#endif
     HIDDEN_SSID_SLOW_CONNECT,
     CONNECT_HIDDEN_SSID,
+#ifdef ESP32
+    WIFI_PASSIVE_SCAN,
+#endif
     SDK_WIFI_AUTORECONNECT,
 #if FEATURE_USE_IPV6
     ENABLE_IPV6,
@@ -265,272 +269,8 @@
 String getValue(LabelType::Enum label);
 String getExtendedValue(LabelType::Enum label);
 
-
-#endif // STRING_PROVIDER_TYPES_H
-=======
-#ifndef STRING_PROVIDER_TYPES_H
-#define STRING_PROVIDER_TYPES_H
-
-#include "../../ESPEasy_common.h"
-
-struct LabelType {
-  enum Enum : uint8_t {
-    UNIT_NR,
-    #if FEATURE_ZEROFILLED_UNITNUMBER
-    UNIT_NR_0,
-    #endif // FEATURE_ZEROFILLED_UNITNUMBER
-    UNIT_NAME,
-    HOST_NAME,
-
-    LOCAL_TIME,
-    TIME_SOURCE,
-    TIME_WANDER,
-    #if FEATURE_EXT_RTC
-    EXT_RTC_UTC_TIME,
-    #endif
-    UPTIME,
-    LOAD_PCT,            // 15.10
-    LOOP_COUNT,          // 400
-    CPU_ECO_MODE,        // true
-#if FEATURE_SET_WIFI_TX_PWR
-    WIFI_TX_MAX_PWR,     // Unit: 0.25 dBm, 0 = use default (do not set)
-    WIFI_CUR_TX_PWR,     // Unit dBm of current WiFi TX power.
-    WIFI_SENS_MARGIN,    // Margin in dB on top of sensitivity
-    WIFI_SEND_AT_MAX_TX_PWR,
-#endif
-    WIFI_NR_EXTRA_SCANS,    
-    WIFI_USE_LAST_CONN_FROM_RTC,
-
-    FREE_MEM,            // 9876
-    FREE_STACK,          // 3456
-#ifdef USE_SECOND_HEAP
-    FREE_HEAP_IRAM,
-#endif
-#if defined(CORE_POST_2_5_0) || defined(ESP32)
-  #ifndef LIMIT_BUILD_SIZE
-    HEAP_MAX_FREE_BLOCK, // 7654
-  #endif
-#endif // if defined(CORE_POST_2_5_0) || defined(ESP32)
-#if defined(CORE_POST_2_5_0)
-  #ifndef LIMIT_BUILD_SIZE
-    HEAP_FRAGMENTATION,  // 12
-  #endif
-#endif // if defined(CORE_POST_2_5_0)
-
-#ifdef ESP32
-    HEAP_SIZE,
-    HEAP_MIN_FREE,
-    #ifdef BOARD_HAS_PSRAM
-    PSRAM_SIZE,
-    PSRAM_FREE,
-    PSRAM_MIN_FREE,
-    PSRAM_MAX_FREE_BLOCK,
-    #endif // BOARD_HAS_PSRAM
-#endif // ifdef ESP32
-
-    JSON_BOOL_QUOTES,
-#if FEATURE_TIMING_STATS
-    ENABLE_TIMING_STATISTICS,
-#endif
-    ENABLE_RULES_CACHING,
-    ENABLE_SERIAL_PORT_CONSOLE,
-    CONSOLE_SERIAL_PORT,
-#if USES_ESPEASY_CONSOLE_FALLBACK_PORT
-    CONSOLE_FALLBACK_TO_SERIAL0,
-    CONSOLE_FALLBACK_PORT,
-#endif
-//    ENABLE_RULES_EVENT_REORDER, // TD-er: Disabled for now
-    TASKVALUESET_ALL_PLUGINS,
-    ALLOW_OTA_UNLIMITED,
-#if FEATURE_CLEAR_I2C_STUCK
-    ENABLE_CLEAR_HUNG_I2C_BUS,
-#endif
-    #if FEATURE_I2C_DEVICE_CHECK
-    ENABLE_I2C_DEVICE_CHECK,
-    #endif // if FEATURE_I2C_DEVICE_CHECK
-#ifndef BUILD_NO_RAM_TRACKER
-    ENABLE_RAM_TRACKING,
-#endif
-#if FEATURE_AUTO_DARK_MODE
-    ENABLE_AUTO_DARK_MODE,
-#endif
-#if FEATURE_RULES_EASY_COLOR_CODE
-    DISABLE_RULES_AUTOCOMPLETE,
-#endif // if FEATURE_RULES_EASY_COLOR_CODE
-#if FEATURE_TARSTREAM_SUPPORT
-    DISABLE_SAVE_CONFIG_AS_TAR,
-#endif // if FEATURE_TARSTREAM_SUPPORT
-
-    BOOT_TYPE,               // Cold boot
-    BOOT_COUNT,              // 0
-    RESET_REASON,            // Software/System restart
-    DEEP_SLEEP_ALTERNATIVE_CALL,
-    LAST_TASK_BEFORE_REBOOT, // Last scheduled task.
-    SW_WD_COUNT,
-
-    WIFI_CONNECTION,         // 802.11G
-    WIFI_RSSI,               // -67
-    IP_CONFIG,               // DHCP
-    IP_CONFIG_STATIC,
-    IP_CONFIG_DYNAMIC,
-    IP_ADDRESS,              // 192.168.1.123
-    IP_SUBNET,               // 255.255.255.0
-    IP_ADDRESS_SUBNET,       // 192.168.1.123 / 255.255.255.0
-    GATEWAY,                 // 192.168.1.1
-#if FEATURE_USE_IPV6
-    IP6_LOCAL,
-    IP6_GLOBAL,
-//    IP6_ALL_ADDRESSES,
-//    IP6_ADDRESS_CDIR,
-//    IP6_GATEWAY,
-#endif
-    CLIENT_IP,               // 192.168.1.67
-    #if FEATURE_MDNS
-    M_DNS,                   // breadboard.local
-    #endif // if FEATURE_MDNS
-    DNS,                     // 192.168.1.1 / (IP unset)
-    DNS_1,
-    DNS_2,
-    ALLOWED_IP_RANGE,        // 192.168.1.0 - 192.168.1.255
-    STA_MAC,                 // EC:FA:BC:0E:AE:5B
-    AP_MAC,                  // EE:FA:BC:0E:AE:5B
-    SSID,                    // mynetwork
-    BSSID,
-    CHANNEL,                 // 1
-    ENCRYPTION_TYPE_STA,     // WPA2
-    CONNECTED,               // 1h16m
-    CONNECTED_MSEC,          // 1h16m
-    LAST_DISCONNECT_REASON,  // 200
-    LAST_DISC_REASON_STR,    // Beacon timeout
-    NUMBER_RECONNECTS,       // 5
-    WIFI_STORED_SSID1,
-    WIFI_STORED_SSID2,
-
-    FORCE_WIFI_BG,
-    RESTART_WIFI_LOST_CONN,
-    FORCE_WIFI_NOSLEEP,
-    PERIODICAL_GRAT_ARP,
-    CONNECTION_FAIL_THRESH,
-#ifndef ESP32
-    WAIT_WIFI_CONNECT,
-#endif
-    HIDDEN_SSID_SLOW_CONNECT,
-    CONNECT_HIDDEN_SSID,
-#ifdef ESP32
-    WIFI_PASSIVE_SCAN,
-#endif
-    SDK_WIFI_AUTORECONNECT,
-#if FEATURE_USE_IPV6
-    ENABLE_IPV6,
-#endif
-
-    BUILD_DESC,
-    GIT_BUILD,
-    SYSTEM_LIBRARIES,
-    PLUGIN_COUNT,
-    PLUGIN_DESCRIPTION,
-    BUILD_TIME,
-    BINARY_FILENAME,
-    BUILD_PLATFORM,
-    GIT_HEAD,
-    #ifdef CONFIGURATION_CODE
-    CONFIGURATION_CODE_LBL,
-    #endif // ifdef CONFIGURATION_CODE
-
-
-    I2C_BUS_STATE,
-    I2C_BUS_CLEARED_COUNT,
-
-    SYSLOG_LOG_LEVEL,
-    SERIAL_LOG_LEVEL,
-    WEB_LOG_LEVEL,
-#if FEATURE_SD
-    SD_LOG_LEVEL,
-#endif // if FEATURE_SD
-
-    ESP_CHIP_ID,
-    ESP_CHIP_FREQ,
-#ifdef ESP32
-    ESP_CHIP_XTAL_FREQ,
-    ESP_CHIP_APB_FREQ,
-#endif
-    ESP_CHIP_MODEL,
-    ESP_CHIP_REVISION,
-    ESP_CHIP_CORES,
-    BOARD_NAME,
-
-    FLASH_CHIP_ID,
-    FLASH_CHIP_VENDOR,
-    FLASH_CHIP_MODEL,
-    FLASH_CHIP_REAL_SIZE,
-    FLASH_CHIP_SPEED,
-    FLASH_IDE_SIZE,
-    FLASH_IDE_SPEED,
-    FLASH_IDE_MODE,
-    FLASH_WRITE_COUNT,
-    SKETCH_SIZE,
-    SKETCH_FREE,
-    FS_SIZE,
-    FS_FREE,
-    MAX_OTA_SKETCH_SIZE,
-    OTA_2STEP,
-    OTA_POSSIBLE,
-    #if FEATURE_INTERNAL_TEMPERATURE
-    INTERNAL_TEMPERATURE,
-    #endif // if FEATURE_INTERNAL_TEMPERATURE
-#if FEATURE_ETHERNET
-    ETH_IP_ADDRESS,
-    ETH_IP_SUBNET,
-    ETH_IP_ADDRESS_SUBNET,
-    ETH_IP_GATEWAY,
-    ETH_IP_DNS,
-#if FEATURE_USE_IPV6
-    ETH_IP6_LOCAL,
-#endif
-    ETH_MAC,
-    ETH_DUPLEX,
-    ETH_SPEED,
-    ETH_STATE,
-    ETH_SPEED_STATE,
-    ETH_CONNECTED,
-    ETH_CHIP,
-#endif // if FEATURE_ETHERNET
-# if FEATURE_ETHERNET || defined(USES_ESPEASY_NOW)
-    ETH_WIFI_MODE,
-#endif
-    SUNRISE,
-    SUNSET,
-    ISNTP,
-    UPTIME_MS,
-    TIMEZONE_OFFSET,
-    LATITUDE,
-    LONGITUDE,
-    SUNRISE_S,
-    SUNSET_S,
-    SUNRISE_M,
-    SUNSET_M,
-
-
-    MAX_LABEL  // Keep as last
-  };
-};
-
-
-#if FEATURE_ETHERNET
-String getEthSpeed();
-
-String getEthLinkSpeedState();
-#endif // if FEATURE_ETHERNET
-
-String getInternalLabel(LabelType::Enum label,
-                        char            replaceSpace = '_');
-const __FlashStringHelper * getLabel(LabelType::Enum label);
-String getValue(LabelType::Enum label);
-String getExtendedValue(LabelType::Enum label);
-
 String getFormNote(LabelType::Enum label);
 String getFormUnit(LabelType::Enum label);
 
 
-#endif // STRING_PROVIDER_TYPES_H
->>>>>>> 5f6ec043
+#endif // STRING_PROVIDER_TYPES_H