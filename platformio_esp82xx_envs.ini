--- conflicted
+++ resolved
@@ -58,13 +58,9 @@
                             Adafruit Motor Shield V2 Library
                             Adafruit_ST77xx
                             Adafruit NeoMatrix
-<<<<<<< HEAD
                             I2C AXP192 Power management
-extra_scripts             = ${esp8266_custom_common.extra_scripts}
-=======
 extra_scripts             = pre:tools/pio/pre_custom_esp82xx_IR.py
                             ${extra_scripts_esp8266.extra_scripts}
->>>>>>> 23159291
                             pre:tools/pio/ir_build_check.py
 
 
