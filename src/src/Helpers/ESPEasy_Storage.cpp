#include "../Helpers/ESPEasy_Storage.h"

#include "../../ESPEasy_common.h"

#include "../CustomBuild/StorageLayout.h"

#include "../DataStructs/TimingStats.h"

#include "../ESPEasyCore/ESPEasy_Log.h"
#include "../ESPEasyCore/ESPEasyNetwork.h"
#include "../ESPEasyCore/ESPEasyWifi.h"
#include "../ESPEasyCore/Serial.h"

#include "../Globals/CRCValues.h"
#include "../Globals/Cache.h"
#include "../Globals/Device.h"
#include "../Globals/ESPEasyWiFiEvent.h"
#include "../Globals/ESPEasy_Scheduler.h"
#include "../Globals/EventQueue.h"
#include "../Globals/ExtraTaskSettings.h"
#include "../Globals/Plugins.h"
#include "../Globals/RTC.h"
#include "../Globals/ResetFactoryDefaultPref.h"
#include "../Globals/SecuritySettings.h"
#include "../Globals/Settings.h"

#include "../Helpers/ESPEasyRTC.h"
#include "../Helpers/ESPEasy_FactoryDefault.h"
#include "../Helpers/ESPEasy_time_calc.h"
#include "../Helpers/FS_Helper.h"
#include "../Helpers/Hardware.h"
#include "../Helpers/Memory.h"
#include "../Helpers/Misc.h"
#include "../Helpers/Numerical.h"
#include "../Helpers/PeriodicalActions.h"
#include "../Helpers/StringConverter.h"

#include "ESPEasy_checks.h"

#ifdef ESP32
#include <MD5Builder.h>
#include <esp_partition.h>
#endif

#ifdef ESP32
String patch_fname(const String& fname) {
  if (fname.startsWith(F("/"))) {
    return fname;
  }
  return String(F("/")) + fname;
}
#endif
#ifdef ESP8266
#define patch_fname(F) (F)
#endif

/********************************************************************************************\
   file system error handling
   Look here for error # reference: https://github.com/pellepl/spiffs/blob/master/src/spiffs.h
 \*********************************************************************************************/
String FileError(int line, const char *fname)
{
  String err = F("FS   : Error while reading/writing ");

  err += fname;
  err += F(" in ");
  err += line;
  addLog(LOG_LEVEL_ERROR, err);
  return err;
}

/********************************************************************************************\
   Keep track of number of flash writes.
 \*********************************************************************************************/
void flashCount()
{
  if (RTC.flashDayCounter <= MAX_FLASHWRITES_PER_DAY) {
    RTC.flashDayCounter++;
  }
  RTC.flashCounter++;
  saveToRTC();
}

String flashGuard()
{
  #ifndef BUILD_NO_RAM_TRACKER
  checkRAM(F("flashGuard"));
  #endif

  if (RTC.flashDayCounter > MAX_FLASHWRITES_PER_DAY)
  {
    String log = F("FS   : Daily flash write rate exceeded! (powercycle to reset this)");
    addLog(LOG_LEVEL_ERROR, log);
    return log;
  }
  flashCount();
  return String();
}

// use this in function that can return an error string. it automaticly returns with an error string if there where too many flash writes.
#define FLASH_GUARD() { String flashErr = flashGuard(); \
                        if (flashErr.length()) return flashErr; }


String appendLineToFile(const String& fname, const String& line) {
  return appendToFile(fname, reinterpret_cast<const uint8_t *>(line.c_str()), line.length());
}

String appendToFile(const String& fname, const uint8_t *data, unsigned int size) {
  fs::File f = tryOpenFile(fname, "a+");

  SPIFFS_CHECK(f,                   fname.c_str());
  SPIFFS_CHECK(f.write(data, size), fname.c_str());
  f.close();
  return "";
}

bool fileExists(const String& fname) {
  #ifdef USE_SECOND_HEAP
  HeapSelectDram ephemeral;
  #endif

  const String patched_fname = patch_fname(fname);
  auto search = Cache.fileExistsMap.find(patched_fname);
  if (search != Cache.fileExistsMap.end()) {
    return search->second;
  }
  bool res = ESPEASY_FS.exists(patched_fname);
  Cache.fileExistsMap[patched_fname] = res;
  return res;
}

fs::File tryOpenFile(const String& fname, const String& mode) {
  START_TIMER;
  fs::File f;
  if (fname.isEmpty() || fname.equals(F("/"))) {
    return f;
  }

  bool exists = fileExists(fname);

  if (!exists) {
    if (mode == F("r")) {
      return f;
    }
    Cache.fileExistsMap.clear();
  }
  f = ESPEASY_FS.open(patch_fname(fname), mode.c_str());
  STOP_TIMER(TRY_OPEN_FILE);
  return f;
}

bool tryRenameFile(const String& fname_old, const String& fname_new) {
  Cache.fileExistsMap.clear();
  if (fileExists(fname_old) && !fileExists(fname_new)) {
    clearAllCaches();
    return ESPEASY_FS.rename(patch_fname(fname_old), patch_fname(fname_new));
  }
  return false;
}

bool tryDeleteFile(const String& fname) {
  if (fname.length() > 0)
  {
    bool res = ESPEASY_FS.remove(patch_fname(fname));
    clearAllCaches();

    // A call to GarbageCollection() will at most erase a single block. (e.g. 8k block size)
    // A deleted file may have covered more than a single block, so try to clear multiple blocks.
    uint8_t retries = 3;

    while (retries > 0 && GarbageCollection()) {
      --retries;
    }
    return res;
  }
  return false;
}

/********************************************************************************************\
   Fix stuff to clear out differences between releases
 \*********************************************************************************************/
String BuildFixes()
{
  #ifndef BUILD_NO_RAM_TRACKER
  checkRAM(F("BuildFixes"));
  #endif
  serialPrintln(F("\nBuild changed!"));

  if (Settings.Build < 145)
  {
    InitFile(SettingsType::SettingsFileEnum::FILE_NOTIFICATION_type);
  }

  if (Settings.Build < 20101)
  {
    serialPrintln(F("Fix reset Pin"));
    Settings.Pin_Reset = -1;
  }

  if (Settings.Build < 20102) {
    // Settings were 'mangled' by using older version
    // Have to patch settings to make sure no bogus data is being used.
    serialPrintln(F("Fix settings with uninitalized data or corrupted by switching between versions"));
    Settings.UseRTOSMultitasking       = false;
    Settings.Pin_Reset                 = -1;
    Settings.SyslogFacility            = DEFAULT_SYSLOG_FACILITY;
    Settings.MQTTUseUnitNameAsClientId_unused = DEFAULT_MQTT_USE_UNITNAME_AS_CLIENTID;
    Settings.StructSize                = sizeof(Settings);
  }

  if (Settings.Build < 20103) {
    Settings.ResetFactoryDefaultPreference = 0;
    Settings.OldRulesEngine(DEFAULT_RULES_OLDENGINE);
  }
  if (Settings.Build < 20105) {
    Settings.I2C_clockSpeed = DEFAULT_I2C_CLOCK_SPEED;
  }
  if (Settings.Build <= 20106) {
    // ClientID is now defined in the controller settings.
    #ifdef USES_MQTT
    controllerIndex_t controller_idx = firstEnabledMQTT_ControllerIndex();
    if (validControllerIndex(controller_idx)) {
      MakeControllerSettings(ControllerSettings);
      if (AllocatedControllerSettings()) {
        LoadControllerSettings(controller_idx, ControllerSettings);

        String clientid;
        if (Settings.MQTTUseUnitNameAsClientId_unused) {
          clientid = F("%sysname%");
          if (Settings.appendUnitToHostname()) {
            clientid += F("_%unit%");
          }
        }
        else {
          clientid  = F("ESPClient_%mac%");
        }
        safe_strncpy(ControllerSettings.ClientID, clientid, sizeof(ControllerSettings.ClientID));

        ControllerSettings.mqtt_uniqueMQTTclientIdReconnect(Settings.uniqueMQTTclientIdReconnect_unused());
        ControllerSettings.mqtt_retainFlag(Settings.MQTTRetainFlag_unused);
        SaveControllerSettings(controller_idx, ControllerSettings);
      }
    }
    #endif // USES_MQTT
  }
  if (Settings.Build < 20107) {
    Settings.WebserverPort = 80;
  }
  if (Settings.Build < 20108) {
    Settings.ETH_Phy_Addr   = DEFAULT_ETH_PHY_ADDR;
    Settings.ETH_Pin_mdc    = DEFAULT_ETH_PIN_MDC;
    Settings.ETH_Pin_mdio   = DEFAULT_ETH_PIN_MDIO;
    Settings.ETH_Pin_power  = DEFAULT_ETH_PIN_POWER;
    Settings.ETH_Phy_Type   = DEFAULT_ETH_PHY_TYPE;
    Settings.ETH_Clock_Mode = DEFAULT_ETH_CLOCK_MODE;
    Settings.NetworkMedium  = DEFAULT_NETWORK_MEDIUM;
  }
  if (Settings.Build < 20109) {
    Settings.SyslogPort = 514;
  }
  if (Settings.Build < 20110) {
    Settings.I2C_clockSpeed_Slow = DEFAULT_I2C_CLOCK_SPEED_SLOW;
    Settings.I2C_Multiplexer_Type = I2C_MULTIPLEXER_NONE;
    Settings.I2C_Multiplexer_Addr = -1;
    for (taskIndex_t x = 0; x < TASKS_MAX; x++) {
      Settings.I2C_Multiplexer_Channel[x] = -1;
    }
    Settings.I2C_Multiplexer_ResetPin = -1;
  }
  if (Settings.Build < 20111) {
    #ifdef ESP32
    constexpr uint8_t maxStatesesp32 = sizeof(Settings.PinBootStates_ESP32) / sizeof(Settings.PinBootStates_ESP32[0]);
    for (uint8_t i = 0; i < maxStatesesp32; ++i) {
      Settings.PinBootStates_ESP32[i] = 0;
    }
    #endif
  }
  if (Settings.Build < 20112) {
    Settings.WiFi_TX_power = 70; // 70 = 17.5dBm. unit: 0.25 dBm
    Settings.WiFi_sensitivity_margin = 3; // Margin in dBm on top of sensitivity.
  }
  if (Settings.Build < 20113) {
    Settings.NumberExtraWiFiScans = 0;
  }
  if (Settings.Build < 20114) {
    // P003_Pulse was always using the pull-up, now it is a setting.
    for (taskIndex_t taskIndex = 0; taskIndex < TASKS_MAX; ++taskIndex) {
      if (Settings.TaskDeviceNumber[taskIndex] == 3) {
        Settings.TaskDevicePin1PullUp[taskIndex] = true;
      }
    }
    // Disable periodical scanning as it does cause lots of strange issues.
    Settings.PeriodicalScanWiFi(false);
  }

  Settings.Build = BUILD;
  return SaveSettings();
}

/********************************************************************************************\
   Mount FS and check config.dat
 \*********************************************************************************************/
void fileSystemCheck()
{
  #ifndef BUILD_NO_RAM_TRACKER
  checkRAM(F("fileSystemCheck"));
  #endif
  addLog(LOG_LEVEL_INFO, F("FS   : Mounting..."));

  if (ESPEASY_FS.begin())
  {
    clearAllCaches();
    #if defined(ESP8266)
    fs::FSInfo fs_info;
    ESPEASY_FS.info(fs_info);

    if (loglevelActiveFor(LOG_LEVEL_INFO)) {
      String log = F("FS   : Mount successful, used ");
      log = log + fs_info.usedBytes;
      log = log + F(" bytes of ");
      log = log + fs_info.totalBytes;
      addLog(LOG_LEVEL_INFO, log);
    }

    // Run garbage collection before any file is open.
    uint8_t retries = 3;

    while (retries > 0 && GarbageCollection()) {
      --retries;
    }
    #endif // if defined(ESP8266)

    fs::File f = tryOpenFile(SettingsType::getSettingsFileName(SettingsType::Enum::BasicSettings_Type).c_str(), "r");

    if (!f)
    {
      ResetFactory();
    }

    if (f) { f.close(); }
  }
  else
  {
    String log = F("FS   : Mount failed");
    serialPrintln(log);
    addLog(LOG_LEVEL_ERROR, log);
    ResetFactory();
  }
}

/********************************************************************************************\
   Garbage collection
 \*********************************************************************************************/
bool GarbageCollection() {
  #ifdef CORE_POST_2_6_0

  // Perform garbage collection
  START_TIMER;

  if (ESPEASY_FS.gc()) {
    addLog(LOG_LEVEL_INFO, F("FS   : Success garbage collection"));
    STOP_TIMER(FS_GC_SUCCESS);
    return true;
  }
  STOP_TIMER(FS_GC_FAIL);
  return false;
  #else // ifdef CORE_POST_2_6_0

  // Not supported, so nothing was removed.
  return false;
  #endif // ifdef CORE_POST_2_6_0
}

/********************************************************************************************\
   Save settings to file system
 \*********************************************************************************************/
String SaveSettings()
{
  #ifndef BUILD_NO_RAM_TRACKER
  checkRAM(F("SaveSettings"));
  #endif
  String     err;
  {
    Settings.StructSize = sizeof(Settings);

    // FIXME @TD-er: As discussed in #1292, the CRC for the settings is now disabled.

    /*
      MD5Builder md5;
      uint8_t    tmp_md5[16] = { 0 };
      memcpy( Settings.ProgmemMd5, CRCValues.runTimeMD5, 16);
      md5.begin();
      md5.add((uint8_t *)&Settings, sizeof(Settings)-16);
      md5.calculate();
      md5.getBytes(tmp_md5);
      if (memcmp(tmp_md5, Settings.md5, 16) != 0) {
        // Settings have changed, save to file.
        memcpy(Settings.md5, tmp_md5, 16);
    */
    Settings.validate();
    err = SaveToFile(SettingsType::getSettingsFileName(SettingsType::Enum::BasicSettings_Type).c_str(), 0, (uint8_t *)&Settings, sizeof(Settings));
  }

  if (err.length()) {
    return err;
  }

  // Must check this after saving, or else it is not possible to fix multiple
  // issues which can only corrected on different pages.
  if (!SettingsCheck(err)) { return err; }

  //  }

  err = SaveSecuritySettings();
  return err;
}

String SaveSecuritySettings() {
  MD5Builder md5;
  uint8_t    tmp_md5[16] = { 0 };
  String     err;

  SecuritySettings.validate();
  memcpy(SecuritySettings.ProgmemMd5, CRCValues.runTimeMD5, 16);
  md5.begin();
  md5.add((uint8_t *)&SecuritySettings, sizeof(SecuritySettings) - 16);
  md5.calculate();
  md5.getBytes(tmp_md5);

  if (memcmp(tmp_md5, SecuritySettings.md5, 16) != 0) {
    // Settings have changed, save to file.
    memcpy(SecuritySettings.md5, tmp_md5, 16);
    err = SaveToFile((char *)FILE_SECURITY, 0, (uint8_t *)&SecuritySettings, sizeof(SecuritySettings));

    if (WifiIsAP(WiFi.getMode())) {
      // Security settings are saved, may be update of WiFi settings or hostname.
      WiFiEventData.wifiSetupConnect         = true;
      WiFiEventData.wifiConnectAttemptNeeded = true;
    }
  }
  ExtendedControllerCredentials.save();
  afterloadSettings();
  return err;
}

void afterloadSettings() {
  ExtraTaskSettings.clear(); // make sure these will not contain old settings.
  ResetFactoryDefaultPreference_struct pref(Settings.ResetFactoryDefaultPreference);
  DeviceModel model = pref.getDeviceModel();

  // TODO TD-er: Try to get the information from more locations to make it more persistent
  // Maybe EEPROM location?

  if (modelMatchingFlashSize(model)) {
    ResetFactoryDefaultPreference = Settings.ResetFactoryDefaultPreference;
  }
  Scheduler.setEcoMode(Settings.EcoPowerMode());

  if (!Settings.UseRules) {
    eventQueue.clear();
  }
  CheckRunningServices(); // To update changes in hostname.
}

/********************************************************************************************\
   Load settings from file system
 \*********************************************************************************************/
String LoadSettings()
{
  #ifndef BUILD_NO_RAM_TRACKER
  checkRAM(F("LoadSettings"));
  #endif
  String  err;
  uint8_t calculatedMd5[16];
  MD5Builder md5;

  err = LoadFromFile(SettingsType::getSettingsFileName(SettingsType::Enum::BasicSettings_Type).c_str(), 0, (uint8_t *)&Settings, sizeof(SettingsStruct));

  if (err.length()) {
    return err;
  }
  Settings.validate();

  // FIXME @TD-er: As discussed in #1292, the CRC for the settings is now disabled.

  /*
     if (Settings.StructSize > 16) {
      md5.begin();
      md5.add((uint8_t *)&Settings, Settings.StructSize -16);
      md5.calculate();
      md5.getBytes(calculatedMd5);
     }
     if (memcmp (calculatedMd5, Settings.md5,16)==0){
      addLog(LOG_LEVEL_INFO,  F("CRC  : Settings CRC           ...OK"));
      if (memcmp(Settings.ProgmemMd5, CRCValues.runTimeMD5, 16)!=0)
        addLog(LOG_LEVEL_INFO, F("CRC  : binary has changed since last save of Settings"));
     }
     else{
      addLog(LOG_LEVEL_ERROR, F("CRC  : Settings CRC           ...FAIL"));
     }
   */

  err = LoadFromFile((char *)FILE_SECURITY, 0, (uint8_t *)&SecuritySettings, sizeof(SecurityStruct));
  md5.begin();
  md5.add((uint8_t *)&SecuritySettings, sizeof(SecuritySettings) - 16);
  md5.calculate();
  md5.getBytes(calculatedMd5);

  if (memcmp(calculatedMd5, SecuritySettings.md5, 16) == 0) {
    addLog(LOG_LEVEL_INFO, F("CRC  : SecuritySettings CRC   ...OK "));

    if (memcmp(SecuritySettings.ProgmemMd5, CRCValues.runTimeMD5, 16) != 0) {
      addLog(LOG_LEVEL_INFO, F("CRC  : binary has changed since last save of Settings"));
    }
  }
  else {
    addLog(LOG_LEVEL_ERROR, F("CRC  : SecuritySettings CRC   ...FAIL"));
  }

  ExtendedControllerCredentials.load();

  //  setupStaticIPconfig();
  // FIXME TD-er: Must check if static/dynamic IP was changed and trigger a reconnect? Or is a reboot better when changing those settings?
  afterloadSettings();
  SecuritySettings.validate();
  return err;
}

/********************************************************************************************\
   Disable Plugin, based on bootFailedCount
 \*********************************************************************************************/
uint8_t disablePlugin(uint8_t bootFailedCount) {
  for (taskIndex_t i = 0; i < TASKS_MAX && bootFailedCount > 0; ++i) {
    if (Settings.TaskDeviceEnabled[i]) {
      --bootFailedCount;

      if (bootFailedCount == 0) {
        Settings.TaskDeviceEnabled[i] = false;
      }
    }
  }
  return bootFailedCount;
}

/********************************************************************************************\
   Disable Controller, based on bootFailedCount
 \*********************************************************************************************/
uint8_t disableController(uint8_t bootFailedCount) {
  for (controllerIndex_t i = 0; i < CONTROLLER_MAX && bootFailedCount > 0; ++i) {
    if (Settings.ControllerEnabled[i]) {
      --bootFailedCount;

      if (bootFailedCount == 0) {
        Settings.ControllerEnabled[i] = false;
      }
    }
  }
  return bootFailedCount;
}

/********************************************************************************************\
   Disable Notification, based on bootFailedCount
 \*********************************************************************************************/
uint8_t disableNotification(uint8_t bootFailedCount) {
  for (uint8_t i = 0; i < NOTIFICATION_MAX && bootFailedCount > 0; ++i) {
    if (Settings.NotificationEnabled[i]) {
      --bootFailedCount;

      if (bootFailedCount == 0) {
        Settings.NotificationEnabled[i] = false;
      }
    }
  }
  return bootFailedCount;
}


bool getAndLogSettingsParameters(bool read, SettingsType::Enum settingsType, int index, int& offset, int& max_size) {
#ifndef BUILD_NO_DEBUG

  if (loglevelActiveFor(LOG_LEVEL_DEBUG_DEV)) {
    String log = read ? F("Read") : F("Write");
    log += F(" settings: ");
    log += SettingsType::getSettingsTypeString(settingsType);
    log += F(" index: ");
    log += index;
    addLog(LOG_LEVEL_DEBUG_DEV, log);
  }
#endif // ifndef BUILD_NO_DEBUG
  return SettingsType::getSettingsParameters(settingsType, index, offset, max_size);
}


/********************************************************************************************\
   Load array of Strings from Custom settings
   Use maxStringLength = 0 to optimize for size (strings will be concatenated)
 \*********************************************************************************************/
String LoadStringArray(SettingsType::Enum settingsType, int index, String strings[], uint16_t nrStrings, uint16_t maxStringLength)
{
  int offset, max_size;
  if (!SettingsType::getSettingsParameters(settingsType, index, offset, max_size))
  {
    #ifndef BUILD_NO_DEBUG
    return F("Invalid index for custom settings");
    #else
    return F("Save error");
    #endif
  }

  const uint32_t bufferSize = 128;

  // FIXME TD-er: For now stack allocated, may need to be heap allocated?
  if (maxStringLength >= bufferSize) { return F("Max 128 chars allowed"); }

  char buffer[bufferSize];

  String   result;
  uint32_t readPos       = 0;
  uint32_t nextStringPos = 0;
  uint32_t stringCount   = 0;
  String   tmpString;
  tmpString.reserve(bufferSize);

  {
<<<<<<< HEAD
    #ifdef USE_SECOND_HEAP
    HeapSelectIram ephemeral;
    #endif

=======
>>>>>>> 8cea0af5
    while (stringCount < nrStrings && static_cast<int>(readPos) < max_size) {
      const uint32_t readSize = std::min(bufferSize, max_size - readPos);
      result += LoadFromFile(settingsType,
                            index,
                            (uint8_t *)&buffer,
                            readSize,
                            readPos);

      for (uint32_t i = 0; i < readSize && stringCount < nrStrings; ++i) {
        const uint32_t curPos = readPos + i;

        if (curPos >= nextStringPos) {
          if (buffer[i] == 0) {
            if (maxStringLength != 0) {
              // Specific string length, so we have to set the next string position.
              nextStringPos += maxStringLength;
            }
            strings[stringCount] = tmpString;
            tmpString            = "";
            tmpString.reserve(readSize);
            ++stringCount;
          } else {
            tmpString += buffer[i];
          }
        }
      }
      readPos += bufferSize;
    }
  }

  if ((!tmpString.isEmpty()) && (stringCount < nrStrings)) {
    result              += F("Incomplete custom settings for index ");
    result              += (index + 1);
    strings[stringCount] = tmpString;
  }
  return result;
}

/********************************************************************************************\
   Save array of Strings from Custom settings
   Use maxStringLength = 0 to optimize for size (strings will be concatenated)
 \*********************************************************************************************/
String SaveStringArray(SettingsType::Enum settingsType, int index, const String strings[], uint16_t nrStrings, uint16_t maxStringLength)
{
  int offset, max_size;
  if (!SettingsType::getSettingsParameters(settingsType, index, offset, max_size))
  {
    #ifndef BUILD_NO_DEBUG
    return F("Invalid index for custom settings");
    #else
    return F("Save error");
    #endif
  }

  const uint16_t bufferSize = 128;

  // FIXME TD-er: For now stack allocated, may need to be heap allocated?
  uint8_t buffer[bufferSize];

  String   result;
  int      writePos        = 0;
  uint16_t stringCount     = 0;
  uint16_t stringReadPos   = 0;
  uint16_t nextStringPos   = 0;
  uint16_t curStringLength = 0;

  if (maxStringLength != 0) {
    // Specified string length, check given strings
    for (int i = 0; i < nrStrings; ++i) {
      if (strings[i].length() >= maxStringLength) {
        result += getCustomTaskSettingsError(i);
      }
    }
  }

  while (stringCount < nrStrings && writePos < max_size) {
    ZERO_FILL(buffer);

    for (int i = 0; i < bufferSize && stringCount < nrStrings; ++i) {
      if (stringReadPos == 0) {
        // We're at the start of a string
        curStringLength = strings[stringCount].length();

        if (maxStringLength != 0) {
          if (curStringLength >= maxStringLength) {
            curStringLength = maxStringLength - 1;
          }
        }
      }

      uint16_t curPos = writePos + i;

      if (curPos >= nextStringPos) {
        if (stringReadPos < curStringLength) {
          buffer[i] = strings[stringCount][stringReadPos];
          ++stringReadPos;
        } else {
          buffer[i]     = 0;
          stringReadPos = 0;
          ++stringCount;

          if (maxStringLength == 0) {
            nextStringPos += curStringLength + 1;
          } else {
            nextStringPos += maxStringLength;
          }
        }
      }
    }

    // Buffer is filled, now write to flash
    // As we write in parts, only count as single write.
    if (RTC.flashDayCounter > 0) {
      RTC.flashDayCounter--;
    }
    result   += SaveToFile(settingsType, index, &(buffer[0]), bufferSize, writePos);
    writePos += bufferSize;
  }

  if ((writePos >= max_size) && (stringCount < nrStrings)) {
    result += F("Error: Not all strings fit in custom settings.");
  }
  return result;
}



/********************************************************************************************\
   Save Task settings to file system
 \*********************************************************************************************/
String SaveTaskSettings(taskIndex_t TaskIndex)
{
  #ifndef BUILD_NO_RAM_TRACKER
  checkRAM(F("SaveTaskSettings"));
  #endif

  if (ExtraTaskSettings.TaskIndex != TaskIndex) {
    #ifndef BUILD_NO_DEBUG
    return F("SaveTaskSettings taskIndex does not match");
    #else
    return F("Save error");
    #endif
  }
  String err = SaveToFile(SettingsType::Enum::TaskSettings_Type,
                          TaskIndex,
                          (uint8_t *)&ExtraTaskSettings,
                          sizeof(struct ExtraTaskSettingsStruct));

  if (err.isEmpty()) {
    err = checkTaskSettings(TaskIndex);
  }
  return err;
}

/********************************************************************************************\
   Load Task settings from file system
 \*********************************************************************************************/
String LoadTaskSettings(taskIndex_t TaskIndex)
{
  if (ExtraTaskSettings.TaskIndex == TaskIndex) {
    return String(); // already loaded
  }
  if (!validTaskIndex(TaskIndex)) {
    ExtraTaskSettings.clear();
    return String(); // Un-initialized task index.
  }
  #ifndef BUILD_NO_RAM_TRACKER
  checkRAM(F("LoadTaskSettings"));
  #endif

  START_TIMER
  ExtraTaskSettings.clear();
  const String result = LoadFromFile(SettingsType::Enum::TaskSettings_Type, TaskIndex, (uint8_t *)&ExtraTaskSettings, sizeof(struct ExtraTaskSettingsStruct));

  // After loading, some settings may need patching.
  ExtraTaskSettings.TaskIndex = TaskIndex; // Needed when an empty task was requested

  const deviceIndex_t DeviceIndex = getDeviceIndex_from_TaskIndex(TaskIndex);
  if (validDeviceIndex(DeviceIndex)) {
    if (!Device[DeviceIndex].configurableDecimals()) {
      // Nr of decimals cannot be configured, so set them to 0 just to be sure.
      for (uint8_t i = 0; i < VARS_PER_TASK; ++i) {
        ExtraTaskSettings.TaskDeviceValueDecimals[i] = 0;
      }      
    }
  }

  if (ExtraTaskSettings.TaskDeviceValueNames[0][0] == 0) {
    // if field set empty, reload defaults
    struct EventStruct TempEvent(TaskIndex);
    String tmp;

    // the plugin call should populate ExtraTaskSettings with its default values.
    PluginCall(PLUGIN_GET_DEVICEVALUENAMES, &TempEvent, tmp);
  }
  ExtraTaskSettings.validate();
  STOP_TIMER(LOAD_TASK_SETTINGS);

  return result;
}

/********************************************************************************************\
   Save Custom Task settings to file system
 \*********************************************************************************************/
String SaveCustomTaskSettings(taskIndex_t TaskIndex, uint8_t *memAddress, int datasize)
{
  #ifndef BUILD_NO_RAM_TRACKER
  checkRAM(F("SaveCustomTaskSettings"));
  #endif
  return SaveToFile(SettingsType::Enum::CustomTaskSettings_Type, TaskIndex, memAddress, datasize);
}

/********************************************************************************************\
   Save array of Strings to Custom Task settings
   Use maxStringLength = 0 to optimize for size (strings will be concatenated)
 \*********************************************************************************************/
String SaveCustomTaskSettings(taskIndex_t TaskIndex, String strings[], uint16_t nrStrings, uint16_t maxStringLength)
{
  #ifndef BUILD_NO_RAM_TRACKER
  checkRAM(F("SaveCustomTaskSettings"));
  #endif
  return SaveStringArray(
    SettingsType::Enum::CustomTaskSettings_Type, TaskIndex,
    strings, nrStrings, maxStringLength);
}

String getCustomTaskSettingsError(uint8_t varNr) {
  String error = F("Error: Text too long for line ");

  error += varNr + 1;
  error += '\n';
  return error;
}

/********************************************************************************************\
   Clear custom task settings
 \*********************************************************************************************/
String ClearCustomTaskSettings(taskIndex_t TaskIndex)
{
  // addLog(LOG_LEVEL_DEBUG, F("Clearing custom task settings"));
  return ClearInFile(SettingsType::Enum::CustomTaskSettings_Type, TaskIndex);
}

/********************************************************************************************\
   Load Custom Task settings from file system
 \*********************************************************************************************/
String LoadCustomTaskSettings(taskIndex_t TaskIndex, uint8_t *memAddress, int datasize)
{
  START_TIMER;
  #ifndef BUILD_NO_RAM_TRACKER
  checkRAM(F("LoadCustomTaskSettings"));
  #endif
  String result = LoadFromFile(SettingsType::Enum::CustomTaskSettings_Type, TaskIndex, memAddress, datasize);
  STOP_TIMER(LOAD_CUSTOM_TASK_STATS);
  return result;
}

/********************************************************************************************\
   Load array of Strings from Custom Task settings
   Use maxStringLength = 0 to optimize for size (strings will be concatenated)
 \*********************************************************************************************/
String LoadCustomTaskSettings(taskIndex_t TaskIndex, String strings[], uint16_t nrStrings, uint16_t maxStringLength)
{
  START_TIMER;
  #ifndef BUILD_NO_RAM_TRACKER
  checkRAM(F("LoadCustomTaskSettings"));
  #endif
  String result = LoadStringArray(SettingsType::Enum::CustomTaskSettings_Type,
                           TaskIndex,
                           strings, nrStrings, maxStringLength);
  STOP_TIMER(LOAD_CUSTOM_TASK_STATS);
  return result;
}

/********************************************************************************************\
   Save Controller settings to file system
 \*********************************************************************************************/
String SaveControllerSettings(controllerIndex_t ControllerIndex, ControllerSettingsStruct& controller_settings)
{
  #ifndef BUILD_NO_RAM_TRACKER
  checkRAM(F("SaveControllerSettings"));
  #endif
  controller_settings.validate(); // Make sure the saved controller settings have proper values.
  return SaveToFile(SettingsType::Enum::ControllerSettings_Type, ControllerIndex,
                    (uint8_t *)&controller_settings, sizeof(controller_settings));
}

/********************************************************************************************\
   Load Controller settings to file system
 \*********************************************************************************************/
String LoadControllerSettings(controllerIndex_t ControllerIndex, ControllerSettingsStruct& controller_settings) {
  #ifndef BUILD_NO_RAM_TRACKER
  checkRAM(F("LoadControllerSettings"));
  #endif
  String result =
    LoadFromFile(SettingsType::Enum::ControllerSettings_Type, ControllerIndex,
                 (uint8_t *)&controller_settings, sizeof(controller_settings));
  controller_settings.validate(); // Make sure the loaded controller settings have proper values.
  return result;
}

/********************************************************************************************\
   Clear Custom Controller settings
 \*********************************************************************************************/
String ClearCustomControllerSettings(controllerIndex_t ControllerIndex)
{
  #ifndef BUILD_NO_RAM_TRACKER
  checkRAM(F("ClearCustomControllerSettings"));
  #endif

  // addLog(LOG_LEVEL_DEBUG, F("Clearing custom controller settings"));
  return ClearInFile(SettingsType::Enum::CustomControllerSettings_Type, ControllerIndex);
}

/********************************************************************************************\
   Save Custom Controller settings to file system
 \*********************************************************************************************/
String SaveCustomControllerSettings(controllerIndex_t ControllerIndex, uint8_t *memAddress, int datasize)
{
  #ifndef BUILD_NO_RAM_TRACKER
  checkRAM(F("SaveCustomControllerSettings"));
  #endif
  return SaveToFile(SettingsType::Enum::CustomControllerSettings_Type, ControllerIndex, memAddress, datasize);
}

/********************************************************************************************\
   Load Custom Controller settings to file system
 \*********************************************************************************************/
String LoadCustomControllerSettings(controllerIndex_t ControllerIndex, uint8_t *memAddress, int datasize)
{
  #ifndef BUILD_NO_RAM_TRACKER
  checkRAM(F("LoadCustomControllerSettings"));
  #endif
  return LoadFromFile(SettingsType::Enum::CustomControllerSettings_Type, ControllerIndex, memAddress, datasize);
}

/********************************************************************************************\
   Save Controller settings to file system
 \*********************************************************************************************/
String SaveNotificationSettings(int NotificationIndex, uint8_t *memAddress, int datasize)
{
  #ifndef BUILD_NO_RAM_TRACKER
  checkRAM(F("SaveNotificationSettings"));
  #endif
  return SaveToFile(SettingsType::Enum::NotificationSettings_Type, NotificationIndex, memAddress, datasize);
}

/********************************************************************************************\
   Load Controller settings to file system
 \*********************************************************************************************/
String LoadNotificationSettings(int NotificationIndex, uint8_t *memAddress, int datasize)
{
  #ifndef BUILD_NO_RAM_TRACKER
  checkRAM(F("LoadNotificationSettings"));
  #endif
  return LoadFromFile(SettingsType::Enum::NotificationSettings_Type, NotificationIndex, memAddress, datasize);
}

/********************************************************************************************\
   Init a file with zeros on file system
 \*********************************************************************************************/
String InitFile(const String& fname, int datasize)
{
  #ifndef BUILD_NO_RAM_TRACKER
  checkRAM(F("InitFile"));
  #endif
  FLASH_GUARD();

  fs::File f = tryOpenFile(fname, "w");

  if (f) {
    for (int x = 0; x < datasize; x++)
    {
      // See https://github.com/esp8266/Arduino/commit/b1da9eda467cc935307d553692fdde2e670db258#r32622483
      uint8_t zero_value = 0;
      SPIFFS_CHECK(f.write(&zero_value, 1), fname.c_str());
    }
    f.close();
  }

  // OK
  return String();
}

String InitFile(SettingsType::Enum settingsType)
{
  return InitFile(SettingsType::getSettingsFile(settingsType));
}

String InitFile(SettingsType::SettingsFileEnum file_type)
{
  return InitFile(SettingsType::getSettingsFileName(file_type), 
                  SettingsType::getInitFileSize(file_type));
}

/********************************************************************************************\
   Save data into config file on file system
 \*********************************************************************************************/
String SaveToFile(const char *fname, int index, const uint8_t *memAddress, int datasize)
{
  return doSaveToFile(fname, index, memAddress, datasize, "r+");
}

// See for mode description: https://github.com/esp8266/Arduino/blob/master/doc/filesystem.rst
String doSaveToFile(const char *fname, int index, const uint8_t *memAddress, int datasize, const char *mode)
{
#ifndef BUILD_NO_DEBUG
#ifndef ESP32

  if (allocatedOnStack(memAddress)) {
    String log = F("SaveToFile: ");
    log += fname;
    log += F(" ERROR, Data allocated on stack");
    addLog(LOG_LEVEL_ERROR, log);

    //    return log;  // FIXME TD-er: Should this be considered a breaking error?
  }
#endif // ifndef ESP32
#endif

  if (index < 0) {
    #ifndef BUILD_NO_DEBUG
    String log = F("SaveToFile: ");
    log += fname;
    log += F(" ERROR, invalid position in file");
    #else
    String log = F("Save error");
    #endif
    addLog(LOG_LEVEL_ERROR, log);
    return log;
  }
  START_TIMER;
  #ifndef BUILD_NO_RAM_TRACKER
  checkRAM(F("SaveToFile"));
  #endif
  FLASH_GUARD();
  
  #ifndef BUILD_NO_DEBUG
  if (loglevelActiveFor(LOG_LEVEL_INFO)) {
    String log = F("SaveToFile: free stack: ");
    log += getCurrentFreeStack();
    addLog(LOG_LEVEL_INFO, log);
  }
  #endif
  delay(1);
  unsigned long timer = millis() + 50;
  fs::File f          = tryOpenFile(fname, mode);

  if (f) {
    clearAllCaches();
    SPIFFS_CHECK(f,                          fname);
    SPIFFS_CHECK(f.seek(index, fs::SeekSet), fname);
    const uint8_t *pointerToByteToSave = memAddress;

    for (int x = 0; x < datasize; x++)
    {
      // See https://github.com/esp8266/Arduino/commit/b1da9eda467cc935307d553692fdde2e670db258#r32622483
      uint8_t byteToSave = *pointerToByteToSave;
      SPIFFS_CHECK(f.write(&byteToSave, 1), fname);
      pointerToByteToSave++;

      if (x % 256 == 0) {
        // one page written, do some background tasks
        timer = millis() + 50;
        delay(0);
      }

      if (timeOutReached(timer)) {
        timer += 50;
        delay(0);
      }
    }
    f.close();
    #ifndef BUILD_NO_DEBUG
    if (loglevelActiveFor(LOG_LEVEL_INFO)) {
      String log;
      log.reserve(48);
      log += F("FILE : Saved ");
      log += fname;
      log += F(" offset: ");
      log += index;
      log += F(" size: ");
      log += datasize;
      addLog(LOG_LEVEL_INFO, log);
    }
    #endif
  } else {
    #ifndef BUILD_NO_DEBUG
    String log = F("SaveToFile: ");
    log += fname;
    log += F(" ERROR, Cannot save to file");
    #else
    String log = F("Save error");
    #endif

    addLog(LOG_LEVEL_ERROR, log);
    return log;
  }
  STOP_TIMER(SAVEFILE_STATS);
  #ifndef BUILD_NO_DEBUG
  if (loglevelActiveFor(LOG_LEVEL_INFO)) {
    String log = F("SaveToFile: free stack after: ");
    log += getCurrentFreeStack();
    addLog(LOG_LEVEL_INFO, log);
  }
  #endif

  // OK
  return String();
}

/********************************************************************************************\
   Clear a certain area in a file (set to 0)
 \*********************************************************************************************/
String ClearInFile(const char *fname, int index, int datasize)
{
  if (index < 0) {
    #ifndef BUILD_NO_DEBUG
    String log = F("ClearInFile: ");
    log += fname;
    log += F(" ERROR, invalid position in file");
    #else
    String log = F("Save error");
    #endif

    addLog(LOG_LEVEL_ERROR, log);
    return log;
  }

  #ifndef BUILD_NO_RAM_TRACKER
  checkRAM(F("ClearInFile"));
  #endif
  FLASH_GUARD();

  fs::File f = tryOpenFile(fname, "r+");

  if (f) {
    SPIFFS_CHECK(f.seek(index, fs::SeekSet), fname);

    for (int x = 0; x < datasize; x++)
    {
      // See https://github.com/esp8266/Arduino/commit/b1da9eda467cc935307d553692fdde2e670db258#r32622483
      uint8_t zero_value = 0;
      SPIFFS_CHECK(f.write(&zero_value, 1), fname);
    }
    f.close();
  } else {
    #ifndef BUILD_NO_DEBUG
    String log = F("ClearInFile: ");
    log += fname;
    log += F(" ERROR, Cannot save to file");
    #else
    String log = F("Save error");
    #endif
    addLog(LOG_LEVEL_ERROR, log);
    return log;
  }

  // OK
  return String();
}

/********************************************************************************************\
   Load data from config file on file system
 \*********************************************************************************************/
String LoadFromFile(const char *fname, int offset, uint8_t *memAddress, int datasize)
{
  if (offset < 0) {
    #ifndef BUILD_NO_DEBUG
    String log = F("LoadFromFile: ");
    log += fname;
    log += F(" ERROR, invalid position in file");
    #else
    String log = F("Load error");
    #endif
    addLog(LOG_LEVEL_ERROR, log);
    return log;
  }
  delay(0);
  START_TIMER;
  #ifndef BUILD_NO_RAM_TRACKER
  checkRAM(F("LoadFromFile"));
  #endif
  fs::File f = tryOpenFile(fname, "r");
  SPIFFS_CHECK(f,                            fname);
  SPIFFS_CHECK(f.seek(offset, fs::SeekSet),  fname);
  SPIFFS_CHECK(f.read(memAddress, datasize), fname);
  f.close();

  STOP_TIMER(LOADFILE_STATS);
  delay(0);

  return String();
}

/********************************************************************************************\
   Wrapper functions to handle errors in accessing settings
 \*********************************************************************************************/
String getSettingsFileIndexRangeError(bool read, SettingsType::Enum settingsType, int index) {
  if (settingsType >= SettingsType::Enum::SettingsType_MAX) {
    String error = F("Unknown settingsType: ");
    error += static_cast<int>(settingsType);
    return error;
  }
  String error = read ? F("Load") : F("Save");
  #ifndef BUILD_NO_DEBUG
  error += SettingsType::getSettingsTypeString(settingsType);
  error += F(" index out of range: ");
  error += index;
  #else
  error += F(" error");
  #endif
  return error;
}

String getSettingsFileDatasizeError(bool read, SettingsType::Enum settingsType, int index, int datasize, int max_size) {
  String error = read ? F("Load") : F("Save");
  #ifndef BUILD_NO_DEBUG
  error += SettingsType::getSettingsTypeString(settingsType);
  error += '(';
  error += index;
  error += F(") datasize(");
  error += datasize;
  error += F(") > max_size(");
  error += max_size;
  error += ')';
  #else
  error += F(" error");
  #endif
  
  return error;
}

String LoadFromFile(SettingsType::Enum settingsType, int index, uint8_t *memAddress, int datasize, int offset_in_block) {
  bool read = true;
  int  offset, max_size;

  if (!getAndLogSettingsParameters(read, settingsType, index, offset, max_size)) {
    return getSettingsFileIndexRangeError(read, settingsType, index);
  }

  if ((datasize + offset_in_block) > max_size) {
    return getSettingsFileDatasizeError(read, settingsType, index, datasize, max_size);
  }
  String fname = SettingsType::getSettingsFileName(settingsType);
  return LoadFromFile(fname.c_str(), (offset + offset_in_block), memAddress, datasize);
}

String LoadFromFile(SettingsType::Enum settingsType, int index, uint8_t *memAddress, int datasize) {
  return LoadFromFile(settingsType, index, memAddress, datasize, 0);
}

String SaveToFile(SettingsType::Enum settingsType, int index, uint8_t *memAddress, int datasize) {
  return SaveToFile(settingsType, index, memAddress, datasize, 0);
}

String SaveToFile(SettingsType::Enum settingsType, int index, uint8_t *memAddress, int datasize, int posInBlock) {
  bool read = false;
  int  offset, max_size;

  if (!getAndLogSettingsParameters(read, settingsType, index, offset, max_size)) {
    return getSettingsFileIndexRangeError(read, settingsType, index);
  }

  if ((datasize > max_size) || ((posInBlock + datasize) > max_size)) {
    return getSettingsFileDatasizeError(read, settingsType, index, datasize, max_size);
  }
  String fname = SettingsType::getSettingsFileName(settingsType);
  if (!fileExists(fname)) {
    InitFile(settingsType);
  }
  return SaveToFile(fname.c_str(), offset + posInBlock, memAddress, datasize);
}

String ClearInFile(SettingsType::Enum settingsType, int index) {
  bool read = false;
  int  offset, max_size;

  if (!getAndLogSettingsParameters(read, settingsType, index, offset, max_size)) {
    return getSettingsFileIndexRangeError(read, settingsType, index);
  }
  String fname = SettingsType::getSettingsFileName(settingsType);
  return ClearInFile(fname.c_str(), offset, max_size);
}

/********************************************************************************************\
   Check file system area settings
 \*********************************************************************************************/
int SpiffsSectors()
{
  #ifndef BUILD_NO_RAM_TRACKER
  checkRAM(F("SpiffsSectors"));
  #endif
  #if defined(ESP8266)
    # ifdef CORE_POST_2_6_0
  uint32_t _sectorStart = ((uint32_t)&_FS_start - 0x40200000) / SPI_FLASH_SEC_SIZE;
  uint32_t _sectorEnd   = ((uint32_t)&_FS_end - 0x40200000) / SPI_FLASH_SEC_SIZE;
    # else // ifdef CORE_POST_2_6_0
  uint32_t _sectorStart = ((uint32_t)&_SPIFFS_start - 0x40200000) / SPI_FLASH_SEC_SIZE;
  uint32_t _sectorEnd   = ((uint32_t)&_SPIFFS_end - 0x40200000) / SPI_FLASH_SEC_SIZE;
    # endif // ifdef CORE_POST_2_6_0

  return _sectorEnd - _sectorStart;
  #endif // if defined(ESP8266)
  #if defined(ESP32)
  return 32;
  #endif // if defined(ESP32)
}

size_t SpiffsUsedBytes() {
  size_t result = 1; // Do not output 0, this may be used in divisions.

  #ifdef ESP32
  result = ESPEASY_FS.usedBytes();
  #endif // ifdef ESP32
  #ifdef ESP8266
  fs::FSInfo fs_info;
  ESPEASY_FS.info(fs_info);
  result = fs_info.usedBytes;
  #endif // ifdef ESP8266
  return result;
}

size_t SpiffsTotalBytes() {
  size_t result = 1; // Do not output 0, this may be used in divisions.

  #ifdef ESP32
  result = ESPEASY_FS.totalBytes();
  #endif // ifdef ESP32
  #ifdef ESP8266
  fs::FSInfo fs_info;
  ESPEASY_FS.info(fs_info);
  result = fs_info.totalBytes;
  #endif // ifdef ESP8266
  return result;
}

size_t SpiffsBlocksize() {
  size_t result = 8192; // Some default viable for most 1 MB file systems

  #ifdef ESP32
  result = 8192;        // Just assume 8k, since we cannot query it
  #endif // ifdef ESP32
  #ifdef ESP8266
  fs::FSInfo fs_info;
  ESPEASY_FS.info(fs_info);
  result = fs_info.blockSize;
  #endif // ifdef ESP8266
  return result;
}

size_t SpiffsPagesize() {
  size_t result = 256; // Most common

  #ifdef ESP32
  result = 256;        // Just assume 256, since we cannot query it
  #endif // ifdef ESP32
  #ifdef ESP8266
  fs::FSInfo fs_info;
  ESPEASY_FS.info(fs_info);
  result = fs_info.pageSize;
  #endif // ifdef ESP8266
  return result;
}

size_t SpiffsFreeSpace() {
  int freeSpace = SpiffsTotalBytes() - SpiffsUsedBytes();

  if (freeSpace < static_cast<int>(2 * SpiffsBlocksize())) {
    // Not enough free space left to store anything
    // There needs to be minimum of 2 free blocks.
    return 0;
  }
  return freeSpace - 2 * SpiffsBlocksize();
}

bool SpiffsFull() {
  return SpiffsFreeSpace() == 0;
}

/********************************************************************************************\
   Handling cached data
 \*********************************************************************************************/
String createCacheFilename(unsigned int count) {
  String fname;

  fname.reserve(16);
  #ifdef ESP32
  fname = '/';
  #endif // ifdef ESP32
  fname += F("cache_");
  fname += String(count);
  fname += F(".bin");
  return fname;
}

// Match string with an integer between '_' and ".bin"
int getCacheFileCountFromFilename(const String& fname) {
  int startpos = fname.indexOf('_');

  if (startpos < 0) { return -1; }
  int endpos = fname.indexOf(F(".bin"));

  if (endpos < 0) { return -1; }

  //  String digits = fname.substring(startpos + 1, endpos);
  int result;

  if (validIntFromString(fname.substring(startpos + 1, endpos), result)) {
    return result;
  }
  return -1;
}

// Look into the filesystem to see if there are any cache files present on the filesystem
// Return true if any found.
bool getCacheFileCounters(uint16_t& lowest, uint16_t& highest, size_t& filesizeHighest) {
  lowest          = 65535;
  highest         = 0;
  filesizeHighest = 0;
#ifdef ESP8266
  Dir dir = ESPEASY_FS.openDir(F("cache"));

  while (dir.next()) {
    String filename = dir.fileName();
    int    count    = getCacheFileCountFromFilename(filename);

    if (count >= 0) {
      if (lowest > count) {
        lowest = count;
      }

      if (highest < count) {
        highest         = count;
        filesizeHighest = dir.fileSize();
      }
    }
  }
#endif // ESP8266
#ifdef ESP32
  File root = ESPEASY_FS.open(F("/"));
  File file = root.openNextFile();

  while (file)
  {
    if (!file.isDirectory()) {
      const String fname(file.name());
      if (fname.startsWith(F("/cache")) || fname.startsWith(F("cache"))) {
        int count = getCacheFileCountFromFilename(fname);

        if (count >= 0) {
          if (lowest > count) {
            lowest = count;
          }

          if (highest < count) {
            highest         = count;
            filesizeHighest = file.size();
          }
        } else {
          addLog(LOG_LEVEL_INFO, String(F("RTC  : Cannot get count from: ")) + fname);
        }
      }
    }
    file = root.openNextFile();
  }
#endif // ESP32

  if (lowest <= highest) {
    return true;
  }
  lowest  = 0;
  highest = 0;
  return false;
}

/********************************************************************************************\
   Get partition table information
 \*********************************************************************************************/
#ifdef ESP32
String getPartitionType(uint8_t pType, uint8_t pSubType) {
  esp_partition_type_t partitionType       = static_cast<esp_partition_type_t>(pType);
  esp_partition_subtype_t partitionSubType = static_cast<esp_partition_subtype_t>(pSubType);

  if (partitionType == ESP_PARTITION_TYPE_APP) {
    if ((partitionSubType >= ESP_PARTITION_SUBTYPE_APP_OTA_MIN) &&
        (partitionSubType < ESP_PARTITION_SUBTYPE_APP_OTA_MAX)) {
      String result = F("OTA partition ");
      result += (partitionSubType - ESP_PARTITION_SUBTYPE_APP_OTA_MIN);
      return result;
    }

    switch (partitionSubType) {
      case ESP_PARTITION_SUBTYPE_APP_FACTORY: return F("Factory app");
      case ESP_PARTITION_SUBTYPE_APP_TEST:    return F("Test app");
      default: break;
    }
  }

  if (partitionType == ESP_PARTITION_TYPE_DATA) {
    switch (partitionSubType) {
      case ESP_PARTITION_SUBTYPE_DATA_OTA:      return F("OTA selection");
      case ESP_PARTITION_SUBTYPE_DATA_PHY:      return F("PHY init data");
      case ESP_PARTITION_SUBTYPE_DATA_NVS:      return F("NVS");
      case ESP_PARTITION_SUBTYPE_DATA_COREDUMP: return F("COREDUMP");
      case ESP_PARTITION_SUBTYPE_DATA_ESPHTTPD: return F("ESPHTTPD");
      case ESP_PARTITION_SUBTYPE_DATA_FAT:      return F("FAT");
      case ESP_PARTITION_SUBTYPE_DATA_SPIFFS:   return F("SPIFFS");
      default: break;
    }
  }
  String result = F("Unknown(");
  result += partitionSubType;
  result += ')';
  return result;
}

String getPartitionTableHeader(const String& itemSep, const String& lineEnd) {
  String result;

  result += F("Address");
  result += itemSep;
  result += F("Size");
  result += itemSep;
  result += F("Label");
  result += itemSep;
  result += F("Partition Type");
  result += itemSep;
  result += F("Encrypted");
  result += lineEnd;
  return result;
}

String getPartitionTable(uint8_t pType, const String& itemSep, const String& lineEnd) {
  esp_partition_type_t partitionType = static_cast<esp_partition_type_t>(pType);
  String result;
  esp_partition_iterator_t _mypartiterator = esp_partition_find(partitionType, ESP_PARTITION_SUBTYPE_ANY, NULL);

  if (_mypartiterator) {
    do {
      const esp_partition_t *_mypart = esp_partition_get(_mypartiterator);
      result += formatToHex(_mypart->address);
      result += itemSep;
      result += formatToHex_decimal(_mypart->size, 1024);
      result += itemSep;
      result += _mypart->label;
      result += itemSep;
      result += getPartitionType(_mypart->type, _mypart->subtype);
      result += itemSep;
      result += (_mypart->encrypted ? F("Yes") : F("-"));
      result += lineEnd;
    } while ((_mypartiterator = esp_partition_next(_mypartiterator)) != NULL);
  }
  esp_partition_iterator_release(_mypartiterator);
  return result;
}

#endif // ifdef ESP32<|MERGE_RESOLUTION|>--- conflicted
+++ resolved
@@ -623,13 +623,10 @@
   tmpString.reserve(bufferSize);
 
   {
-<<<<<<< HEAD
     #ifdef USE_SECOND_HEAP
     HeapSelectIram ephemeral;
     #endif
 
-=======
->>>>>>> 8cea0af5
     while (stringCount < nrStrings && static_cast<int>(readPos) < max_size) {
       const uint32_t readSize = std::min(bufferSize, max_size - readPos);
       result += LoadFromFile(settingsType,
