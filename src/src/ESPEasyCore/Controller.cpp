#include "../ESPEasyCore/Controller.h"

#include "../../ESPEasy_common.h"
#include "../../ESPEasy-Globals.h"

#include "../../_Plugin_Helper.h"

#include "../ControllerQueue/MQTT_queue_element.h"

#include "../DataStructs/ControllerSettingsStruct.h"
#include "../DataStructs/ESPEasy_EventStruct.h"

#include "../DataTypes/ESPEasy_plugin_functions.h"
#include "../DataTypes/SPI_options.h"

#include "../ESPEasyCore/ESPEasyRules.h"
#include "../ESPEasyCore/Serial.h"

#include "../Globals/CPlugins.h"
#include "../Globals/Device.h"
#include "../Globals/ESPEasyWiFiEvent.h"
#include "../Globals/ESPEasy_Scheduler.h"
#ifdef USES_ESPEASY_NOW
# include "../Globals/ESPEasy_now_handler.h"
# include "../Globals/SendData_DuplicateChecker.h"
#endif // ifdef USES_ESPEASY_NOW
#include "../Globals/MQTT.h"
#include "../Globals/Plugins.h"
#include "../Globals/Protocol.h"

#include "../Helpers/_CPlugin_Helper.h"
#include "../Helpers/Misc.h"
#include "../Helpers/Network.h"
#include "../Helpers/PeriodicalActions.h"
#include "../Helpers/PortStatus.h"
#include "../Helpers/Rules_calculate.h"


#define PLUGIN_ID_MQTT_IMPORT         37

// ********************************************************************************
// Interface for Sending to Controllers
// ********************************************************************************
void sendData(struct EventStruct *event)
{
  START_TIMER;
  #ifndef BUILD_NO_RAM_TRACKER
  checkRAM(F("sendData"));
  #endif // ifndef BUILD_NO_RAM_TRACKER
  //  LoadTaskSettings(event->TaskIndex);

  if (Settings.UseRules) {
    createRuleEvents(event);
  }

  if (Settings.UseValueLogger && (Settings.InitSPI > static_cast<int>(SPI_Options_e::None)) && (Settings.Pin_sd_cs >= 0)) {
    SendValueLogger(event->TaskIndex);
  }

  //  LoadTaskSettings(event->TaskIndex); // could have changed during background tasks.

  for (controllerIndex_t x = 0; x < CONTROLLER_MAX; x++)
  {
    event->ControllerIndex = x;
    event->idx             = Settings.TaskDeviceID[x][event->TaskIndex];

    if (Settings.TaskDeviceSendData[event->ControllerIndex][event->TaskIndex] &&
        Settings.ControllerEnabled[event->ControllerIndex] &&
        Settings.Protocol[event->ControllerIndex])
    {
      protocolIndex_t ProtocolIndex = getProtocolIndex_from_ControllerIndex(event->ControllerIndex);

      if (validUserVar(event)) {
        String dummy;
        CPluginCall(ProtocolIndex, CPlugin::Function::CPLUGIN_PROTOCOL_SEND, event, dummy);
      }
#ifndef BUILD_NO_DEBUG
      else {
        if (loglevelActiveFor(LOG_LEVEL_DEBUG)) {
          String log = F("Invalid value detected for controller ");
          log += getCPluginNameFromProtocolIndex(ProtocolIndex);
          addLogMove(LOG_LEVEL_DEBUG, log);
        }
      }
#endif // ifndef BUILD_NO_DEBUG
    }
  }

  // FIXME TD-er: This PLUGIN_EVENT_OUT seems to be unused.
  {
    String dummy;
    PluginCall(PLUGIN_EVENT_OUT, event, dummy);
  }
  lastSend = millis();
  STOP_TIMER(SEND_DATA_STATS);
}

// ********************************************************************************
// Send to controllers, via a duplicate check
// Some plugins may receive the same data among nodes, so check first if
// another node may already have sent it.
// The compare_key is computed by the sender plugin, with plugin specific knowledge
// to make sure the key describes enough to detect duplicates.
// ********************************************************************************
void sendData_checkDuplicates(struct EventStruct *event, const String& compare_key)
{
#ifdef USES_ESPEASY_NOW
  uint32_t key = SendData_DuplicateChecker.add(event, compare_key);

  if (key != SendData_DuplicateChecker_struct::DUPLICATE_CHECKER_INVALID_KEY) {
    // Must send out request to other nodes to see if any other has already processed it.
    uint8_t broadcastMac[6];
    ESPEasy_now_handler.sendSendData_DuplicateCheck(
      key,
      ESPEasy_Now_DuplicateCheck::message_t::KeyToCheck,
      broadcastMac);
  }
#else // ifdef USES_ESPEASY_NOW
  sendData(event);
#endif // ifdef USES_ESPEASY_NOW
}

bool validUserVar(struct EventStruct *event) {
  if (!validTaskIndex(event->TaskIndex)) { return false; }
  const Sensor_VType vtype = event->getSensorType();
<<<<<<< HEAD

  if ((vtype == Sensor_VType::SENSOR_TYPE_LONG) ||
      (vtype == Sensor_VType::SENSOR_TYPE_STRING) // FIXME TD-er: Must look at length of event->String2 ?
      ) { return true; }
=======
  if (isIntegerOutputDataType(vtype) ||
      vtype == Sensor_VType::SENSOR_TYPE_STRING)  // FIXME TD-er: Must look at length of event->String2 ?
  {
    return true;
  }
>>>>>>> f2e1e2e1
  const uint8_t valueCount = getValueCountForTask(event->TaskIndex);

  for (int i = 0; i < valueCount; ++i) {
    if (!UserVar.isValid(event->TaskIndex, i, vtype)) { 
      return false; 
    }
  }
  return true;
}

#if FEATURE_MQTT

/*********************************************************************************************\
* Handle incoming MQTT messages
\*********************************************************************************************/

// handle MQTT messages
void incoming_mqtt_callback(char *c_topic, uint8_t *b_payload, unsigned int length) {
  statusLED(true);
  controllerIndex_t enabledMqttController = firstEnabledMQTT_ControllerIndex();

  if (!validControllerIndex(enabledMqttController)) {
    addLog(LOG_LEVEL_ERROR, F("MQTT : No enabled MQTT controller"));
    return;
  }

  if (length > MQTT_MAX_PACKET_SIZE)
  {
    addLog(LOG_LEVEL_ERROR, F("MQTT : Ignored too big message"));
    return;
  }

  // TD-er: This one cannot set the TaskIndex, but that may seem to work out.... hopefully.
  protocolIndex_t ProtocolIndex = getProtocolIndex_from_ControllerIndex(enabledMqttController);

  Scheduler.schedule_mqtt_controller_event_timer(
    ProtocolIndex,
    CPlugin::Function::CPLUGIN_PROTOCOL_RECV,
    c_topic, b_payload, length);

  deviceIndex_t DeviceIndex = getDeviceIndex(PLUGIN_ID_MQTT_IMPORT); // Check if P037_MQTTimport is present in the build

  if (validDeviceIndex(DeviceIndex)) {
    //  Here we loop over all tasks and call each 037 plugin with function PLUGIN_MQTT_IMPORT
    for (taskIndex_t taskIndex = 0; taskIndex < TASKS_MAX; taskIndex++)
    {
      if (Settings.TaskDeviceEnabled[taskIndex] && (Settings.TaskDeviceNumber[taskIndex] == PLUGIN_ID_MQTT_IMPORT))
      {
        Scheduler.schedule_mqtt_plugin_import_event_timer(
          DeviceIndex, taskIndex, PLUGIN_MQTT_IMPORT,
          c_topic, b_payload, length);
      }
    }
  }
}

/*********************************************************************************************\
* Disconnect from MQTT message broker
\*********************************************************************************************/
void MQTTDisconnect()
{
  if (MQTTclient.connected()) {
    MQTTclient.disconnect();
    addLog(LOG_LEVEL_INFO, F("MQTT : Disconnected from broker"));
  }
  updateMQTTclient_connected();
}

/*********************************************************************************************\
* Connect to MQTT message broker
\*********************************************************************************************/
bool MQTTConnect(controllerIndex_t controller_idx)
{
  if (MQTTclient_next_connect_attempt.isSet() && !MQTTclient_next_connect_attempt.timeoutReached(timermqtt_interval)) {
    return false;
  }
  MQTTclient_next_connect_attempt.setNow();
  ++mqtt_reconnect_count;

  MakeControllerSettings(ControllerSettings); // -V522

  if (!AllocatedControllerSettings()) {
    addLog(LOG_LEVEL_ERROR, F("MQTT : Cannot connect, out of RAM"));
    return false;
  }
  LoadControllerSettings(controller_idx, ControllerSettings);

  if (!ControllerSettings.checkHostReachable(true)) {
    return false;
  }

  if (MQTTclient.connected()) {
    MQTTclient.disconnect();
  }

  updateMQTTclient_connected();

  //  mqtt = WiFiClient(); // workaround see: https://github.com/esp8266/Arduino/issues/4497#issuecomment-373023864
  delay(0);

  // Ignoring the ACK from the server is probably set for a reason.
  // For example because the server does not give an acknowledgement.
  // This way, we always need the set amount of timeout to handle the request.
  // Thus we should not make the timeout dynamic here if set to ignore ack.
  const uint32_t timeout = ControllerSettings.MustCheckReply
    ? WiFiEventData.getSuggestedTimeout(Settings.Protocol[controller_idx], ControllerSettings.ClientTimeout)
    : ControllerSettings.ClientTimeout;

  # ifdef MUSTFIX_CLIENT_TIMEOUT_IN_SECONDS

  // See: https://github.com/espressif/arduino-esp32/pull/6676
  mqtt.setTimeout((timeout + 500) / 1000); // in seconds!!!!
  Client *pClient = &mqtt;
  pClient->setTimeout(timeout);
  # else // ifdef MUSTFIX_CLIENT_TIMEOUT_IN_SECONDS
  mqtt.setTimeout(timeout); // in msec as it should be!
  # endif // ifdef MUSTFIX_CLIENT_TIMEOUT_IN_SECONDS

  MQTTclient.setClient(mqtt);

  if (ControllerSettings.UseDNS) {
    MQTTclient.setServer(ControllerSettings.getHost().c_str(), ControllerSettings.Port);
  } else {
    MQTTclient.setServer(ControllerSettings.getIP(), ControllerSettings.Port);
  }
  MQTTclient.setCallback(incoming_mqtt_callback);

  // MQTT needs a unique clientname to subscribe to broker
  const String clientid = getMQTTclientID(ControllerSettings);

  const String LWTTopic             = getLWT_topic(ControllerSettings);
  const String LWTMessageDisconnect = getLWT_messageDisconnect(ControllerSettings);
  bool MQTTresult                   = false;
  const uint8_t willQos             = 0;
  const bool    willRetain          = ControllerSettings.mqtt_willRetain() && ControllerSettings.mqtt_sendLWT();
  const bool    cleanSession        = ControllerSettings.mqtt_cleanSession(); // As suggested here:

  if (MQTTclient_should_reconnect) {
    addLog(LOG_LEVEL_ERROR, F("MQTT : Intentional reconnect"));
  }

  const unsigned long connect_start_time = millis();

  // https://github.com/knolleary/pubsubclient/issues/458#issuecomment-493875150
  if (hasControllerCredentialsSet(controller_idx, ControllerSettings)) {
    MQTTresult =
      MQTTclient.connect(clientid.c_str(),
                         getControllerUser(controller_idx, ControllerSettings).c_str(),
                         getControllerPass(controller_idx, ControllerSettings).c_str(),
                         ControllerSettings.mqtt_sendLWT() ? LWTTopic.c_str() : nullptr,
                         willQos,
                         willRetain,
                         ControllerSettings.mqtt_sendLWT() ? LWTMessageDisconnect.c_str() : nullptr,
                         cleanSession);
  } else {
    MQTTresult = MQTTclient.connect(clientid.c_str(),
                                    nullptr,
                                    nullptr,
                                    ControllerSettings.mqtt_sendLWT() ? LWTTopic.c_str() : nullptr,
                                    willQos,
                                    willRetain,
                                    ControllerSettings.mqtt_sendLWT() ? LWTMessageDisconnect.c_str() : nullptr,
                                    cleanSession);
  }
  delay(0);

  count_connection_results(MQTTresult, F("MQTT : Broker "), Settings.Protocol[controller_idx], connect_start_time);

  if (!MQTTresult) {
    MQTTclient.disconnect();
    updateMQTTclient_connected();

    return false;
  }

  if (loglevelActiveFor(LOG_LEVEL_INFO)) {
    String log;
    log += F("MQTT : Connected to broker with client ID: ");
    log += clientid;
    addLogMove(LOG_LEVEL_INFO, log);
  }
  String subscribeTo = ControllerSettings.Subscribe;

  parseSystemVariables(subscribeTo, false);
  MQTTclient.subscribe(subscribeTo.c_str());

  if (loglevelActiveFor(LOG_LEVEL_INFO)) {
    String log = F("Subscribed to: ");
    log += subscribeTo;
    addLogMove(LOG_LEVEL_INFO, log);
  }

  updateMQTTclient_connected();
  statusLED(true);
  mqtt_reconnect_count = 0;

  // call all installed controller to publish autodiscover data
  if (MQTTclient_should_reconnect) { CPluginCall(CPlugin::Function::CPLUGIN_GOT_CONNECTED, 0); }
  MQTTclient_should_reconnect = false;

  if (ControllerSettings.mqtt_sendLWT()) {
    String LWTMessageConnect = getLWT_messageConnect(ControllerSettings);

    if (!MQTTclient.publish(LWTTopic.c_str(), LWTMessageConnect.c_str(), willRetain)) {
      MQTTclient_must_send_LWT_connected = true;
    }
  }

  return true;
}

String getMQTTclientID(const ControllerSettingsStruct& ControllerSettings) {
  String clientid = ControllerSettings.ClientID;

  if (clientid.isEmpty()) {
    // Try to generate some default
    clientid = F(CONTROLLER_DEFAULT_CLIENTID);
  }
  parseSystemVariables(clientid, false);
  clientid.replace(' ', '_'); // Make sure no spaces are present in the client ID

  if ((WiFiEventData.wifi_reconnects >= 1) && ControllerSettings.mqtt_uniqueMQTTclientIdReconnect()) {
    // Work-around for 'lost connections' to the MQTT broker.
    // If the broker thinks the connection is still alive, a reconnect from the
    // client will be refused.
    // To overcome this issue, append the number of reconnects to the client ID to
    // make it different from the previous one.
    clientid += '_';
    clientid += WiFiEventData.wifi_reconnects;
  }
  return clientid;
}

/*********************************************************************************************\
* Check connection MQTT message broker
\*********************************************************************************************/
bool MQTTCheck(controllerIndex_t controller_idx)
{
  if (!NetworkConnected(10)) {
    return false;
  }
  protocolIndex_t ProtocolIndex = getProtocolIndex_from_ControllerIndex(controller_idx);

  if (!validProtocolIndex(ProtocolIndex)) {
    return false;
  }

  if (Protocol[ProtocolIndex].usesMQTT)
  {
    bool   mqtt_sendLWT = false;
    String LWTTopic, LWTMessageConnect;
    bool   willRetain = false;
    {
      MakeControllerSettings(ControllerSettings); // -V522

      if (!AllocatedControllerSettings()) {
        addLog(LOG_LEVEL_ERROR, F("MQTT : Cannot check, out of RAM"));
        return false;
      }

      LoadControllerSettings(controller_idx, ControllerSettings);

      // FIXME TD-er: Is this still needed?

      /*
       #ifdef USES_ESPEASY_NOW
         if (!MQTTclient.connected()) {
         if (ControllerSettings.enableESPEasyNowFallback()) {
          return true;
         }
         }
       #endif
       */

      if (!ControllerSettings.isSet()) {
        return true;
      }

      if (ControllerSettings.mqtt_sendLWT()) {
        mqtt_sendLWT      = true;
        LWTTopic          = getLWT_topic(ControllerSettings);
        LWTMessageConnect = getLWT_messageConnect(ControllerSettings);
        willRetain        = ControllerSettings.mqtt_willRetain();
      }
    }

    if (MQTTclient_should_reconnect || !MQTTclient.connected())
    {
      return MQTTConnect(controller_idx);
    }

    if (MQTTclient_must_send_LWT_connected) {
      if (mqtt_sendLWT) {
        if (MQTTclient.publish(LWTTopic.c_str(), LWTMessageConnect.c_str(), willRetain)) {
          MQTTclient_must_send_LWT_connected = false;
        }
      } else {
        MQTTclient_must_send_LWT_connected = false;
      }
    }
  }

  // When no MQTT protocol is enabled, all is fine.
  return true;
}

String getLWT_topic(const ControllerSettingsStruct& ControllerSettings) {
  String LWTTopic;

  if (ControllerSettings.mqtt_sendLWT()) {
    LWTTopic = ControllerSettings.MQTTLwtTopic;

    if (LWTTopic.isEmpty())
    {
      LWTTopic  = ControllerSettings.Subscribe;
      LWTTopic += F("/LWT");
    }
    LWTTopic.replace(F("/#"), F("/status"));
    parseSystemVariables(LWTTopic, false);
  }
  return LWTTopic;
}

String getLWT_messageConnect(const ControllerSettingsStruct& ControllerSettings) {
  String LWTMessageConnect;

  if (ControllerSettings.mqtt_sendLWT()) {
    LWTMessageConnect = ControllerSettings.LWTMessageConnect;

    if (LWTMessageConnect.isEmpty()) {
      LWTMessageConnect = F(DEFAULT_MQTT_LWT_CONNECT_MESSAGE);
    }
    parseSystemVariables(LWTMessageConnect, false);
  }
  return LWTMessageConnect;
}

String getLWT_messageDisconnect(const ControllerSettingsStruct& ControllerSettings) {
  String LWTMessageDisconnect;

  if (ControllerSettings.mqtt_sendLWT()) {
    LWTMessageDisconnect = ControllerSettings.LWTMessageDisconnect;

    if (LWTMessageDisconnect.isEmpty()) {
      LWTMessageDisconnect = F(DEFAULT_MQTT_LWT_DISCONNECT_MESSAGE);
    }
    parseSystemVariables(LWTMessageDisconnect, false);
  }
  return LWTMessageDisconnect;
}

#endif // if FEATURE_MQTT

/*********************************************************************************************\
* Send status info to request source
\*********************************************************************************************/
void SendStatusOnlyIfNeeded(struct EventStruct *event, bool param1, uint32_t key, const String& param2, int16_t param3) {
  if (SourceNeedsStatusUpdate(event->Source)) {
    SendStatus(event, getPinStateJSON(param1, key, param2, param3));
    printToWeb = false; // SP: 2020-06-12: to avoid to add more info to a JSON structure
  }
}

bool SourceNeedsStatusUpdate(EventValueSource::Enum eventSource)
{
  switch (eventSource) {
    case EventValueSource::Enum::VALUE_SOURCE_HTTP:
    case EventValueSource::Enum::VALUE_SOURCE_SERIAL:
    case EventValueSource::Enum::VALUE_SOURCE_MQTT:
    case EventValueSource::Enum::VALUE_SOURCE_WEB_FRONTEND:
      return true;

    default:
      break;
  }
  return false;
}

void SendStatus(struct EventStruct *event, const __FlashStringHelper *status)
{
  SendStatus(event, String(status));
}

void SendStatus(struct EventStruct *event, const String& status)
{
  if (status.isEmpty()) { return; }

  switch (event->Source)
  {
    case EventValueSource::Enum::VALUE_SOURCE_HTTP:
    case EventValueSource::Enum::VALUE_SOURCE_WEB_FRONTEND:

      if (printToWeb) {
        printWebString += status;
      }
      break;
#if FEATURE_MQTT
    case EventValueSource::Enum::VALUE_SOURCE_MQTT:
      MQTTStatus(event, status);
      break;
#endif // if FEATURE_MQTT
    case EventValueSource::Enum::VALUE_SOURCE_SERIAL:
      serialPrintln(status);
      break;

    default:
      break;
  }
}

#if FEATURE_MQTT
controllerIndex_t firstEnabledMQTT_ControllerIndex() {
  for (controllerIndex_t i = 0; i < CONTROLLER_MAX; ++i) {
    protocolIndex_t ProtocolIndex = getProtocolIndex_from_ControllerIndex(i);

    if (validProtocolIndex(ProtocolIndex)) {
      if (Protocol[ProtocolIndex].usesMQTT && Settings.ControllerEnabled[i]) {
        return i;
      }
    }
  }
  return INVALID_CONTROLLER_INDEX;
}

bool MQTT_queueFull(controllerIndex_t controller_idx) {
  if (MQTTDelayHandler == nullptr) {
    return true;
  }

  if (MQTTDelayHandler->queueFull(controller_idx)) {
    // The queue is full, try to make some room first.
    processMQTTdelayQueue();
    return MQTTDelayHandler->queueFull(controller_idx);
  }
  return false;
}

# ifdef USES_ESPEASY_NOW

bool MQTTpublish(controllerIndex_t         controller_idx,
                 taskIndex_t               taskIndex,
                 const ESPEasy_now_merger& message,
                 const MessageRouteInfo_t& messageRouteInfo,
                 bool                      retained,
                 bool                      callbackTask)
{
  bool success = false;

  if (!MQTT_queueFull(controller_idx))
  {
    {
      size_t pos = 0;
      const size_t payloadSize = message.getPayloadSize();
      MessageRouteInfo_t routeinfo = messageRouteInfo;
      String topic, payload;

      if (message.getString(topic, pos) && message.getString(payload, pos)) {
        const size_t bytesLeft = payloadSize - pos;

        if (callbackTask && validTaskIndex(taskIndex)) {
          struct EventStruct TempEvent(taskIndex);
          String dummy;
          TempEvent.String1 = std::move(topic);
          TempEvent.String2 = std::move(payload);

          // Filter function to check if data should be forwarded or not.
          // Since all plugins/tasks not supporting this function call will return false, 
          // the "true" result is about the non-standard action; to filter out the message.
          if (PluginCall(PLUGIN_FILTEROUT_CONTROLLER_DATA, &TempEvent, dummy)) {
            scheduleNextMQTTdelayQueue();
            return true;
          } 
          topic   = std::move(TempEvent.String1);
          payload = std::move(TempEvent.String2);
        }

        if (bytesLeft >= 4) {
          bool validMessageRouteInfo = false;

          // There is some MessageRouteInfo left
          MessageRouteInfo_t::uint8_t_vector routeInfoData;
          routeInfoData.resize(bytesLeft);

          // Use temp position as we don't yet know the true size of the message route info
          size_t tmp_pos = pos;

          if (message.getBinaryData(&routeInfoData[0], bytesLeft, tmp_pos) == bytesLeft) {
            validMessageRouteInfo = routeinfo.deserialize(routeInfoData);

            if (validMessageRouteInfo) {
              // Move pos for the actual number of bytes we read.
              pos += routeinfo.getSerializedSize();
            }
            {
              String log = F("MQTT  : MQTTpublish MessageRouteInfo: ");
              log += routeinfo.toString();
              log += F(" bytesLeft: ");
              log += bytesLeft;
              addLog(LOG_LEVEL_INFO, log);
            }
          }

          if (!validMessageRouteInfo) {
            // Whatever may have been present, it could not be loaded, so clear just to be sure.
            routeinfo = messageRouteInfo;
          }

          // Append our own unit number
          routeinfo.appendUnit(Settings.Unit);
        }
        std::unique_ptr<MQTT_queue_element> element = std::unique_ptr<MQTT_queue_element>(
          new MQTT_queue_element(
            controller_idx,
            taskIndex,
            std::move(topic),
            std::move(payload),
            retained,
            false));

        if (element) {
          element->MessageRouteInfo = routeinfo;
          success                   = MQTTDelayHandler->addToQueue(std::move(element));
        }
      }
    }
  }
  scheduleNextMQTTdelayQueue();
  return success;
}

# endif // ifdef USES_ESPEASY_NOW

bool MQTTpublish(controllerIndex_t controller_idx,
                 taskIndex_t       taskIndex,
                 const char       *topic,
                 const char       *payload,
                 bool              retained,
                 bool              callbackTask)
{
  if (MQTTDelayHandler == nullptr) {
    return false;
  }

  std::unique_ptr<MQTT_queue_element> element =
    std::unique_ptr<MQTT_queue_element>(
      new MQTT_queue_element(
        controller_idx,
        taskIndex,
        topic,
        payload,
        retained,
        callbackTask));

  if (!element) { return false; }

  const bool success = MQTTDelayHandler->addToQueue(std::move(element));

  scheduleNextMQTTdelayQueue();
  return success;
}

bool MQTTpublish(controllerIndex_t controller_idx, taskIndex_t taskIndex,  String&& topic, String&& payload, bool retained,
                 bool callbackTask) {
  if (MQTTDelayHandler == nullptr) {
    return false;
  }

  std::unique_ptr<MQTT_queue_element> element =
    std::unique_ptr<MQTT_queue_element>(
      new MQTT_queue_element(
        controller_idx,
        taskIndex,
        std::move(topic),
        std::move(payload),
        retained,
        callbackTask));

  if (!element) { return false; }

  const bool success = MQTTDelayHandler->addToQueue(std::move(element));

  scheduleNextMQTTdelayQueue();
  return success;
}

/*********************************************************************************************\
* Send status info back to channel where request came from
\*********************************************************************************************/
void MQTTStatus(struct EventStruct *event, const String& status)
{
  controllerIndex_t enabledMqttController = firstEnabledMQTT_ControllerIndex();

  if (validControllerIndex(enabledMqttController)) {
    controllerIndex_t DomoticzMQTT_controllerIndex = findFirstEnabledControllerWithId(2);

    if (DomoticzMQTT_controllerIndex == enabledMqttController) {
      // Do not send MQTT status updates to Domoticz
      return;
    }
    String pubname;
    bool   mqtt_retainFlag;
    {
      // Place the ControllerSettings in a scope to free the memory as soon as we got all relevant information.
      MakeControllerSettings(ControllerSettings); // -V522

      if (!AllocatedControllerSettings()) {
        addLog(LOG_LEVEL_ERROR, F("MQTT : Cannot send status, out of RAM"));
        return;
      }

      LoadControllerSettings(enabledMqttController, ControllerSettings);
      pubname         = ControllerSettings.Publish;
      mqtt_retainFlag = ControllerSettings.mqtt_retainFlag();
    }

    // FIXME TD-er: Why check for "/#" suffix on a publish topic?
    // It makes no sense to have a subscribe wildcard on a publish topic.
    pubname.replace(F("/#"), F("/status"));

    parseSingleControllerVariable(pubname, event, 0, false);
    parseControllerVariables(pubname, event, false);


    if (!pubname.endsWith(F("/status"))) {
      pubname += F("/status");
    }

    MQTTpublish(enabledMqttController, event->TaskIndex, pubname.c_str(), status.c_str(), mqtt_retainFlag);
  }
}

#endif // if FEATURE_MQTT


/*********************************************************************************************\
* send specific sensor task data, effectively calling PluginCall(PLUGIN_READ...)
\*********************************************************************************************/
void SensorSendTask(taskIndex_t TaskIndex, unsigned long timestampUnixTime)
{
  SensorSendTask(TaskIndex, timestampUnixTime, millis());
}

void SensorSendTask(taskIndex_t TaskIndex, unsigned long timestampUnixTime, unsigned long lasttimer)
{
  if (!validTaskIndex(TaskIndex)) { return; }
  Scheduler.reschedule_task_device_timer(TaskIndex, lasttimer);

  #ifndef BUILD_NO_RAM_TRACKER
  checkRAM(F("SensorSendTask"));
  #endif // ifndef BUILD_NO_RAM_TRACKER

  if (Settings.TaskDeviceEnabled[TaskIndex])
  {
    bool success                    = false;
    const deviceIndex_t DeviceIndex = getDeviceIndex_from_TaskIndex(TaskIndex);

    if (!validDeviceIndex(DeviceIndex)) { return; }

    struct EventStruct TempEvent(TaskIndex);
    TempEvent.timestamp = timestampUnixTime;
    checkDeviceVTypeForTask(&TempEvent);


    const uint8_t valueCount = getValueCountForTask(TaskIndex);

    // Store the previous value, in case %pvalue% is used in the formula
    String preValue[VARS_PER_TASK];

    if (Device[DeviceIndex].FormulaOption && Cache.hasFormula(TaskIndex)) {
      for (uint8_t varNr = 0; varNr < valueCount; varNr++)
      {
        const String formula = Cache.getTaskDeviceFormula(TaskIndex, varNr);

        if (!formula.isEmpty())
        {
          if (formula.indexOf(F("%pvalue%")) != -1) {
            preValue[varNr] = formatUserVarNoCheck(&TempEvent, varNr);
          }
        }
      }
    }

    if (Settings.TaskDeviceDataFeed[TaskIndex] == 0) // only read local connected sensorsfeeds
    {
      String dummy;
      success = PluginCall(PLUGIN_READ, &TempEvent, dummy);
    }
    else {
      success = true;
    }

    if (success)
    {
      if (Device[DeviceIndex].FormulaOption && Cache.hasFormula(TaskIndex)) {
        for (uint8_t varNr = 0; varNr < valueCount; varNr++)
        {
          String formula = Cache.getTaskDeviceFormula(TaskIndex, varNr);

          if (!formula.isEmpty())
          {
            START_TIMER;

            // TD-er: Should we use the set nr of decimals here, or not round at all?
            // See: https://github.com/letscontrolit/ESPEasy/issues/3721#issuecomment-889649437
            formula.replace(F("%pvalue%"), preValue[varNr]);
            formula.replace(F("%value%"),  formatUserVarNoCheck(&TempEvent, varNr));
            double result = 0;

            if (!isError(Calculate(parseTemplate(formula), result))) {
              UserVar.set(TaskIndex, varNr, result, TempEvent.sensorType);
            }

            STOP_TIMER(COMPUTE_FORMULA_STATS);
          }
        }
      }
      sendData(&TempEvent);
    }
  }
}<|MERGE_RESOLUTION|>--- conflicted
+++ resolved
@@ -123,18 +123,13 @@
 bool validUserVar(struct EventStruct *event) {
   if (!validTaskIndex(event->TaskIndex)) { return false; }
   const Sensor_VType vtype = event->getSensorType();
-<<<<<<< HEAD
-
-  if ((vtype == Sensor_VType::SENSOR_TYPE_LONG) ||
-      (vtype == Sensor_VType::SENSOR_TYPE_STRING) // FIXME TD-er: Must look at length of event->String2 ?
-      ) { return true; }
-=======
+
   if (isIntegerOutputDataType(vtype) ||
       vtype == Sensor_VType::SENSOR_TYPE_STRING)  // FIXME TD-er: Must look at length of event->String2 ?
   {
     return true;
   }
->>>>>>> f2e1e2e1
+
   const uint8_t valueCount = getValueCountForTask(event->TaskIndex);
 
   for (int i = 0; i < valueCount; ++i) {
