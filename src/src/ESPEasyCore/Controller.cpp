#include "../ESPEasyCore/Controller.h"

#include "../../ESPEasy_common.h"
#include "../../ESPEasy-Globals.h"

#include "../../_Plugin_Helper.h"

#include "../ControllerQueue/MQTT_queue_element.h"

#include "../DataStructs/ControllerSettingsStruct.h"
#include "../DataStructs/ESPEasy_EventStruct.h"

#include "../DataTypes/ESPEasy_plugin_functions.h"
#include "../DataTypes/SPI_options.h"

#include "../ESPEasyCore/ESPEasyRules.h"
#include "../ESPEasyCore/Serial.h"

#include "../Globals/CPlugins.h"
#include "../Globals/Device.h"
#include "../Globals/ESPEasyWiFiEvent.h"
#include "../Globals/ESPEasy_Scheduler.h"
#include "../Globals/MQTT.h"
#include "../Globals/Plugins.h"
#include "../Globals/Protocol.h"

#include "../Helpers/_CPlugin_Helper.h"
#include "../Helpers/Misc.h"
#include "../Helpers/Network.h"
#include "../Helpers/PeriodicalActions.h"
#include "../Helpers/PortStatus.h"
#include "../Helpers/Rules_calculate.h"


#define PLUGIN_ID_MQTT_IMPORT         37

// ********************************************************************************
// Interface for Sending to Controllers
// ********************************************************************************
void sendData(struct EventStruct *event)
{
  START_TIMER;
  #ifndef BUILD_NO_RAM_TRACKER
  checkRAM(F("sendData"));
  #endif // ifndef BUILD_NO_RAM_TRACKER
  LoadTaskSettings(event->TaskIndex);

  if (Settings.UseRules) {
    createRuleEvents(event);
  }

  if (Settings.UseValueLogger && (Settings.InitSPI > static_cast<int>(SPI_Options_e::None)) && (Settings.Pin_sd_cs >= 0)) {
    SendValueLogger(event->TaskIndex);
  }

  LoadTaskSettings(event->TaskIndex); // could have changed during background tasks.

  for (controllerIndex_t x = 0; x < CONTROLLER_MAX; x++)
  {
    event->ControllerIndex = x;
    event->idx             = Settings.TaskDeviceID[x][event->TaskIndex];

    if (Settings.TaskDeviceSendData[event->ControllerIndex][event->TaskIndex] &&
        Settings.ControllerEnabled[event->ControllerIndex] &&
        Settings.Protocol[event->ControllerIndex])
    {
      protocolIndex_t ProtocolIndex = getProtocolIndex_from_ControllerIndex(event->ControllerIndex);

      if (validUserVar(event)) {
        String dummy;
        CPluginCall(ProtocolIndex, CPlugin::Function::CPLUGIN_PROTOCOL_SEND, event, dummy);
      }
#ifndef BUILD_NO_DEBUG
      else {
        if (loglevelActiveFor(LOG_LEVEL_DEBUG)) {
          String log = F("Invalid value detected for controller ");
          log += getCPluginNameFromProtocolIndex(ProtocolIndex);
          addLog(LOG_LEVEL_DEBUG, log);
        }
      }
#endif // ifndef BUILD_NO_DEBUG
    }
  }

  // FIXME TD-er: This PLUGIN_EVENT_OUT seems to be unused.
  {
    String dummy;
    PluginCall(PLUGIN_EVENT_OUT, event, dummy);
  }
  lastSend = millis();
  STOP_TIMER(SEND_DATA_STATS);
}

bool validUserVar(struct EventStruct *event) {
  switch (event->getSensorType()) {
    case Sensor_VType::SENSOR_TYPE_LONG:    return true;
    case Sensor_VType::SENSOR_TYPE_STRING:  return true; // FIXME TD-er: Must look at length of event->String2 ?
    default:
      break;
  }
  uint8_t valueCount = getValueCountForTask(event->TaskIndex);

  for (int i = 0; i < valueCount; ++i) {
    const float f(UserVar[event->BaseVarIndex + i]);

    if (!isValidFloat(f)) { return false; }
  }
  return true;
}

#ifdef USES_MQTT

/*********************************************************************************************\
* Handle incoming MQTT messages
\*********************************************************************************************/

// handle MQTT messages
void incoming_mqtt_callback(char *c_topic, uint8_t *b_payload, unsigned int length) {
  statusLED(true);
  controllerIndex_t enabledMqttController = firstEnabledMQTT_ControllerIndex();

  if (!validControllerIndex(enabledMqttController)) {
    addLog(LOG_LEVEL_ERROR, F("MQTT : No enabled MQTT controller"));
    return;
  }

  if (length > MQTT_MAX_PACKET_SIZE)
  {
    addLog(LOG_LEVEL_ERROR, F("MQTT : Ignored too big message"));
    return;
  }

  // TD-er: This one cannot set the TaskIndex, but that may seem to work out.... hopefully.
  protocolIndex_t ProtocolIndex = getProtocolIndex_from_ControllerIndex(enabledMqttController);

  Scheduler.schedule_mqtt_controller_event_timer(
    ProtocolIndex,
    CPlugin::Function::CPLUGIN_PROTOCOL_RECV,
    c_topic, b_payload, length);

  deviceIndex_t DeviceIndex = getDeviceIndex(PLUGIN_ID_MQTT_IMPORT); // Check if P037_MQTTimport is present in the build

  if (validDeviceIndex(DeviceIndex)) {
    //  Here we loop over all tasks and call each 037 plugin with function PLUGIN_MQTT_IMPORT
    for (taskIndex_t taskIndex = 0; taskIndex < TASKS_MAX; taskIndex++)
    {
      if (Settings.TaskDeviceEnabled[taskIndex] && (Settings.TaskDeviceNumber[taskIndex] == PLUGIN_ID_MQTT_IMPORT))
      {
        Scheduler.schedule_mqtt_plugin_import_event_timer(
          DeviceIndex, taskIndex, PLUGIN_MQTT_IMPORT,
          c_topic, b_payload, length);
      }
    }
  }
}

/*********************************************************************************************\
* Disconnect from MQTT message broker
\*********************************************************************************************/
void MQTTDisconnect()
{
  if (MQTTclient.connected()) {
    MQTTclient.disconnect();
    addLog(LOG_LEVEL_INFO, F("MQTT : Disconnected from broker"));
  }
  updateMQTTclient_connected();
}

/*********************************************************************************************\
* Connect to MQTT message broker
\*********************************************************************************************/
bool MQTTConnect(controllerIndex_t controller_idx)
{
  ++mqtt_reconnect_count;
<<<<<<< HEAD
  MakeControllerSettings(ControllerSettings);
=======
  MakeControllerSettings(ControllerSettings); //-V522

>>>>>>> f268d217
  if (!AllocatedControllerSettings()) {
    addLog(LOG_LEVEL_ERROR, F("MQTT : Cannot connect, out of RAM"));
    return false;
  }
  LoadControllerSettings(controller_idx, ControllerSettings);

  if (!ControllerSettings.checkHostReachable(true)) {
    return false;
  }

  if (MQTTclient.connected()) {
    MQTTclient.disconnect();
  }
  
  updateMQTTclient_connected();

  //  mqtt = WiFiClient(); // workaround see: https://github.com/esp8266/Arduino/issues/4497#issuecomment-373023864
  delay(0);

  uint16_t mqttPort = ControllerSettings.Port;

#ifdef USE_MQTT_TLS
  mqtt_tls_last_errorstr = EMPTY_STRING;
  mqtt_tls_last_error = 0;
  const TLS_types TLS_type = ControllerSettings.TLStype();
  switch(TLS_type) {
    case TLS_types::NoTLS:
    {
      mqtt.setTimeout(ControllerSettings.ClientTimeout);
      MQTTclient.setClient(mqtt);
      break;
    }
    case TLS_types::TLS_PSK:
    {
      //mqtt_tls.setPreSharedKey(const char *pskIdent, const char *psKey); // psKey in Hex
      break;
    }
    case TLS_types::TLS_CA_CERT:
    {
      #ifdef ESP32
      mqtt_tls.setCACert(mqtt_rootCA);
      #endif
      #ifdef ESP8266
      mqtt_X509List.append(mqtt_rootCA);
      mqtt_tls.setTrustAnchors(&mqtt_X509List);
      #endif
      break;
    }
    /*
    case TLS_types::TLS_CA_CLI_CERT:
    {
      //mqtt_tls.setCertificate(const char *client_ca);
      break;
    }
    */
    case TLS_types::TLS_insecure:
    {
      mqtt_tls.setInsecure();
      break;
    }
  }
  if (TLS_type != TLS_types::NoTLS) {
    mqtt_tls.setTimeout(ControllerSettings.ClientTimeout);
    #ifdef ESP8266
    mqtt_tls.setBufferSizes(1024,1024);
    #endif
    MQTTclient.setClient(mqtt_tls);
    if (mqttPort == 1883) {
      mqttPort = 8883;
    }
  } else {
    if (mqttPort == 8883) {
      mqttPort = 1883;
    }
  }

#else
  mqtt.setTimeout(ControllerSettings.ClientTimeout);
  MQTTclient.setClient(mqtt);
#endif

  if (ControllerSettings.UseDNS) {
    MQTTclient.setServer(ControllerSettings.getHost().c_str(), mqttPort);
  } else {
    MQTTclient.setServer(ControllerSettings.getIP(), mqttPort);
  }
  MQTTclient.setCallback(incoming_mqtt_callback);

  // MQTT needs a unique clientname to subscribe to broker
  String clientid = getMQTTclientID(ControllerSettings);

  String  LWTTopic             = getLWT_topic(ControllerSettings);
  String  LWTMessageDisconnect = getLWT_messageDisconnect(ControllerSettings);
  bool    MQTTresult           = false;
  uint8_t willQos              = 0;
  bool    willRetain           = ControllerSettings.mqtt_willRetain() && ControllerSettings.mqtt_sendLWT();
  bool    cleanSession         = ControllerSettings.mqtt_cleanSession(); // As suggested here:

  mqtt_last_connect_attempt.setNow();

  // https://github.com/knolleary/pubsubclient/issues/458#issuecomment-493875150

  if (hasControllerCredentialsSet(controller_idx, ControllerSettings)) {
    MQTTresult =
      MQTTclient.connect(clientid.c_str(),
                         getControllerUser(controller_idx, ControllerSettings).c_str(),
                         getControllerPass(controller_idx, ControllerSettings).c_str(),
                         ControllerSettings.mqtt_sendLWT() ? LWTTopic.c_str() : nullptr,
                         willQos,
                         willRetain,
                         ControllerSettings.mqtt_sendLWT() ? LWTMessageDisconnect.c_str() : nullptr,
                         cleanSession);
  } else {
    MQTTresult = MQTTclient.connect(clientid.c_str(),
                                    nullptr,
                                    nullptr,
                                    ControllerSettings.mqtt_sendLWT() ? LWTTopic.c_str() : nullptr,
                                    willQos,
                                    willRetain,
                                    ControllerSettings.mqtt_sendLWT() ? LWTMessageDisconnect.c_str() : nullptr,
                                    cleanSession);
  }
  delay(0);


  uint8_t controller_number = Settings.Protocol[controller_idx];

  count_connection_results(MQTTresult, F("MQTT : Broker "), controller_number);
  #ifdef USE_MQTT_TLS
  {
    char buf[128] = {0};
    #ifdef ESP8266
    mqtt_tls_last_error = mqtt_tls.getLastSSLError(buf,128);
    #endif
    #ifdef ESP32
    mqtt_tls_last_error = mqtt_tls.lastError(buf,128);
    #endif
    mqtt_tls_last_errorstr = buf;
  }
  #endif


  if (!MQTTresult) {
    #ifdef USE_MQTT_TLS
    if ((mqtt_tls_last_error != 0) && loglevelActiveFor(LOG_LEVEL_ERROR)) {
      String log = F("MQTT : TLS error code: ");
      log += mqtt_tls_last_error;
      log += ' ';
      log += mqtt_tls_last_errorstr;
      addLog(LOG_LEVEL_ERROR, log);
    }
    #endif

    MQTTclient.disconnect();
    updateMQTTclient_connected();
    return false;
  }
  String log = F("MQTT : Connected to broker with client ID: ");

  log += clientid;
  addLog(LOG_LEVEL_INFO, log);
  String subscribeTo = ControllerSettings.Subscribe;

  parseSystemVariables(subscribeTo, false);
  MQTTclient.subscribe(subscribeTo.c_str());
  log  = F("Subscribed to: ");
  log += subscribeTo;
  addLog(LOG_LEVEL_INFO, log);

  updateMQTTclient_connected();
  statusLED(true);
  mqtt_reconnect_count = 0;

  // call all installed controller to publish autodiscover data
  if (MQTTclient_should_reconnect) { CPluginCall(CPlugin::Function::CPLUGIN_GOT_CONNECTED, 0); }
  MQTTclient_should_reconnect = false;

  if (ControllerSettings.mqtt_sendLWT()) {
    String LWTMessageConnect = getLWT_messageConnect(ControllerSettings);

    if (!MQTTclient.publish(LWTTopic.c_str(), LWTMessageConnect.c_str(), willRetain)) {
      MQTTclient_must_send_LWT_connected = true;
    }
  }

  return true;
}

String getMQTTclientID(const ControllerSettingsStruct& ControllerSettings) {
  String clientid = ControllerSettings.ClientID;

  if (clientid.isEmpty()) {
    // Try to generate some default
    clientid = F(CONTROLLER_DEFAULT_CLIENTID);
  }
  parseSystemVariables(clientid, false);
  clientid.replace(' ', '_'); // Make sure no spaces are present in the client ID

  if ((WiFiEventData.wifi_reconnects >= 1) && ControllerSettings.mqtt_uniqueMQTTclientIdReconnect()) {
    // Work-around for 'lost connections' to the MQTT broker.
    // If the broker thinks the connection is still alive, a reconnect from the
    // client will be refused.
    // To overcome this issue, append the number of reconnects to the client ID to
    // make it different from the previous one.
    clientid += '_';
    clientid += WiFiEventData.wifi_reconnects;
  }
  return clientid;
}

/*********************************************************************************************\
* Check connection MQTT message broker
\*********************************************************************************************/
bool MQTTCheck(controllerIndex_t controller_idx)
{
  if (!NetworkConnected(10)) {
    return false;
  }
  protocolIndex_t ProtocolIndex = getProtocolIndex_from_ControllerIndex(controller_idx);

  if (!validProtocolIndex(ProtocolIndex)) {
    return false;
  }

  if (Protocol[ProtocolIndex].usesMQTT)
  {
    bool   mqtt_sendLWT = false;
    String LWTTopic, LWTMessageConnect;
    bool   willRetain = false;
    {
      MakeControllerSettings(ControllerSettings); //-V522

      if (!AllocatedControllerSettings()) {
        addLog(LOG_LEVEL_ERROR, F("MQTT : Cannot check, out of RAM"));
        return false;
      }

      LoadControllerSettings(controller_idx, ControllerSettings);

      // FIXME TD-er: Is this still needed?

      /*
       #ifdef USES_ESPEASY_NOW
         if (!MQTTclient.connected()) {
         if (ControllerSettings.enableESPEasyNowFallback()) {
          return true;
         }
         }
       #endif
       */

      if (!ControllerSettings.isSet()) {
        return true;
      }

      if (ControllerSettings.mqtt_sendLWT()) {
        mqtt_sendLWT      = true;
        LWTTopic          = getLWT_topic(ControllerSettings);
        LWTMessageConnect = getLWT_messageConnect(ControllerSettings);
        willRetain        = ControllerSettings.mqtt_willRetain();
      }
    }

    if (MQTTclient_should_reconnect || !MQTTclient.connected())
    {
      if (mqtt_last_connect_attempt.isSet() && mqtt_last_connect_attempt.millisPassedSince() < 5000) {
        return false;
      }

      if (MQTTclient_should_reconnect) {
        addLog(LOG_LEVEL_ERROR, F("MQTT : Intentional reconnect"));
      }
      return MQTTConnect(controller_idx);
    }

    if (MQTTclient_must_send_LWT_connected) {
      if (mqtt_sendLWT) {
        if (MQTTclient.publish(LWTTopic.c_str(), LWTMessageConnect.c_str(), willRetain)) {
          MQTTclient_must_send_LWT_connected = false;
        }
      } else {
        MQTTclient_must_send_LWT_connected = false;
      }
    }
  }

  // When no MQTT protocol is enabled, all is fine.
  return true;
}

String getLWT_topic(const ControllerSettingsStruct& ControllerSettings) {
  String LWTTopic;

  if (ControllerSettings.mqtt_sendLWT()) {
    LWTTopic = ControllerSettings.MQTTLwtTopic;

    if (LWTTopic.isEmpty())
    {
      LWTTopic  = ControllerSettings.Subscribe;
      LWTTopic += F("/LWT");
    }
    LWTTopic.replace(F("/#"), F("/status"));
    parseSystemVariables(LWTTopic, false);
  }
  return LWTTopic;
}

String getLWT_messageConnect(const ControllerSettingsStruct& ControllerSettings) {
  String LWTMessageConnect;

  if (ControllerSettings.mqtt_sendLWT()) {
    LWTMessageConnect = ControllerSettings.LWTMessageConnect;

    if (LWTMessageConnect.isEmpty()) {
      LWTMessageConnect = F(DEFAULT_MQTT_LWT_CONNECT_MESSAGE);
    }
    parseSystemVariables(LWTMessageConnect, false);
  }
  return LWTMessageConnect;
}

String getLWT_messageDisconnect(const ControllerSettingsStruct& ControllerSettings) {
  String LWTMessageDisconnect;

  if (ControllerSettings.mqtt_sendLWT()) {
    LWTMessageDisconnect = ControllerSettings.LWTMessageDisconnect;

    if (LWTMessageDisconnect.isEmpty()) {
      LWTMessageDisconnect = F(DEFAULT_MQTT_LWT_DISCONNECT_MESSAGE);
    }
    parseSystemVariables(LWTMessageDisconnect, false);
  }
  return LWTMessageDisconnect;
}

#endif // USES_MQTT

/*********************************************************************************************\
* Send status info to request source
\*********************************************************************************************/
void SendStatusOnlyIfNeeded(struct EventStruct *event, bool param1, uint32_t key, const String& param2, int16_t param3) {
  if (SourceNeedsStatusUpdate(event->Source)) {
    SendStatus(event, getPinStateJSON(param1, key, param2, param3));
    printToWeb = false; // SP: 2020-06-12: to avoid to add more info to a JSON structure
  }
}

bool SourceNeedsStatusUpdate(EventValueSource::Enum eventSource)
{
  switch (eventSource) {
    case EventValueSource::Enum::VALUE_SOURCE_HTTP:
    case EventValueSource::Enum::VALUE_SOURCE_SERIAL:
    case EventValueSource::Enum::VALUE_SOURCE_MQTT:
    case EventValueSource::Enum::VALUE_SOURCE_WEB_FRONTEND:
      return true;

    default:
      break;
  }
  return false;
}

void SendStatus(struct EventStruct *event, const String& status)
{
  if (status.isEmpty()) { return; }

  switch (event->Source)
  {
    case EventValueSource::Enum::VALUE_SOURCE_HTTP:
    case EventValueSource::Enum::VALUE_SOURCE_WEB_FRONTEND:

      if (printToWeb) {
        printWebString += status;
      }
      break;
#ifdef USES_MQTT
    case EventValueSource::Enum::VALUE_SOURCE_MQTT:
      MQTTStatus(event, status);
      break;
#endif // USES_MQTT
    case EventValueSource::Enum::VALUE_SOURCE_SERIAL:
      serialPrintln(status);
      break;

    default:
      break;
  }
}

#ifdef USES_MQTT
bool MQTT_queueFull(controllerIndex_t controller_idx) {
  if (MQTTDelayHandler == nullptr) {
    return true;
  }
  MQTT_queue_element dummy_element;

  dummy_element.controller_idx = controller_idx;

  if (MQTTDelayHandler->queueFull(dummy_element)) {
    // The queue is full, try to make some room first.
    processMQTTdelayQueue();
    return MQTTDelayHandler->queueFull(dummy_element);
  }
  return false;
}

bool MQTTpublish(controllerIndex_t controller_idx, taskIndex_t taskIndex, const char *topic, const char *payload, bool retained)
{
  if (MQTTDelayHandler == nullptr) {
    return false;
  }

  if (MQTT_queueFull(controller_idx)) {
    return false;
  }
  const bool success = MQTTDelayHandler->addToQueue(MQTT_queue_element(controller_idx, taskIndex, topic, payload, retained));

  scheduleNextMQTTdelayQueue();
  return success;
}

bool MQTTpublish(controllerIndex_t controller_idx, taskIndex_t taskIndex,  String&& topic, String&& payload, bool retained) {
  if (MQTTDelayHandler == nullptr) {
    return false;
  }

  if (MQTT_queueFull(controller_idx)) {
    return false;
  }
  const bool success = MQTTDelayHandler->addToQueue(MQTT_queue_element(controller_idx, taskIndex, std::move(topic), std::move(payload), retained));

  scheduleNextMQTTdelayQueue();
  return success;
}

/*********************************************************************************************\
* Send status info back to channel where request came from
\*********************************************************************************************/
void MQTTStatus(struct EventStruct *event, const String& status)
{
  controllerIndex_t enabledMqttController = firstEnabledMQTT_ControllerIndex();

  if (validControllerIndex(enabledMqttController)) {
    controllerIndex_t DomoticzMQTT_controllerIndex = findFirstEnabledControllerWithId(2);

    if (DomoticzMQTT_controllerIndex == enabledMqttController) {
      // Do not send MQTT status updates to Domoticz
      return;
    }
    String pubname;
    bool   mqtt_retainFlag;
    {
      // Place the ControllerSettings in a scope to free the memory as soon as we got all relevant information.
      MakeControllerSettings(ControllerSettings); //-V522

      if (!AllocatedControllerSettings()) {
        addLog(LOG_LEVEL_ERROR, F("MQTT : Cannot send status, out of RAM"));
        return;
      }

      LoadControllerSettings(enabledMqttController, ControllerSettings);
      pubname         = ControllerSettings.Publish;
      mqtt_retainFlag = ControllerSettings.mqtt_retainFlag();
    }

    // FIXME TD-er: Why check for "/#" suffix on a publish topic?
    // It makes no sense to have a subscribe wildcard on a publish topic.
    pubname.replace(F("/#"), F("/status"));

    parseSingleControllerVariable(pubname, event, 0, false);
    parseControllerVariables(pubname, event, false);


    if (!pubname.endsWith(F("/status"))) {
      pubname += F("/status");
    }

    MQTTpublish(enabledMqttController, event->TaskIndex, pubname.c_str(), status.c_str(), mqtt_retainFlag);
  }
}

#endif // USES_MQTT


/*********************************************************************************************\
* send all sensordata
\*********************************************************************************************/

// void SensorSendAll()
// {
//   for (taskIndex_t x = 0; x < TASKS_MAX; x++)
//   {
//     SensorSendTask(x);
//   }
// }


/*********************************************************************************************\
* send specific sensor task data, effectively calling PluginCall(PLUGIN_READ...)
\*********************************************************************************************/
void SensorSendTask(taskIndex_t TaskIndex)
{
  if (!validTaskIndex(TaskIndex)) { return; }
  #ifndef BUILD_NO_RAM_TRACKER
  checkRAM(F("SensorSendTask"));
  #endif // ifndef BUILD_NO_RAM_TRACKER

  if (Settings.TaskDeviceEnabled[TaskIndex])
  {
    bool success                    = false;
    const deviceIndex_t DeviceIndex = getDeviceIndex_from_TaskIndex(TaskIndex);

    if (!validDeviceIndex(DeviceIndex)) { return; }

    LoadTaskSettings(TaskIndex);

    struct EventStruct TempEvent(TaskIndex);
    checkDeviceVTypeForTask(&TempEvent);


    const uint8_t valueCount = getValueCountForTask(TaskIndex);
    // Store the previous value, in case %pvalue% is used in the formula
    String preValue[VARS_PER_TASK];
    if (Device[DeviceIndex].FormulaOption) {
      for (uint8_t varNr = 0; varNr < valueCount; varNr++)
      {
        if (ExtraTaskSettings.TaskDeviceFormula[varNr][0] != 0)
        {
          const String formula = ExtraTaskSettings.TaskDeviceFormula[varNr];
          if (formula.indexOf(F("%pvalue%")) != -1) {
            preValue[varNr] = formatUserVarNoCheck(&TempEvent, varNr);
          }
        }
      }
    }

    if (Settings.TaskDeviceDataFeed[TaskIndex] == 0) // only read local connected sensorsfeeds
    {
      String dummy;
      success = PluginCall(PLUGIN_READ, &TempEvent, dummy);
    }
    else {
      success = true;
    }

    if (success)
    {
      if (Device[DeviceIndex].FormulaOption) {
        START_TIMER;

        for (uint8_t varNr = 0; varNr < valueCount; varNr++)
        {
          if (ExtraTaskSettings.TaskDeviceFormula[varNr][0] != 0)
          {
            // TD-er: Should we use the set nr of decimals here, or not round at all?
            // See: https://github.com/letscontrolit/ESPEasy/issues/3721#issuecomment-889649437
            String formula = ExtraTaskSettings.TaskDeviceFormula[varNr];
            formula.replace(F("%pvalue%"), preValue[varNr]);
            formula.replace(F("%value%"),  formatUserVarNoCheck(&TempEvent, varNr));
            double result = 0;

            if (!isError(Calculate(parseTemplate(formula), result))) {
              UserVar[TempEvent.BaseVarIndex + varNr] = result;
            }
          }
        }
        STOP_TIMER(COMPUTE_FORMULA_STATS);
      }
      sendData(&TempEvent);
    }
  }
}<|MERGE_RESOLUTION|>--- conflicted
+++ resolved
@@ -172,12 +172,8 @@
 bool MQTTConnect(controllerIndex_t controller_idx)
 {
   ++mqtt_reconnect_count;
-<<<<<<< HEAD
-  MakeControllerSettings(ControllerSettings);
-=======
   MakeControllerSettings(ControllerSettings); //-V522
 
->>>>>>> f268d217
   if (!AllocatedControllerSettings()) {
     addLog(LOG_LEVEL_ERROR, F("MQTT : Cannot connect, out of RAM"));
     return false;
