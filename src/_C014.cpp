#include "src/Helpers/_CPlugin_Helper.h"
#ifdef USES_C014

# include "src/Commands/InternalCommands.h"
# include "src/DataTypes/NodeTypeID.h"
# include "src/Globals/Device.h"
# include "src/Globals/MQTT.h"
# include "src/Globals/Plugins.h"
# include "src/Globals/Statistics.h"
# include "src/Helpers/PeriodicalActions.h"
# include "_Plugin_Helper.h"

// #######################################################################################################
// ################################# Controller Plugin 0014: Homie 3/4 ###################################
// #######################################################################################################

/** Changelog:
 * 2023-03-15 tonhuisman: Replace use of deprecated DummyValueSet with TaskValueSet
 * 2023-03 Changelog started
 */

# define CPLUGIN_014
# define CPLUGIN_ID_014              14

// Define which Homie version to use
// #define CPLUGIN_014_V3
# define CPLUGIN_014_V4

# ifdef CPLUGIN_014_V3
  #  define CPLUGIN_014_HOMIE_VERSION   "3.0.0"
  #  define CPLUGIN_NAME_014            "Homie MQTT (Version 3.0.1)"
# endif // ifdef CPLUGIN_014_V3
# ifdef CPLUGIN_014_V4
  #  define CPLUGIN_014_HOMIE_VERSION   "4.0.0"
  #  define CPLUGIN_NAME_014            "Homie MQTT (Version 4.0.0 dev)"
# endif // ifdef CPLUGIN_014_V4

// subscribe and publish schemes should not be changed by the user. This will probably break the homie convention. Do @ your own risk;)
# define CPLUGIN_014_SUBSCRIBE       "homie/%sysname%/+/+/set" // only subscribe to /set topics to reduce load by receiving all retained
                                                               // messages
# define CPLUGIN_014_PUBLISH         "homie/%sysname%/%tskname%/%valname%"

# define CPLUGIN_014_BASE_TOPIC      "homie/%sysname%/#"
# define CPLUGIN_014_BASE_VALUE      "homie/%sysname%/%device%/%node%/%property%"
# define CPLUGIN_014_INTERVAL        "90"      // to prevent timeout !ToDo set by lowest plugin interval
# define CPLUGIN_014_SYSTEM_DEVICE   "SYSTEM"  // name for system device Plugin for cmd and GIO values
# define CPLUGIN_014_CMD_VALUE       "cmd"     // name for command value
# define CPLUGIN_014_GPIO_VALUE      "gpio"    // name for gpio value i.e. "gpio1"
# define CPLUGIN_014_CMD_VALUE_NAME  "Command" // human readabele name for command value

uint8_t msgCounter = 0;                        // counter for send Messages (currently for information / log only!

String CPlugin_014_pubname;
bool   CPlugin_014_mqtt_retainFlag = false;

/*
   // send MQTT Message with complete Topic / Payload
   bool CPlugin_014_sendMQTTmsg(String& topic, const char* payload, int& errorCounter) {
        bool mqttReturn = MQTTpublish(CPLUGIN_ID_014, INVALID_TASK_INDEX, topic, payload, true);
        if (mqttReturn) msgCounter++;
          else errorCounter++;
        if (loglevelActiveFor(LOG_LEVEL_INFO) && mqttReturn) {
          String log = F("C014 : msg T:");
          log += topic;
          log += F(" P: ");
          log += payload;
          addLog(LOG_LEVEL_DEBUG_MORE, log+" success!");
        }
        if (loglevelActiveFor(LOG_LEVEL_INFO) && !mqttReturn) {
          String log = F("C014 : msg T:");
          log += topic;
          log += F(" P: ");
          log += payload;
          addLog(LOG_LEVEL_ERROR, log+" ERROR!");
        }
        return mqttReturn;
   }
 */

bool CPlugin_014_sendMQTTdevice(String tmppubname, 
                                taskIndex_t taskIndex, 
                                const __FlashStringHelper *topic, 
                                const String& payload, 
                                int& errorCounter) {
  tmppubname.replace(F("#"), topic);
  bool mqttReturn = MQTTpublish(CPLUGIN_ID_014, taskIndex, tmppubname.c_str(), payload.c_str(), true);

  if (mqttReturn) { msgCounter++; }
  else { errorCounter++; }

#ifndef BUILD_NO_DEBUG
  if (loglevelActiveFor(LOG_LEVEL_DEBUG_MORE) && mqttReturn) {
    String log = F("C014 : T:");
    log += topic;
    log += F(" P: ");
    log += payload;
    log += F(" success!");
    addLogMove(LOG_LEVEL_DEBUG_MORE, log);
  }
#endif

  if (loglevelActiveFor(LOG_LEVEL_ERROR) && !mqttReturn) {
    String log = F("C014 : T:");
    log += topic;
    log += F(" P: ");
    log += payload;
    log += F(" ERROR!");
    addLogMove(LOG_LEVEL_ERROR, log);
  }
  processMQTTdelayQueue();
  return mqttReturn;
}

// send MQTT Message with CPLUGIN_014_BASE_TOPIC Topic scheme / Payload
bool CPlugin_014_sendMQTTdevice(const String& tmppubname, 
                                taskIndex_t taskIndex, 
                                const __FlashStringHelper *topic, 
                                const __FlashStringHelper *payload, 
                                int& errorCounter) 
{
  return CPlugin_014_sendMQTTdevice(tmppubname, taskIndex, topic, String(payload), errorCounter);
}

// send MQTT Message with CPLUGIN_014_BASE_VALUE Topic scheme / Payload
bool CPlugin_014_sendMQTTnode(String      tmppubname,
                              const String& node,
                              const String& value,
                              const String& topic,
                              const String& payload,
                              int       & errorCounter) {
  tmppubname.replace(F("%device%"),    node);
  tmppubname.replace(F("%node%"),      value);
  tmppubname.replace(F("/%property%"), topic); // leading forward slash required to send "homie/device/value" topics
  bool mqttReturn = MQTTpublish(CPLUGIN_ID_014, INVALID_TASK_INDEX, tmppubname.c_str(), payload.c_str(), true);

  if (mqttReturn) { msgCounter++; }
  else { errorCounter++; }

  #ifndef BUILD_NO_DEBUG
  if (loglevelActiveFor(LOG_LEVEL_DEBUG_MORE) && mqttReturn) {
    String log = F("C014 : V:");
    log += value;
    log += F(" T: ");
    log += topic;
    log += F(" P: ");
    log += payload;
    log += F(" success!");
    addLogMove(LOG_LEVEL_DEBUG_MORE, log);
  }
  #endif

  if (loglevelActiveFor(LOG_LEVEL_ERROR) && !mqttReturn) {
    String log = F("C014 : V:");
    log += value;
    log += F(" T: ");
    log += topic;
    log += F(" P: ");
    log += payload;
    log += F(" ERROR!");
    addLogMove(LOG_LEVEL_ERROR, log);
  }
  processMQTTdelayQueue();
  return mqttReturn;
}

// and String a comma seperated list
void CPLUGIN_014_addToList(String& valuesList, const String& node)
{
  if (valuesList.length() > 0) { valuesList += ','; }
  valuesList += node;
}

bool CPlugin_014(CPlugin::Function function, struct EventStruct *event, String& string)
{
  bool   success      = false;
  int    errorCounter = 0;
  String pubname;
  String tmppubname;

  switch (function)
  {
    case CPlugin::Function::CPLUGIN_PROTOCOL_ADD:
    {
<<<<<<< HEAD
      Protocol[++protocolCount].Number     = CPLUGIN_ID_014;
      Protocol[protocolCount].usesMQTT     = true;
      Protocol[protocolCount].usesTemplate = true;
      Protocol[protocolCount].usesAccount  = true;
      Protocol[protocolCount].usesPassword = true;
      Protocol[protocolCount].usesExtCreds = true;
      Protocol[protocolCount].defaultPort  = 1883;
      Protocol[protocolCount].usesID       = false;
      #if FEATURE_MQTT_TLS
      Protocol[protocolCount].usesTLS      = true;
      #endif

=======
      ProtocolStruct& proto = getProtocolStruct(event->idx); //      = CPLUGIN_ID_014;
      proto.usesMQTT     = true;
      proto.usesTemplate = true;
      proto.usesAccount  = true;
      proto.usesPassword = true;
      proto.usesExtCreds = true;
      proto.defaultPort  = 1883;
      proto.usesID       = false;
>>>>>>> d670c3cc
      break;
    }

    case CPlugin::Function::CPLUGIN_GET_DEVICENAME:
    {
      string = F(CPLUGIN_NAME_014);
      break;
    }

    case CPlugin::Function::CPLUGIN_INIT:
    {
      success = init_mqtt_delay_queue(event->ControllerIndex, CPlugin_014_pubname, CPlugin_014_mqtt_retainFlag);
      break;
    }

    case CPlugin::Function::CPLUGIN_EXIT:
    {
      exit_mqtt_delay_queue();
      break;
    }

    case CPlugin::Function::CPLUGIN_INTERVAL:
    {
      if (MQTTclient.connected())
      {
        errorCounter = 0;

        pubname = CPLUGIN_014_BASE_TOPIC; // Scheme to form device messages
        pubname.replace(F("%sysname%"), Settings.getName());

# ifdef CPLUGIN_014_V3

        // $stats/uptime	Device → Controller	Time elapsed in seconds since the boot of the device	Yes	Yes
        CPlugin_014_sendMQTTdevice(pubname, event->TaskIndex, F("$stats/uptime"), toString(getUptimeMinutes() * 60, 0), errorCounter);

        // $stats/signal	Device → Controller	Signal strength in %	Yes	No
        float RssI = WiFi.RSSI();
        RssI = isnan(RssI) ? -100.0f : RssI;
        RssI = min(max(2 * (RssI + 100.0f), 0.0f), 100.0f);

        CPlugin_014_sendMQTTdevice(pubname, event->TaskIndex, F("$stats/signal"), toString(RssI, 1), errorCounter);
# endif // ifdef CPLUGIN_014_V3

        if (errorCounter > 0)
        {
          // alert: this is the state the device is when connected to the MQTT broker, but something wrong is happening. E.g. a sensor is
          // not providing data and needs human intervention. You have to send this message when something is wrong.
          CPlugin_014_sendMQTTdevice(pubname, event->TaskIndex, F("$state"), F("alert"), errorCounter);
          success = false;
        } else {
          // ready: this is the state the device is in when it is connected to the MQTT broker, has sent all Homie messages and is ready to
          // operate. You have to send this message after all other announcements message have been sent.
          CPlugin_014_sendMQTTdevice(pubname, event->TaskIndex, F("$state"), F("ready"), errorCounter);
          success = true;
        }

        #ifndef BUILD_NO_DEBUG
        if (loglevelActiveFor(LOG_LEVEL_DEBUG)) {
          String log = F("C014 : $stats information sent with ");

          if (errorCounter > 0) { log += errorCounter; }
          else { log += F("no"); }
          log       += F(" errors! (");
          log       += msgCounter;
          log       += F(" messages)");
          msgCounter = 0;
          addLogMove(LOG_LEVEL_DEBUG, log);
        }
        #endif
      }
      break;
    }

    case CPlugin::Function::CPLUGIN_GOT_CONNECTED: //// call after connected to mqtt server to publich device autodicover features
    {
      statusLED(true);

      // send autodiscover header
      pubname = CPLUGIN_014_BASE_TOPIC;           // Scheme to form device messages
      pubname.replace(F("%sysname%"), Settings.getName());
      int deviceCount = 1;                        // minimum the SYSTEM device exists
      int nodeCount   = 1;                        // minimum the cmd node exists
      errorCounter = 0;

      if (lastBootCause != BOOT_CAUSE_DEEP_SLEEP) // skip sending autodiscover data when returning from deep sleep
      {
        String nodename = CPLUGIN_014_BASE_VALUE; // Scheme to form node messages
        nodename.replace(F("%sysname%"), Settings.getName());
        String nodesList;                         // build comma separated List for nodes
        String valuesList;                        // build comma separated List for values
        String deviceName;                        // current Device Name nr:name
        String valueName;                         // current Value Name
        String unitName;                          // estaimate Units

        // init: this is the state the device is in when it is connected to the MQTT broker, but has not yet sent all Homie messages and is
        // not yet ready to operate. This is the first message that must that must be sent.
        CPlugin_014_sendMQTTdevice(pubname, event->TaskIndex, F("$state"), F("init"),                    errorCounter);

        // $homie	Device → Controller	Version of the Homie convention the device conforms to	Yes	Yes
        CPlugin_014_sendMQTTdevice(pubname, event->TaskIndex, F("$homie"), F(CPLUGIN_014_HOMIE_VERSION), errorCounter);

        // $name	Device → Controller	Friendly name of the device	Yes	Yes
        CPlugin_014_sendMQTTdevice(pubname, event->TaskIndex, F("$name"),  Settings.getName(),       errorCounter);

        // $localip	Device → Controller	IP of the device on the local network	Yes	Yes
# ifdef CPLUGIN_014_V3
        CPlugin_014_sendMQTTdevice(pubname, event->TaskIndex, F("$localip"), formatIP(NetworkLocalIP()), errorCounter);

        // $mac	Device → Controller	Mac address of the device network interface. The format MUST be of the type A1:B2:C3:D4:E5:F6	Yes	Yes
        CPlugin_014_sendMQTTdevice(pubname, event->TaskIndex, F("$mac"),     NetworkMacAddress(),        errorCounter);

        // $implementation	Device → Controller	An identifier for the Homie implementation (example esp8266)	Yes	Yes
          #  if defined(ESP8266)
        CPlugin_014_sendMQTTdevice(pubname, event->TaskIndex, F("$implementation"), F("ESP8266"), errorCounter);
          #  endif // if defined(ESP8266)
          #  if defined(ESP32)
        CPlugin_014_sendMQTTdevice(pubname, event->TaskIndex, F("$implementation"), F("ESP32"),   errorCounter);
          #  endif // if defined(ESP32)

        // $fw/version	Device → Controller	Version of the firmware running on the device	Yes	Yes
        CPlugin_014_sendMQTTdevice(pubname, event->TaskIndex, F("$fw/version"), toString(Settings.Build, 0),
                                   errorCounter);

#if FEATURE_ESPEASY_P2P
        // $fw/name	Device → Controller	Name of the firmware running on the device. Allowed characters are the same as the device ID	Yes	Yes
        CPlugin_014_sendMQTTdevice(pubname, event->TaskIndex, F("$fw/name"), getNodeTypeDisplayString(NODE_TYPE_ID),
                                   errorCounter);
#endif

        // $stats/interval	Device → Controller	Interval in seconds at which the device refreshes its $stats/+: See next section for
        // details about statistical attributes	Yes	Yes
        CPlugin_014_sendMQTTdevice(pubname, event->TaskIndex, F("$stats/interval"), F(CPLUGIN_014_INTERVAL),
                                   errorCounter);
# endif // ifdef CPLUGIN_014_V3

        // always send the SYSTEM device with the cmd node
        CPLUGIN_014_addToList(nodesList,  F(CPLUGIN_014_SYSTEM_DEVICE));
        CPLUGIN_014_addToList(valuesList, F(CPLUGIN_014_CMD_VALUE));

        // $name	Device → Controller	Friendly name of the Node	Yes	Yes
        CPlugin_014_sendMQTTnode(nodename,
                                 F(CPLUGIN_014_SYSTEM_DEVICE),
                                 F("$name"),
                                 F(""),
                                 F(CPLUGIN_014_SYSTEM_DEVICE),
                                 errorCounter);

        // $name	Device → Controller	Friendly name of the property.	Any String	Yes	No ("")
        CPlugin_014_sendMQTTnode(nodename,
                                 F(CPLUGIN_014_SYSTEM_DEVICE),
                                 F(CPLUGIN_014_CMD_VALUE),
                                 F("/$name"),
                                 F(CPLUGIN_014_CMD_VALUE_NAME),
                                 errorCounter);

        // $datatype	The data type. See Payloads.	Enum: [integer, float, boolean, string, enum, color]
        CPlugin_014_sendMQTTnode(nodename,
                                 F(CPLUGIN_014_SYSTEM_DEVICE),
                                 F(CPLUGIN_014_CMD_VALUE),
                                 F("/$datatype"),
                                 F("string"),
                                 errorCounter);

        // $settable	Device → Controller	Specifies whether the property is settable (true) or readonly (false)	true or false	Yes	No
        // (false)
        CPlugin_014_sendMQTTnode(nodename,
                                 F(CPLUGIN_014_SYSTEM_DEVICE),
                                 F(CPLUGIN_014_CMD_VALUE),
                                 F("/$settable"),
                                 F("true"),
                                 errorCounter);

        // enum all devices

        // FIRST Standard GPIO tasks
        int gpio = 0;

        while (gpio <= MAX_GPIO) {
          if (Settings.getPinBootState(gpio) != PinBootState::Default_state) // anything but default
          {
            nodeCount++;
            valueName  = F(CPLUGIN_014_GPIO_VALUE);
            valueName += toString(gpio, 0);
            CPLUGIN_014_addToList(valuesList, valueName);

            // $name	Device → Controller	Friendly name of the property.	Any String	Yes	No ("")
            CPlugin_014_sendMQTTnode(nodename, F(CPLUGIN_014_SYSTEM_DEVICE), valueName, F("/$name"),     valueName, errorCounter);

            // $datatype	The data type. See Payloads.	Enum: [integer, float, boolean,string, enum, color]
            CPlugin_014_sendMQTTnode(nodename, F(CPLUGIN_014_SYSTEM_DEVICE), valueName, F("/$datatype"), F("boolean"),         errorCounter);

            if (Settings.getPinBootState(gpio) != PinBootState::Input) // defined as output
            {
              // $settable	Device → Controller	Specifies whether the property is settable (true) or readonly (false)	true or
              // false	Yes	No (false)
              CPlugin_014_sendMQTTnode(nodename, F(CPLUGIN_014_SYSTEM_DEVICE), valueName, F("/$settable"), F("true"), errorCounter);
            }
          }
          ++gpio;
        }

        // $properties	Device → Controller	Properties the node exposes, with format id separated by a , if there are multiple nodes.	Yes	Yes
        CPlugin_014_sendMQTTnode(nodename, F(CPLUGIN_014_SYSTEM_DEVICE), F("$properties"), F(""), valuesList, errorCounter);
        valuesList = F("");
        deviceCount++;

        // SECOND Plugins
        for (taskIndex_t x = 0; x < TASKS_MAX; x++)
        {
          const pluginID_t pluginID = Settings.getPluginID_for_task(x);
          if (validPluginID_fullcheck(pluginID))
          {
            LoadTaskSettings(x);
            deviceIndex_t DeviceIndex = getDeviceIndex_from_TaskIndex(x);

            deviceName = getTaskDeviceName(x);

            if (validDeviceIndex(DeviceIndex) && Settings.TaskDeviceEnabled[x]) // Device is enabled so send information
            {                                                                   // device enabled
              valuesList = F("");

              const uint8_t valueCount = getValueCountForTask(x);

              if (!Device[DeviceIndex].SendDataOption) // check if device is not sending data = assume that it can receive.
              {
                constexpr pluginID_t HOMIE_RECEIVER_PLUGIN_ID(86);
                if (pluginID == HOMIE_RECEIVER_PLUGIN_ID)
                {
                  for (uint8_t varNr = 0; varNr < valueCount; varNr++) {
                    if (validPluginID_fullcheck(Settings.getPluginID_for_task(x))) {
                      if (ExtraTaskSettings.TaskDeviceValueNames[varNr][0] != 0) { // do not send if Value Name is empty!
                        CPLUGIN_014_addToList(valuesList, ExtraTaskSettings.TaskDeviceValueNames[varNr]);

                        // $settable	Device → Controller	Specifies whether the property is settable (true) or readonly (false)	true
                        // or false	Yes	No (false)
                        CPlugin_014_sendMQTTnode(nodename,
                                                 deviceName,
                                                 ExtraTaskSettings.TaskDeviceValueNames[varNr],
                                                 F("/$settable"),
                                                 F("true"),
                                                 errorCounter);

                        // $name	Device → Controller	Friendly name of the property.	Any String	Yes	No ("")
                        valueName  = F("Homie Receiver: ");
                        valueName += ExtraTaskSettings.TaskDeviceValueNames[varNr];
                        CPlugin_014_sendMQTTnode(nodename,
                                                 deviceName,
                                                 ExtraTaskSettings.TaskDeviceValueNames[varNr],
                                                 F("/$name"),
                                                 valueName,
                                                 errorCounter);

                        // $datatype	The data type. See Payloads.	Enum: [integer, float, boolean,string, enum, color]
                        unitName = F("");

                        switch (Settings.TaskDevicePluginConfig[x][varNr]) {
                          case 0: valueName = F("integer");

                            if ((ExtraTaskSettings.TaskDevicePluginConfig[varNr] != 0) ||
                                (ExtraTaskSettings.TaskDevicePluginConfig[varNr + 5] != 0)) {
                              unitName  = ExtraTaskSettings.TaskDevicePluginConfig[varNr];
                              unitName += ':';
                              unitName += ExtraTaskSettings.TaskDevicePluginConfig[varNr + valueCount];
                            }
                            break;
                          case 1: valueName = F("float");

                            if ((ExtraTaskSettings.TaskDevicePluginConfig[varNr] != 0) ||
                                (ExtraTaskSettings.TaskDevicePluginConfig[varNr + 5] != 0)) {
                              unitName  = ExtraTaskSettings.TaskDevicePluginConfig[varNr];
                              unitName += ':';
                              unitName += ExtraTaskSettings.TaskDevicePluginConfig[varNr + valueCount];
                            }
                            break;
                          case 2: valueName = F("boolean"); break;
                          case 3: valueName = F("string"); break;
                          case 4: valueName = F("enum");
                            unitName        = ExtraTaskSettings.TaskDeviceFormula[varNr];
                            break;
                          case 5: valueName = F("color");
                            unitName        = F("rgb");
                            break;
                          case 6: valueName = F("color");
                            unitName        = F("hsv");
                            break;
                        }
                        CPlugin_014_sendMQTTnode(nodename,
                                                 deviceName,
                                                 ExtraTaskSettings.TaskDeviceValueNames[varNr],
                                                 F("/$datatype"),
                                                 valueName,
                                                 errorCounter);

                        if (!unitName.isEmpty()) { 
                          CPlugin_014_sendMQTTnode(nodename,
                                                   deviceName,
                                                   ExtraTaskSettings.TaskDeviceValueNames[varNr],
                                                   F("/$format"),
                                                   unitName,
                                                   errorCounter); }
                        nodeCount++;
                      }
                    }
                  }
                }
              } else {
                // ignore cutom values for now! Assume all Values are standard float.
                // String customValuesStr;
                // customValues = PluginCall(PLUGIN_WEBFORM_SHOW_VALUES, &TempEvent, customValuesStr);
                uint8_t customValues = false;

                if (!customValues)
                { // standard Values
                  for (uint8_t varNr = 0; varNr < valueCount; varNr++)
                  {
                    const pluginID_t pluginID = Settings.getPluginID_for_task(x);
                    if (validPluginID_fullcheck(pluginID))
                    {
                      if (ExtraTaskSettings.TaskDeviceValueNames[varNr][0] != 0) // do not send if Value Name is empty!
                      {
                        CPLUGIN_014_addToList(valuesList, ExtraTaskSettings.TaskDeviceValueNames[varNr]);

                        // $name	Device → Controller	Friendly name of the property.	Any String	Yes	No ("")
                        CPlugin_014_sendMQTTnode(nodename,
                                                 deviceName,
                                                 ExtraTaskSettings.TaskDeviceValueNames[varNr],
                                                 F("/$name"),
                                                 ExtraTaskSettings.TaskDeviceValueNames[varNr],
                                                 errorCounter);

                        // $datatype	The data type. See Payloads.	Enum: [integer, float, boolean,string, enum, color]
                        CPlugin_014_sendMQTTnode(nodename,
                                                 deviceName,
                                                 ExtraTaskSettings.TaskDeviceValueNames[varNr],
                                                 F("/$datatype"),
                                                 F("float"),
                                                 errorCounter);

                        constexpr pluginID_t DUMMY_PLUGIN_ID(33);
                        if (pluginID == DUMMY_PLUGIN_ID) { // Dummy Device can send AND receive Data
                          CPlugin_014_sendMQTTnode(nodename,
                                                   deviceName,
                                                   ExtraTaskSettings.TaskDeviceValueNames[varNr],
                                                   F("/$settable"),
                                                   F("true"),
                                                   errorCounter);
                        }

                        nodeCount++;

                        /*                          // because values in ESPEasy are unitless lets assueme some units by the value name
                           (still case sensitive)
                                                  if (strstr(ExtraTaskSettings.TaskDeviceValueNames[varNr], "temp") != nullptr )
                                                  {
                                                    unitName = F("°C");
                                                  } else if (strstr(ExtraTaskSettings.TaskDeviceValueNames[varNr], "humi") != nullptr )
                                                  {
                                                    unitName = F("%");
                                                  } else if (strstr(ExtraTaskSettings.TaskDeviceValueNames[varNr], "press") != nullptr )
                                                  {
                                                    unitName = F("Pa");
                                                  } // ToDo: .... and more

                                                  if (unitName != F(""))  // found a unit match
                                                  {
                                                    // $unit	Device → Controller	A string containing the unit of this property. You
                                                       are not limited to the recommended values, although they are the only well known ones
                                                       that will have to be recognized by any Homie consumer.	Recommended: Yes	No
                                                       ("")
                                                    CPlugin_014_sendMQTTnode(nodename, deviceName,
                                                       ExtraTaskSettings.TaskDeviceValueNames[varNr], F("/$unit"), unitName,
                                                       errorCounter);
                                                  }
                                                  unitName = F("");
                         */
                      }
                    }
                  }      // end loop throug values
                } else { // Device has custom Values
                  #ifndef BUILD_NO_DEBUG
                  if (loglevelActiveFor(LOG_LEVEL_DEBUG)) {
                    String log = F("C014 : Device has custom values: ");
                    log += getPluginNameFromDeviceIndex(getDeviceIndex_from_TaskIndex(x));
                    log += F(" not implemented!");
                    addLogMove(LOG_LEVEL_DEBUG, log);
                  }
                  #endif
                }
              }

              if (!valuesList.isEmpty())
              {
                // only add device to list if it has nodes!
                // $name	Device → Controller	Friendly name of the Node	Yes	Yes
                CPlugin_014_sendMQTTnode(nodename,
                                         deviceName,
                                         F("$name"),
                                         F(""),
                                         getTaskDeviceName(x),
                                         errorCounter);

                // $type	Device → Controller	Type of the node	Yes	Yes
                CPlugin_014_sendMQTTnode(nodename,
                                         deviceName,
                                         F("$type"),
                                         F(""),
                                         getPluginNameFromDeviceIndex(DeviceIndex),
                                         errorCounter);

                // add device to device list
                CPLUGIN_014_addToList(nodesList, deviceName);
                deviceCount++;

                // $properties	Device → Controller	Properties the node exposes, with format id separated by a , if there are multiple
                // nodes.	Yes	Yes
                CPlugin_014_sendMQTTnode(nodename, 
                                         deviceName, 
                                         F("$properties"), 
                                         F(""), 
                                         valuesList, 
                                         errorCounter);
                valuesList = F("");
              }
            } else { // device not enabeled
              #ifndef BUILD_NO_DEBUG
              if (loglevelActiveFor(LOG_LEVEL_DEBUG)) {
                String log = F("C014 : Device Disabled: ");
                log += getPluginNameFromDeviceIndex(getDeviceIndex_from_TaskIndex(x));
                log += F(" not propagated!");
                addLogMove(LOG_LEVEL_DEBUG, log);
              }
              #endif
            }
          } // device configured
        }   // loop through devices

        // and finally ...
        // $nodes	Device → Controller	Nodes the device exposes, with format id separated by a , if there are multiple nodes. To
        // make a node an array, append [] to the ID.	Yes	Yes
        CPlugin_014_sendMQTTdevice(pubname, event->TaskIndex, F("$nodes"), nodesList, errorCounter);
      }

      if (errorCounter > 0)
      {
        // alert: this is the state the device is when connected to the MQTT broker, but something wrong is happening. E.g. a sensor is not
        // providing data and needs human intervention. You have to send this message when something is wrong.
        CPlugin_014_sendMQTTdevice(pubname, event->TaskIndex, F("$state"), F("alert"), errorCounter);
        success = false;
      } else {
        // ready: this is the state the device is in when it is connected to the MQTT broker, has sent all Homie messages and is ready to
        // operate. You have to send this message after all other announcements message have been sent.
        CPlugin_014_sendMQTTdevice(pubname, event->TaskIndex, F("$state"), F("ready"), errorCounter);
        success = true;
      }

      if (loglevelActiveFor(LOG_LEVEL_INFO)) {
        String log = F("C014 : autodiscover information of ");
        log += deviceCount;
        log += F(" Devices and ");
        log += nodeCount;
        log += F(" Nodes sent with ");

        if (errorCounter > 0) { log += errorCounter; }
        else { log += F("no"); }
        log         += F(" errors! (");
        log         += msgCounter;
        log         += F(" messages)");
        addLogMove(LOG_LEVEL_INFO, log);
      }
      msgCounter   = 0;
      errorCounter = 0;
      break;
    }

    case CPlugin::Function::CPLUGIN_PROTOCOL_TEMPLATE:
    {
      event->String1 = F(CPLUGIN_014_SUBSCRIBE);
      event->String2 = F(CPLUGIN_014_PUBLISH);
      break;
    }

    case CPlugin::Function::CPLUGIN_GOT_INVALID:
    {
      pubname = CPLUGIN_014_BASE_TOPIC; // Scheme to form device messages
      pubname.replace(F("%sysname%"), Settings.getName());

      // disconnected: this is the state the device is in when it is cleanly disconnected from the MQTT broker. You must send this message
      // before cleanly disconnecting
      success = CPlugin_014_sendMQTTdevice(pubname, event->TaskIndex, F("$state"), F("disconnected"), errorCounter);

      if (loglevelActiveFor(LOG_LEVEL_INFO)) {
        String log = F("C014 : Device: ");
        log += Settings.getName();
        log += F(" got invalid (disconnect");

        if (success) { log += F("ed)."); }
        else { log += F(") failed!"); }
        addLogMove(LOG_LEVEL_INFO, log);
      }
      break;
    }

    case CPlugin::Function::CPLUGIN_FLUSH:
    {
      pubname = CPLUGIN_014_BASE_TOPIC; // Scheme to form device messages
      pubname.replace(F("%sysname%"), Settings.getName());

      // sleeping: this is the state the device is in when the device is sleeping. You have to send this message before sleeping.
      success = CPlugin_014_sendMQTTdevice(pubname, event->TaskIndex, F("$state"), F("sleeping"), errorCounter);
      break;
    }

    case CPlugin::Function::CPLUGIN_PROTOCOL_RECV:
    {
      controllerIndex_t ControllerID = findFirstEnabledControllerWithId(CPLUGIN_ID_014);
      bool validTopic                = false;

      if (!validControllerIndex(ControllerID)) {
        // Controller is not enabled.
        break;
      } else {
        String cmd;
        int    valueNr        = 0;
        taskIndex_t taskIndex = INVALID_TASK_INDEX;
        struct EventStruct TempEvent(event->TaskIndex);
        TempEvent.Source = EventValueSource::Enum::VALUE_SOURCE_MQTT; // to trigger the correct acknowledgment
        int lastindex = event->String1.lastIndexOf('/');
        errorCounter = 0;

        if (equals(event->String1.substring(lastindex + 1), F("set")))
        {
          pubname   = event->String1.substring(0, lastindex);
          lastindex = pubname.lastIndexOf('/');
          String nodeName  = pubname.substring(0, lastindex);
          String valueName = pubname.substring(lastindex + 1);
          lastindex = nodeName.lastIndexOf('/');
          nodeName  = nodeName.substring(lastindex + 1);

          String log;
          if (loglevelActiveFor(LOG_LEVEL_INFO)) {
            log  = F("C014 : MQTT received: ");
            log += F("/set: N: ");
            log += nodeName;
            log += F(" V: ");
            log += valueName;
          }

          if (nodeName.equals(F(CPLUGIN_014_SYSTEM_DEVICE)))                                              // msg to a system device
          {
            if (valueName.startsWith(F(CPLUGIN_014_GPIO_VALUE))) // msg to to set gpio values
            {
              const size_t gpio_value_tag_length = String(F(CPLUGIN_014_GPIO_VALUE)).length();

              cmd  = F("GPIO,");
              cmd += valueName.substring(gpio_value_tag_length).toInt();                    // get the GPIO

              if ((equals(event->String2, F("true"))) || (equals(event->String2, '1'))) { cmd += F(",1"); }
              else { cmd += F(",0"); }
              validTopic = true;
            } else if (valueName.equals(F(CPLUGIN_014_CMD_VALUE))) // msg to send a command
            {
              cmd        = event->String2;
              validTopic = true;
            } else
            {
              cmd  = F("SYSTEM/");
              cmd += valueName;
              cmd += F(" unknown!");
            }
          } else // msg to a receiving plugin
          {
            taskIndex = findTaskIndexByName(nodeName);
            deviceIndex_t  deviceIndex  = getDeviceIndex_from_TaskIndex(taskIndex);
            taskVarIndex_t taskVarIndex = event->Par2 - 1;

            if (validDeviceIndex(deviceIndex) && validTaskVarIndex(taskVarIndex)) {
              const pluginID_t pluginID = getPluginID_from_DeviceIndex(deviceIndex);
              constexpr pluginID_t DUMMY_PLUGIN_ID(33);
              constexpr pluginID_t HOMIE_RECEIVER_PLUGIN_ID(86);

              if (pluginID == DUMMY_PLUGIN_ID)
              {                                     // TaskValueSet,<task/device nr>,<value nr>,<value/formula (!ToDo) >, works only with
                                                    // new version of P033!
                valueNr = findDeviceValueIndexByName(valueName, taskIndex);

                if (valueNr != VARS_PER_TASK)       // value Name identified
                {
                  cmd        = F("TaskValueSet,");  // Set a Dummy Device Value
                  cmd       += (taskIndex + 1);     // set the device Number
                  cmd       += ',';
                  cmd       += (valueNr + 1);       // set the value Number
                  cmd       += ',';
                  cmd       += event->String2;      // expect float as payload!
                  validTopic = true;
                }
              } else if (pluginID == HOMIE_RECEIVER_PLUGIN_ID) {          // Plugin Homie receiver. Schedules the event defined in the plugin. Does NOT store the
                                                    // value. Use HomieValueSet to save the value. This will acknowledge back to the
                                                    // controller too.
                valueNr = findDeviceValueIndexByName(valueName, taskIndex);

                if (valueNr != VARS_PER_TASK) {
                  cmd  = F("event,");
                  cmd += valueName;
                  cmd += '=';

                  if (Settings.TaskDevicePluginConfig[taskIndex][valueNr] == 3) { // Quote Sting parameters. PLUGIN_086_VALUE_STRING
                    cmd += wrapWithQuotes(event->String2);
                  } else {
                    if (Settings.TaskDevicePluginConfig[taskIndex][valueNr] == 4) { // Enumeration parameter, find Number of item.
                                                                                    // PLUGIN_086_VALUE_ENUM
                      String enumList = ExtraTaskSettings.TaskDeviceFormula[taskVarIndex];
                      int    i        = 1;

                      while (!parseString(enumList, i).isEmpty()) { // lookup result in enum List is changed to lowercase
                        if (parseString(enumList, i).equalsIgnoreCase(event->String2)) { break; }
                        i++;
                      }
                      cmd += i;
                      cmd += ',';
                    }
                    cmd += event->String2;
                  }
                  validTopic = true;
                }
              }
            }
          }

          if (validTopic) {
            parseCommandString(&TempEvent, cmd);

            if (loglevelActiveFor(LOG_LEVEL_INFO)) {
              log += F(" cmd: ");
              log += cmd;
              log += F(" OK");
              addLog(LOG_LEVEL_INFO, log);
            }
          } else {
            if (loglevelActiveFor(LOG_LEVEL_INFO)) {
              log += F(" INVALID MSG");
              addLog(LOG_LEVEL_INFO, log);
            }
          }
        }

        if (validTopic) {
          // in case of event, store to buffer and return...
          String command = parseString(cmd, 1);

          if ((equals(command, F("event"))) || (equals(command, F("asyncevent"))))
          {
            if (Settings.UseRules) {
              String newEvent = parseStringToEnd(cmd, 2);

              if (loglevelActiveFor(LOG_LEVEL_INFO)) {
                String log = F("C014 : taskIndex:");

                if (!validTaskIndex(taskIndex)) {
                  log += F("Invalid");
                } else {
                  log += taskIndex;
                  log += F(" valueNr:");
                  log += valueNr;
                  log += F(" valueType:");
                  log += Settings.TaskDevicePluginConfig[taskIndex][valueNr];
                }
                log += F(" Event: ");
                log += newEvent;
                addLogMove(LOG_LEVEL_INFO, log);
              }
              eventQueue.addMove(std::move(newEvent));
            }
          } else { // not an event
            String log;
            if (loglevelActiveFor(LOG_LEVEL_INFO)) {
              log = F("C014 :");
            }

            // FIXME TD-er: Command is not parsed, should we call ExecuteCommand here?
            if (ExecuteCommand_internal(EventValueSource::Enum::VALUE_SOURCE_MQTT, cmd.c_str())) {
              if (loglevelActiveFor(LOG_LEVEL_INFO)) {
                log += F(" Internal Command: OK!");
              }
            } else if (PluginCall(PLUGIN_WRITE, &TempEvent, cmd)) {
              if (loglevelActiveFor(LOG_LEVEL_INFO)) {
                log += F(" PluginCall: OK!");
              }
            } else {
              remoteConfig(&TempEvent, cmd);

              if (loglevelActiveFor(LOG_LEVEL_INFO)) {
                log += F(" Plugin/Internal command failed! remoteConfig?");
              }
            }

            if (loglevelActiveFor(LOG_LEVEL_INFO)) {
              addLogMove(LOG_LEVEL_INFO, log);
            }
          }
        }
      }
      success = validTopic;
      break;
    }

    case CPlugin::Function::CPLUGIN_PROTOCOL_SEND:
    {
      if (MQTT_queueFull(event->ControllerIndex)) {
        break;
      }

      String pubname         = CPlugin_014_pubname;
      bool   mqtt_retainFlag = CPlugin_014_mqtt_retainFlag;

      statusLED(true);

      parseControllerVariables(pubname, event, false);
      LoadTaskSettings(event->TaskIndex);

      uint8_t valueCount = getValueCountForTask(event->TaskIndex);

      for (uint8_t x = 0; x < valueCount; x++)
      {
        String tmppubname = pubname;
        String value;
        parseSingleControllerVariable(tmppubname, event, x, false);

        // Small optimization so we don't try to copy potentially large strings
        if (event->getSensorType() == Sensor_VType::SENSOR_TYPE_STRING) {
          if (MQTTpublish(event->ControllerIndex, event->TaskIndex, tmppubname.c_str(), event->String2.c_str(), mqtt_retainFlag))
            success = true;
          value = event->String2.substring(0, 20); // For the log
        } else {
          value = formatUserVarNoCheck(event, x);
          if (MQTTpublish(event->ControllerIndex, event->TaskIndex, tmppubname.c_str(), value.c_str(), mqtt_retainFlag))
            success = true;
        }

#ifndef BUILD_NO_DEBUG
        if (loglevelActiveFor(LOG_LEVEL_DEBUG)) {
          String log = F("C014 : Sent to ");
          log += tmppubname;
          log += ' ';
          log += value;
          addLogMove(LOG_LEVEL_DEBUG, log);
        }
#endif
      }
      break;
    }

    case CPlugin::Function::CPLUGIN_ACKNOWLEDGE:
    {
      

      /*        if (loglevelActiveFor(LOG_LEVEL_DEBUG)) {
                String log = F("CPLUGIN_ACKNOWLEDGE: ");
                log += string;
                log += F(" / ");
                log += getTaskDeviceName(event->TaskIndex);
                log += F(" / ");
                log += ExtraTaskSettings.TaskDeviceValueNames[event->Par2-1];
                log += F(" sensorType:");
                log += event->sensorType;
                log += F(" Source:");
                log += event->Source;
                log += F(" idx:");
                log += event->idx;
                log += F(" S1:");
                log += event->String1;
                log += F(" S2:");
                log += event->String2;
                log += F(" S3:");
                log += event->String3;
                log += F(" S4:");
                log += event->String4;
                log += F(" S5:");
                log += event->String5;
                log += F(" P1:");
                log += event->Par1;
                log += F(" P2:");
                log += event->Par2;
                log += F(" P3:");
                log += event->Par3;
                log += F(" P4:");
                log += event->Par4;
                log += F(" P5:");
                log += event->Par5;
                addLog(LOG_LEVEL_DEBUG, log);
              } */
      success = false;

      if (!string.isEmpty()) {
        String commandName = parseString(string, 1); // could not find a way to get the command out of the event structure.

        if (equals(commandName, F("gpio")))                // !ToDo : As gpio is like any other plugin commands should be integrated below!
        {
          int port         = event->Par1;            // parseString(string, 2).toInt();
          int valueInt     = event->Par2;            // parseString(string, 3).toInt();
          String valueBool = F("false");

          if (valueInt == 1) { valueBool = F("true"); }

          String topic = CPLUGIN_014_PUBLISH; // ControllerSettings.Publish not used because it can be modified by the user!
          topic.replace(F("%sysname%"), Settings.getName());
          topic.replace(F("%tskname%"), F(CPLUGIN_014_SYSTEM_DEVICE));
          topic.replace(F("%valname%"), String(F(CPLUGIN_014_GPIO_VALUE)) + toString(port, 0));

          success = MQTTpublish(CPLUGIN_ID_014, INVALID_TASK_INDEX, topic.c_str(), valueBool.c_str(), false);

          if (loglevelActiveFor(LOG_LEVEL_INFO) && success) {
            String log = F("C014 : Acknowledged GPIO");
            log += port;
            log += F(" value:");
            log += valueBool;
            log += F(" (");
            log += valueInt;
            log += ')';
            log += F(" success!");
            addLogMove(LOG_LEVEL_INFO, log);
          }

          if (loglevelActiveFor(LOG_LEVEL_ERROR) && !success) {
            String log = F("C014 : Acknowledged GPIO");
            log += port;
            log += F(" value:");
            log += valueBool;
            log += F(" (");
            log += valueInt;
            log += ')';
            log += F(" ERROR!");
            addLogMove(LOG_LEVEL_ERROR, log);
          }
        } else // not gpio
        {
          taskVarIndex_t taskVarIndex = event->Par2 - 1;

          if (validTaskVarIndex(taskVarIndex)) {
            userVarIndex_t userVarIndex = event->BaseVarIndex + taskVarIndex;
            String topic                = CPLUGIN_014_PUBLISH;
            topic.replace(F("%sysname%"), Settings.getName());
            int deviceIndex = event->Par1; // parseString(string, 2).toInt();
            LoadTaskSettings(deviceIndex - 1);
            const String deviceName = getTaskDeviceName(event->TaskIndex);
            topic.replace(F("%tskname%"), deviceName);
            String valueName = ExtraTaskSettings.TaskDeviceValueNames[event->Par2 - 1]; // parseString(string, 3).toInt()-1];
            topic.replace(F("%valname%"), valueName);
            String valueStr;
            int    valueInt = 0;

            if ((equals(commandName, F("taskvalueset"))) || (equals(commandName, F("dummyvalueset")))) // should work for both
            {
              valueStr = formatUserVarNoCheck(event, taskVarIndex);                        // parseString(string, 4);
              success  = MQTTpublish(CPLUGIN_ID_014, INVALID_TASK_INDEX, topic.c_str(), valueStr.c_str(), false);

              if (loglevelActiveFor(LOG_LEVEL_INFO) && success) {
                String log = F("C014 : Acknowledged: ");
                log += deviceName;
                log += F(" var: ");
                log += valueName;
                log += F(" topic: ");
                log += topic;
                log += F(" value: ");
                log += valueStr;
                log += F(" success!");
                addLogMove(LOG_LEVEL_INFO, log);
              }

              if (loglevelActiveFor(LOG_LEVEL_ERROR) && !success) {
                String log = F("C014 : Aacknowledged: ");
                log += deviceName;
                log += F(" var: ");
                log += valueName;
                log += F(" topic: ");
                log += topic;
                log += F(" value: ");
                log += valueStr;
                log += F(" ERROR!");
                addLogMove(LOG_LEVEL_ERROR, log);
              }
            } else if (equals(parseString(commandName, 1), F("homievalueset"))) { // acknolages value form P086 Homie Receiver
              switch (Settings.TaskDevicePluginConfig[deviceIndex - 1][taskVarIndex]) {
                case 0:                                                     // PLUGIN_085_VALUE_INTEGER
                  valueInt = static_cast<int>(UserVar[userVarIndex]);
                  valueStr = toString(UserVar[userVarIndex], 0);
                  break;
                case 1: // PLUGIN_085_VALUE_FLOAT
                  valueStr = formatUserVarNoCheck(event, taskVarIndex);
                  break;
                case 2: // PLUGIN_085_VALUE_BOOLEAN

                  if (UserVar[userVarIndex] == 1) { valueStr = F("true"); }
                  else { valueStr = F("false"); }
                  break;
                case 3: // PLUGIN_085_VALUE_STRING
                  // valueStr = ExtraTaskSettings.TaskDeviceFormula[taskVarIndex];
                  valueStr = parseStringToEndKeepCase(string, 4);
                  break;
                case 4: // PLUGIN_085_VALUE_ENUM
                  valueInt = static_cast<int>(UserVar[userVarIndex]);
                  valueStr = parseStringKeepCase(ExtraTaskSettings.TaskDeviceFormula[taskVarIndex], valueInt);
                  break;
                case 5: // PLUGIN_085_VALUE_RGB
                  // valueStr = ExtraTaskSettings.TaskDeviceFormula[taskVarIndex];
                  valueStr = parseStringToEnd(string, 4);
                  break;
                case 6: // PLUGIN_085_VALUE_HSV
                  // valueStr = ExtraTaskSettings.TaskDeviceFormula[taskVarIndex];
                  valueStr = parseStringToEnd(string, 4);
                  break;
              }
              success = MQTTpublish(CPLUGIN_ID_014, INVALID_TASK_INDEX, topic.c_str(), valueStr.c_str(), false);

              if (loglevelActiveFor(LOG_LEVEL_INFO) && success) {
                String log = F("C014 : homie acknowledge: ");
                log += deviceName;
                log += F(" taskIndex:");
                log += deviceIndex;
                log += F(" valueNr:");
                log += event->Par2;
                log += F(" valueName:");
                log += valueName;
                log += F(" valueType:");
                log += Settings.TaskDevicePluginConfig[deviceIndex - 1][taskVarIndex];
                log += F(" topic:");
                log += topic;
                log += F(" valueInt:");
                log += valueInt;
                log += F(" valueStr:");
                log += valueStr;
                log += F(" success!");
                addLogMove(LOG_LEVEL_INFO, log);
              }

              if (loglevelActiveFor(LOG_LEVEL_ERROR) && !success) {
                String log = F("C014 : homie acknowledge: ");
                log += deviceName;
                log += F(" var: ");
                log += valueName;
                log += F(" topic: ");
                log += topic;
                log += F(" value: ");
                log += valueStr;
                log += F(" failed!");
                addLogMove(LOG_LEVEL_ERROR, log);
              }
            } else // Acknowledge not implemented yet
            {
              /*              if (loglevelActiveFor(LOG_LEVEL_INFO)) {
                              String log = F("C014 : Plugin acknowledged: ");
                              log+=function;
                              log+=F(" / ");
                              log+=commandName;
                              log+=F(" cmd: ");
                              log+=string;
                              log+=F(" not implemented!");
                              addLog(LOG_LEVEL_ERROR, log);
                            } */
              success = false;
            }
          }
        }
      }
      break;
    }

    default:
      break;
  }

  return success;
}

#endif // ifdef USES_C014<|MERGE_RESOLUTION|>--- conflicted
+++ resolved
@@ -181,20 +181,6 @@
   {
     case CPlugin::Function::CPLUGIN_PROTOCOL_ADD:
     {
-<<<<<<< HEAD
-      Protocol[++protocolCount].Number     = CPLUGIN_ID_014;
-      Protocol[protocolCount].usesMQTT     = true;
-      Protocol[protocolCount].usesTemplate = true;
-      Protocol[protocolCount].usesAccount  = true;
-      Protocol[protocolCount].usesPassword = true;
-      Protocol[protocolCount].usesExtCreds = true;
-      Protocol[protocolCount].defaultPort  = 1883;
-      Protocol[protocolCount].usesID       = false;
-      #if FEATURE_MQTT_TLS
-      Protocol[protocolCount].usesTLS      = true;
-      #endif
-
-=======
       ProtocolStruct& proto = getProtocolStruct(event->idx); //      = CPLUGIN_ID_014;
       proto.usesMQTT     = true;
       proto.usesTemplate = true;
@@ -203,7 +189,9 @@
       proto.usesExtCreds = true;
       proto.defaultPort  = 1883;
       proto.usesID       = false;
->>>>>>> d670c3cc
+      #if FEATURE_MQTT_TLS
+      proto.usesTLS      = true;
+      #endif
       break;
     }
 
