;;; ESP32 test build ********************************************************************;
; Status of the ESP32 support is still considered "beta"                                 ;
; Most plugins work just fine on ESP32.                                                  ;
; Especially some plugins using serial may not run very well  (GPS does run fine).       ;
; ***************************************************************************************;

[esp32_always]
lib_ignore                = ESP8266WiFi, ESP8266Ping, ESP8266WebServer, ESP8266HTTPUpdateServer, ESP8266mDNS, ESPEasy_ESP8266Ping, RABurton ESP8266 Mutex


[esp32_common]
extends                   = common, core_esp32_2_1_0
<<<<<<< HEAD
lib_ignore                = ESP8266WiFi, ESP8266Ping, ESP8266WebServer, ESP8266HTTPUpdateServer, ESP8266mDNS, IRremoteESP8266, ESPEasy_ESP8266Ping, ESP32_ping, HeatpumpIR
lib_deps                  = https://github.com/TD-er/ESPEasySerial.git#v2.0.5, adafruit/Adafruit ILI9341 @ ^1.5.6, Adafruit GFX Library, LOLIN_EPD, Adafruit BusIO, VL53L0X @ 1.3.0, SparkFun VL53L1X 4m Laser Distance Sensor @ 1.2.9,   td-er/SparkFun MAX1704x Fuel Gauge Arduino Library @ ^1.0.1
=======
lib_deps                  = https://github.com/TD-er/ESPEasySerial.git#v2.0.5, adafruit/Adafruit ILI9341 @ ^1.5.6, Adafruit GFX Library, LOLIN_EPD, Adafruit BusIO, VL53L0X @ 1.3.0, SparkFun VL53L1X 4m Laser Distance Sensor @ 1.2.9
lib_ignore                = ${esp32_always.lib_ignore}, ESP32_ping, IRremoteESP8266, HeatpumpIR
>>>>>>> bdeb1e5a
board_build.f_flash       = 80000000L
board_build.flash_mode    = dout
board_upload.maximum_size = 1900544
board_build.partitions    = esp32_partition_app1810k_spiffs316k.csv
extra_scripts             = post:tools/pio/post_esp32.py
                            ${extra_scripts_default.extra_scripts}
build_unflags             = -Wall
build_flags               = ${mqtt_flags.build_flags} 
                            -DCONFIG_FREERTOS_ASSERT_DISABLE
                            -DCONFIG_LWIP_ESP_GRATUITOUS_ARP
                            -DCONFIG_LWIP_GARP_TMR_INTERVAL=30
monitor_filters           = esp32_exception_decoder



; Custom: 4096k version --------------------------
[env:custom_ESP32_4M316k]
extends                   = esp32_common
platform                  = ${esp32_common.platform}
build_flags               = ${esp32_common.build_flags}   -DPLUGIN_BUILD_CUSTOM
board                     = esp32dev
extra_scripts             = ${esp32_common.extra_scripts}
                            pre:tools/pio/pre_custom_esp32.py

[env:custom_IR_ESP32_4M316k]
extends                   = esp32_common
platform                  = ${esp32_common.platform}
build_flags               = ${esp32_common.build_flags}   -DPLUGIN_BUILD_CUSTOM
board                     = esp32dev
lib_ignore                = ${esp32_always.lib_ignore}, ESP32_ping, HeatpumpIR
extra_scripts             = ${esp32_common.extra_scripts}
                            pre:tools/pio/pre_custom_esp32.py

[env:normal_ESP32_4M316k]
extends                   = esp32_common
platform                  = ${esp32_common.platform}
lib_deps                  = ${esp32_common.lib_deps}, ServoESP32
build_flags               = ${esp32_common.build_flags}  
                            -DFEATURE_ARDUINO_OTA
board                     = esp32dev
extra_scripts             = ${esp32_common.extra_scripts}


[env:test_A_ESP32_4M316k]
extends                   = esp32_common
platform                  = ${esp32_common.platform}
build_flags               = ${esp32_common.build_flags}  
                            -DFEATURE_ARDUINO_OTA
                            -DPLUGIN_SET_TEST_ESP32
board                     = esp32dev
extra_scripts             = ${esp32_common.extra_scripts}

[env:test_B_ESP32_4M316k]
extends                   = esp32_common
platform                  = ${esp32_common.platform}
build_flags               = ${esp32_common.build_flags}  
                            -DFEATURE_ARDUINO_OTA
                            -DPLUGIN_SET_TEST_B_ESP32
board                     = esp32dev
extra_scripts             = ${esp32_common.extra_scripts}

[env:test_C_ESP32_4M316k]
extends                   = esp32_common
platform                  = ${esp32_common.platform}
build_flags               = ${esp32_common.build_flags}  
                            -DFEATURE_ARDUINO_OTA
                            -DPLUGIN_SET_TEST_C_ESP32
board                     = esp32dev
extra_scripts             = ${esp32_common.extra_scripts}

[env:test_D_ESP32_4M316k]
extends                   = esp32_common
platform                  = ${esp32_common.platform}
build_flags               = ${esp32_common.build_flags}  
                            -DFEATURE_ARDUINO_OTA
                            -DPLUGIN_SET_TEST_D_ESP32
board                     = esp32dev
extra_scripts             = ${esp32_common.extra_scripts}


[env:test_A_ESP32-wrover-kit_4M316k]
extends                   = esp32_common
platform                  = ${esp32_common.platform}
build_flags               = ${esp32_common.build_flags}
                            -DFEATURE_ARDUINO_OTA
                            -DPLUGIN_SET_TEST_ESP32
board                     = esp-wrover-kit
upload_protocol           = ftdi
debug_tool                = ftdi
debug_extra_cmds          = break Misc.ino:3011
extra_scripts             = ${esp32_common.extra_scripts}

[env:test_B_ESP32-wrover-kit_4M316k]
extends                   = esp32_common
platform                  = ${esp32_common.platform}
build_flags               = ${esp32_common.build_flags}
                            -DFEATURE_ARDUINO_OTA
                            -DPLUGIN_SET_TEST_B_ESP32
board                     = esp-wrover-kit
upload_protocol           = ftdi
debug_tool                = ftdi
debug_extra_cmds          = break Misc.ino:3011
extra_scripts             = ${esp32_common.extra_scripts}

[env:test_C_ESP32-wrover-kit_4M316k]
extends                   = esp32_common
platform                  = ${esp32_common.platform}
build_flags               = ${esp32_common.build_flags}
                            -DFEATURE_ARDUINO_OTA
                            -DPLUGIN_SET_TEST_C_ESP32
board                     = esp-wrover-kit
upload_protocol           = ftdi
debug_tool                = ftdi
debug_extra_cmds          = break Misc.ino:3011
extra_scripts             = ${esp32_common.extra_scripts}

[env:test_D_ESP32-wrover-kit_4M316k]
extends                   = esp32_common
platform                  = ${esp32_common.platform}
build_flags               = ${esp32_common.build_flags}
                            -DFEATURE_ARDUINO_OTA
                            -DPLUGIN_SET_TEST_D_ESP32
board                     = esp-wrover-kit
upload_protocol           = ftdi
debug_tool                = ftdi
debug_extra_cmds          = break Misc.ino:3011
extra_scripts             = ${esp32_common.extra_scripts}

[env:test_A_ESP32_4M316k_lolin_d32_pro]
extends                   = esp32_common
platform                  = ${esp32_common.platform}
build_flags               = ${esp32_common.build_flags}  
;                            -DFEATURE_ARDUINO_OTA
                            -DPLUGIN_SET_TEST_ESP32
;                            -DUSES_P096
board                     = lolin_d32_pro
extra_scripts             = ${esp32_common.extra_scripts}

[env:test_B_ESP32_4M316k_lolin_d32_pro]
extends                   = esp32_common
platform                  = ${esp32_common.platform}
build_flags               = ${esp32_common.build_flags}  
;                            -DFEATURE_ARDUINO_OTA
                            -DPLUGIN_SET_TEST_B_ESP32
                            -DUSES_P096
board                     = lolin_d32_pro
extra_scripts             = ${esp32_common.extra_scripts}

[env:test_C_ESP32_4M316k_lolin_d32_pro]
extends                   = esp32_common
platform                  = ${esp32_common.platform}
build_flags               = ${esp32_common.build_flags}  
;                            -DFEATURE_ARDUINO_OTA
                            -DPLUGIN_SET_TEST_C_ESP32
;                            -DUSES_P096
board                     = lolin_d32_pro
extra_scripts             = ${esp32_common.extra_scripts}

[env:test_D_ESP32_4M316k_lolin_d32_pro]
extends                   = esp32_common
platform                  = ${esp32_common.platform}
build_flags               = ${esp32_common.build_flags}  
;                            -DFEATURE_ARDUINO_OTA
                            -DPLUGIN_SET_TEST_D_ESP32
                            -DUSES_P096
board                     = lolin_d32_pro
extra_scripts             = ${esp32_common.extra_scripts}

[env:test_A_ESP32_IRExt_4M316k]
extends                   = env:test_A_ESP32_4M316k
lib_ignore                = AS_BH1750, ${esp32_always.lib_ignore}, ESP32_ping
build_flags               = ${esp32_common.build_flags}
                            -DPLUGIN_BUILD_NORMAL_IRext

[env:test_B_ESP32_IRExt_4M316k]
extends                   = env:test_B_ESP32_4M316k
lib_ignore                = AS_BH1750, ${esp32_always.lib_ignore}, ESP32_ping
build_flags               = ${esp32_common.build_flags}
                            -DPLUGIN_BUILD_NORMAL_IRext

[env:test_C_ESP32_IRExt_4M316k]
extends                   = env:test_C_ESP32_4M316k
lib_ignore                = AS_BH1750, ${esp32_always.lib_ignore}, ESP32_ping
build_flags               = ${esp32_common.build_flags}
                            -DPLUGIN_BUILD_NORMAL_IRext

[env:test_D_ESP32_IRExt_4M316k]
extends                   = env:test_D_ESP32_4M316k
lib_ignore                = AS_BH1750, ${esp32_always.lib_ignore}, ESP32_ping
build_flags               = ${esp32_common.build_flags}
                            -DPLUGIN_BUILD_NORMAL_IRext

[env:energy_ESP32_4M316k]
extends                   = esp32_common
platform                  = ${esp32_common.platform}
lib_deps                  = ${esp32_common.lib_deps}, ServoESP32
build_flags               = ${esp32_common.build_flags}  
                            -DFEATURE_ARDUINO_OTA
                            -D PLUGIN_ENERGY_COLLECTION
board                     = esp32dev
extra_scripts             = ${esp32_common.extra_scripts}

[env:display_ESP32_4M316k]
extends                   = esp32_common
platform                  = ${esp32_common.platform}
lib_deps                  = ${esp32_common.lib_deps}, ServoESP32
build_flags               = ${esp32_common.build_flags}  
                            -DFEATURE_ARDUINO_OTA
                            -D PLUGIN_DISPLAY_COLLECTION
board                     = esp32dev
extra_scripts             = ${esp32_common.extra_scripts}


; Custom: 4096k version --------------------------
[env:custom_ESP32_4M316k_ETH]
extends                   = env:custom_ESP32_4M316k
platform                  = ${env:custom_ESP32_4M316k.platform}
build_flags               = ${env:custom_ESP32_4M316k.build_flags} -DHAS_ETHERNET

[env:normal_ESP32_4M316k_ETH]
extends                   = env:normal_ESP32_4M316k
platform                  = ${env:normal_ESP32_4M316k.platform}
build_flags               = ${env:normal_ESP32_4M316k.build_flags} -DHAS_ETHERNET

[env:test_A_ESP32_4M316k_ETH]
extends                   = env:test_A_ESP32_4M316k
platform                  = ${env:test_A_ESP32_4M316k.platform}
build_flags               = ${env:test_A_ESP32_4M316k.build_flags} -DHAS_ETHERNET

[env:test_B_ESP32_4M316k_ETH]
extends                   = env:test_B_ESP32_4M316k
platform                  = ${env:test_B_ESP32_4M316k.platform}
build_flags               = ${env:test_B_ESP32_4M316k.build_flags} -DHAS_ETHERNET

[env:test_C_ESP32_4M316k_ETH]
extends                   = env:test_C_ESP32_4M316k
platform                  = ${env:test_C_ESP32_4M316k.platform}
build_flags               = ${env:test_C_ESP32_4M316k.build_flags} -DHAS_ETHERNET

[env:test_D_ESP32_4M316k_ETH]
extends                   = env:test_D_ESP32_4M316k
platform                  = ${env:test_D_ESP32_4M316k.platform}
build_flags               = ${env:test_D_ESP32_4M316k.build_flags} -DHAS_ETHERNET


[env:test_A_ESP32-wrover-kit_4M316k_ETH]
extends                   = env:test_A_ESP32-wrover-kit_4M316k
platform                  = ${env:test_A_ESP32-wrover-kit_4M316k.platform}
build_flags               = ${env:test_A_ESP32-wrover-kit_4M316k.build_flags} -DHAS_ETHERNET

[env:test_B_ESP32-wrover-kit_4M316k_ETH]
extends                   = env:test_B_ESP32-wrover-kit_4M316k
platform                  = ${env:test_B_ESP32-wrover-kit_4M316k.platform}
build_flags               = ${env:test_B_ESP32-wrover-kit_4M316k.build_flags} -DHAS_ETHERNET

[env:test_C_ESP32-wrover-kit_4M316k_ETH]
extends                   = env:test_C_ESP32-wrover-kit_4M316k
platform                  = ${env:test_C_ESP32-wrover-kit_4M316k.platform}
build_flags               = ${env:test_C_ESP32-wrover-kit_4M316k.build_flags} -DHAS_ETHERNET

[env:test_D_ESP32-wrover-kit_4M316k_ETH]
extends                   = env:test_D_ESP32-wrover-kit_4M316k
platform                  = ${env:test_D_ESP32-wrover-kit_4M316k.platform}
build_flags               = ${env:test_D_ESP32-wrover-kit_4M316k.build_flags} -DHAS_ETHERNET


; A Lolin D32 PRO with 16MB Flash, allowing 4MB sketch size, and file storage using the default (SPIFFS) filesystem
[max_ESP32_16M]
extends                   = esp32_common
lib_ignore                = ${esp32_always.lib_ignore}, ESP32_ping
lib_deps                  = ${esp32_common.lib_deps}, VL53L0X
board_upload.maximum_size = 4194304
build_flags               = ${esp32_common.build_flags}  
                            -DFEATURE_ARDUINO_OTA
                            -DPLUGIN_BUILD_MAX_ESP32
; TODO: To enable PS-RAM Support needs more build flags than these 2, for now define ESP32_ENABLE_PSRAM is used to en/disable detecting PS-Ram size on Info page
;                            -DBOARD_HAS_PSRAM // both flags already enabled for Lolin D32 Pro board by PlatformIO
;                            -mfix-esp32-psram-cache-issue
board                     = lolin_d32_pro

; A Lolin D32 PRO with 16MB Flash, allowing 4MB sketch size, and file storage using LittleFS filesystem
[max_ESP32_16M_LittleFS]
extends                   = max_ESP32_16M
lib_deps                  = ${max_ESP32_16M.lib_deps}, https://github.com/lorol/LITTLEFS.git
board_build.filesystem    = littlefs

; A Lolin D32 PRO with 16MB Flash, allowing 4MB sketch size, and 1MB assigned to file storage using SPIFFS filesystem
[env:max_ESP32_16M1M]
extends                   = max_ESP32_16M
board_build.partitions    = esp32_partition_app4096k_spiffs1024k.csv

; A Lolin D32 PRO with 16MB Flash, allowing 4MB sketch size, and 2MB assigned to file storage using LittleFS filesystem
[env:max_ESP32_16M2M_LittleFS]
extends                   = max_ESP32_16M_LittleFS
board_build.partitions    = esp32_partition_app4096k_spiffs2048k.csv

; A Lolin D32 PRO with 16MB Flash, allowing 4MB sketch size, and the rest (nearly 8MB) assigned to file storage using LittleFS filesystem
[env:max_ESP32_16M8M_LittleFS]
extends                   = max_ESP32_16M_LittleFS
board_build.partitions    = esp32_partition_app4096k_spiffs8124k.csv

; If you have a board with Ethernet integrated and 16MB Flash, then this configuration could be enabled, it's based on the max_ESP32_16M1M definition
[env:max_ESP32_16M1M_ETH]
extends                   = env:max_ESP32_16M1M
build_flags               = ${env:max_ESP32_16M1M.build_flags} -DHAS_ETHERNET

; If you have a board with Ethernet integrated and 16MB Flash, then this configuration could be enabled, it's based on the max_ESP32_16M2M_LittleFS definition
[env:max_ESP32_16M2M_LittleFS_ETH]
extends                   = env:max_ESP32_16M2M_LittleFS
build_flags               = ${env:max_ESP32_16M2M_LittleFS.build_flags} -DHAS_ETHERNET

; If you have a board with Ethernet integrated and 16MB Flash, then this configuration could be enabled, it's based on the max_ESP32_16M8M_LittleFS definition
[env:max_ESP32_16M8M_LittleFS_ETH]
extends                   = env:max_ESP32_16M8M_LittleFS
build_flags               = ${env:max_ESP32_16M8M_LittleFS.build_flags} -DHAS_ETHERNET<|MERGE_RESOLUTION|>--- conflicted
+++ resolved
@@ -10,13 +10,8 @@
 
 [esp32_common]
 extends                   = common, core_esp32_2_1_0
-<<<<<<< HEAD
-lib_ignore                = ESP8266WiFi, ESP8266Ping, ESP8266WebServer, ESP8266HTTPUpdateServer, ESP8266mDNS, IRremoteESP8266, ESPEasy_ESP8266Ping, ESP32_ping, HeatpumpIR
-lib_deps                  = https://github.com/TD-er/ESPEasySerial.git#v2.0.5, adafruit/Adafruit ILI9341 @ ^1.5.6, Adafruit GFX Library, LOLIN_EPD, Adafruit BusIO, VL53L0X @ 1.3.0, SparkFun VL53L1X 4m Laser Distance Sensor @ 1.2.9,   td-er/SparkFun MAX1704x Fuel Gauge Arduino Library @ ^1.0.1
-=======
-lib_deps                  = https://github.com/TD-er/ESPEasySerial.git#v2.0.5, adafruit/Adafruit ILI9341 @ ^1.5.6, Adafruit GFX Library, LOLIN_EPD, Adafruit BusIO, VL53L0X @ 1.3.0, SparkFun VL53L1X 4m Laser Distance Sensor @ 1.2.9
+lib_deps                  = https://github.com/TD-er/ESPEasySerial.git#v2.0.5, adafruit/Adafruit ILI9341 @ ^1.5.6, Adafruit GFX Library, LOLIN_EPD, Adafruit BusIO, VL53L0X @ 1.3.0, SparkFun VL53L1X 4m Laser Distance Sensor @ 1.2.9, td-er/SparkFun MAX1704x Fuel Gauge Arduino Library @ ^1.0.1
 lib_ignore                = ${esp32_always.lib_ignore}, ESP32_ping, IRremoteESP8266, HeatpumpIR
->>>>>>> bdeb1e5a
 board_build.f_flash       = 80000000L
 board_build.flash_mode    = dout
 board_upload.maximum_size = 1900544
