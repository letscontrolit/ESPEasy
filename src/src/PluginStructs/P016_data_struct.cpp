#include "../PluginStructs/P016_data_struct.h"

#ifdef USES_P016

# include "../Commands/ExecuteCommand.h"
# include "../Helpers/ESPEasy_Storage.h"
# include <IRutils.h>

# ifdef P16_SETTINGS_V1

// Conversion constructor
tCommandLinesV2::tCommandLinesV2(const tCommandLinesV1& lineV1, uint8_t i)
{
  String log;

  if (loglevelActiveFor(LOG_LEVEL_INFO)) {
    #  ifndef PLUGIN_016_DEBUG
    log.reserve(20); // less space needed
    #  else // ifndef PLUGIN_016_DEBUG
    log.reserve(80);
    #  endif // ifndef PLUGIN_016_DEBUG
  }

  log  = F("P016: converting "); // Still a little logging
  log += i;
  #  ifdef PLUGIN_016_DEBUG
  log += ':';
  #  endif // ifdef PLUGIN_016_DEBUG

  memcpy(Command, lineV1.Command, P16_Nchars);
  const uint32_t oldCode = lineV1.Code;

  if (oldCode > 0) {
    CodeDecodeType = static_cast<decode_type_t>((oldCode >> 24));                // decode_type
    bitWrite(CodeFlags, P16_FLAGS_REPEAT, oldCode & (0x1 << P16_CMDBIT_REPEAT)); // Repeat flag
    Code = oldCode & 0x7FFFFF;                                                   // Only keep lowest 23 bits
    #  ifdef PLUGIN_016_DEBUG

    if (loglevelActiveFor(LOG_LEVEL_INFO)) {
      log += F(" type ");
      log += typeToString(CodeDecodeType, (oldCode & (0x1 << P16_CMDBIT_REPEAT)) != 0);
      log += F(" code 0x");
      log += uint64ToString(oldCode, 16);
    }
    #  endif // ifdef PLUGIN_016_DEBUG
  }

  const uint32_t oldAlternativeCode = lineV1.AlternativeCode;

  if (oldAlternativeCode > 0) {
    AlternativeCodeDecodeType = static_cast<decode_type_t>((oldAlternativeCode >> 24));                // decode_type
    bitWrite(AlternativeCodeFlags, P16_FLAGS_REPEAT, oldAlternativeCode & (0x1 << P16_CMDBIT_REPEAT)); // Repeat flag
    AlternativeCode = oldAlternativeCode & 0x7FFFFF;                                                   // Only keep lowest 23 bits
    #  ifdef PLUGIN_016_DEBUG

    if (loglevelActiveFor(LOG_LEVEL_INFO)) {
      log += F(" alt.type ");
      log += typeToString(AlternativeCodeDecodeType, (oldAlternativeCode & (0x1 << P16_CMDBIT_REPEAT)) != 0);
      log += F(" alt.code 0x");
      log += uint64ToString(oldAlternativeCode, 16);
    }
    #  endif // ifdef PLUGIN_016_DEBUG
  }
  addLogMove(LOG_LEVEL_INFO, log);
}

# endif // ifdef P16_SETTINGS_V1


void P016_data_struct::init(struct EventStruct *event, uint16_t CmdInhibitTime) {
  # if P016_FEATURE_COMMAND_HANDLING
  loadCommandLines(event);
  iCmdInhibitTime = CmdInhibitTime;
  iLastCmd        = 0;
  iLastCmdTime    = 0;
  # endif // if P016_FEATURE_COMMAND_HANDLING
}

# if P016_FEATURE_COMMAND_HANDLING
void P016_data_struct::loadCommandLines(struct EventStruct *event) {
  #  ifdef P16_SETTINGS_V1

  // Convert the settings if both versions are defined and PCONFIG(7) != latest version
  if (PCONFIG(7) != P16_SETTINGS_LATEST) {
    addLog(LOG_LEVEL_ERROR, F("P016 IR: Settings conversion, save task settings to store in new format."));
  }
  #  endif // ifdef P16_SETTINGS_V1
  CommandLines.clear(); // Start fresh

  for (uint8_t i = 0; i < P16_Nlines; i++) {
    CommandLines.push_back(tCommandLinesV2());
    loadCommandLine(event, CommandLines[i], i);
  }
}

void P016_data_struct::saveCommandLines(struct EventStruct *event) {
  for (uint8_t i = 0; i < P16_Nlines; i++) {
    saveCommandLine(event, CommandLines[i], i);
  }
}

void P016_data_struct::loadCommandLine(struct EventStruct *event, tCommandLinesV2& line, uint8_t lineNr)
{
  #  ifdef P16_SETTINGS_V1

  if (PCONFIG(7) != P16_SETTINGS_LATEST) {
    loadCommandLinev1(event, line, lineNr);
    return;
  }
  #  endif // ifdef P16_SETTINGS_V1

  const int loadOffset = lineNr * sizeof(tCommandLinesV2);
  LoadFromFile(SettingsType::Enum::CustomTaskSettings_Type,
               event->TaskIndex,
               reinterpret_cast<uint8_t *>(&line),
               sizeof(tCommandLinesV2),
               loadOffset);
  line.Command[P16_Nchars - 1] = 0; // Terminate in case of uninitalized data
}

# endif // if P016_FEATURE_COMMAND_HANDLING

# ifdef P16_SETTINGS_V1
void P016_data_struct::loadCommandLinev1(struct EventStruct *event, tCommandLinesV2& line, uint8_t lineNr)
{
  tCommandLinesV1 lineV1;

  {
    const int loadOffsetV1 = lineNr * sizeof(tCommandLinesV1);
    LoadFromFile(SettingsType::Enum::CustomTaskSettings_Type,
                 event->TaskIndex,
                 reinterpret_cast<uint8_t *>(&lineV1),
                 sizeof(tCommandLinesV2),
                 loadOffsetV1);
  }

  line                         = tCommandLinesV2(lineV1, lineNr);
  line.Command[P16_Nchars - 1] = 0;
}

# endif // ifdef P16_SETTINGS_V1

# if P016_FEATURE_COMMAND_HANDLING
void P016_data_struct::saveCommandLine(struct EventStruct *event, const tCommandLinesV2& line, uint8_t lineNr)
{
  const int saveOffset = lineNr * sizeof(tCommandLinesV2);

  SaveToFile(SettingsType::Enum::CustomTaskSettings_Type,
             event->TaskIndex,
             reinterpret_cast<const uint8_t *>(&line),
             sizeof(tCommandLinesV2),
             saveOffset);
}

void P016_data_struct::AddCode(uint64_t Code, decode_type_t DecodeType, uint16_t CodeFlags) {
  // add received code
  int _index = P16_Nlines;

  if (Code == 0) {
    return;
  }

  for (int i = 0; i < P16_Nlines; ++i) {
    if (validateCode(i, Code, DecodeType, CodeFlags)) {
      // code already saved
      return;
    }

    if (CommandLines[i].Code == 0) {
      // get first index to add the code
      _index = std::min(i, _index);
    }
  }

  if (_index == P16_Nlines) {
    // no free index
    return;
  }
  CommandLines[_index].Code           = Code;
  CommandLines[_index].CodeDecodeType = DecodeType;
  CommandLines[_index].CodeFlags      = CodeFlags;
  bCodeChanged                        = true;
  #  ifdef PLUGIN_016_DEBUG

  if (loglevelActiveFor(LOG_LEVEL_INFO)) {
    addLogMove(LOG_LEVEL_INFO, strformat(
      F("[P016] AddCode: %s code: 0x%s to index %d"),
      typeToString(DecodeType, bitRead(CodeFlags, P16_FLAGS_REPEAT)).c_str(),
      uint64ToString(Code, 16).c_str(),
      _index));
  }
  #  endif // PLUGIN_016_DEBUG
}

int P016_data_struct::CheckExecuteCode(uint64_t Code, decode_type_t DecodeType, uint16_t CodeFlags) {
  if (Code == 0) {
    return -1;
  }

  if ((iLastCmd == Code) && (iLastDecodeType == DecodeType)) {
    // same code as before
    if (iCmdInhibitTime > timePassedSince(iLastCmdTime)) {
      // inhibit time not ellapsed
      return -1;
    }
  }

  const unsigned int nr_CommandLines = CommandLines.size();

  for (unsigned int i = 0; i < nr_CommandLines; ++i) {
    if (validateCode(i, Code, DecodeType, CodeFlags)) {
      // code already saved
      iLastCmd        = Code;
      iLastDecodeType = DecodeType;
      iLastCodeFlags  = CodeFlags;
      iLastCmdTime    = millis();

      if (CommandLines[i].Command[0] != 0) {
<<<<<<< HEAD
        #ifdef PLUGIN_016_DEBUG
=======
        #  ifdef PLUGIN_016_DEBUG
        bool _success =
        #  endif // ifdef PLUGIN_016_DEBUG
        ExecuteCommand_all({EventValueSource::Enum::VALUE_SOURCE_SYSTEM, CommandLines[i].Command}, true);
        #  ifdef PLUGIN_016_DEBUG

>>>>>>> 2f1b9325
        if (loglevelActiveFor(LOG_LEVEL_INFO)) {
          addLogMove(LOG_LEVEL_INFO, strformat(
            F("[P016] Execute: %s Code: 0x%s with command %d: {%s}"),
            typeToString(DecodeType, bitRead(CodeFlags, P16_FLAGS_REPEAT)).c_str(),
            uint64ToString(Code, 16).c_str(),
            (i + 1),
            CommandLines[i].Command));
        }
        #  endif // PLUGIN_016_DEBUG
        return i;
      }
    }
    #  ifdef PLUGIN_016_DEBUG

    if (loglevelActiveFor(LOG_LEVEL_ERROR)) {
      addLogMove(LOG_LEVEL_ERROR, strformat(
        F("[P016] ValidateCode failed: %s Code: 0x%s / [%d] = {%s Code: 0x%s}"),
        typeToString(DecodeType, bitRead(CodeFlags, P16_FLAGS_REPEAT)).c_str(),
        uint64ToString(Code, 16).c_str(),
        (i + 1),
        typeToString(CommandLines[i].CodeDecodeType, bitRead(CommandLines[i].CodeFlags, P16_FLAGS_REPEAT)).c_str(),
        uint64ToString(CommandLines[i].Code, 16).c_str()));
    }
    #  endif // PLUGIN_016_DEBUG
  }
  return -1;
}

bool P016_data_struct::ExecuteCode(int commandLineToExecute) {
  if (commandLineToExecute < 0 || commandLineToExecute >= static_cast<int>(CommandLines.size())) {
    return false;
  }
  const bool _success = ExecuteCommand_all(
    EventValueSource::Enum::VALUE_SOURCE_SYSTEM, 
    CommandLines[commandLineToExecute].Command);
#ifdef PLUGIN_016_DEBUG
  if (!_success && loglevelActiveFor(LOG_LEVEL_ERROR)) {
    addLogMove(LOG_LEVEL_ERROR, strformat(
      F("[P016] Execute FAILED: %s"),
      CommandLines[commandLineToExecute].Command));
  }
#endif
  return _success;
}

bool P016_data_struct::validateCode(int i, uint64_t Code, decode_type_t DecodeType, uint16_t CodeFlags) {
  if (i >= static_cast<int>(CommandLines.size()) || i < 0) return false;
  return ((CommandLines[i].Code == Code)
          && (CommandLines[i].CodeDecodeType == DecodeType)
          && (CommandLines[i].CodeFlags == CodeFlags))
         || ((CommandLines[i].AlternativeCode == Code)
             && (CommandLines[i].AlternativeCodeDecodeType == DecodeType)
             && (CommandLines[i].AlternativeCodeFlags == CodeFlags));
}

# endif // if P016_FEATURE_COMMAND_HANDLING

#endif // ifdef USES_P016<|MERGE_RESOLUTION|>--- conflicted
+++ resolved
@@ -216,16 +216,11 @@
       iLastCmdTime    = millis();
 
       if (CommandLines[i].Command[0] != 0) {
-<<<<<<< HEAD
-        #ifdef PLUGIN_016_DEBUG
-=======
         #  ifdef PLUGIN_016_DEBUG
         bool _success =
         #  endif // ifdef PLUGIN_016_DEBUG
         ExecuteCommand_all({EventValueSource::Enum::VALUE_SOURCE_SYSTEM, CommandLines[i].Command}, true);
         #  ifdef PLUGIN_016_DEBUG
-
->>>>>>> 2f1b9325
         if (loglevelActiveFor(LOG_LEVEL_INFO)) {
           addLogMove(LOG_LEVEL_INFO, strformat(
             F("[P016] Execute: %s Code: 0x%s with command %d: {%s}"),
