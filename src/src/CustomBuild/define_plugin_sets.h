--- conflicted
+++ resolved
@@ -2382,7 +2382,6 @@
     #define USES_P166   // Output - GP8403 DAC 0-10V
   #endif
   #ifndef USES_P167
-<<<<<<< HEAD
     #define USES_P167   // Environment - IKEA Vindstyrka SEN54 temperature , humidity and air quality
   #endif
 
@@ -2390,10 +2389,6 @@
     #define USES_P169   // Environment - AS3935 Lightning Detector
   #endif
 
-=======
-    #define USES_P167   // Environment - SensirionSEN5x / Ikea Vindstyrka
-  #endif
->>>>>>> 71a41429
 
   // Controllers
   #ifndef USES_C015
