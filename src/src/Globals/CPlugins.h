--- conflicted
+++ resolved
@@ -52,23 +52,9 @@
 bool              anyControllerEnabled();
 controllerIndex_t findFirstEnabledControllerWithId(cpluginID_t cpluginid);
 
-<<<<<<< HEAD
-// Vector to match a controller ID to a "ProtocolIndex"
-extern protocolIndex_t CPlugin_id_to_ProtocolIndex[CPLUGIN_MAX + 1];
-
-// Vector to match a "ProtocolIndex" to a controller ID.
-// INVALID_CONTROLLER_INDEX may be used as index for this array.
-extern cpluginID_t ProtocolIndex_to_CPlugin_id[CPLUGIN_MAX + 1];
-
-
-bool validProtocolIndex(protocolIndex_t index);
-bool validControllerIndex(controllerIndex_t index);
-bool validCPluginID(cpluginID_t cpluginID);
-=======
 bool              validProtocolIndex(protocolIndex_t index);
 bool              validControllerIndex(controllerIndex_t index);
 bool              validCPluginID(cpluginID_t cpluginID);
->>>>>>> 9a9b0bbd
 
 // Check if cplugin is included in build.
 // N.B. Invalid cplugin is also not considered supported.
