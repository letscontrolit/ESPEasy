;;; ESP32 test build ********************************************************************;
; Status of the ESP32 support is still considered "beta"                                 ;
; Most plugins work just fine on ESP32.                                                  ;
; Especially some plugins using serial may not run very well  (GPS does run fine).       ;
; ***************************************************************************************;

[esp32_always]
lib_ignore                = ESP8266Ping
                            ESP8266HTTPUpdateServer
                            ESP8266WiFi
                            ESP8266WebServer
                            ESP8266mDNS
                            ESPEasy_ESP8266Ping
                            RABurton ESP8266 Mutex
                            TinyWireM
                            LittleFS_esp32


[esp32_base]
extends                   = common, core_esp32_IDF4_4__2_0_5
upload_speed              = 460800
upload_before_reset       = default_reset
upload_after_reset        = hard_reset
lib_deps                  = 
                            Adafruit ILI9341 ESPEasy
                            Adafruit_ST77xx
                            Adafruit TSL2591 Library
                            Adafruit NeoPixel
                            ArduinoOTA
                            ESP32HTTPUpdateServer
                            FrogmoreScd30
                            I2Cdevlib-Core
                            ITG3205
                            LOLIN_EPD
                            Makuna/NeoPixelBus @ 2.6.9
                            Multi Channel Relay Arduino Library
                            SparkFun ADXL345 Arduino Library
                            SparkFun VL53L1X 4m Laser Distance Sensor @ 1.2.9
                            SparkFun SCD4x Arduino Library @ ^1.0.4
                            VL53L0X @ 1.3.0
                            adafruit/Adafruit BusIO @ ^1.10.0
                            adafruit/Adafruit GFX Library@^1.11.1
                            ccronexpr
                            rlogiacco/CircularBuffer
<<<<<<< HEAD
                            td-er/ESPeasySerial @ 2.1.2
=======
                            td-er/ESPeasySerial @ 2.0.15
                            td-er/SC16IS752 @ ^1.0.2
>>>>>>> d67c354a
                            sparkfun/SparkFun MAX1704x Fuel Gauge Arduino Library @ ^1.0.3
                            ShiftRegister74HC595_NonTemplate
                            VL53L0X @ 1.3.0
                            RAK12019_LTR390_UV_Light
                            Adafruit NeoMatrix
                            IthoCC1101
                            Adafruit PCD8544 Nokia 5110 LCD library
extra_scripts             = post:tools/pio/post_esp32.py
                            ${extra_scripts_default.extra_scripts}
build_unflags             = -Wall
build_flags               = ${core_esp32_IDF4_4__2_0_5.build_flags}
                            ${mqtt_flags.build_flags}
                            -DCONFIG_FREERTOS_ASSERT_DISABLE
                            -DCONFIG_LWIP_ESP_GRATUITOUS_ARP
                            -fno-strict-aliasing
                            -Wswitch
                            -DCORE_DEBUG_LEVEL=ARDUHAL_LOG_LEVEL_NONE
monitor_filters           = esp32_exception_decoder


; -flto cannot be used for ESP32 C3!
; See: https://github.com/letscontrolit/ESPEasy/pull/3845#issuecomment-1014857366
; TD-er: 2022-01-20: Disabled for now as it also resulted in obscure linker errors on ESP32-S2 and ESP32 running custom builds.
;build_flags               = ${esp32_base.build_flags}
;                            -flto
;build_unflags             = ${esp32_base.build_unflags}
;                            -fexceptions
;                            -fno-lto


[esp32_common]
extends                   = esp32_base
lib_ignore                = ${esp32_always.lib_ignore}
                            ESP32_ping
                            IRremoteESP8266
                            HeatpumpIR
                            ESP32 BLE Arduino
build_flags               = ${esp32_base.build_flags}
extra_scripts             = ${esp32_base.extra_scripts}
lib_deps                  = ${esp32_base.lib_deps}
build_unflags             = ${esp32_base.build_unflags}
                            -fexceptions

[esp32_common_LittleFS]
extends                   = esp32_common
build_flags               = ${esp32_common.build_flags}
                            -DUSE_LITTLEFS
extra_scripts             = ${esp32_common.extra_scripts}
lib_deps                  = ${esp32_common.lib_deps}
                            LittleFS
board_build.filesystem    = littlefs


[esp32_IRExt]
extends                   = esp32_base
lib_ignore                = ${esp32_always.lib_ignore}
                            ESP32_ping
build_flags               = ${esp32_base.build_flags}
                            -DFEATURE_ARDUINO_OTA=1
                            -DPLUGIN_BUILD_NORMAL_IRext
                            -DCOLLECTION_USE_RTTTL
lib_deps                  = ${esp32_base.lib_deps}
                            LittleFS
extra_scripts             = ${esp32_base.extra_scripts}
                            pre:tools/pio/ir_build_check.py


[esp32_custom_base]
extends                   = esp32_common
build_flags               = ${esp32_common.build_flags}
                            -DPLUGIN_BUILD_CUSTOM
extra_scripts             = ${esp32_common.extra_scripts}
                            pre:tools/pio/pre_custom_esp32.py

[esp32_custom_base_LittleFS]
extends                   = esp32_common_LittleFS
build_flags               = ${esp32_common_LittleFS.build_flags}
                            -DPLUGIN_BUILD_CUSTOM
extra_scripts             = ${esp32_common_LittleFS.extra_scripts}
                            pre:tools/pio/pre_custom_esp32.py


[env:custom_ESP32_4M316k]
extends                   = esp32_custom_base
board                     = esp32_4M

[env:custom_ESP32_4M316k_LittleFS]
extends                   = esp32_custom_base_LittleFS
board                     = esp32_4M

[env:custom_ESP32_16M8M_LittleFS]
extends                   = esp32_custom_base_LittleFS
board                     = esp32_16M8M
board_upload.flash_size   = 16MB

[env:custom_IR_ESP32_4M316k]
extends                   = esp32_base
board                     = esp32_4M
build_flags               = ${esp32_base.build_flags}
                            -DPLUGIN_BUILD_CUSTOM
                            -DPLUGIN_BUILD_IR
lib_ignore                = ${esp32_always.lib_ignore}
                            ESP32_ping
extra_scripts             = ${esp32_base.extra_scripts}
                            pre:tools/pio/pre_custom_esp32.py
                            pre:tools/pio/ir_build_check.py

[env:custom_ESP32_4M2M_NO_OTA_LittleFS]
extends                   = esp32_custom_base_LittleFS
board                     = esp32_4M
build_flags               = ${esp32_custom_base_LittleFS.build_flags}
                            -DNO_HTTP_UPDATER
board_build.partitions    = esp32_partition_app1810k_spiffs2172k.csv


[env:normal_ESP32_4M316k]
extends                   = esp32_common
board                     = esp32_4M
lib_deps                  = ${esp32_common.lib_deps}
                            ServoESP32


[env:normal_ESP32_4M316k_LittleFS]
extends                   = esp32_common_LittleFS
board                     = esp32_4M
lib_deps                  = ${esp32_common_LittleFS.lib_deps}
                            ServoESP32



[env:collection_A_ESP32_4M316k]
extends                   = esp32_common
board                     = esp32_4M
build_flags               = ${esp32_common.build_flags}  
                            -DFEATURE_ARDUINO_OTA=1
                            -DPLUGIN_SET_COLLECTION_ESP32
                            -DCOLLECTION_USE_RTTTL

[env:collection_B_ESP32_4M316k]
extends                   = esp32_common
board                     = esp32_4M
build_flags               = ${esp32_common.build_flags}  
                            -DFEATURE_ARDUINO_OTA=1
                            -DPLUGIN_SET_COLLECTION_B_ESP32
                            -DCOLLECTION_USE_RTTTL

[env:collection_C_ESP32_4M316k]
extends                   = esp32_common
board                     = esp32_4M
build_flags               = ${esp32_common.build_flags}  
                            -DFEATURE_ARDUINO_OTA=1
                            -DPLUGIN_SET_COLLECTION_C_ESP32
                            -DCOLLECTION_USE_RTTTL

[env:collection_D_ESP32_4M316k]
extends                   = esp32_common
board                     = esp32_4M
build_flags               = ${esp32_common.build_flags}  
                            -DFEATURE_ARDUINO_OTA=1
                            -DPLUGIN_SET_COLLECTION_D_ESP32
                            -DCOLLECTION_USE_RTTTL

[env:collection_E_ESP32_4M316k]
extends                   = esp32_common
board                     = esp32_4M
build_flags               = ${esp32_common.build_flags}  
                            -DFEATURE_ARDUINO_OTA=1
                            -DPLUGIN_SET_COLLECTION_E_ESP32
                            -DCOLLECTION_USE_RTTTL


[env:collection_A_ESP32_IRExt_4M316k]
extends                   = esp32_IRExt
board                     = esp32_4M
build_flags               = ${esp32_IRExt.build_flags}
                            -DPLUGIN_SET_COLLECTION_ESP32

[env:collection_B_ESP32_IRExt_4M316k]
extends                   = esp32_IRExt
board                     = esp32_4M
build_flags               = ${esp32_IRExt.build_flags}
                            -DPLUGIN_SET_COLLECTION_B_ESP32

[env:collection_C_ESP32_IRExt_4M316k]
extends                   = esp32_IRExt
board                     = esp32_4M
build_flags               = ${esp32_IRExt.build_flags}
                            -DPLUGIN_SET_COLLECTION_C_ESP32

[env:collection_D_ESP32_IRExt_4M316k]
extends                   = esp32_IRExt
board                     = esp32_4M
build_flags               = ${esp32_IRExt.build_flags}
                            -DPLUGIN_SET_COLLECTION_D_ESP32

[env:collection_E_ESP32_IRExt_4M316k]
extends                   = esp32_IRExt
board                     = esp32_4M
build_flags               = ${esp32_IRExt.build_flags}
                            -DPLUGIN_SET_COLLECTION_E_ESP32

[env:energy_ESP32_4M316k]
extends                   = esp32_common
board                     = esp32_4M
lib_deps                  = ${esp32_common.lib_deps}
                            ServoESP32
build_flags               = ${esp32_common.build_flags}  
                            -DFEATURE_ARDUINO_OTA=1
                            -DPLUGIN_ENERGY_COLLECTION

[env:display_ESP32_4M316k]
extends                   = esp32_common
board                     = esp32_4M
lib_deps                  = ${esp32_common.lib_deps}
                            ServoESP32
build_flags               = ${esp32_common.build_flags}  
                            -DFEATURE_ARDUINO_OTA=1
                            -DPLUGIN_DISPLAY_COLLECTION

[env:climate_ESP32_4M316k]
extends                   = esp32_common
board                     = esp32_4M
lib_deps                  = ${esp32_common.lib_deps}
                            ServoESP32
build_flags               = ${esp32_common.build_flags}  
                            -DFEATURE_ARDUINO_OTA=1
                            -DPLUGIN_CLIMATE_COLLECTION

[env:neopixel_ESP32_4M316k]
extends                   = esp32_common
board                     = esp32_4M
lib_deps                  = ${esp32_common.lib_deps}
                            ServoESP32
build_flags               = ${esp32_common.build_flags}  
                            -DFEATURE_ARDUINO_OTA=1
                            -DFEATURE_SD=1
                            -D PLUGIN_NEOPIXEL_COLLECTION


[env:custom_ESP32_4M316k_ETH]
extends                   = env:custom_ESP32_4M316k
build_flags               = ${env:custom_ESP32_4M316k.build_flags}
                            -DFEATURE_ETHERNET=1

[env:normal_ESP32_4M316k_ETH]
extends                   = env:normal_ESP32_4M316k
build_flags               = ${env:normal_ESP32_4M316k.build_flags}
                            -DFEATURE_ETHERNET=1

[env:collection_A_ESP32_4M316k_ETH]
extends                   = env:collection_A_ESP32_4M316k
build_flags               = ${env:collection_A_ESP32_4M316k.build_flags}
                            -DFEATURE_ETHERNET=1
                            -DCOLLECTION_USE_RTTTL

[env:collection_B_ESP32_4M316k_ETH]
extends                   = env:collection_B_ESP32_4M316k
build_flags               = ${env:collection_B_ESP32_4M316k.build_flags}
                            -DFEATURE_ETHERNET=1
                            -DCOLLECTION_USE_RTTTL

[env:collection_C_ESP32_4M316k_ETH]
extends                   = env:collection_C_ESP32_4M316k
build_flags               = ${env:collection_C_ESP32_4M316k.build_flags}
                            -DFEATURE_ETHERNET=1
                            -DCOLLECTION_USE_RTTTL

[env:collection_D_ESP32_4M316k_ETH]
extends                   = env:collection_D_ESP32_4M316k
build_flags               = ${env:collection_D_ESP32_4M316k.build_flags}
                            -DFEATURE_ETHERNET=1
                            -DCOLLECTION_USE_RTTTL

[env:collection_E_ESP32_4M316k_ETH]
extends                   = env:collection_E_ESP32_4M316k
build_flags               = ${env:collection_E_ESP32_4M316k.build_flags}
                            -DFEATURE_ETHERNET=1
                            -DCOLLECTION_USE_RTTTL



; ESP32 MAX builds 16M flash ------------------------------

; A Lolin D32 PRO with 16MB Flash, allowing 4MB sketch size, and file storage using the default (SPIFFS) filesystem
[env:max_ESP32_16M1M]
extends                   = esp32_base
board                     = esp32_16M1M
board_upload.flash_size   = 16MB
lib_ignore                = ${esp32_always.lib_ignore}
                            ESP32_ping
build_flags               = ${esp32_base.build_flags}
                            -DFEATURE_ARDUINO_OTA=1
                            -DPLUGIN_BUILD_MAX_ESP32
                            -DPLUGIN_BUILD_IR_EXTENDED

[env:max_ESP32_16M1M_ETH]
extends                   = env:max_ESP32_16M1M
build_flags               = ${env:max_ESP32_16M1M.build_flags}
                            -DFEATURE_ETHERNET=1


; A Lolin D32 PRO with 16MB Flash, allowing 4MB sketch size, and file storage using LittleFS filesystem
[env:max_ESP32_16M8M_LittleFS]
extends                   = esp32_base
board                     = esp32_16M8M
board_upload.flash_size   = 16MB
lib_ignore                = ${esp32_always.lib_ignore}
                            ESP32_ping
build_flags               = ${esp32_base.build_flags}
                            -DUSE_LITTLEFS
                            -DFEATURE_ARDUINO_OTA=1
                            -DPLUGIN_BUILD_MAX_ESP32
                            -DPLUGIN_BUILD_IR_EXTENDED
extra_scripts             = ${esp32_base.extra_scripts}
lib_deps                  = ${esp32_base.lib_deps}
                            LittleFS
board_build.filesystem    = littlefs

; If you have a board with Ethernet integrated and 16MB Flash, then this configuration could be enabled, it's based on the max_ESP32_16M8M_LittleFS definition
[env:max_ESP32_16M8M_LittleFS_ETH]
extends                   = env:max_ESP32_16M8M_LittleFS
build_flags               = ${env:max_ESP32_16M8M_LittleFS.build_flags}
                            -DFEATURE_ETHERNET=1









<|MERGE_RESOLUTION|>--- conflicted
+++ resolved
@@ -42,12 +42,8 @@
                             adafruit/Adafruit GFX Library@^1.11.1
                             ccronexpr
                             rlogiacco/CircularBuffer
-<<<<<<< HEAD
                             td-er/ESPeasySerial @ 2.1.2
-=======
-                            td-er/ESPeasySerial @ 2.0.15
                             td-er/SC16IS752 @ ^1.0.2
->>>>>>> d67c354a
                             sparkfun/SparkFun MAX1704x Fuel Gauge Arduino Library @ ^1.0.3
                             ShiftRegister74HC595_NonTemplate
                             VL53L0X @ 1.3.0
