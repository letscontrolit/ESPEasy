#include "ESPEasy_time.h"

#include "../ESPEasyCore/ESPEasy_Log.h"
#include "../ESPEasyCore/ESPEasyNetwork.h"

#include "../Globals/EventQueue.h"
#include "../Globals/NetworkState.h"
#include "../Globals/ESPEasy_now_handler.h"
#include "../Globals/RTC.h"
#include "../Globals/Settings.h"
#include "../Globals/TimeZone.h"

#include "../Helpers/Misc.h"
#include "../Helpers/Networking.h"
#include "../Helpers/Numerical.h"

#include "ESPEasy_time_calc.h"

#include <time.h>


ESPEasy_time::ESPEasy_time() {
  memset(&tm,      0, sizeof(tm));
  memset(&tsRise,  0, sizeof(tm));
  memset(&tsSet,   0, sizeof(tm));
  memset(&sunRise, 0, sizeof(tm));
  memset(&sunSet,  0, sizeof(tm));
}

struct tm ESPEasy_time::addSeconds(const struct tm& ts, int seconds, bool toLocalTime) const {
  unsigned long time = makeTime(ts);

  time += seconds;

  if (toLocalTime) {
    time = time_zone.toLocal(time);
  }
  struct tm result;
  breakTime(time, result);
  return result;
}

void ESPEasy_time::breakTime(unsigned long timeInput, struct tm& tm) {
  uint32_t time = (uint32_t)timeInput;
  tm.tm_sec  = time % 60;
  time      /= 60;                   // now it is minutes
  tm.tm_min  = time % 60;
  time      /= 60;                   // now it is hours
  tm.tm_hour = time % 24;
  time      /= 24;                   // now it is days
  tm.tm_wday = ((time + 4) % 7) + 1; // Sunday is day 1

  int      year = 1970;
  unsigned long days = 0;
  while ((unsigned)(days += (isLeapYear(year) ? 366 : 365)) <= time) {
    year++;
  }
  tm.tm_year = year - 1900; // tm_year starts at 1900

  days -= isLeapYear(year) ? 366 : 365;
  time -= days;      // now it is days in this year, starting at 0

  uint8_t month = 0;
  for (month = 0; month < 12; month++) {
    const uint8_t monthLength = getMonthDays(year, month);
    if (time >= monthLength) {
      time -= monthLength;
    } else {
      break;
    }
  }
  tm.tm_mon  = month;     // Jan is month 0
  tm.tm_mday = time + 1;  // day of month start at 1
}

<<<<<<< HEAD
void ESPEasy_time::restoreLastKnownUnixTime(unsigned long lastSysTime, byte deepSleepState)
=======

void ESPEasy_time::restoreLastKnownUnixTime(unsigned long lastSysTime, uint8_t deepSleepState)
>>>>>>> 74901b15
{
  static bool firstCall = true;

  if (firstCall && (lastSysTime != 0) && (deepSleepState != 1)) {
    firstCall          = false;
    timeSource         = timeSource_t::Restore_RTC_time_source;
    externalUnixTime_d = static_cast<double>(lastSysTime);

    // Do not add the current uptime as offset. This will be done when calling now()
    lastSyncTime = 0;
    initTime();
  }
}

void ESPEasy_time::setExternalTimeSource(double time, timeSource_t source) {
  timeSource         = source;
  externalUnixTime_d = time;
  lastSyncTime       = millis();
  nextSyncTime       = 0;
}

uint32_t ESPEasy_time::getUnixTime() const
{
  return static_cast<uint32_t>(sysTime);
}

void ESPEasy_time::initTime()
{
  nextSyncTime = 0;
  now();
}

unsigned long ESPEasy_time::now() {
  // calculate number of seconds passed since last call to now()
  bool timeSynced        = false;
  const long msec_passed = timePassedSince(prevMillis);

  sysTime    += static_cast<double>(msec_passed) / 1000.0;
  prevMillis += msec_passed;

  if (nextSyncTime <= sysTime) {
    // nextSyncTime & sysTime are in seconds
    double unixTime_d = -1.0;

    if (externalUnixTime_d > 0.0f) {
      unixTime_d = externalUnixTime_d;

      // Correct for the delay between the last received external time and applying it
      unixTime_d        += (timePassedSince(lastSyncTime) / 1000.0);
      externalUnixTime_d = -1.0;
    }

    // Try NTP if the time source is not external.
    bool updatedTime = (unixTime_d > 0.0);
    if (!isExternalTimeSource(timeSource)) {
      if (getNtpTime(unixTime_d)) {
        updatedTime = true;
      }
    }
    if (updatedTime) {
      prevMillis = millis(); // restart counting from now (thanks to Korman for this fix)
      timeSynced = true;

      if (loglevelActiveFor(LOG_LEVEL_INFO)) {
        double time_offset = unixTime_d - sysTime;
        String log         = F("Time set to ");
        log += String(unixTime_d, 3);

        if ((-86400 < time_offset) && (time_offset < 86400)) {
          // Only useful to show adjustment if it is less than a day.
          log += F(" Time adjusted by ");
          log += String(time_offset * 1000.0f);
          log += F(" msec. Wander: ");
          log += String((time_offset * 1000.0f) / syncInterval);
          log += F(" msec/second");
          log += F(" Source: ");
          log += toString(timeSource);
        }
        addLog(LOG_LEVEL_INFO, log);
      }
      sysTime = unixTime_d;


      time_zone.applyTimeZone(unixTime_d);
      nextSyncTime = (uint32_t)unixTime_d + syncInterval;
      if (isExternalTimeSource(timeSource)) {
        #ifdef USES_ESPEASY_NOW
        ESPEasy_now_handler.sendNTPbroadcast();
        #endif
      }
    }
  }
  RTC.lastSysTime = static_cast<unsigned long>(sysTime);
  uint32_t localSystime = time_zone.toLocal(sysTime);
  breakTime(localSystime, tm);

  if (timeSynced) {
    calcSunRiseAndSet();

    if (loglevelActiveFor(LOG_LEVEL_INFO)) {
      String log = F("Local time: ");
      log += getDateTimeString('-', ':', ' ');
      addLog(LOG_LEVEL_INFO, log);
    }
    {
      // Notify plugins the time has been set.
      String dummy;
      PluginCall(PLUGIN_TIME_CHANGE, 0, dummy);
    }

    if (Settings.UseRules) {
      if (statusNTPInitialized) {
        eventQueue.add(F("Time#Set"));
      } else {
        eventQueue.add(F("Time#Initialized"));
      }
    }
    statusNTPInitialized = true; // @giig1967g: setting system variable %isntp%
  }
  return (unsigned long)localSystime;
}

bool ESPEasy_time::reportNewMinute()
{
  now();

  if (!systemTimePresent()) {
    return false;
  }

  if (tm.tm_min == PrevMinutes)
  {
    return false;
  }
  PrevMinutes = tm.tm_min;
  return true;
}

bool ESPEasy_time::systemTimePresent() const {
  switch (timeSource) {
    case timeSource_t::No_time_source: 
      break;
    case timeSource_t::NTP_time_source:  
    case timeSource_t::Restore_RTC_time_source: 
    case timeSource_t::GPS_time_source:
    case timeSource_t::GPS_PPS_time_source:
    case timeSource_t::ESP_now_peer:
    case timeSource_t::Manual_set:
      return true;
  }
  return nextSyncTime > 0 || Settings.UseNTP || externalUnixTime_d > 0.0f;
}

bool ESPEasy_time::getNtpTime(double& unixTime_d)
{
  if (!Settings.UseNTP || !NetworkConnected(10)) {
    return false;
  }
  IPAddress timeServerIP;
  String    log = F("NTP  : NTP host ");

  bool useNTPpool = false;

  if (Settings.NTPHost[0] != 0) {
    resolveHostByName(Settings.NTPHost, timeServerIP);
    log += Settings.NTPHost;

    // When single set host fails, retry again in 20 seconds
    nextSyncTime = sysTime + 20;
  } else  {
    // Have to do a lookup each time, since the NTP pool always returns another IP
    String ntpServerName = String(random(0, 3));
    ntpServerName += F(".pool.ntp.org");
    resolveHostByName(ntpServerName.c_str(), timeServerIP);
    log += ntpServerName;

    // When pool host fails, retry can be much sooner
    nextSyncTime = sysTime + 5;
    useNTPpool   = true;
  }

  log += " (";
  log += timeServerIP.toString();
  log += ')';

  if (!hostReachable(timeServerIP)) {
    log += F(" unreachable");
    addLog(LOG_LEVEL_INFO, log);
    return false;
  }

  WiFiUDP udp;

  if (!beginWiFiUDP_randomPort(udp)) {
    return false;
  }

  const int NTP_PACKET_SIZE = 48;     // NTP time is in the first 48 bytes of message
  uint8_t packetBuffer[NTP_PACKET_SIZE]; // buffer to hold incoming & outgoing packets

  log += F(" queried");
#ifndef BUILD_NO_DEBUG
  addLog(LOG_LEVEL_DEBUG_MORE, log);
#endif // ifndef BUILD_NO_DEBUG

  while (udp.parsePacket() > 0) { // discard any previously received packets
  }
  memset(packetBuffer, 0, NTP_PACKET_SIZE);
  packetBuffer[0]  = 0b11100011; // LI, Version, Mode
  packetBuffer[1]  = 0;          // Stratum, or type of clock
  packetBuffer[2]  = 6;          // Polling Interval
  packetBuffer[3]  = 0xEC;       // Peer Clock Precision
  packetBuffer[12] = 49;
  packetBuffer[13] = 0x4E;
  packetBuffer[14] = 49;
  packetBuffer[15] = 52;

  FeedSW_watchdog();
  if (udp.beginPacket(timeServerIP, 123) == 0) { // NTP requests are to port 123
    FeedSW_watchdog();
    udp.stop();
    return false;
  }
  udp.write(packetBuffer, NTP_PACKET_SIZE);
  udp.endPacket();


  uint32_t beginWait = millis();

  while (!timeOutReached(beginWait + 1000)) {
    int size       = udp.parsePacket();
    int remotePort = udp.remotePort();

    if ((size >= NTP_PACKET_SIZE) && (remotePort == 123)) {
      udp.read(packetBuffer, NTP_PACKET_SIZE); // read packet into the buffer

      if ((packetBuffer[0] & 0b11000000) == 0b11000000) {
        // Leap-Indicator: unknown (clock unsynchronized)
        // See: https://github.com/letscontrolit/ESPEasy/issues/2886#issuecomment-586656384
        if (loglevelActiveFor(LOG_LEVEL_ERROR)) {
          String log = F("NTP  : NTP host (");
          log += timeServerIP.toString();
          log += ") unsynchronized";
          addLog(LOG_LEVEL_ERROR, log);
        }

        if (!useNTPpool) {
          // Does not make sense to try it very often if a single host is used which is not synchronized.
          nextSyncTime = sysTime + 120;
        }
        udp.stop();
        return false;
      }

      // For more detailed info on improving accuracy, see:
      // https://github.com/lettier/ntpclient/issues/4#issuecomment-360703503
      // For now, we simply use half the reply time as delay compensation.

      unsigned long secsSince1900;

      // convert four bytes starting at location 40 to a long integer
      // TX time is used here.
      secsSince1900  = (unsigned long)packetBuffer[40] << 24;
      secsSince1900 |= (unsigned long)packetBuffer[41] << 16;
      secsSince1900 |= (unsigned long)packetBuffer[42] << 8;
      secsSince1900 |= (unsigned long)packetBuffer[43];

      if (secsSince1900 == 0) {
        // No time stamp received

        if (!useNTPpool) {
          // Retry again in a minute.
          nextSyncTime = sysTime + 60;
        }
        udp.stop();
        return false;
      }
      uint32_t txTm = secsSince1900 - 2208988800UL;

      unsigned long txTm_f;
      txTm_f  = (unsigned long)packetBuffer[44] << 24;
      txTm_f |= (unsigned long)packetBuffer[45] << 16;
      txTm_f |= (unsigned long)packetBuffer[46] << 8;
      txTm_f |= (unsigned long)packetBuffer[47];

      // Convert seconds to double
      unixTime_d = static_cast<double>(txTm);

      // Add fractional part.
      unixTime_d += (static_cast<double>(txTm_f) / 4294967295.0);

      long total_delay = timePassedSince(beginWait);
      lastSyncTime = millis();

      // compensate for the delay by adding half the total delay
      // N.B. unixTime_d is in seconds and delay in msec.
      double delay_compensation = static_cast<double>(total_delay) / 2000.0;
      unixTime_d += delay_compensation;

      if (loglevelActiveFor(LOG_LEVEL_INFO)) {
        String log = F("NTP  : NTP replied: delay ");
        log += total_delay;
        log += F(" mSec");
        log += F(" Accuracy increased by ");
        double fractpart, intpart;
        fractpart = modf(unixTime_d, &intpart);

        if (fractpart < delay_compensation) {
          // We gained more than 1 second in accuracy
          fractpart += 1.0;
        }
        log += String(fractpart, 3);
        log += F(" seconds");
        addLog(LOG_LEVEL_INFO, log);
      }
      udp.stop();
      timeSource = timeSource_t::NTP_time_source;
      CheckRunningServices(); // FIXME TD-er: Sometimes services can only be started after NTP is successful
      return true;
    }
    delay(10);
  }

  // Timeout.
  if (!useNTPpool) {
    // Retry again in a minute.
    nextSyncTime = sysTime + 60;
  }

#ifndef BUILD_NO_DEBUG
  addLog(LOG_LEVEL_DEBUG_MORE, F("NTP  : No reply"));
#endif // ifndef BUILD_NO_DEBUG
  udp.stop();
  return false;
}

/********************************************************************************************\
   Date/Time string formatters
 \*********************************************************************************************/
String ESPEasy_time::getDateString(char delimiter) const
{
  return getDateString(tm, delimiter);
}

String ESPEasy_time::getDateString(const struct tm& ts, char delimiter) {
  // time format example with ':' delimiter: 23:59:59 (HH:MM:SS)
  char DateString[20]; // 19 digits plus the null char
  const int year = 1900 + ts.tm_year;

  sprintf_P(DateString, PSTR("%4d%c%02d%c%02d"), year, delimiter, ts.tm_mon + 1, delimiter, ts.tm_mday);
  return DateString;
}

String ESPEasy_time::getTimeString(char delimiter, bool show_seconds /*=true*/) const
{
  return getTimeString(tm, delimiter, false, show_seconds);
}

String ESPEasy_time::getTimeString_ampm(char delimiter, bool show_seconds /*=true*/) const
{
  return getTimeString(tm, delimiter, true, show_seconds);
}

// returns the current Time separated by the given delimiter
// time format example with ':' delimiter: 23:59:59 (HH:MM:SS)
String ESPEasy_time::getTimeString(const struct tm& ts, char delimiter, bool am_pm, bool show_seconds)
{
  char TimeString[20]; // 19 digits plus the null char

  if (am_pm) {
    uint8_t hour(ts.tm_hour % 12);

    if (hour == 0) { hour = 12; }
    const char a_or_p = ts.tm_hour < 12 ? 'A' : 'P';

    if (show_seconds) {
      sprintf_P(TimeString, PSTR("%d%c%02d%c%02d %cM"),
                hour, delimiter, ts.tm_min, delimiter, ts.tm_sec, a_or_p);
    } else {
      sprintf_P(TimeString, PSTR("%d%c%02d %cM"),
                hour, delimiter, ts.tm_min, a_or_p);
    }
  } else {
    if (show_seconds) {
      sprintf_P(TimeString, PSTR("%02d%c%02d%c%02d"),
                ts.tm_hour, delimiter, ts.tm_min, delimiter, ts.tm_sec);
    } else {
      sprintf_P(TimeString, PSTR("%d%c%02d"),
                ts.tm_hour, delimiter, ts.tm_min);
    }
  }
  return TimeString;
}

String ESPEasy_time::getDateTimeString(char dateDelimiter, char timeDelimiter,  char dateTimeDelimiter) const {
  return getDateTimeString(tm, dateDelimiter, timeDelimiter, dateTimeDelimiter, false);
}

String ESPEasy_time::getDateTimeString_ampm(char dateDelimiter, char timeDelimiter,  char dateTimeDelimiter) const {
  return getDateTimeString(tm, dateDelimiter, timeDelimiter, dateTimeDelimiter, true);
}

String ESPEasy_time::getDateTimeString(const struct tm& ts, char dateDelimiter, char timeDelimiter,  char dateTimeDelimiter, bool am_pm)
{
  // if called like this: getDateTimeString('\0', '\0', '\0');
  // it will give back this: 20161231235959  (YYYYMMDDHHMMSS)
  String ret = getDateString(ts, dateDelimiter);

  if (dateTimeDelimiter != '\0') {
    ret += dateTimeDelimiter;
  }
  ret += getTimeString(ts, timeDelimiter, am_pm, true);
  return ret;
}

/********************************************************************************************\
   Get current time/date
 \*********************************************************************************************/
int ESPEasy_time::year(unsigned long t)
{
  struct tm tmp;

  breakTime(t, tmp);
  return 1900 + tmp.tm_year;
}

int ESPEasy_time::weekday(unsigned long t)
{
  struct tm tmp;

  breakTime(t, tmp);
  return tmp.tm_wday;
}

String ESPEasy_time::weekday_str(int wday)
{
  const String weekDays = F("SunMonTueWedThuFriSat");

  return weekDays.substring(wday * 3, wday * 3 + 3);
}

String ESPEasy_time::weekday_str() const
{
  return weekday_str(weekday() - 1);
}

/********************************************************************************************\
   Sunrise/Sunset calculations
 \*********************************************************************************************/
int ESPEasy_time::getSecOffset(const String& format) {
  int position_minus = format.indexOf('-');
  int position_plus  = format.indexOf('+');

  if ((position_minus == -1) && (position_plus == -1)) {
    return 0;
  }
  int sign_position    = _max(position_minus, position_plus);
  int position_percent = format.indexOf('%', sign_position);

  if (position_percent == -1) {
    return 0;
  }

  int value;
  if (!validIntFromString(format.substring(sign_position, position_percent), value)) {
    return 0;
  }

  switch (format.charAt(position_percent - 1)) {
    case 'm':
    case 'M':
      return value * 60;
    case 'h':
    case 'H':
      return value * 3600;
  }
  return value;
}

String ESPEasy_time::getSunriseTimeString(char delimiter) const {
  return getTimeString(sunRise, delimiter, false, false);
}

String ESPEasy_time::getSunsetTimeString(char delimiter) const {
  return getTimeString(sunSet, delimiter, false, false);
}

String ESPEasy_time::getSunriseTimeString(char delimiter, int secOffset) const {
  if (secOffset == 0) {
    return getSunriseTimeString(delimiter);
  }
  return getTimeString(getSunRise(secOffset), delimiter, false, false);
}

String ESPEasy_time::getSunsetTimeString(char delimiter, int secOffset) const {
  if (secOffset == 0) {
    return getSunsetTimeString(delimiter);
  }
  return getTimeString(getSunSet(secOffset), delimiter, false, false);
}

float ESPEasy_time::sunDeclination(int doy) {
  // Declination of the sun in radians
  // Formula 2008 by Arnold(at)Barmettler.com, fit to 20 years of average declinations (2008-2027)
  return 0.409526325277017 * sin(0.0169060504029192 * (doy - 80.0856919827619));
}

float ESPEasy_time::diurnalArc(float dec, float lat) {
  // Duration of the half sun path in hours (time from sunrise to the highest level in the south)
  float rad    = 0.0174532925f; // = pi/180.0
  float height = -50.0f / 60.0f * rad;
  float latRad = lat * rad;

  return 12.0 * acos((sin(height) - sin(latRad) * sin(dec)) / (cos(latRad) * cos(dec))) / M_PI;
}

float ESPEasy_time::equationOfTime(int doy) {
  // Difference between apparent and mean solar time
  // Formula 2008 by Arnold(at)Barmettler.com, fit to 20 years of average equation of time (2008-2027)
  return -0.170869921174742 * sin(0.0336997028793971 * doy + 0.465419984181394) - 0.129890681040717 * sin(
    0.0178674832556871 * doy - 0.167936777524864);
}

int ESPEasy_time::dayOfYear(int year, int month, int day) {
  // Algorithm borrowed from DateToOrdinal by Ritchie Lawrence, www.commandline.co.uk
  int z = 14 - month;

  z /= 12;
  int y = year + 4800 - z;
  int m = month + 12 * z - 3;
  int j = 153 * m + 2;
  j = j / 5 + day + y * 365 + y / 4 - y / 100 + y / 400 - 32045;
  y = year + 4799;
  int k = y * 365 + y / 4 - y / 100 + y / 400 - 31738;
  return j - k + 1;
}

void ESPEasy_time::calcSunRiseAndSet() {
  int   doy  = dayOfYear(tm.tm_year, tm.tm_mon + 1, tm.tm_mday);
  float eqt  = equationOfTime(doy);
  float dec  = sunDeclination(doy);
  float da   = diurnalArc(dec, Settings.Latitude);
  float rise = 12 - da - eqt;
  float set  = 12 + da - eqt;

  tsRise.tm_hour = (int)rise;
  tsRise.tm_min  = (rise - (int)rise) * 60.0f;
  tsSet.tm_hour  = (int)set;
  tsSet.tm_min   = (set - (int)set) * 60.0f;
  tsRise.tm_mday = tsSet.tm_mday = tm.tm_mday;
  tsRise.tm_mon  = tsSet.tm_mon = tm.tm_mon;
  tsRise.tm_year = tsSet.tm_year = tm.tm_year;

  // Now apply the longitude
  int secOffset_longitude = -1.0f * (Settings.Longitude / 15.0f) * 3600;
  tsSet  = addSeconds(tsSet, secOffset_longitude, false);
  tsRise = addSeconds(tsRise, secOffset_longitude, false);

  breakTime(time_zone.toLocal(makeTime(tsRise)), sunRise);
  breakTime(time_zone.toLocal(makeTime(tsSet)),   sunSet);
}

struct tm ESPEasy_time::getSunRise(int secOffset) const {
  return addSeconds(tsRise, secOffset, true);
}

struct tm ESPEasy_time::getSunSet(int secOffset) const {
  return addSeconds(tsSet, secOffset, true);
}<|MERGE_RESOLUTION|>--- conflicted
+++ resolved
@@ -73,12 +73,8 @@
   tm.tm_mday = time + 1;  // day of month start at 1
 }
 
-<<<<<<< HEAD
-void ESPEasy_time::restoreLastKnownUnixTime(unsigned long lastSysTime, byte deepSleepState)
-=======
 
 void ESPEasy_time::restoreLastKnownUnixTime(unsigned long lastSysTime, uint8_t deepSleepState)
->>>>>>> 74901b15
 {
   static bool firstCall = true;
 
