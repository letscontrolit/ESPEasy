#include "../WebServer/SettingsArchive.h"

#ifdef USE_SETTINGS_ARCHIVE

#include "../WebServer/WebServer.h"
#include "../WebServer/HTML_wrappers.h"
#include "../WebServer/Markup.h"
#include "../WebServer/Markup_Buttons.h"
#include "../WebServer/Markup_Forms.h"

#include "../Globals/ResetFactoryDefaultPref.h"

#include "../Helpers/ESPEasy_FactoryDefault.h"
#include "../Helpers/ESPEasy_Storage.h"
#include "../Helpers/Misc.h"
#include "../Helpers/Networking.h"
#include "../Helpers/StringParser.h"


// ********************************************************************************
// Web Interface to manage archived settings
// ********************************************************************************
void handle_settingsarchive() {
  #ifndef BUILD_NO_RAM_TRACKER
  checkRAM(F("handle_settingsarchive"));
  #endif

  if (!isLoggedIn()) { return; }
  navMenuIndex = MENU_INDEX_TOOLS;
  TXBuffer.startStream();
  sendHeadandTail_stdtemplate(_HEAD);
  html_add_form();
  html_table_class_normal();
  html_TR();
  addFormHeader(F("Settings Archive"));

  if (web_server.hasArg(F("savepref")) || web_server.hasArg(F("download"))) {
    // User choose a pre-defined config and wants to save it as the new default.
    for (int i = 0; i < FileType::MAX_FILETYPE; ++i) {
      const FileType::Enum ft = static_cast<FileType::Enum>(i);
      if (ft == FileType::RULES_TXT) {
<<<<<<< HEAD
        for (int i = 0; i < 4; ++i) {
=======
        for (int i = 0; i < RULESETS_MAX; ++i) {
>>>>>>> 34cd2c0a
          storeDownloadFiletypeCheckbox(FileType::RULES_TXT, i);
        }
      } else {
        storeDownloadFiletypeCheckbox(ft);
      }
    }

    ResetFactoryDefaultPreference.deleteFirst(isFormItemChecked(F("del")));
#ifdef USE_CUSTOM_PROVISIONING
    ResetFactoryDefaultPreference.saveURL(isFormItemChecked(F("saveurl")));
    ResetFactoryDefaultPreference.allowFetchByCommand(isFormItemChecked(F("allowcommand")));
    ResetFactoryDefaultPreference.storeCredentials(isFormItemChecked(F("savecred")));
#endif
    applyFactoryDefaultPref();

    String error;
    #ifdef USE_CUSTOM_PROVISIONING
    {
      MakeProvisioningSettings(ProvisioningSettings);
      if (AllocatedProvisioningSettings()) {
        ProvisioningSettings.ResetFactoryDefaultPreference = ResetFactoryDefaultPreference.getPreference();
        if (ResetFactoryDefaultPreference.saveURL()) {
          ProvisioningSettings.setUrl(web_server.arg(F("url")));
        }
        if (ResetFactoryDefaultPreference.storeCredentials()) {
          ProvisioningSettings.setUser(web_server.arg(F("user")));
          ProvisioningSettings.setPass(web_server.arg(F("pass")));
        }
      }
      error += saveProvisioningSettings(ProvisioningSettings);
    }
    #endif

    error += SaveSettings();
    addHtmlError(error);
  }

  bool showOptions = true;

  if (web_server.hasArg(F("download"))) {
    // Try downloading files.
    // Don't use the ProvisioningSettings, as not all may be stored.
    String url  = webArg(F("url"));
    String user = webArg(F("user"));
    String pass = webArg(F("pass"));

    addTableSeparator(F("Download result"), 2, 3);
    bool somethingDownloaded = false;

    for (int i = 0; i < FileType::MAX_FILETYPE; ++i) {
      const FileType::Enum ft = static_cast<FileType::Enum>(i);
      if (ft != FileType::RULES_TXT) {
        if (getDownloadFiletypeChecked(ft, 0)) {
          if (tryDownloadFileType(url, user, pass, ft)) {
            somethingDownloaded = true; 
          }
        }
      }
    }

<<<<<<< HEAD
    for (int i = 0; i < 4; ++i) {
=======
    for (int i = 0; i < RULESETS_MAX; ++i) {
>>>>>>> 34cd2c0a
      if (getDownloadFiletypeChecked(FileType::RULES_TXT, i)) {
        if (tryDownloadFileType(url, user, pass, FileType::RULES_TXT, i)) { 
          somethingDownloaded = true; 
        }
      }
    }

    if (somethingDownloaded) {
      showOptions = false;
      html_TR_TD();
      html_TD();
      addSubmitButton(F("Reboot"), F("reboot"), F("red"));
      addFormNote(F("If settings files are updated you MUST reboot first!"));
    }
  } else if (web_server.hasArg(F("reboot"))) {
    showOptions = false;
    reboot(ESPEasy_Scheduler::IntendedRebootReason_e::RestoreSettings);
  }

  if (showOptions) {
    // Nothing chosen yet, show options.
    addTableSeparator(F("Archive Location"), 2, 3);

    {
      String url, user, pass;

      {
        #ifdef USE_CUSTOM_PROVISIONING
        {
          MakeProvisioningSettings(ProvisioningSettings);
          if (AllocatedProvisioningSettings()) {
            loadProvisioningSettings(ProvisioningSettings);
            url = ProvisioningSettings.url;
            user = ProvisioningSettings.user;
            pass = ProvisioningSettings.pass;
          }
        }
        #endif

        if (web_server.arg(F("url")).length() != 0) {
          url = web_server.arg(F("url"));
        }
        if (web_server.arg(F("user")).length() != 0) {
          user = web_server.arg(F("user"));
        }
        if (web_server.arg(F("pass")).length() != 0) {
          pass = web_server.arg(F("pass"));
        }
      }

      addFormTextBox(F("URL with settings"), F("url"), url, 256);
      addFormNote(F("Only HTTP supported. Do not include filename. URL is allowed to contain system variables."));
      #ifdef USE_CUSTOM_PROVISIONING
      addFormCheckBox(F("Store URL"), F("saveurl"), ResetFactoryDefaultPreference.saveURL());
      #endif
      addFormTextBox(F("User"), F("user"), user, 64);
      addFormPasswordBox(F("Pass"), F("pass"), pass, 64);
      #ifdef USE_CUSTOM_PROVISIONING
      addFormCheckBox(F("Store Credentials"), F("savecred"), ResetFactoryDefaultPreference.storeCredentials());
      #endif
    }

    addTableSeparator(F("Download Settings"), 2, 3);

    addRowLabel(F("Delete First"));
    addCheckBox(F("del"), ResetFactoryDefaultPreference.deleteFirst());
    addFormNote(F("Needed on filesystem with not enough free space. Use with care!"));
    #ifdef USE_CUSTOM_PROVISIONING
    addFormCheckBox(F("Allow Fetch by Command"), F("allowcommand"), ResetFactoryDefaultPreference.allowFetchByCommand());
    addFormNote(F("Fetch files via a command does need stored URL (+ credentials)"));
    #endif

    addTableSeparator(F("Files to Download"), 2, 3);
    for (int i = 0; i < FileType::MAX_FILETYPE; ++i) {
      const FileType::Enum ft = static_cast<FileType::Enum>(i);
      if (ft != FileType::RULES_TXT) {
        addDownloadFiletypeCheckbox(ft);
      }
    }

<<<<<<< HEAD
    for (int i = 0; i < 4; ++i) {
=======
    for (int i = 0; i < RULESETS_MAX; ++i) {
>>>>>>> 34cd2c0a
      addDownloadFiletypeCheckbox(FileType::RULES_TXT, i);
    }

    html_TR_TD();
    html_TD();
    addSubmitButton(F("Save Preferences"), F("savepref"));

    addFormSeparator(2);

    addRowLabel(F("Try download files"));
    addSubmitButton(F("Download"), F("download"), F("red"));
  }

  html_end_table();
  html_end_form();
  sendHeadandTail_stdtemplate(_TAIL);
  TXBuffer.endStream();
}

// ********************************************************************************
// download filetype selectors
// ********************************************************************************
void addDownloadFiletypeCheckbox(FileType::Enum filetype, unsigned int filenr) {
  String filetype_str = getFileName(filetype, filenr);
  String label        = F("Fetch ");

  label += filetype_str;
  addRowLabel(label);
  addCheckBox(filetype_str, getDownloadFiletypeChecked(filetype, filenr));
}

void storeDownloadFiletypeCheckbox(FileType::Enum filetype, unsigned int filenr) {
  String filetype_str = getFileName(filetype, filenr);
  bool   isChecked    = isFormItemChecked(filetype_str);

  switch (filetype) {
    case FileType::CONFIG_DAT: ResetFactoryDefaultPreference.fetchConfigDat(isChecked); break;
    case FileType::SECURITY_DAT: ResetFactoryDefaultPreference.fetchSecurityDat(isChecked); break;
    case FileType::NOTIFICATION_DAT: ResetFactoryDefaultPreference.fetchNotificationDat(isChecked); break;
    case FileType::RULES_TXT: { ResetFactoryDefaultPreference.fetchRulesTXT(filenr, isChecked); break; }
    case FileType::PROVISIONING_DAT: { ResetFactoryDefaultPreference.fetchProvisioningDat(isChecked); break; }
    case FileType::MAX_FILETYPE: 
      break;
    
  }
}

bool tryDownloadFileType(const String& url, const String& user, const String& pass, FileType::Enum filetype, unsigned int filenr) {
  const String filename = getFileName(filetype, filenr);
  addRowLabel(filename);
  const String error = downloadFileType(url, user, pass, filetype, filenr);
  if (error.length() == 0) {
    addHtml(F("Success"));
    return true;
  }
  addHtml(error);
  return false;
}

#endif // ifdef USE_SETTINGS_ARCHIVE<|MERGE_RESOLUTION|>--- conflicted
+++ resolved
@@ -39,11 +39,7 @@
     for (int i = 0; i < FileType::MAX_FILETYPE; ++i) {
       const FileType::Enum ft = static_cast<FileType::Enum>(i);
       if (ft == FileType::RULES_TXT) {
-<<<<<<< HEAD
-        for (int i = 0; i < 4; ++i) {
-=======
         for (int i = 0; i < RULESETS_MAX; ++i) {
->>>>>>> 34cd2c0a
           storeDownloadFiletypeCheckbox(FileType::RULES_TXT, i);
         }
       } else {
@@ -104,11 +100,7 @@
       }
     }
 
-<<<<<<< HEAD
-    for (int i = 0; i < 4; ++i) {
-=======
     for (int i = 0; i < RULESETS_MAX; ++i) {
->>>>>>> 34cd2c0a
       if (getDownloadFiletypeChecked(FileType::RULES_TXT, i)) {
         if (tryDownloadFileType(url, user, pass, FileType::RULES_TXT, i)) { 
           somethingDownloaded = true; 
@@ -189,11 +181,7 @@
       }
     }
 
-<<<<<<< HEAD
-    for (int i = 0; i < 4; ++i) {
-=======
     for (int i = 0; i < RULESETS_MAX; ++i) {
->>>>>>> 34cd2c0a
       addDownloadFiletypeCheckbox(FileType::RULES_TXT, i);
     }
 
