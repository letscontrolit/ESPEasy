--- conflicted
+++ resolved
@@ -84,21 +84,13 @@
         uint8_t serialConfChoice = serialHelper_convertOldSerialConfig(P044_SERIAL_CONFIG);
         serialHelper_serialconfig_webformLoad(event, serialConfChoice);
 
-<<<<<<< HEAD
-        addFormNumericBox(F("Baud Rate"), F("pbaud"), P044_BAUDRATE, 0, 115200);
-=======
         addFormNumericBox(F("Baud Rate"), F("pbaud"), P044_GET_BAUDRATE, 0, 115200);
->>>>>>> 537d35c6
       }
 
       { // Device settings
         addFormSubHeader(F("Device"));
 
-<<<<<<< HEAD
-        addFormNumericBox(F("TCP Port"), F("pport"), P044_WIFI_SERVER_PORT, 0, 65535);
-=======
         addFormNumericBox(F("TCP Port"), F("pport"), P044_GET_WIFI_SERVER_PORT, 0, 65535);
->>>>>>> 537d35c6
         # ifndef LIMIT_BUILD_SIZE
         addUnit(F("0..65535"));
         # endif // ifndef LIMIT_BUILD_SIZE
@@ -123,15 +115,6 @@
 
     case PLUGIN_WEBFORM_SAVE:
     {
-<<<<<<< HEAD
-      LoadTaskSettings(event->TaskIndex);
-      P044_WIFI_SERVER_PORT = getFormItemInt(F("pport"));
-      P044_BAUDRATE         = getFormItemInt(F("pbaud"));
-      P044_RX_WAIT          = getFormItemInt(F("prxwait"));
-      P044_LED_ENABLED      = 0x80 + (isFormItemChecked(F("pled")) ? 0 : 1); // Invert + set 8th bit to confirm new settings have been saved
-      P044_LED_INVERTED     = isFormItemChecked(F("pledinv")) ? 1 : 0;
-      P044_SERIAL_CONFIG    = serialHelper_serialconfig_webformSave();
-=======
       P044_SET_WIFI_SERVER_PORT = getFormItemInt(F("pport"));
       P044_SET_BAUDRATE         = getFormItemInt(F("pbaud"));
       P044_RX_WAIT              = getFormItemInt(F("prxwait"));
@@ -139,7 +122,6 @@
                                                                                  // saved
       P044_LED_INVERTED  = isFormItemChecked(F("pledinv")) ? 1 : 0;
       P044_SERIAL_CONFIG = serialHelper_serialconfig_webformSave();
->>>>>>> 537d35c6
 
       success = true;
       break;
@@ -150,12 +132,11 @@
       if (((P044_LED_ENABLED & 0x7f) == 1) && (P044_LED_PIN != -1)) {
         pinMode(P044_LED_PIN, OUTPUT);
         digitalWrite(P044_LED_PIN, P044_LED_INVERTED == 1 ? 1 : 0);
-<<<<<<< HEAD
       }
 
       LoadTaskSettings(event->TaskIndex);
 
-      if ((P044_WIFI_SERVER_PORT == 0) || (P044_BAUDRATE == 0)) {
+      if ((P044_GET_WIFI_SERVER_PORT == 0) || (P044_GET_BAUDRATE == 0)) {
         clearPluginTaskData(event->TaskIndex);
         break;
       }
@@ -181,44 +162,9 @@
       // FIXME TD-er: Must use proper pin settings and standard ESPEasySerial wrapper
       ESPeasySerialType::getSerialTypePins(ESPEasySerialPort::serial0, rxPin, txPin);
       uint8_t serialconfig = serialHelper_convertOldSerialConfig(P044_SERIAL_CONFIG);
-      task->serialBegin(ESPEasySerialPort::not_set, rxPin, txPin, P044_BAUDRATE, serialconfig);
-      task->startServer(P044_WIFI_SERVER_PORT);
-
-=======
-      }
-
-      LoadTaskSettings(event->TaskIndex);
-
-      if ((P044_GET_WIFI_SERVER_PORT == 0) || (P044_GET_BAUDRATE == 0)) {
-        clearPluginTaskData(event->TaskIndex);
-        break;
-      }
-
-      // try to reuse to keep webserver running
-      P044_Task *task = static_cast<P044_Task *>(getPluginTaskData(event->TaskIndex));
-
-      if ((nullptr != task) && task->isInit()) {
-        // It was already created and initialzed
-        // So don't recreate to keep the webserver running.
-      } else {
-        initPluginTaskData(event->TaskIndex, new (std::nothrow) P044_Task(event));
-        task = static_cast<P044_Task *>(getPluginTaskData(event->TaskIndex));
-      }
-
-      if (nullptr == task) {
-        break;
-      }
-
-      int rxPin;
-      int txPin;
-
-      // FIXME TD-er: Must use proper pin settings and standard ESPEasySerial wrapper
-      ESPeasySerialType::getSerialTypePins(ESPEasySerialPort::serial0, rxPin, txPin);
-      uint8_t serialconfig = serialHelper_convertOldSerialConfig(P044_SERIAL_CONFIG);
       task->serialBegin(ESPEasySerialPort::not_set, rxPin, txPin, P044_GET_BAUDRATE, serialconfig);
       task->startServer(P044_GET_WIFI_SERVER_PORT);
 
->>>>>>> 537d35c6
       if (!task->isInit()) {
         clearPluginTaskData(event->TaskIndex);
         break;
@@ -231,31 +177,6 @@
         digitalWrite(P044_RESET_TARGET_PIN, HIGH);
         pinMode(P044_RESET_TARGET_PIN, INPUT_PULLUP);
       }
-<<<<<<< HEAD
-
-      task->blinkLED();
-
-      if (P044_BAUDRATE == 115200) {
-        # ifndef BUILD_NO_DEBUG
-        addLog(LOG_LEVEL_DEBUG, F("P1   : DSMR version 5 meter, CRC on"));
-        # endif // ifndef BUILD_NO_DEBUG
-        task->CRCcheck = true;
-      } else {
-        # ifndef BUILD_NO_DEBUG
-        addLog(LOG_LEVEL_DEBUG, F("P1   : DSMR version 4 meter, CRC off"));
-        # endif // ifndef BUILD_NO_DEBUG
-        task->CRCcheck = false;
-      }
-
-      success = true;
-      break;
-    }
-
-    case PLUGIN_EXIT:
-      {
-        P044_Task *task = static_cast<P044_Task *>(getPluginTaskData(event->TaskIndex));
-=======
->>>>>>> 537d35c6
 
       task->blinkLED();
 
@@ -331,8 +252,4 @@
   return success;
 }
 
-<<<<<<< HEAD
-#endif // USES_P044
-=======
-#endif // USES_P044_ORG
->>>>>>> 537d35c6
+#endif // USES_P044_ORG