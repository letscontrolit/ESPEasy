--- conflicted
+++ resolved
@@ -537,12 +537,8 @@
     #define USES_P059   // Encoder
 
     #define USES_P063   // TTP229_KeyPad
-<<<<<<< HEAD
-    #define USES_P083 //SGP30
-=======
-
     #define USES_P079   // Wemos Motoshield
->>>>>>> 93a660fb
+    #define USES_P083   // SGP30
 #endif
 
 
