#ifndef GLOBALS_NETWORKSTATE_H
#define GLOBALS_NETWORKSTATE_H

#include <Arduino.h>

#include <IPAddress.h>
#include <WiFiUdp.h>

#include "../DataTypes/ESPEasy_plugin_functions.h"
#include "../DataTypes/NetworkMedium.h"

#include "../Helpers/LongTermTimer.h"

// Ethernet Connectiopn status
extern NetworkMedium_t active_network_medium;
<<<<<<< HEAD
extern LongTermTimer last_network_medium_set_moment;;
extern bool    eth_connected;
=======
>>>>>>> deceeb30

extern bool webserverRunning;
extern bool webserver_init;
extern bool mDNS_init;


// NTP status
extern bool statusNTPInitialized;


// Setup DNS, only used if the ESP has no valid WiFi config
extern const byte DNS_PORT;
extern IPAddress  apIP;

// udp protocol stuff (syslog, global sync, node info list, ntp time)
extern WiFiUDP portUDP;


#endif // GLOBALS_NETWORKSTATE_H<|MERGE_RESOLUTION|>--- conflicted
+++ resolved
@@ -13,11 +13,7 @@
 
 // Ethernet Connectiopn status
 extern NetworkMedium_t active_network_medium;
-<<<<<<< HEAD
 extern LongTermTimer last_network_medium_set_moment;;
-extern bool    eth_connected;
-=======
->>>>>>> deceeb30
 
 extern bool webserverRunning;
 extern bool webserver_init;
