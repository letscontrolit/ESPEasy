--- conflicted
+++ resolved
@@ -614,10 +614,9 @@
     // Scan still busy
     return;
   }
-<<<<<<< HEAD
   if (loglevelActiveFor(LOG_LEVEL_INFO)) {
     String log;
-    log = F("WIFI  : Start network scan");
+    log = F("WiFi : Start network scan");
     if (channel != 0) {
       log += F(" ch. ");
       log += channel;
@@ -625,9 +624,6 @@
     addLog(LOG_LEVEL_INFO, log);
   }
   
-=======
-  addLog(LOG_LEVEL_INFO, F("WiFi : Start network scan"));
->>>>>>> 6ff45376
   bool show_hidden         = true;
   WiFiEventData.processedScanDone = false;
   WiFiEventData.lastGetScanMoment.setNow();
