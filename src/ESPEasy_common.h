--- conflicted
+++ resolved
@@ -68,8 +68,6 @@
 
 #define FS_NO_GLOBALS
 #if defined(ESP8266)
-<<<<<<< HEAD
-=======
 
   #ifndef CORE_POST_3_0_0
     #define IRAM_ATTR ICACHE_RAM_ATTR
@@ -77,7 +75,6 @@
 
 
 
->>>>>>> 71cbd1d3
   #include <core_version.h>
   #define NODE_TYPE_ID      NODE_TYPE_ID_ESP_EASYM_STD
   #include <lwip/init.h>
