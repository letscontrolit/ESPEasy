--- conflicted
+++ resolved
@@ -1463,9 +1463,6 @@
     #ifndef NOTIFIER_SET_NONE
       #define NOTIFIER_SET_NONE
     #endif
-<<<<<<< HEAD
-
-=======
     #ifdef USES_N001
       #undef USES_N001   // Email
     #endif
@@ -1473,7 +1470,6 @@
       #undef USES_N002   // Buzzer
     #endif
     
->>>>>>> f4f1e318
     // Do not include large blobs but fetch them from CDN
     #ifndef WEBSERVER_USE_CDN_JS_CSS
       #define WEBSERVER_USE_CDN_JS_CSS
