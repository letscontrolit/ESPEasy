--- conflicted
+++ resolved
@@ -78,15 +78,6 @@
         byte valueCount = getValueCountFromSensorType(event->sensorType);
         C009_queue_element element(event);
 
-<<<<<<< HEAD
-        MakeControllerSettings(ControllerSettings);
-        if (!AllocatedControllerSettings()) {
-          break;
-        }
-        LoadControllerSettings(event->ControllerIndex, ControllerSettings);
-
-=======
->>>>>>> b8c7b8cb
         for (byte x = 0; x < valueCount; x++)
         {
           element.txt[x] = formatUserVarNoCheck(event, x);
