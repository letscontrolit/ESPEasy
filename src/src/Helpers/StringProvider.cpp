#include "StringProvider.h"

#ifdef HAS_ETHERNET
# include "ETH.h"
#endif // ifdef HAS_ETHERNET
#include "../../ESPEasy_fdwdecl.h"
#include "../../ESPEasy-Globals.h"
#include "../../ESPEasy_common.h"

#include "../ESPEasyCore/ESPEasyNetwork.h"
#include "../ESPEasyCore/ESPEasyWifi.h"
#ifdef HAS_ETHERNET
#include "../ESPEasyCore/ESPEasyEth.h"
#endif

#include "../Globals/ESPEasy_Scheduler.h"
#include "../Globals/ESPEasy_time.h"
#include "../Globals/ESPEasy_now_state.h"
#include "../Globals/ESPEasyWiFiEvent.h"
#include "../Globals/NetworkState.h"
#include "../Globals/SecuritySettings.h"
#include "../Globals/Settings.h"
#include "../Globals/WiFi_AP_Candidates.h"

#include "../Helpers/CompiletimeDefines.h"
#include "../Helpers/Memory.h"
#include "../Helpers/Scheduler.h"
#include "../Helpers/StringConverter.h"
#include "../Helpers/StringGenerator_System.h"
#include "../Helpers/StringGenerator_WiFi.h"

#include "../WebServer/JSON.h"
#include "../WebServer/AccessControl.h"

String getInternalLabel(LabelType::Enum label, char replaceSpace) {
  return to_internal_string(getLabel(label), replaceSpace);
}

String getLabel(LabelType::Enum label) {
  switch (label)
  {
    case LabelType::UNIT_NR:                return F("Unit Number");
    case LabelType::UNIT_NAME:              return F("Unit Name");
    case LabelType::HOST_NAME:              return F("Hostname");

    case LabelType::LOCAL_TIME:             return F("Local Time");
    case LabelType::TIME_SOURCE:            return F("Time Source");
    case LabelType::UPTIME:                 return F("Uptime");
    case LabelType::LOAD_PCT:               return F("Load");
    case LabelType::LOOP_COUNT:             return F("Load LC");
    case LabelType::CPU_ECO_MODE:           return F("CPU Eco Mode");
    case LabelType::WIFI_TX_MAX_PWR:        return F("Max WiFi TX Power");
    case LabelType::WIFI_CUR_TX_PWR:        return F("Current WiFi TX Power");
    case LabelType::WIFI_SENS_MARGIN:       return F("WiFi Sensitivity Margin");
    case LabelType::WIFI_SEND_AT_MAX_TX_PWR:return F("Send With Max TX Power");
    case LabelType::WIFI_NR_EXTRA_SCANS:    return F("Extra WiFi scan loops");
    case LabelType::WIFI_PERIODICAL_SCAN:   return F("Periodical Scan WiFi");

    case LabelType::FREE_MEM:               return F("Free RAM");
    case LabelType::FREE_STACK:             return F("Free Stack");
#if defined(CORE_POST_2_5_0) || defined(ESP32)
    case LabelType::HEAP_MAX_FREE_BLOCK:    return F("Heap Max Free Block");
#endif // if defined(CORE_POST_2_5_0) || defined(ESP32)
#if defined(CORE_POST_2_5_0)
    case LabelType::HEAP_FRAGMENTATION:     return F("Heap Fragmentation");
#endif // if defined(CORE_POST_2_5_0)

#ifdef ESP32
    case LabelType::HEAP_SIZE:              return F("Heap Size");
    case LabelType::HEAP_MIN_FREE:          return F("Heap Min Free");
    #ifdef ESP32_ENABLE_PSRAM
    case LabelType::PSRAM_SIZE:             return F("PSRAM Size");
    case LabelType::PSRAM_FREE:             return F("PSRAM Free");
    case LabelType::PSRAM_MIN_FREE:         return F("PSRAM Min Free");
    case LabelType::PSRAM_MAX_FREE_BLOCK:   return F("PSRAM Max Free Block");
    #endif // ESP32_ENABLE_PSRAM
#endif // ifdef ESP32

    case LabelType::BOOT_TYPE:              return F("Last Boot Cause");
    case LabelType::BOOT_COUNT:             return F("Boot Count");
    case LabelType::RESET_REASON:           return F("Reset Reason");
    case LabelType::LAST_TASK_BEFORE_REBOOT: return F("Last Action before Reboot");
    case LabelType::SW_WD_COUNT:            return F("SW WD count");


    case LabelType::WIFI_CONNECTION:        return F("WiFi Connection");
    case LabelType::WIFI_RSSI:              return F("RSSI");
    case LabelType::IP_CONFIG:              return F("IP Config");
    case LabelType::IP_CONFIG_STATIC:       return F("Static");
    case LabelType::IP_CONFIG_DYNAMIC:      return F("DHCP");
    case LabelType::IP_ADDRESS:             return F("IP Address");
    case LabelType::IP_SUBNET:              return F("IP Subnet");
    case LabelType::IP_ADDRESS_SUBNET:      return F("IP / Subnet");
    case LabelType::GATEWAY:                return F("Gateway");
    case LabelType::CLIENT_IP:              return F("Client IP");
    #ifdef FEATURE_MDNS
    case LabelType::M_DNS:                  return F("mDNS");
    #endif // ifdef FEATURE_MDNS
    case LabelType::DNS:                    return F("DNS");
    case LabelType::DNS_1:                  return F("DNS 1");
    case LabelType::DNS_2:                  return F("DNS 2");
    case LabelType::ALLOWED_IP_RANGE:       return F("Allowed IP Range");
    case LabelType::STA_MAC:                return F("STA MAC");
    case LabelType::AP_MAC:                 return F("AP MAC");
    case LabelType::SSID:                   return F("SSID");
    case LabelType::BSSID:                  return F("BSSID");
    case LabelType::CHANNEL:                return F("Channel");
    case LabelType::ENCRYPTION_TYPE_STA:    return F("Encryption Type");
    case LabelType::CONNECTED:              return F("Connected");
    case LabelType::CONNECTED_MSEC:         return F("Connected msec");
    case LabelType::LAST_DISCONNECT_REASON: return F("Last Disconnect Reason");
    case LabelType::LAST_DISC_REASON_STR:   return F("Last Disconnect Reason str");
    case LabelType::NUMBER_RECONNECTS:      return F("Number Reconnects");
    case LabelType::WIFI_STORED_SSID1:      return F("Configured SSID1");
    case LabelType::WIFI_STORED_SSID2:      return F("Configured SSID2");


    case LabelType::FORCE_WIFI_BG:          return F("Force WiFi B/G");
    case LabelType::RESTART_WIFI_LOST_CONN: return F("Restart WiFi Lost Conn");
    case LabelType::FORCE_WIFI_NOSLEEP:     return F("Force WiFi No Sleep");
    case LabelType::PERIODICAL_GRAT_ARP:    return F("Periodical send Gratuitous ARP");
    case LabelType::CONNECTION_FAIL_THRESH: return F("Connection Failure Threshold");

    #ifdef USES_ESPEASY_NOW
    case LabelType::USE_ESPEASY_NOW:        return String(F("Enable ")) + F(ESPEASY_NOW_NAME);
    case LabelType::TEMP_DISABLE_ESPEASY_NOW: return String(F("Temporary disable ")) + F(ESPEASY_NOW_NAME);
    #endif


    case LabelType::BUILD_DESC:             return F("Build");
    case LabelType::GIT_BUILD:              return F("Git Build");
    case LabelType::SYSTEM_LIBRARIES:       return F("System Libraries");
    case LabelType::PLUGIN_COUNT:           return F("Plugin Count");
    case LabelType::PLUGIN_DESCRIPTION:     return F("Plugin Description");
    case LabelType::BUILD_TIME:             return F("Build Time");
    case LabelType::BINARY_FILENAME:        return F("Binary Filename");
    case LabelType::BUILD_PLATFORM:         return F("Build Platform");
    case LabelType::GIT_HEAD:               return F("Git HEAD");

    case LabelType::SYSLOG_LOG_LEVEL:       return F("Syslog Log Level");
    case LabelType::SERIAL_LOG_LEVEL:       return F("Serial Log Level");
    case LabelType::WEB_LOG_LEVEL:          return F("Web Log Level");
  #ifdef FEATURE_SD
    case LabelType::SD_LOG_LEVEL:           return F("SD Log Level");
  #endif // ifdef FEATURE_SD

    case LabelType::ESP_CHIP_ID:            return F("ESP Chip ID");
    case LabelType::ESP_CHIP_FREQ:          return F("ESP Chip Frequency");
    case LabelType::ESP_CHIP_MODEL:         return F("ESP Chip Model");
    case LabelType::ESP_CHIP_REVISION:      return F("ESP Chip Revision");
    case LabelType::ESP_CHIP_CORES:         return F("ESP Chip Cores");

    case LabelType::ESP_BOARD_NAME:         return F("ESP Board Name");

    case LabelType::FLASH_CHIP_ID:          return F("Flash Chip ID");
    case LabelType::FLASH_CHIP_REAL_SIZE:   return F("Flash Chip Real Size");
    case LabelType::FLASH_IDE_SIZE:         return F("Flash IDE Size");
    case LabelType::FLASH_IDE_SPEED:        return F("Flash IDE Speed");
    case LabelType::FLASH_IDE_MODE:         return F("Flash IDE Mode");
    case LabelType::FLASH_WRITE_COUNT:      return F("Flash Writes");
    case LabelType::SKETCH_SIZE:            return F("Sketch Size");
    case LabelType::SKETCH_FREE:            return F("Sketch Free");
    #ifdef USE_LITTLEFS
    case LabelType::FS_SIZE:                return F("Little FS Size");
    case LabelType::FS_FREE:                return F("Little FS Free");
    #else // ifdef USE_LITTLEFS
    case LabelType::FS_SIZE:                return F("SPIFFS Size");
    case LabelType::FS_FREE:                return F("SPIFFS Free");
    #endif // ifdef USE_LITTLEFS
    case LabelType::MAX_OTA_SKETCH_SIZE:    return F("Max. OTA Sketch Size");
    case LabelType::OTA_2STEP:              return F("OTA 2-step Needed");
    case LabelType::OTA_POSSIBLE:           return F("OTA possible");
#ifdef HAS_ETHERNET
    case LabelType::ETH_IP_ADDRESS:         return F("Eth IP Address");
    case LabelType::ETH_IP_SUBNET:          return F("Eth IP Subnet");
    case LabelType::ETH_IP_ADDRESS_SUBNET:  return F("Eth IP / Subnet");
    case LabelType::ETH_IP_GATEWAY:         return F("Eth Gateway");
    case LabelType::ETH_IP_DNS:             return F("Eth DNS");
    case LabelType::ETH_MAC:                return F("Eth MAC");
    case LabelType::ETH_DUPLEX:             return F("Eth Mode");
    case LabelType::ETH_SPEED:              return F("Eth Speed");
    case LabelType::ETH_STATE:              return F("Eth State");
    case LabelType::ETH_SPEED_STATE:        return F("Eth Speed State");
    case LabelType::ETH_CONNECTED:          return F("Eth connected");
#endif // ifdef HAS_ETHERNET
    case LabelType::ETH_WIFI_MODE:          return F("Network Type");
    case LabelType::SUNRISE:                return F("Sunrise");
    case LabelType::SUNSET:                 return F("Sunset");
    case LabelType::ISNTP:                  return F("Use NTP");
    case LabelType::UPTIME_MS:              return F("Uptime (ms)");
    case LabelType::TIMEZONE_OFFSET:        return F("Timezone Offset");
    case LabelType::LATITUDE:               return F("Latitude");
    case LabelType::LONGITUDE:              return F("Longitude");
  }
  return F("MissingString");
}

String getValue(LabelType::Enum label) {
  switch (label)
  {
    case LabelType::UNIT_NR:                return String(Settings.Unit);
    case LabelType::UNIT_NAME:              return String(Settings.Name); // Only return the set name, no appended unit.
    case LabelType::HOST_NAME:              return NetworkGetHostname();


    case LabelType::LOCAL_TIME:             return node_time.getDateTimeString('-', ':', ' ');
<<<<<<< HEAD
    case LabelType::TIME_SOURCE:            return toString(node_time.timeSource);
    case LabelType::UPTIME:                 return String(wdcounter / 2);
=======
    case LabelType::UPTIME:                 return String(getUptimeMinutes());
>>>>>>> 474908fa
    case LabelType::LOAD_PCT:               return String(getCPUload());
    case LabelType::LOOP_COUNT:             return String(getLoopCountPerSec());
    case LabelType::CPU_ECO_MODE:           return jsonBool(Settings.EcoPowerMode());
    case LabelType::WIFI_TX_MAX_PWR:        return String(Settings.getWiFi_TX_power(), 2);
    case LabelType::WIFI_CUR_TX_PWR:        return String(WiFiEventData.wifi_TX_pwr, 2);
    case LabelType::WIFI_SENS_MARGIN:       return String(Settings.WiFi_sensitivity_margin);
    case LabelType::WIFI_SEND_AT_MAX_TX_PWR:return jsonBool(Settings.UseMaxTXpowerForSending());
    case LabelType::WIFI_NR_EXTRA_SCANS:    return String(Settings.NumberExtraWiFiScans);
    case LabelType::WIFI_PERIODICAL_SCAN:   return jsonBool(Settings.PeriodicalScanWiFi());

    case LabelType::FREE_MEM:               return String(ESP.getFreeHeap());
    case LabelType::FREE_STACK:             return String(getCurrentFreeStack());
#if defined(CORE_POST_2_5_0)
    case LabelType::HEAP_MAX_FREE_BLOCK:    return String(ESP.getMaxFreeBlockSize());
#endif // if defined(CORE_POST_2_5_0)
#if  defined(ESP32)
    case LabelType::HEAP_MAX_FREE_BLOCK:    return String(ESP.getMaxAllocHeap());
#endif // if  defined(ESP32)
#if defined(CORE_POST_2_5_0)
    case LabelType::HEAP_FRAGMENTATION:     return String(ESP.getHeapFragmentation());
#endif // if defined(CORE_POST_2_5_0)
#ifdef ESP32
    case LabelType::HEAP_SIZE:              return String(ESP.getHeapSize());
    case LabelType::HEAP_MIN_FREE:          return String(ESP.getMinFreeHeap());
    #ifdef ESP32_ENABLE_PSRAM
    case LabelType::PSRAM_SIZE:             return String(ESP.getPsramSize());
    case LabelType::PSRAM_FREE:             return String(ESP.getFreePsram());
    case LabelType::PSRAM_MIN_FREE:         return String(ESP.getMinFreeHeap());
    case LabelType::PSRAM_MAX_FREE_BLOCK:   return String(ESP.getMaxAllocPsram());
    #endif // ESP32_ENABLE_PSRAM
#endif // ifdef ESP32


    case LabelType::BOOT_TYPE:              return getLastBootCauseString();
    case LabelType::BOOT_COUNT:             break;
    case LabelType::RESET_REASON:           return getResetReasonString();
    case LabelType::LAST_TASK_BEFORE_REBOOT: return ESPEasy_Scheduler::decodeSchedulerId(lastMixedSchedulerId_beforereboot);
    case LabelType::SW_WD_COUNT:            return String(sw_watchdog_callback_count);

    case LabelType::WIFI_CONNECTION:        break;
    case LabelType::WIFI_RSSI:              return String(WiFi.RSSI());
    case LabelType::IP_CONFIG:              return useStaticIP() ? getLabel(LabelType::IP_CONFIG_STATIC) : getLabel(
        LabelType::IP_CONFIG_DYNAMIC);
    case LabelType::IP_CONFIG_STATIC:       break;
    case LabelType::IP_CONFIG_DYNAMIC:      break;
    case LabelType::IP_ADDRESS:             return NetworkLocalIP().toString();
    case LabelType::IP_SUBNET:              return NetworkSubnetMask().toString();
    case LabelType::IP_ADDRESS_SUBNET:      return String(getValue(LabelType::IP_ADDRESS) + F(" / ") + getValue(LabelType::IP_SUBNET));
    case LabelType::GATEWAY:                return NetworkGatewayIP().toString();
    case LabelType::CLIENT_IP:              return formatIP(web_server.client().remoteIP());

    #ifdef FEATURE_MDNS
    case LabelType::M_DNS:                  return String(NetworkGetHostname()) + F(".local");
    #endif // ifdef FEATURE_MDNS
    case LabelType::DNS:                    return String(getValue(LabelType::DNS_1) + F(" / ") + getValue(LabelType::DNS_2));
    case LabelType::DNS_1:                  return NetworkDnsIP(0).toString();
    case LabelType::DNS_2:                  return NetworkDnsIP(1).toString();
    case LabelType::ALLOWED_IP_RANGE:       return describeAllowedIPrange();
    case LabelType::STA_MAC:                return NetworkMacAddress();
    case LabelType::AP_MAC:                 return WifiSoftAPmacAddress();
    case LabelType::SSID:                   return WiFi.SSID();
    case LabelType::BSSID:                  return WiFi.BSSIDstr();
    case LabelType::CHANNEL:                return String(WiFi.channel());
    case LabelType::ENCRYPTION_TYPE_STA:    return // WiFi_AP_Candidates.getCurrent().encryption_type();
                                                   WiFi_encryptionType(WiFiEventData.auth_mode);
    case LabelType::CONNECTED:              return format_msec_duration(WiFiEventData.lastConnectMoment.millisPassedSince());

    // Use only the nr of seconds to fit it in an int32, plus append '000' to have msec format again.
    case LabelType::CONNECTED_MSEC:         return String(static_cast<int32_t>(WiFiEventData.lastConnectMoment.millisPassedSince() / 1000ll)) + F("000"); 
    case LabelType::LAST_DISCONNECT_REASON: return String(WiFiEventData.lastDisconnectReason);
    case LabelType::LAST_DISC_REASON_STR:   return getLastDisconnectReason();
    case LabelType::NUMBER_RECONNECTS:      return String(WiFiEventData.wifi_reconnects);
    case LabelType::WIFI_STORED_SSID1:      return String(SecuritySettings.WifiSSID);
    case LabelType::WIFI_STORED_SSID2:      return String(SecuritySettings.WifiSSID2);


    case LabelType::FORCE_WIFI_BG:          return jsonBool(Settings.ForceWiFi_bg_mode());
    case LabelType::RESTART_WIFI_LOST_CONN: return jsonBool(Settings.WiFiRestart_connection_lost());
    case LabelType::FORCE_WIFI_NOSLEEP:     return jsonBool(Settings.WifiNoneSleep());
    case LabelType::PERIODICAL_GRAT_ARP:    return jsonBool(Settings.gratuitousARP());
    case LabelType::CONNECTION_FAIL_THRESH: return String(Settings.ConnectionFailuresThreshold);

    #ifdef USES_ESPEASY_NOW
    case LabelType::USE_ESPEASY_NOW:        return jsonBool(Settings.UseESPEasyNow());
    case LabelType::TEMP_DISABLE_ESPEASY_NOW: return jsonBool(temp_disable_EspEasy_now_timer != 0);
    #endif

    case LabelType::BUILD_DESC:             return String(BUILD);
    case LabelType::GIT_BUILD:
      {
        String res = F(BUILD_GIT);
        if (res.length() == 0) {
          return getValue(LabelType::BUILD_TIME);
        }
        return res;
      }
    case LabelType::SYSTEM_LIBRARIES:       return getSystemLibraryString();
    case LabelType::PLUGIN_COUNT:           return String(deviceCount + 1);
    case LabelType::PLUGIN_DESCRIPTION:     return getPluginDescriptionString();
    case LabelType::BUILD_TIME:             return get_build_date() + " " + get_build_time();
    case LabelType::BINARY_FILENAME:        return get_binary_filename();
    case LabelType::BUILD_PLATFORM:         return get_build_platform();
    case LabelType::GIT_HEAD:               return get_git_head();
    case LabelType::SYSLOG_LOG_LEVEL:       return getLogLevelDisplayString(Settings.SyslogLevel);
    case LabelType::SERIAL_LOG_LEVEL:       return getLogLevelDisplayString(getSerialLogLevel());
    case LabelType::WEB_LOG_LEVEL:          return getLogLevelDisplayString(getWebLogLevel());
  #ifdef FEATURE_SD
    case LabelType::SD_LOG_LEVEL:           return getLogLevelDisplayString(Settings.SDLogLevel);
  #endif // ifdef FEATURE_SD

    case LabelType::ESP_CHIP_ID:            return String(getChipId(), HEX);
    case LabelType::ESP_CHIP_FREQ:          return String(ESP.getCpuFreqMHz());
    case LabelType::ESP_CHIP_MODEL:         return getChipModel();
    case LabelType::ESP_CHIP_REVISION:      return String(getChipRevision());
    case LabelType::ESP_CHIP_CORES:         return String(getChipCores());
    case LabelType::ESP_BOARD_NAME:         break;

    case LabelType::FLASH_CHIP_ID:          break;
    case LabelType::FLASH_CHIP_REAL_SIZE:   break;
    case LabelType::FLASH_IDE_SIZE:         break;
    case LabelType::FLASH_IDE_SPEED:        break;
    case LabelType::FLASH_IDE_MODE:         break;
    case LabelType::FLASH_WRITE_COUNT:      break;
    case LabelType::SKETCH_SIZE:            break;
    case LabelType::SKETCH_FREE:            break;
    case LabelType::FS_SIZE:                break;
    case LabelType::FS_FREE:                break;
    case LabelType::MAX_OTA_SKETCH_SIZE:    break;
    case LabelType::OTA_2STEP:              break;
    case LabelType::OTA_POSSIBLE:           break;
#ifdef HAS_ETHERNET
    case LabelType::ETH_IP_ADDRESS:         return NetworkLocalIP().toString();
    case LabelType::ETH_IP_SUBNET:          return NetworkSubnetMask().toString();
    case LabelType::ETH_IP_ADDRESS_SUBNET:  return String(getValue(LabelType::ETH_IP_ADDRESS) + F(" / ") +
                                                          getValue(LabelType::ETH_IP_SUBNET));
    case LabelType::ETH_IP_GATEWAY:         return NetworkGatewayIP().toString();
    case LabelType::ETH_IP_DNS:             return NetworkDnsIP(0).toString();
    case LabelType::ETH_MAC:                return NetworkMacAddress();
    case LabelType::ETH_DUPLEX:             return EthLinkUp() ? (EthFullDuplex() ? F("Full Duplex") : F("Half Duplex")) : F("Link Down");
    case LabelType::ETH_SPEED:              return EthLinkUp() ? getEthSpeed() : F("Link Down");
    case LabelType::ETH_STATE:              return EthLinkUp() ? F("Link Up") : F("Link Down");
    case LabelType::ETH_SPEED_STATE:        return EthLinkUp() ? getEthLinkSpeedState() : F("Link Down");
    case LabelType::ETH_CONNECTED:          return ETHConnected() ? F("CONNECTED") : F("DISCONNECTED"); // 0=disconnected, 1=connected
#endif // ifdef HAS_ETHERNET
    case LabelType::ETH_WIFI_MODE:          return active_network_medium == NetworkMedium_t::WIFI ? F("WIFI") : F("ETHERNET");
    case LabelType::SUNRISE:                return node_time.getSunriseTimeString(':');
    case LabelType::SUNSET:                 return node_time.getSunsetTimeString(':');
    case LabelType::ISNTP:                  return jsonBool(Settings.UseNTP);
    case LabelType::UPTIME_MS:              return ull2String(getMicros64() / 1000);
    case LabelType::TIMEZONE_OFFSET:        return String(Settings.TimeZone);
    case LabelType::LATITUDE:               return String(Settings.Latitude);
    case LabelType::LONGITUDE:              return String(Settings.Longitude);
  }
  return F("MissingString");
}

#ifdef HAS_ETHERNET
String getEthSpeed() {
  String result;

  result.reserve(7);
  result += EthLinkSpeed();
  result += F("Mbps");
  return result;
}

String getEthLinkSpeedState() {
  String result;

  result.reserve(29);

  if (EthLinkUp()) {
    result += getValue(LabelType::ETH_STATE);
    result += ' ';
    result += getValue(LabelType::ETH_DUPLEX);
    result += ' ';
    result += getEthSpeed();
  } else {
    result = getValue(LabelType::ETH_STATE);
  }
  return result;
}

#endif // ifdef HAS_ETHERNET

String getExtendedValue(LabelType::Enum label) {
  switch (label)
  {
    case LabelType::UPTIME:
    {
      String result;
      result.reserve(40);
      int minutes = getUptimeMinutes();
      int days    = minutes / 1440;
      minutes = minutes % 1440;
      int hrs = minutes / 60;
      minutes = minutes % 60;

      result += days;
      result += F(" days ");
      result += hrs;
      result += F(" hours ");
      result += minutes;
      result += F(" minutes");
      return result;
    }

    default:
      break;
  }
  return "";
}

String getFileName(FileType::Enum filetype) {
  String result;

  switch (filetype)
  {
    case FileType::CONFIG_DAT:
      result += F("config.dat");
      break;
    case FileType::NOTIFICATION_DAT:
      result += F("notification.dat");
      break;
    case FileType::SECURITY_DAT:
      result += F("security.dat");
      break;
    case FileType::RULES_TXT:
      // Use getRulesFileName
      break;
  }
  return result;
}

String getFileName(FileType::Enum filetype, unsigned int filenr) {
  if (filetype == FileType::RULES_TXT) {
    return getRulesFileName(filenr);
  }
  return getFileName(filetype);
}

// filenr = 0...3 for files rules1.txt ... rules4.txt
String getRulesFileName(unsigned int filenr) {
  String result;

  if (filenr < 4) {
    result += F("rules");
    result += filenr + 1;
    result += F(".txt");
  }
  return result;
}<|MERGE_RESOLUTION|>--- conflicted
+++ resolved
@@ -204,12 +204,8 @@
 
 
     case LabelType::LOCAL_TIME:             return node_time.getDateTimeString('-', ':', ' ');
-<<<<<<< HEAD
     case LabelType::TIME_SOURCE:            return toString(node_time.timeSource);
-    case LabelType::UPTIME:                 return String(wdcounter / 2);
-=======
     case LabelType::UPTIME:                 return String(getUptimeMinutes());
->>>>>>> 474908fa
     case LabelType::LOAD_PCT:               return String(getCPUload());
     case LabelType::LOOP_COUNT:             return String(getLoopCountPerSec());
     case LabelType::CPU_ECO_MODE:           return jsonBool(Settings.EcoPowerMode());
