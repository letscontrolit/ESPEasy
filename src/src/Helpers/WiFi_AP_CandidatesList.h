--- conflicted
+++ resolved
@@ -63,11 +63,7 @@
   WiFi_AP_Candidate currentCandidate;
 
   bool _mustLoadCredentials = true;
-<<<<<<< HEAD
-
   bool _addedKnownCandidate = false;
-=======
->>>>>>> 12db64f9
 };
 
 #endif // ifndef HELPERS_WIFI_AP_CANDIDATESLIST_H