;;; ESP82xx base definitions*******************************************
; Basic definitions used in ESP82xx environments                      ;
; *********************************************************************


[regular_platform]
build_flags               = ${core_2_7_4.build_flags}
platform                  = ${core_2_7_4.platform}
platform_packages         = ${core_2_7_4.platform_packages}
lib_ignore                = ${core_2_7_4.lib_ignore}

[regular_platform_alt_wifi]
build_flags               = ${core_2_7_4_alt_wifi.build_flags}
platform                  = ${core_2_7_4_alt_wifi.platform}
platform_packages         = ${core_2_7_4_alt_wifi.platform_packages}
lib_ignore                = ${core_2_7_4_alt_wifi.lib_ignore}


[core302_platform]
build_flags               = ${core_stage.build_flags}
platform                  = ${core_stage.platform}
platform_packages         = ${core_stage.platform_packages}
lib_ignore                = ${core_stage.lib_ignore}


[beta_platform_2ndheap]
build_flags               = ${core_stage_2ndheap.build_flags}
platform                  = ${core_stage_2ndheap.platform}
platform_packages         = ${core_stage_2ndheap.platform_packages}
lib_ignore                = ${core_stage_2ndheap.lib_ignore}

[beta_platform]
build_flags               = ${core_stage.build_flags}
platform                  = ${core_stage.platform}
platform_packages         = ${core_stage.platform_packages}
lib_ignore                = ${core_stage.lib_ignore}


[no_ir]
lib_ignore                = IRremoteESP8266
                            HeatpumpIR

[no_sd]
lib_ignore                = ESP8266SdFat
                            SD(esp8266)
                            SD
                            SDFS
                            LittleFS(esp8266)

[no_littlefs]
lib_ignore                = LittleFS(esp8266)

[generic_build]
lib_ignore                = ${no_ir.lib_ignore}
                            ${no_sd.lib_ignore}
                            ${no_littlefs.lib_ignore}

[esp82xx_common]
lib_archive               = ${common.lib_archive}
framework                 = ${common.framework} 
upload_speed              = ${common.upload_speed}
monitor_speed             = ${common.monitor_speed}
targets                   = ${common.targets}
build_flags               = ${debug_flags.build_flags}
                            ${mqtt_flags.build_flags}
                            -DHTTPCLIENT_1_1_COMPATIBLE=0
build_unflags             = -DDEBUG_ESP_PORT
                            -fexceptions
lib_deps                  = 
                            Adafruit ILI9341 ESPEasy
                            Adafruit_ST77xx
                            Adafruit TSL2591 Library
                            Adafruit NeoPixel
                            ESP8266HTTPUpdateServer
                            ESP8266WebServer
                            I2Cdevlib-Core
                            ITG3205
                            LOLIN_EPD
                            FrogmoreScd30
                            Makuna/NeoPixelBus @ 2.6.9
                            Multi Channel Relay Arduino Library
                            ShiftRegister74HC595_NonTemplate
                            SparkFun ADXL345 Arduino Library
                            SparkFun VL53L1X 4m Laser Distance Sensor @ 1.2.9
                            SparkFun SCD4x Arduino Library @ ^1.0.4
                            VL53L0X @ 1.3.0
                            ccronexpr
                            adafruit/Adafruit BusIO @ ^1.10.0
                            adafruit/Adafruit GFX Library@^1.11.1
                            bblanchon/ArduinoJson @ ^6.17.2
                            rlogiacco/CircularBuffer
                            td-er/ESPeasySerial @ 2.0.15
                            td-er/RABurton ESP8266 Mutex @ ^1.0.2
                            sparkfun/SparkFun MAX1704x Fuel Gauge Arduino Library @ ^1.0.3
                            VL53L0X @ 1.3.0
                            RAK12019_LTR390_UV_Light
                            Adafruit NeoMatrix
<<<<<<< HEAD
                            WifiEspNow
=======
                            Adafruit PCD8544 Nokia 5110 LCD library
>>>>>>> 5b505f76
lib_ignore                = ${esp82xx_defaults.lib_ignore}
                            IRremoteESP8266
                            HeatpumpIR
                            LittleFS(esp8266)
                            ServoESP32
                            TinyWireM
monitor_filters           = esp8266_exception_decoder
extra_scripts             = pre:tools/pio/pre_default_check.py
                            ${extra_scripts_esp8266.extra_scripts}



;;; NORMAL (STABLE) ***************************************************
; normal version with stable plugins                                  ;
; *********************************************************************

[normal]
platform                  = ${regular_platform.platform}
platform_packages         = ${regular_platform.platform_packages}
build_flags               = ${regular_platform.build_flags}
lib_ignore                = ${regular_platform.lib_ignore}
                            ESP8266SdFat
                            SD(esp8266)
                            SD
                            SDFS
                            LittleFS(esp8266)

[normal_alt_wifi]
platform                  = ${regular_platform_alt_wifi.platform}
platform_packages         = ${regular_platform_alt_wifi.platform_packages}
build_flags               = ${regular_platform_alt_wifi.build_flags}
lib_ignore                = ${regular_platform_alt_wifi.lib_ignore}
                            ESP8266SdFat
                            SD(esp8266)
                            SD
                            SDFS
                            LittleFS(esp8266)


[normal_beta]
platform                  = ${beta_platform.platform}
platform_packages         = ${beta_platform.platform_packages}
build_flags               = ${beta_platform.build_flags}
lib_ignore                = ${beta_platform.lib_ignore}
                            ESP8266SdFat
                            SD(esp8266)
                            SD
                            SDFS
                            LittleFS(esp8266)


;;; COLLECTION  ********************************************************
; additional plugins (and dependend code) that is marked as COLLECTION ;
; Includes "normal" + "collection" plugins                             ;
; **********************************************************************

[collection]
platform                  = ${regular_platform.platform}
platform_packages         = ${regular_platform.platform_packages}
build_flags               = ${regular_platform.build_flags}
                            -DPLUGIN_BUILD_COLLECTION
                            -DLIMIT_BUILD_SIZE
                            -DDISABLE_SC16IS752_Serial
lib_ignore                = ${regular_platform.lib_ignore}
                            SD(esp8266)
                            SD
                            SDFS
                            LittleFS(esp8266)


[collection_alt_wifi]
platform                  = ${regular_platform_alt_wifi.platform}
platform_packages         = ${regular_platform_alt_wifi.platform_packages}
build_flags               = ${regular_platform_alt_wifi.build_flags}
                            -DPLUGIN_BUILD_COLLECTION
                            -DLIMIT_BUILD_SIZE
                            -DDISABLE_SC16IS752_Serial
lib_ignore                = ${regular_platform_alt_wifi.lib_ignore}
                            ESP8266SdFat
                            SD(esp8266)
                            SD
                            SDFS
                            LittleFS(esp8266)

[collection_beta]
platform                  = ${beta_platform.platform}
platform_packages         = ${beta_platform.platform_packages}
build_flags               = ${beta_platform.build_flags}
                            -DPLUGIN_BUILD_COLLECTION
                            -DLIMIT_BUILD_SIZE
                            -DDISABLE_SC16IS752_Serial
lib_ignore                = ${beta_platform.lib_ignore}
                            ESP8266SdFat
                            SD(esp8266)
                            SD
                            SDFS
                            LittleFS(esp8266)


;;; IR      ***********************************************************
; IR builds                                                           ;
; *********************************************************************

[ir]
platform                  = ${regular_platform.platform}
platform_packages         = ${regular_platform.platform_packages}
build_flags               = ${regular_platform.build_flags}
lib_ignore                = ESP32_ping
                            ESP32WebServer
                            ServoESP32
                            ESP32HTTPUpdateServer
                            ESP8266SdFat
                            SD(esp8266)
                            SD
                            SDFS
                            LittleFS(esp8266)

[ir_alt_wifi]
platform                  = ${regular_platform_alt_wifi.platform}
platform_packages         = ${regular_platform_alt_wifi.platform_packages}
build_flags               = ${regular_platform_alt_wifi.build_flags}
lib_ignore                = ${ir.lib_ignore}


[minimal_ir]
extends                   = ir
build_flags               = ${ir.build_flags}
                            -DPLUGIN_BUILD_MINIMAL_IR

[minimal_ir_extended]
extends                   = ir
build_flags               = ${ir.build_flags}
                            -DPLUGIN_BUILD_MINIMAL_IRext

[normal_ir]
extends                   = ir
build_flags               = ${ir.build_flags}
                            -DPLUGIN_BUILD_NORMAL_IR

[normal_ir_extended]
extends                   = ir
build_flags               = ${ir.build_flags}
                            -DPLUGIN_BUILD_IR_EXTENDED

[normal_ir_extended_no_rx]
extends                   = ir
build_flags               = ${ir.build_flags}
                            -DPLUGIN_BUILD_IR_EXTENDED_NO_RX



;;; 1MB flash nodes  **************************************************
; Layout for 1M flash nodes                                           ;
; *********************************************************************
[esp82xx_1M]
extends                   = esp82xx_common
build_flags               = -DBUILD_NO_DEBUG
                            -DFEATURE_SD=0
                            -Os
                            -s
                            ${esp82xx_common.build_flags}
extra_scripts             = ${esp82xx_common.extra_scripts}
lib_ignore                = ${esp82xx_common.lib_ignore}
                            ESP8266SdFat
                            SD
                            SDFS
                            SD(esp8266)
                            LittleFS



[esp8266_1M]
extends                   = esp82xx_1M
board                     = esp8266_1M128k
build_flags               = ${esp82xx_1M.build_flags}
extra_scripts             = ${esp82xx_1M.extra_scripts}


;;; Minimal ***********************************************************
; Minimal build size for OTA                                          ;
; *********************************************************************
[esp82xx_1M_OTA]
extends                   = esp82xx_1M
build_flags               = ${esp82xx_1M.build_flags}
                            -DPLUGIN_BUILD_MINIMAL_OTA
                            -DDISABLE_SC16IS752_Serial
                  


[esp8266_1M_OTA]
extends                   = esp82xx_1M_OTA
board                     = esp8266_1M128k_OTA
build_flags               = ${esp82xx_1M_OTA.build_flags}
lib_ignore                = ${esp82xx_1M.lib_ignore}
                            ArduinoOTA
                            ESP8266mDNS
; Adding the libs below to the lib_ignore will even increase build size
;                            Adafruit TCS34725
;                            RN2xx3 Arduino Library




;;; 2MB flash nodes  **************************************************
; Layout for 2M flash nodes                                           ;
; *********************************************************************

[esp8266_2M256]
extends                   = esp82xx_common
board                     = esp8266_2M256
build_flags               = ${esp82xx_common.build_flags}

[espWroom2M256]
extends                   = esp82xx_common
board_build.flash_mode    = dout
board_upload.maximum_size = 1044464
board                     = esp_wroom_02
board_build.ldscript      = eagle.flash.2m256.ld
build_flags               = ${esp82xx_common.build_flags}

;;; 4MB flash nodes  **************************************************
; Layout for 4M flash nodes                                           ;
; *********************************************************************

[esp8266_4M1M]
extends                   = esp82xx_common
board                     = esp8266_4M1M_board
build_flags               = ${esp82xx_common.build_flags}
extra_scripts             = ${esp82xx_common.extra_scripts}

[esp8266_4M2M]
extends                   = esp82xx_common
board                     = esp8266_4M2M_board
build_flags               = ${esp82xx_common.build_flags}
extra_scripts             = ${esp82xx_common.extra_scripts}



;;; 16MB flash nodes  *************************************************
; Layout for 16M flash nodes                                          ;
; *********************************************************************

; Configuration for the Wemos D1 mini pro (16M)
; This configuration can only be used with core versions 2.5.0 or newer.
; Performance of 14M SPIFFS is really slow.
; See https://github.com/esp8266/Arduino/issues/5932
[esp8266_16M]
extends                   = esp82xx_common
board                     = esp8266_16M14M_board
build_flags               = -DSPIFFS_MAX_OPEN_FILES=20
                            ${esp82xx_common.build_flags}
<|MERGE_RESOLUTION|>--- conflicted
+++ resolved
@@ -95,11 +95,8 @@
                             VL53L0X @ 1.3.0
                             RAK12019_LTR390_UV_Light
                             Adafruit NeoMatrix
-<<<<<<< HEAD
+                            Adafruit PCD8544 Nokia 5110 LCD library
                             WifiEspNow
-=======
-                            Adafruit PCD8544 Nokia 5110 LCD library
->>>>>>> 5b505f76
 lib_ignore                = ${esp82xx_defaults.lib_ignore}
                             IRremoteESP8266
                             HeatpumpIR
