<<<<<<< HEAD
Import("env")
import os

# access to global construction environment
#print env

# Dump construction environment (for debug purpose)
#print env.Dump()

# append extra flags to global build environment
# which later will be used to build:
# - project source code
# - frameworks
# - dependent libraries
custom_defines = []
#env.Append(CPPDEFINES=[
  # ,"NO_HTTP_UPDATER"
  # ,("WEBSERVER_RULES_DEBUG", "0")
#])
if os.path.isfile('src/Custom.h'):
  custom_defines=["-DUSE_CUSTOM_H"]
else:
  custom_defines=[
    "-DCONTROLLER_SET_ALL",
    "-DNOTIFIER_SET_NONE",
    "-DPLUGIN_BUILD_NONE",
    "-DUSES_P001",  # Switch
    "-DUSES_P002",  # ADC
    "-DUSES_P003",  # Generic pulse counter
    "-DUSES_P004",  # Dallas DS18b20
    "-DUSES_P026",  # System info
    "-DUSES_P027",  # INA219
    "-DUSES_P028",  # BME280
    "-DUSES_P033",  # Dummy
    "-DUSES_P036",  # FrameOLED
    "-DUSES_P038",  # Neopixel
    "-DUSES_P045",  # MPU6050
    "-DUSES_P049",  # MHZ19
    "-DUSES_P052",  # SenseAir
    "-DUSES_P056",  # SDS011-Dust
    "-DUSES_P059",  # Encoder
    "-DUSES_P080",  # Dallas iButton
    "-DUSES_P081",  # Cron
    "-DUSES_P082",  # GPS
    "-DUSES_P085",  # AcuDC24x
    "-DUSES_P098",  # PWM motor

    "-DUSES_P100",  # Pulse Counter - DS2423
#   "-DUSES_P087",  # Serial Proxy
    "-DUSES_P094",  # CUL Reader
    "-DP094_DEBUG_OPTIONS=1",
#   "-DUSES_P095",  # TFT ILI9341
    "-DUSES_P097",  # Touch (ESP32)
    "-DUSES_P098",  # PWM motor
    "-DUSES_P100",  # Pulse Counter - DS2423
    "-DUSES_P106",  # BME680
    "-DUSES_P107",  # SI1145 UV index
    "-DUSES_P131",  # NeoPixelMatrix

    "-DUSES_P146",  # Cache Reader
    

#   "-DUSES_C015",  # Blynk
    "-DUSES_C016",  # Cache Controller
    "-DUSES_C018",  # TTN/RN2483
    "-DUSES_C019",  # ESPEasy-NOW

    "-DUSES_ESPEASY_NOW",
    "-DFEATURE_EXT_RTC=1",
    "-DFEATURE_SD=1",
    "-DFEATURE_I2CMULTIPLEXER=1",
    "-DFEATURE_TRIGONOMETRIC_FUNCTIONS_RULES=1",

    "-DFEATURE_PLUGIN_STATS=1",
    "-DFEATURE_CHART_JS=1",

    "-DTESTING_FEATURE_USE_IPV6",

    "-DFEATURE_SETTINGS_ARCHIVE=1",
    "-DFEATURE_DEFINE_SERIAL_CONSOLE_PORT=1",
    "-DFEATURE_ESPEASY_P2P=1",
    "-DFEATURE_CUSTOM_PROVISIONING=1",
    "-DDISABLE_SC16IS752_SPI"
  ]



my_flags = env.ParseFlags(env['BUILD_FLAGS'])
my_defines = my_flags.get("CPPDEFINES")
env.Append(BUILD_FLAGS=custom_defines)
#defines = {k: v for (k, v) in my_defines}

print("\u001b[32m Custom PIO configuration check \u001b[0m")
# print the defines
print("\u001b[33m CPPDEFINES: \u001b[0m  {}".format(my_defines))
print("\u001b[33m Custom CPPDEFINES: \u001b[0m  {}".format(custom_defines))
print("\u001b[32m ------------------------------- \u001b[0m")


if (len(my_defines) == 0):
  print("\u001b[31m No defines are set, probably configuration error. \u001b[0m")
=======
Import("env")
import os

# access to global construction environment
#print env

# Dump construction environment (for debug purpose)
#print env.Dump()

# append extra flags to global build environment
# which later will be used to build:
# - project source code
# - frameworks
# - dependent libraries
custom_defines = []
#env.Append(CPPDEFINES=[
  # ,"NO_HTTP_UPDATER"
  # ,("WEBSERVER_RULES_DEBUG", "0")
#])
if os.path.isfile('src/Custom.h'):
  custom_defines=["-DUSE_CUSTOM_H"]
else:
  custom_defines=[
    "-DCONTROLLER_SET_ALL",
    "-DNOTIFIER_SET_NONE",
    "-DPLUGIN_BUILD_NONE",
    "-DUSES_P001",  # Switch
    "-DUSES_P002",  # ADC
    "-DUSES_P003",  # Generic pulse counter
    "-DUSES_P004",  # Dallas DS18b20
    "-DUSES_P026",  # System info
    "-DUSES_P027",  # INA219
    "-DUSES_P028",  # BME280
    "-DUSES_P033",  # Dummy
    "-DUSES_P036",  # FrameOLED
    "-DUSES_P038",  # Neopixel
    "-DUSES_P045",  # MPU6050
    "-DUSES_P049",  # MHZ19
    "-DUSES_P052",  # SenseAir
    "-DUSES_P056",  # SDS011-Dust
    "-DUSES_P059",  # Encoder
    "-DUSES_P080",  # Dallas iButton
    "-DUSES_P081",  # Cron
    "-DUSES_P082",  # GPS
    "-DUSES_P085",  # AcuDC24x
    "-DUSES_P098",  # PWM motor

    "-DUSES_P100",  # Pulse Counter - DS2423
#   "-DUSES_P087",  # Serial Proxy
#   "-DUSES_P094",  # CUL Reader
#   "-DUSES_P095",  # TFT ILI9341
    "-DUSES_P097",  # Touch (ESP32)
    "-DUSES_P106",  # BME680
    "-DUSES_P107",  # SI1145 UV index
    "-DUSES_P110",  # VL53L0x
    "-DUSES_P131",  # NeoPixelMatrix

    "-DUSES_P146",  # Cache Reader
    "-DUSES_P169",  # AS3935 Lightning Detector 

    "-DUSES_C016",  # Cache Controller
    "-DUSES_C018",  # TTN/RN2483
#   "-DUSES_C015",  # Blynk

    "-DFEATURE_EXT_RTC=1",
    "-DFEATURE_SD=1",
    "-DFEATURE_I2CMULTIPLEXER=1",
    "-DFEATURE_TRIGONOMETRIC_FUNCTIONS_RULES=1",

    "-DFEATURE_PLUGIN_STATS=1",
    "-DFEATURE_CHART_JS=1",

    "-DTESTING_FEATURE_USE_IPV6",

    "-DFEATURE_SETTINGS_ARCHIVE=1",
    "-DFEATURE_DEFINE_SERIAL_CONSOLE_PORT=1",
    "-DFEATURE_ESPEASY_P2P=1",
    "-DFEATURE_CUSTOM_PROVISIONING=1",
    "-DDISABLE_SC16IS752_SPI"
  ]



my_flags = env.ParseFlags(env['BUILD_FLAGS'])
my_defines = my_flags.get("CPPDEFINES")
env.Append(BUILD_FLAGS=custom_defines)
#defines = {k: v for (k, v) in my_defines}

print("\u001b[32m Custom PIO configuration check \u001b[0m")
# print the defines
print("\u001b[33m CPPDEFINES: \u001b[0m  {}".format(my_defines))
print("\u001b[33m Custom CPPDEFINES: \u001b[0m  {}".format(custom_defines))
print("\u001b[32m ------------------------------- \u001b[0m")


if (len(my_defines) == 0):
  print("\u001b[31m No defines are set, probably configuration error. \u001b[0m")
>>>>>>> 5f6ec043
  raise ValueError<|MERGE_RESOLUTION|>--- conflicted
+++ resolved
@@ -1,4 +1,3 @@
-<<<<<<< HEAD
 Import("env")
 import os
 
@@ -56,10 +55,11 @@
     "-DUSES_P100",  # Pulse Counter - DS2423
     "-DUSES_P106",  # BME680
     "-DUSES_P107",  # SI1145 UV index
+    "-DUSES_P110",  # VL53L0x
     "-DUSES_P131",  # NeoPixelMatrix
 
     "-DUSES_P146",  # Cache Reader
-    
+    "-DUSES_P169",  # AS3935 Lightning Detector 
 
 #   "-DUSES_C015",  # Blynk
     "-DUSES_C016",  # Cache Controller
@@ -100,103 +100,4 @@
 
 if (len(my_defines) == 0):
   print("\u001b[31m No defines are set, probably configuration error. \u001b[0m")
-=======
-Import("env")
-import os
-
-# access to global construction environment
-#print env
-
-# Dump construction environment (for debug purpose)
-#print env.Dump()
-
-# append extra flags to global build environment
-# which later will be used to build:
-# - project source code
-# - frameworks
-# - dependent libraries
-custom_defines = []
-#env.Append(CPPDEFINES=[
-  # ,"NO_HTTP_UPDATER"
-  # ,("WEBSERVER_RULES_DEBUG", "0")
-#])
-if os.path.isfile('src/Custom.h'):
-  custom_defines=["-DUSE_CUSTOM_H"]
-else:
-  custom_defines=[
-    "-DCONTROLLER_SET_ALL",
-    "-DNOTIFIER_SET_NONE",
-    "-DPLUGIN_BUILD_NONE",
-    "-DUSES_P001",  # Switch
-    "-DUSES_P002",  # ADC
-    "-DUSES_P003",  # Generic pulse counter
-    "-DUSES_P004",  # Dallas DS18b20
-    "-DUSES_P026",  # System info
-    "-DUSES_P027",  # INA219
-    "-DUSES_P028",  # BME280
-    "-DUSES_P033",  # Dummy
-    "-DUSES_P036",  # FrameOLED
-    "-DUSES_P038",  # Neopixel
-    "-DUSES_P045",  # MPU6050
-    "-DUSES_P049",  # MHZ19
-    "-DUSES_P052",  # SenseAir
-    "-DUSES_P056",  # SDS011-Dust
-    "-DUSES_P059",  # Encoder
-    "-DUSES_P080",  # Dallas iButton
-    "-DUSES_P081",  # Cron
-    "-DUSES_P082",  # GPS
-    "-DUSES_P085",  # AcuDC24x
-    "-DUSES_P098",  # PWM motor
-
-    "-DUSES_P100",  # Pulse Counter - DS2423
-#   "-DUSES_P087",  # Serial Proxy
-#   "-DUSES_P094",  # CUL Reader
-#   "-DUSES_P095",  # TFT ILI9341
-    "-DUSES_P097",  # Touch (ESP32)
-    "-DUSES_P106",  # BME680
-    "-DUSES_P107",  # SI1145 UV index
-    "-DUSES_P110",  # VL53L0x
-    "-DUSES_P131",  # NeoPixelMatrix
-
-    "-DUSES_P146",  # Cache Reader
-    "-DUSES_P169",  # AS3935 Lightning Detector 
-
-    "-DUSES_C016",  # Cache Controller
-    "-DUSES_C018",  # TTN/RN2483
-#   "-DUSES_C015",  # Blynk
-
-    "-DFEATURE_EXT_RTC=1",
-    "-DFEATURE_SD=1",
-    "-DFEATURE_I2CMULTIPLEXER=1",
-    "-DFEATURE_TRIGONOMETRIC_FUNCTIONS_RULES=1",
-
-    "-DFEATURE_PLUGIN_STATS=1",
-    "-DFEATURE_CHART_JS=1",
-
-    "-DTESTING_FEATURE_USE_IPV6",
-
-    "-DFEATURE_SETTINGS_ARCHIVE=1",
-    "-DFEATURE_DEFINE_SERIAL_CONSOLE_PORT=1",
-    "-DFEATURE_ESPEASY_P2P=1",
-    "-DFEATURE_CUSTOM_PROVISIONING=1",
-    "-DDISABLE_SC16IS752_SPI"
-  ]
-
-
-
-my_flags = env.ParseFlags(env['BUILD_FLAGS'])
-my_defines = my_flags.get("CPPDEFINES")
-env.Append(BUILD_FLAGS=custom_defines)
-#defines = {k: v for (k, v) in my_defines}
-
-print("\u001b[32m Custom PIO configuration check \u001b[0m")
-# print the defines
-print("\u001b[33m CPPDEFINES: \u001b[0m  {}".format(my_defines))
-print("\u001b[33m Custom CPPDEFINES: \u001b[0m  {}".format(custom_defines))
-print("\u001b[32m ------------------------------- \u001b[0m")
-
-
-if (len(my_defines) == 0):
-  print("\u001b[31m No defines are set, probably configuration error. \u001b[0m")
->>>>>>> 5f6ec043
   raise ValueError