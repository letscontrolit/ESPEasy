--- conflicted
+++ resolved
@@ -1190,11 +1190,8 @@
     #define USES_P120   // ADXL345 I2C
     #define USES_P121   // HMC5883L 
     #define USES_P125   // ADXL345 SPI
-<<<<<<< HEAD
+    #define USES_P126  // 74HC595 Shift register
     #define USES_P130   // Current Sensor Irms - ADS1015
-=======
-    #define USES_P126  // 74HC595 Shift register
->>>>>>> a4f1a648
 #endif
 
 
