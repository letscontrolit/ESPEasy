--- conflicted
+++ resolved
@@ -1227,11 +1227,8 @@
     #define USES_P121   // HMC5883L 
     #define USES_P125   // ADXL345 SPI
     #define USES_P126  // 74HC595 Shift register
-<<<<<<< HEAD
     #define USES_P129   // 74HC165 Input shiftregisters
-=======
     #define USES_P133   // LTR390 UV
->>>>>>> 9f50811e
 #endif
 
 
