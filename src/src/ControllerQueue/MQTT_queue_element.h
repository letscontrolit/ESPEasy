#ifndef CONTROLLERQUEUE_MQTT_QUEUE_ELEMENT_H
#define CONTROLLERQUEUE_MQTT_QUEUE_ELEMENT_H

#include "../../ESPEasy_common.h"

#if FEATURE_MQTT

#include "../DataStructs/MessageRouteInfo.h"
#include "../Globals/CPlugins.h"

/*********************************************************************************************\
* MQTT_queue_element for all MQTT base controllers
\*********************************************************************************************/
class MQTT_queue_element {
public:

  MQTT_queue_element() = default;

#ifdef USE_SECOND_HEAP
  MQTT_queue_element(const MQTT_queue_element& other) = default;
#else
  MQTT_queue_element(const MQTT_queue_element& other) = delete;
#endif
  
  MQTT_queue_element(MQTT_queue_element&& other) = default;

  explicit MQTT_queue_element(int           ctrl_idx,
                              taskIndex_t   TaskIndex,
                              const String& topic,
                              const String& payload,
                              bool          retained);

  explicit MQTT_queue_element(int         ctrl_idx,
                              taskIndex_t TaskIndex,
                              String   && topic,
                              String   && payload,
                              bool        retained);

  size_t getSize() const;

  bool isDuplicate(const MQTT_queue_element& other) const;

#ifdef USES_ESPEASY_NOW
  const MessageRouteInfo_t* getMessageRouteInfo() const { return &MessageRouteInfo; }
  MessageRouteInfo_t* getMessageRouteInfo() { return &MessageRouteInfo; }
#endif

  void removeEmptyTopics();

  String _topic;
  String _payload;
  unsigned long _timestamp         = millis();
  taskIndex_t TaskIndex            = INVALID_TASK_INDEX;
  controllerIndex_t controller_idx = INVALID_CONTROLLER_INDEX;
  bool _retained                   = false;
#ifdef USES_ESPEASY_NOW
  MessageRouteInfo_t MessageRouteInfo;
#endif
};

<<<<<<< HEAD
#endif
=======
#endif // if FEATURE_MQTT
>>>>>>> 9044f431

#endif // CONTROLLERQUEUE_MQTT_QUEUE_ELEMENT_H<|MERGE_RESOLUTION|>--- conflicted
+++ resolved
@@ -58,10 +58,6 @@
 #endif
 };
 
-<<<<<<< HEAD
-#endif
-=======
 #endif // if FEATURE_MQTT
->>>>>>> 9044f431
 
 #endif // CONTROLLERQUEUE_MQTT_QUEUE_ELEMENT_H