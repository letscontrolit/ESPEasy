#include "StringProviderTypes.h"

String getInternalLabel(LabelType::Enum label, char replaceSpace) {
  return to_internal_string(getLabel(label), replaceSpace);
}

String getLabel(LabelType::Enum label) {
  switch (label)
  {
    case LabelType::UNIT_NR:                return F("Unit Number");
    case LabelType::UNIT_NAME:              return F("Unit Name");
    case LabelType::HOST_NAME:              return F("Hostname");

    case LabelType::LOCAL_TIME:             return F("Local Time");
    case LabelType::UPTIME:                 return F("Uptime");
    case LabelType::LOAD_PCT:               return F("Load");
    case LabelType::LOOP_COUNT:             return F("Load LC");
    case LabelType::CPU_ECO_MODE:           return F("CPU Eco Mode");

    case LabelType::FREE_MEM:               return F("Free RAM");
    case LabelType::FREE_STACK:             return F("Free Stack");
#ifdef CORE_POST_2_5_0
    case LabelType::HEAP_MAX_FREE_BLOCK:    return F("Heap Max Free Block");
    case LabelType::HEAP_FRAGMENTATION:     return F("Heap Fragmentation");
#endif

    case LabelType::BOOT_TYPE:              return F("Last Boot Cause");
    case LabelType::BOOT_COUNT:             return F("Boot Count");
    case LabelType::RESET_REASON:           return F("Reset Reason");
    case LabelType::LAST_TASK_BEFORE_REBOOT: return F("Last Task");
    case LabelType::SW_WD_COUNT:            return F("SW WD count");


    case LabelType::WIFI_CONNECTION:        return F("WiFi Connection");
    case LabelType::WIFI_RSSI:              return F("RSSI");
    case LabelType::IP_CONFIG:              return F("IP Config");
    case LabelType::IP_CONFIG_STATIC:       return F("Static");
    case LabelType::IP_CONFIG_DYNAMIC:      return F("DHCP");
    case LabelType::IP_ADDRESS:             return F("IP Address");
    case LabelType::IP_SUBNET:              return F("IP Subnet");
    case LabelType::IP_ADDRESS_SUBNET:      return F("IP / Subnet");
    case LabelType::GATEWAY:                return F("Gateway");
    case LabelType::CLIENT_IP:              return F("Client IP");
    #ifdef FEATURE_MDNS
    case LabelType::M_DNS:                  return F("mDNS");
    #endif
    case LabelType::DNS:                    return F("DNS");
    case LabelType::DNS_1:                  return F("DNS 1");
    case LabelType::DNS_2:                  return F("DNS 2");
    case LabelType::ALLOWED_IP_RANGE:       return F("Allowed IP Range");
    case LabelType::STA_MAC:                return F("STA MAC");
    case LabelType::AP_MAC:                 return F("AP MAC");
    case LabelType::SSID:                   return F("SSID");
    case LabelType::BSSID:                  return F("BSSID");
    case LabelType::CHANNEL:                return F("Channel");
    case LabelType::CONNECTED:              return F("Connected");
    case LabelType::CONNECTED_MSEC:         return F("Connected msec");
    case LabelType::LAST_DISCONNECT_REASON: return F("Last Disconnect Reason");
    case LabelType::LAST_DISC_REASON_STR:   return F("Last Disconnect Reason str");
    case LabelType::NUMBER_RECONNECTS:      return F("Number Reconnects");

    case LabelType::FORCE_WIFI_BG:          return F("Force WiFi B/G");
    case LabelType::RESTART_WIFI_LOST_CONN: return F("Restart WiFi Lost Conn");
    case LabelType::FORCE_WIFI_NOSLEEP:     return F("Force WiFi No Sleep");
    case LabelType::PERIODICAL_GRAT_ARP:    return F("Periodical send Gratuitous ARP");
    case LabelType::CONNECTION_FAIL_THRESH: return F("Connection Failure Threshold");

    case LabelType::BUILD_DESC:             return F("Build");
    case LabelType::GIT_BUILD:              return F("Git Build");
    case LabelType::SYSTEM_LIBRARIES:       return F("System Libraries");
    case LabelType::PLUGIN_COUNT:           return F("Plugin Count");
    case LabelType::PLUGIN_DESCRIPTION:     return F("Plugin Description");
    case LabelType::BUILD_TIME:             return F("Build Time");
    case LabelType::BINARY_FILENAME:        return F("Binary Filename");

    case LabelType::SYSLOG_LOG_LEVEL:       return F("Syslog Log Level");
    case LabelType::SERIAL_LOG_LEVEL:       return F("Serial Log Level");
    case LabelType::WEB_LOG_LEVEL:          return F("Web Log Level");
  #ifdef FEATURE_SD
    case LabelType::SD_LOG_LEVEL:           return F("SD Log Level");
  #endif

    case LabelType::ESP_CHIP_ID:            return F("ESP Chip ID");
    case LabelType::ESP_CHIP_FREQ:          return F("ESP Chip Frequency");
    case LabelType::ESP_BOARD_NAME:         return F("ESP Board Name");

    case LabelType::FLASH_CHIP_ID:          return F("Flash Chip ID");
    case LabelType::FLASH_CHIP_REAL_SIZE:   return F("Flash Chip Real Size");
    case LabelType::FLASH_IDE_SIZE:         return F("Flash IDE Size");
    case LabelType::FLASH_IDE_SPEED:        return F("Flash IDE Speed");
    case LabelType::FLASH_IDE_MODE:         return F("Flash IDE Mode");
    case LabelType::FLASH_WRITE_COUNT:      return F("Flash Writes");
    case LabelType::SKETCH_SIZE:            return F("Sketch Size");
    case LabelType::SKETCH_FREE:            return F("Sketch Free");
    case LabelType::SPIFFS_SIZE:            return F("SPIFFS Size");
    case LabelType::SPIFFS_FREE:            return F("SPIFFS Free");
    case LabelType::MAX_OTA_SKETCH_SIZE:    return F("Max. OTA Sketch Size");
    case LabelType::OTA_2STEP:              return F("OTA 2-step Needed");
    case LabelType::OTA_POSSIBLE:           return F("OTA possible");

  }
  return F("MissingString");
}



String getValue(LabelType::Enum label) {
  switch (label)
  {
    case LabelType::UNIT_NR:                return String(Settings.Unit);
    case LabelType::UNIT_NAME:              return String(Settings.Name);  // Only return the set name, no appended unit.
    case LabelType::HOST_NAME:
    #ifdef ESP32
      return WiFi.getHostname();
    #else
      return WiFi.hostname();
    #endif

    case LabelType::LOCAL_TIME:             return node_time.getDateTimeString('-',':',' ');
    case LabelType::UPTIME:                 return String(wdcounter / 2);
    case LabelType::LOAD_PCT:               return String(getCPUload());
    case LabelType::LOOP_COUNT:             return String(getLoopCountPerSec());
    case LabelType::CPU_ECO_MODE:           return jsonBool(Settings.EcoPowerMode());

    case LabelType::FREE_MEM:               return String(ESP.getFreeHeap());
    case LabelType::FREE_STACK:             return String(getCurrentFreeStack());
#ifdef CORE_POST_2_5_0
    case LabelType::HEAP_MAX_FREE_BLOCK:    return String(ESP.getMaxFreeBlockSize());
    case LabelType::HEAP_FRAGMENTATION:     return String(ESP.getHeapFragmentation());
#endif

    case LabelType::BOOT_TYPE:              return getLastBootCauseString();
    case LabelType::BOOT_COUNT:             break;
    case LabelType::RESET_REASON:           return getResetReasonString();
    case LabelType::LAST_TASK_BEFORE_REBOOT: return decodeSchedulerId(lastMixedSchedulerId_beforereboot);
    case LabelType::SW_WD_COUNT:            return String(sw_watchdog_callback_count);

    case LabelType::WIFI_CONNECTION:        break;
    case LabelType::WIFI_RSSI:              return String(WiFi.RSSI());
    case LabelType::IP_CONFIG:              return useStaticIP() ? getLabel(LabelType::IP_CONFIG_STATIC) : getLabel(LabelType::IP_CONFIG_DYNAMIC);
    case LabelType::IP_CONFIG_STATIC:       break;
    case LabelType::IP_CONFIG_DYNAMIC:      break;
    case LabelType::IP_ADDRESS:             return WiFi.localIP().toString();
    case LabelType::IP_SUBNET:              return WiFi.subnetMask().toString();
    case LabelType::IP_ADDRESS_SUBNET:      return String(getValue(LabelType::IP_ADDRESS) + F(" / ") + getValue(LabelType::IP_SUBNET));
    case LabelType::GATEWAY:                return WiFi.gatewayIP().toString();
<<<<<<< HEAD
    case LabelType::CLIENT_IP:              return formatIP(WebServer.client().remoteIP());
=======
    case LabelType::CLIENT_IP:              return formatIP(web_server.client().remoteIP());
>>>>>>> d270bad6
    #ifdef FEATURE_MDNS
    case LabelType::M_DNS:                  return String(WifiGetHostname()) + F(".local");
    #endif
    case LabelType::DNS:                    return String(getValue(LabelType::DNS_1) + F(" / ") + getValue(LabelType::DNS_2));
    case LabelType::DNS_1:                  return WiFi.dnsIP(0).toString();
    case LabelType::DNS_2:                  return WiFi.dnsIP(1).toString();
    case LabelType::ALLOWED_IP_RANGE:       return describeAllowedIPrange();
    case LabelType::STA_MAC:                return WiFi.macAddress();
    case LabelType::AP_MAC:                 break;
    case LabelType::SSID:                   return WiFi.SSID();
    case LabelType::BSSID:                  return WiFi.BSSIDstr();
    case LabelType::CHANNEL:                return String(WiFi.channel());
    case LabelType::CONNECTED:              return format_msec_duration(timeDiff(lastConnectMoment, millis()));
    case LabelType::CONNECTED_MSEC:         return String(timeDiff(lastConnectMoment, millis()));
    case LabelType::LAST_DISCONNECT_REASON: return String(lastDisconnectReason);
    case LabelType::LAST_DISC_REASON_STR:   return getLastDisconnectReason();
    case LabelType::NUMBER_RECONNECTS:      return String(wifi_reconnects);

    case LabelType::FORCE_WIFI_BG:          return jsonBool(Settings.ForceWiFi_bg_mode());
    case LabelType::RESTART_WIFI_LOST_CONN: return jsonBool(Settings.WiFiRestart_connection_lost());
    case LabelType::FORCE_WIFI_NOSLEEP:     return jsonBool(Settings.WifiNoneSleep());
    case LabelType::PERIODICAL_GRAT_ARP:    return jsonBool(Settings.gratuitousARP());
    case LabelType::CONNECTION_FAIL_THRESH: return String(Settings.ConnectionFailuresThreshold);

    case LabelType::BUILD_DESC:             return String(BUILD);
    case LabelType::GIT_BUILD:              return String(F(BUILD_GIT));
    case LabelType::SYSTEM_LIBRARIES:       return getSystemLibraryString();
    case LabelType::PLUGIN_COUNT:           return String(deviceCount + 1);
    case LabelType::PLUGIN_DESCRIPTION:     return getPluginDescriptionString();
    case LabelType::BUILD_TIME:             break;
    case LabelType::BINARY_FILENAME:        break;

    case LabelType::SYSLOG_LOG_LEVEL:       return getLogLevelDisplayString(Settings.SyslogLevel);
    case LabelType::SERIAL_LOG_LEVEL:       return getLogLevelDisplayString(getSerialLogLevel());
    case LabelType::WEB_LOG_LEVEL:          return getLogLevelDisplayString(getWebLogLevel());
  #ifdef FEATURE_SD
    case LabelType::SD_LOG_LEVEL:           return getLogLevelDisplayString(Settings.SDLogLevel);
  #endif

    case LabelType::ESP_CHIP_ID:            break;
    case LabelType::ESP_CHIP_FREQ:          break;
    case LabelType::ESP_BOARD_NAME:         break;

    case LabelType::FLASH_CHIP_ID:          break;
    case LabelType::FLASH_CHIP_REAL_SIZE:   break;
    case LabelType::FLASH_IDE_SIZE:         break;
    case LabelType::FLASH_IDE_SPEED:        break;
    case LabelType::FLASH_IDE_MODE:         break;
    case LabelType::FLASH_WRITE_COUNT:      break;
    case LabelType::SKETCH_SIZE:            break;
    case LabelType::SKETCH_FREE:            break;
    case LabelType::SPIFFS_SIZE:            break;
    case LabelType::SPIFFS_FREE:            break;
    case LabelType::MAX_OTA_SKETCH_SIZE:    break;
    case LabelType::OTA_2STEP:              break;
    case LabelType::OTA_POSSIBLE:           break;

  }
  return F("MissingString");
}

String getExtendedValue(LabelType::Enum label) {
  switch (label)
  {
    case LabelType::UPTIME:
    {
      String result;
      result.reserve(40);
      int minutes = wdcounter / 2;
      int days = minutes / 1440;
      minutes = minutes % 1440;
      int hrs = minutes / 60;
      minutes = minutes % 60;

      result += days;
      result += F(" days ");
      result += hrs;
      result += F(" hours ");
      result += minutes;
      result += F(" minutes");
      return result;
    }

    default:
    break;
  }
  return "";
}


String getFileName(FileType::Enum filetype) {
  String result;
  switch (filetype) 
  {
    case FileType::CONFIG_DAT: 
      result += F("config.dat");
      break;
    case FileType::NOTIFICATION_DAT:
      result += F("notification.dat");
      break;
    case FileType::SECURITY_DAT:
      result += F("security.dat");
      break;
    case FileType::RULES_TXT:
      // Use getRulesFileName     
      break;
  }
  return result;
}

String getFileName(FileType::Enum filetype, unsigned int filenr) {
  if (filetype == FileType::RULES_TXT) {
    return getRulesFileName(filenr);
  }
  return getFileName(filetype);
}

// filenr = 0...3 for files rules1.txt ... rules4.txt
String getRulesFileName(unsigned int filenr) {
  String result;
  if (filenr < 4) {
    result += F("rules");
    result += filenr + 1;
    result += F(".txt");
  }
  return result;
}<|MERGE_RESOLUTION|>--- conflicted
+++ resolved
@@ -144,11 +144,7 @@
     case LabelType::IP_SUBNET:              return WiFi.subnetMask().toString();
     case LabelType::IP_ADDRESS_SUBNET:      return String(getValue(LabelType::IP_ADDRESS) + F(" / ") + getValue(LabelType::IP_SUBNET));
     case LabelType::GATEWAY:                return WiFi.gatewayIP().toString();
-<<<<<<< HEAD
-    case LabelType::CLIENT_IP:              return formatIP(WebServer.client().remoteIP());
-=======
     case LabelType::CLIENT_IP:              return formatIP(web_server.client().remoteIP());
->>>>>>> d270bad6
     #ifdef FEATURE_MDNS
     case LabelType::M_DNS:                  return String(WifiGetHostname()) + F(".local");
     #endif
