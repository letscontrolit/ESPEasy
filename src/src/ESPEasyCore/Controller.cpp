#include "../ESPEasyCore/Controller.h"

#include "../../ESPEasy_common.h"
#include "../../ESPEasy-Globals.h"

#include "../../_Plugin_Helper.h"

#include "../ControllerQueue/MQTT_queue_element.h"

#include "../DataStructs/ControllerSettingsStruct.h"
#include "../DataStructs/ESPEasy_EventStruct.h"

#include "../DataTypes/ESPEasy_plugin_functions.h"
#include "../DataTypes/SPI_options.h"

#include "../ESPEasyCore/ESPEasyRules.h"
#include "../ESPEasyCore/Serial.h"

#include "../Globals/CPlugins.h"
#include "../Globals/Device.h"
#include "../Globals/ESPEasyWiFiEvent.h"
#include "../Globals/ESPEasy_Scheduler.h"
#include "../Globals/MQTT.h"
#include "../Globals/Plugins.h"
#include "../Globals/Protocol.h"

#include "../Helpers/_CPlugin_Helper.h"
#include "../Helpers/Memory.h"
#include "../Helpers/Misc.h"
#include "../Helpers/Network.h"
#include "../Helpers/PeriodicalActions.h"
#include "../Helpers/PortStatus.h"
#include "../Helpers/Rules_calculate.h"


#define PLUGIN_ID_MQTT_IMPORT         37

// ********************************************************************************
// Interface for Sending to Controllers
// ********************************************************************************
void sendData(struct EventStruct *event)
{
  START_TIMER;
  #ifndef BUILD_NO_RAM_TRACKER
  checkRAM(F("sendData"));
  #endif // ifndef BUILD_NO_RAM_TRACKER
//  LoadTaskSettings(event->TaskIndex);

  if (Settings.UseRules) {
    createRuleEvents(event);
  }

  if (Settings.UseValueLogger && (Settings.InitSPI > static_cast<int>(SPI_Options_e::None)) && (Settings.Pin_sd_cs >= 0)) {
    SendValueLogger(event->TaskIndex);
  }

//  LoadTaskSettings(event->TaskIndex); // could have changed during background tasks.

  for (controllerIndex_t x = 0; x < CONTROLLER_MAX; x++)
  {
    event->ControllerIndex = x;
    event->idx             = Settings.TaskDeviceID[x][event->TaskIndex];

    if (Settings.TaskDeviceSendData[event->ControllerIndex][event->TaskIndex] &&
        Settings.ControllerEnabled[event->ControllerIndex] &&
        Settings.Protocol[event->ControllerIndex])
    {
      protocolIndex_t ProtocolIndex = getProtocolIndex_from_ControllerIndex(event->ControllerIndex);

      if (validUserVar(event)) {
        String dummy;
        CPluginCall(ProtocolIndex, CPlugin::Function::CPLUGIN_PROTOCOL_SEND, event, dummy);
      }
#ifndef BUILD_NO_DEBUG
      else {
        if (loglevelActiveFor(LOG_LEVEL_DEBUG)) {
          String log = F("Invalid value detected for controller ");
          log += getCPluginNameFromProtocolIndex(ProtocolIndex);
          addLogMove(LOG_LEVEL_DEBUG, log);
        }
      }
#endif // ifndef BUILD_NO_DEBUG
    }
  }

  // FIXME TD-er: This PLUGIN_EVENT_OUT seems to be unused.
  {
    String dummy;
    PluginCall(PLUGIN_EVENT_OUT, event, dummy);
  }
  lastSend = millis();
  STOP_TIMER(SEND_DATA_STATS);
}

bool validUserVar(struct EventStruct *event) {
  const Sensor_VType vtype = event->getSensorType();
  if (vtype == Sensor_VType::SENSOR_TYPE_LONG || 
      vtype == Sensor_VType::SENSOR_TYPE_STRING  // FIXME TD-er: Must look at length of event->String2 ?
  ) return true;
  const uint8_t valueCount = getValueCountForTask(event->TaskIndex);

  for (int i = 0; i < valueCount; ++i) {
    const float f(UserVar[event->BaseVarIndex + i]);

    if (!isValidFloat(f)) { return false; }
  }
  return true;
}

#if FEATURE_MQTT

/*********************************************************************************************\
* Handle incoming MQTT messages
\*********************************************************************************************/

// handle MQTT messages
void incoming_mqtt_callback(char *c_topic, uint8_t *b_payload, unsigned int length) {
  statusLED(true);
  controllerIndex_t enabledMqttController = firstEnabledMQTT_ControllerIndex();

  if (!validControllerIndex(enabledMqttController)) {
    addLog(LOG_LEVEL_ERROR, F("MQTT : No enabled MQTT controller"));
    return;
  }

  if (length > MQTT_MAX_PACKET_SIZE)
  {
    addLog(LOG_LEVEL_ERROR, F("MQTT : Ignored too big message"));
    return;
  }

  // TD-er: This one cannot set the TaskIndex, but that may seem to work out.... hopefully.
  protocolIndex_t ProtocolIndex = getProtocolIndex_from_ControllerIndex(enabledMqttController);

  Scheduler.schedule_mqtt_controller_event_timer(
    ProtocolIndex,
    CPlugin::Function::CPLUGIN_PROTOCOL_RECV,
    c_topic, b_payload, length);

  deviceIndex_t DeviceIndex = getDeviceIndex(PLUGIN_ID_MQTT_IMPORT); // Check if P037_MQTTimport is present in the build

  if (validDeviceIndex(DeviceIndex)) {
    //  Here we loop over all tasks and call each 037 plugin with function PLUGIN_MQTT_IMPORT
    for (taskIndex_t taskIndex = 0; taskIndex < TASKS_MAX; taskIndex++)
    {
      if (Settings.TaskDeviceEnabled[taskIndex] && (Settings.TaskDeviceNumber[taskIndex] == PLUGIN_ID_MQTT_IMPORT))
      {
        Scheduler.schedule_mqtt_plugin_import_event_timer(
          DeviceIndex, taskIndex, PLUGIN_MQTT_IMPORT,
          c_topic, b_payload, length);
      }
    }
  }
}

/*********************************************************************************************\
* Disconnect from MQTT message broker
\*********************************************************************************************/
void MQTTDisconnect()
{
  if (MQTTclient.connected()) {
    MQTTclient.disconnect();
    addLog(LOG_LEVEL_INFO, F("MQTT : Disconnected from broker"));
  }
  updateMQTTclient_connected();
}

/*********************************************************************************************\
* Connect to MQTT message broker
\*********************************************************************************************/
bool MQTTConnect(controllerIndex_t controller_idx)
{
  if (MQTTclient_next_connect_attempt.isSet() && !MQTTclient_next_connect_attempt.timeoutReached(timermqtt_interval)) {
    return false;
  }
  MQTTclient_next_connect_attempt.setNow();
  ++mqtt_reconnect_count;

  MakeControllerSettings(ControllerSettings); //-V522

  if (!AllocatedControllerSettings()) {
    addLog(LOG_LEVEL_ERROR, F("MQTT : Cannot connect, out of RAM"));
    return false;
  }
  LoadControllerSettings(controller_idx, ControllerSettings);

  if (!ControllerSettings.checkHostReachable(true)) {
    return false;
  }

  if (MQTTclient.connected()) {
    MQTTclient.disconnect();
    # ifdef USE_MQTT_TLS
    if (mqtt_tls != nullptr) {
      delete mqtt_tls;
      mqtt_tls = nullptr;
    }
    mqtt_rootCA.clear();
    #endif
  }
  
  updateMQTTclient_connected();

  //  mqtt = WiFiClient(); // workaround see: https://github.com/esp8266/Arduino/issues/4497#issuecomment-373023864
  delay(0);
<<<<<<< HEAD
  uint16_t mqttPort = ControllerSettings.Port;

#ifdef USE_MQTT_TLS
  mqtt_tls_last_errorstr.clear();
  mqtt_tls_last_error = 0;
  const TLS_types TLS_type = ControllerSettings.TLStype();
  if (TLS_type != TLS_types::NoTLS && nullptr == mqtt_tls) {
    #ifdef ESP32
    mqtt_tls = new ESPEasy_WiFiClientSecure;
    #endif
    #ifdef ESP8266
    mqtt_tls = new BearSSL::WiFiClientSecure;
    #endif
    mqtt_rootCA.clear();

    if (mqtt_tls == nullptr) {
      mqtt_tls_last_errorstr = F("MQTT : Could not create TLS client, out of memory");
      addLog(LOG_LEVEL_ERROR, mqtt_tls_last_errorstr);
      return false;
    }
  }
  switch(TLS_type) {
    case TLS_types::NoTLS:
    {
#ifdef MUSTFIX_CLIENT_TIMEOUT_IN_SECONDS
     // See: https://github.com/espressif/arduino-esp32/pull/6676
     mqtt.setTimeout((ControllerSettings.ClientTimeout + 500) / 1000); // in seconds!!!!
#else
     mqtt.setTimeout(ControllerSettings.ClientTimeout); // in msec as it should be!  
#endif
      MQTTclient.setClient(mqtt);
      break;
    }
    case TLS_types::TLS_PSK:
    {
      //mqtt_tls->setPreSharedKey(const char *pskIdent, const char *psKey); // psKey in Hex
      break;
    }
    case TLS_types::TLS_CA_CERT:
    {
      mqtt_rootCA.clear();
      /*
      {
        static int previousFree = FreeMem();
        const int freemem = FreeMem();
        
        String analyse = F(" free memory: ");
        analyse += freemem;
        analyse += F(" largest free block: ");
        analyse += getMaxFreeBlock();

        analyse += F(" Difference: ");
        analyse += previousFree - freemem;

        addLog(LOG_LEVEL_INFO, analyse);
        previousFree = freemem;
      }
      */

      if (mqtt_rootCA.isEmpty() && mqtt_tls != nullptr) {
        LoadCertificate(ControllerSettings.getCertificateFilename(), mqtt_rootCA);
        if (mqtt_rootCA.isEmpty()) {
          // Fingerprint must be of some minimal length to continue.
          mqtt_tls_last_errorstr = F("MQTT : No TLS root CA");
          addLog(LOG_LEVEL_ERROR, mqtt_tls_last_errorstr);
          return false;
        }

        #ifdef ESP32
        mqtt_tls->setCACert(mqtt_rootCA.c_str());
        #endif
        #ifdef ESP8266
        mqtt_X509List.append(mqtt_rootCA.c_str());
        mqtt_tls->setTrustAnchors(&mqtt_X509List);
        #endif
      }
      break;
    }
    /*
    case TLS_types::TLS_CA_CLI_CERT:
    {
      //mqtt_tls->setCertificate(const char *client_ca);
      break;
    }
    */
    case TLS_types::TLS_FINGERPRINT:
    {
      // Fingerprint is checked when making the connection.
      mqtt_rootCA.clear();
      mqtt_fingerprint.clear();
      LoadCertificate(ControllerSettings.getCertificateFilename(), mqtt_fingerprint, false);
      if (mqtt_fingerprint.length() < 32) {
        // Fingerprint must be of some minimal length to continue.
        mqtt_tls_last_errorstr = F("MQTT : Stored TLS fingerprint too small");
        addLog(LOG_LEVEL_ERROR, mqtt_tls_last_errorstr);
        return false;
      }
      if (mqtt_tls != nullptr) {
        mqtt_tls->setInsecure();
      }
      break;
    }
    case TLS_types::TLS_insecure:
    {
      mqtt_rootCA.clear();
      if (mqtt_tls != nullptr) {
        mqtt_tls->setInsecure();
      }
      break;
    }
  }
  if (TLS_type != TLS_types::NoTLS && mqtt_tls != nullptr) {
    // Certificate expiry not enabled in Mbed TLS.
//    mqtt_tls->setX509Time(node_time.getUnixTime());
#ifdef MUSTFIX_CLIENT_TIMEOUT_IN_SECONDS
     // See: https://github.com/espressif/arduino-esp32/pull/6676
    mqtt_tls->setTimeout((ControllerSettings.ClientTimeout + 500) / 1000); // in seconds!!!!
#else
    mqtt_tls->setTimeout(ControllerSettings.ClientTimeout); // in msec as it should be!  
#endif

#ifdef ESP8266
    mqtt_tls->setBufferSizes(1024,1024);
    #endif
    MQTTclient.setClient(*mqtt_tls);
    if (mqttPort == 1883) {
      mqttPort = 8883;
    }
  } else {
    if (mqttPort == 8883) {
      mqttPort = 1883;
    }
  }

#else
=======

  // Ignoring the ACK from the server is probably set for a reason.
  // For example because the server does not give an acknowledgement.
  // This way, we always need the set amount of timeout to handle the request.
  // Thus we should not make the timeout dynamic here if set to ignore ack.
  const uint32_t timeout = ControllerSettings.MustCheckReply 
    ? WiFiEventData.getSuggestedTimeout(Settings.Protocol[controller_idx], ControllerSettings.ClientTimeout)
    : ControllerSettings.ClientTimeout;

>>>>>>> 2d7cb1ae
  #ifdef MUSTFIX_CLIENT_TIMEOUT_IN_SECONDS
  // See: https://github.com/espressif/arduino-esp32/pull/6676
  mqtt.setTimeout((timeout + 500) / 1000); // in seconds!!!!
  Client *pClient = &mqtt;
  pClient->setTimeout(timeout);
  #else
  mqtt.setTimeout(timeout); // in msec as it should be!  
  #endif

MQTTclient.setClient(mqtt);
#endif

  if (ControllerSettings.UseDNS) {
    MQTTclient.setServer(ControllerSettings.getHost().c_str(), mqttPort);
  } else {
    MQTTclient.setServer(ControllerSettings.getIP(), mqttPort);
  }
  MQTTclient.setCallback(incoming_mqtt_callback);

  // MQTT needs a unique clientname to subscribe to broker
  const String clientid = getMQTTclientID(ControllerSettings);

  const String  LWTTopic             = getLWT_topic(ControllerSettings);
  const String  LWTMessageDisconnect = getLWT_messageDisconnect(ControllerSettings);
  bool          MQTTresult           = false;
  const uint8_t willQos              = 0;
  const bool    willRetain           = ControllerSettings.mqtt_willRetain() && ControllerSettings.mqtt_sendLWT();
  const bool    cleanSession         = ControllerSettings.mqtt_cleanSession(); // As suggested here:

  if (MQTTclient_should_reconnect) {
    addLog(LOG_LEVEL_ERROR, F("MQTT : Intentional reconnect"));
  }

<<<<<<< HEAD
=======
  const unsigned long connect_start_time = millis();

>>>>>>> 2d7cb1ae
  // https://github.com/knolleary/pubsubclient/issues/458#issuecomment-493875150
  if (hasControllerCredentialsSet(controller_idx, ControllerSettings)) {
    MQTTresult =
      MQTTclient.connect(clientid.c_str(),
                         getControllerUser(controller_idx, ControllerSettings).c_str(),
                         getControllerPass(controller_idx, ControllerSettings).c_str(),
                         ControllerSettings.mqtt_sendLWT() ? LWTTopic.c_str() : nullptr,
                         willQos,
                         willRetain,
                         ControllerSettings.mqtt_sendLWT() ? LWTMessageDisconnect.c_str() : nullptr,
                         cleanSession);
  } else {
    MQTTresult = MQTTclient.connect(clientid.c_str(),
                                    nullptr,
                                    nullptr,
                                    ControllerSettings.mqtt_sendLWT() ? LWTTopic.c_str() : nullptr,
                                    willQos,
                                    willRetain,
                                    ControllerSettings.mqtt_sendLWT() ? LWTMessageDisconnect.c_str() : nullptr,
                                    cleanSession);
  }
  delay(0);

<<<<<<< HEAD

  uint8_t controller_number = Settings.Protocol[controller_idx];

  count_connection_results(MQTTresult, F("MQTT : Broker "), controller_number);
  #ifdef USE_MQTT_TLS
  if (mqtt_tls != nullptr)
  {
    char buf[128] = {0};
    #ifdef ESP8266
    mqtt_tls_last_error = mqtt_tls->getLastSSLError(buf,128);
    #endif
    #ifdef ESP32
    mqtt_tls_last_error = mqtt_tls->lastError(buf,128);
    mqtt_tls->clearLastError();
    #endif
    mqtt_tls_last_errorstr = buf;
  }
  #ifdef ESP32
  // FIXME TD-er: There seems to be no verify function in BearSSL used on ESP8266
  if (TLS_type == TLS_types::TLS_FINGERPRINT)
  {
    // Check fingerprint
    if (MQTTresult) {
      const int newlinepos = mqtt_fingerprint.indexOf('\n');
      String fp;
      String dn;
      if (ControllerSettings.UseDNS) dn = ControllerSettings.getHost();
      if (newlinepos == -1) {
        fp = mqtt_fingerprint;
      } else {
        fp = mqtt_fingerprint.substring(0, newlinepos);
        const int newlinepos2 = mqtt_fingerprint.indexOf('\n', newlinepos);
        if (newlinepos2 == -1)
          dn = mqtt_fingerprint.substring(newlinepos + 1);
        else
          dn = mqtt_fingerprint.substring(newlinepos + 1, newlinepos2);
        dn.trim();

      }
      if (!mqtt_tls->verify(
        fp.c_str(), 
        dn.isEmpty() ? nullptr : dn.c_str())) 
      {
        mqtt_tls_last_errorstr += F("TLS Fingerprint does not match");
        addLog(LOG_LEVEL_INFO, mqtt_fingerprint);
        MQTTresult = false;
      }
    }
  }
  #endif

  #endif
=======
  count_connection_results(MQTTresult, F("MQTT : Broker "), Settings.Protocol[controller_idx], connect_start_time);
>>>>>>> 2d7cb1ae

  if (!MQTTresult) {
    #ifdef USE_MQTT_TLS
    if ((mqtt_tls_last_error != 0) && loglevelActiveFor(LOG_LEVEL_ERROR)) {
      String log = F("MQTT : TLS error code: ");
      log += mqtt_tls_last_error;
      log += ' ';
      log += mqtt_tls_last_errorstr;
      addLog(LOG_LEVEL_ERROR, log);
    }
    #endif

    MQTTclient.disconnect();
    #ifdef USE_MQTT_TLS
    mqtt_tls->stop();
    #endif

    updateMQTTclient_connected();

    return false;
  }
  if (loglevelActiveFor(LOG_LEVEL_INFO))
  {
    String log = F("MQTT : Connected to broker with client ID: ");
    log += clientid;
    addLogMove(LOG_LEVEL_INFO, log);
  }

  #ifdef USE_MQTT_TLS
  #ifdef ESP32
  if (mqtt_tls != nullptr && loglevelActiveFor(LOG_LEVEL_INFO))
  {
    String log = F("MQTT : Peer certificate info: ");
    log += ControllerSettings.getHost();
    log += ' ';
    log += mqtt_tls->getPeerCertificateInfo();
    addLogMove(LOG_LEVEL_INFO, log);
  }
  #endif
  #endif

  String subscribeTo = ControllerSettings.Subscribe;

  parseSystemVariables(subscribeTo, false);
  MQTTclient.subscribe(subscribeTo.c_str());
  if (loglevelActiveFor(LOG_LEVEL_INFO))
  {
    String log  = F("Subscribed to: ");
    log += subscribeTo;
    addLogMove(LOG_LEVEL_INFO, log);
  }

  updateMQTTclient_connected();
  statusLED(true);
  mqtt_reconnect_count = 0;

  // call all installed controller to publish autodiscover data
  if (MQTTclient_should_reconnect) { CPluginCall(CPlugin::Function::CPLUGIN_GOT_CONNECTED, 0); }
  MQTTclient_should_reconnect = false;

  if (ControllerSettings.mqtt_sendLWT()) {
    String LWTMessageConnect = getLWT_messageConnect(ControllerSettings);

    if (!MQTTclient.publish(LWTTopic.c_str(), LWTMessageConnect.c_str(), willRetain)) {
      MQTTclient_must_send_LWT_connected = true;
    }
  }

  return true;
}

String getMQTTclientID(const ControllerSettingsStruct& ControllerSettings) {
  String clientid = ControllerSettings.ClientID;

  if (clientid.isEmpty()) {
    // Try to generate some default
    clientid = F(CONTROLLER_DEFAULT_CLIENTID);
  }
  parseSystemVariables(clientid, false);
  clientid.replace(' ', '_'); // Make sure no spaces are present in the client ID

  if ((WiFiEventData.wifi_reconnects >= 1) && ControllerSettings.mqtt_uniqueMQTTclientIdReconnect()) {
    // Work-around for 'lost connections' to the MQTT broker.
    // If the broker thinks the connection is still alive, a reconnect from the
    // client will be refused.
    // To overcome this issue, append the number of reconnects to the client ID to
    // make it different from the previous one.
    clientid += '_';
    clientid += WiFiEventData.wifi_reconnects;
  }
  return clientid;
}

/*********************************************************************************************\
* Check connection MQTT message broker
\*********************************************************************************************/
bool MQTTCheck(controllerIndex_t controller_idx)
{
  if (!NetworkConnected(10)) {
    return false;
  }
  protocolIndex_t ProtocolIndex = getProtocolIndex_from_ControllerIndex(controller_idx);

  if (!validProtocolIndex(ProtocolIndex)) {
    return false;
  }

  if (Protocol[ProtocolIndex].usesMQTT)
  {
    bool   mqtt_sendLWT = false;
    String LWTTopic, LWTMessageConnect;
    bool   willRetain = false;
    {
      MakeControllerSettings(ControllerSettings); //-V522

      if (!AllocatedControllerSettings()) {
        addLog(LOG_LEVEL_ERROR, F("MQTT : Cannot check, out of RAM"));
        return false;
      }

      LoadControllerSettings(controller_idx, ControllerSettings);

      // FIXME TD-er: Is this still needed?

      /*
       #ifdef USES_ESPEASY_NOW
       if (!MQTTclient.connected()) {
         if (ControllerSettings.enableESPEasyNowFallback()) {
          return true;
         }
       }
       #endif
       */

      if (!ControllerSettings.isSet()) {
        return true;
      }

      if (ControllerSettings.mqtt_sendLWT()) {
        mqtt_sendLWT      = true;
        LWTTopic          = getLWT_topic(ControllerSettings);
        LWTMessageConnect = getLWT_messageConnect(ControllerSettings);
        willRetain        = ControllerSettings.mqtt_willRetain();
      }
    }

    if (MQTTclient_should_reconnect || !MQTTclient.connected())
    {
      return MQTTConnect(controller_idx);
    }

    if (MQTTclient_must_send_LWT_connected) {
      if (mqtt_sendLWT) {
        if (MQTTclient.publish(LWTTopic.c_str(), LWTMessageConnect.c_str(), willRetain)) {
          MQTTclient_must_send_LWT_connected = false;
        }
      } else {
        MQTTclient_must_send_LWT_connected = false;
      }
    }
  }

  // When no MQTT protocol is enabled, all is fine.
  return true;
}

String getLWT_topic(const ControllerSettingsStruct& ControllerSettings) {
  String LWTTopic;

  if (ControllerSettings.mqtt_sendLWT()) {
    LWTTopic = ControllerSettings.MQTTLwtTopic;

    if (LWTTopic.isEmpty())
    {
      LWTTopic  = ControllerSettings.Subscribe;
      LWTTopic += F("/LWT");
    }
    LWTTopic.replace(F("/#"), F("/status"));
    parseSystemVariables(LWTTopic, false);
  }
  return LWTTopic;
}

String getLWT_messageConnect(const ControllerSettingsStruct& ControllerSettings) {
  String LWTMessageConnect;

  if (ControllerSettings.mqtt_sendLWT()) {
    LWTMessageConnect = ControllerSettings.LWTMessageConnect;

    if (LWTMessageConnect.isEmpty()) {
      LWTMessageConnect = F(DEFAULT_MQTT_LWT_CONNECT_MESSAGE);
    }
    parseSystemVariables(LWTMessageConnect, false);
  }
  return LWTMessageConnect;
}

String getLWT_messageDisconnect(const ControllerSettingsStruct& ControllerSettings) {
  String LWTMessageDisconnect;

  if (ControllerSettings.mqtt_sendLWT()) {
    LWTMessageDisconnect = ControllerSettings.LWTMessageDisconnect;

    if (LWTMessageDisconnect.isEmpty()) {
      LWTMessageDisconnect = F(DEFAULT_MQTT_LWT_DISCONNECT_MESSAGE);
    }
    parseSystemVariables(LWTMessageDisconnect, false);
  }
  return LWTMessageDisconnect;
}

#endif // if FEATURE_MQTT

/*********************************************************************************************\
* Send status info to request source
\*********************************************************************************************/
void SendStatusOnlyIfNeeded(struct EventStruct *event, bool param1, uint32_t key, const String& param2, int16_t param3) {
  if (SourceNeedsStatusUpdate(event->Source)) {
    SendStatus(event, getPinStateJSON(param1, key, param2, param3));
    printToWeb = false; // SP: 2020-06-12: to avoid to add more info to a JSON structure
  }
}

bool SourceNeedsStatusUpdate(EventValueSource::Enum eventSource)
{
  switch (eventSource) {
    case EventValueSource::Enum::VALUE_SOURCE_HTTP:
    case EventValueSource::Enum::VALUE_SOURCE_SERIAL:
    case EventValueSource::Enum::VALUE_SOURCE_MQTT:
    case EventValueSource::Enum::VALUE_SOURCE_WEB_FRONTEND:
      return true;

    default:
      break;
  }
  return false;
}

void SendStatus(struct EventStruct *event, const __FlashStringHelper * status)
{
  SendStatus(event, String(status));
}

void SendStatus(struct EventStruct *event, const String& status)
{
  if (status.isEmpty()) { return; }

  switch (event->Source)
  {
    case EventValueSource::Enum::VALUE_SOURCE_HTTP:
    case EventValueSource::Enum::VALUE_SOURCE_WEB_FRONTEND:

      if (printToWeb) {
        printWebString += status;
      }
      break;
#if FEATURE_MQTT
    case EventValueSource::Enum::VALUE_SOURCE_MQTT:
      MQTTStatus(event, status);
      break;
#endif // if FEATURE_MQTT
    case EventValueSource::Enum::VALUE_SOURCE_SERIAL:
      serialPrintln(status);
      break;

    default:
      break;
  }
}

#if FEATURE_MQTT
bool MQTT_queueFull(controllerIndex_t controller_idx) {
  if (MQTTDelayHandler == nullptr) {
    return true;
  }
  MQTT_queue_element dummy_element;

  dummy_element.controller_idx = controller_idx;

  if (MQTTDelayHandler->queueFull(dummy_element)) {
    // The queue is full, try to make some room first.
    processMQTTdelayQueue();
    return MQTTDelayHandler->queueFull(dummy_element);
  }
  return false;
}

bool MQTTpublish(controllerIndex_t controller_idx, taskIndex_t taskIndex, const char *topic, const char *payload, bool retained)
{
  if (MQTTDelayHandler == nullptr) {
    return false;
  }

  if (MQTT_queueFull(controller_idx)) {
    return false;
  }
  const bool success = MQTTDelayHandler->addToQueue(MQTT_queue_element(controller_idx, taskIndex, topic, payload, retained));

  scheduleNextMQTTdelayQueue();
  return success;
}

bool MQTTpublish(controllerIndex_t controller_idx, taskIndex_t taskIndex,  String&& topic, String&& payload, bool retained) {
  if (MQTTDelayHandler == nullptr) {
    return false;
  }

  if (MQTT_queueFull(controller_idx)) {
    return false;
  }
  const bool success = MQTTDelayHandler->addToQueue(MQTT_queue_element(controller_idx, taskIndex, std::move(topic), std::move(payload), retained));

  scheduleNextMQTTdelayQueue();
  return success;
}

/*********************************************************************************************\
* Send status info back to channel where request came from
\*********************************************************************************************/
void MQTTStatus(struct EventStruct *event, const String& status)
{
  controllerIndex_t enabledMqttController = firstEnabledMQTT_ControllerIndex();

  if (validControllerIndex(enabledMqttController)) {
    controllerIndex_t DomoticzMQTT_controllerIndex = findFirstEnabledControllerWithId(2);

    if (DomoticzMQTT_controllerIndex == enabledMqttController) {
      // Do not send MQTT status updates to Domoticz
      return;
    }
    String pubname;
    bool   mqtt_retainFlag;
    {
      // Place the ControllerSettings in a scope to free the memory as soon as we got all relevant information.
      MakeControllerSettings(ControllerSettings); //-V522

      if (!AllocatedControllerSettings()) {
        addLog(LOG_LEVEL_ERROR, F("MQTT : Cannot send status, out of RAM"));
        return;
      }

      LoadControllerSettings(enabledMqttController, ControllerSettings);
      pubname         = ControllerSettings.Publish;
      mqtt_retainFlag = ControllerSettings.mqtt_retainFlag();
    }

    // FIXME TD-er: Why check for "/#" suffix on a publish topic?
    // It makes no sense to have a subscribe wildcard on a publish topic.
    pubname.replace(F("/#"), F("/status"));

    parseSingleControllerVariable(pubname, event, 0, false);
    parseControllerVariables(pubname, event, false);


    if (!pubname.endsWith(F("/status"))) {
      pubname += F("/status");
    }

    MQTTpublish(enabledMqttController, event->TaskIndex, pubname.c_str(), status.c_str(), mqtt_retainFlag);
  }
}

#ifdef USE_MQTT_TLS
bool GetTLSfingerprint(String& fp) 
{
  #ifdef ESP32
  if (MQTTclient_connected && mqtt_tls != nullptr) {
    uint8_t sha256_result[32] = {0};
    if (mqtt_tls->getFingerprintSHA256(sha256_result)) {
      fp.reserve(64);
      for (size_t i = 0; i < 32; ++i) {
        const String tmp(sha256_result[i], HEX);
        switch (tmp.length()) {
          case 0:
            fp += '0';
          // fall through
          case 1:
            fp += '0';
            break;
        }
        fp += tmp;
      }
      fp.toLowerCase();
      return true;
    }
  }
  #endif
  return false;
}

bool GetTLS_Certificate(String& cert, bool caRoot)
{
  #ifdef ESP32
  if (MQTTclient_connected && mqtt_tls != nullptr) {
    String subject;
    if (mqtt_tls->getPeerCertificate(cert, subject, caRoot) == 0) {
      return true;
    }
  }
  #endif
  return false;
}

#endif

#endif // if FEATURE_MQTT


/*********************************************************************************************\
* send all sensordata
\*********************************************************************************************/

// void SensorSendAll()
// {
//   for (taskIndex_t x = 0; x < TASKS_MAX; x++)
//   {
//     SensorSendTask(x);
//   }
// }


/*********************************************************************************************\
* send specific sensor task data, effectively calling PluginCall(PLUGIN_READ...)
\*********************************************************************************************/
void SensorSendTask(taskIndex_t TaskIndex)
{
  if (!validTaskIndex(TaskIndex)) { return; }
  #ifndef BUILD_NO_RAM_TRACKER
  checkRAM(F("SensorSendTask"));
  #endif // ifndef BUILD_NO_RAM_TRACKER

  if (Settings.TaskDeviceEnabled[TaskIndex])
  {
    bool success                    = false;
    const deviceIndex_t DeviceIndex = getDeviceIndex_from_TaskIndex(TaskIndex);

    if (!validDeviceIndex(DeviceIndex)) { return; }

    struct EventStruct TempEvent(TaskIndex);
    checkDeviceVTypeForTask(&TempEvent);


    const uint8_t valueCount = getValueCountForTask(TaskIndex);
    // Store the previous value, in case %pvalue% is used in the formula
    String preValue[VARS_PER_TASK];
    if (Device[DeviceIndex].FormulaOption) {
      for (uint8_t varNr = 0; varNr < valueCount; varNr++)
      {
        const String formula = Cache.getTaskDeviceFormula(TaskIndex, varNr);
        if (!formula.isEmpty())
        {
          if (formula.indexOf(F("%pvalue%")) != -1) {
            preValue[varNr] = formatUserVarNoCheck(&TempEvent, varNr);
          }
        }
      }
    }

    if (Settings.TaskDeviceDataFeed[TaskIndex] == 0) // only read local connected sensorsfeeds
    {
      String dummy;
      success = PluginCall(PLUGIN_READ, &TempEvent, dummy);
    }
    else {
      success = true;
    }

    if (success)
    {
      if (Device[DeviceIndex].FormulaOption) {
        START_TIMER;

        for (uint8_t varNr = 0; varNr < valueCount; varNr++)
        {
          String formula = Cache.getTaskDeviceFormula(TaskIndex, varNr);
          if (!formula.isEmpty())
          {
            // TD-er: Should we use the set nr of decimals here, or not round at all?
            // See: https://github.com/letscontrolit/ESPEasy/issues/3721#issuecomment-889649437
            formula.replace(F("%pvalue%"), preValue[varNr]);
            formula.replace(F("%value%"),  formatUserVarNoCheck(&TempEvent, varNr));
            double result = 0;

            if (!isError(Calculate(parseTemplate(formula), result))) {
              UserVar[TempEvent.BaseVarIndex + varNr] = result;
            }
          }
        }
        STOP_TIMER(COMPUTE_FORMULA_STATS);
      }
      sendData(&TempEvent);
    }
  }
}<|MERGE_RESOLUTION|>--- conflicted
+++ resolved
@@ -203,7 +203,6 @@
 
   //  mqtt = WiFiClient(); // workaround see: https://github.com/esp8266/Arduino/issues/4497#issuecomment-373023864
   delay(0);
-<<<<<<< HEAD
   uint16_t mqttPort = ControllerSettings.Port;
 
 #ifdef USE_MQTT_TLS
@@ -228,12 +227,23 @@
   switch(TLS_type) {
     case TLS_types::NoTLS:
     {
-#ifdef MUSTFIX_CLIENT_TIMEOUT_IN_SECONDS
-     // See: https://github.com/espressif/arduino-esp32/pull/6676
-     mqtt.setTimeout((ControllerSettings.ClientTimeout + 500) / 1000); // in seconds!!!!
-#else
-     mqtt.setTimeout(ControllerSettings.ClientTimeout); // in msec as it should be!  
-#endif
+    // Ignoring the ACK from the server is probably set for a reason.
+    // For example because the server does not give an acknowledgement.
+    // This way, we always need the set amount of timeout to handle the request.
+    // Thus we should not make the timeout dynamic here if set to ignore ack.
+    const uint32_t timeout = ControllerSettings.MustCheckReply 
+      ? WiFiEventData.getSuggestedTimeout(Settings.Protocol[controller_idx], ControllerSettings.ClientTimeout)
+      : ControllerSettings.ClientTimeout;
+
+  #ifdef MUSTFIX_CLIENT_TIMEOUT_IN_SECONDS
+
+      // See: https://github.com/espressif/arduino-esp32/pull/6676
+      mqtt.setTimeout((timeout + 500) / 1000); // in seconds!!!!
+      Client *pClient = &mqtt;
+      pClient->setTimeout(timeout);
+  #else // ifdef MUSTFIX_CLIENT_TIMEOUT_IN_SECONDS
+      mqtt.setTimeout(timeout);                // in msec as it should be!
+  #endif // ifdef MUSTFIX_CLIENT_TIMEOUT_IN_SECONDS
       MQTTclient.setClient(mqtt);
       break;
     }
@@ -318,12 +328,23 @@
   if (TLS_type != TLS_types::NoTLS && mqtt_tls != nullptr) {
     // Certificate expiry not enabled in Mbed TLS.
 //    mqtt_tls->setX509Time(node_time.getUnixTime());
+    // Ignoring the ACK from the server is probably set for a reason.
+    // For example because the server does not give an acknowledgement.
+    // This way, we always need the set amount of timeout to handle the request.
+    // Thus we should not make the timeout dynamic here if set to ignore ack.
+    const uint32_t timeout = ControllerSettings.MustCheckReply 
+      ? WiFiEventData.getSuggestedTimeout(Settings.Protocol[controller_idx], ControllerSettings.ClientTimeout)
+      : ControllerSettings.ClientTimeout;
+
 #ifdef MUSTFIX_CLIENT_TIMEOUT_IN_SECONDS
-     // See: https://github.com/espressif/arduino-esp32/pull/6676
-    mqtt_tls->setTimeout((ControllerSettings.ClientTimeout + 500) / 1000); // in seconds!!!!
-#else
-    mqtt_tls->setTimeout(ControllerSettings.ClientTimeout); // in msec as it should be!  
-#endif
+
+      // See: https://github.com/espressif/arduino-esp32/pull/6676
+      mqtt_tls->setTimeout((timeout + 500) / 1000); // in seconds!!!!
+      Client *pClient = mqtt_tls;
+      pClient->setTimeout(timeout);
+#else // ifdef MUSTFIX_CLIENT_TIMEOUT_IN_SECONDS
+      mqtt_tls->setTimeout(timeout);                // in msec as it should be!
+#endif // ifdef MUSTFIX_CLIENT_TIMEOUT_IN_SECONDS
 
 #ifdef ESP8266
     mqtt_tls->setBufferSizes(1024,1024);
@@ -339,8 +360,6 @@
   }
 
 #else
-=======
-
   // Ignoring the ACK from the server is probably set for a reason.
   // For example because the server does not give an acknowledgement.
   // This way, we always need the set amount of timeout to handle the request.
@@ -349,17 +368,17 @@
     ? WiFiEventData.getSuggestedTimeout(Settings.Protocol[controller_idx], ControllerSettings.ClientTimeout)
     : ControllerSettings.ClientTimeout;
 
->>>>>>> 2d7cb1ae
-  #ifdef MUSTFIX_CLIENT_TIMEOUT_IN_SECONDS
-  // See: https://github.com/espressif/arduino-esp32/pull/6676
-  mqtt.setTimeout((timeout + 500) / 1000); // in seconds!!!!
-  Client *pClient = &mqtt;
-  pClient->setTimeout(timeout);
-  #else
-  mqtt.setTimeout(timeout); // in msec as it should be!  
-  #endif
-
-MQTTclient.setClient(mqtt);
+#ifdef MUSTFIX_CLIENT_TIMEOUT_IN_SECONDS
+
+    // See: https://github.com/espressif/arduino-esp32/pull/6676
+    mqtt.setTimeout((timeout + 500) / 1000); // in seconds!!!!
+    Client *pClient = &mqtt;
+    pClient->setTimeout(timeout);
+#else // ifdef MUSTFIX_CLIENT_TIMEOUT_IN_SECONDS
+    mqtt.setTimeout(timeout);                // in msec as it should be!
+#endif // ifdef MUSTFIX_CLIENT_TIMEOUT_IN_SECONDS
+
+  MQTTclient.setClient(mqtt);
 #endif
 
   if (ControllerSettings.UseDNS) {
@@ -383,11 +402,8 @@
     addLog(LOG_LEVEL_ERROR, F("MQTT : Intentional reconnect"));
   }
 
-<<<<<<< HEAD
-=======
   const unsigned long connect_start_time = millis();
 
->>>>>>> 2d7cb1ae
   // https://github.com/knolleary/pubsubclient/issues/458#issuecomment-493875150
   if (hasControllerCredentialsSet(controller_idx, ControllerSettings)) {
     MQTTresult =
@@ -411,11 +427,10 @@
   }
   delay(0);
 
-<<<<<<< HEAD
 
   uint8_t controller_number = Settings.Protocol[controller_idx];
 
-  count_connection_results(MQTTresult, F("MQTT : Broker "), controller_number);
+  count_connection_results(MQTTresult, F("MQTT : Broker "), controller_number, connect_start_time);
   #ifdef USE_MQTT_TLS
   if (mqtt_tls != nullptr)
   {
@@ -464,9 +479,6 @@
   #endif
 
   #endif
-=======
-  count_connection_results(MQTTresult, F("MQTT : Broker "), Settings.Protocol[controller_idx], connect_start_time);
->>>>>>> 2d7cb1ae
 
   if (!MQTTresult) {
     #ifdef USE_MQTT_TLS
