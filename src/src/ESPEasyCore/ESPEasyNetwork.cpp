--- conflicted
+++ resolved
@@ -274,13 +274,9 @@
 
 void CheckRunningServices() {
   set_mDNS();
-<<<<<<< HEAD
+  #ifdef ESP8266
   if (active_network_medium == NetworkMedium_t::WIFI || 
       active_network_medium == NetworkMedium_t::ESPEasyNOW_only) 
-=======
-  #ifdef ESP8266
-  if (active_network_medium == NetworkMedium_t::WIFI) 
->>>>>>> bfbc97b2
   {
     SetWiFiTXpower();
   }
