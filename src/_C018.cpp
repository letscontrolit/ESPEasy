#include "src/Helpers/_CPlugin_Helper.h"

#ifdef USES_C018

// #######################################################################################################
// ########################### Controller Plugin 018: LoRa TTN - RN2483/RN2903 ###########################
// #######################################################################################################

# define CPLUGIN_018
# define CPLUGIN_ID_018         18
# define CPLUGIN_NAME_018       "LoRa TTN - RN2483/RN2903"



# include <ESPeasySerial.h>

# include "src/ControllerQueue/C018_queue_element.h"
# include "src/Controller_config/C018_config.h"
# include "src/Controller_struct/C018_data_struct.h"
# include "src/DataTypes/ESPEasy_plugin_functions.h"
# include "src/Globals/CPlugins.h"
# include "src/Globals/Protocol.h"
# include "src/Helpers/_Plugin_Helper_serial.h"
# include "src/Helpers/StringGenerator_GPIO.h"
# include "src/WebServer/Markup.h"
# include "src/WebServer/Markup_Forms.h"
# include "src/WebServer/HTML_wrappers.h"


// Have this define after the includes, so we can set it in Custom.h
# ifndef C018_FORCE_SW_SERIAL
#  define C018_FORCE_SW_SERIAL false
# endif // ifndef C018_FORCE_SW_SERIAL


// FIXME TD-er: Must add a controller data struct vector, like with plugins.
C018_data_struct *C018_data = nullptr;


// Forward declarations
bool   C018_init(struct EventStruct *event);
String c018_add_joinChanged_script_element_line(const String& id,
                                                bool          forOTAA);


bool CPlugin_018(CPlugin::Function function, struct EventStruct *event, String& string)
{
  bool success = false;

  switch (function)
  {
    case CPlugin::Function::CPLUGIN_PROTOCOL_ADD:
    {
      Protocol[++protocolCount].Number       = CPLUGIN_ID_018;
      Protocol[protocolCount].usesMQTT       = false;
      Protocol[protocolCount].usesAccount    = true;
      Protocol[protocolCount].usesPassword   = true;
      Protocol[protocolCount].defaultPort    = 1;
      Protocol[protocolCount].usesID         = true;
      Protocol[protocolCount].usesHost       = false;
      Protocol[protocolCount].usesCheckReply = false;
      Protocol[protocolCount].usesTimeout    = false;
      Protocol[protocolCount].usesSampleSets = true;
      Protocol[protocolCount].needsNetwork   = false;
      break;
    }

    case CPlugin::Function::CPLUGIN_GET_DEVICENAME:
    {
      string = F(CPLUGIN_NAME_018);
      break;
    }

    case CPlugin::Function::CPLUGIN_WEBFORM_SHOW_HOST_CONFIG:
    {
      if ((C018_data != nullptr) && C018_data->isInitialized()) {
        string  = F("Dev addr: ");
        string += C018_data->getDevaddr();
        string += C018_data->useOTAA() ? F(" (OTAA)") : F(" (ABP)");
      } else {
        string = F("-");
      }
      break;
    }

    case CPlugin::Function::CPLUGIN_INIT:
    {
      success = init_c018_delay_queue(event->ControllerIndex);

      if (success) {
        success = C018_init(event);
      }
      break;
    }

    case CPlugin::Function::CPLUGIN_EXIT:
    {
      if (C018_data != nullptr) {
        C018_data->reset();
        delete C018_data;
        C018_data = nullptr;
      }
      exit_c018_delay_queue();
      break;
    }

    case CPlugin::Function::CPLUGIN_WEBFORM_LOAD:
    {
      {
        // Script to toggle visibility of OTAA/ABP field, based on the activation method selector.
        protocolIndex_t ProtocolIndex = getProtocolIndex_from_ControllerIndex(event->ControllerIndex);
        html_add_script(false);
        addHtml(F("function joinChanged(elem){ var styleOTAA = elem.value == 0 ? '' : 'none'; var styleABP = elem.value == 1 ? '' : 'none';"));
        addHtml(c018_add_joinChanged_script_element_line(getControllerParameterInternalName(ProtocolIndex,
                                                                                            ControllerSettingsStruct::CONTROLLER_USER),
                                                         true));
        addHtml(c018_add_joinChanged_script_element_line(getControllerParameterInternalName(ProtocolIndex,
                                                                                            ControllerSettingsStruct::CONTROLLER_PASS),
                                                         true));
        addHtml(c018_add_joinChanged_script_element_line(F("deveui"), true));
        addHtml(c018_add_joinChanged_script_element_line(F("deveui_note"), true));

        addHtml(c018_add_joinChanged_script_element_line(F("devaddr"), false));
        addHtml(c018_add_joinChanged_script_element_line(F("nskey"), false));
        addHtml(c018_add_joinChanged_script_element_line(F("appskey"), false));
        addHtml('}');
        html_add_script_end();
      }

      {
        // Keep this object in a small scope so we can destruct it as soon as possible again.
        std::shared_ptr<C018_ConfigStruct> customConfig;
        {
          // Try to allocate on 2nd heap
          # ifdef USE_SECOND_HEAP

          //          HeapSelectIram ephemeral;
          # endif // ifdef USE_SECOND_HEAP
          std::shared_ptr<C018_ConfigStruct> tmp_shared(new (std::nothrow) C018_ConfigStruct);
          customConfig = std::move(tmp_shared);
        }

        if (!customConfig) {
          break;
        }
        LoadCustomControllerSettings(event->ControllerIndex, reinterpret_cast<uint8_t *>(customConfig.get()), sizeof(C018_ConfigStruct));
<<<<<<< HEAD
        customConfig->validate();
        baudrate      = customConfig->baudrate;
        rxpin         = customConfig->rxpin;
        txpin         = customConfig->txpin;
        resetpin      = customConfig->resetpin;
        sf            = customConfig->sf;
        frequencyplan = customConfig->frequencyplan;
        rx2_frequency = customConfig->rx2_freq;
        joinmethod    = customConfig->joinmethod;
        stackVersion  = customConfig->stackVersion;
        adr           = customConfig->adr;
        port = static_cast<ESPEasySerialPort>(customConfig->serialPort);

        {
          addFormTextBox(F("Device EUI"), F("deveui"), customConfig->DeviceEUI, C018_DEVICE_EUI_LEN - 1);
          String deveui_note = F("Leave empty to use HW DevEUI: ");

          if (C018_data != nullptr) {
            deveui_note += C018_data->hweui();
          }
          addFormNote(deveui_note, F("deveui_note"));
        }

        addFormTextBox(F("Device Addr"),         F("devaddr"), customConfig->DeviceAddr,        C018_DEVICE_ADDR_LEN - 1);
        addFormTextBox(F("Network Session Key"), F("nskey"),   customConfig->NetworkSessionKey, C018_NETWORK_SESSION_KEY_LEN - 1);
        addFormTextBox(F("App Session Key"),     F("appskey"), customConfig->AppSessionKey,     C018_APP_SESSION_KEY_LEN - 1);
      }

      {
        const __FlashStringHelper * options[2] = { F("OTAA"),  F("ABP") };
        const int    values[2]  = { C018_USE_OTAA, C018_USE_ABP };
        addFormSelector_script(F("Activation Method"), F("joinmethod"), 2,
                               options, values, nullptr, joinmethod,
                               F("joinChanged(this)")); // Script to toggle OTAA/ABP fields visibility when changing selection.
      }
      html_add_script(F("document.getElementById('joinmethod').onchange();"), false);

      addTableSeparator(F("Connection Configuration"), 2, 3);
      {
        const __FlashStringHelper * options[4] = { F("SINGLE_CHANNEL_EU"), F("TTN_EU"), F("TTN_US"), F("DEFAULT_EU") };
        int    values[4]  =
        {
          RN2xx3_datatypes::Freq_plan::SINGLE_CHANNEL_EU,
          RN2xx3_datatypes::Freq_plan::TTN_EU,
          RN2xx3_datatypes::Freq_plan::TTN_US,
          RN2xx3_datatypes::Freq_plan::DEFAULT_EU
        };

        addFormSelector(F("Frequency Plan"), F("frequencyplan"), 4, options, values, nullptr, frequencyplan, false);
        addFormNumericBox(F("RX2 Frequency"), F("rx2freq"), rx2_frequency, 0);
        addUnit(F("Hz"));
        addFormNote(F("0 = default, or else override default"));
      }
      {
        const __FlashStringHelper * options[2] = { F("TTN v2"), F("TTN v3") };
        int    values[2]  = { 
          RN2xx3_datatypes::TTN_stack_version::TTN_v2,
          RN2xx3_datatypes::TTN_stack_version::TTN_v3
        };

        addFormSelector(F("TTN Stack"), F("ttnstack"), 2, options, values, nullptr, stackVersion, false);
      }

      addFormNumericBox(F("Spread Factor"), F("sf"), sf, 7, 12);
      addFormCheckBox(F("Adaptive Data Rate (ADR)"), F("adr"), adr);


      addTableSeparator(F("Serial Port Configuration"), 2, 3);

      serialHelper_webformLoad(port, rxpin, txpin, true);

      // Show serial port selection
      addFormPinSelect(PinSelectPurpose::Serial_input, formatGpioName_RX(false),                   F("taskdevicepin1"), rxpin);
      addFormPinSelect(PinSelectPurpose::Serial_output, formatGpioName_TX(false),                   F("taskdevicepin2"), txpin);

      html_add_script(F("document.getElementById('serPort').onchange();"), false);

      addFormNumericBox(F("Baudrate"), F(C018_BAUDRATE_LABEL), baudrate, 2400, 115200);
      addUnit(F("baud"));
      addFormNote(F("Module default baudrate: 57600 bps"));

      // Optional reset pin RN2xx3
      addFormPinSelect(PinSelectPurpose::Generic_output, formatGpioName_output_optional(F("Reset")), F("taskdevicepin3"), resetpin);

      addTableSeparator(F("Device Status"), 2, 3);

      if (C018_data != nullptr) {
        // Some information on detected device
        addRowLabel(F("Hardware DevEUI"));
        addHtml(C018_data->hweui());
        addRowLabel(F("Version Number"));
        addHtml(C018_data->sysver());

        addRowLabel(F("Voltage"));
        addHtmlFloat(static_cast<float>(C018_data->getVbat()) / 1000.0f, 3);

        addRowLabel(F("Device Addr"));
        addHtml(C018_data->getDevaddr());

        uint32_t dnctr, upctr;

        if (C018_data->getFrameCounters(dnctr, upctr)) {
          addRowLabel(F("Frame Counters (down/up)"));
          String values = String(dnctr);
          values += '/';
          values += upctr;
          addHtml(values);
        }

        addRowLabel(F("Last Command Error"));
        addHtml(C018_data->getLastError());

        addRowLabel(F("Sample Set Counter"));
        addHtmlInt(C018_data->getSampleSetCount());

        addRowLabel(F("Data Rate"));
        addHtml(C018_data->getDataRate());        

        {
          RN2xx3_status status = C018_data->getStatus();

          addRowLabel(F("Status RAW value"));
          addHtmlInt(status.getRawStatus());

          addRowLabel(F("Activation Status"));
          addEnabled(status.Joined);

          addRowLabel(F("Silent Immediately"));
          addHtmlInt(status.SilentImmediately ? 1 : 0);
        }
=======
        customConfig->webform_load(C018_data);
>>>>>>> f5a1e6b5
      }

      break;
    }
    case CPlugin::Function::CPLUGIN_WEBFORM_SAVE:
    {
      std::shared_ptr<C018_ConfigStruct> customConfig;
      {
        // Try to allocate on 2nd heap
        # ifdef USE_SECOND_HEAP

        //        HeapSelectIram ephemeral;
        # endif // ifdef USE_SECOND_HEAP
        std::shared_ptr<C018_ConfigStruct> tmp_shared(new (std::nothrow) C018_ConfigStruct);
        customConfig = std::move(tmp_shared);
      }

      if (customConfig) {
        customConfig->webform_save();
        SaveCustomControllerSettings(event->ControllerIndex, reinterpret_cast<const uint8_t *>(customConfig.get()),
                                     sizeof(C018_ConfigStruct));
      }
      break;
    }

    case CPlugin::Function::CPLUGIN_GET_PROTOCOL_DISPLAY_NAME:
    {
      success = true;

      switch (event->idx) {
        case ControllerSettingsStruct::CONTROLLER_USER:
          string = F("AppEUI");
          break;
        case ControllerSettingsStruct::CONTROLLER_PASS:
          string = F("AppKey");
          break;
        case ControllerSettingsStruct::CONTROLLER_TIMEOUT:
          string = F("Module Timeout");
          break;
        case ControllerSettingsStruct::CONTROLLER_PORT:
          string = F("Port");
          break;
        default:
          success = false;
          break;
      }
      break;
    }

    case CPlugin::Function::CPLUGIN_PROTOCOL_SEND:
    {
      if (C018_DelayHandler == nullptr) {
        break;
      }

      if (C018_DelayHandler->queueFull(event->ControllerIndex)) {
        break;
      }

      if (C018_data != nullptr) {
        std::unique_ptr<C018_queue_element> element(new C018_queue_element(event, C018_data->getSampleSetCount(event->TaskIndex)));
        success = C018_DelayHandler->addToQueue(std::move(element));
        Scheduler.scheduleNextDelayQueue(ESPEasy_Scheduler::IntervalTimer_e::TIMER_C018_DELAY_QUEUE,
                                         C018_DelayHandler->getNextScheduleTime());

        if (!C018_data->isInitialized()) {
          // Sometimes the module does need some time after power on to respond.
          // So it may not be initialized well at the call of CPLUGIN_INIT
          // We try to trigger its init again when sending data.
          C018_init(event);
        }
      }
      break;
    }

    case CPlugin::Function::CPLUGIN_PROTOCOL_RECV:
    {
      // FIXME TD-er: WHen should this be scheduled?
      // protocolIndex_t ProtocolIndex = getProtocolIndex_from_ControllerIndex(event->ControllerIndex);
      // schedule_controller_event_timer(ProtocolIndex, CPlugin::Function::CPLUGIN_PROTOCOL_RECV, event);
      break;
    }

    case CPlugin::Function::CPLUGIN_WRITE:
    {
      if (C018_data != nullptr) {
        if (C018_data->isInitialized())
        {
          const String command    = parseString(string, 1);
          if (equals(command, F("lorawan"))) {
            const String subcommand = parseString(string, 2);
            if (equals(subcommand, F("write"))) {
              const String loraWriteCommand = parseStringToEnd(string, 3);
              const String res              = C018_data->sendRawCommand(loraWriteCommand);
              String logstr                 = F("LoRaWAN cmd: ");
              logstr += loraWriteCommand;
              logstr += F(" -> ");
              logstr += res;
              addLog(LOG_LEVEL_INFO, logstr);
              SendStatus(event, logstr);
              success = true;
            }
          }
        }
      }
      break;
    }

    case CPlugin::Function::CPLUGIN_FIFTY_PER_SECOND:
    {
      if (C018_data != nullptr) {
        C018_data->async_loop();
      }

      // FIXME TD-er: Handle reading error state or return values.
      break;
    }

    case CPlugin::Function::CPLUGIN_FLUSH:
    {
      process_c018_delay_queue();
      delay(0);
      break;
    }

    default:
      break;
  }
  return success;
}

bool C018_init(struct EventStruct *event) {
  String AppEUI;
  String AppKey;
  taskIndex_t  SampleSetInitiator = INVALID_TASK_INDEX;
  unsigned int Port               = 0;

  // Check if the object is already created.
  // If so, delete it to make sure the module is initialized according to the full set parameters.
  if (C018_data != nullptr) {
    C018_data->reset();
    delete C018_data;
    C018_data = nullptr;
  }


  C018_data = new (std::nothrow) C018_data_struct;

  if (C018_data == nullptr) {
    return false;
  }
  {
    // Allocate ControllerSettings object in a scope, so we can destruct it as soon as possible.
    MakeControllerSettings(ControllerSettings); // -V522

    if (!AllocatedControllerSettings()) {
      return false;
    }

    LoadControllerSettings(event->ControllerIndex, ControllerSettings);
    C018_DelayHandler->configureControllerSettings(ControllerSettings);
    AppEUI             = getControllerUser(event->ControllerIndex, ControllerSettings);
    AppKey             = getControllerPass(event->ControllerIndex, ControllerSettings);
    SampleSetInitiator = ControllerSettings.SampleSetInitiator;
    Port               = ControllerSettings.Port;
  }

  std::shared_ptr<C018_ConfigStruct> customConfig;
  {
    // Try to allocate on 2nd heap
    # ifdef USE_SECOND_HEAP

    //    HeapSelectIram ephemeral;
    # endif // ifdef USE_SECOND_HEAP
    std::shared_ptr<C018_ConfigStruct> tmp_shared(new (std::nothrow) C018_ConfigStruct);
    customConfig = std::move(tmp_shared);
  }

  if (!customConfig) {
    return false;
  }
  LoadCustomControllerSettings(event->ControllerIndex, reinterpret_cast<uint8_t *>(customConfig.get()), sizeof(C018_ConfigStruct));
  customConfig->validate();

  if (!C018_data->init(customConfig->serialPort, customConfig->rxpin, customConfig->txpin, customConfig->baudrate,
                       (customConfig->joinmethod == C018_USE_OTAA),
                       SampleSetInitiator, customConfig->resetpin))
  {
    return false;
  }

  C018_data->setFrequencyPlan(static_cast<RN2xx3_datatypes::Freq_plan>(customConfig->frequencyplan), customConfig->rx2_freq);

  if (!C018_data->setSF(customConfig->sf)) {
    return false;
  }

  if (!C018_data->setAdaptiveDataRate(customConfig->adr != 0)) {
    return false;
  }

  if (!C018_data->setTTNstack(static_cast<RN2xx3_datatypes::TTN_stack_version>(customConfig->stackVersion))) {
    return false;
  }

  if (customConfig->joinmethod == C018_USE_OTAA) {
    if (loglevelActiveFor(LOG_LEVEL_INFO)) {
      String log = F("OTAA: AppEUI: ");
      log += AppEUI;
      log += F(" AppKey: ");
      log += AppKey;
      log += F(" DevEUI: ");
      log += customConfig->DeviceEUI;

      addLogMove(LOG_LEVEL_INFO, log);
    }

    if (!C018_data->initOTAA(AppEUI, AppKey, customConfig->DeviceEUI)) {
      return false;
    }
  }
  else {
    if (!C018_data->initABP(customConfig->DeviceAddr, customConfig->AppSessionKey, customConfig->NetworkSessionKey)) {
      return false;
    }
  }


  if (!C018_data->txUncnf(F("ESPeasy (TTN)"), Port)) {
    return false;
  }
  return true;
}

// Uncrustify may change this into multi line, which will result in failed builds
// *INDENT-OFF*
bool do_process_c018_delay_queue(int controller_number, const Queue_element_base& element_base, ControllerSettingsStruct& ControllerSettings) {
  const C018_queue_element& element = static_cast<const C018_queue_element&>(element_base);
// *INDENT-ON*
uint8_t pl           = (element.packed.length() / 2);
float   airtime_ms   = C018_data->getLoRaAirTime(pl);
bool    mustSetDelay = false;
bool    success      = false;

if (!C018_data->command_finished()) {
  mustSetDelay = true;
} else {
  success = C018_data->txHexBytes(element.packed, ControllerSettings.Port);

  if (success) {
    if (airtime_ms > 0.0f) {
      ADD_TIMER_STAT(C018_AIR_TIME, static_cast<unsigned long>(airtime_ms * 1000));

      if (loglevelActiveFor(LOG_LEVEL_INFO)) {
        String log = F("LoRaWAN : Payload Length: ");
        log += pl + 13; // We have a LoRaWAN header of 13 bytes.
        log += F(" Air Time: ");
        log += toString(airtime_ms, 3);
        log += F(" ms");
        addLogMove(LOG_LEVEL_INFO, log);
      }
    }
  }
}
String error = C018_data->getLastError(); // Clear the error string.

if (error.indexOf(F("no_free_ch")) != -1) {
  mustSetDelay = true;
}

if (loglevelActiveFor(LOG_LEVEL_INFO)) {
  String log = F("C018 : Sent: ");
  log += element.packed;
  log += F(" length: ");
  log += String(element.packed.length());

  if (success) {
    log += F(" (success) ");
  }
  log += error;
  addLogMove(LOG_LEVEL_INFO, log);
}

if (mustSetDelay) {
  // Module is still sending, delay for 10x expected air time, which is equivalent of 10% air time duty cycle.
  // This can be retried a few times, so at most 10 retries like these are needed to get below 1% air time again.
  // Very likely only 2 - 3 of these delays are needed, as we have 8 channels to send from and messages are likely sent in bursts.
  C018_DelayHandler->setAdditionalDelay(10 * airtime_ms);

  if (loglevelActiveFor(LOG_LEVEL_INFO)) {
    String log = F("LoRaWAN : Unable to send. Delay for ");
    log += 10 * airtime_ms;
    log += F(" ms");
    addLogMove(LOG_LEVEL_INFO, log);
  }
}

return success;
}

String c018_add_joinChanged_script_element_line(const String& id, bool forOTAA) {
  String result = F("document.getElementById('tr_");

  result += id;
  result += F("').style.display = style");
  result += forOTAA ? F("OTAA") : F("ABP");
  result += ';';
  return result;
}

#endif // ifdef USES_C018<|MERGE_RESOLUTION|>--- conflicted
+++ resolved
@@ -144,140 +144,7 @@
           break;
         }
         LoadCustomControllerSettings(event->ControllerIndex, reinterpret_cast<uint8_t *>(customConfig.get()), sizeof(C018_ConfigStruct));
-<<<<<<< HEAD
-        customConfig->validate();
-        baudrate      = customConfig->baudrate;
-        rxpin         = customConfig->rxpin;
-        txpin         = customConfig->txpin;
-        resetpin      = customConfig->resetpin;
-        sf            = customConfig->sf;
-        frequencyplan = customConfig->frequencyplan;
-        rx2_frequency = customConfig->rx2_freq;
-        joinmethod    = customConfig->joinmethod;
-        stackVersion  = customConfig->stackVersion;
-        adr           = customConfig->adr;
-        port = static_cast<ESPEasySerialPort>(customConfig->serialPort);
-
-        {
-          addFormTextBox(F("Device EUI"), F("deveui"), customConfig->DeviceEUI, C018_DEVICE_EUI_LEN - 1);
-          String deveui_note = F("Leave empty to use HW DevEUI: ");
-
-          if (C018_data != nullptr) {
-            deveui_note += C018_data->hweui();
-          }
-          addFormNote(deveui_note, F("deveui_note"));
-        }
-
-        addFormTextBox(F("Device Addr"),         F("devaddr"), customConfig->DeviceAddr,        C018_DEVICE_ADDR_LEN - 1);
-        addFormTextBox(F("Network Session Key"), F("nskey"),   customConfig->NetworkSessionKey, C018_NETWORK_SESSION_KEY_LEN - 1);
-        addFormTextBox(F("App Session Key"),     F("appskey"), customConfig->AppSessionKey,     C018_APP_SESSION_KEY_LEN - 1);
-      }
-
-      {
-        const __FlashStringHelper * options[2] = { F("OTAA"),  F("ABP") };
-        const int    values[2]  = { C018_USE_OTAA, C018_USE_ABP };
-        addFormSelector_script(F("Activation Method"), F("joinmethod"), 2,
-                               options, values, nullptr, joinmethod,
-                               F("joinChanged(this)")); // Script to toggle OTAA/ABP fields visibility when changing selection.
-      }
-      html_add_script(F("document.getElementById('joinmethod').onchange();"), false);
-
-      addTableSeparator(F("Connection Configuration"), 2, 3);
-      {
-        const __FlashStringHelper * options[4] = { F("SINGLE_CHANNEL_EU"), F("TTN_EU"), F("TTN_US"), F("DEFAULT_EU") };
-        int    values[4]  =
-        {
-          RN2xx3_datatypes::Freq_plan::SINGLE_CHANNEL_EU,
-          RN2xx3_datatypes::Freq_plan::TTN_EU,
-          RN2xx3_datatypes::Freq_plan::TTN_US,
-          RN2xx3_datatypes::Freq_plan::DEFAULT_EU
-        };
-
-        addFormSelector(F("Frequency Plan"), F("frequencyplan"), 4, options, values, nullptr, frequencyplan, false);
-        addFormNumericBox(F("RX2 Frequency"), F("rx2freq"), rx2_frequency, 0);
-        addUnit(F("Hz"));
-        addFormNote(F("0 = default, or else override default"));
-      }
-      {
-        const __FlashStringHelper * options[2] = { F("TTN v2"), F("TTN v3") };
-        int    values[2]  = { 
-          RN2xx3_datatypes::TTN_stack_version::TTN_v2,
-          RN2xx3_datatypes::TTN_stack_version::TTN_v3
-        };
-
-        addFormSelector(F("TTN Stack"), F("ttnstack"), 2, options, values, nullptr, stackVersion, false);
-      }
-
-      addFormNumericBox(F("Spread Factor"), F("sf"), sf, 7, 12);
-      addFormCheckBox(F("Adaptive Data Rate (ADR)"), F("adr"), adr);
-
-
-      addTableSeparator(F("Serial Port Configuration"), 2, 3);
-
-      serialHelper_webformLoad(port, rxpin, txpin, true);
-
-      // Show serial port selection
-      addFormPinSelect(PinSelectPurpose::Serial_input, formatGpioName_RX(false),                   F("taskdevicepin1"), rxpin);
-      addFormPinSelect(PinSelectPurpose::Serial_output, formatGpioName_TX(false),                   F("taskdevicepin2"), txpin);
-
-      html_add_script(F("document.getElementById('serPort').onchange();"), false);
-
-      addFormNumericBox(F("Baudrate"), F(C018_BAUDRATE_LABEL), baudrate, 2400, 115200);
-      addUnit(F("baud"));
-      addFormNote(F("Module default baudrate: 57600 bps"));
-
-      // Optional reset pin RN2xx3
-      addFormPinSelect(PinSelectPurpose::Generic_output, formatGpioName_output_optional(F("Reset")), F("taskdevicepin3"), resetpin);
-
-      addTableSeparator(F("Device Status"), 2, 3);
-
-      if (C018_data != nullptr) {
-        // Some information on detected device
-        addRowLabel(F("Hardware DevEUI"));
-        addHtml(C018_data->hweui());
-        addRowLabel(F("Version Number"));
-        addHtml(C018_data->sysver());
-
-        addRowLabel(F("Voltage"));
-        addHtmlFloat(static_cast<float>(C018_data->getVbat()) / 1000.0f, 3);
-
-        addRowLabel(F("Device Addr"));
-        addHtml(C018_data->getDevaddr());
-
-        uint32_t dnctr, upctr;
-
-        if (C018_data->getFrameCounters(dnctr, upctr)) {
-          addRowLabel(F("Frame Counters (down/up)"));
-          String values = String(dnctr);
-          values += '/';
-          values += upctr;
-          addHtml(values);
-        }
-
-        addRowLabel(F("Last Command Error"));
-        addHtml(C018_data->getLastError());
-
-        addRowLabel(F("Sample Set Counter"));
-        addHtmlInt(C018_data->getSampleSetCount());
-
-        addRowLabel(F("Data Rate"));
-        addHtml(C018_data->getDataRate());        
-
-        {
-          RN2xx3_status status = C018_data->getStatus();
-
-          addRowLabel(F("Status RAW value"));
-          addHtmlInt(status.getRawStatus());
-
-          addRowLabel(F("Activation Status"));
-          addEnabled(status.Joined);
-
-          addRowLabel(F("Silent Immediately"));
-          addHtmlInt(status.SilentImmediately ? 1 : 0);
-        }
-=======
         customConfig->webform_load(C018_data);
->>>>>>> f5a1e6b5
       }
 
       break;
