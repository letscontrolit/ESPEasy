--- conflicted
+++ resolved
@@ -1749,15 +1749,12 @@
 
 #if defined(USES_C018)
   #define FEATURE_PACKED_RAW_DATA 1
-<<<<<<< HEAD
 #endif
 
 #if defined(USES_C019)
   #ifndef USES_ESPEASY_NOW
     #define USES_ESPEASY_NOW
   #endif
-=======
->>>>>>> 9044f431
 #endif
 
 #if defined(USES_P085) || defined (USES_P052) || defined(USES_P078) || defined(USES_P108)
@@ -1947,11 +1944,7 @@
 #endif
 
 #if defined(USES_C002) || defined (USES_C005) || defined(USES_C006) || defined(USES_C014) || defined(USES_P037)
-<<<<<<< HEAD
-  #define FEATURE_MQTT 1
-=======
   #define FEATURE_MQTT  1
->>>>>>> 9044f431
 #endif
 
 #if defined(USES_C012) || defined (USES_C015)
@@ -1979,11 +1972,7 @@
 #ifndef MQTT_MAX_PACKET_SIZE
   #define MQTT_MAX_PACKET_SIZE 1024 // Is also used in PubSubClient
 #endif
-<<<<<<< HEAD
-#endif
-=======
 #endif //if FEATURE_MQTT
->>>>>>> 9044f431
 
 
 // It may have gotten undefined to fit a build. Make sure the Blynk controllers are not defined
