--- conflicted
+++ resolved
@@ -447,12 +447,7 @@
 @param[in] ref     Reference level for calibration
 @note   These parameters must be set before the plugin can calculate the level
         They are determined by the plugin configuration
-<<<<<<< HEAD
  *****************************************************************************/
-=======
-*/
-/*****************************************************************************/
->>>>>>> 5becd518
 void P145_data_struct::setSensorData(int stype, bool comp, bool cal, bool vcclow, float load, float zero, float ref)
 {
   /* Each MQ-xxx sensor comes with its own set of constants */
@@ -480,12 +475,7 @@
 @param[in] hPin   Ootput pin for heater control
 @note   These values must be set before the plugin can measure the level
         They are determined by the plugin configuration
-<<<<<<< HEAD
  *****************************************************************************/
-=======
-*/
-/*****************************************************************************/
->>>>>>> 5becd518
 void P145_data_struct::setSensorPins(int aPin, int hPin)
 {
   analogPin = aPin;
