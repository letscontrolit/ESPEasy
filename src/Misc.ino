// clean up tcp connections that are in TIME_WAIT status, to conserve memory
// In future versions of WiFiClient it should be possible to call abort(), but
// this feature is not in all upstream versions yet.
// See https://github.com/esp8266/Arduino/issues/1923
// and https://github.com/letscontrolit/ESPEasy/issues/253

#if defined(ESP8266)
void tcpCleanup()
{
  #if LWIP_VERSION_MAJOR == 2
    // is it still needed ?
  #else
    while(tcp_tw_pcbs!=NULL)
    {
      tcp_abort(tcp_tw_pcbs);
    }
  #endif
}
#endif

bool isDeepSleepEnabled()
{
  if (!Settings.deepSleep)
    return false;

  //cancel deep sleep loop by pulling the pin GPIO16(D0) to GND
  //recommended wiring: 3-pin-header with 1=RST, 2=D0, 3=GND
  //                    short 1-2 for normal deep sleep / wakeup loop
  //                    short 2-3 to cancel sleep loop for modifying settings
  pinMode(16,INPUT_PULLUP);
  if (!digitalRead(16))
  {
    return false;
  }
  return true;
}

void deepSleep(int delay)
{

  if (!isDeepSleepEnabled())
  {
    //Deep sleep canceled by GPIO16(D0)=LOW
    return;
  }

  //first time deep sleep? offer a way to escape
  if (lastBootCause!=BOOT_CAUSE_DEEP_SLEEP)
  {
    addLog(LOG_LEVEL_INFO, F("SLEEP: Entering deep sleep in 30 seconds."));
    delayBackground(30000);
    //disabled?
    if (!isDeepSleepEnabled())
    {
      addLog(LOG_LEVEL_INFO, F("SLEEP: Deep sleep cancelled (GPIO16 connected to GND)"));
      return;
    }
  }

  deepSleepStart(delay); // Call deepSleepStart function after these checks
}

void deepSleepStart(int delay)
{
  // separate function that is called from above function or directly from rules, usign deepSleep as a one-shot
  String event = F("System#Sleep");
  rulesProcessing(event);


  RTC.deepSleepState = 1;
  saveToRTC();

  if (delay > 4294 || delay < 0)
    delay = 4294;   //max sleep time ~1.2h

  addLog(LOG_LEVEL_INFO, F("SLEEP: Powering down to deepsleep..."));
  #if defined(ESP8266)
    ESP.deepSleep((uint32_t)delay * 1000000, WAKE_RF_DEFAULT);
  #endif
  #if defined(ESP32)
    esp_sleep_enable_timer_wakeup((uint32_t)delay * 1000000);
    esp_deep_sleep_start();
  #endif
}

boolean remoteConfig(struct EventStruct *event, String& string)
{
  boolean success = false;
  String command = parseString(string, 1);

  if (command == F("config"))
  {
    success = true;
    if (parseString(string, 2) == F("task"))
    {
      int configCommandPos1 = getParamStartPos(string, 3);
      int configCommandPos2 = getParamStartPos(string, 4);

      String configTaskName = string.substring(configCommandPos1, configCommandPos2 - 1);
      String configCommand = string.substring(configCommandPos2);

      int8_t index = getTaskIndexByName(configTaskName);
      if (index != -1)
      {
        event->TaskIndex = index;
        success = PluginCall(PLUGIN_SET_CONFIG, event, configCommand);
      }
    }
  }
  return success;
}

int8_t getTaskIndexByName(String TaskNameSearch)
{

  for (byte x = 0; x < TASKS_MAX; x++)
  {
    LoadTaskSettings(x);
    String TaskName = ExtraTaskSettings.TaskDeviceName;
    if ((ExtraTaskSettings.TaskDeviceName[0] != 0 ) && (TaskNameSearch.equalsIgnoreCase(TaskName)))
    {
      return x;
    }
  }
  return -1;
}


void flashCount()
{
  if (RTC.flashDayCounter <= MAX_FLASHWRITES_PER_DAY)
    RTC.flashDayCounter++;
  RTC.flashCounter++;
  saveToRTC();
}

String flashGuard()
{
  if (RTC.flashDayCounter > MAX_FLASHWRITES_PER_DAY)
  {
    String log = F("FS   : Daily flash write rate exceeded! (powercycle to reset this)");
    addLog(LOG_LEVEL_ERROR, log);
    return log;
  }
  flashCount();
  return(String());
}

//use this in function that can return an error string. it automaticly returns with an error string if there where too many flash writes.
#define FLASH_GUARD() { String flashErr=flashGuard(); if (flashErr.length()) return(flashErr); }

/*********************************************************************************************\
   Get value count from sensor type
  \*********************************************************************************************/

byte getValueCountFromSensorType(byte sensorType)
{
  byte valueCount = 0;

  switch (sensorType)
  {
    case SENSOR_TYPE_SINGLE:                      // single value sensor, used for Dallas, BH1750, etc
    case SENSOR_TYPE_SWITCH:
    case SENSOR_TYPE_DIMMER:
      valueCount = 1;
      break;
    case SENSOR_TYPE_LONG:                      // single LONG value, stored in two floats (rfid tags)
      valueCount = 1;
      break;
    case SENSOR_TYPE_TEMP_HUM:
    case SENSOR_TYPE_TEMP_BARO:
    case SENSOR_TYPE_DUAL:
      valueCount = 2;
      break;
    case SENSOR_TYPE_TEMP_HUM_BARO:
    case SENSOR_TYPE_TRIPLE:
    case SENSOR_TYPE_WIND:
      valueCount = 3;
      break;
    case SENSOR_TYPE_QUAD:
      valueCount = 4;
      break;
  }
  return valueCount;
}


/*********************************************************************************************\
   Workaround for removing trailing white space when String() converts a float with 0 decimals
  \*********************************************************************************************/
String toString(float value, byte decimals)
{
  String sValue = String(value, decimals);
  sValue.trim();
  return sValue;
}

/*********************************************************************************************\
   Format a value to the set number of decimals
  \*********************************************************************************************/
String formatUserVar(struct EventStruct *event, byte rel_index)
{
  return toString(
    UserVar[event->BaseVarIndex + rel_index],
    ExtraTaskSettings.TaskDeviceValueDecimals[rel_index]);
}

/*********************************************************************************************\
   Parse a string and get the xth command or parameter
  \*********************************************************************************************/
String parseString(String& string, byte indexFind)
{
  String tmpString = string;
  tmpString += ",";
  tmpString.replace(" ", ",");
  String locateString = "";
  byte count = 0;
  int index = tmpString.indexOf(',');
  while (index > 0)
  {
    count++;
    locateString = tmpString.substring(0, index);
    tmpString = tmpString.substring(index + 1);
    index = tmpString.indexOf(',');
    if (count == indexFind)
    {
      locateString.toLowerCase();
      return locateString;
    }
  }
  return "";
}


/*********************************************************************************************\
   Parse a string and get the xth command or parameter
  \*********************************************************************************************/
int getParamStartPos(String& string, byte indexFind)
{
  String tmpString = string;
  byte count = 0;
  tmpString.replace(" ", ",");
  for (unsigned int x = 0; x < tmpString.length(); x++)
  {
    if (tmpString.charAt(x) == ',')
    {
      count++;
      if (count == (indexFind - 1))
        return x + 1;
    }
  }
  return -1;
}


/*********************************************************************************************\
   set pin mode & state (info table)
  \*********************************************************************************************/
void setPinState(byte plugin, byte index, byte mode, uint16_t value)
{
  // plugin number and index form a unique key
  // first check if this pin is already known
  boolean reUse = false;
  for (byte x = 0; x < PINSTATE_TABLE_MAX; x++)
    if ((pinStates[x].plugin == plugin) && (pinStates[x].index == index))
    {
      pinStates[x].mode = mode;
      pinStates[x].value = value;
      reUse = true;
      break;
    }

  if (!reUse)
  {
    for (byte x = 0; x < PINSTATE_TABLE_MAX; x++)
      if (pinStates[x].plugin == 0)
      {
        pinStates[x].plugin = plugin;
        pinStates[x].index = index;
        pinStates[x].mode = mode;
        pinStates[x].value = value;
        break;
      }
  }
}


/*********************************************************************************************\
   get pin mode & state (info table)
  \*********************************************************************************************/
boolean getPinState(byte plugin, byte index, byte *mode, uint16_t *value)
{
  for (byte x = 0; x < PINSTATE_TABLE_MAX; x++)
    if ((pinStates[x].plugin == plugin) && (pinStates[x].index == index))
    {
      *mode = pinStates[x].mode;
      *value = pinStates[x].value;
      return true;
    }
  return false;
}


/*********************************************************************************************\
   check if pin mode & state is known (info table)
  \*********************************************************************************************/
boolean hasPinState(byte plugin, byte index)
{
  for (byte x = 0; x < PINSTATE_TABLE_MAX; x++)
    if ((pinStates[x].plugin == plugin) && (pinStates[x].index == index))
    {
      return true;
    }
  return false;
}


/*********************************************************************************************\
   report pin mode & state (info table) using json
  \*********************************************************************************************/
String getPinStateJSON(boolean search, byte plugin, byte index, String& log, uint16_t noSearchValue)
{
  printToWebJSON = true;
  byte mode = PIN_MODE_INPUT;
  uint16_t value = noSearchValue;
  String reply = "";
  boolean found = false;

  if (search)
  {
    for (byte x = 0; x < PINSTATE_TABLE_MAX; x++)
      if ((pinStates[x].plugin == plugin) && (pinStates[x].index == index))
      {
        mode = pinStates[x].mode;
        value = pinStates[x].value;
        found = true;
        break;
      }
  }

  if (!search || (search && found))
  {
    reply += F("{\n\"log\": \"");
    reply += log.substring(7, 32); // truncate to 25 chars, max MQTT message size = 128 including header...
    reply += F("\",\n\"plugin\": ");
    reply += plugin;
    reply += F(",\n\"pin\": ");
    reply += index;
    reply += F(",\n\"mode\": \"");
    switch (mode)
    {
      case PIN_MODE_UNDEFINED:
        reply += F("undefined");
        break;
      case PIN_MODE_INPUT:
        reply += F("input");
        break;
      case PIN_MODE_OUTPUT:
        reply += F("output");
        break;
      case PIN_MODE_PWM:
        reply += F("PWM");
        break;
      case PIN_MODE_SERVO:
        reply += F("servo");
        break;
    }
    reply += F("\",\n\"state\": ");
    reply += value;
    reply += F("\n}\n");
    return reply;
  }
  return "?";
}


/********************************************************************************************\
  Status LED
\*********************************************************************************************/
#if defined(ESP32)
  #define PWMRANGE 1024
#endif
#define STATUS_PWM_NORMALVALUE (PWMRANGE>>2)
#define STATUS_PWM_NORMALFADE (PWMRANGE>>8)
#define STATUS_PWM_TRAFFICRISE (PWMRANGE>>1)

void statusLED(boolean traffic)
{
  static int gnStatusValueCurrent = -1;
  static long int gnLastUpdate = millis();

  if (Settings.Pin_status_led == -1)
    return;

  if (gnStatusValueCurrent<0)
    pinMode(Settings.Pin_status_led, OUTPUT);

  int nStatusValue = gnStatusValueCurrent;

  if (traffic)
  {
    nStatusValue += STATUS_PWM_TRAFFICRISE; //ramp up fast
  }
  else
  {

    if (WiFi.status() == WL_CONNECTED)
    {
      long int delta = timePassedSince(gnLastUpdate);
      if (delta>0 || delta<0 )
      {
        nStatusValue -= STATUS_PWM_NORMALFADE; //ramp down slowly
        nStatusValue = std::max(nStatusValue, STATUS_PWM_NORMALVALUE);
        gnLastUpdate=millis();
      }
    }
    //AP mode is active
    else if (WifiIsAP())
    {
      nStatusValue = ((millis()>>1) & PWMRANGE) - (PWMRANGE>>2); //ramp up for 2 sec, 3/4 luminosity
    }
    //Disconnected
    else
    {
      nStatusValue = (millis()>>1) & (PWMRANGE>>2); //ramp up for 1/2 sec, 1/4 luminosity
    }
  }

  nStatusValue = constrain(nStatusValue, 0, PWMRANGE);

  if (gnStatusValueCurrent != nStatusValue)
  {
    gnStatusValueCurrent = nStatusValue;

    long pwm = nStatusValue * nStatusValue; //simple gamma correction
    pwm >>= 10;
    if (Settings.Pin_status_led_Inversed)
      pwm = PWMRANGE-pwm;

    #if defined(ESP8266)
      analogWrite(Settings.Pin_status_led, pwm);
    #endif
  }
}


/********************************************************************************************\
  delay in milliseconds with background processing
  \*********************************************************************************************/
void delayBackground(unsigned long delay)
{
  unsigned long timer = millis() + delay;
  while (!timeOutReached(timer))
    backgroundtasks();
}


/********************************************************************************************\
  Parse a command string to event struct
  \*********************************************************************************************/
void parseCommandString(struct EventStruct *event, String& string)
{
  char command[80];
  command[0] = 0;
  char TmpStr1[80];
  TmpStr1[0] = 0;

  string.toCharArray(command, 80);
  event->Par1 = 0;
  event->Par2 = 0;
  event->Par3 = 0;
  event->Par4 = 0;
  event->Par5 = 0;

  if (GetArgv(command, TmpStr1, 2)) event->Par1 = str2int(TmpStr1);
  if (GetArgv(command, TmpStr1, 3)) event->Par2 = str2int(TmpStr1);
  if (GetArgv(command, TmpStr1, 4)) event->Par3 = str2int(TmpStr1);
  if (GetArgv(command, TmpStr1, 5)) event->Par4 = str2int(TmpStr1);
  if (GetArgv(command, TmpStr1, 6)) event->Par5 = str2int(TmpStr1);
}

/********************************************************************************************\
  Clear task settings for given task
  \*********************************************************************************************/
void taskClear(byte taskIndex, boolean save)
{
  Settings.TaskDeviceNumber[taskIndex] = 0;
  ExtraTaskSettings.TaskDeviceName[0] = 0;
  Settings.TaskDeviceDataFeed[taskIndex] = 0;
  Settings.TaskDevicePin1[taskIndex] = -1;
  Settings.TaskDevicePin2[taskIndex] = -1;
  Settings.TaskDevicePin3[taskIndex] = -1;
  Settings.TaskDevicePort[taskIndex] = 0;
  Settings.TaskDeviceGlobalSync[taskIndex] = false;
  Settings.TaskDeviceTimer[taskIndex] = 0;
  Settings.TaskDeviceEnabled[taskIndex] = false;

  for (byte controllerNr = 0; controllerNr < CONTROLLER_MAX; controllerNr++)
  {
    Settings.TaskDeviceID[controllerNr][taskIndex] = 0;
    Settings.TaskDeviceSendData[controllerNr][taskIndex] = true;
  }

  for (byte x = 0; x < PLUGIN_CONFIGVAR_MAX; x++)
    Settings.TaskDevicePluginConfig[taskIndex][x] = 0;

  for (byte varNr = 0; varNr < VARS_PER_TASK; varNr++)
  {
    ExtraTaskSettings.TaskDeviceFormula[varNr][0] = 0;
    ExtraTaskSettings.TaskDeviceValueNames[varNr][0] = 0;
    ExtraTaskSettings.TaskDeviceValueDecimals[varNr] = 2;
  }

  for (byte varNr = 0; varNr < PLUGIN_EXTRACONFIGVAR_MAX; varNr++)
  {
    ExtraTaskSettings.TaskDevicePluginConfigLong[varNr] = 0;
    ExtraTaskSettings.TaskDevicePluginConfig[varNr] = 0;
  }

  if (save)
  {
    SaveTaskSettings(taskIndex);
    SaveSettings();
  }
}

/********************************************************************************************\
  SPIFFS error handling
  Look here for error # reference: https://github.com/pellepl/spiffs/blob/master/src/spiffs.h
  \*********************************************************************************************/
#define SPIFFS_CHECK(result, fname) if (!(result)) { return(FileError(__LINE__, fname)); }
String FileError(int line, const char * fname)
{
   String err("FS   : Error while reading/writing ");
   err=err+fname;
   err=err+" in ";
   err=err+line;
   addLog(LOG_LEVEL_ERROR, err);
   return(err);
}


/********************************************************************************************\
  Fix stuff to clear out differences between releases
  \*********************************************************************************************/
String BuildFixes()
{
  Serial.println(F("\nBuild changed!"));

  if (Settings.Build < 145)
  {
    String fname=F(FILE_NOTIFICATION);
    fs::File f = SPIFFS.open(fname, "w");
    SPIFFS_CHECK(f, fname.c_str());

    if (f)
    {
      for (int x = 0; x < 4096; x++)
      {
        SPIFFS_CHECK(f.write(0), fname.c_str());
      }
      f.close();
    }
  }
  Settings.Build = BUILD;
  return(SaveSettings());
}


/********************************************************************************************\
  Mount FS and check config.dat
  \*********************************************************************************************/
void fileSystemCheck()
{
  addLog(LOG_LEVEL_INFO, F("FS   : Mounting..."));
  if (SPIFFS.begin())
  {
    #if defined(ESP8266)
      fs::FSInfo fs_info;
      SPIFFS.info(fs_info);

      String log = F("FS   : Mount successful, used ");
      log=log+fs_info.usedBytes;
      log=log+F(" bytes of ");
      log=log+fs_info.totalBytes;
      addLog(LOG_LEVEL_INFO, log);
    #endif

    fs::File f = SPIFFS.open(FILE_CONFIG, "r");
    if (!f)
    {
      ResetFactory();
    }
    f.close();
  }
  else
  {
    String log = F("FS   : Mount failed");
    Serial.println(log);
    addLog(LOG_LEVEL_ERROR, log);
    ResetFactory();
  }
}


/********************************************************************************************\
  Find device index corresponding to task number setting
  \*********************************************************************************************/
byte getDeviceIndex(byte Number)
{
  for (byte x = 0; x <= deviceCount ; x++) {
    if (Device[x].Number == Number) {
      return x;
    }
  }
  return 0;
}

/********************************************************************************************\
  Find name of plugin given the plugin device index..
  \*********************************************************************************************/
String getPluginNameFromDeviceIndex(byte deviceIndex) {
  String deviceName = "";
  Plugin_ptr[deviceIndex](PLUGIN_GET_DEVICENAME, 0, deviceName);
  return deviceName;
}


/********************************************************************************************\
  Find protocol index corresponding to protocol setting
  \*********************************************************************************************/
byte getProtocolIndex(byte Number)
{
  for (byte x = 0; x <= protocolCount ; x++) {
    if (Protocol[x].Number == Number) {
      return x;
    }
  }
  return 0;
}

/********************************************************************************************\
  Get notificatoin protocol index (plugin index), by NPlugin_id
  \*********************************************************************************************/
byte getNotificationProtocolIndex(byte Number)
{
  for (byte x = 0; x <= notificationCount ; x++) {
    if (Notification[x].Number == Number) {
      return(x);
    }
  }
  return(NPLUGIN_NOT_FOUND);
}

/********************************************************************************************\
  Find positional parameter in a char string
  \*********************************************************************************************/
boolean GetArgv(const char *string, char *argv, unsigned int argc)
{
  unsigned int string_pos = 0, argv_pos = 0, argc_pos = 0;
  char c, d;
  boolean parenthesis = false;

  while (string_pos < strlen(string))
  {
    c = string[string_pos];
    d = string[string_pos + 1];

    if       (!parenthesis && c == ' ' && d == ' ') {}
    else if  (!parenthesis && c == ' ' && d == ',') {}
    else if  (!parenthesis && c == ',' && d == ' ') {}
    else if  (!parenthesis && c == ' ' && d >= 33 && d <= 126) {}
    else if  (!parenthesis && c == ',' && d >= 33 && d <= 126) {}
    else if  (c == '"') {
      parenthesis = true;
    }
    else
    {
      argv[argv_pos++] = c;
      argv[argv_pos] = 0;

      if ((!parenthesis && (d == ' ' || d == ',' || d == 0)) || (parenthesis && d == '"')) // end of word
      {
        if (d == '"')
          parenthesis = false;
        argv[argv_pos] = 0;
        argc_pos++;

        if (argc_pos == argc)
        {
          return true;
        }

        argv[0] = 0;
        argv_pos = 0;
        string_pos++;
      }
    }
    string_pos++;
  }
  return false;
}


/********************************************************************************************\
  Convert a char string to integer
  \*********************************************************************************************/
//FIXME: change original code so it uses String and String.toInt()
unsigned long str2int(char *string)
{
  unsigned long temp = atof(string);
  return temp;
}

/********************************************************************************************\
  Convert a char string to IP byte array
  \*********************************************************************************************/
boolean str2ip(const String& string, byte* IP) {
  return str2ip(string.c_str(), IP);
}

boolean str2ip(const char *string, byte* IP)
{
  IPAddress tmpip; // Default constructor => set to 0.0.0.0
  if (*string == 0 || tmpip.fromString(string)) {
    // Eiher empty string or a valid IP addres, so copy value.
    for (byte i = 0; i < 4; ++i)
      IP[i] = tmpip[i];
    return true;
  }
  return false;
}

/********************************************************************************************\
  Save settings to SPIFFS
  \*********************************************************************************************/
String SaveSettings(void)
{
  String err;
  err=SaveToFile((char*)FILE_CONFIG, 0, (byte*)&Settings, sizeof(struct SettingsStruct));
  if (err.length())
    return(err);

  return(SaveToFile((char*)FILE_SECURITY, 0, (byte*)&SecuritySettings, sizeof(struct SecurityStruct)));
}


/********************************************************************************************\
  Load settings from SPIFFS
  \*********************************************************************************************/
String LoadSettings()
{
  String err;
  err=LoadFromFile((char*)FILE_CONFIG, 0, (byte*)&Settings, sizeof(struct SettingsStruct));
  if (err.length())
    return(err);

  return(LoadFromFile((char*)FILE_SECURITY, 0, (byte*)&SecuritySettings, sizeof(struct SecurityStruct)));
}


/********************************************************************************************\
  Save Task settings to SPIFFS
  \*********************************************************************************************/
String SaveTaskSettings(byte TaskIndex)
{
  ExtraTaskSettings.TaskIndex = TaskIndex;
  return(SaveToFile((char*)FILE_CONFIG, DAT_OFFSET_TASKS + (TaskIndex * DAT_TASKS_SIZE), (byte*)&ExtraTaskSettings, sizeof(struct ExtraTaskSettingsStruct)));
}


/********************************************************************************************\
  Load Task settings from SPIFFS
  \*********************************************************************************************/
String LoadTaskSettings(byte TaskIndex)
{
  //already loaded
  if (ExtraTaskSettings.TaskIndex == TaskIndex)
    return(String());

  String result = "";
  result = LoadFromFile((char*)FILE_CONFIG, DAT_OFFSET_TASKS + (TaskIndex * DAT_TASKS_SIZE), (byte*)&ExtraTaskSettings, sizeof(struct ExtraTaskSettingsStruct));
  ExtraTaskSettings.TaskIndex = TaskIndex; // Needed when an empty task was requested
  return result;
}


/********************************************************************************************\
  Save Custom Task settings to SPIFFS
  \*********************************************************************************************/
String SaveCustomTaskSettings(int TaskIndex, byte* memAddress, int datasize)
{
  if (datasize > DAT_TASKS_SIZE)
    return F("SaveCustomTaskSettings too big");
  return(SaveToFile((char*)FILE_CONFIG, DAT_OFFSET_TASKS + (TaskIndex * DAT_TASKS_SIZE) + DAT_TASKS_CUSTOM_OFFSET, memAddress, datasize));
}


/********************************************************************************************\
  Load Custom Task settings to SPIFFS
  \*********************************************************************************************/
String LoadCustomTaskSettings(int TaskIndex, byte* memAddress, int datasize)
{
  if (datasize > DAT_TASKS_SIZE)
    return (String(F("LoadCustomTaskSettings too big")));
  return(LoadFromFile((char*)FILE_CONFIG, DAT_OFFSET_TASKS + (TaskIndex * DAT_TASKS_SIZE) + DAT_TASKS_CUSTOM_OFFSET, memAddress, datasize));
}

/********************************************************************************************\
  Save Controller settings to SPIFFS
  \*********************************************************************************************/
String SaveControllerSettings(int ControllerIndex, byte* memAddress, int datasize)
{
  if (datasize > DAT_CONTROLLER_SIZE)
    return F("SaveControllerSettings too big");
  return SaveToFile((char*)FILE_CONFIG, DAT_OFFSET_CONTROLLER + (ControllerIndex * DAT_CONTROLLER_SIZE), memAddress, datasize);
}


/********************************************************************************************\
  Load Controller settings to SPIFFS
  \*********************************************************************************************/
String LoadControllerSettings(int ControllerIndex, byte* memAddress, int datasize)
{
  if (datasize > DAT_CONTROLLER_SIZE)
    return F("LoadControllerSettings too big");

  return(LoadFromFile((char*)FILE_CONFIG, DAT_OFFSET_CONTROLLER + (ControllerIndex * DAT_CONTROLLER_SIZE), memAddress, datasize));
}

/********************************************************************************************\
  Save Custom Controller settings to SPIFFS
  \*********************************************************************************************/
String SaveCustomControllerSettings(int ControllerIndex,byte* memAddress, int datasize)
{
  if (datasize > DAT_CUSTOM_CONTROLLER_SIZE)
    return F("SaveCustomControllerSettings too big");
  return SaveToFile((char*)FILE_CONFIG, DAT_OFFSET_CUSTOM_CONTROLLER + (ControllerIndex * DAT_CUSTOM_CONTROLLER_SIZE), memAddress, datasize);
}


/********************************************************************************************\
  Load Custom Controller settings to SPIFFS
  \*********************************************************************************************/
String LoadCustomControllerSettings(int ControllerIndex,byte* memAddress, int datasize)
{
  if (datasize > DAT_CUSTOM_CONTROLLER_SIZE)
    return(F("LoadCustomControllerSettings too big"));
  return(LoadFromFile((char*)FILE_CONFIG, DAT_OFFSET_CUSTOM_CONTROLLER + (ControllerIndex * DAT_CUSTOM_CONTROLLER_SIZE), memAddress, datasize));
}

/********************************************************************************************\
  Save Controller settings to SPIFFS
  \*********************************************************************************************/
String SaveNotificationSettings(int NotificationIndex, byte* memAddress, int datasize)
{
  if (datasize > DAT_NOTIFICATION_SIZE)
    return F("SaveNotificationSettings too big");
  return SaveToFile((char*)FILE_NOTIFICATION, NotificationIndex * DAT_NOTIFICATION_SIZE, memAddress, datasize);
}


/********************************************************************************************\
  Load Controller settings to SPIFFS
  \*********************************************************************************************/
String LoadNotificationSettings(int NotificationIndex, byte* memAddress, int datasize)
{
  if (datasize > DAT_NOTIFICATION_SIZE)
    return(F("LoadNotificationSettings too big"));
  return(LoadFromFile((char*)FILE_NOTIFICATION, NotificationIndex * DAT_NOTIFICATION_SIZE, memAddress, datasize));
}




/********************************************************************************************\
  Init a file with zeros on SPIFFS
  \*********************************************************************************************/
String InitFile(const char* fname, int datasize)
{

  FLASH_GUARD();

  fs::File f = SPIFFS.open(fname, "w");
  SPIFFS_CHECK(f, fname);

  for (int x = 0; x < datasize ; x++)
  {
    SPIFFS_CHECK(f.write(0), fname);
  }
  f.close();

  //OK
  return String();
}

/********************************************************************************************\
  Save data into config file on SPIFFS
  \*********************************************************************************************/
String SaveToFile(char* fname, int index, byte* memAddress, int datasize)
{

  FLASH_GUARD();

  fs::File f = SPIFFS.open(fname, "r+");
  SPIFFS_CHECK(f, fname);

  SPIFFS_CHECK(f.seek(index, fs::SeekSet), fname);
  byte *pointerToByteToSave = memAddress;
  for (int x = 0; x < datasize ; x++)
  {
    SPIFFS_CHECK(f.write(*pointerToByteToSave), fname);
    pointerToByteToSave++;
  }
  f.close();
  String log = F("FILE : Saved ");
  log=log+fname;
  addLog(LOG_LEVEL_INFO, log);

  //OK
  return String();
}


/********************************************************************************************\
  Load data from config file on SPIFFS
  \*********************************************************************************************/
String LoadFromFile(char* fname, int index, byte* memAddress, int datasize)
{
  // addLog(LOG_LEVEL_INFO, String(F("FILE : Load size "))+datasize);

  fs::File f = SPIFFS.open(fname, "r+");
  SPIFFS_CHECK(f, fname);

  // addLog(LOG_LEVEL_INFO, String(F("FILE : File size "))+f.size());

  SPIFFS_CHECK(f.seek(index, fs::SeekSet), fname);
  byte *pointerToByteToRead = memAddress;
  for (int x = 0; x < datasize; x++)
  {
    int readres=f.read();
    SPIFFS_CHECK(readres >=0, fname);
    *pointerToByteToRead = readres;
    pointerToByteToRead++;// next byte
  }
  f.close();

  return(String());
}


/********************************************************************************************\
  Check SPIFFS area settings
  \*********************************************************************************************/
int SpiffsSectors()
{
  #if defined(ESP8266)
    uint32_t _sectorStart = ((uint32_t)&_SPIFFS_start - 0x40200000) / SPI_FLASH_SEC_SIZE;
    uint32_t _sectorEnd = ((uint32_t)&_SPIFFS_end - 0x40200000) / SPI_FLASH_SEC_SIZE;
    return _sectorEnd - _sectorStart;
  #endif
  #if defined(ESP32)
    return 32;
  #endif
}


/********************************************************************************************\
  Reset all settings to factory defaults
  \*********************************************************************************************/
void ResetFactory(void)
{

  // Direct Serial is allowed here, since this is only an emergency task.
  Serial.println(F("RESET: Resetting factory defaults..."));
  delay(1000);
  if (readFromRTC())
  {
    Serial.print(F("RESET: Warm boot, reset count: "));
    Serial.println(RTC.factoryResetCounter);
    if (RTC.factoryResetCounter >= 3)
    {
      Serial.println(F("RESET: Too many resets, protecting your flash memory (powercycle to solve this)"));
      return;
    }
  }
  else
  {
    Serial.println(F("RESET: Cold boot"));
    initRTC();
  }

  RTC.flashCounter=0; //reset flashcounter, since we're already counting the number of factory-resets. we dont want to hit a flash-count limit during reset.
  RTC.factoryResetCounter++;
  saveToRTC();

  //always format on factory reset, in case of corrupt SPIFFS
  SPIFFS.end();
  Serial.println(F("RESET: formatting..."));
  SPIFFS.format();
  Serial.println(F("RESET: formatting done..."));
  if (!SPIFFS.begin())
  {
    Serial.println(F("RESET: FORMAT SPIFFS FAILED!"));
    return;
  }


  //pad files with extra zeros for future extensions
  String fname;

  fname=F(FILE_CONFIG);
  InitFile(fname.c_str(), 65536);

  fname=F(FILE_SECURITY);
  InitFile(fname.c_str(), 4096);

  fname=F(FILE_NOTIFICATION);
  InitFile(fname.c_str(), 4096);

  fname=F(FILE_RULES);
  InitFile(fname.c_str(), 0);

  LoadSettings();
  // now we set all parameters that need to be non-zero as default value

#if DEFAULT_USE_STATIC_IP
  str2ip((char*)DEFAULT_IP, Settings.IP);
  str2ip((char*)DEFAULT_DNS, Settings.DNS);
  str2ip((char*)DEFAULT_GW, Settings.Gateway);
  str2ip((char*)DEFAULT_SUBNET, Settings.Subnet);
#endif

  Settings.PID             = ESP_PROJECT_PID;
  Settings.Version         = VERSION;
  Settings.Unit            = UNIT;
  strcpy_P(SecuritySettings.WifiSSID, PSTR(DEFAULT_SSID));
  strcpy_P(SecuritySettings.WifiKey, PSTR(DEFAULT_KEY));
  strcpy_P(SecuritySettings.WifiAPKey, PSTR(DEFAULT_AP_KEY));
  SecuritySettings.Password[0] = 0;
  // TD-er Reset access control
  str2ip((char*)DEFAULT_IPRANGE_LOW, SecuritySettings.AllowedIPrangeLow);
  str2ip((char*)DEFAULT_IPRANGE_HIGH, SecuritySettings.AllowedIPrangeHigh);
  SecuritySettings.IPblockLevel = DEFAULT_IP_BLOCK_LEVEL;

  Settings.Delay           = DEFAULT_DELAY;
  Settings.Pin_i2c_sda     = 4;
  Settings.Pin_i2c_scl     = 5;
  Settings.Pin_status_led  = -1;
  Settings.Pin_status_led_Inversed  = true;
  Settings.Pin_sd_cs       = -1;
  Settings.Protocol[0]        = DEFAULT_PROTOCOL;
  strcpy_P(Settings.Name, PSTR(DEFAULT_NAME));
  Settings.SerialLogLevel  = 2;
  Settings.WebLogLevel     = 2;
  Settings.BaudRate        = 115200;
  Settings.MessageDelay = 1000;
  Settings.deepSleep = false;
  Settings.CustomCSS = false;
  Settings.InitSPI = false;
  for (byte x = 0; x < TASKS_MAX; x++)
  {
    Settings.TaskDevicePin1[x] = -1;
    Settings.TaskDevicePin2[x] = -1;
    Settings.TaskDevicePin3[x] = -1;
    Settings.TaskDevicePin1PullUp[x] = true;
    Settings.TaskDevicePin1Inversed[x] = false;
    for (byte y = 0; y < CONTROLLER_MAX; y++)
      Settings.TaskDeviceSendData[y][x] = true;
    Settings.TaskDeviceTimer[x] = Settings.Delay;
  }
  Settings.Build = BUILD;
  Settings.UseSerial = true;
  SaveSettings();

#if DEFAULT_CONTROLLER
  ControllerSettingsStruct ControllerSettings;
  strcpy_P(ControllerSettings.Subscribe, PSTR(DEFAULT_SUB));
  strcpy_P(ControllerSettings.Publish, PSTR(DEFAULT_PUB));
  str2ip((char*)DEFAULT_SERVER, ControllerSettings.IP);
  ControllerSettings.HostName[0]=0;
  ControllerSettings.Port = DEFAULT_PORT;
  SaveControllerSettings(0, (byte*)&ControllerSettings, sizeof(ControllerSettings));
#endif

  Serial.println("RESET: Succesful, rebooting. (you might need to press the reset button if you've justed flashed the firmware)");
  //NOTE: this is a known ESP8266 bug, not our fault. :)
  delay(1000);
  WiFi.persistent(true); // use SDK storage of SSID/WPA parameters
  WiFi.disconnect(); // this will store empty ssid/wpa into sdk storage
  WiFi.persistent(false); // Do not use SDK storage of SSID/WPA parameters
  #if defined(ESP8266)
    ESP.reset();
  #endif
  #if defined(ESP32)
    ESP.restart();
  #endif
}


/********************************************************************************************\
  If RX and TX tied together, perform emergency reset to get the system out of boot loops
  \*********************************************************************************************/

void emergencyReset()
{
  // Direct Serial is allowed here, since this is only an emergency task.
  Serial.begin(115200);
  Serial.write(0xAA);
  Serial.write(0x55);
  delay(1);
  if (Serial.available() == 2)
    if (Serial.read() == 0xAA && Serial.read() == 0x55)
    {
      Serial.println(F("\n\n\rSystem will reset to factory defaults in 10 seconds..."));
      delay(10000);
      ResetFactory();
    }
}


/********************************************************************************************\
  Get free system mem
  \*********************************************************************************************/
unsigned long FreeMem(void)
{
  #if defined(ESP8266)
    return system_get_free_heap_size();
  #endif
  #if defined(ESP32)
    return ESP.getFreeHeap();
  #endif
}


/********************************************************************************************\
  In memory convert float to long
  \*********************************************************************************************/
unsigned long float2ul(float f)
{
  unsigned long ul;
  memcpy(&ul, &f, 4);
  return ul;
}


/********************************************************************************************\
  In memory convert long to float
  \*********************************************************************************************/
float ul2float(unsigned long ul)
{
  float f;
  memcpy(&f, &ul, 4);
  return f;
}


/********************************************************************************************\
  Init critical variables for logging (important during initial factory reset stuff )
  \*********************************************************************************************/
void initLog()
{
  //make sure addLog doesnt do any stuff before initalisation of Settings is complete.
  Settings.UseSerial=true;
  Settings.SyslogLevel=0;
  Settings.SerialLogLevel=2; //logging during initialisation
  Settings.WebLogLevel=2;
  Settings.SDLogLevel=0;
  for (int l=0; l<10; l++)
  {
    Logging[l].Message=0;
  }
}

/********************************************************************************************\
  Logging
  \*********************************************************************************************/
void addLog(byte loglevel, String& string)
{
  addLog(loglevel, string.c_str());
}

void addLog(byte logLevel, const __FlashStringHelper* flashString)
{
    String s(flashString);
    addLog(logLevel, s.c_str());
}

void addLog(byte loglevel, const char *line)
{
  if (Settings.UseSerial)
    if (loglevel <= Settings.SerialLogLevel)
      Serial.println(line);

  if (loglevel <= Settings.SyslogLevel)
    syslog(line);

  if (loglevel <= Settings.WebLogLevel)
  {
    logcount++;
    if (logcount > 9)
      logcount = 0;
    Logging[logcount].timeStamp = millis();
    if (Logging[logcount].Message == 0)
      Logging[logcount].Message =  (char *)malloc(128);
    strncpy(Logging[logcount].Message, line, 127);
    Logging[logcount].Message[127]=0; //make sure its null terminated!

  }

#ifdef FEATURE_SD
  if (loglevel <= Settings.SDLogLevel)
  {
    File logFile = SD.open("log.dat", FILE_WRITE);
    if (logFile)
      logFile.println(line);
    logFile.close();
  }
#endif
}


/********************************************************************************************\
  Delayed reboot, in case of issues, do not reboot with high frequency as it might not help...
  \*********************************************************************************************/
void delayedReboot(int rebootDelay)
{
  // Direct Serial is allowed here, since this is only an emergency task.
  while (rebootDelay != 0 )
  {
    Serial.print(F("Delayed Reset "));
    Serial.println(rebootDelay);
    rebootDelay--;
    delay(1000);
  }
   #if defined(ESP8266)
     ESP.reset();
   #endif
   #if defined(ESP32)
     ESP.restart();
   #endif
}


/********************************************************************************************\
  Save RTC struct to RTC memory
  \*********************************************************************************************/
boolean saveToRTC()
{
  #if defined(ESP8266)
    if (!system_rtc_mem_write(RTC_BASE_STRUCT, (byte*)&RTC, sizeof(RTC)) || !readFromRTC())
    {
      addLog(LOG_LEVEL_ERROR, F("RTC  : Error while writing to RTC"));
      return(false);
    }
    else
    {
      return(true);
    }
  #endif
  #if defined(ESP32)
    boolean ret = false;
  #endif
}


/********************************************************************************************\
  Initialize RTC memory
  \*********************************************************************************************/
void initRTC()
{
  memset(&RTC, 0, sizeof(RTC));
  RTC.ID1 = 0xAA;
  RTC.ID2 = 0x55;
  saveToRTC();

  memset(&UserVar, 0, sizeof(UserVar));
  saveUserVarToRTC();
}

/********************************************************************************************\
  Read RTC struct from RTC memory
  \*********************************************************************************************/
boolean readFromRTC()
{
  #if defined(ESP8266)
    if (!system_rtc_mem_read(RTC_BASE_STRUCT, (byte*)&RTC, sizeof(RTC)))
      return(false);

    if (RTC.ID1 == 0xAA && RTC.ID2 == 0x55)
      return true;
    else
      return false;
  #endif
  #if defined(ESP32)
    boolean ret = false;
  #endif
}


/********************************************************************************************\
  Save values to RTC memory
\*********************************************************************************************/
boolean saveUserVarToRTC()
{
  #if defined(ESP8266)
    //addLog(LOG_LEVEL_DEBUG, F("RTCMEM: saveUserVarToRTC"));
    byte* buffer = (byte*)&UserVar;
    size_t size = sizeof(UserVar);
    uint32_t sum = getChecksum(buffer, size);
    boolean ret = system_rtc_mem_write(RTC_BASE_USERVAR, buffer, size);
    ret &= system_rtc_mem_write(RTC_BASE_USERVAR+(size>>2), (byte*)&sum, 4);
  #endif
  #if defined(ESP32)
    boolean ret = false;
  #endif
  return ret;
}


/********************************************************************************************\
  Read RTC struct from RTC memory
\*********************************************************************************************/
boolean readUserVarFromRTC()
{
  #if defined(ESP8266)
    //addLog(LOG_LEVEL_DEBUG, F("RTCMEM: readUserVarFromRTC"));
    byte* buffer = (byte*)&UserVar;
    size_t size = sizeof(UserVar);
    boolean ret = system_rtc_mem_read(RTC_BASE_USERVAR, buffer, size);
    uint32_t sumRAM = getChecksum(buffer, size);
    uint32_t sumRTC = 0;
    ret &= system_rtc_mem_read(RTC_BASE_USERVAR+(size>>2), (byte*)&sumRTC, 4);
    if (!ret || sumRTC != sumRAM)
    {
      addLog(LOG_LEVEL_ERROR, F("RTC  : Checksum error on reading RTC user var"));
      memset(buffer, 0, size);
    }
  #endif
  #if defined(ESP32)
    boolean ret = false;
  #endif
  return ret;
}


uint32_t getChecksum(byte* buffer, size_t size)
{
  uint32_t sum = 0x82662342;   //some magic to avoid valid checksum on new, uninitialized ESP
  for (size_t i=0; i<size; i++)
    sum += buffer[i];
  return sum;
}


String getDayString()
{
  String reply;
  if (day() < 10)
    reply += F("0");
  reply += day();
  return reply;
}
String getMonthString()
{
  String reply;
  if (month() < 10)
    reply += F("0");
  reply += month();
  return reply;
}
String getYearString()
{
  String reply = String(year());
  return reply;
}
String getYearStringShort()
{
  String dummy = String(year());
  String reply = dummy.substring(2);
  return reply;
}


String getHourString()
{
  String reply;
  if (hour() < 10)
    reply += F("0");
  reply += String(hour());
  return reply;
}
String getMinuteString()
{
  String reply;
  if (minute() < 10)
    reply += F("0");
  reply += minute();
  return reply;
}
String getSecondString()
{
  String reply;
  if (second() < 10)
    reply += F("0");
  reply += second();
  return reply;
}


/********************************************************************************************\
  Parse string template
  \*********************************************************************************************/

// Call this by first declaring a char array of size 20, like:
//  char strIP[20];
//  formatIP(ip, strIP);
void formatIP(const IPAddress& ip, char (&strIP)[20]) {
  sprintf_P(strIP, PSTR("%u.%u.%u.%u"), ip[0], ip[1], ip[2], ip[3]);
}

String formatIP(const IPAddress& ip) {
  char strIP[20];
  formatIP(ip, strIP);
  return String(strIP);
}

void formatMAC(const uint8_t* mac, char (&strMAC)[20]) {
  sprintf_P(strMAC, PSTR("%02X:%02X:%02X:%02X:%02X:%02X"), mac[0], mac[1], mac[2], mac[3], mac[4], mac[5]);
}

String parseTemplate(String &tmpString, byte lineSize)
{
  String newString = "";
  String tmpStringMid = "";

  // replace task template variables
  int leftBracketIndex = tmpString.indexOf('[');
  if (leftBracketIndex == -1)
    newString = tmpString;
  else
  {
    byte count = 0;
    byte currentTaskIndex = ExtraTaskSettings.TaskIndex;

    while (leftBracketIndex >= 0 && count < 10 - 1)
    {
      newString += tmpString.substring(0, leftBracketIndex);
      tmpString = tmpString.substring(leftBracketIndex + 1);
      int rightBracketIndex = tmpString.indexOf(']');
      if (rightBracketIndex)
      {
        tmpStringMid = tmpString.substring(0, rightBracketIndex);
        tmpString = tmpString.substring(rightBracketIndex + 1);
        int hashtagIndex = tmpStringMid.indexOf('#');
        String deviceName = tmpStringMid.substring(0, hashtagIndex);
        String valueName = tmpStringMid.substring(hashtagIndex + 1);
        String valueFormat = "";
        hashtagIndex = valueName.indexOf('#');
        if (hashtagIndex >= 0)
        {
          valueFormat = valueName.substring(hashtagIndex + 1);
          valueName = valueName.substring(0, hashtagIndex);
        }
        for (byte y = 0; y < TASKS_MAX; y++)
        {
          if (Settings.TaskDeviceEnabled[y])
          {
            LoadTaskSettings(y);
            if (ExtraTaskSettings.TaskDeviceName[0] != 0)
            {
              if (deviceName.equalsIgnoreCase(ExtraTaskSettings.TaskDeviceName))
              {
                boolean match = false;
                for (byte z = 0; z < VARS_PER_TASK; z++)
                  if (valueName.equalsIgnoreCase(ExtraTaskSettings.TaskDeviceValueNames[z]))
                  {
                    // here we know the task and value, so find the uservar
                    match = true;
                    String value = "";
                    byte DeviceIndex = getDeviceIndex(Settings.TaskDeviceNumber[y]);
                    if (Device[DeviceIndex].VType == SENSOR_TYPE_LONG)
                      value = (unsigned long)UserVar[y * VARS_PER_TASK + z] + ((unsigned long)UserVar[y * VARS_PER_TASK + z + 1] << 16);
                    else
                      value = toString(UserVar[y * VARS_PER_TASK + z], ExtraTaskSettings.TaskDeviceValueDecimals[z]);

                    if (valueFormat == "R")
                    {
                      int filler = lineSize - newString.length() - value.length() - tmpString.length() ;
                      for (byte f = 0; f < filler; f++)
                        newString += " ";
                    }
                    newString += String(value);
                    break;
                  }
                if (!match) // try if this is a get config request
                {
                  struct EventStruct TempEvent;
                  TempEvent.TaskIndex = y;
                  String tmpName = valueName;
                  if (PluginCall(PLUGIN_GET_CONFIG, &TempEvent, tmpName))
                    newString += tmpName;
                }
                break;
              }
            }
          }
        }
      }
      leftBracketIndex = tmpString.indexOf('[');
      count++;
    }
    newString += tmpString;

    if (currentTaskIndex!=255)
      LoadTaskSettings(currentTaskIndex);
  }

  parseSystemVariables(newString, false);

  // padding spaces
  while (newString.length() < lineSize)
    newString += " ";

<<<<<<< HEAD
  newString.replace(F("%syshour%"), getHourString());
  newString.replace(F("%sysmin%"), getMinuteString());
  newString.replace(F("%syssec%"), getSecondString());
  newString.replace(F("%sysday%"), getDayString());
  newString.replace(F("%sysmonth%"), getMonthString());
  newString.replace(F("%sysyear%"), getYearString());
  newString.replace(F("%sysyears%"), getYearStringShort());

  newString.replace(F("%uptime%"), String(wdcounter / 2));
=======
  return newString;
}
>>>>>>> 2527cbe0


<<<<<<< HEAD
  const IPAddress ip = WiFi.localIP();
  newString.replace(F("%ip%"), formatIP(ip));
  newString.replace(F("%ip1%"), String(ip[0]));
  newString.replace(F("%ip2%"), String(ip[1]));
  newString.replace(F("%ip3%"), String(ip[2]));
  newString.replace(F("%ip4%"), String(ip[3]));
  newString.replace("%sysload%", String(100 - (100 * loopCounterLast / loopCounterMax)));
=======
/********************************************************************************************\
// replace other system variables like %sysname%, %systime%, %ip%
  \*********************************************************************************************/

void repl(const String& key, const String& val, String& s, boolean useURLencode)
{
  if (useURLencode) {
    s.replace(key, URLEncode(val.c_str()));
  } else {
    s.replace(key, val);
  }
}
>>>>>>> 2527cbe0

void parseSystemVariables(String& s, boolean useURLencode)
{
  #if FEATURE_ADC_VCC
    repl(F("%vcc%"), String(vcc), s, useURLencode);
  #endif
  repl(F("%CR%"), F("\r"), s, useURLencode);
  repl(F("%LF%"), F("\n"), s, useURLencode);
  repl(F("%ip%"),WiFi.localIP().toString(), s, useURLencode);
  repl(F("%sysload%"), String(100 - (100 * loopCounterLast / loopCounterMax)), s, useURLencode);
  repl(F("%sysname%"), Settings.Name, s, useURLencode);
  repl(F("%systime%"), getTimeString(':'), s, useURLencode);
  char valueString[5];
  sprintf_P(valueString, PSTR("%02d"), hour());
  repl(F("%syshour%"), valueString, s, useURLencode);

  sprintf_P(valueString, PSTR("%02d"), minute());
  repl(F("%sysmin%"),  valueString, s, useURLencode);

  sprintf_P(valueString, PSTR("%02d"), second());
  repl(F("%syssec%"),  valueString, s, useURLencode);

  sprintf_P(valueString, PSTR("%02d"), day());
  repl(F("%sysday%"),  valueString, s, useURLencode);

  sprintf_P(valueString, PSTR("%02d"), month());
  repl(F("%sysmonth%"),valueString, s, useURLencode);

  sprintf_P(valueString, PSTR("%04d"), year());
  repl(F("%sysyear%"), valueString, s, useURLencode);

  sprintf_P(valueString, PSTR("%02d"), year()%100);
  repl(F("%sysyears%"),valueString, s, useURLencode);
  repl(F("%lcltime%"), getDateTimeString('-',':',' '), s, useURLencode);

  repl(F("%tskname%"), ExtraTaskSettings.TaskDeviceName, s, useURLencode);
  repl(F("%uptime%"), String(wdcounter / 2), s, useURLencode);
  repl(F("%vname1%"), ExtraTaskSettings.TaskDeviceValueNames[0], s, useURLencode);
  repl(F("%vname2%"), ExtraTaskSettings.TaskDeviceValueNames[1], s, useURLencode);
  repl(F("%vname3%"), ExtraTaskSettings.TaskDeviceValueNames[2], s, useURLencode);
  repl(F("%vname4%"), ExtraTaskSettings.TaskDeviceValueNames[3], s, useURLencode);
}

void parseEventVariables(String& s, struct EventStruct *event, boolean useURLencode)
{
  repl(F("%id%"), String(event->idx), s, useURLencode);
  if (event->sensorType == SENSOR_TYPE_LONG)
    repl(F("%val1%"), String((unsigned long)UserVar[event->BaseVarIndex] + ((unsigned long)UserVar[event->BaseVarIndex + 1] << 16)), s, useURLencode);
  else {
    repl(F("%val1%"), toString(UserVar[event->BaseVarIndex + 0], ExtraTaskSettings.TaskDeviceValueDecimals[0]), s, useURLencode);
    repl(F("%val2%"), toString(UserVar[event->BaseVarIndex + 1], ExtraTaskSettings.TaskDeviceValueDecimals[1]), s, useURLencode);
    repl(F("%val3%"), toString(UserVar[event->BaseVarIndex + 2], ExtraTaskSettings.TaskDeviceValueDecimals[2]), s, useURLencode);
    repl(F("%val4%"), toString(UserVar[event->BaseVarIndex + 3], ExtraTaskSettings.TaskDeviceValueDecimals[3]), s, useURLencode);
  }
}


/********************************************************************************************\
  Calculate function for simple expressions
  \*********************************************************************************************/
#define CALCULATE_OK                            0
#define CALCULATE_ERROR_STACK_OVERFLOW          1
#define CALCULATE_ERROR_BAD_OPERATOR            2
#define CALCULATE_ERROR_PARENTHESES_MISMATCHED  3
#define CALCULATE_ERROR_UNKNOWN_TOKEN           4
#define STACK_SIZE 10 // was 50
#define TOKEN_MAX 20

float globalstack[STACK_SIZE];
float *sp = globalstack - 1;
float *sp_max = &globalstack[STACK_SIZE - 1];

#define is_operator(c)  (c == '+' || c == '-' || c == '*' || c == '/' || c == '^')

int push(float value)
{
  if (sp != sp_max) // Full
  {
    *(++sp) = value;
    return 0;
  }
  else
    return CALCULATE_ERROR_STACK_OVERFLOW;
}

float pop()
{
  if (sp != (globalstack - 1)) // empty
    return *(sp--);
  else
    return 0.0;
}

float apply_operator(char op, float first, float second)
{
  switch (op)
  {
    case '+':
      return first + second;
    case '-':
      return first - second;
    case '*':
      return first * second;
    case '/':
      return first / second;
    case '^':
      return pow(first, second);
    default:
      return 0;
  }
}

char *next_token(char *linep)
{
  while (isspace(*(linep++)));
  while (*linep && !isspace(*(linep++)));
  return linep;
}

int RPNCalculate(char* token)
{
  if (token[0] == 0)
    return 0; // geen moeite doen voor een lege string

  if (is_operator(token[0]) && token[1] == 0)
  {
    float second = pop();
    float first = pop();

    if (push(apply_operator(token[0], first, second)))
      return CALCULATE_ERROR_STACK_OVERFLOW;
  }
  else // Als er nog een is, dan deze ophalen
    if (push(atof(token))) // is het een waarde, dan op de stack plaatsen
      return CALCULATE_ERROR_STACK_OVERFLOW;

  return 0;
}

// operators
// precedence   operators         associativity
// 3            !                 right to left
// 2            * / %             left to right
// 1            + - ^             left to right
int op_preced(const char c)
{
  switch (c)
  {
    case '^':
      return 3;
    case '*':
    case '/':
      return 2;
    case '+':
    case '-':
      return 1;
  }
  return 0;
}

bool op_left_assoc(const char c)
{
  switch (c)
  {
    case '^':
    case '*':
    case '/':
    case '+':
    case '-':
      return true;     // left to right
      //case '!': return false;    // right to left
  }
  return false;
}

unsigned int op_arg_count(const char c)
{
  switch (c)
  {
    case '^':
    case '*':
    case '/':
    case '+':
    case '-':
      return 2;
      //case '!': return 1;
  }
  return 0;
}


int Calculate(const char *input, float* result)
{
  const char *strpos = input, *strend = input + strlen(input);
  char token[25];
  char c, oc, *TokenPos = token;
  char stack[32];       // operator stack
  unsigned int sl = 0;  // stack length
  char     sc;          // used for record stack element
  int error = 0;

  //*sp=0; // bug, it stops calculating after 50 times
  sp = globalstack - 1;
  oc=c=0;
  while (strpos < strend)
  {
    // read one token from the input stream
    oc = c;
    c = *strpos;
    if (c != ' ')
    {
      // If the token is a number (identifier), then add it to the token queue.
      if ((c >= '0' && c <= '9') || c == '.' || (c == '-' && is_operator(oc)))
      {
        *TokenPos = c;
        ++TokenPos;
      }

      // If the token is an operator, op1, then:
      else if (is_operator(c))
      {
        *(TokenPos) = 0;
        error = RPNCalculate(token);
        TokenPos = token;
        if (error)return error;
        while (sl > 0)
        {
          sc = stack[sl - 1];
          // While there is an operator token, op2, at the top of the stack
          // op1 is left-associative and its precedence is less than or equal to that of op2,
          // or op1 has precedence less than that of op2,
          // The differing operator priority decides pop / push
          // If 2 operators have equal priority then associativity decides.
          if (is_operator(sc) && ((op_left_assoc(c) && (op_preced(c) <= op_preced(sc))) || (op_preced(c) < op_preced(sc))))
          {
            // Pop op2 off the stack, onto the token queue;
            *TokenPos = sc;
            ++TokenPos;
            *(TokenPos) = 0;
            error = RPNCalculate(token);
            TokenPos = token;
            if (error)return error;
            sl--;
          }
          else
            break;
        }
        // push op1 onto the stack.
        stack[sl] = c;
        ++sl;
      }
      // If the token is a left parenthesis, then push it onto the stack.
      else if (c == '(')
      {
        stack[sl] = c;
        ++sl;
      }
      // If the token is a right parenthesis:
      else if (c == ')')
      {
        bool pe = false;
        // Until the token at the top of the stack is a left parenthesis,
        // pop operators off the stack onto the token queue
        while (sl > 0)
        {
          *(TokenPos) = 0;
          error = RPNCalculate(token);
          TokenPos = token;
          if (error)return error;
          sc = stack[sl - 1];
          if (sc == '(')
          {
            pe = true;
            break;
          }
          else
          {
            *TokenPos = sc;
            ++TokenPos;
            sl--;
          }
        }
        // If the stack runs out without finding a left parenthesis, then there are mismatched parentheses.
        if (!pe)
          return CALCULATE_ERROR_PARENTHESES_MISMATCHED;

        // Pop the left parenthesis from the stack, but not onto the token queue.
        sl--;

        // If the token at the top of the stack is a function token, pop it onto the token queue.
        if (sl > 0)
          sc = stack[sl - 1];

      }
      else
        return CALCULATE_ERROR_UNKNOWN_TOKEN;
    }
    ++strpos;
  }
  // When there are no more tokens to read:
  // While there are still operator tokens in the stack:
  while (sl > 0)
  {
    sc = stack[sl - 1];
    if (sc == '(' || sc == ')')
      return CALCULATE_ERROR_PARENTHESES_MISMATCHED;

    *(TokenPos) = 0;
    error = RPNCalculate(token);
    TokenPos = token;
    if (error)return error;
    *TokenPos = sc;
    ++TokenPos;
    --sl;
  }

  *(TokenPos) = 0;
  error = RPNCalculate(token);
  TokenPos = token;
  if (error)
  {
    *result = 0;
    return error;
  }
  *result = *sp;
  return CALCULATE_OK;
}



/********************************************************************************************\
  Rules processing
  \*********************************************************************************************/
void rulesProcessing(String& event)
{
  unsigned long timer = millis();
  String log = "";

  log = F("EVENT: ");
  log += event;
  addLog(LOG_LEVEL_INFO, log);

  for (byte x = 1; x < RULESETS_MAX + 1; x++)
  {
    #if defined(ESP8266)
      String fileName = F("rules");
    #endif
    #if defined(ESP32)
      String fileName = F("/rules");
    #endif
    fileName += x;
    fileName += F(".txt");
    if (SPIFFS.exists(fileName))
      rulesProcessingFile(fileName, event);
  }

  log = F("EVENT: Processing time:");
  log += timePassedSince(timer);
  log += F(" milliSeconds");
  addLog(LOG_LEVEL_DEBUG, log);

}

/********************************************************************************************\
  Rules processing
  \*********************************************************************************************/
String rulesProcessingFile(String fileName, String& event)
{
  fs::File f = SPIFFS.open(fileName, "r+");
  SPIFFS_CHECK(f, fileName.c_str());

  static byte nestingLevel;
  int data = 0;
  String log = "";

  nestingLevel++;
  if (nestingLevel > RULES_MAX_NESTING_LEVEL)
  {
    log = F("EVENT: Error: Nesting level exceeded!");
    addLog(LOG_LEVEL_ERROR, log);
    nestingLevel--;
    return(log);
  }


  // int pos = 0;
  String line = "";
  boolean match = false;
  boolean codeBlock = false;
  boolean isCommand = false;
  boolean conditional = false;
  boolean condition = false;
  boolean ifBranche = false;

  while (f.available())
  {
    data = f.read();

    SPIFFS_CHECK(data >= 0, fileName.c_str());

    if (data != 10)
      line += char(data);

    if (data == 10)    // if line complete, parse this rule
    {
      line.replace("\r", "");
      if (line.substring(0, 2) != "//" && line.length() > 0)
      {
        isCommand = true;

        int comment = line.indexOf("//");
        if (comment > 0)
          line = line.substring(0, comment);

        line = parseTemplate(line, line.length());
        line.trim();

        String lineOrg = line; // store original line for future use
        line.toLowerCase(); // convert all to lower case to make checks easier

        String eventTrigger = "";
        String action = "";

        if (!codeBlock)  // do not check "on" rules if a block of actions is to be processed
        {
          if (line.startsWith("on "))
          {
            line = line.substring(3);
            int split = line.indexOf(" do");
            if (split != -1)
            {
              eventTrigger = line.substring(0, split);
              action = lineOrg.substring(split + 7);
              action.trim();
            }
            if (eventTrigger == "*") // wildcard, always process
              match = true;
            else
              match = ruleMatch(event, eventTrigger);
            if (action.length() > 0) // single on/do/action line, no block
            {
              isCommand = true;
              codeBlock = false;
            }
            else
            {
              isCommand = false;
              codeBlock = true;
            }
          }
        }
        else
        {
          action = lineOrg;
        }

        String lcAction = action;
        lcAction.toLowerCase();
        if (lcAction == "endon") // Check if action block has ended, then we will wait for a new "on" rule
        {
          isCommand = false;
          codeBlock = false;
        }

        if (match) // rule matched for one action or a block of actions
        {
          int split = lcAction.indexOf("if "); // check for optional "if" condition
          if (split != -1)
          {
            conditional = true;
            String check = lcAction.substring(split + 3);
            condition = conditionMatch(check);
            ifBranche = true;
            isCommand = false;
          }

          if (lcAction == "else") // in case of an "else" block of actions, set ifBranche to false
          {
            ifBranche = false;
            isCommand = false;
          }

          if (lcAction == "endif") // conditional block ends here
          {
            conditional = false;
            isCommand = false;
          }

          // process the action if it's a command and unconditional, or conditional and the condition matches the if or else block.
          if (isCommand && ((!conditional) || (conditional && (condition == ifBranche))))
          {
            if (event.charAt(0) == '!')
            {
              action.replace(F("%eventvalue%"), event); // substitute %eventvalue% with literal event string if starting with '!'
            }
            else
            {
              int equalsPos = event.indexOf("=");
              if (equalsPos > 0)
              {
                String tmpString = event.substring(equalsPos + 1);
                action.replace(F("%eventvalue%"), tmpString); // substitute %eventvalue% in actions with the actual value from the event
              }
            }
            log = F("ACT  : ");
            log += action;
            addLog(LOG_LEVEL_INFO, log);

            struct EventStruct TempEvent;
            parseCommandString(&TempEvent, action);
            yield();
            if (!PluginCall(PLUGIN_WRITE, &TempEvent, action))
              ExecuteCommand(VALUE_SOURCE_SYSTEM, action.c_str());
            yield();
          }
        }
      }

      line = "";
    }
    //pos++;
  }

  nestingLevel--;
  return(String());
}


/********************************************************************************************\
  Check if an event matches to a given rule
  \*********************************************************************************************/
boolean ruleMatch(String& event, String& rule)
{
  boolean match = false;
  String tmpEvent = event;
  String tmpRule = rule;

  // Special handling of literal string events, they should start with '!'
  if (event.charAt(0) == '!')
  {
    int pos = rule.indexOf('#');
    if (pos == -1) // no # sign in rule, use 'wildcard' match...
      tmpEvent = event.substring(0,rule.length());

    if (tmpEvent.equalsIgnoreCase(rule))
      return true;
    else
      return false;
  }

  if (event.startsWith("Clock#Time")) // clock events need different handling...
  {
    int pos1 = event.indexOf("=");
    int pos2 = rule.indexOf("=");
    if (pos1 > 0 && pos2 > 0)
    {
      tmpEvent = event.substring(0, pos1);
      tmpRule  = rule.substring(0, pos2);
      if (tmpRule.equalsIgnoreCase(tmpEvent)) // if this is a clock rule
      {
        tmpEvent = event.substring(pos1 + 1);
        tmpRule  = rule.substring(pos2 + 1);
        unsigned long clockEvent = string2TimeLong(tmpEvent);
        unsigned long clockSet = string2TimeLong(tmpRule);
        if (matchClockEvent(clockEvent, clockSet))
          return true;
        else
          return false;
      }
    }
  }


  // parse event into verb and value
  float value = 0;
  int pos = event.indexOf("=");
  if (pos)
  {
    tmpEvent = event.substring(pos + 1);
    value = tmpEvent.toFloat();
    tmpEvent = event.substring(0, pos);
  }

  // parse rule
  int comparePos = 0;
  char compare = ' ';
  comparePos = rule.indexOf(">");
  if (comparePos > 0)
  {
    compare = '>';
  }
  else
  {
    comparePos = rule.indexOf("<");
    if (comparePos > 0)
    {
      compare = '<';
    }
    else
    {
      comparePos = rule.indexOf("=");
      if (comparePos > 0)
      {
        compare = '=';
      }
    }
  }

  float ruleValue = 0;

  if (comparePos > 0)
  {
    tmpRule = rule.substring(comparePos + 1);
    ruleValue = tmpRule.toFloat();
    tmpRule = rule.substring(0, comparePos);
  }

  switch (compare)
  {
    case '>':
      if (tmpRule.equalsIgnoreCase(tmpEvent) && value > ruleValue)
        match = true;
      break;

    case '<':
      if (tmpRule.equalsIgnoreCase(tmpEvent) && value < ruleValue)
        match = true;
      break;

    case '=':
      if (tmpRule.equalsIgnoreCase(tmpEvent) && value == ruleValue)
        match = true;
      break;

    case ' ':
      if (tmpRule.equalsIgnoreCase(tmpEvent))
        match = true;
      break;
  }

  return match;
}


/********************************************************************************************\
  Check expression
  \*********************************************************************************************/
boolean conditionMatch(String& check)
{
  boolean match = false;

  int comparePos = 0;
  char compare = ' ';
  comparePos = check.indexOf(">");
  if (comparePos > 0)
  {
    compare = '>';
  }
  else
  {
    comparePos = check.indexOf("<");
    if (comparePos > 0)
    {
      compare = '<';
    }
    else
    {
      comparePos = check.indexOf("=");
      if (comparePos > 0)
      {
        compare = '=';
      }
    }
  }

  float Value1 = 0;
  float Value2 = 0;

  if (comparePos > 0)
  {
    String tmpCheck = check.substring(comparePos + 1);
    Value2 = tmpCheck.toFloat();
    tmpCheck = check.substring(0, comparePos);
    Value1 = tmpCheck.toFloat();
  }
  else
    return false;

  switch (compare)
  {
    case '>':
      if (Value1 > Value2)
        match = true;
      break;

    case '<':
      if (Value1 < Value2)
        match = true;
      break;

    case '=':
      if (Value1 == Value2)
        match = true;
      break;
  }
  return match;
}


/********************************************************************************************\
  Check rule timers
  \*********************************************************************************************/
void rulesTimers()
{
  for (byte x = 0; x < RULES_TIMER_MAX; x++)
  {
    if (RulesTimer[x] != 0L) // timer active?
    {
      if (timeOutReached(RulesTimer[x])) // timer finished?
      {
        RulesTimer[x] = 0L; // turn off this timer
        String event = F("Rules#Timer=");
        event += x + 1;
        rulesProcessing(event);
      }
    }
  }
}


/********************************************************************************************\
  Generate rule events based on task refresh
  \*********************************************************************************************/

void createRuleEvents(byte TaskIndex)
{
  LoadTaskSettings(TaskIndex);
  byte BaseVarIndex = TaskIndex * VARS_PER_TASK;
  byte DeviceIndex = getDeviceIndex(Settings.TaskDeviceNumber[TaskIndex]);
  byte sensorType = Device[DeviceIndex].VType;
  for (byte varNr = 0; varNr < Device[DeviceIndex].ValueCount; varNr++)
  {
    String eventString = ExtraTaskSettings.TaskDeviceName;
    eventString += F("#");
    eventString += ExtraTaskSettings.TaskDeviceValueNames[varNr];
    eventString += F("=");

    if (sensorType == SENSOR_TYPE_LONG)
      eventString += (unsigned long)UserVar[BaseVarIndex] + ((unsigned long)UserVar[BaseVarIndex + 1] << 16);
    else
      eventString += UserVar[BaseVarIndex + varNr];

    rulesProcessing(eventString);
  }
}


void SendValueLogger(byte TaskIndex)
{
  String logger;

  LoadTaskSettings(TaskIndex);
  byte BaseVarIndex = TaskIndex * VARS_PER_TASK;
  byte DeviceIndex = getDeviceIndex(Settings.TaskDeviceNumber[TaskIndex]);
  byte sensorType = Device[DeviceIndex].VType;
  for (byte varNr = 0; varNr < Device[DeviceIndex].ValueCount; varNr++)
  {
    logger += getDateString('-');
    logger += F(" ");
    logger += getTimeString(':');
    logger += F(",");
    logger += Settings.Unit;
    logger += F(",");
    logger += ExtraTaskSettings.TaskDeviceName;
    logger += F(",");
    logger += ExtraTaskSettings.TaskDeviceValueNames[varNr];
    logger += F(",");

    if (sensorType == SENSOR_TYPE_LONG)
      logger += (unsigned long)UserVar[BaseVarIndex] + ((unsigned long)UserVar[BaseVarIndex + 1] << 16);
    else
      logger += String(UserVar[BaseVarIndex + varNr], ExtraTaskSettings.TaskDeviceValueDecimals[varNr]);
    logger += F("\r\n");
  }

  addLog(LOG_LEVEL_DEBUG, logger);

#ifdef FEATURE_SD
  String filename = F("VALUES.CSV");
  File logFile = SD.open(filename, FILE_WRITE);
  if (logFile)
    logFile.print(logger);
  logFile.close();
#endif
}


void checkRAM( const __FlashStringHelper* flashString)
{
  uint32_t freeRAM = FreeMem();

  if (freeRAM < lowestRAM)
  {
    lowestRAM = freeRAM;
    lowestRAMfunction = flashString;
  }
}

#ifdef PLUGIN_BUILD_TESTING

#define isdigit(n) (n >= '0' && n <= '9')

/********************************************************************************************\
  Generate a tone of specified frequency on pin
  \*********************************************************************************************/
void tone(uint8_t _pin, unsigned int frequency, unsigned long duration) {
  analogWriteFreq(frequency);
  //NOTE: analogwrite reserves IRAM and uninitalized ram.
  analogWrite(_pin,100);
  delay(duration);
  analogWrite(_pin,0);
}

/********************************************************************************************\
  Play RTTTL string on specified pin
  \*********************************************************************************************/
void play_rtttl(uint8_t _pin, const char *p )
{
  #define OCTAVE_OFFSET 0
  // FIXME: Absolutely no error checking in here

  int notes[] = { 0,
    262, 277, 294, 311, 330, 349, 370, 392, 415, 440, 466, 494,
    523, 554, 587, 622, 659, 698, 740, 784, 831, 880, 932, 988,
    1047, 1109, 1175, 1245, 1319, 1397, 1480, 1568, 1661, 1760, 1865, 1976,
    2093, 2217, 2349, 2489, 2637, 2794, 2960, 3136, 3322, 3520, 3729, 3951
  };



  byte default_dur = 4;
  byte default_oct = 6;
  int bpm = 63;
  int num;
  long wholenote;
  long duration;
  byte note;
  byte scale;

  // format: d=N,o=N,b=NNN:
  // find the start (skip name, etc)

  while(*p != ':') p++;    // ignore name
  p++;                     // skip ':'

  // get default duration
  if(*p == 'd')
  {
    p++; p++;              // skip "d="
    num = 0;
    while(isdigit(*p))
    {
      num = (num * 10) + (*p++ - '0');
    }
    if(num > 0) default_dur = num;
    p++;                   // skip comma
  }

  // get default octave
  if(*p == 'o')
  {
    p++; p++;              // skip "o="
    num = *p++ - '0';
    if(num >= 3 && num <=7) default_oct = num;
    p++;                   // skip comma
  }

  // get BPM
  if(*p == 'b')
  {
    p++; p++;              // skip "b="
    num = 0;
    while(isdigit(*p))
    {
      num = (num * 10) + (*p++ - '0');
    }
    bpm = num;
    p++;                   // skip colon
  }

  // BPM usually expresses the number of quarter notes per minute
  wholenote = (60 * 1000L / bpm) * 4;  // this is the time for whole note (in milliseconds)

  // now begin note loop
  while(*p)
  {
    // first, get note duration, if available
    num = 0;
    while(isdigit(*p))
    {
      num = (num * 10) + (*p++ - '0');
    }

    if (num) duration = wholenote / num;
    else duration = wholenote / default_dur;  // we will need to check if we are a dotted note after

    // now get the note
    note = 0;

    switch(*p)
    {
      case 'c':
        note = 1;
        break;
      case 'd':
        note = 3;
        break;
      case 'e':
        note = 5;
        break;
      case 'f':
        note = 6;
        break;
      case 'g':
        note = 8;
        break;
      case 'a':
        note = 10;
        break;
      case 'b':
        note = 12;
        break;
      case 'p':
      default:
        note = 0;
    }
    p++;

    // now, get optional '#' sharp
    if(*p == '#')
    {
      note++;
      p++;
    }

    // now, get optional '.' dotted note
    if(*p == '.')
    {
      duration += duration/2;
      p++;
    }

    // now, get scale
    if(isdigit(*p))
    {
      scale = *p - '0';
      p++;
    }
    else
    {
      scale = default_oct;
    }

    scale += OCTAVE_OFFSET;

    if(*p == ',')
      p++;       // skip comma for next note (or we may be at the end)

    // now play the note
    if(note)
    {
      tone(_pin, notes[(scale - 4) * 12 + note], duration);
    }
    else
    {
      delay(duration/10);
    }
  }
}

#endif


#ifdef FEATURE_ARDUINO_OTA
/********************************************************************************************\
  Allow updating via the Arduino OTA-protocol. (this allows you to upload directly from platformio)
  \*********************************************************************************************/

void ArduinoOTAInit()
{
  // Default port is 8266
  ArduinoOTA.setPort(8266);
	ArduinoOTA.setHostname(Settings.Name);

  if (SecuritySettings.Password[0]!=0)
    ArduinoOTA.setPassword(SecuritySettings.Password);

  ArduinoOTA.onStart([]() {
      Serial.println(F("OTA  : Start upload"));
      SPIFFS.end(); //important, otherwise it fails
  });

  ArduinoOTA.onEnd([]() {
      Serial.println(F("\nOTA  : End"));
      //"dangerous": if you reset during flash you have to reflash via serial
      //so dont touch device until restart is complete
      Serial.println(F("\nOTA  : DO NOT RESET OR POWER OFF UNTIL BOOT+FLASH IS COMPLETE."));
      delay(100);
      #if defined(ESP8266)
        ESP.reset();
      #endif
      #if defined(ESP32)
        ESP.restart();
      #endif
  });
  ArduinoOTA.onProgress([](unsigned int progress, unsigned int total) {

      Serial.printf("OTA  : Progress %u%%\r", (progress / (total / 100)));
  });

  ArduinoOTA.onError([](ota_error_t error) {
      Serial.print(F("\nOTA  : Error (will reboot): "));
      if (error == OTA_AUTH_ERROR) Serial.println(F("Auth Failed"));
      else if (error == OTA_BEGIN_ERROR) Serial.println(F("Begin Failed"));
      else if (error == OTA_CONNECT_ERROR) Serial.println(F("Connect Failed"));
      else if (error == OTA_RECEIVE_ERROR) Serial.println(F("Receive Failed"));
      else if (error == OTA_END_ERROR) Serial.println(F("End Failed"));

      delay(100);
      #if defined(ESP8266)
       ESP.reset();
      #endif
      #if defined(ESP32)
        ESP.restart();
      #endif
  });
  ArduinoOTA.begin();

  String log = F("OTA  : Arduino OTA enabled on port 8266");
  addLog(LOG_LEVEL_INFO, log);

}

#endif

String getBearing(int degrees)
{
  const __FlashStringHelper* bearing[] = {
    F("N"),
    F("NNE"),
    F("NE"),
    F("ENE"),
    F("E"),
    F("ESE"),
    F("SE"),
    F("SSE"),
    F("S"),
    F("SSW"),
    F("SW"),
    F("WSW"),
    F("W"),
    F("WNW"),
    F("NW"),
    F("NNW")
  };
  int bearing_idx=int(degrees/22.5);
  if (bearing_idx<0 || bearing_idx>=(int) (sizeof(bearing)/sizeof(bearing[0])))
    return("");
  else
    return(bearing[bearing_idx]);

}

//escapes special characters in strings for use in html-forms
void htmlEscape(String & html)
{
  html.replace("&",  "&amp;");
  html.replace("\"", "&quot;");
  html.replace("'",  "&#039;");
  html.replace("<",  "&lt;");
  html.replace(">",  "&gt;");
}


// Compute the dew point temperature, given temperature and humidity (temp in Celcius)
// Formula: http://www.ajdesigner.com/phphumidity/dewpoint_equation_dewpoint_temperature.php
// Td = (f/100)^(1/8) * (112 + 0.9*T) + 0.1*T - 112
float compute_dew_point_temp(float temperature, float humidity_percentage) {
  return pow(humidity_percentage / 100.0, 0.125) *
         (112.0 + 0.9*temperature) + 0.1*temperature - 112.0;
}

// Compute the humidity given temperature and dew point temperature (temp in Celcius)
// Formula: http://www.ajdesigner.com/phphumidity/dewpoint_equation_relative_humidity.php
// f = 100 * ((112 - 0.1*T + Td) / (112 + 0.9 * T))^8
float compute_humidity_from_dewpoint(float temperature, float dew_temperature) {
  return 100.0 * pow((112.0 - 0.1 * temperature + dew_temperature) /
                     (112.0 + 0.9 * temperature), 8);
}<|MERGE_RESOLUTION|>--- conflicted
+++ resolved
@@ -1522,31 +1522,10 @@
   while (newString.length() < lineSize)
     newString += " ";
 
-<<<<<<< HEAD
-  newString.replace(F("%syshour%"), getHourString());
-  newString.replace(F("%sysmin%"), getMinuteString());
-  newString.replace(F("%syssec%"), getSecondString());
-  newString.replace(F("%sysday%"), getDayString());
-  newString.replace(F("%sysmonth%"), getMonthString());
-  newString.replace(F("%sysyear%"), getYearString());
-  newString.replace(F("%sysyears%"), getYearStringShort());
-
-  newString.replace(F("%uptime%"), String(wdcounter / 2));
-=======
   return newString;
 }
->>>>>>> 2527cbe0
-
-
-<<<<<<< HEAD
-  const IPAddress ip = WiFi.localIP();
-  newString.replace(F("%ip%"), formatIP(ip));
-  newString.replace(F("%ip1%"), String(ip[0]));
-  newString.replace(F("%ip2%"), String(ip[1]));
-  newString.replace(F("%ip3%"), String(ip[2]));
-  newString.replace(F("%ip4%"), String(ip[3]));
-  newString.replace("%sysload%", String(100 - (100 * loopCounterLast / loopCounterMax)));
-=======
+
+
 /********************************************************************************************\
 // replace other system variables like %sysname%, %systime%, %ip%
   \*********************************************************************************************/
@@ -1559,7 +1538,6 @@
     s.replace(key, val);
   }
 }
->>>>>>> 2527cbe0
 
 void parseSystemVariables(String& s, boolean useURLencode)
 {
