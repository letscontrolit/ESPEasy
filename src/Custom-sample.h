--- conflicted
+++ resolved
@@ -456,11 +456,8 @@
 // #define USES_P134   // A02YYUW
 // #define USES_P135   // SCD4x
 // #define P135_FEATURE_RESET_COMMANDS  1 // Enable/Disable quite spacious (~950 bytes) 'selftest' and 'factoryreset' subcommands
-<<<<<<< HEAD
 // #define USES_P138   // IP5306
-=======
 // #define USES_P141   // PCD8544 Nokia 5110 LCD
->>>>>>> 712ab6c5
 
 // #define USES_P128   // NeoPixelBusFX
 // #define P128_USES_GRB  // Default
