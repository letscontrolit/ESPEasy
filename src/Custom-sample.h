#ifndef ESPEASY_CUSTOM_H
#define ESPEASY_CUSTOM_H

#include <Arduino.h>

/*
    To modify the stock configuration without changing the EspEasy.ino file :
    1) rename this file to "Custom.h" (It is ignored by Git)
    2) define your own settings below
    3) define USE_CUSTOM_H as a build flags. ie : export PLATFORMIO_BUILD_FLAGS="'-DUSE_CUSTOM_H'"
 */


/*
 #######################################################################################################
   Your Own Default Settings
 #######################################################################################################
    You can basically ovveride ALL macro defined in ESPEasy.ino.
    Don't forget to first #undef each existing #define that you add below.
    But since this Custom.h is included before other defines are made, you don't have to undef a lot of defines.
    Here are some examples:
 */

#ifdef BUILD_GIT
# undef BUILD_GIT
#endif // ifdef BUILD_GIT

#define BUILD_GIT           "My Build: "  __DATE__ " "  __TIME__


#define DEFAULT_NAME        "MyEspEasyDevice"                        // Enter your device friendly name
#define UNIT                0                                        // Unit Number
#define DEFAULT_DELAY       60                                       // Sleep Delay in seconds

// --- Wifi AP Mode (when your Wifi Network is not reachable) ----------------------------------------
#define DEFAULT_AP_IP       192, 168, 4, 1                           // Enter IP address (comma separated) for AP (config) mode
#define DEFAULT_AP_SUBNET   255, 255, 255, 0                         // Enter IP address (comma separated) for AP (config) mode
#define DEFAULT_AP_KEY      "configesp"                              // Enter network WPA key for AP (config) mode

// --- Wifi Client Mode -----------------------------------------------------------------------------
#define DEFAULT_SSID                         "MyHomeSSID"            // Enter your network SSID
#define DEFAULT_KEY                          "MySuperSecretPassword" // Enter your network WPA key
#define DEFAULT_SSID2                        ""                      // Enter your fallback network SSID
#define DEFAULT_KEY2                         ""                      // Enter your fallback network WPA key
#define DEFAULT_WIFI_INCLUDE_HIDDEN_SSID     false                   // Allow to connect to hidden SSID APs
#define DEFAULT_USE_STATIC_IP                false                   // (true|false) enabled or disabled static IP
#define DEFAULT_IP                           "192.168.0.50"          // Enter your IP address
#define DEFAULT_DNS                          "192.168.0.1"           // Enter your DNS
#define DEFAULT_GW                           "192.168.0.1"           // Enter your Gateway
#define DEFAULT_SUBNET                       "255.255.255.0"         // Enter your Subnet
#define DEFAULT_IPRANGE_LOW                  "0.0.0.0"               // Allowed IP range to access webserver
#define DEFAULT_IPRANGE_HIGH                 "255.255.255.255"       // Allowed IP range to access webserver
#define DEFAULT_IP_BLOCK_LEVEL               1                       // 0: ALL_ALLOWED  1: LOCAL_SUBNET_ALLOWED  2:
// ONLY_IP_RANGE_ALLOWED
#define DEFAULT_ADMIN_USERNAME               "admin"
#define DEFAULT_ADMIN_PASS                   ""

#define DEFAULT_WIFI_CONNECTION_TIMEOUT      10000 // minimum timeout in ms for WiFi to be connected.
#define DEFAULT_WIFI_FORCE_BG_MODE           false // when set, only allow to connect in 802.11B or G mode (not N)
#define DEFAULT_WIFI_RESTART_WIFI_CONN_LOST  false // Perform wifi off and on when connection was lost.
#define DEFAULT_ECO_MODE                     false // When set, make idle calls between executing tasks.
#define DEFAULT_WIFI_NONE_SLEEP              false // When set, the wifi will be set to no longer sleep (more power
// used and need reboot to reset mode)
#define DEFAULT_GRATUITOUS_ARP               false // When set, the node will send periodical gratuitous ARP
                                                   // packets to announce itself.
#define DEFAULT_TOLERANT_LAST_ARG_PARSE      false // When set, the last argument of some commands will be parsed to the end of the line
                                                   // See: https://github.com/letscontrolit/ESPEasy/issues/2724
#define DEFAULT_SEND_TO_HTTP_ACK             false // Wait for ack with SendToHttp command.

#define DEFAULT_AP_DONT_FORCE_SETUP          false // Allow optional usage of Sensor without WIFI avaiable // When set you can use the Sensor in AP-Mode without beeing forced to /setup
#define DEFAULT_DONT_ALLOW_START_AP          false // Usually the AP will be started when no WiFi is defined, or the defined one cannot be found. This flag may prevent it.

// --- Default Controller ------------------------------------------------------------------------------
#define DEFAULT_CONTROLLER   false                                          // true or false enabled or disabled, set 1st controller
                                                                            // defaults
#define DEFAULT_CONTROLLER_ENABLED true                                     // Enable default controller by default
#define DEFAULT_CONTROLLER_USER    ""                                       // Default controller user
#define DEFAULT_CONTROLLER_PASS    ""                                       // Default controller Password

// using a default template, you also need to set a DEFAULT PROTOCOL to a suitable MQTT protocol !
#define DEFAULT_PUB         "sensors/espeasy/%sysname%/%tskname%/%valname%" // Enter your pub
#define DEFAULT_SUB         "sensors/espeasy/%sysname%/#"                   // Enter your sub
#define DEFAULT_SERVER      "192.168.0.8"                                   // Enter your Server IP address
#define DEFAULT_SERVER_HOST ""                                              // Server hostname
#define DEFAULT_SERVER_USEDNS false                                         // true: Use hostname.  false: use IP
#define DEFAULT_USE_EXTD_CONTROLLER_CREDENTIALS   false                     // true: Allow longer user credentials for controllers

#define DEFAULT_PORT        8080                                            // Enter your Server port value

#define DEFAULT_PROTOCOL    0                                               // Protocol used for controller communications
                                                                            //   0 = Stand-alone (no controller set)
                                                                            //   1 = Domoticz HTTP
                                                                            //   2 = Domoticz MQTT
                                                                            //   3 = Nodo Telnet
                                                                            //   4 = ThingSpeak
                                                                            //   5 = Home Assistant (openHAB) MQTT
                                                                            //   6 = PiDome MQTT
                                                                            //   7 = EmonCMS
                                                                            //   8 = Generic HTTP
                                                                            //   9 = FHEM HTTP

#define DEFAULT_PIN_I2C_SDA                     4
#define DEFAULT_PIN_I2C_SCL                     5
#define DEFAULT_I2C_CLOCK_SPEED                 400000            // Use 100 kHz if working with old I2C chips

#define DEFAULT_SPI                             0                 //0=disabled 1=enabled and for ESP32 there is option 2 =HSPI

#define DEFAULT_PIN_STATUS_LED                  (-1)
#define DEFAULT_PIN_STATUS_LED_INVERSED         true

#define DEFAULT_PIN_RESET_BUTTON                (-1)


#define DEFAULT_USE_RULES                       false             // (true|false) Enable Rules?
#define DEFAULT_RULES_OLDENGINE                 true

#define DEFAULT_MQTT_RETAIN                     false             // (true|false) Retain MQTT messages?
#define DEFAULT_MQTT_DELAY                      100               // Time in milliseconds to retain MQTT messages
#define DEFAULT_MQTT_LWT_TOPIC                  ""                // Default lwt topic
#define DEFAULT_MQTT_LWT_CONNECT_MESSAGE        "Connected"       // Default lwt message
#define DEFAULT_MQTT_LWT_DISCONNECT_MESSAGE     "Connection Lost" // Default lwt message
#define DEFAULT_MQTT_USE_UNITNAME_AS_CLIENTID   0

#define DEFAULT_USE_NTP                         false             // (true|false) Use NTP Server
#define DEFAULT_NTP_HOST                        ""                // NTP Server Hostname
#define DEFAULT_TIME_ZONE                       0                 // Time Offset (in minutes)
#define DEFAULT_USE_DST                         false             // (true|false) Use Daily Time Saving

#define DEFAULT_LATITUDE                        0.0f              // Default Latitude  
#define DEFAULT_LONGITUDE                       0.0f              // Default Longitude

#define DEFAULT_SYSLOG_IP                       ""                // Syslog IP Address
#define DEFAULT_SYSLOG_LEVEL                    0                 // Syslog Log Level
#define DEFAULT_SERIAL_LOG_LEVEL                LOG_LEVEL_INFO    // Serial Log Level
#define DEFAULT_WEB_LOG_LEVEL                   LOG_LEVEL_INFO    // Web Log Level
#define DEFAULT_SD_LOG_LEVEL                    0                 // SD Card Log Level
#define DEFAULT_USE_SD_LOG                      false             // (true|false) Enable Logging to the SD card

#define DEFAULT_USE_SERIAL                      true              // (true|false) Enable Logging to the Serial Port
#define DEFAULT_SERIAL_BAUD                     115200            // Serial Port Baud Rate
#define DEFAULT_SYSLOG_FACILITY                 0                 // kern

#define DEFAULT_SYNC_UDP_PORT                   0                 // Used for ESPEasy p2p. (IANA registered port: 8266)


#define BUILD_NO_DEBUG


// Special SSID/key setup only to be used in custom builds.

// Deployment SSID will be used only when the configured SSIDs are not reachable and/or no credentials are set.
// This to make deployment of large number of nodes easier
#define CUSTOM_DEPLOYMENT_SSID                  ""                // Enter SSID not shown in UI, to be used on custom builds to ease deployment
#define CUSTOM_DEPLOYMENT_KEY                   ""                // Enter key not shown in UI, to be used on custom builds to ease deployment
#define CUSTOM_SUPPORT_SSID                     ""                // Enter SSID not shown in UI, to be used on custom builds to ease support
#define CUSTOM_SUPPORT_KEY                      ""                // Enter key not shown in UI, to be used on custom builds to ease support


// Emergency fallback SSID will only be attempted in the first 10 minutes after reboot.
// When found, the unit will connect to it and depending on the built in flag, it will either just connect to it, or clear set credentials.
// Use case: User connects to a public AP which does need to agree on an agreement page for the rules of conduct (e.g. open APs)
// This is seen as a valid connection, so the unit will not reconnect to another node and thus becomes inaccessible.
#define CUSTOM_EMERGENCY_FALLBACK_SSID          ""                // Enter SSID not shown in UI, to be used to regain access to the node
#define CUSTOM_EMERGENCY_FALLBACK_KEY           ""                // Enter key not shown in UI, to be used to regain access to the node

#define CUSTOM_EMERGENCY_FALLBACK_RESET_CREDENTIALS  false
#define CUSTOM_EMERGENCY_FALLBACK_START_AP           false

#define CUSTOM_EMERGENCY_FALLBACK_ALLOW_MINUTES_UPTIME 10

<<<<<<< HEAD
// Allow for remote provisioning of a node.
// This is only allowed for custom builds.
// To setup the configuration of the provisioning file, one must also define USE_SETTINGS_ARCHIVE
// Default setting is to not allow to configure a node remotely, unless explicitly enabled.
// #define USE_CUSTOM_PROVISIONING
=======
#define USES_SSDP

#define USE_EXT_RTC                // Support for external RTC clock modules like PCF8563/PCF8523/DS3231/DS1307 

>>>>>>> 8dee3a1a

// #define USE_SETTINGS_ARCHIVE
// #define FEATURE_I2CMULTIPLEXER
// #define USE_TRIGONOMETRIC_FUNCTIONS_RULES


#ifdef USE_CUSTOM_PROVISIONING
// For device models, see src/src/DataTypes/DeviceModel.h
// #ifdef ESP32
//  #define DEFAULT_FACTORY_DEFAULT_DEVICE_MODEL  0 // DeviceModel_default
// #endif
// #ifdef ESP8266
//  #define DEFAULT_FACTORY_DEFAULT_DEVICE_MODEL  0 // DeviceModel_default
// #endif
//  #define DEFAULT_PROVISIONING_FETCH_RULES1      false
//  #define DEFAULT_PROVISIONING_FETCH_RULES2      false
//  #define DEFAULT_PROVISIONING_FETCH_RULES3      false
//  #define DEFAULT_PROVISIONING_FETCH_RULES4      false
//  #define DEFAULT_PROVISIONING_FETCH_NOTIFICATIONS false
//  #define DEFAULT_PROVISIONING_FETCH_SECURITY     false
//  #define DEFAULT_PROVISIONING_FETCH_CONFIG       false
//  #define DEFAULT_PROVISIONING_FETCH_PROVISIONING false
//  #define DEFAULT_PROVISIONING_SAVE_URL           false
//  #define DEFAULT_PROVISIONING_SAVE_CREDENTIALS   false
//  #define DEFAULT_PROVISIONING_ALLOW_FETCH_COMMAND false
//  #define DEFAULT_PROVISIONING_URL                ""
//  #define DEFAULT_PROVISIONING_USER               ""
//  #define DEFAULT_PROVISIONING_PASS               ""
#endif



#define USES_SSDP

/*
 #######################################################################################################
   Defining web interface
 #######################################################################################################
 */

#define MENU_INDEX_MAIN_VISIBLE          true
/*
#define MENU_INDEX_CONFIG_VISIBLE        false
#define MENU_INDEX_CONTROLLERS_VISIBLE   false
#define MENU_INDEX_HARDWARE_VISIBLE      false
#define MENU_INDEX_DEVICES_VISIBLE       false
#define MENU_INDEX_RULES_VISIBLE         false
#define MENU_INDEX_NOTIFICATIONS_VISIBLE false
#define MENU_INDEX_TOOLS_VISIBLE         false
*/

#define MAIN_PAGE_SHOW_SYSINFO_BUTTON    true
#define MAIN_PAGE_SHOW_WiFi_SETUP_BUTTON true
#define MAIN_PAGE_SHOW_BASIC_INFO_NOT_LOGGED_IN false

#define MAIN_PAGE_SHOW_NODE_LIST_BUILD   true
#define MAIN_PAGE_SHOW_NODE_LIST_TYPE    true

#define SETUP_PAGE_SHOW_CONFIG_BUTTON    true


//#define WEBPAGE_TEMPLATE_HIDE_HELP_BUTTON


/*
 #######################################################################################################
   CSS / template
 #######################################################################################################
 */
/*
#define WEBPAGE_TEMPLATE_DEFAULT_HEADER "<header class='headermenu'><h1>ESP Easy Mega: {{title}}</h1><BR>"
#define WEBPAGE_TEMPLATE_DEFAULT_FOOTER "<footer><br><h6>Powered by <a href='http://www.letscontrolit.com' style='font-size: 15px; text-decoration: none'>Let's Control It</a> community</h6></footer></body></html>"
#define WEBPAGE_TEMPLATE_AP_HEADER      "<body><header class='apheader'><h1>Welcome to ESP Easy Mega AP</h1>"
#define WEBPAGE_TEMPLATE_HIDE_HELP_BUTTON
*/
// Embed Custom CSS in Custom.h:
/*
#define WEBSERVER_EMBED_CUSTOM_CSS
static const char DATA_ESPEASY_DEFAULT_MIN_CSS[] PROGMEM = {
...
,0};
*/


/*
 #######################################################################################################
   Special settings  (rendering settings incompatible with other builds)
 #######################################################################################################
 */

// #define USE_NON_STANDARD_24_TASKS

/*
 #######################################################################################################
   Your Own selection of plugins and controllers
 #######################################################################################################
 */

#define CONTROLLER_SET_NONE
#define NOTIFIER_SET_NONE
#define PLUGIN_SET_NONE


/*
 #######################################################################################################
 ###########     Plugins
 #######################################################################################################
 */

// #define USE_SERVO


// #define USES_P001   // Switch
// #define USES_P002   // ADC
// #define USES_P003   // Pulse
// #define USES_P004   // Dallas
// #define USES_P005   // DHT
// #define USES_P006   // BMP085
// #define USES_P007   // PCF8591
// #define USES_P008   // RFID
// #define USES_P009   // MCP

// #define USES_P010   // BH1750
// #define USES_P011   // PME
// #define USES_P012   // LCD
// #define USES_P013   // HCSR04
// #define USES_P014   // SI7021
// #define USES_P015   // TSL2561
// #define USES_P017   // PN532
// #define USES_P018   // Dust
// #define USES_P019   // PCF8574

// #define USES_P020   // Ser2Net
// #define USES_P021   // Level
// #define USES_P022   // PCA9685
// #define USES_P023   // OLED
// #define USES_P024   // MLX90614
// #define USES_P025   // ADS1115
// #define USES_P026   // SysInfo
// #define USES_P027   // INA219
// #define USES_P028   // BME280
// #define USES_P029   // Output

// #define USES_P031   // SHT1X
// #define USES_P032   // MS5611
// #define USES_P033   // Dummy
// #define USES_P034   // DHT12
// #define USES_P036   // FrameOLED
// #define USES_P037   // MQTTImport
// #define USES_P038   // NeoPixel
// #define USES_P039   // Environment - Thermocouple

// #define USES_P040   // RFID - ID12LA/RDM6300
// #define USES_P041   // NeoClock
// #define USES_P042   // Candle
// #define USES_P043   // ClkOutput
// #define USES_P044   // P1WifiGateway
// #define USES_P045   // MPU6050
// #define USES_P046   // VentusW266
// #define USES_P047   // I2C_soil_misture
// #define USES_P048   // Motoshield_v2
// #define USES_P049   // MHZ19

// #define USES_P050   // TCS34725 RGB Color Sensor with IR filter and White LED
// #define USES_P051   // AM2320
// #define USES_P052   // SenseAir
// #define USES_P053   // PMSx003
// #define USES_P054   // DMX512
// #define USES_P055   // Chiming
// #define USES_P056   // SDS011-Dust
// #define USES_P057   // HT16K33_LED
// #define USES_P058   // HT16K33_KeyPad
// #define USES_P059   // Encoder

// #define USES_P060   // MCP3221
// #define USES_P061   // Keypad
// #define USES_P062   // MPR121_KeyPad
// #define USES_P063   // TTP229_KeyPad
// #define USES_P064   // APDS9960 Gesture
// #define USES_P065   // DRF0299
// #define USES_P066   // VEML6040
// #define USES_P067   // HX711_Load_Cell
// #define USES_P068   // SHT3x
// #define USES_P069   // LM75A

// #define USES_P070   // NeoPixel_Clock
// #define USES_P071   // Kamstrup401
// #define USES_P072   // HDC1080
// #define USES_P073   // 7DG
// #define USES_P074   // TSL2561
// #define USES_P075   // Nextion
// #define USES_P076   // HWL8012   in POW r1
// #define USES_P077   // CSE7766   in POW R2
// #define USES_P078   // Eastron Modbus Energy meters
// #define USES_P079   // Wemos Motoshield

// #define USES_P080   // iButton Sensor  DS1990A
// #define USES_P081   // Cron
// #define USES_P082   // GPS
// #define USES_P083   // SGP30
// #define USES_P084   // VEML6070
// #define USES_P085   // AcuDC24x
// #define USES_P086   // Receiving values according Homie convention. Works together with C014 Homie controller
// #define USES_P087   // Serial Proxy
// #define USES_P088   // HeatpumpIR
// #define USES_P089   // Ping

// #define USES_P090   // CCS811
// #define USES_P091   // SerSwitch
// #define USES_P092   // DLbus
// #define USES_P093   // MitsubishiHP
// #define USES_P094   // CULReader
// #define USES_P095   // ILI9341
// #define USES_P096   // eInk
// #define USES_P097   // ESP32Touch
// #define USES_P098   // 
// #define USES_P099   // XPT2046 touchscreen

// #define USES_P100   // DS2423 counter
// #define USES_P101   // WakeOnLan
// #define USES_P102   // PZEM004Tv3
// #define USES_P103   // Atlas_EZO_pH_ORP_EC
// #define USES_P106   // BME680
// #define USES_P107   // Si1145
// #define USES_P109   // ThermoOLED
// #define USES_P110   // VL53L0X Time of Flight sensor
// #define USES_P111   // RF522 RFID reader
// #define USES_P113   // VL53L1X ToF
// #define USES_P115   // MAX1704x


// Special plugins needing IR library
// #define USES_P016   // IR
// #define P016_SEND_IR_TO_CONTROLLER false //IF true then the JSON replay solution is transmited back to the condroller.
// #define USES_P035   // IRTX
// #define P016_P035_Extended_AC // The following define is needed for extended decoding of A/C Messages and or using standardised 
                                 //common arguments for controlling all deeply supported A/C units
// #define P016_P035_USE_RAW_RAW2 //Use the RAW and RAW2 encodings, disabling it saves 3.7Kb
// #define USES_P088   // Heatpump IR
// #define USES_P108   // DDS238-x ZN Modbus energy meters


/*
 #######################################################################################################
 ###########     Controllers
 #######################################################################################################
 */


// #define USES_C001   // Domoticz HTTP
// #define USES_C002   // Domoticz MQTT
// #define USES_C003   // Nodo telnet
// #define USES_C004   // ThingSpeak
// #define USES_C005   // Home Assistant (openHAB) MQTT
// #define USES_C006   // PiDome MQTT
// #define USES_C007   // Emoncms
// #define USES_C008   // Generic HTTP
// #define USES_C009   // FHEM HTTP
// #define USES_C010   // Generic UDP
// #define USES_C011   // Generic HTTP Advanced
// #define USES_C012   // Blynk HTTP
// #define USES_C013   // ESPEasy P2P network
// #define USES_C014   // homie 3 & 4dev MQTT
// #define USES_C015   // Blynk
// #define USES_C016   // Cache controller
// #define USES_C017   // Zabbix
// #define USES_C018   // TTN/RN2483


/*
 #######################################################################################################
 ###########     Notifiers
 #######################################################################################################
 */


// #define USES_N001   // Email
// #define USES_N002   // Buzzer


#endif // ESPEASY_CUSTOM_H<|MERGE_RESOLUTION|>--- conflicted
+++ resolved
@@ -168,18 +168,16 @@
 
 #define CUSTOM_EMERGENCY_FALLBACK_ALLOW_MINUTES_UPTIME 10
 
-<<<<<<< HEAD
 // Allow for remote provisioning of a node.
 // This is only allowed for custom builds.
 // To setup the configuration of the provisioning file, one must also define USE_SETTINGS_ARCHIVE
 // Default setting is to not allow to configure a node remotely, unless explicitly enabled.
 // #define USE_CUSTOM_PROVISIONING
-=======
+
 #define USES_SSDP
 
 #define USE_EXT_RTC                // Support for external RTC clock modules like PCF8563/PCF8523/DS3231/DS1307 
 
->>>>>>> 8dee3a1a
 
 // #define USE_SETTINGS_ARCHIVE
 // #define FEATURE_I2CMULTIPLEXER
