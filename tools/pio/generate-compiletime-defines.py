--- conflicted
+++ resolved
@@ -29,12 +29,6 @@
         from pygit2 import Repository
         import re
         try:
-<<<<<<< HEAD
-            regex = re.compile('^/tags/mega-{0}'.format(date.today().strftime("%Y%m%d")))
-            repo = Repository('.')
-            tag_today = [r for r in repo.references if regex.match(restr)][0]
-            return "https://cdn.jsdelivr.net/gh/letscontrolit/ESPEasy@{0}/static/".format(tag_today)
-=======
             repo = Repository('.')
             try:
                 # Test to see if the current checkout is a tag
@@ -56,7 +50,6 @@
                     
                 tag = tag.replace('refs/tags/','@')
                 return "https://cdn.jsdelivr.net/gh/letscontrolit/ESPEasy{0}/static/".format(tag)
->>>>>>> fa52ce6b
         except:
             return 'https://cdn.jsdelivr.net/gh/letscontrolit/ESPEasy/static/'
     except ImportError:
