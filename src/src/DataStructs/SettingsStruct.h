
#ifndef DATASTRUCTS_SETTINGSSTRUCT_H
#define DATASTRUCTS_SETTINGSSTRUCT_H


#include "../DataStructs/ESPEasyLimits.h"
#include "../Globals/Plugins.h"


/*********************************************************************************************\
 * SettingsStruct
\*********************************************************************************************/
template <unsigned int N_TASKS>
class SettingsStruct_tmpl
{
  public:
  SettingsStruct_tmpl();

  // VariousBits1 defaults to 0, keep in mind when adding bit lookups.
  bool appendUnitToHostname() const;
  void appendUnitToHostname(bool value);

  bool uniqueMQTTclientIdReconnect() const;
  void uniqueMQTTclientIdReconnect(bool value);

  bool OldRulesEngine() const;
  void OldRulesEngine(bool value);

  bool ForceWiFi_bg_mode() const;
  void ForceWiFi_bg_mode(bool value);

  bool WiFiRestart_connection_lost() const;
  void WiFiRestart_connection_lost(bool value);

  bool EcoPowerMode() const;
  void EcoPowerMode(bool value);

  bool WifiNoneSleep() const;
  void WifiNoneSleep(bool value);

  // Enable send gratuitous ARP by default, so invert the values (default = 0)
  bool gratuitousARP() const;
  void gratuitousARP(bool value);

  // Be a bit more tolerant when parsing the last argument of a command.
  // See: https://github.com/letscontrolit/ESPEasy/issues/2724
<<<<<<< HEAD
  bool TolerantLastArgParse();
  void TolerantLastArgParse(bool value);

=======
  bool TolerantLastArgParse() const;
  void TolerantLastArgParse(bool value);

  // SendToHttp command does not wait for ack, with this flag it does wait.
  bool SendToHttp_ack() const;
  void SendToHttp_ack(bool value);

>>>>>>> d270bad6
  void validate();

  bool networkSettingsEmpty() const;

  void clearNetworkSettings();

  void clearTimeSettings();

  void clearNotifications();

  void clearControllers();

  void clearTasks();

  void clearLogSettings();

  void clearUnitNameSettings();

  void clearMisc();

  void clearAll();

  void clearTask(taskIndex_t task);

  // Return hostname + unit when selected to add unit.
  String getHostname() const;

  // Return hostname with explicit set append unit.
  String getHostname(bool appendUnit) const;

  unsigned long PID;
  int           Version;
  int16_t       Build;
  byte          IP[4];
  byte          Gateway[4];
  byte          Subnet[4];
  byte          DNS[4];
  byte          IP_Octet;
  byte          Unit;
  char          Name[26];
  char          NTPHost[64];
  // FIXME TD-er: Issue #2690
  unsigned long Delay;              // Sleep time in seconds
  int8_t        Pin_i2c_sda;
  int8_t        Pin_i2c_scl;
  int8_t        Pin_status_led;
  int8_t        Pin_sd_cs;
  int8_t        PinBootStates[17];  // FIXME TD-er: this is ESP8266 number of pins. ESP32 has double.
  byte          Syslog_IP[4];
  unsigned int  UDPPort;
  byte          SyslogLevel;
  byte          SerialLogLevel;
  byte          WebLogLevel;
  byte          SDLogLevel;
  unsigned long BaudRate;
  unsigned long MessageDelay;
  byte          deepSleep_wakeTime;   // 0 = Sleep Disabled, else time awake from sleep in seconds
  boolean       CustomCSS;
  boolean       DST;
  byte          WDI2CAddress;
  boolean       UseRules;
  boolean       UseSerial;
  boolean       UseSSDP;
  boolean       UseNTP;
  unsigned long WireClockStretchLimit;
  boolean       GlobalSync;
  unsigned long ConnectionFailuresThreshold;
  int16_t       TimeZone;
  boolean       MQTTRetainFlag;
  boolean       InitSPI;
  // FIXME TD-er: Must change to cpluginID_t, but then also another check must be added since changing the pluginID_t will also render settings incompatible
  byte          Protocol[CONTROLLER_MAX];
  byte          Notification[NOTIFICATION_MAX]; //notifications, point to a NPLUGIN id
  // FIXME TD-er: Must change to pluginID_t, but then also another check must be added since changing the pluginID_t will also render settings incompatible
  byte          TaskDeviceNumber[N_TASKS]; // The "plugin number" set at as task (e.g. 4 for P004_dallas)
  unsigned int  OLD_TaskDeviceID[N_TASKS];  //UNUSED: this can be removed
  union {
    struct {
      int8_t        TaskDevicePin1[N_TASKS];
      int8_t        TaskDevicePin2[N_TASKS];
      int8_t        TaskDevicePin3[N_TASKS];
      byte          TaskDevicePort[N_TASKS];
    };
    int8_t        TaskDevicePin[4][N_TASKS];
  };
  boolean       TaskDevicePin1PullUp[N_TASKS];
  int16_t       TaskDevicePluginConfig[N_TASKS][PLUGIN_CONFIGVAR_MAX];
  boolean       TaskDevicePin1Inversed[N_TASKS];
  float         TaskDevicePluginConfigFloat[N_TASKS][PLUGIN_CONFIGFLOATVAR_MAX];
  long          TaskDevicePluginConfigLong[N_TASKS][PLUGIN_CONFIGLONGVAR_MAX];
  boolean       OLD_TaskDeviceSendData[N_TASKS];
  boolean       TaskDeviceGlobalSync[N_TASKS];
  byte          TaskDeviceDataFeed[N_TASKS];    // When set to 0, only read local connected sensorsfeeds
  unsigned long TaskDeviceTimer[N_TASKS];
  boolean       TaskDeviceEnabled[N_TASKS];
  boolean       ControllerEnabled[CONTROLLER_MAX];
  boolean       NotificationEnabled[NOTIFICATION_MAX];
  unsigned int  TaskDeviceID[CONTROLLER_MAX][N_TASKS];        // IDX number (mainly used by Domoticz)
  boolean       TaskDeviceSendData[CONTROLLER_MAX][N_TASKS];
  boolean       Pin_status_led_Inversed;
  boolean       deepSleepOnFail;
  boolean       UseValueLogger;
  boolean       ArduinoOTAEnable;
  uint16_t      DST_Start;
  uint16_t      DST_End;
  boolean       UseRTOSMultitasking;
  int8_t        Pin_Reset;
  byte          SyslogFacility;
  uint32_t      StructSize;  // Forced to be 32 bit, to make sure alignment is clear.
  boolean       MQTTUseUnitNameAsClientId;

  //its safe to extend this struct, up to several bytes, default values in config are 0
  //look in misc.ino how config.dat is used because also other stuff is stored in it at different offsets.
  //TODO: document config.dat somewhere here
  float         Latitude;
  float         Longitude;
  uint32_t      VariousBits1;
  uint32_t      ResetFactoryDefaultPreference; // Do not clear this one in the clearAll()

  // FIXME @TD-er: As discussed in #1292, the CRC for the settings is now disabled.
  // make sure crc is the last value in the struct
  // Try to extend settings to make the checksum 4-byte aligned.
//  uint8_t       ProgmemMd5[16]; // crc of the binary that last saved the struct to file.
//  uint8_t       md5[16];
};

/*
SettingsStruct* SettingsStruct_ptr = new SettingsStruct;
SettingsStruct& Settings = *SettingsStruct_ptr;
*/



typedef SettingsStruct_tmpl<TASKS_MAX> SettingsStruct;

#endif // DATASTRUCTS_SETTINGSSTRUCT_H<|MERGE_RESOLUTION|>--- conflicted
+++ resolved
@@ -44,11 +44,6 @@
 
   // Be a bit more tolerant when parsing the last argument of a command.
   // See: https://github.com/letscontrolit/ESPEasy/issues/2724
-<<<<<<< HEAD
-  bool TolerantLastArgParse();
-  void TolerantLastArgParse(bool value);
-
-=======
   bool TolerantLastArgParse() const;
   void TolerantLastArgParse(bool value);
 
@@ -56,7 +51,6 @@
   bool SendToHttp_ack() const;
   void SendToHttp_ack(bool value);
 
->>>>>>> d270bad6
   void validate();
 
   bool networkSettingsEmpty() const;
