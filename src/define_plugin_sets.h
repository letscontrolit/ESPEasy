--- conflicted
+++ resolved
@@ -828,13 +828,9 @@
     #define USES_P086   // Receiving values according Homie convention. Works together with C014 Homie controller
     //#define USES_P087   // Serial Proxy
     #define USES_P089   // Ping
-<<<<<<< HEAD
     #define USES_P090   // CCS811 TVOC/eCO2 Sensor 
     #define USES_P091	// SerSwitch
-=======
-    #define USES_P090   // CCS811 TVOC/eCO2 Sensor
     #define USES_P093   // Mitsubishi Heat Pump
->>>>>>> a2bf0e14
 #endif
 
 
