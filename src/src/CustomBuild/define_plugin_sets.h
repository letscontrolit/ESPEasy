--- conflicted
+++ resolved
@@ -1449,15 +1449,11 @@
   #ifndef USES_P125
     #define USES_P125   //
   #endif
-<<<<<<< HEAD
+  #ifndef USES_P126
+    #define USES_P126   //
+  #endif
   #ifndef USES_P127
     #define USES_P127   // CDM7160
-=======
-  #ifndef USES_P126
-    #define USES_P126   //
-  #endif
-  #ifndef USES_P127
-    #define USES_P127   //
   #endif
   #ifndef USES_P128
     #define USES_P128   //
@@ -1482,7 +1478,6 @@
   #endif
   #ifndef USES_P135
     #define USES_P135   //
->>>>>>> e692fab8
   #endif
 
   // Controllers
