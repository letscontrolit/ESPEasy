#include "_Plugin_Helper.h"
#ifdef USES_P036

// #######################################################################################################
// #################################### Plugin 036: OLED SSD1306 display #################################
//
// This is a modification to Plugin_023 with graphics library provided from squix78 github
// https://github.com/squix78/esp8266-oled-ssd1306
//
// The OLED can display up to 12 strings in four frames - i.e. 12 frames with 1 line, 6 with 2 lines, 4 with 3 lines or 3 with 4 lines.
// The font size is adjusted according to the number of lines required per frame.
//
// Major work on this plugin has been done by 'Namirda'
// Added to the main repository with some optimizations and some limitations.
// As long as the device is not enabled, no RAM is wasted.
//
<<<<<<< HEAD
// @tonhuisman: 2023-03-21
// CHG: Apply Center-/Right-alignment on on-display preview in the Devices overview page
// CHG: Code optimizations
// CHG: Make on-Display preview optional, and exclude alignment feature from 1M ESP8266 builds for size
// @tonhuisman: 2023-03-18
// CHG: Reduce font-size for Show Values content to 75%, code optimizations
// CHG: Make Interval optional
// @tonhuisman: 2023-03-16
// ADD: Show current content of the display on the Devices overview page (1..4 lines)
=======
// @tonhuisman: 2023-04-30
// FIX: Loading and saving line-settings for font and alignment used overlapping page-variables
>>>>>>> 75f2d94a
// @tonhuisman: 2023-03-07
// CHG: Parse text to display without trimming off leading and trailing spaces
// @tonhuisman: 2023-01-02
// CHG: Reduce string sizes for input fields, uncrustify source (causing some changelog comments to be wrapped...)
// @uwekaditz: 2022-10-17
// CHG: Display timeout is now a uint16_t value (max 65535s for display off)
// @tonhuisman: 2022-10-09
// CHG: Deduplicate code by moving the OLed I2C Address check to OLed_helper
// @uwekaditz: 2022-09-04
// CHG: #ifdef INPUT_PULLDOWN and all its dependencies removed
// @uwekaditz: 2022-09-02
// CHG: use P036_LIMIT_BUILD_SIZE if PLUGIN_BUILD_IR is defined
// @uwekaditz: 2022-08-11
// CHG: using css style xwide as default (define P036_USE_XWIDE deleted)
// CHG: correct English text (requested by tonhuisman)
// CHG: addFormNote() not used with LIMIT_BUILD_SIZE (proposed by tonhuisman)
// @uwekaditz: 2022-05-09
// NEW: right alignment with trailing spaces
// @uwekaditz: 2022-05-08
// FIX: left alignment again with leading spaces
// CHG: UI suggestions from tonhuisman
// @uwekaditz: 2022-05-07
// CHG: font Dialog_plain_12 is optional (not used with LIMIT_BUILD_SIZE)
// @uwekaditz: 2022-04-24
// CHG: font Dialog_plain_18 is optional (not used with LIMIT_BUILD_SIZE)
// @uwekaditz: 2022-04-23
// FIX: empty page was shown if just one frame has text
// @uwekaditz: 2022-04-21
// FIX: last frame was not shown (frameCounter check was wrong)
// @uwekaditz: 2022-04-19
// NEW: use the split token <|> to split lines into left and right part
//      the split token is replaced by a number of space chars to fit the display width
//      if the modified line is longer than the display width (even with only one space as replacement), the modified line will be scrolled,
//      if line scrolling is enabled no need to use a special alignment for displaying the line left and right aligned
// CHG: Setting for user defined contrast simplified (parse int from event->Par3..5)
// @uwekaditz: 2022-04-18
// ADD: Setting and support for user defined contrast: oledframedcmd,display,user,contrast,precharge,comdetect (contrast, precharge and
// comdetect are integers)
// CHG: setting for low contrast modified, low was invisible!
// @uwekaditz: 2022-04-16
// MSG: code reduced by 530 bytes to fit the build size for 'esp8266, normal_ESP8266_1M' (equal code put into functions)
// @uwekaditz: 2022-04-15
// NEW: individual font settings for each line
// NEW: simple structur tLineSettings to hold all font and page settings
// FIX: while setting new 'Lines per Frame' by 'oledframedcmd' the max page count was not updated
// FIX: 'Tweaked to match the 13 pix font to fit for 4 lines display' did only work for 128x64 displays
// CHG: 'Turn on/off the Indicator if the number of frames changes' did not work if the indicator is not shown, removed because it is not
// needed
// CHG: CalculateFontSettings() starts with the biggest font
// CHG: 'Update max page count'()' checks only the first byte of the content (0 == empty)
// MSG: Macros for P036_DisplayIsOn and P036_SetDisplayOn for easier code reading
// MSG: new debug logs with P036_CHECK_HEAP and P036_CHECK_INDIVIDUAL_FONT
// MSG: Preperation for css style xwide (define P036_USE_XWIDE)
// @uwekaditz: 2022-04-09
// FIX: wrong pixel calculation for alignment for non-scrolling lines on 64x48 display (the first shown left pixel on 64x48 displays is 32!)
// CHG: new class P036_LineContent(), just for loading the DisplayLinesV1
// @uwekaditz: 2022-04-05
// FIX: wrong alignment (only centered) for long, non-scrolling lines
// FIX: definition of the debug function FontName() was wrong
// @uwekaditz: 2022-04-04
// ADD: global alignment setting includes now also TEXT_ALIGN_RIGHT, paramter moved to PCONFIG_LONG(1)=P036_FLAGS_1 because it needs 2 bits
// CHG: item DisplayLinesV1[].FontHeight renamed into DisplayLinesV1[].ModifyLayout
// CHG: Alignment can be set for each line (saved in DisplayLinesV1[].ModifyLayout Bits 5-3, eAlignment)
// CHG: Preparation to modify font for each line (saved in DisplayLinesV1[].ModifyLayout Bits 2-0, eModifyFont)
// CHG: Device layout uses a sub table with line number, content, modify font and alignment
// CHG: Setting 'Hide indicator' is only visible for 128x64 display, its already true for all other displays
// ADD: Add font Dialog_plain_18 to usable fonts
// ADD: Setting and support for oledframedcmd,align,<0|1|2> subcommand, par2: (0=centre|1=left|2=right)
// @tonhuisman: 2022-02-13
// CHG: Tweak font metrics for 4-lines display to not need to use an 8px font (height 10 pix).
// DEL: Removed the extra fonts added earlier in this change, including the mono-spaced font
// @tonhuisman: 2022-02-06
// ADD: Setting and support for showing the content left-aligned, and oledframedcmd,leftalign,<0|1> subcommand
// CHG: Move #define for settings to P036_data_struct.h file,
// ADD: Setting for always hiding indicator (footer), recalculate fontsize when number of frames changes
// @tonhuisman: 2022-02-05
// CHG: Small optimizations and code improvements, add optional logging for CalculateFontSettings
// @tonhuisman: 2022-02-01
// ADD: oledframedcmd Subcommand 'linecount' for changing the number of lines per frame. Also generates an event on init and when changed,
// when enabled.
// @tonhuisman: 2022-01-31
// BUG: Enable 4 line frames again by using a smaller font and tweaking the footer
// @tonhuisman: 2021-06-11
// ADD: Send events on Frame and Line
// CHG: Setting contrast always turns on display, reduce code size by some refactoring
// CHG: Introduce #define constants for 'magic numbers', replace PCONFIG_LONG(0) by P036_FLAGS_0 to anticipate on a second set of 32 flags
// @tonhuisman: 2021-06-10
// NEW: Add option to send events on Display On/Off (1,0) and Contrast Low/Med/High (0,1,2)
// CHG: Eliminate a couple of superfluous variables saving a little .bin size
// @uwekaditz: 2020-10-19
// CHG: ressouce-saving string calculation
// @uwekaditz: 2020-10-211
// NEW: Support for 128x32 displays (see https://www.letscontrolit.com/forum/viewtopic.php?p=39840#p39840)
// NEW: Option to hide the header
// CHG: Calculate font setting, if necessary reduce lines per page (fonts are not longer a fixed setting)
// CHG: Reduce espeasy_logo to 32x32 to fit all displays
// CHG: Calculate font setting for splash screen
// @uwekaditz: 2020-06-22
// BUG: MaxFramesToDisplay was not updated if all display lines were empty -> display_indicator() crashed due to memory overflow
// CHG: MaxFramesToDisplay will be updated after receiving command with new line content
// CHG: Added some checks if P036_data are valid and if P036_data->isInitialized()
// @uwekaditz: 2020-05-11
// CHG: clearing window for scrolling lines was 1pix too large in y direction
// CHG: font settings for 64x48 updated
// @uwekaditz: 2020-05-05
// CHG: re-schedule Settings.TaskDeviceTimer after JumpToPage to avoid any scheduled page change while jumping to pages
// CHG: correct calculation of the page indicator counts
// @uwekaditz: 2020-05-04
// BUG: temporary pointer to P036_data_struct was not deleted in PLUGIN_WEBFORM_LOAD
// CHG: PLUGIN_WEBFORM_SAVE does not use a temporary pointer to P036_data_struct
// CHG: Jump to any page (Display button or command) is always without page scrolling
// CHG: Jump to next page (Display button) is not allowed while page scrolling is running
// @uwekaditz: 2020-05-03
// CHG: Memory optimization (issue #2799)
// CHG: Added setting for 'Disable scrolling while WiFi is not connected', scrolling is not smooth as long as the ESP tries to connect Wifi
// (Load 100%!)
// BUG: Wifi-Bars not fully right for 128 pixel wide displays
// BUG: clearing window for scrolling lines was too high and to narrow
// BUG: content of lines with pixel width > 255 had to be shortened
// CHG: scrolling lines improved
// CHG: variables renamed for better understanding
// @tonhuisman: 2020-04-13
// CHG: Added setting for 'Step through frames with Display button', when enabled, pressing the button while the display is on
// cycles through the available frames.
// CHG: Added command oledframedcmd,frame,[0..n] to select the next frame (0) or explicitly frame 1..n, where n is the last frame available
// IMP: Improvement to immediately show the frame the text is placed on when text is received.
// @tonhuisman: 2020-03-05
// CHG: Added setting for 'Wake display on receiving text', when unticked doesn't enable the display if it is off by time-out
// @uwekaditz: 2019-11-22
// CHG: Each line can now have 64 characters (version is saved as Bit23-20 in PCONFIG_LONG(0)))
// FIX: Overlapping while page scrolling (size of line content for scrolling pages limited to 128 pixel)
// CHG: Using a calculation to reduce line content for scrolling pages instead of a while loop
// CHG: Using SetBit and GetBit functions to change the content of PCONFIG_LONG(0)
// CHG: Memory usage reduced (only P036_DisplayLinesV1 is now used)
// CHG: using uint8_t and uint16_t instead of uint8_t and word
// @uwekaditz: 2019-11-17
// CHG: commands for P036
// 1. Display commands: oledframedcmd display [on, off, low, med, high]
//    turns display on or off or changes contrast (low, med or high)
// 2. Content commands: oledframedcmd <line> <text> <mode>
//    displays <text> in line (1-12), next frame is showing the changed line, mode not implemented yet
// @uwekaditz: 2019-11-16
// CHG: Header content only changed once within display interval. before every second
// CHG: more predefined constants to understand the meaning of the values
// @uwekaditz: 2019-11-11
// CHG: PageScrolling based on Timer (PLUGIN_TASKTIMER_IN) to reduce time for PLUGIN_READ (blocking) from 700ms to 80ms
// @uwekaditz: 2019-11-05
// NEW: Optional scrolling for long lines (wider than display width)
// @uwekaditz: 2019-11-04
// FIX: Wifi bars for 128x64 and 128x32 displays must be on right side
// FIX: Rotated image did not work for displays with height less then 64 pix
// NEW: Added pagination to customized header
// CHG: Time can be always selected in customized header, even if the time is diplayed by default for 128x68
// @uwekaditz: 2019-11-02
// NEW: more OLED sizes (128x32, 64x48) added to the original 128x64 size
// NEW: Display button can be inverted (saved as Bit16 in PCONFIG_LONG(0))
// NEW: Content of header is adjustable, also the alternating function (saved as Bit 15-0 in PCONFIG_LONG(0))
// CHG: Parameters sorted


# include "src/PluginStructs/P036_data_struct.h"
# ifdef P036_CHECK_HEAP
#  include "src/Helpers/Memory.h"
# endif // ifdef P036_CHECK_HEAP

# define PLUGIN_036
# define PLUGIN_ID_036         36
# define PLUGIN_NAME_036       "Display - OLED SSD1306/SH1106 Framed"
# define PLUGIN_VALUENAME1_036 "OLED"

# ifdef P036_SEND_EVENTS
#  define P036_EVENT_DISPLAY  0 // event: <taskname>#display=0/1
#  define P036_EVENT_CONTRAST 1 // event: <taskname>#contrast=0/1/2
#  define P036_EVENT_FRAME    2 // event: <taskname>#frame=1..n
#  define P036_EVENT_LINE     3 // event: <taskname>#line=1..n
#  define P036_EVENT_LINECNT  4 // event: <taskname>#linecount=1..4
void P036_SendEvent(struct EventStruct *event,
                    uint8_t             eventId,
                    int16_t             eventValue);
# endif // ifdef P036_SEND_EVENTS

# ifdef P036_CHECK_HEAP
void    P036_CheckHeap(String dbgtxt);
# endif // ifdef P036_CHECK_HEAP

boolean Plugin_036(uint8_t function, struct EventStruct *event, String& string)
{
  bool success = false;

  switch (function)
  {
    case PLUGIN_DEVICE_ADD:
    {
      Device[++deviceCount].Number           = PLUGIN_ID_036;
      Device[deviceCount].Type               = DEVICE_TYPE_I2C;
      Device[deviceCount].VType              = Sensor_VType::SENSOR_TYPE_NONE;
      Device[deviceCount].Ports              = 0;
      Device[deviceCount].PullUpOption       = false;
      Device[deviceCount].InverseLogicOption = false;
      Device[deviceCount].FormulaOption      = false;
      Device[deviceCount].ValueCount         = 0;
      Device[deviceCount].SendDataOption     = false;
      Device[deviceCount].TimerOption        = true;
      Device[deviceCount].TimerOptional      = true;
      break;
    }

    case PLUGIN_GET_DEVICENAME:
    {
      string = F(PLUGIN_NAME_036);
      break;
    }

    case PLUGIN_GET_DEVICEVALUENAMES:
    {
      strcpy_P(ExtraTaskSettings.TaskDeviceValueNames[0], PSTR(PLUGIN_VALUENAME1_036)); // OnOff
      break;
    }

    case PLUGIN_I2C_HAS_ADDRESS:
    case PLUGIN_WEBFORM_SHOW_I2C_PARAMS:
    {
      success = OLedI2CAddressCheck(function, event->Par1, F("i2c_addr"), P036_ADR);

      break;
    }

    # if FEATURE_I2C_GET_ADDRESS
    case PLUGIN_I2C_GET_ADDRESS:
    {
      event->Par1 = P036_ADR;
      success     = true;
      break;
    }
    # endif // if FEATURE_I2C_GET_ADDRESS

    case PLUGIN_WEBFORM_SHOW_GPIO_DESCR:
    {
      string  = F("Btn: ");
      string += formatGpioLabel(CONFIG_PIN3, false);
      success = true;
      break;
    }

    case PLUGIN_WEBFORM_LOAD:
    {
# ifdef PLUGIN_036_DEBUG
      addLog(LOG_LEVEL_INFO, F("P036_PLUGIN_WEBFORM_LOAD ..."));
# endif // PLUGIN_036_DEBUG
# ifdef P036_CHECK_HEAP
      P036_CheckHeap(F("_LOAD: Entering"));
# endif // P036_CHECK_HEAP

      // Use number 5 to remain compatible with existing configurations,
      // but the item should be one of the first choices.
      OLedFormController(F("controller"), nullptr, P036_CONTROLLER);

      {
        const int optionValues[P36_MaxSizesCount] =
        { static_cast<int>(p036_resolution::pix128x64),
          static_cast<int>(p036_resolution::pix128x32),
          static_cast<int>(p036_resolution::pix64x48) };
        OLedFormSizes(F("size"), optionValues, P036_RESOLUTION, true);
      }

      OLedFormRotation(F("rotate"), P036_ROTATE);

      {
        p036_resolution tOLEDIndex = static_cast<p036_resolution>(P036_RESOLUTION);
        addFormNumericBox(F("Lines per Frame"),
                          F("nlines"),
                          P036_NLINES,
                          1,
                          P036_data_struct::getDisplaySizeSettings(tOLEDIndex).MaxLines);
      }
# ifdef P036_ENABLE_LEFT_ALIGN
      {
        addFormCheckBox(F("Reduce no. of lines to fit font"), F("ReduceLineNo"), bitRead(P036_FLAGS_1, P036_FLAG_REDUCE_LINE_NO));
#  ifndef P036_LIMIT_BUILD_SIZE
        addFormNote(F("When checked, 'Lines per Frame' will be automatically reduced to fit the individual line settings."));
#  endif // ifndef P036_LIMIT_BUILD_SIZE
      }
# endif // ifdef P036_ENABLE_LEFT_ALIGN
      {
        const __FlashStringHelper *options[5] = {
          F("Very Slow"),
          F("Slow"),
          F("Fast"),
          F("Very Fast"),
          F("Instant")
        };
        const int optionValues[5] =
        { static_cast<int>(ePageScrollSpeed::ePSS_VerySlow),
          static_cast<int>(ePageScrollSpeed::ePSS_Slow),
          static_cast<int>(ePageScrollSpeed::ePSS_Fast),
          static_cast<int>(ePageScrollSpeed::ePSS_VeryFast),
          static_cast<int>(ePageScrollSpeed::ePSS_Instant) };
        addFormSelector(F("Scroll"), F("scroll"), 5, options, optionValues, P036_SCROLL);
      }

      // FIXME TD-er: Why is this using pin3 and not pin1? And why isn't this using the normal pin selection functions?
      addFormPinSelect(PinSelectPurpose::Generic_input, formatGpioName_input_optional(F("Display button")), F("taskdevicepin3"), CONFIG_PIN3);

      {
        const __FlashStringHelper *options[2] = { F("Input"), F("Input pullup") };
        const int optionValues[2]             =
        { static_cast<int>(eP036pinmode::ePPM_Input),
          static_cast<int>(eP036pinmode::ePPM_InputPullUp) };
        addFormSelector(F("Pin mode"), F("pinmode"), 2, options, optionValues,
                        bitRead(P036_FLAGS_0, P036_FLAG_INPUT_PULLUP)); // Bit 26 Input PullUp
      }

      addFormCheckBox(F("Inversed Logic"),                          F("pin3invers"), bitRead(P036_FLAGS_0, P036_FLAG_PIN3_INVERSE));

      addFormCheckBox(F("Step through frames with Display button"), F("StepPages"),  bitRead(P036_FLAGS_0, P036_FLAG_STEP_PAGES_BUTTON));

      addFormNumericBox(F("Display Timeout"), F("timer"), P036_TIMER, 0, 65535);

      OLedFormContrast(F("contrast"), P036_CONTRAST);

      addFormCheckBox(F("Disable all scrolling while WiFi is disconnected"), F("ScrollWithoutWifi"),
                      !bitRead(P036_FLAGS_0, P036_FLAG_SCROLL_WITHOUTWIFI)); // Bit 24
# ifndef P036_LIMIT_BUILD_SIZE
      addFormNote(F("When checked, all scrollings (pages and lines) are disabled as long as WiFi is not connected."));
# endif // ifndef P036_LIMIT_BUILD_SIZE

# ifdef P036_SEND_EVENTS
      {
        uint8_t choice = 0;
        bitWrite(choice, 0, bitRead(P036_FLAGS_0, P036_FLAG_SEND_EVENTS));
        bitWrite(choice, 1, bitRead(P036_FLAGS_0, P036_FLAG_EVENTS_FRAME_LINE));
        const __FlashStringHelper *options[3] = {
          F("None"),
          F("Display &amp; Contrast"),
          F("Display, Contrast, Frame, Line &amp; Linecount")
        };
        const int optionValues[3] = { 0, 1, 3 }; // Bitmap
        addFormSelector(F("Generate events"), F("generateEvents"), 3, options, optionValues, choice);

#  ifndef P036_LIMIT_BUILD_SIZE
        addFormNote(F("Events: &lt;taskname&gt; #display=1/0 (on/off), #contrast=0/1/2 (low/med/high),"));
        addFormNote(F("and #frame=&lt;framenr&gt;, #line=&lt;linenr&gt; and #linecount=&lt;lines&gt;"));
#  endif // ifndef P036_LIMIT_BUILD_SIZE
      }
# endif // ifdef P036_SEND_EVENTS

      addFormSubHeader(F("Content"));

      addFormCheckBox(F("Hide header"), F("HideHeader"), bitRead(P036_FLAGS_0, P036_FLAG_HIDE_HEADER)); // Bit 25
# ifdef P036_ENABLE_HIDE_FOOTER

      if (static_cast<p036_resolution>(P036_RESOLUTION) == p036_resolution::pix128x64) {
        // show CheckBox only if footer can be displayed
        addFormCheckBox(F("Hide indicator"), F("HideFooter"), bitRead(P036_FLAGS_0, P036_FLAG_HIDE_FOOTER)); // Bit 30
      }
# endif // ifdef P036_ENABLE_HIDE_FOOTER

      {
        const __FlashStringHelper *options9[14] =
        { F("SSID"),         F("SysName"),         F("IP"),                 F("MAC"),                 F("RSSI"),                 F("BSSID"),
          F("WiFi channel"), F("Unit"),            F("SysLoad"),            F("SysHeap"),             F("SysStack"),             F("Date"),
          F("Time"),         F("PageNumbers") };
        const int optionValues9[14] =
        { static_cast<int>(eHeaderContent::eSSID),
          static_cast<int>(eHeaderContent::eSysName),
          static_cast<int>(eHeaderContent::eIP),
          static_cast<int>(eHeaderContent::eMAC),
          static_cast<int>(eHeaderContent::eRSSI),
          static_cast<int>(eHeaderContent::eBSSID),
          static_cast<int>(eHeaderContent::eWiFiCh),
          static_cast<int>(eHeaderContent::eUnit),
          static_cast<int>(eHeaderContent::eSysLoad),
          static_cast<int>(eHeaderContent::eSysHeap),
          static_cast<int>(eHeaderContent::eSysStack),
          static_cast<int>(eHeaderContent::eDate),
          static_cast<int>(eHeaderContent::eTime),
          static_cast<int>(eHeaderContent::ePageNo) };
        addFormSelector(F("Header"), F("header"), 14, options9, optionValues9,
                        get8BitFromUL(P036_FLAGS_0, P036_FLAG_HEADER));             // HeaderContent
        addFormSelector(F("Header (alternate)"), F("headerAlternate"), 14, options9, optionValues9,
                        get8BitFromUL(P036_FLAGS_0, P036_FLAG_HEADER_ALTERNATIVE)); // HeaderContentAlternative
      }

      addFormCheckBox(F("Scroll long lines"),              F("ScrollLines"), bitRead(P036_FLAGS_0, P036_FLAG_SCROLL_LINES));

      addFormCheckBox(F("Wake display on receiving text"), F("NoDisplay"),   !bitRead(P036_FLAGS_0, P036_FLAG_NODISPLAY_ONRECEIVE));

# ifndef P036_LIMIT_BUILD_SIZE
      addFormNote(F("When checked, the display wakes up at receiving remote updates."));
# endif // ifndef P036_LIMIT_BUILD_SIZE

      addFormSubHeader(F("Lines"));
# ifdef P036_ENABLE_LEFT_ALIGN
      {
        const __FlashStringHelper *optionsAlignment[3] =
        { F("left"), F("center"), F("right") };
        const int optionValuesAlignment[3] =
        { static_cast<int>(eAlignment::eLeft),
          static_cast<int>(eAlignment::eCenter),
          static_cast<int>(eAlignment::eRight)
        };
        addFormSelector(F("Align content (global)"), F("LeftAlign"), 3, optionsAlignment, optionValuesAlignment,
                        get2BitFromUL(P036_FLAGS_1, P036_FLAG_LEFT_ALIGNED));
      }
# endif // ifdef P036_ENABLE_LEFT_ALIGN

      {
        // For load and save of the display lines, we must not rely on the data in memory.
        // This data in memory can be altered through write commands.
        // Therefore we must read the lines from flash in a temporary object.
# ifdef P036_CHECK_HEAP
        P036_CheckHeap(F("_LOAD: Before (*P036_lines = new)"));
# endif // P036_CHECK_HEAP

        {
          P036_LineContent P036_lines;
# ifdef P036_CHECK_HEAP
          P036_CheckHeap(F("_LOAD: Before loadDisplayLines()"));
# endif // P036_CHECK_HEAP
          P036_lines.loadDisplayLines(event->TaskIndex, get4BitFromUL(P036_FLAGS_0, P036_FLAG_SETTINGS_VERSION)); // Bit23-20 Version
                                                                                                                  // CustomTaskSettings
# ifdef P036_CHECK_HEAP
          P036_CheckHeap(F("_LOAD: After loadDisplayLines()"));
# endif // P036_CHECK_HEAP

          const __FlashStringHelper *optionsFont[5] =
          { F("Use smallest"), F("Reduce to smaller"), F("None"), F("Enlarge to bigger"), F("Use biggest") };
          const int optionValuesFont[5] =
          { static_cast<int>(eModifyFont::eMinimize),
            static_cast<int>(eModifyFont::eReduce),
            static_cast<int>(eModifyFont::eNone),
            static_cast<int>(eModifyFont::eEnlarge),
            static_cast<int>(eModifyFont::eMaximize)
          };
          uint8_t FontChoice[P36_Nlines];

          const __FlashStringHelper *optionsAlignment[4] =
          { F("Use global"), F("left"), F("center"), F("right") };
          const int optionValuesAlignment[4] =
          { static_cast<int>(eAlignment::eGlobal),
            static_cast<int>(eAlignment::eLeft),
            static_cast<int>(eAlignment::eCenter),
            static_cast<int>(eAlignment::eRight)
          };
          uint8_t AlignmentChoice[P36_Nlines];

          addRowLabel(F("Line"));
          html_table(F("sub"));
          html_table_header(F("&nbsp;#&nbsp;"));
          html_table_header(F("Content"), 500);
          html_table_header(F("Modify font"));
          html_table_header(F("Alignment"));

          for (int varNr = 0; varNr < P36_Nlines; varNr++)
          {
            html_TR_TD();                     // All columns use max. width available
            addHtml(F("&nbsp;"));
            addHtmlInt(varNr + 1);
            html_TD(F("padding-right: 8px")); // text box is (100% - 8 pixel) on right side wide
            addTextBox(getPluginCustomArgName(varNr),
                       String(P036_lines.DisplayLinesV1[varNr].Content),
                       P36_NcharsV1 - 1,
                       false,        // readonly,
                       false,        // required,
                       EMPTY_STRING, // pattern,
                       F("xwide")
                       );            // class name
            html_TD();               // font
            FontChoice[varNr] = get3BitFromUL(P036_lines.DisplayLinesV1[varNr].ModifyLayout, P036_FLAG_ModifyLayout_Font);
            addSelector(getPluginCustomArgName(varNr + 100),
                        5,
                        optionsFont,
                        optionValuesFont,
                        nullptr,           // attr[],
                        FontChoice[varNr], // selectedIndex,
                        false,             // reloadonchange,
                        true,              // enabled,
                        F("")              // class name
                        );
            html_TD();                     // alignment
            AlignmentChoice[varNr] = get3BitFromUL(P036_lines.DisplayLinesV1[varNr].ModifyLayout, P036_FLAG_ModifyLayout_Alignment);
            addSelector(getPluginCustomArgName(varNr + 200),
                        4,
                        optionsAlignment,
                        optionValuesAlignment,
                        nullptr,                // attr[],
                        AlignmentChoice[varNr], // selectedIndex,
                        false,                  // reloadonchange,
                        true,                   // enabled,
                        F("")                   // class name
                        );
          }
          html_end_table();
        }
      }

# ifdef P036_CHECK_HEAP
      P036_CheckHeap(F("_LOAD: Before exit"));
# endif // P036_CHECK_HEAP
      success = true;
      break;
    }

    case PLUGIN_WEBFORM_SAVE:
    {
# ifdef PLUGIN_036_DEBUG
      addLog(LOG_LEVEL_INFO, F("P036_PLUGIN_WEBFORM_SAVE ..."));
# endif // PLUGIN_036_DEBUG
# ifdef P036_CHECK_HEAP
      P036_CheckHeap(F("_SAVE: Entering"));
# endif // P036_CHECK_HEAP

      // update now
      Scheduler.schedule_task_device_timer(event->TaskIndex, millis() + 10);

      P036_ADR        = getFormItemInt(F("i2c_addr"));
      P036_ROTATE     = getFormItemInt(F("rotate"));
      P036_NLINES     = getFormItemInt(F("nlines"));
      P036_SCROLL     = getFormItemInt(F("scroll"));
      P036_TIMER      = getFormItemInt(F("timer"));
      P036_CONTROLLER = getFormItemInt(F("controller"));
      P036_CONTRAST   = getFormItemInt(F("contrast"));
      P036_RESOLUTION = getFormItemInt(F("size"));

      uint32_t lSettings = 0;
      set8BitToUL(lSettings, P036_FLAG_HEADER,             uint8_t(getFormItemInt(F("header")) & 0xff));          // HeaderContent
      set8BitToUL(lSettings, P036_FLAG_HEADER_ALTERNATIVE, uint8_t(getFormItemInt(F("headerAlternate")) & 0xff)); // HeaderContentAlternative
      bitWrite(lSettings, P036_FLAG_PIN3_INVERSE,        isFormItemChecked(F("pin3invers")));                     // Pin3Invers
      bitWrite(lSettings, P036_FLAG_SCROLL_LINES,        isFormItemChecked(F("ScrollLines")));                    // ScrollLines
      bitWrite(lSettings, P036_FLAG_NODISPLAY_ONRECEIVE, !isFormItemChecked(F("NoDisplay")));                     // NoDisplayOnReceivingText
      bitWrite(lSettings, P036_FLAG_STEP_PAGES_BUTTON,   isFormItemChecked(F("StepPages")));                      // StepThroughPagesWithButton
      // save CustomTaskSettings always in version V1
      set4BitToUL(lSettings, P036_FLAG_SETTINGS_VERSION, 0x01);                                                   // Bit23-20 Version
                                                                                                                  // CustomTaskSettings
                                                                                                                  // ->
      // version V1
      bitWrite(lSettings, P036_FLAG_SCROLL_WITHOUTWIFI, !isFormItemChecked(F("ScrollWithoutWifi")));              // ScrollWithoutWifi
      bitWrite(lSettings, P036_FLAG_HIDE_HEADER,        isFormItemChecked(F("HideHeader")));                      // Hide header
# ifdef P036_ENABLE_HIDE_FOOTER
      bitWrite(lSettings, P036_FLAG_HIDE_FOOTER,        isFormItemChecked(F("HideFooter")));                      // Hide footer
# endif // ifdef P036_ENABLE_HIDE_FOOTER

      bitWrite(lSettings, P036_FLAG_INPUT_PULLUP,       getFormItemInt(F("pinmode")));                            // Input PullUp
# ifdef P036_SEND_EVENTS
      uint8_t generateEvents = getFormItemInt(F("generateEvents")) & 0xFF;
      bitWrite(lSettings, P036_FLAG_SEND_EVENTS,        bitRead(generateEvents, 0));                              // SendEvents
      bitWrite(lSettings, P036_FLAG_EVENTS_FRAME_LINE,  bitRead(generateEvents, 1));                              // SendEventsFrameLine
# endif // ifdef P036_SEND_EVENTS

      P036_FLAGS_0 = lSettings;

# ifdef P036_ENABLE_LEFT_ALIGN
      lSettings = 0;
      set2BitToUL(lSettings, P036_FLAG_LEFT_ALIGNED, uint8_t(getFormItemInt(F("LeftAlign")) & 0xff)); // Alignment
      bitWrite(lSettings, P036_FLAG_REDUCE_LINE_NO, isFormItemChecked(F("ReduceLineNo")));            // Reduce line numbers
      P036_FLAGS_1 = lSettings;
# endif // ifdef P036_ENABLE_LEFT_ALIGN

      {
        // For load and save of the display lines, we must not rely on the data in memory.
        // This data in memory can be altered through write commands.
        // Therefore we must use a temporary version to store the settings.
# ifdef P036_CHECK_HEAP
        P036_CheckHeap(F("_SAVE: Before (*P036_lines = new)"));
# endif // P036_CHECK_HEAP

        {
          P036_LineContent P036_lines;
          String   error;
          uint32_t lModifyLayout;

# ifdef P036_CHECK_HEAP
          P036_CheckHeap(F("_SAVE: After (*P036_lines = new)"));
# endif // P036_CHECK_HEAP

          for (uint8_t varNr = 0; varNr < P36_Nlines; varNr++)
          {
            P036_lines.DisplayLinesV1[varNr].Content  = webArg(getPluginCustomArgName(varNr));
            P036_lines.DisplayLinesV1[varNr].FontType = 0xff;
            lModifyLayout                             = 0xC0; // keep 2 upper bits untouched
            // ModifyFont
            set3BitToUL(lModifyLayout, P036_FLAG_ModifyLayout_Font,      uint8_t(getFormItemInt(getPluginCustomArgName(varNr + 100)) & 0xff));

            // Alignment
            set3BitToUL(lModifyLayout, P036_FLAG_ModifyLayout_Alignment, uint8_t(getFormItemInt(getPluginCustomArgName(varNr + 200)) & 0xff));
            P036_lines.DisplayLinesV1[varNr].ModifyLayout = uint8_t(lModifyLayout & 0xff);
            P036_lines.DisplayLinesV1[varNr].FontSpace    = 0xff;
            P036_lines.DisplayLinesV1[varNr].reserved     = 0xff;
          }

          error = P036_lines.saveDisplayLines(event->TaskIndex);

          if (!error.isEmpty()) {
            addHtmlError(error);
          }
        }
      }

# ifdef PLUGIN_036_DEBUG
      addLog(LOG_LEVEL_INFO, F("P036_PLUGIN_WEBFORM_SAVE Done"));
# endif // PLUGIN_036_DEBUG
# ifdef P036_CHECK_HEAP
      P036_CheckHeap(F("_SAVE: Before exit"));
# endif // P036_CHECK_HEAP
      success = true;
      break;
    }

    case PLUGIN_INIT:
    {
# ifdef P036_CHECK_HEAP
      P036_CheckHeap(F("_INIT: Entering"));
# endif // P036_CHECK_HEAP

      initPluginTaskData(event->TaskIndex, new (std::nothrow) P036_data_struct());
# ifdef P036_CHECK_HEAP
      P036_CheckHeap(F("_INIT: Before (*P036_data = static_cast<P036_data_struct *>)"));
# endif // P036_CHECK_HEAP
      P036_data_struct *P036_data =
        static_cast<P036_data_struct *>(getPluginTaskData(event->TaskIndex));

      if (nullptr == P036_data) {
        addLog(LOG_LEVEL_ERROR, F("P036_PLUGIN_INIT: P036_data are zero!"));
        return success;
      }

      // Load the custom settings from flash

      P036_data->bHideHeader = bitRead(P036_FLAGS_0, P036_FLAG_HIDE_HEADER);  // Bit 25 Hide header
      # ifdef P036_ENABLE_HIDE_FOOTER
      P036_data->bHideFooter |= bitRead(P036_FLAGS_0, P036_FLAG_HIDE_FOOTER); // Bit 30 Hide footer
      # endif // ifdef P036_ENABLE_HIDE_FOOTER
      # ifdef P036_ENABLE_LEFT_ALIGN
      P036_data->setTextAlignment(static_cast<eAlignment>(get2BitFromUL(P036_FLAGS_1, P036_FLAG_LEFT_ALIGNED)));
      P036_data->bReduceLinesPerFrame = bitRead(P036_FLAGS_1, P036_FLAG_REDUCE_LINE_NO); // Bit 2 Reduce line number
      # endif // ifdef P036_ENABLE_LEFT_ALIGN

      // Init the display and turn it on
# ifdef P036_CHECK_HEAP
      P036_CheckHeap(F("_INIT: Before P036_data->init()"));
# endif // P036_CHECK_HEAP

      if (!(P036_data->init(event->TaskIndex,
                            get4BitFromUL(P036_FLAGS_0, P036_FLAG_SETTINGS_VERSION), // Bit23-20 Version CustomTaskSettings
                            P036_CONTROLLER,                                         // Type
                            P036_ADR,                                                // I2C address
                            Settings.Pin_i2c_sda,
                            Settings.Pin_i2c_scl,
                            static_cast<p036_resolution>(P036_RESOLUTION),           // OLED index
                            (P036_ROTATE == 2),                                      // 1 = Normal, 2 = Rotated
                            P036_CONTRAST,
                            P036_TIMER,
                            P036_NLINES
                            ))) {
        clearPluginTaskData(event->TaskIndex);
        P036_data = nullptr;

        // success   = true; // INIT was NOT successful!
        break;
      }
# ifdef P036_CHECK_HEAP
      P036_CheckHeap(F("_INIT: After P036_data->init()"));
# endif // P036_CHECK_HEAP

      //      Set the initial value of OnOff to On
      P036_SetDisplayOn(1);
      # ifdef P036_SEND_EVENTS

      if (bitRead(P036_FLAGS_0, P036_FLAG_SEND_EVENTS)) {
        P036_SendEvent(event, P036_EVENT_DISPLAY, 1);

        if (bitRead(P036_FLAGS_0, P036_FLAG_EVENTS_FRAME_LINE)) {
          #  ifdef P036_ENABLE_LINECOUNT
          P036_SendEvent(event, P036_EVENT_LINECNT, P036_NLINES); // Send the current nr. of lines per frame
          #  endif // P036_ENABLE_LINECOUNT
          P036_SendEvent(event, P036_EVENT_FRAME,   P036_data->currentFrameToDisplay + 1);
        }
      }
      # endif // ifdef P036_SEND_EVENTS

      if (validGpio(CONFIG_PIN3)) {                          // Button related setup
        if (bitRead(P036_FLAGS_0, P036_FLAG_INPUT_PULLUP)) { // Bit 26 Input PullUp
          pinMode(CONFIG_PIN3, INPUT_PULLUP);                // Reset pinstate to PIN_MODE_INPUT_PULLUP
        }
        else {
          pinMode(CONFIG_PIN3, INPUT);                       // Reset pinstate to PIN_MODE_INPUT
        }

        P036_data->DebounceCounter = 0;
        P036_data->RepeatCounter   = 0;
        P036_data->ButtonState     = false;
      }

# ifdef PLUGIN_036_DEBUG

      if (P036_data->isInitialized()) {
        addLog(LOG_LEVEL_INFO, F("P036_init Done"));
      } else {
        addLog(LOG_LEVEL_INFO, F("P036_init Not initialized"));
      }
# endif // PLUGIN_036_DEBUG

# ifdef P036_CHECK_HEAP
      P036_CheckHeap(F("_INIT: Before exit"));
# endif // P036_CHECK_HEAP
      success = true;
      break;
    }

    case PLUGIN_EXIT:
    {
# ifdef PLUGIN_036_DEBUG
      addLog(LOG_LEVEL_INFO, F("P036_PLUGIN_EXIT ..."));
# endif // PLUGIN_036_DEBUG
# ifdef P036_CHECK_HEAP
      P036_CheckHeap(F("_EXIT: Before exit"));
# endif // P036_CHECK_HEAP
      success = true;
      break;
    }

    // Check more often for debouncing the button, when enabled
    case PLUGIN_FIFTY_PER_SECOND:
    {
      P036_data_struct *P036_data =
        static_cast<P036_data_struct *>(getPluginTaskData(event->TaskIndex));

      if (nullptr == P036_data) {
        return success;
      }

      if (validGpio(CONFIG_PIN3)) {
        P036_data->registerButtonState(digitalRead(CONFIG_PIN3), bitRead(P036_FLAGS_0, P036_FLAG_PIN3_INVERSE)); // Bit 16
      }
      success = true;
      break;
    }

    // Check frequently to see if we have a pin signal to switch on display
    case PLUGIN_TEN_PER_SECOND:
    {
      P036_data_struct *P036_data =
        static_cast<P036_data_struct *>(getPluginTaskData(event->TaskIndex));

      if (nullptr == P036_data) {
        return success;
      }

      if (P036_DisplayIsOn && (P036_data->disableFrameChangeCnt)) {
        // display is on
        //  disableFrameChangeCnt==0 enables next page change after JumpToPage
        P036_data->disableFrameChangeCnt--;
      }

      P036_data->bAlternativHeader = (++P036_data->HeaderCount > (Settings.TaskDeviceTimer[event->TaskIndex] * 5)); // change header after
                                                                                                                    // half of display time

      if ((validGpio(CONFIG_PIN3)) && P036_data->ButtonState) {
        if (bitRead(P036_FLAGS_0, P036_FLAG_STEP_PAGES_BUTTON) &&                                                   // Bit 19 When display
                                                                                                                    // already on, switch to
                                                                                                                    // next page when
                                                                                                                    // enabled
            P036_DisplayIsOn) {
          if (P036_data->ScrollingPages.Scrolling == 0) {                                                           // page scrolling not
                                                                                                                    // running -> switch to
                                                                                                                    // next page is allowed
            P036_data->P036_JumpToPage(event, 0xFF);                                                                //  Start to display the
                                                                                                                    // next page, function
                                                                                                                    // needs 65ms!
          }
        } else {
          P036_data->display->displayOn();

          P036_SetDisplayOn(1);                 //  Save the fact that the display is now ON
          P036_data->P036_JumpToPage(event, 0); //  Start to display the first page, function needs 65ms!
          # ifdef P036_SEND_EVENTS

          if (bitRead(P036_FLAGS_0, P036_FLAG_SEND_EVENTS)) {
            P036_SendEvent(event, P036_EVENT_DISPLAY, 1);
          }
          # endif // ifdef P036_SEND_EVENTS
        }
        P036_data->markButtonStateProcessed();


        // Bit 26 Input PullUp  // Reset pinstate to PIN_MODE_INPUT_PULLUP / PIN_MODE_INPUT
        pinMode(CONFIG_PIN3, bitRead(P036_FLAGS_0, P036_FLAG_INPUT_PULLUP) ? INPUT_PULLUP : INPUT);
      }

      if (P036_data->bLineScrollEnabled) {
        # ifdef P036_SEND_EVENTS
        uint8_t currentFrame = P036_data->currentFrameToDisplay;
        # endif // ifdef P036_SEND_EVENTS

        if (P036_DisplayIsOn && (P036_data->ScrollingPages.Scrolling == 0)) {
          // Display is on.
          P036_data->display_scrolling_lines(); // line scrolling
        }
        # ifdef P036_SEND_EVENTS

        if (bitRead(P036_FLAGS_0, P036_FLAG_SEND_EVENTS) &&
            bitRead(P036_FLAGS_0, P036_FLAG_EVENTS_FRAME_LINE) &&
            (currentFrame != P036_data->currentFrameToDisplay)) { // Bit 28 Send Events && Bit 29 Send Events Frame & Line
          P036_SendEvent(event, P036_EVENT_FRAME, P036_data->currentFrameToDisplay + 1);
        }
        # endif // ifdef P036_SEND_EVENTS
      }
      success = true;
      break;
    }

    // Switch off display after displayTimer seconds, update header content
    case PLUGIN_ONCE_A_SECOND:
    {
      P036_data_struct *P036_data =
        static_cast<P036_data_struct *>(getPluginTaskData(event->TaskIndex));

      if (nullptr == P036_data) {
# ifdef PLUGIN_036_DEBUG
        addLog(LOG_LEVEL_INFO, F("P036_PLUGIN_ONCE_A_SECOND NoData"));
# endif // PLUGIN_036_DEBUG
        return success;
      }

      if (!P036_data->isInitialized()) {
# ifdef PLUGIN_036_DEBUG
        addLog(LOG_LEVEL_INFO, F("P036_PLUGIN_ONCE_A_SECOND Not initialized"));
# endif // PLUGIN_036_DEBUG
        return success;
      }

      if (P036_data->displayTimer > 0) {
        P036_data->displayTimer--;

        if (P036_data->displayTimer == 0) {
          P036_data->display->displayOff();

          P036_SetDisplayOn(0); //  Save the fact that the display is now OFF
          # ifdef P036_SEND_EVENTS

          if (bitRead(P036_FLAGS_0, P036_FLAG_SEND_EVENTS)) {
            P036_SendEvent(event, P036_EVENT_DISPLAY, 0);
          }
          # endif // ifdef P036_SEND_EVENTS
        }
      }

      if (P036_DisplayIsOn) {
        // Display is on.

        P036_data->HeaderContent            = static_cast<eHeaderContent>(get8BitFromUL(P036_FLAGS_0, P036_FLAG_HEADER)); // HeaderContent
        P036_data->HeaderContentAlternative = static_cast<eHeaderContent>(get8BitFromUL(P036_FLAGS_0, P036_FLAG_HEADER_ALTERNATIVE));

        // HeaderContentAlternative
        P036_data->display_header(); // Update Header

        if (P036_data->isInitialized() && P036_data->display_wifibars()) {
          // WiFi symbol was updated.
          P036_data->update_display();
        }
      }

      success = true;
      break;
    }

    case PLUGIN_TASKTIMER_IN:
    {
      P036_data_struct *P036_data =
        static_cast<P036_data_struct *>(getPluginTaskData(event->TaskIndex));

      if (nullptr == P036_data) {
# ifdef PLUGIN_036_DEBUG
        addLog(LOG_LEVEL_INFO, F("P036_PLUGIN_TIMER_IN NoData"));
# endif // PLUGIN_036_DEBUG
        return success;
      }

      if (!P036_data->isInitialized()) {
# ifdef PLUGIN_036_DEBUG
        addLog(LOG_LEVEL_INFO, F("P036_PLUGIN_TIMER_IN Not initialized"));
# endif // PLUGIN_036_DEBUG
        return success;
      }

      # ifdef P036_SEND_EVENTS
      uint8_t currentFrame = P036_data->currentFrameToDisplay;
      # endif // ifdef P036_SEND_EVENTS

      if (P036_DisplayIsOn && P036_data->display_scroll_timer()) {                        // page scrolling only when the
        // display is on
        Scheduler.setPluginTaskTimer(P36_PageScrollTimer, event->TaskIndex, event->Par1); // calls next page scrollng tick
      }
      # ifdef P036_SEND_EVENTS

      if (bitRead(P036_FLAGS_0, P036_FLAG_SEND_EVENTS) &&
          bitRead(P036_FLAGS_0, P036_FLAG_EVENTS_FRAME_LINE) &&
          (currentFrame != P036_data->currentFrameToDisplay)) { // Bit 28 Send Events && Bit 29 Send Events Frame & Line
        P036_SendEvent(event, P036_EVENT_FRAME, P036_data->currentFrameToDisplay + 1);
      }
      # endif // ifdef P036_SEND_EVENTS
      return success;
    }

    case PLUGIN_READ:
    {
      P036_data_struct *P036_data =
        static_cast<P036_data_struct *>(getPluginTaskData(event->TaskIndex));

      if (nullptr == P036_data) {
# ifdef PLUGIN_036_DEBUG
        addLog(LOG_LEVEL_INFO, F("P036_PLUGIN_READ NoData"));
# endif // PLUGIN_036_DEBUG
        return success;
      }

      if (!P036_data->isInitialized()) {
# ifdef PLUGIN_036_DEBUG
        addLog(LOG_LEVEL_INFO, F("P036_PLUGIN_READ Not initialized"));
# endif // PLUGIN_036_DEBUG
        return success;
      }

      if (P036_data->disableFrameChangeCnt) {
        //  disable next page change after JumpToPage if PLUGIN_READ was already scheduled
# ifdef PLUGIN_036_DEBUG
        addLog(LOG_LEVEL_INFO, F("P036_PLUGIN_READ disableFrameChangeCnt"));
# endif // PLUGIN_036_DEBUG
        return success;
      }

      if (P036_data->ScrollingPages.Scrolling == 0) { // page scrolling not running -> switch to next page is allowed
        // Define Scroll area layout
        P036_data->P036_DisplayPage(event);
      } else {
          # ifdef PLUGIN_036_DEBUG
        addLog(LOG_LEVEL_INFO, F("P036_PLUGIN_READ Page scrolling running"));
          # endif // PLUGIN_036_DEBUG
      }

      success = true;
      break;
    }

    # if P036_FEATURE_DISPLAY_PREVIEW
    case PLUGIN_WEBFORM_SHOW_VALUES:
    {
      P036_data_struct *P036_data =
        static_cast<P036_data_struct *>(getPluginTaskData(event->TaskIndex));

      if (nullptr != P036_data) {
        success = P036_data->web_show_values();
      }
      break;
    }
    # endif // if P036_FEATURE_DISPLAY_PREVIEW

    case PLUGIN_WRITE:
    {
      P036_data_struct *P036_data =
        static_cast<P036_data_struct *>(getPluginTaskData(event->TaskIndex));

      if (nullptr == P036_data) {
# ifdef PLUGIN_036_DEBUG
        addLog(LOG_LEVEL_INFO, F("P036_PLUGIN_WRITE NoData"));
# endif // PLUGIN_036_DEBUG
        return success;
      }

      if (!P036_data->isInitialized()) {
        return success;
      }

# ifdef PLUGIN_036_DEBUG
      addLog(LOG_LEVEL_INFO, F("P036_PLUGIN_WRITE ..."));
# endif // PLUGIN_036_DEBUG

      String command    = parseString(string, 1);
      String subcommand = parseString(string, 2);
      int    LineNo     = event->Par1;
      # ifdef P036_SEND_EVENTS
      bool sendEvents = bitRead(P036_FLAGS_0, P036_FLAG_SEND_EVENTS); // Bit 28 Send Events
      # endif // ifdef P036_SEND_EVENTS

      if ((equals(command, F("oledframedcmd"))) && P036_data->isInitialized()) {
        if (equals(subcommand, F("display"))) {
          // display functions
          String para1 = parseString(string, 3);

          if (equals(para1, F("on"))) {
            success                 = true;
            P036_data->displayTimer = P036_TIMER;
            P036_data->display->displayOn();

            P036_SetDisplayOn(1); //  Save the fact that the display is now ON
            # ifdef P036_SEND_EVENTS

            if (sendEvents) {
              P036_SendEvent(event, P036_EVENT_DISPLAY, 1);
            }
            # endif // ifdef P036_SEND_EVENTS
          }

          if (equals(para1, F("off"))) {
            success                 = true;
            P036_data->displayTimer = 0;
            P036_data->display->displayOff();

            P036_SetDisplayOn(0); //  Save the fact that the display is now OFF
            # ifdef P036_SEND_EVENTS

            if (sendEvents) {
              P036_SendEvent(event, P036_EVENT_DISPLAY, 0);
            }
            # endif // ifdef P036_SEND_EVENTS
          }

          if (equals(para1, F("low"))) {
            success = true;
            P036_data->setContrast(OLED_CONTRAST_LOW);
            # ifdef P036_SEND_EVENTS

            if (sendEvents) {
              P036_SendEvent(event, P036_EVENT_CONTRAST, 0);

              if (!P036_DisplayIsOn) {
                P036_SendEvent(event, P036_EVENT_DISPLAY, 1);
              }
            }
            # endif // ifdef P036_SEND_EVENTS
            P036_SetDisplayOn(1); //  Save the fact that the display is now ON
          }

          if (equals(para1, F("med"))) {
            success = true;
            P036_data->setContrast(OLED_CONTRAST_MED);
            # ifdef P036_SEND_EVENTS

            if (sendEvents) {
              P036_SendEvent(event, P036_EVENT_CONTRAST, 1);

              if (!P036_DisplayIsOn) {
                P036_SendEvent(event, P036_EVENT_DISPLAY, 1);
              }
            }
            # endif // ifdef P036_SEND_EVENTS
            P036_SetDisplayOn(1); //  Save the fact that the display is now ON
          }

          if (equals(para1, F("high"))) {
            success = true;
            P036_data->setContrast(OLED_CONTRAST_HIGH);
            # ifdef P036_SEND_EVENTS

            if (sendEvents) {
              P036_SendEvent(event, P036_EVENT_CONTRAST, 2);

              if (!P036_DisplayIsOn) {
                P036_SendEvent(event, P036_EVENT_DISPLAY, 1);
              }
            }
            # endif // ifdef P036_SEND_EVENTS
            P036_SetDisplayOn(1); //  Save the fact that the display is now ON
          }

          if (equals(para1, F("user")) &&
              (event->Par3 >= 1) && (event->Par3 <= 255) && // contrast
              (event->Par4 >= 0) && (event->Par4 <= 255) && // precharge
              (event->Par5 >= 0) && (event->Par5 <= 255))   // comdetect
          {
            success = true;
            P036_data->display->setContrast(static_cast<uint8_t>(event->Par3), static_cast<uint8_t>(event->Par4),
                                            static_cast<uint8_t>(event->Par5));
            # ifdef P036_SEND_EVENTS

            if (sendEvents) {
              P036_SendEvent(event, P036_EVENT_CONTRAST, 3);

              if (!P036_DisplayIsOn) {
                P036_SendEvent(event, P036_EVENT_DISPLAY, 1);
              }
            }
            # endif // ifdef P036_SEND_EVENTS
            P036_SetDisplayOn(1); //  Save the fact that the display is now ON
          }
        } else if ((equals(subcommand, F("frame"))) &&
                   (event->Par2 >= 0) &&
                   (event->Par2 <= P036_data->MaxFramesToDisplay + 1)) {
          success = true;

          if (!P036_DisplayIsOn) {
            // display was OFF, turn it ON
            P036_data->display->displayOn();
            P036_SetDisplayOn(1); //  Save the fact that the display is now ON
            # ifdef P036_SEND_EVENTS

            if (sendEvents) {
              P036_SendEvent(event, P036_EVENT_DISPLAY, 1);
            }
            # endif // ifdef P036_SEND_EVENTS
          }
          uint8_t nextFrame = (event->Par2 == 0 ? 0xFF : event->Par2 - 1);
          P036_data->P036_JumpToPage(event, nextFrame);                           //  Start to display the selected page, function needs
                                                                                  // 65ms!
          # ifdef P036_SEND_EVENTS

          if (sendEvents && bitRead(P036_FLAGS_0, P036_FLAG_EVENTS_FRAME_LINE)) { // Bit 29 Send Events Frame & Line
            P036_SendEvent(event, P036_EVENT_FRAME, P036_data->currentFrameToDisplay + 1);
          }
          # endif // ifdef P036_SEND_EVENTS
        }
        # ifdef P036_ENABLE_LINECOUNT
        else if ((equals(subcommand, F("linecount"))) &&
                 (event->Par2 >= 1) &&
                 (event->Par2 <= 4)) {
          success = true;

          if (P036_NLINES != event->Par2) {
            P036_NLINES = event->Par2;
            P036_data->setNrLines(P036_NLINES);
            #  ifdef P036_SEND_EVENTS

            if (sendEvents && bitRead(P036_FLAGS_0, P036_FLAG_EVENTS_FRAME_LINE)) { // Bit 29 Send Events Frame & Line
              P036_SendEvent(event, P036_EVENT_LINECNT, P036_NLINES);
            }
            #  endif // ifdef P036_SEND_EVENTS
          }
        }
        # endif // P036_ENABLE_LINECOUNT
        # ifdef P036_ENABLE_LEFT_ALIGN
        else if ((equals(subcommand, F("leftalign"))) &&
                 ((event->Par2 == 0) ||
                  (event->Par2 == 1))) {
          success = true;
          eAlignment aAlignment = (event->Par2 == 1 ? eAlignment::eLeft : eAlignment::eCenter);
          P036_data->setTextAlignment(aAlignment);
          uint32_t lSettings = P036_FLAGS_1;
          set2BitToUL(lSettings, P036_FLAG_LEFT_ALIGNED, static_cast<uint8_t>(aAlignment)); // Alignment
          P036_FLAGS_1 = lSettings;
        }
        else if (equals(subcommand, F("align")) &&
                 ((event->Par2 >= 0) &&
                  (event->Par2 <= 2))) {
          success = true;
          const eAlignment aAlignment = static_cast<eAlignment>(event->Par2);

          P036_data->setTextAlignment(aAlignment);
          uint32_t lSettings = P036_FLAGS_1;
          set2BitToUL(lSettings, P036_FLAG_LEFT_ALIGNED, static_cast<uint8_t>(aAlignment)); // Alignment
          P036_FLAGS_1 = lSettings;
        }
        # endif // ifdef P036_ENABLE_LEFT_ALIGN
        else if ((LineNo > 0) &&
                 (LineNo <= P36_Nlines)) {
          // content functions
          success = true;
          String *currentLine = &P036_data->LineContent->DisplayLinesV1[LineNo - 1].Content;
          *currentLine = parseStringKeepCaseNoTrim(string, 3);
          *currentLine = P036_data->P36_parseTemplate(*currentLine, LineNo - 1);

          // calculate Pix length of new Content
          uint16_t PixLength = P036_data->CalcPixLength(LineNo - 1);

          if (PixLength > 255) {
            String str_error = F("Pixel length of ");
            str_error += PixLength;
            str_error += F(" too long for line! Max. 255 pix!");
            addHtmlError(str_error);

            const int strlen = currentLine->length();

            if (strlen > 0) {
              const float fAvgPixPerChar = static_cast<float>(PixLength) / strlen;
              const int   iCharToRemove  = ceil((static_cast<float>(PixLength - 255)) / fAvgPixPerChar);

              // shorten string because OLED controller can not handle such long strings
              *currentLine = currentLine->substring(0, strlen - iCharToRemove);
            }
          }
          P036_data->MaxFramesToDisplay = 0xff; // update frame count

          # ifdef P036_SEND_EVENTS
          uint8_t currentFrame = P036_data->currentFrameToDisplay;
          # endif // ifdef P036_SEND_EVENTS

          if (!P036_DisplayIsOn &&
              !bitRead(P036_FLAGS_0, P036_FLAG_NODISPLAY_ONRECEIVE)) { // Bit 18 NoDisplayOnReceivedText
            // display was OFF, turn it ON
            P036_data->display->displayOn();
            P036_SetDisplayOn(1);                                      //  Save the fact that the display is now ON
            # ifdef P036_SEND_EVENTS

            if (sendEvents) {
              P036_SendEvent(event, P036_EVENT_DISPLAY, 1);

              if (bitRead(P036_FLAGS_0, P036_FLAG_EVENTS_FRAME_LINE)) { // Bit 29 Send Events Frame & Line
                P036_SendEvent(event, P036_EVENT_LINE, LineNo);
              }
            }
            # endif // ifdef P036_SEND_EVENTS
          }

          if (P036_DisplayIsOn) {
            P036_data->P036_JumpToPageOfLine(event, LineNo - 1); // Start to display the selected page
            // function needs 65ms!
            # ifdef P036_SEND_EVENTS

            if (sendEvents && bitRead(P036_FLAGS_0, P036_FLAG_EVENTS_FRAME_LINE) && (currentFrame != P036_data->currentFrameToDisplay)) {
              P036_SendEvent(event, P036_EVENT_FRAME, P036_data->currentFrameToDisplay + 1);
            }
            # endif // ifdef P036_SEND_EVENTS
          }

# ifdef PLUGIN_036_DEBUG
          String log;

          if (loglevelActiveFor(LOG_LEVEL_INFO) &&
              log.reserve(200)) { // estimated
            log += F("[P36] Line: ");
            log += LineNo;
            log += F(" NewContent:");
            log += NewContent;
            log += F(" Content:");
            log += P036_data->DisplayLinesV1[LineNo - 1].Content;
            log += F(" Length:");
            log += P036_data->DisplayLinesV1[LineNo - 1].Content.length();
            log += F(" Pix: ");
            log += P036_data->display->getStringWidth(P036_data->DisplayLinesV1[LineNo - 1].Content);
            log += F(" Reserved:");
            log += P036_data->DisplayLinesV1[LineNo - 1].reserved;
            addLogMove(LOG_LEVEL_INFO, log);
          }
# endif // PLUGIN_036_DEBUG
        }
      }
# ifdef PLUGIN_036_DEBUG

      if (!success && loglevelActiveFor(LOG_LEVEL_INFO)) {
        String log = F("[P36] Cmd: ");
        log += command;
        log += F(" SubCmd:");
        log += subcommand;
        log += F(" Success:");
        log += boolToString(success);
        addLogMove(LOG_LEVEL_INFO, log);
      }
# endif // PLUGIN_036_DEBUG
      break;
    }
  }
  return success;
}

# ifdef P036_SEND_EVENTS
const __FlashStringHelper* P36_eventId_toString(uint8_t eventId)
{
  switch (eventId) {
    case P036_EVENT_DISPLAY:   return F("display");
    case P036_EVENT_CONTRAST:  return F("contrast");
    case P036_EVENT_FRAME:     return F("frame");
    case P036_EVENT_LINE:      return F("line");
    #  ifdef P036_ENABLE_LINECOUNT
    case P036_EVENT_LINECNT:   return F("linecount");
    #  endif // P036_ENABLE_LINECOUNT
  }
  return F("");
}

void P036_SendEvent(struct EventStruct *event, uint8_t eventId, int16_t eventValue) {
  eventQueue.add(event->TaskIndex, P36_eventId_toString(eventId), eventValue);
}

# endif // ifdef P036_SEND_EVENTS

# ifdef P036_CHECK_HEAP
void P036_CheckHeap(String dbgtxt) {
  String log;

  log.reserve(80);
  log += dbgtxt;
  log += F(" FreeHeap:");
  log += ESP.getFreeHeap();
  log += F(" FreeStack:");
  log += getCurrentFreeStack();
  addLog(LOG_LEVEL_INFO, log);
}

# endif // ifdef P036_CHECK_HEAP

#endif // USES_P036<|MERGE_RESOLUTION|>--- conflicted
+++ resolved
@@ -14,7 +14,8 @@
 // Added to the main repository with some optimizations and some limitations.
 // As long as the device is not enabled, no RAM is wasted.
 //
-<<<<<<< HEAD
+// @tonhuisman: 2023-04-30
+// FIX: Loading and saving line-settings for font and alignment used overlapping page-variables
 // @tonhuisman: 2023-03-21
 // CHG: Apply Center-/Right-alignment on on-display preview in the Devices overview page
 // CHG: Code optimizations
@@ -24,10 +25,6 @@
 // CHG: Make Interval optional
 // @tonhuisman: 2023-03-16
 // ADD: Show current content of the display on the Devices overview page (1..4 lines)
-=======
-// @tonhuisman: 2023-04-30
-// FIX: Loading and saving line-settings for font and alignment used overlapping page-variables
->>>>>>> 75f2d94a
 // @tonhuisman: 2023-03-07
 // CHG: Parse text to display without trimming off leading and trailing spaces
 // @tonhuisman: 2023-01-02
