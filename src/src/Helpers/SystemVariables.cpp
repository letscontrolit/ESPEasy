--- conflicted
+++ resolved
@@ -169,8 +169,14 @@
     case SYSSEC_D:          return String(((node_time.hour() * 60) + node_time.minute()) * 60 + node_time.second());
     case SYSTIME:           return node_time.getTimeString(':');
     case SYSTIME_AM:        return node_time.getTimeString_ampm(':');
+    case SYSTIME_AM_0:      return node_time.getTimeString_ampm(':', true, '0');
+    case SYSTIME_AM_SP:     return node_time.getTimeString_ampm(':', true, ' ');
     case SYSTM_HM:          return node_time.getTimeString(':', false);
+    case SYSTM_HM_0:        return node_time.getTimeString(':', false, '0');
+    case SYSTM_HM_SP:       return node_time.getTimeString(':', false, ' ');
     case SYSTM_HM_AM:       return node_time.getTimeString_ampm(':', false);
+    case SYSTM_HM_AM_0:     return node_time.getTimeString_ampm(':', false, '0');
+    case SYSTM_HM_AM_SP:    return node_time.getTimeString_ampm(':', false, ' ');
     case SYSWEEKDAY:        return String(node_time.weekday());
     case SYSWEEKDAY_S:      return node_time.weekday_str();
     case SYSYEAR_0:
@@ -215,71 +221,6 @@
     {
       case SUNRISE:           SMART_REPL_T(SystemVariables::toString(enumval), replSunRiseTimeString); break;
       case SUNSET:            SMART_REPL_T(SystemVariables::toString(enumval), replSunSetTimeString); break;
-<<<<<<< HEAD
-      case SUNRISE_S:         value = getValue(LabelType::SUNRISE_S); break;
-      case SUNSET_S:          value = getValue(LabelType::SUNSET_S); break;
-      case SUNRISE_M:         value = getValue(LabelType::SUNRISE_M); break;
-      case SUNSET_M:          value = getValue(LabelType::SUNSET_M); break;
-      case SYSBUILD_DATE:     value = get_build_date(); break;
-      case SYSBUILD_DESCR:    value = getValue(LabelType::BUILD_DESC); break;
-      case SYSBUILD_FILENAME: value = getValue(LabelType::BINARY_FILENAME); break;
-      case SYSBUILD_GIT:      value = getValue(LabelType::GIT_BUILD); break;
-      case SYSBUILD_TIME:     value = get_build_time(); break;
-      case SYSDAY:            value = String(node_time.day()); break;
-      case SYSDAY_0:          value = timeReplacement_leadZero(node_time.day()); break;
-      case SYSHEAP:           value = String(ESP.getFreeHeap()); break;
-      case SYSHOUR:           value = String(node_time.hour()); break;
-      case SYSHOUR_0:         value = timeReplacement_leadZero(node_time.hour()); break;
-      case SYSLOAD:           value = String(getCPUload(), 2); break;
-      case SYSMIN:            value = String(node_time.minute()); break;
-      case SYSMIN_0:          value = timeReplacement_leadZero(node_time.minute()); break;
-      case SYSMONTH:          value = String(node_time.month()); break;
-      case SYSNAME:           value = Settings.getHostname(); break;
-      case SYSSEC:            value = String(node_time.second()); break;
-      case SYSSEC_0:          value = timeReplacement_leadZero(node_time.second()); break;
-      case SYSSEC_D:          value = String(((node_time.hour() * 60) + node_time.minute()) * 60 + node_time.second()); break;
-      case SYSSTACK:          value = getValue(LabelType::FREE_STACK); break;
-      case SYSTIME:           value = node_time.getTimeString(':'); break;
-      case SYSTIME_AM:        value = node_time.getTimeString_ampm(':'); break;
-      case SYSTIME_AM_0:      value = node_time.getTimeString_ampm(':', true, '0'); break;
-      case SYSTIME_AM_SP:     value = node_time.getTimeString_ampm(':', true, ' '); break;
-      case SYSTM_HM:          value = node_time.getTimeString(':', false); break;
-      case SYSTM_HM_0:        value = node_time.getTimeString(':', false, '0'); break;
-      case SYSTM_HM_SP:       value = node_time.getTimeString(':', false, ' '); break;
-      case SYSTM_HM_AM:       value = node_time.getTimeString_ampm(':', false); break;
-      case SYSTM_HM_AM_0:     value = node_time.getTimeString_ampm(':', false, '0'); break;
-      case SYSTM_HM_AM_SP:    value = node_time.getTimeString_ampm(':', false, ' '); break;
-      case SYSWEEKDAY:        value = String(node_time.weekday()); break;
-      case SYSWEEKDAY_S:      value = node_time.weekday_str(); break;
-      case SYSYEAR_0:
-      case SYSYEAR:           value = String(node_time.year()); break;
-      case SYSYEARS:          value = timeReplacement_leadZero(node_time.year() % 100); break;
-      case SYS_MONTH_0:       value = timeReplacement_leadZero(node_time.month()); break;
-      case S_CR:              value = F("\\r"); break;
-      case S_LF:              value = F("\\n"); break;
-      case UNIT_sysvar:       value = getValue(LabelType::UNIT_NR); break;
-      case UNIXDAY:           value = String(node_time.getUnixTime() / 86400); break;
-      case UNIXDAY_SEC:       value = String(node_time.getUnixTime() % 86400); break;
-      case UNIXTIME:          value = String(node_time.getUnixTime()); break;
-      case UPTIME:            value = String(getUptimeMinutes()); break;
-      case UPTIME_MS:         value = ull2String(getMicros64() / 1000); break;
-      #if FEATURE_ADC_VCC
-      case VCC:               value = String(vcc); break;
-      #else // if FEATURE_ADC_VCC
-      case VCC:               value = String(-1); break;
-      #endif // if FEATURE_ADC_VCC
-      case WI_CH:             value = String((WiFiEventData.WiFiDisconnected()) ? 0 : WiFi.channel()); break;
-
-      case UNKNOWN:
-        break;
-    }
-
-    switch (enumval)
-    {
-      case SUNRISE:
-      case SUNSET:
-=======
->>>>>>> daef34b9
       case UNKNOWN:
 
         // Do not replace
@@ -402,50 +343,6 @@
     case Enum::SYSBUILD_DATE:      return F("%sysbuild_date%");
     case Enum::SYSBUILD_DESCR:     return F("%sysbuild_desc%");
     case Enum::SYSBUILD_FILENAME:  return F("%sysbuild_filename%");
-<<<<<<< HEAD
-    case Enum::SYSBUILD_GIT:    return F("%sysbuild_git%");
-    case Enum::SYSBUILD_TIME:   return F("%sysbuild_time%");
-    case Enum::SYSDAY:          return F("%sysday%");
-    case Enum::SYSDAY_0:        return F("%sysday_0%");
-    case Enum::SYSHEAP:         return F("%sysheap%");
-    case Enum::SYSHOUR:         return F("%syshour%");
-    case Enum::SYSHOUR_0:       return F("%syshour_0%");
-    case Enum::SYSLOAD:         return F("%sysload%");
-    case Enum::SYSMIN:          return F("%sysmin%");
-    case Enum::SYSMIN_0:        return F("%sysmin_0%");
-    case Enum::SYSMONTH:        return F("%sysmonth%");
-    case Enum::SYSNAME:         return F("%sysname%");
-    case Enum::SYSSEC:          return F("%syssec%");
-    case Enum::SYSSEC_0:        return F("%syssec_0%");
-    case Enum::SYSSEC_D:        return F("%syssec_d%");
-    case Enum::SYSSTACK:        return F("%sysstack%");
-    case Enum::SYSTIME:         return F("%systime%");
-    case Enum::SYSTIME_AM:      return F("%systime_am%");
-    case Enum::SYSTIME_AM_0:    return F("%systime_am_0%");
-    case Enum::SYSTIME_AM_SP:   return F("%systime_am_sp%");
-    case Enum::SYSTM_HM:        return F("%systm_hm%");
-    case Enum::SYSTM_HM_0:      return F("%systm_hm_0%");
-    case Enum::SYSTM_HM_SP:     return F("%systm_hm_sp%");
-    case Enum::SYSTM_HM_AM:     return F("%systm_hm_am%");
-    case Enum::SYSTM_HM_AM_0:   return F("%systm_hm_am_0%");
-    case Enum::SYSTM_HM_AM_SP:  return F("%systm_hm_am_sp%");
-    case Enum::SYSWEEKDAY:      return F("%sysweekday%");
-    case Enum::SYSWEEKDAY_S:    return F("%sysweekday_s%");
-    case Enum::SYSYEAR:         return F("%sysyear%");
-    case Enum::SYSYEARS:        return F("%sysyears%");
-    case Enum::SYSYEAR_0:       return F("%sysyear_0%");
-    case Enum::SYS_MONTH_0:     return F("%sysmonth_0%");
-    case Enum::S_CR:            return F("%R%");
-    case Enum::S_LF:            return F("%N%");
-    case Enum::UNIT_sysvar:     return F("%unit%");
-    case Enum::UNIXDAY:         return F("%unixday%");
-    case Enum::UNIXDAY_SEC:     return F("%unixday_sec%");
-    case Enum::UNIXTIME:        return F("%unixtime%");
-    case Enum::UPTIME:          return F("%uptime%");
-    case Enum::UPTIME_MS:       return F("%uptime_ms%");
-    case Enum::VCC:             return F("%vcc%");
-    case Enum::WI_CH:           return F("%wi_ch%");
-=======
     case Enum::SYSBUILD_GIT:       return F("%sysbuild_git%");
     case Enum::SYSBUILD_TIME:      return F("%sysbuild_time%");
     case Enum::SYSDAY:             return F("%sysday%");
@@ -464,8 +361,14 @@
     case Enum::SYSSTACK:           return F("%sysstack%");
     case Enum::SYSTIME:            return F("%systime%");
     case Enum::SYSTIME_AM:         return F("%systime_am%");
+    case Enum::SYSTIME_AM_0:       return F("%systime_am_0%");
+    case Enum::SYSTIME_AM_SP:      return F("%systime_am_sp%");
     case Enum::SYSTM_HM:           return F("%systm_hm%");
+    case Enum::SYSTM_HM_0:         return F("%systm_hm_0%");
+    case Enum::SYSTM_HM_SP:        return F("%systm_hm_sp%");
     case Enum::SYSTM_HM_AM:        return F("%systm_hm_am%");
+    case Enum::SYSTM_HM_AM_0:      return F("%systm_hm_am_0%");
+    case Enum::SYSTM_HM_AM_SP:     return F("%systm_hm_am_sp%");
     case Enum::SYSWEEKDAY:         return F("%sysweekday%");
     case Enum::SYSWEEKDAY_S:       return F("%sysweekday_s%");
     case Enum::SYSYEAR:            return F("%sysyear%");
@@ -495,7 +398,6 @@
     case Enum::ESP_CHIP_CORES:     return F("%cpu_cores%");
     case Enum::ESP_BOARD_NAME:     return F("%board_name%");
 
->>>>>>> daef34b9
     case Enum::UNKNOWN: break;
   }
   return F("Unknown");
