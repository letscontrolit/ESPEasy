--- conflicted
+++ resolved
@@ -21,9 +21,6 @@
     case NetworkMedium_t::NotSet:
       return false;
 
-    case NetworkMedium_t::NotSet:
-      return false;
-
       // Do not use default: as this allows the compiler to detect any missing cases.
   }
   return false;
@@ -33,13 +30,9 @@
   switch (medium) {
     case NetworkMedium_t::WIFI:     return F("WiFi");
     case NetworkMedium_t::Ethernet: return F("Ethernet");
-<<<<<<< HEAD
-    case NetworkMedium_t::ESPEasyNOW_only:  return F(ESPEASY_NOW_NAME " only");
-=======
 #ifdef USES_ESPEASY_NOW
     case NetworkMedium_t::ESPEasyNOW_only:  return F(ESPEASY_NOW_NAME " only");
 #endif
->>>>>>> 5cae131c
     case NetworkMedium_t::NotSet:   return F("Not Set");
 
       // Do not use default: as this allows the compiler to detect any missing cases.
