--- conflicted
+++ resolved
@@ -545,57 +545,6 @@
   }
 }
 
-
-<<<<<<< HEAD
-=======
-void sendWebPageChunkedBegin(String& log)
-{
-  statusLED(true);
-  WebServer.setContentLength(CONTENT_LENGTH_UNKNOWN);
-  // WebServer.sendHeader("Content-Type","text/html",true);
-  WebServer.sendHeader("Cache-Control","no-cache");
-  #if defined(ESP8266) && defined(ARDUINO_ESP8266_RELEASE_2_3_0)
-  WebServer.sendHeader("Transfer-Encoding","chunked");
-  #endif
-  WebServer.send(200);
-}
-
-void sendWebPageChunkedData(String& log, String& data)
-{
-  checkRAM(F("sendWebPageChunkedData"));
-   
-  if (data.length() > 0)
-  {
-    statusLED(true);
-    log += F(" [");
-    log += data.length();
-    log += F("]");
-
-    #if defined(ESP8266) && defined(ARDUINO_ESP8266_RELEASE_2_3_0)
-      String size;
-      size=String(data.length(), HEX)+"\r\n";
-      //do chunked transfer encoding ourselves (WebServer doesn't support it)
-      WebServer.sendContent(size);
-      WebServer.sendContent(data);
-      WebServer.sendContent("\r\n");
-    #else  // ESP8266 2.4.0rc2 and higher and the ESP32 webserver supports chunked http transfer
-      WebServer.sendContent(data);
-    #endif
-    data = F("");   //free RAM
-  }
-}
-
-void sendWebPageChunkedEnd(String& log)
-{
-  log += F(" [0]");
-  #if defined(ESP8266) && defined(ARDUINO_ESP8266_RELEASE_2_3_0)
-    WebServer.sendContent("0\r\n\r\n");
-  #else // ESP8266 2.4.0rc2 and higher and the ESP32 webserver supports chunked http transfer
-    WebServer.sendContent("");
-  #endif
-}
-
->>>>>>> e713da5d
 String getErrorNotifications() {
   String errors;
   // Check number of MQTT controllers active.
@@ -4819,7 +4768,7 @@
      TXBuffer += F(" [Development]");
   #endif
 
-<<<<<<< HEAD
+
    TXBuffer += F("<TR><TD>Build Md5<TD>");
   for (byte i = 0; i<16; i++)    TXBuffer += String(CRCValues.compileTimeMD5[i],HEX);
  
@@ -4836,27 +4785,7 @@
    TXBuffer += F("<TR><TD colspan=2><H3>ESP board</H3></TD></TR>");
 
    TXBuffer += F("<TR><TD>ESP Chip ID<TD>");
-=======
-  reply += F("<TR><TD>Build Md5<TD>");
-  for (byte i = 0; i<16; i++)   reply += String(CRCValues.compileTimeMD5[i],HEX);
-
-  reply += F("<TR><TD>Md5 check<TD>");
-  if (! CRCValues.checkPassed())
-    reply +="<font color = 'red'>fail !</font>";
-  else reply +="passed.";
-
-  reply += F("<TR><TD>Build time<TD>");
-  reply += String(CRCValues.compileDate);
-  reply += " ";
-  reply += String(CRCValues.compileTime);
-
-  reply += F("<TR><TD>Binary filename<TD>");
-  reply += String(CRCValues.binaryFilename);
-
-  reply += F("<TR><TD colspan=2><H3>ESP board</H3></TD></TR>");
-
-  reply += F("<TR><TD>ESP Chip ID<TD>");
->>>>>>> e713da5d
+
   #if defined(ESP8266)
      TXBuffer += ESP.getChipId();
      TXBuffer += F(" (0x");
