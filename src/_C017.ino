--- conflicted
+++ resolved
@@ -65,15 +65,6 @@
       byte valueCount = getValueCountFromSensorType(event->sensorType);
       C017_queue_element element(event);
 
-<<<<<<< HEAD
-      MakeControllerSettings(ControllerSettings);
-      if (!AllocatedControllerSettings()) {
-        break;
-      }
-      LoadControllerSettings(event->ControllerIndex, ControllerSettings);
-
-=======
->>>>>>> b8c7b8cb
       for (byte x = 0; x < valueCount; x++)
       {
         element.txt[x] = formatUserVarNoCheck(event, x);
