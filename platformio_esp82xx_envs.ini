--- conflicted
+++ resolved
@@ -44,11 +44,7 @@
 build_flags               = ${regular_platform.build_flags} 
                             ${esp8266_4M1M.build_flags} 
                             -DPLUGIN_BUILD_CUSTOM
-<<<<<<< HEAD
-lib_ignore                = LittleFS, ESP32_ping, ESP32WebServer, ESP32HTTPUpdateServer, Adafruit GFX Library, LOLIN_EPD, Adafruit ILI9341, Adafruit BusIO, Adafruit NeoPixel, Adafruit Motor Shield V2 Library, RN2xx3 Arduino Library, HeatpumpIR
-=======
 lib_ignore                = LittleFS, ESP32_ping, ESP32WebServer, ServoESP32, ESP32HTTPUpdateServer, Adafruit GFX Library, LOLIN_EPD, Adafruit ILI9341, Adafruit BusIO, Adafruit NeoPixel, Adafruit Motor Shield V2 Library, RN2xx3 Arduino Library
->>>>>>> 985b05c7
 extra_scripts             = ${esp8266_custom_common.extra_scripts}
 
 
