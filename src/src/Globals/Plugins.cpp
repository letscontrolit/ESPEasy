#include "../Globals/Plugins.h"

#include "../CustomBuild/ESPEasyLimits.h"

#include "../../_Plugin_Helper.h"

#include "../DataStructs/ESPEasy_EventStruct.h"
#include "../DataStructs/TimingStats.h"

#include "../DataTypes/ESPEasy_plugin_functions.h"

#include "../ESPEasyCore/ESPEasy_Log.h"
#include "../ESPEasyCore/Serial.h"

#include "../Globals/Cache.h"
#include "../Globals/Device.h"
#include "../Globals/ESPEasy_Scheduler.h"
#include "../Globals/ExtraTaskSettings.h"
#include "../Globals/EventQueue.h"
#include "../Globals/GlobalMapPortStatus.h"
#include "../Globals/Settings.h"
#include "../Globals/Statistics.h"

#if FEATURE_DEFINE_SERIAL_CONSOLE_PORT
#include "../Helpers/_Plugin_Helper_serial.h"
#endif

#include "../Helpers/ESPEasyRTC.h"
#include "../Helpers/ESPEasy_Storage.h"
#include "../Helpers/Hardware.h"
#include "../Helpers/Misc.h"
#include "../Helpers/PortStatus.h"
#include "../Helpers/StringConverter.h"
#include "../Helpers/StringParser.h"

#include <vector>

int deviceCount = -1;

boolean (*Plugin_ptr[PLUGIN_MAX])(uint8_t,
                                  struct EventStruct *,
                                  String&);

pluginID_t DeviceIndex_to_Plugin_id[PLUGIN_MAX + 1];
std::map<pluginID_t, deviceIndex_t> Plugin_id_to_DeviceIndex;
std::vector<deviceIndex_t> DeviceIndex_sorted;


bool validDeviceIndex(deviceIndex_t index) {
  if (index < PLUGIN_MAX) {
    const pluginID_t pluginID = DeviceIndex_to_Plugin_id[index];
    return pluginID != INVALID_PLUGIN_ID;
  }
  return false;
}

bool validTaskIndex(taskIndex_t index) {
  return index < TASKS_MAX;
}

bool validPluginID(pluginID_t pluginID) {
  return (pluginID != INVALID_PLUGIN_ID);
}

bool validPluginID_fullcheck(pluginID_t pluginID) {
  if (!validPluginID(pluginID)) {
    return false;
  }
  auto it = Plugin_id_to_DeviceIndex.find(pluginID);
  return (it != Plugin_id_to_DeviceIndex.end());
}

bool validUserVarIndex(userVarIndex_t index) {
  return index < USERVAR_MAX_INDEX;
}

bool validTaskVarIndex(taskVarIndex_t index) {
  return index < VARS_PER_TASK;
}

bool supportedPluginID(pluginID_t pluginID) {
  return validDeviceIndex(getDeviceIndex(pluginID));
}

deviceIndex_t getDeviceIndex_from_TaskIndex(taskIndex_t taskIndex) {
  if (validTaskIndex(taskIndex)) {
    return getDeviceIndex(Settings.TaskDeviceNumber[taskIndex]);
  }
  return INVALID_DEVICE_INDEX;
}

/*********************************************************************************************
 * get the taskPluginID with required checks, INVALID_PLUGIN_ID when invalid
 ********************************************************************************************/
pluginID_t getPluginID_from_TaskIndex(taskIndex_t taskIndex) {
  if (validTaskIndex(taskIndex)) {
    const deviceIndex_t DeviceIndex = getDeviceIndex_from_TaskIndex(taskIndex);

    if (validDeviceIndex(DeviceIndex)) {
      return DeviceIndex_to_Plugin_id[DeviceIndex];
    }
  }
  return INVALID_PLUGIN_ID;
}

deviceIndex_t getDeviceIndex(pluginID_t pluginID)
{
  if (pluginID != INVALID_PLUGIN_ID) {
    auto it = Plugin_id_to_DeviceIndex.find(pluginID);

    if (it != Plugin_id_to_DeviceIndex.end())
    {
      if (!validDeviceIndex(it->second)) { return INVALID_DEVICE_INDEX; }
      if (Device[it->second].Number != pluginID) {
        // FIXME TD-er: Just a check for now, can be removed later when it does not occur.
        addLog(LOG_LEVEL_ERROR, F("getDeviceIndex error in Device Vector"));
      }
      return it->second;
    }
  }
  return INVALID_DEVICE_INDEX;
}

/********************************************************************************************\
   Find name of plugin given the plugin device index..
 \*********************************************************************************************/
String getPluginNameFromDeviceIndex(deviceIndex_t deviceIndex) {
  #ifdef USE_SECOND_HEAP
  HeapSelectDram ephemeral;
  #endif

  String deviceName;

  if (validDeviceIndex(deviceIndex)) {
    Plugin_ptr[deviceIndex](PLUGIN_GET_DEVICENAME, nullptr, deviceName);
  }
  return deviceName;
}

String getPluginNameFromPluginID(pluginID_t pluginID) {
  deviceIndex_t deviceIndex = getDeviceIndex(pluginID);

  if (!validDeviceIndex(deviceIndex)) {
    String name = F("Plugin ");
    name += String(static_cast<int>(pluginID));
    name += F(" not included in build");
    return name;
  }
  return getPluginNameFromDeviceIndex(deviceIndex);
}

#if FEATURE_I2C_DEVICE_SCAN
bool checkPluginI2CAddressFromDeviceIndex(deviceIndex_t deviceIndex, uint8_t i2cAddress) {
  bool hasI2CAddress = false;

  if (validDeviceIndex(deviceIndex)) {
    String dummy;
    struct EventStruct TempEvent;
    TempEvent.Par1 = i2cAddress;
    hasI2CAddress = Plugin_ptr[deviceIndex](PLUGIN_I2C_HAS_ADDRESS, &TempEvent, dummy);
  }
  return hasI2CAddress;
}
#endif // if FEATURE_I2C_DEVICE_SCAN

#if FEATURE_I2C_GET_ADDRESS
uint8_t getTaskI2CAddress(taskIndex_t taskIndex) {
  uint8_t getI2CAddress = 0;
  const uint8_t deviceIndex = getDeviceIndex_from_TaskIndex(taskIndex);

  if (validTaskIndex(taskIndex) && validDeviceIndex(deviceIndex)) {
    String dummy;
    struct EventStruct TempEvent;
    TempEvent.setTaskIndex(taskIndex);
    TempEvent.Par1 = 0;
    if (Plugin_ptr[deviceIndex](PLUGIN_I2C_GET_ADDRESS, &TempEvent, dummy)) {
      getI2CAddress = TempEvent.Par1;
    }
  }
  return getI2CAddress;
}
#endif // if FEATURE_I2C_GET_ADDRESS

// ********************************************************************************
// Device Sort routine, actual sorting alfabetically by plugin name.
// Sorting does happen case sensitive.
// ********************************************************************************
void sortDeviceIndexArray() {
  // First fill the existing number of the DeviceIndex.
  DeviceIndex_sorted.resize(deviceCount + 1);

  for (deviceIndex_t x = 0; x <= deviceCount; x++) {
    if (validPluginID(DeviceIndex_to_Plugin_id[x])) {
      DeviceIndex_sorted[x] = x;
    } else {
      DeviceIndex_sorted[x] = INVALID_DEVICE_INDEX;
    }
  }

  // Do the sorting.
  int innerLoop;
  int mainLoop;

  for (mainLoop = 1; mainLoop <= deviceCount; mainLoop++)
  {
    innerLoop = mainLoop;

    while (innerLoop  >= 1)
    {
      const String cur(getPluginNameFromDeviceIndex(DeviceIndex_sorted[innerLoop]));
      const String prev(getPluginNameFromDeviceIndex(DeviceIndex_sorted[innerLoop - 1]));
      if (cur < prev) {
        deviceIndex_t temp = DeviceIndex_sorted[innerLoop - 1];
        DeviceIndex_sorted[innerLoop - 1] = DeviceIndex_sorted[innerLoop];
        DeviceIndex_sorted[innerLoop]     = temp;
      }
      innerLoop--;
    }
  }
}

// ********************************************************************************
// Functions to assist changing I2C multiplexer port or clock speed 
// when addressing a task
// ********************************************************************************

bool prepare_I2C_by_taskIndex(taskIndex_t taskIndex, deviceIndex_t DeviceIndex) {
  if (!validTaskIndex(taskIndex) || !validDeviceIndex(DeviceIndex)) {
    return false;
  }
  if (Device[DeviceIndex].Type != DEVICE_TYPE_I2C) {
    return true; // No I2C task, so consider all-OK
  }
  if (I2C_state != I2C_bus_state::OK) {
    return false; // Bus state is not OK, so do not consider task runnable
  }
  #if FEATURE_I2CMULTIPLEXER
  I2CMultiplexerSelectByTaskIndex(taskIndex);
  // Output is selected after this write, so now we must make sure the
  // frequency is set before anything else is sent.
  #endif // if FEATURE_I2CMULTIPLEXER

  if (bitRead(Settings.I2C_Flags[taskIndex], I2C_FLAGS_SLOW_SPEED)) {
    I2CSelectLowClockSpeed(); // Set to slow
  }
  return true;
}


void post_I2C_by_taskIndex(taskIndex_t taskIndex, deviceIndex_t DeviceIndex) {
  if (!validTaskIndex(taskIndex) || !validDeviceIndex(DeviceIndex)) {
    return;
  }
  if (Device[DeviceIndex].Type != DEVICE_TYPE_I2C) {
    return;
  }
  #if FEATURE_I2CMULTIPLEXER
  I2CMultiplexerOff();
  #endif // if FEATURE_I2CMULTIPLEXER

  I2CSelectHighClockSpeed();  // Reset
}

// Add an event to the event queue.
// event value 1 = taskIndex (first task = 1)
// event value 2 = return value of the plugin function
// Example:  TaskInit#bme=1,0    (taskindex = 0, return value = 0)
void queueTaskEvent(const String& eventName, taskIndex_t taskIndex, const String& value_str) {
  if (Settings.UseRules) {
    String event;
    event.reserve(eventName.length() + 32 + value_str.length());
    event  = eventName;
    event += '#';
    event += getTaskDeviceName(taskIndex);
    event += '=';
    event += taskIndex + 1;
    if (value_str.length() > 0) {
      event += ',';
      event += wrapWithQuotesIfContainsParameterSeparatorChar(value_str);
    }
    eventQueue.addMove(std::move(event));
  }
}

void queueTaskEvent(const String& eventName, taskIndex_t taskIndex, const int& value1) {
  queueTaskEvent(eventName, taskIndex, String(value1));
}

void queueTaskEvent(const __FlashStringHelper * eventName, taskIndex_t taskIndex, const String& value1) {
  queueTaskEvent(String(eventName), taskIndex, value1);
}

void queueTaskEvent(const __FlashStringHelper * eventName, taskIndex_t taskIndex, const int& value1) {
  queueTaskEvent(String(eventName), taskIndex, String(value1));
}

/**
 * Call the plugin of 1 task for 1 function, with standard EventStruct and optional command string
 */
bool PluginCallForTask(taskIndex_t taskIndex, uint8_t Function, EventStruct *TempEvent, String& command, EventStruct *event = nullptr) {
  #ifdef USE_SECOND_HEAP
  HeapSelectDram ephemeral;
  #endif

  bool retval = false;
  if (Settings.TaskDeviceEnabled[taskIndex] && validPluginID_fullcheck(Settings.TaskDeviceNumber[taskIndex]))
  {
    if (Settings.TaskDeviceDataFeed[taskIndex] == 0) // these calls only to tasks with local feed
    {
      const deviceIndex_t DeviceIndex = getDeviceIndex_from_TaskIndex(taskIndex);
      if (validDeviceIndex(DeviceIndex)) {
        if (Function == PLUGIN_INIT) {
          LoadTaskSettings(taskIndex);
        }
        TempEvent->setTaskIndex(taskIndex);
        TempEvent->sensorType   = Device[DeviceIndex].VType;
        if (event != nullptr) {
          TempEvent->OriginTaskIndex = event->TaskIndex;
        }

        if (!prepare_I2C_by_taskIndex(taskIndex, DeviceIndex)) {
          return false;
        }
        #if FEATURE_I2C_DEVICE_CHECK
        bool i2cStatusOk = true;
        if ((Function == PLUGIN_INIT) && (Device[DeviceIndex].Type == DEVICE_TYPE_I2C) && !Device[DeviceIndex].I2CNoDeviceCheck) {
          const uint8_t i2cAddr = getTaskI2CAddress(event->TaskIndex);
          if (i2cAddr > 0) {
            START_TIMER;
            i2cStatusOk = I2C_deviceCheck(i2cAddr);
            STOP_TIMER_TASK(DeviceIndex, PLUGIN_I2C_GET_ADDRESS);
          }
        }
        if (i2cStatusOk) {
        #endif // if FEATURE_I2C_DEVICE_CHECK
          #ifndef BUILD_NO_RAM_TRACKER
          switch (Function) {
            case PLUGIN_WRITE:          // First set
            case PLUGIN_REQUEST:
            case PLUGIN_ONCE_A_SECOND:  // Second set
            case PLUGIN_TEN_PER_SECOND:
            case PLUGIN_FIFTY_PER_SECOND:
            case PLUGIN_INIT:           // Second set, instead of PLUGIN_INIT_ALL
            case PLUGIN_CLOCK_IN:
            case PLUGIN_EVENT_OUT:
            case PLUGIN_TIME_CHANGE:
              {
                checkRAM(F("PluginCall_s"), taskIndex);
                break;
              }
          }
          #endif
          START_TIMER;
          retval = (Plugin_ptr[DeviceIndex](Function, TempEvent, command));
          STOP_TIMER_TASK(DeviceIndex, Function);

          if (Function == PLUGIN_INIT) {
            #if FEATURE_PLUGIN_STATS
            if (Device[DeviceIndex].PluginStats) {
              PluginTaskData_base *taskData = getPluginTaskData(taskIndex);
              if (taskData == nullptr) {
                // Plugin apparently does not have PluginTaskData.
                // Create Plugin Task data if it has "Stats" checked.
                LoadTaskSettings(taskIndex);
                if (ExtraTaskSettings.anyEnabledPluginStats()) {
                  initPluginTaskData(taskIndex, new (std::nothrow) _StatsOnly_data_struct());
                }
              }
            }
            #endif // if FEATURE_PLUGIN_STATS
            // Schedule the plugin to be read.
            Scheduler.schedule_task_device_timer_at_init(TempEvent->TaskIndex);
            queueTaskEvent(F("TaskInit"), taskIndex, retval);
          }
        #if FEATURE_I2C_DEVICE_CHECK
        }
        #endif // if FEATURE_I2C_DEVICE_CHECK

        post_I2C_by_taskIndex(taskIndex, DeviceIndex);
        delay(0); // SMY: call delay(0) unconditionally
      }
    }
  }
  return retval;
}

/*********************************************************************************************\
* Function call to all or specific plugins
\*********************************************************************************************/
bool PluginCall(uint8_t Function, struct EventStruct *event, String& str)
{
  #ifdef USE_SECOND_HEAP
  HeapSelectDram ephemeral;
  #endif

  struct EventStruct TempEvent;

  if (event == nullptr) {
    event = &TempEvent;
  }
  else {
    TempEvent.deep_copy(*event);
  }

  #ifndef BUILD_NO_RAM_TRACKER
  checkRAM(F("PluginCall"), Function);
  #endif

  switch (Function)
  {
    // Unconditional calls to all plugins
    case PLUGIN_DEVICE_ADD:
    case PLUGIN_UNCONDITIONAL_POLL:    // FIXME TD-er: PLUGIN_UNCONDITIONAL_POLL is not being used at the moment

      for (deviceIndex_t x = 0; x < PLUGIN_MAX; x++) {
        if (validPluginID(DeviceIndex_to_Plugin_id[x])) {
          if (Function == PLUGIN_DEVICE_ADD) {
            #ifdef USE_SECOND_HEAP
            //HeapSelectIram ephemeral;
            // TD-er: Disabled for now, as it is suspect for crashes.
            #endif

            if ((deviceCount + 2) > static_cast<int>(Device.size())) {
              // Increase with 16 to get some compromise between number of resizes and wasted space
              unsigned int newSize = Device.size();
              newSize = newSize + 16 - (newSize % 16);
              Device.resize(newSize);

              // FIXME TD-er: Also resize DeviceIndex_to_Plugin_id ?
            }
          }
          START_TIMER;
          Plugin_ptr[x](Function, event, str);
          STOP_TIMER_TASK(x, Function);
          delay(0); // SMY: call delay(0) unconditionally
        }
      }
      return true;

    case PLUGIN_MONITOR:

      for (auto it = globalMapPortStatus.begin(); it != globalMapPortStatus.end(); ++it) {
        // only call monitor function if there the need to
        if (it->second.monitor || it->second.command || it->second.init) {
          TempEvent.Par1 = getPortFromKey(it->first);

          // initialize the "x" variable to synch with the pluginNumber if second.x == -1
          if (!validDeviceIndex(it->second.x)) { it->second.x = getDeviceIndex(getPluginFromKey(it->first)); }

          const deviceIndex_t DeviceIndex = it->second.x;
          if (validDeviceIndex(DeviceIndex))  {
            START_TIMER;
            Plugin_ptr[DeviceIndex](Function, &TempEvent, str);
            STOP_TIMER_TASK(DeviceIndex, Function);
          }
        }
      }
      return true;


    // Call to all plugins. Return at first match
    case PLUGIN_WRITE:
//    case PLUGIN_REQUEST: @giig1967g: replaced by new function getGPIOPluginValues()
    {
      taskIndex_t firstTask = 0;
      taskIndex_t lastTask = TASKS_MAX;
      String command = String(str);                           // Local copy to avoid warning in ExecuteCommand
      int dotPos = command.indexOf('.');                      // Find first period
      if (Function == PLUGIN_WRITE                            // Only applicable on PLUGIN_WRITE function
        && dotPos > -1) {                                     // First precondition is just a quick check for a period (fail-fast strategy)
        const String arg0 = parseString(command, 1);                // Get first argument
        dotPos = arg0.indexOf('.');
        if (dotPos > -1) {
          String thisTaskName = parseString(arg0, 1, '.');    // Extract taskname prefix
          removeChar(thisTaskName, '[');                      // Remove the optional square brackets
          removeChar(thisTaskName, ']');
          if (thisTaskName.length() > 0) {                    // Second precondition
            taskIndex_t thisTask = findTaskIndexByName(thisTaskName);
            if (!validTaskIndex(thisTask)) {                  // Taskname not found or invalid, check for a task number?
              thisTask = static_cast<taskIndex_t>(atoi(thisTaskName.c_str()));
              if (thisTask == 0 || thisTask > TASKS_MAX) {
                thisTask = INVALID_TASK_INDEX;
              } else {
                thisTask--;                                   // 0-based
              }
            }
            if (validTaskIndex(thisTask)) {                   // Known taskindex?
#ifdef USES_P022                                              // Exclude P022 as it has rather explicit differences in commands when used with the [<TaskName>]. prefix
              if (Settings.TaskDeviceEnabled[thisTask]        // and internally needs to know wether it was called with the taskname prefixed
                && validPluginID_fullcheck(Settings.TaskDeviceNumber[thisTask])
                && Settings.TaskDeviceDataFeed[thisTask] == 0) {
                const deviceIndex_t DeviceIndex = getDeviceIndex_from_TaskIndex(thisTask);
                if (validDeviceIndex(DeviceIndex) && Device[DeviceIndex].Number == 22 /* PLUGIN_ID_022 define no longer available, 'assume' 22 for now */) {
                  thisTask = INVALID_TASK_INDEX;
                }
              }
              if (validTaskIndex(thisTask)) {
#endif
                firstTask = thisTask;
                lastTask  = thisTask + 1;                     // Add 1 to satisfy the for condition
                command   = command.substring(dotPos + 1);    // Remove [<TaskName>]. prefix
#ifdef USES_P022
              }
#endif
            }
          }
        }
      }
  // String info = F("PLUGIN_WRITE first: "); // To remove
  // info += firstTask;
  // info += F(" last: ");
  // info += lastTask;
  // addLog(LOG_LEVEL_INFO, info);

      for (taskIndex_t task = firstTask; task < lastTask; task++)
      {
        bool retval = PluginCallForTask(task, Function, &TempEvent, command);

        if (!retval) {
          if (1 == (lastTask - firstTask)) {
            // These plugin task data commands are generic, so only apply them on a specific task.
            // Don't try to match them on the first task that may have such data.
            PluginTaskData_base *taskData = getPluginTaskDataBaseClassOnly(task);
            if (nullptr != taskData) {
              if (taskData->plugin_write_base(event, command)) {
                retval = true;
              }
            }
          }
        }

        if (retval) {
          EventStruct CPlugin_ack_event;
          CPlugin_ack_event.deep_copy(TempEvent);
          CPlugin_ack_event.setTaskIndex(task);
          CPluginCall(CPlugin::Function::CPLUGIN_ACKNOWLEDGE, &CPlugin_ack_event, command);
          return true;
        }
      }

/*
      if (Function == PLUGIN_REQUEST) {
        // @FIXME TD-er: work-around as long as gpio command is still performed in P001_switch.
        for (deviceIndex_t deviceIndex = 0; deviceIndex < PLUGIN_MAX; deviceIndex++) {
          if (validPluginID(DeviceIndex_to_Plugin_id[deviceIndex])) {
            if (Plugin_ptr[deviceIndex](Function, event, str)) {
              delay(0); // SMY: call delay(0) unconditionally
              CPluginCall(CPlugin::Function::CPLUGIN_ACKNOWLEDGE, event, str);
              return true;
            }
          }
        }
      }
*/
      break;
    }

    // Call to all plugins used in a task. Return at first match
    case PLUGIN_SERIAL_IN:
    case PLUGIN_UDP_IN:
    {
      for (taskIndex_t taskIndex = 0; taskIndex < TASKS_MAX; taskIndex++)
      {
        if (PluginCallForTask(taskIndex, Function, &TempEvent, str)) {
          #ifndef BUILD_NO_RAM_TRACKER
          checkRAM(F("PluginCallUDP"), taskIndex);
          #endif
          return true;
        }
      }
      return false;
    }

    // Call to all plugins that are used in a task
    case PLUGIN_ONCE_A_SECOND:
    case PLUGIN_TEN_PER_SECOND:
    case PLUGIN_FIFTY_PER_SECOND:
    case PLUGIN_INIT_ALL:
    case PLUGIN_CLOCK_IN:
    case PLUGIN_EVENT_OUT:
    case PLUGIN_TIME_CHANGE:
    {
      if (Function == PLUGIN_INIT_ALL) {
        Function = PLUGIN_INIT;
      }
      bool result = true;

      for (taskIndex_t taskIndex = 0; taskIndex < TASKS_MAX; taskIndex++)
      {
        #ifndef BUILD_NO_DEBUG
        const int freemem_begin = ESP.getFreeHeap();
        #endif

        bool retval = PluginCallForTask(taskIndex, Function, &TempEvent, str, event);

        if (Function == PLUGIN_INIT) {
          if (!retval && Settings.TaskDeviceDataFeed[taskIndex] == 0) {
            Settings.TaskDeviceEnabled[taskIndex] = false; // Initialization failed: Disable plugin!
            result = false;
          }
          #ifndef BUILD_NO_DEBUG
          if (loglevelActiveFor(LOG_LEVEL_DEBUG)) {
            // See also logMemUsageAfter()
            const int freemem_end = ESP.getFreeHeap();
            String log;
            if (log.reserve(128)) {
              log  = F("After PLUGIN_INIT ");
              log += F(" task: ");
              if (taskIndex < 9) log += ' ';
              log += taskIndex + 1;
              while (log.length() < 30) log += ' ';
              log += F("Free mem after: ");
              log += freemem_end;
              while (log.length() < 53) log += ' ';
              log += F("plugin: ");
              log += freemem_begin - freemem_end;
              while (log.length() < 67) log += ' ';

              log += Settings.TaskDeviceEnabled[taskIndex] ? F("[ena]") : F("[dis]");
              while (log.length() < 73) log += ' ';
              log += getPluginNameFromDeviceIndex(getDeviceIndex_from_TaskIndex(taskIndex));

              addLogMove(LOG_LEVEL_DEBUG, log);
            }
          }
          #endif
        }
      }

      return result;
    }

    // Call to specific task which may interact with the hardware
    case PLUGIN_INIT:
    case PLUGIN_EXIT:
    case PLUGIN_WEBFORM_LOAD:
    case PLUGIN_WEBFORM_LOAD_OUTPUT_SELECTOR:
    case PLUGIN_READ:
    case PLUGIN_GET_PACKED_RAW_DATA:
    case PLUGIN_TASKTIMER_IN:
    case PLUGIN_PROCESS_CONTROLLER_DATA:
    {
      // FIXME TD-er: Code duplication with PluginCallForTask
      if (!validTaskIndex(event->TaskIndex)) {
        return false;
      }
      if (Function == PLUGIN_READ || Function == PLUGIN_INIT || Function == PLUGIN_PROCESS_CONTROLLER_DATA) {
        if (!Settings.TaskDeviceEnabled[event->TaskIndex]) {
          return false;
        }
      }
      const deviceIndex_t DeviceIndex = getDeviceIndex_from_TaskIndex(event->TaskIndex);

      if (validDeviceIndex(DeviceIndex)) {
        if (ExtraTaskSettings.TaskIndex != event->TaskIndex) {
          if (Function == PLUGIN_READ && Device[DeviceIndex].ErrorStateValues) {
            // PLUGIN_READ should not need to access ExtraTaskSettings except for what's already being cached.
            // Only exception is when ErrorStateValues is needed.
            // Therefore only need to call LoadTaskSettings for those tasks with ErrorStateValues
            LoadTaskSettings(event->TaskIndex);
          } else if (Function == PLUGIN_INIT || Function == PLUGIN_WEBFORM_LOAD) {
            // LoadTaskSettings may call PLUGIN_GET_DEVICEVALUENAMES.
            LoadTaskSettings(event->TaskIndex);
          }
        }
        event->BaseVarIndex = event->TaskIndex * VARS_PER_TASK;
        {
          #ifndef BUILD_NO_RAM_TRACKER
          String descr;
          descr.reserve(20);
          descr  = F("PluginCall_task_");
          descr += (event->TaskIndex + 1);
          #if FEATURE_TIMING_STATS
          checkRAM(descr, getPluginFunctionName(Function));
          #else // if FEATURE_TIMING_STATS
          checkRAM(descr, String(Function));
          #endif // if FEATURE_TIMING_STATS
          #endif
        }
        if (!prepare_I2C_by_taskIndex(event->TaskIndex, DeviceIndex)) {
          return false;
        }
        bool retval = false;
        #if FEATURE_I2C_DEVICE_CHECK
        bool i2cStatusOk = true;
        if (((Function == PLUGIN_INIT) || (Function == PLUGIN_READ))
            && (Device[DeviceIndex].Type == DEVICE_TYPE_I2C) && !Device[DeviceIndex].I2CNoDeviceCheck) {
          const uint8_t i2cAddr = getTaskI2CAddress(event->TaskIndex);
          if (i2cAddr > 0) {
            START_TIMER;
            // Disable task when device is unreachable for 10 PLUGIN_READs or 1 PLUGIN_INIT
            i2cStatusOk = I2C_deviceCheck(i2cAddr, event->TaskIndex, Function == PLUGIN_INIT ? 1 : 10);
            STOP_TIMER_TASK(DeviceIndex, PLUGIN_I2C_GET_ADDRESS);
          }
        }
        if (i2cStatusOk) {
        #endif // if FEATURE_I2C_DEVICE_CHECK
          START_TIMER;

<<<<<<< HEAD
        if (Function == PLUGIN_INIT) {
          // Make sure any task data is actually cleared.
          clearPluginTaskData(event->TaskIndex);
          /*
          #if FEATURE_DEFINE_SERIAL_CONSOLE_PORT
          if (Device[DeviceIndex].isSerial()) {
            checkSerialConflict(
              serialHelper_getSerialType(event),
              serialHelper_getRxPin(event),
              serialHelper_getTxPin(event));
          }
          #endif
          */
        }
=======
          if (((Function == PLUGIN_INIT) ||
              (Function == PLUGIN_WEBFORM_LOAD)) &&
              Device[DeviceIndex].ErrorStateValues) { // Only when we support ErrorStateValues
            // FIXME TD-er: Not sure if this should be called here.
            // It may be better if ranges are set in the call for default values and error values set via PLUGIN_INIT.
            // Also these may be plugin specific so perhaps create a helper function to load/save these values and call these helpers from the plugin code.
            Plugin_ptr[DeviceIndex](PLUGIN_INIT_VALUE_RANGES, event, str); // Initialize value range(s)
          }
>>>>>>> 7eefb6c4

          if (Function == PLUGIN_INIT) {
            // Make sure any task data is actually cleared.
            clearPluginTaskData(event->TaskIndex);
          }

          retval = Plugin_ptr[DeviceIndex](Function, event, str);

          if (Function == PLUGIN_READ) {
            if (!retval) {
              String errorStr;
              if (Plugin_ptr[DeviceIndex](PLUGIN_READ_ERROR_OCCURED, event, errorStr))
              {
                // Apparently the last read call resulted in an error
                // Send event indicating the error.
                queueTaskEvent(F("TaskError"), event->TaskIndex, errorStr);
              }
            } else {
              #if FEATURE_PLUGIN_STATS
              PluginTaskData_base *taskData = getPluginTaskDataBaseClassOnly(event->TaskIndex);
              if (taskData != nullptr) {
                taskData->pushPluginStatsValues(event, !Device[DeviceIndex].TaskLogsOwnPeaks);
              }
              #endif // if FEATURE_PLUGIN_STATS
              saveUserVarToRTC();
            }
          }
<<<<<<< HEAD
        }
        if (Function == PLUGIN_INIT) {
//          initSerial();
          #if FEATURE_PLUGIN_STATS
          if (Device[DeviceIndex].PluginStats) {
            PluginTaskData_base *taskData = getPluginTaskData(event->TaskIndex);
            if (taskData == nullptr) {
              // Plugin apparently does not have PluginTaskData.
              // Create Plugin Task data if it has "Stats" checked.
              LoadTaskSettings(event->TaskIndex);
              if (ExtraTaskSettings.anyEnabledPluginStats()) {
                initPluginTaskData(event->TaskIndex, new (std::nothrow) _StatsOnly_data_struct());
=======
          if (Function == PLUGIN_INIT) {
            if (!retval && Settings.TaskDeviceDataFeed[event->TaskIndex] == 0) {
              Settings.TaskDeviceEnabled[event->TaskIndex] = false; // Initialization failed: Disable plugin!
            } else {
              #if FEATURE_PLUGIN_STATS
              if (Device[DeviceIndex].PluginStats) {
                PluginTaskData_base *taskData = getPluginTaskData(event->TaskIndex);
                if (taskData == nullptr) {
                  // Plugin apparently does not have PluginTaskData.
                  // Create Plugin Task data if it has "Stats" checked.
                  LoadTaskSettings(event->TaskIndex);
                  if (ExtraTaskSettings.anyEnabledPluginStats()) {
                    initPluginTaskData(event->TaskIndex, new (std::nothrow) _StatsOnly_data_struct());
                  }
                }
>>>>>>> 7eefb6c4
              }
              #endif // if FEATURE_PLUGIN_STATS
              // Schedule the plugin to be read.
              Scheduler.schedule_task_device_timer_at_init(TempEvent.TaskIndex);
              queueTaskEvent(F("TaskInit"), event->TaskIndex, retval);
            }
          }
<<<<<<< HEAD
          #endif // if FEATURE_PLUGIN_STATS
          // Schedule the plugin to be read.
          Scheduler.schedule_task_device_timer_at_init(TempEvent.TaskIndex);
          queueTaskEvent(F("TaskInit"), event->TaskIndex, retval);
        }
        if (Function == PLUGIN_EXIT) {
          clearPluginTaskData(event->TaskIndex);
          queueTaskEvent(F("TaskExit"), event->TaskIndex, retval);
//          initSerial();
          updateActiveTaskUseSerial0();
=======
          if (Function == PLUGIN_EXIT) {
            clearPluginTaskData(event->TaskIndex);
            initSerial();
            queueTaskEvent(F("TaskExit"), event->TaskIndex, retval);
            updateActiveTaskUseSerial0();
          }
          STOP_TIMER_TASK(DeviceIndex, Function);
        #if FEATURE_I2C_DEVICE_CHECK
>>>>>>> 7eefb6c4
        }
        #endif // if FEATURE_I2C_DEVICE_CHECK
        post_I2C_by_taskIndex(event->TaskIndex, DeviceIndex);
        delay(0); // SMY: call delay(0) unconditionally

        return retval;
      }
      return false;
    }

    // Call to specific task not interacting with hardware
    case PLUGIN_GET_CONFIG_VALUE:
    case PLUGIN_GET_DEVICEVALUENAMES:
    case PLUGIN_GET_DEVICEVALUECOUNT:
    case PLUGIN_GET_DEVICEVTYPE:
    case PLUGIN_GET_DEVICEGPIONAMES:
    case PLUGIN_WEBFORM_SAVE:
    case PLUGIN_WEBFORM_SHOW_VALUES:
    case PLUGIN_WEBFORM_SHOW_CONFIG:
    case PLUGIN_WEBFORM_SHOW_I2C_PARAMS:
    case PLUGIN_WEBFORM_SHOW_SERIAL_PARAMS:
    case PLUGIN_WEBFORM_SHOW_GPIO_DESCR:
    #if FEATURE_PLUGIN_STATS
    case PLUGIN_WEBFORM_LOAD_SHOW_STATS:
    #endif // if FEATURE_PLUGIN_STATS
    case PLUGIN_FORMAT_USERVAR:
    case PLUGIN_SET_CONFIG:
    case PLUGIN_SET_DEFAULTS:
    case PLUGIN_I2C_HAS_ADDRESS:
    case PLUGIN_WEBFORM_SHOW_ERRORSTATE_OPT:
    case PLUGIN_INIT_VALUE_RANGES:

    // PLUGIN_MQTT_xxx functions are directly called from the scheduler.
    //case PLUGIN_MQTT_CONNECTION_STATE:
    //case PLUGIN_MQTT_IMPORT:
    {
      const deviceIndex_t DeviceIndex = getDeviceIndex_from_TaskIndex(event->TaskIndex);

      if (validDeviceIndex(DeviceIndex)) {
        if (Function == PLUGIN_GET_DEVICEVALUENAMES ||
            Function == PLUGIN_WEBFORM_SAVE ||
            Function == PLUGIN_WEBFORM_LOAD ||
            Function == PLUGIN_SET_DEFAULTS ||
            Function == PLUGIN_INIT_VALUE_RANGES ||
            Function == PLUGIN_WEBFORM_SHOW_SERIAL_PARAMS
        ) {
          LoadTaskSettings(event->TaskIndex);
        }
        event->BaseVarIndex = event->TaskIndex * VARS_PER_TASK;
        {
          #ifndef BUILD_NO_RAM_TRACKER
          String descr;
          descr.reserve(20);
          descr  = F("PluginCall_task_");
          descr += (event->TaskIndex + 1);
          #if FEATURE_TIMING_STATS
          checkRAM(descr, getPluginFunctionName(Function));
          #else // if FEATURE_TIMING_STATS
          checkRAM(descr, String(Function));
          #endif // if FEATURE_TIMING_STATS
          #endif

        }
        if (Function == PLUGIN_SET_DEFAULTS) {
          for (int i = 0; i < VARS_PER_TASK; ++i) {
            UserVar[event->BaseVarIndex + i] = 0.0f;
          }
        }
        if (Function == PLUGIN_GET_DEVICEVALUECOUNT) {
          event->Par1 = Device[DeviceIndex].ValueCount;
        }
        if (Function == PLUGIN_GET_DEVICEVTYPE) {
          event->sensorType = Device[DeviceIndex].VType;
        }

        START_TIMER;
        bool retval =  Plugin_ptr[DeviceIndex](Function, event, str);

        // Calls may have updated ExtraTaskSettings, so validate them.
        ExtraTaskSettings.validate();

        if (Function == PLUGIN_GET_DEVICEVALUENAMES ||
            Function == PLUGIN_WEBFORM_SAVE ||
            Function == PLUGIN_SET_DEFAULTS ||
            Function == PLUGIN_INIT_VALUE_RANGES ||
           (Function == PLUGIN_SET_CONFIG && retval)) {
          // Each of these may update ExtraTaskSettings, but it may not have been saved yet.
          // Thus update the cache just in case something from it is requested from the cache.
          Cache.updateExtraTaskSettingsCache();
        }
        if (Function == PLUGIN_SET_DEFAULTS) {
          saveUserVarToRTC();
        }
        if (Function == PLUGIN_GET_CONFIG_VALUE && !retval) {
          // Try to match a statistical property of a task value.
          // e.g.: [taskname#valuename.avg]
          PluginTaskData_base *taskData = getPluginTaskDataBaseClassOnly(event->TaskIndex);
          if (nullptr != taskData) {
            if (taskData->plugin_get_config_value_base(event, str)) {
              retval = true;
            }
          }
        }

        if (Function == PLUGIN_GET_DEVICEVALUECOUNT) {
          // Check if we have a valid value count.
          if (Output_Data_type_t::Simple == Device[DeviceIndex].OutputDataType) {
            if (event->Par1 < 1 || event->Par1 > 4) {
              // Output_Data_type_t::Simple only allows for 1 .. 4 output types.
              // Apparently the value is not correct, so use the default.
              event->Par1 = Device[DeviceIndex].ValueCount;
            }
          }
        }
        
        STOP_TIMER_TASK(DeviceIndex, Function);
        delay(0); // SMY: call delay(0) unconditionally
        return retval;
      }
      return false;
    }

  } // case
  return false;
}

bool addPlugin(pluginID_t pluginID, deviceIndex_t x) {
  if (x < PLUGIN_MAX) { 
    DeviceIndex_to_Plugin_id[x] = pluginID; 
    Plugin_id_to_DeviceIndex[pluginID] = x;
    return true;
  }
  if (loglevelActiveFor(LOG_LEVEL_ERROR)) {
    String log = F("System: Error - Too many Plugins. PLUGIN_MAX = ");
    log += PLUGIN_MAX;
    addLogMove(LOG_LEVEL_ERROR, log);
  }
  return false;
}<|MERGE_RESOLUTION|>--- conflicted
+++ resolved
@@ -697,22 +697,6 @@
         #endif // if FEATURE_I2C_DEVICE_CHECK
           START_TIMER;
 
-<<<<<<< HEAD
-        if (Function == PLUGIN_INIT) {
-          // Make sure any task data is actually cleared.
-          clearPluginTaskData(event->TaskIndex);
-          /*
-          #if FEATURE_DEFINE_SERIAL_CONSOLE_PORT
-          if (Device[DeviceIndex].isSerial()) {
-            checkSerialConflict(
-              serialHelper_getSerialType(event),
-              serialHelper_getRxPin(event),
-              serialHelper_getTxPin(event));
-          }
-          #endif
-          */
-        }
-=======
           if (((Function == PLUGIN_INIT) ||
               (Function == PLUGIN_WEBFORM_LOAD)) &&
               Device[DeviceIndex].ErrorStateValues) { // Only when we support ErrorStateValues
@@ -721,11 +705,20 @@
             // Also these may be plugin specific so perhaps create a helper function to load/save these values and call these helpers from the plugin code.
             Plugin_ptr[DeviceIndex](PLUGIN_INIT_VALUE_RANGES, event, str); // Initialize value range(s)
           }
->>>>>>> 7eefb6c4
 
           if (Function == PLUGIN_INIT) {
             // Make sure any task data is actually cleared.
             clearPluginTaskData(event->TaskIndex);
+          /*
+            #if FEATURE_DEFINE_SERIAL_CONSOLE_PORT
+            if (Device[DeviceIndex].isSerial()) {
+              checkSerialConflict(
+                serialHelper_getSerialType(event),
+                serialHelper_getRxPin(event),
+                serialHelper_getTxPin(event));
+            }
+            #endif
+          */
           }
 
           retval = Plugin_ptr[DeviceIndex](Function, event, str);
@@ -749,20 +742,6 @@
               saveUserVarToRTC();
             }
           }
-<<<<<<< HEAD
-        }
-        if (Function == PLUGIN_INIT) {
-//          initSerial();
-          #if FEATURE_PLUGIN_STATS
-          if (Device[DeviceIndex].PluginStats) {
-            PluginTaskData_base *taskData = getPluginTaskData(event->TaskIndex);
-            if (taskData == nullptr) {
-              // Plugin apparently does not have PluginTaskData.
-              // Create Plugin Task data if it has "Stats" checked.
-              LoadTaskSettings(event->TaskIndex);
-              if (ExtraTaskSettings.anyEnabledPluginStats()) {
-                initPluginTaskData(event->TaskIndex, new (std::nothrow) _StatsOnly_data_struct());
-=======
           if (Function == PLUGIN_INIT) {
             if (!retval && Settings.TaskDeviceDataFeed[event->TaskIndex] == 0) {
               Settings.TaskDeviceEnabled[event->TaskIndex] = false; // Initialization failed: Disable plugin!
@@ -778,7 +757,6 @@
                     initPluginTaskData(event->TaskIndex, new (std::nothrow) _StatsOnly_data_struct());
                   }
                 }
->>>>>>> 7eefb6c4
               }
               #endif // if FEATURE_PLUGIN_STATS
               // Schedule the plugin to be read.
@@ -786,27 +764,14 @@
               queueTaskEvent(F("TaskInit"), event->TaskIndex, retval);
             }
           }
-<<<<<<< HEAD
-          #endif // if FEATURE_PLUGIN_STATS
-          // Schedule the plugin to be read.
-          Scheduler.schedule_task_device_timer_at_init(TempEvent.TaskIndex);
-          queueTaskEvent(F("TaskInit"), event->TaskIndex, retval);
-        }
-        if (Function == PLUGIN_EXIT) {
-          clearPluginTaskData(event->TaskIndex);
-          queueTaskEvent(F("TaskExit"), event->TaskIndex, retval);
-//          initSerial();
-          updateActiveTaskUseSerial0();
-=======
           if (Function == PLUGIN_EXIT) {
             clearPluginTaskData(event->TaskIndex);
-            initSerial();
+//            initSerial();
             queueTaskEvent(F("TaskExit"), event->TaskIndex, retval);
             updateActiveTaskUseSerial0();
           }
           STOP_TIMER_TASK(DeviceIndex, Function);
         #if FEATURE_I2C_DEVICE_CHECK
->>>>>>> 7eefb6c4
         }
         #endif // if FEATURE_I2C_DEVICE_CHECK
         post_I2C_by_taskIndex(event->TaskIndex, DeviceIndex);
