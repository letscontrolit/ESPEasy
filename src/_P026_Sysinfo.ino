#include "_Plugin_Helper.h"
#ifdef USES_P026
//#######################################################################################################
//#################################### Plugin 026: System Info ##########################################
//#######################################################################################################


#include "src/DataStructs/ESPEasy_packed_raw_data.h"
#include "src/ESPEasyCore/ESPEasyNetwork.h"
#include "src/Globals/ESPEasyWiFiEvent.h"
#include "src/Helpers/Memory.h"
#include "ESPEasy-Globals.h"

#define PLUGIN_026
#define PLUGIN_ID_026         26
#define PLUGIN_NAME_026       "Generic - System Info"

// place sensor type selector right after the output value settings
#define P026_QUERY1_CONFIG_POS  0
#define P026_SENSOR_TYPE_INDEX  (P026_QUERY1_CONFIG_POS + VARS_PER_TASK)
#define P026_NR_OUTPUT_VALUES   getValueCountFromSensorType(static_cast<Sensor_VType>(PCONFIG(P026_SENSOR_TYPE_INDEX)))

#define P026_NR_OUTPUT_OPTIONS  14

<<<<<<< HEAD

=======
>>>>>>> 74901b15
const __FlashStringHelper * Plugin_026_valuename(uint8_t value_nr, bool displayString) {
  switch (value_nr) {
    case 0:  return displayString ? F("Uptime") : F("uptime");
    case 1:  return displayString ? F("Free RAM") : F("freeheap");
    case 2:  return displayString ? F("Wifi RSSI") : F("rssi");
    case 3:  return displayString ? F("Input VCC") : F("vcc");
    case 4:  return displayString ? F("System load") : F("load");
    case 5:  return displayString ? F("IP 1.Octet") : F("ip1");
    case 6:  return displayString ? F("IP 2.Octet") : F("ip2");
    case 7:  return displayString ? F("IP 3.Octet") : F("ip3");
    case 8:  return displayString ? F("IP 4.Octet") : F("ip4");
    case 9:  return displayString ? F("Web activity") : F("web");
    case 10: return displayString ? F("Free Stack") : F("freestack");
    case 11: return displayString ? F("None") : F("");
    case 12: return displayString ? F("WiFi TX pwr") : F("txpwr");
    case 13: return displayString ? F("Free 2nd Heap") : F("free2ndheap");
    default:
      break;
  }
  return F("");
}

boolean Plugin_026(uint8_t function, struct EventStruct *event, String& string)
{
  boolean success = false;

  switch (function)
  {
    case PLUGIN_DEVICE_ADD:
    {
      Device[++deviceCount].Number       = PLUGIN_ID_026;
      Device[deviceCount].VType          = Sensor_VType::SENSOR_TYPE_QUAD;
      Device[deviceCount].ValueCount     = 4;
      Device[deviceCount].SendDataOption = true;
      Device[deviceCount].TimerOption    = true;
      Device[deviceCount].FormulaOption  = true;
      Device[deviceCount].OutputDataType = Output_Data_type_t::Simple;
      break;
    }

    case PLUGIN_GET_DEVICENAME:
    {
      string = F(PLUGIN_NAME_026);
      break;
    }

    case PLUGIN_GET_DEVICEVALUENAMES:
    {
      for (uint8_t i = 0; i < VARS_PER_TASK; ++i) {
        if (i < P026_NR_OUTPUT_VALUES) {
          const uint8_t pconfigIndex = i + P026_QUERY1_CONFIG_POS;
          uint8_t choice             = PCONFIG(pconfigIndex);
          safe_strncpy(
            ExtraTaskSettings.TaskDeviceValueNames[i],
            Plugin_026_valuename(choice, false),
            sizeof(ExtraTaskSettings.TaskDeviceValueNames[i]));
        } else {
          ZERO_FILL(ExtraTaskSettings.TaskDeviceValueNames[i]);
        }
      }
      break;
    }

    case PLUGIN_GET_DEVICEVALUECOUNT:
    {
      event->Par1 = P026_NR_OUTPUT_VALUES;
      success = true;
      break;
    }

    case PLUGIN_GET_DEVICEVTYPE:
    {
      event->sensorType = static_cast<Sensor_VType>(PCONFIG(P026_SENSOR_TYPE_INDEX));
      event->idx = P026_SENSOR_TYPE_INDEX;
      success = true;
      break;
    }


    case PLUGIN_SET_DEFAULTS:
    {
      PCONFIG(0) = 0;    // "Uptime"

      for (uint8_t i = 1; i < VARS_PER_TASK; ++i) {
        PCONFIG(i) = 11; // "None"
      }
      PCONFIG(P026_SENSOR_TYPE_INDEX) = static_cast<uint8_t>(Sensor_VType::SENSOR_TYPE_QUAD);
      success                         = true;
      break;
    }

    case PLUGIN_WEBFORM_LOAD:
    {
      const __FlashStringHelper * options[P026_NR_OUTPUT_OPTIONS];
      int indices[P026_NR_OUTPUT_OPTIONS];

      int index = 0;
      for (uint8_t option = 0; option < P026_NR_OUTPUT_OPTIONS; ++option) {
        if (option != 11) {
          options[index] = Plugin_026_valuename(option, true);
          indices[index] = option;
          ++index;
        }
      }
      // Work around to get the "none" at the end.
      options[index] = Plugin_026_valuename(11, true);
      indices[index] = 11;

      for (uint8_t i = 0; i < P026_NR_OUTPUT_VALUES; ++i) {
        const uint8_t pconfigIndex = i + P026_QUERY1_CONFIG_POS;
        sensorTypeHelper_loadOutputSelector(event, pconfigIndex, i, P026_NR_OUTPUT_OPTIONS, options, indices);
      }
      success = true;
      break;
    }

    case PLUGIN_WEBFORM_SAVE:
    {
      // Save output selector parameters.
      for (uint8_t i = 0; i < P026_NR_OUTPUT_VALUES; ++i) {
        const uint8_t pconfigIndex = i + P026_QUERY1_CONFIG_POS;
        const uint8_t choice       = PCONFIG(pconfigIndex);
        sensorTypeHelper_saveOutputSelector(event, pconfigIndex, i, Plugin_026_valuename(choice, false));
      }
      success = true;
      break;
    }

    case PLUGIN_INIT:
    {
      success = true;
      break;
    }

    case PLUGIN_READ:
    {
      for (int i = 0; i < P026_NR_OUTPUT_VALUES; ++i) {
        UserVar[event->BaseVarIndex + i] = P026_get_value(PCONFIG(i));
      }

      if (loglevelActiveFor(LOG_LEVEL_INFO)) {
        String log;
        log.reserve(7 * (P026_NR_OUTPUT_VALUES + 1));
        log = F("SYS  : ");

        for (int i = 0; i < P026_NR_OUTPUT_VALUES; ++i) {
          if (i != 0) {
            log += ',';
          }
          log += formatUserVarNoCheck(event->TaskIndex, i);
        }
        addLog(LOG_LEVEL_INFO, log);
      }
      success = true;
      break;
    }
#ifdef USES_PACKED_RAW_DATA
   case PLUGIN_GET_PACKED_RAW_DATA:
    {
      // Matching JS code:
      // return decode(bytes, 
      //  [header, uint24, uint24, int8, vcc, pct_8, uint8, uint8, uint8, uint8, uint24, uint16],
      //  ['header', 'uptime', 'freeheap', 'rssi', 'vcc', 'load', 'ip1', 'ip2', 'ip3', 'ip4', 'web', 'freestack']);
      int index = 0;
      string += LoRa_addInt(P026_get_value(index++), PackedData_uint24);  // uptime
      string += LoRa_addInt(P026_get_value(index++), PackedData_uint24);  // freeheap
      string += LoRa_addFloat(P026_get_value(index++), PackedData_int8);  // rssi
      string += LoRa_addFloat(P026_get_value(index++), PackedData_vcc);   // vcc
      string += LoRa_addFloat(P026_get_value(index++), PackedData_pct_8); // load
      string += LoRa_addInt(P026_get_value(index++), PackedData_uint8);   // ip1
      string += LoRa_addInt(P026_get_value(index++), PackedData_uint8);   // ip2
      string += LoRa_addInt(P026_get_value(index++), PackedData_uint8);   // ip3
      string += LoRa_addInt(P026_get_value(index++), PackedData_uint8);   // ip4
      string += LoRa_addInt(P026_get_value(index++), PackedData_uint24);  // web
      string += LoRa_addInt(P026_get_value(index++), PackedData_uint16);  // freestack
      event->Par1 = index; // valuecount
      success = true;
      break;
    }
#endif // USES_PACKED_RAW_DATA
  }
  return success;
}

float P026_get_value(int type)
{
  float value = 0;

  switch (type)
  {
    case 0:
    {
      value = getUptimeMinutes();
      break;
    }
    case 1:
    {
      value = FreeMem();
      break;
    }
    case 2:
    {
      value = WiFi.RSSI();
      break;
    }
    case 3:
    {
# if FEATURE_ADC_VCC
      value = vcc;
# else // if FEATURE_ADC_VCC
      value = -1.0f;
# endif // if FEATURE_ADC_VCC
      break;
    }
    case 4:
    {
      value = getCPUload();
      break;
    }
    case 5:
    case 6:
    case 7:
    case 8:
    {
      value = NetworkLocalIP()[type - 5];
      break;
    }
    case 9:
    {
      value = timePassedSince(lastWeb) / 1000; // respond in seconds
      break;
    }
    case 10:
    {
      value = getCurrentFreeStack();
      break;
    }
    case 12:
    {
      value = WiFiEventData.wifi_TX_pwr;
      break;
    }
    case 13:
    {
      #ifdef USE_SECOND_HEAP
      value = FreeMem2ndHeap();
      #endif
      break;
    }


  }
  return value;
}

#endif // USES_P026<|MERGE_RESOLUTION|>--- conflicted
+++ resolved
@@ -22,10 +22,6 @@
 
 #define P026_NR_OUTPUT_OPTIONS  14
 
-<<<<<<< HEAD
-
-=======
->>>>>>> 74901b15
 const __FlashStringHelper * Plugin_026_valuename(uint8_t value_nr, bool displayString) {
   switch (value_nr) {
     case 0:  return displayString ? F("Uptime") : F("uptime");
