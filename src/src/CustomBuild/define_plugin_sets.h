#ifndef DEFINE_PLUGIN_SETS_H
#define DEFINE_PLUGIN_SETS_H

#include "../../ESPEasy_common.h"

/*
#################################################
 This is the place where plugins are registered
#################################################
To create/register a plugin, you have to :
- find an available number, ie 777.
- Create your own plugin, ie as "_P777_myfunction.ino"
- be sure it starts with ""#ifdef USES_P777", and ends with "#endif"
- then register it into the PLUGIN_SET_EXPERIMENTAL block (see below)
 #ifdef PLUGIN_SET_EXPERIMENTAL
     #define USES_P777   // MYsuperPlugin
 #endif
 - you can from now on test it by compiling using the PLUGIN_BUILD_DEV flag
 either by adding "-DPLUGIN_BUILD_DEV" when compiling, or by momentarly
 adding "#define PLUGIN_BUILD_DEV" at the top of the ESPEasy.ino file
 - You will then have to push a PR including your plugin + the corret line (#define USES_P777) added to this file
 When found stable enough, the maintainer (and only him) will choose to move it to TESTING or STABLE
*/

//#define FEATURE_SD

/******************************************************************************\
 * WebServer pages   **********************************************************
\******************************************************************************/
// FIXME TD-er: Make useful selections for these pages to be included. (e.g. view only)

#ifndef WEBSERVER_CUSTOM_BUILD_DEFINED
    #ifndef WEBSERVER_TIMINGSTATS
        #define WEBSERVER_TIMINGSTATS
    #endif
    #ifndef WEBSERVER_SYSVARS
        #define WEBSERVER_SYSVARS
    #endif
    #ifndef WEBSERVER_NEW_UI
    //    #define WEBSERVER_NEW_UI
    #endif
    #ifndef WEBSERVER_I2C_SCANNER
        #define WEBSERVER_I2C_SCANNER
    #endif
    #ifndef WEBSERVER_FAVICON
        #define WEBSERVER_FAVICON
    #endif
    #ifndef WEBSERVER_CSS
        #define WEBSERVER_CSS
    #endif
    #ifndef WEBSERVER_INCLUDE_JS
        #define WEBSERVER_INCLUDE_JS
    #endif
    #ifndef WEBSERVER_LOG
        #define WEBSERVER_LOG
    #endif
    #ifndef WEBSERVER_GITHUB_COPY
        #define WEBSERVER_GITHUB_COPY
    #endif
    #ifndef WEBSERVER_ROOT
        #define WEBSERVER_ROOT
    #endif
    #ifndef WEBSERVER_ADVANCED
        #define WEBSERVER_ADVANCED
    #endif
    #ifndef WEBSERVER_CONFIG
        #define WEBSERVER_CONFIG
    #endif
    #ifndef WEBSERVER_CONTROL
        #define WEBSERVER_CONTROL
    #endif
    #ifndef WEBSERVER_CONTROLLERS
        #define WEBSERVER_CONTROLLERS
    #endif
    #ifndef WEBSERVER_CUSTOM
        #define WEBSERVER_CUSTOM
    #endif
    #ifndef WEBSERVER_DEVICES
        #define WEBSERVER_DEVICES
    #endif
    #ifndef WEBSERVER_DOWNLOAD
        #define WEBSERVER_DOWNLOAD
    #endif
    #ifndef WEBSERVER_FACTORY_RESET
        #define WEBSERVER_FACTORY_RESET
    #endif
    #ifndef WEBSERVER_FILELIST
        #define WEBSERVER_FILELIST
    #endif
    #ifndef WEBSERVER_HARDWARE
        #define WEBSERVER_HARDWARE
    #endif
    #ifndef WEBSERVER_PINSTATES
        #define WEBSERVER_PINSTATES
    #endif
    #ifndef WEBSERVER_RULES
        #define WEBSERVER_RULES
    #endif
    #ifndef WEBSERVER_SETUP
        #define WEBSERVER_SETUP
    #endif
    #ifndef WEBSERVER_SYSINFO
        #define WEBSERVER_SYSINFO
    #endif
    #ifndef WEBSERVER_TOOLS
        #define WEBSERVER_TOOLS
    #endif
    #ifndef WEBSERVER_UPLOAD
        #define WEBSERVER_UPLOAD
    #endif
    #ifndef WEBSERVER_WIFI_SCANNER
        #define WEBSERVER_WIFI_SCANNER
    #endif
    #ifndef WEBSERVER_NEW_RULES
        #define WEBSERVER_NEW_RULES
    #endif
#endif

#ifndef USE_CUSTOM_H
    #ifndef USES_SSDP
        #define USES_SSDP
    #endif
    #ifndef USES_TIMING_STATS
        #define USES_TIMING_STATS
    #endif
#endif



#ifdef MEMORY_ANALYSIS
  #ifdef MQTT_ONLY
    #define USES_C002   // Domoticz MQTT
    #define USES_C005   // Home Assistant (openHAB) MQTT
    #define USES_C006   // PiDome MQTT
    #define USES_C014   // homie 3 & 4dev MQTT
    #define USES_P037   // MQTTImport
  #endif
#endif


/******************************************************************************\
 * Available options **********************************************************
\******************************************************************************/
#if defined(CORE_POST_2_5_0) && !defined(MEMORY_ANALYSIS) && !defined(USE_CUSTOM_H)
    #ifndef USE_SETTINGS_ARCHIVE
    // FIXME TD-er: Disabled for now, to reduce binary size
//        #define USE_SETTINGS_ARCHIVE
    #endif // USE_SETTINGS_ARCHIVE
#endif

#if defined(USE_SETTINGS_ARCHIVE) && defined(FORCE_PRE_2_5_0)
  #undef USE_SETTINGS_ARCHIVE
#endif


/******************************************************************************\
 * BUILD Configs **************************************************************
\******************************************************************************/

// IR library is large, so make a separate build including stable plugins and IR.
#ifdef PLUGIN_BUILD_DEV_IR
    #define PLUGIN_BUILD_DEV       // add dev
    #define PLUGIN_BUILD_IR
#endif

#ifdef PLUGIN_BUILD_TESTING_IR
    #define PLUGIN_BUILD_TESTING   // add testing
    #define PLUGIN_BUILD_IR
#endif

#ifdef PLUGIN_BUILD_MINIMAL_IR
    #ifndef USES_DOMOTICZ
        #define USES_DOMOTICZ
    #endif
    #ifndef USES_FHEM
        #define USES_FHEM
    #endif
    #ifndef USES_HOMEASSISTANT_OPENHAB
        #define USES_HOMEASSISTANT_OPENHAB
    #endif

    #define PLUGIN_BUILD_MINIMAL_OTA
    #define PLUGIN_DESCR  "Minimal, IR"
    #define PLUGIN_BUILD_IR
#endif

#ifdef PLUGIN_BUILD_MINIMAL_IRext
    #ifndef USES_DOMOTICZ
        #define USES_DOMOTICZ
    #endif
    #ifndef USES_FHEM
        #define USES_FHEM
    #endif
    #ifndef USES_HOMEASSISTANT_OPENHAB
        #define USES_HOMEASSISTANT_OPENHAB
    #endif

    #define PLUGIN_BUILD_MINIMAL_OTA
    #define PLUGIN_DESCR  "Minimal, IR with AC"
    #define PLUGIN_BUILD_IR_EXTENDED
#endif

#ifdef PLUGIN_BUILD_NORMAL_IR
    #define PLUGIN_BUILD_NORMAL     // add stable
    #define PLUGIN_DESCR  "Normal, IR"
    #define PLUGIN_BUILD_IR
#endif

#ifdef PLUGIN_BUILD_NORMAL_IRext
    #define PLUGIN_BUILD_NORMAL     // add stable
    #define PLUGIN_DESCR  "Normal, IR with AC"
    #define PLUGIN_BUILD_IR_EXTENDED
#endif

#ifdef PLUGIN_BUILD_DEV
    #define  PLUGIN_SET_EXPERIMENTAL
    #define  CONTROLLER_SET_EXPERIMENTAL
    #define  NOTIFIER_SET_EXPERIMENTAL
    #define  PLUGIN_BUILD_TESTING   // add testing
#endif

#ifdef PLUGIN_BUILD_TESTING
    #define  PLUGIN_SET_TESTING
    #define  CONTROLLER_SET_TESTING
    #define  NOTIFIER_SET_TESTING
    #define PLUGIN_BUILD_NORMAL     // add stable
#endif

#ifndef PLUGIN_BUILD_CUSTOM
    #ifndef PLUGIN_BUILD_NORMAL
        #define PLUGIN_BUILD_NORMAL // defaults to stable, if not custom
    #endif
#endif

#ifdef PLUGIN_BUILD_NORMAL
    #define  PLUGIN_SET_STABLE
    #define  CONTROLLER_SET_STABLE
    #define  NOTIFIER_SET_STABLE

    #ifndef FEATURE_I2CMULTIPLEXER
        #define FEATURE_I2CMULTIPLEXER
    #endif

#endif

#ifdef USES_FHEM
    #define USES_C009   // FHEM HTTP
#endif

#ifdef USES_HOMEASSISTANT_OPENHAB
    #define USES_C005   // Home Assistant (openHAB) MQTT
#endif

#ifdef PLUGIN_BUILD_MINIMAL_OTA
    #ifndef PLUGIN_DESCR
      #define PLUGIN_DESCR  "Minimal 1M OTA"
    #endif

    #define CONTROLLER_SET_NONE

    #define BUILD_MINIMAL_OTA
    #ifndef BUILD_NO_DEBUG
      #define BUILD_NO_DEBUG
    #endif

//    #define USES_C001   // Domoticz HTTP
//    #define USES_C002   // Domoticz MQTT
//    #define USES_C005   // Home Assistant (openHAB) MQTT
//    #define USES_C006   // PiDome MQTT
    #define USES_C008   // Generic HTTP
//    #define USES_C009   // FHEM HTTP
//    #define USES_C010   // Generic UDP
    #define USES_C013   // ESPEasy P2P network

//    #define NOTIFIER_SET_STABLE
    #define NOTIFIER_SET_NONE

    #define PLUGIN_SET_NONE

    #ifdef USE_SETTINGS_ARCHIVE
        #undef USE_SETTINGS_ARCHIVE
    #endif // USE_SETTINGS_ARCHIVE

    #ifdef USES_TIMING_STATS
        #undef USES_TIMING_STATS
    #endif

    #ifndef USES_P001
        #define USES_P001   // switch
    #endif
    #ifndef USES_P026
      #define USES_P026   // SysInfo
    #endif
    #ifndef USES_P033
      #define USES_P033   // Dummy
    #endif
    #ifndef USES_P037
//        #define USES_P037   // MQTTImport
    #endif

    #ifndef USES_P004
//        #define USES_P004   // Dallas
    #endif
    #ifndef USES_P005
//        #define USES_P005   // DHT
    #endif

    #ifdef USE_SERVO
      #undef USE_SERVO
    #endif
    #ifdef USE_RTTTL
      #undef USE_RTTTL
    #endif
#endif


// Strip out parts not needed for either MINIMAL_OTA and MEMORY_ANALYSIS
#if defined(BUILD_MINIMAL_OTA) || defined(MEMORY_ANALYSIS)
    #ifndef WEBSERVER_CUSTOM_BUILD_DEFINED
        #ifdef WEBSERVER_TIMINGSTATS
            #undef WEBSERVER_TIMINGSTATS
        #endif
        #ifdef WEBSERVER_SYSVARS
            #undef WEBSERVER_SYSVARS
        #endif
        #ifdef WEBSERVER_NEW_UI
            #undef WEBSERVER_NEW_UI
        #endif
        #ifdef WEBSERVER_I2C_SCANNER
            #undef WEBSERVER_I2C_SCANNER
        #endif
        #ifdef WEBSERVER_FAVICON
            #undef WEBSERVER_FAVICON
        #endif
        #ifdef WEBSERVER_CSS
            #undef WEBSERVER_CSS
        #endif
        #ifdef WEBSERVER_INCLUDE_JS
            #undef WEBSERVER_INCLUDE_JS
        #endif
        #ifdef WEBSERVER_LOG
            #undef WEBSERVER_LOG
        #endif
        #ifdef WEBSERVER_GITHUB_COPY
            #undef WEBSERVER_GITHUB_COPY
        #endif
        #ifdef WEBSERVER_PINSTATES
            #undef WEBSERVER_PINSTATES
        #endif
        #ifdef WEBSERVER_WIFI_SCANNER
            #undef WEBSERVER_WIFI_SCANNER
        #endif
        #ifdef WEBSERVER_CUSTOM
            #undef WEBSERVER_CUSTOM
        #endif
        #ifdef WEBSERVER_NEW_RULES
            #undef WEBSERVER_NEW_RULES
        #endif


    #endif // WEBSERVER_CUSTOM_BUILD_DEFINED

    #ifndef LIMIT_BUILD_SIZE
        #define LIMIT_BUILD_SIZE
    #endif
    #ifndef NOTIFIER_SET_NONE
        #define NOTIFIER_SET_NONE
    #endif

    #ifdef USES_SSDP
      #undef USES_SSDP
    #endif

#endif



#ifdef BUILD_NO_DEBUG
    #ifdef WEBSERVER_RULES_DEBUG
        #undef WEBSERVER_RULES_DEBUG
    #endif
#endif


/******************************************************************************\
 * IR plugins *****************************************************************
\******************************************************************************/
// See lib\IRremoteESP8266\src\IRremoteESP8266.h
// Disable all settings like these when not needed:
// #define DECODE_TOSHIBA_AC      true
// #define SEND_TOSHIBA_AC        true
#ifdef PLUGIN_BUILD_IR
    #define PLUGIN_DESCR  "IR"
    #define USES_P016      // IR
    #define P016_SEND_IR_TO_CONTROLLER false //IF true then the JSON replay solution is transmited back to the condroller.
    #define USES_P035      // IRTX
    #define P016_P035_USE_RAW_RAW2 //Use the RAW and RAW2 encodings, disabling it saves 3.7Kb
#endif

#ifdef PLUGIN_BUILD_IR_EXTENDED
    #ifndef PLUGIN_DESCR
        #define PLUGIN_DESCR  "IR Extended"
    #endif // PLUGIN_DESCR
    #define USES_P016      // IR
    #define P016_SEND_IR_TO_CONTROLLER false //IF true then the JSON replay solution is transmited back to the condroller.
    #define USES_P035      // IRTX
    // The following define is needed for extended decoding of A/C Messages and or using standardised common arguments for controlling all deeply supported A/C units
    #define P016_P035_Extended_AC
    #define P016_P035_USE_RAW_RAW2 //Use the RAW and RAW2 encodings, disabling it saves 3.7Kb
    #define USES_P088      // ToniA IR plugin
    #define PLUGIN_SET_ONLY_SWITCH
    #define NOTIFIER_SET_STABLE
    #define USES_P029      // Output - Domoticz MQTT Helper
    #define PLUGIN_SET_ONLY_TEMP_HUM
#endif

#ifdef PLUGIN_BUILD_IR_EXTENDED_NO_RX
    #ifndef PLUGIN_DESCR
        #define PLUGIN_DESCR  "IR Extended, no IR RX"
    #endif // PLUGIN_DESCR
    #define USES_P035      // IRTX
    // The following define is needed for extended decoding of A/C Messages and or using standardised common arguments for controlling all deeply supported A/C units
    #define P016_P035_Extended_AC
    #define P016_P035_USE_RAW_RAW2 //Use the RAW and RAW2 encodings, disabling it saves 3.7Kb
    #define USES_P088      //ToniA IR plugin
#endif

/******************************************************************************\
 * Devices ********************************************************************
\******************************************************************************/

// Itead ----------------------------
#ifdef PLUGIN_SET_SONOFF_BASIC
    #define PLUGIN_DESCR  "Sonoff Basic"

    #define PLUGIN_SET_ONLY_SWITCH
    #define NOTIFIER_SET_STABLE
#endif

#ifdef PLUGIN_SET_SONOFF_TH1x
    #define PLUGIN_DESCR  "Sonoff TH10/TH16"

    #define PLUGIN_SET_ONLY_SWITCH
    #define NOTIFIER_SET_STABLE
    #define PLUGIN_SET_ONLY_TEMP_HUM
#endif

#ifdef PLUGIN_SET_SONOFF_POW
    #ifndef PLUGIN_DESCR
        #define PLUGIN_DESCR  "Sonoff POW R1/R2"
    #endif

    #define CONTROLLER_SET_STABLE
    #define PLUGIN_SET_ONLY_SWITCH
    #define NOTIFIER_SET_STABLE
    #define USES_P076   // HWL8012   in POW r1
    // Needs CSE7766 Energy sensor, via Serial RXD 4800 baud 8E1 (GPIO1), TXD (GPIO3)
    #define USES_P077	  // CSE7766   in POW R2
    #define USES_P081   // Cron
#endif

#ifdef PLUGIN_SET_SONOFF_S2x
    #define PLUGIN_DESCR  "Sonoff S20/22/26"

    #define PLUGIN_SET_ONLY_SWITCH
    #define NOTIFIER_SET_STABLE
#endif

#ifdef PLUGIN_SET_SONOFF_4CH
    #define PLUGIN_DESCR  "Sonoff 4CH"
    #define PLUGIN_SET_ONLY_SWITCH
    #define NOTIFIER_SET_STABLE
#endif

#ifdef PLUGIN_SET_SONOFF_TOUCH
    #define PLUGIN_DESCR  "Sonoff Touch"
    #define PLUGIN_SET_ONLY_SWITCH
    #define NOTIFIER_SET_STABLE
#endif

// Shelly ----------------------------
#ifdef PLUGIN_SET_SHELLY_1
    #define PLUGIN_DESCR  "Shelly 1"

    #define PLUGIN_SET_ONLY_SWITCH
    #define CONTROLLER_SET_STABLE
    #define NOTIFIER_SET_STABLE
    #define USES_P004   // DS18B20
#endif

#ifdef PLUGIN_SET_SHELLY_PLUG_S
    #define PLUGIN_DESCR  "Shelly PLUG-S"

    #define PLUGIN_SET_ONLY_SWITCH
    #define CONTROLLER_SET_STABLE
    #define NOTIFIER_SET_STABLE
    #define USES_P076   // HWL8012   in POW r1
    #define USES_P081   // Cron
#endif

// Easy ----------------------------
#ifdef PLUGIN_SET_EASY_TEMP
    #define PLUGIN_DESCR  "Temp Hum"
    #define PLUGIN_SET_ONLY_TEMP_HUM
#endif

#ifdef PLUGIN_SET_EASY_CARBON
    #define PLUGIN_DESCR  "Carbon"
    #define PLUGIN_SET_NONE
    #define USES_P052   // SenseAir
#endif

/*
#ifdef PLUGIN_SET_EASY_NEXTION
    #define PLUGIN_SET_ONLY_SWITCH
    //#define USES_Pxxx   // Nextion
#endif
*/

#ifdef PLUGIN_SET_EASY_OLED1
    #define PLUGIN_SET_ONLY_SWITCH
    #define NOTIFIER_SET_STABLE
    #define USES_P036   // FrameOLED
#endif

#ifdef PLUGIN_SET_EASY_OLED2
    #define PLUGIN_SET_ONLY_SWITCH
    #define NOTIFIER_SET_STABLE
    #define USES_P023   // OLED
#endif

#ifdef PLUGIN_SET_EASY_RELAY
    #define PLUGIN_SET_ONLY_SWITCH
    #define NOTIFIER_SET_STABLE
#endif

// LedStrips ----------------------------
#ifdef PLUGIN_SET_H801
    #define PLUGIN_SET_ONLY_LEDSTRIP
#endif

#ifdef PLUGIN_SET_MAGICHOME
    #define PLUGIN_SET_ONLY_LEDSTRIP
#endif

#ifdef PLUGIN_SET_MAGICHOME_IR
    #define PLUGIN_SET_ONLY_LEDSTRIP
    #define USES_P016      // IR
#endif


// Generic ESP32 -----------------------------
#ifdef PLUGIN_SET_GENERIC_ESP32
    #define PLUGIN_DESCR  "Generic ESP32"

    #ifndef ESP32
        #define ESP32
    #endif
    #ifdef ESP8266
        #undef ESP8266
    #endif
    #define PLUGIN_SET_ONLY_SWITCH
    #define NOTIFIER_SET_STABLE
    #define USES_P036   // FrameOLED
    #define USES_P027   // INA219
    #define USES_P028   // BME280
#endif

#ifdef PLUGIN_SET_TEST_ESP32
    #define PLUGIN_DESCR  "TEST ESP32"
    #ifndef ESP32
        #define ESP32
    #endif
    #ifdef ESP8266
        #undef ESP8266
    #endif
//    #define PLUGIN_SET_ONLY_SWITCH

    #define  PLUGIN_SET_TESTING
    #define  CONTROLLER_SET_STABLE
    #define  NOTIFIER_SET_STABLE
    #define  PLUGIN_SET_STABLE     // add stable
    // See also PLUGIN_SET_TEST_ESP32 section at end,
    // where incompatible plugins will be disabled.
    // TODO : Check compatibility of plugins for ESP32 board.
#endif


// Generic ------------------------------------
#ifdef PLUGIN_SET_GENERIC_1M
    #define PLUGIN_SET_NONE
    // TODO : small list of common plugins to fit in 1M
#endif

// Ventus W266 --------------------------------
#ifdef PLUGIN_SET_VENTUS_W266
    #define PLUGIN_SET_ONLY_SWITCH
    #define PLUGIN_BUILD_DISABLED
    #define USES_P046      // TESTING	Hardware	P046_VentusW266.ino
#endif


#ifdef PLUGIN_SET_LC_TECH_RELAY_X2
    #define CONTROLLER_SET_STABLE
    #define PLUGIN_SET_ONLY_SWITCH
    #define NOTIFIER_SET_STABLE
    #define USES_P026    // Sysinfo
    #define USES_P029    // Domoticz MQTT Helper
    #define USES_P033    // Dummy
    #define USES_P037    // MQTT import
    #define USES_P081    // Cron
    #define USES_P091    // Ser Switch
#endif



/******************************************************************************\
 * "ONLY" shorcuts ************************************************************
\******************************************************************************/
#ifdef PLUGIN_SET_ONLY_SWITCH
    #ifndef PLUGIN_SET_NONE
        #define PLUGIN_SET_NONE
    #endif
    #ifndef USES_P001
        #define USES_P001   // switch
    #endif
    #ifndef USES_P003
//        #define USES_P003   // pulse
    #endif
    #ifndef USES_P026
      #define USES_P026   // SysInfo
    #endif
    #ifndef USES_P033
      #define USES_P033   // Dummy
    #endif
    #ifndef USES_P037
        #define USES_P037   // MQTTImport
    #endif
#endif

#ifdef PLUGIN_SET_ONLY_TEMP_HUM
    #ifndef PLUGIN_SET_NONE
        #define PLUGIN_SET_NONE
    #endif
    #ifndef USES_P004
        #define USES_P004   // Dallas
    #endif
    #ifndef USES_P005
        #define USES_P005   // DHT
    #endif
    #ifndef USES_P014
        #define USES_P014   // SI7021
    #endif
    #ifndef USES_P028
        #define USES_P028   // BME280
    #endif
    #ifndef USES_P034
        #define USES_P034   // DHT12
    #endif
#endif

#ifdef PLUGIN_SET_ONLY_LEDSTRIP
    #ifndef PLUGIN_SET_NONE
        #define PLUGIN_SET_NONE
    #endif
    #ifndef USES_P141
        #define USES_P141   // LedStrip
    #endif
    #ifndef USES_P037
        #define USES_P037   // MQTTImport
    #endif
#endif






/******************************************************************************\
 * Main Families **************************************************************
\******************************************************************************/

// NONE #####################################
#ifdef PLUGIN_SET_NONE
    #ifdef PLUGIN_SET_STABLE
        #undef PLUGIN_SET_STABLE
    #endif
    #ifdef PLUGIN_SET_TESTING
        #undef PLUGIN_SET_TESTING
    #endif
    #ifdef PLUGIN_SET_EXPERIMENTAL
        #undef PLUGIN_SET_EXPERIMENTAL
    #endif
#endif


#ifdef CONTROLLER_SET_NONE
    #ifdef CONTROLLER_SET_STABLE
        #undef CONTROLLER_SET_STABLE
    #endif
    #ifdef CONTROLLER_SET_TESTING
        #undef CONTROLLER_SET_TESTING
    #endif
    #ifdef CONTROLLER_SET_EXPERIMENTAL
        #undef CONTROLLER_SET_EXPERIMENTAL
    #endif
#endif


#ifdef NOTIFIER_SET_NONE
    #ifdef NOTIFIER_SET_STABLE
        #undef NOTIFIER_SET_STABLE
    #endif
    #ifdef NOTIFIER_SET_TESTING
        #undef NOTIFIER_SET_TESTING
    #endif
    #ifdef NOTIFIER_SET_EXPERIMENTAL
        #undef NOTIFIER_SET_EXPERIMENTAL
    #endif
#endif

// ALL ###########################################
#ifdef PLUGIN_SET_ALL
    #ifndef PLUGIN_SET_STABLE
        #define PLUGIN_SET_STABLE
    #endif
    #ifndef PLUGIN_SET_TESTING
        #define PLUGIN_SET_TESTING
    #endif
    #ifndef PLUGIN_SET_EXPERIMENTAL
        #define PLUGIN_SET_EXPERIMENTAL
    #endif
#endif


#ifdef CONTROLLER_SET_ALL
    #ifndef CONTROLLER_SET_STABLE
        #define CONTROLLER_SET_STABLE
    #endif
    #ifndef CONTROLLER_SET_TESTING
        #define CONTROLLER_SET_TESTING
    #endif
    #ifndef CONTROLLER_SET_EXPERIMENTAL
        #define CONTROLLER_SET_EXPERIMENTAL
    #endif
#endif


#ifdef NOTIFIER_SET_ALL
    #ifndef NOTIFIER_SET_STABLE
        #define NOTIFIER_SET_STABLE
    #endif
    #ifndef NOTIFIER_SET_TESTING
        #define NOTIFIER_SET_TESTING
    #endif
    #ifndef NOTIFIER_SET_EXPERIMENTAL
        #define NOTIFIER_SET_EXPERIMENTAL
    #endif
#endif




// STABLE #####################################
#ifdef PLUGIN_SET_STABLE
    #ifndef DONT_USE_SERVO
        #define USE_SERVO
    #endif
    #define USE_RTTTL

    #define USES_P001   // Switch
    #define USES_P002   // ADC
    #define USES_P003   // Pulse
    #define USES_P004   // Dallas
    #define USES_P005   // DHT
    #define USES_P006   // BMP085
    #define USES_P007   // PCF8591
    #define USES_P008   // RFID
    #define USES_P009   // MCP

    #define USES_P010   // BH1750
    #define USES_P011   // PME
    #define USES_P012   // LCD
    #define USES_P013   // HCSR04
    #define USES_P014   // SI7021
    #define USES_P015   // TSL2561
//    #define USES_P016   // IR
    #define USES_P017   // PN532
    #define USES_P018   // Dust
    #define USES_P019   // PCF8574

    #define USES_P020   // Ser2Net
    #define USES_P021   // Level
    #define USES_P022   // PCA9685
    #define USES_P023   // OLED
    #define USES_P024   // MLX90614
    #define USES_P025   // ADS1115
    #define USES_P026   // SysInfo
    #define USES_P027   // INA219
    #define USES_P028   // BME280
    #define USES_P029   // Output

//    #define USES_P030   // BMP280   (Made obsolete, now BME280 can handle both)
    #define USES_P031   // SHT1X
    #define USES_P032   // MS5611
    #define USES_P033   // Dummy
    #define USES_P034   // DHT12
//    #define USES_P035   // IRTX
    #define USES_P036   // FrameOLED
    #define USES_P037   // MQTTImport
    #define USES_P038   // NeoPixel
    #define USES_P039   // Environment - Thermocouple

    #define USES_P040   // RFID - ID12LA/RDM6300
    // FIXME TD-er: Disabled NeoClock and Candle plugin to make builds fit in max bin size.
//    #define USES_P041   // NeoClock
//    #define USES_P042   // Candle
    #define USES_P043   // ClkOutput
    #define USES_P044   // P1WifiGateway

    #define USES_P049   // MHZ19

    #define USES_P052   // SenseAir
    #define USES_P056   // SDS011-Dust
    #define USES_P059   // Encoder

    #define USES_P063   // TTP229_KeyPad
    #define USES_P073   // 7DG
    #define USES_P079   // Wemos Motoshield
#endif


#ifdef CONTROLLER_SET_STABLE
    #define USES_C001   // Domoticz HTTP
    #define USES_C002   // Domoticz MQTT
    #define USES_C003   // Nodo telnet
    #define USES_C004   // ThingSpeak
    #define USES_C005   // Home Assistant (openHAB) MQTT
    #define USES_C006   // PiDome MQTT
    #define USES_C007   // Emoncms
    #define USES_C008   // Generic HTTP
    #define USES_C009   // FHEM HTTP
    #define USES_C010   // Generic UDP
    #define USES_C013   // ESPEasy P2P network
#endif


#ifdef NOTIFIER_SET_STABLE
    #define USES_N001   // Email
    #define USES_N002   // Buzzer

    #ifdef NOTIFIER_SET_NONE
      #undef NOTIFIER_SET_NONE
    #endif
#endif



// TESTING #####################################
#ifdef PLUGIN_SET_TESTING
  #ifndef LIMIT_BUILD_SIZE
    #define LIMIT_BUILD_SIZE
  #endif
  #ifndef NOTIFIER_SET_NONE
    #define NOTIFIER_SET_NONE
  #endif


    #define USES_P045   // MPU6050
    #define USES_P047   // I2C_soil_misture
    #define USES_P048   // Motoshield_v2

    #define USES_P051   // AM2320

    #define USES_P053   // PMSx003
    #define USES_P054   // DMX512
    #define USES_P055   // Chiming
    #define USES_P057   // HT16K33_LED
    #define USES_P058   // HT16K33_KeyPad

    #define USES_P060   // MCP3221
    #define USES_P061   // Keypad
    #define USES_P062   // MPR121_KeyPad

    #define USES_P064   // APDS9960
    #define USES_P065   // DRF0299
    #define USES_P066   // VEML6040
    #define USES_P067   // HX711_Load_Cell
    #define USES_P068   // SHT3x
    #define USES_P069   // LM75A

    #define USES_P070   // NeoPixel_Clock
    #define USES_P071   // Kamstrup401
    #define USES_P072   // HDC1080
    #define USES_P074   // TSL2561
    #define USES_P075   // Nextion
    #define USES_P076   // HWL8012   in POW r1
    // Needs CSE7766 Energy sensor, via Serial RXD 4800 baud 8E1 (GPIO1), TXD (GPIO3)
    #define USES_P077	  // CSE7766   in POW R2
    #define USES_P078   // Eastron Modbus Energy meters
    #define USES_P080   // iButton Sensor  DS1990A
    #define USES_P081   // Cron
    #define USES_P082   // GPS
    #define USES_P083   // SGP30
    #define USES_P084   // VEML6070
    #define USES_P085   // AcuDC24x
    #define USES_P086   // Receiving values according Homie convention. Works together with C014 Homie controller
    //#define USES_P087   // Serial Proxy
    #define USES_P089   // Ping
    //#define USES_P090   // CCS811 TVOC/eCO2 Sensor
    #define USES_P091	// SerSwitch
    #define USES_P092   // DL-Bus
    #define USES_P093   // Mitsubishi Heat Pump
    //#define USES_P094  // CUL Reader
    //#define USES_P095  // TFT ILI9341
    //#define USES_P096  // eInk   (Needs lib_deps = Adafruit GFX Library, LOLIN_EPD )
    #define USES_P097   // Touch (ESP32)
    #define USES_P098   // ESPEasy-Now Reader
    //#define USES_P099   // XPT2046 Touchscreen
    #define USES_P100   // Pulse Counter - DS2423
    #define USES_P101   // Wake On Lan
    #define USES_P106   // BME680
    #define USES_P107   // SI1145 UV index
    #define USES_P108   // DDS238-x ZN MODBUS energy meter (was P224 in the Playground)
#endif


// Collection of all energy related plugins.
#ifdef PLUGIN_ENERGY_COLLECTION
   #ifndef USES_P025
     #define USES_P025   // ADS1115
   #endif
   #ifndef USES_P027
     #define USES_P027   // INA219
   #endif
   #ifndef USES_P076 
     #define USES_P076   // HWL8012   in POW r1
   #endif
   #ifndef USES_P077 
     // Needs CSE7766 Energy sensor, via Serial RXD 4800 baud 8E1 (GPIO1), TXD (GPIO3)
     #define USES_P077	  // CSE7766   in POW R2
   #endif
   #ifndef USES_P078 
     #define USES_P078   // Eastron Modbus Energy meters
   #endif
   #ifndef USES_P085
     #define USES_P085   // AcuDC24x
   #endif
   #ifndef USES_P102
     #define USES_P102   // PZEM-004Tv30
   #endif
   #ifndef USES_P108 
     #define USES_P108   // DDS238-x ZN MODBUS energy meter (was P224 in the Playground)
   #endif
#endif

// Collection of all display plugins. (also NeoPixel)
#ifdef PLUGIN_DISPLAY_COLLECTION
   #ifndef USES_P012
     #define USES_P012   // LCD
   #endif
   #ifndef USES_P023
    #define USES_P023   // OLED
   #endif
   #ifndef USES_P036 
    #define USES_P036   // FrameOLED
   #endif
   #ifndef USES_P038 
    #define USES_P038   // NeoPixel
   #endif
   #ifndef USES_P041 
    #define USES_P041   // NeoClock
   #endif
   #ifndef USES_P042 
    #define USES_P042   // Candle
   #endif
   #ifndef USES_P057 
    #define USES_P057   // HT16K33_LED
   #endif
   #ifndef USES_P070 
    #define USES_P070   // NeoPixel_Clock
   #endif
   #ifndef USES_P075 
    #define USES_P075   // Nextion
   #endif
   #ifndef USES_P095 
    #define USES_P095  // TFT ILI9341
   #endif
   #ifndef USES_P096 
    #define USES_P096  // eInk   (Needs lib_deps = Adafruit GFX Library, LOLIN_EPD )
   #endif
   #ifndef USES_P099
    #define USES_P099   // XPT2046 Touchscreen
   #endif
#endif


#ifdef CONTROLLER_SET_TESTING
    #define USES_C011   // Generic HTTP Advanced
    #define USES_C012   // Blynk HTTP
    #define USES_C014   // homie 3 & 4dev MQTT
    //#define USES_C015   // Blynk
    #define USES_C017   // Zabbix
    // #define USES_C018 // TTN RN2483
    // #define USES_C019   // ESPEasy-Now
#endif


#ifdef NOTIFIER_SET_TESTING
#endif


// EXPERIMENTAL (playground) #######################
#ifdef PLUGIN_SET_EXPERIMENTAL
    #define USES_P046   // VentusW266
    #define USES_P050   // TCS34725 RGB Color Sensor with IR filter and White LED
    #define USES_P064   // APDS9960 Gesture
    #define USES_P077	// CSE7766   Was P134 on Playground


    // [copied from Playground as of 6 March 2018]
    // It needs some cleanup as some are ALSO in the main repo,
    // thus they should have been removed from the Playground repo
    // #define USES_P100	// Was SRF01, now Pulse Counter - DS2423 [Testing]
	// #define USES_P101	// Was NeoClock, now Wake On Lan [Testing]
	#define USES_P102	// Nodo
	#define USES_P103	// Event
	#define USES_P104	// SRF02
	#define USES_P105	// RGBW
	#define USES_P106	// IRTX
	#define USES_P107	// Email_Demo
	#define USES_P108	// WOL
	#define USES_P109	// RESOL_DeltaSol_Pro
	   #define USES_P110	// P1WifiGateway      (MERGED?)
	#define USES_P111	// RF
	   //#define USES_P111	// SenseAir     (MERGED?)
	#define USES_P112	// Power
	//#define USES_P112	// RFTX
	#define USES_P113	// SI1145
	#define USES_P114	// DSM501
	//#define USES_P115	// HeatpumpIR - P088 in the main repo.
	#define USES_P116	// ID12
	#define USES_P117	// LW12FC
	//#define USES_P117	// Neopixels
	//#define USES_P117	// Nextion
	#define USES_P118	// CCS811
	#define USES_P119	// BME680
	#define USES_P120	// Thermocouple
	#define USES_P121	// Candle
	   #define USES_P122	// NeoPixel       (MERGED?)
	      #define USES_P123	// NeoPixel_Clock  (MERGED?)
	#define USES_P124	// NeoPixelBusFX
	//#define USES_P124	// Ventus_W266_RFM69
	#define USES_P125	// ArduCAM
	#define USES_P127	// Teleinfo
	#define USES_P130	// VEML6075
	#define USES_P131	// SHT3X
	#define USES_P133	// VL53L0X
	#define USES_P141	// LedStrip
	#define USES_P142	// RGB-Strip
	#define USES_P143	// AnyonePresent
	#define USES_P144	// RC-Switch-TX
	#define USES_P145	// Itho
	#define USES_P149	// MHZ19
	#define USES_P150	// SDM120C
	#define USES_P151	// CISA
	#define USES_P153	// MAX44009
	#define USES_P162	// MPL3115A2
	#define USES_P163	// DS1631
	#define USES_P165	// SerSwitch
	#define USES_P166	// WiFiMan
	#define USES_P167	// ADS1015
	#define USES_P170	// HLW8012
	#define USES_P171	// PZEM-004T
	#define USES_P180	// Mux
	#define USES_P181	// TempHumidity_SHT2x
	#define USES_P182	// MT681
	#define USES_P199	// RF443_KaKu
	#define USES_P202	// ADC_ACcurrentSensor
	   #define USES_P205	// FrameOLED      (MERGED?)
	#define USES_P209	// IFTTTMaker
	   #define USES_P210	// MQTTImport     (MERGED?)
	#define USES_P211	// MPU6050
	#define USES_P212	// MY9291
	#define USES_P213	// VEML6070
#endif


#ifdef CONTROLLER_SET_EXPERIMENTAL
  //#define USES_C016   // Cache controller
  //#define USES_C018   // TTN/RN2483
#endif


#ifdef NOTIFIER_SET_EXPERIMENTAL
#endif



/******************************************************************************\
 * Remove incompatible plugins ************************************************
\******************************************************************************/
#ifdef PLUGIN_SET_TEST_ESP32
//  #undef USES_P010   // BH1750          (doesn't work yet on ESP32)
//  #undef USES_P049   // MHZ19           (doesn't work yet on ESP32)

//  #undef USES_P052   // SenseAir        (doesn't work yet on ESP32)
//  #undef USES_P053   // PMSx003

//  #undef USES_P056   // SDS011-Dust     (doesn't work yet on ESP32)
//  #undef USES_P065   // DRF0299
//  #undef USES_P071   // Kamstrup401
  #undef USES_P075   // Nextion
//  #undef USES_P078   // Eastron Modbus Energy meters (doesn't work yet on ESP32)
//  #undef USES_P082   // GPS

#endif


#ifdef ARDUINO_ESP8266_RELEASE_2_3_0
  #ifdef USES_P081
    #undef USES_P081   // Cron
  #endif


#endif


/******************************************************************************\
 * Libraries dependencies *****************************************************
\******************************************************************************/
#if defined(USES_P049) || defined(USES_P052) || defined(USES_P053) || defined(USES_P056) || defined(USES_P071) || defined(USES_P075) || defined(USES_P078) || defined(USES_P082) || defined(USES_P085) || defined(USES_P087) || defined(USES_P094) || defined(USES_P102) || defined(USES_P108) || defined(USES_C018)
  // At least one plugin uses serial.
  #ifndef PLUGIN_USES_SERIAL
    #define PLUGIN_USES_SERIAL
  #endif
#else
  // No plugin uses serial, so make sure software serial is not included.
  #define DISABLE_SOFTWARE_SERIAL
#endif


/*
#if defined(USES_P00x) || defined(USES_P00y)
#include <the_required_lib.h>
#endif
*/


#if defined(USES_C018) || defined(USES_C019)
  #define USES_PACKED_RAW_DATA
#endif

<<<<<<< HEAD
#if defined(USES_C019) || defined(USES_P098)
  #define USES_ESPEASY_NOW
#endif

#if defined(USES_P085) || defined (USES_P052) || defined(USES_P078)
=======
#if defined(USES_P085) || defined (USES_P052) || defined(USES_P078) || defined(USES_P108)
>>>>>>> fb3c4ea2
  // FIXME TD-er: Is this correct? Those plugins use Modbus_RTU.
  #define USES_MODBUS
#endif

#if defined(USES_C001) || defined (USES_C002) || defined(USES_P029)
  #ifndef USES_DOMOTICZ
    #define USES_DOMOTICZ
  #endif
#endif

#ifdef USES_DOMOTICZ  // Move Domoticz enabling logic together
    #ifndef USES_C001
      #define USES_C001   // Domoticz HTTP
    #endif
    #ifndef USES_C002
      #define USES_C002   // Domoticz MQTT
    #endif
    #ifndef USES_P029
      #define USES_P029   // Output
    #endif
#endif


// Disable Homie plugin for now in the dev build to make it fit.
#if defined(PLUGIN_BUILD_DEV) && defined(USES_C014)
  #undef USES_C014
#endif

// VCC builds need a bit more, disable timing stats to make it fit.
#ifdef FEATURE_ADC_VCC
  #ifndef LIMIT_BUILD_SIZE
    #define LIMIT_BUILD_SIZE
  #endif
  #ifndef NOTIFIER_SET_NONE
    #define NOTIFIER_SET_NONE
  #endif

#endif


// Due to size restrictions, disable a few plugins/controllers for 1M builds
#ifdef SIZE_1M
  #ifdef USES_C003
    #undef USES_C003
  #endif
  #ifndef LIMIT_BUILD_SIZE
    #define LIMIT_BUILD_SIZE
  #endif
#endif

// Disable some diagnostic parts to make builds fit.
#ifdef LIMIT_BUILD_SIZE
  #ifdef WEBSERVER_TIMINGSTATS
    #undef WEBSERVER_TIMINGSTATS
  #endif

  // Do not include large blobs but fetch them from CDN
  #ifndef WEBSERVER_USE_CDN_JS_CSS
    #define WEBSERVER_USE_CDN_JS_CSS
  #endif

  #ifndef BUILD_NO_DEBUG
    #define BUILD_NO_DEBUG
  #endif
  #ifndef BUILD_NO_SPECIAL_CHARACTERS_STRINGCONVERTER
    #define BUILD_NO_SPECIAL_CHARACTERS_STRINGCONVERTER
  #endif
  #ifdef FEATURE_I2CMULTIPLEXER
    #undef FEATURE_I2CMULTIPLEXER
  #endif
  #ifdef USE_SETTINGS_ARCHIVE
    #undef USE_SETTINGS_ARCHIVE
  #endif

  #ifdef USE_SERVO
    #undef USE_SERVO
  #endif
  #ifdef USE_RTTTL
    #undef USE_RTTTL
  #endif
  #ifdef USES_BLYNK
    #undef USES_BLYNK
  #endif
  #ifdef USES_P092
    #undef USES_P092   // DL-Bus
  #endif
  #ifdef USES_P093
    #undef USES_P093   // Mitsubishi Heat Pump
  #endif
  #ifdef USES_P100 // Pulse Counter - DS2423
    #undef USES_P100
  #endif
  #ifdef USES_C012
    #undef USES_C012 // Blynk
  #endif
  #ifdef USES_C015
    #undef USES_C015 // Blynk
  #endif
  #ifdef USES_C016
    #undef USES_C016 // Cache controller
  #endif
  #ifdef USES_C017 // Zabbix
    #undef USES_C017
  #endif
  #ifdef USES_C018
    #undef USES_C018 // LoRa TTN - RN2483/RN2903
  #endif
#endif

// Timing stats page needs timing stats
#if defined(WEBSERVER_TIMINGSTATS) && !defined(USES_TIMING_STATS)
  #define USES_TIMING_STATS
#endif

// If timing stats page is not included, there is no need in collecting the stats
#if !defined(WEBSERVER_TIMINGSTATS) && defined(USES_TIMING_STATS)
  #undef USES_TIMING_STATS
#endif


#ifdef BUILD_NO_DEBUG
  #ifndef BUILD_NO_DIAGNOSTIC_COMMANDS
    #define BUILD_NO_DIAGNOSTIC_COMMANDS
  #endif
  #ifndef BUILD_NO_RAM_TRACKER
    #define BUILD_NO_RAM_TRACKER
  #endif
#endif

  // Do not include large blobs but fetch them from CDN
#ifdef WEBSERVER_USE_CDN_JS_CSS
  #ifdef WEBSERVER_FAVICON
    #ifndef WEBSERVER_FAVICON_CDN
      #define WEBSERVER_FAVICON_CDN
    #endif
  #endif
  #ifdef WEBSERVER_CSS
    #undef WEBSERVER_CSS
  #endif
  #ifdef WEBSERVER_INCLUDE_JS
    #undef WEBSERVER_INCLUDE_JS
  #endif
#endif

#if defined(USES_C002) || defined (USES_C005) || defined(USES_C006) || defined(USES_C014) || defined(USES_P037)
  #define USES_MQTT
#endif

#if defined(USES_C012) || defined (USES_C015)
  #define USES_BLYNK
#endif

// Specific notifier plugins may be enabled via Custom.h, regardless
// whether NOTIFIER_SET_NONE is defined
#if defined(USES_N001) || defined(USES_N002)
  #ifndef USES_NOTIFIER
    #define USES_NOTIFIER
  #endif
#endif


#ifdef USES_MQTT
// MQTT_MAX_PACKET_SIZE : Maximum packet size
#ifndef MQTT_MAX_PACKET_SIZE
  #define MQTT_MAX_PACKET_SIZE 1024 // Is also used in PubSubClient
#endif
#endif //USES_MQTT


// It may have gotten undefined to fit a build. Make sure the Blynk controllers are not defined
#ifndef USES_BLYNK
  #ifdef USES_C012
    #undef USES_C012
  #endif
  #ifdef USES_C015
    #undef USES_C015
  #endif
#endif


#endif // DEFINE_PLUGIN_SETS_H<|MERGE_RESOLUTION|>--- conflicted
+++ resolved
@@ -1151,15 +1151,11 @@
   #define USES_PACKED_RAW_DATA
 #endif
 
-<<<<<<< HEAD
 #if defined(USES_C019) || defined(USES_P098)
   #define USES_ESPEASY_NOW
 #endif
 
-#if defined(USES_P085) || defined (USES_P052) || defined(USES_P078)
-=======
 #if defined(USES_P085) || defined (USES_P052) || defined(USES_P078) || defined(USES_P108)
->>>>>>> fb3c4ea2
   // FIXME TD-er: Is this correct? Those plugins use Modbus_RTU.
   #define USES_MODBUS
 #endif
