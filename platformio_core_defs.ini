--- conflicted
+++ resolved
@@ -249,9 +249,5 @@
                               -DCONFIG_FREERTOS_IDLE_TIME_BEFORE_SLEEP=3
                               -I$PROJECT_DIR/src/include
                               -include "sdkconfig.h"
-<<<<<<< HEAD
-                              -include "ESPEasy_config.h"
-=======
                               -include "ESPEasy_config.h"
                               -include "esp32x_fixes.h"
->>>>>>> 9347ad11
