--- conflicted
+++ resolved
@@ -192,10 +192,7 @@
             # Thus make a separate group for the solo1
             main_group = '4M Flash ESP32-solo1'
 
-<<<<<<< HEAD
-=======
-
->>>>>>> 4e426eb5
+
     if ".factory.bin" in file_suffix or 'ESP32' not in file:
         #print('{:10s}: {:34s}\t{:10s} {} / {}'.format(state, sub_group, chipFamily, version, file))
 
