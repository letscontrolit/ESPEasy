#include "../DataStructs/SecurityStruct.h"

#include "../../ESPEasy_common.h"
#include "../CustomBuild/ESPEasyLimits.h"
#include "../ESPEasyCore/ESPEasy_Log.h"
#include "../Globals/CPlugins.h"

SecurityStruct::SecurityStruct() {
  ZERO_FILL(WifiSSID);
  ZERO_FILL(WifiKey);
  ZERO_FILL(WifiSSID2);
  ZERO_FILL(WifiKey2);
  ZERO_FILL(WifiAPKey);

  for (controllerIndex_t i = 0; i < CONTROLLER_MAX; ++i) {
    ZERO_FILL(ControllerUser[i]);
    ZERO_FILL(ControllerPassword[i]);
  }
  for (uint8_t i = 0; i < ESPEASY_NOW_PEER_MAX; ++i) {
    ZERO_FILL(EspEasyNowPeerMAC[i]);
  }
  ZERO_FILL(Password);
}

void SecurityStruct::validate() {
  ZERO_TERMINATE(WifiSSID);
  ZERO_TERMINATE(WifiKey);
  ZERO_TERMINATE(WifiSSID2);
  ZERO_TERMINATE(WifiKey2);
  ZERO_TERMINATE(WifiAPKey);

  for (controllerIndex_t i = 0; i < CONTROLLER_MAX; ++i) {
    ZERO_TERMINATE(ControllerUser[i]);
    ZERO_TERMINATE(ControllerPassword[i]);
  }
  ZERO_TERMINATE(Password);
}

bool SecurityStruct::peerMacSet(uint8_t peer_index) const {
  if (peer_index >= ESPEASY_NOW_PEER_MAX) {
    return false;
  }
  for (int i = 0; i < 6; ++i) {
    if (EspEasyNowPeerMAC[peer_index][i] != 0) {
      return true;
    }
  }
  return false;
}

void SecurityStruct::clearWiFiCredentials() {
  ZERO_FILL(WifiSSID);
  ZERO_FILL(WifiKey);
  ZERO_FILL(WifiSSID2);
  ZERO_FILL(WifiKey2);
  addLog(LOG_LEVEL_INFO, F("WiFi : Clear WiFi credentials from settings"));
}

void SecurityStruct::clearWiFiCredentials(SecurityStruct::WiFiCredentialsSlot slot) {
  switch (slot) {
    case SecurityStruct::WiFiCredentialsSlot::first:
      ZERO_FILL(WifiSSID);
      ZERO_FILL(WifiKey);
      break;
    case SecurityStruct::WiFiCredentialsSlot::second:
      ZERO_FILL(WifiSSID2);
      ZERO_FILL(WifiKey2);
      break;
  }
}

bool SecurityStruct::hasWiFiCredentials() const {
  return hasWiFiCredentials(SecurityStruct::WiFiCredentialsSlot::first) || 
         hasWiFiCredentials(SecurityStruct::WiFiCredentialsSlot::second);
}

bool SecurityStruct::hasWiFiCredentials(SecurityStruct::WiFiCredentialsSlot slot) const {
  switch (slot) {
    case SecurityStruct::WiFiCredentialsSlot::first:
      return (WifiSSID[0] != 0 && !String(WifiSSID).equalsIgnoreCase(F("ssid")));
    case SecurityStruct::WiFiCredentialsSlot::second:
      return (WifiSSID2[0] != 0 && !String(WifiSSID2).equalsIgnoreCase(F("ssid")));
  }
  return false;
}
<<<<<<< HEAD
=======

String SecurityStruct::getPassword() const {
  String res;
  const size_t passLength = strnlen(Password, sizeof(Password));
  res.reserve(passLength);
  for (size_t i = 0; i < passLength; ++i) {
    res += Password[i];
  }
  return res;
}
>>>>>>> 973f02c7
<|MERGE_RESOLUTION|>--- conflicted
+++ resolved
@@ -83,8 +83,6 @@
   }
   return false;
 }
-<<<<<<< HEAD
-=======
 
 String SecurityStruct::getPassword() const {
   String res;
@@ -94,5 +92,4 @@
     res += Password[i];
   }
   return res;
-}
->>>>>>> 973f02c7
+}