#ifndef DATASTRUCTS_NODESTRUCT_H
#define DATASTRUCTS_NODESTRUCT_H

#include "../../ESPEasy_common.h"
#include "../Helpers/ESPEasy_time.h"
#include "MAC_address.h"

#include <IPAddress.h>
#include <map>


#define NODE_TYPE_ID_ESP_EASY_STD           1
#define NODE_TYPE_ID_RPI_EASY_STD           5 // https://github.com/enesbcs/rpieasy
#define NODE_TYPE_ID_ESP_EASYM_STD         17
#define NODE_TYPE_ID_ESP_EASY32_STD        33
#define NODE_TYPE_ID_ARDUINO_EASY_STD      65
#define NODE_TYPE_ID_NANO_EASY_STD         81

<<<<<<< HEAD
=======
const __FlashStringHelper * getNodeTypeDisplayString(uint8_t nodeType);
>>>>>>> 74901b15

/*********************************************************************************************\
* NodeStruct
\*********************************************************************************************/
struct __attribute__((__packed__)) NodeStruct
{
  NodeStruct();

<<<<<<< HEAD
  bool          valid() const;
  bool          validate();

  // Compare nodes.
  // Return true when this node has better credentials to be used as ESPEasy-NOW neighbor
  // - Shorter distance to a network connected gateway node.
  // - confirmed ESPEasy-NOW peer
  // - better RSSI
  // - lower load (TODO TD-er)
  bool operator<(const NodeStruct &other) const;

  static const __FlashStringHelper * getNodeTypeDisplayString(byte nodeType);
  String        getNodeTypeDisplayString() const;

  String        getNodeName() const;

  IPAddress     IP() const;

  MAC_address   STA_MAC() const;

  MAC_address   ESPEasy_Now_MAC() const;

  unsigned long getAge() const;

  bool          isExpired() const;

  float         getLoad() const;

  String        getSummary() const;

  bool          setESPEasyNow_mac(const MAC_address& received_mac);

  int8_t        getRSSI() const;

  void          setRSSI(int8_t rssi);

  bool          markedAsPriorityPeer() const;

  bool          match(const MAC_address& mac) const;

  bool          isThisNode() const;

  void          setAP_MAC(const MAC_address& mac);


  // Do not change the order of this data, as it is being sent via P2P UDP.
  // 6 byte mac  (STA interface)
  // 4 byte ip
  // 1 byte unit
  // 2 byte build
  // 25 char name
  // 1 byte node type id

  // Added starting build '20107':
  // 2 bytes webserver port
  // 6 bytes AP MAC
  // 1 byte system load
  // 1 byte administrative distance


  uint8_t  sta_mac[6]        = { 0 }; // STA mode MAC
  uint8_t  ip[4]             = { 0 };
  byte     unit              = 0;
  uint16_t build             = 0;
  byte     nodeName[25]      = { 0 };
  byte     nodeType          = 0;
  uint16_t webgui_portnumber = 80;
  uint8_t  ap_mac[6]         = { 0 }; // AP mode MAC
  uint8_t  load              = 127;   // Default to average load
  uint8_t  distance          = 255;   // Administrative distance for routing
  uint8_t  timeSource        = static_cast<uint8_t>(timeSource_t::No_time_source);
  uint8_t  channel           = 0;     // The WiFi channel used
  uint8_t  ESPEasyNowPeer   : 1;      // Signalling if the node is an ESPEasy-NOW peer
  uint8_t  useAP_ESPEasyNow : 1;      // ESPEasy-NOW can either use STA or AP for communications.
  uint8_t  scaled_rssi      : 6;      // "shortened" RSSI value

  // When sending system info, this value contains the time since last time sync.
  // When kept as node info, this is the last time stamp the node info was updated.
  unsigned long lastUpdated = (1 << 30);
=======
  String    nodeName;
  IPAddress ip;
  uint16_t  build;
  uint8_t      age;
  uint8_t      nodeType;
  uint16_t  webgui_portnumber;
>>>>>>> 74901b15
};
typedef std::map<uint8_t, NodeStruct> NodesMap;


#endif // DATASTRUCTS_NODESTRUCT_H<|MERGE_RESOLUTION|>--- conflicted
+++ resolved
@@ -16,10 +16,6 @@
 #define NODE_TYPE_ID_ARDUINO_EASY_STD      65
 #define NODE_TYPE_ID_NANO_EASY_STD         81
 
-<<<<<<< HEAD
-=======
-const __FlashStringHelper * getNodeTypeDisplayString(uint8_t nodeType);
->>>>>>> 74901b15
 
 /*********************************************************************************************\
 * NodeStruct
@@ -28,7 +24,6 @@
 {
   NodeStruct();
 
-<<<<<<< HEAD
   bool          valid() const;
   bool          validate();
 
@@ -40,7 +35,7 @@
   // - lower load (TODO TD-er)
   bool operator<(const NodeStruct &other) const;
 
-  static const __FlashStringHelper * getNodeTypeDisplayString(byte nodeType);
+  static const __FlashStringHelper * getNodeTypeDisplayString(uint8_t nodeType);
   String        getNodeTypeDisplayString() const;
 
   String        getNodeName() const;
@@ -91,10 +86,10 @@
 
   uint8_t  sta_mac[6]        = { 0 }; // STA mode MAC
   uint8_t  ip[4]             = { 0 };
-  byte     unit              = 0;
+  uint8_t  unit              = 0;
   uint16_t build             = 0;
-  byte     nodeName[25]      = { 0 };
-  byte     nodeType          = 0;
+  uint8_t  nodeName[25]      = { 0 };
+  uint8_t  nodeType          = 0;
   uint16_t webgui_portnumber = 80;
   uint8_t  ap_mac[6]         = { 0 }; // AP mode MAC
   uint8_t  load              = 127;   // Default to average load
@@ -108,14 +103,6 @@
   // When sending system info, this value contains the time since last time sync.
   // When kept as node info, this is the last time stamp the node info was updated.
   unsigned long lastUpdated = (1 << 30);
-=======
-  String    nodeName;
-  IPAddress ip;
-  uint16_t  build;
-  uint8_t      age;
-  uint8_t      nodeType;
-  uint16_t  webgui_portnumber;
->>>>>>> 74901b15
 };
 typedef std::map<uint8_t, NodeStruct> NodesMap;
 
