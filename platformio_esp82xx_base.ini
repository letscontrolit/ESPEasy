--- conflicted
+++ resolved
@@ -6,28 +6,16 @@
 
 [regular_platform]
 build_unflags             =
-<<<<<<< HEAD
-build_flags               = ${core_2_6_2.build_flags}
-platform                  = ${core_2_6_2.platform}
-platform_packages         = ${core_2_6_2.platform_packages}
-=======
 build_flags               = ${core_2_6_3.build_flags}
 platform                  = ${core_2_6_3.platform}
 platform_packages         = ${core_2_6_3.platform_packages}
->>>>>>> d270bad6
 
 
 [core262_sdk3_platform]
 build_unflags             =
-<<<<<<< HEAD
-build_flags               = ${core_2_6_2_sdk3.build_flags}
-platform                  = ${core_2_6_2_sdk3.platform}
-platform_packages         = ${core_2_6_2_sdk3.platform_packages}
-=======
 build_flags               = ${core_2_6_3_sdk3.build_flags}
 platform                  = ${core_2_6_3_sdk3.platform}
 platform_packages         = ${core_2_6_3_sdk3.platform_packages}
->>>>>>> d270bad6
 
 [beta_platform]
 build_unflags             =
