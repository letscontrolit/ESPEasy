#include "../WebServer/JSON.h"

#include "../WebServer/WebServer.h"
#include "../WebServer/JSON.h"
#include "../WebServer/Markup_Forms.h"

#include "../Globals/Nodes.h"
#include "../Globals/Device.h"
#include "../Globals/Plugins.h"

#include "../Helpers/ESPEasyStatistics.h"
#include "../Helpers/ESPEasy_Storage.h"
#include "../Helpers/Hardware.h"
#include "../Helpers/Numerical.h"
#include "../Helpers/StringConverter.h"
#include "../Helpers/StringProvider.h"

#include "../../_Plugin_Helper.h"
#include "../../ESPEasy-Globals.h"



// ********************************************************************************
// Web Interface get CSV value from task
// ********************************************************************************
void handle_csvval()
{
  String htmlData;
  htmlData.reserve(25); // Reserve for error message
  const int printHeader = getFormItemInt(F("header"), 1);
  bool printHeaderValid = true;
  if (printHeader != 1 && printHeader != 0)
  {
    htmlData = F("ERROR: Header not valid!\n");
    printHeaderValid = false;
  }

  const taskIndex_t taskNr    = getFormItemInt(F("tasknr"), INVALID_TASK_INDEX);
  const bool taskValid = validTaskIndex(taskNr);
  if (!taskValid)
  {
    htmlData = F("ERROR: TaskNr not valid!\n");
  }

  const int INVALID_VALUE_NUM = INVALID_TASKVAR_INDEX + 1;
  const taskVarIndex_t valNr    = getFormItemInt(F("valnr"), INVALID_VALUE_NUM);
  bool valueNumberValid = true;
  if (valNr != INVALID_VALUE_NUM && !validTaskVarIndex(valNr))
  {
    htmlData = F("ERROR: ValueId not valid!\n");
    valueNumberValid = false;
  }

  TXBuffer.startJsonStream();
  if (taskValid && valueNumberValid && printHeaderValid)
  {
    const deviceIndex_t DeviceIndex = getDeviceIndex_from_TaskIndex(taskNr);

    if (validDeviceIndex(DeviceIndex))
    {
      LoadTaskSettings(taskNr);
      const byte taskValCount = getValueCountForTask(taskNr);
      uint16_t stringReserveSize = (valNr == INVALID_VALUE_NUM ? 1 : taskValCount) * 24;
      htmlData.reserve(stringReserveSize);

      if (printHeader)
      {
        for (byte x = 0; x < taskValCount; x++)
        {
          if (valNr == INVALID_VALUE_NUM || valNr == x)
          {
            htmlData += String(ExtraTaskSettings.TaskDeviceValueNames[x]);
            if (x != taskValCount - 1)
            {
              htmlData += ';';
            }
          }
        }
        htmlData += '\n';
        addHtml(htmlData);
        htmlData = "";
      }

      for (byte x = 0; x < taskValCount; x++)
      {
        if (valNr == INVALID_VALUE_NUM || valNr == x)
        {
          htmlData += formatUserVarNoCheck(taskNr, x);
          if (x != taskValCount - 1)
          {
            htmlData += ';';
          }
        }
      }
      htmlData += '\n';
    }
  }
  addHtml(htmlData);
  TXBuffer.endStream();
}
// ********************************************************************************
// Web Interface JSON page (no password!)
// ********************************************************************************
void handle_json()
{
  const taskIndex_t taskNr    = getFormItemInt(F("tasknr"), INVALID_TASK_INDEX);
  const bool showSpecificTask = validTaskIndex(taskNr);
  bool showSystem             = true;
  bool showWifi               = true;
  #ifdef HAS_ETHERNET
  bool showEthernet           = true;
  #endif
  bool showDataAcquisition    = true;
  bool showTaskDetails        = true;
  bool showNodes              = true;
  {
    String view = web_server.arg("view");

    if (view.length() != 0) {
      if (view == F("sensorupdate")) {
        showSystem          = false;
        showWifi            = false;
        #ifdef HAS_ETHERNET
        showEthernet        = false;
        #endif
        showDataAcquisition = false;
        showTaskDetails     = false;
        showNodes           = false;
      }
    }
  }

  TXBuffer.startJsonStream();

  if (!showSpecificTask)
  {
    addHtml('{');

    if (showSystem) {
      addHtml(F("\"System\":{\n"));
      stream_next_json_object_value(LabelType::BUILD_DESC);
      stream_next_json_object_value(LabelType::GIT_BUILD);
      stream_next_json_object_value(LabelType::SYSTEM_LIBRARIES);
      stream_next_json_object_value(LabelType::PLUGIN_COUNT);
      stream_next_json_object_value(LabelType::PLUGIN_DESCRIPTION);
      stream_next_json_object_value(LabelType::LOCAL_TIME);
      stream_next_json_object_value(LabelType::ISNTP);
      stream_next_json_object_value(LabelType::UNIT_NR);
      stream_next_json_object_value(LabelType::UNIT_NAME);
      stream_next_json_object_value(LabelType::UPTIME);
      stream_next_json_object_value(LabelType::UPTIME_MS);
      stream_next_json_object_value(LabelType::BOOT_TYPE);
      stream_next_json_object_value(LabelType::RESET_REASON);

      if (wdcounter > 0)
      {
        stream_next_json_object_value(LabelType::LOAD_PCT);
        stream_next_json_object_value(LabelType::LOOP_COUNT);
      }
      stream_next_json_object_value(LabelType::CPU_ECO_MODE);

    #ifdef CORE_POST_2_5_0
     #ifndef LIMIT_BUILD_SIZE
      stream_next_json_object_value(LabelType::HEAP_MAX_FREE_BLOCK);
      stream_next_json_object_value(LabelType::HEAP_FRAGMENTATION);
<<<<<<< HEAD
     #endif
    #endif // ifdef CORE_POST_2_5_0
      stream_last_json_object_value(LabelType::FREE_MEM);
=======
      #endif // ifdef CORE_POST_2_5_0
      stream_next_json_object_value(LabelType::FREE_MEM);
      stream_next_json_object_value(LabelType::SUNRISE);
      stream_next_json_object_value(LabelType::SUNSET);
      stream_next_json_object_value(LabelType::TIMEZONE_OFFSET);
      stream_next_json_object_value(LabelType::LATITUDE);
      stream_last_json_object_value(LabelType::LONGITUDE);
>>>>>>> e4bd63af
      addHtml(F(",\n"));
    }

    if (showWifi) {
      addHtml(F("\"WiFi\":{\n"));
      #if defined(ESP8266)
      stream_next_json_object_value(LabelType::HOST_NAME);
      #endif // if defined(ESP8266)
      #ifdef FEATURE_MDNS
      stream_next_json_object_value(LabelType::M_DNS);
      #endif // ifdef FEATURE_MDNS
      stream_next_json_object_value(LabelType::IP_CONFIG);
      stream_next_json_object_value(LabelType::IP_ADDRESS);
      stream_next_json_object_value(LabelType::IP_SUBNET);
      stream_next_json_object_value(LabelType::GATEWAY);
      stream_next_json_object_value(LabelType::STA_MAC);
      stream_next_json_object_value(LabelType::DNS_1);
      stream_next_json_object_value(LabelType::DNS_2);
      stream_next_json_object_value(LabelType::SSID);
      stream_next_json_object_value(LabelType::BSSID);
      stream_next_json_object_value(LabelType::CHANNEL);
      stream_next_json_object_value(LabelType::ENCRYPTION_TYPE_STA);
      stream_next_json_object_value(LabelType::CONNECTED_MSEC);
      stream_next_json_object_value(LabelType::LAST_DISCONNECT_REASON);
      stream_next_json_object_value(LabelType::LAST_DISC_REASON_STR);
      stream_next_json_object_value(LabelType::NUMBER_RECONNECTS);
      stream_next_json_object_value(LabelType::FORCE_WIFI_BG);
      stream_next_json_object_value(LabelType::RESTART_WIFI_LOST_CONN);
#ifdef ESP8266
      stream_next_json_object_value(LabelType::FORCE_WIFI_NOSLEEP);
#endif // ifdef ESP8266
#ifdef SUPPORT_ARP
      stream_next_json_object_value(LabelType::PERIODICAL_GRAT_ARP);
#endif // ifdef SUPPORT_ARP
      stream_next_json_object_value(LabelType::CONNECTION_FAIL_THRESH);
      stream_next_json_object_value(LabelType::WIFI_TX_MAX_PWR);
      stream_next_json_object_value(LabelType::WIFI_CUR_TX_PWR);
      stream_next_json_object_value(LabelType::WIFI_SENS_MARGIN);
      stream_next_json_object_value(LabelType::WIFI_SEND_AT_MAX_TX_PWR);
      stream_last_json_object_value(LabelType::WIFI_RSSI);
      // TODO: PKR: Add ETH Objects
      addHtml(F(",\n"));
    }

    #ifdef HAS_ETHERNET
    if (showEthernet) {
      addHtml(F("\"Ethernet\":{\n"));
      stream_next_json_object_value(LabelType::ETH_WIFI_MODE);
      stream_next_json_object_value(LabelType::ETH_CONNECTED);
      stream_next_json_object_value(LabelType::ETH_DUPLEX);
      stream_next_json_object_value(LabelType::ETH_SPEED);
      stream_next_json_object_value(LabelType::ETH_STATE);
      stream_last_json_object_value(LabelType::ETH_SPEED_STATE);
      addHtml(F(",\n"));
    }
    #endif

    if (showNodes) {
      bool comma_between = false;

      for (NodesMap::iterator it = Nodes.begin(); it != Nodes.end(); ++it)
      {
        if (it->second.ip[0] != 0)
        {
          if (comma_between) {
            addHtml(",");
          } else {
            comma_between = true;
            addHtml(F("\"nodes\":[\n")); // open json array if >0 nodes
          }

          addHtml('{');
          stream_next_json_object_value(F("nr"), String(it->first));
          stream_next_json_object_value(F("name"),
                                        (it->first != Settings.Unit) ? it->second.nodeName : Settings.Name);

          if (it->second.build) {
            stream_next_json_object_value(F("build"), String(it->second.build));
          }

          if (it->second.nodeType) {
            String platform = getNodeTypeDisplayString(it->second.nodeType);

            if (platform.length() > 0) {
              stream_next_json_object_value(F("platform"), platform);
            }
          }
          stream_next_json_object_value(F("ip"), it->second.ip.toString());
          stream_last_json_object_value(F("age"), String(it->second.age));
        } // if node info exists
      }   // for loop

      if (comma_between) {
        addHtml(F("],\n")); // close array if >0 nodes
      }
    }
  }

  taskIndex_t firstTaskIndex = 0;
  taskIndex_t lastTaskIndex  = TASKS_MAX - 1;

  if (showSpecificTask)
  {
    firstTaskIndex = taskNr - 1;
    lastTaskIndex  = taskNr - 1;
  }
  taskIndex_t lastActiveTaskIndex = 0;

  for (taskIndex_t TaskIndex = firstTaskIndex; TaskIndex <= lastTaskIndex; TaskIndex++) {
    if (validPluginID_fullcheck(Settings.TaskDeviceNumber[TaskIndex])) {
      lastActiveTaskIndex = TaskIndex;
    }
  }

  if (!showSpecificTask) {
    addHtml(F("\"Sensors\":[\n"));
  }

  // Keep track of the lowest reported TTL and use that as refresh interval.
  unsigned long lowest_ttl_json = 60;

  for (taskIndex_t TaskIndex = firstTaskIndex; TaskIndex <= lastActiveTaskIndex && validTaskIndex(TaskIndex); TaskIndex++)
  {
    const deviceIndex_t DeviceIndex = getDeviceIndex_from_TaskIndex(TaskIndex);

    if (validDeviceIndex(DeviceIndex))
    {
      const unsigned long taskInterval = Settings.TaskDeviceTimer[TaskIndex];
      LoadTaskSettings(TaskIndex);
      addHtml(F("{\n"));

      unsigned long ttl_json = 60; // Default value

      // For simplicity, do the optional values first.
      const byte valueCount = getValueCountForTask(TaskIndex);
      if (valueCount != 0) {
        if ((taskInterval > 0) && Settings.TaskDeviceEnabled[TaskIndex]) {
          ttl_json = taskInterval;

          if (ttl_json < lowest_ttl_json) {
            lowest_ttl_json = ttl_json;
          }
        }
        addHtml(F("\"TaskValues\": [\n"));

        for (byte x = 0; x < valueCount; x++)
        {
          addHtml('{');
          const String value = formatUserVarNoCheck(TaskIndex, x);
          byte nrDecimals = ExtraTaskSettings.TaskDeviceValueDecimals[x];
          if (mustConsiderAsString(value)) {
            // Flag as not to treat as a float
            nrDecimals = 255;
          }
          stream_next_json_object_value(F("ValueNumber"), String(x + 1));
          stream_next_json_object_value(F("Name"),        String(ExtraTaskSettings.TaskDeviceValueNames[x]));
          stream_next_json_object_value(F("NrDecimals"),  String(nrDecimals));
          stream_last_json_object_value(F("Value"),       value);

          if (x < (valueCount - 1)) {
            addHtml(F(",\n"));
          }
        }
        addHtml(F("],\n"));
      }

      if (showSpecificTask) {
        stream_next_json_object_value(F("TTL"), String(ttl_json * 1000));
      }

      if (showDataAcquisition) {
        addHtml(F("\"DataAcquisition\": [\n"));

        for (controllerIndex_t x = 0; x < CONTROLLER_MAX; x++)
        {
          addHtml('{');
          stream_next_json_object_value(F("Controller"), String(x + 1));
          stream_next_json_object_value(F("IDX"),        String(Settings.TaskDeviceID[x][TaskIndex]));
          stream_last_json_object_value(F("Enabled"), jsonBool(Settings.TaskDeviceSendData[x][TaskIndex]));

          if (x < (CONTROLLER_MAX - 1)) {
            addHtml(F(",\n"));
          }
        }
        addHtml(F("],\n"));
      }

      if (showTaskDetails) {
        stream_next_json_object_value(F("TaskInterval"),     String(taskInterval));
        stream_next_json_object_value(F("Type"),             getPluginNameFromDeviceIndex(DeviceIndex));
        stream_next_json_object_value(F("TaskName"),         String(ExtraTaskSettings.TaskDeviceName));
        stream_next_json_object_value(F("TaskDeviceNumber"), String(Settings.TaskDeviceNumber[TaskIndex]));
#ifdef FEATURE_I2CMULTIPLEXER
        if (Device[DeviceIndex].Type == DEVICE_TYPE_I2C && isI2CMultiplexerEnabled()) {
          int8_t channel = Settings.I2C_Multiplexer_Channel[TaskIndex];
          if (bitRead(Settings.I2C_Flags[TaskIndex], I2C_FLAGS_MUX_MULTICHANNEL)) {
            addHtml(F("\"I2CBus\" : ["));
            uint8_t b = 0;
            for (uint8_t c = 0; c < I2CMultiplexerMaxChannels(); c++) {
              if (bitRead(channel, c)) {
                if (b > 0) { addHtml(F(",\n")); }
                b++;
                String i2cChannel = F("\"Multiplexer channel ");
                i2cChannel += String(c);
                i2cChannel += F("\"");
                addHtml(i2cChannel);
              }
            }
            addHtml(F("],\n"));
          } else {
            if (channel == -1){
              stream_next_json_object_value(F("I2Cbus"),       F("Standard I2C bus"));
            } else {
              String i2cChannel = F("Multiplexer channel ");
              i2cChannel += String(channel);
              stream_next_json_object_value(F("I2Cbus"),       i2cChannel);
            }
          }
        }
#endif
      }
      stream_next_json_object_value(F("TaskEnabled"), jsonBool(Settings.TaskDeviceEnabled[TaskIndex]));
      stream_last_json_object_value(F("TaskNumber"), String(TaskIndex + 1));

      if (TaskIndex != lastActiveTaskIndex) {
        addHtml(",");
      }
      addHtml("\n");
    }
  }

  if (!showSpecificTask) {
    addHtml(F("],\n"));
    stream_last_json_object_value(F("TTL"), String(lowest_ttl_json * 1000));
  }

  TXBuffer.endStream();
}

// ********************************************************************************
// JSON formatted timing statistics
// ********************************************************************************

#ifdef WEBSERVER_NEW_UI
void handle_timingstats_json() {
  TXBuffer.startJsonStream();
  json_init();
  json_open();
  # ifdef USES_TIMING_STATS
  jsonStatistics(false);
  # endif // ifdef USES_TIMING_STATS
  json_close();
  TXBuffer.endStream();
}

#endif // WEBSERVER_NEW_UI

#ifdef WEBSERVER_NEW_UI
void handle_nodes_list_json() {
  if (!isLoggedIn()) { return; }
  TXBuffer.startJsonStream();
  json_init();
  json_open(true);

  for (NodesMap::iterator it = Nodes.begin(); it != Nodes.end(); ++it)
  {
    if (it->second.ip[0] != 0)
    {
      json_open();
      bool isThisUnit = it->first == Settings.Unit;

      if (isThisUnit) {
        json_number(F("thisunit"), String(1));
      }

      json_number(F("first"), String(it->first));
      json_prop(F("name"), isThisUnit ? Settings.Name : it->second.nodeName);

      if (it->second.build) { json_prop(F("build"), String(it->second.build)); }
      json_prop(F("type"), getNodeTypeDisplayString(it->second.nodeType));
      json_prop(F("ip"),   it->second.ip.toString());
      json_number(F("age"), String(it->second.age));
      json_close();
    }
  }
  json_close(true);
  TXBuffer.endStream();
}

void handle_buildinfo() {
  if (!isLoggedIn()) { return; }
  TXBuffer.startJsonStream();
  json_init();
  json_open();
  {
    json_open(true, F("plugins"));

    for (deviceIndex_t x = 0; x <= deviceCount; x++) {
      if (validPluginID(DeviceIndex_to_Plugin_id[x])) {
        json_open();
        json_number(F("id"), String(DeviceIndex_to_Plugin_id[x]));
        json_prop(F("name"), getPluginNameFromDeviceIndex(x));
        json_close();
      }
    }
    json_close(true);
  }
  {
    json_open(true, F("controllers"));

    for (protocolIndex_t x = 0; x < CPLUGIN_MAX; x++) {
      if (getCPluginID_from_ProtocolIndex(x) != INVALID_C_PLUGIN_ID) {
        json_open();
        json_number(F("id"), String(x + 1));
        json_prop(F("name"), getCPluginNameFromProtocolIndex(x));
        json_close();
      }
    }
    json_close(true);
  }
  {
    json_open(true, F("notifications"));

    for (byte x = 0; x < NPLUGIN_MAX; x++) {
      if (validNPluginID(NPlugin_id[x])) {
        json_open();
        json_number(F("id"), String(x + 1));
        json_prop(F("name"), getNPluginNameFromNotifierIndex(x));
        json_close();
      }
    }
    json_close(true);
  }
  json_prop(LabelType::BUILD_DESC);
  json_prop(LabelType::GIT_BUILD);
  json_prop(LabelType::SYSTEM_LIBRARIES);
  json_prop(LabelType::PLUGIN_COUNT);
  json_prop(LabelType::PLUGIN_DESCRIPTION);
  json_close();
  TXBuffer.endStream();
}

#endif // WEBSERVER_NEW_UI


/*********************************************************************************************\
   Streaming versions directly to TXBuffer
\*********************************************************************************************/
void stream_to_json_value(const String& value) {
  NumericalType detectedType;
  bool isNum = isNumerical(value, detectedType);

  if ((value.length() == 0) || !isNum || mustConsiderAsString(detectedType)) {
    // Either empty, not a numerical or a BIN/HEX notation.
    String html;
    html.reserve(value.length() + 2);
    html += '\"';
    html += value;
    html += '\"';
    addHtml(html);
  } else {
    addHtml(value);
  }
}

void stream_to_json_object_value(const String& object, const String& value) {
  String html;

  html.reserve(object.length() + 4);

  html += '\"';
  html += object;
  html += "\":";
  addHtml(html);
  stream_to_json_value(value);
}

String jsonBool(bool value) {
  return boolToString(value);
}

// Add JSON formatted data directly to the TXbuffer, including a trailing comma.
void stream_next_json_object_value(const String& object, const String& value) {
  addHtml(to_json_object_value(object, value));
  addHtml(F(",\n"));
}

// Add JSON formatted data directly to the TXbuffer, including a closing '}'
void stream_last_json_object_value(const String& object, const String& value) {
  addHtml(to_json_object_value(object, value));
  addHtml(F("\n}"));
}

void stream_next_json_object_value(LabelType::Enum label) {
  stream_next_json_object_value(getLabel(label), getValue(label));
}

void stream_last_json_object_value(LabelType::Enum label) {
  stream_last_json_object_value(getLabel(label), getValue(label));
}<|MERGE_RESOLUTION|>--- conflicted
+++ resolved
@@ -163,11 +163,7 @@
      #ifndef LIMIT_BUILD_SIZE
       stream_next_json_object_value(LabelType::HEAP_MAX_FREE_BLOCK);
       stream_next_json_object_value(LabelType::HEAP_FRAGMENTATION);
-<<<<<<< HEAD
      #endif
-    #endif // ifdef CORE_POST_2_5_0
-      stream_last_json_object_value(LabelType::FREE_MEM);
-=======
       #endif // ifdef CORE_POST_2_5_0
       stream_next_json_object_value(LabelType::FREE_MEM);
       stream_next_json_object_value(LabelType::SUNRISE);
@@ -175,7 +171,6 @@
       stream_next_json_object_value(LabelType::TIMEZONE_OFFSET);
       stream_next_json_object_value(LabelType::LATITUDE);
       stream_last_json_object_value(LabelType::LONGITUDE);
->>>>>>> e4bd63af
       addHtml(F(",\n"));
     }
 
