--- conflicted
+++ resolved
@@ -1,4 +1,3 @@
-<<<<<<< HEAD
 #include "../Helpers/StringProvider.h"
 
 #if FEATURE_ETHERNET
@@ -284,843 +283,6 @@
 #if FEATURE_INTERNAL_TEMPERATURE
     case LabelType::INTERNAL_TEMPERATURE:   return F("Internal Temperature");
 #endif // if FEATURE_INTERNAL_TEMPERATURE
-#if FEATURE_ETHERNET
-    case LabelType::ETH_IP_ADDRESS:         return F("Eth IP Address");
-    case LabelType::ETH_IP_SUBNET:          return F("Eth IP Subnet");
-    case LabelType::ETH_IP_ADDRESS_SUBNET:  return F("Eth IP / Subnet");
-    case LabelType::ETH_IP_GATEWAY:         return F("Eth Gateway");
-    case LabelType::ETH_IP_DNS:             return F("Eth DNS");
-#if FEATURE_USE_IPV6
-    case LabelType::ETH_IP6_LOCAL:          return F("Eth IPv6 link local");
-#endif
-    case LabelType::ETH_MAC:                return F("Eth MAC");
-    case LabelType::ETH_DUPLEX:             return F("Eth Mode");
-    case LabelType::ETH_SPEED:              return F("Eth Speed");
-    case LabelType::ETH_STATE:              return F("Eth State");
-    case LabelType::ETH_SPEED_STATE:        return F("Eth Speed State");
-    case LabelType::ETH_CONNECTED:          return F("Eth connected");
-    case LabelType::ETH_CHIP:               return F("Eth chip");
-#endif // if FEATURE_ETHERNET
-# if FEATURE_ETHERNET || defined(USES_ESPEASY_NOW)
-    case LabelType::ETH_WIFI_MODE:          return F("Network Type");
-#endif
-    case LabelType::SUNRISE:                return F("Sunrise");
-    case LabelType::SUNSET:                 return F("Sunset");
-    case LabelType::SUNRISE_S:              return F("Sunrise sec.");
-    case LabelType::SUNSET_S:               return F("Sunset sec.");
-    case LabelType::SUNRISE_M:              return F("Sunrise min.");
-    case LabelType::SUNSET_M:               return F("Sunset min.");
-    case LabelType::ISNTP:                  return F("Use NTP");
-    case LabelType::UPTIME_MS:              return F("Uptime (ms)");
-    case LabelType::TIMEZONE_OFFSET:        return F("Timezone Offset");
-    case LabelType::LATITUDE:               return F("Latitude");
-    case LabelType::LONGITUDE:              return F("Longitude");
-
-    case LabelType::MAX_LABEL:
-      break;
-
-  }
-  return F("MissingString");
-}
-
-String getValue(LabelType::Enum label) {
-  int retval = INT_MAX;
-  switch (label)
-  {
-    case LabelType::UNIT_NR:                retval = Settings.Unit; break;
-    #if FEATURE_ZEROFILLED_UNITNUMBER
-    case LabelType::UNIT_NR_0: 
-    {
-      // Fixed 3-digit unitnumber
-      return formatIntLeadingZeroes(Settings.Unit, 3);
-    }
-    #endif // FEATURE_ZEROFILLED_UNITNUMBER
-    case LabelType::UNIT_NAME:              return Settings.getName(); // Only return the set name, no appended unit.
-    case LabelType::HOST_NAME:              return NetworkGetHostname();
-
-
-    case LabelType::LOCAL_TIME:             return node_time.getDateTimeString('-', ':', ' ');
-    case LabelType::TIME_SOURCE:
-    {
-      String timeSource_str = toString(node_time.timeSource);
-      if (((node_time.timeSource == timeSource_t::ESPEASY_p2p_UDP) ||
-           (node_time.timeSource == timeSource_t::ESP_now_peer)) &&
-          (node_time.timeSource_p2p_unit != 0))
-      {
-        return strformat(F("%s (%u)"), timeSource_str.c_str(), node_time.timeSource_p2p_unit);
-      }
-      return timeSource_str;
-    }
-    case LabelType::TIME_WANDER:            return String(node_time.timeWander, 3);
-    #if FEATURE_EXT_RTC
-    case LabelType::EXT_RTC_UTC_TIME:
-    {
-      if (Settings.ExtTimeSource() != ExtTimeSource_e::None) {
-        // Try to read the stored time in the ext. time source to allow to check if it is working properly.
-        uint32_t unixtime;
-        if (node_time.ExtRTC_get(unixtime)) {
-          struct tm RTC_time;
-          breakTime(unixtime, RTC_time);
-          return formatDateTimeString(RTC_time);
-        } else {
-          return F("Not Set");
-        }
-      }
-      return String('-');
-    }
-    #endif
-    case LabelType::UPTIME:                 retval = getUptimeMinutes(); break;
-    case LabelType::LOAD_PCT:               return toString(getCPUload(), 2);
-    case LabelType::LOOP_COUNT:             retval = getLoopCountPerSec(); break;
-    case LabelType::CPU_ECO_MODE:           return jsonBool(Settings.EcoPowerMode());
-#if FEATURE_SET_WIFI_TX_PWR
-    case LabelType::WIFI_TX_MAX_PWR:        return toString(Settings.getWiFi_TX_power(), 2);
-    case LabelType::WIFI_CUR_TX_PWR:        return toString(WiFiEventData.wifi_TX_pwr, 2);
-    case LabelType::WIFI_SENS_MARGIN:       retval = Settings.WiFi_sensitivity_margin; break;
-    case LabelType::WIFI_SEND_AT_MAX_TX_PWR:return jsonBool(Settings.UseMaxTXpowerForSending());
-#endif
-    case LabelType::WIFI_NR_EXTRA_SCANS:    retval = Settings.NumberExtraWiFiScans; break;
-    case LabelType::WIFI_USE_LAST_CONN_FROM_RTC: return jsonBool(Settings.UseLastWiFiFromRTC());
-
-    case LabelType::FREE_MEM:               retval = FreeMem(); break;
-    case LabelType::FREE_STACK:             retval = getCurrentFreeStack(); break;
-
-#ifdef USE_SECOND_HEAP
-    case LabelType::FREE_HEAP_IRAM:         retval = FreeMem2ndHeap(); break;
-#endif
-
-#if defined(CORE_POST_2_5_0)
-  #ifndef LIMIT_BUILD_SIZE
-    case LabelType::HEAP_MAX_FREE_BLOCK:    retval = ESP.getMaxFreeBlockSize(); break;
-  #endif
-#endif // if defined(CORE_POST_2_5_0)
-#if  defined(ESP32)
-  #ifndef LIMIT_BUILD_SIZE
-    case LabelType::HEAP_MAX_FREE_BLOCK:    retval = ESP.getMaxAllocHeap(); break;
-  #endif
-#endif // if  defined(ESP32)
-#if defined(CORE_POST_2_5_0)
-  #ifndef LIMIT_BUILD_SIZE
-    case LabelType::HEAP_FRAGMENTATION:     retval = ESP.getHeapFragmentation(); break;
-  #endif
-#endif // if defined(CORE_POST_2_5_0)
-#ifdef ESP32
-    case LabelType::HEAP_SIZE:              retval = ESP.getHeapSize(); break;
-    case LabelType::HEAP_MIN_FREE:          retval = ESP.getMinFreeHeap(); break;
-    #ifdef BOARD_HAS_PSRAM
-    case LabelType::PSRAM_SIZE:             retval = UsePSRAM() ? ESP.getPsramSize() : 0; break;
-    case LabelType::PSRAM_FREE:             retval = UsePSRAM() ? ESP.getFreePsram() : 0; break;
-    case LabelType::PSRAM_MIN_FREE:         retval = UsePSRAM() ? ESP.getMinFreePsram() : 0; break;
-    case LabelType::PSRAM_MAX_FREE_BLOCK:   retval = UsePSRAM() ? ESP.getMaxAllocPsram() : 0; break;
-    #endif // BOARD_HAS_PSRAM
-#endif // ifdef ESP32
-
-
-    case LabelType::JSON_BOOL_QUOTES:           return jsonBool(Settings.JSONBoolWithoutQuotes());
-#if FEATURE_TIMING_STATS
-    case LabelType::ENABLE_TIMING_STATISTICS:   return jsonBool(Settings.EnableTimingStats());
-#endif
-    case LabelType::ENABLE_RULES_CACHING:       return jsonBool(Settings.EnableRulesCaching());
-    case LabelType::ENABLE_SERIAL_PORT_CONSOLE: return jsonBool(Settings.UseSerial);
-    case LabelType::CONSOLE_SERIAL_PORT:        return ESPEasy_Console.getPortDescription();
-
-#if USES_ESPEASY_CONSOLE_FALLBACK_PORT
-    case LabelType::CONSOLE_FALLBACK_TO_SERIAL0: return jsonBool(Settings.console_serial0_fallback);
-    case LabelType::CONSOLE_FALLBACK_PORT:       return ESPEasy_Console.getFallbackPortDescription();
-#endif
-
-//    case LabelType::ENABLE_RULES_EVENT_REORDER: return jsonBool(Settings.EnableRulesEventReorder()); // TD-er: Disabled for now
-    case LabelType::TASKVALUESET_ALL_PLUGINS:   return jsonBool(Settings.AllowTaskValueSetAllPlugins());
-    case LabelType::ALLOW_OTA_UNLIMITED:        return jsonBool(Settings.AllowOTAUnlimited());
-#if FEATURE_CLEAR_I2C_STUCK
-    case LabelType::ENABLE_CLEAR_HUNG_I2C_BUS:  return jsonBool(Settings.EnableClearHangingI2Cbus());
-#endif
-#if FEATURE_I2C_DEVICE_CHECK
-    case LabelType::ENABLE_I2C_DEVICE_CHECK:    return jsonBool(Settings.CheckI2Cdevice());
-#endif // if FEATURE_I2C_DEVICE_CHECK
-#ifndef BUILD_NO_RAM_TRACKER
-    case LabelType::ENABLE_RAM_TRACKING:        return jsonBool(Settings.EnableRAMTracking());
-#endif
-#if FEATURE_AUTO_DARK_MODE
-    case LabelType::ENABLE_AUTO_DARK_MODE:      return toString(Settings.getCssMode());
-#endif // FEATURE_AUTO_DARK_MODE
-#if FEATURE_RULES_EASY_COLOR_CODE
-    case LabelType::DISABLE_RULES_AUTOCOMPLETE: return jsonBool(Settings.DisableRulesCodeCompletion());
-#endif // if FEATURE_RULES_EASY_COLOR_CODE
-#if FEATURE_TARSTREAM_SUPPORT
-    case LabelType::DISABLE_SAVE_CONFIG_AS_TAR: return jsonBool(Settings.DisableSaveConfigAsTar());
-#endif // if FEATURE_TARSTREAM_SUPPORT
-
-    case LabelType::BOOT_TYPE:              return getLastBootCauseString();
-    case LabelType::BOOT_COUNT:             break;
-    case LabelType::DEEP_SLEEP_ALTERNATIVE_CALL: return jsonBool(Settings.UseAlternativeDeepSleep());
-    case LabelType::RESET_REASON:           return getResetReasonString();
-    case LabelType::LAST_TASK_BEFORE_REBOOT: return ESPEasy_Scheduler::decodeSchedulerId(lastMixedSchedulerId_beforereboot);
-    case LabelType::SW_WD_COUNT:            retval = sw_watchdog_callback_count; break;
-
-    case LabelType::WIFI_CONNECTION:        break;
-    case LabelType::WIFI_RSSI:              retval = WiFi.RSSI(); break;
-    case LabelType::IP_CONFIG:              return useStaticIP() 
-                                                     ? getLabel(LabelType::IP_CONFIG_STATIC) 
-                                                     : getLabel(LabelType::IP_CONFIG_DYNAMIC);
-    case LabelType::IP_CONFIG_STATIC:       break;
-    case LabelType::IP_CONFIG_DYNAMIC:      break;
-    case LabelType::IP_ADDRESS:             return formatIP(NetworkLocalIP());
-    case LabelType::IP_SUBNET:              return formatIP(NetworkSubnetMask());
-    case LabelType::IP_ADDRESS_SUBNET:      return strformat(F("%s / %s"), getValue(LabelType::IP_ADDRESS).c_str(), getValue(LabelType::IP_SUBNET).c_str());
-    case LabelType::GATEWAY:                return formatIP(NetworkGatewayIP());
-#if FEATURE_USE_IPV6
-    case LabelType::IP6_LOCAL:              return formatIP(NetworkLocalIP6(), true);
-    case LabelType::IP6_GLOBAL:             return formatIP(NetworkGlobalIP6());
-#if FEATURE_ETHERNET
-    case LabelType::ETH_IP6_LOCAL:          return formatIP(NetworkLocalIP6(), true);
-#endif
-/*
-    case LabelType::IP6_ALL_ADDRESSES:
-    {
-      IP6Addresses_t addresses = NetworkAllIPv6();
-      String res;
-      for (auto it = addresses.begin(); it != addresses.end(); ++it)
-      {
-        if (!res.isEmpty()) {
-          res += F("<br>");
-        }
-        res += it->toString();
-      }
-      return res;
-    }
-*/
-#endif
-    case LabelType::CLIENT_IP:              return formatIP(web_server.client().remoteIP(), true);
-    #if FEATURE_INTERNAL_TEMPERATURE
-    case LabelType::INTERNAL_TEMPERATURE:   return toString(getInternalTemperature());
-    #endif // if FEATURE_INTERNAL_TEMPERATURE
-
-    #if FEATURE_MDNS
-    case LabelType::M_DNS:                  return NetworkGetHostname() + F(".local");
-    #endif // if FEATURE_MDNS
-    case LabelType::DNS:                    return strformat(F("%s / %s"), getValue(LabelType::DNS_1).c_str(), getValue(LabelType::DNS_2).c_str());
-    case LabelType::DNS_1:                  return formatIP(NetworkDnsIP(0));
-    case LabelType::DNS_2:                  return formatIP(NetworkDnsIP(1));
-    case LabelType::ALLOWED_IP_RANGE:       return describeAllowedIPrange();
-    case LabelType::STA_MAC:                return WifiSTAmacAddress().toString();
-    case LabelType::AP_MAC:                 return WifiSoftAPmacAddress().toString();
-    case LabelType::SSID:                   return WiFi.SSID();
-    case LabelType::BSSID:                  return WiFi.BSSIDstr();
-    case LabelType::CHANNEL:                retval = WiFi.channel(); break;
-    case LabelType::ENCRYPTION_TYPE_STA:    return // WiFi_AP_Candidates.getCurrent().encryption_type();
-                                                   WiFi_encryptionType(WiFiEventData.auth_mode);
-    case LabelType::CONNECTED:
-      #if FEATURE_ETHERNET
-      if(active_network_medium == NetworkMedium_t::Ethernet) {
-        return format_msec_duration(EthEventData.lastConnectMoment.millisPassedSince());
-      }
-      #endif // if FEATURE_ETHERNET
-      return format_msec_duration(WiFiEventData.lastConnectMoment.millisPassedSince());
-
-    // Use only the nr of seconds to fit it in an int32, plus append '000' to have msec format again.
-    case LabelType::CONNECTED_MSEC:         
-      #if FEATURE_ETHERNET
-      if(active_network_medium == NetworkMedium_t::Ethernet) {
-        return String(static_cast<int32_t>(EthEventData.lastConnectMoment.millisPassedSince() / 1000ll)) + F("000"); 
-      }
-      #endif // if FEATURE_ETHERNET
-      return String(static_cast<int32_t>(WiFiEventData.lastConnectMoment.millisPassedSince() / 1000ll)) + F("000");
-    case LabelType::LAST_DISCONNECT_REASON: return String(WiFiEventData.lastDisconnectReason);
-    case LabelType::LAST_DISC_REASON_STR:   return getLastDisconnectReason();
-    case LabelType::NUMBER_RECONNECTS:      retval = WiFiEventData.wifi_reconnects; break;
-    case LabelType::WIFI_STORED_SSID1:      return String(SecuritySettings.WifiSSID);
-    case LabelType::WIFI_STORED_SSID2:      return String(SecuritySettings.WifiSSID2);
-
-
-    case LabelType::FORCE_WIFI_BG:          return jsonBool(Settings.ForceWiFi_bg_mode());
-    case LabelType::RESTART_WIFI_LOST_CONN: return jsonBool(Settings.WiFiRestart_connection_lost());
-    case LabelType::FORCE_WIFI_NOSLEEP:     return jsonBool(Settings.WifiNoneSleep());
-    case LabelType::PERIODICAL_GRAT_ARP:    return jsonBool(Settings.gratuitousARP());
-    case LabelType::CONNECTION_FAIL_THRESH: retval = Settings.ConnectionFailuresThreshold; break;
-#ifndef ESP32
-    case LabelType::WAIT_WIFI_CONNECT:      return jsonBool(Settings.WaitWiFiConnect());
-#endif
-    case LabelType::CONNECT_HIDDEN_SSID:    return jsonBool(Settings.IncludeHiddenSSID());
-#ifdef ESP32
-    case LabelType::WIFI_PASSIVE_SCAN:      return jsonBool(Settings.PassiveWiFiScan());
-#endif
-    case LabelType::HIDDEN_SSID_SLOW_CONNECT: return jsonBool(Settings.HiddenSSID_SlowConnectPerBSSID());
-    case LabelType::SDK_WIFI_AUTORECONNECT: return jsonBool(Settings.SDK_WiFi_autoreconnect());
-#if FEATURE_USE_IPV6
-    case LabelType::ENABLE_IPV6:            return jsonBool(Settings.EnableIPv6());
-#endif
-
-
-    case LabelType::BUILD_DESC:             return getSystemBuildString();
-    case LabelType::GIT_BUILD:
-    {
-      const String res(F(BUILD_GIT));
-
-      if (!res.isEmpty()) { return res; }
-      return get_git_head();
-    }
-    case LabelType::SYSTEM_LIBRARIES:       return getSystemLibraryString();
-    case LabelType::PLUGIN_COUNT:           retval = getDeviceCount() + 1; break;
-    case LabelType::PLUGIN_DESCRIPTION:     return getPluginDescriptionString();
-    case LabelType::BUILD_TIME:             return String(get_build_date()) + ' ' + get_build_time();
-    case LabelType::BINARY_FILENAME:        return get_binary_filename();
-    case LabelType::BUILD_PLATFORM:         return get_build_platform();
-    case LabelType::GIT_HEAD:               return get_git_head();
-    #ifdef CONFIGURATION_CODE
-    case LabelType::CONFIGURATION_CODE_LBL: return getConfigurationCode();
-    #endif // ifdef CONFIGURATION_CODE
-    case LabelType::I2C_BUS_STATE:          return toString(I2C_state);
-    case LabelType::I2C_BUS_CLEARED_COUNT:  retval = I2C_bus_cleared_count; break;
-    case LabelType::SYSLOG_LOG_LEVEL:       return getLogLevelDisplayString(Settings.SyslogLevel);
-    case LabelType::SERIAL_LOG_LEVEL:       return getLogLevelDisplayString(getSerialLogLevel());
-    case LabelType::WEB_LOG_LEVEL:          return getLogLevelDisplayString(getWebLogLevel());
-  #if FEATURE_SD
-    case LabelType::SD_LOG_LEVEL:           return getLogLevelDisplayString(Settings.SDLogLevel);
-  #endif // if FEATURE_SD
-
-    case LabelType::ESP_CHIP_ID:            return formatToHex(getChipId(), 6);
-    case LabelType::ESP_CHIP_FREQ:          retval = ESP.getCpuFreqMHz(); break;
-#ifdef ESP32
-    case LabelType::ESP_CHIP_XTAL_FREQ:     retval = getXtalFrequencyMHz(); break;
-    case LabelType::ESP_CHIP_APB_FREQ:      retval = rtc_clk_apb_freq_get() / 1000000; break;
-    //getApbFrequency() / 1000000; break;
-#endif
-    case LabelType::ESP_CHIP_MODEL:         return getChipModel();
-    case LabelType::ESP_CHIP_REVISION:      return getChipRevision();
-    case LabelType::ESP_CHIP_CORES:         retval = getChipCores(); break;
-    case LabelType::BOARD_NAME:             return get_board_name();
-    case LabelType::FLASH_CHIP_ID:          return formatToHex(getFlashChipId(), 6);
-    case LabelType::FLASH_CHIP_VENDOR:      return formatToHex(getFlashChipId() & 0xFF, 2);
-    case LabelType::FLASH_CHIP_MODEL:
-    {
-      const uint32_t flashChipId = getFlashChipId();
-      const uint32_t flashDevice = (flashChipId & 0xFF00) | ((flashChipId >> 16) & 0xFF);
-      return formatToHex(flashDevice, 4);
-    }
-    case LabelType::FLASH_CHIP_REAL_SIZE:   retval = getFlashRealSizeInBytes(); break;
-    case LabelType::FLASH_CHIP_SPEED:       retval = getFlashChipSpeed() / 1000000; break;
-    case LabelType::FLASH_IDE_SIZE:         break;
-    case LabelType::FLASH_IDE_SPEED:        break;
-    case LabelType::FLASH_IDE_MODE:         return getFlashChipMode();
-    case LabelType::FLASH_WRITE_COUNT:      break;
-    case LabelType::SKETCH_SIZE:            break;
-    case LabelType::SKETCH_FREE:            break;
-    case LabelType::FS_SIZE:                retval = SpiffsTotalBytes(); break;
-    case LabelType::FS_FREE:                retval = SpiffsFreeSpace(); break;
-    case LabelType::MAX_OTA_SKETCH_SIZE:    break;
-    case LabelType::OTA_2STEP:              break;
-    case LabelType::OTA_POSSIBLE:           break;
-
-#ifdef USES_ESPEASY_NOW
-    case LabelType::ESPEASY_NOW_ENABLED:        return jsonBool(Settings.UseESPEasyNow());
-    case LabelType::TEMP_DISABLE_ESPEASY_NOW:   return jsonBool(temp_disable_EspEasy_now_timer != 0);
-    case LabelType::ESPEASY_NOW_FORCED_CHANNEL: return String(Settings.ForceESPEasyNOWchannel);
-    case LabelType::ESPEASY_NOW_CHANNEL:        return String(Nodes.getESPEasyNOW_channel());  // FIXME TD-er: Must send intended channel and what to do when mesh is off?
-    case LabelType::ESPEASY_NOW_MQTT:           return jsonBool(Nodes.getDistance() < 255); // FIXME TD-er: update this when definition of "distance" no longer reflects presence of connected MQTT broker
-    case LabelType::ESPEASY_NOW_DISTANCE:       return String(Nodes.getDistance());
-#endif
-
-
-#if FEATURE_ETHERNET
-    case LabelType::ETH_IP_ADDRESS:         return formatIP(NetworkLocalIP());
-    case LabelType::ETH_IP_SUBNET:          return formatIP(NetworkSubnetMask());
-    case LabelType::ETH_IP_ADDRESS_SUBNET:  return strformat(
-                                                          F("%s / %s"),
-                                                          getValue(LabelType::ETH_IP_ADDRESS).c_str(),
-                                                          getValue(LabelType::ETH_IP_SUBNET).c_str());
-    case LabelType::ETH_IP_GATEWAY:         return formatIP(NetworkGatewayIP());
-    case LabelType::ETH_IP_DNS:             return formatIP(NetworkDnsIP(0));
-    case LabelType::ETH_MAC:                return NetworkMacAddress().toString();
-    case LabelType::ETH_DUPLEX:             return EthLinkUp() ? (EthFullDuplex() ? F("Full Duplex") : F("Half Duplex")) : F("Link Down");
-    case LabelType::ETH_SPEED:              return EthLinkUp() ? getEthSpeed() : F("Link Down");
-    case LabelType::ETH_STATE:              return EthLinkUp() ? F("Link Up") : F("Link Down");
-    case LabelType::ETH_SPEED_STATE:        return EthLinkUp() ? getEthLinkSpeedState() : F("Link Down");
-    case LabelType::ETH_CONNECTED:          return ETHConnected() ? F("CONNECTED") : F("DISCONNECTED"); // 0=disconnected, 1=connected
-    case LabelType::ETH_CHIP:               return toString(Settings.ETH_Phy_Type);
-#endif // if FEATURE_ETHERNET
-# if FEATURE_ETHERNET || defined(USES_ESPEASY_NOW)
-    case LabelType::ETH_WIFI_MODE:          return toString(active_network_medium);
-#endif
-    case LabelType::SUNRISE:                return node_time.getSunriseTimeString(':');
-    case LabelType::SUNSET:                 return node_time.getSunsetTimeString(':');
-    case LabelType::SUNRISE_S:              retval = node_time.sunRise.tm_hour * 3600 + node_time.sunRise.tm_min * 60 + node_time.sunRise.tm_sec; break;
-    case LabelType::SUNSET_S:               retval = node_time.sunSet.tm_hour * 3600 + node_time.sunSet.tm_min * 60 + node_time.sunSet.tm_sec; break;
-    case LabelType::SUNRISE_M:              retval = node_time.sunRise.tm_hour * 60 + node_time.sunRise.tm_min; break;
-    case LabelType::SUNSET_M:               retval = node_time.sunSet.tm_hour * 60 + node_time.sunSet.tm_min; break;
-    case LabelType::ISNTP:                  return jsonBool(Settings.UseNTP());
-    case LabelType::UPTIME_MS:              return ull2String(getMicros64() / 1000);
-    case LabelType::TIMEZONE_OFFSET:        retval = Settings.TimeZone; break;
-    case LabelType::LATITUDE:               return toString(Settings.Latitude, 6);
-    case LabelType::LONGITUDE:              return toString(Settings.Longitude, 6);
-
-    case LabelType::MAX_LABEL:
-      break;
-  }
-  if (retval != INT_MAX) return String(retval);
-  return F("MissingString");
-}
-
-#if FEATURE_ETHERNET
-String getEthSpeed() {
-  return strformat(F("%d [Mbps]"), EthLinkSpeed());
-}
-
-String getEthLinkSpeedState() {
-  if (EthLinkUp()) {
-    return strformat(F("%s %s %s"), 
-    getValue(LabelType::ETH_STATE).c_str(), 
-    getValue(LabelType::ETH_DUPLEX).c_str(), 
-    getEthSpeed().c_str());
-  }
-  return getValue(LabelType::ETH_STATE);
-}
-
-#endif // if FEATURE_ETHERNET
-
-String getExtendedValue(LabelType::Enum label) {
-  switch (label)
-  {
-    case LabelType::UPTIME:
-    {
-      return minutesToDayHourMinute(getUptimeMinutes());
-    }
-
-    default:
-      break;
-  }
-  return EMPTY_STRING;
-}
-
-String getFormNote(LabelType::Enum label)
-{
-  // Keep flash string till the end of the function, to reduce build size
-  // Otherwise lots of calls to String() constructor are included.
-  const __FlashStringHelper *flash_str = F("");
-
-  switch (label) {
-#ifndef MINIMAL_OTA
-    case LabelType::CONNECT_HIDDEN_SSID:
-      flash_str = F("Must be checked to connect to a hidden SSID");
-      break;
-#ifdef ESP32
-    case LabelType::WIFI_PASSIVE_SCAN:
-      flash_str = F("Passive scan listens for WiFi beacons, Active scan probes for AP. Passive scan is typically faster.");
-      break;
-#endif // ifdef ESP32
-    case LabelType::HIDDEN_SSID_SLOW_CONNECT:
-      flash_str = F("Required for some AP brands like Mikrotik to connect to hidden SSID");
-      break;
-#if FEATURE_USE_IPV6
-    case LabelType::ENABLE_IPV6:
-      flash_str = F("Toggling IPv6 requires reboot");
-      break;
-#endif // if FEATURE_USE_IPV6
-#ifndef NO_HTTP_UPDATER
-    case LabelType::ALLOW_OTA_UNLIMITED:
-      flash_str = F("When enabled, OTA updating can overwrite the filesystem and settings!<br>Requires reboot to activate");
-      break;
-#endif // ifndef NO_HTTP_UPDATER
-#if FEATURE_RULES_EASY_COLOR_CODE
-    case LabelType::DISABLE_RULES_AUTOCOMPLETE:
-      flash_str = F("Also disables Rules syntax highlighting!");
-      break;
-#endif // if FEATURE_RULES_EASY_COLOR_CODE
-
-    case LabelType::FORCE_WIFI_NOSLEEP:
-      flash_str = F("Change WiFi sleep settings requires reboot to activate");
-      break;
-
-    case LabelType::CPU_ECO_MODE:
-      flash_str = F("Node may miss receiving packets with Eco mode enabled");
-      break;
-
-    case LabelType::WIFI_NR_EXTRA_SCANS:
-      flash_str = F("Number of extra times to scan all channels to have higher chance of finding the desired AP");
-      break;
-#ifndef ESP32
-    case LabelType::WAIT_WIFI_CONNECT:
-      flash_str = F("Wait for 1000 msec right after connecting to WiFi.<BR>May improve success on some APs like Fritz!Box");
-      break;
-#endif
-
-#endif
-
-#if FEATURE_SET_WIFI_TX_PWR
-    case LabelType::WIFI_TX_MAX_PWR:
-    case LabelType::WIFI_SENS_MARGIN:
-    {
-      float maxTXpwr;
-      float sensitivity = GetRSSIthreshold(maxTXpwr);
-      if (LabelType::WIFI_TX_MAX_PWR == label) {
-        return strformat(
-          F("Current max: %.2f dBm"), maxTXpwr);
-      }
-      return strformat(
-        F("Adjust TX power to target the AP with (sensitivity + margin) dBm signal strength. Current sensitivity: %.2f dBm"),
-        sensitivity);
-    }
-#endif // if FEATURE_SET_WIFI_TX_PWR
-
-    default:
-      return EMPTY_STRING;
-  }
-
-  return flash_str;
-}
-
-
-String getFormUnit(LabelType::Enum label)
-{
-    const __FlashStringHelper *flash_str = F("");
-
-  switch (label) {
-#if FEATURE_SET_WIFI_TX_PWR
-    case LabelType::WIFI_TX_MAX_PWR:
-    case LabelType::WIFI_CUR_TX_PWR:
-    case LabelType::WIFI_RSSI:
-      flash_str = F("dBm");
-      break;
-    case LabelType::WIFI_SENS_MARGIN:
-      flash_str = F("dB");
-      break;
-#endif
-    case LabelType::TIME_WANDER:
-      flash_str = F("ppm");
-      break;
-#ifdef ESP32
-    case LabelType::HEAP_SIZE:
-    case LabelType::HEAP_MIN_FREE:
-    #ifdef BOARD_HAS_PSRAM
-    case LabelType::PSRAM_SIZE:
-    case LabelType::PSRAM_FREE:
-    case LabelType::PSRAM_MIN_FREE:
-    case LabelType::PSRAM_MAX_FREE_BLOCK:
-    #endif // BOARD_HAS_PSRAM
-#endif // ifdef ESP32
-    case LabelType::FREE_MEM:
-    case LabelType::FREE_STACK:
-#ifdef USE_SECOND_HEAP
-    case LabelType::FREE_HEAP_IRAM:
-#endif
-#if defined(CORE_POST_2_5_0) || defined(ESP32)
-  #ifndef LIMIT_BUILD_SIZE
-    case LabelType::HEAP_MAX_FREE_BLOCK:
-  #endif
-#endif // if defined(CORE_POST_2_5_0) || defined(ESP32)
-
-      flash_str = F("byte");
-      break;
-    case LabelType::FLASH_CHIP_REAL_SIZE:
-    case LabelType::FLASH_IDE_SIZE:
-      flash_str = F("kB");
-      break;
-/*
-    case LabelType::UPTIME:
-      flash_str = F("min");
-      break;
-*/
-    case LabelType::LOAD_PCT:
-#if defined(CORE_POST_2_5_0)
-  #ifndef LIMIT_BUILD_SIZE
-    case LabelType::HEAP_FRAGMENTATION:
-  #endif
-#endif // if defined(CORE_POST_2_5_0)
-
-      flash_str = F("%");
-      break;
-
-    case LabelType::ESP_CHIP_FREQ:
-#ifdef ESP32
-    case LabelType::ESP_CHIP_XTAL_FREQ:
-    case LabelType::ESP_CHIP_APB_FREQ:
-#endif
-    case LabelType::FLASH_CHIP_SPEED:
-    case LabelType::FLASH_IDE_SPEED:
-      flash_str = F("MHz");
-      break;
-#if FEATURE_INTERNAL_TEMPERATURE
-    case LabelType::INTERNAL_TEMPERATURE:
-      flash_str = F("&deg;C");
-      break;
-#endif // if FEATURE_INTERNAL_TEMPERATURE
-
-
-
-    default:
-      return EMPTY_STRING;
-  }
-
-  return flash_str;
-=======
-#include "../Helpers/StringProvider.h"
-
-#if FEATURE_ETHERNET
-# include <ETH.h>
-#endif // if FEATURE_ETHERNET
-
-#include "../../ESPEasy-Globals.h"
-
-#include "../CustomBuild/CompiletimeDefines.h"
-
-#include "../ESPEasyCore/ESPEasyNetwork.h"
-#include "../ESPEasyCore/ESPEasyWifi.h"
-#if FEATURE_ETHERNET
-#include "../ESPEasyCore/ESPEasyEth.h"
-#endif
-
-#include "../Globals/Device.h"
-#include "../Globals/ESPEasy_Console.h"
-#include "../Globals/ESPEasy_Scheduler.h"
-#include "../Globals/ESPEasy_time.h"
-#include "../Globals/ESPEasyWiFiEvent.h"
-
-#if FEATURE_ETHERNET
-#include "../Globals/ESPEasyEthEvent.h"
-#endif
-
-#include "../Globals/NetworkState.h"
-#include "../Globals/SecuritySettings.h"
-#include "../Globals/Settings.h"
-#include "../Globals/WiFi_AP_Candidates.h"
-
-#include "../Helpers/Convert.h"
-#include "../Helpers/ESPEasy_Storage.h"
-#include "../Helpers/Hardware_device_info.h"
-#include "../Helpers/Hardware_temperature_sensor.h"
-#include "../Helpers/Memory.h"
-#include "../Helpers/Misc.h"
-#include "../Helpers/Networking.h"
-#include "../Helpers/Scheduler.h"
-#include "../Helpers/StringConverter.h"
-#include "../Helpers/StringGenerator_System.h"
-#include "../Helpers/StringGenerator_WiFi.h"
-
-#include "../WebServer/JSON.h"
-#include "../WebServer/AccessControl.h"
-
-#ifdef ESP32
-#include <soc/rtc.h>
-#endif
-
-String getInternalLabel(LabelType::Enum label, char replaceSpace) {
-  return to_internal_string(getLabel(label), replaceSpace);
-}
-
-const __FlashStringHelper * getLabel(LabelType::Enum label) {
-  switch (label)
-  {
-    case LabelType::UNIT_NR:                return F("Unit Number");
-    #if FEATURE_ZEROFILLED_UNITNUMBER
-    case LabelType::UNIT_NR_0:              return F("Unit Number 0-filled");
-    #endif // FEATURE_ZEROFILLED_UNITNUMBER
-    case LabelType::UNIT_NAME:              return F("Unit Name");
-    case LabelType::HOST_NAME:              return F("Hostname");
-
-    case LabelType::LOCAL_TIME:             return F("Local Time");
-    case LabelType::TIME_SOURCE:            return F("Time Source");
-    case LabelType::TIME_WANDER:            return F("Time Wander");
-    #if FEATURE_EXT_RTC
-    case LabelType::EXT_RTC_UTC_TIME:       return F("UTC time stored in RTC chip");
-    #endif
-    case LabelType::UPTIME:                 return F("Uptime");
-    case LabelType::LOAD_PCT:               return F("Load");
-    case LabelType::LOOP_COUNT:             return F("Load LC");
-    case LabelType::CPU_ECO_MODE:           return F("CPU Eco Mode");
-#if FEATURE_SET_WIFI_TX_PWR
-    case LabelType::WIFI_TX_MAX_PWR:        return F("Max WiFi TX Power");
-    case LabelType::WIFI_CUR_TX_PWR:        return F("Current WiFi TX Power");
-    case LabelType::WIFI_SENS_MARGIN:       return F("WiFi Sensitivity Margin");
-    case LabelType::WIFI_SEND_AT_MAX_TX_PWR:return F("Send With Max TX Power");
-#endif
-    case LabelType::WIFI_NR_EXTRA_SCANS:    return F("Extra WiFi scan loops");
-    case LabelType::WIFI_USE_LAST_CONN_FROM_RTC: return F("Use Last Connected AP from RTC");
-
-    case LabelType::FREE_MEM:               return F("Free RAM");
-    case LabelType::FREE_STACK:             return F("Free Stack");
-#ifdef USE_SECOND_HEAP
-    case LabelType::FREE_HEAP_IRAM:         return F("Free 2nd Heap");
-#endif
-
-#if defined(CORE_POST_2_5_0) || defined(ESP32)
-  #ifndef LIMIT_BUILD_SIZE
-    case LabelType::HEAP_MAX_FREE_BLOCK:    return F("Heap Max Free Block");
-  #endif
-#endif // if defined(CORE_POST_2_5_0) || defined(ESP32)
-#if defined(CORE_POST_2_5_0)
-  #ifndef LIMIT_BUILD_SIZE
-    case LabelType::HEAP_FRAGMENTATION:     return F("Heap Fragmentation");
-  #endif
-#endif // if defined(CORE_POST_2_5_0)
-
-#ifdef ESP32
-    case LabelType::HEAP_SIZE:              return F("Heap Size");
-    case LabelType::HEAP_MIN_FREE:          return F("Heap Min Free");
-    #ifdef BOARD_HAS_PSRAM
-    case LabelType::PSRAM_SIZE:             return F("PSRAM Size");
-    case LabelType::PSRAM_FREE:             return F("PSRAM Free");
-    case LabelType::PSRAM_MIN_FREE:         return F("PSRAM Min Free");
-    case LabelType::PSRAM_MAX_FREE_BLOCK:   return F("PSRAM Max Free Block");
-    #endif // BOARD_HAS_PSRAM
-#endif // ifdef ESP32
-
-    case LabelType::JSON_BOOL_QUOTES:           return F("JSON bool output without quotes");
-#if FEATURE_TIMING_STATS
-    case LabelType::ENABLE_TIMING_STATISTICS:   return F("Collect Timing Statistics");
-#endif
-    case LabelType::ENABLE_RULES_CACHING:       return F("Enable Rules Cache");
-    case LabelType::ENABLE_SERIAL_PORT_CONSOLE: return F("Enable Serial Port Console");
-    case LabelType::CONSOLE_SERIAL_PORT:        return F("Console Serial Port");
-#if USES_ESPEASY_CONSOLE_FALLBACK_PORT
-    case LabelType::CONSOLE_FALLBACK_TO_SERIAL0: return F("Fallback to Serial 0");
-    case LabelType::CONSOLE_FALLBACK_PORT:       return F("Console Fallback Port");
-#endif
-
-//    case LabelType::ENABLE_RULES_EVENT_REORDER: return F("Optimize Rules Cache Event Order"); // TD-er: Disabled for now
-    case LabelType::TASKVALUESET_ALL_PLUGINS:   return F("Allow TaskValueSet on all plugins");
-    case LabelType::ALLOW_OTA_UNLIMITED:        return F("Allow OTA without size-check");
-#if FEATURE_CLEAR_I2C_STUCK
-    case LabelType::ENABLE_CLEAR_HUNG_I2C_BUS:  return F("Try clear I2C bus when stuck");
-#endif
-    #if FEATURE_I2C_DEVICE_CHECK
-    case LabelType::ENABLE_I2C_DEVICE_CHECK:    return F("Check I2C devices when enabled");
-    #endif // if FEATURE_I2C_DEVICE_CHECK
-#ifndef BUILD_NO_RAM_TRACKER
-    case LabelType::ENABLE_RAM_TRACKING:    return F("Enable RAM Tracker");
-#endif
-#if FEATURE_AUTO_DARK_MODE
-    case LabelType::ENABLE_AUTO_DARK_MODE:  return F("Web light/dark mode");
-#endif // FEATURE_AUTO_DARK_MODE
-#if FEATURE_RULES_EASY_COLOR_CODE
-    case LabelType::DISABLE_RULES_AUTOCOMPLETE:  return F("Disable Rules auto-completion");
-#endif // if FEATURE_RULES_EASY_COLOR_CODE
-#if FEATURE_TARSTREAM_SUPPORT
-    case LabelType::DISABLE_SAVE_CONFIG_AS_TAR:  return F("Disable Save Config as .tar");
-#endif // if FEATURE_TARSTREAM_SUPPORT
-
-    case LabelType::BOOT_TYPE:              return F("Last Boot Cause");
-    case LabelType::BOOT_COUNT:             return F("Boot Count");
-    case LabelType::DEEP_SLEEP_ALTERNATIVE_CALL: return F("Deep Sleep Alternative");
-    case LabelType::RESET_REASON:           return F("Reset Reason");
-    case LabelType::LAST_TASK_BEFORE_REBOOT: return F("Last Action before Reboot");
-    case LabelType::SW_WD_COUNT:            return F("SW WD count");
-
-
-    case LabelType::WIFI_CONNECTION:        return F("WiFi Connection");
-    case LabelType::WIFI_RSSI:              return F("RSSI");
-    case LabelType::IP_CONFIG:              return F("IP Config");
-#if FEATURE_USE_IPV6
-    case LabelType::IP6_LOCAL:              return F("IPv6 link local");
-    case LabelType::IP6_GLOBAL:             return F("IPv6 global");
-//    case LabelType::IP6_ALL_ADDRESSES:      return F("IPv6 all addresses");
-#endif
-    case LabelType::IP_CONFIG_STATIC:       return F("Static");
-    case LabelType::IP_CONFIG_DYNAMIC:      return F("DHCP");
-    case LabelType::IP_ADDRESS:             return F("IP Address");
-    case LabelType::IP_SUBNET:              return F("IP Subnet");
-    case LabelType::IP_ADDRESS_SUBNET:      return F("IP / Subnet");
-    case LabelType::GATEWAY:                return F("Gateway");
-    case LabelType::CLIENT_IP:              return F("Client IP");
-    #if FEATURE_MDNS
-    case LabelType::M_DNS:                  return F("mDNS");
-    #endif // if FEATURE_MDNS
-    case LabelType::DNS:                    return F("DNS");
-    case LabelType::DNS_1:                  return F("DNS 1");
-    case LabelType::DNS_2:                  return F("DNS 2");
-    case LabelType::ALLOWED_IP_RANGE:       return F("Allowed IP Range");
-    case LabelType::STA_MAC:                return F("STA MAC");
-    case LabelType::AP_MAC:                 return F("AP MAC");
-    case LabelType::SSID:                   return F("SSID");
-    case LabelType::BSSID:                  return F("BSSID");
-    case LabelType::CHANNEL:                return F("Channel");
-    case LabelType::ENCRYPTION_TYPE_STA:    return F("Encryption Type");
-    case LabelType::CONNECTED:              return F("Connected");
-    case LabelType::CONNECTED_MSEC:         return F("Connected msec");
-    case LabelType::LAST_DISCONNECT_REASON: return F("Last Disconnect Reason");
-    case LabelType::LAST_DISC_REASON_STR:   return F("Last Disconnect Reason str");
-    case LabelType::NUMBER_RECONNECTS:      return F("Number Reconnects");
-    case LabelType::WIFI_STORED_SSID1:      return F("Configured SSID1");
-    case LabelType::WIFI_STORED_SSID2:      return F("Configured SSID2");
-
-
-    case LabelType::FORCE_WIFI_BG:          return F("Force WiFi B/G");
-    case LabelType::RESTART_WIFI_LOST_CONN: return F("Restart WiFi Lost Conn");
-    case LabelType::FORCE_WIFI_NOSLEEP:     return F("Force WiFi No Sleep");
-    case LabelType::PERIODICAL_GRAT_ARP:    return F("Periodical send Gratuitous ARP");
-    case LabelType::CONNECTION_FAIL_THRESH: return F("Connection Failure Threshold");
-#ifndef ESP32
-    case LabelType::WAIT_WIFI_CONNECT:      return F("Extra Wait WiFi Connect");
-#endif
-    case LabelType::CONNECT_HIDDEN_SSID:    return F("Include Hidden SSID");
-#ifdef ESP32
-    case LabelType::WIFI_PASSIVE_SCAN:      return F("Passive WiFi Scan");
-#endif
-    case LabelType::HIDDEN_SSID_SLOW_CONNECT: return F("Hidden SSID Slow Connect");
-    case LabelType::SDK_WIFI_AUTORECONNECT: return F("Enable SDK WiFi Auto Reconnect");
-#if FEATURE_USE_IPV6
-    case LabelType::ENABLE_IPV6:            return F("Enable IPv6");
-#endif
-
-
-    case LabelType::BUILD_DESC:             return F("Build");
-    case LabelType::GIT_BUILD:              return F("Git Build");
-    case LabelType::SYSTEM_LIBRARIES:       return F("System Libraries");
-    case LabelType::PLUGIN_COUNT:           return F("Plugin Count");
-    case LabelType::PLUGIN_DESCRIPTION:     return F("Plugin Description");
-    case LabelType::BUILD_TIME:             return F("Build Time");
-    case LabelType::BINARY_FILENAME:        return F("Binary Filename");
-    case LabelType::BUILD_PLATFORM:         return F("Build Platform");
-    case LabelType::GIT_HEAD:               return F("Git HEAD");
-    #ifdef CONFIGURATION_CODE
-    case LabelType::CONFIGURATION_CODE_LBL: return F("Configuration code");
-    #endif // ifdef CONFIGURATION_CODE
-
-    case LabelType::I2C_BUS_STATE:          return F("I2C Bus State");
-    case LabelType::I2C_BUS_CLEARED_COUNT:  return F("I2C bus cleared count");
-
-    case LabelType::SYSLOG_LOG_LEVEL:       return F("Syslog Log Level");
-    case LabelType::SERIAL_LOG_LEVEL:       return F("Serial Log Level");
-    case LabelType::WEB_LOG_LEVEL:          return F("Web Log Level");
-  #if FEATURE_SD
-    case LabelType::SD_LOG_LEVEL:           return F("SD Log Level");
-  #endif // if FEATURE_SD
-
-    case LabelType::ESP_CHIP_ID:            return F("ESP Chip ID");
-    case LabelType::ESP_CHIP_FREQ:          return F("ESP Chip Frequency");
-#ifdef ESP32
-    case LabelType::ESP_CHIP_XTAL_FREQ:     return F("ESP Crystal Frequency");
-    case LabelType::ESP_CHIP_APB_FREQ:      return F("ESP APB Frequency");
-#endif
-    case LabelType::ESP_CHIP_MODEL:         return F("ESP Chip Model");
-    case LabelType::ESP_CHIP_REVISION:      return F("ESP Chip Revision");
-    case LabelType::ESP_CHIP_CORES:         return F("ESP Chip Cores");
-
-    case LabelType::BOARD_NAME:         return F("ESP Board Name");
-
-    case LabelType::FLASH_CHIP_ID:          return F("Flash Chip ID");
-    case LabelType::FLASH_CHIP_VENDOR:      return F("Flash Chip Vendor");
-    case LabelType::FLASH_CHIP_MODEL:       return F("Flash Chip Model");
-    case LabelType::FLASH_CHIP_REAL_SIZE:   return F("Flash Chip Real Size");
-    case LabelType::FLASH_CHIP_SPEED:       return F("Flash Chip Speed");
-    case LabelType::FLASH_IDE_SIZE:         return F("Flash IDE Size");
-    case LabelType::FLASH_IDE_SPEED:        return F("Flash IDE Speed");
-    case LabelType::FLASH_IDE_MODE:         return F("Flash IDE Mode");
-    case LabelType::FLASH_WRITE_COUNT:      return F("Flash Writes");
-    case LabelType::SKETCH_SIZE:            return F("Sketch Size");
-    case LabelType::SKETCH_FREE:            return F("Sketch Free");
-    #ifdef USE_LITTLEFS
-    case LabelType::FS_SIZE:                return F("Little FS Size");
-    case LabelType::FS_FREE:                return F("Little FS Free");
-    #else // ifdef USE_LITTLEFS
-    case LabelType::FS_SIZE:                return F("SPIFFS Size");
-    case LabelType::FS_FREE:                return F("SPIFFS Free");
-    #endif // ifdef USE_LITTLEFS
-    case LabelType::MAX_OTA_SKETCH_SIZE:    return F("Max. OTA Sketch Size");
-    case LabelType::OTA_2STEP:              return F("OTA 2-step Needed");
-    case LabelType::OTA_POSSIBLE:           return F("OTA possible");
-    #if FEATURE_INTERNAL_TEMPERATURE
-    case LabelType::INTERNAL_TEMPERATURE:   return F("Internal Temperature");
-    #endif // if FEATURE_INTERNAL_TEMPERATURE
 #if FEATURE_ETHERNET
     case LabelType::ETH_IP_ADDRESS:         return F("Eth IP Address");
     case LabelType::ETH_IP_SUBNET:          return F("Eth IP Subnet");
@@ -1448,6 +610,17 @@
     case LabelType::MAX_OTA_SKETCH_SIZE:    break;
     case LabelType::OTA_2STEP:              break;
     case LabelType::OTA_POSSIBLE:           break;
+
+#ifdef USES_ESPEASY_NOW
+    case LabelType::ESPEASY_NOW_ENABLED:        return jsonBool(Settings.UseESPEasyNow());
+    case LabelType::TEMP_DISABLE_ESPEASY_NOW:   return jsonBool(temp_disable_EspEasy_now_timer != 0);
+    case LabelType::ESPEASY_NOW_FORCED_CHANNEL: return String(Settings.ForceESPEasyNOWchannel);
+    case LabelType::ESPEASY_NOW_CHANNEL:        return String(Nodes.getESPEasyNOW_channel());  // FIXME TD-er: Must send intended channel and what to do when mesh is off?
+    case LabelType::ESPEASY_NOW_MQTT:           return jsonBool(Nodes.getDistance() < 255); // FIXME TD-er: update this when definition of "distance" no longer reflects presence of connected MQTT broker
+    case LabelType::ESPEASY_NOW_DISTANCE:       return String(Nodes.getDistance());
+#endif
+
+
 #if FEATURE_ETHERNET
     case LabelType::ETH_IP_ADDRESS:         return formatIP(NetworkLocalIP());
     case LabelType::ETH_IP_SUBNET:          return formatIP(NetworkSubnetMask());
@@ -1678,5 +851,4 @@
   }
 
   return flash_str;
->>>>>>> c8ecd35c
 }