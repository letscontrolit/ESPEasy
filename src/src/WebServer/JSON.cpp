#include "../WebServer/JSON.h"

#include "../WebServer/WebServer.h"
#include "../WebServer/JSON.h"
#include "../WebServer/Markup_Forms.h"

#include "../Globals/Nodes.h"
#include "../Globals/Device.h"
#include "../Globals/Plugins.h"

#include "../Helpers/ESPEasyStatistics.h"
#include "../Helpers/ESPEasy_Storage.h"
#include "../Helpers/Hardware.h"
#include "../Helpers/Numerical.h"
#include "../Helpers/StringConverter.h"
#include "../Helpers/StringProvider.h"

#include "../../_Plugin_Helper.h"
#include "../../ESPEasy-Globals.h"



// ********************************************************************************
// Web Interface get CSV value from task
// ********************************************************************************
void handle_csvval()
{
  String htmlData;
  htmlData.reserve(25); // Reserve for error message
  const int printHeader = getFormItemInt(F("header"), 1);
  bool printHeaderValid = true;
  if (printHeader != 1 && printHeader != 0)
  {
    htmlData = F("ERROR: Header not valid!\n");
    printHeaderValid = false;
  }

  const taskIndex_t taskNr    = getFormItemInt(F("tasknr"), INVALID_TASK_INDEX);
  const bool taskValid = validTaskIndex(taskNr);
  if (!taskValid)
  {
    htmlData = F("ERROR: TaskNr not valid!\n");
  }

  const int INVALID_VALUE_NUM = INVALID_TASKVAR_INDEX + 1;
  const taskVarIndex_t valNr    = getFormItemInt(F("valnr"), INVALID_VALUE_NUM);
  bool valueNumberValid = true;
  if (valNr != INVALID_VALUE_NUM && !validTaskVarIndex(valNr))
  {
    htmlData = F("ERROR: ValueId not valid!\n");
    valueNumberValid = false;
  }

  TXBuffer.startJsonStream();
  if (taskValid && valueNumberValid && printHeaderValid)
  {
    const deviceIndex_t DeviceIndex = getDeviceIndex_from_TaskIndex(taskNr);

    if (validDeviceIndex(DeviceIndex))
    {
      LoadTaskSettings(taskNr);
      const byte taskValCount = getValueCountForTask(taskNr);
      uint16_t stringReserveSize = (valNr == INVALID_VALUE_NUM ? 1 : taskValCount) * 24;
      htmlData.reserve(stringReserveSize);

      if (printHeader)
      {
        for (byte x = 0; x < taskValCount; x++)
        {
          if (valNr == INVALID_VALUE_NUM || valNr == x)
          {
            htmlData += String(ExtraTaskSettings.TaskDeviceValueNames[x]);
            if (x != taskValCount - 1)
            {
              htmlData += ';';
            }
          }
        }
        htmlData += '\n';
        addHtml(htmlData);
        htmlData = "";
      }

      for (byte x = 0; x < taskValCount; x++)
      {
        if ((valNr == INVALID_VALUE_NUM) || (valNr == x))
        {
          htmlData += formatUserVarNoCheck(taskNr, x);

          if (x != taskValCount - 1)
          {
            htmlData += ';';
          }
        }
      }
      htmlData += '\n';
    }
  }
  addHtml(htmlData);
  TXBuffer.endStream();
}

// ********************************************************************************
// Web Interface JSON page (no password!)
// ********************************************************************************
void handle_json()
{
  const taskIndex_t taskNr    = getFormItemInt(F("tasknr"), INVALID_TASK_INDEX);
  const bool showSpecificTask = validTaskIndex(taskNr);
  bool showSystem             = true;
  bool showWifi               = true;

  #ifdef HAS_ETHERNET
  bool showEthernet = true;
  #endif // ifdef HAS_ETHERNET
  bool showDataAcquisition = true;
  bool showTaskDetails     = true;
  bool showNodes           = true;
  {
    const String view = webArg("view");

    if (!view.isEmpty()) {
      if (view == F("sensorupdate")) {
        showSystem = false;
        showWifi   = false;
        #ifdef HAS_ETHERNET
        showEthernet = false;
        #endif // ifdef HAS_ETHERNET
        showDataAcquisition = false;
        showTaskDetails     = false;
        showNodes           = false;
      }
    }
  }

  TXBuffer.startJsonStream();

  if (!showSpecificTask)
  {
    addHtml('{');

    if (showSystem) {
      addHtml(F("\"System\":{\n"));

      if (wdcounter > 0)
      {
        stream_next_json_object_value(LabelType::LOAD_PCT);
        stream_next_json_object_value(LabelType::LOOP_COUNT);
      }
<<<<<<< HEAD
      stream_next_json_object_value(LabelType::CPU_ECO_MODE);

    #ifdef CORE_POST_2_5_0
     #ifndef LIMIT_BUILD_SIZE
      stream_next_json_object_value(LabelType::HEAP_MAX_FREE_BLOCK);
      stream_next_json_object_value(LabelType::HEAP_FRAGMENTATION);
     #endif
      #endif // ifdef CORE_POST_2_5_0
      stream_next_json_object_value(LabelType::FREE_MEM);
      stream_next_json_object_value(LabelType::SUNRISE);
      stream_next_json_object_value(LabelType::SUNSET);
      stream_next_json_object_value(LabelType::TIMEZONE_OFFSET);
      stream_next_json_object_value(LabelType::LATITUDE);
      stream_last_json_object_value(LabelType::LONGITUDE);
=======

      static const LabelType::Enum labels[] PROGMEM =
      {
        LabelType::BUILD_DESC,
        LabelType::GIT_BUILD,
        LabelType::SYSTEM_LIBRARIES,
        LabelType::PLUGIN_COUNT,
        LabelType::PLUGIN_DESCRIPTION,
        LabelType::LOCAL_TIME,
        LabelType::ISNTP,
        LabelType::UNIT_NR,
        LabelType::UNIT_NAME,
        LabelType::UPTIME,
        LabelType::UPTIME_MS,
        LabelType::BOOT_TYPE,
        LabelType::RESET_REASON,
        LabelType::CPU_ECO_MODE,

        #ifdef CORE_POST_2_5_0
        LabelType::HEAP_MAX_FREE_BLOCK,
        LabelType::HEAP_FRAGMENTATION,
        #endif // ifdef CORE_POST_2_5_0
        LabelType::FREE_MEM,
        LabelType::SUNRISE,
        LabelType::SUNSET,
        LabelType::TIMEZONE_OFFSET,
        LabelType::LATITUDE,
        LabelType::LONGITUDE,


        LabelType::MAX_LABEL
      };

      stream_json_object_values(labels, true);
>>>>>>> 71387cb6
      addHtml(F(",\n"));
    }

    if (showWifi) {
      addHtml(F("\"WiFi\":{\n"));
      static const LabelType::Enum labels[] PROGMEM =
      {
        LabelType::HOST_NAME,
      #ifdef FEATURE_MDNS
        LabelType::M_DNS,
      #endif // ifdef FEATURE_MDNS
        LabelType::IP_CONFIG,
        LabelType::IP_ADDRESS,
        LabelType::IP_SUBNET,
        LabelType::GATEWAY,
        LabelType::STA_MAC,
        LabelType::DNS_1,
        LabelType::DNS_2,
        LabelType::SSID,
        LabelType::BSSID,
        LabelType::CHANNEL,
        LabelType::ENCRYPTION_TYPE_STA,
        LabelType::CONNECTED_MSEC,
        LabelType::LAST_DISCONNECT_REASON,
        LabelType::LAST_DISC_REASON_STR,
        LabelType::NUMBER_RECONNECTS,
        LabelType::WIFI_STORED_SSID1,
        LabelType::WIFI_STORED_SSID2,
        LabelType::FORCE_WIFI_BG,
        LabelType::RESTART_WIFI_LOST_CONN,
#ifdef ESP8266
        LabelType::FORCE_WIFI_NOSLEEP,
#endif // ifdef ESP8266
#ifdef SUPPORT_ARP
        LabelType::PERIODICAL_GRAT_ARP,
#endif // ifdef SUPPORT_ARP
        LabelType::CONNECTION_FAIL_THRESH,
        LabelType::WIFI_TX_MAX_PWR,
        LabelType::WIFI_CUR_TX_PWR,
        LabelType::WIFI_SENS_MARGIN,
        LabelType::WIFI_SEND_AT_MAX_TX_PWR,
        LabelType::WIFI_NR_EXTRA_SCANS,
        LabelType::WIFI_PERIODICAL_SCAN,
        LabelType::WIFI_RSSI,


        LabelType::MAX_LABEL
      };

      stream_json_object_values(labels, true);

      // TODO: PKR: Add ETH Objects
      addHtml(F(",\n"));
    }

    #ifdef HAS_ETHERNET

    if (showEthernet) {
      addHtml(F("\"Ethernet\":{\n"));
      static const LabelType::Enum labels[] PROGMEM =
      {
        LabelType::ETH_WIFI_MODE,
        LabelType::ETH_CONNECTED,
        LabelType::ETH_DUPLEX,
        LabelType::ETH_SPEED,
        LabelType::ETH_STATE,
        LabelType::ETH_SPEED_STATE,


        LabelType::MAX_LABEL
      };

      stream_json_object_values(labels, true);
      addHtml(F(",\n"));
    }
    #endif // ifdef HAS_ETHERNET

    if (showNodes) {
      bool comma_between = false;

      for (NodesMap::iterator it = Nodes.begin(); it != Nodes.end(); ++it)
      {
        if (it->second.ip[0] != 0)
        {
          if (comma_between) {
            addHtml(',');
          } else {
            comma_between = true;
            addHtml(F("\"nodes\":[\n")); // open json array if >0 nodes
          }

          addHtml('{');
          stream_next_json_object_value(F("nr"), String(it->first));
          stream_next_json_object_value(F("name"),
                                        (it->first != Settings.Unit) ? it->second.nodeName : Settings.Name);

          if (it->second.build) {
            stream_next_json_object_value(F("build"), String(it->second.build));
          }

          if (it->second.nodeType) {
            String platform = getNodeTypeDisplayString(it->second.nodeType);

            if (platform.length() > 0) {
              stream_next_json_object_value(F("platform"), platform);
            }
          }
          stream_next_json_object_value(F("ip"), it->second.ip.toString());
          stream_last_json_object_value(F("age"), String(it->second.age));
        } // if node info exists
      }   // for loop

      if (comma_between) {
        addHtml(F("],\n")); // close array if >0 nodes
      }
    }
  }

  taskIndex_t firstTaskIndex = 0;
  taskIndex_t lastTaskIndex  = TASKS_MAX - 1;

  if (showSpecificTask)
  {
    firstTaskIndex = taskNr - 1;
    lastTaskIndex  = taskNr - 1;
  }
  taskIndex_t lastActiveTaskIndex = 0;

  for (taskIndex_t TaskIndex = firstTaskIndex; TaskIndex <= lastTaskIndex; TaskIndex++) {
    if (validPluginID_fullcheck(Settings.TaskDeviceNumber[TaskIndex])) {
      lastActiveTaskIndex = TaskIndex;
    }
  }

  if (!showSpecificTask) {
    addHtml(F("\"Sensors\":[\n"));
  }

  // Keep track of the lowest reported TTL and use that as refresh interval.
  unsigned long lowest_ttl_json = 60;

  for (taskIndex_t TaskIndex = firstTaskIndex; TaskIndex <= lastActiveTaskIndex && validTaskIndex(TaskIndex); TaskIndex++)
  {
    const deviceIndex_t DeviceIndex = getDeviceIndex_from_TaskIndex(TaskIndex);

    if (validDeviceIndex(DeviceIndex))
    {
      const unsigned long taskInterval = Settings.TaskDeviceTimer[TaskIndex];
      LoadTaskSettings(TaskIndex);
      addHtml(F("{\n"));

      unsigned long ttl_json = 60; // Default value

      // For simplicity, do the optional values first.
      const byte valueCount = getValueCountForTask(TaskIndex);

      if (valueCount != 0) {
        if ((taskInterval > 0) && Settings.TaskDeviceEnabled[TaskIndex]) {
          ttl_json = taskInterval;

          if (ttl_json < lowest_ttl_json) {
            lowest_ttl_json = ttl_json;
          }
        }
        addHtml(F("\"TaskValues\": [\n"));

        for (byte x = 0; x < valueCount; x++)
        {
          addHtml('{');
          const String value = formatUserVarNoCheck(TaskIndex, x);
          byte nrDecimals    = ExtraTaskSettings.TaskDeviceValueDecimals[x];

          if (mustConsiderAsString(value)) {
            // Flag as not to treat as a float
            nrDecimals = 255;
          }
          stream_next_json_object_value(F("ValueNumber"), String(x + 1));
          stream_next_json_object_value(F("Name"),        String(ExtraTaskSettings.TaskDeviceValueNames[x]));
          stream_next_json_object_value(F("NrDecimals"),  String(nrDecimals));
          stream_last_json_object_value(F("Value"), value);

          if (x < (valueCount - 1)) {
            addHtml(F(",\n"));
          }
        }
        addHtml(F("],\n"));
      }

      if (showSpecificTask) {
        stream_next_json_object_value(F("TTL"), String(ttl_json * 1000));
      }

      if (showDataAcquisition) {
        addHtml(F("\"DataAcquisition\": [\n"));

        for (controllerIndex_t x = 0; x < CONTROLLER_MAX; x++)
        {
          addHtml('{');
          stream_next_json_object_value(F("Controller"), String(x + 1));
          stream_next_json_object_value(F("IDX"),        String(Settings.TaskDeviceID[x][TaskIndex]));
          stream_last_json_object_value(F("Enabled"), jsonBool(Settings.TaskDeviceSendData[x][TaskIndex]));

          if (x < (CONTROLLER_MAX - 1)) {
            addHtml(F(",\n"));
          }
        }
        addHtml(F("],\n"));
      }

      if (showTaskDetails) {
        stream_next_json_object_value(F("TaskInterval"),     String(taskInterval));
        stream_next_json_object_value(F("Type"),             getPluginNameFromDeviceIndex(DeviceIndex));
        stream_next_json_object_value(F("TaskName"),         String(ExtraTaskSettings.TaskDeviceName));
        stream_next_json_object_value(F("TaskDeviceNumber"), String(Settings.TaskDeviceNumber[TaskIndex]));
#ifdef FEATURE_I2CMULTIPLEXER
        if (Device[DeviceIndex].Type == DEVICE_TYPE_I2C && isI2CMultiplexerEnabled()) {
          int8_t channel = Settings.I2C_Multiplexer_Channel[TaskIndex];
          if (bitRead(Settings.I2C_Flags[TaskIndex], I2C_FLAGS_MUX_MULTICHANNEL)) {
            addHtml(F("\"I2CBus\" : ["));
            uint8_t b = 0;
            for (uint8_t c = 0; c < I2CMultiplexerMaxChannels(); c++) {
              if (bitRead(channel, c)) {
                if (b > 0) { addHtml(F(",\n")); }
                b++;
                String i2cChannel = F("\"Multiplexer channel ");
                i2cChannel += String(c);
                i2cChannel += F("\"");
                addHtml(i2cChannel);
              }
            }
            addHtml(F("],\n"));
          } else {
            if (channel == -1){
              stream_next_json_object_value(F("I2Cbus"),       F("Standard I2C bus"));
            } else {
              String i2cChannel = F("Multiplexer channel ");
              i2cChannel += String(channel);
              stream_next_json_object_value(F("I2Cbus"),       i2cChannel);
            }
          }
        }
#endif
      }
      stream_next_json_object_value(F("TaskEnabled"), jsonBool(Settings.TaskDeviceEnabled[TaskIndex]));
      stream_last_json_object_value(F("TaskNumber"), String(TaskIndex + 1));

      if (TaskIndex != lastActiveTaskIndex) {
        addHtml(',');
      }
      addHtml('\n');
    }
  }

  if (!showSpecificTask) {
    addHtml(F("],\n"));
    stream_last_json_object_value(F("TTL"), String(lowest_ttl_json * 1000));
  }

  TXBuffer.endStream();
}

// ********************************************************************************
// JSON formatted timing statistics
// ********************************************************************************

#ifdef WEBSERVER_NEW_UI
void handle_timingstats_json() {
  TXBuffer.startJsonStream();
  json_init();
  json_open();
  # ifdef USES_TIMING_STATS
  jsonStatistics(false);
  # endif // ifdef USES_TIMING_STATS
  json_close();
  TXBuffer.endStream();
}

#endif // WEBSERVER_NEW_UI

#ifdef WEBSERVER_NEW_UI
void handle_nodes_list_json() {
  if (!isLoggedIn()) { return; }
  TXBuffer.startJsonStream();
  json_init();
  json_open(true);

  for (NodesMap::iterator it = Nodes.begin(); it != Nodes.end(); ++it)
  {
    if (it->second.ip[0] != 0)
    {
      json_open();
      bool isThisUnit = it->first == Settings.Unit;

      if (isThisUnit) {
        json_number(F("thisunit"), String(1));
      }

      json_number(F("first"), String(it->first));
      json_prop(F("name"), isThisUnit ? Settings.Name : it->second.nodeName);

      if (it->second.build) { json_prop(F("build"), String(it->second.build)); }
      json_prop(F("type"), getNodeTypeDisplayString(it->second.nodeType));
      json_prop(F("ip"),   it->second.ip.toString());
      json_number(F("age"), String(it->second.age));
      json_close();
    }
  }
  json_close(true);
  TXBuffer.endStream();
}

void handle_buildinfo() {
  if (!isLoggedIn()) { return; }
  TXBuffer.startJsonStream();
  json_init();
  json_open();
  {
    json_open(true, F("plugins"));

    for (deviceIndex_t x = 0; x <= deviceCount; x++) {
      if (validPluginID(DeviceIndex_to_Plugin_id[x])) {
        json_open();
        json_number(F("id"), String(DeviceIndex_to_Plugin_id[x]));
        json_prop(F("name"), getPluginNameFromDeviceIndex(x));
        json_close();
      }
    }
    json_close(true);
  }
  {
    json_open(true, F("controllers"));

    for (protocolIndex_t x = 0; x < CPLUGIN_MAX; x++) {
      if (getCPluginID_from_ProtocolIndex(x) != INVALID_C_PLUGIN_ID) {
        json_open();
        json_number(F("id"), String(x + 1));
        json_prop(F("name"), getCPluginNameFromProtocolIndex(x));
        json_close();
      }
    }
    json_close(true);
  }
  {
    json_open(true, F("notifications"));

    for (byte x = 0; x < NPLUGIN_MAX; x++) {
      if (validNPluginID(NPlugin_id[x])) {
        json_open();
        json_number(F("id"), String(x + 1));
        json_prop(F("name"), getNPluginNameFromNotifierIndex(x));
        json_close();
      }
    }
    json_close(true);
  }
  json_prop(LabelType::BUILD_DESC);
  json_prop(LabelType::GIT_BUILD);
  json_prop(LabelType::SYSTEM_LIBRARIES);
  json_prop(LabelType::PLUGIN_COUNT);
  json_prop(LabelType::PLUGIN_DESCRIPTION);
  json_close();
  TXBuffer.endStream();
}

#endif // WEBSERVER_NEW_UI


/*********************************************************************************************\
   Streaming versions directly to TXBuffer
\*********************************************************************************************/
void stream_to_json_value(const String& value) {
  NumericalType detectedType;
  bool isNum  = isNumerical(value, detectedType);
  bool isBool = (Settings.JSONBoolWithoutQuotes() && ((value.equalsIgnoreCase(F("true")) || value.equalsIgnoreCase(F("false")))));

  if (!isBool && ((value.isEmpty()) || !isNum || mustConsiderAsString(detectedType))) {
    // Either empty, not a numerical or a BIN/HEX notation.
    addHtml('\"');
    if ((value.indexOf('\n') != -1) || (value.indexOf('\r') != -1) || (value.indexOf('"') != -1)) {
      // Must replace characters, so make a deepcopy
      String tmpValue(value);
      tmpValue.replace('\n', '^');
      tmpValue.replace('\r', '^');
      tmpValue.replace('"',  '\'');
      addHtml(tmpValue);
    } else {
      addHtml(value);
    }
    addHtml('\"');
  } else {
    addHtml(value);
  }
}

void stream_to_json_object_value(const __FlashStringHelper *  object, const String& value) {
  addHtml('\"');
  addHtml(object);
  addHtml(F("\":"));
  stream_to_json_value(value);
}

void stream_to_json_object_value(const String& object, const String& value) {
  addHtml('\"');
  addHtml(object);
  addHtml(F("\":"));
  stream_to_json_value(value);
}

String jsonBool(bool value) {
  return boolToString(value);
}

// Add JSON formatted data directly to the TXbuffer, including a trailing comma.
void stream_next_json_object_value(const __FlashStringHelper * object, const String& value) {
  stream_to_json_object_value(object, value);
  addHtml(F(",\n"));
}

void stream_next_json_object_value(const String& object, const String& value) {
  stream_to_json_object_value(object, value);
  addHtml(F(",\n"));
}

// Add JSON formatted data directly to the TXbuffer, including a closing '}'
void stream_last_json_object_value(const __FlashStringHelper * object, const String& value) {
  stream_to_json_object_value(object, value);
  addHtml(F("\n}"));
}

void stream_last_json_object_value(const String& object, const String& value) {
  stream_to_json_object_value(object, value);
  addHtml(F("\n}"));
}

void stream_json_object_values(const LabelType::Enum labels[], bool markLast)
{
  size_t i = 0;

  while (true) {
    const LabelType::Enum cur  = static_cast<const LabelType::Enum>(pgm_read_byte(labels + i));
    const LabelType::Enum next = static_cast<const LabelType::Enum>(pgm_read_byte(labels + i + 1));
    const bool nextIsLast      = next == LabelType::MAX_LABEL;

    if (markLast && nextIsLast) {
      stream_last_json_object_value(cur);
    } else {
      stream_next_json_object_value(cur);
    }

    if (nextIsLast) {
      return;
    }
    ++i;
  }
}

void stream_next_json_object_value(LabelType::Enum label) {
  stream_next_json_object_value(getLabel(label), getValue(label));
}

void stream_last_json_object_value(LabelType::Enum label) {
  stream_last_json_object_value(getLabel(label), getValue(label));
}<|MERGE_RESOLUTION|>--- conflicted
+++ resolved
@@ -147,22 +147,6 @@
         stream_next_json_object_value(LabelType::LOAD_PCT);
         stream_next_json_object_value(LabelType::LOOP_COUNT);
       }
-<<<<<<< HEAD
-      stream_next_json_object_value(LabelType::CPU_ECO_MODE);
-
-    #ifdef CORE_POST_2_5_0
-     #ifndef LIMIT_BUILD_SIZE
-      stream_next_json_object_value(LabelType::HEAP_MAX_FREE_BLOCK);
-      stream_next_json_object_value(LabelType::HEAP_FRAGMENTATION);
-     #endif
-      #endif // ifdef CORE_POST_2_5_0
-      stream_next_json_object_value(LabelType::FREE_MEM);
-      stream_next_json_object_value(LabelType::SUNRISE);
-      stream_next_json_object_value(LabelType::SUNSET);
-      stream_next_json_object_value(LabelType::TIMEZONE_OFFSET);
-      stream_next_json_object_value(LabelType::LATITUDE);
-      stream_last_json_object_value(LabelType::LONGITUDE);
-=======
 
       static const LabelType::Enum labels[] PROGMEM =
       {
@@ -197,7 +181,6 @@
       };
 
       stream_json_object_values(labels, true);
->>>>>>> 71387cb6
       addHtml(F(",\n"));
     }
 
