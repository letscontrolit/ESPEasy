--- conflicted
+++ resolved
@@ -161,13 +161,6 @@
 platform                  = espressif32@2.1.0
 build_flags               = -DESP32_STAGE
 
-<<<<<<< HEAD
-[core_esp32_3_3_0]
-platform                  = espressif32 @ 3.3.0
-platform_packages         = framework-arduinoespressif32
-build_flags               = 
-=======
->>>>>>> bfbc97b2
 
 ; Updated ESP-IDF to the latest stable 4.0.1
 ; See: https://github.com/platformio/platform-espressif32/releases
