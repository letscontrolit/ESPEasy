#include "../PluginStructs/P094_data_struct.h"

#ifdef USES_P094

// Needed also here for PlatformIO's library finder as the .h file 
// is in a directory which is excluded in the src_filter
#include <ESPeasySerial.h>

#include <Regexp.h>

#include "../Globals/ESPEasy_time.h"
#include "../Helpers/StringConverter.h"


P094_data_struct::P094_data_struct() :  easySerial(nullptr) {
<<<<<<< HEAD
  for (size_t i = 0; i < P094_NR_FILTERS; ++i) {
=======
  for (int i = 0; i < P094_NR_FILTERS; ++i) {
>>>>>>> 317f6949
    valueType_index[i] = P094_Filter_Value_Type::P094_not_used;
    filter_comp[i] = P094_Filter_Comp::P094_Equal_OR;
  }
}

P094_data_struct::~P094_data_struct() {
  reset();
}

void P094_data_struct::reset() {
  if (easySerial != nullptr) {
    delete easySerial;
    easySerial = nullptr;
  }
}

bool P094_data_struct::init(ESPEasySerialPort port, 
                            const int16_t serial_rx, 
                            const int16_t serial_tx, 
                            unsigned long baudrate) {
  if ((serial_rx < 0) && (serial_tx < 0)) {
    return false;
  }
  reset();
  easySerial = new (std::nothrow) ESPeasySerial(port, serial_rx, serial_tx);

  if (easySerial == nullptr) {
    return false;
  }
  easySerial->begin(baudrate);
  return true;
}

void P094_data_struct::post_init() {
  for (uint8_t i = 0; i < P094_FILTER_VALUE_Type_NR_ELEMENTS; ++i) {
    valueType_used[i] = false;
  }

  for (uint8_t i = 0; i < P094_NR_FILTERS; ++i) {
    size_t lines_baseindex            = P094_Get_filter_base_index(i);
    int    index                      = _lines[lines_baseindex].toInt();
    int    tmp_filter_comp            = _lines[lines_baseindex + 2].toInt();
    const bool filter_string_notempty = _lines[lines_baseindex + 3].length() > 0;
    const bool valid_index            = index >= 0 && index < P094_FILTER_VALUE_Type_NR_ELEMENTS;
    const bool valid_filter_comp      = tmp_filter_comp >= 0 && tmp_filter_comp < P094_FILTER_COMP_NR_ELEMENTS;

    valueType_index[i] = P094_not_used;

    if (valid_index && valid_filter_comp && filter_string_notempty) {
      valueType_used[index] = true;
      valueType_index[i]    = static_cast<P094_Filter_Value_Type>(index);
      filter_comp[i]        = static_cast<P094_Filter_Comp>(tmp_filter_comp);
    }
  }
}

bool P094_data_struct::isInitialized() const {
  return easySerial != nullptr;
}

void P094_data_struct::sendString(const String& data) {
  if (isInitialized()) {
    if (data.length() > 0) {
      setDisableFilterWindowTimer();
      easySerial->write(data.c_str());

      if (loglevelActiveFor(LOG_LEVEL_INFO)) {
        String log = F("Proxy: Sending: ");
        log += data;
        addLogMove(LOG_LEVEL_INFO, log);
      }
    }
  }
}

bool P094_data_struct::loop() {
  if (!isInitialized()) {
    return false;
  }
  bool fullSentenceReceived = false;

  if (easySerial != nullptr) {
    int available = easySerial->available();

    unsigned long timeout = millis() + 10;

    while (available > 0 && !fullSentenceReceived) {
      // Look for end marker
      char c = easySerial->read();
      --available;

      if (available == 0) {
        if (!timeOutReached(timeout)) {
          available = easySerial->available();
        }
        delay(0);
      }

      switch (c) {
        case 13:
        {
          const size_t length = sentence_part.length();
          bool valid          = length > 0;

          for (size_t i = 0; i < length && valid; ++i) {
            if ((sentence_part[i] > 127) || (sentence_part[i] < 32)) {
              sentence_part = String();
              ++sentences_received_error;
              valid = false;
            }
          }
          if (valid) {
            fullSentenceReceived = true;
          }
          break;
        }
        case 10:

          // Ignore LF
          break;
        default:
          if (c >= 32 && c < 127) {
            sentence_part += c;
          } else {
            current_sentence_errored = true;
          }
          break;
      }

      if (max_length_reached()) { fullSentenceReceived = true; }
    }
  }

  if (fullSentenceReceived) {
    ++sentences_received;
    length_last_received = sentence_part.length();
  }
  return fullSentenceReceived;
}

const String& P094_data_struct::peekSentence() const {
  return sentence_part;
}

void P094_data_struct::getSentence(String& string, bool appendSysTime) {
  string = std::move(sentence_part);
  sentence_part = String(); // FIXME TD-er: Should not be needed as move already cleared it.
  if (appendSysTime) {
    // Unix timestamp = 10 decimals + separator
    if (string.reserve(sentence_part.length() + 11)) {
      string += ';';
      string += node_time.getUnixTime();
    }
  }
  sentence_part.reserve(string.length());
}

void P094_data_struct::getSentencesReceived(uint32_t& succes, uint32_t& error, uint32_t& length_last) const {
  succes      = sentences_received;
  error       = sentences_received_error;
  length_last = length_last_received;
}

void P094_data_struct::setMaxLength(uint16_t maxlenght) {
  max_length = maxlenght;
}

void P094_data_struct::setLine(uint8_t varNr, const String& line) {
  if (varNr < P94_Nlines) {
    _lines[varNr] = line;
  }
}

uint32_t P094_data_struct::getFilterOffWindowTime() const {
  return _lines[P094_FILTER_OFF_WINDOW_POS].toInt();
}

P094_Match_Type P094_data_struct::getMatchType() const {
  return static_cast<P094_Match_Type>(_lines[P094_MATCH_TYPE_POS].toInt());
}

bool P094_data_struct::invertMatch() const {
  switch (getMatchType()) {
    case P094_Regular_Match:
      break;
    case P094_Regular_Match_inverted:
      return true;
    case P094_Filter_Disabled:
      break;
  }
  return false;
}

bool P094_data_struct::filterUsed(uint8_t lineNr) const
{
  if (valueType_index[lineNr] == P094_Filter_Value_Type::P094_not_used) { return false; }
  uint8_t varNr = P094_Get_filter_base_index(lineNr);
  return _lines[varNr + 3].length() > 0;
}

String P094_data_struct::getFilter(uint8_t lineNr, P094_Filter_Value_Type& filterValueType, uint32_t& optional,
                                   P094_Filter_Comp& comparator) const
{
  uint8_t varNr = P094_Get_filter_base_index(lineNr);

  filterValueType = P094_Filter_Value_Type::P094_not_used;

  if ((varNr + 3) >= P94_Nlines) { return ""; }
  optional        = _lines[varNr + 1].toInt();
  filterValueType = valueType_index[lineNr];
  comparator      = filter_comp[lineNr];

  //  filterValueType = static_cast<P094_Filter_Value_Type>(_lines[varNr].toInt());
  //  comparator      = static_cast<P094_Filter_Comp>(_lines[varNr + 2].toInt());
  return _lines[varNr + 3];
}

void P094_data_struct::setDisableFilterWindowTimer() {
  if (getFilterOffWindowTime() == 0) {
    disable_filter_window = 0;
  }
  else {
    disable_filter_window = millis() + getFilterOffWindowTime();
  }
}

bool P094_data_struct::disableFilterWindowActive() const {
  if (disable_filter_window != 0) {
    if (!timeOutReached(disable_filter_window)) {
      // We're still in the window where filtering is disabled
      return true;
    }
  }
  return false;
}

bool P094_data_struct::parsePacket(const String& received) const {
  size_t strlength = received.length();

  if (strlength == 0) {
    return false;
  }


  if (getMatchType() == P094_Filter_Disabled) {
    return true;
  }

  bool match_result = false;

  // FIXME TD-er: For now added '$' to test with GPS.
  if ((received[0] == 'b') || (received[0] == '$')) {
    // Received a data packet in CUL format.
    if (strlength < 21) {
      return false;
    }

    // Decoded packet

    unsigned long packet_header[P094_FILTER_VALUE_Type_NR_ELEMENTS];
    packet_header[P094_packet_length] = hexToUL(received, 1, 2);
    packet_header[P094_unknown1]      = hexToUL(received, 3, 2);
    packet_header[P094_manufacturer]  = hexToUL(received, 5, 4);
    packet_header[P094_serial_number] = hexToUL(received, 9, 8);
    packet_header[P094_unknown2]      = hexToUL(received, 17, 2);
    packet_header[P094_meter_type]    = hexToUL(received, 19, 2);

    // FIXME TD-er: Is this also correct?
    packet_header[P094_rssi] = hexToUL(received, strlength - 4, 4);

    // FIXME TD-er: Is this correct?
    // match_result = packet_length == (strlength - 21) / 2;

    if (loglevelActiveFor(LOG_LEVEL_INFO)) {
      String log;
      if (log.reserve(128)) {
        log  = F("CUL Reader: ");
        log += F(" length: ");
        log += packet_header[P094_packet_length];
        log += F(" (header: ");
        log += strlength - (packet_header[P094_packet_length] * 2);
        log += F(") manu: ");
        log += formatToHex_decimal(packet_header[P094_manufacturer]);
        log += F(" serial: ");
        log += formatToHex_decimal(packet_header[P094_serial_number]);
        log += F(" mType: ");
        log += formatToHex_decimal(packet_header[P094_meter_type]);
        log += F(" RSSI: ");
        log += formatToHex_decimal(packet_header[P094_rssi]);
        addLogMove(LOG_LEVEL_INFO, log);
      }
    }

    bool filter_matches[P094_NR_FILTERS];

    for (unsigned int f = 0; f < P094_NR_FILTERS; ++f) {
      filter_matches[f] = false;
    }

    // Do not check for "not used" (0)
    for (unsigned int i = 1; i < P094_FILTER_VALUE_Type_NR_ELEMENTS; ++i) {
      if (valueType_used[i]) {
        for (unsigned int f = 0; f < P094_NR_FILTERS; ++f) {
          if (valueType_index[f] == i) {
            // Have a matching filter

            uint32_t optional;
            P094_Filter_Value_Type filterValueType;
            P094_Filter_Comp comparator;
            bool   match = false;
            String inputString;
            String valueString;

            if (i == P094_Filter_Value_Type::P094_position) {
              valueString = getFilter(f, filterValueType, optional, comparator);

              if (received.length() >= (optional + valueString.length())) {
                // received string is long enough to fit the expression.
                inputString = received.substring(optional, optional + valueString.length());
                match = inputString.equalsIgnoreCase(valueString);
              }
            } else {
              unsigned long value = hexToUL(getFilter(f, filterValueType, optional, comparator));
              match       = (value == packet_header[i]);
              inputString = formatToHex_decimal(packet_header[i]);
              valueString = formatToHex_decimal(value);
            }


            if (loglevelActiveFor(LOG_LEVEL_INFO)) {
              String log;
              if (log.reserve(64)) {
                log += F("CUL Reader: ");
                log += P094_FilterValueType_toString(valueType_index[f]);
                log += F(":  in:");
                log += inputString;
                log += ' ';
                log += P094_FilterComp_toString(comparator);
                log += ' ';
                log += valueString;

                switch (comparator) {
                  case P094_Filter_Comp::P094_Equal_OR:
                  case P094_Filter_Comp::P094_Equal_MUST:

                    if (match) { log += F(" expected MATCH"); } 
                    break;
                  case P094_Filter_Comp::P094_NotEqual_OR:
                  case P094_Filter_Comp::P094_NotEqual_MUST:

                    if (!match) { log += F(" expected NO MATCH"); }
                    break;
                }
                addLogMove(LOG_LEVEL_INFO, log);
              }
            }

            switch (comparator) {
              case P094_Filter_Comp::P094_Equal_OR:

                if (match) { filter_matches[f] = true; }
                break;
              case P094_Filter_Comp::P094_NotEqual_OR:

                if (!match) { filter_matches[f] = true; }
                break;

              case P094_Filter_Comp::P094_Equal_MUST:

                if (!match) { return false; }
                break;

              case P094_Filter_Comp::P094_NotEqual_MUST:

                if (match) { return false; }
                break;
            }
          }
        }
      }
    }

    // Now we have to check if all rows per filter line in filter_matches[f] are true or not used.
    int nrMatches = 0;
    int nrNotUsed = 0;

    for (unsigned int f = 0; !match_result && f < P094_NR_FILTERS; ++f) {
      if (f % P094_AND_FILTER_BLOCK == 0) {
        if ((nrMatches > 0) && ((nrMatches + nrNotUsed) == P094_AND_FILTER_BLOCK)) {
          match_result = true;
        }
        nrMatches = 0;
        nrNotUsed = 0;
      }

      if (filter_matches[f]) {
        ++nrMatches;
      } else {
        if (!filterUsed(f)) {
          ++nrNotUsed;
        }
      }
    }
  } else {
    switch (received[0]) {
      case 'C': // CMODE
      case 'S': // SMODE
      case 'T': // TMODE
      case 'O': // OFF
      case 'V': // Version info

        // FIXME TD-er: Must test the result of the other possible answers.
        match_result = true;
        break;
    }
  }

  return match_result;
}

const __FlashStringHelper * P094_data_struct::MatchType_toString(P094_Match_Type matchType) {
  switch (matchType)
  {
    case P094_Match_Type::P094_Regular_Match:          return F("Regular Match");
    case P094_Match_Type::P094_Regular_Match_inverted: return F("Regular Match inverted");
    case P094_Match_Type::P094_Filter_Disabled:        return F("Filter Disabled");
  }
  return F("");
}

const __FlashStringHelper * P094_data_struct::P094_FilterValueType_toString(P094_Filter_Value_Type valueType)
{
  switch (valueType) {
    case P094_Filter_Value_Type::P094_not_used:      return F("---");
    case P094_Filter_Value_Type::P094_packet_length: return F("Packet Length");
    case P094_Filter_Value_Type::P094_unknown1:      return F("unknown1");
    case P094_Filter_Value_Type::P094_manufacturer:  return F("Manufacturer");
    case P094_Filter_Value_Type::P094_serial_number: return F("Serial Number");
    case P094_Filter_Value_Type::P094_unknown2:      return F("unknown2");
    case P094_Filter_Value_Type::P094_meter_type:    return F("Meter Type");
    case P094_Filter_Value_Type::P094_rssi:          return F("RSSI");
    case P094_Filter_Value_Type::P094_position:      return F("Position");

      //    default: break;
  }
  return F("unknown");
}

const __FlashStringHelper * P094_data_struct::P094_FilterComp_toString(P094_Filter_Comp comparator)
{
  switch (comparator) {
    case P094_Filter_Comp::P094_Equal_OR:      return F("==");
    case P094_Filter_Comp::P094_NotEqual_OR:   return F("!=");
    case P094_Filter_Comp::P094_Equal_MUST:    return F("== (must)");
    case P094_Filter_Comp::P094_NotEqual_MUST: return F("!= (must)");
  }
  return F("");
}

bool P094_data_struct::max_length_reached() const {
  if (max_length == 0) { return false; }
  return sentence_part.length() >= max_length;
}

size_t P094_data_struct::P094_Get_filter_base_index(size_t filterLine) {
  return filterLine * P094_ITEMS_PER_FILTER + P094_FIRST_FILTER_POS;
}

uint32_t P094_data_struct::getDebugCounter() {
  return debug_counter++;
}

#endif // USES_P094<|MERGE_RESOLUTION|>--- conflicted
+++ resolved
@@ -13,11 +13,7 @@
 
 
 P094_data_struct::P094_data_struct() :  easySerial(nullptr) {
-<<<<<<< HEAD
-  for (size_t i = 0; i < P094_NR_FILTERS; ++i) {
-=======
   for (int i = 0; i < P094_NR_FILTERS; ++i) {
->>>>>>> 317f6949
     valueType_index[i] = P094_Filter_Value_Type::P094_not_used;
     filter_comp[i] = P094_Filter_Comp::P094_Equal_OR;
   }
