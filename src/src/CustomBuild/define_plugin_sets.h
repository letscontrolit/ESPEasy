#ifndef CUSTOMBUILD_DEFINE_PLUGIN_SETS_H
#define CUSTOMBUILD_DEFINE_PLUGIN_SETS_H

#include "../../include/ESPEasy_config.h"

/*
#################################################
 This is the place where plugins are registered
#################################################
To create/register a plugin, you have to :
- find an available number, ie 777.
- Create your own plugin, ie as "_P777_myfunction.ino"
- be sure it starts with ""#ifdef USES_P777", and ends with "#endif"
- then register it into the PLUGIN_SET_EXPERIMENTAL block (see below)
 #ifdef PLUGIN_SET_EXPERIMENTAL
     #define USES_P777   // MYsuperPlugin
 #endif
 - you can from now on test it by compiling using the PLUGIN_BUILD_DEV flag
 either by adding "-DPLUGIN_BUILD_DEV" when compiling, or by momentarly
 adding "#define PLUGIN_BUILD_DEV" at the top of the ESPEasy.ino file
 - You will then have to push a PR including your plugin + the corret line (#define USES_P777) added to this file
 When found stable enough, the maintainer (and only him) will choose to move it to COLLECTION or NORMAL
*/

//#define FEATURE_SD 1

/******************************************************************************\
 * WebServer pages   **********************************************************
\******************************************************************************/
// FIXME TD-er: Make useful selections for these pages to be included. (e.g. view only)

#ifndef WEBSERVER_CUSTOM_BUILD_DEFINED
    #ifndef WEBSERVER_TIMINGSTATS
        #define WEBSERVER_TIMINGSTATS
    #endif
    #ifndef WEBSERVER_SYSVARS
        #define WEBSERVER_SYSVARS
    #endif
    #ifndef WEBSERVER_NEW_UI
    //    #define WEBSERVER_NEW_UI
    #endif
    #ifndef WEBSERVER_I2C_SCANNER
        #define WEBSERVER_I2C_SCANNER
    #endif
    #ifndef WEBSERVER_FAVICON
        #define WEBSERVER_FAVICON
    #endif
    #ifndef WEBSERVER_CSS
        #define WEBSERVER_CSS
    #endif
    #ifndef WEBSERVER_INCLUDE_JS
        #define WEBSERVER_INCLUDE_JS
    #endif
    #ifndef WEBSERVER_LOG
        #define WEBSERVER_LOG
    #endif
    #ifndef WEBSERVER_GITHUB_COPY
        #define WEBSERVER_GITHUB_COPY
    #endif
    #ifndef WEBSERVER_ROOT
        #define WEBSERVER_ROOT
    #endif
    #ifndef WEBSERVER_ADVANCED
        #define WEBSERVER_ADVANCED
    #endif
    #ifndef WEBSERVER_CONFIG
        #define WEBSERVER_CONFIG
    #endif
    #ifndef WEBSERVER_CONTROL
        #define WEBSERVER_CONTROL
    #endif
    #ifndef WEBSERVER_CONTROLLERS
        #define WEBSERVER_CONTROLLERS
    #endif
    #ifndef WEBSERVER_CUSTOM
        #define WEBSERVER_CUSTOM
    #endif
    #ifndef WEBSERVER_DEVICES
        #define WEBSERVER_DEVICES
    #endif
    #ifndef WEBSERVER_DOWNLOAD
        #define WEBSERVER_DOWNLOAD
    #endif
    #ifndef WEBSERVER_FACTORY_RESET
        #define WEBSERVER_FACTORY_RESET
    #endif
    #ifndef WEBSERVER_FILELIST
        #define WEBSERVER_FILELIST
    #endif
    #ifndef WEBSERVER_HARDWARE
        #define WEBSERVER_HARDWARE
    #endif
    #ifndef WEBSERVER_PINSTATES
        #define WEBSERVER_PINSTATES
    #endif
    #ifndef WEBSERVER_RULES
        #define WEBSERVER_RULES
    #endif
    #ifndef WEBSERVER_SETUP
        #define WEBSERVER_SETUP
    #endif
    #ifndef WEBSERVER_SYSINFO
        #define WEBSERVER_SYSINFO
    #endif
    #ifndef WEBSERVER_METRICS
        #define WEBSERVER_METRICS
    #endif
    #ifndef WEBSERVER_TOOLS
        #define WEBSERVER_TOOLS
    #endif
    #ifndef WEBSERVER_UPLOAD
        #define WEBSERVER_UPLOAD
    #endif
    #ifndef WEBSERVER_WIFI_SCANNER
        #define WEBSERVER_WIFI_SCANNER
    #endif
    #ifndef WEBSERVER_NEW_RULES
//        #define WEBSERVER_NEW_RULES
    #endif
#endif

#ifdef WEBSERVER_CSS
  #ifndef WEBSERVER_EMBED_CUSTOM_CSS
    #ifndef EMBED_ESPEASY_DEFAULT_MIN_CSS
      #define EMBED_ESPEASY_DEFAULT_MIN_CSS
    #endif
  #endif
#endif


#ifndef PLUGIN_BUILD_CUSTOM
    #ifndef FEATURE_SSDP
        #define FEATURE_SSDP  1
    #endif
    #ifndef FEATURE_TIMING_STATS
        #define FEATURE_TIMING_STATS  1
    #endif
    #ifndef FEATURE_I2CMULTIPLEXER
        #define FEATURE_I2CMULTIPLEXER  1
    #endif
    #ifndef FEATURE_TRIGONOMETRIC_FUNCTIONS_RULES
        #define FEATURE_TRIGONOMETRIC_FUNCTIONS_RULES 1
    #endif
    #ifndef FEATURE_EXT_RTC
        #define FEATURE_EXT_RTC 1
    #endif
#endif

#ifdef MEMORY_ANALYSIS
  #ifdef MQTT_ONLY
    #define USES_C002   // Domoticz MQTT
    #define USES_C005   // Home Assistant (openHAB) MQTT
    #define USES_C006   // PiDome MQTT
    #define USES_C014   // homie 3 & 4dev MQTT
    #define USES_P037   // MQTTImport
  #endif
#endif

#ifndef FEATURE_TOOLTIPS
  #define FEATURE_TOOLTIPS  1
#endif // ifndef FEATURE_TOOLTIPS

/******************************************************************************\
 * Available options **********************************************************
\******************************************************************************/
#if defined(CORE_POST_2_5_0) && !defined(MEMORY_ANALYSIS) && !defined(USE_CUSTOM_H)
    #ifndef FEATURE_SETTINGS_ARCHIVE
    // FIXME TD-er: Disabled for now, to reduce binary size
//        #define FEATURE_SETTINGS_ARCHIVE 1
    #endif // ifndef FEATURE_SETTINGS_ARCHIVE
#endif

#if defined(FEATURE_SETTINGS_ARCHIVE) && defined(FORCE_PRE_2_5_0)
  #undef FEATURE_SETTINGS_ARCHIVE
#endif

#ifndef FEATURE_NO_HTTP_CLIENT
  #define FEATURE_NO_HTTP_CLIENT  0
#endif


/******************************************************************************\
 * BUILD Configs **************************************************************
\******************************************************************************/

// IR library is large, so make a separate build including stable plugins and IR.
#ifdef PLUGIN_BUILD_DEV_IR
    #define PLUGIN_BUILD_DEV       // add dev
    #define PLUGIN_BUILD_IR
#endif

#ifdef PLUGIN_BUILD_COLLECTION_IR
    #define PLUGIN_BUILD_COLLECTION   // add collection
    #define PLUGIN_BUILD_IR
#endif

#ifdef PLUGIN_BUILD_MINIMAL_IR
    #ifndef FEATURE_DOMOTICZ
        #define FEATURE_DOMOTICZ  1
    #endif
    #ifndef FEATURE_FHEM
        #define FEATURE_FHEM  1
    #endif
    #ifndef FEATURE_HOMEASSISTANT_OPENHAB
        #define FEATURE_HOMEASSISTANT_OPENHAB 1
    #endif

    #define PLUGIN_BUILD_MINIMAL_OTA
    #define PLUGIN_DESCR  "Minimal, IR"
    #define PLUGIN_BUILD_IR
#endif

#ifdef PLUGIN_BUILD_MINIMAL_IRext
    #ifndef FEATURE_DOMOTICZ
        #define FEATURE_DOMOTICZ  1
    #endif
    #ifndef FEATURE_FHEM
        #define FEATURE_FHEM  1
    #endif
    #ifndef FEATURE_HOMEASSISTANT_OPENHAB
        #define FEATURE_HOMEASSISTANT_OPENHAB 1
    #endif

    #define PLUGIN_BUILD_MINIMAL_OTA
    #define PLUGIN_DESCR  "Minimal, IR with AC"
    #define PLUGIN_BUILD_IR_EXTENDED
#endif

#ifdef PLUGIN_BUILD_NORMAL_IR
    #define PLUGIN_BUILD_NORMAL     // add stable
    #define PLUGIN_DESCR  "Normal, IR"
    #define PLUGIN_BUILD_IR
#endif

#ifdef PLUGIN_BUILD_NORMAL_IRext
  #define PLUGIN_BUILD_NORMAL     // add stable
  #if defined(PLUGIN_SET_COLLECTION_ESP32)
    #define PLUGIN_DESCR  "Collection_A, IR with AC"
  #elif defined(PLUGIN_SET_COLLECTION_B_ESP32)
    #define PLUGIN_DESCR  "Collection_B, IR with AC"
  #elif defined(PLUGIN_SET_COLLECTION_C_ESP32)
    #define PLUGIN_DESCR  "Collection_C, IR with AC"
  #elif defined(PLUGIN_SET_COLLECTION_D_ESP32)
    #define PLUGIN_DESCR  "Collection_D, IR with AC"
  #elif defined(PLUGIN_SET_COLLECTION_E_ESP32)
    #define PLUGIN_DESCR  "Collection_E, IR with AC"
  #elif defined(PLUGIN_SET_COLLECTION_F_ESP32)
    #define PLUGIN_DESCR  "Collection_F, IR with AC"
  #else
    #define PLUGIN_DESCR  "Normal, IR with AC"
  #endif
  #define PLUGIN_BUILD_IR_EXTENDED
#endif

#ifdef PLUGIN_BUILD_DEV
  #define  PLUGIN_SET_EXPERIMENTAL
  #define  CONTROLLER_SET_EXPERIMENTAL
  #define  NOTIFIER_SET_EXPERIMENTAL
  #define  PLUGIN_BUILD_COLLECTION   // add collection
#endif

#ifdef PLUGIN_BUILD_COLLECTION
  #if !defined(PLUGIN_BUILD_COLLECTION_B) && !defined(PLUGIN_BUILD_COLLECTION_C) && !defined(PLUGIN_BUILD_COLLECTION_D) && !defined(PLUGIN_BUILD_COLLECTION_E) && !defined(PLUGIN_BUILD_COLLECTION_F)
    #define PLUGIN_DESCR  "Collection_A"
    #define PLUGIN_SET_COLLECTION_A
  #endif
  #define PLUGIN_SET_COLLECTION
  #define CONTROLLER_SET_COLLECTION
  #define NOTIFIER_SET_COLLECTION
  #define PLUGIN_BUILD_NORMAL     // add stable
#endif

#ifdef PLUGIN_BUILD_COLLECTION_B
  #define PLUGIN_DESCR  "Collection_B"
  #define PLUGIN_SET_COLLECTION
  #define PLUGIN_SET_COLLECTION_B
  #define CONTROLLER_SET_COLLECTION
  #define NOTIFIER_SET_COLLECTION
  #define PLUGIN_BUILD_NORMAL     // add stable
#endif

#ifdef PLUGIN_BUILD_COLLECTION_C
  #define PLUGIN_DESCR  "Collection_C"
  #define PLUGIN_SET_COLLECTION
  #define PLUGIN_SET_COLLECTION_C
  #define CONTROLLER_SET_COLLECTION
  #define NOTIFIER_SET_COLLECTION
  #define PLUGIN_BUILD_NORMAL     // add stable
#endif

#ifdef PLUGIN_BUILD_COLLECTION_D
  #define PLUGIN_DESCR  "Collection_D"
  #define PLUGIN_SET_COLLECTION
  #define PLUGIN_SET_COLLECTION_D
  #define CONTROLLER_SET_COLLECTION
  #define NOTIFIER_SET_COLLECTION
  #define PLUGIN_BUILD_NORMAL     // add stable
#endif

#ifdef PLUGIN_BUILD_COLLECTION_E
  #define PLUGIN_DESCR  "Collection_E"
  #define PLUGIN_SET_COLLECTION
  #define PLUGIN_SET_COLLECTION_E
  #define CONTROLLER_SET_COLLECTION
  #define NOTIFIER_SET_COLLECTION
  #define PLUGIN_BUILD_NORMAL     // add stable
#endif

#ifdef PLUGIN_BUILD_COLLECTION_F
  #define PLUGIN_DESCR  "Collection_F"
  #define PLUGIN_SET_COLLECTION
  #define PLUGIN_SET_COLLECTION_F
  #define CONTROLLER_SET_COLLECTION
  #define NOTIFIER_SET_COLLECTION
  #define PLUGIN_BUILD_NORMAL     // add stable
#endif

#ifndef PLUGIN_BUILD_CUSTOM
  #ifndef PLUGIN_BUILD_NORMAL
    #define PLUGIN_BUILD_NORMAL // defaults to stable, if not custom
  #endif
#endif

#ifdef PLUGIN_CLIMATE_COLLECTION
  #ifdef PLUGIN_BUILD_NORMAL
    #undef PLUGIN_BUILD_NORMAL
  #endif
  #define PLUGIN_SET_NONE // Specifically configured below
  #define CONTROLLER_SET_STABLE
  #define NOTIFIER_SET_STABLE
  #ifndef FEATURE_ESPEASY_P2P
    #define FEATURE_ESPEASY_P2P 1
  #endif

  #ifndef FEATURE_I2CMULTIPLEXER
    #define FEATURE_I2CMULTIPLEXER  1
  #endif
  #ifndef FEATURE_TRIGONOMETRIC_FUNCTIONS_RULES
    #define FEATURE_TRIGONOMETRIC_FUNCTIONS_RULES 1
  #endif
  #define KEEP_TRIGONOMETRIC_FUNCTIONS_RULES
  #ifndef FEATURE_PLUGIN_STATS
    #define FEATURE_PLUGIN_STATS  1
  #endif
  #ifndef FEATURE_CHART_JS
    #define FEATURE_CHART_JS  1
  #endif
  #ifndef FEATURE_RULES_EASY_COLOR_CODE
    #define FEATURE_RULES_EASY_COLOR_CODE 1
  #endif
#endif

#ifdef PLUGIN_BUILD_NORMAL
    #define  PLUGIN_SET_STABLE
    #define  CONTROLLER_SET_STABLE
    #define  NOTIFIER_SET_STABLE
    #ifndef FEATURE_ESPEASY_P2P
      #define FEATURE_ESPEASY_P2P 1
    #endif

    #ifndef FEATURE_I2CMULTIPLEXER
        #define FEATURE_I2CMULTIPLEXER  1
    #endif
    #ifndef FEATURE_TRIGONOMETRIC_FUNCTIONS_RULES
        #define FEATURE_TRIGONOMETRIC_FUNCTIONS_RULES 1
    #endif
    #define KEEP_TRIGONOMETRIC_FUNCTIONS_RULES
    #ifndef FEATURE_PLUGIN_STATS
        #define FEATURE_PLUGIN_STATS  1
    #endif
    #ifndef FEATURE_CHART_JS
        #define FEATURE_CHART_JS  1
    #endif
    #ifndef FEATURE_RULES_EASY_COLOR_CODE
        #define FEATURE_RULES_EASY_COLOR_CODE 1
    #endif
#endif

#if FEATURE_FHEM
    #define USES_C009   // FHEM HTTP
#endif

#if FEATURE_HOMEASSISTANT_OPENHAB
    #define USES_C005   // Home Assistant (openHAB) MQTT
#endif

#ifdef PLUGIN_BUILD_MINIMAL_OTA
    // Disable ESPEasy p2p for minimal OTA builds.
    #ifdef FEATURE_ESPEASY_P2P
      #undef FEATURE_ESPEASY_P2P
    #endif
    #define FEATURE_ESPEASY_P2P 0

    #ifdef FEATURE_MDNS
      #undef FEATURE_MDNS
    #endif
    #define FEATURE_MDNS 0

    #ifndef DISABLE_SC16IS752_Serial
      #define DISABLE_SC16IS752_Serial
    #endif

    #ifdef FEATURE_ARDUINO_OTA
      #undef FEATURE_ARDUINO_OTA
    #endif
    #define FEATURE_ARDUINO_OTA 0

    #ifndef PLUGIN_DESCR
      #define PLUGIN_DESCR  "Minimal 1M OTA"
    #endif


    #ifndef CONTROLLER_SET_NONE
      #define CONTROLLER_SET_NONE
    #endif

    #define BUILD_MINIMAL_OTA
    #ifndef BUILD_NO_DEBUG
      #define BUILD_NO_DEBUG
    #endif

//    #define USES_C001   // Domoticz HTTP
//    #define USES_C002   // Domoticz MQTT
//    #define USES_C005   // Home Assistant (openHAB) MQTT
//    #define USES_C006   // PiDome MQTT
  #if !FEATURE_NO_HTTP_CLIENT
    #define USES_C008   // Generic HTTP
  #endif
//    #define USES_C009   // FHEM HTTP
//    #define USES_C010   // Generic UDP
//    #define USES_C013   // ESPEasy P2P network

//    #define NOTIFIER_SET_STABLE
    #ifndef NOTIFIER_SET_NONE
      #define NOTIFIER_SET_NONE
    #endif

    #ifndef PLUGIN_SET_NONE
      #define PLUGIN_SET_NONE
    #endif

    #ifdef FEATURE_SETTINGS_ARCHIVE
        #undef FEATURE_SETTINGS_ARCHIVE
    #endif // if FEATURE_SETTINGS_ARCHIVE
    #define FEATURE_SETTINGS_ARCHIVE  0

    #ifdef FEATURE_TIMING_STATS
        #undef FEATURE_TIMING_STATS
    #endif
    #define FEATURE_TIMING_STATS  0

    #ifndef USES_P001
        #define USES_P001   // switch
    #endif
    #ifndef USES_P026
      #define USES_P026   // SysInfo
    #endif
    #ifndef USES_P033
      #define USES_P033   // Dummy
    #endif
    #ifndef USES_P037
//        #define USES_P037   // MQTTImport
    #endif

    #ifndef USES_P004
//        #define USES_P004   // Dallas
    #endif
    #ifndef USES_P005
//        #define USES_P005   // DHT
    #endif

    #ifdef FEATURE_SERVO
      #undef FEATURE_SERVO
    #endif
    #define FEATURE_SERVO 0
    #ifdef FEATURE_RTTTL
      #undef FEATURE_RTTTL
    #endif
    #define FEATURE_RTTTL 0
#endif


// Strip out parts not needed for either MINIMAL_OTA and MEMORY_ANALYSIS
#if defined(BUILD_MINIMAL_OTA) || defined(MEMORY_ANALYSIS)
    #ifndef WEBSERVER_CUSTOM_BUILD_DEFINED
        #ifdef WEBSERVER_TIMINGSTATS
            #undef WEBSERVER_TIMINGSTATS
        #endif
        #ifdef WEBSERVER_SYSVARS
            #undef WEBSERVER_SYSVARS
        #endif
        #ifdef WEBSERVER_NEW_UI
            #undef WEBSERVER_NEW_UI
        #endif
        #ifdef WEBSERVER_I2C_SCANNER
            #undef WEBSERVER_I2C_SCANNER
        #endif
        #ifdef WEBSERVER_FAVICON
            #undef WEBSERVER_FAVICON
        #endif
        #ifdef WEBSERVER_CSS
            #undef WEBSERVER_CSS
        #endif
        #ifndef WEBSERVER_EMBED_CUSTOM_CSS
          #ifdef EMBED_ESPEASY_DEFAULT_MIN_CSS
            #undef EMBED_ESPEASY_DEFAULT_MIN_CSS
          #endif
        #endif
        #ifdef WEBSERVER_INCLUDE_JS
            #undef WEBSERVER_INCLUDE_JS
        #endif
        #ifdef WEBSERVER_LOG
            #undef WEBSERVER_LOG
        #endif
        #ifdef WEBSERVER_GITHUB_COPY
            #undef WEBSERVER_GITHUB_COPY
        #endif
        #ifdef WEBSERVER_PINSTATES
            #undef WEBSERVER_PINSTATES
        #endif
        #ifdef WEBSERVER_WIFI_SCANNER
            #undef WEBSERVER_WIFI_SCANNER
        #endif
        #ifdef WEBSERVER_CUSTOM
            #undef WEBSERVER_CUSTOM
        #endif
        #ifdef WEBSERVER_NEW_RULES
            #undef WEBSERVER_NEW_RULES
        #endif
        #ifdef SHOW_SYSINFO_JSON
            #undef SHOW_SYSINFO_JSON
        #endif
        #ifndef WEBSERVER_SYSINFO_MINIMAL
            #define WEBSERVER_SYSINFO_MINIMAL
        #endif

    #endif // WEBSERVER_CUSTOM_BUILD_DEFINED


    // FEATURE_GPIO_USE_ESP8266_WAVEFORM needs about 200 bytes
    //#define FEATURE_GPIO_USE_ESP8266_WAVEFORM 0


    #ifndef LIMIT_BUILD_SIZE
        #define LIMIT_BUILD_SIZE
    #endif
    #ifdef FEATURE_I2C_DEVICE_SCAN
        #undef FEATURE_I2C_DEVICE_SCAN
    #endif // if FEATURE_I2C_DEVICE_SCAN
    #define FEATURE_I2C_DEVICE_SCAN     0   // turn feature off in OTA builds
    #ifdef KEEP_TRIGONOMETRIC_FUNCTIONS_RULES
        #undef KEEP_TRIGONOMETRIC_FUNCTIONS_RULES
    #endif
    #ifndef NOTIFIER_SET_NONE
        #define NOTIFIER_SET_NONE
    #endif
    #ifdef FEATURE_EXT_RTC
        #undef FEATURE_EXT_RTC
    #endif
    #define FEATURE_EXT_RTC 0
#endif



#ifdef BUILD_NO_DEBUG
    #ifdef WEBSERVER_RULES_DEBUG
        #undef WEBSERVER_RULES_DEBUG
    #endif
#endif


/******************************************************************************\
 * IR plugins *****************************************************************
\******************************************************************************/
// See lib\IRremoteESP8266\src\IRremoteESP8266.h
// Disable all settings like these when not needed:
// #define DECODE_TOSHIBA_AC      true
// #define SEND_TOSHIBA_AC        true
#ifdef PLUGIN_BUILD_IR
    #if !defined(PLUGIN_DESCR) && !defined(PLUGIN_BUILD_MAX_ESP32)
      #define PLUGIN_DESCR  "IR"
    #endif
    #ifndef USES_P016    
      #define USES_P016      // IR
    #endif
    #define P016_SEND_IR_TO_CONTROLLER false //IF true then the JSON replay solution is transmited back to the condroller.
    #ifndef USES_P035    
      #define USES_P035      // IRTX
    #endif
    #define P016_P035_USE_RAW_RAW2 //Use the RAW and RAW2 encodings, disabling it saves 3.7Kb
#endif

#ifdef PLUGIN_BUILD_IR_EXTENDED
    #if !defined(PLUGIN_DESCR) && !defined(PLUGIN_BUILD_MAX_ESP32)
        #define PLUGIN_DESCR  "IR Extended"
    #endif // PLUGIN_DESCR
    #ifndef USES_P016    
      #define USES_P016      // IR
    #endif
    #define P016_SEND_IR_TO_CONTROLLER false //IF true then the JSON replay solution is transmited back to the condroller.
    #ifndef USES_P035    
      #define USES_P035      // IRTX
    #endif
    // The following define is needed for extended decoding of A/C Messages and or using standardised common arguments for controlling all deeply supported A/C units
    #define P016_P035_Extended_AC
    #define P016_P035_USE_RAW_RAW2 //Use the RAW and RAW2 encodings, disabling it saves 3.7Kb
    #ifndef ESP8266_1M       // Leaving out Heatpump IR for 1M builds because it won't fit after upgrading IRremoteESP8266 library to v2.8.1
      #define USES_P088      // ToniA IR plugin
    #endif
    #define PLUGIN_SET_ONLY_SWITCH
    #define NOTIFIER_SET_STABLE
    #define USES_P029      // Output - Domoticz MQTT Helper
    #define PLUGIN_SET_ONLY_TEMP_HUM
#endif

#ifdef PLUGIN_BUILD_IR_EXTENDED_NO_RX
    #if !defined(PLUGIN_DESCR) && !defined(PLUGIN_BUILD_MAX_ESP32)
        #define PLUGIN_DESCR  "IR Extended, no IR RX"
    #endif // PLUGIN_DESCR
    #ifndef USES_P035    
      #define USES_P035      // IRTX
    #endif
    // The following define is needed for extended decoding of A/C Messages and or using standardised common arguments for controlling all deeply supported A/C units
    #define P016_P035_Extended_AC
    #define P016_P035_USE_RAW_RAW2 //Use the RAW and RAW2 encodings, disabling it saves 3.7Kb
    #define USES_P088      //ToniA IR plugin
#endif

/******************************************************************************\
 * Devices ********************************************************************
\******************************************************************************/

// Itead ----------------------------
#ifdef PLUGIN_SET_SONOFF_BASIC
    #define PLUGIN_DESCR  "Sonoff Basic"

    #define PLUGIN_SET_ONLY_SWITCH
    #define NOTIFIER_SET_STABLE
#endif

#ifdef PLUGIN_SET_SONOFF_TH1x
    #define PLUGIN_DESCR  "Sonoff TH10/TH16"

    #define PLUGIN_SET_ONLY_SWITCH
    #define NOTIFIER_SET_STABLE
    #define PLUGIN_SET_ONLY_TEMP_HUM
#endif

#ifdef PLUGIN_SET_SONOFF_POW
    #ifndef PLUGIN_DESCR
        #define PLUGIN_DESCR  "Sonoff POW R1/R2"
    #endif

    #define CONTROLLER_SET_STABLE
    #define PLUGIN_SET_ONLY_SWITCH
    #define NOTIFIER_SET_STABLE
    #define USES_P076   // HWL8012   in POW r1
    // Needs CSE7766 Energy sensor, via Serial RXD 4800 baud 8E1 (GPIO1), TXD (GPIO3)
    #define USES_P077	  // CSE7766   in POW R2
    #define USES_P081   // Cron
    #ifdef ESP8266_4M
      #define FEATURE_ADC_VCC 1
      #define USES_P002   // ADC with FEATURE_ADC_VCC=1 to measure ESP3v3
      #define CONTROLLER_SET_ALL
      #ifndef FEATURE_PLUGIN_STATS
          #define FEATURE_PLUGIN_STATS  1
      #endif
      #ifndef FEATURE_CHART_JS
          #define FEATURE_CHART_JS  1
      #endif
      #ifndef FEATURE_RULES_EASY_COLOR_CODE
          #define FEATURE_RULES_EASY_COLOR_CODE 1
      #endif
      #ifndef FEATURE_SETTINGS_ARCHIVE
        #define FEATURE_SETTINGS_ARCHIVE  1
      #endif
      #ifndef SHOW_SYSINFO_JSON
        #define SHOW_SYSINFO_JSON 1
      #endif
      #ifndef FEATURE_TIMING_STATS                  
        #define FEATURE_TIMING_STATS 1
      #endif
      #ifndef FEATURE_TRIGONOMETRIC_FUNCTIONS_RULES 
        #define FEATURE_TRIGONOMETRIC_FUNCTIONS_RULES 1
      #endif
      #ifdef BUILD_NO_DEBUG
        #undef BUILD_NO_DEBUG
      #endif
      
      #define FEATURE_MDNS  1
      #define FEATURE_CUSTOM_PROVISIONING 1
      #define FEATURE_DOWNLOAD 1
    #endif
#endif

#ifdef PLUGIN_SET_SONOFF_S2x
    #define PLUGIN_DESCR  "Sonoff S20/22/26"

    #define PLUGIN_SET_ONLY_SWITCH
    #define NOTIFIER_SET_STABLE
#endif

#ifdef PLUGIN_SET_SONOFF_4CH
    #define PLUGIN_DESCR  "Sonoff 4CH"
    #define PLUGIN_SET_ONLY_SWITCH
    #define NOTIFIER_SET_STABLE
#endif

#ifdef PLUGIN_SET_SONOFF_TOUCH
    #define PLUGIN_DESCR  "Sonoff Touch"
    #define PLUGIN_SET_ONLY_SWITCH
    #define NOTIFIER_SET_STABLE
#endif

// Shelly ----------------------------
#ifdef PLUGIN_SET_SHELLY_1
    #define PLUGIN_DESCR  "Shelly 1"

    #define PLUGIN_SET_ONLY_SWITCH
    #define CONTROLLER_SET_STABLE
    #define NOTIFIER_SET_STABLE
    #define USES_P004   // DS18B20
#endif

#ifdef PLUGIN_SET_SHELLY_PLUG_S
    #define PLUGIN_DESCR  "Shelly PLUG-S"

    #define PLUGIN_SET_ONLY_SWITCH
    #define CONTROLLER_SET_STABLE
    #define NOTIFIER_SET_STABLE
    #define USES_P076   // HWL8012   in POW r1
    #define USES_P081   // Cron
#endif

// Easy ----------------------------
#ifdef PLUGIN_SET_EASY_TEMP
    #define PLUGIN_DESCR  "Temp Hum"
    #define PLUGIN_SET_ONLY_TEMP_HUM
#endif

#ifdef PLUGIN_SET_EASY_CARBON
    #define PLUGIN_DESCR  "Carbon"
    #define PLUGIN_SET_NONE
    #define USES_P052   // SenseAir
#endif

/*
#ifdef PLUGIN_SET_EASY_NEXTION
    #define PLUGIN_SET_ONLY_SWITCH
    //#define USES_Pxxx   // Nextion
#endif
*/

#ifdef PLUGIN_SET_EASY_OLED1
    #define PLUGIN_SET_ONLY_SWITCH
    #define NOTIFIER_SET_STABLE
    #define USES_P036   // FrameOLED
#endif

#ifdef PLUGIN_SET_EASY_OLED2
    #define PLUGIN_SET_ONLY_SWITCH
    #define NOTIFIER_SET_STABLE
    #define USES_P023   // OLED
#endif

#ifdef PLUGIN_SET_EASY_RELAY
    #define PLUGIN_SET_ONLY_SWITCH
    #define NOTIFIER_SET_STABLE
#endif

// LedStrips ----------------------------
#ifdef PLUGIN_SET_H801
    #define PLUGIN_SET_ONLY_LEDSTRIP
#endif

#ifdef PLUGIN_SET_MAGICHOME
    #define PLUGIN_SET_ONLY_LEDSTRIP
#endif

#ifdef PLUGIN_SET_MAGICHOME_IR
    #define PLUGIN_SET_ONLY_LEDSTRIP
    #ifndef USES_P016    
      #define USES_P016      // IR
    #endif

#endif


// Generic ESP32 -----------------------------
#ifdef PLUGIN_SET_GENERIC_ESP32
    #define PLUGIN_DESCR  "Generic ESP32"

    #ifndef ESP32
        #define ESP32
    #endif
    #ifdef ESP8266
        #undef ESP8266
    #endif
    #define PLUGIN_SET_ONLY_SWITCH
    #define NOTIFIER_SET_STABLE
    #define USES_P036   // FrameOLED
    #define USES_P027   // INA219
    #define USES_P028   // BME280
#endif

#ifdef PLUGIN_SET_COLLECTION_ESP32
  #if !defined(PLUGIN_SET_COLLECTION_B_ESP32) && !defined(PLUGIN_SET_COLLECTION_C_ESP32) && !defined(PLUGIN_SET_COLLECTION_D_ESP32) && !defined(PLUGIN_SET_COLLECTION_E_ESP32) && !defined(PLUGIN_SET_COLLECTION_F_ESP32)
    #ifndef PLUGIN_DESCR // COLLECTION_A_ESP32_IRExt also passes here
      #define PLUGIN_DESCR  "Collection_A ESP32"
    #endif
    #define  PLUGIN_SET_COLLECTION_A
  #endif
  #ifndef ESP32
    #define ESP32
  #endif
  #ifdef ESP8266
    #undef ESP8266
  #endif
  // Undefine contradictionary defines
  #ifdef PLUGIN_SET_NONE
    #undef PLUGIN_SET_NONE
  #endif
  #ifdef PLUGIN_SET_ONLY_SWITCH
    #undef PLUGIN_SET_ONLY_SWITCH
  #endif
  #ifdef PLUGIN_SET_ONLY_TEMP_HUM
    #undef PLUGIN_SET_ONLY_TEMP_HUM
  #endif
  #define  PLUGIN_SET_COLLECTION
  #define  CONTROLLER_SET_STABLE
  #define  CONTROLLER_SET_COLLECTION
  #define  NOTIFIER_SET_STABLE
  #define  PLUGIN_SET_STABLE     // add stable
  // See also PLUGIN_SET_COLLECTION_ESP32 section at end,
  // where incompatible plugins will be disabled.
  // TODO : Check compatibility of plugins for ESP32 board.
#endif

#ifdef PLUGIN_SET_COLLECTION_B_ESP32
  #ifndef PLUGIN_DESCR // COLLECTION_B_ESP32_IRExt also passes here
    #define PLUGIN_DESCR  "Collection_B ESP32"
  #endif
  #ifndef ESP32
    #define ESP32
  #endif
  #ifdef ESP8266
    #undef ESP8266
  #endif
  // Undefine contradictionary defines
  #ifdef PLUGIN_SET_NONE
    #undef PLUGIN_SET_NONE
  #endif
  #ifdef PLUGIN_SET_ONLY_SWITCH
    #undef PLUGIN_SET_ONLY_SWITCH
  #endif
  #ifdef PLUGIN_SET_ONLY_TEMP_HUM
    #undef PLUGIN_SET_ONLY_TEMP_HUM
  #endif
  #define  PLUGIN_SET_COLLECTION
  #define  PLUGIN_SET_COLLECTION_B
  #define  CONTROLLER_SET_STABLE
  #define  CONTROLLER_SET_COLLECTION
  #define  NOTIFIER_SET_STABLE
  #define  PLUGIN_SET_STABLE     // add stable
  // See also PLUGIN_SET_COLLECTION_ESP32 section at end,
  // where incompatible plugins will be disabled.
  // TODO : Check compatibility of plugins for ESP32 board.
#endif

#ifdef PLUGIN_SET_COLLECTION_C_ESP32
  #ifndef PLUGIN_DESCR // COLLECTION_C_ESP32_IRExt also passes here
    #define PLUGIN_DESCR  "Collection_C ESP32"
  #endif
  #ifndef ESP32
    #define ESP32
  #endif
  #ifdef ESP8266
    #undef ESP8266
  #endif
  // Undefine contradictionary defines
  #ifdef PLUGIN_SET_NONE
    #undef PLUGIN_SET_NONE
  #endif
  #ifdef PLUGIN_SET_ONLY_SWITCH
    #undef PLUGIN_SET_ONLY_SWITCH
  #endif
  #ifdef PLUGIN_SET_ONLY_TEMP_HUM
    #undef PLUGIN_SET_ONLY_TEMP_HUM
  #endif
  #define  PLUGIN_SET_COLLECTION
  #define  PLUGIN_SET_COLLECTION_C
  #define  CONTROLLER_SET_STABLE
  #define  CONTROLLER_SET_COLLECTION
  #define  NOTIFIER_SET_STABLE
  #define  PLUGIN_SET_STABLE     // add stable
  // See also PLUGIN_SET_COLLECTION_ESP32 section at end,
  // where incompatible plugins will be disabled.
  // TODO : Check compatibility of plugins for ESP32 board.
#endif

#ifdef PLUGIN_SET_COLLECTION_D_ESP32
  #ifndef PLUGIN_DESCR // COLLECTION_D_ESP32_IRExt also passes here
    #define PLUGIN_DESCR  "Collection_D ESP32"
  #endif
  #ifndef ESP32
    #define ESP32
  #endif
  #ifdef ESP8266
    #undef ESP8266
  #endif
  // Undefine contradictionary defines
  #ifdef PLUGIN_SET_NONE
    #undef PLUGIN_SET_NONE
  #endif
  #ifdef PLUGIN_SET_ONLY_SWITCH
    #undef PLUGIN_SET_ONLY_SWITCH
  #endif
  #ifdef PLUGIN_SET_ONLY_TEMP_HUM
    #undef PLUGIN_SET_ONLY_TEMP_HUM
  #endif
  #define  PLUGIN_SET_COLLECTION
  #define  PLUGIN_SET_COLLECTION_D
  #define  CONTROLLER_SET_STABLE
  #define  CONTROLLER_SET_COLLECTION
  #define  NOTIFIER_SET_STABLE
  #define  PLUGIN_SET_STABLE     // add stable
  // See also PLUGIN_SET_COLLECTION_ESP32 section at end,
  // where incompatible plugins will be disabled.
  // TODO : Check compatibility of plugins for ESP32 board.
#endif

#ifdef PLUGIN_SET_COLLECTION_E_ESP32
  #ifndef PLUGIN_DESCR // COLLECTION_E_ESP32_IRExt also passes here
    #define PLUGIN_DESCR  "Collection_E ESP32"
  #endif
  #ifndef ESP32
    #define ESP32
  #endif
  #ifdef ESP8266
    #undef ESP8266
  #endif
  // Undefine contradictionary defines
  #ifdef PLUGIN_SET_NONE
    #undef PLUGIN_SET_NONE
  #endif
  #ifdef PLUGIN_SET_ONLY_SWITCH
    #undef PLUGIN_SET_ONLY_SWITCH
  #endif
  #ifdef PLUGIN_SET_ONLY_TEMP_HUM
    #undef PLUGIN_SET_ONLY_TEMP_HUM
  #endif
  #define  PLUGIN_SET_COLLECTION
  #define  PLUGIN_SET_COLLECTION_E
  #define  CONTROLLER_SET_STABLE
  #define  CONTROLLER_SET_COLLECTION
  #define  NOTIFIER_SET_STABLE
  #define  PLUGIN_SET_STABLE     // add stable
  // See also PLUGIN_SET_COLLECTION_ESP32 section at end,
  // where incompatible plugins will be disabled.
  // TODO : Check compatibility of plugins for ESP32 board.
#endif

#ifdef PLUGIN_SET_COLLECTION_F_ESP32
  #ifndef PLUGIN_DESCR // COLLECTION_F_ESP32_IRExt also passes here
    #define PLUGIN_DESCR  "Collection_F ESP32"
  #endif
  #ifndef ESP32
    #define ESP32
  #endif
  #ifdef ESP8266
    #undef ESP8266
  #endif
  // Undefine contradictionary defines
  #ifdef PLUGIN_SET_NONE
    #undef PLUGIN_SET_NONE
  #endif
  #ifdef PLUGIN_SET_ONLY_SWITCH
    #undef PLUGIN_SET_ONLY_SWITCH
  #endif
  #ifdef PLUGIN_SET_ONLY_TEMP_HUM
    #undef PLUGIN_SET_ONLY_TEMP_HUM
  #endif
  #define  PLUGIN_SET_COLLECTION
  #define  PLUGIN_SET_COLLECTION_F
  #define  CONTROLLER_SET_STABLE
  #define  CONTROLLER_SET_COLLECTION
  #define  NOTIFIER_SET_STABLE
  #define  PLUGIN_SET_STABLE     // add stable
  // See also PLUGIN_SET_COLLECTION_ESP32 section at end,
  // where incompatible plugins will be disabled.
  // TODO : Check compatibility of plugins for ESP32 board.
#endif

#ifdef PLUGIN_BUILD_MAX_ESP32
    #ifndef PLUGIN_DESCR
      #define PLUGIN_DESCR  "MAX ESP32"
    #endif
    #ifndef ESP32
        #define ESP32
    #endif
    #ifdef ESP8266
        #undef ESP8266
    #endif

    #define PLUGIN_SET_MAX
    #define CONTROLLER_SET_ALL
    #define NOTIFIER_SET_ALL
    #ifndef PLUGIN_ENERGY_COLLECTION
        #define PLUGIN_ENERGY_COLLECTION
    #endif
    #ifndef PLUGIN_DISPLAY_COLLECTION
        #define PLUGIN_DISPLAY_COLLECTION
    #endif
    #ifndef PLUGIN_CLIMATE_COLLECTION
      #define PLUGIN_CLIMATE_COLLECTION
    #endif
    #ifndef PLUGIN_NEOPIXEL_COLLECTION
        #define PLUGIN_NEOPIXEL_COLLECTION
    #endif
    #ifndef FEATURE_PLUGIN_STATS
        #define FEATURE_PLUGIN_STATS  1
    #endif
    #ifndef FEATURE_CHART_JS
        #define FEATURE_CHART_JS  1
    #endif
    #ifndef FEATURE_RULES_EASY_COLOR_CODE
        #define FEATURE_RULES_EASY_COLOR_CODE 1
    #endif


    // See also PLUGIN_SET_MAX section at end, to include any disabled plugins from other definitions
    // See also PLUGIN_SET_COLLECTION_ESP32 section at end,
    // where incompatible plugins will be disabled.
    // TODO : Check compatibility of plugins for ESP32 board.
#endif


// Generic ------------------------------------
#ifdef PLUGIN_SET_GENERIC_1M
    #define PLUGIN_SET_NONE
    // TODO : small list of common plugins to fit in 1M
#endif

// Ventus W266 --------------------------------
#ifdef PLUGIN_SET_VENTUS_W266
    #define PLUGIN_SET_ONLY_SWITCH
    #define PLUGIN_BUILD_DISABLED
    #define USES_P046      // Hardware	P046_VentusW266.ino
#endif


#ifdef PLUGIN_SET_LC_TECH_RELAY_X2
    #define CONTROLLER_SET_STABLE
    #define PLUGIN_SET_ONLY_SWITCH
    #define NOTIFIER_SET_STABLE
    #define USES_P026    // Sysinfo
    #define USES_P029    // Domoticz MQTT Helper
    #define USES_P033    // Dummy
    #define USES_P037    // MQTT import
    #define USES_P081    // Cron
    #define USES_P091    // Ser Switch
#endif



/******************************************************************************\
 * "ONLY" shorcuts ************************************************************
\******************************************************************************/
#ifdef PLUGIN_SET_ONLY_SWITCH
    #ifndef PLUGIN_SET_NONE
        #define PLUGIN_SET_NONE
    #endif
    #ifndef USES_P001
        #define USES_P001   // switch
    #endif
    #ifndef USES_P003
//        #define USES_P003   // pulse
    #endif
    #ifndef USES_P026
      #define USES_P026   // SysInfo
    #endif
    #ifndef USES_P033
      #define USES_P033   // Dummy
    #endif
    #ifndef USES_P037
        #define USES_P037   // MQTTImport
    #endif
#endif

#ifdef PLUGIN_SET_ONLY_TEMP_HUM
    #ifndef PLUGIN_SET_NONE
        #define PLUGIN_SET_NONE
    #endif
    #ifndef USES_P004
        #define USES_P004   // Dallas
    #endif
    #ifndef USES_P005
        #define USES_P005   // DHT
    #endif
    #ifndef USES_P014
        #define USES_P014   // SI7021
    #endif
    #ifndef USES_P028
        #define USES_P028   // BME280
    #endif
    #ifndef USES_P034
        #define USES_P034   // DHT12
    #endif
#endif

#ifdef PLUGIN_SET_ONLY_LEDSTRIP
    #ifndef PLUGIN_SET_NONE
        #define PLUGIN_SET_NONE
    #endif
    #ifndef USES_P141
        #define USES_P141   // LedStrip
    #endif
    #ifndef USES_P037
        #define USES_P037   // MQTTImport
    #endif
#endif


/******************************************************************************\
 * Main Families **************************************************************
\******************************************************************************/

// NONE #####################################
#ifdef PLUGIN_SET_NONE
  #ifdef PLUGIN_SET_STABLE
    #undef PLUGIN_SET_STABLE
  #endif
  #ifdef PLUGIN_SET_COLLECTION
    #undef PLUGIN_SET_COLLECTION
  #endif
  #ifdef PLUGIN_SET_COLLECTION_A
    #undef PLUGIN_SET_COLLECTION_A
  #endif
  #ifdef PLUGIN_SET_COLLECTION_B
    #undef PLUGIN_SET_COLLECTION_B
  #endif
  #ifdef PLUGIN_SET_COLLECTION_C
    #undef PLUGIN_SET_COLLECTION_C
  #endif
  #ifdef PLUGIN_SET_COLLECTION_D
    #undef PLUGIN_SET_COLLECTION_D
  #endif
  #ifdef PLUGIN_SET_COLLECTION_E
    #undef PLUGIN_SET_COLLECTION_E
  #endif
  #ifdef PLUGIN_SET_COLLECTION_F
    #undef PLUGIN_SET_COLLECTION_F
  #endif
  #ifdef PLUGIN_SET_EXPERIMENTAL
    #undef PLUGIN_SET_EXPERIMENTAL
  #endif
#endif


#ifdef CONTROLLER_SET_NONE
  #ifdef CONTROLLER_SET_STABLE
    #undef CONTROLLER_SET_STABLE
  #endif
  #ifdef CONTROLLER_SET_COLLECTION
    #undef CONTROLLER_SET_COLLECTION
  #endif
  #ifdef CONTROLLER_SET_EXPERIMENTAL
    #undef CONTROLLER_SET_EXPERIMENTAL
  #endif
#endif


#ifdef NOTIFIER_SET_NONE
  #ifdef NOTIFIER_SET_STABLE
    #undef NOTIFIER_SET_STABLE
  #endif
  #ifdef NOTIFIER_SET_COLLECTION
    #undef NOTIFIER_SET_COLLECTION
  #endif
  #ifdef NOTIFIER_SET_EXPERIMENTAL
    #undef NOTIFIER_SET_EXPERIMENTAL
  #endif
#endif

// ALL ###########################################
#ifdef PLUGIN_SET_ALL
  #ifndef PLUGIN_SET_STABLE
    #define PLUGIN_SET_STABLE
  #endif
  #ifndef PLUGIN_SET_COLLECTION
    #define PLUGIN_SET_COLLECTION
  #endif
  #ifndef PLUGIN_SET_EXPERIMENTAL
    #define PLUGIN_SET_EXPERIMENTAL
  #endif
#endif


#ifdef CONTROLLER_SET_ALL
  #ifndef CONTROLLER_SET_STABLE
    #define CONTROLLER_SET_STABLE
  #endif
  #ifndef CONTROLLER_SET_COLLECTION
    #define CONTROLLER_SET_COLLECTION
  #endif
  #ifndef CONTROLLER_SET_EXPERIMENTAL
    #define CONTROLLER_SET_EXPERIMENTAL
  #endif
#endif


#ifdef NOTIFIER_SET_ALL
  #ifndef NOTIFIER_SET_STABLE
    #define NOTIFIER_SET_STABLE
  #endif
  #ifndef NOTIFIER_SET_COLLECTION
    #define NOTIFIER_SET_COLLECTION
  #endif
  #ifndef NOTIFIER_SET_EXPERIMENTAL
    #define NOTIFIER_SET_EXPERIMENTAL
  #endif
#endif

// MAX ###########################################
#ifdef PLUGIN_SET_MAX
  #ifndef PLUGIN_SET_STABLE
    #define PLUGIN_SET_STABLE
  #endif
  #ifndef PLUGIN_SET_COLLECTION
    #define PLUGIN_SET_COLLECTION
  #endif
  #ifndef PLUGIN_SET_COLLECTION_A
    #define PLUGIN_SET_COLLECTION_A
  #endif
  #ifndef PLUGIN_SET_COLLECTION_B
    #define PLUGIN_SET_COLLECTION_B
  #endif
  #ifndef PLUGIN_SET_COLLECTION_C
    #define PLUGIN_SET_COLLECTION_C
  #endif
  #ifndef PLUGIN_SET_COLLECTION_D
    #define PLUGIN_SET_COLLECTION_D
  #endif
  #ifndef PLUGIN_SET_COLLECTION_E
    #define PLUGIN_SET_COLLECTION_E
  #endif
  #ifndef PLUGIN_SET_COLLECTION_F
    #define PLUGIN_SET_COLLECTION_F
  #endif
#endif




// STABLE #####################################
#ifdef PLUGIN_SET_STABLE
    #ifndef FEATURE_SERVO
      #define FEATURE_SERVO 1
    #endif
    #define FEATURE_RTTTL 1

    #define USES_P001   // Switch
    #define USES_P002   // ADC
    #define USES_P003   // Pulse
    #define USES_P004   // Dallas
    #define USES_P005   // DHT
    #define USES_P006   // BMP085
    #define USES_P007   // PCF8591
    #define USES_P008   // RFID
    #define USES_P009   // MCP

    #define USES_P010   // BH1750
    #define USES_P011   // PME
    #define USES_P012   // LCD
    #define USES_P013   // HCSR04
    #define USES_P014   // SI7021
    #define USES_P015   // TSL2561
//    #define USES_P016   // IR
    #define USES_P017   // PN532
    #define USES_P018   // Dust
    #define USES_P019   // PCF8574

    #define USES_P020   // Ser2Net
    #define USES_P021   // Level
    #define USES_P022   // PCA9685
    #define USES_P023   // OLED
    #define USES_P024   // MLX90614
    #define USES_P025   // ADS1115
    #define USES_P026   // SysInfo
    #define USES_P027   // INA219
    #define USES_P028   // BME280
    #define USES_P029   // Output

//    #define USES_P030   // BMP280   (Made obsolete, now BME280 can handle both)
    #define USES_P031   // SHT1X
    #define USES_P032   // MS5611
    #define USES_P033   // Dummy
    #define USES_P034   // DHT12
//    #define USES_P035   // IRTX
    #define USES_P036   // FrameOLED
    #define USES_P037   // MQTTImport
    #define USES_P038   // NeoPixel
    #define USES_P039   // Environment - Thermocouple

    #define USES_P040   // RFID - ID12LA/RDM6300
    // FIXME TD-er: Disabled NeoClock and Candle plugin to make builds fit in max bin size.
//    #define USES_P041   // NeoClock
//    #define USES_P042   // Candle
    #define USES_P043   // ClkOutput
    #define USES_P044   // P1WifiGateway

    #define USES_P049   // MHZ19

    #define USES_P052   // SenseAir
    #define USES_P053   // PMSx003

    #define USES_P056   // SDS011-Dust
    #define USES_P059   // Encoder

    #define USES_P063   // TTP229_KeyPad
    #define USES_P073   // 7DGT
    #define USES_P079   // Wemos Motoshield
#endif


#ifdef CONTROLLER_SET_STABLE
  #if !FEATURE_NO_HTTP_CLIENT
    #define USES_C001   // Domoticz HTTP
  #endif
    #define USES_C002   // Domoticz MQTT
    #define USES_C003   // Nodo telnet
    #define USES_C004   // ThingSpeak
    #define USES_C005   // Home Assistant (openHAB) MQTT
    #define USES_C006   // PiDome MQTT
    #define USES_C007   // Emoncms
  #if !FEATURE_NO_HTTP_CLIENT
    #define USES_C008   // Generic HTTP
  #endif
    #define USES_C009   // FHEM HTTP
    #define USES_C010   // Generic UDP
    #define USES_C013   // ESPEasy P2P network
#endif


#ifdef NOTIFIER_SET_STABLE
    #define USES_N001   // Email
    #define USES_N002   // Buzzer

    #ifdef NOTIFIER_SET_NONE
      #undef NOTIFIER_SET_NONE
    #endif
#endif

#if defined(PLUGIN_SET_COLLECTION) || defined(PLUGIN_SET_COLLECTION_A) || defined(PLUGIN_SET_COLLECTION_B) || defined(PLUGIN_SET_COLLECTION_C) || defined(PLUGIN_SET_COLLECTION_D) || defined(PLUGIN_SET_COLLECTION_E) || defined(PLUGIN_SET_COLLECTION_F)
  #if !defined(PLUGIN_SET_MAX) && !defined(ESP32)
    #ifndef LIMIT_BUILD_SIZE
      #define LIMIT_BUILD_SIZE
    #endif
    #ifndef NOTIFIER_SET_NONE
      #define NOTIFIER_SET_NONE
    #endif
    
    // Do not include large blobs but fetch them from CDN
    #ifndef WEBSERVER_USE_CDN_JS_CSS
      #define WEBSERVER_USE_CDN_JS_CSS
    #endif
  #endif
  #define KEEP_I2C_MULTIPLEXER
#endif

// COLLECTIONS #####################################
#ifdef PLUGIN_SET_COLLECTION
    #define USES_P045   // MPU6050
    #define USES_P047   // I2C_soil_misture
    #define USES_P048   // Motoshield_v2

    #define USES_P050   // TCS34725
    #define USES_P051   // AM2320
    #define USES_P054   // DMX512
    #define USES_P055   // Chiming
    #define USES_P057   // HT16K33_LED
    #define USES_P058   // HT16K33_KeyPad

    #define USES_P060   // MCP3221
    #define USES_P061   // Keypad
    #define USES_P062   // MPR121_KeyPad

    #define USES_P064   // APDS9960
    #define USES_P065   // DRF0299
    #define USES_P066   // VEML6040

    #define USES_P075   // Nextion
    //#define USES_P076   // HWL8012   in POW r1
    // Needs CSE7766 Energy sensor, via Serial RXD 4800 baud 8E1 (GPIO1), TXD (GPIO3)
    //#define USES_P077	  // CSE7766   in POW R2
    //#define USES_P078   // Eastron Modbus Energy meters
    #define USES_P081   // Cron
    #define USES_P082   // GPS
    #define USES_P089   // Ping
#endif

#ifdef PLUGIN_SET_COLLECTION_A

    #define USES_P067   // HX711_Load_Cell
    #define USES_P068   // SHT3x

    #define USES_P070   // NeoPixel_Clock
    #define USES_P071   // Kamstrup401
    #define USES_P072   // HDC1080
    #define USES_P074   // TSL2561

    #define USES_P080   // iButton Sensor  DS1990A
    #define USES_P083   // SGP30
    #define USES_P084   // VEML6070
    #define USES_P086   // Receiving values according Homie convention. Works together with C014 Homie controller

    #define USES_P090   // CCS811 TVOC/eCO2 Sensor

    //#define USES_P095  // TFT ILI9341
    //#define USES_P096  // eInk   (Needs lib_deps = Adafruit GFX Library, LOLIN_EPD )
    #define USES_P097   // Touch (ESP32)
    #define USES_P098   // PWM motor  (relies on iRAM, cannot be combined with all other plugins)
    //#define USES_P099   // XPT2046 Touchscreen
    #define USES_P105   // AHT10/20/21
    #define USES_P134   // A02YYUW
#endif

#ifdef PLUGIN_SET_COLLECTION_B
    #define USES_P069   // LM75A

    #define USES_P100   // Pulse Counter - DS2423
    #define USES_P101   // Wake On Lan
    #define USES_P103   // Atlas Scientific EZO Sensors (pH, ORP, EZO, DO)
    #define USES_P106   // BME680
    #define USES_P107   // SI1145 UV index
    #define USES_P108   // DDS238-x ZN MODBUS energy meter (was P224 in the Playground)
    // FIXME TD-er: Disabled due to build size
    //#define USES_P109   // ThermoOLED
    #define USES_P110   // VL53L0X Time of Flight sensor
    #define USES_P113   // VL53L1X ToF
#endif

#ifdef PLUGIN_SET_COLLECTION_C
    #define USES_P085   // AcuDC24x
    #define USES_P087   // Serial Proxy

    #define USES_P091	// SerSwitch
    #define USES_P092   // DL-Bus

    #define USES_P111   // RC522 RFID reader
    #define USES_P143   // I2C Rotary encoders
#endif

#ifdef PLUGIN_SET_COLLECTION_D
    #define USES_P093   // Mitsubishi Heat Pump
    #define USES_P094  // CUL Reader
    #ifndef USES_P098
      #define USES_P098   // PWM motor
    #endif
    #define USES_P114  // VEML6075 UVA/UVB sensor
    #define USES_P115  // Fuel Gauge MAX1704x
    #define USES_P117  // SCD30
    #define USES_P124  // I2C MultiRelay
    #define USES_P127  // CDM7160
#endif

#ifdef PLUGIN_SET_COLLECTION_E
    #define USES_P119   // ITG3205 Gyro
    #define USES_P120   // ADXL345 I2C
    #define USES_P121   // HMC5883L 
    #define USES_P125   // ADXL345 SPI
    #define USES_P126  // 74HC595 Shift register
    #define USES_P129   // 74HC165 Input shiftregisters
    #define USES_P133   // LTR390 UV
    #define USES_P135   // SCD4x
    #define USES_P144   // Dust - PM1006(K) (Vindriktning)
#endif

#ifdef PLUGIN_SET_COLLECTION_F
  // Disable Itho when using second heap as it no longer fits.
  #if !defined(USES_P118) && !defined(USE_SECOND_HEAP)
    #define USES_P118 // Itho ventilation control
  #endif
#endif

// Collection of all energy related plugins.
#ifdef PLUGIN_ENERGY_COLLECTION
  #ifndef PLUGIN_DESCR
    #define PLUGIN_DESCR  "Energy"
  #endif
  #if !defined(LIMIT_BUILD_SIZE) && (defined(ESP8266) || !(ESP_IDF_VERSION_MAJOR > 3))
    // #define LIMIT_BUILD_SIZE // Reduce buildsize (on ESP8266 / pre-IDF4.x) to fit in all Energy plugins
    #ifndef P036_LIMIT_BUILD_SIZE
      #define P036_LIMIT_BUILD_SIZE // Reduce build size for P036 (FramedOLED) only
    #endif
    #ifndef P037_LIMIT_BUILD_SIZE
      #define P037_LIMIT_BUILD_SIZE // Reduce build size for P037 (MQTT Import) only
    #endif
  #endif
   #ifndef USES_P025
     #define USES_P025   // ADS1115
   #endif
   #ifndef USES_P027
     #define USES_P027   // INA219
   #endif
   #ifndef USES_P076
     #define USES_P076   // HWL8012   in POW r1
   #endif
   #ifndef USES_P077
     // Needs CSE7766 Energy sensor, via Serial RXD 4800 baud 8E1 (GPIO1), TXD (GPIO3)
     #define USES_P077	  // CSE7766   in POW R2
   #endif
   #ifndef USES_P078
     #define USES_P078   // Eastron Modbus Energy meters
   #endif
   #ifndef USES_P085
     #define USES_P085   // AcuDC24x
   #endif
   #ifndef USES_P093
     #define USES_P093   // Mitsubishi Heat Pump
   #endif
   #ifndef USES_P102
     #define USES_P102   // PZEM-004Tv30
   #endif
   #ifndef USES_P108
     #define USES_P108   // DDS238-x ZN MODBUS energy meter (was P224 in the Playground)
   #endif
   #ifndef USES_P115
     #define USES_P115   // Fuel Gauge MAX1704x
   #endif
   #ifndef USES_P132
     #define USES_P132   // INA3221
   #endif
#endif

// Collection of all display plugins. (also NeoPixel)
#ifdef PLUGIN_DISPLAY_COLLECTION
  #ifndef PLUGIN_DESCR
    #define PLUGIN_DESCR  "Display"
  #endif
   #if !defined(LIMIT_BUILD_SIZE) && (defined(ESP8266) || !(ESP_IDF_VERSION_MAJOR > 3))
     #ifndef PLUGIN_BUILD_MAX_ESP32
       #define LIMIT_BUILD_SIZE // Reduce buildsize (on ESP8266 / pre-IDF4.x) to fit in all Display plugins
       #define KEEP_I2C_MULTIPLEXER
     #endif
   #endif
   #if !defined(FEATURE_SD) && !defined(ESP8266)
     #define FEATURE_SD 1
   #endif
   #ifndef USES_P012
     #define USES_P012   // LCD
   #endif
   #ifndef USES_P023
    #define USES_P023   // OLED
   #endif
   #ifndef USES_P036
    #define USES_P036   // FrameOLED
   #endif
   #ifdef USES_P038
    #undef USES_P038   // DISABLE NeoPixel
   #endif
   #ifdef USES_P041
    #undef USES_P041   // DISABLE NeoClock
   #endif
   #ifdef USES_P042
    #undef USES_P042   // DISABLE Candle
   #endif
   #ifndef USES_P057
    #define USES_P057   // HT16K33_LED
   #endif
   #ifdef USES_P070
    #undef USES_P070   // DISABLE NeoPixel_Clock
   #endif
   #ifndef USES_P075
    #define USES_P075   // Nextion
   #endif
   #ifndef USES_P095
    #define USES_P095  // TFT ILI9341
   #endif
   #ifndef USES_P096
    #define USES_P096  // eInk   (Needs lib_deps = Adafruit GFX Library, LOLIN_EPD )
   #endif
   #ifndef USES_P099
    #define USES_P099   // XPT2046 Touchscreen
   #endif
   #ifndef USES_P104
    #define USES_P104   // MAX7219 dot matrix
   #endif
   #if !defined(USES_P109) && defined(ESP32)
     #define USES_P109   // ThermoOLED
   #endif
   #ifndef USES_P116
     #define USES_P116   // ST77xx
   #endif
  #ifndef USES_P141
    #define USES_P141   // PCD8544 Nokia 5110
  #endif
  #ifndef USES_P143
    #define USES_P143   // I2C Rotary encoders
  #endif
#endif

// Collection of all climate plugins.
#ifdef PLUGIN_CLIMATE_COLLECTION
  #ifndef PLUGIN_DESCR
    #define PLUGIN_DESCR  "Climate"
  #endif

  // Features and plugins cherry picked from stable set
  #ifndef FEATURE_SERVO
    #define FEATURE_SERVO 1
  #endif
  #define FEATURE_RTTTL 1

  #define USES_P001   // Switch
  #define USES_P002   // ADC
  #define USES_P003   // Pulse
  #define USES_P004   // Dallas
  #define USES_P005   // DHT
  #define USES_P006   // BMP085

  #define USES_P011   // PME
  #define USES_P012   // LCD
  #define USES_P014   // SI7021
  #define USES_P018   // Dust

  #define USES_P021   // Level
  #define USES_P023   // OLED
  #define USES_P024   // MLX90614
  #define USES_P026   // SysInfo
  #define USES_P028   // BME280
  #define USES_P029   // Output

  #define USES_P031   // SHT1X
  #define USES_P032   // MS5611
  #define USES_P033   // Dummy
  #define USES_P034   // DHT12
  #define USES_P036   // FrameOLED
  #define USES_P037   // MQTTImport
  #define USES_P038   // NeoPixel
  #define USES_P039   // Environment - Thermocouple

  #define USES_P043   // ClkOutput
  #define USES_P044   // P1WifiGateway
  #define USES_P049   // MHZ19

  #define USES_P052   // SenseAir
  #define USES_P053   // PMSx003
  #define USES_P056   // SDS011-Dust
  #define USES_P059   // Encoder

  #define USES_P073   // 7DGT

  // Enable extra climate-related plugins (CO2/Temp/Hum)
  #ifndef USES_P047
    #define USES_P047 // Soil Moisture
  #endif
  #ifndef USES_P049
    #define USES_P049 // MH-Z19
  #endif
  #ifndef USES_P051
    #define USES_P051 // AM2320
  #endif
  #ifndef USES_P068
    #define USES_P068 // SHT3x
  #endif
  #ifndef USES_P069
    #define USES_P069 // LM75
  #endif
  #ifndef USES_P072
    #define USES_P072 // HCD1080
  #endif
  #ifndef USES_P081
    #define USES_P081 // Cron
  #endif
  #ifndef USES_P083
    #define USES_P083 // SGP30
  #endif
  #ifndef USES_P090
    #define USES_P090 // CCS811
  #endif
  #ifndef USES_P103
    #define USES_P103 // Atlas EZO
  #endif
  #ifndef USES_P105
    #define USES_P105 // AHT10/20/21
  #endif
  #ifndef USES_P106
    #define USES_P106 // BME680
  #endif
  #ifndef USES_P117
    #define USES_P117 // SCD30
  #endif
  // Disable Itho when using second heap as it no longer fits.
  #if !defined(USES_P118) && !defined(USE_SECOND_HEAP)
    #define USES_P118 // Itho ventilation control
  #endif
  #ifndef USES_P127
    #define USES_P127 // CDM7160
  #endif
  #ifndef USES_P135
    #define USES_P135 // SCD4x
  #endif
  #ifndef USES_P144
    #define USES_P144   // Dust - PM1006(K) (Vindriktning)
  #endif
#endif

// Collection of all NeoPixel plugins
#ifdef PLUGIN_NEOPIXEL_COLLECTION
  #ifndef PLUGIN_DESCR
    #define PLUGIN_DESCR  "NeoPixel"
  #endif
  #if !defined(FEATURE_SD) && !defined(ESP8266)
    #define FEATURE_SD  1
  #endif
  #ifndef USES_P038
    #define USES_P038   // NeoPixel
  #endif
  #ifndef USES_P041
    #define USES_P041   // NeoClock
  #endif
  #ifndef USES_P042
    #define USES_P042   // Candle
  #endif
  #ifndef USES_P070
    #define USES_P070   // NeoPixel_Clock
  #endif
  #ifndef USES_P128
    #define USES_P128   // NeoPixelBusFX
  #endif
  #ifndef USES_P131
    #define USES_P131   // NeoMatrix
  #endif
  #if FEATURE_PLUGIN_STATS && defined(ESP8266)
    // Does not fit in build
    #undef FEATURE_PLUGIN_STATS
  #endif
  #ifdef ESP8266
    #define FEATURE_PLUGIN_STATS  0
  #endif
  #if FEATURE_CHART_JS && defined(ESP8266)
    // Does not fit in build
    #undef FEATURE_CHART_JS
  #endif
  #ifdef ESP8266
    #define FEATURE_CHART_JS  0
  #endif
#endif

#ifdef CONTROLLER_SET_COLLECTION
    #define USES_C011   // Generic HTTP Advanced
    #define USES_C012   // Blynk HTTP
    #define USES_C014   // homie 3 & 4dev MQTT
    //#define USES_C015   // Blynk
    #define USES_C017   // Zabbix
    // #define USES_C018 // TTN RN2483
    // #define USES_C019   // ESPEasy-NOW
#endif


#ifdef NOTIFIER_SET_COLLECTION
  // To be defined
#endif


// EXPERIMENTAL (playground) #######################
#ifdef PLUGIN_SET_EXPERIMENTAL
    #define USES_P046   // VentusW266
    #define USES_P050   // TCS34725 RGB Color Sensor with IR filter and White LED
    #define USES_P064   // APDS9960 Gesture
    #define USES_P077	// CSE7766   Was P134 on Playground


    // [copied from Playground as of 6 March 2018]
    // It needs some cleanup as some are ALSO in the main repo,
    // thus they should have been removed from the Playground repo
    // #define USES_P100	// Was SRF01, now Pulse Counter - DS2423
	// #define USES_P101	// Was NeoClock, now Wake On Lan
	#define USES_P102	// Nodo
	#define USES_P103	// Event
	#define USES_P104	// SRF02
	#define USES_P105	// RGBW
	#define USES_P106	// IRTX
	#define USES_P107	// Email_Demo
	#define USES_P108	// WOL
	#define USES_P109	// RESOL_DeltaSol_Pro
	   #define USES_P110	// P1WifiGateway      (MERGED?)
	#define USES_P111	// RF
	   //#define USES_P111	// SenseAir     (MERGED?)
	#define USES_P112	// Power
	//#define USES_P112	// RFTX
	#define USES_P113	// SI1145
	#define USES_P114	// DSM501
	//#define USES_P115	// HeatpumpIR - P088 in the main repo.
//	#define USES_P116	// ID12
	#define USES_P117	// LW12FC
	//#define USES_P117	// Neopixels
	//#define USES_P117	// Nextion
	#define USES_P118	// CCS811
	#define USES_P119	// BME680
	#define USES_P120	// Thermocouple
	#define USES_P121	// Candle
//	   #define USES_P122	// NeoPixel       (MERGED?)
//	      #define USES_P123	// NeoPixel_Clock  (MERGED?)
	#define USES_P124	// NeoPixelBusFX
	//#define USES_P124	// Ventus_W266_RFM69
	#define USES_P125	// ArduCAM
	#define USES_P127	// Teleinfo
	#define USES_P130	// VEML6075
	#define USES_P131	// SHT3X
	#define USES_P133	// VL53L0X
	#define USES_P141	// LedStrip
	#define USES_P142	// RGB-Strip
	#define USES_P143	// AnyonePresent
	#define USES_P144	// RC-Switch-TX
	#define USES_P145	// Itho - P118 in the main repo.
	#define USES_P149	// MHZ19
	#define USES_P150	// SDM120C
	#define USES_P151	// CISA
	#define USES_P153	// MAX44009
	#define USES_P162	// MPL3115A2
	#define USES_P163	// DS1631
	#define USES_P165	// SerSwitch
	#define USES_P166	// WiFiMan
	#define USES_P167	// ADS1015
	#define USES_P170	// HLW8012
	#define USES_P171	// PZEM-004T
	#define USES_P180	// Mux
	#define USES_P181	// TempHumidity_SHT2x
	#define USES_P182	// MT681
	#define USES_P199	// RF443_KaKu
	#define USES_P202	// ADC_ACcurrentSensor
	   #define USES_P205	// FrameOLED      (MERGED?)
	#define USES_P209	// IFTTTMaker
	   #define USES_P210	// MQTTImport     (MERGED?)
	#define USES_P211	// MPU6050
	#define USES_P212	// MY9291
	#define USES_P213	// VEML6070
#endif


#ifdef CONTROLLER_SET_EXPERIMENTAL
  //#define USES_C016   // Cache controller
  //#define USES_C018   // TTN/RN2483
#endif


#ifdef NOTIFIER_SET_EXPERIMENTAL
#endif


// Maximized build definition for an ESP(32) with 16MB Flash and 4MB sketch partition
// Add all plugins, controllers and features that don't fit in the COLLECTION set
#ifdef PLUGIN_SET_MAX
  // Features
  #ifndef USES_ESPEASY_NOW
//    #define USES_ESPEASY_NOW
  #endif
  #ifndef FEATURE_SERVO
    #define FEATURE_SERVO 1
  #endif
  #ifndef FEATURE_RTTTL
    #define FEATURE_RTTTL 1
  #endif
  #ifndef FEATURE_SETTINGS_ARCHIVE
    #define FEATURE_SETTINGS_ARCHIVE  1
  #endif
  #ifndef FEATURE_SD
    #define FEATURE_SD 1
  #endif
  #ifndef SHOW_SYSINFO_JSON
    #define SHOW_SYSINFO_JSON 1
  #endif
  #ifndef FEATURE_I2C_DEVICE_SCAN
    #define FEATURE_I2C_DEVICE_SCAN   1
  #endif

  // Plugins
  #ifndef USES_P016
//    #define USES_P016   // IR
  #endif
  #ifndef USES_P035
//    #define USES_P035   // IRTX
  #endif
  #ifndef USES_P041
    #define USES_P041   // NeoClock
  #endif
  #ifndef USES_P042
    #define USES_P042   // Candle
  #endif
  #ifndef USES_P087
    #define USES_P087   // Serial Proxy
  #endif
  #ifndef USES_P094
    #define USES_P094  // CUL Reader
  #endif
  #ifndef USES_P095
    #define USES_P095  // TFT ILI9341
  #endif
  #ifndef USES_P096
    #define USES_P096  // eInk   (Needs lib_deps = Adafruit GFX Library, LOLIN_EPD )
  #endif
  #ifndef USES_P098
    #define USES_P098   // PWM motor
  #endif
  #ifndef USES_P099
    #define USES_P099   // XPT2046 Touchscreen
  #endif
  #ifndef USES_P102
    #define USES_P102   // PZEM004Tv3
  #endif
  #ifndef USES_P103
    #define USES_P103   // Atlas Scientific EZO Sensors (pH, ORP, EZO, DO)
  #endif
  #ifndef USES_P104
    #define USES_P104   //
  #endif
  #ifndef USES_P105
    #define USES_P105   // AHT10/20/21
  #endif
  #ifndef USES_P104
    #define USES_P104   //
  #endif
  #ifndef USES_P105
    #define USES_P105   // AHT10/20/21
  #endif
  #ifndef USES_P108
    #define USES_P108   // DDS238-x ZN MODBUS energy meter (was P224 in the Playground)
  #endif
  #ifndef USES_P109
    #define USES_P109   // ThermOLED
  #endif
  #ifndef USES_P110
    #define USES_P110   // VL53L0X
  #endif
  #ifndef USES_P111
    #define USES_P111   // RC522 RFID reader
  #endif
  #ifndef USES_P112
    #define USES_P112   // AS7256x
  #endif
  #ifndef USES_P113
    #define USES_P113   // VL53L1X
  #endif
  #ifndef USES_P114
    #define USES_P114   // VEML6075 UVA/UVB sensor
  #endif
  #ifndef USES_P115
    #define USES_P115   // Fuel gauge MAX1704x
  #endif
  #ifndef USES_P116
    #define USES_P116   // ST77xx
  #endif
  #ifndef USES_P117
    #define USES_P117   // SCD30
  #endif
  #ifndef USES_P118
    #define USES_P118   // Itho ventilation coontrol
  #endif
  #ifndef USES_P119
    #define USES_P119   // ITG3205 Gyro
  #endif
  #ifndef USES_P120
    #define USES_P120   // ADXL345 I2C Acceleration / Gravity
  #endif
  #ifndef USES_P121
    #define USES_P121   // HMC5883L 
  #endif
  #ifndef USES_P122
//    #define USES_P122   //
  #endif
  #ifndef USES_P123
//    #define USES_P123   //
  #endif
  #ifndef USES_P124
    #define USES_P124   //
  #endif
  #ifndef USES_P125
    #define USES_P125   // ADXL345 SPI Acceleration / Gravity
  #endif
  #ifndef USES_P126
    #define USES_P126   // 74HC595 Shift register
  #endif
  #ifndef USES_P127
    #define USES_P127   // CDM7160
  #endif
  #ifndef USES_P128
    #define USES_P128   // NeoPixelBusFX
  #endif
  #ifndef USES_P129
    #define USES_P129   // 74HC165 Input shiftregisters
  #endif
  #ifndef USES_P130
//    #define USES_P130   //
  #endif
  #ifndef USES_P131
    #define USES_P131   // NeoMatrix
  #endif
  #ifndef USES_P132
    #define USES_P132   // INA3221
  #endif
  #ifndef USES_P133
//    #define USES_P133   //
  #endif
  #ifndef USES_P134
//    #define USES_P134   //
  #endif
  #ifndef USES_P135
//    #define USES_P135   //
  #endif
  #ifndef USES_P136
//    #define USES_P136   //
  #endif
  #ifndef USES_P137
//    #define USES_P137   //
  #endif
  #ifndef USES_P138
//    #define USES_P138   //
  #endif
  #ifndef USES_P139
//    #define USES_P139   //
  #endif
  #ifndef USES_P140
//    #define USES_P140   //
  #endif
  #ifndef USES_P141
    #define USES_P141   // PCD8544 Nokia 5110
  #endif
  #ifndef USES_P142
//    #define USES_P142   //
  #endif
  #ifndef USES_P143
    #define USES_P143   // I2C Rotary encoders
  #endif
<<<<<<< HEAD
  #ifndef USES_P144
    #define USES_P144   // Dust - PM1006(K) (Vindriktning)
  #endif
=======
>>>>>>> 63b36390

  // Controllers
  #ifndef USES_C015
    #define USES_C015   // Blynk
  #endif
  #ifndef USES_C016
    #define USES_C016   // Cache controller
  #endif
  #ifndef USES_C018
    #define USES_C018 // TTN RN2483
  #endif

  // Notifiers

#endif // PLUGIN_SET_MAX


/******************************************************************************\
 * Remove incompatible plugins ************************************************
\******************************************************************************/
#ifdef ESP32
//  #undef USES_P010   // BH1750          (doesn't work yet on ESP32)
//  #undef USES_P049   // MHZ19           (doesn't work yet on ESP32)

//  #undef USES_P052   // SenseAir        (doesn't work yet on ESP32)
//  #undef USES_P053   // PMSx003

//  #undef USES_P056   // SDS011-Dust     (doesn't work yet on ESP32)
//  #undef USES_P065   // DRF0299
//  #undef USES_P071   // Kamstrup401
//  #undef USES_P075   // Nextion
//  #undef USES_P078   // Eastron Modbus Energy meters (doesn't work yet on ESP32)
//  #undef USES_P082   // GPS
#endif


#ifdef ARDUINO_ESP8266_RELEASE_2_3_0
  #ifdef USES_P081
    #undef USES_P081   // Cron
  #endif


#endif


/******************************************************************************\
 * Libraries dependencies *****************************************************
\******************************************************************************/
#if defined(USES_P020) || defined(USES_P049) || defined(USES_P052) || defined(USES_P053) || defined(USES_P056) || defined(USES_P071) || defined(USES_P075) || defined(USES_P078) || defined(USES_P082) || defined(USES_P085) || defined(USES_P087) || defined(USES_P093)|| defined(USES_P094) || defined(USES_P102) || defined(USES_P105) || defined(USES_P108) || defined(USES_C018) || defined(USES_P144)
  // At least one plugin uses serial.
  #ifndef PLUGIN_USES_SERIAL
    #define PLUGIN_USES_SERIAL
  #endif
#else
  // No plugin uses serial, so make sure software serial is not included.
  #define DISABLE_SOFTWARE_SERIAL
#endif

#if defined(USES_P095) || defined(USES_P096) || defined(USES_P116) || defined(USES_P131) || defined(USES_P141) // Add any plugin that uses AdafruitGFX_Helper
  #ifndef PLUGIN_USES_ADAFRUITGFX
    #define PLUGIN_USES_ADAFRUITGFX // Ensure AdafruitGFX_helper is available for graphics displays (only)
  #endif
#endif

/*
#if defined(USES_P00x) || defined(USES_P00y)
#include <the_required_lib.h>
#endif
*/

#ifdef USES_C013
  #ifdef FEATURE_ESPEASY_P2P
    #undef FEATURE_ESPEASY_P2P
  #endif
  #define FEATURE_ESPEASY_P2P 1
#endif

#if defined(USES_C018)
  #define FEATURE_PACKED_RAW_DATA 1
#endif

#if defined(USES_C019)
  #ifndef USES_ESPEASY_NOW
    #define USES_ESPEASY_NOW
  #endif
#endif

#if defined(USES_P085) || defined (USES_P052) || defined(USES_P078) || defined(USES_P108)
  // FIXME TD-er: Is this correct? Those plugins use Modbus_RTU.
//  #define FEATURE_MODBUS  1
#endif

#if defined(USES_C001) || defined (USES_C002) || defined(USES_P029)
  #ifndef FEATURE_DOMOTICZ
    #define FEATURE_DOMOTICZ  1
  #endif
#endif

#if FEATURE_DOMOTICZ  // Move Domoticz enabling logic together
    #if !defined(USES_C001) && !FEATURE_NO_HTTP_CLIENT
      #define USES_C001   // Domoticz HTTP
    #endif
    #ifndef USES_C002
      #define USES_C002   // Domoticz MQTT
    #endif
    #ifndef USES_P029
      #define USES_P029   // Output
    #endif
#endif

#if FEATURE_NO_HTTP_CLIENT  // Disable HTTP features
  // Disable HTTP related Controllers/features
  #ifdef FEATURE_SEND_TO_HTTP
    #undef FEATURE_SEND_TO_HTTP
  #endif
  #define FEATURE_SEND_TO_HTTP  0 // Disabled
#endif


// Disable Homie plugin for now in the dev build to make it fit.
#if defined(PLUGIN_BUILD_DEV) && defined(USES_C014)
  #undef USES_C014
#endif

// VCC builds need a bit more, disable timing stats to make it fit.
#ifndef PLUGIN_BUILD_CUSTOM
  #if FEATURE_ADC_VCC && !(defined(PLUGIN_SET_MAX) || defined(NO_LIMIT_BUILD_SIZE))
    #ifndef LIMIT_BUILD_SIZE
      #define LIMIT_BUILD_SIZE
    #endif
    #ifndef NOTIFIER_SET_NONE
      #define NOTIFIER_SET_NONE
    #endif

  #endif
  #ifdef ESP8266_1M
    #ifndef NOTIFIER_SET_NONE
      #define NOTIFIER_SET_NONE
    #endif
    #ifndef DISABLE_SC16IS752_Serial
      #define DISABLE_SC16IS752_Serial
    #endif
  #endif
#endif


// Due to size restrictions, disable a few plugins/controllers for 1M builds
#ifdef ESP8266_1M
  #ifdef USES_C003
    #undef USES_C003
  #endif
  #ifdef USES_C016
    #undef USES_C016  // Cache controller
  #endif
  #ifdef FEATURE_SD
    #undef FEATURE_SD  // Unlikely on 1M units
  #endif
  #define FEATURE_SD 0
  #define NO_GLOBAL_SD
  #ifndef LIMIT_BUILD_SIZE
    #define LIMIT_BUILD_SIZE
  #endif
  #ifdef FEATURE_EXT_RTC
    #undef FEATURE_EXT_RTC
  #endif
  #define FEATURE_EXT_RTC 0
#endif

#if defined(PLUGIN_BUILD_MAX_ESP32) || defined(NO_LIMIT_BUILD_SIZE)
  #ifdef LIMIT_BUILD_SIZE
    #undef LIMIT_BUILD_SIZE
  #endif
#endif

// Disable some diagnostic parts to make builds fit.
#ifdef LIMIT_BUILD_SIZE
  #ifdef WEBSERVER_TIMINGSTATS
    #undef WEBSERVER_TIMINGSTATS
  #endif

  // Do not include large blobs but fetch them from CDN
  #ifndef WEBSERVER_USE_CDN_JS_CSS
    #define WEBSERVER_USE_CDN_JS_CSS
  #endif
  #ifdef WEBSERVER_CSS
      #undef WEBSERVER_CSS
  #endif
  #ifndef WEBSERVER_EMBED_CUSTOM_CSS
    #ifdef EMBED_ESPEASY_DEFAULT_MIN_CSS
      #undef EMBED_ESPEASY_DEFAULT_MIN_CSS
    #endif
  #endif
  #ifdef WEBSERVER_INCLUDE_JS
      #undef WEBSERVER_INCLUDE_JS
  #endif
  #ifdef EMBED_ESPEASY_DEFAULT_MIN_CSS
    #undef EMBED_ESPEASY_DEFAULT_MIN_CSS
  #endif

  #ifdef WEBSERVER_GITHUB_COPY
    #undef WEBSERVER_GITHUB_COPY
  #endif
  #ifdef WEBSERVER_CUSTOM
    // TD-er: Removing WEBSERVER_CUSTOM does free up another 1.7k
//    #undef WEBSERVER_CUSTOM
  #endif


  #ifndef BUILD_NO_DEBUG
    #define BUILD_NO_DEBUG
  #endif
  #ifndef BUILD_NO_SPECIAL_CHARACTERS_STRINGCONVERTER
    #define BUILD_NO_SPECIAL_CHARACTERS_STRINGCONVERTER
  #endif
  #ifndef KEEP_I2C_MULTIPLEXER
    #ifdef FEATURE_I2CMULTIPLEXER
      #undef FEATURE_I2CMULTIPLEXER
    #endif
    #define FEATURE_I2CMULTIPLEXER  0
  #endif
  #ifdef FEATURE_SETTINGS_ARCHIVE
    #undef FEATURE_SETTINGS_ARCHIVE
  #endif
  #define FEATURE_SETTINGS_ARCHIVE  0

  #ifdef FEATURE_SERVO
    #undef FEATURE_SERVO
  #endif
  #define FEATURE_SERVO 0
  #ifdef FEATURE_RTTTL
    #undef FEATURE_RTTTL
  #endif
  #define FEATURE_RTTTL 0
  #ifdef FEATURE_TOOLTIPS
    #undef FEATURE_TOOLTIPS
  #endif
  #define FEATURE_TOOLTIPS  0
  #ifdef FEATURE_BLYNK
    #undef FEATURE_BLYNK
  #endif
  #define FEATURE_BLYNK 0
  #if !defined(PLUGIN_SET_COLLECTION) && !defined(PLUGIN_SET_SONOFF_POW)
    #ifdef USES_P076
      #undef USES_P076   // HWL8012   in POW r1
    #endif
    #ifdef USES_P093
      #undef USES_P093   // Mitsubishi Heat Pump
    #endif
    #ifdef USES_P100 // Pulse Counter - DS2423
      #undef USES_P100
    #endif
    #ifdef USES_C017 // Zabbix
      #undef USES_C017
    #endif
  #endif
  #ifdef USES_C012
    #undef USES_C012 // Blynk
  #endif
  #ifdef USES_C015
    #undef USES_C015 // Blynk
  #endif
  #ifdef USES_C016
    #undef USES_C016 // Cache controller
  #endif
  #ifdef USES_C018
    #undef USES_C018 // LoRa TTN - RN2483/RN2903
  #endif
  #if defined(FEATURE_TRIGONOMETRIC_FUNCTIONS_RULES) && !defined(KEEP_TRIGONOMETRIC_FUNCTIONS_RULES)
    #undef FEATURE_TRIGONOMETRIC_FUNCTIONS_RULES
  #endif
  #ifndef KEEP_TRIGONOMETRIC_FUNCTIONS_RULES
    #define FEATURE_TRIGONOMETRIC_FUNCTIONS_RULES 0
  #endif
  #ifdef FEATURE_SSDP
    #undef FEATURE_SSDP
  #endif
  #define FEATURE_SSDP  0
  #ifdef FEATURE_PLUGIN_STATS
    #undef FEATURE_PLUGIN_STATS
  #endif
  #define FEATURE_PLUGIN_STATS  0
  #ifdef FEATURE_CHART_JS
    #undef FEATURE_CHART_JS
  #endif
  #define FEATURE_CHART_JS  0
  #ifdef FEATURE_RULES_EASY_COLOR_CODE
    #undef FEATURE_RULES_EASY_COLOR_CODE
  #endif
  #define FEATURE_RULES_EASY_COLOR_CODE 0
  #if FEATURE_EXT_RTC
    #undef FEATURE_EXT_RTC
    #define FEATURE_EXT_RTC 0
  #endif

  #ifdef FEATURE_DNS_SERVER
    #undef FEATURE_DNS_SERVER
  #endif
  #define FEATURE_DNS_SERVER 0

  #ifdef FEATURE_MDNS
    #undef FEATURE_MDNS
  #endif
  #define FEATURE_MDNS 0

  #ifdef FEATURE_ARDUINO_OTA
    #undef FEATURE_ARDUINO_OTA
  #endif
  #define FEATURE_ARDUINO_OTA 0
#endif

// Timing stats page needs timing stats
#if defined(WEBSERVER_TIMINGSTATS) && !FEATURE_TIMING_STATS
  #define FEATURE_TIMING_STATS  1
#endif

// If timing stats page is not included, there is no need in collecting the stats
#if !defined(WEBSERVER_TIMINGSTATS) && FEATURE_TIMING_STATS
  #undef FEATURE_TIMING_STATS
  #define FEATURE_TIMING_STATS  0
#endif


#ifdef BUILD_NO_DEBUG
  #ifndef BUILD_NO_DIAGNOSTIC_COMMANDS
    #define BUILD_NO_DIAGNOSTIC_COMMANDS
  #endif
  #ifndef BUILD_NO_RAM_TRACKER
    #define BUILD_NO_RAM_TRACKER
  #endif
#endif

  // Do not include large blobs but fetch them from CDN
#ifdef WEBSERVER_USE_CDN_JS_CSS
  #ifdef WEBSERVER_FAVICON
    #ifndef WEBSERVER_FAVICON_CDN
      #define WEBSERVER_FAVICON_CDN
    #endif
  #endif
  #ifdef WEBSERVER_CSS
    #undef WEBSERVER_CSS
  #endif
  #ifdef WEBSERVER_INCLUDE_JS
    #undef WEBSERVER_INCLUDE_JS
  #endif
  #ifdef EMBED_ESPEASY_DEFAULT_MIN_CSS
    #undef EMBED_ESPEASY_DEFAULT_MIN_CSS
  #endif
#endif

#if defined(USES_C002) || defined (USES_C005) || defined(USES_C006) || defined(USES_C014) || defined(USES_P037)
  #define FEATURE_MQTT  1
#endif

#if defined(USES_C012) || defined (USES_C015)
  #define FEATURE_BLYNK 1
#endif

// Specific notifier plugins may be enabled via Custom.h, regardless
// whether NOTIFIER_SET_NONE is defined
#if defined(USES_N001) || defined(USES_N002)
  #ifndef FEATURE_NOTIFIER
    #define FEATURE_NOTIFIER  1
  #endif
#endif


// P098 PWM motor needs P003 pulse
#if defined(USES_P098)
  #ifndef USES_P003
    #define USES_P003
  #endif
#endif

#if FEATURE_MQTT
// MQTT_MAX_PACKET_SIZE : Maximum packet size
#ifndef MQTT_MAX_PACKET_SIZE
  #define MQTT_MAX_PACKET_SIZE 1024 // Is also used in PubSubClient
#endif
#endif //if FEATURE_MQTT


// It may have gotten undefined to fit a build. Make sure the Blynk controllers are not defined
#if !FEATURE_BLYNK
  #ifdef USES_C012
    #undef USES_C012
  #endif
  #ifdef USES_C015
    #undef USES_C015
  #endif
#endif

#if FEATURE_ARDUINO_OTA
  #ifndef LIMIT_BUILD_SIZE
    #ifndef FEATURE_MDNS
      #define FEATURE_MDNS  1
    #endif
  #endif
#endif

#if FEATURE_MDNS
  #ifndef FEATURE_DNS_SERVER
    #define FEATURE_DNS_SERVER  1
  #endif
#endif

#ifdef WEBSERVER_SETUP
  #ifndef PLUGIN_BUILD_MINIMAL_OTA
    #ifndef FEATURE_DNS_SERVER
      #define FEATURE_DNS_SERVER  1
    #endif
  #endif
#endif

#if FEATURE_SETTINGS_ARCHIVE || FEATURE_CUSTOM_PROVISIONING
  #ifndef FEATURE_DOWNLOAD
    #define FEATURE_DOWNLOAD  1
  #endif
#endif

// Here we can re-enable specific features in the COLLECTION sets as we have created some space there by splitting them up
#if defined(COLLECTION_FEATURE_RTTTL) && (defined(PLUGIN_SET_COLLECTION_A) || defined(PLUGIN_SET_COLLECTION_B) || defined(PLUGIN_SET_COLLECTION_C) || defined(PLUGIN_SET_COLLECTION_D) || defined(PLUGIN_SET_COLLECTION_E) || defined(PLUGIN_SET_COLLECTION_F))
  #ifndef FEATURE_RTTTL
    #define FEATURE_RTTTL 1
  #endif
#endif

#ifdef USES_ESPEASY_NOW
  #if defined(LIMIT_BUILD_SIZE) || defined(ESP8266_1M) || (defined(ESP8266) && defined(PLUGIN_BUILD_IR))
    // Will not fit on ESP8266 along with IR plugins included
    #undef USES_ESPEASY_NOW
  #endif
#endif

#if defined(USES_C019) && !defined(USES_ESPEASY_NOW)
  // C019 depends on ESPEASY_NOW, so don't use it if ESPEasy_NOW is excluded
  #undef USES_C019
#endif

#if defined(USES_C019) && !defined(FEATURE_PACKED_RAW_DATA)
  #define FEATURE_PACKED_RAW_DATA  1
#endif



// By default we enable the SHOW_SYSINFO_JSON when we enable the WEBSERVER_NEW_UI
#ifdef WEBSERVER_NEW_UI
  #define SHOW_SYSINFO_JSON 1
#endif

#ifdef USES_ESPEASY_NOW
  // ESPEasy-NOW needs the P2P feature
  #ifdef FEATURE_ESPEASY_P2P
    #undef FEATURE_ESPEASY_P2P
  #endif
  #define FEATURE_ESPEASY_P2P 1
#endif






// Make sure all features which have not been set exclusively will be disabled.
// This should be done at the end of this file.
// Keep them alfabetically sorted so it is easier to add new ones

#ifndef FEATURE_BLYNK                         
#define FEATURE_BLYNK                         0
#endif

#ifndef FEATURE_CHART_JS                      
#define FEATURE_CHART_JS                      0
#endif

#ifndef FEATURE_RULES_EASY_COLOR_CODE
#define FEATURE_RULES_EASY_COLOR_CODE         0
#endif


#ifndef FEATURE_CUSTOM_PROVISIONING           
#define FEATURE_CUSTOM_PROVISIONING           0
#endif

#ifndef FEATURE_DNS_SERVER                    
#define FEATURE_DNS_SERVER                    0
#endif

#ifndef FEATURE_DOMOTICZ                      
#define FEATURE_DOMOTICZ                      0
#endif

#ifndef FEATURE_DOWNLOAD                      
#define FEATURE_DOWNLOAD                      0
#endif

#ifndef FEATURE_ESPEASY_P2P                      
#define FEATURE_ESPEASY_P2P                   0
#endif

#ifndef FEATURE_ETHERNET                      
#define FEATURE_ETHERNET                      0
#endif

#ifndef FEATURE_EXT_RTC                       
#define FEATURE_EXT_RTC                       0
#endif

#ifndef FEATURE_FHEM                          
#define FEATURE_FHEM                          0
#endif

#ifndef FEATURE_GPIO_USE_ESP8266_WAVEFORM
 #ifdef ESP8266
  #define FEATURE_GPIO_USE_ESP8266_WAVEFORM   1
 #else
  #define FEATURE_GPIO_USE_ESP8266_WAVEFORM   0
 #endif
#endif

#ifndef FEATURE_HOMEASSISTANT_OPENHAB         
#define FEATURE_HOMEASSISTANT_OPENHAB         0
#endif

#ifndef FEATURE_I2CMULTIPLEXER                
#define FEATURE_I2CMULTIPLEXER                0
#endif

#ifndef FEATURE_I2C_DEVICE_SCAN               
#define FEATURE_I2C_DEVICE_SCAN               0
#endif

#ifndef FEATURE_MDNS                          
#define FEATURE_MDNS                          0
#endif

#ifndef FEATURE_MODBUS                        
#define FEATURE_MODBUS                        0
#endif

#ifndef FEATURE_MQTT                        
#define FEATURE_MQTT                          0
#endif

#ifndef FEATURE_NON_STANDARD_24_TASKS         
#define FEATURE_NON_STANDARD_24_TASKS         0
#endif

#ifndef FEATURE_NOTIFIER                      
#define FEATURE_NOTIFIER                      0
#endif

#ifndef FEATURE_PACKED_RAW_DATA               
#define FEATURE_PACKED_RAW_DATA               0
#endif

#ifndef FEATURE_PLUGIN_STATS                  
#define FEATURE_PLUGIN_STATS                  0
#endif

#ifndef FEATURE_REPORTING                     
#define FEATURE_REPORTING                     0
#endif

#ifndef FEATURE_RTTTL                         
#define FEATURE_RTTTL                         0
#endif

#ifndef FEATURE_SD                         
#define FEATURE_SD                            0
#endif

#ifndef FEATURE_SERVO                         
#define FEATURE_SERVO                         0
#endif

#ifndef FEATURE_SETTINGS_ARCHIVE              
#define FEATURE_SETTINGS_ARCHIVE              0
#endif

#ifndef FEATURE_SSDP                          
#define FEATURE_SSDP                          0
#endif

#ifndef FEATURE_TIMING_STATS                  
#define FEATURE_TIMING_STATS                  0
#endif

#ifndef FEATURE_TOOLTIPS                      
#define FEATURE_TOOLTIPS                      0
#endif

#ifndef FEATURE_TRIGONOMETRIC_FUNCTIONS_RULES 
#define FEATURE_TRIGONOMETRIC_FUNCTIONS_RULES 0
#endif


#ifndef SHOW_SYSINFO_JSON
#define SHOW_SYSINFO_JSON 0
#endif


#ifndef FEATURE_SEND_TO_HTTP
  #define FEATURE_SEND_TO_HTTP  1 // Enabled by default
#endif

#ifndef FEATURE_HTTP_CLIENT
  #define FEATURE_HTTP_CLIENT   0 // Disable by default
#endif

#if !FEATURE_HTTP_CLIENT && (defined(USES_C001) || defined(USES_C008) || defined(USES_C009) || defined(USES_C011) || (defined(FEATURE_SEND_TO_HTTP) && FEATURE_SEND_TO_HTTP) || (defined(FEATURE_DOWNLOAD) && FEATURE_DOWNLOAD) || (defined(FEATURE_SETTINGS_ARCHIVE) && FEATURE_SETTINGS_ARCHIVE))
  #undef FEATURE_HTTP_CLIENT
  #define FEATURE_HTTP_CLIENT   1 // Enable because required for these controllers/features
#endif

#ifndef FEATURE_AUTO_DARK_MODE
  #ifdef LIMIT_BUILD_SIZE
    #define FEATURE_AUTO_DARK_MODE            0
  #else
    #define FEATURE_AUTO_DARK_MODE            1
  #endif
#endif

#ifndef FEATURE_ESP8266_DIRECT_WIFI_SCAN
  // Feature still in development, do not yet use.
  #define FEATURE_ESP8266_DIRECT_WIFI_SCAN    0
#endif

#if FEATURE_ESP8266_DIRECT_WIFI_SCAN
  #ifdef ESP32
    // ESP8266 only feature
    #undef FEATURE_ESP8266_DIRECT_WIFI_SCAN
    #define FEATURE_ESP8266_DIRECT_WIFI_SCAN    0
  #endif
#endif


#endif // CUSTOMBUILD_DEFINE_PLUGIN_SETS_H<|MERGE_RESOLUTION|>--- conflicted
+++ resolved
@@ -2033,12 +2033,9 @@
   #ifndef USES_P143
     #define USES_P143   // I2C Rotary encoders
   #endif
-<<<<<<< HEAD
   #ifndef USES_P144
     #define USES_P144   // Dust - PM1006(K) (Vindriktning)
   #endif
-=======
->>>>>>> 63b36390
 
   // Controllers
   #ifndef USES_C015
