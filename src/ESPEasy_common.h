#ifndef ESPEASY_COMMON_H
#define ESPEASY_COMMON_H

// *****************************************************************************************
// For Arduino IDE users:
// When building using Custom.h, uncomment the next line:
//#define USE_CUSTOM_H
// *****************************************************************************************

/*
    To modify the stock configuration without changing this repo file :
    - define USE_CUSTOM_H as a build flags. ie : export PLATFORMIO_BUILD_FLAGS="'-DUSE_CUSTOM_H'"
    - add a "Custom.h" file in this folder.

*/

#ifndef CORE_POST_2_5_0
  #define STR_HELPER(x) #x
  #define STR(x) STR_HELPER(x)
#endif

#ifdef __GCC__
#pragma GCC system_header
#endif


#include <stddef.h>
namespace std
{
  using ::ptrdiff_t;
  using ::size_t;
}

#include <stdint.h>
#include <Arduino.h>
#include <string.h>


#ifdef ESP8266
  # if !defined(ARDUINO_ESP8266_RELEASE_2_4_0) && !defined(ARDUINO_ESP8266_RELEASE_2_3_0)
    #  define SUPPORT_ARP
  # endif
#endif

#ifdef ESP32
# define SUPPORT_ARP
#endif

// User configuration
// Include Custom.h before ESPEasyDefaults.h. 
#ifdef USE_CUSTOM_H
// make the compiler show a warning to confirm that this file is inlcuded
//#warning "**** Using Settings from Custom.h File ***"
  #include "Custom.h"
#else 
  // Set as default
//  #define PLUGIN_BUILD_NORMAL
#endif

#include "src/CustomBuild/ESPEasyDefaults.h"
#include "src/DataStructs/NodeStruct.h"
#include "src/Globals/RamTracker.h"


#define FS_NO_GLOBALS
#if defined(ESP8266)
  #include "core_version.h"
  #define NODE_TYPE_ID      NODE_TYPE_ID_ESP_EASYM_STD
  #include <lwip/init.h>
  #ifndef LWIP_VERSION_MAJOR
    #error
  #endif
  #if LWIP_VERSION_MAJOR == 2
  //  #include <lwip/priv/tcp_priv.h>
  #else
    #include <lwip/tcp_impl.h>
  #endif
  #include <ESP8266WiFi.h>
  //#include <ESP8266Ping.h>
  #ifndef LWIP_OPEN_SRC
  #define LWIP_OPEN_SRC
  #endif
  #include "lwip/opt.h"
  #include "lwip/udp.h"
  #include "lwip/igmp.h"
  #include "include/UdpContext.h"
  #include "limits.h"
  extern "C" {
   #include "user_interface.h"
  }

  #define SMALLEST_OTA_IMAGE 276848 // smallest known 2-step OTA image
  #define MAX_SKETCH_SIZE 1044464   // 1020 kB - 16 bytes
  #define PIN_D_MAX        16
#endif
#if defined(ESP32)

  // Temp fix for a missing core_version.h within ESP Arduino core. Wait until they actually have different releases
  #define ARDUINO_ESP8266_RELEASE "2_4_0"

  #define NODE_TYPE_ID                        NODE_TYPE_ID_ESP_EASY32_STD
<<<<<<< HEAD
  #define ICACHE_RAM_ATTR IRAM_ATTR
=======
  #if ESP_IDF_VERSION_MAJOR < 3
    #define ICACHE_RAM_ATTR IRAM_ATTR
  #endif
  #define FILE_CONFIG       "/config.dat"
  #define FILE_SECURITY     "/security.dat"
  #define FILE_NOTIFICATION "/notification.dat"
  #define FILE_RULES        "/rules1.txt"
>>>>>>> 25132ef1
  #include <WiFi.h>
//  #include  "esp32_ping.h"
  #if ESP_IDF_VERSION_MAJOR > 3
  #include <esp32/rom/rtc.h>
  #else
  #include <rom/rtc.h>
  #endif
  #include "esp_wifi.h" // Needed to call ESP-IDF functions like esp_wifi_....
  #define PIN_D_MAX        39
  #ifdef PLUGIN_BUILD_MAX_ESP32
  #define MAX_SKETCH_SIZE 4194304   // 0x400000 look at partitions in csv file
  #else // PLUGIN_BUILD_MAX_ESP32
  #define MAX_SKETCH_SIZE 1900544   // 0x1d0000 look at partitions in csv file
  #endif // PLUGIN_BUILD_MAX_ESP32
#endif

#include <WiFiUdp.h>
#include <Wire.h>
#include <SPI.h>
#include <FS.h>
#ifdef FEATURE_SD
#include <SD.h>
#else
using namespace fs;
#endif
#include <base64.h>


#ifdef USE_LITTLEFS
  #ifdef ESP32
    #include <LITTLEFS.h>
    #define ESPEASY_FS LITTLEFS
  #else
    #include <LittleFS.h>
    #define ESPEASY_FS LittleFS
  #endif
#else 
  #ifdef ESP32
    #include <SPIFFS.h>
  #endif
  #define ESPEASY_FS SPIFFS
#endif

// Include custom first, then build info. (one may want to set BUILD_GIT for example)
#include "src/CustomBuild/ESPEasy_buildinfo.h"
#include "src/CustomBuild/ESPEasyLimits.h"
#include "src/CustomBuild/define_plugin_sets.h"

#ifdef ESP32
#include <esp8266-compat.h>

#endif


#define ZERO_FILL(S)  memset((S), 0, sizeof(S))
#define ZERO_TERMINATE(S)  S[sizeof(S) - 1] = 0



String getUnknownString();

extern const String EMPTY_STRING;



/******************************************************************************\
 * Detect core versions *******************************************************
\******************************************************************************/

#ifndef ESP32
  #if defined(ARDUINO_ESP8266_RELEASE_2_4_0) || defined(ARDUINO_ESP8266_RELEASE_2_4_1)  || defined(ARDUINO_ESP8266_RELEASE_2_4_2)
    #ifndef CORE_2_4_X
      #define CORE_2_4_X
    #endif
  #endif

  #if defined(ARDUINO_ESP8266_RELEASE_2_3_0) || defined(ARDUINO_ESP8266_RELEASE_2_4_0) || defined(ARDUINO_ESP8266_RELEASE_2_4_1)
    #ifndef CORE_PRE_2_4_2
      #define CORE_PRE_2_4_2
    #endif
  #endif

  #if defined(ARDUINO_ESP8266_RELEASE_2_3_0) || defined(CORE_2_4_X)
    #ifndef CORE_PRE_2_5_0
      #define CORE_PRE_2_5_0
    #endif
  #else
    #ifndef CORE_POST_2_5_0
      #define CORE_POST_2_5_0
    #endif
  #endif


  #ifdef FORCE_PRE_2_5_0
    #ifdef CORE_POST_2_5_0
      #undef CORE_POST_2_5_0
    #endif
  #endif
#endif // ESP32




// Enable FEATURE_ADC_VCC to measure supply voltage using the analog pin
// Please note that the TOUT pin has to be disconnected in this mode
// Use the "System Info" device to read the VCC value
#ifndef FEATURE_ADC_VCC
  #define FEATURE_ADC_VCC                  false
#endif

#ifndef ARDUINO_OTA_PORT
  #if defined(ESP32)
    #define ARDUINO_OTA_PORT  3232
  #else
    // Do not use port 8266 for OTA, since that's used for ESPeasy p2p
    #define ARDUINO_OTA_PORT  18266
  #endif
#endif

#if defined(ESP8266)
  //enable Arduino OTA updating.
  //Note: This adds around 10kb to the firmware size, and 1kb extra ram.
  // #define FEATURE_ARDUINO_OTA

  //enable mDNS mode (adds about 6kb ram and some bytes IRAM)
  // #define FEATURE_MDNS
#endif
#if defined(ESP32)
 //#define FEATURE_ARDUINO_OTA
 //#define FEATURE_MDNS
#endif


#endif // ESPEASY_COMMON_H<|MERGE_RESOLUTION|>--- conflicted
+++ resolved
@@ -99,17 +99,9 @@
   #define ARDUINO_ESP8266_RELEASE "2_4_0"
 
   #define NODE_TYPE_ID                        NODE_TYPE_ID_ESP_EASY32_STD
-<<<<<<< HEAD
-  #define ICACHE_RAM_ATTR IRAM_ATTR
-=======
   #if ESP_IDF_VERSION_MAJOR < 3
     #define ICACHE_RAM_ATTR IRAM_ATTR
   #endif
-  #define FILE_CONFIG       "/config.dat"
-  #define FILE_SECURITY     "/security.dat"
-  #define FILE_NOTIFICATION "/notification.dat"
-  #define FILE_RULES        "/rules1.txt"
->>>>>>> 25132ef1
   #include <WiFi.h>
 //  #include  "esp32_ping.h"
   #if ESP_IDF_VERSION_MAJOR > 3
