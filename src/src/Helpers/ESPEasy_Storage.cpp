#include "../Helpers/ESPEasy_Storage.h"

#include "../../ESPEasy_common.h"

#include "../CustomBuild/CompiletimeDefines.h"
#include "../CustomBuild/StorageLayout.h"

#include "../DataStructs/TimingStats.h"

#include "../DataTypes/ESPEasyFileType.h"
#include "../DataTypes/ESPEasyTimeSource.h"
#include "../DataTypes/SPI_options.h"

#include "../ESPEasyCore/ESPEasy_Log.h"
#include "../ESPEasyCore/ESPEasyNetwork.h"
#include "../ESPEasyCore/ESPEasyWifi.h"
#include "../ESPEasyCore/Serial.h"

#include "../Globals/CRCValues.h"
#include "../Globals/Cache.h"
#include "../Globals/Device.h"
#include "../Globals/ESPEasyWiFiEvent.h"
#include "../Globals/ESPEasy_Scheduler.h"
#include "../Globals/ESPEasy_time.h"
#include "../Globals/EventQueue.h"
#include "../Globals/ExtraTaskSettings.h"
#include "../Globals/Plugins.h"
#include "../Globals/RTC.h"
#include "../Globals/ResetFactoryDefaultPref.h"
#include "../Globals/SecuritySettings.h"
#include "../Globals/Settings.h"

#include "../Helpers/ESPEasyRTC.h"
#include "../Helpers/ESPEasy_checks.h"
#include "../Helpers/ESPEasy_FactoryDefault.h"
#include "../Helpers/ESPEasy_time_calc.h"
#include "../Helpers/FS_Helper.h"
#include "../Helpers/Hardware.h"
#include "../Helpers/Memory.h"
#include "../Helpers/Misc.h"
#include "../Helpers/Networking.h"
#include "../Helpers/Numerical.h"
#include "../Helpers/PeriodicalActions.h"
#include "../Helpers/StringConverter.h"
#include "../Helpers/StringParser.h"


#ifdef ESP32
#include <MD5Builder.h>
#include <esp_partition.h>
#endif

#ifdef ESP32
String patch_fname(const String& fname) {
  if (fname.startsWith(F("/"))) {
    return fname;
  }
  return String('/') + fname;
}
#endif
#ifdef ESP8266
#define patch_fname(F) (F)
#endif

/********************************************************************************************\
   file system error handling
   Look here for error # reference: https://github.com/pellepl/spiffs/blob/master/src/spiffs.h
 \*********************************************************************************************/
String FileError(int line, const char *fname)
{
  String err = F("FS   : Error while reading/writing ");

  err += fname;
  err += F(" in ");
  err += line;
  addLogMove(LOG_LEVEL_ERROR, err);
  return err;
}

/********************************************************************************************\
   Keep track of number of flash writes.
 \*********************************************************************************************/
void flashCount()
{
  if (RTC.flashDayCounter <= MAX_FLASHWRITES_PER_DAY) {
    RTC.flashDayCounter++;
  }
  RTC.flashCounter++;
  saveToRTC();
}

String flashGuard()
{
  #ifndef BUILD_NO_RAM_TRACKER
  checkRAM(F("flashGuard"));
  #endif

  if (RTC.flashDayCounter > MAX_FLASHWRITES_PER_DAY)
  {
    String log = F("FS   : Daily flash write rate exceeded! (powercycle or send command 'resetFlashWriteCounter' to reset this)");
    addLog(LOG_LEVEL_ERROR, log);
    return log;
  }
  flashCount();
  return EMPTY_STRING;
}

// use this in function that can return an error string. it automaticly returns with an error string if there where too many flash writes.
#define FLASH_GUARD() { String flashErr = flashGuard(); \
                        if (flashErr.length()) return flashErr; }


String appendLineToFile(const String& fname, const String& line) {
  return appendToFile(fname, reinterpret_cast<const uint8_t *>(line.c_str()), line.length());
}

String appendToFile(const String& fname, const uint8_t *data, unsigned int size) {
  fs::File f = tryOpenFile(fname, "a+");

  SPIFFS_CHECK(f,                   fname.c_str());
  SPIFFS_CHECK(f.write(data, size), fname.c_str());
  f.close();
  return "";
}

bool fileExists(const __FlashStringHelper * fname)
{
  return fileExists(String(fname));
}

bool fileExists(const String& fname) {
  #ifdef USE_SECOND_HEAP
  HeapSelectDram ephemeral;
  #endif

  const String patched_fname = patch_fname(fname);
  auto search = Cache.fileExistsMap.find(patched_fname);
  if (search != Cache.fileExistsMap.end()) {
    return search->second;
  }
<<<<<<< HEAD
  int size = -1;
  if (ESPEASY_FS.exists(patched_fname)) {
    size = 0;
    fs::File f = ESPEASY_FS.open(patched_fname, "r");
    if (f) {
      size = f.size();
      f.close();
    }
  }
  Cache.fileExistsMap[patched_fname] = size;
  return size;
=======
  bool res = ESPEASY_FS.exists(patched_fname);
  #if FEATURE_SD
  if (!res) {
    res = SD.exists(patched_fname);
  }
  #endif
  Cache.fileExistsMap[patched_fname] = res;
  if (Cache.fileCacheClearMoment == 0) {
    if (node_time.timeSource == timeSource_t::No_time_source) {
      // use some random value as we don't have a time yet
      Cache.fileCacheClearMoment = HwRandom();
    } else {
      Cache.fileCacheClearMoment = node_time.now();
    }
  }
  return res;
>>>>>>> 7c95e5ef
}

fs::File tryOpenFile(const String& fname, const String& mode) {
  START_TIMER;
  fs::File f;
  if (fname.isEmpty() || fname.equals(F("/"))) {
    return f;
  }

  bool exists = fileExists(fname);

  if (!exists) {
    if (mode.equals(F("r"))) {
      return f;
    }
    clearFileCaches();
  }
  f = ESPEASY_FS.open(patch_fname(fname), mode.c_str());
  #  if FEATURE_SD

  if (!f) {
    // FIXME TD-er: Should this fallback to SD only be done on "r" mode?
    f = SD.open(fname.c_str(), mode.c_str());
  }
  #  endif // if FEATURE_SD


  STOP_TIMER(TRY_OPEN_FILE);
  return f;
}

bool tryRenameFile(const String& fname_old, const String& fname_new) {
  clearFileCaches();
  if (fileExists(fname_old) && !fileExists(fname_new)) {
    clearAllCaches();
    return ESPEASY_FS.rename(patch_fname(fname_old), patch_fname(fname_new));
  }
  return false;
}

bool tryDeleteFile(const String& fname) {
  if (fname.length() > 0)
  {
    clearAllCaches();
    bool res = ESPEASY_FS.remove(patch_fname(fname));
    #if FEATURE_SD
    if (!res) {
      res = SD.remove(patch_fname(fname));
    }
    #endif

    // A call to GarbageCollection() will at most erase a single block. (e.g. 8k block size)
    // A deleted file may have covered more than a single block, so try to clear multiple blocks.
    uint8_t retries = 3;

    while (retries > 0 && GarbageCollection()) {
      --retries;
    }
    return res;
  }
  return false;
}

/********************************************************************************************\
   Fix stuff to clear out differences between releases
 \*********************************************************************************************/
String BuildFixes()
{
  #ifndef BUILD_NO_RAM_TRACKER
  checkRAM(F("BuildFixes"));
  #endif
  serialPrintln(F("\nBuild changed!"));

  if (Settings.Build < 145)
  {
    InitFile(SettingsType::SettingsFileEnum::FILE_NOTIFICATION_type);
  }

  if (Settings.Build < 20101)
  {
    serialPrintln(F("Fix reset Pin"));
    Settings.Pin_Reset = -1;
  }

  if (Settings.Build < 20102) {
    // Settings were 'mangled' by using older version
    // Have to patch settings to make sure no bogus data is being used.
    serialPrintln(F("Fix settings with uninitalized data or corrupted by switching between versions"));
    Settings.UseRTOSMultitasking       = false;
    Settings.Pin_Reset                 = -1;
    Settings.SyslogFacility            = DEFAULT_SYSLOG_FACILITY;
    Settings.MQTTUseUnitNameAsClientId_unused = DEFAULT_MQTT_USE_UNITNAME_AS_CLIENTID;
    Settings.StructSize                = sizeof(Settings);
  }

  if (Settings.Build < 20103) {
    Settings.ResetFactoryDefaultPreference = 0;
    Settings.OldRulesEngine(DEFAULT_RULES_OLDENGINE);
  }
  if (Settings.Build < 20105) {
    Settings.I2C_clockSpeed = DEFAULT_I2C_CLOCK_SPEED;
  }
  if (Settings.Build <= 20106) {
    // ClientID is now defined in the controller settings.
    #if FEATURE_MQTT
    controllerIndex_t controller_idx = firstEnabledMQTT_ControllerIndex();
    if (validControllerIndex(controller_idx)) {
      MakeControllerSettings(ControllerSettings); //-V522
      if (AllocatedControllerSettings()) {
        LoadControllerSettings(controller_idx, ControllerSettings);

        String clientid;
        if (Settings.MQTTUseUnitNameAsClientId_unused) {
          clientid = F("%sysname%");
          if (Settings.appendUnitToHostname()) {
            clientid += F("_%unit%");
          }
        }
        else {
          clientid  = F("ESPClient_%mac%");
        }
        safe_strncpy(ControllerSettings.ClientID, clientid, sizeof(ControllerSettings.ClientID));

        ControllerSettings.mqtt_uniqueMQTTclientIdReconnect(Settings.uniqueMQTTclientIdReconnect_unused());
        ControllerSettings.mqtt_retainFlag(Settings.MQTTRetainFlag_unused);
        SaveControllerSettings(controller_idx, ControllerSettings);
      }
    }
    #endif // if FEATURE_MQTT
  }
  if (Settings.Build < 20107) {
    Settings.WebserverPort = 80;
  }
  if (Settings.Build < 20108) {
    Settings.ETH_Phy_Addr   = DEFAULT_ETH_PHY_ADDR;
    Settings.ETH_Pin_mdc    = DEFAULT_ETH_PIN_MDC;
    Settings.ETH_Pin_mdio   = DEFAULT_ETH_PIN_MDIO;
    Settings.ETH_Pin_power  = DEFAULT_ETH_PIN_POWER;
    Settings.ETH_Phy_Type   = DEFAULT_ETH_PHY_TYPE;
    Settings.ETH_Clock_Mode = DEFAULT_ETH_CLOCK_MODE;
    Settings.NetworkMedium  = DEFAULT_NETWORK_MEDIUM;
  }
  if (Settings.Build < 20109) {
    Settings.SyslogPort = 514;
  }
  if (Settings.Build < 20110) {
    Settings.I2C_clockSpeed_Slow = DEFAULT_I2C_CLOCK_SPEED_SLOW;
    Settings.I2C_Multiplexer_Type = I2C_MULTIPLEXER_NONE;
    Settings.I2C_Multiplexer_Addr = -1;
    for (taskIndex_t x = 0; x < TASKS_MAX; x++) {
      Settings.I2C_Multiplexer_Channel[x] = -1;
    }
    Settings.I2C_Multiplexer_ResetPin = -1;
  }
  if (Settings.Build < 20111) {
    #ifdef ESP32
    constexpr uint8_t maxStatesesp32 = sizeof(Settings.PinBootStates_ESP32) / sizeof(Settings.PinBootStates_ESP32[0]);
    for (uint8_t i = 0; i < maxStatesesp32; ++i) {
      Settings.PinBootStates_ESP32[i] = 0;
    }
    #endif
  }
  if (Settings.Build < 20112) {
    Settings.WiFi_TX_power = 70; // 70 = 17.5dBm. unit: 0.25 dBm
    Settings.WiFi_sensitivity_margin = 3; // Margin in dBm on top of sensitivity.
  }
  if (Settings.Build < 20113) {
    Settings.NumberExtraWiFiScans = 0;
  }
  if (Settings.Build < 20114) {
    #ifdef USES_P003
    // P003_Pulse was always using the pull-up, now it is a setting.
    for (taskIndex_t taskIndex = 0; taskIndex < TASKS_MAX; ++taskIndex) {
      if (Settings.TaskDeviceNumber[taskIndex] == 3) {
        Settings.TaskDevicePin1PullUp[taskIndex] = true;
      }
    }
    #endif
  }
  if (Settings.Build < 20115) {
    if (Settings.InitSPI != static_cast<int>(SPI_Options_e::UserDefined)) { // User-defined SPI pins set to None
      Settings.SPI_SCLK_pin = -1;
      Settings.SPI_MISO_pin = -1;
      Settings.SPI_MOSI_pin = -1;
    }
  }
  #ifdef USES_P053
  if (Settings.Build < 20116) {
    // Added PWR button, init to "-none-"
    for (taskIndex_t taskIndex = 0; taskIndex < TASKS_MAX; ++taskIndex) {
      if (Settings.TaskDeviceNumber[taskIndex] == 53) {
        Settings.TaskDevicePluginConfig[taskIndex][3] = -1;
      }
    }
    // Remove PeriodicalScanWiFi
    // Reset to default 0 for future use.
    bitWrite(Settings.VariousBits1, 15, 0);
  }
  #endif

  // Starting 2022/08/18
  // Use get_build_nr() value for settings transitions.
  // This value will also be shown when building using PlatformIO, when showing the  Compile time defines 


  Settings.Build = get_build_nr();
  return SaveSettings();
}

/********************************************************************************************\
   Mount FS and check config.dat
 \*********************************************************************************************/
void fileSystemCheck()
{
  #ifndef BUILD_NO_RAM_TRACKER
  checkRAM(F("fileSystemCheck"));
  #endif
  addLog(LOG_LEVEL_INFO, F("FS   : Mounting..."));
#if defined(ESP32) && defined(USE_LITTLEFS)
  if (getPartionCount(ESP_PARTITION_TYPE_DATA, ESP_PARTITION_SUBTYPE_DATA_SPIFFS) != 0 
      && ESPEASY_FS.begin())
#else
  if (ESPEASY_FS.begin())
#endif
  {
    clearAllCaches();
    if (loglevelActiveFor(LOG_LEVEL_INFO)) {
      String log = F("FS   : Mount successful, used ");
      log += SpiffsUsedBytes();
      log += F(" bytes of ");
      log += SpiffsTotalBytes();
      addLogMove(LOG_LEVEL_INFO, log);
    }

    // Run garbage collection before any file is open.
    uint8_t retries = 3;

    while (retries > 0 && GarbageCollection()) {
      --retries;
    }

    fs::File f = tryOpenFile(SettingsType::getSettingsFileName(SettingsType::Enum::BasicSettings_Type).c_str(), "r");
    if (f) { 
      f.close(); 
    } else {
      ResetFactory();
    }
  }
  else
  {
    const __FlashStringHelper * log = F("FS   : Mount failed");
    serialPrintln(log);
    addLogMove(LOG_LEVEL_ERROR, log);
    ResetFactory();
  }
}

bool FS_format() {
  #ifdef USE_LITTLEFS
    #ifdef ESP32
    const bool res = ESPEASY_FS.begin(true);
    ESPEASY_FS.end();
    return res;
    #else
    return ESPEASY_FS.format();
    #endif
  #else
  return ESPEASY_FS.format();
  #endif
}

#ifdef ESP32

# include <esp_partition.h>

int getPartionCount(uint8_t pType, uint8_t pSubType) {
  esp_partition_type_t partitionType       = static_cast<esp_partition_type_t>(pType);
  esp_partition_subtype_t subtype          = static_cast<esp_partition_subtype_t>(pSubType);
  esp_partition_iterator_t _mypartiterator = esp_partition_find(partitionType, subtype, NULL);
  int nrPartitions                         = 0;

  if (_mypartiterator) {
    do {
      ++nrPartitions;
    } while ((_mypartiterator = esp_partition_next(_mypartiterator)) != NULL);
  }
  esp_partition_iterator_release(_mypartiterator);
  return nrPartitions;
}


#endif

/********************************************************************************************\
   Garbage collection
 \*********************************************************************************************/
bool GarbageCollection() {
  #ifdef CORE_POST_2_6_0

  // Perform garbage collection
  START_TIMER;

  if (ESPEASY_FS.gc()) {
    addLog(LOG_LEVEL_INFO, F("FS   : Success garbage collection"));
    STOP_TIMER(FS_GC_SUCCESS);
    return true;
  }
  STOP_TIMER(FS_GC_FAIL);
  return false;
  #else // ifdef CORE_POST_2_6_0

  // Not supported, so nothing was removed.
  return false;
  #endif // ifdef CORE_POST_2_6_0
}

/********************************************************************************************\
   Save settings to file system
 \*********************************************************************************************/
String SaveSettings()
{
  #ifndef BUILD_NO_RAM_TRACKER
  checkRAM(F("SaveSettings"));
  #endif
  String     err;
  {
    Settings.StructSize = sizeof(Settings);

    // FIXME @TD-er: As discussed in #1292, the CRC for the settings is now disabled.

    /*
      MD5Builder md5;
      uint8_t    tmp_md5[16] = { 0 };
      memcpy( Settings.ProgmemMd5, CRCValues.runTimeMD5, 16);
      md5.begin();
      md5.add(reinterpret_cast<const uint8_t *>(&Settings), sizeof(Settings)-16);
      md5.calculate();
      md5.getBytes(tmp_md5);
      if (memcmp(tmp_md5, Settings.md5, 16) != 0) {
        // Settings have changed, save to file.
        memcpy(Settings.md5, tmp_md5, 16);
    */
    Settings.validate();
    err = SaveToFile(SettingsType::getSettingsFileName(SettingsType::Enum::BasicSettings_Type).c_str(), 0, reinterpret_cast<const uint8_t *>(&Settings), sizeof(Settings));
  }

  if (err.length()) {
    return err;
  }

#ifndef BUILD_MINIMAL_OTA
  // Must check this after saving, or else it is not possible to fix multiple
  // issues which can only corrected on different pages.
  if (!SettingsCheck(err)) { return err; }
#endif

  //  }

  err = SaveSecuritySettings();
  return err;
}

String SaveSecuritySettings() {
  MD5Builder md5;
  uint8_t    tmp_md5[16] = { 0 };
  String     err;

  SecuritySettings.validate();
  memcpy(SecuritySettings.ProgmemMd5, CRCValues.runTimeMD5, 16);
  md5.begin();
  md5.add(reinterpret_cast<uint8_t *>(&SecuritySettings), static_cast<uint16_t>(sizeof(SecuritySettings) - 16));
  md5.calculate();
  md5.getBytes(tmp_md5);

  if (memcmp(tmp_md5, SecuritySettings.md5, 16) != 0) {
    // Settings have changed, save to file.
    memcpy(SecuritySettings.md5, tmp_md5, 16);
    err = SaveToFile(SettingsType::getSettingsFileName(SettingsType::Enum::SecuritySettings_Type).c_str(), 0, reinterpret_cast<const uint8_t *>(&SecuritySettings), sizeof(SecuritySettings));

    if (WifiIsAP(WiFi.getMode())) {
      // Security settings are saved, may be update of WiFi settings or hostname.
      WiFiEventData.wifiSetupConnect         = true;
      WiFiEventData.wifiConnectAttemptNeeded = true;
    }
  }
  ExtendedControllerCredentials.save();
  afterloadSettings();
  return err;
}

void afterloadSettings() {
  ExtraTaskSettings.clear(); // make sure these will not contain old settings.

  // Load ResetFactoryDefaultPreference from provisioning.dat if available.
  uint32_t pref_temp = Settings.ResetFactoryDefaultPreference;
  #if FEATURE_CUSTOM_PROVISIONING
  if (fileExists(getFileName(FileType::PROVISIONING_DAT))) {
    MakeProvisioningSettings(ProvisioningSettings);
    if (AllocatedProvisioningSettings()) {
      loadProvisioningSettings(ProvisioningSettings);
      if (ProvisioningSettings.matchingFlashSize()) {
        pref_temp = ProvisioningSettings.ResetFactoryDefaultPreference.getPreference();
      }
    }
  }
  #endif

  // TODO TD-er: Try to get the information from more locations to make it more persistent
  // Maybe EEPROM location?


  ResetFactoryDefaultPreference_struct pref(pref_temp);
  if (modelMatchingFlashSize(pref.getDeviceModel())) {
    ResetFactoryDefaultPreference = pref_temp;
  }
  Scheduler.setEcoMode(Settings.EcoPowerMode());

  if (!Settings.UseRules) {
    eventQueue.clear();
  }
  CheckRunningServices(); // To update changes in hostname.
}

/********************************************************************************************\
   Load settings from file system
 \*********************************************************************************************/
String LoadSettings()
{
  #ifndef BUILD_NO_RAM_TRACKER
  checkRAM(F("LoadSettings"));
  #endif
  String  err;
  uint8_t calculatedMd5[16];
  MD5Builder md5;

  err = LoadFromFile(SettingsType::getSettingsFileName(SettingsType::Enum::BasicSettings_Type).c_str(), 0, reinterpret_cast<uint8_t *>(&Settings), sizeof(SettingsStruct));

  if (err.length()) {
    return err;
  }
  Settings.validate();

  // FIXME @TD-er: As discussed in #1292, the CRC for the settings is now disabled.

  /*
     if (Settings.StructSize > 16) {
      md5.begin();
      md5.add(reinterpret_cast<const uint8_t *>(&Settings), Settings.StructSize -16);
      md5.calculate();
      md5.getBytes(calculatedMd5);
     }
     if (memcmp (calculatedMd5, Settings.md5,16)==0){
      addLog(LOG_LEVEL_INFO,  F("CRC  : Settings CRC           ...OK"));
      if (memcmp(Settings.ProgmemMd5, CRCValues.runTimeMD5, 16)!=0)
        addLog(LOG_LEVEL_INFO, F("CRC  : binary has changed since last save of Settings"));
     }
     else{
      addLog(LOG_LEVEL_ERROR, F("CRC  : Settings CRC           ...FAIL"));
     }
   */

  err = LoadFromFile(SettingsType::getSettingsFileName(SettingsType::Enum::SecuritySettings_Type).c_str(), 0, reinterpret_cast<uint8_t *>(&SecuritySettings), sizeof(SecurityStruct));

  md5.begin();
  md5.add(reinterpret_cast< uint8_t *>(&SecuritySettings), sizeof(SecuritySettings) - 16);
  md5.calculate();
  md5.getBytes(calculatedMd5);

  if (memcmp(calculatedMd5, SecuritySettings.md5, 16) == 0) {
    addLog(LOG_LEVEL_INFO, F("CRC  : SecuritySettings CRC   ...OK "));

    if (memcmp(SecuritySettings.ProgmemMd5, CRCValues.runTimeMD5, 16) != 0) {
      addLog(LOG_LEVEL_INFO, F("CRC  : binary has changed since last save of Settings"));
    }
  }
  else {
    addLog(LOG_LEVEL_ERROR, F("CRC  : SecuritySettings CRC   ...FAIL"));
  }

  ExtendedControllerCredentials.load();

  //  setupStaticIPconfig();
  // FIXME TD-er: Must check if static/dynamic IP was changed and trigger a reconnect? Or is a reboot better when changing those settings?
  afterloadSettings();
  SecuritySettings.validate();
  return err;
}



/********************************************************************************************\
   Disable Plugin, based on bootFailedCount
 \*********************************************************************************************/
uint8_t disablePlugin(uint8_t bootFailedCount) {
  for (taskIndex_t i = 0; i < TASKS_MAX && bootFailedCount > 0; ++i) {
    if (Settings.TaskDeviceEnabled[i]) {
      --bootFailedCount;

      if (bootFailedCount == 0) {
        Settings.TaskDeviceEnabled[i] = false;
      }
    }
  }
  return bootFailedCount;
}

uint8_t disableAllPlugins(uint8_t bootFailedCount) {
  if (bootFailedCount > 0) {
    --bootFailedCount;
    for (taskIndex_t i = 0; i < TASKS_MAX; ++i) {
        Settings.TaskDeviceEnabled[i] = false;
    }
  }
  return bootFailedCount;
}


/********************************************************************************************\
   Disable Controller, based on bootFailedCount
 \*********************************************************************************************/
uint8_t disableController(uint8_t bootFailedCount) {
  for (controllerIndex_t i = 0; i < CONTROLLER_MAX && bootFailedCount > 0; ++i) {
    if (Settings.ControllerEnabled[i]) {
      --bootFailedCount;

      if (bootFailedCount == 0) {
        Settings.ControllerEnabled[i] = false;
      }
    }
  }
  return bootFailedCount;
}

uint8_t disableAllControllers(uint8_t bootFailedCount) {
  if (bootFailedCount > 0) {
    --bootFailedCount;
    for (controllerIndex_t i = 0; i < CONTROLLER_MAX; ++i) {
      Settings.ControllerEnabled[i] = false;
    }
  }
  return bootFailedCount;
}


/********************************************************************************************\
   Disable Notification, based on bootFailedCount
 \*********************************************************************************************/
#if FEATURE_NOTIFIER
uint8_t disableNotification(uint8_t bootFailedCount) {
  for (uint8_t i = 0; i < NOTIFICATION_MAX && bootFailedCount > 0; ++i) {
    if (Settings.NotificationEnabled[i]) {
      --bootFailedCount;

      if (bootFailedCount == 0) {
        Settings.NotificationEnabled[i] = false;
      }
    }
  }
  return bootFailedCount;
}

uint8_t disableAllNotifications(uint8_t bootFailedCount) {
  if (bootFailedCount > 0) {
    --bootFailedCount;
    for (uint8_t i = 0; i < NOTIFICATION_MAX; ++i) {
        Settings.NotificationEnabled[i] = false;
    }
  }
  return bootFailedCount;
}
#endif

/********************************************************************************************\
   Disable Rules, based on bootFailedCount
 \*********************************************************************************************/
uint8_t disableRules(uint8_t bootFailedCount) {
  if (bootFailedCount > 0) {
    --bootFailedCount;
    Settings.UseRules = false;
  }
  return bootFailedCount;
}


bool getAndLogSettingsParameters(bool read, SettingsType::Enum settingsType, int index, int& offset, int& max_size) {
#ifndef BUILD_NO_DEBUG

  if (loglevelActiveFor(LOG_LEVEL_DEBUG_DEV)) {
    String log = read ? F("Read") : F("Write");
    log += F(" settings: ");
    log += SettingsType::getSettingsTypeString(settingsType);
    log += F(" index: ");
    log += index;
    addLogMove(LOG_LEVEL_DEBUG_DEV, log);
  }
#endif // ifndef BUILD_NO_DEBUG
  return SettingsType::getSettingsParameters(settingsType, index, offset, max_size);
}


/********************************************************************************************\
   Load array of Strings from Custom settings
   Use maxStringLength = 0 to optimize for size (strings will be concatenated)
 \*********************************************************************************************/
String LoadStringArray(SettingsType::Enum settingsType, int index, String strings[], uint16_t nrStrings, uint16_t maxStringLength, uint32_t offset_in_block)
{
  int offset, max_size;
  if (!SettingsType::getSettingsParameters(settingsType, index, offset, max_size))
  {
    #ifndef BUILD_NO_DEBUG
    return F("Invalid index for custom settings");
    #else
    return F("Save error");
    #endif
  }

  const uint32_t bufferSize = 128;

  // FIXME TD-er: For now stack allocated, may need to be heap allocated?
  if (maxStringLength >= bufferSize) { return F("Max 128 chars allowed"); }

  char buffer[bufferSize] = {0};

  String   result;
  uint32_t readPos       = offset_in_block;
  uint32_t nextStringPos = readPos;
  uint32_t stringCount   = 0;

  const uint16_t estimatedStringSize = maxStringLength > 0 ? maxStringLength : bufferSize;
  String   tmpString;
  {
    #ifdef USE_SECOND_HEAP
    // Store each string in 2nd heap
    HeapSelectIram ephemeral;
    #endif
    tmpString.reserve(estimatedStringSize);
  }
  {
    while (stringCount < nrStrings && static_cast<int>(readPos) < max_size) {
      const uint32_t readSize = std::min(bufferSize, max_size - readPos);
      result += LoadFromFile(settingsType,
                            index,
                            reinterpret_cast<uint8_t *>(&buffer),
                            readSize,
                            readPos);

      for (uint32_t i = 0; i < readSize && stringCount < nrStrings; ++i) {
        const uint32_t curPos = readPos + i;

        if (curPos >= nextStringPos) {
          if (buffer[i] == 0) {
            if (maxStringLength != 0) {
              // Specific string length, so we have to set the next string position.
              nextStringPos += maxStringLength;
            }
            #ifdef USE_SECOND_HEAP
            // Store each string in 2nd heap
            HeapSelectIram ephemeral;
            #endif

            strings[stringCount] = tmpString;
            tmpString = String();
            tmpString.reserve(estimatedStringSize);
            ++stringCount;
          } else {
            tmpString += buffer[i];
          }
        }
      }
      readPos += bufferSize;
    }
  }

  if ((!tmpString.isEmpty()) && (stringCount < nrStrings)) {
    result              += F("Incomplete custom settings for index ");
    result              += (index + 1);
    strings[stringCount] = tmpString;
  }
  return result;
}

/********************************************************************************************\
   Save array of Strings from Custom settings
   Use maxStringLength = 0 to optimize for size (strings will be concatenated)
 \*********************************************************************************************/
String SaveStringArray(SettingsType::Enum settingsType, int index, const String strings[], uint16_t nrStrings, uint16_t maxStringLength, uint32_t posInBlock)
{
  int offset, max_size;
  if (!SettingsType::getSettingsParameters(settingsType, index, offset, max_size))
  {
    #ifndef BUILD_NO_DEBUG
    return F("Invalid index for custom settings");
    #else
    return F("Save error");
    #endif
  }

  #ifdef ESP8266
  uint16_t bufferSize = 256;
  #endif
  #ifdef ESP32
  uint16_t bufferSize = 1024;
  #endif
  if (bufferSize > max_size) {
    bufferSize = max_size;
  }

  std::vector<uint8_t> buffer;
  buffer.resize(bufferSize);

  String   result;
  int      writePos        = posInBlock;
  uint16_t stringCount     = 0;
  uint16_t stringReadPos   = 0;
  uint16_t nextStringPos   = writePos;
  uint16_t curStringLength = 0;

  if (maxStringLength != 0) {
    // Specified string length, check given strings
    for (uint16_t i = 0; i < nrStrings; ++i) {
      if (strings[i].length() >= maxStringLength) {
        result += getCustomTaskSettingsError(i);
      }
    }
  }

  while (stringCount < nrStrings && writePos < max_size) {
    for (size_t i = 0; i < buffer.size(); ++i) {
      buffer[i] = 0;
    }

    int bufpos = 0;
    for ( ; bufpos < bufferSize && stringCount < nrStrings; ++bufpos) {
      if (stringReadPos == 0) {
        // We're at the start of a string
        curStringLength = strings[stringCount].length();

        if (maxStringLength != 0) {
          if (curStringLength >= maxStringLength) {
            curStringLength = maxStringLength - 1;
          }
        }
      }

      const uint16_t curPos = writePos + bufpos;

      if (curPos >= nextStringPos) {
        if (stringReadPos < curStringLength) {
          buffer[bufpos] = strings[stringCount][stringReadPos];
          ++stringReadPos;
        } else {
          buffer[bufpos] = 0;
          stringReadPos  = 0;
          ++stringCount;

          if (maxStringLength == 0) {
            nextStringPos += curStringLength + 1;
          } else {
            nextStringPos += maxStringLength;
          }
        }
      }
    }

    // Buffer is filled, now write to flash
    // As we write in parts, only count as single write.
    if (RTC.flashDayCounter > 0) {
      RTC.flashDayCounter--;
    }
    result   += SaveToFile(settingsType, index, &(buffer[0]), bufpos, writePos);
    writePos += bufpos;
  }

  if ((writePos >= max_size) && (stringCount < nrStrings)) {
    result += F("Error: Not all strings fit in custom settings.");
  }
  return result;
}



/********************************************************************************************\
   Save Task settings to file system
 \*********************************************************************************************/
String SaveTaskSettings(taskIndex_t TaskIndex)
{
  #ifndef BUILD_NO_RAM_TRACKER
  checkRAM(F("SaveTaskSettings"));
  #endif

  if (ExtraTaskSettings.TaskIndex != TaskIndex) {
    #ifndef BUILD_NO_DEBUG
    return F("SaveTaskSettings taskIndex does not match");
    #else
    return F("Save error");
    #endif
  }
  String err = SaveToFile(SettingsType::Enum::TaskSettings_Type,
                          TaskIndex,
                          reinterpret_cast<const uint8_t *>(&ExtraTaskSettings),
                          sizeof(struct ExtraTaskSettingsStruct));
#ifndef BUILD_MINIMAL_OTA
  if (err.isEmpty()) {
    err = checkTaskSettings(TaskIndex);
  }
#endif
  return err;
}

/********************************************************************************************\
   Load Task settings from file system
 \*********************************************************************************************/
String LoadTaskSettings(taskIndex_t TaskIndex)
{
  if (ExtraTaskSettings.TaskIndex == TaskIndex) {
    return EMPTY_STRING; // already loaded
  }
  if (!validTaskIndex(TaskIndex)) {
    return EMPTY_STRING; // Un-initialized task index.
  }
  ExtraTaskSettings.clear();
  #ifndef BUILD_NO_RAM_TRACKER
  checkRAM(F("LoadTaskSettings"));
  #endif

  START_TIMER
  const String result = LoadFromFile(SettingsType::Enum::TaskSettings_Type, TaskIndex, reinterpret_cast<uint8_t *>(&ExtraTaskSettings), sizeof(struct ExtraTaskSettingsStruct));

  // After loading, some settings may need patching.
  ExtraTaskSettings.TaskIndex = TaskIndex; // Needed when an empty task was requested

  const deviceIndex_t DeviceIndex = getDeviceIndex_from_TaskIndex(TaskIndex);
  if (validDeviceIndex(DeviceIndex)) {
    if (!Device[DeviceIndex].configurableDecimals()) {
      // Nr of decimals cannot be configured, so set them to 0 just to be sure.
      for (uint8_t i = 0; i < VARS_PER_TASK; ++i) {
        ExtraTaskSettings.TaskDeviceValueDecimals[i] = 0;
      }      
    }
  }

  if (ExtraTaskSettings.TaskDeviceValueNames[0][0] == 0) {
    // if field set empty, reload defaults
    struct EventStruct TempEvent(TaskIndex);
    String tmp;

    // the plugin call should populate ExtraTaskSettings with its default values.
    PluginCall(PLUGIN_GET_DEVICEVALUENAMES, &TempEvent, tmp);
  }
  ExtraTaskSettings.validate();
  Cache.updateExtraTaskSettingsCache();
  STOP_TIMER(LOAD_TASK_SETTINGS);

  return result;
}

/********************************************************************************************\
   Save Custom Task settings to file system
 \*********************************************************************************************/
String SaveCustomTaskSettings(taskIndex_t TaskIndex, const uint8_t *memAddress, int datasize, uint32_t posInBlock)
{
  #ifndef BUILD_NO_RAM_TRACKER
  checkRAM(F("SaveCustomTaskSettings"));
  #endif
  return SaveToFile(SettingsType::Enum::CustomTaskSettings_Type, TaskIndex, memAddress, datasize, posInBlock);
}

/********************************************************************************************\
   Save array of Strings to Custom Task settings
   Use maxStringLength = 0 to optimize for size (strings will be concatenated)
 \*********************************************************************************************/
String SaveCustomTaskSettings(taskIndex_t TaskIndex, String strings[], uint16_t nrStrings, uint16_t maxStringLength, uint32_t posInBlock)
{
  #ifndef BUILD_NO_RAM_TRACKER
  checkRAM(F("SaveCustomTaskSettings"));
  #endif
  return SaveStringArray(
    SettingsType::Enum::CustomTaskSettings_Type, TaskIndex,
    strings, nrStrings, maxStringLength, posInBlock);
}

String getCustomTaskSettingsError(uint8_t varNr) {
  String error = F("Error: Text too long for line ");

  error += varNr + 1;
  error += '\n';
  return error;
}

/********************************************************************************************\
   Clear custom task settings
 \*********************************************************************************************/
String ClearCustomTaskSettings(taskIndex_t TaskIndex)
{
  // addLog(LOG_LEVEL_DEBUG, F("Clearing custom task settings"));
  return ClearInFile(SettingsType::Enum::CustomTaskSettings_Type, TaskIndex);
}

/********************************************************************************************\
   Load Custom Task settings from file system
 \*********************************************************************************************/
String LoadCustomTaskSettings(taskIndex_t TaskIndex, uint8_t *memAddress, int datasize, int offset_in_block)
{
  START_TIMER;
  #ifndef BUILD_NO_RAM_TRACKER
  checkRAM(F("LoadCustomTaskSettings"));
  #endif
  String result = LoadFromFile(SettingsType::Enum::CustomTaskSettings_Type, TaskIndex, memAddress, datasize, offset_in_block);
  STOP_TIMER(LOAD_CUSTOM_TASK_STATS);
  return result;
}

/********************************************************************************************\
   Load array of Strings from Custom Task settings
   Use maxStringLength = 0 to optimize for size (strings will be concatenated)
 \*********************************************************************************************/
String LoadCustomTaskSettings(taskIndex_t TaskIndex, String strings[], uint16_t nrStrings, uint16_t maxStringLength, uint32_t offset_in_block)
{
  START_TIMER;
  #ifndef BUILD_NO_RAM_TRACKER
  checkRAM(F("LoadCustomTaskSettings"));
  #endif
  String result = LoadStringArray(SettingsType::Enum::CustomTaskSettings_Type,
                           TaskIndex,
                           strings, nrStrings, maxStringLength, offset_in_block);
  STOP_TIMER(LOAD_CUSTOM_TASK_STATS);
  return result;
}

/********************************************************************************************\
   Save Controller settings to file system
 \*********************************************************************************************/
String SaveControllerSettings(controllerIndex_t ControllerIndex, ControllerSettingsStruct& controller_settings)
{
  #ifndef BUILD_NO_RAM_TRACKER
  checkRAM(F("SaveControllerSettings"));
  #endif
  controller_settings.validate(); // Make sure the saved controller settings have proper values.
  return SaveToFile(SettingsType::Enum::ControllerSettings_Type, ControllerIndex,
                    reinterpret_cast<const uint8_t *>(&controller_settings), sizeof(controller_settings));
}

/********************************************************************************************\
   Load Controller settings to file system
 \*********************************************************************************************/
String LoadControllerSettings(controllerIndex_t ControllerIndex, ControllerSettingsStruct& controller_settings) {
  #ifndef BUILD_NO_RAM_TRACKER
  checkRAM(F("LoadControllerSettings"));
  #endif
  String result =
    LoadFromFile(SettingsType::Enum::ControllerSettings_Type, ControllerIndex,
                 reinterpret_cast<uint8_t *>(&controller_settings), sizeof(controller_settings));
  controller_settings.validate(); // Make sure the loaded controller settings have proper values.
  return result;
}

/********************************************************************************************\
   Clear Custom Controller settings
 \*********************************************************************************************/
String ClearCustomControllerSettings(controllerIndex_t ControllerIndex)
{
  #ifndef BUILD_NO_RAM_TRACKER
  checkRAM(F("ClearCustomControllerSettings"));
  #endif

  // addLog(LOG_LEVEL_DEBUG, F("Clearing custom controller settings"));
  return ClearInFile(SettingsType::Enum::CustomControllerSettings_Type, ControllerIndex);
}

/********************************************************************************************\
   Save Custom Controller settings to file system
 \*********************************************************************************************/
String SaveCustomControllerSettings(controllerIndex_t ControllerIndex, const uint8_t *memAddress, int datasize)
{
  #ifndef BUILD_NO_RAM_TRACKER
  checkRAM(F("SaveCustomControllerSettings"));
  #endif
  return SaveToFile(SettingsType::Enum::CustomControllerSettings_Type, ControllerIndex, memAddress, datasize);
}

/********************************************************************************************\
   Load Custom Controller settings to file system
 \*********************************************************************************************/
String LoadCustomControllerSettings(controllerIndex_t ControllerIndex, uint8_t *memAddress, int datasize)
{
  #ifndef BUILD_NO_RAM_TRACKER
  checkRAM(F("LoadCustomControllerSettings"));
  #endif
  return LoadFromFile(SettingsType::Enum::CustomControllerSettings_Type, ControllerIndex, memAddress, datasize);
}


#if FEATURE_CUSTOM_PROVISIONING
/********************************************************************************************\
   Save Provisioning Settings
 \*********************************************************************************************/
String saveProvisioningSettings(ProvisioningStruct& ProvisioningSettings)
{
  MD5Builder md5;
  uint8_t    tmp_md5[16] = { 0 };
  String     err;

  ProvisioningSettings.validate();
  memcpy(ProvisioningSettings.ProgmemMd5, CRCValues.runTimeMD5, 16);
  md5.begin();
  md5.add((uint8_t *)&ProvisioningSettings + 16, sizeof(ProvisioningSettings) - 16);
  md5.calculate();
  md5.getBytes(tmp_md5);

  if (memcmp(tmp_md5, ProvisioningSettings.md5, 16) != 0) {
    // Settings have changed, save to file.
    memcpy(ProvisioningSettings.md5, tmp_md5, 16);
    err = SaveToFile_trunc(getFileName(FileType::PROVISIONING_DAT, 0).c_str(), 0, (uint8_t *)&ProvisioningSettings, sizeof(ProvisioningStruct));
  }
  return err;
}

/********************************************************************************************\
   Load Provisioning Settings
 \*********************************************************************************************/
String loadProvisioningSettings(ProvisioningStruct& ProvisioningSettings)
{
  uint8_t calculatedMd5[16] = { 0 };
  MD5Builder md5;

  String err = LoadFromFile(getFileName(FileType::PROVISIONING_DAT, 0).c_str(), 0, (uint8_t *)&ProvisioningSettings, sizeof(ProvisioningStruct));
  md5.begin();
  md5.add(((uint8_t *)&ProvisioningSettings) + 16, sizeof(ProvisioningSettings) - 16);
  md5.calculate();
  md5.getBytes(calculatedMd5);

  if (memcmp(calculatedMd5, ProvisioningSettings.md5, 16) == 0) {
    addLog(LOG_LEVEL_INFO, F("CRC  : ProvisioningSettings CRC   ...OK "));

    if (memcmp(ProvisioningSettings.ProgmemMd5, CRCValues.runTimeMD5, 16) != 0) {
      addLog(LOG_LEVEL_INFO, F("CRC  : binary has changed since last save of Settings"));
    }
  }
  else {
    addLog(LOG_LEVEL_ERROR, F("CRC  : ProvisioningSettings CRC   ...FAIL"));
  }
  ProvisioningSettings.validate();
  return err;
}

#endif

#if FEATURE_NOTIFIER
/********************************************************************************************\
   Save Controller settings to file system
 \*********************************************************************************************/
String SaveNotificationSettings(int NotificationIndex, const uint8_t *memAddress, int datasize)
{
  #ifndef BUILD_NO_RAM_TRACKER
  checkRAM(F("SaveNotificationSettings"));
  #endif
  return SaveToFile(SettingsType::Enum::NotificationSettings_Type, NotificationIndex, memAddress, datasize);
}

/********************************************************************************************\
   Load Controller settings to file system
 \*********************************************************************************************/
String LoadNotificationSettings(int NotificationIndex, uint8_t *memAddress, int datasize)
{
  #ifndef BUILD_NO_RAM_TRACKER
  checkRAM(F("LoadNotificationSettings"));
  #endif
  return LoadFromFile(SettingsType::Enum::NotificationSettings_Type, NotificationIndex, memAddress, datasize);
}

#endif


/********************************************************************************************\
   Handle certificate files on the file system.
   The content will be stripped from unusable character like quotes, spaces etc.
 \*********************************************************************************************/
static inline bool is_base64(char c) {
  return (isalnum(c) || (c == '+') || (c == '/'));
}

bool cleanupCertificate(String & certificate, bool &changed)
{
  changed = false;
  // "-----BEGIN CERTIFICATE-----" positions in dash_pos[0] and dash_pos[1]
  // "-----END CERTIFICATE-----"   positions in dash_pos[2] and dash_pos[3]
  int dash_pos[4] = { 0 };
  int last_pos = 0;
  for (int i = 0; i < 4 && last_pos != -1; ++i) {
    dash_pos[i] = certificate.indexOf(F("-----"), last_pos);
    last_pos = dash_pos[i] + 5;
//    addLog(LOG_LEVEL_INFO, String(F(" dash_pos: ")) + String(dash_pos[i]));
  }
  if (last_pos == -1) return false;

  int read_pos = dash_pos[1] + 5; // next char after "-----BEGIN CERTIFICATE-----"
  String newCert;
  newCert.reserve((dash_pos[3] + 6) - dash_pos[0]);

  // "-----BEGIN CERTIFICATE-----" 
  newCert += certificate.substring(dash_pos[0], read_pos); 

  char last_char = certificate[read_pos - 1];
  for (; read_pos < dash_pos[2]; ++read_pos) {
    const char c = certificate[read_pos];
    if ((c == 'n' && last_char == '\\') || (c == '\n')) {
      if (!newCert.endsWith(String('\n'))) {
        newCert += '\n';
      }
    } else if (is_base64(c) || c == '=') {
      newCert += c;
    }
    last_char = c;
  }

  // "-----END CERTIFICATE-----" 
  newCert += certificate.substring(dash_pos[2], dash_pos[3] + 5);
  newCert += '\n';

  changed = !certificate.equals(newCert);
  certificate = std::move(newCert);
  return true;
}


String SaveCertificate(const String& fname, const String& certificate)
{
  return SaveToFile(fname.c_str(), 0, (const uint8_t *)certificate.c_str(), certificate.length() + 1);
}

String LoadCertificate(const String& fname, String& certificate, bool cleanup)
{
  bool changed = false;
  if (fileExists(fname)) {
    fs::File f = tryOpenFile(fname, "r");
    SPIFFS_CHECK(f, fname.c_str());
    #ifndef BUILD_NO_DEBUG
    String log = F("LoadCertificate: ");
    log += fname;
    #else
    String log = F("LoadCertificate error");
    #endif

    certificate.clear();

    if (!certificate.reserve(f.size())) {
      #ifndef BUILD_NO_DEBUG
      log += F(" ERROR, Out of memory");
      #endif
      addLog(LOG_LEVEL_ERROR, log);
      f.close();
      return log;
    }
    bool done = false;
    while (f.available() && !done) { 
      const char c = (char)f.read(); 
      if (c == '\0') {
        done = true;
      } else {
        certificate += c;
      }
    }
    f.close();

    if (cleanup) {
      if (!cleanupCertificate(certificate, changed)) {
        certificate.clear();
        #ifndef BUILD_NO_DEBUG
        log += F(" ERROR, Invalid certificate format");
        #endif
        addLog(LOG_LEVEL_ERROR, log);
        return log;
      } else if (changed) {
        //return SaveCertificate(fname, certificate);
      }
    }
  }

  return EMPTY_STRING;
}


/********************************************************************************************\
   Init a file with zeros on file system
 \*********************************************************************************************/
String InitFile(const String& fname, int datasize)
{
  #ifndef BUILD_NO_RAM_TRACKER
  checkRAM(F("InitFile"));
  #endif
  FLASH_GUARD();

  fs::File f = tryOpenFile(fname, "w");

  if (f) {
    for (int x = 0; x < datasize; x++)
    {
      // See https://github.com/esp8266/Arduino/commit/b1da9eda467cc935307d553692fdde2e670db258#r32622483
      uint8_t zero_value = 0;
      SPIFFS_CHECK(f.write(&zero_value, 1), fname.c_str());
    }
    f.close();
  }

  // OK
  return EMPTY_STRING;
}

String InitFile(SettingsType::Enum settingsType)
{
  return InitFile(SettingsType::getSettingsFile(settingsType));
}

String InitFile(SettingsType::SettingsFileEnum file_type)
{
  return InitFile(SettingsType::getSettingsFileName(file_type), 
                  SettingsType::getInitFileSize(file_type));
}

/********************************************************************************************\
   Save data into config file on file system
 \*********************************************************************************************/
String SaveToFile(const char *fname, int index, const uint8_t *memAddress, int datasize)
{
  return doSaveToFile(
    fname, index, memAddress, datasize,
    fileExists(fname) ? "r+" : "w+");
}

String SaveToFile_trunc(const char *fname, int index, const uint8_t *memAddress, int datasize)
{
  return doSaveToFile(fname, index, memAddress, datasize, "w+");
}

// See for mode description: https://github.com/esp8266/Arduino/blob/master/doc/filesystem.rst
String doSaveToFile(const char *fname, int index, const uint8_t *memAddress, int datasize, const char *mode)
{
#ifndef BUILD_NO_DEBUG
#ifndef ESP32

  if (allocatedOnStack(memAddress)) {
    String log = F("SaveToFile: ");
    log += fname;
    log += F(" ERROR, Data allocated on stack");
    addLog(LOG_LEVEL_ERROR, log);

    //    return log;  // FIXME TD-er: Should this be considered a breaking error?
  }
#endif // ifndef ESP32
#endif

  if (index < 0) {
    #ifndef BUILD_NO_DEBUG
    String log = F("SaveToFile: ");
    log += fname;
    log += F(" ERROR, invalid position in file");
    #else
    String log = F("Save error");
    #endif
    addLog(LOG_LEVEL_ERROR, log);
    return log;
  }
  START_TIMER;
  #ifndef BUILD_NO_RAM_TRACKER
  checkRAM(F("SaveToFile"));
  #endif
  FLASH_GUARD();
  
  #ifndef BUILD_NO_DEBUG
  if (loglevelActiveFor(LOG_LEVEL_INFO)) {
    String log = F("SaveToFile: free stack: ");
    log += getCurrentFreeStack();
    addLogMove(LOG_LEVEL_INFO, log);
  }
  #endif
  delay(1);
  unsigned long timer = millis() + 50;
  fs::File f          = tryOpenFile(fname, mode);

  if (f) {
    clearAllCaches();
    SPIFFS_CHECK(f,                          fname);
    if (index > 0) {
      SPIFFS_CHECK(f.seek(index, fs::SeekSet), fname);
    }
    const uint8_t *pointerToByteToSave = memAddress;

    for (int x = 0; x < datasize; x++)
    {
      // See https://github.com/esp8266/Arduino/commit/b1da9eda467cc935307d553692fdde2e670db258#r32622483
      uint8_t byteToSave = *pointerToByteToSave;
      SPIFFS_CHECK(f.write(&byteToSave, 1), fname);
      pointerToByteToSave++;

      if (x % 256 == 0) {
        // one page written, do some background tasks
        timer = millis() + 50;
        delay(0);
      }

      if (timeOutReached(timer)) {
        timer += 50;
        delay(0);
      }
    }
    f.close();
    #ifndef BUILD_NO_DEBUG
    if (loglevelActiveFor(LOG_LEVEL_INFO)) {
      String log;
      log.reserve(48);
      log += F("FILE : Saved ");
      log += fname;
      log += F(" offset: ");
      log += index;
      log += F(" size: ");
      log += datasize;
      addLogMove(LOG_LEVEL_INFO, log);
    }
    #endif
  } else {
    #ifndef BUILD_NO_DEBUG
    String log = F("SaveToFile: ");
    log += fname;
    log += F(" ERROR, Cannot save to file");
    #else
    String log = F("Save error");
    #endif

    addLog(LOG_LEVEL_ERROR, log);
    return log;
  }
  STOP_TIMER(SAVEFILE_STATS);
  #ifndef BUILD_NO_DEBUG
  if (loglevelActiveFor(LOG_LEVEL_INFO)) {
    String log = F("SaveToFile: free stack after: ");
    log += getCurrentFreeStack();
    addLogMove(LOG_LEVEL_INFO, log);
  }
  #endif

  // OK
  return EMPTY_STRING;
}

/********************************************************************************************\
   Clear a certain area in a file (set to 0)
 \*********************************************************************************************/
String ClearInFile(const char *fname, int index, int datasize)
{
  if (index < 0) {
    #ifndef BUILD_NO_DEBUG
    String log = F("ClearInFile: ");
    log += fname;
    log += F(" ERROR, invalid position in file");
    #else
    String log = F("Save error");
    #endif

    addLog(LOG_LEVEL_ERROR, log);
    return log;
  }

  #ifndef BUILD_NO_RAM_TRACKER
  checkRAM(F("ClearInFile"));
  #endif
  FLASH_GUARD();

  fs::File f = tryOpenFile(fname, "r+");

  if (f) {
    SPIFFS_CHECK(f.seek(index, fs::SeekSet), fname);

    for (int x = 0; x < datasize; x++)
    {
      // See https://github.com/esp8266/Arduino/commit/b1da9eda467cc935307d553692fdde2e670db258#r32622483
      uint8_t zero_value = 0;
      SPIFFS_CHECK(f.write(&zero_value, 1), fname);
    }
    f.close();
  } else {
    #ifndef BUILD_NO_DEBUG
    String log = F("ClearInFile: ");
    log += fname;
    log += F(" ERROR, Cannot save to file");
    #else
    String log = F("Save error");
    #endif
    addLog(LOG_LEVEL_ERROR, log);
    return log;
  }

  // OK
  return EMPTY_STRING;
}

/********************************************************************************************\
   Load data from config file on file system
 \*********************************************************************************************/
String LoadFromFile(const char *fname, int offset, uint8_t *memAddress, int datasize)
{
  if (offset < 0) {
    #ifndef BUILD_NO_DEBUG
    String log = F("LoadFromFile: ");
    log += fname;
    log += F(" ERROR, invalid position in file");
    #else
    String log = F("Load error");
    #endif
    addLog(LOG_LEVEL_ERROR, log);
    return log;
  }
  delay(0);
  START_TIMER;
  #ifndef BUILD_NO_RAM_TRACKER
  checkRAM(F("LoadFromFile"));
  #endif
  fs::File f = tryOpenFile(fname, "r");
  SPIFFS_CHECK(f,                            fname);
  SPIFFS_CHECK(f.seek(offset, fs::SeekSet),  fname);
  SPIFFS_CHECK(f.read(memAddress, datasize), fname);
  f.close();

  STOP_TIMER(LOADFILE_STATS);
  delay(0);

  return EMPTY_STRING;
}

String LoadFromFile(const char *fname, String& data, int offset)
{
  fs::File f = tryOpenFile(fname, "r");
  SPIFFS_CHECK(f, fname);
  #ifndef BUILD_NO_DEBUG
  String log = F("LoadFromFile: ");
  log += fname;
  #else
  String log = F("Load error");
  #endif

  if (!f || offset < 0 || (offset >= static_cast<int>(f.size()))) {
    #ifndef BUILD_NO_DEBUG
    log += F(" ERROR, invalid position in file");
    #endif
    addLog(LOG_LEVEL_ERROR, log);
    return log;
  }
  delay(0);
  START_TIMER;
  #ifndef BUILD_NO_RAM_TRACKER
  checkRAM(F("LoadFromFile"));
  #endif
  
  SPIFFS_CHECK(f.seek(offset, fs::SeekSet),  fname);
  if (f) {
    if (!data.reserve(f.size() - offset)) {
      #ifndef BUILD_NO_DEBUG
      log += F(" ERROR, Out of memory");
      #endif
      addLog(LOG_LEVEL_ERROR, log);
      f.close();
      return log;
    }

    while (f.available()) { data += (char)f.read(); }
    f.close();
  }
  

  STOP_TIMER(LOADFILE_STATS);
  delay(0);

  return String();
}

/********************************************************************************************\
   Wrapper functions to handle errors in accessing settings
 \*********************************************************************************************/
String getSettingsFileIndexRangeError(bool read, SettingsType::Enum settingsType, int index) {
  if (settingsType >= SettingsType::Enum::SettingsType_MAX) {
    String error = F("Unknown settingsType: ");
    error += static_cast<int>(settingsType);
    return error;
  }
  String error = read ? F("Load") : F("Save");
  #ifndef BUILD_NO_DEBUG
  error += SettingsType::getSettingsTypeString(settingsType);
  error += F(" index out of range: ");
  error += index;
  #else
  error += F(" error");
  #endif
  return error;
}

String getSettingsFileDatasizeError(bool read, SettingsType::Enum settingsType, int index, int datasize, int max_size) {
  String error = read ? F("Load") : F("Save");
  #ifndef BUILD_NO_DEBUG
  error += SettingsType::getSettingsTypeString(settingsType);
  error += '(';
  error += index;
  error += F(") datasize(");
  error += datasize;
  error += F(") > max_size(");
  error += max_size;
  error += ')';
  #else
  error += F(" error");
  #endif
  
  return error;
}

String LoadFromFile(SettingsType::Enum settingsType, int index, uint8_t *memAddress, int datasize, int offset_in_block) {
  bool read = true;
  int  offset, max_size;

  if (!getAndLogSettingsParameters(read, settingsType, index, offset, max_size)) {
    return getSettingsFileIndexRangeError(read, settingsType, index);
  }

  if ((datasize + offset_in_block) > max_size) {
    return getSettingsFileDatasizeError(read, settingsType, index, datasize, max_size);
  }
  const String fname = SettingsType::getSettingsFileName(settingsType);
  return LoadFromFile(fname.c_str(), (offset + offset_in_block), memAddress, datasize);
}

String SaveToFile(SettingsType::Enum settingsType, int index, const uint8_t *memAddress, int datasize, int posInBlock) {
  bool read = false;
  int  offset, max_size;

  if (!getAndLogSettingsParameters(read, settingsType, index, offset, max_size)) {
    return getSettingsFileIndexRangeError(read, settingsType, index);
  }

  if ((datasize > max_size) || ((posInBlock + datasize) > max_size)) {
    return getSettingsFileDatasizeError(read, settingsType, index, datasize, max_size);
  }
  const String fname = SettingsType::getSettingsFileName(settingsType);
  if (!fileExists(fname)) {
    InitFile(settingsType);
  }
  return SaveToFile(fname.c_str(), offset + posInBlock, memAddress, datasize);
}

String ClearInFile(SettingsType::Enum settingsType, int index) {
  bool read = false;
  int  offset, max_size;

  if (!getAndLogSettingsParameters(read, settingsType, index, offset, max_size)) {
    return getSettingsFileIndexRangeError(read, settingsType, index);
  }
  const String fname = SettingsType::getSettingsFileName(settingsType);
  return ClearInFile(fname.c_str(), offset, max_size);
}

/********************************************************************************************\
   Check file system area settings
 \*********************************************************************************************/
int SpiffsSectors()
{
  #ifndef BUILD_NO_RAM_TRACKER
  checkRAM(F("SpiffsSectors"));
  #endif
  #if defined(ESP8266)
    # ifdef CORE_POST_2_6_0
  uint32_t _sectorStart = ((uint32_t)&_FS_start - 0x40200000) / SPI_FLASH_SEC_SIZE;
  uint32_t _sectorEnd   = ((uint32_t)&_FS_end - 0x40200000) / SPI_FLASH_SEC_SIZE;
    # else // ifdef CORE_POST_2_6_0
  uint32_t _sectorStart = ((uint32_t)&_SPIFFS_start - 0x40200000) / SPI_FLASH_SEC_SIZE;
  uint32_t _sectorEnd   = ((uint32_t)&_SPIFFS_end - 0x40200000) / SPI_FLASH_SEC_SIZE;
    # endif // ifdef CORE_POST_2_6_0

  return _sectorEnd - _sectorStart;
  #endif // if defined(ESP8266)
  #if defined(ESP32)
  return 32;
  #endif // if defined(ESP32)
}

size_t SpiffsUsedBytes() {
  size_t result = 1; // Do not output 0, this may be used in divisions.

  #ifdef ESP32
  result = ESPEASY_FS.usedBytes();
  #endif // ifdef ESP32
  #ifdef ESP8266
  fs::FSInfo fs_info;
  ESPEASY_FS.info(fs_info);
  result = fs_info.usedBytes;
  #endif // ifdef ESP8266
  return result;
}

size_t SpiffsTotalBytes() {
  static size_t result = 1; // Do not output 0, this may be used in divisions.
  if (result == 1) {
    #ifdef ESP32
    result = ESPEASY_FS.totalBytes();
    #endif // ifdef ESP32
    #ifdef ESP8266
    fs::FSInfo fs_info;
    ESPEASY_FS.info(fs_info);
    result = fs_info.totalBytes;
    #endif // ifdef ESP8266
  }
  return result;
}

size_t SpiffsBlocksize() {
  static size_t result = 1;
  if (result == 1) {
    #ifdef ESP32
    result = 8192;        // Just assume 8k, since we cannot query it
    #endif // ifdef ESP32
    #ifdef ESP8266
    fs::FSInfo fs_info;
    ESPEASY_FS.info(fs_info);
    result = fs_info.blockSize;
    #endif // ifdef ESP8266
  }
  return result;
}

size_t SpiffsPagesize() {
  static size_t result = 1;
  if (result == 1) {
    #ifdef ESP32
    result = 256;        // Just assume 256, since we cannot query it
    #endif // ifdef ESP32
    #ifdef ESP8266
    fs::FSInfo fs_info;
    ESPEASY_FS.info(fs_info);
    result = fs_info.pageSize;
    #endif // ifdef ESP8266
  }
  return result;
}

size_t SpiffsFreeSpace() {
  int freeSpace = SpiffsTotalBytes() - SpiffsUsedBytes();
  const size_t blocksize = SpiffsBlocksize();

  if (freeSpace < static_cast<int>(2 * blocksize)) {
    // Not enough free space left to store anything
    // There needs to be minimum of 2 free blocks.
    return 0;
  }
  return freeSpace - 2 * blocksize;
}

bool SpiffsFull() {
  return SpiffsFreeSpace() == 0;
}

/********************************************************************************************\
   Handling cached data
 \*********************************************************************************************/
String createCacheFilename(unsigned int count) {
  String fname;

  fname.reserve(16);
  #ifdef ESP32
  fname = '/';
  #endif // ifdef ESP32
  fname += F("cache_");
  fname += String(count);
  fname += F(".bin");
  return fname;
}

// Match string with an integer between '_' and ".bin"
int getCacheFileCountFromFilename(const String& fname) {
  int startpos = fname.indexOf('_');

  if (startpos < 0) { return -1; }
  int endpos = fname.indexOf(F(".bin"));

  if (endpos < 0) { return -1; }

  //  String digits = fname.substring(startpos + 1, endpos);
  int result;

  if (validIntFromString(fname.substring(startpos + 1, endpos), result)) {
    return result;
  }
  return -1;
}

// Look into the filesystem to see if there are any cache files present on the filesystem
// Return true if any found.
bool getCacheFileCounters(uint16_t& lowest, uint16_t& highest, size_t& filesizeHighest) {
  lowest          = 65535;
  highest         = 0;
  filesizeHighest = 0;
#ifdef ESP8266
  fs::Dir dir = ESPEASY_FS.openDir(F("cache"));

  while (dir.next()) {
    String filename = dir.fileName();
    int    count    = getCacheFileCountFromFilename(filename);

    if (count >= 0) {
      if (lowest > count) {
        lowest = count;
      }

      if (highest < count) {
        highest         = count;
        filesizeHighest = dir.fileSize();
      }
    }
  }
#endif // ESP8266
#ifdef ESP32
  fs::File root = ESPEASY_FS.open(F("/"));
  fs::File file = root.openNextFile();

  while (file)
  {
    if (!file.isDirectory()) {
      const String fname(file.name());
      if (fname.startsWith(F("/cache")) || fname.startsWith(F("cache"))) {
        int count = getCacheFileCountFromFilename(fname);

        if (count >= 0) {
          if (lowest > count) {
            lowest = count;
          }

          if (highest < count) {
            highest         = count;
            filesizeHighest = file.size();
          }
        } else {
          addLog(LOG_LEVEL_INFO, String(F("RTC  : Cannot get count from: ")) + fname);
        }
      }
    }
    file = root.openNextFile();
  }
#endif // ESP32

  if (lowest <= highest) {
    return true;
  }
  lowest  = 0;
  highest = 0;
  return false;
}

/********************************************************************************************\
   Get partition table information
 \*********************************************************************************************/
#ifdef ESP32
String getPartitionType(uint8_t pType, uint8_t pSubType) {
  esp_partition_type_t partitionType       = static_cast<esp_partition_type_t>(pType);
  esp_partition_subtype_t partitionSubType = static_cast<esp_partition_subtype_t>(pSubType);

  if (partitionType == ESP_PARTITION_TYPE_APP) {
    if ((partitionSubType >= ESP_PARTITION_SUBTYPE_APP_OTA_MIN) &&
        (partitionSubType < ESP_PARTITION_SUBTYPE_APP_OTA_MAX)) {
      String result = F("OTA partition ");
      result += (partitionSubType - ESP_PARTITION_SUBTYPE_APP_OTA_MIN);
      return result;
    }

    switch (partitionSubType) {
      case ESP_PARTITION_SUBTYPE_APP_FACTORY: return F("Factory app");
      case ESP_PARTITION_SUBTYPE_APP_TEST:    return F("Test app");
      default: break;
    }
  }

  if (partitionSubType == 0x99) {
    return F("EEPROM"); // Not defined in esp_partition_subtype_t
  }

  if (partitionType == ESP_PARTITION_TYPE_DATA) {
    switch (partitionSubType) {
      case ESP_PARTITION_SUBTYPE_DATA_OTA:      return F("OTA selection");
      case ESP_PARTITION_SUBTYPE_DATA_PHY:      return F("PHY init data");
      case ESP_PARTITION_SUBTYPE_DATA_NVS:      return F("NVS");
      case ESP_PARTITION_SUBTYPE_DATA_COREDUMP: return F("COREDUMP");
      case ESP_PARTITION_SUBTYPE_DATA_ESPHTTPD: return F("ESPHTTPD");
      case ESP_PARTITION_SUBTYPE_DATA_FAT:      return F("FAT");
      case ESP_PARTITION_SUBTYPE_DATA_SPIFFS:   
        #ifdef USE_LITTLEFS
        return F("LittleFS");
        #else
        return F("SPIFFS");
        #endif
      default: break;
    }
  }
  String result = F("Unknown(");
  result += partitionSubType;
  result += ')';
  return result;
}

String getPartitionTableHeader(const String& itemSep, const String& lineEnd) {
  String result;

  result += F("Address");
  result += itemSep;
  result += F("Size");
  result += itemSep;
  result += F("Label");
  result += itemSep;
  result += F("Partition Type");
  result += itemSep;
  result += F("Encrypted");
  result += lineEnd;
  return result;
}

String getPartitionTable(uint8_t pType, const String& itemSep, const String& lineEnd) {
  esp_partition_type_t partitionType = static_cast<esp_partition_type_t>(pType);
  String result;
  esp_partition_iterator_t _mypartiterator = esp_partition_find(partitionType, ESP_PARTITION_SUBTYPE_ANY, nullptr);

  if (_mypartiterator) {
    do {
      const esp_partition_t *_mypart = esp_partition_get(_mypartiterator);
      result += formatToHex(_mypart->address);
      result += itemSep;
      result += formatToHex_decimal(_mypart->size, 1024);
      result += itemSep;
      result += _mypart->label;
      result += itemSep;
      result += getPartitionType(_mypart->type, _mypart->subtype);
      result += itemSep;
      result += (_mypart->encrypted ? F("Yes") : F("-"));
      result += lineEnd;
    } while ((_mypartiterator = esp_partition_next(_mypartiterator)) != nullptr);
  }
  esp_partition_iterator_release(_mypartiterator);
  return result;
}

#endif // ifdef ESP32

#if FEATURE_DOWNLOAD
String downloadFileType(const String& url, const String& user, const String& pass, FileType::Enum filetype, unsigned int filenr)
{
  if (!getDownloadFiletypeChecked(filetype, filenr)) {
    // Not selected, so not downloaded
    return F("Not Allowed");
  }

  String filename = getFileName(filetype, filenr);
  String fullUrl;

  fullUrl.reserve(url.length() + filename.length() + 1); // May need to add an extra slash
  fullUrl = url;
  fullUrl = parseTemplate(fullUrl, true);                // URL encode

  // URLEncode may also encode the '/' into "%2f"
  // FIXME TD-er: Can this really occur?
  fullUrl.replace(F("%2f"), F("/"));

  while (filename.startsWith(F("/"))) {
    filename = filename.substring(1);
  }

  if (!fullUrl.endsWith(F("/"))) {
    fullUrl += F("/");
  }
  fullUrl += filename;

  String error;

  if (ResetFactoryDefaultPreference.deleteFirst()) {
    if (fileExists(filename) && !tryDeleteFile(filename)) {
      return F("Could not delete existing file");
    }

    if (!downloadFile(fullUrl, filename, user, pass, error)) {
      return error;
    }
  } else {
    if (fileExists(filename)) {
      String filename_bak = filename;
      filename_bak += F("_bak");
      if (fileExists(filename_bak)) {
        return F("Could not rename to _bak");
      }

      // Must download it to a tmp file.
      String tmpfile = filename;
      tmpfile += F("_tmp");

      if (!downloadFile(fullUrl, tmpfile, user, pass, error)) {
        return error;
      }

      if (fileExists(filename) && !tryRenameFile(filename, filename_bak)) {
        return F("Could not rename to _bak");
      } else {
        // File does not exist (anymore)
        if (!tryRenameFile(tmpfile, filename)) {
          error = F("Could not rename tmp file");

          if (tryRenameFile(filename_bak, filename)) {
            error += F("... reverted");
          } else {
            error += F(" Not reverted!");
          }
          return error;
        }
      }
    } else {
      if (!downloadFile(fullUrl, filename, user, pass, error)) {
        return error;
      }
    }
  }
  return error;
}

#endif // if FEATURE_DOWNLOAD

#if FEATURE_CUSTOM_PROVISIONING

String downloadFileType(FileType::Enum filetype, unsigned int filenr)
{
  if (!ResetFactoryDefaultPreference.allowFetchByCommand()) {
    return F("Not Allowed");
  }
  String url, user, pass;

  {
    MakeProvisioningSettings(ProvisioningSettings);

    if (AllocatedProvisioningSettings()) {
      loadProvisioningSettings(ProvisioningSettings);
      url  = ProvisioningSettings.url;
      user = ProvisioningSettings.user;
      pass = ProvisioningSettings.pass;
    }
  }
  return downloadFileType(url, user, pass, filetype, filenr);
}

#endif // if FEATURE_CUSTOM_PROVISIONING<|MERGE_RESOLUTION|>--- conflicted
+++ resolved
@@ -138,19 +138,6 @@
   if (search != Cache.fileExistsMap.end()) {
     return search->second;
   }
-<<<<<<< HEAD
-  int size = -1;
-  if (ESPEASY_FS.exists(patched_fname)) {
-    size = 0;
-    fs::File f = ESPEASY_FS.open(patched_fname, "r");
-    if (f) {
-      size = f.size();
-      f.close();
-    }
-  }
-  Cache.fileExistsMap[patched_fname] = size;
-  return size;
-=======
   bool res = ESPEASY_FS.exists(patched_fname);
   #if FEATURE_SD
   if (!res) {
@@ -167,7 +154,6 @@
     }
   }
   return res;
->>>>>>> 7c95e5ef
 }
 
 fs::File tryOpenFile(const String& fname, const String& mode) {
