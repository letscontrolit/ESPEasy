--- conflicted
+++ resolved
@@ -661,12 +661,9 @@
     #endif
   }
   Settings.validate();
-<<<<<<< HEAD
   initSerial();
 
-=======
 #ifndef BUILD_NO_DEBUG
->>>>>>> 0c0175eb
   if (COMPUTE_STRUCT_CHECKSUM(SettingsStruct, Settings)) {
     addLog(LOG_LEVEL_INFO,  F("CRC  : Settings CRC           ...OK"));
   } else{
