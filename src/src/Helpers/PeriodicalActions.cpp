--- conflicted
+++ resolved
@@ -478,17 +478,13 @@
 
 
 void logTimerStatistics() {
-<<<<<<< HEAD
   static bool firstRun = true;
   if (firstRun) {
     Scheduler.setIntervalTimerOverride(ESPEasy_Scheduler::IntervalTimer_e::TIMER_STATISTICS, 1000);
     firstRun = false;
   }
 
-  byte loglevel = LOG_LEVEL_DEBUG;
-=======
   uint8_t loglevel = LOG_LEVEL_DEBUG;
->>>>>>> 74901b15
   updateLoopStats_30sec(loglevel);
 #ifndef BUILD_NO_DEBUG
 //  logStatistics(loglevel, true);
