Import("env")
import os

# access to global construction environment
#print env

# Dump construction environment (for debug purpose)
#print env.Dump()

# append extra flags to global build environment
# which later will be used to build:
# - project source code
# - frameworks
# - dependent libraries
custom_defines = []
#env.Append(CPPDEFINES=[
  # ,"NO_HTTP_UPDATER"
  # ,("WEBSERVER_RULES_DEBUG", "0")
#])
if os.path.isfile('src/Custom.h'):
  custom_defines=["-DUSE_CUSTOM_H"]
else:
<<<<<<< HEAD
  env.Append(CPPDEFINES=[
    "CONTROLLER_SET_ALL",
    "NOTIFIER_SET_NONE",
    "PLUGIN_SET_ONLY_SWITCH",
    "USES_P001",  # Switch
    "USES_P002",  # ADC
    "USES_P004",  # Dallas DS18b20
    "USES_P026",  # System info
    "USES_P027",  # INA219
    "USES_P028",  # BME280
    "USES_P036",  # FrameOLED
    "USES_P045",  # MPU6050
    "USES_P049",  # MHZ19
    "USES_P052",  # SenseAir
    "USES_P056",  # SDS011-Dust
    "USES_P059",  # Encoder
    "USES_P080",  # Dallas iButton
    "USES_P081",  # Cron
    "USES_P082",  # GPS
    "USES_P085",  # AcuDC24x
#   "USES_P087",  # Serial Proxy
#   "USES_P094",  # CUL Reader
#   "USES_P095",  # TFT ILI9341
    "USES_P097",  # Touch (ESP32)
    "USES_P098",  # ESPEasy-Now Reader
    "USES_P100",  # Pulse Counter - DS2423

    "USES_C016",  # Cache Controller
    "USES_C018",  # TTN/RN2483

    "USES_C019",  # ESPEasy-Now

    "USE_SETTINGS_ARCHIVE",
    "FEATURE_I2CMULTIPLEXER",
    "FEATURE_ARDUINO_OTA"
  ])

print(env['CPPDEFINES'])
=======
  custom_defines=[
    "-DCONTROLLER_SET_ALL",
    "-DNOTIFIER_SET_NONE",
#    "-DPLUGIN_BUILD_NORMAL",
    "-DUSES_P001",  # Switch
    "-DUSES_P002",  # ADC
    "-DUSES_P004",  # Dallas DS18b20
    "-DUSES_P026",  # System info
    "-DUSES_P027",  # INA219
    "-DUSES_P028",  # BME280
    "-DUSES_P036",  # FrameOLED
    "-DUSES_P045",  # MPU6050
    "-DUSES_P049",  # MHZ19
    "-DUSES_P052",  # SenseAir
    "-DUSES_P056",  # SDS011-Dust
    "-DUSES_P059",  # Encoder
    "-DUSES_P080",  # Dallas iButton
    "-DUSES_P081",  # Cron
    "-DUSES_P082",  # GPS
    "-DUSES_P085",  # AcuDC24x
    "-DUSES_P100",  # Pulse Counter - DS2423
#   "-DUSES_P087",  # Serial Proxy
#   "-DUSES_P094",  # CUL Reader
#   "-DUSES_P095",  # TFT ILI9341
    "-DUSES_P097",  # Touch (ESP32)
    "-DUSES_P106",  # BME680
    "-DUSES_P107",  # SI1145 UV index

    "-DUSES_C016",  # Cache Controller
    "-DUSES_C018",  # TTN/RN2483
#   "-DUSES_C015",  # Blynk

  
    "-DFEATURE_SD",
    "-DFEATURE_I2CMULTIPLEXER",
    "-DUSE_TRIGONOMETRIC_FUNCTIONS_RULES",

    "-DUSE_SETTINGS_ARCHIVE"
  ]



my_flags = env.ParseFlags(env['BUILD_FLAGS'])
my_defines = my_flags.get("CPPDEFINES")
env.Append(BUILD_FLAGS=custom_defines)
#defines = {k: v for (k, v) in my_defines}

print("\u001b[32m Custom PIO configuration check \u001b[0m")
# print the defines
print("\u001b[33m CPPDEFINES: \u001b[0m  {}".format(my_defines))
print("\u001b[33m Custom CPPDEFINES: \u001b[0m  {}".format(custom_defines))
print("\u001b[32m ------------------------------- \u001b[0m")


if (len(my_defines) == 0):
  print("\u001b[31m No defines are set, probably configuration error. \u001b[0m")
  raise ValueError
>>>>>>> 4747dd81
<|MERGE_RESOLUTION|>--- conflicted
+++ resolved
@@ -20,46 +20,6 @@
 if os.path.isfile('src/Custom.h'):
   custom_defines=["-DUSE_CUSTOM_H"]
 else:
-<<<<<<< HEAD
-  env.Append(CPPDEFINES=[
-    "CONTROLLER_SET_ALL",
-    "NOTIFIER_SET_NONE",
-    "PLUGIN_SET_ONLY_SWITCH",
-    "USES_P001",  # Switch
-    "USES_P002",  # ADC
-    "USES_P004",  # Dallas DS18b20
-    "USES_P026",  # System info
-    "USES_P027",  # INA219
-    "USES_P028",  # BME280
-    "USES_P036",  # FrameOLED
-    "USES_P045",  # MPU6050
-    "USES_P049",  # MHZ19
-    "USES_P052",  # SenseAir
-    "USES_P056",  # SDS011-Dust
-    "USES_P059",  # Encoder
-    "USES_P080",  # Dallas iButton
-    "USES_P081",  # Cron
-    "USES_P082",  # GPS
-    "USES_P085",  # AcuDC24x
-#   "USES_P087",  # Serial Proxy
-#   "USES_P094",  # CUL Reader
-#   "USES_P095",  # TFT ILI9341
-    "USES_P097",  # Touch (ESP32)
-    "USES_P098",  # ESPEasy-Now Reader
-    "USES_P100",  # Pulse Counter - DS2423
-
-    "USES_C016",  # Cache Controller
-    "USES_C018",  # TTN/RN2483
-
-    "USES_C019",  # ESPEasy-Now
-
-    "USE_SETTINGS_ARCHIVE",
-    "FEATURE_I2CMULTIPLEXER",
-    "FEATURE_ARDUINO_OTA"
-  ])
-
-print(env['CPPDEFINES'])
-=======
   custom_defines=[
     "-DCONTROLLER_SET_ALL",
     "-DNOTIFIER_SET_NONE",
@@ -85,12 +45,14 @@
 #   "-DUSES_P094",  # CUL Reader
 #   "-DUSES_P095",  # TFT ILI9341
     "-DUSES_P097",  # Touch (ESP32)
+    "-DUSES_P098",  # ESPEasy-Now Reader
     "-DUSES_P106",  # BME680
     "-DUSES_P107",  # SI1145 UV index
 
+#   "-DUSES_C015",  # Blynk
     "-DUSES_C016",  # Cache Controller
     "-DUSES_C018",  # TTN/RN2483
-#   "-DUSES_C015",  # Blynk
+    "-DUSES_C019",  # ESPEasy-Now
 
   
     "-DFEATURE_SD",
@@ -117,4 +79,3 @@
 if (len(my_defines) == 0):
   print("\u001b[31m No defines are set, probably configuration error. \u001b[0m")
   raise ValueError
->>>>>>> 4747dd81
