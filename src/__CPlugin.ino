//********************************************************************************
// Initialize all Controller CPlugins that where defined earlier
// and initialize the function call pointer into the CCPlugin array
//********************************************************************************

static const char ADDCPLUGIN_ERROR[] PROGMEM = "System: Error - To much C-Plugins";

// Because of compiler-bug (multiline defines gives an error if file ending is CRLF) the define is striped to a single line
/*
#define ADDCPLUGIN(NNN) \
  if (x < CPLUGIN_MAX) \
  { \
    CPlugin_id[x] = CPLUGIN_ID_##NNN; \
    CPlugin_ptr[x++] = &CPlugin_##NNN; \
  } \
  else \
    addLog(LOG_LEVEL_ERROR, FPSTR(ADDCPLUGIN_ERROR));
*/
#define ADDCPLUGIN(NNN) if (x < CPLUGIN_MAX) { CPlugin_id[x] = CPLUGIN_ID_##NNN; CPlugin_ptr[x++] = &CPlugin_##NNN; } else addLog(LOG_LEVEL_ERROR, FPSTR(ADDCPLUGIN_ERROR));

void CPluginInit(void)
{
  byte x;

  // Clear pointer table for all plugins
  for (x = 0; x < CPLUGIN_MAX; x++)
  {
    CPlugin_ptr[x] = 0;
    CPlugin_id[x] = 0;
  }

  x = 0;

#ifdef CPLUGIN_001
  ADDCPLUGIN(001)
#endif

#ifdef CPLUGIN_002
  ADDCPLUGIN(002)
#endif

#ifdef CPLUGIN_003
  ADDCPLUGIN(003)
#endif

#ifdef CPLUGIN_004
  ADDCPLUGIN(004)
#endif

#ifdef CPLUGIN_005
  ADDCPLUGIN(005)
#endif

#ifdef CPLUGIN_006
  ADDCPLUGIN(006)
#endif

#ifdef CPLUGIN_007
  ADDCPLUGIN(007)
#endif

#ifdef CPLUGIN_008
  ADDCPLUGIN(008)
#endif

#ifdef CPLUGIN_009
  ADDCPLUGIN(009)
#endif

#ifdef CPLUGIN_010
  ADDCPLUGIN(010)
#endif

#ifdef CPLUGIN_011
  ADDCPLUGIN(011)
#endif

#ifdef CPLUGIN_012
  ADDCPLUGIN(012)
#endif

#ifdef CPLUGIN_013
  ADDCPLUGIN(013)
#endif

#ifdef CPLUGIN_014
  ADDCPLUGIN(014)
#endif

#ifdef CPLUGIN_015
  ADDCPLUGIN(015)
#endif

#ifdef CPLUGIN_016
  ADDCPLUGIN(016)
#endif

#ifdef CPLUGIN_017
  ADDCPLUGIN(017)
#endif

#ifdef CPLUGIN_018
  ADDCPLUGIN(018)
#endif

#ifdef CPLUGIN_019
  ADDCPLUGIN(019)
#endif

#ifdef CPLUGIN_020
  ADDCPLUGIN(020)
#endif

#ifdef CPLUGIN_021
  ADDCPLUGIN(021)
#endif

#ifdef CPLUGIN_022
  ADDCPLUGIN(022)
#endif

#ifdef CPLUGIN_023
  ADDCPLUGIN(023)
#endif

#ifdef CPLUGIN_024
  ADDCPLUGIN(024)
#endif

#ifdef CPLUGIN_025
  ADDCPLUGIN(025)
#endif

  CPluginCall(CPLUGIN_PROTOCOL_ADD, 0);
  CPluginCall(CPLUGIN_INIT, 0);
}

bool CPluginCall(byte pluginNumber, byte Function, struct EventStruct *event, String& str) {
  START_TIMER;
  bool ret = CPlugin_ptr[pluginNumber](Function, event, str);
  STOP_TIMER_CONTROLLER(pluginNumber, Function);
  return ret;
}

bool CPluginCall(byte Function, struct EventStruct *event, String& str)
{
  int x;
  struct EventStruct TempEvent;

 if (event == 0)
    event=&TempEvent;

  switch (Function)
  {
    // Unconditional calls to all plugins
    case CPLUGIN_PROTOCOL_ADD:
      for (x = 0; x < CPLUGIN_MAX; x++) {
        if (CPlugin_id[x] != 0) {
          const unsigned int next_ProtocolIndex = protocolCount + 2;
          if (next_ProtocolIndex > Protocol.size()) {
            // Increase with 8 to get some compromise between number of resizes and wasted space
            unsigned int newSize = Protocol.size();
            newSize = newSize + 8 - (newSize % 8);
            Protocol.resize(newSize);
          }
          checkRAM(F("CPluginCallADD"),x);
          CPluginCall(x, Function, event, dummyString);
        }
      }
      return true;
      break;


    // calls to active plugins
    case CPLUGIN_INIT:
    case CPLUGIN_UDP_IN:
    case CPLUGIN_INTERVAL: // calls to send stats information
    case CPLUGIN_GOT_CONNECTED: // calls to send autodetect information
<<<<<<< HEAD
    case CPLUGIN_GOT_INVALID: // calls to mark unit as invalid
=======
    case CPLUGIN_FLUSH:
>>>>>>> 1d659468
      for (byte x=0; x < CONTROLLER_MAX; x++)
        if (Settings.Protocol[x] != 0 && Settings.ControllerEnabled[x]) {
          event->ProtocolIndex = getProtocolIndex(Settings.Protocol[x]);
          CPluginCall(event->ProtocolIndex, Function, event, dummyString);
        }
      return true;
      break;

    case CPLUGIN_ACKNOWLEDGE: // calls to send acknolages back to controller
    for (byte x=0; x < CONTROLLER_MAX; x++)
      if (Settings.Protocol[x] != 0 && Settings.ControllerEnabled[x]) {
        event->ProtocolIndex = getProtocolIndex(Settings.Protocol[x]);
        CPluginCall(event->ProtocolIndex, Function, event, str);
      }
    return true;
    break;

  }

  return false;
}

// Check if there is any controller enabled.
bool anyControllerEnabled() {
  for (byte i=0; i < CONTROLLER_MAX; i++) {
    if (Settings.Protocol[i] != 0 && Settings.ControllerEnabled[i]) {
      return true;
    }
  }
  return false;
}

// Find first enabled controller index with this protocol
byte findFirstEnabledControllerWithId(byte cpluginid) {
  for (byte i=0; i < CONTROLLER_MAX; i++) {
    if (Settings.Protocol[i] == cpluginid && Settings.ControllerEnabled[i]) {
      return i;
    }
  }
  return CONTROLLER_MAX;
}

bool CPluginCall(byte Function, struct EventStruct *event) {
  return CPluginCall(Function, event, dummyString);
}<|MERGE_RESOLUTION|>--- conflicted
+++ resolved
@@ -176,11 +176,8 @@
     case CPLUGIN_UDP_IN:
     case CPLUGIN_INTERVAL: // calls to send stats information
     case CPLUGIN_GOT_CONNECTED: // calls to send autodetect information
-<<<<<<< HEAD
     case CPLUGIN_GOT_INVALID: // calls to mark unit as invalid
-=======
     case CPLUGIN_FLUSH:
->>>>>>> 1d659468
       for (byte x=0; x < CONTROLLER_MAX; x++)
         if (Settings.Protocol[x] != 0 && Settings.ControllerEnabled[x]) {
           event->ProtocolIndex = getProtocolIndex(Settings.Protocol[x]);
