--- conflicted
+++ resolved
@@ -10,7 +10,6 @@
 //    P1 wifi gateway shield (see http://www.esp8266thingies.nl for print design and kits)
 //    See also http://domoticx.com/p1-poort-slimme-meter-hardware/
 // #######################################################################################################
-<<<<<<< HEAD
 
 /** Changelog:
  * 2022-10-08 tonhuisman: Disable plugin-code and merge all functionality into P020 as it was originally a modified copy of that plugin
@@ -23,20 +22,6 @@
 # include "src/PluginStructs/P044_data_struct.h"
 # include <ESPeasySerial.h>
 
-=======
-
-/** Changelog:
- * 2022-10-08 tonhuisman: Disable plugin-code and merge all functionality into P020 as it was originally a modified copy of that plugin
- *                        *** This code is deprecated ***
- * 2022-10-01 tonhuisman: Add Led configuration options (Enabled, Pin, Inverted), changed device configuration
- * 2022-10-01 tonhuisman: Format source using Uncrustify
- */
-
-# include "src/Helpers/_Plugin_Helper_serial.h"
-# include "src/PluginStructs/P044_data_struct.h"
-# include <ESPeasySerial.h>
-
->>>>>>> a0275411
 # define PLUGIN_044
 # define PLUGIN_ID_044         44
 # define PLUGIN_NAME_044       "Communication - P1 Wifi Gateway"
@@ -147,7 +132,6 @@
       if (((P044_LED_ENABLED & 0x7f) == 1) && (P044_LED_PIN != -1)) {
         pinMode(P044_LED_PIN, OUTPUT);
         digitalWrite(P044_LED_PIN, P044_LED_INVERTED == 1 ? 1 : 0);
-<<<<<<< HEAD
       }
 
       LoadTaskSettings(event->TaskIndex);
@@ -181,41 +165,6 @@
       task->serialBegin(ESPEasySerialPort::not_set, rxPin, txPin, P044_BAUDRATE, serialconfig);
       task->startServer(P044_WIFI_SERVER_PORT);
 
-=======
-      }
-
-      LoadTaskSettings(event->TaskIndex);
-
-      if ((P044_WIFI_SERVER_PORT == 0) || (P044_BAUDRATE == 0)) {
-        clearPluginTaskData(event->TaskIndex);
-        break;
-      }
-
-      // try to reuse to keep webserver running
-      P044_Task *task = static_cast<P044_Task *>(getPluginTaskData(event->TaskIndex));
-
-      if ((nullptr != task) && task->isInit()) {
-        // It was already created and initialzed
-        // So don't recreate to keep the webserver running.
-      } else {
-        initPluginTaskData(event->TaskIndex, new (std::nothrow) P044_Task(event));
-        task = static_cast<P044_Task *>(getPluginTaskData(event->TaskIndex));
-      }
-
-      if (nullptr == task) {
-        break;
-      }
-
-      int rxPin;
-      int txPin;
-
-      // FIXME TD-er: Must use proper pin settings and standard ESPEasySerial wrapper
-      ESPeasySerialType::getSerialTypePins(ESPEasySerialPort::serial0, rxPin, txPin);
-      uint8_t serialconfig = serialHelper_convertOldSerialConfig(P044_SERIAL_CONFIG);
-      task->serialBegin(ESPEasySerialPort::not_set, rxPin, txPin, P044_BAUDRATE, serialconfig);
-      task->startServer(P044_WIFI_SERVER_PORT);
-
->>>>>>> a0275411
       if (!task->isInit()) {
         clearPluginTaskData(event->TaskIndex);
         break;
@@ -227,8 +176,6 @@
         delay(500);
         digitalWrite(P044_RESET_TARGET_PIN, HIGH);
         pinMode(P044_RESET_TARGET_PIN, INPUT_PULLUP);
-<<<<<<< HEAD
-=======
       }
 
       task->blinkLED();
@@ -260,32 +207,7 @@
 
         success = true;
         break;
->>>>>>> a0275411
-      }
-
-      task->blinkLED();
-
-      if (P044_BAUDRATE == 115200) {
-        # ifndef BUILD_NO_DEBUG
-        addLog(LOG_LEVEL_DEBUG, F("P1   : DSMR version 5 meter, CRC on"));
-        # endif // ifndef BUILD_NO_DEBUG
-        task->CRCcheck = true;
-      } else {
-        # ifndef BUILD_NO_DEBUG
-        addLog(LOG_LEVEL_DEBUG, F("P1   : DSMR version 4 meter, CRC off"));
-        # endif // ifndef BUILD_NO_DEBUG
-        task->CRCcheck = false;
-      }
-
-      success = true;
-      break;
-    }
-
-    case PLUGIN_EXIT:
-    {
-      success = true;
-      break;
-    }
+      }
 
     case PLUGIN_ONCE_A_SECOND:
     {
