--- conflicted
+++ resolved
@@ -207,11 +207,7 @@
     MakeControllerSettings (ControllerSettings);                                                                     \
     LoadControllerSettings(element->controller_idx, ControllerSettings);                                             \
     C##NNN####M##_DelayHandler.configureControllerSettings(ControllerSettings);                                      \
-<<<<<<< HEAD
-    if (!NetworkConnected(10)) {                                                                                        \
-=======
     if (!C##NNN####M##_DelayHandler.readyToProcess(*element)) {                                                      \
->>>>>>> 47fea79c
       scheduleNextDelayQueue(TIMER_C##NNN####M##_DELAY_QUEUE, C##NNN####M##_DelayHandler.getNextScheduleTime());     \
       return;                                                                                                        \
     }                                                                                                                \
