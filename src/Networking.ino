// Generic Networking routines
// Syslog
// UDP system messaging
// SSDP
  #if LWIP_VERSION_MAJOR == 2
   #define IP2STR(addr) (uint8_t)((uint32_t)addr &  0xFF), (uint8_t)(((uint32_t)addr >> 8) &  0xFF), (uint8_t)(((uint32_t)addr >> 16) &  0xFF), (uint8_t)(((uint32_t)addr >> 24) &  0xFF)
  #endif



/*********************************************************************************************\
   Syslog client
  \*********************************************************************************************/
void syslog(const char *message)
{
  if (Settings.Syslog_IP[0] != 0 && WiFi.status() == WL_CONNECTED)
  {
    IPAddress broadcastIP(Settings.Syslog_IP[0], Settings.Syslog_IP[1], Settings.Syslog_IP[2], Settings.Syslog_IP[3]);
    portUDP.beginPacket(broadcastIP, 514);
    char str[256];
    str[0] = 0;
	// An RFC3164 compliant message must be formated like :  "<PRIO>[TimeStamp ]Hostname TaskName: Message"

	// Using Settings.Name as the Hostname (Hostname must NOT content space)
    snprintf_P(str, sizeof(str), PSTR("<7>%s EspEasy: %s"), Settings.Name, message);

	// Using Setting.Unit to build a Hostname
    //snprintf_P(str, sizeof(str), PSTR("<7>EspEasy_%u ESP: %s"), Settings.Unit, message);
    #if defined(ESP8266)
      portUDP.write(str);
    #endif
    #if defined(ESP32)
      portUDP.write((uint8_t*)str,strlen(str));
    #endif
    portUDP.endPacket();
  }
}


/*********************************************************************************************\
   Structs for UDP messaging
  \*********************************************************************************************/
struct infoStruct
{
  byte header = 255;
  byte ID = 3;
  byte sourcelUnit;
  byte destUnit;
  byte sourceTaskIndex;
  byte destTaskIndex;
  byte deviceNumber;
  char taskName[26];
  char ValueNames[VARS_PER_TASK][26];
};

struct dataStruct
{
  byte header = 255;
  byte ID = 5;
  byte sourcelUnit;
  byte destUnit;
  byte sourceTaskIndex;
  byte destTaskIndex;
  float Values[VARS_PER_TASK];
};

//TODO: add sysinfoStruct

/*********************************************************************************************\
   Check UDP messages (ESPEasy propiertary protocol)
  \*********************************************************************************************/
boolean runningUPDCheck = false;
void checkUDP()
{
  if (Settings.UDPPort == 0)
    return;

  if (runningUPDCheck)
    return;

  runningUPDCheck = true;

  // UDP events
  int packetSize = portUDP.parsePacket();
  if (packetSize)
  {
    statusLED(true);

    IPAddress remoteIP = portUDP.remoteIP();
    if (portUDP.remotePort() == 123)
    {
      // unexpected NTP reply, drop for now...
      runningUPDCheck = false;
      return;
    }
    char packetBuffer[128];
    int len = portUDP.read(packetBuffer, 128);

    if (packetBuffer[0] != 255)
    {
      packetBuffer[len] = 0;
      addLog(LOG_LEVEL_DEBUG, packetBuffer);
      struct EventStruct TempEvent;
      String request = packetBuffer;
      parseCommandString(&TempEvent, request);
      TempEvent.Source = VALUE_SOURCE_SYSTEM;
      if (!PluginCall(PLUGIN_WRITE, &TempEvent, request))
        ExecuteCommand(VALUE_SOURCE_SYSTEM, packetBuffer);
    }
    else
    {
      if (packetBuffer[1] > 1 && packetBuffer[1] < 6)
      {
        String log = (F("UDP  : Sensor msg "));
        for (byte x = 1; x < 6; x++)
        {
          log += " ";
          log += (int)packetBuffer[x];
        }
        addLog(LOG_LEVEL_DEBUG_MORE, log);
      }

      // binary data!
      switch (packetBuffer[1])
      {

        //TODO: use a nice struct for it
        case 1: // sysinfo message
          {
            byte mac[6];
            byte ip[4];
            byte unit = packetBuffer[12];
            for (byte x = 0; x < 6; x++)
              mac[x] = packetBuffer[x + 2];
            for (byte x = 0; x < 4; x++)
              ip[x] = packetBuffer[x + 8];

            if (unit < UNIT_MAX)
            {
              for (byte x = 0; x < 4; x++)
                Nodes[unit].ip[x] = packetBuffer[x + 8];
              Nodes[unit].age = 0; // reset 'age counter'
              if (len >20) // extended packet size
              {
                Nodes[unit].build = packetBuffer[13] + 256*packetBuffer[14];
                if (Nodes[unit].nodeName==0)
                    Nodes[unit].nodeName =  (char *)malloc(26);
                memcpy(Nodes[unit].nodeName,(byte*)packetBuffer+15,25);
                Nodes[unit].nodeName[25]=0;
                Nodes[unit].nodeType = packetBuffer[40];
              }
            }

            char macaddress[20];
            formatMAC(mac, macaddress);
            char ipaddress[20];
            formatIP(ip, ipaddress);
            char log[80];
            sprintf_P(log, PSTR("UDP  : %s,%s,%u"), macaddress, ipaddress, unit);
            addLog(LOG_LEVEL_DEBUG_MORE, log);
            break;
          }

        case 2: // sensor info pull request
          {
            SendUDPTaskInfo(packetBuffer[2], packetBuffer[5], packetBuffer[4]);
            break;
          }

        case 3: // sensor info
          {
            if (Settings.GlobalSync)
            {
              struct infoStruct infoReply;
              memcpy((byte*)&infoReply, (byte*)&packetBuffer, sizeof(infoStruct));

              // to prevent flash wear out (bugs in communication?) we can only write to an empty task
              // so it will write only once and has to be cleared manually through webgui
              if (Settings.TaskDeviceNumber[infoReply.destTaskIndex] == 0)
              {
                Settings.TaskDeviceNumber[infoReply.destTaskIndex] = infoReply.deviceNumber;
                Settings.TaskDeviceDataFeed[infoReply.destTaskIndex] = 1;  // remote feed
                for (byte x=0; x < CONTROLLER_MAX; x++)
                  Settings.TaskDeviceSendData[x][infoReply.destTaskIndex] = false;
                strcpy(ExtraTaskSettings.TaskDeviceName, infoReply.taskName);
                for (byte x = 0; x < VARS_PER_TASK; x++)
                  strcpy( ExtraTaskSettings.TaskDeviceValueNames[x], infoReply.ValueNames[x]);
                SaveTaskSettings(infoReply.destTaskIndex);
                SaveSettings();
              }
            }
            break;
          }

        case 4: // sensor data pull request
          {
            SendUDPTaskData(packetBuffer[2], packetBuffer[5], packetBuffer[4]);
            break;
          }

        case 5: // sensor data
          {
            if (Settings.GlobalSync)
            {
              struct dataStruct dataReply;
              memcpy((byte*)&dataReply, (byte*)&packetBuffer, sizeof(dataStruct));

              // only if this task has a remote feed, update values
              if (Settings.TaskDeviceDataFeed[dataReply.destTaskIndex] != 0)
              {
                for (byte x = 0; x < VARS_PER_TASK; x++)
                {
                  UserVar[dataReply.destTaskIndex * VARS_PER_TASK + x] = dataReply.Values[x];
                }
                if (Settings.UseRules)
                  createRuleEvents(dataReply.destTaskIndex);
              }
            }
            break;
          }

        default:
          {
            struct EventStruct TempEvent;
            TempEvent.Data = (byte*)packetBuffer;
            TempEvent.Par1 = remoteIP[3];
            PluginCall(PLUGIN_UDP_IN, &TempEvent, dummyString);
            break;
          }
      }
    }
  }
  #if defined(ESP32) // testing
    portUDP.flush();
  #endif
  runningUPDCheck = false;
}


/*********************************************************************************************\
   Send task info using UDP message
  \*********************************************************************************************/
void SendUDPTaskInfo(byte destUnit, byte sourceTaskIndex, byte destTaskIndex)
{
  if (!WiFiConnected(100)) {
    return;
  }
  struct infoStruct infoReply;
  infoReply.sourcelUnit = Settings.Unit;
  infoReply.sourceTaskIndex = sourceTaskIndex;
  infoReply.destTaskIndex = destTaskIndex;
  LoadTaskSettings(infoReply.sourceTaskIndex);
  infoReply.deviceNumber = Settings.TaskDeviceNumber[infoReply.sourceTaskIndex];
  strcpy(infoReply.taskName, ExtraTaskSettings.TaskDeviceName);
  for (byte x = 0; x < VARS_PER_TASK; x++)
    strcpy(infoReply.ValueNames[x], ExtraTaskSettings.TaskDeviceValueNames[x]);

  byte firstUnit = 1;
  byte lastUnit = UNIT_MAX - 1;
  if (destUnit != 0)
  {
    firstUnit = destUnit;
    lastUnit = destUnit;
  }
  for (byte x = firstUnit; x <= lastUnit; x++)
  {
    infoReply.destUnit = x;
    sendUDP(x, (byte*)&infoReply, sizeof(infoStruct));
    delay(10);
  }
  delay(50);
}


/*********************************************************************************************\
   Send task data using UDP message
  \*********************************************************************************************/
void SendUDPTaskData(byte destUnit, byte sourceTaskIndex, byte destTaskIndex)
{
  if (!WiFiConnected(100)) {
    return;
  }
  struct dataStruct dataReply;
  dataReply.sourcelUnit = Settings.Unit;
  dataReply.sourceTaskIndex = sourceTaskIndex;
  dataReply.destTaskIndex = destTaskIndex;
  for (byte x = 0; x < VARS_PER_TASK; x++)
    dataReply.Values[x] = UserVar[dataReply.sourceTaskIndex * VARS_PER_TASK + x];

  byte firstUnit = 1;
  byte lastUnit = UNIT_MAX - 1;
  if (destUnit != 0)
  {
    firstUnit = destUnit;
    lastUnit = destUnit;
  }
  for (byte x = firstUnit; x <= lastUnit; x++)
  {
    dataReply.destUnit = x;
    sendUDP(x, (byte*) &dataReply, sizeof(dataStruct));
    delay(10);
  }
  delay(50);
}


/*********************************************************************************************\
   Send event using UDP message
  \*********************************************************************************************/
void SendUDPCommand(byte destUnit, char* data, byte dataLength)
{
  if (!WiFiConnected(100)) {
    return;
  }
  byte firstUnit = 1;
  byte lastUnit = UNIT_MAX - 1;
  if (destUnit != 0)
  {
    firstUnit = destUnit;
    lastUnit = destUnit;
  }
  for (int x = firstUnit; x <= lastUnit; x++)
  {
    sendUDP(x, (byte*)data, dataLength);
    delay(10);
  }
  delay(50);
}


/*********************************************************************************************\
   Send UDP message (unit 255=broadcast)
  \*********************************************************************************************/
void sendUDP(byte unit, byte* data, byte size)
{
  if (!WiFiConnected(100)) {
    return;
  }
  if (unit != 255)
    if (Nodes[unit].ip[0] == 0)
      return;
  String log = "UDP  : Send UDP message to ";
  log += unit;
  addLog(LOG_LEVEL_DEBUG_MORE, log);

  statusLED(true);

  IPAddress remoteNodeIP;
  if (unit == 255)
    remoteNodeIP = {255,255,255,255};
  else
    remoteNodeIP = Nodes[unit].ip;
  portUDP.beginPacket(remoteNodeIP, Settings.UDPPort);
  portUDP.write(data, size);
  portUDP.endPacket();
}


/*********************************************************************************************\
   Refresh aging for remote units, drop if too old...
  \*********************************************************************************************/
void refreshNodeList()
{
  for (byte counter = 0; counter < UNIT_MAX; counter++)
  {
    if (Nodes[counter].ip[0] != 0)
    {
      Nodes[counter].age++;  // increment age counter
      if (Nodes[counter].age > 10) // if entry to old, clear this node ip from the list.
        for (byte x = 0; x < 4; x++)
          Nodes[counter].ip[x] = 0;
    }
  }
}

/*********************************************************************************************\
   Broadcast system info to other nodes. (to update node lists)
  \*********************************************************************************************/
void sendSysInfoUDP(byte repeats)
{
  char log[80];
  if (Settings.UDPPort == 0 || !WiFiConnected(100))
    return;

  // TODO: make a nice struct of it and clean up
  // 1 byte 'binary token 255'
  // 1 byte id '1'
  // 6 byte mac
  // 4 byte ip
  // 1 byte unit
  // 2 byte build
  // 25 char name
  // 1 byte node type id

  // send my info to the world...
  strcpy_P(log, PSTR("UDP  : Send Sysinfo message"));
  addLog(LOG_LEVEL_DEBUG_MORE, log);
  for (byte counter = 0; counter < repeats; counter++)
  {
    uint8_t mac[] = {0, 0, 0, 0, 0, 0};
    uint8_t* macread = WiFi.macAddress(mac);
    byte data[80];
    data[0] = 255;
    data[1] = 1;
    for (byte x = 0; x < 6; x++)
      data[x + 2] = macread[x];
    IPAddress ip = WiFi.localIP();
    for (byte x = 0; x < 4; x++)
      data[x + 8] = ip[x];
    data[12] = Settings.Unit;
    data[13] = Settings.Build & 0xff;
    data[14] = Settings.Build >> 8;
    memcpy((byte*)data+15,Settings.Name,25);
    data[40] = NODE_TYPE_ID;
    statusLED(true);

    IPAddress broadcastIP(255, 255, 255, 255);
    portUDP.beginPacket(broadcastIP, Settings.UDPPort);
    portUDP.write(data, 80);
    portUDP.endPacket();
    if (counter < (repeats - 1))
      delay(500);
  }

  // store my own info also in the list...
  if (Settings.Unit < UNIT_MAX)
  {
    IPAddress ip = WiFi.localIP();
    for (byte x = 0; x < 4; x++)
      Nodes[Settings.Unit].ip[x] = ip[x];
    Nodes[Settings.Unit].age = 0;
    Nodes[Settings.Unit].build = Settings.Build;
    Nodes[Settings.Unit].nodeType = NODE_TYPE_ID;
  }
}

#if defined(ESP8266)
/********************************************************************************************\
  Respond to HTTP XML requests for SSDP information
  \*********************************************************************************************/
void SSDP_schema(WiFiClient &client) {
  if (!WiFiConnected(100)) {
    return;
  }

  const IPAddress ip = WiFi.localIP();
  const uint32_t chipId = ESP.getChipId();
  char uuid[64];
  sprintf_P(uuid, PSTR("38323636-4558-4dda-9188-cda0e6%02x%02x%02x"),
            (uint16_t) ((chipId >> 16) & 0xff),
            (uint16_t) ((chipId >>  8) & 0xff),
            (uint16_t)   chipId        & 0xff  );

  String ssdp_schema = F(
                         "HTTP/1.1 200 OK\r\n"
                         "Content-Type: text/xml\r\n"
                         "Connection: close\r\n"
                         "Access-Control-Allow-Origin: *\r\n"
                         "\r\n"
                         "<?xml version=\"1.0\"?>"
                         "<root xmlns=\"urn:schemas-upnp-org:device-1-0\">"
                         "<specVersion>"
                         "<major>1</major>"
                         "<minor>0</minor>"
                         "</specVersion>"
                         "<URLBase>http://");
  ssdp_schema += formatIP(ip);
  ssdp_schema += F(":80/</URLBase>"
                   "<device>"
                   "<deviceType>urn:schemas-upnp-org:device:BinaryLight:1</deviceType>"
                   "<friendlyName>");
  ssdp_schema += Settings.Name;
  ssdp_schema += F("</friendlyName>"
                   "<presentationURL>/</presentationURL>"
                   "<serialNumber>");
  ssdp_schema += ESP.getChipId();
  ssdp_schema += F("</serialNumber>"
                   "<modelName>ESP Easy</modelName>"
                   "<modelNumber>");
  ssdp_schema += BUILD_GIT;
  ssdp_schema += F("</modelNumber>"
                   "<modelURL>http://www.letscontrolit.com</modelURL>"
                   "<manufacturer>http://www.letscontrolit.com</manufacturer>"
                   "<manufacturerURL>http://www.letscontrolit.com</manufacturerURL>"
                   "<UDN>uuid:");
  ssdp_schema += uuid;
  ssdp_schema += F("</UDN></device>"
                   "</root>\r\n"
                   "\r\n");

  client.printf(ssdp_schema.c_str());
}


/********************************************************************************************\
  Global SSDP stuff
  \*********************************************************************************************/
typedef enum {
  NONE,
  SEARCH,
  NOTIFY
} ssdp_method_t;

UdpContext* _server;

IPAddress _respondToAddr;
uint16_t  _respondToPort;

bool _pending;
unsigned short _delay;
unsigned long _process_time;
unsigned long _notify_time;

#define SSDP_INTERVAL     1200
#define SSDP_PORT         1900
#define SSDP_METHOD_SIZE  10
#define SSDP_URI_SIZE     2
#define SSDP_BUFFER_SIZE  64
#define SSDP_MULTICAST_TTL 2

static const IPAddress SSDP_MULTICAST_ADDR(239, 255, 255, 250);


/********************************************************************************************\
  Launch SSDP listener and send initial notify
  \*********************************************************************************************/
bool SSDP_begin() {
  _pending = false;

  if (_server) {
    _server->unref();
    _server = 0;
  }

  _server = new UdpContext;
  _server->ref();

  ip_addr_t ifaddr;
  ifaddr.addr = WiFi.localIP();
  ip_addr_t multicast_addr;
  multicast_addr.addr = (uint32_t) SSDP_MULTICAST_ADDR;
  if (igmp_joingroup(&ifaddr, &multicast_addr) != ERR_OK ) {
    return false;
  }

  if (!_server->listen(*IP_ADDR_ANY, SSDP_PORT)) {
    return false;
  }

  _server->setMulticastInterface(ifaddr);
  _server->setMulticastTTL(SSDP_MULTICAST_TTL);
  _server->onRx(&SSDP_update);
  if (!_server->connect(multicast_addr, SSDP_PORT)) {
    return false;
  }

  SSDP_update();

  return true;
}


/********************************************************************************************\
  Send SSDP messages (notify & responses)
  \*********************************************************************************************/
void SSDP_send(byte method) {
  char buffer[1460];
  uint32_t ip = WiFi.localIP();

  uint32_t chipId = ESP.getChipId();

  char uuid[64];
  sprintf_P(uuid, PSTR("38323636-4558-4dda-9188-cda0e6%02x%02x%02x"),
            (uint16_t) ((chipId >> 16) & 0xff),
            (uint16_t) ((chipId >>  8) & 0xff),
            (uint16_t)   chipId        & 0xff  );

  String _ssdp_response_template = F(
                                     "HTTP/1.1 200 OK\r\n"
                                     "EXT:\r\n"
                                     "ST: upnp:rootdevice\r\n");

  String _ssdp_notify_template = F(
                                   "NOTIFY * HTTP/1.1\r\n"
                                   "HOST: 239.255.255.250:1900\r\n"
                                   "NT: upnp:rootdevice\r\n"
                                   "NTS: ssdp:alive\r\n");

  String _ssdp_packet_template = F(
                                   "%s" // _ssdp_response_template / _ssdp_notify_template
                                   "CACHE-CONTROL: max-age=%u\r\n" // SSDP_INTERVAL
                                   "SERVER: Arduino/1.0 UPNP/1.1 ESPEasy/%u\r\n" // _modelNumber
                                   "USN: uuid:%s\r\n" // _uuid
                                   "LOCATION: http://%u.%u.%u.%u:80/ssdp.xml\r\n" // WiFi.localIP(),
                                   "\r\n");

  int len = snprintf(buffer, sizeof(buffer),
                     _ssdp_packet_template.c_str(),
                     (method == 0) ? _ssdp_response_template.c_str() : _ssdp_notify_template.c_str(),
                     SSDP_INTERVAL,
                     Settings.Build,
                     uuid,
                     IP2STR(&ip)
                    );

  _server->append(buffer, len);

  ip_addr_t remoteAddr;
  uint16_t remotePort;
  if (method == 0) {
    remoteAddr.addr = _respondToAddr;
    remotePort = _respondToPort;
  } else {
    remoteAddr.addr = SSDP_MULTICAST_ADDR;
    remotePort = SSDP_PORT;
  }
  _server->send(&remoteAddr, remotePort);
  statusLED(true);
}


/********************************************************************************************\
  SSDP message processing
  \*********************************************************************************************/
void SSDP_update() {

  if (!_pending && _server->next()) {
    ssdp_method_t method = NONE;

    _respondToAddr = _server->getRemoteAddress();
    _respondToPort = _server->getRemotePort();

    typedef enum {METHOD, URI, PROTO, KEY, VALUE, ABORT} states;
    states state = METHOD;

    typedef enum {START, MAN, ST, MX} headers;
    headers header = START;

    uint8_t cursor = 0;
    uint8_t cr = 0;

    char buffer[SSDP_BUFFER_SIZE] = {0};

    while (_server->getSize() > 0) {
      char c = _server->read();

      (c == '\r' || c == '\n') ? cr++ : cr = 0;

      switch (state) {
        case METHOD:
          if (c == ' ') {
            if (strcmp_P(buffer, PSTR("M-SEARCH")) == 0) method = SEARCH;
            else if (strcmp_P(buffer, PSTR("NOTIFY")) == 0) method = NOTIFY;

            if (method == NONE) state = ABORT;
            else state = URI;
            cursor = 0;

          } else if (cursor < SSDP_METHOD_SIZE - 1) {
            buffer[cursor++] = c;
            buffer[cursor] = '\0';
          }
          break;
        case URI:
          if (c == ' ') {
            if (strcmp(buffer, "*")) state = ABORT;
            else state = PROTO;
            cursor = 0;
          } else if (cursor < SSDP_URI_SIZE - 1) {
            buffer[cursor++] = c;
            buffer[cursor] = '\0';
          }
          break;
        case PROTO:
          if (cr == 2) {
            state = KEY;
            cursor = 0;
          }
          break;
        case KEY:
          if (cr == 4) {
            _pending = true;
            _process_time = millis();
          }
          else if (c == ' ') {
            cursor = 0;
            state = VALUE;
          }
          else if (c != '\r' && c != '\n' && c != ':' && cursor < SSDP_BUFFER_SIZE - 1) {
            buffer[cursor++] = c;
            buffer[cursor] = '\0';
          }
          break;
        case VALUE:
          if (cr == 2) {
            switch (header) {
              case START:
                break;
              case MAN:
                break;
              case ST:
                if (strcmp_P(buffer, PSTR("ssdp:all"))) {
                  state = ABORT;
                }
                // if the search type matches our type, we should respond instead of ABORT
                if (strcmp_P(buffer, PSTR("urn:schemas-upnp-org:device:BinaryLight:1")) == 0) {
                  _pending = true;
                  _process_time = millis();
                  state = KEY;
                }
                break;
              case MX:
                _delay = random(0, atoi(buffer)) * 1000L;
                break;
            }

            if (state != ABORT) {
              state = KEY;
              header = START;
              cursor = 0;
            }
          } else if (c != '\r' && c != '\n') {
            if (header == START) {
              if (strncmp(buffer, "MA", 2) == 0) header = MAN;
              else if (strcmp(buffer, "ST") == 0) header = ST;
              else if (strcmp(buffer, "MX") == 0) header = MX;
            }

            if (cursor < SSDP_BUFFER_SIZE - 1) {
              buffer[cursor++] = c;
              buffer[cursor] = '\0';
            }
          }
          break;
        case ABORT:
          _pending = false; _delay = 0;
          break;
      }
    }
  }

  if (_pending && timeOutReached(_process_time + _delay)) {
    _pending = false; _delay = 0;
    SSDP_send(NONE);
  } else if (_notify_time == 0 || timeOutReached(_notify_time + (SSDP_INTERVAL * 1000L))) {
    _notify_time = millis();
    SSDP_send(NOTIFY);
  }

  if (_pending) {
    while (_server->next())
      _server->flush();
  }
}
#endif

// Check WiFi connection. Maximum timeout 500 msec.
bool WiFiConnected(uint32_t timeout_ms) {
  uint32_t timer = millis() + (timeout_ms > 500 ? 500 : timeout_ms);
  uint32_t min_delay = timeout_ms / 20;
  if (min_delay < 10) {
    yield(); // Allow at least once time for backgroundtasks
    min_delay = 10;
  }
  while (WiFi.status() != WL_CONNECTED) {
    if (timeOutReached(timer)) {
      return false;
    }
    delay(min_delay); // Allow the backgroundtasks to continue procesing.
  }
  return true;
}
<<<<<<< HEAD
=======

bool hostReachable(const IPAddress& ip) {
  // Only do 1 ping at a time to return early
  byte retry = 3;
  while (retry > 0) {
    if (Ping.ping(ip, 1)) return true;
    delay(50);
    --retry;
  }
  String log = F("Host unreachable: ");
  log += ip;
  addLog(LOG_LEVEL_ERROR, log);
  return false;
}

bool hostReachable(const String& hostname) {
  IPAddress remote_addr;
  if (WiFi.hostByName(hostname.c_str(), remote_addr))
    return hostReachable(remote_addr);
  String log = F("Hostname cannot be resolved: ");
  log += hostname;
  addLog(LOG_LEVEL_ERROR, log);
  return false;
}
>>>>>>> 54628bfc
<|MERGE_RESOLUTION|>--- conflicted
+++ resolved
@@ -5,7 +5,6 @@
   #if LWIP_VERSION_MAJOR == 2
    #define IP2STR(addr) (uint8_t)((uint32_t)addr &  0xFF), (uint8_t)(((uint32_t)addr >> 8) &  0xFF), (uint8_t)(((uint32_t)addr >> 16) &  0xFF), (uint8_t)(((uint32_t)addr >> 24) &  0xFF)
   #endif
-
 
 
 /*********************************************************************************************\
@@ -770,8 +769,6 @@
   }
   return true;
 }
-<<<<<<< HEAD
-=======
 
 bool hostReachable(const IPAddress& ip) {
   // Only do 1 ping at a time to return early
@@ -795,5 +792,4 @@
   log += hostname;
   addLog(LOG_LEVEL_ERROR, log);
   return false;
-}
->>>>>>> 54628bfc
+}