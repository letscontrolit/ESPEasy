--- conflicted
+++ resolved
@@ -82,10 +82,6 @@
   st7735 = 2u,
   st7789 = 3u,
   st7796 = 4u,
-<<<<<<< HEAD
-  MAX // Keep as last item!
-=======
->>>>>>> 1e8d0aef
 };
 
 const __FlashStringHelper* ST77xx_type_toString(const ST77xx_type_e& device);
