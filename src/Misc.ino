<<<<<<< HEAD

// clean up tcp connections that are in TIME_WAIT status, to conserve memory
// In future versions of WiFiClient it should be possible to call abort(), but
// this feature is not in all upstream versions yet.
// See https://github.com/esp8266/Arduino/issues/1923
// and https://github.com/letscontrolit/ESPEasy/issues/253
void tcpCleanup()
{
  while(tcp_tw_pcbs!=NULL)
  {
    tcp_abort(tcp_tw_pcbs);
  }
}

bool isDeepSleepEnabled()
{
  if (!Settings.deepSleep)
    return false;

  //cancel deep sleep loop by pulling the pin GPIO16(D0) to GND
  //recommended wiring: 3-pin-header with 1=RST, 2=D0, 3=GND
  //                    short 1-2 for normal deep sleep / wakeup loop
  //                    short 2-3 to cancel sleep loop for modifying settings
  pinMode(16,INPUT_PULLUP);
  if (!digitalRead(16))
  {
    return false;
  }
  return true;
}

void deepSleep(int delay)
{

  if (!isDeepSleepEnabled())
  {
    //Deep sleep canceled by GPIO16(D0)=LOW
    return;
  }

  //first time deep sleep? offer a way to escape
  if (lastBootCause!=BOOT_CAUSE_DEEP_SLEEP)
  {
    addLog(LOG_LEVEL_INFO, F("SLEEP: Entering deep sleep in 30 seconds."));
    delayBackground(30000);
    //disabled?
    if (!isDeepSleepEnabled())
    {
      addLog(LOG_LEVEL_INFO, F("SLEEP: Deep sleep cancelled (GPIO16 connected to GND)"));
      return;
    }
  }

  deepSleepStart(delay); // Call deepSleepStart function after these checks
}

void deepSleepStart(int delay)
{
  // separate function that is called from above function or directly from rules, usign deepSleep as a one-shot
  String event = F("System#Sleep");
  rulesProcessing(event);


  RTC.deepSleepState = 1;
  saveToRTC();

  if (delay > 4294 || delay < 0)
    delay = 4294;   //max sleep time ~1.2h

  addLog(LOG_LEVEL_INFO, F("SLEEP: Powering down to deepsleep..."));
  ESP.deepSleep((uint32_t)delay * 1000000, WAKE_RF_DEFAULT);
}

boolean remoteConfig(struct EventStruct *event, String& string)
{
  boolean success = false;
  String command = parseString(string, 1);

  if (command == F("config"))
  {
    success = true;
    if (parseString(string, 2) == F("task"))
    {
      int configCommandPos1 = getParamStartPos(string, 3);
      int configCommandPos2 = getParamStartPos(string, 4);

      String configTaskName = string.substring(configCommandPos1, configCommandPos2 - 1);
      String configCommand = string.substring(configCommandPos2);

      int8_t index = getTaskIndexByName(configTaskName);
      if (index != -1)
      {
        event->TaskIndex = index;
        success = PluginCall(PLUGIN_SET_CONFIG, event, configCommand);
      }
    }
  }
  return success;
}

int8_t getTaskIndexByName(String TaskNameSearch)
{

  for (byte x = 0; x < TASKS_MAX; x++)
  {
    LoadTaskSettings(x);
    String TaskName = ExtraTaskSettings.TaskDeviceName;
    if ((ExtraTaskSettings.TaskDeviceName[0] != 0 ) && (TaskNameSearch.equalsIgnoreCase(TaskName)))
    {
      return x;
    }
  }
  return -1;
}


void flashCount()
{
  if (RTC.flashDayCounter <= MAX_FLASHWRITES_PER_DAY)
    RTC.flashDayCounter++;
  RTC.flashCounter++;
  saveToRTC();
}

String flashGuard()
{
  if (RTC.flashDayCounter > MAX_FLASHWRITES_PER_DAY)
  {
    String log = F("FS   : Daily flash write rate exceeded! (powercycle to reset this)");
    addLog(LOG_LEVEL_ERROR, log);
    return log;
  }
  flashCount();
  return(String());
}

//use this in function that can return an error string. it automaticly returns with an error string if there where too many flash writes.
#define FLASH_GUARD() { String flashErr=flashGuard(); if (flashErr.length()) return(flashErr); }

/*********************************************************************************************\
   Get value count from sensor type
  \*********************************************************************************************/

byte getValueCountFromSensorType(byte sensorType)
{
  byte valueCount = 0;

  switch (sensorType)
  {
    case SENSOR_TYPE_SINGLE:                      // single value sensor, used for Dallas, BH1750, etc
    case SENSOR_TYPE_SWITCH:
    case SENSOR_TYPE_DIMMER:
      valueCount = 1;
      break;
    case SENSOR_TYPE_LONG:                      // single LONG value, stored in two floats (rfid tags)
      valueCount = 1;
      break;
    case SENSOR_TYPE_TEMP_HUM:
    case SENSOR_TYPE_TEMP_BARO:
    case SENSOR_TYPE_DUAL:
      valueCount = 2;
      break;
    case SENSOR_TYPE_TEMP_HUM_BARO:
    case SENSOR_TYPE_TRIPLE:
    case SENSOR_TYPE_WIND:
      valueCount = 3;
      break;
    case SENSOR_TYPE_QUAD:
      valueCount = 4;
      break;
  }
  return valueCount;
}


/*********************************************************************************************\
   Workaround for removing trailing white space when String() converts a float with 0 decimals
  \*********************************************************************************************/
String toString(float value, byte decimals)
{
  String sValue = String(value, decimals);
  sValue.trim();
  return sValue;
}

/*********************************************************************************************\
   Format a value to the set number of decimals
  \*********************************************************************************************/
String formatUserVar(struct EventStruct *event, byte rel_index)
{
  return toString(
    UserVar[event->BaseVarIndex + rel_index],
    ExtraTaskSettings.TaskDeviceValueDecimals[rel_index]);
}

/*********************************************************************************************\
   Parse a string and get the xth command or parameter
  \*********************************************************************************************/
String parseString(String& string, byte indexFind)
{
  String tmpString = string;
  tmpString += ",";
  tmpString.replace(" ", ",");
  String locateString = "";
  byte count = 0;
  int index = tmpString.indexOf(',');
  while (index > 0)
  {
    count++;
    locateString = tmpString.substring(0, index);
    tmpString = tmpString.substring(index + 1);
    index = tmpString.indexOf(',');
    if (count == indexFind)
    {
      locateString.toLowerCase();
      return locateString;
    }
  }
  return "";
}


/*********************************************************************************************\
   Parse a string and get the xth command or parameter
  \*********************************************************************************************/
int getParamStartPos(String& string, byte indexFind)
{
  String tmpString = string;
  byte count = 0;
  tmpString.replace(" ", ",");
  for (int x = 0; x < tmpString.length(); x++)
  {
    if (tmpString.charAt(x) == ',')
    {
      count++;
      if (count == (indexFind - 1))
        return x + 1;
    }
  }
  return -1;
}


/*********************************************************************************************\
   set pin mode & state (info table)
  \*********************************************************************************************/
boolean setPinState(byte plugin, byte index, byte mode, uint16_t value)
{
  // plugin number and index form a unique key
  // first check if this pin is already known
  boolean reUse = false;
  for (byte x = 0; x < PINSTATE_TABLE_MAX; x++)
    if ((pinStates[x].plugin == plugin) && (pinStates[x].index == index))
    {
      pinStates[x].mode = mode;
      pinStates[x].value = value;
      reUse = true;
      break;
    }

  if (!reUse)
  {
    for (byte x = 0; x < PINSTATE_TABLE_MAX; x++)
      if (pinStates[x].plugin == 0)
      {
        pinStates[x].plugin = plugin;
        pinStates[x].index = index;
        pinStates[x].mode = mode;
        pinStates[x].value = value;
        break;
      }
  }
}


/*********************************************************************************************\
   get pin mode & state (info table)
  \*********************************************************************************************/
boolean getPinState(byte plugin, byte index, byte *mode, uint16_t *value)
{
  for (byte x = 0; x < PINSTATE_TABLE_MAX; x++)
    if ((pinStates[x].plugin == plugin) && (pinStates[x].index == index))
    {
      *mode = pinStates[x].mode;
      *value = pinStates[x].value;
      return true;
    }
  return false;
}


/*********************************************************************************************\
   check if pin mode & state is known (info table)
  \*********************************************************************************************/
boolean hasPinState(byte plugin, byte index)
{
  for (byte x = 0; x < PINSTATE_TABLE_MAX; x++)
    if ((pinStates[x].plugin == plugin) && (pinStates[x].index == index))
    {
      return true;
    }
  return false;
}


/*********************************************************************************************\
   report pin mode & state (info table) using json
  \*********************************************************************************************/
String getPinStateJSON(boolean search, byte plugin, byte index, String& log, uint16_t noSearchValue)
{
  printToWebJSON = true;
  byte mode = PIN_MODE_INPUT;
  uint16_t value = noSearchValue;
  String reply = "";
  boolean found = false;

  if (search)
  {
    for (byte x = 0; x < PINSTATE_TABLE_MAX; x++)
      if ((pinStates[x].plugin == plugin) && (pinStates[x].index == index))
      {
        mode = pinStates[x].mode;
        value = pinStates[x].value;
        found = true;
        break;
      }
  }

  if (!search || (search && found))
  {
    reply += F("{\n\"log\": \"");
    reply += log.substring(7, 32); // truncate to 25 chars, max MQTT message size = 128 including header...
    reply += F("\",\n\"plugin\": ");
    reply += plugin;
    reply += F(",\n\"pin\": ");
    reply += index;
    reply += F(",\n\"mode\": \"");
    switch (mode)
    {
      case PIN_MODE_UNDEFINED:
        reply += F("undefined");
        break;
      case PIN_MODE_INPUT:
        reply += F("input");
        break;
      case PIN_MODE_OUTPUT:
        reply += F("output");
        break;
      case PIN_MODE_PWM:
        reply += F("PWM");
        break;
      case PIN_MODE_SERVO:
        reply += F("servo");
        break;
    }
    reply += F("\",\n\"state\": ");
    reply += value;
    reply += F("\n}\n");
    return reply;
  }
  return "?";
}


/********************************************************************************************\
  Unsigned long Timer timeOut check
  \*********************************************************************************************/

boolean timeOut(unsigned long timer)
{
  // This routine solves the 49 day bug without the need for separate start time and duration
  //   that would need two 32 bit variables if duration is not static
  // It limits the maximum delay to 24.9 days.

  unsigned long now = millis();
  if (((now >= timer) && ((now - timer) < 1 << 31))  || ((timer >= now) && (timer - now > 1 << 31)))
    return true;

  return false;
}


/********************************************************************************************\
  Status LED
\*********************************************************************************************/
#define STATUS_PWM_NORMALVALUE (PWMRANGE>>2)
#define STATUS_PWM_NORMALFADE (PWMRANGE>>8)
#define STATUS_PWM_TRAFFICRISE (PWMRANGE>>1)

void statusLED(boolean traffic)
{
  static int gnStatusValueCurrent = -1;
  static long int gnLastUpdate = millis();

  if (Settings.Pin_status_led == -1)
    return;

  if (gnStatusValueCurrent<0)
    pinMode(Settings.Pin_status_led, OUTPUT);

  int nStatusValue = gnStatusValueCurrent;

  if (traffic)
  {
    nStatusValue += STATUS_PWM_TRAFFICRISE; //ramp up fast
  }
  else
  {

    if (WiFi.status() == WL_CONNECTED)
    {
      long int delta=millis()-gnLastUpdate;
      if (delta>0 || delta<0 )
      {
        nStatusValue -= STATUS_PWM_NORMALFADE; //ramp down slowly
        nStatusValue = std::max(nStatusValue, STATUS_PWM_NORMALVALUE);
        gnLastUpdate=millis();
      }
    }
    //AP mode is active
    else if (WifiIsAP())
    {
      nStatusValue = ((millis()>>1) & PWMRANGE) - (PWMRANGE>>2); //ramp up for 2 sec, 3/4 luminosity
    }
    //Disconnected
    else
    {
      nStatusValue = (millis()>>1) & (PWMRANGE>>2); //ramp up for 1/2 sec, 1/4 luminosity
    }
  }

  nStatusValue = constrain(nStatusValue, 0, PWMRANGE);

  if (gnStatusValueCurrent != nStatusValue)
  {
    gnStatusValueCurrent = nStatusValue;

    long pwm = nStatusValue * nStatusValue; //simple gamma correction
    pwm >>= 10;
    if (Settings.Pin_status_led_Inversed)
      pwm = PWMRANGE-pwm;

    analogWrite(Settings.Pin_status_led, pwm);
  }
}


/********************************************************************************************\
  delay in milliseconds with background processing
  \*********************************************************************************************/
void delayBackground(unsigned long delay)
{
  unsigned long timer = millis() + delay;
  while (millis() < timer)
    backgroundtasks();
}


/********************************************************************************************\
  Parse a command string to event struct
  \*********************************************************************************************/
void parseCommandString(struct EventStruct *event, String& string)
{
  char command[80];
  command[0] = 0;
  char TmpStr1[80];
  TmpStr1[0] = 0;

  string.toCharArray(command, 80);
  event->Par1 = 0;
  event->Par2 = 0;
  event->Par3 = 0;
  event->Par4 = 0;
  event->Par5 = 0;

  if (GetArgv(command, TmpStr1, 2)) event->Par1 = str2int(TmpStr1);
  if (GetArgv(command, TmpStr1, 3)) event->Par2 = str2int(TmpStr1);
  if (GetArgv(command, TmpStr1, 4)) event->Par3 = str2int(TmpStr1);
  if (GetArgv(command, TmpStr1, 5)) event->Par4 = str2int(TmpStr1);
  if (GetArgv(command, TmpStr1, 6)) event->Par5 = str2int(TmpStr1);
}

/********************************************************************************************\
  Clear task settings for given task
  \*********************************************************************************************/
void taskClear(byte taskIndex, boolean save)
{
  Settings.TaskDeviceNumber[taskIndex] = 0;
  ExtraTaskSettings.TaskDeviceName[0] = 0;
  Settings.TaskDeviceDataFeed[taskIndex] = 0;
  Settings.TaskDevicePin1[taskIndex] = -1;
  Settings.TaskDevicePin2[taskIndex] = -1;
  Settings.TaskDevicePin3[taskIndex] = -1;
  Settings.TaskDevicePort[taskIndex] = 0;
  Settings.TaskDeviceGlobalSync[taskIndex] = false;
  Settings.TaskDeviceTimer[taskIndex] = 0;
  Settings.TaskDeviceEnabled[taskIndex] = false;

  for (byte controllerNr = 0; controllerNr < CONTROLLER_MAX; controllerNr++)
  {
    Settings.TaskDeviceID[controllerNr][taskIndex] = 0;
    Settings.TaskDeviceSendData[controllerNr][taskIndex] = true;
  }

  for (byte x = 0; x < PLUGIN_CONFIGVAR_MAX; x++)
    Settings.TaskDevicePluginConfig[taskIndex][x] = 0;

  for (byte varNr = 0; varNr < VARS_PER_TASK; varNr++)
  {
    ExtraTaskSettings.TaskDeviceFormula[varNr][0] = 0;
    ExtraTaskSettings.TaskDeviceValueNames[varNr][0] = 0;
    ExtraTaskSettings.TaskDeviceValueDecimals[varNr] = 2;
  }

  for (byte varNr = 0; varNr < PLUGIN_EXTRACONFIGVAR_MAX; varNr++)
  {
    ExtraTaskSettings.TaskDevicePluginConfigLong[varNr] = 0;
    ExtraTaskSettings.TaskDevicePluginConfig[varNr] = 0;
  }

  if (save)
  {
    SaveTaskSettings(taskIndex);
    SaveSettings();
  }
}


/********************************************************************************************\
  Fix stuff to clear out differences between releases
  \*********************************************************************************************/
void BuildFixes()
{
  Serial.println(F("\nBuild changed!"));

  if (Settings.Build < 145)
  {
    fs::File f = SPIFFS.open("notification.dat", "w");
    if (f)
    {
      for (int x = 0; x < 4096; x++)
        f.write(0);
      f.close();
    }
  }
  Settings.Build = BUILD;
  SaveSettings();
}


/********************************************************************************************\
  Mount FS and check config.dat
  \*********************************************************************************************/
void fileSystemCheck()
{
  addLog(LOG_LEVEL_INFO, F("FS   : Mounting..."));
  if (SPIFFS.begin())
  {
    fs::FSInfo fs_info;
    SPIFFS.info(fs_info);

    String log = F("FS   : Mount successful, used ");
    log=log+fs_info.usedBytes;
    log=log+F(" bytes of ");
    log=log+fs_info.totalBytes;
    addLog(LOG_LEVEL_INFO, log);

    fs::File f = SPIFFS.open("config.dat", "r");
    if (!f)
    {
      ResetFactory();
    }
    f.close();
  }
  else
  {
    String log = F("FS   : Mount failed");
    Serial.println(log);
    addLog(LOG_LEVEL_ERROR, log);
    ResetFactory();
  }
}


/********************************************************************************************\
  Find device index corresponding to task number setting
  \*********************************************************************************************/
byte getDeviceIndex(byte Number)
{
  byte DeviceIndex = 0;
  for (byte x = 0; x <= deviceCount ; x++)
    if (Device[x].Number == Number)
      DeviceIndex = x;
  return DeviceIndex;
}


/********************************************************************************************\
  Find protocol index corresponding to protocol setting
  \*********************************************************************************************/
byte getProtocolIndex(byte Number)
{
  byte ProtocolIndex = 0;
  for (byte x = 0; x <= protocolCount ; x++)
    if (Protocol[x].Number == Number)
      ProtocolIndex = x;
  return ProtocolIndex;
}

/********************************************************************************************\
  Find notification index corresponding to protocol setting
  \*********************************************************************************************/
byte getNotificationIndex(byte Number)
{
  byte NotificationIndex = 0;
  for (byte x = 0; x <= notificationCount ; x++)
    if (Notification[x].Number == Number)
      NotificationIndex = x;
  return NotificationIndex;
}

/********************************************************************************************\
  Find positional parameter in a char string
  \*********************************************************************************************/
boolean GetArgv(const char *string, char *argv, int argc)
{
  int string_pos = 0, argv_pos = 0, argc_pos = 0;
  char c, d;
  boolean parenthesis = false;

  while (string_pos < strlen(string))
  {
    c = string[string_pos];
    d = string[string_pos + 1];

    if       (!parenthesis && c == ' ' && d == ' ') {}
    else if  (!parenthesis && c == ' ' && d == ',') {}
    else if  (!parenthesis && c == ',' && d == ' ') {}
    else if  (!parenthesis && c == ' ' && d >= 33 && d <= 126) {}
    else if  (!parenthesis && c == ',' && d >= 33 && d <= 126) {}
    else if  (c == '"') {
      parenthesis = true;
    }
    else
    {
      argv[argv_pos++] = c;
      argv[argv_pos] = 0;

      if ((!parenthesis && (d == ' ' || d == ',' || d == 0)) || (parenthesis && d == '"')) // end of word
      {
        if (d == '"')
          parenthesis = false;
        argv[argv_pos] = 0;
        argc_pos++;

        if (argc_pos == argc)
        {
          return true;
        }

        argv[0] = 0;
        argv_pos = 0;
        string_pos++;
      }
    }
    string_pos++;
  }
  return false;
}


/********************************************************************************************\
  Convert a char string to integer
  \*********************************************************************************************/
unsigned long str2int(char *string)
{
  unsigned long temp = atof(string);
  return temp;
}


/********************************************************************************************\
  Convert a char string to IP byte array
  \*********************************************************************************************/
boolean str2ip(char *string, byte* IP)
{
  byte c;
  byte part = 0;
  int value = 0;

  for (int x = 0; x <= strlen(string); x++)
  {
    c = string[x];
    if (isdigit(c))
    {
      value *= 10;
      value += c - '0';
    }

    else if (c == '.' || c == 0) // next octet from IP address
    {
      if (value <= 255)
        IP[part++] = value;
      else
        return false;
      value = 0;
    }
    else if (c == ' ') // ignore these
      ;
    else // invalid token
      return false;
  }
  if (part == 4) // correct number of octets
    return true;
  return false;
}


/********************************************************************************************\
  Save settings to SPIFFS
  \*********************************************************************************************/
String SaveSettings(void)
{
  String err;
  err=SaveToFile((char*)"config.dat", 0, (byte*)&Settings, sizeof(struct SettingsStruct));
  if (err.length())
    return(err);

  return(SaveToFile((char*)"security.dat", 0, (byte*)&SecuritySettings, sizeof(struct SecurityStruct)));
}


/********************************************************************************************\
  Load settings from SPIFFS
  \*********************************************************************************************/
String LoadSettings()
{
  String err;
  err=LoadFromFile((char*)"config.dat", 0, (byte*)&Settings, sizeof(struct SettingsStruct));
  if (err.length())
    return(err);

  return(LoadFromFile((char*)"security.dat", 0, (byte*)&SecuritySettings, sizeof(struct SecurityStruct)));
}


/********************************************************************************************\
  Save Task settings to SPIFFS
  \*********************************************************************************************/
String SaveTaskSettings(byte TaskIndex)
{
  ExtraTaskSettings.TaskIndex = TaskIndex;
  return(SaveToFile((char*)"config.dat", DAT_OFFSET_TASKS + (TaskIndex * DAT_TASKS_SIZE), (byte*)&ExtraTaskSettings, sizeof(struct ExtraTaskSettingsStruct)));
}


/********************************************************************************************\
  Load Task settings from SPIFFS
  \*********************************************************************************************/
String LoadTaskSettings(byte TaskIndex)
{
  //already loaded
  if (ExtraTaskSettings.TaskIndex == TaskIndex)
    return(String());

  String result = "";
  result = LoadFromFile((char*)"config.dat", DAT_OFFSET_TASKS + (TaskIndex * DAT_TASKS_SIZE), (byte*)&ExtraTaskSettings, sizeof(struct ExtraTaskSettingsStruct));
  ExtraTaskSettings.TaskIndex = TaskIndex; // Needed when an empty task was requested
  return result;
}


/********************************************************************************************\
  Save Custom Task settings to SPIFFS
  \*********************************************************************************************/
String SaveCustomTaskSettings(int TaskIndex, byte* memAddress, int datasize)
{
  if (datasize > DAT_TASKS_SIZE)
    return F("SaveCustomTaskSettings too big");
  return(SaveToFile((char*)"config.dat", DAT_OFFSET_TASKS + (TaskIndex * DAT_TASKS_SIZE) + DAT_TASKS_CUSTOM_OFFSET, memAddress, datasize));
}


/********************************************************************************************\
  Load Custom Task settings to SPIFFS
  \*********************************************************************************************/
String LoadCustomTaskSettings(int TaskIndex, byte* memAddress, int datasize)
{
  if (datasize > DAT_TASKS_SIZE)
    return (String(F("LoadCustomTaskSettings too big")));
  return(LoadFromFile((char*)"config.dat", DAT_OFFSET_TASKS + (TaskIndex * DAT_TASKS_SIZE) + DAT_TASKS_CUSTOM_OFFSET, memAddress, datasize));
}

/********************************************************************************************\
  Save Controller settings to SPIFFS
  \*********************************************************************************************/
String SaveControllerSettings(int ControllerIndex, byte* memAddress, int datasize)
{
  if (datasize > DAT_CONTROLLER_SIZE)
    return F("SaveControllerSettings too big");
  return SaveToFile((char*)"config.dat", DAT_OFFSET_CONTROLLER + (ControllerIndex * DAT_CONTROLLER_SIZE), memAddress, datasize);
}


/********************************************************************************************\
  Load Controller settings to SPIFFS
  \*********************************************************************************************/
String LoadControllerSettings(int ControllerIndex, byte* memAddress, int datasize)
{
  if (datasize > DAT_CONTROLLER_SIZE)
    return F("LoadControllerSettings too big");

  return(LoadFromFile((char*)"config.dat", DAT_OFFSET_CONTROLLER + (ControllerIndex * DAT_CONTROLLER_SIZE), memAddress, datasize));
}

/********************************************************************************************\
  Save Custom Controller settings to SPIFFS
  \*********************************************************************************************/
String SaveCustomControllerSettings(int ControllerIndex,byte* memAddress, int datasize)
{
  if (datasize > DAT_CUSTOM_CONTROLLER_SIZE)
    return F("SaveCustomControllerSettings too big");
  return SaveToFile((char*)"config.dat", DAT_OFFSET_CUSTOM_CONTROLLER + (ControllerIndex * DAT_CUSTOM_CONTROLLER_SIZE), memAddress, datasize);
}


/********************************************************************************************\
  Load Custom Controller settings to SPIFFS
  \*********************************************************************************************/
String LoadCustomControllerSettings(int ControllerIndex,byte* memAddress, int datasize)
{
  if (datasize > DAT_CUSTOM_CONTROLLER_SIZE)
    return(F("LoadCustomControllerSettings too big"));
  return(LoadFromFile((char*)"config.dat", DAT_OFFSET_CUSTOM_CONTROLLER + (ControllerIndex * DAT_CUSTOM_CONTROLLER_SIZE), memAddress, datasize));
}

/********************************************************************************************\
  Save Controller settings to SPIFFS
  \*********************************************************************************************/
String SaveNotificationSettings(int NotificationIndex, byte* memAddress, int datasize)
{
  if (datasize > DAT_NOTIFICATION_SIZE)
    return F("SaveNotificationSettings too big");
  return SaveToFile((char*)"notification.dat", NotificationIndex * DAT_NOTIFICATION_SIZE, memAddress, datasize);
}


/********************************************************************************************\
  Load Controller settings to SPIFFS
  \*********************************************************************************************/
String LoadNotificationSettings(int NotificationIndex, byte* memAddress, int datasize)
{
  if (datasize > DAT_NOTIFICATION_SIZE)
    return(F("LoadNotificationSettings too big"));
  return(LoadFromFile((char*)"notification.dat", NotificationIndex * DAT_NOTIFICATION_SIZE, memAddress, datasize));
}


/********************************************************************************************\
  SPIFFS error handling
  Look here for error # reference: https://github.com/pellepl/spiffs/blob/master/src/spiffs.h
  \*********************************************************************************************/
#define SPIFFS_CHECK(result, fname) if (!(result)) { return(FileError(__LINE__, fname)); }
String FileError(int line, const char * fname)
{
   String err("FS   : Error while reading/writing ");
   err=err+fname;
   err=err+" in ";
   err=err+line;
   addLog(LOG_LEVEL_ERROR, err);
   return(err);
}


/********************************************************************************************\
  Init a file with zeros on SPIFFS
  \*********************************************************************************************/
String InitFile(const char* fname, int datasize)
{

  FLASH_GUARD();

  fs::File f = SPIFFS.open(fname, "w");
  SPIFFS_CHECK(f, fname);

  for (int x = 0; x < datasize ; x++)
  {
    SPIFFS_CHECK(f.write(0), fname);
  }
  f.close();

  //OK
  return String();
}

/********************************************************************************************\
  Save data into config file on SPIFFS
  \*********************************************************************************************/
String SaveToFile(char* fname, int index, byte* memAddress, int datasize)
{

  FLASH_GUARD();

  fs::File f = SPIFFS.open(fname, "r+");
  SPIFFS_CHECK(f, fname);

  SPIFFS_CHECK(f.seek(index, fs::SeekSet), fname);
  byte *pointerToByteToSave = memAddress;
  for (int x = 0; x < datasize ; x++)
  {
    SPIFFS_CHECK(f.write(*pointerToByteToSave), fname);
    pointerToByteToSave++;
  }
  f.close();
  String log = F("FILE : Saved ");
  log=log+fname;
  addLog(LOG_LEVEL_INFO, log);

  //OK
  return String();
}


/********************************************************************************************\
  Load data from config file on SPIFFS
  \*********************************************************************************************/
String LoadFromFile(char* fname, int index, byte* memAddress, int datasize)
{
  // addLog(LOG_LEVEL_INFO, String(F("FILE : Load size "))+datasize);

  fs::File f = SPIFFS.open(fname, "r+");
  SPIFFS_CHECK(f, fname);

  // addLog(LOG_LEVEL_INFO, String(F("FILE : File size "))+f.size());

  SPIFFS_CHECK(f.seek(index, fs::SeekSet), fname);
  byte *pointerToByteToRead = memAddress;
  for (int x = 0; x < datasize; x++)
  {
    int readres=f.read();
    SPIFFS_CHECK(readres >=0, fname);
    *pointerToByteToRead = readres;
    pointerToByteToRead++;// next byte
  }
  f.close();

  return(String());
}


/********************************************************************************************\
  Check SPIFFS area settings
  \*********************************************************************************************/
int SpiffsSectors()
{
  uint32_t _sectorStart = ((uint32_t)&_SPIFFS_start - 0x40200000) / SPI_FLASH_SEC_SIZE;
  uint32_t _sectorEnd = ((uint32_t)&_SPIFFS_end - 0x40200000) / SPI_FLASH_SEC_SIZE;
  return _sectorEnd - _sectorStart;
}


/********************************************************************************************\
  Reset all settings to factory defaults
  \*********************************************************************************************/
void ResetFactory(void)
{

  // Direct Serial is allowed here, since this is only an emergency task.
  Serial.println(F("RESET: Resetting factory defaults..."));
  delay(1000);
  if (readFromRTC())
  {
    Serial.print(F("RESET: Warm boot, reset count: "));
    Serial.println(RTC.factoryResetCounter);
    if (RTC.factoryResetCounter >= 3)
    {
      Serial.println(F("RESET: Too many resets, protecting your flash memory (powercycle to solve this)"));
      return;
    }
  }
  else
  {
    Serial.println(F("RESET: Cold boot"));
    initRTC();
  }

  RTC.flashCounter=0; //reset flashcounter, since we're already counting the number of factory-resets. we dont want to hit a flash-count limit during reset.
  RTC.factoryResetCounter++;
  saveToRTC();

  //always format on factory reset, in case of corrupt SPIFFS
  SPIFFS.end();
  Serial.println(F("RESET: formatting..."));
  SPIFFS.format();
  Serial.println(F("RESET: formatting done..."));
  if (!SPIFFS.begin())
  {
    Serial.println(F("RESET: FORMAT SPIFFS FAILED!"));
    return;
  }


  //pad files with extra zeros for future extensions
  String fname;

  fname=F("config.dat");
  InitFile(fname.c_str(), 65536);

  fname=F("security.dat");
  InitFile(fname.c_str(), 4096);

  fname=F("notification.dat");
  InitFile(fname.c_str(), 4096);

  fname=F("rules1.txt");
  InitFile(fname.c_str(), 0);

  LoadSettings();
  // now we set all parameters that need to be non-zero as default value

#if DEFAULT_USE_STATIC_IP
  str2ip((char*)DEFAULT_IP, Settings.IP);
  str2ip((char*)DEFAULT_DNS, Settings.DNS);
  str2ip((char*)DEFAULT_GW, Settings.Gateway);
  str2ip((char*)DEFAULT_SUBNET, Settings.Subnet);
#endif

  Settings.PID             = ESP_PROJECT_PID;
  Settings.Version         = VERSION;
  Settings.Unit            = UNIT;
  strcpy_P(SecuritySettings.WifiSSID, PSTR(DEFAULT_SSID));
  strcpy_P(SecuritySettings.WifiKey, PSTR(DEFAULT_KEY));
  strcpy_P(SecuritySettings.WifiAPKey, PSTR(DEFAULT_AP_KEY));
  SecuritySettings.Password[0] = 0;
  Settings.Delay           = DEFAULT_DELAY;
  Settings.Pin_i2c_sda     = 4;
  Settings.Pin_i2c_scl     = 5;
  Settings.Pin_status_led  = -1;
  Settings.Pin_status_led_Inversed  = true;
  Settings.Pin_sd_cs       = -1;
  Settings.Protocol[0]        = DEFAULT_PROTOCOL;
  strcpy_P(Settings.Name, PSTR(DEFAULT_NAME));
  Settings.SerialLogLevel  = 2;
  Settings.WebLogLevel     = 2;
  Settings.BaudRate        = 115200;
  Settings.MessageDelay = 1000;
  Settings.deepSleep = false;
  Settings.CustomCSS = false;
  Settings.InitSPI = false;
  for (byte x = 0; x < TASKS_MAX; x++)
  {
    Settings.TaskDevicePin1[x] = -1;
    Settings.TaskDevicePin2[x] = -1;
    Settings.TaskDevicePin3[x] = -1;
    Settings.TaskDevicePin1PullUp[x] = true;
    Settings.TaskDevicePin1Inversed[x] = false;
    for (byte y = 0; y < CONTROLLER_MAX; y++)
      Settings.TaskDeviceSendData[y][x] = true;
    Settings.TaskDeviceTimer[x] = Settings.Delay;
  }
  Settings.Build = BUILD;
  Settings.UseSerial = true;
  SaveSettings();

#if DEFAULT_CONTROLLER
  ControllerSettingsStruct ControllerSettings;
  strcpy_P(ControllerSettings.Subscribe, PSTR(DEFAULT_SUB));
  strcpy_P(ControllerSettings.Publish, PSTR(DEFAULT_PUB));
  str2ip((char*)DEFAULT_SERVER, ControllerSettings.IP);
  ControllerSettings.HostName[0]=0;
  ControllerSettings.Port = DEFAULT_PORT;
  SaveControllerSettings(0, (byte*)&ControllerSettings, sizeof(ControllerSettings));
#endif

  Serial.println("RESET: Succesful, rebooting. (you might need to press the reset button if you've justed flashed the firmware)");
  //NOTE: this is a known ESP8266 bug, not our fault. :)
  delay(1000);
  WiFi.persistent(true); // use SDK storage of SSID/WPA parameters
  WiFi.disconnect(); // this will store empty ssid/wpa into sdk storage
  WiFi.persistent(false); // Do not use SDK storage of SSID/WPA parameters
  ESP.reset();
}


/********************************************************************************************\
  If RX and TX tied together, perform emergency reset to get the system out of boot loops
  \*********************************************************************************************/

void emergencyReset()
{
  // Direct Serial is allowed here, since this is only an emergency task.
  Serial.begin(115200);
  Serial.write(0xAA);
  Serial.write(0x55);
  delay(1);
  if (Serial.available() == 2)
    if (Serial.read() == 0xAA && Serial.read() == 0x55)
    {
      Serial.println(F("\n\n\rSystem will reset to factory defaults in 10 seconds..."));
      delay(10000);
      ResetFactory();
    }
}


/********************************************************************************************\
  Get free system mem
  \*********************************************************************************************/
unsigned long FreeMem(void)
{
  return system_get_free_heap_size();
}


/********************************************************************************************\
  In memory convert float to long
  \*********************************************************************************************/
unsigned long float2ul(float f)
{
  unsigned long ul;
  memcpy(&ul, &f, 4);
  return ul;
}


/********************************************************************************************\
  In memory convert long to float
  \*********************************************************************************************/
float ul2float(unsigned long ul)
{
  float f;
  memcpy(&f, &ul, 4);
  return f;
}


/********************************************************************************************\
  Init critical variables for logging (important during initial factory reset stuff )
  \*********************************************************************************************/
void initLog()
{
  //make sure addLog doesnt do any stuff before initalisation of Settings is complete.
  Settings.UseSerial=true;
  Settings.SyslogLevel=0;
  Settings.SerialLogLevel=2; //logging during initialisation
  Settings.WebLogLevel=2;
  Settings.SDLogLevel=0;
  for (int l=0; l<10; l++)
  {
    Logging[l].Message=0;
  }
}

/********************************************************************************************\
  Logging
  \*********************************************************************************************/
void addLog(byte loglevel, String& string)
{
  addLog(loglevel, string.c_str());
}

void addLog(byte logLevel, const __FlashStringHelper* flashString)
{
    String s(flashString);
    addLog(logLevel, s.c_str());
}

void addLog(byte loglevel, const char *line)
{
  if (Settings.UseSerial)
    if (loglevel <= Settings.SerialLogLevel)
      Serial.println(line);

  if (loglevel <= Settings.SyslogLevel)
    syslog(line);

  if (loglevel <= Settings.WebLogLevel)
  {
    logcount++;
    if (logcount > 9)
      logcount = 0;
    Logging[logcount].timeStamp = millis();
    if (Logging[logcount].Message == 0)
      Logging[logcount].Message =  (char *)malloc(128);
    strncpy(Logging[logcount].Message, line, 127);
    Logging[logcount].Message[127]=0; //make sure its null terminated!

  }

  if (loglevel <= Settings.SDLogLevel)
  {
    File logFile = SD.open("log.dat", FILE_WRITE);
    if (logFile)
      logFile.println(line);
    logFile.close();
  }
}


/********************************************************************************************\
  Delayed reboot, in case of issues, do not reboot with high frequency as it might not help...
  \*********************************************************************************************/
void delayedReboot(int rebootDelay)
{
  // Direct Serial is allowed here, since this is only an emergency task.
  while (rebootDelay != 0 )
  {
    Serial.print(F("Delayed Reset "));
    Serial.println(rebootDelay);
    rebootDelay--;
    delay(1000);
  }
  ESP.reset();
}


/********************************************************************************************\
  Save RTC struct to RTC memory
  \*********************************************************************************************/
boolean saveToRTC()
{
  if (!system_rtc_mem_write(RTC_BASE_STRUCT, (byte*)&RTC, sizeof(RTC)) || !readFromRTC())
  {
    addLog(LOG_LEVEL_ERROR, F("RTC  : Error while writing to RTC"));
    return(false);
  }
  else
  {
    return(true);
  }
}


/********************************************************************************************\
  Initialize RTC memory
  \*********************************************************************************************/
void initRTC()
{
  memset(&RTC, 0, sizeof(RTC));
  RTC.ID1 = 0xAA;
  RTC.ID2 = 0x55;
  saveToRTC();

  memset(&UserVar, 0, sizeof(UserVar));
  saveUserVarToRTC();
}

/********************************************************************************************\
  Read RTC struct from RTC memory
  \*********************************************************************************************/
boolean readFromRTC()
{
  if (!system_rtc_mem_read(RTC_BASE_STRUCT, (byte*)&RTC, sizeof(RTC)))
    return(false);

  if (RTC.ID1 == 0xAA && RTC.ID2 == 0x55)
    return true;
  else
    return false;
}


/********************************************************************************************\
  Save values to RTC memory
\*********************************************************************************************/
boolean saveUserVarToRTC()
{
  //addLog(LOG_LEVEL_DEBUG, F("RTCMEM: saveUserVarToRTC"));
  byte* buffer = (byte*)&UserVar;
  size_t size = sizeof(UserVar);
  uint32 sum = getChecksum(buffer, size);
  boolean ret = system_rtc_mem_write(RTC_BASE_USERVAR, buffer, size);
  ret &= system_rtc_mem_write(RTC_BASE_USERVAR+(size>>2), (byte*)&sum, 4);
  return ret;
}


/********************************************************************************************\
  Read RTC struct from RTC memory
\*********************************************************************************************/
boolean readUserVarFromRTC()
{
  //addLog(LOG_LEVEL_DEBUG, F("RTCMEM: readUserVarFromRTC"));
  byte* buffer = (byte*)&UserVar;
  size_t size = sizeof(UserVar);
  boolean ret = system_rtc_mem_read(RTC_BASE_USERVAR, buffer, size);
  uint32 sumRAM = getChecksum(buffer, size);
  uint32 sumRTC = 0;
  ret &= system_rtc_mem_read(RTC_BASE_USERVAR+(size>>2), (byte*)&sumRTC, 4);
  if (!ret || sumRTC != sumRAM)
  {
    addLog(LOG_LEVEL_ERROR, F("RTC  : Checksum error on reading RTC user var"));
    memset(buffer, 0, size);
  }
  return ret;
}


uint32 getChecksum(byte* buffer, size_t size)
{
  uint32 sum = 0x82662342;   //some magic to avoid valid checksum on new, uninitialized ESP
  for (size_t i=0; i<size; i++)
    sum += buffer[i];
  return sum;
}


/********************************************************************************************\
  Convert a string like "Sun,12:30" into a 32 bit integer
  \*********************************************************************************************/
unsigned long string2TimeLong(String &str)
{
  // format 0000WWWWAAAABBBBCCCCDDDD
  // WWWW=weekday, AAAA=hours tens digit, BBBB=hours, CCCC=minutes tens digit DDDD=minutes

  char command[20];
  char TmpStr1[10];
  int w, x, y;
  unsigned long a;
  str.toLowerCase();
  str.toCharArray(command, 20);
  unsigned long lngTime = 0;

  if (GetArgv(command, TmpStr1, 1))
  {
    String day = TmpStr1;
    String weekDays = F("allsunmontuewedthufrisatwrkwkd");
    y = weekDays.indexOf(TmpStr1) / 3;
    if (y == 0)
      y = 0xf; // wildcard is 0xf
    lngTime |= (unsigned long)y << 16;
  }

  if (GetArgv(command, TmpStr1, 2))
  {
    y = 0;
    for (x = strlen(TmpStr1) - 1; x >= 0; x--)
    {
      w = TmpStr1[x];
      if (w >= '0' && w <= '9' || w == '*')
      {
        a = 0xffffffff  ^ (0xfUL << y); // create mask to clean nibble position y
        lngTime &= a; // maak nibble leeg
        if (w == '*')
          lngTime |= (0xFUL << y); // fill nibble with wildcard value
        else
          lngTime |= (w - '0') << y; // fill nibble with token
        y += 4;
      }
      else if (w == ':');
      else
      {
        break;
      }
    }
  }
  return lngTime;
}


/********************************************************************************************\
  Convert  a 32 bit integer into a string like "Sun,12:30"
  \*********************************************************************************************/
String timeLong2String(unsigned long lngTime)
{
  unsigned long x = 0;
  String time = "";

  x = (lngTime >> 16) & 0xf;
  if (x == 0x0f)
    x = 0;
  String weekDays = F("AllSunMonTueWedThuFriSatWrkWkd");
  time = weekDays.substring(x * 3, x * 3 + 3);
  time += ",";

  x = (lngTime >> 12) & 0xf;
  if (x == 0xf)
    time += "*";
  else if (x == 0xe)
    time += "-";
  else
    time += x;

  x = (lngTime >> 8) & 0xf;
  if (x == 0xf)
    time += "*";
  else if (x == 0xe)
    time += "-";
  else
    time += x;

  time += ":";

  x = (lngTime >> 4) & 0xf;
  if (x == 0xf)
    time += "*";
  else if (x == 0xe)
    time += "-";
  else
    time += x;

  x = (lngTime) & 0xf;
  if (x == 0xf)
    time += "*";
  else if (x == 0xe)
    time += "-";
  else
    time += x;

  return time;
}

// returns the current Date separated by the given delimiter
// date format example with '-' delimiter: 2016-12-31 (YYYY-MM-DD)
String getDateString(char delimiter)
{
  String reply = String(year());
  if (delimiter != '\0')
  	reply += delimiter;
  if (month() < 10)
    reply += "0";
  reply += month();
  if (delimiter != '\0')
  	reply += delimiter;
  if (day() < 10)
  	reply += F("0");
  reply += day();
  return reply;
}

// returns the current Date without delimiter
// date format example: 20161231 (YYYYMMDD)
String getDateString()
{
	return getDateString('\0');
}

// returns the current Time separated by the given delimiter
// time format example with ':' delimiter: 23:59:59 (HH:MM:SS)
String getTimeString(char delimiter)
{
	String reply;
	if (hour() < 10)
		reply += F("0");
  reply += String(hour());
  if (delimiter != '\0')
  	reply += delimiter;
  if (minute() < 10)
    reply += F("0");
  reply += minute();
  if (delimiter != '\0')
  	reply += delimiter;
  if (second() < 10)
  	reply += F("0");
  reply += second();
  return reply;
}

// returns the current Time without delimiter
// time format example: 235959 (HHMMSS)
String getTimeString()
{
	return getTimeString('\0');
}

// returns the current Date and Time separated by the given delimiter
// if called like this: getDateTimeString('\0', '\0', '\0');
// it will give back this: 20161231235959  (YYYYMMDDHHMMSS)
String getDateTimeString(char dateDelimiter, char timeDelimiter,  char dateTimeDelimiter)
{
	String ret = getDateString(dateDelimiter);
	if (dateTimeDelimiter != '\0')
		ret += dateTimeDelimiter;
	ret += getTimeString(timeDelimiter);
	return ret;
}

/********************************************************************************************\
  Match clock event
  \*********************************************************************************************/
boolean matchClockEvent(unsigned long clockEvent, unsigned long clockSet)
{
  unsigned long Mask;
  for (byte y = 0; y < 8; y++)
  {
    if (((clockSet >> (y * 4)) & 0xf) == 0xf)  // if nibble y has the wildcard value 0xf
    {
      Mask = 0xffffffff  ^ (0xFUL << (y * 4)); // Mask to wipe nibble position y.
      clockEvent &= Mask;                      // clear nibble
      clockEvent |= (0xFUL << (y * 4));        // fill with wildcard value 0xf
    }
  }

  if (((clockSet >> (16)) & 0xf) == 0x8)     // if weekday nibble has the wildcard value 0x8 (workdays)
    if (weekday() >= 2 and weekday() <= 6)   // and we have a working day today...
    {
      Mask = 0xffffffff  ^ (0xFUL << (16));  // Mask to wipe nibble position.
      clockEvent &= Mask;                    // clear nibble
      clockEvent |= (0x8UL << (16));         // fill with wildcard value 0x8
    }

  if (((clockSet >> (16)) & 0xf) == 0x9)     // if weekday nibble has the wildcard value 0x9 (weekends)
    if (weekday() == 1 or weekday() == 7)    // and we have a weekend day today...
    {
      Mask = 0xffffffff  ^ (0xFUL << (16));  // Mask to wipe nibble position.
      clockEvent &= Mask;                    // clear nibble
      clockEvent |= (0x9UL << (16));         // fill with wildcard value 0x9
    }

  if (clockEvent == clockSet)
    return true;
  return false;
}


/********************************************************************************************\
  Parse string template
  \*********************************************************************************************/

String parseTemplate(String &tmpString, byte lineSize)
{
  String newString = "";
  String tmpStringMid = "";

  // replace task template variables
  int leftBracketIndex = tmpString.indexOf('[');
  if (leftBracketIndex == -1)
    newString = tmpString;
  else
  {
    byte count = 0;
    byte currentTaskIndex = ExtraTaskSettings.TaskIndex;
    while (leftBracketIndex >= 0 && count < 10 - 1)
    {
      newString += tmpString.substring(0, leftBracketIndex);
      tmpString = tmpString.substring(leftBracketIndex + 1);
      int rightBracketIndex = tmpString.indexOf(']');
      if (rightBracketIndex)
      {
        tmpStringMid = tmpString.substring(0, rightBracketIndex);
        tmpString = tmpString.substring(rightBracketIndex + 1);
        int hashtagIndex = tmpStringMid.indexOf('#');
        String deviceName = tmpStringMid.substring(0, hashtagIndex);
        String valueName = tmpStringMid.substring(hashtagIndex + 1);
        String valueFormat = "";
        hashtagIndex = valueName.indexOf('#');
        if (hashtagIndex >= 0)
        {
          valueFormat = valueName.substring(hashtagIndex + 1);
          valueName = valueName.substring(0, hashtagIndex);
        }
        for (byte y = 0; y < TASKS_MAX; y++)
        {
          LoadTaskSettings(y);
          if (ExtraTaskSettings.TaskDeviceName[0] != 0)
          {
            if (deviceName.equalsIgnoreCase(ExtraTaskSettings.TaskDeviceName))
            {
              boolean match = false;
              for (byte z = 0; z < VARS_PER_TASK; z++)
                if (valueName.equalsIgnoreCase(ExtraTaskSettings.TaskDeviceValueNames[z]))
                {
                  // here we know the task and value, so find the uservar
                  match = true;
                  String value = "";
                  byte DeviceIndex = getDeviceIndex(Settings.TaskDeviceNumber[y]);
                  if (Device[DeviceIndex].VType == SENSOR_TYPE_LONG)
                    value = (unsigned long)UserVar[y * VARS_PER_TASK + z] + ((unsigned long)UserVar[y * VARS_PER_TASK + z + 1] << 16);
                  else
                    value = toString(UserVar[y * VARS_PER_TASK + z], ExtraTaskSettings.TaskDeviceValueDecimals[z]);

                  if (valueFormat == "R")
                  {
                    int filler = lineSize - newString.length() - value.length() - tmpString.length() ;
                    for (byte f = 0; f < filler; f++)
                      newString += " ";
                  }
                  newString += String(value);
                  break;
                }
              if (!match) // try if this is a get config request
              {
                struct EventStruct TempEvent;
                TempEvent.TaskIndex = y;
                String tmpName = valueName;
                if (PluginCall(PLUGIN_GET_CONFIG, &TempEvent, tmpName))
                  newString += tmpName;
              }
              break;
            }
          }
        }
      }
      leftBracketIndex = tmpString.indexOf('[');
      count++;
    }
    newString += tmpString;
    LoadTaskSettings(currentTaskIndex);
  }

  // replace other system variables like %sysname%, %systime%, %ip%
  newString.replace(F("%sysname%"), Settings.Name);

  newString.replace(F("%systime%"), getTimeString(':'));

  newString.replace(F("%uptime%"), String(wdcounter / 2));

#if FEATURE_ADC_VCC
  newString.replace(F("%vcc%"), String(vcc));
#endif

  IPAddress ip = WiFi.localIP();
  char strIP[20];
  sprintf_P(strIP, PSTR("%u.%u.%u.%u"), ip[0], ip[1], ip[2], ip[3]);
  newString.replace(F("%ip%"), strIP);

  newString.replace("%sysload%", String(100 - (100 * loopCounterLast / loopCounterMax)));

  // padding spaces
  while (newString.length() < lineSize)
    newString += " ";

  return newString;
}


/********************************************************************************************\
  Calculate function for simple expressions
  \*********************************************************************************************/
#define CALCULATE_OK                            0
#define CALCULATE_ERROR_STACK_OVERFLOW          1
#define CALCULATE_ERROR_BAD_OPERATOR            2
#define CALCULATE_ERROR_PARENTHESES_MISMATCHED  3
#define CALCULATE_ERROR_UNKNOWN_TOKEN           4
#define STACK_SIZE 10 // was 50
#define TOKEN_MAX 20

float globalstack[STACK_SIZE];
float *sp = globalstack - 1;
float *sp_max = &globalstack[STACK_SIZE - 1];

#define is_operator(c)  (c == '+' || c == '-' || c == '*' || c == '/' || c == '^')

int push(float value)
{
  if (sp != sp_max) // Full
  {
    *(++sp) = value;
    return 0;
  }
  else
    return CALCULATE_ERROR_STACK_OVERFLOW;
}

float pop()
{
  if (sp != (globalstack - 1)) // empty
    return *(sp--);
}

float apply_operator(char op, float first, float second)
{
  switch (op)
  {
    case '+':
      return first + second;
    case '-':
      return first - second;
    case '*':
      return first * second;
    case '/':
      return first / second;
    case '^':
      return pow(first, second);
    default:
      return 0;
  }
}

char *next_token(char *linep)
{
  while (isspace(*(linep++)));
  while (*linep && !isspace(*(linep++)));
  return linep;
}

int RPNCalculate(char* token)
{
  if (token[0] == 0)
    return 0; // geen moeite doen voor een lege string

  if (is_operator(token[0]))
  {
    float second = pop();
    float first = pop();

    if (push(apply_operator(token[0], first, second)))
      return CALCULATE_ERROR_STACK_OVERFLOW;
  }
  else // Als er nog een is, dan deze ophalen
    if (push(atof(token))) // is het een waarde, dan op de stack plaatsen
      return CALCULATE_ERROR_STACK_OVERFLOW;

  return 0;
}

// operators
// precedence   operators         associativity
// 3            !                 right to left
// 2            * / %             left to right
// 1            + - ^             left to right
int op_preced(const char c)
{
  switch (c)
  {
    case '^':
      return 3;
    case '*':
    case '/':
      return 2;
    case '+':
    case '-':
      return 1;
  }
  return 0;
}

bool op_left_assoc(const char c)
{
  switch (c)
  {
    case '^':
    case '*':
    case '/':
    case '+':
    case '-':
      return true;     // left to right
      //case '!': return false;    // right to left
  }
  return false;
}

unsigned int op_arg_count(const char c)
{
  switch (c)
  {
    case '^':
    case '*':
    case '/':
    case '+':
    case '-':
      return 2;
      //case '!': return 1;
  }
  return 0;
}


int Calculate(const char *input, float* result)
{
  const char *strpos = input, *strend = input + strlen(input);
  char token[25];
  char c, *TokenPos = token;
  char stack[32];       // operator stack
  unsigned int sl = 0;  // stack length
  char     sc;          // used for record stack element
  int error = 0;

  //*sp=0; // bug, it stops calculating after 50 times
  sp = globalstack - 1;

  while (strpos < strend)
  {
    // read one token from the input stream
    c = *strpos;
    if (c != ' ')
    {
      // If the token is a number (identifier), then add it to the token queue.
      if ((c >= '0' && c <= '9') || c == '.')
      {
        *TokenPos = c;
        ++TokenPos;
      }

      // If the token is an operator, op1, then:
      else if (is_operator(c))
      {
        *(TokenPos) = 0;
        error = RPNCalculate(token);
        TokenPos = token;
        if (error)return error;
        while (sl > 0)
        {
          sc = stack[sl - 1];
          // While there is an operator token, op2, at the top of the stack
          // op1 is left-associative and its precedence is less than or equal to that of op2,
          // or op1 has precedence less than that of op2,
          // The differing operator priority decides pop / push
          // If 2 operators have equal priority then associativity decides.
          if (is_operator(sc) && ((op_left_assoc(c) && (op_preced(c) <= op_preced(sc))) || (op_preced(c) < op_preced(sc))))
          {
            // Pop op2 off the stack, onto the token queue;
            *TokenPos = sc;
            ++TokenPos;
            *(TokenPos) = 0;
            error = RPNCalculate(token);
            TokenPos = token;
            if (error)return error;
            sl--;
          }
          else
            break;
        }
        // push op1 onto the stack.
        stack[sl] = c;
        ++sl;
      }
      // If the token is a left parenthesis, then push it onto the stack.
      else if (c == '(')
      {
        stack[sl] = c;
        ++sl;
      }
      // If the token is a right parenthesis:
      else if (c == ')')
      {
        bool pe = false;
        // Until the token at the top of the stack is a left parenthesis,
        // pop operators off the stack onto the token queue
        while (sl > 0)
        {
          *(TokenPos) = 0;
          error = RPNCalculate(token);
          TokenPos = token;
          if (error)return error;
          sc = stack[sl - 1];
          if (sc == '(')
          {
            pe = true;
            break;
          }
          else
          {
            *TokenPos = sc;
            ++TokenPos;
            sl--;
          }
        }
        // If the stack runs out without finding a left parenthesis, then there are mismatched parentheses.
        if (!pe)
          return CALCULATE_ERROR_PARENTHESES_MISMATCHED;

        // Pop the left parenthesis from the stack, but not onto the token queue.
        sl--;

        // If the token at the top of the stack is a function token, pop it onto the token queue.
        if (sl > 0)
          sc = stack[sl - 1];

      }
      else
        return CALCULATE_ERROR_UNKNOWN_TOKEN;
    }
    ++strpos;
  }
  // When there are no more tokens to read:
  // While there are still operator tokens in the stack:
  while (sl > 0)
  {
    sc = stack[sl - 1];
    if (sc == '(' || sc == ')')
      return CALCULATE_ERROR_PARENTHESES_MISMATCHED;

    *(TokenPos) = 0;
    error = RPNCalculate(token);
    TokenPos = token;
    if (error)return error;
    *TokenPos = sc;
    ++TokenPos;
    --sl;
  }

  *(TokenPos) = 0;
  error = RPNCalculate(token);
  TokenPos = token;
  if (error)
  {
    *result = 0;
    return error;
  }
  *result = *sp;
  return CALCULATE_OK;
}


/********************************************************************************************\
  Time stuff
  \*********************************************************************************************/
#define SECS_PER_MIN  (60UL)
#define SECS_PER_HOUR (3600UL)
#define SECS_PER_DAY  (SECS_PER_HOUR * 24UL)
#define DAYS_PER_WEEK (7UL)
#define SECS_PER_WEEK (SECS_PER_DAY * DAYS_PER_WEEK)
#define SECS_PER_YEAR (SECS_PER_WEEK * 52UL)
#define SECS_YR_2000  (946684800UL) // the time at the start of y2k
#define LEAP_YEAR(Y)     ( ((1970+Y)>0) && !((1970+Y)%4) && ( ((1970+Y)%100) || !((1970+Y)%400) ) )

struct  timeStruct {
  uint8_t Second;
  uint8_t Minute;
  uint8_t Hour;
  uint8_t Wday;   // day of week, sunday is day 1
  uint8_t Day;
  uint8_t Month;
  uint8_t Year;   // offset from 1970;
} tm;

uint32_t syncInterval = 3600;  // time sync will be attempted after this many seconds
uint32_t sysTime = 0;
uint32_t prevMillis = 0;
uint32_t nextSyncTime = 0;

byte PrevMinutes = 0;

void breakTime(unsigned long timeInput, struct timeStruct &tm) {
  uint8_t year;
  uint8_t month, monthLength;
  uint32_t time;
  unsigned long days;
  const uint8_t monthDays[] = {31, 28, 31, 30, 31, 30, 31, 31, 30, 31, 30, 31};

  time = (uint32_t)timeInput;
  tm.Second = time % 60;
  time /= 60; // now it is minutes
  tm.Minute = time % 60;
  time /= 60; // now it is hours
  tm.Hour = time % 24;
  time /= 24; // now it is days
  tm.Wday = ((time + 4) % 7) + 1;  // Sunday is day 1

  year = 0;
  days = 0;
  while ((unsigned)(days += (LEAP_YEAR(year) ? 366 : 365)) <= time) {
    year++;
  }
  tm.Year = year; // year is offset from 1970

  days -= LEAP_YEAR(year) ? 366 : 365;
  time  -= days; // now it is days in this year, starting at 0

  days = 0;
  month = 0;
  monthLength = 0;
  for (month = 0; month < 12; month++) {
    if (month == 1) { // february
      if (LEAP_YEAR(year)) {
        monthLength = 29;
      } else {
        monthLength = 28;
      }
    } else {
      monthLength = monthDays[month];
    }

    if (time >= monthLength) {
      time -= monthLength;
    } else {
      break;
    }
  }
  tm.Month = month + 1;  // jan is month 1
  tm.Day = time + 1;     // day of month
}

void setTime(unsigned long t) {
  sysTime = (uint32_t)t;
  nextSyncTime = (uint32_t)t + syncInterval;
  prevMillis = millis();  // restart counting from now (thanks to Korman for this fix)
}

unsigned long now() {
  // calculate number of seconds passed since last call to now()
  while (millis() - prevMillis >= 1000) {
    // millis() and prevMillis are both unsigned ints thus the subtraction will always be the absolute value of the difference
    sysTime++;
    prevMillis += 1000;
  }
  if (nextSyncTime <= sysTime) {
    unsigned long  t = getNtpTime();
    if (t != 0) {
      if (Settings.DST)
        t += SECS_PER_HOUR; // add one hour if DST active
      setTime(t);
    } else {
      nextSyncTime = sysTime + syncInterval;
    }
  }
  breakTime(sysTime, tm);
  return (unsigned long)sysTime;
}

int year()
{
  return 1970 + tm.Year;
}

byte month()
{
	return tm.Month;
}

byte day()
{
	return tm.Day;
}


byte hour()
{
  return tm.Hour;
}

byte minute()
{
  return tm.Minute;
}

byte second()
{
	return tm.Second;
}

int weekday()
{
  return tm.Wday;
}

void initTime()
{
  nextSyncTime = 0;
  now();
}

void checkTime()
{
  now();
  if (tm.Minute != PrevMinutes)
  {
    PluginCall(PLUGIN_CLOCK_IN, 0, dummyString);
    PrevMinutes = tm.Minute;
    if (Settings.UseRules)
    {
      String weekDays = F("AllSunMonTueWedThuFriSat");
      String event = F("Clock#Time=");
      event += weekDays.substring(weekday() * 3, weekday() * 3 + 3);
      event += ",";
      if (hour() < 10)
        event += "0";
      event += hour();
      event += ":";
      if (minute() < 10)
        event += "0";
      event += minute();
      rulesProcessing(event);
    }
  }
}


unsigned long getNtpTime()
{
  WiFiUDP udp;
  udp.begin(123);
  for (byte x = 1; x < 4; x++)
  {
    String log = F("NTP  : NTP sync request:");
    log += x;
    addLog(LOG_LEVEL_DEBUG_MORE, log);

    const int NTP_PACKET_SIZE = 48; // NTP time is in the first 48 bytes of message
    byte packetBuffer[NTP_PACKET_SIZE]; //buffer to hold incoming & outgoing packets

    IPAddress timeServerIP;
    const char* ntpServerName = "pool.ntp.org";

    if (Settings.NTPHost[0] != 0)
      WiFi.hostByName(Settings.NTPHost, timeServerIP);
    else
      WiFi.hostByName(ntpServerName, timeServerIP);

    char host[20];
    sprintf_P(host, PSTR("%u.%u.%u.%u"), timeServerIP[0], timeServerIP[1], timeServerIP[2], timeServerIP[3]);
    log = F("NTP  : NTP send to ");
    log += host;
    addLog(LOG_LEVEL_DEBUG_MORE, log);

    while (udp.parsePacket() > 0) ; // discard any previously received packets

    memset(packetBuffer, 0, NTP_PACKET_SIZE);
    packetBuffer[0] = 0b11100011;   // LI, Version, Mode
    packetBuffer[1] = 0;     // Stratum, or type of clock
    packetBuffer[2] = 6;     // Polling Interval
    packetBuffer[3] = 0xEC;  // Peer Clock Precision
    packetBuffer[12]  = 49;
    packetBuffer[13]  = 0x4E;
    packetBuffer[14]  = 49;
    packetBuffer[15]  = 52;
    udp.beginPacket(timeServerIP, 123); //NTP requests are to port 123
    udp.write(packetBuffer, NTP_PACKET_SIZE);
    udp.endPacket();

    uint32_t beginWait = millis();
    while (millis() - beginWait < 1000) {
      int size = udp.parsePacket();
      if (size >= NTP_PACKET_SIZE) {
        udp.read(packetBuffer, NTP_PACKET_SIZE);  // read packet into the buffer
        unsigned long secsSince1900;
        // convert four bytes starting at location 40 to a long integer
        secsSince1900 =  (unsigned long)packetBuffer[40] << 24;
        secsSince1900 |= (unsigned long)packetBuffer[41] << 16;
        secsSince1900 |= (unsigned long)packetBuffer[42] << 8;
        secsSince1900 |= (unsigned long)packetBuffer[43];
        log = F("NTP  : NTP replied: ");
        log += millis() - beginWait;
        log += F(" mSec");
        addLog(LOG_LEVEL_DEBUG_MORE, log);
        return secsSince1900 - 2208988800UL + Settings.TimeZone * SECS_PER_MIN;
      }
    }
    log = F("NTP  : No reply");
    addLog(LOG_LEVEL_DEBUG_MORE, log);
  }
  return 0;
}


/********************************************************************************************\
  Rules processing
  \*********************************************************************************************/
void rulesProcessing(String& event)
{
  unsigned long timer = millis();
  String log = "";

  log = F("EVENT: ");
  log += event;
  addLog(LOG_LEVEL_INFO, log);

  for (byte x = 1; x < RULESETS_MAX + 1; x++)
  {
    String fileName = F("rules");
    fileName += x;
    fileName += F(".txt");
    if (SPIFFS.exists(fileName))
      rulesProcessingFile(fileName, event);
  }

  log = F("EVENT: Processing time:");
  log += millis() - timer;
  log += F(" milliSeconds");
  addLog(LOG_LEVEL_DEBUG, log);

}

/********************************************************************************************\
  Rules processing
  \*********************************************************************************************/
void rulesProcessingFile(String fileName, String& event)
{
  fs::File f = SPIFFS.open(fileName, "r+");
  if (!f)
    return;

  static byte nestingLevel;
  char data = 0;
  String log = "";

  nestingLevel++;
  if (nestingLevel > RULES_MAX_NESTING_LEVEL)
  {
    log = F("EVENT: Error: Nesting level exceeded!");
    addLog(LOG_LEVEL_ERROR, log);
    nestingLevel--;
    return;
  }


  int pos = 0;
  String line = "";
  boolean match = false;
  boolean codeBlock = false;
  boolean isCommand = false;
  boolean conditional = false;
  boolean condition = false;
  boolean ifBranche = false;

  while (f.available())
  {
    data = f.read();
    if (data != 10)
      line += data;

    if (data == 10)    // if line complete, parse this rule
    {
      line.replace("\r", "");
      if (line.substring(0, 2) != "//" && line.length() > 0)
      {
        isCommand = true;

        int comment = line.indexOf("//");
        if (comment > 0)
          line = line.substring(0, comment);

        line = parseTemplate(line, line.length());
        line.trim();

        String lineOrg = line; // store original line for future use
        line.toLowerCase(); // convert all to lower case to make checks easier

        String eventTrigger = "";
        String action = "";

        if (!codeBlock)  // do not check "on" rules if a block of actions is to be processed
        {
          if (line.startsWith("on "))
          {
            line = line.substring(3);
            int split = line.indexOf(" do");
            if (split != -1)
            {
              eventTrigger = line.substring(0, split);
              action = lineOrg.substring(split + 7);
              action.trim();
            }
            if (eventTrigger == "*") // wildcard, always process
              match = true;
            else
              match = ruleMatch(event, eventTrigger);
            if (action.length() > 0) // single on/do/action line, no block
            {
              isCommand = true;
              codeBlock = false;
            }
            else
            {
              isCommand = false;
              codeBlock = true;
            }
          }
        }
        else
        {
          action = lineOrg;
        }

        String lcAction = action;
        lcAction.toLowerCase();
        if (lcAction == "endon") // Check if action block has ended, then we will wait for a new "on" rule
        {
          isCommand = false;
          codeBlock = false;
        }

        if (match) // rule matched for one action or a block of actions
        {
          int split = lcAction.indexOf("if "); // check for optional "if" condition
          if (split != -1)
          {
            conditional = true;
            String check = lcAction.substring(split + 3);
            condition = conditionMatch(check);
            ifBranche = true;
            isCommand = false;
          }

          if (lcAction == "else") // in case of an "else" block of actions, set ifBranche to false
          {
            ifBranche = false;
            isCommand = false;
          }

          if (lcAction == "endif") // conditional block ends here
          {
            conditional = false;
            isCommand = false;
          }

          // process the action if it's a command and unconditional, or conditional and the condition matches the if or else block.
          if (isCommand && ((!conditional) || (conditional && (condition == ifBranche))))
          {
            int equalsPos = event.indexOf("=");
            if (equalsPos > 0)
            {
              String tmpString = event.substring(equalsPos + 1);
              action.replace(F("%eventvalue%"), tmpString); // substitute %eventvalue% in actions with the actual value from the event
            }
            log = F("ACT  : ");
            log += action;
            addLog(LOG_LEVEL_INFO, log);

            struct EventStruct TempEvent;
            parseCommandString(&TempEvent, action);
            yield();
            if (!PluginCall(PLUGIN_WRITE, &TempEvent, action))
              ExecuteCommand(VALUE_SOURCE_SYSTEM, action.c_str());
            yield();
          }
        }
      }

      line = "";
    }
    //pos++;
  }

  nestingLevel--;

}


/********************************************************************************************\
  Check if an event matches to a given rule
  \*********************************************************************************************/
boolean ruleMatch(String& event, String& rule)
{
  boolean match = false;
  String tmpEvent = event;
  String tmpRule = rule;

  // Special handling of literal string events, they should start with '!'
  if (event.charAt(0) == '!')
  {
    int pos = rule.indexOf('#');
    if (pos == -1) // no # sign in rule, use 'wildcard' match...
      tmpEvent = event.substring(0,rule.length());

    if (tmpEvent.equalsIgnoreCase(rule))
      return true;
    else
      return false;
  }

  if (event.startsWith("Clock#Time")) // clock events need different handling...
  {
    int pos1 = event.indexOf("=");
    int pos2 = rule.indexOf("=");
    if (pos1 > 0 && pos2 > 0)
    {
      tmpEvent = event.substring(0, pos1);
      tmpRule  = rule.substring(0, pos2);
      if (tmpRule.equalsIgnoreCase(tmpEvent)) // if this is a clock rule
      {
        tmpEvent = event.substring(pos1 + 1);
        tmpRule  = rule.substring(pos2 + 1);
        unsigned long clockEvent = string2TimeLong(tmpEvent);
        unsigned long clockSet = string2TimeLong(tmpRule);
        if (matchClockEvent(clockEvent, clockSet))
          return true;
        else
          return false;
      }
    }
  }


  // parse event into verb and value
  float value = 0;
  int pos = event.indexOf("=");
  if (pos)
  {
    tmpEvent = event.substring(pos + 1);
    value = tmpEvent.toFloat();
    tmpEvent = event.substring(0, pos);
  }

  // parse rule
  int comparePos = 0;
  char compare = ' ';
  comparePos = rule.indexOf(">");
  if (comparePos > 0)
  {
    compare = '>';
  }
  else
  {
    comparePos = rule.indexOf("<");
    if (comparePos > 0)
    {
      compare = '<';
    }
    else
    {
      comparePos = rule.indexOf("=");
      if (comparePos > 0)
      {
        compare = '=';
      }
    }
  }

  float ruleValue = 0;

  if (comparePos > 0)
  {
    tmpRule = rule.substring(comparePos + 1);
    ruleValue = tmpRule.toFloat();
    tmpRule = rule.substring(0, comparePos);
  }

  switch (compare)
  {
    case '>':
      if (tmpRule.equalsIgnoreCase(tmpEvent) && value > ruleValue)
        match = true;
      break;

    case '<':
      if (tmpRule.equalsIgnoreCase(tmpEvent) && value < ruleValue)
        match = true;
      break;

    case '=':
      if (tmpRule.equalsIgnoreCase(tmpEvent) && value == ruleValue)
        match = true;
      break;

    case ' ':
      if (tmpRule.equalsIgnoreCase(tmpEvent))
        match = true;
      break;
  }

  return match;
}


/********************************************************************************************\
  Check expression
  \*********************************************************************************************/
boolean conditionMatch(String& check)
{
  boolean match = false;

  int comparePos = 0;
  char compare = ' ';
  comparePos = check.indexOf(">");
  if (comparePos > 0)
  {
    compare = '>';
  }
  else
  {
    comparePos = check.indexOf("<");
    if (comparePos > 0)
    {
      compare = '<';
    }
    else
    {
      comparePos = check.indexOf("=");
      if (comparePos > 0)
      {
        compare = '=';
      }
    }
  }

  float Value1 = 0;
  float Value2 = 0;

  if (comparePos > 0)
  {
    String tmpCheck = check.substring(comparePos + 1);
    Value2 = tmpCheck.toFloat();
    tmpCheck = check.substring(0, comparePos);
    Value1 = tmpCheck.toFloat();
  }
  else
    return false;

  switch (compare)
  {
    case '>':
      if (Value1 > Value2)
        match = true;
      break;

    case '<':
      if (Value1 < Value2)
        match = true;
      break;

    case '=':
      if (Value1 == Value2)
        match = true;
      break;
  }
  return match;
}


/********************************************************************************************\
  Check rule timers
  \*********************************************************************************************/
void rulesTimers()
{
  for (byte x = 0; x < RULES_TIMER_MAX; x++)
  {
    if (RulesTimer[x] != 0L) // timer active?
    {
      if (RulesTimer[x] <= millis()) // timer finished?
      {
        RulesTimer[x] = 0L; // turn off this timer
        String event = F("Rules#Timer=");
        event += x + 1;
        rulesProcessing(event);
      }
    }
  }
}


/********************************************************************************************\
  Generate rule events based on task refresh
  \*********************************************************************************************/

void createRuleEvents(byte TaskIndex)
{
  LoadTaskSettings(TaskIndex);
  byte BaseVarIndex = TaskIndex * VARS_PER_TASK;
  byte DeviceIndex = getDeviceIndex(Settings.TaskDeviceNumber[TaskIndex]);
  byte sensorType = Device[DeviceIndex].VType;
  for (byte varNr = 0; varNr < Device[DeviceIndex].ValueCount; varNr++)
  {
    String eventString = ExtraTaskSettings.TaskDeviceName;
    eventString += F("#");
    eventString += ExtraTaskSettings.TaskDeviceValueNames[varNr];
    eventString += F("=");

    if (sensorType == SENSOR_TYPE_LONG)
      eventString += (unsigned long)UserVar[BaseVarIndex] + ((unsigned long)UserVar[BaseVarIndex + 1] << 16);
    else
      eventString += UserVar[BaseVarIndex + varNr];

    rulesProcessing(eventString);
  }
}


void SendValueLogger(byte TaskIndex)
{
  String logger;

  LoadTaskSettings(TaskIndex);
  byte BaseVarIndex = TaskIndex * VARS_PER_TASK;
  byte DeviceIndex = getDeviceIndex(Settings.TaskDeviceNumber[TaskIndex]);
  byte sensorType = Device[DeviceIndex].VType;
  for (byte varNr = 0; varNr < Device[DeviceIndex].ValueCount; varNr++)
  {
    logger += getDateString('-');
    logger += F(" ");
    logger += getTimeString(':');
    logger += F(",");
    logger += Settings.Unit;
    logger += F(",");
    logger += ExtraTaskSettings.TaskDeviceName;
    logger += F(",");
    logger += ExtraTaskSettings.TaskDeviceValueNames[varNr];
    logger += F(",");

    if (sensorType == SENSOR_TYPE_LONG)
      logger += (unsigned long)UserVar[BaseVarIndex] + ((unsigned long)UserVar[BaseVarIndex + 1] << 16);
    else
      logger += String(UserVar[BaseVarIndex + varNr], ExtraTaskSettings.TaskDeviceValueDecimals[varNr]);
    logger += F("\r\n");
  }

  addLog(LOG_LEVEL_DEBUG, logger);

  String filename = F("VALUES.CSV");
  File logFile = SD.open(filename, FILE_WRITE);
  if (logFile)
    logFile.print(logger);
  logFile.close();
}


void checkRAM( const __FlashStringHelper* flashString)
{
  uint16_t freeRAM = FreeMem();

  if (freeRAM < lowestRAM)
  {
    lowestRAM = freeRAM;
    lowestRAMfunction = flashString;
  }
}

#ifdef PLUGIN_BUILD_TESTING

#define isdigit(n) (n >= '0' && n <= '9')

/********************************************************************************************\
  Generate a tone of specified frequency on pin
  \*********************************************************************************************/
void tone(uint8_t _pin, unsigned int frequency, unsigned long duration) {
  analogWriteFreq(frequency);
  //NOTE: analogwrite reserves IRAM and uninitalized ram.
  analogWrite(_pin,100);
  delay(duration);
  analogWrite(_pin,0);
}

/********************************************************************************************\
  Play RTTTL string on specified pin
  \*********************************************************************************************/
void play_rtttl(uint8_t _pin, char *p )
{
  #define OCTAVE_OFFSET 0
  // Absolutely no error checking in here

  int notes[] = { 0,
    262, 277, 294, 311, 330, 349, 370, 392, 415, 440, 466, 494,
    523, 554, 587, 622, 659, 698, 740, 784, 831, 880, 932, 988,
    1047, 1109, 1175, 1245, 1319, 1397, 1480, 1568, 1661, 1760, 1865, 1976,
    2093, 2217, 2349, 2489, 2637, 2794, 2960, 3136, 3322, 3520, 3729, 3951
  };



  byte default_dur = 4;
  byte default_oct = 6;
  int bpm = 63;
  int num;
  long wholenote;
  long duration;
  byte note;
  byte scale;

  // format: d=N,o=N,b=NNN:
  // find the start (skip name, etc)

  while(*p != ':') p++;    // ignore name
  p++;                     // skip ':'

  // get default duration
  if(*p == 'd')
  {
    p++; p++;              // skip "d="
    num = 0;
    while(isdigit(*p))
    {
      num = (num * 10) + (*p++ - '0');
    }
    if(num > 0) default_dur = num;
    p++;                   // skip comma
  }

  // get default octave
  if(*p == 'o')
  {
    p++; p++;              // skip "o="
    num = *p++ - '0';
    if(num >= 3 && num <=7) default_oct = num;
    p++;                   // skip comma
  }

  // get BPM
  if(*p == 'b')
  {
    p++; p++;              // skip "b="
    num = 0;
    while(isdigit(*p))
    {
      num = (num * 10) + (*p++ - '0');
    }
    bpm = num;
    p++;                   // skip colon
  }

  // BPM usually expresses the number of quarter notes per minute
  wholenote = (60 * 1000L / bpm) * 4;  // this is the time for whole note (in milliseconds)

  // now begin note loop
  while(*p)
  {
    // first, get note duration, if available
    num = 0;
    while(isdigit(*p))
    {
      num = (num * 10) + (*p++ - '0');
    }

    if (num) duration = wholenote / num;
    else duration = wholenote / default_dur;  // we will need to check if we are a dotted note after

    // now get the note
    note = 0;

    switch(*p)
    {
      case 'c':
        note = 1;
        break;
      case 'd':
        note = 3;
        break;
      case 'e':
        note = 5;
        break;
      case 'f':
        note = 6;
        break;
      case 'g':
        note = 8;
        break;
      case 'a':
        note = 10;
        break;
      case 'b':
        note = 12;
        break;
      case 'p':
      default:
        note = 0;
    }
    p++;

    // now, get optional '#' sharp
    if(*p == '#')
    {
      note++;
      p++;
    }

    // now, get optional '.' dotted note
    if(*p == '.')
    {
      duration += duration/2;
      p++;
    }

    // now, get scale
    if(isdigit(*p))
    {
      scale = *p - '0';
      p++;
    }
    else
    {
      scale = default_oct;
    }

    scale += OCTAVE_OFFSET;

    if(*p == ',')
      p++;       // skip comma for next note (or we may be at the end)

    // now play the note
    if(note)
    {
      tone(_pin, notes[(scale - 4) * 12 + note], duration);
    }
    else
    {
      delay(duration/10);
    }
  }
}

#endif


#ifdef FEATURE_ARDUINO_OTA
/********************************************************************************************\
  Allow updating via the Arduino OTA-protocol. (this allows you to upload directly from platformio)
  \*********************************************************************************************/

void ArduinoOTAInit()
{
  // Default port is 8266
  ArduinoOTA.setPort(8266);
	ArduinoOTA.setHostname(Settings.Name);

  if (SecuritySettings.Password[0]!=0)
    ArduinoOTA.setPassword(SecuritySettings.Password);

  ArduinoOTA.onStart([]() {
      Serial.println(F("OTA  : Start upload"));
      SPIFFS.end(); //important, otherwise it fails
  });

  ArduinoOTA.onEnd([]() {
      Serial.println(F("\nOTA  : End"));
      //"dangerous": if you reset during flash you have to reflash via serial
      //so dont touch device until restart is complete
      Serial.println(F("\nOTA  : DO NOT RESET OR POWER OFF UNTIL BOOT+FLASH IS COMPLETE."));
      delay(100);
      ESP.reset();
  });
  ArduinoOTA.onProgress([](unsigned int progress, unsigned int total) {

      Serial.printf("OTA  : Progress %u%%\r", (progress / (total / 100)));
  });

  ArduinoOTA.onError([](ota_error_t error) {
      Serial.print(F("\nOTA  : Error (will reboot): "));
      if (error == OTA_AUTH_ERROR) Serial.println(F("Auth Failed"));
      else if (error == OTA_BEGIN_ERROR) Serial.println(F("Begin Failed"));
      else if (error == OTA_CONNECT_ERROR) Serial.println(F("Connect Failed"));
      else if (error == OTA_RECEIVE_ERROR) Serial.println(F("Receive Failed"));
      else if (error == OTA_END_ERROR) Serial.println(F("End Failed"));

      delay(100);
      ESP.reset();
  });
  ArduinoOTA.begin();

  String log = F("OTA  : Arduino OTA enabled on port 8266");
  addLog(LOG_LEVEL_INFO, log);

}

#endif

String getBearing(int degrees)
{
  const char* bearing[] = {
    PSTR("N"),
    PSTR("NNE"),
    PSTR("NE"),
    PSTR("ENE"),
    PSTR("E"),
    PSTR("ESE"),
    PSTR("SE"),
    PSTR("SSE"),
    PSTR("S"),
    PSTR("SSW"),
    PSTR("SW"),
    PSTR("WSW"),
    PSTR("W"),
    PSTR("WNW"),
    PSTR("NW"),
    PSTR("NNW")
  };

    return(bearing[int(degrees/22.5)]);

}

//escapes special characters in strings for use in html-forms
void htmlEscape(String & html)
{
  html.replace("&",  "&amp;");
  html.replace("\"", "&quot;");
  html.replace("'",  "&#039;");
  html.replace("<",  "&lt;");
  html.replace(">",  "&gt;");
=======

// clean up tcp connections that are in TIME_WAIT status, to conserve memory
// In future versions of WiFiClient it should be possible to call abort(), but
// this feature is not in all upstream versions yet.
// See https://github.com/esp8266/Arduino/issues/1923
// and https://github.com/letscontrolit/ESPEasy/issues/253
void tcpCleanup()
{
  while(tcp_tw_pcbs!=NULL)
  {
    tcp_abort(tcp_tw_pcbs);
  }
}

bool isDeepSleepEnabled()
{
  if (!Settings.deepSleep)
    return false;

  //cancel deep sleep loop by pulling the pin GPIO16(D0) to GND
  //recommended wiring: 3-pin-header with 1=RST, 2=D0, 3=GND
  //                    short 1-2 for normal deep sleep / wakeup loop
  //                    short 2-3 to cancel sleep loop for modifying settings
  pinMode(16,INPUT_PULLUP);
  if (!digitalRead(16))
  {
    return false;
  }
  return true;
}

void deepSleep(int delay)
{

  if (!isDeepSleepEnabled())
  {
    //Deep sleep canceled by GPIO16(D0)=LOW
    return;
  }

  //first time deep sleep? offer a way to escape
  if (lastBootCause!=BOOT_CAUSE_DEEP_SLEEP)
  {
    addLog(LOG_LEVEL_INFO, F("SLEEP: Entering deep sleep in 30 seconds."));
    delayBackground(30000);
    //disabled?
    if (!isDeepSleepEnabled())
    {
      addLog(LOG_LEVEL_INFO, F("SLEEP: Deep sleep cancelled (GPIO16 connected to GND)"));
      return;
    }
  }

  deepSleepStart(delay); // Call deepSleepStart function after these checks
}

void deepSleepStart(int delay)
{
  // separate function that is called from above function or directly from rules, usign deepSleep as a one-shot
  String event = F("System#Sleep");
  rulesProcessing(event);


  RTC.deepSleepState = 1;
  saveToRTC();

  if (delay > 4294 || delay < 0)
    delay = 4294;   //max sleep time ~1.2h

  addLog(LOG_LEVEL_INFO, F("SLEEP: Powering down to deepsleep..."));
  ESP.deepSleep((uint32_t)delay * 1000000, WAKE_RF_DEFAULT);
}

boolean remoteConfig(struct EventStruct *event, String& string)
{
  boolean success = false;
  String command = parseString(string, 1);

  if (command == F("config"))
  {
    success = true;
    if (parseString(string, 2) == F("task"))
    {
      int configCommandPos1 = getParamStartPos(string, 3);
      int configCommandPos2 = getParamStartPos(string, 4);

      String configTaskName = string.substring(configCommandPos1, configCommandPos2 - 1);
      String configCommand = string.substring(configCommandPos2);

      int8_t index = getTaskIndexByName(configTaskName);
      if (index != -1)
      {
        event->TaskIndex = index;
        success = PluginCall(PLUGIN_SET_CONFIG, event, configCommand);
      }
    }
  }
  return success;
}

int8_t getTaskIndexByName(String TaskNameSearch)
{

  for (byte x = 0; x < TASKS_MAX; x++)
  {
    LoadTaskSettings(x);
    String TaskName = ExtraTaskSettings.TaskDeviceName;
    if ((ExtraTaskSettings.TaskDeviceName[0] != 0 ) && (TaskNameSearch.equalsIgnoreCase(TaskName)))
    {
      return x;
    }
  }
  return -1;
}


void flashCount()
{
  if (RTC.flashDayCounter <= MAX_FLASHWRITES_PER_DAY)
    RTC.flashDayCounter++;
  RTC.flashCounter++;
  saveToRTC();
}

String flashGuard()
{
  if (RTC.flashDayCounter > MAX_FLASHWRITES_PER_DAY)
  {
    String log = F("FS   : Daily flash write rate exceeded! (powercycle to reset this)");
    addLog(LOG_LEVEL_ERROR, log);
    return log;
  }
  flashCount();
  return(String());
}

//use this in function that can return an error string. it automaticly returns with an error string if there where too many flash writes.
#define FLASH_GUARD() { String flashErr=flashGuard(); if (flashErr.length()) return(flashErr); }

/*********************************************************************************************\
   Get value count from sensor type
  \*********************************************************************************************/

byte getValueCountFromSensorType(byte sensorType)
{
  byte valueCount = 0;

  switch (sensorType)
  {
    case SENSOR_TYPE_SINGLE:                      // single value sensor, used for Dallas, BH1750, etc
    case SENSOR_TYPE_SWITCH:
    case SENSOR_TYPE_DIMMER:
      valueCount = 1;
      break;
    case SENSOR_TYPE_LONG:                      // single LONG value, stored in two floats (rfid tags)
      valueCount = 1;
      break;
    case SENSOR_TYPE_TEMP_HUM:
    case SENSOR_TYPE_TEMP_BARO:
    case SENSOR_TYPE_DUAL:
      valueCount = 2;
      break;
    case SENSOR_TYPE_TEMP_HUM_BARO:
    case SENSOR_TYPE_TRIPLE:
    case SENSOR_TYPE_WIND:
      valueCount = 3;
      break;
    case SENSOR_TYPE_QUAD:
      valueCount = 4;
      break;
  }
  return valueCount;
}


/*********************************************************************************************\
   Workaround for removing trailing white space when String() converts a float with 0 decimals
  \*********************************************************************************************/
String toString(float value, byte decimals)
{
  String sValue = String(value, decimals);
  sValue.trim();
  return sValue;
}

/*********************************************************************************************\
   Format a value to the set number of decimals
  \*********************************************************************************************/
String formatUserVar(struct EventStruct *event, byte rel_index)
{
  return toString(
    UserVar[event->BaseVarIndex + rel_index],
    ExtraTaskSettings.TaskDeviceValueDecimals[rel_index]);
}

/*********************************************************************************************\
   Parse a string and get the xth command or parameter
  \*********************************************************************************************/
String parseString(String& string, byte indexFind)
{
  String tmpString = string;
  tmpString += ",";
  tmpString.replace(" ", ",");
  String locateString = "";
  byte count = 0;
  int index = tmpString.indexOf(',');
  while (index > 0)
  {
    count++;
    locateString = tmpString.substring(0, index);
    tmpString = tmpString.substring(index + 1);
    index = tmpString.indexOf(',');
    if (count == indexFind)
    {
      locateString.toLowerCase();
      return locateString;
    }
  }
  return "";
}


/*********************************************************************************************\
   Parse a string and get the xth command or parameter
  \*********************************************************************************************/
int getParamStartPos(String& string, byte indexFind)
{
  String tmpString = string;
  byte count = 0;
  tmpString.replace(" ", ",");
  for (int x = 0; x < tmpString.length(); x++)
  {
    if (tmpString.charAt(x) == ',')
    {
      count++;
      if (count == (indexFind - 1))
        return x + 1;
    }
  }
  return -1;
}


/*********************************************************************************************\
   set pin mode & state (info table)
  \*********************************************************************************************/
boolean setPinState(byte plugin, byte index, byte mode, uint16_t value)
{
  // plugin number and index form a unique key
  // first check if this pin is already known
  boolean reUse = false;
  for (byte x = 0; x < PINSTATE_TABLE_MAX; x++)
    if ((pinStates[x].plugin == plugin) && (pinStates[x].index == index))
    {
      pinStates[x].mode = mode;
      pinStates[x].value = value;
      reUse = true;
      break;
    }

  if (!reUse)
  {
    for (byte x = 0; x < PINSTATE_TABLE_MAX; x++)
      if (pinStates[x].plugin == 0)
      {
        pinStates[x].plugin = plugin;
        pinStates[x].index = index;
        pinStates[x].mode = mode;
        pinStates[x].value = value;
        break;
      }
  }
}


/*********************************************************************************************\
   get pin mode & state (info table)
  \*********************************************************************************************/
boolean getPinState(byte plugin, byte index, byte *mode, uint16_t *value)
{
  for (byte x = 0; x < PINSTATE_TABLE_MAX; x++)
    if ((pinStates[x].plugin == plugin) && (pinStates[x].index == index))
    {
      *mode = pinStates[x].mode;
      *value = pinStates[x].value;
      return true;
    }
  return false;
}


/*********************************************************************************************\
   check if pin mode & state is known (info table)
  \*********************************************************************************************/
boolean hasPinState(byte plugin, byte index)
{
  for (byte x = 0; x < PINSTATE_TABLE_MAX; x++)
    if ((pinStates[x].plugin == plugin) && (pinStates[x].index == index))
    {
      return true;
    }
  return false;
}


/*********************************************************************************************\
   report pin mode & state (info table) using json
  \*********************************************************************************************/
String getPinStateJSON(boolean search, byte plugin, byte index, String& log, uint16_t noSearchValue)
{
  printToWebJSON = true;
  byte mode = PIN_MODE_INPUT;
  uint16_t value = noSearchValue;
  String reply = "";
  boolean found = false;

  if (search)
  {
    for (byte x = 0; x < PINSTATE_TABLE_MAX; x++)
      if ((pinStates[x].plugin == plugin) && (pinStates[x].index == index))
      {
        mode = pinStates[x].mode;
        value = pinStates[x].value;
        found = true;
        break;
      }
  }

  if (!search || (search && found))
  {
    reply += F("{\n\"log\": \"");
    reply += log.substring(7, 32); // truncate to 25 chars, max MQTT message size = 128 including header...
    reply += F("\",\n\"plugin\": ");
    reply += plugin;
    reply += F(",\n\"pin\": ");
    reply += index;
    reply += F(",\n\"mode\": \"");
    switch (mode)
    {
      case PIN_MODE_UNDEFINED:
        reply += F("undefined");
        break;
      case PIN_MODE_INPUT:
        reply += F("input");
        break;
      case PIN_MODE_OUTPUT:
        reply += F("output");
        break;
      case PIN_MODE_PWM:
        reply += F("PWM");
        break;
      case PIN_MODE_SERVO:
        reply += F("servo");
        break;
    }
    reply += F("\",\n\"state\": ");
    reply += value;
    reply += F("\n}\n");
    return reply;
  }
  return "?";
}


/********************************************************************************************\
  Unsigned long Timer timeOut check
  \*********************************************************************************************/

boolean timeOut(unsigned long timer)
{
  // This routine solves the 49 day bug without the need for separate start time and duration
  //   that would need two 32 bit variables if duration is not static
  // It limits the maximum delay to 24.9 days.

  unsigned long now = millis();
  if (((now >= timer) && ((now - timer) < 1 << 31))  || ((timer >= now) && (timer - now > 1 << 31)))
    return true;

  return false;
}


/********************************************************************************************\
  Status LED
\*********************************************************************************************/
#define STATUS_PWM_NORMALVALUE (PWMRANGE>>2)
#define STATUS_PWM_NORMALFADE (PWMRANGE>>8)
#define STATUS_PWM_TRAFFICRISE (PWMRANGE>>1)

void statusLED(boolean traffic)
{
  static int gnStatusValueCurrent = -1;
  static long int gnLastUpdate = millis();

  if (Settings.Pin_status_led == -1)
    return;

  if (gnStatusValueCurrent<0)
    pinMode(Settings.Pin_status_led, OUTPUT);

  int nStatusValue = gnStatusValueCurrent;

  if (traffic)
  {
    nStatusValue += STATUS_PWM_TRAFFICRISE; //ramp up fast
  }
  else
  {

    if (WiFi.status() == WL_CONNECTED)
    {
      long int delta=millis()-gnLastUpdate;
      if (delta>0 || delta<0 )
      {
        nStatusValue -= STATUS_PWM_NORMALFADE; //ramp down slowly
        nStatusValue = std::max(nStatusValue, STATUS_PWM_NORMALVALUE);
        gnLastUpdate=millis();
      }
    }
    //AP mode is active
    else if (WifiIsAP())
    {
      nStatusValue = ((millis()>>1) & PWMRANGE) - (PWMRANGE>>2); //ramp up for 2 sec, 3/4 luminosity
    }
    //Disconnected
    else
    {
      nStatusValue = (millis()>>1) & (PWMRANGE>>2); //ramp up for 1/2 sec, 1/4 luminosity
    }
  }

  nStatusValue = constrain(nStatusValue, 0, PWMRANGE);

  if (gnStatusValueCurrent != nStatusValue)
  {
    gnStatusValueCurrent = nStatusValue;

    long pwm = nStatusValue * nStatusValue; //simple gamma correction
    pwm >>= 10;
    if (Settings.Pin_status_led_Inversed)
      pwm = PWMRANGE-pwm;

    analogWrite(Settings.Pin_status_led, pwm);
  }
}


/********************************************************************************************\
  delay in milliseconds with background processing
  \*********************************************************************************************/
void delayBackground(unsigned long delay)
{
  unsigned long timer = millis() + delay;
  while (millis() < timer)
    backgroundtasks();
}


/********************************************************************************************\
  Parse a command string to event struct
  \*********************************************************************************************/
void parseCommandString(struct EventStruct *event, String& string)
{
  char command[80];
  command[0] = 0;
  char TmpStr1[80];
  TmpStr1[0] = 0;

  string.toCharArray(command, 80);
  event->Par1 = 0;
  event->Par2 = 0;
  event->Par3 = 0;
  event->Par4 = 0;
  event->Par5 = 0;

  if (GetArgv(command, TmpStr1, 2)) event->Par1 = str2int(TmpStr1);
  if (GetArgv(command, TmpStr1, 3)) event->Par2 = str2int(TmpStr1);
  if (GetArgv(command, TmpStr1, 4)) event->Par3 = str2int(TmpStr1);
  if (GetArgv(command, TmpStr1, 5)) event->Par4 = str2int(TmpStr1);
  if (GetArgv(command, TmpStr1, 6)) event->Par5 = str2int(TmpStr1);
}

/********************************************************************************************\
  Clear task settings for given task
  \*********************************************************************************************/
void taskClear(byte taskIndex, boolean save)
{
  Settings.TaskDeviceNumber[taskIndex] = 0;
  ExtraTaskSettings.TaskDeviceName[0] = 0;
  Settings.TaskDeviceDataFeed[taskIndex] = 0;
  Settings.TaskDevicePin1[taskIndex] = -1;
  Settings.TaskDevicePin2[taskIndex] = -1;
  Settings.TaskDevicePin3[taskIndex] = -1;
  Settings.TaskDevicePort[taskIndex] = 0;
  Settings.TaskDeviceGlobalSync[taskIndex] = false;
  Settings.TaskDeviceTimer[taskIndex] = 0;
  Settings.TaskDeviceEnabled[taskIndex] = false;

  for (byte controllerNr = 0; controllerNr < CONTROLLER_MAX; controllerNr++)
  {
    Settings.TaskDeviceID[controllerNr][taskIndex] = 0;
    Settings.TaskDeviceSendData[controllerNr][taskIndex] = true;
  }

  for (byte x = 0; x < PLUGIN_CONFIGVAR_MAX; x++)
    Settings.TaskDevicePluginConfig[taskIndex][x] = 0;

  for (byte varNr = 0; varNr < VARS_PER_TASK; varNr++)
  {
    ExtraTaskSettings.TaskDeviceFormula[varNr][0] = 0;
    ExtraTaskSettings.TaskDeviceValueNames[varNr][0] = 0;
    ExtraTaskSettings.TaskDeviceValueDecimals[varNr] = 2;
  }

  for (byte varNr = 0; varNr < PLUGIN_EXTRACONFIGVAR_MAX; varNr++)
  {
    ExtraTaskSettings.TaskDevicePluginConfigLong[varNr] = 0;
    ExtraTaskSettings.TaskDevicePluginConfig[varNr] = 0;
  }

  if (save)
  {
    SaveTaskSettings(taskIndex);
    SaveSettings();
  }
}


/********************************************************************************************\
  Fix stuff to clear out differences between releases
  \*********************************************************************************************/
void BuildFixes()
{
  Serial.println(F("\nBuild changed!"));

  if (Settings.Build < 145)
  {
    fs::File f = SPIFFS.open("notification.dat", "w");
    if (f)
    {
      for (int x = 0; x < 4096; x++)
        f.write(0);
      f.close();
    }
  }
  Settings.Build = BUILD;
  SaveSettings();
}


/********************************************************************************************\
  Mount FS and check config.dat
  \*********************************************************************************************/
void fileSystemCheck()
{
  addLog(LOG_LEVEL_INFO, F("FS   : Mounting..."));
  if (SPIFFS.begin())
  {
    fs::FSInfo fs_info;
    SPIFFS.info(fs_info);

    String log = F("FS   : Mount successful, used ");
    log=log+fs_info.usedBytes;
    log=log+F(" bytes of ");
    log=log+fs_info.totalBytes;
    addLog(LOG_LEVEL_INFO, log);

    fs::File f = SPIFFS.open("config.dat", "r");
    if (!f)
    {
      ResetFactory();
    }
    f.close();
  }
  else
  {
    String log = F("FS   : Mount failed");
    Serial.println(log);
    addLog(LOG_LEVEL_ERROR, log);
    ResetFactory();
  }
}


/********************************************************************************************\
  Find device index corresponding to task number setting
  \*********************************************************************************************/
byte getDeviceIndex(byte Number)
{
  byte DeviceIndex = 0;
  for (byte x = 0; x <= deviceCount ; x++)
    if (Device[x].Number == Number)
      DeviceIndex = x;
  return DeviceIndex;
}


/********************************************************************************************\
  Find protocol index corresponding to protocol setting
  \*********************************************************************************************/
byte getProtocolIndex(byte Number)
{
  byte ProtocolIndex = 0;
  for (byte x = 0; x <= protocolCount ; x++)
    if (Protocol[x].Number == Number)
      ProtocolIndex = x;
  return ProtocolIndex;
}

/********************************************************************************************\
  Find notification index corresponding to protocol setting
  \*********************************************************************************************/
byte getNotificationIndex(byte Number)
{
  byte NotificationIndex = 0;
  for (byte x = 0; x <= notificationCount ; x++)
    if (Notification[x].Number == Number)
      NotificationIndex = x;
  return NotificationIndex;
}

/********************************************************************************************\
  Find positional parameter in a char string
  \*********************************************************************************************/
boolean GetArgv(const char *string, char *argv, int argc)
{
  int string_pos = 0, argv_pos = 0, argc_pos = 0;
  char c, d;
  boolean parenthesis = false;

  while (string_pos < strlen(string))
  {
    c = string[string_pos];
    d = string[string_pos + 1];

    if       (!parenthesis && c == ' ' && d == ' ') {}
    else if  (!parenthesis && c == ' ' && d == ',') {}
    else if  (!parenthesis && c == ',' && d == ' ') {}
    else if  (!parenthesis && c == ' ' && d >= 33 && d <= 126) {}
    else if  (!parenthesis && c == ',' && d >= 33 && d <= 126) {}
    else if  (c == '"') {
      parenthesis = true;
    }
    else
    {
      argv[argv_pos++] = c;
      argv[argv_pos] = 0;

      if ((!parenthesis && (d == ' ' || d == ',' || d == 0)) || (parenthesis && d == '"')) // end of word
      {
        if (d == '"')
          parenthesis = false;
        argv[argv_pos] = 0;
        argc_pos++;

        if (argc_pos == argc)
        {
          return true;
        }

        argv[0] = 0;
        argv_pos = 0;
        string_pos++;
      }
    }
    string_pos++;
  }
  return false;
}


/********************************************************************************************\
  Convert a char string to integer
  \*********************************************************************************************/
unsigned long str2int(char *string)
{
  unsigned long temp = atof(string);
  return temp;
}


/********************************************************************************************\
  Convert a char string to IP byte array
  \*********************************************************************************************/
boolean str2ip(char *string, byte* IP)
{
  byte c;
  byte part = 0;
  int value = 0;

  for (int x = 0; x <= strlen(string); x++)
  {
    c = string[x];
    if (isdigit(c))
    {
      value *= 10;
      value += c - '0';
    }

    else if (c == '.' || c == 0) // next octet from IP address
    {
      if (value <= 255)
        IP[part++] = value;
      else
        return false;
      value = 0;
    }
    else if (c == ' ') // ignore these
      ;
    else // invalid token
      return false;
  }
  if (part == 4) // correct number of octets
    return true;
  return false;
}


/********************************************************************************************\
  Save settings to SPIFFS
  \*********************************************************************************************/
String SaveSettings(void)
{
  String err;
  err=SaveToFile((char*)"config.dat", 0, (byte*)&Settings, sizeof(struct SettingsStruct));
  if (err.length())
    return(err);

  return(SaveToFile((char*)"security.dat", 0, (byte*)&SecuritySettings, sizeof(struct SecurityStruct)));
}


/********************************************************************************************\
  Load settings from SPIFFS
  \*********************************************************************************************/
String LoadSettings()
{
  String err;
  err=LoadFromFile((char*)"config.dat", 0, (byte*)&Settings, sizeof(struct SettingsStruct));
  if (err.length())
    return(err);

  return(LoadFromFile((char*)"security.dat", 0, (byte*)&SecuritySettings, sizeof(struct SecurityStruct)));
}


/********************************************************************************************\
  Save Task settings to SPIFFS
  \*********************************************************************************************/
String SaveTaskSettings(byte TaskIndex)
{
  ExtraTaskSettings.TaskIndex = TaskIndex;
  return(SaveToFile((char*)"config.dat", DAT_OFFSET_TASKS + (TaskIndex * DAT_TASKS_SIZE), (byte*)&ExtraTaskSettings, sizeof(struct ExtraTaskSettingsStruct)));
}


/********************************************************************************************\
  Load Task settings from SPIFFS
  \*********************************************************************************************/
String LoadTaskSettings(byte TaskIndex)
{
  //already loaded
  if (ExtraTaskSettings.TaskIndex == TaskIndex)
    return(String());

  String result = "";
  result = LoadFromFile((char*)"config.dat", DAT_OFFSET_TASKS + (TaskIndex * DAT_TASKS_SIZE), (byte*)&ExtraTaskSettings, sizeof(struct ExtraTaskSettingsStruct));
  ExtraTaskSettings.TaskIndex = TaskIndex; // Needed when an empty task was requested
  return result;
}


/********************************************************************************************\
  Save Custom Task settings to SPIFFS
  \*********************************************************************************************/
String SaveCustomTaskSettings(int TaskIndex, byte* memAddress, int datasize)
{
  if (datasize > DAT_TASKS_SIZE)
    return F("SaveCustomTaskSettings too big");
  return(SaveToFile((char*)"config.dat", DAT_OFFSET_TASKS + (TaskIndex * DAT_TASKS_SIZE) + DAT_TASKS_CUSTOM_OFFSET, memAddress, datasize));
}


/********************************************************************************************\
  Load Custom Task settings to SPIFFS
  \*********************************************************************************************/
String LoadCustomTaskSettings(int TaskIndex, byte* memAddress, int datasize)
{
  if (datasize > DAT_TASKS_SIZE)
    return (String(F("LoadCustomTaskSettings too big")));
  return(LoadFromFile((char*)"config.dat", DAT_OFFSET_TASKS + (TaskIndex * DAT_TASKS_SIZE) + DAT_TASKS_CUSTOM_OFFSET, memAddress, datasize));
}

/********************************************************************************************\
  Save Controller settings to SPIFFS
  \*********************************************************************************************/
String SaveControllerSettings(int ControllerIndex, byte* memAddress, int datasize)
{
  if (datasize > DAT_CONTROLLER_SIZE)
    return F("SaveControllerSettings too big");
  return SaveToFile((char*)"config.dat", DAT_OFFSET_CONTROLLER + (ControllerIndex * DAT_CONTROLLER_SIZE), memAddress, datasize);
}


/********************************************************************************************\
  Load Controller settings to SPIFFS
  \*********************************************************************************************/
String LoadControllerSettings(int ControllerIndex, byte* memAddress, int datasize)
{
  if (datasize > DAT_CONTROLLER_SIZE)
    return F("LoadControllerSettings too big");

  return(LoadFromFile((char*)"config.dat", DAT_OFFSET_CONTROLLER + (ControllerIndex * DAT_CONTROLLER_SIZE), memAddress, datasize));
}

/********************************************************************************************\
  Save Custom Controller settings to SPIFFS
  \*********************************************************************************************/
String SaveCustomControllerSettings(int ControllerIndex,byte* memAddress, int datasize)
{
  if (datasize > DAT_CUSTOM_CONTROLLER_SIZE)
    return F("SaveCustomControllerSettings too big");
  return SaveToFile((char*)"config.dat", DAT_OFFSET_CUSTOM_CONTROLLER + (ControllerIndex * DAT_CUSTOM_CONTROLLER_SIZE), memAddress, datasize);
}


/********************************************************************************************\
  Load Custom Controller settings to SPIFFS
  \*********************************************************************************************/
String LoadCustomControllerSettings(int ControllerIndex,byte* memAddress, int datasize)
{
  if (datasize > DAT_CUSTOM_CONTROLLER_SIZE)
    return(F("LoadCustomControllerSettings too big"));
  return(LoadFromFile((char*)"config.dat", DAT_OFFSET_CUSTOM_CONTROLLER + (ControllerIndex * DAT_CUSTOM_CONTROLLER_SIZE), memAddress, datasize));
}

/********************************************************************************************\
  Save Controller settings to SPIFFS
  \*********************************************************************************************/
String SaveNotificationSettings(int NotificationIndex, byte* memAddress, int datasize)
{
  if (datasize > DAT_NOTIFICATION_SIZE)
    return F("SaveNotificationSettings too big");
  return SaveToFile((char*)"notification.dat", NotificationIndex * DAT_NOTIFICATION_SIZE, memAddress, datasize);
}


/********************************************************************************************\
  Load Controller settings to SPIFFS
  \*********************************************************************************************/
String LoadNotificationSettings(int NotificationIndex, byte* memAddress, int datasize)
{
  if (datasize > DAT_NOTIFICATION_SIZE)
    return(F("LoadNotificationSettings too big"));
  return(LoadFromFile((char*)"notification.dat", NotificationIndex * DAT_NOTIFICATION_SIZE, memAddress, datasize));
}


/********************************************************************************************\
  SPIFFS error handling
  Look here for error # reference: https://github.com/pellepl/spiffs/blob/master/src/spiffs.h
  \*********************************************************************************************/
#define SPIFFS_CHECK(result, fname) if (!(result)) { return(FileError(__LINE__, fname)); }
String FileError(int line, const char * fname)
{
   String err("FS   : Error while reading/writing ");
   err=err+fname;
   err=err+" in ";
   err=err+line;
   addLog(LOG_LEVEL_ERROR, err);
   return(err);
}


/********************************************************************************************\
  Init a file with zeros on SPIFFS
  \*********************************************************************************************/
String InitFile(const char* fname, int datasize)
{

  FLASH_GUARD();

  fs::File f = SPIFFS.open(fname, "w");
  SPIFFS_CHECK(f, fname);

  for (int x = 0; x < datasize ; x++)
  {
    SPIFFS_CHECK(f.write(0), fname);
  }
  f.close();

  //OK
  return String();
}

/********************************************************************************************\
  Save data into config file on SPIFFS
  \*********************************************************************************************/
String SaveToFile(char* fname, int index, byte* memAddress, int datasize)
{

  FLASH_GUARD();

  fs::File f = SPIFFS.open(fname, "r+");
  SPIFFS_CHECK(f, fname);

  SPIFFS_CHECK(f.seek(index, fs::SeekSet), fname);
  byte *pointerToByteToSave = memAddress;
  for (int x = 0; x < datasize ; x++)
  {
    SPIFFS_CHECK(f.write(*pointerToByteToSave), fname);
    pointerToByteToSave++;
  }
  f.close();
  String log = F("FILE : Saved ");
  log=log+fname;
  addLog(LOG_LEVEL_INFO, log);

  //OK
  return String();
}


/********************************************************************************************\
  Load data from config file on SPIFFS
  \*********************************************************************************************/
String LoadFromFile(char* fname, int index, byte* memAddress, int datasize)
{
  // addLog(LOG_LEVEL_INFO, String(F("FILE : Load size "))+datasize);

  fs::File f = SPIFFS.open(fname, "r+");
  SPIFFS_CHECK(f, fname);

  // addLog(LOG_LEVEL_INFO, String(F("FILE : File size "))+f.size());

  SPIFFS_CHECK(f.seek(index, fs::SeekSet), fname);
  byte *pointerToByteToRead = memAddress;
  for (int x = 0; x < datasize; x++)
  {
    int readres=f.read();
    SPIFFS_CHECK(readres >=0, fname);
    *pointerToByteToRead = readres;
    pointerToByteToRead++;// next byte
  }
  f.close();

  return(String());
}


/********************************************************************************************\
  Check SPIFFS area settings
  \*********************************************************************************************/
int SpiffsSectors()
{
  uint32_t _sectorStart = ((uint32_t)&_SPIFFS_start - 0x40200000) / SPI_FLASH_SEC_SIZE;
  uint32_t _sectorEnd = ((uint32_t)&_SPIFFS_end - 0x40200000) / SPI_FLASH_SEC_SIZE;
  return _sectorEnd - _sectorStart;
}


/********************************************************************************************\
  Reset all settings to factory defaults
  \*********************************************************************************************/
void ResetFactory(void)
{

  // Direct Serial is allowed here, since this is only an emergency task.
  Serial.println(F("RESET: Resetting factory defaults..."));
  delay(1000);
  if (readFromRTC())
  {
    Serial.print(F("RESET: Warm boot, reset count: "));
    Serial.println(RTC.factoryResetCounter);
    if (RTC.factoryResetCounter >= 3)
    {
      Serial.println(F("RESET: Too many resets, protecting your flash memory (powercycle to solve this)"));
      return;
    }
  }
  else
  {
    Serial.println(F("RESET: Cold boot"));
    initRTC();
  }

  RTC.flashCounter=0; //reset flashcounter, since we're already counting the number of factory-resets. we dont want to hit a flash-count limit during reset.
  RTC.factoryResetCounter++;
  saveToRTC();

  //always format on factory reset, in case of corrupt SPIFFS
  SPIFFS.end();
  Serial.println(F("RESET: formatting..."));
  SPIFFS.format();
  Serial.println(F("RESET: formatting done..."));
  if (!SPIFFS.begin())
  {
    Serial.println(F("RESET: FORMAT SPIFFS FAILED!"));
    return;
  }


  //pad files with extra zeros for future extensions
  String fname;

  fname=F("config.dat");
  InitFile(fname.c_str(), 65536);

  fname=F("security.dat");
  InitFile(fname.c_str(), 4096);

  fname=F("notification.dat");
  InitFile(fname.c_str(), 4096);

  fname=F("rules1.txt");
  InitFile(fname.c_str(), 0);

  LoadSettings();
  // now we set all parameters that need to be non-zero as default value

#if DEFAULT_USE_STATIC_IP
  str2ip((char*)DEFAULT_IP, Settings.IP);
  str2ip((char*)DEFAULT_DNS, Settings.DNS);
  str2ip((char*)DEFAULT_GW, Settings.Gateway);
  str2ip((char*)DEFAULT_SUBNET, Settings.Subnet);
#endif

  Settings.PID             = ESP_PROJECT_PID;
  Settings.Version         = VERSION;
  Settings.Unit            = UNIT;
  strcpy_P(SecuritySettings.WifiSSID, PSTR(DEFAULT_SSID));
  strcpy_P(SecuritySettings.WifiKey, PSTR(DEFAULT_KEY));
  strcpy_P(SecuritySettings.WifiAPKey, PSTR(DEFAULT_AP_KEY));
  SecuritySettings.Password[0] = 0;
  Settings.Delay           = DEFAULT_DELAY;
  Settings.Pin_i2c_sda     = 4;
  Settings.Pin_i2c_scl     = 5;
  Settings.Pin_status_led  = -1;
  Settings.Pin_status_led_Inversed  = true;
  Settings.Pin_sd_cs       = -1;
  Settings.Protocol[0]        = DEFAULT_PROTOCOL;
  strcpy_P(Settings.Name, PSTR(DEFAULT_NAME));
  Settings.SerialLogLevel  = 2;
  Settings.WebLogLevel     = 2;
  Settings.BaudRate        = 115200;
  Settings.MessageDelay = 1000;
  Settings.deepSleep = false;
  Settings.CustomCSS = false;
  Settings.InitSPI = false;
  for (byte x = 0; x < TASKS_MAX; x++)
  {
    Settings.TaskDevicePin1[x] = -1;
    Settings.TaskDevicePin2[x] = -1;
    Settings.TaskDevicePin3[x] = -1;
    Settings.TaskDevicePin1PullUp[x] = true;
    Settings.TaskDevicePin1Inversed[x] = false;
    for (byte y = 0; y < CONTROLLER_MAX; y++)
      Settings.TaskDeviceSendData[y][x] = true;
    Settings.TaskDeviceTimer[x] = Settings.Delay;
  }
  Settings.Build = BUILD;
  Settings.UseSerial = true;
  SaveSettings();

#if DEFAULT_CONTROLLER
  ControllerSettingsStruct ControllerSettings;
  strcpy_P(ControllerSettings.Subscribe, PSTR(DEFAULT_SUB));
  strcpy_P(ControllerSettings.Publish, PSTR(DEFAULT_PUB));
  str2ip((char*)DEFAULT_SERVER, ControllerSettings.IP);
  ControllerSettings.HostName[0]=0;
  ControllerSettings.Port = DEFAULT_PORT;
  SaveControllerSettings(0, (byte*)&ControllerSettings, sizeof(ControllerSettings));
#endif

  Serial.println("RESET: Succesful, rebooting. (you might need to press the reset button if you've justed flashed the firmware)");
  //NOTE: this is a known ESP8266 bug, not our fault. :)
  delay(1000);
  WiFi.persistent(true); // use SDK storage of SSID/WPA parameters
  WiFi.disconnect(); // this will store empty ssid/wpa into sdk storage
  WiFi.persistent(false); // Do not use SDK storage of SSID/WPA parameters
  ESP.reset();
}


/********************************************************************************************\
  If RX and TX tied together, perform emergency reset to get the system out of boot loops
  \*********************************************************************************************/

void emergencyReset()
{
  // Direct Serial is allowed here, since this is only an emergency task.
  Serial.begin(115200);
  Serial.write(0xAA);
  Serial.write(0x55);
  delay(1);
  if (Serial.available() == 2)
    if (Serial.read() == 0xAA && Serial.read() == 0x55)
    {
      Serial.println(F("\n\n\rSystem will reset to factory defaults in 10 seconds..."));
      delay(10000);
      ResetFactory();
    }
}


/********************************************************************************************\
  Get free system mem
  \*********************************************************************************************/
unsigned long FreeMem(void)
{
  return system_get_free_heap_size();
}


/********************************************************************************************\
  In memory convert float to long
  \*********************************************************************************************/
unsigned long float2ul(float f)
{
  unsigned long ul;
  memcpy(&ul, &f, 4);
  return ul;
}


/********************************************************************************************\
  In memory convert long to float
  \*********************************************************************************************/
float ul2float(unsigned long ul)
{
  float f;
  memcpy(&f, &ul, 4);
  return f;
}


/********************************************************************************************\
  Init critical variables for logging (important during initial factory reset stuff )
  \*********************************************************************************************/
void initLog()
{
  //make sure addLog doesnt do any stuff before initalisation of Settings is complete.
  Settings.UseSerial=true;
  Settings.SyslogLevel=0;
  Settings.SerialLogLevel=2; //logging during initialisation
  Settings.WebLogLevel=2;
  Settings.SDLogLevel=0;
  for (int l=0; l<10; l++)
  {
    Logging[l].Message=0;
  }
}

/********************************************************************************************\
  Logging
  \*********************************************************************************************/
void addLog(byte loglevel, String& string)
{
  addLog(loglevel, string.c_str());
}

void addLog(byte logLevel, const __FlashStringHelper* flashString)
{
    String s(flashString);
    addLog(logLevel, s.c_str());
}

void addLog(byte loglevel, const char *line)
{
  if (Settings.UseSerial)
    if (loglevel <= Settings.SerialLogLevel)
      Serial.println(line);

  if (loglevel <= Settings.SyslogLevel)
    syslog(line);

  if (loglevel <= Settings.WebLogLevel)
  {
    logcount++;
    if (logcount > 9)
      logcount = 0;
    Logging[logcount].timeStamp = millis();
    if (Logging[logcount].Message == 0)
      Logging[logcount].Message =  (char *)malloc(128);
    strncpy(Logging[logcount].Message, line, 127);
    Logging[logcount].Message[127]=0; //make sure its null terminated!

  }

  if (loglevel <= Settings.SDLogLevel)
  {
    File logFile = SD.open("log.dat", FILE_WRITE);
    if (logFile)
      logFile.println(line);
    logFile.close();
  }
}


/********************************************************************************************\
  Delayed reboot, in case of issues, do not reboot with high frequency as it might not help...
  \*********************************************************************************************/
void delayedReboot(int rebootDelay)
{
  // Direct Serial is allowed here, since this is only an emergency task.
  while (rebootDelay != 0 )
  {
    Serial.print(F("Delayed Reset "));
    Serial.println(rebootDelay);
    rebootDelay--;
    delay(1000);
  }
  ESP.reset();
}


/********************************************************************************************\
  Save RTC struct to RTC memory
  \*********************************************************************************************/
boolean saveToRTC()
{
  if (!system_rtc_mem_write(RTC_BASE_STRUCT, (byte*)&RTC, sizeof(RTC)) || !readFromRTC())
  {
    addLog(LOG_LEVEL_ERROR, F("RTC  : Error while writing to RTC"));
    return(false);
  }
  else
  {
    return(true);
  }
}


/********************************************************************************************\
  Initialize RTC memory
  \*********************************************************************************************/
void initRTC()
{
  memset(&RTC, 0, sizeof(RTC));
  RTC.ID1 = 0xAA;
  RTC.ID2 = 0x55;
  saveToRTC();

  memset(&UserVar, 0, sizeof(UserVar));
  saveUserVarToRTC();
}

/********************************************************************************************\
  Read RTC struct from RTC memory
  \*********************************************************************************************/
boolean readFromRTC()
{
  if (!system_rtc_mem_read(RTC_BASE_STRUCT, (byte*)&RTC, sizeof(RTC)))
    return(false);

  if (RTC.ID1 == 0xAA && RTC.ID2 == 0x55)
    return true;
  else
    return false;
}


/********************************************************************************************\
  Save values to RTC memory
\*********************************************************************************************/
boolean saveUserVarToRTC()
{
  //addLog(LOG_LEVEL_DEBUG, F("RTCMEM: saveUserVarToRTC"));
  byte* buffer = (byte*)&UserVar;
  size_t size = sizeof(UserVar);
  uint32 sum = getChecksum(buffer, size);
  boolean ret = system_rtc_mem_write(RTC_BASE_USERVAR, buffer, size);
  ret &= system_rtc_mem_write(RTC_BASE_USERVAR+(size>>2), (byte*)&sum, 4);
  return ret;
}


/********************************************************************************************\
  Read RTC struct from RTC memory
\*********************************************************************************************/
boolean readUserVarFromRTC()
{
  //addLog(LOG_LEVEL_DEBUG, F("RTCMEM: readUserVarFromRTC"));
  byte* buffer = (byte*)&UserVar;
  size_t size = sizeof(UserVar);
  boolean ret = system_rtc_mem_read(RTC_BASE_USERVAR, buffer, size);
  uint32 sumRAM = getChecksum(buffer, size);
  uint32 sumRTC = 0;
  ret &= system_rtc_mem_read(RTC_BASE_USERVAR+(size>>2), (byte*)&sumRTC, 4);
  if (!ret || sumRTC != sumRAM)
  {
    addLog(LOG_LEVEL_ERROR, F("RTC  : Checksum error on reading RTC user var"));
    memset(buffer, 0, size);
  }
  return ret;
}


uint32 getChecksum(byte* buffer, size_t size)
{
  uint32 sum = 0x82662342;   //some magic to avoid valid checksum on new, uninitialized ESP
  for (size_t i=0; i<size; i++)
    sum += buffer[i];
  return sum;
}


/********************************************************************************************\
  Convert a string like "Sun,12:30" into a 32 bit integer
  \*********************************************************************************************/
unsigned long string2TimeLong(String &str)
{
  // format 0000WWWWAAAABBBBCCCCDDDD
  // WWWW=weekday, AAAA=hours tens digit, BBBB=hours, CCCC=minutes tens digit DDDD=minutes

  char command[20];
  char TmpStr1[10];
  int w, x, y;
  unsigned long a;
  str.toLowerCase();
  str.toCharArray(command, 20);
  unsigned long lngTime = 0;

  if (GetArgv(command, TmpStr1, 1))
  {
    String day = TmpStr1;
    String weekDays = F("allsunmontuewedthufrisatwrkwkd");
    y = weekDays.indexOf(TmpStr1) / 3;
    if (y == 0)
      y = 0xf; // wildcard is 0xf
    lngTime |= (unsigned long)y << 16;
  }

  if (GetArgv(command, TmpStr1, 2))
  {
    y = 0;
    for (x = strlen(TmpStr1) - 1; x >= 0; x--)
    {
      w = TmpStr1[x];
      if (w >= '0' && w <= '9' || w == '*')
      {
        a = 0xffffffff  ^ (0xfUL << y); // create mask to clean nibble position y
        lngTime &= a; // maak nibble leeg
        if (w == '*')
          lngTime |= (0xFUL << y); // fill nibble with wildcard value
        else
          lngTime |= (w - '0') << y; // fill nibble with token
        y += 4;
      }
      else if (w == ':');
      else
      {
        break;
      }
    }
  }
  return lngTime;
}


/********************************************************************************************\
  Convert  a 32 bit integer into a string like "Sun,12:30"
  \*********************************************************************************************/
String timeLong2String(unsigned long lngTime)
{
  unsigned long x = 0;
  String time = "";

  x = (lngTime >> 16) & 0xf;
  if (x == 0x0f)
    x = 0;
  String weekDays = F("AllSunMonTueWedThuFriSatWrkWkd");
  time = weekDays.substring(x * 3, x * 3 + 3);
  time += ",";

  x = (lngTime >> 12) & 0xf;
  if (x == 0xf)
    time += "*";
  else if (x == 0xe)
    time += "-";
  else
    time += x;

  x = (lngTime >> 8) & 0xf;
  if (x == 0xf)
    time += "*";
  else if (x == 0xe)
    time += "-";
  else
    time += x;

  time += ":";

  x = (lngTime >> 4) & 0xf;
  if (x == 0xf)
    time += "*";
  else if (x == 0xe)
    time += "-";
  else
    time += x;

  x = (lngTime) & 0xf;
  if (x == 0xf)
    time += "*";
  else if (x == 0xe)
    time += "-";
  else
    time += x;

  return time;
}

// returns the current Date separated by the given delimiter
// date format example with '-' delimiter: 2016-12-31 (YYYY-MM-DD)
String getDateString(char delimiter)
{
  String reply = String(year());
  if (delimiter != '\0')
  	reply += delimiter;
  if (month() < 10)
    reply += "0";
  reply += month();
  if (delimiter != '\0')
  	reply += delimiter;
  if (day() < 10)
  	reply += F("0");
  reply += day();
  return reply;
}

// returns the current Date without delimiter
// date format example: 20161231 (YYYYMMDD)
String getDateString()
{
	return getDateString('\0');
}

// returns the current Time separated by the given delimiter
// time format example with ':' delimiter: 23:59:59 (HH:MM:SS)
String getTimeString(char delimiter)
{
	String reply;
	if (hour() < 10)
		reply += F("0");
  reply += String(hour());
  if (delimiter != '\0')
  	reply += delimiter;
  if (minute() < 10)
    reply += F("0");
  reply += minute();
  if (delimiter != '\0')
  	reply += delimiter;
  if (second() < 10)
  	reply += F("0");
  reply += second();
  return reply;
}

// returns the current Time without delimiter
// time format example: 235959 (HHMMSS)
String getTimeString()
{
	return getTimeString('\0');
}

// returns the current Date and Time separated by the given delimiter
// if called like this: getDateTimeString('\0', '\0', '\0');
// it will give back this: 20161231235959  (YYYYMMDDHHMMSS)
String getDateTimeString(char dateDelimiter, char timeDelimiter,  char dateTimeDelimiter)
{
	String ret = getDateString(dateDelimiter);
	if (dateTimeDelimiter != '\0')
		ret += dateTimeDelimiter;
	ret += getTimeString(timeDelimiter);
	return ret;
}

/********************************************************************************************\
  Match clock event
  \*********************************************************************************************/
boolean matchClockEvent(unsigned long clockEvent, unsigned long clockSet)
{
  unsigned long Mask;
  for (byte y = 0; y < 8; y++)
  {
    if (((clockSet >> (y * 4)) & 0xf) == 0xf)  // if nibble y has the wildcard value 0xf
    {
      Mask = 0xffffffff  ^ (0xFUL << (y * 4)); // Mask to wipe nibble position y.
      clockEvent &= Mask;                      // clear nibble
      clockEvent |= (0xFUL << (y * 4));        // fill with wildcard value 0xf
    }
  }

  if (((clockSet >> (16)) & 0xf) == 0x8)     // if weekday nibble has the wildcard value 0x8 (workdays)
    if (weekday() >= 2 and weekday() <= 6)   // and we have a working day today...
    {
      Mask = 0xffffffff  ^ (0xFUL << (16));  // Mask to wipe nibble position.
      clockEvent &= Mask;                    // clear nibble
      clockEvent |= (0x8UL << (16));         // fill with wildcard value 0x8
    }

  if (((clockSet >> (16)) & 0xf) == 0x9)     // if weekday nibble has the wildcard value 0x9 (weekends)
    if (weekday() == 1 or weekday() == 7)    // and we have a weekend day today...
    {
      Mask = 0xffffffff  ^ (0xFUL << (16));  // Mask to wipe nibble position.
      clockEvent &= Mask;                    // clear nibble
      clockEvent |= (0x9UL << (16));         // fill with wildcard value 0x9
    }

  if (clockEvent == clockSet)
    return true;
  return false;
}


/********************************************************************************************\
  Parse string template
  \*********************************************************************************************/

String parseTemplate(String &tmpString, byte lineSize)
{
  String newString = "";
  String tmpStringMid = "";

  // replace task template variables
  int leftBracketIndex = tmpString.indexOf('[');
  if (leftBracketIndex == -1)
    newString = tmpString;
  else
  {
    byte count = 0;
    byte currentTaskIndex = ExtraTaskSettings.TaskIndex;
    while (leftBracketIndex >= 0 && count < 10 - 1)
    {
      newString += tmpString.substring(0, leftBracketIndex);
      tmpString = tmpString.substring(leftBracketIndex + 1);
      int rightBracketIndex = tmpString.indexOf(']');
      if (rightBracketIndex)
      {
        tmpStringMid = tmpString.substring(0, rightBracketIndex);
        tmpString = tmpString.substring(rightBracketIndex + 1);
        int hashtagIndex = tmpStringMid.indexOf('#');
        String deviceName = tmpStringMid.substring(0, hashtagIndex);
        String valueName = tmpStringMid.substring(hashtagIndex + 1);
        String valueFormat = "";
        hashtagIndex = valueName.indexOf('#');
        if (hashtagIndex >= 0)
        {
          valueFormat = valueName.substring(hashtagIndex + 1);
          valueName = valueName.substring(0, hashtagIndex);
        }
        for (byte y = 0; y < TASKS_MAX; y++)
        {
          LoadTaskSettings(y);
          if (ExtraTaskSettings.TaskDeviceName[0] != 0)
          {
            if (deviceName.equalsIgnoreCase(ExtraTaskSettings.TaskDeviceName))
            {
              boolean match = false;
              for (byte z = 0; z < VARS_PER_TASK; z++)
                if (valueName.equalsIgnoreCase(ExtraTaskSettings.TaskDeviceValueNames[z]))
                {
                  // here we know the task and value, so find the uservar
                  match = true;
                  String value = "";
                  byte DeviceIndex = getDeviceIndex(Settings.TaskDeviceNumber[y]);
                  if (Device[DeviceIndex].VType == SENSOR_TYPE_LONG)
                    value = (unsigned long)UserVar[y * VARS_PER_TASK + z] + ((unsigned long)UserVar[y * VARS_PER_TASK + z + 1] << 16);
                  else
                    value = toString(UserVar[y * VARS_PER_TASK + z], ExtraTaskSettings.TaskDeviceValueDecimals[z]);

                  if (valueFormat == "R")
                  {
                    int filler = lineSize - newString.length() - value.length() - tmpString.length() ;
                    for (byte f = 0; f < filler; f++)
                      newString += " ";
                  }
                  newString += String(value);
                  break;
                }
              if (!match) // try if this is a get config request
              {
                struct EventStruct TempEvent;
                TempEvent.TaskIndex = y;
                String tmpName = valueName;
                if (PluginCall(PLUGIN_GET_CONFIG, &TempEvent, tmpName))
                  newString += tmpName;
              }
              break;
            }
          }
        }
      }
      leftBracketIndex = tmpString.indexOf('[');
      count++;
    }
    newString += tmpString;
    LoadTaskSettings(currentTaskIndex);
  }

  // replace other system variables like %sysname%, %systime%, %ip%
  newString.replace(F("%sysname%"), Settings.Name);

  newString.replace(F("%systime%"), getTimeString(':'));

  newString.replace(F("%uptime%"), String(wdcounter / 2));

#if FEATURE_ADC_VCC
  newString.replace(F("%vcc%"), String(vcc));
#endif

  IPAddress ip = WiFi.localIP();
  char strIP[20];
  sprintf_P(strIP, PSTR("%u.%u.%u.%u"), ip[0], ip[1], ip[2], ip[3]);
  newString.replace(F("%ip%"), strIP);

  newString.replace("%sysload%", String(100 - (100 * loopCounterLast / loopCounterMax)));

  // padding spaces
  while (newString.length() < lineSize)
    newString += " ";

  return newString;
}


/********************************************************************************************\
  Calculate function for simple expressions
  \*********************************************************************************************/
#define CALCULATE_OK                            0
#define CALCULATE_ERROR_STACK_OVERFLOW          1
#define CALCULATE_ERROR_BAD_OPERATOR            2
#define CALCULATE_ERROR_PARENTHESES_MISMATCHED  3
#define CALCULATE_ERROR_UNKNOWN_TOKEN           4
#define STACK_SIZE 10 // was 50
#define TOKEN_MAX 20

float globalstack[STACK_SIZE];
float *sp = globalstack - 1;
float *sp_max = &globalstack[STACK_SIZE - 1];

#define is_operator(c)  (c == '+' || c == '-' || c == '*' || c == '/' || c == '^')

int push(float value)
{
  if (sp != sp_max) // Full
  {
    *(++sp) = value;
    return 0;
  }
  else
    return CALCULATE_ERROR_STACK_OVERFLOW;
}

float pop()
{
  if (sp != (globalstack - 1)) // empty
    return *(sp--);
}

float apply_operator(char op, float first, float second)
{
  switch (op)
  {
    case '+':
      return first + second;
    case '-':
      return first - second;
    case '*':
      return first * second;
    case '/':
      return first / second;
    case '^':
      return pow(first, second);
    default:
      return 0;
  }
}

char *next_token(char *linep)
{
  while (isspace(*(linep++)));
  while (*linep && !isspace(*(linep++)));
  return linep;
}

int RPNCalculate(char* token)
{
  if (token[0] == 0)
    return 0; // geen moeite doen voor een lege string

  if (is_operator(token[0]))
  {
    float second = pop();
    float first = pop();

    if (push(apply_operator(token[0], first, second)))
      return CALCULATE_ERROR_STACK_OVERFLOW;
  }
  else // Als er nog een is, dan deze ophalen
    if (push(atof(token))) // is het een waarde, dan op de stack plaatsen
      return CALCULATE_ERROR_STACK_OVERFLOW;

  return 0;
}

// operators
// precedence   operators         associativity
// 3            !                 right to left
// 2            * / %             left to right
// 1            + - ^             left to right
int op_preced(const char c)
{
  switch (c)
  {
    case '^':
      return 3;
    case '*':
    case '/':
      return 2;
    case '+':
    case '-':
      return 1;
  }
  return 0;
}

bool op_left_assoc(const char c)
{
  switch (c)
  {
    case '^':
    case '*':
    case '/':
    case '+':
    case '-':
      return true;     // left to right
      //case '!': return false;    // right to left
  }
  return false;
}

unsigned int op_arg_count(const char c)
{
  switch (c)
  {
    case '^':
    case '*':
    case '/':
    case '+':
    case '-':
      return 2;
      //case '!': return 1;
  }
  return 0;
}


int Calculate(const char *input, float* result)
{
  const char *strpos = input, *strend = input + strlen(input);
  char token[25];
  char c, *TokenPos = token;
  char stack[32];       // operator stack
  unsigned int sl = 0;  // stack length
  char     sc;          // used for record stack element
  int error = 0;

  //*sp=0; // bug, it stops calculating after 50 times
  sp = globalstack - 1;

  while (strpos < strend)
  {
    // read one token from the input stream
    c = *strpos;
    if (c != ' ')
    {
      // If the token is a number (identifier), then add it to the token queue.
      if ((c >= '0' && c <= '9') || c == '.')
      {
        *TokenPos = c;
        ++TokenPos;
      }

      // If the token is an operator, op1, then:
      else if (is_operator(c))
      {
        *(TokenPos) = 0;
        error = RPNCalculate(token);
        TokenPos = token;
        if (error)return error;
        while (sl > 0)
        {
          sc = stack[sl - 1];
          // While there is an operator token, op2, at the top of the stack
          // op1 is left-associative and its precedence is less than or equal to that of op2,
          // or op1 has precedence less than that of op2,
          // The differing operator priority decides pop / push
          // If 2 operators have equal priority then associativity decides.
          if (is_operator(sc) && ((op_left_assoc(c) && (op_preced(c) <= op_preced(sc))) || (op_preced(c) < op_preced(sc))))
          {
            // Pop op2 off the stack, onto the token queue;
            *TokenPos = sc;
            ++TokenPos;
            *(TokenPos) = 0;
            error = RPNCalculate(token);
            TokenPos = token;
            if (error)return error;
            sl--;
          }
          else
            break;
        }
        // push op1 onto the stack.
        stack[sl] = c;
        ++sl;
      }
      // If the token is a left parenthesis, then push it onto the stack.
      else if (c == '(')
      {
        stack[sl] = c;
        ++sl;
      }
      // If the token is a right parenthesis:
      else if (c == ')')
      {
        bool pe = false;
        // Until the token at the top of the stack is a left parenthesis,
        // pop operators off the stack onto the token queue
        while (sl > 0)
        {
          *(TokenPos) = 0;
          error = RPNCalculate(token);
          TokenPos = token;
          if (error)return error;
          sc = stack[sl - 1];
          if (sc == '(')
          {
            pe = true;
            break;
          }
          else
          {
            *TokenPos = sc;
            ++TokenPos;
            sl--;
          }
        }
        // If the stack runs out without finding a left parenthesis, then there are mismatched parentheses.
        if (!pe)
          return CALCULATE_ERROR_PARENTHESES_MISMATCHED;

        // Pop the left parenthesis from the stack, but not onto the token queue.
        sl--;

        // If the token at the top of the stack is a function token, pop it onto the token queue.
        if (sl > 0)
          sc = stack[sl - 1];

      }
      else
        return CALCULATE_ERROR_UNKNOWN_TOKEN;
    }
    ++strpos;
  }
  // When there are no more tokens to read:
  // While there are still operator tokens in the stack:
  while (sl > 0)
  {
    sc = stack[sl - 1];
    if (sc == '(' || sc == ')')
      return CALCULATE_ERROR_PARENTHESES_MISMATCHED;

    *(TokenPos) = 0;
    error = RPNCalculate(token);
    TokenPos = token;
    if (error)return error;
    *TokenPos = sc;
    ++TokenPos;
    --sl;
  }

  *(TokenPos) = 0;
  error = RPNCalculate(token);
  TokenPos = token;
  if (error)
  {
    *result = 0;
    return error;
  }
  *result = *sp;
  return CALCULATE_OK;
}


/********************************************************************************************\
  Time stuff
  \*********************************************************************************************/
#define SECS_PER_MIN  (60UL)
#define SECS_PER_HOUR (3600UL)
#define SECS_PER_DAY  (SECS_PER_HOUR * 24UL)
#define DAYS_PER_WEEK (7UL)
#define SECS_PER_WEEK (SECS_PER_DAY * DAYS_PER_WEEK)
#define SECS_PER_YEAR (SECS_PER_WEEK * 52UL)
#define SECS_YR_2000  (946684800UL) // the time at the start of y2k
#define LEAP_YEAR(Y)     ( ((1970+Y)>0) && !((1970+Y)%4) && ( ((1970+Y)%100) || !((1970+Y)%400) ) )

struct  timeStruct {
  uint8_t Second;
  uint8_t Minute;
  uint8_t Hour;
  uint8_t Wday;   // day of week, sunday is day 1
  uint8_t Day;
  uint8_t Month;
  uint8_t Year;   // offset from 1970;
} tm;

uint32_t syncInterval = 3600;  // time sync will be attempted after this many seconds
uint32_t sysTime = 0;
uint32_t prevMillis = 0;
uint32_t nextSyncTime = 0;

byte PrevMinutes = 0;

void breakTime(unsigned long timeInput, struct timeStruct &tm) {
  uint8_t year;
  uint8_t month, monthLength;
  uint32_t time;
  unsigned long days;
  const uint8_t monthDays[] = {31, 28, 31, 30, 31, 30, 31, 31, 30, 31, 30, 31};

  time = (uint32_t)timeInput;
  tm.Second = time % 60;
  time /= 60; // now it is minutes
  tm.Minute = time % 60;
  time /= 60; // now it is hours
  tm.Hour = time % 24;
  time /= 24; // now it is days
  tm.Wday = ((time + 4) % 7) + 1;  // Sunday is day 1

  year = 0;
  days = 0;
  while ((unsigned)(days += (LEAP_YEAR(year) ? 366 : 365)) <= time) {
    year++;
  }
  tm.Year = year; // year is offset from 1970

  days -= LEAP_YEAR(year) ? 366 : 365;
  time  -= days; // now it is days in this year, starting at 0

  days = 0;
  month = 0;
  monthLength = 0;
  for (month = 0; month < 12; month++) {
    if (month == 1) { // february
      if (LEAP_YEAR(year)) {
        monthLength = 29;
      } else {
        monthLength = 28;
      }
    } else {
      monthLength = monthDays[month];
    }

    if (time >= monthLength) {
      time -= monthLength;
    } else {
      break;
    }
  }
  tm.Month = month + 1;  // jan is month 1
  tm.Day = time + 1;     // day of month
}

void setTime(unsigned long t) {
  sysTime = (uint32_t)t;
  nextSyncTime = (uint32_t)t + syncInterval;
  prevMillis = millis();  // restart counting from now (thanks to Korman for this fix)
}

unsigned long now() {
  // calculate number of seconds passed since last call to now()
  while (millis() - prevMillis >= 1000) {
    // millis() and prevMillis are both unsigned ints thus the subtraction will always be the absolute value of the difference
    sysTime++;
    prevMillis += 1000;
  }
  if (nextSyncTime <= sysTime) {
    unsigned long  t = getNtpTime();
    if (t != 0) {
      if (Settings.DST)
        t += SECS_PER_HOUR; // add one hour if DST active
      setTime(t);
    } else {
      nextSyncTime = sysTime + syncInterval;
    }
  }
  breakTime(sysTime, tm);
  return (unsigned long)sysTime;
}

int year()
{
  return 1970 + tm.Year;
}

byte month()
{
	return tm.Month;
}

byte day()
{
	return tm.Day;
}


byte hour()
{
  return tm.Hour;
}

byte minute()
{
  return tm.Minute;
}

byte second()
{
	return tm.Second;
}

int weekday()
{
  return tm.Wday;
}

void initTime()
{
  nextSyncTime = 0;
  now();
}

void checkTime()
{
  now();
  if (tm.Minute != PrevMinutes)
  {
    PluginCall(PLUGIN_CLOCK_IN, 0, dummyString);
    PrevMinutes = tm.Minute;
    if (Settings.UseRules)
    {
      String weekDays = F("AllSunMonTueWedThuFriSat");
      String event = F("Clock#Time=");
      event += weekDays.substring(weekday() * 3, weekday() * 3 + 3);
      event += ",";
      if (hour() < 10)
        event += "0";
      event += hour();
      event += ":";
      if (minute() < 10)
        event += "0";
      event += minute();
      rulesProcessing(event);
    }
  }
}


unsigned long getNtpTime()
{
  WiFiUDP udp;
  udp.begin(123);
  for (byte x = 1; x < 4; x++)
  {
    String log = F("NTP  : NTP sync request:");
    log += x;
    addLog(LOG_LEVEL_DEBUG_MORE, log);

    const int NTP_PACKET_SIZE = 48; // NTP time is in the first 48 bytes of message
    byte packetBuffer[NTP_PACKET_SIZE]; //buffer to hold incoming & outgoing packets

    IPAddress timeServerIP;
    const char* ntpServerName = "pool.ntp.org";

    if (Settings.NTPHost[0] != 0)
      WiFi.hostByName(Settings.NTPHost, timeServerIP);
    else
      WiFi.hostByName(ntpServerName, timeServerIP);

    char host[20];
    sprintf_P(host, PSTR("%u.%u.%u.%u"), timeServerIP[0], timeServerIP[1], timeServerIP[2], timeServerIP[3]);
    log = F("NTP  : NTP send to ");
    log += host;
    addLog(LOG_LEVEL_DEBUG_MORE, log);

    while (udp.parsePacket() > 0) ; // discard any previously received packets

    memset(packetBuffer, 0, NTP_PACKET_SIZE);
    packetBuffer[0] = 0b11100011;   // LI, Version, Mode
    packetBuffer[1] = 0;     // Stratum, or type of clock
    packetBuffer[2] = 6;     // Polling Interval
    packetBuffer[3] = 0xEC;  // Peer Clock Precision
    packetBuffer[12]  = 49;
    packetBuffer[13]  = 0x4E;
    packetBuffer[14]  = 49;
    packetBuffer[15]  = 52;
    udp.beginPacket(timeServerIP, 123); //NTP requests are to port 123
    udp.write(packetBuffer, NTP_PACKET_SIZE);
    udp.endPacket();

    uint32_t beginWait = millis();
    while (millis() - beginWait < 1000) {
      int size = udp.parsePacket();
      if (size >= NTP_PACKET_SIZE) {
        udp.read(packetBuffer, NTP_PACKET_SIZE);  // read packet into the buffer
        unsigned long secsSince1900;
        // convert four bytes starting at location 40 to a long integer
        secsSince1900 =  (unsigned long)packetBuffer[40] << 24;
        secsSince1900 |= (unsigned long)packetBuffer[41] << 16;
        secsSince1900 |= (unsigned long)packetBuffer[42] << 8;
        secsSince1900 |= (unsigned long)packetBuffer[43];
        log = F("NTP  : NTP replied: ");
        log += millis() - beginWait;
        log += F(" mSec");
        addLog(LOG_LEVEL_DEBUG_MORE, log);
        return secsSince1900 - 2208988800UL + Settings.TimeZone * SECS_PER_MIN;
      }
    }
    log = F("NTP  : No reply");
    addLog(LOG_LEVEL_DEBUG_MORE, log);
  }
  return 0;
}


/********************************************************************************************\
  Rules processing
  \*********************************************************************************************/
void rulesProcessing(String& event)
{
  unsigned long timer = millis();
  String log = "";

  log = F("EVENT: ");
  log += event;
  addLog(LOG_LEVEL_INFO, log);

  for (byte x = 1; x < RULESETS_MAX + 1; x++)
  {
    String fileName = F("rules");
    fileName += x;
    fileName += F(".txt");
    if (SPIFFS.exists(fileName))
      rulesProcessingFile(fileName, event);
  }

  log = F("EVENT: Processing time:");
  log += millis() - timer;
  log += F(" milliSeconds");
  addLog(LOG_LEVEL_DEBUG, log);

}

/********************************************************************************************\
  Rules processing
  \*********************************************************************************************/
void rulesProcessingFile(String fileName, String& event)
{
  fs::File f = SPIFFS.open(fileName, "r+");
  if (!f)
    return;

  static byte nestingLevel;
  char data = 0;
  String log = "";

  nestingLevel++;
  if (nestingLevel > RULES_MAX_NESTING_LEVEL)
  {
    log = F("EVENT: Error: Nesting level exceeded!");
    addLog(LOG_LEVEL_ERROR, log);
    nestingLevel--;
    return;
  }


  int pos = 0;
  String line = "";
  boolean match = false;
  boolean codeBlock = false;
  boolean isCommand = false;
  boolean conditional = false;
  boolean condition = false;
  boolean ifBranche = false;

  while (f.available())
  {
    data = f.read();
    if (data != 10)
      line += data;

    if (data == 10)    // if line complete, parse this rule
    {
      line.replace("\r", "");
      if (line.substring(0, 2) != "//" && line.length() > 0)
      {
        isCommand = true;

        int comment = line.indexOf("//");
        if (comment > 0)
          line = line.substring(0, comment);

        line = parseTemplate(line, line.length());
        line.trim();

        String lineOrg = line; // store original line for future use
        line.toLowerCase(); // convert all to lower case to make checks easier

        String eventTrigger = "";
        String action = "";

        if (!codeBlock)  // do not check "on" rules if a block of actions is to be processed
        {
          if (line.startsWith("on "))
          {
            line = line.substring(3);
            int split = line.indexOf(" do");
            if (split != -1)
            {
              eventTrigger = line.substring(0, split);
              action = lineOrg.substring(split + 7);
              action.trim();
            }
            if (eventTrigger == "*") // wildcard, always process
              match = true;
            else
              match = ruleMatch(event, eventTrigger);
            if (action.length() > 0) // single on/do/action line, no block
            {
              isCommand = true;
              codeBlock = false;
            }
            else
            {
              isCommand = false;
              codeBlock = true;
            }
          }
        }
        else
        {
          action = lineOrg;
        }

        String lcAction = action;
        lcAction.toLowerCase();
        if (lcAction == "endon") // Check if action block has ended, then we will wait for a new "on" rule
        {
          isCommand = false;
          codeBlock = false;
        }

        if (match) // rule matched for one action or a block of actions
        {
          int split = lcAction.indexOf("if "); // check for optional "if" condition
          if (split != -1)
          {
            conditional = true;
            String check = lcAction.substring(split + 3);
            condition = conditionMatch(check);
            ifBranche = true;
            isCommand = false;
          }

          if (lcAction == "else") // in case of an "else" block of actions, set ifBranche to false
          {
            ifBranche = false;
            isCommand = false;
          }

          if (lcAction == "endif") // conditional block ends here
          {
            conditional = false;
            isCommand = false;
          }

          // process the action if it's a command and unconditional, or conditional and the condition matches the if or else block.
          if (isCommand && ((!conditional) || (conditional && (condition == ifBranche))))
          {
            int equalsPos = event.indexOf("=");
            if (equalsPos > 0)
            {
              String tmpString = event.substring(equalsPos + 1);
              action.replace(F("%eventvalue%"), tmpString); // substitute %eventvalue% in actions with the actual value from the event
            }
            log = F("ACT  : ");
            log += action;
            addLog(LOG_LEVEL_INFO, log);

            struct EventStruct TempEvent;
            parseCommandString(&TempEvent, action);
            yield();
            if (!PluginCall(PLUGIN_WRITE, &TempEvent, action))
              ExecuteCommand(VALUE_SOURCE_SYSTEM, action.c_str());
            yield();
          }
        }
      }

      line = "";
    }
    //pos++;
  }

  nestingLevel--;

}


/********************************************************************************************\
  Check if an event matches to a given rule
  \*********************************************************************************************/
boolean ruleMatch(String& event, String& rule)
{
  boolean match = false;
  String tmpEvent = event;
  String tmpRule = rule;

  // Special handling of literal string events, they should start with '!'
  if (event.charAt(0) == '!')
  {
    int pos = rule.indexOf('#');
    if (pos == -1) // no # sign in rule, use 'wildcard' match...
      tmpEvent = event.substring(0,rule.length());

    if (tmpEvent.equalsIgnoreCase(rule))
      return true;
    else
      return false;
  }

  if (event.startsWith("Clock#Time")) // clock events need different handling...
  {
    int pos1 = event.indexOf("=");
    int pos2 = rule.indexOf("=");
    if (pos1 > 0 && pos2 > 0)
    {
      tmpEvent = event.substring(0, pos1);
      tmpRule  = rule.substring(0, pos2);
      if (tmpRule.equalsIgnoreCase(tmpEvent)) // if this is a clock rule
      {
        tmpEvent = event.substring(pos1 + 1);
        tmpRule  = rule.substring(pos2 + 1);
        unsigned long clockEvent = string2TimeLong(tmpEvent);
        unsigned long clockSet = string2TimeLong(tmpRule);
        if (matchClockEvent(clockEvent, clockSet))
          return true;
        else
          return false;
      }
    }
  }


  // parse event into verb and value
  float value = 0;
  int pos = event.indexOf("=");
  if (pos)
  {
    tmpEvent = event.substring(pos + 1);
    value = tmpEvent.toFloat();
    tmpEvent = event.substring(0, pos);
  }

  // parse rule
  int comparePos = 0;
  char compare = ' ';
  comparePos = rule.indexOf(">");
  if (comparePos > 0)
  {
    compare = '>';
  }
  else
  {
    comparePos = rule.indexOf("<");
    if (comparePos > 0)
    {
      compare = '<';
    }
    else
    {
      comparePos = rule.indexOf("=");
      if (comparePos > 0)
      {
        compare = '=';
      }
    }
  }

  float ruleValue = 0;

  if (comparePos > 0)
  {
    tmpRule = rule.substring(comparePos + 1);
    ruleValue = tmpRule.toFloat();
    tmpRule = rule.substring(0, comparePos);
  }

  switch (compare)
  {
    case '>':
      if (tmpRule.equalsIgnoreCase(tmpEvent) && value > ruleValue)
        match = true;
      break;

    case '<':
      if (tmpRule.equalsIgnoreCase(tmpEvent) && value < ruleValue)
        match = true;
      break;

    case '=':
      if (tmpRule.equalsIgnoreCase(tmpEvent) && value == ruleValue)
        match = true;
      break;

    case ' ':
      if (tmpRule.equalsIgnoreCase(tmpEvent))
        match = true;
      break;
  }

  return match;
}


/********************************************************************************************\
  Check expression
  \*********************************************************************************************/
boolean conditionMatch(String& check)
{
  boolean match = false;

  int comparePos = 0;
  char compare = ' ';
  comparePos = check.indexOf(">");
  if (comparePos > 0)
  {
    compare = '>';
  }
  else
  {
    comparePos = check.indexOf("<");
    if (comparePos > 0)
    {
      compare = '<';
    }
    else
    {
      comparePos = check.indexOf("=");
      if (comparePos > 0)
      {
        compare = '=';
      }
    }
  }

  float Value1 = 0;
  float Value2 = 0;

  if (comparePos > 0)
  {
    String tmpCheck = check.substring(comparePos + 1);
    Value2 = tmpCheck.toFloat();
    tmpCheck = check.substring(0, comparePos);
    Value1 = tmpCheck.toFloat();
  }
  else
    return false;

  switch (compare)
  {
    case '>':
      if (Value1 > Value2)
        match = true;
      break;

    case '<':
      if (Value1 < Value2)
        match = true;
      break;

    case '=':
      if (Value1 == Value2)
        match = true;
      break;
  }
  return match;
}


/********************************************************************************************\
  Check rule timers
  \*********************************************************************************************/
void rulesTimers()
{
  for (byte x = 0; x < RULES_TIMER_MAX; x++)
  {
    if (RulesTimer[x] != 0L) // timer active?
    {
      if (RulesTimer[x] <= millis()) // timer finished?
      {
        RulesTimer[x] = 0L; // turn off this timer
        String event = F("Rules#Timer=");
        event += x + 1;
        rulesProcessing(event);
      }
    }
  }
}


/********************************************************************************************\
  Generate rule events based on task refresh
  \*********************************************************************************************/

void createRuleEvents(byte TaskIndex)
{
  LoadTaskSettings(TaskIndex);
  byte BaseVarIndex = TaskIndex * VARS_PER_TASK;
  byte DeviceIndex = getDeviceIndex(Settings.TaskDeviceNumber[TaskIndex]);
  byte sensorType = Device[DeviceIndex].VType;
  for (byte varNr = 0; varNr < Device[DeviceIndex].ValueCount; varNr++)
  {
    String eventString = ExtraTaskSettings.TaskDeviceName;
    eventString += F("#");
    eventString += ExtraTaskSettings.TaskDeviceValueNames[varNr];
    eventString += F("=");

    if (sensorType == SENSOR_TYPE_LONG)
      eventString += (unsigned long)UserVar[BaseVarIndex] + ((unsigned long)UserVar[BaseVarIndex + 1] << 16);
    else
      eventString += UserVar[BaseVarIndex + varNr];

    rulesProcessing(eventString);
  }
}


void SendValueLogger(byte TaskIndex)
{
  String logger;

  LoadTaskSettings(TaskIndex);
  byte BaseVarIndex = TaskIndex * VARS_PER_TASK;
  byte DeviceIndex = getDeviceIndex(Settings.TaskDeviceNumber[TaskIndex]);
  byte sensorType = Device[DeviceIndex].VType;
  for (byte varNr = 0; varNr < Device[DeviceIndex].ValueCount; varNr++)
  {
    logger += getDateString('-');
    logger += F(" ");
    logger += getTimeString(':');
    logger += F(",");
    logger += Settings.Unit;
    logger += F(",");
    logger += ExtraTaskSettings.TaskDeviceName;
    logger += F(",");
    logger += ExtraTaskSettings.TaskDeviceValueNames[varNr];
    logger += F(",");

    if (sensorType == SENSOR_TYPE_LONG)
      logger += (unsigned long)UserVar[BaseVarIndex] + ((unsigned long)UserVar[BaseVarIndex + 1] << 16);
    else
      logger += String(UserVar[BaseVarIndex + varNr], ExtraTaskSettings.TaskDeviceValueDecimals[varNr]);
    logger += F("\r\n");
  }

  addLog(LOG_LEVEL_DEBUG, logger);

  String filename = F("VALUES.CSV");
  File logFile = SD.open(filename, FILE_WRITE);
  if (logFile)
    logFile.print(logger);
  logFile.close();
}


void checkRAM( const __FlashStringHelper* flashString)
{
  uint16_t freeRAM = FreeMem();

  if (freeRAM < lowestRAM)
  {
    lowestRAM = freeRAM;
    lowestRAMfunction = flashString;
  }
}

#ifdef PLUGIN_BUILD_TESTING

#define isdigit(n) (n >= '0' && n <= '9')

/********************************************************************************************\
  Generate a tone of specified frequency on pin
  \*********************************************************************************************/
void tone(uint8_t _pin, unsigned int frequency, unsigned long duration) {
  analogWriteFreq(frequency);
  //NOTE: analogwrite reserves IRAM and uninitalized ram.
  analogWrite(_pin,100);
  delay(duration);
  analogWrite(_pin,0);
}

/********************************************************************************************\
  Play RTTTL string on specified pin
  \*********************************************************************************************/
void play_rtttl(uint8_t _pin, char *p )
{
  #define OCTAVE_OFFSET 0
  // Absolutely no error checking in here

  int notes[] = { 0,
    262, 277, 294, 311, 330, 349, 370, 392, 415, 440, 466, 494,
    523, 554, 587, 622, 659, 698, 740, 784, 831, 880, 932, 988,
    1047, 1109, 1175, 1245, 1319, 1397, 1480, 1568, 1661, 1760, 1865, 1976,
    2093, 2217, 2349, 2489, 2637, 2794, 2960, 3136, 3322, 3520, 3729, 3951
  };



  byte default_dur = 4;
  byte default_oct = 6;
  int bpm = 63;
  int num;
  long wholenote;
  long duration;
  byte note;
  byte scale;

  // format: d=N,o=N,b=NNN:
  // find the start (skip name, etc)

  while(*p != ':') p++;    // ignore name
  p++;                     // skip ':'

  // get default duration
  if(*p == 'd')
  {
    p++; p++;              // skip "d="
    num = 0;
    while(isdigit(*p))
    {
      num = (num * 10) + (*p++ - '0');
    }
    if(num > 0) default_dur = num;
    p++;                   // skip comma
  }

  // get default octave
  if(*p == 'o')
  {
    p++; p++;              // skip "o="
    num = *p++ - '0';
    if(num >= 3 && num <=7) default_oct = num;
    p++;                   // skip comma
  }

  // get BPM
  if(*p == 'b')
  {
    p++; p++;              // skip "b="
    num = 0;
    while(isdigit(*p))
    {
      num = (num * 10) + (*p++ - '0');
    }
    bpm = num;
    p++;                   // skip colon
  }

  // BPM usually expresses the number of quarter notes per minute
  wholenote = (60 * 1000L / bpm) * 4;  // this is the time for whole note (in milliseconds)

  // now begin note loop
  while(*p)
  {
    // first, get note duration, if available
    num = 0;
    while(isdigit(*p))
    {
      num = (num * 10) + (*p++ - '0');
    }

    if (num) duration = wholenote / num;
    else duration = wholenote / default_dur;  // we will need to check if we are a dotted note after

    // now get the note
    note = 0;

    switch(*p)
    {
      case 'c':
        note = 1;
        break;
      case 'd':
        note = 3;
        break;
      case 'e':
        note = 5;
        break;
      case 'f':
        note = 6;
        break;
      case 'g':
        note = 8;
        break;
      case 'a':
        note = 10;
        break;
      case 'b':
        note = 12;
        break;
      case 'p':
      default:
        note = 0;
    }
    p++;

    // now, get optional '#' sharp
    if(*p == '#')
    {
      note++;
      p++;
    }

    // now, get optional '.' dotted note
    if(*p == '.')
    {
      duration += duration/2;
      p++;
    }

    // now, get scale
    if(isdigit(*p))
    {
      scale = *p - '0';
      p++;
    }
    else
    {
      scale = default_oct;
    }

    scale += OCTAVE_OFFSET;

    if(*p == ',')
      p++;       // skip comma for next note (or we may be at the end)

    // now play the note
    if(note)
    {
      tone(_pin, notes[(scale - 4) * 12 + note], duration);
    }
    else
    {
      delay(duration/10);
    }
  }
}

#endif


#ifdef FEATURE_ARDUINO_OTA
/********************************************************************************************\
  Allow updating via the Arduino OTA-protocol. (this allows you to upload directly from platformio)
  \*********************************************************************************************/

void ArduinoOTAInit()
{
  // Default port is 8266
  ArduinoOTA.setPort(8266);
	ArduinoOTA.setHostname(Settings.Name);

  if (SecuritySettings.Password[0]!=0)
    ArduinoOTA.setPassword(SecuritySettings.Password);

  ArduinoOTA.onStart([]() {
      Serial.println(F("OTA  : Start upload"));
      SPIFFS.end(); //important, otherwise it fails
  });

  ArduinoOTA.onEnd([]() {
      Serial.println(F("\nOTA  : End"));
      //"dangerous": if you reset during flash you have to reflash via serial
      //so dont touch device until restart is complete
      Serial.println(F("\nOTA  : DO NOT RESET OR POWER OFF UNTIL BOOT+FLASH IS COMPLETE."));
      delay(100);
      ESP.reset();
  });
  ArduinoOTA.onProgress([](unsigned int progress, unsigned int total) {

      Serial.printf("OTA  : Progress %u%%\r", (progress / (total / 100)));
  });

  ArduinoOTA.onError([](ota_error_t error) {
      Serial.print(F("\nOTA  : Error (will reboot): "));
      if (error == OTA_AUTH_ERROR) Serial.println(F("Auth Failed"));
      else if (error == OTA_BEGIN_ERROR) Serial.println(F("Begin Failed"));
      else if (error == OTA_CONNECT_ERROR) Serial.println(F("Connect Failed"));
      else if (error == OTA_RECEIVE_ERROR) Serial.println(F("Receive Failed"));
      else if (error == OTA_END_ERROR) Serial.println(F("End Failed"));

      delay(100);
      ESP.reset();
  });
  ArduinoOTA.begin();

  String log = F("OTA  : Arduino OTA enabled on port 8266");
  addLog(LOG_LEVEL_INFO, log);

}

#endif

String getBearing(int degrees)
{
  const char* bearing[] = {
    PSTR("N"),
    PSTR("NNE"),
    PSTR("NE"),
    PSTR("ENE"),
    PSTR("E"),
    PSTR("ESE"),
    PSTR("SE"),
    PSTR("SSE"),
    PSTR("S"),
    PSTR("SSW"),
    PSTR("SW"),
    PSTR("WSW"),
    PSTR("W"),
    PSTR("WNW"),
    PSTR("NW"),
    PSTR("NNW")
  };

    return(bearing[int(degrees/22.5)]);

}

//escapes special characters in strings for use in html-forms
void htmlEscape(String & html)
{
  html.replace("&",  "&amp;");
  html.replace("\"", "&quot;");
  html.replace("'",  "&#039;");
  html.replace("<",  "&lt;");
  html.replace(">",  "&gt;");
>>>>>>> 750f2c2c
}
<|MERGE_RESOLUTION|>--- conflicted
+++ resolved
@@ -1,4 +1,3 @@
-<<<<<<< HEAD
 
 // clean up tcp connections that are in TIME_WAIT status, to conserve memory
 // In future versions of WiFiClient it should be possible to call abort(), but
@@ -2857,2864 +2856,4 @@
   html.replace("'",  "&#039;");
   html.replace("<",  "&lt;");
   html.replace(">",  "&gt;");
-=======
-
-// clean up tcp connections that are in TIME_WAIT status, to conserve memory
-// In future versions of WiFiClient it should be possible to call abort(), but
-// this feature is not in all upstream versions yet.
-// See https://github.com/esp8266/Arduino/issues/1923
-// and https://github.com/letscontrolit/ESPEasy/issues/253
-void tcpCleanup()
-{
-  while(tcp_tw_pcbs!=NULL)
-  {
-    tcp_abort(tcp_tw_pcbs);
-  }
-}
-
-bool isDeepSleepEnabled()
-{
-  if (!Settings.deepSleep)
-    return false;
-
-  //cancel deep sleep loop by pulling the pin GPIO16(D0) to GND
-  //recommended wiring: 3-pin-header with 1=RST, 2=D0, 3=GND
-  //                    short 1-2 for normal deep sleep / wakeup loop
-  //                    short 2-3 to cancel sleep loop for modifying settings
-  pinMode(16,INPUT_PULLUP);
-  if (!digitalRead(16))
-  {
-    return false;
-  }
-  return true;
-}
-
-void deepSleep(int delay)
-{
-
-  if (!isDeepSleepEnabled())
-  {
-    //Deep sleep canceled by GPIO16(D0)=LOW
-    return;
-  }
-
-  //first time deep sleep? offer a way to escape
-  if (lastBootCause!=BOOT_CAUSE_DEEP_SLEEP)
-  {
-    addLog(LOG_LEVEL_INFO, F("SLEEP: Entering deep sleep in 30 seconds."));
-    delayBackground(30000);
-    //disabled?
-    if (!isDeepSleepEnabled())
-    {
-      addLog(LOG_LEVEL_INFO, F("SLEEP: Deep sleep cancelled (GPIO16 connected to GND)"));
-      return;
-    }
-  }
-
-  deepSleepStart(delay); // Call deepSleepStart function after these checks
-}
-
-void deepSleepStart(int delay)
-{
-  // separate function that is called from above function or directly from rules, usign deepSleep as a one-shot
-  String event = F("System#Sleep");
-  rulesProcessing(event);
-
-
-  RTC.deepSleepState = 1;
-  saveToRTC();
-
-  if (delay > 4294 || delay < 0)
-    delay = 4294;   //max sleep time ~1.2h
-
-  addLog(LOG_LEVEL_INFO, F("SLEEP: Powering down to deepsleep..."));
-  ESP.deepSleep((uint32_t)delay * 1000000, WAKE_RF_DEFAULT);
-}
-
-boolean remoteConfig(struct EventStruct *event, String& string)
-{
-  boolean success = false;
-  String command = parseString(string, 1);
-
-  if (command == F("config"))
-  {
-    success = true;
-    if (parseString(string, 2) == F("task"))
-    {
-      int configCommandPos1 = getParamStartPos(string, 3);
-      int configCommandPos2 = getParamStartPos(string, 4);
-
-      String configTaskName = string.substring(configCommandPos1, configCommandPos2 - 1);
-      String configCommand = string.substring(configCommandPos2);
-
-      int8_t index = getTaskIndexByName(configTaskName);
-      if (index != -1)
-      {
-        event->TaskIndex = index;
-        success = PluginCall(PLUGIN_SET_CONFIG, event, configCommand);
-      }
-    }
-  }
-  return success;
-}
-
-int8_t getTaskIndexByName(String TaskNameSearch)
-{
-
-  for (byte x = 0; x < TASKS_MAX; x++)
-  {
-    LoadTaskSettings(x);
-    String TaskName = ExtraTaskSettings.TaskDeviceName;
-    if ((ExtraTaskSettings.TaskDeviceName[0] != 0 ) && (TaskNameSearch.equalsIgnoreCase(TaskName)))
-    {
-      return x;
-    }
-  }
-  return -1;
-}
-
-
-void flashCount()
-{
-  if (RTC.flashDayCounter <= MAX_FLASHWRITES_PER_DAY)
-    RTC.flashDayCounter++;
-  RTC.flashCounter++;
-  saveToRTC();
-}
-
-String flashGuard()
-{
-  if (RTC.flashDayCounter > MAX_FLASHWRITES_PER_DAY)
-  {
-    String log = F("FS   : Daily flash write rate exceeded! (powercycle to reset this)");
-    addLog(LOG_LEVEL_ERROR, log);
-    return log;
-  }
-  flashCount();
-  return(String());
-}
-
-//use this in function that can return an error string. it automaticly returns with an error string if there where too many flash writes.
-#define FLASH_GUARD() { String flashErr=flashGuard(); if (flashErr.length()) return(flashErr); }
-
-/*********************************************************************************************\
-   Get value count from sensor type
-  \*********************************************************************************************/
-
-byte getValueCountFromSensorType(byte sensorType)
-{
-  byte valueCount = 0;
-
-  switch (sensorType)
-  {
-    case SENSOR_TYPE_SINGLE:                      // single value sensor, used for Dallas, BH1750, etc
-    case SENSOR_TYPE_SWITCH:
-    case SENSOR_TYPE_DIMMER:
-      valueCount = 1;
-      break;
-    case SENSOR_TYPE_LONG:                      // single LONG value, stored in two floats (rfid tags)
-      valueCount = 1;
-      break;
-    case SENSOR_TYPE_TEMP_HUM:
-    case SENSOR_TYPE_TEMP_BARO:
-    case SENSOR_TYPE_DUAL:
-      valueCount = 2;
-      break;
-    case SENSOR_TYPE_TEMP_HUM_BARO:
-    case SENSOR_TYPE_TRIPLE:
-    case SENSOR_TYPE_WIND:
-      valueCount = 3;
-      break;
-    case SENSOR_TYPE_QUAD:
-      valueCount = 4;
-      break;
-  }
-  return valueCount;
-}
-
-
-/*********************************************************************************************\
-   Workaround for removing trailing white space when String() converts a float with 0 decimals
-  \*********************************************************************************************/
-String toString(float value, byte decimals)
-{
-  String sValue = String(value, decimals);
-  sValue.trim();
-  return sValue;
-}
-
-/*********************************************************************************************\
-   Format a value to the set number of decimals
-  \*********************************************************************************************/
-String formatUserVar(struct EventStruct *event, byte rel_index)
-{
-  return toString(
-    UserVar[event->BaseVarIndex + rel_index],
-    ExtraTaskSettings.TaskDeviceValueDecimals[rel_index]);
-}
-
-/*********************************************************************************************\
-   Parse a string and get the xth command or parameter
-  \*********************************************************************************************/
-String parseString(String& string, byte indexFind)
-{
-  String tmpString = string;
-  tmpString += ",";
-  tmpString.replace(" ", ",");
-  String locateString = "";
-  byte count = 0;
-  int index = tmpString.indexOf(',');
-  while (index > 0)
-  {
-    count++;
-    locateString = tmpString.substring(0, index);
-    tmpString = tmpString.substring(index + 1);
-    index = tmpString.indexOf(',');
-    if (count == indexFind)
-    {
-      locateString.toLowerCase();
-      return locateString;
-    }
-  }
-  return "";
-}
-
-
-/*********************************************************************************************\
-   Parse a string and get the xth command or parameter
-  \*********************************************************************************************/
-int getParamStartPos(String& string, byte indexFind)
-{
-  String tmpString = string;
-  byte count = 0;
-  tmpString.replace(" ", ",");
-  for (int x = 0; x < tmpString.length(); x++)
-  {
-    if (tmpString.charAt(x) == ',')
-    {
-      count++;
-      if (count == (indexFind - 1))
-        return x + 1;
-    }
-  }
-  return -1;
-}
-
-
-/*********************************************************************************************\
-   set pin mode & state (info table)
-  \*********************************************************************************************/
-boolean setPinState(byte plugin, byte index, byte mode, uint16_t value)
-{
-  // plugin number and index form a unique key
-  // first check if this pin is already known
-  boolean reUse = false;
-  for (byte x = 0; x < PINSTATE_TABLE_MAX; x++)
-    if ((pinStates[x].plugin == plugin) && (pinStates[x].index == index))
-    {
-      pinStates[x].mode = mode;
-      pinStates[x].value = value;
-      reUse = true;
-      break;
-    }
-
-  if (!reUse)
-  {
-    for (byte x = 0; x < PINSTATE_TABLE_MAX; x++)
-      if (pinStates[x].plugin == 0)
-      {
-        pinStates[x].plugin = plugin;
-        pinStates[x].index = index;
-        pinStates[x].mode = mode;
-        pinStates[x].value = value;
-        break;
-      }
-  }
-}
-
-
-/*********************************************************************************************\
-   get pin mode & state (info table)
-  \*********************************************************************************************/
-boolean getPinState(byte plugin, byte index, byte *mode, uint16_t *value)
-{
-  for (byte x = 0; x < PINSTATE_TABLE_MAX; x++)
-    if ((pinStates[x].plugin == plugin) && (pinStates[x].index == index))
-    {
-      *mode = pinStates[x].mode;
-      *value = pinStates[x].value;
-      return true;
-    }
-  return false;
-}
-
-
-/*********************************************************************************************\
-   check if pin mode & state is known (info table)
-  \*********************************************************************************************/
-boolean hasPinState(byte plugin, byte index)
-{
-  for (byte x = 0; x < PINSTATE_TABLE_MAX; x++)
-    if ((pinStates[x].plugin == plugin) && (pinStates[x].index == index))
-    {
-      return true;
-    }
-  return false;
-}
-
-
-/*********************************************************************************************\
-   report pin mode & state (info table) using json
-  \*********************************************************************************************/
-String getPinStateJSON(boolean search, byte plugin, byte index, String& log, uint16_t noSearchValue)
-{
-  printToWebJSON = true;
-  byte mode = PIN_MODE_INPUT;
-  uint16_t value = noSearchValue;
-  String reply = "";
-  boolean found = false;
-
-  if (search)
-  {
-    for (byte x = 0; x < PINSTATE_TABLE_MAX; x++)
-      if ((pinStates[x].plugin == plugin) && (pinStates[x].index == index))
-      {
-        mode = pinStates[x].mode;
-        value = pinStates[x].value;
-        found = true;
-        break;
-      }
-  }
-
-  if (!search || (search && found))
-  {
-    reply += F("{\n\"log\": \"");
-    reply += log.substring(7, 32); // truncate to 25 chars, max MQTT message size = 128 including header...
-    reply += F("\",\n\"plugin\": ");
-    reply += plugin;
-    reply += F(",\n\"pin\": ");
-    reply += index;
-    reply += F(",\n\"mode\": \"");
-    switch (mode)
-    {
-      case PIN_MODE_UNDEFINED:
-        reply += F("undefined");
-        break;
-      case PIN_MODE_INPUT:
-        reply += F("input");
-        break;
-      case PIN_MODE_OUTPUT:
-        reply += F("output");
-        break;
-      case PIN_MODE_PWM:
-        reply += F("PWM");
-        break;
-      case PIN_MODE_SERVO:
-        reply += F("servo");
-        break;
-    }
-    reply += F("\",\n\"state\": ");
-    reply += value;
-    reply += F("\n}\n");
-    return reply;
-  }
-  return "?";
-}
-
-
-/********************************************************************************************\
-  Unsigned long Timer timeOut check
-  \*********************************************************************************************/
-
-boolean timeOut(unsigned long timer)
-{
-  // This routine solves the 49 day bug without the need for separate start time and duration
-  //   that would need two 32 bit variables if duration is not static
-  // It limits the maximum delay to 24.9 days.
-
-  unsigned long now = millis();
-  if (((now >= timer) && ((now - timer) < 1 << 31))  || ((timer >= now) && (timer - now > 1 << 31)))
-    return true;
-
-  return false;
-}
-
-
-/********************************************************************************************\
-  Status LED
-\*********************************************************************************************/
-#define STATUS_PWM_NORMALVALUE (PWMRANGE>>2)
-#define STATUS_PWM_NORMALFADE (PWMRANGE>>8)
-#define STATUS_PWM_TRAFFICRISE (PWMRANGE>>1)
-
-void statusLED(boolean traffic)
-{
-  static int gnStatusValueCurrent = -1;
-  static long int gnLastUpdate = millis();
-
-  if (Settings.Pin_status_led == -1)
-    return;
-
-  if (gnStatusValueCurrent<0)
-    pinMode(Settings.Pin_status_led, OUTPUT);
-
-  int nStatusValue = gnStatusValueCurrent;
-
-  if (traffic)
-  {
-    nStatusValue += STATUS_PWM_TRAFFICRISE; //ramp up fast
-  }
-  else
-  {
-
-    if (WiFi.status() == WL_CONNECTED)
-    {
-      long int delta=millis()-gnLastUpdate;
-      if (delta>0 || delta<0 )
-      {
-        nStatusValue -= STATUS_PWM_NORMALFADE; //ramp down slowly
-        nStatusValue = std::max(nStatusValue, STATUS_PWM_NORMALVALUE);
-        gnLastUpdate=millis();
-      }
-    }
-    //AP mode is active
-    else if (WifiIsAP())
-    {
-      nStatusValue = ((millis()>>1) & PWMRANGE) - (PWMRANGE>>2); //ramp up for 2 sec, 3/4 luminosity
-    }
-    //Disconnected
-    else
-    {
-      nStatusValue = (millis()>>1) & (PWMRANGE>>2); //ramp up for 1/2 sec, 1/4 luminosity
-    }
-  }
-
-  nStatusValue = constrain(nStatusValue, 0, PWMRANGE);
-
-  if (gnStatusValueCurrent != nStatusValue)
-  {
-    gnStatusValueCurrent = nStatusValue;
-
-    long pwm = nStatusValue * nStatusValue; //simple gamma correction
-    pwm >>= 10;
-    if (Settings.Pin_status_led_Inversed)
-      pwm = PWMRANGE-pwm;
-
-    analogWrite(Settings.Pin_status_led, pwm);
-  }
-}
-
-
-/********************************************************************************************\
-  delay in milliseconds with background processing
-  \*********************************************************************************************/
-void delayBackground(unsigned long delay)
-{
-  unsigned long timer = millis() + delay;
-  while (millis() < timer)
-    backgroundtasks();
-}
-
-
-/********************************************************************************************\
-  Parse a command string to event struct
-  \*********************************************************************************************/
-void parseCommandString(struct EventStruct *event, String& string)
-{
-  char command[80];
-  command[0] = 0;
-  char TmpStr1[80];
-  TmpStr1[0] = 0;
-
-  string.toCharArray(command, 80);
-  event->Par1 = 0;
-  event->Par2 = 0;
-  event->Par3 = 0;
-  event->Par4 = 0;
-  event->Par5 = 0;
-
-  if (GetArgv(command, TmpStr1, 2)) event->Par1 = str2int(TmpStr1);
-  if (GetArgv(command, TmpStr1, 3)) event->Par2 = str2int(TmpStr1);
-  if (GetArgv(command, TmpStr1, 4)) event->Par3 = str2int(TmpStr1);
-  if (GetArgv(command, TmpStr1, 5)) event->Par4 = str2int(TmpStr1);
-  if (GetArgv(command, TmpStr1, 6)) event->Par5 = str2int(TmpStr1);
-}
-
-/********************************************************************************************\
-  Clear task settings for given task
-  \*********************************************************************************************/
-void taskClear(byte taskIndex, boolean save)
-{
-  Settings.TaskDeviceNumber[taskIndex] = 0;
-  ExtraTaskSettings.TaskDeviceName[0] = 0;
-  Settings.TaskDeviceDataFeed[taskIndex] = 0;
-  Settings.TaskDevicePin1[taskIndex] = -1;
-  Settings.TaskDevicePin2[taskIndex] = -1;
-  Settings.TaskDevicePin3[taskIndex] = -1;
-  Settings.TaskDevicePort[taskIndex] = 0;
-  Settings.TaskDeviceGlobalSync[taskIndex] = false;
-  Settings.TaskDeviceTimer[taskIndex] = 0;
-  Settings.TaskDeviceEnabled[taskIndex] = false;
-
-  for (byte controllerNr = 0; controllerNr < CONTROLLER_MAX; controllerNr++)
-  {
-    Settings.TaskDeviceID[controllerNr][taskIndex] = 0;
-    Settings.TaskDeviceSendData[controllerNr][taskIndex] = true;
-  }
-
-  for (byte x = 0; x < PLUGIN_CONFIGVAR_MAX; x++)
-    Settings.TaskDevicePluginConfig[taskIndex][x] = 0;
-
-  for (byte varNr = 0; varNr < VARS_PER_TASK; varNr++)
-  {
-    ExtraTaskSettings.TaskDeviceFormula[varNr][0] = 0;
-    ExtraTaskSettings.TaskDeviceValueNames[varNr][0] = 0;
-    ExtraTaskSettings.TaskDeviceValueDecimals[varNr] = 2;
-  }
-
-  for (byte varNr = 0; varNr < PLUGIN_EXTRACONFIGVAR_MAX; varNr++)
-  {
-    ExtraTaskSettings.TaskDevicePluginConfigLong[varNr] = 0;
-    ExtraTaskSettings.TaskDevicePluginConfig[varNr] = 0;
-  }
-
-  if (save)
-  {
-    SaveTaskSettings(taskIndex);
-    SaveSettings();
-  }
-}
-
-
-/********************************************************************************************\
-  Fix stuff to clear out differences between releases
-  \*********************************************************************************************/
-void BuildFixes()
-{
-  Serial.println(F("\nBuild changed!"));
-
-  if (Settings.Build < 145)
-  {
-    fs::File f = SPIFFS.open("notification.dat", "w");
-    if (f)
-    {
-      for (int x = 0; x < 4096; x++)
-        f.write(0);
-      f.close();
-    }
-  }
-  Settings.Build = BUILD;
-  SaveSettings();
-}
-
-
-/********************************************************************************************\
-  Mount FS and check config.dat
-  \*********************************************************************************************/
-void fileSystemCheck()
-{
-  addLog(LOG_LEVEL_INFO, F("FS   : Mounting..."));
-  if (SPIFFS.begin())
-  {
-    fs::FSInfo fs_info;
-    SPIFFS.info(fs_info);
-
-    String log = F("FS   : Mount successful, used ");
-    log=log+fs_info.usedBytes;
-    log=log+F(" bytes of ");
-    log=log+fs_info.totalBytes;
-    addLog(LOG_LEVEL_INFO, log);
-
-    fs::File f = SPIFFS.open("config.dat", "r");
-    if (!f)
-    {
-      ResetFactory();
-    }
-    f.close();
-  }
-  else
-  {
-    String log = F("FS   : Mount failed");
-    Serial.println(log);
-    addLog(LOG_LEVEL_ERROR, log);
-    ResetFactory();
-  }
-}
-
-
-/********************************************************************************************\
-  Find device index corresponding to task number setting
-  \*********************************************************************************************/
-byte getDeviceIndex(byte Number)
-{
-  byte DeviceIndex = 0;
-  for (byte x = 0; x <= deviceCount ; x++)
-    if (Device[x].Number == Number)
-      DeviceIndex = x;
-  return DeviceIndex;
-}
-
-
-/********************************************************************************************\
-  Find protocol index corresponding to protocol setting
-  \*********************************************************************************************/
-byte getProtocolIndex(byte Number)
-{
-  byte ProtocolIndex = 0;
-  for (byte x = 0; x <= protocolCount ; x++)
-    if (Protocol[x].Number == Number)
-      ProtocolIndex = x;
-  return ProtocolIndex;
-}
-
-/********************************************************************************************\
-  Find notification index corresponding to protocol setting
-  \*********************************************************************************************/
-byte getNotificationIndex(byte Number)
-{
-  byte NotificationIndex = 0;
-  for (byte x = 0; x <= notificationCount ; x++)
-    if (Notification[x].Number == Number)
-      NotificationIndex = x;
-  return NotificationIndex;
-}
-
-/********************************************************************************************\
-  Find positional parameter in a char string
-  \*********************************************************************************************/
-boolean GetArgv(const char *string, char *argv, int argc)
-{
-  int string_pos = 0, argv_pos = 0, argc_pos = 0;
-  char c, d;
-  boolean parenthesis = false;
-
-  while (string_pos < strlen(string))
-  {
-    c = string[string_pos];
-    d = string[string_pos + 1];
-
-    if       (!parenthesis && c == ' ' && d == ' ') {}
-    else if  (!parenthesis && c == ' ' && d == ',') {}
-    else if  (!parenthesis && c == ',' && d == ' ') {}
-    else if  (!parenthesis && c == ' ' && d >= 33 && d <= 126) {}
-    else if  (!parenthesis && c == ',' && d >= 33 && d <= 126) {}
-    else if  (c == '"') {
-      parenthesis = true;
-    }
-    else
-    {
-      argv[argv_pos++] = c;
-      argv[argv_pos] = 0;
-
-      if ((!parenthesis && (d == ' ' || d == ',' || d == 0)) || (parenthesis && d == '"')) // end of word
-      {
-        if (d == '"')
-          parenthesis = false;
-        argv[argv_pos] = 0;
-        argc_pos++;
-
-        if (argc_pos == argc)
-        {
-          return true;
-        }
-
-        argv[0] = 0;
-        argv_pos = 0;
-        string_pos++;
-      }
-    }
-    string_pos++;
-  }
-  return false;
-}
-
-
-/********************************************************************************************\
-  Convert a char string to integer
-  \*********************************************************************************************/
-unsigned long str2int(char *string)
-{
-  unsigned long temp = atof(string);
-  return temp;
-}
-
-
-/********************************************************************************************\
-  Convert a char string to IP byte array
-  \*********************************************************************************************/
-boolean str2ip(char *string, byte* IP)
-{
-  byte c;
-  byte part = 0;
-  int value = 0;
-
-  for (int x = 0; x <= strlen(string); x++)
-  {
-    c = string[x];
-    if (isdigit(c))
-    {
-      value *= 10;
-      value += c - '0';
-    }
-
-    else if (c == '.' || c == 0) // next octet from IP address
-    {
-      if (value <= 255)
-        IP[part++] = value;
-      else
-        return false;
-      value = 0;
-    }
-    else if (c == ' ') // ignore these
-      ;
-    else // invalid token
-      return false;
-  }
-  if (part == 4) // correct number of octets
-    return true;
-  return false;
-}
-
-
-/********************************************************************************************\
-  Save settings to SPIFFS
-  \*********************************************************************************************/
-String SaveSettings(void)
-{
-  String err;
-  err=SaveToFile((char*)"config.dat", 0, (byte*)&Settings, sizeof(struct SettingsStruct));
-  if (err.length())
-    return(err);
-
-  return(SaveToFile((char*)"security.dat", 0, (byte*)&SecuritySettings, sizeof(struct SecurityStruct)));
-}
-
-
-/********************************************************************************************\
-  Load settings from SPIFFS
-  \*********************************************************************************************/
-String LoadSettings()
-{
-  String err;
-  err=LoadFromFile((char*)"config.dat", 0, (byte*)&Settings, sizeof(struct SettingsStruct));
-  if (err.length())
-    return(err);
-
-  return(LoadFromFile((char*)"security.dat", 0, (byte*)&SecuritySettings, sizeof(struct SecurityStruct)));
-}
-
-
-/********************************************************************************************\
-  Save Task settings to SPIFFS
-  \*********************************************************************************************/
-String SaveTaskSettings(byte TaskIndex)
-{
-  ExtraTaskSettings.TaskIndex = TaskIndex;
-  return(SaveToFile((char*)"config.dat", DAT_OFFSET_TASKS + (TaskIndex * DAT_TASKS_SIZE), (byte*)&ExtraTaskSettings, sizeof(struct ExtraTaskSettingsStruct)));
-}
-
-
-/********************************************************************************************\
-  Load Task settings from SPIFFS
-  \*********************************************************************************************/
-String LoadTaskSettings(byte TaskIndex)
-{
-  //already loaded
-  if (ExtraTaskSettings.TaskIndex == TaskIndex)
-    return(String());
-
-  String result = "";
-  result = LoadFromFile((char*)"config.dat", DAT_OFFSET_TASKS + (TaskIndex * DAT_TASKS_SIZE), (byte*)&ExtraTaskSettings, sizeof(struct ExtraTaskSettingsStruct));
-  ExtraTaskSettings.TaskIndex = TaskIndex; // Needed when an empty task was requested
-  return result;
-}
-
-
-/********************************************************************************************\
-  Save Custom Task settings to SPIFFS
-  \*********************************************************************************************/
-String SaveCustomTaskSettings(int TaskIndex, byte* memAddress, int datasize)
-{
-  if (datasize > DAT_TASKS_SIZE)
-    return F("SaveCustomTaskSettings too big");
-  return(SaveToFile((char*)"config.dat", DAT_OFFSET_TASKS + (TaskIndex * DAT_TASKS_SIZE) + DAT_TASKS_CUSTOM_OFFSET, memAddress, datasize));
-}
-
-
-/********************************************************************************************\
-  Load Custom Task settings to SPIFFS
-  \*********************************************************************************************/
-String LoadCustomTaskSettings(int TaskIndex, byte* memAddress, int datasize)
-{
-  if (datasize > DAT_TASKS_SIZE)
-    return (String(F("LoadCustomTaskSettings too big")));
-  return(LoadFromFile((char*)"config.dat", DAT_OFFSET_TASKS + (TaskIndex * DAT_TASKS_SIZE) + DAT_TASKS_CUSTOM_OFFSET, memAddress, datasize));
-}
-
-/********************************************************************************************\
-  Save Controller settings to SPIFFS
-  \*********************************************************************************************/
-String SaveControllerSettings(int ControllerIndex, byte* memAddress, int datasize)
-{
-  if (datasize > DAT_CONTROLLER_SIZE)
-    return F("SaveControllerSettings too big");
-  return SaveToFile((char*)"config.dat", DAT_OFFSET_CONTROLLER + (ControllerIndex * DAT_CONTROLLER_SIZE), memAddress, datasize);
-}
-
-
-/********************************************************************************************\
-  Load Controller settings to SPIFFS
-  \*********************************************************************************************/
-String LoadControllerSettings(int ControllerIndex, byte* memAddress, int datasize)
-{
-  if (datasize > DAT_CONTROLLER_SIZE)
-    return F("LoadControllerSettings too big");
-
-  return(LoadFromFile((char*)"config.dat", DAT_OFFSET_CONTROLLER + (ControllerIndex * DAT_CONTROLLER_SIZE), memAddress, datasize));
-}
-
-/********************************************************************************************\
-  Save Custom Controller settings to SPIFFS
-  \*********************************************************************************************/
-String SaveCustomControllerSettings(int ControllerIndex,byte* memAddress, int datasize)
-{
-  if (datasize > DAT_CUSTOM_CONTROLLER_SIZE)
-    return F("SaveCustomControllerSettings too big");
-  return SaveToFile((char*)"config.dat", DAT_OFFSET_CUSTOM_CONTROLLER + (ControllerIndex * DAT_CUSTOM_CONTROLLER_SIZE), memAddress, datasize);
-}
-
-
-/********************************************************************************************\
-  Load Custom Controller settings to SPIFFS
-  \*********************************************************************************************/
-String LoadCustomControllerSettings(int ControllerIndex,byte* memAddress, int datasize)
-{
-  if (datasize > DAT_CUSTOM_CONTROLLER_SIZE)
-    return(F("LoadCustomControllerSettings too big"));
-  return(LoadFromFile((char*)"config.dat", DAT_OFFSET_CUSTOM_CONTROLLER + (ControllerIndex * DAT_CUSTOM_CONTROLLER_SIZE), memAddress, datasize));
-}
-
-/********************************************************************************************\
-  Save Controller settings to SPIFFS
-  \*********************************************************************************************/
-String SaveNotificationSettings(int NotificationIndex, byte* memAddress, int datasize)
-{
-  if (datasize > DAT_NOTIFICATION_SIZE)
-    return F("SaveNotificationSettings too big");
-  return SaveToFile((char*)"notification.dat", NotificationIndex * DAT_NOTIFICATION_SIZE, memAddress, datasize);
-}
-
-
-/********************************************************************************************\
-  Load Controller settings to SPIFFS
-  \*********************************************************************************************/
-String LoadNotificationSettings(int NotificationIndex, byte* memAddress, int datasize)
-{
-  if (datasize > DAT_NOTIFICATION_SIZE)
-    return(F("LoadNotificationSettings too big"));
-  return(LoadFromFile((char*)"notification.dat", NotificationIndex * DAT_NOTIFICATION_SIZE, memAddress, datasize));
-}
-
-
-/********************************************************************************************\
-  SPIFFS error handling
-  Look here for error # reference: https://github.com/pellepl/spiffs/blob/master/src/spiffs.h
-  \*********************************************************************************************/
-#define SPIFFS_CHECK(result, fname) if (!(result)) { return(FileError(__LINE__, fname)); }
-String FileError(int line, const char * fname)
-{
-   String err("FS   : Error while reading/writing ");
-   err=err+fname;
-   err=err+" in ";
-   err=err+line;
-   addLog(LOG_LEVEL_ERROR, err);
-   return(err);
-}
-
-
-/********************************************************************************************\
-  Init a file with zeros on SPIFFS
-  \*********************************************************************************************/
-String InitFile(const char* fname, int datasize)
-{
-
-  FLASH_GUARD();
-
-  fs::File f = SPIFFS.open(fname, "w");
-  SPIFFS_CHECK(f, fname);
-
-  for (int x = 0; x < datasize ; x++)
-  {
-    SPIFFS_CHECK(f.write(0), fname);
-  }
-  f.close();
-
-  //OK
-  return String();
-}
-
-/********************************************************************************************\
-  Save data into config file on SPIFFS
-  \*********************************************************************************************/
-String SaveToFile(char* fname, int index, byte* memAddress, int datasize)
-{
-
-  FLASH_GUARD();
-
-  fs::File f = SPIFFS.open(fname, "r+");
-  SPIFFS_CHECK(f, fname);
-
-  SPIFFS_CHECK(f.seek(index, fs::SeekSet), fname);
-  byte *pointerToByteToSave = memAddress;
-  for (int x = 0; x < datasize ; x++)
-  {
-    SPIFFS_CHECK(f.write(*pointerToByteToSave), fname);
-    pointerToByteToSave++;
-  }
-  f.close();
-  String log = F("FILE : Saved ");
-  log=log+fname;
-  addLog(LOG_LEVEL_INFO, log);
-
-  //OK
-  return String();
-}
-
-
-/********************************************************************************************\
-  Load data from config file on SPIFFS
-  \*********************************************************************************************/
-String LoadFromFile(char* fname, int index, byte* memAddress, int datasize)
-{
-  // addLog(LOG_LEVEL_INFO, String(F("FILE : Load size "))+datasize);
-
-  fs::File f = SPIFFS.open(fname, "r+");
-  SPIFFS_CHECK(f, fname);
-
-  // addLog(LOG_LEVEL_INFO, String(F("FILE : File size "))+f.size());
-
-  SPIFFS_CHECK(f.seek(index, fs::SeekSet), fname);
-  byte *pointerToByteToRead = memAddress;
-  for (int x = 0; x < datasize; x++)
-  {
-    int readres=f.read();
-    SPIFFS_CHECK(readres >=0, fname);
-    *pointerToByteToRead = readres;
-    pointerToByteToRead++;// next byte
-  }
-  f.close();
-
-  return(String());
-}
-
-
-/********************************************************************************************\
-  Check SPIFFS area settings
-  \*********************************************************************************************/
-int SpiffsSectors()
-{
-  uint32_t _sectorStart = ((uint32_t)&_SPIFFS_start - 0x40200000) / SPI_FLASH_SEC_SIZE;
-  uint32_t _sectorEnd = ((uint32_t)&_SPIFFS_end - 0x40200000) / SPI_FLASH_SEC_SIZE;
-  return _sectorEnd - _sectorStart;
-}
-
-
-/********************************************************************************************\
-  Reset all settings to factory defaults
-  \*********************************************************************************************/
-void ResetFactory(void)
-{
-
-  // Direct Serial is allowed here, since this is only an emergency task.
-  Serial.println(F("RESET: Resetting factory defaults..."));
-  delay(1000);
-  if (readFromRTC())
-  {
-    Serial.print(F("RESET: Warm boot, reset count: "));
-    Serial.println(RTC.factoryResetCounter);
-    if (RTC.factoryResetCounter >= 3)
-    {
-      Serial.println(F("RESET: Too many resets, protecting your flash memory (powercycle to solve this)"));
-      return;
-    }
-  }
-  else
-  {
-    Serial.println(F("RESET: Cold boot"));
-    initRTC();
-  }
-
-  RTC.flashCounter=0; //reset flashcounter, since we're already counting the number of factory-resets. we dont want to hit a flash-count limit during reset.
-  RTC.factoryResetCounter++;
-  saveToRTC();
-
-  //always format on factory reset, in case of corrupt SPIFFS
-  SPIFFS.end();
-  Serial.println(F("RESET: formatting..."));
-  SPIFFS.format();
-  Serial.println(F("RESET: formatting done..."));
-  if (!SPIFFS.begin())
-  {
-    Serial.println(F("RESET: FORMAT SPIFFS FAILED!"));
-    return;
-  }
-
-
-  //pad files with extra zeros for future extensions
-  String fname;
-
-  fname=F("config.dat");
-  InitFile(fname.c_str(), 65536);
-
-  fname=F("security.dat");
-  InitFile(fname.c_str(), 4096);
-
-  fname=F("notification.dat");
-  InitFile(fname.c_str(), 4096);
-
-  fname=F("rules1.txt");
-  InitFile(fname.c_str(), 0);
-
-  LoadSettings();
-  // now we set all parameters that need to be non-zero as default value
-
-#if DEFAULT_USE_STATIC_IP
-  str2ip((char*)DEFAULT_IP, Settings.IP);
-  str2ip((char*)DEFAULT_DNS, Settings.DNS);
-  str2ip((char*)DEFAULT_GW, Settings.Gateway);
-  str2ip((char*)DEFAULT_SUBNET, Settings.Subnet);
-#endif
-
-  Settings.PID             = ESP_PROJECT_PID;
-  Settings.Version         = VERSION;
-  Settings.Unit            = UNIT;
-  strcpy_P(SecuritySettings.WifiSSID, PSTR(DEFAULT_SSID));
-  strcpy_P(SecuritySettings.WifiKey, PSTR(DEFAULT_KEY));
-  strcpy_P(SecuritySettings.WifiAPKey, PSTR(DEFAULT_AP_KEY));
-  SecuritySettings.Password[0] = 0;
-  Settings.Delay           = DEFAULT_DELAY;
-  Settings.Pin_i2c_sda     = 4;
-  Settings.Pin_i2c_scl     = 5;
-  Settings.Pin_status_led  = -1;
-  Settings.Pin_status_led_Inversed  = true;
-  Settings.Pin_sd_cs       = -1;
-  Settings.Protocol[0]        = DEFAULT_PROTOCOL;
-  strcpy_P(Settings.Name, PSTR(DEFAULT_NAME));
-  Settings.SerialLogLevel  = 2;
-  Settings.WebLogLevel     = 2;
-  Settings.BaudRate        = 115200;
-  Settings.MessageDelay = 1000;
-  Settings.deepSleep = false;
-  Settings.CustomCSS = false;
-  Settings.InitSPI = false;
-  for (byte x = 0; x < TASKS_MAX; x++)
-  {
-    Settings.TaskDevicePin1[x] = -1;
-    Settings.TaskDevicePin2[x] = -1;
-    Settings.TaskDevicePin3[x] = -1;
-    Settings.TaskDevicePin1PullUp[x] = true;
-    Settings.TaskDevicePin1Inversed[x] = false;
-    for (byte y = 0; y < CONTROLLER_MAX; y++)
-      Settings.TaskDeviceSendData[y][x] = true;
-    Settings.TaskDeviceTimer[x] = Settings.Delay;
-  }
-  Settings.Build = BUILD;
-  Settings.UseSerial = true;
-  SaveSettings();
-
-#if DEFAULT_CONTROLLER
-  ControllerSettingsStruct ControllerSettings;
-  strcpy_P(ControllerSettings.Subscribe, PSTR(DEFAULT_SUB));
-  strcpy_P(ControllerSettings.Publish, PSTR(DEFAULT_PUB));
-  str2ip((char*)DEFAULT_SERVER, ControllerSettings.IP);
-  ControllerSettings.HostName[0]=0;
-  ControllerSettings.Port = DEFAULT_PORT;
-  SaveControllerSettings(0, (byte*)&ControllerSettings, sizeof(ControllerSettings));
-#endif
-
-  Serial.println("RESET: Succesful, rebooting. (you might need to press the reset button if you've justed flashed the firmware)");
-  //NOTE: this is a known ESP8266 bug, not our fault. :)
-  delay(1000);
-  WiFi.persistent(true); // use SDK storage of SSID/WPA parameters
-  WiFi.disconnect(); // this will store empty ssid/wpa into sdk storage
-  WiFi.persistent(false); // Do not use SDK storage of SSID/WPA parameters
-  ESP.reset();
-}
-
-
-/********************************************************************************************\
-  If RX and TX tied together, perform emergency reset to get the system out of boot loops
-  \*********************************************************************************************/
-
-void emergencyReset()
-{
-  // Direct Serial is allowed here, since this is only an emergency task.
-  Serial.begin(115200);
-  Serial.write(0xAA);
-  Serial.write(0x55);
-  delay(1);
-  if (Serial.available() == 2)
-    if (Serial.read() == 0xAA && Serial.read() == 0x55)
-    {
-      Serial.println(F("\n\n\rSystem will reset to factory defaults in 10 seconds..."));
-      delay(10000);
-      ResetFactory();
-    }
-}
-
-
-/********************************************************************************************\
-  Get free system mem
-  \*********************************************************************************************/
-unsigned long FreeMem(void)
-{
-  return system_get_free_heap_size();
-}
-
-
-/********************************************************************************************\
-  In memory convert float to long
-  \*********************************************************************************************/
-unsigned long float2ul(float f)
-{
-  unsigned long ul;
-  memcpy(&ul, &f, 4);
-  return ul;
-}
-
-
-/********************************************************************************************\
-  In memory convert long to float
-  \*********************************************************************************************/
-float ul2float(unsigned long ul)
-{
-  float f;
-  memcpy(&f, &ul, 4);
-  return f;
-}
-
-
-/********************************************************************************************\
-  Init critical variables for logging (important during initial factory reset stuff )
-  \*********************************************************************************************/
-void initLog()
-{
-  //make sure addLog doesnt do any stuff before initalisation of Settings is complete.
-  Settings.UseSerial=true;
-  Settings.SyslogLevel=0;
-  Settings.SerialLogLevel=2; //logging during initialisation
-  Settings.WebLogLevel=2;
-  Settings.SDLogLevel=0;
-  for (int l=0; l<10; l++)
-  {
-    Logging[l].Message=0;
-  }
-}
-
-/********************************************************************************************\
-  Logging
-  \*********************************************************************************************/
-void addLog(byte loglevel, String& string)
-{
-  addLog(loglevel, string.c_str());
-}
-
-void addLog(byte logLevel, const __FlashStringHelper* flashString)
-{
-    String s(flashString);
-    addLog(logLevel, s.c_str());
-}
-
-void addLog(byte loglevel, const char *line)
-{
-  if (Settings.UseSerial)
-    if (loglevel <= Settings.SerialLogLevel)
-      Serial.println(line);
-
-  if (loglevel <= Settings.SyslogLevel)
-    syslog(line);
-
-  if (loglevel <= Settings.WebLogLevel)
-  {
-    logcount++;
-    if (logcount > 9)
-      logcount = 0;
-    Logging[logcount].timeStamp = millis();
-    if (Logging[logcount].Message == 0)
-      Logging[logcount].Message =  (char *)malloc(128);
-    strncpy(Logging[logcount].Message, line, 127);
-    Logging[logcount].Message[127]=0; //make sure its null terminated!
-
-  }
-
-  if (loglevel <= Settings.SDLogLevel)
-  {
-    File logFile = SD.open("log.dat", FILE_WRITE);
-    if (logFile)
-      logFile.println(line);
-    logFile.close();
-  }
-}
-
-
-/********************************************************************************************\
-  Delayed reboot, in case of issues, do not reboot with high frequency as it might not help...
-  \*********************************************************************************************/
-void delayedReboot(int rebootDelay)
-{
-  // Direct Serial is allowed here, since this is only an emergency task.
-  while (rebootDelay != 0 )
-  {
-    Serial.print(F("Delayed Reset "));
-    Serial.println(rebootDelay);
-    rebootDelay--;
-    delay(1000);
-  }
-  ESP.reset();
-}
-
-
-/********************************************************************************************\
-  Save RTC struct to RTC memory
-  \*********************************************************************************************/
-boolean saveToRTC()
-{
-  if (!system_rtc_mem_write(RTC_BASE_STRUCT, (byte*)&RTC, sizeof(RTC)) || !readFromRTC())
-  {
-    addLog(LOG_LEVEL_ERROR, F("RTC  : Error while writing to RTC"));
-    return(false);
-  }
-  else
-  {
-    return(true);
-  }
-}
-
-
-/********************************************************************************************\
-  Initialize RTC memory
-  \*********************************************************************************************/
-void initRTC()
-{
-  memset(&RTC, 0, sizeof(RTC));
-  RTC.ID1 = 0xAA;
-  RTC.ID2 = 0x55;
-  saveToRTC();
-
-  memset(&UserVar, 0, sizeof(UserVar));
-  saveUserVarToRTC();
-}
-
-/********************************************************************************************\
-  Read RTC struct from RTC memory
-  \*********************************************************************************************/
-boolean readFromRTC()
-{
-  if (!system_rtc_mem_read(RTC_BASE_STRUCT, (byte*)&RTC, sizeof(RTC)))
-    return(false);
-
-  if (RTC.ID1 == 0xAA && RTC.ID2 == 0x55)
-    return true;
-  else
-    return false;
-}
-
-
-/********************************************************************************************\
-  Save values to RTC memory
-\*********************************************************************************************/
-boolean saveUserVarToRTC()
-{
-  //addLog(LOG_LEVEL_DEBUG, F("RTCMEM: saveUserVarToRTC"));
-  byte* buffer = (byte*)&UserVar;
-  size_t size = sizeof(UserVar);
-  uint32 sum = getChecksum(buffer, size);
-  boolean ret = system_rtc_mem_write(RTC_BASE_USERVAR, buffer, size);
-  ret &= system_rtc_mem_write(RTC_BASE_USERVAR+(size>>2), (byte*)&sum, 4);
-  return ret;
-}
-
-
-/********************************************************************************************\
-  Read RTC struct from RTC memory
-\*********************************************************************************************/
-boolean readUserVarFromRTC()
-{
-  //addLog(LOG_LEVEL_DEBUG, F("RTCMEM: readUserVarFromRTC"));
-  byte* buffer = (byte*)&UserVar;
-  size_t size = sizeof(UserVar);
-  boolean ret = system_rtc_mem_read(RTC_BASE_USERVAR, buffer, size);
-  uint32 sumRAM = getChecksum(buffer, size);
-  uint32 sumRTC = 0;
-  ret &= system_rtc_mem_read(RTC_BASE_USERVAR+(size>>2), (byte*)&sumRTC, 4);
-  if (!ret || sumRTC != sumRAM)
-  {
-    addLog(LOG_LEVEL_ERROR, F("RTC  : Checksum error on reading RTC user var"));
-    memset(buffer, 0, size);
-  }
-  return ret;
-}
-
-
-uint32 getChecksum(byte* buffer, size_t size)
-{
-  uint32 sum = 0x82662342;   //some magic to avoid valid checksum on new, uninitialized ESP
-  for (size_t i=0; i<size; i++)
-    sum += buffer[i];
-  return sum;
-}
-
-
-/********************************************************************************************\
-  Convert a string like "Sun,12:30" into a 32 bit integer
-  \*********************************************************************************************/
-unsigned long string2TimeLong(String &str)
-{
-  // format 0000WWWWAAAABBBBCCCCDDDD
-  // WWWW=weekday, AAAA=hours tens digit, BBBB=hours, CCCC=minutes tens digit DDDD=minutes
-
-  char command[20];
-  char TmpStr1[10];
-  int w, x, y;
-  unsigned long a;
-  str.toLowerCase();
-  str.toCharArray(command, 20);
-  unsigned long lngTime = 0;
-
-  if (GetArgv(command, TmpStr1, 1))
-  {
-    String day = TmpStr1;
-    String weekDays = F("allsunmontuewedthufrisatwrkwkd");
-    y = weekDays.indexOf(TmpStr1) / 3;
-    if (y == 0)
-      y = 0xf; // wildcard is 0xf
-    lngTime |= (unsigned long)y << 16;
-  }
-
-  if (GetArgv(command, TmpStr1, 2))
-  {
-    y = 0;
-    for (x = strlen(TmpStr1) - 1; x >= 0; x--)
-    {
-      w = TmpStr1[x];
-      if (w >= '0' && w <= '9' || w == '*')
-      {
-        a = 0xffffffff  ^ (0xfUL << y); // create mask to clean nibble position y
-        lngTime &= a; // maak nibble leeg
-        if (w == '*')
-          lngTime |= (0xFUL << y); // fill nibble with wildcard value
-        else
-          lngTime |= (w - '0') << y; // fill nibble with token
-        y += 4;
-      }
-      else if (w == ':');
-      else
-      {
-        break;
-      }
-    }
-  }
-  return lngTime;
-}
-
-
-/********************************************************************************************\
-  Convert  a 32 bit integer into a string like "Sun,12:30"
-  \*********************************************************************************************/
-String timeLong2String(unsigned long lngTime)
-{
-  unsigned long x = 0;
-  String time = "";
-
-  x = (lngTime >> 16) & 0xf;
-  if (x == 0x0f)
-    x = 0;
-  String weekDays = F("AllSunMonTueWedThuFriSatWrkWkd");
-  time = weekDays.substring(x * 3, x * 3 + 3);
-  time += ",";
-
-  x = (lngTime >> 12) & 0xf;
-  if (x == 0xf)
-    time += "*";
-  else if (x == 0xe)
-    time += "-";
-  else
-    time += x;
-
-  x = (lngTime >> 8) & 0xf;
-  if (x == 0xf)
-    time += "*";
-  else if (x == 0xe)
-    time += "-";
-  else
-    time += x;
-
-  time += ":";
-
-  x = (lngTime >> 4) & 0xf;
-  if (x == 0xf)
-    time += "*";
-  else if (x == 0xe)
-    time += "-";
-  else
-    time += x;
-
-  x = (lngTime) & 0xf;
-  if (x == 0xf)
-    time += "*";
-  else if (x == 0xe)
-    time += "-";
-  else
-    time += x;
-
-  return time;
-}
-
-// returns the current Date separated by the given delimiter
-// date format example with '-' delimiter: 2016-12-31 (YYYY-MM-DD)
-String getDateString(char delimiter)
-{
-  String reply = String(year());
-  if (delimiter != '\0')
-  	reply += delimiter;
-  if (month() < 10)
-    reply += "0";
-  reply += month();
-  if (delimiter != '\0')
-  	reply += delimiter;
-  if (day() < 10)
-  	reply += F("0");
-  reply += day();
-  return reply;
-}
-
-// returns the current Date without delimiter
-// date format example: 20161231 (YYYYMMDD)
-String getDateString()
-{
-	return getDateString('\0');
-}
-
-// returns the current Time separated by the given delimiter
-// time format example with ':' delimiter: 23:59:59 (HH:MM:SS)
-String getTimeString(char delimiter)
-{
-	String reply;
-	if (hour() < 10)
-		reply += F("0");
-  reply += String(hour());
-  if (delimiter != '\0')
-  	reply += delimiter;
-  if (minute() < 10)
-    reply += F("0");
-  reply += minute();
-  if (delimiter != '\0')
-  	reply += delimiter;
-  if (second() < 10)
-  	reply += F("0");
-  reply += second();
-  return reply;
-}
-
-// returns the current Time without delimiter
-// time format example: 235959 (HHMMSS)
-String getTimeString()
-{
-	return getTimeString('\0');
-}
-
-// returns the current Date and Time separated by the given delimiter
-// if called like this: getDateTimeString('\0', '\0', '\0');
-// it will give back this: 20161231235959  (YYYYMMDDHHMMSS)
-String getDateTimeString(char dateDelimiter, char timeDelimiter,  char dateTimeDelimiter)
-{
-	String ret = getDateString(dateDelimiter);
-	if (dateTimeDelimiter != '\0')
-		ret += dateTimeDelimiter;
-	ret += getTimeString(timeDelimiter);
-	return ret;
-}
-
-/********************************************************************************************\
-  Match clock event
-  \*********************************************************************************************/
-boolean matchClockEvent(unsigned long clockEvent, unsigned long clockSet)
-{
-  unsigned long Mask;
-  for (byte y = 0; y < 8; y++)
-  {
-    if (((clockSet >> (y * 4)) & 0xf) == 0xf)  // if nibble y has the wildcard value 0xf
-    {
-      Mask = 0xffffffff  ^ (0xFUL << (y * 4)); // Mask to wipe nibble position y.
-      clockEvent &= Mask;                      // clear nibble
-      clockEvent |= (0xFUL << (y * 4));        // fill with wildcard value 0xf
-    }
-  }
-
-  if (((clockSet >> (16)) & 0xf) == 0x8)     // if weekday nibble has the wildcard value 0x8 (workdays)
-    if (weekday() >= 2 and weekday() <= 6)   // and we have a working day today...
-    {
-      Mask = 0xffffffff  ^ (0xFUL << (16));  // Mask to wipe nibble position.
-      clockEvent &= Mask;                    // clear nibble
-      clockEvent |= (0x8UL << (16));         // fill with wildcard value 0x8
-    }
-
-  if (((clockSet >> (16)) & 0xf) == 0x9)     // if weekday nibble has the wildcard value 0x9 (weekends)
-    if (weekday() == 1 or weekday() == 7)    // and we have a weekend day today...
-    {
-      Mask = 0xffffffff  ^ (0xFUL << (16));  // Mask to wipe nibble position.
-      clockEvent &= Mask;                    // clear nibble
-      clockEvent |= (0x9UL << (16));         // fill with wildcard value 0x9
-    }
-
-  if (clockEvent == clockSet)
-    return true;
-  return false;
-}
-
-
-/********************************************************************************************\
-  Parse string template
-  \*********************************************************************************************/
-
-String parseTemplate(String &tmpString, byte lineSize)
-{
-  String newString = "";
-  String tmpStringMid = "";
-
-  // replace task template variables
-  int leftBracketIndex = tmpString.indexOf('[');
-  if (leftBracketIndex == -1)
-    newString = tmpString;
-  else
-  {
-    byte count = 0;
-    byte currentTaskIndex = ExtraTaskSettings.TaskIndex;
-    while (leftBracketIndex >= 0 && count < 10 - 1)
-    {
-      newString += tmpString.substring(0, leftBracketIndex);
-      tmpString = tmpString.substring(leftBracketIndex + 1);
-      int rightBracketIndex = tmpString.indexOf(']');
-      if (rightBracketIndex)
-      {
-        tmpStringMid = tmpString.substring(0, rightBracketIndex);
-        tmpString = tmpString.substring(rightBracketIndex + 1);
-        int hashtagIndex = tmpStringMid.indexOf('#');
-        String deviceName = tmpStringMid.substring(0, hashtagIndex);
-        String valueName = tmpStringMid.substring(hashtagIndex + 1);
-        String valueFormat = "";
-        hashtagIndex = valueName.indexOf('#');
-        if (hashtagIndex >= 0)
-        {
-          valueFormat = valueName.substring(hashtagIndex + 1);
-          valueName = valueName.substring(0, hashtagIndex);
-        }
-        for (byte y = 0; y < TASKS_MAX; y++)
-        {
-          LoadTaskSettings(y);
-          if (ExtraTaskSettings.TaskDeviceName[0] != 0)
-          {
-            if (deviceName.equalsIgnoreCase(ExtraTaskSettings.TaskDeviceName))
-            {
-              boolean match = false;
-              for (byte z = 0; z < VARS_PER_TASK; z++)
-                if (valueName.equalsIgnoreCase(ExtraTaskSettings.TaskDeviceValueNames[z]))
-                {
-                  // here we know the task and value, so find the uservar
-                  match = true;
-                  String value = "";
-                  byte DeviceIndex = getDeviceIndex(Settings.TaskDeviceNumber[y]);
-                  if (Device[DeviceIndex].VType == SENSOR_TYPE_LONG)
-                    value = (unsigned long)UserVar[y * VARS_PER_TASK + z] + ((unsigned long)UserVar[y * VARS_PER_TASK + z + 1] << 16);
-                  else
-                    value = toString(UserVar[y * VARS_PER_TASK + z], ExtraTaskSettings.TaskDeviceValueDecimals[z]);
-
-                  if (valueFormat == "R")
-                  {
-                    int filler = lineSize - newString.length() - value.length() - tmpString.length() ;
-                    for (byte f = 0; f < filler; f++)
-                      newString += " ";
-                  }
-                  newString += String(value);
-                  break;
-                }
-              if (!match) // try if this is a get config request
-              {
-                struct EventStruct TempEvent;
-                TempEvent.TaskIndex = y;
-                String tmpName = valueName;
-                if (PluginCall(PLUGIN_GET_CONFIG, &TempEvent, tmpName))
-                  newString += tmpName;
-              }
-              break;
-            }
-          }
-        }
-      }
-      leftBracketIndex = tmpString.indexOf('[');
-      count++;
-    }
-    newString += tmpString;
-    LoadTaskSettings(currentTaskIndex);
-  }
-
-  // replace other system variables like %sysname%, %systime%, %ip%
-  newString.replace(F("%sysname%"), Settings.Name);
-
-  newString.replace(F("%systime%"), getTimeString(':'));
-
-  newString.replace(F("%uptime%"), String(wdcounter / 2));
-
-#if FEATURE_ADC_VCC
-  newString.replace(F("%vcc%"), String(vcc));
-#endif
-
-  IPAddress ip = WiFi.localIP();
-  char strIP[20];
-  sprintf_P(strIP, PSTR("%u.%u.%u.%u"), ip[0], ip[1], ip[2], ip[3]);
-  newString.replace(F("%ip%"), strIP);
-
-  newString.replace("%sysload%", String(100 - (100 * loopCounterLast / loopCounterMax)));
-
-  // padding spaces
-  while (newString.length() < lineSize)
-    newString += " ";
-
-  return newString;
-}
-
-
-/********************************************************************************************\
-  Calculate function for simple expressions
-  \*********************************************************************************************/
-#define CALCULATE_OK                            0
-#define CALCULATE_ERROR_STACK_OVERFLOW          1
-#define CALCULATE_ERROR_BAD_OPERATOR            2
-#define CALCULATE_ERROR_PARENTHESES_MISMATCHED  3
-#define CALCULATE_ERROR_UNKNOWN_TOKEN           4
-#define STACK_SIZE 10 // was 50
-#define TOKEN_MAX 20
-
-float globalstack[STACK_SIZE];
-float *sp = globalstack - 1;
-float *sp_max = &globalstack[STACK_SIZE - 1];
-
-#define is_operator(c)  (c == '+' || c == '-' || c == '*' || c == '/' || c == '^')
-
-int push(float value)
-{
-  if (sp != sp_max) // Full
-  {
-    *(++sp) = value;
-    return 0;
-  }
-  else
-    return CALCULATE_ERROR_STACK_OVERFLOW;
-}
-
-float pop()
-{
-  if (sp != (globalstack - 1)) // empty
-    return *(sp--);
-}
-
-float apply_operator(char op, float first, float second)
-{
-  switch (op)
-  {
-    case '+':
-      return first + second;
-    case '-':
-      return first - second;
-    case '*':
-      return first * second;
-    case '/':
-      return first / second;
-    case '^':
-      return pow(first, second);
-    default:
-      return 0;
-  }
-}
-
-char *next_token(char *linep)
-{
-  while (isspace(*(linep++)));
-  while (*linep && !isspace(*(linep++)));
-  return linep;
-}
-
-int RPNCalculate(char* token)
-{
-  if (token[0] == 0)
-    return 0; // geen moeite doen voor een lege string
-
-  if (is_operator(token[0]))
-  {
-    float second = pop();
-    float first = pop();
-
-    if (push(apply_operator(token[0], first, second)))
-      return CALCULATE_ERROR_STACK_OVERFLOW;
-  }
-  else // Als er nog een is, dan deze ophalen
-    if (push(atof(token))) // is het een waarde, dan op de stack plaatsen
-      return CALCULATE_ERROR_STACK_OVERFLOW;
-
-  return 0;
-}
-
-// operators
-// precedence   operators         associativity
-// 3            !                 right to left
-// 2            * / %             left to right
-// 1            + - ^             left to right
-int op_preced(const char c)
-{
-  switch (c)
-  {
-    case '^':
-      return 3;
-    case '*':
-    case '/':
-      return 2;
-    case '+':
-    case '-':
-      return 1;
-  }
-  return 0;
-}
-
-bool op_left_assoc(const char c)
-{
-  switch (c)
-  {
-    case '^':
-    case '*':
-    case '/':
-    case '+':
-    case '-':
-      return true;     // left to right
-      //case '!': return false;    // right to left
-  }
-  return false;
-}
-
-unsigned int op_arg_count(const char c)
-{
-  switch (c)
-  {
-    case '^':
-    case '*':
-    case '/':
-    case '+':
-    case '-':
-      return 2;
-      //case '!': return 1;
-  }
-  return 0;
-}
-
-
-int Calculate(const char *input, float* result)
-{
-  const char *strpos = input, *strend = input + strlen(input);
-  char token[25];
-  char c, *TokenPos = token;
-  char stack[32];       // operator stack
-  unsigned int sl = 0;  // stack length
-  char     sc;          // used for record stack element
-  int error = 0;
-
-  //*sp=0; // bug, it stops calculating after 50 times
-  sp = globalstack - 1;
-
-  while (strpos < strend)
-  {
-    // read one token from the input stream
-    c = *strpos;
-    if (c != ' ')
-    {
-      // If the token is a number (identifier), then add it to the token queue.
-      if ((c >= '0' && c <= '9') || c == '.')
-      {
-        *TokenPos = c;
-        ++TokenPos;
-      }
-
-      // If the token is an operator, op1, then:
-      else if (is_operator(c))
-      {
-        *(TokenPos) = 0;
-        error = RPNCalculate(token);
-        TokenPos = token;
-        if (error)return error;
-        while (sl > 0)
-        {
-          sc = stack[sl - 1];
-          // While there is an operator token, op2, at the top of the stack
-          // op1 is left-associative and its precedence is less than or equal to that of op2,
-          // or op1 has precedence less than that of op2,
-          // The differing operator priority decides pop / push
-          // If 2 operators have equal priority then associativity decides.
-          if (is_operator(sc) && ((op_left_assoc(c) && (op_preced(c) <= op_preced(sc))) || (op_preced(c) < op_preced(sc))))
-          {
-            // Pop op2 off the stack, onto the token queue;
-            *TokenPos = sc;
-            ++TokenPos;
-            *(TokenPos) = 0;
-            error = RPNCalculate(token);
-            TokenPos = token;
-            if (error)return error;
-            sl--;
-          }
-          else
-            break;
-        }
-        // push op1 onto the stack.
-        stack[sl] = c;
-        ++sl;
-      }
-      // If the token is a left parenthesis, then push it onto the stack.
-      else if (c == '(')
-      {
-        stack[sl] = c;
-        ++sl;
-      }
-      // If the token is a right parenthesis:
-      else if (c == ')')
-      {
-        bool pe = false;
-        // Until the token at the top of the stack is a left parenthesis,
-        // pop operators off the stack onto the token queue
-        while (sl > 0)
-        {
-          *(TokenPos) = 0;
-          error = RPNCalculate(token);
-          TokenPos = token;
-          if (error)return error;
-          sc = stack[sl - 1];
-          if (sc == '(')
-          {
-            pe = true;
-            break;
-          }
-          else
-          {
-            *TokenPos = sc;
-            ++TokenPos;
-            sl--;
-          }
-        }
-        // If the stack runs out without finding a left parenthesis, then there are mismatched parentheses.
-        if (!pe)
-          return CALCULATE_ERROR_PARENTHESES_MISMATCHED;
-
-        // Pop the left parenthesis from the stack, but not onto the token queue.
-        sl--;
-
-        // If the token at the top of the stack is a function token, pop it onto the token queue.
-        if (sl > 0)
-          sc = stack[sl - 1];
-
-      }
-      else
-        return CALCULATE_ERROR_UNKNOWN_TOKEN;
-    }
-    ++strpos;
-  }
-  // When there are no more tokens to read:
-  // While there are still operator tokens in the stack:
-  while (sl > 0)
-  {
-    sc = stack[sl - 1];
-    if (sc == '(' || sc == ')')
-      return CALCULATE_ERROR_PARENTHESES_MISMATCHED;
-
-    *(TokenPos) = 0;
-    error = RPNCalculate(token);
-    TokenPos = token;
-    if (error)return error;
-    *TokenPos = sc;
-    ++TokenPos;
-    --sl;
-  }
-
-  *(TokenPos) = 0;
-  error = RPNCalculate(token);
-  TokenPos = token;
-  if (error)
-  {
-    *result = 0;
-    return error;
-  }
-  *result = *sp;
-  return CALCULATE_OK;
-}
-
-
-/********************************************************************************************\
-  Time stuff
-  \*********************************************************************************************/
-#define SECS_PER_MIN  (60UL)
-#define SECS_PER_HOUR (3600UL)
-#define SECS_PER_DAY  (SECS_PER_HOUR * 24UL)
-#define DAYS_PER_WEEK (7UL)
-#define SECS_PER_WEEK (SECS_PER_DAY * DAYS_PER_WEEK)
-#define SECS_PER_YEAR (SECS_PER_WEEK * 52UL)
-#define SECS_YR_2000  (946684800UL) // the time at the start of y2k
-#define LEAP_YEAR(Y)     ( ((1970+Y)>0) && !((1970+Y)%4) && ( ((1970+Y)%100) || !((1970+Y)%400) ) )
-
-struct  timeStruct {
-  uint8_t Second;
-  uint8_t Minute;
-  uint8_t Hour;
-  uint8_t Wday;   // day of week, sunday is day 1
-  uint8_t Day;
-  uint8_t Month;
-  uint8_t Year;   // offset from 1970;
-} tm;
-
-uint32_t syncInterval = 3600;  // time sync will be attempted after this many seconds
-uint32_t sysTime = 0;
-uint32_t prevMillis = 0;
-uint32_t nextSyncTime = 0;
-
-byte PrevMinutes = 0;
-
-void breakTime(unsigned long timeInput, struct timeStruct &tm) {
-  uint8_t year;
-  uint8_t month, monthLength;
-  uint32_t time;
-  unsigned long days;
-  const uint8_t monthDays[] = {31, 28, 31, 30, 31, 30, 31, 31, 30, 31, 30, 31};
-
-  time = (uint32_t)timeInput;
-  tm.Second = time % 60;
-  time /= 60; // now it is minutes
-  tm.Minute = time % 60;
-  time /= 60; // now it is hours
-  tm.Hour = time % 24;
-  time /= 24; // now it is days
-  tm.Wday = ((time + 4) % 7) + 1;  // Sunday is day 1
-
-  year = 0;
-  days = 0;
-  while ((unsigned)(days += (LEAP_YEAR(year) ? 366 : 365)) <= time) {
-    year++;
-  }
-  tm.Year = year; // year is offset from 1970
-
-  days -= LEAP_YEAR(year) ? 366 : 365;
-  time  -= days; // now it is days in this year, starting at 0
-
-  days = 0;
-  month = 0;
-  monthLength = 0;
-  for (month = 0; month < 12; month++) {
-    if (month == 1) { // february
-      if (LEAP_YEAR(year)) {
-        monthLength = 29;
-      } else {
-        monthLength = 28;
-      }
-    } else {
-      monthLength = monthDays[month];
-    }
-
-    if (time >= monthLength) {
-      time -= monthLength;
-    } else {
-      break;
-    }
-  }
-  tm.Month = month + 1;  // jan is month 1
-  tm.Day = time + 1;     // day of month
-}
-
-void setTime(unsigned long t) {
-  sysTime = (uint32_t)t;
-  nextSyncTime = (uint32_t)t + syncInterval;
-  prevMillis = millis();  // restart counting from now (thanks to Korman for this fix)
-}
-
-unsigned long now() {
-  // calculate number of seconds passed since last call to now()
-  while (millis() - prevMillis >= 1000) {
-    // millis() and prevMillis are both unsigned ints thus the subtraction will always be the absolute value of the difference
-    sysTime++;
-    prevMillis += 1000;
-  }
-  if (nextSyncTime <= sysTime) {
-    unsigned long  t = getNtpTime();
-    if (t != 0) {
-      if (Settings.DST)
-        t += SECS_PER_HOUR; // add one hour if DST active
-      setTime(t);
-    } else {
-      nextSyncTime = sysTime + syncInterval;
-    }
-  }
-  breakTime(sysTime, tm);
-  return (unsigned long)sysTime;
-}
-
-int year()
-{
-  return 1970 + tm.Year;
-}
-
-byte month()
-{
-	return tm.Month;
-}
-
-byte day()
-{
-	return tm.Day;
-}
-
-
-byte hour()
-{
-  return tm.Hour;
-}
-
-byte minute()
-{
-  return tm.Minute;
-}
-
-byte second()
-{
-	return tm.Second;
-}
-
-int weekday()
-{
-  return tm.Wday;
-}
-
-void initTime()
-{
-  nextSyncTime = 0;
-  now();
-}
-
-void checkTime()
-{
-  now();
-  if (tm.Minute != PrevMinutes)
-  {
-    PluginCall(PLUGIN_CLOCK_IN, 0, dummyString);
-    PrevMinutes = tm.Minute;
-    if (Settings.UseRules)
-    {
-      String weekDays = F("AllSunMonTueWedThuFriSat");
-      String event = F("Clock#Time=");
-      event += weekDays.substring(weekday() * 3, weekday() * 3 + 3);
-      event += ",";
-      if (hour() < 10)
-        event += "0";
-      event += hour();
-      event += ":";
-      if (minute() < 10)
-        event += "0";
-      event += minute();
-      rulesProcessing(event);
-    }
-  }
-}
-
-
-unsigned long getNtpTime()
-{
-  WiFiUDP udp;
-  udp.begin(123);
-  for (byte x = 1; x < 4; x++)
-  {
-    String log = F("NTP  : NTP sync request:");
-    log += x;
-    addLog(LOG_LEVEL_DEBUG_MORE, log);
-
-    const int NTP_PACKET_SIZE = 48; // NTP time is in the first 48 bytes of message
-    byte packetBuffer[NTP_PACKET_SIZE]; //buffer to hold incoming & outgoing packets
-
-    IPAddress timeServerIP;
-    const char* ntpServerName = "pool.ntp.org";
-
-    if (Settings.NTPHost[0] != 0)
-      WiFi.hostByName(Settings.NTPHost, timeServerIP);
-    else
-      WiFi.hostByName(ntpServerName, timeServerIP);
-
-    char host[20];
-    sprintf_P(host, PSTR("%u.%u.%u.%u"), timeServerIP[0], timeServerIP[1], timeServerIP[2], timeServerIP[3]);
-    log = F("NTP  : NTP send to ");
-    log += host;
-    addLog(LOG_LEVEL_DEBUG_MORE, log);
-
-    while (udp.parsePacket() > 0) ; // discard any previously received packets
-
-    memset(packetBuffer, 0, NTP_PACKET_SIZE);
-    packetBuffer[0] = 0b11100011;   // LI, Version, Mode
-    packetBuffer[1] = 0;     // Stratum, or type of clock
-    packetBuffer[2] = 6;     // Polling Interval
-    packetBuffer[3] = 0xEC;  // Peer Clock Precision
-    packetBuffer[12]  = 49;
-    packetBuffer[13]  = 0x4E;
-    packetBuffer[14]  = 49;
-    packetBuffer[15]  = 52;
-    udp.beginPacket(timeServerIP, 123); //NTP requests are to port 123
-    udp.write(packetBuffer, NTP_PACKET_SIZE);
-    udp.endPacket();
-
-    uint32_t beginWait = millis();
-    while (millis() - beginWait < 1000) {
-      int size = udp.parsePacket();
-      if (size >= NTP_PACKET_SIZE) {
-        udp.read(packetBuffer, NTP_PACKET_SIZE);  // read packet into the buffer
-        unsigned long secsSince1900;
-        // convert four bytes starting at location 40 to a long integer
-        secsSince1900 =  (unsigned long)packetBuffer[40] << 24;
-        secsSince1900 |= (unsigned long)packetBuffer[41] << 16;
-        secsSince1900 |= (unsigned long)packetBuffer[42] << 8;
-        secsSince1900 |= (unsigned long)packetBuffer[43];
-        log = F("NTP  : NTP replied: ");
-        log += millis() - beginWait;
-        log += F(" mSec");
-        addLog(LOG_LEVEL_DEBUG_MORE, log);
-        return secsSince1900 - 2208988800UL + Settings.TimeZone * SECS_PER_MIN;
-      }
-    }
-    log = F("NTP  : No reply");
-    addLog(LOG_LEVEL_DEBUG_MORE, log);
-  }
-  return 0;
-}
-
-
-/********************************************************************************************\
-  Rules processing
-  \*********************************************************************************************/
-void rulesProcessing(String& event)
-{
-  unsigned long timer = millis();
-  String log = "";
-
-  log = F("EVENT: ");
-  log += event;
-  addLog(LOG_LEVEL_INFO, log);
-
-  for (byte x = 1; x < RULESETS_MAX + 1; x++)
-  {
-    String fileName = F("rules");
-    fileName += x;
-    fileName += F(".txt");
-    if (SPIFFS.exists(fileName))
-      rulesProcessingFile(fileName, event);
-  }
-
-  log = F("EVENT: Processing time:");
-  log += millis() - timer;
-  log += F(" milliSeconds");
-  addLog(LOG_LEVEL_DEBUG, log);
-
-}
-
-/********************************************************************************************\
-  Rules processing
-  \*********************************************************************************************/
-void rulesProcessingFile(String fileName, String& event)
-{
-  fs::File f = SPIFFS.open(fileName, "r+");
-  if (!f)
-    return;
-
-  static byte nestingLevel;
-  char data = 0;
-  String log = "";
-
-  nestingLevel++;
-  if (nestingLevel > RULES_MAX_NESTING_LEVEL)
-  {
-    log = F("EVENT: Error: Nesting level exceeded!");
-    addLog(LOG_LEVEL_ERROR, log);
-    nestingLevel--;
-    return;
-  }
-
-
-  int pos = 0;
-  String line = "";
-  boolean match = false;
-  boolean codeBlock = false;
-  boolean isCommand = false;
-  boolean conditional = false;
-  boolean condition = false;
-  boolean ifBranche = false;
-
-  while (f.available())
-  {
-    data = f.read();
-    if (data != 10)
-      line += data;
-
-    if (data == 10)    // if line complete, parse this rule
-    {
-      line.replace("\r", "");
-      if (line.substring(0, 2) != "//" && line.length() > 0)
-      {
-        isCommand = true;
-
-        int comment = line.indexOf("//");
-        if (comment > 0)
-          line = line.substring(0, comment);
-
-        line = parseTemplate(line, line.length());
-        line.trim();
-
-        String lineOrg = line; // store original line for future use
-        line.toLowerCase(); // convert all to lower case to make checks easier
-
-        String eventTrigger = "";
-        String action = "";
-
-        if (!codeBlock)  // do not check "on" rules if a block of actions is to be processed
-        {
-          if (line.startsWith("on "))
-          {
-            line = line.substring(3);
-            int split = line.indexOf(" do");
-            if (split != -1)
-            {
-              eventTrigger = line.substring(0, split);
-              action = lineOrg.substring(split + 7);
-              action.trim();
-            }
-            if (eventTrigger == "*") // wildcard, always process
-              match = true;
-            else
-              match = ruleMatch(event, eventTrigger);
-            if (action.length() > 0) // single on/do/action line, no block
-            {
-              isCommand = true;
-              codeBlock = false;
-            }
-            else
-            {
-              isCommand = false;
-              codeBlock = true;
-            }
-          }
-        }
-        else
-        {
-          action = lineOrg;
-        }
-
-        String lcAction = action;
-        lcAction.toLowerCase();
-        if (lcAction == "endon") // Check if action block has ended, then we will wait for a new "on" rule
-        {
-          isCommand = false;
-          codeBlock = false;
-        }
-
-        if (match) // rule matched for one action or a block of actions
-        {
-          int split = lcAction.indexOf("if "); // check for optional "if" condition
-          if (split != -1)
-          {
-            conditional = true;
-            String check = lcAction.substring(split + 3);
-            condition = conditionMatch(check);
-            ifBranche = true;
-            isCommand = false;
-          }
-
-          if (lcAction == "else") // in case of an "else" block of actions, set ifBranche to false
-          {
-            ifBranche = false;
-            isCommand = false;
-          }
-
-          if (lcAction == "endif") // conditional block ends here
-          {
-            conditional = false;
-            isCommand = false;
-          }
-
-          // process the action if it's a command and unconditional, or conditional and the condition matches the if or else block.
-          if (isCommand && ((!conditional) || (conditional && (condition == ifBranche))))
-          {
-            int equalsPos = event.indexOf("=");
-            if (equalsPos > 0)
-            {
-              String tmpString = event.substring(equalsPos + 1);
-              action.replace(F("%eventvalue%"), tmpString); // substitute %eventvalue% in actions with the actual value from the event
-            }
-            log = F("ACT  : ");
-            log += action;
-            addLog(LOG_LEVEL_INFO, log);
-
-            struct EventStruct TempEvent;
-            parseCommandString(&TempEvent, action);
-            yield();
-            if (!PluginCall(PLUGIN_WRITE, &TempEvent, action))
-              ExecuteCommand(VALUE_SOURCE_SYSTEM, action.c_str());
-            yield();
-          }
-        }
-      }
-
-      line = "";
-    }
-    //pos++;
-  }
-
-  nestingLevel--;
-
-}
-
-
-/********************************************************************************************\
-  Check if an event matches to a given rule
-  \*********************************************************************************************/
-boolean ruleMatch(String& event, String& rule)
-{
-  boolean match = false;
-  String tmpEvent = event;
-  String tmpRule = rule;
-
-  // Special handling of literal string events, they should start with '!'
-  if (event.charAt(0) == '!')
-  {
-    int pos = rule.indexOf('#');
-    if (pos == -1) // no # sign in rule, use 'wildcard' match...
-      tmpEvent = event.substring(0,rule.length());
-
-    if (tmpEvent.equalsIgnoreCase(rule))
-      return true;
-    else
-      return false;
-  }
-
-  if (event.startsWith("Clock#Time")) // clock events need different handling...
-  {
-    int pos1 = event.indexOf("=");
-    int pos2 = rule.indexOf("=");
-    if (pos1 > 0 && pos2 > 0)
-    {
-      tmpEvent = event.substring(0, pos1);
-      tmpRule  = rule.substring(0, pos2);
-      if (tmpRule.equalsIgnoreCase(tmpEvent)) // if this is a clock rule
-      {
-        tmpEvent = event.substring(pos1 + 1);
-        tmpRule  = rule.substring(pos2 + 1);
-        unsigned long clockEvent = string2TimeLong(tmpEvent);
-        unsigned long clockSet = string2TimeLong(tmpRule);
-        if (matchClockEvent(clockEvent, clockSet))
-          return true;
-        else
-          return false;
-      }
-    }
-  }
-
-
-  // parse event into verb and value
-  float value = 0;
-  int pos = event.indexOf("=");
-  if (pos)
-  {
-    tmpEvent = event.substring(pos + 1);
-    value = tmpEvent.toFloat();
-    tmpEvent = event.substring(0, pos);
-  }
-
-  // parse rule
-  int comparePos = 0;
-  char compare = ' ';
-  comparePos = rule.indexOf(">");
-  if (comparePos > 0)
-  {
-    compare = '>';
-  }
-  else
-  {
-    comparePos = rule.indexOf("<");
-    if (comparePos > 0)
-    {
-      compare = '<';
-    }
-    else
-    {
-      comparePos = rule.indexOf("=");
-      if (comparePos > 0)
-      {
-        compare = '=';
-      }
-    }
-  }
-
-  float ruleValue = 0;
-
-  if (comparePos > 0)
-  {
-    tmpRule = rule.substring(comparePos + 1);
-    ruleValue = tmpRule.toFloat();
-    tmpRule = rule.substring(0, comparePos);
-  }
-
-  switch (compare)
-  {
-    case '>':
-      if (tmpRule.equalsIgnoreCase(tmpEvent) && value > ruleValue)
-        match = true;
-      break;
-
-    case '<':
-      if (tmpRule.equalsIgnoreCase(tmpEvent) && value < ruleValue)
-        match = true;
-      break;
-
-    case '=':
-      if (tmpRule.equalsIgnoreCase(tmpEvent) && value == ruleValue)
-        match = true;
-      break;
-
-    case ' ':
-      if (tmpRule.equalsIgnoreCase(tmpEvent))
-        match = true;
-      break;
-  }
-
-  return match;
-}
-
-
-/********************************************************************************************\
-  Check expression
-  \*********************************************************************************************/
-boolean conditionMatch(String& check)
-{
-  boolean match = false;
-
-  int comparePos = 0;
-  char compare = ' ';
-  comparePos = check.indexOf(">");
-  if (comparePos > 0)
-  {
-    compare = '>';
-  }
-  else
-  {
-    comparePos = check.indexOf("<");
-    if (comparePos > 0)
-    {
-      compare = '<';
-    }
-    else
-    {
-      comparePos = check.indexOf("=");
-      if (comparePos > 0)
-      {
-        compare = '=';
-      }
-    }
-  }
-
-  float Value1 = 0;
-  float Value2 = 0;
-
-  if (comparePos > 0)
-  {
-    String tmpCheck = check.substring(comparePos + 1);
-    Value2 = tmpCheck.toFloat();
-    tmpCheck = check.substring(0, comparePos);
-    Value1 = tmpCheck.toFloat();
-  }
-  else
-    return false;
-
-  switch (compare)
-  {
-    case '>':
-      if (Value1 > Value2)
-        match = true;
-      break;
-
-    case '<':
-      if (Value1 < Value2)
-        match = true;
-      break;
-
-    case '=':
-      if (Value1 == Value2)
-        match = true;
-      break;
-  }
-  return match;
-}
-
-
-/********************************************************************************************\
-  Check rule timers
-  \*********************************************************************************************/
-void rulesTimers()
-{
-  for (byte x = 0; x < RULES_TIMER_MAX; x++)
-  {
-    if (RulesTimer[x] != 0L) // timer active?
-    {
-      if (RulesTimer[x] <= millis()) // timer finished?
-      {
-        RulesTimer[x] = 0L; // turn off this timer
-        String event = F("Rules#Timer=");
-        event += x + 1;
-        rulesProcessing(event);
-      }
-    }
-  }
-}
-
-
-/********************************************************************************************\
-  Generate rule events based on task refresh
-  \*********************************************************************************************/
-
-void createRuleEvents(byte TaskIndex)
-{
-  LoadTaskSettings(TaskIndex);
-  byte BaseVarIndex = TaskIndex * VARS_PER_TASK;
-  byte DeviceIndex = getDeviceIndex(Settings.TaskDeviceNumber[TaskIndex]);
-  byte sensorType = Device[DeviceIndex].VType;
-  for (byte varNr = 0; varNr < Device[DeviceIndex].ValueCount; varNr++)
-  {
-    String eventString = ExtraTaskSettings.TaskDeviceName;
-    eventString += F("#");
-    eventString += ExtraTaskSettings.TaskDeviceValueNames[varNr];
-    eventString += F("=");
-
-    if (sensorType == SENSOR_TYPE_LONG)
-      eventString += (unsigned long)UserVar[BaseVarIndex] + ((unsigned long)UserVar[BaseVarIndex + 1] << 16);
-    else
-      eventString += UserVar[BaseVarIndex + varNr];
-
-    rulesProcessing(eventString);
-  }
-}
-
-
-void SendValueLogger(byte TaskIndex)
-{
-  String logger;
-
-  LoadTaskSettings(TaskIndex);
-  byte BaseVarIndex = TaskIndex * VARS_PER_TASK;
-  byte DeviceIndex = getDeviceIndex(Settings.TaskDeviceNumber[TaskIndex]);
-  byte sensorType = Device[DeviceIndex].VType;
-  for (byte varNr = 0; varNr < Device[DeviceIndex].ValueCount; varNr++)
-  {
-    logger += getDateString('-');
-    logger += F(" ");
-    logger += getTimeString(':');
-    logger += F(",");
-    logger += Settings.Unit;
-    logger += F(",");
-    logger += ExtraTaskSettings.TaskDeviceName;
-    logger += F(",");
-    logger += ExtraTaskSettings.TaskDeviceValueNames[varNr];
-    logger += F(",");
-
-    if (sensorType == SENSOR_TYPE_LONG)
-      logger += (unsigned long)UserVar[BaseVarIndex] + ((unsigned long)UserVar[BaseVarIndex + 1] << 16);
-    else
-      logger += String(UserVar[BaseVarIndex + varNr], ExtraTaskSettings.TaskDeviceValueDecimals[varNr]);
-    logger += F("\r\n");
-  }
-
-  addLog(LOG_LEVEL_DEBUG, logger);
-
-  String filename = F("VALUES.CSV");
-  File logFile = SD.open(filename, FILE_WRITE);
-  if (logFile)
-    logFile.print(logger);
-  logFile.close();
-}
-
-
-void checkRAM( const __FlashStringHelper* flashString)
-{
-  uint16_t freeRAM = FreeMem();
-
-  if (freeRAM < lowestRAM)
-  {
-    lowestRAM = freeRAM;
-    lowestRAMfunction = flashString;
-  }
-}
-
-#ifdef PLUGIN_BUILD_TESTING
-
-#define isdigit(n) (n >= '0' && n <= '9')
-
-/********************************************************************************************\
-  Generate a tone of specified frequency on pin
-  \*********************************************************************************************/
-void tone(uint8_t _pin, unsigned int frequency, unsigned long duration) {
-  analogWriteFreq(frequency);
-  //NOTE: analogwrite reserves IRAM and uninitalized ram.
-  analogWrite(_pin,100);
-  delay(duration);
-  analogWrite(_pin,0);
-}
-
-/********************************************************************************************\
-  Play RTTTL string on specified pin
-  \*********************************************************************************************/
-void play_rtttl(uint8_t _pin, char *p )
-{
-  #define OCTAVE_OFFSET 0
-  // Absolutely no error checking in here
-
-  int notes[] = { 0,
-    262, 277, 294, 311, 330, 349, 370, 392, 415, 440, 466, 494,
-    523, 554, 587, 622, 659, 698, 740, 784, 831, 880, 932, 988,
-    1047, 1109, 1175, 1245, 1319, 1397, 1480, 1568, 1661, 1760, 1865, 1976,
-    2093, 2217, 2349, 2489, 2637, 2794, 2960, 3136, 3322, 3520, 3729, 3951
-  };
-
-
-
-  byte default_dur = 4;
-  byte default_oct = 6;
-  int bpm = 63;
-  int num;
-  long wholenote;
-  long duration;
-  byte note;
-  byte scale;
-
-  // format: d=N,o=N,b=NNN:
-  // find the start (skip name, etc)
-
-  while(*p != ':') p++;    // ignore name
-  p++;                     // skip ':'
-
-  // get default duration
-  if(*p == 'd')
-  {
-    p++; p++;              // skip "d="
-    num = 0;
-    while(isdigit(*p))
-    {
-      num = (num * 10) + (*p++ - '0');
-    }
-    if(num > 0) default_dur = num;
-    p++;                   // skip comma
-  }
-
-  // get default octave
-  if(*p == 'o')
-  {
-    p++; p++;              // skip "o="
-    num = *p++ - '0';
-    if(num >= 3 && num <=7) default_oct = num;
-    p++;                   // skip comma
-  }
-
-  // get BPM
-  if(*p == 'b')
-  {
-    p++; p++;              // skip "b="
-    num = 0;
-    while(isdigit(*p))
-    {
-      num = (num * 10) + (*p++ - '0');
-    }
-    bpm = num;
-    p++;                   // skip colon
-  }
-
-  // BPM usually expresses the number of quarter notes per minute
-  wholenote = (60 * 1000L / bpm) * 4;  // this is the time for whole note (in milliseconds)
-
-  // now begin note loop
-  while(*p)
-  {
-    // first, get note duration, if available
-    num = 0;
-    while(isdigit(*p))
-    {
-      num = (num * 10) + (*p++ - '0');
-    }
-
-    if (num) duration = wholenote / num;
-    else duration = wholenote / default_dur;  // we will need to check if we are a dotted note after
-
-    // now get the note
-    note = 0;
-
-    switch(*p)
-    {
-      case 'c':
-        note = 1;
-        break;
-      case 'd':
-        note = 3;
-        break;
-      case 'e':
-        note = 5;
-        break;
-      case 'f':
-        note = 6;
-        break;
-      case 'g':
-        note = 8;
-        break;
-      case 'a':
-        note = 10;
-        break;
-      case 'b':
-        note = 12;
-        break;
-      case 'p':
-      default:
-        note = 0;
-    }
-    p++;
-
-    // now, get optional '#' sharp
-    if(*p == '#')
-    {
-      note++;
-      p++;
-    }
-
-    // now, get optional '.' dotted note
-    if(*p == '.')
-    {
-      duration += duration/2;
-      p++;
-    }
-
-    // now, get scale
-    if(isdigit(*p))
-    {
-      scale = *p - '0';
-      p++;
-    }
-    else
-    {
-      scale = default_oct;
-    }
-
-    scale += OCTAVE_OFFSET;
-
-    if(*p == ',')
-      p++;       // skip comma for next note (or we may be at the end)
-
-    // now play the note
-    if(note)
-    {
-      tone(_pin, notes[(scale - 4) * 12 + note], duration);
-    }
-    else
-    {
-      delay(duration/10);
-    }
-  }
-}
-
-#endif
-
-
-#ifdef FEATURE_ARDUINO_OTA
-/********************************************************************************************\
-  Allow updating via the Arduino OTA-protocol. (this allows you to upload directly from platformio)
-  \*********************************************************************************************/
-
-void ArduinoOTAInit()
-{
-  // Default port is 8266
-  ArduinoOTA.setPort(8266);
-	ArduinoOTA.setHostname(Settings.Name);
-
-  if (SecuritySettings.Password[0]!=0)
-    ArduinoOTA.setPassword(SecuritySettings.Password);
-
-  ArduinoOTA.onStart([]() {
-      Serial.println(F("OTA  : Start upload"));
-      SPIFFS.end(); //important, otherwise it fails
-  });
-
-  ArduinoOTA.onEnd([]() {
-      Serial.println(F("\nOTA  : End"));
-      //"dangerous": if you reset during flash you have to reflash via serial
-      //so dont touch device until restart is complete
-      Serial.println(F("\nOTA  : DO NOT RESET OR POWER OFF UNTIL BOOT+FLASH IS COMPLETE."));
-      delay(100);
-      ESP.reset();
-  });
-  ArduinoOTA.onProgress([](unsigned int progress, unsigned int total) {
-
-      Serial.printf("OTA  : Progress %u%%\r", (progress / (total / 100)));
-  });
-
-  ArduinoOTA.onError([](ota_error_t error) {
-      Serial.print(F("\nOTA  : Error (will reboot): "));
-      if (error == OTA_AUTH_ERROR) Serial.println(F("Auth Failed"));
-      else if (error == OTA_BEGIN_ERROR) Serial.println(F("Begin Failed"));
-      else if (error == OTA_CONNECT_ERROR) Serial.println(F("Connect Failed"));
-      else if (error == OTA_RECEIVE_ERROR) Serial.println(F("Receive Failed"));
-      else if (error == OTA_END_ERROR) Serial.println(F("End Failed"));
-
-      delay(100);
-      ESP.reset();
-  });
-  ArduinoOTA.begin();
-
-  String log = F("OTA  : Arduino OTA enabled on port 8266");
-  addLog(LOG_LEVEL_INFO, log);
-
-}
-
-#endif
-
-String getBearing(int degrees)
-{
-  const char* bearing[] = {
-    PSTR("N"),
-    PSTR("NNE"),
-    PSTR("NE"),
-    PSTR("ENE"),
-    PSTR("E"),
-    PSTR("ESE"),
-    PSTR("SE"),
-    PSTR("SSE"),
-    PSTR("S"),
-    PSTR("SSW"),
-    PSTR("SW"),
-    PSTR("WSW"),
-    PSTR("W"),
-    PSTR("WNW"),
-    PSTR("NW"),
-    PSTR("NNW")
-  };
-
-    return(bearing[int(degrees/22.5)]);
-
-}
-
-//escapes special characters in strings for use in html-forms
-void htmlEscape(String & html)
-{
-  html.replace("&",  "&amp;");
-  html.replace("\"", "&quot;");
-  html.replace("'",  "&#039;");
-  html.replace("<",  "&lt;");
-  html.replace(">",  "&gt;");
->>>>>>> 750f2c2c
-}
+}