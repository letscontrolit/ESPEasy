#include "../WebServer/CustomPage.h"

#include "../WebServer/WebServer.h"
#include "../WebServer/AccessControl.h"
#include "../WebServer/HTML_wrappers.h"
#include "../WebServer/Markup.h"
#include "../WebServer/Markup_Forms.h"

#include "../Commands/InternalCommands.h"
#include "../Globals/ExtraTaskSettings.h"
#include "../Globals/Nodes.h"
#include "../Globals/Device.h"
#include "../Globals/Plugins.h"
#include "../Globals/Settings.h"

#include "../Helpers/ESPEasy_Storage.h"
#include "../Helpers/StringParser.h"

#include "../../_Plugin_Helper.h"

#ifdef WEBSERVER_CUSTOM

// ********************************************************************************
// Web Interface custom page handler
// ********************************************************************************
bool handle_custom(const String& path) {
  #ifndef BUILD_NO_RAM_TRACKER
  checkRAM(F("handle_custom"));
  #endif

  if (!clientIPallowed()) { return false; }

  // create a dynamic custom page, parsing task values into [<taskname>#<taskvalue>] placeholders and parsing %xx% system variables
  fs::File   dataFile      = tryOpenFile(path.c_str(), "r");
<<<<<<< HEAD
  const bool dashboardPage = path.startsWith(F("dashboard"));
=======
  const bool dashboardPage = path.startsWith(F("dashboard")) || path.startsWith(F("/dashboard"));
>>>>>>> 973f02c7

  if (!dataFile && !dashboardPage) {
    return false;    // unknown file that does not exist...
  }

  if (dashboardPage) // for the dashboard page, create a default unit dropdown selector
  {
    // handle page redirects to other unit's as requested by the unit dropdown selector
    uint8_t unit    = getFormItemInt(F("unit"));
    uint8_t btnunit = getFormItemInt(F("btnunit"));

    if (!unit) { unit = btnunit; // unit element prevails, if not used then set to btnunit
    }

    if (unit && (unit != Settings.Unit))
    {
      NodesMap::iterator it = Nodes.find(unit);

      if (it != Nodes.end()) {
        TXBuffer.startStream();
        sendHeadandTail(F("TmplDsh"), _HEAD);
        addHtml(F("<meta http-equiv=\"refresh\" content=\"0; URL=http://"));
        addHtml(it->second.ip.toString());
        addHtml(F("/dashboard.esp\">"));
        sendHeadandTail(F("TmplDsh"), _TAIL);
        TXBuffer.endStream();
        return true;
      }
    }

    TXBuffer.startStream();
    sendHeadandTail(F("TmplDsh"), _HEAD);
    html_add_autosubmit_form();
    html_add_form();

    // create unit selector dropdown
    addSelector_Head_reloadOnChange(F("unit"));
    uint8_t choice = Settings.Unit;

    for (NodesMap::iterator it = Nodes.begin(); it != Nodes.end(); ++it)
    {
      if ((it->second.ip[0] != 0) || (it->first == Settings.Unit))
      {
        String name = String(it->first) + F(" - ");

        if (it->first != Settings.Unit) {
          name += it->second.nodeName;
        }
        else {
          name += Settings.Name;
        }
        addSelector_Item(name, it->first, choice == it->first);
      }
    }
    addSelector_Foot();

    // create <> navigation buttons
    uint8_t prev = Settings.Unit;
    uint8_t next = Settings.Unit;
    NodesMap::iterator it;

    for (uint8_t x = Settings.Unit - 1; x > 0; x--) {
      it = Nodes.find(x);

      if (it != Nodes.end()) {
        if (it->second.ip[0] != 0) { prev = x; break; }
      }
    }

    for (uint8_t x = Settings.Unit + 1; x < UNIT_NUMBER_MAX; x++) {
      it = Nodes.find(x);

      if (it != Nodes.end()) {
        if (it->second.ip[0] != 0) { next = x; break; }
      }
    }

    html_add_button_prefix();
    addHtml(path);
    addHtml(F("?btnunit="));
    addHtmlInt(prev);
    addHtml(F("'>&lt;</a>"));
    html_add_button_prefix();
    addHtml(path);
    addHtml(F("?btnunit="));
    addHtmlInt(next);
    addHtml(F("'>&gt;</a>"));
  }

  // handle commands from a custom page
  String webrequest = webArg(F("cmd"));

  if (webrequest.length() > 0) {
    ExecuteCommand_all_config(EventValueSource::Enum::VALUE_SOURCE_HTTP, webrequest.c_str());

    // handle some update processes first, before returning page update...
    String dummy;
    PluginCall(PLUGIN_TEN_PER_SECOND, 0, dummy);
  }


  if (dataFile)
  {
    // Read the file per line and serve per line to reduce amount of memory needed.
    int available = dataFile.available();
    String line;
    line.reserve(128);
    while (available > 0) {
      uint32_t chunksize = 64;
      if (available < chunksize) {
        chunksize = available;
      }
      uint8_t buf[64] = {0};
      const size_t read = dataFile.read(buf, chunksize);
      if (read == chunksize) {
        for (uint32_t i = 0; i < chunksize; ++i) {
          const char c = (char)buf[i];
          line += c;
          if (c == '\n') {
            addHtml(parseTemplate(line));
            line.clear();
            line.reserve(128);
          }
        }
        available = dataFile.available();
      } else {
        available = 0;
      }
    }
    if (!line.isEmpty()) {
      addHtml(parseTemplate(line));
    }
    dataFile.close();
  }
  else // if the requestef file does not exist, create a default action in case the page is named "dashboard*"
  {
    if (dashboardPage)
    {
      // if the custom page does not exist, create a basic task value overview page in case of dashboard request...
      addHtml(F(
                "<meta name='viewport' content='width=width=device-width, initial-scale=1'><STYLE>* {font-family:sans-serif; font-size:16pt;}.button {margin:4px; padding:4px 16px; background-color:#07D; color:#FFF; text-decoration:none; border-radius:4px}</STYLE>"));
      html_table_class_normal();

      for (taskIndex_t x = 0; x < TASKS_MAX; x++)
      {
        if (validPluginID_fullcheck(Settings.TaskDeviceNumber[x]))
        {
          const deviceIndex_t DeviceIndex = getDeviceIndex_from_TaskIndex(x);

          if (validDeviceIndex(DeviceIndex)) {
            LoadTaskSettings(x);
            html_TR_TD();
            addHtml(ExtraTaskSettings.TaskDeviceName);

            const uint8_t valueCount = getValueCountForTask(x);

            for (uint8_t varNr = 0; varNr < VARS_PER_TASK; varNr++)
            {
              if ((varNr < valueCount) &&
                  (ExtraTaskSettings.TaskDeviceValueNames[varNr][0] != 0))
              {
                if (varNr > 0) {
                  html_TR_TD();
                }
                html_TD();
                addHtml(ExtraTaskSettings.TaskDeviceValueNames[varNr]);
                html_TD();
                addHtml(formatUserVarNoCheck(x, varNr));
              }
            }
          }
        }
      }
    }
  }
  sendHeadandTail(F("TmplDsh"), _TAIL);
  TXBuffer.endStream();
  return true;
}

#endif<|MERGE_RESOLUTION|>--- conflicted
+++ resolved
@@ -32,11 +32,7 @@
 
   // create a dynamic custom page, parsing task values into [<taskname>#<taskvalue>] placeholders and parsing %xx% system variables
   fs::File   dataFile      = tryOpenFile(path.c_str(), "r");
-<<<<<<< HEAD
-  const bool dashboardPage = path.startsWith(F("dashboard"));
-=======
   const bool dashboardPage = path.startsWith(F("dashboard")) || path.startsWith(F("/dashboard"));
->>>>>>> 973f02c7
 
   if (!dataFile && !dashboardPage) {
     return false;    // unknown file that does not exist...
