#ifndef DATATYPES_ESPEASYTIMESOURCE_H
#define DATATYPES_ESPEASYTIMESOURCE_H


#include <stdint.h>
#include <Arduino.h>

<<<<<<< HEAD
class String;
=======
>>>>>>> 2e796822

// Time Source type, sort by priority.
// Enum values are sent via NodeStruct, so only add new ones and don't change existing values
// typical time wander of an ESP module is 0.04 msec/sec, or roughly 3.5 seconds per 24h.
enum class timeSource_t : uint8_t {
  // External time source  (considered more reliable)
  GPS_PPS_time_source = 5,      // 1 - 10 msec accuracy
  GPS_time_source     = 10,     // 10 - 100 msec accuracy
  NTP_time_source     = 15,     // 20 - 100 msec accuracy

  // Manual override has higher priority because it is some kind of external sync
  Manual_set          = 20,     // Unknown accuracy

  // Sources which may drift over time due to lack of external synchronization.
  ESP_now_peer        = 40,     // < 5 msec accuracy between nodes, but time on the whole network may drift

<<<<<<< HEAD
=======
  External_RTC_time_source = 45, // Typically +/- 500 msec off.

>>>>>>> 2e796822
  Restore_RTC_time_source = 50, // > 1 sec difference per reboot
  No_time_source          = 255 // No time set
};

const __FlashStringHelper* toString(timeSource_t timeSource);
bool isExternalTimeSource(timeSource_t timeSource);


#endif /* DATATYPES_ESPEASYTIMESOURCE_H */<|MERGE_RESOLUTION|>--- conflicted
+++ resolved
@@ -5,10 +5,7 @@
 #include <stdint.h>
 #include <Arduino.h>
 
-<<<<<<< HEAD
 class String;
-=======
->>>>>>> 2e796822
 
 // Time Source type, sort by priority.
 // Enum values are sent via NodeStruct, so only add new ones and don't change existing values
@@ -25,11 +22,8 @@
   // Sources which may drift over time due to lack of external synchronization.
   ESP_now_peer        = 40,     // < 5 msec accuracy between nodes, but time on the whole network may drift
 
-<<<<<<< HEAD
-=======
   External_RTC_time_source = 45, // Typically +/- 500 msec off.
 
->>>>>>> 2e796822
   Restore_RTC_time_source = 50, // > 1 sec difference per reboot
   No_time_source          = 255 // No time set
 };
