#include "_Plugin_Helper.h"
#ifdef USES_P064

// #######################################################################################################
// #################################### Plugin 064: APDS9960 Gesture ##############################
// #######################################################################################################

// ESPEasy Plugin to scan a gesture, proximity and light chip APDS9960
// written by Jochen Krapf (jk@nerd2nerd.org)

// A new gesture is send immediately to controllers.
// Proximity and Light are scanned frequently by given 'Delay' setting.
// RGB is not scanned because there are only 4 vars per task.

// Known BUG: While performing a gesture the reader function blocks rest of ESPEasy processing!!! (Feel free to fix...)
// See below, fixed by dropping out after 32 consecutive loops in reading gesture data.

// Note: The chip has a wide view-of-angle. If housing is in this angle the chip blocks!

<<<<<<< HEAD
// 2022-08-05 tonhuisman: Remove [TESTING] tag, Improvement: INIT, 10/sec and READ events now return false if errors occur during processing
// 2022-06-17 tonhuisman: Remove I2C address selector, as there is nothing to choose...
//   Clean up source, avoid (memory) inefficient code
// 2022-03-21 tonhuisman: Attempt to stop the sensor from blocking ESPEasy, by dropping out after 32 loops in reading gesture data
//   This should fix the Known BUG above.
//   Lowered reading gesture data from 50/sec to 10/sec, as it still won't be processed quick enough
//   Change sensor to TESTING from DEVELOPMENT
=======
// 2022-08-12 tonhuisman: Remove [DEVELOPMENT] tag
>>>>>>> 44b2677d
// 2020-04-25 tonhuisman: Added Plugin Mode setting to switch between Proximity/Ambient Light Sensor or R/G/B Colors.
//   Added settings for Gain (Gesture, Proximity, Ambient Light Sensor), Led Power (Gesture and Proximity/ALS) and Led Boost (Gesture)
//   to allow better tuning for use of the sensor. Also adapted the SparkFun_APDS9960 driver for enabling this.
//   R/G/B Colors mode has it's settings shared with the Gesture/Proximity/ALS as they are the exact same parameters, but with different
// labels only.


<<<<<<< HEAD
# define PLUGIN_064
# define PLUGIN_ID_064             64
# define PLUGIN_NAME_064           "Gesture - APDS9960"
# define PLUGIN_GPL_VALUENAME1_064 "Gesture"
# define PLUGIN_GPL_VALUENAME2_064 "Proximity"
# define PLUGIN_GPL_VALUENAME3_064 "Light"
=======
#define PLUGIN_064
#define PLUGIN_ID_064             64
#define PLUGIN_NAME_064           "Gesture - APDS9960"
#define PLUGIN_GPL_VALUENAME1_064 "Gesture"
#define PLUGIN_GPL_VALUENAME2_064 "Proximity"
#define PLUGIN_GPL_VALUENAME3_064 "Light"
>>>>>>> 44b2677d

# define PLUGIN_RGB_VALUENAME1_064 "R"
# define PLUGIN_RGB_VALUENAME2_064 "G"
# define PLUGIN_RGB_VALUENAME3_064 "B"

# define PLUGIN_MODE_GPL_064       0 // GPL = Gesture/Proximity/(Ambient) Light Sensor mode
# define PLUGIN_MODE_RGB_064       1 // RGB = R/G/B Colors mode

# define P064_MODE                 PCONFIG(1)
# define P064_GGAIN                PCONFIG(2)
# define P064_GLDRIVE              PCONFIG(3)
# define P064_LED_BOOST            PCONFIG(4)
# define P064_PGAIN                PCONFIG(5)
# define P064_AGAIN                PCONFIG(6)
# define P064_LDRIVE               PCONFIG(7)

# define P064_IS_GPL_SENSOR        (P064_MODE == PLUGIN_MODE_GPL_064)
# define P064_IS_RGB_SENSOR        (P064_MODE == PLUGIN_MODE_RGB_064)


# include "src/PluginStructs/P064_data_struct.h"


boolean Plugin_064(uint8_t function, struct EventStruct *event, String& string)
{
  boolean success = false;

  switch (function)
  {
    case PLUGIN_DEVICE_ADD:
    {
      Device[++deviceCount].Number           = PLUGIN_ID_064;
      Device[deviceCount].Type               = DEVICE_TYPE_I2C;
      Device[deviceCount].Ports              = 0;
      Device[deviceCount].VType              = Sensor_VType::SENSOR_TYPE_SWITCH;
      Device[deviceCount].PullUpOption       = false;
      Device[deviceCount].InverseLogicOption = false;
      Device[deviceCount].FormulaOption      = false;
      Device[deviceCount].ValueCount         = 3;
      Device[deviceCount].SendDataOption     = true;
      Device[deviceCount].TimerOption        = true;
      Device[deviceCount].TimerOptional      = true;
      Device[deviceCount].GlobalSyncOption   = true;
      Device[deviceCount].PluginStats        = true;
      break;
    }

    case PLUGIN_GET_DEVICENAME:
    {
      string = F(PLUGIN_NAME_064);
      break;
    }

    case PLUGIN_GET_DEVICEVALUENAMES:
    {
      if (P064_IS_GPL_SENSOR) { // Gesture/Proximity/ALS mode
        strcpy_P(ExtraTaskSettings.TaskDeviceValueNames[0], PSTR(PLUGIN_GPL_VALUENAME1_064));
        strcpy_P(ExtraTaskSettings.TaskDeviceValueNames[1], PSTR(PLUGIN_GPL_VALUENAME2_064));
        strcpy_P(ExtraTaskSettings.TaskDeviceValueNames[2], PSTR(PLUGIN_GPL_VALUENAME3_064));
      } else {
        strcpy_P(ExtraTaskSettings.TaskDeviceValueNames[0], PSTR(PLUGIN_RGB_VALUENAME1_064));
        strcpy_P(ExtraTaskSettings.TaskDeviceValueNames[1], PSTR(PLUGIN_RGB_VALUENAME2_064));
        strcpy_P(ExtraTaskSettings.TaskDeviceValueNames[2], PSTR(PLUGIN_RGB_VALUENAME3_064));
      }
      break;
    }

    case PLUGIN_I2C_HAS_ADDRESS:
    {
      success = (event->Par1 == 0x39);

      break;
    }

    case PLUGIN_WEBFORM_LOAD:
    {
      {
        const __FlashStringHelper *optionsPluginMode[2] = {
          F("Gesture/Proximity/Ambient Light Sensor"),
          F("R/G/B Colors") };
        const int optionsPluginModeValues[2] = { PLUGIN_MODE_GPL_064, PLUGIN_MODE_RGB_064 };
        addFormSelector(F("Plugin Mode"), F("mode"), 2, optionsPluginMode, optionsPluginModeValues, P064_MODE, true);
        # ifndef BUILD_NO_DEBUG
        addFormNote(F("After changing Plugin Mode you may want to change the Values names, below."));
        # endif // ifndef BUILD_NO_DEBUG
      }

      if (P064_IS_RGB_SENSOR // R/G/B Colors mode and default Gesture/Proximity/ALS values: Set new default names
          && (strcmp_P(ExtraTaskSettings.TaskDeviceValueNames[0], PSTR(PLUGIN_GPL_VALUENAME1_064)) == 0)
          && (strcmp_P(ExtraTaskSettings.TaskDeviceValueNames[1], PSTR(PLUGIN_GPL_VALUENAME2_064)) == 0)
          && (strcmp_P(ExtraTaskSettings.TaskDeviceValueNames[2], PSTR(PLUGIN_GPL_VALUENAME3_064)) == 0)) {
        strcpy_P(ExtraTaskSettings.TaskDeviceValueNames[0], PSTR(PLUGIN_RGB_VALUENAME1_064));
        strcpy_P(ExtraTaskSettings.TaskDeviceValueNames[1], PSTR(PLUGIN_RGB_VALUENAME2_064));
        strcpy_P(ExtraTaskSettings.TaskDeviceValueNames[2], PSTR(PLUGIN_RGB_VALUENAME3_064));

        // Reset values
        UserVar[event->BaseVarIndex + 0] = 0.0f;
        UserVar[event->BaseVarIndex + 1] = 0.0f;
        UserVar[event->BaseVarIndex + 2] = 0.0f;
      }

      if (P064_IS_GPL_SENSOR // Gesture/Proximity/ALS mode and default R/G/B values: Set new default names
          && (strcmp_P(ExtraTaskSettings.TaskDeviceValueNames[0], PSTR(PLUGIN_RGB_VALUENAME1_064)) == 0)
          && (strcmp_P(ExtraTaskSettings.TaskDeviceValueNames[1], PSTR(PLUGIN_RGB_VALUENAME2_064)) == 0)
          && (strcmp_P(ExtraTaskSettings.TaskDeviceValueNames[2], PSTR(PLUGIN_RGB_VALUENAME3_064)) == 0)) {
        strcpy_P(ExtraTaskSettings.TaskDeviceValueNames[0], PSTR(PLUGIN_GPL_VALUENAME1_064));
        strcpy_P(ExtraTaskSettings.TaskDeviceValueNames[1], PSTR(PLUGIN_GPL_VALUENAME2_064));
        strcpy_P(ExtraTaskSettings.TaskDeviceValueNames[2], PSTR(PLUGIN_GPL_VALUENAME3_064));

        // Reset values
        UserVar[event->BaseVarIndex + 0] = 0.0f;
        UserVar[event->BaseVarIndex + 1] = 0.0f;
        UserVar[event->BaseVarIndex + 2] = 0.0f;
      }

      {
        // Gain options, multiple gain optionsets in SparkFun_APDS9960.h have the same valueset, so only defined once here
        const __FlashStringHelper *optionsGain[4] = {
          F("1x"),
          F("2x"),
          F("4x (default)"),
          F("8x") };
        const int optionsGainValues[4] = { PGAIN_1X, PGAIN_2X, PGAIN_4X, PGAIN_8X }; // Also used for optionsALSGain

        // Led_Drive options, all Led_Drive optionsets in SparkFun_APDS9960.h have the same valueset, so only defined once here
        const __FlashStringHelper *optionsLedDrive[4] = {
          F("100 mA (default)"),
          F("50 mA"),
          F("25 mA"),
          F("12.5 mA") };
        const int optionsLedDriveValues[4] = { LED_DRIVE_100MA, LED_DRIVE_50MA, LED_DRIVE_25MA, LED_DRIVE_12_5MA };


        String lightSensorGainLabel;
        String lightSensorDriveLabel;

        if (P064_IS_GPL_SENSOR) { // Gesture/Proximity/ALS mode
          addFormSubHeader(F("Gesture parameters"));

          addFormSelector(F("Gesture Gain"),      F("ggain"),   4, optionsGain,     optionsGainValues,     P064_GGAIN);

          addFormSelector(F("Gesture LED Drive"), F("gldrive"), 4, optionsLedDrive, optionsLedDriveValues, P064_GLDRIVE);
          {
            // Gesture Led-boost values
            const __FlashStringHelper *optionsLedBoost[4] = {
              F("100 %"),
              F("150 %"),
              F("200 %"),
              F("300 % (default)") };
            const int optionsLedBoostValues[4] = { LED_BOOST_100, LED_BOOST_150, LED_BOOST_200, LED_BOOST_300 };
            addFormSelector(F("Gesture LED Boost"), F("lboost"), 4, optionsLedBoost, optionsLedBoostValues, P064_LED_BOOST);
          }

          addFormSubHeader(F("Proximity & Ambient Light Sensor parameters"));

          addFormSelector(F("Proximity Gain"), F("pgain"), 4, optionsGain, optionsGainValues, P064_PGAIN);

          lightSensorGainLabel  = F("Ambient Light Sensor Gain");
          lightSensorDriveLabel = F("Proximity & ALS LED Drive");
        } else {
          addFormSubHeader(F("R/G/B Colors parameters"));

          lightSensorGainLabel  = F("Light Sensor Gain");
          lightSensorDriveLabel = F("Light Sensor LED Drive");
        }
        {
          // Ambient Light Sensor Gain options, values are equal to PGAIN values, so again avoid duplication
          const __FlashStringHelper *optionsALSGain[4] = {
            F("1x"),
            F("4x (default)"),
            F("16x"),
            F("64x") };
          addFormSelector(lightSensorGainLabel, F("again"), 4, optionsALSGain, optionsGainValues, P064_AGAIN);
        }
        addFormSelector(lightSensorDriveLabel, F("ldrive"), 4, optionsLedDrive, optionsLedDriveValues, P064_LDRIVE);
      }
      success = true;
      break;
    }

    case PLUGIN_WEBFORM_SAVE:
    {
      P064_MODE = getFormItemInt(F("mode"));

      if (P064_IS_GPL_SENSOR) {
        P064_GGAIN     = getFormItemInt(F("ggain"));
        P064_GLDRIVE   = getFormItemInt(F("gldrive"));
        P064_LED_BOOST = getFormItemInt(F("lboost"));
        P064_PGAIN     = getFormItemInt(F("pgain"));
      }
      P064_AGAIN  = getFormItemInt(F("again"));
      P064_LDRIVE = getFormItemInt(F("ldrive"));

      success = true;
      break;
    }

    case PLUGIN_INIT:
    {
      initPluginTaskData(event->TaskIndex, new (std::nothrow) P064_data_struct());
      P064_data_struct *P064_data = static_cast<P064_data_struct *>(getPluginTaskData(event->TaskIndex));

      if (nullptr != P064_data) {
        String log = F("APDS : ");
        success = true;

        if (P064_data->sensor.init(P064_GGAIN, P064_GLDRIVE, P064_PGAIN, P064_AGAIN, P064_LDRIVE)) {
          log += F("Init");

          P064_data->sensor.enablePower();

          if (!P064_data->sensor.enableLightSensor(false)) {
            log    += F("Error during light sensor init!");
            success = false;
          }

          if (P064_IS_GPL_SENSOR) { // Gesture/Proximity/ALS mode
            if (!P064_data->sensor.enableProximitySensor(false)) {
              log    += F("Error during proximity sensor init!");
              success = false;
            }

            if (!P064_data->sensor.enableGestureSensor(false, P064_LED_BOOST)) {
              log    += F("Error during gesture sensor init!");
              success = false;
            }
          }
        } else {
          log    += F("Error during APDS-9960 init!");
          success = false;
        }

        addLogMove(LOG_LEVEL_INFO, log);
      }
      break;
    }

    case PLUGIN_TEN_PER_SECOND:
    {
      P064_data_struct *P064_data = static_cast<P064_data_struct *>(getPluginTaskData(event->TaskIndex));

      if ((nullptr == P064_data) || (P064_MODE != PLUGIN_MODE_GPL_064) || !P064_data->sensor.isGestureAvailable()) {
        break;
      }

      const int gesture = P064_data->sensor.readGesture();

      if (gesture >= 0) {
        # ifndef BUILD_NO_DEBUG

        if (loglevelActiveFor(LOG_LEVEL_DEBUG)) {
          String log = F("APDS : Gesture=");

          switch (gesture) {
            case DIR_UP:      log += F("UP");      break;
            case DIR_DOWN:    log += F("DOWN");    break;
            case DIR_LEFT:    log += F("LEFT");    break;
            case DIR_RIGHT:   log += F("RIGHT");   break;
            case DIR_NEAR:    log += F("NEAR");    break;
            case DIR_FAR:     log += F("FAR");     break;
            default:          log += F("NONE");    break;
          }
          log += F(" (");
          log += gesture;
          log += ')';
          addLogMove(LOG_LEVEL_DEBUG, log);
        }
        # endif // ifndef BUILD_NO_DEBUG

        UserVar[event->BaseVarIndex] = static_cast<float>(gesture);
        event->sensorType            = Sensor_VType::SENSOR_TYPE_SWITCH;

        sendData(event); // Process immediately
        success = true;
      }

      break;
    }

    case PLUGIN_READ:
    {
      P064_data_struct *P064_data = static_cast<P064_data_struct *>(getPluginTaskData(event->TaskIndex));

      if (nullptr != P064_data) {
        // Gesture - work is done in PLUGIN_TEN_PER_SECOND
        success = true;

        if (P064_IS_GPL_SENSOR) { // Gesture/Proximity/ALS mode
          uint8_t proximity_data = 0;
          success                          = success && P064_data->sensor.readProximity(proximity_data);
          UserVar[event->BaseVarIndex + 1] = static_cast<float>(proximity_data);

          uint16_t ambient_light = 0;
          success                          = success && P064_data->sensor.readAmbientLight(ambient_light);
          UserVar[event->BaseVarIndex + 2] = static_cast<float>(ambient_light);
        } else {
          uint16_t red_light   = 0;
          uint16_t green_light = 0;
          uint16_t blue_light  = 0;
          success = success && (P064_data->sensor.readRedLight(red_light) &&
                                P064_data->sensor.readGreenLight(green_light) &&
                                P064_data->sensor.readBlueLight(blue_light));
          UserVar[event->BaseVarIndex + 0] = static_cast<float>(red_light);
          UserVar[event->BaseVarIndex + 1] = static_cast<float>(green_light);
          UserVar[event->BaseVarIndex + 2] = static_cast<float>(blue_light);
        }
      }
      break;
    }
  }
  return success;
}

#endif // USES_P064
<|MERGE_RESOLUTION|>--- conflicted
+++ resolved
@@ -1,366 +1,354 @@
-#include "_Plugin_Helper.h"
-#ifdef USES_P064
-
-// #######################################################################################################
-// #################################### Plugin 064: APDS9960 Gesture ##############################
-// #######################################################################################################
-
-// ESPEasy Plugin to scan a gesture, proximity and light chip APDS9960
-// written by Jochen Krapf (jk@nerd2nerd.org)
-
-// A new gesture is send immediately to controllers.
-// Proximity and Light are scanned frequently by given 'Delay' setting.
-// RGB is not scanned because there are only 4 vars per task.
-
-// Known BUG: While performing a gesture the reader function blocks rest of ESPEasy processing!!! (Feel free to fix...)
-// See below, fixed by dropping out after 32 consecutive loops in reading gesture data.
-
-// Note: The chip has a wide view-of-angle. If housing is in this angle the chip blocks!
-
-<<<<<<< HEAD
-// 2022-08-05 tonhuisman: Remove [TESTING] tag, Improvement: INIT, 10/sec and READ events now return false if errors occur during processing
-// 2022-06-17 tonhuisman: Remove I2C address selector, as there is nothing to choose...
-//   Clean up source, avoid (memory) inefficient code
-// 2022-03-21 tonhuisman: Attempt to stop the sensor from blocking ESPEasy, by dropping out after 32 loops in reading gesture data
-//   This should fix the Known BUG above.
-//   Lowered reading gesture data from 50/sec to 10/sec, as it still won't be processed quick enough
-//   Change sensor to TESTING from DEVELOPMENT
-=======
-// 2022-08-12 tonhuisman: Remove [DEVELOPMENT] tag
->>>>>>> 44b2677d
-// 2020-04-25 tonhuisman: Added Plugin Mode setting to switch between Proximity/Ambient Light Sensor or R/G/B Colors.
-//   Added settings for Gain (Gesture, Proximity, Ambient Light Sensor), Led Power (Gesture and Proximity/ALS) and Led Boost (Gesture)
-//   to allow better tuning for use of the sensor. Also adapted the SparkFun_APDS9960 driver for enabling this.
-//   R/G/B Colors mode has it's settings shared with the Gesture/Proximity/ALS as they are the exact same parameters, but with different
-// labels only.
-
-
-<<<<<<< HEAD
-# define PLUGIN_064
-# define PLUGIN_ID_064             64
-# define PLUGIN_NAME_064           "Gesture - APDS9960"
-# define PLUGIN_GPL_VALUENAME1_064 "Gesture"
-# define PLUGIN_GPL_VALUENAME2_064 "Proximity"
-# define PLUGIN_GPL_VALUENAME3_064 "Light"
-=======
-#define PLUGIN_064
-#define PLUGIN_ID_064             64
-#define PLUGIN_NAME_064           "Gesture - APDS9960"
-#define PLUGIN_GPL_VALUENAME1_064 "Gesture"
-#define PLUGIN_GPL_VALUENAME2_064 "Proximity"
-#define PLUGIN_GPL_VALUENAME3_064 "Light"
->>>>>>> 44b2677d
-
-# define PLUGIN_RGB_VALUENAME1_064 "R"
-# define PLUGIN_RGB_VALUENAME2_064 "G"
-# define PLUGIN_RGB_VALUENAME3_064 "B"
-
-# define PLUGIN_MODE_GPL_064       0 // GPL = Gesture/Proximity/(Ambient) Light Sensor mode
-# define PLUGIN_MODE_RGB_064       1 // RGB = R/G/B Colors mode
-
-# define P064_MODE                 PCONFIG(1)
-# define P064_GGAIN                PCONFIG(2)
-# define P064_GLDRIVE              PCONFIG(3)
-# define P064_LED_BOOST            PCONFIG(4)
-# define P064_PGAIN                PCONFIG(5)
-# define P064_AGAIN                PCONFIG(6)
-# define P064_LDRIVE               PCONFIG(7)
-
-# define P064_IS_GPL_SENSOR        (P064_MODE == PLUGIN_MODE_GPL_064)
-# define P064_IS_RGB_SENSOR        (P064_MODE == PLUGIN_MODE_RGB_064)
-
-
-# include "src/PluginStructs/P064_data_struct.h"
-
-
-boolean Plugin_064(uint8_t function, struct EventStruct *event, String& string)
-{
-  boolean success = false;
-
-  switch (function)
-  {
-    case PLUGIN_DEVICE_ADD:
-    {
-      Device[++deviceCount].Number           = PLUGIN_ID_064;
-      Device[deviceCount].Type               = DEVICE_TYPE_I2C;
-      Device[deviceCount].Ports              = 0;
-      Device[deviceCount].VType              = Sensor_VType::SENSOR_TYPE_SWITCH;
-      Device[deviceCount].PullUpOption       = false;
-      Device[deviceCount].InverseLogicOption = false;
-      Device[deviceCount].FormulaOption      = false;
-      Device[deviceCount].ValueCount         = 3;
-      Device[deviceCount].SendDataOption     = true;
-      Device[deviceCount].TimerOption        = true;
-      Device[deviceCount].TimerOptional      = true;
-      Device[deviceCount].GlobalSyncOption   = true;
-      Device[deviceCount].PluginStats        = true;
-      break;
-    }
-
-    case PLUGIN_GET_DEVICENAME:
-    {
-      string = F(PLUGIN_NAME_064);
-      break;
-    }
-
-    case PLUGIN_GET_DEVICEVALUENAMES:
-    {
-      if (P064_IS_GPL_SENSOR) { // Gesture/Proximity/ALS mode
-        strcpy_P(ExtraTaskSettings.TaskDeviceValueNames[0], PSTR(PLUGIN_GPL_VALUENAME1_064));
-        strcpy_P(ExtraTaskSettings.TaskDeviceValueNames[1], PSTR(PLUGIN_GPL_VALUENAME2_064));
-        strcpy_P(ExtraTaskSettings.TaskDeviceValueNames[2], PSTR(PLUGIN_GPL_VALUENAME3_064));
-      } else {
-        strcpy_P(ExtraTaskSettings.TaskDeviceValueNames[0], PSTR(PLUGIN_RGB_VALUENAME1_064));
-        strcpy_P(ExtraTaskSettings.TaskDeviceValueNames[1], PSTR(PLUGIN_RGB_VALUENAME2_064));
-        strcpy_P(ExtraTaskSettings.TaskDeviceValueNames[2], PSTR(PLUGIN_RGB_VALUENAME3_064));
-      }
-      break;
-    }
-
-    case PLUGIN_I2C_HAS_ADDRESS:
-    {
-      success = (event->Par1 == 0x39);
-
-      break;
-    }
-
-    case PLUGIN_WEBFORM_LOAD:
-    {
-      {
-        const __FlashStringHelper *optionsPluginMode[2] = {
-          F("Gesture/Proximity/Ambient Light Sensor"),
-          F("R/G/B Colors") };
-        const int optionsPluginModeValues[2] = { PLUGIN_MODE_GPL_064, PLUGIN_MODE_RGB_064 };
-        addFormSelector(F("Plugin Mode"), F("mode"), 2, optionsPluginMode, optionsPluginModeValues, P064_MODE, true);
-        # ifndef BUILD_NO_DEBUG
-        addFormNote(F("After changing Plugin Mode you may want to change the Values names, below."));
-        # endif // ifndef BUILD_NO_DEBUG
-      }
-
-      if (P064_IS_RGB_SENSOR // R/G/B Colors mode and default Gesture/Proximity/ALS values: Set new default names
-          && (strcmp_P(ExtraTaskSettings.TaskDeviceValueNames[0], PSTR(PLUGIN_GPL_VALUENAME1_064)) == 0)
-          && (strcmp_P(ExtraTaskSettings.TaskDeviceValueNames[1], PSTR(PLUGIN_GPL_VALUENAME2_064)) == 0)
-          && (strcmp_P(ExtraTaskSettings.TaskDeviceValueNames[2], PSTR(PLUGIN_GPL_VALUENAME3_064)) == 0)) {
-        strcpy_P(ExtraTaskSettings.TaskDeviceValueNames[0], PSTR(PLUGIN_RGB_VALUENAME1_064));
-        strcpy_P(ExtraTaskSettings.TaskDeviceValueNames[1], PSTR(PLUGIN_RGB_VALUENAME2_064));
-        strcpy_P(ExtraTaskSettings.TaskDeviceValueNames[2], PSTR(PLUGIN_RGB_VALUENAME3_064));
-
-        // Reset values
-        UserVar[event->BaseVarIndex + 0] = 0.0f;
-        UserVar[event->BaseVarIndex + 1] = 0.0f;
-        UserVar[event->BaseVarIndex + 2] = 0.0f;
-      }
-
-      if (P064_IS_GPL_SENSOR // Gesture/Proximity/ALS mode and default R/G/B values: Set new default names
-          && (strcmp_P(ExtraTaskSettings.TaskDeviceValueNames[0], PSTR(PLUGIN_RGB_VALUENAME1_064)) == 0)
-          && (strcmp_P(ExtraTaskSettings.TaskDeviceValueNames[1], PSTR(PLUGIN_RGB_VALUENAME2_064)) == 0)
-          && (strcmp_P(ExtraTaskSettings.TaskDeviceValueNames[2], PSTR(PLUGIN_RGB_VALUENAME3_064)) == 0)) {
-        strcpy_P(ExtraTaskSettings.TaskDeviceValueNames[0], PSTR(PLUGIN_GPL_VALUENAME1_064));
-        strcpy_P(ExtraTaskSettings.TaskDeviceValueNames[1], PSTR(PLUGIN_GPL_VALUENAME2_064));
-        strcpy_P(ExtraTaskSettings.TaskDeviceValueNames[2], PSTR(PLUGIN_GPL_VALUENAME3_064));
-
-        // Reset values
-        UserVar[event->BaseVarIndex + 0] = 0.0f;
-        UserVar[event->BaseVarIndex + 1] = 0.0f;
-        UserVar[event->BaseVarIndex + 2] = 0.0f;
-      }
-
-      {
-        // Gain options, multiple gain optionsets in SparkFun_APDS9960.h have the same valueset, so only defined once here
-        const __FlashStringHelper *optionsGain[4] = {
-          F("1x"),
-          F("2x"),
-          F("4x (default)"),
-          F("8x") };
-        const int optionsGainValues[4] = { PGAIN_1X, PGAIN_2X, PGAIN_4X, PGAIN_8X }; // Also used for optionsALSGain
-
-        // Led_Drive options, all Led_Drive optionsets in SparkFun_APDS9960.h have the same valueset, so only defined once here
-        const __FlashStringHelper *optionsLedDrive[4] = {
-          F("100 mA (default)"),
-          F("50 mA"),
-          F("25 mA"),
-          F("12.5 mA") };
-        const int optionsLedDriveValues[4] = { LED_DRIVE_100MA, LED_DRIVE_50MA, LED_DRIVE_25MA, LED_DRIVE_12_5MA };
-
-
-        String lightSensorGainLabel;
-        String lightSensorDriveLabel;
-
-        if (P064_IS_GPL_SENSOR) { // Gesture/Proximity/ALS mode
-          addFormSubHeader(F("Gesture parameters"));
-
-          addFormSelector(F("Gesture Gain"),      F("ggain"),   4, optionsGain,     optionsGainValues,     P064_GGAIN);
-
-          addFormSelector(F("Gesture LED Drive"), F("gldrive"), 4, optionsLedDrive, optionsLedDriveValues, P064_GLDRIVE);
-          {
-            // Gesture Led-boost values
-            const __FlashStringHelper *optionsLedBoost[4] = {
-              F("100 %"),
-              F("150 %"),
-              F("200 %"),
-              F("300 % (default)") };
-            const int optionsLedBoostValues[4] = { LED_BOOST_100, LED_BOOST_150, LED_BOOST_200, LED_BOOST_300 };
-            addFormSelector(F("Gesture LED Boost"), F("lboost"), 4, optionsLedBoost, optionsLedBoostValues, P064_LED_BOOST);
-          }
-
-          addFormSubHeader(F("Proximity & Ambient Light Sensor parameters"));
-
-          addFormSelector(F("Proximity Gain"), F("pgain"), 4, optionsGain, optionsGainValues, P064_PGAIN);
-
-          lightSensorGainLabel  = F("Ambient Light Sensor Gain");
-          lightSensorDriveLabel = F("Proximity & ALS LED Drive");
-        } else {
-          addFormSubHeader(F("R/G/B Colors parameters"));
-
-          lightSensorGainLabel  = F("Light Sensor Gain");
-          lightSensorDriveLabel = F("Light Sensor LED Drive");
-        }
-        {
-          // Ambient Light Sensor Gain options, values are equal to PGAIN values, so again avoid duplication
-          const __FlashStringHelper *optionsALSGain[4] = {
-            F("1x"),
-            F("4x (default)"),
-            F("16x"),
-            F("64x") };
-          addFormSelector(lightSensorGainLabel, F("again"), 4, optionsALSGain, optionsGainValues, P064_AGAIN);
-        }
-        addFormSelector(lightSensorDriveLabel, F("ldrive"), 4, optionsLedDrive, optionsLedDriveValues, P064_LDRIVE);
-      }
-      success = true;
-      break;
-    }
-
-    case PLUGIN_WEBFORM_SAVE:
-    {
-      P064_MODE = getFormItemInt(F("mode"));
-
-      if (P064_IS_GPL_SENSOR) {
-        P064_GGAIN     = getFormItemInt(F("ggain"));
-        P064_GLDRIVE   = getFormItemInt(F("gldrive"));
-        P064_LED_BOOST = getFormItemInt(F("lboost"));
-        P064_PGAIN     = getFormItemInt(F("pgain"));
-      }
-      P064_AGAIN  = getFormItemInt(F("again"));
-      P064_LDRIVE = getFormItemInt(F("ldrive"));
-
-      success = true;
-      break;
-    }
-
-    case PLUGIN_INIT:
-    {
-      initPluginTaskData(event->TaskIndex, new (std::nothrow) P064_data_struct());
-      P064_data_struct *P064_data = static_cast<P064_data_struct *>(getPluginTaskData(event->TaskIndex));
-
-      if (nullptr != P064_data) {
-        String log = F("APDS : ");
-        success = true;
-
-        if (P064_data->sensor.init(P064_GGAIN, P064_GLDRIVE, P064_PGAIN, P064_AGAIN, P064_LDRIVE)) {
-          log += F("Init");
-
-          P064_data->sensor.enablePower();
-
-          if (!P064_data->sensor.enableLightSensor(false)) {
-            log    += F("Error during light sensor init!");
-            success = false;
-          }
-
-          if (P064_IS_GPL_SENSOR) { // Gesture/Proximity/ALS mode
-            if (!P064_data->sensor.enableProximitySensor(false)) {
-              log    += F("Error during proximity sensor init!");
-              success = false;
-            }
-
-            if (!P064_data->sensor.enableGestureSensor(false, P064_LED_BOOST)) {
-              log    += F("Error during gesture sensor init!");
-              success = false;
-            }
-          }
-        } else {
-          log    += F("Error during APDS-9960 init!");
-          success = false;
-        }
-
-        addLogMove(LOG_LEVEL_INFO, log);
-      }
-      break;
-    }
-
-    case PLUGIN_TEN_PER_SECOND:
-    {
-      P064_data_struct *P064_data = static_cast<P064_data_struct *>(getPluginTaskData(event->TaskIndex));
-
-      if ((nullptr == P064_data) || (P064_MODE != PLUGIN_MODE_GPL_064) || !P064_data->sensor.isGestureAvailable()) {
-        break;
-      }
-
-      const int gesture = P064_data->sensor.readGesture();
-
-      if (gesture >= 0) {
-        # ifndef BUILD_NO_DEBUG
-
-        if (loglevelActiveFor(LOG_LEVEL_DEBUG)) {
-          String log = F("APDS : Gesture=");
-
-          switch (gesture) {
-            case DIR_UP:      log += F("UP");      break;
-            case DIR_DOWN:    log += F("DOWN");    break;
-            case DIR_LEFT:    log += F("LEFT");    break;
-            case DIR_RIGHT:   log += F("RIGHT");   break;
-            case DIR_NEAR:    log += F("NEAR");    break;
-            case DIR_FAR:     log += F("FAR");     break;
-            default:          log += F("NONE");    break;
-          }
-          log += F(" (");
-          log += gesture;
-          log += ')';
-          addLogMove(LOG_LEVEL_DEBUG, log);
-        }
-        # endif // ifndef BUILD_NO_DEBUG
-
-        UserVar[event->BaseVarIndex] = static_cast<float>(gesture);
-        event->sensorType            = Sensor_VType::SENSOR_TYPE_SWITCH;
-
-        sendData(event); // Process immediately
-        success = true;
-      }
-
-      break;
-    }
-
-    case PLUGIN_READ:
-    {
-      P064_data_struct *P064_data = static_cast<P064_data_struct *>(getPluginTaskData(event->TaskIndex));
-
-      if (nullptr != P064_data) {
-        // Gesture - work is done in PLUGIN_TEN_PER_SECOND
-        success = true;
-
-        if (P064_IS_GPL_SENSOR) { // Gesture/Proximity/ALS mode
-          uint8_t proximity_data = 0;
-          success                          = success && P064_data->sensor.readProximity(proximity_data);
-          UserVar[event->BaseVarIndex + 1] = static_cast<float>(proximity_data);
-
-          uint16_t ambient_light = 0;
-          success                          = success && P064_data->sensor.readAmbientLight(ambient_light);
-          UserVar[event->BaseVarIndex + 2] = static_cast<float>(ambient_light);
-        } else {
-          uint16_t red_light   = 0;
-          uint16_t green_light = 0;
-          uint16_t blue_light  = 0;
-          success = success && (P064_data->sensor.readRedLight(red_light) &&
-                                P064_data->sensor.readGreenLight(green_light) &&
-                                P064_data->sensor.readBlueLight(blue_light));
-          UserVar[event->BaseVarIndex + 0] = static_cast<float>(red_light);
-          UserVar[event->BaseVarIndex + 1] = static_cast<float>(green_light);
-          UserVar[event->BaseVarIndex + 2] = static_cast<float>(blue_light);
-        }
-      }
-      break;
-    }
-  }
-  return success;
-}
-
-#endif // USES_P064
+#include "_Plugin_Helper.h"
+#ifdef USES_P064
+
+// #######################################################################################################
+// #################################### Plugin 064: APDS9960 Gesture ##############################
+// #######################################################################################################
+
+// ESPEasy Plugin to scan a gesture, proximity and light chip APDS9960
+// written by Jochen Krapf (jk@nerd2nerd.org)
+
+// A new gesture is send immediately to controllers.
+// Proximity and Light are scanned frequently by given 'Delay' setting.
+// RGB is not scanned because there are only 4 vars per task.
+
+// Known BUG: While performing a gesture the reader function blocks rest of ESPEasy processing!!! (Feel free to fix...)
+// See below, fixed by dropping out after 32 consecutive loops in reading gesture data.
+
+// Note: The chip has a wide view-of-angle. If housing is in this angle the chip blocks!
+
+// 2022-08-12 tonhuisman: Remove [DEVELOPMENT] tag
+// 2022-08-05 tonhuisman: Remove [TESTING] tag, Improvement: INIT, 10/sec and READ events now return false if errors occur during processing
+// 2022-06-17 tonhuisman: Remove I2C address selector, as there is nothing to choose...
+//   Clean up source, avoid (memory) inefficient code
+// 2022-03-21 tonhuisman: Attempt to stop the sensor from blocking ESPEasy, by dropping out after 32 loops in reading gesture data
+//   This should fix the Known BUG above.
+//   Lowered reading gesture data from 50/sec to 10/sec, as it still won't be processed quick enough
+//   Change sensor to TESTING from DEVELOPMENT
+// 2020-04-25 tonhuisman: Added Plugin Mode setting to switch between Proximity/Ambient Light Sensor or R/G/B Colors.
+//   Added settings for Gain (Gesture, Proximity, Ambient Light Sensor), Led Power (Gesture and Proximity/ALS) and Led Boost (Gesture)
+//   to allow better tuning for use of the sensor. Also adapted the SparkFun_APDS9960 driver for enabling this.
+//   R/G/B Colors mode has it's settings shared with the Gesture/Proximity/ALS as they are the exact same parameters, but with different
+// labels only.
+
+
+# define PLUGIN_064
+# define PLUGIN_ID_064             64
+# define PLUGIN_NAME_064           "Gesture - APDS9960"
+# define PLUGIN_GPL_VALUENAME1_064 "Gesture"
+# define PLUGIN_GPL_VALUENAME2_064 "Proximity"
+# define PLUGIN_GPL_VALUENAME3_064 "Light"
+
+# define PLUGIN_RGB_VALUENAME1_064 "R"
+# define PLUGIN_RGB_VALUENAME2_064 "G"
+# define PLUGIN_RGB_VALUENAME3_064 "B"
+
+# define PLUGIN_MODE_GPL_064       0 // GPL = Gesture/Proximity/(Ambient) Light Sensor mode
+# define PLUGIN_MODE_RGB_064       1 // RGB = R/G/B Colors mode
+
+# define P064_MODE                 PCONFIG(1)
+# define P064_GGAIN                PCONFIG(2)
+# define P064_GLDRIVE              PCONFIG(3)
+# define P064_LED_BOOST            PCONFIG(4)
+# define P064_PGAIN                PCONFIG(5)
+# define P064_AGAIN                PCONFIG(6)
+# define P064_LDRIVE               PCONFIG(7)
+
+# define P064_IS_GPL_SENSOR        (P064_MODE == PLUGIN_MODE_GPL_064)
+# define P064_IS_RGB_SENSOR        (P064_MODE == PLUGIN_MODE_RGB_064)
+
+
+# include "src/PluginStructs/P064_data_struct.h"
+
+
+boolean Plugin_064(uint8_t function, struct EventStruct *event, String& string)
+{
+  boolean success = false;
+
+  switch (function)
+  {
+    case PLUGIN_DEVICE_ADD:
+    {
+      Device[++deviceCount].Number           = PLUGIN_ID_064;
+      Device[deviceCount].Type               = DEVICE_TYPE_I2C;
+      Device[deviceCount].Ports              = 0;
+      Device[deviceCount].VType              = Sensor_VType::SENSOR_TYPE_SWITCH;
+      Device[deviceCount].PullUpOption       = false;
+      Device[deviceCount].InverseLogicOption = false;
+      Device[deviceCount].FormulaOption      = false;
+      Device[deviceCount].ValueCount         = 3;
+      Device[deviceCount].SendDataOption     = true;
+      Device[deviceCount].TimerOption        = true;
+      Device[deviceCount].TimerOptional      = true;
+      Device[deviceCount].GlobalSyncOption   = true;
+      Device[deviceCount].PluginStats        = true;
+      break;
+    }
+
+    case PLUGIN_GET_DEVICENAME:
+    {
+      string = F(PLUGIN_NAME_064);
+      break;
+    }
+
+    case PLUGIN_GET_DEVICEVALUENAMES:
+    {
+      if (P064_IS_GPL_SENSOR) { // Gesture/Proximity/ALS mode
+        strcpy_P(ExtraTaskSettings.TaskDeviceValueNames[0], PSTR(PLUGIN_GPL_VALUENAME1_064));
+        strcpy_P(ExtraTaskSettings.TaskDeviceValueNames[1], PSTR(PLUGIN_GPL_VALUENAME2_064));
+        strcpy_P(ExtraTaskSettings.TaskDeviceValueNames[2], PSTR(PLUGIN_GPL_VALUENAME3_064));
+      } else {
+        strcpy_P(ExtraTaskSettings.TaskDeviceValueNames[0], PSTR(PLUGIN_RGB_VALUENAME1_064));
+        strcpy_P(ExtraTaskSettings.TaskDeviceValueNames[1], PSTR(PLUGIN_RGB_VALUENAME2_064));
+        strcpy_P(ExtraTaskSettings.TaskDeviceValueNames[2], PSTR(PLUGIN_RGB_VALUENAME3_064));
+      }
+      break;
+    }
+
+    case PLUGIN_I2C_HAS_ADDRESS:
+    {
+      success = (event->Par1 == 0x39);
+
+      break;
+    }
+
+    case PLUGIN_WEBFORM_LOAD:
+    {
+      {
+        const __FlashStringHelper *optionsPluginMode[2] = {
+          F("Gesture/Proximity/Ambient Light Sensor"),
+          F("R/G/B Colors") };
+        const int optionsPluginModeValues[2] = { PLUGIN_MODE_GPL_064, PLUGIN_MODE_RGB_064 };
+        addFormSelector(F("Plugin Mode"), F("mode"), 2, optionsPluginMode, optionsPluginModeValues, P064_MODE, true);
+        # ifndef BUILD_NO_DEBUG
+        addFormNote(F("After changing Plugin Mode you may want to change the Values names, below."));
+        # endif // ifndef BUILD_NO_DEBUG
+      }
+
+      if (P064_IS_RGB_SENSOR // R/G/B Colors mode and default Gesture/Proximity/ALS values: Set new default names
+          && (strcmp_P(ExtraTaskSettings.TaskDeviceValueNames[0], PSTR(PLUGIN_GPL_VALUENAME1_064)) == 0)
+          && (strcmp_P(ExtraTaskSettings.TaskDeviceValueNames[1], PSTR(PLUGIN_GPL_VALUENAME2_064)) == 0)
+          && (strcmp_P(ExtraTaskSettings.TaskDeviceValueNames[2], PSTR(PLUGIN_GPL_VALUENAME3_064)) == 0)) {
+        strcpy_P(ExtraTaskSettings.TaskDeviceValueNames[0], PSTR(PLUGIN_RGB_VALUENAME1_064));
+        strcpy_P(ExtraTaskSettings.TaskDeviceValueNames[1], PSTR(PLUGIN_RGB_VALUENAME2_064));
+        strcpy_P(ExtraTaskSettings.TaskDeviceValueNames[2], PSTR(PLUGIN_RGB_VALUENAME3_064));
+
+        // Reset values
+        UserVar[event->BaseVarIndex + 0] = 0.0f;
+        UserVar[event->BaseVarIndex + 1] = 0.0f;
+        UserVar[event->BaseVarIndex + 2] = 0.0f;
+      }
+
+      if (P064_IS_GPL_SENSOR // Gesture/Proximity/ALS mode and default R/G/B values: Set new default names
+          && (strcmp_P(ExtraTaskSettings.TaskDeviceValueNames[0], PSTR(PLUGIN_RGB_VALUENAME1_064)) == 0)
+          && (strcmp_P(ExtraTaskSettings.TaskDeviceValueNames[1], PSTR(PLUGIN_RGB_VALUENAME2_064)) == 0)
+          && (strcmp_P(ExtraTaskSettings.TaskDeviceValueNames[2], PSTR(PLUGIN_RGB_VALUENAME3_064)) == 0)) {
+        strcpy_P(ExtraTaskSettings.TaskDeviceValueNames[0], PSTR(PLUGIN_GPL_VALUENAME1_064));
+        strcpy_P(ExtraTaskSettings.TaskDeviceValueNames[1], PSTR(PLUGIN_GPL_VALUENAME2_064));
+        strcpy_P(ExtraTaskSettings.TaskDeviceValueNames[2], PSTR(PLUGIN_GPL_VALUENAME3_064));
+
+        // Reset values
+        UserVar[event->BaseVarIndex + 0] = 0.0f;
+        UserVar[event->BaseVarIndex + 1] = 0.0f;
+        UserVar[event->BaseVarIndex + 2] = 0.0f;
+      }
+
+      {
+        // Gain options, multiple gain optionsets in SparkFun_APDS9960.h have the same valueset, so only defined once here
+        const __FlashStringHelper *optionsGain[4] = {
+          F("1x"),
+          F("2x"),
+          F("4x (default)"),
+          F("8x") };
+        const int optionsGainValues[4] = { PGAIN_1X, PGAIN_2X, PGAIN_4X, PGAIN_8X }; // Also used for optionsALSGain
+
+        // Led_Drive options, all Led_Drive optionsets in SparkFun_APDS9960.h have the same valueset, so only defined once here
+        const __FlashStringHelper *optionsLedDrive[4] = {
+          F("100 mA (default)"),
+          F("50 mA"),
+          F("25 mA"),
+          F("12.5 mA") };
+        const int optionsLedDriveValues[4] = { LED_DRIVE_100MA, LED_DRIVE_50MA, LED_DRIVE_25MA, LED_DRIVE_12_5MA };
+
+
+        String lightSensorGainLabel;
+        String lightSensorDriveLabel;
+
+        if (P064_IS_GPL_SENSOR) { // Gesture/Proximity/ALS mode
+          addFormSubHeader(F("Gesture parameters"));
+
+          addFormSelector(F("Gesture Gain"),      F("ggain"),   4, optionsGain,     optionsGainValues,     P064_GGAIN);
+
+          addFormSelector(F("Gesture LED Drive"), F("gldrive"), 4, optionsLedDrive, optionsLedDriveValues, P064_GLDRIVE);
+          {
+            // Gesture Led-boost values
+            const __FlashStringHelper *optionsLedBoost[4] = {
+              F("100 %"),
+              F("150 %"),
+              F("200 %"),
+              F("300 % (default)") };
+            const int optionsLedBoostValues[4] = { LED_BOOST_100, LED_BOOST_150, LED_BOOST_200, LED_BOOST_300 };
+            addFormSelector(F("Gesture LED Boost"), F("lboost"), 4, optionsLedBoost, optionsLedBoostValues, P064_LED_BOOST);
+          }
+
+          addFormSubHeader(F("Proximity & Ambient Light Sensor parameters"));
+
+          addFormSelector(F("Proximity Gain"), F("pgain"), 4, optionsGain, optionsGainValues, P064_PGAIN);
+
+          lightSensorGainLabel  = F("Ambient Light Sensor Gain");
+          lightSensorDriveLabel = F("Proximity & ALS LED Drive");
+        } else {
+          addFormSubHeader(F("R/G/B Colors parameters"));
+
+          lightSensorGainLabel  = F("Light Sensor Gain");
+          lightSensorDriveLabel = F("Light Sensor LED Drive");
+        }
+        {
+          // Ambient Light Sensor Gain options, values are equal to PGAIN values, so again avoid duplication
+          const __FlashStringHelper *optionsALSGain[4] = {
+            F("1x"),
+            F("4x (default)"),
+            F("16x"),
+            F("64x") };
+          addFormSelector(lightSensorGainLabel, F("again"), 4, optionsALSGain, optionsGainValues, P064_AGAIN);
+        }
+        addFormSelector(lightSensorDriveLabel, F("ldrive"), 4, optionsLedDrive, optionsLedDriveValues, P064_LDRIVE);
+      }
+      success = true;
+      break;
+    }
+
+    case PLUGIN_WEBFORM_SAVE:
+    {
+      P064_MODE = getFormItemInt(F("mode"));
+
+      if (P064_IS_GPL_SENSOR) {
+        P064_GGAIN     = getFormItemInt(F("ggain"));
+        P064_GLDRIVE   = getFormItemInt(F("gldrive"));
+        P064_LED_BOOST = getFormItemInt(F("lboost"));
+        P064_PGAIN     = getFormItemInt(F("pgain"));
+      }
+      P064_AGAIN  = getFormItemInt(F("again"));
+      P064_LDRIVE = getFormItemInt(F("ldrive"));
+
+      success = true;
+      break;
+    }
+
+    case PLUGIN_INIT:
+    {
+      initPluginTaskData(event->TaskIndex, new (std::nothrow) P064_data_struct());
+      P064_data_struct *P064_data = static_cast<P064_data_struct *>(getPluginTaskData(event->TaskIndex));
+
+      if (nullptr != P064_data) {
+        String log = F("APDS : ");
+        success = true;
+
+        if (P064_data->sensor.init(P064_GGAIN, P064_GLDRIVE, P064_PGAIN, P064_AGAIN, P064_LDRIVE)) {
+          log += F("Init");
+
+          P064_data->sensor.enablePower();
+
+          if (!P064_data->sensor.enableLightSensor(false)) {
+            log    += F("Error during light sensor init!");
+            success = false;
+          }
+
+          if (P064_IS_GPL_SENSOR) { // Gesture/Proximity/ALS mode
+            if (!P064_data->sensor.enableProximitySensor(false)) {
+              log    += F("Error during proximity sensor init!");
+              success = false;
+            }
+
+            if (!P064_data->sensor.enableGestureSensor(false, P064_LED_BOOST)) {
+              log    += F("Error during gesture sensor init!");
+              success = false;
+            }
+          }
+        } else {
+          log    += F("Error during APDS-9960 init!");
+          success = false;
+        }
+
+        addLogMove(LOG_LEVEL_INFO, log);
+      }
+      break;
+    }
+
+    case PLUGIN_TEN_PER_SECOND:
+    {
+      P064_data_struct *P064_data = static_cast<P064_data_struct *>(getPluginTaskData(event->TaskIndex));
+
+      if ((nullptr == P064_data) || (P064_MODE != PLUGIN_MODE_GPL_064) || !P064_data->sensor.isGestureAvailable()) {
+        break;
+      }
+
+      const int gesture = P064_data->sensor.readGesture();
+
+      if (gesture >= 0) {
+        # ifndef BUILD_NO_DEBUG
+
+        if (loglevelActiveFor(LOG_LEVEL_DEBUG)) {
+          String log = F("APDS : Gesture=");
+
+          switch (gesture) {
+            case DIR_UP:      log += F("UP");      break;
+            case DIR_DOWN:    log += F("DOWN");    break;
+            case DIR_LEFT:    log += F("LEFT");    break;
+            case DIR_RIGHT:   log += F("RIGHT");   break;
+            case DIR_NEAR:    log += F("NEAR");    break;
+            case DIR_FAR:     log += F("FAR");     break;
+            default:          log += F("NONE");    break;
+          }
+          log += F(" (");
+          log += gesture;
+          log += ')';
+          addLogMove(LOG_LEVEL_DEBUG, log);
+        }
+        # endif // ifndef BUILD_NO_DEBUG
+
+        UserVar[event->BaseVarIndex] = static_cast<float>(gesture);
+        event->sensorType            = Sensor_VType::SENSOR_TYPE_SWITCH;
+
+        sendData(event); // Process immediately
+        success = true;
+      }
+
+      break;
+    }
+
+    case PLUGIN_READ:
+    {
+      P064_data_struct *P064_data = static_cast<P064_data_struct *>(getPluginTaskData(event->TaskIndex));
+
+      if (nullptr != P064_data) {
+        // Gesture - work is done in PLUGIN_TEN_PER_SECOND
+        success = true;
+
+        if (P064_IS_GPL_SENSOR) { // Gesture/Proximity/ALS mode
+          uint8_t proximity_data = 0;
+          success                          = success && P064_data->sensor.readProximity(proximity_data);
+          UserVar[event->BaseVarIndex + 1] = static_cast<float>(proximity_data);
+
+          uint16_t ambient_light = 0;
+          success                          = success && P064_data->sensor.readAmbientLight(ambient_light);
+          UserVar[event->BaseVarIndex + 2] = static_cast<float>(ambient_light);
+        } else {
+          uint16_t red_light   = 0;
+          uint16_t green_light = 0;
+          uint16_t blue_light  = 0;
+          success = success && (P064_data->sensor.readRedLight(red_light) &&
+                                P064_data->sensor.readGreenLight(green_light) &&
+                                P064_data->sensor.readBlueLight(blue_light));
+          UserVar[event->BaseVarIndex + 0] = static_cast<float>(red_light);
+          UserVar[event->BaseVarIndex + 1] = static_cast<float>(green_light);
+          UserVar[event->BaseVarIndex + 2] = static_cast<float>(blue_light);
+        }
+      }
+      break;
+    }
+  }
+  return success;
+}
+
+#endif // USES_P064