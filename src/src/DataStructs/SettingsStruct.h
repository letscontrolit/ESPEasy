--- conflicted
+++ resolved
@@ -258,16 +258,12 @@
   uint8_t       I2C_Flags[N_TASKS];
   uint32_t      I2C_clockSpeed_Slow;
   uint8_t       I2C_Multiplexer_ResetPin;
-<<<<<<< HEAD
-  uint16_t      unused;
-=======
 
   #ifdef ESP32
   int8_t        PinBootStates_ESP32[24]; // pins 17 ... 39
   #endif
   uint8_t       WiFi_TX_power = 70; // 70 = 17.5dBm. unit: 0.25 dBm
   int8_t        WiFi_sensitivity_margin = 3;  // Margin in dBm on top of sensitivity.
->>>>>>> 7ef72e9e
 };
 
 /*
