#ifndef CONTROLLERQUEUE_CONTROLLER_DELAY_HANDLER_STRUCT_H
#define CONTROLLERQUEUE_CONTROLLER_DELAY_HANDLER_STRUCT_H

#include "../DataStructs/ControllerSettingsStruct.h"
#include "../DataStructs/TimingStats.h"
#include "../DataStructs/MessageRouteInfo.h"
#include "../ESPEasyCore/ESPEasy_Log.h"
#include "../Globals/CPlugins.h"
#include "../Globals/ESPEasy_Scheduler.h"
#include "../Globals/Protocol.h"
#include "../Helpers/_CPlugin_Helper.h"
#include "../Helpers/ESPEasy_Storage.h"
#include "../Helpers/ESPEasy_time_calc.h"
#include "../Helpers/Memory.h"
#include "../Helpers/Networking.h"
#include "../Helpers/Scheduler.h"
#include "../Helpers/StringConverter.h"

#include <Arduino.h>
#include <list>
#include <memory> // For std::shared_ptr
#include <new>    // std::nothrow

#ifndef CONTROLLER_QUEUE_MINIMAL_EXPIRE_TIME
  #define CONTROLLER_QUEUE_MINIMAL_EXPIRE_TIME 10000
#endif

/*********************************************************************************************\
* ControllerDelayHandlerStruct
\*********************************************************************************************/
template<class T>
struct ControllerDelayHandlerStruct {
  ControllerDelayHandlerStruct() :
    lastSend(0),
    minTimeBetweenMessages(CONTROLLER_DELAY_QUEUE_DELAY_DFLT),
    expire_timeout(0),
    max_queue_depth(CONTROLLER_DELAY_QUEUE_DEPTH_DFLT),
    attempt(0),
    max_retries(CONTROLLER_DELAY_QUEUE_RETRY_DFLT),
    delete_oldest(false),
    must_check_reply(false),
    deduplicate(false),
    useLocalSystemTime(false) {}

  void configureControllerSettings(const ControllerSettingsStruct& settings) {
    minTimeBetweenMessages = settings.MinimalTimeBetweenMessages;
    max_queue_depth        = settings.MaxQueueDepth;
    max_retries            = settings.MaxRetry;
    delete_oldest          = settings.DeleteOldest;
    must_check_reply       = settings.MustCheckReply;
    deduplicate            = settings.deduplicate();
    useLocalSystemTime          = settings.useLocalSystemTime();
    if (settings.allowExpire()) {
      expire_timeout = max_queue_depth * max_retries * (minTimeBetweenMessages + settings.ClientTimeout);
      if (expire_timeout < CONTROLLER_QUEUE_MINIMAL_EXPIRE_TIME) {
        expire_timeout = CONTROLLER_QUEUE_MINIMAL_EXPIRE_TIME;
      }
    } else {
      expire_timeout = 0;
    }

    // Set some sound limits when not configured
    if (max_queue_depth == 0) { max_queue_depth = CONTROLLER_DELAY_QUEUE_DEPTH_DFLT; }

    if (max_retries == 0) { max_retries = CONTROLLER_DELAY_QUEUE_RETRY_DFLT; }

    if (minTimeBetweenMessages == 0) { minTimeBetweenMessages = CONTROLLER_DELAY_QUEUE_DELAY_DFLT; }

    // No less than 10 msec between messages.
    if (minTimeBetweenMessages < 10) { minTimeBetweenMessages = 10; }
  }

  bool readyToProcess(const T& element) const {
    const protocolIndex_t protocolIndex = getProtocolIndex_from_ControllerIndex(element.controller_idx);
    if (protocolIndex == INVALID_PROTOCOL_INDEX) {
      return false;
    }
    if (Protocol[protocolIndex].needsNetwork) {
      return NetworkConnected(10);
    }
    return true;
  }

  bool queueFull(const T& element) const {
    if (sendQueue.size() >= max_queue_depth) { return true; }

    // Number of elements is not exceeding the limit, check memory
    int freeHeap = FreeMem();
    {
      #ifdef USE_SECOND_HEAP
      const int freeHeap2 = FreeMem2ndHeap();
      if (freeHeap2 < freeHeap) {
        freeHeap = freeHeap2;
      }
      #endif
    }

    if (freeHeap > 5000) { 
      return false; // Memory is not an issue.
    }
#ifndef BUILD_NO_DEBUG

    if (loglevelActiveFor(LOG_LEVEL_DEBUG)) {
      String log = F("Controller-");
      log += element.controller_idx + 1;
      log += F(" : Memory used: ");
      log += getQueueMemorySize();
      log += F(" bytes ");
      log += sendQueue.size();
      log += F(" items ");
      log += freeHeap;
      log += F(" free");
      addLogMove(LOG_LEVEL_DEBUG, log);
    }
#endif // ifndef BUILD_NO_DEBUG
    return true;
  }

  // Return true if message is already present in the queue
  bool isDuplicate(const T& element) const {
    // Some controllers may receive duplicate messages, due to lost acknowledgement
    // This is actually the same message, so this should not be processed.
    if (!unitMessageRouteInfo_map.isNew(element.getMessageRouteInfo())) {
      return true;
    }
    // The unit message count is still stored to make sure a new one with the same count
    // is considered a duplicate, even when the queue is empty.
    unitMessageRouteInfo_map.add(element.getMessageRouteInfo());

    // the setting 'deduplicate' does look at the content of the message and only compares it to messages in the queue.
    if (deduplicate && !sendQueue.empty()) {
      // Use reverse iterator here, as it is more likely a duplicate is added shortly after another.
      auto it = sendQueue.rbegin(); // Same as back()
      for (; it != sendQueue.rend(); ++it) {
        if (element.isDuplicate(*it)) {
#ifndef BUILD_NO_DEBUG
          if (loglevelActiveFor(LOG_LEVEL_DEBUG)) {
            const cpluginID_t cpluginID = getCPluginID_from_ControllerIndex(it->controller_idx);
            String log = get_formatted_Controller_number(cpluginID);
            log += F(" : Remove duplicate");
            addLogMove(LOG_LEVEL_DEBUG, log);
          }
#endif // ifndef BUILD_NO_DEBUG
          return true;
        }
      }
    }
    return false;
  }

  // Try to add to the queue, if permitted by "delete_oldest"
  // Return true when item was added, or skipped as it was considered a duplicate
  bool addToQueue(T&& element) {
    if (isDuplicate(element)) {
      return true;
    }

    if (delete_oldest) {
      // Force add to the queue.
      // If max buffer is reached, the oldest in the queue (first to be served) will be removed.
      while (queueFull(element)) {
        sendQueue.pop_front();
        attempt = 0;
      }
    }

    if (!queueFull(element)) {
      #ifdef USE_SECOND_HEAP
      HeapSelectIram ephemeral;
      sendQueue.push_back(element);
      #else
      sendQueue.push_back(std::move(element));
      #endif

      return true;
    }
#ifndef BUILD_NO_DEBUG

    if (loglevelActiveFor(LOG_LEVEL_DEBUG)) {
      const cpluginID_t cpluginID = getCPluginID_from_ControllerIndex(element.controller_idx);
      String log = get_formatted_Controller_number(cpluginID);
      log += F(" : queue full");
      addLogMove(LOG_LEVEL_DEBUG, log);
    }
#endif // ifndef BUILD_NO_DEBUG
    return false;
  }

  // Get the next element.
  // Remove front element when max_retries is reached.
  T* getNext() {
    if (sendQueue.empty()) { return nullptr; }

    if (attempt > max_retries) {
      sendQueue.pop_front();
      attempt = 0;
    }

    if (expire_timeout != 0) {
      bool done = false;
      while (!done && !sendQueue.empty()) {
        if (timePassedSince(sendQueue.front()._timestamp) < static_cast<long>(expire_timeout)) {
          done = true;
        } else {
          sendQueue.pop_front();
          attempt = 0;
        }
      }
    }

    if (sendQueue.empty()) { return nullptr; }
    return &sendQueue.front();
  }

  // Mark as processed and return time to schedule for next process.
  // Return 0 when nothing to process.
  // @param remove_from_queue indicates whether the elements should be removed from the queue.
  unsigned long markProcessed(bool remove_from_queue) {
    if (sendQueue.empty()) { return 0; }

    if (remove_from_queue) {
      sendQueue.pop_front();
      attempt = 0;
      lastSend = millis();
    } else {
      ++attempt;
    }
    return getNextScheduleTime();
  }

  unsigned long getNextScheduleTime() const {
    if (sendQueue.empty()) { return 0; }
    unsigned long nextTime = lastSend + minTimeBetweenMessages;

    if (timePassedSince(nextTime) > 0) {
      nextTime = millis();
    }

    if (nextTime == 0) { nextTime = 1; // Just to make sure it will be executed
    }
    return nextTime;
  }

  // Set the "lastSend" to "now" + some additional delay.
  // This will cause the next schedule time to be delayed to 
  // msecFromNow + minTimeBetweenMessages
  void setAdditionalDelay(unsigned long msecFromNow) {
    lastSend = millis() + msecFromNow;
  }

  size_t getQueueMemorySize() const {
    size_t totalSize = 0;

    for (auto it = sendQueue.begin(); it != sendQueue.end(); ++it) {
      totalSize += it->getSize();
    }
    return totalSize;
  }

  std::list<T>  sendQueue;
  mutable UnitMessageRouteInfo_map unitMessageRouteInfo_map;
  unsigned long lastSend;
  unsigned int  minTimeBetweenMessages;
  unsigned long expire_timeout = 0;
  uint8_t          max_queue_depth;
  uint8_t          attempt;
  uint8_t          max_retries;
  bool          delete_oldest;
  bool          must_check_reply;
  bool          deduplicate;
  bool          useLocalSystemTime;
};



// Uncrustify must not be used on macros, so turn it off.
// Also make sure to wrap the forward declaration of this function in the same wrappers 
// as it may not split the forward declaration into multiple lines.
//
// *INDENT-OFF*



// Define the function wrappers to handle the calling to Cxxx_DelayHandler etc.
// If someone knows how to add leading zeros in macros, please be my guest :)


// This macro defines the code needed to create the 'process_c##NNN####M##_delay_queue()'
// function and all needed objects and forward declarations.
// It is a macro to prevent common typo errors.
// This function will perform the (re)scheduling and mark if it is processed (and can be removed)
// The controller itself must implement the 'do_process_c004_delay_queue' function to actually
// send the data.
// Its return value must state whether it can be marked 'Processed'.
// N.B. some controllers only can send one value per iteration, so a returned "false" can mean it
//      was still successful. The controller should keep track of the last value sent
//      in the element stored in the queue.
#define DEFINE_Cxxx_DELAY_QUEUE_MACRO(NNN, M)                                                                          \
  bool do_process_c##NNN####M##_delay_queue(int controller_number,                                                     \
                                           const C##NNN####M##_queue_element & element,                                \
                                           ControllerSettingsStruct & ControllerSettings);                             \
  typedef ControllerDelayHandlerStruct<C##NNN####M##_queue_element> C##NNN####M##_DelayHandler_t;                      \
  extern C##NNN####M##_DelayHandler_t *C##NNN####M##_DelayHandler;                                                     \
  void process_c##NNN####M##_delay_queue();                                                                            \
  bool init_c##NNN####M##_delay_queue(controllerIndex_t ControllerIndex);                                              \
  void exit_c##NNN####M##_delay_queue();                                                                               \

#define DEFINE_Cxxx_DELAY_QUEUE_MACRO_CPP(NNN, M)                                                                      \
  C##NNN####M##_DelayHandler_t *C##NNN####M##_DelayHandler = nullptr;                                                  \
  void process_c##NNN####M##_delay_queue() {                                                                           \
    if (C##NNN####M##_DelayHandler == nullptr) return;                                                                 \
    C##NNN####M##_queue_element *element(C##NNN####M##_DelayHandler->getNext());                                       \
<<<<<<< HEAD
    if (element == nullptr) return;                                                                                       \
    MakeControllerSettings(ControllerSettings);                                                                         \
    bool ready = true;                                                                                                 \
    if (!AllocatedControllerSettings()) {                                                                              \
      ready = false;                                                                                                   \
    } else {                                                                                                           \
      LoadControllerSettings(element->controller_idx, ControllerSettings);                                             \
      C##NNN####M##_DelayHandler->configureControllerSettings(ControllerSettings);                                     \
      if (!C##NNN####M##_DelayHandler->readyToProcess(*element) &&                                                      \
          !ControllerSettings.enableESPEasyNowFallback()) { ready = false; }                                           \
    }                                                                                                                  \
    if (ready) {                                                                                                       \
      START_TIMER;                                                                                                     \
      C##NNN####M##_DelayHandler->markProcessed(do_process_c##NNN####M##_delay_queue(M, *element, ControllerSettings)); \
      STOP_TIMER(C##NNN####M##_DELAY_QUEUE);                                                                           \
=======
    if (element == nullptr) return;                                                                                    \
    if (C##NNN####M##_DelayHandler->readyToProcess(*element)) {                                                        \
      MakeControllerSettings(ControllerSettings);                                                                      \
      if (AllocatedControllerSettings()) {                                                                             \
        LoadControllerSettings(element->controller_idx, ControllerSettings);                                           \
        C##NNN####M##_DelayHandler->configureControllerSettings(ControllerSettings);                                   \
        START_TIMER;                                                                                                   \
        C##NNN####M##_DelayHandler->markProcessed(do_process_c##NNN####M##_delay_queue(M, *element, ControllerSettings)); \
        STOP_TIMER(C##NNN####M##_DELAY_QUEUE);                                                                           \
      }                                                                                                                \
>>>>>>> 0b147667
    }                                                                                                                  \
    Scheduler.scheduleNextDelayQueue(ESPEasy_Scheduler::IntervalTimer_e::TIMER_C##NNN####M##_DELAY_QUEUE, C##NNN####M##_DelayHandler->getNextScheduleTime());         \
  }                                                                                                                    \
  bool init_c##NNN####M##_delay_queue(controllerIndex_t ControllerIndex) {                                             \
    if (C##NNN####M##_DelayHandler == nullptr) {                                                                       \
      C##NNN####M##_DelayHandler = new (std::nothrow) (C##NNN####M##_DelayHandler_t);                                  \
    }                                                                                                                  \
    if (C##NNN####M##_DelayHandler == nullptr) { return false; }                                                       \
    MakeControllerSettings(ControllerSettings);                                                                        \
    if (!AllocatedControllerSettings()) {                                                                              \
      return false;                                                                                                    \
    }                                                                                                                  \
    LoadControllerSettings(ControllerIndex, ControllerSettings);                                                       \
    C##NNN####M##_DelayHandler->configureControllerSettings(ControllerSettings);                                       \
    return true;                                                                                                       \
  }                                                                                                                    \
  void exit_c##NNN####M##_delay_queue() {                                                                              \
    if (C##NNN####M##_DelayHandler != nullptr) {                                                                       \
      delete C##NNN####M##_DelayHandler;                                                                               \
      C##NNN####M##_DelayHandler = nullptr;                                                                            \
    }                                                                                                                  \
  }                                                                                                                    \




// Uncrustify must not be used on macros, but we're now done, so turn Uncrustify on again.
// *INDENT-ON*


#endif // CONTROLLERQUEUE_CONTROLLER_DELAY_HANDLER_STRUCT_H<|MERGE_RESOLUTION|>--- conflicted
+++ resolved
@@ -30,26 +30,17 @@
 \*********************************************************************************************/
 template<class T>
 struct ControllerDelayHandlerStruct {
-  ControllerDelayHandlerStruct() :
-    lastSend(0),
-    minTimeBetweenMessages(CONTROLLER_DELAY_QUEUE_DELAY_DFLT),
-    expire_timeout(0),
-    max_queue_depth(CONTROLLER_DELAY_QUEUE_DEPTH_DFLT),
-    attempt(0),
-    max_retries(CONTROLLER_DELAY_QUEUE_RETRY_DFLT),
-    delete_oldest(false),
-    must_check_reply(false),
-    deduplicate(false),
-    useLocalSystemTime(false) {}
+  ControllerDelayHandlerStruct() = default;
 
   void configureControllerSettings(const ControllerSettingsStruct& settings) {
-    minTimeBetweenMessages = settings.MinimalTimeBetweenMessages;
-    max_queue_depth        = settings.MaxQueueDepth;
-    max_retries            = settings.MaxRetry;
-    delete_oldest          = settings.DeleteOldest;
-    must_check_reply       = settings.MustCheckReply;
-    deduplicate            = settings.deduplicate();
-    useLocalSystemTime          = settings.useLocalSystemTime();
+    minTimeBetweenMessages   = settings.MinimalTimeBetweenMessages;
+    max_queue_depth          = settings.MaxQueueDepth;
+    max_retries              = settings.MaxRetry;
+    delete_oldest            = settings.DeleteOldest;
+    must_check_reply         = settings.MustCheckReply;
+    deduplicate              = settings.deduplicate();
+    useLocalSystemTime       = settings.useLocalSystemTime();
+    enableESPEasyNowFallback = settings.enableESPEasyNowFallback();
     if (settings.allowExpire()) {
       expire_timeout = max_queue_depth * max_retries * (minTimeBetweenMessages + settings.ClientTimeout);
       if (expire_timeout < CONTROLLER_QUEUE_MINIMAL_EXPIRE_TIME) {
@@ -259,16 +250,17 @@
 
   std::list<T>  sendQueue;
   mutable UnitMessageRouteInfo_map unitMessageRouteInfo_map;
-  unsigned long lastSend;
-  unsigned int  minTimeBetweenMessages;
+  unsigned long lastSend = 0u;
+  unsigned int  minTimeBetweenMessages = CONTROLLER_DELAY_QUEUE_DELAY_DFLT;
   unsigned long expire_timeout = 0;
-  uint8_t          max_queue_depth;
-  uint8_t          attempt;
-  uint8_t          max_retries;
-  bool          delete_oldest;
-  bool          must_check_reply;
-  bool          deduplicate;
-  bool          useLocalSystemTime;
+  uint8_t       max_queue_depth = CONTROLLER_DELAY_QUEUE_DEPTH_DFLT;
+  uint8_t       attempt = 0u;
+  uint8_t       max_retries = CONTROLLER_DELAY_QUEUE_RETRY_DFLT;
+  bool          delete_oldest = false;
+  bool          must_check_reply = false;
+  bool          deduplicate = false;
+  bool          useLocalSystemTime = false;
+  bool          enableESPEasyNowFallback = false;
 };
 
 
@@ -310,36 +302,20 @@
   void process_c##NNN####M##_delay_queue() {                                                                           \
     if (C##NNN####M##_DelayHandler == nullptr) return;                                                                 \
     C##NNN####M##_queue_element *element(C##NNN####M##_DelayHandler->getNext());                                       \
-<<<<<<< HEAD
-    if (element == nullptr) return;                                                                                       \
-    MakeControllerSettings(ControllerSettings);                                                                         \
-    bool ready = true;                                                                                                 \
-    if (!AllocatedControllerSettings()) {                                                                              \
-      ready = false;                                                                                                   \
-    } else {                                                                                                           \
-      LoadControllerSettings(element->controller_idx, ControllerSettings);                                             \
-      C##NNN####M##_DelayHandler->configureControllerSettings(ControllerSettings);                                     \
-      if (!C##NNN####M##_DelayHandler->readyToProcess(*element) &&                                                      \
-          !ControllerSettings.enableESPEasyNowFallback()) { ready = false; }                                           \
-    }                                                                                                                  \
-    if (ready) {                                                                                                       \
-      START_TIMER;                                                                                                     \
-      C##NNN####M##_DelayHandler->markProcessed(do_process_c##NNN####M##_delay_queue(M, *element, ControllerSettings)); \
-      STOP_TIMER(C##NNN####M##_DELAY_QUEUE);                                                                           \
-=======
     if (element == nullptr) return;                                                                                    \
-    if (C##NNN####M##_DelayHandler->readyToProcess(*element)) {                                                        \
+    if (C##NNN####M##_DelayHandler->enableESPEasyNowFallback ||                                                        \
+        C##NNN####M##_DelayHandler->readyToProcess(*element)) {                                                        \
       MakeControllerSettings(ControllerSettings);                                                                      \
       if (AllocatedControllerSettings()) {                                                                             \
         LoadControllerSettings(element->controller_idx, ControllerSettings);                                           \
         C##NNN####M##_DelayHandler->configureControllerSettings(ControllerSettings);                                   \
         START_TIMER;                                                                                                   \
         C##NNN####M##_DelayHandler->markProcessed(do_process_c##NNN####M##_delay_queue(M, *element, ControllerSettings)); \
-        STOP_TIMER(C##NNN####M##_DELAY_QUEUE);                                                                           \
+        STOP_TIMER(C##NNN####M##_DELAY_QUEUE);                                                                         \
       }                                                                                                                \
->>>>>>> 0b147667
     }                                                                                                                  \
-    Scheduler.scheduleNextDelayQueue(ESPEasy_Scheduler::IntervalTimer_e::TIMER_C##NNN####M##_DELAY_QUEUE, C##NNN####M##_DelayHandler->getNextScheduleTime());         \
+    Scheduler.scheduleNextDelayQueue(ESPEasy_Scheduler::IntervalTimer_e::TIMER_C##NNN####M##_DELAY_QUEUE,              \
+                                     C##NNN####M##_DelayHandler->getNextScheduleTime());                               \
   }                                                                                                                    \
   bool init_c##NNN####M##_delay_queue(controllerIndex_t ControllerIndex) {                                             \
     if (C##NNN####M##_DelayHandler == nullptr) {                                                                       \
