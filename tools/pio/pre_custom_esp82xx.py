--- conflicted
+++ resolved
@@ -63,11 +63,8 @@
     "-DUSES_C019",  # ESPEasy-NOW
 
     "-DFEATURE_MQTT_TLS=0",
-<<<<<<< HEAD
+    "-DFEATURE_EMAIL_TLS=0",
     "-DUSES_ESPEASY_NOW",
-=======
-    "-DFEATURE_EMAIL_TLS=0",
->>>>>>> 7a9b93b2
 #    "-DFEATURE_MDNS=1",
 #    "-DFEATURE_SD=1",
 #    "-DFEATURE_EXT_RTC=1",
