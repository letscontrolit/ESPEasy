; *********************************************************************

; **** Definition cheat sheet:
; board_build.flash_mode in terms of performance: QIO > QOUT > DIO > DOUT
; for lib_ldf_mode, see http://docs.platformio.org/en/latest/librarymanager/ldf.html;ldf

; **** Frequently used build flags:
; Use custom.h file to override default settings for ESPeasy: -D USE_CUSTOM_H
; Set VCC mode to measure Vcc of ESP chip :                   -D FEATURE_ADC_VCC=true

; Build Flags:
;  -DUSE_CONFIG_OVERRIDE
; lwIP 1.4 (Default)
;  -DPIO_FRAMEWORK_ARDUINO_LWIP_HIGHER_BANDWIDTH
; lwIP 2 - Low Memory
;  -DPIO_FRAMEWORK_ARDUINO_LWIP2_LOW_MEMORY
; lwIP 2 - Higher Bandwitdh
;  -DPIO_FRAMEWORK_ARDUINO_LWIP2_HIGHER_BANDWIDTH
; VTABLES in Flash (default)
;  -DVTABLES_IN_FLASH
; VTABLES in Heap
;  -DVTABLES_IN_DRAM
; VTABLES in IRAM
;  -DVTABLES_IN_IRAM
; NO_EXTRA_4K_HEAP - this forces the default NONOS-SDK user's heap location
;     Default currently overlaps cont stack (Arduino) with sys stack (System)
;     to save up-to 4 kB of heap. (starting core_2.4.2)
; ESP8266_DISABLE_EXTRA4K  - Calls disable_extra4k_at_link_time() from setup
;                            to force the linker keep user's stack in user ram.
; CONT_STACKSIZE to set the 'cont' (Arduino) stack size. Default = 4096
; -mtarget-align  see: https://github.com/arendst/Sonoff-Tasmota/issues/3678#issuecomment-419712437

[esp82xx_defaults]
build_flags               = -D NDEBUG
                            -lstdc++ -lsupc++
                            -mtarget-align
                            -DPIO_FRAMEWORK_ARDUINO_LWIP2_LOW_MEMORY
                            -DVTABLES_IN_FLASH
                            -DPUYA_SUPPORT=1
                            -fno-strict-aliasing
lib_ignore                = ESP32_ping, ESP32WebServer, ESP32HTTPUpdateServer, ServoESP32, IRremoteESP8266, HeatpumpIR, TinyWireM

[esp82xx_2_5_x]
build_flags               = -DNDEBUG
                            -mtarget-align
                            -DVTABLES_IN_FLASH
                            -fno-exceptions
                            -lstdc++
                            -DPIO_FRAMEWORK_ARDUINO_LWIP2_HIGHER_BANDWIDTH_LOW_FLASH
                            -DPUYA_SUPPORT=1
                            -DCORE_POST_2_5_0
                            -fno-strict-aliasing
lib_ignore                = ${esp82xx_defaults.lib_ignore}

[esp82xx_2_6_x]
build_flags               = ${esp82xx_2_5_x.build_flags} 
                            -Os
                            -s
                            -DBEARSSL_SSL_BASIC
                            -DCORE_POST_2_6_0 
                            ; remove the 4-bytes alignment for PSTR()
                            -DPSTR_ALIGN=1
lib_ignore                = ${esp82xx_defaults.lib_ignore}


[esp82xx_3_0_x]
build_flags               = ${esp82xx_2_6_x.build_flags} 
                            -DCORE_POST_3_0_0
                            -Wno-deprecated-declarations
                            -Werror=return-type
                            -DFS_NO_GLOBALS
lib_ignore                = ${esp82xx_defaults.lib_ignore}


;[core_2_3_0]
;platform                  = https://github.com/TD-er/platform-espressif8266.git#patch/v1.5.0_Puya
;build_flags               = -DNDEBUG
;                            -DVTABLES_IN_FLASH
;                            -fno-exceptions
;                            -DPUYA_SUPPORT=1
;                            -DARDUINO_ESP8266_RELEASE_2_3_0
;                            -DFORCE_PRE_2_5_0
;lib_ignore                = ${esp82xx_defaults.lib_ignore}, IRremoteESP8266, HeatpumpIR

;[core_2_4_0]
;platform                  = https://github.com/TD-er/platform-espressif8266.git#patch/v1.6.0_Puya
;build_flags               = ${esp82xx_defaults.build_flags} -DARDUINO_ESP8266_RELEASE_2_4_0 -DFORCE_PRE_2_5_0
;lib_ignore                = ${esp82xx_defaults.lib_ignore}, IRremoteESP8266, HeatpumpIR

;[core_2_4_1]
;platform                  = https://github.com/TD-er/platform-espressif8266.git#patch/v1.7.3_Puya
;build_flags               = ${esp82xx_defaults.build_flags} -DARDUINO_ESP8266_RELEASE_2_4_1 -DFORCE_PRE_2_5_0
;lib_ignore                = ${esp82xx_defaults.lib_ignore}, IRremoteESP8266, HeatpumpIR


;[core_2_4_2]
;platform                  = https://github.com/TD-er/platform-espressif8266.git#patch/v1.8.0_Puya
;build_flags               = ${esp82xx_defaults.build_flags} -DARDUINO_ESP8266_RELEASE_2_4_2 -DFORCE_PRE_2_5_0
;lib_ignore                = ${esp82xx_defaults.lib_ignore}, IRremoteESP8266, HeatpumpIR, ServoESP32

;[core_2_5_0]
;platform                  = espressif8266@2.0.4
;build_flags               = ${esp82xx_2_5_x.build_flags}

;[core_2_5_2]
;platform                  = espressif8266@2.2.3
;build_flags               = ${esp82xx_2_5_x.build_flags}


; See for SDK flags: https://github.com/esp8266/Arduino/blob/master/tools/platformio-build.py

[core_2_7_4]
extends                   = esp82xx_2_6_x
platform                  = espressif8266@2.6.3
platform_packages         =
	framework-arduinoespressif8266 @ https://github.com/esp8266/Arduino.git#2.7.4
build_flags               = ${esp82xx_2_6_x.build_flags} 
                            -DPIO_FRAMEWORK_ARDUINO_ESPRESSIF_SDK22x_190703
                            -Wno-deprecated-declarations
lib_ignore                = ${esp82xx_defaults.lib_ignore}, IRremoteESP8266, HeatpumpIR, LittleFS(esp8266), ServoESP32, TinyWireM

; Core with alternative WiFi for nodes not running stable wifi or slow network response
; e.g. Sonoff Basic R2.
[core_2_7_4_alt_wifi]
extends                   = esp82xx_2_6_x
platform                  = espressif8266@2.6.3
platform_packages         =
	framework-arduinoespressif8266 @ https://github.com/esp8266/Arduino.git#2.7.4
build_flags               = ${esp82xx_2_6_x.build_flags} 
                            -DPIO_FRAMEWORK_ARDUINO_ESPRESSIF_SDK22x_191122
                            -Wno-deprecated-declarations
lib_ignore                = ${esp82xx_defaults.lib_ignore}, IRremoteESP8266, HeatpumpIR, LittleFS(esp8266), ServoESP32, TinyWireM

[core_3_0_2]
extends                   = esp82xx_3_0_x
platform                  = espressif8266@3.2.0
platform_packages = 
    platformio/framework-arduinoespressif8266 @ https://github.com/esp8266/Arduino.git
    mcspr/toolchain-xtensa @ ~5.100300.211127
build_flags               = ${esp82xx_3_0_x.build_flags}
                            -DPIO_FRAMEWORK_ARDUINO_ESPRESSIF_SDK3

[core_stage]
extends                   = esp82xx_3_0_x
platform                  = https://github.com/platformio/platform-espressif8266.git
build_flags               = ${esp82xx_3_0_x.build_flags}
                            -DPIO_FRAMEWORK_ARDUINO_ESPRESSIF_SDK3
                            -DPIO_FRAMEWORK_ARDUINO_MMU_CACHE16_IRAM48_SECHEAP_SHARED
                            -DUSE_SECOND_HEAP
                            -DPHASE_LOCKED_WAVEFORM
                            
                            

platform_packages = 
    platformio/framework-arduinoespressif8266 @ https://github.com/esp8266/Arduino.git
    mcspr/toolchain-xtensa @ ~5.100300.211127



[core_esp32_2_1_0]
platform                  = espressif32@2.1.0
build_flags               = -DESP32_STAGE


<<<<<<< HEAD
; Updated ESP-IDF to the latest stable 4.0.1
; See: https://github.com/platformio/platform-espressif32/releases
; IDF 4.4 = platform-espressif32 3.4.x = espressif/arduino-esp32 tag 2.0.3
; Just for those who lost track of the extremely confusing numbering schema.
[core_esp32_IDF4_4__2_0_3]
platform                    = https://github.com/tasmota/platform-espressif32/releases/download/v2.0.3/platform-espressif32-2.0.3.zip
platform_packages           =
build_flags                 = -DESP32_STAGE
=======
[core_esp32_3_3_2]
platform                  = espressif32 @ 3.3.2
platform_packages         = framework-arduinoespressif32
build_flags               = -DESP32_STAGE

[core_esp32_3_5_0]
platform                  = espressif32 @ 3.5.0
platform_packages         = 
build_flags               = -DESP32_STAGE


[core_esp32_3_3_2_esp32s2]
platform                  = https://github.com/platformio/platform-espressif32.git#feature/arduino-idf-master
platform_packages         = framework-arduinoespressif32 @ https://github.com/Jason2866/arduino-esp32/releases/download/v.2.0-post/framework-arduinoespressif32_i2c.zip
build_flags               = -DESP32_STAGE


[core_esp32_3_0_0]
platform                  = espressif32@3.0.0
platform_packages         = framework-arduinoespressif32 @ https://github.com/Jason2866/arduino-esp32/releases/download/1.0.5-rc6/esp32-1.0.5-rc6.zip
>>>>>>> a4f51ba6


[core_esp32_stage]
platform                  = https://github.com/platformio/platform-espressif32.git#feature/arduino-idf-master
platform_packages         = framework-arduinoespressif32 @ https://github.com/tasmota/arduino-esp32/releases/download/2.0.1/framework-arduinoespressif32-release_IDF4.4.tar.gz
                            platformio/tool-esptoolpy @ https://github.com/tasmota/esptool/releases/download/v3.2/esptool-v3.2.zip
build_flags               = -DESP32_STAGE<|MERGE_RESOLUTION|>--- conflicted
+++ resolved
@@ -162,7 +162,6 @@
 build_flags               = -DESP32_STAGE
 
 
-<<<<<<< HEAD
 ; Updated ESP-IDF to the latest stable 4.0.1
 ; See: https://github.com/platformio/platform-espressif32/releases
 ; IDF 4.4 = platform-espressif32 3.4.x = espressif/arduino-esp32 tag 2.0.3
@@ -171,30 +170,12 @@
 platform                    = https://github.com/tasmota/platform-espressif32/releases/download/v2.0.3/platform-espressif32-2.0.3.zip
 platform_packages           =
 build_flags                 = -DESP32_STAGE
-=======
-[core_esp32_3_3_2]
-platform                  = espressif32 @ 3.3.2
-platform_packages         = framework-arduinoespressif32
-build_flags               = -DESP32_STAGE
 
 [core_esp32_3_5_0]
 platform                  = espressif32 @ 3.5.0
 platform_packages         = 
 build_flags               = -DESP32_STAGE
 
-
-[core_esp32_3_3_2_esp32s2]
-platform                  = https://github.com/platformio/platform-espressif32.git#feature/arduino-idf-master
-platform_packages         = framework-arduinoespressif32 @ https://github.com/Jason2866/arduino-esp32/releases/download/v.2.0-post/framework-arduinoespressif32_i2c.zip
-build_flags               = -DESP32_STAGE
-
-
-[core_esp32_3_0_0]
-platform                  = espressif32@3.0.0
-platform_packages         = framework-arduinoespressif32 @ https://github.com/Jason2866/arduino-esp32/releases/download/1.0.5-rc6/esp32-1.0.5-rc6.zip
->>>>>>> a4f51ba6
-
-
 [core_esp32_stage]
 platform                  = https://github.com/platformio/platform-espressif32.git#feature/arduino-idf-master
 platform_packages         = framework-arduinoespressif32 @ https://github.com/tasmota/arduino-esp32/releases/download/2.0.1/framework-arduinoespressif32-release_IDF4.4.tar.gz
