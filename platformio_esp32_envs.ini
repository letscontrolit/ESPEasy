;;; ESP32 test build ********************************************************************;
; Status of the ESP32 support is still considered "beta"                                 ;
; Most plugins work just fine on ESP32.                                                  ;
; Especially some plugins using serial may not run very well  (GPS does run fine).       ;
; ***************************************************************************************;

[esp32_always]
lib_ignore                = ESP8266Ping
                            ESP8266HTTPUpdateServer
                            ESP8266WiFi
                            ESP8266WebServer
                            ESP8266mDNS
                            ESPEasy_ESP8266Ping
                            RABurton ESP8266 Mutex
                            TinyWireM
                            LittleFS_esp32


[esp32_base]
extends                   = common, core_esp32_IDF4_4__2_0_3
lib_deps                  = 
                            Adafruit ILI9341 ESPEasy
                            Adafruit_ST77xx
<<<<<<< HEAD
                            adafruit/Adafruit GFX Library@^1.11.1
                            adafruit/Adafruit BusIO @ ^1.10.0
=======
                            Adafruit NeoPixel
>>>>>>> 33f0fd94
                            ArduinoOTA
                            ESP32HTTPUpdateServer
                            FrogmoreScd30
                            I2Cdevlib-Core
                            ITG3205
                            LOLIN_EPD
                            Makuna/NeoPixelBus @ 2.6.9
                            Multi Channel Relay Arduino Library
                            SparkFun ADXL345 Arduino Library
                            SparkFun VL53L1X 4m Laser Distance Sensor @ 1.2.9
                            VL53L0X @ 1.3.0
                            adafruit/Adafruit BusIO @ ^1.10.0
                            adafruit/Adafruit GFX Library@^1.11.1
                            td-er/ESPeasySerial @ 2.0.10
                            td-er/SparkFun MAX1704x Fuel Gauge Arduino Library @ ^1.0.1
                            ShiftRegister74HC595_NonTemplate
                            VL53L0X @ 1.3.0
                            RAK12019_LTR390_UV_Light
extra_scripts             = post:tools/pio/post_esp32.py
                            ${extra_scripts_default.extra_scripts}
build_unflags             = -Wall
build_flags               = ${core_esp32_IDF4_4__2_0_3.build_flags}
                            ${mqtt_flags.build_flags}
                            -DCONFIG_FREERTOS_ASSERT_DISABLE
                            -DCONFIG_LWIP_ESP_GRATUITOUS_ARP
                            -fno-strict-aliasing
                            -Wswitch
                            -DCORE_DEBUG_LEVEL=ARDUHAL_LOG_LEVEL_NONE
monitor_filters           = esp32_exception_decoder


; -flto cannot be used for ESP32 C3!
; See: https://github.com/letscontrolit/ESPEasy/pull/3845#issuecomment-1014857366
; TD-er: 2022-01-20: Disabled for now as it also resulted in obscure linker errors on ESP32-S2 and ESP32 running custom builds.
;build_flags               = ${esp32_base.build_flags}
;                            -flto
;build_unflags             = ${esp32_base.build_unflags}
;                            -fexceptions
;                            -fno-lto


[esp32_common]
extends                   = esp32_base
lib_ignore                = ${esp32_always.lib_ignore}
                            ESP32_ping
                            IRremoteESP8266
                            HeatpumpIR
                            ESP32 BLE Arduino
build_flags               = ${esp32_base.build_flags}
extra_scripts             = ${esp32_base.extra_scripts}
lib_deps                  = ${esp32_base.lib_deps}
build_unflags             = ${esp32_base.build_unflags}
                            -fexceptions

[esp32_common_LittleFS]
extends                   = esp32_common
build_flags               = ${esp32_common.build_flags}
                            -DUSE_LITTLEFS
extra_scripts             = ${esp32_common.extra_scripts}
lib_deps                  = ${esp32_common.lib_deps}
                            LittleFS
board_build.filesystem    = littlefs


[esp32_IRExt]
extends                   = esp32_base
lib_ignore                = AS_BH1750
                            ${esp32_always.lib_ignore}
                            ESP32_ping
build_flags               = ${esp32_base.build_flags}
                            -DFEATURE_ARDUINO_OTA
                            -DPLUGIN_BUILD_NORMAL_IRext
                            -DTESTING_USE_RTTTL
lib_deps                  = ${esp32_base.lib_deps}
                            LittleFS



[esp32_custom_base]
extends                   = esp32_common
build_flags               = ${esp32_common.build_flags}
                            -DPLUGIN_BUILD_CUSTOM
extra_scripts             = ${esp32_common.extra_scripts}
                            pre:tools/pio/pre_custom_esp32.py

[esp32_custom_base_LittleFS]
extends                   = esp32_common_LittleFS
build_flags               = ${esp32_common_LittleFS.build_flags}
                            -DPLUGIN_BUILD_CUSTOM
extra_scripts             = ${esp32_common_LittleFS.extra_scripts}
                            pre:tools/pio/pre_custom_esp32.py


[env:custom_ESP32_4M316k]
extends                   = esp32_custom_base
board                     = esp32_4M

[env:custom_ESP32_4M316k_LittleFS]
extends                   = esp32_custom_base_LittleFS
board                     = esp32_4M

[env:custom_ESP32_16M8M_LittleFS]
extends                   = esp32_custom_base_LittleFS
board                     = esp32_16M8M

[env:custom_IR_ESP32_4M316k]
extends                   = esp32_base
board                     = esp32_4M
build_flags               = ${esp32_base.build_flags}
                            -DPLUGIN_BUILD_CUSTOM
                            -DPLUGIN_BUILD_IR
lib_ignore                = ${esp32_always.lib_ignore}
                            ESP32_ping
                            HeatpumpIR
extra_scripts             = ${esp32_base.extra_scripts}
                            pre:tools/pio/pre_custom_esp32.py


[env:normal_ESP32_4M316k]
extends                   = esp32_common
board                     = esp32_4M
lib_deps                  = ${esp32_common.lib_deps}
                            ServoESP32


[env:normal_ESP32_4M316k_LittleFS]
extends                   = esp32_common_LittleFS
board                     = esp32_4M
lib_deps                  = ${esp32_common_LittleFS.lib_deps}
                            ServoESP32



[env:test_A_ESP32_4M316k]
extends                   = esp32_common
board                     = esp32_4M
build_flags               = ${esp32_common.build_flags}  
                            -DFEATURE_ARDUINO_OTA
                            -DPLUGIN_SET_TEST_ESP32
                            -DTESTING_USE_RTTTL

[env:test_B_ESP32_4M316k]
extends                   = esp32_common
board                     = esp32_4M
build_flags               = ${esp32_common.build_flags}  
                            -DFEATURE_ARDUINO_OTA
                            -DPLUGIN_SET_TEST_B_ESP32
                            -DTESTING_USE_RTTTL

[env:test_C_ESP32_4M316k]
extends                   = esp32_common
board                     = esp32_4M
build_flags               = ${esp32_common.build_flags}  
                            -DFEATURE_ARDUINO_OTA
                            -DPLUGIN_SET_TEST_C_ESP32
                            -DTESTING_USE_RTTTL

[env:test_D_ESP32_4M316k]
extends                   = esp32_common
board                     = esp32_4M
build_flags               = ${esp32_common.build_flags}  
                            -DFEATURE_ARDUINO_OTA
                            -DPLUGIN_SET_TEST_D_ESP32
                            -DTESTING_USE_RTTTL

[env:test_E_ESP32_4M316k]
extends                   = esp32_common
board                     = esp32_4M
build_flags               = ${esp32_common.build_flags}  
                            -DFEATURE_ARDUINO_OTA
                            -DPLUGIN_SET_TEST_E_ESP32
                            -DTESTING_USE_RTTTL


[env:test_A_ESP32_IRExt_4M316k]
extends                   = esp32_IRExt
board                     = esp32_4M

[env:test_B_ESP32_IRExt_4M316k]
extends                   = esp32_IRExt
board                     = esp32_4M
build_flags               = ${esp32_IRExt.build_flags}
                            -DPLUGIN_SET_TEST_B_ESP32

[env:test_C_ESP32_IRExt_4M316k]
extends                   = esp32_IRExt
board                     = esp32_4M
build_flags               = ${esp32_IRExt.build_flags}
                            -DPLUGIN_SET_TEST_C_ESP32

[env:test_D_ESP32_IRExt_4M316k]
extends                   = esp32_IRExt
board                     = esp32_4M
build_flags               = ${esp32_IRExt.build_flags}
                            -DPLUGIN_SET_TEST_D_ESP32

[env:test_E_ESP32_IRExt_4M316k]
extends                   = esp32_IRExt
board                     = esp32_4M
build_flags               = ${esp32_IRExt.build_flags}
                            -DPLUGIN_SET_TEST_E_ESP32

[env:energy_ESP32_4M316k]
extends                   = esp32_common
board                     = esp32_4M
lib_deps                  = ${esp32_common.lib_deps}
                            ServoESP32
build_flags               = ${esp32_common.build_flags}  
                            -DFEATURE_ARDUINO_OTA
                            -DPLUGIN_ENERGY_COLLECTION

[env:display_ESP32_4M316k]
extends                   = esp32_common
board                     = esp32_4M
lib_deps                  = ${esp32_common.lib_deps}
                            ServoESP32
build_flags               = ${esp32_common.build_flags}  
                            -DFEATURE_ARDUINO_OTA
                            -DPLUGIN_DISPLAY_COLLECTION

[env:neopixel_ESP32_4M316k]
extends                   = esp32_common
board                     = esp32_4M
lib_deps                  = ${esp32_common.lib_deps}
                            ServoESP32
build_flags               = ${esp32_common.build_flags}  
                            -DFEATURE_ARDUINO_OTA
                            -D PLUGIN_NEOPIXEL_COLLECTION


[env:custom_ESP32_4M316k_ETH]
extends                   = env:custom_ESP32_4M316k
build_flags               = ${env:custom_ESP32_4M316k.build_flags}
                            -DHAS_ETHERNET

[env:normal_ESP32_4M316k_ETH]
extends                   = env:normal_ESP32_4M316k
build_flags               = ${env:normal_ESP32_4M316k.build_flags}
                            -DHAS_ETHERNET

[env:test_A_ESP32_4M316k_ETH]
extends                   = env:test_A_ESP32_4M316k
build_flags               = ${env:test_A_ESP32_4M316k.build_flags}
                            -DHAS_ETHERNET
                            -DTESTING_USE_RTTTL

[env:test_B_ESP32_4M316k_ETH]
extends                   = env:test_B_ESP32_4M316k
build_flags               = ${env:test_B_ESP32_4M316k.build_flags}
                            -DHAS_ETHERNET
                            -DTESTING_USE_RTTTL

[env:test_C_ESP32_4M316k_ETH]
extends                   = env:test_C_ESP32_4M316k
build_flags               = ${env:test_C_ESP32_4M316k.build_flags}
                            -DHAS_ETHERNET
                            -DTESTING_USE_RTTTL

[env:test_D_ESP32_4M316k_ETH]
extends                   = env:test_D_ESP32_4M316k
build_flags               = ${env:test_D_ESP32_4M316k.build_flags}
                            -DHAS_ETHERNET
                            -DTESTING_USE_RTTTL

[env:test_E_ESP32_4M316k_ETH]
extends                   = env:test_E_ESP32_4M316k
build_flags               = ${env:test_E_ESP32_4M316k.build_flags}
                            -DHAS_ETHERNET
                            -DTESTING_USE_RTTTL



; ESP32 MAX builds 16M flash ------------------------------

; A Lolin D32 PRO with 16MB Flash, allowing 4MB sketch size, and file storage using the default (SPIFFS) filesystem
[env:max_ESP32_16M1M]
extends                   = esp32_base
board                     = esp32_16M1M
lib_ignore                = ${esp32_always.lib_ignore}
                            ESP32_ping
build_flags               = ${esp32_base.build_flags}
                            -DFEATURE_ARDUINO_OTA
                            -DPLUGIN_BUILD_MAX_ESP32
                            -DPLUGIN_BUILD_IR_EXTENDED

[env:max_ESP32_16M1M_ETH]
extends                   = env:max_ESP32_16M1M
build_flags               = ${env:max_ESP32_16M1M.build_flags}
                            -DHAS_ETHERNET


; A Lolin D32 PRO with 16MB Flash, allowing 4MB sketch size, and file storage using LittleFS filesystem
[env:max_ESP32_16M8M_LittleFS]
extends                   = esp32_base
board                     = esp32_16M8M
lib_ignore                = ${esp32_always.lib_ignore}
                            ESP32_ping
build_flags               = ${esp32_base.build_flags}
                            -DUSE_LITTLEFS
                            -DFEATURE_ARDUINO_OTA
                            -DPLUGIN_BUILD_MAX_ESP32
                            -DPLUGIN_BUILD_IR_EXTENDED
extra_scripts             = ${esp32_base.extra_scripts}
lib_deps                  = ${esp32_base.lib_deps}
                            LittleFS
board_build.filesystem    = littlefs

; If you have a board with Ethernet integrated and 16MB Flash, then this configuration could be enabled, it's based on the max_ESP32_16M8M_LittleFS definition
[env:max_ESP32_16M8M_LittleFS_ETH]
extends                   = env:max_ESP32_16M8M_LittleFS
build_flags               = ${env:max_ESP32_16M8M_LittleFS.build_flags}
                            -DHAS_ETHERNET









<|MERGE_RESOLUTION|>--- conflicted
+++ resolved
@@ -21,12 +21,7 @@
 lib_deps                  = 
                             Adafruit ILI9341 ESPEasy
                             Adafruit_ST77xx
-<<<<<<< HEAD
-                            adafruit/Adafruit GFX Library@^1.11.1
-                            adafruit/Adafruit BusIO @ ^1.10.0
-=======
                             Adafruit NeoPixel
->>>>>>> 33f0fd94
                             ArduinoOTA
                             ESP32HTTPUpdateServer
                             FrogmoreScd30
