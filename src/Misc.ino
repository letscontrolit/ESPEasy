// clean up tcp connections that are in TIME_WAIT status, to conserve memory
// In future versions of WiFiClient it should be possible to call abort(), but
// this feature is not in all upstream versions yet.
// See https://github.com/esp8266/Arduino/issues/1923
// and https://github.com/letscontrolit/ESPEasy/issues/253
void tcpCleanup()
{
  while(tcp_tw_pcbs!=NULL)
  {
    tcp_abort(tcp_tw_pcbs);
  }
}

bool isDeepSleepEnabled()
{
  if (!Settings.deepSleep)
    return false;

  //cancel deep sleep loop by pulling the pin GPIO16(D0) to GND
  //recommended wiring: 3-pin-header with 1=RST, 2=D0, 3=GND
  //                    short 1-2 for normal deep sleep / wakeup loop
  //                    short 2-3 to cancel sleep loop for modifying settings
  pinMode(16,INPUT_PULLUP);
  if (!digitalRead(16))
  {
    return false;
  }
  return true;
}

void deepSleep(int delay)
{

  if (!isDeepSleepEnabled())
  {
    //Deep sleep canceled by GPIO16(D0)=LOW
    return;
  }

  //first time deep sleep? offer a way to escape
  if (lastBootCause!=BOOT_CAUSE_DEEP_SLEEP)
  {
    addLog(LOG_LEVEL_INFO, F("SLEEP: Entering deep sleep in 30 seconds."));
    delayBackground(30000);
    //disabled?
    if (!isDeepSleepEnabled())
    {
      addLog(LOG_LEVEL_INFO, F("SLEEP: Deep sleep cancelled (GPIO16 connected to GND)"));
      return;
    }
  }

  deepSleepStart(delay); // Call deepSleepStart function after these checks
}

void deepSleepStart(int delay)
{
  // separate function that is called from above function or directly from rules, usign deepSleep as a one-shot
  String event = F("System#Sleep");
  rulesProcessing(event);


  RTC.deepSleepState = 1;
  saveToRTC();

  if (delay > 4294 || delay < 0)
    delay = 4294;   //max sleep time ~1.2h

  addLog(LOG_LEVEL_INFO, F("SLEEP: Powering down to deepsleep..."));
  ESP.deepSleep((uint32_t)delay * 1000000, WAKE_RF_DEFAULT);
}

boolean remoteConfig(struct EventStruct *event, String& string)
{
  boolean success = false;
  String command = parseString(string, 1);

  if (command == F("config"))
  {
    success = true;
    if (parseString(string, 2) == F("task"))
    {
      int configCommandPos1 = getParamStartPos(string, 3);
      int configCommandPos2 = getParamStartPos(string, 4);

      String configTaskName = string.substring(configCommandPos1, configCommandPos2 - 1);
      String configCommand = string.substring(configCommandPos2);

      int8_t index = getTaskIndexByName(configTaskName);
      if (index != -1)
      {
        event->TaskIndex = index;
        success = PluginCall(PLUGIN_SET_CONFIG, event, configCommand);
      }
    }
  }
  return success;
}

int8_t getTaskIndexByName(String TaskNameSearch)
{

  for (byte x = 0; x < TASKS_MAX; x++)
  {
    LoadTaskSettings(x);
    String TaskName = ExtraTaskSettings.TaskDeviceName;
    if ((ExtraTaskSettings.TaskDeviceName[0] != 0 ) && (TaskNameSearch.equalsIgnoreCase(TaskName)))
    {
      return x;
    }
  }
  return -1;
}


void flashCount()
{
  if (RTC.flashDayCounter <= MAX_FLASHWRITES_PER_DAY)
    RTC.flashDayCounter++;
  RTC.flashCounter++;
  saveToRTC();
}

String flashGuard()
{
  if (RTC.flashDayCounter > MAX_FLASHWRITES_PER_DAY)
  {
    String log = F("FS   : Daily flash write rate exceeded! (powercycle to reset this)");
    addLog(LOG_LEVEL_ERROR, log);
    return log;
  }
  flashCount();
  return(String());
}

//use this in function that can return an error string. it automaticly returns with an error string if there where too many flash writes.
#define FLASH_GUARD() { String flashErr=flashGuard(); if (flashErr.length()) return(flashErr); }

/*********************************************************************************************\
   Get value count from sensor type
  \*********************************************************************************************/

byte getValueCountFromSensorType(byte sensorType)
{
  byte valueCount = 0;

  switch (sensorType)
  {
    case SENSOR_TYPE_SINGLE:                      // single value sensor, used for Dallas, BH1750, etc
    case SENSOR_TYPE_SWITCH:
    case SENSOR_TYPE_DIMMER:
      valueCount = 1;
      break;
    case SENSOR_TYPE_LONG:                      // single LONG value, stored in two floats (rfid tags)
      valueCount = 1;
      break;
    case SENSOR_TYPE_TEMP_HUM:
    case SENSOR_TYPE_TEMP_BARO:
    case SENSOR_TYPE_DUAL:
      valueCount = 2;
      break;
    case SENSOR_TYPE_TEMP_HUM_BARO:
    case SENSOR_TYPE_TRIPLE:
    case SENSOR_TYPE_WIND:
      valueCount = 3;
      break;
    case SENSOR_TYPE_QUAD:
      valueCount = 4;
      break;
  }
  return valueCount;
}


/*********************************************************************************************\
   Workaround for removing trailing white space when String() converts a float with 0 decimals
  \*********************************************************************************************/
String toString(float value, byte decimals)
{
  String sValue = String(value, decimals);
  sValue.trim();
  return sValue;
}

/*********************************************************************************************\
   Format a value to the set number of decimals
  \*********************************************************************************************/
String formatUserVar(struct EventStruct *event, byte rel_index)
{
  return toString(
    UserVar[event->BaseVarIndex + rel_index],
    ExtraTaskSettings.TaskDeviceValueDecimals[rel_index]);
}

/*********************************************************************************************\
   Parse a string and get the xth command or parameter
  \*********************************************************************************************/
String parseString(String& string, byte indexFind)
{
  String tmpString = string;
  tmpString += ",";
  tmpString.replace(" ", ",");
  String locateString = "";
  byte count = 0;
  int index = tmpString.indexOf(',');
  while (index > 0)
  {
    count++;
    locateString = tmpString.substring(0, index);
    tmpString = tmpString.substring(index + 1);
    index = tmpString.indexOf(',');
    if (count == indexFind)
    {
      locateString.toLowerCase();
      return locateString;
    }
  }
  return "";
}


/*********************************************************************************************\
   Parse a string and get the xth command or parameter
  \*********************************************************************************************/
int getParamStartPos(String& string, byte indexFind)
{
  String tmpString = string;
  byte count = 0;
  tmpString.replace(" ", ",");
  for (unsigned int x = 0; x < tmpString.length(); x++)
  {
    if (tmpString.charAt(x) == ',')
    {
      count++;
      if (count == (indexFind - 1))
        return x + 1;
    }
  }
  return -1;
}


/*********************************************************************************************\
   set pin mode & state (info table)
  \*********************************************************************************************/
void setPinState(byte plugin, byte index, byte mode, uint16_t value)
{
  // plugin number and index form a unique key
  // first check if this pin is already known
  boolean reUse = false;
  for (byte x = 0; x < PINSTATE_TABLE_MAX; x++)
    if ((pinStates[x].plugin == plugin) && (pinStates[x].index == index))
    {
      pinStates[x].mode = mode;
      pinStates[x].value = value;
      reUse = true;
      break;
    }

  if (!reUse)
  {
    for (byte x = 0; x < PINSTATE_TABLE_MAX; x++)
      if (pinStates[x].plugin == 0)
      {
        pinStates[x].plugin = plugin;
        pinStates[x].index = index;
        pinStates[x].mode = mode;
        pinStates[x].value = value;
        break;
      }
  }
}


/*********************************************************************************************\
   get pin mode & state (info table)
  \*********************************************************************************************/
boolean getPinState(byte plugin, byte index, byte *mode, uint16_t *value)
{
  for (byte x = 0; x < PINSTATE_TABLE_MAX; x++)
    if ((pinStates[x].plugin == plugin) && (pinStates[x].index == index))
    {
      *mode = pinStates[x].mode;
      *value = pinStates[x].value;
      return true;
    }
  return false;
}


/*********************************************************************************************\
   check if pin mode & state is known (info table)
  \*********************************************************************************************/
boolean hasPinState(byte plugin, byte index)
{
  for (byte x = 0; x < PINSTATE_TABLE_MAX; x++)
    if ((pinStates[x].plugin == plugin) && (pinStates[x].index == index))
    {
      return true;
    }
  return false;
}


/*********************************************************************************************\
   report pin mode & state (info table) using json
  \*********************************************************************************************/
String getPinStateJSON(boolean search, byte plugin, byte index, String& log, uint16_t noSearchValue)
{
  printToWebJSON = true;
  byte mode = PIN_MODE_INPUT;
  uint16_t value = noSearchValue;
  String reply = "";
  boolean found = false;

  if (search)
  {
    for (byte x = 0; x < PINSTATE_TABLE_MAX; x++)
      if ((pinStates[x].plugin == plugin) && (pinStates[x].index == index))
      {
        mode = pinStates[x].mode;
        value = pinStates[x].value;
        found = true;
        break;
      }
  }

  if (!search || (search && found))
  {
    reply += F("{\n\"log\": \"");
    reply += log.substring(7, 32); // truncate to 25 chars, max MQTT message size = 128 including header...
    reply += F("\",\n\"plugin\": ");
    reply += plugin;
    reply += F(",\n\"pin\": ");
    reply += index;
    reply += F(",\n\"mode\": \"");
    switch (mode)
    {
      case PIN_MODE_UNDEFINED:
        reply += F("undefined");
        break;
      case PIN_MODE_INPUT:
        reply += F("input");
        break;
      case PIN_MODE_OUTPUT:
        reply += F("output");
        break;
      case PIN_MODE_PWM:
        reply += F("PWM");
        break;
      case PIN_MODE_SERVO:
        reply += F("servo");
        break;
    }
    reply += F("\",\n\"state\": ");
    reply += value;
    reply += F("\n}\n");
    return reply;
  }
  return "?";
}


/********************************************************************************************\
  Unsigned long Timer timeOut check
  \*********************************************************************************************/

boolean timeOut(unsigned long timer)
{
  // This routine solves the 49 day bug without the need for separate start time and duration
  //   that would need two 32 bit variables if duration is not static
  // It limits the maximum delay to 24.9 days.

  unsigned long now = millis();
  //XXX: fix me, something fishy going on here, this << operator is in the wrong place or parenthesis are wrong
  if (((now >= timer) && ((now - timer) < 1u << 31))  || ((timer >= now) && (timer - now > 1u << 31)))
    return true;

  return false;
}


/********************************************************************************************\
  Status LED
\*********************************************************************************************/
#define STATUS_PWM_NORMALVALUE (PWMRANGE>>2)
#define STATUS_PWM_NORMALFADE (PWMRANGE>>8)
#define STATUS_PWM_TRAFFICRISE (PWMRANGE>>1)

void statusLED(boolean traffic)
{
  static int gnStatusValueCurrent = -1;
  static long int gnLastUpdate = millis();

  if (Settings.Pin_status_led == -1)
    return;

  if (gnStatusValueCurrent<0)
    pinMode(Settings.Pin_status_led, OUTPUT);

  int nStatusValue = gnStatusValueCurrent;

  if (traffic)
  {
    nStatusValue += STATUS_PWM_TRAFFICRISE; //ramp up fast
  }
  else
  {

    if (WiFi.status() == WL_CONNECTED)
    {
      long int delta=millis()-gnLastUpdate;
      if (delta>0 || delta<0 )
      {
        nStatusValue -= STATUS_PWM_NORMALFADE; //ramp down slowly
        nStatusValue = std::max(nStatusValue, STATUS_PWM_NORMALVALUE);
        gnLastUpdate=millis();
      }
    }
    //AP mode is active
    else if (WifiIsAP())
    {
      nStatusValue = ((millis()>>1) & PWMRANGE) - (PWMRANGE>>2); //ramp up for 2 sec, 3/4 luminosity
    }
    //Disconnected
    else
    {
      nStatusValue = (millis()>>1) & (PWMRANGE>>2); //ramp up for 1/2 sec, 1/4 luminosity
    }
  }

  nStatusValue = constrain(nStatusValue, 0, PWMRANGE);

  if (gnStatusValueCurrent != nStatusValue)
  {
    gnStatusValueCurrent = nStatusValue;

    long pwm = nStatusValue * nStatusValue; //simple gamma correction
    pwm >>= 10;
    if (Settings.Pin_status_led_Inversed)
      pwm = PWMRANGE-pwm;

    analogWrite(Settings.Pin_status_led, pwm);
  }
}


/********************************************************************************************\
  delay in milliseconds with background processing
  \*********************************************************************************************/
void delayBackground(unsigned long delay)
{
  unsigned long timer = millis() + delay;
  while (millis() < timer)
    backgroundtasks();
}


/********************************************************************************************\
  Parse a command string to event struct
  \*********************************************************************************************/
void parseCommandString(struct EventStruct *event, String& string)
{
  char command[80];
  command[0] = 0;
  char TmpStr1[80];
  TmpStr1[0] = 0;

  string.toCharArray(command, 80);
  event->Par1 = 0;
  event->Par2 = 0;
  event->Par3 = 0;
  event->Par4 = 0;
  event->Par5 = 0;

  if (GetArgv(command, TmpStr1, 2)) event->Par1 = str2int(TmpStr1);
  if (GetArgv(command, TmpStr1, 3)) event->Par2 = str2int(TmpStr1);
  if (GetArgv(command, TmpStr1, 4)) event->Par3 = str2int(TmpStr1);
  if (GetArgv(command, TmpStr1, 5)) event->Par4 = str2int(TmpStr1);
  if (GetArgv(command, TmpStr1, 6)) event->Par5 = str2int(TmpStr1);
}

/********************************************************************************************\
  Clear task settings for given task
  \*********************************************************************************************/
void taskClear(byte taskIndex, boolean save)
{
  Settings.TaskDeviceNumber[taskIndex] = 0;
  ExtraTaskSettings.TaskDeviceName[0] = 0;
  Settings.TaskDeviceDataFeed[taskIndex] = 0;
  Settings.TaskDevicePin1[taskIndex] = -1;
  Settings.TaskDevicePin2[taskIndex] = -1;
  Settings.TaskDevicePin3[taskIndex] = -1;
  Settings.TaskDevicePort[taskIndex] = 0;
  Settings.TaskDeviceGlobalSync[taskIndex] = false;
  Settings.TaskDeviceTimer[taskIndex] = 0;
  Settings.TaskDeviceEnabled[taskIndex] = false;

  for (byte controllerNr = 0; controllerNr < CONTROLLER_MAX; controllerNr++)
  {
    Settings.TaskDeviceID[controllerNr][taskIndex] = 0;
    Settings.TaskDeviceSendData[controllerNr][taskIndex] = true;
  }

  for (byte x = 0; x < PLUGIN_CONFIGVAR_MAX; x++)
    Settings.TaskDevicePluginConfig[taskIndex][x] = 0;

  for (byte varNr = 0; varNr < VARS_PER_TASK; varNr++)
  {
    ExtraTaskSettings.TaskDeviceFormula[varNr][0] = 0;
    ExtraTaskSettings.TaskDeviceValueNames[varNr][0] = 0;
    ExtraTaskSettings.TaskDeviceValueDecimals[varNr] = 2;
  }

  for (byte varNr = 0; varNr < PLUGIN_EXTRACONFIGVAR_MAX; varNr++)
  {
    ExtraTaskSettings.TaskDevicePluginConfigLong[varNr] = 0;
    ExtraTaskSettings.TaskDevicePluginConfig[varNr] = 0;
  }

  if (save)
  {
    SaveTaskSettings(taskIndex);
    SaveSettings();
  }
}

/********************************************************************************************\
  SPIFFS error handling
  Look here for error # reference: https://github.com/pellepl/spiffs/blob/master/src/spiffs.h
  \*********************************************************************************************/
#define SPIFFS_CHECK(result, fname) if (!(result)) { return(FileError(__LINE__, fname)); }
String FileError(int line, const char * fname)
{
   String err("FS   : Error while reading/writing ");
   err=err+fname;
   err=err+" in ";
   err=err+line;
   addLog(LOG_LEVEL_ERROR, err);
   return(err);
}


/********************************************************************************************\
  Fix stuff to clear out differences between releases
  \*********************************************************************************************/
String BuildFixes()
{
  Serial.println(F("\nBuild changed!"));

  if (Settings.Build < 145)
  {
    String fname=F("notification.dat");
    fs::File f = SPIFFS.open(fname, "w");
    SPIFFS_CHECK(f, fname.c_str());

    if (f)
    {
      for (int x = 0; x < 4096; x++)
      {
        SPIFFS_CHECK(f.write(0), fname.c_str());
      }
      f.close();
    }
  }
  Settings.Build = BUILD;
  return(SaveSettings());
}


/********************************************************************************************\
  Mount FS and check config.dat
  \*********************************************************************************************/
void fileSystemCheck()
{
  addLog(LOG_LEVEL_INFO, F("FS   : Mounting..."));
  if (SPIFFS.begin())
  {
    fs::FSInfo fs_info;
    SPIFFS.info(fs_info);

    String log = F("FS   : Mount successful, used ");
    log=log+fs_info.usedBytes;
    log=log+F(" bytes of ");
    log=log+fs_info.totalBytes;
    addLog(LOG_LEVEL_INFO, log);

    fs::File f = SPIFFS.open("config.dat", "r");
    if (!f)
    {
      ResetFactory();
    }
    f.close();
  }
  else
  {
    String log = F("FS   : Mount failed");
    Serial.println(log);
    addLog(LOG_LEVEL_ERROR, log);
    ResetFactory();
  }
}


/********************************************************************************************\
  Find device index corresponding to task number setting
  \*********************************************************************************************/
byte getDeviceIndex(byte Number)
{
  byte DeviceIndex = 0;
  for (byte x = 0; x <= deviceCount ; x++)
    if (Device[x].Number == Number)
      DeviceIndex = x;
  return DeviceIndex;
}


/********************************************************************************************\
  Find protocol index corresponding to protocol setting
  \*********************************************************************************************/
byte getProtocolIndex(byte Number)
{
  byte ProtocolIndex = 0;
  for (byte x = 0; x <= protocolCount ; x++)
    if (Protocol[x].Number == Number)
      ProtocolIndex = x;
  return ProtocolIndex;
}

/********************************************************************************************\
  Get notificatoin protocol index (plugin index), by NPlugin_id
  \*********************************************************************************************/
byte getNotificationProtocolIndex(byte Number)
{

  for (byte x = 0; x <= notificationCount ; x++)
    if (Notification[x].Number == Number)
      return(x);

  return(NPLUGIN_NOT_FOUND);
}

/********************************************************************************************\
  Find positional parameter in a char string
  \*********************************************************************************************/
boolean GetArgv(const char *string, char *argv, unsigned int argc)
{
  unsigned int string_pos = 0, argv_pos = 0, argc_pos = 0;
  char c, d;
  boolean parenthesis = false;

  while (string_pos < strlen(string))
  {
    c = string[string_pos];
    d = string[string_pos + 1];

    if       (!parenthesis && c == ' ' && d == ' ') {}
    else if  (!parenthesis && c == ' ' && d == ',') {}
    else if  (!parenthesis && c == ',' && d == ' ') {}
    else if  (!parenthesis && c == ' ' && d >= 33 && d <= 126) {}
    else if  (!parenthesis && c == ',' && d >= 33 && d <= 126) {}
    else if  (c == '"') {
      parenthesis = true;
    }
    else
    {
      argv[argv_pos++] = c;
      argv[argv_pos] = 0;

      if ((!parenthesis && (d == ' ' || d == ',' || d == 0)) || (parenthesis && d == '"')) // end of word
      {
        if (d == '"')
          parenthesis = false;
        argv[argv_pos] = 0;
        argc_pos++;

        if (argc_pos == argc)
        {
          return true;
        }

        argv[0] = 0;
        argv_pos = 0;
        string_pos++;
      }
    }
    string_pos++;
  }
  return false;
}


/********************************************************************************************\
  Convert a char string to integer
  \*********************************************************************************************/
unsigned long str2int(char *string)
{
  unsigned long temp = atof(string);
  return temp;
}


/********************************************************************************************\
  Convert a char string to IP byte array
  \*********************************************************************************************/
boolean str2ip(char *string, byte* IP)
{
  byte c;
  byte part = 0;
  int value = 0;

  for (unsigned int x = 0; x <= strlen(string); x++)
  {
    c = string[x];
    if (isdigit(c))
    {
      value *= 10;
      value += c - '0';
    }

    else if (c == '.' || c == 0) // next octet from IP address
    {
      if (value <= 255)
        IP[part++] = value;
      else
        return false;
      value = 0;
    }
    else if (c == ' ') // ignore these
      ;
    else // invalid token
      return false;
  }
  if (part == 4) // correct number of octets
    return true;
  return false;
}


/********************************************************************************************\
  Save settings to SPIFFS
  \*********************************************************************************************/
String SaveSettings(void)
{
  String err;
  err=SaveToFile((char*)"config.dat", 0, (byte*)&Settings, sizeof(struct SettingsStruct));
  if (err.length())
    return(err);

  return(SaveToFile((char*)"security.dat", 0, (byte*)&SecuritySettings, sizeof(struct SecurityStruct)));
}


/********************************************************************************************\
  Load settings from SPIFFS
  \*********************************************************************************************/
String LoadSettings()
{
  String err;
  err=LoadFromFile((char*)"config.dat", 0, (byte*)&Settings, sizeof(struct SettingsStruct));
  if (err.length())
    return(err);

  return(LoadFromFile((char*)"security.dat", 0, (byte*)&SecuritySettings, sizeof(struct SecurityStruct)));
}


/********************************************************************************************\
  Save Task settings to SPIFFS
  \*********************************************************************************************/
String SaveTaskSettings(byte TaskIndex)
{
  ExtraTaskSettings.TaskIndex = TaskIndex;
  return(SaveToFile((char*)"config.dat", DAT_OFFSET_TASKS + (TaskIndex * DAT_TASKS_SIZE), (byte*)&ExtraTaskSettings, sizeof(struct ExtraTaskSettingsStruct)));
}


/********************************************************************************************\
  Load Task settings from SPIFFS
  \*********************************************************************************************/
String LoadTaskSettings(byte TaskIndex)
{
  //already loaded
  if (ExtraTaskSettings.TaskIndex == TaskIndex)
    return(String());

  String result = "";
  result = LoadFromFile((char*)"config.dat", DAT_OFFSET_TASKS + (TaskIndex * DAT_TASKS_SIZE), (byte*)&ExtraTaskSettings, sizeof(struct ExtraTaskSettingsStruct));
  ExtraTaskSettings.TaskIndex = TaskIndex; // Needed when an empty task was requested
  return result;
}


/********************************************************************************************\
  Save Custom Task settings to SPIFFS
  \*********************************************************************************************/
String SaveCustomTaskSettings(int TaskIndex, byte* memAddress, int datasize)
{
  if (datasize > DAT_TASKS_SIZE)
    return F("SaveCustomTaskSettings too big");
  return(SaveToFile((char*)"config.dat", DAT_OFFSET_TASKS + (TaskIndex * DAT_TASKS_SIZE) + DAT_TASKS_CUSTOM_OFFSET, memAddress, datasize));
}


/********************************************************************************************\
  Load Custom Task settings to SPIFFS
  \*********************************************************************************************/
String LoadCustomTaskSettings(int TaskIndex, byte* memAddress, int datasize)
{
  if (datasize > DAT_TASKS_SIZE)
    return (String(F("LoadCustomTaskSettings too big")));
  return(LoadFromFile((char*)"config.dat", DAT_OFFSET_TASKS + (TaskIndex * DAT_TASKS_SIZE) + DAT_TASKS_CUSTOM_OFFSET, memAddress, datasize));
}

/********************************************************************************************\
  Save Controller settings to SPIFFS
  \*********************************************************************************************/
String SaveControllerSettings(int ControllerIndex, byte* memAddress, int datasize)
{
  if (datasize > DAT_CONTROLLER_SIZE)
    return F("SaveControllerSettings too big");
  return SaveToFile((char*)"config.dat", DAT_OFFSET_CONTROLLER + (ControllerIndex * DAT_CONTROLLER_SIZE), memAddress, datasize);
}


/********************************************************************************************\
  Load Controller settings to SPIFFS
  \*********************************************************************************************/
String LoadControllerSettings(int ControllerIndex, byte* memAddress, int datasize)
{
  if (datasize > DAT_CONTROLLER_SIZE)
    return F("LoadControllerSettings too big");

  return(LoadFromFile((char*)"config.dat", DAT_OFFSET_CONTROLLER + (ControllerIndex * DAT_CONTROLLER_SIZE), memAddress, datasize));
}

/********************************************************************************************\
  Save Custom Controller settings to SPIFFS
  \*********************************************************************************************/
String SaveCustomControllerSettings(int ControllerIndex,byte* memAddress, int datasize)
{
  if (datasize > DAT_CUSTOM_CONTROLLER_SIZE)
    return F("SaveCustomControllerSettings too big");
  return SaveToFile((char*)"config.dat", DAT_OFFSET_CUSTOM_CONTROLLER + (ControllerIndex * DAT_CUSTOM_CONTROLLER_SIZE), memAddress, datasize);
}


/********************************************************************************************\
  Load Custom Controller settings to SPIFFS
  \*********************************************************************************************/
String LoadCustomControllerSettings(int ControllerIndex,byte* memAddress, int datasize)
{
  if (datasize > DAT_CUSTOM_CONTROLLER_SIZE)
    return(F("LoadCustomControllerSettings too big"));
  return(LoadFromFile((char*)"config.dat", DAT_OFFSET_CUSTOM_CONTROLLER + (ControllerIndex * DAT_CUSTOM_CONTROLLER_SIZE), memAddress, datasize));
}

/********************************************************************************************\
  Save Controller settings to SPIFFS
  \*********************************************************************************************/
String SaveNotificationSettings(int NotificationIndex, byte* memAddress, int datasize)
{
  if (datasize > DAT_NOTIFICATION_SIZE)
    return F("SaveNotificationSettings too big");
  return SaveToFile((char*)"notification.dat", NotificationIndex * DAT_NOTIFICATION_SIZE, memAddress, datasize);
}


/********************************************************************************************\
  Load Controller settings to SPIFFS
  \*********************************************************************************************/
String LoadNotificationSettings(int NotificationIndex, byte* memAddress, int datasize)
{
  if (datasize > DAT_NOTIFICATION_SIZE)
    return(F("LoadNotificationSettings too big"));
  return(LoadFromFile((char*)"notification.dat", NotificationIndex * DAT_NOTIFICATION_SIZE, memAddress, datasize));
}




/********************************************************************************************\
  Init a file with zeros on SPIFFS
  \*********************************************************************************************/
String InitFile(const char* fname, int datasize)
{

  FLASH_GUARD();

  fs::File f = SPIFFS.open(fname, "w");
  SPIFFS_CHECK(f, fname);

  for (int x = 0; x < datasize ; x++)
  {
    SPIFFS_CHECK(f.write(0), fname);
  }
  f.close();

  //OK
  return String();
}

/********************************************************************************************\
  Save data into config file on SPIFFS
  \*********************************************************************************************/
String SaveToFile(char* fname, int index, byte* memAddress, int datasize)
{

  FLASH_GUARD();

  fs::File f = SPIFFS.open(fname, "r+");
  SPIFFS_CHECK(f, fname);

  SPIFFS_CHECK(f.seek(index, fs::SeekSet), fname);
  byte *pointerToByteToSave = memAddress;
  for (int x = 0; x < datasize ; x++)
  {
    SPIFFS_CHECK(f.write(*pointerToByteToSave), fname);
    pointerToByteToSave++;
  }
  f.close();
  String log = F("FILE : Saved ");
  log=log+fname;
  addLog(LOG_LEVEL_INFO, log);

  //OK
  return String();
}


/********************************************************************************************\
  Load data from config file on SPIFFS
  \*********************************************************************************************/
String LoadFromFile(char* fname, int index, byte* memAddress, int datasize)
{
  // addLog(LOG_LEVEL_INFO, String(F("FILE : Load size "))+datasize);

  fs::File f = SPIFFS.open(fname, "r+");
  SPIFFS_CHECK(f, fname);

  // addLog(LOG_LEVEL_INFO, String(F("FILE : File size "))+f.size());

  SPIFFS_CHECK(f.seek(index, fs::SeekSet), fname);
  byte *pointerToByteToRead = memAddress;
  for (int x = 0; x < datasize; x++)
  {
    int readres=f.read();
    SPIFFS_CHECK(readres >=0, fname);
    *pointerToByteToRead = readres;
    pointerToByteToRead++;// next byte
  }
  f.close();

  return(String());
}


/********************************************************************************************\
  Check SPIFFS area settings
  \*********************************************************************************************/
int SpiffsSectors()
{
  uint32_t _sectorStart = ((uint32_t)&_SPIFFS_start - 0x40200000) / SPI_FLASH_SEC_SIZE;
  uint32_t _sectorEnd = ((uint32_t)&_SPIFFS_end - 0x40200000) / SPI_FLASH_SEC_SIZE;
  return _sectorEnd - _sectorStart;
}


/********************************************************************************************\
  Reset all settings to factory defaults
  \*********************************************************************************************/
void ResetFactory(void)
{

  // Direct Serial is allowed here, since this is only an emergency task.
  Serial.println(F("RESET: Resetting factory defaults..."));
  delay(1000);
  if (readFromRTC())
  {
    Serial.print(F("RESET: Warm boot, reset count: "));
    Serial.println(RTC.factoryResetCounter);
    if (RTC.factoryResetCounter >= 3)
    {
      Serial.println(F("RESET: Too many resets, protecting your flash memory (powercycle to solve this)"));
      return;
    }
  }
  else
  {
    Serial.println(F("RESET: Cold boot"));
    initRTC();
  }

  RTC.flashCounter=0; //reset flashcounter, since we're already counting the number of factory-resets. we dont want to hit a flash-count limit during reset.
  RTC.factoryResetCounter++;
  saveToRTC();

  //always format on factory reset, in case of corrupt SPIFFS
  SPIFFS.end();
  Serial.println(F("RESET: formatting..."));
  SPIFFS.format();
  Serial.println(F("RESET: formatting done..."));
  if (!SPIFFS.begin())
  {
    Serial.println(F("RESET: FORMAT SPIFFS FAILED!"));
    return;
  }


  //pad files with extra zeros for future extensions
  String fname;

  fname=F("config.dat");
  InitFile(fname.c_str(), 65536);

  fname=F("security.dat");
  InitFile(fname.c_str(), 4096);

  fname=F("notification.dat");
  InitFile(fname.c_str(), 4096);

  fname=F("rules1.txt");
  InitFile(fname.c_str(), 0);

  LoadSettings();
  // now we set all parameters that need to be non-zero as default value

#if DEFAULT_USE_STATIC_IP
  str2ip((char*)DEFAULT_IP, Settings.IP);
  str2ip((char*)DEFAULT_DNS, Settings.DNS);
  str2ip((char*)DEFAULT_GW, Settings.Gateway);
  str2ip((char*)DEFAULT_SUBNET, Settings.Subnet);
#endif

  Settings.PID             = ESP_PROJECT_PID;
  Settings.Version         = VERSION;
  Settings.Unit            = UNIT;
  strcpy_P(SecuritySettings.WifiSSID, PSTR(DEFAULT_SSID));
  strcpy_P(SecuritySettings.WifiKey, PSTR(DEFAULT_KEY));
  strcpy_P(SecuritySettings.WifiAPKey, PSTR(DEFAULT_AP_KEY));
  SecuritySettings.Password[0] = 0;
  Settings.Delay           = DEFAULT_DELAY;
  Settings.Pin_i2c_sda     = 4;
  Settings.Pin_i2c_scl     = 5;
  Settings.Pin_status_led  = -1;
  Settings.Pin_status_led_Inversed  = true;
  Settings.Pin_sd_cs       = -1;
  Settings.Protocol[0]        = DEFAULT_PROTOCOL;
  strcpy_P(Settings.Name, PSTR(DEFAULT_NAME));
  Settings.SerialLogLevel  = 2;
  Settings.WebLogLevel     = 2;
  Settings.BaudRate        = 115200;
  Settings.MessageDelay = 1000;
  Settings.deepSleep = false;
  Settings.CustomCSS = false;
  Settings.InitSPI = false;
  for (byte x = 0; x < TASKS_MAX; x++)
  {
    Settings.TaskDevicePin1[x] = -1;
    Settings.TaskDevicePin2[x] = -1;
    Settings.TaskDevicePin3[x] = -1;
    Settings.TaskDevicePin1PullUp[x] = true;
    Settings.TaskDevicePin1Inversed[x] = false;
    for (byte y = 0; y < CONTROLLER_MAX; y++)
      Settings.TaskDeviceSendData[y][x] = true;
    Settings.TaskDeviceTimer[x] = Settings.Delay;
  }
  Settings.Build = BUILD;
  Settings.UseSerial = true;
  SaveSettings();

#if DEFAULT_CONTROLLER
  ControllerSettingsStruct ControllerSettings;
  strcpy_P(ControllerSettings.Subscribe, PSTR(DEFAULT_SUB));
  strcpy_P(ControllerSettings.Publish, PSTR(DEFAULT_PUB));
  str2ip((char*)DEFAULT_SERVER, ControllerSettings.IP);
  ControllerSettings.HostName[0]=0;
  ControllerSettings.Port = DEFAULT_PORT;
  SaveControllerSettings(0, (byte*)&ControllerSettings, sizeof(ControllerSettings));
#endif

  Serial.println("RESET: Succesful, rebooting. (you might need to press the reset button if you've justed flashed the firmware)");
  //NOTE: this is a known ESP8266 bug, not our fault. :)
  delay(1000);
  WiFi.persistent(true); // use SDK storage of SSID/WPA parameters
  WiFi.disconnect(); // this will store empty ssid/wpa into sdk storage
  WiFi.persistent(false); // Do not use SDK storage of SSID/WPA parameters
  ESP.reset();
}


/********************************************************************************************\
  If RX and TX tied together, perform emergency reset to get the system out of boot loops
  \*********************************************************************************************/

void emergencyReset()
{
  // Direct Serial is allowed here, since this is only an emergency task.
  Serial.begin(115200);
  Serial.write(0xAA);
  Serial.write(0x55);
  delay(1);
  if (Serial.available() == 2)
    if (Serial.read() == 0xAA && Serial.read() == 0x55)
    {
      Serial.println(F("\n\n\rSystem will reset to factory defaults in 10 seconds..."));
      delay(10000);
      ResetFactory();
    }
}


/********************************************************************************************\
  Get free system mem
  \*********************************************************************************************/
unsigned long FreeMem(void)
{
  return system_get_free_heap_size();
}


/********************************************************************************************\
  In memory convert float to long
  \*********************************************************************************************/
unsigned long float2ul(float f)
{
  unsigned long ul;
  memcpy(&ul, &f, 4);
  return ul;
}


/********************************************************************************************\
  In memory convert long to float
  \*********************************************************************************************/
float ul2float(unsigned long ul)
{
  float f;
  memcpy(&f, &ul, 4);
  return f;
}


/********************************************************************************************\
  Init critical variables for logging (important during initial factory reset stuff )
  \*********************************************************************************************/
void initLog()
{
  //make sure addLog doesnt do any stuff before initalisation of Settings is complete.
  Settings.UseSerial=true;
  Settings.SyslogLevel=0;
  Settings.SerialLogLevel=2; //logging during initialisation
  Settings.WebLogLevel=2;
  Settings.SDLogLevel=0;
  for (int l=0; l<10; l++)
  {
    Logging[l].Message=0;
  }
}

/********************************************************************************************\
  Logging
  \*********************************************************************************************/
void addLog(byte loglevel, String& string)
{
  addLog(loglevel, string.c_str());
}

void addLog(byte logLevel, const __FlashStringHelper* flashString)
{
    String s(flashString);
    addLog(logLevel, s.c_str());
}

void addLog(byte loglevel, const char *line)
{
  if (Settings.UseSerial)
    if (loglevel <= Settings.SerialLogLevel)
      Serial.println(line);

  if (loglevel <= Settings.SyslogLevel)
    syslog(line);

  if (loglevel <= Settings.WebLogLevel)
  {
    logcount++;
    if (logcount > 9)
      logcount = 0;
    Logging[logcount].timeStamp = millis();
    if (Logging[logcount].Message == 0)
      Logging[logcount].Message =  (char *)malloc(128);
    strncpy(Logging[logcount].Message, line, 127);
    Logging[logcount].Message[127]=0; //make sure its null terminated!

  }

  if (loglevel <= Settings.SDLogLevel)
  {
    File logFile = SD.open("log.dat", FILE_WRITE);
    if (logFile)
      logFile.println(line);
    logFile.close();
  }
}


/********************************************************************************************\
  Delayed reboot, in case of issues, do not reboot with high frequency as it might not help...
  \*********************************************************************************************/
void delayedReboot(int rebootDelay)
{
  // Direct Serial is allowed here, since this is only an emergency task.
  while (rebootDelay != 0 )
  {
    Serial.print(F("Delayed Reset "));
    Serial.println(rebootDelay);
    rebootDelay--;
    delay(1000);
  }
  ESP.reset();
}


/********************************************************************************************\
  Save RTC struct to RTC memory
  \*********************************************************************************************/
boolean saveToRTC()
{
  if (!system_rtc_mem_write(RTC_BASE_STRUCT, (byte*)&RTC, sizeof(RTC)) || !readFromRTC())
  {
    addLog(LOG_LEVEL_ERROR, F("RTC  : Error while writing to RTC"));
    return(false);
  }
  else
  {
    return(true);
  }
}


/********************************************************************************************\
  Initialize RTC memory
  \*********************************************************************************************/
void initRTC()
{
  memset(&RTC, 0, sizeof(RTC));
  RTC.ID1 = 0xAA;
  RTC.ID2 = 0x55;
  saveToRTC();

  memset(&UserVar, 0, sizeof(UserVar));
  saveUserVarToRTC();
}

/********************************************************************************************\
  Read RTC struct from RTC memory
  \*********************************************************************************************/
boolean readFromRTC()
{
  if (!system_rtc_mem_read(RTC_BASE_STRUCT, (byte*)&RTC, sizeof(RTC)))
    return(false);

  if (RTC.ID1 == 0xAA && RTC.ID2 == 0x55)
    return true;
  else
    return false;
}


/********************************************************************************************\
  Save values to RTC memory
\*********************************************************************************************/
boolean saveUserVarToRTC()
{
  //addLog(LOG_LEVEL_DEBUG, F("RTCMEM: saveUserVarToRTC"));
  byte* buffer = (byte*)&UserVar;
  size_t size = sizeof(UserVar);
  uint32 sum = getChecksum(buffer, size);
  boolean ret = system_rtc_mem_write(RTC_BASE_USERVAR, buffer, size);
  ret &= system_rtc_mem_write(RTC_BASE_USERVAR+(size>>2), (byte*)&sum, 4);
  return ret;
}


/********************************************************************************************\
  Read RTC struct from RTC memory
\*********************************************************************************************/
boolean readUserVarFromRTC()
{
  //addLog(LOG_LEVEL_DEBUG, F("RTCMEM: readUserVarFromRTC"));
  byte* buffer = (byte*)&UserVar;
  size_t size = sizeof(UserVar);
  boolean ret = system_rtc_mem_read(RTC_BASE_USERVAR, buffer, size);
  uint32 sumRAM = getChecksum(buffer, size);
  uint32 sumRTC = 0;
  ret &= system_rtc_mem_read(RTC_BASE_USERVAR+(size>>2), (byte*)&sumRTC, 4);
  if (!ret || sumRTC != sumRAM)
  {
    addLog(LOG_LEVEL_ERROR, F("RTC  : Checksum error on reading RTC user var"));
    memset(buffer, 0, size);
  }
  return ret;
}


uint32 getChecksum(byte* buffer, size_t size)
{
  uint32 sum = 0x82662342;   //some magic to avoid valid checksum on new, uninitialized ESP
  for (size_t i=0; i<size; i++)
    sum += buffer[i];
  return sum;
}


/********************************************************************************************\
  Convert a string like "Sun,12:30" into a 32 bit integer
  \*********************************************************************************************/
unsigned long string2TimeLong(String &str)
{
  // format 0000WWWWAAAABBBBCCCCDDDD
  // WWWW=weekday, AAAA=hours tens digit, BBBB=hours, CCCC=minutes tens digit DDDD=minutes

  char command[20];
  char TmpStr1[10];
  int w, x, y;
  unsigned long a;
  str.toLowerCase();
  str.toCharArray(command, 20);
  unsigned long lngTime = 0;

  if (GetArgv(command, TmpStr1, 1))
  {
    String day = TmpStr1;
    String weekDays = F("allsunmontuewedthufrisatwrkwkd");
    y = weekDays.indexOf(TmpStr1) / 3;
    if (y == 0)
      y = 0xf; // wildcard is 0xf
    lngTime |= (unsigned long)y << 16;
  }

  if (GetArgv(command, TmpStr1, 2))
  {
    y = 0;
    for (x = strlen(TmpStr1) - 1; x >= 0; x--)
    {
      w = TmpStr1[x];
      if ( (w >= '0' && w <= '9') || w == '*')
      {
        a = 0xffffffff  ^ (0xfUL << y); // create mask to clean nibble position y
        lngTime &= a; // maak nibble leeg
        if (w == '*')
          lngTime |= (0xFUL << y); // fill nibble with wildcard value
        else
          lngTime |= (w - '0') << y; // fill nibble with token
        y += 4;
      }
      else
        if (w == ':');
      else
      {
        break;
      }
    }
  }
  return lngTime;
}


/********************************************************************************************\
  Convert  a 32 bit integer into a string like "Sun,12:30"
  \*********************************************************************************************/
String timeLong2String(unsigned long lngTime)
{
  unsigned long x = 0;
  String time = "";

  x = (lngTime >> 16) & 0xf;
  if (x == 0x0f)
    x = 0;
  String weekDays = F("AllSunMonTueWedThuFriSatWrkWkd");
  time = weekDays.substring(x * 3, x * 3 + 3);
  time += ",";

  x = (lngTime >> 12) & 0xf;
  if (x == 0xf)
    time += "*";
  else if (x == 0xe)
    time += "-";
  else
    time += x;

  x = (lngTime >> 8) & 0xf;
  if (x == 0xf)
    time += "*";
  else if (x == 0xe)
    time += "-";
  else
    time += x;

  time += ":";

  x = (lngTime >> 4) & 0xf;
  if (x == 0xf)
    time += "*";
  else if (x == 0xe)
    time += "-";
  else
    time += x;

  x = (lngTime) & 0xf;
  if (x == 0xf)
    time += "*";
  else if (x == 0xe)
    time += "-";
  else
    time += x;

  return time;
}

// returns the current Date separated by the given delimiter
// date format example with '-' delimiter: 2016-12-31 (YYYY-MM-DD)
String getDateString(char delimiter)
{
  String reply = String(year());
  if (delimiter != '\0')
  	reply += delimiter;
  if (month() < 10)
    reply += "0";
  reply += month();
  if (delimiter != '\0')
  	reply += delimiter;
  if (day() < 10)
  	reply += F("0");
  reply += day();
  return reply;
}

String getDayString()
{
  String reply;
  if (day() < 10)
    reply += F("0");
  reply += day();
  return reply;
}
String getMonthString()
{
  String reply;
  if (month() < 10)
    reply += F("0");
  reply += month();
  return reply;
}
String getYearString()
{
  String reply = String(year());
  return reply;
}
String getYearStringShort()
{
  String dummy = String(year());
  String reply = dummy.substring(2);
  return reply;
}

// returns the current Date without delimiter
// date format example: 20161231 (YYYYMMDD)
String getDateString()
{
	return getDateString('\0');
}

// returns the current Time separated by the given delimiter
// time format example with ':' delimiter: 23:59:59 (HH:MM:SS)
String getTimeString(char delimiter)
{
	String reply;
	if (hour() < 10)
		reply += F("0");
  reply += String(hour());
  if (delimiter != '\0')
  	reply += delimiter;
  if (minute() < 10)
    reply += F("0");
  reply += minute();
  if (delimiter != '\0')
  	reply += delimiter;
  if (second() < 10)
  	reply += F("0");
  reply += second();
  return reply;
}

String getHourString()
{
  String reply;
  if (hour() < 10)
    reply += F("0");
  reply += String(hour());
  return reply;
}
String getMinuteString()
{
  String reply;
  if (minute() < 10)
    reply += F("0");
  reply += minute();
  return reply;
}
String getSecondString()
{
  String reply;
  if (second() < 10)
    reply += F("0");
  reply += second();
  return reply;
}

// returns the current Time without delimiter
// time format example: 235959 (HHMMSS)
String getTimeString()
{
	return getTimeString('\0');
}

// returns the current Date and Time separated by the given delimiter
// if called like this: getDateTimeString('\0', '\0', '\0');
// it will give back this: 20161231235959  (YYYYMMDDHHMMSS)
String getDateTimeString(char dateDelimiter, char timeDelimiter,  char dateTimeDelimiter)
{
	String ret = getDateString(dateDelimiter);
	if (dateTimeDelimiter != '\0')
		ret += dateTimeDelimiter;
	ret += getTimeString(timeDelimiter);
	return ret;
}

/********************************************************************************************\
  Match clock event
  \*********************************************************************************************/
boolean matchClockEvent(unsigned long clockEvent, unsigned long clockSet)
{
  unsigned long Mask;
  for (byte y = 0; y < 8; y++)
  {
    if (((clockSet >> (y * 4)) & 0xf) == 0xf)  // if nibble y has the wildcard value 0xf
    {
      Mask = 0xffffffff  ^ (0xFUL << (y * 4)); // Mask to wipe nibble position y.
      clockEvent &= Mask;                      // clear nibble
      clockEvent |= (0xFUL << (y * 4));        // fill with wildcard value 0xf
    }
  }

  if (((clockSet >> (16)) & 0xf) == 0x8)     // if weekday nibble has the wildcard value 0x8 (workdays)
    if (weekday() >= 2 and weekday() <= 6)   // and we have a working day today...
    {
      Mask = 0xffffffff  ^ (0xFUL << (16));  // Mask to wipe nibble position.
      clockEvent &= Mask;                    // clear nibble
      clockEvent |= (0x8UL << (16));         // fill with wildcard value 0x8
    }

  if (((clockSet >> (16)) & 0xf) == 0x9)     // if weekday nibble has the wildcard value 0x9 (weekends)
    if (weekday() == 1 or weekday() == 7)    // and we have a weekend day today...
    {
      Mask = 0xffffffff  ^ (0xFUL << (16));  // Mask to wipe nibble position.
      clockEvent &= Mask;                    // clear nibble
      clockEvent |= (0x9UL << (16));         // fill with wildcard value 0x9
    }

  if (clockEvent == clockSet)
    return true;
  return false;
}


/********************************************************************************************\
  Parse string template
  \*********************************************************************************************/

String parseTemplate(String &tmpString, byte lineSize)
{
  String newString = "";
  String tmpStringMid = "";

  // replace task template variables
  int leftBracketIndex = tmpString.indexOf('[');
  if (leftBracketIndex == -1)
    newString = tmpString;
  else
  {
    byte count = 0;
    byte currentTaskIndex = ExtraTaskSettings.TaskIndex;
    while (leftBracketIndex >= 0 && count < 10 - 1)
    {
      newString += tmpString.substring(0, leftBracketIndex);
      tmpString = tmpString.substring(leftBracketIndex + 1);
      int rightBracketIndex = tmpString.indexOf(']');
      if (rightBracketIndex)
      {
        tmpStringMid = tmpString.substring(0, rightBracketIndex);
        tmpString = tmpString.substring(rightBracketIndex + 1);
        int hashtagIndex = tmpStringMid.indexOf('#');
        String deviceName = tmpStringMid.substring(0, hashtagIndex);
        String valueName = tmpStringMid.substring(hashtagIndex + 1);
        String valueFormat = "";
        hashtagIndex = valueName.indexOf('#');
        if (hashtagIndex >= 0)
        {
          valueFormat = valueName.substring(hashtagIndex + 1);
          valueName = valueName.substring(0, hashtagIndex);
        }
        for (byte y = 0; y < TASKS_MAX; y++)
        {
          LoadTaskSettings(y);
          if (ExtraTaskSettings.TaskDeviceName[0] != 0)
          {
            if (deviceName.equalsIgnoreCase(ExtraTaskSettings.TaskDeviceName))
            {
              boolean match = false;
              for (byte z = 0; z < VARS_PER_TASK; z++)
                if (valueName.equalsIgnoreCase(ExtraTaskSettings.TaskDeviceValueNames[z]))
                {
                  // here we know the task and value, so find the uservar
                  match = true;
                  String value = "";
                  byte DeviceIndex = getDeviceIndex(Settings.TaskDeviceNumber[y]);
                  if (Device[DeviceIndex].VType == SENSOR_TYPE_LONG)
                    value = (unsigned long)UserVar[y * VARS_PER_TASK + z] + ((unsigned long)UserVar[y * VARS_PER_TASK + z + 1] << 16);
                  else
                    value = toString(UserVar[y * VARS_PER_TASK + z], ExtraTaskSettings.TaskDeviceValueDecimals[z]);

                  if (valueFormat == "R")
                  {
                    int filler = lineSize - newString.length() - value.length() - tmpString.length() ;
                    for (byte f = 0; f < filler; f++)
                      newString += " ";
                  }
                  newString += String(value);
                  break;
                }
              if (!match) // try if this is a get config request
              {
                struct EventStruct TempEvent;
                TempEvent.TaskIndex = y;
                String tmpName = valueName;
                if (PluginCall(PLUGIN_GET_CONFIG, &TempEvent, tmpName))
                  newString += tmpName;
              }
              break;
            }
          }
        }
      }
      leftBracketIndex = tmpString.indexOf('[');
      count++;
    }
    newString += tmpString;
    LoadTaskSettings(currentTaskIndex);
  }

  // replace other system variables like %sysname%, %systime%, %ip%
  newString.replace(F("%sysname%"), Settings.Name);

  newString.replace(F("%systime%"), getTimeString(':'));

  newString.replace(F("%syshour%"), getHourString());
  newString.replace(F("%sysmin%"), getMinuteString());
  newString.replace(F("%syssec%"), getSecondString());
  newString.replace(F("%sysday%"), getDayString());
  newString.replace(F("%sysmonth%"), getMonthString());
  newString.replace(F("%sysyear%"), getYearString());
  newString.replace(F("%sysyears%"), getYearStringShort());

  newString.replace(F("%uptime%"), String(wdcounter / 2));

#if FEATURE_ADC_VCC
  newString.replace(F("%vcc%"), String(vcc));
#endif

  IPAddress ip = WiFi.localIP();
  char strIP[20];
  sprintf_P(strIP, PSTR("%u.%u.%u.%u"), ip[0], ip[1], ip[2], ip[3]);
  newString.replace(F("%ip%"), strIP);

  newString.replace("%sysload%", String(100 - (100 * loopCounterLast / loopCounterMax)));

  // padding spaces
  while (newString.length() < lineSize)
    newString += " ";

  return newString;
}


/********************************************************************************************\
  Calculate function for simple expressions
  \*********************************************************************************************/
#define CALCULATE_OK                            0
#define CALCULATE_ERROR_STACK_OVERFLOW          1
#define CALCULATE_ERROR_BAD_OPERATOR            2
#define CALCULATE_ERROR_PARENTHESES_MISMATCHED  3
#define CALCULATE_ERROR_UNKNOWN_TOKEN           4
#define STACK_SIZE 10 // was 50
#define TOKEN_MAX 20

float globalstack[STACK_SIZE];
float *sp = globalstack - 1;
float *sp_max = &globalstack[STACK_SIZE - 1];

#define is_operator(c)  (c == '+' || c == '-' || c == '*' || c == '/' || c == '^')

int push(float value)
{
  if (sp != sp_max) // Full
  {
    *(++sp) = value;
    return 0;
  }
  else
    return CALCULATE_ERROR_STACK_OVERFLOW;
}

float pop()
{
  if (sp != (globalstack - 1)) // empty
    return *(sp--);
  else
<<<<<<< HEAD
    return 0.0;
=======
    return(0);
>>>>>>> 38774a20
}

float apply_operator(char op, float first, float second)
{
  switch (op)
  {
    case '+':
      return first + second;
    case '-':
      return first - second;
    case '*':
      return first * second;
    case '/':
      return first / second;
    case '^':
      return pow(first, second);
    default:
      return 0;
  }
}

char *next_token(char *linep)
{
  while (isspace(*(linep++)));
  while (*linep && !isspace(*(linep++)));
  return linep;
}

int RPNCalculate(char* token)
{
  if (token[0] == 0)
    return 0; // geen moeite doen voor een lege string

  if (is_operator(token[0]) && token[1] == 0)
  {
    float second = pop();
    float first = pop();

    if (push(apply_operator(token[0], first, second)))
      return CALCULATE_ERROR_STACK_OVERFLOW;
  }
  else // Als er nog een is, dan deze ophalen
    if (push(atof(token))) // is het een waarde, dan op de stack plaatsen
      return CALCULATE_ERROR_STACK_OVERFLOW;

  return 0;
}

// operators
// precedence   operators         associativity
// 3            !                 right to left
// 2            * / %             left to right
// 1            + - ^             left to right
int op_preced(const char c)
{
  switch (c)
  {
    case '^':
      return 3;
    case '*':
    case '/':
      return 2;
    case '+':
    case '-':
      return 1;
  }
  return 0;
}

bool op_left_assoc(const char c)
{
  switch (c)
  {
    case '^':
    case '*':
    case '/':
    case '+':
    case '-':
      return true;     // left to right
      //case '!': return false;    // right to left
  }
  return false;
}

unsigned int op_arg_count(const char c)
{
  switch (c)
  {
    case '^':
    case '*':
    case '/':
    case '+':
    case '-':
      return 2;
      //case '!': return 1;
  }
  return 0;
}


int Calculate(const char *input, float* result)
{
  const char *strpos = input, *strend = input + strlen(input);
  char token[25];
  char c, oc, *TokenPos = token;
  char stack[32];       // operator stack
  unsigned int sl = 0;  // stack length
  char     sc;          // used for record stack element
  int error = 0;

  //*sp=0; // bug, it stops calculating after 50 times
  sp = globalstack - 1;
  oc=c=0;
  while (strpos < strend)
  {
    // read one token from the input stream
    oc = c;
    c = *strpos;
    if (c != ' ')
    {
      // If the token is a number (identifier), then add it to the token queue.
      if ((c >= '0' && c <= '9') || c == '.' || (c == '-' && is_operator(oc)))
      {
        *TokenPos = c;
        ++TokenPos;
      }

      // If the token is an operator, op1, then:
      else if (is_operator(c))
      {
        *(TokenPos) = 0;
        error = RPNCalculate(token);
        TokenPos = token;
        if (error)return error;
        while (sl > 0)
        {
          sc = stack[sl - 1];
          // While there is an operator token, op2, at the top of the stack
          // op1 is left-associative and its precedence is less than or equal to that of op2,
          // or op1 has precedence less than that of op2,
          // The differing operator priority decides pop / push
          // If 2 operators have equal priority then associativity decides.
          if (is_operator(sc) && ((op_left_assoc(c) && (op_preced(c) <= op_preced(sc))) || (op_preced(c) < op_preced(sc))))
          {
            // Pop op2 off the stack, onto the token queue;
            *TokenPos = sc;
            ++TokenPos;
            *(TokenPos) = 0;
            error = RPNCalculate(token);
            TokenPos = token;
            if (error)return error;
            sl--;
          }
          else
            break;
        }
        // push op1 onto the stack.
        stack[sl] = c;
        ++sl;
      }
      // If the token is a left parenthesis, then push it onto the stack.
      else if (c == '(')
      {
        stack[sl] = c;
        ++sl;
      }
      // If the token is a right parenthesis:
      else if (c == ')')
      {
        bool pe = false;
        // Until the token at the top of the stack is a left parenthesis,
        // pop operators off the stack onto the token queue
        while (sl > 0)
        {
          *(TokenPos) = 0;
          error = RPNCalculate(token);
          TokenPos = token;
          if (error)return error;
          sc = stack[sl - 1];
          if (sc == '(')
          {
            pe = true;
            break;
          }
          else
          {
            *TokenPos = sc;
            ++TokenPos;
            sl--;
          }
        }
        // If the stack runs out without finding a left parenthesis, then there are mismatched parentheses.
        if (!pe)
          return CALCULATE_ERROR_PARENTHESES_MISMATCHED;

        // Pop the left parenthesis from the stack, but not onto the token queue.
        sl--;

        // If the token at the top of the stack is a function token, pop it onto the token queue.
        if (sl > 0)
          sc = stack[sl - 1];

      }
      else
        return CALCULATE_ERROR_UNKNOWN_TOKEN;
    }
    ++strpos;
  }
  // When there are no more tokens to read:
  // While there are still operator tokens in the stack:
  while (sl > 0)
  {
    sc = stack[sl - 1];
    if (sc == '(' || sc == ')')
      return CALCULATE_ERROR_PARENTHESES_MISMATCHED;

    *(TokenPos) = 0;
    error = RPNCalculate(token);
    TokenPos = token;
    if (error)return error;
    *TokenPos = sc;
    ++TokenPos;
    --sl;
  }

  *(TokenPos) = 0;
  error = RPNCalculate(token);
  TokenPos = token;
  if (error)
  {
    *result = 0;
    return error;
  }
  *result = *sp;
  return CALCULATE_OK;
}


/********************************************************************************************\
  Time stuff
  \*********************************************************************************************/
#define SECS_PER_MIN  (60UL)
#define SECS_PER_HOUR (3600UL)
#define SECS_PER_DAY  (SECS_PER_HOUR * 24UL)
#define DAYS_PER_WEEK (7UL)
#define SECS_PER_WEEK (SECS_PER_DAY * DAYS_PER_WEEK)
#define SECS_PER_YEAR (SECS_PER_WEEK * 52UL)
#define SECS_YR_2000  (946684800UL) // the time at the start of y2k
#define LEAP_YEAR(Y)     ( ((1970+Y)>0) && !((1970+Y)%4) && ( ((1970+Y)%100) || !((1970+Y)%400) ) )

struct  timeStruct {
  uint8_t Second;
  uint8_t Minute;
  uint8_t Hour;
  uint8_t Wday;   // day of week, sunday is day 1
  uint8_t Day;
  uint8_t Month;
  uint8_t Year;   // offset from 1970;
} tm;

uint32_t syncInterval = 3600;  // time sync will be attempted after this many seconds
uint32_t sysTime = 0;
uint32_t prevMillis = 0;
uint32_t nextSyncTime = 0;

byte PrevMinutes = 0;

void breakTime(unsigned long timeInput, struct timeStruct &tm) {
  uint8_t year;
  uint8_t month, monthLength;
  uint32_t time;
  unsigned long days;
  const uint8_t monthDays[] = {31, 28, 31, 30, 31, 30, 31, 31, 30, 31, 30, 31};

  time = (uint32_t)timeInput;
  tm.Second = time % 60;
  time /= 60; // now it is minutes
  tm.Minute = time % 60;
  time /= 60; // now it is hours
  tm.Hour = time % 24;
  time /= 24; // now it is days
  tm.Wday = ((time + 4) % 7) + 1;  // Sunday is day 1

  year = 0;
  days = 0;
  while ((unsigned)(days += (LEAP_YEAR(year) ? 366 : 365)) <= time) {
    year++;
  }
  tm.Year = year; // year is offset from 1970

  days -= LEAP_YEAR(year) ? 366 : 365;
  time  -= days; // now it is days in this year, starting at 0

  days = 0;
  month = 0;
  monthLength = 0;
  for (month = 0; month < 12; month++) {
    if (month == 1) { // february
      if (LEAP_YEAR(year)) {
        monthLength = 29;
      } else {
        monthLength = 28;
      }
    } else {
      monthLength = monthDays[month];
    }

    if (time >= monthLength) {
      time -= monthLength;
    } else {
      break;
    }
  }
  tm.Month = month + 1;  // jan is month 1
  tm.Day = time + 1;     // day of month
}

void setTime(unsigned long t) {
  sysTime = (uint32_t)t;
  nextSyncTime = (uint32_t)t + syncInterval;
  prevMillis = millis();  // restart counting from now (thanks to Korman for this fix)
}

unsigned long now() {
  // calculate number of seconds passed since last call to now()
  while (millis() - prevMillis >= 1000) {
    // millis() and prevMillis are both unsigned ints thus the subtraction will always be the absolute value of the difference
    sysTime++;
    prevMillis += 1000;
  }
  if (nextSyncTime <= sysTime) {
    unsigned long  t = getNtpTime();
    if (t != 0) {
      if (Settings.DST)
        t += SECS_PER_HOUR; // add one hour if DST active
      setTime(t);
    } else {
      nextSyncTime = sysTime + syncInterval;
    }
  }
  breakTime(sysTime, tm);
  return (unsigned long)sysTime;
}

int year()
{
  return 1970 + tm.Year;
}

byte month()
{
	return tm.Month;
}

byte day()
{
	return tm.Day;
}


byte hour()
{
  return tm.Hour;
}

byte minute()
{
  return tm.Minute;
}

byte second()
{
	return tm.Second;
}

int weekday()
{
  return tm.Wday;
}

void initTime()
{
  nextSyncTime = 0;
  now();
}

void checkTime()
{
  now();
  if (tm.Minute != PrevMinutes)
  {
    PluginCall(PLUGIN_CLOCK_IN, 0, dummyString);
    PrevMinutes = tm.Minute;
    if (Settings.UseRules)
    {
      String weekDays = F("AllSunMonTueWedThuFriSat");
      String event = F("Clock#Time=");
      event += weekDays.substring(weekday() * 3, weekday() * 3 + 3);
      event += ",";
      if (hour() < 10)
        event += "0";
      event += hour();
      event += ":";
      if (minute() < 10)
        event += "0";
      event += minute();
      rulesProcessing(event);
    }
  }
}


unsigned long getNtpTime()
{
  WiFiUDP udp;
  udp.begin(123);
  for (byte x = 1; x < 4; x++)
  {
    String log = F("NTP  : NTP sync request:");
    log += x;
    addLog(LOG_LEVEL_DEBUG_MORE, log);

    const int NTP_PACKET_SIZE = 48; // NTP time is in the first 48 bytes of message
    byte packetBuffer[NTP_PACKET_SIZE]; //buffer to hold incoming & outgoing packets

    IPAddress timeServerIP;
    const char* ntpServerName = "pool.ntp.org";

    if (Settings.NTPHost[0] != 0)
      WiFi.hostByName(Settings.NTPHost, timeServerIP);
    else
      WiFi.hostByName(ntpServerName, timeServerIP);

    char host[20];
    sprintf_P(host, PSTR("%u.%u.%u.%u"), timeServerIP[0], timeServerIP[1], timeServerIP[2], timeServerIP[3]);
    log = F("NTP  : NTP send to ");
    log += host;
    addLog(LOG_LEVEL_DEBUG_MORE, log);

    while (udp.parsePacket() > 0) ; // discard any previously received packets

    memset(packetBuffer, 0, NTP_PACKET_SIZE);
    packetBuffer[0] = 0b11100011;   // LI, Version, Mode
    packetBuffer[1] = 0;     // Stratum, or type of clock
    packetBuffer[2] = 6;     // Polling Interval
    packetBuffer[3] = 0xEC;  // Peer Clock Precision
    packetBuffer[12]  = 49;
    packetBuffer[13]  = 0x4E;
    packetBuffer[14]  = 49;
    packetBuffer[15]  = 52;
    udp.beginPacket(timeServerIP, 123); //NTP requests are to port 123
    udp.write(packetBuffer, NTP_PACKET_SIZE);
    udp.endPacket();

    uint32_t beginWait = millis();
    while (millis() - beginWait < 1000) {
      int size = udp.parsePacket();
      if (size >= NTP_PACKET_SIZE) {
        udp.read(packetBuffer, NTP_PACKET_SIZE);  // read packet into the buffer
        unsigned long secsSince1900;
        // convert four bytes starting at location 40 to a long integer
        secsSince1900 =  (unsigned long)packetBuffer[40] << 24;
        secsSince1900 |= (unsigned long)packetBuffer[41] << 16;
        secsSince1900 |= (unsigned long)packetBuffer[42] << 8;
        secsSince1900 |= (unsigned long)packetBuffer[43];
        log = F("NTP  : NTP replied: ");
        log += millis() - beginWait;
        log += F(" mSec");
        addLog(LOG_LEVEL_DEBUG_MORE, log);
        return secsSince1900 - 2208988800UL + Settings.TimeZone * SECS_PER_MIN;
      }
    }
    log = F("NTP  : No reply");
    addLog(LOG_LEVEL_DEBUG_MORE, log);
  }
  return 0;
}


/********************************************************************************************\
  Rules processing
  \*********************************************************************************************/
void rulesProcessing(String& event)
{
  unsigned long timer = millis();
  String log = "";

  log = F("EVENT: ");
  log += event;
  addLog(LOG_LEVEL_INFO, log);

  for (byte x = 1; x < RULESETS_MAX + 1; x++)
  {
    String fileName = F("rules");
    fileName += x;
    fileName += F(".txt");
    if (SPIFFS.exists(fileName))
      rulesProcessingFile(fileName, event);
  }

  log = F("EVENT: Processing time:");
  log += millis() - timer;
  log += F(" milliSeconds");
  addLog(LOG_LEVEL_DEBUG, log);

}

/********************************************************************************************\
  Rules processing
  \*********************************************************************************************/
String rulesProcessingFile(String fileName, String& event)
{
  fs::File f = SPIFFS.open(fileName, "r+");
  SPIFFS_CHECK(f, fileName.c_str());

  static byte nestingLevel;
  int data = 0;
  String log = "";

  nestingLevel++;
  if (nestingLevel > RULES_MAX_NESTING_LEVEL)
  {
    log = F("EVENT: Error: Nesting level exceeded!");
    addLog(LOG_LEVEL_ERROR, log);
    nestingLevel--;
    return(log);
  }


  // int pos = 0;
  String line = "";
  boolean match = false;
  boolean codeBlock = false;
  boolean isCommand = false;
  boolean conditional = false;
  boolean condition = false;
  boolean ifBranche = false;

  while (f.available())
  {
    data = f.read();

    SPIFFS_CHECK(data >= 0, fileName.c_str());

    if (data != 10)
      line += char(data);

    if (data == 10)    // if line complete, parse this rule
    {
      line.replace("\r", "");
      if (line.substring(0, 2) != "//" && line.length() > 0)
      {
        isCommand = true;

        int comment = line.indexOf("//");
        if (comment > 0)
          line = line.substring(0, comment);

        line = parseTemplate(line, line.length());
        line.trim();

        String lineOrg = line; // store original line for future use
        line.toLowerCase(); // convert all to lower case to make checks easier

        String eventTrigger = "";
        String action = "";

        if (!codeBlock)  // do not check "on" rules if a block of actions is to be processed
        {
          if (line.startsWith("on "))
          {
            line = line.substring(3);
            int split = line.indexOf(" do");
            if (split != -1)
            {
              eventTrigger = line.substring(0, split);
              action = lineOrg.substring(split + 7);
              action.trim();
            }
            if (eventTrigger == "*") // wildcard, always process
              match = true;
            else
              match = ruleMatch(event, eventTrigger);
            if (action.length() > 0) // single on/do/action line, no block
            {
              isCommand = true;
              codeBlock = false;
            }
            else
            {
              isCommand = false;
              codeBlock = true;
            }
          }
        }
        else
        {
          action = lineOrg;
        }

        String lcAction = action;
        lcAction.toLowerCase();
        if (lcAction == "endon") // Check if action block has ended, then we will wait for a new "on" rule
        {
          isCommand = false;
          codeBlock = false;
        }

        if (match) // rule matched for one action or a block of actions
        {
          int split = lcAction.indexOf("if "); // check for optional "if" condition
          if (split != -1)
          {
            conditional = true;
            String check = lcAction.substring(split + 3);
            condition = conditionMatch(check);
            ifBranche = true;
            isCommand = false;
          }

          if (lcAction == "else") // in case of an "else" block of actions, set ifBranche to false
          {
            ifBranche = false;
            isCommand = false;
          }

          if (lcAction == "endif") // conditional block ends here
          {
            conditional = false;
            isCommand = false;
          }

          // process the action if it's a command and unconditional, or conditional and the condition matches the if or else block.
          if (isCommand && ((!conditional) || (conditional && (condition == ifBranche))))
          {
            if (event.charAt(0) == '!')
            {
              action.replace(F("%eventvalue%"), event); // substitute %eventvalue% with literal event string if starting with '!'
            }
            else
            {
              int equalsPos = event.indexOf("=");
              if (equalsPos > 0)
              {
                String tmpString = event.substring(equalsPos + 1);
                action.replace(F("%eventvalue%"), tmpString); // substitute %eventvalue% in actions with the actual value from the event
              }
            }
            log = F("ACT  : ");
            log += action;
            addLog(LOG_LEVEL_INFO, log);

            struct EventStruct TempEvent;
            parseCommandString(&TempEvent, action);
            yield();
            if (!PluginCall(PLUGIN_WRITE, &TempEvent, action))
              ExecuteCommand(VALUE_SOURCE_SYSTEM, action.c_str());
            yield();
          }
        }
      }

      line = "";
    }
    //pos++;
  }

  nestingLevel--;
  return(String());
}


/********************************************************************************************\
  Check if an event matches to a given rule
  \*********************************************************************************************/
boolean ruleMatch(String& event, String& rule)
{
  boolean match = false;
  String tmpEvent = event;
  String tmpRule = rule;

  // Special handling of literal string events, they should start with '!'
  if (event.charAt(0) == '!')
  {
    int pos = rule.indexOf('#');
    if (pos == -1) // no # sign in rule, use 'wildcard' match...
      tmpEvent = event.substring(0,rule.length());

    if (tmpEvent.equalsIgnoreCase(rule))
      return true;
    else
      return false;
  }

  if (event.startsWith("Clock#Time")) // clock events need different handling...
  {
    int pos1 = event.indexOf("=");
    int pos2 = rule.indexOf("=");
    if (pos1 > 0 && pos2 > 0)
    {
      tmpEvent = event.substring(0, pos1);
      tmpRule  = rule.substring(0, pos2);
      if (tmpRule.equalsIgnoreCase(tmpEvent)) // if this is a clock rule
      {
        tmpEvent = event.substring(pos1 + 1);
        tmpRule  = rule.substring(pos2 + 1);
        unsigned long clockEvent = string2TimeLong(tmpEvent);
        unsigned long clockSet = string2TimeLong(tmpRule);
        if (matchClockEvent(clockEvent, clockSet))
          return true;
        else
          return false;
      }
    }
  }


  // parse event into verb and value
  float value = 0;
  int pos = event.indexOf("=");
  if (pos)
  {
    tmpEvent = event.substring(pos + 1);
    value = tmpEvent.toFloat();
    tmpEvent = event.substring(0, pos);
  }

  // parse rule
  int comparePos = 0;
  char compare = ' ';
  comparePos = rule.indexOf(">");
  if (comparePos > 0)
  {
    compare = '>';
  }
  else
  {
    comparePos = rule.indexOf("<");
    if (comparePos > 0)
    {
      compare = '<';
    }
    else
    {
      comparePos = rule.indexOf("=");
      if (comparePos > 0)
      {
        compare = '=';
      }
    }
  }

  float ruleValue = 0;

  if (comparePos > 0)
  {
    tmpRule = rule.substring(comparePos + 1);
    ruleValue = tmpRule.toFloat();
    tmpRule = rule.substring(0, comparePos);
  }

  switch (compare)
  {
    case '>':
      if (tmpRule.equalsIgnoreCase(tmpEvent) && value > ruleValue)
        match = true;
      break;

    case '<':
      if (tmpRule.equalsIgnoreCase(tmpEvent) && value < ruleValue)
        match = true;
      break;

    case '=':
      if (tmpRule.equalsIgnoreCase(tmpEvent) && value == ruleValue)
        match = true;
      break;

    case ' ':
      if (tmpRule.equalsIgnoreCase(tmpEvent))
        match = true;
      break;
  }

  return match;
}


/********************************************************************************************\
  Check expression
  \*********************************************************************************************/
boolean conditionMatch(String& check)
{
  boolean match = false;

  int comparePos = 0;
  char compare = ' ';
  comparePos = check.indexOf(">");
  if (comparePos > 0)
  {
    compare = '>';
  }
  else
  {
    comparePos = check.indexOf("<");
    if (comparePos > 0)
    {
      compare = '<';
    }
    else
    {
      comparePos = check.indexOf("=");
      if (comparePos > 0)
      {
        compare = '=';
      }
    }
  }

  float Value1 = 0;
  float Value2 = 0;

  if (comparePos > 0)
  {
    String tmpCheck = check.substring(comparePos + 1);
    Value2 = tmpCheck.toFloat();
    tmpCheck = check.substring(0, comparePos);
    Value1 = tmpCheck.toFloat();
  }
  else
    return false;

  switch (compare)
  {
    case '>':
      if (Value1 > Value2)
        match = true;
      break;

    case '<':
      if (Value1 < Value2)
        match = true;
      break;

    case '=':
      if (Value1 == Value2)
        match = true;
      break;
  }
  return match;
}


/********************************************************************************************\
  Check rule timers
  \*********************************************************************************************/
void rulesTimers()
{
  for (byte x = 0; x < RULES_TIMER_MAX; x++)
  {
    if (RulesTimer[x] != 0L) // timer active?
    {
      if (RulesTimer[x] <= millis()) // timer finished?
      {
        RulesTimer[x] = 0L; // turn off this timer
        String event = F("Rules#Timer=");
        event += x + 1;
        rulesProcessing(event);
      }
    }
  }
}


/********************************************************************************************\
  Generate rule events based on task refresh
  \*********************************************************************************************/

void createRuleEvents(byte TaskIndex)
{
  LoadTaskSettings(TaskIndex);
  byte BaseVarIndex = TaskIndex * VARS_PER_TASK;
  byte DeviceIndex = getDeviceIndex(Settings.TaskDeviceNumber[TaskIndex]);
  byte sensorType = Device[DeviceIndex].VType;
  for (byte varNr = 0; varNr < Device[DeviceIndex].ValueCount; varNr++)
  {
    String eventString = ExtraTaskSettings.TaskDeviceName;
    eventString += F("#");
    eventString += ExtraTaskSettings.TaskDeviceValueNames[varNr];
    eventString += F("=");

    if (sensorType == SENSOR_TYPE_LONG)
      eventString += (unsigned long)UserVar[BaseVarIndex] + ((unsigned long)UserVar[BaseVarIndex + 1] << 16);
    else
      eventString += UserVar[BaseVarIndex + varNr];

    rulesProcessing(eventString);
  }
}


void SendValueLogger(byte TaskIndex)
{
  String logger;

  LoadTaskSettings(TaskIndex);
  byte BaseVarIndex = TaskIndex * VARS_PER_TASK;
  byte DeviceIndex = getDeviceIndex(Settings.TaskDeviceNumber[TaskIndex]);
  byte sensorType = Device[DeviceIndex].VType;
  for (byte varNr = 0; varNr < Device[DeviceIndex].ValueCount; varNr++)
  {
    logger += getDateString('-');
    logger += F(" ");
    logger += getTimeString(':');
    logger += F(",");
    logger += Settings.Unit;
    logger += F(",");
    logger += ExtraTaskSettings.TaskDeviceName;
    logger += F(",");
    logger += ExtraTaskSettings.TaskDeviceValueNames[varNr];
    logger += F(",");

    if (sensorType == SENSOR_TYPE_LONG)
      logger += (unsigned long)UserVar[BaseVarIndex] + ((unsigned long)UserVar[BaseVarIndex + 1] << 16);
    else
      logger += String(UserVar[BaseVarIndex + varNr], ExtraTaskSettings.TaskDeviceValueDecimals[varNr]);
    logger += F("\r\n");
  }

  addLog(LOG_LEVEL_DEBUG, logger);

  String filename = F("VALUES.CSV");
  File logFile = SD.open(filename, FILE_WRITE);
  if (logFile)
    logFile.print(logger);
  logFile.close();
}


void checkRAM( const __FlashStringHelper* flashString)
{
  uint16_t freeRAM = FreeMem();

  if (freeRAM < lowestRAM)
  {
    lowestRAM = freeRAM;
    lowestRAMfunction = flashString;
  }
}

#ifdef PLUGIN_BUILD_TESTING

#define isdigit(n) (n >= '0' && n <= '9')

/********************************************************************************************\
  Generate a tone of specified frequency on pin
  \*********************************************************************************************/
void tone(uint8_t _pin, unsigned int frequency, unsigned long duration) {
  analogWriteFreq(frequency);
  //NOTE: analogwrite reserves IRAM and uninitalized ram.
  analogWrite(_pin,100);
  delay(duration);
  analogWrite(_pin,0);
}

/********************************************************************************************\
  Play RTTTL string on specified pin
  \*********************************************************************************************/
void play_rtttl(uint8_t _pin, char *p )
{
  #define OCTAVE_OFFSET 0
  // Absolutely no error checking in here

  int notes[] = { 0,
    262, 277, 294, 311, 330, 349, 370, 392, 415, 440, 466, 494,
    523, 554, 587, 622, 659, 698, 740, 784, 831, 880, 932, 988,
    1047, 1109, 1175, 1245, 1319, 1397, 1480, 1568, 1661, 1760, 1865, 1976,
    2093, 2217, 2349, 2489, 2637, 2794, 2960, 3136, 3322, 3520, 3729, 3951
  };



  byte default_dur = 4;
  byte default_oct = 6;
  int bpm = 63;
  int num;
  long wholenote;
  long duration;
  byte note;
  byte scale;

  // format: d=N,o=N,b=NNN:
  // find the start (skip name, etc)

  while(*p != ':') p++;    // ignore name
  p++;                     // skip ':'

  // get default duration
  if(*p == 'd')
  {
    p++; p++;              // skip "d="
    num = 0;
    while(isdigit(*p))
    {
      num = (num * 10) + (*p++ - '0');
    }
    if(num > 0) default_dur = num;
    p++;                   // skip comma
  }

  // get default octave
  if(*p == 'o')
  {
    p++; p++;              // skip "o="
    num = *p++ - '0';
    if(num >= 3 && num <=7) default_oct = num;
    p++;                   // skip comma
  }

  // get BPM
  if(*p == 'b')
  {
    p++; p++;              // skip "b="
    num = 0;
    while(isdigit(*p))
    {
      num = (num * 10) + (*p++ - '0');
    }
    bpm = num;
    p++;                   // skip colon
  }

  // BPM usually expresses the number of quarter notes per minute
  wholenote = (60 * 1000L / bpm) * 4;  // this is the time for whole note (in milliseconds)

  // now begin note loop
  while(*p)
  {
    // first, get note duration, if available
    num = 0;
    while(isdigit(*p))
    {
      num = (num * 10) + (*p++ - '0');
    }

    if (num) duration = wholenote / num;
    else duration = wholenote / default_dur;  // we will need to check if we are a dotted note after

    // now get the note
    note = 0;

    switch(*p)
    {
      case 'c':
        note = 1;
        break;
      case 'd':
        note = 3;
        break;
      case 'e':
        note = 5;
        break;
      case 'f':
        note = 6;
        break;
      case 'g':
        note = 8;
        break;
      case 'a':
        note = 10;
        break;
      case 'b':
        note = 12;
        break;
      case 'p':
      default:
        note = 0;
    }
    p++;

    // now, get optional '#' sharp
    if(*p == '#')
    {
      note++;
      p++;
    }

    // now, get optional '.' dotted note
    if(*p == '.')
    {
      duration += duration/2;
      p++;
    }

    // now, get scale
    if(isdigit(*p))
    {
      scale = *p - '0';
      p++;
    }
    else
    {
      scale = default_oct;
    }

    scale += OCTAVE_OFFSET;

    if(*p == ',')
      p++;       // skip comma for next note (or we may be at the end)

    // now play the note
    if(note)
    {
      tone(_pin, notes[(scale - 4) * 12 + note], duration);
    }
    else
    {
      delay(duration/10);
    }
  }
}

#endif


#ifdef FEATURE_ARDUINO_OTA
/********************************************************************************************\
  Allow updating via the Arduino OTA-protocol. (this allows you to upload directly from platformio)
  \*********************************************************************************************/

void ArduinoOTAInit()
{
  // Default port is 8266
  ArduinoOTA.setPort(8266);
	ArduinoOTA.setHostname(Settings.Name);

  if (SecuritySettings.Password[0]!=0)
    ArduinoOTA.setPassword(SecuritySettings.Password);

  ArduinoOTA.onStart([]() {
      Serial.println(F("OTA  : Start upload"));
      SPIFFS.end(); //important, otherwise it fails
  });

  ArduinoOTA.onEnd([]() {
      Serial.println(F("\nOTA  : End"));
      //"dangerous": if you reset during flash you have to reflash via serial
      //so dont touch device until restart is complete
      Serial.println(F("\nOTA  : DO NOT RESET OR POWER OFF UNTIL BOOT+FLASH IS COMPLETE."));
      delay(100);
      ESP.reset();
  });
  ArduinoOTA.onProgress([](unsigned int progress, unsigned int total) {

      Serial.printf("OTA  : Progress %u%%\r", (progress / (total / 100)));
  });

  ArduinoOTA.onError([](ota_error_t error) {
      Serial.print(F("\nOTA  : Error (will reboot): "));
      if (error == OTA_AUTH_ERROR) Serial.println(F("Auth Failed"));
      else if (error == OTA_BEGIN_ERROR) Serial.println(F("Begin Failed"));
      else if (error == OTA_CONNECT_ERROR) Serial.println(F("Connect Failed"));
      else if (error == OTA_RECEIVE_ERROR) Serial.println(F("Receive Failed"));
      else if (error == OTA_END_ERROR) Serial.println(F("End Failed"));

      delay(100);
      ESP.reset();
  });
  ArduinoOTA.begin();

  String log = F("OTA  : Arduino OTA enabled on port 8266");
  addLog(LOG_LEVEL_INFO, log);

}

#endif

String getBearing(int degrees)
{
  const char* bearing[] = {
    PSTR("N"),
    PSTR("NNE"),
    PSTR("NE"),
    PSTR("ENE"),
    PSTR("E"),
    PSTR("ESE"),
    PSTR("SE"),
    PSTR("SSE"),
    PSTR("S"),
    PSTR("SSW"),
    PSTR("SW"),
    PSTR("WSW"),
    PSTR("W"),
    PSTR("WNW"),
    PSTR("NW"),
    PSTR("NNW")
  };

    return(bearing[int(degrees/22.5)]);

}

//escapes special characters in strings for use in html-forms
void htmlEscape(String & html)
{
  html.replace("&",  "&amp;");
  html.replace("\"", "&quot;");
  html.replace("'",  "&#039;");
  html.replace("<",  "&lt;");
  html.replace(">",  "&gt;");
<<<<<<< HEAD
=======
}


// Compute the dew point temperature, given temperature and humidity (temp in Celcius)
// Formula: http://www.ajdesigner.com/phphumidity/dewpoint_equation_dewpoint_temperature.php
// Td = (f/100)^(1/8) * (112 + 0.9*T) + 0.1*T - 112
float compute_dew_point_temp(float temperature, float humidity_percentage) {
  return pow(humidity_percentage / 100.0, 0.125) *
         (112.0 + 0.9*temperature) + 0.1*temperature - 112.0;
}

// Compute the humidity given temperature and dew point temperature (temp in Celcius)
// Formula: http://www.ajdesigner.com/phphumidity/dewpoint_equation_relative_humidity.php
// f = 100 * ((112 - 0.1*T + Td) / (112 + 0.9 * T))^8
float compute_humidity_from_dewpoint(float temperature, float dew_temperature) {
  return 100.0 * pow((112.0 - 0.1 * temperature + dew_temperature) /
                     (112.0 + 0.9 * temperature), 8);
>>>>>>> 38774a20
}<|MERGE_RESOLUTION|>--- conflicted
+++ resolved
@@ -1726,11 +1726,7 @@
   if (sp != (globalstack - 1)) // empty
     return *(sp--);
   else
-<<<<<<< HEAD
     return 0.0;
-=======
-    return(0);
->>>>>>> 38774a20
 }
 
 float apply_operator(char op, float first, float second)
@@ -2941,8 +2937,6 @@
   html.replace("'",  "&#039;");
   html.replace("<",  "&lt;");
   html.replace(">",  "&gt;");
-<<<<<<< HEAD
-=======
 }
 
 
@@ -2960,5 +2954,4 @@
 float compute_humidity_from_dewpoint(float temperature, float dew_temperature) {
   return 100.0 * pow((112.0 - 0.1 * temperature + dew_temperature) /
                      (112.0 + 0.9 * temperature), 8);
->>>>>>> 38774a20
 }