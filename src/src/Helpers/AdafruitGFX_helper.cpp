#include "../Helpers/AdafruitGFX_helper.h"
#include "../../_Plugin_Helper.h"

#ifdef PLUGIN_USES_ADAFRUITGFX

# include "../Helpers/StringConverter.h"
# include "../Helpers/StringGenerator_Web.h"
# include "../WebServer/Markup_Forms.h"

# if ADAGFX_FONTS_INCLUDED
#  include "../Static/Fonts/Seven_Segment24pt7b.h"
#  include "../Static/Fonts/Seven_Segment18pt7b.h"
#  include "../Static/Fonts/FreeSans9pt7b.h"
#  ifdef ADAGFX_FONTS_EXTRA_5PT_INCLUDED
#   ifdef ADAGFX_FONTS_EXTRA_5PT_TOMTHUMB
#    include <Fonts/TomThumb.h> // Available in Adafruit_GFX library
#   endif // ifdef ADAGFX_FONTS_EXTRA_5PT_TOMTHUMB
#  endif // ifdef ADAGFX_FONTS_EXTRA_5PT_INCLUDED
#  ifdef ADAGFX_FONTS_EXTRA_8PT_INCLUDED
#   ifdef ADAGFX_FONTS_EXTRA_8PT_ANGELINA
#    include "../Static/Fonts/angelina8pt7b.h"
#   endif // ifdef ADAGFX_FONTS_EXTRA_8PT_ANGELINA
#   ifdef ADAGFX_FONTS_EXTRA_8PT_NOVAMONO
#    include "../Static/Fonts/NovaMono8pt7b.h"
#   endif // ifdef ADAGFX_FONTS_EXTRA_8PT_NOVAMONO
#   ifdef ADAGFX_FONTS_EXTRA_8PT_UNISPACE
#    include "../Static/Fonts/unispace8pt7b.h"
#   endif // ifdef ADAGFX_FONTS_EXTRA_8PT_UNISPACE
#   ifdef ADAGFX_FONTS_EXTRA_8PT_UNISPACEITALIC
#    include "../Static/Fonts/unispace_italic8pt7b.h"
#   endif // ifdef ADAGFX_FONTS_EXTRA_8PT_UNISPACEITALIC
#   ifdef ADAGFX_FONTS_EXTRA_8PT_WHITERABBiT
#    include "../Static/Fonts/whitrabt8pt7b.h"
#   endif // ifdef ADAGFX_FONTS_EXTRA_8PT_WHITERABBiT
#   ifdef ADAGFX_FONTS_EXTRA_8PT_ROBOTO
#    include "../Static/Fonts/Roboto_Regular8pt7b.h"
#   endif // ifdef ADAGFX_FONTS_EXTRA_8PT_ROBOTO
#   ifdef ADAGFX_FONTS_EXTRA_8PT_ROBOTOCONDENSED
#    include "../Static/Fonts/RobotoCondensed_Regular8pt7b.h"
#   endif // ifdef ADAGFX_FONTS_EXTRA_8PT_ROBOTOCONDENSED
#   ifdef ADAGFX_FONTS_EXTRA_8PT_ROBOTOMONO
#    include "../Static/Fonts/RobotoMono_Regular8pt7b.h"
#   endif // ifdef ADAGFX_FONTS_EXTRA_8PT_ROBOTOMONO
#  endif // ifdef ADAGFX_FONTS_EXTRA_8PT_INCLUDED
#  ifdef ADAGFX_FONTS_EXTRA_12PT_INCLUDED
#   ifdef ADAGFX_FONTS_EXTRA_12PT_ANGELINA
#    include "../Static/Fonts/angelina12pt7b.h"
#   endif // ifdef ADAGFX_FONTS_EXTRA_12PT_ANGELINA
#   ifdef ADAGFX_FONTS_EXTRA_12PT_NOVAMONO
#    include "../Static/Fonts/NovaMono12pt7b.h"
#   endif // ifdef ADAGFX_FONTS_EXTRA_12PT_NOVAMONO
#   ifdef ADAGFX_FONTS_EXTRA_12PT_REPETITIONSCROLLiNG
#    include "../Static/Fonts/RepetitionScrolling12pt7b.h"
#   endif // ifdef ADAGFX_FONTS_EXTRA_12PT_REPETITIONSCROLLiNG
#   ifdef ADAGFX_FONTS_EXTRA_12PT_UNISPACE
#    include "../Static/Fonts/unispace12pt7b.h"
#   endif // ifdef ADAGFX_FONTS_EXTRA_12PT_UNISPACE
#   ifdef ADAGFX_FONTS_EXTRA_12PT_UNISPACEITALIC
#    include "../Static/Fonts/unispace_italic12pt7b.h"
#   endif // ifdef ADAGFX_FONTS_EXTRA_12PT_UNISPACEITALIC
#   ifdef ADAGFX_FONTS_EXTRA_12PT_WHITERABBiT
#    include "../Static/Fonts/whitrabt12pt7b.h"
#   endif // ifdef ADAGFX_FONTS_EXTRA_12PT_WHITERABBiT
#   ifdef ADAGFX_FONTS_EXTRA_12PT_ROBOTO
#    include "../Static/Fonts/Roboto_Regular12pt7b.h"
#   endif // ifdef ADAGFX_FONTS_EXTRA_12PT_ROBOTO
#   ifdef ADAGFX_FONTS_EXTRA_12PT_ROBOTOCONDENSED
#    include "../Static/Fonts/RobotoCondensed_Regular12pt7b.h"
#   endif // ifdef ADAGFX_FONTS_EXTRA_12PT_ROBOTOCONDENSED
#   ifdef ADAGFX_FONTS_EXTRA_12PT_ROBOTOMONO
#    include "../Static/Fonts/RobotoMono_Regular12pt7b.h"
#   endif // ifdef ADAGFX_FONTS_EXTRA_12PT_ROBOTOMONO
#  endif // ifdef ADAGFX_FONTS_EXTRA_12PT_INCLUDED
#  ifdef ADAGFX_FONTS_EXTRA_16PT_INCLUDED
#   ifdef ADAGFX_FONTS_EXTRA_16PT_AMERIKASANS
#    include "../Static/Fonts/AmerikaSans16pt7b.h"
#   endif // ifdef ADAGFX_FONTS_EXTRA_16PT_AMERIKASANS
#   ifdef ADAGFX_FONTS_EXTRA_16PT_WHITERABBiT
#    include "../Static/Fonts/whitrabt16pt7b.h"
#   endif // ifdef ADAGFX_FONTS_EXTRA_16PT_WHITERABBiT
#   ifdef ADAGFX_FONTS_EXTRA_16PT_ROBOTO
#    include "../Static/Fonts/Roboto_Regular16pt7b.h"
#   endif // ifdef ADAGFX_FONTS_EXTRA_16PT_ROBOTO
#   ifdef ADAGFX_FONTS_EXTRA_16PT_ROBOTOCONDENSED
#    include "../Static/Fonts/RobotoCondensed_Regular16pt7b.h"
#   endif // ifdef ADAGFX_FONTS_EXTRA_16PT_ROBOTOCONDENSED
#   ifdef ADAGFX_FONTS_EXTRA_16PT_ROBOTOMONO
#    include "../Static/Fonts/RobotoMono_Regular16pt7b.h"
#   endif // ifdef ADAGFX_FONTS_EXTRA_16PT_ROBOTOMONO
#  endif // ifdef ADAGFX_FONTS_EXTRA_16PT_INCLUDED
#  ifdef ADAGFX_FONTS_EXTRA_18PT_INCLUDED
#   ifdef ADAGFX_FONTS_EXTRA_18PT_WHITERABBiT
#    include "../Static/Fonts/whitrabt18pt7b.h"
#   endif // ifdef ADAGFX_FONTS_EXTRA_18PT_WHITERABBiT
#   ifdef ADAGFX_FONTS_EXTRA_18PT_SEVENSEG_B
#    include "../Static/Fonts/7segment18pt7b.h"
#   endif // ifdef ADAGFX_FONTS_EXTRA_18PT_SEVENSEG_B
#   ifdef ADAGFX_FONTS_EXTRA_18PT_LCD14COND
#    include "../Static/Fonts/LCD14cond18pt7b.h"
#   endif // ifdef ADAGFX_FONTS_EXTRA_18PT_LCD14COND
#  endif // ifdef ADAGFX_FONTS_EXTRA_18PT_INCLUDED
#  ifdef ADAGFX_FONTS_EXTRA_20PT_INCLUDED
#   ifdef ADAGFX_FONTS_EXTRA_20PT_WHITERABBiT
#    include "../Static/Fonts/whitrabt20pt7b.h"
#   endif // ifdef ADAGFX_FONTS_EXTRA_20PT_WHITERABBiT
#  endif // ifdef ADAGFX_FONTS_EXTRA_20PT_INCLUDED
#  ifdef ADAGFX_FONTS_EXTRA_24PT_INCLUDED
#   ifdef ADAGFX_FONTS_EXTRA_24PT_SEVENSEG_B
#    include "../Static/Fonts/7segment24pt7b.h"
#   endif // ifdef ADAGFX_FONTS_EXTRA_24PT_SEVENSEG_B
#   ifdef ADAGFX_FONTS_EXTRA_24PT_LCD14COND
#    include "../Static/Fonts/LCD14cond24pt7b.h"
#   endif // ifdef ADAGFX_FONTS_EXTRA_24PT_LCD14COND
#  endif // ifdef ADAGFX_FONTS_EXTRA_24PT_INCLUDED
# endif  // if ADAGFX_FONTS_INCLUDED

# if FEATURE_SD && defined(ADAGFX_ENABLE_BMP_DISPLAY)
#  include <SD.h>
# endif // if FEATURE_SD && defined(ADAGFX_ENABLE_BMP_DISPLAY)


/******************************************************************************************
 * get the display text for a 'text print mode' enum value
 *****************************************************************************************/
const __FlashStringHelper* toString(const AdaGFXTextPrintMode& mode) {
  switch (mode) {
    case AdaGFXTextPrintMode::ContinueToNextLine: return F("Continue to next line");
    case AdaGFXTextPrintMode::TruncateExceedingMessage: return F("Truncate exceeding message");
    case AdaGFXTextPrintMode::ClearThenTruncate: return F("Clear then truncate exceeding message");
    case AdaGFXTextPrintMode::TruncateExceedingCentered: return F("Truncate, centered if maxWidth set");
    case AdaGFXTextPrintMode::MAX: break;
  }
  return F("None");
}

/******************************************************************************************
 * get the display text for a color depth enum value
 *****************************************************************************************/
const __FlashStringHelper* toString(const AdaGFXColorDepth& colorDepth) {
  switch (colorDepth) {
    case AdaGFXColorDepth::Monochrome: return F("Monochrome");
    case AdaGFXColorDepth::BlackWhiteRed: return F("Monochrome + 1 color");
    case AdaGFXColorDepth::BlackWhite2Greyscales: return F("Monochrome + 2 grey levels");
    # if ADAGFX_SUPPORT_7COLOR
    case AdaGFXColorDepth::SevenColor: return F("eInk - 7 colors");
    # endif // if ADAGFX_SUPPORT_7COLOR
    # if ADAGFX_SUPPORT_8and16COLOR
    case AdaGFXColorDepth::EightColor: return F("TFT - 8 colors");
    case AdaGFXColorDepth::SixteenColor: return F("TFT - 16 colors");
    # endif // if ADAGFX_SUPPORT_8and16COLOR
    case AdaGFXColorDepth::FullColor: return F("Full color - 65535 colors");
  }
  return F("None");
}

# if ADAGFX_ENABLE_BUTTON_DRAW

/******************************************************************************************
 * get the display text for a button type enum value
 *****************************************************************************************/
const __FlashStringHelper* toString(const Button_type_e button) {
  switch (button) {
    case Button_type_e::None: return F("None");
    case Button_type_e::Square: return F("Square");
    case Button_type_e::Rounded: return F("Rounded");
    case Button_type_e::Circle: return F("Circle");
    case Button_type_e::ArrowLeft: return F("Arrow, left");
    case Button_type_e::ArrowUp: return F("Arrow, up");
    case Button_type_e::ArrowRight: return F("Arrow, right");
    case Button_type_e::ArrowDown: return F("Arrow, down");
  }
  return F("Unsupported!");
}

/******************************************************************************************
 * get the display text for a button layout enum value
 *****************************************************************************************/
const __FlashStringHelper* toString(const Button_layout_e layout) {
  switch (layout) {
    case Button_layout_e::CenterAligned: return F("Centered");
    case Button_layout_e::LeftAligned: return F("Left-aligned");
    case Button_layout_e::TopAligned: return F("Top-aligned");
    case Button_layout_e::RightAligned: return F("Right-aligned");
    case Button_layout_e::BottomAligned: return F("Bottom-aligned");
    case Button_layout_e::LeftTopAligned: return F("Left-Top-aligned");
    case Button_layout_e::RightTopAligned: return F("Right-Top-aligned");
    case Button_layout_e::RightBottomAligned: return F("Right-Bottom-aligned");
    case Button_layout_e::LeftBottomAligned: return F("Left-Bottom-aligned");
    case Button_layout_e::NoCaption: return F("No Caption");
    #  if ADAGFX_ENABLE_BMP_DISPLAY
    case Button_layout_e::Bitmap: return F("Bitmap image");
    #  endif // if ADAGFX_ENABLE_BMP_DISPLAY
    #  if ADAGFX_ENABLE_BUTTON_SLIDER
    case Button_layout_e::Slider: return F("Slide control");
    #  endif // if ADAGFX_ENABLE_BUTTON_SLIDER
  }
  return F("Unsupported!");
}

# endif // if ADAGFX_ENABLE_BUTTON_DRAW

/*****************************************************************************************
 * Show a selector for all available 'Text print mode' options, for use in PLUGIN_WEBFORM_LOAD
 ****************************************************************************************/
void AdaGFXFormTextPrintMode(const __FlashStringHelper *id,
                             uint8_t                    selectedIndex) {
  const __FlashStringHelper *textModes[] = { // Be sure to use all available modes from enum!
    toString(AdaGFXTextPrintMode::ContinueToNextLine),
    toString(AdaGFXTextPrintMode::TruncateExceedingMessage),
    toString(AdaGFXTextPrintMode::ClearThenTruncate),
    toString(AdaGFXTextPrintMode::TruncateExceedingCentered),
  };
  const int textModeOptions[] = {
    static_cast<int>(AdaGFXTextPrintMode::ContinueToNextLine),
    static_cast<int>(AdaGFXTextPrintMode::TruncateExceedingMessage),
    static_cast<int>(AdaGFXTextPrintMode::ClearThenTruncate),
    static_cast<int>(AdaGFXTextPrintMode::TruncateExceedingCentered),
  };

  addFormSelector(F("Text print Mode"), id, sizeof(textModeOptions) / sizeof(int), textModes, textModeOptions, selectedIndex);
}

void AdaGFXFormColorDepth(const __FlashStringHelper *id,
                          uint16_t                   selectedIndex,
                          bool                       enabled) {
  # if ADAGFX_SUPPORT_7COLOR
  #  if ADAGFX_SUPPORT_8and16COLOR
  const int colorDepthCount = 7 + 1;
  #  else // if ADAGFX_SUPPORT_8and16COLOR
  const int colorDepthCount = 5 + 1;
  #  endif // if ADAGFX_SUPPORT_8and16COLOR
  # else // if ADAGFX_SUPPORT_7COLOR
  #  if ADAGFX_SUPPORT_8and16COLOR
  const int colorDepthCount = 6 + 1;
  #  else // if ADAGFX_SUPPORT_8and16COLOR
  const int colorDepthCount = 4 + 1;
  #  endif // if ADAGFX_SUPPORT_8and16COLOR
  # endif // if ADAGFX_SUPPORT_7COLOR
  const __FlashStringHelper *colorDepths[colorDepthCount] = { // Be sure to use all available modes from enum!
    toString(static_cast<AdaGFXColorDepth>(0)),               // include None
    toString(AdaGFXColorDepth::Monochrome),
    toString(AdaGFXColorDepth::BlackWhiteRed),
    toString(AdaGFXColorDepth::BlackWhite2Greyscales),
    # if ADAGFX_SUPPORT_7COLOR
    toString(AdaGFXColorDepth::SevenColor),
    # endif // if ADAGFX_SUPPORT_7COLOR
    # if ADAGFX_SUPPORT_8and16COLOR
    toString(AdaGFXColorDepth::EightColor),
    toString(AdaGFXColorDepth::SixteenColor),
    # endif // if ADAGFX_SUPPORT_8and16COLOR
    toString(AdaGFXColorDepth::FullColor)
  };
  const int colorDepthOptions[colorDepthCount] = {
    0,
    static_cast<int>(AdaGFXColorDepth::Monochrome),
    static_cast<int>(AdaGFXColorDepth::BlackWhiteRed),
    static_cast<int>(AdaGFXColorDepth::BlackWhite2Greyscales),
    # if ADAGFX_SUPPORT_7COLOR
    static_cast<int>(AdaGFXColorDepth::SevenColor),
    # endif // if ADAGFX_SUPPORT_7COLOR
    # if ADAGFX_SUPPORT_8and16COLOR
    static_cast<int>(AdaGFXColorDepth::EightColor),
    static_cast<int>(AdaGFXColorDepth::SixteenColor),
    # endif // if ADAGFX_SUPPORT_8and16COLOR
    static_cast<int>(AdaGFXColorDepth::FullColor)
  };

  addRowLabel_tr_id(F("Display Color-depth"), id);
  addSelector(id, colorDepthCount, colorDepths, colorDepthOptions, NULL, selectedIndex, false, enabled);
}

/*****************************************************************************************
 * Show a selector for Rotation options, supported by Adafruit_GFX
 ****************************************************************************************/
void AdaGFXFormRotation(const __FlashStringHelper *id,
                        uint8_t                    selectedIndex) {
  const __FlashStringHelper *rotationOptions[] = { F("Normal"), F("+90&deg;"), F("+180&deg;"), F("+270&deg;") };
  const int rotationOptionValues[]             = { 0, 1, 2, 3 };

  addFormSelector(F("Rotation"), id, 4, rotationOptions, rotationOptionValues, selectedIndex);
}

/*****************************************************************************************
 * Show a checkbox & note to disable background-fill for text
 ****************************************************************************************/
void AdaGFXFormTextBackgroundFill(const __FlashStringHelper *id,
                                  uint8_t                    selectedIndex) {
  addFormCheckBox(F("Background-fill for text"), id, selectedIndex);
  # ifndef LIMIT_BUILD_SIZE
  addFormNote(F("Fill entire line-height with background color."));
  # endif // ifndef LIMIT_BUILD_SIZE
}

/*****************************************************************************************
 * Show a checkbox & note to enable col/row mode for txp, txz and txtfull subcommands
 ****************************************************************************************/
void AdaGFXFormTextColRowMode(const __FlashStringHelper *id,
                              bool                       selectedState) {
  addFormCheckBox(F("Text Coordinates in col/row"), id, selectedState);
  # ifndef LIMIT_BUILD_SIZE
  addFormNote(F("Unchecked: Coordinates in pixels. Applies only to 'txp', 'txz' and 'txtfull' subcommands."));
  # endif // ifndef LIMIT_BUILD_SIZE
}

/*****************************************************************************************
 * Show a checkbox & note to enable -1 px compatibility mode for txp and txtfull subcommands
 ****************************************************************************************/
void AdaGFXFormOnePixelCompatibilityOption(const __FlashStringHelper *id,
                                           uint8_t                    selectedIndex) {
  addFormCheckBox(F("Use -1px offset for txp &amp; txtfull"), id, selectedIndex);
  # ifndef LIMIT_BUILD_SIZE
  addFormNote(F("This is for compatibility with the original plugin implementation."));
  # endif // ifndef LIMIT_BUILD_SIZE
}

/*****************************************************************************************
 * Show 2 input fields for Foreground and Background color, translated to known color names or hex with # prefix
 ****************************************************************************************/
void AdaGFXFormForeAndBackColors(const __FlashStringHelper *foregroundId,
                                 uint16_t                   foregroundColor,
                                 const __FlashStringHelper *backgroundId,
                                 uint16_t                   backgroundColor,
                                 AdaGFXColorDepth           colorDepth) {
  String color = AdaGFXcolorToString(foregroundColor, colorDepth);

  AdaGFXHtmlColorDepthDataList(F("adagfxFGBGcolors"), colorDepth);
  addRowLabel(F("Foreground color"));
  addTextBox(foregroundId, color, 11, false, false,
             EMPTY_STRING, F("")
             # if FEATURE_TOOLTIPS
             , F("Foreground color")
             # endif // if FEATURE_TOOLTIPS
             , F("adagfxFGBGcolors")
             );
  color = AdaGFXcolorToString(backgroundColor, colorDepth);
  addRowLabel(F("Background color"));
  addTextBox(backgroundId, color, 11, false, false,
             EMPTY_STRING, F("")
             # if FEATURE_TOOLTIPS
             , F("Background color")
             # endif // if FEATURE_TOOLTIPS
             , F("adagfxFGBGcolors")
             );
  # ifndef LIMIT_BUILD_SIZE
  addFormNote(F("Use Color name, '#RGB565' (# + 1..4 hex nibbles) or '#RRGGBB' (# + 6 hex nibbles RGB color)."));
  addFormNote(F("NB: Colors stored as RGB565 value!"));
  # else // ifndef LIMIT_BUILD_SIZE
  addFormNote(F("Use Color name, # + 1..4 hex RGB565 or # + 6 hex nibbles RGB color."));
  # endif // ifndef LIMIT_BUILD_SIZE
}

/*****************************************************************************************
 * Show a pin selector and percentage 1..100 for Backlight settings
 ****************************************************************************************/
void AdaGFXFormBacklight(const __FlashStringHelper *backlightPinId,
                         int8_t                     backlightPin,
                         const __FlashStringHelper *backlightPercentageId,
                         uint16_t                   backlightPercentage) {
  addFormPinSelect(PinSelectPurpose::Generic_output, formatGpioName_output_optional(F("Backlight ")), backlightPinId, backlightPin);

  addFormNumericBox(F("Backlight percentage"), backlightPercentageId, backlightPercentage, 0, 100);
  addUnit(F("0-100%"));
}

/*****************************************************************************************
 * Show pin selector, inverse option and timeout inputs for Displaybutton settings
 ****************************************************************************************/
void AdaGFXFormDisplayButton(const __FlashStringHelper *buttonPinId,
                             int8_t                     buttonPin,
                             const __FlashStringHelper *buttonInverseId,
                             bool                       buttonInverse,
                             const __FlashStringHelper *displayTimeoutId,
                             int                        displayTimeout) {
  addFormPinSelect(PinSelectPurpose::Generic_input, F("Display button"), buttonPinId, buttonPin);

  addFormCheckBox(F("Inversed Logic"), buttonInverseId, buttonInverse);

  addFormNumericBox(F("Display Timeout"), displayTimeoutId, displayTimeout, 0);
  addUnit(F("0 = off"));
}

/*****************************************************************************************
 * Show a numeric input 1..10 for Font scaling setting
 ****************************************************************************************/
void AdaGFXFormFontScaling(const __FlashStringHelper *fontScalingId,
                           uint8_t                    fontScaling,
                           uint8_t                    maxScale) {
  addFormNumericBox(F("Font scaling"), fontScalingId, fontScaling, 1, maxScale);
  String unit = F("1x..");

  unit += maxScale;
  unit += 'x';
  addUnit(unit);
}

/*****************************************************************************************
 * Show a selector for line-spacing setting, supported by Adafruit_GFX
 ****************************************************************************************/
void AdaGFXFormLineSpacing(const __FlashStringHelper *id,
                           uint8_t                    selectedIndex) {
  String lineSpacings[16];
  int    lineSpacingOptions[16];

  for (uint8_t i = 0; i < 16; ++i) {
    if (15 == i) {
      # ifndef LIMIT_BUILD_SIZE
      lineSpacings[i] = F("Auto, using font height * scaling");
      # else // ifndef LIMIT_BUILD_SIZE
      lineSpacings[i] = F("Auto");
      # endif // ifndef LIMIT_BUILD_SIZE
    } else {
      lineSpacings[i] = i;
    }
    lineSpacingOptions[i] = i;
  }
  addFormSelector(F("Linespacing"), id, 16, lineSpacings, lineSpacingOptions, selectedIndex);
  addUnit(F("px"));
}

/****************************************************************************
 * AdaGFXparseTemplate: Replace variables and adjust unicode special characters to Adafruit font
 ***************************************************************************/
String AdaGFXparseTemplate(const String      & tmpString,
                           const uint8_t       lineSize,
                           AdafruitGFX_helper *gfxHelper) {
  # if ADAGFX_PARSE_SUBCOMMAND

  String result = tmpString;

  if (nullptr != gfxHelper) {
    String trigger = gfxHelper->getTrigger();

    if (!trigger.isEmpty()) {
      int16_t prefixTrigger  = result.indexOf(ADAGFX_PARSE_PREFIX);
      int16_t postfixTrigger = result.indexOf(ADAGFX_PARSE_POSTFIX, prefixTrigger + 1);

      while ((prefixTrigger > -1) && (postfixTrigger > -1) && (postfixTrigger > prefixTrigger)) { // Might be valid
        String subcommand = result.substring(prefixTrigger + ADAGFX_PARSE_POSTFIX_LEN, postfixTrigger);

        if (!subcommand.isEmpty()) {
          const String command = strformat(F("%s,%s"), trigger.c_str(), subcommand.c_str());

          #  ifndef BUILD_NO_DEBUG

          if (loglevelActiveFor(ADAGFX_LOG_LEVEL)) {
            addLogMove(ADAGFX_LOG_LEVEL, concat(F("AdaGFX: inline cmd: "), command));
          }
          #  endif // ifndef BUILD_NO_DEBUG

          if (gfxHelper->processCommand(command)) { // Execute command and remove from result incl. pre/postfix
            result.remove(prefixTrigger, (postfixTrigger - prefixTrigger) + ADAGFX_PARSE_POSTFIX_LEN);
            prefixTrigger  = result.indexOf(ADAGFX_PARSE_PREFIX);
            postfixTrigger = result.indexOf(ADAGFX_PARSE_POSTFIX, prefixTrigger + 1);
          } else { // If the command fails, exit further processing
            prefixTrigger  = -1;
            postfixTrigger = -1;
            #  ifndef BUILD_NO_DEBUG
            addLog(ADAGFX_LOG_LEVEL, F("AdaGFX: inline cmd: unknown"));
            #  endif // ifndef BUILD_NO_DEBUG
          }
        } else {
          prefixTrigger  = -1;
          postfixTrigger = -1;
        }
      }
    }
  }
  result = parseTemplate_padded(result, lineSize);
  # else // if ADAGFX_PARSE_SUBCOMMAND
  String result = parseTemplate_padded(tmpString, lineSize);
  # endif // if ADAGFX_PARSE_SUBCOMMAND

  const char euro[4]       = { 0xe2, 0x82, 0xac, 0 }; // Unicode euro symbol
  const char euro_ascii[2] = { 0xED, 0 };             // Euro symbol
  result.replace(euro, euro_ascii);

  char unicodePrefix = 0xc2;

  if (result.indexOf(unicodePrefix) != -1) {
    const char degree[3]       = { 0xc2, 0xb0, 0 };  // Unicode degree symbol
    const char degree_ascii[2] = { 0xf7, 0 };        // degree symbol
    result.replace(degree, degree_ascii);

    const char pound[3]       = { 0xc2, 0xa3, 0 };   // Unicode pound symbol
    const char pound_ascii[2] = { 0x9C, 0 };         // pound symbol
    result.replace(pound, pound_ascii);

    const char yen[3]       = { 0xc2, 0xa5, 0 };     // Unicode yen symbol
    const char yen_ascii[2] = { 0x9D, 0 };           // yen symbol
    result.replace(yen, yen_ascii);

    const char cent[3]       = { 0xc2, 0xa2, 0 };    // Unicode cent symbol
    const char cent_ascii[2] = { 0x9B, 0 };          // cent symbol
    result.replace(cent, cent_ascii);

    const char mu[3]       = { 0xc2, 0xb5, 0 };      // Unicode mu/micro (µ) symbol
    const char mu_ascii[2] = { 0xe5, 0 };            // mu/micro symbol
    result.replace(mu, mu_ascii);

    const char plusmin[3]       = { 0xc2, 0xb1, 0 }; // Unicode plusminus symbol
    const char plusmin_ascii[2] = { 0xf0, 0 };       // plusminus symbol
    result.replace(plusmin, plusmin_ascii);

    const char laquo[3]       = { 0xc2, 0xab, 0 };   // Unicode left aquo symbol
    const char laquo_ascii[2] = { 0xae, 0 };         // left aquo symbol
    result.replace(laquo, laquo_ascii);

    const char raquo[3]       = { 0xc2, 0xbb, 0 };   // Unicode right aquote symbol
    const char raquo_ascii[2] = { 0xaf, 0 };         // right aquote symbol
    result.replace(raquo, raquo_ascii);

    const char half[3]       = { 0xc2, 0xbd, 0 };    // Unicode half 1/2 symbol
    const char half_ascii[2] = { 0xab, 0 };          // half 1/2 symbol
    result.replace(half, half_ascii);

    const char quart[3]       = { 0xc2, 0xbc, 0 };   // Unicode quart 1/4 symbol
    const char quart_ascii[2] = { 0xac, 0 };         // quart 1/4 symbol
    result.replace(quart, quart_ascii);

    const char sup2[3]       = { 0xc2, 0xb2, 0 };    // Unicode superscript 2 symbol
    const char sup2_ascii[2] = { 0xfc, 0 };          // superscript 2 symbol
    result.replace(sup2, sup2_ascii);

    // Unsupported characters, replace by something useful
    const char sup1[3]       = { 0xc2, 0xb9, 0 };   // Unicode superscript 1 symbol
    const char sup1_ascii[2] = { 0x31, 0 };         // regular 1 (missing from font)
    result.replace(sup1, sup1_ascii);

    const char sup3[3]       = { 0xc2, 0xb3, 0 };   // Unicode superscript 3 symbol
    const char sup3_ascii[2] = { 0x33, 0 };         // regular 3 (missing from font)
    result.replace(sup3, sup3_ascii);

    const char frac34[3]       = { 0xc2, 0xbe, 0 }; // Unicode fraction 3/4 symbol
    const char frac34_ascii[2] = { 0x5c, 0 };       // regular \ (missing from font)
    result.replace(frac34, frac34_ascii);
    delay(0);
  }

  unicodePrefix = 0xc3;

  if (result.indexOf(unicodePrefix) != -1) {
    // See: https://github.com/letscontrolit/ESPEasy/issues/2081

    const char umlautAE_uni[3]   = { 0xc3, 0x84, 0 };  // Unicode Umlaute AE
    const char umlautAE_ascii[2] = { 0x8e, 0 };        // Umlaute A
    result.replace(umlautAE_uni, umlautAE_ascii);

    const char umlaut_ae_uni[3]  = { 0xc3, 0xa4, 0 };  // Unicode Umlaute ae
    const char umlautae_ascii[2] = { 0x84, 0 };        // Umlaute a
    result.replace(umlaut_ae_uni, umlautae_ascii);

    const char umlautOE_uni[3]   = { 0xc3, 0x96, 0 };  // Unicode Umlaute OE
    const char umlautOE_ascii[2] = { 0x99, 0 };        // Umlaute O
    result.replace(umlautOE_uni, umlautOE_ascii);

    const char umlaut_oe_uni[3]  = { 0xc3, 0xb6, 0 };  // Unicode Umlaute oe
    const char umlautoe_ascii[2] = { 0x94, 0 };        // Umlaute o
    result.replace(umlaut_oe_uni, umlautoe_ascii);

    const char umlautUE_uni[3]   = { 0xc3, 0x9c, 0 };  // Unicode Umlaute UE
    const char umlautUE_ascii[2] = { 0x9a, 0 };        // Umlaute U
    result.replace(umlautUE_uni, umlautUE_ascii);

    const char umlaut_ue_uni[3]  = { 0xc3, 0xbc, 0 };  // Unicode Umlaute ue
    const char umlautue_ascii[2] = { 0x81, 0 };        // Umlaute u
    result.replace(umlaut_ue_uni, umlautue_ascii);

    const char divide_uni[3]   = { 0xc3, 0xb7, 0 };    // Unicode divide symbol
    const char divide_ascii[2] = { 0xf5, 0 };          // Divide symbol
    result.replace(divide_uni, divide_ascii);

    const char umlaut_sz_uni[3]   = { 0xc3, 0x9f, 0 }; // Unicode Umlaute sz
    const char umlaut_sz_ascii[2] = { 0xe0, 0 };       // Umlaute B
    result.replace(umlaut_sz_uni, umlaut_sz_ascii);

    // Unsupported characters, replace by something useful
    const char times[3]       = { 0xc3, 0x97, 0 }; // Unicode multiplication symbol
    const char times_ascii[2] = { 0x78, 0 };       // regular x (missing from font)
    result.replace(times, times_ascii);
    delay(0);
  }

  // Handle '{0xNN...}' hex values in template, where NN can be any hex value from 01..FF (practically 20..FF).
  int16_t hexPrefix = 0;
  int16_t hexPostfix;
  const String hexSeparators = F(" ,.:;-");

  while (((hexPrefix = result.indexOf(F("{0x"), hexPrefix)) > -1) &&
         ((hexPostfix = result.indexOf('}', hexPrefix)) > -1)) {
    String replace;

    for (int16_t ci = hexPrefix + 3; ci < hexPostfix - 1; ci += 2) { // Multiple of 2 only
      uint32_t hexValue = hexToUL(result.substring(ci, ci + 2));

      if (hexValue > 0) {
        replace += static_cast<char>(hexValue);
      }

      while (hexSeparators.indexOf(result.substring(ci + 2, ci + 3)) > -1 && ci < hexPostfix) {
        ci++;
      }
    }

    if (!replace.isEmpty()) {
      result.replace(result.substring(hexPrefix, hexPostfix + 1), replace);
    }
  }

  for (uint16_t l = result.length(); l > 0 && isSpace(result[l - 1]); --l) { // Right-trim
    result.remove(l - 1);
  }

  # ifndef BUILD_NO_DEBUG

  if (loglevelActiveFor(ADAGFX_LOG_LEVEL)) {
    addLogMove(ADAGFX_LOG_LEVEL, strformat(F("AdaGFX: parse result: '%s'"), result.c_str()));
  }
  # endif // ifndef BUILD_NO_DEBUG
  return result;
}

// AdafruitGFX_helper class methods

/****************************************************************************
 * parameterized constructors
 ***************************************************************************/
AdafruitGFX_helper::AdafruitGFX_helper(Adafruit_GFX              *display,
                                       const String             & trigger,
                                       const uint16_t             res_x,
                                       const uint16_t             res_y,
                                       const AdaGFXColorDepth   & colorDepth,
                                       const AdaGFXTextPrintMode& textPrintMode,
                                       const uint8_t              fontscaling,
                                       const uint16_t             fgcolor,
                                       const uint16_t             bgcolor,
                                       const bool                 useValidation,
                                       const bool                 textBackFill,
                                       const uint8_t              defaultFontId)
  : _display(display), _trigger(trigger), _res_x(res_x), _res_y(res_y), _colorDepth(colorDepth),
  _textPrintMode(textPrintMode), _fontscaling(fontscaling), _fgcolor(fgcolor), _bgcolor(bgcolor),
  _useValidation(useValidation), _textBackFill(textBackFill), _defaultFontId(defaultFontId)
{
  addLog(LOG_LEVEL_INFO, F("AdaGFX_helper: GFX Init."));
}

# if ADAGFX_ENABLE_BMP_DISPLAY
AdafruitGFX_helper::AdafruitGFX_helper(Adafruit_SPITFT           *display,
                                       const String             & trigger,
                                       const uint16_t             res_x,
                                       const uint16_t             res_y,
                                       const AdaGFXColorDepth   & colorDepth,
                                       const AdaGFXTextPrintMode& textPrintMode,
                                       const uint8_t              fontscaling,
                                       const uint16_t             fgcolor,
                                       const uint16_t             bgcolor,
                                       const bool                 useValidation,
                                       const bool                 textBackFill,
                                       const uint8_t              defaultFontId)
  : _tft(display), _trigger(trigger), _res_x(res_x), _res_y(res_y), _colorDepth(colorDepth),
  _textPrintMode(textPrintMode), _fontscaling(fontscaling), _fgcolor(fgcolor), _bgcolor(bgcolor),
  _useValidation(useValidation), _textBackFill(textBackFill), _defaultFontId(defaultFontId)
{
  _display = _tft;
  addLog(LOG_LEVEL_INFO, F("AdaGFX_helper: TFT Init."));
}

# endif // if ADAGFX_ENABLE_BMP_DISPLAY

/****************************************************************************
 * common initialization, called from constructors
 ***************************************************************************/
void AdafruitGFX_helper::initialize() {
  _trigger.toLowerCase(); // store trigger in lowercase
  # ifndef BUILD_NO_DEBUG

  if (loglevelActiveFor(ADAGFX_LOG_LEVEL)) {
    addLogMove(ADAGFX_LOG_LEVEL, strformat(F("AdaGFX: Init, x: %d, y: %d, colors: %d, trigger: %s, %s"),
                                           _res_x, _res_y, static_cast<uint16_t>(_colorDepth),
                                           _trigger.c_str(), getFeatures().c_str()));
  }
  # endif // ifndef BUILD_NO_DEBUG

  _display_x = _res_x; // Store initial resolution
  _display_y = _res_y;

  # if ADAGFX_ENABLE_FRAMED_WINDOW
  defineWindow(0, 0, _res_x, _res_y, 0, 0); // Add window 0 at rotation 0
  # endif // if ADAGFX_ENABLE_FRAMED_WINDOW

  if (_fontscaling < 1) { _fontscaling = 1; }

  if (nullptr != _display) {
    # if ADAGFX_FONTS_INCLUDED
    setFontById(_defaultFontId);
    # endif // if ADAGFX_FONTS_INCLUDED
    _display->setTextSize(_fontscaling);
    _display->setTextColor(_fgcolor, _bgcolor); // initialize text colors
    _display->setTextWrap(_textPrintMode == AdaGFXTextPrintMode::ContinueToNextLine);
  }
}

/****************************************************************************
 * Show enabled features of the helper
 ***************************************************************************/
String AdafruitGFX_helper::getFeatures() {
<<<<<<< HEAD
  String log = F("Features:");

  # if (defined(ADAGFX_USE_ASCIITABLE) && ADAGFX_USE_ASCIITABLE)
  log += F(" asciitable,");
  # endif // if (defined(ADAGFX_USE_ASCIITABLE) && ADAGFX_USE_ASCIITABLE)
  # if (defined(ADAGFX_ENABLE_EXTRA_CMDS) && ADAGFX_ENABLE_EXTRA_CMDS)
  log += F(" lm/lmr,");
  # endif // if (defined(ADAGFX_ENABLE_EXTRA_CMDS) && ADAGFX_ENABLE_EXTRA_CMDS)
  # if (defined(ADAGFX_ENABLE_BMP_DISPLAY) && ADAGFX_ENABLE_BMP_DISPLAY)
  log += F(" bmp,");
  # endif // if (defined(ADAGFX_ENABLE_BMP_DISPLAY) && ADAGFX_ENABLE_BMP_DISPLAY)
  # if (defined(ADAGFX_ENABLE_BUTTON_DRAW) && ADAGFX_ENABLE_BUTTON_DRAW)
  log += F(" btn,");
  # endif // if (defined(ADAGFX_ENABLE_BUTTON_DRAW) && ADAGFX_ENABLE_BUTTON_DRAW)`
  # if (defined(ADAGFX_ENABLE_BUTTON_SLIDER) && ADAGFX_ENABLE_BUTTON_SLIDER)
  log += F(" slider/gauge,");
  # endif // if (defined(ADAGFX_ENABLE_BUTTON_SLIDER) && ADAGFX_ENABLE_BUTTON_SLIDER)`
  # if (defined(ADAGFX_ENABLE_FRAMED_WINDOW) && ADAGFX_ENABLE_FRAMED_WINDOW)
  log += F(" win,");
  # endif // if (defined(ADAGFX_ENABLE_FRAMED_WINDOW) && ADAGFX_ENABLE_FRAMED_WINDOW)
  # if (defined(ADAGFX_ENABLE_GET_CONFIG_VALUE) && ADAGFX_ENABLE_GET_CONFIG_VALUE)
  log += F(" getconf,");
  # endif // if (defined(ADAGFX_ENABLE_GET_CONFIG_VALUE) && ADAGFX_ENABLE_GET_CONFIG_VALUE)
=======
  String log = F("Features:"
                 # if (defined(ADAGFX_USE_ASCIITABLE) && ADAGFX_USE_ASCIITABLE)
                 " asciitable,"
                 # endif // if (defined(ADAGFX_USE_ASCIITABLE) && ADAGFX_USE_ASCIITABLE)
                 # if (defined(ADAGFX_ENABLE_EXTRA_CMDS) && ADAGFX_ENABLE_EXTRA_CMDS)
                 " lm/lmr,"
                 # endif // if (defined(ADAGFX_ENABLE_EXTRA_CMDS) && ADAGFX_ENABLE_EXTRA_CMDS)
                 # if (defined(ADAGFX_ENABLE_BMP_DISPLAY) && ADAGFX_ENABLE_BMP_DISPLAY)
                 " bmp,"
                 # endif // if (defined(ADAGFX_ENABLE_BMP_DISPLAY) && ADAGFX_ENABLE_BMP_DISPLAY)
                 # if (defined(ADAGFX_ENABLE_BUTTON_DRAW) && ADAGFX_ENABLE_BUTTON_DRAW)
                 " btn,"
                 # endif // if (defined(ADAGFX_ENABLE_BUTTON_DRAW) && ADAGFX_ENABLE_BUTTON_DRAW)`
                 # if (defined(ADAGFX_ENABLE_FRAMED_WINDOW) && ADAGFX_ENABLE_FRAMED_WINDOW)
                 " win,"
                 # endif // if (defined(ADAGFX_ENABLE_FRAMED_WINDOW) && ADAGFX_ENABLE_FRAMED_WINDOW)
                 # if (defined(ADAGFX_ENABLE_GET_CONFIG_VALUE) && ADAGFX_ENABLE_GET_CONFIG_VALUE)
                 " getconf,"
                 # endif // if (defined(ADAGFX_ENABLE_GET_CONFIG_VALUE) && ADAGFX_ENABLE_GET_CONFIG_VALUE)
                 );
>>>>>>> 3c6ac2c4

  if (log.endsWith(F(","))) {
    log.remove(log.length() - 1);
  }
  return log;
}

/****************************************************************************
 * getCursorXY: get the current (text) cursor coordinates, either in pixels or cols/rows, depending on related setting
 ***************************************************************************/
void AdafruitGFX_helper::getCursorXY(int16_t& currentX,
                                     int16_t& currentY) {
  _lastX = _display->getCursorX();
  _lastY = _display->getCursorY();

  if (_columnRowMode && (_lastX != 0)) { _lastX /= _fontwidth; }

  if (_columnRowMode && (_lastY != 0)) { _lastY /= _fontheight; }
  currentX = _lastX;
  currentY = _lastY;
}

/****************************************************************************
 * setTxtfullCompensation: x and/or y values defined here are subtracted from x and y position
 * - set to 1 for x-1/y-1 pixel for P095 and P096
 * - set to 2 for y+1 pixel
 * - set to 3 for x+1 pixel
 ***************************************************************************/
void AdafruitGFX_helper::setTxtfullCompensation(uint8_t compensation) {
  switch (compensation) {
    case 1: // P095
    {
      _x_compensation = 1;
      _y_compensation = 1;
      break;
    }
    case 2:
    {
      _x_compensation = 0;
      _y_compensation = -1;
      break;
    }
    case 3:
    {
      _x_compensation = -1;
      _y_compensation = 0;
      break;
    }
    default:
    {
      _x_compensation = 0;
      _y_compensation = 0;
      break;
    }
  }
}

/****************************************************************************
 * invertDisplay(): Store display-inverted state and proxy to _display
 ***************************************************************************/
void AdafruitGFX_helper::invertDisplay(bool i) {
  _displayInverted = i;
  _display->invertDisplay(_displayInverted);
}

/****************************************************************************
 * processCommand: Parse string to <command>,<subcommand>[,<arguments>...] and execute that command
 ***************************************************************************/
const char adagfx_commands[] PROGMEM =
  "txt|txp|txz|txl|txc|txs|txtfull|clear|rot|tpm|" // 0..9
  # if ADAGFX_USE_ASCIITABLE
  "asciitable|"
  # endif // if ADAGFX_USE_ASCIITABLE
  "font|l|lh|lv|"
  # if ADAGFX_ENABLE_EXTRA_CMDS
  "lm|lmr|"
  # endif // if ADAGFX_ENABLE_EXTRA_CMDS
  "r|rf|c|" // 10..19
  "cf|t|tf|rr|rrf|px|pxh|pxv|"
  # if ADAGFX_ENABLE_BMP_DISPLAY
  "bmp|"
  # endif // if ADAGFX_ENABLE_BMP_DISPLAY
  # if ADAGFX_ENABLE_BUTTON_DRAW
  "btn|"              // 20..29
  # endif // if ADAGFX_ENABLE_BUTTON_DRAW
  # if ADAGFX_ENABLE_FRAMED_WINDOW
  "win|defwin|delwin" // 30..
  # endif // if ADAGFX_ENABLE_FRAMED_WINDOW
;
enum class adagfx_commands_e : int8_t {
  invalid = -1,
  txt     = 0, // 0
  txp,
  txz,
  txl,
  txc,
  txs,
  txtfull,
  clear,
  rot,
  tpm,        // 9
  # if ADAGFX_USE_ASCIITABLE
  asciitable, // 10
  # endif // if ADAGFX_USE_ASCIITABLE
  font,
  l,
  lh,
  lv,
  # if ADAGFX_ENABLE_EXTRA_CMDS
  lm,
  lmr,
  # endif // if ADAGFX_ENABLE_EXTRA_CMDS
  r,
  rf,
  c,  // 19
  cf, // 20
  t,
  tf,
  rr,
  rrf,
  px,
  pxh,
  pxv,
  # if ADAGFX_ENABLE_BMP_DISPLAY
  bmp,
  # endif // if ADAGFX_ENABLE_BMP_DISPLAY
  # if ADAGFX_ENABLE_BUTTON_DRAW
  btn, // 29
  # endif // if ADAGFX_ENABLE_BUTTON_DRAW
  # if ADAGFX_ENABLE_FRAMED_WINDOW
  win, // 30
  defwin,
  delwin,
  # endif // if ADAGFX_ENABLE_FRAMED_WINDOW
};
# if ADAGFX_FONTS_INCLUDED

// *** Don't forget to add the | separator at the end of a (new) font-name! (except for the last one in the list)
const char adagfx_fonts[] PROGMEM =
  "default|sevenseg24|sevenseg18|freesans|"
  #  ifdef ADAGFX_FONTS_EXTRA_5PT_INCLUDED
  #   ifdef ADAGFX_FONTS_EXTRA_5PT_TOMTHUMB
  "tomthumb|"
  #   endif // ifdef ADAGFX_FONTS_EXTRA_5PT_TOMTHUMB
  #  endif // ifdef ADAGFX_FONTS_EXTRA_5PT_INCLUDED
  #  ifdef ADAGFX_FONTS_EXTRA_8PT_INCLUDED
  #   ifdef ADAGFX_FONTS_EXTRA_8PT_ANGELINA
  "angelina8prop|"
  #   endif // ifdef ADAGFX_FONTS_EXTRA_8PT_ANGELINA
  #   ifdef ADAGFX_FONTS_EXTRA_8PT_NOVAMONO
  "novamono8pt|"
  #   endif // ifdef ADAGFX_FONTS_EXTRA_8PT_NOVAMONO
  #   ifdef ADAGFX_FONTS_EXTRA_8PT_UNISPACE
  "unispace8pt|"
  #   endif // ifdef ADAGFX_FONTS_EXTRA_8PT_UNISPACE
  #   ifdef ADAGFX_FONTS_EXTRA_8PT_UNISPACEITALIC
  "unispaceitalic8pt|"
  #   endif // ifdef ADAGFX_FONTS_EXTRA_8PT_UNISPACEITALIC
  #   ifdef ADAGFX_FONTS_EXTRA_8PT_WHITERABBiT
  "whiterabbit8pt|"
  #   endif // ifdef ADAGFX_FONTS_EXTRA_8PT_WHITERABBiT
  #   ifdef ADAGFX_FONTS_EXTRA_8PT_ROBOTO
  "roboto8pt|"
  #   endif // ifdef ADAGFX_FONTS_EXTRA_8PT_ROBOTO
  #   ifdef ADAGFX_FONTS_EXTRA_8PT_ROBOTOCONDENSED
  "robotocond8pt|"
  #   endif // ifdef ADAGFX_FONTS_EXTRA_8PT_ROBOTOCONDENSED
  #   ifdef ADAGFX_FONTS_EXTRA_8PT_ROBOTOMONO
  "robotomono8pt|"
  #   endif // ifdef ADAGFX_FONTS_EXTRA_8PT_ROBOTOMONO
  #  endif // ifdef ADAGFX_FONTS_EXTRA_8PT_INCLUDED
  #  ifdef ADAGFX_FONTS_EXTRA_12PT_INCLUDED
  #   ifdef ADAGFX_FONTS_EXTRA_12PT_ANGELINA
  "angelina12prop|"
  #   endif // ifdef ADAGFX_FONTS_EXTRA_12PT_ANGELINA
  #   ifdef ADAGFX_FONTS_EXTRA_12PT_NOVAMONO
  "novamono12pt|"
  #   endif // ifdef ADAGFX_FONTS_EXTRA_12PT_NOVAMONO
  #   ifdef ADAGFX_FONTS_EXTRA_12PT_REPETITIONSCROLLiNG
  "repetitionscrolling12pt|"
  #   endif // ifdef ADAGFX_FONTS_EXTRA_12PT_REPETITIONSCROLLiNG
  #   ifdef ADAGFX_FONTS_EXTRA_12PT_UNISPACE
  "unispace12pt|"
  #   endif // ifdef ADAGFX_FONTS_EXTRA_12PT_UNISPACE
  #   ifdef ADAGFX_FONTS_EXTRA_12PT_UNISPACEITALIC
  "unispaceitalic12pt|"
  #   endif // ifdef ADAGFX_FONTS_EXTRA_12PT_UNISPACEITALIC
  #   ifdef ADAGFX_FONTS_EXTRA_12PT_WHITERABBiT
  "whiterabbit12pt|"
  #   endif // ifdef ADAGFX_FONTS_EXTRA_12PT_WHITERABBiT
  #   ifdef ADAGFX_FONTS_EXTRA_12PT_ROBOTO
  "roboto12pt|"
  #   endif // ifdef ADAGFX_FONTS_EXTRA_12PT_ROBOTO
  #   ifdef ADAGFX_FONTS_EXTRA_12PT_ROBOTOCONDENSED
  "robotocond12pt|"
  #   endif // ifdef ADAGFX_FONTS_EXTRA_12PT_ROBOTOCONDENSED
  #   ifdef ADAGFX_FONTS_EXTRA_12PT_ROBOTOMONO
  "robotomono12pt|"
  #   endif // ifdef ADAGFX_FONTS_EXTRA_12PT_ROBOTOMONO
  #  endif // ifdef ADAGFX_FONTS_EXTRA_12PT_INCLUDED
  #  ifdef ADAGFX_FONTS_EXTRA_16PT_INCLUDED
  #   ifdef ADAGFX_FONTS_EXTRA_16PT_AMERIKASANS
  "amerikasans16pt|"
  #   endif // ifdef ADAGFX_FONTS_EXTRA_16PT_AMERIKASANS
  #   ifdef ADAGFX_FONTS_EXTRA_16PT_WHITERABBiT
  "whiterabbit16pt|"
  #   endif // ifdef ADAGFX_FONTS_EXTRA_16PT_WHITERABBiT
  #   ifdef ADAGFX_FONTS_EXTRA_16PT_ROBOTO
  "roboto16pt|"
  #   endif // ifdef ADAGFX_FONTS_EXTRA_16PT_ROBOTO
  #   ifdef ADAGFX_FONTS_EXTRA_16PT_ROBOTOCONDENSED
  "robotocond16pt|"
  #   endif // ifdef ADAGFX_FONTS_EXTRA_16PT_ROBOTOCONDENSED
  #   ifdef ADAGFX_FONTS_EXTRA_16PT_ROBOTOMONO
  "robotomono16pt|"
  #   endif // ifdef ADAGFX_FONTS_EXTRA_16PT_ROBOTOMONO
  #  endif // ifdef ADAGFX_FONTS_EXTRA_16PT_INCLUDED
  #  ifdef ADAGFX_FONTS_EXTRA_18PT_INCLUDED
  #   ifdef ADAGFX_FONTS_EXTRA_18PT_WHITERABBiT
  "whiterabbit18pt|"
  #   endif // ifdef ADAGFX_FONTS_EXTRA_18PT_WHITERABBiT
  #   ifdef ADAGFX_FONTS_EXTRA_18PT_SEVENSEG_B
  "sevenseg18b|"
  #   endif // ifdef ADAGFX_FONTS_EXTRA_18PT_SEVENSEG_B
  #   ifdef ADAGFX_FONTS_EXTRA_18PT_LCD14COND
  "lcd14cond18pt|"
  #   endif // ifdef ADAGFX_FONTS_EXTRA_18PT_LCD14COND
  #  endif // ifdef ADAGFX_FONTS_EXTRA_18PT_INCLUDED
  #  ifdef ADAGFX_FONTS_EXTRA_20PT_INCLUDED
  #   ifdef ADAGFX_FONTS_EXTRA_20PT_WHITERABBiT
  "whiterabbit20pt|"
  #   endif // ifdef ADAGFX_FONTS_EXTRA_20PT_WHITERABBiT
  #  endif // ifdef ADAGFX_FONTS_EXTRA_20PT_INCLUDED
  #  ifdef ADAGFX_FONTS_EXTRA_24PT_INCLUDED
  #   ifdef ADAGFX_FONTS_EXTRA_24PT_SEVENSEG_B
  "sevenseg24b|"
  #   endif // ifdef ADAGFX_FONTS_EXTRA_24PT_SEVENSEG_B
  #   ifdef ADAGFX_FONTS_EXTRA_24PT_LCD14COND
  "lcd14cond24pt|"
  #   endif // ifdef ADAGFX_FONTS_EXTRA_24PT_LCD14COND
  #  endif // ifdef ADAGFX_FONTS_EXTRA_24PT_INCLUDED
  "";

struct tFontArgs {
  constexpr tFontArgs(const GFXfont *f,
                      uint8_t        width,
                      uint8_t        height,
                      int8_t         offset,
                      bool           proportional,
                      uint8_t        fontId)
    : _f(f), _width(width), _height(height), _offset(offset),
    _proportional(proportional), _fontId(fontId) {}

  const GFXfont *_f;
  uint8_t        _width;
  uint8_t        _height;
  int8_t         _offset;
  bool           _proportional;
  uint8_t        _fontId;
};

/* *INDENT-OFF* */
constexpr tFontArgs fontargs[] =
{
  { nullptr,                        9,                6,   0,   false,  0u },
  { &Seven_Segment24pt7b,           21,               42,  35,  true,   1u },
  { &Seven_Segment18pt7b,           16,               33,  26,  true,   2u },
  { &FreeSans9pt7b,                 10,               16,  12,  false,  3u },
  # ifdef ADAGFX_FONTS_EXTRA_5PT_INCLUDED
  #  ifdef ADAGFX_FONTS_EXTRA_5PT_TOMTHUMB
  { &TomThumb,                      5,                 6,   5,  false,  4u },
  #  endif // ifdef ADAGFX_FONTS_EXTRA_5PT_TOMTHUMB
  # endif // ifdef ADAGFX_FONTS_EXTRA_5PT_INCLUDED
  # ifdef ADAGFX_FONTS_EXTRA_8PT_INCLUDED
  #  ifdef ADAGFX_FONTS_EXTRA_8PT_ANGELINA
  { &angelina8pt7b,                 6,                16,  12,  true,   5u },
  #  endif // ifdef ADAGFX_FONTS_EXTRA_8PT_ANGELINA
  #  ifdef ADAGFX_FONTS_EXTRA_8PT_NOVAMONO
  { &NovaMono8pt7b,                 9,                16,  12,  false,  6u },
  #  endif // ifdef ADAGFX_FONTS_EXTRA_8PT_NOVAMONO
  #  ifdef ADAGFX_FONTS_EXTRA_8PT_UNISPACE
  { &unispace8pt7b,                 13,               24,  20,  false,  7u },
  #  endif // ifdef ADAGFX_FONTS_EXTRA_8PT_UNISPACE
  #  ifdef ADAGFX_FONTS_EXTRA_8PT_UNISPACEITALIC
  { &unispace_italic8pt7b,          13,               24,  20,  false,  8u },
  #  endif // ifdef ADAGFX_FONTS_EXTRA_8PT_UNISPACEITALIC
  #  ifdef ADAGFX_FONTS_EXTRA_8PT_WHITERABBiT
  { &whitrabt8pt7b,                 10,               16,  12,  false,  9u },
  #  endif // ifdef ADAGFX_FONTS_EXTRA_8PT_WHITERABBiT
  #  ifdef ADAGFX_FONTS_EXTRA_8PT_ROBOTO
  { &Roboto_Regular8pt7b,           10,               16,  12,  true,  10u },
  #  endif // ifdef ADAGFX_FONTS_EXTRA_8PT_ROBOTO
  #  ifdef ADAGFX_FONTS_EXTRA_8PT_ROBOTOCONDENSED
  { &RobotoCondensed_Regular8pt7b,  9,                16,  12,  true,  11u },
  #  endif // ifdef ADAGFX_FONTS_EXTRA_8PT_ROBOTOCONDENSED
  #  ifdef ADAGFX_FONTS_EXTRA_8PT_ROBOTOMONO
  { &RobotoMono_Regular8pt7b,       10,               16,  12,  false, 12u },
  #  endif // ifdef ADAGFX_FONTS_EXTRA_8PT_ROBOTOMONO
  # endif  // ifdef ADAGFX_FONTS_EXTRA_8PT_INCLUDED
  # ifdef ADAGFX_FONTS_EXTRA_12PT_INCLUDED
  #  ifdef ADAGFX_FONTS_EXTRA_12PT_ANGELINA
  { &angelina12pt7b,                8,                22,  18,  true,  13u },
  #  endif // ifdef ADAGFX_FONTS_EXTRA_12PT_ANGELINA
  #  ifdef ADAGFX_FONTS_EXTRA_12PT_NOVAMONO
  { &NovaMono12pt7b,                13,               26,  22,  false, 14u },
  #  endif // ifdef ADAGFX_FONTS_EXTRA_12PT_NOVAMONO
  #  ifdef ADAGFX_FONTS_EXTRA_12PT_REPETITIONSCROLLiNG
  { &RepetitionScrolling12pt7b,     13,               22,  18,  false, 15u },
  #  endif // ifdef ADAGFX_FONTS_EXTRA_12PT_REPETITIONSCROLLiNG
  #  ifdef ADAGFX_FONTS_EXTRA_12PT_UNISPACE
  { &unispace12pt7b,                18,               30,  26,  false, 16u },
  #  endif // ifdef ADAGFX_FONTS_EXTRA_12PT_UNISPACE
  #  ifdef ADAGFX_FONTS_EXTRA_12PT_UNISPACEITALIC
  { &unispace_italic12pt7b,         18,               30,  26,  false, 17u },
  #  endif // ifdef ADAGFX_FONTS_EXTRA_12PT_UNISPACEITALIC
  #  ifdef ADAGFX_FONTS_EXTRA_12PT_WHITERABBiT
  { &whitrabt12pt7b,                13,               20,  16,  false, 18u },
  #  endif // ifdef ADAGFX_FONTS_EXTRA_12PT_WHITERABBiT
  #  ifdef ADAGFX_FONTS_EXTRA_12PT_ROBOTO
  { &Roboto_Regular12pt7b,          13,               20,  16,  true,  19u },
  #  endif // ifdef ADAGFX_FONTS_EXTRA_12PT_ROBOTO
  #  ifdef ADAGFX_FONTS_EXTRA_12PT_ROBOTOCONDENSED
  { &RobotoCondensed_Regular12pt7b, 13,               20,  16,  true,  20u },
  #  endif // ifdef ADAGFX_FONTS_EXTRA_12PT_ROBOTOCONDENSED
  #  ifdef ADAGFX_FONTS_EXTRA_12PT_ROBOTOMONO
  { &RobotoMono_Regular12pt7b,      13,               20,  16,  false, 21u },
  #  endif // ifdef ADAGFX_FONTS_EXTRA_12PT_ROBOTOMONO
  # endif  // ifdef ADAGFX_FONTS_EXTRA_12PT_INCLUDED
  # ifdef ADAGFX_FONTS_EXTRA_16PT_INCLUDED
  #  ifdef ADAGFX_FONTS_EXTRA_16PT_AMERIKASANS
  { &AmerikaSans16pt7b,             17,               30,  26,  true,  22u },
  #  endif // ifdef ADAGFX_FONTS_EXTRA_16PT_AMERIKASANS
  #  ifdef ADAGFX_FONTS_EXTRA_16PT_WHITERABBiT
  { &whitrabt16pt7b,                18,               26,  22,  false, 23u },
  #  endif // ifdef ADAGFX_FONTS_EXTRA_16PT_WHITERABBiT
  #  ifdef ADAGFX_FONTS_EXTRA_16PT_ROBOTO
  { &Roboto_Regular16pt7b,          18,               27,  23,  true,  24u },
  #  endif // ifdef ADAGFX_FONTS_EXTRA_16PT_ROBOTO
  #  ifdef ADAGFX_FONTS_EXTRA_16PT_ROBOTOCONDENSED
  { &RobotoCondensed_Regular16pt7b, 18,               27,  23,  true,  25u },
  #  endif // ifdef ADAGFX_FONTS_EXTRA_16PT_ROBOTOCONDENSED
  #  ifdef ADAGFX_FONTS_EXTRA_16PT_ROBOTOMONO
  { &RobotoMono_Regular16pt7b,      18,               27,  23,  false, 26u },
  #  endif // ifdef ADAGFX_FONTS_EXTRA_16PT_ROBOTOMONO
  # endif  // ifdef ADAGFX_FONTS_EXTRA_16PT_INCLUDED
  # ifdef ADAGFX_FONTS_EXTRA_18PT_INCLUDED
  #  ifdef ADAGFX_FONTS_EXTRA_18PT_WHITERABBiT
  { &whitrabt18pt7b,                21,               30,  26,  false, 27u },
  #  endif // ifdef ADAGFX_FONTS_EXTRA_18PT_WHITERABBiT
  #  ifdef ADAGFX_FONTS_EXTRA_18PT_SEVENSEG_B
  { &_7segment18pt7b,               21,               30,  0,   false, 28u },
  #  endif // ifdef ADAGFX_FONTS_EXTRA_18PT_SEVENSEG_B
  #  ifdef ADAGFX_FONTS_EXTRA_18PT_LCD14COND
  { &LCD14cond18pt7b,               24,               30,  0,   false, 29u },
  #  endif // ifdef ADAGFX_FONTS_EXTRA_18PT_LCD14COND
  # endif // ifdef ADAGFX_FONTS_EXTRA_18PT_INCLUDED
  # ifdef ADAGFX_FONTS_EXTRA_20PT_INCLUDED
  #  ifdef ADAGFX_FONTS_EXTRA_20PT_WHITERABBiT
  { &whitrabt20pt7b,                24,               32,  28,  false, 30u },
  #  endif // ifdef ADAGFX_FONTS_EXTRA_20PT_WHITERABBiT
  # endif  // ifdef ADAGFX_FONTS_EXTRA_20PT_INCLUDED
  # ifdef ADAGFX_FONTS_EXTRA_24PT_INCLUDED
  #  ifdef ADAGFX_FONTS_EXTRA_24PT_SEVENSEG_B
  { &_7segment24pt7b,               26,               34,  0,   false, 31u },
  #  endif // ifdef ADAGFX_FONTS_EXTRA_24PT_SEVENSEG_B
  #  ifdef ADAGFX_FONTS_EXTRA_24PT_LCD14COND
  { &LCD14cond24pt7b,               26,               34,  0,   false, 32u },
  #  endif // ifdef ADAGFX_FONTS_EXTRA_24PT_LCD14COND
  # endif  // ifdef ADAGFX_FONTS_EXTRA_24PT_INCLUDED
};
/* *INDENT-ON* */
# endif // if ADAGFX_FONTS_INCLUDED

String AdaGFXgetFontName(uint8_t fontId) {
  # if ADAGFX_FONTS_INCLUDED
  constexpr uint32_t font_max = NR_ELEMENTS(fontargs);

  if (fontId < font_max) {
    const uint32_t idx = AdaGFXgetFontIndexForFontId(fontId);
    char   tmp[30]{}; // Longest name so far is 23 + \0
    String fontName(GetTextIndexed(tmp, sizeof(tmp), idx, adagfx_fonts));
    return fontName;
  }
  # endif // if ADAGFX_FONTS_INCLUDED
  return EMPTY_STRING;
}

uint32_t AdaGFXgetFontIndexForFontId(uint8_t fontId) {
  # if ADAGFX_FONTS_INCLUDED
  constexpr uint32_t font_max = NR_ELEMENTS(fontargs);

  if (fontId < font_max) {
    for (uint32_t idx = 0; idx < font_max; ++idx) {
      if (fontargs[idx]._fontId == fontId) {
        return idx;
      }
    }
  }
  # endif // if ADAGFX_FONTS_INCLUDED
  return 0;
}

void AdaGFXFormDefaultFont(const __FlashStringHelper *id,
                           uint8_t                    selectedIndex) {
  # if ADAGFX_FONTS_INCLUDED
  constexpr uint32_t font_max = NR_ELEMENTS(fontargs);

  addRowLabel_tr_id(F("Default font"), id);
  addSelector_Head(id);

  char tmp[30]{}; // Longest name so far is 23 + \0

  for (uint32_t idx = 0; idx < font_max; ++idx) {
    const bool selected = (fontargs[idx]._fontId == selectedIndex);
    String     fontName(GetTextIndexed(tmp, sizeof(tmp), idx, adagfx_fonts));
    addSelector_Item(fontName,
                     fontargs[idx]._fontId,
                     selected);
  }
  addSelector_Foot();
  # endif // if ADAGFX_FONTS_INCLUDED
}

# if ADAGFX_FONTS_INCLUDED
void AdafruitGFX_helper::setFontById(uint8_t fontId) {
  constexpr int font_max = NR_ELEMENTS(fontargs);
  const int     font_i   = AdaGFXgetFontIndexForFontId(fontId);

  if ((font_i >= 0) && (font_i < font_max)) {
    _display->setFont(fontargs[font_i]._f);
    calculateTextMetrics(fontargs[font_i]._width,
                         fontargs[font_i]._height,
                         fontargs[font_i]._offset,
                         fontargs[font_i]._proportional);
  }
}

# endif // if ADAGFX_FONTS_INCLUDED

bool AdafruitGFX_helper::processCommand(const String& string) {
  bool success = false;

  if ((nullptr == _display) || _trigger.isEmpty()) { return success; }

<<<<<<< HEAD
  String cmd        = parseString(string, 1); // lower case
  String subcommand = parseString(string, 2);

  # if ADAGFX_ENABLE_FRAMED_WINDOW || ADAGFX_ARGUMENT_VALIDATION
  uint16_t res_x = _res_x;
  uint16_t res_y = _res_y;
  # endif // if ADAGFX_ENABLE_FRAMED_WINDOW || ADAGFX_ARGUMENT_VALIDATION
  uint16_t _xo = 0;
  uint16_t _yo = 0;
=======
  const String cmd        = parseString(string, 1); // lower case
  const String subcommand = parseString(string, 2);
  uint16_t     res_x      = _res_x;
  uint16_t     res_y      = _res_y;
  uint16_t     _xo        = 0;
  uint16_t     _yo        = 0;
>>>>>>> 3c6ac2c4

  # if ADAGFX_ENABLE_FRAMED_WINDOW
  getWindowLimits(res_x, res_y);
  getWindowOffsets(_xo, _yo);
  # endif // if ADAGFX_ENABLE_FRAMED_WINDOW

  if (!(cmd.equals(_trigger) ||
        isAdaGFXTrigger(cmd)) ||
      subcommand.isEmpty()) { return success; } // Only support own trigger, and at least a non=empty subcommand

  std::vector<String>  sParams;
  std::vector<int32_t> nParams;
  uint8_t emptyCount = 0;
  int     argCount   = 0;
  bool    loop       = true;

  while (loop) { // Process all provided arguments
    // 0-offset + 1st and 2nd argument used by trigger/subcommand, don't trim off spaces
    sParams.push_back(parseStringKeepCaseNoTrim(string, argCount + 3));
    nParams.push_back(0);
    validIntFromString(sParams[argCount], nParams[argCount]);

    if (sParams[argCount].isEmpty()) {
      emptyCount++;
    } else {
      emptyCount = 0;                                           // Reset empty counter
    }
    loop = emptyCount < 3 || argCount <= ADAGFX_PARSE_MAX_ARGS; // Keep picking up arguments until we have the last 3 empty

    # ifndef BUILD_NO_DEBUG

    if (loglevelActiveFor(LOG_LEVEL_DEBUG_DEV)) {
      addLog(LOG_LEVEL_DEBUG_DEV, strformat(F(":%d %s"), argCount, sParams[argCount].c_str()));
    }
    # endif // ifndef BUILD_NO_DEBUG

    argCount++;
  }
  argCount -= emptyCount; // Not counting the empty arguments

  # ifndef BUILD_NO_DEBUG

  if (loglevelActiveFor(ADAGFX_LOG_LEVEL)) {
    addLog(ADAGFX_LOG_LEVEL, strformat(F("AdaGFX: command: %s argCount: %d:%s"), _trigger.c_str(), argCount, string.c_str()));
  }
  # endif // ifndef BUILD_NO_DEBUG

  const int subcommand_i = GetCommandCode(subcommand.c_str(), adagfx_commands);

  if (subcommand_i < 0) { return false; } // Fail fast

  const adagfx_commands_e subcmd = static_cast<adagfx_commands_e>(subcommand_i);
  const bool currentColRowState  = _columnRowMode;

  # if ADAGFX_ARGUMENT_VALIDATION

  // Optimize some coordinate checks, with less than 3 occurrences there is no gain
  const bool invCoord_0_1     = argCount >= 2 && invalidCoordinates(nParams[0], nParams[1]);
  const bool invCoord_2_3     = argCount >= 4 && invalidCoordinates(nParams[2], nParams[3]);
  const bool invCoord_0_2_1_3 = argCount >= 4 && invalidCoordinates(nParams[0] + nParams[2],
                                                                    nParams[1] + nParams[3]);
  # endif // if ADAGFX_ARGUMENT_VALIDATION

  switch (subcmd)
  {
    case adagfx_commands_e::invalid:
      break;
    case adagfx_commands_e::txt:                                    // txt: Print text at last cursor position, ends at next line!
      _display->println(parseStringToEndKeepCaseNoTrim(string, 3)); // Print entire rest of provided line
      success = true;
      break;
    case adagfx_commands_e::txp:                                    // txp: Text position

      if (argCount == 2) {
        # if ADAGFX_ARGUMENT_VALIDATION

        if (!invalidCoordinates(nParams[0], nParams[1], _columnRowMode))
        # endif // if ADAGFX_ARGUMENT_VALIDATION
        {
          if (_columnRowMode) {
            _display->setCursor(nParams[0] * _fontwidth + _xo, nParams[1] * _fontheight + _yo);
          } else {
            _display->setCursor(nParams[0] + _xo - _x_compensation, nParams[1] + _yo - _y_compensation);
          }
        }
        success = true;
      }
      break;
    case adagfx_commands_e::txz: // txz: Text at position

      if (argCount >= 3) {
        # if ADAGFX_ARGUMENT_VALIDATION

        if (!invalidCoordinates(nParams[0], nParams[1], _columnRowMode))
        # endif // if ADAGFX_ARGUMENT_VALIDATION
        {
          printText(parseStringToEndKeepCaseNoTrim(string, 5).c_str(),
                    nParams[0] + _xo - _x_compensation,
                    nParams[1] + _yo - _y_compensation,
                    _fontscaling,
                    _fgcolor,
                    _bgcolor);
        }
        success = true;
      }
      break;
    case adagfx_commands_e::txl: // txl: Text at line(s)

      if (argCount >= 2) {
        uint8_t _line   = 0;
        uint8_t _column = 0;
        uint8_t idx     = 0;
        setColumnRowMode(true); // this command is by default set to Column/Row mode

        while (idx < argCount && !sParams[idx + 1].isEmpty()) {
          if (nParams[idx] > 0) {
            _line = nParams[idx];
          } else {
            _line++;
          }
          printText(sParams[idx + 1].c_str(), _column, _line - 1, _fontscaling, _fgcolor, _bgcolor);
          idx += 2;
        }
        setColumnRowMode(currentColRowState);
        success = true;
      }
      break;
    case adagfx_commands_e::txc: // txc: Textcolor, fg and opt. bg colors

      if ((argCount == 1) || (argCount == 2)) {
        _fgcolor = AdaGFXparseColor(sParams[0], _colorDepth);

        if (argCount == 1) {
          _bgcolor = _fgcolor; // Transparent background
          _display->setTextColor(_fgcolor);
        } else {               // argCount=2
          _bgcolor = AdaGFXparseColor(sParams[1], _colorDepth);
          _display->setTextColor(_fgcolor, _bgcolor);
        }
        success = true;
      }
      break;
    case adagfx_commands_e::txs: // txs: Text size = font scaling, 1..10

      if ((argCount == 1) && (nParams[0] >= 0) && (nParams[0] <= 10)) {
        _fontscaling = nParams[0];
        _display->setTextSize(_fontscaling);
        calculateTextMetrics(_fontwidth, _fontheight, _heightOffset, _isProportional);
        success = true;
      }
      break;
    case adagfx_commands_e::txtfull: // txtfull: Text at position, with size and color

      if ((argCount >= 3) && (argCount <= 8)) {
        uint16_t par3color = argCount < 5 || sParams[3].isEmpty() ? _fgcolor : AdaGFXparseColor(sParams[3], _colorDepth);
        uint16_t par4color = argCount < 6 || sParams[4].isEmpty() ? _bgcolor : AdaGFXparseColor(sParams[4], _colorDepth);

        # if ADAGFX_ARGUMENT_VALIDATION

        if (!invalidCoordinates(nParams[0] - _x_compensation,
                                nParams[1] - _y_compensation,
                                _columnRowMode))
        # endif // if ADAGFX_ARGUMENT_VALIDATION
        {
          success = true;

          switch (argCount) {
            case 3: // single text

              printText(sParams[2].c_str(),
                        nParams[0] - _x_compensation,
                        nParams[1] - _y_compensation,
                        _fontscaling,
                        _fgcolor,
                        _bgcolor);
              break;
            case 4: // text + size

              printText(sParams[3].c_str(),
                        nParams[0] - _x_compensation,
                        nParams[1] - _y_compensation,
                        nParams[2],
                        _fgcolor,
                        _bgcolor);
              break;
            case 5: // text + size + color

              printText(sParams[4].c_str(),
                        nParams[0] - _x_compensation,
                        nParams[1] - _y_compensation,
                        nParams[2],
                        par3color,
                        par3color); // transparent bg
              break;
            case 6:                 // text + size + color + bkcolor

              printText(sParams[5].c_str(),
                        nParams[0] - _x_compensation,
                        nParams[1] - _y_compensation,
                        nParams[2],
                        par3color,
                        par4color);
              break;
            case 7: // 7: text + size + color + bkcolor + printmode
            case 8: // as 7 but: + maxwidth

            {
              AdaGFXTextPrintMode tmpPrintMode = _textPrintMode;

              if ((nParams[5] >= 0) && (nParams[5] < static_cast<int>(AdaGFXTextPrintMode::MAX))) {
                _textPrintMode = static_cast<AdaGFXTextPrintMode>(nParams[5]);
                _display->setTextWrap(_textPrintMode == AdaGFXTextPrintMode::ContinueToNextLine);
              }
              printText(sParams[argCount - 1].c_str(),
                        nParams[0] - _x_compensation,
                        nParams[1] - _y_compensation,
                        nParams[2],
                        par3color,
                        par4color,
                        argCount == 8 ? nParams[argCount - 2] : 0);

              if (_textPrintMode != tmpPrintMode) {
                _textPrintMode = tmpPrintMode;
                _display->setTextWrap(_textPrintMode == AdaGFXTextPrintMode::ContinueToNextLine);
              }
              break;
            }
            default:
              success = false;
              break;
          }
        }
      }
      break;
    case adagfx_commands_e::clear: // clear: Clear display
      # if ADAGFX_ENABLE_FRAMED_WINDOW

      if (_window == 0)
      # endif // if ADAGFX_ENABLE_FRAMED_WINDOW
      {
        _display->fillScreen(argCount == 0 ? _bgcolor : AdaGFXparseColor(sParams[0], _colorDepth));
      }
      # if ADAGFX_ENABLE_FRAMED_WINDOW
      else {
        // logWindows(F("clear ")); // Use for debugging only
        uint16_t _w = 0, _h = 0;
        getWindowLimits(_w, _h);
        _display->fillRect(_xo, _yo, _w, _h,
                           argCount == 0 ? _bgcolor : AdaGFXparseColor(sParams[0], _colorDepth));
      }
      # endif // if ADAGFX_ENABLE_FRAMED_WINDOW
      success = true;
      break;
    case adagfx_commands_e::rot: // rot: Rotation

      if ((argCount == 1) && (nParams[0] >= 0) && (nParams[0] <= 3)) {
        setRotation(nParams[0]);
        success = true;
      }
      break;
    case adagfx_commands_e::tpm: // tpm: Text Print Mode

      if ((argCount == 1) && ((nParams[0] < 0) || (nParams[0] >= static_cast<int>(AdaGFXTextPrintMode::MAX)))) {
        _textPrintMode = static_cast<AdaGFXTextPrintMode>(nParams[0]);
        _display->setTextWrap(_textPrintMode == AdaGFXTextPrintMode::ContinueToNextLine);
        success = true;
      }
      break;
    # if ADAGFX_USE_ASCIITABLE
    case adagfx_commands_e::asciitable: // Show ASCII table
    {
      String line;
      const int16_t start        = 0x80 + (argCount >= 1 && nParams[0] >= -4 && nParams[0] < 4 ? nParams[0] * 0x20 : 0);
      const uint8_t scale        = (argCount == 2 && nParams[1] > 0 && nParams[1] <= 10 ? nParams[1] : 2);
      const uint8_t currentScale = _fontscaling;

      if (_fontscaling != scale) { // Set fontscaling
        _fontscaling = scale;
        _display->setTextSize(_fontscaling);
        calculateTextMetrics(_fontwidth, _fontheight, _heightOffset, _isProportional);
      }
      line.reserve(_textcols);
      _display->setCursor(0, 0);
      int16_t row = 0;
      setColumnRowMode(true);

      for (int16_t i = start; i <= 0xFF && row < _textrows; ++i) {
        if ((i % 4 == 0) && (line.length() > (_textcols - 8u))) { // 8 = 4x space + char
          printText(line.c_str(), 0, row, _fontscaling, _fgcolor, _bgcolor);
          line.clear();
          row++;
        }

        if (line.isEmpty()) {
          line += formatToHex(i, 2);
        }
        line += ' ';
        line += static_cast<char>(((i == 0x0A) || (i == 0x0D) ? 0x20 : i)); // Show a space instead of CR/LF
      }

      if (row < _textrows) {
        printText(line.c_str(), 0, row, _fontscaling, _fgcolor, _bgcolor);
      }

      setColumnRowMode(currentColRowState); // Restore

      if (_fontscaling != currentScale) {   // Restore if needed
        _fontscaling = currentScale;
        _display->setTextSize(_fontscaling);
        calculateTextMetrics(_fontwidth, _fontheight, _heightOffset, _isProportional);
      }
      success = true;
      break;
    }
    # endif // if ADAGFX_USE_ASCIITABLE
    case adagfx_commands_e::font: // font: Change font

      # if ADAGFX_FONTS_INCLUDED

      if (argCount == 1) {
        sParams[0].toLowerCase();

        constexpr int font_max = NR_ELEMENTS(fontargs);
        const int     font_i   = GetCommandCode(sParams[0].c_str(), adagfx_fonts);

        if ((font_i >= 0) && (font_i < font_max)) {
          _display->setFont(fontargs[font_i]._f);
          calculateTextMetrics(fontargs[font_i]._width,
                               fontargs[font_i]._height,
                               fontargs[font_i]._offset,
                               fontargs[font_i]._proportional);
          success = true;
        }
      }
      # endif  // if ADAGFX_FONTS_INCLUDED
      break;
    case adagfx_commands_e::l: // l: Line

      if (argCount == 5) {
        # if ADAGFX_ARGUMENT_VALIDATION

        if (!(invCoord_0_1 ||
              invCoord_2_3))
        # endif // if ADAGFX_ARGUMENT_VALIDATION
        {
          _display->drawLine(nParams[0] + _xo, nParams[1] + _yo, nParams[2] + _xo, nParams[3] + _yo,
                             AdaGFXparseColor(sParams[4], _colorDepth));
          success = true;
        }
      }
      break;
    case adagfx_commands_e::lh: // lh: Horizontal line

      if (argCount == 3) {
        # if ADAGFX_ARGUMENT_VALIDATION

        if (!((nParams[0] < 0) || (nParams[0] > res_x)))
        # endif // if ADAGFX_ARGUMENT_VALIDATION
        {
          _display->drawFastHLine(_xo, nParams[0] + _yo, nParams[1], AdaGFXparseColor(sParams[2], _colorDepth));
          success = true;
        }
      }
      break;
    case adagfx_commands_e::lv: // lv: Vertical line

      if (argCount == 3)
      {
        # if ADAGFX_ARGUMENT_VALIDATION

        if (!((nParams[0] < 0) || (nParams[0] > res_y)))
        # endif // if ADAGFX_ARGUMENT_VALIDATION
        {
          _display->drawFastVLine(nParams[0] + _xo, _yo, nParams[1], AdaGFXparseColor(sParams[2], _colorDepth));
          success = true;
        }
      }
      break;
    # if ADAGFX_ENABLE_EXTRA_CMDS
    case adagfx_commands_e::lm:
    case adagfx_commands_e::lmr: // lm/lmr: Multi-line, multiple coordinates

      if (argCount >= 5) {
        uint16_t mcolor         = AdaGFXparseColor(sParams[0], _colorDepth);
        bool     mloop          = true;
        uint8_t  parCount       = 0;
        uint8_t  optCount       = 0;
        int  cx                 = -1;
        int  cy                 = -1;
        bool closeLine          = false;
        const bool relativeMode = (adagfx_commands_e::lmr == subcmd); // Use Relative mode
        success = true;

        while (mloop) {
          sParams[optCount] = parseString(string, parCount + 4);       // 0-offset + 1st and 2nd cmd-argument and 1 for color argument

          if (!validIntFromString(sParams[optCount], nParams[optCount]) && !sParams[optCount].isEmpty()) {
            mcolor = AdaGFXparseColor(sParams[optCount], _colorDepth); // Interpret as a color

            if (optCount > 0) { optCount--; }
          }
          mloop     = !sParams[optCount].isEmpty();
          closeLine = equals(sParams[optCount], 'c');

          if (mloop) { parCount++; optCount++; } // Next argument

          if ((optCount == 4) || closeLine) { // 0..3 = 4th argument or close the line
            if (relativeMode) {
              nParams[2] += nParams[0];
              nParams[3] += nParams[1];
            }
            #  if ADAGFX_ARGUMENT_VALIDATION

            if (invalidCoordinates(nParams[0], nParams[1]) ||
                invalidCoordinates(nParams[2], nParams[3])) {
              success = false;
              mloop   = false; // break out
            } else
            #  endif // if ADAGFX_ARGUMENT_VALIDATION
            {
              if (closeLine) {
                nParams[2] = cx;
                nParams[3] = cy;
                mloop      = false; // Exit after closing the line
              }
              #  ifndef BUILD_NO_DEBUG
              addLog(LOG_LEVEL_INFO, strformat(F("AdaGFX: cmd: lm x/y/x1/y1:%d/%d/%d/%d loop:%c color:%s"),
                                               nParams[0], nParams[1], nParams[2], nParams[3],
                                               mloop ? 'T' : 'f', AdaGFXcolorToString(mcolor, _colorDepth).c_str()));
              #  endif // ifndef BUILD_NO_DEBUG
              _display->drawLine(nParams[0] + _xo, nParams[1] + _yo, nParams[2] + _xo, nParams[3] + _yo, mcolor);

              if ((cx == -1) && (cy == -1)) {
                cx = nParams[0];
                cy = nParams[1];
              }
              nParams[0] = nParams[2]; // Move second set to first set
              nParams[1] = nParams[3];
              optCount   = 2;          // Get second set of arguments only
            }
          }
        }
      }
      break;
    # endif // if ADAGFX_ENABLE_EXTRA_CMDS
    case adagfx_commands_e::r:  // r: Rectangle
    case adagfx_commands_e::rf: // rf: Rectangled, filled

      if ((argCount == 5) ||
          (argCount == 6)) {
        # if ADAGFX_ARGUMENT_VALIDATION

        if (!(invCoord_0_1 ||
              invCoord_0_2_1_3))
        # endif // if ADAGFX_ARGUMENT_VALIDATION
        {
          if ((adagfx_commands_e::rf == subcmd) && (argCount == 6)) {
            _display->fillRect(nParams[0] + _xo, nParams[1] + _yo, nParams[2], nParams[3], AdaGFXparseColor(sParams[5], _colorDepth));
          }
          _display->drawRect(nParams[0] + _xo, nParams[1] + _yo, nParams[2], nParams[3], AdaGFXparseColor(sParams[4], _colorDepth));
          success = true;
        }
      }
      break;
    case adagfx_commands_e::c:  // c: Circle
    case adagfx_commands_e::cf: // cf: Circle, filled

      if ((argCount == 4) ||
          (argCount == 5)) {
        # if ADAGFX_ARGUMENT_VALIDATION

        if (!(invCoord_0_1 ||
              invalidCoordinates(nParams[2], 0))) // Also check radius
        # endif  // if ADAGFX_ARGUMENT_VALIDATION
        {
          if ((adagfx_commands_e::cf == subcmd) && (argCount == 5)) {
            _display->fillCircle(nParams[0] + _xo, nParams[1] + _yo, nParams[2], AdaGFXparseColor(sParams[4], _colorDepth));
          }
          _display->drawCircle(nParams[0] + _xo, nParams[1] + _yo, nParams[2], AdaGFXparseColor(sParams[3], _colorDepth));
          success = true;
        }
      }
      break;
    case adagfx_commands_e::t:  // t: Triangle
    case adagfx_commands_e::tf: // tf: Triangle, filled

      if ((argCount == 7) ||
          (argCount == 8)) {
        # if ADAGFX_ARGUMENT_VALIDATION

        if (!(invCoord_0_1 ||
              invCoord_2_3 ||
              invalidCoordinates(nParams[4], nParams[5])))
        # endif // if ADAGFX_ARGUMENT_VALIDATION
        {
          if ((adagfx_commands_e::tf == subcmd) && (argCount == 8)) {
            _display->fillTriangle(nParams[0] + _xo,
                                   nParams[1] + _yo,
                                   nParams[2] + _xo,
                                   nParams[3] + _yo,
                                   nParams[4] + _xo,
                                   nParams[5] + _yo,
                                   AdaGFXparseColor(sParams[7], _colorDepth));
          }
          _display->drawTriangle(nParams[0] + _xo,
                                 nParams[1] + _yo,
                                 nParams[2] + _xo,
                                 nParams[3] + _yo,
                                 nParams[4] + _xo,
                                 nParams[5] + _yo,
                                 AdaGFXparseColor(sParams[6], _colorDepth));
          success = true;
        }
      }
      break;
    case adagfx_commands_e::rr:  // rr: Rounded rectangle
    case adagfx_commands_e::rrf: // rrf: Rounded rectangle, filled

      if ((argCount == 6) ||
          (argCount == 7)) {
        # if ADAGFX_ARGUMENT_VALIDATION

        if (!(invCoord_0_1 ||
              invCoord_0_2_1_3 ||
              invalidCoordinates(nParams[4], 0))) // Also check radius
        # endif  // if ADAGFX_ARGUMENT_VALIDATION
        {
          if ((adagfx_commands_e::rrf == subcmd) && (argCount == 7)) {
            _display->fillRoundRect(nParams[0] + _xo,
                                    nParams[1] + _yo,
                                    nParams[2],
                                    nParams[3],
                                    nParams[4],
                                    AdaGFXparseColor(sParams[6], _colorDepth));
          }
          _display->drawRoundRect(nParams[0] + _xo,
                                  nParams[1] + _yo,
                                  nParams[2],
                                  nParams[3],
                                  nParams[4],
                                  AdaGFXparseColor(sParams[5], _colorDepth));
          success = true;
        }
      }
      break;
    case adagfx_commands_e::px: // px: Pixel

      if (argCount == 3) {
        # if ADAGFX_ARGUMENT_VALIDATION

        if (!invCoord_0_1)
        # endif // if ADAGFX_ARGUMENT_VALIDATION
        {
          _display->drawPixel(nParams[0] + _xo, nParams[1] + _yo, AdaGFXparseColor(sParams[2], _colorDepth));
          success = true;
        }
      }
      break;
    case adagfx_commands_e::pxh:
    case adagfx_commands_e::pxv: // pxh/pxv: Pixels, hor./vert.

      if (argCount > 2) {
        // incremented merged loop is smaller than 2 separate loops
        # if ADAGFX_ARGUMENT_VALIDATION

        if (!invCoord_0_1)
        # endif // if ADAGFX_ARGUMENT_VALIDATION
        {
          _display->startWrite();
          _display->writePixel(nParams[0] + _xo, nParams[1] + _yo, AdaGFXparseColor(sParams[2], _colorDepth));
          loop = true;
          uint8_t h     = 0;
          uint8_t v     = 0;
          bool    isPxh = (adagfx_commands_e::pxh == subcmd);

          if (isPxh) {
            h++;
          } else {
            v++;
          }

          while (loop) {
            String color = parseString(string, h + v + 5); // 5 = 2 + 3 already parsed merged loop is smaller than 2 separate loops

            if (color.isEmpty()
            # if ADAGFX_ARGUMENT_VALIDATION
                || invalidCoordinates(nParams[0] + h + _xo, nParams[1] + v + _yo)
            # endif // if ADAGFX_ARGUMENT_VALIDATION
                ) {
              loop = false;
            } else {
              _display->writePixel(nParams[0] + h + _xo, nParams[1] + v + _yo, AdaGFXparseColor(color, _colorDepth));

              if (isPxh) {
                h++;
              } else {
                v++;
              }
            }
            delay(0);
          }
          _display->endWrite();
          success = true;
        }
      }
<<<<<<< HEAD
      _display->endWrite();
    }
  }
  # if ADAGFX_ENABLE_BMP_DISPLAY
  else if ((adagfx_commands_e::bmp == subcmd) && (argCount == 3)) { // bmp,x,y,filename.bmp : show bmp from file
    if (!sParams[2].isEmpty()) {
      success = showBmp(sParams[2], nParams[0] + _xo, nParams[1] + _yo);
    } else {
      success = false;
    }
  }
  # endif // if ADAGFX_ENABLE_BMP_DISPLAY
  # if ADAGFX_ENABLE_BUTTON_DRAW
  else if ((adagfx_commands_e::btn == subcmd) && (argCount >= 8) && (nParams[7] != 0))
  { // btn,state,m,x,y,w,h,id,type[,ONclr,OFFclr,Captionclr,fontscale,ONcaption,OFFcapt,Borderclr,DisabClr,DisabCaptclr],TaskIndex,Group,SelGrp,objectname
    // ev: 1     2 3 4 5 6 7  8     9     10     11         12        13        14      15        16       17,18,19,20,21
    // nP: 0     1 2 3 4 5 6  7     8     9      10         11        12        13      14        15       16,17,18,19,20
    // : Draw a button
    // m=mode: -2 = disabled, -1 = initial, 0 = default
    // state:  0 = off, 1 = on, -2 = off + disabled, -1 = on + disabled
    // id: < 0 = clear area
    // type & 0x0F: 0 = none, 1 = rectangle, 2 = rounded rect., 3 = circle,
    // type & 0xF0 = CenterAligned, LeftAligned, TopAligned, RightAligned, BottomAligned, LeftTopAligned, RightTopAligned,
    //               RightBottomAligned, LeftBottomAligned, NoCaption, Bitmap, Slider (not a button)
    // (*clr = color, TaskIndex, Group and SelGrp are ignored)
    #  if ADAGFX_ARGUMENT_VALIDATION

    if (invalidCoordinates(nParams[2], nParams[3]) ||
        invalidCoordinates(nParams[2] + nParams[4], nParams[3] + nParams[5])) {
      success = false;
    } else
    #  endif  // if ADAGFX_ARGUMENT_VALIDATION
    {
      // All checked out OK
      // Default values
      uint16_t onColor              = ADAGFX_BLUE;
      uint16_t offColor             = ADAGFX_RED;
      uint16_t captionColor         = ADAGFX_WHITE;
      uint8_t  fontScale            = 0;
      uint16_t borderColor          = ADAGFX_WHITE;
      uint16_t disabledColor        = 0x9410; // Medium grey
      uint16_t disabledCaptionColor = 0x5A69; // Dark grey
=======
      break;
    # if ADAGFX_ENABLE_BMP_DISPLAY
    case adagfx_commands_e::bmp: // bmp,x,y,filename.bmp : show bmp from file
>>>>>>> 3c6ac2c4

      if ((argCount == 3) && !sParams[2].isEmpty()) {
        success = showBmp(sParams[2], nParams[0] + _xo, nParams[1] + _yo);
      }
      break;
    # endif // if ADAGFX_ENABLE_BMP_DISPLAY
    # if ADAGFX_ENABLE_BUTTON_DRAW
    case adagfx_commands_e::btn:

      if ((argCount >= 8) && (nParams[7] != 0)) {
        // btn,state,m,x,y,w,h,id,type[,ONclr,OFFclr,Captionclr,fontscale,ONcaption,OFFcapt,Borderclr,DisabClr,DisabCaptclr],TaskIndex,Group,SelGrp,objectname
        // ev: 1     2 3 4 5 6 7  8     9     10     11         12        13        14      15        16       17,18,19,20,21
        // nP: 0     1 2 3 4 5 6  7     8     9      10         11        12        13      14        15       16,17,18,19,20
        // : Draw a button
        // m=mode: -2 = disabled, -1 = initial, 0 = default
        // state:  0 = off, 1 = on, -2 = off + disabled, -1 = on + disabled
        // id: < 0 = clear area
        // type & 0x0F: 0 = none, 1 = rectangle, 2 = rounded rect., 3 = circle,
        // type & 0xF0 = CenterAligned, LeftAligned, TopAligned, RightAligned, BottomAligned, LeftTopAligned, RightTopAligned,
        //               RightBottomAligned, LeftBottomAligned, NoCaption
        // (*clr = color, TaskIndex, Group and SelGrp are ignored)
        #  if ADAGFX_ARGUMENT_VALIDATION

        if (!(invCoord_2_3 ||
              invalidCoordinates(nParams[2] + nParams[4], nParams[3] + nParams[5])))
        #  endif  // if ADAGFX_ARGUMENT_VALIDATION
        {
          // All checked out OK
          // Default values
          uint16_t onColor              = ADAGFX_BLUE;
          uint16_t offColor             = ADAGFX_RED;
          uint16_t captionColor         = ADAGFX_WHITE;
          uint8_t  fontScale            = 0;
          uint16_t borderColor          = ADAGFX_WHITE;
          uint16_t disabledColor        = 0x9410; // Medium grey
          uint16_t disabledCaptionColor = 0x5A69; // Dark grey
          success = true;

          if (!sParams[8].isEmpty()) { onColor = AdaGFXparseColor(sParams[8], _colorDepth); }

          if (!sParams[9].isEmpty()) { offColor = AdaGFXparseColor(sParams[9], _colorDepth); }

          if (!sParams[10].isEmpty()) { captionColor = AdaGFXparseColor(sParams[10], _colorDepth); }

          if ((nParams[11] > 0) && (nParams[11] <= 10)) { fontScale = nParams[11]; }

          if (!sParams[14].isEmpty()) { borderColor = AdaGFXparseColor(sParams[14], _colorDepth); }

          if (!sParams[15].isEmpty()) { disabledColor = AdaGFXparseColor(sParams[15], _colorDepth); }

          if (!sParams[16].isEmpty()) { disabledCaptionColor = AdaGFXparseColor(sParams[16], _colorDepth); }

<<<<<<< HEAD
      // Check mode & state: -2, -1, 0, 1 to select used colors
      #  if ADAGFX_ENABLE_BUTTON_SLIDER

      if (buttonLayout == Button_layout_e::Slider) {
        if (nParams[1] == -2) {
          fillColor = disabledColor;
          textColor = disabledCaptionColor;
        } else if (clearArea) {
          fillColor   = _bgcolor; //
          borderColor = _bgcolor;
        }
      } else
      #  endif // if ADAGFX_ENABLE_BUTTON_SLIDER
      {
        if (nParams[0] == 0) {
          fillColor = offColor;
        }

        if ((nParams[1] == -2) || (nParams[0] < 0)) {
          fillColor = disabledColor;
          textColor = disabledCaptionColor;
        } else if (clearArea) {
          fillColor   = _bgcolor; //
          borderColor = _bgcolor;
        }
      }

      // Clear the area?
      if ((buttonType != Button_type_e::None) ||
          clearArea) {
        drawButtonShape(
          #  if ADAGFX_ENABLE_BUTTON_SLIDER
          buttonLayout == Button_layout_e::Slider ? Button_type_e::Square :
          #  endif // if ADAGFX_ENABLE_BUTTON_SLIDER
          buttonType, // Clear full square for slider
          nParams[2] + _xo, nParams[3] + _yo, nParams[4], nParams[5],
          _bgcolor, _bgcolor);
      }
=======
          uint16_t   fillColor = onColor;
          uint16_t   textColor = captionColor;
          const bool clearArea = nParams[7] < 0;
          nParams[7] = std::abs(nParams[7]);

          const Button_type_e   buttonType   = static_cast<Button_type_e>(nParams[7] & 0x0F);
          const Button_layout_e buttonLayout = static_cast<Button_layout_e>(nParams[7] & 0xF0);

          // Check mode & state: -2, -1, 0, 1 to select used colors
          if (nParams[0] == 0) {
            fillColor = offColor;
          }
>>>>>>> 3c6ac2c4

          if ((nParams[1] == -2) || (nParams[0] < 0)) {
            fillColor = disabledColor;
            textColor = disabledCaptionColor;
          } else if (clearArea) {
            fillColor   = _bgcolor; //
            borderColor = _bgcolor;
          }

          // Clear the area?
          if ((buttonType != Button_type_e::None) ||
              clearArea) {
            drawButtonShape(buttonType,
                            nParams[2] + _xo, nParams[3] + _yo, nParams[4], nParams[5],
                            _bgcolor, _bgcolor);
          }

<<<<<<< HEAD
        // Determine alignment parameters
        if ((nParams[0] == 1) || (nParams[0] == -1) // 1 = on+enabled, -1 = on+disabled
            #  if ADAGFX_ENABLE_BUTTON_SLIDER
            || (buttonLayout == Button_layout_e::Slider)
            #  endif // if ADAGFX_ENABLE_BUTTON_SLIDER
            ) {
          newString = sParams[12].isEmpty() ? sParams[6] : sParams[12];
        } else {
          newString = sParams[13].isEmpty() ? sParams[6] : sParams[13];
        }
        newString = AdaGFXparseTemplate(newString, 20);

        _display->setTextSize(fontScale);                             // set scaling
        _display->getTextBounds(newString, 0, 0, &x1, &y1, &w1, &h1); // get caption length and height in pixels
        _display->getTextBounds(F(" "),    0, 0, &x1, &y1, &w2, &h2); // measure space width for little margins

        // Check button-alignment bits (mask 0xF0) for caption placement, modifies the x/y arguments passed!
        // Little margin is: from left/right: half of the width of a space, from top/bottom: half of height of the font used

        switch (buttonLayout) {
          case Button_layout_e::CenterAligned:
            nParams[2] += (nParams[4] / 2 - w1 / 2);  // center horizontically
            nParams[3] += (nParams[5] / 2 - h1 / 2);  // center vertically
            break;
          case Button_layout_e::LeftAligned:
            nParams[2] += w2 / 2;                     // A little margin from left
            nParams[3] += (nParams[5] / 2 - h1 / 2);  // center vertically
            break;
          case Button_layout_e::TopAligned:
            nParams[2] += (nParams[4] / 2 - w1 / 2);  // center horizontically
            nParams[3] += h1 / 2;                     // A little margin from top
            break;
          case Button_layout_e::RightAligned:
            nParams[2] += (nParams[4] - w1) - w2 / 2; // right-align + a little margin
            nParams[3] += (nParams[5] / 2 - h1 / 2);  // center vertically
            break;
          case Button_layout_e::BottomAligned:
            nParams[2] += (nParams[4] / 2 - w1 / 2);  // center horizontically
            nParams[3] += (nParams[5] - h1 * 1.5);    // bottom align + a little margin
            break;
          case Button_layout_e::LeftTopAligned:
            nParams[2] += w2 / 2;                     // A little margin from left
            nParams[3] += h1 / 2;                     // A little margin from top
            break;
          case Button_layout_e::RightTopAligned:
            nParams[2] += (nParams[4] - w1) - w2 / 2; // right-align + a little margin
            nParams[3] += h1 / 2;                     // A little margin from top
            break;
          case Button_layout_e::RightBottomAligned:
            nParams[2] += (nParams[4] - w1) - w2 / 2; // right-align + a little margin
            nParams[3] += (nParams[5] - h1 * 1.5);    // bottom align + a little margin
            break;
          case Button_layout_e::LeftBottomAligned:
            nParams[2] += w2 / 2;                     // A little margin from left
            nParams[3] += (nParams[5] - h1 * 1.5);    // bottom align + a little margin
            break;
          #  if ADAGFX_ENABLE_BMP_DISPLAY
          case Button_layout_e::Bitmap:
          {                 // Use ON/OFF caption to specify (full) bitmap filename
            if (!newString.isEmpty()) {
              int32_t offX = 0; // Allow optional arguments for x and y offset values, usage:
              int32_t offY = 0; // [x,[y,]]filename.bmp

              if (newString.indexOf(',') > -1) {
                String tmp = parseString(newString, 1);
                validIntFromString(tmp, offX);
                newString = parseStringToEndKeepCase(newString, 2);

                if (newString.indexOf(',') > -1) {
                  tmp = parseString(newString, 1);
                  validIntFromString(tmp, offY);
                  newString = parseStringToEndKeepCase(newString, 2);
=======
          // Check button-type bits (mask: 0x0F) to draw correct shape
          if (!clearArea) {
            drawButtonShape(buttonType,
                            nParams[2] + _xo, nParams[3] + _yo, nParams[4], nParams[5],
                            fillColor, borderColor);
          }

          // Display caption? (or bitmap)
          if (!clearArea &&
              (buttonLayout != Button_layout_e::NoCaption)) {
            int16_t  x1, y1;
            uint16_t w1, h1, w2, h2;
            String   newString;

            // Determine alignment parameters
            if ((nParams[0] == 1) || (nParams[0] == -1)) { // 1 = on+enabled, -1 = on+disabled
              newString = sParams[12].isEmpty() ? sParams[6] : sParams[12];
            } else {
              newString = sParams[13].isEmpty() ? sParams[6] : sParams[13];
            }
            newString = AdaGFXparseTemplate(newString, 20);

            _display->setTextSize(fontScale);                             // set scaling
            _display->getTextBounds(newString, 0, 0, &x1, &y1, &w1, &h1); // get caption length and height in pixels
            _display->getTextBounds(F(" "),    0, 0, &x1, &y1, &w2, &h2); // measure space width for little margins

            // Check button-alignment bits (mask 0xF0) for caption placement, modifies the x/y arguments passed!
            // Little margin is: from left/right: half of the width of a space, from top/bottom: half of height of the font used

            switch (buttonLayout) {
              case Button_layout_e::CenterAligned:
                nParams[2] += (nParams[4] / 2 - w1 / 2);  // center horizontically
                nParams[3] += (nParams[5] / 2 - h1 / 2);  // center vertically
                break;
              case Button_layout_e::LeftAligned:
                nParams[2] += w2 / 2;                     // A little margin from left
                nParams[3] += (nParams[5] / 2 - h1 / 2);  // center vertically
                break;
              case Button_layout_e::TopAligned:
                nParams[2] += (nParams[4] / 2 - w1 / 2);  // center horizontically
                nParams[3] += h1 / 2;                     // A little margin from top
                break;
              case Button_layout_e::RightAligned:
                nParams[2] += (nParams[4] - w1) - w2 / 2; // right-align + a little margin
                nParams[3] += (nParams[5] / 2 - h1 / 2);  // center vertically
                break;
              case Button_layout_e::BottomAligned:
                nParams[2] += (nParams[4] / 2 - w1 / 2);  // center horizontically
                nParams[3] += (nParams[5] - h1 * 1.5);    // bottom align + a little margin
                break;
              case Button_layout_e::LeftTopAligned:
                nParams[2] += w2 / 2;                     // A little margin from left
                nParams[3] += h1 / 2;                     // A little margin from top
                break;
              case Button_layout_e::RightTopAligned:
                nParams[2] += (nParams[4] - w1) - w2 / 2; // right-align + a little margin
                nParams[3] += h1 / 2;                     // A little margin from top
                break;
              case Button_layout_e::RightBottomAligned:
                nParams[2] += (nParams[4] - w1) - w2 / 2; // right-align + a little margin
                nParams[3] += (nParams[5] - h1 * 1.5);    // bottom align + a little margin
                break;
              case Button_layout_e::LeftBottomAligned:
                nParams[2] += w2 / 2;                     // A little margin from left
                nParams[3] += (nParams[5] - h1 * 1.5);    // bottom align + a little margin
                break;
              case Button_layout_e::Bitmap:
              {                                           // Use ON/OFF caption to specify (full) bitmap filename
                #  if ADAGFX_ENABLE_BMP_DISPLAY

                if (!newString.isEmpty()) {
                  int32_t offX = 0; // Allow optional arguments for x and y offset values, usage:
                  int32_t offY = 0; // [x,[y,]]filename.bmp

                  if (newString.indexOf(',') > -1) {
                    String tmp = parseString(newString, 1);
                    validIntFromString(tmp, offX);
                    newString = parseStringToEndKeepCase(newString, 2);

                    if (newString.indexOf(',') > -1) {
                      tmp = parseString(newString, 1);
                      validIntFromString(tmp, offY);
                      newString = parseStringToEndKeepCase(newString, 2);
                    }
                  }
                  success = showBmp(newString, nParams[2] + _xo + offX, nParams[3] + _yo + offY);
>>>>>>> 3c6ac2c4
                }
                #  endif // if ADAGFX_ENABLE_BMP_DISPLAY
                {
                  success = false;
                }
                break;
              }
<<<<<<< HEAD
              success = showBmp(newString, nParams[2] + _xo + offX, nParams[3] + _yo + offY);
            } else {
              success = false;
            }
            break;
          }
          #  endif // if ADAGFX_ENABLE_BMP_DISPLAY
          case Button_layout_e::NoCaption:
          #  if ADAGFX_ENABLE_BUTTON_SLIDER
          case Button_layout_e::Slider: // Nothing to do here (yet)
          #  endif // if ADAGFX_ENABLE_BUTTON_SLIDER
            break;
        }

        if ((buttonLayout != Button_layout_e::NoCaption)
            #  if ADAGFX_ENABLE_BUTTON_SLIDER
            && (buttonLayout != Button_layout_e::Slider)
            #  endif // if ADAGFX_ENABLE_BUTTON_SLIDER
            #  if ADAGFX_ENABLE_BMP_DISPLAY
            && (buttonLayout != Button_layout_e::Bitmap)
            #  endif // if ADAGFX_ENABLE_BMP_DISPLAY
            ) {
          // Set position and colors, then print
          _display->setCursor(nParams[2] + _xo, nParams[3] + _yo);
          _display->setTextColor(textColor, textColor); // transparent bg results in button color
          _display->print(newString);
=======
              case Button_layout_e::NoCaption:
              case Button_layout_e::Alignment_MAX:
                break;
            }

            if ((buttonLayout != Button_layout_e::NoCaption) &&
                (buttonLayout != Button_layout_e::Bitmap)) {
              // Set position and colors, then print
              _display->setCursor(nParams[2] + _xo, nParams[3] + _yo);
              _display->setTextColor(textColor, textColor); // transparent bg results in button color
              _display->print(newString);
>>>>>>> 3c6ac2c4

              // restore colors
              _display->setTextColor(_fgcolor, _bgcolor);
            }

            // restore font scaling
            _display->setTextSize(_fontscaling);
          }
        }
<<<<<<< HEAD
        #  if ADAGFX_ENABLE_BUTTON_SLIDER

        if (buttonLayout == Button_layout_e::Slider) {
          // 1) Determine direction from w/h
          const bool isVertical   = nParams[4] < nParams[5]; // width < height
          const bool showAsCircle = borderColor == fillColor;

          // determine value and range
          int16_t offI2            = 5;  // half of indicator width
          int16_t offG2            = 3;  // half of Gauge width
          int16_t offP             = 0;  // Offset for indicator
          int16_t zeroLine         = -1; // Draw a range zero-line at this offset? only when >= 0
          int     percentage       = 0;
          float   gaugeValue       = 0.0f;
          int16_t lowRange         = 0;
          int16_t highRange        = 100;
          float   rangeFrom        = 0.0f;
          float   rangeTo          = 0.0f;
          float   range            = 100.0f; // For percentage the range is 100
          bool    useRange         = false;
          bool    hasRangeReversed = false;  // Range low value left or top, high value right or bottom

          if (!validFloatFromString(newString, gaugeValue)) {
            percentage = nParams[0];         // Value as provided
          }

          // Have a range?
          if (!sParams[13].isEmpty()) { // Off caption can hold range: <from>,<to>
            String tmp           = parseString(sParams[13], 1);
            const bool validFrom = validFloatFromString(tmp, rangeFrom);
            tmp = parseString(sParams[13], 2);

            if (validFrom && validFloatFromString(tmp, rangeTo) &&
                !essentiallyEqual(rangeFrom, 0.0f) && !essentiallyEqual(rangeTo, 0.0f)) {
              useRange         = true;
              lowRange         = static_cast<uint16_t>(rangeFrom);
              highRange        = static_cast<uint16_t>(rangeTo);
              hasRangeReversed = lowRange > highRange; // Range high value left or top, low value right or bottom?
            }
          }

          // 2) Draw center-line from 0 to 100%
          // 3) Draw gauge for used/filled part
          // 4) Draw indicator at correct percentage index
          if (showAsCircle) { // Circle indicator or full width bar indicator
            offI2 = (isVertical ? nParams[4] : nParams[5]) / 4;
          }

          if (useRange) { // Calculate range-boundaries
            range = abs(max(rangeTo, rangeFrom) - min(rangeFrom, rangeTo));

            if (gaugeValue > max(rangeTo, rangeFrom)) {
              gaugeValue = max(rangeTo, rangeFrom);
            } else if (gaugeValue < min(rangeFrom, rangeTo)) {
              gaugeValue = min(rangeFrom, rangeTo);
            } else {
              gaugeValue -= min(rangeFrom, rangeTo); // Give it the correct Offset
            }

            if (((lowRange < 0) && (highRange > 0)) ||
                ((lowRange > 0) && (highRange < 0))) {
              zeroLine = map(0, lowRange, highRange, 0, isVertical ? nParams[5] : nParams[4]);
            }
          }
          percentage = static_cast<int>(gaugeValue);

          offP = ((((isVertical ? nParams[5] : nParams[4]) - (2 * offI2)) / range) * percentage) - 1; // keep within button borders

          if (hasRangeReversed) {
            offP = (isVertical ? nParams[5] : nParams[4]) - (2 * offI2) - offP - 1;                   // flip
          }

          if (isVertical) {
            // centerline
            _display->drawLine(nParams[2] + _xo + nParams[4] / 2, nParams[3] + _yo + (nParams[5] - offI2 - 1),
                               nParams[2] + _xo + nParams[4] / 2, nParams[3] + _yo + offI2, textColor);

            if (zeroLine > -1) {
              _display->drawLine(nParams[2] + _xo, nParams[3] + _yo + (nParams[5] - zeroLine - 1),
                                 nParams[2] + _xo + nParams[4], nParams[3] + _yo + (nParams[5] - zeroLine - 1), textColor);
            }

            // Gauge
            if (hasRangeReversed) {
              int16_t bar = nParams[5] - (2 * offI2);
              _display->fillRoundRect(nParams[2] + _xo + (nParams[4] / 2) - offG2, nParams[3] + _yo + offI2 + 0,
                                      2 * offG2, bar - offP, offG2, textColor);
            } else {
              _display->fillRoundRect(nParams[2] + _xo + (nParams[4] / 2) - offG2, nParams[3] + _yo + (nParams[5] - offI2 - offP - 1),
                                      2 * offG2, offP, offG2, textColor);
            }

            // Indicator/drag-handle
            if (showAsCircle) { // Circle indicator
              _display->fillCircle(nParams[2] + _xo + nParams[4] / 2,
                                   nParams[3] + _yo + (nParams[5] - offI2 - offP - 2) + (percentage == 100 ? 1 : 0),
                                   trunc(nParams[4] / 4), textColor);
            } else {
              _display->fillRoundRect(nParams[2] + _xo + 1, nParams[3] + _yo + (nParams[5] - (2 * offI2) - offP - (hasRangeReversed ? 0 : 1)),
                                      nParams[4] - 2, 2 * offI2, offI2, textColor);
            }
          } else { // : if !isVertical -> isHorizontal
            // centerline
            _display->drawLine(nParams[2] + _xo + offI2 + 1, nParams[3] + _yo + nParams[5] / 2,
                               nParams[2] + _xo + nParams[4] - offI2, nParams[3] + _yo + nParams[5] / 2, textColor);

            if (zeroLine > -1) {
              _display->drawLine(nParams[2] + _xo + zeroLine + 1, nParams[3] + _yo,
                                 nParams[2] + _xo + zeroLine + 1, nParams[3] + _yo + nParams[5], textColor);
            }

            // Gauge
            if (hasRangeReversed) {
              int16_t bar = nParams[4] - (2 * offI2);
              _display->fillRoundRect(nParams[2] + _xo + offI2 + offP + 2, nParams[3] + _yo + (nParams[5] / 2) - offG2,
                                      bar - offP, offG2 * 2, offG2, textColor);
            } else {
              _display->fillRoundRect(nParams[2] + _xo + offI2 + 1, nParams[3] + _yo + (nParams[5] / 2) - offG2,
                                      offP, offG2 * 2, offG2, textColor);
            }

            // Indicator/drag-handle
            if (showAsCircle) { // Circle indicator
              _display->fillCircle(nParams[2] + _xo + offP + offI2 + 1 - (percentage == 100 ? 1 : 0),
                                   nParams[3] + _yo + (nParams[5] / 2),
                                   trunc(nParams[5] / 4), textColor);
            } else {
              _display->fillRoundRect(nParams[2] + _xo + offP + (hasRangeReversed ? 0 : 1), nParams[3] + _yo + 1,
                                      2 * offI2, nParams[5] - 2, offI2, textColor);
            }
          }

          // 5) Draw percentage in center if Fontsize > 0
          if (fontScale > 0) {
            nParams[2] += (nParams[4] / 2 - w1 / 2);      // center horizontically
            nParams[3] += (nParams[5] / 2 - h1 / 2);      // center vertically
            _display->setCursor(nParams[2] + _xo, nParams[3] + _yo);
            _display->setTextColor(textColor, fillColor); // regular bg color for readability
            _display->print(newString);
          }
        }
        #  endif // if ADAGFX_ENABLE_BUTTON_SLIDER
=======
      }
      break;
    # endif // if ADAGFX_ENABLE_BUTTON_DRAW
    # if ADAGFX_ENABLE_FRAMED_WINDOW
    case adagfx_commands_e::win: // win: select window by id
>>>>>>> 3c6ac2c4

      if ((argCount >= 1) && (argCount <= 2)) {
        success = selectWindow(nParams[0], nParams[1]);
      }
      break;
    case adagfx_commands_e::defwin: // defwin: define window

      if ((argCount >= 5) && (argCount <= 6)) {
        const int8_t rot = _rotation;
        #  if ADAGFX_ARGUMENT_VALIDATION
        const int16_t curWin = getWindow();

        if (curWin != 0) { selectWindow(0); } // Validate against raw window coordinates

        if (argCount == 6) { setRotation(nParams[5]); } // Use requested rotation

        if (invCoord_0_1 ||
            invCoord_0_2_1_3) {
          if (curWin != 0) { selectWindow(curWin); }  // restore current window

          if (rot != _rotation) { setRotation(rot); } // Restore rotation
        } else
        #  endif  // if ADAGFX_ARGUMENT_VALIDATION
        {
          #  if ADAGFX_ARGUMENT_VALIDATION

          if (curWin != 0) { selectWindow(curWin); } // restore current window
          #  endif // if ADAGFX_ARGUMENT_VALIDATION

          if (nParams[4] > 0) {                  // Window 0 is the raw window, having the full size, created at initialization of this
            success = true;

            // helper instance
            #  ifndef BUILD_NO_DEBUG
            int16_t win = // avoid compiler warning
            #  endif // ifndef BUILD_NO_DEBUG
            defineWindow(nParams[0],
                         nParams[1],
                         nParams[2],
                         nParams[3],
                         nParams[4],
                         argCount == 6 ? nParams[5] : _rotation);
            #  ifndef BUILD_NO_DEBUG

            if (loglevelActiveFor(LOG_LEVEL_INFO)) {
              addLogMove(LOG_LEVEL_INFO, strformat(F("AdaGFX defined window id: %d"), win));
            }
            #  endif // ifndef BUILD_NO_DEBUG

            if (rot != _rotation) { setRotation(rot); } // Restore rotation, also update new window
          }

          // logWindows(F(" deFwin ")); // Use for debugging only?
        }
      }
      break;
    case adagfx_commands_e::delwin: // delwin: delete window, don't delete window 0

      if ((argCount == 1) && (nParams[0] > 0)) {
        // logWindows(F(" deLwin ")); // use for debugging only

        success = deleteWindow(nParams[0]);
      }
      break;
    # endif // if ADAGFX_ENABLE_FRAMED_WINDOW
  }

  return success;
}

/****************************************************************************
 * Get a config value from the plugin
 ***************************************************************************/
# if ADAGFX_ENABLE_GET_CONFIG_VALUE
const char adagfx_getcommands[] PROGMEM = "win|iswin|width|height|length|textheight|rot|txs|tpm";
enum class adagfx_getcommands_e : int8_t {
  invalid = -1,
  win     = 0,
  iswin,
  width,
  height,
  length,
  textheight,
  rot,
  txs,
  tpm,
};

bool AdafruitGFX_helper::pluginGetConfigValue(String& string) {
  bool   success = false;
  String command = parseString(string, 1);

  const int command_i            = GetCommandCode(command.c_str(), adagfx_getcommands);
  const adagfx_getcommands_e cmd = static_cast<adagfx_getcommands_e>(command_i);

  switch (cmd) {
    case adagfx_getcommands_e::win:
    {                                   // win: get current window id
      #  if ADAGFX_ENABLE_FRAMED_WINDOW // if feature enabled
      string  = getWindow();
      success = true;
      #  endif // if ADAGFX_ENABLE_FRAMED_WINDOW
      break;
    }
    case adagfx_getcommands_e::iswin:
    {                                   // iswin: check if windows exists
      #  if ADAGFX_ENABLE_FRAMED_WINDOW // if feature enabled
      command = parseString(string, 2);
      int32_t win = 0;

      if (validIntFromString(command, win)) {
        string = validWindow(static_cast<uint8_t>(win));
      } else {
        string = '0';
      }
      success = true; // Always correct, just return 'false' if wrong
      #  endif // if ADAGFX_ENABLE_FRAMED_WINDOW
      break;
    }
    case adagfx_getcommands_e::width:
    case adagfx_getcommands_e::height:
      // width/height: get window width or height
    {
      #  if ADAGFX_ENABLE_FRAMED_WINDOW // if feature enabled
      uint16_t w = 0, h = 0;
      getWindowLimits(w, h);

      if (adagfx_getcommands_e::width == cmd) {
        string = w;
      } else {
        string = h;
      }
      success = true;
      #  endif // if ADAGFX_ENABLE_FRAMED_WINDOW
      break;
    }
    case adagfx_getcommands_e::length:
    case adagfx_getcommands_e::textheight:
      // length/textheight: get text length or height
    {
      int16_t  x1, y1;
      uint16_t w1, h1;
      String   newString = AdaGFXparseTemplate(parseStringToEndKeepCaseNoTrim(string, 2), 0);
      _display->getTextBounds(newString, 0, 0, &x1, &y1, &w1, &h1); // Count length and height

      if (adagfx_getcommands_e::length == cmd) {
        string = w1;
      } else {
        string = h1;
      }
      success = true;
      break;
    }
    case adagfx_getcommands_e::rot:
    { // rot: get current rotation setting
      string  = _rotation;
      success = true;
      break;
    }
    case adagfx_getcommands_e::txs:
    { // txs: get current text scaling setting
      string  = _fontscaling;
      success = true;
      break;
    }
    case adagfx_getcommands_e::tpm:
    { // tpm: get current text print mode setting
      string  = static_cast<int>(_textPrintMode);
      success = true;
      break;
    }
    case adagfx_getcommands_e::invalid:
      break;
  }

  return success;
}

# endif // if ADAGFX_ENABLE_GET_CONFIG_VALUE

/****************************************************************************
 * draw a button shape with provided color, can also clear a previously drawn button
 ***************************************************************************/
# if ADAGFX_ENABLE_BUTTON_DRAW
void AdafruitGFX_helper::drawButtonShape(const Button_type_e& buttonType,
                                         const int          & x,
                                         const int          & y,
                                         const int          & w,
                                         const int          & h,
                                         const uint16_t     & fillColor,
                                         const uint16_t     & borderColor) {
  switch (buttonType) {
    case Button_type_e::Square: // Rectangle
    {
      _display->fillRect(x, y, w, h, fillColor);
      _display->drawRect(x, y, w, h, borderColor);
      break;
    }
    case Button_type_e::Rounded:     // Rounded Rectangle
    {
      int16_t radius = (w + h) / 20; // average 10 % corner radius w/h
      _display->fillRoundRect(x, y, w, h, radius, fillColor);
      _display->drawRoundRect(x, y, w, h, radius, borderColor);
      break;
    }
    case Button_type_e::Circle:     // Circle
    {
      int16_t radius = (w + h) / 4; // average radius
      _display->fillCircle(x + (w / 2), y + (h / 2), radius, fillColor);
      _display->drawCircle(x + (w / 2), y + (h / 2), radius, borderColor);
      break;
    }
    case Button_type_e::ArrowLeft:
    { // draw: left-center, right-top, right-bottom
      _display->fillTriangle(x, y + h / 2, x + w, y,
                             x + w, y + h, fillColor);
      _display->drawTriangle(x, y + h / 2, x + w, y,
                             x + w, y + h, borderColor);
      break;
    }
    case Button_type_e::ArrowUp:
    { // draw: top-center, right-bottom, left-bottom
      _display->fillTriangle(x + w / 2, y, x + w, y + h,
                             x, y + h, fillColor);
      _display->drawTriangle(x + w / 2, y, x + w, y + h,
                             x, y + h, borderColor);
      break;
    }
    case Button_type_e::ArrowRight:
    { // draw: left-top, right-center, left-bottom
      _display->fillTriangle(x, y, x + w, y + h / 2,
                             x, y + h, fillColor);
      _display->drawTriangle(x, y, x + w, y + h / 2,
                             x, y + h, borderColor);
      break;
    }
    case Button_type_e::ArrowDown:
    { // draw: left-top, right-top, bottom-center
      _display->fillTriangle(x, y, x + w, y,
                             x + w / 2, y + h, fillColor);
      _display->drawTriangle(x, y, x + w, y,
                             x + w / 2, y + h, borderColor);
      break;
    }
    case Button_type_e::None:
      break;
  }
}

# endif // if ADAGFX_ENABLE_BUTTON_DRAW

/****************************************************************************
 * printText: Print text on display at a specific pixel or column/row location
 ***************************************************************************/
void AdafruitGFX_helper::printText(const char     *string,
                                   const int16_t & X,
                                   const int16_t & Y,
                                   const uint8_t & textSize,
                                   const uint16_t& color,
                                   uint16_t        bkcolor,
                                   const uint16_t& maxWidth) {
  int16_t  _x        = X;
  int16_t  _y        = Y + (_heightOffset * textSize);
  uint16_t _w        = 0;
  int16_t  xText     = 0;
  int16_t  yText     = 0;
  uint16_t wText     = 0;
  uint16_t wChar     = 0;
  uint16_t hText     = 0;
  int16_t  oTop      = 0;
  int16_t  oBottom   = 0;
  int16_t  oLeft     = 0;
  uint16_t xOffset   = 0;
  uint16_t hChar1    = 0;
  uint16_t wChar1    = 0;
  String   newString = string;
  uint16_t res_x     = _res_x;

  # if ADAGFX_ENABLE_FRAMED_WINDOW
  uint16_t res_y   = _res_y;
  uint16_t yOffset = 0;
  # endif // if ADAGFX_ENABLE_FRAMED_WINDOW

  # if ADAGFX_ENABLE_FRAMED_WINDOW
  getWindowLimits(res_x, res_y);
  getWindowOffsets(xOffset, yOffset);
  _x += xOffset;
  _y += yOffset;
  # endif // if ADAGFX_ENABLE_FRAMED_WINDOW

  _display->setTextSize(textSize);
  _display->getTextBounds(String('A'), 0, 0, &xText, &yText, &wChar1, &hChar1); // Calculate ~1 char height

  if (_columnRowMode) {
    _x = X * (_fontwidth * textSize);                                           // We need this multiple times

    if (15 == _lineSpacing) {
      _y = (Y * (_fontheight * textSize)) + (_heightOffset * textSize);
    } else {
      _y = (Y * (hChar1 + _lineSpacing)) + _heightOffset; // Apply explicit line spacing
    }
  }

  _display->setCursor(_x, _y);
  _display->setTextColor(color, bkcolor);

  if (_textPrintMode != AdaGFXTextPrintMode::ContinueToNextLine) {
    # if ADAGFX_ENABLE_FRAMED_WINDOW

    if (0 == getWindow()) // Only on Window 0
    # endif // if ADAGFX_ENABLE_FRAMED_WINDOW
    {
      wChar = wChar1;
    }
    _display->getTextBounds(newString, _x, _y, &xText, &yText, &wText, &hText);   // Calculate length

    while ((newString.length() > 0) && (((_x - xOffset) + wText) > res_x + wChar)) {
      newString.remove(newString.length() - 1);                                   // Cut last character off
      _display->getTextBounds(newString, _x, _y, &xText, &yText, &wText, &hText); // Re-calculate length
    }
  }

  _display->getTextBounds(newString, _x, _y, &xText, &yText, &wText, &hText); // Calculate length

  if ((maxWidth > 0) && ((_x - xOffset) + maxWidth <= res_x)) {
    res_x = (_x - xOffset) + maxWidth;
    _w    = maxWidth;

    if ((_textPrintMode == AdaGFXTextPrintMode::TruncateExceedingCentered) &&
        (maxWidth > wText)) {
      oLeft = (_w - (wText + 2 * (xText - _x))) / 2;
    }
  } else {
    _w = wText + 2 * (xText - _x);
  }

  if (_textBackFill && (color != bkcolor)) { // Fill extra space above and below text
    oTop    -= textSize;
    oBottom += textSize;
    _y      += textSize;
  }

  if ((_textPrintMode == AdaGFXTextPrintMode::ClearThenTruncate) ||
      (color != bkcolor)) { // Clear before print
    # ifndef BUILD_NO_DEBUG

    if (loglevelActiveFor(LOG_LEVEL_DEBUG)) {
      addLogMove(LOG_LEVEL_DEBUG, strformat(F("printText: clear: _x:%d, oTop:%d, _y:%d, xTx:%d, yTx:%d, wTx:%d,"
                                              " hTx:%d, oBot:%d, _res_x/max:%d/%d, str:%s"),
                                            _x, oTop, _y, xText, yText, wText,
                                            hText, oBottom, _res_x, res_x, newString.c_str()));
    }
    # endif // ifndef BUILD_NO_DEBUG

    if (bkcolor == color) { bkcolor = _bgcolor; } // To get at least the text readable

    if (_textPrintMode == AdaGFXTextPrintMode::ClearThenTruncate) { // oTop is negative so subtract to add...
      _display->fillRect(_x + oTop, yText, res_x - (_x - xOffset), hText + oBottom - oTop, bkcolor); // Clear text area to right edge of
                                                                                                     // screen
    } else {
      _display->fillRect(_x + oTop, yText, _w, hText + oBottom - oTop, bkcolor); // Clear text area
    }

    delay(0);
  }

  _display->setCursor(_x + oLeft, _y); // add left offset to center, _y may be updated
  _display->print(newString);
}

/****************************************************************************
 * getTextSize length and height in pixels
 ***************************************************************************/
uint16_t AdafruitGFX_helper::getTextSize(const String& text,
                                         uint16_t    & h) {
  int16_t  x;
  int16_t  y;
  uint16_t w;

  _display->getTextBounds(text.c_str(), 0, 0, &x, &y, &w, &h); // Count length and height in pixels
  return w;
}

/****************************************************************************
 * color565: convert r, g, b colors to rgb565 (by bit-shifting)
 ***************************************************************************/
uint16_t color565(const uint8_t& red,
                  const uint8_t& green,
                  const uint8_t& blue) {
  return ((red & 0xF8) << 8) | ((green & 0xFC) << 3) | (blue >> 3);
}

/****************************************************************************
 * AdaGFXparseColor: translate color name, rgb565 hex #rGgb or rgb hex #RRGGBB to an RGB565 value,
 * also applies color reduction to mono(2), duo(3), quadro(4), septo(7), octo(8), quinto(16)-chrome colors
 ***************************************************************************/

// Parse color string to RGB565 color
// param [in] s : The color string (white, red, ...)
// Param [in] colorDepth: The requiresed color depth, default: FullColor
// param [in] defaultWhite: Return White color if empty, default: true
// return : color (default ADAGFX_WHITE)
const char adagfx_colornames[] PROGMEM = "black|white|inverse|red|yellow|dark|light|green|blue|orange|navy|darkcyan|"
                                         "darkgreen|maroon|purple|olive|lightgrey|darkgrey|cyan|magenta|greenyellow|pink";
enum class adagfx_colornames_e : int8_t {
  invalid = -1,
  black   = 0,
  white,
  inverse,
  red,
  yellow,
  dark,
  light,
  green,
  blue,
  orange,
  navy,
  darkcyan,
  darkgreen,
  maroon,
  purple,
  olive,
  lightgrey,
  darkgrey,
  cyan,
  magenta,
  greenyellow,
  pink,
};

uint16_t AdaGFXparseColor(String                & s,
                          const AdaGFXColorDepth& colorDepth,
                          const bool              emptyIsBlack) {
  s.toLowerCase();
  int32_t   result  = -1; // No result yet
  const int color_i = GetCommandCode(s.c_str(), adagfx_colornames);

  const adagfx_colornames_e color = static_cast<adagfx_colornames_e>(color_i);

  if ((colorDepth == AdaGFXColorDepth::Monochrome) ||
      (colorDepth == AdaGFXColorDepth::BlackWhiteRed) ||
      (colorDepth == AdaGFXColorDepth::BlackWhite2Greyscales)) { // Only a limited set of colors is supported
    switch (color) {
      case adagfx_colornames_e::black: return static_cast<uint16_t>(AdaGFXMonoRedGreyscaleColors::ADAGFXEPD_BLACK);
      case adagfx_colornames_e::inverse: return static_cast<uint16_t>(AdaGFXMonoRedGreyscaleColors::ADAGFXEPD_INVERSE);
      case adagfx_colornames_e::yellow: // Synonym for red
      case adagfx_colornames_e::red: return static_cast<uint16_t>(AdaGFXMonoRedGreyscaleColors::ADAGFXEPD_RED);
      case adagfx_colornames_e::dark: return static_cast<uint16_t>(AdaGFXMonoRedGreyscaleColors::ADAGFXEPD_DARK);
      case adagfx_colornames_e::light: return static_cast<uint16_t>(AdaGFXMonoRedGreyscaleColors::ADAGFXEPD_LIGHT);

      // case adagfx_colornames_e::white: return static_cast<uint16_t>(AdaGFXMonoRedGreyscaleColors::ADAGFXEPD_WHITE);
      // If we get this far, return the default
      default:
        return static_cast<uint16_t>(AdaGFXMonoRedGreyscaleColors::ADAGFXEPD_WHITE);
    }
  # if ADAGFX_SUPPORT_7COLOR
  } else if (colorDepth == AdaGFXColorDepth::SevenColor) {
    switch (color) {
      case adagfx_colornames_e::black: result  = static_cast<uint16_t>(AdaGFX7Colors::ADAGFX7C_BLACK); break;
      case adagfx_colornames_e::white: result  = static_cast<uint16_t>(AdaGFX7Colors::ADAGFX7C_WHITE); break;
      case adagfx_colornames_e::green: result  = static_cast<uint16_t>(AdaGFX7Colors::ADAGFX7C_GREEN); break;
      case adagfx_colornames_e::blue: result   = static_cast<uint16_t>(AdaGFX7Colors::ADAGFX7C_BLUE); break;
      case adagfx_colornames_e::red: result    = static_cast<uint16_t>(AdaGFX7Colors::ADAGFX7C_RED); break;
      case adagfx_colornames_e::yellow: result = static_cast<uint16_t>(AdaGFX7Colors::ADAGFX7C_YELLOW); break;
      case adagfx_colornames_e::orange: result = static_cast<uint16_t>(AdaGFX7Colors::ADAGFX7C_ORANGE); break;
      default:
        break;
    }
  # endif // if ADAGFX_SUPPORT_7COLOR
  } else { // Some predefined colors
    switch (color) {
      case adagfx_colornames_e::black: result       = ADAGFX_BLACK; break;
      case adagfx_colornames_e::navy: result        = ADAGFX_NAVY; break;
      case adagfx_colornames_e::darkgreen: result   = ADAGFX_DARKGREEN; break;
      case adagfx_colornames_e::darkcyan: result    = ADAGFX_DARKCYAN; break;
      case adagfx_colornames_e::maroon: result      = ADAGFX_MAROON; break;
      case adagfx_colornames_e::purple: result      = ADAGFX_PURPLE; break;
      case adagfx_colornames_e::olive: result       = ADAGFX_OLIVE; break;
      case adagfx_colornames_e::lightgrey: result   = ADAGFX_LIGHTGREY; break;
      case adagfx_colornames_e::darkgrey: result    = ADAGFX_DARKGREY; break;
      case adagfx_colornames_e::blue: result        = ADAGFX_BLUE; break;
      case adagfx_colornames_e::green: result       = ADAGFX_GREEN; break;
      case adagfx_colornames_e::cyan: result        = ADAGFX_CYAN; break;
      case adagfx_colornames_e::red: result         = ADAGFX_RED; break;
      case adagfx_colornames_e::magenta: result     = ADAGFX_MAGENTA; break;
      case adagfx_colornames_e::yellow: result      = ADAGFX_YELLOW; break;
      case adagfx_colornames_e::white: result       = ADAGFX_WHITE; break;
      case adagfx_colornames_e::orange: result      = ADAGFX_ORANGE; break;
      case adagfx_colornames_e::greenyellow: result = ADAGFX_GREENYELLOW; break;
      case adagfx_colornames_e::pink: result        = ADAGFX_PINK; break;
      default:
        break;
    }
  }

  // Parse default hex #rgb565 (hex) string (1-4 hex nibbles accepted!)
  if ((result == -1) && (s.length() >= 2) && (s.length() <= 5) && (s[0] == '#')) {
    result = hexToUL(&s[1]);
  }

  // Parse default hex #RRGGBB string (must be 6 hex nibbles!)
  if ((result == -1) && (s.length() == 7) && (s[0] == '#')) {
    // convrt to long value in base16, then split up into r, g, b values
    const uint32_t number = hexToUL(&s[1]);

    // uint32_t r = number >> 16 & 0xFF;
    // uint32_t g = number >> 8 & 0xFF;
    // uint32_t b = number & 0xFF;
    // convert to color565 (as used by adafruit lib)
    result = color565(number >> 16 & 0xFF, number >> 8 & 0xFF, number & 0xFF);
  }

  if ((result == -1) || (result == ADAGFX_WHITE)) { // Default & don't convert white
    # if ADAGFX_SUPPORT_8and16COLOR

    if (
      #  if ADAGFX_SUPPORT_7COLOR
      (colorDepth >= AdaGFXColorDepth::SevenColor) &&
      #  endif // if ADAGFX_SUPPORT_7COLOR
      (colorDepth <= AdaGFXColorDepth::SixteenColor)) {
      result = static_cast<uint16_t>(AdaGFXMonoRedGreyscaleColors::ADAGFXEPD_BLACK); // Monochrome fallback, compatible 7-color
    } else
    # endif // if ADAGFX_SUPPORT_8and16COLOR
    {
      if (emptyIsBlack) {
        result = ADAGFX_BLACK;
      } else {
        result = ADAGFX_WHITE; // Color fallback value
      }
    }
  } else {
    // Reduce colors?
    switch (colorDepth) {
      case AdaGFXColorDepth::Monochrome:
      case AdaGFXColorDepth::BlackWhiteRed:
      case AdaGFXColorDepth::BlackWhite2Greyscales:
        // Unsupported at this point, but compiler needs the cases because of the enum class
        break;
      # if ADAGFX_SUPPORT_7COLOR
      case AdaGFXColorDepth::SevenColor:
        result = AdaGFXrgb565ToColor7(result); // Convert
        break;
      # endif  // if ADAGFX_SUPPORT_7COLOR
      # if ADAGFX_SUPPORT_8and16COLOR
      case AdaGFXColorDepth::EightColor:
        result = color565((result >> 11 & 0x1F) / 4, (result >> 5 & 0x3F) / 4, (result & 0x1F) / 4); // reduce colors factor 4
        break;
      case AdaGFXColorDepth::SixteenColor:
        result = color565((result >> 11 & 0x1F) / 2, (result >> 5 & 0x3F) / 2, (result & 0x1F) / 2); // reduce colors factor 2
        break;
      # endif // if ADAGFX_SUPPORT_8and16COLOR
      case AdaGFXColorDepth::FullColor:
        // No color reduction
        break;
    }
  }
  return static_cast<uint16_t>(result);
}

const __FlashStringHelper* AdaGFXcolorToString_internal(const uint16_t        & color,
                                                        const AdaGFXColorDepth& colorDepth,
                                                        bool                    blackIsEmpty);

// Add a single optionvalue of a color to a datalist (internal/private)
void AdaGFXaddHtmlDataListColorOptionValue(uint16_t         color,
                                           AdaGFXColorDepth colorDepth) {
  const __FlashStringHelper *clr = AdaGFXcolorToString_internal(color, colorDepth, false);

  if (!equals(clr, '*')) {
    datalistAddValue(clr);
  }
}

/*****************************************************************************************
 * Generate a html 'datalist' of the colors available for selected colorDepth, with id provided
 ****************************************************************************************/
void AdaGFXHtmlColorDepthDataList(const __FlashStringHelper *id,
                                  const AdaGFXColorDepth   & colorDepth) {
  datalistStart(id);

  switch (colorDepth) {
    case AdaGFXColorDepth::BlackWhiteRed:
    case AdaGFXColorDepth::BlackWhite2Greyscales:
      AdaGFXaddHtmlDataListColorOptionValue(static_cast<uint16_t>(AdaGFXMonoRedGreyscaleColors::ADAGFXEPD_RED),   colorDepth);
      AdaGFXaddHtmlDataListColorOptionValue(static_cast<uint16_t>(AdaGFXMonoRedGreyscaleColors::ADAGFXEPD_DARK),  colorDepth);
      AdaGFXaddHtmlDataListColorOptionValue(static_cast<uint16_t>(AdaGFXMonoRedGreyscaleColors::ADAGFXEPD_LIGHT), colorDepth);

    // Fall through
    case AdaGFXColorDepth::Monochrome:
      AdaGFXaddHtmlDataListColorOptionValue(static_cast<uint16_t>(AdaGFXMonoRedGreyscaleColors::ADAGFXEPD_BLACK),   colorDepth);
      AdaGFXaddHtmlDataListColorOptionValue(static_cast<uint16_t>(AdaGFXMonoRedGreyscaleColors::ADAGFXEPD_WHITE),   colorDepth);
      AdaGFXaddHtmlDataListColorOptionValue(static_cast<uint16_t>(AdaGFXMonoRedGreyscaleColors::ADAGFXEPD_INVERSE), colorDepth);
      break;
    # if ADAGFX_SUPPORT_7COLOR
    case AdaGFXColorDepth::SevenColor:
    {
      AdaGFXaddHtmlDataListColorOptionValue(static_cast<uint16_t>(AdaGFX7Colors::ADAGFX7C_BLACK),  colorDepth);
      AdaGFXaddHtmlDataListColorOptionValue(static_cast<uint16_t>(AdaGFX7Colors::ADAGFX7C_WHITE),  colorDepth);
      AdaGFXaddHtmlDataListColorOptionValue(static_cast<uint16_t>(AdaGFX7Colors::ADAGFX7C_GREEN),  colorDepth);
      AdaGFXaddHtmlDataListColorOptionValue(static_cast<uint16_t>(AdaGFX7Colors::ADAGFX7C_BLUE),   colorDepth);
      AdaGFXaddHtmlDataListColorOptionValue(static_cast<uint16_t>(AdaGFX7Colors::ADAGFX7C_RED),    colorDepth);
      AdaGFXaddHtmlDataListColorOptionValue(static_cast<uint16_t>(AdaGFX7Colors::ADAGFX7C_YELLOW), colorDepth);
      AdaGFXaddHtmlDataListColorOptionValue(static_cast<uint16_t>(AdaGFX7Colors::ADAGFX7C_ORANGE), colorDepth);
      break;
    }
    # endif // if ADAGFX_SUPPORT_7COLOR
    # if ADAGFX_SUPPORT_8and16COLOR
    case AdaGFXColorDepth::EightColor: // TODO: Sort out the actual 8/16 color options
    case AdaGFXColorDepth::SixteenColor:
    # endif // if ADAGFX_SUPPORT_8and16COLOR
    case AdaGFXColorDepth::FullColor:
    {
      AdaGFXaddHtmlDataListColorOptionValue(ADAGFX_BLACK,       colorDepth);
      AdaGFXaddHtmlDataListColorOptionValue(ADAGFX_NAVY,        colorDepth);
      AdaGFXaddHtmlDataListColorOptionValue(ADAGFX_DARKGREEN,   colorDepth);
      AdaGFXaddHtmlDataListColorOptionValue(ADAGFX_DARKCYAN,    colorDepth);
      AdaGFXaddHtmlDataListColorOptionValue(ADAGFX_MAROON,      colorDepth);
      AdaGFXaddHtmlDataListColorOptionValue(ADAGFX_PURPLE,      colorDepth);
      AdaGFXaddHtmlDataListColorOptionValue(ADAGFX_OLIVE,       colorDepth);
      AdaGFXaddHtmlDataListColorOptionValue(ADAGFX_LIGHTGREY,   colorDepth);
      AdaGFXaddHtmlDataListColorOptionValue(ADAGFX_DARKGREY,    colorDepth);
      AdaGFXaddHtmlDataListColorOptionValue(ADAGFX_BLUE,        colorDepth);
      AdaGFXaddHtmlDataListColorOptionValue(ADAGFX_GREEN,       colorDepth);
      AdaGFXaddHtmlDataListColorOptionValue(ADAGFX_CYAN,        colorDepth);
      AdaGFXaddHtmlDataListColorOptionValue(ADAGFX_RED,         colorDepth);
      AdaGFXaddHtmlDataListColorOptionValue(ADAGFX_MAGENTA,     colorDepth);
      AdaGFXaddHtmlDataListColorOptionValue(ADAGFX_YELLOW,      colorDepth);
      AdaGFXaddHtmlDataListColorOptionValue(ADAGFX_WHITE,       colorDepth);
      AdaGFXaddHtmlDataListColorOptionValue(ADAGFX_ORANGE,      colorDepth);
      AdaGFXaddHtmlDataListColorOptionValue(ADAGFX_GREENYELLOW, colorDepth);
      AdaGFXaddHtmlDataListColorOptionValue(ADAGFX_PINK,        colorDepth);
      break;
    }
  }
  datalistFinish();
}

/*****************************************************************************************
 * Convert an RGB565 color (number) to it's name or the #rgb565 hex string, based on depth
 ****************************************************************************************/
String AdaGFXcolorToString(const uint16_t        & color,
                           const AdaGFXColorDepth& colorDepth,
                           bool                    blackIsEmpty) {
  String result = AdaGFXcolorToString_internal(color, colorDepth, blackIsEmpty);

  if (equals(result, '*')) {
    result  = '#';
    result += String(color, HEX);
    result.toUpperCase();
  }
  return result;
}

const __FlashStringHelper* AdaGFXcolorToString_internal(const uint16_t        & color,
                                                        const AdaGFXColorDepth& colorDepth,
                                                        bool                    blackIsEmpty) {
  switch (colorDepth) {
    case AdaGFXColorDepth::Monochrome:
    case AdaGFXColorDepth::BlackWhiteRed:
    case AdaGFXColorDepth::BlackWhite2Greyscales:
    {
      switch (color) {
        case static_cast<uint16_t>(AdaGFXMonoRedGreyscaleColors::ADAGFXEPD_BLACK): return blackIsEmpty ? F("") : F("black");
        case ADAGFX_WHITE: // Fall through
        case static_cast<uint16_t>(AdaGFXMonoRedGreyscaleColors::ADAGFXEPD_WHITE): return F("white");
        case static_cast<uint16_t>(AdaGFXMonoRedGreyscaleColors::ADAGFXEPD_INVERSE): return F("inverse");
        case static_cast<uint16_t>(AdaGFXMonoRedGreyscaleColors::ADAGFXEPD_RED): return F("red");
        case static_cast<uint16_t>(AdaGFXMonoRedGreyscaleColors::ADAGFXEPD_DARK): return F("dark");
        case static_cast<uint16_t>(AdaGFXMonoRedGreyscaleColors::ADAGFXEPD_LIGHT): return F("light");
        default:
          break;
      }
      break;
    }
    # if ADAGFX_SUPPORT_7COLOR
    case AdaGFXColorDepth::SevenColor:
    {
      switch (color) {
        case static_cast<uint16_t>(AdaGFX7Colors::ADAGFX7C_BLACK): return blackIsEmpty ? F("") : F("black");
        case ADAGFX_WHITE: // Fall through
        case static_cast<uint16_t>(AdaGFX7Colors::ADAGFX7C_WHITE): return F("white");
        case static_cast<uint16_t>(AdaGFX7Colors::ADAGFX7C_GREEN): return F("green");
        case static_cast<uint16_t>(AdaGFX7Colors::ADAGFX7C_BLUE): return F("blue");
        case static_cast<uint16_t>(AdaGFX7Colors::ADAGFX7C_RED): return F("red");
        case static_cast<uint16_t>(AdaGFX7Colors::ADAGFX7C_YELLOW): return F("yellow");
        case static_cast<uint16_t>(AdaGFX7Colors::ADAGFX7C_ORANGE): return F("orange");
        default:
          break;
      }
      break;
    }
    # endif // if ADAGFX_SUPPORT_7COLOR
    # if ADAGFX_SUPPORT_8and16COLOR
    case AdaGFXColorDepth::EightColor:
    case AdaGFXColorDepth::SixteenColor:
    # endif // if ADAGFX_SUPPORT_8and16COLOR
    case AdaGFXColorDepth::FullColor:
    {
      switch (color) {
        case ADAGFX_BLACK:  return blackIsEmpty ? F("") : F("black");
        case ADAGFX_NAVY: return F("navy");
        case ADAGFX_DARKGREEN: return F("darkgreen");
        case ADAGFX_DARKCYAN: return F("darkcyan");
        case ADAGFX_MAROON: return F("maroon");
        case ADAGFX_PURPLE: return F("purple");
        case ADAGFX_OLIVE: return F("olive");
        case ADAGFX_LIGHTGREY: return F("lightgrey");
        case ADAGFX_DARKGREY: return F("darkgrey");
        case ADAGFX_BLUE: return F("blue");
        case ADAGFX_GREEN: return F("green");
        case ADAGFX_CYAN: return F("cyan");
        case ADAGFX_RED: return F("red");
        case ADAGFX_MAGENTA: return F("magenta");
        case ADAGFX_YELLOW: return F("yellow");
        case ADAGFX_WHITE: return F("white");
        case ADAGFX_ORANGE: return F("orange");
        case ADAGFX_GREENYELLOW: return F("greenyellow");
        case ADAGFX_PINK: return F("pink");
        default:
          break;
      }
      break;
    }
  }
  return F("*");
}

# if ADAGFX_SUPPORT_7COLOR

/****************************************************************************
 * AdaGFXrgb565ToColor7: Convert a rgb565 color to the 7 colors supported by 7-color eInk displays
 * Borrowed from https://github.com/ZinggJM/GxEPD2 color7() routine
 ***************************************************************************/
uint16_t AdaGFXrgb565ToColor7(const uint16_t& color) {
  const uint16_t red   = (color & 0xF800);
  const uint16_t green = (color & 0x07E0) << 5;
  const uint16_t blue  = (color & 0x001F) << 11;
  uint16_t cv7         = static_cast<uint16_t>(AdaGFX7Colors::ADAGFX7C_WHITE); // Default = white

  if ((red < 0x8000) && (green < 0x8000) && (blue < 0x8000)) {
    cv7 = static_cast<uint16_t>(AdaGFX7Colors::ADAGFX7C_BLACK);                // black
  }
  else if ((red >= 0x8000) && (green >= 0x8000) && (blue >= 0x8000)) {
    cv7 = static_cast<uint16_t>(AdaGFX7Colors::ADAGFX7C_WHITE);                // white
  }
  else if ((red >= 0x8000) && (blue >= 0x8000)) {
    if (red > blue) {
      cv7 = static_cast<uint16_t>(AdaGFX7Colors::ADAGFX7C_RED);
    } else {
      cv7 = static_cast<uint16_t>(AdaGFX7Colors::ADAGFX7C_BLUE); // red, blue
    }
  }
  else if ((green >= 0x8000) && (blue >= 0x8000)) {
    if (green > blue) {
      cv7 = static_cast<uint16_t>(AdaGFX7Colors::ADAGFX7C_GREEN);
    } else {
      cv7 = static_cast<uint16_t>(AdaGFX7Colors::ADAGFX7C_BLUE); // green, blue
    }
  }
  else if ((red >= 0x8000) && (green >= 0x8000)) {
    static const uint16_t y2o_lim = ((ADAGFX_YELLOW - ADAGFX_ORANGE) / 2 + (ADAGFX_ORANGE & 0x07E0)) << 5;

    if (green > y2o_lim) {
      cv7 = static_cast<uint16_t>(AdaGFX7Colors::ADAGFX7C_YELLOW);
    } else {
      cv7 = static_cast<uint16_t>(AdaGFX7Colors::ADAGFX7C_ORANGE); // yellow, orange
    }
  }
  else if (red >= 0x8000) {
    cv7 = static_cast<uint16_t>(AdaGFX7Colors::ADAGFX7C_RED);   // red
  }
  else if (green >= 0x8000) {
    cv7 = static_cast<uint16_t>(AdaGFX7Colors::ADAGFX7C_GREEN); // green
  }
  else {
    cv7 = static_cast<uint16_t>(AdaGFX7Colors::ADAGFX7C_BLUE);  // blue
  }
  return cv7;
}

# endif // if ADAGFX_SUPPORT_7COLOR

/****************************************************************************
 * getTextMetrics: Returns the metrics related to current font
 ***************************************************************************/
void AdafruitGFX_helper::getTextMetrics(uint16_t& textcols,
                                        uint16_t& textrows,
                                        uint8_t & fontwidth,
                                        uint8_t & fontheight,
                                        uint8_t & fontscaling,
                                        uint8_t & heightOffset,
                                        uint16_t& xpix,
                                        uint16_t& ypix) {
  textcols     = _textcols;
  textrows     = _textrows;
  fontwidth    = _fontwidth;
  fontheight   = _fontheight;
  fontscaling  = _fontscaling;
  heightOffset = _heightOffset;
  # if ADAGFX_ENABLE_FRAMED_WINDOW
  getWindowLimits(xpix, ypix);
  # else // if ADAGFX_ENABLE_FRAMED_WINDOW
  xpix = _res_x;
  ypix = _res_y;
  # endif // if ADAGFX_ENABLE_FRAMED_WINDOW
}

/****************************************************************************
 * getColors: Returns the current text colors
 ***************************************************************************/
void AdafruitGFX_helper::getColors(uint16_t& fgcolor,
                                   uint16_t& bgcolor) {
  fgcolor = _fgcolor;
  bgcolor = _bgcolor;
}

/****************************************************************************
 * calculateTextMetrics: Recalculate the text mertics based on supplied font parameters
 ***************************************************************************/
void AdafruitGFX_helper::calculateTextMetrics(const uint8_t fontwidth,
                                              const uint8_t fontheight,
                                              const int8_t  heightOffset,
                                              const bool    isProportional) {
  uint16_t res_x = _res_x;
  uint16_t res_y = _res_y;

  # if ADAGFX_ENABLE_FRAMED_WINDOW
  getWindowLimits(res_x, res_y);
  # endif // if ADAGFX_ENABLE_FRAMED_WINDOW

  _fontwidth      = fontwidth;
  _fontheight     = fontheight;
  _heightOffset   = heightOffset;
  _isProportional = isProportional;
  _textcols       = res_x / (_fontwidth * _fontscaling);
  _textrows       = res_y / ((_fontheight + _heightOffset) * _fontscaling);

  # ifndef BUILD_NO_DEBUG

  if (loglevelActiveFor(ADAGFX_LOG_LEVEL)) {
    addLogMove(ADAGFX_LOG_LEVEL, strformat(F("AdaGFX: tr: %s x: %d, y: %d, text columns: %d rows: %d"),
                                           _trigger.c_str(), res_x, res_y, _textcols, _textrows));
  }
  # endif // ifndef BUILD_NO_DEBUG
}

# if ADAGFX_ARGUMENT_VALIDATION

/****************************************************************************
 * invalidCoordinates: Check if X/Y coordinates stay within the limits of the display,
 * default pixel-mode, colRowMode true = character mode.
 * If Y == 0 then X is allowed the max. value of the display size.
 * *** Returns TRUE when invalid !! ***
 ***************************************************************************/
bool AdafruitGFX_helper::invalidCoordinates(const int  X,
                                            const int  Y,
                                            const bool colRowMode) {
  uint16_t res_x = _res_x;
  uint16_t res_y = _res_y;

  #  if ADAGFX_ENABLE_FRAMED_WINDOW
  getWindowLimits(res_x, res_y);
  #  endif // if ADAGFX_ENABLE_FRAMED_WINDOW

  #  ifndef BUILD_NO_DEBUG

  if (loglevelActiveFor(ADAGFX_LOG_LEVEL)) {
    addLogMove(ADAGFX_LOG_LEVEL, strformat(F("invalidCoordinates: X:%d/%d Y:%d/%d"),
                                           X, colRowMode ? _textcols : res_x, Y, colRowMode ? _textrows : res_y));
  }
  #  endif // ifndef BUILD_NO_DEBUG

  if (!_useValidation) { return false; }

  if (colRowMode) {
    return !((X >= 0) && (X <= _textcols) &&
             (Y >= 0) && (Y <= _textrows));
  } else {
    if (Y == 0) { // Y == 0: Accept largest x/y size value for x
      return !((X >= 0) && (X <= std::max(res_x, res_y)));
    } else {
      return !((X >= 0) && (X <= res_x) &&
               (Y >= 0) && (Y <= res_y));
    }
  }
}

# endif // if ADAGFX_ARGUMENT_VALIDATION

void AdafruitGFX_helper::setValidation(const bool& state) {
  _useValidation = state;
}

/****************************************************************************
 * rotate the display (and all windows)
 ***************************************************************************/
void AdafruitGFX_helper::setRotation(uint8_t m) {
  const uint8_t rotation = m & 3;

  _display->setRotation(m); // Set rotation 0/1/2/3
  _rotation = rotation;

  switch (rotation) {
    case 0:
    case 2:
      _res_x = _display_x;
      _res_y = _display_y;
      break;
    case 1:
    case 3:
      _res_x = _display_y;
      _res_y = _display_x;
      break;
  }
  # if ADAGFX_ENABLE_FRAMED_WINDOW

  for (uint8_t i = 0; i < _windows.size(); ++i) {                // Swap x/y for all matching windows
    switch (rotation) {
      case 0:                                                    // 0 degrees
        _windows[i].top_left.x     = _windows[i].org_top_left.x; // All original
        _windows[i].top_left.y     = _windows[i].org_top_left.y;
        _windows[i].width_height.x = _windows[i].org_width_height.x;
        _windows[i].width_height.y = _windows[i].org_width_height.y;
        break;
      case 1:                                                        // +90 degrees
        _windows[i].top_left.x     = _windows[i].org_top_left.y;
        _windows[i].top_left.y     = _display_x - (_windows[i].org_top_left.x + _windows[i].org_width_height.x);
        _windows[i].width_height.x = _windows[i].org_width_height.y; // swapped width/height
        _windows[i].width_height.y = _windows[i].org_width_height.x;
        break;
      case 2:                                                        // +180 degrees
        _windows[i].top_left.x     = _display_x - (_windows[i].org_top_left.x + _windows[i].org_width_height.x);
        _windows[i].top_left.y     = _display_y - (_windows[i].org_top_left.y + _windows[i].org_width_height.y);
        _windows[i].width_height.x = _windows[i].org_width_height.x;
        _windows[i].width_height.y = _windows[i].org_width_height.y;
        break;
      case 3:                                                        // +270 degrees
        _windows[i].top_left.x     = _display_y - (_windows[i].org_top_left.y + _windows[i].org_width_height.y);
        _windows[i].top_left.y     = _windows[i].org_top_left.x;
        _windows[i].width_height.x = _windows[i].org_width_height.y; // swapped width/height
        _windows[i].width_height.y = _windows[i].org_width_height.x;
        break;
    }
    _windows[i].rotation = rotation;
  }

  // logWindows(F("rot ")); // For debugging only
  # endif // if ADAGFX_ENABLE_FRAMED_WINDOW
  calculateTextMetrics(_fontwidth, _fontheight, _heightOffset, _isProportional);
}

# if ADAGFX_ENABLE_BMP_DISPLAY

/****************************************************************************
 * CPA (Copy/paste/adapt) from Adafruit_ImageReader::coreBMP()
 * Changes:
 * - No 'load to memory' feature
 * - No special handling of SD Filesystem/FAT, but File only
 * - Adds support for non-SPI displays (like NeoPixel Matrix, and possibly I2C displays, once supported)
 ***************************************************************************/
bool AdafruitGFX_helper::showBmp(const String& filename,
                                 int16_t       x,
                                 int16_t       y) {
  uint32_t offset;               // Start of image data in file
  uint32_t headerSize;           // Indicates BMP version
  uint32_t compression = 0;      // BMP compression mode
  uint32_t colors      = 0;      // Number of colors in palette
  uint32_t rowSize;              // >bmpWidth if scanline padding
  uint8_t  sdbuf[3 * BUFPIXELS]; // BMP read buf (R+G+B/pixel)

  uint32_t destidx = 0;
  uint32_t bmpPos  = 0;          // Next pixel position in file
  int bmpWidth;                  // BMP width & height in pixels
  int bmpHeight;
  int loadWidth;
  int loadHeight;                // Region being loaded (clipped)
  int loadX;
  int loadY;                     // "
  int row;                       // Current pixel pos.
  int col;
  uint16_t *quantized = NULL;    // 16-bit 5/6/5 color palette
  uint16_t  tftbuf[BUFPIXELS];
  uint16_t *dest = tftbuf;       // TFT working buffer, or NULL if to canvas
  int16_t   drow = 0;
  int16_t   dcol = 0;
  uint8_t   planes;              // BMP planes
  uint8_t   depth;               // BMP bit depth
  uint8_t   r;                   // Current pixel colors
  uint8_t   g;
  uint8_t   b;
  uint8_t   bitIn = 0;           // Bit number for 1-bit data in

  #  if ((3 * BUFPIXELS) <= 255)
  uint8_t srcidx = sizeof sdbuf; // Current position in sdbuf
  #  else // if ((3 * BUFPIXELS) <= 255)
  uint16_t srcidx = sizeof sdbuf;
  #  endif // if ((3 * BUFPIXELS) <= 255)
  bool flip     = true;  // BMP is stored bottom-to-top
  bool transact = true;  // Enable transaction support to work proper with SD czrd, when enabled
  bool status   = false; // IMAGE_SUCCESS on valid file

  bool canTransact = (nullptr != _tft);

  // If BMP is being drawn off the right or bottom edge of the screen,
  // nothing to do here. NOT an error, just a trivial clip operation.
  if (_tft && ((x >= _tft->width()) || (y >= _tft->height()))) {
    addLog(LOG_LEVEL_INFO, F("showBmp: coordinates off display"));
    return false;
  }

  // Open requested file on storage
  // Search flash file system first, then SD if present
  file = tryOpenFile(filename, "r");

  if (!file) {
    addLog(LOG_LEVEL_ERROR, F("showBmp: file not found"));
    return false;
  }

  // Parse BMP header. 0x4D42 (ASCII 'BM') is the Windows BMP signature.
  // There are other values possible in a .BMP file but these are super
  // esoteric (e.g. OS/2 struct bitmap array) and NOT supported here!
  if (readLE16() == 0x4D42) { // BMP signature
    (void)readLE32();         // Read & ignore file size
    (void)readLE32();         // Read & ignore creator bytes
    offset = readLE32();      // Start of image data
    // Read DIB header
    headerSize = readLE32();
    bmpWidth   = readLE32();
    bmpHeight  = readLE32();

    // If bmpHeight is negative, image is in top-down order.
    // This is not canon but has been observed in the wild.
    if (bmpHeight < 0) {
      bmpHeight = -bmpHeight;
      flip      = false;
    }
    planes = readLE16();
    depth  = readLE16(); // Bits per pixel

    // Compression mode is present in later BMP versions (default = none)
    if (headerSize > 12) {
      compression = readLE32();
      (void)readLE32();    // Raw bitmap data size; ignore
      (void)readLE32();    // Horizontal resolution, ignore
      (void)readLE32();    // Vertical resolution, ignore
      colors = readLE32(); // Number of colors in palette, or 0 for 2^depth
      (void)readLE32();    // Number of colors used (ignore)
      // File position should now be at start of palette (if present)
    }

    if (!colors) {
      colors = 1 << depth;
    }
    #  ifndef BUILD_NO_DEBUG

    if (loglevelActiveFor(LOG_LEVEL_INFO)) {
      addLog(LOG_LEVEL_INFO, strformat(F("showBmp: bitmap w:%d, h:%d, dpt:%d, colors:%d, cmp:%d, pl:%d, x:%d, y:%d"),
                                       bmpWidth, bmpHeight, depth, colors, compression, planes, x, y));
    }
    #  endif // ifndef BUILD_NO_DEBUG

    loadWidth  = bmpWidth;
    loadHeight = bmpHeight;
    loadX      = 0;
    loadY      = 0;

    if (_display) {
      // Crop area to be loaded (if destination is TFT)
      if (x < 0) {
        loadX      = -x;
        loadWidth += x;
        x          = 0;
      }

      if (y < 0) {
        loadY       = -y;
        loadHeight += y;
        y           = 0;
      }

      if ((x + loadWidth) > _display->width()) {
        loadWidth = _display->width() - x;
      }

      if ((y + loadHeight) > _display->height()) {
        loadHeight = _display->height() - y;
      }
    }
    #  ifndef BUILD_NO_DEBUG

    if (loglevelActiveFor(LOG_LEVEL_INFO)) {
      addLogMove(LOG_LEVEL_INFO, strformat(F("showBmp: x:%d, y:%d, dw:%d, dh:%d"),
                                           x, y, _display->width(), _display->height()));
    }
    #  endif // ifndef BUILD_NO_DEBUG

    if ((planes == 1) && (compression == 0)) { // Only uncompressed is handled
      // BMP rows are padded (if needed) to 4-byte boundary
      rowSize = ((depth * bmpWidth + 31) / 32) * 4;

      if ((depth == 24) || (depth == 1)) { // BGR or 1-bit bitmap format
        // if (dest) {                     // Supported format, alloc OK, etc.
        status = true;

        if ((loadWidth > 0) && (loadHeight > 0)) { // Clip top/left
          _display->startWrite();                  // Start SPI (regardless of transact)

          if (canTransact) {
            _tft->setAddrWindow(x, y, loadWidth, loadHeight);
          }

          if ((depth >= 16) ||
              (quantized = (uint16_t *)malloc(colors * sizeof(uint16_t)))) {
            if (depth < 16) {
              // Load and quantize color table
              for (uint16_t c = 0; c < colors; ++c) {
                b = file.read();
                g = file.read();
                r = file.read();
                (void)file.read(); // Ignore 4th byte
                quantized[c] =     // -V522
                               ((r & 0xF8) << 8) | ((g & 0xFC) << 3) | (b >> 3);
              }
            }

            for (row = 0; row < loadHeight; ++row) { // For each scanline...
              delay(0);                              // Keep ESP8266 happy

              // Seek to start of scan line.  It might seem labor-intensive
              // to be doing this on every line, but this method covers a
              // lot of gritty details like cropping, flip and scanline
              // padding. Also, the seek only takes place if the file
              // position actually needs to change (avoids a lot of cluster
              // math in SD library).
              if (flip) { // Bitmap is stored bottom-to-top order (normal BMP)
                bmpPos = offset + (bmpHeight - 1 - (row + loadY)) * rowSize;
              } else {    // Bitmap is stored top-to-bottom
                bmpPos = offset + (row + loadY) * rowSize;
              }

              if (depth == 24) {
                bmpPos += loadX * 3;
              } else {
                bmpPos += loadX / 8;
                bitIn   = 7 - (loadX & 7);
              }

              if (file.position() != bmpPos) {        // Need seek?
                if (transact && canTransact) {
                  _tft->dmaWait();
                  _tft->endWrite();                   // End TFT SPI transaction
                }
                file.seek(bmpPos);                    // Seek = SD transaction
                srcidx = sizeof sdbuf;                // Force buffer reload
              }

              for (col = 0; col < loadWidth; ++col) { // For each pixel...
                if (srcidx >= sizeof sdbuf) {         // Time to load more?
                  if (transact && canTransact) {
                    _tft->dmaWait();
                    _tft->endWrite();                 // End TFT SPI transact
                  }
                  file.read(sdbuf, sizeof sdbuf);     // Load from SD

                  if (transact && canTransact) {
                    _display->startWrite();           // Start TFT SPI transact
                  }

                  if (destidx) {                      // If buffered TFT data
                    // Non-blocking writes (DMA) have been temporarily
                    // disabled until this can be rewritten with two
                    // alternating 'dest' buffers (else the nonblocking
                    // data out is overwritten in the dest[] write below).
                    // tft->writePixels(dest, destidx, false); // Write it
                    delay(0);

                    if (canTransact) {
                      _tft->writePixels(dest, destidx, true); // Write it
                    } else {
                      // loop over buffer

                      for (uint16_t p = 0; p < destidx; ++p) {
                        _display->drawPixel(x + p, y + drow, dest[p]);
                      }
                    }

                    if (col % 33 == 0) { delay(0); }
                    destidx = 0; // and reset dest index
                  }

                  srcidx = 0;    // Reset bmp buf index
                }

                if (depth == 24) {
                  // Convert each pixel from BMP to 565 format, save in dest
                  b               = sdbuf[srcidx++];
                  g               = sdbuf[srcidx++]; // -V557
                  r               = sdbuf[srcidx++]; // -V557
                  dest[destidx++] =
                    ((r & 0xF8) << 8) | ((g & 0xFC) << 3) | (b >> 3);
                } else {
                  // Extract 1-bit color index
                  uint8_t n = (sdbuf[srcidx] >> bitIn) & 1;

                  if (!bitIn) {
                    srcidx++;
                    bitIn = 7;
                  } else {
                    bitIn--;
                  }

                  // Look up in palette, store in tft dest buf
                  dest[destidx++] = quantized[n];
                }
                dcol++;
              }                                           // end pixel loop

              if (_tft) {                                 // Drawing to TFT?
                delay(0);

                if (destidx) {                            // Any remainders?
                  // See notes above re: DMA
                  _tft->writePixels(dest, destidx, true); // Write it
                  destidx = 0;                            // and reset dest index
                }
                _tft->dmaWait();
                _tft->endWrite();                         // update display
              } else {
                // loop over buffer
                if (destidx) {
                  for (uint16_t p = 0; p < destidx; ++p) {
                    _display->drawPixel(x + p, y + drow, dest[p]);

                    if (p % 100 == 0) { delay(0); }
                  }
                  destidx = 0; // and reset dest index
                }
              }

              drow++;
              dcol = 0;
            }                  // end scanline loop

            if (quantized) {
              free(quantized); // Palette no longer needed
            }
            delay(0);
          }                    // end depth>24 or quantized malloc OK
        }                      // end top/left clip
        // }                         // end malloc check
      }                        // end depth check
    } // end planes/compression check

    if (status) {
    #  ifndef BUILD_NO_DEBUG
      addLog(LOG_LEVEL_INFO, F("showBmp: Done."));
    #  endif // ifndef BUILD_NO_DEBUG
    } else {
      addLog(LOG_LEVEL_ERROR, F("showBmp: Only uncompressed and 24 or 1 bit color-depth supported."));
    }
  } else { // end signature
    addLog(LOG_LEVEL_ERROR, F("showBmp: File signature error."));
  }

  file.close();
  return status; // -V680

  // }
}

/*!
    @brief   Reads a little-endian 16-bit unsigned value from currently-
             open File, converting if necessary to the microcontroller's
             native endianism. (BMP files use little-endian values.)
    @return  Unsigned 16-bit value, native endianism.
 */
uint16_t AdafruitGFX_helper::readLE16(void) {
  // Big-endian or unknown. Byte-by-byte read will perform reversal if needed.
  return file.read() | ((uint16_t)file.read() << 8);
}

/*!
    @brief   Reads a little-endian 32-bit unsigned value from currently-
             open File, converting if necessary to the microcontroller's
             native endianism. (BMP files use little-endian values.)
    @return  Unsigned 32-bit value, native endianism.
 */
uint32_t AdafruitGFX_helper::readLE32(void) {
  // Big-endian or unknown. Byte-by-byte read will perform reversal if needed.
  return file.read() | ((uint32_t)file.read() << 8) |
         ((uint32_t)file.read() << 16) | ((uint32_t)file.read() << 24);
}

# endif // if ADAGFX_ENABLE_BMP_DISPLAY

# if ADAGFX_ENABLE_FRAMED_WINDOW

/****************************************************************************
 * Check if the requested id is a valid window id
 ***************************************************************************/
bool AdafruitGFX_helper::validWindow(const uint8_t& windowId) {
  return getWindowIndex(windowId) != -1;
}

/****************************************************************************
 * Select this window id as the default
 ***************************************************************************/
bool AdafruitGFX_helper::selectWindow(const uint8_t& windowId,
                                      const int8_t & rotation) {
  const int16_t result = getWindowIndex(windowId);

  if (result != -1) {
    _windowIndex = result;
    _window      = windowId;
  }
  return result != -1;
}

/****************************************************************************
 * Return the index of the windowId in _windows, -1 if not found
 ***************************************************************************/
int16_t AdafruitGFX_helper::getWindowIndex(const int16_t& windowId) {
  size_t result = 0;

  for (auto win = _windows.begin(); win != _windows.end(); win++, ++result) {
    if ((*win).id == windowId) {
      break;
    }
  }
  return result == _windows.size() ? -1 : result;
}

/****************************************************************************
 * Get the offset for the currently active window
 ***************************************************************************/
void AdafruitGFX_helper::getWindowOffsets(uint16_t& xOffset,
                                          uint16_t& yOffset) {
  xOffset = _windows[_windowIndex].top_left.x;
  yOffset = _windows[_windowIndex].top_left.y;
}

/****************************************************************************
 * Get the limits for the currently active window
 ***************************************************************************/
void AdafruitGFX_helper::getWindowLimits(uint16_t& xLimit,
                                         uint16_t& yLimit) {
  xLimit = _windows[_windowIndex].width_height.x;
  yLimit = _windows[_windowIndex].width_height.y;
}

/****************************************************************************
 * Define a window and return the ID
 ***************************************************************************/
uint8_t AdafruitGFX_helper::defineWindow(const int16_t& x,
                                         const int16_t& y,
                                         const int16_t& w,
                                         const int16_t& h,
                                         int16_t        windowId,
                                         const int8_t & rotation) {
  int16_t result = getWindowIndex(windowId);

  if (result < 0) {
    result = static_cast<int16_t>(_windows.size()); // previous size
    _windows.push_back(tWindowObject());            // add new

    if (windowId < 0) {
      windowId = 0;

      for (auto it = _windows.begin(); it != _windows.end(); it++) {
        if ((*it).id == windowId) { windowId++; } // Generate a new window id
      }
    }
    _windows[result].id = windowId;
  }
  _windows[result].top_left.x     = x;
  _windows[result].top_left.y     = y;
  _windows[result].width_height.x = w;
  _windows[result].width_height.y = h;

  if (rotation >= 0) {
    _windows[result].rotation = rotation & 3;
  } else {
    _windows[result].rotation = _rotation;
  }

  // Adjust original coordinate/sizes based on rotation
  switch (_windows[result].rotation) {
    case 0:                                    // 0 degrees
      _windows[result].org_top_left.x     = x; // All original
      _windows[result].org_top_left.y     = y;
      _windows[result].org_width_height.x = w;
      _windows[result].org_width_height.y = h;
      break;
    case 1:                                                       // +90 degrees
      _windows[result].org_top_left.x     = _display_x - (y + h); // swapped x/y
      _windows[result].org_top_left.y     = x;
      _windows[result].org_width_height.x = h;                    // swapped width/height
      _windows[result].org_width_height.y = w;
      break;
    case 2:                                                       // +180 degrees
      _windows[result].org_top_left.x     = _display_x - (x + w);
      _windows[result].org_top_left.y     = _display_y - (y + h);
      _windows[result].org_width_height.x = w;                    // unchanged
      _windows[result].org_width_height.y = h;
      break;
    case 3:                                                       // +270 degrees
      _windows[result].org_top_left.x     = y;
      _windows[result].org_top_left.y     = _display_x - (x + w);
      _windows[result].org_width_height.x = h;                    // swapped width/height
      _windows[result].org_width_height.y = w;
      break;
  }

  return _windows[result].id;
}

/****************************************************************************
 * Remove a window definition
 ***************************************************************************/
bool AdafruitGFX_helper::deleteWindow(const uint8_t& windowId) {
  const int16_t result = getWindowIndex(windowId);

  if (result > -1) {
    _windows.erase(_windows.begin() + result);
    return true;
  }
  return false;
}

/****************************************************************************
 * log all current known window definitions
 ***************************************************************************/
void AdafruitGFX_helper::logWindows(const String& prefix) {
  #  ifndef BUILD_NO_DEBUG

  for (auto it = _windows.begin(); it != _windows.end(); it++) {
    addLogMove(LOG_LEVEL_INFO, strformat(F("AdaGFX window %s: %d, x:%d, y:%d, w:%d, h:%d"
                                           ", rot%d, current: %d, org x:%d, y:%d, w:%d, h:%d"),
                                         prefix.c_str(), (*it).id, (*it).top_left.x, (*it).top_left.y,
                                         (*it).width_height.x, (*it).width_height.y,
                                         (*it).rotation, getWindow(), (*it).org_top_left.x, (*it).org_top_left.y,
                                         (*it).org_width_height.x, (*it).org_width_height.y));
  }
  #  endif // ifndef BUILD_NO_DEBUG
}

# endif // if ADAGFX_ENABLE_FRAMED_WINDOW

#endif // ifdef PLUGIN_USES_ADAFRUITGFX<|MERGE_RESOLUTION|>--- conflicted
+++ resolved
@@ -703,31 +703,6 @@
  * Show enabled features of the helper
  ***************************************************************************/
 String AdafruitGFX_helper::getFeatures() {
-<<<<<<< HEAD
-  String log = F("Features:");
-
-  # if (defined(ADAGFX_USE_ASCIITABLE) && ADAGFX_USE_ASCIITABLE)
-  log += F(" asciitable,");
-  # endif // if (defined(ADAGFX_USE_ASCIITABLE) && ADAGFX_USE_ASCIITABLE)
-  # if (defined(ADAGFX_ENABLE_EXTRA_CMDS) && ADAGFX_ENABLE_EXTRA_CMDS)
-  log += F(" lm/lmr,");
-  # endif // if (defined(ADAGFX_ENABLE_EXTRA_CMDS) && ADAGFX_ENABLE_EXTRA_CMDS)
-  # if (defined(ADAGFX_ENABLE_BMP_DISPLAY) && ADAGFX_ENABLE_BMP_DISPLAY)
-  log += F(" bmp,");
-  # endif // if (defined(ADAGFX_ENABLE_BMP_DISPLAY) && ADAGFX_ENABLE_BMP_DISPLAY)
-  # if (defined(ADAGFX_ENABLE_BUTTON_DRAW) && ADAGFX_ENABLE_BUTTON_DRAW)
-  log += F(" btn,");
-  # endif // if (defined(ADAGFX_ENABLE_BUTTON_DRAW) && ADAGFX_ENABLE_BUTTON_DRAW)`
-  # if (defined(ADAGFX_ENABLE_BUTTON_SLIDER) && ADAGFX_ENABLE_BUTTON_SLIDER)
-  log += F(" slider/gauge,");
-  # endif // if (defined(ADAGFX_ENABLE_BUTTON_SLIDER) && ADAGFX_ENABLE_BUTTON_SLIDER)`
-  # if (defined(ADAGFX_ENABLE_FRAMED_WINDOW) && ADAGFX_ENABLE_FRAMED_WINDOW)
-  log += F(" win,");
-  # endif // if (defined(ADAGFX_ENABLE_FRAMED_WINDOW) && ADAGFX_ENABLE_FRAMED_WINDOW)
-  # if (defined(ADAGFX_ENABLE_GET_CONFIG_VALUE) && ADAGFX_ENABLE_GET_CONFIG_VALUE)
-  log += F(" getconf,");
-  # endif // if (defined(ADAGFX_ENABLE_GET_CONFIG_VALUE) && ADAGFX_ENABLE_GET_CONFIG_VALUE)
-=======
   String log = F("Features:"
                  # if (defined(ADAGFX_USE_ASCIITABLE) && ADAGFX_USE_ASCIITABLE)
                  " asciitable,"
@@ -748,7 +723,6 @@
                  " getconf,"
                  # endif // if (defined(ADAGFX_ENABLE_GET_CONFIG_VALUE) && ADAGFX_ENABLE_GET_CONFIG_VALUE)
                  );
->>>>>>> 3c6ac2c4
 
   if (log.endsWith(F(","))) {
     log.remove(log.length() - 1);
@@ -1193,9 +1167,8 @@
 
   if ((nullptr == _display) || _trigger.isEmpty()) { return success; }
 
-<<<<<<< HEAD
-  String cmd        = parseString(string, 1); // lower case
-  String subcommand = parseString(string, 2);
+  const String cmd        = parseString(string, 1); // lower case
+  const String subcommand = parseString(string, 2);
 
   # if ADAGFX_ENABLE_FRAMED_WINDOW || ADAGFX_ARGUMENT_VALIDATION
   uint16_t res_x = _res_x;
@@ -1203,14 +1176,6 @@
   # endif // if ADAGFX_ENABLE_FRAMED_WINDOW || ADAGFX_ARGUMENT_VALIDATION
   uint16_t _xo = 0;
   uint16_t _yo = 0;
-=======
-  const String cmd        = parseString(string, 1); // lower case
-  const String subcommand = parseString(string, 2);
-  uint16_t     res_x      = _res_x;
-  uint16_t     res_y      = _res_y;
-  uint16_t     _xo        = 0;
-  uint16_t     _yo        = 0;
->>>>>>> 3c6ac2c4
 
   # if ADAGFX_ENABLE_FRAMED_WINDOW
   getWindowLimits(res_x, res_y);
@@ -1637,9 +1602,12 @@
                 mloop      = false; // Exit after closing the line
               }
               #  ifndef BUILD_NO_DEBUG
-              addLog(LOG_LEVEL_INFO, strformat(F("AdaGFX: cmd: lm x/y/x1/y1:%d/%d/%d/%d loop:%c color:%s"),
-                                               nParams[0], nParams[1], nParams[2], nParams[3],
-                                               mloop ? 'T' : 'f', AdaGFXcolorToString(mcolor, _colorDepth).c_str()));
+
+              if (loglevelActiveFor(LOG_LEVEL_INFO)) {
+                addLog(LOG_LEVEL_INFO, strformat(F("AdaGFX: cmd: lm x/y/x1/y1:%d/%d/%d/%d loop:%c color:%s"),
+                                                 nParams[0], nParams[1], nParams[2], nParams[3],
+                                                 mloop ? 'T' : 'f', AdaGFXcolorToString(mcolor, _colorDepth).c_str()));
+              }
               #  endif // ifndef BUILD_NO_DEBUG
               _display->drawLine(nParams[0] + _xo, nParams[1] + _yo, nParams[2] + _xo, nParams[3] + _yo, mcolor);
 
@@ -1816,54 +1784,9 @@
           success = true;
         }
       }
-<<<<<<< HEAD
-      _display->endWrite();
-    }
-  }
-  # if ADAGFX_ENABLE_BMP_DISPLAY
-  else if ((adagfx_commands_e::bmp == subcmd) && (argCount == 3)) { // bmp,x,y,filename.bmp : show bmp from file
-    if (!sParams[2].isEmpty()) {
-      success = showBmp(sParams[2], nParams[0] + _xo, nParams[1] + _yo);
-    } else {
-      success = false;
-    }
-  }
-  # endif // if ADAGFX_ENABLE_BMP_DISPLAY
-  # if ADAGFX_ENABLE_BUTTON_DRAW
-  else if ((adagfx_commands_e::btn == subcmd) && (argCount >= 8) && (nParams[7] != 0))
-  { // btn,state,m,x,y,w,h,id,type[,ONclr,OFFclr,Captionclr,fontscale,ONcaption,OFFcapt,Borderclr,DisabClr,DisabCaptclr],TaskIndex,Group,SelGrp,objectname
-    // ev: 1     2 3 4 5 6 7  8     9     10     11         12        13        14      15        16       17,18,19,20,21
-    // nP: 0     1 2 3 4 5 6  7     8     9      10         11        12        13      14        15       16,17,18,19,20
-    // : Draw a button
-    // m=mode: -2 = disabled, -1 = initial, 0 = default
-    // state:  0 = off, 1 = on, -2 = off + disabled, -1 = on + disabled
-    // id: < 0 = clear area
-    // type & 0x0F: 0 = none, 1 = rectangle, 2 = rounded rect., 3 = circle,
-    // type & 0xF0 = CenterAligned, LeftAligned, TopAligned, RightAligned, BottomAligned, LeftTopAligned, RightTopAligned,
-    //               RightBottomAligned, LeftBottomAligned, NoCaption, Bitmap, Slider (not a button)
-    // (*clr = color, TaskIndex, Group and SelGrp are ignored)
-    #  if ADAGFX_ARGUMENT_VALIDATION
-
-    if (invalidCoordinates(nParams[2], nParams[3]) ||
-        invalidCoordinates(nParams[2] + nParams[4], nParams[3] + nParams[5])) {
-      success = false;
-    } else
-    #  endif  // if ADAGFX_ARGUMENT_VALIDATION
-    {
-      // All checked out OK
-      // Default values
-      uint16_t onColor              = ADAGFX_BLUE;
-      uint16_t offColor             = ADAGFX_RED;
-      uint16_t captionColor         = ADAGFX_WHITE;
-      uint8_t  fontScale            = 0;
-      uint16_t borderColor          = ADAGFX_WHITE;
-      uint16_t disabledColor        = 0x9410; // Medium grey
-      uint16_t disabledCaptionColor = 0x5A69; // Dark grey
-=======
       break;
     # if ADAGFX_ENABLE_BMP_DISPLAY
     case adagfx_commands_e::bmp: // bmp,x,y,filename.bmp : show bmp from file
->>>>>>> 3c6ac2c4
 
       if ((argCount == 3) && !sParams[2].isEmpty()) {
         success = showBmp(sParams[2], nParams[0] + _xo, nParams[1] + _yo);
@@ -1883,7 +1806,7 @@
         // id: < 0 = clear area
         // type & 0x0F: 0 = none, 1 = rectangle, 2 = rounded rect., 3 = circle,
         // type & 0xF0 = CenterAligned, LeftAligned, TopAligned, RightAligned, BottomAligned, LeftTopAligned, RightTopAligned,
-        //               RightBottomAligned, LeftBottomAligned, NoCaption
+        //               RightBottomAligned, LeftBottomAligned, NoCaption, Bitmap, Slider (not a button)
         // (*clr = color, TaskIndex, Group and SelGrp are ignored)
         #  if ADAGFX_ARGUMENT_VALIDATION
 
@@ -1916,46 +1839,6 @@
 
           if (!sParams[16].isEmpty()) { disabledCaptionColor = AdaGFXparseColor(sParams[16], _colorDepth); }
 
-<<<<<<< HEAD
-      // Check mode & state: -2, -1, 0, 1 to select used colors
-      #  if ADAGFX_ENABLE_BUTTON_SLIDER
-
-      if (buttonLayout == Button_layout_e::Slider) {
-        if (nParams[1] == -2) {
-          fillColor = disabledColor;
-          textColor = disabledCaptionColor;
-        } else if (clearArea) {
-          fillColor   = _bgcolor; //
-          borderColor = _bgcolor;
-        }
-      } else
-      #  endif // if ADAGFX_ENABLE_BUTTON_SLIDER
-      {
-        if (nParams[0] == 0) {
-          fillColor = offColor;
-        }
-
-        if ((nParams[1] == -2) || (nParams[0] < 0)) {
-          fillColor = disabledColor;
-          textColor = disabledCaptionColor;
-        } else if (clearArea) {
-          fillColor   = _bgcolor; //
-          borderColor = _bgcolor;
-        }
-      }
-
-      // Clear the area?
-      if ((buttonType != Button_type_e::None) ||
-          clearArea) {
-        drawButtonShape(
-          #  if ADAGFX_ENABLE_BUTTON_SLIDER
-          buttonLayout == Button_layout_e::Slider ? Button_type_e::Square :
-          #  endif // if ADAGFX_ENABLE_BUTTON_SLIDER
-          buttonType, // Clear full square for slider
-          nParams[2] + _xo, nParams[3] + _yo, nParams[4], nParams[5],
-          _bgcolor, _bgcolor);
-      }
-=======
           uint16_t   fillColor = onColor;
           uint16_t   textColor = captionColor;
           const bool clearArea = nParams[7] < 0;
@@ -1965,101 +1848,44 @@
           const Button_layout_e buttonLayout = static_cast<Button_layout_e>(nParams[7] & 0xF0);
 
           // Check mode & state: -2, -1, 0, 1 to select used colors
-          if (nParams[0] == 0) {
-            fillColor = offColor;
-          }
->>>>>>> 3c6ac2c4
-
-          if ((nParams[1] == -2) || (nParams[0] < 0)) {
-            fillColor = disabledColor;
-            textColor = disabledCaptionColor;
-          } else if (clearArea) {
-            fillColor   = _bgcolor; //
-            borderColor = _bgcolor;
+      #  if ADAGFX_ENABLE_BUTTON_SLIDER
+
+          if (buttonLayout == Button_layout_e::Slider) {
+            if (nParams[1] == -2) {
+              fillColor = disabledColor;
+              textColor = disabledCaptionColor;
+            } else if (clearArea) {
+              fillColor   = _bgcolor; //
+              borderColor = _bgcolor;
+            }
+          } else
+      #  endif // if ADAGFX_ENABLE_BUTTON_SLIDER
+          {
+            if (nParams[0] == 0) {
+              fillColor = offColor;
+            }
+
+            if ((nParams[1] == -2) || (nParams[0] < 0)) {
+              fillColor = disabledColor;
+              textColor = disabledCaptionColor;
+            } else if (clearArea) {
+              fillColor   = _bgcolor; //
+              borderColor = _bgcolor;
+            }
           }
 
           // Clear the area?
           if ((buttonType != Button_type_e::None) ||
               clearArea) {
-            drawButtonShape(buttonType,
-                            nParams[2] + _xo, nParams[3] + _yo, nParams[4], nParams[5],
-                            _bgcolor, _bgcolor);
+            drawButtonShape(
+          #  if ADAGFX_ENABLE_BUTTON_SLIDER
+              buttonLayout == Button_layout_e::Slider ? Button_type_e::Square :
+          #  endif // if ADAGFX_ENABLE_BUTTON_SLIDER
+              buttonType, // Clear full square for slider
+              nParams[2] + _xo, nParams[3] + _yo, nParams[4], nParams[5],
+              _bgcolor, _bgcolor);
           }
 
-<<<<<<< HEAD
-        // Determine alignment parameters
-        if ((nParams[0] == 1) || (nParams[0] == -1) // 1 = on+enabled, -1 = on+disabled
-            #  if ADAGFX_ENABLE_BUTTON_SLIDER
-            || (buttonLayout == Button_layout_e::Slider)
-            #  endif // if ADAGFX_ENABLE_BUTTON_SLIDER
-            ) {
-          newString = sParams[12].isEmpty() ? sParams[6] : sParams[12];
-        } else {
-          newString = sParams[13].isEmpty() ? sParams[6] : sParams[13];
-        }
-        newString = AdaGFXparseTemplate(newString, 20);
-
-        _display->setTextSize(fontScale);                             // set scaling
-        _display->getTextBounds(newString, 0, 0, &x1, &y1, &w1, &h1); // get caption length and height in pixels
-        _display->getTextBounds(F(" "),    0, 0, &x1, &y1, &w2, &h2); // measure space width for little margins
-
-        // Check button-alignment bits (mask 0xF0) for caption placement, modifies the x/y arguments passed!
-        // Little margin is: from left/right: half of the width of a space, from top/bottom: half of height of the font used
-
-        switch (buttonLayout) {
-          case Button_layout_e::CenterAligned:
-            nParams[2] += (nParams[4] / 2 - w1 / 2);  // center horizontically
-            nParams[3] += (nParams[5] / 2 - h1 / 2);  // center vertically
-            break;
-          case Button_layout_e::LeftAligned:
-            nParams[2] += w2 / 2;                     // A little margin from left
-            nParams[3] += (nParams[5] / 2 - h1 / 2);  // center vertically
-            break;
-          case Button_layout_e::TopAligned:
-            nParams[2] += (nParams[4] / 2 - w1 / 2);  // center horizontically
-            nParams[3] += h1 / 2;                     // A little margin from top
-            break;
-          case Button_layout_e::RightAligned:
-            nParams[2] += (nParams[4] - w1) - w2 / 2; // right-align + a little margin
-            nParams[3] += (nParams[5] / 2 - h1 / 2);  // center vertically
-            break;
-          case Button_layout_e::BottomAligned:
-            nParams[2] += (nParams[4] / 2 - w1 / 2);  // center horizontically
-            nParams[3] += (nParams[5] - h1 * 1.5);    // bottom align + a little margin
-            break;
-          case Button_layout_e::LeftTopAligned:
-            nParams[2] += w2 / 2;                     // A little margin from left
-            nParams[3] += h1 / 2;                     // A little margin from top
-            break;
-          case Button_layout_e::RightTopAligned:
-            nParams[2] += (nParams[4] - w1) - w2 / 2; // right-align + a little margin
-            nParams[3] += h1 / 2;                     // A little margin from top
-            break;
-          case Button_layout_e::RightBottomAligned:
-            nParams[2] += (nParams[4] - w1) - w2 / 2; // right-align + a little margin
-            nParams[3] += (nParams[5] - h1 * 1.5);    // bottom align + a little margin
-            break;
-          case Button_layout_e::LeftBottomAligned:
-            nParams[2] += w2 / 2;                     // A little margin from left
-            nParams[3] += (nParams[5] - h1 * 1.5);    // bottom align + a little margin
-            break;
-          #  if ADAGFX_ENABLE_BMP_DISPLAY
-          case Button_layout_e::Bitmap:
-          {                 // Use ON/OFF caption to specify (full) bitmap filename
-            if (!newString.isEmpty()) {
-              int32_t offX = 0; // Allow optional arguments for x and y offset values, usage:
-              int32_t offY = 0; // [x,[y,]]filename.bmp
-
-              if (newString.indexOf(',') > -1) {
-                String tmp = parseString(newString, 1);
-                validIntFromString(tmp, offX);
-                newString = parseStringToEndKeepCase(newString, 2);
-
-                if (newString.indexOf(',') > -1) {
-                  tmp = parseString(newString, 1);
-                  validIntFromString(tmp, offY);
-                  newString = parseStringToEndKeepCase(newString, 2);
-=======
           // Check button-type bits (mask: 0x0F) to draw correct shape
           if (!clearArea) {
             drawButtonShape(buttonType,
@@ -2075,7 +1901,11 @@
             String   newString;
 
             // Determine alignment parameters
-            if ((nParams[0] == 1) || (nParams[0] == -1)) { // 1 = on+enabled, -1 = on+disabled
+            if ((nParams[0] == 1) || (nParams[0] == -1) // 1 = on+enabled, -1 = on+disabled
+            #  if ADAGFX_ENABLE_BUTTON_SLIDER
+                || (buttonLayout == Button_layout_e::Slider)
+            #  endif // if ADAGFX_ENABLE_BUTTON_SLIDER
+                ) {
               newString = sParams[12].isEmpty() ? sParams[6] : sParams[12];
             } else {
               newString = sParams[13].isEmpty() ? sParams[6] : sParams[13];
@@ -2126,10 +1956,9 @@
                 nParams[2] += w2 / 2;                     // A little margin from left
                 nParams[3] += (nParams[5] - h1 * 1.5);    // bottom align + a little margin
                 break;
+          #  if ADAGFX_ENABLE_BMP_DISPLAY
               case Button_layout_e::Bitmap:
-              {                                           // Use ON/OFF caption to specify (full) bitmap filename
-                #  if ADAGFX_ENABLE_BMP_DISPLAY
-
+              {                     // Use ON/OFF caption to specify (full) bitmap filename
                 if (!newString.isEmpty()) {
                   int32_t offX = 0; // Allow optional arguments for x and y offset values, usage:
                   int32_t offY = 0; // [x,[y,]]filename.bmp
@@ -2146,213 +1975,188 @@
                     }
                   }
                   success = showBmp(newString, nParams[2] + _xo + offX, nParams[3] + _yo + offY);
->>>>>>> 3c6ac2c4
-                }
-                #  endif // if ADAGFX_ENABLE_BMP_DISPLAY
-                {
+                } else {
                   success = false;
                 }
                 break;
               }
-<<<<<<< HEAD
-              success = showBmp(newString, nParams[2] + _xo + offX, nParams[3] + _yo + offY);
-            } else {
-              success = false;
+          #  endif // if ADAGFX_ENABLE_BMP_DISPLAY
+              case Button_layout_e::NoCaption:
+          #  if ADAGFX_ENABLE_BUTTON_SLIDER
+              case Button_layout_e::Slider: // Nothing to do here (yet)
+          #  endif // if ADAGFX_ENABLE_BUTTON_SLIDER
+                break;
             }
-            break;
-          }
-          #  endif // if ADAGFX_ENABLE_BMP_DISPLAY
-          case Button_layout_e::NoCaption:
-          #  if ADAGFX_ENABLE_BUTTON_SLIDER
-          case Button_layout_e::Slider: // Nothing to do here (yet)
-          #  endif // if ADAGFX_ENABLE_BUTTON_SLIDER
-            break;
-        }
-
-        if ((buttonLayout != Button_layout_e::NoCaption)
+
+            if ((buttonLayout != Button_layout_e::NoCaption)
             #  if ADAGFX_ENABLE_BUTTON_SLIDER
-            && (buttonLayout != Button_layout_e::Slider)
+                && (buttonLayout != Button_layout_e::Slider)
             #  endif // if ADAGFX_ENABLE_BUTTON_SLIDER
             #  if ADAGFX_ENABLE_BMP_DISPLAY
-            && (buttonLayout != Button_layout_e::Bitmap)
+                && (buttonLayout != Button_layout_e::Bitmap)
             #  endif // if ADAGFX_ENABLE_BMP_DISPLAY
-            ) {
-          // Set position and colors, then print
-          _display->setCursor(nParams[2] + _xo, nParams[3] + _yo);
-          _display->setTextColor(textColor, textColor); // transparent bg results in button color
-          _display->print(newString);
-=======
-              case Button_layout_e::NoCaption:
-              case Button_layout_e::Alignment_MAX:
-                break;
-            }
-
-            if ((buttonLayout != Button_layout_e::NoCaption) &&
-                (buttonLayout != Button_layout_e::Bitmap)) {
+                ) {
               // Set position and colors, then print
               _display->setCursor(nParams[2] + _xo, nParams[3] + _yo);
               _display->setTextColor(textColor, textColor); // transparent bg results in button color
               _display->print(newString);
->>>>>>> 3c6ac2c4
 
               // restore colors
               _display->setTextColor(_fgcolor, _bgcolor);
             }
+        #  if ADAGFX_ENABLE_BUTTON_SLIDER
+
+            if (buttonLayout == Button_layout_e::Slider) {
+              // 1) Determine direction from w/h
+              const bool isVertical   = nParams[4] < nParams[5]; // width < height
+              const bool showAsCircle = borderColor == fillColor;
+
+              // determine value and range
+              int16_t offI2            = 5;  // half of indicator width
+              int16_t offG2            = 3;  // half of Gauge width
+              int16_t offP             = 0;  // Offset for indicator
+              int16_t zeroLine         = -1; // Draw a range zero-line at this offset? only when >= 0
+              int     percentage       = 0;
+              float   gaugeValue       = 0.0f;
+              int16_t lowRange         = 0;
+              int16_t highRange        = 100;
+              float   rangeFrom        = 0.0f;
+              float   rangeTo          = 0.0f;
+              float   range            = 100.0f; // For percentage the range is 100
+              bool    useRange         = false;
+              bool    hasRangeReversed = false;  // Range low value left or top, high value right or bottom
+
+              if (!validFloatFromString(newString, gaugeValue)) {
+                percentage = nParams[0];         // Value as provided
+              }
+
+              // Have a range?
+              if (!sParams[13].isEmpty()) { // Off caption can hold range: <from>,<to>
+                String tmp           = parseString(sParams[13], 1);
+                const bool validFrom = validFloatFromString(tmp, rangeFrom);
+                tmp = parseString(sParams[13], 2);
+
+                if (validFrom && validFloatFromString(tmp, rangeTo) &&
+                    !essentiallyEqual(rangeFrom, 0.0f) && !essentiallyEqual(rangeTo, 0.0f)) {
+                  useRange         = true;
+                  lowRange         = static_cast<uint16_t>(rangeFrom);
+                  highRange        = static_cast<uint16_t>(rangeTo);
+                  hasRangeReversed = lowRange > highRange; // Range high value left or top, low value right or bottom?
+                }
+              }
+
+              // 2) Draw center-line from 0 to 100%
+              // 3) Draw gauge for used/filled part
+              // 4) Draw indicator at correct percentage index
+              if (showAsCircle) { // Circle indicator or full width bar indicator
+                offI2 = (isVertical ? nParams[4] : nParams[5]) / 4;
+              }
+
+              if (useRange) { // Calculate range-boundaries
+                range = abs(max(rangeTo, rangeFrom) - min(rangeFrom, rangeTo));
+
+                if (gaugeValue > max(rangeTo, rangeFrom)) {
+                  gaugeValue = max(rangeTo, rangeFrom);
+                } else if (gaugeValue < min(rangeFrom, rangeTo)) {
+                  gaugeValue = min(rangeFrom, rangeTo);
+                } else {
+                  gaugeValue -= min(rangeFrom, rangeTo); // Give it the correct Offset
+                }
+
+                if (((lowRange < 0) && (highRange > 0)) ||
+                    ((lowRange > 0) && (highRange < 0))) {
+                  zeroLine = map(0, lowRange, highRange, 0, isVertical ? nParams[5] : nParams[4]);
+                }
+              }
+              percentage = static_cast<int>(gaugeValue);
+
+              offP = ((((isVertical ? nParams[5] : nParams[4]) - (2 * offI2)) / range) * percentage) - 1; // keep within button borders
+
+              if (hasRangeReversed) {
+                offP = (isVertical ? nParams[5] : nParams[4]) - (2 * offI2) - offP - 1;                   // flip
+              }
+
+              if (isVertical) {
+                // centerline
+                _display->drawLine(nParams[2] + _xo + nParams[4] / 2, nParams[3] + _yo + (nParams[5] - offI2 - 1),
+                                   nParams[2] + _xo + nParams[4] / 2, nParams[3] + _yo + offI2, textColor);
+
+                if (zeroLine > -1) {
+                  _display->drawLine(nParams[2] + _xo, nParams[3] + _yo + (nParams[5] - zeroLine - 1),
+                                     nParams[2] + _xo + nParams[4], nParams[3] + _yo + (nParams[5] - zeroLine - 1), textColor);
+                }
+
+                // Gauge
+                if (hasRangeReversed) {
+                  int16_t bar = nParams[5] - (2 * offI2);
+                  _display->fillRoundRect(nParams[2] + _xo + (nParams[4] / 2) - offG2, nParams[3] + _yo + offI2 + 0,
+                                          2 * offG2, bar - offP, offG2, textColor);
+                } else {
+                  _display->fillRoundRect(nParams[2] + _xo + (nParams[4] / 2) - offG2, nParams[3] + _yo + (nParams[5] - offI2 - offP - 1),
+                                          2 * offG2, offP, offG2, textColor);
+                }
+
+                // Indicator/drag-handle
+                if (showAsCircle) { // Circle indicator
+                  _display->fillCircle(nParams[2] + _xo + nParams[4] / 2,
+                                       nParams[3] + _yo + (nParams[5] - offI2 - offP - 2) + (percentage == 100 ? 1 : 0),
+                                       trunc(nParams[4] / 4), textColor);
+                } else {
+                  _display->fillRoundRect(nParams[2] + _xo + 1,
+                                          nParams[3] + _yo + (nParams[5] - (2 * offI2) - offP - (hasRangeReversed ? 0 : 1)),
+                                          nParams[4] - 2, 2 * offI2, offI2, textColor);
+                }
+              } else { // : if !isVertical -> isHorizontal
+                // centerline
+                _display->drawLine(nParams[2] + _xo + offI2 + 1, nParams[3] + _yo + nParams[5] / 2,
+                                   nParams[2] + _xo + nParams[4] - offI2, nParams[3] + _yo + nParams[5] / 2, textColor);
+
+                if (zeroLine > -1) {
+                  _display->drawLine(nParams[2] + _xo + zeroLine + 1, nParams[3] + _yo,
+                                     nParams[2] + _xo + zeroLine + 1, nParams[3] + _yo + nParams[5], textColor);
+                }
+
+                // Gauge
+                if (hasRangeReversed) {
+                  int16_t bar = nParams[4] - (2 * offI2);
+                  _display->fillRoundRect(nParams[2] + _xo + offI2 + offP + 2, nParams[3] + _yo + (nParams[5] / 2) - offG2,
+                                          bar - offP, offG2 * 2, offG2, textColor);
+                } else {
+                  _display->fillRoundRect(nParams[2] + _xo + offI2 + 1, nParams[3] + _yo + (nParams[5] / 2) - offG2,
+                                          offP, offG2 * 2, offG2, textColor);
+                }
+
+                // Indicator/drag-handle
+                if (showAsCircle) { // Circle indicator
+                  _display->fillCircle(nParams[2] + _xo + offP + offI2 + 1 - (percentage == 100 ? 1 : 0),
+                                       nParams[3] + _yo + (nParams[5] / 2),
+                                       trunc(nParams[5] / 4), textColor);
+                } else {
+                  _display->fillRoundRect(nParams[2] + _xo + offP + (hasRangeReversed ? 0 : 1), nParams[3] + _yo + 1,
+                                          2 * offI2, nParams[5] - 2, offI2, textColor);
+                }
+              }
+
+              // 5) Draw percentage in center if Fontsize > 0
+              if (fontScale > 0) {
+                nParams[2] += (nParams[4] / 2 - w1 / 2);      // center horizontically
+                nParams[3] += (nParams[5] / 2 - h1 / 2);      // center vertically
+                _display->setCursor(nParams[2] + _xo, nParams[3] + _yo);
+                _display->setTextColor(textColor, fillColor); // regular bg color for readability
+                _display->print(newString);
+              }
+            }
+        #  endif // if ADAGFX_ENABLE_BUTTON_SLIDER
 
             // restore font scaling
             _display->setTextSize(_fontscaling);
           }
         }
-<<<<<<< HEAD
-        #  if ADAGFX_ENABLE_BUTTON_SLIDER
-
-        if (buttonLayout == Button_layout_e::Slider) {
-          // 1) Determine direction from w/h
-          const bool isVertical   = nParams[4] < nParams[5]; // width < height
-          const bool showAsCircle = borderColor == fillColor;
-
-          // determine value and range
-          int16_t offI2            = 5;  // half of indicator width
-          int16_t offG2            = 3;  // half of Gauge width
-          int16_t offP             = 0;  // Offset for indicator
-          int16_t zeroLine         = -1; // Draw a range zero-line at this offset? only when >= 0
-          int     percentage       = 0;
-          float   gaugeValue       = 0.0f;
-          int16_t lowRange         = 0;
-          int16_t highRange        = 100;
-          float   rangeFrom        = 0.0f;
-          float   rangeTo          = 0.0f;
-          float   range            = 100.0f; // For percentage the range is 100
-          bool    useRange         = false;
-          bool    hasRangeReversed = false;  // Range low value left or top, high value right or bottom
-
-          if (!validFloatFromString(newString, gaugeValue)) {
-            percentage = nParams[0];         // Value as provided
-          }
-
-          // Have a range?
-          if (!sParams[13].isEmpty()) { // Off caption can hold range: <from>,<to>
-            String tmp           = parseString(sParams[13], 1);
-            const bool validFrom = validFloatFromString(tmp, rangeFrom);
-            tmp = parseString(sParams[13], 2);
-
-            if (validFrom && validFloatFromString(tmp, rangeTo) &&
-                !essentiallyEqual(rangeFrom, 0.0f) && !essentiallyEqual(rangeTo, 0.0f)) {
-              useRange         = true;
-              lowRange         = static_cast<uint16_t>(rangeFrom);
-              highRange        = static_cast<uint16_t>(rangeTo);
-              hasRangeReversed = lowRange > highRange; // Range high value left or top, low value right or bottom?
-            }
-          }
-
-          // 2) Draw center-line from 0 to 100%
-          // 3) Draw gauge for used/filled part
-          // 4) Draw indicator at correct percentage index
-          if (showAsCircle) { // Circle indicator or full width bar indicator
-            offI2 = (isVertical ? nParams[4] : nParams[5]) / 4;
-          }
-
-          if (useRange) { // Calculate range-boundaries
-            range = abs(max(rangeTo, rangeFrom) - min(rangeFrom, rangeTo));
-
-            if (gaugeValue > max(rangeTo, rangeFrom)) {
-              gaugeValue = max(rangeTo, rangeFrom);
-            } else if (gaugeValue < min(rangeFrom, rangeTo)) {
-              gaugeValue = min(rangeFrom, rangeTo);
-            } else {
-              gaugeValue -= min(rangeFrom, rangeTo); // Give it the correct Offset
-            }
-
-            if (((lowRange < 0) && (highRange > 0)) ||
-                ((lowRange > 0) && (highRange < 0))) {
-              zeroLine = map(0, lowRange, highRange, 0, isVertical ? nParams[5] : nParams[4]);
-            }
-          }
-          percentage = static_cast<int>(gaugeValue);
-
-          offP = ((((isVertical ? nParams[5] : nParams[4]) - (2 * offI2)) / range) * percentage) - 1; // keep within button borders
-
-          if (hasRangeReversed) {
-            offP = (isVertical ? nParams[5] : nParams[4]) - (2 * offI2) - offP - 1;                   // flip
-          }
-
-          if (isVertical) {
-            // centerline
-            _display->drawLine(nParams[2] + _xo + nParams[4] / 2, nParams[3] + _yo + (nParams[5] - offI2 - 1),
-                               nParams[2] + _xo + nParams[4] / 2, nParams[3] + _yo + offI2, textColor);
-
-            if (zeroLine > -1) {
-              _display->drawLine(nParams[2] + _xo, nParams[3] + _yo + (nParams[5] - zeroLine - 1),
-                                 nParams[2] + _xo + nParams[4], nParams[3] + _yo + (nParams[5] - zeroLine - 1), textColor);
-            }
-
-            // Gauge
-            if (hasRangeReversed) {
-              int16_t bar = nParams[5] - (2 * offI2);
-              _display->fillRoundRect(nParams[2] + _xo + (nParams[4] / 2) - offG2, nParams[3] + _yo + offI2 + 0,
-                                      2 * offG2, bar - offP, offG2, textColor);
-            } else {
-              _display->fillRoundRect(nParams[2] + _xo + (nParams[4] / 2) - offG2, nParams[3] + _yo + (nParams[5] - offI2 - offP - 1),
-                                      2 * offG2, offP, offG2, textColor);
-            }
-
-            // Indicator/drag-handle
-            if (showAsCircle) { // Circle indicator
-              _display->fillCircle(nParams[2] + _xo + nParams[4] / 2,
-                                   nParams[3] + _yo + (nParams[5] - offI2 - offP - 2) + (percentage == 100 ? 1 : 0),
-                                   trunc(nParams[4] / 4), textColor);
-            } else {
-              _display->fillRoundRect(nParams[2] + _xo + 1, nParams[3] + _yo + (nParams[5] - (2 * offI2) - offP - (hasRangeReversed ? 0 : 1)),
-                                      nParams[4] - 2, 2 * offI2, offI2, textColor);
-            }
-          } else { // : if !isVertical -> isHorizontal
-            // centerline
-            _display->drawLine(nParams[2] + _xo + offI2 + 1, nParams[3] + _yo + nParams[5] / 2,
-                               nParams[2] + _xo + nParams[4] - offI2, nParams[3] + _yo + nParams[5] / 2, textColor);
-
-            if (zeroLine > -1) {
-              _display->drawLine(nParams[2] + _xo + zeroLine + 1, nParams[3] + _yo,
-                                 nParams[2] + _xo + zeroLine + 1, nParams[3] + _yo + nParams[5], textColor);
-            }
-
-            // Gauge
-            if (hasRangeReversed) {
-              int16_t bar = nParams[4] - (2 * offI2);
-              _display->fillRoundRect(nParams[2] + _xo + offI2 + offP + 2, nParams[3] + _yo + (nParams[5] / 2) - offG2,
-                                      bar - offP, offG2 * 2, offG2, textColor);
-            } else {
-              _display->fillRoundRect(nParams[2] + _xo + offI2 + 1, nParams[3] + _yo + (nParams[5] / 2) - offG2,
-                                      offP, offG2 * 2, offG2, textColor);
-            }
-
-            // Indicator/drag-handle
-            if (showAsCircle) { // Circle indicator
-              _display->fillCircle(nParams[2] + _xo + offP + offI2 + 1 - (percentage == 100 ? 1 : 0),
-                                   nParams[3] + _yo + (nParams[5] / 2),
-                                   trunc(nParams[5] / 4), textColor);
-            } else {
-              _display->fillRoundRect(nParams[2] + _xo + offP + (hasRangeReversed ? 0 : 1), nParams[3] + _yo + 1,
-                                      2 * offI2, nParams[5] - 2, offI2, textColor);
-            }
-          }
-
-          // 5) Draw percentage in center if Fontsize > 0
-          if (fontScale > 0) {
-            nParams[2] += (nParams[4] / 2 - w1 / 2);      // center horizontically
-            nParams[3] += (nParams[5] / 2 - h1 / 2);      // center vertically
-            _display->setCursor(nParams[2] + _xo, nParams[3] + _yo);
-            _display->setTextColor(textColor, fillColor); // regular bg color for readability
-            _display->print(newString);
-          }
-        }
-        #  endif // if ADAGFX_ENABLE_BUTTON_SLIDER
-=======
       }
       break;
     # endif // if ADAGFX_ENABLE_BUTTON_DRAW
     # if ADAGFX_ENABLE_FRAMED_WINDOW
     case adagfx_commands_e::win: // win: select window by id
->>>>>>> 3c6ac2c4
 
       if ((argCount >= 1) && (argCount <= 2)) {
         success = selectWindow(nParams[0], nParams[1]);
@@ -2365,7 +2169,7 @@
         #  if ADAGFX_ARGUMENT_VALIDATION
         const int16_t curWin = getWindow();
 
-        if (curWin != 0) { selectWindow(0); } // Validate against raw window coordinates
+        if (curWin != 0) { selectWindow(0); }           // Validate against raw window coordinates
 
         if (argCount == 6) { setRotation(nParams[5]); } // Use requested rotation
 
@@ -2404,22 +2208,11 @@
 
             if (rot != _rotation) { setRotation(rot); } // Restore rotation, also update new window
           }
-
-          // logWindows(F(" deFwin ")); // Use for debugging only?
         }
       }
       break;
-    case adagfx_commands_e::delwin: // delwin: delete window, don't delete window 0
-
-      if ((argCount == 1) && (nParams[0] > 0)) {
-        // logWindows(F(" deLwin ")); // use for debugging only
-
-        success = deleteWindow(nParams[0]);
-      }
-      break;
-    # endif // if ADAGFX_ENABLE_FRAMED_WINDOW
-  }
-
+      # endif // if ADAGFX_ENABLE_FRAMED_WINDOW
+  }
   return success;
 }
 
