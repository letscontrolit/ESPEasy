--- conflicted
+++ resolved
@@ -1,11 +1,7 @@
 #ifdef USES_P006
 
 // #######################################################################################################
-<<<<<<< HEAD
-// ######################## Plugin 006 BMP0685 I2C Barometric Pressure Sensor  ###########################
-=======
 // ######################## Plugin 006 BMP085/180 I2C Barometric Pressure Sensor  ########################
->>>>>>> b8c7b8cb
 // #######################################################################################################
 
 #include "_Plugin_Helper.h"
@@ -67,36 +63,6 @@
       success    = true;
       break;
     }
-<<<<<<< HEAD
-
-    case PLUGIN_READ:
-    {
-      if (!Plugin_006_init)
-      {
-        if (Plugin_006_bmp085_begin()) {
-          Plugin_006_init = true;
-        }
-      }
-
-      if (Plugin_006_init)
-      {
-        UserVar[event->BaseVarIndex] = Plugin_006_bmp085_readTemperature();
-        int elev = PCONFIG(1);
-
-        if (elev)
-        {
-          UserVar[event->BaseVarIndex + 1] = Plugin_006_pressureElevation((float)Plugin_006_bmp085_readPressure() / 100, elev);
-        } else {
-          UserVar[event->BaseVarIndex + 1] = ((float)Plugin_006_bmp085_readPressure()) / 100;
-        }
-        String log = F("BMP  : Temperature: ");
-        log += UserVar[event->BaseVarIndex];
-        addLog(LOG_LEVEL_INFO, log);
-        log  = F("BMP  : Barometric Pressure: ");
-        log += UserVar[event->BaseVarIndex + 1];
-        addLog(LOG_LEVEL_INFO, log);
-        success = true;
-=======
 
     case PLUGIN_INIT:
     {
@@ -140,7 +106,6 @@
           }
           success = true;
         }
->>>>>>> b8c7b8cb
       }
       break;
     }
@@ -148,155 +113,4 @@
   return success;
 }
 
-<<<<<<< HEAD
-#define BMP085_I2CADDR           0x77
-#define BMP085_ULTRAHIGHRES         3
-#define BMP085_CAL_AC1           0xAA // R   Calibration data (16 bits)
-#define BMP085_CAL_AC2           0xAC // R   Calibration data (16 bits)
-#define BMP085_CAL_AC3           0xAE // R   Calibration data (16 bits)
-#define BMP085_CAL_AC4           0xB0 // R   Calibration data (16 bits)
-#define BMP085_CAL_AC5           0xB2 // R   Calibration data (16 bits)
-#define BMP085_CAL_AC6           0xB4 // R   Calibration data (16 bits)
-#define BMP085_CAL_B1            0xB6 // R   Calibration data (16 bits)
-#define BMP085_CAL_B2            0xB8 // R   Calibration data (16 bits)
-#define BMP085_CAL_MB            0xBA // R   Calibration data (16 bits)
-#define BMP085_CAL_MC            0xBC // R   Calibration data (16 bits)
-#define BMP085_CAL_MD            0xBE // R   Calibration data (16 bits)
-#define BMP085_CONTROL           0xF4
-#define BMP085_TEMPDATA          0xF6
-#define BMP085_PRESSUREDATA      0xF6
-#define BMP085_READTEMPCMD       0x2E
-#define BMP085_READPRESSURECMD   0x34
-
-uint8_t  oversampling = BMP085_ULTRAHIGHRES;
-int16_t  ac1, ac2, ac3, b1, b2, mb, mc, md;
-uint16_t ac4, ac5, ac6;
-
-/*********************************************************************/
-boolean Plugin_006_bmp085_begin()
-
-/*********************************************************************/
-{
-  if (I2C_read8_reg(BMP085_I2CADDR, 0xD0) != 0x55) { return false; }
-
-  /* read calibration data */
-  ac1 = I2C_read16_reg(BMP085_I2CADDR, BMP085_CAL_AC1);
-  ac2 = I2C_read16_reg(BMP085_I2CADDR, BMP085_CAL_AC2);
-  ac3 = I2C_read16_reg(BMP085_I2CADDR, BMP085_CAL_AC3);
-  ac4 = I2C_read16_reg(BMP085_I2CADDR, BMP085_CAL_AC4);
-  ac5 = I2C_read16_reg(BMP085_I2CADDR, BMP085_CAL_AC5);
-  ac6 = I2C_read16_reg(BMP085_I2CADDR, BMP085_CAL_AC6);
-
-  b1 = I2C_read16_reg(BMP085_I2CADDR, BMP085_CAL_B1);
-  b2 = I2C_read16_reg(BMP085_I2CADDR, BMP085_CAL_B2);
-
-  mb = I2C_read16_reg(BMP085_I2CADDR, BMP085_CAL_MB);
-  mc = I2C_read16_reg(BMP085_I2CADDR, BMP085_CAL_MC);
-  md = I2C_read16_reg(BMP085_I2CADDR, BMP085_CAL_MD);
-
-  return true;
-}
-
-/*********************************************************************/
-uint16_t Plugin_006_bmp085_readRawTemperature(void)
-
-/*********************************************************************/
-{
-  I2C_write8_reg(BMP085_I2CADDR, BMP085_CONTROL, BMP085_READTEMPCMD);
-  delay(5);
-  return I2C_read16_reg(BMP085_I2CADDR, BMP085_TEMPDATA);
-}
-
-/*********************************************************************/
-uint32_t Plugin_006_bmp085_readRawPressure(void)
-
-/*********************************************************************/
-{
-  uint32_t raw;
-
-  I2C_write8_reg(BMP085_I2CADDR, BMP085_CONTROL, BMP085_READPRESSURECMD + (oversampling << 6));
-
-  delay(26);
-
-  raw   = I2C_read16_reg(BMP085_I2CADDR, BMP085_PRESSUREDATA);
-  raw <<= 8;
-  raw  |= I2C_read8_reg(BMP085_I2CADDR, BMP085_PRESSUREDATA + 2);
-  raw >>= (8 - oversampling);
-
-  return raw;
-}
-
-/*********************************************************************/
-int32_t Plugin_006_bmp085_readPressure(void)
-
-/*********************************************************************/
-{
-  int32_t  UT, UP, B3, B5, B6, X1, X2, X3, p;
-  uint32_t B4, B7;
-
-  UT = Plugin_006_bmp085_readRawTemperature();
-  UP = Plugin_006_bmp085_readRawPressure();
-
-  // do temperature calculations
-  X1 = (UT - (int32_t)(ac6)) * ((int32_t)(ac5)) / pow(2, 15);
-  X2 = ((int32_t)mc * pow(2, 11)) / (X1 + (int32_t)md);
-  B5 = X1 + X2;
-
-  // do pressure calcs
-  B6 = B5 - 4000;
-  X1 = ((int32_t)b2 * ((B6 * B6) >> 12)) >> 11;
-  X2 = ((int32_t)ac2 * B6) >> 11;
-  X3 = X1 + X2;
-  B3 = ((((int32_t)ac1 * 4 + X3) << oversampling) + 2) / 4;
-
-  X1 = ((int32_t)ac3 * B6) >> 13;
-  X2 = ((int32_t)b1 * ((B6 * B6) >> 12)) >> 16;
-  X3 = ((X1 + X2) + 2) >> 2;
-  B4 = ((uint32_t)ac4 * (uint32_t)(X3 + 32768)) >> 15;
-  B7 = ((uint32_t)UP - B3) * (uint32_t)(50000UL >> oversampling);
-
-  if (B7 < 0x80000000)
-  {
-    p = (B7 * 2) / B4;
-  }
-  else
-  {
-    p = (B7 / B4) * 2;
-  }
-  X1 = (p >> 8) * (p >> 8);
-  X1 = (X1 * 3038) >> 16;
-  X2 = (-7357 * p) >> 16;
-
-  p = p + ((X1 + X2 + (int32_t)3791) >> 4);
-  return p;
-}
-
-/*********************************************************************/
-float Plugin_006_bmp085_readTemperature(void)
-
-/*********************************************************************/
-{
-  int32_t UT, X1, X2, B5; // following ds convention
-  float   temp;
-
-  UT = Plugin_006_bmp085_readRawTemperature();
-
-  // step 1
-  X1    = (UT - (int32_t)ac6) * ((int32_t)ac5) / pow(2, 15);
-  X2    = ((int32_t)mc * pow(2, 11)) / (X1 + (int32_t)md);
-  B5    = X1 + X2;
-  temp  = (B5 + 8) / pow(2, 4);
-  temp /= 10;
-
-  return temp;
-}
-
-/*********************************************************************/
-float Plugin_006_pressureElevation(float atmospheric, int altitude) {
-  /*********************************************************************/
-  return atmospheric / pow(1.0 - (altitude / 44330.0), 5.255);
-}
-
-=======
->>>>>>> b8c7b8cb
 #endif // USES_P006