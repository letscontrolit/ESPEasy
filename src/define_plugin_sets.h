--- conflicted
+++ resolved
@@ -445,11 +445,8 @@
     #define USES_P074   // TSL2561
     #define USES_P075   // Nextion
 
-<<<<<<< HEAD
     #define USES_P078   // Eastron Modbus Energy meters
-=======
     #define USES_P079   // Wemos Motoshield
->>>>>>> fcb25a2a
 #endif
 
 
