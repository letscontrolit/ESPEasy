--- conflicted
+++ resolved
@@ -131,13 +131,8 @@
   long t_start = millis();
   bool found   = false;
 
-<<<<<<< HEAD
-  while (ESPEASY_SERIAL_CONSOLE_PORT.available() > 0 && !found) {
-    uint8_t serial_in_byte = ESPEASY_SERIAL_CONSOLE_PORT.read();
-=======
   while (isInitialized() && (easySerial->available() > 0) && !found) {
     uint8_t serial_in_byte = easySerial->read();
->>>>>>> 7eefb6c4
     count_bytes++;
     checksum -= serial_in_buffer[2];             // substract from checksum data to be removed
     memmove(serial_in_buffer, serial_in_buffer + 1,
