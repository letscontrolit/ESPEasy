Import("env")
import os

# access to global construction environment
#print env

# Dump construction environment (for debug purpose)
#print(env.Dump())

# append extra flags to global build environment
# which later will be used to build:
# - project source code
# - frameworks
# - dependent libraries

custom_defines = []
#env.Append(CPPDEFINES=[
  # ,"NO_HTTP_UPDATER"
  # ,("WEBSERVER_RULES_DEBUG", "0")
#])
if os.path.isfile('src/Custom.h'):
  custom_defines=["-DUSE_CUSTOM_H"]
else:
<<<<<<< HEAD
  env.Append(CPPDEFINES=[
    "CONTROLLER_SET_ALL",
    "NOTIFIER_SET_NONE",
#    "PLUGIN_BUILD_NORMAL",
    "USES_P001",  # Switch
    "USES_P002",  # ADC
    "USES_P004",  # Dallas DS18b20
    "USES_P026",  # System info
    "USES_P027",  # INA219
    "USES_P028",  # BME280
    "USES_P036",  # FrameOLED
    "USES_P045",  # MPU6050
    "USES_P049",  # MHZ19
    "USES_P052",  # SenseAir
    "USES_P056",  # SDS011-Dust
    "USES_P059",  # Encoder
    "USES_P080",  # Dallas iButton
    "USES_P081",  # Cron
    "USES_P082",  # GPS
    "USES_P085",  # AcuDC24x
    "USES_P100",  # Pulse Counter - DS2423
#   "USES_P087",  # Serial Proxy
#   "USES_P094",  # CUL Reader
#   "USES_P095",  # TFT ILI9341
    "USES_P107",  # SI1145 UV index
=======
  custom_defines=[
    "-DCONTROLLER_SET_ALL",
    "-DNOTIFIER_SET_NONE",
#    "-DPLUGIN_BUILD_NORMAL",
    "-DUSES_P001",  # Switch
    "-DUSES_P002",  # ADC
    "-DUSES_P004",  # Dallas DS18b20
    "-DUSES_P026",  # System info
    "-DUSES_P027",  # INA219
    "-DUSES_P028",  # BME280
    "-DUSES_P036",  # FrameOLED
    "-DUSES_P045",  # MPU6050
    "-DUSES_P049",  # MHZ19
    "-DUSES_P052",  # SenseAir
    "-DUSES_P056",  # SDS011-Dust
    "-DUSES_P059",  # Encoder
    "-DUSES_P080",  # Dallas iButton
    "-DUSES_P081",  # Cron
    "-DUSES_P082",  # GPS
    "-DUSES_P085",  # AcuDC24x
    "-DUSES_P100",  # Pulse Counter - DS2423
#   "-DUSES_P087",  # Serial Proxy
#   "-DUSES_P094",  # CUL Reader
#   "-DUSES_P095",  # TFT ILI9341
>>>>>>> d46acea0

    "-DUSES_C016",  # Cache Controller
    "-DUSES_C018",  # TTN/RN2483
#    "-DUSES_C015",  # TTN/RN2483

    "-DFEATURE_MDNS",
    "-DFEATURE_SD",
    "-DFEATURE_I2CMULTIPLEXER",

    "-DUSE_SETTINGS_ARCHIVE"
  ]



my_flags = env.ParseFlags(env['BUILD_FLAGS'])
my_defines = my_flags.get("CPPDEFINES")
env.Append(BUILD_FLAGS=custom_defines)
#defines = {k: v for (k, v) in my_defines}

print("\u001b[32m Custom PIO configuration check \u001b[0m")
# print the defines
print("\u001b[33m CPPDEFINES: \u001b[0m  {}".format(my_defines))
print("\u001b[33m Custom CPPDEFINES: \u001b[0m  {}".format(custom_defines))
print("\u001b[32m ------------------------------- \u001b[0m")


if (len(my_defines) == 0):
  print("\u001b[31m No defines are set, probably configuration error. \u001b[0m")
  raise ValueError


<|MERGE_RESOLUTION|>--- conflicted
+++ resolved
@@ -21,33 +21,6 @@
 if os.path.isfile('src/Custom.h'):
   custom_defines=["-DUSE_CUSTOM_H"]
 else:
-<<<<<<< HEAD
-  env.Append(CPPDEFINES=[
-    "CONTROLLER_SET_ALL",
-    "NOTIFIER_SET_NONE",
-#    "PLUGIN_BUILD_NORMAL",
-    "USES_P001",  # Switch
-    "USES_P002",  # ADC
-    "USES_P004",  # Dallas DS18b20
-    "USES_P026",  # System info
-    "USES_P027",  # INA219
-    "USES_P028",  # BME280
-    "USES_P036",  # FrameOLED
-    "USES_P045",  # MPU6050
-    "USES_P049",  # MHZ19
-    "USES_P052",  # SenseAir
-    "USES_P056",  # SDS011-Dust
-    "USES_P059",  # Encoder
-    "USES_P080",  # Dallas iButton
-    "USES_P081",  # Cron
-    "USES_P082",  # GPS
-    "USES_P085",  # AcuDC24x
-    "USES_P100",  # Pulse Counter - DS2423
-#   "USES_P087",  # Serial Proxy
-#   "USES_P094",  # CUL Reader
-#   "USES_P095",  # TFT ILI9341
-    "USES_P107",  # SI1145 UV index
-=======
   custom_defines=[
     "-DCONTROLLER_SET_ALL",
     "-DNOTIFIER_SET_NONE",
@@ -72,7 +45,8 @@
 #   "-DUSES_P087",  # Serial Proxy
 #   "-DUSES_P094",  # CUL Reader
 #   "-DUSES_P095",  # TFT ILI9341
->>>>>>> d46acea0
+    "-DUSES_P106",  # BME680
+    "-DUSES_P107",  # SI1145 UV index
 
     "-DUSES_C016",  # Cache Controller
     "-DUSES_C018",  # TTN/RN2483
