#ifdef USES_P060

// #######################################################################################################
// #################################### Plugin 060: MCP3221 ##############################################
// #######################################################################################################

// Plugin to read 12-bit-values from ADC chip MCP3221. It is used e.g. in MinipH pH interface to sample a pH probe in an aquarium
// written by Jochen Krapf (jk@nerd2nerd.org)

#include "_Plugin_Helper.h"

#include "src/PluginStructs/P060_data_struct.h"

#define PLUGIN_060
#define PLUGIN_ID_060         60
#define PLUGIN_NAME_060       "Analog input - MCP3221 [TESTING]"
#define PLUGIN_VALUENAME1_060 "Analog"

<<<<<<< HEAD
uint32_t Plugin_060_OversamplingValue = 0;
uint16_t Plugin_060_OversamplingCount = 0;


uint16_t readMCP3221(byte addr)
{
  uint16_t value;

  Wire.requestFrom(addr, (uint8_t)2);

  if (Wire.available() == 2)
  {
    value = (Wire.read() << 8) | Wire.read();
  }
  else {
    value = 9999;
  }

  return value;
}
=======
>>>>>>> b8c7b8cb

boolean Plugin_060(byte function, struct EventStruct *event, String& string)
{
  boolean success = false;

  switch (function)
  {
    case PLUGIN_DEVICE_ADD:
    {
      Device[++deviceCount].Number           = PLUGIN_ID_060;
      Device[deviceCount].Type               = DEVICE_TYPE_I2C;
      Device[deviceCount].VType              = SENSOR_TYPE_SINGLE;
      Device[deviceCount].Ports              = 0;
      Device[deviceCount].PullUpOption       = false;
      Device[deviceCount].InverseLogicOption = false;
      Device[deviceCount].FormulaOption      = true;
      Device[deviceCount].ValueCount         = 1;
      Device[deviceCount].SendDataOption     = true;
      Device[deviceCount].TimerOption        = true;
      Device[deviceCount].GlobalSyncOption   = true;
      break;
    }

    case PLUGIN_GET_DEVICENAME:
    {
      string = F(PLUGIN_NAME_060);
      break;
    }

    case PLUGIN_GET_DEVICEVALUENAMES:
    {
      strcpy_P(ExtraTaskSettings.TaskDeviceValueNames[0], PSTR(PLUGIN_VALUENAME1_060));
      break;
    }

    case PLUGIN_WEBFORM_SHOW_I2C_PARAMS:
    {
      byte addr = PCONFIG(0);

      int optionValues[8] = { 0x4D, 0x48, 0x49, 0x4A, 0x4B, 0x4C, 0x4E, 0x4F };
      addFormSelectorI2C(F("i2c_addr"), 8, optionValues, addr);
      break;
    }

    case PLUGIN_WEBFORM_LOAD:
    {
      addFormCheckBox(F("Oversampling"), F("p060_oversampling"), PCONFIG(1));

      addFormSubHeader(F("Two Point Calibration"));

      addFormCheckBox(F("Calibration Enabled"), F("p060_cal"), PCONFIG(3));

      addFormNumericBox(F("Point 1"), F("p060_adc1"), PCONFIG_LONG(0), 0, 4095);
      html_add_estimate_symbol();
      addTextBox(F("p060_out1"), String(PCONFIG_FLOAT(0), 3), 10);

      addFormNumericBox(F("Point 2"), F("p060_adc2"), PCONFIG_LONG(1), 0, 4095);
      html_add_estimate_symbol();
      addTextBox(F("p060_out2"), String(PCONFIG_FLOAT(1), 3), 10);

      success = true;
      break;
    }

    case PLUGIN_WEBFORM_SAVE:
    {
      PCONFIG(0) = getFormItemInt(F("i2c_addr"));
<<<<<<< HEAD

      PCONFIG(1) = isFormItemChecked(F("p060_oversampling"));

      PCONFIG(3) = isFormItemChecked(F("p060_cal"));

      PCONFIG_LONG(0)  = getFormItemInt(F("p060_adc1"));
      PCONFIG_FLOAT(0) = getFormItemFloat(F("p060_out1"));

      PCONFIG_LONG(1)  = getFormItemInt(F("p060_adc2"));
      PCONFIG_FLOAT(1) = getFormItemFloat(F("p060_out2"));

      success = true;
      break;
    }
=======

      PCONFIG(1) = isFormItemChecked(F("p060_oversampling"));

      PCONFIG(3) = isFormItemChecked(F("p060_cal"));

      PCONFIG_LONG(0)  = getFormItemInt(F("p060_adc1"));
      PCONFIG_FLOAT(0) = getFormItemFloat(F("p060_out1"));

      PCONFIG_LONG(1)  = getFormItemInt(F("p060_adc2"));
      PCONFIG_FLOAT(1) = getFormItemFloat(F("p060_out2"));

      success = true;
      break;
    }

    case PLUGIN_INIT:
    {
      byte address = PCONFIG(0);

      initPluginTaskData(event->TaskIndex, new (std::nothrow) P060_data_struct(address));
      P060_data_struct *P060_data =
        static_cast<P060_data_struct *>(getPluginTaskData(event->TaskIndex));

      if (nullptr != P060_data) {
        success = true;
      }
      break;
    }

>>>>>>> b8c7b8cb

    case PLUGIN_TEN_PER_SECOND:
    {
      if (PCONFIG(1)) // Oversampling?
      {
<<<<<<< HEAD
        Plugin_060_OversamplingValue += readMCP3221(PCONFIG(0));
        Plugin_060_OversamplingCount++;
      }
      success = true;
=======
        P060_data_struct *P060_data =
          static_cast<P060_data_struct *>(getPluginTaskData(event->TaskIndex));

        if (nullptr != P060_data) {
          P060_data->overSampleRead();
          success = true;
        }
      }
>>>>>>> b8c7b8cb
      break;
    }

    case PLUGIN_READ:
    {
<<<<<<< HEAD
      String log = F("ADMCP: Analog value: ");

      if (Plugin_060_OversamplingCount > 0)
      {
        UserVar[event->BaseVarIndex] = (float)Plugin_060_OversamplingValue / Plugin_060_OversamplingCount;
        Plugin_060_OversamplingValue = 0;
        Plugin_060_OversamplingCount = 0;

        log += String(UserVar[event->BaseVarIndex], 3);
      }
      else
      {
        int16_t value = readMCP3221(PCONFIG(0));
        UserVar[event->BaseVarIndex] = (float)value;

        log += value;
      }

      if (PCONFIG(3)) // Calibration?
      {
        int   adc1 = PCONFIG_LONG(0);
        int   adc2 = PCONFIG_LONG(1);
        float out1 = PCONFIG_FLOAT(0);
        float out2 = PCONFIG_FLOAT(1);

        if (adc1 != adc2)
        {
          float normalized = (float)(UserVar[event->BaseVarIndex] - adc1) / (float)(adc2 - adc1);
          UserVar[event->BaseVarIndex] = normalized * (out2 - out1) + out1;

          log += F(" = ");
          log += String(UserVar[event->BaseVarIndex], 3);
        }
      }

      addLog(LOG_LEVEL_INFO, log);
      success = true;
=======
      P060_data_struct *P060_data =
        static_cast<P060_data_struct *>(getPluginTaskData(event->TaskIndex));

      if (nullptr != P060_data) {
        UserVar[event->BaseVarIndex] = P060_data->getValue();

        String log = F("ADMCP: Analog value: ");
        log += String(UserVar[event->BaseVarIndex], 3);

        if (PCONFIG(3)) // Calibration?
        {
          int   adc1 = PCONFIG_LONG(0);
          int   adc2 = PCONFIG_LONG(1);
          float out1 = PCONFIG_FLOAT(0);
          float out2 = PCONFIG_FLOAT(1);

          if (adc1 != adc2)
          {
            float normalized = (float)(UserVar[event->BaseVarIndex] - adc1) / (float)(adc2 - adc1);
            UserVar[event->BaseVarIndex] = normalized * (out2 - out1) + out1;

            log += F(" = ");
            log += String(UserVar[event->BaseVarIndex], 3);
          }
        }

        addLog(LOG_LEVEL_INFO, log);
        success = true;
      }
>>>>>>> b8c7b8cb
      break;
    }
  }
  return success;
}

#endif // USES_P060<|MERGE_RESOLUTION|>--- conflicted
+++ resolved
@@ -16,29 +16,6 @@
 #define PLUGIN_NAME_060       "Analog input - MCP3221 [TESTING]"
 #define PLUGIN_VALUENAME1_060 "Analog"
 
-<<<<<<< HEAD
-uint32_t Plugin_060_OversamplingValue = 0;
-uint16_t Plugin_060_OversamplingCount = 0;
-
-
-uint16_t readMCP3221(byte addr)
-{
-  uint16_t value;
-
-  Wire.requestFrom(addr, (uint8_t)2);
-
-  if (Wire.available() == 2)
-  {
-    value = (Wire.read() << 8) | Wire.read();
-  }
-  else {
-    value = 9999;
-  }
-
-  return value;
-}
-=======
->>>>>>> b8c7b8cb
 
 boolean Plugin_060(byte function, struct EventStruct *event, String& string)
 {
@@ -106,22 +83,6 @@
     case PLUGIN_WEBFORM_SAVE:
     {
       PCONFIG(0) = getFormItemInt(F("i2c_addr"));
-<<<<<<< HEAD
-
-      PCONFIG(1) = isFormItemChecked(F("p060_oversampling"));
-
-      PCONFIG(3) = isFormItemChecked(F("p060_cal"));
-
-      PCONFIG_LONG(0)  = getFormItemInt(F("p060_adc1"));
-      PCONFIG_FLOAT(0) = getFormItemFloat(F("p060_out1"));
-
-      PCONFIG_LONG(1)  = getFormItemInt(F("p060_adc2"));
-      PCONFIG_FLOAT(1) = getFormItemFloat(F("p060_out2"));
-
-      success = true;
-      break;
-    }
-=======
 
       PCONFIG(1) = isFormItemChecked(F("p060_oversampling"));
 
@@ -151,18 +112,11 @@
       break;
     }
 
->>>>>>> b8c7b8cb
 
     case PLUGIN_TEN_PER_SECOND:
     {
       if (PCONFIG(1)) // Oversampling?
       {
-<<<<<<< HEAD
-        Plugin_060_OversamplingValue += readMCP3221(PCONFIG(0));
-        Plugin_060_OversamplingCount++;
-      }
-      success = true;
-=======
         P060_data_struct *P060_data =
           static_cast<P060_data_struct *>(getPluginTaskData(event->TaskIndex));
 
@@ -171,51 +125,11 @@
           success = true;
         }
       }
->>>>>>> b8c7b8cb
       break;
     }
 
     case PLUGIN_READ:
     {
-<<<<<<< HEAD
-      String log = F("ADMCP: Analog value: ");
-
-      if (Plugin_060_OversamplingCount > 0)
-      {
-        UserVar[event->BaseVarIndex] = (float)Plugin_060_OversamplingValue / Plugin_060_OversamplingCount;
-        Plugin_060_OversamplingValue = 0;
-        Plugin_060_OversamplingCount = 0;
-
-        log += String(UserVar[event->BaseVarIndex], 3);
-      }
-      else
-      {
-        int16_t value = readMCP3221(PCONFIG(0));
-        UserVar[event->BaseVarIndex] = (float)value;
-
-        log += value;
-      }
-
-      if (PCONFIG(3)) // Calibration?
-      {
-        int   adc1 = PCONFIG_LONG(0);
-        int   adc2 = PCONFIG_LONG(1);
-        float out1 = PCONFIG_FLOAT(0);
-        float out2 = PCONFIG_FLOAT(1);
-
-        if (adc1 != adc2)
-        {
-          float normalized = (float)(UserVar[event->BaseVarIndex] - adc1) / (float)(adc2 - adc1);
-          UserVar[event->BaseVarIndex] = normalized * (out2 - out1) + out1;
-
-          log += F(" = ");
-          log += String(UserVar[event->BaseVarIndex], 3);
-        }
-      }
-
-      addLog(LOG_LEVEL_INFO, log);
-      success = true;
-=======
       P060_data_struct *P060_data =
         static_cast<P060_data_struct *>(getPluginTaskData(event->TaskIndex));
 
@@ -245,7 +159,6 @@
         addLog(LOG_LEVEL_INFO, log);
         success = true;
       }
->>>>>>> b8c7b8cb
       break;
     }
   }
