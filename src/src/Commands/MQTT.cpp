--- conflicted
+++ resolved
@@ -48,36 +48,6 @@
 String Command_MQTT_Publish(struct EventStruct *event, const char *Line)
 {
   // ToDo TD-er: Not sure about this function, but at least it sends to an existing MQTTclient
-<<<<<<< HEAD
-  int enabledMqttController = firstEnabledMQTTController();
-
-  if (enabledMqttController >= 0) {
-    // Command structure:  Publish,<topic>,<value>
-    String topic = parseStringKeepCase(Line, 2);
-    String value = tolerantParseStringKeepCase(Line, 3);
-    addLog(LOG_LEVEL_DEBUG, String(F("Publish: ")) + topic + value);
-
-    if ((topic.length() > 0) && (value.length() > 0)) {
-      // @giig1967g: if payload starts with '=' then treat it as a Formula and evaluate accordingly
-      // The evaluated value is already present in event->Par2
-      // FIXME TD-er: Is the evaluated value always present in event->Par2 ?
-      // Should it already be evaluated, or should we evaluate it now?
-
-      bool success = false;
-      if (value[0] != '=') {
-        success = MQTTpublish(enabledMqttController, topic.c_str(), value.c_str(), Settings.MQTTRetainFlag);
-      }
-      else {
-        success = MQTTpublish(enabledMqttController, topic.c_str(), String(event->Par2).c_str(), Settings.MQTTRetainFlag);
-      }
-      if (success) {
-        return return_command_success();
-      }
-    }
-    return return_command_failed();
-  }
-  return F("No MQTT controller enabled");
-=======
   controllerIndex_t enabledMqttController = firstEnabledMQTT_ControllerIndex();
 
   if (!validControllerIndex(enabledMqttController)) {
@@ -107,7 +77,6 @@
     }
   }
   return return_command_failed();
->>>>>>> d270bad6
 }
 
 
