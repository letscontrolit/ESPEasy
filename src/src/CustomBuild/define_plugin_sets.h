--- conflicted
+++ resolved
@@ -2828,14 +2828,13 @@
   #endif
 #endif
 
-<<<<<<< HEAD
 #ifndef FEATURE_DEFINE_SERIAL_CONSOLE_PORT
   #define FEATURE_DEFINE_SERIAL_CONSOLE_PORT 0
-=======
+#endif
+
 #if !FEATURE_PLUGIN_PRIORITY && (defined(USES_P137) /*|| defined(USES_Pxxx)*/)
   #undef FEATURE_PLUGIN_PRIORITY
   #define FEATURE_PLUGIN_PRIORITY   1
->>>>>>> 97955ab5
 #endif
 
 // Enable FEATURE_ADC_VCC to measure supply voltage using the analog pin
