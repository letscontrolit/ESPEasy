--- conflicted
+++ resolved
@@ -92,19 +92,6 @@
 
     fileName += F(".htm");
 
-<<<<<<< HEAD
-    bool loadedFromFile = false;
-
-    if (fileExists(fileName)) {
-      String res = LoadFromFile(fileName.c_str(), pageTemplate);
-      if (res.isEmpty()) {
-        loadedFromFile = true;
-      }
-    }
-    if (!loadedFromFile) {
-      // TODO TD-er: Should send data directly to TXBuffer instead of using large strings.
-      getWebPageTemplateDefault(tmplName, pageTemplate);
-=======
     WebTemplateParser templateParser(Tail, rebooting);
     if (f) {
       bool success = true;
@@ -114,7 +101,6 @@
       f.close();
     } else {
       getWebPageTemplateDefault(tmplName, templateParser);
->>>>>>> fb03dca5
     }
     #ifndef BUILD_NO_RAM_TRACKER
     checkRAM(F("sendWebPage"));
