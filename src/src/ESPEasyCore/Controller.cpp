--- conflicted
+++ resolved
@@ -692,27 +692,11 @@
     return false;
   }
 
-<<<<<<< HEAD
-  std::unique_ptr<MQTT_queue_element> element =
-    std::unique_ptr<MQTT_queue_element>(
-      new MQTT_queue_element(
-        controller_idx,
-        taskIndex,
-        std::move(topic),
-        std::move(payload),
-        retained,
-        callbackTask));
-
-  if (!element) { return false; }
-
-  const bool success = MQTTDelayHandler->addToQueue(std::move(element));
-=======
   if (MQTT_queueFull(controller_idx)) {
     return false;
   }
 
   const bool success = MQTTDelayHandler->addToQueue(std::unique_ptr<MQTT_queue_element>(new MQTT_queue_element(controller_idx, taskIndex, std::move(topic), std::move(payload), retained, callbackTask)));
->>>>>>> e67583af
 
   scheduleNextMQTTdelayQueue();
   return success;
@@ -795,61 +779,8 @@
     TempEvent.timestamp = timestampUnixTime;
     checkDeviceVTypeForTask(&TempEvent);
 
-<<<<<<< HEAD
-    const uint8_t valueCount = getValueCountForTask(event->TaskIndex);
-    
-    // Store the previous value, in case %pvalue% is used in the formula
-    String preValue[VARS_PER_TASK];
-
-    const bool processFormula = Device[DeviceIndex].FormulaOption && Cache.hasFormula(event->TaskIndex);
-    if (processFormula) {
-      for (uint8_t varNr = 0; varNr < valueCount; varNr++)
-      {
-        const String formula = Cache.getTaskDeviceFormula(event->TaskIndex, varNr);
-
-        if (!formula.isEmpty())
-        {
-          if (formula.indexOf(F("%pvalue%")) != -1) {
-            preValue[varNr] = formatUserVarNoCheck(&TempEvent, varNr);
-          }
-        }
-      }
-    }
-
-    {
-      String dummy;
-      success = PluginCall(PLUGIN_READ, &TempEvent, dummy);
-    }
-
-    if (success)
-    {
-      if (processFormula) {
-        for (uint8_t varNr = 0; varNr < valueCount; varNr++)
-        {
-          String formula = Cache.getTaskDeviceFormula(event->TaskIndex, varNr);
-
-          if (!formula.isEmpty())
-          {
-            START_TIMER;
-
-            // TD-er: Should we use the set nr of decimals here, or not round at all?
-            // See: https://github.com/letscontrolit/ESPEasy/issues/3721#issuecomment-889649437
-            formula.replace(F("%pvalue%"), preValue[varNr]);
-            formula.replace(F("%value%"),  formatUserVarNoCheck(&TempEvent, varNr));
-            ESPEASY_RULES_FLOAT_TYPE result{};
-
-            if (!isError(Calculate(parseTemplate(formula), result))) {
-              UserVar.set(event->TaskIndex, varNr, result, TempEvent.sensorType);
-            }
-
-            STOP_TIMER(COMPUTE_FORMULA_STATS);
-          }
-        }
-      }
-=======
     String dummy;
     if (PluginCall(PLUGIN_READ, &TempEvent, dummy)) {
->>>>>>> e67583af
       sendData(&TempEvent);
     }
   }
