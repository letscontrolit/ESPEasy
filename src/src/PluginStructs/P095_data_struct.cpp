--- conflicted
+++ resolved
@@ -175,8 +175,7 @@
   if ((s.length() == 7) && (s[0] == '#'))
   {
     // convrt to long value in base16, then split up into r, g, b values
-<<<<<<< HEAD
-    long long number = strtoll(&s[1], NULL, 16);
+    long long number = strtoll(&s[1], nullptr, 16);
 
     // long long r = number >> 16;
     // long long g = number >> 8 & 0xFF;
@@ -185,16 +184,6 @@
     return tft->color565(number >> 16, number >> 8 & 0xFF, number & 0xFF);
   }
   return ILI9341_WHITE; // fallback value
-=======
-    long long number = strtoll( &s[1], nullptr, 16);
-    //long long r = number >> 16;
-    //long long g = number >> 8 & 0xFF;
-    //long long b = number & 0xFF;
-    //convert to color565 (used by adafruit lib)
-    return tft.color565(number >> 16, number >> 8 & 0xFF, number & 0xFF);
-  }
-  return ILI9341_WHITE; //fallback value
->>>>>>> 71cbd1d3
 }
 
 // Split a string by delimiter
@@ -208,23 +197,13 @@
   int    count = 0;
   char  *pch;
   String d = String(c);
-<<<<<<< HEAD
 
   pch = strtok((char *)(s.c_str()), d.c_str());
 
-  while (pch != NULL && count < limit)
-  {
+  while (pch != nullptr && count < limit) {
     op[count] = String(pch);
     count++;
-    pch = strtok(NULL, ",");
-=======
-  pch = strtok ((char*)(s.c_str()),d.c_str());
-  while (pch != nullptr && count < limit)
-  {
-    op[count] = String(pch);
-    count++;
-    pch = strtok (nullptr, ",");
->>>>>>> 71cbd1d3
+    pch = strtok(nullptr, ",");
   }
   return count;
 }
