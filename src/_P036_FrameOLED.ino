--- conflicted
+++ resolved
@@ -1198,11 +1198,7 @@
         }
         # endif // P036_ENABLE_LINECOUNT
         # ifdef P036_ENABLE_LEFT_ALIGN
-<<<<<<< HEAD
-        else if ((subcommand == F("leftalign")) && // for compatibility
-=======
         else if ((subcommand.equals(F("leftalign"))) &&
->>>>>>> 44b2677d
                  ((event->Par2 == 0) ||
                   (event->Par2 == 1))) {
           success = true;
