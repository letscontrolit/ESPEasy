#ifdef WEBSERVER_CONTROLLERS

#include "src/Globals/CPlugins.h"

// ********************************************************************************
// Web Interface controller page
// ********************************************************************************
void handle_controllers() {
  checkRAM(F("handle_controllers"));

  if (!isLoggedIn()) { return; }
  navMenuIndex = MENU_INDEX_CONTROLLERS;
  TXBuffer.startStream();
  sendHeadandTail_stdtemplate(_HEAD);

  byte controllerindex     = getFormItemInt(F("index"), 0);
  boolean controllerNotSet = controllerindex == 0;
  --controllerindex; // Index in URL is starting from 1, but starting from 0 in the array.

  const int protocol = getFormItemInt(F("protocol"), -1);

  // submitted data
  if ((protocol != -1) && !controllerNotSet)
  {
    bool mustInit = false;
    bool mustCallCpluginSave = false;
    {
      // Place in a scope to free ControllerSettings memory ASAP
      MakeControllerSettings(ControllerSettings);

      if (Settings.Protocol[controllerindex] != protocol)
      {
        // Protocol has changed.
        Settings.Protocol[controllerindex] = protocol;

        // there is a protocol selected?
        if (protocol != 0)
        {
          mustInit = true;
          handle_controllers_clearLoadDefaults(controllerindex, ControllerSettings);
        }
      }

      // subitted same protocol
      else
      {
        // there is a protocol selected
        if (protocol != 0)
        {
          mustInit = true;
          handle_controllers_CopySubmittedSettings(controllerindex, ControllerSettings);
          mustCallCpluginSave = true;
        }
      }
      addHtmlError(SaveControllerSettings(controllerindex, ControllerSettings));
    }
    if (mustCallCpluginSave) {
      // Call CPLUGIN_WEBFORM_SAVE after destructing ControllerSettings object to reduce RAM usage.
      // Controller plugin almost only deals with custom controller settings.
      // Even if they need to save things to the ControllerSettings, then the changes must 
      // already be saved first as the CPluginCall does not have the ControllerSettings as argument.
      handle_controllers_CopySubmittedSettings_CPluginCall(controllerindex);
    }
    addHtmlError(SaveSettings());

    if (mustInit) {
      // Init controller plugin using the new settings.
      protocolIndex_t ProtocolIndex = getProtocolIndex_from_ControllerIndex(controllerindex);

      if (validProtocolIndex(ProtocolIndex)) {
        struct EventStruct TempEvent;
        TempEvent.ControllerIndex = controllerindex;
        String dummy;
        byte   cfunction = Settings.ControllerEnabled[controllerindex] ? CPlugin::Function::CPLUGIN_INIT : CPlugin::Function::CPLUGIN_EXIT;
        CPluginCall(ProtocolIndex, static_cast<CPlugin::Function>(cfunction), &TempEvent, dummy);
      }
    }
  }

  html_add_form();

  if (controllerNotSet)
  {
    handle_controllers_ShowAllControllersTable();
  }
  else
  {
    handle_controllers_ControllerSettingsPage(controllerindex);
  }

  sendHeadandTail_stdtemplate(_TAIL);
  TXBuffer.endStream();
}

// ********************************************************************************
// Selected controller has changed.
// Clear all Controller settings and load some defaults
// ********************************************************************************
void handle_controllers_clearLoadDefaults(byte controllerindex, ControllerSettingsStruct& ControllerSettings)
{
  // Protocol has changed and it was not an empty one.
  // reset (some) default-settings
  protocolIndex_t ProtocolIndex = getProtocolIndex(Settings.Protocol[controllerindex]);

  if (!validProtocolIndex(ProtocolIndex)) {
    return;
  }

  ControllerSettings.reset();
  ControllerSettings.Port = Protocol[ProtocolIndex].defaultPort;

  // Load some templates from the controller.
  struct EventStruct TempEvent;

  if (Protocol[ProtocolIndex].usesTemplate) {
    String dummy;
    CPluginCall(ProtocolIndex, CPlugin::Function::CPLUGIN_PROTOCOL_TEMPLATE, &TempEvent, dummy);
  }
  safe_strncpy(ControllerSettings.Subscribe,            TempEvent.String1.c_str(), sizeof(ControllerSettings.Subscribe));
  safe_strncpy(ControllerSettings.Publish,              TempEvent.String2.c_str(), sizeof(ControllerSettings.Publish));
  safe_strncpy(ControllerSettings.MQTTLwtTopic,         TempEvent.String3.c_str(), sizeof(ControllerSettings.MQTTLwtTopic));
  safe_strncpy(ControllerSettings.LWTMessageConnect,    TempEvent.String4.c_str(), sizeof(ControllerSettings.LWTMessageConnect));
  safe_strncpy(ControllerSettings.LWTMessageDisconnect, TempEvent.String5.c_str(), sizeof(ControllerSettings.LWTMessageDisconnect));

  // NOTE: do not enable controller by default, give user a change to enter sensible values first
  Settings.ControllerEnabled[controllerindex] = false;

  // not resetted to default (for convenience)
  // SecuritySettings.ControllerUser[controllerindex]
  // SecuritySettings.ControllerPassword[controllerindex]

  ClearCustomControllerSettings(controllerindex);
}

// ********************************************************************************
// Collect all submitted form data and store in the ControllerSettings
// ********************************************************************************
void handle_controllers_CopySubmittedSettings(byte controllerindex, ControllerSettingsStruct& ControllerSettings)
{
  // copy all settings to controller settings struct
  for (int parameterIdx = 0; parameterIdx <= ControllerSettingsStruct::CONTROLLER_ENABLED; ++parameterIdx) {
    ControllerSettingsStruct::VarType varType = static_cast<ControllerSettingsStruct::VarType>(parameterIdx);
    saveControllerParameterForm(ControllerSettings, controllerindex, varType);
  }
}

void handle_controllers_CopySubmittedSettings_CPluginCall(byte controllerindex) {
  protocolIndex_t ProtocolIndex = getProtocolIndex_from_ControllerIndex(controllerindex);

  if (validProtocolIndex(ProtocolIndex)) {
    struct EventStruct TempEvent;
    TempEvent.ControllerIndex = controllerindex;

    // Call controller plugin to save CustomControllerSettings
    String dummy;
    CPluginCall(ProtocolIndex, CPlugin::Function::CPLUGIN_WEBFORM_SAVE, &TempEvent, dummy);
  }
}

// ********************************************************************************
// Show table with all selected controllers
// ********************************************************************************
void handle_controllers_ShowAllControllersTable()
{
  html_table_class_multirow();
  html_TR();
  html_table_header("",           70);
  html_table_header("Nr",         50);
  html_table_header(F("Enabled"), 100);
  html_table_header(F("Protocol"));
  html_table_header("Host");
  html_table_header("Port");

  MakeControllerSettings(ControllerSettings);
  if (AllocatedControllerSettings()) {
    for (controllerIndex_t x = 0; x < CONTROLLER_MAX; x++)
    {
      const bool cplugin_set = Settings.Protocol[x] != INVALID_C_PLUGIN_ID;


      LoadControllerSettings(x, ControllerSettings);
      html_TR_TD();

      if (cplugin_set && !supportedCPluginID(Settings.Protocol[x])) {
        html_add_button_prefix(F("red"), true);
      } else {
        html_add_button_prefix();
      }
      {
        String html;
        html.reserve(32);
        html += F("controllers?index=");
        html += x + 1;
        html += F("'>");

        if (cplugin_set) {
          html += F("Edit");
        } else {
          html += F("Add");
        }
        html += F("</a><TD>");
        html += getControllerSymbol(x);
        addHtml(html);
      }
      html_TD();

      if (cplugin_set)
      {
        addEnabled(Settings.ControllerEnabled[x]);

        html_TD();
        addHtml(getCPluginNameFromCPluginID(Settings.Protocol[x]));
        html_TD();
        {
          const protocolIndex_t ProtocolIndex = getProtocolIndex_from_ControllerIndex(x);
          String hostDescription;
          CPluginCall(ProtocolIndex, CPlugin::Function::CPLUGIN_WEBFORM_SHOW_HOST_CONFIG, 0, hostDescription);

          if (hostDescription.length() != 0) {
            addHtml(hostDescription);
          } else {
            addHtml(ControllerSettings.getHost());
          }
        }

        html_TD();
        addHtml(String(ControllerSettings.Port));
      }
      else {
        html_TD(3);
      }
    }
  }
  html_end_table();
  html_end_form();
}

// ********************************************************************************
// Show the controller settings page
// ********************************************************************************
void handle_controllers_ControllerSettingsPage(controllerIndex_t controllerindex)
{
  if (!validControllerIndex(controllerindex)) {
    return;
  }

  // Show controller settings page
  html_table_class_normal();
  addFormHeader(F("Controller Settings"));
  addRowLabel(F("Protocol"));
  byte choice = Settings.Protocol[controllerindex];
  addSelector_Head_reloadOnChange(F("protocol"));
  addSelector_Item(F("- Standalone -"), 0, false, false, "");

  for (byte x = 0; x <= protocolCount; x++)
  {
    boolean disabled = false; // !((controllerindex == 0) || !Protocol[x].usesMQTT);
    addSelector_Item(getCPluginNameFromProtocolIndex(x),
                     Protocol[x].Number,
                     choice == Protocol[x].Number,
                     disabled,
                     "");
  }
  addSelector_Foot();

  addHelpButton(F("EasyProtocols"));

  const protocolIndex_t ProtocolIndex = getProtocolIndex_from_ControllerIndex(controllerindex);

  if (Settings.Protocol[controllerindex])
<<<<<<< HEAD
  {
    MakeControllerSettings(ControllerSettings);
    if (!AllocatedControllerSettings()) {
      addHtmlError(F("Out of memory, cannot load page"));
    } else {
      LoadControllerSettings(controllerindex, ControllerSettings);

      if (!Protocol[ProtocolIndex].Custom)
      {
        if (Protocol[ProtocolIndex].usesHost) {
          addControllerParameterForm(ControllerSettings, controllerindex, ControllerSettingsStruct::CONTROLLER_USE_DNS);

          if (ControllerSettings.UseDNS)
          {
            addControllerParameterForm(ControllerSettings, controllerindex, ControllerSettingsStruct::CONTROLLER_HOSTNAME);
          }
          else
          {
            addControllerParameterForm(ControllerSettings, controllerindex, ControllerSettingsStruct::CONTROLLER_IP);
          }
        }
        addControllerParameterForm(ControllerSettings, controllerindex, ControllerSettingsStruct::CONTROLLER_PORT);

        if (Protocol[ProtocolIndex].usesQueue) {
          addTableSeparator(F("Controller Queue"), 2, 3);
          addControllerParameterForm(ControllerSettings, controllerindex, ControllerSettingsStruct::CONTROLLER_MIN_SEND_INTERVAL);
          addControllerParameterForm(ControllerSettings, controllerindex, ControllerSettingsStruct::CONTROLLER_MAX_QUEUE_DEPTH);
          addControllerParameterForm(ControllerSettings, controllerindex, ControllerSettingsStruct::CONTROLLER_MAX_RETRIES);
          addControllerParameterForm(ControllerSettings, controllerindex, ControllerSettingsStruct::CONTROLLER_FULL_QUEUE_ACTION);
        }

        if (Protocol[ProtocolIndex].usesCheckReply) {
          addControllerParameterForm(ControllerSettings, controllerindex, ControllerSettingsStruct::CONTROLLER_CHECK_REPLY);
        }

        if (Protocol[ProtocolIndex].usesTimeout) {
          addControllerParameterForm(ControllerSettings, controllerindex, ControllerSettingsStruct::CONTROLLER_TIMEOUT);
        }

        if (Protocol[ProtocolIndex].usesSampleSets) {
          addControllerParameterForm(ControllerSettings, controllerindex, ControllerSettingsStruct::CONTROLLER_SAMPLE_SET_INITIATOR);
        }

        if (Protocol[ProtocolIndex].useExtendedCredentials()) {
          addTableSeparator(F("Credentials"), 2, 3);
          addControllerParameterForm(ControllerSettings, controllerindex, ControllerSettingsStruct::CONTROLLER_USE_EXTENDED_CREDENTIALS);
        }

        if (Protocol[ProtocolIndex].usesAccount)
        {
          addControllerParameterForm(ControllerSettings, controllerindex, ControllerSettingsStruct::CONTROLLER_USER);
        }

        if (Protocol[ProtocolIndex].usesPassword)
        {
          addControllerParameterForm(ControllerSettings, controllerindex, ControllerSettingsStruct::CONTROLLER_PASS);
        }
        #ifdef USES_MQTT
        if (Protocol[ProtocolIndex].usesMQTT) {
          addTableSeparator(F("MQTT"), 2, 3);

          addControllerParameterForm(ControllerSettings, controllerindex, ControllerSettingsStruct::CONTROLLER_CLIENT_ID);
          addControllerParameterForm(ControllerSettings, controllerindex, ControllerSettingsStruct::CONTROLLER_UNIQUE_CLIENT_ID_RECONNECT);        
          addRowLabel(F("Current Client ID"));
          addHtml(getMQTTclientID(ControllerSettings));
          addFormNote(F("Updated on load of this page"));
          addControllerParameterForm(ControllerSettings, controllerindex, ControllerSettingsStruct::CONTROLLER_RETAINFLAG);
        }
        #endif // USES_MQTT


        if (Protocol[ProtocolIndex].usesTemplate || Protocol[ProtocolIndex].usesMQTT)
        {
          addControllerParameterForm(ControllerSettings, controllerindex, ControllerSettingsStruct::CONTROLLER_SUBSCRIBE);
          addControllerParameterForm(ControllerSettings, controllerindex, ControllerSettingsStruct::CONTROLLER_PUBLISH);
        }
        #ifdef USES_MQTT
        if (Protocol[ProtocolIndex].usesMQTT)
        {
          addControllerParameterForm(ControllerSettings, controllerindex, ControllerSettingsStruct::CONTROLLER_LWT_TOPIC);
          addControllerParameterForm(ControllerSettings, controllerindex, ControllerSettingsStruct::CONTROLLER_LWT_CONNECT_MESSAGE);
          addControllerParameterForm(ControllerSettings, controllerindex, ControllerSettingsStruct::CONTROLLER_LWT_DISCONNECT_MESSAGE);
          addControllerParameterForm(ControllerSettings, controllerindex, ControllerSettingsStruct::CONTROLLER_SEND_LWT);
          addControllerParameterForm(ControllerSettings, controllerindex, ControllerSettingsStruct::CONTROLLER_WILL_RETAIN);
          addControllerParameterForm(ControllerSettings, controllerindex, ControllerSettingsStruct::CONTROLLER_CLEAN_SESSION);
        }
        #endif // USES_MQTT
      }
      {
        // Load controller specific settings
        struct EventStruct TempEvent;
        TempEvent.ControllerIndex = controllerindex;
=======
  { 
    {
      MakeControllerSettings(ControllerSettings);
      if (!AllocatedControllerSettings()) {
        addHtmlError(F("Out of memory, cannot load page"));
      } else {
        LoadControllerSettings(controllerindex, ControllerSettings);

        if (!Protocol[ProtocolIndex].Custom)
        {
          if (Protocol[ProtocolIndex].usesHost) {
            addControllerParameterForm(ControllerSettings, controllerindex, ControllerSettingsStruct::CONTROLLER_USE_DNS);

            if (ControllerSettings.UseDNS)
            {
              addControllerParameterForm(ControllerSettings, controllerindex, ControllerSettingsStruct::CONTROLLER_HOSTNAME);
            }
            else
            {
              addControllerParameterForm(ControllerSettings, controllerindex, ControllerSettingsStruct::CONTROLLER_IP);
            }
          }
          addControllerParameterForm(ControllerSettings, controllerindex, ControllerSettingsStruct::CONTROLLER_PORT);

          if (Protocol[ProtocolIndex].usesQueue) {
            addTableSeparator(F("Controller Queue"), 2, 3);
            addControllerParameterForm(ControllerSettings, controllerindex, ControllerSettingsStruct::CONTROLLER_MIN_SEND_INTERVAL);
            addControllerParameterForm(ControllerSettings, controllerindex, ControllerSettingsStruct::CONTROLLER_MAX_QUEUE_DEPTH);
            addControllerParameterForm(ControllerSettings, controllerindex, ControllerSettingsStruct::CONTROLLER_MAX_RETRIES);
            addControllerParameterForm(ControllerSettings, controllerindex, ControllerSettingsStruct::CONTROLLER_FULL_QUEUE_ACTION);
          }

          if (Protocol[ProtocolIndex].usesCheckReply) {
            addControllerParameterForm(ControllerSettings, controllerindex, ControllerSettingsStruct::CONTROLLER_CHECK_REPLY);
          }

          if (Protocol[ProtocolIndex].usesTimeout) {
            addControllerParameterForm(ControllerSettings, controllerindex, ControllerSettingsStruct::CONTROLLER_TIMEOUT);
          }

          if (Protocol[ProtocolIndex].usesSampleSets) {
            addControllerParameterForm(ControllerSettings, controllerindex, ControllerSettingsStruct::CONTROLLER_SAMPLE_SET_INITIATOR);
          }

          if (Protocol[ProtocolIndex].useExtendedCredentials()) {
            addTableSeparator(F("Credentials"), 2, 3);
            addControllerParameterForm(ControllerSettings, controllerindex, ControllerSettingsStruct::CONTROLLER_USE_EXTENDED_CREDENTIALS);
          }

          if (Protocol[ProtocolIndex].usesAccount)
          {
            addControllerParameterForm(ControllerSettings, controllerindex, ControllerSettingsStruct::CONTROLLER_USER);
          }

          if (Protocol[ProtocolIndex].usesPassword)
          {
            addControllerParameterForm(ControllerSettings, controllerindex, ControllerSettingsStruct::CONTROLLER_PASS);
          }
          #ifdef USES_MQTT
          if (Protocol[ProtocolIndex].usesMQTT) {
            addTableSeparator(F("MQTT"), 2, 3);

            addControllerParameterForm(ControllerSettings, controllerindex, ControllerSettingsStruct::CONTROLLER_CLIENT_ID);
            addControllerParameterForm(ControllerSettings, controllerindex, ControllerSettingsStruct::CONTROLLER_UNIQUE_CLIENT_ID_RECONNECT);        
            addRowLabel(F("Current Client ID"));
            addHtml(getMQTTclientID(ControllerSettings));
            addFormNote(F("Updated on load of this page"));
            addControllerParameterForm(ControllerSettings, controllerindex, ControllerSettingsStruct::CONTROLLER_RETAINFLAG);
          }
          #endif // USES_MQTT


          if (Protocol[ProtocolIndex].usesTemplate || Protocol[ProtocolIndex].usesMQTT)
          {
            addControllerParameterForm(ControllerSettings, controllerindex, ControllerSettingsStruct::CONTROLLER_SUBSCRIBE);
            addControllerParameterForm(ControllerSettings, controllerindex, ControllerSettingsStruct::CONTROLLER_PUBLISH);
          }
          #ifdef USES_MQTT
          if (Protocol[ProtocolIndex].usesMQTT)
          {
            addControllerParameterForm(ControllerSettings, controllerindex, ControllerSettingsStruct::CONTROLLER_LWT_TOPIC);
            addControllerParameterForm(ControllerSettings, controllerindex, ControllerSettingsStruct::CONTROLLER_LWT_CONNECT_MESSAGE);
            addControllerParameterForm(ControllerSettings, controllerindex, ControllerSettingsStruct::CONTROLLER_LWT_DISCONNECT_MESSAGE);
            addControllerParameterForm(ControllerSettings, controllerindex, ControllerSettingsStruct::CONTROLLER_SEND_LWT);
            addControllerParameterForm(ControllerSettings, controllerindex, ControllerSettingsStruct::CONTROLLER_WILL_RETAIN);
            addControllerParameterForm(ControllerSettings, controllerindex, ControllerSettingsStruct::CONTROLLER_CLEAN_SESSION);
          }
          #endif // USES_MQTT
        }
      }
      // End of scope for ControllerSettings, destruct it to save memory.
    }
    {
      // Load controller specific settings
      struct EventStruct TempEvent;
      TempEvent.ControllerIndex = controllerindex;
>>>>>>> b8c7b8cb

        String webformLoadString;
        CPluginCall(ProtocolIndex, CPlugin::Function::CPLUGIN_WEBFORM_LOAD, &TempEvent, webformLoadString);

        if (webformLoadString.length() > 0) {
          addHtmlError(F("Bug in CPlugin::Function::CPLUGIN_WEBFORM_LOAD, should not append to string, use addHtml() instead"));
        }
      }
      addControllerParameterForm(ControllerSettings, controllerindex, ControllerSettingsStruct::CONTROLLER_ENABLED);
    }
<<<<<<< HEAD
=======
    // Separate enabled checkbox as it doesn't need to use the ControllerSettings.
    // So ControllerSettings object can be destructed before controller specific settings are loaded.
    addControllerEnabledForm(controllerindex);
>>>>>>> b8c7b8cb
  }

  addFormSeparator(2);
  html_TR_TD();
  html_TD();
  addButton(F("controllers"), F("Close"));
  addSubmitButton();
  html_end_table();
  html_end_form();
}

#endif // ifdef WEBSERVER_CONTROLLERS<|MERGE_RESOLUTION|>--- conflicted
+++ resolved
@@ -268,100 +268,6 @@
   const protocolIndex_t ProtocolIndex = getProtocolIndex_from_ControllerIndex(controllerindex);
 
   if (Settings.Protocol[controllerindex])
-<<<<<<< HEAD
-  {
-    MakeControllerSettings(ControllerSettings);
-    if (!AllocatedControllerSettings()) {
-      addHtmlError(F("Out of memory, cannot load page"));
-    } else {
-      LoadControllerSettings(controllerindex, ControllerSettings);
-
-      if (!Protocol[ProtocolIndex].Custom)
-      {
-        if (Protocol[ProtocolIndex].usesHost) {
-          addControllerParameterForm(ControllerSettings, controllerindex, ControllerSettingsStruct::CONTROLLER_USE_DNS);
-
-          if (ControllerSettings.UseDNS)
-          {
-            addControllerParameterForm(ControllerSettings, controllerindex, ControllerSettingsStruct::CONTROLLER_HOSTNAME);
-          }
-          else
-          {
-            addControllerParameterForm(ControllerSettings, controllerindex, ControllerSettingsStruct::CONTROLLER_IP);
-          }
-        }
-        addControllerParameterForm(ControllerSettings, controllerindex, ControllerSettingsStruct::CONTROLLER_PORT);
-
-        if (Protocol[ProtocolIndex].usesQueue) {
-          addTableSeparator(F("Controller Queue"), 2, 3);
-          addControllerParameterForm(ControllerSettings, controllerindex, ControllerSettingsStruct::CONTROLLER_MIN_SEND_INTERVAL);
-          addControllerParameterForm(ControllerSettings, controllerindex, ControllerSettingsStruct::CONTROLLER_MAX_QUEUE_DEPTH);
-          addControllerParameterForm(ControllerSettings, controllerindex, ControllerSettingsStruct::CONTROLLER_MAX_RETRIES);
-          addControllerParameterForm(ControllerSettings, controllerindex, ControllerSettingsStruct::CONTROLLER_FULL_QUEUE_ACTION);
-        }
-
-        if (Protocol[ProtocolIndex].usesCheckReply) {
-          addControllerParameterForm(ControllerSettings, controllerindex, ControllerSettingsStruct::CONTROLLER_CHECK_REPLY);
-        }
-
-        if (Protocol[ProtocolIndex].usesTimeout) {
-          addControllerParameterForm(ControllerSettings, controllerindex, ControllerSettingsStruct::CONTROLLER_TIMEOUT);
-        }
-
-        if (Protocol[ProtocolIndex].usesSampleSets) {
-          addControllerParameterForm(ControllerSettings, controllerindex, ControllerSettingsStruct::CONTROLLER_SAMPLE_SET_INITIATOR);
-        }
-
-        if (Protocol[ProtocolIndex].useExtendedCredentials()) {
-          addTableSeparator(F("Credentials"), 2, 3);
-          addControllerParameterForm(ControllerSettings, controllerindex, ControllerSettingsStruct::CONTROLLER_USE_EXTENDED_CREDENTIALS);
-        }
-
-        if (Protocol[ProtocolIndex].usesAccount)
-        {
-          addControllerParameterForm(ControllerSettings, controllerindex, ControllerSettingsStruct::CONTROLLER_USER);
-        }
-
-        if (Protocol[ProtocolIndex].usesPassword)
-        {
-          addControllerParameterForm(ControllerSettings, controllerindex, ControllerSettingsStruct::CONTROLLER_PASS);
-        }
-        #ifdef USES_MQTT
-        if (Protocol[ProtocolIndex].usesMQTT) {
-          addTableSeparator(F("MQTT"), 2, 3);
-
-          addControllerParameterForm(ControllerSettings, controllerindex, ControllerSettingsStruct::CONTROLLER_CLIENT_ID);
-          addControllerParameterForm(ControllerSettings, controllerindex, ControllerSettingsStruct::CONTROLLER_UNIQUE_CLIENT_ID_RECONNECT);        
-          addRowLabel(F("Current Client ID"));
-          addHtml(getMQTTclientID(ControllerSettings));
-          addFormNote(F("Updated on load of this page"));
-          addControllerParameterForm(ControllerSettings, controllerindex, ControllerSettingsStruct::CONTROLLER_RETAINFLAG);
-        }
-        #endif // USES_MQTT
-
-
-        if (Protocol[ProtocolIndex].usesTemplate || Protocol[ProtocolIndex].usesMQTT)
-        {
-          addControllerParameterForm(ControllerSettings, controllerindex, ControllerSettingsStruct::CONTROLLER_SUBSCRIBE);
-          addControllerParameterForm(ControllerSettings, controllerindex, ControllerSettingsStruct::CONTROLLER_PUBLISH);
-        }
-        #ifdef USES_MQTT
-        if (Protocol[ProtocolIndex].usesMQTT)
-        {
-          addControllerParameterForm(ControllerSettings, controllerindex, ControllerSettingsStruct::CONTROLLER_LWT_TOPIC);
-          addControllerParameterForm(ControllerSettings, controllerindex, ControllerSettingsStruct::CONTROLLER_LWT_CONNECT_MESSAGE);
-          addControllerParameterForm(ControllerSettings, controllerindex, ControllerSettingsStruct::CONTROLLER_LWT_DISCONNECT_MESSAGE);
-          addControllerParameterForm(ControllerSettings, controllerindex, ControllerSettingsStruct::CONTROLLER_SEND_LWT);
-          addControllerParameterForm(ControllerSettings, controllerindex, ControllerSettingsStruct::CONTROLLER_WILL_RETAIN);
-          addControllerParameterForm(ControllerSettings, controllerindex, ControllerSettingsStruct::CONTROLLER_CLEAN_SESSION);
-        }
-        #endif // USES_MQTT
-      }
-      {
-        // Load controller specific settings
-        struct EventStruct TempEvent;
-        TempEvent.ControllerIndex = controllerindex;
-=======
   { 
     {
       MakeControllerSettings(ControllerSettings);
@@ -458,23 +364,17 @@
       // Load controller specific settings
       struct EventStruct TempEvent;
       TempEvent.ControllerIndex = controllerindex;
->>>>>>> b8c7b8cb
-
-        String webformLoadString;
-        CPluginCall(ProtocolIndex, CPlugin::Function::CPLUGIN_WEBFORM_LOAD, &TempEvent, webformLoadString);
-
-        if (webformLoadString.length() > 0) {
-          addHtmlError(F("Bug in CPlugin::Function::CPLUGIN_WEBFORM_LOAD, should not append to string, use addHtml() instead"));
-        }
-      }
-      addControllerParameterForm(ControllerSettings, controllerindex, ControllerSettingsStruct::CONTROLLER_ENABLED);
-    }
-<<<<<<< HEAD
-=======
+
+      String webformLoadString;
+      CPluginCall(ProtocolIndex, CPlugin::Function::CPLUGIN_WEBFORM_LOAD, &TempEvent, webformLoadString);
+
+      if (webformLoadString.length() > 0) {
+        addHtmlError(F("Bug in CPlugin::Function::CPLUGIN_WEBFORM_LOAD, should not append to string, use addHtml() instead"));
+      }
+    }
     // Separate enabled checkbox as it doesn't need to use the ControllerSettings.
     // So ControllerSettings object can be destructed before controller specific settings are loaded.
     addControllerEnabledForm(controllerindex);
->>>>>>> b8c7b8cb
   }
 
   addFormSeparator(2);
