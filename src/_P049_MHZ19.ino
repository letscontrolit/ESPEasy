#include "_Plugin_Helper.h"
#ifdef USES_P049

/*

   This plug in is written by Dmitry (rel22 ___ inbox.ru)
   Plugin is based upon SenseAir plugin by Daniel Tedenljung info__AT__tedenljungconsulting.com
   Additional features based on https://geektimes.ru/post/285572/ by Gerben (infernix__AT__gmail.com)

   This plugin reads the CO2 value from MH-Z19 NDIR Sensor

   Pin-out:
   Hd o
   SR o   o PWM
   Tx o   o AOT
   Rx o   o GND
   Vo o   o Vin
   (bottom view)
   Skipping pin numbers due to inconsistancies in individual data sheet revisions.
   MHZ19:  Connection:
   VCC     5 V
   GND     GND
   Tx      ESP8266 1st GPIO specified in Device-settings
   Rx      ESP8266 2nd GPIO specified in Device-settings
 */

// Uncomment the following define to enable the detection range commands:
// #define ENABLE_DETECTION_RANGE_COMMANDS

#define PLUGIN_049
#define PLUGIN_ID_049         49
#define PLUGIN_NAME_049       "Gases - CO2 MH-Z19"
#define PLUGIN_VALUENAME1_049 "PPM"
#define PLUGIN_VALUENAME2_049 "Temperature" // Temperature in C
#define PLUGIN_VALUENAME3_049 "U"           // Undocumented, minimum measurement per time period?
#define PLUGIN_READ_TIMEOUT   300

#define PLUGIN_049_FILTER_OFF        1
#define PLUGIN_049_FILTER_OFF_ALLSAMPLES 2
#define PLUGIN_049_FILTER_FAST       3
#define PLUGIN_049_FILTER_MEDIUM     4
#define PLUGIN_049_FILTER_SLOW       5

#include <ESPeasySerial.h>


enum MHZ19Types {
  MHZ19_notDetected,
  MHZ19_A,
  MHZ19_B
};


enum mhzCommands : uint8_t { mhzCmdReadPPM,
                          mhzCmdCalibrateZero,
                          mhzCmdABCEnable,
                          mhzCmdABCDisable,
                          mhzCmdReset,
#ifdef ENABLE_DETECTION_RANGE_COMMANDS
                          mhzCmdMeasurementRange1000,
                          mhzCmdMeasurementRange2000,
                          mhzCmdMeasurementRange3000,
                          mhzCmdMeasurementRange5000
#endif // ifdef ENABLE_DETECTION_RANGE_COMMANDS
};

// 9 uint8_t commands:
// mhzCmdReadPPM[]              = {0xFF,0x01,0x86,0x00,0x00,0x00,0x00,0x00,0x79};
// mhzCmdCalibrateZero[]        = {0xFF,0x01,0x87,0x00,0x00,0x00,0x00,0x00,0x78};
// mhzCmdABCEnable[]            = {0xFF,0x01,0x79,0xA0,0x00,0x00,0x00,0x00,0xE6};
// mhzCmdABCDisable[]           = {0xFF,0x01,0x79,0x00,0x00,0x00,0x00,0x00,0x86};
// mhzCmdReset[]                = {0xFF,0x01,0x8d,0x00,0x00,0x00,0x00,0x00,0x72};

/* It seems the offsets [3]..[4] for the detection range setting (command uint8_t 0x99) are wrong in the latest
 * online data sheet: http://www.winsen-sensor.com/d/files/infrared-gas-sensor/mh-z19b-co2-ver1_0.pdf
 * According to the MH-Z19B datasheet version 1.2, valid from: 2017.03.22 (received 2018-03-07)
 * the offset should be [6]..[7] instead.
 * 0x99 - Detection range setting, send command:
 * /---------+---------+---------+---------+---------+---------+---------+---------+---------\
 * | Byte 0  | Byte 1  | Byte 2  | Byte 3  | Byte 4  | Byte 5  | Byte 6  | Byte 7  | Byte 8  |
 * |---------+---------+---------+---------+---------+---------+---------+---------+---------|
 * | Start   | Reserved| Command | Reserved|Detection|Detection|Detection|Detection| Checksum|
 * | Byte    |         |         |         |range    |range    |range    |range    |         |
 * |         |         |         |         |24~32 bit|16~23 bit|8~15 bit |0~7 bit  |         |
 * |---------+---------+---------+---------+---------+---------+---------+---------+---------|
 * | 0xFF    | 0x01    | 0x99    | 0x00    | Data 1  | Data 2  | Data 3  | Data 4  | Checksum|
 * \---------+---------+---------+---------+---------+---------+---------+---------+---------/
 * Note: Detection range should be 0~2000, 0~5000, 0~10000 ppm.
 * For example: set 0~2000 ppm  detection range, send command: FF 01 99 00 00 00 07 D0 8F
 *              set 0~10000 ppm detection range, send command: FF 01 99 00 00 00 27 10 8F
 * The latter, updated version above is implemented here.
 */

// mhzCmdMeasurementRange1000[] = {0xFF,0x01,0x99,0x00,0x00,0x00,0x03,0xE8,0x7B};
// mhzCmdMeasurementRange2000[] = {0xFF,0x01,0x99,0x00,0x00,0x00,0x07,0xD0,0x8F};
// mhzCmdMeasurementRange3000[] = {0xFF,0x01,0x99,0x00,0x00,0x00,0x0B,0xB8,0xA3};
// mhzCmdMeasurementRange5000[] = {0xFF,0x01,0x99,0x00,0x00,0x00,0x13,0x88,0xCB};
// Removing redundant data, just keeping offsets [2], [6]..[7]:
const PROGMEM uint8_t mhzCmdData[][3] = {
  { 0x86, 0x00, 0x00 },
  { 0x87, 0x00, 0x00 },
  { 0x79, 0xA0, 0x00 },
  { 0x79, 0x00, 0x00 },
  { 0x8d, 0x00, 0x00 },
#ifdef ENABLE_DETECTION_RANGE_COMMANDS
  { 0x99, 0x03, 0xE8 },
  { 0x99, 0x07, 0xD0 },
  { 0x99, 0x0B, 0xB8 },
  { 0x99, 0x13, 0x88 }
#endif // ifdef ENABLE_DETECTION_RANGE_COMMANDS
};

enum
{
  ABC_enabled  = 0x01,
  ABC_disabled = 0x02
};


struct P049_data_struct : public PluginTaskData_base {
  P049_data_struct() {
    reset();
    sensorResets = 0;
  }

  ~P049_data_struct() {
    reset();
  }

  void reset() {
    if (easySerial != nullptr) {
      delete easySerial;
      easySerial = nullptr;
    }
    linesHandled       = 0;
    checksumFailed     = 0;
    nrUnknownResponses = 0;
    ++sensorResets;

    // Default of the sensor is to run ABC
    ABC_Disable     = false;
    ABC_MustApply   = false;
    modelA_detected = false;
  }

  bool init(ESPEasySerialPort port, const int16_t serial_rx, const int16_t serial_tx, bool setABCdisabled) {
    if ((serial_rx < 0) || (serial_tx < 0)) {
      return false;
    }
    reset();
    easySerial = new (std::nothrow) ESPeasySerial(port, serial_rx, serial_tx);

    if (easySerial == nullptr) {
      return false;
    }
    easySerial->begin(9600);
    ABC_Disable = setABCdisabled;

    if (ABC_Disable) {
      // No guarantee the correct state is active on the sensor after reboot.
      ABC_MustApply = true;
    }
    lastInitTimestamp = millis();
    initTimePassed    = false;
    return isInitialized();
  }

  bool isInitialized() const {
    return easySerial != nullptr;
  }

  void setABCmode(int abcDisableSetting) {
    boolean new_ABC_disable = (abcDisableSetting == ABC_disabled);

    if (ABC_Disable != new_ABC_disable) {
      // Setting changed in the webform.
      ABC_MustApply = true;
      ABC_Disable   = new_ABC_disable;
    }
  }

  uint8_t calculateChecksum() const {
    uint8_t checksum = 0;

    for (uint8_t i = 1; i < 8; i++) {
      checksum += mhzResp[i];
    }
    checksum = 0xFF - checksum;
    return checksum + 1;
  }

  size_t send_mhzCmd(uint8_t CommandId)
  {
    if (!isInitialized()) { return 0; }

    // The receive buffer "mhzResp" is re-used to send a command here:
    mhzResp[0] = 0xFF; // Start uint8_t, fixed
    mhzResp[1] = 0x01; // Sensor number, 0x01 by default
    memcpy_P(&mhzResp[2], mhzCmdData[CommandId], sizeof(mhzCmdData[0]));
    mhzResp[6] = mhzResp[3]; mhzResp[7] = mhzResp[4];
    mhzResp[3] = mhzResp[4] = mhzResp[5] = 0x00;
    mhzResp[8] = calculateChecksum();

    if (!initTimePassed) {
      // Allow for 3 minutes of init time.
      initTimePassed = timePassedSince(lastInitTimestamp) > 180000;
    }

    return easySerial->write(mhzResp, sizeof(mhzResp));
  }

  bool read_ppm(unsigned int& ppm, signed int& temp, unsigned int& s, float& u) {
    if (!isInitialized()) { return false; }

    // send read PPM command
    uint8_t nbBytesSent = send_mhzCmd(mhzCmdReadPPM);

    if (nbBytesSent != 9) {
      return false;
    }

    // get response
    memset(mhzResp, 0, sizeof(mhzResp));

    long timer   = millis() + PLUGIN_READ_TIMEOUT;
    int  counter = 0;

    while (!timeOutReached(timer) && (counter < 9)) {
      if (easySerial->available() > 0) {
        uint8_t value = easySerial->read();

        if (((counter == 0) && (value == 0xFF)) || (counter > 0)) {
          mhzResp[counter++] = value;
        }
      } else {
        delay(10);
      }
    }

    if (counter < 9) {
      // Timeout
      return false;
    }
    ++linesHandled;

    if (!(mhzResp[8] == calculateChecksum())) {
      ++checksumFailed;
      return false;
    }

    if ((mhzResp[0] == 0xFF) && (mhzResp[1] == 0x86)) {
      // calculate CO2 PPM
      ppm = (static_cast<unsigned int>(mhzResp[2]) << 8) + mhzResp[3];

      // set temperature (offset 40)
      unsigned int mhzRespTemp = (unsigned int)mhzResp[4];
      temp = mhzRespTemp - 40;

      // set 's' (stability) value
      s = mhzResp[5];

      if (s != 0) {
        modelA_detected = true;
      }

      // calculate 'u' value
      u = (static_cast<unsigned int>(mhzResp[6]) << 8) + mhzResp[7];
      return true;
    }
    return false;
  }

  bool receivedCommandAcknowledgement(bool& expectReset) {
    expectReset = false;

    if (mhzResp[0] == 0xFF)  {
      switch (mhzResp[1]) {
        case 0x86: // Read CO2 concentration
        case 0x79: // ON/OFF Auto Calibration
          break;
        case 0x87: // Calibrate Zero Point (ZERO)
        case 0x88: // Calibrate Span Point (SPAN)
        case 0x99: // Detection range setting
          expectReset = true;
          break;
        default:
          ++nrUnknownResponses;
          return false;
      }
      uint8_t checksum = calculateChecksum();
      return mhzResp[8] == checksum;
    }
    ++nrUnknownResponses;
    return false;
  }

  String getBufferHexDump() {
    String result;

    result.reserve(27);

    for (int i = 0; i < 9; ++i) {
      result += ' ';
      result += String(mhzResp[i], HEX);
    }
    return result;
  }

  MHZ19Types getDetectedDevice() {
    if (linesHandled > checksumFailed) {
      return modelA_detected ? MHZ19_A : MHZ19_B;
    }
    return MHZ19_notDetected;
  }

  uint32_t      linesHandled       = 0;
  uint32_t      checksumFailed     = 0;
  uint32_t      sensorResets       = 0;
  uint32_t      nrUnknownResponses = 0;
  unsigned long lastInitTimestamp  = 0;

  ESPeasySerial *easySerial = nullptr;
<<<<<<< HEAD
  uint8_t        mhzResp[9] = {0}; // 9 uint8_t response buffer
=======
  uint8_t           mhzResp[9] = {0}; // 9 uint8_t response buffer
>>>>>>> 74901b15
  // Default of the sensor is to run ABC
  bool ABC_Disable     = false;
  bool ABC_MustApply   = false;
  bool modelA_detected = false;
  bool initTimePassed  = false;
};


boolean Plugin_049_Check_and_ApplyFilter(unsigned int prevVal, unsigned int& newVal, uint32_t s, const int filterValue, String& log) {
  if (s == 1) {
    // S==1 => "A" version sensor bootup, do not use values.
    return false;
  }

  if ((prevVal < 400) || (prevVal > 5000)) {
    // Prevent unrealistic values during start-up with filtering enabled.
    // Just assume the entered value is correct.
    return true;
  }
  boolean filterApplied = filterValue > PLUGIN_049_FILTER_OFF_ALLSAMPLES;
  int32_t difference    = newVal - prevVal;

  if ((s > 0) && (s < 64) && (filterValue != PLUGIN_049_FILTER_OFF)) {
    // Not the "B" version of the sensor, S value is used.
    // S==0 => "B" version, else "A" version
    // The S value is an indication of the stability of the reading.
    // S == 64 represents a stable reading and any lower value indicates (unusual) fast change.
    // Now we increase the delay filter for low values of S and increase response time when the
    // value is more stable.
    // This will make the reading useful in more turbulent environments,
    // where the sensor would report more rapid change of measured values.
    difference    = difference * s;
    difference   /= 64;
    log          += F("Compensate Unstable ");
    filterApplied = true;
  }

  switch (filterValue) {
    case PLUGIN_049_FILTER_OFF: {
      if ((s != 0) && (s != 64)) {
        log += F("Skip Unstable ");
        return false;
      }
      filterApplied = false;
      break;
    }

    // #Samples to reach >= 75% of step response
    case PLUGIN_049_FILTER_OFF_ALLSAMPLES: filterApplied = false; break; // No Delay
    case PLUGIN_049_FILTER_FAST:    difference          /= 2; break;     // Delay: 2 samples
    case PLUGIN_049_FILTER_MEDIUM:  difference          /= 4; break;     // Delay: 5 samples
    case PLUGIN_049_FILTER_SLOW:    difference          /= 8; break;     // Delay: 11 samples
  }

  if (filterApplied) {
    log += F("Raw PPM: ");
    log += newVal;
    log += F(" Filtered ");
  }
  newVal = static_cast<unsigned int>(prevVal + difference);
  return true;
}

boolean Plugin_049(uint8_t function, struct EventStruct *event, String& string)
{
  bool success = false;

  switch (function)
  {
    case PLUGIN_DEVICE_ADD:
    {
      Device[++deviceCount].Number           = PLUGIN_ID_049;
      Device[deviceCount].Type               = DEVICE_TYPE_SERIAL;
      Device[deviceCount].VType              = Sensor_VType::SENSOR_TYPE_TRIPLE;
      Device[deviceCount].Ports              = 0;
      Device[deviceCount].PullUpOption       = false;
      Device[deviceCount].InverseLogicOption = false;
      Device[deviceCount].FormulaOption      = true;
      Device[deviceCount].ValueCount         = 3;
      Device[deviceCount].SendDataOption     = true;
      Device[deviceCount].TimerOption        = true;
      Device[deviceCount].GlobalSyncOption   = true;
      break;
    }

    case PLUGIN_GET_DEVICENAME:
    {
      string = F(PLUGIN_NAME_049);
      break;
    }

    case PLUGIN_GET_DEVICEVALUENAMES:
    {
      strcpy_P(ExtraTaskSettings.TaskDeviceValueNames[0], PSTR(PLUGIN_VALUENAME1_049));
      strcpy_P(ExtraTaskSettings.TaskDeviceValueNames[1], PSTR(PLUGIN_VALUENAME2_049));
      strcpy_P(ExtraTaskSettings.TaskDeviceValueNames[2], PSTR(PLUGIN_VALUENAME3_049));
      break;
    }

    case PLUGIN_GET_DEVICEGPIONAMES:
    {
      serialHelper_getGpioNames(event);
      break;
    }

    case PLUGIN_WEBFORM_SHOW_CONFIG:
    {
      string += serialHelper_getSerialTypeLabel(event);
      success = true;
      break;
    }


    case PLUGIN_WEBFORM_LOAD:
    {
      {
        uint8_t choice         = PCONFIG(0);
        const __FlashStringHelper * options[2]   = { F("Normal"), F("ABC disabled") };
        int optionValues[2] = { ABC_enabled, ABC_disabled };
        addFormSelector(F("Auto Base Calibration"), F("p049_abcdisable"), 2, options, optionValues, choice);
      }
      {
        uint8_t   choiceFilter     = PCONFIG(1);
        const __FlashStringHelper * filteroptions[5] =
        { F("Skip Unstable"), F("Use Unstable"), F("Fast Response"), F("Medium Response"), F("Slow Response") };
        int filteroptionValues[5] = {
          PLUGIN_049_FILTER_OFF,
          PLUGIN_049_FILTER_OFF_ALLSAMPLES,
          PLUGIN_049_FILTER_FAST,
          PLUGIN_049_FILTER_MEDIUM,
          PLUGIN_049_FILTER_SLOW };
        addFormSelector(F("Filter"), F("p049_filter"), 5, filteroptions, filteroptionValues, choiceFilter);
      }
      P049_html_show_stats(event);

      success = true;
      break;
    }

    case PLUGIN_WEBFORM_SAVE:
    {
      const int formValue = getFormItemInt(F("p049_abcdisable"));

      P049_data_struct *P049_data =
        static_cast<P049_data_struct *>(getPluginTaskData(event->TaskIndex));

      if (nullptr != P049_data) {
        P049_data->setABCmode(formValue);
      }
      PCONFIG(0) = formValue;
      PCONFIG(1) = getFormItemInt(F("p049_filter"));
      success    = true;
      break;
    }

    case PLUGIN_INIT:
    {
      initPluginTaskData(event->TaskIndex, new (std::nothrow) P049_data_struct());
      success = P049_performInit(event);
      break;
    }

    case PLUGIN_EXIT: {
      success = true;
      break;
    }

    case PLUGIN_WRITE:
    {
      P049_data_struct *P049_data =
        static_cast<P049_data_struct *>(getPluginTaskData(event->TaskIndex));

      if (nullptr == P049_data) {
        return success;
      }

      String command = parseString(string, 1);

      if (command == F("mhzcalibratezero"))
      {
        P049_data->send_mhzCmd(mhzCmdCalibrateZero);
        addLog(LOG_LEVEL_INFO, F("MHZ19: Calibrated zero point!"));
        success = true;
      }
      else if (command == F("mhzreset"))
      {
        P049_data->send_mhzCmd(mhzCmdReset);
        addLog(LOG_LEVEL_INFO, F("MHZ19: Sent sensor reset!"));
        success = true;
      }
      else if (command == F("mhzabcenable"))
      {
        P049_data->send_mhzCmd(mhzCmdABCEnable);
        addLog(LOG_LEVEL_INFO, F("MHZ19: Sent sensor ABC Enable!"));
        success = true;
      }
      else if (command == F("mhzabcdisable"))
      {
        P049_data->send_mhzCmd(mhzCmdABCDisable);
        addLog(LOG_LEVEL_INFO, F("MHZ19: Sent sensor ABC Disable!"));
        success = true;
      }

#ifdef ENABLE_DETECTION_RANGE_COMMANDS
      else if (command.startsWith(F("mhzmeasurementrange"))) {
        if (command == F("mhzmeasurementrange1000"))
        {
          P049_data->send_mhzCmd(mhzCmdMeasurementRange1000);
          addLog(LOG_LEVEL_INFO, F("MHZ19: Sent measurement range 0-1000PPM!"));
          success = true;
        }
        else if (command == F("mhzmeasurementrange2000"))
        {
          P049_data->send_mhzCmd(mhzCmdMeasurementRange2000);
          addLog(LOG_LEVEL_INFO, F("MHZ19: Sent measurement range 0-2000PPM!"));
          success = true;
        }
        else if (command == F("mhzmeasurementrange3000"))
        {
          P049_data->send_mhzCmd(mhzCmdMeasurementRange3000);
          addLog(LOG_LEVEL_INFO, F("MHZ19: Sent measurement range 0-3000PPM!"));
          success = true;
        }
        else if (command == F("mhzmeasurementrange5000"))
        {
          P049_data->send_mhzCmd(mhzCmdMeasurementRange5000);
          addLog(LOG_LEVEL_INFO, F("MHZ19: Sent measurement range 0-5000PPM!"));
          success = true;
        }
      }
#endif // ENABLE_DETECTION_RANGE_COMMANDS
      break;
    }

    case PLUGIN_READ:
    {
      P049_data_struct *P049_data =
        static_cast<P049_data_struct *>(getPluginTaskData(event->TaskIndex));

      if (nullptr == P049_data) {
        return success;
      }
      bool expectReset  = false;
      unsigned int ppm  = 0;
      signed int   temp = 0;
      unsigned int s    = 0;
      float u           = 0;

      if (P049_data->read_ppm(ppm, temp, s, u)) {
        const bool mustLog = loglevelActiveFor(LOG_LEVEL_INFO);
        String log;
        if (mustLog)
          log = F("MHZ19: ");

        // During (and only ever at) sensor boot, 'u' is reported as 15000
        // We log but don't process readings during that time
        if (approximatelyEqual(u, 15000)) {
          if (mustLog)
            log += F("Bootup detected! ");

          if (P049_data->ABC_Disable) {
            // After bootup of the sensor the ABC will be enabled.
            // Thus only actively disable after bootup.
            P049_data->ABC_MustApply = true;
            if (mustLog)
              log                     += F("Will disable ABC when bootup complete. ");
          }
          success = false;

          // Finally, stable readings are used for variables
        } else {
          const int filterValue = PCONFIG(1);

          if (Plugin_049_Check_and_ApplyFilter(UserVar[event->BaseVarIndex], ppm, s, filterValue, log)) {
            UserVar[event->BaseVarIndex]     = (float)ppm;
            UserVar[event->BaseVarIndex + 1] = (float)temp;
            UserVar[event->BaseVarIndex + 2] = (float)u;
            success                          = true;
          } else {
            success = false;
          }
        }

        if ((s == 0) || (s == 64)) {
          // Reading is stable.
          if (P049_data->ABC_MustApply) {
            // Send ABC enable/disable command based on the desired state.
            if (P049_data->ABC_Disable) {
              P049_data->send_mhzCmd(mhzCmdABCDisable);
              addLog(LOG_LEVEL_INFO, F("MHZ19: Sent sensor ABC Disable!"));
            } else {
              P049_data->send_mhzCmd(mhzCmdABCEnable);
              addLog(LOG_LEVEL_INFO, F("MHZ19: Sent sensor ABC Enable!"));
            }
            P049_data->ABC_MustApply = false;
          }
        }

        if (mustLog) {
          // Log values in all cases
          log += F("PPM value: ");
          log += ppm;
          log += F(" Temp/S/U values: ");
          log += temp;
          log += '/';
          log += s;
          log += '/';
          log += u;
          addLog(LOG_LEVEL_INFO, log);
        }
        break;

        // #ifdef ENABLE_DETECTION_RANGE_COMMANDS
        // Sensor responds with 0x99 whenever we send it a measurement range adjustment
      } else if (P049_data->receivedCommandAcknowledgement(expectReset))  {
        addLog(LOG_LEVEL_INFO, F("MHZ19: Received command acknowledgment! "));

        if (expectReset) {
          addLog(LOG_LEVEL_INFO, F("Expecting sensor reset..."));
        }
        success = false;
        break;

        // #endif

        // log verbosely anything else that the sensor reports
      } else {
        if (loglevelActiveFor(LOG_LEVEL_INFO)) {
          String log = F("MHZ19: Unknown response:");
          log += P049_data->getBufferHexDump();
          addLog(LOG_LEVEL_INFO, log);
        }

        // Check for stable reads and allow unstable reads the first 3 minutes after reset.
        if ((P049_data->nrUnknownResponses > 10) && P049_data->initTimePassed) {
          P049_performInit(event);
        }
        success = false;
        break;
      }
      break;
    }
  }
  return success;
}

bool P049_performInit(struct EventStruct *event) {
  bool success                 = false;
  const int16_t serial_rx      = CONFIG_PIN1;
  const int16_t serial_tx      = CONFIG_PIN2;
  const ESPEasySerialPort port = static_cast<ESPEasySerialPort>(CONFIG_PORT);
  P049_data_struct *P049_data  =
    static_cast<P049_data_struct *>(getPluginTaskData(event->TaskIndex));

  if (nullptr == P049_data) {
    return success;
  }

  if (P049_data->init(port, serial_rx, serial_tx, (PCONFIG(0) == ABC_disabled))) {
    success = true;
    addLog(LOG_LEVEL_INFO, F("MHZ19: Init OK "));

    // delay first read, because hardware needs to initialize on cold boot
    // otherwise we get a weird value or read error
    Scheduler.schedule_task_device_timer(event->TaskIndex, millis() + 15000);
  }
  return success;
}

void P049_html_show_stats(struct EventStruct *event) {
  P049_data_struct *P049_data =
    static_cast<P049_data_struct *>(getPluginTaskData(event->TaskIndex));

  if (nullptr == P049_data) {
    return;
  }

  addRowLabel(F("Checksum (pass/fail/reset)"));
  String chksumStats;

  chksumStats  = P049_data->linesHandled;
  chksumStats += '/';
  chksumStats += P049_data->checksumFailed;
  chksumStats += '/';
  chksumStats += P049_data->sensorResets;
  addHtml(chksumStats);
  addRowLabel(F("Detected"));

  switch (P049_data->getDetectedDevice()) {
    case MHZ19_A: addHtml(F("MH-Z19A")); break;
    case MHZ19_B: addHtml(F("MH-Z19B")); break;
    default: addHtml(F("---")); break;
  }
}

#endif // USES_P049<|MERGE_RESOLUTION|>--- conflicted
+++ resolved
@@ -320,11 +320,8 @@
   unsigned long lastInitTimestamp  = 0;
 
   ESPeasySerial *easySerial = nullptr;
-<<<<<<< HEAD
   uint8_t        mhzResp[9] = {0}; // 9 uint8_t response buffer
-=======
-  uint8_t           mhzResp[9] = {0}; // 9 uint8_t response buffer
->>>>>>> 74901b15
+
   // Default of the sensor is to run ABC
   bool ABC_Disable     = false;
   bool ABC_MustApply   = false;
