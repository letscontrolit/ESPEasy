#ifndef CUSTOMBUILD_DEFINE_PLUGIN_SETS_H
#define CUSTOMBUILD_DEFINE_PLUGIN_SETS_H

#include "../../include/ESPEasy_config.h"

/*
#################################################
 This is the place where plugins are registered
#################################################
To create/register a plugin, you have to :
- find an available number, ie 777.
- Create your own plugin, ie as "_P777_myfunction.ino"
- be sure it starts with ""#ifdef USES_P777", and ends with "#endif"
- then register it into the PLUGIN_SET_EXPERIMENTAL block (see below)
 #ifdef PLUGIN_SET_EXPERIMENTAL
     #define USES_P777   // MYsuperPlugin
 #endif
 - you can from now on test it by compiling using the PLUGIN_BUILD_DEV flag
 either by adding "-DPLUGIN_BUILD_DEV" when compiling, or by momentarly
 adding "#define PLUGIN_BUILD_DEV" at the top of the ESPEasy.ino file
 - You will then have to push a PR including your plugin + the corret line (#define USES_P777) added to this file
 When found stable enough, the maintainer (and only him) will choose to move it to COLLECTION or NORMAL
*/

//#define FEATURE_SD 1

/******************************************************************************\
 * WebServer pages   **********************************************************
\******************************************************************************/
// FIXME TD-er: Make useful selections for these pages to be included. (e.g. view only)

#ifndef WEBSERVER_CUSTOM_BUILD_DEFINED
    #ifndef WEBSERVER_TIMINGSTATS
        #define WEBSERVER_TIMINGSTATS
    #endif
    #ifndef WEBSERVER_SYSVARS
        #define WEBSERVER_SYSVARS
    #endif
    #ifndef WEBSERVER_NEW_UI
    //    #define WEBSERVER_NEW_UI
    #endif
    #ifndef WEBSERVER_I2C_SCANNER
        #define WEBSERVER_I2C_SCANNER
    #endif
    #ifndef WEBSERVER_FAVICON
        #define WEBSERVER_FAVICON
    #endif
    #ifndef WEBSERVER_CSS
        #define WEBSERVER_CSS
    #endif
    #ifndef WEBSERVER_INCLUDE_JS
        #define WEBSERVER_INCLUDE_JS
    #endif
    #ifndef WEBSERVER_LOG
        #define WEBSERVER_LOG
    #endif
    #ifndef WEBSERVER_GITHUB_COPY
        #define WEBSERVER_GITHUB_COPY
    #endif
    #ifndef WEBSERVER_ROOT
        #define WEBSERVER_ROOT
    #endif
    #ifndef WEBSERVER_ADVANCED
        #define WEBSERVER_ADVANCED
    #endif
    #ifndef WEBSERVER_CONFIG
        #define WEBSERVER_CONFIG
    #endif
    #ifndef WEBSERVER_CONTROL
        #define WEBSERVER_CONTROL
    #endif
    #ifndef WEBSERVER_CONTROLLERS
        #define WEBSERVER_CONTROLLERS
    #endif
    #ifndef WEBSERVER_CUSTOM
        #define WEBSERVER_CUSTOM
    #endif
    #ifndef WEBSERVER_DEVICES
        #define WEBSERVER_DEVICES
    #endif
    #ifndef WEBSERVER_DOWNLOAD
        #define WEBSERVER_DOWNLOAD
    #endif
    #ifndef WEBSERVER_FACTORY_RESET
        #define WEBSERVER_FACTORY_RESET
    #endif
    #ifndef WEBSERVER_FILELIST
        #define WEBSERVER_FILELIST
    #endif
    #ifndef WEBSERVER_HARDWARE
        #define WEBSERVER_HARDWARE
    #endif
    #ifndef WEBSERVER_PINSTATES
        #define WEBSERVER_PINSTATES
    #endif
    #ifndef WEBSERVER_RULES
        #define WEBSERVER_RULES
    #endif
    #ifndef WEBSERVER_SETUP
        #define WEBSERVER_SETUP
    #endif
    #ifndef WEBSERVER_SYSINFO
        #define WEBSERVER_SYSINFO
    #endif
    #ifndef WEBSERVER_METRICS
        #define WEBSERVER_METRICS
    #endif
    #ifndef WEBSERVER_TOOLS
        #define WEBSERVER_TOOLS
    #endif
    #ifndef WEBSERVER_UPLOAD
        #define WEBSERVER_UPLOAD
    #endif
    #ifndef WEBSERVER_WIFI_SCANNER
        #define WEBSERVER_WIFI_SCANNER
    #endif
    #ifndef WEBSERVER_NEW_RULES
//        #define WEBSERVER_NEW_RULES
    #endif
#endif

#ifdef WEBSERVER_CSS
  #ifndef WEBSERVER_EMBED_CUSTOM_CSS
    #ifndef EMBED_ESPEASY_DEFAULT_MIN_CSS
      #define EMBED_ESPEASY_DEFAULT_MIN_CSS
    #endif
    #ifndef EMBED_ESPEASY_DEFAULT_MIN_CSS_USE_GZ // Use gzipped minified css (saves ~3.7 kB of .bin size)
      #define EMBED_ESPEASY_DEFAULT_MIN_CSS_USE_GZ
    #endif
  #endif
#endif


#ifndef PLUGIN_BUILD_CUSTOM
    #ifndef FEATURE_SSDP
        #define FEATURE_SSDP  1
    #endif
    #ifndef FEATURE_TIMING_STATS
        #define FEATURE_TIMING_STATS  1
    #endif
    #ifndef FEATURE_I2CMULTIPLEXER
        #define FEATURE_I2CMULTIPLEXER  1
    #endif
    #ifndef FEATURE_TRIGONOMETRIC_FUNCTIONS_RULES
        #define FEATURE_TRIGONOMETRIC_FUNCTIONS_RULES 1
    #endif
    #ifndef FEATURE_EXT_RTC
        #define FEATURE_EXT_RTC 1
    #endif
#endif

#ifdef MEMORY_ANALYSIS
  #ifdef MQTT_ONLY
    #define USES_C002   // Domoticz MQTT
    #define USES_C005   // Home Assistant (openHAB) MQTT
    #define USES_C006   // PiDome MQTT
    #define USES_C014   // homie 3 & 4dev MQTT
    #define USES_P037   // MQTTImport
  #endif
#endif

#ifndef FEATURE_TOOLTIPS
  #define FEATURE_TOOLTIPS  1
#endif // ifndef FEATURE_TOOLTIPS

/******************************************************************************\
 * Available options **********************************************************
\******************************************************************************/
#if defined(CORE_POST_2_5_0) && !defined(MEMORY_ANALYSIS) && !defined(USE_CUSTOM_H)
    #ifndef FEATURE_SETTINGS_ARCHIVE
    // FIXME TD-er: Disabled for now, to reduce binary size
//        #define FEATURE_SETTINGS_ARCHIVE 1
    #endif // ifndef FEATURE_SETTINGS_ARCHIVE
#endif

#if defined(FEATURE_SETTINGS_ARCHIVE) && defined(FORCE_PRE_2_5_0)
  #undef FEATURE_SETTINGS_ARCHIVE
#endif

#ifndef FEATURE_NO_HTTP_CLIENT
  #define FEATURE_NO_HTTP_CLIENT  0
#endif


/******************************************************************************\
 * BUILD Configs **************************************************************
\******************************************************************************/

// IR library is large, so make a separate build including stable plugins and IR.
#ifdef PLUGIN_BUILD_DEV_IR
    #define PLUGIN_BUILD_DEV       // add dev
    #define PLUGIN_BUILD_IR
#endif

#ifdef PLUGIN_BUILD_COLLECTION_IR
    #define PLUGIN_BUILD_COLLECTION   // add collection
    #define PLUGIN_BUILD_IR
#endif

#ifdef PLUGIN_BUILD_MINIMAL_IR
    #ifndef FEATURE_DOMOTICZ
        #define FEATURE_DOMOTICZ  1
    #endif
    #ifndef FEATURE_FHEM
        #define FEATURE_FHEM  1
    #endif
    #ifndef FEATURE_HOMEASSISTANT_OPENHAB
        #define FEATURE_HOMEASSISTANT_OPENHAB 1
    #endif

    #define PLUGIN_BUILD_MINIMAL_OTA
    #define PLUGIN_DESCR  "Minimal, IR"
    #define PLUGIN_BUILD_IR
#endif

#ifdef PLUGIN_BUILD_MINIMAL_IRext
    #ifndef FEATURE_DOMOTICZ
        #define FEATURE_DOMOTICZ  1
    #endif
    #ifndef FEATURE_FHEM
        #define FEATURE_FHEM  1
    #endif
    #ifndef FEATURE_HOMEASSISTANT_OPENHAB
        #define FEATURE_HOMEASSISTANT_OPENHAB 1
    #endif

    #define PLUGIN_BUILD_MINIMAL_OTA
    #define PLUGIN_DESCR  "Minimal, IR with AC"
    #define PLUGIN_BUILD_IR_EXTENDED
#endif

#ifdef PLUGIN_BUILD_NORMAL_IR
    #define PLUGIN_BUILD_NORMAL     // add stable
    #define PLUGIN_DESCR  "Normal, IR"
    #define PLUGIN_BUILD_IR
#endif

#ifdef PLUGIN_BUILD_NORMAL_IRext
  #define PLUGIN_BUILD_NORMAL     // add stable
  #if defined(PLUGIN_SET_COLLECTION_ESP32)
    #define PLUGIN_DESCR  "Collection_A, IR with AC"
  #elif defined(PLUGIN_SET_COLLECTION_B_ESP32)
    #define PLUGIN_DESCR  "Collection_B, IR with AC"
  #elif defined(PLUGIN_SET_COLLECTION_C_ESP32)
    #define PLUGIN_DESCR  "Collection_C, IR with AC"
  #elif defined(PLUGIN_SET_COLLECTION_D_ESP32)
    #define PLUGIN_DESCR  "Collection_D, IR with AC"
  #elif defined(PLUGIN_SET_COLLECTION_E_ESP32)
    #define PLUGIN_DESCR  "Collection_E, IR with AC"
  #elif defined(PLUGIN_SET_COLLECTION_F_ESP32)
    #define PLUGIN_DESCR  "Collection_F, IR with AC"
  #else
    #define PLUGIN_DESCR  "Normal, IR with AC"
  #endif
  #define PLUGIN_BUILD_IR_EXTENDED
#endif

#ifdef PLUGIN_BUILD_DEV
  #define  PLUGIN_SET_EXPERIMENTAL
  #define  CONTROLLER_SET_EXPERIMENTAL
  #define  NOTIFIER_SET_EXPERIMENTAL
  #define  PLUGIN_BUILD_COLLECTION   // add collection
#endif

#ifdef PLUGIN_BUILD_COLLECTION
  #if !defined(PLUGIN_BUILD_COLLECTION_B) && !defined(PLUGIN_BUILD_COLLECTION_C) && !defined(PLUGIN_BUILD_COLLECTION_D) && !defined(PLUGIN_BUILD_COLLECTION_E) && !defined(PLUGIN_BUILD_COLLECTION_F)
    #define PLUGIN_DESCR  "Collection_A"
    #define PLUGIN_SET_COLLECTION_A
  #endif
  #define PLUGIN_SET_COLLECTION
  #define CONTROLLER_SET_COLLECTION
  #define NOTIFIER_SET_COLLECTION
  #define PLUGIN_BUILD_NORMAL     // add stable
#endif

#ifdef PLUGIN_BUILD_COLLECTION_B
  #define PLUGIN_DESCR  "Collection_B"
  #define PLUGIN_SET_COLLECTION
  #define PLUGIN_SET_COLLECTION_B
  #define CONTROLLER_SET_COLLECTION
  #define NOTIFIER_SET_COLLECTION
  #define PLUGIN_BUILD_NORMAL     // add stable
#endif

#ifdef PLUGIN_BUILD_COLLECTION_C
  #define PLUGIN_DESCR  "Collection_C"
  #define PLUGIN_SET_COLLECTION
  #define PLUGIN_SET_COLLECTION_C
  #define CONTROLLER_SET_COLLECTION
  #define NOTIFIER_SET_COLLECTION
  #define PLUGIN_BUILD_NORMAL     // add stable
#endif

#ifdef PLUGIN_BUILD_COLLECTION_D
  #define PLUGIN_DESCR  "Collection_D"
  #define PLUGIN_SET_COLLECTION
  #define PLUGIN_SET_COLLECTION_D
  #define CONTROLLER_SET_COLLECTION
  #define NOTIFIER_SET_COLLECTION
  #define PLUGIN_BUILD_NORMAL     // add stable
#endif

#ifdef PLUGIN_BUILD_COLLECTION_E
  #define PLUGIN_DESCR  "Collection_E"
  #define PLUGIN_SET_COLLECTION
  #define PLUGIN_SET_COLLECTION_E
  #define CONTROLLER_SET_COLLECTION
  #define NOTIFIER_SET_COLLECTION
  #define PLUGIN_BUILD_NORMAL     // add stable
#endif

#ifdef PLUGIN_BUILD_COLLECTION_F
  #define PLUGIN_DESCR  "Collection_F"
  #define PLUGIN_SET_COLLECTION
  #define PLUGIN_SET_COLLECTION_F
  #define CONTROLLER_SET_COLLECTION
  #define NOTIFIER_SET_COLLECTION
  #define PLUGIN_BUILD_NORMAL     // add stable
#endif

#ifndef PLUGIN_BUILD_CUSTOM
  #ifndef PLUGIN_BUILD_NORMAL
    #define PLUGIN_BUILD_NORMAL // defaults to stable, if not custom
  #endif
#endif

#ifdef PLUGIN_CLIMATE_COLLECTION
  #ifdef PLUGIN_BUILD_NORMAL
    #undef PLUGIN_BUILD_NORMAL
  #endif
  #define PLUGIN_SET_NONE // Specifically configured below
  #define CONTROLLER_SET_STABLE
  #define NOTIFIER_SET_STABLE
  #ifndef FEATURE_ESPEASY_P2P
    #define FEATURE_ESPEASY_P2P 1
  #endif

  #ifndef FEATURE_I2CMULTIPLEXER
    #define FEATURE_I2CMULTIPLEXER  1
  #endif
  #ifndef FEATURE_TRIGONOMETRIC_FUNCTIONS_RULES
    #define FEATURE_TRIGONOMETRIC_FUNCTIONS_RULES 1
  #endif
  #define KEEP_TRIGONOMETRIC_FUNCTIONS_RULES
  #ifndef FEATURE_PLUGIN_STATS
    #define FEATURE_PLUGIN_STATS  1
  #endif
  #ifndef FEATURE_CHART_JS
    #define FEATURE_CHART_JS  1
  #endif
  #ifndef FEATURE_RULES_EASY_COLOR_CODE
    #define FEATURE_RULES_EASY_COLOR_CODE 1
  #endif
#endif

#ifdef PLUGIN_BUILD_NORMAL
    #define  PLUGIN_SET_STABLE
    #define  CONTROLLER_SET_STABLE
    #define  NOTIFIER_SET_STABLE
    #ifndef FEATURE_ESPEASY_P2P
      #define FEATURE_ESPEASY_P2P 1
    #endif

    #ifndef FEATURE_I2CMULTIPLEXER
        #define FEATURE_I2CMULTIPLEXER  1
    #endif
    #ifndef FEATURE_TRIGONOMETRIC_FUNCTIONS_RULES
        #define FEATURE_TRIGONOMETRIC_FUNCTIONS_RULES 1
    #endif
    #define KEEP_TRIGONOMETRIC_FUNCTIONS_RULES
    #ifndef FEATURE_PLUGIN_STATS
        #define FEATURE_PLUGIN_STATS  1
    #endif
    #ifndef FEATURE_CHART_JS
        #define FEATURE_CHART_JS  1
    #endif
    #ifndef FEATURE_RULES_EASY_COLOR_CODE
        #define FEATURE_RULES_EASY_COLOR_CODE 1
    #endif
#endif

#if FEATURE_FHEM
    #define USES_C009   // FHEM HTTP
#endif

#if FEATURE_HOMEASSISTANT_OPENHAB
    #define USES_C005   // Home Assistant (openHAB) MQTT
#endif

#ifdef PLUGIN_BUILD_MINIMAL_OTA
    // Disable ESPEasy p2p for minimal OTA builds.
    #ifdef FEATURE_ESPEASY_P2P
      #undef FEATURE_ESPEASY_P2P
    #endif
    #define FEATURE_ESPEASY_P2P 0

    #ifdef FEATURE_MDNS
      #undef FEATURE_MDNS
    #endif
    #define FEATURE_MDNS 0

    #ifndef DISABLE_SC16IS752_Serial
      #define DISABLE_SC16IS752_Serial
    #endif

    #ifdef FEATURE_ARDUINO_OTA
      #undef FEATURE_ARDUINO_OTA
    #endif
    #define FEATURE_ARDUINO_OTA 0

    #ifndef PLUGIN_DESCR
      #define PLUGIN_DESCR  "Minimal 1M OTA"
    #endif


    #ifndef CONTROLLER_SET_NONE
      #define CONTROLLER_SET_NONE
    #endif

    #define BUILD_MINIMAL_OTA
    #ifndef BUILD_NO_DEBUG
      #define BUILD_NO_DEBUG
    #endif

//    #define USES_C001   // Domoticz HTTP
//    #define USES_C002   // Domoticz MQTT
//    #define USES_C005   // Home Assistant (openHAB) MQTT
//    #define USES_C006   // PiDome MQTT
  #if !FEATURE_NO_HTTP_CLIENT
    #define USES_C008   // Generic HTTP
  #endif
//    #define USES_C009   // FHEM HTTP
//    #define USES_C010   // Generic UDP
//    #define USES_C013   // ESPEasy P2P network

//    #define NOTIFIER_SET_STABLE
    #ifndef NOTIFIER_SET_NONE
      #define NOTIFIER_SET_NONE
    #endif

    #ifdef FEATURE_POST_TO_HTTP
      #undef FEATURE_POST_TO_HTTP
    #endif
    #define FEATURE_POST_TO_HTTP  0 // Disabled

    #ifndef PLUGIN_SET_NONE
      #define PLUGIN_SET_NONE
    #endif

    #ifdef FEATURE_SETTINGS_ARCHIVE
        #undef FEATURE_SETTINGS_ARCHIVE
    #endif // if FEATURE_SETTINGS_ARCHIVE
    #define FEATURE_SETTINGS_ARCHIVE  0

    #ifdef FEATURE_TIMING_STATS
        #undef FEATURE_TIMING_STATS
    #endif
    #define FEATURE_TIMING_STATS  0

    #ifndef USES_P001
        #define USES_P001   // switch
    #endif
    #ifndef USES_P026
      #define USES_P026   // SysInfo
    #endif
    #ifndef USES_P033
      #define USES_P033   // Dummy
    #endif
    #ifndef USES_P037
//        #define USES_P037   // MQTTImport
    #endif

    #ifndef USES_P004
//        #define USES_P004   // Dallas
    #endif
    #ifndef USES_P005
//        #define USES_P005   // DHT
    #endif

    #ifdef FEATURE_SERVO
      #undef FEATURE_SERVO
    #endif
    #define FEATURE_SERVO 0
    #ifdef FEATURE_RTTTL
      #undef FEATURE_RTTTL
    #endif
    #define FEATURE_RTTTL 0
#endif


// Strip out parts not needed for either MINIMAL_OTA and MEMORY_ANALYSIS
#if defined(BUILD_MINIMAL_OTA) || defined(MEMORY_ANALYSIS)
    #ifndef WEBSERVER_CUSTOM_BUILD_DEFINED
        #ifdef WEBSERVER_TIMINGSTATS
            #undef WEBSERVER_TIMINGSTATS
        #endif
        #ifdef WEBSERVER_SYSVARS
            #undef WEBSERVER_SYSVARS
        #endif
        #ifdef WEBSERVER_NEW_UI
            #undef WEBSERVER_NEW_UI
        #endif
        #ifdef WEBSERVER_I2C_SCANNER
            #undef WEBSERVER_I2C_SCANNER
        #endif
        #ifdef WEBSERVER_FAVICON
            #undef WEBSERVER_FAVICON
        #endif
        #ifdef WEBSERVER_CSS
            #undef WEBSERVER_CSS
        #endif
        #ifndef WEBSERVER_EMBED_CUSTOM_CSS
          #ifdef EMBED_ESPEASY_DEFAULT_MIN_CSS
            #undef EMBED_ESPEASY_DEFAULT_MIN_CSS
          #endif
        #endif
        #ifdef WEBSERVER_INCLUDE_JS
            #undef WEBSERVER_INCLUDE_JS
        #endif
        #ifdef WEBSERVER_LOG
            #undef WEBSERVER_LOG
        #endif
        #ifdef WEBSERVER_GITHUB_COPY
            #undef WEBSERVER_GITHUB_COPY
        #endif
        #ifdef WEBSERVER_PINSTATES
            #undef WEBSERVER_PINSTATES
        #endif
        #ifdef WEBSERVER_WIFI_SCANNER
            #undef WEBSERVER_WIFI_SCANNER
        #endif
        #ifdef WEBSERVER_CUSTOM
            #undef WEBSERVER_CUSTOM
        #endif
        #ifdef WEBSERVER_NEW_RULES
            #undef WEBSERVER_NEW_RULES
        #endif
        #ifdef SHOW_SYSINFO_JSON
            #undef SHOW_SYSINFO_JSON
        #endif
        #ifndef WEBSERVER_SYSINFO_MINIMAL
            #define WEBSERVER_SYSINFO_MINIMAL
        #endif

    #endif // WEBSERVER_CUSTOM_BUILD_DEFINED


    // FEATURE_GPIO_USE_ESP8266_WAVEFORM needs about 200 bytes
    //#define FEATURE_GPIO_USE_ESP8266_WAVEFORM 0


    #ifndef LIMIT_BUILD_SIZE
        #define LIMIT_BUILD_SIZE
    #endif
    #ifdef FEATURE_I2C_DEVICE_SCAN
        #undef FEATURE_I2C_DEVICE_SCAN
    #endif // if FEATURE_I2C_DEVICE_SCAN
    #define FEATURE_I2C_DEVICE_SCAN     0   // turn feature off in OTA builds
    #ifdef KEEP_TRIGONOMETRIC_FUNCTIONS_RULES
        #undef KEEP_TRIGONOMETRIC_FUNCTIONS_RULES
    #endif
    #ifndef NOTIFIER_SET_NONE
        #define NOTIFIER_SET_NONE
    #endif
    #ifdef FEATURE_EXT_RTC
        #undef FEATURE_EXT_RTC
    #endif
    #define FEATURE_EXT_RTC 0
#endif



#ifdef BUILD_NO_DEBUG
    #ifdef WEBSERVER_RULES_DEBUG
        #undef WEBSERVER_RULES_DEBUG
    #endif
#endif


/******************************************************************************\
 * IR plugins *****************************************************************
\******************************************************************************/
// See lib\IRremoteESP8266\src\IRremoteESP8266.h
// Disable all settings like these when not needed:
// #define DECODE_TOSHIBA_AC      true
// #define SEND_TOSHIBA_AC        true
#ifdef PLUGIN_BUILD_IR
    #if !defined(PLUGIN_DESCR) && !defined(PLUGIN_BUILD_MAX_ESP32)
      #define PLUGIN_DESCR  "IR"
    #endif
    #ifndef USES_P016    
      #define USES_P016      // IR
    #endif
    #define P016_SEND_IR_TO_CONTROLLER false //IF true then the JSON replay solution is transmited back to the condroller.
    #ifndef USES_P035    
      #define USES_P035      // IRTX
    #endif
    #define P016_P035_USE_RAW_RAW2 //Use the RAW and RAW2 encodings, disabling it saves 3.7Kb
#endif

#ifdef PLUGIN_BUILD_IR_EXTENDED
    #if !defined(PLUGIN_DESCR) && !defined(PLUGIN_BUILD_MAX_ESP32)
        #define PLUGIN_DESCR  "IR Extended"
    #endif // PLUGIN_DESCR
    #ifndef USES_P016    
      #define USES_P016      // IR
    #endif
    #define P016_SEND_IR_TO_CONTROLLER false //IF true then the JSON replay solution is transmited back to the condroller.
    #ifndef USES_P035    
      #define USES_P035      // IRTX
    #endif
    // The following define is needed for extended decoding of A/C Messages and or using standardised common arguments for controlling all deeply supported A/C units
    #define P016_P035_Extended_AC
    #define P016_P035_USE_RAW_RAW2 //Use the RAW and RAW2 encodings, disabling it saves 3.7Kb
    #ifndef ESP8266_1M       // Leaving out Heatpump IR for 1M builds because it won't fit after upgrading IRremoteESP8266 library to v2.8.1
      #define USES_P088      // ToniA IR plugin
    #endif
    #define PLUGIN_SET_ONLY_SWITCH
    #define NOTIFIER_SET_STABLE
    #define USES_P029      // Output - Domoticz MQTT Helper
    #define PLUGIN_SET_ONLY_TEMP_HUM
#endif

#ifdef PLUGIN_BUILD_IR_EXTENDED_NO_RX
    #if !defined(PLUGIN_DESCR) && !defined(PLUGIN_BUILD_MAX_ESP32)
        #define PLUGIN_DESCR  "IR Extended, no IR RX"
    #endif // PLUGIN_DESCR
    #ifndef USES_P035    
      #define USES_P035      // IRTX
    #endif
    // The following define is needed for extended decoding of A/C Messages and or using standardised common arguments for controlling all deeply supported A/C units
    #define P016_P035_Extended_AC
    #define P016_P035_USE_RAW_RAW2 //Use the RAW and RAW2 encodings, disabling it saves 3.7Kb
    #define USES_P088      //ToniA IR plugin
#endif

/******************************************************************************\
 * Devices ********************************************************************
\******************************************************************************/

// Itead ----------------------------
#ifdef PLUGIN_SET_SONOFF_BASIC
    #define PLUGIN_DESCR  "Sonoff Basic"

    #define PLUGIN_SET_ONLY_SWITCH
    #define NOTIFIER_SET_STABLE
#endif

#ifdef PLUGIN_SET_SONOFF_TH1x
    #define PLUGIN_DESCR  "Sonoff TH10/TH16"

    #define PLUGIN_SET_ONLY_SWITCH
    #define NOTIFIER_SET_STABLE
    #define PLUGIN_SET_ONLY_TEMP_HUM
#endif

#ifdef PLUGIN_SET_SONOFF_POW
    #ifndef PLUGIN_DESCR
        #define PLUGIN_DESCR  "Sonoff POW R1/R2"
    #endif

    #define CONTROLLER_SET_STABLE
    #define PLUGIN_SET_ONLY_SWITCH
    #define NOTIFIER_SET_STABLE
    #define USES_P076   // HWL8012   in POW r1
    // Needs CSE7766 Energy sensor, via Serial RXD 4800 baud 8E1 (GPIO1), TXD (GPIO3)
    #define USES_P077	  // CSE7766   in POW R2
    #define USES_P081   // Cron
    #ifdef ESP8266_4M
      #define FEATURE_ADC_VCC 1
      #define USES_P002   // ADC with FEATURE_ADC_VCC=1 to measure ESP3v3
      #define CONTROLLER_SET_ALL
      #ifndef FEATURE_PLUGIN_STATS
          #define FEATURE_PLUGIN_STATS  1
      #endif
      #ifndef FEATURE_CHART_JS
          #define FEATURE_CHART_JS  1
      #endif
      #ifndef FEATURE_RULES_EASY_COLOR_CODE
          #define FEATURE_RULES_EASY_COLOR_CODE 1
      #endif
      #ifndef FEATURE_SETTINGS_ARCHIVE
        #define FEATURE_SETTINGS_ARCHIVE  1
      #endif
      #ifndef SHOW_SYSINFO_JSON
        #define SHOW_SYSINFO_JSON 1
      #endif
      #ifndef FEATURE_TIMING_STATS                  
        #define FEATURE_TIMING_STATS 1
      #endif
      #ifndef FEATURE_TRIGONOMETRIC_FUNCTIONS_RULES 
        #define FEATURE_TRIGONOMETRIC_FUNCTIONS_RULES 1
      #endif
      #ifdef BUILD_NO_DEBUG
        #undef BUILD_NO_DEBUG
      #endif
      
      #define FEATURE_MDNS  1
      #define FEATURE_CUSTOM_PROVISIONING 1
      #define FEATURE_DOWNLOAD 1
    #endif
#endif

#ifdef PLUGIN_SET_SONOFF_S2x
    #define PLUGIN_DESCR  "Sonoff S20/22/26"

    #define PLUGIN_SET_ONLY_SWITCH
    #define NOTIFIER_SET_STABLE
#endif

#ifdef PLUGIN_SET_SONOFF_4CH
    #define PLUGIN_DESCR  "Sonoff 4CH"
    #define PLUGIN_SET_ONLY_SWITCH
    #define NOTIFIER_SET_STABLE
#endif

#ifdef PLUGIN_SET_SONOFF_TOUCH
    #define PLUGIN_DESCR  "Sonoff Touch"
    #define PLUGIN_SET_ONLY_SWITCH
    #define NOTIFIER_SET_STABLE
#endif

// Shelly ----------------------------
#ifdef PLUGIN_SET_SHELLY_1
    #define PLUGIN_DESCR  "Shelly 1"

    #define PLUGIN_SET_ONLY_SWITCH
    #define CONTROLLER_SET_STABLE
    #define NOTIFIER_SET_STABLE
    #define USES_P004   // DS18B20
#endif

#ifdef PLUGIN_SET_SHELLY_PLUG_S
    #define PLUGIN_DESCR  "Shelly PLUG-S"

    #define PLUGIN_SET_ONLY_SWITCH
    #define CONTROLLER_SET_STABLE
    #define NOTIFIER_SET_STABLE
    #define USES_P076   // HWL8012   in POW r1
    #define USES_P081   // Cron
#endif

// Easy ----------------------------
#ifdef PLUGIN_SET_EASY_TEMP
    #define PLUGIN_DESCR  "Temp Hum"
    #define PLUGIN_SET_ONLY_TEMP_HUM
#endif

#ifdef PLUGIN_SET_EASY_CARBON
    #define PLUGIN_DESCR  "Carbon"
    #define PLUGIN_SET_NONE
    #define USES_P052   // SenseAir
#endif

/*
#ifdef PLUGIN_SET_EASY_NEXTION
    #define PLUGIN_SET_ONLY_SWITCH
    //#define USES_Pxxx   // Nextion
#endif
*/

#ifdef PLUGIN_SET_EASY_OLED1
    #define PLUGIN_SET_ONLY_SWITCH
    #define NOTIFIER_SET_STABLE
    #define USES_P036   // FrameOLED
#endif

#ifdef PLUGIN_SET_EASY_OLED2
    #define PLUGIN_SET_ONLY_SWITCH
    #define NOTIFIER_SET_STABLE
    #define USES_P023   // OLED
#endif

#ifdef PLUGIN_SET_EASY_RELAY
    #define PLUGIN_SET_ONLY_SWITCH
    #define NOTIFIER_SET_STABLE
#endif

// LedStrips ----------------------------
#ifdef PLUGIN_SET_H801
    #define PLUGIN_SET_ONLY_LEDSTRIP
#endif

#ifdef PLUGIN_SET_MAGICHOME
    #define PLUGIN_SET_ONLY_LEDSTRIP
#endif

#ifdef PLUGIN_SET_MAGICHOME_IR
    #define PLUGIN_SET_ONLY_LEDSTRIP
    #ifndef USES_P016    
      #define USES_P016      // IR
    #endif

#endif


// Generic ESP32 -----------------------------
#ifdef PLUGIN_SET_GENERIC_ESP32
    #define PLUGIN_DESCR  "Generic ESP32"

    #ifndef ESP32
        #define ESP32
    #endif
    #ifdef ESP8266
        #undef ESP8266
    #endif
    #define PLUGIN_SET_ONLY_SWITCH
    #define NOTIFIER_SET_STABLE
    #define USES_P036   // FrameOLED
    #define USES_P027   // INA219
    #define USES_P028   // BME280
#endif

#ifdef PLUGIN_SET_COLLECTION_ESP32
  #if !defined(PLUGIN_SET_COLLECTION_B_ESP32) && !defined(PLUGIN_SET_COLLECTION_C_ESP32) && !defined(PLUGIN_SET_COLLECTION_D_ESP32) && !defined(PLUGIN_SET_COLLECTION_E_ESP32) && !defined(PLUGIN_SET_COLLECTION_F_ESP32)
    #ifndef PLUGIN_DESCR // COLLECTION_A_ESP32_IRExt also passes here
      #define PLUGIN_DESCR  "Collection_A ESP32"
    #endif
    #define  PLUGIN_SET_COLLECTION_A
  #endif
  #ifndef ESP32
    #define ESP32
  #endif
  #ifdef ESP8266
    #undef ESP8266
  #endif
  // Undefine contradictionary defines
  #ifdef PLUGIN_SET_NONE
    #undef PLUGIN_SET_NONE
  #endif
  #ifdef PLUGIN_SET_ONLY_SWITCH
    #undef PLUGIN_SET_ONLY_SWITCH
  #endif
  #ifdef PLUGIN_SET_ONLY_TEMP_HUM
    #undef PLUGIN_SET_ONLY_TEMP_HUM
  #endif
  #define  PLUGIN_SET_COLLECTION
  #define  CONTROLLER_SET_STABLE
  #define  CONTROLLER_SET_COLLECTION
  #define  NOTIFIER_SET_STABLE
  #define  PLUGIN_SET_STABLE     // add stable
  // See also PLUGIN_SET_COLLECTION_ESP32 section at end,
  // where incompatible plugins will be disabled.
  // TODO : Check compatibility of plugins for ESP32 board.
#endif

#ifdef PLUGIN_SET_COLLECTION_B_ESP32
  #ifndef PLUGIN_DESCR // COLLECTION_B_ESP32_IRExt also passes here
    #define PLUGIN_DESCR  "Collection_B ESP32"
  #endif
  #ifndef ESP32
    #define ESP32
  #endif
  #ifdef ESP8266
    #undef ESP8266
  #endif
  // Undefine contradictionary defines
  #ifdef PLUGIN_SET_NONE
    #undef PLUGIN_SET_NONE
  #endif
  #ifdef PLUGIN_SET_ONLY_SWITCH
    #undef PLUGIN_SET_ONLY_SWITCH
  #endif
  #ifdef PLUGIN_SET_ONLY_TEMP_HUM
    #undef PLUGIN_SET_ONLY_TEMP_HUM
  #endif
  #define  PLUGIN_SET_COLLECTION
  #define  PLUGIN_SET_COLLECTION_B
  #define  CONTROLLER_SET_STABLE
  #define  CONTROLLER_SET_COLLECTION
  #define  NOTIFIER_SET_STABLE
  #define  PLUGIN_SET_STABLE     // add stable
  // See also PLUGIN_SET_COLLECTION_ESP32 section at end,
  // where incompatible plugins will be disabled.
  // TODO : Check compatibility of plugins for ESP32 board.
#endif

#ifdef PLUGIN_SET_COLLECTION_C_ESP32
  #ifndef PLUGIN_DESCR // COLLECTION_C_ESP32_IRExt also passes here
    #define PLUGIN_DESCR  "Collection_C ESP32"
  #endif
  #ifndef ESP32
    #define ESP32
  #endif
  #ifdef ESP8266
    #undef ESP8266
  #endif
  // Undefine contradictionary defines
  #ifdef PLUGIN_SET_NONE
    #undef PLUGIN_SET_NONE
  #endif
  #ifdef PLUGIN_SET_ONLY_SWITCH
    #undef PLUGIN_SET_ONLY_SWITCH
  #endif
  #ifdef PLUGIN_SET_ONLY_TEMP_HUM
    #undef PLUGIN_SET_ONLY_TEMP_HUM
  #endif
  #define  PLUGIN_SET_COLLECTION
  #define  PLUGIN_SET_COLLECTION_C
  #define  CONTROLLER_SET_STABLE
  #define  CONTROLLER_SET_COLLECTION
  #define  NOTIFIER_SET_STABLE
  #define  PLUGIN_SET_STABLE     // add stable
  // See also PLUGIN_SET_COLLECTION_ESP32 section at end,
  // where incompatible plugins will be disabled.
  // TODO : Check compatibility of plugins for ESP32 board.
#endif

#ifdef PLUGIN_SET_COLLECTION_D_ESP32
  #ifndef PLUGIN_DESCR // COLLECTION_D_ESP32_IRExt also passes here
    #define PLUGIN_DESCR  "Collection_D ESP32"
  #endif
  #ifndef ESP32
    #define ESP32
  #endif
  #ifdef ESP8266
    #undef ESP8266
  #endif
  // Undefine contradictionary defines
  #ifdef PLUGIN_SET_NONE
    #undef PLUGIN_SET_NONE
  #endif
  #ifdef PLUGIN_SET_ONLY_SWITCH
    #undef PLUGIN_SET_ONLY_SWITCH
  #endif
  #ifdef PLUGIN_SET_ONLY_TEMP_HUM
    #undef PLUGIN_SET_ONLY_TEMP_HUM
  #endif
  #define  PLUGIN_SET_COLLECTION
  #define  PLUGIN_SET_COLLECTION_D
  #define  CONTROLLER_SET_STABLE
  #define  CONTROLLER_SET_COLLECTION
  #define  NOTIFIER_SET_STABLE
  #define  PLUGIN_SET_STABLE     // add stable
  // See also PLUGIN_SET_COLLECTION_ESP32 section at end,
  // where incompatible plugins will be disabled.
  // TODO : Check compatibility of plugins for ESP32 board.
#endif

#ifdef PLUGIN_SET_COLLECTION_E_ESP32
  #ifndef PLUGIN_DESCR // COLLECTION_E_ESP32_IRExt also passes here
    #define PLUGIN_DESCR  "Collection_E ESP32"
  #endif
  #ifndef ESP32
    #define ESP32
  #endif
  #ifdef ESP8266
    #undef ESP8266
  #endif
  // Undefine contradictionary defines
  #ifdef PLUGIN_SET_NONE
    #undef PLUGIN_SET_NONE
  #endif
  #ifdef PLUGIN_SET_ONLY_SWITCH
    #undef PLUGIN_SET_ONLY_SWITCH
  #endif
  #ifdef PLUGIN_SET_ONLY_TEMP_HUM
    #undef PLUGIN_SET_ONLY_TEMP_HUM
  #endif
  #define  PLUGIN_SET_COLLECTION
  #define  PLUGIN_SET_COLLECTION_E
  #define  CONTROLLER_SET_STABLE
  #define  CONTROLLER_SET_COLLECTION
  #define  NOTIFIER_SET_STABLE
  #define  PLUGIN_SET_STABLE     // add stable
  // See also PLUGIN_SET_COLLECTION_ESP32 section at end,
  // where incompatible plugins will be disabled.
  // TODO : Check compatibility of plugins for ESP32 board.
#endif

#ifdef PLUGIN_SET_COLLECTION_F_ESP32
  #ifndef PLUGIN_DESCR // COLLECTION_F_ESP32_IRExt also passes here
    #define PLUGIN_DESCR  "Collection_F ESP32"
  #endif
  #ifndef ESP32
    #define ESP32
  #endif
  #ifdef ESP8266
    #undef ESP8266
  #endif
  // Undefine contradictionary defines
  #ifdef PLUGIN_SET_NONE
    #undef PLUGIN_SET_NONE
  #endif
  #ifdef PLUGIN_SET_ONLY_SWITCH
    #undef PLUGIN_SET_ONLY_SWITCH
  #endif
  #ifdef PLUGIN_SET_ONLY_TEMP_HUM
    #undef PLUGIN_SET_ONLY_TEMP_HUM
  #endif
  #define  PLUGIN_SET_COLLECTION
  #define  PLUGIN_SET_COLLECTION_F
  #define  CONTROLLER_SET_STABLE
  #define  CONTROLLER_SET_COLLECTION
  #define  NOTIFIER_SET_STABLE
  #define  PLUGIN_SET_STABLE     // add stable
  // See also PLUGIN_SET_COLLECTION_ESP32 section at end,
  // where incompatible plugins will be disabled.
  // TODO : Check compatibility of plugins for ESP32 board.
#endif

#ifdef PLUGIN_BUILD_MAX_ESP32
    #ifndef PLUGIN_DESCR
      #define PLUGIN_DESCR  "MAX ESP32"
    #endif
    #ifndef ESP32
        #define ESP32
    #endif
    #ifdef ESP8266
        #undef ESP8266
    #endif

    #define PLUGIN_SET_MAX
    #define CONTROLLER_SET_ALL
    #define NOTIFIER_SET_ALL
    #ifndef PLUGIN_ENERGY_COLLECTION
        #define PLUGIN_ENERGY_COLLECTION
    #endif
    #ifndef PLUGIN_DISPLAY_COLLECTION
        #define PLUGIN_DISPLAY_COLLECTION
    #endif
    #ifndef PLUGIN_CLIMATE_COLLECTION
      #define PLUGIN_CLIMATE_COLLECTION
    #endif
    #ifndef PLUGIN_NEOPIXEL_COLLECTION
        #define PLUGIN_NEOPIXEL_COLLECTION
    #endif
    #ifndef FEATURE_PLUGIN_STATS
        #define FEATURE_PLUGIN_STATS  1
    #endif
    #ifndef FEATURE_CHART_JS
        #define FEATURE_CHART_JS  1
    #endif
    #ifndef FEATURE_RULES_EASY_COLOR_CODE
        #define FEATURE_RULES_EASY_COLOR_CODE 1
    #endif


    // See also PLUGIN_SET_MAX section at end, to include any disabled plugins from other definitions
    // See also PLUGIN_SET_COLLECTION_ESP32 section at end,
    // where incompatible plugins will be disabled.
    // TODO : Check compatibility of plugins for ESP32 board.
#endif


// Generic ------------------------------------
#ifdef PLUGIN_SET_GENERIC_1M
    #define PLUGIN_SET_NONE
    // TODO : small list of common plugins to fit in 1M
#endif

// Ventus W266 --------------------------------
#ifdef PLUGIN_SET_VENTUS_W266
    #define PLUGIN_SET_ONLY_SWITCH
    #define PLUGIN_BUILD_DISABLED
    #define USES_P046      // Hardware	P046_VentusW266.ino
#endif


#ifdef PLUGIN_SET_LC_TECH_RELAY_X2
    #define CONTROLLER_SET_STABLE
    #define PLUGIN_SET_ONLY_SWITCH
    #define NOTIFIER_SET_STABLE
    #define USES_P026    // Sysinfo
    #define USES_P029    // Domoticz MQTT Helper
    #define USES_P033    // Dummy
    #define USES_P037    // MQTT import
    #define USES_P081    // Cron
    #define USES_P091    // Ser Switch
#endif



/******************************************************************************\
 * "ONLY" shorcuts ************************************************************
\******************************************************************************/
#ifdef PLUGIN_SET_ONLY_SWITCH
    #ifndef PLUGIN_SET_NONE
        #define PLUGIN_SET_NONE
    #endif
    #ifndef USES_P001
        #define USES_P001   // switch
    #endif
    #ifndef USES_P003
//        #define USES_P003   // pulse
    #endif
    #ifndef USES_P026
      #define USES_P026   // SysInfo
    #endif
    #ifndef USES_P033
      #define USES_P033   // Dummy
    #endif
    #ifndef USES_P037
        #define USES_P037   // MQTTImport
    #endif
#endif

#ifdef PLUGIN_SET_ONLY_TEMP_HUM
    #ifndef PLUGIN_SET_NONE
        #define PLUGIN_SET_NONE
    #endif
    #ifndef USES_P004
        #define USES_P004   // Dallas
    #endif
    #ifndef USES_P005
        #define USES_P005   // DHT
    #endif
    #ifndef USES_P014
        #define USES_P014   // SI7021
    #endif
    #ifndef USES_P028
        #define USES_P028   // BME280
    #endif
    #ifndef USES_P034
        #define USES_P034   // DHT12
    #endif
#endif

#ifdef PLUGIN_SET_ONLY_LEDSTRIP
    #ifndef PLUGIN_SET_NONE
        #define PLUGIN_SET_NONE
    #endif
    #ifndef USES_P141
        #define USES_P141   // LedStrip
    #endif
    #ifndef USES_P037
        #define USES_P037   // MQTTImport
    #endif
#endif


/******************************************************************************\
 * Main Families **************************************************************
\******************************************************************************/

// NONE #####################################
#ifdef PLUGIN_SET_NONE
  #ifdef PLUGIN_SET_STABLE
    #undef PLUGIN_SET_STABLE
  #endif
  #ifdef PLUGIN_SET_COLLECTION
    #undef PLUGIN_SET_COLLECTION
  #endif
  #ifdef PLUGIN_SET_COLLECTION_A
    #undef PLUGIN_SET_COLLECTION_A
  #endif
  #ifdef PLUGIN_SET_COLLECTION_B
    #undef PLUGIN_SET_COLLECTION_B
  #endif
  #ifdef PLUGIN_SET_COLLECTION_C
    #undef PLUGIN_SET_COLLECTION_C
  #endif
  #ifdef PLUGIN_SET_COLLECTION_D
    #undef PLUGIN_SET_COLLECTION_D
  #endif
  #ifdef PLUGIN_SET_COLLECTION_E
    #undef PLUGIN_SET_COLLECTION_E
  #endif
  #ifdef PLUGIN_SET_COLLECTION_F
    #undef PLUGIN_SET_COLLECTION_F
  #endif
  #ifdef PLUGIN_SET_EXPERIMENTAL
    #undef PLUGIN_SET_EXPERIMENTAL
  #endif
#endif


#ifdef CONTROLLER_SET_NONE
  #ifdef CONTROLLER_SET_STABLE
    #undef CONTROLLER_SET_STABLE
  #endif
  #ifdef CONTROLLER_SET_COLLECTION
    #undef CONTROLLER_SET_COLLECTION
  #endif
  #ifdef CONTROLLER_SET_EXPERIMENTAL
    #undef CONTROLLER_SET_EXPERIMENTAL
  #endif
#endif


#ifdef NOTIFIER_SET_NONE
  #ifdef NOTIFIER_SET_STABLE
    #undef NOTIFIER_SET_STABLE
  #endif
  #ifdef NOTIFIER_SET_COLLECTION
    #undef NOTIFIER_SET_COLLECTION
  #endif
  #ifdef NOTIFIER_SET_EXPERIMENTAL
    #undef NOTIFIER_SET_EXPERIMENTAL
  #endif
#endif

// ALL ###########################################
#ifdef PLUGIN_SET_ALL
  #ifndef PLUGIN_SET_STABLE
    #define PLUGIN_SET_STABLE
  #endif
  #ifndef PLUGIN_SET_COLLECTION
    #define PLUGIN_SET_COLLECTION
  #endif
  #ifndef PLUGIN_SET_EXPERIMENTAL
    #define PLUGIN_SET_EXPERIMENTAL
  #endif
#endif


#ifdef CONTROLLER_SET_ALL
  #ifndef CONTROLLER_SET_STABLE
    #define CONTROLLER_SET_STABLE
  #endif
  #ifndef CONTROLLER_SET_COLLECTION
    #define CONTROLLER_SET_COLLECTION
  #endif
  #ifndef CONTROLLER_SET_EXPERIMENTAL
    #define CONTROLLER_SET_EXPERIMENTAL
  #endif
#endif


#ifdef NOTIFIER_SET_ALL
  #ifndef NOTIFIER_SET_STABLE
    #define NOTIFIER_SET_STABLE
  #endif
  #ifndef NOTIFIER_SET_COLLECTION
    #define NOTIFIER_SET_COLLECTION
  #endif
  #ifndef NOTIFIER_SET_EXPERIMENTAL
    #define NOTIFIER_SET_EXPERIMENTAL
  #endif
#endif

// MAX ###########################################
#ifdef PLUGIN_SET_MAX
  #ifndef PLUGIN_SET_STABLE
    #define PLUGIN_SET_STABLE
  #endif
  #ifndef PLUGIN_SET_COLLECTION
    #define PLUGIN_SET_COLLECTION
  #endif
  #ifndef PLUGIN_SET_COLLECTION_A
    #define PLUGIN_SET_COLLECTION_A
  #endif
  #ifndef PLUGIN_SET_COLLECTION_B
    #define PLUGIN_SET_COLLECTION_B
  #endif
  #ifndef PLUGIN_SET_COLLECTION_C
    #define PLUGIN_SET_COLLECTION_C
  #endif
  #ifndef PLUGIN_SET_COLLECTION_D
    #define PLUGIN_SET_COLLECTION_D
  #endif
  #ifndef PLUGIN_SET_COLLECTION_E
    #define PLUGIN_SET_COLLECTION_E
  #endif
  #ifndef PLUGIN_SET_COLLECTION_F
    #define PLUGIN_SET_COLLECTION_F
  #endif
#endif




// STABLE #####################################
#ifdef PLUGIN_SET_STABLE
    #ifndef FEATURE_SERVO
      #define FEATURE_SERVO 1
    #endif
    #define FEATURE_RTTTL 1

    #define USES_P001   // Switch
    #define USES_P002   // ADC
    #define USES_P003   // Pulse
    #define USES_P004   // Dallas
    #define USES_P005   // DHT
    #define USES_P006   // BMP085
    #define USES_P007   // PCF8591
    #define USES_P008   // RFID
    #define USES_P009   // MCP

    #define USES_P010   // BH1750
    #define USES_P011   // PME
    #define USES_P012   // LCD
    #define USES_P013   // HCSR04
    #define USES_P014   // SI7021
    #define USES_P015   // TSL2561
//    #define USES_P016   // IR
    #define USES_P017   // PN532
    #define USES_P018   // Dust
    #define USES_P019   // PCF8574

    #define USES_P020   // Ser2Net
    #define USES_P021   // Level
    #define USES_P022   // PCA9685
    #define USES_P023   // OLED
    #define USES_P024   // MLX90614
    #define USES_P025   // ADS1115
    #define USES_P026   // SysInfo
    #define USES_P027   // INA219
    #define USES_P028   // BME280
    #define USES_P029   // Output

//    #define USES_P030   // BMP280   (Made obsolete, now BME280 can handle both)
    #define USES_P031   // SHT1X
    #define USES_P032   // MS5611
    #define USES_P033   // Dummy
    #define USES_P034   // DHT12
//    #define USES_P035   // IRTX
    #define USES_P036   // FrameOLED
    #define USES_P037   // MQTTImport
    #define USES_P038   // NeoPixel
    #define USES_P039   // Environment - Thermocouple

    #define USES_P040   // RFID - ID12LA/RDM6300
    // FIXME TD-er: Disabled NeoClock and Candle plugin to make builds fit in max bin size.
//    #define USES_P041   // NeoClock
//    #define USES_P042   // Candle
    #define USES_P043   // ClkOutput
    #define USES_P044   // P1WifiGateway

    #define USES_P049   // MHZ19

    #define USES_P052   // SenseAir
    #define USES_P053   // PMSx003

    #define USES_P056   // SDS011-Dust
    #define USES_P059   // Encoder

    #define USES_P063   // TTP229_KeyPad
    #define USES_P073   // 7DGT
    #define USES_P079   // Wemos Motoshield
#endif


#ifdef CONTROLLER_SET_STABLE
  #if !FEATURE_NO_HTTP_CLIENT
    #define USES_C001   // Domoticz HTTP
  #endif
    #define USES_C002   // Domoticz MQTT
    #define USES_C003   // Nodo telnet
    #define USES_C004   // ThingSpeak
    #define USES_C005   // Home Assistant (openHAB) MQTT
    #define USES_C006   // PiDome MQTT
    #define USES_C007   // Emoncms
  #if !FEATURE_NO_HTTP_CLIENT
    #define USES_C008   // Generic HTTP
  #endif
    #define USES_C009   // FHEM HTTP
    #define USES_C010   // Generic UDP
    #define USES_C013   // ESPEasy P2P network
#endif


#ifdef NOTIFIER_SET_STABLE
    #define USES_N001   // Email
    #define USES_N002   // Buzzer

    #ifdef NOTIFIER_SET_NONE
      #undef NOTIFIER_SET_NONE
    #endif
#endif

#if defined(PLUGIN_SET_COLLECTION) || defined(PLUGIN_SET_COLLECTION_A) || defined(PLUGIN_SET_COLLECTION_B) || defined(PLUGIN_SET_COLLECTION_C) || defined(PLUGIN_SET_COLLECTION_D) || defined(PLUGIN_SET_COLLECTION_E) || defined(PLUGIN_SET_COLLECTION_F)
  #if !defined(PLUGIN_SET_MAX) && !defined(ESP32)
    #ifndef LIMIT_BUILD_SIZE
      #define LIMIT_BUILD_SIZE
    #endif
    #ifndef NOTIFIER_SET_NONE
      #define NOTIFIER_SET_NONE
    #endif
    
    // Do not include large blobs but fetch them from CDN
    #ifndef WEBSERVER_USE_CDN_JS_CSS
      #define WEBSERVER_USE_CDN_JS_CSS
    #endif
  #endif
  #define KEEP_I2C_MULTIPLEXER
#endif

// COLLECTIONS #####################################
#ifdef PLUGIN_SET_COLLECTION
    #define USES_P045   // MPU6050
    #define USES_P047   // I2C_soil_misture
    #define USES_P048   // Motoshield_v2

    #define USES_P050   // TCS34725
    #define USES_P051   // AM2320
    #define USES_P054   // DMX512
    #define USES_P055   // Chiming
    #define USES_P057   // HT16K33_LED
    #define USES_P058   // HT16K33_KeyPad

    #define USES_P060   // MCP3221
    #define USES_P061   // Keypad
    #define USES_P062   // MPR121_KeyPad

    #define USES_P064   // APDS9960
    #define USES_P065   // DRF0299
    #define USES_P066   // VEML6040

    #define USES_P075   // Nextion
    //#define USES_P076   // HWL8012   in POW r1
    // Needs CSE7766 Energy sensor, via Serial RXD 4800 baud 8E1 (GPIO1), TXD (GPIO3)
    //#define USES_P077	  // CSE7766   in POW R2
    //#define USES_P078   // Eastron Modbus Energy meters
    #define USES_P081   // Cron
    #define USES_P082   // GPS
    #define USES_P089   // Ping
<<<<<<< HEAD
    #if !defined(USES_P137) && defined(ESP32)
      #define USES_P137   // AXP192
    #endif
=======
  #if !defined(USES_P138) && defined(ESP32)
    #define USES_P138   // IP5306
  #endif
>>>>>>> 23159291
#endif

#ifdef PLUGIN_SET_COLLECTION_A

    #define USES_P067   // HX711_Load_Cell
    #define USES_P068   // SHT3x

    #define USES_P070   // NeoPixel_Clock
    #define USES_P071   // Kamstrup401
    #define USES_P072   // HDC1080
    #define USES_P074   // TSL2561

    #define USES_P080   // iButton Sensor  DS1990A
    #define USES_P083   // SGP30
    #define USES_P084   // VEML6070
    #define USES_P086   // Receiving values according Homie convention. Works together with C014 Homie controller

    #define USES_P090   // CCS811 TVOC/eCO2 Sensor

    //#define USES_P095  // TFT ILI9341
    //#define USES_P096  // eInk   (Needs lib_deps = Adafruit GFX Library, LOLIN_EPD )
    #define USES_P097   // Touch (ESP32)
    #define USES_P098   // PWM motor  (relies on iRAM, cannot be combined with all other plugins)
    //#define USES_P099   // XPT2046 Touchscreen
    #define USES_P105   // AHT10/20/21
    #define USES_P134   // A02YYUW
#endif

#ifdef PLUGIN_SET_COLLECTION_B
    #define USES_P069   // LM75A

    #define USES_P100   // Pulse Counter - DS2423
    #define USES_P101   // Wake On Lan
    #define USES_P103   // Atlas Scientific EZO Sensors (pH, ORP, EZO, DO)
    #define USES_P106   // BME680
    #define USES_P107   // SI1145 UV index
    #define USES_P108   // DDS238-x ZN MODBUS energy meter (was P224 in the Playground)
    // FIXME TD-er: Disabled due to build size
    //#define USES_P109   // ThermoOLED
    #define USES_P110   // VL53L0X Time of Flight sensor
    #define USES_P113   // VL53L1X ToF
#endif

#ifdef PLUGIN_SET_COLLECTION_C
    #define USES_P085   // AcuDC24x
    #define USES_P087   // Serial Proxy

    #define USES_P091	// SerSwitch
    #define USES_P092   // DL-Bus

    #define USES_P111   // RC522 RFID reader
    #define USES_P143   // I2C Rotary encoders
#endif

#ifdef PLUGIN_SET_COLLECTION_D
    #define USES_P093   // Mitsubishi Heat Pump
    #define USES_P094  // CUL Reader
    #ifndef USES_P098
      #define USES_P098   // PWM motor
    #endif
    #define USES_P114  // VEML6075 UVA/UVB sensor
    #define USES_P115  // Fuel Gauge MAX1704x
    #define USES_P117  // SCD30
    #define USES_P124  // I2C MultiRelay
    #define USES_P127  // CDM7160
#endif

#ifdef PLUGIN_SET_COLLECTION_E
    #define USES_P119   // ITG3205 Gyro
    #define USES_P120   // ADXL345 I2C
    #define USES_P121   // HMC5883L 
    #define USES_P125   // ADXL345 SPI
    #define USES_P126  // 74HC595 Shift register
    #define USES_P129   // 74HC165 Input shiftregisters
    #define USES_P133   // LTR390 UV
    #define USES_P135   // SCD4x
#endif

#ifdef PLUGIN_SET_COLLECTION_F
  // Disable Itho when using second heap as it no longer fits.
  #if !defined(USES_P118) && !defined(USE_SECOND_HEAP)
    #define USES_P118 // Itho ventilation control
  #endif
#endif

// Collection of all energy related plugins.
#ifdef PLUGIN_ENERGY_COLLECTION
  #ifndef PLUGIN_DESCR
    #define PLUGIN_DESCR  "Energy"
  #endif
  #if !defined(LIMIT_BUILD_SIZE) && (defined(ESP8266) || !(ESP_IDF_VERSION_MAJOR > 3))
    // #define LIMIT_BUILD_SIZE // Reduce buildsize (on ESP8266 / pre-IDF4.x) to fit in all Energy plugins
    #ifndef P036_LIMIT_BUILD_SIZE
      #define P036_LIMIT_BUILD_SIZE // Reduce build size for P036 (FramedOLED) only
    #endif
    #ifndef P037_LIMIT_BUILD_SIZE
      #define P037_LIMIT_BUILD_SIZE // Reduce build size for P037 (MQTT Import) only
    #endif
  #endif
   #ifndef USES_P025
     #define USES_P025   // ADS1115
   #endif
   #ifndef USES_P027
     #define USES_P027   // INA219
   #endif
   #ifndef USES_P076
     #define USES_P076   // HWL8012   in POW r1
   #endif
   #ifndef USES_P077
     // Needs CSE7766 Energy sensor, via Serial RXD 4800 baud 8E1 (GPIO1), TXD (GPIO3)
     #define USES_P077	  // CSE7766   in POW R2
   #endif
   #ifndef USES_P078
     #define USES_P078   // Eastron Modbus Energy meters
   #endif
   #ifndef USES_P085
     #define USES_P085   // AcuDC24x
   #endif
   #ifndef USES_P093
     #define USES_P093   // Mitsubishi Heat Pump
   #endif
   #ifndef USES_P102
     #define USES_P102   // PZEM-004Tv30
   #endif
   #ifndef USES_P108
     #define USES_P108   // DDS238-x ZN MODBUS energy meter (was P224 in the Playground)
   #endif
   #ifndef USES_P115
     #define USES_P115   // Fuel Gauge MAX1704x
   #endif
   #ifndef USES_P132
     #define USES_P132   // INA3221
   #endif
<<<<<<< HEAD
  #if !defined(USES_P137) && defined(ESP32)
    #define USES_P137   // AXP192
=======
  #if !defined(USES_P138) && defined(ESP32)
    #define USES_P138   // IP5306
>>>>>>> 23159291
  #endif
   #ifndef USES_P148
     #define USES_P148   // Sonoff POWR3xxD and THR3xxD display
   #endif

#endif

// Collection of all display plugins. (also NeoPixel)
#ifdef PLUGIN_DISPLAY_COLLECTION
  #ifndef PLUGIN_DESCR
    #define PLUGIN_DESCR  "Display"
  #endif
   #if !defined(LIMIT_BUILD_SIZE) && (defined(ESP8266) || !(ESP_IDF_VERSION_MAJOR > 3))
     #ifndef PLUGIN_BUILD_MAX_ESP32
       #define LIMIT_BUILD_SIZE // Reduce buildsize (on ESP8266 / pre-IDF4.x) to fit in all Display plugins
       #define KEEP_I2C_MULTIPLEXER
     #endif
   #endif
   #if !defined(FEATURE_SD) && !defined(ESP8266)
     #define FEATURE_SD 1
   #endif
   #ifndef USES_P012
     #define USES_P012   // LCD
   #endif
   #ifndef USES_P023
    #define USES_P023   // OLED
   #endif
   #ifndef USES_P036
    #define USES_P036   // FrameOLED
   #endif
   #ifdef USES_P038
    #undef USES_P038   // DISABLE NeoPixel
   #endif
   #ifdef USES_P041
    #undef USES_P041   // DISABLE NeoClock
   #endif
   #ifdef USES_P042
    #undef USES_P042   // DISABLE Candle
   #endif
   #ifndef USES_P057
    #define USES_P057   // HT16K33_LED
   #endif
   #ifdef USES_P070
    #undef USES_P070   // DISABLE NeoPixel_Clock
   #endif
   #ifndef USES_P075
    #define USES_P075   // Nextion
   #endif
   #ifndef USES_P095
    #define USES_P095  // TFT ILI9341
   #endif
   #ifndef USES_P096
    #define USES_P096  // eInk   (Needs lib_deps = Adafruit GFX Library, LOLIN_EPD )
   #endif
   #ifndef USES_P099
    #define USES_P099   // XPT2046 Touchscreen
   #endif
   #ifndef USES_P104
    #define USES_P104   // MAX7219 dot matrix
   #endif
   #if !defined(USES_P109) && defined(ESP32)
     #define USES_P109   // ThermoOLED
   #endif
   #ifndef USES_P116
     #define USES_P116   // ST77xx
   #endif
<<<<<<< HEAD
  #if !defined(USES_P137) && defined(ESP32)
    #define USES_P137   // AXP192
=======
  #if !defined(USES_P138) && defined(ESP32)
    #define USES_P138   // IP5306
>>>>>>> 23159291
  #endif
  #ifndef USES_P141
    #define USES_P141   // PCD8544 Nokia 5110
  #endif
  #ifndef USES_P143
    #define USES_P143   // I2C Rotary encoders
  #endif
  #ifndef USES_P148
    #define USES_P148   // Sonoff POWR3xxD and THR3xxD display
  #endif
#endif

// Collection of all climate plugins.
#ifdef PLUGIN_CLIMATE_COLLECTION
  #ifndef PLUGIN_DESCR
    #define PLUGIN_DESCR  "Climate"
  #endif

  // Features and plugins cherry picked from stable set
  #ifndef FEATURE_SERVO
    #define FEATURE_SERVO 1
  #endif
  #define FEATURE_RTTTL 1

  #define USES_P001   // Switch
  #define USES_P002   // ADC
  #define USES_P003   // Pulse
  #define USES_P004   // Dallas
  #define USES_P005   // DHT
  #define USES_P006   // BMP085

  #define USES_P011   // PME
  #define USES_P012   // LCD
  #define USES_P014   // SI7021
  #define USES_P018   // Dust
  #define USES_P019   // PCF8574

  #define USES_P021   // Level
  #define USES_P023   // OLED
  #define USES_P024   // MLX90614
  #define USES_P026   // SysInfo
  #define USES_P028   // BME280
  #define USES_P029   // Output

  #define USES_P031   // SHT1X
  #define USES_P032   // MS5611
  #define USES_P033   // Dummy
  #define USES_P034   // DHT12
  #define USES_P036   // FrameOLED
  #define USES_P037   // MQTTImport
  #define USES_P038   // NeoPixel
  #define USES_P039   // Environment - Thermocouple

  #define USES_P043   // ClkOutput
  #define USES_P044   // P1WifiGateway
  #define USES_P049   // MHZ19

  #define USES_P052   // SenseAir
  #define USES_P053   // PMSx003
  #define USES_P056   // SDS011-Dust
  #define USES_P059   // Encoder

  #define USES_P073   // 7DGT

  // Enable extra climate-related plugins (CO2/Temp/Hum)
  #ifndef USES_P047
    #define USES_P047 // Soil Moisture
  #endif
  #ifndef USES_P049
    #define USES_P049 // MH-Z19
  #endif
  #ifndef USES_P051
    #define USES_P051 // AM2320
  #endif
  #ifndef USES_P068
    #define USES_P068 // SHT3x
  #endif
  #ifndef USES_P069
    #define USES_P069 // LM75
  #endif
  #ifndef USES_P072
    #define USES_P072 // HCD1080
  #endif
  #ifndef USES_P081
    #define USES_P081 // Cron
  #endif
  #ifndef USES_P083
    #define USES_P083 // SGP30
  #endif
  #ifndef USES_P090
    #define USES_P090 // CCS811
  #endif
  #ifndef USES_P103
    #define USES_P103 // Atlas EZO
  #endif
  #ifndef USES_P105
    #define USES_P105 // AHT10/20/21
  #endif
  #ifndef USES_P106
    #define USES_P106 // BME680
  #endif
  #ifndef USES_P117
    #define USES_P117 // SCD30
  #endif
  // Disable Itho when using second heap as it no longer fits.
  #if !defined(USES_P118) && !defined(USE_SECOND_HEAP)
    #define USES_P118 // Itho ventilation control
  #endif
  #ifndef USES_P127
    #define USES_P127 // CDM7160
  #endif
  #ifndef USES_P135
    #define USES_P135 // SCD4x
  #endif
  #ifndef USES_P148
    #define USES_P148   // Sonoff POWR3xxD and THR3xxD display
  #endif

#endif

// Collection of all NeoPixel plugins
#ifdef PLUGIN_NEOPIXEL_COLLECTION
  #ifndef PLUGIN_DESCR
    #define PLUGIN_DESCR  "NeoPixel"
  #endif
  #if !defined(FEATURE_SD) && !defined(ESP8266)
    #define FEATURE_SD  1
  #endif
  #ifndef USES_P038
    #define USES_P038   // NeoPixel
  #endif
  #ifndef USES_P041
    #define USES_P041   // NeoClock
  #endif
  #ifndef USES_P042
    #define USES_P042   // Candle
  #endif
  #ifndef USES_P070
    #define USES_P070   // NeoPixel_Clock
  #endif
  #ifndef USES_P128
    #define USES_P128   // NeoPixelBusFX
  #endif
  #ifndef USES_P131
    #define USES_P131   // NeoMatrix
  #endif
  #if !defined(USES_P137) && defined(ESP32)
    #define USES_P137   // AXP192
  #endif
  #if FEATURE_PLUGIN_STATS && defined(ESP8266)
    // Does not fit in build
    #undef FEATURE_PLUGIN_STATS
  #endif
  #ifdef ESP8266
    #define FEATURE_PLUGIN_STATS  0
  #endif
  #if FEATURE_CHART_JS && defined(ESP8266)
    // Does not fit in build
    #undef FEATURE_CHART_JS
  #endif
  #ifdef ESP8266
    #define FEATURE_CHART_JS  0
  #endif
  #if !defined(USES_P138) && defined(ESP32)
    #define USES_P138   // IP5306
  #endif
#endif

#ifdef CONTROLLER_SET_COLLECTION
    #define USES_C011   // Generic HTTP Advanced
    #define USES_C012   // Blynk HTTP
    #define USES_C014   // homie 3 & 4dev MQTT
    //#define USES_C015   // Blynk
    #define USES_C017   // Zabbix
    // #define USES_C018 // TTN RN2483
    // #define USES_C019   // ESPEasy-NOW
#endif


#ifdef NOTIFIER_SET_COLLECTION
  // To be defined
#endif


// EXPERIMENTAL (playground) #######################
#ifdef PLUGIN_SET_EXPERIMENTAL
    #define USES_P046   // VentusW266
    #define USES_P050   // TCS34725 RGB Color Sensor with IR filter and White LED
    #define USES_P064   // APDS9960 Gesture
    #define USES_P077	// CSE7766   Was P134 on Playground


    // [copied from Playground as of 6 March 2018]
    // It needs some cleanup as some are ALSO in the main repo,
    // thus they should have been removed from the Playground repo
    // #define USES_P100	// Was SRF01, now Pulse Counter - DS2423
	// #define USES_P101	// Was NeoClock, now Wake On Lan
	#define USES_P102	// Nodo
	#define USES_P103	// Event
	#define USES_P104	// SRF02
	#define USES_P105	// RGBW
	#define USES_P106	// IRTX
	#define USES_P107	// Email_Demo
	#define USES_P108	// WOL
	#define USES_P109	// RESOL_DeltaSol_Pro
	   #define USES_P110	// P1WifiGateway      (MERGED?)
	#define USES_P111	// RF
	   //#define USES_P111	// SenseAir     (MERGED?)
	#define USES_P112	// Power
	//#define USES_P112	// RFTX
	#define USES_P113	// SI1145
	#define USES_P114	// DSM501
	//#define USES_P115	// HeatpumpIR - P088 in the main repo.
//	#define USES_P116	// ID12
	#define USES_P117	// LW12FC
	//#define USES_P117	// Neopixels
	//#define USES_P117	// Nextion
	#define USES_P118	// CCS811
	#define USES_P119	// BME680
	#define USES_P120	// Thermocouple
	#define USES_P121	// Candle
//	   #define USES_P122	// NeoPixel       (MERGED?)
//	      #define USES_P123	// NeoPixel_Clock  (MERGED?)
	#define USES_P124	// NeoPixelBusFX
	//#define USES_P124	// Ventus_W266_RFM69
	#define USES_P125	// ArduCAM
	#define USES_P127	// Teleinfo
	#define USES_P130	// VEML6075
	#define USES_P131	// SHT3X
	#define USES_P133	// VL53L0X
	#define USES_P141	// LedStrip
	#define USES_P142	// RGB-Strip
	#define USES_P143	// AnyonePresent
	#define USES_P144	// RC-Switch-TX
	#define USES_P145	// Itho - P118 in the main repo.
	#define USES_P149	// MHZ19
	#define USES_P150	// SDM120C
	#define USES_P151	// CISA
	#define USES_P153	// MAX44009
	#define USES_P162	// MPL3115A2
	#define USES_P163	// DS1631
	#define USES_P165	// SerSwitch
	#define USES_P166	// WiFiMan
	#define USES_P167	// ADS1015
	#define USES_P170	// HLW8012
	#define USES_P171	// PZEM-004T
	#define USES_P180	// Mux
	#define USES_P181	// TempHumidity_SHT2x
	#define USES_P182	// MT681
	#define USES_P199	// RF443_KaKu
	#define USES_P202	// ADC_ACcurrentSensor
	   #define USES_P205	// FrameOLED      (MERGED?)
	#define USES_P209	// IFTTTMaker
	   #define USES_P210	// MQTTImport     (MERGED?)
	#define USES_P211	// MPU6050
	#define USES_P212	// MY9291
	#define USES_P213	// VEML6070
#endif


#ifdef CONTROLLER_SET_EXPERIMENTAL
  //#define USES_C016   // Cache controller
  //#define USES_C018   // TTN/RN2483
#endif


#ifdef NOTIFIER_SET_EXPERIMENTAL
#endif


// Maximized build definition for an ESP(32) with 16MB Flash and 4MB sketch partition
// Add all plugins, controllers and features that don't fit in the COLLECTION set
#ifdef PLUGIN_SET_MAX
  // Features
  #ifndef USES_ESPEASY_NOW
//    #define USES_ESPEASY_NOW
  #endif
  #ifndef FEATURE_SERVO
    #define FEATURE_SERVO 1
  #endif
  #ifndef FEATURE_RTTTL
    #define FEATURE_RTTTL 1
  #endif
  #ifndef FEATURE_SETTINGS_ARCHIVE
    #define FEATURE_SETTINGS_ARCHIVE  1
  #endif
  #ifndef FEATURE_SD
    #define FEATURE_SD 1
  #endif
  #ifndef SHOW_SYSINFO_JSON
    #define SHOW_SYSINFO_JSON 1
  #endif
  #ifndef FEATURE_I2C_DEVICE_SCAN
    #define FEATURE_I2C_DEVICE_SCAN   1
  #endif

  // Plugins
  #ifndef USES_P016
//    #define USES_P016   // IR
  #endif
  #ifndef USES_P035
//    #define USES_P035   // IRTX
  #endif
  #ifndef USES_P041
    #define USES_P041   // NeoClock
  #endif
  #ifndef USES_P042
    #define USES_P042   // Candle
  #endif
  #ifndef USES_P087
    #define USES_P087   // Serial Proxy
  #endif
  #ifndef USES_P094
    #define USES_P094  // CUL Reader
  #endif
  #ifndef USES_P095
    #define USES_P095  // TFT ILI9341
  #endif
  #ifndef USES_P096
    #define USES_P096  // eInk   (Needs lib_deps = Adafruit GFX Library, LOLIN_EPD )
  #endif
  #ifndef USES_P098
    #define USES_P098   // PWM motor
  #endif
  #ifndef USES_P099
    #define USES_P099   // XPT2046 Touchscreen
  #endif
  #ifndef USES_P102
    #define USES_P102   // PZEM004Tv3
  #endif
  #ifndef USES_P103
    #define USES_P103   // Atlas Scientific EZO Sensors (pH, ORP, EZO, DO)
  #endif
  #ifndef USES_P104
    #define USES_P104   //
  #endif
  #ifndef USES_P105
    #define USES_P105   // AHT10/20/21
  #endif
  #ifndef USES_P104
    #define USES_P104   //
  #endif
  #ifndef USES_P105
    #define USES_P105   // AHT10/20/21
  #endif
  #ifndef USES_P108
    #define USES_P108   // DDS238-x ZN MODBUS energy meter (was P224 in the Playground)
  #endif
  #ifndef USES_P109
    #define USES_P109   // ThermOLED
  #endif
  #ifndef USES_P110
    #define USES_P110   // VL53L0X
  #endif
  #ifndef USES_P111
    #define USES_P111   // RC522 RFID reader
  #endif
  #ifndef USES_P112
    #define USES_P112   // AS7256x
  #endif
  #ifndef USES_P113
    #define USES_P113   // VL53L1X
  #endif
  #ifndef USES_P114
    #define USES_P114   // VEML6075 UVA/UVB sensor
  #endif
  #ifndef USES_P115
    #define USES_P115   // Fuel gauge MAX1704x
  #endif
  #ifndef USES_P116
    #define USES_P116   // ST77xx
  #endif
  #ifndef USES_P117
    #define USES_P117   // SCD30
  #endif
  #ifndef USES_P118
    #define USES_P118   // Itho ventilation coontrol
  #endif
  #ifndef USES_P119
    #define USES_P119   // ITG3205 Gyro
  #endif
  #ifndef USES_P120
    #define USES_P120   // ADXL345 I2C Acceleration / Gravity
  #endif
  #ifndef USES_P121
    #define USES_P121   // HMC5883L 
  #endif
  #ifndef USES_P122
//    #define USES_P122   //
  #endif
  #ifndef USES_P123
//    #define USES_P123   //
  #endif
  #ifndef USES_P124
    #define USES_P124   //
  #endif
  #ifndef USES_P125
    #define USES_P125   // ADXL345 SPI Acceleration / Gravity
  #endif
  #ifndef USES_P126
    #define USES_P126   // 74HC595 Shift register
  #endif
  #ifndef USES_P127
    #define USES_P127   // CDM7160
  #endif
  #ifndef USES_P128
    #define USES_P128   // NeoPixelBusFX
  #endif
  #ifndef USES_P129
    #define USES_P129   // 74HC165 Input shiftregisters
  #endif
  #ifndef USES_P130
//    #define USES_P130   //
  #endif
  #ifndef USES_P131
    #define USES_P131   // NeoMatrix
  #endif
  #ifndef USES_P132
    #define USES_P132   // INA3221
  #endif
  #ifndef USES_P133
//    #define USES_P133   //
  #endif
  #ifndef USES_P134
//    #define USES_P134   //
  #endif
  #ifndef USES_P135
//    #define USES_P135   //
  #endif
  #ifndef USES_P136
//    #define USES_P136   //
  #endif
  #ifndef USES_P137
    #define USES_P137   // AXP192
  #endif
  #ifndef USES_P138
//    #define USES_P138   //
  #endif
  #ifndef USES_P139
//    #define USES_P139   //
  #endif
  #ifndef USES_P140
//    #define USES_P140   //
  #endif
  #ifndef USES_P141
    #define USES_P141   // PCD8544 Nokia 5110
  #endif
  #ifndef USES_P142
//    #define USES_P142   //
  #endif
  #ifndef USES_P143
    #define USES_P143   // I2C Rotary encoders
  #endif
  #ifndef USES_P146
    #define USES_P146   // Cache Controller Reader
  #endif



  // Controllers
  #ifndef USES_C015
    #define USES_C015   // Blynk
  #endif
  #ifndef USES_C016
    #define USES_C016   // Cache controller
  #endif
  #ifndef USES_C018
    #define USES_C018 // TTN RN2483
  #endif

  // Notifiers

#endif // PLUGIN_SET_MAX


/******************************************************************************\
 * Remove incompatible plugins ************************************************
\******************************************************************************/
#ifdef ESP32
//  #undef USES_P010   // BH1750          (doesn't work yet on ESP32)
//  #undef USES_P049   // MHZ19           (doesn't work yet on ESP32)

//  #undef USES_P052   // SenseAir        (doesn't work yet on ESP32)
//  #undef USES_P053   // PMSx003

//  #undef USES_P056   // SDS011-Dust     (doesn't work yet on ESP32)
//  #undef USES_P065   // DRF0299
//  #undef USES_P071   // Kamstrup401
//  #undef USES_P075   // Nextion
//  #undef USES_P078   // Eastron Modbus Energy meters (doesn't work yet on ESP32)
//  #undef USES_P082   // GPS
#endif


#ifdef ARDUINO_ESP8266_RELEASE_2_3_0
  #ifdef USES_P081
    #undef USES_P081   // Cron
  #endif


#endif


/******************************************************************************\
 * Libraries dependencies *****************************************************
\******************************************************************************/
#if defined(USES_P020) || defined(USES_P049) || defined(USES_P052) || defined(USES_P053) || defined(USES_P056) || defined(USES_P071) || defined(USES_P075) || defined(USES_P078) || defined(USES_P082) || defined(USES_P085) || defined(USES_P087) || defined(USES_P093)|| defined(USES_P094) || defined(USES_P102) || defined(USES_P105) || defined(USES_P108) || defined(USES_C018)
  // At least one plugin uses serial.
  #ifndef PLUGIN_USES_SERIAL
    #define PLUGIN_USES_SERIAL
  #endif
#else
  // No plugin uses serial, so make sure software serial is not included.
  #define DISABLE_SOFTWARE_SERIAL
#endif

#if defined(USES_P095) || defined(USES_P096) || defined(USES_P116) || defined(USES_P131) || defined(USES_P141) // Add any plugin that uses AdafruitGFX_Helper
  #ifndef PLUGIN_USES_ADAFRUITGFX
    #define PLUGIN_USES_ADAFRUITGFX // Ensure AdafruitGFX_helper is available for graphics displays (only)
  #endif
#endif

/*
#if defined(USES_P00x) || defined(USES_P00y)
#include <the_required_lib.h>
#endif
*/

#ifdef USES_C013
  #ifdef FEATURE_ESPEASY_P2P
    #undef FEATURE_ESPEASY_P2P
  #endif
  #define FEATURE_ESPEASY_P2P 1
#endif

#if defined(USES_C018)
  #define FEATURE_PACKED_RAW_DATA 1
#endif

#if defined(USES_C019)
  #ifndef USES_ESPEASY_NOW
    #define USES_ESPEASY_NOW
  #endif
#endif

#if defined(USES_P085) || defined (USES_P052) || defined(USES_P078) || defined(USES_P108)
  // FIXME TD-er: Is this correct? Those plugins use Modbus_RTU.
//  #define FEATURE_MODBUS  1
#endif

#if defined(USES_C001) || defined (USES_C002) || defined(USES_P029)
  #ifndef FEATURE_DOMOTICZ
    #define FEATURE_DOMOTICZ  1
  #endif
#endif

#if FEATURE_DOMOTICZ  // Move Domoticz enabling logic together
    #if !defined(USES_C001) && !FEATURE_NO_HTTP_CLIENT
      #define USES_C001   // Domoticz HTTP
    #endif
    #ifndef USES_C002
      #define USES_C002   // Domoticz MQTT
    #endif
    #ifndef USES_P029
      #define USES_P029   // Output
    #endif
#endif

#if FEATURE_NO_HTTP_CLIENT  // Disable HTTP features
  // Disable HTTP related Controllers/features
  #ifdef FEATURE_SEND_TO_HTTP
    #undef FEATURE_SEND_TO_HTTP
  #endif
  #define FEATURE_SEND_TO_HTTP  0 // Disabled
  #ifdef FEATURE_POST_TO_HTTP
    #undef FEATURE_POST_TO_HTTP
  #endif
  #define FEATURE_POST_TO_HTTP  0 // Disabled
#endif


// Disable Homie plugin for now in the dev build to make it fit.
#if defined(PLUGIN_BUILD_DEV) && defined(USES_C014)
  #undef USES_C014
#endif

// VCC builds need a bit more, disable timing stats to make it fit.
#ifndef PLUGIN_BUILD_CUSTOM
  #if FEATURE_ADC_VCC && !(defined(PLUGIN_SET_MAX) || defined(NO_LIMIT_BUILD_SIZE))
    #ifndef LIMIT_BUILD_SIZE
      #define LIMIT_BUILD_SIZE
    #endif
    #ifndef NOTIFIER_SET_NONE
      #define NOTIFIER_SET_NONE
    #endif

  #endif
  #ifdef ESP8266_1M
    #ifndef NOTIFIER_SET_NONE
      #define NOTIFIER_SET_NONE
    #endif
    #ifndef DISABLE_SC16IS752_Serial
      #define DISABLE_SC16IS752_Serial
    #endif
  #endif
#endif


// Due to size restrictions, disable a few plugins/controllers for 1M builds
#ifdef ESP8266_1M
  #ifdef USES_C003
    #undef USES_C003
  #endif
  #ifdef USES_C016
    #undef USES_C016  // Cache controller
  #endif
  #ifdef FEATURE_SD
    #undef FEATURE_SD  // Unlikely on 1M units
  #endif
  #define FEATURE_SD 0
  #define NO_GLOBAL_SD
  #ifndef LIMIT_BUILD_SIZE
    #define LIMIT_BUILD_SIZE
  #endif
  #ifdef FEATURE_EXT_RTC
    #undef FEATURE_EXT_RTC
  #endif
  #define FEATURE_EXT_RTC 0
  #ifndef BUILD_NO_DEBUG
    #define BUILD_NO_DEBUG
  #endif
#endif

#if defined(PLUGIN_BUILD_MAX_ESP32) || defined(NO_LIMIT_BUILD_SIZE)
  #ifdef LIMIT_BUILD_SIZE
    #undef LIMIT_BUILD_SIZE
  #endif
#endif

// Disable some diagnostic parts to make builds fit.
#ifdef LIMIT_BUILD_SIZE
  #ifdef WEBSERVER_TIMINGSTATS
    #undef WEBSERVER_TIMINGSTATS
  #endif

  // Do not include large blobs but fetch them from CDN
  #ifndef WEBSERVER_USE_CDN_JS_CSS
    #define WEBSERVER_USE_CDN_JS_CSS
  #endif
  #ifdef WEBSERVER_CSS
      #undef WEBSERVER_CSS
  #endif
  #ifndef WEBSERVER_EMBED_CUSTOM_CSS
    #ifdef EMBED_ESPEASY_DEFAULT_MIN_CSS
      #undef EMBED_ESPEASY_DEFAULT_MIN_CSS
    #endif
  #endif
  #ifdef WEBSERVER_INCLUDE_JS
      #undef WEBSERVER_INCLUDE_JS
  #endif
  #ifdef EMBED_ESPEASY_DEFAULT_MIN_CSS
    #undef EMBED_ESPEASY_DEFAULT_MIN_CSS
  #endif

  #ifdef WEBSERVER_GITHUB_COPY
    #undef WEBSERVER_GITHUB_COPY
  #endif
  #ifdef WEBSERVER_CUSTOM
    // TD-er: Removing WEBSERVER_CUSTOM does free up another 1.7k
//    #undef WEBSERVER_CUSTOM
  #endif


  #ifndef BUILD_NO_DEBUG
    #define BUILD_NO_DEBUG
  #endif
  #ifndef BUILD_NO_SPECIAL_CHARACTERS_STRINGCONVERTER
    #define BUILD_NO_SPECIAL_CHARACTERS_STRINGCONVERTER
  #endif
  #ifndef KEEP_I2C_MULTIPLEXER
    #ifdef FEATURE_I2CMULTIPLEXER
      #undef FEATURE_I2CMULTIPLEXER
    #endif
    #define FEATURE_I2CMULTIPLEXER  0
  #endif
  #ifdef FEATURE_SETTINGS_ARCHIVE
    #undef FEATURE_SETTINGS_ARCHIVE
  #endif
  #define FEATURE_SETTINGS_ARCHIVE  0

  #ifdef FEATURE_SERVO
    #undef FEATURE_SERVO
  #endif
  #define FEATURE_SERVO 0
  #ifdef FEATURE_RTTTL
    #undef FEATURE_RTTTL
  #endif
  #define FEATURE_RTTTL 0
  #ifdef FEATURE_TOOLTIPS
    #undef FEATURE_TOOLTIPS
  #endif
  #define FEATURE_TOOLTIPS  0
  #ifdef FEATURE_BLYNK
    #undef FEATURE_BLYNK
  #endif
  #define FEATURE_BLYNK 0
  #if !defined(PLUGIN_SET_COLLECTION) && !defined(PLUGIN_SET_SONOFF_POW)
    #ifdef USES_P076
      #undef USES_P076   // HWL8012   in POW r1
    #endif
    #ifdef USES_P093
      #undef USES_P093   // Mitsubishi Heat Pump
    #endif
    #ifdef USES_P100 // Pulse Counter - DS2423
      #undef USES_P100
    #endif
    #ifdef USES_C017 // Zabbix
      #undef USES_C017
    #endif
  #endif
  #ifdef USES_C012
    #undef USES_C012 // Blynk
  #endif
  #ifdef USES_C015
    #undef USES_C015 // Blynk
  #endif
  #ifdef USES_C016
    #undef USES_C016 // Cache controller
  #endif
  #ifdef USES_C018
    #undef USES_C018 // LoRa TTN - RN2483/RN2903
  #endif
  #if defined(FEATURE_TRIGONOMETRIC_FUNCTIONS_RULES) && !defined(KEEP_TRIGONOMETRIC_FUNCTIONS_RULES)
    #undef FEATURE_TRIGONOMETRIC_FUNCTIONS_RULES
  #endif
  #ifndef KEEP_TRIGONOMETRIC_FUNCTIONS_RULES
    #define FEATURE_TRIGONOMETRIC_FUNCTIONS_RULES 0
  #endif
  #ifdef FEATURE_SSDP
    #undef FEATURE_SSDP
  #endif
  #define FEATURE_SSDP  0
  #ifdef FEATURE_PLUGIN_STATS
    #undef FEATURE_PLUGIN_STATS
  #endif
  #define FEATURE_PLUGIN_STATS  0
  #ifdef FEATURE_CHART_JS
    #undef FEATURE_CHART_JS
  #endif
  #define FEATURE_CHART_JS  0
  #ifdef FEATURE_RULES_EASY_COLOR_CODE
    #undef FEATURE_RULES_EASY_COLOR_CODE
  #endif
  #define FEATURE_RULES_EASY_COLOR_CODE 0
  #if FEATURE_EXT_RTC
    #undef FEATURE_EXT_RTC
    #define FEATURE_EXT_RTC 0
  #endif

  #ifdef FEATURE_DNS_SERVER
    #undef FEATURE_DNS_SERVER
  #endif
  #define FEATURE_DNS_SERVER 0

  #ifdef FEATURE_MDNS
    #undef FEATURE_MDNS
  #endif
  #define FEATURE_MDNS 0

  #ifdef FEATURE_ARDUINO_OTA
    #undef FEATURE_ARDUINO_OTA
  #endif
  #define FEATURE_ARDUINO_OTA 0
#endif

// Timing stats page needs timing stats
#if defined(WEBSERVER_TIMINGSTATS) && !FEATURE_TIMING_STATS
  #define FEATURE_TIMING_STATS  1
#endif

// If timing stats page is not included, there is no need in collecting the stats
#if !defined(WEBSERVER_TIMINGSTATS) && FEATURE_TIMING_STATS
  #undef FEATURE_TIMING_STATS
  #define FEATURE_TIMING_STATS  0
#endif


#ifdef BUILD_NO_DEBUG
  #ifndef BUILD_NO_DIAGNOSTIC_COMMANDS
    #define BUILD_NO_DIAGNOSTIC_COMMANDS
  #endif
  #ifndef BUILD_NO_RAM_TRACKER
    #define BUILD_NO_RAM_TRACKER
  #endif
#endif

  // Do not include large blobs but fetch them from CDN
#ifdef WEBSERVER_USE_CDN_JS_CSS
  #ifdef WEBSERVER_FAVICON
    #ifndef WEBSERVER_FAVICON_CDN
      #define WEBSERVER_FAVICON_CDN
    #endif
  #endif
  #ifdef WEBSERVER_CSS
    #undef WEBSERVER_CSS
  #endif
  #ifdef WEBSERVER_INCLUDE_JS
    #undef WEBSERVER_INCLUDE_JS
  #endif
  #ifdef EMBED_ESPEASY_DEFAULT_MIN_CSS
    #undef EMBED_ESPEASY_DEFAULT_MIN_CSS
  #endif
#endif

#if defined(USES_C002) || defined (USES_C005) || defined(USES_C006) || defined(USES_C014) || defined(USES_P037)
  #define FEATURE_MQTT  1
#endif

#if defined(USES_C012) || defined (USES_C015)
  #define FEATURE_BLYNK 1
#endif

// Specific notifier plugins may be enabled via Custom.h, regardless
// whether NOTIFIER_SET_NONE is defined
#if defined(USES_N001) || defined(USES_N002)
  #ifndef FEATURE_NOTIFIER
    #define FEATURE_NOTIFIER  1
  #endif
#endif

// Cache Controller Reader plugin needs Cache Controller
#if defined(USES_P146) && !defined(USES_C016)
  #define USES_C016
#endif

#if defined(USES_P146) || defined(USES_C016)
  #ifdef FEATURE_RTC_CACHE_STORAGE
    #undef FEATURE_RTC_CACHE_STORAGE
  #endif
  #define FEATURE_RTC_CACHE_STORAGE 1
#endif



// P098 PWM motor needs P003 pulse
#if defined(USES_P098)
  #ifndef USES_P003
    #define USES_P003
  #endif
#endif

#if FEATURE_MQTT
// MQTT_MAX_PACKET_SIZE : Maximum packet size
#ifndef MQTT_MAX_PACKET_SIZE
  #define MQTT_MAX_PACKET_SIZE 1024 // Is also used in PubSubClient
#endif
#endif //if FEATURE_MQTT


// It may have gotten undefined to fit a build. Make sure the Blynk controllers are not defined
#if !FEATURE_BLYNK
  #ifdef USES_C012
    #undef USES_C012
  #endif
  #ifdef USES_C015
    #undef USES_C015
  #endif
#endif

#if FEATURE_ARDUINO_OTA
  #ifndef LIMIT_BUILD_SIZE
    #ifndef FEATURE_MDNS
      #define FEATURE_MDNS  1
    #endif
  #endif
#endif

#if FEATURE_MDNS
  #ifndef FEATURE_DNS_SERVER
    #define FEATURE_DNS_SERVER  1
  #endif
#endif

#ifdef WEBSERVER_SETUP
  #ifndef PLUGIN_BUILD_MINIMAL_OTA
    #ifndef FEATURE_DNS_SERVER
      #define FEATURE_DNS_SERVER  1
    #endif
  #endif
#endif

#if FEATURE_SETTINGS_ARCHIVE || FEATURE_CUSTOM_PROVISIONING
  #ifndef FEATURE_DOWNLOAD
    #define FEATURE_DOWNLOAD  1
  #endif
#endif

// Here we can re-enable specific features in the COLLECTION sets as we have created some space there by splitting them up
#if defined(COLLECTION_FEATURE_RTTTL) && (defined(PLUGIN_SET_COLLECTION_A) || defined(PLUGIN_SET_COLLECTION_B) || defined(PLUGIN_SET_COLLECTION_C) || defined(PLUGIN_SET_COLLECTION_D) || defined(PLUGIN_SET_COLLECTION_E) || defined(PLUGIN_SET_COLLECTION_F))
  #ifndef FEATURE_RTTTL
    #define FEATURE_RTTTL 1
  #endif
#endif

#ifdef USES_ESPEASY_NOW
  #if defined(LIMIT_BUILD_SIZE) || defined(ESP8266_1M) || (defined(ESP8266) && defined(PLUGIN_BUILD_IR))
    // Will not fit on ESP8266 along with IR plugins included
    #undef USES_ESPEASY_NOW
  #endif
#endif

#if defined(USES_C019) && !defined(USES_ESPEASY_NOW)
  // C019 depends on ESPEASY_NOW, so don't use it if ESPEasy_NOW is excluded
  #undef USES_C019
#endif

#if defined(USES_C019) && !defined(FEATURE_PACKED_RAW_DATA)
  #define FEATURE_PACKED_RAW_DATA  1
#endif



// By default we enable the SHOW_SYSINFO_JSON when we enable the WEBSERVER_NEW_UI
#ifdef WEBSERVER_NEW_UI
  #define SHOW_SYSINFO_JSON 1
#endif

#ifdef USES_ESPEASY_NOW
  // ESPEasy-NOW needs the P2P feature
  #ifdef FEATURE_ESPEASY_P2P
    #undef FEATURE_ESPEASY_P2P
  #endif
  #define FEATURE_ESPEASY_P2P 1
#endif

#if !defined(ESP32) && defined(USES_P148)
  // This chip/display is only used on ESP32 devices made by Sonoff
  #undef USES_P148   // Sonoff POWR3xxD and THR3xxD display
#endif




// Make sure all features which have not been set exclusively will be disabled.
// This should be done at the end of this file.
// Keep them alfabetically sorted so it is easier to add new ones

#ifndef FEATURE_BLYNK                         
#define FEATURE_BLYNK                         0
#endif

#ifndef FEATURE_CHART_JS                      
#define FEATURE_CHART_JS                      0
#endif

#ifndef FEATURE_RULES_EASY_COLOR_CODE
#define FEATURE_RULES_EASY_COLOR_CODE         0
#endif


#ifndef FEATURE_CUSTOM_PROVISIONING           
#define FEATURE_CUSTOM_PROVISIONING           0
#endif

#ifndef FEATURE_RTC_CACHE_STORAGE
#define FEATURE_RTC_CACHE_STORAGE             0
#endif

#ifndef FEATURE_DNS_SERVER                    
#define FEATURE_DNS_SERVER                    0
#endif

#ifndef FEATURE_DOMOTICZ                      
#define FEATURE_DOMOTICZ                      0
#endif

#ifndef FEATURE_DOWNLOAD                      
#define FEATURE_DOWNLOAD                      0
#endif

#ifndef FEATURE_ESPEASY_P2P                      
#define FEATURE_ESPEASY_P2P                   0
#endif

#ifndef FEATURE_ETHERNET                      
#define FEATURE_ETHERNET                      0
#endif

#ifndef FEATURE_EXT_RTC                       
#define FEATURE_EXT_RTC                       0
#endif

#ifndef FEATURE_FHEM                          
#define FEATURE_FHEM                          0
#endif

#ifndef FEATURE_GPIO_USE_ESP8266_WAVEFORM
 #ifdef ESP8266
  #define FEATURE_GPIO_USE_ESP8266_WAVEFORM   1
 #else
  #define FEATURE_GPIO_USE_ESP8266_WAVEFORM   0
 #endif
#endif

#ifndef FEATURE_HOMEASSISTANT_OPENHAB         
#define FEATURE_HOMEASSISTANT_OPENHAB         0
#endif

#ifndef FEATURE_I2CMULTIPLEXER                
#define FEATURE_I2CMULTIPLEXER                0
#endif

#ifndef FEATURE_I2C_DEVICE_SCAN               
#define FEATURE_I2C_DEVICE_SCAN               0
#endif

#ifndef FEATURE_MDNS                          
#define FEATURE_MDNS                          0
#endif

#ifndef FEATURE_MODBUS                        
#define FEATURE_MODBUS                        0
#endif

#ifndef FEATURE_MQTT                        
#define FEATURE_MQTT                          0
#endif

#ifndef FEATURE_NON_STANDARD_24_TASKS         
#define FEATURE_NON_STANDARD_24_TASKS         0
#endif

#ifndef FEATURE_NOTIFIER                      
#define FEATURE_NOTIFIER                      0
#endif

#ifndef FEATURE_PACKED_RAW_DATA               
#define FEATURE_PACKED_RAW_DATA               0
#endif

#ifndef FEATURE_PLUGIN_STATS                  
#define FEATURE_PLUGIN_STATS                  0
#endif

#ifndef FEATURE_REPORTING                     
#define FEATURE_REPORTING                     0
#endif

#ifndef FEATURE_RTTTL                         
#define FEATURE_RTTTL                         0
#endif

#ifndef FEATURE_SD                         
#define FEATURE_SD                            0
#endif

#ifndef FEATURE_SERVO                         
#define FEATURE_SERVO                         0
#endif

#ifndef FEATURE_SETTINGS_ARCHIVE              
#define FEATURE_SETTINGS_ARCHIVE              0
#endif

#ifndef FEATURE_SSDP                          
#define FEATURE_SSDP                          0
#endif

#ifndef FEATURE_TIMING_STATS                  
#define FEATURE_TIMING_STATS                  0
#endif

#ifndef FEATURE_TOOLTIPS                      
#define FEATURE_TOOLTIPS                      0
#endif

#ifndef FEATURE_TRIGONOMETRIC_FUNCTIONS_RULES 
#define FEATURE_TRIGONOMETRIC_FUNCTIONS_RULES 0
#endif


#ifndef SHOW_SYSINFO_JSON
#define SHOW_SYSINFO_JSON 0
#endif


#ifndef FEATURE_SEND_TO_HTTP
  #define FEATURE_SEND_TO_HTTP  1 // Enabled by default
#endif

#ifndef FEATURE_POST_TO_HTTP
  #define FEATURE_POST_TO_HTTP  1 // Enabled by default
#endif

#ifndef FEATURE_HTTP_CLIENT
  #define FEATURE_HTTP_CLIENT   0 // Disable by default
#endif

<<<<<<< HEAD
#ifndef FEATURE_PLUGIN_PRIORITY
  #define FEATURE_PLUGIN_PRIORITY   0 // Disable by default
#endif

#if !FEATURE_HTTP_CLIENT && (defined(USES_C001) || defined(USES_C008) || defined(USES_C009) || defined(USES_C011) || (defined(FEATURE_SEND_TO_HTTP) && FEATURE_SEND_TO_HTTP) || (defined(FEATURE_DOWNLOAD) && FEATURE_DOWNLOAD) || (defined(FEATURE_SETTINGS_ARCHIVE) && FEATURE_SETTINGS_ARCHIVE))
=======
#if !FEATURE_HTTP_CLIENT && (defined(USES_C001) || defined(USES_C008) || defined(USES_C009) || defined(USES_C011) || (defined(FEATURE_SEND_TO_HTTP) && FEATURE_SEND_TO_HTTP) || (defined(FEATURE_POST_TO_HTTP) && FEATURE_POST_TO_HTTP) || (defined(FEATURE_DOWNLOAD) && FEATURE_DOWNLOAD) || (defined(FEATURE_SETTINGS_ARCHIVE) && FEATURE_SETTINGS_ARCHIVE))
>>>>>>> 23159291
  #undef FEATURE_HTTP_CLIENT
  #define FEATURE_HTTP_CLIENT   1 // Enable because required for these controllers/features
#endif

#ifndef FEATURE_AUTO_DARK_MODE
  #ifdef LIMIT_BUILD_SIZE
    #define FEATURE_AUTO_DARK_MODE            0
  #else
    #define FEATURE_AUTO_DARK_MODE            1
  #endif
#endif

#ifndef FEATURE_ESP8266_DIRECT_WIFI_SCAN
  // Feature still in development, do not yet use.
  #define FEATURE_ESP8266_DIRECT_WIFI_SCAN    0
#endif

#if FEATURE_ESP8266_DIRECT_WIFI_SCAN
  #ifdef ESP32
    // ESP8266 only feature
    #undef FEATURE_ESP8266_DIRECT_WIFI_SCAN
    #define FEATURE_ESP8266_DIRECT_WIFI_SCAN    0
  #endif
#endif

#ifndef FEATURE_PINSTATE_EXTENDED
  #ifdef ESP8266_1M
    #define FEATURE_PINSTATE_EXTENDED           0 // Don't use extended pinstate feature on 1M builds
  #else
    #define FEATURE_PINSTATE_EXTENDED           1 // Enable by default for all other builds
  #endif
#endif

#if !FEATURE_PLUGIN_PRIORITY && (defined(USES_P137) /*|| defined(USES_Pxxx)*/)
  #undef FEATURE_PLUGIN_PRIORITY
  #define FEATURE_PLUGIN_PRIORITY   1
#endif

#endif // CUSTOMBUILD_DEFINE_PLUGIN_SETS_H<|MERGE_RESOLUTION|>--- conflicted
+++ resolved
@@ -1405,15 +1405,12 @@
     #define USES_P081   // Cron
     #define USES_P082   // GPS
     #define USES_P089   // Ping
-<<<<<<< HEAD
     #if !defined(USES_P137) && defined(ESP32)
       #define USES_P137   // AXP192
     #endif
-=======
   #if !defined(USES_P138) && defined(ESP32)
     #define USES_P138   // IP5306
   #endif
->>>>>>> 23159291
 #endif
 
 #ifdef PLUGIN_SET_COLLECTION_A
@@ -1547,13 +1544,11 @@
    #ifndef USES_P132
      #define USES_P132   // INA3221
    #endif
-<<<<<<< HEAD
   #if !defined(USES_P137) && defined(ESP32)
     #define USES_P137   // AXP192
-=======
+  #endif
   #if !defined(USES_P138) && defined(ESP32)
     #define USES_P138   // IP5306
->>>>>>> 23159291
   #endif
    #ifndef USES_P148
      #define USES_P148   // Sonoff POWR3xxD and THR3xxD display
@@ -1620,13 +1615,11 @@
    #ifndef USES_P116
      #define USES_P116   // ST77xx
    #endif
-<<<<<<< HEAD
   #if !defined(USES_P137) && defined(ESP32)
     #define USES_P137   // AXP192
-=======
+  #endif
   #if !defined(USES_P138) && defined(ESP32)
     #define USES_P138   // IP5306
->>>>>>> 23159291
   #endif
   #ifndef USES_P141
     #define USES_P141   // PCD8544 Nokia 5110
@@ -2725,15 +2718,11 @@
   #define FEATURE_HTTP_CLIENT   0 // Disable by default
 #endif
 
-<<<<<<< HEAD
 #ifndef FEATURE_PLUGIN_PRIORITY
   #define FEATURE_PLUGIN_PRIORITY   0 // Disable by default
 #endif
 
-#if !FEATURE_HTTP_CLIENT && (defined(USES_C001) || defined(USES_C008) || defined(USES_C009) || defined(USES_C011) || (defined(FEATURE_SEND_TO_HTTP) && FEATURE_SEND_TO_HTTP) || (defined(FEATURE_DOWNLOAD) && FEATURE_DOWNLOAD) || (defined(FEATURE_SETTINGS_ARCHIVE) && FEATURE_SETTINGS_ARCHIVE))
-=======
 #if !FEATURE_HTTP_CLIENT && (defined(USES_C001) || defined(USES_C008) || defined(USES_C009) || defined(USES_C011) || (defined(FEATURE_SEND_TO_HTTP) && FEATURE_SEND_TO_HTTP) || (defined(FEATURE_POST_TO_HTTP) && FEATURE_POST_TO_HTTP) || (defined(FEATURE_DOWNLOAD) && FEATURE_DOWNLOAD) || (defined(FEATURE_SETTINGS_ARCHIVE) && FEATURE_SETTINGS_ARCHIVE))
->>>>>>> 23159291
   #undef FEATURE_HTTP_CLIENT
   #define FEATURE_HTTP_CLIENT   1 // Enable because required for these controllers/features
 #endif
