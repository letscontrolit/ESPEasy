#include "../ESPEasyCore/ESPEasyWifi_ProcessEvent.h"

#include "../../ESPEasy-Globals.h"

#include "../DataStructs/NodesHandler.h"

#if FEATURE_ETHERNET
#include "../ESPEasyCore/ESPEasyEth_ProcessEvent.h"
#endif
#include "../ESPEasyCore/ESPEasy_Log.h"
#include "../ESPEasyCore/ESPEasyNetwork.h"
#include "../ESPEasyCore/ESPEasyWifi.h"

#include "../Globals/ESPEasyWiFiEvent.h"
#include "../Globals/ESPEasy_Scheduler.h"
#ifdef USES_ESPEASY_NOW
#include "../Globals/ESPEasy_now_handler.h"
#include "../Globals/ESPEasy_now_state.h"
#endif
#include "../Globals/ESPEasy_time.h"
#include "../Globals/EventQueue.h"
#include "../Globals/MQTT.h"
#include "../Globals/NetworkState.h"
#include "../Globals/Nodes.h"
#include "../Globals/RTC.h"
#include "../Globals/SecuritySettings.h"
#include "../Globals/Services.h"
#include "../Globals/Settings.h"
#include "../Globals/WiFi_AP_Candidates.h"

#include "../Helpers/Convert.h"
#include "../Helpers/ESPEasyRTC.h"
#include "../Helpers/ESPEasy_Storage.h"
#include "../Helpers/Network.h"
#include "../Helpers/Networking.h"
#include "../Helpers/PeriodicalActions.h"
#include "../Helpers/StringConverter.h"
#include "../Helpers/StringGenerator_WiFi.h"

// #include "../ESPEasyCore/ESPEasyEth.h"
// #include "../ESPEasyCore/ESPEasyWiFiEvent.h"
// #include "../ESPEasyCore/ESPEasy_Log.h"
// #include "../Helpers/ESPEasy_time_calc.h"
// #include "../Helpers/Misc.h"
// #include "../Helpers/Scheduler.h"



// ********************************************************************************
// Called from the loop() to make sure events are processed as soon as possible.
// These functions are called from Setup() or Loop() and thus may call delay() or yield()
// ********************************************************************************
void handle_unprocessedNetworkEvents()
{
#if FEATURE_ETHERNET
  handle_unprocessedEthEvents();
#endif

  if (active_network_medium == NetworkMedium_t::WIFI) {
    const bool should_be_initialized = (WiFiEventData.WiFiGotIP() && WiFiEventData.WiFiConnected()) || NetworkConnected();
    if (WiFiEventData.WiFiServicesInitialized() != should_be_initialized)
    {
      if (!WiFiEventData.WiFiServicesInitialized()) {
        WiFiEventData.processedDHCPTimeout  = true;  // FIXME TD-er:  Find out when this happens  (happens on ESP32 sometimes)
        if (WiFiConnected()) {
          if (!WiFiEventData.WiFiGotIP()) {
            # ifndef BUILD_NO_DEBUG
            addLog(LOG_LEVEL_DEBUG, F("WiFi : Missed gotIP event"));
            #endif
            WiFiEventData.processedGotIP = false;
            processGotIP();
          }
          if (!WiFiEventData.WiFiConnected()) {
            # ifndef BUILD_NO_DEBUG
            addLog(LOG_LEVEL_DEBUG, F("WiFi : Missed connected event"));
            #endif
            WiFiEventData.processedConnect = false;
            processConnect();
          }
          // Apparently we are connected, so no need to process any late disconnect event
          WiFiEventData.processedDisconnect = true;
        }        
        WiFiEventData.setWiFiServicesInitialized();
        CheckRunningServices();
<<<<<<< HEAD

        // First try to get the time, since that may be used in logs
        if (Settings.UseNTP()) {
          node_time.initTime();
        }
=======
>>>>>>> b6c03569
      }
    }
  }

  if (WiFiEventData.unprocessedWifiEvents()) {
    // Process disconnect events before connect events.
    if (!WiFiEventData.processedDisconnect) {
      #ifndef BUILD_NO_DEBUG
      addLog(LOG_LEVEL_DEBUG, F("WIFI : Entering processDisconnect()"));
      #endif // ifndef BUILD_NO_DEBUG
      processDisconnect();
    }
  }

  if (active_network_medium == NetworkMedium_t::WIFI) {
    if ((!WiFiEventData.WiFiServicesInitialized()) || WiFiEventData.unprocessedWifiEvents()) {
      // WiFi connection is not yet available, so introduce some extra delays to
      // help the background tasks managing wifi connections
      delay(0);
      
      if (!WiFiEventData.processedConnect) {
        #ifndef BUILD_NO_DEBUG
        addLog(LOG_LEVEL_DEBUG, F("WIFI : Entering processConnect()"));
        #endif // ifndef BUILD_NO_DEBUG
        processConnect();
      }

      if (!WiFiEventData.processedGotIP) {
        #ifndef BUILD_NO_DEBUG
        addLog(LOG_LEVEL_DEBUG, F("WIFI : Entering processGotIP()"));
        #endif // ifndef BUILD_NO_DEBUG
        processGotIP();
      }

      if (!WiFiEventData.processedDHCPTimeout) {
        #ifndef BUILD_NO_DEBUG
        addLog(LOG_LEVEL_INFO, F("WIFI : DHCP timeout, Calling disconnect()"));
        #endif // ifndef BUILD_NO_DEBUG
        WiFiEventData.processedDHCPTimeout = true;
        WifiDisconnect();
      }

      if (WiFi.status() == WL_DISCONNECTED && WiFiEventData.wifiConnectInProgress) {
        if (WiFiEventData.last_wifi_connect_attempt_moment.isSet() && 
            WiFiEventData.last_wifi_connect_attempt_moment.timeoutReached(DEFAULT_WIFI_CONNECTION_TIMEOUT)) {
          logConnectionStatus();
          resetWiFi();
        }
        if (!WiFiEventData.last_wifi_connect_attempt_moment.isSet()) {
          WiFiEventData.wifiConnectInProgress = false;
        }
        delay(10);
      }

      if (!WiFiEventData.wifiConnectInProgress) {
        WiFiEventData.wifiConnectAttemptNeeded = true;
        NetworkConnectRelaxed();
      }
    }


    if (WiFiEventData.WiFiDisconnected()) {
      #ifndef BUILD_NO_DEBUG

      if (loglevelActiveFor(LOG_LEVEL_DEBUG)) {
        static LongTermTimer lastDisconnectMoment_log;
        static uint8_t lastWiFiStatus_log = 0;
        uint8_t cur_wifi_status = WiFi.status();
        if (WiFiEventData.lastDisconnectMoment.get() != lastDisconnectMoment_log.get() || 
            lastWiFiStatus_log != cur_wifi_status) {
          lastDisconnectMoment_log.set(WiFiEventData.lastDisconnectMoment.get());
          lastWiFiStatus_log = cur_wifi_status;
          String wifilog = F("WIFI : Disconnected: WiFi.status() = ");
          wifilog += WiFiEventData.ESPeasyWifiStatusToString();
          wifilog += F(" RSSI: ");
          wifilog += String(WiFi.RSSI());
          wifilog += F(" status: ");
          #ifdef ESP8266
          station_status_t status = wifi_station_get_connect_status();
          wifilog += SDKwifiStatusToString(status);
          #endif
          #ifdef ESP32
          wifilog += ArduinoWifiStatusToString(WiFi.status());
          #endif
          addLogMove(LOG_LEVEL_DEBUG, wifilog);
        }
      }
      #endif // ifndef BUILD_NO_DEBUG

      // While connecting to WiFi make sure the device has ample time to do so
      delay(10);
    }

    if (!WiFiEventData.processedDisconnectAPmode) { processDisconnectAPmode(); }

    if (!WiFiEventData.processedConnectAPmode) { processConnectAPmode(); }

#ifdef USES_ESPEASY_NOW
    if (!WiFiEventData.processedProbeRequestAPmode) { processProbeRequestAPmode(); }
#endif

    if (WiFiEventData.timerAPoff.isSet()) { processDisableAPmode(); }

    if (!WiFiEventData.processedScanDone) { processScanDone(); }

    if (WiFiEventData.wifi_connect_attempt > 0) {
      // We only want to clear this counter if the connection is currently stable.
      if (WiFiEventData.WiFiServicesInitialized()) {
        if (WiFiEventData.lastConnectMoment.isSet() && WiFiEventData.lastConnectMoment.timeoutReached(WIFI_CONNECTION_CONSIDERED_STABLE)) {
          // Connection considered stable
          WiFiEventData.wifi_connect_attempt = 0;
          WiFiEventData.wifi_considered_stable = true;
          WiFi_AP_Candidates.markCurrentConnectionStable();

          if (!WiFi.getAutoConnect()) {
            WiFi.setAutoConnect(true);
            delay(1);
          }
        } else {
          if (WiFi.getAutoConnect()) {
            WiFi.setAutoConnect(false);
            delay(1);
          }
        }
      }
    }
  }
#if FEATURE_ETHERNET
  check_Eth_DNS_valid();
#endif // if FEATURE_ETHERNET

#if FEATURE_ESPEASY_P2P
  updateUDPport();
#endif
}

// ********************************************************************************
// Functions to process the data gathered from the events.
// These functions are called from Setup() or Loop() and thus may call delay() or yield()
// ********************************************************************************
void processDisconnect() {
  if (loglevelActiveFor(LOG_LEVEL_INFO)) {
    String log = F("WIFI : Disconnected! Reason: '");
    log += getLastDisconnectReason();
    log += '\'';

    if (WiFiEventData.lastConnectedDuration_us > 0) {
      log += F(" Connected for ");
      log += format_msec_duration(WiFiEventData.lastConnectedDuration_us / 1000ll);
    } else {
      log += F(" Connected for a long time...");
    }
    addLogMove(LOG_LEVEL_INFO, log);
  }
  logConnectionStatus();

  if (WiFiEventData.processingDisconnect.isSet()) {
    if (WiFiEventData.processingDisconnect.millisPassedSince() > 5000 || WiFiEventData.processedDisconnect) {
      WiFiEventData.processedDisconnect = true;
      WiFiEventData.processingDisconnect.clear();
    }
  }

  if (WiFiEventData.processedDisconnect || 
      WiFiEventData.processingDisconnect.isSet()) { return; }

  if (Settings.UseRules) {
    eventQueue.add(F("WiFi#Disconnected"));
  }


  #ifdef ESP8266
  bool mustRestartWiFi = Settings.WiFiRestart_connection_lost();
  #else
  // FIXME TD-er: Ignoring the actual setting for now as it seems to be more reliable to always restart WiFi.
  bool mustRestartWiFi = true;
  #endif
  if (WiFiEventData.lastConnectedDuration_us > 0 && (WiFiEventData.lastConnectedDuration_us / 1000) < 5000) {
    if (!WiFi_AP_Candidates.getBestCandidate().usable())
      mustRestartWiFi = true;
  }
  
  if (WiFi.status() == WL_IDLE_STATUS) {
    mustRestartWiFi = true;
  }


  #ifdef USES_ESPEASY_NOW
  if (use_EspEasy_now) {
//    mustRestartWiFi = true;
  }
  #endif
  //WifiDisconnect(); // Needed or else node may not reconnect reliably.

  if (mustRestartWiFi) {
    WiFiEventData.processedDisconnect = true;
    resetWiFi();
//    WifiScan(false);
//    delay(100);
//    setWifiMode(WIFI_OFF);
//    initWiFi();
//    delay(100);
  }
//  delay(500);
  logConnectionStatus();
  WiFiEventData.processingDisconnect.clear();
  WiFiEventData.wifiConnectAttemptNeeded = true;
}

void processConnect() {
  if (WiFiEventData.processedConnect) { return; }
  //delay(100); // FIXME TD-er: See https://github.com/letscontrolit/ESPEasy/issues/1987#issuecomment-451644424
  if (checkAndResetWiFi()) {
    return;
  }
  WiFiEventData.processedConnect = true;
  if (WiFi.status() == WL_DISCONNECTED) {
    // Apparently not really connected
    return;
  }

  WiFiEventData.setWiFiConnected();
  ++WiFiEventData.wifi_reconnects;

  if (WiFi_AP_Candidates.getCurrent().isEmergencyFallback) {
    #ifdef CUSTOM_EMERGENCY_FALLBACK_RESET_CREDENTIALS
    const bool mustResetCredentials = CUSTOM_EMERGENCY_FALLBACK_RESET_CREDENTIALS;
    #else
    const bool mustResetCredentials = false;
    #endif
    #ifdef CUSTOM_EMERGENCY_FALLBACK_START_AP
    const bool mustStartAP = CUSTOM_EMERGENCY_FALLBACK_START_AP;
    #else
    const bool mustStartAP = false;
    #endif
    if (mustStartAP) {
      int allowedUptimeMinutes = 10;
      #ifdef CUSTOM_EMERGENCY_FALLBACK_ALLOW_MINUTES_UPTIME
      allowedUptimeMinutes = CUSTOM_EMERGENCY_FALLBACK_ALLOW_MINUTES_UPTIME;
      #endif
      if (getUptimeMinutes() < allowedUptimeMinutes) {
        WiFiEventData.timerAPstart.setNow();
      }
    }
    if (mustResetCredentials && !WiFiEventData.performedClearWiFiCredentials) {
      WiFiEventData.performedClearWiFiCredentials = true;
      SecuritySettings.clearWiFiCredentials();
      SaveSecuritySettings();
      WiFiEventData.markDisconnect(WIFI_DISCONNECT_REASON_AUTH_EXPIRE);
      WiFi_AP_Candidates.force_reload();
    }
  }


  if (loglevelActiveFor(LOG_LEVEL_INFO)) {
    const LongTermTimer::Duration connect_duration = WiFiEventData.last_wifi_connect_attempt_moment.timeDiff(WiFiEventData.lastConnectMoment);
    String log = F("WIFI : Connected! AP: ");
    log += WiFi.SSID();
    log += ' ';
    log += wrap_braces(WiFi.BSSIDstr());
    log += F(" Ch: ");
    log += RTC.lastWiFiChannel;

    if ((connect_duration > 0ll) && (connect_duration < 30000000ll)) {
      // Just log times when they make sense.
      log += F(" Duration: ");
      log += String(static_cast<int32_t>(connect_duration / 1000));
      log += F(" ms");
    }
    addLogMove(LOG_LEVEL_INFO, log);
  }

//  WiFiEventData.last_wifi_connect_attempt_moment.clear();

  if (Settings.UseRules) {
    if (WiFiEventData.bssid_changed) {
      eventQueue.add(F("WiFi#ChangedAccesspoint"));
    }

    if (WiFiEventData.channel_changed) {
      eventQueue.add(F("WiFi#ChangedWiFichannel"));
    }
  } 

  if (useStaticIP()) {
    WiFiEventData.markGotIP(); // in static IP config the got IP event is never fired.
  }
  saveToRTC();

  logConnectionStatus();
}

void processGotIP() {
  if (WiFiEventData.processedGotIP) {
    return;
  }
  if (checkAndResetWiFi()) {
    return;
  }

  IPAddress ip = NetworkLocalIP();

  if (!useStaticIP()) {
    #ifdef ESP8266
    if (!ip.isSet()) {
    #else
    if (ip[0] == 0 && ip[1] == 0 && ip[2] == 0 && ip[3] == 0) {
    #endif
      return;
    }
  }
  const IPAddress gw       = NetworkGatewayIP();
  const IPAddress subnet   = NetworkSubnetMask();
  const LongTermTimer::Duration dhcp_duration = WiFiEventData.lastConnectMoment.timeDiff(WiFiEventData.lastGetIPmoment);

  if (loglevelActiveFor(LOG_LEVEL_INFO)) {
    String log = concat(F("WIFI : "), useStaticIP() ? F("Static IP: ") : F("DHCP IP: "));
    log += formatIP(ip);
    log += ' ';
    log += wrap_braces(NetworkGetHostname());
    log += F(" GW: ");
    log += formatIP(gw);
    log += F(" SN: ");
    log += formatIP(subnet);

    if ((dhcp_duration > 0ll) && (dhcp_duration < 30000000ll)) {
      // Just log times when they make sense.
      log += F("   duration: ");
      log += static_cast<int32_t>(dhcp_duration / 1000);
      log += F(" ms");
    }
    addLogMove(LOG_LEVEL_INFO, log);
  }

  // Might not work in core 2.5.0
  // See https://github.com/esp8266/Arduino/issues/5839
  if ((Settings.IP_Octet != 0) && (Settings.IP_Octet != 255))
  {
    ip[3] = Settings.IP_Octet;

    if (loglevelActiveFor(LOG_LEVEL_INFO)) {
      addLogMove(LOG_LEVEL_INFO, concat(F("IP   : Fixed IP octet:"), formatIP(ip)));
    }
    WiFi.config(ip, gw, subnet, NetworkDnsIP(0), NetworkDnsIP(1));
  }

#if FEATURE_MQTT
  mqtt_reconnect_count        = 0;
  MQTTclient_should_reconnect = true;
  timermqtt_interval          = 100;
  Scheduler.setIntervalTimer(ESPEasy_Scheduler::IntervalTimer_e::TIMER_MQTT);
  scheduleNextMQTTdelayQueue();
#endif // if FEATURE_MQTT
  Scheduler.sendGratuitousARP_now();

  if (Settings.UseRules)
  {
    eventQueue.add(F("WiFi#Connected"));
  }
  statusLED(true);

  //  WiFi.scanDelete();

  if (WiFiEventData.wifiSetup) {
    // Wifi setup was active, Apparently these settings work.
    WiFiEventData.wifiSetup = false;
    SaveSecuritySettings();
  }

  if ((WiFiEventData.WiFiConnected() || WiFi.isConnected()) && hasIPaddr()) {
    WiFiEventData.setWiFiGotIP();
  }
  #if FEATURE_ESPEASY_P2P
  refreshNodeList();
  #endif
  logConnectionStatus();
}

// A client disconnected from the AP on this node.
void processDisconnectAPmode() {
  if (WiFiEventData.processedDisconnectAPmode) { return; }
  WiFiEventData.processedDisconnectAPmode = true;

  if (WiFi.softAPgetStationNum() == 0) {
    WiFiEventData.timerAPoff.setMillisFromNow(WIFI_AP_OFF_TIMER_EXTENSION);
  }

  if (loglevelActiveFor(LOG_LEVEL_INFO)) {
    const int nrStationsConnected = WiFi.softAPgetStationNum();
    String    log                 = F("AP Mode: Client disconnected: ");
    log += WiFiEventData.lastMacDisconnectedAPmode.toString();
    log += F(" Connected devices: ");
    log += nrStationsConnected;
    if (nrStationsConnected == 0) {
      log += F(" AP turn off timer: ");
      log += WIFI_AP_OFF_TIMER_EXTENSION/1000;
      log += 's';
    }
    addLogMove(LOG_LEVEL_INFO, log);
  }
}

#ifdef USES_ESPEASY_NOW
void processProbeRequestAPmode() {
  if (WiFiEventData.processedProbeRequestAPmode) { return; }

  const MAC_address mac(APModeProbeRequestReceived_list.front().mac);
  const int rssi = APModeProbeRequestReceived_list.front().rssi;

  Nodes.setRSSI(mac, rssi);

  static MAC_address last_probed_mac;
  if (last_probed_mac != mac) {
    last_probed_mac = mac;
    if (loglevelActiveFor(LOG_LEVEL_INFO)) {
      String    log                 = F("AP Mode: Probe Request: ");
      log += mac.toString();
      log += F(" (");
      log += rssi;
      log += F(" dBm)");
      addLog(LOG_LEVEL_INFO, log);
    }

    // FIXME TD-er: Must create an answer for ESPEasy-NOW node discovery
    #ifdef USES_ESPEASY_NOW
    if (Settings.UseESPEasyNow()) {
      ESPEasy_now_handler.sendDiscoveryAnnounce(mac, Nodes.getESPEasyNOW_channel());
    }
    #endif
  }

  APModeProbeRequestReceived_list.pop_front();
  WiFiEventData.processedProbeRequestAPmode = APModeProbeRequestReceived_list.size() == 0;
}
#endif

// Client connects to AP on this node
void processConnectAPmode() {
  if (WiFiEventData.processedConnectAPmode) { return; }
  WiFiEventData.processedConnectAPmode = true;
  // Extend timer to switch off AP.
  WiFiEventData.timerAPoff.setMillisFromNow(WIFI_AP_OFF_TIMER_DURATION);

  if (loglevelActiveFor(LOG_LEVEL_INFO)) {
    String log = F("AP Mode: Client connected: ");
    log += WiFiEventData.lastMacConnectedAPmode.toString();
    log += F(" Connected devices: ");
    log += WiFi.softAPgetStationNum();
    addLogMove(LOG_LEVEL_INFO, log);
  }

  #if FEATURE_DNS_SERVER
  // Start DNS, only used if the ESP has no valid WiFi config
  // It will reply with it's own address on all DNS requests
  // (captive portal concept)
  if (!dnsServerActive) {
    dnsServerActive = true;
    dnsServer.start(DNS_PORT, "*", apIP);
  }
  #endif // if FEATURE_DNS_SERVER
}

// Switch of AP mode when timeout reached and no client connected anymore.
void processDisableAPmode() {
  if (!WiFiEventData.timerAPoff.isSet()) { return; }

  if (WifiIsAP(WiFi.getMode())) {
    // disable AP after timeout and no clients connected.
    if (WiFiEventData.timerAPoff.timeReached() && !wifiAPmodeActivelyUsed()) {
      setAP(false);
    }
  }

  if (!WifiIsAP(WiFi.getMode())) {
    WiFiEventData.timerAPoff.clear();
    if (WiFiEventData.wifiConnectAttemptNeeded) {
      // Force a reconnect cycle
      WifiDisconnect();
    }
  }
}

void processScanDone() {
  WiFi_AP_Candidates.load_knownCredentials();
  if (WiFiEventData.processedScanDone) { return; }



  // Better act on the scan done event, as it may get triggered for normal wifi begin calls.
  int8_t scanCompleteStatus = WiFi.scanComplete();
  switch (scanCompleteStatus) {
    case 0: // Nothing (yet) found
      if (WiFiEventData.lastGetScanMoment.timeoutReached(5000)) {
        WiFiEventData.processedScanDone = true;
      }
      return;
    case -1: // WIFI_SCAN_RUNNING
      // FIXME TD-er: Set timeout...
      if (WiFiEventData.lastGetScanMoment.timeoutReached(5000)) {
        # ifndef BUILD_NO_DEBUG
        addLog(LOG_LEVEL_ERROR, F("WiFi : Scan Running Timeout"));
        #endif
        WiFiEventData.processedScanDone = true;
      }
      return;
    case -2: // WIFI_SCAN_FAILED
      addLog(LOG_LEVEL_ERROR, F("WiFi : Scan failed"));
      WiFiEventData.processedScanDone = true;
      return;
  }

  WiFiEventData.lastGetScanMoment.setNow();
  WiFiEventData.processedScanDone = true;
# ifndef BUILD_NO_DEBUG
  if (loglevelActiveFor(LOG_LEVEL_INFO)) {
    String log = F("WiFi : Scan finished, found: ");
    log += scanCompleteStatus;
    addLogMove(LOG_LEVEL_INFO, log);
  }
#endif

#if !FEATURE_ESP8266_DIRECT_WIFI_SCAN
  WiFi_AP_Candidates.process_WiFiscan(scanCompleteStatus);
#endif
  WiFi_AP_Candidates.load_knownCredentials();

  if (WiFi_AP_Candidates.addedKnownCandidate() && !NetworkConnected()) {
    if (!WiFiEventData.wifiConnectInProgress) {
      WiFiEventData.wifiConnectAttemptNeeded = true;
      # ifndef BUILD_NO_DEBUG
      if (WiFi_AP_Candidates.addedKnownCandidate()) {
        addLog(LOG_LEVEL_INFO, F("WiFi : Added known candidate, try to connect"));
      }
      #endif

//      setSTA(false);
      NetworkConnectRelaxed();
#ifdef USES_ESPEASY_NOW
      temp_disable_EspEasy_now_timer = millis() + 20000;
#endif
    }
  }
  
  #ifdef USES_ESPEASY_NOW
  if (Settings.UseESPEasyNow()) {
    ESPEasy_now_handler.addPeerFromWiFiScan();
    if (!NetworkConnected() && (temp_disable_EspEasy_now_timer == 0 || timeOutReached(temp_disable_EspEasy_now_timer))) {
      if (WiFi_AP_Candidates.addedKnownCandidate()) {
        WiFi_AP_Candidates.force_reload();
        if (!WiFiEventData.wifiConnectInProgress) {
  //        if (isESPEasy_now_only() || !ESPEasy_now_handler.active()) {
          addLog(LOG_LEVEL_INFO, F("WiFi : Added known candidate, try to connect (mesh)"));

          WifiDisconnect();
          setAP(false);
          ESPEasy_now_handler.end();

          // Disable ESPEasy_now for 20 seconds to give opportunity to connect to WiFi.
          WiFiEventData.wifiConnectAttemptNeeded = true;
          temp_disable_EspEasy_now_timer = millis() + 20000;
//          setSTA(false);
          setNetworkMedium(Settings.NetworkMedium);
          NetworkConnectRelaxed();
//        }
        }
      } else {
        temp_disable_EspEasy_now_timer = 0;
        setNetworkMedium(NetworkMedium_t::ESPEasyNOW_only);
      }
    }
  }
  #endif

  if (!NetworkConnected()) {
    WiFiEventData.timerAPstart.setNow();
  }

}



<|MERGE_RESOLUTION|>--- conflicted
+++ resolved
@@ -82,14 +82,6 @@
         }        
         WiFiEventData.setWiFiServicesInitialized();
         CheckRunningServices();
-<<<<<<< HEAD
-
-        // First try to get the time, since that may be used in logs
-        if (Settings.UseNTP()) {
-          node_time.initTime();
-        }
-=======
->>>>>>> b6c03569
       }
     }
   }
