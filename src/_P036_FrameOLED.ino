#include "_Plugin_Helper.h"
#ifdef USES_P036

// #######################################################################################################
// #################################### Plugin 036: OLED SSD1306 display #################################
//
// This is a modification to Plugin_023 with graphics library provided from squix78 github
// https://github.com/squix78/esp8266-oled-ssd1306
//
// The OLED can display up to 12 strings in four frames - i.e. 12 frames with 1 line, 6 with 2 lines, 4 with 3 lines or 3 with 4 lines.
// The font size is adjusted according to the number of lines required per frame.
//
// Major work on this plugin has been done by 'Namirda'
// Added to the main repository with some optimizations and some limitations.
// Al long as the device is not selected, no RAM is waisted.
//
// @tonhuisman: 2022-02-06
// ADD: Setting and support for showing the content left-aligned, and oledframedcmd,leftalign,<0|1> subcommand
// CHG: Move #define for settings to P036_data_struct.h file,
// ADD: Setting for always hiding indicator (footer), recalculate fontsize when number of frames changes
// @tonhuisman: 2022-02-05
// CHG: Small optimizations and code improvements, add optional logging for CalculateFontSettings
// @tonhuisman: 2022-02-01
// ADD: oledframedcmd Subcommand 'linecount' for changing the number of lines per frame. Also generates an event on init and when changed,
// when enabled.
// @tonhuisman: 2022-01-31
// BUG: Enable 4 line frames again by using a smaller font and tweaking the footer
// @tonhuisman: 2021-06-11
// ADD: Send events on Frame and Line
// CHG: Setting contrast always turns on display, reduce code size by some refactoring
// CHG: Introduce #define constants for 'magic numbers', replace PCONFIG_LONG(0) by P036_FLAGS_0 to anticipate on a second set of 32 flags
// @tonhuisman: 2021-06-10
// NEW: Add option to send events on Display On/Off (1,0) and Contrast Low/Med/High (0,1,2)
// CHG: Eliminate a couple of superfluous variables saving a little .bin size
// @uwekaditz: 2020-10-19
// CHG: ressouce-saving string calculation
// @uwekaditz: 2020-10-211
// NEW: Support for 128x32 displays (see https://www.letscontrolit.com/forum/viewtopic.php?p=39840#p39840)
// NEW: Option to hide the header
// CHG: Calculate font setting, if necessary reduce lines per page (fonts are not longer a fixed setting)
// CHG: Reduce espeasy_logo to 32x32 to fit all displays
// CHG: Calculate font setting for splash screen
// @uwekaditz: 2020-06-22
// BUG: MaxFramesToDisplay was not updated if all display lines were empty -> display_indicator() crashed due to memory overflow
// CHG: MaxFramesToDisplay will be updated after receiving command with new line content
// CHG: Added some checks if P036_data are valid and if P036_data->isInitialized()
// @uwekaditz: 2020-05-11
// CHG: clearing window for scrolling lines was 1pix too large in y direction
// CHG: font settings for 64x48 updated
// @uwekaditz: 2020-05-05
// CHG: re-schedule Settings.TaskDeviceTimer after JumpToPage to avoid any scheduled page change while jumping to pages
// CHG: correct calculation of the page indicator counts
// @uwekaditz: 2020-05-04
// BUG: temporary pointer to P036_data_struct was not deleted in PLUGIN_WEBFORM_LOAD
// CHG: PLUGIN_WEBFORM_SAVE does not use a temporary pointer to P036_data_struct
// CHG: Jump to any page (Display button or command) is always without page scrolling
// CHG: Jump to next page (Display button) is not allowed while page scrolling is running
// @uwekaditz: 2020-05-03
// CHG: Memory optimization (issue #2799)
// CHG: Added setting for 'Disable scrolling while WiFi is not connected', scrolling is not smooth as long as the ESP tries to connect Wifi
// (Load 100%!)
// BUG: Wifi-Bars not fully right for 128 pixel wide displays
// BUG: clearing window for scrolling lines was too high and to narrow
// BUG: content of lines with pixel width > 255 had to be shortened
// CHG: scrolling lines improved
// CHG: variables renamed for better understanding
// @tonhuisman: 2020-04-13
// CHG: Added setting for 'Step through frames with Display button', when enabled, pressing the button while the display is on
// cycles through the available frames.
// CHG: Added command oledframedcmd,frame,[0..n] to select the next frame (0) or explicitly frame 1..n, where n is the last frame available
// IMP: Improvement to immediately show the frame the text is placed on when text is received.
// @tonhuisman: 2020-03-05
// CHG: Added setting for 'Wake display on receiving text', when unticked doesn't enable the display if it is off by time-out
// @uwekaditz: 2019-11-22
// CHG: Each line can now have 64 characters (version is saved as Bit23-20 in PCONFIG_LONG(0)))
// FIX: Overlapping while page scrolling (size of line content for scrolling pages limited to 128 pixel)
// CHG: Using a calculation to reduce line content for scrolling pages instead of a while loop
// CHG: Using SetBit and GetBit functions to change the content of PCONFIG_LONG(0)
// CHG: Memory usage reduced (only P036_DisplayLinesV1 is now used)
// CHG: using uint8_t and uint16_t instead of uint8_t and word
// @uwekaditz: 2019-11-17
// CHG: commands for P036
// 1. Display commands: oledframedcmd display [on, off, low, med, high]
//    turns display on or off or changes contrast (low, med or high)
// 2. Content commands: oledframedcmd <line> <text> <mode>
//    displays <text> in line (1-12), next frame is showing the changed line, mode not implemented yet
// @uwekaditz: 2019-11-16
// CHG: Header content only changed once within display interval. before every second
// CHG: more predefined constants to understand the meaning of the values
// @uwekaditz: 2019-11-11
// CHG: PageScrolling based on Timer (PLUGIN_TIMER_IN) to reduce time for PLUGIN_READ (blocking) from 700ms to 80ms
// @uwekaditz: 2019-11-05
// NEW: Optional scrolling for long lines (wider than display width)
// @uwekaditz: 2019-11-04
// FIX: Wifi bars for 128x64 and 128x32 displays must be on right side
// FIX: Rotated image did not work for displays with height less then 64 pix
// NEW: Added pagination to customized header
// CHG: Time can be always selected in customized header, even if the time is diplayed by default for 128x68
// @uwekaditz: 2019-11-02
// NEW: more OLED sizes (128x32, 64x48) added to the original 128x64 size
// NEW: Display button can be inverted (saved as Bit16 in PCONFIG_LONG(0))
// NEW: Content of header is adjustable, also the alternating function (saved as Bit 15-0 in PCONFIG_LONG(0))
// CHG: Parameters sorted


# include "src/PluginStructs/P036_data_struct.h"

# define PLUGIN_036
# define PLUGIN_ID_036         36
# define PLUGIN_NAME_036       "Display - OLED SSD1306/SH1106 Framed"
# define PLUGIN_VALUENAME1_036 "OLED"

# ifdef P036_SEND_EVENTS
#  define P036_EVENT_DISPLAY  0 // event: <taskname>#display=0/1
#  define P036_EVENT_CONTRAST 1 // event: <taskname>#contrast=0/1/2
#  define P036_EVENT_FRAME    2 // event: <taskname>#frame=1..n
#  define P036_EVENT_LINE     3 // event: <taskname>#line=1..n
#  define P036_EVENT_LINECNT  4 // event: <taskname>#linecount=1..4
void P036_SendEvent(struct EventStruct *event,
                    uint8_t             eventId,
                    int16_t             eventValue);
# endif // ifdef P036_SEND_EVENTS

boolean Plugin_036(uint8_t function, struct EventStruct *event, String& string)
{
  bool success = false;

  switch (function)
  {
    case PLUGIN_DEVICE_ADD:
    {
      Device[++deviceCount].Number           = PLUGIN_ID_036;
      Device[deviceCount].Type               = DEVICE_TYPE_I2C;
      Device[deviceCount].VType              = Sensor_VType::SENSOR_TYPE_NONE;
      Device[deviceCount].Ports              = 0;
      Device[deviceCount].PullUpOption       = false;
      Device[deviceCount].InverseLogicOption = false;
      Device[deviceCount].FormulaOption      = false;
      Device[deviceCount].ValueCount         = 0;
      Device[deviceCount].SendDataOption     = false;
      Device[deviceCount].TimerOption        = true;
      break;
    }

    case PLUGIN_GET_DEVICENAME:
    {
      string = F(PLUGIN_NAME_036);
      break;
    }

    case PLUGIN_GET_DEVICEVALUENAMES:
    {
      strcpy_P(ExtraTaskSettings.TaskDeviceValueNames[0], PSTR(PLUGIN_VALUENAME1_036)); // OnOff
      break;
    }

    case PLUGIN_I2C_HAS_ADDRESS:
    case PLUGIN_WEBFORM_SHOW_I2C_PARAMS:
    {
      const uint8_t i2cAddressValues[] = { 0x3c, 0x3d };

      if (function == PLUGIN_WEBFORM_SHOW_I2C_PARAMS) {
        addFormSelectorI2C(F("i2c_addr"), 2, i2cAddressValues, P036_ADR);
      } else {
        success = intArrayContains(2, i2cAddressValues, event->Par1);
      }
      break;
    }

    case PLUGIN_WEBFORM_SHOW_GPIO_DESCR:
    {
      string  = F("Btn: ");
      string += formatGpioLabel(CONFIG_PIN3, false);
      success = true;
      break;
    }

    case PLUGIN_WEBFORM_LOAD:
    {
      # ifdef PLUGIN_036_DEBUG
      addLog(LOG_LEVEL_INFO, F("P036_PLUGIN_WEBFORM_LOAD ..."));
      # endif // PLUGIN_036_DEBUG

      // Use number 5 to remain compatible with existing configurations,
      // but the item should be one of the first choices.
      {
        const __FlashStringHelper *options[2] = {
          F("SSD1306 (128x64 dot controller)"),
          F("SH1106 (132x64 dot controller)")
        };
        int optionValues[2] = { 1, 2 };
        addFormSelector(F("Controller"), F("p036_controller"), 2, options, optionValues, P036_CONTROLLER);
      }

      {
        const __FlashStringHelper *options[P36_MaxSizesCount] = { F("128x64"), F("128x32"), F("64x48") };
        int optionValues[P36_MaxSizesCount]                   =
        { static_cast<int>(p036_resolution::pix128x64),
          static_cast<int>(p036_resolution::pix128x32),
          static_cast<int>(p036_resolution::pix64x48) };
        addFormSelector(F("Size"), F("p036_size"), P36_MaxSizesCount, options, optionValues, nullptr, P036_RESOLUTION, true);
      }

      {
        const __FlashStringHelper *options[2] = { F("Normal"), F("Rotated") };
        int optionValues[2]                   = { 1, 2 };
        addFormSelector(F("Rotation"), F("p036_rotate"), 2, options, optionValues, P036_ROTATE);
      }

      {
        p036_resolution tOLEDIndex = static_cast<p036_resolution>(P036_RESOLUTION);
        addFormNumericBox(F("Lines per Frame"),
                          F("p036_nlines"),
                          P036_NLINES,
                          1,
                          P036_data_struct::getDisplaySizeSettings(tOLEDIndex).MaxLines);
      }
      addFormNote(F("Will be automatically reduced if there is no font to fit this setting."));

      {
        const __FlashStringHelper *options[5] = {
          F("Very Slow"),
          F("Slow"),
          F("Fast"),
          F("Very Fast"),
          F("Instant")
        };
        int optionValues[5] =
        { static_cast<int>(ePageScrollSpeed::ePSS_VerySlow),
          static_cast<int>(ePageScrollSpeed::ePSS_Slow),
          static_cast<int>(ePageScrollSpeed::ePSS_Fast),
          static_cast<int>(ePageScrollSpeed::ePSS_VeryFast),
          static_cast<int>(ePageScrollSpeed::ePSS_Instant) };
        addFormSelector(F("Scroll"), F("p036_scroll"), 5, options, optionValues, P036_SCROLL);
      }

      // FIXME TD-er: Why is this using pin3 and not pin1? And why isn't this using the normal pin selection functions?
      addFormPinSelect(PinSelectPurpose::Generic_input, formatGpioName_input_optional(F("Display button")), F("taskdevicepin3"), CONFIG_PIN3);

      {
        uint8_t choice  = uint8_t(bitRead(P036_FLAGS_0, P036_FLAG_INPUT_PULLUP)); // Bit 26 Input PullUp
        int     Opcount = 2;
        # ifdef INPUT_PULLDOWN
        choice += uint8_t(bitRead(P036_FLAGS_0, P036_FLAG_INPUT_PULLDOWN)) * 2;   // Bit 27 Input PullDown

        if (choice > 2) {
          choice = 2;
        }
        Opcount = 3;
        # endif // ifdef INPUT_PULLDOWN
        const __FlashStringHelper *options[3] = { F("Input"), F("Input pullup"), F("Input pulldown") };
        int optionValues[3]                   =
        { static_cast<int>(eP036pinmode::ePPM_Input),
          static_cast<int>(eP036pinmode::ePPM_InputPullUp),
          static_cast<int>(eP036pinmode::ePPM_InputPullDown) };
        addFormSelector(F("Pin mode"), F("p036_pinmode"), Opcount, options, optionValues, choice);
      }

      addFormCheckBox(F("Inversed Logic"),                          F("p036_pin3invers"), bitRead(P036_FLAGS_0, P036_FLAG_PIN3_INVERSE));

      addFormCheckBox(F("Step through frames with Display button"), F("p036_StepPages"),  bitRead(P036_FLAGS_0, P036_FLAG_STEP_PAGES_BUTTON));

      addFormNumericBox(F("Display Timeout"), F("p036_timer"), P036_TIMER);

      {
        uint8_t choice = P036_CONTRAST;

        if (choice == 0) { choice = P36_CONTRAST_HIGH; }
        const __FlashStringHelper *options[3] = { F("Low"), F("Medium"), F("High") };
        int optionValues[3]                   = { P36_CONTRAST_LOW, P36_CONTRAST_MED, P36_CONTRAST_HIGH };
        addFormSelector(F("Contrast"), F("p036_contrast"), 3, options, optionValues, choice);
      }

      addFormCheckBox(F("Disable all scrolling while WiFi is disconnected"), F("p036_ScrollWithoutWifi"),
                      !bitRead(P036_FLAGS_0, P036_FLAG_SCROLL_WITHOUTWIFI)); // Bit 24
      addFormNote(F("When checked, all scrollings (pages and lines) are disabled as long as WiFi is not connected."));

      # ifdef P036_SEND_EVENTS
      {
        uint8_t choice = 0;
        bitWrite(choice, 0, bitRead(P036_FLAGS_0, P036_FLAG_SEND_EVENTS));
        bitWrite(choice, 1, bitRead(P036_FLAGS_0, P036_FLAG_EVENTS_FRAME_LINE));
        const __FlashStringHelper *options[3] = {
          F("None"),
          F("Display &amp; Contrast"),
          F("Display, Contrast, Frame, Line &amp; Linecount")
        };
        int optionValues[3] = { 0, 1, 3 }; // Bitmap
        addFormSelector(F("Generate events"), F("p036_generateEvents"), 3, options, optionValues, choice);
        addFormNote(F("Events: &lt;taskname&gt; #display=1/0 (on/off), #contrast=0/1/2 (low/med/high),"));
        addFormNote(F("and #frame=&lt;framenr&gt;, #line=&lt;linenr&gt; and #linecount=&lt;lines&gt;"));
      }
      # endif // ifdef P036_SEND_EVENTS

      addFormSubHeader(F("Content"));

      addFormCheckBox(F("Hide header"),    F("p036_HideHeader"), bitRead(P036_FLAGS_0, P036_FLAG_HIDE_HEADER)); // Bit 25
      # ifdef P036_ENABLE_HIDE_FOOTER
      addFormCheckBox(F("Hide indicator"), F("p036_HideFooter"), bitRead(P036_FLAGS_0, P036_FLAG_HIDE_FOOTER)); // Bit 30
      # endif // ifdef P036_ENABLE_HIDE_FOOTER

      {
        const __FlashStringHelper *options9[14] =
        { F("SSID"),         F("SysName"),         F("IP"),                 F("MAC"),                 F("RSSI"),                 F("BSSID"),
          F("WiFi channel"), F("Unit"),            F("SysLoad"),            F("SysHeap"),             F("SysStack"),             F("Date"),
          F("Time"),         F("PageNumbers") };
        int optionValues9[14] =
        { static_cast<int>(eHeaderContent::eSSID),
          static_cast<int>(eHeaderContent::eSysName),
          static_cast<int>(eHeaderContent::eIP),
          static_cast<int>(eHeaderContent::eMAC),
          static_cast<int>(eHeaderContent::eRSSI),
          static_cast<int>(eHeaderContent::eBSSID),
          static_cast<int>(eHeaderContent::eWiFiCh),
          static_cast<int>(eHeaderContent::eUnit),
          static_cast<int>(eHeaderContent::eSysLoad),
          static_cast<int>(eHeaderContent::eSysHeap),
          static_cast<int>(eHeaderContent::eSysStack),
          static_cast<int>(eHeaderContent::eDate),
          static_cast<int>(eHeaderContent::eTime),
          static_cast<int>(eHeaderContent::ePageNo) };
        addFormSelector(F("Header"), F("p036_header"), 14, options9, optionValues9,
                        get8BitFromUL(P036_FLAGS_0, P036_FLAG_HEADER));             // HeaderContent
        addFormSelector(F("Header (alternate)"), F("p036_headerAlternate"), 14, options9, optionValues9,
                        get8BitFromUL(P036_FLAGS_0, P036_FLAG_HEADER_ALTERNATIVE)); // HeaderContentAlternative
      }

      addFormCheckBox(F("Scroll long lines"),              F("p036_ScrollLines"), bitRead(P036_FLAGS_0, P036_FLAG_SCROLL_LINES));

      addFormCheckBox(F("Wake display on receiving text"), F("p036_NoDisplay"),   !bitRead(P036_FLAGS_0, P036_FLAG_NODISPLAY_ONRECEIVE));
      addFormNote(F("When checked, the display wakes up at receiving remote updates."));

      # ifdef P036_ENABLE_LEFT_ALIGN
      addFormCheckBox(F("Left-align content"), F("p036_LeftAlign"), bitRead(P036_FLAGS_0, P036_FLAG_LEFT_ALIGNED)); // Bit 31
      # endif // ifdef P036_ENABLE_LEFT_ALIGN

      {
        // For load and save of the display lines, we must not rely on the data in memory.
        // This data in memory can be altered through write commands.
        // Therefore we must read the lines from flash in a temporary object.
        P036_data_struct *P036_data = new (std::nothrow) P036_data_struct();

        if (nullptr != P036_data) {
          P036_data->loadDisplayLines(event->TaskIndex, get4BitFromUL(P036_FLAGS_0, P036_FLAG_SETTINGS_VERSION)); // Bit23-20 Version
                                                                                                                  // CustomTaskSettings

          String strLabel;

          for (uint8_t varNr = 0; varNr < P36_Nlines; varNr++)
          {
            strLabel  = F("Line ");
            strLabel += (varNr + 1);
            addFormTextBox(strLabel,
                           getPluginCustomArgName(varNr),
                           String(P036_data->DisplayLinesV1[varNr].Content),
                           P36_NcharsV1 - 1);
          }

          // Need to delete the allocated object here
          delete P036_data;
        }
      }

      success = true;
      break;
    }

    case PLUGIN_WEBFORM_SAVE:
    {
      # ifdef PLUGIN_036_DEBUG
      addLog(LOG_LEVEL_INFO, F("P036_PLUGIN_WEBFORM_SAVE ..."));
      # endif // PLUGIN_036_DEBUG

      // update now
      Scheduler.schedule_task_device_timer(event->TaskIndex, millis() + 10);

      P036_ADR        = getFormItemInt(F("i2c_addr"));
      P036_ROTATE     = getFormItemInt(F("p036_rotate"));
      P036_NLINES     = getFormItemInt(F("p036_nlines"));
      P036_SCROLL     = getFormItemInt(F("p036_scroll"));
      P036_TIMER      = getFormItemInt(F("p036_timer"));
      P036_CONTROLLER = getFormItemInt(F("p036_controller"));
      P036_CONTRAST   = getFormItemInt(F("p036_contrast"));
      P036_RESOLUTION = getFormItemInt(F("p036_size"));

      uint32_t lSettings = 0;
      set8BitToUL(lSettings, P036_FLAG_HEADER,             uint8_t(getFormItemInt(F("p036_header")) & 0xff));          // HeaderContent
      set8BitToUL(lSettings, P036_FLAG_HEADER_ALTERNATIVE, uint8_t(getFormItemInt(F("p036_headerAlternate")) & 0xff)); // HeaderContentAlternative
      bitWrite(lSettings, P036_FLAG_PIN3_INVERSE,        isFormItemChecked(F("p036_pin3invers")));                     // Pin3Invers
      bitWrite(lSettings, P036_FLAG_SCROLL_LINES,        isFormItemChecked(F("p036_ScrollLines")));                    // ScrollLines
      bitWrite(lSettings, P036_FLAG_NODISPLAY_ONRECEIVE, !isFormItemChecked(F("p036_NoDisplay")));                     // NoDisplayOnReceivingText
      bitWrite(lSettings, P036_FLAG_STEP_PAGES_BUTTON,   isFormItemChecked(F("p036_StepPages")));                      // StepThroughPagesWithButton
      // save CustomTaskSettings always in version V1
      set4BitToUL(lSettings, P036_FLAG_SETTINGS_VERSION, 0x01);                                                        // Bit23-20 Version
                                                                                                                       // CustomTaskSettings
                                                                                                                       // ->
                                                                                                                       // version V1
      bitWrite(lSettings, P036_FLAG_SCROLL_WITHOUTWIFI, !isFormItemChecked(F("p036_ScrollWithoutWifi")));              // ScrollWithoutWifi
      bitWrite(lSettings, P036_FLAG_HIDE_HEADER,        isFormItemChecked(F("p036_HideHeader")));                      // Hide header
      # ifdef P036_ENABLE_HIDE_FOOTER
      bitWrite(lSettings, P036_FLAG_HIDE_FOOTER,        isFormItemChecked(F("p036_HideFooter")));                      // Hide footer
      # endif // ifdef P036_ENABLE_HIDE_FOOTER
      # ifdef P036_ENABLE_LEFT_ALIGN
      bitWrite(lSettings, P036_FLAG_LEFT_ALIGNED,       isFormItemChecked(F("p036_LeftAlign")));                       // Left align content
      # endif // ifdef P036_ENABLE_LEFT_ALIGN

      int P036pinmode = getFormItemInt(F("p036_pinmode"));

      switch (P036pinmode) {
        case 1:
        {
          bitWrite(lSettings, P036_FLAG_INPUT_PULLUP, true); // Input PullUp
          break;
        }
        case 2:
        {
          bitWrite(lSettings, P036_FLAG_INPUT_PULLDOWN, true); // Input PullDown
          break;
        }
      }
      # ifdef P036_SEND_EVENTS
      uint8_t generateEvents = getFormItemInt(F("p036_generateEvents")) & 0xFF;
      bitWrite(lSettings, P036_FLAG_SEND_EVENTS,       bitRead(generateEvents, 0)); // SendEvents
      bitWrite(lSettings, P036_FLAG_EVENTS_FRAME_LINE, bitRead(generateEvents, 1)); // SendEventsFrameLine
      # endif // ifdef P036_SEND_EVENTS

      P036_FLAGS_0 = lSettings;

      {
        // For load and save of the display lines, we must not rely on the data in memory.
        // This data in memory can be altered through write commands.
        // Therefore we must use a temporary version to store the settings.
        P036_data_struct *P036_data = new (std::nothrow) P036_data_struct();

        if (nullptr != P036_data) {
          String error;

          for (uint8_t varNr = 0; varNr < P36_Nlines; varNr++)
          {
            if (!safe_strncpy(P036_data->DisplayLinesV1[varNr].Content, webArg(getPluginCustomArgName(varNr)), P36_NcharsV1)) {
              error += getCustomTaskSettingsError(varNr);
            }
            P036_data->DisplayLinesV1[varNr].Content[P36_NcharsV1 - 1] = 0; // Terminate in case of uninitalized data
            P036_data->DisplayLinesV1[varNr].FontType                  = 0xff;
            P036_data->DisplayLinesV1[varNr].FontHeight                = 0xff;
            P036_data->DisplayLinesV1[varNr].FontSpace                 = 0xff;
            P036_data->DisplayLinesV1[varNr].reserved                  = 0xff;
          }

          if (error.length() > 0) {
            addHtmlError(error);
          }
          SaveCustomTaskSettings(event->TaskIndex, reinterpret_cast<const uint8_t *>(&(P036_data->DisplayLinesV1)),
                                 sizeof(P036_data->DisplayLinesV1));

          // Need to delete the allocated object here
          delete P036_data;
        }
      }

      # ifdef PLUGIN_036_DEBUG
      addLog(LOG_LEVEL_INFO, F("P036_PLUGIN_WEBFORM_SAVE Done"));
      # endif // PLUGIN_036_DEBUG
      success = true;
      break;
    }

    case PLUGIN_INIT:
    {
      initPluginTaskData(event->TaskIndex, new (std::nothrow) P036_data_struct());
      P036_data_struct *P036_data =
        static_cast<P036_data_struct *>(getPluginTaskData(event->TaskIndex));

      if (nullptr == P036_data) {
        return success;
      }

      // Load the custom settings from flash

      P036_data->bHideHeader = bitRead(P036_FLAGS_0, P036_FLAG_HIDE_HEADER);  // Bit 25 Hide header
      # ifdef P036_ENABLE_HIDE_FOOTER
      P036_data->bHideFooter |= bitRead(P036_FLAGS_0, P036_FLAG_HIDE_FOOTER); // Bit 30 Hide footer
      # endif // ifdef P036_ENABLE_HIDE_FOOTER
      # ifdef P036_ENABLE_LEFT_ALIGN
      P036_data->setTextAlignment(bitRead(P036_FLAGS_0, P036_FLAG_LEFT_ALIGNED) ? TEXT_ALIGN_LEFT : TEXT_ALIGN_CENTER);
      # endif // ifdef P036_ENABLE_LEFT_ALIGN

      // Init the display and turn it on
      if (!(P036_data->init(event->TaskIndex,
                            get4BitFromUL(P036_FLAGS_0, P036_FLAG_SETTINGS_VERSION), // Bit23-20 Version CustomTaskSettings
                            P036_CONTROLLER,                                         // Type
                            P036_ADR,                                                // I2C address
                            Settings.Pin_i2c_sda,
                            Settings.Pin_i2c_scl,
                            static_cast<p036_resolution>(P036_RESOLUTION),           // OLED index
                            (P036_ROTATE == 2),                                      // 1 = Normal, 2 = Rotated
                            P036_CONTRAST,
                            P036_TIMER,
                            P036_NLINES
                            ))) {
        clearPluginTaskData(event->TaskIndex);
        P036_data = nullptr;

        // success   = true; // INIT was NOT successful!
        break;
      }

      //      Set the initial value of OnOff to On
      UserVar[event->BaseVarIndex] = 1;
      # ifdef P036_SEND_EVENTS

      if (bitRead(P036_FLAGS_0, P036_FLAG_SEND_EVENTS)) {
        P036_SendEvent(event, P036_EVENT_DISPLAY, 1);

        if (bitRead(P036_FLAGS_0, P036_FLAG_EVENTS_FRAME_LINE)) {
          #  ifdef P036_ENABLE_LINECOUNT
          P036_SendEvent(event, P036_EVENT_LINECNT, P036_NLINES); // Send the current nr. of lines per frame
          #  endif // P036_ENABLE_LINECOUNT
          P036_SendEvent(event, P036_EVENT_FRAME,   P036_data->currentFrameToDisplay + 1);
        }
      }
      # endif // ifdef P036_SEND_EVENTS

      if (validGpio(CONFIG_PIN3)) {                            // Button related setup
        # ifdef INPUT_PULLDOWN

        if (bitRead(P036_FLAGS_0, P036_FLAG_INPUT_PULLDOWN)) { // Bit 27 Input PullDown
          pinMode(CONFIG_PIN3, INPUT_PULLDOWN);                // Reset pinstate to PIN_MODE_INPUT_PULLDOWN
        }
        else
        # endif // ifdef INPUT_PULLDOWN
        {
          if (bitRead(P036_FLAGS_0, P036_FLAG_INPUT_PULLUP)) { // Bit 26 Input PullUp
            pinMode(CONFIG_PIN3, INPUT_PULLUP);                // Reset pinstate to PIN_MODE_INPUT_PULLUP
          }
          else {
            pinMode(CONFIG_PIN3, INPUT);                       // Reset pinstate to PIN_MODE_INPUT
          }
        }

        P036_data->DebounceCounter = 0;
        P036_data->RepeatCounter   = 0;
        P036_data->ButtonState     = false;
      }

      # ifdef PLUGIN_036_DEBUG

      if (P036_data->isInitialized()) {
        addLog(LOG_LEVEL_INFO, F("P036_init Done"));
      } else {
        addLog(LOG_LEVEL_INFO, F("P036_init Not initialized"));
      }
      # endif // PLUGIN_036_DEBUG

      success = true;
      break;
    }

    case PLUGIN_EXIT:
    {
      # ifdef PLUGIN_036_DEBUG
      addLog(LOG_LEVEL_INFO, F("P036_PLUGIN_EXIT ..."));
      # endif // PLUGIN_036_DEBUG
      success = true;
      break;
    }

    // Check more often for debouncing the button, when enabled
    case PLUGIN_FIFTY_PER_SECOND:
    {
      P036_data_struct *P036_data =
        static_cast<P036_data_struct *>(getPluginTaskData(event->TaskIndex));

      if (nullptr == P036_data) {
        return success;
      }

      if (validGpio(CONFIG_PIN3)) {
        P036_data->registerButtonState(digitalRead(CONFIG_PIN3), bitRead(P036_FLAGS_0, P036_FLAG_PIN3_INVERSE)); // Bit 16
      }
      success = true;
      break;
    }

    // Check frequently to see if we have a pin signal to switch on display
    case PLUGIN_TEN_PER_SECOND:
    {
      P036_data_struct *P036_data =
        static_cast<P036_data_struct *>(getPluginTaskData(event->TaskIndex));

      if (nullptr == P036_data) {
        return success;
      }

      if ((essentiallyEqual(UserVar[event->BaseVarIndex], 1.0f)) && (P036_data->disableFrameChangeCnt)) {
        // display is on
        //  disableFrameChangeCnt==0 enables next page change after JumpToPage
        P036_data->disableFrameChangeCnt--;
      }

      P036_data->bAlternativHeader = (++P036_data->HeaderCount > (Settings.TaskDeviceTimer[event->TaskIndex] * 5)); // change header after
                                                                                                                    // half of display time

      if ((validGpio(CONFIG_PIN3)) && P036_data->ButtonState) {
        if (bitRead(P036_FLAGS_0, P036_FLAG_STEP_PAGES_BUTTON) &&                                                   // Bit 19 When display
                                                                                                                    // already on, switch to
                                                                                                                    // next page when
                                                                                                                    // enabled
            (essentiallyEqual(UserVar[event->BaseVarIndex], 1.0f))) {
          if (P036_data->ScrollingPages.Scrolling == 0) {                                                           // page scrolling not
                                                                                                                    // running -> switch to
                                                                                                                    // next page is allowed
            P036_data->P036_JumpToPage(event, 0xFF);                                                                //  Start to display the
                                                                                                                    // next page, function
                                                                                                                    // needs 65ms!
          }
        } else {
          P036_data->display->displayOn();
          UserVar[event->BaseVarIndex] = 1;     //  Save the fact that the display is now ON
          P036_data->P036_JumpToPage(event, 0); //  Start to display the first page, function needs 65ms!
          # ifdef P036_SEND_EVENTS

          if (bitRead(P036_FLAGS_0, P036_FLAG_SEND_EVENTS)) {
            P036_SendEvent(event, P036_EVENT_DISPLAY, 1);
          }
          # endif // ifdef P036_SEND_EVENTS
        }
        P036_data->markButtonStateProcessed();

        # ifdef INPUT_PULLDOWN

        if (bitRead(P036_FLAGS_0, P036_FLAG_INPUT_PULLDOWN)) { // Bit 27 Input PullDown
          pinMode(CONFIG_PIN3, INPUT_PULLDOWN);                // Reset pinstate to PIN_MODE_INPUT_PULLDOWN
        }
        else
        # endif // ifdef INPUT_PULLDOWN
        {
          if (bitRead(P036_FLAGS_0, P036_FLAG_INPUT_PULLUP)) { // Bit 26 Input PullUp
            pinMode(CONFIG_PIN3, INPUT_PULLUP);                // Reset pinstate to PIN_MODE_INPUT_PULLUP
          } else {
            pinMode(CONFIG_PIN3, INPUT);                       // Reset pinstate to PIN_MODE_INPUT
          }
        }
      }

      if (P036_data->bLineScrollEnabled) {
        # ifdef P036_SEND_EVENTS
        uint8_t currentFrame = P036_data->currentFrameToDisplay;
        # endif // ifdef P036_SEND_EVENTS

        if ((essentiallyEqual(UserVar[event->BaseVarIndex], 1.0f)) && (P036_data->ScrollingPages.Scrolling == 0)) {
          // Display is on.
          P036_data->display_scrolling_lines(); // line scrolling
        }
        # ifdef P036_SEND_EVENTS

        if (bitRead(P036_FLAGS_0, P036_FLAG_SEND_EVENTS) &&
            bitRead(P036_FLAGS_0, P036_FLAG_EVENTS_FRAME_LINE) &&
            (currentFrame != P036_data->currentFrameToDisplay)) { // Bit 28 Send Events && Bit 29 Send Events Frame & Line
          P036_SendEvent(event, P036_EVENT_FRAME, P036_data->currentFrameToDisplay + 1);
        }
        # endif // ifdef P036_SEND_EVENTS
      }
      success = true;
      break;
    }

    // Switch off display after displayTimer seconds, update header content
    case PLUGIN_ONCE_A_SECOND:
    {
      if (Settings.TaskDeviceEnabled[event->TaskIndex] == false) {
        # ifdef PLUGIN_036_DEBUG
        addLog(LOG_LEVEL_INFO, F("P036_PLUGIN_ONCE_A_SECOND Not enabled"));
        # endif // PLUGIN_036_DEBUG
        return success;
      }
      P036_data_struct *P036_data =
        static_cast<P036_data_struct *>(getPluginTaskData(event->TaskIndex));

      if (nullptr == P036_data) {
        # ifdef PLUGIN_036_DEBUG
        addLog(LOG_LEVEL_INFO, F("P036_PLUGIN_ONCE_A_SECOND NoData"));
        # endif // PLUGIN_036_DEBUG
        return success;
      }

      if (!P036_data->isInitialized()) {
        # ifdef PLUGIN_036_DEBUG
        addLog(LOG_LEVEL_INFO, F("P036_PLUGIN_ONCE_A_SECOND Not initialized"));
        # endif // PLUGIN_036_DEBUG
        return success;
      }

      if (P036_data->displayTimer > 0) {
        P036_data->displayTimer--;

        if (P036_data->displayTimer == 0) {
          P036_data->display->displayOff();
          UserVar[event->BaseVarIndex] = 0; //  Save the fact that the display is now OFF
          # ifdef P036_SEND_EVENTS

          if (bitRead(P036_FLAGS_0, P036_FLAG_SEND_EVENTS)) {
            P036_SendEvent(event, P036_EVENT_DISPLAY, 0);
          }
          # endif // ifdef P036_SEND_EVENTS
        }
      }

      if (essentiallyEqual(UserVar[event->BaseVarIndex], 1.0f)) {
        // Display is on.

        P036_data->HeaderContent            = static_cast<eHeaderContent>(get8BitFromUL(P036_FLAGS_0, P036_FLAG_HEADER)); // HeaderContent
        P036_data->HeaderContentAlternative = static_cast<eHeaderContent>(get8BitFromUL(P036_FLAGS_0, P036_FLAG_HEADER_ALTERNATIVE));

        // HeaderContentAlternative
        P036_data->display_header(); // UpdateHeader

        if (P036_data->isInitialized() && P036_data->display_wifibars()) {
          // WiFi symbol was updated.
          P036_data->update_display();
        }
      }

      success = true;
      break;
    }

    case PLUGIN_TIMER_IN:
    {
      if (Settings.TaskDeviceEnabled[event->TaskIndex] == false) {
        # ifdef PLUGIN_036_DEBUG
        addLog(LOG_LEVEL_INFO, F("P036_PLUGIN_TIMER_IN Not enabled"));
        # endif // PLUGIN_036_DEBUG
        return success;
      }
      P036_data_struct *P036_data =
        static_cast<P036_data_struct *>(getPluginTaskData(event->TaskIndex));

      if (nullptr == P036_data) {
        # ifdef PLUGIN_036_DEBUG
        addLog(LOG_LEVEL_INFO, F("P036_PLUGIN_TIMER_IN NoData"));
        # endif // PLUGIN_036_DEBUG
        return success;
      }

      if (!P036_data->isInitialized()) {
        # ifdef PLUGIN_036_DEBUG
        addLog(LOG_LEVEL_INFO, F("P036_PLUGIN_TIMER_IN Not initialized"));
        # endif // PLUGIN_036_DEBUG
        return success;
      }

      # ifdef P036_SEND_EVENTS
      uint8_t currentFrame = P036_data->currentFrameToDisplay;
      # endif // ifdef P036_SEND_EVENTS

      if ((essentiallyEqual(UserVar[event->BaseVarIndex], 1.0f)) && P036_data->display_scroll_timer()) { // page scrolling only when the
                                                                                                         // display is on
        Scheduler.setPluginTaskTimer(P36_PageScrollTimer, event->TaskIndex, event->Par1);                // calls next page scrollng tick
      }
      # ifdef P036_SEND_EVENTS

      if (bitRead(P036_FLAGS_0, P036_FLAG_SEND_EVENTS) &&
          bitRead(P036_FLAGS_0, P036_FLAG_EVENTS_FRAME_LINE) &&
          (currentFrame != P036_data->currentFrameToDisplay)) { // Bit 28 Send Events && Bit 29 Send Events Frame & Line
        P036_SendEvent(event, P036_EVENT_FRAME, P036_data->currentFrameToDisplay + 1);
      }
      # endif // ifdef P036_SEND_EVENTS
      return success;
    }

    case PLUGIN_READ:
    {
      if (Settings.TaskDeviceEnabled[event->TaskIndex] == false) {
        # ifdef PLUGIN_036_DEBUG
        addLog(LOG_LEVEL_INFO, F("P036_PLUGIN_READ Not enabled"));
        # endif // PLUGIN_036_DEBUG
        return success;
      }

      P036_data_struct *P036_data =
        static_cast<P036_data_struct *>(getPluginTaskData(event->TaskIndex));

      if (nullptr == P036_data) {
        # ifdef PLUGIN_036_DEBUG
        addLog(LOG_LEVEL_INFO, F("P036_PLUGIN_READ NoData"));
        # endif // PLUGIN_036_DEBUG
        return success;
      }

      if (!P036_data->isInitialized()) {
        # ifdef PLUGIN_036_DEBUG
        addLog(LOG_LEVEL_INFO, F("P036_PLUGIN_READ Not initialized"));
        # endif // PLUGIN_036_DEBUG
        return success;
      }

      if (P036_data->disableFrameChangeCnt) {
        //  disable next page change after JumpToPage if PLUGIN_READ was already scheduled
        # ifdef PLUGIN_036_DEBUG
        addLog(LOG_LEVEL_INFO, F("P036_PLUGIN_READ disableFrameChangeCnt"));
        # endif // PLUGIN_036_DEBUG
        return success;
      }

      if (P036_data->ScrollingPages.Scrolling == 0) { // page scrolling not running -> switch to next page is allowed
        // Define Scroll area layout
        P036_data->P036_DisplayPage(event);
      } else {
        # ifdef PLUGIN_036_DEBUG
        addLog(LOG_LEVEL_INFO, F("P036_PLUGIN_READ Page scrolling running"));
        # endif // PLUGIN_036_DEBUG
      }

      success = true;
      break;
    }

    case PLUGIN_WRITE:
    {
      P036_data_struct *P036_data =
        static_cast<P036_data_struct *>(getPluginTaskData(event->TaskIndex));

      if (nullptr == P036_data) {
        # ifdef PLUGIN_036_DEBUG
        addLog(LOG_LEVEL_INFO, F("P036_PLUGIN_WRITE NoData"));
        # endif // PLUGIN_036_DEBUG
        return success;
      }

      if (!P036_data->isInitialized()) {
        return success;
      }

      # ifdef PLUGIN_036_DEBUG
      addLog(LOG_LEVEL_INFO, F("P036_PLUGIN_WRITE ..."));
      # endif // PLUGIN_036_DEBUG

      String command    = parseString(string, 1);
      String subcommand = parseString(string, 2);
      int    LineNo     = event->Par1;
      # ifdef P036_SEND_EVENTS
      bool sendEvents = bitRead(P036_FLAGS_0, P036_FLAG_SEND_EVENTS); // Bit 28 Send Events
      # endif // ifdef P036_SEND_EVENTS

      if ((command == F("oledframedcmd")) && P036_data->isInitialized()) {
        if (subcommand == F("display")) {
          // display functions
          String para1 = parseString(string, 3);

          if (para1 == F("on")) {
            success                 = true;
            P036_data->displayTimer = P036_TIMER;
            P036_data->display->displayOn();
            UserVar[event->BaseVarIndex] = 1; //  Save the fact that the display is now ON
            # ifdef P036_SEND_EVENTS

            if (sendEvents) {
              P036_SendEvent(event, P036_EVENT_DISPLAY, 1);
            }
            # endif // ifdef P036_SEND_EVENTS
          }

          if (para1 == F("off")) {
            success                 = true;
            P036_data->displayTimer = 0;
            P036_data->display->displayOff();
            UserVar[event->BaseVarIndex] = 0; //  Save the fact that the display is now OFF
            # ifdef P036_SEND_EVENTS

            if (sendEvents) {
              P036_SendEvent(event, P036_EVENT_DISPLAY, 0);
            }
            # endif // ifdef P036_SEND_EVENTS
          }

          if (para1 == F("low")) {
            success = true;
            P036_data->setContrast(P36_CONTRAST_LOW);
            # ifdef P036_SEND_EVENTS

            if (sendEvents) {
              P036_SendEvent(event, P036_EVENT_CONTRAST, 0);

              if (essentiallyEqual(UserVar[event->BaseVarIndex], 0.0f)) {
                P036_SendEvent(event, P036_EVENT_DISPLAY, 1);
              }
            }
            # endif // ifdef P036_SEND_EVENTS
            UserVar[event->BaseVarIndex] = 1; //  Save the fact that the display is now ON
          }

          if (para1 == F("med")) {
            success = true;
            P036_data->setContrast(P36_CONTRAST_MED);
            # ifdef P036_SEND_EVENTS

            if (sendEvents) {
              P036_SendEvent(event, P036_EVENT_CONTRAST, 1);

              if (essentiallyEqual(UserVar[event->BaseVarIndex], 0.0f)) {
                P036_SendEvent(event, P036_EVENT_DISPLAY, 1);
              }
            }
            # endif // ifdef P036_SEND_EVENTS
            UserVar[event->BaseVarIndex] = 1; //  Save the fact that the display is now ON
          }

          if (para1 == F("high")) {
            success = true;
            P036_data->setContrast(P36_CONTRAST_HIGH);
            # ifdef P036_SEND_EVENTS

            if (sendEvents) {
              P036_SendEvent(event, P036_EVENT_CONTRAST, 2);

              if (essentiallyEqual(UserVar[event->BaseVarIndex], 0.0f)) {
                P036_SendEvent(event, P036_EVENT_DISPLAY, 1);
              }
            }
            # endif // ifdef P036_SEND_EVENTS
            UserVar[event->BaseVarIndex] = 1; //  Save the fact that the display is now ON
          }
        } else if ((subcommand == F("frame")) &&
                   (event->Par2 >= 0) &&
                   (event->Par2 <= P036_data->MaxFramesToDisplay + 1)) {
          success = true;

          if (essentiallyEqual(UserVar[event->BaseVarIndex], 0.0f)) {
            // display was OFF, turn it ON
            P036_data->display->displayOn();
            UserVar[event->BaseVarIndex] = 1; //  Save the fact that the display is now ON
            # ifdef P036_SEND_EVENTS

            if (sendEvents) {
              P036_SendEvent(event, P036_EVENT_DISPLAY, 1);
            }
            # endif // ifdef P036_SEND_EVENTS
          }
          uint8_t nextFrame = (event->Par2 == 0 ? 0xFF : event->Par2 - 1);
          P036_data->P036_JumpToPage(event, nextFrame);                           //  Start to display the selected page, function needs
                                                                                  // 65ms!
          # ifdef P036_SEND_EVENTS

          if (sendEvents && bitRead(P036_FLAGS_0, P036_FLAG_EVENTS_FRAME_LINE)) { // Bit 29 Send Events Frame & Line
            P036_SendEvent(event, P036_EVENT_FRAME, P036_data->currentFrameToDisplay + 1);
          }
          # endif // ifdef P036_SEND_EVENTS
        }
        # ifdef P036_ENABLE_LINECOUNT
        else if ((subcommand == F("linecount")) &&
                 (event->Par2 >= 1) &&
                 (event->Par2 <= 4)) {
          success = true;

          if (P036_NLINES != event->Par2) {
            P036_NLINES = event->Par2;
            P036_data->setNrLines(P036_NLINES);
            #  ifdef P036_SEND_EVENTS

            if (sendEvents && bitRead(P036_FLAGS_0, P036_FLAG_EVENTS_FRAME_LINE)) { // Bit 29 Send Events Frame & Line
              P036_SendEvent(event, P036_EVENT_LINECNT, P036_NLINES);
            }
            #  endif // ifdef P036_SEND_EVENTS
          }
        }
        # endif // P036_ENABLE_LINECOUNT
        # ifdef P036_ENABLE_LEFT_ALIGN
        else if ((subcommand == F("leftalign")) &&
                 ((event->Par2 == 0) ||
                  (event->Par2 == 1))) {
          success = true;
          P036_data->setTextAlignment(event->Par2 == 1 ? TEXT_ALIGN_LEFT : TEXT_ALIGN_CENTER);
          bitWrite(P036_FLAGS_0, P036_FLAG_LEFT_ALIGNED, event->Par2); // Set in settings
        }
        # endif // ifdef P036_ENABLE_LEFT_ALIGN
        else if ((LineNo > 0) &&
                 (LineNo <= P36_Nlines)) {
          // content functions
          success = true;
          String NewContent = parseStringKeepCase(string, 3);
          NewContent = P036_data->P36_parseTemplate(NewContent, 20);

          if (!safe_strncpy(P036_data->DisplayLinesV1[LineNo - 1].Content, NewContent, P36_NcharsV1)) {
            addHtmlError(getCustomTaskSettingsError(LineNo - 1));
          }
          P036_data->DisplayLinesV1[LineNo - 1].Content[P36_NcharsV1 - 1] = 0;                    // Terminate in case of uninitalized data
          P036_data->DisplayLinesV1[LineNo - 1].reserved                  = (event->Par3 & 0xFF); // not implemented yet

          // calculate Pix length of new Content
          P036_data->display->setFont(P036_data->ScrollingPages.Font);
          uint16_t PixLength = P036_data->display->getStringWidth(P036_data->DisplayLinesV1[LineNo - 1].Content);

          if (PixLength > 255) {
            String str_error = F("Pixel length of ");
            str_error += PixLength;
            str_error += F(" too long for line! Max. 255 pix!");
            addHtmlError(str_error);

            const int strlen =
              strnlen_P(P036_data->DisplayLinesV1[LineNo - 1].Content, sizeof(P036_data->DisplayLinesV1[LineNo - 1].Content));

            if (strlen > 0) {
              const float fAvgPixPerChar = static_cast<float>(PixLength) / strlen;
              const int   iCharToRemove  = ceil((static_cast<float>(PixLength - 255)) / fAvgPixPerChar);

              // shorten string because OLED controller can not handle such long strings
              P036_data->DisplayLinesV1[LineNo - 1].Content[strlen - iCharToRemove] = 0;
            }
          }
          P036_data->MaxFramesToDisplay = 0xff; // update frame count

          # ifdef P036_SEND_EVENTS
          uint8_t currentFrame = P036_data->currentFrameToDisplay;
          # endif // ifdef P036_SEND_EVENTS

          if ((essentiallyEqual(UserVar[event->BaseVarIndex], 0.0f)) &&
              !bitRead(P036_FLAGS_0, P036_FLAG_NODISPLAY_ONRECEIVE)) { // Bit 18 NoDisplayOnReceivedText
            // display was OFF, turn it ON
            P036_data->display->displayOn();
            UserVar[event->BaseVarIndex] = 1;                          //  Save the fact that the display is now ON
            # ifdef P036_SEND_EVENTS

            if (sendEvents) {
              P036_SendEvent(event, P036_EVENT_DISPLAY, 1);

              if (bitRead(P036_FLAGS_0, P036_FLAG_EVENTS_FRAME_LINE)) { // Bit 29 Send Events Frame & Line
                P036_SendEvent(event, P036_EVENT_LINE, LineNo);
              }
            }
            # endif // ifdef P036_SEND_EVENTS
          }

          if (essentiallyEqual(UserVar[event->BaseVarIndex], 1.0f)) {
            uint8_t nextFrame = ceil((static_cast<float>(LineNo)) / P036_data->ScrollingPages.linesPerFrame) - 1; // next frame shows the
                                                                                                                  // new content,
            // 0-based
            P036_data->P036_JumpToPage(event, nextFrame);                                                         //  Start to display the
                                                                                                                  // selected page,
            // function needs 65ms!
            # ifdef P036_SEND_EVENTS

            if (sendEvents && bitRead(P036_FLAGS_0, P036_FLAG_EVENTS_FRAME_LINE) && (currentFrame != P036_data->currentFrameToDisplay)) {
              P036_SendEvent(event, P036_EVENT_FRAME, P036_data->currentFrameToDisplay + 1);
            }
            # endif // ifdef P036_SEND_EVENTS
          }

          # ifdef PLUGIN_036_DEBUG
          String log;

          if (loglevelActiveFor(LOG_LEVEL_INFO) &&
              log.reserve(200)) { // estimated
            log  = F("[P36] Line: ");
            log += LineNo;
            log += F(" NewContent:");
            log += NewContent;
            log += F(" Content:");
            log += String(P036_data->DisplayLinesV1[LineNo - 1].Content);
            log += F(" Length:");
            log += String(P036_data->DisplayLinesV1[LineNo - 1].Content).length();
            log += F(" Pix: ");
            log += P036_data->display->getStringWidth(P036_data->DisplayLinesV1[LineNo - 1].Content);
            log += F(" Reserved:");
            log += P036_data->DisplayLinesV1[LineNo - 1].reserved;
            addLogMove(LOG_LEVEL_INFO, log);
          }
          # endif // PLUGIN_036_DEBUG
        }
      }
      # ifdef PLUGIN_036_DEBUG

      if (!success && loglevelActiveFor(LOG_LEVEL_INFO)) {
        String log = F("[P36] Cmd: ");
        log += command;
        log += F(" SubCmd:");
        log += subcommand;
        log += F(" Success:");
<<<<<<< HEAD
        log += boolToString(success);
        addLog(LOG_LEVEL_INFO, log);
=======
        log += success ? F("true") : F("false");
        addLogMove(LOG_LEVEL_INFO, log);
>>>>>>> 779ae24a
      }
      # endif // PLUGIN_036_DEBUG
      break;
    }
  }
  return success;
}

# ifdef P036_SEND_EVENTS
void P036_SendEvent(struct EventStruct *event, uint8_t eventId, int16_t eventValue) {
  if (Settings.UseRules) {
    String RuleEvent;
    RuleEvent.reserve(32); // Guesstimate
    RuleEvent  = getTaskDeviceName(event->TaskIndex);
    RuleEvent += '#';

    switch (eventId) {
      case P036_EVENT_DISPLAY:
      {
        RuleEvent += F("display");
        break;
      }
      case P036_EVENT_CONTRAST:
      {
        RuleEvent += F("contrast");
        break;
      }
      case P036_EVENT_FRAME:
      {
        RuleEvent += F("frame");
        break;
      }
      case P036_EVENT_LINE:
      {
        RuleEvent += F("line");
        break;
      }
      #  ifdef P036_ENABLE_LINECOUNT
      case P036_EVENT_LINECNT:
      {
        RuleEvent += F("linecount");
        break;
      }
      #  endif // P036_ENABLE_LINECOUNT
    }
    RuleEvent += '=';
    RuleEvent += eventValue;
    eventQueue.addMove(std::move(RuleEvent));
  }
}

# endif // ifdef P036_SEND_EVENTS

#endif // USES_P036<|MERGE_RESOLUTION|>--- conflicted
+++ resolved
@@ -1076,13 +1076,8 @@
         log += F(" SubCmd:");
         log += subcommand;
         log += F(" Success:");
-<<<<<<< HEAD
         log += boolToString(success);
         addLog(LOG_LEVEL_INFO, log);
-=======
-        log += success ? F("true") : F("false");
-        addLogMove(LOG_LEVEL_INFO, log);
->>>>>>> 779ae24a
       }
       # endif // PLUGIN_036_DEBUG
       break;
