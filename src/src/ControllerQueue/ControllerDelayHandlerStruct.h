#ifndef CONTROLLERQUEUE_CONTROLLER_DELAY_HANDLER_STRUCT_H
#define CONTROLLERQUEUE_CONTROLLER_DELAY_HANDLER_STRUCT_H


#include "../DataStructs/ControllerSettingsStruct.h"
#include "../DataStructs/SchedulerTimers.h"
#include "../DataStructs/TimingStats.h"
#include "../Globals/CPlugins.h"
#include "../Helpers/ESPEasy_time_calc.h"


/*********************************************************************************************\
* ControllerDelayHandlerStruct
\*********************************************************************************************/
template<class T>
struct ControllerDelayHandlerStruct {
  ControllerDelayHandlerStruct() :
    lastSend(0),
    minTimeBetweenMessages(CONTROLLER_DELAY_QUEUE_DELAY_DFLT),
    max_queue_depth(CONTROLLER_DELAY_QUEUE_DEPTH_DFLT),
    attempt(0),
    max_retries(CONTROLLER_DELAY_QUEUE_RETRY_DFLT),
    delete_oldest(false),
    must_check_reply(false) {}

  void configureControllerSettings(const ControllerSettingsStruct& settings) {
    minTimeBetweenMessages = settings.MinimalTimeBetweenMessages;
    max_queue_depth        = settings.MaxQueueDepth;
    max_retries            = settings.MaxRetry;
    delete_oldest          = settings.DeleteOldest;
    must_check_reply       = settings.MustCheckReply;

    // Set some sound limits when not configured
    if (max_queue_depth == 0) { max_queue_depth = CONTROLLER_DELAY_QUEUE_DEPTH_DFLT; }

    if (max_retries == 0) { max_retries = CONTROLLER_DELAY_QUEUE_RETRY_DFLT; }

    if (minTimeBetweenMessages == 0) { minTimeBetweenMessages = CONTROLLER_DELAY_QUEUE_DELAY_DFLT; }

    // No less than 10 msec between messages.
    if (minTimeBetweenMessages < 10) { minTimeBetweenMessages = 10; }
  }

  bool queueFull(const T& element) const {
    if (sendQueue.size() >= max_queue_depth) { return true; }

    // Number of elements is not exceeding the limit, check memory
    int freeHeap = ESP.getFreeHeap();

    if (freeHeap > 5000) { return false; // Memory is not an issue.
    }
#ifndef BUILD_NO_DEBUG

    if (loglevelActiveFor(LOG_LEVEL_DEBUG)) {
      String log = "Controller-";
      log += element.controller_idx + 1;
      log += " : Memory used: ";
      log += getQueueMemorySize();
      log += " bytes ";
      log += sendQueue.size();
      log += " items ";
      log += freeHeap;
      log += " free";
      addLog(LOG_LEVEL_DEBUG, log);
    }
#endif // ifndef BUILD_NO_DEBUG
    return true;
  }

  // Try to add to the queue, if permitted by "delete_oldest"
  // Return false when no item was added.
  bool addToQueue(const T& element) {
    if (delete_oldest) {
      // Force add to the queue.
      // If max buffer is reached, the oldest in the queue (first to be served) will be removed.
      while (queueFull(element)) {
        sendQueue.pop_front();
      }
      sendQueue.emplace_back(element);
      return true;
    }

    if (!queueFull(element)) {
      sendQueue.emplace_back(element);
      return true;
    }
#ifndef BUILD_NO_DEBUG

    if (loglevelActiveFor(LOG_LEVEL_DEBUG)) {
<<<<<<< HEAD
      // FIXME TD-er: Must convert it to controller number, but need Settings for that.
      // int controllernummer = Settings.Protocol[element.controller_idx];
      int controllernummer = element.controller_idx + 1;
      String log = get_formatted_Controller_number(controllernummer);
=======
      const cpluginID_t cpluginID = getCPluginID_from_ControllerIndex(element.controller_idx);
      String log = get_formatted_Controller_number(cpluginID);
>>>>>>> d270bad6
      log += " : queue full";
      addLog(LOG_LEVEL_DEBUG, log);
    }
#endif // ifndef BUILD_NO_DEBUG
    return false;
  }

  // Get the next element.
  // Remove front element when max_retries is reached.
  T* getNext() {
    if (sendQueue.empty()) { return NULL; }

    if (attempt > max_retries) {
      sendQueue.pop_front();
      attempt = 0;

      if (sendQueue.empty()) { return NULL; }
    }
    return &sendQueue.front();
  }

  // Mark as processed and return time to schedule for next process.
  // Return 0 when nothing to process.
  // @param remove_from_queue indicates whether the elements should be removed from the queue.
  unsigned long markProcessed(bool remove_from_queue) {
    if (sendQueue.empty()) { return 0; }

    if (remove_from_queue) {
      sendQueue.pop_front();
      attempt = 0;
      lastSend = millis();
    } else {
      ++attempt;
    }
    return getNextScheduleTime();
  }

  unsigned long getNextScheduleTime() const {
    if (sendQueue.empty()) { return 0; }
    unsigned long nextTime = lastSend + minTimeBetweenMessages;

    if (timePassedSince(nextTime) > 0) {
      nextTime = millis();
    }

    if (nextTime == 0) { nextTime = 1; // Just to make sure it will be executed
    }
    return nextTime;
  }

  size_t getQueueMemorySize() const {
    size_t totalSize = 0;

    for (auto it = sendQueue.begin(); it != sendQueue.end(); ++it) {
      totalSize += it->getSize();
    }
    return totalSize;
  }

  std::list<T>  sendQueue;
  unsigned long lastSend;
  unsigned int  minTimeBetweenMessages;
  byte          max_queue_depth;
  byte          attempt;
  byte          max_retries;
  bool          delete_oldest;
  bool          must_check_reply;
};

// Uncrustify must not be used on macros, so turn it off.
// Also make sure to wrap the forward declaration of this function in the same wrappers 
// as it may not split the forward declaration into multiple lines.
//
// *INDENT-OFF*



// Define the function wrappers to handle the calling to Cxxx_DelayHandler etc.
// If someone knows how to add leading zeros in macros, please be my guest :)


// This macro defines the code needed to create the 'process_c##NNN####M##_delay_queue()'
// function and all needed objects and forward declarations.
// It is a macro to prevent common typo errors.
// This function will perform the (re)scheduling and mark if it is processed (and can be removed)
// The controller itself must implement the 'do_process_c004_delay_queue' function to actually
// send the data.
// Its return value must state whether it can be marked 'Processed'.
// N.B. some controllers only can send one value per iteration, so a returned "false" can mean it
//      was still successful. The controller should keep track of the last value sent
//      in the element stored in the queue.
#define DEFINE_Cxxx_DELAY_QUEUE_MACRO(NNN, M)                                                                        \
  bool do_process_c##NNN####M##_delay_queue(int controller_number,                                                   \
                                           const C##NNN####M##_queue_element & element,                              \
                                           ControllerSettingsStruct & ControllerSettings);                           \
  ControllerDelayHandlerStruct<C##NNN####M##_queue_element>C##NNN####M##_DelayHandler;                               \
  void process_c##NNN####M##_delay_queue();                                                                          \
  void process_c##NNN####M##_delay_queue() {                                                                         \
    C##NNN####M##_queue_element *element(C##NNN####M##_DelayHandler.getNext());                                      \
    if (element == NULL) return;                                                                                     \
    MakeControllerSettings (ControllerSettings);                                                                     \
    LoadControllerSettings(element->controller_idx, ControllerSettings);                                             \
    C##NNN####M##_DelayHandler.configureControllerSettings(ControllerSettings);                                      \
    if (!WiFiConnected(10)) {                                                                                        \
      scheduleNextDelayQueue(TIMER_C##NNN####M##_DELAY_QUEUE, C##NNN####M##_DelayHandler.getNextScheduleTime());     \
      return;                                                                                                        \
    }                                                                                                                \
    START_TIMER;                                                                                                     \
    C##NNN####M##_DelayHandler.markProcessed(do_process_c##NNN####M##_delay_queue(M, *element, ControllerSettings)); \
    STOP_TIMER(C##NNN####M##_DELAY_QUEUE);                                                                           \
    scheduleNextDelayQueue(TIMER_C##NNN####M##_DELAY_QUEUE, C##NNN####M##_DelayHandler.getNextScheduleTime());       \
  }

// Uncrustify must not be used on macros, but we're now done, so turn Uncrustify on again.
// *INDENT-ON*


#endif // CONTROLLERQUEUE_CONTROLLER_DELAY_HANDLER_STRUCT_H<|MERGE_RESOLUTION|>--- conflicted
+++ resolved
@@ -87,15 +87,8 @@
 #ifndef BUILD_NO_DEBUG
 
     if (loglevelActiveFor(LOG_LEVEL_DEBUG)) {
-<<<<<<< HEAD
-      // FIXME TD-er: Must convert it to controller number, but need Settings for that.
-      // int controllernummer = Settings.Protocol[element.controller_idx];
-      int controllernummer = element.controller_idx + 1;
-      String log = get_formatted_Controller_number(controllernummer);
-=======
       const cpluginID_t cpluginID = getCPluginID_from_ControllerIndex(element.controller_idx);
       String log = get_formatted_Controller_number(cpluginID);
->>>>>>> d270bad6
       log += " : queue full";
       addLog(LOG_LEVEL_DEBUG, log);
     }
