--- conflicted
+++ resolved
@@ -309,17 +309,13 @@
   if (MQTTDelayHandler == nullptr) {
     return;
   }
-<<<<<<< HEAD
 
   #ifndef USES_ESPEASY_NOW
   // When using ESPEasy_NOW we may still send MQTT messages even when we're not connected.
   // For all other situations no need to continue.
-  if (!MQTTclient_connected) {
-=======
   runPeriodicalMQTT(); // Update MQTT connected state.
   if (!MQTTclient_connected) {
     scheduleNextMQTTdelayQueue();
->>>>>>> f3ce88ea
     return;
   }
   #endif
