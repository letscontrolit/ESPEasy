
#include <Arduino.h>

#ifdef CONTINUOUS_INTEGRATION
#pragma GCC diagnostic error "-Wall"
#else
#pragma GCC diagnostic warning "-Wall"
#endif

// Include this as first, to make sure all defines are active during the entire compile.
// See: https://www.letscontrolit.com/forum/viewtopic.php?f=4&t=7980
// If Custom.h build from Arduino IDE is needed, uncomment #define USE_CUSTOM_H in ESPEasy_common.h
#include "ESPEasy_common.h"

#ifdef USE_CUSTOM_H
// make the compiler show a warning to confirm that this file is inlcuded
  #warning "**** Using Settings from Custom.h File ***"
#endif



// Needed due to preprocessor issues.
#ifdef PLUGIN_SET_GENERIC_ESP32
  #ifndef ESP32
    #define ESP32
  #endif
#endif


/****************************************************************************************************************************\
 * Arduino project "ESP Easy" © Copyright www.letscontrolit.com
 *
 * This program is free software: you can redistribute it and/or modify it under the terms of the GNU General Public License
 * as published by the Free Software Foundation, either version 3 of the License, or (at your option) any later version.
 * This program is distributed in the hope that it will be useful, but WITHOUT ANY WARRANTY; without even the implied warranty
 * of MERCHANTABILITY or FITNESS FOR A PARTICULAR PURPOSE.  See the GNU General Public License for more details.
 * You received a copy of the GNU General Public License along with this program in file 'License.txt'.
 *
 * IDE download    : https://www.arduino.cc/en/Main/Software
 * ESP8266 Package : https://github.com/esp8266/Arduino
 *
 * Source Code     : https://github.com/ESP8266nu/ESPEasy
 * Support         : http://www.letscontrolit.com
 * Discussion      : http://www.letscontrolit.com/forum/
 *
 * Additional information about licensing can be found at : http://www.gnu.org/licenses
\*************************************************************************************************************************/

// This file incorporates work covered by the following copyright and permission notice:

/****************************************************************************************************************************\
* Arduino project "Nodo" © Copyright 2010..2015 Paul Tonkes
*
* This program is free software: you can redistribute it and/or modify it under the terms of the GNU General Public License
* as published by the Free Software Foundation, either version 3 of the License, or (at your option) any later version.
* This program is distributed in the hope that it will be useful, but WITHOUT ANY WARRANTY; without even the implied warranty
* of MERCHANTABILITY or FITNESS FOR A PARTICULAR PURPOSE.  See the GNU General Public License for more details.
* You received a copy of the GNU General Public License along with this program in file 'License.txt'.
*
* Voor toelichting op de licentievoorwaarden zie    : http://www.gnu.org/licenses
* Uitgebreide documentatie is te vinden op          : http://www.nodo-domotica.nl
* Compiler voor deze programmacode te downloaden op : http://arduino.cc
\*************************************************************************************************************************/

//   Simple Arduino sketch for ESP module, supporting:
//   =================================================================================
//   Simple switch inputs and direct GPIO output control to drive relays, mosfets, etc
//   Analog input (ESP-7/12 only)
//   Pulse counters
//   Dallas OneWire DS18b20 temperature sensors
//   DHT11/22/12 humidity sensors
//   BMP085 I2C Barometric Pressure sensor
//   PCF8591 4 port Analog to Digital converter (I2C)
//   RFID Wiegand-26 reader
//   MCP23017 I2C IO Expanders
//   BH1750 I2C Luminosity sensor
//   Arduino Pro Mini with IO extender sketch, connected through I2C
//   LCD I2C display 4x20 chars
//   HC-SR04 Ultrasonic distance sensor
//   SI7021 I2C temperature/humidity sensors
//   TSL2561 I2C Luminosity sensor
//   TSOP4838 IR receiver
//   PN532 RFID reader
//   Sharp GP2Y10 dust sensor
//   PCF8574 I2C IO Expanders
//   PCA9685 I2C 16 channel PWM driver
//   OLED I2C display with SSD1306 driver
//   MLX90614 I2C IR temperature sensor
//   ADS1115 I2C ADC
//   INA219 I2C voltage/current sensor
//   BME280 I2C temp/hum/baro sensor
//   MSP5611 I2C temp/baro sensor
//   BMP280 I2C Barometric Pressure sensor
//   SHT1X temperature/humidity sensors
//   Ser2Net server
//   DL-Bus (Technische Alternative)

// Define globals before plugin sets to allow a personal override of the selected plugins
#include "ESPEasy-Globals.h"
// Must be included after all the defines, since it is using TASKS_MAX
#include "_Plugin_Helper.h"
// Plugin helper needs the defined controller sets, thus include after 'define_plugin_sets.h'
#include "src/Helpers/_CPlugin_Helper.h"


#include "src/DataStructs/ControllerSettingsStruct.h"
#include "src/DataStructs/ESPEasy_EventStruct.h"
#include "src/DataStructs/PortStatusStruct.h"
#include "src/DataStructs/ProtocolStruct.h"
#include "src/DataStructs/RTCStruct.h"
#include "src/DataStructs/SystemTimerStruct.h"
#include "src/DataStructs/TimingStats.h"
#include "src/DataStructs/tcp_cleanup.h"

#include "src/DataTypes/DeviceModel.h"
#include "src/DataTypes/SettingsType.h"

#include "src/ESPEasyCore/ESPEasy_Log.h"
#include "src/ESPEasyCore/ESPEasyNetwork.h"
#include "src/ESPEasyCore/ESPEasyRules.h"
#include "src/ESPEasyCore/ESPEasyWifi.h"
#include "src/ESPEasyCore/ESPEasyWiFi_credentials.h"
#include "src/ESPEasyCore/ESPEasyWifi_ProcessEvent.h"
#include "src/ESPEasyCore/Serial.h"

#include "src/Globals/CPlugins.h"
#include "src/Globals/Device.h"
#include "src/Globals/ESPEasyWiFiEvent.h"
#include "src/Globals/ESPEasy_Scheduler.h"
#include "src/Globals/ESPEasy_time.h"
#include "src/Globals/EventQueue.h"
#include "src/Globals/ExtraTaskSettings.h"
#include "src/Globals/GlobalMapPortStatus.h"
#include "src/Globals/MQTT.h"
#include "src/Globals/NetworkState.h"
#include "src/Globals/Plugins.h"
#include "src/Globals/Protocol.h"
#include "src/Globals/RTC.h"
#include "src/Globals/RamTracker.h"
#include "src/Globals/SecuritySettings.h"
#include "src/Globals/Services.h"
#include "src/Globals/Settings.h"
#include "src/Globals/Statistics.h"

#include "src/Helpers/DeepSleep.h"
#include "src/Helpers/ESPEasyRTC.h"
#include "src/Helpers/ESPEasy_FactoryDefault.h"
#include "src/Helpers/ESPEasy_Storage.h"
#include "src/Helpers/ESPEasy_checks.h"
#include "src/Helpers/Hardware.h"
#include "src/Helpers/Memory.h"
#include "src/Helpers/Misc.h"
#include "src/Helpers/Network.h"
#include "src/Helpers/Networking.h"
#include "src/Helpers/OTA.h"
#include "src/Helpers/PeriodicalActions.h"
#include "src/Helpers/Scheduler.h"
#include "src/Helpers/StringGenerator_System.h"
#include "src/Helpers/RepeatResetDetect.h"

#include "src/WebServer/WebServer.h"

#if FEATURE_ADC_VCC
ADC_MODE(ADC_VCC);
#endif


#ifdef CORE_POST_2_5_0
void preinit();
#endif

#ifdef CORE_POST_2_5_0
/*********************************************************************************************\
 * Pre-init
\*********************************************************************************************/
void preinit() {
  // Global WiFi constructors are not called yet
  // (global class instances like WiFi, Serial... are not yet initialized)..
  // No global object methods or C++ exceptions can be called in here!
  //The below is a static class method, which is similar to a function, so it's ok.
  ESP8266WiFiClass::preinitWiFiOff();
  system_phy_set_powerup_option(RF_NO_CAL);

}
#endif

/*********************************************************************************************\
 * ISR call back function for handling the watchdog.
\*********************************************************************************************/
void sw_watchdog_callback(void *arg)
{
  yield(); // feed the WD
  ++sw_watchdog_callback_count;
}




/*********************************************************************************************\
 * SETUP
\*********************************************************************************************/
void setup()
{
#ifdef ESP8266_DISABLE_EXTRA4K
  disable_extra4k_at_link_time();
#endif
  initWiFi();
  
  run_compiletime_checks();
#ifndef BUILD_NO_RAM_TRACKER
  lowestFreeStack = getFreeStackWatermark();
  lowestRAM = FreeMem();
#endif
#ifndef ESP32
//  ets_isr_attach(8, sw_watchdog_callback, NULL);  // Set a callback for feeding the watchdog.
#endif


  // Read ADC at boot, before WiFi tries to connect.
  // see https://github.com/letscontrolit/ESPEasy/issues/2646
#if FEATURE_ADC_VCC
  vcc = ESP.getVcc() / 1000.0f;
#endif
#ifdef ESP8266
  espeasy_analogRead(A0);
#endif

  initAnalogWrite();

  resetPluginTaskData();

  #ifndef BUILD_NO_RAM_TRACKER
  checkRAM(F("setup"));
  #endif

  Serial.begin(115200);
  // serialPrint("\n\n\nBOOOTTT\n\n\n");

  initLog();

  if (SpiffsSectors() < 32)
  {
    serialPrintln(F("\nNo (or too small) FS area..\nSystem Halted\nPlease reflash with 128k FS minimum!"));
    while (true)
      delay(1);
  }

  emergencyReset();

  String log = F("\n\n\rINIT : Booting version: ");
  log += F(BUILD_GIT);
  log += " (";
  log += getSystemLibraryString();
  log += ')';
  addLog(LOG_LEVEL_INFO, log);
  log = F("INIT : Free RAM:");
  log += FreeMem();
  addLog(LOG_LEVEL_INFO, log);

  #ifdef ESP8266
  // Our ESP32 code does not yet support RTC, so separate this in code for ESP8266 and ESP32
  if (readFromRTC())
  {
    RTC.bootFailedCount++;
    RTC.bootCounter++;
    lastMixedSchedulerId_beforereboot = RTC.lastMixedSchedulerId;
    readUserVarFromRTC();

    if (RTC.deepSleepState == 1)
    {
      log = F("INIT : Rebooted from deepsleep #");
      lastBootCause = BOOT_CAUSE_DEEP_SLEEP;
    }
    else {
      RepeatResetDetect::onWarmBoot(RTC.repeatResetCount, RTC.repeatResetMarker);
      node_time.restoreLastKnownUnixTime(RTC.lastSysTime, RTC.deepSleepState);
      log = F("INIT : Warm boot #");
    }

    log += RTC.bootCounter;
    #ifndef BUILD_NO_DEBUG
    log += F(" Last Action before Reboot: ");
    log += ESPEasy_Scheduler::decodeSchedulerId(lastMixedSchedulerId_beforereboot);
    log += F(" Last systime: ");
    log += RTC.lastSysTime;
<<<<<<< HEAD
    log += F(" repeatReset #");
    log += RTC.repeatResetCount;
=======
    #endif
>>>>>>> fb3c4ea2
  }
  //cold boot (RTC memory empty)
  else
  {
    initRTC();

    // cold boot situation
    if (lastBootCause == BOOT_CAUSE_MANUAL_REBOOT) // only set this if not set earlier during boot stage.
      lastBootCause = BOOT_CAUSE_COLD_BOOT;
    log = F("INIT : Cold Boot");
  }
  #endif // ESP8266

  #ifdef ESP32
  if (rtc_get_reset_reason( (RESET_REASON) 0) == DEEPSLEEP_RESET) {
    log = F("INIT : Rebooted from deepsleep #");
    lastBootCause = BOOT_CAUSE_DEEP_SLEEP;
  } else {
    // cold boot situation
    if (lastBootCause == BOOT_CAUSE_MANUAL_REBOOT) // only set this if not set earlier during boot stage.
      lastBootCause = BOOT_CAUSE_COLD_BOOT;
    log = F("INIT : Cold Boot");
  }

  #endif // ESP32

  log += F(" - Restart Reason: ");
  log += getResetReasonString();

  RTC.deepSleepState=0;
  RepeatResetDetect::markBoot(RTC.repeatResetMarker);
  saveToRTC();

  addLog(LOG_LEVEL_INFO, log);

  if (RepeatResetDetect::testTrigger(RTC.repeatResetCount)) {
    log = F("Factory reset on repeat reset #");
    log += RTC.repeatResetCount;
    addLog(LOG_LEVEL_INFO, log);
    ResetFactory();
  }

  fileSystemCheck();
//  progMemMD5check();
  LoadSettings();

  #ifdef HAS_ETHERNET
  // This ensures, that changing WIFI OR ETHERNET MODE happens properly only after reboot. Changing without reboot would not be a good idea.
  // This only works after LoadSettings();
  active_network_medium = Settings.NetworkMedium;
  log = F("INIT : ETH_WIFI_MODE:");
  log += toString(active_network_medium);
  addLog(LOG_LEVEL_INFO, log);
  #endif

  Settings.UseRTOSMultitasking = false; // For now, disable it, we experience heap corruption.
  if (RTC.bootFailedCount > 10 && RTC.bootCounter > 10) {
    byte toDisable = RTC.bootFailedCount - 10;
    toDisable = disablePlugin(toDisable);
    if (toDisable != 0) {
      toDisable = disableController(toDisable);
    }
    if (toDisable != 0) {
      toDisable = disableNotification(toDisable);
    }
  }
  if (!selectValidWiFiSettings()) {
    WiFiEventData.wifiSetup = true;
    RTC.lastWiFiChannel = 0; // Must scan all channels
    // Wait until scan has finished to make sure as many as possible are found
    // We're still in the setup phase, so nothing else is taking resources of the ESP.
    WifiScan(false, false); 
  }

//  setWifiMode(WIFI_STA);
  checkRuleSets();

  // if different version, eeprom settings structure has changed. Full Reset needed
  // on a fresh ESP module eeprom values are set to 255. Version results into -1 (signed int)
  if (Settings.Version != VERSION || Settings.PID != ESP_PROJECT_PID)
  {
    // Direct Serial is allowed here, since this is only an emergency task.
    serialPrint(F("\nPID:"));
    serialPrintln(String(Settings.PID));
    serialPrint(F("Version:"));
    serialPrintln(String(Settings.Version));
    serialPrintln(F("INIT : Incorrect PID or version!"));
    delay(1000);
    ResetFactory();
  }

  if (Settings.UseSerial)
  {
    //make sure previous serial buffers are flushed before resetting baudrate
    Serial.flush();
    Serial.begin(Settings.BaudRate);
//    Serial.setDebugOutput(true);
  }

  if (Settings.Build != BUILD)
    BuildFixes();


  log = F("INIT : Free RAM:");
  log += FreeMem();
  addLog(LOG_LEVEL_INFO, log);

  if (Settings.UseSerial && Settings.SerialLogLevel >= LOG_LEVEL_DEBUG_MORE)
    Serial.setDebugOutput(true);
  
  #ifndef BUILD_NO_RAM_TRACKER
  checkRAM(F("hardwareInit"));
  #endif
  hardwareInit();

  timermqtt_interval = 250; // Interval for checking MQTT
  timerAwakeFromDeepSleep = millis();
  CPluginInit();
  #ifdef USES_NOTIFIER
  NPluginInit();
  #endif
  PluginInit();
  log = F("INFO : Plugins: ");
  log += deviceCount + 1;
  log += ' ';
  log += getPluginDescriptionString();
  log += " (";
  log += getSystemLibraryString();
  log += ')';
  addLog(LOG_LEVEL_INFO, log);

  if (deviceCount + 1 >= PLUGIN_MAX) {
    addLog(LOG_LEVEL_ERROR, F("Programming error! - Increase PLUGIN_MAX"));
  }

  if (Settings.UseRules && isDeepSleepEnabled())
  {
    String event = F("System#NoSleep=");
    event += Settings.deepSleep_wakeTime;
    rulesProcessing(event); // TD-er: Process events in the setup() now.
  }

  if (Settings.UseRules)
  {
    String event = F("System#Wake");
    rulesProcessing(event); // TD-er: Process events in the setup() now.
  }

  NetworkConnectRelaxed();

  setWebserverRunning(true);

  #ifdef FEATURE_REPORTING
  ReportStatus();
  #endif

  #ifdef FEATURE_ARDUINO_OTA
  ArduinoOTAInit();
  #endif

  if (node_time.systemTimePresent()) {
    node_time.initTime();
  }

  if (Settings.UseRules)
  {
    String event = F("System#Boot");
    rulesProcessing(event); // TD-er: Process events in the setup() now.
  }

  writeDefaultCSS();

  UseRTOSMultitasking = Settings.UseRTOSMultitasking;
  #ifdef USE_RTOS_MULTITASKING
    if(UseRTOSMultitasking){
      log = F("RTOS : Launching tasks");
      addLog(LOG_LEVEL_INFO, log);
      xTaskCreatePinnedToCore(RTOS_TaskServers, "RTOS_TaskServers", 16384, NULL, 1, NULL, 1);
      xTaskCreatePinnedToCore(RTOS_TaskSerial, "RTOS_TaskSerial", 8192, NULL, 1, NULL, 1);
      xTaskCreatePinnedToCore(RTOS_Task10ps, "RTOS_Task10ps", 8192, NULL, 1, NULL, 1);
      xTaskCreatePinnedToCore(
                    RTOS_HandleSchedule,   /* Function to implement the task */
                    "RTOS_HandleSchedule", /* Name of the task */
                    16384,      /* Stack size in words */
                    NULL,       /* Task input parameter */
                    1,          /* Priority of the task */
                    NULL,       /* Task handle. */
                    1);         /* Core where the task should run */
    }
  #endif

  // Start the interval timers at N msec from now.
  // Make sure to start them at some time after eachother,
  // since they will keep running at the same interval.
  Scheduler.setIntervalTimerOverride(ESPEasy_Scheduler::IntervalTimer_e::TIMER_20MSEC,  5); // timer for periodic actions 50 x per/sec
  Scheduler.setIntervalTimerOverride(ESPEasy_Scheduler::IntervalTimer_e::TIMER_100MSEC, 66); // timer for periodic actions 10 x per/sec
  Scheduler.setIntervalTimerOverride(ESPEasy_Scheduler::IntervalTimer_e::TIMER_1SEC,    777); // timer for periodic actions once per/sec
  Scheduler.setIntervalTimerOverride(ESPEasy_Scheduler::IntervalTimer_e::TIMER_30SEC,   1333); // timer for watchdog once per 30 sec
  Scheduler.setIntervalTimerOverride(ESPEasy_Scheduler::IntervalTimer_e::TIMER_MQTT,    88); // timer for interaction with MQTT
  Scheduler.setIntervalTimerOverride(ESPEasy_Scheduler::IntervalTimer_e::TIMER_STATISTICS, 2222);
}

#ifdef USE_RTOS_MULTITASKING
void RTOS_TaskServers( void * parameter )
{
 while (true){
  delay(100);
  web_server.handleClient();
  checkUDP();
 }
}

void RTOS_TaskSerial( void * parameter )
{
 while (true){
    delay(100);
    if (Settings.UseSerial)
    if (Serial.available())
      if (!PluginCall(PLUGIN_SERIAL_IN, 0, dummyString))
        serial();
 }
}

void RTOS_Task10ps( void * parameter )
{
 while (true){
    delay(100);
    run10TimesPerSecond();
 }
}

void RTOS_HandleSchedule( void * parameter )
{
 while (true){
    Scheduler.handle_schedule();
 }
}

#endif


void updateLoopStats() {
  ++loopCounter;
  ++loopCounter_full;
  if (lastLoopStart == 0) {
    lastLoopStart = micros();
    return;
  }
  const long usecSince = usecPassedSince(lastLoopStart);
  #ifdef USES_TIMING_STATS
  miscStats[LOOP_STATS].add(usecSince);
  #endif

  loop_usec_duration_total += usecSince;
  lastLoopStart = micros();
  if (usecSince <= 0 || usecSince > 10000000)
    return; // No loop should take > 10 sec.
  if (shortestLoop > static_cast<unsigned long>(usecSince)) {
    shortestLoop = usecSince;
    loopCounterMax = 30 * 1000000 / usecSince;
  }
  if (longestLoop < static_cast<unsigned long>(usecSince))
    longestLoop = usecSince;
}


float getCPUload() {
  return 100.0f - Scheduler.getIdleTimePct();
}

int getLoopCountPerSec() {
  return loopCounterLast / 30;
}




/*********************************************************************************************\
 * MAIN LOOP
\*********************************************************************************************/
void loop()
{
  /*
  //FIXME TD-er: No idea what this does.
  if(MainLoopCall_ptr)
      MainLoopCall_ptr();
  */
  dummyString = String(); // Fixme TD-er  Make sure this global variable doesn't keep memory allocated.

  updateLoopStats();

  switch (active_network_medium) {
    case NetworkMedium_t::WIFI:
      handle_unprocessedWiFiEvents();
      break;
    case NetworkMedium_t::Ethernet:
      if (NetworkConnected()) {
        updateUDPport();
      }
      break;
  }

  bool firstLoopConnectionsEstablished = NetworkConnected() && firstLoop;
  if (firstLoopConnectionsEstablished) {
     addLog(LOG_LEVEL_INFO, F("firstLoopConnectionsEstablished"));
     firstLoop = false;
     timerAwakeFromDeepSleep = millis(); // Allow to run for "awake" number of seconds, now we have wifi.
     // schedule_all_task_device_timers(); // Disabled for now, since we are now using queues for controllers.
     if (Settings.UseRules && isDeepSleepEnabled())
     {
        String event = F("System#NoSleep=");
        event += Settings.deepSleep_wakeTime;
        eventQueue.add(event);
     }


     RTC.bootFailedCount = 0;
     saveToRTC();
     sendSysInfoUDP(1);
  }
  // Work around for nodes that do not have WiFi connection for a long time and may reboot after N unsuccessful connect attempts
  if ((wdcounter / 2) > 2) {
    // Apparently the uptime is already a few minutes. Let's consider it a successful boot.
     RTC.bootFailedCount = 0;
     saveToRTC();
  }

  // Deep sleep mode, just run all tasks one (more) time and go back to sleep as fast as possible
  if ((firstLoopConnectionsEstablished || readyForSleep()) && isDeepSleepEnabled())
  {
#ifdef USES_MQTT
      runPeriodicalMQTT();
#endif //USES_MQTT
      // Now run all frequent tasks
      run50TimesPerSecond();
      run10TimesPerSecond();
      runEach30Seconds();
      runOncePerSecond();
  }
  //normal mode, run each task when its time
  else
  {
    if (!UseRTOSMultitasking) {
      // On ESP32 the schedule is executed on the 2nd core.
      Scheduler.handle_schedule();
    }
  }

  backgroundtasks();

  if (readyForSleep()){
    prepare_deepSleep(Settings.Delay);
    //deepsleep will never return, its a special kind of reboot
  }
}

void flushAndDisconnectAllClients() {
  if (anyControllerEnabled()) {
#ifdef USES_MQTT
    bool mqttControllerEnabled = validControllerIndex(firstEnabledMQTT_ControllerIndex());
#endif //USES_MQTT
    unsigned long timer = millis() + 1000;
    while (!timeOutReached(timer)) {
      // call to all controllers (delay queue) to flush all data.
      CPluginCall(CPlugin::Function::CPLUGIN_FLUSH, 0);
#ifdef USES_MQTT      
      if (mqttControllerEnabled && MQTTclient.connected()) {
        MQTTclient.loop();
      }
#endif //USES_MQTT
    }
#ifdef USES_MQTT
    if (mqttControllerEnabled && MQTTclient.connected()) {
      MQTTclient.disconnect();
      updateMQTTclient_connected();
    }
#endif //USES_MQTT
    saveToRTC();
    delay(100); // Flush anything in the network buffers.
  }
  process_serialWriteBuffer();
}









/*********************************************************************************************\
 * run background tasks
\*********************************************************************************************/
bool runningBackgroundTasks=false;
void backgroundtasks()
{
  //checkRAM(F("backgroundtasks"));
  //always start with a yield
  delay(0);
/*
  // Remove this watchdog feed for now.
  // See https://github.com/letscontrolit/ESPEasy/issues/1722#issuecomment-419659193

  #ifdef ESP32
  // Have to find a similar function to call ESP32's esp_task_wdt_feed();
  #else
  ESP.wdtFeed();
  #endif
*/

  //prevent recursion!
  if (runningBackgroundTasks)
  {
    return;
  }
  START_TIMER
  const bool networkConnected = NetworkConnected();
  runningBackgroundTasks=true;

  if (networkConnected) {
    #if defined(ESP8266)
      tcpCleanup();
    #endif
  }
  process_serialWriteBuffer();
  if(!UseRTOSMultitasking){
    if (Settings.UseSerial && Serial.available()) {
      String dummy;
      if (!PluginCall(PLUGIN_SERIAL_IN, 0, dummy)) {
        serial();
      }
    }
    if (webserverRunning) {
      web_server.handleClient();
    }
    if (WiFi.getMode() != WIFI_OFF
    // This makes UDP working for ETHERNET
    #ifdef HAS_ETHERNET
                       || eth_connected
    #endif
                       ) {
      checkUDP();
    }
  }

  // process DNS, only used if the ESP has no valid WiFi config
  if (dnsServerActive)
    dnsServer.processNextRequest();

  #ifdef FEATURE_ARDUINO_OTA
  if(Settings.ArduinoOTAEnable && networkConnected)
    ArduinoOTA.handle();

  //once OTA is triggered, only handle that and dont do other stuff. (otherwise it fails)
  while (ArduinoOTAtriggered)
  {
    delay(0);
    if (NetworkConnected()) {
      ArduinoOTA.handle();
    }
  }

  #endif

  #ifdef FEATURE_MDNS
  // Allow MDNS processing
  if (networkConnected) {
    MDNS.update();
  }
  #endif

  delay(0);

  statusLED(false);

  runningBackgroundTasks=false;
  STOP_TIMER(BACKGROUND_TASKS);
}<|MERGE_RESOLUTION|>--- conflicted
+++ resolved
@@ -283,12 +283,9 @@
     log += ESPEasy_Scheduler::decodeSchedulerId(lastMixedSchedulerId_beforereboot);
     log += F(" Last systime: ");
     log += RTC.lastSysTime;
-<<<<<<< HEAD
     log += F(" repeatReset #");
     log += RTC.repeatResetCount;
-=======
     #endif
->>>>>>> fb3c4ea2
   }
   //cold boot (RTC memory empty)
   else
