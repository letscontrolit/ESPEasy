#include "../Helpers/Networking.h"

#include "../../ESPEasy_common.h"
#include "../Commands/InternalCommands.h"
#include "../CustomBuild/CompiletimeDefines.h"
#include "../DataStructs/TimingStats.h"
#include "../DataTypes/EventValueSource.h"
#include "../ESPEasyCore/ESPEasy_Log.h"
#include "../ESPEasyCore/ESPEasy_backgroundtasks.h"
#include "../ESPEasyCore/ESPEasyNetwork.h"
#include "../ESPEasyCore/ESPEasyWifi.h"
#include "../Globals/ESPEasyWiFiEvent.h"
#include "../Globals/ESPEasy_Scheduler.h"
<<<<<<< HEAD
#ifdef USES_ESPEASY_NOW
#include "../Globals/ESPEasy_now_handler.h"
#endif
=======
>>>>>>> b6babf10
#include "../Globals/EventQueue.h"
#include "../Globals/NetworkState.h"
#include "../Globals/Nodes.h"
#include "../Globals/Settings.h"
#include "../Globals/WiFi_AP_Candidates.h"
#include "../Helpers/ESPEasy_Storage.h"
#include "../Helpers/ESPEasy_time_calc.h"
#include "../Helpers/Misc.h"
#include "../Helpers/Network.h"
#include "../Helpers/Numerical.h"
#include "../Helpers/StringConverter.h"
#include "../Helpers/StringProvider.h"

#include "../../ESPEasy-Globals.h"

#include <IPAddress.h>
#include <base64.h>
#include <MD5Builder.h>


// Generic Networking routines

// Syslog
// UDP system messaging
// SSDP
//  #if LWIP_VERSION_MAJOR == 2
#define IPADDR2STR(addr) (uint8_t)((uint32_t)addr &  0xFF), (uint8_t)(((uint32_t)addr >> 8) &  0xFF), \
  (uint8_t)(((uint32_t)addr >> 16) &  0xFF), (uint8_t)(((uint32_t)addr >> 24) &  0xFF)

//  #endif

#include <lwip/netif.h>


#ifdef SUPPORT_ARP
# include <lwip/etharp.h>

# ifdef ESP32
#  include <lwip/etharp.h>
#  include <lwip/tcpip.h>

void _etharp_gratuitous_func(struct netif *netif) {
  etharp_gratuitous(netif);
}

void etharp_gratuitous_r(struct netif *netif) {
  tcpip_callback_with_block((tcpip_callback_fn)_etharp_gratuitous_func, netif, 0);
}

# endif // ifdef ESP32

#endif  // ifdef SUPPORT_ARP

#ifdef USE_DOWNLOAD
# ifdef ESP8266
#  include <ESP8266HTTPClient.h>
# endif // ifdef ESP8266
# ifdef ESP32
#  include <HTTPClient.h>
#  include <Update.h>
# endif // ifdef ESP32
#endif  // ifdef USE_DOWNLOAD

#include <vector>

/*********************************************************************************************\
   Syslog client
\*********************************************************************************************/
void sendSyslog(uint8_t logLevel, const String& message)
{
  if ((Settings.Syslog_IP[0] != 0) && NetworkConnected())
  {
    IPAddress broadcastIP(Settings.Syslog_IP[0], Settings.Syslog_IP[1], Settings.Syslog_IP[2], Settings.Syslog_IP[3]);

    FeedSW_watchdog();

    if (portUDP.beginPacket(broadcastIP, Settings.SyslogPort) == 0) {
      // problem resolving the hostname or port
      return;
    }
    uint8_t prio = Settings.SyslogFacility * 8;

    if (logLevel == LOG_LEVEL_ERROR) {
      prio += 3; // syslog error
    }
    else if (logLevel == LOG_LEVEL_INFO) {
      prio += 5; // syslog notice
    }
    else {
      prio += 7;
    }

    // An RFC3164 compliant message must be formated like :  "<PRIO>[TimeStamp ]Hostname TaskName: Message"

    // Using Settings.Name as the Hostname (Hostname must NOT content space)
    {
      String header;
      String hostname = NetworkCreateRFCCompliantHostname(true);
      hostname.trim();
      hostname.replace(' ', '_');
      header.reserve(16 + hostname.length());
      char str[8] = { 0 };
      snprintf_P(str, sizeof(str), PSTR("<%u>"), prio);
      header  = str;
      header += hostname;
      header += F(" EspEasy: ");
      #ifdef ESP8266
      portUDP.write(header.c_str(),                                    header.length());
      #endif // ifdef ESP8266
      #ifdef ESP32
      portUDP.write(reinterpret_cast<const uint8_t *>(header.c_str()), header.length());
      #endif // ifdef ESP32
    }

    const size_t messageLength = message.length();

    for (size_t i = 0; i < messageLength; ++i) {
      #ifdef ESP8266
      portUDP.write(message[i]);
      #endif // ifdef ESP8266
      #ifdef ESP32
      portUDP.write((uint8_t)message[i]);
      #endif // ifdef ESP32
    }
    portUDP.endPacket();
    FeedSW_watchdog();
    delay(0);
  }
}

#if FEATURE_ESPEASY_P2P

/*********************************************************************************************\
   Send event using UDP message
\*********************************************************************************************/
void SendUDPCommand(uint8_t destUnit, const char *data, uint8_t dataLength)
{
  if (!NetworkConnected(10)) {
    return;
  }

  if (destUnit != 0)
  {
    sendUDP(destUnit, (const uint8_t *)data, dataLength);
    delay(10);
  } else {
    for (auto it = Nodes.begin(); it != Nodes.end(); ++it) {
      if (it->first != Settings.Unit) {
        sendUDP(it->first, (const uint8_t *)data, dataLength);
        delay(10);
      }
    }
  }
  delay(50);
}

/*********************************************************************************************\
   Send UDP message to specific unit (unit 255=broadcast)
\*********************************************************************************************/
void sendUDP(uint8_t unit, const uint8_t *data, uint8_t size)
{
  if (!NetworkConnected(10)) {
    return;
  }

  IPAddress remoteNodeIP = getIPAddressForUnit(unit);

  if (remoteNodeIP[0] == 0) {
    return;
  }

# ifndef BUILD_NO_DEBUG

  if (loglevelActiveFor(LOG_LEVEL_DEBUG_MORE)) {
    String log = F("UDP  : Send UDP message to ");
    log += unit;
    addLogMove(LOG_LEVEL_DEBUG_MORE, log);
  }
# endif // ifndef BUILD_NO_DEBUG

  statusLED(true);
  FeedSW_watchdog();
  portUDP.beginPacket(remoteNodeIP, Settings.UDPPort);
  portUDP.write(data, size);
  portUDP.endPacket();
  FeedSW_watchdog();
  delay(0);
}

/*********************************************************************************************\
   Update UDP port (ESPEasy propiertary protocol)
\*********************************************************************************************/
void updateUDPport()
{
  static uint16_t lastUsedUDPPort = 0;

  if (Settings.UDPPort == lastUsedUDPPort) {
    return;
  }

  if (lastUsedUDPPort != 0) {
    portUDP.stop();
    lastUsedUDPPort = 0;
  }

  if (!NetworkConnected()) {
    return;
  }

  if (Settings.UDPPort != 0) {
    if (portUDP.begin(Settings.UDPPort) == 0) {
      if (loglevelActiveFor(LOG_LEVEL_ERROR)) {
        String log = F("UDP : Cannot bind to ESPEasy p2p UDP port ");
        log += String(Settings.UDPPort);
        addLogMove(LOG_LEVEL_ERROR, log);
      }
    } else {
      lastUsedUDPPort = Settings.UDPPort;

      if (loglevelActiveFor(LOG_LEVEL_INFO)) {
        String log = F("UDP : Start listening on port ");
        log += String(Settings.UDPPort);
        addLogMove(LOG_LEVEL_INFO, log);
      }
    }
  }
}

/*********************************************************************************************\
   Check UDP messages (ESPEasy propiertary protocol)
\*********************************************************************************************/
boolean runningUPDCheck = false;
void checkUDP()
{
  if (Settings.UDPPort == 0) {
    return;
  }

  if (runningUPDCheck) {
    return;
  }

  runningUPDCheck = true;

  // UDP events
  int packetSize = portUDP.parsePacket();

  if (packetSize > 0 /*&& portUDP.remotePort() == Settings.UDPPort*/)
  {
    statusLED(true);

    IPAddress remoteIP = portUDP.remoteIP();

    if (portUDP.remotePort() == 123)
    {
      // unexpected NTP reply, drop for now...
      runningUPDCheck = false;
      return;
    }

    // UDP_PACKETSIZE_MAX should be as small as possible but still enough to hold all
    // data for PLUGIN_UDP_IN or CPLUGIN_UDP_IN calls
    // This node may also receive other UDP packets which may be quite large
    // and then crash due to memory allocation failures
    if ((packetSize >= 2) && (packetSize < UDP_PACKETSIZE_MAX)) {
      // Allocate buffer to process packet.
      std::vector<char> packetBuffer;
      packetBuffer.resize(packetSize + 1);

      if (packetBuffer.size() >= static_cast<size_t>(packetSize)) {
        memset(&packetBuffer[0], 0, packetSize + 1);
        int len = portUDP.read(&packetBuffer[0], packetSize);

        if (len >= 2) {
          if (static_cast<uint8_t>(packetBuffer[0]) != 255)
          {
            packetBuffer[len] = 0;
            addLog(LOG_LEVEL_DEBUG, &packetBuffer[0]);
            ExecuteCommand_all(EventValueSource::Enum::VALUE_SOURCE_SYSTEM, &packetBuffer[0]);
          }
          else
          {
            // binary data!
            switch (packetBuffer[1])
            {
              case 1: // sysinfo message
              {
                if (len < 13) {
                  break;
                }
<<<<<<< HEAD
                int copy_length = sizeof(NodeStruct);
=======
                uint8_t unit = packetBuffer[12];
# ifndef BUILD_NO_DEBUG
                MAC_address mac;
                uint8_t     ip[4];
>>>>>>> b6babf10

                if (copy_length > len) {
                  copy_length = len;
                }
                NodeStruct received;
                memcpy(&received, &packetBuffer[2], copy_length);

<<<<<<< HEAD
                if (received.validate()) {
                  {
                    #ifdef USE_SECOND_HEAP
                    HeapSelectIram ephemeral;
                    #endif

                    Nodes.addNode(received); // Create a new element when not present
=======
                for (uint8_t x = 0; x < 4; x++) {
                  ip[x] = packetBuffer[x + 8];
                }
# endif // ifndef BUILD_NO_DEBUG
                {
                  # ifdef USE_SECOND_HEAP
                  HeapSelectIram ephemeral;

                  // TD-er: Disabled for now as it is suspect for crashes.
                  # endif // ifdef USE_SECOND_HEAP

                  Nodes[unit].age = 0; // Create a new element when not present
                }
                NodesMap::iterator it = Nodes.find(unit);

                if (it != Nodes.end()) {
                  for (uint8_t x = 0; x < 4; x++) {
                    it->second.ip[x] = packetBuffer[x + 8];
                  }
                  it->second.age = 0; // reset 'age counter'

                  if (len >= 41)      // extended packet size
                  {
                    it->second.build = makeWord(packetBuffer[14], packetBuffer[13]);
                    char tmpNodeName[26] = { 0 };
                    memcpy(&tmpNodeName[0], reinterpret_cast<uint8_t *>(&packetBuffer[15]), 25);
                    tmpNodeName[25] = 0;
                    {
                      # ifdef USE_SECOND_HEAP
                      HeapSelectIram ephemeral;
                      # endif // ifdef USE_SECOND_HEAP

                      it->second.nodeName = tmpNodeName;
                      it->second.nodeName.trim();
                    }
                    it->second.nodeType          = packetBuffer[40];
                    it->second.webgui_portnumber = 80;

                    if ((len >= 43) && (it->second.build >= 20107)) {
                      it->second.webgui_portnumber = makeWord(packetBuffer[42], packetBuffer[41]);
                    }
>>>>>>> b6babf10
                  }

# ifndef BUILD_NO_DEBUG

<<<<<<< HEAD
                  if (loglevelActiveFor(LOG_LEVEL_DEBUG_MORE)) {
                    String log;
                    log.reserve(64);
                    log  = F("UDP  : ");
                    log += received.STA_MAC().toString();
                    log += ',';
                    log += received.IP().toString();
                    log += ',';
                    log += received.unit;
                    addLog(LOG_LEVEL_DEBUG_MORE, log);
                  }

#endif // ifndef BUILD_NO_DEBUG
                }
=======
                if (loglevelActiveFor(LOG_LEVEL_DEBUG_MORE)) {
                  String log;
                  log += F("UDP  : ");
                  log += mac.toString();
                  log += ',';
                  log += formatIP(ip);
                  log += ',';
                  log += unit;
                  addLogMove(LOG_LEVEL_DEBUG_MORE, log);
                }
# endif // ifndef BUILD_NO_DEBUG
>>>>>>> b6babf10
                break;
              }

              default:
              {
                struct EventStruct TempEvent;
                TempEvent.Data = reinterpret_cast<uint8_t *>(&packetBuffer[0]);
                TempEvent.Par1 = remoteIP[3];
                TempEvent.Par2 = len;
                String dummy;
                PluginCall(PLUGIN_UDP_IN, &TempEvent, dummy);
                CPluginCall(CPlugin::Function::CPLUGIN_UDP_IN, &TempEvent);
                break;
              }
            }
          }
        }
      }
    }
  }

  // Flush any remaining content of the packet.
  while (portUDP.available()) {
    // Do not call portUDP.flush() as that's meant to sending the packet (on ESP8266)
    portUDP.read();
  }
  runningUPDCheck = false;
}

/*********************************************************************************************\
   Get formatted IP address for unit
   formatcodes: 0 = default toString(), 1 = empty string when invalid, 2 = 0 when invalid
\*********************************************************************************************/
String formatUnitToIPAddress(uint8_t unit, uint8_t formatCode) {
  IPAddress unitIPAddress = getIPAddressForUnit(unit);

  if (unitIPAddress[0] == 0) { // Invalid?
    switch (formatCode) {
      case 1:                  // Return empty string
      {
        return EMPTY_STRING;
      }
      case 2: // Return "0"
      {
        return F("0");
      }
    }
  }
  return unitIPAddress.toString();
}

/*********************************************************************************************\
   Get IP address for unit
\*********************************************************************************************/
IPAddress getIPAddressForUnit(uint8_t unit) {
  IPAddress remoteNodeIP;

  if (unit == 255) {
    remoteNodeIP = { 255, 255, 255, 255 };
  }
  else {
    auto it = Nodes.find(unit);

    if (it == Nodes.end()) {
      return remoteNodeIP;
    }

    if (it->second.ip[0] == 0) {
      return remoteNodeIP;
    }
    remoteNodeIP = it->second.ip;
  }
  return remoteNodeIP;
}

/*********************************************************************************************\
   Refresh aging for remote units, drop if too old...
\*********************************************************************************************/
void refreshNodeList()
{
  unsigned long max_age;
  const unsigned long max_age_allowed = 10 * 60 * 1000; // 10 minutes

  Nodes.refreshNodeList(max_age_allowed, max_age);

  #ifdef USES_ESPEASY_NOW
  #ifdef ESP8266
  // FIXME TD-er: Do not perform regular scans on ESP32 as long as we cannot scan per channel
  if (!Nodes.isEndpoint()) {
    WifiScan(true, Nodes.getESPEasyNOW_channel());
  }
  #endif
  #endif

  if (max_age > (0.75 * max_age_allowed)) {
    Scheduler.sendGratuitousARP_now();
  }
  sendSysInfoUDP(1);
  #ifdef USES_ESPEASY_NOW
  if (Nodes.recentlyBecameDistanceZero()) {
    // Send to all channels
    ESPEasy_now_handler.sendDiscoveryAnnounce(-1);
  } else {
    ESPEasy_now_handler.sendDiscoveryAnnounce();
  }
  ESPEasy_now_handler.sendNTPquery();
  ESPEasy_now_handler.sendTraceRoute();
  #endif // ifdef USES_ESPEASY_NOW
}

/*********************************************************************************************\
   Broadcast system info to other nodes. (to update node lists)
\*********************************************************************************************/
void sendSysInfoUDP(uint8_t repeats)
{
  if ((Settings.UDPPort == 0) || !NetworkConnected(10)) {
    return;
  }

  // 1 byte 'binary token 255'
  // 1 byte id '1'
  // NodeStruct object (packed data struct)

  // send my info to the world...
# ifndef BUILD_NO_DEBUG
  addLog(LOG_LEVEL_DEBUG_MORE, F("UDP  : Send Sysinfo message"));
# endif // ifndef BUILD_NO_DEBUG

  const NodeStruct *thisNode = Nodes.getThisNode();

<<<<<<< HEAD
  if (thisNode == nullptr) {
    // Should not happen
    return;
  }

  // Prepare UDP packet to send
  uint8_t data[80];
  data[0] = 255;
  data[1] = 1;
  memcpy(&data[2], thisNode, sizeof(NodeStruct));

  for (uint8_t counter = 0; counter < repeats; counter++)
  {
=======
    {
      const MAC_address macread = NetworkMacAddress();

      for (uint8_t x = 0; x < 6; x++) {
        data[x + 2] = macread.mac[x];
      }
    }

    {
      const IPAddress ip = NetworkLocalIP();

      for (uint8_t x = 0; x < 4; x++) {
        data[x + 8] = ip[x];
      }
    }
    data[12] = Settings.Unit;
    data[13] =  lowByte(Settings.Build);
    data[14] = highByte(Settings.Build);
    memcpy(reinterpret_cast<uint8_t *>(data) + 15, Settings.Name, 25);
    data[40] = NODE_TYPE_ID;
    data[41] =  lowByte(Settings.WebserverPort);
    data[42] = highByte(Settings.WebserverPort);
>>>>>>> b6babf10
    statusLED(true);

    IPAddress broadcastIP(255, 255, 255, 255);
    FeedSW_watchdog();
    portUDP.beginPacket(broadcastIP, Settings.UDPPort);
    portUDP.write(data, 80);
    portUDP.endPacket();

    if (counter < (repeats - 1)) {
      // FIXME TD-er: Must use scheduler to send out messages, not using delay
      delay(100);
    }
  }
<<<<<<< HEAD
=======

  {
    # ifdef USE_SECOND_HEAP

    // HeapSelectIram ephemeral;
    // TD-er: disabled for now as it is suspect for crashes.
    # endif // ifdef USE_SECOND_HEAP

    Nodes[Settings.Unit].age = 0; // Create new node when not already present.
  }

  // store my own info also in the list
  NodesMap::iterator it = Nodes.find(Settings.Unit);

  if (it != Nodes.end())
  {
    IPAddress ip = NetworkLocalIP();

    for (uint8_t x = 0; x < 4; x++) {
      it->second.ip[x] = ip[x];
    }
    it->second.age      = 0;
    it->second.build    = Settings.Build;
    it->second.nodeType = NODE_TYPE_ID;
  }
>>>>>>> b6babf10
}

#endif // FEATURE_ESPEASY_P2P

#if defined(ESP8266)

# ifdef USES_SSDP

/********************************************************************************************\
   Respond to HTTP XML requests for SSDP information
 \*********************************************************************************************/
void SSDP_schema(WiFiClient& client) {
  if (!NetworkConnected(10)) {
    return;
  }

  const IPAddress ip     = NetworkLocalIP();
  const uint32_t  chipId = ESP.getChipId();
  char uuid[64];

  sprintf_P(uuid, PSTR("38323636-4558-4dda-9188-cda0e6%02x%02x%02x"),
            (uint16_t)((chipId >> 16) & 0xff),
            (uint16_t)((chipId >>  8) & 0xff),
            (uint16_t)chipId        & 0xff);

  client.print(F(
                 "HTTP/1.1 200 OK\r\n"
                 "Content-Type: text/xml\r\n"
                 "Connection: close\r\n"
                 "Access-Control-Allow-Origin: *\r\n"
                 "\r\n"
                 "<?xml version=\"1.0\"?>"
                 "<root xmlns=\"urn:schemas-upnp-org:device-1-0\">"
                 "<specVersion>"
                 "<major>1</major>"
                 "<minor>0</minor>"
                 "</specVersion>"
                 "<URLBase>http://"));

  client.print(formatIP(ip));
  client.print(F(":80/</URLBase>"
                 "<device>"
                 "<deviceType>urn:schemas-upnp-org:device:BinaryLight:1</deviceType>"
                 "<friendlyName>"));
  client.print(Settings.Name);
  client.print(F("</friendlyName>"
                 "<presentationURL>/</presentationURL>"
                 "<serialNumber>"));
  client.print(String(ESP.getChipId()));
  client.print(F("</serialNumber>"
                 "<modelName>ESP Easy</modelName>"
                 "<modelNumber>"));
  client.print(getValue(LabelType::GIT_BUILD));
  client.print(F("</modelNumber>"
                 "<modelURL>http://www.letscontrolit.com</modelURL>"
                 "<manufacturer>http://www.letscontrolit.com</manufacturer>"
                 "<manufacturerURL>http://www.letscontrolit.com</manufacturerURL>"
                 "<UDN>uuid:"));
  client.print(String(uuid));
  client.print(F("</UDN></device>"
                 "</root>\r\n"
                 "\r\n"));
}

/********************************************************************************************\
   Global SSDP stuff
 \*********************************************************************************************/

UdpContext *_server;

IPAddress _respondToAddr;
uint16_t  _respondToPort;

bool _pending;
unsigned short _delay;
unsigned long  _process_time;
unsigned long  _notify_time;

#  define SSDP_INTERVAL     1200
#  define SSDP_PORT         1900
#  define SSDP_METHOD_SIZE  10
#  define SSDP_URI_SIZE     2
#  define SSDP_BUFFER_SIZE  64
#  define SSDP_MULTICAST_TTL 2

static const IPAddress SSDP_MULTICAST_ADDR(239, 255, 255, 250);


/********************************************************************************************\
   Launch SSDP listener and send initial notify
 \*********************************************************************************************/
bool SSDP_begin() {
  _pending = false;

  if (_server != nullptr) {
    _server->unref();

    // FIXME TD-er: Shouldn't this also call delete _server ?

    _server = nullptr;
  }

  _server = new (std::nothrow) UdpContext;

  if (_server == nullptr) {
    return false;
  }
  _server->ref();

  ip_addr_t ifaddr;

  ifaddr.addr = NetworkLocalIP();
  ip_addr_t multicast_addr;

  multicast_addr.addr = (uint32_t)SSDP_MULTICAST_ADDR;

  if (igmp_joingroup(&ifaddr, &multicast_addr) != ERR_OK) {
    return false;
  }

#  ifdef CORE_POST_2_5_0

  // Core 2.5.0 changed the signature of some UdpContext function.
  if (!_server->listen(IP_ADDR_ANY, SSDP_PORT)) {
    return false;
  }

  _server->setMulticastInterface(&ifaddr);
  _server->setMulticastTTL(SSDP_MULTICAST_TTL);
  _server->onRx(&SSDP_update);

  if (!_server->connect(&multicast_addr, SSDP_PORT)) {
    return false;
  }
#  else // ifdef CORE_POST_2_5_0

  if (!_server->listen(*IP_ADDR_ANY, SSDP_PORT)) {
    return false;
  }

  _server->setMulticastInterface(ifaddr);
  _server->setMulticastTTL(SSDP_MULTICAST_TTL);
  _server->onRx(&SSDP_update);

  if (!_server->connect(multicast_addr, SSDP_PORT)) {
    return false;
  }
#  endif // ifdef CORE_POST_2_5_0

  SSDP_update();

  return true;
}

/********************************************************************************************\
   Send SSDP messages (notify & responses)
 \*********************************************************************************************/
void SSDP_send(uint8_t method) {
  uint32_t ip = NetworkLocalIP();

  // FIXME TD-er: Why create String objects of these flashstrings?
  String _ssdp_response_template = F(
    "HTTP/1.1 200 OK\r\n"
    "EXT:\r\n"
    "ST: upnp:rootdevice\r\n");

  String _ssdp_notify_template = F(
    "NOTIFY * HTTP/1.1\r\n"
    "HOST: 239.255.255.250:1900\r\n"
    "NT: upnp:rootdevice\r\n"
    "NTS: ssdp:alive\r\n");

  String _ssdp_packet_template = F(
    "%s"                                           // _ssdp_response_template / _ssdp_notify_template
    "CACHE-CONTROL: max-age=%u\r\n"                // SSDP_INTERVAL
    "SERVER: Arduino/1.0 UPNP/1.1 ESPEasy/%u\r\n"  // _modelNumber
    "USN: uuid:%s\r\n"                             // _uuid
    "LOCATION: http://%u.%u.%u.%u:80/ssdp.xml\r\n" // NetworkLocalIP(),
    "\r\n");
  {
    char uuid[64]   = { 0 };
    uint32_t chipId = ESP.getChipId();
    sprintf_P(uuid, PSTR("38323636-4558-4dda-9188-cda0e6%02x%02x%02x"),
              (uint16_t)((chipId >> 16) & 0xff),
              (uint16_t)((chipId >>  8) & 0xff),
              (uint16_t)chipId        & 0xff);

    char *buffer = new (std::nothrow) char[1460]();

    if (buffer == nullptr) { return; }
    int len = snprintf(buffer, 1460,
                       _ssdp_packet_template.c_str(),
                       (method == 0) ? _ssdp_response_template.c_str() : _ssdp_notify_template.c_str(),
                       SSDP_INTERVAL,
                       Settings.Build,
                       uuid,
                       IPADDR2STR(&ip)
                       );

    _server->append(buffer, len);
    delete[] buffer;
  }

  ip_addr_t remoteAddr;
  uint16_t  remotePort;

  if (method == 0) {
    remoteAddr.addr = _respondToAddr;
    remotePort      = _respondToPort;
  } else {
    remoteAddr.addr = SSDP_MULTICAST_ADDR;
    remotePort      = SSDP_PORT;
  }
  _server->send(&remoteAddr, remotePort);
  statusLED(true);
}

/********************************************************************************************\
   SSDP message processing
 \*********************************************************************************************/
void SSDP_update() {
  if (!_pending && _server->next()) {
    ssdp_method_t method = NONE;

    _respondToAddr = _server->getRemoteAddress();
    _respondToPort = _server->getRemotePort();

    typedef enum { METHOD, URI, PROTO, KEY, VALUE, ABORT } states;
    states state = METHOD;

    typedef enum { START, MAN, ST, MX } headers;
    headers header = START;

    uint8_t cursor = 0;
    uint8_t cr     = 0;

    char buffer[SSDP_BUFFER_SIZE] = { 0 };

    while (_server->getSize() > 0) {
      char c = _server->read();

      (c == '\r' || c == '\n') ? cr++ : cr = 0;

      switch (state) {
        case METHOD:

          if (c == ' ') {
            if (strcmp_P(buffer, PSTR("M-SEARCH")) == 0) { method = SEARCH; }
            else if (strcmp_P(buffer, PSTR("NOTIFY")) == 0) { method = NOTIFY; }

            if (method == NONE) { state = ABORT; }
            else { state = URI; }
            cursor = 0;
          } else if (cursor < SSDP_METHOD_SIZE - 1) {
            buffer[cursor++] = c;
            buffer[cursor]   = '\0';
          }
          break;
        case URI:

          if (c == ' ') {
            if (strcmp(buffer, "*")) { state = ABORT; }
            else { state = PROTO; }
            cursor = 0;
          } else if (cursor < SSDP_URI_SIZE - 1) {
            buffer[cursor++] = c;
            buffer[cursor]   = '\0';
          }
          break;
        case PROTO:

          if (cr == 2) {
            state  = KEY;
            cursor = 0;
          }
          break;
        case KEY:

          if (cr == 4) {
            _pending      = true;
            _process_time = millis();
          }
          else if (c == ' ') {
            cursor = 0;
            state  = VALUE;
          }
          else if ((c != '\r') && (c != '\n') && (c != ':') && (cursor < SSDP_BUFFER_SIZE - 1)) {
            buffer[cursor++] = c;
            buffer[cursor]   = '\0';
          }
          break;
        case VALUE:

          if (cr == 2) {
            switch (header) {
              case START:
                break;
              case MAN:
                break;
              case ST:

                if (strcmp_P(buffer, PSTR("ssdp:all"))) {
                  state = ABORT;
                }

                // if the search type matches our type, we should respond instead of ABORT
                if (strcmp_P(buffer, PSTR("urn:schemas-upnp-org:device:BinaryLight:1")) == 0) {
                  _pending      = true;
                  _process_time = millis();
                  state         = KEY;
                }
                break;
              case MX:
                _delay = random(0, atoi(buffer)) * 1000L;
                break;
            }

            if (state != ABORT) {
              state  = KEY;
              header = START;
              cursor = 0;
            }
          } else if ((c != '\r') && (c != '\n')) {
            if (header == START) {
              if (strncmp(buffer, "MA", 2) == 0) { header = MAN; }
              else if (strcmp(buffer, "ST") == 0) { header = ST; }
              else if (strcmp(buffer, "MX") == 0) { header = MX; }
            }

            if (cursor < SSDP_BUFFER_SIZE - 1) {
              buffer[cursor++] = c;
              buffer[cursor]   = '\0';
            }
          }
          break;
        case ABORT:
          _pending = false; _delay = 0;
          break;
      }
    }
  }

  if (_pending && timeOutReached(_process_time + _delay)) {
    _pending = false; _delay = 0;
    SSDP_send(NONE);
  } else if ((_notify_time == 0) || timeOutReached(_notify_time + (SSDP_INTERVAL * 1000L))) {
    _notify_time = millis();
    SSDP_send(NOTIFY);
  }

  if (_pending) {
    while (_server->next()) {
      _server->flush();
    }
  }
}

# endif // ifdef USES_SSDP
#endif  // if defined(ESP8266)


// ********************************************************************************
// Return subnet range of WiFi.
// ********************************************************************************
bool getSubnetRange(IPAddress& low, IPAddress& high)
{
  if (!WiFiEventData.WiFiGotIP()) {
    return false;
  }

  const IPAddress ip     = NetworkLocalIP();
  const IPAddress subnet = NetworkSubnetMask();

  low  = ip;
  high = ip;

  // Compute subnet range.
  for (uint8_t i = 0; i < 4; ++i) {
    if (subnet[i] != 255) {
      low[i]  = low[i] & subnet[i];
      high[i] = high[i] | ~subnet[i];
    }
  }
  return true;
}

// ********************************************************************************
// Functions to test and handle network/client connectivity.
// ********************************************************************************

#ifdef CORE_POST_2_5_0
# include <AddrList.h>
#endif // ifdef CORE_POST_2_5_0


bool hasIPaddr() {
  if (useStaticIP()) { return true; }

#ifdef CORE_POST_2_5_0
  bool configured = false;

  for (auto addr : addrList) {
    if ((configured = (!addr.isLocal() && (addr.ifnumber() == STATION_IF)))) {
      /*
         Serial.printf("STA: IF='%s' hostname='%s' addr= %s\n",
                    addr.ifname().c_str(),
                    addr.ifhostname(),
                    addr.toString().c_str());
       */
      break;
    }
  }
  return configured;
#else // ifdef CORE_POST_2_5_0
  return WiFi.isConnected();
#endif // ifdef CORE_POST_2_5_0
}

// Check connection. Maximum timeout 500 msec.
bool NetworkConnected(uint32_t timeout_ms) {

#ifdef USES_ESPEASY_NOW
  if (isESPEasy_now_only()) {
    return false;
  }
#endif

  if (timeout_ms > 500) {
    timeout_ms = 500;
  }

  uint32_t timer     = millis() + timeout_ms;
  uint32_t min_delay = timeout_ms / 20;

  if (min_delay < 10) {
    delay(0); // Allow at least once time for backgroundtasks
    min_delay = 10;
  }

  // Apparently something needs network, perform check to see if it is ready now.
  while (!NetworkConnected()) {
    if (timeOutReached(timer)) {
      return false;
    }
    delay(min_delay); // Allow the backgroundtasks to continue procesing.
  }
  return true;
}

bool hostReachable(const IPAddress& ip) {
  if (!NetworkConnected()) { return false; }

  return true; // Disabled ping as requested here:
  // https://github.com/letscontrolit/ESPEasy/issues/1494#issuecomment-397872538

  /*
     // Only do 1 ping at a time to return early
     uint8_t retry = 3;
     while (retry > 0) {
   #if defined(ESP8266)
      if (Ping.ping(ip, 1)) return true;
   #endif
   #if defined(ESP32)
     if (ping_start(ip, 4, 0, 0, 5)) return true;
   #endif
      delay(50);
      --retry;
     }
     if (loglevelActiveFor(LOG_LEVEL_ERROR)) {
      String log = F("Host unreachable: ");
      log += formatIP(ip);
      addLog(LOG_LEVEL_ERROR, log);
     }
     if (ip[1] == 0 && ip[2] == 0 && ip[3] == 0) {
      // Work-around to fix connected but not able to communicate.
      addLog(LOG_LEVEL_ERROR, F("WiFi : Detected strange behavior, reconnect wifi."));
      WifiDisconnect();
     }
     logConnectionStatus();
     return false;
   */
}

bool connectClient(WiFiClient& client, const char *hostname, uint16_t port, uint32_t timeout_ms) {
  IPAddress ip;

  if (resolveHostByName(hostname, ip, timeout_ms)) {
    return connectClient(client, ip, port, timeout_ms);
  }
  return false;
}

bool connectClient(WiFiClient& client, IPAddress ip, uint16_t port, uint32_t timeout_ms)
{
  START_TIMER;

  if (!NetworkConnected()) {
    return false;
  }

  // In case of domain name resolution error result can be negative.
  // https://github.com/esp8266/Arduino/blob/18f643c7e2d6a0da9d26ff2b14c94e6536ab78c1/libraries/Ethernet/src/Dns.cpp#L44
  // Thus must match the result with 1.
  bool connected = (client.connect(ip, port) == 1);

  delay(0);

  if (!connected) {
    Scheduler.sendGratuitousARP_now();
  }
  STOP_TIMER(CONNECT_CLIENT_STATS);
#if defined(ESP32) || defined(ARDUINO_ESP8266_RELEASE_2_3_0) || defined(ARDUINO_ESP8266_RELEASE_2_4_0)
#else

  if (connected) {
    client.keepAlive(); // Use default keep alive values
  }
#endif // if defined(ESP32) || defined(ARDUINO_ESP8266_RELEASE_2_3_0) || defined(ARDUINO_ESP8266_RELEASE_2_4_0)
  return connected;
}

bool resolveHostByName(const char *aHostname, IPAddress& aResult, uint32_t timeout_ms) {
  START_TIMER;

  if (!NetworkConnected()) {
    return false;
  }

  FeedSW_watchdog();

#if defined(ARDUINO_ESP8266_RELEASE_2_3_0) || defined(ESP32)
  bool resolvedIP = WiFi.hostByName(aHostname, aResult) == 1;
#else // if defined(ARDUINO_ESP8266_RELEASE_2_3_0) || defined(ESP32)
  bool resolvedIP = WiFi.hostByName(aHostname, aResult, timeout_ms) == 1;
#endif // if defined(ARDUINO_ESP8266_RELEASE_2_3_0) || defined(ESP32)
  delay(0);
  FeedSW_watchdog();

  if (!resolvedIP) {
    Scheduler.sendGratuitousARP_now();
  }
  STOP_TIMER(HOST_BY_NAME_STATS);
  return resolvedIP;
}

bool hostReachable(const String& hostname) {
  IPAddress remote_addr;

  if (resolveHostByName(hostname.c_str(), remote_addr)) {
    return hostReachable(remote_addr);
  }

  if (loglevelActiveFor(LOG_LEVEL_ERROR)) {
    String log = F("Hostname cannot be resolved: ");

    log += hostname;
    addLogMove(LOG_LEVEL_ERROR, log);
  }
  return false;
}

// Create a random port for the UDP connection.
// Return true when successful.
bool beginWiFiUDP_randomPort(WiFiUDP& udp) {
  if (!NetworkConnected()) {
    return false;
  }
  unsigned int attempts = 3;

  while (attempts > 0) {
    --attempts;
    long port = random(1025, 65535);

    if (udp.begin(port) != 0) {
      return true;
    }
  }
  return false;
}

void sendGratuitousARP() {
  if (!NetworkConnected()) {
    return;
  }
#ifdef SUPPORT_ARP

  // See https://github.com/letscontrolit/ESPEasy/issues/2374
  START_TIMER;
  netif *n = netif_list;

  while (n) {
    if ((n->hwaddr_len == ETH_HWADDR_LEN) &&
        (n->flags & NETIF_FLAG_ETHARP) &&
        ((n->flags & NETIF_FLAG_LINK_UP) && (n->flags & NETIF_FLAG_UP))) {
      # ifdef ESP32
      etharp_gratuitous_r(n);
      # else // ifdef ESP32
      etharp_gratuitous(n);
      # endif // ifdef ESP32
    }
    n = n->next;
  }
  STOP_TIMER(GRAT_ARP_STATS);
#endif // ifdef SUPPORT_ARP
}

bool splitHostPortString(const String& hostPortString, String& host, uint16_t& port) {
  port = 80; // Some default
  int index_colon = hostPortString.indexOf(':');

  if (index_colon >= 0) {
    int port_tmp;

    if (!validIntFromString(hostPortString.substring(index_colon + 1), port_tmp)) {
      return false;
    }

    if ((port_tmp < 0) || (port_tmp > 65535)) { return false; }
    port = port_tmp;
    host = hostPortString.substring(0, index_colon);
  } else {
    // No port nr defined.
    host = hostPortString;
  }
  return true;
}

bool splitUserPass_HostPortString(const String& hostPortString, String& user, String& pass, String& host, uint16_t& port)
{
  const int pos_at = hostPortString.indexOf('@');

  if (pos_at != -1) {
    user = hostPortString.substring(0, pos_at);
    const int pos_colon = user.indexOf(':');

    if (pos_colon != -1) {
      pass = user.substring(pos_colon + 1);
      user = user.substring(0, pos_colon);
    }
    return splitHostPortString(hostPortString.substring(pos_at + 1), host, port);
  }
  return splitHostPortString(hostPortString, host, port);
}

// Split a full URL like "http://hostname:port/path/file.htm"
// Return value is everything after the hostname:port section (including /)
String splitURL(const String& fullURL, String& user, String& pass, String& host, uint16_t& port, String& file) {
  int starthost = fullURL.indexOf(F("//"));

  if (starthost == -1) {
    starthost = 0;
  } else {
    starthost += 2;
  }
  int endhost = fullURL.indexOf('/', starthost);

  splitUserPass_HostPortString(fullURL.substring(starthost, endhost), user, pass, host, port);
  int startfile = fullURL.lastIndexOf('/');

  if (startfile >= 0) {
    file = fullURL.substring(startfile);
  }
  return fullURL.substring(endhost);
}

String get_user_agent_string() {
  static unsigned int agent_size = 20;
  String userAgent;

  userAgent.reserve(agent_size);
  userAgent += F("ESP Easy/");
  userAgent += BUILD;
  userAgent += '/';
  userAgent += get_build_date();
  userAgent += ' ';
  userAgent += get_build_time();
  agent_size = userAgent.length();
  return userAgent;
}

bool splitHeaders(int& strpos, const String& multiHeaders, String& name, String& value) {
  if (strpos < 0) {
    return false;
  }
  int colonPos = multiHeaders.indexOf(':', strpos);

  if (colonPos < 0) {
    return false;
  }
  name = multiHeaders.substring(strpos, colonPos);
  int valueEndPos = multiHeaders.indexOf('\n', colonPos + 1);

  if (valueEndPos < 0) {
    value  = multiHeaders.substring(colonPos + 1);
    strpos = -1;
  } else {
    value  = multiHeaders.substring(colonPos + 1, valueEndPos);
    strpos = valueEndPos + 1;
  }
  value.replace('\r', ' ');
  value.trim();
  return true;
}

String extractParam(const String& authReq, const String& param, const char delimit) {
  int _begin = authReq.indexOf(param);

  if (_begin == -1) { return EMPTY_STRING; }
  return authReq.substring(_begin + param.length(), authReq.indexOf(delimit, _begin + param.length()));
}

String getCNonce(const int len) {
  static const char alphanum[] = "0123456789"
                                 "ABCDEFGHIJKLMNOPQRSTUVWXYZ"
                                 "abcdefghijklmnopqrstuvwxyz";
  String s;

  for (int i = 0; i < len; ++i) {
    s += alphanum[rand() % (sizeof(alphanum) - 1)];
  }

  return s;
}

String getDigestAuth(const String& authReq,
                     const String& username,
                     const String& password,
                     const String& method,
                     const String& uri,
                     unsigned int  counter) {
  // extracting required parameters for RFC 2069 simpler Digest
  const String realm  = extractParam(authReq, F("realm=\""), '"');
  const String nonce  = extractParam(authReq, F("nonce=\""), '"');
  const String cNonce = getCNonce(8);

  char nc[9];

  snprintf(nc, sizeof(nc), "%08x", counter);

  // parameters for the RFC 2617 newer Digest
  MD5Builder md5;

  md5.begin();
  md5.add(username + ':' + realm + ':' + password); // md5 of the user:realm:user
  md5.calculate();
  const String h1 = md5.toString();

  md5.begin();
  md5.add(method + ':' + uri);
  md5.calculate();
  const String h2 = md5.toString();

  md5.begin();
  md5.add(h1 + ':' + nonce + ':' + String(nc) + ':' + cNonce + F(":auth:") + h2);
  md5.calculate();
  const String response = md5.toString();

  const String authorization =
    String(F("Digest username=\"")) + username +
    F("\", realm=\"") + realm +
    F("\", nonce=\"") + nonce +
    F("\", uri=\"") + uri +
    F("\", algorithm=\"MD5\", qop=auth, nc=") + String(nc) +
    F(", cnonce=\"") + cNonce +
    F("\", response=\"") + response +
    '"';

  //  Serial.println(authorization);

  return authorization;
}

void log_http_result(const HTTPClient& http,
                     const String    & logIdentifier,
                     const String    & host,
                     const String    & HttpMethod,
                     int               httpCode,
                     const String    & response)
{
  uint8_t loglevel = LOG_LEVEL_ERROR;
  bool    success  = false;

  // HTTP codes:
  // 1xx Informational response
  // 2xx Success
  if ((httpCode >= 100) && (httpCode < 300)) {
    loglevel = LOG_LEVEL_INFO;
    success  = true;
  }

  if (loglevelActiveFor(loglevel)) {
    String log = F("HTTP : ");
    log += logIdentifier;
    log += ' ';
    log += host;
    log += ' ';
    log += HttpMethod;
    log += F("... ");

    if (!success) {
      log += F("failed ");
    }
    log += F("HTTP code: ");
    log += String(httpCode);

    if (!success) {
      log += ' ';
      log += http.errorToString(httpCode);
    }

    if (response.length() > 0) {
      log += F(" Received reply: ");
      log += response.substring(0, 100); // Returned string may be huge, so only log the first part.
    }
    addLogMove(loglevel, log);
  }
}

int http_authenticate(const String& logIdentifier,
                      WiFiClient  & client,
                      HTTPClient  & http,
                      uint16_t      timeout,
                      const String& user,
                      const String& pass,
                      const String& host,
                      uint16_t      port,
                      const String& uri,
                      const String& HttpMethod,
                      const String& header,
                      const String& postStr)
{
  int httpCode = 0;

  http.setAuthorization(user.c_str(), pass.c_str());
  http.setTimeout(timeout);
  http.setUserAgent(get_user_agent_string());

  if (Settings.SendToHTTP_follow_redirects()) {
    http.setFollowRedirects(HTTPC_STRICT_FOLLOW_REDIRECTS);
    http.setRedirectLimit(2);
  }

  #ifdef MUSTFIX_CLIENT_TIMEOUT_IN_SECONDS

  // See: https://github.com/espressif/arduino-esp32/pull/6676
  client.setTimeout((timeout + 500) / 1000); // in seconds!!!!
  #else // ifdef MUSTFIX_CLIENT_TIMEOUT_IN_SECONDS
  client.setTimeout(timeout);                // in msec as it should be!
  #endif // ifdef MUSTFIX_CLIENT_TIMEOUT_IN_SECONDS

  // Add request header as fall back.
  // When adding another "accept" header, it may be interpreted as:
  // "if you have XXX, send it; or failing that, just give me what you've got."
  http.addHeader(F("Accept"), F("*/*;q=0.1"));

  delay(0);
#if defined(CORE_POST_2_6_0) || defined(ESP32)
  http.begin(client, host, port, uri, false); // HTTP
#else // if defined(CORE_POST_2_6_0) || defined(ESP32)
  http.begin(client, host, port, uri);
#endif // if defined(CORE_POST_2_6_0) || defined(ESP32)

  const char *keys[] = { "WWW-Authenticate" };
  http.collectHeaders(keys, 1);

  {
    int headerpos = 0;
    String name, value;

    while (splitHeaders(headerpos, header, name, value)) {
      http.addHeader(name, value);
    }
  }

  // start connection and send HTTP header (and body)
  if (HttpMethod.equals(F("HEAD")) || HttpMethod.equals(F("GET"))) {
    httpCode = http.sendRequest(HttpMethod.c_str());
  } else {
    httpCode = http.sendRequest(HttpMethod.c_str(), postStr);
  }

  // Check to see if we need to try digest auth
  if (httpCode == 401) {
    const String authReq = http.header(String(F("WWW-Authenticate")).c_str());

    if (authReq.indexOf(F("Digest")) != -1) {
      // Use Digest authorization
      if (loglevelActiveFor(LOG_LEVEL_INFO)) {
        addLogMove(LOG_LEVEL_INFO, String(F("HTTP : Start Digest Authorization for ")) + host);
      }

      http.setAuthorization(""); // Clear Basic authorization
      const String authorization = getDigestAuth(authReq, user, pass, "GET", uri, 1);

      http.end();
#if defined(CORE_POST_2_6_0) || defined(ESP32)
      http.begin(client, host, port, uri, false); // HTTP, not HTTPS
#else // if defined(CORE_POST_2_6_0) || defined(ESP32)
      http.begin(client, host, port, uri);
#endif // if defined(CORE_POST_2_6_0) || defined(ESP32)

      http.addHeader(F("Authorization"), authorization);

      // start connection and send HTTP header (and body)
      if (HttpMethod.equals(F("HEAD")) || HttpMethod.equals(F("GET"))) {
        httpCode = http.sendRequest(HttpMethod.c_str());
      } else {
        httpCode = http.sendRequest(HttpMethod.c_str(), postStr);
      }
    }
  }

  if (Settings.UseRules) {
    // Generate event with the HTTP return code
    // e.g. http#hostname=401
    String event = F("http#");
    event += host;
    event += '=';
    event += httpCode;
    eventQueue.addMove(std::move(event));
  }
  log_http_result(http, logIdentifier, host, HttpMethod, httpCode, EMPTY_STRING);
  return httpCode;
}

String send_via_http(const String& logIdentifier,
                     WiFiClient  & client,
                     uint16_t      timeout,
                     const String& user,
                     const String& pass,
                     const String& host,
                     uint16_t      port,
                     const String& uri,
                     const String& HttpMethod,
                     const String& header,
                     const String& postStr,
                     int         & httpCode,
                     bool          must_check_reply) {
  HTTPClient http;

  httpCode = http_authenticate(
    logIdentifier,
    client,
    http,
    timeout,
    user,
    pass,
    host,
    port,
    uri,
    HttpMethod,
    header,
    postStr);

  String response;

  if ((httpCode > 0) && must_check_reply) {
    response = http.getString();

    if (!response.isEmpty()) {
      log_http_result(http, logIdentifier, host, HttpMethod, httpCode, response);
    }
  }
  http.end();
  return response;
}

#ifdef USE_DOWNLOAD

// FIXME TD-er: Must set the timeout somewhere
# ifndef DOWNLOAD_FILE_TIMEOUT
  #  define DOWNLOAD_FILE_TIMEOUT 2000
# endif // ifndef DOWNLOAD_FILE_TIMEOUT

// Download a file from a given URL and save to a local file named "file_save"
// If the URL ends with a /, the file part will be assumed the same as file_save.
// If file_save is empty, the file part from the URL will be used as local file name.
// Return true when successful.
bool downloadFile(const String& url, String file_save) {
  String error;

  return downloadFile(url, file_save, EMPTY_STRING, EMPTY_STRING, error);
}

<<<<<<< HEAD
bool start_downloadFile(WiFiClient& client, HTTPClient& http, const String& url, String& file_save, const String& user, const String& pass, String& error) {
=======
// User and Pass may be updated if they occur in the hostname part.
// Thus have to be copied instead of const reference.
bool start_downloadFile(WiFiClient  & client,
                        HTTPClient  & http,
                        const String& url,
                        String      & file_save,
                        String        user,
                        String        pass,
                        String      & error) {
>>>>>>> b6babf10
  String   host, file;
  uint16_t port;
  String   uri = splitURL(url, user, pass, host, port, file);

  if (file_save.isEmpty()) {
    file_save = file;
  } else if ((file.isEmpty()) && uri.endsWith("/")) {
    // file = file_save;
    uri += file_save;
  }
# ifndef BUILD_NO_DEBUG

  if (loglevelActiveFor(LOG_LEVEL_DEBUG)) {
    String log = F("downloadFile: URL: ");
    log += url;
    log += F(" decoded: ");
    log += host;
    log += ':';
    log += port;
    log += uri;
    addLogMove(LOG_LEVEL_DEBUG, log);
  }
# endif // ifndef BUILD_NO_DEBUG

  if (file_save.isEmpty()) {
    error = F("Empty filename");
    addLog(LOG_LEVEL_ERROR, error);
    return false;
  }

<<<<<<< HEAD
  http.begin(client, host, port, uri);
  {
    if ((user.length() > 0) && (pass.length() > 0)) {
      http.setAuthorization(user.c_str(), pass.c_str());
    }

    /*
       http.setAuthorization(user, pass);
     */
  }
  int httpCode = http.GET();
=======
  const int httpCode = http_authenticate(
    F("DownloadFile"),
    client,
    http,
    DOWNLOAD_FILE_TIMEOUT,
    user,
    pass,
    host,
    port,
    uri,
    F("GET"),
    EMPTY_STRING, // header
    EMPTY_STRING  // postStr
    );
>>>>>>> b6babf10

  if (httpCode != HTTP_CODE_OK) {
    error  = F("HTTP code: ");
    error += httpCode;
    error += ' ';
    error += url;

    addLog(LOG_LEVEL_ERROR, error);
    http.end();
    return false;
  }
  return true;
}
<<<<<<< HEAD

bool downloadFile(const String& url, String file_save, const String& user, const String& pass, String& error) {
  WiFiClient    client;
  HTTPClient    http;

  if (!start_downloadFile(client, http, url, file_save, user, pass, error)) {
    return false;
  }

  if (fileExists(file_save)) {
    http.end();
    error = F("File exists: ");
    error += file_save;
    addLog(LOG_LEVEL_ERROR, error);
    return false;
  }
=======
>>>>>>> b6babf10

bool downloadFile(const String& url, String file_save, const String& user, const String& pass, String& error) {
  WiFiClient client;
  HTTPClient http;

  if (!start_downloadFile(client, http, url, file_save, user, pass, error)) {
    return false;
  }

  if (fileExists(file_save)) {
    error  = F("File exists: ");
    error += file_save;
    addLog(LOG_LEVEL_ERROR, error);
    return false;
  }

  long len   = http.getSize();
  fs::File f = tryOpenFile(file_save, "w");

  if (f) {
    const size_t downloadBuffSize = 256;
    uint8_t buff[downloadBuffSize];
<<<<<<< HEAD
    size_t  bytesWritten = 0;
    unsigned long timeout = millis() + 2000;
=======
    size_t  bytesWritten  = 0;
    unsigned long timeout = millis() + DOWNLOAD_FILE_TIMEOUT;
>>>>>>> b6babf10

    // get tcp stream
    WiFiClient *stream = &client;

    // read all data from server
    while (http.connected() && (len > 0 || len == -1)) {
      // read up to downloadBuffSize at a time.
      size_t bytes_to_read = downloadBuffSize;
<<<<<<< HEAD
      if (len > 0 && len < static_cast<int>(bytes_to_read)) {
=======

      if ((len > 0) && (len < static_cast<int>(bytes_to_read))) {
>>>>>>> b6babf10
        bytes_to_read = len;
      }
      const size_t c = stream->readBytes(buff, bytes_to_read);

      if (c > 0) {
        timeout = millis() + DOWNLOAD_FILE_TIMEOUT;

        if (f.write(buff, c) != c) {
          error  = F("Error saving file: ");
          error += file_save;
          error += ' ';
          error += bytesWritten;
          error += F(" Bytes written");
          addLog(LOG_LEVEL_ERROR, error);
          http.end();
          return false;
        }
        bytesWritten += c;

        if (len > 0) { len -= c; }
      }

      if (timeOutReached(timeout)) {
        error  = F("Timeout: ");
        error += file_save;
        addLog(LOG_LEVEL_ERROR, error);
        delay(0);
        http.end();
        return false;
      }
      delay(0);
    }
    f.close();
    http.end();

    if (loglevelActiveFor(LOG_LEVEL_INFO)) {
      String log = F("downloadFile: ");
      log += file_save;
      log += F(" Success");
      addLogMove(LOG_LEVEL_INFO, log);
    }
    return true;
  }
  http.end();
<<<<<<< HEAD
  error = F("Failed to open file for writing: ");
=======
  error  = F("Failed to open file for writing: ");
>>>>>>> b6babf10
  error += file_save;
  addLog(LOG_LEVEL_ERROR, error);
  return false;
}

bool downloadFirmware(const String& url, String& error)
{
<<<<<<< HEAD
  String     file_save;
  String     user;
  String     pass;
  WiFiClient client;
  HTTPClient http;
  client.setTimeout(2000);
=======
  String file_save;
  String user;
  String pass;
  WiFiClient client;
  HTTPClient http;
>>>>>>> b6babf10

  if (!start_downloadFile(client, http, url, file_save, user, pass, error)) {
    return false;
  }

  int len = http.getSize();

  if (Update.begin(len, U_FLASH, Settings.Pin_status_led, Settings.Pin_status_led_Inversed ? LOW : HIGH)) {
    const size_t downloadBuffSize = 256;
    uint8_t buff[downloadBuffSize];
<<<<<<< HEAD
    size_t  bytesWritten = 0;
    unsigned long timeout = millis() + 2000;

    // get tcp stream
    WiFiClient *stream = &client;
    while (http.connected() && (len > 0 || len == -1)) {
      // read up to downloadBuffSize at a time.
      size_t bytes_to_read = downloadBuffSize;
      if (len > 0 && len < static_cast<int>(bytes_to_read)) {
=======
    size_t  bytesWritten  = 0;
    unsigned long timeout = millis() + DOWNLOAD_FILE_TIMEOUT;

    // get tcp stream
    WiFiClient *stream = &client;

    while (http.connected() && (len > 0 || len == -1)) {
      // read up to downloadBuffSize at a time.
      size_t bytes_to_read = downloadBuffSize;

      if ((len > 0) && (len < static_cast<int>(bytes_to_read))) {
>>>>>>> b6babf10
        bytes_to_read = len;
      }
      const size_t c = stream->readBytes(buff, bytes_to_read);

      if (c > 0) {
<<<<<<< HEAD
        timeout = millis() + 2000;
=======
        timeout = millis() + DOWNLOAD_FILE_TIMEOUT;

>>>>>>> b6babf10
        if (Update.write(buff, c) != c) {
          error  = F("Error saving firmware update: ");
          error += file_save;
          error += ' ';
          error += bytesWritten;
          error += F(" Bytes written");
          addLog(LOG_LEVEL_ERROR, error);
          Update.end();
          http.end();
          return false;
        }
        bytesWritten += c;
<<<<<<< HEAD
=======

>>>>>>> b6babf10
        if (len > 0) { len -= c; }
      }

      if (timeOutReached(timeout)) {
<<<<<<< HEAD
        error = F("Timeout: ");
=======
        error  = F("Timeout: ");
>>>>>>> b6babf10
        error += file_save;
        addLog(LOG_LEVEL_ERROR, error);
        delay(0);
        Update.end();
        http.end();
        return false;
      }
<<<<<<< HEAD
=======

>>>>>>> b6babf10
      if (!UseRTOSMultitasking) {
        // On ESP32 the schedule is executed on the 2nd core.
        Scheduler.handle_schedule();
      }
      backgroundtasks();
    }
    http.end();
<<<<<<< HEAD
=======

>>>>>>> b6babf10
    if (loglevelActiveFor(LOG_LEVEL_INFO)) {
      String log = F("downloadFile: ");
      log += file_save;
      log += F(" Success");
      addLogMove(LOG_LEVEL_INFO, log);
    }
<<<<<<< HEAD
=======

>>>>>>> b6babf10
    if (Update.end()) {
      if (Settings.UseRules) {
        String event = F("ProvisionFirmware#success=");
        event += file_save;
<<<<<<< HEAD
        eventQueue.addMove(std::move(event));        
=======
        eventQueue.addMove(std::move(event));
>>>>>>> b6babf10
      }
    }
    return true;
  }
  http.end();
  Update.end();
<<<<<<< HEAD
  error = F("Failed update firmware: ");
  error += file_save;
  addLog(LOG_LEVEL_ERROR, error);
  if (Settings.UseRules) {
    String event = F("ProvisionFirmware#failed=");
    event += file_save;
    eventQueue.addMove(std::move(event));        
=======
  error  = F("Failed update firmware: ");
  error += file_save;
  addLog(LOG_LEVEL_ERROR, error);

  if (Settings.UseRules) {
    String event = F("ProvisionFirmware#failed=");
    event += file_save;
    eventQueue.addMove(std::move(event));
>>>>>>> b6babf10
  }
  return false;
}

<<<<<<< HEAD
#endif
=======
#endif // ifdef USE_DOWNLOAD
>>>>>>> b6babf10
<|MERGE_RESOLUTION|>--- conflicted
+++ resolved
@@ -11,12 +11,11 @@
 #include "../ESPEasyCore/ESPEasyWifi.h"
 #include "../Globals/ESPEasyWiFiEvent.h"
 #include "../Globals/ESPEasy_Scheduler.h"
-<<<<<<< HEAD
+
 #ifdef USES_ESPEASY_NOW
 #include "../Globals/ESPEasy_now_handler.h"
 #endif
-=======
->>>>>>> b6babf10
+
 #include "../Globals/EventQueue.h"
 #include "../Globals/NetworkState.h"
 #include "../Globals/Nodes.h"
@@ -307,14 +306,7 @@
                 if (len < 13) {
                   break;
                 }
-<<<<<<< HEAD
                 int copy_length = sizeof(NodeStruct);
-=======
-                uint8_t unit = packetBuffer[12];
-# ifndef BUILD_NO_DEBUG
-                MAC_address mac;
-                uint8_t     ip[4];
->>>>>>> b6babf10
 
                 if (copy_length > len) {
                   copy_length = len;
@@ -322,7 +314,6 @@
                 NodeStruct received;
                 memcpy(&received, &packetBuffer[2], copy_length);
 
-<<<<<<< HEAD
                 if (received.validate()) {
                   {
                     #ifdef USE_SECOND_HEAP
@@ -330,54 +321,10 @@
                     #endif
 
                     Nodes.addNode(received); // Create a new element when not present
-=======
-                for (uint8_t x = 0; x < 4; x++) {
-                  ip[x] = packetBuffer[x + 8];
-                }
-# endif // ifndef BUILD_NO_DEBUG
-                {
-                  # ifdef USE_SECOND_HEAP
-                  HeapSelectIram ephemeral;
-
-                  // TD-er: Disabled for now as it is suspect for crashes.
-                  # endif // ifdef USE_SECOND_HEAP
-
-                  Nodes[unit].age = 0; // Create a new element when not present
-                }
-                NodesMap::iterator it = Nodes.find(unit);
-
-                if (it != Nodes.end()) {
-                  for (uint8_t x = 0; x < 4; x++) {
-                    it->second.ip[x] = packetBuffer[x + 8];
                   }
-                  it->second.age = 0; // reset 'age counter'
-
-                  if (len >= 41)      // extended packet size
-                  {
-                    it->second.build = makeWord(packetBuffer[14], packetBuffer[13]);
-                    char tmpNodeName[26] = { 0 };
-                    memcpy(&tmpNodeName[0], reinterpret_cast<uint8_t *>(&packetBuffer[15]), 25);
-                    tmpNodeName[25] = 0;
-                    {
-                      # ifdef USE_SECOND_HEAP
-                      HeapSelectIram ephemeral;
-                      # endif // ifdef USE_SECOND_HEAP
-
-                      it->second.nodeName = tmpNodeName;
-                      it->second.nodeName.trim();
-                    }
-                    it->second.nodeType          = packetBuffer[40];
-                    it->second.webgui_portnumber = 80;
-
-                    if ((len >= 43) && (it->second.build >= 20107)) {
-                      it->second.webgui_portnumber = makeWord(packetBuffer[42], packetBuffer[41]);
-                    }
->>>>>>> b6babf10
-                  }
 
 # ifndef BUILD_NO_DEBUG
 
-<<<<<<< HEAD
                   if (loglevelActiveFor(LOG_LEVEL_DEBUG_MORE)) {
                     String log;
                     log.reserve(64);
@@ -392,19 +339,6 @@
 
 #endif // ifndef BUILD_NO_DEBUG
                 }
-=======
-                if (loglevelActiveFor(LOG_LEVEL_DEBUG_MORE)) {
-                  String log;
-                  log += F("UDP  : ");
-                  log += mac.toString();
-                  log += ',';
-                  log += formatIP(ip);
-                  log += ',';
-                  log += unit;
-                  addLogMove(LOG_LEVEL_DEBUG_MORE, log);
-                }
-# endif // ifndef BUILD_NO_DEBUG
->>>>>>> b6babf10
                 break;
               }
 
@@ -535,7 +469,6 @@
 
   const NodeStruct *thisNode = Nodes.getThisNode();
 
-<<<<<<< HEAD
   if (thisNode == nullptr) {
     // Should not happen
     return;
@@ -549,30 +482,6 @@
 
   for (uint8_t counter = 0; counter < repeats; counter++)
   {
-=======
-    {
-      const MAC_address macread = NetworkMacAddress();
-
-      for (uint8_t x = 0; x < 6; x++) {
-        data[x + 2] = macread.mac[x];
-      }
-    }
-
-    {
-      const IPAddress ip = NetworkLocalIP();
-
-      for (uint8_t x = 0; x < 4; x++) {
-        data[x + 8] = ip[x];
-      }
-    }
-    data[12] = Settings.Unit;
-    data[13] =  lowByte(Settings.Build);
-    data[14] = highByte(Settings.Build);
-    memcpy(reinterpret_cast<uint8_t *>(data) + 15, Settings.Name, 25);
-    data[40] = NODE_TYPE_ID;
-    data[41] =  lowByte(Settings.WebserverPort);
-    data[42] = highByte(Settings.WebserverPort);
->>>>>>> b6babf10
     statusLED(true);
 
     IPAddress broadcastIP(255, 255, 255, 255);
@@ -586,34 +495,6 @@
       delay(100);
     }
   }
-<<<<<<< HEAD
-=======
-
-  {
-    # ifdef USE_SECOND_HEAP
-
-    // HeapSelectIram ephemeral;
-    // TD-er: disabled for now as it is suspect for crashes.
-    # endif // ifdef USE_SECOND_HEAP
-
-    Nodes[Settings.Unit].age = 0; // Create new node when not already present.
-  }
-
-  // store my own info also in the list
-  NodesMap::iterator it = Nodes.find(Settings.Unit);
-
-  if (it != Nodes.end())
-  {
-    IPAddress ip = NetworkLocalIP();
-
-    for (uint8_t x = 0; x < 4; x++) {
-      it->second.ip[x] = ip[x];
-    }
-    it->second.age      = 0;
-    it->second.build    = Settings.Build;
-    it->second.nodeType = NODE_TYPE_ID;
-  }
->>>>>>> b6babf10
 }
 
 #endif // FEATURE_ESPEASY_P2P
@@ -1598,9 +1479,6 @@
   return downloadFile(url, file_save, EMPTY_STRING, EMPTY_STRING, error);
 }
 
-<<<<<<< HEAD
-bool start_downloadFile(WiFiClient& client, HTTPClient& http, const String& url, String& file_save, const String& user, const String& pass, String& error) {
-=======
 // User and Pass may be updated if they occur in the hostname part.
 // Thus have to be copied instead of const reference.
 bool start_downloadFile(WiFiClient  & client,
@@ -1610,7 +1488,6 @@
                         String        user,
                         String        pass,
                         String      & error) {
->>>>>>> b6babf10
   String   host, file;
   uint16_t port;
   String   uri = splitURL(url, user, pass, host, port, file);
@@ -1641,19 +1518,6 @@
     return false;
   }
 
-<<<<<<< HEAD
-  http.begin(client, host, port, uri);
-  {
-    if ((user.length() > 0) && (pass.length() > 0)) {
-      http.setAuthorization(user.c_str(), pass.c_str());
-    }
-
-    /*
-       http.setAuthorization(user, pass);
-     */
-  }
-  int httpCode = http.GET();
-=======
   const int httpCode = http_authenticate(
     F("DownloadFile"),
     client,
@@ -1668,7 +1532,6 @@
     EMPTY_STRING, // header
     EMPTY_STRING  // postStr
     );
->>>>>>> b6babf10
 
   if (httpCode != HTTP_CODE_OK) {
     error  = F("HTTP code: ");
@@ -1682,25 +1545,6 @@
   }
   return true;
 }
-<<<<<<< HEAD
-
-bool downloadFile(const String& url, String file_save, const String& user, const String& pass, String& error) {
-  WiFiClient    client;
-  HTTPClient    http;
-
-  if (!start_downloadFile(client, http, url, file_save, user, pass, error)) {
-    return false;
-  }
-
-  if (fileExists(file_save)) {
-    http.end();
-    error = F("File exists: ");
-    error += file_save;
-    addLog(LOG_LEVEL_ERROR, error);
-    return false;
-  }
-=======
->>>>>>> b6babf10
 
 bool downloadFile(const String& url, String file_save, const String& user, const String& pass, String& error) {
   WiFiClient client;
@@ -1723,13 +1567,8 @@
   if (f) {
     const size_t downloadBuffSize = 256;
     uint8_t buff[downloadBuffSize];
-<<<<<<< HEAD
-    size_t  bytesWritten = 0;
-    unsigned long timeout = millis() + 2000;
-=======
     size_t  bytesWritten  = 0;
     unsigned long timeout = millis() + DOWNLOAD_FILE_TIMEOUT;
->>>>>>> b6babf10
 
     // get tcp stream
     WiFiClient *stream = &client;
@@ -1738,12 +1577,8 @@
     while (http.connected() && (len > 0 || len == -1)) {
       // read up to downloadBuffSize at a time.
       size_t bytes_to_read = downloadBuffSize;
-<<<<<<< HEAD
-      if (len > 0 && len < static_cast<int>(bytes_to_read)) {
-=======
 
       if ((len > 0) && (len < static_cast<int>(bytes_to_read))) {
->>>>>>> b6babf10
         bytes_to_read = len;
       }
       const size_t c = stream->readBytes(buff, bytes_to_read);
@@ -1788,11 +1623,7 @@
     return true;
   }
   http.end();
-<<<<<<< HEAD
-  error = F("Failed to open file for writing: ");
-=======
   error  = F("Failed to open file for writing: ");
->>>>>>> b6babf10
   error += file_save;
   addLog(LOG_LEVEL_ERROR, error);
   return false;
@@ -1800,20 +1631,11 @@
 
 bool downloadFirmware(const String& url, String& error)
 {
-<<<<<<< HEAD
-  String     file_save;
-  String     user;
-  String     pass;
-  WiFiClient client;
-  HTTPClient http;
-  client.setTimeout(2000);
-=======
   String file_save;
   String user;
   String pass;
   WiFiClient client;
   HTTPClient http;
->>>>>>> b6babf10
 
   if (!start_downloadFile(client, http, url, file_save, user, pass, error)) {
     return false;
@@ -1824,40 +1646,24 @@
   if (Update.begin(len, U_FLASH, Settings.Pin_status_led, Settings.Pin_status_led_Inversed ? LOW : HIGH)) {
     const size_t downloadBuffSize = 256;
     uint8_t buff[downloadBuffSize];
-<<<<<<< HEAD
-    size_t  bytesWritten = 0;
-    unsigned long timeout = millis() + 2000;
+    size_t  bytesWritten  = 0;
+    unsigned long timeout = millis() + DOWNLOAD_FILE_TIMEOUT;
 
     // get tcp stream
     WiFiClient *stream = &client;
+
     while (http.connected() && (len > 0 || len == -1)) {
       // read up to downloadBuffSize at a time.
       size_t bytes_to_read = downloadBuffSize;
-      if (len > 0 && len < static_cast<int>(bytes_to_read)) {
-=======
-    size_t  bytesWritten  = 0;
-    unsigned long timeout = millis() + DOWNLOAD_FILE_TIMEOUT;
-
-    // get tcp stream
-    WiFiClient *stream = &client;
-
-    while (http.connected() && (len > 0 || len == -1)) {
-      // read up to downloadBuffSize at a time.
-      size_t bytes_to_read = downloadBuffSize;
 
       if ((len > 0) && (len < static_cast<int>(bytes_to_read))) {
->>>>>>> b6babf10
         bytes_to_read = len;
       }
       const size_t c = stream->readBytes(buff, bytes_to_read);
 
       if (c > 0) {
-<<<<<<< HEAD
-        timeout = millis() + 2000;
-=======
         timeout = millis() + DOWNLOAD_FILE_TIMEOUT;
 
->>>>>>> b6babf10
         if (Update.write(buff, c) != c) {
           error  = F("Error saving firmware update: ");
           error += file_save;
@@ -1870,19 +1676,12 @@
           return false;
         }
         bytesWritten += c;
-<<<<<<< HEAD
-=======
-
->>>>>>> b6babf10
+
         if (len > 0) { len -= c; }
       }
 
       if (timeOutReached(timeout)) {
-<<<<<<< HEAD
-        error = F("Timeout: ");
-=======
         error  = F("Timeout: ");
->>>>>>> b6babf10
         error += file_save;
         addLog(LOG_LEVEL_ERROR, error);
         delay(0);
@@ -1890,10 +1689,7 @@
         http.end();
         return false;
       }
-<<<<<<< HEAD
-=======
-
->>>>>>> b6babf10
+
       if (!UseRTOSMultitasking) {
         // On ESP32 the schedule is executed on the 2nd core.
         Scheduler.handle_schedule();
@@ -1901,44 +1697,25 @@
       backgroundtasks();
     }
     http.end();
-<<<<<<< HEAD
-=======
-
->>>>>>> b6babf10
+
     if (loglevelActiveFor(LOG_LEVEL_INFO)) {
       String log = F("downloadFile: ");
       log += file_save;
       log += F(" Success");
       addLogMove(LOG_LEVEL_INFO, log);
     }
-<<<<<<< HEAD
-=======
-
->>>>>>> b6babf10
+
     if (Update.end()) {
       if (Settings.UseRules) {
         String event = F("ProvisionFirmware#success=");
         event += file_save;
-<<<<<<< HEAD
-        eventQueue.addMove(std::move(event));        
-=======
         eventQueue.addMove(std::move(event));
->>>>>>> b6babf10
       }
     }
     return true;
   }
   http.end();
   Update.end();
-<<<<<<< HEAD
-  error = F("Failed update firmware: ");
-  error += file_save;
-  addLog(LOG_LEVEL_ERROR, error);
-  if (Settings.UseRules) {
-    String event = F("ProvisionFirmware#failed=");
-    event += file_save;
-    eventQueue.addMove(std::move(event));        
-=======
   error  = F("Failed update firmware: ");
   error += file_save;
   addLog(LOG_LEVEL_ERROR, error);
@@ -1947,13 +1724,8 @@
     String event = F("ProvisionFirmware#failed=");
     event += file_save;
     eventQueue.addMove(std::move(event));
->>>>>>> b6babf10
   }
   return false;
 }
 
-<<<<<<< HEAD
-#endif
-=======
-#endif // ifdef USE_DOWNLOAD
->>>>>>> b6babf10
+#endif // ifdef USE_DOWNLOAD