--- conflicted
+++ resolved
@@ -55,13 +55,10 @@
 #define PLUGIN_WEBFORM_SHOW_ERRORSTATE_OPT 43 // Show Error State Value options, so be saved during PLUGIN_WEBFORM_SAVE
 #define PLUGIN_INIT_VALUE_RANGES           44 // Initialize the ranges of values, called just before PLUGIN_INIT
 #define PLUGIN_READ_ERROR_OCCURED          45 // Function returns "true" when last measurement was an error, called when PLUGIN_READ returns false
-<<<<<<< HEAD
-#define PLUGIN_PRIORITY_INIT_ALL           46 // Pre-initialize all plugins that are set to PowerManager priority (not implemented in plugins)
-#define PLUGIN_PRIORITY_INIT               47 // Pre-initialize a singe plugins that is set to PowerManager priority
-=======
 #define PLUGIN_WEBFORM_LOAD_OUTPUT_SELECTOR 46 // Show the configuration for output type and what value to set to which taskvalue
+#define PLUGIN_PRIORITY_INIT_ALL           47 // Pre-initialize all plugins that are set to PowerManager priority (not implemented in plugins)
+#define PLUGIN_PRIORITY_INIT               48 // Pre-initialize a singe plugins that is set to PowerManager priority
 
->>>>>>> 95337cb6
 
 
 
