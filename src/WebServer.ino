--- conflicted
+++ resolved
@@ -4701,9 +4701,6 @@
    TXBuffer += F("<TR><TD>Allowed IP Range<TD>");
    TXBuffer += describeAllowedIPrange();
 
-<<<<<<< HEAD
-   TXBuffer += F("<TR><TD>STA MAC<TD>");
-=======
   reply += F("<TR><TD>Serial Port available:<TD>");
   reply += String(SerialAvailableForWrite());
   reply += F(" (");
@@ -4713,7 +4710,7 @@
   reply += F(")");
 
   reply += F("<TR><TD>STA MAC:<TD>");
->>>>>>> 5c4defdf
+   TXBuffer += F("<TR><TD>STA MAC<TD>");
   uint8_t mac[] = {0, 0, 0, 0, 0, 0};
   uint8_t* macread = WiFi.macAddress(mac);
   char macaddress[20];
@@ -4755,7 +4752,6 @@
      TXBuffer += F(" [Development]");
   #endif
 
-<<<<<<< HEAD
    TXBuffer += F("<TR><TD>Build Md5<TD>");
   for (byte i = 0; i<16; i++)    TXBuffer += String(CRCValues.compileTimeMD5[i],HEX);
  
@@ -4770,22 +4766,6 @@
    TXBuffer += String(CRCValues.compileTime);
  
    TXBuffer += F("<TR><TD colspan=2><H3>ESP board</H3></TD></TR>");
-=======
-  reply += F("<TR><TD>Build Md5<TD>");
-  for (byte i = 0; i<16; i++)   reply += String(CRCValues.compileTimeMD5[i],HEX);
-
-  reply += F("<TR><TD>Md5 check<TD>");
-  if (! CRCValues.checkPassed())
-    reply +="<font color = 'red'>fail !</font>";
-  else reply +="passed.";
-
-  reply += F("<TR><TD>Build time<TD>");
-  reply += String(CRCValues.compileDate);
-  reply += " ";
-  reply += String(CRCValues.compileTime);
-
-  reply += F("<TR><TD colspan=2><H3>ESP board</H3></TD></TR>");
->>>>>>> 5c4defdf
 
    TXBuffer += F("<TR><TD>ESP Chip ID<TD>");
   #if defined(ESP8266)
