;;; ESP82xx base definitions*******************************************
; Basic definitions used in ESP82xx environments                      ;
; *********************************************************************


[regular_platform]
build_flags               = ${core_2_7_4.build_flags}
platform                  = ${core_2_7_4.platform}
platform_packages         = ${core_2_7_4.platform_packages}
lib_ignore                = ${core_2_7_4.lib_ignore}

[regular_platform_alt_wifi]
build_flags               = ${core_2_7_4_alt_wifi.build_flags}
platform                  = ${core_2_7_4_alt_wifi.platform}
platform_packages         = ${core_2_7_4_alt_wifi.platform_packages}
lib_ignore                = ${core_2_7_4_alt_wifi.lib_ignore}


[core302_platform]
build_flags               = ${core_3_0_2.build_flags}
platform                  = ${core_3_0_2.platform}
platform_packages         = ${core_3_0_2.platform_packages}
lib_ignore                = ${core_3_0_2.lib_ignore}


[beta_platform]
build_flags               = ${core_stage.build_flags}
platform                  = ${core_stage.platform}
platform_packages         = ${core_stage.platform_packages}
lib_ignore                = ${core_stage.lib_ignore}


[no_ir]
lib_ignore                = IRremoteESP8266, HeatpumpIR

[no_sd]
lib_ignore                = SD(esp8266), SD, SDFS

[no_littlefs]
lib_ignore                = LittleFS(esp8266)

[generic_build]
lib_ignore                = ${no_ir.lib_ignore}
                            ${no_sd.lib_ignore}
                            ${no_littlefs.lib_ignore}

[esp82xx_common]
extends                   = common
build_flags               = ${debug_flags.build_flags}
                            ${mqtt_flags.build_flags}
                            -DHTTPCLIENT_1_1_COMPATIBLE=0
build_unflags             = -DDEBUG_ESP_PORT
                            -fexceptions
lib_deps                  = 
                            Adafruit_ST77xx
                            ESP8266HTTPUpdateServer
                            ESP8266WebServer
                            FrogmoreScd30
                            I2Cdevlib-Core
                            ITG3205
                            LOLIN_EPD
                            Makuna/NeoPixelBus @ 2.6.9
                            Multi Channel Relay Arduino Library
                            ShiftRegister74HC595_NonTemplate
                            SparkFun ADXL345 Arduino Library
                            SparkFun VL53L1X 4m Laser Distance Sensor @ 1.2.9
                            VL53L0X @ 1.3.0
                            adafruit/Adafruit BusIO @ ^1.10.0
                            adafruit/Adafruit GFX Library@^1.11.1
                            adafruit/Adafruit ILI9341@^1.5.10
                            bblanchon/ArduinoJson @ ^6.17.2
                            td-er/ESPeasySerial @ 2.0.10
                            td-er/RABurton ESP8266 Mutex @ ^1.0.2
                            td-er/SparkFun MAX1704x Fuel Gauge Arduino Library @ ^1.0.1
<<<<<<< HEAD
                            Adafruit NeoMatrix
=======
                            RAK12019_LTR390_UV_Light
>>>>>>> d3cb633e
lib_ignore                = ${esp82xx_defaults.lib_ignore}
                            IRremoteESP8266
                            HeatpumpIR
                            LittleFS(esp8266)
                            ServoESP32
                            TinyWireM
monitor_filters           = esp8266_exception_decoder
extra_scripts             = pre:tools/pio/pre_default_check.py
                            ${extra_scripts_esp8266.extra_scripts}



;;; NORMAL (STABLE) ***************************************************
; normal version with stable plugins                                  ;
; *********************************************************************

[normal]
platform                  = ${regular_platform.platform}
platform_packages         = ${regular_platform.platform_packages}
build_flags               = ${regular_platform.build_flags}
lib_ignore                = ${regular_platform.lib_ignore}
                            SD(esp8266)
                            SD
                            SDFS
                            LittleFS(esp8266)

[normal_alt_wifi]
platform                  = ${regular_platform_alt_wifi.platform}
platform_packages         = ${regular_platform_alt_wifi.platform_packages}
build_flags               = ${regular_platform_alt_wifi.build_flags}
lib_ignore                = ${regular_platform_alt_wifi.lib_ignore}
                            SD(esp8266)
                            SD
                            SDFS
                            LittleFS(esp8266)


[normal_beta]
platform                  = ${beta_platform.platform}
platform_packages         = ${beta_platform.platform_packages}
build_flags               = ${beta_platform.build_flags}
lib_ignore                = ${beta_platform.lib_ignore}
                            SD(esp8266)
                            SD
                            SDFS
                            LittleFS(esp8266)


;;; TEST  *************************************************************
; additional plugins (and dependend code) that is marked as TESTING   ;
; Includes "normal" + "testing" plugins                               ;
; *********************************************************************

[testing]
platform                  = ${regular_platform.platform}
platform_packages         = ${regular_platform.platform_packages}
build_flags               = ${regular_platform.build_flags}
                            -DPLUGIN_BUILD_TESTING
                            -DLIMIT_BUILD_SIZE
lib_ignore                = ${regular_platform.lib_ignore}
                            SD(esp8266)
                            SD
                            SDFS
                            LittleFS(esp8266)


[testing_alt_wifi]
platform                  = ${regular_platform_alt_wifi.platform}
platform_packages         = ${regular_platform_alt_wifi.platform_packages}
build_flags               = ${regular_platform_alt_wifi.build_flags}
                            -DPLUGIN_BUILD_TESTING
                            -DLIMIT_BUILD_SIZE
lib_ignore                = ${regular_platform_alt_wifi.lib_ignore}
                            SD(esp8266)
                            SD
                            SDFS
                            LittleFS(esp8266)

[testing_beta]
platform                  = ${beta_platform.platform}
platform_packages         = ${beta_platform.platform_packages}
build_flags               = ${beta_platform.build_flags}
                            -DPLUGIN_BUILD_TESTING
                            -DLIMIT_BUILD_SIZE
lib_ignore                = ${beta_platform.lib_ignore}
                            SD
                            SDFS
                            LittleFS(esp8266)


;;; IR      ***********************************************************
; IR builds                                                           ;
; *********************************************************************

[ir]
platform                  = ${regular_platform.platform}
platform_packages         = ${regular_platform.platform_packages}
build_flags               = ${regular_platform.build_flags}
lib_ignore                = ESP32_ping
                            ESP32WebServer
                            ServoESP32
                            ESP32HTTPUpdateServer
                            SD(esp8266)
                            SD
                            SDFS
                            LittleFS(esp8266)

[ir_alt_wifi]
platform                  = ${regular_platform_alt_wifi.platform}
platform_packages         = ${regular_platform_alt_wifi.platform_packages}
build_flags               = ${regular_platform_alt_wifi.build_flags}
lib_ignore                = ${ir.lib_ignore}


[minimal_ir]
extends                   = ir
build_flags               = ${ir.build_flags}
                            -DPLUGIN_BUILD_MINIMAL_IR

[minimal_ir_extended]
extends                   = ir
build_flags               = ${ir.build_flags}
                            -DPLUGIN_BUILD_MINIMAL_IRext

[normal_ir]
extends                   = ir
build_flags               = ${ir.build_flags}
                            -DPLUGIN_BUILD_NORMAL_IR

[normal_ir_extended]
extends                   = ir
build_flags               = ${ir.build_flags}
                            -DPLUGIN_BUILD_IR_EXTENDED

[normal_ir_extended_no_rx]
extends                   = ir
build_flags               = ${ir.build_flags}
                            -DPLUGIN_BUILD_IR_EXTENDED_NO_RX



;;; 1MB flash nodes  **************************************************
; Layout for 1M flash nodes                                           ;
; *********************************************************************
[esp82xx_1M]
extends                   = esp82xx_common
build_flags               = -DBUILD_NO_DEBUG
                            -Os
                            -s
                            ${esp82xx_common.build_flags}

[esp8266_1M]
extends                   = esp82xx_1M
board                     = esp8266_1M128k
build_flags               = ${esp82xx_1M.build_flags}

[esp8285_1M]
extends                   = esp82xx_1M
board                     = esp8285_1M128k
build_flags               = ${esp82xx_1M.build_flags}
                            -DESP8285


;;; Minimal ***********************************************************
; Minimal build size for OTA                                          ;
; *********************************************************************
[esp82xx_1M_OTA]
extends                   = esp82xx_1M
build_flags               = ${esp82xx_1M.build_flags}
                            -DPLUGIN_BUILD_MINIMAL_OTA
                            -DDISABLE_SC16IS752_Serial


[esp8266_1M_OTA]
extends                   = esp82xx_1M_OTA
board                     = esp8266_1M128k_OTA
build_flags               = ${esp82xx_1M_OTA.build_flags}

[esp8285_1M_OTA]
extends                   = esp82xx_1M_OTA
board                     = esp8285_1M128k_OTA
build_flags               = ${esp82xx_1M_OTA.build_flags}
                            -DESP8285


;;; 2MB flash nodes  **************************************************
; Layout for 2M flash nodes                                           ;
; *********************************************************************

[esp8266_2M256]
extends                   = esp82xx_common
board                     = esp8266_2M256
build_flags               = ${esp82xx_common.build_flags}

[espWroom2M256]
extends                   = esp82xx_common
board_build.flash_mode    = dout
board_upload.maximum_size = 1044464
board                     = esp_wroom_02
board_build.ldscript      = eagle.flash.2m256.ld
build_flags               = ${esp82xx_common.build_flags}

;;; 4MB flash nodes  **************************************************
; Layout for 4M flash nodes                                           ;
; *********************************************************************

[esp8266_4M1M]
extends                   = esp82xx_common
board                     = esp8266_4M1M_board
build_flags               = ${esp82xx_common.build_flags}

[esp8266_4M2M]
extends                   = esp82xx_common
board                     = esp8266_4M2M_board
build_flags               = ${esp82xx_common.build_flags}



;;; 16MB flash nodes  *************************************************
; Layout for 16M flash nodes                                          ;
; *********************************************************************

; Configuration for the Wemos D1 mini pro (16M)
; This configuration can only be used with core versions 2.5.0 or newer.
; Performance of 14M SPIFFS is really slow.
; See https://github.com/esp8266/Arduino/issues/5932
[esp8266_16M]
extends                   = esp82xx_common
board                     = esp8266_16M14M_board
build_flags               = -DSPIFFS_MAX_OPEN_FILES=20
                            ${esp82xx_common.build_flags}
<|MERGE_RESOLUTION|>--- conflicted
+++ resolved
@@ -72,11 +72,8 @@
                             td-er/ESPeasySerial @ 2.0.10
                             td-er/RABurton ESP8266 Mutex @ ^1.0.2
                             td-er/SparkFun MAX1704x Fuel Gauge Arduino Library @ ^1.0.1
-<<<<<<< HEAD
+                            RAK12019_LTR390_UV_Light
                             Adafruit NeoMatrix
-=======
-                            RAK12019_LTR390_UV_Light
->>>>>>> d3cb633e
 lib_ignore                = ${esp82xx_defaults.lib_ignore}
                             IRremoteESP8266
                             HeatpumpIR
