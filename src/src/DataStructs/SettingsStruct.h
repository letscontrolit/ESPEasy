--- conflicted
+++ resolved
@@ -323,14 +323,10 @@
   uint8_t       WiFi_TX_power = 70; // 70 = 17.5dBm. unit: 0.25 dBm
   int8_t        WiFi_sensitivity_margin = 3;  // Margin in dBm on top of sensitivity.
   uint8_t       NumberExtraWiFiScans = 0;
-<<<<<<< HEAD
-  int8_t        ForceESPEasyNOWchannel = 0;
-=======
   int8_t        SPI_SCLK_pin = -1;
   int8_t        SPI_MISO_pin = -1;
   int8_t        SPI_MOSI_pin = -1;
-  int8_t        alignmentFiller0;  // Should be reused, just added to keep up with alignment
->>>>>>> c37fa668
+  int8_t        ForceESPEasyNOWchannel = 0;
 };
 
 /*
