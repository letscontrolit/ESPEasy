--- conflicted
+++ resolved
@@ -88,21 +88,14 @@
  * get the taskPluginID with required checks, INVALID_PLUGIN_ID when invalid
  ********************************************************************************************/
 pluginID_t getPluginID_from_TaskIndex(taskIndex_t taskIndex) {
-<<<<<<< HEAD
-  deviceIndex_t deviceIndex = getDeviceIndex_from_TaskIndex(taskIndex);
-
-  if (!validDeviceIndex(deviceIndex)) {
-    return INVALID_PLUGIN_ID;
-=======
   if (validTaskIndex(taskIndex)) {
     const deviceIndex_t DeviceIndex = getDeviceIndex_from_TaskIndex(taskIndex);
 
     if (validDeviceIndex(DeviceIndex)) {
       return DeviceIndex_to_Plugin_id[DeviceIndex];
     }
->>>>>>> 6829f22d
-  }
-  return DeviceIndex_to_Plugin_id[deviceIndex];
+  }
+  return INVALID_PLUGIN_ID;
 }
 
 deviceIndex_t getDeviceIndex(pluginID_t pluginID)
