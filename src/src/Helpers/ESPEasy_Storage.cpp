#include "../Helpers/ESPEasy_Storage.h"

#include "../../ESPEasy_common.h"

#include "../CustomBuild/CompiletimeDefines.h"
#include "../CustomBuild/StorageLayout.h"

#include "../DataStructs/TimingStats.h"

#include "../DataTypes/ESPEasyFileType.h"
#include "../DataTypes/ESPEasyTimeSource.h"
#include "../DataTypes/SPI_options.h"

#include "../ESPEasyCore/ESPEasy_Log.h"
#include "../ESPEasyCore/ESPEasyNetwork.h"
#include "../ESPEasyCore/ESPEasyWifi.h"
#include "../ESPEasyCore/Serial.h"

#include "../Globals/CRCValues.h"
#include "../Globals/Cache.h"
#include "../Globals/Device.h"
#include "../Globals/ESPEasyWiFiEvent.h"
#include "../Globals/ESPEasy_Scheduler.h"
#include "../Globals/ESPEasy_time.h"
#include "../Globals/EventQueue.h"
#include "../Globals/ExtraTaskSettings.h"
#include "../Globals/NetworkState.h"
#include "../Globals/Plugins.h"
#include "../Globals/RTC.h"
#include "../Globals/ResetFactoryDefaultPref.h"
#include "../Globals/SecuritySettings.h"
#include "../Globals/Settings.h"
#include "../Globals/WiFi_AP_Candidates.h"

#include "../Helpers/ESPEasyRTC.h"
#include "../Helpers/ESPEasy_checks.h"
#include "../Helpers/ESPEasy_FactoryDefault.h"
#include "../Helpers/ESPEasy_time_calc.h"
#include "../Helpers/FS_Helper.h"
#include "../Helpers/Hardware.h"
#include "../Helpers/Memory.h"
#include "../Helpers/Misc.h"
#include "../Helpers/Networking.h"
#include "../Helpers/Numerical.h"
#include "../Helpers/PeriodicalActions.h"
#include "../Helpers/StringConverter.h"
#include "../Helpers/StringParser.h"


#ifdef ESP32
#include <MD5Builder.h>
#include <esp_partition.h>
#endif

#ifdef ESP32
String patch_fname(const String& fname) {
  if (fname.startsWith(F("/"))) {
    return fname;
  }
  return String('/') + fname;
}
#endif
#ifdef ESP8266
#define patch_fname(F) (F)
#endif

/********************************************************************************************\
   file system error handling
   Look here for error # reference: https://github.com/pellepl/spiffs/blob/master/src/spiffs.h
 \*********************************************************************************************/
String FileError(int line, const char *fname)
{
  String err = F("FS   : Error while reading/writing ");

  err += fname;
  err += F(" in ");
  err += line;
  addLogMove(LOG_LEVEL_ERROR, err);
  return err;
}

/********************************************************************************************\
   Keep track of number of flash writes.
 \*********************************************************************************************/
void flashCount()
{
  if (RTC.flashDayCounter <= MAX_FLASHWRITES_PER_DAY) {
    RTC.flashDayCounter++;
  }
  RTC.flashCounter++;
  saveToRTC();
}

String flashGuard()
{
  #ifndef BUILD_NO_RAM_TRACKER
  checkRAM(F("flashGuard"));
  #endif

  if (RTC.flashDayCounter > MAX_FLASHWRITES_PER_DAY)
  {
    String log = F("FS   : Daily flash write rate exceeded! (powercycle or send command 'resetFlashWriteCounter' to reset this)");
    addLog(LOG_LEVEL_ERROR, log);
    return log;
  }
  flashCount();
  return EMPTY_STRING;
}

// use this in function that can return an error string. it automaticly returns with an error string if there where too many flash writes.
#define FLASH_GUARD() { String flashErr = flashGuard(); \
                        if (flashErr.length()) return flashErr; }


String appendLineToFile(const String& fname, const String& line) {
  return appendToFile(fname, reinterpret_cast<const uint8_t *>(line.c_str()), line.length());
}

String appendToFile(const String& fname, const uint8_t *data, unsigned int size) {
  fs::File f = tryOpenFile(fname, "a+");

  SPIFFS_CHECK(f,                   fname.c_str());
  SPIFFS_CHECK(f.write(data, size), fname.c_str());
  f.close();
  return "";
}

bool fileExists(const __FlashStringHelper * fname)
{
  return fileExists(String(fname));
}

bool fileExists(const String& fname) {
  #ifdef USE_SECOND_HEAP
  HeapSelectDram ephemeral;
  #endif

  const String patched_fname = patch_fname(fname);
  auto search = Cache.fileExistsMap.find(patched_fname);
  if (search != Cache.fileExistsMap.end()) {
    return search->second;
  }
  bool res = ESPEASY_FS.exists(patched_fname);
  #if FEATURE_SD
  if (!res) {
    res = SD.exists(patched_fname);
  }
  #endif
  Cache.fileExistsMap[patched_fname] = res;
  if (Cache.fileCacheClearMoment == 0) {
    if (node_time.timeSource == timeSource_t::No_time_source) {
      // use some random value as we don't have a time yet
      Cache.fileCacheClearMoment = HwRandom();
    } else {
      Cache.fileCacheClearMoment = node_time.now();
    }
  }
  return res;
}

fs::File tryOpenFile(const String& fname, const String& mode) {
  START_TIMER;
  fs::File f;
  if (fname.isEmpty() || fname.equals(F("/"))) {
    return f;
  }

  bool exists = fileExists(fname);

  if (!exists) {
    if (mode.equals(F("r"))) {
      return f;
    }
    clearFileCaches();
  }
  f = ESPEASY_FS.open(patch_fname(fname), mode.c_str());
  #  if FEATURE_SD

  if (!f) {
    // FIXME TD-er: Should this fallback to SD only be done on "r" mode?
    f = SD.open(fname.c_str(), mode.c_str());
  }
  #  endif // if FEATURE_SD


  STOP_TIMER(TRY_OPEN_FILE);
  return f;
}

bool tryRenameFile(const String& fname_old, const String& fname_new) {
  clearFileCaches();
  if (fileExists(fname_old) && !fileExists(fname_new)) {
    clearAllCaches();
    return ESPEASY_FS.rename(patch_fname(fname_old), patch_fname(fname_new));
  }
  return false;
}

bool tryDeleteFile(const String& fname) {
  if (fname.length() > 0)
  {
    clearAllCaches();
    bool res = ESPEASY_FS.remove(patch_fname(fname));
    #if FEATURE_SD
    if (!res) {
      res = SD.remove(patch_fname(fname));
    }
    #endif

    // A call to GarbageCollection() will at most erase a single block. (e.g. 8k block size)
    // A deleted file may have covered more than a single block, so try to clear multiple blocks.
    uint8_t retries = 3;

    while (retries > 0 && GarbageCollection()) {
      --retries;
    }
    return res;
  }
  return false;
}

/********************************************************************************************\
   Fix stuff to clear out differences between releases
 \*********************************************************************************************/
String BuildFixes()
{
  #ifndef BUILD_NO_RAM_TRACKER
  checkRAM(F("BuildFixes"));
  #endif
  serialPrintln(F("\nBuild changed!"));

  if (Settings.Build < 145)
  {
    InitFile(SettingsType::SettingsFileEnum::FILE_NOTIFICATION_type);
  }

  if (Settings.Build < 20101)
  {
    serialPrintln(F("Fix reset Pin"));
    Settings.Pin_Reset = -1;
  }

  if (Settings.Build < 20102) {
    // Settings were 'mangled' by using older version
    // Have to patch settings to make sure no bogus data is being used.
    serialPrintln(F("Fix settings with uninitalized data or corrupted by switching between versions"));
    Settings.UseRTOSMultitasking       = false;
    Settings.Pin_Reset                 = -1;
    Settings.SyslogFacility            = DEFAULT_SYSLOG_FACILITY;
    Settings.MQTTUseUnitNameAsClientId_unused = DEFAULT_MQTT_USE_UNITNAME_AS_CLIENTID;
    Settings.StructSize                = sizeof(Settings);
  }

  if (Settings.Build < 20103) {
    Settings.ResetFactoryDefaultPreference = 0;
    Settings.OldRulesEngine(DEFAULT_RULES_OLDENGINE);
  }
  if (Settings.Build < 20105) {
    Settings.I2C_clockSpeed = DEFAULT_I2C_CLOCK_SPEED;
  }
  if (Settings.Build <= 20106) {
    // ClientID is now defined in the controller settings.
    #if FEATURE_MQTT
    controllerIndex_t controller_idx = firstEnabledMQTT_ControllerIndex();
    if (validControllerIndex(controller_idx)) {
      MakeControllerSettings(ControllerSettings); //-V522
      if (AllocatedControllerSettings()) {
        LoadControllerSettings(controller_idx, ControllerSettings);

        String clientid;
        if (Settings.MQTTUseUnitNameAsClientId_unused) {
          clientid = F("%sysname%");
          if (Settings.appendUnitToHostname()) {
            clientid += F("_%unit%");
          }
        }
        else {
          clientid  = F("ESPClient_%mac%");
        }
        safe_strncpy(ControllerSettings.ClientID, clientid, sizeof(ControllerSettings.ClientID));

        ControllerSettings.mqtt_uniqueMQTTclientIdReconnect(Settings.uniqueMQTTclientIdReconnect_unused());
        ControllerSettings.mqtt_retainFlag(Settings.MQTTRetainFlag_unused);
        SaveControllerSettings(controller_idx, ControllerSettings);
      }
    }
    #endif // if FEATURE_MQTT
  }
  if (Settings.Build < 20107) {
    Settings.WebserverPort = 80;
  }
  if (Settings.Build < 20108) {
    Settings.ETH_Phy_Addr   = DEFAULT_ETH_PHY_ADDR;
    Settings.ETH_Pin_mdc    = DEFAULT_ETH_PIN_MDC;
    Settings.ETH_Pin_mdio   = DEFAULT_ETH_PIN_MDIO;
    Settings.ETH_Pin_power  = DEFAULT_ETH_PIN_POWER;
    Settings.ETH_Phy_Type   = DEFAULT_ETH_PHY_TYPE;
    Settings.ETH_Clock_Mode = DEFAULT_ETH_CLOCK_MODE;
    Settings.NetworkMedium  = DEFAULT_NETWORK_MEDIUM;
  }
  if (Settings.Build < 20109) {
    Settings.SyslogPort = 514;
  }
  if (Settings.Build < 20110) {
    Settings.I2C_clockSpeed_Slow = DEFAULT_I2C_CLOCK_SPEED_SLOW;
    Settings.I2C_Multiplexer_Type = I2C_MULTIPLEXER_NONE;
    Settings.I2C_Multiplexer_Addr = -1;
    for (taskIndex_t x = 0; x < TASKS_MAX; x++) {
      Settings.I2C_Multiplexer_Channel[x] = -1;
    }
    Settings.I2C_Multiplexer_ResetPin = -1;
  }
  if (Settings.Build < 20111) {
    #ifdef ESP32
    constexpr uint8_t maxStatesesp32 = sizeof(Settings.PinBootStates_ESP32) / sizeof(Settings.PinBootStates_ESP32[0]);
    for (uint8_t i = 0; i < maxStatesesp32; ++i) {
      Settings.PinBootStates_ESP32[i] = 0;
    }
    #endif
  }
  if (Settings.Build < 20112) {
    Settings.WiFi_TX_power = 70; // 70 = 17.5dBm. unit: 0.25 dBm
    Settings.WiFi_sensitivity_margin = 3; // Margin in dBm on top of sensitivity.
  }
  if (Settings.Build < 20113) {
    Settings.NumberExtraWiFiScans = 0;
  }
  if (Settings.Build < 20114) {
    #ifdef USES_P003
    // P003_Pulse was always using the pull-up, now it is a setting.
    for (taskIndex_t taskIndex = 0; taskIndex < TASKS_MAX; ++taskIndex) {
      if (Settings.TaskDeviceNumber[taskIndex] == 3) {
        Settings.TaskDevicePin1PullUp[taskIndex] = true;
      }
    }
    #endif
  }
  if (Settings.Build < 20115) {
    if (Settings.InitSPI != static_cast<int>(SPI_Options_e::UserDefined)) { // User-defined SPI pins set to None
      Settings.SPI_SCLK_pin = -1;
      Settings.SPI_MISO_pin = -1;
      Settings.SPI_MOSI_pin = -1;
    }
  }
  #ifdef USES_P053
  if (Settings.Build < 20116) {
    // Added PWR button, init to "-none-"
    for (taskIndex_t taskIndex = 0; taskIndex < TASKS_MAX; ++taskIndex) {
      if (Settings.TaskDeviceNumber[taskIndex] == 53) {
        Settings.TaskDevicePluginConfig[taskIndex][3] = -1;
      }
    }
    // Remove PeriodicalScanWiFi
    // Reset to default 0 for future use.
    bitWrite(Settings.VariousBits1, 15, 0);
  }
  #endif

  // Starting 2022/08/18
  // Use get_build_nr() value for settings transitions.
  // This value will also be shown when building using PlatformIO, when showing the  Compile time defines 

  Settings.Build = get_build_nr();
  return SaveSettings();
}

/********************************************************************************************\
   Mount FS and check config.dat
 \*********************************************************************************************/
void fileSystemCheck()
{
  #ifndef BUILD_NO_RAM_TRACKER
  checkRAM(F("fileSystemCheck"));
  #endif
  addLog(LOG_LEVEL_INFO, F("FS   : Mounting..."));
#if defined(ESP32) && defined(USE_LITTLEFS)
  if (getPartionCount(ESP_PARTITION_TYPE_DATA, ESP_PARTITION_SUBTYPE_DATA_SPIFFS) != 0 
      && ESPEASY_FS.begin())
#else
  if (ESPEASY_FS.begin())
#endif
  {
    clearAllCaches();
    if (loglevelActiveFor(LOG_LEVEL_INFO)) {
      String log = F("FS   : Mount successful, used ");
      log += SpiffsUsedBytes();
      log += F(" bytes of ");
      log += SpiffsTotalBytes();
      addLogMove(LOG_LEVEL_INFO, log);
    }

    // Run garbage collection before any file is open.
    uint8_t retries = 3;

    while (retries > 0 && GarbageCollection()) {
      --retries;
    }

    fs::File f = tryOpenFile(SettingsType::getSettingsFileName(SettingsType::Enum::BasicSettings_Type).c_str(), "r");
    if (f) { 
      f.close(); 
    } else {
      ResetFactory();
    }
  }
  else
  {
    const __FlashStringHelper * log = F("FS   : Mount failed");
    serialPrintln(log);
    addLogMove(LOG_LEVEL_ERROR, log);
    ResetFactory();
  }
}

bool FS_format() {
  #ifdef USE_LITTLEFS
    #ifdef ESP32
    const bool res = ESPEASY_FS.begin(true);
    ESPEASY_FS.end();
    return res;
    #else
    return ESPEASY_FS.format();
    #endif
  #else
  return ESPEASY_FS.format();
  #endif
}

#ifdef ESP32

# include <esp_partition.h>

int getPartionCount(uint8_t pType, uint8_t pSubType) {
  esp_partition_type_t partitionType       = static_cast<esp_partition_type_t>(pType);
  esp_partition_subtype_t subtype          = static_cast<esp_partition_subtype_t>(pSubType);
  esp_partition_iterator_t _mypartiterator = esp_partition_find(partitionType, subtype, NULL);
  int nrPartitions                         = 0;

  if (_mypartiterator) {
    do {
      ++nrPartitions;
    } while ((_mypartiterator = esp_partition_next(_mypartiterator)) != NULL);
  }
  esp_partition_iterator_release(_mypartiterator);
  return nrPartitions;
}


#endif

/********************************************************************************************\
   Garbage collection
 \*********************************************************************************************/
bool GarbageCollection() {
  #ifdef CORE_POST_2_6_0

  // Perform garbage collection
  START_TIMER;

  if (ESPEASY_FS.gc()) {
    addLog(LOG_LEVEL_INFO, F("FS   : Success garbage collection"));
    STOP_TIMER(FS_GC_SUCCESS);
    return true;
  }
  STOP_TIMER(FS_GC_FAIL);
  return false;
  #else // ifdef CORE_POST_2_6_0

  // Not supported, so nothing was removed.
  return false;
  #endif // ifdef CORE_POST_2_6_0
}

bool computeChecksum(
  uint8_t checksum[16], 
  uint8_t * data, 
  size_t struct_size, 
  size_t len_upto_md5,
  bool updateChecksum)
{
  if (len_upto_md5 > struct_size) len_upto_md5 = struct_size;
  MD5Builder md5;
  md5.begin();

  if (len_upto_md5 > 0) {
    md5.add(data, len_upto_md5);
  }
  if ((len_upto_md5 + 16) < struct_size) {
    data += len_upto_md5 + 16;
    const int len_after_md5 = struct_size - 16 - len_upto_md5;
    if (len_after_md5 > 0) {
      md5.add(data, len_after_md5);
    }
  }
  md5.calculate();
  uint8_t    tmp_md5[16] = { 0 };
  md5.getBytes(tmp_md5);
  if (memcmp(tmp_md5, checksum, 16) != 0) {
    // Data has changed, copy computed checksum
    if (updateChecksum) {
      memcpy(checksum, tmp_md5, 16);
    }
    return false;
  }
  return true;
}

/********************************************************************************************\
   Save settings to file system
 \*********************************************************************************************/
String SaveSettings()
{
  #ifndef BUILD_NO_RAM_TRACKER
  checkRAM(F("SaveSettings"));
  #endif
  String     err;
  {
    Settings.StructSize = sizeof(Settings);

    // FIXME @TD-er: As discussed in #1292, the CRC for the settings is now disabled.

    Settings.validate();

    if (!COMPUTE_STRUCT_CHECKSUM_UPDATE(SettingsStruct, Settings)
    /*
    computeChecksum(
        Settings.md5,
        reinterpret_cast<uint8_t *>(&Settings),
        sizeof(SettingsStruct),
        offsetof(SettingsStruct, md5))
    */
<<<<<<< HEAD
    Settings.validate();
    initSerial();
    err = SaveToFile(SettingsType::getSettingsFileName(SettingsType::Enum::BasicSettings_Type).c_str(), 0, reinterpret_cast<const uint8_t *>(&Settings), sizeof(Settings));
=======
        ) {
      err = SaveToFile(SettingsType::getSettingsFileName(SettingsType::Enum::BasicSettings_Type).c_str(), 0, reinterpret_cast<const uint8_t *>(&Settings), sizeof(Settings));
    } else {
      addLog(LOG_LEVEL_INFO, F("Skip saving settings, not changed"));
    }
>>>>>>> ff541e1a
  }

  if (err.length()) {
    return err;
  }

#ifndef BUILD_MINIMAL_OTA
  // Must check this after saving, or else it is not possible to fix multiple
  // issues which can only corrected on different pages.
  if (!SettingsCheck(err)) { return err; }
#endif

  //  }

  err = SaveSecuritySettings();

  return err;
}

String SaveSecuritySettings() {
  String     err;

  SecuritySettings.validate();
  memcpy(SecuritySettings.ProgmemMd5, CRCValues.runTimeMD5, 16);

  if (!COMPUTE_STRUCT_CHECKSUM_UPDATE(SecurityStruct, SecuritySettings)) {
    // Settings have changed, save to file.
    err = SaveToFile(SettingsType::getSettingsFileName(SettingsType::Enum::SecuritySettings_Type).c_str(), 0, reinterpret_cast<const uint8_t *>(&SecuritySettings), sizeof(SecuritySettings));

    // Security settings are saved, may be update of WiFi settings or hostname.
    if (!NetworkConnected()) {
      if (SecuritySettings.hasWiFiCredentials() && active_network_medium == NetworkMedium_t::WIFI) {
        WiFiEventData.wifiConnectAttemptNeeded = true;
        WiFi_AP_Candidates.force_reload(); // Force reload of the credentials and found APs from the last scan
        resetWiFi();
        AttemptWiFiConnect();
      }
    }
  } else {
    addLog(LOG_LEVEL_INFO, F("Skip saving SecuritySettings, not changed"));

  }

  // FIXME TD-er: How to check if these have changed?
  ExtendedControllerCredentials.save();
  afterloadSettings();
  return err;
}

void afterloadSettings() {
  ExtraTaskSettings.clear(); // make sure these will not contain old settings.

  // Load ResetFactoryDefaultPreference from provisioning.dat if available.
  uint32_t pref_temp = Settings.ResetFactoryDefaultPreference;
  #if FEATURE_CUSTOM_PROVISIONING
  if (fileExists(getFileName(FileType::PROVISIONING_DAT))) {
    MakeProvisioningSettings(ProvisioningSettings);
    if (AllocatedProvisioningSettings()) {
      loadProvisioningSettings(ProvisioningSettings);
      if (ProvisioningSettings.matchingFlashSize()) {
        pref_temp = ProvisioningSettings.ResetFactoryDefaultPreference.getPreference();
      }
    }
  }
  #endif

  // TODO TD-er: Try to get the information from more locations to make it more persistent
  // Maybe EEPROM location?


  ResetFactoryDefaultPreference_struct pref(pref_temp);
  if (modelMatchingFlashSize(pref.getDeviceModel())) {
    ResetFactoryDefaultPreference = pref_temp;
  }
  Scheduler.setEcoMode(Settings.EcoPowerMode());

  if (!Settings.UseRules) {
    eventQueue.clear();
  }
  CheckRunningServices(); // To update changes in hostname.
}

/********************************************************************************************\
   Load settings from file system
 \*********************************************************************************************/
String LoadSettings()
{
  #ifndef BUILD_NO_RAM_TRACKER
  checkRAM(F("LoadSettings"));
  #endif
  String  err;

  err = LoadFromFile(SettingsType::getSettingsFileName(SettingsType::Enum::BasicSettings_Type).c_str(), 0, reinterpret_cast<uint8_t *>(&Settings), sizeof(SettingsStruct));

  if (err.length()) {
    return err;
  }
  if (Settings.StructSize != 0 && Settings.StructSize < sizeof(SettingsStruct)) {
    // Struct has increased, set all new data to 0 just to be sure.
    uint8_t * tmp = reinterpret_cast<uint8_t *>(&Settings);
    const int wipe_length = sizeof(SettingsStruct) - Settings.StructSize;
    memset(tmp + Settings.StructSize, 0, wipe_length);
    #ifndef BUILD_NO_DEBUG
    addLog(LOG_LEVEL_DEBUG, concat(F("Settings : Wipe last "), wipe_length) + F(" bytes"));
    #endif
  }
  Settings.validate();
  initSerial();

  if (COMPUTE_STRUCT_CHECKSUM(SettingsStruct, Settings)) {
    addLog(LOG_LEVEL_INFO,  F("CRC  : Settings CRC           ...OK"));
  } else{
    addLog(LOG_LEVEL_ERROR, F("CRC  : Settings CRC           ...FAIL"));
  }

  err = LoadFromFile(SettingsType::getSettingsFileName(SettingsType::Enum::SecuritySettings_Type).c_str(), 0, reinterpret_cast<uint8_t *>(&SecuritySettings), sizeof(SecurityStruct));

  if (COMPUTE_STRUCT_CHECKSUM(SecurityStruct, SecuritySettings)) {
    addLog(LOG_LEVEL_INFO, F("CRC  : SecuritySettings CRC   ...OK "));

    if (memcmp(SecuritySettings.ProgmemMd5, CRCValues.runTimeMD5, 16) != 0) {
      addLog(LOG_LEVEL_INFO, F("CRC  : binary has changed since last save of Settings"));
    }
  }
  else {
    addLog(LOG_LEVEL_ERROR, F("CRC  : SecuritySettings CRC   ...FAIL"));
  }

  ExtendedControllerCredentials.load();

  //  setupStaticIPconfig();
  // FIXME TD-er: Must check if static/dynamic IP was changed and trigger a reconnect? Or is a reboot better when changing those settings?
  afterloadSettings();
  SecuritySettings.validate();
  return err;
}



/********************************************************************************************\
   Disable Plugin, based on bootFailedCount
 \*********************************************************************************************/
uint8_t disablePlugin(uint8_t bootFailedCount) {
  for (taskIndex_t i = 0; i < TASKS_MAX && bootFailedCount > 0; ++i) {
    if (Settings.TaskDeviceEnabled[i]) {
      --bootFailedCount;

      if (bootFailedCount == 0) {
        Settings.TaskDeviceEnabled[i] = false;
      }
    }
  }
  return bootFailedCount;
}

uint8_t disableAllPlugins(uint8_t bootFailedCount) {
  if (bootFailedCount > 0) {
    --bootFailedCount;
    for (taskIndex_t i = 0; i < TASKS_MAX; ++i) {
        Settings.TaskDeviceEnabled[i] = false;
    }
  }
  return bootFailedCount;
}


/********************************************************************************************\
   Disable Controller, based on bootFailedCount
 \*********************************************************************************************/
uint8_t disableController(uint8_t bootFailedCount) {
  for (controllerIndex_t i = 0; i < CONTROLLER_MAX && bootFailedCount > 0; ++i) {
    if (Settings.ControllerEnabled[i]) {
      --bootFailedCount;

      if (bootFailedCount == 0) {
        Settings.ControllerEnabled[i] = false;
      }
    }
  }
  return bootFailedCount;
}

uint8_t disableAllControllers(uint8_t bootFailedCount) {
  if (bootFailedCount > 0) {
    --bootFailedCount;
    for (controllerIndex_t i = 0; i < CONTROLLER_MAX; ++i) {
      Settings.ControllerEnabled[i] = false;
    }
  }
  return bootFailedCount;
}


/********************************************************************************************\
   Disable Notification, based on bootFailedCount
 \*********************************************************************************************/
#if FEATURE_NOTIFIER
uint8_t disableNotification(uint8_t bootFailedCount) {
  for (uint8_t i = 0; i < NOTIFICATION_MAX && bootFailedCount > 0; ++i) {
    if (Settings.NotificationEnabled[i]) {
      --bootFailedCount;

      if (bootFailedCount == 0) {
        Settings.NotificationEnabled[i] = false;
      }
    }
  }
  return bootFailedCount;
}

uint8_t disableAllNotifications(uint8_t bootFailedCount) {
  if (bootFailedCount > 0) {
    --bootFailedCount;
    for (uint8_t i = 0; i < NOTIFICATION_MAX; ++i) {
        Settings.NotificationEnabled[i] = false;
    }
  }
  return bootFailedCount;
}
#endif

/********************************************************************************************\
   Disable Rules, based on bootFailedCount
 \*********************************************************************************************/
uint8_t disableRules(uint8_t bootFailedCount) {
  if (bootFailedCount > 0) {
    --bootFailedCount;
    Settings.UseRules = false;
  }
  return bootFailedCount;
}


bool getAndLogSettingsParameters(bool read, SettingsType::Enum settingsType, int index, int& offset, int& max_size) {
#ifndef BUILD_NO_DEBUG

  if (loglevelActiveFor(LOG_LEVEL_DEBUG_DEV)) {
    String log = read ? F("Read") : F("Write");
    log += F(" settings: ");
    log += SettingsType::getSettingsTypeString(settingsType);
    log += F(" index: ");
    log += index;
    addLogMove(LOG_LEVEL_DEBUG_DEV, log);
  }
#endif // ifndef BUILD_NO_DEBUG
  return SettingsType::getSettingsParameters(settingsType, index, offset, max_size);
}


/********************************************************************************************\
   Load array of Strings from Custom settings
   Use maxStringLength = 0 to optimize for size (strings will be concatenated)
 \*********************************************************************************************/
String LoadStringArray(SettingsType::Enum settingsType, int index, String strings[], uint16_t nrStrings, uint16_t maxStringLength, uint32_t offset_in_block)
{
  int offset, max_size;
  if (!SettingsType::getSettingsParameters(settingsType, index, offset, max_size))
  {
    #ifndef BUILD_NO_DEBUG
    return F("Invalid index for custom settings");
    #else
    return F("Save error");
    #endif
  }

  const uint32_t bufferSize = 128;

  // FIXME TD-er: For now stack allocated, may need to be heap allocated?
  if (maxStringLength >= bufferSize) { return F("Max 128 chars allowed"); }

  char buffer[bufferSize] = {0};

  String   result;
  uint32_t readPos       = offset_in_block;
  uint32_t nextStringPos = readPos;
  uint32_t stringCount   = 0;

  const uint16_t estimatedStringSize = maxStringLength > 0 ? maxStringLength : bufferSize;
  String   tmpString;
  {
    #ifdef USE_SECOND_HEAP
    // Store each string in 2nd heap
    HeapSelectIram ephemeral;
    #endif
    tmpString.reserve(estimatedStringSize);
  }
  {
    while (stringCount < nrStrings && static_cast<int>(readPos) < max_size) {
      const uint32_t readSize = std::min(bufferSize, max_size - readPos);
      result += LoadFromFile(settingsType,
                            index,
                            reinterpret_cast<uint8_t *>(&buffer),
                            readSize,
                            readPos);

      for (uint32_t i = 0; i < readSize && stringCount < nrStrings; ++i) {
        const uint32_t curPos = readPos + i;

        if (curPos >= nextStringPos) {
          if (buffer[i] == 0) {
            if (maxStringLength != 0) {
              // Specific string length, so we have to set the next string position.
              nextStringPos += maxStringLength;
            }
            #ifdef USE_SECOND_HEAP
            // Store each string in 2nd heap
            HeapSelectIram ephemeral;
            #endif

            strings[stringCount] = tmpString;
            tmpString = String();
            tmpString.reserve(estimatedStringSize);
            ++stringCount;
          } else {
            tmpString += buffer[i];
          }
        }
      }
      readPos += bufferSize;
    }
  }

  if ((!tmpString.isEmpty()) && (stringCount < nrStrings)) {
    result              += F("Incomplete custom settings for index ");
    result              += (index + 1);
    strings[stringCount] = tmpString;
  }
  return result;
}

/********************************************************************************************\
   Save array of Strings from Custom settings
   Use maxStringLength = 0 to optimize for size (strings will be concatenated)
 \*********************************************************************************************/
String SaveStringArray(SettingsType::Enum settingsType, int index, const String strings[], uint16_t nrStrings, uint16_t maxStringLength, uint32_t posInBlock)
{
  int offset, max_size;
  if (!SettingsType::getSettingsParameters(settingsType, index, offset, max_size))
  {
    #ifndef BUILD_NO_DEBUG
    return F("Invalid index for custom settings");
    #else
    return F("Save error");
    #endif
  }

  #ifdef ESP8266
  uint16_t bufferSize = 256;
  #endif
  #ifdef ESP32
  uint16_t bufferSize = 1024;
  #endif
  if (bufferSize > max_size) {
    bufferSize = max_size;
  }

  std::vector<uint8_t> buffer;
  buffer.resize(bufferSize);

  String   result;
  int      writePos        = posInBlock;
  uint16_t stringCount     = 0;
  uint16_t stringReadPos   = 0;
  uint16_t nextStringPos   = writePos;
  uint16_t curStringLength = 0;

  if (maxStringLength != 0) {
    // Specified string length, check given strings
    for (uint16_t i = 0; i < nrStrings; ++i) {
      if (strings[i].length() >= maxStringLength) {
        result += getCustomTaskSettingsError(i);
      }
    }
  }

  while (stringCount < nrStrings && writePos < max_size) {
    for (size_t i = 0; i < buffer.size(); ++i) {
      buffer[i] = 0;
    }

    int bufpos = 0;
    for ( ; bufpos < bufferSize && stringCount < nrStrings; ++bufpos) {
      if (stringReadPos == 0) {
        // We're at the start of a string
        curStringLength = strings[stringCount].length();

        if (maxStringLength != 0) {
          if (curStringLength >= maxStringLength) {
            curStringLength = maxStringLength - 1;
          }
        }
      }

      const uint16_t curPos = writePos + bufpos;

      if (curPos >= nextStringPos) {
        if (stringReadPos < curStringLength) {
          buffer[bufpos] = strings[stringCount][stringReadPos];
          ++stringReadPos;
        } else {
          buffer[bufpos] = 0;
          stringReadPos  = 0;
          ++stringCount;

          if (maxStringLength == 0) {
            nextStringPos += curStringLength + 1;
          } else {
            nextStringPos += maxStringLength;
          }
        }
      }
    }

    // Buffer is filled, now write to flash
    // As we write in parts, only count as single write.
    if (RTC.flashDayCounter > 0) {
      RTC.flashDayCounter--;
    }
    result   += SaveToFile(settingsType, index, &(buffer[0]), bufpos, writePos);
    writePos += bufpos;
  }

  if ((writePos >= max_size) && (stringCount < nrStrings)) {
    result += F("Error: Not all strings fit in custom settings.");
  }
  return result;
}



/********************************************************************************************\
   Save Task settings to file system
 \*********************************************************************************************/
String SaveTaskSettings(taskIndex_t TaskIndex)
{
  #ifndef BUILD_NO_RAM_TRACKER
  checkRAM(F("SaveTaskSettings"));
  #endif

  if (ExtraTaskSettings.TaskIndex != TaskIndex) {
    #ifndef BUILD_NO_DEBUG
    return F("SaveTaskSettings taskIndex does not match");
    #else
    return F("Save error");
    #endif
  }
  String err = SaveToFile(SettingsType::Enum::TaskSettings_Type,
                          TaskIndex,
                          reinterpret_cast<const uint8_t *>(&ExtraTaskSettings),
                          sizeof(struct ExtraTaskSettingsStruct));
#ifndef BUILD_MINIMAL_OTA
  if (err.isEmpty()) {
    err = checkTaskSettings(TaskIndex);
  }
#endif
  return err;
}

/********************************************************************************************\
   Load Task settings from file system
 \*********************************************************************************************/
String LoadTaskSettings(taskIndex_t TaskIndex)
{
  if (ExtraTaskSettings.TaskIndex == TaskIndex) {
    return EMPTY_STRING; // already loaded
  }
  if (!validTaskIndex(TaskIndex)) {
    return EMPTY_STRING; // Un-initialized task index.
  }
  ExtraTaskSettings.clear();
  #ifndef BUILD_NO_RAM_TRACKER
  checkRAM(F("LoadTaskSettings"));
  #endif

  START_TIMER
  const String result = LoadFromFile(SettingsType::Enum::TaskSettings_Type, TaskIndex, reinterpret_cast<uint8_t *>(&ExtraTaskSettings), sizeof(struct ExtraTaskSettingsStruct));

  // After loading, some settings may need patching.
  ExtraTaskSettings.TaskIndex = TaskIndex; // Needed when an empty task was requested

  const deviceIndex_t DeviceIndex = getDeviceIndex_from_TaskIndex(TaskIndex);
  if (validDeviceIndex(DeviceIndex)) {
    if (!Device[DeviceIndex].configurableDecimals()) {
      // Nr of decimals cannot be configured, so set them to 0 just to be sure.
      for (uint8_t i = 0; i < VARS_PER_TASK; ++i) {
        ExtraTaskSettings.TaskDeviceValueDecimals[i] = 0;
      }      
    }
  }

  if (ExtraTaskSettings.TaskDeviceValueNames[0][0] == 0) {
    // if field set empty, reload defaults
    struct EventStruct TempEvent(TaskIndex);
    String tmp;

    // the plugin call should populate ExtraTaskSettings with its default values.
    PluginCall(PLUGIN_GET_DEVICEVALUENAMES, &TempEvent, tmp);
  }
  ExtraTaskSettings.validate();
  Cache.updateExtraTaskSettingsCache();
  STOP_TIMER(LOAD_TASK_SETTINGS);

  return result;
}

/********************************************************************************************\
   Save Custom Task settings to file system
 \*********************************************************************************************/
String SaveCustomTaskSettings(taskIndex_t TaskIndex, const uint8_t *memAddress, int datasize, uint32_t posInBlock)
{
  #ifndef BUILD_NO_RAM_TRACKER
  checkRAM(F("SaveCustomTaskSettings"));
  #endif
  return SaveToFile(SettingsType::Enum::CustomTaskSettings_Type, TaskIndex, memAddress, datasize, posInBlock);
}

/********************************************************************************************\
   Save array of Strings to Custom Task settings
   Use maxStringLength = 0 to optimize for size (strings will be concatenated)
 \*********************************************************************************************/
String SaveCustomTaskSettings(taskIndex_t TaskIndex, String strings[], uint16_t nrStrings, uint16_t maxStringLength, uint32_t posInBlock)
{
  #ifndef BUILD_NO_RAM_TRACKER
  checkRAM(F("SaveCustomTaskSettings"));
  #endif
  return SaveStringArray(
    SettingsType::Enum::CustomTaskSettings_Type, TaskIndex,
    strings, nrStrings, maxStringLength, posInBlock);
}

String getCustomTaskSettingsError(uint8_t varNr) {
  String error = F("Error: Text too long for line ");

  error += varNr + 1;
  error += '\n';
  return error;
}

/********************************************************************************************\
   Clear custom task settings
 \*********************************************************************************************/
String ClearCustomTaskSettings(taskIndex_t TaskIndex)
{
  // addLog(LOG_LEVEL_DEBUG, F("Clearing custom task settings"));
  return ClearInFile(SettingsType::Enum::CustomTaskSettings_Type, TaskIndex);
}

/********************************************************************************************\
   Load Custom Task settings from file system
 \*********************************************************************************************/
String LoadCustomTaskSettings(taskIndex_t TaskIndex, uint8_t *memAddress, int datasize, int offset_in_block)
{
  START_TIMER;
  #ifndef BUILD_NO_RAM_TRACKER
  checkRAM(F("LoadCustomTaskSettings"));
  #endif
  String result = LoadFromFile(SettingsType::Enum::CustomTaskSettings_Type, TaskIndex, memAddress, datasize, offset_in_block);
  STOP_TIMER(LOAD_CUSTOM_TASK_STATS);
  return result;
}

/********************************************************************************************\
   Load array of Strings from Custom Task settings
   Use maxStringLength = 0 to optimize for size (strings will be concatenated)
 \*********************************************************************************************/
String LoadCustomTaskSettings(taskIndex_t TaskIndex, String strings[], uint16_t nrStrings, uint16_t maxStringLength, uint32_t offset_in_block)
{
  START_TIMER;
  #ifndef BUILD_NO_RAM_TRACKER
  checkRAM(F("LoadCustomTaskSettings"));
  #endif
  String result = LoadStringArray(SettingsType::Enum::CustomTaskSettings_Type,
                           TaskIndex,
                           strings, nrStrings, maxStringLength, offset_in_block);
  STOP_TIMER(LOAD_CUSTOM_TASK_STATS);
  return result;
}

/********************************************************************************************\
   Save Controller settings to file system
 \*********************************************************************************************/
String SaveControllerSettings(controllerIndex_t ControllerIndex, ControllerSettingsStruct& controller_settings)
{
  #ifndef BUILD_NO_RAM_TRACKER
  checkRAM(F("SaveControllerSettings"));
  #endif
  controller_settings.validate(); // Make sure the saved controller settings have proper values.
  return SaveToFile(SettingsType::Enum::ControllerSettings_Type, ControllerIndex,
                    reinterpret_cast<const uint8_t *>(&controller_settings), sizeof(controller_settings));
}

/********************************************************************************************\
   Load Controller settings to file system
 \*********************************************************************************************/
String LoadControllerSettings(controllerIndex_t ControllerIndex, ControllerSettingsStruct& controller_settings) {
  #ifndef BUILD_NO_RAM_TRACKER
  checkRAM(F("LoadControllerSettings"));
  #endif
  String result =
    LoadFromFile(SettingsType::Enum::ControllerSettings_Type, ControllerIndex,
                 reinterpret_cast<uint8_t *>(&controller_settings), sizeof(controller_settings));
  controller_settings.validate(); // Make sure the loaded controller settings have proper values.
  return result;
}

/********************************************************************************************\
   Clear Custom Controller settings
 \*********************************************************************************************/
String ClearCustomControllerSettings(controllerIndex_t ControllerIndex)
{
  #ifndef BUILD_NO_RAM_TRACKER
  checkRAM(F("ClearCustomControllerSettings"));
  #endif

  // addLog(LOG_LEVEL_DEBUG, F("Clearing custom controller settings"));
  return ClearInFile(SettingsType::Enum::CustomControllerSettings_Type, ControllerIndex);
}

/********************************************************************************************\
   Save Custom Controller settings to file system
 \*********************************************************************************************/
String SaveCustomControllerSettings(controllerIndex_t ControllerIndex, const uint8_t *memAddress, int datasize)
{
  #ifndef BUILD_NO_RAM_TRACKER
  checkRAM(F("SaveCustomControllerSettings"));
  #endif
  return SaveToFile(SettingsType::Enum::CustomControllerSettings_Type, ControllerIndex, memAddress, datasize);
}

/********************************************************************************************\
   Load Custom Controller settings to file system
 \*********************************************************************************************/
String LoadCustomControllerSettings(controllerIndex_t ControllerIndex, uint8_t *memAddress, int datasize)
{
  #ifndef BUILD_NO_RAM_TRACKER
  checkRAM(F("LoadCustomControllerSettings"));
  #endif
  return LoadFromFile(SettingsType::Enum::CustomControllerSettings_Type, ControllerIndex, memAddress, datasize);
}


#if FEATURE_CUSTOM_PROVISIONING
/********************************************************************************************\
   Save Provisioning Settings
 \*********************************************************************************************/
String saveProvisioningSettings(ProvisioningStruct& ProvisioningSettings)
{
  String     err;

  ProvisioningSettings.validate();
  memcpy(ProvisioningSettings.ProgmemMd5, CRCValues.runTimeMD5, 16);
  if (!COMPUTE_STRUCT_CHECKSUM_UPDATE(ProvisioningStruct, ProvisioningSettings))
  {
    // Settings have changed, save to file.
    err = SaveToFile_trunc(getFileName(FileType::PROVISIONING_DAT, 0).c_str(), 0, (uint8_t *)&ProvisioningSettings, sizeof(ProvisioningStruct));
  }
  return err;
}

/********************************************************************************************\
   Load Provisioning Settings
 \*********************************************************************************************/
String loadProvisioningSettings(ProvisioningStruct& ProvisioningSettings)
{
  String err = LoadFromFile(getFileName(FileType::PROVISIONING_DAT, 0).c_str(), 0, (uint8_t *)&ProvisioningSettings, sizeof(ProvisioningStruct));

  if (COMPUTE_STRUCT_CHECKSUM(ProvisioningStruct, ProvisioningSettings))
  {
    addLog(LOG_LEVEL_INFO, F("CRC  : ProvisioningSettings CRC   ...OK "));

    if (memcmp(ProvisioningSettings.ProgmemMd5, CRCValues.runTimeMD5, 16) != 0) {
      addLog(LOG_LEVEL_INFO, F("CRC  : binary has changed since last save of Settings"));
    }
  }
  else {
    addLog(LOG_LEVEL_ERROR, F("CRC  : ProvisioningSettings CRC   ...FAIL"));
  }
  ProvisioningSettings.validate();
  return err;
}

#endif

#if FEATURE_NOTIFIER
/********************************************************************************************\
   Save Controller settings to file system
 \*********************************************************************************************/
String SaveNotificationSettings(int NotificationIndex, const uint8_t *memAddress, int datasize)
{
  #ifndef BUILD_NO_RAM_TRACKER
  checkRAM(F("SaveNotificationSettings"));
  #endif
  return SaveToFile(SettingsType::Enum::NotificationSettings_Type, NotificationIndex, memAddress, datasize);
}

/********************************************************************************************\
   Load Controller settings to file system
 \*********************************************************************************************/
String LoadNotificationSettings(int NotificationIndex, uint8_t *memAddress, int datasize)
{
  #ifndef BUILD_NO_RAM_TRACKER
  checkRAM(F("LoadNotificationSettings"));
  #endif
  return LoadFromFile(SettingsType::Enum::NotificationSettings_Type, NotificationIndex, memAddress, datasize);
}
#endif
/********************************************************************************************\
   Init a file with zeros on file system
 \*********************************************************************************************/
String InitFile(const String& fname, int datasize)
{
  #ifndef BUILD_NO_RAM_TRACKER
  checkRAM(F("InitFile"));
  #endif
  FLASH_GUARD();

  fs::File f = tryOpenFile(fname, "w");

  if (f) {
    for (int x = 0; x < datasize; x++)
    {
      // See https://github.com/esp8266/Arduino/commit/b1da9eda467cc935307d553692fdde2e670db258#r32622483
      uint8_t zero_value = 0;
      SPIFFS_CHECK(f.write(&zero_value, 1), fname.c_str());
    }
    f.close();
  }

  // OK
  return EMPTY_STRING;
}

String InitFile(SettingsType::Enum settingsType)
{
  return InitFile(SettingsType::getSettingsFile(settingsType));
}

String InitFile(SettingsType::SettingsFileEnum file_type)
{
  return InitFile(SettingsType::getSettingsFileName(file_type), 
                  SettingsType::getInitFileSize(file_type));
}

/********************************************************************************************\
   Save data into config file on file system
 \*********************************************************************************************/
String SaveToFile(const char *fname, int index, const uint8_t *memAddress, int datasize)
{
  return doSaveToFile(fname, index, memAddress, datasize, "r+");
}

String SaveToFile_trunc(const char *fname, int index, const uint8_t *memAddress, int datasize)
{
  return doSaveToFile(fname, index, memAddress, datasize, "w+");
}

// See for mode description: https://github.com/esp8266/Arduino/blob/master/doc/filesystem.rst
String doSaveToFile(const char *fname, int index, const uint8_t *memAddress, int datasize, const char *mode)
{
#ifndef BUILD_NO_DEBUG
#ifndef ESP32

  if (allocatedOnStack(memAddress)) {
    String log = F("SaveToFile: ");
    log += fname;
    log += F(" ERROR, Data allocated on stack");
    addLog(LOG_LEVEL_ERROR, log);

    //    return log;  // FIXME TD-er: Should this be considered a breaking error?
  }
#endif // ifndef ESP32
#endif

  if (index < 0) {
    #ifndef BUILD_NO_DEBUG
    String log = F("SaveToFile: ");
    log += fname;
    log += F(" ERROR, invalid position in file");
    #else
    String log = F("Save error");
    #endif
    addLog(LOG_LEVEL_ERROR, log);
    return log;
  }
  START_TIMER;
  #ifndef BUILD_NO_RAM_TRACKER
  checkRAM(F("SaveToFile"));
  #endif
  FLASH_GUARD();
  
  #ifndef BUILD_NO_DEBUG
  if (loglevelActiveFor(LOG_LEVEL_INFO)) {
    String log = F("SaveToFile: free stack: ");
    log += getCurrentFreeStack();
    addLogMove(LOG_LEVEL_INFO, log);
  }
  #endif
  delay(1);
  unsigned long timer = millis() + 50;
  fs::File f          = tryOpenFile(fname, mode);

  if (f) {
    clearAllCaches();
    SPIFFS_CHECK(f,                          fname);
    SPIFFS_CHECK(f.seek(index, fs::SeekSet), fname);
    const uint8_t *pointerToByteToSave = memAddress;

    for (int x = 0; x < datasize; x++)
    {
      // See https://github.com/esp8266/Arduino/commit/b1da9eda467cc935307d553692fdde2e670db258#r32622483
      uint8_t byteToSave = *pointerToByteToSave;
      SPIFFS_CHECK(f.write(&byteToSave, 1), fname);
      pointerToByteToSave++;

      if (x % 256 == 0) {
        // one page written, do some background tasks
        timer = millis() + 50;
        delay(0);
      }

      if (timeOutReached(timer)) {
        timer += 50;
        delay(0);
      }
    }
    f.close();
    #ifndef BUILD_NO_DEBUG
    if (loglevelActiveFor(LOG_LEVEL_INFO)) {
      String log;
      log.reserve(48);
      log += F("FILE : Saved ");
      log += fname;
      log += F(" offset: ");
      log += index;
      log += F(" size: ");
      log += datasize;
      addLogMove(LOG_LEVEL_INFO, log);
    }
    #endif
  } else {
    #ifndef BUILD_NO_DEBUG
    String log = F("SaveToFile: ");
    log += fname;
    log += F(" ERROR, Cannot save to file");
    #else
    String log = F("Save error");
    #endif

    addLog(LOG_LEVEL_ERROR, log);
    return log;
  }
  STOP_TIMER(SAVEFILE_STATS);
  #ifndef BUILD_NO_DEBUG
  if (loglevelActiveFor(LOG_LEVEL_INFO)) {
    String log = F("SaveToFile: free stack after: ");
    log += getCurrentFreeStack();
    addLogMove(LOG_LEVEL_INFO, log);
  }
  #endif

  // OK
  return EMPTY_STRING;
}

/********************************************************************************************\
   Clear a certain area in a file (set to 0)
 \*********************************************************************************************/
String ClearInFile(const char *fname, int index, int datasize)
{
  if (index < 0) {
    #ifndef BUILD_NO_DEBUG
    String log = F("ClearInFile: ");
    log += fname;
    log += F(" ERROR, invalid position in file");
    #else
    String log = F("Save error");
    #endif

    addLog(LOG_LEVEL_ERROR, log);
    return log;
  }

  #ifndef BUILD_NO_RAM_TRACKER
  checkRAM(F("ClearInFile"));
  #endif
  FLASH_GUARD();

  fs::File f = tryOpenFile(fname, "r+");

  if (f) {
    SPIFFS_CHECK(f.seek(index, fs::SeekSet), fname);

    for (int x = 0; x < datasize; x++)
    {
      // See https://github.com/esp8266/Arduino/commit/b1da9eda467cc935307d553692fdde2e670db258#r32622483
      uint8_t zero_value = 0;
      SPIFFS_CHECK(f.write(&zero_value, 1), fname);
    }
    f.close();
  } else {
    #ifndef BUILD_NO_DEBUG
    String log = F("ClearInFile: ");
    log += fname;
    log += F(" ERROR, Cannot save to file");
    #else
    String log = F("Save error");
    #endif
    addLog(LOG_LEVEL_ERROR, log);
    return log;
  }

  // OK
  return EMPTY_STRING;
}

/********************************************************************************************\
   Load data from config file on file system
 \*********************************************************************************************/
String LoadFromFile(const char *fname, int offset, uint8_t *memAddress, int datasize)
{
  if (offset < 0) {
    #ifndef BUILD_NO_DEBUG
    String log = F("LoadFromFile: ");
    log += fname;
    log += F(" ERROR, invalid position in file");
    #else
    String log = F("Load error");
    #endif
    addLog(LOG_LEVEL_ERROR, log);
    return log;
  }
  delay(0);
  START_TIMER;
  #ifndef BUILD_NO_RAM_TRACKER
  checkRAM(F("LoadFromFile"));
  #endif
  fs::File f = tryOpenFile(fname, "r");
  SPIFFS_CHECK(f,                            fname);
  SPIFFS_CHECK(f.seek(offset, fs::SeekSet),  fname);
  SPIFFS_CHECK(f.read(memAddress, datasize), fname);
  f.close();

  STOP_TIMER(LOADFILE_STATS);
  delay(0);

  return EMPTY_STRING;
}

/********************************************************************************************\
   Wrapper functions to handle errors in accessing settings
 \*********************************************************************************************/
String getSettingsFileIndexRangeError(bool read, SettingsType::Enum settingsType, int index) {
  if (settingsType >= SettingsType::Enum::SettingsType_MAX) {
    String error = F("Unknown settingsType: ");
    error += static_cast<int>(settingsType);
    return error;
  }
  String error = read ? F("Load") : F("Save");
  #ifndef BUILD_NO_DEBUG
  error += SettingsType::getSettingsTypeString(settingsType);
  error += F(" index out of range: ");
  error += index;
  #else
  error += F(" error");
  #endif
  return error;
}

String getSettingsFileDatasizeError(bool read, SettingsType::Enum settingsType, int index, int datasize, int max_size) {
  String error = read ? F("Load") : F("Save");
  #ifndef BUILD_NO_DEBUG
  error += SettingsType::getSettingsTypeString(settingsType);
  error += '(';
  error += index;
  error += F(") datasize(");
  error += datasize;
  error += F(") > max_size(");
  error += max_size;
  error += ')';
  #else
  error += F(" error");
  #endif
  
  return error;
}

String LoadFromFile(SettingsType::Enum settingsType, int index, uint8_t *memAddress, int datasize, int offset_in_block) {
  bool read = true;
  int  offset, max_size;

  if (!getAndLogSettingsParameters(read, settingsType, index, offset, max_size)) {
    return getSettingsFileIndexRangeError(read, settingsType, index);
  }

  if ((datasize + offset_in_block) > max_size) {
    return getSettingsFileDatasizeError(read, settingsType, index, datasize, max_size);
  }
  const String fname = SettingsType::getSettingsFileName(settingsType);
  return LoadFromFile(fname.c_str(), (offset + offset_in_block), memAddress, datasize);
}

String SaveToFile(SettingsType::Enum settingsType, int index, const uint8_t *memAddress, int datasize, int posInBlock) {
  bool read = false;
  int  offset, max_size;

  if (!getAndLogSettingsParameters(read, settingsType, index, offset, max_size)) {
    return getSettingsFileIndexRangeError(read, settingsType, index);
  }

  if ((datasize > max_size) || ((posInBlock + datasize) > max_size)) {
    return getSettingsFileDatasizeError(read, settingsType, index, datasize, max_size);
  }
  const String fname = SettingsType::getSettingsFileName(settingsType);
  if (!fileExists(fname)) {
    InitFile(settingsType);
  }
  return SaveToFile(fname.c_str(), offset + posInBlock, memAddress, datasize);
}

String ClearInFile(SettingsType::Enum settingsType, int index) {
  bool read = false;
  int  offset, max_size;

  if (!getAndLogSettingsParameters(read, settingsType, index, offset, max_size)) {
    return getSettingsFileIndexRangeError(read, settingsType, index);
  }
  const String fname = SettingsType::getSettingsFileName(settingsType);
  return ClearInFile(fname.c_str(), offset, max_size);
}

/********************************************************************************************\
   Check file system area settings
 \*********************************************************************************************/
int SpiffsSectors()
{
  #ifndef BUILD_NO_RAM_TRACKER
  checkRAM(F("SpiffsSectors"));
  #endif
  #if defined(ESP8266)
    # ifdef CORE_POST_2_6_0
  uint32_t _sectorStart = ((uint32_t)&_FS_start - 0x40200000) / SPI_FLASH_SEC_SIZE;
  uint32_t _sectorEnd   = ((uint32_t)&_FS_end - 0x40200000) / SPI_FLASH_SEC_SIZE;
    # else // ifdef CORE_POST_2_6_0
  uint32_t _sectorStart = ((uint32_t)&_SPIFFS_start - 0x40200000) / SPI_FLASH_SEC_SIZE;
  uint32_t _sectorEnd   = ((uint32_t)&_SPIFFS_end - 0x40200000) / SPI_FLASH_SEC_SIZE;
    # endif // ifdef CORE_POST_2_6_0

  return _sectorEnd - _sectorStart;
  #endif // if defined(ESP8266)
  #if defined(ESP32)
  return 32;
  #endif // if defined(ESP32)
}

size_t SpiffsUsedBytes() {
  size_t result = 1; // Do not output 0, this may be used in divisions.

  #ifdef ESP32
  result = ESPEASY_FS.usedBytes();
  #endif // ifdef ESP32
  #ifdef ESP8266
  fs::FSInfo fs_info;
  ESPEASY_FS.info(fs_info);
  result = fs_info.usedBytes;
  #endif // ifdef ESP8266
  return result;
}

size_t SpiffsTotalBytes() {
  static size_t result = 1; // Do not output 0, this may be used in divisions.
  if (result == 1) {
    #ifdef ESP32
    result = ESPEASY_FS.totalBytes();
    #endif // ifdef ESP32
    #ifdef ESP8266
    fs::FSInfo fs_info;
    ESPEASY_FS.info(fs_info);
    result = fs_info.totalBytes;
    #endif // ifdef ESP8266
  }
  return result;
}

size_t SpiffsBlocksize() {
  static size_t result = 1;
  if (result == 1) {
    #ifdef ESP32
    result = 8192;        // Just assume 8k, since we cannot query it
    #endif // ifdef ESP32
    #ifdef ESP8266
    fs::FSInfo fs_info;
    ESPEASY_FS.info(fs_info);
    result = fs_info.blockSize;
    #endif // ifdef ESP8266
  }
  return result;
}

size_t SpiffsPagesize() {
  static size_t result = 1;
  if (result == 1) {
    #ifdef ESP32
    result = 256;        // Just assume 256, since we cannot query it
    #endif // ifdef ESP32
    #ifdef ESP8266
    fs::FSInfo fs_info;
    ESPEASY_FS.info(fs_info);
    result = fs_info.pageSize;
    #endif // ifdef ESP8266
  }
  return result;
}

size_t SpiffsFreeSpace() {
  int freeSpace = SpiffsTotalBytes() - SpiffsUsedBytes();
  const size_t blocksize = SpiffsBlocksize();

  if (freeSpace < static_cast<int>(2 * blocksize)) {
    // Not enough free space left to store anything
    // There needs to be minimum of 2 free blocks.
    return 0;
  }
  return freeSpace - 2 * blocksize;
}

bool SpiffsFull() {
  return SpiffsFreeSpace() == 0;
}

/********************************************************************************************\
   Handling cached data
 \*********************************************************************************************/
String createCacheFilename(unsigned int count) {
  String fname;

  fname.reserve(16);
  #ifdef ESP32
  fname = '/';
  #endif // ifdef ESP32
  fname += F("cache_");
  fname += String(count);
  fname += F(".bin");
  return fname;
}

// Match string with an integer between '_' and ".bin"
int getCacheFileCountFromFilename(const String& fname) {
  int startpos = fname.indexOf('_');

  if (startpos < 0) { return -1; }
  int endpos = fname.indexOf(F(".bin"));

  if (endpos < 0) { return -1; }

  //  String digits = fname.substring(startpos + 1, endpos);
  int result;

  if (validIntFromString(fname.substring(startpos + 1, endpos), result)) {
    return result;
  }
  return -1;
}

// Look into the filesystem to see if there are any cache files present on the filesystem
// Return true if any found.
bool getCacheFileCounters(uint16_t& lowest, uint16_t& highest, size_t& filesizeHighest) {
  lowest          = 65535;
  highest         = 0;
  filesizeHighest = 0;
#ifdef ESP8266
  fs::Dir dir = ESPEASY_FS.openDir(F("cache"));

  while (dir.next()) {
    String filename = dir.fileName();
    int    count    = getCacheFileCountFromFilename(filename);

    if (count >= 0) {
      if (lowest > count) {
        lowest = count;
      }

      if (highest < count) {
        highest         = count;
        filesizeHighest = dir.fileSize();
      }
    }
  }
#endif // ESP8266
#ifdef ESP32
  fs::File root = ESPEASY_FS.open(F("/"));
  fs::File file = root.openNextFile();

  while (file)
  {
    if (!file.isDirectory()) {
      const String fname(file.name());
      if (fname.startsWith(F("/cache")) || fname.startsWith(F("cache"))) {
        int count = getCacheFileCountFromFilename(fname);

        if (count >= 0) {
          if (lowest > count) {
            lowest = count;
          }

          if (highest < count) {
            highest         = count;
            filesizeHighest = file.size();
          }
        } else {
          addLog(LOG_LEVEL_INFO, String(F("RTC  : Cannot get count from: ")) + fname);
        }
      }
    }
    file = root.openNextFile();
  }
#endif // ESP32

  if (lowest <= highest) {
    return true;
  }
  lowest  = 0;
  highest = 0;
  return false;
}

/********************************************************************************************\
   Get partition table information
 \*********************************************************************************************/
#ifdef ESP32
String getPartitionType(uint8_t pType, uint8_t pSubType) {
  esp_partition_type_t partitionType       = static_cast<esp_partition_type_t>(pType);
  esp_partition_subtype_t partitionSubType = static_cast<esp_partition_subtype_t>(pSubType);

  if (partitionType == ESP_PARTITION_TYPE_APP) {
    if ((partitionSubType >= ESP_PARTITION_SUBTYPE_APP_OTA_MIN) &&
        (partitionSubType < ESP_PARTITION_SUBTYPE_APP_OTA_MAX)) {
      String result = F("OTA partition ");
      result += (partitionSubType - ESP_PARTITION_SUBTYPE_APP_OTA_MIN);
      return result;
    }

    switch (partitionSubType) {
      case ESP_PARTITION_SUBTYPE_APP_FACTORY: return F("Factory app");
      case ESP_PARTITION_SUBTYPE_APP_TEST:    return F("Test app");
      default: break;
    }
  }

  if (partitionSubType == 0x99) {
    return F("EEPROM"); // Not defined in esp_partition_subtype_t
  }

  if (partitionType == ESP_PARTITION_TYPE_DATA) {
    switch (partitionSubType) {
      case ESP_PARTITION_SUBTYPE_DATA_OTA:      return F("OTA selection");
      case ESP_PARTITION_SUBTYPE_DATA_PHY:      return F("PHY init data");
      case ESP_PARTITION_SUBTYPE_DATA_NVS:      return F("NVS");
      case ESP_PARTITION_SUBTYPE_DATA_COREDUMP: return F("COREDUMP");
      case ESP_PARTITION_SUBTYPE_DATA_ESPHTTPD: return F("ESPHTTPD");
      case ESP_PARTITION_SUBTYPE_DATA_FAT:      return F("FAT");
      case ESP_PARTITION_SUBTYPE_DATA_SPIFFS:   
        #ifdef USE_LITTLEFS
        return F("LittleFS");
        #else
        return F("SPIFFS");
        #endif
      default: break;
    }
  }
  String result = F("Unknown(");
  result += partitionSubType;
  result += ')';
  return result;
}

String getPartitionTableHeader(const String& itemSep, const String& lineEnd) {
  String result;

  result += F("Address");
  result += itemSep;
  result += F("Size");
  result += itemSep;
  result += F("Label");
  result += itemSep;
  result += F("Partition Type");
  result += itemSep;
  result += F("Encrypted");
  result += lineEnd;
  return result;
}

String getPartitionTable(uint8_t pType, const String& itemSep, const String& lineEnd) {
  esp_partition_type_t partitionType = static_cast<esp_partition_type_t>(pType);
  String result;
  esp_partition_iterator_t _mypartiterator = esp_partition_find(partitionType, ESP_PARTITION_SUBTYPE_ANY, nullptr);

  if (_mypartiterator) {
    do {
      const esp_partition_t *_mypart = esp_partition_get(_mypartiterator);
      result += formatToHex(_mypart->address);
      result += itemSep;
      result += formatToHex_decimal(_mypart->size, 1024);
      result += itemSep;
      result += _mypart->label;
      result += itemSep;
      result += getPartitionType(_mypart->type, _mypart->subtype);
      result += itemSep;
      result += (_mypart->encrypted ? F("Yes") : F("-"));
      result += lineEnd;
    } while ((_mypartiterator = esp_partition_next(_mypartiterator)) != nullptr);
  }
  esp_partition_iterator_release(_mypartiterator);
  return result;
}

#endif // ifdef ESP32

#if FEATURE_DOWNLOAD
String downloadFileType(const String& url, const String& user, const String& pass, FileType::Enum filetype, unsigned int filenr)
{
  if (!getDownloadFiletypeChecked(filetype, filenr)) {
    // Not selected, so not downloaded
    return F("Not Allowed");
  }

  String filename = getFileName(filetype, filenr);
  String fullUrl;

  fullUrl.reserve(url.length() + filename.length() + 1); // May need to add an extra slash
  fullUrl = url;
  fullUrl = parseTemplate(fullUrl, true);                // URL encode

  // URLEncode may also encode the '/' into "%2f"
  // FIXME TD-er: Can this really occur?
  fullUrl.replace(F("%2f"), F("/"));

  while (filename.startsWith(F("/"))) {
    filename = filename.substring(1);
  }

  if (!fullUrl.endsWith(F("/"))) {
    fullUrl += F("/");
  }
  fullUrl += filename;

  String error;

  if (ResetFactoryDefaultPreference.deleteFirst()) {
    if (fileExists(filename) && !tryDeleteFile(filename)) {
      return F("Could not delete existing file");
    }

    if (!downloadFile(fullUrl, filename, user, pass, error)) {
      return error;
    }
  } else {
    if (fileExists(filename)) {
      String filename_bak = filename;
      filename_bak += F("_bak");
      if (fileExists(filename_bak)) {
        return F("Could not rename to _bak");
      }

      // Must download it to a tmp file.
      String tmpfile = filename;
      tmpfile += F("_tmp");

      if (!downloadFile(fullUrl, tmpfile, user, pass, error)) {
        return error;
      }

      if (fileExists(filename) && !tryRenameFile(filename, filename_bak)) {
        return F("Could not rename to _bak");
      } else {
        // File does not exist (anymore)
        if (!tryRenameFile(tmpfile, filename)) {
          error = F("Could not rename tmp file");

          if (tryRenameFile(filename_bak, filename)) {
            error += F("... reverted");
          } else {
            error += F(" Not reverted!");
          }
          return error;
        }
      }
    } else {
      if (!downloadFile(fullUrl, filename, user, pass, error)) {
        return error;
      }
    }
  }
  return error;
}

#endif // if FEATURE_DOWNLOAD

#if FEATURE_CUSTOM_PROVISIONING

String downloadFileType(FileType::Enum filetype, unsigned int filenr)
{
  if (!ResetFactoryDefaultPreference.allowFetchByCommand()) {
    return F("Not Allowed");
  }
  String url, user, pass;

  {
    MakeProvisioningSettings(ProvisioningSettings);

    if (AllocatedProvisioningSettings()) {
      loadProvisioningSettings(ProvisioningSettings);
      url  = ProvisioningSettings.url;
      user = ProvisioningSettings.user;
      pass = ProvisioningSettings.pass;
    }
  }
  return downloadFileType(url, user, pass, filetype, filenr);
}

#endif // if FEATURE_CUSTOM_PROVISIONING<|MERGE_RESOLUTION|>--- conflicted
+++ resolved
@@ -520,6 +520,7 @@
     // FIXME @TD-er: As discussed in #1292, the CRC for the settings is now disabled.
 
     Settings.validate();
+    initSerial();
 
     if (!COMPUTE_STRUCT_CHECKSUM_UPDATE(SettingsStruct, Settings)
     /*
@@ -529,17 +530,11 @@
         sizeof(SettingsStruct),
         offsetof(SettingsStruct, md5))
     */
-<<<<<<< HEAD
-    Settings.validate();
-    initSerial();
-    err = SaveToFile(SettingsType::getSettingsFileName(SettingsType::Enum::BasicSettings_Type).c_str(), 0, reinterpret_cast<const uint8_t *>(&Settings), sizeof(Settings));
-=======
         ) {
       err = SaveToFile(SettingsType::getSettingsFileName(SettingsType::Enum::BasicSettings_Type).c_str(), 0, reinterpret_cast<const uint8_t *>(&Settings), sizeof(Settings));
     } else {
       addLog(LOG_LEVEL_INFO, F("Skip saving settings, not changed"));
     }
->>>>>>> ff541e1a
   }
 
   if (err.length()) {
