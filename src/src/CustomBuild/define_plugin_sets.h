--- conflicted
+++ resolved
@@ -886,14 +886,11 @@
     #define USES_P097   // Touch (ESP32)
     #define USES_P100   // Pulse Counter - DS2423
     #define USES_P101   // Wake On Lan
-<<<<<<< HEAD
     #define USES_P103   // Atlas Scientific EZO Ph sensor
     #define USES_P104   // Atlas Scientific EC EZO
     #define USES_P105   // Atlas Scientific EZO ORP
-=======
     #define USES_P106   // BME680
     #define USES_P107   // SI1145 UV index
->>>>>>> c0fb3536
 #endif
 
 
