
#include "../WebServer/Markup.h"

#include "../WebServer/HTML_wrappers.h"

#include "../CustomBuild/ESPEasyLimits.h"

#include "../Globals/Settings.h"

#include "../Helpers/Convert.h"
#include "../Helpers/Hardware.h"
#include "../Helpers/StringGenerator_GPIO.h"

#include "../../ESPEasy_common.h"

// ********************************************************************************
// Add Selector
// ********************************************************************************
void addSelector(const __FlashStringHelper *id,
                 int                        optionCount,
                 const __FlashStringHelper *options[],
                 const int                  indices[],
                 const String               attr[],
                 int                        selectedIndex,
                 bool                       reloadonchange,
                 bool                       enabled)
{
  addSelector(String(id), optionCount, options, indices, attr, selectedIndex, reloadonchange, enabled, F("wide"));
}

void addSelector(const String             & id,
                 int                        optionCount,
                 const __FlashStringHelper *options[],
                 const int                  indices[],
                 const String               attr[],
                 int                        selectedIndex,
                 bool                       reloadonchange,
                 bool                       enabled)
{
  addSelector(id, optionCount, options, indices, attr, selectedIndex, reloadonchange, enabled, F("wide"));
}

void addSelector(const String& id,
                 int           optionCount,
                 const String  options[],
                 const int     indices[],
                 const String  attr[],
                 int           selectedIndex,
                 bool          reloadonchange,
                 bool          enabled)
{
  addSelector(id, optionCount, options, indices, attr, selectedIndex, reloadonchange, enabled, F("wide"));
}

void addSelector(const String             & id,
                 int                        optionCount,
                 const __FlashStringHelper *options[],
                 const int                  indices[],
                 const String               attr[],
                 int                        selectedIndex,
                 bool                       reloadonchange,
                 bool                       enabled,
                 const String& classname
                 #if FEATURE_TOOLTIPS
                 , const String           & tooltip
                 #endif // if FEATURE_TOOLTIPS
                 )
{
  // FIXME TD-er Change bool    to disabled
  if (reloadonchange)
  {
    addSelector_Head_reloadOnChange(id, classname, !enabled
                                    #if FEATURE_TOOLTIPS
                                    , tooltip
                                    #endif // if FEATURE_TOOLTIPS
                                    );
  } else {
    do_addSelector_Head(id, classname, EMPTY_STRING, !enabled
                        #if FEATURE_TOOLTIPS
                        , tooltip
                        #endif // if FEATURE_TOOLTIPS
                        );
  }
  addSelector_options(optionCount, options, indices, attr, selectedIndex);
  addSelector_Foot();
}

void addSelector_reloadOnChange(
                 const String& id,
                 int           optionCount,
                 const String  options[],
                 const int     indices[],
                 const String  attr[],
                 int           selectedIndex,
                 const String& onChangeCall,
                 bool          enabled,
                 const String& classname
                 #if FEATURE_TOOLTIPS
                 ,
                 const String& tooltip
                 #endif // if FEATURE_TOOLTIPS
                 )
{
  // FIXME TD-er Change bool    to disabled
  do_addSelector_Head(id, classname, onChangeCall, !enabled
                      #if FEATURE_TOOLTIPS
                      , tooltip
                      #endif // if FEATURE_TOOLTIPS
                      );
  addSelector_options(optionCount, options, indices, attr, selectedIndex);
  addSelector_Foot();
}


void addSelector(const String  & id,
                 int             optionCount,
                 const String    options[],
                 const int       indices[],
                 const String    attr[],
                 int             selectedIndex,
                 bool            reloadonchange,
                 bool            enabled,
                 const String& classname
                 #if FEATURE_TOOLTIPS
                 , const String& tooltip
                 #endif // if FEATURE_TOOLTIPS
                 )
{
  // FIXME TD-er Change bool    to disabled
  if (reloadonchange)
  {
    addSelector_Head_reloadOnChange(id, classname, !enabled
                                    #if FEATURE_TOOLTIPS
                                    , tooltip
                                    #endif // if FEATURE_TOOLTIPS
                                    );
  } else {
    do_addSelector_Head(id, classname, EMPTY_STRING, !enabled
                        #if FEATURE_TOOLTIPS
                        , tooltip
                        #endif // if FEATURE_TOOLTIPS
                        );
  }
  addSelector_options(optionCount, options, indices, attr, selectedIndex);
  addSelector_Foot();
}

void addSelector_options(int optionCount, const __FlashStringHelper *options[], const int indices[], const String attr[], int selectedIndex)
{
  int index;

  for (uint8_t x = 0; x < optionCount; x++)
  {
    if (indices) {
      index = indices[x];
    }
    else {
      index = x;
    }
    String attr_str;

    if (attr)
    {
      attr_str = attr[x];
    }
    addSelector_Item(options[x], index, selectedIndex == index, false, attr_str);
    if (x % 10 == 0) delay(0);
  }
}

void addSelector_options(int optionCount, const String options[], const int indices[], const String attr[], int selectedIndex)
{
  int index;

  for (uint8_t x = 0; x < optionCount; x++)
  {
    if (indices) {
      index = indices[x];
    }
    else {
      index = x;
    }
    String attr_str;

    if (attr)
    {
      attr_str = attr[x];
    }
    addSelector_Item(options[x], index, selectedIndex == index, false, attr_str);
    if (x % 10 == 0) delay(0);
  }
}

void addSelector_Head(const String& id) {
  do_addSelector_Head(id, F("wide"), EMPTY_STRING, false
                      #if FEATURE_TOOLTIPS
                      , F("")
                      #endif // if FEATURE_TOOLTIPS
                      );
}

void addSelector_Head_reloadOnChange(const String& id) {
  addSelector_Head_reloadOnChange(id, F("wide"), false);
}

void addSelector_Head_reloadOnChange(const String& id, const String& classname, bool disabled
                                     #if FEATURE_TOOLTIPS
                                     , const String& tooltip
                                     #endif // if FEATURE_TOOLTIPS
                                     ) {
  do_addSelector_Head(id, classname, F("return dept_onchange(frmselect)"), disabled
                      #if FEATURE_TOOLTIPS
                      , tooltip
                      #endif // if FEATURE_TOOLTIPS
                      );
}

void addSelector_Head_reloadOnChange(const String& id, const String& classname, const String& onChangeCall, bool disabled
                                     #if FEATURE_TOOLTIPS
                                     , const String& tooltip
                                     #endif // if FEATURE_TOOLTIPS
                                     ) {
  do_addSelector_Head(id, classname, onChangeCall, disabled
                      #if FEATURE_TOOLTIPS
                      , tooltip
                      #endif // if FEATURE_TOOLTIPS
                      );
}

void do_addSelector_Head(const String& id, const String& classname, const String& onChangeCall, const bool& disabled
                         #if FEATURE_TOOLTIPS
                         , const String& tooltip
                         #endif // if FEATURE_TOOLTIPS
                         )
{
  addHtml(F("<select "));
  addHtmlAttribute(F("class"), classname);
  addHtmlAttribute(F("name"),  id);
  addHtmlAttribute(F("id"),    id);

  #if FEATURE_TOOLTIPS

  if (tooltip.length() > 0) {
    addHtmlAttribute(F("title"), tooltip);
  }
  #endif // if FEATURE_TOOLTIPS

  if (disabled) {
    addDisabled();
  }

  if (onChangeCall.length() > 0) {
    addHtmlAttribute(F("onchange"), onChangeCall);
  }
  addHtml('>');
}

void addPinSelector_Item(PinSelectPurpose purpose, const String& gpio_label, int gpio, bool    selected, bool    disabled, const String& attr)
{
  if (gpio != -1) // empty selection can never be disabled...
  {
    int  pinnr = -1;
    bool input, output, warning;

    if (getGpioInfo(gpio, pinnr, input, output, warning)) {
      bool includeI2C = true;
      bool includeSPI = true;
      #if FEATURE_ETHERNET
      bool includeEthernet = true;
      #endif // if FEATURE_ETHERNET

      switch (purpose) {
        case PinSelectPurpose::SPI:
          includeSPI = false;
          break;
        case PinSelectPurpose::Ethernet:
          #if FEATURE_ETHERNET
          includeEthernet = false;
          #endif // if FEATURE_ETHERNET
          break;
        case PinSelectPurpose::Generic:

          if (!input && !output) {
            return;
          }
          break;

        case PinSelectPurpose::Generic_input:

          if (!input) {
            return;
          }
          break;

        case PinSelectPurpose::Generic_output:

          if (!output) {
            return;
          }
          break;

        case PinSelectPurpose::Generic_bidir:
        case PinSelectPurpose::I2C:
          includeI2C = false;

          if (!output || !input) {
            // SDA is obviously bidirectional.
            // SCL is obviously output, but can be held down by a slave device to signal clock stretch limit.
            // Thus both must be capable of input & output.
            return;
          }
          break;
      }

      if (includeI2C && Settings.isI2C_pin(gpio)) {
        disabled = true;
      }

      if (Settings.UseSerial && ((gpio == 1) || (gpio == 3))) {
        disabled = true;
      }

      if (includeSPI && Settings.isSPI_pin(gpio)) {
        disabled = true;
      }

  #if FEATURE_ETHERNET

      if (Settings.isEthernetPin(gpio) || (includeEthernet && Settings.isEthernetPinOptional(gpio))) {
        disabled = true;
      }
  #endif // if FEATURE_ETHERNET
    }
  }

  addSelector_Item(gpio_label,
                   gpio,
                   selected,
                   disabled);
}

void addSelector_Item(const __FlashStringHelper *option, int index, bool    selected, bool    disabled, const String& attr)
{
  addHtml(F("<option "));
  addHtmlAttribute(F("value"), index);

  if (selected) {
    addHtml(F(" selected"));
  }

  if (disabled) {
    addDisabled();
  }

  if (attr.length() > 0)
  {
    addHtml(' ');
    addHtml(attr);
  }
  addHtml('>');
  addHtml(option);
  addHtml(F("</option>"));
}

void addSelector_Item(const String& option, int index, bool    selected, bool    disabled, const String& attr)
{
  addHtml(F("<option "));
  addHtmlAttribute(F("value"), index);

  if (selected) {
    addHtml(F(" selected"));
  }

  if (disabled) {
    addDisabled();
  }

  if (attr.length() > 0)
  {
    addHtml(' ');
    addHtml(attr);
  }
  addHtml('>');
  addHtml(option);
  addHtml(F("</option>"));
}

void addSelector_Foot()
{
  addHtml(F("</select>"));
}

void addUnit(const __FlashStringHelper *unit)
{
  addHtml(F(" ["));
  addHtml(unit);
  addHtml(']');
}

void addUnit(const String& unit)
{
  addHtml(F(" ["));
  addHtml(unit);
  addHtml(']');
}

void addUnit(char unit)
{
  addHtml(F(" ["));
  addHtml(unit);
  addHtml(']');
}

void addRowLabel_tr_id(const __FlashStringHelper *label, const __FlashStringHelper *id)
{
  addRowLabel_tr_id(label, String(id));
}

void addRowLabel_tr_id(const __FlashStringHelper *label, const String& id)
{
  if (id.isEmpty()) {
    addRowLabel(label);
  } else {
    addRowLabel_tr_id(String(label), id);
  }
}

void addRowLabel_tr_id(const String& label, const String& id)
{
  if (id.isEmpty()) {
    addRowLabel(label);
  } else {
    String tr_id = F("tr_");

    tr_id += id;
    addRowLabel(label, tr_id);
  }
}

void addRowLabel(const __FlashStringHelper *label)
{
  html_TR_TD();
  addHtml(label);
  addHtml(':');
  addHtml(F("</td>"));
  html_TD();
}

void addRowLabel(const String& label, const String& id)
{
  if (id.length() > 0) {
    addHtml(F("<TR id='"));
    addHtml(id);
    addHtml(F("'><TD>"));
  } else {
    html_TR_TD();
  }

  if (!label.isEmpty()) {
    addHtml(label);
    addHtml(':');
  }
  addHtml(F("</td>"));
  html_TD();
}

// Add a row label and mark it with copy markers to copy it to clipboard.
void addRowLabel_copy(const __FlashStringHelper *label) {
  addHtml(F("<TR>"));
  html_copyText_TD();
  addHtml(label);
  addHtml(':');
  html_copyText_marker();
  html_copyText_TD();
}

void addRowLabel_copy(const String& label) {
  addHtml(F("<TR>"));
  html_copyText_TD();
  addHtml(label);
  addHtml(':');
  html_copyText_marker();
  html_copyText_TD();
}

void addRowLabel(LabelType::Enum label) {
  addRowLabel(getLabel(label));
}

void addRowLabelValue(LabelType::Enum label) {
  addRowLabel(getLabel(label));
  addHtml(getValue(label));
}

void addRowLabelValue_copy(LabelType::Enum label) {
  addRowLabel_copy(getLabel(label));
  addHtml(getValue(label));
}

// ********************************************************************************
// Add a header
// ********************************************************************************
void addTableSeparator(const __FlashStringHelper *label, int colspan, int h_size)
{
  addHtml(F("<TR><TD colspan="));
  addHtmlInt(colspan);
  addHtml(F("><H"));
  addHtmlInt(h_size);
  addHtml('>');
  addHtml(label);
  addHtml(F("</H"));
  addHtmlInt(h_size);
  addHtml(F("></TD></TR>"));
}

void addTableSeparator(const __FlashStringHelper *label, int colspan, int h_size, const __FlashStringHelper *helpButton)
{
  addTableSeparator(String(label), colspan, h_size, String(helpButton));
}

void addTableSeparator(const String& label, int colspan, int h_size, const String& helpButton) {
  {
    String html;
    html.reserve(32 + label.length());
    html += F("<TR><TD colspan=");
    html += colspan;
    html += F("><H");
    html += h_size;
    html += '>';
    html += label;
    addHtml(html);
  }

  if (helpButton.length() > 0) {
    addHelpButton(helpButton);
  }
  {
    String html;
    html.reserve(16);
    html += F("</H");
    html += h_size;
    html += F("></TD></TR>");
    addHtml(html);
  }
}

void addFormHeader(const __FlashStringHelper *header) {
  addFormHeader(header, F(""), F(""));
}

void addFormHeader(const __FlashStringHelper *header,
                   const __FlashStringHelper *helpButton)
{
  addFormHeader(header, helpButton, F(""));
}

void addFormHeader(const __FlashStringHelper *header,
                   const __FlashStringHelper *helpButton,
                   const __FlashStringHelper *rtdHelpButton)
{
  html_TR();
  html_table_header(header, helpButton, rtdHelpButton, 225);
  html_table_header(F(""));
}

/*
void addFormHeader(const String& header, const String& helpButton) {
  addFormHeader(header, helpButton, EMPTY_STRING);
}

void addFormHeader(const String& header, const String& helpButton, const String& rtdHelpButton)
{
  html_TR();
  html_table_header(header, helpButton, rtdHelpButton, 225);
  html_table_header(F(""));
}
*/

// ********************************************************************************
// Add a sub header
// ********************************************************************************
void addFormSubHeader(const __FlashStringHelper *header) {
  addTableSeparator(header, 2, 3);
}

void addFormSubHeader(const String& header)
{
  addTableSeparator(header, 2, 3);
}

// ********************************************************************************
// Add a checkbox
// ********************************************************************************
void addCheckBox(const __FlashStringHelper *id, bool    checked, bool disabled)
{
  addCheckBox(String(id), checked, disabled);
}

void addCheckBox(const String& id, bool    checked, bool disabled
                 #if FEATURE_TOOLTIPS
                 , const String& tooltip
                 #endif // if FEATURE_TOOLTIPS
                 )
{
  addHtml(F("<label class='container'>&nbsp;"));
  addHtml(F("<input "));
  addHtmlAttribute(F("type"), F("checkbox"));
  addHtmlAttribute(F("id"),   id);
  addHtmlAttribute(F("name"), id);

  if (checked) {
    addHtml(F(" checked"));
  }

  if (disabled) { addDisabled(); }
  addHtml(F("><span class='checkmark"));

  if (disabled) { addDisabled(); }
  addHtml('\'');
  #if FEATURE_TOOLTIPS

  if (tooltip.length() > 0) {
    addHtmlAttribute(F("title"), tooltip);
  }
  #endif // if FEATURE_TOOLTIPS
  addHtml(F("></span></label>"));
}

// ********************************************************************************
// Add a numeric box
// ********************************************************************************
void addNumericBox(const __FlashStringHelper *id, int value, int min, int max)
{
  addNumericBox(String(id), value, min, max);
}

void addNumericBox(const String& id, int value, int min, int max
                   #if FEATURE_TOOLTIPS
                   , const String& classname, const String& tooltip
                   #endif // if FEATURE_TOOLTIPS
                   )
{
  addHtml(F("<input "));
  #if FEATURE_TOOLTIPS
  addHtmlAttribute(F("class"), classname);
  #else // if FEATURE_TOOLTIPS
  addHtmlAttribute(F("class"), F("widenumber"));
  #endif  // if FEATURE_TOOLTIPS
  addHtmlAttribute(F("type"),  F("number"));
  addHtmlAttribute(F("name"),  id);

  #if FEATURE_TOOLTIPS

  if (tooltip.length() > 0) {
    addHtmlAttribute(F("title"), tooltip);
  }
  #endif // if FEATURE_TOOLTIPS

  if (value < min) {
    value = min;
  }

  if (value > max) {
    value = max;
  }

  if (min != INT_MIN)
  {
    addHtmlAttribute(F("min"), min);
  }

  if (max != INT_MAX)
  {
    addHtmlAttribute(F("max"), max);
  }
  addHtmlAttribute(F("value"), value);
  addHtml('>');
}

#if FEATURE_TOOLTIPS
void addNumericBox(const String& id, int value, int min, int max)
{
  addNumericBox(id, value, min, max, F("widenumber"));
}

#endif // if FEATURE_TOOLTIPS

void addFloatNumberBox(const String& id, float value, float min, float max, unsigned int nrDecimals, float stepsize
                       #if FEATURE_TOOLTIPS
                       , const String& tooltip
                       #endif // if FEATURE_TOOLTIPS
                       )
{
  String html;

  html.reserve(64 + id.length());

  html += F("<input type='number' name='");
  html += id;
  html += '\'';
  html += F(" min=");
  html += toString(min, nrDecimals);
  html += F(" max=");
  html += toString(max, nrDecimals);
  html += F(" step=");

  if (stepsize <= 0.0f) {
    html += F("0.");

    for (uint8_t i = 1; i < nrDecimals; ++i) {
      html += '0';
    }
    html += '1';
  } else {
    html += toString(stepsize, nrDecimals);
  }

  html += F(" style='width:7em;' value=");
  html += toString(value, nrDecimals);

  #if FEATURE_TOOLTIPS

  if (tooltip.length() > 0) {
    html += F("title='");
    html += tooltip;
    html += F("' ");
  }
  #endif // if FEATURE_TOOLTIPS
  html += '>';

  addHtml(html);
}

// ********************************************************************************
// Add Textbox
// ********************************************************************************
void addTextBox(const String& id, const String&  value, int maxlength, bool readonly, bool required, const String& pattern) {
  addTextBox(id, value, maxlength, readonly, required, pattern, F("wide"));
}

void addTextBox(const String  & id,
                const String  & value,
                int             maxlength,
                bool            readonly,
                bool            required,
                const String  & pattern,
                const String& classname
                #if FEATURE_TOOLTIPS
                , const String& tooltip
<<<<<<< HEAD
                #endif // ifdef ENABLE_TOOLTIPS
                ,
                const String&   datalist
=======
                #endif // if FEATURE_TOOLTIPS
>>>>>>> bc97d448
                )
{
  addHtml(F("<input "));
  addHtmlAttribute(F("class"),     classname);
  addHtmlAttribute(F("type"),      F("search"));
  addHtmlAttribute(F("name"),      id);
<<<<<<< HEAD
  addHtmlAttribute(F("maxlength"), maxlength);
  if (!datalist.isEmpty()) {
    addHtmlAttribute(F("list"),    datalist);
=======
  if (maxlength > 0) {
    addHtmlAttribute(F("maxlength"), maxlength);
>>>>>>> bc97d448
  }
  addHtmlAttribute(F("value"),     value);

  if (readonly) {
    addHtml(F(" readonly "));
  }

  if (required) {
    addHtml(F(" required "));
  }

  if (pattern.length() > 0) {
    addHtmlAttribute(F("pattern"), pattern);
  }

  #if FEATURE_TOOLTIPS

  if (tooltip.length() > 0) {
    addHtmlAttribute(F("title"), tooltip);
  }
  #endif // if FEATURE_TOOLTIPS
  addHtml('>');
}

// ********************************************************************************
// Add Textarea
// ********************************************************************************
void addTextArea(const String  & id,
                 const String  & value,
                 int             maxlength,
                 int             rows,
                 int             columns,
                 bool            readonly,
                 bool          required
                 #if FEATURE_TOOLTIPS
                 , const String& tooltip
                 #endif // if FEATURE_TOOLTIPS
                 )
{
  addHtml(F("<textarea "));
  addHtmlAttribute(F("class"),     F("wide"));
  addHtmlAttribute(F("type"),      F("text"));
  addHtmlAttribute(F("name"),      id);
  if (maxlength > 0) {
    addHtmlAttribute(F("maxlength"), maxlength);
  }
  addHtmlAttribute(F("rows"),      rows);
  addHtmlAttribute(F("cols"),      columns);

  if (readonly) {
    addHtml(F(" readonly "));
  }

  if (required) {
    addHtml(F(" required "));
  }

  #if FEATURE_TOOLTIPS

  if (tooltip.length() > 0) {
    addHtmlAttribute(F("title"), tooltip);
  }
  #endif // if FEATURE_TOOLTIPS
  addHtml('>');
  addHtml(value);
  addHtml(F("</textarea>"));
}

// ********************************************************************************
// Add Help Buttons
// ********************************************************************************

// adds a Help Button with points to the the given Wiki Subpage
// If url starts with "RTD", it will be considered as a Read-the-docs link
void addHelpButton(const __FlashStringHelper *url) {
  addHelpButton(String(url));
}

void addHelpButton(const String& url) {
#ifndef WEBPAGE_TEMPLATE_HIDE_HELP_BUTTON

  if (url.startsWith("RTD")) {
    addRTDHelpButton(url.substring(3));
  } else {
    addHelpButton(url, false);
  }
#endif // ifndef WEBPAGE_TEMPLATE_HIDE_HELP_BUTTON
}

void addRTDHelpButton(const String& url)
{
  addHelpButton(url, true);
}

void addHelpButton(const String& url, bool isRTD)
{
  #ifndef WEBPAGE_TEMPLATE_HIDE_HELP_BUTTON
  addHtmlLink(
    F("button help"),
    makeDocLink(url, isRTD),
    isRTD ? F("&#8505;") : F("&#10068;"));
  #endif // ifndef WEBPAGE_TEMPLATE_HIDE_HELP_BUTTON
}

void addRTDPluginButton(pluginID_t taskDeviceNumber) {
  String url;

  url.reserve(16);
  url = F("Plugin/P");

  if (taskDeviceNumber < 100) { url += '0'; }

  if (taskDeviceNumber < 10) { url += '0'; }
  url += String(taskDeviceNumber);
  url += F(".html");
  addRTDHelpButton(url);

  switch (taskDeviceNumber) {
    case 76:
    case 77:
      addHtmlLink(
        F("button help"),
        makeDocLink(F("Reference/Safety.html"), true),
        F("&#9889;")); // High voltage sign
      break;
  }
}

String makeDocLink(const String& url, bool isRTD) {
  String result;

  if (!url.startsWith(F("http"))) {
    if (isRTD) {
      result += F("https://espeasy.readthedocs.io/en/latest/");
    } else {
      result += F("http://www.letscontrolit.com/wiki/index.php/");
    }
  }
  result += url;
  return result;
}

void addPinSelect(PinSelectPurpose purpose, const __FlashStringHelper *id,  int choice)
{
  addPinSelect(purpose, String(id), choice);
}

void addPinSelect(PinSelectPurpose purpose, const String& id,  int choice)
{
  addSelector_Head(id);

  // At i == 0 && gpio == -1, add the "- None -" option first
  int i    = 0;
  int gpio = -1;

  while (gpio <= MAX_GPIO) {
    int  pinnr = -1;
    bool input, output, warning = false;

    // Make sure getGpioInfo is called (compiler may optimize it away if (i == 0))
    const bool UsableGPIO = getGpioInfo(gpio, pinnr, input, output, warning);

    if (UsableGPIO || (i == 0)) {
      String gpio_label = createGPIO_label(gpio, pinnr, input, output, warning);
      gpio_label += getConflictingUse_wrapped(gpio, purpose);
      addPinSelector_Item(
        purpose,
        gpio_label,
        gpio,
        choice == gpio);

      ++i;
    }
    ++gpio;
  }
  addSelector_Foot();
}

#ifdef ESP32
void addADC_PinSelect(AdcPinSelectPurpose purpose, const String& id,  int choice)
{
  addSelector_Head(id);

  // At i == 0 && gpio == -1, add the "Hall Effect" option first
  int i    = 0;
  int gpio = -1;

  if ((purpose == AdcPinSelectPurpose::ADC_Touch_HallEffect) ||
      (purpose == AdcPinSelectPurpose::ADC_Touch_Optional)) {
    addPinSelector_Item(
      PinSelectPurpose::Generic,
      purpose == AdcPinSelectPurpose::ADC_Touch_Optional ? F("- None -") : formatGpioName_ADC(gpio),
      gpio,
      choice == gpio);
  }

  while (i <= MAX_GPIO && gpio <= MAX_GPIO) {
    int  pinnr = -1;
    bool input, output, warning;

    if (purpose == AdcPinSelectPurpose::TouchOnly) {
      // For touch only list, sort based on touch number
      // Default sort is on GPIO number.
      gpio = touchPinToGpio(i);
    } else {
      ++gpio;
    }

    if (getGpioInfo(gpio, pinnr, input, output, warning)) {
      int adc, ch, t;

      if (getADC_gpio_info(gpio, adc, ch, t)) {
        if ((purpose != AdcPinSelectPurpose::TouchOnly) || (t >= 0)) {
          String gpio_label;
          gpio_label = formatGpioName_ADC(gpio);

          if (adc != 0) {
            gpio_label += F(" / ");
            gpio_label += createGPIO_label(gpio, pinnr, input, output, warning);
            gpio_label += getConflictingUse_wrapped(gpio);
          }
          addPinSelector_Item(
            PinSelectPurpose::Generic,
            gpio_label,
            gpio,
            choice == gpio);
        }
      }
    }
    ++i;
  }
  addSelector_Foot();
}

#endif // ifdef ESP32<|MERGE_RESOLUTION|>--- conflicted
+++ resolved
@@ -747,27 +747,20 @@
                 const String& classname
                 #if FEATURE_TOOLTIPS
                 , const String& tooltip
-<<<<<<< HEAD
-                #endif // ifdef ENABLE_TOOLTIPS
+                #endif // if FEATURE_TOOLTIPS
                 ,
                 const String&   datalist
-=======
-                #endif // if FEATURE_TOOLTIPS
->>>>>>> bc97d448
                 )
 {
   addHtml(F("<input "));
   addHtmlAttribute(F("class"),     classname);
   addHtmlAttribute(F("type"),      F("search"));
   addHtmlAttribute(F("name"),      id);
-<<<<<<< HEAD
-  addHtmlAttribute(F("maxlength"), maxlength);
+  if (maxlength > 0) {
+    addHtmlAttribute(F("maxlength"), maxlength);
+  }
   if (!datalist.isEmpty()) {
     addHtmlAttribute(F("list"),    datalist);
-=======
-  if (maxlength > 0) {
-    addHtmlAttribute(F("maxlength"), maxlength);
->>>>>>> bc97d448
   }
   addHtmlAttribute(F("value"),     value);
 
