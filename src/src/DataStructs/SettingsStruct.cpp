#include "../DataStructs/SettingsStruct.h"

#include "../Globals/Plugins.h"
#include "../Globals/CPlugins.h"
#include "../CustomBuild/ESPEasyLimits.h"
#include "../DataStructs/DeviceStruct.h"
#include "../../ESPEasy_common.h"

template<unsigned int N_TASKS>
SettingsStruct_tmpl<N_TASKS>::SettingsStruct_tmpl() : ResetFactoryDefaultPreference(0) {
  clearAll();
  clearNetworkSettings();
}

// VariousBits1 defaults to 0, keep in mind when adding bit lookups.
template<unsigned int N_TASKS>
bool SettingsStruct_tmpl<N_TASKS>::appendUnitToHostname()  const {
  return !bitRead(VariousBits1, 1);
}

template<unsigned int N_TASKS>
void SettingsStruct_tmpl<N_TASKS>::appendUnitToHostname(bool value) {
  bitWrite(VariousBits1, 1, !value);
}

template<unsigned int N_TASKS>
bool SettingsStruct_tmpl<N_TASKS>::uniqueMQTTclientIdReconnect_unused() const {
  return bitRead(VariousBits1, 2);
}

template<unsigned int N_TASKS>
void SettingsStruct_tmpl<N_TASKS>::uniqueMQTTclientIdReconnect_unused(bool value) {
  bitWrite(VariousBits1, 2, value);
}

template<unsigned int N_TASKS>
bool SettingsStruct_tmpl<N_TASKS>::OldRulesEngine() const {
  #ifdef WEBSERVER_NEW_RULES
  return !bitRead(VariousBits1, 3);
  #else
  return true;
  #endif
}

template<unsigned int N_TASKS>
void SettingsStruct_tmpl<N_TASKS>::OldRulesEngine(bool value) {
  bitWrite(VariousBits1, 3, !value);
}

template<unsigned int N_TASKS>
bool SettingsStruct_tmpl<N_TASKS>::ForceWiFi_bg_mode() const {
  return bitRead(VariousBits1, 4);
}

template<unsigned int N_TASKS>
void SettingsStruct_tmpl<N_TASKS>::ForceWiFi_bg_mode(bool value) {
  bitWrite(VariousBits1, 4, value);
}

template<unsigned int N_TASKS>
bool SettingsStruct_tmpl<N_TASKS>::WiFiRestart_connection_lost() const {
  return bitRead(VariousBits1, 5);
}

template<unsigned int N_TASKS>
void SettingsStruct_tmpl<N_TASKS>::WiFiRestart_connection_lost(bool value) {
  bitWrite(VariousBits1, 5, value);
}

template<unsigned int N_TASKS>
bool SettingsStruct_tmpl<N_TASKS>::EcoPowerMode() const {
  return bitRead(VariousBits1, 6);
}

template<unsigned int N_TASKS>
void SettingsStruct_tmpl<N_TASKS>::EcoPowerMode(bool value) {
  bitWrite(VariousBits1, 6, value);
}

template<unsigned int N_TASKS>
bool SettingsStruct_tmpl<N_TASKS>::WifiNoneSleep() const {
  return bitRead(VariousBits1, 7);
}

template<unsigned int N_TASKS>
void SettingsStruct_tmpl<N_TASKS>::WifiNoneSleep(bool value) {
  bitWrite(VariousBits1, 7, value);
}

// Enable send gratuitous ARP by default, so invert the values (default = 0)
template<unsigned int N_TASKS>
bool SettingsStruct_tmpl<N_TASKS>::gratuitousARP() const {
  return !bitRead(VariousBits1, 8);
}

template<unsigned int N_TASKS>
void SettingsStruct_tmpl<N_TASKS>::gratuitousARP(bool value) {
  bitWrite(VariousBits1, 8, !value);
}

template<unsigned int N_TASKS>
bool SettingsStruct_tmpl<N_TASKS>::TolerantLastArgParse() const {
  return bitRead(VariousBits1, 9);
}

template<unsigned int N_TASKS>
void SettingsStruct_tmpl<N_TASKS>::TolerantLastArgParse(bool value) {
  bitWrite(VariousBits1, 9, value);
}

template<unsigned int N_TASKS>
bool SettingsStruct_tmpl<N_TASKS>::SendToHttp_ack() const {
  return bitRead(VariousBits1, 10);
}

template<unsigned int N_TASKS>
void SettingsStruct_tmpl<N_TASKS>::SendToHttp_ack(bool value) {
  bitWrite(VariousBits1, 10, value);
}

template<unsigned int N_TASKS>
bool SettingsStruct_tmpl<N_TASKS>::UseESPEasyNow() const {
  return bitRead(VariousBits1, 11);
}

template<unsigned int N_TASKS>
void SettingsStruct_tmpl<N_TASKS>::UseESPEasyNow(bool value) {
  bitWrite(VariousBits1, 11, value);
}

template<unsigned int N_TASKS>
<<<<<<< HEAD
=======
bool SettingsStruct_tmpl<N_TASKS>::IncludeHiddenSSID() const {
  return bitRead(VariousBits1, 12);
}

template<unsigned int N_TASKS>
void SettingsStruct_tmpl<N_TASKS>::IncludeHiddenSSID(bool value) {
  bitWrite(VariousBits1, 12, value);
}

template<unsigned int N_TASKS>
bool SettingsStruct_tmpl<N_TASKS>::UseMaxTXpowerForSending() const {
  return bitRead(VariousBits1, 13);
}

template<unsigned int N_TASKS>
void SettingsStruct_tmpl<N_TASKS>::UseMaxTXpowerForSending(bool value) {
  bitWrite(VariousBits1, 13, value);
}

template<unsigned int N_TASKS>
>>>>>>> 3c7e85fc
bool SettingsStruct_tmpl<N_TASKS>::CombineTaskValues_SingleEvent(taskIndex_t taskIndex) const {
  if (validTaskIndex(taskIndex))
    return bitRead(TaskDeviceSendDataFlags[taskIndex], 0);
  return false;
}

template<unsigned int N_TASKS>
void SettingsStruct_tmpl<N_TASKS>::CombineTaskValues_SingleEvent(taskIndex_t taskIndex, bool value) {
  if (validTaskIndex(taskIndex))
    bitWrite(TaskDeviceSendDataFlags[taskIndex], 0, value);
}

template<unsigned int N_TASKS>
void SettingsStruct_tmpl<N_TASKS>::validate() {
  if (UDPPort > 65535) { UDPPort = 0; }

  if ((Latitude  < -90.0f) || (Latitude > 90.0f)) { Latitude = 0.0f; }

  if ((Longitude < -180.0f) || (Longitude > 180.0f)) { Longitude = 0.0f; }

  if (VariousBits1 > (1 << 30)) { VariousBits1 = 0; }
  ZERO_TERMINATE(Name);
  ZERO_TERMINATE(NTPHost);

  if ((I2C_clockSpeed == 0) || (I2C_clockSpeed > 3400000)) { I2C_clockSpeed = DEFAULT_I2C_CLOCK_SPEED; }
  if (WebserverPort == 0) { WebserverPort = 80;}
  if (SyslogPort == 0) { SyslogPort = 514; }
}

template<unsigned int N_TASKS>
bool SettingsStruct_tmpl<N_TASKS>::networkSettingsEmpty() const {
  return IP[0] == 0 && Gateway[0] == 0 && Subnet[0] == 0 && DNS[0] == 0;
}

template<unsigned int N_TASKS>
void SettingsStruct_tmpl<N_TASKS>::clearNetworkSettings() {
  for (byte i = 0; i < 4; ++i) {
    IP[i]      = 0;
    Gateway[i] = 0;
    Subnet[i]  = 0;
    DNS[i]     = 0;
    ETH_IP[i]       = 0;
    ETH_Gateway[i]  = 0;
    ETH_Subnet[i]   = 0;
    ETH_DNS[i]      = 0;
  }
}

template<unsigned int N_TASKS>
void SettingsStruct_tmpl<N_TASKS>::clearTimeSettings() {
  UseNTP = false;
  ZERO_FILL(NTPHost);
  TimeZone  = 0;
  DST       = false;
  DST_Start = 0;
  DST_End   = 0;
  Latitude  = 0.0f;
  Longitude = 0.0f;
}

template<unsigned int N_TASKS>
void SettingsStruct_tmpl<N_TASKS>::clearNotifications() {
  for (byte i = 0; i < NOTIFICATION_MAX; ++i) {
    Notification[i]        = 0;
    NotificationEnabled[i] = false;
  }
}

template<unsigned int N_TASKS>
void SettingsStruct_tmpl<N_TASKS>::clearControllers() {
  for (controllerIndex_t i = 0; i < CONTROLLER_MAX; ++i) {
    Protocol[i]          = 0;
    ControllerEnabled[i] = false;
  }
}

template<unsigned int N_TASKS>
void SettingsStruct_tmpl<N_TASKS>::clearTasks() {
  for (taskIndex_t task = 0; task < N_TASKS; ++task) {
    clearTask(task);
  }
}

template<unsigned int N_TASKS>
void SettingsStruct_tmpl<N_TASKS>::clearLogSettings() {
  SyslogLevel    = 0;
  SerialLogLevel = 0;
  WebLogLevel    = 0;
  SDLogLevel     = 0;
  SyslogFacility = DEFAULT_SYSLOG_FACILITY;

  for (byte i = 0; i < 4; ++i) {  Syslog_IP[i] = 0; }
}

template<unsigned int N_TASKS>
void SettingsStruct_tmpl<N_TASKS>::clearUnitNameSettings() {
  Unit = 0;
  ZERO_FILL(Name);
  UDPPort = 0;
}

template<unsigned int N_TASKS>
void SettingsStruct_tmpl<N_TASKS>::clearMisc() {
  PID                      = 0;
  Version                  = 0;
  Build                    = 0;
  IP_Octet                 = 0;
  Delay                    = 0;
  Pin_i2c_sda              = DEFAULT_PIN_I2C_SDA;
  Pin_i2c_scl              = DEFAULT_PIN_I2C_SCL;
  Pin_status_led           = DEFAULT_PIN_STATUS_LED;
  Pin_sd_cs                = -1;
  ETH_Phy_Addr             = DEFAULT_ETH_PHY_ADDR;
  ETH_Pin_mdc              = DEFAULT_ETH_PIN_MDC;
  ETH_Pin_mdio             = DEFAULT_ETH_PIN_MDIO;
  ETH_Pin_power            = DEFAULT_ETH_PIN_POWER;
  ETH_Phy_Type             = DEFAULT_ETH_PHY_TYPE;
  ETH_Clock_Mode           = DEFAULT_ETH_CLOCK_MODE;
  NetworkMedium            = DEFAULT_NETWORK_MEDIUM;

  I2C_clockSpeed_Slow      = DEFAULT_I2C_CLOCK_SPEED_SLOW;
  I2C_Multiplexer_Type     = I2C_MULTIPLEXER_NONE;
  I2C_Multiplexer_Addr     = -1;
  for (taskIndex_t x = 0; x < TASKS_MAX; x++) {
    I2C_Multiplexer_Channel[x] = -1;
  }
  I2C_Multiplexer_ResetPin = -1;

  {
    // Here we initialize all data to 0, so this is the ONLY reason why PinBootStates 
    // can now be directly accessed.
    // In all other use cases, use the get and set functions for it.
    constexpr byte maxStates = sizeof(PinBootStates) / sizeof(PinBootStates[0]);
    for (byte i = 0; i < maxStates; ++i) { 
      PinBootStates[i] = 0; 
    }
    #ifdef ESP32
    constexpr byte maxStatesesp32 = sizeof(PinBootStates_ESP32) / sizeof(PinBootStates_ESP32[0]);
    for (byte i = 0; i < maxStatesesp32; ++i) {
      PinBootStates_ESP32[i] = 0;
    }
    #endif
  }
  BaudRate                         = 0;
  MessageDelay_unused              = 0;
  deepSleep_wakeTime               = 0;
  CustomCSS                        = false;
  WDI2CAddress                     = 0;
  UseRules                         = false;
  UseSerial                        = true;
  UseSSDP                          = false;
  WireClockStretchLimit            = 0;
  I2C_clockSpeed                   = 400000;
  WebserverPort                    = 80;
  SyslogPort                       = 514;
  GlobalSync                       = false;
  ConnectionFailuresThreshold      = 0;
  MQTTRetainFlag_unused            = false;
  InitSPI                          = DEFAULT_SPI;
  Pin_status_led_Inversed          = false;
  deepSleepOnFail                  = false;
  UseValueLogger                   = false;
  ArduinoOTAEnable                 = false;
  UseRTOSMultitasking              = false;
  Pin_Reset                        = -1;
  StructSize                       = sizeof(SettingsStruct_tmpl<N_TASKS>);
  MQTTUseUnitNameAsClientId_unused = 0;
  VariousBits1                     = 0;
  OldRulesEngine(DEFAULT_RULES_OLDENGINE);
  ForceWiFi_bg_mode(DEFAULT_WIFI_FORCE_BG_MODE);
  WiFiRestart_connection_lost(DEFAULT_WIFI_RESTART_WIFI_CONN_LOST);
  EcoPowerMode(DEFAULT_ECO_MODE);
  WifiNoneSleep(DEFAULT_WIFI_NONE_SLEEP);
  gratuitousARP(DEFAULT_GRATUITOUS_ARP);
  TolerantLastArgParse(DEFAULT_TOLERANT_LAST_ARG_PARSE);
  SendToHttp_ack(DEFAULT_SEND_TO_HTTP_ACK);
  UseESPEasyNow(DEFAULT_USE_ESPEASYNOW);
}

template<unsigned int N_TASKS>
void SettingsStruct_tmpl<N_TASKS>::clearAll() {
  clearMisc();
  clearTimeSettings();
  clearNetworkSettings();
  clearNotifications();
  clearControllers();
  clearTasks();
  clearLogSettings();
  clearUnitNameSettings();
}

template<unsigned int N_TASKS>
void SettingsStruct_tmpl<N_TASKS>::clearTask(taskIndex_t task) {
  if (task >= N_TASKS) { return; }

  for (controllerIndex_t i = 0; i < CONTROLLER_MAX; ++i) {
    TaskDeviceID[i][task]       = 0;
    TaskDeviceSendData[i][task] = false;
  }
  TaskDeviceNumber[task]     = 0;
  OLD_TaskDeviceID[task]     = 0; // UNUSED: this can be removed
  TaskDevicePin1[task]       = -1;
  TaskDevicePin2[task]       = -1;
  TaskDevicePin3[task]       = -1;
  TaskDevicePort[task]       = 0;
  TaskDevicePin1PullUp[task] = false;

  for (byte cv = 0; cv < PLUGIN_CONFIGVAR_MAX; ++cv) {
    TaskDevicePluginConfig[task][cv] = 0;
  }
  TaskDevicePin1Inversed[task] = false;

  for (byte cv = 0; cv < PLUGIN_CONFIGFLOATVAR_MAX; ++cv) {
    TaskDevicePluginConfigFloat[task][cv] = 0.0f;
  }

  for (byte cv = 0; cv < PLUGIN_CONFIGLONGVAR_MAX; ++cv) {
    TaskDevicePluginConfigLong[task][cv] = 0;
  }
  TaskDeviceSendDataFlags[task]  = 0;
  OLD_TaskDeviceGlobalSync[task]= 0;
  TaskDeviceDataFeed[task]      = 0;
  TaskDeviceTimer[task]         = 0;
  TaskDeviceEnabled[task]       = false;
  I2C_Multiplexer_Channel[task] = -1;
}

template<unsigned int N_TASKS>
String SettingsStruct_tmpl<N_TASKS>::getHostname() const {
  return this->getHostname(this->appendUnitToHostname());
}

template<unsigned int N_TASKS>
String SettingsStruct_tmpl<N_TASKS>::getHostname(bool appendUnit) const {
  String hostname = this->Name;

  if ((this->Unit != 0) && appendUnit) { // only append non-zero unit number
    hostname += '_';
    hostname += this->Unit;
  }
  return hostname;
}


template<unsigned int N_TASKS>
PinBootState SettingsStruct_tmpl<N_TASKS>::getPinBootState(uint8_t gpio_pin) const {
  constexpr byte maxStates = sizeof(PinBootStates) / sizeof(PinBootStates[0]);
  if (gpio_pin < maxStates) {
    return static_cast<PinBootState>(PinBootStates[gpio_pin]);
  }
  #ifdef ESP32
  constexpr byte maxStatesesp32 = sizeof(PinBootStates_ESP32) / sizeof(PinBootStates_ESP32[0]);
  const uint8_t addr = gpio_pin - maxStates;
  if (addr < maxStatesesp32) {
    return static_cast<PinBootState>(PinBootStates_ESP32[addr]);
  }
  #endif
  return PinBootState::Default_state;
}

template<unsigned int N_TASKS>
void SettingsStruct_tmpl<N_TASKS>::setPinBootState(uint8_t gpio_pin, PinBootState state) {
  constexpr byte maxStates = sizeof(PinBootStates) / sizeof(PinBootStates[0]);
  if (gpio_pin < maxStates) {
    PinBootStates[gpio_pin] = static_cast<int8_t>(state);
  }
  #ifdef ESP32
  constexpr byte maxStatesesp32 = sizeof(PinBootStates_ESP32) / sizeof(PinBootStates_ESP32[0]);
  const uint8_t addr = gpio_pin - maxStates;
  if (addr < maxStatesesp32) {
    PinBootStates_ESP32[addr] = static_cast<int8_t>(state);
  }
  #endif
}

template<unsigned int N_TASKS>
float SettingsStruct_tmpl<N_TASKS>::getWiFi_TX_power() const {
  return WiFi_TX_power / 4.0f;
}
  
template<unsigned int N_TASKS>
void SettingsStruct_tmpl<N_TASKS>::setWiFi_TX_power(float dBm) {
  WiFi_TX_power = dBm * 4.0f;
}
<|MERGE_RESOLUTION|>--- conflicted
+++ resolved
@@ -129,8 +129,6 @@
 }
 
 template<unsigned int N_TASKS>
-<<<<<<< HEAD
-=======
 bool SettingsStruct_tmpl<N_TASKS>::IncludeHiddenSSID() const {
   return bitRead(VariousBits1, 12);
 }
@@ -151,7 +149,6 @@
 }
 
 template<unsigned int N_TASKS>
->>>>>>> 3c7e85fc
 bool SettingsStruct_tmpl<N_TASKS>::CombineTaskValues_SingleEvent(taskIndex_t taskIndex) const {
   if (validTaskIndex(taskIndex))
     return bitRead(TaskDeviceSendDataFlags[taskIndex], 0);
