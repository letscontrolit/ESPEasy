#include "../Commands/InternalCommands.h"

#include "../../ESPEasy_common.h"

#include "../../_Plugin_Helper.h"
#include "../Globals/Settings.h"

#if FEATURE_BLYNK
# include "../Commands/Blynk.h"
# include "../Commands/Blynk_c015.h"
#endif // if FEATURE_BLYNK

#include "../Commands/Common.h"
#include "../Commands/Controller.h"
#include "../Commands/Diagnostic.h"
#include "../Commands/GPIO.h"
#include "../Commands/HTTP.h"
#include "../Commands/i2c.h"

#if FEATURE_MQTT
# include "../Commands/MQTT.h"
#endif // if FEATURE_MQTT

#include "../Commands/Networks.h"
#if FEATURE_NOTIFIER
#include "../Commands/Notifications.h"
#endif
#include "../Commands/Provisioning.h"
#include "../Commands/RTC.h"
#include "../Commands/Rules.h"
#include "../Commands/SDCARD.h"
#include "../Commands/Settings.h"
#include "../Commands/Servo.h"
#include "../Commands/System.h"
#include "../Commands/Tasks.h"
#include "../Commands/Time.h"
#include "../Commands/Timer.h"
#include "../Commands/UPD.h"
#include "../Commands/wd.h"
#include "../Commands/WiFi.h"

#include "../ESPEasyCore/ESPEasy_Log.h"

#include "../Helpers/Misc.h"
#include "../Helpers/StringConverter.h"
#include "../Helpers/StringParser.h"


bool checkNrArguments(const char *cmd, const String& Line, int nrArguments) {
  if (nrArguments < 0) { return true; }

  // 0 arguments means argument on pos1 is valid (the command) and argpos 2 should not be there.
  if (HasArgv(Line.c_str(), nrArguments + 2)) {
    #ifndef BUILD_NO_DEBUG
    if (loglevelActiveFor(LOG_LEVEL_ERROR)) {
      String log;
      if (log.reserve(128)) {
        log += F("Too many arguments: cmd=");
        log += cmd;

        if (nrArguments < 1) {
          log += Line;
        } else {
          // Check for one more argument than allowed, since we apparently have one.
          bool done = false;
          int  i    = 1;

          while (!done) {
            String parameter;

            if (i == nrArguments) {
              parameter = tolerantParseStringKeepCase(Line, i + 1);
            } else {
              parameter = parseStringKeepCase(Line, i + 1);
            }
            done = parameter.isEmpty();

            if (!done) {
              if (i <= nrArguments) {
                if (Settings.TolerantLastArgParse() && (i == nrArguments)) {
                  log += F(" (fixed)");
                }
                log += F(" Arg");
              } else {
                log += F(" ExtraArg");
              }
              log += String(i);
              log += '=';
              log += parameter;
            }
            ++i;
          }
        }
        log += F(" lineLength=");
        log += Line.length();
        addLogMove(LOG_LEVEL_ERROR, log);
        log  = F("Line: _");
        log += Line;
        log += '_';
        addLogMove(LOG_LEVEL_ERROR, log);

        if (!Settings.TolerantLastArgParse()) {
          log = F("Command not executed!");
        } else {
          log = F("Command executed, but may fail.");
        }
        log += F(" See: https://github.com/letscontrolit/ESPEasy/issues/2724");
        addLogMove(LOG_LEVEL_ERROR, log);
      }
    }
    #endif

    if (Settings.TolerantLastArgParse()) {
      return true;
    }
    return false;
  }
  return true;
}

bool checkSourceFlags(EventValueSource::Enum source, EventValueSourceGroup::Enum group) {
  if (EventValueSource::partOfGroup(source, group)) {
    return true;
  }
  addLog(LOG_LEVEL_ERROR, return_incorrect_source());
  return false;
}

command_case_data::command_case_data(const char *cmd, struct EventStruct *event, const char *line) :
  cmd(cmd), event(event), line(line)
{
  cmd_lc = cmd;
  cmd_lc.toLowerCase();
}


// Wrapper to reduce generated code by macro
bool do_command_case_all(command_case_data         & data,
                         const __FlashStringHelper * cmd_test,
                         command_function_fs         pFunc,
                         int                         nrArguments)
{
  return do_command_case(data, cmd_test, pFunc, nrArguments, EventValueSourceGroup::Enum::ALL);
}


bool do_command_case_all(command_case_data         & data,
                         const __FlashStringHelper * cmd_test,
                         command_function            pFunc,
                         int                         nrArguments)
{
  return do_command_case(data, cmd_test, pFunc, nrArguments, EventValueSourceGroup::Enum::ALL);
}

// Wrapper to reduce generated code by macro
bool do_command_case_all_restricted(command_case_data         & data,
                                    const __FlashStringHelper * cmd_test,
                                    command_function_fs         pFunc,
                                    int                         nrArguments)
{
  return do_command_case(data, cmd_test, pFunc, nrArguments, EventValueSourceGroup::Enum::RESTRICTED);
}


bool do_command_case_all_restricted(command_case_data         & data,
                                    const __FlashStringHelper * cmd_test,
                                    command_function            pFunc,
                                    int                         nrArguments)
{
  return do_command_case(data, cmd_test, pFunc, nrArguments, EventValueSourceGroup::Enum::RESTRICTED);
}


bool do_command_case_check(command_case_data         & data,
                           const __FlashStringHelper * cmd_test,
                           int                         nrArguments,
                           EventValueSourceGroup::Enum group)
{
  // The data struct is re-used on each attempt to process an internal command.
  // Re-initialize the only two members that may have been altered by a previous call.
  data.retval = false;
  data.status = String();
  if (!data.cmd_lc.equals(cmd_test)) {
    return false;
  }
  if (!checkSourceFlags(data.event->Source, group)) {
    data.status = return_incorrect_source();
    return false;
  } 
  // FIXME TD-er: Do not check nr arguments from MQTT source.
  // See https://github.com/letscontrolit/ESPEasy/issues/3344
  // C005 does recreate command partly from topic and published message
  // e.g. ESP_Easy/Bathroom_pir_env/GPIO/14 with data 0 or 1
  // This only allows for 2 parameters, but some commands need more arguments (default to "0")
  const bool mustCheckNrArguments = data.event->Source != EventValueSource::Enum::VALUE_SOURCE_MQTT;
  if (mustCheckNrArguments) {
    if (!checkNrArguments(data.cmd, data.line, nrArguments)) {
      data.status = return_incorrect_nr_arguments();
      //data.retval = false;
      return true; // Command is handled
    }
  }
  data.retval = true; // Mark the command should be executed.
  return true; // Command is handled
}

bool do_command_case(command_case_data         & data,
                     const __FlashStringHelper * cmd_test,
                     command_function_fs         pFunc,
                     int                         nrArguments,
                     EventValueSourceGroup::Enum group)
{
  if (do_command_case_check(data, cmd_test, nrArguments, group)) {
    // It has been handled, check if we need to execute it.
    // FIXME TD-er: Must change command function signature to use const String&
    data.status = pFunc(data.event, data.line.c_str());
    return true;
  }
  return false;
}


bool do_command_case(command_case_data         & data,
                     const __FlashStringHelper * cmd_test,
                     command_function            pFunc,
                     int                         nrArguments,
                     EventValueSourceGroup::Enum group)
{
  if (do_command_case_check(data, cmd_test, nrArguments, group)) {
    // It has been handled, check if we need to execute it.
    // FIXME TD-er: Must change command function signature to use const String&
    data.status = pFunc(data.event, data.line.c_str());
    return true;
  }
  return false;
}

bool executeInternalCommand(command_case_data & data)
{
  const size_t cmd_lc_length = data.cmd_lc.length();
  if (cmd_lc_length < 2) return false; // No commands less than 2 characters
  // Simple macro to match command to function call.

  // EventValueSourceGroup::Enum::ALL
  #define COMMAND_CASE_A(S, C, NARGS) \
  if (do_command_case_all(data, F(S), &C, NARGS)) { return data.retval; }

  // EventValueSourceGroup::Enum::RESTRICTED
  #define COMMAND_CASE_R(S, C, NARGS) \
  if (do_command_case_all_restricted(data, F(S), &C, NARGS)) { return data.retval; }

  // FIXME TD-er: Should we execute command when number of arguments is wrong?

  // FIXME TD-er: must determine nr arguments where NARGS is set to -1
  switch (data.cmd_lc[0]) {
    case 'a': {
      COMMAND_CASE_A("accessinfo", Command_AccessInfo_Ls,       0); // Network Command
      COMMAND_CASE_A("asyncevent", Command_Rules_Async_Events, -1); // Rule.h
      break;
    }
    case 'b': {
    #ifndef BUILD_NO_DIAGNOSTIC_COMMANDS
      COMMAND_CASE_R("background", Command_Background, 1); // Diagnostic.h
    #endif // ifndef BUILD_NO_DIAGNOSTIC_COMMANDS
    #ifdef USES_C012
      COMMAND_CASE_A("blynkget", Command_Blynk_Get, -1);
    #endif // ifdef USES_C012
    #ifdef USES_C015
      COMMAND_CASE_R("blynkset", Command_Blynk_Set, -1);
    #endif // ifdef USES_C015
      COMMAND_CASE_A("build", Command_Settings_Build, 1);      // Settings.h
      break;
    }
    case 'c': {
      COMMAND_CASE_R( "clearaccessblock", Command_AccessInfo_Clear,   0); // Network Command
      COMMAND_CASE_R(    "clearpassword", Command_Settings_Password_Clear,     1); // Settings.h
      COMMAND_CASE_R(      "clearrtcram", Command_RTC_Clear,          0); // RTC.h
      COMMAND_CASE_R(           "config", Command_Task_RemoteConfig, -1); // Tasks.h
      COMMAND_CASE_R("controllerdisable", Command_Controller_Disable, 1); // Controller.h
      COMMAND_CASE_R( "controllerenable", Command_Controller_Enable,  1); // Controller.h

      break;
    }
    case 'd': {
<<<<<<< HEAD
      COMMAND_CASE_R(           "datetime", Command_DateTime,             2); // Time.h
      COMMAND_CASE_R(              "debug", Command_Debug,                1); // Diagnostic.h
      COMMAND_CASE_R(          "deepsleep", Command_System_deepSleep,     1); // System.h
      COMMAND_CASE_R(              "delay", Command_Delay,                1); // Timers.h
    #if FEATURE_PLUGIN_PRIORITY
      COMMAND_CASE_R("disableprioritytask", Command_PriorityTask_Disable, 1); // Tasks.h
    #endif // if FEATURE_PLUGIN_PRIORITY
      COMMAND_CASE_R(                "dns", Command_DNS,                  1); // Network Command
      COMMAND_CASE_R(                "dst", Command_DST,                  1); // Time.h
=======
      COMMAND_CASE_R( "datetime", Command_DateTime,         2); // Time.h
      COMMAND_CASE_R(    "debug", Command_Debug,            1); // Diagnostic.h
      COMMAND_CASE_A(      "dec", Command_Rules_Dec,       -1); // Rules.h
      COMMAND_CASE_R("deepsleep", Command_System_deepSleep, 1); // System.h
      COMMAND_CASE_R(    "delay", Command_Delay,            1); // Timers.h
      COMMAND_CASE_R(      "dns", Command_DNS,              1); // Network Command
      COMMAND_CASE_R(      "dst", Command_DST,              1); // Time.h
>>>>>>> a0625473
      break;
    }
    case 'e': {
    #if FEATURE_ETHERNET
      COMMAND_CASE_R(   "ethphyadr", Command_ETH_Phy_Addr,   1); // Network Command
      COMMAND_CASE_R(   "ethpinmdc", Command_ETH_Pin_mdc,    1); // Network Command
      COMMAND_CASE_R(  "ethpinmdio", Command_ETH_Pin_mdio,   1); // Network Command
      COMMAND_CASE_R( "ethpinpower", Command_ETH_Pin_power,  1); // Network Command
      COMMAND_CASE_R(  "ethphytype", Command_ETH_Phy_Type,   1); // Network Command
      COMMAND_CASE_R("ethclockmode", Command_ETH_Clock_Mode, 1); // Network Command
      COMMAND_CASE_R(       "ethip", Command_ETH_IP,         1); // Network Command
      COMMAND_CASE_R(  "ethgateway", Command_ETH_Gateway,    1); // Network Command
      COMMAND_CASE_R(   "ethsubnet", Command_ETH_Subnet,     1); // Network Command  
      COMMAND_CASE_R(      "ethdns", Command_ETH_DNS,        1); // Network Command
      COMMAND_CASE_A("ethdisconnect", Command_ETH_Disconnect, 0); // Network Command
      COMMAND_CASE_R( "ethwifimode", Command_ETH_Wifi_Mode,  1); // Network Command
    #endif // FEATURE_ETHERNET
      COMMAND_CASE_R("erasesdkwifi", Command_WiFi_Erase,     0); // WiFi.h
      COMMAND_CASE_A(       "event", Command_Rules_Events,  -1); // Rule.h
      COMMAND_CASE_A("executerules", Command_Rules_Execute, -1); // Rule.h
      break;
    }
    case 'g': {
      COMMAND_CASE_R(   "gateway", Command_Gateway,     1); // Network Command
      COMMAND_CASE_A(      "gpio", Command_GPIO,        2); // Gpio.h
      COMMAND_CASE_A("gpiotoggle", Command_GPIO_Toggle, 1); // Gpio.h
      break;
    }
    case 'i': {
      COMMAND_CASE_R("i2cscanner", Command_i2c_Scanner, -1); // i2c.h
      COMMAND_CASE_A(       "inc", Command_Rules_Inc,   -1); // Rules.h
      COMMAND_CASE_R(        "ip", Command_IP,           1); // Network Command
      break;
    }
    case 'j': {
      #ifndef BUILD_NO_DIAGNOSTIC_COMMANDS
      COMMAND_CASE_A("jsonportstatus", Command_JSONPortStatus, -1); // Diagnostic.h
      #endif // ifndef BUILD_NO_DIAGNOSTIC_COMMANDS
      break;
    }
    case 'l': {
      COMMAND_CASE_A(            "let", Command_Rules_Let,         2); // Rules.h
      COMMAND_CASE_A(           "load", Command_Settings_Load,     0); // Settings.h
      COMMAND_CASE_A(       "logentry", Command_logentry,         -1); // Diagnostic.h
      COMMAND_CASE_A(   "looptimerset", Command_Loop_Timer_Set,    3); // Timers.h
      COMMAND_CASE_A("looptimerset_ms", Command_Loop_Timer_Set_ms, 3); // Timers.h
      COMMAND_CASE_A(      "longpulse", Command_GPIO_LongPulse,    5);    // GPIO.h
      COMMAND_CASE_A(   "longpulse_ms", Command_GPIO_LongPulse_Ms, 5);    // GPIO.h
    #ifndef BUILD_NO_DIAGNOSTIC_COMMANDS
      COMMAND_CASE_A(  "logportstatus", Command_logPortStatus,     0); // Diagnostic.h
      COMMAND_CASE_A(         "lowmem", Command_Lowmem,            0); // Diagnostic.h
    #endif // ifndef BUILD_NO_DIAGNOSTIC_COMMANDS
      break;
    }
    case 'm': {
#ifdef USES_P009
      if (cmd_lc_length > 3 && data.cmd_lc[3] == 'g') {
        COMMAND_CASE_A(        "mcpgpio", Command_GPIO,              2); // Gpio.h
        COMMAND_CASE_A(   "mcpgpiorange", Command_GPIO_McpGPIORange, -1); // Gpio.h
        COMMAND_CASE_A( "mcpgpiopattern", Command_GPIO_McpGPIOPattern, -1); // Gpio.h
        COMMAND_CASE_A(  "mcpgpiotoggle", Command_GPIO_Toggle,       1); // Gpio.h
      } else if (data.cmd_lc[1] == 'c') {
        COMMAND_CASE_A(   "mcplongpulse", Command_GPIO_LongPulse,    3); // GPIO.h
        COMMAND_CASE_A("mcplongpulse_ms", Command_GPIO_LongPulse_Ms, 3); // GPIO.h
        COMMAND_CASE_A(        "mcpmode", Command_GPIO_Mode,         2); // Gpio.h   
        COMMAND_CASE_A(   "mcpmoderange", Command_GPIO_ModeRange,    3); // Gpio.h   
        COMMAND_CASE_A(       "mcppulse", Command_GPIO_Pulse,        3); // GPIO.h
      }
#endif
      COMMAND_CASE_A(          "monitor", Command_GPIO_Monitor,      2); // GPIO.h
      COMMAND_CASE_A(     "monitorrange", Command_GPIO_MonitorRange, 3); // GPIO.h   
    #ifndef BUILD_NO_DIAGNOSTIC_COMMANDS
      COMMAND_CASE_A(          "malloc", Command_Malloc,         1);        // Diagnostic.h
      COMMAND_CASE_A(         "meminfo", Command_MemInfo,        0);        // Diagnostic.h
      COMMAND_CASE_A(   "meminfodetail", Command_MemInfo_detail, 0);        // Diagnostic.h
    #endif // ifndef BUILD_NO_DIAGNOSTIC_COMMANDS

      break;
    }
    case 'n': {
      COMMAND_CASE_R(   "name", Command_Settings_Name,        1); // Settings.h
      COMMAND_CASE_R("nosleep", Command_System_NoSleep,       1); // System.h
#if FEATURE_NOTIFIER
      COMMAND_CASE_R( "notify", Command_Notifications_Notify, 2); // Notifications.h
#endif
      COMMAND_CASE_R("ntphost", Command_NTPHost,              1); // Time.h
      break;
    }
    case 'p': {
#ifdef USES_P019
      if (cmd_lc_length > 3 && data.cmd_lc[3] == 'g') {
        COMMAND_CASE_A(        "pcfgpio", Command_GPIO,                 2); // Gpio.h
        COMMAND_CASE_A(   "pcfgpiorange", Command_GPIO_PcfGPIORange,   -1); // Gpio.h
        COMMAND_CASE_A( "pcfgpiopattern", Command_GPIO_PcfGPIOPattern, -1); // Gpio.h
        COMMAND_CASE_A(  "pcfgpiotoggle", Command_GPIO_Toggle,          1); // Gpio.h
      } else if (data.cmd_lc[1] == 'c') {
        COMMAND_CASE_A(   "pcflongpulse", Command_GPIO_LongPulse,       3); // GPIO.h
        COMMAND_CASE_A("pcflongpulse_ms", Command_GPIO_LongPulse_Ms,    3); // GPIO.h
        COMMAND_CASE_A(        "pcfmode", Command_GPIO_Mode,            2); // Gpio.h   
        COMMAND_CASE_A(   "pcfmoderange", Command_GPIO_ModeRange,       3); // Gpio.h   ************
        COMMAND_CASE_A(       "pcfpulse", Command_GPIO_Pulse,           3); // GPIO.h
      }
#endif
      COMMAND_CASE_R("password", Command_Settings_Password, 1); // Settings.h
#if FEATURE_CUSTOM_PROVISIONING
      COMMAND_CASE_A(       "provisionconfig", Command_Provisioning_Config,       0); // Provisioning.h
      COMMAND_CASE_A(     "provisionsecurity", Command_Provisioning_Security,     0); // Provisioning.h
      #if FEATURE_NOTIFIER
      COMMAND_CASE_A( "provisionnotification", Command_Provisioning_Notification, 0); // Provisioning.h
      #endif
      COMMAND_CASE_A(    "provisionprovision", Command_Provisioning_Provision,    0); // Provisioning.h
      COMMAND_CASE_A(        "provisionrules", Command_Provisioning_Rules,        1); // Provisioning.h
      COMMAND_CASE_A(     "provisionfirmware", Command_Provisioning_Firmware,     1); // Provisioning.h
#endif
      COMMAND_CASE_A(   "pulse", Command_GPIO_Pulse,        3); // GPIO.h
#if FEATURE_MQTT
      COMMAND_CASE_A( "publish", Command_MQTT_Publish,      2); // MQTT.h
#endif // if FEATURE_MQTT
      COMMAND_CASE_A(     "pwm", Command_GPIO_PWM,          4); // GPIO.h
      break;
    }
    case 'r': {
      COMMAND_CASE_A(                "reboot", Command_System_Reboot,              0); // System.h
      COMMAND_CASE_R(                 "reset", Command_Settings_Reset,             0); // Settings.h
      COMMAND_CASE_A("resetflashwritecounter", Command_RTC_resetFlashWriteCounter, 0); // RTC.h
      COMMAND_CASE_A(               "restart", Command_System_Reboot,              0); // System.h
      COMMAND_CASE_A(                 "rtttl", Command_GPIO_RTTTL,                -1); // GPIO.h
      COMMAND_CASE_A(                 "rules", Command_Rules_UseRules,             1); // Rule.h
      break;
    }
    case 's': {
      COMMAND_CASE_R(    "save", Command_Settings_Save, 0); // Settings.h
    #if FEATURE_SD
      COMMAND_CASE_R(  "sdcard", Command_SD_LS,         0); // SDCARDS.h
      COMMAND_CASE_R("sdremove", Command_SD_Remove,     1); // SDCARDS.h
    #endif // if FEATURE_SD

      if (data.cmd_lc[1] == 'e') {
      #if FEATURE_ESPEASY_P2P
        COMMAND_CASE_A(    "sendto", Command_UPD_SendTo,      2); // UDP.h    // FIXME TD-er: These send commands, can we determine the nr
                                                                  // of
                                                                  // arguments?
      #endif
        #if FEATURE_SEND_TO_HTTP
        COMMAND_CASE_A("sendtohttp", Command_HTTP_SendToHTTP, 3); // HTTP.h
        #endif // FEATURE_SEND_TO_HTTP
        COMMAND_CASE_A( "sendtoudp", Command_UDP_SendToUPD,   3); // UDP.h
    #ifndef BUILD_NO_DIAGNOSTIC_COMMANDS
        COMMAND_CASE_R("serialfloat", Command_SerialFloat,    0); // Diagnostic.h
    #endif // ifndef BUILD_NO_DIAGNOSTIC_COMMANDS
        COMMAND_CASE_R(   "settings", Command_Settings_Print, 0); // Settings.h
        COMMAND_CASE_A(      "servo", Command_Servo,          3); // Servo.h
      }
      COMMAND_CASE_A("status", Command_GPIO_Status,          2); // GPIO.h
      COMMAND_CASE_R("subnet", Command_Subnet, 1);                // Network Command
    #if FEATURE_MQTT
      COMMAND_CASE_A("subscribe", Command_MQTT_Subscribe, 1);     // MQTT.h
    #endif // if FEATURE_MQTT
    #ifndef BUILD_NO_DIAGNOSTIC_COMMANDS
      COMMAND_CASE_A(  "sysload", Command_SysLoad,        0);     // Diagnostic.h
    #endif // ifndef BUILD_NO_DIAGNOSTIC_COMMANDS
      break;
    }
    case 't': {
      if (data.cmd_lc[1] == 'a') {
        COMMAND_CASE_R(   "taskclear", Command_Task_Clear,    1);             // Tasks.h
        COMMAND_CASE_R("taskclearall", Command_Task_ClearAll, 0);             // Tasks.h
        COMMAND_CASE_R( "taskdisable", Command_Task_Disable,  1);             // Tasks.h
        COMMAND_CASE_R(  "taskenable", Command_Task_Enable,   1);             // Tasks.h
        COMMAND_CASE_A(           "taskrun", Command_Task_Run,            1); // Tasks.h
        COMMAND_CASE_A(      "taskvalueset", Command_Task_ValueSet,       3); // Tasks.h
        COMMAND_CASE_A(   "taskvaluetoggle", Command_Task_ValueToggle,    2); // Tasks.h
        COMMAND_CASE_A("taskvaluesetandrun", Command_Task_ValueSetAndRun, 3); // Tasks.h
      } else if (data.cmd_lc[1] == 'i') {
        COMMAND_CASE_A( "timerpause", Command_Timer_Pause,  1);               // Timers.h
        COMMAND_CASE_A("timerresume", Command_Timer_Resume, 1);               // Timers.h
        COMMAND_CASE_A(   "timerset", Command_Timer_Set,    2);               // Timers.h
        COMMAND_CASE_A("timerset_ms", Command_Timer_Set_ms, 2); // Timers.h
        COMMAND_CASE_R("timezone", Command_TimeZone, 1);                      // Time.h
      }
      COMMAND_CASE_A(      "tone", Command_GPIO_Tone, 3); // GPIO.h
      break;
    }
    case 'u': {
      COMMAND_CASE_R("udpport", Command_UDP_Port,      1);    // UDP.h
    #if FEATURE_ESPEASY_P2P
      COMMAND_CASE_R("udptest", Command_UDP_Test,      2);    // UDP.h
    #endif
      COMMAND_CASE_R(   "unit", Command_Settings_Unit, 1);    // Settings.h
      COMMAND_CASE_A("unmonitor", Command_GPIO_UnMonitor, 2); // GPIO.h
      COMMAND_CASE_A("unmonitorrange", Command_GPIO_UnMonitorRange, 3); // GPIO.h
      COMMAND_CASE_R("usentp", Command_useNTP, 1);            // Time.h
      break;
    }
    case 'w': {
      #ifndef LIMIT_BUILD_SIZE
      COMMAND_CASE_R("wdconfig", Command_WD_Config, 3);               // WD.h
      COMMAND_CASE_R(  "wdread", Command_WD_Read,   2);               // WD.h
      #endif

      if (data.cmd_lc[1] == 'i') {
        COMMAND_CASE_R(   "wifiallowap", Command_Wifi_AllowAP,    0); // WiFi.h
        COMMAND_CASE_R(    "wifiapmode", Command_Wifi_APMode,     0); // WiFi.h
        COMMAND_CASE_A(   "wificonnect", Command_Wifi_Connect,    0); // WiFi.h
        COMMAND_CASE_A("wifidisconnect", Command_Wifi_Disconnect, 0); // WiFi.h
        COMMAND_CASE_R(       "wifikey", Command_Wifi_Key,        1); // WiFi.h
        COMMAND_CASE_R(      "wifikey2", Command_Wifi_Key2,       1); // WiFi.h
        COMMAND_CASE_R(      "wifimode", Command_Wifi_Mode,       1); // WiFi.h
        COMMAND_CASE_R(      "wifiscan", Command_Wifi_Scan,       0); // WiFi.h
        COMMAND_CASE_R(      "wifissid", Command_Wifi_SSID,       1); // WiFi.h
        COMMAND_CASE_R(     "wifissid2", Command_Wifi_SSID2,      1); // WiFi.h
        COMMAND_CASE_R(   "wifistamode", Command_Wifi_STAMode,    0); // WiFi.h
      }
      break;
    }
    default:
      break;
  }

  #undef COMMAND_CASE_R
  #undef COMMAND_CASE_A
  return false;
}

// Execute command which may be plugin or internal commands
bool ExecuteCommand_all(EventValueSource::Enum source, const char *Line)
{
  return ExecuteCommand(INVALID_TASK_INDEX, source, Line, true, true, false);
}

bool ExecuteCommand_all_config(EventValueSource::Enum source, const char *Line)
{
  return ExecuteCommand(INVALID_TASK_INDEX, source, Line, true, true, true);
}

bool ExecuteCommand_plugin_config(EventValueSource::Enum source, const char *Line)
{
  return ExecuteCommand(INVALID_TASK_INDEX, source, Line, true, false, true);
}

bool ExecuteCommand_all_config_eventOnly(EventValueSource::Enum source, const char *Line)
{
  bool tryInternal = false;
  {
    String cmd;

    if (GetArgv(Line, cmd, 1)) {
      tryInternal = cmd.equalsIgnoreCase(F("event"));
    }
  }

  return ExecuteCommand(INVALID_TASK_INDEX, source, Line, true, tryInternal, true);
}

bool ExecuteCommand_internal(EventValueSource::Enum source, const char *Line)
{
  return ExecuteCommand(INVALID_TASK_INDEX, source, Line, false, true, false);
}

bool ExecuteCommand_plugin(EventValueSource::Enum source, const char *Line)
{
  return ExecuteCommand(INVALID_TASK_INDEX, source, Line, true, false, false);
}

bool ExecuteCommand_plugin(taskIndex_t taskIndex, EventValueSource::Enum source, const char *Line)
{
  return ExecuteCommand(taskIndex, source, Line, true, false, false);
}

bool ExecuteCommand(taskIndex_t            taskIndex,
                    EventValueSource::Enum source,
                    const char            *Line,
                    bool                   tryPlugin,
                    bool                   tryInternal,
                    bool                   tryRemoteConfig)
{
  #ifndef BUILD_NO_RAM_TRACKER
  checkRAM(F("ExecuteCommand"));
  #endif
  String cmd;

  // We first try internal commands, which should not have a taskIndex set.
  struct EventStruct TempEvent;

  if (!GetArgv(Line, cmd, 1)) {
    SendStatus(&TempEvent, return_command_failed());
    return false;
  }

  if (tryInternal) {
    // Small optimization for events, which happen frequently
    // FIXME TD-er: Make quick check to see if a command is an internal command, so we don't need to try all
    if (cmd.equalsIgnoreCase(F("event"))) {
      tryPlugin       = false;
      tryRemoteConfig = false;
    }
  }

  TempEvent.Source = source;

  String action(Line);
  action = parseTemplate(action); // parseTemplate before executing the command

  // Split the arguments into Par1...5 of the event.
  // Do not split it in executeInternalCommand, since that one will be called from the scheduler with pre-set events.
  // FIXME TD-er: Why call this for all commands? The CalculateParam function is quite heavy.
  parseCommandString(&TempEvent, action);

  // FIXME TD-er: This part seems a bit strange.
  // It can't schedule a call to PLUGIN_WRITE.
  // Maybe ExecuteCommand can be scheduled?
  delay(0);

#ifndef BUILD_NO_DEBUG
  if (loglevelActiveFor(LOG_LEVEL_DEBUG)) {
    {
      String log = F("Command: ");
      log += cmd;
      addLogMove(LOG_LEVEL_DEBUG, log);
    }
    addLog(LOG_LEVEL_DEBUG, Line); // for debug purposes add the whole line.
    {
      String parameters;
      parameters.reserve(64);
      parameters += F("Par1: ");
      parameters += TempEvent.Par1;
      parameters += F(" Par2: ");
      parameters += TempEvent.Par2;
      parameters += F(" Par3: ");
      parameters += TempEvent.Par3;
      parameters += F(" Par4: ");
      parameters += TempEvent.Par4;
      parameters += F(" Par5: ");
      parameters += TempEvent.Par5;
      addLogMove(LOG_LEVEL_DEBUG, parameters);
    }
  }
#endif // ifndef BUILD_NO_DEBUG


  if (tryInternal) {
    command_case_data data(cmd.c_str(), &TempEvent, action.c_str());
    bool   handled = executeInternalCommand(data);

    if (data.status.length() > 0) {
      delay(0);
      SendStatus(&TempEvent, data.status);
      delay(0);
    }

    if (handled) {
//      addLog(LOG_LEVEL_INFO, F("executeInternalCommand accepted"));
      return true;
    }
  }

  // When trying a task command, set the task index, even if it is not a valid task index.
  // For example commands from elsewhere may not have a proper task index.
  TempEvent.setTaskIndex(taskIndex);
  checkDeviceVTypeForTask(&TempEvent);

  if (tryPlugin) {
    // Use a tmp string to call PLUGIN_WRITE, since PluginCall may inadvertenly
    // alter the string.
    String tmpAction(action);
    bool   handled = PluginCall(PLUGIN_WRITE, &TempEvent, tmpAction);
//    if (handled) addLog(LOG_LEVEL_INFO, F("PLUGIN_WRITE accepted"));
    
    #ifndef BUILD_NO_DEBUG
    if (!tmpAction.equals(action)) {
      if (loglevelActiveFor(LOG_LEVEL_ERROR)) {
        String log = F("PLUGIN_WRITE altered the string: ");
        log += action;
        log += F(" to: ");
        log += tmpAction;
        addLogMove(LOG_LEVEL_ERROR, log);
      }
    }
    #endif

    if (!handled) {
      // Try a controller
      handled = CPluginCall(CPlugin::Function::CPLUGIN_WRITE, &TempEvent, tmpAction);
//      if (handled) addLog(LOG_LEVEL_INFO, F("CPLUGIN_WRITE accepted"));
    }

    if (handled) {
      SendStatus(&TempEvent, return_command_success());
      return true;
    }
  }

  if (tryRemoteConfig) {
    if (remoteConfig(&TempEvent, action)) {
      SendStatus(&TempEvent, return_command_success());
//      addLog(LOG_LEVEL_INFO, F("remoteConfig accepted"));

      return true;
    }
  }
  String errorUnknown = F("Command unknown: ");
  errorUnknown += action;
  addLog(LOG_LEVEL_INFO, errorUnknown);
  SendStatus(&TempEvent, errorUnknown);
  delay(0);
  return false;
}<|MERGE_RESOLUTION|>--- conflicted
+++ resolved
@@ -282,9 +282,9 @@
       break;
     }
     case 'd': {
-<<<<<<< HEAD
       COMMAND_CASE_R(           "datetime", Command_DateTime,             2); // Time.h
       COMMAND_CASE_R(              "debug", Command_Debug,                1); // Diagnostic.h
+      COMMAND_CASE_A(                "dec", Command_Rules_Dec,           -1); // Rules.h
       COMMAND_CASE_R(          "deepsleep", Command_System_deepSleep,     1); // System.h
       COMMAND_CASE_R(              "delay", Command_Delay,                1); // Timers.h
     #if FEATURE_PLUGIN_PRIORITY
@@ -292,15 +292,6 @@
     #endif // if FEATURE_PLUGIN_PRIORITY
       COMMAND_CASE_R(                "dns", Command_DNS,                  1); // Network Command
       COMMAND_CASE_R(                "dst", Command_DST,                  1); // Time.h
-=======
-      COMMAND_CASE_R( "datetime", Command_DateTime,         2); // Time.h
-      COMMAND_CASE_R(    "debug", Command_Debug,            1); // Diagnostic.h
-      COMMAND_CASE_A(      "dec", Command_Rules_Dec,       -1); // Rules.h
-      COMMAND_CASE_R("deepsleep", Command_System_deepSleep, 1); // System.h
-      COMMAND_CASE_R(    "delay", Command_Delay,            1); // Timers.h
-      COMMAND_CASE_R(      "dns", Command_DNS,              1); // Network Command
-      COMMAND_CASE_R(      "dst", Command_DST,              1); // Time.h
->>>>>>> a0625473
       break;
     }
     case 'e': {
