#ifndef GLOBALS_NODES_H
#define GLOBALS_NODES_H

#include "../DataStructs/NodesHandler.h"

<<<<<<< HEAD
extern NodesHandler Nodes;
=======
#if FEATURE_ESPEASY_P2P
>>>>>>> 95625033

extern NodesMap Nodes;

#endif
#endif // GLOBALS_NODES_H
<|MERGE_RESOLUTION|>--- conflicted
+++ resolved
@@ -3,13 +3,9 @@
 
 #include "../DataStructs/NodesHandler.h"
 
-<<<<<<< HEAD
+#if FEATURE_ESPEASY_P2P
+
 extern NodesHandler Nodes;
-=======
-#if FEATURE_ESPEASY_P2P
->>>>>>> 95625033
-
-extern NodesMap Nodes;
 
 #endif
 #endif // GLOBALS_NODES_H
