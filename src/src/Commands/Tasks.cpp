#include "../Commands/Tasks.h"


#include "../../ESPEasy_common.h"


#include "../Commands/Common.h"

#include "../DataStructs/TimingStats.h"

#include "../ESPEasyCore/Controller.h"
#include "../ESPEasyCore/Serial.h"

#include "../Globals/ESPEasy_Scheduler.h"
#include "../Globals/RuntimeData.h"
#include "../Globals/Settings.h"

#include "../Helpers/Misc.h"
#include "../Helpers/Numerical.h"
#include "../Helpers/Rules_calculate.h"
#include "../Helpers/StringConverter.h"
#include "../Helpers/StringParser.h"

// taskIndex = (event->Par1 - 1);   Par1 is here for 1 ... TASKS_MAX
bool validTaskIndexVar(struct EventStruct *event, taskIndex_t& taskIndex)
{
  if (event == nullptr) { return false; }

  if (event->Par1 <= 0) { return false; }
  const taskIndex_t tmp_taskIndex = static_cast<taskIndex_t>(event->Par1 - 1);

  if (!validTaskIndex(tmp_taskIndex)) { return false; }

  taskIndex = tmp_taskIndex;

  return true;
}

// taskIndex = (event->Par1 - 1);   Par1 is here for 1 ... TASKS_MAX
// varNr = event->Par2 - 1;
bool validTaskVars(struct EventStruct *event, taskIndex_t& taskIndex, unsigned int& varNr)
{
  if (event == nullptr) { return false; }

  taskIndex_t tmp_taskIndex;
  if (!validTaskIndexVar(event, tmp_taskIndex)) { return false; }

  varNr = 0;

  if (event->Par2 > 0 && event->Par2 <= VARS_PER_TASK) {
    varNr = event->Par2 - 1;
    taskIndex = tmp_taskIndex;
    return true;
  }

  return false;
}

bool validateAndParseTaskIndexArguments(struct EventStruct * event, const char *Line, taskIndex_t &taskIndex)
{
  if (!validTaskIndexVar(event, taskIndex)) {
    String taskName;
    taskIndex_t tmpTaskIndex = taskIndex;
    if ((event->Par1 <= 0 || event->Par1 >= INVALID_TASK_INDEX) && GetArgv(Line, taskName, 2)) {
      tmpTaskIndex = findTaskIndexByName(taskName, true);
      if (tmpTaskIndex != INVALID_TASK_INDEX) {
        event->Par1 = tmpTaskIndex + 1;
      }
    }
    return validTaskIndexVar(event, taskIndex);
  }
  return true;
}

/**
 * parse TaskName/TaskValue when not numeric for task name and value name and validate values
 */
bool validateAndParseTaskValueArguments(struct EventStruct * event, const char *Line, taskIndex_t &taskIndex, unsigned int &varNr)
{
  if (!validTaskVars(event, taskIndex, varNr) || (event->Par2 <= 0 || event->Par2 >= VARS_PER_TASK))  // Extra check required because of shortcutting in validTaskVars()
  { 
    String taskName;
    taskIndex_t tmpTaskIndex = taskIndex;
    if ((event->Par1 <= 0 || event->Par1 >= INVALID_TASK_INDEX) && GetArgv(Line, taskName, 2)) {
      tmpTaskIndex = findTaskIndexByName(taskName, true);
      if (tmpTaskIndex != INVALID_TASK_INDEX) {
        event->Par1 = tmpTaskIndex + 1;
      }
    }
    String valueName;
    if ((event->Par2 <= 0 || event->Par2 >= VARS_PER_TASK) && event->Par1 - 1 != INVALID_TASK_INDEX && GetArgv(Line, valueName, 3))
    {
      uint8_t tmpVarNr = findDeviceValueIndexByName(valueName, event->Par1 - 1);
      if (tmpVarNr != VARS_PER_TASK) {
        event->Par2 = tmpVarNr + 1;
      }
    }
    if (!validTaskVars(event, taskIndex, varNr)) return false; 
  }

  return true;
}

const __FlashStringHelper * taskValueSet(struct EventStruct *event, const char *Line, taskIndex_t& taskIndex, bool& success)
{
  String TmpStr1;
  unsigned int varNr;

  if (!validateAndParseTaskValueArguments(event, Line, taskIndex, varNr)) {
    success = false;
    return F("INVALID_PARAMETERS");
  }
  if (!Settings.AllowTaskValueSetAllPlugins() && getPluginID_from_TaskIndex(taskIndex) != 33) { // PluginID 33 = Dummy Device
    success = false;
    return F("NOT_A_DUMMY_TASK");
  }
  if (!Settings.TaskDeviceEnabled[taskIndex]) {
    success = false;
    return F("TASK_NOT_ENABLED");
  }

  unsigned int uservarIndex = (VARS_PER_TASK * taskIndex) + varNr;

  if (GetArgv(Line, TmpStr1, 4)) {
    // Perform calculation with float result.
    double result = 0;

    if (isError(Calculate(TmpStr1, result))) {
      success = false;
      return F("CALCULATION_ERROR");
    }
    UserVar[uservarIndex] = result;
  } else  {
    // TODO: Get Task description and var name
    serialPrintln(toString(UserVar[uservarIndex]));
  }
  success = true;
  return return_command_success();
}

const __FlashStringHelper * Command_Task_Clear(struct EventStruct *event, const char *Line)
{
  taskIndex_t  taskIndex;

  if (!validateAndParseTaskIndexArguments(event, Line, taskIndex)) {
    return F("INVALID_PARAMETERS"); 
  }

  taskClear(taskIndex, true);
  return return_command_success();
}

const __FlashStringHelper * Command_Task_ClearAll(struct EventStruct *event, const char *Line)
{
  for (taskIndex_t t = 0; t < TASKS_MAX; t++) {
    taskClear(t, false);
  }
  return return_command_success();
}

const __FlashStringHelper * Command_Task_EnableDisable(struct EventStruct *event, bool enable, const char *Line)
{
  taskIndex_t  taskIndex;
  if (validateAndParseTaskIndexArguments(event, Line, taskIndex)) {
    // This is a command so no guarantee the taskIndex is correct in the event
    event->setTaskIndex(taskIndex);

    if (setTaskEnableStatus(event, enable)) {
      return return_command_success();
    }
    return return_command_failed();
  }
  return F("INVALID_PARAMETERS");
}

const __FlashStringHelper * Command_Task_Disable(struct EventStruct *event, const char *Line)
{
  return Command_Task_EnableDisable(event, false, Line);
}

const __FlashStringHelper * Command_Task_Enable(struct EventStruct *event, const char *Line)
{
  return Command_Task_EnableDisable(event, true, Line);
}

const __FlashStringHelper * Command_Task_ValueSet(struct EventStruct *event, const char *Line)
{
  taskIndex_t taskIndex;
  bool success;
  return taskValueSet(event, Line, taskIndex, success);
}

const __FlashStringHelper * Command_Task_ValueToggle(struct EventStruct *event, const char *Line)
{
  taskIndex_t  taskIndex;
  unsigned int varNr;

  if (!validateAndParseTaskValueArguments(event, Line, taskIndex, varNr)) {
    return F("INVALID_PARAMETERS");
  }
  if (!Settings.TaskDeviceEnabled[taskIndex]) {
    return F("TASK_NOT_ENABLED");
  }

  unsigned int uservarIndex = (VARS_PER_TASK * taskIndex) + varNr;
  const int    result       = lround(UserVar[uservarIndex]);

  if ((result == 0) || (result == 1)) {
    UserVar[uservarIndex] = (result == 0) ? 1.0f : 0.0f;
  }
  return return_command_success();
}

const __FlashStringHelper * Command_Task_ValueSetAndRun(struct EventStruct *event, const char *Line)
{
  taskIndex_t taskIndex;
  bool success;
  const __FlashStringHelper * returnvalue = taskValueSet(event, Line, taskIndex, success);
  if (success)
  {
    START_TIMER;
    SensorSendTask(taskIndex);
    STOP_TIMER(SENSOR_SEND_TASK);

    return return_command_success();
  }
  return returnvalue;
}

const __FlashStringHelper * Command_ScheduleTask_Run(struct EventStruct *event, const char* Line)
{
  taskIndex_t  taskIndex;

  if (!validateAndParseTaskIndexArguments(event, Line, taskIndex) || event->Par2 < 0) {
    return F("INVALID_PARAMETERS");
  }
  if (!Settings.TaskDeviceEnabled[taskIndex]) {
    return F("TASK_NOT_ENABLED");
  }

  unsigned int msecFromNow = 0;
<<<<<<< HEAD
  String par3;
  if (GetArgv(Line, par3, 3)) {
    if (validUIntFromString(par3, msecFromNow)) {
      Scheduler.schedule_task_device_timer(taskIndex, msecFromNow);
=======
  String par2;
  if (GetArgv(Line, par2, 2)) {
    if (validUIntFromString(par2, msecFromNow)) {
      Scheduler.schedule_task_device_timer(taskIndex, millis() + msecFromNow);
>>>>>>> af216011
      return return_command_success();
    }
  }
  return F("INVALID_PARAMETERS");  
}

const __FlashStringHelper * Command_Task_Run(struct EventStruct *event, const char *Line)
{
  taskIndex_t  taskIndex;

  if (!validateAndParseTaskIndexArguments(event, Line, taskIndex) || event->Par2 < 0) {
    return F("INVALID_PARAMETERS");
  }
  if (!Settings.TaskDeviceEnabled[taskIndex]) {
    return F("TASK_NOT_ENABLED");
  }
  unsigned int unixTime = 0;
  String par3;
  if (GetArgv(Line, par3, 3)) {
    validUIntFromString(par3, unixTime);
  }

  START_TIMER;
  SensorSendTask(taskIndex, unixTime);
  STOP_TIMER(SENSOR_SEND_TASK);

  return return_command_success();
}

const __FlashStringHelper * Command_Task_RemoteConfig(struct EventStruct *event, const char *Line)
{
  struct EventStruct TempEvent(event->TaskIndex);
  String request = Line;

  // FIXME TD-er: Should we call ExecuteCommand here? The command is not parsed like any other call.
  remoteConfig(&TempEvent, request);
  return return_command_success();
}<|MERGE_RESOLUTION|>--- conflicted
+++ resolved
@@ -239,17 +239,10 @@
   }
 
   unsigned int msecFromNow = 0;
-<<<<<<< HEAD
   String par3;
   if (GetArgv(Line, par3, 3)) {
     if (validUIntFromString(par3, msecFromNow)) {
-      Scheduler.schedule_task_device_timer(taskIndex, msecFromNow);
-=======
-  String par2;
-  if (GetArgv(Line, par2, 2)) {
-    if (validUIntFromString(par2, msecFromNow)) {
       Scheduler.schedule_task_device_timer(taskIndex, millis() + msecFromNow);
->>>>>>> af216011
       return return_command_success();
     }
   }
