--- conflicted
+++ resolved
@@ -468,10 +468,7 @@
 // #define USES_P135   // SCD4x
 // #define P135_FEATURE_RESET_COMMANDS  1 // Enable/Disable quite spacious (~950 bytes) 'selftest' and 'factoryreset' subcommands
 // #define USES_P137   // AXP192
-<<<<<<< HEAD
-=======
 // #define USES_P141   // PCD8544 Nokia 5110 LCD
->>>>>>> 9a94141c
 
 // #define USES_P128   // NeoPixelBusFX
 // #define P128_USES_GRB  // Default
