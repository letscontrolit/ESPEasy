#include "../Helpers/SystemVariables.h"


#include "../../ESPEasy_common.h"

#include "../../ESPEasy-Globals.h"

#include "../CustomBuild/CompiletimeDefines.h"

#include "../DataStructs/TimingStats.h"

#include "../ESPEasyCore/ESPEasy_Log.h"
#include "../ESPEasyCore/ESPEasyNetwork.h"

#include "../Globals/CRCValues.h"
#include "../Globals/ESPEasy_time.h"
#include "../Globals/ESPEasyWiFiEvent.h"
#if FEATURE_MQTT
# include "../Globals/MQTT.h"
#endif // if FEATURE_MQTT
#include "../Globals/NetworkState.h"
#include "../Globals/RuntimeData.h"
#include "../Globals/Settings.h"
#include "../Globals/Statistics.h"

#include "../Helpers/Convert.h"
#include "../Helpers/Hardware.h"
#include "../Helpers/Misc.h"
#include "../Helpers/Numerical.h"
#include "../Helpers/StringConverter.h"
#include "../Helpers/StringProvider.h"


#if defined(ESP8266)
  # include <ESP8266WiFi.h>
#endif // if defined(ESP8266)
#if defined(ESP32)
  # include <WiFi.h>
#endif // if defined(ESP32)


String getReplacementString(const String& format, String& s) {
  int startpos = s.indexOf(format);
  int endpos   = s.indexOf('%', startpos + 1);
  String R     = s.substring(startpos, endpos + 1);

#ifndef BUILD_NO_DEBUG

  if (loglevelActiveFor(LOG_LEVEL_DEBUG)) {
    String log = F("ReplacementString SunTime: ");
    log += R;
    log += F(" offset: ");
    log += ESPEasy_time::getSecOffset(R);
    addLogMove(LOG_LEVEL_DEBUG, log);
  }
#endif // ifndef BUILD_NO_DEBUG
  return R;
}

void replSunRiseTimeString(const String& format, String& s, boolean useURLencode) {
  String R = getReplacementString(format, s);

  repl(R, node_time.getSunriseTimeString(':', ESPEasy_time::getSecOffset(R)), s, useURLencode);
}

void replSunSetTimeString(const String& format, String& s, boolean useURLencode) {
  String R = getReplacementString(format, s);

  repl(R, node_time.getSunsetTimeString(':', ESPEasy_time::getSecOffset(R)), s, useURLencode);
}

String timeReplacement_leadZero(int value)
{
  char valueString[5] = { 0 };

  sprintf_P(valueString, PSTR("%02d"), value);
  return valueString;
}

// FIXME TD-er: Try to match these with  StringProvider::getValue
LabelType::Enum SystemVariables2LabelType(SystemVariables::Enum enumval) {
  LabelType::Enum label = LabelType::MAX_LABEL;
  switch (enumval)
  {
    case SystemVariables::IP:                label = LabelType::IP_ADDRESS; break;
    case SystemVariables::SUBNET:            label = LabelType::IP_SUBNET; break;
    case SystemVariables::DNS:               label = LabelType::DNS; break;
    case SystemVariables::DNS_1:             label = LabelType::DNS_1; break;
    case SystemVariables::DNS_2:             label = LabelType::DNS_2; break;
    case SystemVariables::GATEWAY:           label = LabelType::GATEWAY; break;
    case SystemVariables::CLIENTIP:          label = LabelType::CLIENT_IP; break;

    #ifdef USES_ESPEASY_NOW
    case SystemVariables::ESPEASY_NOW_ENABLED:  label = LabelType::ESPEASY_NOW_ENABLED; break;
    case SystemVariables::ESPEASY_NOW_CHANNEL:  label = LabelType::ESPEASY_NOW_CHANNEL; break;
    case SystemVariables::ESPEASY_NOW_MQTT:     label = LabelType::ESPEASY_NOW_MQTT; break;
    case SystemVariables::ESPEASY_NOW_DISTANCE: label = LabelType::ESPEASY_NOW_DISTANCE; break;
    case SystemVariables::ESPEASY_NOW_FORCED_CHANNEL: label = LabelType::ESPEASY_NOW_FORCED_CHANNEL; break;
    #endif

    #if FEATURE_ETHERNET
    case SystemVariables::ETHWIFIMODE:       label = LabelType::ETH_WIFI_MODE; break; // 0=WIFI, 1=ETH
    case SystemVariables::ETHCONNECTED:      label = LabelType::ETH_CONNECTED; break; // 0=disconnected, 1=connected
    case SystemVariables::ETHDUPLEX:         label = LabelType::ETH_DUPLEX; break;
    case SystemVariables::ETHSPEED:          label = LabelType::ETH_SPEED; break;
    case SystemVariables::ETHSTATE:          label = LabelType::ETH_STATE; break;
    case SystemVariables::ETHSPEEDSTATE:     label = LabelType::ETH_SPEED_STATE; break;
    #endif // if FEATURE_ETHERNET

    case SystemVariables::LCLTIME:           label = LabelType::LOCAL_TIME; break;
    case SystemVariables::MAC:               label = LabelType::STA_MAC; break;
    case SystemVariables::RSSI:              label = LabelType::WIFI_RSSI; break;
    case SystemVariables::SUNRISE_S:         label = LabelType::SUNRISE_S; break;
    case SystemVariables::SUNSET_S:          label = LabelType::SUNSET_S; break;
    case SystemVariables::SUNRISE_M:         label = LabelType::SUNRISE_M; break;
    case SystemVariables::SUNSET_M:          label = LabelType::SUNSET_M; break;
    case SystemVariables::SYSBUILD_DESCR:    label = LabelType::BUILD_DESC; break;
    case SystemVariables::SYSBUILD_FILENAME: label = LabelType::BINARY_FILENAME; break;
    case SystemVariables::SYSBUILD_GIT:      label = LabelType::GIT_BUILD; break;
    case SystemVariables::SYSSTACK:          label = LabelType::FREE_STACK; break;
    case SystemVariables::UNIT_sysvar:       label = LabelType::UNIT_NR; break;
    case SystemVariables::FLASH_FREQ:        label = LabelType::FLASH_CHIP_SPEED; break;
    case SystemVariables::FLASH_SIZE:        label = LabelType::FLASH_CHIP_REAL_SIZE; break;
    case SystemVariables::FLASH_CHIP_VENDOR: label = LabelType::FLASH_CHIP_VENDOR; break;
    case SystemVariables::FLASH_CHIP_MODEL:  label = LabelType::FLASH_CHIP_MODEL; break;
    case SystemVariables::FS_SIZE:           label = LabelType::FS_SIZE; break;
    case SystemVariables::FS_FREE:           label = LabelType::FS_FREE; break;

    case SystemVariables::ESP_CHIP_ID:       label = LabelType::ESP_CHIP_ID; break;
    case SystemVariables::ESP_CHIP_FREQ:     label = LabelType::ESP_CHIP_FREQ; break;
    case SystemVariables::ESP_CHIP_MODEL:    label = LabelType::ESP_CHIP_MODEL; break;
    case SystemVariables::ESP_CHIP_REVISION: label = LabelType::ESP_CHIP_REVISION; break;
    case SystemVariables::ESP_CHIP_CORES:    label = LabelType::ESP_CHIP_CORES; break;
    case SystemVariables::ESP_BOARD_NAME:    label = LabelType::ESP_BOARD_NAME; break;

    default: 
      // No matching LabelType yet.
      break;
  }
  return label;
}


String SystemVariables::getSystemVariable(SystemVariables::Enum enumval) {
  const LabelType::Enum label = SystemVariables2LabelType(enumval);

  if (LabelType::MAX_LABEL != label) {
    return getValue(label);
  }

  switch (enumval)
  {
    case BOOT_CAUSE:        return String(lastBootCause);                         // Integer value to be used in rules
    case BSSID:             return String((WiFiEventData.WiFiDisconnected()) ? MAC_address().toString() : WiFi.BSSIDstr());
    case CR:                return String('\r');
    case IP4:               return String(static_cast<int>(NetworkLocalIP()[3])); // 4th IP octet
    #if FEATURE_MQTT
    case ISMQTT:            return String(MQTTclient_connected ? 1 : 0);
    #else // if FEATURE_MQTT
    case ISMQTT:            return String('0');
    #endif // if FEATURE_MQTT

    #ifdef USES_P037
    case ISMQTTIMP:         return String(P037_MQTTImport_connected ? 1 : 0);
    #else // ifdef USES_P037
    case ISMQTTIMP:         return String('0');
    #endif // USES_P037


    case ISNTP:             return String(statusNTPInitialized ? 1 : 0);
    case ISWIFI:            return String(WiFiEventData.wifiStatus); // 0=disconnected, 1=connected, 2=got ip, 4=services
    // initialized
    case LCLTIME_AM:        return node_time.getDateTimeString_ampm('-', ':', ' ');
    case LF:                return String('\n');
    case MAC_INT:           return String(getChipId()); // Last 24 bit of MAC address as integer, to be used in rules.
    case SPACE:             return String(' ');
    case SSID:              return (WiFiEventData.WiFiDisconnected()) ? F("--") : WiFi.SSID();
    case SYSBUILD_DATE:     return get_build_date();
    case SYSBUILD_TIME:     return get_build_time();
    case SYSDAY:            return String(node_time.day());
    case SYSDAY_0:          return timeReplacement_leadZero(node_time.day());
    case SYSHEAP:           return String(ESP.getFreeHeap());
    case SYSHOUR:           return String(node_time.hour());
    case SYSHOUR_0:         return timeReplacement_leadZero(node_time.hour());
    case SYSLOAD:           return String(getCPUload(), 2);
    case SYSMIN:            return String(node_time.minute());
    case SYSMIN_0:          return timeReplacement_leadZero(node_time.minute());
    case SYSMONTH:          return String(node_time.month());
    case SYSNAME:           return Settings.getHostname();
    case SYSSEC:            return String(node_time.second());
    case SYSSEC_0:          return timeReplacement_leadZero(node_time.second());
    case SYSSEC_D:          return String(((node_time.hour() * 60) + node_time.minute()) * 60 + node_time.second());
    case SYSTIME:           return node_time.getTimeString(':');
    case SYSTIME_AM:        return node_time.getTimeString_ampm(':');
    case SYSTIME_AM_0:      return node_time.getTimeString_ampm(':', true, '0');
    case SYSTIME_AM_SP:     return node_time.getTimeString_ampm(':', true, ' ');
    case SYSTM_HM:          return node_time.getTimeString(':', false);
    case SYSTM_HM_0:        return node_time.getTimeString(':', false, '0');
    case SYSTM_HM_SP:       return node_time.getTimeString(':', false, ' ');
    case SYSTM_HM_AM:       return node_time.getTimeString_ampm(':', false);
    case SYSTM_HM_AM_0:     return node_time.getTimeString_ampm(':', false, '0');
    case SYSTM_HM_AM_SP:    return node_time.getTimeString_ampm(':', false, ' ');
    case SYSWEEKDAY:        return String(node_time.weekday());
    case SYSWEEKDAY_S:      return node_time.weekday_str();
    case SYSYEAR_0:
    case SYSYEAR:           return String(node_time.year());
    case SYSYEARS:          return timeReplacement_leadZero(node_time.year() % 100);
    case SYS_MONTH_0:       return timeReplacement_leadZero(node_time.month());
    case S_CR:              return F("\\r");
    case S_LF:              return F("\\n");
    case UNIXDAY:           return String(node_time.getUnixTime() / 86400);
    case UNIXDAY_SEC:       return String(node_time.getUnixTime() % 86400);
    case UNIXTIME:          return String(node_time.getUnixTime());
    case UPTIME:            return String(getUptimeMinutes());
    case UPTIME_MS:         return ull2String(getMicros64() / 1000);
    #if FEATURE_ADC_VCC
    case VCC:               return String(vcc);
    #else // if FEATURE_ADC_VCC
    case VCC:               return String(-1);
    #endif // if FEATURE_ADC_VCC
    case WI_CH:             return String((WiFiEventData.WiFiDisconnected()) ? 0 : WiFi.channel());

    default:
      // Already handled above.
      return EMPTY_STRING;
  }
  return EMPTY_STRING;
}

#define SMART_REPL_T(T, S) \
  if (s.indexOf(T) != -1) { (S((T), s, useURLencode)); }

void SystemVariables::parseSystemVariables(String& s, boolean useURLencode)
{
  START_TIMER

  if (s.indexOf('%') == -1) {
    STOP_TIMER(PARSE_SYSVAR_NOCHANGE);
    return;
  }

  SystemVariables::Enum enumval = static_cast<SystemVariables::Enum>(0);

  do {
    enumval = SystemVariables::nextReplacementEnum(s, enumval);

    switch (enumval)
    {
      case SUNRISE:           SMART_REPL_T(SystemVariables::toString(enumval), replSunRiseTimeString); break;
      case SUNSET:            SMART_REPL_T(SystemVariables::toString(enumval), replSunSetTimeString); break;
      case UNKNOWN:

        // Do not replace
        break;
      default:
      {
        const String value = getSystemVariable(enumval);
        repl(SystemVariables::toString(enumval), value, s, useURLencode);
        break;
      }
    }
  }
  while (enumval != SystemVariables::Enum::UNKNOWN);

  int v_index = s.indexOf(F("%v"));

  while ((v_index != -1)) {
    unsigned int i;

    if (validUIntFromString(s.substring(v_index + 2), i)) {
      String key = F("%v");
      key += i;
      key += '%';

      if (s.indexOf(key) != -1) {
        const bool   trimTrailingZeros = true;
        const String value             = doubleToString(getCustomFloatVar(i), 6, trimTrailingZeros);
        repl(key, value, s, useURLencode);
      }
    }
    v_index = s.indexOf(F("%v"), v_index + 1); // Find next occurance
  }

  STOP_TIMER(PARSE_SYSVAR);
}

#undef SMART_REPL_T


SystemVariables::Enum SystemVariables::nextReplacementEnum(const String& str, SystemVariables::Enum last_tested)
{
  if (str.indexOf('%') == -1) {
    return Enum::UNKNOWN;
  }

  SystemVariables::Enum nextTested = static_cast<SystemVariables::Enum>(0);

  if (last_tested > nextTested) {
    nextTested = static_cast<SystemVariables::Enum>(last_tested + 1);
  }

  if (nextTested >= Enum::UNKNOWN) {
    return Enum::UNKNOWN;
  }

  String str_prefix        = SystemVariables::toString(nextTested).substring(0, 2);
  bool   str_prefix_exists = str.indexOf(str_prefix) != -1;

  for (int i = nextTested; i < Enum::UNKNOWN; ++i) {
    SystemVariables::Enum enumval = static_cast<SystemVariables::Enum>(i);
    const String new_str_prefix   = SystemVariables::toString(enumval).substring(0, 2);

    if ((str_prefix == new_str_prefix) && !str_prefix_exists) {
      // Just continue
    } else {
      str_prefix        = new_str_prefix;
      str_prefix_exists = str.indexOf(str_prefix) != -1;

      if (str_prefix_exists) {
        if (str.indexOf(SystemVariables::toString(enumval)) != -1) {
          return enumval;
        }
      }
    }
  }

  return Enum::UNKNOWN;
}

String SystemVariables::toString(Enum enumval)
{
  return wrap_String(SystemVariables::toFlashString(enumval), '%');
}

const __FlashStringHelper * SystemVariables::toFlashString(SystemVariables::Enum enumval)
{
  switch (enumval) {
<<<<<<< HEAD
    case Enum::BOOT_CAUSE:         return F("%bootcause%");
    case Enum::BSSID:              return F("%bssid%");
    case Enum::CR:                 return F("%CR%");
    case Enum::IP4:                return F("%ip4%");
    case Enum::IP:                 return F("%ip%");
    case Enum::SUBNET:             return F("%subnet%");
    case Enum::DNS:                return F("%dns%");
    case Enum::DNS_1:              return F("%dns1%");
    case Enum::DNS_2:              return F("%dns2%");
    case Enum::GATEWAY:            return F("%gateway%");
    case Enum::CLIENTIP:           return F("%clientip%");
    case Enum::ISMQTT:             return F("%ismqtt%");
    case Enum::ISMQTTIMP:          return F("%ismqttimp%");
    case Enum::ISNTP:              return F("%isntp%");
    case Enum::ISWIFI:             return F("%iswifi%");

    #ifdef USES_ESPEASY_NOW
    case Enum::ESPEASY_NOW_ENABLED:         return F("%mesh_enabled");
    case Enum::ESPEASY_NOW_CHANNEL:         return F("%mesh_ch");
    case Enum::ESPEASY_NOW_MQTT:            return F("%mesh_mqtt");
    case Enum::ESPEASY_NOW_DISTANCE:        return F("%mesh_dist");
    case Enum::ESPEASY_NOW_FORCED_CHANNEL:  return F("%mesh_forced_ch");
    #endif

=======
    case Enum::BOOT_CAUSE:         return F("bootcause");
    case Enum::BSSID:              return F("bssid");
    case Enum::CR:                 return F("CR");
    case Enum::IP4:                return F("ip4");
    case Enum::IP:                 return F("ip");
    case Enum::SUBNET:             return F("subnet");
    case Enum::DNS:                return F("dns");
    case Enum::DNS_1:              return F("dns1");
    case Enum::DNS_2:              return F("dns2");
    case Enum::GATEWAY:            return F("gateway");
    case Enum::CLIENTIP:           return F("clientip");
    case Enum::ISMQTT:             return F("ismqtt");
    case Enum::ISMQTTIMP:          return F("ismqttimp");
    case Enum::ISNTP:              return F("isntp");
    case Enum::ISWIFI:             return F("iswifi");
>>>>>>> 3678488f
    #if FEATURE_ETHERNET
    case Enum::ETHWIFIMODE:        return F("ethwifimode");
    case Enum::ETHCONNECTED:       return F("ethconnected");
    case Enum::ETHDUPLEX:          return F("ethduplex");
    case Enum::ETHSPEED:           return F("ethspeed");
    case Enum::ETHSTATE:           return F("ethstate");
    case Enum::ETHSPEEDSTATE:      return F("ethspeedstate");
    #endif // if FEATURE_ETHERNET
    case Enum::LCLTIME:            return F("lcltime");
    case Enum::LCLTIME_AM:         return F("lcltime_am");
    case Enum::LF:                 return F("LF");
    case Enum::MAC:                return F("mac");
    case Enum::MAC_INT:            return F("mac_int");
    case Enum::RSSI:               return F("rssi");
    case Enum::SPACE:              return F("SP");
    case Enum::SSID:               return F("ssid");
    case Enum::SUNRISE:            return F("sunrise");
    case Enum::SUNSET:             return F("sunset");
    case Enum::SUNRISE_S:          return F("s_sunrise");
    case Enum::SUNSET_S:           return F("s_sunset");
    case Enum::SUNRISE_M:          return F("m_sunrise");
    case Enum::SUNSET_M:           return F("m_sunset");
    case Enum::SYSBUILD_DATE:      return F("sysbuild_date");
    case Enum::SYSBUILD_DESCR:     return F("sysbuild_desc");
    case Enum::SYSBUILD_FILENAME:  return F("sysbuild_filename");
    case Enum::SYSBUILD_GIT:       return F("sysbuild_git");
    case Enum::SYSBUILD_TIME:      return F("sysbuild_time");
    case Enum::SYSDAY:             return F("sysday");
    case Enum::SYSDAY_0:           return F("sysday_0");
    case Enum::SYSHEAP:            return F("sysheap");
    case Enum::SYSHOUR:            return F("syshour");
    case Enum::SYSHOUR_0:          return F("syshour_0");
    case Enum::SYSLOAD:            return F("sysload");
    case Enum::SYSMIN:             return F("sysmin");
    case Enum::SYSMIN_0:           return F("sysmin_0");
    case Enum::SYSMONTH:           return F("sysmonth");
    case Enum::SYSNAME:            return F("sysname");
    case Enum::SYSSEC:             return F("syssec");
    case Enum::SYSSEC_0:           return F("syssec_0");
    case Enum::SYSSEC_D:           return F("syssec_d");
    case Enum::SYSSTACK:           return F("sysstack");
    case Enum::SYSTIME:            return F("systime");
    case Enum::SYSTIME_AM:         return F("systime_am");
    case Enum::SYSTIME_AM_0:       return F("systime_am_0");
    case Enum::SYSTIME_AM_SP:      return F("systime_am_sp");
    case Enum::SYSTM_HM:           return F("systm_hm");
    case Enum::SYSTM_HM_0:         return F("systm_hm_0");
    case Enum::SYSTM_HM_SP:        return F("systm_hm_sp");
    case Enum::SYSTM_HM_AM:        return F("systm_hm_am");
    case Enum::SYSTM_HM_AM_0:      return F("systm_hm_am_0");
    case Enum::SYSTM_HM_AM_SP:     return F("systm_hm_am_sp");
    case Enum::SYSWEEKDAY:         return F("sysweekday");
    case Enum::SYSWEEKDAY_S:       return F("sysweekday_s");
    case Enum::SYSYEAR:            return F("sysyear");
    case Enum::SYSYEARS:           return F("sysyears");
    case Enum::SYSYEAR_0:          return F("sysyear_0");
    case Enum::SYS_MONTH_0:        return F("sysmonth_0");
    case Enum::S_CR:               return F("R");
    case Enum::S_LF:               return F("N");
    case Enum::UNIT_sysvar:        return F("unit");
    case Enum::UNIXDAY:            return F("unixday");
    case Enum::UNIXDAY_SEC:        return F("unixday_sec");
    case Enum::UNIXTIME:           return F("unixtime");
    case Enum::UPTIME:             return F("uptime");
    case Enum::UPTIME_MS:          return F("uptime_ms");
    case Enum::VCC:                return F("vcc");
    case Enum::WI_CH:              return F("wi_ch");
    case Enum::FLASH_FREQ:         return F("flash_freq");
    case Enum::FLASH_SIZE:         return F("flash_size");
    case Enum::FLASH_CHIP_VENDOR:  return F("flash_chip_vendor");
    case Enum::FLASH_CHIP_MODEL:   return F("flash_chip_model");
    case Enum::FS_FREE:            return F("fs_free");
    case Enum::FS_SIZE:            return F("fs_size");
    case Enum::ESP_CHIP_ID:        return F("cpu_id");
    case Enum::ESP_CHIP_FREQ:      return F("cpu_freq");
    case Enum::ESP_CHIP_MODEL:     return F("cpu_model");
    case Enum::ESP_CHIP_REVISION:  return F("cpu_rev");
    case Enum::ESP_CHIP_CORES:     return F("cpu_cores");
    case Enum::ESP_BOARD_NAME:     return F("board_name");

    case Enum::UNKNOWN: break;
  }
  return F("Unknown");
}<|MERGE_RESOLUTION|>--- conflicted
+++ resolved
@@ -335,32 +335,6 @@
 const __FlashStringHelper * SystemVariables::toFlashString(SystemVariables::Enum enumval)
 {
   switch (enumval) {
-<<<<<<< HEAD
-    case Enum::BOOT_CAUSE:         return F("%bootcause%");
-    case Enum::BSSID:              return F("%bssid%");
-    case Enum::CR:                 return F("%CR%");
-    case Enum::IP4:                return F("%ip4%");
-    case Enum::IP:                 return F("%ip%");
-    case Enum::SUBNET:             return F("%subnet%");
-    case Enum::DNS:                return F("%dns%");
-    case Enum::DNS_1:              return F("%dns1%");
-    case Enum::DNS_2:              return F("%dns2%");
-    case Enum::GATEWAY:            return F("%gateway%");
-    case Enum::CLIENTIP:           return F("%clientip%");
-    case Enum::ISMQTT:             return F("%ismqtt%");
-    case Enum::ISMQTTIMP:          return F("%ismqttimp%");
-    case Enum::ISNTP:              return F("%isntp%");
-    case Enum::ISWIFI:             return F("%iswifi%");
-
-    #ifdef USES_ESPEASY_NOW
-    case Enum::ESPEASY_NOW_ENABLED:         return F("%mesh_enabled");
-    case Enum::ESPEASY_NOW_CHANNEL:         return F("%mesh_ch");
-    case Enum::ESPEASY_NOW_MQTT:            return F("%mesh_mqtt");
-    case Enum::ESPEASY_NOW_DISTANCE:        return F("%mesh_dist");
-    case Enum::ESPEASY_NOW_FORCED_CHANNEL:  return F("%mesh_forced_ch");
-    #endif
-
-=======
     case Enum::BOOT_CAUSE:         return F("bootcause");
     case Enum::BSSID:              return F("bssid");
     case Enum::CR:                 return F("CR");
@@ -376,7 +350,15 @@
     case Enum::ISMQTTIMP:          return F("ismqttimp");
     case Enum::ISNTP:              return F("isntp");
     case Enum::ISWIFI:             return F("iswifi");
->>>>>>> 3678488f
+
+    #ifdef USES_ESPEASY_NOW
+    case Enum::ESPEASY_NOW_ENABLED:         return F("mesh_enabled");
+    case Enum::ESPEASY_NOW_CHANNEL:         return F("mesh_ch");
+    case Enum::ESPEASY_NOW_MQTT:            return F("mesh_mqtt");
+    case Enum::ESPEASY_NOW_DISTANCE:        return F("mesh_dist");
+    case Enum::ESPEASY_NOW_FORCED_CHANNEL:  return F("mesh_forced_ch");
+    #endif
+
     #if FEATURE_ETHERNET
     case Enum::ETHWIFIMODE:        return F("ethwifimode");
     case Enum::ETHCONNECTED:       return F("ethconnected");
