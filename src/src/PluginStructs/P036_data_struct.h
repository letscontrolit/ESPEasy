#ifndef PLUGINSTRUCTS_P036_DATA_STRUCT_H
#define PLUGINSTRUCTS_P036_DATA_STRUCT_H

#include "../../_Plugin_Helper.h"
#ifdef USES_P036
# include "../Helpers/OLed_helper.h"

# include <SSD1306.h>
# include <SH1106Wire.h>

# include <vector>

# if defined(LIMIT_BUILD_SIZE) || defined(PLUGIN_BUILD_IR)
#  define P036_LIMIT_BUILD_SIZE
# endif // ifdef LIMIT_BUILD_SIZE

// Macros
# define P036_DisplayIsOn (UserVar[event->BaseVarIndex] > 0)
# define P036_SetDisplayOn(_state) (UserVar[event->BaseVarIndex] = _state)

// # define PLUGIN_036_DEBUG    // additional debug messages in the log
// # define P036_FONT_CALC_LOG  // Enable to add extra logging during font calculation (selection)
// # define P036_SCROLL_CALC_LOG   // Enable to add extra logging during scrolling calculation (selection)
// # define P036_CHECK_HEAP        // Enable to add extra logging during Plugin_036()
// # define P036_CHECK_INDIVIDUAL_FONT // /Enable to add extra logging for individual font calculation
# ifndef P036_FEATURE_DISPLAY_PREVIEW
#  define P036_FEATURE_DISPLAY_PREVIEW   1
# endif // ifndef P036_FEATURE_DISPLAY_PREVIEW
# ifdef P036_FEATURE_ALIGN_PREVIEW
#  define P036_FEATURE_ALIGN_PREVIEW     1
# endif // ifdef P036_FEATURE_ALIGN_PREVIEW

# if defined(ESP8266_1M) && defined(P036_FEATURE_ALIGN_PREVIEW) && P036_FEATURE_ALIGN_PREVIEW
#  undef P036_FEATURE_ALIGN_PREVIEW
#  define P036_FEATURE_ALIGN_PREVIEW   0 // Disable for 1M builds
# endif // if defined(ESP8266_1M) && defined(P036_FEATURE_ALIGN_PREVIEW) && P036_FEATURE_ALIGN_PREVIEW

# ifndef P036_LIMIT_BUILD_SIZE
#  ifndef P036_SEND_EVENTS
#   define P036_SEND_EVENTS       1 // Enable sending events on Display On/Off, Contrast Low/Med/High, Frame and Line
#  endif // ifndef P036_SEND_EVENTS
#  ifndef P036_ENABLE_LINECOUNT
#   define P036_ENABLE_LINECOUNT  1 // Enable the linecount subcommand
#  endif // ifndef P036_ENABLE_LINECOUNT
#  ifndef P036_USERDEF_HEADERS
#   define P036_USERDEF_HEADERS   1 // Enable User defined headers
#  endif // ifndef
# else // ifndef P036_LIMIT_BUILD_SIZE
#  if defined(P036_SEND_EVENTS) && P036_SEND_EVENTS
#   undef P036_SEND_EVENTS
#  endif // if defined(P036_SEND_EVENTS) && P036_SEND_EVENTS
#  ifndef P036_SEND_EVENTS
#   define P036_SEND_EVENTS       0 // Disable sending events
#  endif // ifndef P036_SEND_EVENTS
#  if defined(P036_ENABLE_LINECOUNT) && P036_ENABLE_LINECOUNT
#   undef P036_ENABLE_LINECOUNT
#  endif // if defined(P036_ENABLE_LINECOUNT) && P036_ENABLE_LINECOUNT
#  ifndef P036_ENABLE_LINECOUNT
#   define P036_ENABLE_LINECOUNT  0 // Disable the linecount subcommand
#  endif // ifndef P036_ENABLE_LINECOUNT
// We can always disable this feature later, if needed
// #  if defined(P036_USERDEF_HEADERS) && P036_USERDEF_HEADERS
// #   undef P036_USERDEF_HEADERS
// #  endif // if defined(P036_USERDEF_HEADERS) && P036_USERDEF_HEADERS
// #  ifndef P036_USERDEF_HEADERS
// #   define P036_USERDEF_HEADERS   0 // Disable User defined headers
// #  endif // ifndef P036_USERDEF_HEADERS
# endif // ifndef P036_LIMIT_BUILD_SIZE
<<<<<<< HEAD
# define P036_ENABLE_HIDE_FOOTER // Enable the Hide indicator (footer) option
# define P036_ENABLE_LEFT_ALIGN  // Enable the Left-align content option and leftalign subcommand

# define P36_Nlines   12         // The number of different lines which can be displayed - each line is 64 chars max
# define P36_NcharsV0 32         // max chars per line up to 22.11.2019 (V0)
# define P36_NcharsV1 64         // max chars per line from 22.11.2019 (V1)
# define P36_MaxSizesCount 3     // number of different OLED sizes
=======
# ifndef P036_USERDEF_HEADERS
#  define P036_USERDEF_HEADERS   1  // Enable User defined headers if not handled yet
# endif // ifndef P036_USERDEF_HEADERS
# ifndef P036_ENABLE_HIDE_FOOTER
#  define P036_ENABLE_HIDE_FOOTER 1 // Enable the Hide indicator (footer) option
# endif // ifndef P036_ENABLE_HIDE_FOOTER
# ifndef P036_ENABLE_LEFT_ALIGN
#  define P036_ENABLE_LEFT_ALIGN  1 // Enable the Left-align content option and leftalign subcommand
# endif // ifndef P036_ENABLE_LEFT_ALIGN

# define P36_Nlines 12              // The number of different lines which can be displayed - each line is 64 chars max
# define P36_NcharsV0 32            // max chars per line up to 22.11.2019 (V0)
# define P36_NcharsV1 64            // max chars per line from 22.11.2019 (V1)
# define P36_MaxSizesCount 3        // number of different OLED sizes
>>>>>>> 50b64c5b
# ifdef P036_LIMIT_BUILD_SIZE
#  define P36_MaxFontCount 3        // number of different fonts
# else // ifdef P036_LIMIT_BUILD_SIZE
#  define P36_MaxFontCount 5        // number of different fonts
# endif // ifdef P036_LIMIT_BUILD_SIZE

# define P36_MaxDisplayWidth  128
# define P36_MaxDisplayHeight 64
# define P36_DisplayCentre    64
# define P36_HeaderHeight     12
# define P036_IndicatorTop    56
# define P036_IndicatorHeight 8

# define P36_WIFI_STATE_UNSET          -2
# define P36_WIFI_STATE_NOT_CONNECTED  -1
# define P36_MAX_LinesPerPage          4
# define P36_WaitScrollLines           5                          // wait 0.5s before and after scrolling line
# define P36_PageScrollTimer           25                         // timer in msec for page Scrolling
# define P36_PageScrollTick            (P36_PageScrollTimer + 20) // total time for one PageScrollTick (including the handling time of 20ms
                                                                  // in PLUGIN_TIMER_IN)
# define P36_PageScrollPix             4                          // min pixel change while page scrolling
# define P36_DebounceTreshold          5                          // number of 20 msec (fifty per second) ticks before the button has
                                                                  // settled
# define P36_RepeatDelay               50                         // number of 20 msec ticks before repeating the button action when holding

# define P036_ADR         PCONFIG(0)
# define P036_ROTATE      PCONFIG(1)
# define P036_NLINES      PCONFIG(2)
# define P036_SCROLL      PCONFIG(3)
# define P036_TIMER       PCONFIG(4)
# define P036_CONTROLLER  PCONFIG(5)
# define P036_CONTRAST    PCONFIG(6)
# define P036_RESOLUTION  PCONFIG(7)

# define P036_FLAGS_0     PCONFIG_ULONG(0)
# define P036_FLAGS_1     PCONFIG_ULONG(1)

// P036_FLAGS_0
# define P036_FLAG_HEADER_ALTERNATIVE   0 // Bit 7-0 HeaderContentAlternative
# define P036_FLAG_HEADER               8 // Bit15-8 HeaderContent
# define P036_FLAG_PIN3_INVERSE        16 // Bit 16 Pin3Invers
# define P036_FLAG_SCROLL_LINES        17 // Bit 17 ScrollLines
# define P036_FLAG_NODISPLAY_ONRECEIVE 18 // Bit 18 NoDisplayOnReceivingText
# define P036_FLAG_STEP_PAGES_BUTTON   19 // Bit 19 StepThroughPagesWithButton
# define P036_FLAG_SETTINGS_VERSION    20 // Bit23-20 Version CustomTaskSettings -> version V1
# define P036_FLAG_SCROLL_WITHOUTWIFI  24 // Bit 24 ScrollWithoutWifi
# define P036_FLAG_HIDE_HEADER         25 // Bit 25 Hide header
# define P036_FLAG_INPUT_PULLUP        26 // Bit 26 Input PullUp
// # define P036_FLAG_INPUT_PULLDOWN      27 // Bit 27 Input PullDown, 2022-09-04 no longer used
# define P036_FLAG_SEND_EVENTS         28 // Bit 28 SendEvents
# define P036_FLAG_EVENTS_FRAME_LINE   29 // Bit 29 SendEvents also on Frame & Line
# define P036_FLAG_HIDE_FOOTER         30 // Bit 30 Hide footer

// P036_FLAGS_1
# define P036_FLAG_LEFT_ALIGNED        0  // Bit1-0 Layout left aligned
# define P036_FLAG_REDUCE_LINE_NO      2  // Bit 2 Reduce line number to fit individual line font settings

enum class eHeaderContent : uint8_t {
<<<<<<< HEAD
  eSSID     = 1u,
  eSysName  = 2u,
  eIP       = 3u,
  eMAC      = 4u,
  eRSSI     = 5u,
  eBSSID    = 6u,
  eWiFiCh   = 7u,
  eUnit     = 8u,
  eSysLoad  = 9u,
  eSysHeap  = 10u,
  eSysStack = 11u,
  eTime     = 12u,
  eDate     = 13u,
  ePageNo   = 14u,
};

enum class p036_resolution : uint8_t {
  pix128x64 = 0u,
  pix128x32 = 1u,
  pix64x48  = 2u
};

enum class ePageScrollSpeed : uint8_t {
  ePSS_VerySlow = 1u, // 800ms
  ePSS_Slow     = 2u, // 400ms
  ePSS_Fast     = 4u, // 200ms
  ePSS_VeryFast = 8u, // 100ms
  ePSS_Instant  = 32u // 20ms
};

enum class eP036pinmode : uint8_t {
  ePPM_Input       = 0u,
  ePPM_InputPullUp = 1u
=======
  eSSID     = 1,
  eSysName  = 2,
  eIP       = 3,
  eMAC      = 4,
  eRSSI     = 5,
  eBSSID    = 6,
  eWiFiCh   = 7,
  eUnit     = 8,
  eSysLoad  = 9,
  eSysHeap  = 10,
  eSysStack = 11,
  eTime     = 12,
  eDate     = 13,
  ePageNo   = 14,
  # if P036_USERDEF_HEADERS
  eUserDef1 = 15,
  eUserDef2 = 16,
  # endif // if P036_USERDEF_HEADERS
};

enum class p036_resolution : uint8_t {
  pix128x64 = 0,
  pix128x32 = 1,
  pix64x48  = 2
};

enum class ePageScrollSpeed : uint8_t {
  ePSS_VerySlow = 1, // 800ms
  ePSS_Slow     = 2, // 400ms
  ePSS_Fast     = 4, // 200ms
  ePSS_VeryFast = 8, // 100ms
  ePSS_Instant  = 32 // 20ms
};

enum class eP036pinmode : uint8_t {
  ePPM_Input       = 0,
  ePPM_InputPullUp = 1
>>>>>>> 50b64c5b
};

typedef struct {
  String   SLcontent;          // content
  int      CurrentLeft = 0;    // current left pix position
  float    dPix        = 0.0f; // pix change per scroll time (100ms)
  float    fPixSum     = 0.0f; // pix sum while scrolling (100ms)
  uint16_t LastWidth   = 0;    // width of last line in pix
  uint16_t Width       = 0;    // width in pix
  uint8_t  SLidx       = 0;    // index to DisplayLinesV1
} tScrollLine;

typedef struct {
  tScrollLine SLine[P36_MAX_LinesPerPage]{};
  uint16_t    wait = 0; // waiting time before scrolling
} tScrollingLines;

typedef struct {
  String                     SPLcontent;    // content
  OLEDDISPLAY_TEXT_ALIGNMENT Alignment = TEXT_ALIGN_LEFT;
  uint8_t                    SPLidx    = 0; // index to DisplayLinesV1
} tScrollingPageLines;

typedef struct {
  tScrollingPageLines In[P36_MAX_LinesPerPage]{};
  tScrollingPageLines Out[P36_MAX_LinesPerPage]{};
  int                 dPixSum          = 0; // act pix change
  uint8_t             Scrolling        = 0; // 0=Ready, 1=Scrolling
  uint8_t             dPix             = 0; // pix change per scroll time (25ms)
  uint8_t             linesPerFrameDef = 0; // the default number of lines in frame in/out
  uint8_t             linesPerFrameIn  = 0; // the number of lines in frame in
  uint8_t             linesPerFrameOut = 0; // the number of lines in frame out
} tScrollingPages;

enum class eModifyFont : uint8_t {
<<<<<<< HEAD
  eMinimize = 4u,
  eReduce   = 3u,
  eNone     = 7u, // because of compatibility to previously saved DisplayLinesV1[].ModifyLayout with 0xff
  eEnlarge  = 1u,
  eMaximize = 2u
};

enum class eAlignment : uint8_t {
  eGlobal = 7u, // because of compatibility to previously saved DisplayLinesV1[].ModifyLayout with 0xff
  eLeft   = 1u,
  eCenter = 0u,
  eRight  = 2u
=======
  eMinimize = 4,
  eReduce   = 3,
  eNone     = 7, // because of compatibility to previously saved DisplayLinesV1[].ModifyLayout with 0xff
  eEnlarge  = 1,
  eMaximize = 2
};

enum class eAlignment : uint8_t {
  eGlobal = 7, // because of compatibility to previously saved DisplayLinesV1[].ModifyLayout with 0xff
  eLeft   = 1,
  eCenter = 0,
  eRight  = 2
>>>>>>> 50b64c5b
};

# define P036_FLAG_ModifyLayout_Font        0 // Bit 2-0 eModifyFont
# define P036_FLAG_ModifyLayout_Alignment   3 // Bit 5-3 eAlignment

typedef struct {
  String  Content;
  uint8_t FontType     = 0;
  uint8_t ModifyLayout = 0; // Bit 2-0 eModifyFont, Bit 5-3 eAlignment
  uint8_t FontSpace    = 0;
  uint8_t reserved     = 0;
} tDisplayLines;

struct tDisplayLines_storage {
  tDisplayLines_storage() = default;

  tDisplayLines_storage(const tDisplayLines& memory) :
    FontType(memory.FontType),
    ModifyLayout(memory.ModifyLayout),
    FontSpace(memory.FontSpace),
    reserved(memory.reserved)
  {
    safe_strncpy(Content, memory.Content, P36_NcharsV1);
    ZERO_TERMINATE(Content);
  }

  tDisplayLines get() const {
    tDisplayLines res;

    res.Content      = String(Content);
    res.FontType     = FontType;
    res.ModifyLayout = ModifyLayout;
    res.FontSpace    = FontSpace;
    res.reserved     = reserved;
    return res;
  }

  char    Content[P36_NcharsV1] = { 0 };
  uint8_t FontType              = 0;
  uint8_t ModifyLayout          = 0; // Bit 2-0 eModifyFont, Bit 5-3 eAlignment
  uint8_t FontSpace             = 0;
  uint8_t reserved              = 0;
};

struct tDisplayLines_storage_full {
  tDisplayLines_storage lines[P36_Nlines]{};
};

typedef struct {
  const char *fontData; // font
  uint8_t     Width;    // font width in pix
  uint8_t     Height;   // font height in pix
} tFontSizes;

typedef struct {
  uint8_t fontIdx = 0; // font index for this line setting
  uint8_t Top     = 0; // top in pix for this line setting
  uint8_t Height  = 0; // font height in pix
  int8_t  Space   = 0; // space in pix between lines for this line setting, allow negative values to squeeze the lines closer!
# ifdef P036_FONT_CALC_LOG
  const __FlashStringHelper* FontName() const;
# endif // ifdef P036_FONT_CALC_LOG
} tFontSettings;

typedef struct {
  uint8_t Width;              // width in pix
  uint8_t Height;             // height in pix
  uint8_t PixLeft;            // first left pix position
  uint8_t MaxLines;           // max. line count
  uint8_t WiFiIndicatorLeft;  // left of WiFi indicator
  uint8_t WiFiIndicatorWidth; // width of WiFi indicator
} tSizeSettings;

typedef struct {
  uint8_t frame           = 0; // frame for this line
  uint8_t DisplayedPageNo = 0; // number of shown pages for this line, set in CalcMaxPageCount()
  uint8_t ypos            = 0; // ypos for this line
  uint8_t fontIdx         = 0; // font index for this line
  uint8_t FontHeight      = 0; // font height for this line
} tLineSettings;

typedef struct {
  uint8_t NextLineNo            = 0; // number of next line or 0xFF if settings do not fit
  uint8_t IdxForBiggestFontUsed = 0; // ypos for this line
} tIndividualFontSettings;

class P036_LineContent {
public:

  P036_LineContent() {
    DisplayLinesV1.resize(P36_Nlines);
  }

  void   loadDisplayLines(taskIndex_t taskIndex,
                          uint8_t     LoadVersion);

  String saveDisplayLines(taskIndex_t taskIndex);

  // CustomTaskSettings
  std::vector<tDisplayLines>DisplayLinesV1; // holds the CustomTaskSettings for V1
};

struct P036_data_struct : public PluginTaskData_base {
  P036_data_struct() = default;

  virtual ~P036_data_struct();

  void                        reset();

  static const tSizeSettings& getDisplaySizeSettings(p036_resolution disp_resolution);

  bool                        init(taskIndex_t     taskIndex,
                                   uint8_t         LoadVersion,
                                   uint8_t         Type,
                                   uint8_t         Address,
                                   uint8_t         Sda,
                                   uint8_t         Scl,
                                   p036_resolution Disp_resolution,
                                   bool            Rotated,
                                   uint8_t         Contrast,
                                   uint16_t        DisplayTimer,
                                   uint8_t         NrLines);

  bool isInitialized() const;


  // Set the display contrast
  // really low brightness & contrast: contrast = 10, precharge = 5, comdetect = 0
  // normal brightness & contrast:  contrast = 100
  void setContrast(uint8_t OLED_contrast);

  void setOrientationRotated(bool rotated);
  # if P036_ENABLE_LINECOUNT
  void setNrLines(uint8_t NrLines);
  # endif // if P036_ENABLE_LINECOUNT


  // The screen is set up as:
  // - 10 rows at the top for the header
  // - 46 rows in the middle for the scroll region
  // -  8 rows at the bottom for the footer
  void    display_header();
  void    display_time();
  void    display_title(const String& title);
  void    display_logo();
  void    display_indicator();
  void    prepare_pagescrolling();
  uint8_t display_scroll(ePageScrollSpeed lscrollspeed,
                         int              lTaskTimer);
  uint8_t display_scroll_timer(bool             initialScroll = false,
                               ePageScrollSpeed lscrollspeed  = ePageScrollSpeed::ePSS_Instant);

  // Draw scrolling line (1pix/s)
  void                       display_scrolling_lines();

  // Draw Signal Strength Bars, return true when there was an update.
  bool                       display_wifibars();

  // Perform the actual write to the display.
  void                       update_display();

  // get pixel positions
  int16_t                    GetHeaderHeight() const;
  int16_t                    GetIndicatorTop() const;
  tFontSettings              CalculateFontSettings(uint8_t _defaultLines);

  void                       P036_JumpToPage(struct EventStruct *event,
                                             uint8_t             nextFrame);

  void                       P036_JumpToPageOfLine(struct EventStruct *event,
                                                   uint8_t             LineNo);
  void                       P036_DisplayPage(struct EventStruct *event);

  // Perform some specific changes for OLED display
  String                     P36_parseTemplate(String& tmpString,
                                               uint8_t lineIdx);

  void                       registerButtonState(uint8_t newButtonState,
                                                 bool    bPin3Invers);

  void                       markButtonStateProcessed();

  # if P036_ENABLE_LEFT_ALIGN
  void                       setTextAlignment(eAlignment aAlignment);
<<<<<<< HEAD
  OLEDDISPLAY_TEXT_ALIGNMENT getTextAlignment(eAlignment aAlignment) const;
  uint8_t                    GetTextLeftMargin(OLEDDISPLAY_TEXT_ALIGNMENT _textAlignment) const;
  # endif // ifdef P036_ENABLE_LEFT_ALIGN

  # if P036_FEATURE_DISPLAY_PREVIEW
  bool web_show_values();
  # endif // if P036_FEATURE_DISPLAY_PREVIEW
=======
  OLEDDISPLAY_TEXT_ALIGNMENT getTextAlignment(eAlignment aAlignment);
  uint8_t                    GetTextLeftMargin(OLEDDISPLAY_TEXT_ALIGNMENT _textAlignment);
# endif // if P036_ENABLE_LEFT_ALIGN
>>>>>>> 50b64c5b

  // Instantiate display here - does not work to do this within the INIT call
  OLEDDisplay *display = nullptr;

  tScrollingLines ScrollingLines{};
  tScrollingPages ScrollingPages{};

  // CustomTaskSettings
  P036_LineContent *LineContent = nullptr;

  int8_t lastWiFiState   = 0;
  bool   bDisplayingLogo = false;

  // display
  p036_resolution disp_resolution    = p036_resolution::pix128x64;
  uint8_t         TopLineOffset      = 0; // Offset for top line, used for rotated image while using displays < P36_MaxDisplayHeight lines
  bool            bLineScrollEnabled = false;

  // Display button
  bool     ButtonState     = false; // button not touched
  uint8_t  ButtonLastState = 0;     // Last state checked (debouncing in progress)
  uint8_t  DebounceCounter = 0;     // debounce counter
  uint8_t  RepeatCounter   = 0;     // Repeat delay counter when holding button pressed
  uint16_t displayTimer    = 0;     // counter for display OFF
  // frame header
  uint16_t       HeaderCount              = 0;
  eHeaderContent HeaderContent            = eHeaderContent::eSSID;
  eHeaderContent HeaderContentAlternative = eHeaderContent::eSSID;
  bool           bHideHeader              = false;
  bool           bHideFooter              = false;
  bool           bAlternativHeader        = false;
  bool           bReduceLinesPerFrame     = false;

  // frames
  uint8_t MaxFramesToDisplay    = 0;    // total number of frames to display
  uint8_t currentFrameToDisplay = 0;
  uint8_t nextFrameToDisplay    = 0;    // next frame because content changed in PLUGIN_WRITE
  uint8_t frameCounter          = 0;    // need to keep track of framecounter from call to call
  uint8_t disableFrameChangeCnt = 0;    // counter to disable frame change after JumpToPage in case PLUGIN_READ already scheduled
  bool    bPageScrollDisabled   = true; // first page after INIT or after JumpToPage without scrolling

  OLEDDISPLAY_TEXT_ALIGNMENT textAlignment = TEXT_ALIGN_CENTER;

  tLineSettings LineSettings[P36_Nlines]{};
  uint16_t CalcPixLength(uint8_t LineNo);

  # if P036_USERDEF_HEADERS
  String userDef1;
  String userDef2;
  # endif // if P036_USERDEF_HEADERS

private:

  tIndividualFontSettings CalculateIndividualFontSettings(uint8_t LineNo,
                                                          uint8_t FontIndex,
                                                          uint8_t LinesPerFrame,
                                                          uint8_t FrameNo,
                                                          int8_t  MaxHeight,
                                                          uint8_t IdxForBiggestFont);
  void     CalcMaxPageCount(void);
  uint16_t TrimStringTo255Chars(tScrollingPageLines *ScrollingPageLine);
  void     DrawScrollingPageLine(tScrollingPageLines       *ScrollingPageLine,
                                 uint16_t                   Width,
                                 OLEDDISPLAY_TEXT_ALIGNMENT textAlignment);
  void     CreateScrollingPageLine(tScrollingPageLines *ScrollingPageLine,
                                   uint8_t              Counter);

  # if P036_FEATURE_DISPLAY_PREVIEW
  String currentLines[P36_MAX_LinesPerPage]{};
  # endif // if P036_FEATURE_DISPLAY_PREVIEW
};

#endif // ifdef USES_P036
#endif // ifndef PLUGINSTRUCTS_P036_DATA_STRUCT_H<|MERGE_RESOLUTION|>--- conflicted
+++ resolved
@@ -66,15 +66,6 @@
 // #   define P036_USERDEF_HEADERS   0 // Disable User defined headers
 // #  endif // ifndef P036_USERDEF_HEADERS
 # endif // ifndef P036_LIMIT_BUILD_SIZE
-<<<<<<< HEAD
-# define P036_ENABLE_HIDE_FOOTER // Enable the Hide indicator (footer) option
-# define P036_ENABLE_LEFT_ALIGN  // Enable the Left-align content option and leftalign subcommand
-
-# define P36_Nlines   12         // The number of different lines which can be displayed - each line is 64 chars max
-# define P36_NcharsV0 32         // max chars per line up to 22.11.2019 (V0)
-# define P36_NcharsV1 64         // max chars per line from 22.11.2019 (V1)
-# define P36_MaxSizesCount 3     // number of different OLED sizes
-=======
 # ifndef P036_USERDEF_HEADERS
 #  define P036_USERDEF_HEADERS   1  // Enable User defined headers if not handled yet
 # endif // ifndef P036_USERDEF_HEADERS
@@ -89,7 +80,6 @@
 # define P36_NcharsV0 32            // max chars per line up to 22.11.2019 (V0)
 # define P36_NcharsV1 64            // max chars per line from 22.11.2019 (V1)
 # define P36_MaxSizesCount 3        // number of different OLED sizes
->>>>>>> 50b64c5b
 # ifdef P036_LIMIT_BUILD_SIZE
 #  define P36_MaxFontCount 3        // number of different fonts
 # else // ifdef P036_LIMIT_BUILD_SIZE
@@ -148,7 +138,6 @@
 # define P036_FLAG_REDUCE_LINE_NO      2  // Bit 2 Reduce line number to fit individual line font settings
 
 enum class eHeaderContent : uint8_t {
-<<<<<<< HEAD
   eSSID     = 1u,
   eSysName  = 2u,
   eIP       = 3u,
@@ -163,6 +152,10 @@
   eTime     = 12u,
   eDate     = 13u,
   ePageNo   = 14u,
+  # if P036_USERDEF_HEADERS
+  eUserDef1 = 15u,
+  eUserDef2 = 16u,
+  # endif // if P036_USERDEF_HEADERS
 };
 
 enum class p036_resolution : uint8_t {
@@ -182,45 +175,6 @@
 enum class eP036pinmode : uint8_t {
   ePPM_Input       = 0u,
   ePPM_InputPullUp = 1u
-=======
-  eSSID     = 1,
-  eSysName  = 2,
-  eIP       = 3,
-  eMAC      = 4,
-  eRSSI     = 5,
-  eBSSID    = 6,
-  eWiFiCh   = 7,
-  eUnit     = 8,
-  eSysLoad  = 9,
-  eSysHeap  = 10,
-  eSysStack = 11,
-  eTime     = 12,
-  eDate     = 13,
-  ePageNo   = 14,
-  # if P036_USERDEF_HEADERS
-  eUserDef1 = 15,
-  eUserDef2 = 16,
-  # endif // if P036_USERDEF_HEADERS
-};
-
-enum class p036_resolution : uint8_t {
-  pix128x64 = 0,
-  pix128x32 = 1,
-  pix64x48  = 2
-};
-
-enum class ePageScrollSpeed : uint8_t {
-  ePSS_VerySlow = 1, // 800ms
-  ePSS_Slow     = 2, // 400ms
-  ePSS_Fast     = 4, // 200ms
-  ePSS_VeryFast = 8, // 100ms
-  ePSS_Instant  = 32 // 20ms
-};
-
-enum class eP036pinmode : uint8_t {
-  ePPM_Input       = 0,
-  ePPM_InputPullUp = 1
->>>>>>> 50b64c5b
 };
 
 typedef struct {
@@ -256,7 +210,6 @@
 } tScrollingPages;
 
 enum class eModifyFont : uint8_t {
-<<<<<<< HEAD
   eMinimize = 4u,
   eReduce   = 3u,
   eNone     = 7u, // because of compatibility to previously saved DisplayLinesV1[].ModifyLayout with 0xff
@@ -269,20 +222,6 @@
   eLeft   = 1u,
   eCenter = 0u,
   eRight  = 2u
-=======
-  eMinimize = 4,
-  eReduce   = 3,
-  eNone     = 7, // because of compatibility to previously saved DisplayLinesV1[].ModifyLayout with 0xff
-  eEnlarge  = 1,
-  eMaximize = 2
-};
-
-enum class eAlignment : uint8_t {
-  eGlobal = 7, // because of compatibility to previously saved DisplayLinesV1[].ModifyLayout with 0xff
-  eLeft   = 1,
-  eCenter = 0,
-  eRight  = 2
->>>>>>> 50b64c5b
 };
 
 # define P036_FLAG_ModifyLayout_Font        0 // Bit 2-0 eModifyFont
@@ -467,7 +406,6 @@
 
   # if P036_ENABLE_LEFT_ALIGN
   void                       setTextAlignment(eAlignment aAlignment);
-<<<<<<< HEAD
   OLEDDISPLAY_TEXT_ALIGNMENT getTextAlignment(eAlignment aAlignment) const;
   uint8_t                    GetTextLeftMargin(OLEDDISPLAY_TEXT_ALIGNMENT _textAlignment) const;
   # endif // ifdef P036_ENABLE_LEFT_ALIGN
@@ -475,11 +413,6 @@
   # if P036_FEATURE_DISPLAY_PREVIEW
   bool web_show_values();
   # endif // if P036_FEATURE_DISPLAY_PREVIEW
-=======
-  OLEDDISPLAY_TEXT_ALIGNMENT getTextAlignment(eAlignment aAlignment);
-  uint8_t                    GetTextLeftMargin(OLEDDISPLAY_TEXT_ALIGNMENT _textAlignment);
-# endif // if P036_ENABLE_LEFT_ALIGN
->>>>>>> 50b64c5b
 
   // Instantiate display here - does not work to do this within the INIT call
   OLEDDisplay *display = nullptr;
