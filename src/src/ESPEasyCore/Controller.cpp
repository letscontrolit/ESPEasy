#include "Controller.h"

#include "../../ESPEasy_common.h"
#include "../../ESPEasy-Globals.h"

#include "../../_Plugin_Helper.h"

#include "../ControllerQueue/MQTT_queue_element.h"

#include "../DataStructs/ControllerSettingsStruct.h"
#include "../DataStructs/ESPEasy_EventStruct.h"

#include "../DataTypes/ESPEasy_plugin_functions.h"

#include "../ESPEasyCore/ESPEasyRules.h"
#include "../ESPEasyCore/Serial.h"

#include "../Globals/CPlugins.h"
#include "../Globals/Device.h"
#include "../Globals/ESPEasyWiFiEvent.h"
#include "../Globals/ESPEasy_Scheduler.h"
#include "../Globals/ESPEasy_now_handler.h"
#include "../Globals/SendData_DuplicateChecker.h"
#include "../Globals/MQTT.h"
#include "../Globals/Plugins.h"
#include "../Globals/Protocol.h"

#include "../Helpers/_CPlugin_Helper.h"
#include "../Helpers/Misc.h"
#include "../Helpers/Network.h"
#include "../Helpers/PeriodicalActions.h"
#include "../Helpers/PortStatus.h"
#include "../Helpers/Rules_calculate.h"


#define PLUGIN_ID_MQTT_IMPORT         37

// ********************************************************************************
// Interface for Sending to Controllers
// ********************************************************************************
void sendData(struct EventStruct *event)
{
  START_TIMER;
  #ifndef BUILD_NO_RAM_TRACKER
  checkRAM(F("sendData"));
  #endif // ifndef BUILD_NO_RAM_TRACKER
  LoadTaskSettings(event->TaskIndex);

  if (Settings.UseRules) {
    createRuleEvents(event);
  }

  if (Settings.UseValueLogger && (Settings.InitSPI > 0) && (Settings.Pin_sd_cs >= 0)) {
    SendValueLogger(event->TaskIndex);
  }

  LoadTaskSettings(event->TaskIndex); // could have changed during background tasks.

  for (controllerIndex_t x = 0; x < CONTROLLER_MAX; x++)
  {
    event->ControllerIndex = x;
    event->idx             = Settings.TaskDeviceID[x][event->TaskIndex];

    if (Settings.TaskDeviceSendData[event->ControllerIndex][event->TaskIndex] &&
        Settings.ControllerEnabled[event->ControllerIndex] &&
        Settings.Protocol[event->ControllerIndex])
    {
      protocolIndex_t ProtocolIndex = getProtocolIndex_from_ControllerIndex(event->ControllerIndex);

      if (validUserVar(event)) {
        String dummy;
        CPluginCall(ProtocolIndex, CPlugin::Function::CPLUGIN_PROTOCOL_SEND, event, dummy);
      }
#ifndef BUILD_NO_DEBUG
      else {
        if (loglevelActiveFor(LOG_LEVEL_DEBUG)) {
          String log = F("Invalid value detected for controller ");
          log += getCPluginNameFromProtocolIndex(ProtocolIndex);
          addLog(LOG_LEVEL_DEBUG, log);
        }
      }
#endif // ifndef BUILD_NO_DEBUG
    }
  }

  // FIXME TD-er: This PLUGIN_EVENT_OUT seems to be unused.
  {
    String dummy;
    PluginCall(PLUGIN_EVENT_OUT, event, dummy);
  }
  lastSend = millis();
  STOP_TIMER(SEND_DATA_STATS);
}


// ********************************************************************************
// Send to controllers, via a duplicate check
// Some plugins may receive the same data among nodes, so check first if
// another node may already have sent it.
// The compare_key is computed by the sender plugin, with plugin specific knowledge
// to make sure the key describes enough to detect duplicates.
// ********************************************************************************
void sendData_checkDuplicates(struct EventStruct *event, const String& compare_key)
{
#ifdef USES_ESPEASY_NOW
  uint32_t key = SendData_DuplicateChecker.add(event, compare_key);
  if (key != SendData_DuplicateChecker_struct::DUPLICATE_CHECKER_INVALID_KEY) {
    // Must send out request to other nodes to see if any other has already processed it.
    uint8_t broadcastMac[6];
    ESPEasy_now_handler.sendSendData_DuplicateCheck(
      key, 
      ESPEasy_Now_DuplicateCheck::message_t::KeyToCheck, 
      broadcastMac);
  }
#else
  sendData(event);
#endif
}

bool validUserVar(struct EventStruct *event) {
  switch (event->getSensorType()) {
    case Sensor_VType::SENSOR_TYPE_LONG:    return true;
    case Sensor_VType::SENSOR_TYPE_STRING:  return true; // FIXME TD-er: Must look at length of event->String2 ?
    default:
      break;
  }
  byte valueCount = getValueCountForTask(event->TaskIndex);

  for (int i = 0; i < valueCount; ++i) {
    const float f(UserVar[event->BaseVarIndex + i]);

    if (!isValidFloat(f)) { return false; }
  }
  return true;
}

#ifdef USES_MQTT

/*********************************************************************************************\
* Handle incoming MQTT messages
\*********************************************************************************************/

// handle MQTT messages
void incoming_mqtt_callback(char *c_topic, byte *b_payload, unsigned int length) {
  statusLED(true);
  controllerIndex_t enabledMqttController = firstEnabledMQTT_ControllerIndex();

  if (!validControllerIndex(enabledMqttController)) {
    addLog(LOG_LEVEL_ERROR, F("MQTT : No enabled MQTT controller"));
    return;
  }

  if (length > MQTT_MAX_PACKET_SIZE)
  {
    addLog(LOG_LEVEL_ERROR, F("MQTT : Ignored too big message"));
    return;
  }

  // TD-er: This one cannot set the TaskIndex, but that may seem to work out.... hopefully.
  protocolIndex_t ProtocolIndex = getProtocolIndex_from_ControllerIndex(enabledMqttController);

  Scheduler.schedule_mqtt_controller_event_timer(
    ProtocolIndex,
    CPlugin::Function::CPLUGIN_PROTOCOL_RECV,
    c_topic, b_payload, length);

  deviceIndex_t DeviceIndex = getDeviceIndex(PLUGIN_ID_MQTT_IMPORT); // Check if P037_MQTTimport is present in the build

  if (validDeviceIndex(DeviceIndex)) {
    //  Here we loop over all tasks and call each 037 plugin with function PLUGIN_MQTT_IMPORT
    for (taskIndex_t taskIndex = 0; taskIndex < TASKS_MAX; taskIndex++)
    {
      if (Settings.TaskDeviceEnabled[taskIndex] && (Settings.TaskDeviceNumber[taskIndex] == PLUGIN_ID_MQTT_IMPORT))
      {
        Scheduler.schedule_mqtt_plugin_import_event_timer(
          DeviceIndex, taskIndex, PLUGIN_MQTT_IMPORT,
          c_topic, b_payload, length);
      }
    }
  }
}

/*********************************************************************************************\
* Disconnect from MQTT message broker
\*********************************************************************************************/
void MQTTDisconnect()
{
  if (MQTTclient.connected()) {
    MQTTclient.disconnect();
    addLog(LOG_LEVEL_INFO, F("MQTT : Disconnected from broker"));
  }
  updateMQTTclient_connected();
}

/*********************************************************************************************\
* Connect to MQTT message broker
\*********************************************************************************************/
bool MQTTConnect(controllerIndex_t controller_idx)
{
  ++mqtt_reconnect_count;
  MakeControllerSettings(ControllerSettings);

  if (!AllocatedControllerSettings()) {
    addLog(LOG_LEVEL_ERROR, F("MQTT : Cannot connect, out of RAM"));
    return false;
  }
  LoadControllerSettings(controller_idx, ControllerSettings);

  if (!ControllerSettings.checkHostReachable(true)) {
    return false;
  }

  if (MQTTclient.connected()) {
    MQTTclient.disconnect();
  }
<<<<<<< HEAD
=======
  
>>>>>>> 7d75470f
  updateMQTTclient_connected();

  //  mqtt = WiFiClient(); // workaround see: https://github.com/esp8266/Arduino/issues/4497#issuecomment-373023864
  delay(0);
  mqtt.setTimeout(ControllerSettings.ClientTimeout);
  MQTTclient.setClient(mqtt);

  if (ControllerSettings.UseDNS) {
    MQTTclient.setServer(ControllerSettings.getHost().c_str(), ControllerSettings.Port);
  } else {
    MQTTclient.setServer(ControllerSettings.getIP(), ControllerSettings.Port);
  }
  MQTTclient.setCallback(incoming_mqtt_callback);

  // MQTT needs a unique clientname to subscribe to broker
  String clientid = getMQTTclientID(ControllerSettings);

  String  LWTTopic             = getLWT_topic(ControllerSettings);
  String  LWTMessageDisconnect = getLWT_messageDisconnect(ControllerSettings);
  bool    MQTTresult           = false;
  uint8_t willQos              = 0;
  bool    willRetain           = ControllerSettings.mqtt_willRetain() && ControllerSettings.mqtt_sendLWT();
  bool    cleanSession         = ControllerSettings.mqtt_cleanSession(); // As suggested here:

  // https://github.com/knolleary/pubsubclient/issues/458#issuecomment-493875150

  if (hasControllerCredentialsSet(controller_idx, ControllerSettings)) {
    MQTTresult =
      MQTTclient.connect(clientid.c_str(),
                         getControllerUser(controller_idx, ControllerSettings).c_str(),
                         getControllerPass(controller_idx, ControllerSettings).c_str(),
                         ControllerSettings.mqtt_sendLWT() ? LWTTopic.c_str() : nullptr,
                         willQos,
                         willRetain,
                         ControllerSettings.mqtt_sendLWT() ? LWTMessageDisconnect.c_str() : nullptr,
                         cleanSession);
  } else {
    MQTTresult = MQTTclient.connect(clientid.c_str(),
                                    nullptr,
                                    nullptr,
                                    ControllerSettings.mqtt_sendLWT() ? LWTTopic.c_str() : nullptr,
                                    willQos,
                                    willRetain,
                                    ControllerSettings.mqtt_sendLWT() ? LWTMessageDisconnect.c_str() : nullptr,
                                    cleanSession);
  }
  delay(0);


  byte controller_number = Settings.Protocol[controller_idx];

  count_connection_results(MQTTresult, F("MQTT : Broker "), controller_number);

  if (!MQTTresult) {
    MQTTclient.disconnect();
    updateMQTTclient_connected();
    return false;
  }
  String log = F("MQTT : Connected to broker with client ID: ");

  log += clientid;
  addLog(LOG_LEVEL_INFO, log);
  String subscribeTo = ControllerSettings.Subscribe;

  parseSystemVariables(subscribeTo, false);
  MQTTclient.subscribe(subscribeTo.c_str());
  log  = F("Subscribed to: ");
  log += subscribeTo;
  addLog(LOG_LEVEL_INFO, log);

  updateMQTTclient_connected();
  statusLED(true);
  mqtt_reconnect_count = 0;

  // call all installed controller to publish autodiscover data
  if (MQTTclient_should_reconnect) { CPluginCall(CPlugin::Function::CPLUGIN_GOT_CONNECTED, 0); }
  MQTTclient_should_reconnect = false;

  if (ControllerSettings.mqtt_sendLWT()) {
    String LWTMessageConnect = getLWT_messageConnect(ControllerSettings);

    if (!MQTTclient.publish(LWTTopic.c_str(), LWTMessageConnect.c_str(), willRetain)) {
      MQTTclient_must_send_LWT_connected = true;
    }
  }

  return true;
}

String getMQTTclientID(const ControllerSettingsStruct& ControllerSettings) {
  String clientid = ControllerSettings.ClientID;

  if (clientid.length() == 0) {
    // Try to generate some default
    clientid = F(CONTROLLER_DEFAULT_CLIENTID);
  }
  parseSystemVariables(clientid, false);
  clientid.replace(' ', '_'); // Make sure no spaces are present in the client ID

  if ((WiFiEventData.wifi_reconnects >= 1) && ControllerSettings.mqtt_uniqueMQTTclientIdReconnect()) {
    // Work-around for 'lost connections' to the MQTT broker.
    // If the broker thinks the connection is still alive, a reconnect from the
    // client will be refused.
    // To overcome this issue, append the number of reconnects to the client ID to
    // make it different from the previous one.
    clientid += '_';
    clientid += WiFiEventData.wifi_reconnects;
  }
  return clientid;
}

/*********************************************************************************************\
* Check connection MQTT message broker
\*********************************************************************************************/
bool MQTTCheck(controllerIndex_t controller_idx)
{
  if (!NetworkConnected(10)) {
    return false;
  }
  protocolIndex_t ProtocolIndex = getProtocolIndex_from_ControllerIndex(controller_idx);

  if (!validProtocolIndex(ProtocolIndex)) {
    return false;
  }

  if (Protocol[ProtocolIndex].usesMQTT)
  {
    bool   mqtt_sendLWT = false;
    String LWTTopic, LWTMessageConnect;
    bool   willRetain = false;
    {
      MakeControllerSettings(ControllerSettings);

      if (!AllocatedControllerSettings()) {
        addLog(LOG_LEVEL_ERROR, F("MQTT : Cannot check, out of RAM"));
        return false;
      }

      LoadControllerSettings(controller_idx, ControllerSettings);

      // FIXME TD-er: Is this still needed?

      /*
       #ifdef USES_ESPEASY_NOW
         if (!MQTTclient.connected()) {
         if (ControllerSettings.enableESPEasyNowFallback()) {
          return true;
         }
         }
       #endif
       */

      if (!ControllerSettings.isSet()) {
        return true;
      }

      if (ControllerSettings.mqtt_sendLWT()) {
        mqtt_sendLWT      = true;
        LWTTopic          = getLWT_topic(ControllerSettings);
        LWTMessageConnect = getLWT_messageConnect(ControllerSettings);
        willRetain        = ControllerSettings.mqtt_willRetain();
      }
    }

    if (MQTTclient_should_reconnect || !MQTTclient.connected())
    {
      if (MQTTclient_should_reconnect) {
        addLog(LOG_LEVEL_ERROR, F("MQTT : Intentional reconnect"));
      }
      return MQTTConnect(controller_idx);
    }

    if (MQTTclient_must_send_LWT_connected) {
      if (mqtt_sendLWT) {
        if (MQTTclient.publish(LWTTopic.c_str(), LWTMessageConnect.c_str(), willRetain)) {
          MQTTclient_must_send_LWT_connected = false;
        }
      } else {
        MQTTclient_must_send_LWT_connected = false;
      }
    }
  }

  // When no MQTT protocol is enabled, all is fine.
  return true;
}

String getLWT_topic(const ControllerSettingsStruct& ControllerSettings) {
  String LWTTopic;

  if (ControllerSettings.mqtt_sendLWT()) {
    LWTTopic = ControllerSettings.MQTTLwtTopic;

    if (LWTTopic.length() == 0)
    {
      LWTTopic  = ControllerSettings.Subscribe;
      LWTTopic += F("/LWT");
    }
    LWTTopic.replace(String(F("/#")), String(F("/status")));
    parseSystemVariables(LWTTopic, false);
  }
  return LWTTopic;
}

String getLWT_messageConnect(const ControllerSettingsStruct& ControllerSettings) {
  String LWTMessageConnect;

  if (ControllerSettings.mqtt_sendLWT()) {
    LWTMessageConnect = ControllerSettings.LWTMessageConnect;

    if (LWTMessageConnect.length() == 0) {
      LWTMessageConnect = F(DEFAULT_MQTT_LWT_CONNECT_MESSAGE);
    }
    parseSystemVariables(LWTMessageConnect, false);
  }
  return LWTMessageConnect;
}

String getLWT_messageDisconnect(const ControllerSettingsStruct& ControllerSettings) {
  String LWTMessageDisconnect;

  if (ControllerSettings.mqtt_sendLWT()) {
    LWTMessageDisconnect = ControllerSettings.LWTMessageDisconnect;

    if (LWTMessageDisconnect.length() == 0) {
      LWTMessageDisconnect = F(DEFAULT_MQTT_LWT_DISCONNECT_MESSAGE);
    }
    parseSystemVariables(LWTMessageDisconnect, false);
  }
  return LWTMessageDisconnect;
}

#endif // USES_MQTT

/*********************************************************************************************\
* Send status info to request source
\*********************************************************************************************/
void SendStatusOnlyIfNeeded(struct EventStruct *event, bool param1, uint32_t key, const String& param2, int16_t param3) {
  if (SourceNeedsStatusUpdate(event->Source)) {
    SendStatus(event, getPinStateJSON(param1, key, param2, param3));
    printToWeb = false; // SP: 2020-06-12: to avoid to add more info to a JSON structure
  }
}

bool SourceNeedsStatusUpdate(EventValueSource::Enum eventSource)
{
  switch (eventSource) {
    case EventValueSource::Enum::VALUE_SOURCE_HTTP:
    case EventValueSource::Enum::VALUE_SOURCE_SERIAL:
    case EventValueSource::Enum::VALUE_SOURCE_MQTT:
    case EventValueSource::Enum::VALUE_SOURCE_WEB_FRONTEND:
      return true;

    default:
      break;
  }
  return false;
}

void SendStatus(struct EventStruct *event, const String& status)
{
  if (status.length() == 0) { return; }

  switch (event->Source)
  {
    case EventValueSource::Enum::VALUE_SOURCE_HTTP:
    case EventValueSource::Enum::VALUE_SOURCE_WEB_FRONTEND:

      if (printToWeb) {
        printWebString += status;
      }
      break;
#ifdef USES_MQTT
    case EventValueSource::Enum::VALUE_SOURCE_MQTT:
      MQTTStatus(event, status);
      break;
#endif // USES_MQTT
    case EventValueSource::Enum::VALUE_SOURCE_SERIAL:
      serialPrintln(status);
      break;

    default:
      break;
  }
}

#ifdef USES_MQTT
bool MQTT_queueFull(controllerIndex_t controller_idx) {
  if (MQTTDelayHandler == nullptr) {
    return true;
  }
  MQTT_queue_element dummy_element;

  dummy_element.controller_idx = controller_idx;

  if (MQTTDelayHandler->queueFull(dummy_element)) {
    // The queue is full, try to make some room first.
    processMQTTdelayQueue();
    return MQTTDelayHandler->queueFull(dummy_element);
  }
  return false;
}

#ifdef USES_ESPEASY_NOW

bool MQTTpublish(controllerIndex_t controller_idx, const ESPEasy_now_merger& message, bool retained)
{
  bool success = false;
  if (!MQTT_queueFull(controller_idx))
  {
    success = MQTTDelayHandler->addToQueue(MQTT_queue_element(), false);
    if (success) {
      size_t pos = 0;
      MQTTDelayHandler->sendQueue.back().controller_idx = controller_idx;
      MQTTDelayHandler->sendQueue.back()._retained = retained;
      message.getString(MQTTDelayHandler->sendQueue.back()._topic,   pos);
      message.getString(MQTTDelayHandler->sendQueue.back()._payload, pos);
      // Check to see if it was successful.
      size_t payloadSize = message.getPayloadSize();
      if ((MQTTDelayHandler->sendQueue.back()._topic.length() + MQTTDelayHandler->sendQueue.back()._payload.length() + 2) < payloadSize) {
        success = false;
        MQTTDelayHandler->sendQueue.pop_back();
      } else {
        MQTTDelayHandler->removeLastIfDuplicate();
      }
    }
  }
  scheduleNextMQTTdelayQueue();
  return success;
}

#endif

bool MQTTpublish(controllerIndex_t controller_idx, taskIndex_t taskIndex, const char *topic, const char *payload, bool retained)
{
  if (MQTTDelayHandler == nullptr) {
    return false;
  }

  if (MQTT_queueFull(controller_idx)) {
    return false;
  }
  const bool success = MQTTDelayHandler->addToQueue(MQTT_queue_element(controller_idx, taskIndex, topic, payload, retained));

  scheduleNextMQTTdelayQueue();
  return success;
}

/*********************************************************************************************\
* Send status info back to channel where request came from
\*********************************************************************************************/
void MQTTStatus(struct EventStruct *event, const String& status)
{
  controllerIndex_t enabledMqttController = firstEnabledMQTT_ControllerIndex();

  if (validControllerIndex(enabledMqttController)) {
    controllerIndex_t DomoticzMQTT_controllerIndex = findFirstEnabledControllerWithId(2);

    if (DomoticzMQTT_controllerIndex == enabledMqttController) {
      // Do not send MQTT status updates to Domoticz
      return;
    }
    String pubname;
    bool   mqtt_retainFlag;
    {
      // Place the ControllerSettings in a scope to free the memory as soon as we got all relevant information.
      MakeControllerSettings(ControllerSettings);

      if (!AllocatedControllerSettings()) {
        addLog(LOG_LEVEL_ERROR, F("MQTT : Cannot send status, out of RAM"));
        return;
      }

      LoadControllerSettings(enabledMqttController, ControllerSettings);
      pubname         = ControllerSettings.Publish;
      mqtt_retainFlag = ControllerSettings.mqtt_retainFlag();
    }

    // FIXME TD-er: Why check for "/#" suffix on a publish topic?
    // It makes no sense to have a subscribe wildcard on a publish topic.
    pubname.replace(F("/#"), F("/status"));

    parseSingleControllerVariable(pubname, event, 0, false);
    parseControllerVariables(pubname, event, false);


    if (!pubname.endsWith(F("/status"))) {
      pubname += F("/status");
    }

    MQTTpublish(enabledMqttController, event->TaskIndex, pubname.c_str(), status.c_str(), mqtt_retainFlag);
  }
}

#endif // USES_MQTT


/*********************************************************************************************\
* send all sensordata
\*********************************************************************************************/

// void SensorSendAll()
// {
//   for (taskIndex_t x = 0; x < TASKS_MAX; x++)
//   {
//     SensorSendTask(x);
//   }
// }


/*********************************************************************************************\
* send specific sensor task data, effectively calling PluginCall(PLUGIN_READ...)
\*********************************************************************************************/
void SensorSendTask(taskIndex_t TaskIndex)
{
  if (!validTaskIndex(TaskIndex)) { return; }
  #ifndef BUILD_NO_RAM_TRACKER
  checkRAM(F("SensorSendTask"));
  #endif // ifndef BUILD_NO_RAM_TRACKER

  if (Settings.TaskDeviceEnabled[TaskIndex])
  {
    bool success                    = false;
    const deviceIndex_t DeviceIndex = getDeviceIndex_from_TaskIndex(TaskIndex);

    if (!validDeviceIndex(DeviceIndex)) { return; }

    LoadTaskSettings(TaskIndex);

    struct EventStruct TempEvent(TaskIndex);
    checkDeviceVTypeForTask(&TempEvent);

    // TempEvent.idx = Settings.TaskDeviceID[TaskIndex]; todo check

    float preValue[VARS_PER_TASK]; // store values before change, in case we need it in the formula

    for (byte varNr = 0; varNr < VARS_PER_TASK; varNr++) {
      preValue[varNr] = UserVar[TempEvent.BaseVarIndex + varNr];
    }

    if (Settings.TaskDeviceDataFeed[TaskIndex] == 0) // only read local connected sensorsfeeds
    {
      String dummy;
      success = PluginCall(PLUGIN_READ, &TempEvent, dummy);
    }
    else {
      success = true;
    }

    if (success)
    {
      if (Device[DeviceIndex].FormulaOption) {
        START_TIMER;

        for (byte varNr = 0; varNr < VARS_PER_TASK; varNr++)
        {
          if (ExtraTaskSettings.TaskDeviceFormula[varNr][0] != 0)
          {
            String formula = ExtraTaskSettings.TaskDeviceFormula[varNr];
            formula.replace(F("%pvalue%"), String(preValue[varNr]));
            formula.replace(F("%value%"),  String(UserVar[TempEvent.BaseVarIndex + varNr]));
            double result = 0;

            if (!isError(Calculate(formula, result))) {
              UserVar[TempEvent.BaseVarIndex + varNr] = result;
            }
          }
        }
        STOP_TIMER(COMPUTE_FORMULA_STATS);
      }
      sendData(&TempEvent);
    }
  }
}<|MERGE_RESOLUTION|>--- conflicted
+++ resolved
@@ -213,10 +213,7 @@
   if (MQTTclient.connected()) {
     MQTTclient.disconnect();
   }
-<<<<<<< HEAD
-=======
   
->>>>>>> 7d75470f
   updateMQTTclient_connected();
 
   //  mqtt = WiFiClient(); // workaround see: https://github.com/esp8266/Arduino/issues/4497#issuecomment-373023864
