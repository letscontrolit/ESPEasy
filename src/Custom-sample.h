--- conflicted
+++ resolved
@@ -257,7 +257,8 @@
 
 //#define WEBPAGE_TEMPLATE_HIDE_HELP_BUTTON
 
-<<<<<<< HEAD
+#define SHOW_SYSINFO_JSON   //Enables the sysinfo_json page (by default is enabled when WEBSERVER_NEW_UI is enabled too)
+
 /*
  #######################################################################################################
    External CSS and JS
@@ -266,9 +267,7 @@
 
 #define WEBSERVER_USE_CDN_JS_CSS  //When set, the followig URL will be used as a prefix for CSS, JS and favicon files, else they will be directly included into the HTML
 #define CDN_JS_CSS_URL           "https://cdn.jsdelivr.net/gh/letscontrolit/ESPEasy@mega-20220427/static/"
-=======
-#define SHOW_SYSINFO_JSON   //Enables the sysinfo_json page (by default is enabled when WEBSERVER_NEW_UI is enabled too)
->>>>>>> fffa92e4
+
 
 /*
  #######################################################################################################
