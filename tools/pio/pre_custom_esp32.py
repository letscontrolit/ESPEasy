--- conflicted
+++ resolved
@@ -57,18 +57,11 @@
     "-DUSES_C018",  # TTN/RN2483
 #   "-DUSES_C015",  # Blynk
 
-<<<<<<< HEAD
-    "-DUSE_EXT_RTC",
-    "-DFEATURE_SD",
-    "-DFEATURE_I2CMULTIPLEXER",
-    "-DUSE_TRIGONOMETRIC_FUNCTIONS_RULES",
     "-DUSE_MQTT_TLS",
-=======
     "-DFEATURE_EXT_RTC=1",
     "-DFEATURE_SD=1",
     "-DFEATURE_I2CMULTIPLEXER=1",
     "-DFEATURE_TRIGONOMETRIC_FUNCTIONS_RULES=1",
->>>>>>> 76b1f7b8
 
     "-DFEATURE_PLUGIN_STATS=1",
     "-DFEATURE_CHART_JS=1",
