#ifdef USES_P012
//#######################################################################################################
//#################################### Plugin 012: LCD ##################################################
//#######################################################################################################

#include "_Plugin_Helper.h"

// Sample templates
//  Temp: [DHT11#Temperature]   Hum:[DHT11#humidity]
//  DS Temp:[Dallas1#Temperature#R]
//  Lux:[Lux#Lux#R]
//  Baro:[Baro#Pressure#R]
//  Pump:[Pump#on#O] -> ON/OFF
#include <LiquidCrystal_I2C.h>

LiquidCrystal_I2C *lcd=NULL;
int Plugin_012_cols = 16;
int Plugin_012_rows = 2;
int Plugin_012_mode = 1;

#define PLUGIN_012
#define PLUGIN_ID_012         12
#define PLUGIN_NAME_012       "Display - LCD2004"
#define PLUGIN_VALUENAME1_012 "LCD"

#define P12_Nlines 4        // The number of different lines which can be displayed
#define P12_Nchars 80

boolean Plugin_012(byte function, struct EventStruct *event, String& string)
{
  boolean success = false;
  static byte displayTimer = 0;

  switch (function)
  {

    case PLUGIN_DEVICE_ADD:
      {
        Device[++deviceCount].Number = PLUGIN_ID_012;
        Device[deviceCount].Type = DEVICE_TYPE_I2C;
        Device[deviceCount].VType = SENSOR_TYPE_NONE;
        Device[deviceCount].Ports = 0;
        Device[deviceCount].PullUpOption = false;
        Device[deviceCount].InverseLogicOption = false;
        Device[deviceCount].FormulaOption = false;
        Device[deviceCount].ValueCount = 0;
        Device[deviceCount].SendDataOption = false;
        Device[deviceCount].TimerOption = true;
        break;
      }

    case PLUGIN_GET_DEVICENAME:
      {
        string = F(PLUGIN_NAME_012);
        break;
      }

    case PLUGIN_GET_DEVICEVALUENAMES:
      {
        strcpy_P(ExtraTaskSettings.TaskDeviceValueNames[0], PSTR(PLUGIN_VALUENAME1_012));
        break;
      }

    case PLUGIN_WEBFORM_LOAD:
      {
        byte choice = PCONFIG(0);
        //String options[16];
        int optionValues[16];
        for (byte x = 0; x < 16; x++)
        {
          if (x < 8)
            optionValues[x] = 0x20 + x;
          else
            optionValues[x] = 0x30 + x;
          //options[x] = F("0x");
          //options[x] += String(optionValues[x], HEX);
        }
        addFormSelectorI2C(F("p012_adr"), 16, optionValues, choice);


        byte choice2 = PCONFIG(1);
        String options2[2];
        options2[0] = F("2 x 16");
        options2[1] = F("4 x 20");
        int optionValues2[2] = { 1, 2 };
        addFormSelector(F("Display Size"), F("p012_size"), 2, options2, optionValues2, choice2);

        {
          String strings[P12_Nlines];
          LoadCustomTaskSettings(event->TaskIndex, strings, P12_Nlines, P12_Nchars);
          for (byte varNr = 0; varNr < P12_Nlines; varNr++)
          {
            addFormTextBox(String(F("Line ")) + (varNr + 1), getPluginCustomArgName(varNr), strings[varNr], P12_Nchars);
          }
        }

        addRowLabel(F("Display button"));
        addPinSelect(false, F("taskdevicepin3"), CONFIG_PIN3);

        addFormNumericBox(F("Display Timeout"), F("p012_timer"), PCONFIG(2));

        String options3[3];
        options3[0] = F("Continue to next line (as in v1.4)");
        options3[1] = F("Truncate exceeding message");
        options3[2] = F("Clear then truncate exceeding message");
        int optionValues3[3] = { 0,1,2 };
        addFormSelector(F("LCD command Mode"), F("p012_mode"), 3, options3, optionValues3, PCONFIG(3));

        success = true;
        break;
      }

    case PLUGIN_WEBFORM_SAVE:
      {
        PCONFIG(0) = getFormItemInt(F("p012_adr"));
        PCONFIG(1) = getFormItemInt(F("p012_size"));
        PCONFIG(2) = getFormItemInt(F("p012_timer"));
        PCONFIG(3) = getFormItemInt(F("p012_mode"));

        char deviceTemplate[P12_Nlines][P12_Nchars];
        String error;
        for (byte varNr = 0; varNr < P12_Nlines; varNr++)
        {
          if (!safe_strncpy(deviceTemplate[varNr], web_server.arg(getPluginCustomArgName(varNr)), P12_Nchars)) {
            error += getCustomTaskSettingsError(varNr);
          }
        }
        if (error.length() > 0) {
          addHtmlError(error);
        }
        SaveCustomTaskSettings(event->TaskIndex, (byte*)&deviceTemplate, sizeof(deviceTemplate));
        success = true;
        break;
      }

    case PLUGIN_INIT:
      {
        if (PCONFIG(1) == 2) {
          Plugin_012_rows = 4;
          Plugin_012_cols = 20;
        } else if (PCONFIG(1) == 1) {
          Plugin_012_rows = 2;
          Plugin_012_cols = 16;
        }

        Plugin_012_mode = PCONFIG(3);

        //TODO:LiquidCrystal_I2C class doesn't have destructor. So if LCD type (size) is changed better reboot for changes to take effect.
        // workaround is to fix the cols and rows at its maximum (20 and 4)
        if (!lcd)
          lcd = new LiquidCrystal_I2C(PCONFIG(0), 20, 4); //Plugin_012_cols, Plugin_012_rows);

        // Setup LCD display
        lcd->init();                      // initialize the lcd
        lcd->backlight();
        lcd->print(F("ESP Easy"));
        displayTimer = PCONFIG(2);
        if (CONFIG_PIN3 != -1)
          pinMode(CONFIG_PIN3, INPUT_PULLUP);
        success = true;
        break;
      }

    case PLUGIN_TEN_PER_SECOND:
      {
        if (CONFIG_PIN3 != -1)
        {
          if (!digitalRead(CONFIG_PIN3))
          {
            if (lcd) {
              lcd->backlight();
            }
            displayTimer = PCONFIG(2);
          }
        }
        break;
      }

    case PLUGIN_ONCE_A_SECOND:
      {
        if ( displayTimer > 0)
        {
          displayTimer--;
          if (lcd && displayTimer == 0)
            lcd->noBacklight();
        }
        break;
      }

    case PLUGIN_READ:
      {
        char deviceTemplate[P12_Nlines][P12_Nchars];
        LoadCustomTaskSettings(event->TaskIndex, (byte*)&deviceTemplate, sizeof(deviceTemplate));

        for (byte x = 0; x < Plugin_012_rows; x++)
        {
          String tmpString = deviceTemplate[x];
          if (lcd && tmpString.length())
          {
            String newString = P012_parseTemplate(tmpString, Plugin_012_cols);
            lcd->setCursor(0, x);
            lcd->print(newString);
          }
        }
        success = false;
        break;
      }

    case PLUGIN_WRITE:
      {
        String cmd = parseString(string, 1);
        if (lcd && cmd.equalsIgnoreCase(F("LCDCMD")))
        {
          success = true;
          String arg1 = parseString(string, 2);
          if (arg1.equalsIgnoreCase(F("Off"))){
              lcd->noBacklight();
          }
          else if (arg1.equalsIgnoreCase(F("On"))){
              lcd->backlight();
          }
          else if (arg1.equalsIgnoreCase(F("Clear"))){
              lcd->clear();
          }
        }
        else if (lcd && cmd.equalsIgnoreCase(F("LCD")))
        {
          success = true;
          int colPos = event->Par2 - 1;
          int rowPos = event->Par1 - 1;
<<<<<<< HEAD
          String text = parseString(string, 4);
=======
          String text = parseStringKeepCase(string, 4);
>>>>>>> d270bad6
          text = P012_parseTemplate(text, Plugin_012_cols);

          //clear line before writing new string
          if (Plugin_012_mode == 2){
              lcd->setCursor(colPos, rowPos);
              for (byte i = colPos; i < Plugin_012_cols; i++) {
                  lcd->print(" ");
              }
          }

          // truncate message exceeding cols
          lcd->setCursor(colPos, rowPos);
          if(Plugin_012_mode == 1 || Plugin_012_mode == 2){
              lcd->setCursor(colPos, rowPos);
              for (byte i = 0; i < Plugin_012_cols - colPos; i++) {
                  if(text[i]){
                     lcd->print(text[i]);
                  }
              }
          }

          // message exceeding cols will continue to next line
          else{
              // Fix Weird (native) lcd display behaviour that split long string into row 1,3,2,4, instead of 1,2,3,4
              boolean stillProcessing = 1;
              byte charCount = 1;
              while(stillProcessing) {
                   if (++colPos > Plugin_012_cols) {    // have we printed 20 characters yet (+1 for the logic)
                        rowPos += 1;
                        lcd->setCursor(0,rowPos);   // move cursor down
                        colPos = 1;
                   }

                   //dont print if "lower" than the lcd
                   if(rowPos < Plugin_012_rows  ){
                       lcd->print(text[charCount - 1]);
                   }

                   if (!text[charCount]) {   // no more chars to process?
                        stillProcessing = 0;
                   }
                   charCount += 1;
              }
              //lcd->print(text.c_str());
              // end fix
          }

        }
        break;
      }

  }
  return success;
}

// Perform some specific changes for LCD display
// https://www.letscontrolit.com/forum/viewtopic.php?t=2368
String P012_parseTemplate(String &tmpString, byte lineSize) {
  String result = parseTemplate_padded(tmpString, lineSize);
  const char degree[3] = {0xc2, 0xb0, 0};  // Unicode degree symbol
  const char degree_lcd[2] = {0xdf, 0};  // P012_LCD degree symbol
  result.replace(degree, degree_lcd);
  
  char unicodePrefix = 0xc3;
  if (result.indexOf(unicodePrefix) != -1) {
    // See: https://github.com/letscontrolit/ESPEasy/issues/2081

    const char umlautAE_uni[3] = {0xc3, 0x84, 0}; // Unicode Umlaute AE
    const char umlautAE_lcd[2] = {0xe1, 0}; // P012_LCD Umlaute
    result.replace(umlautAE_uni, umlautAE_lcd);

    const char umlaut_ae_uni[3] = {0xc3, 0xa4, 0}; // Unicode Umlaute ae
    result.replace(umlaut_ae_uni, umlautAE_lcd);

    const char umlautOE_uni[3] = {0xc3, 0x96, 0}; // Unicode Umlaute OE
    const char umlautOE_lcd[2] = {0xef, 0}; // P012_LCD Umlaute
    result.replace(umlautOE_uni, umlautOE_lcd);

    const char umlaut_oe_uni[3] = {0xc3, 0xb6, 0}; // Unicode Umlaute oe
    result.replace(umlaut_oe_uni, umlautOE_lcd);

    const char umlautUE_uni[3] = {0xc3, 0x9c, 0}; // Unicode Umlaute UE
    const char umlautUE_lcd[2] = {0xf5, 0}; // P012_LCD Umlaute
    result.replace(umlautUE_uni, umlautUE_lcd);

    const char umlaut_ue_uni[3] = {0xc3, 0xbc, 0}; // Unicode Umlaute ue
    result.replace(umlaut_ue_uni, umlautUE_lcd);

    const char umlaut_sz_uni[3] = {0xc3, 0x9f, 0}; // Unicode Umlaute sz
    const char umlaut_sz_lcd[2] = {0xe2, 0}; // P012_LCD Umlaute
    result.replace(umlaut_sz_uni, umlaut_sz_lcd);
  }
  return result;
}
#endif // USES_P012<|MERGE_RESOLUTION|>--- conflicted
+++ resolved
@@ -228,11 +228,7 @@
           success = true;
           int colPos = event->Par2 - 1;
           int rowPos = event->Par1 - 1;
-<<<<<<< HEAD
-          String text = parseString(string, 4);
-=======
           String text = parseStringKeepCase(string, 4);
->>>>>>> d270bad6
           text = P012_parseTemplate(text, Plugin_012_cols);
 
           //clear line before writing new string
