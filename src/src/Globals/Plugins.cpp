#include "../Globals/Plugins.h"

#include "../CustomBuild/ESPEasyLimits.h"

#include "../../_Plugin_Helper.h"

#include "../DataStructs/ESPEasy_EventStruct.h"
#include "../DataStructs/TimingStats.h"

#include "../DataTypes/ESPEasy_plugin_functions.h"

#include "../ESPEasyCore/ESPEasy_Log.h"
#include "../ESPEasyCore/Serial.h"

#include "../Globals/Cache.h"
#include "../Globals/Device.h"
#include "../Globals/ESPEasy_Scheduler.h"
#include "../Globals/ExtraTaskSettings.h"
#include "../Globals/EventQueue.h"
#include "../Globals/GlobalMapPortStatus.h"
#include "../Globals/Settings.h"
#include "../Globals/Statistics.h"

#if FEATURE_DEFINE_SERIAL_CONSOLE_PORT
#include "../Helpers/_Plugin_Helper_serial.h"
#endif

#include "../Helpers/ESPEasyRTC.h"
#include "../Helpers/ESPEasy_Storage.h"
#include "../Helpers/Hardware.h"
#include "../Helpers/Misc.h"
#include "../Helpers/PortStatus.h"
#include "../Helpers/StringConverter.h"
#include "../Helpers/StringParser.h"

#include <vector>

int deviceCount = -1;

boolean (*Plugin_ptr[PLUGIN_MAX])(uint8_t,
                                  struct EventStruct *,
                                  String&);

pluginID_t DeviceIndex_to_Plugin_id[PLUGIN_MAX + 1];
std::map<pluginID_t, deviceIndex_t> Plugin_id_to_DeviceIndex;
std::vector<deviceIndex_t> DeviceIndex_sorted;


bool validDeviceIndex(deviceIndex_t index) {
  if (index < PLUGIN_MAX) {
    const pluginID_t pluginID = DeviceIndex_to_Plugin_id[index];
    return pluginID != INVALID_PLUGIN_ID;
  }
  return false;
}

bool validTaskIndex(taskIndex_t index) {
  return index < TASKS_MAX;
}

bool validPluginID(pluginID_t pluginID) {
  return (pluginID != INVALID_PLUGIN_ID);
}

bool validPluginID_fullcheck(pluginID_t pluginID) {
  if (!validPluginID(pluginID)) {
    return false;
  }
  auto it = Plugin_id_to_DeviceIndex.find(pluginID);
  return (it != Plugin_id_to_DeviceIndex.end());
}

bool validUserVarIndex(userVarIndex_t index) {
  return index < USERVAR_MAX_INDEX;
}

bool validTaskVarIndex(taskVarIndex_t index) {
  return index < VARS_PER_TASK;
}

bool supportedPluginID(pluginID_t pluginID) {
  return validDeviceIndex(getDeviceIndex(pluginID));
}

deviceIndex_t getDeviceIndex_from_TaskIndex(taskIndex_t taskIndex) {
  if (validTaskIndex(taskIndex)) {
    return getDeviceIndex(Settings.TaskDeviceNumber[taskIndex]);
  }
  return INVALID_DEVICE_INDEX;
}

/*********************************************************************************************
 * get the taskPluginID with required checks, INVALID_PLUGIN_ID when invalid
 ********************************************************************************************/
pluginID_t getPluginID_from_TaskIndex(taskIndex_t taskIndex) {
  if (validTaskIndex(taskIndex)) {
    const deviceIndex_t DeviceIndex = getDeviceIndex_from_TaskIndex(taskIndex);

    if (validDeviceIndex(DeviceIndex)) {
      return DeviceIndex_to_Plugin_id[DeviceIndex];
    }
  }
  return INVALID_PLUGIN_ID;
}

deviceIndex_t getDeviceIndex(pluginID_t pluginID)
{
  if (pluginID != INVALID_PLUGIN_ID) {
    auto it = Plugin_id_to_DeviceIndex.find(pluginID);

    if (it != Plugin_id_to_DeviceIndex.end())
    {
      if (!validDeviceIndex(it->second)) { return INVALID_DEVICE_INDEX; }
      if (Device[it->second].Number != pluginID) {
        // FIXME TD-er: Just a check for now, can be removed later when it does not occur.
        addLog(LOG_LEVEL_ERROR, F("getDeviceIndex error in Device Vector"));
      }
      return it->second;
    }
  }
  return INVALID_DEVICE_INDEX;
}

/********************************************************************************************\
   Find name of plugin given the plugin device index..
 \*********************************************************************************************/
String getPluginNameFromDeviceIndex(deviceIndex_t deviceIndex) {
  #ifdef USE_SECOND_HEAP
  HeapSelectDram ephemeral;
  #endif

  String deviceName;

  if (validDeviceIndex(deviceIndex)) {
    Plugin_ptr[deviceIndex](PLUGIN_GET_DEVICENAME, nullptr, deviceName);
  }
  return deviceName;
}

String getPluginNameFromPluginID(pluginID_t pluginID) {
  deviceIndex_t deviceIndex = getDeviceIndex(pluginID);

  if (!validDeviceIndex(deviceIndex)) {
    String name = F("Plugin ");
    name += String(static_cast<int>(pluginID));
    name += F(" not included in build");
    return name;
  }
  return getPluginNameFromDeviceIndex(deviceIndex);
}

#if FEATURE_I2C_DEVICE_SCAN
bool checkPluginI2CAddressFromDeviceIndex(deviceIndex_t deviceIndex, uint8_t i2cAddress) {
  bool hasI2CAddress = false;

  if (validDeviceIndex(deviceIndex)) {
    String dummy;
    struct EventStruct TempEvent;
    TempEvent.Par1 = i2cAddress;
    hasI2CAddress = Plugin_ptr[deviceIndex](PLUGIN_I2C_HAS_ADDRESS, &TempEvent, dummy);
  }
  return hasI2CAddress;
}
#endif // if FEATURE_I2C_DEVICE_SCAN

// ********************************************************************************
// Device Sort routine, actual sorting alfabetically by plugin name.
// Sorting does happen case sensitive.
// ********************************************************************************
void sortDeviceIndexArray() {
  // First fill the existing number of the DeviceIndex.
  DeviceIndex_sorted.resize(deviceCount + 1);

  for (deviceIndex_t x = 0; x <= deviceCount; x++) {
    if (validPluginID(DeviceIndex_to_Plugin_id[x])) {
      DeviceIndex_sorted[x] = x;
    } else {
      DeviceIndex_sorted[x] = INVALID_DEVICE_INDEX;
    }
  }

  // Do the sorting.
  int innerLoop;
  int mainLoop;

  for (mainLoop = 1; mainLoop <= deviceCount; mainLoop++)
  {
    innerLoop = mainLoop;

    while (innerLoop  >= 1)
    {
      const String cur(getPluginNameFromDeviceIndex(DeviceIndex_sorted[innerLoop]));
      const String prev(getPluginNameFromDeviceIndex(DeviceIndex_sorted[innerLoop - 1]));
      if (cur < prev) {
        deviceIndex_t temp = DeviceIndex_sorted[innerLoop - 1];
        DeviceIndex_sorted[innerLoop - 1] = DeviceIndex_sorted[innerLoop];
        DeviceIndex_sorted[innerLoop]     = temp;
      }
      innerLoop--;
    }
  }
}

// ********************************************************************************
// Functions to assist changing I2C multiplexer port or clock speed 
// when addressing a task
// ********************************************************************************

bool prepare_I2C_by_taskIndex(taskIndex_t taskIndex, deviceIndex_t DeviceIndex) {
  if (!validTaskIndex(taskIndex) || !validDeviceIndex(DeviceIndex)) {
    return false;
  }
  if (Device[DeviceIndex].Type != DEVICE_TYPE_I2C) {
    return true; // No I2C task, so consider all-OK
  }
  if (I2C_state != I2C_bus_state::OK) {
    return false; // Bus state is not OK, so do not consider task runnable
  }
  #if FEATURE_I2CMULTIPLEXER
  I2CMultiplexerSelectByTaskIndex(taskIndex);
  // Output is selected after this write, so now we must make sure the
  // frequency is set before anything else is sent.
  #endif // if FEATURE_I2CMULTIPLEXER

  if (bitRead(Settings.I2C_Flags[taskIndex], I2C_FLAGS_SLOW_SPEED)) {
    I2CSelectLowClockSpeed(); // Set to slow
  }
  return true;
}


void post_I2C_by_taskIndex(taskIndex_t taskIndex, deviceIndex_t DeviceIndex) {
  if (!validTaskIndex(taskIndex) || !validDeviceIndex(DeviceIndex)) {
    return;
  }
  if (Device[DeviceIndex].Type != DEVICE_TYPE_I2C) {
    return;
  }
  #if FEATURE_I2CMULTIPLEXER
  I2CMultiplexerOff();
  #endif // if FEATURE_I2CMULTIPLEXER

  I2CSelectHighClockSpeed();  // Reset
}

// Add an event to the event queue.
// event value 1 = taskIndex (first task = 1)
// event value 2 = return value of the plugin function
// Example:  TaskInit#bme=1,0    (taskindex = 0, return value = 0)
void queueTaskEvent(const String& eventName, taskIndex_t taskIndex, const String& value_str) {
  if (Settings.UseRules) {
    String event;
    event.reserve(eventName.length() + 32 + value_str.length());
    event  = eventName;
    event += '#';
    event += getTaskDeviceName(taskIndex);
    event += '=';
    event += taskIndex + 1;
    if (value_str.length() > 0) {
      event += ',';
      event += wrapWithQuotesIfContainsParameterSeparatorChar(value_str);
    }
    eventQueue.addMove(std::move(event));
  }
}

void queueTaskEvent(const String& eventName, taskIndex_t taskIndex, const int& value1) {
  queueTaskEvent(eventName, taskIndex, String(value1));
}

void queueTaskEvent(const __FlashStringHelper * eventName, taskIndex_t taskIndex, const String& value1) {
  queueTaskEvent(String(eventName), taskIndex, value1);
}

void queueTaskEvent(const __FlashStringHelper * eventName, taskIndex_t taskIndex, const int& value1) {
  queueTaskEvent(String(eventName), taskIndex, String(value1));
}

/**
 * Call the plugin of 1 task for 1 function, with standard EventStruct and optional command string
 */
bool PluginCallForTask(taskIndex_t taskIndex, uint8_t Function, EventStruct *TempEvent, String& command, EventStruct *event = nullptr) {
  #ifdef USE_SECOND_HEAP
  HeapSelectDram ephemeral;
  #endif

  bool retval = false;
  if (Settings.TaskDeviceEnabled[taskIndex] && validPluginID_fullcheck(Settings.TaskDeviceNumber[taskIndex]))
  {
    if (Settings.TaskDeviceDataFeed[taskIndex] == 0) // these calls only to tasks with local feed
    {
      const deviceIndex_t DeviceIndex = getDeviceIndex_from_TaskIndex(taskIndex);
      if (validDeviceIndex(DeviceIndex)) {
        if (Function == PLUGIN_INIT) {
          LoadTaskSettings(taskIndex);
        }
        TempEvent->setTaskIndex(taskIndex);
        TempEvent->sensorType   = Device[DeviceIndex].VType;
        if (event != nullptr) {
          TempEvent->OriginTaskIndex = event->TaskIndex;
        }

        if (!prepare_I2C_by_taskIndex(taskIndex, DeviceIndex)) {
          return false;
        }
        #ifndef BUILD_NO_RAM_TRACKER
        switch (Function) {
          case PLUGIN_WRITE:          // First set
          case PLUGIN_REQUEST:
          case PLUGIN_ONCE_A_SECOND:  // Second set
          case PLUGIN_TEN_PER_SECOND:
          case PLUGIN_FIFTY_PER_SECOND:
          case PLUGIN_INIT:           // Second set, instead of PLUGIN_INIT_ALL
          case PLUGIN_CLOCK_IN:
          case PLUGIN_EVENT_OUT:
          case PLUGIN_TIME_CHANGE:
            {
              checkRAM(F("PluginCall_s"), taskIndex);
              break;
            }
        }
        #endif
        START_TIMER;
        retval = (Plugin_ptr[DeviceIndex](Function, TempEvent, command));
        STOP_TIMER_TASK(DeviceIndex, Function);

        if (Function == PLUGIN_INIT) {
          #if FEATURE_PLUGIN_STATS
          if (Device[DeviceIndex].PluginStats) {
            PluginTaskData_base *taskData = getPluginTaskData(taskIndex);
            if (taskData == nullptr) {
              // Plugin apparently does not have PluginTaskData.
              // Create Plugin Task data if it has "Stats" checked.
              LoadTaskSettings(taskIndex);
              if (ExtraTaskSettings.anyEnabledPluginStats()) {
                initPluginTaskData(taskIndex, new (std::nothrow) _StatsOnly_data_struct());
              }
            }
          }
          #endif // if FEATURE_PLUGIN_STATS
          // Schedule the plugin to be read.
          Scheduler.schedule_task_device_timer_at_init(TempEvent->TaskIndex);
          queueTaskEvent(F("TaskInit"), taskIndex, retval);
        }

        post_I2C_by_taskIndex(taskIndex, DeviceIndex);
        delay(0); // SMY: call delay(0) unconditionally
      }
    }
  }
  return retval;
}

/*********************************************************************************************\
* Function call to all or specific plugins
\*********************************************************************************************/
bool PluginCall(uint8_t Function, struct EventStruct *event, String& str)
{
  #ifdef USE_SECOND_HEAP
  HeapSelectDram ephemeral;
  #endif

  struct EventStruct TempEvent;

  if (event == nullptr) {
    event = &TempEvent;
  }
  else {
    TempEvent.deep_copy(*event);
  }

  #ifndef BUILD_NO_RAM_TRACKER
  checkRAM(F("PluginCall"), Function);
  #endif

  switch (Function)
  {
    // Unconditional calls to all plugins
    case PLUGIN_DEVICE_ADD:
    case PLUGIN_UNCONDITIONAL_POLL:    // FIXME TD-er: PLUGIN_UNCONDITIONAL_POLL is not being used at the moment

      for (deviceIndex_t x = 0; x < PLUGIN_MAX; x++) {
        if (validPluginID(DeviceIndex_to_Plugin_id[x])) {
          if (Function == PLUGIN_DEVICE_ADD) {
            #ifdef USE_SECOND_HEAP
            //HeapSelectIram ephemeral;
            // TD-er: Disabled for now, as it is suspect for crashes.
            #endif

            if ((deviceCount + 2) > static_cast<int>(Device.size())) {
              // Increase with 16 to get some compromise between number of resizes and wasted space
              unsigned int newSize = Device.size();
              newSize = newSize + 16 - (newSize % 16);
              Device.resize(newSize);

              // FIXME TD-er: Also resize DeviceIndex_to_Plugin_id ?
            }
          }
          START_TIMER;
          Plugin_ptr[x](Function, event, str);
          STOP_TIMER_TASK(x, Function);
          delay(0); // SMY: call delay(0) unconditionally
        }
      }
      return true;

    case PLUGIN_MONITOR:

      for (auto it = globalMapPortStatus.begin(); it != globalMapPortStatus.end(); ++it) {
        // only call monitor function if there the need to
        if (it->second.monitor || it->second.command || it->second.init) {
          TempEvent.Par1 = getPortFromKey(it->first);

          // initialize the "x" variable to synch with the pluginNumber if second.x == -1
          if (!validDeviceIndex(it->second.x)) { it->second.x = getDeviceIndex(getPluginFromKey(it->first)); }

          const deviceIndex_t DeviceIndex = it->second.x;
          if (validDeviceIndex(DeviceIndex))  {
            START_TIMER;
            Plugin_ptr[DeviceIndex](Function, &TempEvent, str);
            STOP_TIMER_TASK(DeviceIndex, Function);
          }
        }
      }
      return true;


    // Call to all plugins. Return at first match
    case PLUGIN_WRITE:
//    case PLUGIN_REQUEST: @giig1967g: replaced by new function getGPIOPluginValues()
    {
      taskIndex_t firstTask = 0;
      taskIndex_t lastTask = TASKS_MAX;
      String command = String(str);                           // Local copy to avoid warning in ExecuteCommand
      int dotPos = command.indexOf('.');                      // Find first period
      if (Function == PLUGIN_WRITE                            // Only applicable on PLUGIN_WRITE function
        && dotPos > -1) {                                     // First precondition is just a quick check for a period (fail-fast strategy)
        const String arg0 = parseString(command, 1);                // Get first argument
        dotPos = arg0.indexOf('.');
        if (dotPos > -1) {
          String thisTaskName = parseString(arg0, 1, '.');    // Extract taskname prefix
          removeChar(thisTaskName, '[');                      // Remove the optional square brackets
          removeChar(thisTaskName, ']');
          if (thisTaskName.length() > 0) {                    // Second precondition
            taskIndex_t thisTask = findTaskIndexByName(thisTaskName);
            if (!validTaskIndex(thisTask)) {                  // Taskname not found or invalid, check for a task number?
              thisTask = static_cast<taskIndex_t>(atoi(thisTaskName.c_str()));
              if (thisTask == 0 || thisTask > TASKS_MAX) {
                thisTask = INVALID_TASK_INDEX;
              } else {
                thisTask--;                                   // 0-based
              }
            }
            if (validTaskIndex(thisTask)) {                   // Known taskindex?
#ifdef USES_P022                                              // Exclude P022 as it has rather explicit differences in commands when used with the [<TaskName>]. prefix
              if (Settings.TaskDeviceEnabled[thisTask]        // and internally needs to know wether it was called with the taskname prefixed
                && validPluginID_fullcheck(Settings.TaskDeviceNumber[thisTask])
                && Settings.TaskDeviceDataFeed[thisTask] == 0) {
                const deviceIndex_t DeviceIndex = getDeviceIndex_from_TaskIndex(thisTask);
                if (validDeviceIndex(DeviceIndex) && Device[DeviceIndex].Number == 22 /* PLUGIN_ID_022 define no longer available, 'assume' 22 for now */) {
                  thisTask = INVALID_TASK_INDEX;
                }
              }
              if (validTaskIndex(thisTask)) {
#endif
                firstTask = thisTask;
                lastTask  = thisTask + 1;                     // Add 1 to satisfy the for condition
                command   = command.substring(dotPos + 1);    // Remove [<TaskName>]. prefix
#ifdef USES_P022
              }
#endif
            }
          }
        }
      }
  // String info = F("PLUGIN_WRITE first: "); // To remove
  // info += firstTask;
  // info += F(" last: ");
  // info += lastTask;
  // addLog(LOG_LEVEL_INFO, info);

      for (taskIndex_t task = firstTask; task < lastTask; task++)
      {
        bool retval = PluginCallForTask(task, Function, &TempEvent, command);

        if (!retval) {
          if (1 == (lastTask - firstTask)) {
            // These plugin task data commands are generic, so only apply them on a specific task.
            // Don't try to match them on the first task that may have such data.
            PluginTaskData_base *taskData = getPluginTaskDataBaseClassOnly(task);
            if (nullptr != taskData) {
              if (taskData->plugin_write_base(event, command)) {
                retval = true;
              }
            }
          }
        }

        if (retval) {
          EventStruct CPlugin_ack_event;
          CPlugin_ack_event.deep_copy(TempEvent);
          CPlugin_ack_event.setTaskIndex(task);
          CPluginCall(CPlugin::Function::CPLUGIN_ACKNOWLEDGE, &CPlugin_ack_event, command);
          return true;
        }
      }

/*
      if (Function == PLUGIN_REQUEST) {
        // @FIXME TD-er: work-around as long as gpio command is still performed in P001_switch.
        for (deviceIndex_t deviceIndex = 0; deviceIndex < PLUGIN_MAX; deviceIndex++) {
          if (validPluginID(DeviceIndex_to_Plugin_id[deviceIndex])) {
            if (Plugin_ptr[deviceIndex](Function, event, str)) {
              delay(0); // SMY: call delay(0) unconditionally
              CPluginCall(CPlugin::Function::CPLUGIN_ACKNOWLEDGE, event, str);
              return true;
            }
          }
        }
      }
*/
      break;
    }

    // Call to all plugins used in a task. Return at first match
    case PLUGIN_SERIAL_IN:
    case PLUGIN_UDP_IN:
    {
      for (taskIndex_t taskIndex = 0; taskIndex < TASKS_MAX; taskIndex++)
      {
        if (PluginCallForTask(taskIndex, Function, &TempEvent, str)) {
          #ifndef BUILD_NO_RAM_TRACKER
          checkRAM(F("PluginCallUDP"), taskIndex);
          #endif
          return true;
        }
      }
      return false;
    }

    // Call to all plugins that are used in a task
    case PLUGIN_ONCE_A_SECOND:
    case PLUGIN_TEN_PER_SECOND:
    case PLUGIN_FIFTY_PER_SECOND:
    case PLUGIN_INIT_ALL:
    case PLUGIN_CLOCK_IN:
    case PLUGIN_EVENT_OUT:
    case PLUGIN_TIME_CHANGE:
    {
      if (Function == PLUGIN_INIT_ALL) {
        Function = PLUGIN_INIT;
      }

      for (taskIndex_t taskIndex = 0; taskIndex < TASKS_MAX; taskIndex++)
      {
        #ifndef BUILD_NO_DEBUG
        const int freemem_begin = ESP.getFreeHeap();
        #endif

        PluginCallForTask(taskIndex, Function, &TempEvent, str, event);

        #ifndef BUILD_NO_DEBUG
        if (Function == PLUGIN_INIT) {
          if (loglevelActiveFor(LOG_LEVEL_DEBUG)) {
            // See also logMemUsageAfter()
            const int freemem_end = ESP.getFreeHeap();
            String log;
            if (log.reserve(128)) {
              log  = F("After PLUGIN_INIT ");
              log += F(" task: ");
              if (taskIndex < 9) log += ' ';
              log += taskIndex + 1;
              while (log.length() < 30) log += ' ';
              log += F("Free mem after: ");
              log += freemem_end;
              while (log.length() < 53) log += ' ';
              log += F("plugin: ");
              log += freemem_begin - freemem_end;
              while (log.length() < 67) log += ' ';

              log += Settings.TaskDeviceEnabled[taskIndex] ? F("[ena]") : F("[dis]");
              while (log.length() < 73) log += ' ';
              log += getPluginNameFromDeviceIndex(getDeviceIndex_from_TaskIndex(taskIndex));

              addLogMove(LOG_LEVEL_DEBUG, log);
            }
          }
        }
        #endif
      }

      return true;
    }

    // Call to specific task which may interact with the hardware
    case PLUGIN_INIT:
    case PLUGIN_EXIT:
    case PLUGIN_WEBFORM_LOAD:
    case PLUGIN_WEBFORM_LOAD_OUTPUT_SELECTOR:
    case PLUGIN_READ:
    case PLUGIN_GET_PACKED_RAW_DATA:
    case PLUGIN_TASKTIMER_IN:
    case PLUGIN_PROCESS_CONTROLLER_DATA:
    {
      // FIXME TD-er: Code duplication with PluginCallForTask
      if (!validTaskIndex(event->TaskIndex)) {
        return false;
      }
      if (Function == PLUGIN_READ || Function == PLUGIN_INIT || Function == PLUGIN_PROCESS_CONTROLLER_DATA) {
        if (!Settings.TaskDeviceEnabled[event->TaskIndex]) {
          return false;
        }
      }
      const deviceIndex_t DeviceIndex = getDeviceIndex_from_TaskIndex(event->TaskIndex);

      if (validDeviceIndex(DeviceIndex)) {
        if (ExtraTaskSettings.TaskIndex != event->TaskIndex) {
          if (Function == PLUGIN_READ && Device[DeviceIndex].ErrorStateValues) {
            // PLUGIN_READ should not need to access ExtraTaskSettings except for what's already being cached.
            // Only exception is when ErrorStateValues is needed.
            // Therefore only need to call LoadTaskSettings for those tasks with ErrorStateValues
            LoadTaskSettings(event->TaskIndex);
          } else if (Function == PLUGIN_INIT || Function == PLUGIN_WEBFORM_LOAD) {
            // LoadTaskSettings may call PLUGIN_GET_DEVICEVALUENAMES.
            LoadTaskSettings(event->TaskIndex);
          }
        }
        event->BaseVarIndex = event->TaskIndex * VARS_PER_TASK;
        {
          #ifndef BUILD_NO_RAM_TRACKER
          String descr;
          descr.reserve(20);
          descr  = F("PluginCall_task_");
          descr += (event->TaskIndex + 1);
          #if FEATURE_TIMING_STATS
          checkRAM(descr, getPluginFunctionName(Function));
          #else // if FEATURE_TIMING_STATS
          checkRAM(descr, String(Function));
          #endif // if FEATURE_TIMING_STATS
          #endif
        }
        if (!prepare_I2C_by_taskIndex(event->TaskIndex, DeviceIndex)) {
          return false;
        }
        START_TIMER;

        if (((Function == PLUGIN_INIT) ||
             (Function == PLUGIN_WEBFORM_LOAD)) &&
            Device[DeviceIndex].ErrorStateValues) { // Only when we support ErrorStateValues
          // FIXME TD-er: Not sure if this should be called here.
          // It may be better if ranges are set in the call for default values and error values set via PLUGIN_INIT.
          // Also these may be plugin specific so perhaps create a helper function to load/save these values and call these helpers from the plugin code.
          Plugin_ptr[DeviceIndex](PLUGIN_INIT_VALUE_RANGES, event, str); // Initialize value range(s)
        }

        if (Function == PLUGIN_INIT) {
          // Make sure any task data is actually cleared.
          clearPluginTaskData(event->TaskIndex);
          /*
          #if FEATURE_DEFINE_SERIAL_CONSOLE_PORT
          if (Device[DeviceIndex].isSerial()) {
            checkSerialConflict(
              serialHelper_getSerialType(event),
              serialHelper_getRxPin(event),
              serialHelper_getTxPin(event));
          }
          #endif
          */
        }

        bool retval =  Plugin_ptr[DeviceIndex](Function, event, str);

        if (Function == PLUGIN_READ) {
          if (!retval) {
            String errorStr;
            if (Plugin_ptr[DeviceIndex](PLUGIN_READ_ERROR_OCCURED, event, errorStr))
            {
              // Apparently the last read call resulted in an error
              // Send event indicating the error.
              queueTaskEvent(F("TaskError"), event->TaskIndex, errorStr);
            }
          } else {
            #if FEATURE_PLUGIN_STATS
            PluginTaskData_base *taskData = getPluginTaskDataBaseClassOnly(event->TaskIndex);
            if (taskData != nullptr) {
              taskData->pushPluginStatsValues(event, !Device[DeviceIndex].PluginLogsPeaks);
            }
            #endif // if FEATURE_PLUGIN_STATS
            saveUserVarToRTC();
          }
        }
        if (Function == PLUGIN_INIT) {
//          initSerial();
          #if FEATURE_PLUGIN_STATS
          if (Device[DeviceIndex].PluginStats) {
            PluginTaskData_base *taskData = getPluginTaskData(event->TaskIndex);
            if (taskData == nullptr) {
              // Plugin apparently does not have PluginTaskData.
              // Create Plugin Task data if it has "Stats" checked.
              LoadTaskSettings(event->TaskIndex);
              if (ExtraTaskSettings.anyEnabledPluginStats()) {
                initPluginTaskData(event->TaskIndex, new (std::nothrow) _StatsOnly_data_struct());
              }
            }
          }
          #endif // if FEATURE_PLUGIN_STATS
          // Schedule the plugin to be read.
          Scheduler.schedule_task_device_timer_at_init(TempEvent.TaskIndex);
          queueTaskEvent(F("TaskInit"), event->TaskIndex, retval);
        }
        if (Function == PLUGIN_EXIT) {
          clearPluginTaskData(event->TaskIndex);
          queueTaskEvent(F("TaskExit"), event->TaskIndex, retval);
<<<<<<< HEAD
          clearTaskCaches(); // FIXME: To improve: Only remove current TaskIndex from cache
//          initSerial();
=======
          updateActiveTaskUseSerial0();
>>>>>>> 0c0175eb
        }
        STOP_TIMER_TASK(DeviceIndex, Function);
        post_I2C_by_taskIndex(event->TaskIndex, DeviceIndex);
        delay(0); // SMY: call delay(0) unconditionally

        return retval;
      }
      return false;
    }

    // Call to specific task not interacting with hardware
    case PLUGIN_GET_CONFIG_VALUE:
    case PLUGIN_GET_DEVICEVALUENAMES:
    case PLUGIN_GET_DEVICEVALUECOUNT:
    case PLUGIN_GET_DEVICEVTYPE:
    case PLUGIN_GET_DEVICEGPIONAMES:
    case PLUGIN_WEBFORM_SAVE:
    case PLUGIN_WEBFORM_SHOW_VALUES:
    case PLUGIN_WEBFORM_SHOW_CONFIG:
    case PLUGIN_WEBFORM_SHOW_I2C_PARAMS:
    case PLUGIN_WEBFORM_SHOW_SERIAL_PARAMS:
    case PLUGIN_WEBFORM_SHOW_GPIO_DESCR:
    #if FEATURE_PLUGIN_STATS
    case PLUGIN_WEBFORM_LOAD_SHOW_STATS:
    #endif // if FEATURE_PLUGIN_STATS
    case PLUGIN_FORMAT_USERVAR:
    case PLUGIN_SET_CONFIG:
    case PLUGIN_SET_DEFAULTS:
    case PLUGIN_I2C_HAS_ADDRESS:
    case PLUGIN_WEBFORM_SHOW_ERRORSTATE_OPT:
    case PLUGIN_INIT_VALUE_RANGES:

    // PLUGIN_MQTT_xxx functions are directly called from the scheduler.
    //case PLUGIN_MQTT_CONNECTION_STATE:
    //case PLUGIN_MQTT_IMPORT:
    {
      const deviceIndex_t DeviceIndex = getDeviceIndex_from_TaskIndex(event->TaskIndex);

      if (validDeviceIndex(DeviceIndex)) {
        if (Function == PLUGIN_GET_DEVICEVALUENAMES ||
            Function == PLUGIN_WEBFORM_SAVE ||
            Function == PLUGIN_WEBFORM_LOAD ||
            Function == PLUGIN_SET_DEFAULTS ||
            Function == PLUGIN_INIT_VALUE_RANGES ||
            Function == PLUGIN_WEBFORM_SHOW_SERIAL_PARAMS
        ) {
          LoadTaskSettings(event->TaskIndex);
        }
        event->BaseVarIndex = event->TaskIndex * VARS_PER_TASK;
        {
          #ifndef BUILD_NO_RAM_TRACKER
          String descr;
          descr.reserve(20);
          descr  = F("PluginCall_task_");
          descr += (event->TaskIndex + 1);
          #if FEATURE_TIMING_STATS
          checkRAM(descr, getPluginFunctionName(Function));
          #else // if FEATURE_TIMING_STATS
          checkRAM(descr, String(Function));
          #endif // if FEATURE_TIMING_STATS
          #endif

        }
        if (Function == PLUGIN_SET_DEFAULTS) {
          for (int i = 0; i < VARS_PER_TASK; ++i) {
            UserVar[event->BaseVarIndex + i] = 0.0f;
          }
        }
        if (Function == PLUGIN_GET_DEVICEVALUECOUNT) {
          event->Par1 = Device[DeviceIndex].ValueCount;
        }
        if (Function == PLUGIN_GET_DEVICEVTYPE) {
          event->sensorType = Device[DeviceIndex].VType;
        }

        START_TIMER;
        bool retval =  Plugin_ptr[DeviceIndex](Function, event, str);

        // Calls may have updated ExtraTaskSettings, so validate them.
        ExtraTaskSettings.validate();

        if (Function == PLUGIN_GET_DEVICEVALUENAMES ||
            Function == PLUGIN_WEBFORM_SAVE ||
            Function == PLUGIN_SET_DEFAULTS ||
            Function == PLUGIN_INIT_VALUE_RANGES) {
          // Each of these may update ExtraTaskSettings, but it may not have been saved yet.
          // Thus update the cache just in case something from it is requested from the cache.
          Cache.updateExtraTaskSettingsCache();
        }
        if (Function == PLUGIN_SET_DEFAULTS) {
          saveUserVarToRTC();
        }
        if (Function == PLUGIN_GET_CONFIG_VALUE && !retval) {
          // Try to match a statistical property of a task value.
          // e.g.: [taskname#valuename.avg]
          PluginTaskData_base *taskData = getPluginTaskDataBaseClassOnly(event->TaskIndex);
          if (nullptr != taskData) {
            if (taskData->plugin_get_config_value_base(event, str)) {
              retval = true;
            }
          }
        }

        if (Function == PLUGIN_GET_DEVICEVALUECOUNT) {
          // Check if we have a valid value count.
          if (Output_Data_type_t::Simple == Device[DeviceIndex].OutputDataType) {
            if (event->Par1 < 1 || event->Par1 > 4) {
              // Output_Data_type_t::Simple only allows for 1 .. 4 output types.
              // Apparently the value is not correct, so use the default.
              event->Par1 = Device[DeviceIndex].ValueCount;
            }
          }
        }
        
        STOP_TIMER_TASK(DeviceIndex, Function);
        delay(0); // SMY: call delay(0) unconditionally
        return retval;
      }
      return false;
    }

  } // case
  return false;
}

bool addPlugin(pluginID_t pluginID, deviceIndex_t x) {
  if (x < PLUGIN_MAX) { 
    DeviceIndex_to_Plugin_id[x] = pluginID; 
    Plugin_id_to_DeviceIndex[pluginID] = x;
    return true;
  }
  if (loglevelActiveFor(LOG_LEVEL_ERROR)) {
    String log = F("System: Error - Too many Plugins. PLUGIN_MAX = ");
    log += PLUGIN_MAX;
    addLogMove(LOG_LEVEL_ERROR, log);
  }
  return false;
}<|MERGE_RESOLUTION|>--- conflicted
+++ resolved
@@ -711,12 +711,8 @@
         if (Function == PLUGIN_EXIT) {
           clearPluginTaskData(event->TaskIndex);
           queueTaskEvent(F("TaskExit"), event->TaskIndex, retval);
-<<<<<<< HEAD
-          clearTaskCaches(); // FIXME: To improve: Only remove current TaskIndex from cache
 //          initSerial();
-=======
           updateActiveTaskUseSerial0();
->>>>>>> 0c0175eb
         }
         STOP_TIMER_TASK(DeviceIndex, Function);
         post_I2C_by_taskIndex(event->TaskIndex, DeviceIndex);
