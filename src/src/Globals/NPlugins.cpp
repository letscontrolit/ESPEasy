--- conflicted
+++ resolved
@@ -1,10 +1,7 @@
 #include "../Globals/NPlugins.h"
 
 
-<<<<<<< HEAD
-=======
 #include "../DataStructs/ESPEasy_EventStruct.h"
->>>>>>> 71cbd1d3
 #include "../DataStructs/NotificationStruct.h"
 #include "../Globals/Settings.h"
 
@@ -107,8 +104,6 @@
   }
   return INVALID_NPROTOCOL_INDEX;
 }
-<<<<<<< HEAD
-=======
 
 bool addNPlugin(npluginID_t npluginID, nprotocolIndex_t x) {
   if (x < NPLUGIN_MAX) { 
@@ -125,5 +120,4 @@
   }
   */
   return false;
-}
->>>>>>> 71cbd1d3
+}