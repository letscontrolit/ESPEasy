--- conflicted
+++ resolved
@@ -17,18 +17,12 @@
 
 
 [esp32_base]
-<<<<<<< HEAD
-extends                   = core_esp32_IDF4_4__2_0_3
-lib_archive               = ${common.lib_archive}
-framework                 = ${common.framework} 
-upload_speed              = ${common.upload_speed}
-monitor_speed             = ${common.monitor_speed}
-targets                   = ${common.targets}
-lib_deps                  = td-er/ESPeasySerial @ 2.0.8, I2Cdevlib-Core, Adafruit ILI9341 ESPEasy, adafruit/Adafruit GFX Library@^1.11.1, LOLIN_EPD, adafruit/Adafruit BusIO @ ^1.10.0, VL53L0X @ 1.3.0, SparkFun VL53L1X 4m Laser Distance Sensor @ 1.2.9, td-er/SparkFun MAX1704x Fuel Gauge Arduino Library @ ^1.0.1, ArduinoOTA, ESP32HTTPUpdateServer, FrogmoreScd30, Multi Channel Relay Arduino Library, SparkFun ADXL345 Arduino Library, ITG3205, Adafruit_ST77xx, ShiftRegister74HC595_NonTemplate
-=======
 extends                   = common, core_esp32_IDF4_4__2_0_3
 lib_deps                  = 
+                            Adafruit ILI9341 ESPEasy
                             Adafruit_ST77xx
+                            adafruit/Adafruit GFX Library@^1.11.1
+                            adafruit/Adafruit BusIO @ ^1.10.0
                             ArduinoOTA
                             ESP32HTTPUpdateServer
                             FrogmoreScd30
@@ -36,16 +30,12 @@
                             ITG3205
                             LOLIN_EPD
                             Multi Channel Relay Arduino Library
-                            ShiftRegister74HC595_NonTemplate
                             SparkFun ADXL345 Arduino Library
                             SparkFun VL53L1X 4m Laser Distance Sensor @ 1.2.9
-                            VL53L0X @ 1.3.0
-                            adafruit/Adafruit BusIO @ ^1.10.0
-                            adafruit/Adafruit GFX Library@^1.11.1
-                            adafruit/Adafruit ILI9341@^1.5.10
+                            ShiftRegister74HC595_NonTemplate
                             td-er/ESPeasySerial @ 2.0.8
                             td-er/SparkFun MAX1704x Fuel Gauge Arduino Library @ ^1.0.1
->>>>>>> 4ecf3b94
+                            VL53L0X @ 1.3.0
 extra_scripts             = post:tools/pio/post_esp32.py
                             ${extra_scripts_default.extra_scripts}
 build_unflags             = -Wall
