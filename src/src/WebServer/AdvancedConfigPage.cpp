--- conflicted
+++ resolved
@@ -1,4 +1,3 @@
-<<<<<<< HEAD
 #include "../WebServer/AdvancedConfigPage.h"
 
 #ifdef WEBSERVER_ADVANCED
@@ -131,533 +130,6 @@
     #if FEATURE_I2C_DEVICE_CHECK
     Settings.CheckI2Cdevice(isFormItemChecked(LabelType::ENABLE_I2C_DEVICE_CHECK));
     #endif // if FEATURE_I2C_DEVICE_CHECK
-
-    Settings.WaitWiFiConnect(isFormItemChecked(LabelType::WAIT_WIFI_CONNECT));
-    Settings.HiddenSSID_SlowConnectPerBSSID(isFormItemChecked(LabelType::HIDDEN_SSID_SLOW_CONNECT));
-    Settings.SDK_WiFi_autoreconnect(isFormItemChecked(LabelType::SDK_WIFI_AUTORECONNECT));
-#if FEATURE_USE_IPV6
-    Settings.EnableIPv6(isFormItemChecked(LabelType::ENABLE_IPV6));
-    addFormNote(F("Toggling IPv6 requires reboot"));
-#endif
-
-
-
-#ifndef BUILD_NO_RAM_TRACKER
-    Settings.EnableRAMTracking(isFormItemChecked(LabelType::ENABLE_RAM_TRACKING));
-#endif
-
-    #ifdef ESP8266
-    Settings.UseAlternativeDeepSleep(isFormItemChecked(LabelType::DEEP_SLEEP_ALTERNATIVE_CALL));
-    #endif
-
-#ifdef USES_ESPEASY_NOW
-    Settings.UseESPEasyNow(isFormItemChecked(getInternalLabel(LabelType::ESPEASY_NOW_ENABLED)));
-    Settings.ForceESPEasyNOWchannel = getFormItemInt(getInternalLabel(LabelType::ESPEASY_NOW_FORCED_CHANNEL));
-#endif
-
-    Settings.EnableRulesCaching(isFormItemChecked(LabelType::ENABLE_RULES_CACHING));
-//    Settings.EnableRulesEventReorder(isFormItemChecked(LabelType::ENABLE_RULES_EVENT_REORDER)); // TD-er: Disabled for now
-
-#ifndef NO_HTTP_UPDATER
-    Settings.AllowOTAUnlimited(isFormItemChecked(LabelType::ALLOW_OTA_UNLIMITED));
-#endif // NO_HTTP_UPDATER
-#if FEATURE_AUTO_DARK_MODE
-    Settings.setCssMode(getFormItemInt(getInternalLabel(LabelType::ENABLE_AUTO_DARK_MODE)));
-#endif // FEATURE_AUTO_DARK_MODE
-#if FEATURE_RULES_EASY_COLOR_CODE
-    Settings.DisableRulesCodeCompletion(isFormItemChecked(LabelType::DISABLE_RULES_AUTOCOMPLETE));
-#endif // if FEATURE_RULES_EASY_COLOR_CODE
-#if FEATURE_TARSTREAM_SUPPORT
-    Settings.DisableSaveConfigAsTar(isFormItemChecked(LabelType::DISABLE_SAVE_CONFIG_AS_TAR));
-#endif // if FEATURE_TARSTREAM_SUPPORT
-
-    addHtmlError(SaveSettings());
-
-    if (node_time.systemTimePresent()) {
-      node_time.initTime();
-    }
-  }
-
-  addHtml(F("<form  method='post'>"));
-  html_table_class_normal();
-
-  addFormHeader(F("Advanced Settings"), F("RTDTools/Tools.html#advanced"));
-
-  addFormSubHeader(F("Rules Settings"));
-
-  addFormCheckBox(F("Rules"),      F("userules"),       Settings.UseRules);
-  #ifdef WEBSERVER_NEW_RULES
-  addFormCheckBox(F("Old Engine"), F("oldrulesengine"), Settings.OldRulesEngine());
-  #endif // WEBSERVER_NEW_RULES
-  addFormCheckBox(LabelType::ENABLE_RULES_CACHING, Settings.EnableRulesCaching());
-//  addFormCheckBox(LabelType::ENABLE_RULES_EVENT_REORDER, Settings.EnableRulesEventReorder()); // TD-er: Disabled for now
-
-  addFormCheckBox(F("Tolerant last parameter"), F("tolerantargparse"), Settings.TolerantLastArgParse());
-  addFormNote(F("Perform less strict parsing on last argument of some commands (e.g. publish and sendToHttp)"));
-  addFormCheckBox(F("SendToHTTP wait for ack"), F("sendtohttp_ack"), Settings.SendToHttp_ack());
-  addFormCheckBox(F("SendToHTTP Follow Redirects"), F("sendtohttp_redir"), Settings.SendToHTTP_follow_redirects());
-
-  /*
-  // MQTT settings now moved to the controller settings.
-  addFormSubHeader(F("Controller Settings"));
-
-  addFormNumericBox(F("Message Interval"), F("messagedelay"), Settings.MessageDelay_unused, 0, INT_MAX);
-  addUnit(F("ms"));
-
-  addFormCheckBox(F("MQTT Retain Msg"), F("mqttretainflag"), Settings.MQTTRetainFlag_unused);
-  addFormCheckBox(F("MQTT use unit name as ClientId"),    F("mqttuseunitnameasclientid"),   Settings.MQTTUseUnitNameAsClientId);
-  addFormCheckBox(F("MQTT change ClientId at reconnect"), F("uniquemqttclientidreconnect"), Settings.uniqueMQTTclientIdReconnect_unused());
-*/
-
-  addFormSubHeader(F("Time Source"));
-
-  addFormCheckBox(F("Use NTP"), F("usentp"), Settings.UseNTP());
-  addFormTextBox(F("NTP Hostname"), F("ntphost"), Settings.NTPHost, 63);
-  #if FEATURE_EXT_RTC
-  addFormExtTimeSourceSelect(F("External Time Source"), F("exttimesource"), Settings.ExtTimeSource());
-  if (Settings.ExtTimeSource() != ExtTimeSource_e::None) {
-    addFormNote(concat(getLabel(LabelType::EXT_RTC_UTC_TIME), F(": ")) + getValue(LabelType::EXT_RTC_UTC_TIME));
-  }
-  #endif
-
-  addFormSubHeader(F("DST Settings"));
-  addFormDstSelect(true,  Settings.DST_Start);
-  addFormDstSelect(false, Settings.DST_End);
-  addFormCheckBox(F("DST"), F("dst"), Settings.DST);
-
-  addFormSubHeader(F("Location Settings"));
-  addFormNumericBox(F("Timezone Offset (UTC +)"), F("timezone"), Settings.TimeZone, -720, 840); // UTC-12H ... UTC+14h
-  addUnit(F("minutes"));
-  addFormFloatNumberBox(F("Latitude"), F("latitude"), Settings.Latitude, -90.0f, 90.0f);
-  addUnit(F("&deg;"));
-  addFormFloatNumberBox(F("Longitude"), F("longitude"), Settings.Longitude, -180.0f, 180.0f);
-  addUnit(F("&deg;"));
-  addFormNote(F("Longitude and Latitude are used to compute sunrise and sunset"));
-
-  addFormSubHeader(F("Log Settings"));
-
-  addFormIPBox(F("Syslog IP"), F("syslogip"), Settings.Syslog_IP);
-  addFormNumericBox(F("Syslog UDP port"), F("syslogport"), Settings.SyslogPort, 0, 65535);
-
-  addFormLogLevelSelect(LabelType::SYSLOG_LOG_LEVEL, Settings.SyslogLevel);
-  addFormLogFacilitySelect(F("Syslog Facility"), F("syslogfacility"), Settings.SyslogFacility);
-  addFormLogLevelSelect(LabelType::SERIAL_LOG_LEVEL, Settings.SerialLogLevel);
-  addFormLogLevelSelect(LabelType::WEB_LOG_LEVEL,    Settings.WebLogLevel);
-
-#if FEATURE_SD
-  addFormLogLevelSelect(LabelType::SD_LOG_LEVEL,     Settings.SDLogLevel);
-
-  addFormCheckBox(F("SD Card Value Logger"), F("valuelogger"), Settings.UseValueLogger);
-#endif // if FEATURE_SD
-
-
-  addFormSubHeader(F("Serial Console Settings"));
-  addFormCheckBox(LabelType::ENABLE_SERIAL_PORT_CONSOLE, Settings.UseSerial);
-  addFormNumericBox(F("Baud Rate"), F("baudrate"), Settings.BaudRate, 0, 1000000);
-
-#if FEATURE_DEFINE_SERIAL_CONSOLE_PORT
-  serialHelper_webformLoad(
-    static_cast<ESPEasySerialPort>(Settings.console_serial_port), 
-    Settings.console_serial_rxpin, 
-    Settings.console_serial_txpin, 
-    true);
-
-  // Show serial port selection
-  addFormPinSelect(
-    PinSelectPurpose::Serial_input, 
-    formatGpioName_serialRX(false),
-    F("taskdevicepin1"), 
-    Settings.console_serial_rxpin);
-  addFormPinSelect(
-    PinSelectPurpose::Serial_output, 
-    formatGpioName_serialTX(false),
-    F("taskdevicepin2"), 
-    Settings.console_serial_txpin);
-
-  html_add_script(F("document.getElementById('serPort').onchange();"), false);
-#if USES_ESPEASY_CONSOLE_FALLBACK_PORT
-  addFormCheckBox(LabelType::CONSOLE_FALLBACK_TO_SERIAL0, Settings.console_serial0_fallback);
-#endif
-
-#endif
-
-
-  addFormSubHeader(F("Inter-ESPEasy Network"));
-  if (Settings.UDPPort != 8266 ) addFormNote(F("Preferred P2P port is 8266"));
-  addFormNumericBox(F("ESPEasy p2p UDP port"), F("udpport"), Settings.UDPPort, 0, 65535);
-
-  // TODO sort settings in groups or move to other pages/groups
-  addFormSubHeader(F("Special and Experimental Settings"));
-
-  addFormNumericBox(F("Webserver port"), F("webport"), Settings.WebserverPort, 0, 65535);
-  addFormNote(F("Requires reboot to activate"));
-
-  addFormNumericBox(F("Fixed IP Octet"), F("ip"),           Settings.IP_Octet,     0, 255);
-
-  addFormNumericBox(F("WD I2C Address"), F("wdi2caddress"), Settings.WDI2CAddress, 0, 127);
-  addHtml(F(" (decimal)"));
-
-  addFormNumericBox(F("I2C ClockStretchLimit"), F("wireclockstretchlimit"), Settings.WireClockStretchLimit); // TODO define limits
-  #ifdef ESP8266
-  addUnit(F("usec"));
-  #endif
-  #ifdef ESP32
-  addUnit(F("1/80 usec"));
-  #endif
-  #if FEATURE_ARDUINO_OTA
-  addFormCheckBox(F("Enable Arduino OTA"), F("arduinootaenable"), Settings.ArduinoOTAEnable);
-  #endif // if FEATURE_ARDUINO_OTA
-  #if defined(ESP32)
-  addFormCheckBox_disabled(F("Enable RTOS Multitasking"), F("usertosmultitasking"), Settings.UseRTOSMultitasking);
-  #endif // if defined(ESP32)
-
-  addFormCheckBox(LabelType::JSON_BOOL_QUOTES, Settings.JSONBoolWithoutQuotes());
-#if FEATURE_TIMING_STATS
-  addFormCheckBox(LabelType::ENABLE_TIMING_STATISTICS, Settings.EnableTimingStats());
-#endif // if FEATURE_TIMING_STATS
-#ifndef BUILD_NO_RAM_TRACKER
-  addFormCheckBox(LabelType::ENABLE_RAM_TRACKING, Settings.EnableRAMTracking());
-#endif
-
-  addFormCheckBox(LabelType::TASKVALUESET_ALL_PLUGINS, Settings.AllowTaskValueSetAllPlugins());
-#if FEATURE_CLEAR_I2C_STUCK
-  addFormCheckBox(LabelType::ENABLE_CLEAR_HUNG_I2C_BUS, Settings.EnableClearHangingI2Cbus());
-#endif
-  #if FEATURE_I2C_DEVICE_CHECK
-  addFormCheckBox(LabelType::ENABLE_I2C_DEVICE_CHECK, Settings.CheckI2Cdevice());
-  #endif // if FEATURE_I2C_DEVICE_CHECK
-
-  # ifndef NO_HTTP_UPDATER
-  addFormCheckBox(LabelType::ALLOW_OTA_UNLIMITED, Settings.AllowOTAUnlimited());
-  addFormNote(F("When enabled, OTA updating can overwrite the filesystem and settings!"));
-  addFormNote(F("Requires reboot to activate"));
-  # endif // ifndef NO_HTTP_UPDATER
-  #if FEATURE_AUTO_DARK_MODE
-  const __FlashStringHelper * cssModeNames[] = {
-    F("Auto"),
-    F("Light"),
-    F("Dark"),
-  };
-  const int cssModeOptions[] = { 0, 1, 2};
-  constexpr int nrCssModeOptions = NR_ELEMENTS(cssModeOptions);
-    addFormSelector(getLabel(LabelType::ENABLE_AUTO_DARK_MODE),
-                    getInternalLabel(LabelType::ENABLE_AUTO_DARK_MODE),
-                    nrCssModeOptions,
-                    cssModeNames,
-                    cssModeOptions,
-                    Settings.getCssMode());
-  #endif // FEATURE_AUTO_DARK_MODE
-
-  #if FEATURE_RULES_EASY_COLOR_CODE
-  addFormCheckBox(LabelType::DISABLE_RULES_AUTOCOMPLETE, Settings.DisableRulesCodeCompletion());
-  addFormNote(F("Also disables Rules syntax highlighting!"));
-  #endif // if FEATURE_RULES_EASY_COLOR_CODE
-  #if FEATURE_TARSTREAM_SUPPORT
-  addFormCheckBox(LabelType::DISABLE_SAVE_CONFIG_AS_TAR, Settings.DisableSaveConfigAsTar());
-  #endif // if FEATURE_TARSTREAM_SUPPORT
-
-  #ifdef ESP8266
-  addFormCheckBox(LabelType::DEEP_SLEEP_ALTERNATIVE_CALL, Settings.UseAlternativeDeepSleep());
-  #endif
-
-
-  #if FEATURE_SSDP
-  addFormCheckBox_disabled(F("Use SSDP"), F("usessdp"), Settings.UseSSDP);
-  #endif // if FEATURE_SSDP
-
-  addFormNumericBox(LabelType::CONNECTION_FAIL_THRESH, Settings.ConnectionFailuresThreshold, 0, 100);
-  addFormCheckBox(LabelType::FORCE_WIFI_BG, Settings.ForceWiFi_bg_mode());
-
-  addFormCheckBox(LabelType::RESTART_WIFI_LOST_CONN, Settings.WiFiRestart_connection_lost());
-  addFormCheckBox(LabelType::FORCE_WIFI_NOSLEEP,     Settings.WifiNoneSleep());
-  addFormNote(F("Change WiFi sleep settings requires reboot to activate"));
-#ifdef SUPPORT_ARP
-  addFormCheckBox(LabelType::PERIODICAL_GRAT_ARP, Settings.gratuitousARP());
-#endif // ifdef SUPPORT_ARP
-  addFormCheckBox(LabelType::CPU_ECO_MODE,        Settings.EcoPowerMode());
-  addFormNote(F("Node may miss receiving packets with Eco mode enabled"));
-#if FEATURE_SET_WIFI_TX_PWR
-  {
-    float maxTXpwr;
-    float sensitivity = GetRSSIthreshold(maxTXpwr);
-    
-    addFormFloatNumberBox(LabelType::WIFI_TX_MAX_PWR, Settings.getWiFi_TX_power(), 0.0f, MAX_TX_PWR_DBM_11b, 2, 0.25f);
-    addUnit(F("dBm"));
-    addFormNote(strformat(
-      F("Current max: %.2f dBm"), maxTXpwr));
-
-    addFormNumericBox(LabelType::WIFI_SENS_MARGIN, Settings.WiFi_sensitivity_margin, -20, 30);
-    addUnit(F("dB")); // Relative, thus the unit is dB, not dBm
-    addFormNote(strformat(
-      F("Adjust TX power to target the AP with (sensitivity + margin) dBm signal strength. Current sensitivity: %.2f dBm"),
-      sensitivity));
-  }
-  addFormCheckBox(LabelType::WIFI_SEND_AT_MAX_TX_PWR, Settings.UseMaxTXpowerForSending());
-#endif
-  {
-    addFormNumericBox(LabelType::WIFI_NR_EXTRA_SCANS, Settings.NumberExtraWiFiScans, 0, 5);
-    addFormNote(F("Number of extra times to scan all channels to have higher chance of finding the desired AP"));
-  }
-  addFormCheckBox(LabelType::WIFI_USE_LAST_CONN_FROM_RTC, Settings.UseLastWiFiFromRTC());
-
-
-  addFormCheckBox(LabelType::WAIT_WIFI_CONNECT,      Settings.WaitWiFiConnect());
-  addFormCheckBox(LabelType::SDK_WIFI_AUTORECONNECT, Settings.SDK_WiFi_autoreconnect());
-  addFormCheckBox(LabelType::HIDDEN_SSID_SLOW_CONNECT,      Settings.HiddenSSID_SlowConnectPerBSSID());
-#if FEATURE_USE_IPV6
-  addFormCheckBox(LabelType::ENABLE_IPV6,      Settings.EnableIPv6());
-#endif
-
-
-
-#ifdef USES_ESPEASY_NOW
-  addFormCheckBox(LabelType::ESPEASY_NOW_ENABLED, Settings.UseESPEasyNow());
-  {
-    addFormNumericBox(LabelType::ESPEASY_NOW_FORCED_CHANNEL, Settings.ForceESPEasyNOWchannel, 0, 14);
-    addFormNote(F("Force channel to use for " 
-                  ESPEASY_NOW_NAME 
-                  "-only mode (0 = use any channel)"));
-  }
-
-#endif
-
-  addFormSeparator(2);
-
-  html_TR_TD();
-  html_TD();
-  addSubmitButton();
-  addHtml(F("<input type='hidden' name='edit' value='1'>"));
-  html_end_table();
-  html_end_form();
-  sendHeadandTail_stdtemplate(_TAIL);
-  TXBuffer.endStream();
-}
-
-void addFormDstSelect(bool isStart, uint16_t choice) {
-  uint16_t tmpstart(choice);
-  uint16_t tmpend(choice);
-
-  if (!TimeChangeRule(choice, 0).isValid()) {
-    time_zone.getDefaultDst_flash_values(tmpstart, tmpend);
-  }
-  TimeChangeRule rule(isStart ? tmpstart : tmpend, 0);
-  {
-    const __FlashStringHelper *  week[] = { F("Last"), F("1st"), F("2nd"), F("3rd"), F("4th") };
-    constexpr int weekValues[] = { 0, 1, 2, 3, 4 };
-    addRowLabel(concat(
-      isStart ? F("Start")  : F("End"),
-      F(" (week, dow, month)")));
-    addSelector(
-      isStart ? F("dststartweek")  : F("dstendweek"), 
-      NR_ELEMENTS(weekValues), week, weekValues, nullptr, rule.week);
-  }
-  html_BR();
-  {
-    const __FlashStringHelper *  dow[] = { F("Sun"), F("Mon"), F("Tue"), F("Wed"), F("Thu"), F("Fri"), F("Sat") };
-    constexpr int dowValues[]  = { 1, 2, 3, 4, 5, 6, 7 };
-
-    addSelector(
-      isStart ? F("dststartdow")   : F("dstenddow"),
-      NR_ELEMENTS(dowValues), dow, dowValues, nullptr, rule.dow);
-  }
-  html_BR();
-  {
-    const __FlashStringHelper * month[] = { F("Jan"), F("Feb"), F("Mar"), F("Apr"), F("May"), F("Jun"), F("Jul"), F("Aug"), F("Sep"), F("Oct"), F("Nov"), F(
-                             "Dec") };
-    constexpr int monthValues[] = { 1, 2, 3, 4, 5, 6, 7, 8, 9, 10, 11, 12 };
-
-    addSelector(isStart ? F("dststartmonth") : F("dstendmonth"),
-                NR_ELEMENTS(monthValues), month, monthValues, nullptr, rule.month);
-  }
-
-  addFormNumericBox(
-    isStart ? F("Start (localtime, e.g. 2h&rarr;3h)")  : F("End (localtime, e.g. 3h&rarr;2h)"),
-    isStart ? F("dststarthour")  : F("dstendhour"),
-    rule.hour, 0, 23);
-  addUnit(isStart ? F("hour &#x21b7;") : F("hour &#x21b6;"));
-}
-
-void addFormExtTimeSourceSelect(const __FlashStringHelper * label, const __FlashStringHelper * id, ExtTimeSource_e choice)
-{
-  addRowLabel(label);
-  const __FlashStringHelper * options[] =
-    { F("None"), F("DS1307"), F("DS3231"), F("PCF8523"), F("PCF8563")};
-  constexpr int optionValues[] = { 
-    static_cast<int>(ExtTimeSource_e::None),
-    static_cast<int>(ExtTimeSource_e::DS1307),
-    static_cast<int>(ExtTimeSource_e::DS3231),
-    static_cast<int>(ExtTimeSource_e::PCF8523),
-    static_cast<int>(ExtTimeSource_e::PCF8563)
-    };
-
-  addSelector(id, NR_ELEMENTS(optionValues), options, optionValues, nullptr, static_cast<int>(choice));
-}
-
-
-void addFormLogLevelSelect(LabelType::Enum label, int choice)
-{
-  #ifdef BUILD_NO_DEBUG
-  if (choice > LOG_LEVEL_INFO) choice = LOG_LEVEL_INFO;
-  #endif
-
-  addRowLabel(getLabel(label));
-  const __FlashStringHelper * options[LOG_LEVEL_NRELEMENTS + 1];
-  int    optionValues[LOG_LEVEL_NRELEMENTS + 1] = { 0 };
-
-  options[0]      = getLogLevelDisplayString(0);
-
-  for (int i = 0; i < LOG_LEVEL_NRELEMENTS; ++i) {
-    options[i + 1] = getLogLevelDisplayStringFromIndex(i, optionValues[i + 1]);
-  }
-  addSelector(getInternalLabel(label), LOG_LEVEL_NRELEMENTS + 1, options, optionValues, nullptr, choice);
-
-}
-
-void addFormLogFacilitySelect(const __FlashStringHelper * label, const __FlashStringHelper * id, int choice)
-{
-  addRowLabel(label);
-  const __FlashStringHelper * options[12] =
-  { F("Kernel"), F("User"),   F("Daemon"),   F("Message"), F("Local0"),  F("Local1"),
-    F("Local2"), F("Local3"), F("Local4"),   F("Local5"),  F("Local6"),  F("Local7") };
-  const int optionValues[12] = { 0, 1, 3, 5, 16, 17, 18, 19, 20, 21, 22, 23 };
-
-  addSelector(id, 12, options, optionValues, nullptr, choice);
-}
-
-#endif // ifdef WEBSERVER_ADVANCED
-=======
-#include "../WebServer/AdvancedConfigPage.h"
-
-#ifdef WEBSERVER_ADVANCED
-
-#include "../WebServer/HTML_wrappers.h"
-#include "../WebServer/Markup.h"
-#include "../WebServer/Markup_Buttons.h"
-#include "../WebServer/Markup_Forms.h"
-#include "../WebServer/ESPEasy_WebServer.h"
-
-#include "../ESPEasyCore/ESPEasyWifi.h"
-
-#include "../Globals/ESPEasy_time.h"
-#include "../Globals/Settings.h"
-#include "../Globals/TimeZone.h"
-
-#include "../Helpers/_Plugin_Helper_serial.h"
-#include "../Helpers/ESPEasy_Storage.h"
-#include "../Helpers/ESPEasy_time.h"
-#include "../Helpers/Hardware_defines.h"
-#include "../Helpers/StringConverter.h"
-
-void setLogLevelFor(uint8_t destination, LabelType::Enum label) {
-  setLogLevelFor(destination, getFormItemInt(getInternalLabel(label)));
-}
-
-// ********************************************************************************
-// Web Interface config page
-// ********************************************************************************
-void handle_advanced() {
-  #ifndef BUILD_NO_RAM_TRACKER
-  checkRAM(F("handle_advanced"));
-  #endif
-
-  if (!isLoggedIn()) { return; }
-  navMenuIndex = MENU_INDEX_TOOLS;
-  TXBuffer.startStream();
-  sendHeadandTail_stdtemplate(_HEAD);
-
-  if (!webArg(F("edit")).isEmpty())
-  {
-//    Settings.MessageDelay_unused = getFormItemInt(F("messagedelay"));
-    Settings.IP_Octet     = webArg(F("ip")).toInt();
-    strncpy_webserver_arg(Settings.NTPHost, F("ntphost"));
-    Settings.TimeZone = getFormItemInt(F("timezone"));
-    TimeChangeRule dst_start(getFormItemInt(F("dststartweek")), getFormItemInt(F("dststartdow")), getFormItemInt(F("dststartmonth")), getFormItemInt(F("dststarthour")), Settings.TimeZone);
-
-    if (dst_start.isValid()) { Settings.DST_Start = dst_start.toFlashStoredValue(); }
-    TimeChangeRule dst_end(getFormItemInt(F("dstendweek")), getFormItemInt(F("dstenddow")), getFormItemInt(F("dstendmonth")), getFormItemInt(F("dstendhour")), Settings.TimeZone);
-
-    if (dst_end.isValid()) { Settings.DST_End = dst_end.toFlashStoredValue(); }
-    webArg2ip(F("syslogip"), Settings.Syslog_IP);
-    Settings.WebserverPort = getFormItemInt(F("webport"));
-    Settings.UDPPort = getFormItemInt(F("udpport"));
-
-    Settings.SyslogFacility = getFormItemInt(F("syslogfacility"));
-    Settings.SyslogPort     = getFormItemInt(F("syslogport"));
-    Settings.UseSerial      = isFormItemChecked(LabelType::ENABLE_SERIAL_PORT_CONSOLE);
-
-#if FEATURE_DEFINE_SERIAL_CONSOLE_PORT
-    Settings.console_serial_rxpin = getFormItemInt(F("taskdevicepin1"), Settings.console_serial_rxpin);
-    Settings.console_serial_txpin = getFormItemInt(F("taskdevicepin2"), Settings.console_serial_txpin);
-
-    serialHelper_webformSave(
-      Settings.console_serial_port, 
-      Settings.console_serial_rxpin,
-      Settings.console_serial_txpin);
-#if USES_ESPEASY_CONSOLE_FALLBACK_PORT
-    Settings.console_serial0_fallback = isFormItemChecked(LabelType::CONSOLE_FALLBACK_TO_SERIAL0);
-#endif
-
-#endif
-    setLogLevelFor(LOG_TO_SYSLOG, LabelType::SYSLOG_LOG_LEVEL);
-    setLogLevelFor(LOG_TO_SERIAL, LabelType::SERIAL_LOG_LEVEL);
-    setLogLevelFor(LOG_TO_WEBLOG, LabelType::WEB_LOG_LEVEL);
-#if FEATURE_SD
-    setLogLevelFor(LOG_TO_SDCARD, LabelType::SD_LOG_LEVEL);
-#endif // if FEATURE_SD
-    Settings.UseValueLogger              = isFormItemChecked(F("valuelogger"));
-    Settings.BaudRate                    = getFormItemInt(F("baudrate"));
-    Settings.UseNTP(isFormItemChecked(F("usentp")));
-    Settings.ExtTimeSource(
-      static_cast<ExtTimeSource_e>(getFormItemInt(F("exttimesource")))
-    );
-    Settings.DST                         = isFormItemChecked(F("dst"));
-    Settings.WDI2CAddress                = getFormItemInt(F("wdi2caddress"));
-    #if FEATURE_SSDP
-    Settings.UseSSDP                     = isFormItemChecked(F("usessdp"));
-    #endif // if FEATURE_SSDP
-    Settings.WireClockStretchLimit       = getFormItemInt(F("wireclockstretchlimit"));
-    Settings.UseRules                    = isFormItemChecked(F("userules"));
-    Settings.ConnectionFailuresThreshold = getFormItemInt(LabelType::CONNECTION_FAIL_THRESH);
-    Settings.ArduinoOTAEnable            = isFormItemChecked(F("arduinootaenable"));
-    Settings.UseRTOSMultitasking         = isFormItemChecked(F("usertosmultitasking"));
-
-    // MQTT settings now moved to the controller settings.
-//    Settings.MQTTRetainFlag_unused              = isFormItemChecked(F("mqttretainflag"));
-//    Settings.MQTTUseUnitNameAsClientId   = isFormItemChecked(F("mqttuseunitnameasclientid"));
-//    Settings.uniqueMQTTclientIdReconnect(isFormItemChecked(F("uniquemqttclientidreconnect")));
-    Settings.Latitude  = getFormItemFloat(F("latitude"));
-    Settings.Longitude = getFormItemFloat(F("longitude"));
-    #ifdef WEBSERVER_NEW_RULES
-    Settings.OldRulesEngine(isFormItemChecked(F("oldrulesengine")));
-    #endif // WEBSERVER_NEW_RULES
-    Settings.TolerantLastArgParse(isFormItemChecked(F("tolerantargparse")));
-    Settings.SendToHttp_ack(isFormItemChecked(F("sendtohttp_ack")));
-    Settings.SendToHTTP_follow_redirects(isFormItemChecked(F("sendtohttp_redir")));
-    Settings.ForceWiFi_bg_mode(isFormItemChecked(LabelType::FORCE_WIFI_BG));
-    Settings.WiFiRestart_connection_lost(isFormItemChecked(LabelType::RESTART_WIFI_LOST_CONN));
-    Settings.EcoPowerMode(isFormItemChecked(LabelType::CPU_ECO_MODE));
-    Settings.WifiNoneSleep(isFormItemChecked(LabelType::FORCE_WIFI_NOSLEEP));
-#ifdef SUPPORT_ARP
-    Settings.gratuitousARP(isFormItemChecked(LabelType::PERIODICAL_GRAT_ARP));
-#endif // ifdef SUPPORT_ARP
-#if FEATURE_SET_WIFI_TX_PWR
-    Settings.setWiFi_TX_power(getFormItemFloat(LabelType::WIFI_TX_MAX_PWR));
-    Settings.WiFi_sensitivity_margin = getFormItemInt(LabelType::WIFI_SENS_MARGIN);
-    Settings.UseMaxTXpowerForSending(isFormItemChecked(LabelType::WIFI_SEND_AT_MAX_TX_PWR));
-#endif
-    Settings.NumberExtraWiFiScans = getFormItemInt(LabelType::WIFI_NR_EXTRA_SCANS);
-    Settings.UseLastWiFiFromRTC(isFormItemChecked(LabelType::WIFI_USE_LAST_CONN_FROM_RTC));
-    Settings.JSONBoolWithoutQuotes(isFormItemChecked(LabelType::JSON_BOOL_QUOTES));
-#if FEATURE_TIMING_STATS
-    Settings.EnableTimingStats(isFormItemChecked(LabelType::ENABLE_TIMING_STATISTICS));
-#endif
-    Settings.AllowTaskValueSetAllPlugins(isFormItemChecked(LabelType::TASKVALUESET_ALL_PLUGINS));
-#if FEATURE_CLEAR_I2C_STUCK
-    Settings.EnableClearHangingI2Cbus(isFormItemChecked(LabelType::ENABLE_CLEAR_HUNG_I2C_BUS));
-#endif
-    #if FEATURE_I2C_DEVICE_CHECK
-    Settings.CheckI2Cdevice(isFormItemChecked(LabelType::ENABLE_I2C_DEVICE_CHECK));
-    #endif // if FEATURE_I2C_DEVICE_CHECK
 #ifndef ESP32
     Settings.WaitWiFiConnect(isFormItemChecked(LabelType::WAIT_WIFI_CONNECT));
 #endif
@@ -679,6 +151,11 @@
     #ifdef ESP8266
     Settings.UseAlternativeDeepSleep(isFormItemChecked(LabelType::DEEP_SLEEP_ALTERNATIVE_CALL));
     #endif
+
+#ifdef USES_ESPEASY_NOW
+    Settings.UseESPEasyNow(isFormItemChecked(getInternalLabel(LabelType::ESPEASY_NOW_ENABLED)));
+    Settings.ForceESPEasyNOWchannel = getFormItemInt(getInternalLabel(LabelType::ESPEASY_NOW_FORCED_CHANNEL));
+#endif
 
     Settings.EnableRulesCaching(isFormItemChecked(LabelType::ENABLE_RULES_CACHING));
 //    Settings.EnableRulesEventReorder(isFormItemChecked(LabelType::ENABLE_RULES_EVENT_REORDER)); // TD-er: Disabled for now
@@ -920,6 +397,17 @@
 
 
 
+#ifdef USES_ESPEASY_NOW
+  addFormCheckBox(LabelType::ESPEASY_NOW_ENABLED, Settings.UseESPEasyNow());
+  {
+    addFormNumericBox(LabelType::ESPEASY_NOW_FORCED_CHANNEL, Settings.ForceESPEasyNOWchannel, 0, 14);
+    addFormNote(F("Force channel to use for " 
+                  ESPEASY_NOW_NAME 
+                  "-only mode (0 = use any channel)"));
+  }
+
+#endif
+
   addFormSeparator(2);
 
   html_TR_TD();
@@ -1023,5 +511,4 @@
   addSelector(id, 12, options, optionValues, nullptr, choice);
 }
 
-#endif // ifdef WEBSERVER_ADVANCED
->>>>>>> 5f6ec043
+#endif // ifdef WEBSERVER_ADVANCED