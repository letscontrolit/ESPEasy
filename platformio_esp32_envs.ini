--- conflicted
+++ resolved
@@ -49,11 +49,8 @@
                             VL53L0X @ 1.3.0
                             RAK12019_LTR390_UV_Light
                             Adafruit NeoMatrix
-<<<<<<< HEAD
                             codewitch-honey-crisis/htcw_ip5306@^0.1.0
-=======
                             IthoCC1101
->>>>>>> b586b2a9
                             Adafruit PCD8544 Nokia 5110 LCD library
 extra_scripts             = post:tools/pio/post_esp32.py
                             ${extra_scripts_default.extra_scripts}
