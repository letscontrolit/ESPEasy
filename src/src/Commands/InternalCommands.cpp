--- conflicted
+++ resolved
@@ -20,11 +20,7 @@
 
 #if FEATURE_MQTT
 # include "../Commands/MQTT.h"
-<<<<<<< HEAD
-#endif
-=======
 #endif // if FEATURE_MQTT
->>>>>>> 9044f431
 
 #include "../Commands/Networks.h"
 #if FEATURE_NOTIFIER
@@ -409,11 +405,7 @@
       COMMAND_CASE_A(   "pulse", Command_GPIO_Pulse,        3); // GPIO.h
 #if FEATURE_MQTT
       COMMAND_CASE_A( "publish", Command_MQTT_Publish,      2); // MQTT.h
-<<<<<<< HEAD
-#endif
-=======
 #endif // if FEATURE_MQTT
->>>>>>> 9044f431
       COMMAND_CASE_A(     "pwm", Command_GPIO_PWM,          4); // GPIO.h
       break;
     }
@@ -451,11 +443,7 @@
       COMMAND_CASE_R("subnet", Command_Subnet, 1);                // Network Command
     #if FEATURE_MQTT
       COMMAND_CASE_A("subscribe", Command_MQTT_Subscribe, 1);     // MQTT.h
-<<<<<<< HEAD
-    #endif
-=======
     #endif // if FEATURE_MQTT
->>>>>>> 9044f431
     #ifndef BUILD_NO_DIAGNOSTIC_COMMANDS
       COMMAND_CASE_A(  "sysload", Command_SysLoad,        0);     // Diagnostic.h
     #endif // ifndef BUILD_NO_DIAGNOSTIC_COMMANDS
