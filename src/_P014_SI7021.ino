--- conflicted
+++ resolved
@@ -158,13 +158,8 @@
 
       case SI7021_state::New_values:
       {
-<<<<<<< HEAD
-        temperature = si7021_temperature / 100.0;
-        humidity    = si7021_humidity / 10.0;
-=======
         temperature = si7021_temperature / 100.0f;
         humidity    = si7021_humidity / 10.0f;
->>>>>>> b8c7b8cb
         state       = SI7021_state::Values_read;
         success     = true;
 
