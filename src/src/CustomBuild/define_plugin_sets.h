--- conflicted
+++ resolved
@@ -2023,17 +2023,17 @@
   #ifndef USES_P141
     #define USES_P141   // PCD8544 Nokia 5110
   #endif
-<<<<<<< HEAD
+  #ifndef USES_P142
+//    #define USES_P142   //
+  #endif
+  #ifndef USES_P143
+    #define USES_P143   // I2C Rotary encoders
+  #endif
   #ifndef USES_P146
     #define USES_P146   // Cache Controller Reader
-=======
-  #ifndef USES_P142
-//    #define USES_P142   //
-  #endif
-  #ifndef USES_P143
-    #define USES_P143   // I2C Rotary encoders
->>>>>>> 63b36390
-  #endif
+  #endif
+
+
 
   // Controllers
   #ifndef USES_C015
