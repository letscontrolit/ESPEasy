--- conflicted
+++ resolved
@@ -147,17 +147,12 @@
   bool      deduplicate() const;
   void      deduplicate(bool value);
 
-<<<<<<< HEAD
-  bool         UseDNS;
-  uint8_t      IP[4];
-=======
   bool      useLocalSystemTime() const;
   void      useLocalSystemTime(bool value);
   
 
-  boolean      UseDNS;
-  uint8_t         IP[4];
->>>>>>> a846ed32
+  bool      UseDNS;
+  uint8_t   IP[4];
   unsigned int Port;
   char         HostName[65];
   char         Publish[129];
