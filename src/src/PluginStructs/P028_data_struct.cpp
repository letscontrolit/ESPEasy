--- conflicted
+++ resolved
@@ -21,17 +21,12 @@
   return sensorID == Unknown_DEVICE ? 0u : 0x93; // Oversampling: 8x P, 8x T, normal mode
 }
 
-<<<<<<< HEAD
 const __FlashStringHelper * P028_data_struct::getDeviceName() const {
   return getDeviceName(sensorID);
 }
 
 const __FlashStringHelper * P028_data_struct::getDeviceName(BMx_ChipId id) {
   switch (id) {
-=======
-const __FlashStringHelper * P028_data_struct::getDeviceName(BMx_ChipId sensorID) {
-  switch (sensorID) {
->>>>>>> 77925a82
     case BMP280_DEVICE_SAMPLE1:
     case BMP280_DEVICE_SAMPLE2: return F("sample BMP280");
     case BMP280_DEVICE:         return F("BMP280");
