#ifndef ESPEASYCORE_CONTROLLER_H
#define ESPEASYCORE_CONTROLLER_H

#include "../../ESPEasy_common.h"

#include "../DataTypes/EventValueSource.h"
#include "../Globals/CPlugins.h"

// ********************************************************************************
// Interface for Sending to Controllers
// ********************************************************************************
void sendData(struct EventStruct *event);

bool validUserVar(struct EventStruct *event);

#if FEATURE_MQTT
/*********************************************************************************************\
* Handle incoming MQTT messages
\*********************************************************************************************/

// handle MQTT messages
void incoming_mqtt_callback(char *c_topic, uint8_t *b_payload, unsigned int length);

/*********************************************************************************************\
* Disconnect from MQTT message broker
\*********************************************************************************************/
void MQTTDisconnect();

/*********************************************************************************************\
* Connect to MQTT message broker
\*********************************************************************************************/
bool MQTTConnect(controllerIndex_t controller_idx);

String getMQTTclientID(const ControllerSettingsStruct& ControllerSettings);

/*********************************************************************************************\
* Check connection MQTT message broker
\*********************************************************************************************/
bool MQTTCheck(controllerIndex_t controller_idx);


String getLWT_topic(const ControllerSettingsStruct& ControllerSettings);

String getLWT_messageConnect(const ControllerSettingsStruct& ControllerSettings);

String getLWT_messageDisconnect(const ControllerSettingsStruct& ControllerSettings);

#endif // if FEATURE_MQTT

/*********************************************************************************************\
* Send status info to request source
\*********************************************************************************************/
void SendStatusOnlyIfNeeded(struct EventStruct *event, bool param1, uint32_t key, const String& param2, int16_t param3);

bool SourceNeedsStatusUpdate(EventValueSource::Enum eventSource);

void SendStatus(struct EventStruct *event, const String& status);

#if FEATURE_MQTT
bool MQTT_queueFull(controllerIndex_t controller_idx);

bool MQTTpublish(controllerIndex_t controller_idx, taskIndex_t taskIndex,  const char *topic, const char *payload, bool retained);

// Publish using the move operator for topic and message
bool MQTTpublish(controllerIndex_t controller_idx, taskIndex_t taskIndex,  String&& topic, String&& payload, bool retained);


/*********************************************************************************************\
* Send status info back to channel where request came from
\*********************************************************************************************/
void MQTTStatus(struct EventStruct *event, const String& status);
<<<<<<< HEAD

#ifdef USE_MQTT_TLS
bool GetTLSfingerprint(String& fp);

bool GetTLS_Certificate(String& cert, bool caRoot);

#endif

#endif //USES_MQTT
=======
#endif //if FEATURE_MQTT
>>>>>>> 9044f431



/*********************************************************************************************\
 * send all sensordata
\*********************************************************************************************/
// void SensorSendAll();


/*********************************************************************************************\
 * send specific sensor task data, effectively calling PluginCall(PLUGIN_READ...)
\*********************************************************************************************/
void SensorSendTask(taskIndex_t TaskIndex);


#endif<|MERGE_RESOLUTION|>--- conflicted
+++ resolved
@@ -69,7 +69,6 @@
 * Send status info back to channel where request came from
 \*********************************************************************************************/
 void MQTTStatus(struct EventStruct *event, const String& status);
-<<<<<<< HEAD
 
 #ifdef USE_MQTT_TLS
 bool GetTLSfingerprint(String& fp);
@@ -78,10 +77,7 @@
 
 #endif
 
-#endif //USES_MQTT
-=======
 #endif //if FEATURE_MQTT
->>>>>>> 9044f431
 
 
 
