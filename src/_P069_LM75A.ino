--- conflicted
+++ resolved
@@ -18,112 +18,9 @@
 #define PLUGIN_VALUENAME1_069 "Temperature"
 
 
-<<<<<<< HEAD
-#ifndef LM75A_h
-# define LM75A_h
-
-# define INVALID_LM75A_TEMPERATURE 1000
-
-# include "_Plugin_Helper.h"
-namespace LM75AConstValues {
-const int   LM75A_BASE_ADDRESS       = 0x48;
-const float LM75A_DEGREES_RESOLUTION = 0.125;
-const int   LM75A_REG_ADDR_TEMP      = 0;
-}
-
-using namespace LM75AConstValues;
-
-class LM75A {
-public:
-
-  LM75A(bool A0_value = false, bool A1_value = false, bool A2_value = false)
-  {
-    _i2c_device_address = LM75A_BASE_ADDRESS;
-
-    if (A0_value) {
-      _i2c_device_address += 1;
-    }
-
-    if (A1_value) {
-      _i2c_device_address += 2;
-    }
-
-    if (A2_value) {
-      _i2c_device_address += 4;
-    }
-
-    // Wire.begin();   called in ESPEasy framework
-  }
-
-  LM75A(uint8_t addr)
-  {
-    _i2c_device_address = addr;
-
-    // Wire.begin();   called in ESPEasy framework
-  }
-
-  void setAddress(uint8_t addr)
-  {
-    _i2c_device_address = addr;
-  }
-
-  float getTemperatureInDegrees() const
-  {
-    float   real_result = INVALID_LM75A_TEMPERATURE;
-    int16_t value       = 0;
-
-    // Go to temperature data register
-    Wire.beginTransmission(_i2c_device_address);
-    Wire.write(LM75A_REG_ADDR_TEMP);
-
-    if (Wire.endTransmission())
-    {
-      // Transmission error
-      return real_result;
-    }
-
-    // Get content
-    Wire.requestFrom(_i2c_device_address, (uint8_t)2);
-
-    if (Wire.available() == 2)
-    {
-      value = (Wire.read() << 8) | Wire.read();
-    }
-    else
-    {
-      // Can't read temperature
-      return real_result;
-    }
-
-    // Shift data (left-aligned)
-    value >>= 5;
-
-    // Relocate negative bit (11th bit to 16th bit)
-    if (value & 0x0400) // negative?
-    {
-      value |= 0xFC00;  // expand to 16 bit
-    }
-
-    // Real value can be calculated with sensor resolution
-    real_result = (float)value * LM75A_DEGREES_RESOLUTION;
-
-    return real_result;
-  }
-
-private:
-
-  uint8_t _i2c_device_address;
-};
-
-#endif // ifndef LM75A_h
-
-
-LM75A *PLUGIN_069_LM75A = NULL;
-=======
 #include "_Plugin_Helper.h"
 
 #include "src/PluginStructs/P069_data_struct.h"
->>>>>>> b8c7b8cb
 
 
 boolean Plugin_069(byte function, struct EventStruct *event, String& string)
@@ -183,14 +80,7 @@
 
     case PLUGIN_INIT:
     {
-<<<<<<< HEAD
-      if (PLUGIN_069_LM75A) {
-        delete PLUGIN_069_LM75A;
-      }
-      PLUGIN_069_LM75A = new (std::nothrow) LM75A((uint8_t)PCONFIG(0));
-=======
       uint8_t address = PCONFIG(0);
->>>>>>> b8c7b8cb
 
       initPluginTaskData(event->TaskIndex, new (std::nothrow) P069_data_struct(address));
       P069_data_struct *P069_data =
@@ -204,18 +94,8 @@
 
     case PLUGIN_READ:
     {
-<<<<<<< HEAD
-      if (!PLUGIN_069_LM75A) {
-        return success;
-      }
-
-      PLUGIN_069_LM75A->setAddress((uint8_t)PCONFIG(0));
-
-      float tempC = PLUGIN_069_LM75A->getTemperatureInDegrees();
-=======
       P069_data_struct *P069_data =
         static_cast<P069_data_struct *>(getPluginTaskData(event->TaskIndex));
->>>>>>> b8c7b8cb
 
       if (nullptr == P069_data) {
         return success;
