#include "_Plugin_Helper.h"
#if defined(USES_P020) || defined(USES_P044)

// #######################################################################################################
// #################################### Plugin 020: Ser2Net ##############################################
// #################################### Plugin 044: P1WifiGateway ########################################
// #######################################################################################################

/************
 * Changelog:
<<<<<<< HEAD
=======
 * 2023-06-24 tonhuisman: Fix initialization with non-GPIO serial ports like CDC/HW-CDC
 *                        Add option: append the task number to the event-name (Generic and RFLink event options)
 * 2023-06-23 tonhuisman: Add option: use Serial Port name (serialxxx -> xxx= 0/1/2/0swap/i2c/sw/hwcdc/cdc) as event-name for Generic events
 * 2023-06-02 tonhuisman: Allow buffer up to 2kB. Use ESPEasySerial buffering feature
>>>>>>> 60f4dd54
 * 2023-03-25 tonhuisman: Change serialsendmix to handle 0x00 also, by implementing parseHexTextData()
 * 2022-12-12 tonhuisman: Add character conversion for the received serial data, act on Space and/or Newline
 * 2022-10-11 tonhuisman: Add option for including the message in P1 #data event
 * 2022-10-09 tonhuisman: Check P044 migration on PLUGIN_INIT too, still needs a manual save (from UI or by save command)
 * 2022-10-08 tonhuisman: Merged code from P044 into this plugin, and use a global flag to emulate P044 with P020
 *                        When USES_P044 is enabled, also USES_P020 will be enabled!
 *                        Add Led settings, similar to P044
 * 2022-05-28 tonhuisman: Add option to generate events for all lines of a multi-line message
 * 2022-05-26 tonhuisman: Add option to allow processing without webclient connected.
 * No older changelog available.
 ***************************************************************/

# include "src/Helpers/_Plugin_Helper_serial.h"
# include "src/PluginStructs/P020_data_struct.h"
# include <ESPeasySerial.h>


# define PLUGIN_020
# define PLUGIN_ID_020         20
# define PLUGIN_NAME_020       "Communication - Serial Server"
# define PLUGIN_VALUENAME1_020 "Ser2Net"

# define PLUGIN_ID_020_044     44
# define PLUGIN_NAME_020_044   "Communication - P1 Wifi Gateway"

bool P020_Emulate_P044 = false; // Global flag
# if defined(USES_P044) && !defined(USES_P044_ORG)

// Emulate P044 using P020 with a global flag
boolean Plugin_044(uint8_t function, struct EventStruct *event, String& string) {
  P020_Emulate_P044 = true;

  boolean result = Plugin_020(function, event, string);

  P020_Emulate_P044 = false;
  return result;
}

bool P020_ConvertP044Settings(struct EventStruct *event) {
  if (P020_Emulate_P044 && !P020_GET_P044_MODE_SAVED) {
    // Convert existing P044 settings to P020 settings
    P020_RX_WAIT = PCONFIG(0); // No conflict
    // P020_SERIAL_CONFIG    = PCONFIG(1); // No need to convert
    P020_RESET_TARGET_PIN = CONFIG_PIN1;

    // 'Conflicting' stuff, set defaults to: Serial0, RX=gpio-3 and TX=gpio-1
    CONFIG_PORT = static_cast<int>(ESPEasySerialPort::serial0);            // P044 Serial port
    CONFIG_PIN1 = 3;                                                       // P044 RX pin
    CONFIG_PIN2 = 1;                                                       // P044 TX pin

    // Former P044 defaults
    P020_FLAGS = 0u;                                                       // Reset
    bitSet(P020_FLAGS, P020_FLAG_LED_ENABLED);                             // Led enabled...
    P020_LED_PIN           = P020_STATUS_LED;                              // ...and connected to GPIO-12
    P020_SERIAL_PROCESSING = static_cast<int>(P020_Events::P1WiFiGateway); // Enable P1 WiFi Gateway processing
    return true;
  }
  return false;
}

# endif // if defined(USES_P044) && !defined(USES_P044_ORG)

boolean Plugin_020(uint8_t function, struct EventStruct *event, String& string)
{
  boolean success = false;

  switch (function)
  {
    case PLUGIN_DEVICE_ADD:
    {
      if (P020_Emulate_P044) {
        Device[++deviceCount].Number       = PLUGIN_ID_020_044;
        Device[deviceCount].SendDataOption = false;
      } else {
        Device[++deviceCount].Number       = PLUGIN_ID_020;
        Device[deviceCount].SendDataOption = true;
      }
      Device[deviceCount].Type               = DEVICE_TYPE_SERIAL;
      Device[deviceCount].VType              = Sensor_VType::SENSOR_TYPE_STRING;
      Device[deviceCount].Ports              = 0;
      Device[deviceCount].PullUpOption       = false;
      Device[deviceCount].InverseLogicOption = false;
      Device[deviceCount].FormulaOption      = false;
      Device[deviceCount].ValueCount         = 0;
      Device[deviceCount].TimerOption        = false;
      Device[deviceCount].GlobalSyncOption   = false;
      break;
    }
    case PLUGIN_GET_DEVICENAME:
    {
      string = P020_Emulate_P044 ? F(PLUGIN_NAME_020_044) : F(PLUGIN_NAME_020);
      break;
    }


    case PLUGIN_SET_DEFAULTS:
    {
      if (P020_Emulate_P044) {
        CONFIG_PORT            = static_cast<int>(ESPEasySerialPort::serial0); // P044 Serial port
        CONFIG_PIN1            = 3;                                            // P044 RX pin
        CONFIG_PIN2            = 1;                                            // P044 TX pin
        P020_SET_BAUDRATE      = P020_DEFAULT_P044_BAUDRATE;
        P020_SET_SERVER_PORT   = P020_DEFAULT_P044_SERVER_PORT;
        P020_RESET_TARGET_PIN  = P020_DEFAULT_RESET_TARGET_PIN;
        P020_SERIAL_PROCESSING = static_cast<int>(P020_Events::P1WiFiGateway); // Enable P1 WiFi Gateway processing (only)
        P020_LED_PIN           = P020_STATUS_LED;
        P020_RX_WAIT           = 0;
        P020_REPLACE_SPACE     = 0;                                            // Force empty
        P020_REPLACE_NEWLINE   = 0;
        P020_FLAGS             = 0u;                                           // Reset
        bitSet(P020_FLAGS, P020_FLAG_LED_ENABLED);
        bitSet(P020_FLAGS, P020_FLAG_P044_MODE_SAVED);                         // Inital config, no conversion needed
      } else {
        P020_SET_BAUDRATE     = P020_DEFAULT_BAUDRATE;
        P020_SET_SERVER_PORT  = P020_DEFAULT_SERVER_PORT;
        P020_RESET_TARGET_PIN = P020_DEFAULT_RESET_TARGET_PIN;
        P020_RX_BUFFER        = P020_DEFAULT_RX_BUFFER;
        P020_LED_PIN          = -1;
      }
      success = true;
      break;
    }


    case PLUGIN_WEBFORM_SHOW_CONFIG:
    {
      string += serialHelper_getSerialTypeLabel(event);
      success = true;
      break;
    }

    case PLUGIN_GET_DEVICEGPIONAMES:
    {
      serialHelper_getGpioNames(event);
      break;
    }

    case PLUGIN_WEBFORM_SHOW_GPIO_DESCR:
    {
      string  = F("RST: ");
      string += formatGpioLabel(P020_RESET_TARGET_PIN, false);
      string += event->String1;
      string += F("LED: ");
      string += formatGpioLabel(P020_GET_LED_ENABLED ? P020_LED_PIN : -1, false);

      if ((P020_GET_LED_INVERTED == 1) && (P020_GET_LED_ENABLED)) {
        string += F(" (inv)");
      }
      success = true;
      break;
    }

    # ifdef USES_P044
    case PLUGIN_WEBFORM_PRE_SERIAL_PARAMS:
    {
      // P044 Settings to convert?
      if (P020_Emulate_P044 && P020_ConvertP044Settings(event)) {
        addFormNote(F("Settings migrated from previous plugin version."));
      }
      break;
    }
    # endif // ifdef USES_P044

    case PLUGIN_WEBFORM_LOAD:
    {
      addFormNumericBox(F("TCP Port"), F("pport"), P020_GET_SERVER_PORT, 0);
      # ifndef LIMIT_BUILD_SIZE
      addUnit(F("0..65535"));
      # endif // ifndef LIMIT_BUILD_SIZE

      addFormNumericBox(F("Baud Rate"), F("pbaud"), P020_GET_BAUDRATE, 0);
      uint8_t serialConfChoice = serialHelper_convertOldSerialConfig(P020_SERIAL_CONFIG);
      serialHelper_serialconfig_webformLoad(event, serialConfChoice);
      {
        if (!P020_Emulate_P044) {
          const __FlashStringHelper *options[] = {
            F("None"),
            F("Generic"),
            F("RFLink"),
            F("P1 WiFi Gateway")
          };
          const int optionValues[] = {
            static_cast<int>(P020_Events::None),
            static_cast<int>(P020_Events::Generic),
            static_cast<int>(P020_Events::RFLink),
            static_cast<int>(P020_Events::P1WiFiGateway),
          };
          addFormSelector(F("Event processing"), F("pevents"),
                          sizeof(optionValues) / sizeof(int), options, optionValues,
                          P020_SERIAL_PROCESSING);
        }
        addFormCheckBox(F("P1 #data event with message"), F("pp1event"), P020_GET_P1_EVENT_DATA);
        # ifndef LIMIT_BUILD_SIZE
        addFormNote(F("When enabled, passes the entire message in the event. <B>Warning:</B> can cause memory overflow issues!"));
        # endif // ifndef LIMIT_BUILD_SIZE

<<<<<<< HEAD
=======
        if (P020_Events::Generic == static_cast<P020_Events>(P020_SERIAL_PROCESSING)) {
          addFormCheckBox(F("Use Serial Port as eventname"), F("pevtname"), P020_GET_EVENT_SERIAL_ID);
          # ifndef LIMIT_BUILD_SIZE
          addFormNote(F("(Event processing: Generic only!)"));
          # endif // ifndef LIMIT_BUILD_SIZE
        }

        if (P020_Events::P1WiFiGateway != static_cast<P020_Events>(P020_SERIAL_PROCESSING)) {
          addFormCheckBox(F("Append Task Number to eventname"), F("papptask"), P020_GET_APPEND_TASK_ID);
          # ifndef LIMIT_BUILD_SIZE
          addFormNote(F("(Event processing: Generic and RFLink only!)"));
          # endif // ifndef LIMIT_BUILD_SIZE
        }

>>>>>>> 60f4dd54
        if (!P020_Emulate_P044) { // Not appropriate for P1 WiFi Gateway
          addFormSeparatorCharInput(F("Replace spaces in event by"),   F("replspace"),
                                    P020_REPLACE_SPACE, F(P020_REPLACE_CHAR_SET), F(""));

          addFormSeparatorCharInput(F("Replace newlines in event by"), F("replcrlf"),
                                    P020_REPLACE_NEWLINE, F(P020_REPLACE_CHAR_SET), F(""));
        }

        addFormCheckBox(F("Process events without client"), F("pignoreclient"), P020_IGNORE_CLIENT_CONNECTED);
        # ifndef LIMIT_BUILD_SIZE
        addFormNote(F("When enabled, will process serial data without a network client connected."));
        # endif // ifndef LIMIT_BUILD_SIZE

        if (!P020_Emulate_P044) { // Not appropriate for P1 WiFi Gateway
          addFormCheckBox(F("Multiple lines processing"), F("pmultiline"), P020_HANDLE_MULTI_LINE);
        }
<<<<<<< HEAD
      }
      {
        addFormNumericBox(F("RX Receive Timeout (mSec)"), F("prxwait"), P020_RX_WAIT, 0, 200);
        addFormPinSelect(PinSelectPurpose::Generic, F("Reset target after init"), F("presetpin"), P020_RESET_TARGET_PIN);

        if (!P020_Emulate_P044) {
          addFormNumericBox(F("RX buffer size (bytes)"), F("prx_buffer"), P020_RX_BUFFER, 256, 1024);
          # ifndef LIMIT_BUILD_SIZE
          addFormNote(F("Standard RX buffer 256B; higher values could be unstable; energy meters could require 1024B"));
          # endif // ifndef LIMIT_BUILD_SIZE
        }
      }
=======
      }
      {
        addFormNumericBox(F("RX Receive Timeout (mSec)"), F("prxwait"), P020_RX_WAIT, 0, 200);
        addFormPinSelect(PinSelectPurpose::Generic, F("Reset target after init"), F("presetpin"), P020_RESET_TARGET_PIN);

        if (!P020_Emulate_P044) {
          addFormNumericBox(F("RX buffer size (bytes)"), F("prx_buffer"), P020_RX_BUFFER, 256, 2048);
          # ifndef LIMIT_BUILD_SIZE
          addFormNote(F("Standard RX buffer 256B; higher values could be unstable; energy meters could require 1024B"));
          # endif // ifndef LIMIT_BUILD_SIZE
        }
      }
>>>>>>> 60f4dd54
      { // Led settings
        addFormSubHeader(F("Led"));

        addFormCheckBox(F("Led enabled"), F("pled"), P020_GET_LED_ENABLED);
        addFormPinSelect(PinSelectPurpose::Generic, F("Led pin"), F("pledpin"), P020_LED_PIN);
        addFormCheckBox(F("Led inverted"), F("pledinv"), P020_GET_LED_INVERTED == 1);
      }

      success = true;
      break;
    }

    case PLUGIN_WEBFORM_SAVE:
    {
      P020_SET_SERVER_PORT  = getFormItemInt(F("pport"));
      P020_SET_BAUDRATE     = getFormItemInt(F("pbaud"));
      P020_SERIAL_CONFIG    = serialHelper_serialconfig_webformSave();
      P020_RX_WAIT          = getFormItemInt(F("prxwait"));
      P020_RESET_TARGET_PIN = getFormItemInt(F("presetpin"));

      if (P020_Emulate_P044) {
        P020_SERIAL_PROCESSING = static_cast<int>(P020_Events::P1WiFiGateway); // Force P1 WiFi Gateway processing
      } else {
        P020_SERIAL_PROCESSING = getFormItemInt(F("pevents"));
        P020_RX_BUFFER         = getFormItemInt(F("prx_buffer"));
        P020_REPLACE_SPACE     = getFormItemInt(F("replspace"));
        P020_REPLACE_NEWLINE   = getFormItemInt(F("replcrlf"));
      }
      P020_LED_PIN = getFormItemInt(F("pledpin"));

      uint32_t lSettings = 0u;
      bitWrite(lSettings, P020_FLAG_IGNORE_CLIENT, isFormItemChecked(F("pignoreclient")));
      bitWrite(lSettings, P020_FLAG_LED_ENABLED,   isFormItemChecked(F("pled")));
      bitWrite(lSettings, P020_FLAG_LED_INVERTED,  isFormItemChecked(F("pledinv")));
      bitWrite(lSettings, P020_FLAG_P1_EVENT_DATA, isFormItemChecked(F("pp1event")));

<<<<<<< HEAD
=======
      if (P020_Events::Generic == static_cast<P020_Events>(P020_SERIAL_PROCESSING)) {
        bitWrite(lSettings, P020_FLAG_EVENT_SERIAL_ID, isFormItemChecked(F("pevtname")));
      }

      if (P020_Events::P1WiFiGateway != static_cast<P020_Events>(P020_SERIAL_PROCESSING)) {
        bitWrite(lSettings, P020_FLAG_APPEND_TASK_ID, isFormItemChecked(F("papptask")));
      }

>>>>>>> 60f4dd54
      if (P020_Emulate_P044) {
        bitSet(lSettings, P020_FLAG_P044_MODE_SAVED); // Set to P044 configuration done on every save
      } else {
        bitWrite(lSettings, P020_FLAG_MULTI_LINE, isFormItemChecked(F("pmultiline")));
      }

      P020_FLAGS = lSettings;

      success = true;
      break;
    }

    case PLUGIN_INIT:
    {
      # ifdef USES_P044

      // P044 Settings to convert?
      if (P020_Emulate_P044 && P020_ConvertP044Settings(event)) {
        addLog(LOG_LEVEL_INFO, F("P1   : Automatic settings conversion, please save settings manually."));
        bitSet(P020_FLAGS, P020_FLAG_P044_MODE_SAVED); // Set to P044 configuration done on next save
      }
      # endif // ifdef USES_P044

      if (P020_GET_LED_ENABLED && validGpio(P020_LED_PIN)) {
        pinMode(P020_LED_PIN, OUTPUT);
        digitalWrite(P020_LED_PIN, P020_GET_LED_INVERTED ? 1 : 0);
      }

      if ((P020_GET_SERVER_PORT == 0) || (P020_GET_BAUDRATE == 0)) {
        clearPluginTaskData(event->TaskIndex);
        break;
      }

      // try to reuse to keep webserver running
      P020_Task *task = static_cast<P020_Task *>(getPluginTaskData(event->TaskIndex));

      if ((nullptr != task) && task->isInit()) {
        // It was already created and initialzed
        // So don't recreate to keep the webserver running.
      } else {
        initPluginTaskData(event->TaskIndex, new (std::nothrow) P020_Task(event));
        task = static_cast<P020_Task *>(getPluginTaskData(event->TaskIndex));
      }

      if (nullptr == task) {
        break;
      }
      task->handleMultiLine = P020_HANDLE_MULTI_LINE && static_cast<P020_Events>(P020_SERIAL_PROCESSING) != P020_Events::P1WiFiGateway;

      int rxPin                    = CONFIG_PIN1;
      int txPin                    = CONFIG_PIN2;
      const ESPEasySerialPort port = static_cast<ESPEasySerialPort>(CONFIG_PORT);

      if ((rxPin < 0) && (txPin < 0)) {
        ESPeasySerialType::getSerialTypePins(port, rxPin, txPin);
        CONFIG_PIN1 = rxPin;
        CONFIG_PIN2 = txPin;
      }

      # ifndef LIMIT_BUILD_SIZE

      if (loglevelActiveFor(LOG_LEVEL_INFO)) {
        String log;
        log.reserve(100);
<<<<<<< HEAD
        log  = concat(F("Ser2net: TaskIndex="), static_cast<int>(event->TaskIndex));
=======
        log  = concat(F("Ser2Net: TaskIndex="), static_cast<int>(event->TaskIndex) + 1);
>>>>>>> 60f4dd54
        log += concat(F(" port="), static_cast<int>(CONFIG_PORT));
        log += concat(F(" rxPin="), static_cast<int>(rxPin));
        log += concat(F(" txPin="), static_cast<int>(txPin));
        log += concat(F(" BAUDRATE="), static_cast<int>(P020_GET_BAUDRATE));
        log += concat(F(" SERVER_PORT="), static_cast<int>(P020_GET_SERVER_PORT));
        log += concat(F(" SERIAL_PROCESSING="), static_cast<int>(P020_SERIAL_PROCESSING));
        addLogMove(LOG_LEVEL_INFO, log);
      }
      # endif // ifndef LIMIT_BUILD_SIZE

      // serial0 on esp32 is Ser2net: port=2 rxPin=3 txPin=1; serial1 on esp32 is Ser2net: port=4 rxPin=13 txPin=15; Serial2 on esp32 is
      // Ser2net: port=4 rxPin=16 txPin=17
      uint8_t serialconfig = serialHelper_convertOldSerialConfig(P020_SERIAL_CONFIG);
      task->serialBegin(port, rxPin, txPin, P020_GET_BAUDRATE, serialconfig);
      task->startServer(P020_GET_SERVER_PORT);

      if (!task->isInit()) {
        clearPluginTaskData(event->TaskIndex);
        break;
      }

      if (validGpio(P020_RESET_TARGET_PIN)) {
        # ifndef BUILD_NO_DEBUG

        if (loglevelActiveFor(LOG_LEVEL_DEBUG)) {
<<<<<<< HEAD
          addLogMove(LOG_LEVEL_DEBUG, concat(F("Ser2net  : P020_RESET_TARGET_PIN : "), static_cast<int>(P020_RESET_TARGET_PIN)));
=======
          addLogMove(LOG_LEVEL_DEBUG, concat(F("Ser2Net: P020_RESET_TARGET_PIN : "), static_cast<int>(P020_RESET_TARGET_PIN)));
>>>>>>> 60f4dd54
        }
        # endif // ifndef BUILD_NO_DEBUG
        pinMode(P020_RESET_TARGET_PIN, OUTPUT);
        digitalWrite(P020_RESET_TARGET_PIN, LOW);
        delay(500);
        digitalWrite(P020_RESET_TARGET_PIN, HIGH);
        pinMode(P020_RESET_TARGET_PIN, INPUT_PULLUP);
      }

      task->serial_processing = static_cast<P020_Events>(P020_SERIAL_PROCESSING);
      task->_P1EventData      = P020_GET_P1_EVENT_DATA;

      task->blinkLED();

      if (task->serial_processing == P020_Events::P1WiFiGateway) {
        task->_CRCcheck = P020_GET_BAUDRATE == 115200;
        # ifndef BUILD_NO_DEBUG

        if (task->_CRCcheck) {
          addLog(LOG_LEVEL_DEBUG, F("P1   : DSMR version 5 meter, CRC on"));
        } else {
          addLog(LOG_LEVEL_DEBUG, F("P1   : DSMR version 4 meter, CRC off"));
        }
        # endif // ifndef BUILD_NO_DEBUG
      }

      success = true;
      break;
    }

    case PLUGIN_EXIT:
    {
      P020_Task *task = static_cast<P020_Task *>(getPluginTaskData(event->TaskIndex));

      if (nullptr != task) {
        task->stopServer();
        task->serialEnd();
      }
      success = true;
      break;
    }

    case PLUGIN_ONCE_A_SECOND:
    {
      P020_Task *task = static_cast<P020_Task *>(getPluginTaskData(event->TaskIndex));

      if (nullptr != task) {
        task->checkServer();
        success = true;
      }
      break;
    }

    case PLUGIN_FIFTY_PER_SECOND:
    {
      P020_Task *task = static_cast<P020_Task *>(getPluginTaskData(event->TaskIndex));

      if (nullptr != task) {
        bool hasClient = task->hasClientConnected();

        if (P020_IGNORE_CLIENT_CONNECTED || hasClient) {
          if (hasClient) {
            task->handleClientIn(event);
          }
          task->handleSerialIn(event); // in case of second serial connected, PLUGIN_SERIAL_IN is not called anymore
        }
        task->checkBlinkLED();
        success = true;
      }
      break;
    }

    case PLUGIN_SERIAL_IN:
    {
      P020_Task *task = static_cast<P020_Task *>(getPluginTaskData(event->TaskIndex));

      if (nullptr != task) {
        if (P020_IGNORE_CLIENT_CONNECTED || task->hasClientConnected()) {
          task->handleSerialIn(event);
        } else {
          task->discardSerialIn();
        }
        success = true;
      }
      break;
    }

    case PLUGIN_WRITE:
    {
      P020_Task *task = static_cast<P020_Task *>(getPluginTaskData(event->TaskIndex));

      if (nullptr != task) {
        String command = parseString(string, 1);

        if (equals(command, F("serialsend"))) {
          task->ser2netSerial->write(string.substring(11).c_str());
          task->ser2netSerial->flush();
          success = true;
        } else

        if (equals(command, F("serialsendmix"))) {
          std::vector<uint8_t> argument = parseHexTextData(string);
          task->ser2netSerial->write(&argument[0], argument.size());
          task->ser2netSerial->flush();
          success = true;
        } else

        if ((equals(command, F("ser2netclientsend"))) && (task->hasClientConnected())) {
          task->ser2netClient.print(string.substring(18));
          task->ser2netClient.flush();
          success = true;
        }
      }
      break;
    }
  }
  return success;
}

#endif // if defined(USES_P020) || defined(USES_P044)<|MERGE_RESOLUTION|>--- conflicted
+++ resolved
@@ -8,13 +8,10 @@
 
 /************
  * Changelog:
-<<<<<<< HEAD
-=======
  * 2023-06-24 tonhuisman: Fix initialization with non-GPIO serial ports like CDC/HW-CDC
  *                        Add option: append the task number to the event-name (Generic and RFLink event options)
  * 2023-06-23 tonhuisman: Add option: use Serial Port name (serialxxx -> xxx= 0/1/2/0swap/i2c/sw/hwcdc/cdc) as event-name for Generic events
  * 2023-06-02 tonhuisman: Allow buffer up to 2kB. Use ESPEasySerial buffering feature
->>>>>>> 60f4dd54
  * 2023-03-25 tonhuisman: Change serialsendmix to handle 0x00 also, by implementing parseHexTextData()
  * 2022-12-12 tonhuisman: Add character conversion for the received serial data, act on Space and/or Newline
  * 2022-10-11 tonhuisman: Add option for including the message in P1 #data event
@@ -211,8 +208,6 @@
         addFormNote(F("When enabled, passes the entire message in the event. <B>Warning:</B> can cause memory overflow issues!"));
         # endif // ifndef LIMIT_BUILD_SIZE
 
-<<<<<<< HEAD
-=======
         if (P020_Events::Generic == static_cast<P020_Events>(P020_SERIAL_PROCESSING)) {
           addFormCheckBox(F("Use Serial Port as eventname"), F("pevtname"), P020_GET_EVENT_SERIAL_ID);
           # ifndef LIMIT_BUILD_SIZE
@@ -227,7 +222,6 @@
           # endif // ifndef LIMIT_BUILD_SIZE
         }
 
->>>>>>> 60f4dd54
         if (!P020_Emulate_P044) { // Not appropriate for P1 WiFi Gateway
           addFormSeparatorCharInput(F("Replace spaces in event by"),   F("replspace"),
                                     P020_REPLACE_SPACE, F(P020_REPLACE_CHAR_SET), F(""));
@@ -244,20 +238,6 @@
         if (!P020_Emulate_P044) { // Not appropriate for P1 WiFi Gateway
           addFormCheckBox(F("Multiple lines processing"), F("pmultiline"), P020_HANDLE_MULTI_LINE);
         }
-<<<<<<< HEAD
-      }
-      {
-        addFormNumericBox(F("RX Receive Timeout (mSec)"), F("prxwait"), P020_RX_WAIT, 0, 200);
-        addFormPinSelect(PinSelectPurpose::Generic, F("Reset target after init"), F("presetpin"), P020_RESET_TARGET_PIN);
-
-        if (!P020_Emulate_P044) {
-          addFormNumericBox(F("RX buffer size (bytes)"), F("prx_buffer"), P020_RX_BUFFER, 256, 1024);
-          # ifndef LIMIT_BUILD_SIZE
-          addFormNote(F("Standard RX buffer 256B; higher values could be unstable; energy meters could require 1024B"));
-          # endif // ifndef LIMIT_BUILD_SIZE
-        }
-      }
-=======
       }
       {
         addFormNumericBox(F("RX Receive Timeout (mSec)"), F("prxwait"), P020_RX_WAIT, 0, 200);
@@ -270,7 +250,6 @@
           # endif // ifndef LIMIT_BUILD_SIZE
         }
       }
->>>>>>> 60f4dd54
       { // Led settings
         addFormSubHeader(F("Led"));
 
@@ -307,8 +286,6 @@
       bitWrite(lSettings, P020_FLAG_LED_INVERTED,  isFormItemChecked(F("pledinv")));
       bitWrite(lSettings, P020_FLAG_P1_EVENT_DATA, isFormItemChecked(F("pp1event")));
 
-<<<<<<< HEAD
-=======
       if (P020_Events::Generic == static_cast<P020_Events>(P020_SERIAL_PROCESSING)) {
         bitWrite(lSettings, P020_FLAG_EVENT_SERIAL_ID, isFormItemChecked(F("pevtname")));
       }
@@ -317,7 +294,6 @@
         bitWrite(lSettings, P020_FLAG_APPEND_TASK_ID, isFormItemChecked(F("papptask")));
       }
 
->>>>>>> 60f4dd54
       if (P020_Emulate_P044) {
         bitSet(lSettings, P020_FLAG_P044_MODE_SAVED); // Set to P044 configuration done on every save
       } else {
@@ -382,11 +358,7 @@
       if (loglevelActiveFor(LOG_LEVEL_INFO)) {
         String log;
         log.reserve(100);
-<<<<<<< HEAD
-        log  = concat(F("Ser2net: TaskIndex="), static_cast<int>(event->TaskIndex));
-=======
         log  = concat(F("Ser2Net: TaskIndex="), static_cast<int>(event->TaskIndex) + 1);
->>>>>>> 60f4dd54
         log += concat(F(" port="), static_cast<int>(CONFIG_PORT));
         log += concat(F(" rxPin="), static_cast<int>(rxPin));
         log += concat(F(" txPin="), static_cast<int>(txPin));
@@ -412,11 +384,7 @@
         # ifndef BUILD_NO_DEBUG
 
         if (loglevelActiveFor(LOG_LEVEL_DEBUG)) {
-<<<<<<< HEAD
-          addLogMove(LOG_LEVEL_DEBUG, concat(F("Ser2net  : P020_RESET_TARGET_PIN : "), static_cast<int>(P020_RESET_TARGET_PIN)));
-=======
           addLogMove(LOG_LEVEL_DEBUG, concat(F("Ser2Net: P020_RESET_TARGET_PIN : "), static_cast<int>(P020_RESET_TARGET_PIN)));
->>>>>>> 60f4dd54
         }
         # endif // ifndef BUILD_NO_DEBUG
         pinMode(P020_RESET_TARGET_PIN, OUTPUT);
