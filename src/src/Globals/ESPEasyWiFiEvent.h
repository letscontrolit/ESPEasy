#ifndef GLOBALS_ESPEASYWIFIEVENT_H
#define GLOBALS_ESPEASYWIFIEVENT_H

#include <Arduino.h>
#include <IPAddress.h>
#include <stdint.h>
#include <list>

<<<<<<< HEAD
#include "../DataStructs/MAC_address.h"
#include "../Helpers/LongTermTimer.h"

// WifiStatus
#define ESPEASY_WIFI_DISCONNECTED            0

// Bit numbers for WiFi status
#define ESPEASY_WIFI_CONNECTED               0
#define ESPEASY_WIFI_GOT_IP                  1
#define ESPEASY_WIFI_SERVICES_INITIALIZED    2


extern unsigned long connectionFailures;

=======
#include "../DataStructs/WiFiEventData.h"
>>>>>>> d0faa2dd

#ifdef ESP32
# include <esp_event.h>
# include <WiFiGeneric.h>
# include <WiFiType.h>

#endif // ifdef ESP32

#ifdef ESP8266
# include <ESP8266WiFiGeneric.h>
# include <ESP8266WiFiType.h>
class IPAddress;

extern WiFiEventHandler stationConnectedHandler;
extern WiFiEventHandler stationDisconnectedHandler;
extern WiFiEventHandler stationGotIpHandler;
extern WiFiEventHandler stationModeDHCPTimeoutHandler;
extern WiFiEventHandler APModeStationConnectedHandler;
extern WiFiEventHandler APModeStationDisconnectedHandler;
extern WiFiEventHandler APModeProbeRequestReceivedHandler;
extern std::list<WiFiEventSoftAPModeProbeRequestReceived> APModeProbeRequestReceived_list;
#endif // ifdef ESP8266

#ifdef ESP32
extern std::list<system_event_ap_probe_req_rx_t> APModeProbeRequestReceived_list;
#endif


<<<<<<< HEAD
// WiFi related data
extern bool wifiSetup;
extern bool wifiSetupConnect;
extern uint8_t wifiStatus;
extern LongTermTimer last_wifi_connect_attempt_moment;
extern unsigned int  wifi_connect_attempt;
extern bool   wifi_considered_stable;
extern int    wifi_reconnects; // First connection attempt is not a reconnect.
extern String last_ssid;
extern bool   bssid_changed;
extern bool   channel_changed;
extern bool    espeasy_now_only;

extern WiFiDisconnectReason lastDisconnectReason;
extern LongTermTimer lastConnectMoment;
extern LongTermTimer lastDisconnectMoment;
extern LongTermTimer lastWiFiResetMoment;
extern LongTermTimer lastGetIPmoment;
extern LongTermTimer lastGetScanMoment;
extern LongTermTimer::Duration lastConnectedDuration_us;
extern LongTermTimer timerAPoff;   // Timer to check whether the AP mode should be disabled (0 = disabled)
extern LongTermTimer timerAPstart; // Timer to start AP mode, started when no valid network is detected.
extern LongTermTimer lastAPmodeStationConnectMoment;

extern bool intent_to_reboot;
extern MAC_address lastMacConnectedAPmode;
extern MAC_address lastMacDisconnectedAPmode;


// Semaphore like bools for processing data gathered from WiFi events.
extern volatile bool processedConnect;
extern volatile bool processedDisconnect;
extern volatile bool processedGotIP;
extern volatile bool processedDHCPTimeout;
extern volatile bool processedConnectAPmode;
extern volatile bool processedDisconnectAPmode;
extern volatile bool processedProbeRequestAPmode;
extern volatile bool processedScanDone;
extern bool wifiConnectAttemptNeeded;
extern bool wifiConnectInProgress;
=======
extern WiFiEventData_t WiFiEventData;
>>>>>>> d0faa2dd

#endif // GLOBALS_ESPEASYWIFIEVENT_H<|MERGE_RESOLUTION|>--- conflicted
+++ resolved
@@ -6,24 +6,8 @@
 #include <stdint.h>
 #include <list>
 
-<<<<<<< HEAD
+#include "../DataStructs/WiFiEventData.h"
 #include "../DataStructs/MAC_address.h"
-#include "../Helpers/LongTermTimer.h"
-
-// WifiStatus
-#define ESPEASY_WIFI_DISCONNECTED            0
-
-// Bit numbers for WiFi status
-#define ESPEASY_WIFI_CONNECTED               0
-#define ESPEASY_WIFI_GOT_IP                  1
-#define ESPEASY_WIFI_SERVICES_INITIALIZED    2
-
-
-extern unsigned long connectionFailures;
-
-=======
-#include "../DataStructs/WiFiEventData.h"
->>>>>>> d0faa2dd
 
 #ifdef ESP32
 # include <esp_event.h>
@@ -51,50 +35,6 @@
 extern std::list<system_event_ap_probe_req_rx_t> APModeProbeRequestReceived_list;
 #endif
 
-
-<<<<<<< HEAD
-// WiFi related data
-extern bool wifiSetup;
-extern bool wifiSetupConnect;
-extern uint8_t wifiStatus;
-extern LongTermTimer last_wifi_connect_attempt_moment;
-extern unsigned int  wifi_connect_attempt;
-extern bool   wifi_considered_stable;
-extern int    wifi_reconnects; // First connection attempt is not a reconnect.
-extern String last_ssid;
-extern bool   bssid_changed;
-extern bool   channel_changed;
-extern bool    espeasy_now_only;
-
-extern WiFiDisconnectReason lastDisconnectReason;
-extern LongTermTimer lastConnectMoment;
-extern LongTermTimer lastDisconnectMoment;
-extern LongTermTimer lastWiFiResetMoment;
-extern LongTermTimer lastGetIPmoment;
-extern LongTermTimer lastGetScanMoment;
-extern LongTermTimer::Duration lastConnectedDuration_us;
-extern LongTermTimer timerAPoff;   // Timer to check whether the AP mode should be disabled (0 = disabled)
-extern LongTermTimer timerAPstart; // Timer to start AP mode, started when no valid network is detected.
-extern LongTermTimer lastAPmodeStationConnectMoment;
-
-extern bool intent_to_reboot;
-extern MAC_address lastMacConnectedAPmode;
-extern MAC_address lastMacDisconnectedAPmode;
-
-
-// Semaphore like bools for processing data gathered from WiFi events.
-extern volatile bool processedConnect;
-extern volatile bool processedDisconnect;
-extern volatile bool processedGotIP;
-extern volatile bool processedDHCPTimeout;
-extern volatile bool processedConnectAPmode;
-extern volatile bool processedDisconnectAPmode;
-extern volatile bool processedProbeRequestAPmode;
-extern volatile bool processedScanDone;
-extern bool wifiConnectAttemptNeeded;
-extern bool wifiConnectInProgress;
-=======
 extern WiFiEventData_t WiFiEventData;
->>>>>>> d0faa2dd
 
 #endif // GLOBALS_ESPEASYWIFIEVENT_H