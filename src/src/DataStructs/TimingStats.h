#ifndef DATASTRUCTS_TIMINGSTATS_H
#define DATASTRUCTS_TIMINGSTATS_H

#include "../../ESPEasy_common.h"

#if FEATURE_TIMING_STATS

# include "../DataTypes/ESPEasy_plugin_functions.h"
# include "../Globals/Settings.h"
# include "../Helpers/ESPEasy_time_calc.h"

# include <Arduino.h>
# include <map>


/*********************************************************************************************\
* TimingStats
\*********************************************************************************************/


# define LOADFILE_STATS                 0
# define SAVEFILE_STATS                 1
# define LOOP_STATS                     2
# define PLUGIN_CALL_50PS               3
# define PLUGIN_CALL_10PS               4
# define PLUGIN_CALL_10PSU              5
# define PLUGIN_CALL_1PS                6
# define SENSOR_SEND_TASK               7
# define CPLUGIN_CALL_10PS              8
# define CPLUGIN_CALL_50PS              9
# define SEND_DATA_STATS                10
# define COMPUTE_FORMULA_STATS          11
# define PLUGIN_CALL_DEVICETIMER_IN     12
# define SET_NEW_TIMER                  13
# define TIME_DIFF_COMPUTE              14
# define MQTT_DELAY_QUEUE               15
# define C001_DELAY_QUEUE               16
# define C002_DELAY_QUEUE               17
# define C003_DELAY_QUEUE               18
# define C004_DELAY_QUEUE               19
# define C005_DELAY_QUEUE               20
# define C006_DELAY_QUEUE               21
# define C007_DELAY_QUEUE               22
# define C008_DELAY_QUEUE               23
# define C009_DELAY_QUEUE               24
# define C010_DELAY_QUEUE               25
# define C011_DELAY_QUEUE               26
# define C012_DELAY_QUEUE               27
# define C013_DELAY_QUEUE               28
# define C014_DELAY_QUEUE               29
# define C015_DELAY_QUEUE               30
# define C016_DELAY_QUEUE               31
# define C017_DELAY_QUEUE               32
# define C018_DELAY_QUEUE               33
# define C019_DELAY_QUEUE               34
# define C020_DELAY_QUEUE               35
# define C021_DELAY_QUEUE               36
# define C022_DELAY_QUEUE               37
# define C023_DELAY_QUEUE               38
# define C024_DELAY_QUEUE               39
# define C025_DELAY_QUEUE               40
# define C018_AIR_TIME                  41
# define TRY_CONNECT_HOST_TCP           42
# define TRY_CONNECT_HOST_UDP           43
# define HOST_BY_NAME_STATS             44
# define CONNECT_CLIENT_STATS           45
# define LOAD_CUSTOM_TASK_STATS         46
# define WIFI_ISCONNECTED_STATS         47
# define WIFI_NOTCONNECTED_STATS        48
# define LOAD_TASK_SETTINGS             49
<<<<<<< HEAD
# define TRY_OPEN_FILE                  50
# define FS_GC_SUCCESS                  51
# define FS_GC_FAIL                     52
# define PARSE_SYSVAR                   53
# define PARSE_SYSVAR_NOCHANGE          54
# define PARSE_TEMPLATE_PADDED          55
# define RULES_PROCESSING               56
# define RULES_PARSE_LINE               57
# define RULES_PROCESS_MATCHED          58
# define RULES_MATCH                    59
# define GRAT_ARP_STATS                 60
# define SAVE_TO_RTC                    61
# define BACKGROUND_TASKS               62
# define PROCESS_SYSTEM_EVENT_QUEUE     63
# define HANDLE_SCHEDULER_IDLE          64
# define HANDLE_SCHEDULER_TASK          65
# define HANDLE_SERVING_WEBPAGE         66
#ifdef USES_ESPEASY_NOW
# define HANDLE_ESPEASY_NOW_LOOP        67
# define EXPIRED_ESPEASY_NOW_LOOP       68
# define INVALID_ESPEASY_NOW_LOOP       69
# define RECEIVE_ESPEASY_NOW_LOOP       70
# define ESPEASY_NOW_SEND_MSG_SUC       71
# define ESPEASY_NOW_SEND_MSG_FAIL      72
# define ESPEASY_NOW_SEND_PCKT          73
# define ESPEASY_NOW_DEDUP_LOOP         74
#endif

# define WIFI_SCAN_ASYNC                75
# define WIFI_SCAN_SYNC                 76
# define NTP_SUCCESS                    77
# define NTP_FAIL                       78
# define SYSTIME_UPDATED                79
=======
# define LOAD_TASK_SETTINGS_CACHED      50
# define SAVE_TASK_SETTINGS             51
# define TRY_OPEN_FILE                  52
# define FS_GC_SUCCESS                  53
# define FS_GC_FAIL                     54
# define PARSE_SYSVAR                   55
# define PARSE_SYSVAR_NOCHANGE          56
# define PARSE_TEMPLATE_PADDED          57
# define RULES_PROCESSING               58
# define RULES_PARSE_LINE               59
# define RULES_PROCESS_MATCHED          60
# define RULES_MATCH                    61
# define GRAT_ARP_STATS                 62
# define SAVE_TO_RTC                    63
# define BACKGROUND_TASKS               64
# define PROCESS_SYSTEM_EVENT_QUEUE     65
# define HANDLE_SCHEDULER_IDLE          66
# define HANDLE_SCHEDULER_TASK          67
# define HANDLE_SERVING_WEBPAGE         68
# define WIFI_SCAN_ASYNC                69
# define WIFI_SCAN_SYNC                 70
# define NTP_SUCCESS                    71
# define NTP_FAIL                       72
# define SYSTIME_UPDATED                73
>>>>>>> 74640f5d


class TimingStats {
public:

  TimingStats();

  void     add(int64_t time);
  void     reset();
  bool     isEmpty() const;
  float    getAvg() const;
  uint32_t getMinMax(uint64_t& minVal,
                     uint64_t& maxVal) const;
  bool     thresholdExceeded(const uint64_t& threshold) const;

private:

  float _timeTotal;
  uint32_t _count;
  uint64_t _maxVal;
  uint64_t _minVal;
};


const __FlashStringHelper* getPluginFunctionName(int function);
bool                       mustLogFunction(int function);
const __FlashStringHelper* getCPluginCFunctionName(CPlugin::Function function);
bool                       mustLogCFunction(CPlugin::Function function);
String                     getMiscStatsName(int stat);

void                       stopTimerTask(int      T,
                                         int      F,
                                         uint64_t statisticsTimerStart);
void                       stopTimerController(int               T,
                                               CPlugin::Function F,
                                               uint64_t          statisticsTimerStart);
void                       stopTimer(int      L,
                                     uint64_t statisticsTimerStart);
void                       addMiscTimerStat(int     L,
                                            int64_t T);

extern std::map<int, TimingStats> pluginStats;
extern std::map<int, TimingStats> controllerStats;
extern std::map<int, TimingStats> miscStats;
extern unsigned long timingstats_last_reset;

# define START_TIMER const uint64_t statisticsTimerStart(getMicros64());
# define STOP_TIMER_TASK(T, F) stopTimerTask(T, F, statisticsTimerStart);
# define STOP_TIMER_CONTROLLER(T, F) stopTimerController(T, F, statisticsTimerStart);

// #define STOP_TIMER_LOADFILE miscStats[LOADFILE_STATS].add(usecPassedSince(statisticsTimerStart));
# define STOP_TIMER(L) stopTimer(L, statisticsTimerStart);

// Add a timer statistic value in usec.
# define ADD_TIMER_STAT(L, T) addMiscTimerStat(L, T);

#else // if FEATURE_TIMING_STATS

# define START_TIMER ;
# define STOP_TIMER_TASK(T, F) ;
# define STOP_TIMER_CONTROLLER(T, F) ;
# define STOP_TIMER(L) ;
# define ADD_TIMER_STAT(L, T) ;


// FIXME TD-er: This class is used as a parameter in functions defined in .ino files.
// The Arduino build process tries to forward declare all functions it can find, regardless of defines.
// Meaning we must make sure the forward declaration of the TimingStats class is made, since it is used as an argument in some function.
class TimingStats;

#endif // if FEATURE_TIMING_STATS

#endif // DATASTRUCTS_TIMINGSTATS_H<|MERGE_RESOLUTION|>--- conflicted
+++ resolved
@@ -68,41 +68,6 @@
 # define WIFI_ISCONNECTED_STATS         47
 # define WIFI_NOTCONNECTED_STATS        48
 # define LOAD_TASK_SETTINGS             49
-<<<<<<< HEAD
-# define TRY_OPEN_FILE                  50
-# define FS_GC_SUCCESS                  51
-# define FS_GC_FAIL                     52
-# define PARSE_SYSVAR                   53
-# define PARSE_SYSVAR_NOCHANGE          54
-# define PARSE_TEMPLATE_PADDED          55
-# define RULES_PROCESSING               56
-# define RULES_PARSE_LINE               57
-# define RULES_PROCESS_MATCHED          58
-# define RULES_MATCH                    59
-# define GRAT_ARP_STATS                 60
-# define SAVE_TO_RTC                    61
-# define BACKGROUND_TASKS               62
-# define PROCESS_SYSTEM_EVENT_QUEUE     63
-# define HANDLE_SCHEDULER_IDLE          64
-# define HANDLE_SCHEDULER_TASK          65
-# define HANDLE_SERVING_WEBPAGE         66
-#ifdef USES_ESPEASY_NOW
-# define HANDLE_ESPEASY_NOW_LOOP        67
-# define EXPIRED_ESPEASY_NOW_LOOP       68
-# define INVALID_ESPEASY_NOW_LOOP       69
-# define RECEIVE_ESPEASY_NOW_LOOP       70
-# define ESPEASY_NOW_SEND_MSG_SUC       71
-# define ESPEASY_NOW_SEND_MSG_FAIL      72
-# define ESPEASY_NOW_SEND_PCKT          73
-# define ESPEASY_NOW_DEDUP_LOOP         74
-#endif
-
-# define WIFI_SCAN_ASYNC                75
-# define WIFI_SCAN_SYNC                 76
-# define NTP_SUCCESS                    77
-# define NTP_FAIL                       78
-# define SYSTIME_UPDATED                79
-=======
 # define LOAD_TASK_SETTINGS_CACHED      50
 # define SAVE_TASK_SETTINGS             51
 # define TRY_OPEN_FILE                  52
@@ -122,12 +87,22 @@
 # define HANDLE_SCHEDULER_IDLE          66
 # define HANDLE_SCHEDULER_TASK          67
 # define HANDLE_SERVING_WEBPAGE         68
-# define WIFI_SCAN_ASYNC                69
-# define WIFI_SCAN_SYNC                 70
-# define NTP_SUCCESS                    71
-# define NTP_FAIL                       72
-# define SYSTIME_UPDATED                73
->>>>>>> 74640f5d
+#ifdef USES_ESPEASY_NOW
+# define HANDLE_ESPEASY_NOW_LOOP        69
+# define EXPIRED_ESPEASY_NOW_LOOP       70
+# define INVALID_ESPEASY_NOW_LOOP       71
+# define RECEIVE_ESPEASY_NOW_LOOP       72
+# define ESPEASY_NOW_SEND_MSG_SUC       73
+# define ESPEASY_NOW_SEND_MSG_FAIL      74
+# define ESPEASY_NOW_SEND_PCKT          75
+# define ESPEASY_NOW_DEDUP_LOOP         76
+#endif
+
+# define WIFI_SCAN_ASYNC                77
+# define WIFI_SCAN_SYNC                 78
+# define NTP_SUCCESS                    79
+# define NTP_FAIL                       80
+# define SYSTIME_UPDATED                81
 
 
 class TimingStats {
