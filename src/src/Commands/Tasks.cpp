--- conflicted
+++ resolved
@@ -61,24 +61,20 @@
 {
   taskIndex_t  taskIndex;
   unsigned int varNr;
-<<<<<<< HEAD
-  String taskName;
-
-  if (!validTaskVars(event, taskIndex, varNr))
-  { 
-    taskIndex_t tmpTaskIndex = taskIndex;
-    if (event->Par1 <= 0 && GetArgv(Line, taskName, 2)) {
-      tmpTaskIndex = findTaskIndexByName(taskName);
-      if (tmpTaskIndex != INVALID_TASK_INDEX)
-        event->Par1 = tmpTaskIndex + 1;
-    }
-  }
-  if (validTaskVars(event, taskIndex, varNr) && setTaskEnableStatus(taskIndex, false)) {
-=======
+  String taskName;
+
+  if (!validTaskVars(event, taskIndex, varNr))
+  { 
+    taskIndex_t tmpTaskIndex = taskIndex;
+    if (event->Par1 <= 0 && GetArgv(Line, taskName, 2)) {
+      tmpTaskIndex = findTaskIndexByName(taskName);
+      if (tmpTaskIndex != INVALID_TASK_INDEX)
+        event->Par1 = tmpTaskIndex + 1;
+    }
+  }
   String dummy;
 
   if (validTaskVars(event, taskIndex, varNr) && PluginCall(PLUGIN_EXIT, event, dummy) && setTaskEnableStatus(taskIndex, false)) {
->>>>>>> 67e729e4
     return return_command_success();
   }
   return return_command_failed();
@@ -88,24 +84,20 @@
 {
   taskIndex_t  taskIndex;
   unsigned int varNr;
-<<<<<<< HEAD
-  String taskName;
-
-  if (!validTaskVars(event, taskIndex, varNr))
-  { 
-    taskIndex_t tmpTaskIndex = taskIndex;
-    if (event->Par1 <= 0 && GetArgv(Line, taskName, 2)) {
-      tmpTaskIndex = findTaskIndexByName(taskName);
-      if (tmpTaskIndex != INVALID_TASK_INDEX)
-        event->Par1 = tmpTaskIndex + 1;
-    }
-  }
-  if (validTaskVars(event, taskIndex, varNr) && setTaskEnableStatus(taskIndex, true)) {
-=======
+  String taskName;
+
+  if (!validTaskVars(event, taskIndex, varNr))
+  { 
+    taskIndex_t tmpTaskIndex = taskIndex;
+    if (event->Par1 <= 0 && GetArgv(Line, taskName, 2)) {
+      tmpTaskIndex = findTaskIndexByName(taskName);
+      if (tmpTaskIndex != INVALID_TASK_INDEX)
+        event->Par1 = tmpTaskIndex + 1;
+    }
+  }
   String dummy;
 
   if (validTaskVars(event, taskIndex, varNr) && setTaskEnableStatus(taskIndex, true) && PluginCall(PLUGIN_INIT, event, dummy)) {
->>>>>>> 67e729e4
     return return_command_success();
   }
   return return_command_failed();
