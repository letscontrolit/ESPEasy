#ifdef USES_P001
//#######################################################################################################
//#################################### Plugin 001: Input Switch #########################################
//#######################################################################################################

/**************************************************\
CONFIG
TaskDevicePluginConfig settings:
0: button type (switch or dimmer)
1: dim value
2: button option (normal, push high, push low)
3: send boot state (true,false)
4: use doubleclick (0,1,2,3)
5: use longpress (0,1,2,3)
6: LP fired (true,false)
7: doubleclick counter (=0,1,2,3)

TaskDevicePluginConfigFloat settings:
0: debounce interval ms
1: doubleclick interval ms
2: longpress interval ms
3: use safebutton (=0,1)

TaskDevicePluginConfigLong settings:
0: clickTime debounce ms
1: clickTime doubleclick ms
2: clickTime longpress ms
3: safebutton counter (=0,1)
\**************************************************/

#define PLUGIN_001
#define PLUGIN_ID_001         1
#define PLUGIN_NAME_001       "Switch input - Switch"
#define PLUGIN_VALUENAME1_001 "State"
#ifdef USE_SERVO
  Servo servo1;
  Servo servo2;
#endif // USE_SERVO
// Make sure the initial default is a switch (value 0)
#define PLUGIN_001_TYPE_SWITCH 0
#define PLUGIN_001_TYPE_DIMMER 3 // Due to some changes in previous versions, do not use 2.
#define PLUGIN_001_BUTTON_TYPE_NORMAL_SWITCH 0
#define PLUGIN_001_BUTTON_TYPE_PUSH_ACTIVE_LOW 1
#define PLUGIN_001_BUTTON_TYPE_PUSH_ACTIVE_HIGH 2
#define PLUGIN_001_DOUBLECLICK_MIN_INTERVAL 1000
#define PLUGIN_001_DOUBLECLICK_MAX_INTERVAL 3000
#define PLUGIN_001_LONGPRESS_MIN_INTERVAL 1000
#define PLUGIN_001_LONGPRESS_MAX_INTERVAL 5000
#define PLUGIN_001_DC_DISABLED 0
#define PLUGIN_001_DC_LOW 1
#define PLUGIN_001_DC_HIGH 2
#define PLUGIN_001_DC_BOTH 3
#define PLUGIN_001_LONGPRESS_DISABLED 0
#define PLUGIN_001_LONGPRESS_LOW 1
#define PLUGIN_001_LONGPRESS_HIGH 2
#define PLUGIN_001_LONGPRESS_BOTH 3

boolean Plugin_001_read_switch_state(struct EventStruct *event) {
  byte pinNumber = CONFIG_PIN1;
  const uint32_t key = createKey(PLUGIN_ID_001, pinNumber);
  if (existPortStatus(key)) {
    return Plugin_001_read_switch_state(pinNumber, globalMapPortStatus[key].mode);
  }
  return false;
}

boolean Plugin_001_read_switch_state(byte pinNumber, byte pinMode) {
  bool canRead = false;
  switch (pinMode)
  {
    case PIN_MODE_UNDEFINED:
    case PIN_MODE_INPUT:
    case PIN_MODE_INPUT_PULLUP:
    case PIN_MODE_OUTPUT:
      canRead = true;
      break;
    case PIN_MODE_PWM:
      break;
    case PIN_MODE_SERVO:
      break;
    case PIN_MODE_OFFLINE:
      break;
    default:
      break;
  }
  if (!canRead) return false;
  // Do not read from the pin while mode is set to PWM or servo.
  // See https://github.com/letscontrolit/ESPEasy/issues/2117#issuecomment-443516794
  return digitalRead(pinNumber) == HIGH;
}

boolean Plugin_001(byte function, struct EventStruct *event, String& string)
{
  boolean success = false;
  //static byte switchstate[TASKS_MAX];
  //static byte outputstate[TASKS_MAX];
  //static int8_t PinMonitor[GPIO_MAX];
  //static int8_t PinMonitorState[GPIO_MAX];

  switch (function)
  {
    case PLUGIN_DEVICE_ADD:
      {
        Device[++deviceCount].Number = PLUGIN_ID_001;
        Device[deviceCount].Type = DEVICE_TYPE_SINGLE;
        Device[deviceCount].VType = SENSOR_TYPE_SWITCH;
        Device[deviceCount].Ports = 0;
        Device[deviceCount].PullUpOption = true;
        Device[deviceCount].InverseLogicOption = true;
        Device[deviceCount].FormulaOption = false;
        Device[deviceCount].ValueCount = 1;
        Device[deviceCount].SendDataOption = true;
        Device[deviceCount].TimerOption = true;
        Device[deviceCount].TimerOptional = true;
        Device[deviceCount].GlobalSyncOption = true;
        break;
      }

    case PLUGIN_GET_DEVICENAME:
      {
        string = F(PLUGIN_NAME_001);
        break;
      }

    case PLUGIN_GET_DEVICEVALUENAMES:
      {
        strcpy_P(ExtraTaskSettings.TaskDeviceValueNames[0], PSTR(PLUGIN_VALUENAME1_001));
        break;
      }

    case PLUGIN_GET_DEVICEGPIONAMES:
      {
        // FIXME TD-er: This plugin is handling too much.
        // - switch/dimmer input
        // - PWM output
        // - switch output (relays)
        // - servo output
        // - sending pulses
        // - playing tunes
        event->String1 = formatGpioName_bidirectional("");
        break;
      }

    case PLUGIN_WEBFORM_LOAD:
      {
        //@giig1967g: set current task value for taking actions after changes in the task gpio
        const uint32_t key = createKey(PLUGIN_ID_001,CONFIG_PIN1);
        if (existPortStatus(key)) {
          globalMapPortStatus[key].previousTask = event->TaskIndex;
        }

        String options[2];
        options[0] = F("Switch");
        options[1] = F("Dimmer");
        int optionValues[2] = { PLUGIN_001_TYPE_SWITCH, PLUGIN_001_TYPE_DIMMER };
        const byte switchtype = P001_getSwitchType(event);
        addFormSelector(F("Switch Type"), F("p001_type"), 2, options, optionValues, switchtype);

        if (switchtype == PLUGIN_001_TYPE_DIMMER)
        {
          addFormNumericBox(F("Dim value"), F("p001_dimvalue"), PCONFIG(1), 0, 255);
        }

        byte choice = PCONFIG(2);
        String buttonOptions[3];
        buttonOptions[0] = F("Normal Switch");
        buttonOptions[1] = F("Push Button Active Low");
        buttonOptions[2] = F("Push Button Active High");
        int buttonOptionValues[3] = {PLUGIN_001_BUTTON_TYPE_NORMAL_SWITCH, PLUGIN_001_BUTTON_TYPE_PUSH_ACTIVE_LOW, PLUGIN_001_BUTTON_TYPE_PUSH_ACTIVE_HIGH};
        addFormSelector(F("Switch Button Type"), F("p001_button"), 3, buttonOptions, buttonOptionValues, choice);

        addFormCheckBox(F("Send Boot state"),F("p001_boot"),
        		PCONFIG(3));

        addFormSubHeader(F("Advanced event management"));

        addFormNumericBox(F("De-bounce (ms)"), F("p001_debounce"), round(PCONFIG_FLOAT(0)), 0, 250);

        //set minimum value for doubleclick MIN max speed
        if (PCONFIG_FLOAT(1) < PLUGIN_001_DOUBLECLICK_MIN_INTERVAL)
          PCONFIG_FLOAT(1) = PLUGIN_001_DOUBLECLICK_MIN_INTERVAL;

        byte choiceDC = PCONFIG(4);
        String buttonDC[4];
        buttonDC[0] = F("Disabled");
        buttonDC[1] = F("Active only on LOW (EVENT=3)");
        buttonDC[2] = F("Active only on HIGH (EVENT=3)");
        buttonDC[3] = F("Active on LOW & HIGH (EVENT=3)");
        int buttonDCValues[4] = {PLUGIN_001_DC_DISABLED, PLUGIN_001_DC_LOW, PLUGIN_001_DC_HIGH,PLUGIN_001_DC_BOTH};

        addFormSelector(F("Doubleclick event"), F("p001_dc"), 4, buttonDC, buttonDCValues, choiceDC);

        addFormNumericBox(F("Doubleclick max. interval (ms)"), F("p001_dcmaxinterval"), round(PCONFIG_FLOAT(1)), PLUGIN_001_DOUBLECLICK_MIN_INTERVAL, PLUGIN_001_DOUBLECLICK_MAX_INTERVAL);

        //set minimum value for longpress MIN max speed
        if (PCONFIG_FLOAT(2) < PLUGIN_001_LONGPRESS_MIN_INTERVAL)
          PCONFIG_FLOAT(2) = PLUGIN_001_LONGPRESS_MIN_INTERVAL;

        byte choiceLP = PCONFIG(5);
        String buttonLP[4];
        buttonLP[0] = F("Disabled");
        buttonLP[1] = F("Active only on LOW (EVENT= 10 [NORMAL] or 11 [INVERSED])");
        buttonLP[2] = F("Active only on HIGH (EVENT= 11 [NORMAL] or 10 [INVERSED])");
        buttonLP[3] = F("Active on LOW & HIGH (EVENT= 10 or 11)");
        int buttonLPValues[4] = {PLUGIN_001_LONGPRESS_DISABLED, PLUGIN_001_LONGPRESS_LOW, PLUGIN_001_LONGPRESS_HIGH,PLUGIN_001_LONGPRESS_BOTH};
        addFormSelector(F("Longpress event"), F("p001_lp"), 4, buttonLP, buttonLPValues, choiceLP);

        addFormNumericBox(F("Longpress min. interval (ms)"), F("p001_lpmininterval"), round(PCONFIG_FLOAT(2)), PLUGIN_001_LONGPRESS_MIN_INTERVAL, PLUGIN_001_LONGPRESS_MAX_INTERVAL);

        addFormCheckBox(F("Use Safe Button (slower)"), F("p001_sb"), round(PCONFIG_FLOAT(3)));

        //TO-DO: add Extra-Long Press event
        //addFormCheckBox(F("Extra-Longpress event (20 & 21)"), F("p001_elp"), PCONFIG_LONG(1));
        //addFormNumericBox(F("Extra-Longpress min. interval (ms)"), F("p001_elpmininterval"), PCONFIG_LONG(2), 500, 2000);

        success = true;
        break;
      }

    case PLUGIN_WEBFORM_SAVE:
      {
        PCONFIG(0) = getFormItemInt(F("p001_type"));
        if (PCONFIG(0) == PLUGIN_001_TYPE_DIMMER)
        {
          PCONFIG(1) = getFormItemInt(F("p001_dimvalue"));
        }

        PCONFIG(2) = getFormItemInt(F("p001_button"));

        PCONFIG(3) = isFormItemChecked(F("p001_boot"));

        PCONFIG_FLOAT(0) = getFormItemInt(F("p001_debounce"));

        PCONFIG(4) = getFormItemInt(F("p001_dc"));
        PCONFIG_FLOAT(1) = getFormItemInt(F("p001_dcmaxinterval"));

        PCONFIG(5) = getFormItemInt(F("p001_lp"));
        PCONFIG_FLOAT(2) = getFormItemInt(F("p001_lpmininterval"));

        PCONFIG_FLOAT(3) = isFormItemChecked(F("p001_sb"));

        //TO-DO: add Extra-Long Press event
        //PCONFIG_LONG(1) = isFormItemChecked(F("p001_elp"));
        //PCONFIG_LONG(2) = getFormItemInt(F("p001_elpmininterval"));

        //check if a task has been edited and remove 'task' bit from the previous pin
        for (std::map<uint32_t,portStatusStruct>::iterator it=globalMapPortStatus.begin(); it!=globalMapPortStatus.end(); ++it) {
          if (it->second.previousTask == event->TaskIndex && getPluginFromKey(it->first)==PLUGIN_ID_001) {
            globalMapPortStatus[it->first].previousTask = -1;
            removeTaskFromPort(it->first);
            break;
          }
        }
        success = true;
        break;
      }

    case PLUGIN_INIT:
      {
        //apply INIT only if PORT is in range. Do not start INIT if port not set in the device page.
        if (CONFIG_PIN1 >= 0 && CONFIG_PIN1 <= PIN_D_MAX)
        {
          portStatusStruct newStatus;
          const uint32_t key = createKey(PLUGIN_ID_001,CONFIG_PIN1);
          //Read current status or create empty if it does not exist
          newStatus = globalMapPortStatus[key];

          // read and store current state to prevent switching at boot time
          newStatus.state = Plugin_001_read_switch_state(event);
          newStatus.output = newStatus.state;
          (newStatus.task<3) ? newStatus.task++ : newStatus.task = 3; // add this GPIO/port as a task

          //setPinState(PLUGIN_ID_001, CONFIG_PIN1, PIN_MODE_INPUT, switchstate[event->TaskIndex]);
          //  if it is in the device list we assume it's an input pin
          if (Settings.TaskDevicePin1PullUp[event->TaskIndex]) {
            pinMode(CONFIG_PIN1, INPUT_PULLUP);
            newStatus.mode = PIN_MODE_INPUT_PULLUP;
          } else {
            pinMode(CONFIG_PIN1, INPUT);
            newStatus.mode = PIN_MODE_INPUT;
          }
          // if boot state must be send, inverse default state
          // this is done to force the trigger in PLUGIN_TEN_PER_SECOND
          if (PCONFIG(3))
          {
            newStatus.state = !newStatus.state;
            newStatus.output = !newStatus.output;
          }

<<<<<<< HEAD
        if (Settings.TaskDevicePin1PullUp[event->TaskIndex])
            if (CONFIG_PIN1 == 16)
              pinMode(CONFIG_PIN1, INPUT_PULLDOWN_16);
            else
              pinMode(CONFIG_PIN1, INPUT_PULLUP);
            newStatus.mode = PIN_MODE_INPUT_PULLUP;
        else
          pinMode(Settings.TaskDevicePin1[event->TaskIndex], INPUT);
=======
          // set initial UserVar of the switch
          if (Settings.TaskDevicePin1Inversed[event->TaskIndex]){
            UserVar[event->BaseVarIndex] = !newStatus.state;
          } else {
            UserVar[event->BaseVarIndex] = newStatus.state;
          }
>>>>>>> 147da97f

          // counters = 0
          PCONFIG(7)=0;     //doubleclick counter
          PCONFIG_LONG(3)=0; //safebutton counter

          //used to track if LP has fired
          PCONFIG(6)=false;

          //store millis for debounce, doubleclick and long press
          PCONFIG_LONG(0)=millis(); //debounce timer
          PCONFIG_LONG(1)=millis(); //doubleclick timer
          PCONFIG_LONG(2)=millis(); //longpress timer

          //set minimum value for doubleclick MIN interval speed
          if (PCONFIG_FLOAT(1) < PLUGIN_001_DOUBLECLICK_MIN_INTERVAL)
            PCONFIG_FLOAT(1) = PLUGIN_001_DOUBLECLICK_MIN_INTERVAL;

          //set minimum value for longpress MIN interval speed
          if (PCONFIG_FLOAT(2) < PLUGIN_001_LONGPRESS_MIN_INTERVAL)
            PCONFIG_FLOAT(2) = PLUGIN_001_LONGPRESS_MIN_INTERVAL;

          savePortStatus(key,newStatus);
        }
        success = true;
        break;
      }

    case PLUGIN_REQUEST:
      {
        //String device = parseString(string, 1);
        //String command = parseString(string, 2);
        //String strPar1 = parseString(string, 3);

        // returns pin value using syntax: [plugin#gpio#pinstate#xx]
        if (string.length()>=13 && string.substring(0,13).equalsIgnoreCase(F("gpio,pinstate")))
        {
          int par1;
            if (validIntFromString(parseString(string, 3), par1)) {
            string = digitalRead(par1);
          }
          success = true;
        }
        break;
      }

/*
      case PLUGIN_UNCONDITIONAL_POLL:
        {
          // port monitoring, generates an event by rule command 'monitor,gpio,port#'
          for (std::map<uint32_t,portStatusStruct>::iterator it=globalMapPortStatus.begin(); it!=globalMapPortStatus.end(); ++it) {
            if ((it->second.monitor || it->second.command || it->second.init) && getPluginFromKey(it->first)==PLUGIN_ID_001) {
              const uint16_t port = getPortFromKey(it->first);
              byte state = Plugin_001_read_switch_state(port, it->second.mode);
              if (it->second.state != state || it->second.forceMonitor) {
                if (!it->second.task) it->second.state = state; //do not update state if task flag=1 otherwise it will not be picked up by 10xSEC function
                if (it->second.monitor) {
                  it->second.forceMonitor=0; //reset flag
                  String eventString = F("GPIO#");
                  eventString += port;
                  eventString += '=';
                  eventString += state;
                  rulesProcessing(eventString);
                }
              }
            }
          }
          break;
        }

*/
      case PLUGIN_MONITOR:
        {
          // port monitoring, generates an event by rule command 'monitor,gpio,port#'
          const uint32_t key = createKey(PLUGIN_ID_001,event->Par1);
          const portStatusStruct currentStatus = globalMapPortStatus[key];

          //if (currentStatus.monitor || currentStatus.command || currentStatus.init) {
            byte state = Plugin_001_read_switch_state(event->Par1, currentStatus.mode);
            if (currentStatus.state != state || currentStatus.forceMonitor) {
              if (!currentStatus.task) globalMapPortStatus[key].state = state; //do not update state if task flag=1 otherwise it will not be picked up by 10xSEC function
              if (currentStatus.monitor) {
                globalMapPortStatus[key].forceMonitor=0; //reset flag
                String eventString = F("GPIO#");
                eventString += event->Par1;
                eventString += '=';
                eventString += state;
                rulesProcessing(eventString);
              }
            }
          //}

          break;
        }

    case PLUGIN_TEN_PER_SECOND:
      {
        const int8_t state = Plugin_001_read_switch_state(event);

        /**************************************************************************\
        20181009 - @giig1967g: new doubleclick logic is:
        if there is a 'state' change, check debounce period.
        Then if doubleclick interval exceeded, reset PCONFIG(7) to 0
        PCONFIG(7) contains the current status for doubleclick:
        0: start counting
        1: 1st click
        2: 2nd click
        3: 3rd click = doubleclick event if inside interval (calculated as: '3rd click time' minus '1st click time')

        Returned EVENT value is = 3 always for doubleclick
        In rules this can be checked:
        on Button#State=3 do //will fire if doubleclick
        \**************************************************************************/

        //long difftimer1 = 0;
        //long difftimer2 = 0;
        //long timerstats = millis();

        //Bug fixed: avoid 10xSEC in case of a non-fully configured device (no GPIO defined yet)
        if (CONFIG_PIN1>=0 && CONFIG_PIN1<=PIN_D_MAX) {

          portStatusStruct currentStatus;
          const uint32_t key = createKey(PLUGIN_ID_001,CONFIG_PIN1);
          //WARNING operator [],creates an entry in map if key doesn't exist:
          currentStatus = globalMapPortStatus[key];

          //CASE 1: using SafeButton, so wait 1 more 100ms cycle to acknowledge the status change
          //QUESTION: MAYBE IT'S BETTER TO WAIT 2 CYCLES??
          if (round(PCONFIG_FLOAT(3)) && state != currentStatus.state && PCONFIG_LONG(3)==0)
          {
#ifndef BUILD_NO_DEBUG
            addLog(LOG_LEVEL_DEBUG,F("SW  :SafeButton 1st click"));
#endif
            PCONFIG_LONG(3) = 1;
          }
          //CASE 2: not using SafeButton, or already waited 1 more 100ms cycle, so proceed.
          else if (state != currentStatus.state || currentStatus.forceEvent)
          {
            //Reset forceEvent
            currentStatus.forceEvent = 0;

            // Reset SafeButton counter
            PCONFIG_LONG(3) = 0;

            //reset timer for long press
            PCONFIG_LONG(2)=millis();
            PCONFIG(6) = false;

            const unsigned long debounceTime = timePassedSince(PCONFIG_LONG(0));
            if (debounceTime >= (unsigned long)lround(PCONFIG_FLOAT(0))) //de-bounce check
            {
              const unsigned long deltaDC = timePassedSince(PCONFIG_LONG(1));
              if ((deltaDC >= (unsigned long)lround(PCONFIG_FLOAT(1))) ||
                   PCONFIG(7)==3)
              {
                //reset timer for doubleclick
                PCONFIG(7)=0;
                PCONFIG_LONG(1)=millis();
              }

  //just to simplify the reading of the code
  #define COUNTER PCONFIG(7)
  #define DC PCONFIG(4)

                //check settings for doubleclick according to the settings
                if ( COUNTER!=0 || ( COUNTER==0 && (DC==3 || (DC==1 && state==0) || (DC==2 && state==1))) )
                  PCONFIG(7)++;
  #undef DC
  #undef COUNTER

              currentStatus.state = state;
              const boolean currentOutputState = currentStatus.output;
              boolean new_outputState = currentOutputState;
              switch(PCONFIG(2))
              {
                case PLUGIN_001_BUTTON_TYPE_NORMAL_SWITCH:
                    new_outputState = state;
                  break;
                case PLUGIN_001_BUTTON_TYPE_PUSH_ACTIVE_LOW:
                  if (!state)
                    new_outputState = !currentOutputState;
                  break;
                case PLUGIN_001_BUTTON_TYPE_PUSH_ACTIVE_HIGH:
                  if (state)
                    new_outputState = !currentOutputState;
                  break;
              }

              // send if output needs to be changed
              if (currentOutputState != new_outputState)
              {
                byte output_value;
                currentStatus.output = new_outputState;
                boolean sendState = new_outputState;

                if (Settings.TaskDevicePin1Inversed[event->TaskIndex])
                  sendState = !sendState;

                if (PCONFIG(7)==3 && PCONFIG(4)>0)
                {
                  output_value = 3; //double click
                } else {
                  output_value = sendState ? 1 : 0; //single click
                }
                event->sensorType = SENSOR_TYPE_SWITCH;
                if (P001_getSwitchType(event) == PLUGIN_001_TYPE_DIMMER) {
                  if (sendState) {
                    output_value = PCONFIG(1);
                    // Only set type to being dimmer when setting a value else it is "switched off".
                    event->sensorType = SENSOR_TYPE_DIMMER;
                  }
                }
                UserVar[event->BaseVarIndex] = output_value;
                if (loglevelActiveFor(LOG_LEVEL_INFO)) {
                  String log = F("SW  : GPIO=");
                  log += CONFIG_PIN1;
                  log += F(" State=");
                  log += state ? '1' : '0';
                  log += output_value==3 ? F(" Doubleclick=") : F(" Output value=");
                  log += output_value;
                  addLog(LOG_LEVEL_INFO, log);
                }
                sendData(event);

                //reset Userdata so it displays the correct state value in the web page
                UserVar[event->BaseVarIndex] = sendState ? 1 : 0;
              }
              PCONFIG_LONG(0) = millis();
            }
            savePortStatus(key,currentStatus);
          }

  //just to simplify the reading of the code
  #define LP PCONFIG(5)
  #define FIRED PCONFIG(6)

          //CASE 3: status unchanged. Checking longpress:
          //Check if LP is enabled and if LP has not fired yet
          else if (!FIRED && (LP==3 ||(LP==1 && state==0)||(LP==2 && state==1) ) ) {

  #undef LP
  #undef FIRED

            /**************************************************************************\
            20181009 - @giig1967g: new longpress logic is:
            if there is no 'state' change, check if longpress interval reached
            When reached send longpress event.
            Returned Event value = state + 10
            So if state = 0 => EVENT longpress = 10
            if state = 1 => EVENT longpress = 11
            So we can trigger longpress for high or low contact

            In rules this can be checked:
            on Button#State=10 do //will fire if longpress when state = 0
            on Button#State=11 do //will fire if longpress when state = 1
            \**************************************************************************/
            // Reset SafeButton counter
            PCONFIG_LONG(3) = 0;

            const unsigned long deltaLP = timePassedSince(PCONFIG_LONG(2));
            if (deltaLP >= (unsigned long)lround(PCONFIG_FLOAT(2)))
            {
              byte output_value;
              byte needToSendEvent = false;

              PCONFIG(6) = true;

              switch(PCONFIG(2))
              {
                case PLUGIN_001_BUTTON_TYPE_NORMAL_SWITCH:
                    needToSendEvent = true;
                  break;
                case PLUGIN_001_BUTTON_TYPE_PUSH_ACTIVE_LOW:
                  if (!state)
                    needToSendEvent = true;
                  break;
                case PLUGIN_001_BUTTON_TYPE_PUSH_ACTIVE_HIGH:
                  if (state)
                    needToSendEvent = true;
                  break;
              }

              if (needToSendEvent) {
                boolean sendState = state;
                if (Settings.TaskDevicePin1Inversed[event->TaskIndex])
                  sendState = !sendState;
                output_value = sendState ? 11 : 10;
                //output_value = output_value + 10;

                UserVar[event->BaseVarIndex] = output_value;
                if (loglevelActiveFor(LOG_LEVEL_INFO)) {
                  String log = F("SW  : LongPress: GPIO= ");
                  log += CONFIG_PIN1;
                  log += F(" State=");
                  log += state ? '1' : '0';
                  log += F(" Output value=");
                  log += output_value;
                  addLog(LOG_LEVEL_INFO, log);
                }
                sendData(event);

                //reset Userdata so it displays the correct state value in the web page
                UserVar[event->BaseVarIndex] = sendState ? 1 : 0;
              }
              savePortStatus(key,currentStatus);
            }
          } else {
            if (PCONFIG_LONG(3)==1) { //Safe Button detected. Send EVENT value = 4
              // Reset SafeButton counter
              PCONFIG_LONG(3) = 0;

               //Create EVENT with value = 4 for SafeButton false positive detection
              const int tempUserVar = round(UserVar[event->BaseVarIndex]);
              UserVar[event->BaseVarIndex] = 4;
              if (loglevelActiveFor(LOG_LEVEL_INFO)) {
                String log = F("SW  : SafeButton: false positive detected. GPIO= ");
                log += CONFIG_PIN1;
                log += F(" State=");
                log += tempUserVar;
                addLog(LOG_LEVEL_INFO, log);
              }
              sendData(event);

              //reset Userdata so it displays the correct state value in the web page
              UserVar[event->BaseVarIndex] = tempUserVar;
            }
          }
        }
        success = true;
        break;
      }

    case PLUGIN_EXIT:
    {
      removeTaskFromPort(createKey(PLUGIN_ID_001,CONFIG_PIN1));
      break;
    }

    case PLUGIN_READ:
      {
        // We do not actually read the pin state as this is already done 10x/second
        // Instead we just send the last known state stored in Uservar
        if (loglevelActiveFor(LOG_LEVEL_INFO)) {
          String log = F("SW   : State ");
          log += UserVar[event->BaseVarIndex];
          addLog(LOG_LEVEL_INFO, log);
        }
        success = true;
        break;
      }

    case PLUGIN_WRITE:
      {
        String log = "";
        String command = parseString(string, 1);

        //WARNING: don't read "globalMapPortStatus[key]" here, as it will create a new entry if key does not exist

        if (command == F("gpio"))
        {
          success = true;
          if (event->Par1 >= 0 && event->Par1 <= PIN_D_MAX)
          {
            portStatusStruct tempStatus;
            const uint32_t key = createKey(PLUGIN_ID_001,event->Par1);
            // WARNING: operator [] creates an entry in the map if key does not exist
            // So the next command should be part of each command:
            tempStatus = globalMapPortStatus[key];

            if (event->Par2 == 2)  //if gpio = 2 then it's an input PIN
            {
              //setPinState(PLUGIN_ID_001, event->Par1, PIN_MODE_INPUT, 0);
              pinMode(event->Par1, INPUT_PULLUP);
              tempStatus.mode=PIN_MODE_INPUT_PULLUP;
              tempStatus.state = Plugin_001_read_switch_state(event->Par1, tempStatus.mode);
              tempStatus.output=tempStatus.state;
            } else {
              //setPinState(PLUGIN_ID_001, event->Par1, PIN_MODE_OUTPUT, event->Par2);
              pinMode(event->Par1, OUTPUT);
              digitalWrite(event->Par1, event->Par2);
              tempStatus.mode=PIN_MODE_OUTPUT;
              // tempStatus.state=event->Par2;
//              tempStatus.output=event->Par2;
            }
            tempStatus.command=1; //set to 1 in order to display the status in the PinStatus page
            tempStatus.forceEvent=1;
            (tempStatus.monitor) ? tempStatus.forceMonitor=1 : tempStatus.forceMonitor=0;
            savePortStatus(key,tempStatus);

            log = String(F("SW   : GPIO ")) + String(event->Par1) + String(F(" Set to ")) + String(event->Par2);
            addLog(LOG_LEVEL_INFO, log);
            SendStatusOnlyIfNeeded(event->Source, SEARCH_PIN_STATE, key, log, 0);
            //SendStatus(event->Source, getPinStateJSON(SEARCH_PIN_STATE, PLUGIN_ID_001, event->Par1, log, 0));
          }
        } else if (command == F("gpiotoggle")) {
          success = true;
          if (event->Par1 >= 0 && event->Par1 <= PIN_D_MAX)
          {
            portStatusStruct tempStatus;
            const uint32_t key = createKey(PLUGIN_ID_001,event->Par1);
            // WARNING: operator [] creates an entry in the map if key does not exist
            // So the next command should be part of each command:
            tempStatus = globalMapPortStatus[key];

            if (tempStatus.mode == PIN_MODE_OUTPUT || tempStatus.mode == PIN_MODE_UNDEFINED) { //toggle only output pins
              tempStatus.state = !(Plugin_001_read_switch_state(event->Par1, tempStatus.mode)); //toggle current state value
              tempStatus.output = tempStatus.state;
              tempStatus.mode = PIN_MODE_OUTPUT;
              tempStatus.command=1; //set to 1 in order to display the status in the PinStatus page
              tempStatus.forceEvent=1;
              (tempStatus.monitor) ? tempStatus.forceMonitor=1 : tempStatus.forceMonitor=0;

              pinMode(event->Par1, OUTPUT);
              digitalWrite(event->Par1, tempStatus.state);
              //setPinState(PLUGIN_ID_001, event->Par1, PIN_MODE_OUTPUT, !currentState);
              savePortStatus(key,tempStatus);
              log = String(F("SW   : Toggle GPIO ")) + String(event->Par1) + String(F(" Set to ")) + String(tempStatus.state);
              addLog(LOG_LEVEL_INFO, log);
              SendStatusOnlyIfNeeded(event->Source, SEARCH_PIN_STATE, key, log, 0);
              //SendStatus(event->Source, getPinStateJSON(SEARCH_PIN_STATE, PLUGIN_ID_001, event->Par1, log, 0));
            }
          }
        } else if (command == F("pwm")) {
          success = true;
          if (event->Par1 >= 0 && event->Par1 <= PIN_D_MAX)
          {
            portStatusStruct tempStatus;
            const uint32_t key = createKey(PLUGIN_ID_001,event->Par1);
            // WARNING: operator [] creates an entry in the map if key does not exist
            // So the next command should be part of each command:
            tempStatus = globalMapPortStatus[key];

            #if defined(ESP8266)
              pinMode(event->Par1, OUTPUT);
            #endif
            if(event->Par3 != 0)
            {
              const byte prev_mode = tempStatus.mode;
              uint16_t prev_value = tempStatus.state;
              //getPinState(PLUGIN_ID_001, event->Par1, &prev_mode, &prev_value);
              if(prev_mode != PIN_MODE_PWM)
                prev_value = 0;

              int32_t step_value = ((event->Par2 - prev_value) << 12) / event->Par3;
              int32_t curr_value = prev_value << 12;

              int i = event->Par3;
              while(i--){
                curr_value += step_value;
                int16_t new_value;
                new_value = (uint16_t)(curr_value >> 12);
                #if defined(ESP8266)
                  analogWrite(event->Par1, new_value);
                #endif
                #if defined(ESP32)
                  analogWriteESP32(event->Par1, new_value);
                #endif
                delay(1);
              }
            }

            #if defined(ESP8266)
              analogWrite(event->Par1, event->Par2);
            #endif
            #if defined(ESP32)
              analogWriteESP32(event->Par1, event->Par2);
            #endif
            //setPinState(PLUGIN_ID_001, event->Par1, PIN_MODE_PWM, event->Par2);
            tempStatus.mode = PIN_MODE_PWM;
            tempStatus.state = event->Par2;
            tempStatus.output = event->Par2;
            tempStatus.command=1; //set to 1 in order to display the status in the PinStatus page

            savePortStatus(key,tempStatus);
            log = F("SW   : GPIO ");
            log += event->Par1;
            log += F(" Set PWM to ");
            log += event->Par2;
            if (event->Par3 != 0) {
              log += F(" duration ");
              log += event->Par3;
            }
            addLog(LOG_LEVEL_INFO, log);
            SendStatusOnlyIfNeeded(event->Source, SEARCH_PIN_STATE, key, log, 0);
            //SendStatus(event->Source, getPinStateJSON(SEARCH_PIN_STATE, PLUGIN_ID_001, event->Par1, log, 0));
          }
        } else if (command == F("pulse")) {
          success = true;
          if (event->Par1 >= 0 && event->Par1 <= PIN_D_MAX)
          {
            portStatusStruct tempStatus;
            const uint32_t key = createKey(PLUGIN_ID_001,event->Par1);
            // WARNING: operator [] creates an entry in the map if key does not exist
            // So the next command should be part of each command:
            tempStatus = globalMapPortStatus[key];

            pinMode(event->Par1, OUTPUT);
            digitalWrite(event->Par1, event->Par2);
            delay(event->Par3);
            digitalWrite(event->Par1, !event->Par2);
            //setPinState(PLUGIN_ID_001, event->Par1, PIN_MODE_OUTPUT, event->Par2);
            tempStatus.mode = PIN_MODE_OUTPUT;
            tempStatus.state = event->Par2;
            tempStatus.output = event->Par2;
            tempStatus.command=1; //set to 1 in order to display the status in the PinStatus page
            savePortStatus(key,tempStatus);

            log = String(F("SW   : GPIO ")) + String(event->Par1) + String(F(" Pulsed for ")) + String(event->Par3) + String(F(" mS"));
            addLog(LOG_LEVEL_INFO, log);
            SendStatusOnlyIfNeeded(event->Source, SEARCH_PIN_STATE, key, log, 0);
            //SendStatus(event->Source, getPinStateJSON(SEARCH_PIN_STATE, PLUGIN_ID_001, event->Par1, log, 0));
          }
        } else if ((command == F("longpulse")) || (command == F("longpulse_ms"))) {
          boolean time_in_msec = command == F("longpulse_ms");
          success = true;
          if (event->Par1 >= 0 && event->Par1 <= PIN_D_MAX)
          {
            portStatusStruct tempStatus;
            const uint32_t key = createKey(PLUGIN_ID_001,event->Par1);
            // WARNING: operator [] creates an entry in the map if key does not exist
            // So the next command should be part of each command:
            tempStatus = globalMapPortStatus[key];

            const bool pinStateHigh = event->Par2 != 0;
            const uint16_t pinStateValue = pinStateHigh ? 1 : 0;
            const uint16_t inversePinStateValue = pinStateHigh ? 0 : 1;
            pinMode(event->Par1, OUTPUT);
            digitalWrite(event->Par1, pinStateValue);
            //setPinState(PLUGIN_ID_001, event->Par1, PIN_MODE_OUTPUT, pinStateValue);
            tempStatus.mode = PIN_MODE_OUTPUT;
            tempStatus.state = event->Par2;
            tempStatus.output = event->Par2;
            tempStatus.command=1; //set to 1 in order to display the status in the PinStatus page
            savePortStatus(key,tempStatus);
            unsigned long timer = time_in_msec ? event->Par3 : event->Par3 * 1000;
            // Create a future system timer call to set the GPIO pin back to its normal value.
            setPluginTaskTimer(timer, PLUGIN_ID_001, event->TaskIndex, event->Par1, inversePinStateValue);
            log = String(F("SW   : GPIO ")) + String(event->Par1) +
                  String(F(" Pulse set for ")) + String(event->Par3) + String(time_in_msec ? F(" msec") : F(" sec"));
            addLog(LOG_LEVEL_INFO, log);
            SendStatusOnlyIfNeeded(event->Source, SEARCH_PIN_STATE, key, log, 0);
            //SendStatus(event->Source, getPinStateJSON(SEARCH_PIN_STATE, PLUGIN_ID_001, event->Par1, log, 0));
          }
        } else if (command == F("servo")) {
          //GPIO number is stored inside event->Par2 instead of event->Par1 as in all the other commands
          //So needs to reload the tempPortStruct.
          success = true;
          if (event->Par1 >= 0 && event->Par1 <= 2) {
            portStatusStruct tempStatus;
            const uint32_t key = createKey(PLUGIN_ID_001,event->Par2); //WARNING: 'servo' uses Par2 instead of Par1
            // WARNING: operator [] creates an entry in the map if key does not exist
            // So the next command should be part of each command:
            tempStatus = globalMapPortStatus[key];

            switch (event->Par1)
            {
              case 1:
                //IRAM: doing servo stuff uses 740 bytes IRAM. (doesnt matter how many instances)
                #ifdef USE_SERVO
                  //SPECIAL CASE TO ALLOW SERVO TO BE DETATTCHED AND SAVE POWER.
                  if (event->Par3 >= 9000) {
                    servo1.detach();
                  }else{
                    servo1.attach(event->Par2);
                    servo1.write(event->Par3);
                  }
                #endif // USE_SERVO
                break;
              case 2:
                #ifdef USE_SERVO
                if (event->Par3 >= 9000) {
                  servo2.detach();
                }else{
                  servo2.attach(event->Par2);
                  servo2.write(event->Par3);
                }
                #endif // USE_SERVO
                break;
            }
            //setPinState(PLUGIN_ID_001, event->Par2, PIN_MODE_SERVO, event->Par3);
            tempStatus.mode = PIN_MODE_SERVO;
            tempStatus.state = event->Par3;
            tempStatus.output = event->Par3;
            tempStatus.command=1; //set to 1 in order to display the status in the PinStatus page
            savePortStatus(key,tempStatus);
            log = String(F("SW   : GPIO ")) + String(event->Par2) + String(F(" Servo set to ")) + String(event->Par3);
            addLog(LOG_LEVEL_INFO, log);
            SendStatusOnlyIfNeeded(event->Source, SEARCH_PIN_STATE, key, log, 0);
            //SendStatus(event->Source, getPinStateJSON(SEARCH_PIN_STATE, PLUGIN_ID_001, event->Par2, log, 0));
          }
        } else if (command == F("status")) {
          if (parseString(string, 2) == F("gpio"))
          {
            success = true;
            const uint32_t key = createKey(PLUGIN_ID_001,event->Par2); //WARNING: 'status' uses Par2 instead of Par1
            SendStatusOnlyIfNeeded(event->Source, SEARCH_PIN_STATE, key, dummyString, 0);
            //SendStatus(event->Source, getPinStateJSON(SEARCH_PIN_STATE, PLUGIN_ID_001, event->Par2, dummyString, 0));
          }
        }  else if (command == F("monitor")) {
          if (parseString(string, 2) == F("gpio"))
          {
            success = true;
            const uint32_t key = createKey(PLUGIN_ID_001,event->Par2); //WARNING: 'monitor' uses Par2 instead of Par1

            addMonitorToPort(key);
            //giig1967g: Comment next line to receive an EVENT just after calling the monitor command
            globalMapPortStatus[key].state = Plugin_001_read_switch_state(event->Par2, globalMapPortStatus[key].mode); //set initial value to avoid an event just after calling the command

            log = String(F("SW   : GPIO ")) + String(event->Par2) + String(F(" added to monitor list."));
            addLog(LOG_LEVEL_INFO, log);
            SendStatusOnlyIfNeeded(event->Source, SEARCH_PIN_STATE, key, dummyString, 0);
          }
        }  else if (command == F("unmonitor")) {
          if (parseString(string, 2) == F("gpio"))
          {
            success = true;
            const uint32_t key = createKey(PLUGIN_ID_001,event->Par2); //WARNING: 'monitor' uses Par2 instead of Par1
            SendStatusOnlyIfNeeded(event->Source, SEARCH_PIN_STATE, key, dummyString, 0);

            removeMonitorFromPort(key);
            log = String(F("SW   : GPIO ")) + String(event->Par2) + String(F(" removed from monitor list."));
            addLog(LOG_LEVEL_INFO, log);
          }
        } else if (command == F("inputswitchstate")) {
          success = true;
          portStatusStruct tempStatus;
          const uint32_t key = createKey(PLUGIN_ID_001,Settings.TaskDevicePin1[event->Par1]);
          // WARNING: operator [] creates an entry in the map if key does not exist
          // So the next command should be part of each command:
          tempStatus = globalMapPortStatus[key];

          UserVar[event->Par1 * VARS_PER_TASK] = event->Par2;
          tempStatus.output=event->Par2;
          tempStatus.command=1;
          savePortStatus(key,tempStatus);
        } else if (command == F("rtttl")) {
          // FIXME: Absolutely no error checking in play_rtttl, until then keep it only in testing
          //play a tune via a RTTTL string, look at https://www.letscontrolit.com/forum/viewtopic.php?f=4&t=343&hilit=speaker&start=10 for more info.
          success = true;
          if (event->Par1 >= 0 && event->Par1 <= PIN_D_MAX)
          {
            portStatusStruct tempStatus;
            const uint32_t key = createKey(PLUGIN_ID_001,event->Par1);
            // WARNING: operator [] creates an entry in the map if key does not exist
            // So the next command should be part of each command:
            tempStatus = globalMapPortStatus[key];

            pinMode(event->Par1, OUTPUT);
            // char sng[1024] ="";
            String tmpString=string;
            tmpString.replace('-', '#');
            // tmpString.toCharArray(sng, 1024);
            play_rtttl(event->Par1, tmpString.c_str());
            //setPinState(PLUGIN_ID_001, event->Par1, PIN_MODE_OUTPUT, event->Par2);
            tempStatus.mode = PIN_MODE_OUTPUT;
            tempStatus.state = event->Par2;
            tempStatus.output = event->Par2;
            tempStatus.command=1; //set to 1 in order to display the status in the PinStatus page
            savePortStatus(key,tempStatus);
            log = String(F("SW   : ")) + string;
            addLog(LOG_LEVEL_INFO, log);
            SendStatusOnlyIfNeeded(event->Source, SEARCH_PIN_STATE, key, log, 0);
            //SendStatus(event->Source, getPinStateJSON(SEARCH_PIN_STATE, PLUGIN_ID_001, event->Par1, log, 0));
          }
        } else if (command == F("tone")) {
          //play a tone on pin par1, with frequency par2 and duration par3.
          success = true;
          if (event->Par1 >= 0 && event->Par1 <= PIN_D_MAX)
          {
            portStatusStruct tempStatus;
            const uint32_t key = createKey(PLUGIN_ID_001,event->Par1);
            // WARNING: operator [] creates an entry in the map if key does not exist
            // So the next command should be part of each command:
            tempStatus = globalMapPortStatus[key];

            pinMode(event->Par1, OUTPUT);
            tone_espEasy(event->Par1, event->Par2, event->Par3);
            //setPinState(PLUGIN_ID_001, event->Par1, PIN_MODE_OUTPUT, event->Par2);
            tempStatus.mode = PIN_MODE_OUTPUT;
            tempStatus.state = event->Par2;
            tempStatus.output = event->Par2;
            tempStatus.command = 1; //set to 1 in order to display the status in the PinStatus page
            savePortStatus(key,tempStatus);
            log = String(F("SW   : ")) + string;
            addLog(LOG_LEVEL_INFO, log);
            SendStatusOnlyIfNeeded(event->Source, SEARCH_PIN_STATE, key, log, 0);
            //SendStatus(event->Source, getPinStateJSON(SEARCH_PIN_STATE, PLUGIN_ID_001, event->Par1, log, 0));
          }
        }
        break;
      }

    case PLUGIN_TIMER_IN:
      {
        digitalWrite(event->Par1, event->Par2);
        //setPinState(PLUGIN_ID_001, event->Par1, PIN_MODE_OUTPUT, event->Par2);
        portStatusStruct tempStatus;
        // WARNING: operator [] creates an entry in the map if key does not exist
        const uint32_t key = createKey(PLUGIN_ID_001,event->Par1);
        tempStatus = globalMapPortStatus[key];

        tempStatus.state = event->Par2;
        tempStatus.mode = PIN_MODE_OUTPUT;
        savePortStatus(key,tempStatus);
        break;
      }
  }
  return success;
}


#if defined(ESP32)
void analogWriteESP32(int pin, int value)
{
  // find existing channel if this pin has been used before
  int8_t ledChannel = -1;
  for(byte x = 0; x < 16; x++)
    if (ledChannelPin[x] == pin)
      ledChannel = x;

  if(ledChannel == -1) // no channel set for this pin
    {
      for(byte x = 0; x < 16; x++) // find free channel
        if (ledChannelPin[x] == -1)
          {
            int freq = 5000;
            ledChannelPin[x] = pin;  // store pin nr
            ledcSetup(x, freq, 10);  // setup channel
            ledcAttachPin(pin, x);   // attach to this pin
            ledChannel = x;
            break;
          }
    }
  ledcWrite(ledChannel, value);
}
#endif

// TD-er: Needed to fix a mistake in earlier fixes.
byte P001_getSwitchType(struct EventStruct *event) {
  byte choice = PCONFIG(0);
  switch (choice) {
    case 2: // Old implementation for Dimmer
    case PLUGIN_001_TYPE_DIMMER:
      choice = PLUGIN_001_TYPE_DIMMER;
      break;
    case 1: // Old implementation for switch
    case PLUGIN_001_TYPE_SWITCH:
    default:
      choice = PLUGIN_001_TYPE_SWITCH;
      break;
  }
  return choice;
}

#endif // USES_P001<|MERGE_RESOLUTION|>--- conflicted
+++ resolved
@@ -287,23 +287,12 @@
             newStatus.output = !newStatus.output;
           }
 
-<<<<<<< HEAD
-        if (Settings.TaskDevicePin1PullUp[event->TaskIndex])
-            if (CONFIG_PIN1 == 16)
-              pinMode(CONFIG_PIN1, INPUT_PULLDOWN_16);
-            else
-              pinMode(CONFIG_PIN1, INPUT_PULLUP);
-            newStatus.mode = PIN_MODE_INPUT_PULLUP;
-        else
-          pinMode(Settings.TaskDevicePin1[event->TaskIndex], INPUT);
-=======
           // set initial UserVar of the switch
           if (Settings.TaskDevicePin1Inversed[event->TaskIndex]){
             UserVar[event->BaseVarIndex] = !newStatus.state;
           } else {
             UserVar[event->BaseVarIndex] = newStatus.state;
           }
->>>>>>> 147da97f
 
           // counters = 0
           PCONFIG(7)=0;     //doubleclick counter
