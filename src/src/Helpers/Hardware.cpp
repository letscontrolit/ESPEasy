--- conflicted
+++ resolved
@@ -875,13 +875,8 @@
   }
   return F("ESP32");
 #elif defined(ESP8266)
-<<<<<<< HEAD
   return isESP8285() ? F("ESP8285") : F("ESP8266");
 #endif
-=======
-  return F("ESP8266");
-#endif // ifdef ESP32
->>>>>>> fffa92e4
   return F("Unknown");
 }
 
@@ -1563,19 +1558,12 @@
   }
 
   if (isFlashInterfacePin(gpio)) {
-<<<<<<< HEAD
     if (isESP8285()) {
       if ((gpio == 9) || (gpio == 10)) {
         // Usable on ESP8285
       } else {
         warning = true;
       }
-=======
-    # ifdef ESP8285
-
-    if ((gpio == 9) || (gpio == 10)) {
-      // Usable on ESP8285
->>>>>>> fffa92e4
     } else {
       warning = true;
       // On ESP8266 GPIO 9 & 10 are only usable if not connected to flash 
@@ -1588,25 +1576,6 @@
         output = false;
       }
     }
-<<<<<<< HEAD
-=======
-
-    # else // ifdef ESP8285
-
-    warning = true;
-
-    // On ESP8266 GPIO 9 & 10 are only usable if not connected to flash
-    if (gpio == 9) {
-      // GPIO9 is internally used to control the flash memory.
-      input  = false;
-      output = false;
-    } else if (gpio == 10) {
-      // GPIO10 can be used as input only.
-      output = false;
-    }
-
-    # endif // ifdef ESP8285
->>>>>>> fffa92e4
   }
 
   if ((pinnr < 0) || (pinnr > 16)) {
