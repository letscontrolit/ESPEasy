--- conflicted
+++ resolved
@@ -139,16 +139,10 @@
     ResetFactoryDefaultPreference.keepLogSettings(isFormItemChecked("klog"));
   }
   String error;
-<<<<<<< HEAD
-  bool performReset = false;
-  bool savePref = false;
-  if (WebServer.hasArg(F("savepref"))) {
-=======
   bool   performReset = false;
   bool   savePref     = false;
 
   if (web_server.hasArg(F("savepref"))) {
->>>>>>> d270bad6
     // User choose a pre-defined config and wants to save it as the new default.
     savePref = true;
   }
@@ -156,18 +150,11 @@
   if (web_server.hasArg(F("performfactoryreset"))) {
     // User confirmed to really perform the reset.
     performReset = true;
-<<<<<<< HEAD
-    savePref = true;
-  } else {
-    error = F("no reset");
-  }
-=======
     savePref     = true;
   } else {
     error = F("no reset");
   }
 
->>>>>>> d270bad6
   if (savePref) {
     applyFactoryDefaultPref();
     error = SaveSettings();
@@ -178,11 +165,7 @@
   }
 
   stream_last_json_object_value(F("status"), error);
-<<<<<<< HEAD
-  TXBuffer += "}";
-=======
   addHtml("}");
->>>>>>> d270bad6
   TXBuffer.endStream();
 
   if (performReset) {
