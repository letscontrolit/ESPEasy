--- conflicted
+++ resolved
@@ -64,10 +64,7 @@
                                                    // packets to announce itself.
 #define DEFAULT_TOLERANT_LAST_ARG_PARSE      false // When set, the last argument of some commands will be parsed to the end of the line
                                                    // See: https://github.com/letscontrolit/ESPEasy/issues/2724
-<<<<<<< HEAD
-=======
 #define DEFAULT_SEND_TO_HTTP_ACK             false // Wait for ack with SendToHttp command.
->>>>>>> d270bad6
 
 // --- Default Controller ------------------------------------------------------------------------------
 #define DEFAULT_CONTROLLER   false                                          // true or false enabled or disabled, set 1st controller
