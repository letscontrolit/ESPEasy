--- conflicted
+++ resolved
@@ -1,207 +1,147 @@
-#ifdef USES_P062
-
-// #######################################################################################################
-// #################################### Plugin 062: MPR121 KeyPad ########################################
-// #######################################################################################################
-
-// ESPEasy Plugin to scan a 12 key touch pad chip MPR121
-// written by Jochen Krapf (jk@nerd2nerd.org)
-
-// ScanCode;
-// Value 1...12 for the key number
-// No key - the code 0
-// If more than one key is pressed, the scan code is the code with the lowest value
-
-// If ScanCode is unchecked the value is the KeyMap 1.Key=1, 2.Key=2, 3.Key=4, 4.Key=8 ... 1.Key=2048
-// If more than one key is pressed, the value is sum of all KeyMap-values
-
-
-#define PLUGIN_062
-#define PLUGIN_ID_062         62
-#define PLUGIN_NAME_062       "Keypad - MPR121 Touch [TESTING]"
-#define PLUGIN_VALUENAME1_062 "ScanCode"
-
-
-<<<<<<< HEAD
-Adafruit_MPR121 *Plugin_062_K = NULL;
-=======
-#include "_Plugin_Helper.h"
->>>>>>> b8c7b8cb
-
-#include "src/PluginStructs/P062_data_struct.h"
-
-boolean Plugin_062(byte function, struct EventStruct *event, String& string)
-{
-  boolean success = false;
-
-  switch (function)
-  {
-    case PLUGIN_DEVICE_ADD:
-    {
-      Device[++deviceCount].Number           = PLUGIN_ID_062;
-      Device[deviceCount].Type               = DEVICE_TYPE_I2C;
-      Device[deviceCount].Ports              = 0;
-      Device[deviceCount].VType              = SENSOR_TYPE_SWITCH;
-      Device[deviceCount].PullUpOption       = false;
-      Device[deviceCount].InverseLogicOption = false;
-      Device[deviceCount].FormulaOption      = false;
-      Device[deviceCount].ValueCount         = 1;
-      Device[deviceCount].SendDataOption     = true;
-      Device[deviceCount].TimerOption        = true;
-      Device[deviceCount].TimerOptional      = true;
-      Device[deviceCount].GlobalSyncOption   = true;
-      break;
-    }
-
-    case PLUGIN_GET_DEVICENAME:
-    {
-      string = F(PLUGIN_NAME_062);
-      break;
-    }
-
-    case PLUGIN_GET_DEVICEVALUENAMES:
-    {
-      strcpy_P(ExtraTaskSettings.TaskDeviceValueNames[0], PSTR(PLUGIN_VALUENAME1_062));
-      break;
-    }
-
-    case PLUGIN_WEBFORM_SHOW_I2C_PARAMS:
-    {
-      byte addr = PCONFIG(0);
-
-      int optionValues[4] = { 0x5A, 0x5B, 0x5C, 0x5D };
-      addFormSelectorI2C(F("i2c_addr"), 4, optionValues, addr);
-      break;
-    }
-
-    case PLUGIN_WEBFORM_LOAD:
-    {
-      addFormCheckBox(F("ScanCode"), F("scancode"), PCONFIG(1));
-
-      success = true;
-      break;
-    }
-
-    case PLUGIN_WEBFORM_SAVE:
-    {
-      PCONFIG(0) = getFormItemInt(F("i2c_addr"));
-
-      PCONFIG(1) = isFormItemChecked(F("scancode"));
-
-      success = true;
-      break;
-    }
-
-    case PLUGIN_INIT:
-    {
-<<<<<<< HEAD
-      byte addr = PCONFIG(0);
-
-      if (!Plugin_062_K) {
-        Plugin_062_K = new Adafruit_MPR121;
-      }
-
-      Plugin_062_K->begin(addr);
-
-      success = true;
-=======
-      byte address = PCONFIG(0);
-
-      initPluginTaskData(event->TaskIndex, new (std::nothrow) P062_data_struct(address, PCONFIG(1)));
-      P062_data_struct *P062_data =
-        static_cast<P062_data_struct *>(getPluginTaskData(event->TaskIndex));
-
-      if (nullptr != P062_data) {
-        success = true;
-      }
->>>>>>> b8c7b8cb
-      break;
-    }
-
-    case PLUGIN_TEN_PER_SECOND:
-    {
-<<<<<<< HEAD
-      if (Plugin_062_K)
-      {
-        static uint16_t keyLast = 0;
-
-        uint16_t key = Plugin_062_K->touched();
-
-        if (key && PCONFIG(1))
-        {
-          uint16_t colMask = 0x01;
-
-          for (byte col = 1; col <= 12; col++)
-          {
-            if (key & colMask) // this key pressed?
-            {
-              key = col;
-              break;
-            }
-            colMask <<= 1;
-          }
-        }
-
-        if (keyLast != key)
-        {
-          keyLast                      = key;
-          UserVar[event->BaseVarIndex] = (float)key;
-          event->sensorType            = SENSOR_TYPE_SWITCH;
-
-          String log = F("Tkey : ");
-
-          if (PCONFIG(1)) {
-            log = F("ScanCode=0x");
-          }
-          else {
-            log = F("KeyMap=0x");
-=======
-      P062_data_struct *P062_data =
-        static_cast<P062_data_struct *>(getPluginTaskData(event->TaskIndex));
-
-      if (nullptr != P062_data) {
-        uint16_t key;
-
-        if (P062_data->readKey(key))
-        {
-          UserVar[event->BaseVarIndex] = (float)key;
-          event->sensorType            = SENSOR_TYPE_SWITCH;
-
-          if (loglevelActiveFor(LOG_LEVEL_INFO)) {
-            String log = F("Tkey : ");
-
-            if (PCONFIG(1)) {
-              log = F("ScanCode=0x");
-            }
-            else {
-              log = F("KeyMap=0x");
-            }
-            log += String(key, 16);
-            addLog(LOG_LEVEL_INFO, log);
->>>>>>> b8c7b8cb
-          }
-          log += String(key, 16);
-          addLog(LOG_LEVEL_INFO, log);
-
-          sendData(event);
-        }
-      }
-      success = true;
-      break;
-    }
-
-    case PLUGIN_READ:
-    {
-<<<<<<< HEAD
-      if (Plugin_062_K)
-      {}
-=======
->>>>>>> b8c7b8cb
-      success = true;
-      break;
-    }
-  }
-  return success;
-}
-
-#endif // USES_P062
+#ifdef USES_P062
+
+// #######################################################################################################
+// #################################### Plugin 062: MPR121 KeyPad ########################################
+// #######################################################################################################
+
+// ESPEasy Plugin to scan a 12 key touch pad chip MPR121
+// written by Jochen Krapf (jk@nerd2nerd.org)
+
+// ScanCode;
+// Value 1...12 for the key number
+// No key - the code 0
+// If more than one key is pressed, the scan code is the code with the lowest value
+
+// If ScanCode is unchecked the value is the KeyMap 1.Key=1, 2.Key=2, 3.Key=4, 4.Key=8 ... 1.Key=2048
+// If more than one key is pressed, the value is sum of all KeyMap-values
+
+
+#define PLUGIN_062
+#define PLUGIN_ID_062         62
+#define PLUGIN_NAME_062       "Keypad - MPR121 Touch [TESTING]"
+#define PLUGIN_VALUENAME1_062 "ScanCode"
+
+
+#include "_Plugin_Helper.h"
+
+#include "src/PluginStructs/P062_data_struct.h"
+
+boolean Plugin_062(byte function, struct EventStruct *event, String& string)
+{
+  boolean success = false;
+
+  switch (function)
+  {
+    case PLUGIN_DEVICE_ADD:
+    {
+      Device[++deviceCount].Number           = PLUGIN_ID_062;
+      Device[deviceCount].Type               = DEVICE_TYPE_I2C;
+      Device[deviceCount].Ports              = 0;
+      Device[deviceCount].VType              = SENSOR_TYPE_SWITCH;
+      Device[deviceCount].PullUpOption       = false;
+      Device[deviceCount].InverseLogicOption = false;
+      Device[deviceCount].FormulaOption      = false;
+      Device[deviceCount].ValueCount         = 1;
+      Device[deviceCount].SendDataOption     = true;
+      Device[deviceCount].TimerOption        = true;
+      Device[deviceCount].TimerOptional      = true;
+      Device[deviceCount].GlobalSyncOption   = true;
+      break;
+    }
+
+    case PLUGIN_GET_DEVICENAME:
+    {
+      string = F(PLUGIN_NAME_062);
+      break;
+    }
+
+    case PLUGIN_GET_DEVICEVALUENAMES:
+    {
+      strcpy_P(ExtraTaskSettings.TaskDeviceValueNames[0], PSTR(PLUGIN_VALUENAME1_062));
+      break;
+    }
+
+    case PLUGIN_WEBFORM_SHOW_I2C_PARAMS:
+    {
+      byte addr = PCONFIG(0);
+
+      int optionValues[4] = { 0x5A, 0x5B, 0x5C, 0x5D };
+      addFormSelectorI2C(F("i2c_addr"), 4, optionValues, addr);
+      break;
+    }
+
+    case PLUGIN_WEBFORM_LOAD:
+    {
+      addFormCheckBox(F("ScanCode"), F("scancode"), PCONFIG(1));
+
+      success = true;
+      break;
+    }
+
+    case PLUGIN_WEBFORM_SAVE:
+    {
+      PCONFIG(0) = getFormItemInt(F("i2c_addr"));
+
+      PCONFIG(1) = isFormItemChecked(F("scancode"));
+
+      success = true;
+      break;
+    }
+
+    case PLUGIN_INIT:
+    {
+      byte address = PCONFIG(0);
+
+      initPluginTaskData(event->TaskIndex, new (std::nothrow) P062_data_struct(address, PCONFIG(1)));
+      P062_data_struct *P062_data =
+        static_cast<P062_data_struct *>(getPluginTaskData(event->TaskIndex));
+
+      if (nullptr != P062_data) {
+        success = true;
+      }
+      break;
+    }
+
+    case PLUGIN_TEN_PER_SECOND:
+    {
+      P062_data_struct *P062_data =
+        static_cast<P062_data_struct *>(getPluginTaskData(event->TaskIndex));
+
+      if (nullptr != P062_data) {
+        uint16_t key;
+
+        if (P062_data->readKey(key))
+        {
+          UserVar[event->BaseVarIndex] = (float)key;
+          event->sensorType            = SENSOR_TYPE_SWITCH;
+
+          if (loglevelActiveFor(LOG_LEVEL_INFO)) {
+            String log = F("Tkey : ");
+
+            if (PCONFIG(1)) {
+              log = F("ScanCode=0x");
+            }
+            else {
+              log = F("KeyMap=0x");
+            }
+            log += String(key, 16);
+            addLog(LOG_LEVEL_INFO, log);
+          }
+
+          sendData(event);
+        }
+      }
+      success = true;
+      break;
+    }
+
+    case PLUGIN_READ:
+    {
+      success = true;
+      break;
+    }
+  }
+  return success;
+}
+
+#endif // USES_P062