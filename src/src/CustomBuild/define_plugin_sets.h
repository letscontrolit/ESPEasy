--- conflicted
+++ resolved
@@ -1138,12 +1138,9 @@
     #define USES_P114  // VEML6075 UVA/UVB sensor
     #define USES_P115  // Fuel Gauge MAX1704x
     #define USES_P117  // SCD30
-<<<<<<< HEAD
+    #define USES_P118  // Itho ventilation control
     #define USES_P120  // ADXL345
-=======
-    #define USES_P118  // Itho ventilation control
     #define USES_P124  // I2C MultiRelay
->>>>>>> 2f8bfca8
 #endif
 
 
