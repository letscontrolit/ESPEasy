--- conflicted
+++ resolved
@@ -689,18 +689,6 @@
     }
   }
 
-
-<<<<<<< HEAD
-  String lineOrg = line; // store original line for future use
-
-  line.toLowerCase();    // convert all to lower case to make checks easier
-
-  String eventTrigger;
-
-  action.clear();
-
-=======
->>>>>>> a4f51ba6
   if (!codeBlock) // do not check "on" rules if a block of actions is to be
                   // processed
   {
