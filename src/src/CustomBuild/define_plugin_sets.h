#ifndef CUSTOMBUILD_DEFINE_PLUGIN_SETS_H
#define CUSTOMBUILD_DEFINE_PLUGIN_SETS_H

#include "../../include/ESPEasy_config.h"

/*
#################################################
 This is the place where plugins are registered
#################################################
To create/register a plugin, you have to :
- find an available number, ie 777.
- Create your own plugin, ie as "_P777_myfunction.ino"
- be sure it starts with ""#ifdef USES_P777", and ends with "#endif"
- then register it into the PLUGIN_SET_EXPERIMENTAL block (see below)
 #ifdef PLUGIN_SET_EXPERIMENTAL
     #define USES_P777   // MYsuperPlugin
 #endif
 - you can from now on test it by compiling using the PLUGIN_BUILD_DEV flag
 either by adding "-DPLUGIN_BUILD_DEV" when compiling, or by momentarly
 adding "#define PLUGIN_BUILD_DEV" at the top of the ESPEasy.ino file
 - You will then have to push a PR including your plugin + the corret line (#define USES_P777) added to this file
 When found stable enough, the maintainer (and only him) will choose to move it to COLLECTION or NORMAL
*/

//#define FEATURE_SD 1

/******************************************************************************\
 * WebServer pages   **********************************************************
\******************************************************************************/
// FIXME TD-er: Make useful selections for these pages to be included. (e.g. view only)

#ifndef WEBSERVER_CUSTOM_BUILD_DEFINED
    #ifndef WEBSERVER_TIMINGSTATS
        #define WEBSERVER_TIMINGSTATS
    #endif
    #ifndef WEBSERVER_SYSVARS
        #define WEBSERVER_SYSVARS
    #endif
    #ifndef WEBSERVER_NEW_UI
    //    #define WEBSERVER_NEW_UI
    #endif
    #ifndef WEBSERVER_I2C_SCANNER
        #define WEBSERVER_I2C_SCANNER
    #endif
    #ifndef WEBSERVER_FAVICON
        #define WEBSERVER_FAVICON
    #endif
    #ifndef WEBSERVER_CSS
        #define WEBSERVER_CSS
    #endif
    #ifndef WEBSERVER_INCLUDE_JS
        #define WEBSERVER_INCLUDE_JS
    #endif
    #ifndef WEBSERVER_LOG
        #define WEBSERVER_LOG
    #endif
    #ifndef WEBSERVER_GITHUB_COPY
        #define WEBSERVER_GITHUB_COPY
    #endif
    #ifndef WEBSERVER_ROOT
        #define WEBSERVER_ROOT
    #endif
    #ifndef WEBSERVER_ADVANCED
        #define WEBSERVER_ADVANCED
    #endif
    #ifndef WEBSERVER_CONFIG
        #define WEBSERVER_CONFIG
    #endif
    #ifndef WEBSERVER_CONTROL
        #define WEBSERVER_CONTROL
    #endif
    #ifndef WEBSERVER_CONTROLLERS
        #define WEBSERVER_CONTROLLERS
    #endif
    #ifndef WEBSERVER_CUSTOM
        #define WEBSERVER_CUSTOM
    #endif
    #ifndef WEBSERVER_DEVICES
        #define WEBSERVER_DEVICES
    #endif
    #ifndef WEBSERVER_DOWNLOAD
        #define WEBSERVER_DOWNLOAD
    #endif
    #ifndef WEBSERVER_FACTORY_RESET
        #define WEBSERVER_FACTORY_RESET
    #endif
    #ifndef WEBSERVER_FILELIST
        #define WEBSERVER_FILELIST
    #endif
    #ifndef WEBSERVER_HARDWARE
        #define WEBSERVER_HARDWARE
    #endif
    #ifndef WEBSERVER_PINSTATES
        #define WEBSERVER_PINSTATES
    #endif
    #ifndef WEBSERVER_RULES
        #define WEBSERVER_RULES
    #endif
    #ifndef WEBSERVER_SETUP
        #define WEBSERVER_SETUP
    #endif
    #ifndef WEBSERVER_SYSINFO
        #define WEBSERVER_SYSINFO
    #endif
    #ifndef WEBSERVER_METRICS
        #define WEBSERVER_METRICS
    #endif
    #ifndef WEBSERVER_TOOLS
        #define WEBSERVER_TOOLS
    #endif
    #ifndef WEBSERVER_UPLOAD
        #define WEBSERVER_UPLOAD
    #endif
    #ifndef WEBSERVER_WIFI_SCANNER
        #define WEBSERVER_WIFI_SCANNER
    #endif
    #ifndef WEBSERVER_NEW_RULES
//        #define WEBSERVER_NEW_RULES
    #endif
#endif

#ifdef WEBSERVER_CSS
  #ifndef WEBSERVER_EMBED_CUSTOM_CSS
    #ifndef EMBED_ESPEASY_DEFAULT_MIN_CSS
      #define EMBED_ESPEASY_DEFAULT_MIN_CSS
    #endif
    #ifndef EMBED_ESPEASY_DEFAULT_MIN_CSS_USE_GZ // Use gzipped minified css (saves ~3.7 kB of .bin size)
      #define EMBED_ESPEASY_DEFAULT_MIN_CSS_USE_GZ
    #endif
  #endif
#endif


#ifndef PLUGIN_BUILD_CUSTOM
    #ifndef FEATURE_SSDP
        #define FEATURE_SSDP  1
    #endif
    #ifndef FEATURE_TIMING_STATS
        #define FEATURE_TIMING_STATS  1
    #endif
    #ifndef FEATURE_I2CMULTIPLEXER
        #define FEATURE_I2CMULTIPLEXER  1
    #endif
    #ifndef FEATURE_TRIGONOMETRIC_FUNCTIONS_RULES
        #define FEATURE_TRIGONOMETRIC_FUNCTIONS_RULES 1
    #endif
    #ifndef FEATURE_EXT_RTC
        #define FEATURE_EXT_RTC 1
    #endif
#endif

#ifdef MEMORY_ANALYSIS
  #ifdef MQTT_ONLY
    #define USES_C002   // Domoticz MQTT
    #define USES_C005   // Home Assistant (openHAB) MQTT
    #define USES_C006   // PiDome MQTT
    #define USES_C014   // homie 3 & 4dev MQTT
    #define USES_P037   // MQTTImport
  #endif
#endif

#ifndef FEATURE_TOOLTIPS
  #define FEATURE_TOOLTIPS  1
#endif // ifndef FEATURE_TOOLTIPS

/******************************************************************************\
 * Available options **********************************************************
\******************************************************************************/
#if defined(CORE_POST_2_5_0) && !defined(MEMORY_ANALYSIS) && !defined(USE_CUSTOM_H)
    #ifndef FEATURE_SETTINGS_ARCHIVE
    // FIXME TD-er: Disabled for now, to reduce binary size
//        #define FEATURE_SETTINGS_ARCHIVE 1
    #endif // ifndef FEATURE_SETTINGS_ARCHIVE
#endif

#if defined(FEATURE_SETTINGS_ARCHIVE) && defined(FORCE_PRE_2_5_0)
  #undef FEATURE_SETTINGS_ARCHIVE
#endif

#ifndef FEATURE_NO_HTTP_CLIENT
  #define FEATURE_NO_HTTP_CLIENT  0
#endif


/******************************************************************************\
 * BUILD Configs **************************************************************
\******************************************************************************/

// IR library is large, so make a separate build including stable plugins and IR.
#ifdef PLUGIN_BUILD_DEV_IR
    #define PLUGIN_BUILD_DEV       // add dev
    #define PLUGIN_BUILD_IR
#endif

#ifdef PLUGIN_BUILD_COLLECTION_IR
    #define PLUGIN_BUILD_COLLECTION   // add collection
    #define PLUGIN_BUILD_IR
#endif

#ifdef PLUGIN_BUILD_MINIMAL_IR
    #ifndef FEATURE_DOMOTICZ
        #define FEATURE_DOMOTICZ  1
    #endif
    #ifndef FEATURE_FHEM
        #define FEATURE_FHEM  1
    #endif
    #ifndef FEATURE_HOMEASSISTANT_OPENHAB
        #define FEATURE_HOMEASSISTANT_OPENHAB 1
    #endif

    #define PLUGIN_BUILD_MINIMAL_OTA
    #define PLUGIN_DESCR  "Minimal, IR"
    #define PLUGIN_BUILD_IR
#endif

#ifdef PLUGIN_BUILD_MINIMAL_IRext
    #ifndef FEATURE_DOMOTICZ
        #define FEATURE_DOMOTICZ  1
    #endif
    #ifndef FEATURE_FHEM
        #define FEATURE_FHEM  1
    #endif
    #ifndef FEATURE_HOMEASSISTANT_OPENHAB
        #define FEATURE_HOMEASSISTANT_OPENHAB 1
    #endif

    #define PLUGIN_BUILD_MINIMAL_OTA
    #define PLUGIN_DESCR  "Minimal, IR with AC"
    #define PLUGIN_BUILD_IR_EXTENDED
#endif

#ifdef PLUGIN_BUILD_NORMAL_IR
    #define PLUGIN_BUILD_NORMAL     // add stable
    #define PLUGIN_DESCR  "Normal, IR"
    #define PLUGIN_BUILD_IR
#endif

#ifdef PLUGIN_BUILD_NORMAL_IRext
  #define PLUGIN_BUILD_NORMAL     // add stable
  #if defined(PLUGIN_SET_COLLECTION_ESP32)
    #define PLUGIN_DESCR  "Collection_A, IR with AC"
  #elif defined(PLUGIN_SET_COLLECTION_B_ESP32)
    #define PLUGIN_DESCR  "Collection_B, IR with AC"
  #elif defined(PLUGIN_SET_COLLECTION_C_ESP32)
    #define PLUGIN_DESCR  "Collection_C, IR with AC"
  #elif defined(PLUGIN_SET_COLLECTION_D_ESP32)
    #define PLUGIN_DESCR  "Collection_D, IR with AC"
  #elif defined(PLUGIN_SET_COLLECTION_E_ESP32)
    #define PLUGIN_DESCR  "Collection_E, IR with AC"
  #elif defined(PLUGIN_SET_COLLECTION_F_ESP32)
    #define PLUGIN_DESCR  "Collection_F, IR with AC"
  #else
    #define PLUGIN_DESCR  "Normal, IR with AC"
  #endif
  #define PLUGIN_BUILD_IR_EXTENDED
#endif

#ifdef PLUGIN_BUILD_DEV
  #define  PLUGIN_SET_EXPERIMENTAL
  #define  CONTROLLER_SET_EXPERIMENTAL
  #define  NOTIFIER_SET_EXPERIMENTAL
  #define  PLUGIN_BUILD_COLLECTION   // add collection
#endif

#ifdef PLUGIN_BUILD_COLLECTION
  #if !defined(PLUGIN_BUILD_COLLECTION_B) && !defined(PLUGIN_BUILD_COLLECTION_C) && !defined(PLUGIN_BUILD_COLLECTION_D) && !defined(PLUGIN_BUILD_COLLECTION_E) && !defined(PLUGIN_BUILD_COLLECTION_F)
    #define PLUGIN_DESCR  "Collection_A"
    #define PLUGIN_SET_COLLECTION_A
  #endif
  #define PLUGIN_SET_COLLECTION
  #define CONTROLLER_SET_COLLECTION
  #define NOTIFIER_SET_COLLECTION
  #define PLUGIN_BUILD_NORMAL     // add stable
#endif

#ifdef PLUGIN_BUILD_COLLECTION_B
  #define PLUGIN_DESCR  "Collection_B"
  #define PLUGIN_SET_COLLECTION
  #define PLUGIN_SET_COLLECTION_B
  #define CONTROLLER_SET_COLLECTION
  #define NOTIFIER_SET_COLLECTION
  #define PLUGIN_BUILD_NORMAL     // add stable
#endif

#ifdef PLUGIN_BUILD_COLLECTION_C
  #define PLUGIN_DESCR  "Collection_C"
  #define PLUGIN_SET_COLLECTION
  #define PLUGIN_SET_COLLECTION_C
  #define CONTROLLER_SET_COLLECTION
  #define NOTIFIER_SET_COLLECTION
  #define PLUGIN_BUILD_NORMAL     // add stable
#endif

#ifdef PLUGIN_BUILD_COLLECTION_D
  #define PLUGIN_DESCR  "Collection_D"
  #define PLUGIN_SET_COLLECTION
  #define PLUGIN_SET_COLLECTION_D
  #define CONTROLLER_SET_COLLECTION
  #define NOTIFIER_SET_COLLECTION
  #define PLUGIN_BUILD_NORMAL     // add stable
#endif

#ifdef PLUGIN_BUILD_COLLECTION_E
  #define PLUGIN_DESCR  "Collection_E"
  #define PLUGIN_SET_COLLECTION
  #define PLUGIN_SET_COLLECTION_E
  #define CONTROLLER_SET_COLLECTION
  #define NOTIFIER_SET_COLLECTION
  #define PLUGIN_BUILD_NORMAL     // add stable
#endif

#ifdef PLUGIN_BUILD_COLLECTION_F
  #define PLUGIN_DESCR  "Collection_F"
  #define PLUGIN_SET_COLLECTION
  #define PLUGIN_SET_COLLECTION_F
  #define CONTROLLER_SET_COLLECTION
  #define NOTIFIER_SET_COLLECTION
  #define PLUGIN_BUILD_NORMAL     // add stable
#endif

#ifndef PLUGIN_BUILD_CUSTOM
  #ifndef PLUGIN_BUILD_NORMAL
    #define PLUGIN_BUILD_NORMAL // defaults to stable, if not custom
  #endif
#endif

#ifdef PLUGIN_CLIMATE_COLLECTION
  #ifdef PLUGIN_BUILD_NORMAL
    #undef PLUGIN_BUILD_NORMAL
  #endif
  #define PLUGIN_SET_NONE // Specifically configured below
  #define CONTROLLER_SET_STABLE
  #define NOTIFIER_SET_STABLE
  #ifndef FEATURE_ESPEASY_P2P
    #define FEATURE_ESPEASY_P2P 1
  #endif
  #if defined(ESP8266) && !defined(LIMIT_BUILD_SIZE)
    #define LIMIT_BUILD_SIZE
  #endif

  #ifndef FEATURE_I2CMULTIPLEXER
    #define FEATURE_I2CMULTIPLEXER  1
  #endif
  #ifndef FEATURE_TRIGONOMETRIC_FUNCTIONS_RULES
    #define FEATURE_TRIGONOMETRIC_FUNCTIONS_RULES 1
  #endif
  #define KEEP_TRIGONOMETRIC_FUNCTIONS_RULES
  #ifndef FEATURE_PLUGIN_STATS
    #define FEATURE_PLUGIN_STATS  1
  #endif
  #ifndef FEATURE_CHART_JS
    #define FEATURE_CHART_JS  1
  #endif
  #ifndef FEATURE_RULES_EASY_COLOR_CODE
    #define FEATURE_RULES_EASY_COLOR_CODE 1
  #endif
#endif

#ifdef PLUGIN_BUILD_NORMAL
    #define  PLUGIN_SET_STABLE
    #define  CONTROLLER_SET_STABLE
    #define  NOTIFIER_SET_STABLE
    #ifndef FEATURE_ESPEASY_P2P
      #define FEATURE_ESPEASY_P2P 1
    #endif

    #ifndef FEATURE_I2CMULTIPLEXER
        #define FEATURE_I2CMULTIPLEXER  1
    #endif
    #ifndef FEATURE_TRIGONOMETRIC_FUNCTIONS_RULES
        #define FEATURE_TRIGONOMETRIC_FUNCTIONS_RULES 1
    #endif
    #define KEEP_TRIGONOMETRIC_FUNCTIONS_RULES
    #ifndef FEATURE_PLUGIN_STATS
        #define FEATURE_PLUGIN_STATS  1
    #endif
    #ifndef FEATURE_CHART_JS
        #define FEATURE_CHART_JS  1
    #endif
    #ifndef FEATURE_RULES_EASY_COLOR_CODE
        #define FEATURE_RULES_EASY_COLOR_CODE 1
    #endif
#endif

#if FEATURE_FHEM
    #define USES_C009   // FHEM HTTP
#endif

#if FEATURE_HOMEASSISTANT_OPENHAB
    #define USES_C005   // Home Assistant (openHAB) MQTT
#endif

#ifdef PLUGIN_BUILD_MINIMAL_OTA
    // Disable ESPEasy p2p for minimal OTA builds.
    #ifdef FEATURE_ESPEASY_P2P
      #undef FEATURE_ESPEASY_P2P
    #endif
    #define FEATURE_ESPEASY_P2P 0

    #ifdef FEATURE_MDNS
      #undef FEATURE_MDNS
    #endif
    #define FEATURE_MDNS 0

    #ifndef DISABLE_SC16IS752_Serial
      #define DISABLE_SC16IS752_Serial
    #endif

    #ifdef FEATURE_ARDUINO_OTA
      #undef FEATURE_ARDUINO_OTA
    #endif
    #define FEATURE_ARDUINO_OTA 0

    #ifndef PLUGIN_DESCR
      #define PLUGIN_DESCR  "Minimal 1M OTA"
    #endif


    #ifndef CONTROLLER_SET_NONE
      #define CONTROLLER_SET_NONE
    #endif

    #define BUILD_MINIMAL_OTA
    #ifndef BUILD_NO_DEBUG
      #define BUILD_NO_DEBUG
    #endif

//    #define USES_C001   // Domoticz HTTP
//    #define USES_C002   // Domoticz MQTT
//    #define USES_C005   // Home Assistant (openHAB) MQTT
//    #define USES_C006   // PiDome MQTT
  #if !FEATURE_NO_HTTP_CLIENT
    #define USES_C008   // Generic HTTP
  #endif
//    #define USES_C009   // FHEM HTTP
//    #define USES_C010   // Generic UDP
//    #define USES_C013   // ESPEasy P2P network

//    #define NOTIFIER_SET_STABLE
    #ifndef NOTIFIER_SET_NONE
      #define NOTIFIER_SET_NONE
    #endif

    #ifdef FEATURE_POST_TO_HTTP
      #undef FEATURE_POST_TO_HTTP
    #endif
    #define FEATURE_POST_TO_HTTP  0 // Disabled

    #ifdef FEATURE_PUT_TO_HTTP
      #undef FEATURE_PUT_TO_HTTP
    #endif
    #define FEATURE_PUT_TO_HTTP  0 // Disabled

    #ifndef PLUGIN_SET_NONE
      #define PLUGIN_SET_NONE
    #endif

    #ifdef FEATURE_SETTINGS_ARCHIVE
        #undef FEATURE_SETTINGS_ARCHIVE
    #endif // if FEATURE_SETTINGS_ARCHIVE
    #define FEATURE_SETTINGS_ARCHIVE  0

    #ifdef FEATURE_TIMING_STATS
        #undef FEATURE_TIMING_STATS
    #endif
    #define FEATURE_TIMING_STATS  0

    #ifdef FEATURE_ZEROFILLED_UNITNUMBER
        #undef FEATURE_ZEROFILLED_UNITNUMBER
    #endif
    #define FEATURE_ZEROFILLED_UNITNUMBER  0

    #if defined(FEATURE_I2C_DEVICE_CHECK)
      #undef FEATURE_I2C_DEVICE_CHECK
    #endif
    #define FEATURE_I2C_DEVICE_CHECK 0 // Disable I2C device check code

    #if defined(FEATURE_I2C_GET_ADDRESS)
      #undef FEATURE_I2C_GET_ADDRESS
    #endif
    #define FEATURE_I2C_GET_ADDRESS 0 // Disable fetching I2C device address

    #ifndef USES_P001
        #define USES_P001   // switch
    #endif
    #ifndef USES_P026
      #define USES_P026   // SysInfo
    #endif
    #ifndef USES_P033
      #define USES_P033   // Dummy
    #endif
    #ifndef USES_P037
//        #define USES_P037   // MQTTImport
    #endif

    #ifndef USES_P004
//        #define USES_P004   // Dallas
    #endif
    #ifndef USES_P005
//        #define USES_P005   // DHT
    #endif

    #ifdef FEATURE_SERVO
      #undef FEATURE_SERVO
    #endif
    #define FEATURE_SERVO 0
    #ifdef FEATURE_RTTTL
      #undef FEATURE_RTTTL
    #endif
    #define FEATURE_RTTTL 0
#endif


// Strip out parts not needed for either MINIMAL_OTA and MEMORY_ANALYSIS
#if defined(BUILD_MINIMAL_OTA) || defined(MEMORY_ANALYSIS)
    #ifndef WEBSERVER_CUSTOM_BUILD_DEFINED
        #ifdef WEBSERVER_TIMINGSTATS
            #undef WEBSERVER_TIMINGSTATS
        #endif
        #ifdef WEBSERVER_SYSVARS
            #undef WEBSERVER_SYSVARS
        #endif
        #ifdef WEBSERVER_NEW_UI
            #undef WEBSERVER_NEW_UI
        #endif
        #ifdef WEBSERVER_I2C_SCANNER
            #undef WEBSERVER_I2C_SCANNER
        #endif
        #ifdef WEBSERVER_FAVICON
            #undef WEBSERVER_FAVICON
        #endif
        #ifdef WEBSERVER_CSS
            #undef WEBSERVER_CSS
        #endif
        #ifndef WEBSERVER_EMBED_CUSTOM_CSS
          #ifdef EMBED_ESPEASY_DEFAULT_MIN_CSS
            #undef EMBED_ESPEASY_DEFAULT_MIN_CSS
          #endif
        #endif
        #ifdef WEBSERVER_INCLUDE_JS
            #undef WEBSERVER_INCLUDE_JS
        #endif
        #ifdef WEBSERVER_LOG
            #undef WEBSERVER_LOG
        #endif
        #ifdef WEBSERVER_GITHUB_COPY
            #undef WEBSERVER_GITHUB_COPY
        #endif
        #ifdef WEBSERVER_PINSTATES
            #undef WEBSERVER_PINSTATES
        #endif
        #ifdef WEBSERVER_WIFI_SCANNER
            #undef WEBSERVER_WIFI_SCANNER
        #endif
        #ifdef WEBSERVER_CUSTOM
            #undef WEBSERVER_CUSTOM
        #endif
        #ifdef WEBSERVER_NEW_RULES
            #undef WEBSERVER_NEW_RULES
        #endif
        #ifdef SHOW_SYSINFO_JSON
            #undef SHOW_SYSINFO_JSON
        #endif
        #ifndef WEBSERVER_SYSINFO_MINIMAL
            #define WEBSERVER_SYSINFO_MINIMAL
        #endif

    #endif // WEBSERVER_CUSTOM_BUILD_DEFINED


    // FEATURE_GPIO_USE_ESP8266_WAVEFORM needs about 200 bytes
    //#define FEATURE_GPIO_USE_ESP8266_WAVEFORM 0


    #ifndef LIMIT_BUILD_SIZE
        #define LIMIT_BUILD_SIZE
    #endif
    #ifdef FEATURE_I2C_DEVICE_SCAN
        #undef FEATURE_I2C_DEVICE_SCAN
    #endif // if FEATURE_I2C_DEVICE_SCAN
    #define FEATURE_I2C_DEVICE_SCAN     0   // turn feature off in OTA builds
    #ifdef KEEP_TRIGONOMETRIC_FUNCTIONS_RULES
        #undef KEEP_TRIGONOMETRIC_FUNCTIONS_RULES
    #endif
    #ifndef NOTIFIER_SET_NONE
        #define NOTIFIER_SET_NONE
    #endif
    #ifdef FEATURE_EXT_RTC
        #undef FEATURE_EXT_RTC
    #endif
    #define FEATURE_EXT_RTC 0
#endif



#ifdef BUILD_NO_DEBUG
    #ifdef WEBSERVER_RULES_DEBUG
        #undef WEBSERVER_RULES_DEBUG
    #endif
#endif


/******************************************************************************\
 * IR plugins *****************************************************************
\******************************************************************************/
// See lib\IRremoteESP8266\src\IRremoteESP8266.h
// Disable all settings like these when not needed:
// #define DECODE_TOSHIBA_AC      true
// #define SEND_TOSHIBA_AC        true
#ifdef PLUGIN_BUILD_IR
    #if !defined(PLUGIN_DESCR) && !defined(PLUGIN_BUILD_MAX_ESP32)
      #define PLUGIN_DESCR  "IR"
    #endif
    #ifndef USES_P016    
      #define USES_P016      // IR
    #endif
    #define P016_SEND_IR_TO_CONTROLLER false //IF true then the JSON replay solution is transmited back to the condroller.
    #ifndef USES_P035    
      #define USES_P035      // IRTX
    #endif
    #define P016_P035_USE_RAW_RAW2 //Use the RAW and RAW2 encodings, disabling it saves 3.7Kb
#endif

#ifdef PLUGIN_BUILD_IR_EXTENDED
    #if !defined(PLUGIN_DESCR) && !defined(PLUGIN_BUILD_MAX_ESP32)
        #define PLUGIN_DESCR  "IR Extended"
    #endif // PLUGIN_DESCR
    #ifndef USES_P016    
      #define USES_P016      // IR
    #endif
    #define P016_SEND_IR_TO_CONTROLLER false //IF true then the JSON replay solution is transmited back to the condroller.
    #ifndef USES_P035    
      #define USES_P035      // IRTX
    #endif
    // The following define is needed for extended decoding of A/C Messages and or using standardised common arguments for controlling all deeply supported A/C units
    #define P016_P035_Extended_AC
    #define P016_P035_USE_RAW_RAW2 //Use the RAW and RAW2 encodings, disabling it saves 3.7Kb
    #ifndef ESP8266_1M       // Leaving out Heatpump IR for 1M builds because it won't fit after upgrading IRremoteESP8266 library to v2.8.1
      #define USES_P088      // ToniA IR plugin
    #endif
    #define PLUGIN_SET_ONLY_SWITCH
    #define NOTIFIER_SET_STABLE
    #define USES_P029      // Output - Domoticz MQTT Helper
    #define PLUGIN_SET_ONLY_TEMP_HUM
#endif

#ifdef PLUGIN_BUILD_IR_EXTENDED_NO_RX
    #if !defined(PLUGIN_DESCR) && !defined(PLUGIN_BUILD_MAX_ESP32)
        #define PLUGIN_DESCR  "IR Extended, no IR RX"
    #endif // PLUGIN_DESCR
    #ifndef USES_P035    
      #define USES_P035      // IRTX
    #endif
    // The following define is needed for extended decoding of A/C Messages and or using standardised common arguments for controlling all deeply supported A/C units
    #define P016_P035_Extended_AC
    #define P016_P035_USE_RAW_RAW2 //Use the RAW and RAW2 encodings, disabling it saves 3.7Kb
    #define USES_P088      //ToniA IR plugin
#endif

/******************************************************************************\
 * Devices ********************************************************************
\******************************************************************************/

// Itead ----------------------------
#ifdef PLUGIN_SET_SONOFF_BASIC
    #define PLUGIN_DESCR  "Sonoff Basic"

    #define PLUGIN_SET_ONLY_SWITCH
    #define NOTIFIER_SET_STABLE
#endif

#ifdef PLUGIN_SET_SONOFF_TH1x
    #define PLUGIN_DESCR  "Sonoff TH10/TH16"

    #define PLUGIN_SET_ONLY_SWITCH
    #define NOTIFIER_SET_STABLE
    #define PLUGIN_SET_ONLY_TEMP_HUM
#endif

#ifdef PLUGIN_SET_SONOFF_POW
    #ifndef PLUGIN_DESCR
        #define PLUGIN_DESCR  "Sonoff POW R1/R2"
    #endif

    #define CONTROLLER_SET_STABLE
    #define PLUGIN_SET_ONLY_SWITCH
    #define NOTIFIER_SET_STABLE
    #define USES_P076   // HWL8012   in POW r1
    // Needs CSE7766 Energy sensor, via Serial RXD 4800 baud 8E1 (GPIO1), TXD (GPIO3)
    #define USES_P077	  // CSE7766   in POW R2
    #define USES_P081   // Cron
    #ifdef ESP8266_4M
      #define FEATURE_ADC_VCC 1
      #define USES_P002   // ADC with FEATURE_ADC_VCC=1 to measure ESP3v3
      #define CONTROLLER_SET_ALL
      #ifndef FEATURE_PLUGIN_STATS
          #define FEATURE_PLUGIN_STATS  1
      #endif
      #ifndef FEATURE_CHART_JS
          #define FEATURE_CHART_JS  1
      #endif
      #ifndef FEATURE_RULES_EASY_COLOR_CODE
          #define FEATURE_RULES_EASY_COLOR_CODE 1
      #endif
      #ifndef FEATURE_SETTINGS_ARCHIVE
        #define FEATURE_SETTINGS_ARCHIVE  1
      #endif
      #ifndef SHOW_SYSINFO_JSON
        #define SHOW_SYSINFO_JSON 1
      #endif
      #ifndef FEATURE_TIMING_STATS                  
        #define FEATURE_TIMING_STATS 1
      #endif
      #ifndef FEATURE_TRIGONOMETRIC_FUNCTIONS_RULES 
        #define FEATURE_TRIGONOMETRIC_FUNCTIONS_RULES 1
      #endif
      #ifdef BUILD_NO_DEBUG
        #undef BUILD_NO_DEBUG
      #endif
      
      #define FEATURE_MDNS  1
      #define FEATURE_CUSTOM_PROVISIONING 1
      #define FEATURE_DOWNLOAD 1
    #endif
#endif

#ifdef PLUGIN_SET_SONOFF_S2x
    #define PLUGIN_DESCR  "Sonoff S20/22/26"

    #define PLUGIN_SET_ONLY_SWITCH
    #define NOTIFIER_SET_STABLE
#endif

#ifdef PLUGIN_SET_SONOFF_4CH
    #define PLUGIN_DESCR  "Sonoff 4CH"
    #define PLUGIN_SET_ONLY_SWITCH
    #define NOTIFIER_SET_STABLE
#endif

#ifdef PLUGIN_SET_SONOFF_TOUCH
    #define PLUGIN_DESCR  "Sonoff Touch"
    #define PLUGIN_SET_ONLY_SWITCH
    #define NOTIFIER_SET_STABLE
#endif

// Shelly ----------------------------
#ifdef PLUGIN_SET_SHELLY_1
    #define PLUGIN_DESCR  "Shelly 1"

    #define PLUGIN_SET_ONLY_SWITCH
    #define CONTROLLER_SET_STABLE
    #define NOTIFIER_SET_STABLE
    #define USES_P004   // DS18B20
#endif

#ifdef PLUGIN_SET_SHELLY_PLUG_S
    #define PLUGIN_DESCR  "Shelly PLUG-S"

    #define PLUGIN_SET_ONLY_SWITCH
    #define CONTROLLER_SET_STABLE
    #define NOTIFIER_SET_STABLE
    #define USES_P076   // HWL8012   in POW r1
    #define USES_P077	  // CSE7766   in POW R2
    #define USES_P081   // Cron
#endif

// Easy ----------------------------
#ifdef PLUGIN_SET_EASY_TEMP
    #define PLUGIN_DESCR  "Temp Hum"
    #define PLUGIN_SET_ONLY_TEMP_HUM
#endif

#ifdef PLUGIN_SET_EASY_CARBON
    #define PLUGIN_DESCR  "Carbon"
    #define PLUGIN_SET_NONE
    #define USES_P052   // SenseAir
#endif

/*
#ifdef PLUGIN_SET_EASY_NEXTION
    #define PLUGIN_SET_ONLY_SWITCH
    //#define USES_Pxxx   // Nextion
#endif
*/

#ifdef PLUGIN_SET_EASY_OLED1
    #define PLUGIN_SET_ONLY_SWITCH
    #define NOTIFIER_SET_STABLE
    #define USES_P036   // FrameOLED
#endif

#ifdef PLUGIN_SET_EASY_OLED2
    #define PLUGIN_SET_ONLY_SWITCH
    #define NOTIFIER_SET_STABLE
    #define USES_P023   // OLED
#endif

#ifdef PLUGIN_SET_EASY_RELAY
    #define PLUGIN_SET_ONLY_SWITCH
    #define NOTIFIER_SET_STABLE
#endif

// LedStrips ----------------------------
#ifdef PLUGIN_SET_H801
    #define PLUGIN_SET_ONLY_LEDSTRIP
#endif

#ifdef PLUGIN_SET_MAGICHOME
    #define PLUGIN_SET_ONLY_LEDSTRIP
#endif

#ifdef PLUGIN_SET_MAGICHOME_IR
    #define PLUGIN_SET_ONLY_LEDSTRIP
    #ifndef USES_P016    
      #define USES_P016      // IR
    #endif

#endif


// Generic ESP32 -----------------------------
#ifdef PLUGIN_SET_GENERIC_ESP32
    #define PLUGIN_DESCR  "Generic ESP32"

    #ifndef ESP32
        #define ESP32
    #endif
    #ifdef ESP8266
        #undef ESP8266
    #endif
    #define PLUGIN_SET_ONLY_SWITCH
    #define NOTIFIER_SET_STABLE
    #define USES_P036   // FrameOLED
    #define USES_P027   // INA219
    #define USES_P028   // BME280
#endif

#ifdef PLUGIN_SET_COLLECTION_ESP32
  #if !defined(PLUGIN_SET_COLLECTION_B_ESP32) && !defined(PLUGIN_SET_COLLECTION_C_ESP32) && !defined(PLUGIN_SET_COLLECTION_D_ESP32) && !defined(PLUGIN_SET_COLLECTION_E_ESP32) && !defined(PLUGIN_SET_COLLECTION_F_ESP32)
    #ifndef PLUGIN_DESCR // COLLECTION_A_ESP32_IRExt also passes here
      #define PLUGIN_DESCR  "Collection_A ESP32"
    #endif
    #define  PLUGIN_SET_COLLECTION_A
  #endif
  #ifndef ESP32
    #define ESP32
  #endif
  #ifdef ESP8266
    #undef ESP8266
  #endif
  // Undefine contradictionary defines
  #ifdef PLUGIN_SET_NONE
    #undef PLUGIN_SET_NONE
  #endif
  #ifdef PLUGIN_SET_ONLY_SWITCH
    #undef PLUGIN_SET_ONLY_SWITCH
  #endif
  #ifdef PLUGIN_SET_ONLY_TEMP_HUM
    #undef PLUGIN_SET_ONLY_TEMP_HUM
  #endif
  #define  PLUGIN_SET_COLLECTION
  #define  CONTROLLER_SET_STABLE
  #define  CONTROLLER_SET_COLLECTION
  #define  NOTIFIER_SET_STABLE
  #define  PLUGIN_SET_STABLE     // add stable
  // See also PLUGIN_SET_COLLECTION_ESP32 section at end,
  // where incompatible plugins will be disabled.
  // TODO : Check compatibility of plugins for ESP32 board.
#endif

#ifdef PLUGIN_SET_COLLECTION_B_ESP32
  #ifndef PLUGIN_DESCR // COLLECTION_B_ESP32_IRExt also passes here
    #define PLUGIN_DESCR  "Collection_B ESP32"
  #endif
  #ifndef ESP32
    #define ESP32
  #endif
  #ifdef ESP8266
    #undef ESP8266
  #endif
  // Undefine contradictionary defines
  #ifdef PLUGIN_SET_NONE
    #undef PLUGIN_SET_NONE
  #endif
  #ifdef PLUGIN_SET_ONLY_SWITCH
    #undef PLUGIN_SET_ONLY_SWITCH
  #endif
  #ifdef PLUGIN_SET_ONLY_TEMP_HUM
    #undef PLUGIN_SET_ONLY_TEMP_HUM
  #endif
  #define  PLUGIN_SET_COLLECTION
  #define  PLUGIN_SET_COLLECTION_B
  #define  CONTROLLER_SET_STABLE
  #define  CONTROLLER_SET_COLLECTION
  #define  NOTIFIER_SET_STABLE
  #define  PLUGIN_SET_STABLE     // add stable
  // See also PLUGIN_SET_COLLECTION_ESP32 section at end,
  // where incompatible plugins will be disabled.
  // TODO : Check compatibility of plugins for ESP32 board.
#endif

#ifdef PLUGIN_SET_COLLECTION_C_ESP32
  #ifndef PLUGIN_DESCR // COLLECTION_C_ESP32_IRExt also passes here
    #define PLUGIN_DESCR  "Collection_C ESP32"
  #endif
  #ifndef ESP32
    #define ESP32
  #endif
  #ifdef ESP8266
    #undef ESP8266
  #endif
  // Undefine contradictionary defines
  #ifdef PLUGIN_SET_NONE
    #undef PLUGIN_SET_NONE
  #endif
  #ifdef PLUGIN_SET_ONLY_SWITCH
    #undef PLUGIN_SET_ONLY_SWITCH
  #endif
  #ifdef PLUGIN_SET_ONLY_TEMP_HUM
    #undef PLUGIN_SET_ONLY_TEMP_HUM
  #endif
  #define  PLUGIN_SET_COLLECTION
  #define  PLUGIN_SET_COLLECTION_C
  #define  CONTROLLER_SET_STABLE
  #define  CONTROLLER_SET_COLLECTION
  #define  NOTIFIER_SET_STABLE
  #define  PLUGIN_SET_STABLE     // add stable
  // See also PLUGIN_SET_COLLECTION_ESP32 section at end,
  // where incompatible plugins will be disabled.
  // TODO : Check compatibility of plugins for ESP32 board.
#endif

#ifdef PLUGIN_SET_COLLECTION_D_ESP32
  #ifndef PLUGIN_DESCR // COLLECTION_D_ESP32_IRExt also passes here
    #define PLUGIN_DESCR  "Collection_D ESP32"
  #endif
  #ifndef ESP32
    #define ESP32
  #endif
  #ifdef ESP8266
    #undef ESP8266
  #endif
  // Undefine contradictionary defines
  #ifdef PLUGIN_SET_NONE
    #undef PLUGIN_SET_NONE
  #endif
  #ifdef PLUGIN_SET_ONLY_SWITCH
    #undef PLUGIN_SET_ONLY_SWITCH
  #endif
  #ifdef PLUGIN_SET_ONLY_TEMP_HUM
    #undef PLUGIN_SET_ONLY_TEMP_HUM
  #endif
  #define  PLUGIN_SET_COLLECTION
  #define  PLUGIN_SET_COLLECTION_D
  #define  CONTROLLER_SET_STABLE
  #define  CONTROLLER_SET_COLLECTION
  #define  NOTIFIER_SET_STABLE
  #define  PLUGIN_SET_STABLE     // add stable
  // See also PLUGIN_SET_COLLECTION_ESP32 section at end,
  // where incompatible plugins will be disabled.
  // TODO : Check compatibility of plugins for ESP32 board.
#endif

#ifdef PLUGIN_SET_COLLECTION_E_ESP32
  #ifndef PLUGIN_DESCR // COLLECTION_E_ESP32_IRExt also passes here
    #define PLUGIN_DESCR  "Collection_E ESP32"
  #endif
  #ifndef ESP32
    #define ESP32
  #endif
  #ifdef ESP8266
    #undef ESP8266
  #endif
  // Undefine contradictionary defines
  #ifdef PLUGIN_SET_NONE
    #undef PLUGIN_SET_NONE
  #endif
  #ifdef PLUGIN_SET_ONLY_SWITCH
    #undef PLUGIN_SET_ONLY_SWITCH
  #endif
  #ifdef PLUGIN_SET_ONLY_TEMP_HUM
    #undef PLUGIN_SET_ONLY_TEMP_HUM
  #endif
  #define  PLUGIN_SET_COLLECTION
  #define  PLUGIN_SET_COLLECTION_E
  #define  CONTROLLER_SET_STABLE
  #define  CONTROLLER_SET_COLLECTION
  #define  NOTIFIER_SET_STABLE
  #define  PLUGIN_SET_STABLE     // add stable
  // See also PLUGIN_SET_COLLECTION_ESP32 section at end,
  // where incompatible plugins will be disabled.
  // TODO : Check compatibility of plugins for ESP32 board.
#endif

#ifdef PLUGIN_SET_COLLECTION_F_ESP32
  #ifndef PLUGIN_DESCR // COLLECTION_F_ESP32_IRExt also passes here
    #define PLUGIN_DESCR  "Collection_F ESP32"
  #endif
  #ifndef ESP32
    #define ESP32
  #endif
  #ifdef ESP8266
    #undef ESP8266
  #endif
  // Undefine contradictionary defines
  #ifdef PLUGIN_SET_NONE
    #undef PLUGIN_SET_NONE
  #endif
  #ifdef PLUGIN_SET_ONLY_SWITCH
    #undef PLUGIN_SET_ONLY_SWITCH
  #endif
  #ifdef PLUGIN_SET_ONLY_TEMP_HUM
    #undef PLUGIN_SET_ONLY_TEMP_HUM
  #endif
  #define  PLUGIN_SET_COLLECTION
  #define  PLUGIN_SET_COLLECTION_F
  #define  CONTROLLER_SET_STABLE
  #define  CONTROLLER_SET_COLLECTION
  #define  NOTIFIER_SET_STABLE
  #define  PLUGIN_SET_STABLE     // add stable
  // See also PLUGIN_SET_COLLECTION_ESP32 section at end,
  // where incompatible plugins will be disabled.
  // TODO : Check compatibility of plugins for ESP32 board.
#endif

#ifdef PLUGIN_BUILD_MAX_ESP32
    #ifndef PLUGIN_DESCR
      #define PLUGIN_DESCR  "MAX ESP32"
    #endif
    #ifndef ESP32
        #define ESP32
    #endif
    #ifdef ESP8266
        #undef ESP8266
    #endif

    #define PLUGIN_SET_MAX
    #define CONTROLLER_SET_ALL
    #define NOTIFIER_SET_ALL
    #ifndef PLUGIN_ENERGY_COLLECTION
        #define PLUGIN_ENERGY_COLLECTION
    #endif
    #ifndef PLUGIN_DISPLAY_COLLECTION
        #define PLUGIN_DISPLAY_COLLECTION
    #endif
    #ifndef PLUGIN_CLIMATE_COLLECTION
      #define PLUGIN_CLIMATE_COLLECTION
    #endif
    #ifndef PLUGIN_NEOPIXEL_COLLECTION
        #define PLUGIN_NEOPIXEL_COLLECTION
    #endif
    #ifndef FEATURE_PLUGIN_STATS
        #define FEATURE_PLUGIN_STATS  1
    #endif
    #ifndef FEATURE_CHART_JS
        #define FEATURE_CHART_JS  1
    #endif
    #ifndef FEATURE_RULES_EASY_COLOR_CODE
        #define FEATURE_RULES_EASY_COLOR_CODE 1
    #endif

    #ifdef FEATURE_CUSTOM_PROVISIONING
        #undef FEATURE_CUSTOM_PROVISIONING
    #endif
    #define FEATURE_CUSTOM_PROVISIONING 1


    // See also PLUGIN_SET_MAX section at end, to include any disabled plugins from other definitions
    // See also PLUGIN_SET_COLLECTION_ESP32 section at end,
    // where incompatible plugins will be disabled.
    // TODO : Check compatibility of plugins for ESP32 board.
#endif


// Generic ------------------------------------
#ifdef PLUGIN_SET_GENERIC_1M
    #define PLUGIN_SET_NONE
    // TODO : small list of common plugins to fit in 1M
#endif

// Ventus W266 --------------------------------
#ifdef PLUGIN_SET_VENTUS_W266
    #define PLUGIN_SET_ONLY_SWITCH
    #define PLUGIN_BUILD_DISABLED
    #define USES_P046      // Hardware	P046_VentusW266.ino
#endif


#ifdef PLUGIN_SET_LC_TECH_RELAY_X2
    #define CONTROLLER_SET_STABLE
    #define PLUGIN_SET_ONLY_SWITCH
    #define NOTIFIER_SET_STABLE
    #define USES_P026    // Sysinfo
    #define USES_P029    // Domoticz MQTT Helper
    #define USES_P033    // Dummy
    #define USES_P037    // MQTT import
    #define USES_P081    // Cron
    #define USES_P091    // Ser Switch
#endif



/******************************************************************************\
 * "ONLY" shorcuts ************************************************************
\******************************************************************************/
#ifdef PLUGIN_SET_ONLY_SWITCH
    #ifndef PLUGIN_SET_NONE
        #define PLUGIN_SET_NONE
    #endif
    #ifndef USES_P001
        #define USES_P001   // switch
    #endif
    #ifndef USES_P003
//        #define USES_P003   // pulse
    #endif
    #ifndef USES_P026
      #define USES_P026   // SysInfo
    #endif
    #ifndef USES_P033
      #define USES_P033   // Dummy
    #endif
    #ifndef USES_P037
        #define USES_P037   // MQTTImport
    #endif
#endif

#ifdef PLUGIN_SET_ONLY_TEMP_HUM
    #ifndef PLUGIN_SET_NONE
        #define PLUGIN_SET_NONE
    #endif
    #ifndef USES_P004
        #define USES_P004   // Dallas
    #endif
    #ifndef USES_P005
        #define USES_P005   // DHT
    #endif
    #ifndef USES_P014
        #define USES_P014   // SI7021
    #endif
    #ifndef USES_P028
        #define USES_P028   // BME280
    #endif
    #ifndef USES_P034
        #define USES_P034   // DHT12
    #endif
#endif

#ifdef PLUGIN_SET_ONLY_LEDSTRIP
    #ifndef PLUGIN_SET_NONE
        #define PLUGIN_SET_NONE
    #endif
    #ifndef USES_P141
        #define USES_P141   // LedStrip
    #endif
    #ifndef USES_P037
        #define USES_P037   // MQTTImport
    #endif
#endif


/******************************************************************************\
 * Main Families **************************************************************
\******************************************************************************/

// NONE #####################################
#ifdef PLUGIN_SET_NONE
  #ifdef PLUGIN_SET_STABLE
    #undef PLUGIN_SET_STABLE
  #endif
  #ifdef PLUGIN_SET_COLLECTION
    #undef PLUGIN_SET_COLLECTION
  #endif
  #ifdef PLUGIN_SET_COLLECTION_A
    #undef PLUGIN_SET_COLLECTION_A
  #endif
  #ifdef PLUGIN_SET_COLLECTION_B
    #undef PLUGIN_SET_COLLECTION_B
  #endif
  #ifdef PLUGIN_SET_COLLECTION_C
    #undef PLUGIN_SET_COLLECTION_C
  #endif
  #ifdef PLUGIN_SET_COLLECTION_D
    #undef PLUGIN_SET_COLLECTION_D
  #endif
  #ifdef PLUGIN_SET_COLLECTION_E
    #undef PLUGIN_SET_COLLECTION_E
  #endif
  #ifdef PLUGIN_SET_COLLECTION_F
    #undef PLUGIN_SET_COLLECTION_F
  #endif
  #ifdef PLUGIN_SET_EXPERIMENTAL
    #undef PLUGIN_SET_EXPERIMENTAL
  #endif
#endif


#ifdef CONTROLLER_SET_NONE
  #ifdef CONTROLLER_SET_STABLE
    #undef CONTROLLER_SET_STABLE
  #endif
  #ifdef CONTROLLER_SET_COLLECTION
    #undef CONTROLLER_SET_COLLECTION
  #endif
  #ifdef CONTROLLER_SET_EXPERIMENTAL
    #undef CONTROLLER_SET_EXPERIMENTAL
  #endif
#endif


#ifdef NOTIFIER_SET_NONE
  #ifdef NOTIFIER_SET_STABLE
    #undef NOTIFIER_SET_STABLE
  #endif
  #ifdef NOTIFIER_SET_COLLECTION
    #undef NOTIFIER_SET_COLLECTION
  #endif
  #ifdef NOTIFIER_SET_EXPERIMENTAL
    #undef NOTIFIER_SET_EXPERIMENTAL
  #endif
#endif

// ALL ###########################################
#ifdef PLUGIN_SET_ALL
  #ifndef PLUGIN_SET_STABLE
    #define PLUGIN_SET_STABLE
  #endif
  #ifndef PLUGIN_SET_COLLECTION
    #define PLUGIN_SET_COLLECTION
  #endif
  #ifndef PLUGIN_SET_EXPERIMENTAL
    #define PLUGIN_SET_EXPERIMENTAL
  #endif
#endif


#ifdef CONTROLLER_SET_ALL
  #ifndef CONTROLLER_SET_STABLE
    #define CONTROLLER_SET_STABLE
  #endif
  #ifndef CONTROLLER_SET_COLLECTION
    #define CONTROLLER_SET_COLLECTION
  #endif
  #ifndef CONTROLLER_SET_EXPERIMENTAL
    #define CONTROLLER_SET_EXPERIMENTAL
  #endif
#endif


#ifdef NOTIFIER_SET_ALL
  #ifndef NOTIFIER_SET_STABLE
    #define NOTIFIER_SET_STABLE
  #endif
  #ifndef NOTIFIER_SET_COLLECTION
    #define NOTIFIER_SET_COLLECTION
  #endif
  #ifndef NOTIFIER_SET_EXPERIMENTAL
    #define NOTIFIER_SET_EXPERIMENTAL
  #endif
#endif

// MAX ###########################################
#ifdef PLUGIN_SET_MAX
  #ifndef PLUGIN_SET_STABLE
    #define PLUGIN_SET_STABLE
  #endif
  #ifndef PLUGIN_SET_COLLECTION
    #define PLUGIN_SET_COLLECTION
  #endif
  #ifndef PLUGIN_SET_COLLECTION_A
    #define PLUGIN_SET_COLLECTION_A
  #endif
  #ifndef PLUGIN_SET_COLLECTION_B
    #define PLUGIN_SET_COLLECTION_B
  #endif
  #ifndef PLUGIN_SET_COLLECTION_C
    #define PLUGIN_SET_COLLECTION_C
  #endif
  #ifndef PLUGIN_SET_COLLECTION_D
    #define PLUGIN_SET_COLLECTION_D
  #endif
  #ifndef PLUGIN_SET_COLLECTION_E
    #define PLUGIN_SET_COLLECTION_E
  #endif
  #ifndef PLUGIN_SET_COLLECTION_F
    #define PLUGIN_SET_COLLECTION_F
  #endif
#endif




// STABLE #####################################
#ifdef PLUGIN_SET_STABLE
    #ifndef FEATURE_SERVO
      #define FEATURE_SERVO 1
    #endif
    #define FEATURE_RTTTL 1

    #define USES_P001   // Switch
    #define USES_P002   // ADC
    #define USES_P003   // Pulse
    #define USES_P004   // Dallas
    #define USES_P005   // DHT
    #define USES_P006   // BMP085
    #define USES_P007   // PCF8591
    #define USES_P008   // RFID
    #define USES_P009   // MCP

    #define USES_P010   // BH1750
    #define USES_P011   // PME
    #define USES_P012   // LCD
    #define USES_P013   // HCSR04
    #define USES_P014   // SI7021
    #define USES_P015   // TSL2561
//    #define USES_P016   // IR
    #define USES_P017   // PN532
    #define USES_P018   // Dust
    #define USES_P019   // PCF8574

    #define USES_P020   // Ser2Net
    #define USES_P021   // Level
    #define USES_P022   // PCA9685
    #define USES_P023   // OLED
    #define USES_P024   // MLX90614
    #define USES_P025   // ADS1115
    #define USES_P026   // SysInfo
    #define USES_P027   // INA219
    #define USES_P028   // BME280
    #define USES_P029   // Output

    #define USES_P031   // SHT1X
    #define USES_P032   // MS5611
    #define USES_P033   // Dummy
    #define USES_P034   // DHT12
//    #define USES_P035   // IRTX
    #define USES_P036   // FrameOLED
    #define USES_P037   // MQTTImport
    #define USES_P038   // NeoPixel
    #define USES_P039   // Environment - Thermocouple

    #define USES_P040   // RFID - ID12LA/RDM6300
    // FIXME TD-er: Disabled NeoClock and Candle plugin to make builds fit in max bin size.
//    #define USES_P041   // NeoClock
//    #define USES_P042   // Candle
    #define USES_P043   // ClkOutput
    #define USES_P044   // P1WifiGateway

    #define USES_P049   // MHZ19

    #define USES_P052   // SenseAir
    #define USES_P053   // PMSx003

    #define USES_P056   // SDS011-Dust
    #define USES_P059   // Encoder

    #define USES_P063   // TTP229_KeyPad
    #define USES_P073   // 7DGT
    #define USES_P079   // Wemos Motoshield

    #if !defined(USES_P152) && (defined(ESP32_CLASSIC) || defined(ESP32S2)) // Only supported on ESP32 and ESP32-S2
      #define USES_P152 // ESP32 DAC
    #endif
#endif


#ifdef CONTROLLER_SET_STABLE
  #if !FEATURE_NO_HTTP_CLIENT
    #define USES_C001   // Domoticz HTTP
  #endif
    #define USES_C002   // Domoticz MQTT
    #define USES_C003   // Nodo telnet
    #define USES_C004   // ThingSpeak
    #define USES_C005   // Home Assistant (openHAB) MQTT
    #define USES_C006   // PiDome MQTT
    #define USES_C007   // Emoncms
  #if !FEATURE_NO_HTTP_CLIENT
    #define USES_C008   // Generic HTTP
  #endif
    #define USES_C009   // FHEM HTTP
    #define USES_C010   // Generic UDP
    #define USES_C013   // ESPEasy P2P network
#endif


#ifdef NOTIFIER_SET_STABLE
    #define USES_N001   // Email
    #define USES_N002   // Buzzer

    #ifdef NOTIFIER_SET_NONE
      #undef NOTIFIER_SET_NONE
    #endif
#endif

#if defined(PLUGIN_SET_COLLECTION) || defined(PLUGIN_SET_COLLECTION_A) || defined(PLUGIN_SET_COLLECTION_B) || defined(PLUGIN_SET_COLLECTION_C) || defined(PLUGIN_SET_COLLECTION_D) || defined(PLUGIN_SET_COLLECTION_E) || defined(PLUGIN_SET_COLLECTION_F)
  #if !defined(PLUGIN_SET_MAX) && !defined(ESP32)
    #ifndef LIMIT_BUILD_SIZE
      #define LIMIT_BUILD_SIZE
    #endif
    #ifndef NOTIFIER_SET_NONE
      #define NOTIFIER_SET_NONE
    #endif
    
    // Do not include large blobs but fetch them from CDN
    #ifndef WEBSERVER_USE_CDN_JS_CSS
      #define WEBSERVER_USE_CDN_JS_CSS
    #endif
  #endif
  #define KEEP_I2C_MULTIPLEXER
#endif

// COLLECTIONS #####################################
#ifdef PLUGIN_SET_COLLECTION
    #define USES_P045   // MPU6050
    #define USES_P047   // I2C_soil_misture
    #define USES_P048   // Motoshield_v2

    #define USES_P050   // TCS34725
    #define USES_P051   // AM2320
    #define USES_P054   // DMX512
    #define USES_P055   // Chiming
    #define USES_P057   // HT16K33_LED
    #define USES_P058   // HT16K33_KeyPad

    #define USES_P060   // MCP3221
    #define USES_P061   // Keypad
    #define USES_P062   // MPR121_KeyPad

    #define USES_P064   // APDS9960
    #define USES_P065   // DRF0299
    #define USES_P066   // VEML6040

    #define USES_P075   // Nextion
    //#define USES_P076   // HWL8012   in POW r1
    // Needs CSE7766 Energy sensor, via Serial RXD 4800 baud 8E1 (GPIO1), TXD (GPIO3)
    //#define USES_P077	  // CSE7766   in POW R2
    //#define USES_P078   // Eastron Modbus Energy meters
    #define USES_P081   // Cron
    #define USES_P082   // GPS
    #define USES_P089   // Ping
    #if !defined(USES_P137) && defined(ESP32)
      #define USES_P137   // AXP192
    #endif
  #if !defined(USES_P138) && defined(ESP32)
    #define USES_P138   // IP5306
  #endif
#endif

#ifdef PLUGIN_SET_COLLECTION_A

    #define USES_P067   // HX711_Load_Cell
    #define USES_P068   // SHT3x

    #define USES_P070   // NeoPixel_Clock
    #define USES_P071   // Kamstrup401
    #define USES_P072   // HDC1000/HDC1008/HDC1010/HDC1050/HDC1080
    #define USES_P074   // TSL2561

    #define USES_P080   // iButton Sensor  DS1990A
    #define USES_P083   // SGP30
    #define USES_P084   // VEML6070
    #define USES_P086   // Receiving values according Homie convention. Works together with C014 Homie controller

    #define USES_P090   // CCS811 TVOC/eCO2 Sensor

    //#define USES_P095  // TFT ILI9341
    //#define USES_P096  // eInk   (Needs lib_deps = Adafruit GFX Library, LOLIN_EPD )
    #define USES_P097   // Touch (ESP32)
    #define USES_P098   // PWM motor  (relies on iRAM, cannot be combined with all other plugins)
    //#define USES_P099   // XPT2046 Touchscreen
    #define USES_P105   // AHT10/20/21
    #define USES_P134   // A02YYUW
#endif

#ifdef PLUGIN_SET_COLLECTION_B
    #define USES_P069   // LM75A

    #define USES_P100   // Pulse Counter - DS2423
    #define USES_P101   // Wake On Lan
    #define USES_P103   // Atlas Scientific EZO Sensors (pH, ORP, EZO, DO)
    #define USES_P106   // BME680
    #define USES_P107   // SI1145 UV index
    #define USES_P108   // DDS238-x ZN MODBUS energy meter (was P224 in the Playground)
    // FIXME TD-er: Disabled due to build size
    //#define USES_P109   // ThermoOLED
    #define USES_P110   // VL53L0X Time of Flight sensor
    #define USES_P113   // VL53L1X ToF
#endif

#ifdef PLUGIN_SET_COLLECTION_C
    #define USES_P085   // AcuDC24x
    #define USES_P087   // Serial Proxy

    #define USES_P091	// SerSwitch
    #define USES_P092   // DL-Bus

    #define USES_P111   // RC522 RFID reader
    #define USES_P143   // I2C Rotary encoders
#endif

#ifdef PLUGIN_SET_COLLECTION_D
    #define USES_P093   // Mitsubishi Heat Pump
    #define USES_P094  // CUL Reader
    #ifndef USES_P098
      #define USES_P098   // PWM motor
    #endif
    #define USES_P114  // VEML6075 UVA/UVB sensor
    #define USES_P115  // Fuel Gauge MAX1704x
    #define USES_P117  // SCD30
    #define USES_P124  // I2C MultiRelay
    #define USES_P127  // CDM7160
#endif

#ifdef PLUGIN_SET_COLLECTION_E
    #define USES_P119   // ITG3205 Gyro
    #define USES_P120   // ADXL345 I2C
    #define USES_P121   // HMC5883L 
    #define USES_P125   // ADXL345 SPI
    #define USES_P126  // 74HC595 Shift register
    #define USES_P129   // 74HC165 Input shiftregisters
    #define USES_P135   // SCD4x
    #define USES_P144   // Dust - PM1006(K) (Vindriktning)
    #define USES_P133     // LTR390 UV
#endif

#ifdef PLUGIN_SET_COLLECTION_F
  #ifndef USES_P112
    #define USES_P112   // AS7265x 
  #endif
  #ifndef USES_P122
    #define USES_P122   // SHT2x 
  #endif
  // Disable Itho when using second heap as it no longer fits.
  #if !defined(USES_P118) && !defined(USE_SECOND_HEAP)
    #define USES_P118 // Itho ventilation control
  #endif
  #ifndef USES_P145
    #define USES_P145   // gasses MQxxx (MQ135, MQ3, etc)
  #endif
  #ifndef USES_P147
    #define USES_P147   // Gases - SGP4x CO2
  #endif
  #ifndef USES_P150
    #define USES_P150   // TMP117 Temperature
  #endif
  #ifndef USES_P151
    #define USES_P151   // Environment - I2C Honeywell Pressure
  #endif
  #ifndef USES_P153
    #define USES_P153   // Environment - SHT4x
  #endif

#endif

// Collection of all energy related plugins.
#ifdef PLUGIN_ENERGY_COLLECTION
  #ifndef PLUGIN_DESCR
    #define PLUGIN_DESCR  "Energy"
  #endif
  #if !defined(LIMIT_BUILD_SIZE) && (defined(ESP8266) || !(ESP_IDF_VERSION_MAJOR > 3))
    // #define LIMIT_BUILD_SIZE // Reduce buildsize (on ESP8266 / pre-IDF4.x) to fit in all Energy plugins
    #ifndef P036_LIMIT_BUILD_SIZE
      #define P036_LIMIT_BUILD_SIZE // Reduce build size for P036 (FramedOLED) only
    #endif
    #ifndef P037_LIMIT_BUILD_SIZE
      #define P037_LIMIT_BUILD_SIZE // Reduce build size for P037 (MQTT Import) only
    #endif
  #endif
   #ifndef USES_P025
     #define USES_P025   // ADS1115
   #endif
   #ifndef USES_P027
     #define USES_P027   // INA219
   #endif
   #ifndef USES_P076
     #define USES_P076   // HWL8012   in POW r1
   #endif
   #ifndef USES_P077
     // Needs CSE7766 Energy sensor, via Serial RXD 4800 baud 8E1 (GPIO1), TXD (GPIO3)
     #define USES_P077	  // CSE7766   in POW R2
   #endif
   #ifndef USES_P078
     #define USES_P078   // Eastron Modbus Energy meters
   #endif
   #ifndef USES_P085
     #define USES_P085   // AcuDC24x
   #endif
   #ifndef USES_P093
     #define USES_P093   // Mitsubishi Heat Pump
   #endif
   #ifndef USES_P102
     #define USES_P102   // PZEM-004Tv30
   #endif
   #ifndef USES_P108
     #define USES_P108   // DDS238-x ZN MODBUS energy meter (was P224 in the Playground)
   #endif
   #ifndef USES_P115
     #define USES_P115   // Fuel Gauge MAX1704x
   #endif
   #ifndef USES_P132
     #define USES_P132   // INA3221
   #endif
  #if !defined(USES_P137) && defined(ESP32)
    #define USES_P137   // AXP192
  #endif
  #if !defined(USES_P138) && defined(ESP32)
    #define USES_P138   // IP5306
  #endif
   #ifndef USES_P148
     #define USES_P148   // Sonoff POWR3xxD and THR3xxD display
   #endif

#endif

// Collection of all display plugins. (also NeoPixel)
#ifdef PLUGIN_DISPLAY_COLLECTION
  #ifndef PLUGIN_DESCR
    #define PLUGIN_DESCR  "Display"
  #endif
   #if !defined(LIMIT_BUILD_SIZE) && (defined(ESP8266) || !(ESP_IDF_VERSION_MAJOR > 3))
     #ifndef PLUGIN_BUILD_MAX_ESP32
       #define LIMIT_BUILD_SIZE // Reduce buildsize (on ESP8266 / pre-IDF4.x) to fit in all Display plugins
       #define KEEP_I2C_MULTIPLEXER
     #endif
   #endif
   #if defined(ESP8266)
     #if defined(FEATURE_I2C_DEVICE_CHECK)
       #undef FEATURE_I2C_DEVICE_CHECK
     #endif
     #define FEATURE_I2C_DEVICE_CHECK 0 // Disable I2C device check code
   #endif
   #if !defined(FEATURE_SD) && !defined(ESP8266)
     #define FEATURE_SD 1
   #endif
   #ifndef USES_P012
     #define USES_P012   // LCD
   #endif
   #ifndef USES_P023
    #define USES_P023   // OLED
   #endif
   #ifndef USES_P036
    #define USES_P036   // FrameOLED
   #endif
   #ifdef USES_P038
    #undef USES_P038   // DISABLE NeoPixel
   #endif
   #ifdef USES_P041
    #undef USES_P041   // DISABLE NeoClock
   #endif
   #ifdef USES_P042
    #undef USES_P042   // DISABLE Candle
   #endif
   #ifndef USES_P057
    #define USES_P057   // HT16K33_LED
   #endif
   #ifdef USES_P070
    #undef USES_P070   // DISABLE NeoPixel_Clock
   #endif
   #ifndef USES_P075
    #define USES_P075   // Nextion
   #endif
   #ifndef USES_P095
    #define USES_P095  // TFT ILI9341
   #endif
   #ifndef USES_P096
    #define USES_P096  // eInk   (Needs lib_deps = Adafruit GFX Library, LOLIN_EPD )
   #endif
   #ifndef USES_P099
    #define USES_P099   // XPT2046 Touchscreen
   #endif
   #ifndef USES_P104
    #define USES_P104   // MAX7219 dot matrix
   #endif
   #if !defined(USES_P109) && defined(ESP32)
     #define USES_P109   // ThermoOLED
   #endif
   #ifndef USES_P116
     #define USES_P116   // ST77xx
   #endif
  #if !defined(USES_P137) && defined(ESP32)
    #define USES_P137   // AXP192
  #endif
  #if !defined(USES_P138) && defined(ESP32)
    #define USES_P138   // IP5306
  #endif
  #ifndef USES_P141
    #define USES_P141   // PCD8544 Nokia 5110
  #endif
  #ifndef USES_P143
    #define USES_P143   // I2C Rotary encoders
  #endif
  #ifndef USES_P148
    #define USES_P148   // Sonoff POWR3xxD and THR3xxD display
  #endif
#endif

// Collection of all climate plugins.
#ifdef PLUGIN_CLIMATE_COLLECTION
  #ifndef PLUGIN_DESCR
    #define PLUGIN_DESCR  "Climate"
  #endif

  // Features and plugins cherry picked from stable set
  #ifndef FEATURE_SERVO
    #define FEATURE_SERVO 1
  #endif
  #define FEATURE_RTTTL 1

  #define USES_P001   // Switch
  #define USES_P002   // ADC
  #define USES_P003   // Pulse
  #define USES_P004   // Dallas
  #define USES_P005   // DHT
  #define USES_P006   // BMP085

  #define USES_P010   // BH1750
  #define USES_P011   // PME
  #define USES_P012   // LCD
  #define USES_P013   // HCSR04
  #define USES_P014   // SI7021
  #define USES_P015   // TSL2561
  #define USES_P018   // Dust
  #define USES_P019   // PCF8574

  #define USES_P021   // Level
  #define USES_P023   // OLED
  #define USES_P024   // MLX90614
  #define USES_P025   // ADS1115
  #define USES_P026   // SysInfo
  #define USES_P028   // BME280
  #define USES_P029   // Output

  #define USES_P031   // SHT1X
  #define USES_P032   // MS5611
  #define USES_P033   // Dummy
  #define USES_P034   // DHT12
  #define USES_P036   // FrameOLED
  #define USES_P037   // MQTTImport
  #define USES_P038   // NeoPixel
  #define USES_P039   // Environment - Thermocouple

  #define USES_P043   // ClkOutput
  #define USES_P044   // P1WifiGateway
  #define USES_P049   // MHZ19

  #define USES_P052   // SenseAir
  #define USES_P053   // PMSx003
  #define USES_P056   // SDS011-Dust
  #define USES_P059   // Encoder

  #define USES_P073   // 7DGT

  // Enable extra climate-related plugins (CO2/Temp/Hum)
  #ifndef USES_P047
    #define USES_P047 // Soil Moisture
  #endif
  #ifndef USES_P049
    #define USES_P049 // MH-Z19
  #endif
  #ifndef USES_P051
    #define USES_P051 // AM2320
  #endif
  #ifndef USES_P068
    #define USES_P068 // SHT3x
  #endif
  #ifndef USES_P069
    #define USES_P069 // LM75
  #endif
  #ifndef USES_P072
    #define USES_P072 // HCD1080
  #endif
  #ifndef USES_P081
    #define USES_P081 // Cron
  #endif
  #ifndef USES_P083
    #define USES_P083 // SGP30
  #endif
  #ifndef USES_P090
    #define USES_P090 // CCS811
  #endif
  #ifndef USES_P103
    #define USES_P103 // Atlas EZO
  #endif
  #ifndef USES_P105
    #define USES_P105 // AHT10/20/21
  #endif
  #ifndef USES_P106
    #define USES_P106 // BME680
  #endif
  #ifndef USES_P117
    #define USES_P117 // SCD30
  #endif
  // Disable Itho when using second heap as it no longer fits.
  #if !defined(USES_P118) && !defined(USE_SECOND_HEAP)
    #define USES_P118 // Itho ventilation control
  #endif
  #ifndef USES_P122
    #define USES_P122
  #endif
  #ifndef USES_P127
    #define USES_P127 // CDM7160
  #endif
  #ifndef USES_P135
    #define USES_P135 // SCD4x
  #endif
  #ifndef USES_P144
    #define USES_P144   // Dust - PM1006(K) (Vindriktning)
  #endif
  #ifndef USES_P147
    #define USES_P147   // Gases - SGP4x CO2
  #endif
  #ifndef USES_P148
    #define USES_P148   // Sonoff POWR3xxD and THR3xxD display
  #endif
  #ifndef USES_P150
    #define USES_P150   // TMP117 Temperature
  #endif
  #ifndef USES_P151
    #define USES_P151   // Environment - I2C Honeywell Pressure
  #endif
  #ifndef USES_P153
    #define USES_P153   // Environment - SHT4x
  #endif
  #ifndef USES_P133
    #define USES_P133     // LTR390 UV
  #endif

  // Controllers
  #ifndef USES_C011
    #define USES_C011   // HTTP Advanced
  #endif
#endif

// Collection of all NeoPixel plugins
#ifdef PLUGIN_NEOPIXEL_COLLECTION
  #ifndef PLUGIN_DESCR
    #define PLUGIN_DESCR  "NeoPixel"
  #endif
  #if !defined(FEATURE_SD) && !defined(ESP8266)
    #define FEATURE_SD  1
  #endif
  #ifndef USES_P038
    #define USES_P038   // NeoPixel
  #endif
  #ifndef USES_P041
    #define USES_P041   // NeoClock
  #endif
  #ifndef USES_P042
    #define USES_P042   // Candle
  #endif
  #ifndef USES_P070
    #define USES_P070   // NeoPixel_Clock
  #endif
  #ifndef USES_P128
    #define USES_P128   // NeoPixelBusFX
  #endif
  #ifndef USES_P131
    #define USES_P131   // NeoMatrix
  #endif
  #if !defined(USES_P137) && defined(ESP32)
    #define USES_P137   // AXP192
  #endif
  #if FEATURE_PLUGIN_STATS && defined(ESP8266)
    // Does not fit in build
    #undef FEATURE_PLUGIN_STATS
  #endif
  #ifdef ESP8266
    #define FEATURE_PLUGIN_STATS  0
  #endif
  #if FEATURE_CHART_JS && defined(ESP8266)
    // Does not fit in build
    #undef FEATURE_CHART_JS
  #endif
  #ifdef ESP8266
    #define FEATURE_CHART_JS  0
  #endif
  #if !defined(USES_P138) && defined(ESP32)
    #define USES_P138   // IP5306
  #endif
#endif

#ifdef CONTROLLER_SET_COLLECTION
    #define USES_C011   // Generic HTTP Advanced
    #define USES_C012   // Blynk HTTP
    #define USES_C014   // homie 3 & 4dev MQTT
    //#define USES_C015   // Blynk
    #define USES_C017   // Zabbix
    // #define USES_C018 // TTN RN2483
    // #define USES_C019   // ESPEasy-NOW
#endif


#ifdef NOTIFIER_SET_COLLECTION
  // To be defined
#endif


// EXPERIMENTAL (playground) #######################
#ifdef PLUGIN_SET_EXPERIMENTAL
    #define USES_P046   // VentusW266
    #define USES_P050   // TCS34725 RGB Color Sensor with IR filter and White LED
    #define USES_P064   // APDS9960 Gesture
    #define USES_P077	// CSE7766   Was P134 on Playground


    // [copied from Playground as of 6 March 2018]
    // It needs some cleanup as some are ALSO in the main repo,
    // thus they should have been removed from the Playground repo
    // #define USES_P100	// Was SRF01, now Pulse Counter - DS2423
	// #define USES_P101	// Was NeoClock, now Wake On Lan
	#define USES_P102	// Nodo
	#define USES_P103	// Event
	#define USES_P104	// SRF02
	#define USES_P105	// RGBW
	#define USES_P106	// IRTX
	#define USES_P107	// Email_Demo
	#define USES_P108	// WOL
	#define USES_P109	// RESOL_DeltaSol_Pro
	   #define USES_P110	// P1WifiGateway      (MERGED?)
	#define USES_P111	// RF
	   //#define USES_P111	// SenseAir     (MERGED?)
	#define USES_P112	// Power
	//#define USES_P112	// RFTX
	#define USES_P113	// SI1145
	#define USES_P114	// DSM501
	//#define USES_P115	// HeatpumpIR - P088 in the main repo.
//	#define USES_P116	// ID12
	#define USES_P117	// LW12FC
	//#define USES_P117	// Neopixels
	//#define USES_P117	// Nextion
	#define USES_P118	// CCS811
	#define USES_P119	// BME680
	#define USES_P120	// Thermocouple
	#define USES_P121	// Candle
//        #define USES_P122	// SHT2x
//	      #define USES_P123	// NeoPixel_Clock  (MERGED?)
	#define USES_P124	// NeoPixelBusFX
	//#define USES_P124	// Ventus_W266_RFM69
	#define USES_P125	// ArduCAM
	#define USES_P127	// Teleinfo
	#define USES_P130	// VEML6075
	#define USES_P131	// SHT3X
	#define USES_P133	// VL53L0X
	#define USES_P141	// LedStrip
	#define USES_P142	// RGB-Strip
	#define USES_P143	// AnyonePresent
	#define USES_P144	// RC-Switch-TX
	#define USES_P145	// Itho - P118 in the main repo.
	#define USES_P149	// MHZ19
	#define USES_P150	// SDM120C
	#define USES_P153	// MAX44009
	#define USES_P162	// MPL3115A2
	#define USES_P163	// DS1631
	#define USES_P165	// SerSwitch
	#define USES_P166	// WiFiMan
	#define USES_P167	// ADS1015
	#define USES_P170	// HLW8012
	#define USES_P171	// PZEM-004T
	#define USES_P180	// Mux
	#define USES_P181	// TempHumidity_SHT2x
	#define USES_P182	// MT681
	#define USES_P199	// RF443_KaKu
	#define USES_P202	// ADC_ACcurrentSensor
	   #define USES_P205	// FrameOLED      (MERGED?)
	#define USES_P209	// IFTTTMaker
	   #define USES_P210	// MQTTImport     (MERGED?)
	#define USES_P211	// MPU6050
	#define USES_P212	// MY9291
	#define USES_P213	// VEML6070
#endif


#ifdef CONTROLLER_SET_EXPERIMENTAL
  //#define USES_C016   // Cache controller
  //#define USES_C018   // TTN/RN2483
#endif


#ifdef NOTIFIER_SET_EXPERIMENTAL
#endif


// Maximized build definition for an ESP(32) with 16MB Flash and 4MB sketch partition
// Add all plugins, controllers and features that don't fit in the COLLECTION set
#ifdef PLUGIN_SET_MAX
  // Features
  #ifndef USES_ESPEASY_NOW
//    #define USES_ESPEASY_NOW
  #endif
  #ifndef FEATURE_SERVO
    #define FEATURE_SERVO 1
  #endif
  #ifndef FEATURE_RTTTL
    #define FEATURE_RTTTL 1
  #endif
  #ifndef FEATURE_SETTINGS_ARCHIVE
    #define FEATURE_SETTINGS_ARCHIVE  1
  #endif
  #ifndef FEATURE_SD
    #define FEATURE_SD 1
  #endif
  #ifndef SHOW_SYSINFO_JSON
    #define SHOW_SYSINFO_JSON 1
  #endif
  #ifndef FEATURE_I2C_DEVICE_SCAN
    #define FEATURE_I2C_DEVICE_SCAN   1
  #endif

  // Plugins
  #ifndef USES_P016
//    #define USES_P016   // IR
  #endif
  #ifndef USES_P035
//    #define USES_P035   // IRTX
  #endif
  #ifndef USES_P041
    #define USES_P041   // NeoClock
  #endif
  #ifndef USES_P042
    #define USES_P042   // Candle
  #endif
  #ifndef USES_P087
    #define USES_P087   // Serial Proxy
  #endif
  #ifndef USES_P094
    #define USES_P094  // CUL Reader
  #endif
  #ifndef USES_P095
    #define USES_P095  // TFT ILI9341
  #endif
  #ifndef USES_P096
    #define USES_P096  // eInk   (Needs lib_deps = Adafruit GFX Library, LOLIN_EPD )
  #endif
  #ifndef USES_P098
    #define USES_P098   // PWM motor
  #endif
  #ifndef USES_P099
    #define USES_P099   // XPT2046 Touchscreen
  #endif
  #ifndef USES_P102
    #define USES_P102   // PZEM004Tv3
  #endif
  #ifndef USES_P103
    #define USES_P103   // Atlas Scientific EZO Sensors (pH, ORP, EZO, DO)
  #endif
  #ifndef USES_P104
    #define USES_P104   //
  #endif
  #ifndef USES_P105
    #define USES_P105   // AHT10/20/21
  #endif
  #ifndef USES_P104
    #define USES_P104   //
  #endif
  #ifndef USES_P105
    #define USES_P105   // AHT10/20/21
  #endif
  #ifndef USES_P108
    #define USES_P108   // DDS238-x ZN MODBUS energy meter (was P224 in the Playground)
  #endif
  #ifndef USES_P109
    #define USES_P109   // ThermOLED
  #endif
  #ifndef USES_P110
    #define USES_P110   // VL53L0X
  #endif
  #ifndef USES_P111
    #define USES_P111   // RC522 RFID reader
  #endif
  #ifndef USES_P112
    #define USES_P112   // AS7256x
  #endif
  #ifndef USES_P113
    #define USES_P113   // VL53L1X
  #endif
  #ifndef USES_P114
    #define USES_P114   // VEML6075 UVA/UVB sensor
  #endif
  #ifndef USES_P115
    #define USES_P115   // Fuel gauge MAX1704x
  #endif
  #ifndef USES_P116
    #define USES_P116   // ST77xx
  #endif
  #ifndef USES_P117
    #define USES_P117   // SCD30
  #endif
  #ifndef USES_P118
    #define USES_P118   // Itho ventilation coontrol
  #endif
  #ifndef USES_P119
    #define USES_P119   // ITG3205 Gyro
  #endif
  #ifndef USES_P120
    #define USES_P120   // ADXL345 I2C Acceleration / Gravity
  #endif
  #ifndef USES_P121
    #define USES_P121   // HMC5883L 
  #endif
  #ifndef USES_P122
    #define USES_P122   // SHT2x
  #endif
  #ifndef USES_P123
//    #define USES_P123   //
  #endif
  #ifndef USES_P124
    #define USES_P124   //
  #endif
  #ifndef USES_P125
    #define USES_P125   // ADXL345 SPI Acceleration / Gravity
  #endif
  #ifndef USES_P126
    #define USES_P126   // 74HC595 Shift register
  #endif
  #ifndef USES_P127
    #define USES_P127   // CDM7160
  #endif
  #ifndef USES_P128
    #define USES_P128   // NeoPixelBusFX
  #endif
  #ifndef USES_P129
    #define USES_P129   // 74HC165 Input shiftregisters
  #endif
  #ifndef USES_P130
//    #define USES_P130   //
  #endif
  #ifndef USES_P131
    #define USES_P131   // NeoMatrix
  #endif
  #ifndef USES_P132
    #define USES_P132   // INA3221
  #endif
  #ifndef USES_P133
//    #define USES_P133   //
  #endif
  #ifndef USES_P134
//    #define USES_P134   //
  #endif
  #ifndef USES_P135
//    #define USES_P135   //
  #endif
  #ifndef USES_P136
//    #define USES_P136   //
  #endif
  #ifndef USES_P137
    #define USES_P137   // AXP192
  #endif
  #ifndef USES_P138
//    #define USES_P138   //
  #endif
  #ifndef USES_P139
//    #define USES_P139   //
  #endif
  #ifndef USES_P140
//    #define USES_P140   //
  #endif
  #ifndef USES_P141
    #define USES_P141   // PCD8544 Nokia 5110
  #endif
  #ifndef USES_P142
//    #define USES_P142   //
  #endif
  #ifndef USES_P143
    #define USES_P143   // I2C Rotary encoders
  #endif
  #ifndef USES_P144
    #define USES_P144   // Dust - PM1006(K) (Vindriktning)
  #endif
  #ifndef USES_P146
    #define USES_P146   // Cache Controller Reader
  #endif
  #ifndef USES_P147
    #define USES_P147   // Gases - SGP4x CO2
  #endif
  #ifndef USES_P150
    #define USES_P150   // TMP117 Temperature
  #endif
  #ifndef USES_P151
    #define USES_P151   // Environment - I2C Honeywell Pressure
  #endif
  #if !defined(USES_P152) && (defined(ESP32_CLASSIC) || defined(ESP32S2)) // Only supported on ESP32 and ESP32-S2
    #define USES_P152   // ESP32 DAC
  #endif
  #ifndef USES_P153
    #define USES_P153   // Environment - SHT4x
  #endif

  // Controllers
  #ifndef USES_C015
    #define USES_C015   // Blynk
  #endif
  #ifndef USES_C016
    #define USES_C016   // Cache controller
  #endif
  #ifndef USES_C018
    #define USES_C018 // TTN RN2483
  #endif

  // Notifiers

#endif // PLUGIN_SET_MAX


/******************************************************************************\
 * Remove incompatible plugins ************************************************
\******************************************************************************/
#ifdef ESP32
//  #undef USES_P010   // BH1750          (doesn't work yet on ESP32)
//  #undef USES_P049   // MHZ19           (doesn't work yet on ESP32)

//  #undef USES_P052   // SenseAir        (doesn't work yet on ESP32)
//  #undef USES_P053   // PMSx003

//  #undef USES_P056   // SDS011-Dust     (doesn't work yet on ESP32)
//  #undef USES_P065   // DRF0299
//  #undef USES_P071   // Kamstrup401
//  #undef USES_P075   // Nextion
//  #undef USES_P078   // Eastron Modbus Energy meters (doesn't work yet on ESP32)
//  #undef USES_P082   // GPS
#endif


#ifdef ARDUINO_ESP8266_RELEASE_2_3_0
  #ifdef USES_P081
    #undef USES_P081   // Cron
  #endif


#endif


/******************************************************************************\
 * Libraries dependencies *****************************************************
\******************************************************************************/
#if defined(USES_P044) && !defined(USES_P020) // P020 is used to replace/emulate P044
  #define USES_P020
#endif
<<<<<<< HEAD
#if defined(USES_P020) || defined(USES_P044) || defined(USES_P049) || defined(USES_P052) || defined(USES_P053) || defined(USES_P056) || defined(USES_P071) || defined(USES_P075) || defined(USES_P077) || defined(USES_P078) || defined(USES_P082) || defined(USES_P085) || defined(USES_P087) || defined(USES_P093)|| defined(USES_P094) || defined(USES_P102) || defined(USES_P105) || defined(USES_P108) || defined(USES_P144) || defined(USES_C018)
=======
#if defined(USES_P020) || defined(USES_P049) || defined(USES_P052) || defined(USES_P053) || defined(USES_P056)  || defined(USES_P065) || defined(USES_P071) || defined(USES_P075) || defined(USES_P077) || defined(USES_P078) || defined(USES_P082) || defined(USES_P085) || defined(USES_P087) || defined(USES_P093)|| defined(USES_P094) || defined(USES_P102) || defined(USES_P105) || defined(USES_P108) || defined(USES_P144) || defined(USES_C018)
>>>>>>> 60f4dd54
  // At least one plugin uses serial.
  #ifndef PLUGIN_USES_SERIAL
    #define PLUGIN_USES_SERIAL
  #endif
#else
  // No plugin uses serial, so make sure software serial is not included.
  #define DISABLE_SOFTWARE_SERIAL
#endif

#if defined(USES_P095) || defined(USES_P096) || defined(USES_P116) || defined(USES_P131) || defined(USES_P141) // Add any plugin that uses AdafruitGFX_Helper
  #ifndef PLUGIN_USES_ADAFRUITGFX
    #define PLUGIN_USES_ADAFRUITGFX // Ensure AdafruitGFX_helper is available for graphics displays (only)
  #endif
#endif

/*
#if defined(USES_P00x) || defined(USES_P00y)
#include <the_required_lib.h>
#endif
*/

#ifdef USES_C013
  #ifdef FEATURE_ESPEASY_P2P
    #undef FEATURE_ESPEASY_P2P
  #endif
  #define FEATURE_ESPEASY_P2P 1
#endif

#if defined(USES_C018)
  #define FEATURE_PACKED_RAW_DATA 1
#endif

#if defined(USES_C019)
  #ifndef USES_ESPEASY_NOW
    #define USES_ESPEASY_NOW
  #endif
#endif

#if defined(USES_P085) || defined (USES_P052) || defined(USES_P078) || defined(USES_P108)
  // FIXME TD-er: Is this correct? Those plugins use Modbus_RTU.
//  #define FEATURE_MODBUS  1
#endif

#if defined(USES_C001) || defined (USES_C002) || defined(USES_P029)
  #ifndef FEATURE_DOMOTICZ
    #define FEATURE_DOMOTICZ  1
  #endif
#endif

#if FEATURE_DOMOTICZ  // Move Domoticz enabling logic together
    #if !defined(USES_C001) && !FEATURE_NO_HTTP_CLIENT
      #define USES_C001   // Domoticz HTTP
    #endif
    #ifndef USES_C002
      #define USES_C002   // Domoticz MQTT
    #endif
    #ifndef USES_P029
      #define USES_P029   // Output
    #endif
#endif

#if FEATURE_NO_HTTP_CLIENT  // Disable HTTP features
  // Disable HTTP related Controllers/features
  #ifdef FEATURE_SEND_TO_HTTP
    #undef FEATURE_SEND_TO_HTTP
  #endif
  #define FEATURE_SEND_TO_HTTP  0 // Disabled
  #ifdef FEATURE_POST_TO_HTTP
    #undef FEATURE_POST_TO_HTTP
  #endif
  #define FEATURE_POST_TO_HTTP  0 // Disabled
  #ifdef FEATURE_PUT_TO_HTTP
    #undef FEATURE_PUT_TO_HTTP
  #endif
  #define FEATURE_PUT_TO_HTTP  0 // Disabled
#endif


// Disable Homie plugin for now in the dev build to make it fit.
#if defined(PLUGIN_BUILD_DEV) && defined(USES_C014)
  #undef USES_C014
#endif

// VCC builds need a bit more, disable timing stats to make it fit.
#ifndef PLUGIN_BUILD_CUSTOM
  #if FEATURE_ADC_VCC && !(defined(PLUGIN_SET_MAX) || defined(NO_LIMIT_BUILD_SIZE))
    #ifndef LIMIT_BUILD_SIZE
      #define LIMIT_BUILD_SIZE
    #endif
    #ifndef NOTIFIER_SET_NONE
      #define NOTIFIER_SET_NONE
    #endif

  #endif
  #ifdef ESP8266_1M
    #ifndef LIMIT_BUILD_SIZE
      #define LIMIT_BUILD_SIZE
    #endif
    #ifndef NOTIFIER_SET_NONE
      #define NOTIFIER_SET_NONE
    #endif
    #ifndef DISABLE_SC16IS752_Serial
      #define DISABLE_SC16IS752_Serial
    #endif
  #endif
#endif


// Due to size restrictions, disable a few plugins/controllers for 1M builds
#ifdef ESP8266_1M
  #ifdef USES_C003
    #undef USES_C003
  #endif
  #ifdef USES_C016
    #undef USES_C016  // Cache controller
  #endif
  #ifdef FEATURE_SD
    #undef FEATURE_SD  // Unlikely on 1M units
  #endif
  #define FEATURE_SD 0
  #define NO_GLOBAL_SD
  #ifndef LIMIT_BUILD_SIZE
    #define LIMIT_BUILD_SIZE
  #endif
  #ifdef FEATURE_EXT_RTC
    #undef FEATURE_EXT_RTC
  #endif
  #define FEATURE_EXT_RTC 0
  #ifndef BUILD_NO_DEBUG
    #define BUILD_NO_DEBUG
  #endif
  #ifndef PLUGIN_NEOPIXEL_COLLECTION
    #ifdef USES_P041  // Disable NeoPixel specials
      #undef USES_P041
    #endif
    #ifdef USES_P042
      #undef USES_P042
    #endif
    #ifdef USES_P043
      #undef USES_P043
    #endif
  #endif
#endif

#if defined(PLUGIN_BUILD_MAX_ESP32) || defined(NO_LIMIT_BUILD_SIZE)
  #ifdef LIMIT_BUILD_SIZE
    #undef LIMIT_BUILD_SIZE
  #endif
#endif

// Disable some diagnostic parts to make builds fit.
#ifdef LIMIT_BUILD_SIZE
  #ifdef WEBSERVER_TIMINGSTATS
    #undef WEBSERVER_TIMINGSTATS
  #endif

  // Do not include large blobs but fetch them from CDN
  #ifndef WEBSERVER_USE_CDN_JS_CSS
    #define WEBSERVER_USE_CDN_JS_CSS
  #endif
  #ifdef WEBSERVER_CSS
      #undef WEBSERVER_CSS
  #endif
  #ifndef WEBSERVER_EMBED_CUSTOM_CSS
    #ifdef EMBED_ESPEASY_DEFAULT_MIN_CSS
      #undef EMBED_ESPEASY_DEFAULT_MIN_CSS
    #endif
  #endif
  #ifdef WEBSERVER_INCLUDE_JS
      #undef WEBSERVER_INCLUDE_JS
  #endif
  #ifdef EMBED_ESPEASY_DEFAULT_MIN_CSS
    #undef EMBED_ESPEASY_DEFAULT_MIN_CSS
  #endif

  #ifdef WEBSERVER_GITHUB_COPY
    #undef WEBSERVER_GITHUB_COPY
  #endif
  #ifdef WEBSERVER_CUSTOM
    // TD-er: Removing WEBSERVER_CUSTOM does free up another 1.7k
//    #undef WEBSERVER_CUSTOM
  #endif


  #ifndef BUILD_NO_DEBUG
    #define BUILD_NO_DEBUG
  #endif
  #ifndef BUILD_NO_SPECIAL_CHARACTERS_STRINGCONVERTER
    #define BUILD_NO_SPECIAL_CHARACTERS_STRINGCONVERTER
  #endif
  #ifndef KEEP_I2C_MULTIPLEXER
    #ifdef FEATURE_I2CMULTIPLEXER
      #undef FEATURE_I2CMULTIPLEXER
    #endif
    #define FEATURE_I2CMULTIPLEXER  0
  #endif
  #ifdef FEATURE_SETTINGS_ARCHIVE
    #undef FEATURE_SETTINGS_ARCHIVE
  #endif
  #define FEATURE_SETTINGS_ARCHIVE  0

  #ifdef FEATURE_SERVO
    #undef FEATURE_SERVO
  #endif
  #define FEATURE_SERVO 0
  #ifdef FEATURE_RTTTL
    #undef FEATURE_RTTTL
  #endif
  #define FEATURE_RTTTL 0
  #ifdef FEATURE_TOOLTIPS
    #undef FEATURE_TOOLTIPS
  #endif
  #define FEATURE_TOOLTIPS  0
  #ifdef FEATURE_BLYNK
    #undef FEATURE_BLYNK
  #endif
  #define FEATURE_BLYNK 0
  #if !defined(PLUGIN_SET_COLLECTION) && !defined(PLUGIN_SET_SONOFF_POW)
    #ifdef USES_P076
      #undef USES_P076   // HWL8012   in POW r1
    #endif
    #ifdef USES_P093
      #undef USES_P093   // Mitsubishi Heat Pump
    #endif
    #ifdef USES_P100 // Pulse Counter - DS2423
      #undef USES_P100
    #endif
    #ifdef USES_C017 // Zabbix
      #undef USES_C017
    #endif
  #endif
  #ifdef USES_C012
    #undef USES_C012 // Blynk
  #endif
  #ifdef USES_C015
    #undef USES_C015 // Blynk
  #endif
  #ifdef USES_C016
    #undef USES_C016 // Cache controller
  #endif
  #ifdef USES_C018
    #undef USES_C018 // LoRa TTN - RN2483/RN2903
  #endif
  #if defined(FEATURE_TRIGONOMETRIC_FUNCTIONS_RULES) && !defined(KEEP_TRIGONOMETRIC_FUNCTIONS_RULES)
    #undef FEATURE_TRIGONOMETRIC_FUNCTIONS_RULES
  #endif
  #ifndef KEEP_TRIGONOMETRIC_FUNCTIONS_RULES
    #define FEATURE_TRIGONOMETRIC_FUNCTIONS_RULES 0
  #endif
  #ifdef FEATURE_SSDP
    #undef FEATURE_SSDP
  #endif
  #define FEATURE_SSDP  0
  #ifdef FEATURE_PLUGIN_STATS
    #undef FEATURE_PLUGIN_STATS
  #endif
  #define FEATURE_PLUGIN_STATS  0
  #ifdef FEATURE_CHART_JS
    #undef FEATURE_CHART_JS
  #endif
  #define FEATURE_CHART_JS  0
  #ifdef FEATURE_RULES_EASY_COLOR_CODE
    #undef FEATURE_RULES_EASY_COLOR_CODE
  #endif
  #define FEATURE_RULES_EASY_COLOR_CODE 0
  #if FEATURE_EXT_RTC
    #undef FEATURE_EXT_RTC
    #define FEATURE_EXT_RTC 0
  #endif

  #ifdef FEATURE_DNS_SERVER
    #undef FEATURE_DNS_SERVER
  #endif
  #define FEATURE_DNS_SERVER 0

  #ifdef FEATURE_MDNS
    #undef FEATURE_MDNS
  #endif
  #define FEATURE_MDNS 0

  #ifdef FEATURE_ARDUINO_OTA
    #undef FEATURE_ARDUINO_OTA
  #endif
  #define FEATURE_ARDUINO_OTA 0
#endif

// Timing stats page needs timing stats
#if defined(WEBSERVER_TIMINGSTATS) && !FEATURE_TIMING_STATS
  #define FEATURE_TIMING_STATS  1
#endif

// If timing stats page is not included, there is no need in collecting the stats
#if !defined(WEBSERVER_TIMINGSTATS) && FEATURE_TIMING_STATS
  #undef FEATURE_TIMING_STATS
  #define FEATURE_TIMING_STATS  0
#endif


#ifdef BUILD_NO_DEBUG
  #ifndef BUILD_NO_DIAGNOSTIC_COMMANDS
    #define BUILD_NO_DIAGNOSTIC_COMMANDS
  #endif
  #ifndef BUILD_NO_RAM_TRACKER
    #define BUILD_NO_RAM_TRACKER
  #endif
#endif

  // Do not include large blobs but fetch them from CDN
#ifdef WEBSERVER_USE_CDN_JS_CSS
  #ifdef WEBSERVER_FAVICON
    #ifndef WEBSERVER_FAVICON_CDN
      #define WEBSERVER_FAVICON_CDN
    #endif
  #endif
  #ifdef WEBSERVER_CSS
    #undef WEBSERVER_CSS
  #endif
  #ifdef WEBSERVER_INCLUDE_JS
    #undef WEBSERVER_INCLUDE_JS
  #endif
  #ifdef EMBED_ESPEASY_DEFAULT_MIN_CSS
    #undef EMBED_ESPEASY_DEFAULT_MIN_CSS
  #endif
#endif

#if defined(USES_C002) || defined (USES_C005) || defined(USES_C006) || defined(USES_C014) || defined(USES_P037)
  #define FEATURE_MQTT  1
#endif

#if defined(USES_C012) || defined (USES_C015)
  #define FEATURE_BLYNK 1
#endif

// Specific notifier plugins may be enabled via Custom.h, regardless
// whether NOTIFIER_SET_NONE is defined
#if defined(USES_N001) || defined(USES_N002)
  #ifndef FEATURE_NOTIFIER
    #define FEATURE_NOTIFIER  1
  #endif
#endif

// Cache Controller Reader plugin needs Cache Controller
#if defined(USES_P146) && !defined(USES_C016)
  #define USES_C016
#endif

#if defined(USES_P146) || defined(USES_C016)
  #ifdef FEATURE_RTC_CACHE_STORAGE
    #undef FEATURE_RTC_CACHE_STORAGE
  #endif
  #define FEATURE_RTC_CACHE_STORAGE 1
#endif



// P098 PWM motor needs P003 pulse
#if defined(USES_P098)
  #ifndef USES_P003
    #define USES_P003
  #endif
#endif

#if FEATURE_MQTT
// MQTT_MAX_PACKET_SIZE : Maximum packet size
#ifndef MQTT_MAX_PACKET_SIZE
  #define MQTT_MAX_PACKET_SIZE 1024 // Is also used in PubSubClient
#endif
#endif //if FEATURE_MQTT


// It may have gotten undefined to fit a build. Make sure the Blynk controllers are not defined
#if !FEATURE_BLYNK
  #ifdef USES_C012
    #undef USES_C012
  #endif
  #ifdef USES_C015
    #undef USES_C015
  #endif
#endif

#if FEATURE_ARDUINO_OTA
  #ifndef LIMIT_BUILD_SIZE
    #ifndef FEATURE_MDNS
      #define FEATURE_MDNS  1
    #endif
  #endif
#endif

#if FEATURE_MDNS
  #ifndef FEATURE_DNS_SERVER
    #define FEATURE_DNS_SERVER  1
  #endif
#endif

#ifdef WEBSERVER_SETUP
  #ifndef PLUGIN_BUILD_MINIMAL_OTA
    #ifndef FEATURE_DNS_SERVER
      #define FEATURE_DNS_SERVER  1
    #endif
  #endif
#endif

#if FEATURE_SETTINGS_ARCHIVE || FEATURE_CUSTOM_PROVISIONING
  #ifndef FEATURE_DOWNLOAD
    #define FEATURE_DOWNLOAD  1
  #endif
#endif

// Here we can re-enable specific features in the COLLECTION sets as we have created some space there by splitting them up
#if defined(COLLECTION_FEATURE_RTTTL) && (defined(PLUGIN_SET_COLLECTION_A) || defined(PLUGIN_SET_COLLECTION_B) || defined(PLUGIN_SET_COLLECTION_C) || defined(PLUGIN_SET_COLLECTION_D) || defined(PLUGIN_SET_COLLECTION_E) || defined(PLUGIN_SET_COLLECTION_F))
  #ifndef FEATURE_RTTTL
    #define FEATURE_RTTTL 1
  #endif
#endif

#ifdef USES_ESPEASY_NOW
  #if defined(LIMIT_BUILD_SIZE) || defined(ESP8266_1M) || (defined(ESP8266) && defined(PLUGIN_BUILD_IR))
    // Will not fit on ESP8266 along with IR plugins included
    #undef USES_ESPEASY_NOW
  #endif
#endif

#if defined(USES_C019) && !defined(USES_ESPEASY_NOW)
  // C019 depends on ESPEASY_NOW, so don't use it if ESPEasy_NOW is excluded
  #undef USES_C019
#endif

#if defined(USES_C019) && !defined(FEATURE_PACKED_RAW_DATA)
  #define FEATURE_PACKED_RAW_DATA  1
#endif



// By default we enable the SHOW_SYSINFO_JSON when we enable the WEBSERVER_NEW_UI
#ifdef WEBSERVER_NEW_UI
  #define SHOW_SYSINFO_JSON 1
#endif

#ifdef USES_ESPEASY_NOW
  // ESPEasy-NOW needs the P2P feature
  #ifdef FEATURE_ESPEASY_P2P
    #undef FEATURE_ESPEASY_P2P
  #endif
  #define FEATURE_ESPEASY_P2P 1
#endif

#if !defined(ESP32) && defined(USES_P148)
  // This chip/display is only used on ESP32 devices made by Sonoff
  #undef USES_P148   // Sonoff POWR3xxD and THR3xxD display
#endif

#ifndef FEATURE_ZEROFILLED_UNITNUMBER
  #ifdef ESP8266_1M
    #define FEATURE_ZEROFILLED_UNITNUMBER    0
  #else
    #define FEATURE_ZEROFILLED_UNITNUMBER    1
  #endif
#endif



// Make sure all features which have not been set exclusively will be disabled.
// This should be done at the end of this file.
// Keep them alfabetically sorted so it is easier to add new ones

#ifndef FEATURE_BLYNK                         
#define FEATURE_BLYNK                         0
#endif

#ifndef FEATURE_CHART_JS                      
#define FEATURE_CHART_JS                      0
#endif

#ifndef FEATURE_RULES_EASY_COLOR_CODE
#define FEATURE_RULES_EASY_COLOR_CODE         0
#endif


#ifndef FEATURE_CUSTOM_PROVISIONING           
#define FEATURE_CUSTOM_PROVISIONING           0
#endif

#ifndef FEATURE_RTC_CACHE_STORAGE
#define FEATURE_RTC_CACHE_STORAGE             0
#endif

#ifndef FEATURE_DNS_SERVER                    
#define FEATURE_DNS_SERVER                    0
#endif

#ifndef FEATURE_DOMOTICZ                      
#define FEATURE_DOMOTICZ                      0
#endif

#ifndef FEATURE_DOWNLOAD                      
#define FEATURE_DOWNLOAD                      0
#endif

#ifndef FEATURE_ESPEASY_P2P                      
#define FEATURE_ESPEASY_P2P                   0
#endif

#ifndef FEATURE_ETHERNET                      
#define FEATURE_ETHERNET                      0
#endif

#ifndef FEATURE_EXT_RTC                       
#define FEATURE_EXT_RTC                       0
#endif

#ifndef FEATURE_FHEM                          
#define FEATURE_FHEM                          0
#endif

#ifndef FEATURE_GPIO_USE_ESP8266_WAVEFORM
 #ifdef ESP8266
  #define FEATURE_GPIO_USE_ESP8266_WAVEFORM   1
 #else
  #define FEATURE_GPIO_USE_ESP8266_WAVEFORM   0
 #endif
#endif

#ifndef FEATURE_HOMEASSISTANT_OPENHAB         
#define FEATURE_HOMEASSISTANT_OPENHAB         0
#endif

#ifndef FEATURE_I2CMULTIPLEXER                
#define FEATURE_I2CMULTIPLEXER                0
#endif

#ifndef FEATURE_I2C_DEVICE_SCAN               
#define FEATURE_I2C_DEVICE_SCAN               0
#endif

#ifndef FEATURE_MDNS                          
#define FEATURE_MDNS                          0
#endif

#ifndef FEATURE_MODBUS                        
#define FEATURE_MODBUS                        0
#endif

#ifndef FEATURE_MQTT                        
#define FEATURE_MQTT                          0
#endif

#ifndef FEATURE_NON_STANDARD_24_TASKS         
#define FEATURE_NON_STANDARD_24_TASKS         0
#endif

#ifndef FEATURE_NOTIFIER                      
#define FEATURE_NOTIFIER                      0
#endif

#ifndef FEATURE_PACKED_RAW_DATA               
#define FEATURE_PACKED_RAW_DATA               0
#endif

#ifndef FEATURE_PLUGIN_STATS                  
#define FEATURE_PLUGIN_STATS                  0
#endif

#ifndef FEATURE_REPORTING                     
#define FEATURE_REPORTING                     0
#endif

#ifndef FEATURE_RTTTL                         
#define FEATURE_RTTTL                         0
#endif
#if defined(FEATURE_RTTTL) && !FEATURE_RTTTL && defined(KEEP_RTTTL)
  #undef FEATURE_RTTTL
  #define FEATURE_RTTTL 1
#endif

#ifndef FEATURE_SD                         
#define FEATURE_SD                            0
#endif

#ifndef FEATURE_SERVO                         
#define FEATURE_SERVO                         0
#endif

#ifndef FEATURE_SETTINGS_ARCHIVE              
#define FEATURE_SETTINGS_ARCHIVE              0
#endif

#ifndef FEATURE_SSDP                          
#define FEATURE_SSDP                          0
#endif

#ifndef FEATURE_TIMING_STATS                  
#define FEATURE_TIMING_STATS                  0
#endif

#ifndef FEATURE_TOOLTIPS                      
#define FEATURE_TOOLTIPS                      0
#endif

#ifndef FEATURE_TRIGONOMETRIC_FUNCTIONS_RULES 
#define FEATURE_TRIGONOMETRIC_FUNCTIONS_RULES 0
#endif


#ifndef SHOW_SYSINFO_JSON
#define SHOW_SYSINFO_JSON 0
#endif


#ifndef FEATURE_SEND_TO_HTTP
  #define FEATURE_SEND_TO_HTTP  1 // Enabled by default
#endif

#ifndef FEATURE_POST_TO_HTTP
  #define FEATURE_POST_TO_HTTP  1 // Enabled by default
#endif

#ifndef FEATURE_PUT_TO_HTTP
  #define FEATURE_PUT_TO_HTTP   1 // Enabled by default
#endif

#ifndef FEATURE_HTTP_CLIENT
  #define FEATURE_HTTP_CLIENT   0 // Disable by default
#endif

#ifndef FEATURE_PLUGIN_PRIORITY
  #define FEATURE_PLUGIN_PRIORITY   0 // Disable by default
#endif

#ifndef FEATURE_I2C_DEVICE_CHECK
  #ifdef ESP8266_1M
    #define FEATURE_I2C_DEVICE_CHECK  0 // Disabled by default for 1M units
  #else
    #define FEATURE_I2C_DEVICE_CHECK  1 // Enabled by default
  #endif
#endif

#ifndef FEATURE_I2C_GET_ADDRESS
  #ifdef ESP8266_1M
    #define FEATURE_I2C_GET_ADDRESS   0 // Disabled by default for 1M units
  #else
    #define FEATURE_I2C_GET_ADDRESS   1 // Enabled by default
  #endif
#endif

#if FEATURE_I2C_DEVICE_CHECK && !FEATURE_I2C_GET_ADDRESS
  #undef FEATURE_I2C_GET_ADDRESS
  #define FEATURE_I2C_GET_ADDRESS     1 // Needed by FEATURE_I2C_DEVICE_CHECK
#endif

#if !FEATURE_HTTP_CLIENT && (defined(USES_C001) || defined(USES_C008) || defined(USES_C009) || defined(USES_C011) || (defined(FEATURE_SEND_TO_HTTP) && FEATURE_SEND_TO_HTTP) || (defined(FEATURE_POST_TO_HTTP) && FEATURE_POST_TO_HTTP) || (defined(FEATURE_PUT_TO_HTTP) && FEATURE_PUT_TO_HTTP) || (defined(FEATURE_DOWNLOAD) && FEATURE_DOWNLOAD) || (defined(FEATURE_SETTINGS_ARCHIVE) && FEATURE_SETTINGS_ARCHIVE))
  #undef FEATURE_HTTP_CLIENT
  #define FEATURE_HTTP_CLIENT   1 // Enable because required for these controllers/features
#endif

#ifndef FEATURE_AUTO_DARK_MODE
  #ifdef LIMIT_BUILD_SIZE
    #define FEATURE_AUTO_DARK_MODE            0
  #else
    #define FEATURE_AUTO_DARK_MODE            1
  #endif
#endif

#ifndef FEATURE_ESP8266_DIRECT_WIFI_SCAN
  // Feature still in development, do not yet use.
  #define FEATURE_ESP8266_DIRECT_WIFI_SCAN    0
#endif

#if FEATURE_ESP8266_DIRECT_WIFI_SCAN
  #ifdef ESP32
    // ESP8266 only feature
    #undef FEATURE_ESP8266_DIRECT_WIFI_SCAN
    #define FEATURE_ESP8266_DIRECT_WIFI_SCAN    0
  #endif
#endif

#ifndef FEATURE_PINSTATE_EXTENDED
  #ifdef ESP8266_1M
    #define FEATURE_PINSTATE_EXTENDED           0 // Don't use extended pinstate feature on 1M builds
  #else
    #define FEATURE_PINSTATE_EXTENDED           1 // Enable by default for all other builds
  #endif
#endif

#ifndef FEATURE_DEFINE_SERIAL_CONSOLE_PORT
  #ifdef ESP8266_1M
    #define FEATURE_DEFINE_SERIAL_CONSOLE_PORT 0
  #else
    #define FEATURE_DEFINE_SERIAL_CONSOLE_PORT 1
  #endif
#endif

#if FEATURE_DEFINE_SERIAL_CONSOLE_PORT
# if USES_HWCDC || USES_USBCDC
#  define USES_ESPEASY_CONSOLE_FALLBACK_PORT 1
# endif // if USES_HWCDC || USES_USBCDC
#endif // if FEATURE_DEFINE_SERIAL_CONSOLE_PORT


#ifndef USES_ESPEASY_CONSOLE_FALLBACK_PORT
# define USES_ESPEASY_CONSOLE_FALLBACK_PORT 0
#endif // ifndef USES_ESPEASY_CONSOLE_FALLBACK_PORT


#if !FEATURE_PLUGIN_PRIORITY && (defined(USES_P137) /*|| defined(USES_Pxxx)*/)
  #undef FEATURE_PLUGIN_PRIORITY
  #define FEATURE_PLUGIN_PRIORITY   1
#endif

// Enable FEATURE_ADC_VCC to measure supply voltage using the analog pin
// Please note that the TOUT pin has to be disconnected in this mode
// Use the "System Info" device to read the VCC value
#ifndef FEATURE_ADC_VCC
  #define FEATURE_ADC_VCC                  0
#endif

// Extra task value types, typically used in Dummy tasks.
// For example 32-bit, 64-bit ints and doubles.
#ifndef FEATURE_EXTENDED_TASK_VALUE_TYPES
  #ifdef ESP8266_1M
    #define FEATURE_EXTENDED_TASK_VALUE_TYPES  0
  #else
    #define FEATURE_EXTENDED_TASK_VALUE_TYPES  1
  #endif
#endif

#ifndef FEATURE_SET_WIFI_TX_PWR
  #ifdef ESP32
    #if defined(ESP32S2) || defined(ESP32S3) || defined(ESP32C3)
      #define FEATURE_SET_WIFI_TX_PWR   1
    #else
      // TD-er: Disable setting TX power on ESP32 as it seems to cause issues on IDF4.4
      #define FEATURE_SET_WIFI_TX_PWR   1
    #endif
  #elif defined(ESP8266)
    #define FEATURE_SET_WIFI_TX_PWR   1
  #endif
#endif


#ifndef FEATURE_USE_DOUBLE_AS_ESPEASY_RULES_FLOAT_TYPE
  #if defined(ESP8266) && defined(LIMIT_BUILD_SIZE)
    #define FEATURE_USE_DOUBLE_AS_ESPEASY_RULES_FLOAT_TYPE 0
  #else
    #define FEATURE_USE_DOUBLE_AS_ESPEASY_RULES_FLOAT_TYPE 1
  #endif
#endif

// ESPEASY_RULES_FLOAT_TYPE should be either double (default) or float.
// It is solely based on FEATURE_USE_DOUBLE_AS_ESPEASY_RULES_FLOAT_TYPE
#ifdef ESPEASY_RULES_FLOAT_TYPE
  #undef ESPEASY_RULES_FLOAT_TYPE
#endif
#if FEATURE_USE_DOUBLE_AS_ESPEASY_RULES_FLOAT_TYPE
  #define ESPEASY_RULES_FLOAT_TYPE double
#else
  #define ESPEASY_RULES_FLOAT_TYPE float
#endif

#ifndef ESPEASY_SERIAL_0
#if defined(ESP32) && !defined(NO_GLOBAL_INSTANCES) && !defined(NO_GLOBAL_SERIAL) && ARDUINO_USB_CDC_ON_BOOT // Serial used for USB CDC
  #define ESPEASY_SERIAL_0 Serial0
#else
  #define ESPEASY_SERIAL_0 Serial
#endif
#endif


#if FEATURE_MDNS
  #ifdef ESP32S2
    #undef FEATURE_MDNS
    #define FEATURE_MDNS 0
  #endif
#endif

#ifndef FEATURE_IMPROV
  #if defined(ESP8266) && defined(LIMIT_BUILD_SIZE)
    #define FEATURE_IMPROV 0
  #else
    #if FEATURE_DEFINE_SERIAL_CONSOLE_PORT
      #define FEATURE_IMPROV 1
    #else
      #define FEATURE_IMPROV 0
    #endif
  #endif
#endif

#endif // CUSTOMBUILD_DEFINE_PLUGIN_SETS_H<|MERGE_RESOLUTION|>--- conflicted
+++ resolved
@@ -2234,11 +2234,7 @@
 #if defined(USES_P044) && !defined(USES_P020) // P020 is used to replace/emulate P044
   #define USES_P020
 #endif
-<<<<<<< HEAD
-#if defined(USES_P020) || defined(USES_P044) || defined(USES_P049) || defined(USES_P052) || defined(USES_P053) || defined(USES_P056) || defined(USES_P071) || defined(USES_P075) || defined(USES_P077) || defined(USES_P078) || defined(USES_P082) || defined(USES_P085) || defined(USES_P087) || defined(USES_P093)|| defined(USES_P094) || defined(USES_P102) || defined(USES_P105) || defined(USES_P108) || defined(USES_P144) || defined(USES_C018)
-=======
 #if defined(USES_P020) || defined(USES_P049) || defined(USES_P052) || defined(USES_P053) || defined(USES_P056)  || defined(USES_P065) || defined(USES_P071) || defined(USES_P075) || defined(USES_P077) || defined(USES_P078) || defined(USES_P082) || defined(USES_P085) || defined(USES_P087) || defined(USES_P093)|| defined(USES_P094) || defined(USES_P102) || defined(USES_P105) || defined(USES_P108) || defined(USES_P144) || defined(USES_C018)
->>>>>>> 60f4dd54
   // At least one plugin uses serial.
   #ifndef PLUGIN_USES_SERIAL
     #define PLUGIN_USES_SERIAL
