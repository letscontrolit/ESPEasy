--- conflicted
+++ resolved
@@ -8,11 +8,7 @@
 
 
 // Send the content of a file directly to the webserver, like addHtml()
-<<<<<<< HEAD
-bool streamFromFS(String path);
-=======
 // Return is nr bytes streamed.
 size_t streamFromFS(String path, bool htmlEscape = false);
->>>>>>> 973f02c7
 
 #endif