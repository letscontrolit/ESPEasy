#ifndef HELPERS_HARDWARE_H
#define HELPERS_HARDWARE_H

#include <Arduino.h>

#include "../DataStructs/GpioFactorySettingsStruct.h"
#include "../DataStructs/PinMode.h"
#include "../DataTypes/DeviceModel.h"
#include "../DataTypes/PluginID.h"
#include "../DataTypes/TaskIndex.h"

#include "../Globals/ResetFactoryDefaultPref.h"

#include "../../ESPEasy_common.h"

#ifdef ESP32
# include <driver/adc.h>

// Needed to get ADC Vref
# include <esp_adc_cal.h>
# include <driver/adc.h>
#endif

# ifdef ESP32
#  if CONFIG_IDF_TARGET_ESP32
  #define MAX_ADC_VALUE 4095
#  else // if CONFIG_IDF_TARGET_ESP32
  #define MAX_ADC_VALUE ((1 << SOC_ADC_MAX_BITWIDTH) - 1)
#  endif // if CONFIG_IDF_TARGET_ESP32
# endif // ifdef ESP32
# ifdef ESP8266
  #define MAX_ADC_VALUE 1023
# endif // ifdef ESP8266


/********************************************************************************************\
 * Initialize specific hardware settings (only global ones, others are set through devices)
 \*********************************************************************************************/
void hardwareInit();

void initI2C();

void I2CSelectHighClockSpeed();
void I2CSelectLowClockSpeed();
void I2CSelect_Max100kHz_ClockSpeed();
void I2CSelectClockSpeed(uint32_t clockFreq);
void I2CForceResetBus_swap_pins(uint8_t address);
void I2CBegin(int8_t   sda,
              int8_t   scl,
              uint32_t clockFreq);

#ifdef FEATURE_I2CMULTIPLEXER
bool    isI2CMultiplexerEnabled();

void    I2CMultiplexerSelectByTaskIndex(taskIndex_t taskIndex);
void    I2CMultiplexerSelect(uint8_t i);

void    I2CMultiplexerOff();

void    SetI2CMultiplexer(uint8_t toWrite);

uint8_t I2CMultiplexerMaxChannels();

void    I2CMultiplexerReset();

bool    I2CMultiplexerPortSelectedForTask(taskIndex_t taskIndex);
#endif // ifdef FEATURE_I2CMULTIPLEXER

void    checkResetFactoryPin();

#ifdef ESP8266
extern int lastADCvalue; // Keep track of last ADC value as it cannot be read while WiFi is connecting

int espeasy_analogRead(int pin);
#endif // ifdef ESP8266

#ifdef ESP32
void initADC();

bool                       hasADC_factory_calibration();
const __FlashStringHelper* getADC_factory_calibration_type();

int                        getADC_num_for_gpio(int pin);

int                        espeasy_analogRead(int  pin,
                                              bool readAsTouch = false);

// ADC Factory calibration definition
extern esp_adc_cal_characteristics_t adc_chars[ADC_ATTEN_MAX];
#endif // ifdef ESP32


/********************************************************************************************\
   Hardware information
 \*********************************************************************************************/
uint32_t                   getFlashChipId();

uint32_t                   getFlashRealSizeInBytes();

uint32_t                   getFlashChipSpeed();

bool                       puyaSupport();

uint8_t                    getFlashChipVendorId();

bool                       flashChipVendorPuya();

// Last 24 bit of MAC address as integer, to be used in rules.
uint32_t                   getChipId();

uint8_t                    getChipCores();

const __FlashStringHelper* getChipModel();

<<<<<<< HEAD
bool isESP8285();

uint8_t getChipRevision();
=======
uint8_t                    getChipRevision();
>>>>>>> fffa92e4

uint32_t                   getSketchSize();

uint32_t                   getFreeSketchSpace();


/********************************************************************************************\
   PSRAM support
 \*********************************************************************************************/
#ifdef ESP32

// this function is a replacement for `psramFound()`.
// `psramFound()` can return true even if no PSRAM is actually installed
// This new version also checks `esp_spiram_is_initialized` to know if the PSRAM is initialized
// Original Tasmota:
// https://github.com/arendst/Tasmota/blob/1e6b78a957be538cf494f0e2dc49060d1cb0fe8b/tasmota/support_esp.ino#L470
bool FoundPSRAM();

// new function to check whether PSRAM is present and supported (i.e. required pacthes are present)
bool UsePSRAM();

/*
 * ESP32 v1 and v2 needs some special patches to use PSRAM.
 * Original function used from Tasmota:
 * https://github.com/arendst/Tasmota/blob/1e6b78a957be538cf494f0e2dc49060d1cb0fe8b/tasmota/support_esp.ino#L762
 *
 * If using ESP32 v1, please add: `-mfix-esp32-psram-cache-issue -lc-psram-workaround -lm-psram-workaround`
 *
 * This function returns true if the chip supports PSRAM natively (v3) or if the
 * patches are present.
 */
bool CanUsePSRAM();

#endif // ESP32

/*********************************************************************************************\
* High entropy hardware random generator
* Thanks to DigitalAlchemist
\*********************************************************************************************/

// Based on code from https://raw.githubusercontent.com/espressif/esp-idf/master/components/esp32/hw_random.c
uint32_t HwRandom();


/********************************************************************************************\
   Boot information
 \*********************************************************************************************/
void readBootCause();


/********************************************************************************************\
   Hardware specific configurations
 \*********************************************************************************************/
const __FlashStringHelper* getDeviceModelBrandString(DeviceModel model);

String                     getDeviceModelString(DeviceModel model);

bool                       modelMatchingFlashSize(DeviceModel model);

void                       setFactoryDefault(DeviceModel model);

/********************************************************************************************\
   Add pre defined plugins and rules.
 \*********************************************************************************************/
void                       addSwitchPlugin(taskIndex_t   taskIndex,
                                           int           gpio,
                                           const String& name,
                                           bool          activeLow);

void addPredefinedPlugins(const GpioFactorySettingsStruct& gpio_settings);

void addButtonRelayRule(uint8_t buttonNumber,
                        int     relay_gpio);

void addPredefinedRules(const GpioFactorySettingsStruct& gpio_settings);

// ********************************************************************************
// Get info of a specific GPIO pin.
// ********************************************************************************
// return true when pin can be used.
bool getGpioInfo(int   gpio,
                 int & pinnr,
                 bool& input,
                 bool& output,
                 bool& warning);

bool getGpioPullResistor(int   gpio,
                         bool& hasPullUp,
                         bool& hasPullDown);

bool validGpio(int gpio);


#ifdef ESP32

// Get ADC related info for a given GPIO pin
// @param gpio_pin   GPIO pin number
// @param adc        Number of ADC unit (0 == Hall effect)
// @param ch         Channel number on ADC unit
// @param t          index of touch pad ID
bool getADC_gpio_info(int  gpio_pin,
                      int& adc,
                      int& ch,
                      int& t);
int touchPinToGpio(int touch_pin);

#endif // ifdef ESP32

// ********************************************************************************
// Manage PWM state of GPIO pins.
// ********************************************************************************
void initAnalogWrite();
#if defined(ESP32)
extern int8_t   ledChannelPin[16];
extern uint32_t ledChannelFreq[16];

int8_t   attachLedChannel(int      pin,
                          uint32_t frequency = 0);
void     detachLedChannel(int pin);
uint32_t analogWriteESP32(int      pin,
                          int      value,
                          uint32_t frequency = 0);
#endif // if defined(ESP32)

// Duty cycle 0..100%
bool set_Gpio_PWM_pct(int      gpio,
                      float    dutyCycle_f,
                      uint32_t frequency = 0);

bool set_Gpio_PWM(int      gpio,
                  uint32_t dutyCycle,
                  uint32_t frequency = 0);
bool set_Gpio_PWM(int       gpio,
                  uint32_t  dutyCycle,
                  uint32_t  fadeDuration_ms,
                  uint32_t& frequency,
                  uint32_t& key);


// ********************************************************************************
// change of device: cleanup old device and reset default settings
// ********************************************************************************
void setTaskDevice_to_TaskIndex(pluginID_t  taskdevicenumber,
                                taskIndex_t taskIndex);

// ********************************************************************************
// Initialize task with some default values applicable for almost all tasks
// ********************************************************************************
void setBasicTaskValues(taskIndex_t   taskIndex,
                        unsigned long taskdevicetimer,
                        bool          enabled,
                        const String& name,
                        int           pin1,
                        int           pin2,
                        int           pin3);

#endif // HELPERS_HARDWARE_H<|MERGE_RESOLUTION|>--- conflicted
+++ resolved
@@ -112,13 +112,9 @@
 
 const __FlashStringHelper* getChipModel();
 
-<<<<<<< HEAD
-bool isESP8285();
-
-uint8_t getChipRevision();
-=======
+bool                       isESP8285();
+
 uint8_t                    getChipRevision();
->>>>>>> fffa92e4
 
 uint32_t                   getSketchSize();
 
