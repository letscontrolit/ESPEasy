--- conflicted
+++ resolved
@@ -305,9 +305,6 @@
   }
 }
 
-<<<<<<< HEAD
-
-
 
 void process_internal(String &line, const String& cmd_s) {
   int startIndex, closingIndex;
@@ -367,19 +364,14 @@
       replacement = String(uval);
     }
     line.replace(fullCommand, replacement);
-=======
+  }
+}
+
+
+
 void substitute_eventvalue(String& line, const String& event) {
   if (substitute_eventvalue_CallBack_ptr != nullptr)
     substitute_eventvalue_CallBack_ptr(line, event);
-  if (line.indexOf(F("%eventvalue")) == -1) {
-    return; // Nothing to replace.
->>>>>>> abc1149a
-  }
-}
-
-
-
-void substitute_eventvalue(String& line, const String& event) {
   if (line.indexOf(F("%eventvalue")) != -1) {
     if (event.charAt(0) == '!') {
       line.replace(F("%eventvalue%"), event); // substitute %eventvalue% with
