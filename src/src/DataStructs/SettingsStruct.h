
#ifndef DATASTRUCTS_SETTINGSSTRUCT_H
#define DATASTRUCTS_SETTINGSSTRUCT_H

#include "../CustomBuild/ESPEasyLimits.h"
#include "../DataTypes/EthernetParameters.h"
#include "../DataTypes/NetworkMedium.h"
#include "../Globals/Plugins.h"
#include "../../ESPEasy_common.h"

//we disable SPI if not defined
#ifndef DEFAULT_SPI
 #define DEFAULT_SPI 0
#endif


// FIXME TD-er: Move this PinBootState to DataTypes folder

// State is stored, so don't change order
enum class PinBootState {
  Default_state  = 0,
  Output_low     = 1,
  Output_high    = 2,
  Input_pullup   = 3,
  Input_pulldown = 4,  // Only on ESP32 and GPIO16 on ESP82xx
  Input          = 5,

  // Options for later:
  // ANALOG (only on ESP32)
  // WAKEUP_PULLUP (only on ESP8266)
  // WAKEUP_PULLDOWN (only on ESP8266)
  // SPECIAL
  // FUNCTION_0 (only on ESP8266)
  // FUNCTION_1
  // FUNCTION_2
  // FUNCTION_3
  // FUNCTION_4
  // FUNCTION_5 (only on ESP32)
  // FUNCTION_6 (only on ESP32)

};


/*********************************************************************************************\
 * SettingsStruct
\*********************************************************************************************/
template<unsigned int N_TASKS>
class SettingsStruct_tmpl
{
  public:

  SettingsStruct_tmpl();

  // VariousBits1 defaults to 0, keep in mind when adding bit lookups.
  bool appendUnitToHostname() const;
  void appendUnitToHostname(bool value);

  bool uniqueMQTTclientIdReconnect_unused() const;
  void uniqueMQTTclientIdReconnect_unused(bool value);

  bool OldRulesEngine() const;
  void OldRulesEngine(bool value);

  bool ForceWiFi_bg_mode() const;
  void ForceWiFi_bg_mode(bool value);

  bool WiFiRestart_connection_lost() const;
  void WiFiRestart_connection_lost(bool value);

  bool EcoPowerMode() const;
  void EcoPowerMode(bool value);

  bool WifiNoneSleep() const;
  void WifiNoneSleep(bool value);

  // Enable send gratuitous ARP by default, so invert the values (default = 0)
  bool gratuitousARP() const;
  void gratuitousARP(bool value);

  // Be a bit more tolerant when parsing the last argument of a command.
  // See: https://github.com/letscontrolit/ESPEasy/issues/2724
  bool TolerantLastArgParse() const;
  void TolerantLastArgParse(bool value);

  // SendToHttp command does not wait for ack, with this flag it does wait.
  bool SendToHttp_ack() const;
  void SendToHttp_ack(bool value);

  // Enable/disable ESPEasyNow protocol
  bool UseESPEasyNow() const;
  void UseESPEasyNow(bool value);

  // Whether to try to connect to a hidden SSID network
  bool IncludeHiddenSSID() const;
  void IncludeHiddenSSID(bool value);

  // When sending, the TX power may be boosted to max TX power.
  bool UseMaxTXpowerForSending() const;
  void UseMaxTXpowerForSending(bool value);

  // When set you can use the Sensor in AP-Mode without beeing forced to /setup
  bool ApDontForceSetup() const;
  void ApDontForceSetup(bool value);

<<<<<<< HEAD
  // When outputting JSON bools use quoted values (on, backward compatible) or use official JSON true/false unquoted
  bool JSONBoolWithQuotes() const;
  void JSONBoolWithQuotes(bool value);
=======
  // Perform periodical WiFi scans so that in case of a WiFi disconnect a node may reconnect to a better AP
  bool PeriodicalScanWiFi() const;
  void PeriodicalScanWiFi(bool value);
>>>>>>> 474908fa


  // Flag indicating whether all task values should be sent in a single event or one event per task value (default behavior)
  bool CombineTaskValues_SingleEvent(taskIndex_t taskIndex) const;
  void CombineTaskValues_SingleEvent(taskIndex_t taskIndex, bool value);


  void validate();

  bool networkSettingsEmpty() const;

  void clearNetworkSettings();

  void clearTimeSettings();

  void clearNotifications();

  void clearControllers();

  void clearTasks();

  void clearLogSettings();

  void clearUnitNameSettings();

  void clearMisc();

  void clearAll();

  void clearTask(taskIndex_t task);

  // Return hostname + unit when selected to add unit.
  String getHostname() const;

  // Return hostname with explicit set append unit.
  String getHostname(bool appendUnit) const;

  PinBootState getPinBootState(uint8_t gpio_pin) const;
  void setPinBootState(uint8_t gpio_pin, PinBootState state);

  float getWiFi_TX_power() const;
  void setWiFi_TX_power(float dBm);


  unsigned long PID;
  int           Version;
  int16_t       Build;
  byte          IP[4];
  byte          Gateway[4];
  byte          Subnet[4];
  byte          DNS[4];
  byte          IP_Octet;
  byte          Unit;
  char          Name[26];
  char          NTPHost[64];
  // FIXME TD-er: Issue #2690
  unsigned long Delay;              // Sleep time in seconds
  int8_t        Pin_i2c_sda;
  int8_t        Pin_i2c_scl;
  int8_t        Pin_status_led;
  int8_t        Pin_sd_cs;
  int8_t        PinBootStates[17];  // Only use getPinBootState and setPinBootState as multiple pins are packed for ESP32
  byte          Syslog_IP[4];
  unsigned int  UDPPort;
  byte          SyslogLevel;
  byte          SerialLogLevel;
  byte          WebLogLevel;
  byte          SDLogLevel;
  unsigned long BaudRate;
  unsigned long MessageDelay_unused;  // MQTT settings now moved to the controller settings.
  byte          deepSleep_wakeTime;   // 0 = Sleep Disabled, else time awake from sleep in seconds
  boolean       CustomCSS;
  boolean       DST;
  byte          WDI2CAddress;
  boolean       UseRules;
  boolean       UseSerial;
  boolean       UseSSDP;
  boolean       UseNTP;
  unsigned long WireClockStretchLimit;
  boolean       GlobalSync;
  unsigned long ConnectionFailuresThreshold;
  int16_t       TimeZone;
  boolean       MQTTRetainFlag_unused;
  byte          InitSPI; //0 = disabled, 1= enabled but for ESP32 there is option 2= SPI2 
  // FIXME TD-er: Must change to cpluginID_t, but then also another check must be added since changing the pluginID_t will also render settings incompatible
  byte          Protocol[CONTROLLER_MAX];
  byte          Notification[NOTIFICATION_MAX]; //notifications, point to a NPLUGIN id
  // FIXME TD-er: Must change to pluginID_t, but then also another check must be added since changing the pluginID_t will also render settings incompatible
  byte          TaskDeviceNumber[N_TASKS]; // The "plugin number" set at as task (e.g. 4 for P004_dallas)
  unsigned int  OLD_TaskDeviceID[N_TASKS];  //UNUSED: this can be removed
  union {
    struct {
      int8_t        TaskDevicePin1[N_TASKS];
      int8_t        TaskDevicePin2[N_TASKS];
      int8_t        TaskDevicePin3[N_TASKS];
      byte          TaskDevicePort[N_TASKS];
    };
    int8_t        TaskDevicePin[4][N_TASKS];
  };
  boolean       TaskDevicePin1PullUp[N_TASKS];
  int16_t       TaskDevicePluginConfig[N_TASKS][PLUGIN_CONFIGVAR_MAX];
  boolean       TaskDevicePin1Inversed[N_TASKS];
  float         TaskDevicePluginConfigFloat[N_TASKS][PLUGIN_CONFIGFLOATVAR_MAX];
  long          TaskDevicePluginConfigLong[N_TASKS][PLUGIN_CONFIGLONGVAR_MAX];
  byte          TaskDeviceSendDataFlags[N_TASKS];
  byte          OLD_TaskDeviceGlobalSync[N_TASKS];
  byte          TaskDeviceDataFeed[N_TASKS];    // When set to 0, only read local connected sensorsfeeds
  unsigned long TaskDeviceTimer[N_TASKS];
  boolean       TaskDeviceEnabled[N_TASKS];
  boolean       ControllerEnabled[CONTROLLER_MAX];
  boolean       NotificationEnabled[NOTIFICATION_MAX];
  unsigned int  TaskDeviceID[CONTROLLER_MAX][N_TASKS];        // IDX number (mainly used by Domoticz)
  boolean       TaskDeviceSendData[CONTROLLER_MAX][N_TASKS];
  boolean       Pin_status_led_Inversed;
  boolean       deepSleepOnFail;
  boolean       UseValueLogger;
  boolean       ArduinoOTAEnable;
  uint16_t      DST_Start;
  uint16_t      DST_End;
  boolean       UseRTOSMultitasking;
  int8_t        Pin_Reset;
  byte          SyslogFacility;
  uint32_t      StructSize;  // Forced to be 32 bit, to make sure alignment is clear.
  boolean       MQTTUseUnitNameAsClientId_unused;

  //its safe to extend this struct, up to several bytes, default values in config are 0
  //look in misc.ino how config.dat is used because also other stuff is stored in it at different offsets.
  //TODO: document config.dat somewhere here
  float         Latitude;
  float         Longitude;
  uint32_t      VariousBits1;
  uint32_t      ResetFactoryDefaultPreference; // Do not clear this one in the clearAll()
  uint32_t      I2C_clockSpeed;
  uint16_t      WebserverPort;
  uint16_t      SyslogPort;

  // FIXME @TD-er: As discussed in #1292, the CRC for the settings is now disabled.
  // make sure crc is the last value in the struct
  // Try to extend settings to make the checksum 4-byte aligned.
//  uint8_t       ProgmemMd5[16]; // crc of the binary that last saved the struct to file.
//  uint8_t       md5[16];
  uint8_t       ETH_Phy_Addr;
  int8_t        ETH_Pin_mdc;
  int8_t        ETH_Pin_mdio;
  int8_t        ETH_Pin_power;
  EthPhyType_t   ETH_Phy_Type;
  EthClockMode_t ETH_Clock_Mode;
  byte          ETH_IP[4];
  byte          ETH_Gateway[4];
  byte          ETH_Subnet[4];
  byte          ETH_DNS[4];
  NetworkMedium_t NetworkMedium;
  int8_t        I2C_Multiplexer_Type;
  int8_t        I2C_Multiplexer_Addr;
  int8_t        I2C_Multiplexer_Channel[N_TASKS];
  uint8_t       I2C_Flags[N_TASKS];
  uint32_t      I2C_clockSpeed_Slow;
  uint8_t       I2C_Multiplexer_ResetPin;

  #ifdef ESP32
  int8_t        PinBootStates_ESP32[24]; // pins 17 ... 39
  #endif
  uint8_t       WiFi_TX_power = 70; // 70 = 17.5dBm. unit: 0.25 dBm
  int8_t        WiFi_sensitivity_margin = 3;  // Margin in dBm on top of sensitivity.
  uint8_t       NumberExtraWiFiScans = 0;
};

/*
SettingsStruct* SettingsStruct_ptr = new (std::nothrow) SettingsStruct;
SettingsStruct& Settings = *SettingsStruct_ptr;
*/



typedef SettingsStruct_tmpl<TASKS_MAX> SettingsStruct;

#endif // DATASTRUCTS_SETTINGSSTRUCT_H<|MERGE_RESOLUTION|>--- conflicted
+++ resolved
@@ -102,15 +102,13 @@
   bool ApDontForceSetup() const;
   void ApDontForceSetup(bool value);
 
-<<<<<<< HEAD
+  // Perform periodical WiFi scans so that in case of a WiFi disconnect a node may reconnect to a better AP
+  bool PeriodicalScanWiFi() const;
+  void PeriodicalScanWiFi(bool value);
+
   // When outputting JSON bools use quoted values (on, backward compatible) or use official JSON true/false unquoted
   bool JSONBoolWithQuotes() const;
   void JSONBoolWithQuotes(bool value);
-=======
-  // Perform periodical WiFi scans so that in case of a WiFi disconnect a node may reconnect to a better AP
-  bool PeriodicalScanWiFi() const;
-  void PeriodicalScanWiFi(bool value);
->>>>>>> 474908fa
 
 
   // Flag indicating whether all task values should be sent in a single event or one event per task value (default behavior)
