Import("env")
import os

# access to global construction environment
#print env

# Dump construction environment (for debug purpose)
#print(env.Dump())

# append extra flags to global build environment
# which later will be used to build:
# - project source code
# - frameworks
# - dependent libraries

custom_defines = []
#env.Append(CPPDEFINES=[
  # ,"NO_HTTP_UPDATER"
  # ,("WEBSERVER_RULES_DEBUG", "0")
#])
if os.path.isfile('src/Custom.h'):
  custom_defines=["-DUSE_CUSTOM_H"]
else:
  custom_defines=[
    "-DCONTROLLER_SET_ALL",
    "-DNOTIFIER_SET_NONE",
    "-DPLUGIN_SET_NONE",
    "-DUSES_P001",  # Switch
    "-DUSES_P002",  # ADC
    "-DUSES_P003",  # Generic Pulse Counter
    "-DUSES_P004",  # Dallas DS18b20
    "-DUSES_P026",  # System info
    "-DUSES_P027",  # INA219
    "-DUSES_P028",  # BME280
    "-DUSES_P033",  # Dummy
    "-DUSES_P036",  # FrameOLED
    "-DUSES_P045",  # MPU6050
    "-DUSES_P049",  # MHZ19
    "-DUSES_P052",  # SenseAir
    "-DUSES_P056",  # SDS011-Dust
#    "-DUSES_P059",  # Encoder
#    "-DUSES_P080",  # Dallas iButton
    "-DUSES_P081",  # Cron
    "-DUSES_P082",  # GPS
    "-DUSES_P085",  # AcuDC24x
    "-DUSES_P098",  # PWM motor

    "-DUSES_P100",  # Pulse Counter - DS2423
#   "-DUSES_P087",  # Serial Proxy
#   "-DUSES_P094",  # CUL Reader
#   "-DUSES_P095",  # TFT ILI9341
#    "-DUSES_P106",  # BME680
#    "-DUSES_P107",  # SI1145 UV index

    "-DUSES_C016",  # Cache Controller
    "-DUSES_C018",  # TTN/RN2483
#   "-DUSES_C015",  # Blynk

<<<<<<< HEAD
#    "-DFEATURE_MDNS",
    "-DUSE_MQTT_TLS",
=======
#    "-DFEATURE_MDNS=1",
>>>>>>> 9044f431
#    "-DFEATURE_SD=1",
    "-DFEATURE_EXT_RTC=1",
    "-DFEATURE_I2CMULTIPLEXER=1",
    "-DFEATURE_TRIGONOMETRIC_FUNCTIONS_RULES=1",
    "-DFEATURE_CUSTOM_PROVISIONING=1",

    "-DFEATURE_ESPEASY_P2P=1",

    "-DFEATURE_SETTINGS_ARCHIVE=1"
  ]

my_flags = env.ParseFlags(env['BUILD_FLAGS'])
my_defines = my_flags.get("CPPDEFINES")
env.Append(BUILD_FLAGS=custom_defines)
#defines = {k: v for (k, v) in my_defines}

print("\u001b[32m Custom PIO configuration check \u001b[0m")
# print the defines
print("\u001b[33m CPPDEFINES: \u001b[0m  {}".format(my_defines))
print("\u001b[33m Custom CPPDEFINES: \u001b[0m  {}".format(custom_defines))
print("\u001b[32m ------------------------------- \u001b[0m")


if (len(my_defines) == 0):
  print("\u001b[31m No defines are set, probably configuration error. \u001b[0m")
  raise ValueError


<|MERGE_RESOLUTION|>--- conflicted
+++ resolved
@@ -56,12 +56,8 @@
     "-DUSES_C018",  # TTN/RN2483
 #   "-DUSES_C015",  # Blynk
 
-<<<<<<< HEAD
-#    "-DFEATURE_MDNS",
     "-DUSE_MQTT_TLS",
-=======
 #    "-DFEATURE_MDNS=1",
->>>>>>> 9044f431
 #    "-DFEATURE_SD=1",
     "-DFEATURE_EXT_RTC=1",
     "-DFEATURE_I2CMULTIPLEXER=1",
