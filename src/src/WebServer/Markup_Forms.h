--- conflicted
+++ resolved
@@ -15,13 +15,8 @@
 // ********************************************************************************
 // Add a note as row start
 // ********************************************************************************
-<<<<<<< HEAD
-void addFormNote(const String& text,
-                 const String& id = "");
-=======
 void addFormNote(const __FlashStringHelper * text);
 void addFormNote(const String& text, const String& id = "");
->>>>>>> 71387cb6
 
 // ********************************************************************************
 // Create Forms
@@ -32,7 +27,6 @@
 // Add a checkbox Form
 // ********************************************************************************
 
-<<<<<<< HEAD
 void addFormCheckBox_disabled(const String& label,
                               const String& id,
                               boolean       checked
@@ -63,19 +57,12 @@
 
 void addFormCheckBox_disabled(LabelType::Enum label,
                               boolean         checked);
-=======
-void addFormCheckBox_disabled(const String& label, const String& id, boolean checked);
 void addFormCheckBox(const __FlashStringHelper * label, const __FlashStringHelper * id, boolean checked, bool disabled = false);
 void addFormCheckBox(const __FlashStringHelper * label, const String& id, boolean checked, bool disabled = false);
-void addFormCheckBox(const String& label, const String& id, boolean checked, bool disabled = false);
-void addFormCheckBox(LabelType::Enum label, boolean checked, bool disabled = false);
-void addFormCheckBox_disabled(LabelType::Enum label, boolean checked);
->>>>>>> 71387cb6
 
 // ********************************************************************************
 // Add a Numeric Box form
 // ********************************************************************************
-<<<<<<< HEAD
 void addFormNumericBox(LabelType::Enum label,
                        int             value,
                        int             min = INT_MIN,
@@ -121,14 +108,8 @@
                            const String& title = ""
                            #endif // ifdef ENABLE_TOOLTIPS
                            );
-=======
-void addFormNumericBox(LabelType::Enum label, int value, int min = INT_MIN, int max = INT_MAX);
 void addFormNumericBox(const __FlashStringHelper * label, const __FlashStringHelper * id, int value, int min = INT_MIN, int max = INT_MAX);
-void addFormNumericBox(const String& label, const String& id, int value, int min = INT_MIN, int max = INT_MAX);
-
-void addFormFloatNumberBox(LabelType::Enum label, float value, float min, float max, byte nrDecimals = 6, float stepsize = 0.0f);
-void addFormFloatNumberBox(const String& label, const String& id, float value, float min, float max, byte nrDecimals = 6, float stepsize = 0.0f);
->>>>>>> 71387cb6
+
 
 // ********************************************************************************
 // Add a task selector form
@@ -212,14 +193,13 @@
 // Add a selector form
 // ********************************************************************************
 
-<<<<<<< HEAD
 void addFormPinSelect(const String& label,
                       const String& id,
                       int           choice);
-=======
+void addFormPinSelect(const String& label,
+                      const __FlashStringHelper * id,
+                      int           choice);
 void addFormPinSelect(PinSelectPurpose purpose, const String& label, const __FlashStringHelper * id, int choice);
-void addFormPinSelect(const String& label, const __FlashStringHelper * id, int choice);
->>>>>>> 71387cb6
 
 void addFormPinSelectI2C(const String& label,
                          const String& id,
@@ -235,7 +215,6 @@
                         #endif
                         );
 
-<<<<<<< HEAD
 void addFormSelector(const String& label,
                      const String& id,
                      int           optionCount,
@@ -247,13 +226,10 @@
                      const String& title = ""
                      #endif
                      );
-=======
 
 void addFormSelector(const __FlashStringHelper * label, const __FlashStringHelper * id, int optionCount, const __FlashStringHelper * options[], const int indices[], int selectedIndex, bool reloadonchange = false);
 void addFormSelector(const String& label, const String& id, int optionCount, const __FlashStringHelper * options[], const int indices[], int selectedIndex);
 void addFormSelector(const __FlashStringHelper * label, const __FlashStringHelper * id, int optionCount, const String options[], const int indices[], int selectedIndex);
-void addFormSelector(const String& label, const String& id, int optionCount, const String options[], const int indices[], int selectedIndex);
->>>>>>> 71387cb6
 
 void addFormSelector(const String& label,
                      const String& id,
@@ -329,13 +305,8 @@
 // ********************************************************************************
 
 
-<<<<<<< HEAD
-int  getFormItemInt(const String& key,
-                    int           defaultValue);
-=======
 int getFormItemInt(const __FlashStringHelper * key, int defaultValue);
 int getFormItemInt(const String& key, int defaultValue);
->>>>>>> 71387cb6
 
 bool getCheckWebserverArg_int(const String& key,
                               int         & value);
@@ -348,11 +319,6 @@
 
 // Note: Checkbox values will not appear in POST Form data if unchecked.
 // So if webserver does not have an argument for a checkbox form, it means it should be considered unchecked.
-<<<<<<< HEAD
-bool  isFormItemChecked(const String& id);
-
-int   getFormItemInt(const String& id);
-=======
 bool isFormItemChecked(const __FlashStringHelper * id);
 bool isFormItemChecked(const String& id);
 bool isFormItemChecked(const LabelType::Enum& id);
@@ -360,7 +326,6 @@
 int getFormItemInt(const __FlashStringHelper * id);
 int getFormItemInt(const String& id);
 int getFormItemInt(const LabelType::Enum& id);
->>>>>>> 71387cb6
 
 float getFormItemFloat(const __FlashStringHelper * id);
 float getFormItemFloat(const String& id);
