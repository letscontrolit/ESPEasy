
#include <Arduino.h>

#ifdef CONTINUOUS_INTEGRATION
# pragma GCC diagnostic error "-Wall"
#else // ifdef CONTINUOUS_INTEGRATION
# pragma GCC diagnostic warning "-Wall"
#endif // ifdef CONTINUOUS_INTEGRATION

// Include this as first, to make sure all defines are active during the entire compile.
// See: https://www.letscontrolit.com/forum/viewtopic.php?f=4&t=7980
// If Custom.h build from Arduino IDE is needed, uncomment #define USE_CUSTOM_H in ESPEasy_common.h
#include "ESPEasy_common.h"

#ifdef USE_CUSTOM_H

// make the compiler show a warning to confirm that this file is inlcuded
  # warning "**** Using Settings from Custom.h File ***"
#endif // ifdef USE_CUSTOM_H


// Needed due to preprocessor issues.
#ifdef PLUGIN_SET_GENERIC_ESP32
  # ifndef ESP32
    #  define ESP32
  # endif // ifndef ESP32
#endif // ifdef PLUGIN_SET_GENERIC_ESP32


/****************************************************************************************************************************\
 * Arduino project "ESP Easy" © Copyright www.letscontrolit.com
 *
 * This program is free software: you can redistribute it and/or modify it under the terms of the GNU General Public License
 * as published by the Free Software Foundation, either version 3 of the License, or (at your option) any later version.
 * This program is distributed in the hope that it will be useful, but WITHOUT ANY WARRANTY; without even the implied warranty
 * of MERCHANTABILITY or FITNESS FOR A PARTICULAR PURPOSE.  See the GNU General Public License for more details.
 * You received a copy of the GNU General Public License along with this program in file 'License.txt'.
 *
 * IDE download    : https://www.arduino.cc/en/Main/Software
 * ESP8266 Package : https://github.com/esp8266/Arduino
 *
 * Source Code     : https://github.com/ESP8266nu/ESPEasy
 * Support         : http://www.letscontrolit.com
 * Discussion      : http://www.letscontrolit.com/forum/
 *
 * Additional information about licensing can be found at : http://www.gnu.org/licenses
 \*************************************************************************************************************************/

// This file incorporates work covered by the following copyright and permission notice:

/****************************************************************************************************************************\
 * Arduino project "Nodo" © Copyright 2010..2015 Paul Tonkes
 *
 * This program is free software: you can redistribute it and/or modify it under the terms of the GNU General Public License
 * as published by the Free Software Foundation, either version 3 of the License, or (at your option) any later version.
 * This program is distributed in the hope that it will be useful, but WITHOUT ANY WARRANTY; without even the implied warranty
 * of MERCHANTABILITY or FITNESS FOR A PARTICULAR PURPOSE.  See the GNU General Public License for more details.
 * You received a copy of the GNU General Public License along with this program in file 'License.txt'.
 *
 * Voor toelichting op de licentievoorwaarden zie    : http://www.gnu.org/licenses
 * Uitgebreide documentatie is te vinden op          : http://www.nodo-domotica.nl
 * Compiler voor deze programmacode te downloaden op : http://arduino.cc
 \*************************************************************************************************************************/

//   Simple Arduino sketch for ESP module, supporting:
//   =================================================================================
//   Simple switch inputs and direct GPIO output control to drive relays, mosfets, etc
//   Analog input (ESP-7/12 only)
//   Pulse counters
//   Dallas OneWire DS18b20 temperature sensors
//   DHT11/22/12 humidity sensors
//   BMP085 I2C Barometric Pressure sensor
//   PCF8591 4 port Analog to Digital converter (I2C)
//   RFID Wiegand-26 reader
//   MCP23017 I2C IO Expanders
//   BH1750 I2C Luminosity sensor
//   Arduino Pro Mini with IO extender sketch, connected through I2C
//   LCD I2C display 4x20 chars
//   HC-SR04 Ultrasonic distance sensor
//   SI7021 I2C temperature/humidity sensors
//   TSL2561 I2C Luminosity sensor
//   TSOP4838 IR receiver
//   PN532 RFID reader
//   Sharp GP2Y10 dust sensor
//   PCF8574 I2C IO Expanders
//   PCA9685 I2C 16 channel PWM driver
//   OLED I2C display with SSD1306 driver
//   MLX90614 I2C IR temperature sensor
//   ADS1115 I2C ADC
//   INA219 I2C voltage/current sensor
//   BME280 I2C temp/hum/baro sensor
//   MSP5611 I2C temp/baro sensor
//   BMP280 I2C Barometric Pressure sensor
//   SHT1X temperature/humidity sensors
//   Ser2Net server
//   DL-Bus (Technische Alternative)

// Define globals before plugin sets to allow a personal override of the selected plugins
#include "ESPEasy-Globals.h"

// Must be included after all the defines, since it is using TASKS_MAX
#include "_Plugin_Helper.h"

// Plugin helper needs the defined controller sets, thus include after 'define_plugin_sets.h'
#include "src/Helpers/_CPlugin_Helper.h"


#include "src/ESPEasyCore/ESPEasy_setup.h"
#include "src/ESPEasyCore/ESPEasy_loop.h"


#ifdef PHASE_LOCKED_WAVEFORM
# include <core_esp8266_waveform.h>
#endif // ifdef PHASE_LOCKED_WAVEFORM

#if FEATURE_ADC_VCC
ADC_MODE(ADC_VCC);
#endif // if FEATURE_ADC_VCC


#ifdef CORE_POST_2_5_0

/*********************************************************************************************\
* Pre-init
\*********************************************************************************************/
void preinit();
void preinit() {
  // Global WiFi constructors are not called yet
  // (global class instances like WiFi, Serial... are not yet initialized)..
  // No global object methods or C++ exceptions can be called in here!
  // The below is a static class method, which is similar to a function, so it's ok.
  ESP8266WiFiClass::preinitWiFiOff();
  system_phy_set_powerup_option(RF_NO_CAL);
}

#endif // ifdef CORE_POST_2_5_0


<<<<<<< HEAD

/*********************************************************************************************\
 * SETUP
\*********************************************************************************************/
void setup()
{
#ifdef ESP8266_DISABLE_EXTRA4K
  disable_extra4k_at_link_time();
#endif
#ifdef PHASE_LOCKED_WAVEFORM
  enablePhaseLockedWaveform();
#endif
  initWiFi();
  
  run_compiletime_checks();
#ifndef BUILD_NO_RAM_TRACKER
  lowestFreeStack = getFreeStackWatermark();
  lowestRAM = FreeMem();
#endif
#ifndef ESP32
//  ets_isr_attach(8, sw_watchdog_callback, NULL);  // Set a callback for feeding the watchdog.
#endif


  // Read ADC at boot, before WiFi tries to connect.
  // see https://github.com/letscontrolit/ESPEasy/issues/2646
#if FEATURE_ADC_VCC
  vcc = ESP.getVcc() / 1000.0f;
#endif
#ifdef ESP8266
  espeasy_analogRead(A0);
#endif

  initAnalogWrite();

  resetPluginTaskData();

  #ifndef BUILD_NO_RAM_TRACKER
  checkRAM(F("setup"));
  #endif

  Serial.begin(115200);
  // serialPrint("\n\n\nBOOOTTT\n\n\n");

  initLog();

  if (SpiffsSectors() < 32)
  {
    serialPrintln(F("\nNo (or too small) FS area..\nSystem Halted\nPlease reflash with 128k FS minimum!"));
    while (true)
      delay(1);
  }

  emergencyReset();

  String log = F("\n\n\rINIT : Booting version: ");
  log += F(BUILD_GIT);
  log += " (";
  log += getSystemLibraryString();
  log += ')';
  addLog(LOG_LEVEL_INFO, log);
  log = F("INIT : Free RAM:");
  log += FreeMem();
  addLog(LOG_LEVEL_INFO, log);

  #ifdef ESP8266
  // Our ESP32 code does not yet support RTC, so separate this in code for ESP8266 and ESP32
  if (readFromRTC())
  {
    RTC.bootFailedCount++;
    RTC.bootCounter++;
    lastMixedSchedulerId_beforereboot = RTC.lastMixedSchedulerId;
    readUserVarFromRTC();

    if (RTC.deepSleepState == 1)
    {
      log = F("INIT : Rebooted from deepsleep #");
      lastBootCause = BOOT_CAUSE_DEEP_SLEEP;
    }
    else {
      node_time.restoreLastKnownUnixTime(RTC.lastSysTime, RTC.deepSleepState);
      log = F("INIT : Warm boot #");
    }

    log += RTC.bootCounter;
    #ifndef BUILD_NO_DEBUG
    log += F(" Last Action before Reboot: ");
    log += ESPEasy_Scheduler::decodeSchedulerId(lastMixedSchedulerId_beforereboot);
    log += F(" Last systime: ");
    log += RTC.lastSysTime;
    #endif
  }
  //cold boot (RTC memory empty)
  else
  {
    initRTC();

    // cold boot situation
    if (lastBootCause == BOOT_CAUSE_MANUAL_REBOOT) // only set this if not set earlier during boot stage.
      lastBootCause = BOOT_CAUSE_COLD_BOOT;
    log = F("INIT : Cold Boot");
  }
  #endif // ESP8266

  #ifdef ESP32
  #ifndef ESP32S2
  if (rtc_get_reset_reason( (RESET_REASON) 0) == DEEPSLEEP_RESET) {
    log = F("INIT : Rebooted from deepsleep #");
    lastBootCause = BOOT_CAUSE_DEEP_SLEEP;
  } else {
    // cold boot situation
    if (lastBootCause == BOOT_CAUSE_MANUAL_REBOOT) // only set this if not set earlier during boot stage.
      lastBootCause = BOOT_CAUSE_COLD_BOOT;
    log = F("INIT : Cold Boot");
  }
  #endif

  #endif // ESP32

  log += F(" - Restart Reason: ");
  log += getResetReasonString();

  RTC.deepSleepState=0;
  saveToRTC();

  addLog(LOG_LEVEL_INFO, log);

  fileSystemCheck();
//  progMemMD5check();
  LoadSettings();

  Settings.UseRTOSMultitasking = false; // For now, disable it, we experience heap corruption.
  if (RTC.bootFailedCount > 10 && RTC.bootCounter > 10) {
    byte toDisable = RTC.bootFailedCount - 10;
    toDisable = disablePlugin(toDisable);
    if (toDisable != 0) {
      toDisable = disableController(toDisable);
    }
    if (toDisable != 0) {
      toDisable = disableNotification(toDisable);
    }
  }
  #ifdef HAS_ETHERNET
  // This ensures, that changing WIFI OR ETHERNET MODE happens properly only after reboot. Changing without reboot would not be a good idea.
  // This only works after LoadSettings();
  setNetworkMedium(Settings.NetworkMedium);
  #endif
  if (active_network_medium == NetworkMedium_t::WIFI) {
    if (!WiFi_AP_Candidates.hasKnownCredentials()) {
      WiFiEventData.wifiSetup = true;
      RTC.clearLastWiFi(); // Must scan all channels
      // Wait until scan has finished to make sure as many as possible are found
      // We're still in the setup phase, so nothing else is taking resources of the ESP.
      WifiScan(false); 
    }
  }

//  setWifiMode(WIFI_STA);
  checkRuleSets();

  // if different version, eeprom settings structure has changed. Full Reset needed
  // on a fresh ESP module eeprom values are set to 255. Version results into -1 (signed int)
  if (Settings.Version != VERSION || Settings.PID != ESP_PROJECT_PID)
  {
    // Direct Serial is allowed here, since this is only an emergency task.
    serialPrint(F("\nPID:"));
    serialPrintln(String(Settings.PID));
    serialPrint(F("Version:"));
    serialPrintln(String(Settings.Version));
    serialPrintln(F("INIT : Incorrect PID or version!"));
    delay(1000);
    ResetFactory();
  }

  initSerial();

  if (Settings.Build != BUILD) {
    BuildFixes();
  }


  log = F("INIT : Free RAM:");
  log += FreeMem();
  addLog(LOG_LEVEL_INFO, log);

  if (Settings.UseSerial && Settings.SerialLogLevel >= LOG_LEVEL_DEBUG_MORE)
    Serial.setDebugOutput(true);
  
  #ifndef BUILD_NO_RAM_TRACKER
  checkRAM(F("hardwareInit"));
  #endif
  hardwareInit();

  timermqtt_interval = 250; // Interval for checking MQTT
  timerAwakeFromDeepSleep = millis();
  CPluginInit();
  #ifdef USES_NOTIFIER
  NPluginInit();
  #endif
  PluginInit();
  log = F("INFO : Plugins: ");
  log += deviceCount + 1;
  log += ' ';
  log += getPluginDescriptionString();
  log += " (";
  log += getSystemLibraryString();
  log += ')';
  addLog(LOG_LEVEL_INFO, log);

  if (deviceCount + 1 >= PLUGIN_MAX) {
    addLog(LOG_LEVEL_ERROR, String(F("Programming error! - Increase PLUGIN_MAX (")) + deviceCount + ')');
  }

  clearAllCaches();

  if (Settings.UseRules && isDeepSleepEnabled())
  {
    String event = F("System#NoSleep=");
    event += Settings.deepSleep_wakeTime;
    rulesProcessing(event); // TD-er: Process events in the setup() now.
  }

  if (Settings.UseRules)
  {
    String event = F("System#Wake");
    rulesProcessing(event); // TD-er: Process events in the setup() now.
  }

  NetworkConnectRelaxed();

  setWebserverRunning(true);

  #ifdef FEATURE_REPORTING
  ReportStatus();
  #endif

  #ifdef FEATURE_ARDUINO_OTA
  ArduinoOTAInit();
  #endif

  if (node_time.systemTimePresent()) {
    node_time.initTime();
  }

  if (Settings.UseRules)
  {
    String event = F("System#Boot");
    rulesProcessing(event); // TD-er: Process events in the setup() now.
  }

  writeDefaultCSS();

  UseRTOSMultitasking = Settings.UseRTOSMultitasking;
  #ifdef USE_RTOS_MULTITASKING
    if(UseRTOSMultitasking){
      log = F("RTOS : Launching tasks");
      addLog(LOG_LEVEL_INFO, log);
      xTaskCreatePinnedToCore(RTOS_TaskServers, "RTOS_TaskServers", 16384, NULL, 1, NULL, 1);
      xTaskCreatePinnedToCore(RTOS_TaskSerial, "RTOS_TaskSerial", 8192, NULL, 1, NULL, 1);
      xTaskCreatePinnedToCore(RTOS_Task10ps, "RTOS_Task10ps", 8192, NULL, 1, NULL, 1);
      xTaskCreatePinnedToCore(
                    RTOS_HandleSchedule,   /* Function to implement the task */
                    "RTOS_HandleSchedule", /* Name of the task */
                    16384,      /* Stack size in words */
                    NULL,       /* Task input parameter */
                    1,          /* Priority of the task */
                    NULL,       /* Task handle. */
                    1);         /* Core where the task should run */
    }
  #endif

  // Start the interval timers at N msec from now.
  // Make sure to start them at some time after eachother,
  // since they will keep running at the same interval.
  Scheduler.setIntervalTimerOverride(ESPEasy_Scheduler::IntervalTimer_e::TIMER_20MSEC,  5); // timer for periodic actions 50 x per/sec
  Scheduler.setIntervalTimerOverride(ESPEasy_Scheduler::IntervalTimer_e::TIMER_100MSEC, 66); // timer for periodic actions 10 x per/sec
  Scheduler.setIntervalTimerOverride(ESPEasy_Scheduler::IntervalTimer_e::TIMER_1SEC,    777); // timer for periodic actions once per/sec
  Scheduler.setIntervalTimerOverride(ESPEasy_Scheduler::IntervalTimer_e::TIMER_30SEC,   1333); // timer for watchdog once per 30 sec
  Scheduler.setIntervalTimerOverride(ESPEasy_Scheduler::IntervalTimer_e::TIMER_MQTT,    88); // timer for interaction with MQTT
  Scheduler.setIntervalTimerOverride(ESPEasy_Scheduler::IntervalTimer_e::TIMER_STATISTICS, 2222);
}

#ifdef USE_RTOS_MULTITASKING
void RTOS_TaskServers( void * parameter )
{
 while (true){
  delay(100);
  web_server.handleClient();
  checkUDP();
 }
}

void RTOS_TaskSerial( void * parameter )
{
  while (true){
    delay(100);
    serial();
  }
}

void RTOS_Task10ps( void * parameter )
{
 while (true){
    delay(100);
    run10TimesPerSecond();
 }
}

void RTOS_HandleSchedule( void * parameter )
{
 while (true){
    Scheduler.handle_schedule();
 }
}

#endif


void updateLoopStats() {
  ++loopCounter;
  ++loopCounter_full;
  if (lastLoopStart == 0) {
    lastLoopStart = micros();
    return;
  }
  const long usecSince = usecPassedSince(lastLoopStart);
  #ifdef USES_TIMING_STATS
  miscStats[LOOP_STATS].add(usecSince);
  #endif

  loop_usec_duration_total += usecSince;
  lastLoopStart = micros();
  if (usecSince <= 0 || usecSince > 10000000)
    return; // No loop should take > 10 sec.
  if (shortestLoop > static_cast<unsigned long>(usecSince)) {
    shortestLoop = usecSince;
    loopCounterMax = 30 * 1000000 / usecSince;
  }
  if (longestLoop < static_cast<unsigned long>(usecSince))
    longestLoop = usecSince;
}


float getCPUload() {
  return 100.0f - Scheduler.getIdleTimePct();
}

int getLoopCountPerSec() {
  return loopCounterLast / 30;
=======
void setup() {
  ESPEasy_setup();
>>>>>>> 71387cb6
}

void loop() {
  ESPEasy_loop();
}<|MERGE_RESOLUTION|>--- conflicted
+++ resolved
@@ -136,360 +136,8 @@
 #endif // ifdef CORE_POST_2_5_0
 
 
-<<<<<<< HEAD
-
-/*********************************************************************************************\
- * SETUP
-\*********************************************************************************************/
-void setup()
-{
-#ifdef ESP8266_DISABLE_EXTRA4K
-  disable_extra4k_at_link_time();
-#endif
-#ifdef PHASE_LOCKED_WAVEFORM
-  enablePhaseLockedWaveform();
-#endif
-  initWiFi();
-  
-  run_compiletime_checks();
-#ifndef BUILD_NO_RAM_TRACKER
-  lowestFreeStack = getFreeStackWatermark();
-  lowestRAM = FreeMem();
-#endif
-#ifndef ESP32
-//  ets_isr_attach(8, sw_watchdog_callback, NULL);  // Set a callback for feeding the watchdog.
-#endif
-
-
-  // Read ADC at boot, before WiFi tries to connect.
-  // see https://github.com/letscontrolit/ESPEasy/issues/2646
-#if FEATURE_ADC_VCC
-  vcc = ESP.getVcc() / 1000.0f;
-#endif
-#ifdef ESP8266
-  espeasy_analogRead(A0);
-#endif
-
-  initAnalogWrite();
-
-  resetPluginTaskData();
-
-  #ifndef BUILD_NO_RAM_TRACKER
-  checkRAM(F("setup"));
-  #endif
-
-  Serial.begin(115200);
-  // serialPrint("\n\n\nBOOOTTT\n\n\n");
-
-  initLog();
-
-  if (SpiffsSectors() < 32)
-  {
-    serialPrintln(F("\nNo (or too small) FS area..\nSystem Halted\nPlease reflash with 128k FS minimum!"));
-    while (true)
-      delay(1);
-  }
-
-  emergencyReset();
-
-  String log = F("\n\n\rINIT : Booting version: ");
-  log += F(BUILD_GIT);
-  log += " (";
-  log += getSystemLibraryString();
-  log += ')';
-  addLog(LOG_LEVEL_INFO, log);
-  log = F("INIT : Free RAM:");
-  log += FreeMem();
-  addLog(LOG_LEVEL_INFO, log);
-
-  #ifdef ESP8266
-  // Our ESP32 code does not yet support RTC, so separate this in code for ESP8266 and ESP32
-  if (readFromRTC())
-  {
-    RTC.bootFailedCount++;
-    RTC.bootCounter++;
-    lastMixedSchedulerId_beforereboot = RTC.lastMixedSchedulerId;
-    readUserVarFromRTC();
-
-    if (RTC.deepSleepState == 1)
-    {
-      log = F("INIT : Rebooted from deepsleep #");
-      lastBootCause = BOOT_CAUSE_DEEP_SLEEP;
-    }
-    else {
-      node_time.restoreLastKnownUnixTime(RTC.lastSysTime, RTC.deepSleepState);
-      log = F("INIT : Warm boot #");
-    }
-
-    log += RTC.bootCounter;
-    #ifndef BUILD_NO_DEBUG
-    log += F(" Last Action before Reboot: ");
-    log += ESPEasy_Scheduler::decodeSchedulerId(lastMixedSchedulerId_beforereboot);
-    log += F(" Last systime: ");
-    log += RTC.lastSysTime;
-    #endif
-  }
-  //cold boot (RTC memory empty)
-  else
-  {
-    initRTC();
-
-    // cold boot situation
-    if (lastBootCause == BOOT_CAUSE_MANUAL_REBOOT) // only set this if not set earlier during boot stage.
-      lastBootCause = BOOT_CAUSE_COLD_BOOT;
-    log = F("INIT : Cold Boot");
-  }
-  #endif // ESP8266
-
-  #ifdef ESP32
-  #ifndef ESP32S2
-  if (rtc_get_reset_reason( (RESET_REASON) 0) == DEEPSLEEP_RESET) {
-    log = F("INIT : Rebooted from deepsleep #");
-    lastBootCause = BOOT_CAUSE_DEEP_SLEEP;
-  } else {
-    // cold boot situation
-    if (lastBootCause == BOOT_CAUSE_MANUAL_REBOOT) // only set this if not set earlier during boot stage.
-      lastBootCause = BOOT_CAUSE_COLD_BOOT;
-    log = F("INIT : Cold Boot");
-  }
-  #endif
-
-  #endif // ESP32
-
-  log += F(" - Restart Reason: ");
-  log += getResetReasonString();
-
-  RTC.deepSleepState=0;
-  saveToRTC();
-
-  addLog(LOG_LEVEL_INFO, log);
-
-  fileSystemCheck();
-//  progMemMD5check();
-  LoadSettings();
-
-  Settings.UseRTOSMultitasking = false; // For now, disable it, we experience heap corruption.
-  if (RTC.bootFailedCount > 10 && RTC.bootCounter > 10) {
-    byte toDisable = RTC.bootFailedCount - 10;
-    toDisable = disablePlugin(toDisable);
-    if (toDisable != 0) {
-      toDisable = disableController(toDisable);
-    }
-    if (toDisable != 0) {
-      toDisable = disableNotification(toDisable);
-    }
-  }
-  #ifdef HAS_ETHERNET
-  // This ensures, that changing WIFI OR ETHERNET MODE happens properly only after reboot. Changing without reboot would not be a good idea.
-  // This only works after LoadSettings();
-  setNetworkMedium(Settings.NetworkMedium);
-  #endif
-  if (active_network_medium == NetworkMedium_t::WIFI) {
-    if (!WiFi_AP_Candidates.hasKnownCredentials()) {
-      WiFiEventData.wifiSetup = true;
-      RTC.clearLastWiFi(); // Must scan all channels
-      // Wait until scan has finished to make sure as many as possible are found
-      // We're still in the setup phase, so nothing else is taking resources of the ESP.
-      WifiScan(false); 
-    }
-  }
-
-//  setWifiMode(WIFI_STA);
-  checkRuleSets();
-
-  // if different version, eeprom settings structure has changed. Full Reset needed
-  // on a fresh ESP module eeprom values are set to 255. Version results into -1 (signed int)
-  if (Settings.Version != VERSION || Settings.PID != ESP_PROJECT_PID)
-  {
-    // Direct Serial is allowed here, since this is only an emergency task.
-    serialPrint(F("\nPID:"));
-    serialPrintln(String(Settings.PID));
-    serialPrint(F("Version:"));
-    serialPrintln(String(Settings.Version));
-    serialPrintln(F("INIT : Incorrect PID or version!"));
-    delay(1000);
-    ResetFactory();
-  }
-
-  initSerial();
-
-  if (Settings.Build != BUILD) {
-    BuildFixes();
-  }
-
-
-  log = F("INIT : Free RAM:");
-  log += FreeMem();
-  addLog(LOG_LEVEL_INFO, log);
-
-  if (Settings.UseSerial && Settings.SerialLogLevel >= LOG_LEVEL_DEBUG_MORE)
-    Serial.setDebugOutput(true);
-  
-  #ifndef BUILD_NO_RAM_TRACKER
-  checkRAM(F("hardwareInit"));
-  #endif
-  hardwareInit();
-
-  timermqtt_interval = 250; // Interval for checking MQTT
-  timerAwakeFromDeepSleep = millis();
-  CPluginInit();
-  #ifdef USES_NOTIFIER
-  NPluginInit();
-  #endif
-  PluginInit();
-  log = F("INFO : Plugins: ");
-  log += deviceCount + 1;
-  log += ' ';
-  log += getPluginDescriptionString();
-  log += " (";
-  log += getSystemLibraryString();
-  log += ')';
-  addLog(LOG_LEVEL_INFO, log);
-
-  if (deviceCount + 1 >= PLUGIN_MAX) {
-    addLog(LOG_LEVEL_ERROR, String(F("Programming error! - Increase PLUGIN_MAX (")) + deviceCount + ')');
-  }
-
-  clearAllCaches();
-
-  if (Settings.UseRules && isDeepSleepEnabled())
-  {
-    String event = F("System#NoSleep=");
-    event += Settings.deepSleep_wakeTime;
-    rulesProcessing(event); // TD-er: Process events in the setup() now.
-  }
-
-  if (Settings.UseRules)
-  {
-    String event = F("System#Wake");
-    rulesProcessing(event); // TD-er: Process events in the setup() now.
-  }
-
-  NetworkConnectRelaxed();
-
-  setWebserverRunning(true);
-
-  #ifdef FEATURE_REPORTING
-  ReportStatus();
-  #endif
-
-  #ifdef FEATURE_ARDUINO_OTA
-  ArduinoOTAInit();
-  #endif
-
-  if (node_time.systemTimePresent()) {
-    node_time.initTime();
-  }
-
-  if (Settings.UseRules)
-  {
-    String event = F("System#Boot");
-    rulesProcessing(event); // TD-er: Process events in the setup() now.
-  }
-
-  writeDefaultCSS();
-
-  UseRTOSMultitasking = Settings.UseRTOSMultitasking;
-  #ifdef USE_RTOS_MULTITASKING
-    if(UseRTOSMultitasking){
-      log = F("RTOS : Launching tasks");
-      addLog(LOG_LEVEL_INFO, log);
-      xTaskCreatePinnedToCore(RTOS_TaskServers, "RTOS_TaskServers", 16384, NULL, 1, NULL, 1);
-      xTaskCreatePinnedToCore(RTOS_TaskSerial, "RTOS_TaskSerial", 8192, NULL, 1, NULL, 1);
-      xTaskCreatePinnedToCore(RTOS_Task10ps, "RTOS_Task10ps", 8192, NULL, 1, NULL, 1);
-      xTaskCreatePinnedToCore(
-                    RTOS_HandleSchedule,   /* Function to implement the task */
-                    "RTOS_HandleSchedule", /* Name of the task */
-                    16384,      /* Stack size in words */
-                    NULL,       /* Task input parameter */
-                    1,          /* Priority of the task */
-                    NULL,       /* Task handle. */
-                    1);         /* Core where the task should run */
-    }
-  #endif
-
-  // Start the interval timers at N msec from now.
-  // Make sure to start them at some time after eachother,
-  // since they will keep running at the same interval.
-  Scheduler.setIntervalTimerOverride(ESPEasy_Scheduler::IntervalTimer_e::TIMER_20MSEC,  5); // timer for periodic actions 50 x per/sec
-  Scheduler.setIntervalTimerOverride(ESPEasy_Scheduler::IntervalTimer_e::TIMER_100MSEC, 66); // timer for periodic actions 10 x per/sec
-  Scheduler.setIntervalTimerOverride(ESPEasy_Scheduler::IntervalTimer_e::TIMER_1SEC,    777); // timer for periodic actions once per/sec
-  Scheduler.setIntervalTimerOverride(ESPEasy_Scheduler::IntervalTimer_e::TIMER_30SEC,   1333); // timer for watchdog once per 30 sec
-  Scheduler.setIntervalTimerOverride(ESPEasy_Scheduler::IntervalTimer_e::TIMER_MQTT,    88); // timer for interaction with MQTT
-  Scheduler.setIntervalTimerOverride(ESPEasy_Scheduler::IntervalTimer_e::TIMER_STATISTICS, 2222);
-}
-
-#ifdef USE_RTOS_MULTITASKING
-void RTOS_TaskServers( void * parameter )
-{
- while (true){
-  delay(100);
-  web_server.handleClient();
-  checkUDP();
- }
-}
-
-void RTOS_TaskSerial( void * parameter )
-{
-  while (true){
-    delay(100);
-    serial();
-  }
-}
-
-void RTOS_Task10ps( void * parameter )
-{
- while (true){
-    delay(100);
-    run10TimesPerSecond();
- }
-}
-
-void RTOS_HandleSchedule( void * parameter )
-{
- while (true){
-    Scheduler.handle_schedule();
- }
-}
-
-#endif
-
-
-void updateLoopStats() {
-  ++loopCounter;
-  ++loopCounter_full;
-  if (lastLoopStart == 0) {
-    lastLoopStart = micros();
-    return;
-  }
-  const long usecSince = usecPassedSince(lastLoopStart);
-  #ifdef USES_TIMING_STATS
-  miscStats[LOOP_STATS].add(usecSince);
-  #endif
-
-  loop_usec_duration_total += usecSince;
-  lastLoopStart = micros();
-  if (usecSince <= 0 || usecSince > 10000000)
-    return; // No loop should take > 10 sec.
-  if (shortestLoop > static_cast<unsigned long>(usecSince)) {
-    shortestLoop = usecSince;
-    loopCounterMax = 30 * 1000000 / usecSince;
-  }
-  if (longestLoop < static_cast<unsigned long>(usecSince))
-    longestLoop = usecSince;
-}
-
-
-float getCPUload() {
-  return 100.0f - Scheduler.getIdleTimePct();
-}
-
-int getLoopCountPerSec() {
-  return loopCounterLast / 30;
-=======
 void setup() {
   ESPEasy_setup();
->>>>>>> 71387cb6
 }
 
 void loop() {
