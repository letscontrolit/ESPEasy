#include "_Plugin_Helper.h"

#ifdef USES_P012

# include "src/Helpers/StringParser.h"
# include "src/PluginStructs/P012_data_struct.h"

// #######################################################################################################
// #################################### Plugin 012: LCD ##################################################
// #######################################################################################################

/** Changelog:
 * 2023-12-26 tonhuisman: Clear the splash from the display after 5 seconds if not already overwritten
<<<<<<< HEAD
 * 2023-11-21 tonhuisman: Add support for contrast for ST7032 based displays
 * 2023-11-18 tonhuisman: Trying to include support for Midas displays MD21605B6W-FTPLWI3 ST7032 (16x2 at I2C 0x3E)
=======
>>>>>>> 71a41429
 * 2023-03-07 tonhuisman: Parse text to display without trimming off leading and trailing spaces
 * 2023-03: First changelog added, older changes not logged
 */

// Sample templates
//  Temp: [DHT11#Temperature]   Hum:[DHT11#humidity]
//  DS Temp:[Dallas1#Temperature#R]
//  Lux:[Lux#Lux#R]
//  Baro:[Baro#Pressure#R]
//  Pump:[Pump#on#O] -> ON/OFF


# define PLUGIN_012
# define PLUGIN_ID_012         12
# define PLUGIN_NAME_012       "Display - LCD2004"
# define PLUGIN_VALUENAME1_012 "LCD"

# define P12_Nlines 4 // The number of different lines which can be displayed
# define P12_Nchars 80

# define P012_I2C_ADDR    PCONFIG(0)
# define P012_SIZE        PCONFIG(1)
# define P012_TIMER       PCONFIG(2)
# define P012_MODE        PCONFIG(3)
# define P012_INVERSE_BTN PCONFIG(4)

boolean Plugin_012(uint8_t function, struct EventStruct *event, String& string)
{
  boolean success = false;

  switch (function)
  {
    case PLUGIN_DEVICE_ADD:
    {
      Device[++deviceCount].Number           = PLUGIN_ID_012;
      Device[deviceCount].Type               = DEVICE_TYPE_I2C;
      Device[deviceCount].VType              = Sensor_VType::SENSOR_TYPE_NONE;
      Device[deviceCount].Ports              = 0;
      Device[deviceCount].PullUpOption       = false;
      Device[deviceCount].InverseLogicOption = false;
      Device[deviceCount].FormulaOption      = false;
      Device[deviceCount].ValueCount         = 0;
      Device[deviceCount].SendDataOption     = false;
      Device[deviceCount].TimerOption        = true;
      break;
    }

    case PLUGIN_GET_DEVICENAME:
    {
      string = F(PLUGIN_NAME_012);
      break;
    }

    case PLUGIN_GET_DEVICEVALUENAMES:
    {
      strcpy_P(ExtraTaskSettings.TaskDeviceValueNames[0], PSTR(PLUGIN_VALUENAME1_012));
      break;
    }

    case PLUGIN_I2C_HAS_ADDRESS:
    case PLUGIN_WEBFORM_SHOW_I2C_PARAMS:
    {
      const uint8_t i2cAddressValues[] = { 0x20, 0x21, 0x22, 0x23, 0x24, 0x25, 0x26, 0x27, 0x38, 0x39, 0x3a, 0x3b, 0x3c, 0x3d, 0x3e, 0x3f };

      if (function == PLUGIN_WEBFORM_SHOW_I2C_PARAMS) {
        addFormSelectorI2C(F("i2c_addr"), 16, i2cAddressValues, P012_I2C_ADDR);
      } else {
        success = intArrayContains(16, i2cAddressValues, event->Par1);
      }
      break;
    }

    # if FEATURE_I2C_GET_ADDRESS
    case PLUGIN_I2C_GET_ADDRESS:
    {
      event->Par1 = P012_I2C_ADDR;
      success     = true;
      break;
    }
    # endif // if FEATURE_I2C_GET_ADDRESS

    case PLUGIN_WEBFORM_LOAD:
    {
      {
        const __FlashStringHelper *options2[] = {
          toString(P012_DisplaySize_e::LCD_2x16),
          toString(P012_DisplaySize_e::LCD_4x20),
          toString(P012_DisplaySize_e::LCD_2x16_ST7032),
        };
        const int optionValues2[] = {
          static_cast<int>(P012_DisplaySize_e::LCD_2x16),
          static_cast<int>(P012_DisplaySize_e::LCD_4x20),
          static_cast<int>(P012_DisplaySize_e::LCD_2x16_ST7032),
        };
        constexpr int optionCount2 = NR_ELEMENTS(optionValues2);
        addFormSelector(F("Display Size"), F("psize"), optionCount2, options2, optionValues2, P012_SIZE);
      }

      {
        String strings[P12_Nlines];
        LoadCustomTaskSettings(event->TaskIndex, strings, P12_Nlines, P12_Nchars);

        for (int varNr = 0; varNr < P12_Nlines; varNr++)
        {
          addFormTextBox(concat(F("Line "), varNr + 1), getPluginCustomArgName(varNr), strings[varNr], P12_Nchars);
        }
      }

      addRowLabel(F("Display button"));
      addPinSelect(PinSelectPurpose::Generic_input, F("taskdevicepin3"), CONFIG_PIN3);

      addFormCheckBox(F("Inversed logic"), F("pinv_btn"), P012_INVERSE_BTN == 1, false);

      addFormNumericBox(F("Display Timeout"), F("ptimer"), P012_TIMER);

      {
        const __FlashStringHelper *options3[] {
          F("Continue to next line (as in v1.4)"),
          F("Truncate exceeding message"),
          F("Clear then truncate exceeding message"),
        };
        const int optionValues3[]  = { 0, 1, 2 };
        constexpr int optionCount3 = NR_ELEMENTS(optionValues3);
        addFormSelector(F("LCD command Mode"), F("pmode"), optionCount3, options3, optionValues3, P012_MODE);
      }

      success = true;
      break;
    }

    case PLUGIN_WEBFORM_SAVE:
    {
      P012_I2C_ADDR    = getFormItemInt(F("i2c_addr"));
      P012_SIZE        = getFormItemInt(F("psize"));
      P012_TIMER       = getFormItemInt(F("ptimer"));
      P012_MODE        = getFormItemInt(F("pmode"));
      P012_INVERSE_BTN = isFormItemChecked(F("pinv_btn")) ? 1 : 0;

      // FIXME TD-er: This is a huge stack allocated object.
      char   deviceTemplate[P12_Nlines][P12_Nchars] = {};
      String error;

      for (uint8_t varNr = 0; varNr < P12_Nlines; varNr++)
      {
        if (!safe_strncpy(deviceTemplate[varNr], webArg(getPluginCustomArgName(varNr)), P12_Nchars)) {
          error += getCustomTaskSettingsError(varNr);
        }
      }

      if (error.length() > 0) {
        addHtmlError(error);
      }
      SaveCustomTaskSettings(event->TaskIndex, reinterpret_cast<const uint8_t *>(&deviceTemplate), sizeof(deviceTemplate));
      success = true;
      break;
    }

    case PLUGIN_INIT:
    {
      initPluginTaskData(event->TaskIndex, new (std::nothrow) P012_data_struct(P012_I2C_ADDR,
                                                                               static_cast<P012_DisplaySize_e>(P012_SIZE),
                                                                               P012_MODE,
                                                                               P012_TIMER));
      P012_data_struct *P012_data =
        static_cast<P012_data_struct *>(getPluginTaskData(event->TaskIndex));

      if (nullptr != P012_data) {
        P012_data->init();

        if (validGpio(CONFIG_PIN3)) {
          pinMode(CONFIG_PIN3, INPUT_PULLUP);
        }
        success = true;
      }

      break;
    }

    case PLUGIN_TEN_PER_SECOND:
    {
      if (validGpio(CONFIG_PIN3))
      {
        if (digitalRead(CONFIG_PIN3) == P012_INVERSE_BTN)
        {
          P012_data_struct *P012_data =
            static_cast<P012_data_struct *>(getPluginTaskData(event->TaskIndex));

          if (nullptr != P012_data) {
            P012_data->setBacklightTimer(P012_TIMER);
          }
        }
      }
      break;
    }

    case PLUGIN_ONCE_A_SECOND:
    {
      P012_data_struct *P012_data =
        static_cast<P012_data_struct *>(getPluginTaskData(event->TaskIndex));

      if (nullptr != P012_data) {
        P012_data->checkTimer();
      }
      break;
    }

    case PLUGIN_READ:
    {
      P012_data_struct *P012_data =
        static_cast<P012_data_struct *>(getPluginTaskData(event->TaskIndex));

      if (nullptr != P012_data) {
        // FIXME TD-er: This is a huge stack allocated object.
        char deviceTemplate[P12_Nlines][P12_Nchars];
        LoadCustomTaskSettings(event->TaskIndex, reinterpret_cast<uint8_t *>(&deviceTemplate), sizeof(deviceTemplate));

        switch (P012_data->splashState) {
          case P012_splashState_e::SplashCleared:
            // Most common route
            break;
          case P012_splashState_e::SplashInitial:
            P012_data->splashState = P012_splashState_e::SplashTimerRunning;
            Scheduler.schedule_task_device_timer(event->TaskIndex, millis() + 5000);
            break;
          case P012_splashState_e::SplashTimerRunning:
            P012_data->lcdWrite(F("        "), 0, 0); // Wipe 'ESP Easy' splash text, will reset splashState
            break;
        }

        for (uint8_t x = 0; x < P012_data->Plugin_012_rows; x++)
        {
          String tmpString = deviceTemplate[x];

          if (tmpString.length())
          {
            String newString = P012_data->P012_parseTemplate(tmpString, P012_data->Plugin_012_cols);
            P012_data->lcdWrite(newString, 0, x);
          }
        }
        success = false;
      }
      break;
    }

    case PLUGIN_WRITE:
    {
      P012_data_struct *P012_data =
        static_cast<P012_data_struct *>(getPluginTaskData(event->TaskIndex));

      if ((nullptr != P012_data) && P012_data->isValid()) {
        String cmd = parseString(string, 1);

        if (equals(cmd, F("lcdcmd")))
        {
          String arg1 = parseString(string, 2);

          if (equals(arg1, F("off"))) {
            P012_data->lcd->noBacklight();
            success = true;
          }
          else if (equals(arg1, F("on"))) {
            P012_data->lcd->backlight();
            success = true;
          }
          else if (equals(arg1, F("clear"))) {
            P012_data->lcd->clear();
            P012_data->splashState = P012_splashState_e::SplashCleared;
            success                = true;
          }
<<<<<<< HEAD
          else if (equals(arg1, F("contrast")) &&
                   (P012_DisplaySize_e::LCD_2x16_ST7032 == static_cast<P012_DisplaySize_e>(P012_SIZE)) &&
                   (event->Par2 >= LCD_CONTRAST_MIN) &&
                   (event->Par2 <= LCD_CONTRAST_MAX)) {
            P012_data->lcd->setContrast(event->Par2);
            success = true;
=======
          else if (arg1.equalsIgnoreCase(F("Clear"))) {
            P012_data->lcd.clear();
            P012_data->splashState = P012_splashState_e::SplashCleared;
>>>>>>> 71a41429
          }
        }
        else if (equals(cmd, F("lcd")))
        {
          success = true;
          int colPos  = event->Par2 - 1;
          int rowPos  = event->Par1 - 1;
          String text = parseStringKeepCaseNoTrim(string, 4);
          text = P012_data->P012_parseTemplate(text, P012_data->Plugin_012_cols);

          P012_data->lcdWrite(text, colPos, rowPos);
        }
      }
      break;
    }
  }
  return success;
}

#endif // USES_P012<|MERGE_RESOLUTION|>--- conflicted
+++ resolved
@@ -11,11 +11,8 @@
 
 /** Changelog:
  * 2023-12-26 tonhuisman: Clear the splash from the display after 5 seconds if not already overwritten
-<<<<<<< HEAD
  * 2023-11-21 tonhuisman: Add support for contrast for ST7032 based displays
  * 2023-11-18 tonhuisman: Trying to include support for Midas displays MD21605B6W-FTPLWI3 ST7032 (16x2 at I2C 0x3E)
-=======
->>>>>>> 71a41429
  * 2023-03-07 tonhuisman: Parse text to display without trimming off leading and trailing spaces
  * 2023-03: First changelog added, older changes not logged
  */
@@ -285,18 +282,16 @@
             P012_data->splashState = P012_splashState_e::SplashCleared;
             success                = true;
           }
-<<<<<<< HEAD
           else if (equals(arg1, F("contrast")) &&
                    (P012_DisplaySize_e::LCD_2x16_ST7032 == static_cast<P012_DisplaySize_e>(P012_SIZE)) &&
                    (event->Par2 >= LCD_CONTRAST_MIN) &&
                    (event->Par2 <= LCD_CONTRAST_MAX)) {
             P012_data->lcd->setContrast(event->Par2);
             success = true;
-=======
+          }
           else if (arg1.equalsIgnoreCase(F("Clear"))) {
             P012_data->lcd.clear();
             P012_data->splashState = P012_splashState_e::SplashCleared;
->>>>>>> 71a41429
           }
         }
         else if (equals(cmd, F("lcd")))
