#ifndef DATASTRUCTS_DEVICESTRUCTS_H
#define DATASTRUCTS_DEVICESTRUCTS_H


#include <Arduino.h>
#include <vector>

#define DEVICE_TYPE_SINGLE                  1 // connected through 1 datapin
#define DEVICE_TYPE_DUAL                    2 // connected through 2 datapins
#define DEVICE_TYPE_TRIPLE                  3 // connected through 3 datapins
#define DEVICE_TYPE_ANALOG                 10 // AIN/tout pin
#define DEVICE_TYPE_I2C                    20 // connected through I2C
#define DEVICE_TYPE_SERIAL                 21 // connected through UART/Serial
#define DEVICE_TYPE_SERIAL_PLUS1           22 // connected through UART/Serial + 1 extra signal pin
#define DEVICE_TYPE_SPI                    23 // connected through SPI
#define DEVICE_TYPE_SPI2                   24 // connected through SPI, 2 GPIOs
#define DEVICE_TYPE_SPI3                   25 // connected through SPI, 3 GPIOs
#define DEVICE_TYPE_CUSTOM0                30 // Custom labels, Not using TaskDevicePin1 ... TaskDevicePin3
#define DEVICE_TYPE_CUSTOM1                31 // Custom labels, 1 GPIO
#define DEVICE_TYPE_CUSTOM2                32 // Custom labels, 2 GPIOs
#define DEVICE_TYPE_CUSTOM3                33 // Custom labels, 3 GPIOs
#define DEVICE_TYPE_DUMMY                  99 // Dummy device, has no physical connection

#define I2C_MULTIPLEXER_NONE               -1 // None selected
#define I2C_MULTIPLEXER_TCA9548A            0 // TCA9548a 8 channel I2C switch, with reset, addresses 0x70-0x77
#define I2C_MULTIPLEXER_TCA9546A            1 // TCA9546a or TCA9545a 4 channel I2C switch, with reset, addresses 0x70-0x77 (no interrupt
                                              // support on TCA9545a)
#define I2C_MULTIPLEXER_TCA9543A            2 // TCA9543a 2 channel I2C switch, with reset, addresses 0x70-0x73
#define I2C_MULTIPLEXER_PCA9540             3 // PCA9540 2 channel I2C switch, no reset, address 0x70, different channel addressing

#define I2C_FLAGS_SLOW_SPEED                0 // Force slow speed when this flag is set
#define I2C_FLAGS_MUX_MULTICHANNEL          1 // Allow multiple multiplexer channels when set


enum class Sensor_VType : uint8_t {
  SENSOR_TYPE_NONE            =    0,
  SENSOR_TYPE_SINGLE          =    1,
  SENSOR_TYPE_TEMP_HUM        =    2,
  SENSOR_TYPE_TEMP_BARO       =    3,
  SENSOR_TYPE_TEMP_HUM_BARO   =    4,
  SENSOR_TYPE_DUAL            =    5,
  SENSOR_TYPE_TRIPLE          =    6,
  SENSOR_TYPE_QUAD            =    7,
  SENSOR_TYPE_TEMP_EMPTY_BARO =    8,
  SENSOR_TYPE_SWITCH          =   10,
  SENSOR_TYPE_DIMMER          =   11,
  SENSOR_TYPE_LONG            =   20,
  SENSOR_TYPE_WIND            =   21,
  SENSOR_TYPE_STRING          =   22,

  SENSOR_TYPE_NOT_SET         = 255
};

enum class Output_Data_type_t : uint8_t {
  Default = 0,
  Simple, // SENSOR_TYPE_SINGLE, _DUAL, _TRIPLE, _QUAD
  All
};

/*********************************************************************************************\
* DeviceStruct
* Description of a plugin
\*********************************************************************************************/
struct __attribute__((__packed__)) DeviceStruct
{
  DeviceStruct();

  bool connectedToGPIOpins() const;

  bool usesTaskDevicePin(int pin) const;

  bool configurableDecimals() const;

  bool isSerial() const;

  bool isSPI() const;

  bool isCustom() const;

  uint8_t               Number;         // Plugin ID number.   (PLUGIN_ID_xxx)
  uint8_t               Type;           // How the device is connected. e.g. DEVICE_TYPE_SINGLE => connected through 1 datapin
  Sensor_VType       VType;          // Type of value the plugin will return. e.g. SENSOR_TYPE_STRING
  uint8_t               Ports;          // Port to use when device has multiple I/O pins  (N.B. not used much)
  uint8_t               ValueCount;     // The number of output values of a plugin. The value should match the number of keys PLUGIN_VALUENAME1_xxx
  Output_Data_type_t OutputDataType; // Subset of selectable output data types (Default = no selection)
                                     
  bool PullUpOption       : 1;       // Allow to set internal pull-up resistors.
  bool InverseLogicOption : 1;       // Allow to invert the boolean state (e.g. a switch)
  bool FormulaOption      : 1;       // Allow to enter a formula to convert values during read. (not possible with Custom enabled)
  bool Custom             : 1;
  bool SendDataOption     : 1;       // Allow to send data to a controller.
  bool GlobalSyncOption   : 1;       // No longer used. Was used for ESPeasy values sync between nodes
  bool TimerOption        : 1;       // Allow to set the "Interval" timer for the plugin.
  bool TimerOptional      : 1;       // When taskdevice timer is not set and not optional, use default "Interval" delay (Settings.Delay)
  bool DecimalsOnly       : 1;       // Allow to set the number of decimals (otherwise treated a 0 decimals)
<<<<<<< HEAD
  bool DuplicateDetection : 1;       // Some (typically receiving) plugins may receive the same data on multiple nodes. Such a plugin must help detect message duplicates.
=======
  bool ExitTaskBeforeSave : 1;       // Optimization in memory usage, Do not exit when task data is needed during save.
>>>>>>> bed5edef
};
typedef std::vector<DeviceStruct> DeviceVector;


#endif // DATASTRUCTS_DEVICESTRUCTS_H<|MERGE_RESOLUTION|>--- conflicted
+++ resolved
@@ -93,11 +93,8 @@
   bool TimerOption        : 1;       // Allow to set the "Interval" timer for the plugin.
   bool TimerOptional      : 1;       // When taskdevice timer is not set and not optional, use default "Interval" delay (Settings.Delay)
   bool DecimalsOnly       : 1;       // Allow to set the number of decimals (otherwise treated a 0 decimals)
-<<<<<<< HEAD
   bool DuplicateDetection : 1;       // Some (typically receiving) plugins may receive the same data on multiple nodes. Such a plugin must help detect message duplicates.
-=======
   bool ExitTaskBeforeSave : 1;       // Optimization in memory usage, Do not exit when task data is needed during save.
->>>>>>> bed5edef
 };
 typedef std::vector<DeviceStruct> DeviceVector;
 
