#include "../PluginStructs/P095_data_struct.h"

#ifdef USES_P095
# include "../Helpers/Hardware.h"

/****************************************************************************
 * ILI9xxx_type_toString: Display-value for the device selected
 ***************************************************************************/
const __FlashStringHelper* ILI9xxx_type_toString(ILI9xxx_type_e device) {
  switch (device) {
    case ILI9xxx_type_e::ILI9341_240x320: return F("ILI9341 240 x 320px");
    case ILI9xxx_type_e::ILI9342_240x320: return F("ILI9342 240 x 320px (M5Stack)");
    case ILI9xxx_type_e::ILI9481_320x480: return F("ILI9481 320 x 480px");
    case ILI9xxx_type_e::ILI9481_CPT29_320x480: return F("ILI9481 320 x 480px (CPT29)");
    case ILI9xxx_type_e::ILI9481_PVI35_320x480: return F("ILI9481 320 x 480px (PVI35)");
    case ILI9xxx_type_e::ILI9481_AUO317_320x480: return F("ILI9481 320 x 480px (AUO317)");
    case ILI9xxx_type_e::ILI9481_CMO35_320x480: return F("ILI9481 320 x 480px (CMO35)");
    case ILI9xxx_type_e::ILI9481_RGB_320x480: return F("ILI9481 320 x 480px (RGB)");
    case ILI9xxx_type_e::ILI9481_CMI7_320x480: return F("ILI9481 320 x 480px (CMI7)");
    case ILI9xxx_type_e::ILI9481_CMI8_320x480: return F("ILI9481 320 x 480px (CMI8)");
<<<<<<< HEAD
    case ILI9xxx_type_e::ILI9486_320x480: return F("ILI9486 320 x 480px");
    case ILI9xxx_type_e::ILI9488_320x480: return F("ILI9488 320 x 480px");
=======
    # ifdef P095_ENABLE_ILI948X
    case ILI9xxx_type_e::ILI9486_320x480: return F("ILI9486 320 x 480px");
    case ILI9xxx_type_e::ILI9488_320x480: return F("ILI9488 320 x 480px");
    # endif // ifdef P095_ENABLE_ILI948X
>>>>>>> 35d8d252
    case ILI9xxx_type_e::ILI9xxx_MAX: break;
  }
  return F("Unsupported type!");
}

/****************************************************************************
 * ILI9xxx_type_toResolution: X and Y resolution for the selected type
 ***************************************************************************/
void ILI9xxx_type_toResolution(ILI9xxx_type_e device, uint16_t& x, uint16_t& y) {
  switch (device) {
    case ILI9xxx_type_e::ILI9341_240x320:
    case ILI9xxx_type_e::ILI9342_240x320:
      x = 240;
      y = 320;
      break;
    case ILI9xxx_type_e::ILI9481_320x480:
    case ILI9xxx_type_e::ILI9481_CPT29_320x480:
    case ILI9xxx_type_e::ILI9481_PVI35_320x480:
    case ILI9xxx_type_e::ILI9481_AUO317_320x480:
    case ILI9xxx_type_e::ILI9481_CMO35_320x480:
    case ILI9xxx_type_e::ILI9481_RGB_320x480:
    case ILI9xxx_type_e::ILI9481_CMI7_320x480:
    case ILI9xxx_type_e::ILI9481_CMI8_320x480:
<<<<<<< HEAD
    case ILI9xxx_type_e::ILI9486_320x480:
    case ILI9xxx_type_e::ILI9488_320x480:
=======
    # ifdef P095_ENABLE_ILI948X
    case ILI9xxx_type_e::ILI9486_320x480:
    case ILI9xxx_type_e::ILI9488_320x480:
    # endif // ifdef P095_ENABLE_ILI948X
>>>>>>> 35d8d252
      x = 320;
      y = 480;
      break;
    case ILI9xxx_type_e::ILI9xxx_MAX:
      break;
  }
}

/****************************************************************************
 * P095_CommandTrigger_toString: return the command string selected
 ***************************************************************************/
const __FlashStringHelper* P095_CommandTrigger_toString(P095_CommandTrigger cmd) {
  switch (cmd) {
    case P095_CommandTrigger::tft: return F("tft");
    case P095_CommandTrigger::ili9341: return F("ili9341");
    case P095_CommandTrigger::ili9342: return F("ili9342");
    case P095_CommandTrigger::ili9481: return F("ili9481");
<<<<<<< HEAD
    case P095_CommandTrigger::ili9486: return F("ili9486");
    case P095_CommandTrigger::ili9488: return F("ili9488");
=======
    # ifdef P095_ENABLE_ILI948X
    case P095_CommandTrigger::ili9486: return F("ili9486");
    case P095_CommandTrigger::ili9488: return F("ili9488");
    # endif // ifdef P095_ENABLE_ILI948X
>>>>>>> 35d8d252
    case P095_CommandTrigger::MAX: return F("None");
  }
  return F("ili9341"); // Default command trigger
}

/****************************************************************************
 * Constructor
 ***************************************************************************/
P095_data_struct::P095_data_struct(ILI9xxx_type_e      displayType,
                                   uint8_t             rotation,
                                   uint8_t             fontscaling,
                                   AdaGFXTextPrintMode textmode,
                                   int8_t              backlightPin,
                                   uint8_t             backlightPercentage,
                                   uint32_t            displayTimer,
                                   String              commandTrigger,
                                   uint16_t            fgcolor,
                                   uint16_t            bgcolor,
                                   bool                textBackFill)
  : _displayType(displayType), _rotation(rotation), _fontscaling(fontscaling), _textmode(textmode),
  _backlightPin(backlightPin), _backlightPercentage(backlightPercentage), _displayTimer(displayTimer),
  _displayTimeout(displayTimer), _commandTrigger(commandTrigger), _fgcolor(fgcolor), _bgcolor(bgcolor),
  _textBackFill(textBackFill)
{
  _xpix = 240;
  _ypix = 320;
  ILI9xxx_type_toResolution(_displayType, _xpix, _ypix);

  updateFontMetrics();
  _commandTrigger.toLowerCase();
  _commandTriggerCmd  = _commandTrigger;
  _commandTriggerCmd += F("cmd");
}

/****************************************************************************
 * Destructor
 ***************************************************************************/
P095_data_struct::~P095_data_struct() {
  delete gfxHelper;
  delete tft;
}

/****************************************************************************
 * plugin_init: Initialize display
 ***************************************************************************/
bool P095_data_struct::plugin_init(struct EventStruct *event) {
  bool success = false;

  if (nullptr == tft) {
    addLog(LOG_LEVEL_INFO, F("ILI9341: Init start."));

    tft = new (std::nothrow) Adafruit_ILI9341(PIN(0), PIN(1), PIN(2), static_cast<uint8_t>(_displayType), _xpix, _ypix);

    if (nullptr != tft) {
      tft->begin();
    }

    # ifndef BUILD_NO_DEBUG

    if (loglevelActiveFor(LOG_LEVEL_INFO)) {
      String log;
      log.reserve(65);
      log += F("ILI9341: Init done, address: 0x");
      log += String(reinterpret_cast<ulong>(tft), HEX);
      log += ' ';

      if (nullptr == tft) {
        log += F("in");
      }
      log += F("valid, commands: ");
      log += _commandTrigger;
      log += '/';
      log += _commandTriggerCmd;
      addLogMove(LOG_LEVEL_INFO, log);
    }
    # endif // ifndef BUILD_NO_DEBUG
  } else {
    addLog(LOG_LEVEL_INFO, F("ILI9341: No init?"));
  }

  if (nullptr != tft) {
    gfxHelper = new (std::nothrow) AdafruitGFX_helper(tft,
                                                      _commandTrigger,
                                                      _xpix,
                                                      _ypix,
                                                      AdaGFXColorDepth::FullColor,
                                                      _textmode,
                                                      _fontscaling,
                                                      _fgcolor,
                                                      _bgcolor,
                                                      true,
                                                      _textBackFill);

    if (nullptr != gfxHelper) {
      gfxHelper->setRotation(_rotation);
      gfxHelper->setColumnRowMode(bitRead(P095_CONFIG_FLAGS, P095_CONFIG_FLAG_USE_COL_ROW));
      gfxHelper->setTxtfullCompensation(!bitRead(P095_CONFIG_FLAGS, P095_CONFIG_FLAG_COMPAT_P095) ? 0 : 1);
    }
    updateFontMetrics();
    tft->fillScreen(_bgcolor);             // fill screen with background color
    tft->setTextColor(_fgcolor, _bgcolor); // set text color to white and configured background
    tft->setTextSize(_fontscaling);        // Handles 0 properly, text size, default 1 = very small
    tft->setCursor(0, 0);                  // move cursor to position (0, 0) pixel
    displayOnOff(true);
    # ifdef P095_SHOW_SPLASH

    if (P095_CONFIG_FLAG_GET_SHOW_SPLASH) {
      uint16_t yPos = 0;
      gfxHelper->printText(String(F("ESPEasy")).c_str(),         0, yPos, 3, ADAGFX_WHITE, ADAGFX_BLUE);
      yPos += (3 * _fontheight);
      gfxHelper->printText(String(F("ILI934x/ILI948x")).c_str(), 0, yPos, 2, ADAGFX_BLUE,  ADAGFX_WHITE);
      _splashState   = true; // Splash
      _splashCounter = P095_SPLASH_DURATION;
      #  ifndef BUILD_NO_DEBUG
      addLog(LOG_LEVEL_INFO, F("P095 Splash start"));
      #  endif // ifndef BUILD_NO_DEBUG
    }
    # endif // ifdef P095_SHOW_SPLASH
    updateFontMetrics();


    if (P095_CONFIG_BUTTON_PIN != -1) {
      pinMode(P095_CONFIG_BUTTON_PIN, INPUT_PULLUP);
    }
    success = true;
  }
  return success;
}

/****************************************************************************
 * updateFontMetrics: recalculate x and y columns, based on font size and font scale
 ***************************************************************************/
void P095_data_struct::updateFontMetrics() {
  if (nullptr != gfxHelper) {
    gfxHelper->getTextMetrics(_textcols, _textrows, _fontwidth, _fontheight, _fontscaling, _heightOffset, _xpix, _ypix);
    gfxHelper->getColors(_fgcolor, _bgcolor);
  } else {
    _textcols = _xpix / (_fontwidth * _fontscaling);
    _textrows = _ypix / (_fontheight * _fontscaling);
  }
}

/****************************************************************************
 * plugin_exit: De-initialize before destruction
 ***************************************************************************/
bool P095_data_struct::plugin_exit(struct EventStruct *event) {
  addLog(LOG_LEVEL_INFO, F("ILI9341: Exit."));

  if ((nullptr != tft) && bitRead(P095_CONFIG_FLAGS, P095_CONFIG_FLAG_CLEAR_ON_EXIT)) {
    tft->fillScreen(ADAGFX_BLACK); // fill screen with black color
    displayOnOff(false);
  }

  delete gfxHelper;
  gfxHelper = nullptr;

  delete tft;
  tft = nullptr;
  return true;
}

/****************************************************************************
 * plugin_read: Re-draw the default content
 ***************************************************************************/
bool P095_data_struct::plugin_read(struct EventStruct *event) {
  if ((nullptr != tft) && !_splashState) {
    String strings[P095_Nlines];
    LoadCustomTaskSettings(event->TaskIndex, strings, P095_Nlines, 0);

    bool hasContent = false;

    for (uint8_t x = 0; x < P095_Nlines && !hasContent; x++) {
      hasContent = !strings[x].isEmpty();
    }

    if (hasContent) {
      gfxHelper->setColumnRowMode(false); // Turn off column mode

      int yPos = 0;

      for (uint8_t x = 0; x < P095_Nlines; x++) {
        String newString = AdaGFXparseTemplate(strings[x], _textcols, gfxHelper);

        # if ADAGFX_PARSE_SUBCOMMAND
        updateFontMetrics();
        # endif // if ADAGFX_PARSE_SUBCOMMAND

        if (yPos < _ypix) {
          gfxHelper->printText(newString.c_str(), 0, yPos, _fontscaling, _fgcolor, _bgcolor);
        }
        delay(0);
        yPos += (_fontheight * _fontscaling);
      }
      gfxHelper->setColumnRowMode(bitRead(P095_CONFIG_FLAGS, P095_CONFIG_FLAG_USE_COL_ROW)); // Restore column mode
      int16_t curX, curY;
      gfxHelper->getCursorXY(curX, curY);                                                    // Get current X and Y coordinates,
      UserVar[event->BaseVarIndex]     = curX;                                               // and put into Values
      UserVar[event->BaseVarIndex + 1] = curY;
    }
  }
  return false; // Always return false, so no attempt to send to
                // Controllers or generate events is started
}

/****************************************************************************
 * plugin_ten_per_second: check button, if any, that wakes up the display
 ***************************************************************************/
bool P095_data_struct::plugin_ten_per_second(struct EventStruct *event) {
  # ifdef P095_SHOW_SPLASH

  if (_splashState) { // Decrement splash counter
    _splashCounter--;
    _splashState = _splashCounter != 0;

    if (!_splashState) {
      #  ifndef BUILD_NO_DEBUG
      addLog(LOG_LEVEL_INFO, F("P095 Splash finished."));
      #  endif // ifndef BUILD_NO_DEBUG

      if (nullptr != tft) {
        tft->fillScreen(_bgcolor); // fill screen with background color
      }

      // Schedule the surrogate initial PLUGIN_READ that has been suppressed by the splash
      Scheduler.schedule_task_device_timer(event->TaskIndex, millis() + 10);
    }
  }
  # endif // ifdef P095_SHOW_SPLASH

  if ((P095_CONFIG_BUTTON_PIN != -1) && (getButtonState()) && (nullptr != tft)) {
    displayOnOff(true);
    markButtonStateProcessed();
  }
  return true;
}

/****************************************************************************
 * plugin_once_a_second: Count down display timer, if any, and turn display off if countdown reached
 ***************************************************************************/
bool P095_data_struct::plugin_once_a_second(struct EventStruct *event) {
  if ((_displayTimer > 0) && !_splashState) {
    _displayTimer--;

    if ((nullptr != tft) && (_displayTimer == 0)) {
      displayOnOff(false);
    }
  }
  return true;
}

/****************************************************************************
 * plugin_write: Handle commands
 ***************************************************************************/
bool P095_data_struct::plugin_write(struct EventStruct *event, const String& string) {
  bool   success = false;
  String cmd     = parseString(string, 1);

  if ((nullptr != tft) && cmd.equals(_commandTriggerCmd) && !_splashState) {
    String arg1 = parseString(string, 2);
    success = true;

    if (arg1.equals(F("off"))) {
      displayOnOff(false);
    }
    else if (arg1.equals(F("on"))) {
      displayOnOff(true);
    }
    else if (arg1.equals(F("clear")))
    {
      String arg2 = parseString(string, 3);

      if (!arg2.isEmpty()) {
        tft->fillScreen(AdaGFXparseColor(arg2));
      } else {
        tft->fillScreen(_bgcolor);
      }
    }
    else if (arg1.equals(F("backlight"))) {
      String arg2 = parseString(string, 3);
      int    nArg2;

      if ((P095_CONFIG_BACKLIGHT_PIN != -1) && // All is valid?
          validIntFromString(arg2, nArg2) &&
          (nArg2 > 0) &&
          (nArg2 <= 100)) {
        P095_CONFIG_BACKLIGHT_PERCENT = nArg2; // Set but don't store
        displayOnOff(true);
      } else {
        success = false;
      }
    }
    else if (arg1.equals(F("inv")))
    {
      String arg2 = parseString(string, 3);
      int    nArg2;

      if (validIntFromString(arg2, nArg2) &&
          (nArg2 >= 0) &&
          (nArg2 <= 1)) {
        tft->invertDisplay(nArg2);
      } else {
        success = false;
      }
    }
    else if (arg1.equals(F("rot")))
    {
      ///control?cmd=tftcmd,rot,0
      // not working to verify
      String arg2 = parseString(string, 3);
      int    nArg2;

      if (validIntFromString(arg2, nArg2) &&
          (nArg2 >= 0)) {
        if (nullptr != gfxHelper) {
          gfxHelper->setRotation(nArg2 % 4);
        } else {
          tft->setRotation(nArg2 % 4);
        }
      } else {
        success = false;
      }
    } else {
      success = false;
    }
  }
  else if (tft && (cmd.equals(_commandTrigger) ||
                   (gfxHelper && gfxHelper->isAdaGFXTrigger(cmd))) && !_splashState) {
    success = true;

    if (!bitRead(P095_CONFIG_FLAGS, P095_CONFIG_FLAG_NO_WAKE)) { // Wake display?
      displayOnOff(true);
    }

    if (nullptr != gfxHelper) {
      String tmp = string;

      // Hand it over after replacing variables
      success = gfxHelper->processCommand(AdaGFXparseTemplate(tmp, _textcols, gfxHelper));

      updateFontMetrics(); // Font or color may have changed

      if (success) {
        int16_t curX, curY;
        gfxHelper->getCursorXY(curX, curY); // Get current X and Y coordinates, and put into Values
        UserVar[event->BaseVarIndex]     = curX;
        UserVar[event->BaseVarIndex + 1] = curY;
      }
    }
  }
  return success;
}

/****************************************************************************
 * displayOnOff: Turn display on or off
 ***************************************************************************/
void P095_data_struct::displayOnOff(bool state) {
  if (_backlightPin != -1) {
    # if defined(ESP8266)
    analogWrite(_backlightPin, state ? ((1024 / 100) * _backlightPercentage) : 0);
    # endif // if defined(ESP8266)
    # if defined(ESP32)
    analogWriteESP32(_backlightPin, state ? ((1024 / 100) * _backlightPercentage) : 0, 0);
    # endif // if defined(ESP32)
  }

  if (state) {
    tft->sendCommand(ILI9341_DISPON);
  } else {
    tft->sendCommand(ILI9341_DISPOFF);
  }
  _displayTimer = (state ? _displayTimeout : 0);
}

/****************************************************************************
 * registerButtonState: the button has been pressed, apply some debouncing
 ***************************************************************************/
void P095_data_struct::registerButtonState(uint8_t newButtonState, bool bPin3Invers) {
  if ((ButtonLastState == 0xFF) || (bPin3Invers != (!!newButtonState))) {
    ButtonLastState = newButtonState;
    DebounceCounter++;
  } else {
    ButtonLastState = 0xFF; // Reset
    DebounceCounter = 0;
    ButtonState     = false;
  }

  if ((ButtonLastState == newButtonState) &&
      (DebounceCounter >= P095_DebounceTreshold)) {
    ButtonState = true;
  }
}

/****************************************************************************
 * markButtonStateProcessed: reset the button state
 ***************************************************************************/
void P095_data_struct::markButtonStateProcessed() {
  ButtonState     = false;
  DebounceCounter = 0;
}

#endif // ifdef USES_P095<|MERGE_RESOLUTION|>--- conflicted
+++ resolved
@@ -18,15 +18,10 @@
     case ILI9xxx_type_e::ILI9481_RGB_320x480: return F("ILI9481 320 x 480px (RGB)");
     case ILI9xxx_type_e::ILI9481_CMI7_320x480: return F("ILI9481 320 x 480px (CMI7)");
     case ILI9xxx_type_e::ILI9481_CMI8_320x480: return F("ILI9481 320 x 480px (CMI8)");
-<<<<<<< HEAD
-    case ILI9xxx_type_e::ILI9486_320x480: return F("ILI9486 320 x 480px");
-    case ILI9xxx_type_e::ILI9488_320x480: return F("ILI9488 320 x 480px");
-=======
     # ifdef P095_ENABLE_ILI948X
     case ILI9xxx_type_e::ILI9486_320x480: return F("ILI9486 320 x 480px");
     case ILI9xxx_type_e::ILI9488_320x480: return F("ILI9488 320 x 480px");
     # endif // ifdef P095_ENABLE_ILI948X
->>>>>>> 35d8d252
     case ILI9xxx_type_e::ILI9xxx_MAX: break;
   }
   return F("Unsupported type!");
@@ -50,15 +45,10 @@
     case ILI9xxx_type_e::ILI9481_RGB_320x480:
     case ILI9xxx_type_e::ILI9481_CMI7_320x480:
     case ILI9xxx_type_e::ILI9481_CMI8_320x480:
-<<<<<<< HEAD
-    case ILI9xxx_type_e::ILI9486_320x480:
-    case ILI9xxx_type_e::ILI9488_320x480:
-=======
     # ifdef P095_ENABLE_ILI948X
     case ILI9xxx_type_e::ILI9486_320x480:
     case ILI9xxx_type_e::ILI9488_320x480:
     # endif // ifdef P095_ENABLE_ILI948X
->>>>>>> 35d8d252
       x = 320;
       y = 480;
       break;
@@ -76,15 +66,10 @@
     case P095_CommandTrigger::ili9341: return F("ili9341");
     case P095_CommandTrigger::ili9342: return F("ili9342");
     case P095_CommandTrigger::ili9481: return F("ili9481");
-<<<<<<< HEAD
-    case P095_CommandTrigger::ili9486: return F("ili9486");
-    case P095_CommandTrigger::ili9488: return F("ili9488");
-=======
     # ifdef P095_ENABLE_ILI948X
     case P095_CommandTrigger::ili9486: return F("ili9486");
     case P095_CommandTrigger::ili9488: return F("ili9488");
     # endif // ifdef P095_ENABLE_ILI948X
->>>>>>> 35d8d252
     case P095_CommandTrigger::MAX: return F("None");
   }
   return F("ili9341"); // Default command trigger
