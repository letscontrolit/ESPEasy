#ifndef CUSTOMBUILD_DEFINE_PLUGIN_SETS_H
#define CUSTOMBUILD_DEFINE_PLUGIN_SETS_H

#include "../../ESPEasy_common.h"

/*
#################################################
 This is the place where plugins are registered
#################################################
To create/register a plugin, you have to :
- find an available number, ie 777.
- Create your own plugin, ie as "_P777_myfunction.ino"
- be sure it starts with ""#ifdef USES_P777", and ends with "#endif"
- then register it into the PLUGIN_SET_EXPERIMENTAL block (see below)
 #ifdef PLUGIN_SET_EXPERIMENTAL
     #define USES_P777   // MYsuperPlugin
 #endif
 - you can from now on test it by compiling using the PLUGIN_BUILD_DEV flag
 either by adding "-DPLUGIN_BUILD_DEV" when compiling, or by momentarly
 adding "#define PLUGIN_BUILD_DEV" at the top of the ESPEasy.ino file
 - You will then have to push a PR including your plugin + the corret line (#define USES_P777) added to this file
 When found stable enough, the maintainer (and only him) will choose to move it to TESTING or STABLE
*/

//#define FEATURE_SD

/******************************************************************************\
 * WebServer pages   **********************************************************
\******************************************************************************/
// FIXME TD-er: Make useful selections for these pages to be included. (e.g. view only)

#ifndef WEBSERVER_CUSTOM_BUILD_DEFINED
    #ifndef WEBSERVER_TIMINGSTATS
        #define WEBSERVER_TIMINGSTATS
    #endif
    #ifndef WEBSERVER_SYSVARS
        #define WEBSERVER_SYSVARS
    #endif
    #ifndef WEBSERVER_NEW_UI
    //    #define WEBSERVER_NEW_UI
    #endif
    #ifndef WEBSERVER_I2C_SCANNER
        #define WEBSERVER_I2C_SCANNER
    #endif
    #ifndef WEBSERVER_FAVICON
        #define WEBSERVER_FAVICON
    #endif
    #ifndef WEBSERVER_CSS
        #define WEBSERVER_CSS
    #endif
    #ifndef WEBSERVER_INCLUDE_JS
        #define WEBSERVER_INCLUDE_JS
    #endif
    #ifndef WEBSERVER_LOG
        #define WEBSERVER_LOG
    #endif
    #ifndef WEBSERVER_GITHUB_COPY
        #define WEBSERVER_GITHUB_COPY
    #endif
    #ifndef WEBSERVER_ROOT
        #define WEBSERVER_ROOT
    #endif
    #ifndef WEBSERVER_ADVANCED
        #define WEBSERVER_ADVANCED
    #endif
    #ifndef WEBSERVER_CONFIG
        #define WEBSERVER_CONFIG
    #endif
    #ifndef WEBSERVER_CONTROL
        #define WEBSERVER_CONTROL
    #endif
    #ifndef WEBSERVER_CONTROLLERS
        #define WEBSERVER_CONTROLLERS
    #endif
    #ifndef WEBSERVER_CUSTOM
        #define WEBSERVER_CUSTOM
    #endif
    #ifndef WEBSERVER_DEVICES
        #define WEBSERVER_DEVICES
    #endif
    #ifndef WEBSERVER_DOWNLOAD
        #define WEBSERVER_DOWNLOAD
    #endif
    #ifndef WEBSERVER_FACTORY_RESET
        #define WEBSERVER_FACTORY_RESET
    #endif
    #ifndef WEBSERVER_FILELIST
        #define WEBSERVER_FILELIST
    #endif
    #ifndef WEBSERVER_HARDWARE
        #define WEBSERVER_HARDWARE
    #endif
    #ifndef WEBSERVER_PINSTATES
        #define WEBSERVER_PINSTATES
    #endif
    #ifndef WEBSERVER_RULES
        #define WEBSERVER_RULES
    #endif
    #ifndef WEBSERVER_SETUP
        #define WEBSERVER_SETUP
    #endif
    #ifndef WEBSERVER_SYSINFO
        #define WEBSERVER_SYSINFO
    #endif
    #ifndef WEBSERVER_METRICS
        #define WEBSERVER_METRICS
    #endif
    #ifndef WEBSERVER_TOOLS
        #define WEBSERVER_TOOLS
    #endif
    #ifndef WEBSERVER_UPLOAD
        #define WEBSERVER_UPLOAD
    #endif
    #ifndef WEBSERVER_WIFI_SCANNER
        #define WEBSERVER_WIFI_SCANNER
    #endif
    #ifndef WEBSERVER_NEW_RULES
//        #define WEBSERVER_NEW_RULES
    #endif
#endif

#ifndef PLUGIN_BUILD_CUSTOM
    #ifndef USES_SSDP
        #define USES_SSDP
    #endif
    #ifndef USES_TIMING_STATS
        #define USES_TIMING_STATS
    #endif
    #ifndef FEATURE_I2CMULTIPLEXER
        #define FEATURE_I2CMULTIPLEXER
    #endif
    #ifndef USE_TRIGONOMETRIC_FUNCTIONS_RULES
        #define USE_TRIGONOMETRIC_FUNCTIONS_RULES
    #endif
    #ifndef USE_EXT_RTC
        #define USE_EXT_RTC
    #endif
#endif



#ifdef MEMORY_ANALYSIS
  #ifdef MQTT_ONLY
    #define USES_C002   // Domoticz MQTT
    #define USES_C005   // Home Assistant (openHAB) MQTT
    #define USES_C006   // PiDome MQTT
    #define USES_C014   // homie 3 & 4dev MQTT
    #define USES_P037   // MQTTImport
  #endif
#endif

#ifndef ENABLE_TOOLTIPS
  #define ENABLE_TOOLTIPS
#endif // ENABLE_TOOLTIPS

/******************************************************************************\
 * Available options **********************************************************
\******************************************************************************/
#if defined(CORE_POST_2_5_0) && !defined(MEMORY_ANALYSIS) && !defined(USE_CUSTOM_H)
    #ifndef USE_SETTINGS_ARCHIVE
    // FIXME TD-er: Disabled for now, to reduce binary size
//        #define USE_SETTINGS_ARCHIVE
    #endif // USE_SETTINGS_ARCHIVE
#endif

#if defined(USE_SETTINGS_ARCHIVE) && defined(FORCE_PRE_2_5_0)
  #undef USE_SETTINGS_ARCHIVE
#endif


/******************************************************************************\
 * BUILD Configs **************************************************************
\******************************************************************************/

// IR library is large, so make a separate build including stable plugins and IR.
#ifdef PLUGIN_BUILD_DEV_IR
    #define PLUGIN_BUILD_DEV       // add dev
    #define PLUGIN_BUILD_IR
#endif

#ifdef PLUGIN_BUILD_TESTING_IR
    #define PLUGIN_BUILD_TESTING   // add testing
    #define PLUGIN_BUILD_IR
#endif

#ifdef PLUGIN_BUILD_MINIMAL_IR
    #ifndef USES_DOMOTICZ
        #define USES_DOMOTICZ
    #endif
    #ifndef USES_FHEM
        #define USES_FHEM
    #endif
    #ifndef USES_HOMEASSISTANT_OPENHAB
        #define USES_HOMEASSISTANT_OPENHAB
    #endif

    #define PLUGIN_BUILD_MINIMAL_OTA
    #define PLUGIN_DESCR  "Minimal, IR"
    #define PLUGIN_BUILD_IR
#endif

#ifdef PLUGIN_BUILD_MINIMAL_IRext
    #ifndef USES_DOMOTICZ
        #define USES_DOMOTICZ
    #endif
    #ifndef USES_FHEM
        #define USES_FHEM
    #endif
    #ifndef USES_HOMEASSISTANT_OPENHAB
        #define USES_HOMEASSISTANT_OPENHAB
    #endif

    #define PLUGIN_BUILD_MINIMAL_OTA
    #define PLUGIN_DESCR  "Minimal, IR with AC"
    #define PLUGIN_BUILD_IR_EXTENDED
#endif

#ifdef PLUGIN_BUILD_NORMAL_IR
    #define PLUGIN_BUILD_NORMAL     // add stable
    #define PLUGIN_DESCR  "Normal, IR"
    #define PLUGIN_BUILD_IR
#endif

#ifdef PLUGIN_BUILD_NORMAL_IRext
    #define PLUGIN_BUILD_NORMAL     // add stable
    #define PLUGIN_DESCR  "Normal, IR with AC"
    #define PLUGIN_BUILD_IR_EXTENDED
#endif

#ifdef PLUGIN_BUILD_DEV
    #define  PLUGIN_SET_EXPERIMENTAL
    #define  CONTROLLER_SET_EXPERIMENTAL
    #define  NOTIFIER_SET_EXPERIMENTAL
    #define  PLUGIN_BUILD_TESTING   // add testing
#endif

#ifdef PLUGIN_BUILD_TESTING
    #if !defined(PLUGIN_BUILD_TESTING_B) && !defined(PLUGIN_BUILD_TESTING_C) && !defined(PLUGIN_BUILD_TESTING_D) && !defined(PLUGIN_BUILD_TESTING_E)
      #define PLUGIN_DESCR  "TEST_A"
      #define PLUGIN_SET_TESTING_A
    #endif
    #define PLUGIN_SET_TESTING
    #define CONTROLLER_SET_TESTING
    #define NOTIFIER_SET_TESTING
    #define PLUGIN_BUILD_NORMAL     // add stable
#endif

#ifdef PLUGIN_BUILD_TESTING_B
    #define PLUGIN_DESCR  "TEST_B"
    #define PLUGIN_SET_TESTING
    #define PLUGIN_SET_TESTING_B
    #define CONTROLLER_SET_TESTING
    #define NOTIFIER_SET_TESTING
    #define PLUGIN_BUILD_NORMAL     // add stable
#endif

#ifdef PLUGIN_BUILD_TESTING_C
    #define PLUGIN_DESCR  "TEST_C"
    #define PLUGIN_SET_TESTING
    #define PLUGIN_SET_TESTING_C
    #define CONTROLLER_SET_TESTING
    #define NOTIFIER_SET_TESTING
    #define PLUGIN_BUILD_NORMAL     // add stable
#endif

#ifdef PLUGIN_BUILD_TESTING_D
    #define PLUGIN_DESCR  "TEST_D"
    #define PLUGIN_SET_TESTING
    #define PLUGIN_SET_TESTING_D
    #define CONTROLLER_SET_TESTING
    #define NOTIFIER_SET_TESTING
    #define PLUGIN_BUILD_NORMAL     // add stable
#endif

#ifdef PLUGIN_BUILD_TESTING_E
    #define PLUGIN_DESCR  "TEST_E"
    #define PLUGIN_SET_TESTING
    #define PLUGIN_SET_TESTING_E
    #define CONTROLLER_SET_TESTING
    #define NOTIFIER_SET_TESTING
    #define PLUGIN_BUILD_NORMAL     // add stable
#endif

#ifndef PLUGIN_BUILD_CUSTOM
    #ifndef PLUGIN_BUILD_NORMAL
        #define PLUGIN_BUILD_NORMAL // defaults to stable, if not custom
    #endif
#endif

#ifdef PLUGIN_BUILD_NORMAL
    #define  PLUGIN_SET_STABLE
    #define  CONTROLLER_SET_STABLE
    #define  NOTIFIER_SET_STABLE

    #ifndef FEATURE_I2CMULTIPLEXER
        #define FEATURE_I2CMULTIPLEXER
    #endif
    #ifndef USE_TRIGONOMETRIC_FUNCTIONS_RULES
        #define USE_TRIGONOMETRIC_FUNCTIONS_RULES
    #endif
    #define KEEP_TRIGONOMETRIC_FUNCTIONS_RULES
#endif

#ifdef USES_FHEM
    #define USES_C009   // FHEM HTTP
#endif

#ifdef USES_HOMEASSISTANT_OPENHAB
    #define USES_C005   // Home Assistant (openHAB) MQTT
#endif

#ifdef PLUGIN_BUILD_MINIMAL_OTA
    #ifndef PLUGIN_DESCR
      #define PLUGIN_DESCR  "Minimal 1M OTA"
    #endif

    #define CONTROLLER_SET_NONE

    #define BUILD_MINIMAL_OTA
    #ifndef BUILD_NO_DEBUG
      #define BUILD_NO_DEBUG
    #endif

//    #define USES_C001   // Domoticz HTTP
//    #define USES_C002   // Domoticz MQTT
//    #define USES_C005   // Home Assistant (openHAB) MQTT
//    #define USES_C006   // PiDome MQTT
    #define USES_C008   // Generic HTTP
//    #define USES_C009   // FHEM HTTP
//    #define USES_C010   // Generic UDP
    #define USES_C013   // ESPEasy P2P network

//    #define NOTIFIER_SET_STABLE
    #define NOTIFIER_SET_NONE

    #define PLUGIN_SET_NONE

    #ifdef USE_SETTINGS_ARCHIVE
        #undef USE_SETTINGS_ARCHIVE
    #endif // USE_SETTINGS_ARCHIVE

    #ifdef USES_TIMING_STATS
        #undef USES_TIMING_STATS
    #endif

    #ifndef USES_P001
        #define USES_P001   // switch
    #endif
    #ifndef USES_P026
      #define USES_P026   // SysInfo
    #endif
    #ifndef USES_P033
      #define USES_P033   // Dummy
    #endif
    #ifndef USES_P037
//        #define USES_P037   // MQTTImport
    #endif

    #ifndef USES_P004
//        #define USES_P004   // Dallas
    #endif
    #ifndef USES_P005
//        #define USES_P005   // DHT
    #endif

    #ifdef USE_SERVO
      #undef USE_SERVO
    #endif
    #ifdef USE_RTTTL
      #undef USE_RTTTL
    #endif
#endif


// Strip out parts not needed for either MINIMAL_OTA and MEMORY_ANALYSIS
#if defined(BUILD_MINIMAL_OTA) || defined(MEMORY_ANALYSIS)
    #ifndef WEBSERVER_CUSTOM_BUILD_DEFINED
        #ifdef WEBSERVER_TIMINGSTATS
            #undef WEBSERVER_TIMINGSTATS
        #endif
        #ifdef WEBSERVER_SYSVARS
            #undef WEBSERVER_SYSVARS
        #endif
        #ifdef WEBSERVER_NEW_UI
            #undef WEBSERVER_NEW_UI
        #endif
        #ifdef WEBSERVER_I2C_SCANNER
            #undef WEBSERVER_I2C_SCANNER
        #endif
        #ifdef WEBSERVER_FAVICON
            #undef WEBSERVER_FAVICON
        #endif
        #ifdef WEBSERVER_CSS
            #undef WEBSERVER_CSS
        #endif
        #ifdef WEBSERVER_INCLUDE_JS
            #undef WEBSERVER_INCLUDE_JS
        #endif
        #ifdef WEBSERVER_LOG
            #undef WEBSERVER_LOG
        #endif
        #ifdef WEBSERVER_GITHUB_COPY
            #undef WEBSERVER_GITHUB_COPY
        #endif
        #ifdef WEBSERVER_PINSTATES
            #undef WEBSERVER_PINSTATES
        #endif
        #ifdef WEBSERVER_WIFI_SCANNER
            #undef WEBSERVER_WIFI_SCANNER
        #endif
        #ifdef WEBSERVER_CUSTOM
            #undef WEBSERVER_CUSTOM
        #endif
        #ifdef WEBSERVER_NEW_RULES
            #undef WEBSERVER_NEW_RULES
        #endif


    #endif // WEBSERVER_CUSTOM_BUILD_DEFINED

    #ifndef LIMIT_BUILD_SIZE
        #define LIMIT_BUILD_SIZE
    #endif
    #if USE_I2C_DEVICE_SCAN
        #undef USE_I2C_DEVICE_SCAN
        #define USE_I2C_DEVICE_SCAN     false   // turn feature off in OTA builds
    #endif // if USE_I2C_DEVICE_SCAN
    #ifdef KEEP_TRIGONOMETRIC_FUNCTIONS_RULES
        #undef KEEP_TRIGONOMETRIC_FUNCTIONS_RULES
    #endif
    #ifndef NOTIFIER_SET_NONE
        #define NOTIFIER_SET_NONE
    #endif
    #ifdef USE_EXT_RTC
        #undef USE_EXT_RTC
    #endif
#endif



#ifdef BUILD_NO_DEBUG
    #ifdef WEBSERVER_RULES_DEBUG
        #undef WEBSERVER_RULES_DEBUG
    #endif
#endif


/******************************************************************************\
 * IR plugins *****************************************************************
\******************************************************************************/
// See lib\IRremoteESP8266\src\IRremoteESP8266.h
// Disable all settings like these when not needed:
// #define DECODE_TOSHIBA_AC      true
// #define SEND_TOSHIBA_AC        true
#ifdef PLUGIN_BUILD_IR
    #if !defined(PLUGIN_DESCR) && !defined(PLUGIN_BUILD_MAX_ESP32)
      #define PLUGIN_DESCR  "IR"
    #endif
    #ifndef USES_P016    
      #define USES_P016      // IR
    #endif
    #define P016_SEND_IR_TO_CONTROLLER false //IF true then the JSON replay solution is transmited back to the condroller.
    #ifndef USES_P035    
      #define USES_P035      // IRTX
    #endif
    #define P016_P035_USE_RAW_RAW2 //Use the RAW and RAW2 encodings, disabling it saves 3.7Kb
#endif

#ifdef PLUGIN_BUILD_IR_EXTENDED
    #if !defined(PLUGIN_DESCR) && !defined(PLUGIN_BUILD_MAX_ESP32)
        #define PLUGIN_DESCR  "IR Extended"
    #endif // PLUGIN_DESCR
    #ifndef USES_P016    
      #define USES_P016      // IR
    #endif
    #define P016_SEND_IR_TO_CONTROLLER false //IF true then the JSON replay solution is transmited back to the condroller.
    #ifndef USES_P035    
      #define USES_P035      // IRTX
    #endif
    // The following define is needed for extended decoding of A/C Messages and or using standardised common arguments for controlling all deeply supported A/C units
    #define P016_P035_Extended_AC
    #define P016_P035_USE_RAW_RAW2 //Use the RAW and RAW2 encodings, disabling it saves 3.7Kb
    #ifndef SIZE_1M          // Leaving out Heatpump IR for 1M builds because it won't fit after upgrading IRremoteESP8266 library to v2.8.1
      #define USES_P088      // ToniA IR plugin
    #endif
    #define PLUGIN_SET_ONLY_SWITCH
    #define NOTIFIER_SET_STABLE
    #define USES_P029      // Output - Domoticz MQTT Helper
    #define PLUGIN_SET_ONLY_TEMP_HUM
#endif

#ifdef PLUGIN_BUILD_IR_EXTENDED_NO_RX
    #if !defined(PLUGIN_DESCR) && !defined(PLUGIN_BUILD_MAX_ESP32)
        #define PLUGIN_DESCR  "IR Extended, no IR RX"
    #endif // PLUGIN_DESCR
    #ifndef USES_P035    
      #define USES_P035      // IRTX
    #endif
    // The following define is needed for extended decoding of A/C Messages and or using standardised common arguments for controlling all deeply supported A/C units
    #define P016_P035_Extended_AC
    #define P016_P035_USE_RAW_RAW2 //Use the RAW and RAW2 encodings, disabling it saves 3.7Kb
    #define USES_P088      //ToniA IR plugin
#endif

/******************************************************************************\
 * Devices ********************************************************************
\******************************************************************************/

// Itead ----------------------------
#ifdef PLUGIN_SET_SONOFF_BASIC
    #define PLUGIN_DESCR  "Sonoff Basic"

    #define PLUGIN_SET_ONLY_SWITCH
    #define NOTIFIER_SET_STABLE
#endif

#ifdef PLUGIN_SET_SONOFF_TH1x
    #define PLUGIN_DESCR  "Sonoff TH10/TH16"

    #define PLUGIN_SET_ONLY_SWITCH
    #define NOTIFIER_SET_STABLE
    #define PLUGIN_SET_ONLY_TEMP_HUM
#endif

#ifdef PLUGIN_SET_SONOFF_POW
    #ifndef PLUGIN_DESCR
        #define PLUGIN_DESCR  "Sonoff POW R1/R2"
    #endif

    #define CONTROLLER_SET_STABLE
    #define PLUGIN_SET_ONLY_SWITCH
    #define NOTIFIER_SET_STABLE
    #define USES_P076   // HWL8012   in POW r1
    // Needs CSE7766 Energy sensor, via Serial RXD 4800 baud 8E1 (GPIO1), TXD (GPIO3)
    #define USES_P077	  // CSE7766   in POW R2
    #define USES_P081   // Cron
#endif

#ifdef PLUGIN_SET_SONOFF_S2x
    #define PLUGIN_DESCR  "Sonoff S20/22/26"

    #define PLUGIN_SET_ONLY_SWITCH
    #define NOTIFIER_SET_STABLE
#endif

#ifdef PLUGIN_SET_SONOFF_4CH
    #define PLUGIN_DESCR  "Sonoff 4CH"
    #define PLUGIN_SET_ONLY_SWITCH
    #define NOTIFIER_SET_STABLE
#endif

#ifdef PLUGIN_SET_SONOFF_TOUCH
    #define PLUGIN_DESCR  "Sonoff Touch"
    #define PLUGIN_SET_ONLY_SWITCH
    #define NOTIFIER_SET_STABLE
#endif

// Shelly ----------------------------
#ifdef PLUGIN_SET_SHELLY_1
    #define PLUGIN_DESCR  "Shelly 1"

    #define PLUGIN_SET_ONLY_SWITCH
    #define CONTROLLER_SET_STABLE
    #define NOTIFIER_SET_STABLE
    #define USES_P004   // DS18B20
#endif

#ifdef PLUGIN_SET_SHELLY_PLUG_S
    #define PLUGIN_DESCR  "Shelly PLUG-S"

    #define PLUGIN_SET_ONLY_SWITCH
    #define CONTROLLER_SET_STABLE
    #define NOTIFIER_SET_STABLE
    #define USES_P076   // HWL8012   in POW r1
    #define USES_P081   // Cron
#endif

// Easy ----------------------------
#ifdef PLUGIN_SET_EASY_TEMP
    #define PLUGIN_DESCR  "Temp Hum"
    #define PLUGIN_SET_ONLY_TEMP_HUM
#endif

#ifdef PLUGIN_SET_EASY_CARBON
    #define PLUGIN_DESCR  "Carbon"
    #define PLUGIN_SET_NONE
    #define USES_P052   // SenseAir
#endif

/*
#ifdef PLUGIN_SET_EASY_NEXTION
    #define PLUGIN_SET_ONLY_SWITCH
    //#define USES_Pxxx   // Nextion
#endif
*/

#ifdef PLUGIN_SET_EASY_OLED1
    #define PLUGIN_SET_ONLY_SWITCH
    #define NOTIFIER_SET_STABLE
    #define USES_P036   // FrameOLED
#endif

#ifdef PLUGIN_SET_EASY_OLED2
    #define PLUGIN_SET_ONLY_SWITCH
    #define NOTIFIER_SET_STABLE
    #define USES_P023   // OLED
#endif

#ifdef PLUGIN_SET_EASY_RELAY
    #define PLUGIN_SET_ONLY_SWITCH
    #define NOTIFIER_SET_STABLE
#endif

// LedStrips ----------------------------
#ifdef PLUGIN_SET_H801
    #define PLUGIN_SET_ONLY_LEDSTRIP
#endif

#ifdef PLUGIN_SET_MAGICHOME
    #define PLUGIN_SET_ONLY_LEDSTRIP
#endif

#ifdef PLUGIN_SET_MAGICHOME_IR
    #define PLUGIN_SET_ONLY_LEDSTRIP
    #ifndef USES_P016    
      #define USES_P016      // IR
    #endif

#endif


// Generic ESP32 -----------------------------
#ifdef PLUGIN_SET_GENERIC_ESP32
    #define PLUGIN_DESCR  "Generic ESP32"

    #ifndef ESP32
        #define ESP32
    #endif
    #ifdef ESP8266
        #undef ESP8266
    #endif
    #define PLUGIN_SET_ONLY_SWITCH
    #define NOTIFIER_SET_STABLE
    #define USES_P036   // FrameOLED
    #define USES_P027   // INA219
    #define USES_P028   // BME280
#endif

#ifdef PLUGIN_SET_TEST_ESP32
    #if !defined(PLUGIN_SET_TEST_B_ESP32) && !defined(PLUGIN_SET_TEST_C_ESP32) && !defined(PLUGIN_SET_TEST_D_ESP32) && !defined(PLUGIN_SET_TEST_E_ESP32)
      #define PLUGIN_DESCR  "TEST_A ESP32"
      #define  PLUGIN_SET_TESTING_A
    #endif
    #ifndef ESP32
        #define ESP32
    #endif
    #ifdef ESP8266
        #undef ESP8266
    #endif
//    #define PLUGIN_SET_ONLY_SWITCH

    #define  PLUGIN_SET_TESTING
    #define  CONTROLLER_SET_STABLE
    #define  NOTIFIER_SET_STABLE
    #define  PLUGIN_SET_STABLE     // add stable
    // See also PLUGIN_SET_TEST_ESP32 section at end,
    // where incompatible plugins will be disabled.
    // TODO : Check compatibility of plugins for ESP32 board.
#endif

#ifdef PLUGIN_SET_TEST_B_ESP32
    #define PLUGIN_DESCR  "TEST_B ESP32"
    #ifndef ESP32
        #define ESP32
    #endif
    #ifdef ESP8266
        #undef ESP8266
    #endif
//    #define PLUGIN_SET_ONLY_SWITCH

    #define  PLUGIN_SET_TESTING
    #define  PLUGIN_SET_TESTING_B
    #define  CONTROLLER_SET_STABLE
    #define  NOTIFIER_SET_STABLE
    #define  PLUGIN_SET_STABLE     // add stable
    // See also PLUGIN_SET_TEST_ESP32 section at end,
    // where incompatible plugins will be disabled.
    // TODO : Check compatibility of plugins for ESP32 board.
#endif

#ifdef PLUGIN_SET_TEST_C_ESP32
    #define PLUGIN_DESCR  "TEST_C ESP32"
    #ifndef ESP32
        #define ESP32
    #endif
    #ifdef ESP8266
        #undef ESP8266
    #endif
//    #define PLUGIN_SET_ONLY_SWITCH

    #define  PLUGIN_SET_TESTING
    #define  PLUGIN_SET_TESTING_C
    #define  CONTROLLER_SET_STABLE
    #define  NOTIFIER_SET_STABLE
    #define  PLUGIN_SET_STABLE     // add stable
    // See also PLUGIN_SET_TEST_ESP32 section at end,
    // where incompatible plugins will be disabled.
    // TODO : Check compatibility of plugins for ESP32 board.
#endif

#ifdef PLUGIN_SET_TEST_D_ESP32
    #define PLUGIN_DESCR  "TEST_D ESP32"
    #ifndef ESP32
        #define ESP32
    #endif
    #ifdef ESP8266
        #undef ESP8266
    #endif
//    #define PLUGIN_SET_ONLY_SWITCH

    #define  PLUGIN_SET_TESTING
    #define  PLUGIN_SET_TESTING_D
    #define  CONTROLLER_SET_STABLE
    #define  NOTIFIER_SET_STABLE
    #define  PLUGIN_SET_STABLE     // add stable
    // See also PLUGIN_SET_TEST_ESP32 section at end,
    // where incompatible plugins will be disabled.
    // TODO : Check compatibility of plugins for ESP32 board.
#endif

#ifdef PLUGIN_SET_TEST_E_ESP32
    #define PLUGIN_DESCR  "TEST_E ESP32"
    #ifndef ESP32
        #define ESP32
    #endif
    #ifdef ESP8266
        #undef ESP8266
    #endif
//    #define PLUGIN_SET_ONLY_SWITCH

    #define  PLUGIN_SET_TESTING
    #define  PLUGIN_SET_TESTING_E
    #define  CONTROLLER_SET_STABLE
    #define  NOTIFIER_SET_STABLE
    #define  PLUGIN_SET_STABLE     // add stable
    // See also PLUGIN_SET_TEST_ESP32 section at end,
    // where incompatible plugins will be disabled.
    // TODO : Check compatibility of plugins for ESP32 board.
#endif

#ifdef PLUGIN_BUILD_MAX_ESP32
    #ifndef PLUGIN_DESCR
      #define PLUGIN_DESCR  "MAX ESP32"
    #endif
    #ifndef ESP32
        #define ESP32
    #endif
    #ifdef ESP8266
        #undef ESP8266
    #endif

    #define PLUGIN_SET_MAX
    #define CONTROLLER_SET_ALL
    #define NOTIFIER_SET_ALL
    #ifndef PLUGIN_ENERGY_COLLECTION
        #define PLUGIN_ENERGY_COLLECTION
    #endif
    #ifndef PLUGIN_DISPLAY_COLLECTION
        #define PLUGIN_DISPLAY_COLLECTION
    #endif
    // See also PLUGIN_SET_MAX section at end, to include any disabled plugins from other definitions
    // See also PLUGIN_SET_TEST_ESP32 section at end,
    // where incompatible plugins will be disabled.
    // TODO : Check compatibility of plugins for ESP32 board.
#endif


// Generic ------------------------------------
#ifdef PLUGIN_SET_GENERIC_1M
    #define PLUGIN_SET_NONE
    // TODO : small list of common plugins to fit in 1M
#endif

// Ventus W266 --------------------------------
#ifdef PLUGIN_SET_VENTUS_W266
    #define PLUGIN_SET_ONLY_SWITCH
    #define PLUGIN_BUILD_DISABLED
    #define USES_P046      // TESTING	Hardware	P046_VentusW266.ino
#endif


#ifdef PLUGIN_SET_LC_TECH_RELAY_X2
    #define CONTROLLER_SET_STABLE
    #define PLUGIN_SET_ONLY_SWITCH
    #define NOTIFIER_SET_STABLE
    #define USES_P026    // Sysinfo
    #define USES_P029    // Domoticz MQTT Helper
    #define USES_P033    // Dummy
    #define USES_P037    // MQTT import
    #define USES_P081    // Cron
    #define USES_P091    // Ser Switch
#endif



/******************************************************************************\
 * "ONLY" shorcuts ************************************************************
\******************************************************************************/
#ifdef PLUGIN_SET_ONLY_SWITCH
    #ifndef PLUGIN_SET_NONE
        #define PLUGIN_SET_NONE
    #endif
    #ifndef USES_P001
        #define USES_P001   // switch
    #endif
    #ifndef USES_P003
//        #define USES_P003   // pulse
    #endif
    #ifndef USES_P026
      #define USES_P026   // SysInfo
    #endif
    #ifndef USES_P033
      #define USES_P033   // Dummy
    #endif
    #ifndef USES_P037
        #define USES_P037   // MQTTImport
    #endif
#endif

#ifdef PLUGIN_SET_ONLY_TEMP_HUM
    #ifndef PLUGIN_SET_NONE
        #define PLUGIN_SET_NONE
    #endif
    #ifndef USES_P004
        #define USES_P004   // Dallas
    #endif
    #ifndef USES_P005
        #define USES_P005   // DHT
    #endif
    #ifndef USES_P014
        #define USES_P014   // SI7021
    #endif
    #ifndef USES_P028
        #define USES_P028   // BME280
    #endif
    #ifndef USES_P034
        #define USES_P034   // DHT12
    #endif
#endif

#ifdef PLUGIN_SET_ONLY_LEDSTRIP
    #ifndef PLUGIN_SET_NONE
        #define PLUGIN_SET_NONE
    #endif
    #ifndef USES_P141
        #define USES_P141   // LedStrip
    #endif
    #ifndef USES_P037
        #define USES_P037   // MQTTImport
    #endif
#endif






/******************************************************************************\
 * Main Families **************************************************************
\******************************************************************************/

// NONE #####################################
#ifdef PLUGIN_SET_NONE
    #ifdef PLUGIN_SET_STABLE
        #undef PLUGIN_SET_STABLE
    #endif
    #ifdef PLUGIN_SET_TESTING
        #undef PLUGIN_SET_TESTING
    #endif
    #ifdef PLUGIN_SET_TESTING_A
        #undef PLUGIN_SET_TESTING_A
    #endif
    #ifdef PLUGIN_SET_TESTING_B
        #undef PLUGIN_SET_TESTING_B
    #endif
    #ifdef PLUGIN_SET_TESTING_C
        #undef PLUGIN_SET_TESTING_C
    #endif
    #ifdef PLUGIN_SET_TESTING_D
        #undef PLUGIN_SET_TESTING_D
    #endif
    #ifdef PLUGIN_SET_TESTING_E
        #undef PLUGIN_SET_TESTING_E
    #endif
    #ifdef PLUGIN_SET_EXPERIMENTAL
        #undef PLUGIN_SET_EXPERIMENTAL
    #endif
#endif


#ifdef CONTROLLER_SET_NONE
    #ifdef CONTROLLER_SET_STABLE
        #undef CONTROLLER_SET_STABLE
    #endif
    #ifdef CONTROLLER_SET_TESTING
        #undef CONTROLLER_SET_TESTING
    #endif
    #ifdef CONTROLLER_SET_EXPERIMENTAL
        #undef CONTROLLER_SET_EXPERIMENTAL
    #endif
#endif


#ifdef NOTIFIER_SET_NONE
    #ifdef NOTIFIER_SET_STABLE
        #undef NOTIFIER_SET_STABLE
    #endif
    #ifdef NOTIFIER_SET_TESTING
        #undef NOTIFIER_SET_TESTING
    #endif
    #ifdef NOTIFIER_SET_EXPERIMENTAL
        #undef NOTIFIER_SET_EXPERIMENTAL
    #endif
#endif

// ALL ###########################################
#ifdef PLUGIN_SET_ALL
    #ifndef PLUGIN_SET_STABLE
        #define PLUGIN_SET_STABLE
    #endif
    #ifndef PLUGIN_SET_TESTING
        #define PLUGIN_SET_TESTING
    #endif
    // #ifndef PLUGIN_SET_TESTING_A
    //     #define PLUGIN_SET_TESTING_A
    // #endif
    #ifndef PLUGIN_SET_EXPERIMENTAL
        #define PLUGIN_SET_EXPERIMENTAL
    #endif
#endif


#ifdef CONTROLLER_SET_ALL
    #ifndef CONTROLLER_SET_STABLE
        #define CONTROLLER_SET_STABLE
    #endif
    #ifndef CONTROLLER_SET_TESTING
        #define CONTROLLER_SET_TESTING
    #endif
    #ifndef CONTROLLER_SET_EXPERIMENTAL
        #define CONTROLLER_SET_EXPERIMENTAL
    #endif
#endif


#ifdef NOTIFIER_SET_ALL
    #ifndef NOTIFIER_SET_STABLE
        #define NOTIFIER_SET_STABLE
    #endif
    #ifndef NOTIFIER_SET_TESTING
        #define NOTIFIER_SET_TESTING
    #endif
    #ifndef NOTIFIER_SET_EXPERIMENTAL
        #define NOTIFIER_SET_EXPERIMENTAL
    #endif
#endif

// MAX ###########################################
#ifdef PLUGIN_SET_MAX
    #ifndef PLUGIN_SET_STABLE
        #define PLUGIN_SET_STABLE
    #endif
    #ifndef PLUGIN_SET_TESTING
        #define PLUGIN_SET_TESTING
    #endif
    #ifndef PLUGIN_SET_TESTING_A
        #define PLUGIN_SET_TESTING_A
    #endif
    #ifndef PLUGIN_SET_TESTING_B
        #define PLUGIN_SET_TESTING_B
    #endif
    #ifndef PLUGIN_SET_TESTING_C
        #define PLUGIN_SET_TESTING_C
    #endif
    #ifndef PLUGIN_SET_TESTING_D
        #define PLUGIN_SET_TESTING_D
    #endif
    #ifndef PLUGIN_SET_TESTING_E
        #define PLUGIN_SET_TESTING_E
    #endif
    // #ifndef PLUGIN_SET_EXPERIMENTAL
    //     #define PLUGIN_SET_EXPERIMENTAL
    // #endif
#endif




// STABLE #####################################
#ifdef PLUGIN_SET_STABLE
    #ifndef DONT_USE_SERVO
        #define USE_SERVO
    #endif
    #define USE_RTTTL

    #define USES_P001   // Switch
    #define USES_P002   // ADC
    #define USES_P003   // Pulse
    #define USES_P004   // Dallas
    #define USES_P005   // DHT
    #define USES_P006   // BMP085
    #define USES_P007   // PCF8591
    #define USES_P008   // RFID
    #define USES_P009   // MCP

    #define USES_P010   // BH1750
    #define USES_P011   // PME
    #define USES_P012   // LCD
    #define USES_P013   // HCSR04
    #define USES_P014   // SI7021
    #define USES_P015   // TSL2561
//    #define USES_P016   // IR
    #define USES_P017   // PN532
    #define USES_P018   // Dust
    #define USES_P019   // PCF8574

    #define USES_P020   // Ser2Net
    #define USES_P021   // Level
    #define USES_P022   // PCA9685
    #define USES_P023   // OLED
    #define USES_P024   // MLX90614
    #define USES_P025   // ADS1115
    #define USES_P026   // SysInfo
    #define USES_P027   // INA219
    #define USES_P028   // BME280
    #define USES_P029   // Output

//    #define USES_P030   // BMP280   (Made obsolete, now BME280 can handle both)
    #define USES_P031   // SHT1X
    #define USES_P032   // MS5611
    #define USES_P033   // Dummy
    #define USES_P034   // DHT12
//    #define USES_P035   // IRTX
    #define USES_P036   // FrameOLED
    #define USES_P037   // MQTTImport
    #define USES_P038   // NeoPixel
    #define USES_P039   // Environment - Thermocouple

    #define USES_P040   // RFID - ID12LA/RDM6300
    // FIXME TD-er: Disabled NeoClock and Candle plugin to make builds fit in max bin size.
//    #define USES_P041   // NeoClock
//    #define USES_P042   // Candle
    #define USES_P043   // ClkOutput
    #define USES_P044   // P1WifiGateway

    #define USES_P049   // MHZ19

    #define USES_P052   // SenseAir
    #define USES_P053   // PMSx003

    #define USES_P056   // SDS011-Dust
    #define USES_P059   // Encoder

    #define USES_P063   // TTP229_KeyPad
    #define USES_P073   // 7DG
    #define USES_P079   // Wemos Motoshield
#endif


#ifdef CONTROLLER_SET_STABLE
    #define USES_C001   // Domoticz HTTP
    #define USES_C002   // Domoticz MQTT
    #define USES_C003   // Nodo telnet
    #define USES_C004   // ThingSpeak
    #define USES_C005   // Home Assistant (openHAB) MQTT
    #define USES_C006   // PiDome MQTT
    #define USES_C007   // Emoncms
    #define USES_C008   // Generic HTTP
    #define USES_C009   // FHEM HTTP
    #define USES_C010   // Generic UDP
    #define USES_C013   // ESPEasy P2P network
#endif


#ifdef NOTIFIER_SET_STABLE
    #define USES_N001   // Email
    #define USES_N002   // Buzzer

    #ifdef NOTIFIER_SET_NONE
      #undef NOTIFIER_SET_NONE
    #endif
#endif



// TESTING #####################################
#ifdef PLUGIN_SET_TESTING
  #if !defined(PLUGIN_SET_MAX) && !defined(ESP32)
    #ifndef LIMIT_BUILD_SIZE
      #define LIMIT_BUILD_SIZE
    #endif
    #ifndef NOTIFIER_SET_NONE
      #define NOTIFIER_SET_NONE
    #endif
  #endif // PLUGIN_SET_MAX

    #define USES_P045   // MPU6050
    #define USES_P047   // I2C_soil_misture
    #define USES_P048   // Motoshield_v2

    #define USES_P050   // TCS34725
    #define USES_P051   // AM2320
    #define USES_P054   // DMX512
    #define USES_P055   // Chiming
    #define USES_P057   // HT16K33_LED
    #define USES_P058   // HT16K33_KeyPad

    #define USES_P060   // MCP3221
    #define USES_P061   // Keypad
    #define USES_P062   // MPR121_KeyPad

    #define USES_P064   // APDS9960
    #define USES_P065   // DRF0299
    #define USES_P066   // VEML6040

    #define USES_P075   // Nextion
    //#define USES_P076   // HWL8012   in POW r1
    // Needs CSE7766 Energy sensor, via Serial RXD 4800 baud 8E1 (GPIO1), TXD (GPIO3)
    //#define USES_P077	  // CSE7766   in POW R2
    //#define USES_P078   // Eastron Modbus Energy meters
    #define USES_P081   // Cron
    #define USES_P082   // GPS
    #define USES_P089   // Ping
#endif

#ifdef PLUGIN_SET_TESTING_A

    #define USES_P067   // HX711_Load_Cell
    #define USES_P068   // SHT3x

    #define USES_P070   // NeoPixel_Clock
    #define USES_P071   // Kamstrup401
    #define USES_P072   // HDC1080
    #define USES_P074   // TSL2561

    #define USES_P080   // iButton Sensor  DS1990A
    #define USES_P083   // SGP30
    #define USES_P084   // VEML6070
    #define USES_P086   // Receiving values according Homie convention. Works together with C014 Homie controller

    #define USES_P090   // CCS811 TVOC/eCO2 Sensor

    //#define USES_P095  // TFT ILI9341
    //#define USES_P096  // eInk   (Needs lib_deps = Adafruit GFX Library, LOLIN_EPD )
    #define USES_P097   // Touch (ESP32)
    //#define USES_P099   // XPT2046 Touchscreen
    #define USES_P098   // PWM motor  (relies on iRAM, cannot be combined with all other plugins)
    #define USES_P105   // AHT10/20/21
#endif

#ifdef PLUGIN_SET_TESTING_B
    #define USES_P069   // LM75A

    #define USES_P100   // Pulse Counter - DS2423
    #define USES_P101   // Wake On Lan
    #define USES_P103   // Atlas Scientific EZO Sensors (pH, ORP, EZO, DO)
    #define USES_P106   // BME680
    #define USES_P107   // SI1145 UV index
    #define USES_P108   // DDS238-x ZN MODBUS energy meter (was P224 in the Playground)
    // FIXME TD-er: Disabled due to build size
    //#define USES_P109   // ThermoOLED
    #define USES_P110   // VL53L0X Time of Flight sensor
    #define USES_P113   // VL53L1X ToF
#endif

#ifdef PLUGIN_SET_TESTING_C
    #define USES_P085   // AcuDC24x
    #define USES_P087   // Serial Proxy

    #define USES_P091	// SerSwitch
    #define USES_P092   // DL-Bus

    #define USES_P111   // RC522 RFID reader
#endif

#ifdef PLUGIN_SET_TESTING_D
    #define USES_P093   // Mitsubishi Heat Pump
    #define USES_P094  // CUL Reader
    #ifndef USES_P098
      #define USES_P098   // PWM motor
    #endif
    #define USES_P114  // VEML6075 UVA/UVB sensor
    #define USES_P115  // Fuel Gauge MAX1704x
    #define USES_P117  // SCD30
    #define USES_P118  // Itho ventilation control
    #define USES_P124  // I2C MultiRelay
#endif

#ifdef PLUGIN_SET_TESTING_E
    #define USES_P119   // ITG3205 Gyro
    #define USES_P120   // ADXL345 I2C
    #define USES_P121   // HMC5883L 
    #define USES_P125   // ADXL345 SPI
#endif


// Collection of all energy related plugins.
#ifdef PLUGIN_ENERGY_COLLECTION
   #ifndef USES_P025
     #define USES_P025   // ADS1115
   #endif
   #ifndef USES_P027
     #define USES_P027   // INA219
   #endif
   #ifndef USES_P076
     #define USES_P076   // HWL8012   in POW r1
   #endif
   #ifndef USES_P077
     // Needs CSE7766 Energy sensor, via Serial RXD 4800 baud 8E1 (GPIO1), TXD (GPIO3)
     #define USES_P077	  // CSE7766   in POW R2
   #endif
   #ifndef USES_P078
     #define USES_P078   // Eastron Modbus Energy meters
   #endif
   #ifndef USES_P085
     #define USES_P085   // AcuDC24x
   #endif
   #ifndef USES_P093
     #define USES_P093   // Mitsubishi Heat Pump
   #endif
   #ifndef USES_P102
     #define USES_P102   // PZEM-004Tv30
   #endif
   #ifndef USES_P108
     #define USES_P108   // DDS238-x ZN MODBUS energy meter (was P224 in the Playground)
   #endif
   #ifndef USES_P115
     #define USES_P115   // Fuel Gauge MAX1704x
   #endif
#endif

// Collection of all display plugins. (also NeoPixel)
#ifdef PLUGIN_DISPLAY_COLLECTION
   #if !defined(LIMIT_BUILD_SIZE) && (defined(ESP8266) || !(ESP_IDF_VERSION_MAJOR > 3))
     #define LIMIT_BUILD_SIZE // Reduce buildsize (on ESP8266 / pre-IDF4.x) to fit in all Display plugins
   #endif
   #ifndef USES_P012
     #define USES_P012   // LCD
   #endif
   #ifndef USES_P023
    #define USES_P023   // OLED
   #endif
   #ifndef USES_P036
    #define USES_P036   // FrameOLED
   #endif
   #ifndef USES_P038
    #define USES_P038   // NeoPixel
   #endif
   #ifndef USES_P041
    #define USES_P041   // NeoClock
   #endif
   #ifndef USES_P042
    #define USES_P042   // Candle
   #endif
   #ifndef USES_P057
    #define USES_P057   // HT16K33_LED
   #endif
   #ifndef USES_P070
    #define USES_P070   // NeoPixel_Clock
   #endif
   #ifndef USES_P075
    #define USES_P075   // Nextion
   #endif
   #ifndef USES_P095
    #define USES_P095  // TFT ILI9341
   #endif
   #ifndef USES_P096
    #define USES_P096  // eInk   (Needs lib_deps = Adafruit GFX Library, LOLIN_EPD )
   #endif
   #ifndef USES_P099
    #define USES_P099   // XPT2046 Touchscreen
   #endif
   #ifndef USES_P104
    #define USES_P104   // MAX7219 dot matrix
   #endif
   #ifndef USES_P109
    #define USES_P109   // ThermoOLED
   #endif
#endif


#ifdef CONTROLLER_SET_TESTING
    #define USES_C011   // Generic HTTP Advanced
    #define USES_C012   // Blynk HTTP
    #define USES_C014   // homie 3 & 4dev MQTT
    //#define USES_C015   // Blynk
    #define USES_C017   // Zabbix
    // #define USES_C018 // TTN RN2483
#endif


#ifdef NOTIFIER_SET_TESTING
#endif


// EXPERIMENTAL (playground) #######################
#ifdef PLUGIN_SET_EXPERIMENTAL
    #define USES_P046   // VentusW266
    #define USES_P050   // TCS34725 RGB Color Sensor with IR filter and White LED
    #define USES_P064   // APDS9960 Gesture
    #define USES_P077	// CSE7766   Was P134 on Playground


    // [copied from Playground as of 6 March 2018]
    // It needs some cleanup as some are ALSO in the main repo,
    // thus they should have been removed from the Playground repo
    // #define USES_P100	// Was SRF01, now Pulse Counter - DS2423 [Testing]
	// #define USES_P101	// Was NeoClock, now Wake On Lan [Testing]
	#define USES_P102	// Nodo
	#define USES_P103	// Event
	#define USES_P104	// SRF02
	#define USES_P105	// RGBW
	#define USES_P106	// IRTX
	#define USES_P107	// Email_Demo
	#define USES_P108	// WOL
	#define USES_P109	// RESOL_DeltaSol_Pro
	   #define USES_P110	// P1WifiGateway      (MERGED?)
	#define USES_P111	// RF
	   //#define USES_P111	// SenseAir     (MERGED?)
	#define USES_P112	// Power
	//#define USES_P112	// RFTX
	#define USES_P113	// SI1145
	#define USES_P114	// DSM501
	//#define USES_P115	// HeatpumpIR - P088 in the main repo.
	#define USES_P116	// ID12
	#define USES_P117	// LW12FC
	//#define USES_P117	// Neopixels
	//#define USES_P117	// Nextion
	#define USES_P118	// CCS811
	#define USES_P119	// BME680
	#define USES_P120	// Thermocouple
	#define USES_P121	// Candle
	   #define USES_P122	// NeoPixel       (MERGED?)
	      #define USES_P123	// NeoPixel_Clock  (MERGED?)
	#define USES_P124	// NeoPixelBusFX
	//#define USES_P124	// Ventus_W266_RFM69
	#define USES_P125	// ArduCAM
	#define USES_P127	// Teleinfo
	#define USES_P130	// VEML6075
	#define USES_P131	// SHT3X
	#define USES_P133	// VL53L0X
	#define USES_P141	// LedStrip
	#define USES_P142	// RGB-Strip
	#define USES_P143	// AnyonePresent
	#define USES_P144	// RC-Switch-TX
	#define USES_P145	// Itho - P118 in the main repo.
	#define USES_P149	// MHZ19
	#define USES_P150	// SDM120C
	#define USES_P151	// CISA
	#define USES_P153	// MAX44009
	#define USES_P162	// MPL3115A2
	#define USES_P163	// DS1631
	#define USES_P165	// SerSwitch
	#define USES_P166	// WiFiMan
	#define USES_P167	// ADS1015
	#define USES_P170	// HLW8012
	#define USES_P171	// PZEM-004T
	#define USES_P180	// Mux
	#define USES_P181	// TempHumidity_SHT2x
	#define USES_P182	// MT681
	#define USES_P199	// RF443_KaKu
	#define USES_P202	// ADC_ACcurrentSensor
	   #define USES_P205	// FrameOLED      (MERGED?)
	#define USES_P209	// IFTTTMaker
	   #define USES_P210	// MQTTImport     (MERGED?)
	#define USES_P211	// MPU6050
	#define USES_P212	// MY9291
	#define USES_P213	// VEML6070
#endif


#ifdef CONTROLLER_SET_EXPERIMENTAL
  //#define USES_C016   // Cache controller
  //#define USES_C018   // TTN/RN2483
#endif


#ifdef NOTIFIER_SET_EXPERIMENTAL
#endif


// Maximized build definition for an ESP(32) with 16MB Flash and 4MB sketch partition
// Add all plugins, controllers and features that don't fit in the TESTING set
#ifdef PLUGIN_SET_MAX
  // Features
  #ifndef USE_SERVO
    #define USE_SERVO
  #endif
  #ifndef USE_RTTTL
    #define USE_RTTTL
  #endif
  #ifndef USE_SETTINGS_ARCHIVE
    #define USE_SETTINGS_ARCHIVE
  #endif
  #ifndef FEATURE_SD
    #define FEATURE_SD
  #endif

  // Plugins
  #ifndef USES_P016
//    #define USES_P016   // IR
  #endif
  #ifndef USES_P035
//    #define USES_P035   // IRTX
  #endif
  #ifndef USES_P041
    #define USES_P041   // NeoClock
  #endif
  #ifndef USES_P042
    #define USES_P042   // Candle
  #endif
  #ifndef USES_P087
    #define USES_P087   // Serial Proxy
  #endif
  #ifndef USES_P094
    #define USES_P094  // CUL Reader
  #endif
  #ifndef USES_P095
    #define USES_P095  // TFT ILI9341
  #endif
  #ifndef USES_P096
    #define USES_P096  // eInk   (Needs lib_deps = Adafruit GFX Library, LOLIN_EPD )
  #endif
  #ifndef USES_P098
<<<<<<< HEAD
//    #define USES_P098   // ESPEasy-NOW Receiver
=======
    #define USES_P098   // PWM motor
>>>>>>> bed5edef
  #endif
  #ifndef USES_P099
    #define USES_P099   // XPT2046 Touchscreen
  #endif
  #ifndef USES_P102
    #define USES_P102   // PZEM004Tv3
  #endif
  #ifndef USES_P103
    #define USES_P103   // Atlas Scientific EZO Sensors (pH, ORP, EZO, DO)
  #endif
  #ifndef USES_P104
    #define USES_P104   //
  #endif
  #ifndef USES_P105
    #define USES_P105   // AHT10/20/21
  #endif
  #ifndef USES_P104
    #define USES_P104   //
  #endif
  #ifndef USES_P105
    #define USES_P105   // AHT10/20/21
  #endif
  #ifndef USES_P108
    #define USES_P108   // DDS238-x ZN MODBUS energy meter (was P224 in the Playground)
  #endif
  #ifndef USES_P109
    #define USES_P109   // ThermOLED
  #endif
  #ifndef USES_P110
    #define USES_P110   // VL53L0X
  #endif
  #ifndef USES_P111
    #define USES_P111   // RC522 RFID reader
  #endif
  #ifndef USES_P112
    #define USES_P112   // AS7256x
  #endif
  #ifndef USES_P113
    #define USES_P113   // VL53L1X
  #endif
  #ifndef USES_P114
    #define USES_P114   // VEML6075 UVA/UVB sensor
  #endif
  #ifndef USES_P115
    #define USES_P115   // Fuel gauge MAX1704x
  #endif
  #ifndef USES_P116
    #define USES_P116   //
  #endif
  #ifndef USES_P117
    #define USES_P117   // SCD30
  #endif
  #ifndef USES_P118
    #define USES_P118   // Itho ventilation coontrol
  #endif
  #ifndef USES_P119
    #define USES_P119   // ITG3205 Gyro
  #endif
  #ifndef USES_P120
    #define USES_P120   // ADXL345 I2C Acceleration / Gravity
  #endif
  #ifndef USES_P121
    #define USES_P121   // HMC5883L 
  #endif
  #ifndef USES_P122
    #define USES_P122   //
  #endif
  #ifndef USES_P123
    #define USES_P123   //
  #endif
  #ifndef USES_P124
    #define USES_P124   //
  #endif
  #ifndef USES_P125
    #define USES_P125   // ADXL345 SPI Acceleration / Gravity
  #endif
  #ifndef USES_P126
    #define USES_P126   //
  #endif
  #ifndef USES_P127
    #define USES_P127   //
  #endif
  #ifndef USES_P128
    #define USES_P128   //
  #endif
  #ifndef USES_P129
    #define USES_P129   //
  #endif
  #ifndef USES_P130
    #define USES_P130   //
  #endif
  #ifndef USES_P131
    #define USES_P131   //
  #endif
  #ifndef USES_P132
    #define USES_P132   //
  #endif
  #ifndef USES_P133
    #define USES_P133   //
  #endif
  #ifndef USES_P134
    #define USES_P134   //
  #endif
  #ifndef USES_P135
    #define USES_P135   //
  #endif

  // Controllers
  #ifndef USES_C015
    #define USES_C015   // Blynk
  #endif
  #ifndef USES_C016
    #define USES_C016   // Cache controller
  #endif
  #ifndef USES_C018
    #define USES_C018 // TTN RN2483
  #endif

  // Notifiers

#endif // PLUGIN_SET_MAX


/******************************************************************************\
 * Remove incompatible plugins ************************************************
\******************************************************************************/
#ifdef ESP32
//  #undef USES_P010   // BH1750          (doesn't work yet on ESP32)
//  #undef USES_P049   // MHZ19           (doesn't work yet on ESP32)

//  #undef USES_P052   // SenseAir        (doesn't work yet on ESP32)
//  #undef USES_P053   // PMSx003

//  #undef USES_P056   // SDS011-Dust     (doesn't work yet on ESP32)
//  #undef USES_P065   // DRF0299
//  #undef USES_P071   // Kamstrup401
//  #undef USES_P075   // Nextion
//  #undef USES_P078   // Eastron Modbus Energy meters (doesn't work yet on ESP32)
//  #undef USES_P082   // GPS
#endif


#ifdef ARDUINO_ESP8266_RELEASE_2_3_0
  #ifdef USES_P081
    #undef USES_P081   // Cron
  #endif


#endif


/******************************************************************************\
 * Libraries dependencies *****************************************************
\******************************************************************************/
#if defined(USES_P020) || defined(USES_P049) || defined(USES_P052) || defined(USES_P053) || defined(USES_P056) || defined(USES_P071) || defined(USES_P075) || defined(USES_P078) || defined(USES_P082) || defined(USES_P085) || defined(USES_P087) || defined(USES_P094) || defined(USES_P102) || defined(USES_P108) || defined(USES_C018)
  // At least one plugin uses serial.
  #ifndef PLUGIN_USES_SERIAL
    #define PLUGIN_USES_SERIAL
  #endif
#else
  // No plugin uses serial, so make sure software serial is not included.
  #define DISABLE_SOFTWARE_SERIAL
#endif


/*
#if defined(USES_P00x) || defined(USES_P00y)
#include <the_required_lib.h>
#endif
*/


#if defined(USES_C018)
  #define USES_PACKED_RAW_DATA
#endif

#if defined(USES_P085) || defined (USES_P052) || defined(USES_P078) || defined(USES_P108)
  // FIXME TD-er: Is this correct? Those plugins use Modbus_RTU.
  #define USES_MODBUS
#endif

#if defined(USES_C001) || defined (USES_C002) || defined(USES_P029)
  #ifndef USES_DOMOTICZ
    #define USES_DOMOTICZ
  #endif
#endif

#ifdef USES_DOMOTICZ  // Move Domoticz enabling logic together
    #ifndef USES_C001
      #define USES_C001   // Domoticz HTTP
    #endif
    #ifndef USES_C002
      #define USES_C002   // Domoticz MQTT
    #endif
    #ifndef USES_P029
      #define USES_P029   // Output
    #endif
#endif


// Disable Homie plugin for now in the dev build to make it fit.
#if defined(PLUGIN_BUILD_DEV) && defined(USES_C014)
  #undef USES_C014
#endif

// VCC builds need a bit more, disable timing stats to make it fit.
#if defined(FEATURE_ADC_VCC) && !defined(PLUGIN_SET_MAX)
  #ifndef LIMIT_BUILD_SIZE
    #define LIMIT_BUILD_SIZE
  #endif
  #ifndef NOTIFIER_SET_NONE
    #define NOTIFIER_SET_NONE
  #endif

#endif


// Due to size restrictions, disable a few plugins/controllers for 1M builds
#ifdef SIZE_1M
  #ifdef USES_C003
    #undef USES_C003
  #endif
  #ifdef USES_C016
    #undef USES_C016  // Cache controller
  #endif
  #ifdef FEATURE_SD
    #undef FEATURE_SD  // Unlikely on 1M units
  #endif
  #ifndef LIMIT_BUILD_SIZE
    #define LIMIT_BUILD_SIZE
  #endif
  #ifdef USE_EXT_RTC
    #undef USE_EXT_RTC
  #endif
#endif

// Disable some diagnostic parts to make builds fit.
#ifdef LIMIT_BUILD_SIZE
  #ifdef WEBSERVER_TIMINGSTATS
    #undef WEBSERVER_TIMINGSTATS
  #endif

  // Do not include large blobs but fetch them from CDN
  #ifndef WEBSERVER_USE_CDN_JS_CSS
    #define WEBSERVER_USE_CDN_JS_CSS
  #endif

  #ifndef BUILD_NO_DEBUG
    #define BUILD_NO_DEBUG
  #endif
  #ifndef BUILD_NO_SPECIAL_CHARACTERS_STRINGCONVERTER
    #define BUILD_NO_SPECIAL_CHARACTERS_STRINGCONVERTER
  #endif
  #ifdef FEATURE_I2CMULTIPLEXER
    #undef FEATURE_I2CMULTIPLEXER
  #endif
  #ifdef USE_SETTINGS_ARCHIVE
    #undef USE_SETTINGS_ARCHIVE
  #endif

  #ifdef USE_SERVO
    #undef USE_SERVO
  #endif
  #ifdef USE_RTTTL
    #undef USE_RTTTL
  #endif
  #ifdef ENABLE_TOOLTIPS
    #undef ENABLE_TOOLTIPS
  #endif
  #ifdef USES_BLYNK
    #undef USES_BLYNK
  #endif
  #ifndef PLUGIN_SET_TESTING
    #ifdef USES_P076
      #undef USES_P076   // HWL8012   in POW r1
    #endif
    #ifdef USES_P093
      #undef USES_P093   // Mitsubishi Heat Pump
    #endif
    #ifdef USES_P100 // Pulse Counter - DS2423
      #undef USES_P100
    #endif
  #endif
  #ifdef USES_C012
    #undef USES_C012 // Blynk
  #endif
  #ifdef USES_C015
    #undef USES_C015 // Blynk
  #endif
  #ifdef USES_C016
    #undef USES_C016 // Cache controller
  #endif
  #ifdef USES_C017 // Zabbix
    #undef USES_C017
  #endif
  #ifdef USES_C018
    #undef USES_C018 // LoRa TTN - RN2483/RN2903
  #endif
  #if defined(USE_TRIGONOMETRIC_FUNCTIONS_RULES) && !defined(KEEP_TRIGONOMETRIC_FUNCTIONS_RULES)
    #undef USE_TRIGONOMETRIC_FUNCTIONS_RULES
  #endif
  #ifdef USES_SSDP
    #undef USES_SSDP
  #endif

#endif

// Timing stats page needs timing stats
#if defined(WEBSERVER_TIMINGSTATS) && !defined(USES_TIMING_STATS)
  #define USES_TIMING_STATS
#endif

// If timing stats page is not included, there is no need in collecting the stats
#if !defined(WEBSERVER_TIMINGSTATS) && defined(USES_TIMING_STATS)
  #undef USES_TIMING_STATS
#endif


#ifdef BUILD_NO_DEBUG
  #ifndef BUILD_NO_DIAGNOSTIC_COMMANDS
    #define BUILD_NO_DIAGNOSTIC_COMMANDS
  #endif
  #ifndef BUILD_NO_RAM_TRACKER
    #define BUILD_NO_RAM_TRACKER
  #endif
#endif

  // Do not include large blobs but fetch them from CDN
#ifdef WEBSERVER_USE_CDN_JS_CSS
  #ifdef WEBSERVER_FAVICON
    #ifndef WEBSERVER_FAVICON_CDN
      #define WEBSERVER_FAVICON_CDN
    #endif
  #endif
  #ifdef WEBSERVER_CSS
    #undef WEBSERVER_CSS
  #endif
  #ifdef WEBSERVER_INCLUDE_JS
    #undef WEBSERVER_INCLUDE_JS
  #endif
#endif

#if defined(USES_C002) || defined (USES_C005) || defined(USES_C006) || defined(USES_C014) || defined(USES_P037)
  #define USES_MQTT
#endif

#if defined(USES_C012) || defined (USES_C015)
  #define USES_BLYNK
#endif

// Specific notifier plugins may be enabled via Custom.h, regardless
// whether NOTIFIER_SET_NONE is defined
#if defined(USES_N001) || defined(USES_N002)
  #ifndef USES_NOTIFIER
    #define USES_NOTIFIER
  #endif
#endif


// P098 PWM motor needs P003 pulse
#if defined(USES_P098)
  #ifndef USES_P003
    #define USES_P003
  #endif
#endif

#ifdef USES_MQTT
// MQTT_MAX_PACKET_SIZE : Maximum packet size
#ifndef MQTT_MAX_PACKET_SIZE
  #define MQTT_MAX_PACKET_SIZE 1024 // Is also used in PubSubClient
#endif
#endif //USES_MQTT


// It may have gotten undefined to fit a build. Make sure the Blynk controllers are not defined
#ifndef USES_BLYNK
  #ifdef USES_C012
    #undef USES_C012
  #endif
  #ifdef USES_C015
    #undef USES_C015
  #endif
#endif

#ifdef FEATURE_ARDUINO_OTA
  #ifndef FEATURE_MDNS
    #define FEATURE_MDNS
  #endif
#endif

#ifdef FEATURE_MDNS
  #ifndef FEATURE_DNS_SERVER
    #define FEATURE_DNS_SERVER
  #endif
#endif

#ifdef WEBSERVER_SETUP
  #ifndef PLUGIN_BUILD_MINIMAL_OTA
    #ifndef FEATURE_DNS_SERVER
      #define FEATURE_DNS_SERVER
    #endif
  #endif
#endif

// Here we can re-enable specific features in the TESTING sets as we have created some space there by splitting them up
#if defined(TESTING_USE_RTTTL) && (defined(PLUGIN_SET_TESTING_A) || defined(PLUGIN_SET_TESTING_B) || defined(PLUGIN_SET_TESTING_C) || defined(PLUGIN_SET_TESTING_D) || defined(PLUGIN_SET_TESTING_E))
  #ifndef USE_RTTTL
    #define USE_RTTTL
  #endif
#endif

#endif // CUSTOMBUILD_DEFINE_PLUGIN_SETS_H<|MERGE_RESOLUTION|>--- conflicted
+++ resolved
@@ -1432,11 +1432,7 @@
     #define USES_P096  // eInk   (Needs lib_deps = Adafruit GFX Library, LOLIN_EPD )
   #endif
   #ifndef USES_P098
-<<<<<<< HEAD
-//    #define USES_P098   // ESPEasy-NOW Receiver
-=======
     #define USES_P098   // PWM motor
->>>>>>> bed5edef
   #endif
   #ifndef USES_P099
     #define USES_P099   // XPT2046 Touchscreen
