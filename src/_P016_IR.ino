#include "_Plugin_Helper.h"
#ifdef USES_P016

// #######################################################################################################
// #################################### Plugin 016: Input IR #############################################
// #######################################################################################################

// Usage: Connect a TSOP module, preferably a 38Khz one, preferably to GPIO14 (D5)
// On the device tab add a new device and select "Communication - TSOP4838"
// Enable the device and select the GPIO pin
// Power on the ESP and connect to it
// By monitoring the serial or the web log (Tools -> Log) and then pressing a button on a remote
// you will get as output the replay solutions that where found.
// Typicaly solutions are given by the IRremoteESP8266 library (example IRSEND,NEC,ASDFZCV,32)
// but if no replay solutions are found by this library then a RAW2 solution in computed (example IRSEND,RAW2,ASDFASDFASDFASDF,38,50,40)
// If RAW2 also fails, then in the serial monitor there are dumped the raw IR data timings
// that can be used to calculate a RAW solution with use of GDocs for this purpose.
//
// IF the IR code is an Air Condition protocol that the  IR library can decode, then there will be a human-readable description of that IR
// message.
// If the IR library can encode those kind of messages then a JSON formated command will be given, that can be replayed by P035 as well.
// That commands format is:
// IRSENDAC,'{"protocol":"COOLIX","power":"on","mode":"dry","fanspeed":"auto","temp":22,"swingv":"max","swingh":"off"}'
# include <ArduinoJson.h>
# include <IRremoteESP8266.h>
# include <IRutils.h>
# include <IRrecv.h>
# include "src/Helpers/Memory.h"

# include <vector>
# include "src/PluginStructs/P016_data_struct.h"

# include "src/ESPEasyCore/Serial.h"

# ifdef P016_P035_Extended_AC
#  include <IRac.h>
# endif // ifdef P016_P035_Extended_AC

# define PLUGIN_016
# define PLUGIN_ID_016 16
# define PLUGIN_NAME_016 "Communication - TSOP4838"
# define PLUGIN_VALUENAME1_016 "IR"
# define P016_CMDINHIBIT       PCONFIG(1)
# define P016_SETTINGS_VERSION PCONFIG(7) // 0 = V1, 2 = V2

# ifndef P016_SEND_IR_TO_CONTROLLER
#  define P016_SEND_IR_TO_CONTROLLER false
# endif // ifndef P016_SEND_IR_TO_CONTROLLER

// History
// @tonhuisman: 2021-08-05
// FIX: Resolve stack size issues by replacing 2 arrays by std::vectors
// CHG: Remove unneeded #define for nr. of decoding types
// @tonhuisman: 2021-07-20
// CHG: Merge in branch 'mega', minor changes, formatted source using Uncrustify
// @tonhuisman: 2021-06-05
// CHG: Move internal settings from fixed array to std::vector, and change saving to file to separate chunks (to try avoiding stack
// overflows)
// @tonhuisman: 2021-05-24
// CHG: Added support for 64 bit IR codes, with DecodeType and Repeat separated from the Code/AlternativeCode in settings (V2)
// CHG: includes conversion of the old V1 to the new V2 settings format, after first save of V2 settings further conversion is skipped
//      ! NB: If current stored codes are longer than previously supported 23 bits, conversion will not be correct!
// CHG: new layout for settings
// @tonhuisman: 2021-05-23
// CHG: use hexToUL() instead of strtol() for hex to (unsigned) long conversions
// CHG: some String optimizations
// @uwekaditz: 2020-10-19
// CHG: reduce memory usage when plugin not used
// NEW: Inhibit time between executing the same command
// CHG: ressouce-saving string calculation
// CHG: automatic adding of new IR codes is disabled after boot up
// @uwekaditz: 2020-10-17
// NEW: received valid IR code can be saved and a command can be assigned to it, the command is submitted if the code is received again

// A lot of the following code has been taken directly (with permission) from the IRrecvDumpV2.ino example code
// of the IRremoteESP8266 library. (https://github.com/markszabo/IRremoteESP8266)

// ==================== start of TUNEABLE PARAMETERS ====================
// As this program is a special purpose capture/decoder, let us use a larger
// than normal buffer so we can handle Air Conditioner remote codes.
const uint16_t kCaptureBufferSize = 1024;

// kTimeout is the Nr. of milli-Seconds of no-more-data before we consider a
// message ended.
// This parameter is an interesting trade-off. The longer the timeout, the more
// complex a message it can capture. e.g. Some device protocols will send
// multiple message packets in quick succession, like Air Conditioner remotes.
// Air Coniditioner protocols often have a considerable gap (20-40+ms) between
// packets.
// The downside of a large timeout value is a lot of less complex protocols
// send multiple messages when the remote's button is held down. The gap between
// them is often also around 20+ms. This can result in the raw data be 2-3+
// times larger than needed as it has captured 2-3+ messages in a single
// capture. Setting a low timeout value can resolve this.
// So, choosing the best kTimeout value for your use particular case is
// quite nuanced. Good luck and happy hunting.
// NOTE: Don't exceed kMaxTimeoutMs. Typically 130ms.
// #if DECODE_AC
// Some A/C units have gaps in their protocols of ~40ms. e.g. Kelvinator
// A value this large may swallow repeats of some protocols
const uint8_t P016_TIMEOUT = 50;

// #else   // DECODE_AC
// Suits most messages, while not swallowing many repeats.
// const uint8_t P016_TIMEOUT = 15;
// #endif  // DECODE_AC
// Alternatives:
// const uint8_t kTimeout = 90;
// Suits messages with big gaps like XMP-1 & some aircon units, but can
// accidentally swallow repeated messages in the rawData[] output.
//
// const uint8_t kTimeout = kMaxTimeoutMs;
// This will set it to our currently allowed maximum.
// Values this high are problematic because it is roughly the typical boundary
// where most messages repeat.
// e.g. It will stop decoding a message and start sending it to serial at
//      precisely the time when the next message is likely to be transmitted,
//      and may miss it.

// Set the smallest sized "UNKNOWN" message packets we actually care about.
// This value helps reduce the false-positive detection rate of IR background
// noise as real messages. The chances of background IR noise getting detected
// as a message increases with the length of the kTimeout value. (See above)
// The downside of setting this message too large is you can miss some valid
// short messages for protocols that this library doesn't yet decode.
//
// Set higher if you get lots of random short UNKNOWN messages when nothing
// should be sending a message.
// Set lower if you are sure your setup is working, but it doesn't see messages
// from your device. (e.g. Other IR remotes work.)
// NOTE: Set this value very high to effectively turn off UNKNOWN detection.
const uint16_t kMinUnknownSize = 12;

// ==================== end of TUNEABLE PARAMETERS ====================

IRrecv *irReceiver          = nullptr;
bool    bEnableIRcodeAdding = false;
# ifdef P016_P035_USE_RAW_RAW2

/* *INDENT-OFF* */
boolean displayRawToReadableB32Hex(String& outputStr, decode_results results);
/* *INDENT-ON* */
# endif // ifdef P016_P035_USE_RAW_RAW2

# ifdef PLUGIN_016_DEBUG
void P016_infoLogMemory(const String& text) {
  if (loglevelActiveFor(LOG_LEVEL_INFO)) {
    String log;
    log.reserve(37 + text.length());
    log  = F("P016: Free memory ");
    log += text;
    log += F(": ");
    log += FreeMem();
    log += F(" stack: ");
    log += getCurrentFreeStack();
    addLog(LOG_LEVEL_INFO, log);
  }
}

# endif // ifdef PLUGIN_016_DEBUG

boolean Plugin_016(uint8_t function, struct EventStruct *event, String& string)
{
  boolean success = false;

  switch (function)
  {
    case PLUGIN_DEVICE_ADD:
    {
      Device[++deviceCount].Number = PLUGIN_ID_016;
      Device[deviceCount].Type     = DEVICE_TYPE_SINGLE;

      if (P016_SEND_IR_TO_CONTROLLER) {
        Device[deviceCount].VType = Sensor_VType::SENSOR_TYPE_STRING;
      } else {
        Device[deviceCount].VType = Sensor_VType::SENSOR_TYPE_LONG;
      }
      Device[deviceCount].Ports              = 0;
      Device[deviceCount].PullUpOption       = true;
      Device[deviceCount].InverseLogicOption = true;
      Device[deviceCount].FormulaOption      = false;
      Device[deviceCount].ValueCount         = 1;
      Device[deviceCount].SendDataOption     = true;
      Device[deviceCount].TimerOption        = false;
      break;
    }

    case PLUGIN_GET_DEVICENAME:
    {
      string = F(PLUGIN_NAME_016);
      break;
    }

    case PLUGIN_GET_DEVICEVALUENAMES:
    {
      strcpy_P(ExtraTaskSettings.TaskDeviceValueNames[0], PSTR(PLUGIN_VALUENAME1_016));
      break;
    }

    case PLUGIN_GET_DEVICEGPIONAMES:
    {
      event->String1 = formatGpioName_input(F("IR"));
      break;
    }

    case PLUGIN_INIT:
    {
      # ifdef PLUGIN_016_DEBUG
      addLog(LOG_LEVEL_INFO, F("P016_PLUGIN_INIT ..."));
      # endif // PLUGIN_016_DEBUG

      initPluginTaskData(event->TaskIndex, new (std::nothrow) P016_data_struct());
      P016_data_struct *P016_data =
        static_cast<P016_data_struct *>(getPluginTaskData(event->TaskIndex));

      if (nullptr == P016_data) {
        return success;
      }
      P016_data->init(event, P016_CMDINHIBIT);

<<<<<<< HEAD
    int irPin = CONFIG_PIN1;
    if (irReceiver == 0 && validGpio(irPin))
    {
=======
      int irPin = CONFIG_PIN1;
>>>>>>> e60b20d4

      if ((irReceiver == nullptr) && (irPin != -1))
      {
        if (loglevelActiveFor(LOG_LEVEL_INFO)) {
          addLog(LOG_LEVEL_INFO, F("INIT: IR RX"));
          addLog(LOG_LEVEL_INFO, F("IR lib Version: " _IRREMOTEESP8266_VERSION_));
        }
        irReceiver = new IRrecv(irPin, kCaptureBufferSize, P016_TIMEOUT, true);
        # ifdef PLUGIN_016_DEBUG
        addLog(LOG_LEVEL_INFO, F("P016_PLUGIN_INIT IR receiver created"));
        # endif // PLUGIN_016_DEBUG

        if (nullptr != irReceiver) {
          irReceiver->setUnknownThreshold(kMinUnknownSize); // Ignore messages with less than minimum on or off pulses.
          irReceiver->enableIRIn(); // Start the receiver
          # ifdef PLUGIN_016_DEBUG
          addLog(LOG_LEVEL_INFO, F("P016_PLUGIN_INIT IR receiver initialized"));
          # endif // PLUGIN_016_DEBUG
        }
      }

      if ((nullptr != irReceiver) && (irPin == -1))
      {
        irReceiver->disableIRIn();
        delete irReceiver;
        irReceiver = nullptr;
        # ifdef PLUGIN_016_DEBUG
        addLog(LOG_LEVEL_INFO, F("P016_PLUGIN_INIT IR receiver destroyed"));
        # endif // PLUGIN_016_DEBUG
      }

      # ifdef PLUGIN_016_DEBUG
      addLog(LOG_LEVEL_INFO, F("P016_PLUGIN_INIT done"));
      # endif // PLUGIN_016_DEBUG

      success = true;
      break;
    }
    case PLUGIN_EXIT:
    {
      # ifdef PLUGIN_016_DEBUG
      addLog(LOG_LEVEL_INFO, F("P016_PLUGIN_EXIT ..."));
      # endif // PLUGIN_016_DEBUG

      if (nullptr != irReceiver)
      {
        irReceiver->disableIRIn(); // Stop the receiver
        delete irReceiver;
        irReceiver = nullptr;
        # ifdef PLUGIN_016_DEBUG
        addLog(LOG_LEVEL_INFO, F("P016_PLUGIN_EXIT IR receiver destroyed"));
        # endif // PLUGIN_016_DEBUG
      }

      # ifdef PLUGIN_016_DEBUG
      addLog(LOG_LEVEL_INFO, F("P016_PLUGIN_EXIT done"));
      # endif // PLUGIN_016_DEBUG
      success = true;
      break;
    }

    case PLUGIN_SET_DEFAULTS:
    {
      # ifdef PLUGIN_016_DEBUG
      addLog(LOG_LEVEL_INFO, F("P016_PLUGIN_SET_DEFAULTS ..."));
      # endif // PLUGIN_016_DEBUG

      P016_SETTINGS_VERSION = P16_SETTINGS_LATEST; // New installs don't need conversion
      break;
    }

    case PLUGIN_WEBFORM_LOAD:
    {
      # ifdef PLUGIN_016_DEBUG
      addLog(LOG_LEVEL_INFO, F("P016_PLUGIN_WEBFORM_LOAD ..."));
      P016_infoLogMemory(F("before load"));
      # endif // PLUGIN_016_DEBUG

      addRowLabel(F("Info"));
      addHtml(F("Check serial or web log for replay solutions via Communication - IR Transmit plugin"));

      addFormSubHeader(F("Content"));

      bool bAddNewCode = bitRead(PCONFIG_LONG(0), P016_BitAddNewCode);
      addFormCheckBox(F("Add new received code to command lines"), F("p016_AddNewCode"), bAddNewCode);
      bool bExecuteCmd = bitRead(PCONFIG_LONG(0), P016_BitExecuteCmd);
      addFormCheckBox(F("Execute commands"),                       F("p016_ExecuteCmd"), bExecuteCmd);
      addFormNumericBox(F("Inhibit time for the same command [ms]"),
                        F("p016_cmdinhibit"),
                        P016_CMDINHIBIT,
                        1,
                        2000);

      {
        // For load and save of the display lines, we must not rely on the data in memory.
        // This data in memory can be altered through write commands.
        // Therefore we must read the lines from flash in a temporary object.
        P016_data_struct *P016_data = new (std::nothrow) P016_data_struct();

        if (nullptr != P016_data) {
          P016_data->loadCommandLines(event); // load saved codes and commands

          addFormSubHeader(F("Code - command map"));

          int size = static_cast<int>(decode_type_t::kLastDecodeType) + 1;

          if (loglevelActiveFor(LOG_LEVEL_INFO)) {
            String log; // Log this always
            log.reserve(30);
            log  = F("IR: available decodetypes: ");
            log += size;
            addLog(LOG_LEVEL_INFO, log);
          }

          // Fill a vector with all supported decode_type_t names
          std::vector<String> decodeTypes;
          std::vector<int>    decodeTypeOptions;

          for (int i = 0; i < size; i++) {
            decodeTypeOptions.push_back(i);
            decodeTypes.push_back(typeToString(static_cast<decode_type_t>(i), false));

            // addLog(LOG_LEVEL_INFO, decodeTypes[i]); // For development debugging purposes
            delay(0);
          }
          const String P016_HEX_INPUT_PATTERN = F("(0x)?[0-9a-fA-F]{0,16}"); // 16 nibbles = 64 bit, 0x prefix is allowed but not added by
                                                                             // default

          String strCode;
          strCode.reserve(20);

          addRowLabel(F("Code - command map"));

          html_table(EMPTY_STRING);
          html_table_header(F("&nbsp;#&nbsp;"));
          html_table_header(F("Decode type"));
          html_table_header(F("Repeat"));
          html_table_header(F("Code [Hex]"));
          html_table_header(F("Alt. Decode type"));
          html_table_header(F("Repeat"));
          html_table_header(F("Alt. Code [Hex]"));

          int rowCnt = 0;

          for (uint8_t varNr = 0; varNr < P16_Nlines; varNr++) {
            html_TR_TD();

            if (varNr < 9) {
              addHtml(F("&nbsp;"));
            }
            addHtmlInt(varNr + 1); // #
            html_TD();
            {                      // Decode type
              addSelector(getPluginCustomArgName(rowCnt + 0), size, &decodeTypes[0], &decodeTypeOptions[0], NULL,
                          static_cast<int>(P016_data->CommandLines[varNr].CodeDecodeType), false, true, EMPTY_STRING);
            }
            html_TD();
            addCheckBox(getPluginCustomArgName(rowCnt + 1), bitRead(P016_data->CommandLines[varNr].CodeFlags, P16_FLAGS_REPEAT));
            html_TD();
            strCode = EMPTY_STRING;

            if (P016_data->CommandLines[varNr].Code > 0) {
              strCode = uint64ToString(P016_data->CommandLines[varNr].Code, 16); // convert code to hex for display
            }
            addTextBox(getPluginCustomArgName(rowCnt + 2), strCode, P16_Cchars - 1, false, false, P016_HEX_INPUT_PATTERN, EMPTY_STRING);

            html_TD();
            {
              addSelector(getPluginCustomArgName(rowCnt + 3), size, &decodeTypes[0], &decodeTypeOptions[0], NULL,
                          static_cast<int>(P016_data->CommandLines[varNr].AlternativeCodeDecodeType), false, true, EMPTY_STRING);
            }
            html_TD();
            addCheckBox(getPluginCustomArgName(rowCnt + 4), bitRead(P016_data->CommandLines[varNr].AlternativeCodeFlags, P16_FLAGS_REPEAT));
            html_TD();
            strCode = EMPTY_STRING;

            if (P016_data->CommandLines[varNr].AlternativeCode > 0) {
              strCode = uint64ToString(P016_data->CommandLines[varNr].AlternativeCode, 16); // convert code to hex for display
            }
            addTextBox(getPluginCustomArgName(rowCnt + 5), strCode, P16_Cchars - 1, false, false, P016_HEX_INPUT_PATTERN, EMPTY_STRING);

            html_TR();                                                   // Separate row for the command input

            addHtml(F("<TD colspan=\"2\" style=\"text-align:right\">")); // Align label to right with the input field
            addHtml(F("Command "));
            addHtmlInt(varNr + 1);
            addHtml(':');
            addHtml(F("<TD colspan=\"5\">")); // Use as much of available width (though limited to 500px by css)
            addTextBox(getPluginCustomArgName(rowCnt + 6), String(P016_data->CommandLines[varNr].Command), P16_Nchars - 1);

            rowCnt += 7;
            delay(0);
          }
          html_end_table();

          // Need to delete the allocated object here
          delete P016_data;
        }

        if (P016_SETTINGS_VERSION != P16_SETTINGS_LATEST) {
          addFormNote(F("These settings are converted from a previous version and will be stored in updated format when submitted."));
        }
      }

      # ifdef PLUGIN_016_DEBUG
      P016_infoLogMemory(F("after load"));
      addLog(LOG_LEVEL_INFO, F("P016_PLUGIN_WEBFORM_LOAD done"));
      # endif // PLUGIN_016_DEBUG

      success = true;
      break;
    }

    case PLUGIN_WEBFORM_SAVE:
    {
      # ifdef PLUGIN_016_DEBUG
      addLog(LOG_LEVEL_INFO, F("P016_PLUGIN_WEBFORM_SAVE ..."));
      # endif // PLUGIN_016_DEBUG

      P016_SETTINGS_VERSION = P16_SETTINGS_LATEST; // Set to use the current settings version.

      // update now
      Scheduler.schedule_task_device_timer(event->TaskIndex, millis() + 10);

      uint32_t lSettings = 0;
      bitWrite(lSettings, P016_BitAddNewCode, isFormItemChecked(F("p016_AddNewCode")));
      bitWrite(lSettings, P016_BitExecuteCmd, isFormItemChecked(F("p016_ExecuteCmd")));

      bEnableIRcodeAdding = true;
      PCONFIG_LONG(0)     = lSettings;
      P016_CMDINHIBIT     = getFormItemInt(F("p016_cmdinhibit"));

      {
        // For load and save of the display lines, we must not rely on the data in memory.
        // This data in memory can be altered through write commands.
        // Therefore we must use a temporary version to store the settings.
        P016_data_struct *P016_data = new (std::nothrow) P016_data_struct();

        if (nullptr != P016_data) {
          char   strCode[P16_Cchars];
          String strError;
          strError.reserve(30); // Length of expected string, needed for strings > 11 chars
          String   strID;
          uint64_t iCode;

          int rowCnt = 0;

          P016_data->CommandLines.clear(); // Start fresh

          for (uint8_t varNr = 0; varNr < P16_Nlines; varNr++) {
            P016_data->CommandLines.push_back(tCommandLinesV2());
            strError = EMPTY_STRING;

            // Normal Code & flags
            P016_data->CommandLines[varNr].CodeDecodeType = static_cast<decode_type_t>(getFormItemInt(getPluginCustomArgName(rowCnt + 0)));
            bitWrite(P016_data->CommandLines[varNr].CodeFlags, P16_FLAGS_REPEAT, isFormItemChecked(getPluginCustomArgName(rowCnt + 1)));
            iCode = 0;

            if (!safe_strncpy(strCode, webArg(getPluginCustomArgName(rowCnt + 2)), P16_Cchars)) {
              strError += F("Code ");
              strError += (varNr + 1);
              strError += ' ';
            } else {
              iCode = hexToULL(strCode); // convert string with hexnumbers to uint64_t
            }
            P016_data->CommandLines[varNr].Code = iCode;

            delay(0);

            // Alternate Code & flags
            P016_data->CommandLines[varNr].AlternativeCodeDecodeType =
              static_cast<decode_type_t>(getFormItemInt(getPluginCustomArgName(rowCnt + 3)));
            bitWrite(P016_data->CommandLines[varNr].AlternativeCodeFlags, P16_FLAGS_REPEAT,
                     isFormItemChecked(getPluginCustomArgName(rowCnt + 4)));
            iCode = 0;

            if (!safe_strncpy(strCode, webArg(getPluginCustomArgName(rowCnt + 5)), P16_Cchars)) {
              strError += F("Alt.Code ");
              strError += (varNr + 1);
              strError += ' ';
            } else {
              iCode = hexToULL(strCode); // convert string with hexnumbers to uint64_t
            }
            P016_data->CommandLines[varNr].AlternativeCode = iCode;

            // Command
            if (!safe_strncpy(P016_data->CommandLines[varNr].Command, webArg(getPluginCustomArgName(rowCnt + 6)), P16_Nchars)) {
              strError += F("Command ");
              strError += (varNr + 1);
            }
            P016_data->CommandLines[varNr].Command[P16_Nchars - 1] = 0; // Terminate string

            if (!strError.isEmpty()) {
              addHtmlError(strError);
            }

            rowCnt += 7;
            delay(0);
          }

          # ifdef PLUGIN_016_DEBUG
          P016_infoLogMemory(F("before save"));
          # endif // ifdef PLUGIN_016_DEBUG

          P016_data->saveCommandLines(event);

          # ifdef PLUGIN_016_DEBUG
          P016_infoLogMemory(F("after save"));
          # endif // ifdef PLUGIN_016_DEBUG

          // Need to delete the allocated object here
          delete P016_data;
        }
      }

      # ifdef PLUGIN_016_DEBUG
      addLog(LOG_LEVEL_INFO, F("P016_PLUGIN_WEBFORM_SAVE Done"));
      # endif // PLUGIN_016_DEBUG
      success = true;
      break;
    }

    case PLUGIN_ONCE_A_SECOND:
    {
      P016_data_struct *P016_data =
        static_cast<P016_data_struct *>(getPluginTaskData(event->TaskIndex));

      if (nullptr != P016_data) {
        if (P016_data->bCodeChanged) { // code has been added -> SaveCustomTaskSettings
          P016_data->saveCommandLines(event);
          P016_data->bCodeChanged = false;
          # ifdef PLUGIN_016_DEBUG
          addLog(LOG_LEVEL_INFO, F("P016_PLUGIN_ONCE_A_SECOND CustomTaskSettings Saved"));
          # endif // PLUGIN_016_DEBUG
        }
      }
      success = true;
      break;
    }

    case PLUGIN_TEN_PER_SECOND:
    {
      decode_results results;

      if (irReceiver->decode(&results))
      {
        yield(); // Feed the WDT after a time expensive decoding procedure

        if (results.overflow)
        {
          addLog(LOG_LEVEL_ERROR, F("IR: WARNING, IR code is too big for buffer. Try pressing the transmiter button only momenteraly"));
          success = false;
          break;             // Do not continue and risk hanging the ESP
        }
        String output;
        output.reserve(100); // Length of expected string, needed for strings > 11 chars

        // Display the basic output of what we found.
        if (results.decode_type != decode_type_t::UNKNOWN)
        {
          // String output = String(F("IRSEND,")) + typeToString(results.decode_type, results.repeat) + ',' + resultToHexidecimal(&results)
          // + ',' + uint64ToString(results.bits);
          // addLog(LOG_LEVEL_INFO, output); //Show the appropriate command to the user, so he can replay the message via P035 // Old style
          // command
          output  = F("{\"protocol\":\"");
          output += typeToString(results.decode_type, results.repeat);
          output += F("\",\"data\":\"");
          output += resultToHexidecimal(&results);
          output += F("\",\"bits\":");
          output += uint64ToString(results.bits);
          output += '}';

          if (loglevelActiveFor(LOG_LEVEL_INFO)) {
            String Log;
            Log.reserve(output.length() + 22);
            Log  = F("IRSEND,\'");
            Log += output;
            Log += F("\' type: 0x");
            Log += uint64ToString(results.decode_type);
            addLog(LOG_LEVEL_INFO, Log); // JSON representation of the command
          }
          event->String2 = output;

          // Check if this is a code we have a command for or we have to add
          P016_data_struct *P016_data =
            static_cast<P016_data_struct *>(getPluginTaskData(event->TaskIndex));

          if (nullptr != P016_data) {
            // convert result to uint64_t and 2x uint16_t
            uint64_t iCode                = 0;
            decode_type_t iCodeDecodeType = results.decode_type;    //
            uint16_t iCodeFlags           = 0;
            bitWrite(iCodeFlags, P16_FLAGS_REPEAT, results.repeat); //
            String strCode = resultToHexidecimal(&results);

            if (strCode.length() <= P16_Cchars) {
              iCode += hexToULL(strCode);

              if (bitRead(PCONFIG_LONG(0), P016_BitAddNewCode) && bEnableIRcodeAdding) {
                P016_data->AddCode(iCode, iCodeDecodeType, iCodeFlags); // add code if not saved so far
              }

              if (bitRead(PCONFIG_LONG(0), P016_BitExecuteCmd)) {
                P016_data->ExecuteCode(iCode, iCodeDecodeType, iCodeFlags); // execute command for code if available
              }
            }
          }
        }

        // Check if a solution for RAW2 is found and if not give the user the option to access the timings info.
        # ifdef P016_P035_USE_RAW_RAW2

        if ((results.decode_type == decode_type_t::UNKNOWN) && !displayRawToReadableB32Hex(event->String2, results))
        # else // ifdef P016_P035_USE_RAW_RAW2

        if (results.decode_type == decode_type_t::UNKNOWN)
        # endif // ifdef P016_P035_USE_RAW_RAW2
        {
          addLog(LOG_LEVEL_INFO,
                 F("IR: No replay solutions found! Press button again or try RAW encoding (timings are in the serial output)"));
          serialPrint(F("IR: RAW TIMINGS: "));
          serialPrint(resultToSourceCode(&results));
          event->String2 = F("NaN");
          yield(); // Feed the WDT as it can take a while to print.
                   // addLog(LOG_LEVEL_DEBUG,(String(F("IR: RAW TIMINGS: ")) + resultToSourceCode(&results))); // Output the results as RAW
                   // source code //not showing up nicely in the web log
        }

        # ifdef P016_P035_Extended_AC

        // Display any extra A/C info if we have it.
        // Display the human readable state of an A/C message if we can.
        stdAc::state_t state;

        // Initialize state settings
        state.protocol = decode_type_t::UNKNOWN;
        state.model    = -1; // Unknown.
        state.power    = false;
        state.mode     = stdAc::opmode_t::kAuto;
        state.celsius  = true;
        state.degrees  = 22;
        state.fanspeed = stdAc::fanspeed_t::kAuto;
        state.swingv   = stdAc::swingv_t::kAuto;
        state.swingh   = stdAc::swingh_t::kAuto;
        state.quiet    = false;
        state.turbo    = false;
        state.econo    = false;
        state.light    = false;
        state.filter   = false;
        state.clean    = false;
        state.beep     = false;
        state.sleep    = -1;
        state.clock    = -1;

        String description = IRAcUtils::resultAcToString(&results);

        if (!description.isEmpty()) {
          if (loglevelActiveFor(LOG_LEVEL_INFO)) {
            // If we got a human-readable description of the message, display it.
            String log;
            log.reserve(10 + description.length());
            log  = F("AC State: ");
            log += description;
            addLog(LOG_LEVEL_INFO, log);
          }
        }

        if (IRac::isProtocolSupported(results.decode_type)) // Check If there is a replayable AC state and show the JSON command that can be
                                                            // send
        {
          IRAcUtils::decodeToState(&results, &state);
          StaticJsonDocument<300> doc;

          // Checks if a particular state is something else than the default and only then it adds it to the JSON document
          doc[F("protocol")] = typeToString(state.protocol);

          if (state.model >= 0) {
            doc[F("model")] = irutils::modelToStr(state.protocol, state.model); // The specific model of A/C if applicable.
          }
          doc[F("power")] = IRac::boolToString(state.power);                    // POWER ON or OFF
          doc[F("mode")]  = IRac::opmodeToString(state.mode);                   // What operating mode should the unit perform? e.g. Cool =
                                                                                // doc[""]; Heat etc.
          doc[F("temp")] = state.degrees;                                       // What temperature should the unit be set to?

          if (!state.celsius) {
            doc[F("use_celsius")] = IRac::boolToString(state.celsius);          // Use degreees Celsius, otherwise Fahrenheit.
          }

          if (state.fanspeed != stdAc::fanspeed_t::kAuto) {
            doc[F("fanspeed")] = IRac::fanspeedToString(state.fanspeed); // Fan Speed setting
          }

          if (state.swingv != stdAc::swingv_t::kAuto) {
            doc[F("swingv")] = IRac::swingvToString(state.swingv); // Vertical swing setting
          }

          if (state.swingh != stdAc::swingh_t::kAuto) {
            doc[F("swingh")] = IRac::swinghToString(state.swingh); // Horizontal swing setting
          }

          if (state.quiet) {
            doc[F("quiet")] = IRac::boolToString(state.quiet); // Quiet setting ON or OFF
          }

          if (state.turbo) {
            doc[F("turbo")] = IRac::boolToString(state.turbo); // Turbo setting ON or OFF
          }

          if (state.econo) {
            doc[F("econo")] = IRac::boolToString(state.econo); // Economy setting ON or OFF
          }

          if (!state.light) {
            doc[F("light")] = IRac::boolToString(state.light); // Light setting ON or OFF
          }

          if (state.filter) {
            doc[F("filter")] = IRac::boolToString(state.filter); // Filter setting ON or OFF
          }

          if (state.clean) {
            doc[F("clean")] = IRac::boolToString(state.clean); // Clean setting ON or OFF
          }

          if (state.beep) {
            doc[F("beep")] = IRac::boolToString(state.beep); // Beep setting ON or OFF
          }

          if (state.sleep > 0) {
            doc[F("sleep")] = state.sleep; // Nr. of mins of sleep mode, or use sleep mode. (<= 0 means off.)
          }

          if (state.clock >= 0) {
            doc[F("clock")] = state.clock; // Nr. of mins past midnight to set the clock to. (< 0 means off.)
          }
          output = EMPTY_STRING;
          serializeJson(doc, output);
          event->String2 = output;

          if (loglevelActiveFor(LOG_LEVEL_INFO)) {
            // Show the command that the user can put to replay the AC state with P035
            String log;
            log.reserve(12 + output.length());
            log  = F("IRSENDAC,'");
            log += output;
            log += '\'';
            addLog(LOG_LEVEL_INFO, log);
          }
        }
        # endif // P016_P035_Extended_AC

        if (!P016_SEND_IR_TO_CONTROLLER) {
          unsigned long IRcode = results.value;
          UserVar.setSensorTypeLong(event->TaskIndex, IRcode);
        }
        sendData(event);
      }
      success = true;
      break;
    }
  }
  return success;
}

# ifdef P016_P035_USE_RAW_RAW2
#  define PCT_TOLERANCE 8u                                // Percent tolerance
#  define pct_tolerance(v) ((v) / (100u / PCT_TOLERANCE)) // Tolerance % is calculated as the delta between any original timing, and the
                                                          // result after encoding and decoding
// #define MIN_TOLERANCE       10u
// #define get_tolerance(v)    (pct_tolerance(v) > MIN_TOLERANCE? pct_tolerance(v) : MIN_TOLERANCE)
#  define get_tolerance(v) (pct_tolerance(v))
#  define MIN_VIABLE_DIV 40u // Minimum viable timing denominator
#  define to_32hex(c) ((c) < 10 ? (c) + '0' : (c) + 'A' - 10)

// This function attempts to convert the raw IR timings buffer to a short string that can be sent over as
// an IRSEND HTTP/MQTT command. It analyzes the timings, and searches for a common denominator which can be
// used to compress the values. If found, it then produces a string consisting of B32 Hex digit for each
// timing value, appended by the denominators for Pulse and Blank. This string can then be used in an
// IRSEND command. An important advantage of this string over the current IRSEND RAW B32 format implemented
// by GusPS is that it allows easy inspections and modifications after the code is constructed.
//
// Author: Gilad Raz (jazzgil)  23sep2018

boolean displayRawToReadableB32Hex(String& outputStr, decode_results results)
{
  uint16_t div[2];

  // print the values: either pulses or blanks
  if (loglevelActiveFor(LOG_LEVEL_DEBUG)) {
    String line;

    for (uint16_t i = 1; i < results.rawlen; i++) {
      line += uint64ToString(results.rawbuf[i] * RAWTICK, 10) + ",";
    }
    addLog(LOG_LEVEL_DEBUG, line); // Display the RAW timings
  }

  // Find a common denominator divisor for odd indexes (pulses) and then even indexes (blanks).
  for (uint16_t p = 0; p < 2; p++)
  {
    uint16_t cd = 0xFFFFU; // current divisor

    // find the lowest value to start the divisor with.
    for (uint16_t i = 1 + p; i < results.rawlen; i += 2)
    {
      uint16_t val = results.rawbuf[i] * RAWTICK;

      if (cd > val) {
        cd = val;
      }
    }

    uint16_t bstDiv = -1, bstAvg = 0xFFFFU;
    float    bstMul = 5000;
    cd += get_tolerance(cd) + 1;

    // serialPrintln(String("p="+ uint64ToString(p, 10) + " start cd=" + uint64ToString(cd, 10)).c_str());
    // find the best divisor based on lowest avg err, within allowed tolerance.
    while (--cd >= MIN_VIABLE_DIV)
    {
      uint32_t avg    = 0;
      uint16_t totTms = 0;

      // calculate average error for current divisor, and verify it's within tolerance for all timings.
      for (uint16_t i = 1 + p; i < results.rawlen; i += 2)
      {
        uint16_t val  = results.rawbuf[i] * RAWTICK;
        uint16_t rmdr = val >= cd ? val % cd : cd - val;

        if (rmdr > get_tolerance(val))
        {
          avg = 0xFFFFU;
          break;
        }
        avg    += rmdr;
        totTms += val / cd + (cd > val ? 1 : 0);
      }

      if (avg == 0xFFFFU) {
        continue;
      }
      avg /= results.rawlen / 2;
      float avgTms = static_cast<float>(totTms) / (results.rawlen / 2);

      if ((avgTms <= bstMul) && (avg < bstAvg))
      {
        bstMul = avgTms;
        bstAvg = avg;
        bstDiv = cd;

        // serialPrintln(String("p="+ uint64ToString(p, 10) + " cd=" + uint64ToString(cd, 10) +"  avgErr=" + uint64ToString(avg, 10) + "
        // totTms="+ uint64ToString(totTms, 10) + " avgTms="+ uint64ToString((uint16_t)(avgTms*10), 10) ).c_str());
      }
    }

    if (bstDiv == 0xFFFFU)
    {
      // addLog(LOG_LEVEL_INFO, F("IR2: No proper divisor found. Try again..."));
      return false;
    }
    div[p] = bstDiv;

    if (loglevelActiveFor(LOG_LEVEL_DEBUG)) {
      String line;
      line  = p ? F("Blank: ") : F("Pulse: ");
      line += F(" divisor=");
      line += uint64ToString(bstDiv, 10);
      line += F("  avgErr=");
      line += uint64ToString(bstAvg, 10);
      line += F(" avgMul=");
      line += uint64ToString((uint16_t)bstMul, 10);
      line += '.';
      line += ((char)((bstMul - (uint16_t)bstMul) * 10) + '0');
      addLog(LOG_LEVEL_DEBUG, line);
    }
  }

  // Generate the B32 Hex string, per the divisors found.
  uint16_t total = results.rawlen - 1, tmOut[total];

  // line = "Timing muls ("+ uint64ToString(total, 10) + "): ";

  for (unsigned int i = 0; i < total; i++)
  {
    uint16_t val    = results.rawbuf[i + 1] * RAWTICK;
    unsigned int dv = div[(i) & 1];
    unsigned int tm = val / dv + (val % dv > dv / 2 ? 1 : 0);
    tmOut[i] = tm;

    // line += uint64ToString(tm, 10) + ",";
  }

  // serialPrintln(line);

  char out[total];
  unsigned int iOut = 0, s = 2, d = 0;

  for (; s + 1 < total; d = s, s += 2)
  {
    unsigned int vals = 2;

    while (s + 1 < total && tmOut[s] == tmOut[d] && tmOut[s + 1] == tmOut[d + 1])
    {
      vals += 2;
      s    += 2;
    }

    if ((iOut + 5 > sizeof(out)) || (tmOut[d] >= 32 * 32) || (tmOut[d + 1] >= 32 * 32) || (vals >= 64))
    {
      // addLog(LOG_LEVEL_INFO, F("IR2: Raw code too long. Try again..."));
      return false;
    }

    if ((vals > 4) || ((vals == 4) && ((tmOut[d] >= 32) || (tmOut[d + 1] >= 32))))
    {
      out[iOut++] = '*';
      out[iOut++] = to_32hex(vals / 2);
      vals        = 2;
    }

    while (vals--) {
      iOut = storeB32Hex(out, iOut, tmOut[d++]);
    }
  }

  while (d < total) {
    iOut = storeB32Hex(out, iOut, tmOut[d++]);
  }

  out[iOut] = 0;

  outputStr.reserve(32 + iOut);
  outputStr  = F("IRSEND,RAW2,");
  outputStr += out;
  outputStr += F(",38,");
  outputStr += uint64ToString(div[0], 10);
  outputStr += ',';
  outputStr += uint64ToString(div[1], 10);
  addLog(LOG_LEVEL_INFO, outputStr);
  return true;
}

unsigned int storeB32Hex(char out[], unsigned int iOut, unsigned int val)
{
  if (val >= 32)
  {
    out[iOut++] = '^';
    out[iOut++] = to_32hex(val / 32);
    val        %= 32;
  }
  out[iOut++] = to_32hex(val);
  return iOut;
}

# endif // P016_P035_RAW_RAW2

#endif  // USES_P016

void enableIR_RX(boolean enable)
{
#ifdef PLUGIN_016

  if (irReceiver == 0) { return; }

  if (enable) {
    irReceiver->enableIRIn();  // Start the receiver
  } else {
    irReceiver->disableIRIn(); // Stop the receiver
  }
#endif // PLUGIN_016
}<|MERGE_RESOLUTION|>--- conflicted
+++ resolved
@@ -218,13 +218,7 @@
       }
       P016_data->init(event, P016_CMDINHIBIT);
 
-<<<<<<< HEAD
-    int irPin = CONFIG_PIN1;
-    if (irReceiver == 0 && validGpio(irPin))
-    {
-=======
       int irPin = CONFIG_PIN1;
->>>>>>> e60b20d4
 
       if ((irReceiver == nullptr) && (irPin != -1))
       {
