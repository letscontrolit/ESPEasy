#include "src/Helpers/_CPlugin_Helper.h"
#ifdef USES_C014

# include "src/Commands/ExecuteCommand.h"
# include "src/DataTypes/NodeTypeID.h"
# include "src/Globals/Device.h"
# include "src/Globals/MQTT.h"
# include "src/Globals/Plugins.h"
# include "src/Globals/Statistics.h"
# include "src/Helpers/PeriodicalActions.h"
# include "_Plugin_Helper.h"

// #######################################################################################################
// ################################# Controller Plugin 0014: Homie 3/4 ###################################
// #######################################################################################################

/** Changelog:
 * 2023-03-15 tonhuisman: Replace use of deprecated DummyValueSet with TaskValueSet
 * 2023-03 Changelog started
 */

# define CPLUGIN_014
# define CPLUGIN_ID_014              14

// Define which Homie version to use
// #define CPLUGIN_014_V3
# define CPLUGIN_014_V4

# ifdef CPLUGIN_014_V3
  #  define CPLUGIN_014_HOMIE_VERSION   "3.0.0"
  #  define CPLUGIN_NAME_014            "Homie MQTT (Version 3.0.1)"
# endif // ifdef CPLUGIN_014_V3
# ifdef CPLUGIN_014_V4
  #  define CPLUGIN_014_HOMIE_VERSION   "4.0.0"
  #  define CPLUGIN_NAME_014            "Homie MQTT (Version 4.0.0 dev)"
# endif // ifdef CPLUGIN_014_V4

// subscribe and publish schemes should not be changed by the user. This will probably break the homie convention. Do @ your own risk;)
# define CPLUGIN_014_SUBSCRIBE       "homie/%sysname%/+/+/set" // only subscribe to /set topics to reduce load by receiving all retained
                                                               // messages
# define CPLUGIN_014_PUBLISH         "homie/%sysname%/%tskname%/%valname%"

# define CPLUGIN_014_BASE_TOPIC      "homie/%sysname%/#"
# define CPLUGIN_014_BASE_VALUE      "homie/%sysname%/%device%/%node%/%property%"
# define CPLUGIN_014_INTERVAL        "90"      // to prevent timeout !ToDo set by lowest plugin interval
# define CPLUGIN_014_SYSTEM_DEVICE   "SYSTEM"  // name for system device Plugin for cmd and GIO values
# define CPLUGIN_014_CMD_VALUE       "cmd"     // name for command value
# define CPLUGIN_014_GPIO_VALUE      "gpio"    // name for gpio value i.e. "gpio1"
# define CPLUGIN_014_CMD_VALUE_NAME  "Command" // human readabele name for command value

uint8_t msgCounter = 0;                        // counter for send Messages (currently for information / log only!

String CPlugin_014_pubname;
bool   CPlugin_014_mqtt_retainFlag = false;

/*
   // send MQTT Message with complete Topic / Payload
   bool CPlugin_014_sendMQTTmsg(String& topic, const char* payload, int& errorCounter) {
        bool mqttReturn = MQTTpublish(CPLUGIN_ID_014, INVALID_TASK_INDEX, topic, payload, true);
        if (mqttReturn) msgCounter++;
          else errorCounter++;
        if (loglevelActiveFor(LOG_LEVEL_INFO) && mqttReturn) {
          String log = F("C014 : msg T:");
          log += topic;
          log += F(" P: ");
          log += payload;
          addLog(LOG_LEVEL_DEBUG_MORE, log+" success!");
        }
        if (loglevelActiveFor(LOG_LEVEL_INFO) && !mqttReturn) {
          String log = F("C014 : msg T:");
          log += topic;
          log += F(" P: ");
          log += payload;
          addLog(LOG_LEVEL_ERROR, log+" ERROR!");
        }
        return mqttReturn;
   }
 */

bool CPlugin_014_sendMQTTdevice(String tmppubname, 
                                taskIndex_t taskIndex, 
                                const __FlashStringHelper *topic, 
                                const String& payload, 
                                int& errorCounter) {
  tmppubname.replace(F("#"), topic);
  bool mqttReturn = MQTTpublish(CPLUGIN_ID_014, taskIndex, tmppubname.c_str(), payload.c_str(), true);

  if (mqttReturn) { msgCounter++; }
  else { errorCounter++; }

#ifndef BUILD_NO_DEBUG
  if (loglevelActiveFor(LOG_LEVEL_DEBUG_MORE) && mqttReturn) {
    String log = F("C014 : T:");
    log += topic;
    log += F(" P: ");
    log += payload;
    log += F(" success!");
    addLogMove(LOG_LEVEL_DEBUG_MORE, log);
  }
#endif

  if (loglevelActiveFor(LOG_LEVEL_ERROR) && !mqttReturn) {
    String log = F("C014 : T:");
    log += topic;
    log += F(" P: ");
    log += payload;
    log += F(" ERROR!");
    addLogMove(LOG_LEVEL_ERROR, log);
  }
  processMQTTdelayQueue();
  return mqttReturn;
}

// send MQTT Message with CPLUGIN_014_BASE_TOPIC Topic scheme / Payload
bool CPlugin_014_sendMQTTdevice(const String& tmppubname, 
                                taskIndex_t taskIndex, 
                                const __FlashStringHelper *topic, 
                                const __FlashStringHelper *payload, 
                                int& errorCounter) 
{
  return CPlugin_014_sendMQTTdevice(tmppubname, taskIndex, topic, String(payload), errorCounter);
}

// send MQTT Message with CPLUGIN_014_BASE_VALUE Topic scheme / Payload
bool CPlugin_014_sendMQTTnode(String      tmppubname,
                              const String& node,
                              const String& value,
                              const String& topic,
                              const String& payload,
                              int       & errorCounter) {
  tmppubname.replace(F("%device%"),    node);
  tmppubname.replace(F("%node%"),      value);
  tmppubname.replace(F("/%property%"), topic); // leading forward slash required to send "homie/device/value" topics
  bool mqttReturn = MQTTpublish(CPLUGIN_ID_014, INVALID_TASK_INDEX, tmppubname.c_str(), payload.c_str(), true);

  if (mqttReturn) { msgCounter++; }
  else { errorCounter++; }

  #ifndef BUILD_NO_DEBUG
  if (loglevelActiveFor(LOG_LEVEL_DEBUG_MORE) && mqttReturn) {
    String log = F("C014 : V:");
    log += value;
    log += F(" T: ");
    log += topic;
    log += F(" P: ");
    log += payload;
    log += F(" success!");
    addLogMove(LOG_LEVEL_DEBUG_MORE, log);
  }
  #endif

  if (loglevelActiveFor(LOG_LEVEL_ERROR) && !mqttReturn) {
    String log = F("C014 : V:");
    log += value;
    log += F(" T: ");
    log += topic;
    log += F(" P: ");
    log += payload;
    log += F(" ERROR!");
    addLogMove(LOG_LEVEL_ERROR, log);
  }
  processMQTTdelayQueue();
  return mqttReturn;
}

// and String a comma seperated list
void CPLUGIN_014_addToList(String& valuesList, const String& node)
{
  if (valuesList.length() > 0) { valuesList += ','; }
  valuesList += node;
}

bool CPlugin_014(CPlugin::Function function, struct EventStruct *event, String& string)
{
  bool   success      = false;
  int    errorCounter = 0;
  String pubname;
  String tmppubname;

  switch (function)
  {
    case CPlugin::Function::CPLUGIN_PROTOCOL_ADD:
    {
      ProtocolStruct& proto = getProtocolStruct(event->idx); //      = CPLUGIN_ID_014;
      proto.usesMQTT     = true;
      proto.usesTemplate = true;
      proto.usesAccount  = true;
      proto.usesPassword = true;
      proto.usesExtCreds = true;
      proto.defaultPort  = 1883;
      proto.usesID       = false;
<<<<<<< HEAD
=======
      #if FEATURE_MQTT_TLS
      proto.usesTLS      = true;
      #endif
>>>>>>> b590c2f2
      break;
    }

    case CPlugin::Function::CPLUGIN_GET_DEVICENAME:
    {
      string = F(CPLUGIN_NAME_014);
      break;
    }

    case CPlugin::Function::CPLUGIN_INIT:
    {
      success = init_mqtt_delay_queue(event->ControllerIndex, CPlugin_014_pubname, CPlugin_014_mqtt_retainFlag);
      break;
    }

    case CPlugin::Function::CPLUGIN_EXIT:
    {
      exit_mqtt_delay_queue();
      break;
    }

    case CPlugin::Function::CPLUGIN_INTERVAL:
    {
      if (MQTTclient.connected())
      {
        errorCounter = 0;

        pubname = CPLUGIN_014_BASE_TOPIC; // Scheme to form device messages
        pubname.replace(F("%sysname%"), Settings.getName());

# ifdef CPLUGIN_014_V3

        // $stats/uptime	Device → Controller	Time elapsed in seconds since the boot of the device	Yes	Yes
        CPlugin_014_sendMQTTdevice(pubname, event->TaskIndex, F("$stats/uptime"), toString(getUptimeMinutes() * 60, 0), errorCounter);

        // $stats/signal	Device → Controller	Signal strength in %	Yes	No
        float RssI = WiFi.RSSI();
        RssI = isnan(RssI) ? -100.0f : RssI;
        RssI = min(max(2 * (RssI + 100.0f), 0.0f), 100.0f);

        CPlugin_014_sendMQTTdevice(pubname, event->TaskIndex, F("$stats/signal"), toString(RssI, 1), errorCounter);
# endif // ifdef CPLUGIN_014_V3

        if (errorCounter > 0)
        {
          // alert: this is the state the device is when connected to the MQTT broker, but something wrong is happening. E.g. a sensor is
          // not providing data and needs human intervention. You have to send this message when something is wrong.
          CPlugin_014_sendMQTTdevice(pubname, event->TaskIndex, F("$state"), F("alert"), errorCounter);
          success = false;
        } else {
          // ready: this is the state the device is in when it is connected to the MQTT broker, has sent all Homie messages and is ready to
          // operate. You have to send this message after all other announcements message have been sent.
          CPlugin_014_sendMQTTdevice(pubname, event->TaskIndex, F("$state"), F("ready"), errorCounter);
          success = true;
        }

        #ifndef BUILD_NO_DEBUG
        if (loglevelActiveFor(LOG_LEVEL_DEBUG)) {
          String log = F("C014 : $stats information sent with ");

          if (errorCounter > 0) { log += errorCounter; }
          else { log += F("no"); }
          log       += F(" errors! (");
          log       += msgCounter;
          log       += F(" messages)");
          msgCounter = 0;
          addLogMove(LOG_LEVEL_DEBUG, log);
        }
        #endif
      }
      break;
    }

    case CPlugin::Function::CPLUGIN_GOT_CONNECTED: //// call after connected to mqtt server to publich device autodicover features
    {
      statusLED(true);

      // send autodiscover header
      pubname = CPLUGIN_014_BASE_TOPIC;           // Scheme to form device messages
      pubname.replace(F("%sysname%"), Settings.getName());
      int deviceCount = 1;                        // minimum the SYSTEM device exists
      int nodeCount   = 1;                        // minimum the cmd node exists
      errorCounter = 0;

      if (lastBootCause != BOOT_CAUSE_DEEP_SLEEP) // skip sending autodiscover data when returning from deep sleep
      {
        String nodename = CPLUGIN_014_BASE_VALUE; // Scheme to form node messages
        nodename.replace(F("%sysname%"), Settings.getName());
        String nodesList;                         // build comma separated List for nodes
        String valuesList;                        // build comma separated List for values
        String deviceName;                        // current Device Name nr:name
        String valueName;                         // current Value Name
        String unitName;                          // estaimate Units

        // init: this is the state the device is in when it is connected to the MQTT broker, but has not yet sent all Homie messages and is
        // not yet ready to operate. This is the first message that must that must be sent.
        CPlugin_014_sendMQTTdevice(pubname, event->TaskIndex, F("$state"), F("init"),                    errorCounter);

        // $homie	Device → Controller	Version of the Homie convention the device conforms to	Yes	Yes
        CPlugin_014_sendMQTTdevice(pubname, event->TaskIndex, F("$homie"), F(CPLUGIN_014_HOMIE_VERSION), errorCounter);

        // $name	Device → Controller	Friendly name of the device	Yes	Yes
        CPlugin_014_sendMQTTdevice(pubname, event->TaskIndex, F("$name"),  Settings.getName(),       errorCounter);

        // $localip	Device → Controller	IP of the device on the local network	Yes	Yes
# ifdef CPLUGIN_014_V3
        CPlugin_014_sendMQTTdevice(pubname, event->TaskIndex, F("$localip"), formatIP(NetworkLocalIP()), errorCounter);

        // $mac	Device → Controller	Mac address of the device network interface. The format MUST be of the type A1:B2:C3:D4:E5:F6	Yes	Yes
        CPlugin_014_sendMQTTdevice(pubname, event->TaskIndex, F("$mac"),     NetworkMacAddress(),        errorCounter);

        // $implementation	Device → Controller	An identifier for the Homie implementation (example esp8266)	Yes	Yes
          #  if defined(ESP8266)
        CPlugin_014_sendMQTTdevice(pubname, event->TaskIndex, F("$implementation"), F("ESP8266"), errorCounter);
          #  endif // if defined(ESP8266)
          #  if defined(ESP32)
        CPlugin_014_sendMQTTdevice(pubname, event->TaskIndex, F("$implementation"), F("ESP32"),   errorCounter);
          #  endif // if defined(ESP32)

        // $fw/version	Device → Controller	Version of the firmware running on the device	Yes	Yes
        CPlugin_014_sendMQTTdevice(pubname, event->TaskIndex, F("$fw/version"), toString(Settings.Build, 0),
                                   errorCounter);

#if FEATURE_ESPEASY_P2P
        // $fw/name	Device → Controller	Name of the firmware running on the device. Allowed characters are the same as the device ID	Yes	Yes
<<<<<<< HEAD
        CPlugin_014_sendMQTTdevice(pubname, event->TaskIndex, F("$fw/name"), toNodeTypeDisplayString(NODE_TYPE_ID),
=======
        CPlugin_014_sendMQTTdevice(pubname, event->TaskIndex, F("$fw/name"), getNodeTypeDisplayString(NODE_TYPE_ID),
>>>>>>> b590c2f2
                                   errorCounter);
#endif

        // $stats/interval	Device → Controller	Interval in seconds at which the device refreshes its $stats/+: See next section for
        // details about statistical attributes	Yes	Yes
        CPlugin_014_sendMQTTdevice(pubname, event->TaskIndex, F("$stats/interval"), F(CPLUGIN_014_INTERVAL),
                                   errorCounter);
# endif // ifdef CPLUGIN_014_V3

        // always send the SYSTEM device with the cmd node
        CPLUGIN_014_addToList(nodesList,  F(CPLUGIN_014_SYSTEM_DEVICE));
        CPLUGIN_014_addToList(valuesList, F(CPLUGIN_014_CMD_VALUE));

        // $name	Device → Controller	Friendly name of the Node	Yes	Yes
        CPlugin_014_sendMQTTnode(nodename,
                                 F(CPLUGIN_014_SYSTEM_DEVICE),
                                 F("$name"),
                                 F(""),
                                 F(CPLUGIN_014_SYSTEM_DEVICE),
                                 errorCounter);

        // $name	Device → Controller	Friendly name of the property.	Any String	Yes	No ("")
        CPlugin_014_sendMQTTnode(nodename,
                                 F(CPLUGIN_014_SYSTEM_DEVICE),
                                 F(CPLUGIN_014_CMD_VALUE),
                                 F("/$name"),
                                 F(CPLUGIN_014_CMD_VALUE_NAME),
                                 errorCounter);

        // $datatype	The data type. See Payloads.	Enum: [integer, float, boolean, string, enum, color]
        CPlugin_014_sendMQTTnode(nodename,
                                 F(CPLUGIN_014_SYSTEM_DEVICE),
                                 F(CPLUGIN_014_CMD_VALUE),
                                 F("/$datatype"),
                                 F("string"),
                                 errorCounter);

        // $settable	Device → Controller	Specifies whether the property is settable (true) or readonly (false)	true or false	Yes	No
        // (false)
        CPlugin_014_sendMQTTnode(nodename,
                                 F(CPLUGIN_014_SYSTEM_DEVICE),
                                 F(CPLUGIN_014_CMD_VALUE),
                                 F("/$settable"),
                                 F("true"),
                                 errorCounter);

        // enum all devices

        // FIRST Standard GPIO tasks
        int gpio = 0;

        while (gpio <= MAX_GPIO) {
          if (Settings.getPinBootState(gpio) != PinBootState::Default_state) // anything but default
          {
            nodeCount++;
            valueName  = F(CPLUGIN_014_GPIO_VALUE);
            valueName += toString(gpio, 0);
            CPLUGIN_014_addToList(valuesList, valueName);

            // $name	Device → Controller	Friendly name of the property.	Any String	Yes	No ("")
            CPlugin_014_sendMQTTnode(nodename, F(CPLUGIN_014_SYSTEM_DEVICE), valueName, F("/$name"),     valueName, errorCounter);

            // $datatype	The data type. See Payloads.	Enum: [integer, float, boolean,string, enum, color]
            CPlugin_014_sendMQTTnode(nodename, F(CPLUGIN_014_SYSTEM_DEVICE), valueName, F("/$datatype"), F("boolean"),         errorCounter);

            if (Settings.getPinBootState(gpio) != PinBootState::Input) // defined as output
            {
              // $settable	Device → Controller	Specifies whether the property is settable (true) or readonly (false)	true or
              // false	Yes	No (false)
              CPlugin_014_sendMQTTnode(nodename, F(CPLUGIN_014_SYSTEM_DEVICE), valueName, F("/$settable"), F("true"), errorCounter);
            }
          }
          ++gpio;
        }

        // $properties	Device → Controller	Properties the node exposes, with format id separated by a , if there are multiple nodes.	Yes	Yes
        CPlugin_014_sendMQTTnode(nodename, F(CPLUGIN_014_SYSTEM_DEVICE), F("$properties"), F(""), valuesList, errorCounter);
        valuesList = F("");
        deviceCount++;

        // SECOND Plugins
        for (taskIndex_t x = 0; x < TASKS_MAX; x++)
        {
          const pluginID_t pluginID = Settings.getPluginID_for_task(x);
          if (validPluginID_fullcheck(pluginID))
          {
            LoadTaskSettings(x);
            deviceIndex_t DeviceIndex = getDeviceIndex_from_TaskIndex(x);

            deviceName = getTaskDeviceName(x);

            if (validDeviceIndex(DeviceIndex) && Settings.TaskDeviceEnabled[x]) // Device is enabled so send information
            {                                                                   // device enabled
              valuesList = F("");

              const uint8_t valueCount = getValueCountForTask(x);

              if (!Device[DeviceIndex].SendDataOption) // check if device is not sending data = assume that it can receive.
              {
                constexpr pluginID_t HOMIE_RECEIVER_PLUGIN_ID(86);
                if (pluginID == HOMIE_RECEIVER_PLUGIN_ID)
                {
                  for (uint8_t varNr = 0; varNr < valueCount; varNr++) {
                    if (validPluginID_fullcheck(Settings.getPluginID_for_task(x))) {
                      if (ExtraTaskSettings.TaskDeviceValueNames[varNr][0] != 0) { // do not send if Value Name is empty!
                        CPLUGIN_014_addToList(valuesList, ExtraTaskSettings.TaskDeviceValueNames[varNr]);

                        // $settable	Device → Controller	Specifies whether the property is settable (true) or readonly (false)	true
                        // or false	Yes	No (false)
                        CPlugin_014_sendMQTTnode(nodename,
                                                 deviceName,
                                                 ExtraTaskSettings.TaskDeviceValueNames[varNr],
                                                 F("/$settable"),
                                                 F("true"),
                                                 errorCounter);

                        // $name	Device → Controller	Friendly name of the property.	Any String	Yes	No ("")
                        valueName  = F("Homie Receiver: ");
                        valueName += ExtraTaskSettings.TaskDeviceValueNames[varNr];
                        CPlugin_014_sendMQTTnode(nodename,
                                                 deviceName,
                                                 ExtraTaskSettings.TaskDeviceValueNames[varNr],
                                                 F("/$name"),
                                                 valueName,
                                                 errorCounter);

                        // $datatype	The data type. See Payloads.	Enum: [integer, float, boolean,string, enum, color]
                        unitName = F("");

                        switch (Settings.TaskDevicePluginConfig[x][varNr]) {
                          case 0: valueName = F("integer");

                            if ((ExtraTaskSettings.TaskDevicePluginConfig[varNr] != 0) ||
                                (ExtraTaskSettings.TaskDevicePluginConfig[varNr + 5] != 0)) {
                              unitName  = ExtraTaskSettings.TaskDevicePluginConfig[varNr];
                              unitName += ':';
                              unitName += ExtraTaskSettings.TaskDevicePluginConfig[varNr + valueCount];
                            }
                            break;
                          case 1: valueName = F("float");

                            if ((ExtraTaskSettings.TaskDevicePluginConfig[varNr] != 0) ||
                                (ExtraTaskSettings.TaskDevicePluginConfig[varNr + 5] != 0)) {
                              unitName  = ExtraTaskSettings.TaskDevicePluginConfig[varNr];
                              unitName += ':';
                              unitName += ExtraTaskSettings.TaskDevicePluginConfig[varNr + valueCount];
                            }
                            break;
                          case 2: valueName = F("boolean"); break;
                          case 3: valueName = F("string"); break;
                          case 4: valueName = F("enum");
                            unitName        = ExtraTaskSettings.TaskDeviceFormula[varNr];
                            break;
                          case 5: valueName = F("color");
                            unitName        = F("rgb");
                            break;
                          case 6: valueName = F("color");
                            unitName        = F("hsv");
                            break;
                        }
                        CPlugin_014_sendMQTTnode(nodename,
                                                 deviceName,
                                                 ExtraTaskSettings.TaskDeviceValueNames[varNr],
                                                 F("/$datatype"),
                                                 valueName,
                                                 errorCounter);

                        if (!unitName.isEmpty()) { 
                          CPlugin_014_sendMQTTnode(nodename,
                                                   deviceName,
                                                   ExtraTaskSettings.TaskDeviceValueNames[varNr],
                                                   F("/$format"),
                                                   unitName,
                                                   errorCounter); }
                        nodeCount++;
                      }
                    }
                  }
                }
              } else {
                // ignore cutom values for now! Assume all Values are standard float.
                // String customValuesStr;
                // customValues = PluginCall(PLUGIN_WEBFORM_SHOW_VALUES, &TempEvent, customValuesStr);
                uint8_t customValues = false;

                if (!customValues)
                { // standard Values
                  for (uint8_t varNr = 0; varNr < valueCount; varNr++)
                  {
                    const pluginID_t pluginID = Settings.getPluginID_for_task(x);
                    if (validPluginID_fullcheck(pluginID))
                    {
                      if (ExtraTaskSettings.TaskDeviceValueNames[varNr][0] != 0) // do not send if Value Name is empty!
                      {
                        CPLUGIN_014_addToList(valuesList, ExtraTaskSettings.TaskDeviceValueNames[varNr]);

                        // $name	Device → Controller	Friendly name of the property.	Any String	Yes	No ("")
                        CPlugin_014_sendMQTTnode(nodename,
                                                 deviceName,
                                                 ExtraTaskSettings.TaskDeviceValueNames[varNr],
                                                 F("/$name"),
                                                 ExtraTaskSettings.TaskDeviceValueNames[varNr],
                                                 errorCounter);

                        // $datatype	The data type. See Payloads.	Enum: [integer, float, boolean,string, enum, color]
                        CPlugin_014_sendMQTTnode(nodename,
                                                 deviceName,
                                                 ExtraTaskSettings.TaskDeviceValueNames[varNr],
                                                 F("/$datatype"),
                                                 F("float"),
                                                 errorCounter);

                        constexpr pluginID_t DUMMY_PLUGIN_ID(33);
                        if (pluginID == DUMMY_PLUGIN_ID) { // Dummy Device can send AND receive Data
                          CPlugin_014_sendMQTTnode(nodename,
                                                   deviceName,
                                                   ExtraTaskSettings.TaskDeviceValueNames[varNr],
                                                   F("/$settable"),
                                                   F("true"),
                                                   errorCounter);
                        }

                        nodeCount++;

                        /*                          // because values in ESPEasy are unitless lets assueme some units by the value name
                           (still case sensitive)
                                                  if (strstr(ExtraTaskSettings.TaskDeviceValueNames[varNr], "temp") != nullptr )
                                                  {
                                                    unitName = F("°C");
                                                  } else if (strstr(ExtraTaskSettings.TaskDeviceValueNames[varNr], "humi") != nullptr )
                                                  {
                                                    unitName = F("%");
                                                  } else if (strstr(ExtraTaskSettings.TaskDeviceValueNames[varNr], "press") != nullptr )
                                                  {
                                                    unitName = F("Pa");
                                                  } // ToDo: .... and more

                                                  if (unitName != F(""))  // found a unit match
                                                  {
                                                    // $unit	Device → Controller	A string containing the unit of this property. You
                                                       are not limited to the recommended values, although they are the only well known ones
                                                       that will have to be recognized by any Homie consumer.	Recommended: Yes	No
                                                       ("")
                                                    CPlugin_014_sendMQTTnode(nodename, deviceName,
                                                       ExtraTaskSettings.TaskDeviceValueNames[varNr], F("/$unit"), unitName,
                                                       errorCounter);
                                                  }
                                                  unitName = F("");
                         */
                      }
                    }
                  }      // end loop throug values
                } else { // Device has custom Values
                  #ifndef BUILD_NO_DEBUG
                  if (loglevelActiveFor(LOG_LEVEL_DEBUG)) {
                    String log = F("C014 : Device has custom values: ");
                    log += getPluginNameFromDeviceIndex(getDeviceIndex_from_TaskIndex(x));
                    log += F(" not implemented!");
                    addLogMove(LOG_LEVEL_DEBUG, log);
                  }
                  #endif
                }
              }

              if (!valuesList.isEmpty())
              {
                // only add device to list if it has nodes!
                // $name	Device → Controller	Friendly name of the Node	Yes	Yes
                CPlugin_014_sendMQTTnode(nodename,
                                         deviceName,
                                         F("$name"),
                                         F(""),
                                         getTaskDeviceName(x),
                                         errorCounter);

                // $type	Device → Controller	Type of the node	Yes	Yes
                CPlugin_014_sendMQTTnode(nodename,
                                         deviceName,
                                         F("$type"),
                                         F(""),
                                         getPluginNameFromDeviceIndex(DeviceIndex),
                                         errorCounter);

                // add device to device list
                CPLUGIN_014_addToList(nodesList, deviceName);
                deviceCount++;

                // $properties	Device → Controller	Properties the node exposes, with format id separated by a , if there are multiple
                // nodes.	Yes	Yes
                CPlugin_014_sendMQTTnode(nodename, 
                                         deviceName, 
                                         F("$properties"), 
                                         F(""), 
                                         valuesList, 
                                         errorCounter);
                valuesList = F("");
              }
            } else { // device not enabeled
              #ifndef BUILD_NO_DEBUG
              if (loglevelActiveFor(LOG_LEVEL_DEBUG)) {
                String log = F("C014 : Device Disabled: ");
                log += getPluginNameFromDeviceIndex(getDeviceIndex_from_TaskIndex(x));
                log += F(" not propagated!");
                addLogMove(LOG_LEVEL_DEBUG, log);
              }
              #endif
            }
          } // device configured
        }   // loop through devices

        // and finally ...
        // $nodes	Device → Controller	Nodes the device exposes, with format id separated by a , if there are multiple nodes. To
        // make a node an array, append [] to the ID.	Yes	Yes
        CPlugin_014_sendMQTTdevice(pubname, event->TaskIndex, F("$nodes"), nodesList, errorCounter);
      }

      if (errorCounter > 0)
      {
        // alert: this is the state the device is when connected to the MQTT broker, but something wrong is happening. E.g. a sensor is not
        // providing data and needs human intervention. You have to send this message when something is wrong.
        CPlugin_014_sendMQTTdevice(pubname, event->TaskIndex, F("$state"), F("alert"), errorCounter);
        success = false;
      } else {
        // ready: this is the state the device is in when it is connected to the MQTT broker, has sent all Homie messages and is ready to
        // operate. You have to send this message after all other announcements message have been sent.
        CPlugin_014_sendMQTTdevice(pubname, event->TaskIndex, F("$state"), F("ready"), errorCounter);
        success = true;
      }

      if (loglevelActiveFor(LOG_LEVEL_INFO)) {
        String log = F("C014 : autodiscover information of ");
        log += deviceCount;
        log += F(" Devices and ");
        log += nodeCount;
        log += F(" Nodes sent with ");

        if (errorCounter > 0) { log += errorCounter; }
        else { log += F("no"); }
        log         += F(" errors! (");
        log         += msgCounter;
        log         += F(" messages)");
        addLogMove(LOG_LEVEL_INFO, log);
      }
      msgCounter   = 0;
      errorCounter = 0;
      break;
    }

    case CPlugin::Function::CPLUGIN_PROTOCOL_TEMPLATE:
    {
      event->String1 = F(CPLUGIN_014_SUBSCRIBE);
      event->String2 = F(CPLUGIN_014_PUBLISH);
      break;
    }

    case CPlugin::Function::CPLUGIN_GOT_INVALID:
    {
      pubname = CPLUGIN_014_BASE_TOPIC; // Scheme to form device messages
      pubname.replace(F("%sysname%"), Settings.getName());

      // disconnected: this is the state the device is in when it is cleanly disconnected from the MQTT broker. You must send this message
      // before cleanly disconnecting
      success = CPlugin_014_sendMQTTdevice(pubname, event->TaskIndex, F("$state"), F("disconnected"), errorCounter);

      if (loglevelActiveFor(LOG_LEVEL_INFO)) {
        String log = F("C014 : Device: ");
        log += Settings.getName();
        log += F(" got invalid (disconnect");

        if (success) { log += F("ed)."); }
        else { log += F(") failed!"); }
        addLogMove(LOG_LEVEL_INFO, log);
      }
      break;
    }

    case CPlugin::Function::CPLUGIN_FLUSH:
    {
      pubname = CPLUGIN_014_BASE_TOPIC; // Scheme to form device messages
      pubname.replace(F("%sysname%"), Settings.getName());

      // sleeping: this is the state the device is in when the device is sleeping. You have to send this message before sleeping.
      success = CPlugin_014_sendMQTTdevice(pubname, event->TaskIndex, F("$state"), F("sleeping"), errorCounter);
      break;
    }

    case CPlugin::Function::CPLUGIN_PROTOCOL_RECV:
    {
      controllerIndex_t ControllerID = findFirstEnabledControllerWithId(CPLUGIN_ID_014);
      bool validTopic                = false;

      if (!validControllerIndex(ControllerID)) {
        // Controller is not enabled.
        break;
      } else {
        String cmd;
        int    valueNr        = 0;
        taskIndex_t taskIndex = INVALID_TASK_INDEX;
        struct EventStruct TempEvent(event->TaskIndex);
        TempEvent.Source = EventValueSource::Enum::VALUE_SOURCE_MQTT; // to trigger the correct acknowledgment
        int lastindex = event->String1.lastIndexOf('/');
        errorCounter = 0;

        if (equals(event->String1.substring(lastindex + 1), F("set")))
        {
          pubname   = event->String1.substring(0, lastindex);
          lastindex = pubname.lastIndexOf('/');
          String nodeName  = pubname.substring(0, lastindex);
          String valueName = pubname.substring(lastindex + 1);
          lastindex = nodeName.lastIndexOf('/');
          nodeName  = nodeName.substring(lastindex + 1);

          String log;
          if (loglevelActiveFor(LOG_LEVEL_INFO)) {
            log  = F("C014 : MQTT received: ");
            log += F("/set: N: ");
            log += nodeName;
            log += F(" V: ");
            log += valueName;
          }

          if (nodeName.equals(F(CPLUGIN_014_SYSTEM_DEVICE)))                                              // msg to a system device
          {
            if (valueName.startsWith(F(CPLUGIN_014_GPIO_VALUE))) // msg to to set gpio values
            {
              const size_t gpio_value_tag_length = String(F(CPLUGIN_014_GPIO_VALUE)).length();

              cmd  = F("GPIO,");
              cmd += valueName.substring(gpio_value_tag_length).toInt();                    // get the GPIO

              if ((equals(event->String2, F("true"))) || (equals(event->String2, '1'))) { cmd += F(",1"); }
              else { cmd += F(",0"); }
              validTopic = true;
            } else if (valueName.equals(F(CPLUGIN_014_CMD_VALUE))) // msg to send a command
            {
              cmd        = event->String2;
              validTopic = true;
            } else
            {
              cmd  = F("SYSTEM/");
              cmd += valueName;
              cmd += F(" unknown!");
            }
          } else // msg to a receiving plugin
          {
            taskIndex = findTaskIndexByName(nodeName);
            deviceIndex_t  deviceIndex  = getDeviceIndex_from_TaskIndex(taskIndex);
            taskVarIndex_t taskVarIndex = event->Par2 - 1;

            if (validDeviceIndex(deviceIndex) && validTaskVarIndex(taskVarIndex)) {
              const pluginID_t pluginID = getPluginID_from_DeviceIndex(deviceIndex);
              constexpr pluginID_t DUMMY_PLUGIN_ID(33);
              constexpr pluginID_t HOMIE_RECEIVER_PLUGIN_ID(86);

              if (pluginID == DUMMY_PLUGIN_ID)
              {                                     // TaskValueSet,<task/device nr>,<value nr>,<value/formula (!ToDo) >, works only with
                                                    // new version of P033!
                valueNr = findDeviceValueIndexByName(valueName, taskIndex);

                if (valueNr != VARS_PER_TASK)       // value Name identified
                {
                  cmd        = F("TaskValueSet,");  // Set a Dummy Device Value
                  cmd       += (taskIndex + 1);     // set the device Number
                  cmd       += ',';
                  cmd       += (valueNr + 1);       // set the value Number
                  cmd       += ',';
                  cmd       += event->String2;      // expect float as payload!
                  validTopic = true;
                }
              } else if (pluginID == HOMIE_RECEIVER_PLUGIN_ID) {          // Plugin Homie receiver. Schedules the event defined in the plugin. Does NOT store the
                                                    // value. Use HomieValueSet to save the value. This will acknowledge back to the
                                                    // controller too.
                valueNr = findDeviceValueIndexByName(valueName, taskIndex);

                if (valueNr != VARS_PER_TASK) {
                  cmd  = F("event,");
                  cmd += valueName;
                  cmd += '=';

                  if (Settings.TaskDevicePluginConfig[taskIndex][valueNr] == 3) { // Quote Sting parameters. PLUGIN_086_VALUE_STRING
                    cmd += wrapWithQuotes(event->String2);
                  } else {
                    if (Settings.TaskDevicePluginConfig[taskIndex][valueNr] == 4) { // Enumeration parameter, find Number of item.
                                                                                    // PLUGIN_086_VALUE_ENUM
                      String enumList = ExtraTaskSettings.TaskDeviceFormula[taskVarIndex];
                      int    i        = 1;

                      while (!parseString(enumList, i).isEmpty()) { // lookup result in enum List is changed to lowercase
                        if (parseString(enumList, i).equalsIgnoreCase(event->String2)) { break; }
                        i++;
                      }
                      cmd += i;
                      cmd += ',';
                    }
                    cmd += event->String2;
                  }
                  validTopic = true;
                }
              }
            }
          }

          if (validTopic) {
            parseCommandString(&TempEvent, cmd);

            if (loglevelActiveFor(LOG_LEVEL_INFO)) {
              log += F(" cmd: ");
              log += cmd;
              log += F(" OK");
              addLog(LOG_LEVEL_INFO, log);
            }
          } else {
            if (loglevelActiveFor(LOG_LEVEL_INFO)) {
              log += F(" INVALID MSG");
              addLog(LOG_LEVEL_INFO, log);
            }
          }
        }

        if (validTopic) {
          // in case of event, store to buffer and return...
          String command = parseString(cmd, 1);

          if ((equals(command, F("event"))) || (equals(command, F("asyncevent"))))
          {
            if (Settings.UseRules) {
              String newEvent = parseStringToEnd(cmd, 2);

              if (loglevelActiveFor(LOG_LEVEL_INFO)) {
                String log = F("C014 : taskIndex:");

                if (!validTaskIndex(taskIndex)) {
                  log += F("Invalid");
                } else {
                  log += taskIndex;
                  log += F(" valueNr:");
                  log += valueNr;
                  log += F(" valueType:");
                  log += Settings.TaskDevicePluginConfig[taskIndex][valueNr];
                }
                log += F(" Event: ");
                log += newEvent;
                addLogMove(LOG_LEVEL_INFO, log);
              }
              eventQueue.addMove(std::move(newEvent));
            }
          } else { // not an event
            // FIXME TD-er: Command is not parsed, should we call ExecuteCommand here?
            ExecuteCommand_all_config({EventValueSource::Enum::VALUE_SOURCE_MQTT, std::move(cmd)}, true);
          }
        }
      }
      success = validTopic;
      break;
    }

    case CPlugin::Function::CPLUGIN_PROTOCOL_SEND:
    {
      if (MQTT_queueFull(event->ControllerIndex)) {
        break;
      }

      String pubname         = CPlugin_014_pubname;
      const bool contains_valname = pubname.indexOf(F("%valname%")) != -1;
      bool   mqtt_retainFlag = CPlugin_014_mqtt_retainFlag;

      statusLED(true);

      parseControllerVariables(pubname, event, false);
      LoadTaskSettings(event->TaskIndex);

      uint8_t valueCount = getValueCountForTask(event->TaskIndex);

      for (uint8_t x = 0; x < valueCount; x++)
      {
        String tmppubname = pubname;
        String value;
        if (contains_valname) {
          parseSingleControllerVariable(tmppubname, event, x, false);
        }

        // Small optimization so we don't try to copy potentially large strings
        if (event->getSensorType() == Sensor_VType::SENSOR_TYPE_STRING) {
          if (MQTTpublish(event->ControllerIndex, event->TaskIndex, tmppubname.c_str(), event->String2.c_str(), mqtt_retainFlag))
            success = true;
          value = event->String2.substring(0, 20); // For the log
        } else {
          value = formatUserVarNoCheck(event, x);
          if (MQTTpublish(event->ControllerIndex, event->TaskIndex, tmppubname.c_str(), value.c_str(), mqtt_retainFlag))
            success = true;
        }

#ifndef BUILD_NO_DEBUG
        if (loglevelActiveFor(LOG_LEVEL_DEBUG)) {
          addLogMove(LOG_LEVEL_DEBUG, 
            strformat(F("C014 : Sent to %s %s"),
            tmppubname.c_str(),
            value.c_str()));
        }
#endif
      }
      break;
    }

    case CPlugin::Function::CPLUGIN_ACKNOWLEDGE:
    {
      

      /*        if (loglevelActiveFor(LOG_LEVEL_DEBUG)) {
                String log = F("CPLUGIN_ACKNOWLEDGE: ");
                log += string;
                log += F(" / ");
                log += getTaskDeviceName(event->TaskIndex);
                log += F(" / ");
                log += ExtraTaskSettings.TaskDeviceValueNames[event->Par2-1];
                log += F(" sensorType:");
                log += event->sensorType;
                log += F(" Source:");
                log += event->Source;
                log += F(" idx:");
                log += event->idx;
                log += F(" S1:");
                log += event->String1;
                log += F(" S2:");
                log += event->String2;
                log += F(" S3:");
                log += event->String3;
                log += F(" S4:");
                log += event->String4;
                log += F(" S5:");
                log += event->String5;
                log += F(" P1:");
                log += event->Par1;
                log += F(" P2:");
                log += event->Par2;
                log += F(" P3:");
                log += event->Par3;
                log += F(" P4:");
                log += event->Par4;
                log += F(" P5:");
                log += event->Par5;
                addLog(LOG_LEVEL_DEBUG, log);
              } */
      success = false;

      if (!string.isEmpty()) {
        String commandName = parseString(string, 1); // could not find a way to get the command out of the event structure.

        if (equals(commandName, F("gpio")))                // !ToDo : As gpio is like any other plugin commands should be integrated below!
        {
          int port         = event->Par1;            // parseString(string, 2).toInt();
          int valueInt     = event->Par2;            // parseString(string, 3).toInt();
          String valueBool = F("false");

          if (valueInt == 1) { valueBool = F("true"); }

          String topic = CPLUGIN_014_PUBLISH; // ControllerSettings.Publish not used because it can be modified by the user!
          topic.replace(F("%sysname%"), Settings.getName());
          topic.replace(F("%tskname%"), F(CPLUGIN_014_SYSTEM_DEVICE));
          topic.replace(F("%valname%"), String(F(CPLUGIN_014_GPIO_VALUE)) + toString(port, 0));

          success = MQTTpublish(CPLUGIN_ID_014, INVALID_TASK_INDEX, topic.c_str(), valueBool.c_str(), false);

          if (loglevelActiveFor(LOG_LEVEL_INFO) && success) {
            String log = F("C014 : Acknowledged GPIO");
            log += port;
            log += F(" value:");
            log += valueBool;
            log += F(" (");
            log += valueInt;
            log += ')';
            log += F(" success!");
            addLogMove(LOG_LEVEL_INFO, log);
          }

          if (loglevelActiveFor(LOG_LEVEL_ERROR) && !success) {
            String log = F("C014 : Acknowledged GPIO");
            log += port;
            log += F(" value:");
            log += valueBool;
            log += F(" (");
            log += valueInt;
            log += ')';
            log += F(" ERROR!");
            addLogMove(LOG_LEVEL_ERROR, log);
          }
        } else // not gpio
        {
          taskVarIndex_t taskVarIndex = event->Par2 - 1;

          if (validTaskVarIndex(taskVarIndex)) {
            userVarIndex_t userVarIndex = event->BaseVarIndex + taskVarIndex;
            String topic                = CPLUGIN_014_PUBLISH;
            topic.replace(F("%sysname%"), Settings.getName());
            int deviceIndex = event->Par1; // parseString(string, 2).toInt();
            LoadTaskSettings(deviceIndex - 1);
            const String deviceName = getTaskDeviceName(event->TaskIndex);
            topic.replace(F("%tskname%"), deviceName);
            String valueName = ExtraTaskSettings.TaskDeviceValueNames[event->Par2 - 1]; // parseString(string, 3).toInt()-1];
            topic.replace(F("%valname%"), valueName);
            String valueStr;
            int    valueInt = 0;

            if ((equals(commandName, F("taskvalueset"))) || (equals(commandName, F("dummyvalueset")))) // should work for both
            {
              valueStr = formatUserVarNoCheck(event, taskVarIndex);                        // parseString(string, 4);
              success  = MQTTpublish(CPLUGIN_ID_014, INVALID_TASK_INDEX, topic.c_str(), valueStr.c_str(), false);

              if (loglevelActiveFor(LOG_LEVEL_INFO) && success) {
                String log = F("C014 : Acknowledged: ");
                log += deviceName;
                log += F(" var: ");
                log += valueName;
                log += F(" topic: ");
                log += topic;
                log += F(" value: ");
                log += valueStr;
                log += F(" success!");
                addLogMove(LOG_LEVEL_INFO, log);
              }

              if (loglevelActiveFor(LOG_LEVEL_ERROR) && !success) {
                String log = F("C014 : Aacknowledged: ");
                log += deviceName;
                log += F(" var: ");
                log += valueName;
                log += F(" topic: ");
                log += topic;
                log += F(" value: ");
                log += valueStr;
                log += F(" ERROR!");
                addLogMove(LOG_LEVEL_ERROR, log);
              }
            } else if (equals(parseString(commandName, 1), F("homievalueset"))) { // acknolages value form P086 Homie Receiver
              switch (Settings.TaskDevicePluginConfig[deviceIndex - 1][taskVarIndex]) {
                case 0:                                                     // PLUGIN_085_VALUE_INTEGER
                  valueInt = static_cast<int>(UserVar[userVarIndex]);
                  valueStr = toString(UserVar[userVarIndex], 0);
                  break;
                case 1: // PLUGIN_085_VALUE_FLOAT
                  valueStr = formatUserVarNoCheck(event, taskVarIndex);
                  break;
                case 2: // PLUGIN_085_VALUE_BOOLEAN

                  if (UserVar[userVarIndex] == 1) { valueStr = F("true"); }
                  else { valueStr = F("false"); }
                  break;
                case 3: // PLUGIN_085_VALUE_STRING
                  // valueStr = ExtraTaskSettings.TaskDeviceFormula[taskVarIndex];
                  valueStr = parseStringToEndKeepCase(string, 4);
                  break;
                case 4: // PLUGIN_085_VALUE_ENUM
                  valueInt = static_cast<int>(UserVar[userVarIndex]);
                  valueStr = parseStringKeepCase(ExtraTaskSettings.TaskDeviceFormula[taskVarIndex], valueInt);
                  break;
                case 5: // PLUGIN_085_VALUE_RGB
                  // valueStr = ExtraTaskSettings.TaskDeviceFormula[taskVarIndex];
                  valueStr = parseStringToEnd(string, 4);
                  break;
                case 6: // PLUGIN_085_VALUE_HSV
                  // valueStr = ExtraTaskSettings.TaskDeviceFormula[taskVarIndex];
                  valueStr = parseStringToEnd(string, 4);
                  break;
              }
              success = MQTTpublish(CPLUGIN_ID_014, INVALID_TASK_INDEX, topic.c_str(), valueStr.c_str(), false);

              if (loglevelActiveFor(LOG_LEVEL_INFO) && success) {
                String log = F("C014 : homie acknowledge: ");
                log += deviceName;
                log += F(" taskIndex:");
                log += deviceIndex;
                log += F(" valueNr:");
                log += event->Par2;
                log += F(" valueName:");
                log += valueName;
                log += F(" valueType:");
                log += Settings.TaskDevicePluginConfig[deviceIndex - 1][taskVarIndex];
                log += F(" topic:");
                log += topic;
                log += F(" valueInt:");
                log += valueInt;
                log += F(" valueStr:");
                log += valueStr;
                log += F(" success!");
                addLogMove(LOG_LEVEL_INFO, log);
              }

              if (loglevelActiveFor(LOG_LEVEL_ERROR) && !success) {
                String log = F("C014 : homie acknowledge: ");
                log += deviceName;
                log += F(" var: ");
                log += valueName;
                log += F(" topic: ");
                log += topic;
                log += F(" value: ");
                log += valueStr;
                log += F(" failed!");
                addLogMove(LOG_LEVEL_ERROR, log);
              }
            } else // Acknowledge not implemented yet
            {
              /*              if (loglevelActiveFor(LOG_LEVEL_INFO)) {
                              String log = F("C014 : Plugin acknowledged: ");
                              log+=function;
                              log+=F(" / ");
                              log+=commandName;
                              log+=F(" cmd: ");
                              log+=string;
                              log+=F(" not implemented!");
                              addLog(LOG_LEVEL_ERROR, log);
                            } */
              success = false;
            }
          }
        }
      }
      break;
    }

    default:
      break;
  }

  return success;
}

#endif // ifdef USES_C014<|MERGE_RESOLUTION|>--- conflicted
+++ resolved
@@ -189,12 +189,9 @@
       proto.usesExtCreds = true;
       proto.defaultPort  = 1883;
       proto.usesID       = false;
-<<<<<<< HEAD
-=======
       #if FEATURE_MQTT_TLS
       proto.usesTLS      = true;
       #endif
->>>>>>> b590c2f2
       break;
     }
 
@@ -320,11 +317,7 @@
 
 #if FEATURE_ESPEASY_P2P
         // $fw/name	Device → Controller	Name of the firmware running on the device. Allowed characters are the same as the device ID	Yes	Yes
-<<<<<<< HEAD
         CPlugin_014_sendMQTTdevice(pubname, event->TaskIndex, F("$fw/name"), toNodeTypeDisplayString(NODE_TYPE_ID),
-=======
-        CPlugin_014_sendMQTTdevice(pubname, event->TaskIndex, F("$fw/name"), getNodeTypeDisplayString(NODE_TYPE_ID),
->>>>>>> b590c2f2
                                    errorCounter);
 #endif
 
