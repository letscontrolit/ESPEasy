#ifndef DATATYPES_NETWORKMEDIUM_H
#define DATATYPES_NETWORKMEDIUM_H

#include <Arduino.h>

#include "../../ESPEasy_common.h"

// Is stored in settings
enum class NetworkMedium_t : uint8_t {
  WIFI            = 0,
  Ethernet        = 1,
<<<<<<< HEAD
  ESPEasyNOW_only = 2,
=======
#ifdef USES_ESPEASY_NOW
  ESPEasyNOW_only = 2,
#endif
>>>>>>> 5cae131c
  NotSet          = 255
};

bool   isValid(NetworkMedium_t medium);

const __FlashStringHelper * toString(NetworkMedium_t medium);


#endif // DATATYPES_NETWORKMEDIUM_H<|MERGE_RESOLUTION|>--- conflicted
+++ resolved
@@ -9,13 +9,9 @@
 enum class NetworkMedium_t : uint8_t {
   WIFI            = 0,
   Ethernet        = 1,
-<<<<<<< HEAD
-  ESPEasyNOW_only = 2,
-=======
 #ifdef USES_ESPEASY_NOW
   ESPEasyNOW_only = 2,
 #endif
->>>>>>> 5cae131c
   NotSet          = 255
 };
 
