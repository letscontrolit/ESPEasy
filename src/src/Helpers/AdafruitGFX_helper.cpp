--- conflicted
+++ resolved
@@ -19,8 +19,6 @@
 #   include "../Static/Fonts/unispace8pt7b.h"
 #   include "../Static/Fonts/unispace_italic8pt7b.h"
 #   include "../Static/Fonts/whitrabt8pt7b.h"
-<<<<<<< HEAD
-=======
 #   ifdef ADAGFX_FONTS_EXTRA_8PT_ROBOTO
 #    include "../Static/Fonts/Roboto_Regular8pt7b.h"
 #   endif // ifdef ADAGFX_FONTS_EXTRA_8PT_ROBOTO
@@ -30,7 +28,6 @@
 #   ifdef ADAGFX_FONTS_EXTRA_8PT_ROBOTOMONO
 #    include "../Static/Fonts/RobotoMono_Regular8pt7b.h"
 #   endif // ifdef ADAGFX_FONTS_EXTRA_8PT_ROBOTOMONO
->>>>>>> 474c2e17
 #  endif // ifdef ADAGFX_FONTS_EXTRA_8PT_INCLUDED
 #  ifdef ADAGFX_FONTS_EXTRA_12PT_INCLUDED
 #   include "../Static/Fonts/angelina12pt7b.h"
@@ -39,8 +36,6 @@
 #   include "../Static/Fonts/unispace12pt7b.h"
 #   include "../Static/Fonts/unispace_italic12pt7b.h"
 #   include "../Static/Fonts/whitrabt12pt7b.h"
-<<<<<<< HEAD
-=======
 #   ifdef ADAGFX_FONTS_EXTRA_12PT_ROBOTO
 #    include "../Static/Fonts/Roboto_Regular12pt7b.h"
 #   endif // ifdef ADAGFX_FONTS_EXTRA_12PT_ROBOTO
@@ -50,13 +45,10 @@
 #   ifdef ADAGFX_FONTS_EXTRA_12PT_ROBOTOMONO
 #    include "../Static/Fonts/RobotoMono_Regular12pt7b.h"
 #   endif // ifdef ADAGFX_FONTS_EXTRA_12PT_ROBOTOMONO
->>>>>>> 474c2e17
 #  endif // ifdef ADAGFX_FONTS_EXTRA_12PT_INCLUDED
 #  ifdef ADAGFX_FONTS_EXTRA_16PT_INCLUDED
 #   include "../Static/Fonts/AmerikaSans16pt7b.h"
 #   include "../Static/Fonts/whitrabt16pt7b.h"
-<<<<<<< HEAD
-=======
 #   ifdef ADAGFX_FONTS_EXTRA_16PT_ROBOTO
 #    include "../Static/Fonts/Roboto_Regular16pt7b.h"
 #   endif // ifdef ADAGFX_FONTS_EXTRA_16PT_ROBOTO
@@ -66,7 +58,6 @@
 #   ifdef ADAGFX_FONTS_EXTRA_16PT_ROBOTOMONO
 #    include "../Static/Fonts/RobotoMono_Regular16pt7b.h"
 #   endif // ifdef ADAGFX_FONTS_EXTRA_16PT_ROBOTOMONO
->>>>>>> 474c2e17
 #  endif // ifdef ADAGFX_FONTS_EXTRA_16PT_INCLUDED
 #  ifdef ADAGFX_FONTS_EXTRA_18PT_INCLUDED
 #   include "../Static/Fonts/whitrabt18pt7b.h"
@@ -146,12 +137,9 @@
     case Button_layout_e::LeftBottomAligned: return F("Left-Bottom-aligned");
     case Button_layout_e::NoCaption: return F("No Caption");
     case Button_layout_e::Bitmap: return F("Bitmap image");
-<<<<<<< HEAD
     #  if ADAGFX_ENABLE_BUTTON_SLIDER
     case Button_layout_e::Slider: return F("Slide control");
     #  endif // if ADAGFX_ENABLE_BUTTON_SLIDER
-=======
->>>>>>> 474c2e17
     case Button_layout_e::Alignment_MAX: break;
   }
   return F("Unsupported!");
@@ -284,7 +272,6 @@
                                  AdaGFXColorDepth           colorDepth) {
   String color = AdaGFXcolorToString(foregroundColor, colorDepth);
 
-<<<<<<< HEAD
   AdaGFXHtmlColorDepthDataList(F("adagfxFGBGcolors"), colorDepth);
   addRowLabel(F("Foreground color"));
   addTextBox(foregroundId, color, 11, false, false,
@@ -303,11 +290,6 @@
              # endif // if FEATURE_TOOLTIPS
              , F("adagfxFGBGcolors")
              );
-=======
-  addFormTextBox(F("Foreground color"), foregroundId, color, 11);
-  color = AdaGFXcolorToString(backgroundColor, colorDepth);
-  addFormTextBox(F("Background color"), backgroundId, color, 11);
->>>>>>> 474c2e17
   # ifndef LIMIT_BUILD_SIZE
   addFormNote(F("Use Color name, '#RGB565' (# + 1..4 hex nibbles) or '#RRGGBB' (# + 6 hex nibbles RGB color)."));
   addFormNote(F("NB: Colors stored as RGB565 value!"));
@@ -616,10 +598,7 @@
   _useValidation(useValidation), _textBackFill(textBackFill)
 {
   _display = _tft;
-  String log = F("AdaGFX_helper: TFT Init. ");
-
-  log += getFeatures();
-  addLog(LOG_LEVEL_INFO, log);
+  addLog(LOG_LEVEL_INFO, F("AdaGFX_helper: TFT Init."));
   initialize();
 }
 
@@ -683,12 +662,9 @@
   # if (defined(ADAGFX_ENABLE_BUTTON_DRAW) && ADAGFX_ENABLE_BUTTON_DRAW)
   log += F(" btn,");
   # endif // if (defined(ADAGFX_ENABLE_BUTTON_DRAW) && ADAGFX_ENABLE_BUTTON_DRAW)`
-<<<<<<< HEAD
   # if (defined(ADAGFX_ENABLE_BUTTON_SLIDER) && ADAGFX_ENABLE_BUTTON_SLIDER)
   log += F(" slider/gauge,");
   # endif // if (defined(ADAGFX_ENABLE_BUTTON_SLIDER) && ADAGFX_ENABLE_BUTTON_SLIDER)`
-=======
->>>>>>> 474c2e17
   # if (defined(ADAGFX_ENABLE_FRAMED_WINDOW) && ADAGFX_ENABLE_FRAMED_WINDOW)
   log += F(" win,");
   # endif // if (defined(ADAGFX_ENABLE_FRAMED_WINDOW) && ADAGFX_ENABLE_FRAMED_WINDOW)
@@ -725,14 +701,9 @@
 
   if ((nullptr == _display) || _trigger.isEmpty()) { return success; }
 
-  String   cmd        = parseString(string, 1); // lower case
-  String   subcommand = parseString(string, 2);
-  uint16_t res_x      = _res_x;
-  uint16_t res_y      = _res_y;
-  uint16_t _xo        = 0;
-  uint16_t _yo        = 0;
-
-<<<<<<< HEAD
+  String cmd        = parseString(string, 1); // lower case
+  String subcommand = parseString(string, 2);
+
   # if ADAGFX_ENABLE_FRAMED_WINDOW || ADAGFX_ARGUMENT_VALIDATION
   uint16_t res_x = _res_x;
   uint16_t res_y = _res_y;
@@ -745,13 +716,6 @@
   getWindowOffsets(_xo, _yo);
   # endif // if ADAGFX_ENABLE_FRAMED_WINDOW
 
-=======
-  # if ADAGFX_ENABLE_FRAMED_WINDOW
-  getWindowLimits(res_x, res_y);
-  getWindowOffsets(_xo, _yo);
-  # endif // if ADAGFX_ENABLE_FRAMED_WINDOW
-
->>>>>>> 474c2e17
   if (!(cmd.equals(_trigger) ||
         isAdaGFXTrigger(cmd)) ||
       subcommand.isEmpty()) { return success; } // Only support own trigger, and at least a non=empty subcommand
@@ -980,7 +944,6 @@
     # endif // if ADAGFX_ENABLE_FRAMED_WINDOW
     {
       _display->fillScreen(argCount == 0 ? _bgcolor : AdaGFXparseColor(sParams[0], _colorDepth));
-<<<<<<< HEAD
     }
     # if ADAGFX_ENABLE_FRAMED_WINDOW
     else {
@@ -990,17 +953,6 @@
       _display->fillRect(_xo, _yo, _w, _h,
                          argCount == 0 ? _bgcolor : AdaGFXparseColor(sParams[0], _colorDepth));
     }
-=======
-    }
-    # if ADAGFX_ENABLE_FRAMED_WINDOW
-    else {
-      // logWindows(F("clear ")); // Use for debugging only
-      uint16_t _w = 0, _h = 0;
-      getWindowLimits(_w, _h);
-      _display->fillRect(_xo, _yo, _w, _h,
-                         argCount == 0 ? _bgcolor : AdaGFXparseColor(sParams[0], _colorDepth));
-    }
->>>>>>> 474c2e17
     # endif // if ADAGFX_ENABLE_FRAMED_WINDOW
   }
   else if (subcommand.equals(F("rot")) && (argCount == 1)) // Rotation
@@ -1543,11 +1495,7 @@
     // id: < 0 = clear area
     // type & 0x0F: 0 = none, 1 = rectangle, 2 = rounded rect., 3 = circle,
     // type & 0xF0 = CenterAligned, LeftAligned, TopAligned, RightAligned, BottomAligned, LeftTopAligned, RightTopAligned,
-<<<<<<< HEAD
     //               RightBottomAligned, LeftBottomAligned, NoCaption, Bitmap, Slider (not a button)
-=======
-    //               RightBottomAligned, LeftBottomAligned, NoCaption
->>>>>>> 474c2e17
     // (*clr = color, TaskIndex, Group and SelGrp are ignored)
     #  if ADAGFX_ARGUMENT_VALIDATION
 
@@ -1590,7 +1538,6 @@
       Button_layout_e buttonLayout = static_cast<Button_layout_e>(nParams[7] & 0xF0);
 
       // Check mode & state: -2, -1, 0, 1 to select used colors
-<<<<<<< HEAD
       #  if ADAGFX_ENABLE_BUTTON_SLIDER
 
       if (buttonLayout == Button_layout_e::Slider) {
@@ -1615,24 +1562,11 @@
           fillColor   = _bgcolor; //
           borderColor = _bgcolor;
         }
-=======
-      if (nParams[0] == 0) {
-        fillColor = offColor;
-      }
-
-      if ((nParams[1] == -2) || (nParams[0] < 0)) {
-        fillColor = disabledColor;
-        textColor = disabledCaptionColor;
-      } else if (clearArea) {
-        fillColor   = _bgcolor; //
-        borderColor = _bgcolor;
->>>>>>> 474c2e17
       }
 
       // Clear the area?
       if ((buttonType != Button_type_e::None) ||
           clearArea) {
-<<<<<<< HEAD
         drawButtonShape(
           #  if ADAGFX_ENABLE_BUTTON_SLIDER
           buttonLayout == Button_layout_e::Slider ? Button_type_e::Square :
@@ -1640,11 +1574,6 @@
           buttonType, // Clear full square for slider
           nParams[2] + _xo, nParams[3] + _yo, nParams[4], nParams[5],
           _bgcolor, _bgcolor);
-=======
-        drawButtonShape(buttonType,
-                        nParams[2] + _xo, nParams[3] + _yo, nParams[4], nParams[5],
-                        _bgcolor, _bgcolor);
->>>>>>> 474c2e17
       }
 
       // Check button-type bits (mask: 0x0F) to draw correct shape
@@ -1662,15 +1591,11 @@
         String   newString;
 
         // Determine alignment parameters
-<<<<<<< HEAD
         if ((nParams[0] == 1) || (nParams[0] == -1) // 1 = on+enabled, -1 = on+disabled
             #  if ADAGFX_ENABLE_BUTTON_SLIDER
             || (buttonLayout == Button_layout_e::Slider)
             #  endif // if ADAGFX_ENABLE_BUTTON_SLIDER
             ) {
-=======
-        if ((nParams[0] == 1) || (nParams[0] == -1)) { // 1 = on+enabled, -1 = on+disabled
->>>>>>> 474c2e17
           newString = sParams[12].isEmpty() ? sParams[6] : sParams[12];
         } else {
           newString = sParams[13].isEmpty() ? sParams[6] : sParams[13];
@@ -1749,26 +1674,18 @@
             break;
           }
           case Button_layout_e::NoCaption:
-<<<<<<< HEAD
           #  if ADAGFX_ENABLE_BUTTON_SLIDER
           case Button_layout_e::Slider: // Nothing to do here (yet)
           #  endif // if ADAGFX_ENABLE_BUTTON_SLIDER
-=======
->>>>>>> 474c2e17
           case Button_layout_e::Alignment_MAX:
             break;
         }
 
-<<<<<<< HEAD
         if ((buttonLayout != Button_layout_e::NoCaption)
             #  if ADAGFX_ENABLE_BUTTON_SLIDER
             && (buttonLayout != Button_layout_e::Slider)
             #  endif // if ADAGFX_ENABLE_BUTTON_SLIDER
             && (buttonLayout != Button_layout_e::Bitmap)) {
-=======
-        if ((buttonLayout != Button_layout_e::NoCaption) &&
-            (buttonLayout != Button_layout_e::Bitmap)) {
->>>>>>> 474c2e17
           // Set position and colors, then print
           _display->setCursor(nParams[2] + _xo, nParams[3] + _yo);
           _display->setTextColor(textColor, textColor); // transparent bg results in button color
@@ -1777,7 +1694,6 @@
           // restore colors
           _display->setTextColor(_fgcolor, _bgcolor);
         }
-<<<<<<< HEAD
         #  if ADAGFX_ENABLE_BUTTON_SLIDER
 
         if (buttonLayout == Button_layout_e::Slider) {
@@ -1901,8 +1817,6 @@
           }
         }
         #  endif // if ADAGFX_ENABLE_BUTTON_SLIDER
-=======
->>>>>>> 474c2e17
 
         // restore font scaling
         _display->setTextSize(_fontscaling);
@@ -1919,11 +1833,7 @@
     #  if ADAGFX_ARGUMENT_VALIDATION
     const int16_t curWin = getWindow();
 
-<<<<<<< HEAD
     if (curWin != 0) { selectWindow(0); }           // Validate against raw window coordinates
-=======
-    if (curWin != 0) { selectWindow(0); } // Validate against raw window coordinates
->>>>>>> 474c2e17
 
     if (argCount == 6) { setRotation(nParams[5]); } // Use requested rotation
 
@@ -2140,27 +2050,13 @@
   int16_t  oTop      = 0;
   int16_t  oBottom   = 0;
   int16_t  oLeft     = 0;
-<<<<<<< HEAD
   uint16_t xOffset   = 0;
-=======
-  uint16_t res_x     = _res_x;
-  uint16_t res_y     = _res_y;
-  uint16_t xOffset   = 0;
-  uint16_t yOffset   = 0;
->>>>>>> 474c2e17
   String   newString = string;
   uint16_t res_x     = _res_x;
 
   # if ADAGFX_ENABLE_FRAMED_WINDOW
   uint16_t res_y   = _res_y;
   uint16_t yOffset = 0;
-  # endif // if ADAGFX_ENABLE_FRAMED_WINDOW
-
-  # if ADAGFX_ENABLE_FRAMED_WINDOW
-  getWindowLimits(res_x, res_y);
-  getWindowOffsets(xOffset, yOffset);
-  _x += xOffset;
-  _y += yOffset;
   # endif // if ADAGFX_ENABLE_FRAMED_WINDOW
 
   # if ADAGFX_ENABLE_FRAMED_WINDOW
