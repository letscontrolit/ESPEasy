--- conflicted
+++ resolved
@@ -13,11 +13,7 @@
 void UserVarStruct::clear()
 {
   for (size_t i = 0; i < _data.size(); ++i) {
-<<<<<<< HEAD
-    _data.clear();
-=======
     _data[i].clear();
->>>>>>> cc760253
   }
 }
 
