#include "_Plugin_Helper.h"
#ifdef USES_P073

// #######################################################################################################
// ###################   Plugin 073 - 7-segment display plugin TM1637/MAX7219       ######################
// #######################################################################################################
//
// Chips/displays supported:
//  0 - TM1637     -- 2 pins - 4 digits and colon in the middle (XX:XX)
//  1 - TM1637     -- 2 pins - 4 digits and dot on each digit (X.X.X.X.)
//  2 - TM1637     -- 2 pins - 6 digits and dot on each digit (X.X.X.X.X.X.)
//  3 - MAX7219/21 -- 3 pins - 8 digits and dot on each digit (X.X.X.X.X.X.X.X.)
//
// Plugin can be setup as:
//  - Manual        -- display is manually updated sending commands
//  "7dn,<number>"        (number can be negative or positive, even with decimal)
//  "7dt,<temperature>"   (temperature can be negative or positive and containing decimals)
//  "7ddt,<temperature>,<temperature>"   (Dual temperatures on Max7219 (8 digits) only, temperature can be negative or
//                                        positive and containing decimals)
//  "7dst,<hh>,<mm>,<ss>" (show manual time -not current-, no checks done on numbers validity!)
//  "7dsd,<dd>,<mm>,<yy>" (show manual date -not current-, no checks done on numbers validity!)
//  "7dtext,<text>"       (show free text - supported chars 0-9,a-z,A-Z," ","-","=","_","/","^") Depending on Font used
//  "7dfont,<font>"       (select the used font: 0/7DGT/Default = default, 1/Siekoo = Siekoo, 2/Siekoo_Upper = Siekoo
//                         with uppercase CHNORUX, 3/dSEG7 = dSEG7)
//                        Siekoo: https://www.fakoo.de/siekoo (uppercase CHNORUX is a local extension)
//                        dSEG7 : https://www.keshikan.net/fonts-e.html
//  "7dbin,[uint8_t],..."    (show data binary formatted, bits clock-wise from left to right, dot, top, right 2x, bottom,
// left 2x, center), scroll-enabled
//  - Clock-Blink     -- display is automatically updated with current time and blinking dot/lines
//  - Clock-NoBlink   -- display is automatically updated with current time and steady dot/lines
//  - Clock12-Blink   -- display is automatically updated with current time (12h clock) and blinking dot/lines
//  - Clock12-NoBlink -- display is automatically updated with current time (12h clock) and steady dot/lines
//  - Date            -- display is automatically updated with current date
//
// Generic commands:
//  - "7don"         -- turn ON the display
//  - "7doff"        -- turn OFF the display
//  - "7db,<0-15>    -- set brightness to specific value between 0 and 15
//  - "7output,<0-5> -- select display output mode, 0:"Manual",1:"Clock 24h - Blink",2:"Clock 24h - No Blink",3:"Clock 12h - Blink",4:"Clock
//                      12h - No Blink",5:"Date"
//
// History
// 2021-10-06, tonhuisman: Store via commands changed output, font and brightness setting in settings variables, but not save them yet.
// 2021-10-05, tonhuisman: Add 7output command for changing the Display Output setting. Not saved, unless the save command is also sent.
// 2021-02-13, tonhuisman: Fixed self-introduced bug of conversion from MAX7219 to TM1637 bit mapping, removed now unused TM1637 character
//                         maps, moved some logging to DEBUG level
// 2021-01-30, tonhuisman: Added font support for 7Dgt (default), Siekoo, Siekoo with uppercase CHNORUX, dSEG7 fonts. Default/7Dgt comes
//                         with these special characters: " -^=/_
//                         Siekoo comes _without_ AOU with umlauts and Eszett characters, has many extra special characters
//                         "%@.,;:+*#!?'\"<>\\()|", and optional uppercase "CHNORUX",
//                         "^" displays as degree symbol and "|" displays overscsore (top-line only).
//                         'Merged' fontdata for TM1637 by converting the data for MAX7219 (bits 0-6 are swapped around), to save a little
//                         space and maintanance burden.
//                         Added 7dfont,<font> command for changing the font dynamically runtime. NB: The numbers digits are equal for all
//                         fonts!
//                         Added Scroll Text option for scrolling texts longer then the display is wide
//                         Added 7dbin,<uint8_t>[,...] for displaying binary formatted data bits clock-wise from left to right, dot, top,
//                         right 2x, bottom, left 2x, center), scroll-enabled
// 2021-01-10, tonhuisman: Added optional . as dot display (7dtext)
//                         Added 7ddt,<temp1>,<temp2> dual temperature display
//                         Added optional removal of degree symbol on temperature display
//                         Added optional right-shift of 7dt,<temp> on MAX7219 display (is normally shifted to left by 1 digit, so last
//                         digit is blank)

# define PLUGIN_073
# define PLUGIN_ID_073           73
# define PLUGIN_NAME_073         "Display - 7-segment display"

# define P073_TM1637_4DGTCOLON   0
# define P073_TM1637_4DGTDOTS    1
# define P073_TM1637_6DGT        2
# define P073_MAX7219_8DGT       3

# define P073_DISP_MANUAL        0
# define P073_DISP_CLOCK24BLNK   1
# define P073_DISP_CLOCK24       2
# define P073_DISP_CLOCK12BLNK   3
# define P073_DISP_CLOCK12       4
# define P073_DISP_DATE          5

# define P073_OPTION_PERIOD      0 // Period as dot
# define P073_OPTION_HIDEDEGREE  1 // Hide degree symbol for temperatures
# define P073_OPTION_RIGHTALIGN  2 // Align 7dt output right on MAX7219 display
# define P073_OPTION_SCROLLTEXT  3 // Scroll text > 8 characters
# define P073_OPTION_SCROLLFULL  4 // Scroll text from the right in, starting with a blank display

# define P073_7DDT_COMMAND         // Enable 7ddt by default
# define P073_EXTRA_FONTS          // Enable extra fonts
# define P073_SCROLL_TEXT          // Enable scrolling of 7dtext by default
# define P073_7DBIN_COMMAND        // Enable input of binary data via 7dbin,uint8_t,... command

# ifndef PLUGIN_SET_TESTING

// #  define P073_DEBUG        // Leave out some debugging on demand, activates extra log info in the debug
# else // ifndef PLUGIN_SET_TESTING
#  undef P073_7DDT_COMMAND  // Optionally activate if .bin file space is really problematic, to remove the 7ddt command
#  undef P073_EXTRA_FONTS   // Optionally activate if .bin file space is really problematic, to remove the font selection and 7dfont command
#  undef P073_SCROLL_TEXT   // Optionally activate if .bin file space is really problematic, to remove the scrolling text feature
#  undef P073_7DBIN_COMMAND // Optionally activate if .bin file space is really problematic, to remove the 7dbin command
# endif // ifndef PLUGIN_SET_TESTING

struct P073_data_struct : public PluginTaskData_base {
  P073_data_struct()
    : dotpos(-1), pin1(-1), pin2(-1), pin3(-1), displayModel(0), output(0),
    brightness(0), timesep(false), shift(false), periods(false), hideDegree(false),
    rightAlignTempMAX7219(false), fontset(0)
    # ifdef P073_7DBIN_COMMAND
    , binaryData(false)
    # endif // P073_7DBIN_COMMAND
    # ifdef P073_SCROLL_TEXT
    , txtScrolling(false), scrollCount(0), scrollPos(0), scrollFull(false)
    , _scrollSpeed(0)
    # endif // P073_SCROLL_TEXT
  {
    ClearBuffer();
  }

  void FillBufferWithTime(boolean sevendgt_now, uint8_t sevendgt_hours,
                          uint8_t sevendgt_minutes, uint8_t sevendgt_seconds,
                          boolean flag12h) {
    ClearBuffer();

    if (sevendgt_now) {
      sevendgt_hours   = node_time.hour();
      sevendgt_minutes = node_time.minute();
      sevendgt_seconds = node_time.second();
    }

    if (flag12h && (sevendgt_hours > 12)) {
      sevendgt_hours -= 12; // if flag 12h is TRUE and h>12 adjust subtracting 12
    }

    if (flag12h && (sevendgt_hours == 0)) {
      sevendgt_hours = 12; // if flag 12h is TRUE and h=0  adjust to h=12
    }
    showbuffer[0] = static_cast<uint8_t>(sevendgt_hours / 10);
    showbuffer[1] = sevendgt_hours % 10;
    showbuffer[2] = static_cast<uint8_t>(sevendgt_minutes / 10);
    showbuffer[3] = sevendgt_minutes % 10;
    showbuffer[4] = static_cast<uint8_t>(sevendgt_seconds / 10);
    showbuffer[5] = sevendgt_seconds % 10;
  }

  void FillBufferWithDate(boolean sevendgt_now, uint8_t sevendgt_day,
                          uint8_t sevendgt_month, int sevendgt_year) {
    ClearBuffer();
    int sevendgt_year0 = sevendgt_year;

    if (sevendgt_now) {
      sevendgt_day   = node_time.day();
      sevendgt_month = node_time.month();
      sevendgt_year0 = node_time.year();
    } else {
      if (sevendgt_year0 < 100) {
        sevendgt_year0 += 2000;
      }
    }
    uint8_t sevendgt_year1 = static_cast<uint8_t>(sevendgt_year0 / 100);
    uint8_t sevendgt_year2 = static_cast<uint8_t>(sevendgt_year0 % 100);

    showbuffer[0] = static_cast<uint8_t>(sevendgt_day / 10);
    showbuffer[1] = sevendgt_day % 10;
    showbuffer[2] = static_cast<uint8_t>(sevendgt_month / 10);
    showbuffer[3] = sevendgt_month % 10;
    showbuffer[4] = static_cast<uint8_t>(sevendgt_year1 / 10);
    showbuffer[5] = sevendgt_year1 % 10;
    showbuffer[6] = static_cast<uint8_t>(sevendgt_year2 / 10);
    showbuffer[7] = sevendgt_year2 % 10;
  }

  void FillBufferWithNumber(const String& number) {
    ClearBuffer();
    uint8_t p073_numlenght = number.length();
    uint8_t p073_index     = 7;

    dotpos = -1; // -1 means no dot to display

    for (int i = p073_numlenght - 1; i >= 0 && p073_index >= 0; --i) {
      char p073_tmpchar = number.charAt(i);

      if (p073_tmpchar == '.') { // dot
        dotpos = p073_index;
      } else {
        showbuffer[p073_index] = P073_mapCharToFontPosition(p073_tmpchar, fontset);
        p073_index--;
      }
    }
  }

  void FillBufferWithTemp(long temperature) {
    ClearBuffer();
    char p073_digit[8];
    bool between10and0      = (temperature < 10 && temperature >= 0); // To have a zero prefix (0.x and -0.x) display between 0.9 and -0.9
    bool between0andMinus10 = (temperature<0 && temperature>-10);     // degrees,as all display types use 1 digit for temperatures between
                                                                      // 10.0 and -10.0
    String format;

    if (hideDegree) {
      format = (between10and0 ? F("      %02d") : (between0andMinus10 ? F("     %03d") : F("%8d")));
    } else {
      format = (between10and0 ? F("     %02d") : (between0andMinus10 ? F("    %03d") : F("%7d")));
    }
    sprintf_P(p073_digit, format.c_str(), static_cast<int>(temperature));
    int p073_numlenght = strlen(p073_digit);

    for (int i = 0; i < p073_numlenght; i++) {
      showbuffer[i] = P073_mapCharToFontPosition(p073_digit[i], fontset);
    }

    if (!hideDegree) {
      showbuffer[7] = 12; // degree "°"
    }
  }

  # ifdef P073_7DDT_COMMAND

  /**
   * FillBufferWithDualTemp()
   * leftTemperature or rightTempareature < -100.0 then shows dashes
   */
  void FillBufferWithDualTemp(long leftTemperature, bool leftWithDecimal, long rightTemperature, bool rightWithDecimal) {
    ClearBuffer();
    char   p073_digit[8];
    String format;
    bool   leftBetween10and0 = (leftWithDecimal && leftTemperature < 10 && leftTemperature >= 0);

    // To have a zero prefix (0.x and -0.x) display between 0.9 and -0.9 degrees,
    // as all display types use 1 digit for temperatures between 10.0 and -10.0
    bool leftBetween0andMinus10 = (leftWithDecimal && leftTemperature<0 && leftTemperature>-10);

    if (hideDegree) {
      // Include a space for compensation of the degree symbol
      format = (leftBetween10and0 ? F("  %02d") : (leftBetween0andMinus10 ? F(" %03d") : leftTemperature < -1000 ? F("----") : F("%4d")));
    } else {
      // Include a space for compensation of the degree symbol
      format = (leftBetween10and0 ? F(" %02d ") : (leftBetween0andMinus10 ? F("%03d ") : leftTemperature < -100 ? F("----") : F("%3d ")));
    }
    bool rightBetween10and0 = (rightWithDecimal && rightTemperature < 10 && rightTemperature >= 0);

    // To have a zero prefix (0.x and -0.x) display between 0.9 and -0.9 degrees,
    // as all display types use 1 digit for temperatures between 10.0 and -10.0
    bool rightBetween0andMinus10 = (rightWithDecimal && rightTemperature<0 && rightTemperature>-10);

    if (hideDegree) {
      format += (rightBetween10and0 ? F("  %02d") : (rightBetween0andMinus10 ? F(" %03d") : rightTemperature < -1000 ? F("----") : F("%4d")));
    } else {
      format += (rightBetween10and0 ? F(" %02d") : (rightBetween0andMinus10 ? F("%03d") : rightTemperature < -100 ? F("----") : F("%3d")));
    }
    sprintf_P(p073_digit, format.c_str(), static_cast<int>(leftTemperature), static_cast<int>(rightTemperature));
    int p073_numlenght = strlen(p073_digit);

    for (int i = 0; i < p073_numlenght; i++) {
      showbuffer[i] = P073_mapCharToFontPosition(p073_digit[i], fontset);
    }

    if (!hideDegree) {
      if (leftTemperature  > -100.0) { showbuffer[3] = 12; // degree "°"
      }

      if (rightTemperature > -100.0) { showbuffer[7] = 12; // degree "°"
      }
    }

    // addLog(LOG_LEVEL_INFO, String(F("7dgt format")) + format);
  }

  # endif // ifdef P073_7DDT_COMMAND

  void FillBufferWithString(const String& textToShow, bool useBinaryData = false) {
    # ifdef P073_7DBIN_COMMAND
    binaryData = useBinaryData;
    # endif // P073_7DBIN_COMMAND
    ClearBuffer();
    int p073_txtlength = textToShow.length();

    int p = 0;

    for (int i = 0; i < p073_txtlength && p <= 8; i++) { // p <= 8 to allow a period after last digit
      if (periods
          && textToShow.charAt(i) == '.'
          # ifdef P073_7DBIN_COMMAND
          && !binaryData
          # endif // P073_7DBIN_COMMAND
          ) { // If setting periods true
        if (p == 0) { // Text starts with a period, becomes a space with a dot
          showperiods[p] = true;
          p++;
        } else {
          // if (p > 0) {
          showperiods[p - 1] = true;                        // The period displays as a dot on the previous digit!
        }

        if ((i > 0) && (textToShow.charAt(i - 1) == '.')) { // Handle consecutive periods
          p++;

          if ((p - 1) < 8) {
            showperiods[p - 1] = true; // The period displays as a dot on the previous digit!
          }
        }
      } else if (p < 8) {
        # ifdef P073_7DBIN_COMMAND
        showbuffer[p] = useBinaryData ? textToShow.charAt(i) : P073_mapCharToFontPosition(textToShow.charAt(i), fontset);
        # else // P073_7DBIN_COMMAND
        showbuffer[p] = P073_mapCharToFontPosition(textToShow.charAt(i), fontset);
        # endif // P073_7DBIN_COMMAND
        p++;
      }
    }
    # ifdef P073_DEBUG
    LogBufferContent(F("7dtext"));
    # endif // ifdef P073_DEBUG
  }

  # ifdef P073_SCROLL_TEXT
  uint8_t getBufferLength(uint8_t displayModel) {
    uint8_t bufLen = 0;

    switch (displayModel) {
      case P073_TM1637_4DGTCOLON:
      case P073_TM1637_4DGTDOTS:
        bufLen = 4;
        break;
      case P073_TM1637_6DGT:
        bufLen = 6;
        break;
      case P073_MAX7219_8DGT:
        bufLen = 8;
        break;
    }
    return bufLen;
  }

  int getEffectiveTextLength(const String& text) {
    int textLength = text.length();
    int p          = 0;

    for (int i = 0; i < textLength; i++) {
      if (periods && (text.charAt(i) == '.')) { // If setting periods true
        if (p == 0) {                           // Text starts with a period, becomes a space with a dot
          p++;
        }

        if ((i > 0) && (text.charAt(i - 1) == '.')) { // Handle consecutive periods
          p++;
        }
      } else {
        p++;
      }
    }
    return p;
  }

  void NextScroll() {
    if (txtScrolling && (_textToScroll.length() > 0)) {
      if ((scrollCount > 0) && (scrollCount < 0xFFFF)) { scrollCount--; }

      if (scrollCount == 0) {
        scrollCount = 0xFFFF; // Max value to avoid interference when scrolling long texts
        int bufToFill = getBufferLength(displayModel);
        ClearBuffer();
        int p073_txtlength = _textToScroll.length();

        int p = 0;

        for (int i = scrollPos; i < p073_txtlength && p <= bufToFill; i++) { // p <= bufToFill to allow a period after last digit
          if (periods
              && _textToScroll.charAt(i) == '.'
              #  ifdef P073_7DBIN_COMMAND
              && !binaryData
              #  endif // P073_7DBIN_COMMAND
              ) { // If setting periods true
            if (p == 0) { // Text starts with a period, becomes a space with a dot
              showperiods[p] = true;
              p++;
            } else {
              showperiods[p - 1] = true;                                   // The period displays as a dot on the previous digit!
            }

            if ((i > scrollPos) && (_textToScroll.charAt(i - 1) == '.')) { // Handle consecutive periods
              showperiods[p - 1] = true;                                   // The period displays as a dot on the previous digit!
              p++;
            }
          } else if (p < bufToFill) {
            #  ifdef P073_7DBIN_COMMAND
            showbuffer[p] = binaryData ? _textToScroll.charAt(i) : P073_mapCharToFontPosition(_textToScroll.charAt(i), fontset);
            #  else // P073_7DBIN_COMMAND
            showbuffer[p] = P073_mapCharToFontPosition(_textToScroll.charAt(i), fontset);
            #  endif // P073_7DBIN_COMMAND
            p++;
          }
        }
        scrollPos++;

        if (scrollPos > _textToScroll.length() - bufToFill) { scrollPos = 0; // Restart when all text displayed
        }
        scrollCount = _scrollSpeed;                                          // Restart countdown
        #  ifdef P073_DEBUG
        LogBufferContent(F("nextScroll"));
        #  endif // P073_DEBUG
      }
    }
  }

  void setTextToScroll(const String& text) {
    _textToScroll.clear();

    if (text.length() > 0) {
      int bufToFill = getBufferLength(displayModel);
      _textToScroll.reserve(text.length() + bufToFill + (scrollFull ? bufToFill : 0));

      for (int i = 0; scrollFull && i < bufToFill; i++) { // Scroll text in from the right, so start with all spaces
        _textToScroll +=
        #  ifdef P073_7DBIN_COMMAND
          binaryData ? (char)0x00 :
        #  endif // P073_7DBIN_COMMAND
          ' ';
      }
      _textToScroll += text;

      for (int i = 0; i < bufToFill; i++) { // Scroll text off completely before restarting
        _textToScroll +=
        #  ifdef P073_7DBIN_COMMAND
          binaryData ? (char)0x00 :
        #  endif // P073_7DBIN_COMMAND
          ' ';
      }
    }
    scrollCount = _scrollSpeed;
    scrollPos   = 0;
    #  ifdef P073_7DBIN_COMMAND
    binaryData = false;
    #  endif // P073_7DBIN_COMMAND
  }

  void setScrollSpeed(uint8_t speed) {
    _scrollSpeed = speed;
    scrollCount  = _scrollSpeed;
    scrollPos    = 0;
  }

  # endif // P073_SCROLL_TEXT

  # ifdef P073_7DBIN_COMMAND
  void setBinaryData(const String& data) {
    binaryData = true;
    #  ifdef P073_SCROLL_TEXT
    setTextToScroll(data);
    binaryData  = true; // is reset in setTextToScroll
    scrollCount = _scrollSpeed;
    scrollPos   = 0;
    #  else // P073_SCROLL_TEXT
    _textToScroll = data;
    #  endif // P073_SCROLL_TEXT
  }

  # endif      // P073_7DBIN_COMMAND

  # ifdef P073_DEBUG
  void LogBufferContent(String prefix) {
    String log;

    log.reserve(48);
    log  = prefix;
    log += F(" buffer: periods: ");
    log += periods ? 't' : 'f';
    log += ' ';

    for (int i = 0; i < 8; i++) {
      if (i > 0) { log += ','; }
      log += F("0x");
      log += String(showbuffer[i], HEX);
      log += ',';
      log += showperiods[i] ? F(".") : F("");
    }
    addLog(LOG_LEVEL_INFO, log);
  }

  # endif // P073_DEBUG

  // in case of error show all dashes
  void FillBufferWithDash() {
    memset(showbuffer, 11, sizeof(showbuffer));
  }

  void ClearBuffer() {
    memset(showbuffer,
           # ifdef P073_7DBIN_COMMAND
           binaryData ? 0 :
           # endif // P073_7DBIN_COMMAND
           10, sizeof(showbuffer));

    for (int i = 0; i < 8; i++) {
      showperiods[i] = false;
    }
  }

  int     dotpos        = 0;
  uint8_t showbuffer[8] = { 0 };
  bool    showperiods[8];
  uint8_t spidata[2] = { 0 };
  uint8_t pin1, pin2, pin3;
  uint8_t displayModel;
  uint8_t output;
  uint8_t brightness;
  bool    timesep;
  bool    shift;
  bool    periods;
  bool    hideDegree;
  bool    rightAlignTempMAX7219;
  uint8_t fontset;
  # ifdef P073_7DBIN_COMMAND
  bool binaryData;
  # endif // P073_7DBIN_COMMAND
  # ifdef P073_SCROLL_TEXT
  bool     txtScrolling;
  uint16_t scrollCount;
  uint16_t scrollPos;
  bool     scrollFull;

private:

  uint16_t _scrollSpeed;
  # endif // P073_SCROLL_TEXT
  # if defined(P073_SCROLL_TEXT) || defined(P073_7DBIN_COMMAND)
  String _textToScroll;
  # endif // P073_SCROLL_TEXT
};

# define TM1637_POWER_ON    B10001000
# define TM1637_POWER_OFF   B10000000
# define TM1637_CLOCKDELAY  40
# define TM1637_4DIGIT      4
# define TM1637_6DIGIT      2

// each char table is specific for each display and maps all numbers/symbols
// needed:
//   - pos 0-9   - Numbers from 0 to 9
//   - pos 10    - Space " "
//   - pos 11    - minus symbol "-"
//   - pos 12    - degree symbol "°"
//   - pos 13    - equal "="
//   - pos 14    - triple lines "/"
//   - pos 15    - underscore "_"
//   - pos 16-41 - Letters from A to Z
static const uint8_t DefaultCharTable[42] PROGMEM = {
  B01111110, B00110000, B01101101, B01111001, B00110011, B01011011,
  B01011111, B01110000, B01111111, B01111011, B00000000, B00000001,
  B01100011, B00001001, B01001001, B00001000, B01110111, B00011111,
  B01001110, B00111101, B01001111, B01000111, B01011110, B00110111,
  B00000110, B00111100, B01010111, B00001110, B01010100, B01110110,
  B01111110, B01100111, B01101011, B01100110, B01011011, B00001111,
  B00111110, B00111110, B00101010, B00110111, B00111011, B01101101 };

# ifdef P073_EXTRA_FONTS

// Siekoo alphabet https://www.fakoo.de/siekoo
// as the 'over score' character isn't normally available, the pipe "|" is used for that, and for degree the "^"" is used
// specials:
//   - pos 0-9   - Numbers from 0 to 9
//   - pos 10    - Space " "
//   - pos 11    - minus symbol "-"
//   - pos 12    - degree symbol "°" (specially handled "^" into a degree)
//   - pos 13    - equal "="
//   - pos 14    - slash "/"
//   - pos 15    - underscore "_"
//   - pos 16-40 - Special characters not handled yet -- MAX7219 -- -- TM1637 --
//   - pos 16    - percent "%"                          B00010010
//   - pos 17    - at "@"                               B01110100
//   - pos 18    - period "."                           B00000100
//   - pos 10    - comma ","                            B00011000
//   - pos 20    - semicolon ";"                        B00101000
//   - pos 21    - colon ":"                            B01001000
//   - pos 22    - plus "+"                             B00110001
//   - pos 23    - asterisk "*"                         B01001001
//   - pos 24    - hash "#"                             B00110110
//   - pos 25    - exclamation mark "!"                 B01101011
//   - pos 26    - question mark "?"                    B01101001
//   - pos 27    - single quote "'"                     B00000010
//   - pos 28    - double quote '"'                     B00100010
//   - pos 29    - left sharp bracket "<"               B01000010
//   - pos 30    - right sharp bracket ">"              B01100000
//   - pos 31    - backslash "\"                        B00010011
//   - pos 32    - left round bracket "("               B01001110
//   - pos 33    - right round bracket ")"              B01111000
//   - pos 34    - overscore "|" (the top-most line)    B01000000
//   - pos 35    - uppercase C "C" (optionally enabled) B01001110
//   - pos 36    - uppercase H "H"                      B00110111
//   - pos 37    - uppercase N "N"                      B01110110
//   - pos 38    - uppercase O "O"                      B01111110
//   - pos 39    - uppercase R "R"                      B01100110
//   - pos 40    - uppercase U "U"                      B00111110
//   - pos 41    - uppercase X "X"                      B00110111
//   - pos 42-67 - Letters from A to Z Siekoo style
static const uint8_t SiekooCharTable[68] PROGMEM = {
  B01111110, B00110000, B01101101, B01111001, B00110011, B01011011,
  B01011111, B01110000, B01111111, B01111011, B00000000, B00000001,
  B01100011, B00001001, B00100101, B00001000, B00010010, B01110100,
  B00000100, B00011000, B00101000, B01001000, B00110001, B01001001,
  B00110110, B01101011, B01101001, B00000010, B00100010, B01000010,
  B01100000, B00010011, B01001110, B01111000, B01000000, B01001110,
  B00110111, B01110110, B01111110, B01100110, B00111110, B00110111,
  B01111101, B00011111, B00001101, B00111101, B01001111, B01000111, /* ABCDEF */
  B01011110, B00010111, B01000100, B01011000, B01010111, B00001110,
  B01010101, B00010101, B00011101, B01100111, B01110011, B00000101,
  B01011010, B00001111, B00011100, B00101010, B00101011, B00010100,
  B00111011, B01101100 };

// dSEG7 https://www.keshikan.net/fonts-e.html
// specials:
//   - pos 0-9   - Numbers from 0 to 9
//   - pos 10    - Space " "
//   - pos 11    - minus symbol "-"
//   - pos 12    - degree symbol "°" (specially handled "^" into a degree)
//   - pos 13    - equal "="
//   - pos 14    - slash "/"
//   - pos 15    - underscore "_"
//   - pos 16-41 - Letters from A to Z dSEG7 style
static const uint8_t Dseg7CharTable[42] PROGMEM = {
  B01111110, B00110000, B01101101, B01111001, B00110011, B01011011,
  B01011111, B01110000, B01111111, B01111011, B00000000, B00000001,
  B01100011, B00001001, B01001001, B00001000, B01110111, B00011111, /* AB */
  B00001101, B00111101, B01001111, B01000111, B01011110, B00010111,
  B00010000, B00111100, B01010111, B00001110, B01110110, B00010101,
  B00011101, B01100111, B01110011, B00000101, B00011011, B00001111,
  B00011100, B00111110, B00111111, B00110111, B00111011, B01101100 };

# endif // P073_EXTRA_FONTS

uint8_t P073_mapCharToFontPosition(char character, uint8_t fontset) {
  uint8_t position = 10;

  # ifdef P073_EXTRA_FONTS
  String specialChars = F(" -^=/_%@.,;:+*#!?'\"<>\\()|");
  String chnorux      = F("CHNORUX");

  switch (fontset) {
    case 1: // Siekoo
    case 2: // Siekoo with uppercase 'CHNORUX'

      if ((fontset == 2) && (chnorux.indexOf(character) > -1)) {
        position = chnorux.indexOf(character) + 35;
      } else if (isDigit(character)) {
        position = character - '0';
      } else if (isAlpha(character)) {
        position = character - (isLowerCase(character) ? 'a' : 'A') + 42;
      } else {
        uint8_t idx = specialChars.indexOf(character);

        if (idx > -1) {
          position = idx + 10;
        }
      }
      break;
    case 3:  // dSEG7 (same table size as 7Dgt)
    default: // Original fontset (7Dgt)
  # endif // P073_EXTRA_FONTS

  if (isDigit(character)) {
    position = character - '0';
  } else if (isAlpha(character)) {
    position = character - (isLowerCase(character) ? 'a' : 'A') + 16;
  } else {
    switch (character) {
      case ' ': position = 10; break;
      case '-': position = 11; break;
      case '^': position = 12; break; // degree
      case '=': position = 13; break;
      case '/': position = 14; break;
      case '_': position = 15; break;
    }
  }
  # ifdef P073_EXTRA_FONTS
}

  # endif // P073_EXTRA_FONTS
  return position;
}

uint8_t P073_mapMAX7219FontToTM1673Font(uint8_t character) {
  uint8_t newCharacter = character & 0x80; // Keep dot-bit if passed in

  for (int b = 0; b < 7; b++) {
    if (character & (0x01 << b)) {
      newCharacter |= (0x40 >> b);
    }
  }
  return newCharacter;
}

boolean Plugin_073(uint8_t function, struct EventStruct *event, String& string) {
  boolean success = false;

  switch (function) {
    case PLUGIN_DEVICE_ADD: {
      Device[++deviceCount].Number           = PLUGIN_ID_073;
      Device[deviceCount].Type               = DEVICE_TYPE_TRIPLE;
      Device[deviceCount].VType              = Sensor_VType::SENSOR_TYPE_NONE;
      Device[deviceCount].Ports              = 0;
      Device[deviceCount].PullUpOption       = false;
      Device[deviceCount].InverseLogicOption = false;
      Device[deviceCount].FormulaOption      = false;
      Device[deviceCount].ValueCount         = 0;
      Device[deviceCount].SendDataOption     = false;
      Device[deviceCount].TimerOption        = false;
      Device[deviceCount].TimerOptional      = false;
      Device[deviceCount].GlobalSyncOption   = true;
      break;
    }

    case PLUGIN_GET_DEVICENAME: {
      string = F(PLUGIN_NAME_073);
      break;
    }

    # ifdef P073_SCROLL_TEXT
    case PLUGIN_SET_DEFAULTS: {
      PCONFIG(3) = 10; // Default 10 * 0.1 sec scroll speed
      break;
    }
    # endif // P073_SCROLL_TEXT

    case PLUGIN_WEBFORM_LOAD: {
      addFormNote(F("TM1637:  1st=CLK-Pin, 2nd=DIO-Pin"));
      addFormNote(F("MAX7219: 1st=DIN-Pin, 2nd=CLK-Pin, 3rd=CS-Pin"));
      {
        const __FlashStringHelper *displtype[] = { F("TM1637 - 4 digit (colon)"),
                                                   F("TM1637 - 4 digit (dots)"),
                                                   F("TM1637 - 6 digit"),
                                                   F("MAX7219 - 8 digit") };
        addFormSelector(F("Display Type"), F("plugin_073_displtype"), 4, displtype, NULL, PCONFIG(0));
      }
      {
        const __FlashStringHelper *displout[] = { F("Manual"),
                                                  F("Clock 24h - Blink"),
                                                  F("Clock 24h - No Blink"),
                                                  F("Clock 12h - Blink"),
                                                  F("Clock 12h - No Blink"),
                                                  F("Date") };
        addFormSelector(F("Display Output"), F("plugin_073_displout"), 6, displout, NULL, PCONFIG(1));
      }

      addFormNumericBox(F("Brightness"), F("plugin_073_brightness"), PCONFIG(2), 0, 15);

      # ifdef P073_EXTRA_FONTS
      {
        const __FlashStringHelper *fontset[4] = { F("Default"),
                                                  F("Siekoo"),
                                                  F("Siekoo with uppercase 'CHNORUX'"),
                                                  F("dSEG7") };
        addFormSelector(F("Font set"), F("plugin_073_fontset"), 4, fontset, NULL, PCONFIG(4));
        addFormNote(F("Check documentation for examples of the font sets."));
      }
      # endif // P073_EXTRA_FONTS

      addFormSubHeader(F("Options"));

      bool bPeriodsAsDots = bitRead(PCONFIG_LONG(0), P073_OPTION_PERIOD);
      addFormCheckBox(F("Text show periods as dot"),    F("plugin_073_periods"),     bPeriodsAsDots);

      bool bHideDegree = bitRead(PCONFIG_LONG(0), P073_OPTION_HIDEDEGREE);
      addFormCheckBox(F("Hide &deg; for Temperatures"), F("plugin_073_hide_degree"), bHideDegree);
      # ifdef P073_7DDT_COMMAND
      addFormNote(F("Commands 7dt,&lt;temp&gt; and 7ddt,&lt;temp1&gt;,&lt;temp2&gt;"));
      # else // ifdef P073_7DDT_COMMAND
      addFormNote(F("Command 7dt,&lt;temp&gt;"));
      # endif // P073_7DDT_COMMAND

      # ifdef P073_SCROLL_TEXT
      bool bScrollText = bitRead(PCONFIG_LONG(0), P073_OPTION_SCROLLTEXT);
      bool bScrollFull = bitRead(PCONFIG_LONG(0), P073_OPTION_SCROLLFULL);
      addFormCheckBox(F("Scroll text &gt; display width"), F("plugin_073_scroll_text"), bScrollText);
      addFormCheckBox(F("Scroll text in from right"),      F("plugin_073_scroll_full"), bScrollFull);

      if (PCONFIG(3) == 0) { PCONFIG(3) = 10; }
      addFormNumericBox(F("Scroll speed (0.1 sec/step)"), F("plugin_073_scrollspeed"), PCONFIG(3), 1, 600);
      addUnit(F("1..600 = 0.1..60 sec/step"));
      # endif // P073_SCROLL_TEXT

      addFormSubHeader(F("Options for MAX7219 - 8 digit"));

      bool bRightAlign = bitRead(PCONFIG_LONG(0), P073_OPTION_RIGHTALIGN);
      addFormCheckBox(F("Right-align Temperature (7dt)"), F("plugin_073_temp_rightalign"), bRightAlign);

      success = true;
      break;
    }

    case PLUGIN_WEBFORM_SAVE: {
      PCONFIG(0) = getFormItemInt(F("plugin_073_displtype"));
      PCONFIG(1) = getFormItemInt(F("plugin_073_displout"));
      PCONFIG(2) = getFormItemInt(F("plugin_073_brightness"));
      uint32_t lSettings = 0;
      bitWrite(lSettings, P073_OPTION_PERIOD,     isFormItemChecked(F("plugin_073_periods")));
      bitWrite(lSettings, P073_OPTION_HIDEDEGREE, isFormItemChecked(F("plugin_073_hide_degree")));
      bitWrite(lSettings, P073_OPTION_RIGHTALIGN, isFormItemChecked(F("plugin_073_temp_rightalign")));
      # ifdef P073_SCROLL_TEXT
      bitWrite(lSettings, P073_OPTION_SCROLLTEXT, isFormItemChecked(F("plugin_073_scroll_text")));
      bitWrite(lSettings, P073_OPTION_SCROLLFULL, isFormItemChecked(F("plugin_073_scroll_full")));
      PCONFIG(3) = getFormItemInt(F("plugin_073_scrollspeed"));
      # endif // P073_SCROLL_TEXT
      # ifdef P073_EXTRA_FONTS
      PCONFIG(4) = getFormItemInt(F("plugin_073_fontset"));
      # endif // P073_EXTRA_FONTS
      PCONFIG_LONG(0) = lSettings;

      P073_data_struct *P073_data =
        static_cast<P073_data_struct *>(getPluginTaskData(event->TaskIndex));

      if (nullptr != P073_data) {
        P073_data->pin1         = CONFIG_PIN1;
        P073_data->pin2         = CONFIG_PIN2;
        P073_data->pin3         = CONFIG_PIN3;
        P073_data->displayModel = PCONFIG(0);
        P073_data->output       = PCONFIG(1);
        P073_data->brightness   = PCONFIG(2);
        P073_data->periods      = bitRead(PCONFIG_LONG(0), P073_OPTION_PERIOD);
        P073_data->hideDegree   = bitRead(PCONFIG_LONG(0), P073_OPTION_HIDEDEGREE);
        # ifdef P073_SCROLL_TEXT
        P073_data->txtScrolling = bitRead(PCONFIG_LONG(0), P073_OPTION_SCROLLTEXT);
        P073_data->scrollFull   = bitRead(PCONFIG_LONG(0), P073_OPTION_SCROLLFULL);
        P073_data->setScrollSpeed(PCONFIG(3));
        # endif // P073_SCROLL_TEXT
        P073_data->rightAlignTempMAX7219 = bitRead(PCONFIG_LONG(0), P073_OPTION_RIGHTALIGN);
        P073_data->timesep               = true;
        # ifdef P073_EXTRA_FONTS
        P073_data->fontset = PCONFIG(4);
        # endif // P073_EXTRA_FONTS

        switch (PCONFIG(0)) {
          case P073_TM1637_4DGTCOLON: // set brightness of TM1637
          case P073_TM1637_4DGTDOTS:
          case P073_TM1637_6DGT: {
            int tm1637_bright = PCONFIG(2) / 2;
            tm1637_SetPowerBrightness(CONFIG_PIN1, CONFIG_PIN2, tm1637_bright,
                                      true);

            if (PCONFIG(1) == P073_DISP_MANUAL) {
              tm1637_ClearDisplay(CONFIG_PIN1, CONFIG_PIN2);
            }
            break;
          }
          case P073_MAX7219_8DGT: // set brightness of MAX7219
          {
            max7219_SetPowerBrightness(event, CONFIG_PIN1, CONFIG_PIN2, CONFIG_PIN3,
                                       PCONFIG(2), true);

            if (PCONFIG(1) == P073_DISP_MANUAL) {
              max7219_ClearDisplay(event, CONFIG_PIN1, CONFIG_PIN2, CONFIG_PIN3);
            }
            break;
          }
        }
      }
      success = true;
      break;
    }

    case PLUGIN_EXIT: {
      success = true;
      break;
    }

    case PLUGIN_INIT: {
      initPluginTaskData(event->TaskIndex, new (std::nothrow) P073_data_struct());
      P073_data_struct *P073_data =
        static_cast<P073_data_struct *>(getPluginTaskData(event->TaskIndex));

      if (nullptr == P073_data) {
        return success;
      }
      P073_data->pin1         = CONFIG_PIN1;
      P073_data->pin2         = CONFIG_PIN2;
      P073_data->pin3         = CONFIG_PIN3;
      P073_data->displayModel = PCONFIG(0);
      P073_data->output       = PCONFIG(1);
      P073_data->brightness   = PCONFIG(2);
      P073_data->periods      = bitRead(PCONFIG_LONG(0), P073_OPTION_PERIOD);
      P073_data->hideDegree   = bitRead(PCONFIG_LONG(0), P073_OPTION_HIDEDEGREE);
      # ifdef P073_SCROLL_TEXT
      P073_data->txtScrolling = bitRead(PCONFIG_LONG(0), P073_OPTION_SCROLLTEXT);
      P073_data->scrollFull   = bitRead(PCONFIG_LONG(0), P073_OPTION_SCROLLFULL);
      P073_data->setScrollSpeed(PCONFIG(3));
      # endif // P073_SCROLL_TEXT
      P073_data->rightAlignTempMAX7219 = bitRead(PCONFIG_LONG(0), P073_OPTION_RIGHTALIGN);
      P073_data->timesep               = true;
      # ifdef P073_EXTRA_FONTS
      P073_data->fontset = PCONFIG(4);
      # endif // P073_EXTRA_FONTS

      switch (PCONFIG(0)) {
        case P073_TM1637_4DGTCOLON:
        case P073_TM1637_4DGTDOTS:
        case P073_TM1637_6DGT: {
          tm1637_InitDisplay(CONFIG_PIN1, CONFIG_PIN2);
          int tm1637_bright = PCONFIG(2) / 2;
          tm1637_SetPowerBrightness(CONFIG_PIN1, CONFIG_PIN2, tm1637_bright, true);

          if (PCONFIG(1) == P073_DISP_MANUAL) {
            tm1637_ClearDisplay(CONFIG_PIN1, CONFIG_PIN2);
          }
          break;
        }
        case P073_MAX7219_8DGT: {
          max7219_InitDisplay(event, CONFIG_PIN1, CONFIG_PIN2, CONFIG_PIN3);
          delay(10); // small poweroff/poweron delay
          max7219_SetPowerBrightness(event, CONFIG_PIN1, CONFIG_PIN2, CONFIG_PIN3,
                                     PCONFIG(2), true);

          if (PCONFIG(1) == P073_DISP_MANUAL) {
            max7219_ClearDisplay(event, CONFIG_PIN1, CONFIG_PIN2, CONFIG_PIN3);
          }
          break;
        }
      }
      success = true;
      break;
    }

    case PLUGIN_WRITE: {
      success = p073_plugin_write(event, string);
      break;
    }

    case PLUGIN_ONCE_A_SECOND: {
      P073_data_struct *P073_data =
        static_cast<P073_data_struct *>(getPluginTaskData(event->TaskIndex));

      if (nullptr == P073_data) {
        break;
      }

      if (P073_data->output == P073_DISP_MANUAL) {
        break;
      }

      if ((P073_data->output == P073_DISP_CLOCK24BLNK) ||
          (P073_data->output == P073_DISP_CLOCK12BLNK)) {
        P073_data->timesep = !P073_data->timesep;
      } else {
        P073_data->timesep = true;
      }

      if (P073_data->output == P073_DISP_DATE) {
        P073_data->FillBufferWithDate(true, 0, 0, 0);
      }
      else if ((P073_data->output == P073_DISP_CLOCK24BLNK) ||
               (P073_data->output == P073_DISP_CLOCK24)) {
        P073_data->FillBufferWithTime(true, 0, 0, 0, false);
      }
      else {
        P073_data->FillBufferWithTime(true, 0, 0, 0, true);
      }

      switch (P073_data->displayModel) {
        case P073_TM1637_4DGTCOLON:
        case P073_TM1637_4DGTDOTS: {
          tm1637_ShowTimeTemp4(event, P073_data->timesep, 0);
          break;
        }
        case P073_TM1637_6DGT: {
          if (PCONFIG(1) == P073_DISP_DATE) {
            tm1637_ShowDate6(event);
          }
          else {
            tm1637_ShowTime6(event);
          }
          break;
        }
        case P073_MAX7219_8DGT: {
          if (PCONFIG(1) == P073_DISP_DATE) {
            max7219_ShowDate(event, P073_data->pin1, P073_data->pin2,
                             P073_data->pin3);
          }
          else {
            max7219_ShowTime(event, P073_data->pin1, P073_data->pin2,
                             P073_data->pin3, P073_data->timesep);
          }
          break;
        }
      }
      break;
    }

    # ifdef P073_SCROLL_TEXT
    case PLUGIN_TEN_PER_SECOND: {
      P073_data_struct *P073_data =
        static_cast<P073_data_struct *>(getPluginTaskData(event->TaskIndex));

      if (nullptr == P073_data) {
        break;
      }

      if ((P073_data->output != P073_DISP_MANUAL) || !P073_data->txtScrolling) {
        break;
      }

      P073_data->NextScroll();

      switch (P073_data->displayModel) {
        case P073_TM1637_4DGTCOLON:
        case P073_TM1637_4DGTDOTS: {
          tm1637_ShowBuffer(event, 0, 4);
          break;
        }
        case P073_TM1637_6DGT: {
          tm1637_SwapDigitInBuffer(event, 0); // only needed for 6-digits displays
          tm1637_ShowBuffer(event, 0, 6);
          break;
        }
        case P073_MAX7219_8DGT: {
          P073_data->dotpos = -1; // avoid to display the dot
          max7219_ShowBuffer(event, P073_data->pin1, P073_data->pin2,
                             P073_data->pin3);
          break;
        }
      }
      break;
    }
    # endif // P073_SCROLL_TEXT
  }
  return success;
}

bool p073_plugin_write(struct EventStruct *event, const String& string) {
  P073_data_struct *P073_data =
    static_cast<P073_data_struct *>(getPluginTaskData(event->TaskIndex));

  if (nullptr == P073_data) {
    return false;
  }

  String cmd = parseString(string, 1);

  cmd.toLowerCase();
  String text = parseStringToEndKeepCase(string, 2);

  if (cmd.equals("7dn")) {
    return p073_plugin_write_7dn(event, text);
  } else if (cmd.equals("7dt")) {
    return p073_plugin_write_7dt(event, text);
  # ifdef P073_7DDT_COMMAND
  } else if (cmd.equals("7ddt")) {
    return p073_plugin_write_7ddt(event, text);
  # endif // ifdef P073_7DDT_COMMAND
  } else if (cmd.equals("7dst")) {
    return p073_plugin_write_7dst(event);
  } else if (cmd.equals("7dsd")) {
    return p073_plugin_write_7dsd(event);
  } else if (cmd.equals("7dtext")) {
    return p073_plugin_write_7dtext(event, text);
  # ifdef P073_EXTRA_FONTS
  } else if (cmd.equals("7dfont")) {
    return p073_plugin_write_7dfont(event, text);
  # endif // P073_EXTRA_FONTS
  # ifdef P073_7DBIN_COMMAND
  } else if (cmd.equals("7dbin")) {
    return p073_plugin_write_7dbin(event, text);
  # endif // P073_7DBIN_COMMAND
  } else {
    bool p073_validcmd  = false;
    bool p073_displayon = false;

    if (cmd.equals("7don")) {
      addLog(LOG_LEVEL_INFO, F("7DGT : Display ON"));
      p073_displayon = true;
      p073_validcmd  = true;
    } else if (cmd.equals("7doff")) {
      addLog(LOG_LEVEL_INFO, F("7DGT : Display OFF"));
      p073_displayon = false;
      p073_validcmd  = true;
    } else if (cmd.equals("7db")) {
      if ((event->Par1 >= 0) && (event->Par1 < 16)) {
        if (loglevelActiveFor(LOG_LEVEL_INFO)) {
          String log = F("7DGT : Brightness=");
          log += event->Par1;
          addLog(LOG_LEVEL_INFO, log);
        }
        P073_data->brightness = event->Par1;
        PCONFIG(2)            = event->Par1;
        p073_displayon        = true;
        p073_validcmd         = true;
      }
    } else if (cmd.equals(F("7output"))) {
      if ((event->Par1 >= 0) && (event->Par1 < 6)) { // 0:"Manual",1:"Clock 24h - Blink",2:"Clock 24h - No Blink",
                                                     // 3:"Clock 12h - Blink",4:"Clock 12h - No Blink",5:"Date"
        if (loglevelActiveFor(LOG_LEVEL_INFO)) {
          String log = F("7DGT : Display output=");
          log += event->Par1;
          addLog(LOG_LEVEL_INFO, log);
        }
        P073_data->output = event->Par1;
        PCONFIG(1)        = event->Par1;
        p073_displayon    = true;
        p073_validcmd     = true;
      }
    }

    if (p073_validcmd) {
      switch (P073_data->displayModel) {
        case P073_TM1637_4DGTCOLON:
        case P073_TM1637_4DGTDOTS:
        case P073_TM1637_6DGT: {
          int tm1637_bright = P073_data->brightness / 2;
          tm1637_SetPowerBrightness(P073_data->pin1, P073_data->pin2,
                                    tm1637_bright, p073_displayon);
          break;
        }
        case P073_MAX7219_8DGT: {
          max7219_SetPowerBrightness(event, P073_data->pin1, P073_data->pin2,
                                     P073_data->pin3, P073_data->brightness,
                                     p073_displayon);
          break;
        }
      }
    }
    return p073_validcmd;
  }
  return false;
}

bool p073_plugin_write_7dn(struct EventStruct *event, const String& text) {
  P073_data_struct *P073_data =
    static_cast<P073_data_struct *>(getPluginTaskData(event->TaskIndex));

  if (nullptr == P073_data) {
    return false;
  }

  if (P073_data->output != P073_DISP_MANUAL) {
    return false;
  }

  if (loglevelActiveFor(LOG_LEVEL_INFO)) {
    String log = F("7DGT : Show Number=");
    log += event->Par1;
    addLog(LOG_LEVEL_INFO, log);
  }

  switch (P073_data->displayModel) {
    case P073_TM1637_4DGTCOLON: {
      if ((event->Par1 > -1000) && (event->Par1 < 10000)) {
<<<<<<< HEAD
        // FIXME TD-er: Why call round on an int?
        P073_data->FillBufferWithNumber(String(round(event->Par1)));
=======
        P073_data->FillBufferWithNumber(String(event->Par1));
>>>>>>> e5c0d462
      }
      else {
        P073_data->FillBufferWithDash();
      }
      tm1637_ShowBuffer(event, TM1637_4DIGIT, 8);
      break;
    }
    case P073_TM1637_4DGTDOTS: {
      if ((event->Par1 > -1000) && (event->Par1 < 10000)) {
        P073_data->FillBufferWithNumber(text.c_str());
      }
      else {
        P073_data->FillBufferWithDash();
      }
      tm1637_ShowBuffer(event, TM1637_4DIGIT, 8);
      break;
    }
    case P073_TM1637_6DGT: {
      if ((event->Par1 > -100000) && (event->Par1 < 1000000)) {
        P073_data->FillBufferWithNumber(text.c_str());
      }
      else {
        P073_data->FillBufferWithDash();
      }
      tm1637_SwapDigitInBuffer(event, 2); // only needed for 6-digits displays
      tm1637_ShowBuffer(event, TM1637_6DIGIT, 8);
      break;
    }
    case P073_MAX7219_8DGT: {
      if (text.length() > 0) {
        if ((event->Par1 > -10000000) && (event->Par1 < 100000000)) {
          P073_data->FillBufferWithNumber(text.c_str());
        } else {
          P073_data->FillBufferWithDash();
        }
        max7219_ShowBuffer(event, P073_data->pin1, P073_data->pin2,
                           P073_data->pin3);
      }
      break;
    }
  }
  return true;
}

bool p073_plugin_write_7dt(struct EventStruct *event, const String& text) {
  P073_data_struct *P073_data =
    static_cast<P073_data_struct *>(getPluginTaskData(event->TaskIndex));

  if (nullptr == P073_data) {
    return false;
  }

  if (P073_data->output != P073_DISP_MANUAL) {
    return false;
  }
  double p073_temptemp    = 0;
  bool   p073_tempflagdot = false;

  if (text.length() > 0) {
    validDoubleFromString(text, p073_temptemp);
  }

  if (loglevelActiveFor(LOG_LEVEL_INFO)) {
    String log = F("7DGT : Show Temperature=");
    log += p073_temptemp;
    addLog(LOG_LEVEL_INFO, log);
  }

  switch (P073_data->displayModel) {
    case P073_TM1637_4DGTCOLON:
    case P073_TM1637_4DGTDOTS: {
      if ((p073_temptemp > 999) || (p073_temptemp < -99.9)) {
        P073_data->FillBufferWithDash();
      }
      else {
        if ((p073_temptemp < 100) && (p073_temptemp > -10)) {
          p073_temptemp    = round(p073_temptemp * 10.0);
          p073_tempflagdot = true;
        }
        P073_data->FillBufferWithTemp(p073_temptemp);

        if ((p073_temptemp == 0) && p073_tempflagdot) {
          P073_data->showbuffer[5] = 0;
        }
      }
      tm1637_ShowTimeTemp4(event, p073_tempflagdot, 4);
      break;
    }
    case P073_TM1637_6DGT: {
      if ((p073_temptemp > 999) || (p073_temptemp < -99.9)) {
        P073_data->FillBufferWithDash();
      }
      else {
        if ((p073_temptemp < 100) && (p073_temptemp > -10)) {
          p073_temptemp    = round(p073_temptemp * 10.0);
          p073_tempflagdot = true;
        }
        P073_data->FillBufferWithTemp(p073_temptemp);

        if ((p073_temptemp == 0) && p073_tempflagdot) {
          P073_data->showbuffer[5] = 0;
        }
      }
      tm1637_ShowTemp6(event, p073_tempflagdot);
      break;
    }
    case P073_MAX7219_8DGT: {
      p073_temptemp = round(p073_temptemp * 10.);
      P073_data->FillBufferWithTemp(p073_temptemp);

      # ifdef P073_DEBUG
      String log = F("7DGT : 7dt preprocessed =");
      log += p073_temptemp;
      addLog(LOG_LEVEL_INFO, log);
      # endif // ifdef P073_DEBUG

      max7219_ShowTemp(event, P073_data->pin1, P073_data->pin2, P073_data->pin3, P073_data->hideDegree ? 6 : 5, -1);
      break;
    }
  }
  # ifdef P073_DEBUG
  P073_data->LogBufferContent(F("7dt"));
  # endif // ifdef P073_DEBUG
  return true;
}

# ifdef P073_7DDT_COMMAND
bool p073_plugin_write_7ddt(struct EventStruct *event, const String& text) {
  P073_data_struct *P073_data =
    static_cast<P073_data_struct *>(getPluginTaskData(event->TaskIndex));

  if (nullptr == P073_data) {
    return false;
  }

  if (P073_data->output != P073_DISP_MANUAL) {
    return false;
  }
  double p073_lefttemp    = 0.0;
  double p073_righttemp   = 0.0;
  bool   p073_tempflagdot = false;

  if (text.length() > 0) {
    validDoubleFromString(parseString(text, 1), p073_lefttemp);

    if (text.indexOf(',') > -1) {
      validDoubleFromString(parseString(text, 2), p073_righttemp);
    }
  }

  if (loglevelActiveFor(LOG_LEVEL_INFO)) {
    String log = F("7DGT : Show Temperature 1st=");
    log += p073_lefttemp;
    log += F(" 2nd=");
    log += p073_righttemp;
    addLog(LOG_LEVEL_INFO, log);
  }

  switch (P073_data->displayModel) {
    case P073_TM1637_4DGTCOLON:
    case P073_TM1637_4DGTDOTS: {
      P073_data->FillBufferWithDash();
      tm1637_ShowTimeTemp4(event, p073_tempflagdot, 4);
      break;
    }
    case P073_TM1637_6DGT: {
      P073_data->FillBufferWithDash();
      tm1637_ShowTemp6(event, p073_tempflagdot);
      break;
    }
    case P073_MAX7219_8DGT: {
      uint8_t firstDot       = -1; // No decimals is no dots
      uint8_t secondDot      = -1;
      double  hideFactor     = P073_data->hideDegree ? 10.0 : 1.0;
      bool    firstDecimals  = false;
      bool    secondDecimals = false;

      if ((p073_lefttemp > 999.99 * hideFactor) || (p073_lefttemp < -99.99 * hideFactor)) {
        p073_lefttemp = -101.0 * hideFactor; // Triggers on -100
      }
      else {
        if ((p073_lefttemp < 100.0 * hideFactor) && (p073_lefttemp > -10.0 * hideFactor)) {
          p073_lefttemp = round(p073_lefttemp * 10.0);
          firstDot      = P073_data->hideDegree ? 2 : 1;
          firstDecimals = true;
        }
      }

      if ((p073_righttemp > 999.99 * hideFactor) || (p073_righttemp < -99.99 * hideFactor)) {
        p073_righttemp = -101.0 * hideFactor;
      }
      else {
        if ((p073_righttemp < 100.0 * hideFactor) && (p073_righttemp > -10.0 * hideFactor)) {
          p073_righttemp = round(p073_righttemp * 10.0);
          secondDot      = P073_data->hideDegree ? 6 : 5;
          secondDecimals = true;
        }
      }

      #  ifdef P073_DEBUG
      String log = F("7DGT : 7ddt preprocessed 1st=");
      log += p073_lefttemp;
      log += F(" 2nd=");
      log += p073_righttemp;
      addLog(LOG_LEVEL_INFO, log);
      #  endif // ifdef P073_DEBUG

      P073_data->FillBufferWithDualTemp(p073_lefttemp, firstDecimals, p073_righttemp, secondDecimals);

      bool alignSave = P073_data->rightAlignTempMAX7219; // Save setting
      P073_data->rightAlignTempMAX7219 = true;

      max7219_ShowTemp(event, P073_data->pin1, P073_data->pin2, P073_data->pin3, firstDot, secondDot);

      P073_data->rightAlignTempMAX7219 = alignSave; // Restore

      break;
    }
  }
  #  ifdef P073_DEBUG
  P073_data->LogBufferContent(F("7ddt"));
  #  endif // ifdef P073_DEBUG
  return true;
}

# endif // ifdef P073_7DDT_COMMAND

bool p073_plugin_write_7dst(struct EventStruct *event) {
  P073_data_struct *P073_data =
    static_cast<P073_data_struct *>(getPluginTaskData(event->TaskIndex));

  if (nullptr == P073_data) {
    return false;
  }

  if (P073_data->output != P073_DISP_MANUAL) {
    return false;
  }

  if (loglevelActiveFor(LOG_LEVEL_INFO)) {
    String log = F("7DGT : Show Time=");
    log += event->Par1;
    log += ":";
    log += event->Par2;
    log += ":";
    log += event->Par3;
    addLog(LOG_LEVEL_INFO, log);
  }
  P073_data->timesep = true;
  P073_data->FillBufferWithTime(false, event->Par1, event->Par2, event->Par3, false);

  switch (P073_data->displayModel) {
    case P073_TM1637_4DGTCOLON:
    case P073_TM1637_4DGTDOTS: {
      tm1637_ShowTimeTemp4(event, P073_data->timesep, 0);
      break;
    }
    case P073_TM1637_6DGT: {
      tm1637_ShowTime6(event);
      break;
    }
    case P073_MAX7219_8DGT: {
      max7219_ShowTime(event, P073_data->pin1, P073_data->pin2, P073_data->pin3,
                       P073_data->timesep);
      break;
    }
  }
  return true;
}

bool p073_plugin_write_7dsd(struct EventStruct *event) {
  P073_data_struct *P073_data =
    static_cast<P073_data_struct *>(getPluginTaskData(event->TaskIndex));

  if (nullptr == P073_data) {
    return false;
  }

  if (P073_data->output != P073_DISP_MANUAL) {
    return false;
  }

  if (loglevelActiveFor(LOG_LEVEL_INFO)) {
    String log = F("7DGT : Show Date=");
    log += event->Par1;
    log += "-";
    log += event->Par2;
    log += "-";
    log += event->Par3;
    addLog(LOG_LEVEL_INFO, log);
  }
  P073_data->FillBufferWithDate(false, event->Par1, event->Par2, event->Par3);

  switch (P073_data->displayModel) {
    case P073_TM1637_4DGTCOLON:
    case P073_TM1637_4DGTDOTS: {
      tm1637_ShowTimeTemp4(event, P073_data->timesep, 0);
      break;
    }
    case P073_TM1637_6DGT: {
      tm1637_ShowDate6(event);
      break;
    }
    case P073_MAX7219_8DGT: {
      max7219_ShowDate(event, P073_data->pin1, P073_data->pin2, P073_data->pin3);
      break;
    }
  }
  return true;
}

bool p073_plugin_write_7dtext(struct EventStruct *event, const String& text) {
  P073_data_struct *P073_data =
    static_cast<P073_data_struct *>(getPluginTaskData(event->TaskIndex));

  if (nullptr == P073_data) {
    return false;
  }

  if (P073_data->output != P073_DISP_MANUAL) {
    return false;
  }

  if (loglevelActiveFor(LOG_LEVEL_INFO)) {
    String log = F("7DGT : Show Text=");
    log += text;
    addLog(LOG_LEVEL_INFO, log);
  }
  # ifdef P073_SCROLL_TEXT
  P073_data->setTextToScroll("");
  uint8_t bufLen = P073_data->getBufferLength(P073_data->displayModel);

  if (P073_data->txtScrolling && (P073_data->getEffectiveTextLength(text) > bufLen)) {
    P073_data->setTextToScroll(text);
  } else
  # endif // P073_SCROLL_TEXT
  {
    P073_data->FillBufferWithString(text);

    switch (P073_data->displayModel) {
      case P073_TM1637_4DGTCOLON:
      case P073_TM1637_4DGTDOTS: {
        tm1637_ShowBuffer(event, 0, 4);
        break;
      }
      case P073_TM1637_6DGT: {
        tm1637_SwapDigitInBuffer(event, 0); // only needed for 6-digits displays
        tm1637_ShowBuffer(event, 0, 6);
        break;
      }
      case P073_MAX7219_8DGT: {
        P073_data->dotpos = -1; // avoid to display the dot
        max7219_ShowBuffer(event, P073_data->pin1, P073_data->pin2, P073_data->pin3);
        break;
      }
    }
  }
  return true;
}

# ifdef P073_EXTRA_FONTS
bool p073_plugin_write_7dfont(struct EventStruct *event, const String& text) {
  P073_data_struct *P073_data =
    static_cast<P073_data_struct *>(getPluginTaskData(event->TaskIndex));

  if (nullptr == P073_data) {
    return false;
  }

  if (text.length() > 0) {
    String fontArg = parseString(text, 1);
    int    fontNr  = -1;

    if ((fontArg == F("default")) || (fontArg == F("7dgt"))) {
      fontNr = 0;
    } else if (fontArg == F("siekoo")) {
      fontNr = 1;
    } else if (fontArg == F("siekoo_upper")) {
      fontNr = 2;
    } else if (fontArg == F("dseg7")) {
      fontNr = 3;
    } else if (!validIntFromString(text, fontNr)) {
      fontNr = -1; // reset if invalid
    }

    #  ifdef P073_DEBUG
    String info = F("P037 7dfont,");
    info += fontArg;
    info += F(" -> ");
    info += fontNr;
    addLog(LOG_LEVEL_INFO, info);
    #  endif // P073_DEBUG

    if ((fontNr >= 0) && (fontNr <= 3)) {
      P073_data->fontset = fontNr;
      PCONFIG(4)         = fontNr;
      return true;
    }
  }
  return false;
}

# endif // P073_EXTRA_FONTS

# ifdef P073_7DBIN_COMMAND
bool p073_plugin_write_7dbin(struct EventStruct *event, const String& text) {
  P073_data_struct *P073_data =
    static_cast<P073_data_struct *>(getPluginTaskData(event->TaskIndex));

  if (nullptr == P073_data) {
    return false;
  }

  if (text.length() > 0) {
    String data;
    int    byteValue;
    int    arg      = 1;
    String argValue = parseString(text, arg);

    while (argValue.length() > 0) {
      if (validIntFromString(argValue, byteValue) && (byteValue < 256) && (byteValue > -1)) {
        data += static_cast<char>(P073_data->displayModel == P073_MAX7219_8DGT ? byteValue : P073_mapMAX7219FontToTM1673Font(byteValue));
      }
      arg++;
      argValue = parseString(text, arg);
    }
    #  ifdef P073_SCROLL_TEXT
    uint8_t bufLen = P073_data->getBufferLength(P073_data->displayModel);
    #  endif // P073_SCROLL_TEXT

    if (data.length() > 0) {
      #  ifdef P073_SCROLL_TEXT
      P073_data->setTextToScroll(EMPTY_STRING); // Clear any scrolling text

      if (P073_data->txtScrolling && (data.length() > bufLen)) {
        P073_data->setBinaryData(data);
      } else
      #  endif // P073_SCROLL_TEXT
      {
        P073_data->FillBufferWithString(data, true);

        switch (P073_data->displayModel) {
          case P073_TM1637_4DGTCOLON:
          case P073_TM1637_4DGTDOTS: {
            tm1637_ShowBuffer(event, 0, 4);
            break;
          }
          case P073_TM1637_6DGT: {
            tm1637_SwapDigitInBuffer(event, 0); // only needed for 6-digits displays
            tm1637_ShowBuffer(event, 0, 6);
            break;
          }
          case P073_MAX7219_8DGT: {
            P073_data->dotpos = -1; // avoid to display the dot
            max7219_ShowBuffer(event, P073_data->pin1, P073_data->pin2, P073_data->pin3);
            break;
          }
        }
      }
      return true;
    }
  }
  return false;
}

# endif // P073_7DBIN_COMMAND

// ===================================
// ---- TM1637 specific functions ----
// ===================================

# define CLK_HIGH() digitalWrite(clk_pin, HIGH)
# define CLK_LOW() digitalWrite(clk_pin, LOW)
# define DIO_HIGH() pinMode(dio_pin, INPUT)
# define DIO_LOW() pinMode(dio_pin, OUTPUT)

void tm1637_i2cStart(uint8_t clk_pin, uint8_t dio_pin) {
  # ifdef P073_DEBUG
  addLog(LOG_LEVEL_DEBUG, F("7DGT : Comm Start"));
  # endif // ifdef P073_DEBUG
  DIO_HIGH();
  CLK_HIGH();
  delayMicroseconds(TM1637_CLOCKDELAY);
  DIO_LOW();
}

void tm1637_i2cStop(uint8_t clk_pin, uint8_t dio_pin) {
# ifdef P073_DEBUG
  addLog(LOG_LEVEL_DEBUG, F("7DGT : Comm Stop"));
# endif // ifdef P073_DEBUG
  CLK_LOW();
  delayMicroseconds(TM1637_CLOCKDELAY);
  DIO_LOW();
  delayMicroseconds(TM1637_CLOCKDELAY);
  CLK_HIGH();
  delayMicroseconds(TM1637_CLOCKDELAY);
  DIO_HIGH();
}

void tm1637_i2cAck(uint8_t clk_pin, uint8_t dio_pin) {
  # ifdef P073_DEBUG
  bool dummyAck = false;
  # endif // ifdef P073_DEBUG

  CLK_LOW();
  pinMode(dio_pin, INPUT_PULLUP);

  // DIO_HIGH();
  delayMicroseconds(TM1637_CLOCKDELAY);

  // while(digitalRead(dio_pin));
  # ifdef P073_DEBUG
  dummyAck =
  # endif // ifdef P073_DEBUG
  digitalRead(dio_pin);

  # ifdef P073_DEBUG
  String log = F("7DGT : Comm ACK=");

  if (dummyAck == 0) {
    log += "TRUE";
  } else {
    log += "FALSE";
  }
  addLog(LOG_LEVEL_DEBUG, log);
  # endif // ifdef P073_DEBUG
  CLK_HIGH();
  delayMicroseconds(TM1637_CLOCKDELAY);
  CLK_LOW();
  pinMode(dio_pin, OUTPUT);
}

void tm1637_i2cWrite_ack(uint8_t clk_pin, uint8_t dio_pin,
                         uint8_t bytesToPrint[], uint8_t length) {
  tm1637_i2cStart(clk_pin, dio_pin);

  for (uint8_t i = 0; i < length; ++i) {
    tm1637_i2cWrite_ack(clk_pin, dio_pin, bytesToPrint[i]);
  }
  tm1637_i2cStop(clk_pin, dio_pin);
}

void tm1637_i2cWrite_ack(uint8_t clk_pin, uint8_t dio_pin,
                         uint8_t bytetoprint) {
  tm1637_i2cWrite(clk_pin, dio_pin, bytetoprint);
  tm1637_i2cAck(clk_pin, dio_pin);
}

void tm1637_i2cWrite(uint8_t clk_pin, uint8_t dio_pin, uint8_t bytetoprint) {
  # ifdef P073_DEBUG
  addLog(LOG_LEVEL_DEBUG, F("7DGT : WriteByte"));
  # endif // ifdef P073_DEBUG
  uint8_t i;

  for (i = 0; i < 8; i++) {
    CLK_LOW();

    if (bytetoprint & B00000001) {
      DIO_HIGH();
    } else {
      DIO_LOW();
    }
    delayMicroseconds(TM1637_CLOCKDELAY);
    bytetoprint = bytetoprint >> 1;
    CLK_HIGH();
    delayMicroseconds(TM1637_CLOCKDELAY);
  }
}

void tm1637_ClearDisplay(uint8_t clk_pin, uint8_t dio_pin) {
  uint8_t bytesToPrint[7] = { 0 };

  bytesToPrint[0] = 0xC0;
  tm1637_i2cWrite_ack(clk_pin, dio_pin, bytesToPrint, 7);
}

void tm1637_SetPowerBrightness(uint8_t clk_pin, uint8_t dio_pin,
                               uint8_t brightlvl, bool poweron) {
  # ifdef P073_DEBUG
  addLog(LOG_LEVEL_INFO, F("7DGT : Set BRIGHT"));
  # endif // ifdef P073_DEBUG
  uint8_t brightvalue = (brightlvl & 0b111);

  if (poweron) {
    brightvalue = TM1637_POWER_ON | brightvalue;
  } else {
    brightvalue = TM1637_POWER_OFF | brightvalue;
  }

  uint8_t bytesToPrint[1] = { 0 };
  bytesToPrint[0] = brightvalue;
  tm1637_i2cWrite_ack(clk_pin, dio_pin, bytesToPrint, 1);
}

void tm1637_InitDisplay(uint8_t clk_pin, uint8_t dio_pin) {
  pinMode(clk_pin, OUTPUT);
  pinMode(dio_pin, OUTPUT);
  CLK_HIGH();
  DIO_HIGH();

  //  pinMode(dio_pin, INPUT_PULLUP);
  //  pinMode(clk_pin, OUTPUT);
  uint8_t bytesToPrint[1] = { 0 };

  bytesToPrint[0] = 0x40;
  tm1637_i2cWrite_ack(clk_pin, dio_pin, bytesToPrint, 1);
  tm1637_ClearDisplay(clk_pin, dio_pin);
}

uint8_t tm1637_separator(uint8_t value, bool sep) {
  if (sep) {
    value |= 0b10000000;
  }
  return value;
}

uint8_t tm1637_getFontChar(uint8_t index, uint8_t fontset) {
  # ifdef P073_EXTRA_FONTS

  switch (fontset) {
    case 1:                                                                             // Siekoo
    case 2:                                                                             // Siekoo uppercase CHNORUX
      return P073_mapMAX7219FontToTM1673Font(pgm_read_byte(&(SiekooCharTable[index]))); // SiekooTableTM1637[index];
    case 3:                                                                             // dSEG7
      return P073_mapMAX7219FontToTM1673Font(pgm_read_byte(&(Dseg7CharTable[index])));  // Dseg7TableTM1637[index];
    default:                                                                            // Standard fontset
  # endif // P073_EXTRA_FONTS
  return P073_mapMAX7219FontToTM1673Font(pgm_read_byte(&(DefaultCharTable[index])));    // CharTableTM1637[index];
  # ifdef P073_EXTRA_FONTS
}

  # endif // P073_EXTRA_FONTS
}

void tm1637_ShowTime6(struct EventStruct *event) {
  P073_data_struct *P073_data =
    static_cast<P073_data_struct *>(getPluginTaskData(event->TaskIndex));

  if (nullptr == P073_data) {
    return;
  }

  uint8_t clk_pin         = P073_data->pin1;
  uint8_t dio_pin         = P073_data->pin2;
  bool    sep             = P073_data->timesep;
  uint8_t bytesToPrint[7] = { 0 };

  bytesToPrint[0] = 0xC0;
  bytesToPrint[1] = tm1637_getFontChar(P073_data->showbuffer[2], P073_data->fontset);
  bytesToPrint[2] = tm1637_separator(tm1637_getFontChar(P073_data->showbuffer[1], P073_data->fontset), sep);
  bytesToPrint[3] = tm1637_getFontChar(P073_data->showbuffer[0], P073_data->fontset);
  bytesToPrint[4] = tm1637_getFontChar(P073_data->showbuffer[5], P073_data->fontset);
  bytesToPrint[5] = tm1637_getFontChar(P073_data->showbuffer[4], P073_data->fontset);
  bytesToPrint[6] = tm1637_separator(tm1637_getFontChar(P073_data->showbuffer[3], P073_data->fontset), sep);
  tm1637_i2cWrite_ack(clk_pin, dio_pin, bytesToPrint, 7);
}

void tm1637_ShowDate6(struct EventStruct *event) {
  P073_data_struct *P073_data =
    static_cast<P073_data_struct *>(getPluginTaskData(event->TaskIndex));

  if (nullptr == P073_data) {
    return;
  }
  uint8_t clk_pin = P073_data->pin1;
  uint8_t dio_pin = P073_data->pin2;
  bool    sep     = P073_data->timesep;

  uint8_t bytesToPrint[7] = { 0 };

  bytesToPrint[0] = 0xC0;
  bytesToPrint[1] = tm1637_getFontChar(P073_data->showbuffer[2], P073_data->fontset);
  bytesToPrint[2] = tm1637_separator(tm1637_getFontChar(P073_data->showbuffer[1], P073_data->fontset), sep);
  bytesToPrint[3] = tm1637_getFontChar(P073_data->showbuffer[0], P073_data->fontset);
  bytesToPrint[4] = tm1637_getFontChar(P073_data->showbuffer[7], P073_data->fontset);
  bytesToPrint[5] = tm1637_getFontChar(P073_data->showbuffer[6], P073_data->fontset);
  bytesToPrint[6] = tm1637_separator(tm1637_getFontChar(P073_data->showbuffer[3], P073_data->fontset), sep);
  tm1637_i2cWrite_ack(clk_pin, dio_pin, bytesToPrint, 7);
}

void tm1637_ShowTemp6(struct EventStruct *event, bool sep) {
  P073_data_struct *P073_data =
    static_cast<P073_data_struct *>(getPluginTaskData(event->TaskIndex));

  if (nullptr == P073_data) {
    return;
  }
  uint8_t clk_pin = P073_data->pin1;
  uint8_t dio_pin = P073_data->pin2;

  uint8_t bytesToPrint[7] = { 0 };

  bytesToPrint[0] = 0xC0;
  bytesToPrint[1] = tm1637_separator(tm1637_getFontChar(P073_data->showbuffer[5], P073_data->fontset), sep);
  bytesToPrint[2] = tm1637_getFontChar(P073_data->showbuffer[4], P073_data->fontset);
  bytesToPrint[3] = tm1637_getFontChar(10, P073_data->fontset);
  bytesToPrint[4] = tm1637_getFontChar(10, P073_data->fontset);
  bytesToPrint[5] = tm1637_getFontChar(P073_data->showbuffer[7], P073_data->fontset);
  bytesToPrint[6] = tm1637_getFontChar(P073_data->showbuffer[6], P073_data->fontset);
  tm1637_i2cWrite_ack(clk_pin, dio_pin, bytesToPrint, 7);
}

void tm1637_ShowTimeTemp4(struct EventStruct *event, bool sep, uint8_t bufoffset) {
  P073_data_struct *P073_data =
    static_cast<P073_data_struct *>(getPluginTaskData(event->TaskIndex));

  if (nullptr == P073_data) {
    return;
  }
  uint8_t clk_pin = P073_data->pin1;
  uint8_t dio_pin = P073_data->pin2;

  uint8_t bytesToPrint[7] = { 0 };

  bytesToPrint[0] = 0xC0;
  bytesToPrint[1] = tm1637_getFontChar(P073_data->showbuffer[0 + bufoffset], P073_data->fontset);
  bytesToPrint[2] = tm1637_separator(tm1637_getFontChar(P073_data->showbuffer[1 + bufoffset], P073_data->fontset), sep);
  bytesToPrint[3] = tm1637_getFontChar(P073_data->showbuffer[2 + bufoffset], P073_data->fontset);
  bytesToPrint[4] = tm1637_getFontChar(P073_data->showbuffer[3 + bufoffset], P073_data->fontset);
  tm1637_i2cWrite_ack(clk_pin, dio_pin, bytesToPrint, 5);
}

void tm1637_SwapDigitInBuffer(struct EventStruct *event, uint8_t startPos) {
  P073_data_struct *P073_data =
    static_cast<P073_data_struct *>(getPluginTaskData(event->TaskIndex));

  if (nullptr == P073_data) {
    return;
  }
  uint8_t p073_temp;

  p073_temp                           = P073_data->showbuffer[2 + startPos];
  P073_data->showbuffer[2 + startPos] = P073_data->showbuffer[0 + startPos];
  P073_data->showbuffer[0 + startPos] = p073_temp;
  p073_temp                           = P073_data->showbuffer[3 + startPos];
  P073_data->showbuffer[3 + startPos] = P073_data->showbuffer[5 + startPos];
  P073_data->showbuffer[5 + startPos] = p073_temp;

  switch (P073_data->dotpos) {
    case 2: {
      P073_data->dotpos = 4;
      break;
    }
    case 4: {
      P073_data->dotpos = 2;
      break;
    }
    case 5: {
      P073_data->dotpos = 7;
      break;
    }
    case 7: {
      P073_data->dotpos = 5;
      break;
    }
  }
}

void tm1637_ShowBuffer(struct EventStruct *event, uint8_t firstPos, uint8_t lastPos) {
  P073_data_struct *P073_data =
    static_cast<P073_data_struct *>(getPluginTaskData(event->TaskIndex));

  if (nullptr == P073_data) {
    return;
  }
  uint8_t clk_pin = P073_data->pin1;
  uint8_t dio_pin = P073_data->pin2;

  uint8_t bytesToPrint[8] = { 0 };

  bytesToPrint[0] = 0xC0;
  uint8_t length = 1;

  if (P073_data->dotpos > -1) {
    P073_data->showperiods[P073_data->dotpos] = true;
  }

  for (int i = firstPos; i < lastPos; i++) {
    uint8_t p073_datashowpos1 = tm1637_separator(tm1637_getFontChar(P073_data->showbuffer[i], P073_data->fontset), P073_data->showperiods[i]);
    bytesToPrint[length] = p073_datashowpos1;
    ++length;
  }
  tm1637_i2cWrite_ack(clk_pin, dio_pin, bytesToPrint, length);
}

// ====================================
// ---- MAX7219 specific functions ----
// ====================================

# define OP_DECODEMODE   9
# define OP_INTENSITY   10
# define OP_SCANLIMIT   11
# define OP_SHUTDOWN    12
# define OP_DISPLAYTEST 15

void max7219_spiTransfer(struct EventStruct *event, uint8_t din_pin,
                         uint8_t clk_pin, uint8_t cs_pin, volatile uint8_t opcode,
                         volatile uint8_t data) {
  P073_data_struct *P073_data =
    static_cast<P073_data_struct *>(getPluginTaskData(event->TaskIndex));

  if (nullptr == P073_data) {
    return;
  }

  P073_data->spidata[1] = opcode;
  P073_data->spidata[0] = data;
  digitalWrite(cs_pin, LOW);
  shiftOut(din_pin, clk_pin, MSBFIRST, P073_data->spidata[1]);
  shiftOut(din_pin, clk_pin, MSBFIRST, P073_data->spidata[0]);
  digitalWrite(cs_pin, HIGH);
}

void max7219_ClearDisplay(struct EventStruct *event, uint8_t din_pin,
                          uint8_t clk_pin, uint8_t cs_pin) {
  for (int i = 0; i < 8; i++) {
    max7219_spiTransfer(event, din_pin, clk_pin, cs_pin, i + 1, 0);
  }
}

void max7219_SetPowerBrightness(struct EventStruct *event, uint8_t din_pin,
                                uint8_t clk_pin, uint8_t cs_pin,
                                uint8_t brightlvl, bool poweron) {
  max7219_spiTransfer(event, din_pin, clk_pin, cs_pin, OP_INTENSITY, brightlvl);
  max7219_spiTransfer(event, din_pin, clk_pin, cs_pin, OP_SHUTDOWN,
                      poweron ? 1 : 0);
}

void max7219_SetDigit(struct EventStruct *event, uint8_t din_pin,
                      uint8_t clk_pin, uint8_t cs_pin, int dgtpos,
                      uint8_t dgtvalue, boolean showdot, bool binaryData = false) {
  uint8_t p073_tempvalue;

  # ifdef P073_EXTRA_FONTS

  switch (PCONFIG(4)) {
    case 1:  // Siekoo
    case 2:  // Siekoo with uppercase CHNORUX
      p073_tempvalue = pgm_read_byte(&(SiekooCharTable[dgtvalue]));
      break;
    case 3:  // dSEG7
      p073_tempvalue = pgm_read_byte(&(Dseg7CharTable[dgtvalue]));
      break;
    default: // Default fontset
  # endif // P073_EXTRA_FONTS
  p073_tempvalue = pgm_read_byte(&(DefaultCharTable[dgtvalue]));
  # ifdef P073_EXTRA_FONTS
}

  # endif // P073_EXTRA_FONTS

  if (showdot) {
    p073_tempvalue |= 0b10000000;
  }

  if (binaryData) {
    p073_tempvalue = dgtvalue; // Overwrite if binary data
  }
  max7219_spiTransfer(event, din_pin, clk_pin, cs_pin, dgtpos + 1,
                      p073_tempvalue);
}

void max7219_InitDisplay(struct EventStruct *event, uint8_t din_pin,
                         uint8_t clk_pin, uint8_t cs_pin) {
  pinMode(din_pin, OUTPUT);
  pinMode(clk_pin, OUTPUT);
  pinMode(cs_pin,  OUTPUT);
  digitalWrite(cs_pin, HIGH);
  max7219_spiTransfer(event, din_pin, clk_pin, cs_pin, OP_DISPLAYTEST, 0);
  max7219_spiTransfer(event, din_pin, clk_pin, cs_pin, OP_SCANLIMIT,   7); // scanlimit setup to max at Init
  max7219_spiTransfer(event, din_pin, clk_pin, cs_pin, OP_DECODEMODE,  0);
  max7219_ClearDisplay(event, din_pin, clk_pin, cs_pin);
  max7219_SetPowerBrightness(event, din_pin, clk_pin, cs_pin, 0, false);
}

void max7219_ShowTime(struct EventStruct *event, uint8_t din_pin,
                      uint8_t clk_pin, uint8_t cs_pin, bool sep) {
  P073_data_struct *P073_data =
    static_cast<P073_data_struct *>(getPluginTaskData(event->TaskIndex));

  if (nullptr == P073_data) {
    return;
  }

  max7219_SetDigit(event, din_pin, clk_pin, cs_pin, 0, P073_data->showbuffer[5], false);
  max7219_SetDigit(event, din_pin, clk_pin, cs_pin, 1, P073_data->showbuffer[4], false);
  max7219_SetDigit(event, din_pin, clk_pin, cs_pin, 3, P073_data->showbuffer[3], false);
  max7219_SetDigit(event, din_pin, clk_pin, cs_pin, 4, P073_data->showbuffer[2], false);
  max7219_SetDigit(event, din_pin, clk_pin, cs_pin, 6, P073_data->showbuffer[1], false);
  max7219_SetDigit(event, din_pin, clk_pin, cs_pin, 7, P073_data->showbuffer[0], false);
  uint8_t sepChar = P073_mapCharToFontPosition(sep ? '-' : ' ', P073_data->fontset);

  max7219_SetDigit(event, din_pin, clk_pin, cs_pin, 2, sepChar,                  false);
  max7219_SetDigit(event, din_pin, clk_pin, cs_pin, 5, sepChar,                  false);
}

void max7219_ShowTemp(struct EventStruct *event, uint8_t din_pin,
                      uint8_t clk_pin, uint8_t cs_pin, int8_t firstDot, int8_t secondDot) {
  P073_data_struct *P073_data =
    static_cast<P073_data_struct *>(getPluginTaskData(event->TaskIndex));

  if (nullptr == P073_data) {
    return;
  }

  max7219_SetDigit(event, din_pin, clk_pin, cs_pin, 0, 10, false);

  if (firstDot  > -1) { P073_data->showperiods[firstDot] = true; }

  if (secondDot > -1) { P073_data->showperiods[secondDot] = true; }

  int alignRight = P073_data->rightAlignTempMAX7219 ? 0 : 1;

  for (int i = alignRight; i < 8; i++) {
    const int bufIndex = (7 + alignRight) - i;

    if (bufIndex < 8) {
      max7219_SetDigit(event, din_pin, clk_pin, cs_pin, i,
                       P073_data->showbuffer[bufIndex],
                       P073_data->showperiods[bufIndex]);
    }
  }
}

void max7219_ShowDate(struct EventStruct *event, uint8_t din_pin,
                      uint8_t clk_pin, uint8_t cs_pin) {
  P073_data_struct *P073_data =
    static_cast<P073_data_struct *>(getPluginTaskData(event->TaskIndex));

  if (nullptr == P073_data) {
    return;
  }

  uint8_t dotflags[8] = { false, true, false, true, false, false, false, false };

  for (int i = 0; i < 8; i++) {
    max7219_SetDigit(event, din_pin, clk_pin, cs_pin, i,
                     P073_data->showbuffer[7 - i], dotflags[7 - i]);
  }
}

void max7219_ShowBuffer(struct EventStruct *event, uint8_t din_pin,
                        uint8_t clk_pin, uint8_t cs_pin) {
  P073_data_struct *P073_data =
    static_cast<P073_data_struct *>(getPluginTaskData(event->TaskIndex));

  if (nullptr == P073_data) {
    return;
  }

  if (P073_data->dotpos > -1) {
    P073_data->showperiods[P073_data->dotpos] = true;
  }

  for (int i = 0; i < 8; i++) {
    max7219_SetDigit(event, din_pin, clk_pin, cs_pin, i,
                     P073_data->showbuffer[7 - i], P073_data->showperiods[7 - i]
                     # ifdef P073_7DBIN_COMMAND
                     , P073_data->binaryData
                     # endif // P073_7DBIN_COMMAND
                     );
  }
}

#endif // USES_P073<|MERGE_RESOLUTION|>--- conflicted
+++ resolved
@@ -1139,12 +1139,7 @@
   switch (P073_data->displayModel) {
     case P073_TM1637_4DGTCOLON: {
       if ((event->Par1 > -1000) && (event->Par1 < 10000)) {
-<<<<<<< HEAD
-        // FIXME TD-er: Why call round on an int?
-        P073_data->FillBufferWithNumber(String(round(event->Par1)));
-=======
         P073_data->FillBufferWithNumber(String(event->Par1));
->>>>>>> e5c0d462
       }
       else {
         P073_data->FillBufferWithDash();
