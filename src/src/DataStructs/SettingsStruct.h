
#ifndef DATASTRUCTS_SETTINGSSTRUCT_H
#define DATASTRUCTS_SETTINGSSTRUCT_H

#include "../../ESPEasy_common.h"

#include "../CustomBuild/ESPEasyLimits.h"
#include "../DataStructs/DeviceStruct.h"
#include "../DataTypes/EthernetParameters.h"
#include "../DataTypes/NetworkMedium.h"
#include "../DataTypes/TimeSource.h"
#include "../Globals/Plugins.h"

//we disable SPI if not defined
#ifndef DEFAULT_SPI
 #define DEFAULT_SPI 0
#endif


// FIXME TD-er: Move this PinBootState to DataTypes folder

// State is stored, so don't change order
enum class PinBootState {
  Default_state  = 0,
  Output_low     = 1,
  Output_high    = 2,
  Input_pullup   = 3,
  Input_pulldown = 4,  // Only on ESP32 and GPIO16 on ESP82xx
  Input          = 5,

  // Options for later:
  // ANALOG (only on ESP32)
  // WAKEUP_PULLUP (only on ESP8266)
  // WAKEUP_PULLDOWN (only on ESP8266)
  // SPECIAL
  // FUNCTION_0 (only on ESP8266)
  // FUNCTION_1
  // FUNCTION_2
  // FUNCTION_3
  // FUNCTION_4
  // FUNCTION_5 (only on ESP32)
  // FUNCTION_6 (only on ESP32)

};




/*********************************************************************************************\
 * SettingsStruct
\*********************************************************************************************/
template<unsigned int N_TASKS>
class SettingsStruct_tmpl
{
  public:

  SettingsStruct_tmpl(); //-V730

  // VariousBits1 defaults to 0, keep in mind when adding bit lookups.
  bool appendUnitToHostname() const;
  void appendUnitToHostname(bool value);

  bool uniqueMQTTclientIdReconnect_unused() const;
  void uniqueMQTTclientIdReconnect_unused(bool value);

  bool OldRulesEngine() const;
  void OldRulesEngine(bool value);

  bool ForceWiFi_bg_mode() const;
  void ForceWiFi_bg_mode(bool value);

  bool WiFiRestart_connection_lost() const;
  void WiFiRestart_connection_lost(bool value);

  bool EcoPowerMode() const;
  void EcoPowerMode(bool value);

  bool WifiNoneSleep() const;
  void WifiNoneSleep(bool value);

  // Enable send gratuitous ARP by default, so invert the values (default = 0)
  bool gratuitousARP() const;
  void gratuitousARP(bool value);

  // Be a bit more tolerant when parsing the last argument of a command.
  // See: https://github.com/letscontrolit/ESPEasy/issues/2724
  bool TolerantLastArgParse() const;
  void TolerantLastArgParse(bool value);

  // SendToHttp command does not wait for ack, with this flag it does wait.
  bool SendToHttp_ack() const;
  void SendToHttp_ack(bool value);

  // Enable/disable ESPEasyNow protocol
  bool UseESPEasyNow() const;
  void UseESPEasyNow(bool value);

  // Whether to try to connect to a hidden SSID network
  bool IncludeHiddenSSID() const;
  void IncludeHiddenSSID(bool value);

  // When sending, the TX power may be boosted to max TX power.
  bool UseMaxTXpowerForSending() const;
  void UseMaxTXpowerForSending(bool value);

  // When set you can use the Sensor in AP-Mode without beeing forced to /setup
  bool ApDontForceSetup() const;
  void ApDontForceSetup(bool value);

  // When outputting JSON bools use quoted values (on, backward compatible) or use official JSON true/false unquoted
  bool JSONBoolWithoutQuotes() const;
  void JSONBoolWithoutQuotes(bool value);
  
  // Enable timing statistics (may consume a few kB of RAM)
  bool EnableTimingStats() const;
  void EnableTimingStats(bool value);

  // Allow to actively reset I2C bus if it appears to be hanging.
  bool EnableClearHangingI2Cbus() const;
  void EnableClearHangingI2Cbus(bool value);

  // Enable RAM Tracking (may consume a few kB of RAM and cause some performance hit)
  bool EnableRAMTracking() const;
  void EnableRAMTracking(bool value);

  // Enable caching of rules, to speed up rules processing
  bool EnableRulesCaching() const;
  void EnableRulesCaching(bool value);

  // Allow the cached event entries to be sorted based on how frequent they occur.
  // This may speed up rules processing, especially on large rule sets with lots of rules blocks.
  bool EnableRulesEventReorder() const;
  void EnableRulesEventReorder(bool value);

  // Allow OTA to use 'unlimited' bin sized files, possibly overwriting the file-system, and trashing files
  // Can be used if the configuration is later retrieved/restored manually
  bool AllowOTAUnlimited() const;
  void AllowOTAUnlimited(bool value);

  // Default behavior is to not allow following redirects  
  bool SendToHTTP_follow_redirects() const;
  void SendToHTTP_follow_redirects(bool value);


  // Flag indicating whether all task values should be sent in a single event or one event per task value (default behavior)
  bool CombineTaskValues_SingleEvent(taskIndex_t taskIndex) const;
  void CombineTaskValues_SingleEvent(taskIndex_t taskIndex, bool value);

  bool DoNotStartAP() const;
  void DoNotStartAP(bool value);

  bool UseAlternativeDeepSleep() const;
  void UseAlternativeDeepSleep(bool value);

  bool UseLastWiFiFromRTC() const;
  void UseLastWiFiFromRTC(bool value);

  ExtTimeSource_e ExtTimeSource() const;
  void ExtTimeSource(ExtTimeSource_e value);

  bool UseNTP() const;
  void UseNTP(bool value);

  bool AllowTaskValueSetAllPlugins() const;
  void AllowTaskValueSetAllPlugins(bool value);

  #if FEATURE_AUTO_DARK_MODE
  uint8_t getCssMode() const;
  void    setCssMode(uint8_t value);
  #endif // FEATURE_AUTO_DARK_MODE


  void validate();

  bool networkSettingsEmpty() const;

  void clearNetworkSettings();

  void clearTimeSettings();

  void clearNotifications();

  void clearControllers();

  void clearTasks();

  void clearLogSettings();

  void clearUnitNameSettings();

  void clearMisc();

  void clearTask(taskIndex_t task);

  // Return hostname + unit when selected to add unit.
  String getHostname() const;

  // Return hostname with explicit set append unit.
  String getHostname(bool appendUnit) const;

  PinBootState getPinBootState(uint8_t gpio_pin) const;
  void setPinBootState(uint8_t gpio_pin, PinBootState state);

  bool getSPI_pins(int8_t spi_gpios[3]) const;

  // Return true when pin is one of the SPI pins and SPI is enabled
  bool isSPI_pin(int8_t pin) const;

  // Return true when SPI enabled and opt. user defined pins valid.
  bool isSPI_valid() const;

  // Return true when pin is one of the configured I2C pins.
  bool isI2C_pin(int8_t pin) const;

  // Return true if I2C settings are correct
  bool isI2CEnabled() const;

  // Return true when pin is one of the fixed Ethernet pins and Ethernet is enabled
  bool isEthernetPin(int8_t pin) const;

  // Return true when pin is one of the optional Ethernet pins and Ethernet is enabled
  bool isEthernetPinOptional(int8_t pin) const;

  // Access to TaskDevicePin1 ... TaskDevicePin3
  // @param pinnr 1 = TaskDevicePin1, ..., 3 = TaskDevicePin3
  int8_t getTaskDevicePin(taskIndex_t taskIndex, uint8_t pinnr) const;

  float getWiFi_TX_power() const;
  void setWiFi_TX_power(float dBm);


  unsigned long PID = 0;
  int           Version = 0;
  int16_t       Build = 0;
  uint8_t       IP[4] = {0};
  uint8_t       Gateway[4] = {0};
  uint8_t       Subnet[4] = {0};
  uint8_t       DNS[4] = {0};
  uint8_t       IP_Octet = 0;
  uint8_t       Unit = 0;
  char          Name[26] = {0};
  char          NTPHost[64] = {0};
  // FIXME TD-er: Issue #2690
  unsigned long Delay = 0;              // Sleep time in seconds
  int8_t        Pin_i2c_sda = -1;
  int8_t        Pin_i2c_scl = -1;
  int8_t        Pin_status_led = -1;
  int8_t        Pin_sd_cs = -1;
  int8_t        PinBootStates[17] = {0};  // Only use getPinBootState and setPinBootState as multiple pins are packed for ESP32
  uint8_t       Syslog_IP[4] = {0};
  unsigned int  UDPPort = 8266;
  uint8_t       SyslogLevel = 0;
  uint8_t       SerialLogLevel = 0;
  uint8_t       WebLogLevel = 0;
  uint8_t       SDLogLevel = 0;
  unsigned long BaudRate = 115200;
  unsigned long MessageDelay_unused = 0;  // MQTT settings now moved to the controller settings.
  uint8_t       deepSleep_wakeTime = 0;   // 0 = Sleep Disabled, else time awake from sleep in seconds
  boolean       CustomCSS = false;
  boolean       DST = false;
  uint8_t       WDI2CAddress = 0;
  boolean       UseRules = false;
  boolean       UseSerial = false;
  boolean       UseSSDP = false;
  uint8_t       ExternalTimeSource = 0;
  unsigned long WireClockStretchLimit = 0;
  boolean       GlobalSync = false;
  unsigned long ConnectionFailuresThreshold = 0;
  int16_t       TimeZone = 0;
  boolean       MQTTRetainFlag_unused = false;
  uint8_t       InitSPI = 0; //0 = disabled, 1= enabled but for ESP32 there is option 2= SPI2 9 = User defined, see src/src/WebServer/HardwarePage.h enum SPI_Options_e
  // FIXME TD-er: Must change to cpluginID_t, but then also another check must be added since changing the pluginID_t will also render settings incompatible
  uint8_t       Protocol[CONTROLLER_MAX] = {0};
  uint8_t       Notification[NOTIFICATION_MAX] = {0}; //notifications, point to a NPLUGIN id
  // FIXME TD-er: Must change to pluginID_t, but then also another check must be added since changing the pluginID_t will also render settings incompatible
  uint8_t       TaskDeviceNumber[N_TASKS] = {0}; // The "plugin number" set at as task (e.g. 4 for P004_dallas)
  unsigned int  OLD_TaskDeviceID[N_TASKS] = {0};  //UNUSED: this can be removed
  union {
    struct {
      int8_t        TaskDevicePin1[N_TASKS];
      int8_t        TaskDevicePin2[N_TASKS];
      int8_t        TaskDevicePin3[N_TASKS];
      uint8_t       TaskDevicePort[N_TASKS];
    };
    int8_t        TaskDevicePin[4][N_TASKS];
  };
  boolean       TaskDevicePin1PullUp[N_TASKS] = {0};
  int16_t       TaskDevicePluginConfig[N_TASKS][PLUGIN_CONFIGVAR_MAX];
  boolean       TaskDevicePin1Inversed[N_TASKS] = {0};
  float         TaskDevicePluginConfigFloat[N_TASKS][PLUGIN_CONFIGFLOATVAR_MAX];
  union {
    int32_t  TaskDevicePluginConfigLong[N_TASKS][PLUGIN_CONFIGLONGVAR_MAX];
    uint32_t TaskDevicePluginConfigULong[N_TASKS][PLUGIN_CONFIGLONGVAR_MAX];
  };
  uint8_t       TaskDeviceSendDataFlags[N_TASKS] = {0};
  uint8_t       OLD_TaskDeviceGlobalSync[N_TASKS] = {0};
  uint8_t       TaskDeviceDataFeed[N_TASKS] = {0};    // When set to 0, only read local connected sensorsfeeds
  unsigned long TaskDeviceTimer[N_TASKS] = {0};
  boolean       TaskDeviceEnabled[N_TASKS] = {0};
  boolean       ControllerEnabled[CONTROLLER_MAX] = {0};
  boolean       NotificationEnabled[NOTIFICATION_MAX] = {0};
  unsigned int  TaskDeviceID[CONTROLLER_MAX][N_TASKS];        // IDX number (mainly used by Domoticz)
  boolean       TaskDeviceSendData[CONTROLLER_MAX][N_TASKS];
  boolean       Pin_status_led_Inversed = false;
  boolean       deepSleepOnFail = false;
  boolean       UseValueLogger = false;
  boolean       ArduinoOTAEnable = false;
  uint16_t      DST_Start = 0;
  uint16_t      DST_End = 0;
  boolean       UseRTOSMultitasking = false;
  int8_t        Pin_Reset = -1;
  uint8_t       SyslogFacility = 0;
  uint32_t      StructSize = 0;  // Forced to be 32 bit, to make sure alignment is clear.
  boolean       MQTTUseUnitNameAsClientId_unused = false;

  //its safe to extend this struct, up to several bytes, default values in config are 0
  //look in misc.ino how config.dat is used because also other stuff is stored in it at different offsets.
  //TODO: document config.dat somewhere here
  float         Latitude = 0.0f;
  float         Longitude = 0.0f;
  uint32_t      VariousBits1 = 0;
  uint32_t      ResetFactoryDefaultPreference = 0; // Do not clear this one in the clearAll()
  uint32_t      I2C_clockSpeed = 400000;
  uint16_t      WebserverPort = 80;
  uint16_t      SyslogPort = 0;

  int8_t          ETH_Phy_Addr = -1;
  int8_t          ETH_Pin_mdc = -1;
  int8_t          ETH_Pin_mdio = -1;
  int8_t          ETH_Pin_power = -1;
  EthPhyType_t    ETH_Phy_Type = EthPhyType_t::LAN8710;
  EthClockMode_t  ETH_Clock_Mode = EthClockMode_t::Ext_crystal_osc;
  uint8_t         ETH_IP[4] = {0};
  uint8_t         ETH_Gateway[4] = {0};
  uint8_t         ETH_Subnet[4] = {0};
  uint8_t         ETH_DNS[4] = {0};
  NetworkMedium_t NetworkMedium = NetworkMedium_t::WIFI;
  int8_t          I2C_Multiplexer_Type = I2C_MULTIPLEXER_NONE;
  int8_t          I2C_Multiplexer_Addr = -1;
  int8_t          I2C_Multiplexer_Channel[N_TASKS];
  uint8_t         I2C_Flags[N_TASKS] = {0};
  uint32_t        I2C_clockSpeed_Slow = 100000;
  int8_t          I2C_Multiplexer_ResetPin = -1;

  #ifdef ESP32
  int8_t        PinBootStates_ESP32[24] = {0}; // pins 17 ... 39
  #endif
  uint8_t       WiFi_TX_power = 70; // 70 = 17.5dBm. unit: 0.25 dBm
  int8_t        WiFi_sensitivity_margin = 3;  // Margin in dBm on top of sensitivity.
  uint8_t       NumberExtraWiFiScans = 0;
  int8_t        SPI_SCLK_pin = -1;
  int8_t        SPI_MISO_pin = -1;
  int8_t        SPI_MOSI_pin = -1;
<<<<<<< HEAD
  uint8_t       console_serial_port = 2; // ESPEasySerialPort::serial0
  int8_t        console_serial_rxpin = 3;
  int8_t        console_serial_txpin = 1;  
  int8_t        alignment_filler1 = 0; // can be reused
  int8_t        alignment_filler2 = 0; // can be reused
=======
  int8_t        ForceESPEasyNOWchannel = 0;

  // Do not rename or move this checksum.
  // Checksum calculation will work "around" this
  uint8_t       md5[16]; // Store checksum of the settings.
  
//  uint8_t       ProgmemMd5[16]; // crc of the binary that last saved the struct to file.


  // Try to extend settings to make the checksum 4-uint8_t aligned.
>>>>>>> ff541e1a
};

/*
SettingsStruct* SettingsStruct_ptr = new (std::nothrow) SettingsStruct;
SettingsStruct& Settings = *SettingsStruct_ptr;
*/



typedef SettingsStruct_tmpl<TASKS_MAX> SettingsStruct;

#endif // DATASTRUCTS_SETTINGSSTRUCT_H<|MERGE_RESOLUTION|>--- conflicted
+++ resolved
@@ -351,24 +351,19 @@
   int8_t        SPI_SCLK_pin = -1;
   int8_t        SPI_MISO_pin = -1;
   int8_t        SPI_MOSI_pin = -1;
-<<<<<<< HEAD
+  int8_t        ForceESPEasyNOWchannel = 0;
+
+  // Do not rename or move this checksum.
+  // Checksum calculation will work "around" this
+  uint8_t       md5[16]; // Store checksum of the settings.
+
   uint8_t       console_serial_port = 2; // ESPEasySerialPort::serial0
   int8_t        console_serial_rxpin = 3;
   int8_t        console_serial_txpin = 1;  
   int8_t        alignment_filler1 = 0; // can be reused
   int8_t        alignment_filler2 = 0; // can be reused
-=======
-  int8_t        ForceESPEasyNOWchannel = 0;
-
-  // Do not rename or move this checksum.
-  // Checksum calculation will work "around" this
-  uint8_t       md5[16]; // Store checksum of the settings.
-  
-//  uint8_t       ProgmemMd5[16]; // crc of the binary that last saved the struct to file.
-
 
   // Try to extend settings to make the checksum 4-uint8_t aligned.
->>>>>>> ff541e1a
 };
 
 /*
