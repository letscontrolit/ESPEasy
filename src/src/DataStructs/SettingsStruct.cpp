#include "../DataStructs/SettingsStruct.h"

#include "../Globals/Plugins.h"
#include "../Globals/CPlugins.h"
#include "../CustomBuild/ESPEasyLimits.h"
#include "../DataStructs/DeviceStruct.h"
#include "../../ESPEasy_common.h"

template<unsigned int N_TASKS>
SettingsStruct_tmpl<N_TASKS>::SettingsStruct_tmpl() : ResetFactoryDefaultPreference(0) {
  clearAll();
  clearNetworkSettings();
}

// VariousBits1 defaults to 0, keep in mind when adding bit lookups.
template<unsigned int N_TASKS>
bool SettingsStruct_tmpl<N_TASKS>::appendUnitToHostname()  const {
  return !bitRead(VariousBits1, 1);
}

template<unsigned int N_TASKS>
void SettingsStruct_tmpl<N_TASKS>::appendUnitToHostname(bool value) {
  bitWrite(VariousBits1, 1, !value);
}

template<unsigned int N_TASKS>
bool SettingsStruct_tmpl<N_TASKS>::uniqueMQTTclientIdReconnect_unused() const {
  return bitRead(VariousBits1, 2);
}

template<unsigned int N_TASKS>
void SettingsStruct_tmpl<N_TASKS>::uniqueMQTTclientIdReconnect_unused(bool value) {
  bitWrite(VariousBits1, 2, value);
}

template<unsigned int N_TASKS>
bool SettingsStruct_tmpl<N_TASKS>::OldRulesEngine() const {
  #ifdef WEBSERVER_NEW_RULES
  return !bitRead(VariousBits1, 3);
  #else
  return true;
  #endif
}

template<unsigned int N_TASKS>
void SettingsStruct_tmpl<N_TASKS>::OldRulesEngine(bool value) {
  bitWrite(VariousBits1, 3, !value);
}

template<unsigned int N_TASKS>
bool SettingsStruct_tmpl<N_TASKS>::ForceWiFi_bg_mode() const {
  return bitRead(VariousBits1, 4);
}

template<unsigned int N_TASKS>
void SettingsStruct_tmpl<N_TASKS>::ForceWiFi_bg_mode(bool value) {
  bitWrite(VariousBits1, 4, value);
}

template<unsigned int N_TASKS>
bool SettingsStruct_tmpl<N_TASKS>::WiFiRestart_connection_lost() const {
  return bitRead(VariousBits1, 5);
}

template<unsigned int N_TASKS>
void SettingsStruct_tmpl<N_TASKS>::WiFiRestart_connection_lost(bool value) {
  bitWrite(VariousBits1, 5, value);
}

template<unsigned int N_TASKS>
bool SettingsStruct_tmpl<N_TASKS>::EcoPowerMode() const {
  return bitRead(VariousBits1, 6);
}

template<unsigned int N_TASKS>
void SettingsStruct_tmpl<N_TASKS>::EcoPowerMode(bool value) {
  bitWrite(VariousBits1, 6, value);
}

template<unsigned int N_TASKS>
bool SettingsStruct_tmpl<N_TASKS>::WifiNoneSleep() const {
  return bitRead(VariousBits1, 7);
}

template<unsigned int N_TASKS>
void SettingsStruct_tmpl<N_TASKS>::WifiNoneSleep(bool value) {
  bitWrite(VariousBits1, 7, value);
}

// Enable send gratuitous ARP by default, so invert the values (default = 0)
template<unsigned int N_TASKS>
bool SettingsStruct_tmpl<N_TASKS>::gratuitousARP() const {
  return !bitRead(VariousBits1, 8);
}

template<unsigned int N_TASKS>
void SettingsStruct_tmpl<N_TASKS>::gratuitousARP(bool value) {
  bitWrite(VariousBits1, 8, !value);
}

template<unsigned int N_TASKS>
bool SettingsStruct_tmpl<N_TASKS>::TolerantLastArgParse() const {
  return bitRead(VariousBits1, 9);
}

template<unsigned int N_TASKS>
void SettingsStruct_tmpl<N_TASKS>::TolerantLastArgParse(bool value) {
  bitWrite(VariousBits1, 9, value);
}

template<unsigned int N_TASKS>
bool SettingsStruct_tmpl<N_TASKS>::SendToHttp_ack() const {
  return bitRead(VariousBits1, 10);
}

template<unsigned int N_TASKS>
void SettingsStruct_tmpl<N_TASKS>::SendToHttp_ack(bool value) {
  bitWrite(VariousBits1, 10, value);
}

template<unsigned int N_TASKS>
bool SettingsStruct_tmpl<N_TASKS>::UseESPEasyNow() const {
  return bitRead(VariousBits1, 11);
}

template<unsigned int N_TASKS>
void SettingsStruct_tmpl<N_TASKS>::UseESPEasyNow(bool value) {
  bitWrite(VariousBits1, 11, value);
}

template<unsigned int N_TASKS>
bool SettingsStruct_tmpl<N_TASKS>::IncludeHiddenSSID() const {
  return bitRead(VariousBits1, 12);
}

template<unsigned int N_TASKS>
void SettingsStruct_tmpl<N_TASKS>::IncludeHiddenSSID(bool value) {
  bitWrite(VariousBits1, 12, value);
}

template<unsigned int N_TASKS>
bool SettingsStruct_tmpl<N_TASKS>::UseMaxTXpowerForSending() const {
  return bitRead(VariousBits1, 13);
}

template<unsigned int N_TASKS>
void SettingsStruct_tmpl<N_TASKS>::UseMaxTXpowerForSending(bool value) {
  bitWrite(VariousBits1, 13, value);
}

template<unsigned int N_TASKS>
bool SettingsStruct_tmpl<N_TASKS>::ApDontForceSetup() const {
  return bitRead(VariousBits1, 14);
}

template<unsigned int N_TASKS>
void SettingsStruct_tmpl<N_TASKS>::ApDontForceSetup(bool value) {
  bitWrite(VariousBits1, 14, value);
}

template<unsigned int N_TASKS>
<<<<<<< HEAD
bool SettingsStruct_tmpl<N_TASKS>::JSONBoolWithQuotes() const {
  return bitRead(VariousBits1, 16);
}

template<unsigned int N_TASKS>
void SettingsStruct_tmpl<N_TASKS>::JSONBoolWithQuotes(bool value) {
  bitWrite(VariousBits1, 16, value);
=======
bool SettingsStruct_tmpl<N_TASKS>::PeriodicalScanWiFi() const {
  // Invert to enable it by default
  return !bitRead(VariousBits1, 15);
}

template<unsigned int N_TASKS>
void SettingsStruct_tmpl<N_TASKS>::PeriodicalScanWiFi(bool value) {
  // Invert to enable it by default
  bitWrite(VariousBits1, 15, !value);
>>>>>>> 474908fa
}

template<unsigned int N_TASKS>
bool SettingsStruct_tmpl<N_TASKS>::CombineTaskValues_SingleEvent(taskIndex_t taskIndex) const {
  if (validTaskIndex(taskIndex)) {
    return bitRead(TaskDeviceSendDataFlags[taskIndex], 0);
  }
  return false;
}

template<unsigned int N_TASKS>
void SettingsStruct_tmpl<N_TASKS>::CombineTaskValues_SingleEvent(taskIndex_t taskIndex, bool value) {
  if (validTaskIndex(taskIndex)) {
    bitWrite(TaskDeviceSendDataFlags[taskIndex], 0, value);
  }
}

template<unsigned int N_TASKS>
void SettingsStruct_tmpl<N_TASKS>::validate() {
  if (UDPPort > 65535) { UDPPort = 0; }

  if ((Latitude  < -90.0f) || (Latitude > 90.0f)) { Latitude = 0.0f; }

  if ((Longitude < -180.0f) || (Longitude > 180.0f)) { Longitude = 0.0f; }

  if (VariousBits1 > (1 << 30)) { VariousBits1 = 0; }
  ZERO_TERMINATE(Name);
  ZERO_TERMINATE(NTPHost);

  if ((I2C_clockSpeed == 0) || (I2C_clockSpeed > 3400000)) { I2C_clockSpeed = DEFAULT_I2C_CLOCK_SPEED; }
  if (WebserverPort == 0) { WebserverPort = 80;}
  if (SyslogPort == 0) { SyslogPort = 514; }
}

template<unsigned int N_TASKS>
bool SettingsStruct_tmpl<N_TASKS>::networkSettingsEmpty() const {
  return IP[0] == 0 && Gateway[0] == 0 && Subnet[0] == 0 && DNS[0] == 0;
}

template<unsigned int N_TASKS>
void SettingsStruct_tmpl<N_TASKS>::clearNetworkSettings() {
  for (byte i = 0; i < 4; ++i) {
    IP[i]      = 0;
    Gateway[i] = 0;
    Subnet[i]  = 0;
    DNS[i]     = 0;
    ETH_IP[i]       = 0;
    ETH_Gateway[i]  = 0;
    ETH_Subnet[i]   = 0;
    ETH_DNS[i]      = 0;
  }
}

template<unsigned int N_TASKS>
void SettingsStruct_tmpl<N_TASKS>::clearTimeSettings() {
  UseNTP = false;
  ZERO_FILL(NTPHost);
  TimeZone  = 0;
  DST       = false;
  DST_Start = 0;
  DST_End   = 0;
  Latitude  = 0.0f;
  Longitude = 0.0f;
}

template<unsigned int N_TASKS>
void SettingsStruct_tmpl<N_TASKS>::clearNotifications() {
  for (byte i = 0; i < NOTIFICATION_MAX; ++i) {
    Notification[i]        = 0;
    NotificationEnabled[i] = false;
  }
}

template<unsigned int N_TASKS>
void SettingsStruct_tmpl<N_TASKS>::clearControllers() {
  for (controllerIndex_t i = 0; i < CONTROLLER_MAX; ++i) {
    Protocol[i]          = 0;
    ControllerEnabled[i] = false;
  }
}

template<unsigned int N_TASKS>
void SettingsStruct_tmpl<N_TASKS>::clearTasks() {
  for (taskIndex_t task = 0; task < N_TASKS; ++task) {
    clearTask(task);
  }
}

template<unsigned int N_TASKS>
void SettingsStruct_tmpl<N_TASKS>::clearLogSettings() {
  SyslogLevel    = 0;
  SerialLogLevel = 0;
  WebLogLevel    = 0;
  SDLogLevel     = 0;
  SyslogFacility = DEFAULT_SYSLOG_FACILITY;

  for (byte i = 0; i < 4; ++i) {  Syslog_IP[i] = 0; }
}

template<unsigned int N_TASKS>
void SettingsStruct_tmpl<N_TASKS>::clearUnitNameSettings() {
  Unit = 0;
  ZERO_FILL(Name);
  UDPPort = 0;
}

template<unsigned int N_TASKS>
void SettingsStruct_tmpl<N_TASKS>::clearMisc() {
  PID                      = 0;
  Version                  = 0;
  Build                    = 0;
  IP_Octet                 = 0;
  Delay                    = 0;
  Pin_i2c_sda              = DEFAULT_PIN_I2C_SDA;
  Pin_i2c_scl              = DEFAULT_PIN_I2C_SCL;
  Pin_status_led           = DEFAULT_PIN_STATUS_LED;
  Pin_sd_cs                = -1;
  ETH_Phy_Addr             = DEFAULT_ETH_PHY_ADDR;
  ETH_Pin_mdc              = DEFAULT_ETH_PIN_MDC;
  ETH_Pin_mdio             = DEFAULT_ETH_PIN_MDIO;
  ETH_Pin_power            = DEFAULT_ETH_PIN_POWER;
  ETH_Phy_Type             = DEFAULT_ETH_PHY_TYPE;
  ETH_Clock_Mode           = DEFAULT_ETH_CLOCK_MODE;
  NetworkMedium            = DEFAULT_NETWORK_MEDIUM;

  I2C_clockSpeed_Slow      = DEFAULT_I2C_CLOCK_SPEED_SLOW;
  I2C_Multiplexer_Type     = I2C_MULTIPLEXER_NONE;
  I2C_Multiplexer_Addr     = -1;
  for (taskIndex_t x = 0; x < TASKS_MAX; x++) {
    I2C_Multiplexer_Channel[x] = -1;
  }
  I2C_Multiplexer_ResetPin = -1;

  {
    // Here we initialize all data to 0, so this is the ONLY reason why PinBootStates 
    // can now be directly accessed.
    // In all other use cases, use the get and set functions for it.
    constexpr byte maxStates = sizeof(PinBootStates) / sizeof(PinBootStates[0]);
    for (byte i = 0; i < maxStates; ++i) { 
      PinBootStates[i] = 0; 
    }
    #ifdef ESP32
    constexpr byte maxStatesesp32 = sizeof(PinBootStates_ESP32) / sizeof(PinBootStates_ESP32[0]);
    for (byte i = 0; i < maxStatesesp32; ++i) {
      PinBootStates_ESP32[i] = 0;
    }
    #endif
  }
  BaudRate                         = 0;
  MessageDelay_unused              = 0;
  deepSleep_wakeTime               = 0;
  CustomCSS                        = false;
  WDI2CAddress                     = 0;
  UseRules                         = false;
  UseSerial                        = true;
  UseSSDP                          = false;
  WireClockStretchLimit            = 0;
  I2C_clockSpeed                   = 400000;
  WebserverPort                    = 80;
  SyslogPort                       = 514;
  GlobalSync                       = false;
  ConnectionFailuresThreshold      = 0;
  MQTTRetainFlag_unused            = false;
  InitSPI                          = DEFAULT_SPI;
  Pin_status_led_Inversed          = false;
  deepSleepOnFail                  = false;
  UseValueLogger                   = false;
  ArduinoOTAEnable                 = false;
  UseRTOSMultitasking              = false;
  Pin_Reset                        = -1;
  StructSize                       = sizeof(SettingsStruct_tmpl<N_TASKS>);
  MQTTUseUnitNameAsClientId_unused = 0;
  VariousBits1                     = 0;
  OldRulesEngine(DEFAULT_RULES_OLDENGINE);
  ForceWiFi_bg_mode(DEFAULT_WIFI_FORCE_BG_MODE);
  WiFiRestart_connection_lost(DEFAULT_WIFI_RESTART_WIFI_CONN_LOST);
  EcoPowerMode(DEFAULT_ECO_MODE);
  WifiNoneSleep(DEFAULT_WIFI_NONE_SLEEP);
  gratuitousARP(DEFAULT_GRATUITOUS_ARP);
  TolerantLastArgParse(DEFAULT_TOLERANT_LAST_ARG_PARSE);
  SendToHttp_ack(DEFAULT_SEND_TO_HTTP_ACK);
  ApDontForceSetup(DEFAULT_AP_DONT_FORCE_SETUP);
}

template<unsigned int N_TASKS>
void SettingsStruct_tmpl<N_TASKS>::clearAll() {
  clearMisc();
  clearTimeSettings();
  clearNetworkSettings();
  clearNotifications();
  clearControllers();
  clearTasks();
  clearLogSettings();
  clearUnitNameSettings();
}

template<unsigned int N_TASKS>
void SettingsStruct_tmpl<N_TASKS>::clearTask(taskIndex_t task) {
  if (task >= N_TASKS) { return; }

  for (controllerIndex_t i = 0; i < CONTROLLER_MAX; ++i) {
    TaskDeviceID[i][task]       = 0;
    TaskDeviceSendData[i][task] = false;
  }
  TaskDeviceNumber[task]     = 0;
  OLD_TaskDeviceID[task]     = 0; // UNUSED: this can be removed
  TaskDevicePin1[task]       = -1;
  TaskDevicePin2[task]       = -1;
  TaskDevicePin3[task]       = -1;
  TaskDevicePort[task]       = 0;
  TaskDevicePin1PullUp[task] = false;

  for (byte cv = 0; cv < PLUGIN_CONFIGVAR_MAX; ++cv) {
    TaskDevicePluginConfig[task][cv] = 0;
  }
  TaskDevicePin1Inversed[task] = false;

  for (byte cv = 0; cv < PLUGIN_CONFIGFLOATVAR_MAX; ++cv) {
    TaskDevicePluginConfigFloat[task][cv] = 0.0f;
  }

  for (byte cv = 0; cv < PLUGIN_CONFIGLONGVAR_MAX; ++cv) {
    TaskDevicePluginConfigLong[task][cv] = 0;
  }
  TaskDeviceSendDataFlags[task]  = 0;
  OLD_TaskDeviceGlobalSync[task]= 0;
  TaskDeviceDataFeed[task]      = 0;
  TaskDeviceTimer[task]         = 0;
  TaskDeviceEnabled[task]       = false;
  I2C_Multiplexer_Channel[task] = -1;
}

template<unsigned int N_TASKS>
String SettingsStruct_tmpl<N_TASKS>::getHostname() const {
  return this->getHostname(this->appendUnitToHostname());
}

template<unsigned int N_TASKS>
String SettingsStruct_tmpl<N_TASKS>::getHostname(bool appendUnit) const {
  String hostname = this->Name;

  if ((this->Unit != 0) && appendUnit) { // only append non-zero unit number
    hostname += '_';
    hostname += this->Unit;
  }
  return hostname;
}


template<unsigned int N_TASKS>
PinBootState SettingsStruct_tmpl<N_TASKS>::getPinBootState(uint8_t gpio_pin) const {
  constexpr byte maxStates = sizeof(PinBootStates) / sizeof(PinBootStates[0]);
  if (gpio_pin < maxStates) {
    return static_cast<PinBootState>(PinBootStates[gpio_pin]);
  }
  #ifdef ESP32
  constexpr byte maxStatesesp32 = sizeof(PinBootStates_ESP32) / sizeof(PinBootStates_ESP32[0]);
  const uint8_t addr = gpio_pin - maxStates;
  if (addr < maxStatesesp32) {
    return static_cast<PinBootState>(PinBootStates_ESP32[addr]);
  }
  #endif
  return PinBootState::Default_state;
}

template<unsigned int N_TASKS>
void SettingsStruct_tmpl<N_TASKS>::setPinBootState(uint8_t gpio_pin, PinBootState state) {
  constexpr byte maxStates = sizeof(PinBootStates) / sizeof(PinBootStates[0]);
  if (gpio_pin < maxStates) {
    PinBootStates[gpio_pin] = static_cast<int8_t>(state);
  }
  #ifdef ESP32
  constexpr byte maxStatesesp32 = sizeof(PinBootStates_ESP32) / sizeof(PinBootStates_ESP32[0]);
  const uint8_t addr = gpio_pin - maxStates;
  if (addr < maxStatesesp32) {
    PinBootStates_ESP32[addr] = static_cast<int8_t>(state);
  }
  #endif
}

template<unsigned int N_TASKS>
float SettingsStruct_tmpl<N_TASKS>::getWiFi_TX_power() const {
  return WiFi_TX_power / 4.0f;
}
  
template<unsigned int N_TASKS>
void SettingsStruct_tmpl<N_TASKS>::setWiFi_TX_power(float dBm) {
  WiFi_TX_power = dBm * 4.0f;
}
<|MERGE_RESOLUTION|>--- conflicted
+++ resolved
@@ -158,16 +158,6 @@
   bitWrite(VariousBits1, 14, value);
 }
 
-template<unsigned int N_TASKS>
-<<<<<<< HEAD
-bool SettingsStruct_tmpl<N_TASKS>::JSONBoolWithQuotes() const {
-  return bitRead(VariousBits1, 16);
-}
-
-template<unsigned int N_TASKS>
-void SettingsStruct_tmpl<N_TASKS>::JSONBoolWithQuotes(bool value) {
-  bitWrite(VariousBits1, 16, value);
-=======
 bool SettingsStruct_tmpl<N_TASKS>::PeriodicalScanWiFi() const {
   // Invert to enable it by default
   return !bitRead(VariousBits1, 15);
@@ -177,7 +167,16 @@
 void SettingsStruct_tmpl<N_TASKS>::PeriodicalScanWiFi(bool value) {
   // Invert to enable it by default
   bitWrite(VariousBits1, 15, !value);
->>>>>>> 474908fa
+}
+
+template<unsigned int N_TASKS>
+bool SettingsStruct_tmpl<N_TASKS>::JSONBoolWithQuotes() const {
+  return bitRead(VariousBits1, 16);
+}
+
+template<unsigned int N_TASKS>
+void SettingsStruct_tmpl<N_TASKS>::JSONBoolWithQuotes(bool value) {
+  bitWrite(VariousBits1, 16, value);
 }
 
 template<unsigned int N_TASKS>
