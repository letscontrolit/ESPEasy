#include "ESPEasyWifi_ProcessEvent.h"

#include "../../ESPEasy-Globals.h"

#include "../DataStructs/NodesHandler.h"
#include "../ESPEasyCore/ESPEasy_Log.h"
#include "../ESPEasyCore/ESPEasyNetwork.h"
#include "../ESPEasyCore/ESPEasyWifi.h"
#include "../ESPEasyCore/ESPEasyWiFiEvent.h"
#include "../Globals/ESPEasyWiFiEvent.h"
#include "../Globals/ESPEasy_Scheduler.h"
#include "../Globals/ESPEasy_now_handler.h"
#include "../Globals/ESPEasy_now_state.h"
#include "../Globals/ESPEasy_now_state.h"
#include "../Globals/ESPEasy_time.h"
#include "../Globals/EventQueue.h"
#include "../Globals/MQTT.h"
#include "../Globals/NetworkState.h"
#include "../Globals/Nodes.h"
#include "../Globals/RTC.h"
#include "../Globals/Settings.h"
#include "../Globals/Services.h"
#include "../Globals/WiFi_AP_Candidates.h"
#include "../Helpers/ESPEasyRTC.h"
#include "../Helpers/ESPEasy_Storage.h"
#include "../Helpers/ESPEasy_time_calc.h"
#include "../Helpers/Misc.h"
#include "../Helpers/Network.h"
#include "../Helpers/Networking.h"
#include "../Helpers/Scheduler.h"
#include "../Helpers/StringConverter.h"
#include "../Helpers/StringGenerator_WiFi.h"

// ********************************************************************************
// Called from the loop() to make sure events are processed as soon as possible.
// These functions are called from Setup() or Loop() and thus may call delay() or yield()
// ********************************************************************************
void handle_unprocessedWiFiEvents()
{
  if ((!WiFiEventData.WiFiServicesInitialized()) || WiFiEventData.unprocessedWifiEvents()) {
    if (WiFi.status() == WL_DISCONNECTED && WiFiEventData.wifiConnectInProgress) {
      delay(10);
    }

    // WiFi connection is not yet available, so introduce some extra delays to
    // help the background tasks managing wifi connections
    delay(1);

    NetworkConnectRelaxed();

    // Process disconnect events before connect events.
    if (!WiFiEventData.processedDisconnect) {
      #ifndef BUILD_NO_DEBUG
      addLog(LOG_LEVEL_DEBUG, F("WIFI : Entering processDisconnect()"));
      #endif // ifndef BUILD_NO_DEBUG
      processDisconnect();
    }

    if (!WiFiEventData.processedConnect) {
      #ifndef BUILD_NO_DEBUG
      addLog(LOG_LEVEL_DEBUG, F("WIFI : Entering processConnect()"));
      #endif // ifndef BUILD_NO_DEBUG
      processConnect();
    }

    if (!WiFiEventData.processedGotIP) {
      #ifndef BUILD_NO_DEBUG
      addLog(LOG_LEVEL_DEBUG, F("WIFI : Entering processGotIP()"));
      #endif // ifndef BUILD_NO_DEBUG
      processGotIP();
    }

    if (!WiFiEventData.processedDHCPTimeout) {
      #ifndef BUILD_NO_DEBUG
      addLog(LOG_LEVEL_DEBUG, F("WIFI : DHCP timeout, Calling disconnect()"));
      #endif // ifndef BUILD_NO_DEBUG
      WiFiEventData.processedDHCPTimeout = true;
      WifiDisconnect();
    }
  }
  const bool wifi_should_be_initialized = (WiFiEventData.WiFiGotIP() && WiFiEventData.WiFiConnected()) || NetworkConnected();
  if (WiFiEventData.WiFiServicesInitialized() != wifi_should_be_initialized)
  {
    if (!WiFiEventData.WiFiServicesInitialized()) {
      markWiFi_services_initialized();
    }
  }

  if (WiFiEventData.WiFiDisconnected()) {
    #ifndef BUILD_NO_DEBUG

    if (loglevelActiveFor(LOG_LEVEL_DEBUG)) {
      static LongTermTimer lastDisconnectMoment_log;
      static uint8_t lastWiFiStatus_log = 0;
      uint8_t cur_wifi_status = WiFi.status();
      if (WiFiEventData.lastDisconnectMoment.get() != lastDisconnectMoment_log.get() || 
          lastWiFiStatus_log != cur_wifi_status) {
        lastDisconnectMoment_log.set(WiFiEventData.lastDisconnectMoment.get());
        lastWiFiStatus_log = cur_wifi_status;
        String wifilog = F("WIFI : Disconnected: WiFi.status() = ");
        wifilog += ESPeasyWifiStatusToString();
        wifilog += F(" RSSI: ");
        wifilog += String(WiFi.RSSI());
        wifilog += F(" status: ");
        #ifdef ESP8266
        station_status_t status = wifi_station_get_connect_status();
        wifilog += SDKwifiStatusToString(status);
        #endif
        #ifdef ESP32
        wifilog += ArduinoWifiStatusToString(WiFi.status());
        #endif
        addLog(LOG_LEVEL_DEBUG, wifilog);
      }
    }
    #endif // ifndef BUILD_NO_DEBUG

    // While connecting to WiFi make sure the device has ample time to do so
    delay(10);
  }

  if (!WiFiEventData.processedDisconnectAPmode) { processDisconnectAPmode(); }

  if (!WiFiEventData.processedConnectAPmode) { processConnectAPmode(); }

  if (!WiFiEventData.processedProbeRequestAPmode) { processProbeRequestAPmode(); }

  if (WiFiEventData.timerAPoff.isSet()) { processDisableAPmode(); }

  if (!WiFiEventData.processedScanDone) { processScanDone(); }

  if (WiFiEventData.wifi_connect_attempt > 0) {
    // We only want to clear this counter if the connection is currently stable.
    if (WiFiEventData.WiFiServicesInitialized()) {
      if (WiFiEventData.lastConnectMoment.isSet() && WiFiEventData.lastConnectMoment.timeoutReached(WIFI_CONNECTION_CONSIDERED_STABLE)) {
        // Connection considered stable
        WiFiEventData.wifi_connect_attempt = 0;
        WiFiEventData.wifi_considered_stable = true;
        WiFi_AP_Candidates.markCurrentConnectionStable();

        if (!WiFi.getAutoConnect()) {
          WiFi.setAutoConnect(true);
        }
      } else {
        if (WiFi.getAutoConnect()) {
          WiFi.setAutoConnect(false);
        }
      }
    }
  }
  updateUDPport();
}

// ********************************************************************************
// Functions to process the data gathered from the events.
// These functions are called from Setup() or Loop() and thus may call delay() or yield()
// ********************************************************************************
void processDisconnect() {
  if (WiFiEventData.processedDisconnect) { return; }
  WiFiEventData.processedDisconnect = true;
  WiFiEventData.setWiFiDisconnected();
  WiFiEventData.wifiConnectAttemptNeeded = true;
  delay(100); // FIXME TD-er: See https://github.com/letscontrolit/ESPEasy/issues/1987#issuecomment-451644424

  if (Settings.UseRules) {
    eventQueue.add(F("WiFi#Disconnected"));
  }

  if (loglevelActiveFor(LOG_LEVEL_INFO)) {
    String log = F("WIFI : Disconnected! Reason: '");
    log += getLastDisconnectReason();
    log += '\'';

    if (WiFiEventData.lastConnectedDuration_us > 0) {
      log += F(" Connected for ");
      log += format_msec_duration(WiFiEventData.lastConnectedDuration_us / 1000ll);
    } else {
      log += F(" Connected for a long time...");
    }
    addLog(LOG_LEVEL_INFO, log);
  }

  // FIXME TD-er: Disconnect processing is done in several places.
  #ifdef USES_ESPEASY_NOW
  //if (isESPEasy_now_only()) return;
  ESPEasy_now_handler.end();
  #endif

  if (Settings.WiFiRestart_connection_lost()) {
    initWiFi();
    delay(100);
  }
  logConnectionStatus();
}

void processConnect() {
  if (WiFiEventData.processedConnect) { return; }
  //delay(100); // FIXME TD-er: See https://github.com/letscontrolit/ESPEasy/issues/1987#issuecomment-451644424
  if (checkAndResetWiFi()) {
    return;
  }
  WiFiEventData.processedConnect = true;
  WiFiEventData.setWiFiConnected();
  ++WiFiEventData.wifi_reconnects;

  if (loglevelActiveFor(LOG_LEVEL_INFO)) {
    const LongTermTimer::Duration connect_duration = WiFiEventData.last_wifi_connect_attempt_moment.timeDiff(WiFiEventData.lastConnectMoment);
    String log = F("WIFI : Connected! AP: ");
    log += WiFi.SSID();
    log += " (";
    log += WiFi.BSSIDstr();
    log += F(") Ch: ");
    log += RTC.lastWiFiChannel;

    if ((connect_duration > 0ll) && (connect_duration < 30000000ll)) {
      // Just log times when they make sense.
      log += F(" Duration: ");
      log += String(static_cast<int32_t>(connect_duration / 1000));
      log += F(" ms");
    }
    addLog(LOG_LEVEL_INFO, log);
  }

  if (Settings.UseRules) {
    if (WiFiEventData.bssid_changed) {
      eventQueue.add(F("WiFi#ChangedAccesspoint"));
    }

    if (WiFiEventData.channel_changed) {
      eventQueue.add(F("WiFi#ChangedWiFichannel"));
    }
  } 

  if (useStaticIP()) {
    WiFiEventData.markGotIP(); // in static IP config the got IP event is never fired.
  }
  saveToRTC();

  logConnectionStatus();
}

void processGotIP() {
  if (WiFiEventData.processedGotIP) {
    return;
  }
  if (checkAndResetWiFi()) {
    return;
  }

  IPAddress ip = NetworkLocalIP();

  if (!useStaticIP()) {
    #ifdef ESP8266
    if (!ip.isSet()) {
    #else
    if (ip[0] == 0 && ip[1] == 0 && ip[2] == 0 && ip[3] == 0) {
    #endif
      return;
    }
  }
  const IPAddress gw       = NetworkGatewayIP();
  const IPAddress subnet   = NetworkSubnetMask();
  const LongTermTimer::Duration dhcp_duration = WiFiEventData.lastConnectMoment.timeDiff(WiFiEventData.lastGetIPmoment);

  if (loglevelActiveFor(LOG_LEVEL_INFO)) {
    String log = F("WIFI : ");

    if (useStaticIP()) {
      log += F("Static IP: ");
    } else {
      log += F("DHCP IP: ");
    }
    log += formatIP(ip);
    log += " (";
    log += NetworkGetHostname();
    log += F(") GW: ");
    log += formatIP(gw);
    log += F(" SN: ");
    log += formatIP(subnet);

    if ((dhcp_duration > 0ll) && (dhcp_duration < 30000000ll)) {
      // Just log times when they make sense.
      log += F("   duration: ");
      log += static_cast<int32_t>(dhcp_duration / 1000);
      log += F(" ms");
    }
    addLog(LOG_LEVEL_INFO, log);
  }

  // Might not work in core 2.5.0
  // See https://github.com/esp8266/Arduino/issues/5839
  if ((Settings.IP_Octet != 0) && (Settings.IP_Octet != 255))
  {
    ip[3] = Settings.IP_Octet;

    if (loglevelActiveFor(LOG_LEVEL_INFO)) {
      String log = F("IP   : Fixed IP octet:");
      log += formatIP(ip);
      addLog(LOG_LEVEL_INFO, log);
    }
    WiFi.config(ip, gw, subnet, NetworkDnsIP(0), NetworkDnsIP(1));
  }

  // First try to get the time, since that may be used in logs
  if (node_time.systemTimePresent()) {
    node_time.initTime();
  }
#ifdef USES_MQTT
  mqtt_reconnect_count        = 0;
  MQTTclient_should_reconnect = true;
  timermqtt_interval          = 100;
  Scheduler.setIntervalTimer(ESPEasy_Scheduler::IntervalTimer_e::TIMER_MQTT);
#endif // USES_MQTT
  Scheduler.sendGratuitousARP_now();

  if (Settings.UseRules)
  {
    eventQueue.add(F("WiFi#Connected"));
  }
  statusLED(true);

  //  WiFi.scanDelete();

  if (WiFiEventData.wifiSetup) {
    // Wifi setup was active, Apparently these settings work.
    WiFiEventData.wifiSetup = false;
    SaveSettings();
  }
  refreshNodeList();
  logConnectionStatus();

  if ((WiFiEventData.WiFiConnected() || WiFi.isConnected()) && hasIPaddr()) {
    WiFiEventData.processedGotIP = true;
    WiFiEventData.setWiFiGotIP();
  }
}

// A client disconnected from the AP on this node.
void processDisconnectAPmode() {
  if (WiFiEventData.processedDisconnectAPmode) { return; }
  WiFiEventData.processedDisconnectAPmode = true;

  if (loglevelActiveFor(LOG_LEVEL_INFO)) {
    const int nrStationsConnected = WiFi.softAPgetStationNum();
    String    log                 = F("AP Mode: Client disconnected: ");
    log += WiFiEventData.lastMacDisconnectedAPmode.toString();
    log += F(" Connected devices: ");
    log += nrStationsConnected;
    addLog(LOG_LEVEL_INFO, log);
  }
}

void processProbeRequestAPmode() {
  if (WiFiEventData.processedProbeRequestAPmode) { return; }

  const MAC_address mac(APModeProbeRequestReceived_list.front().mac);
  const int rssi = APModeProbeRequestReceived_list.front().rssi;

  Nodes.setRSSI(mac, rssi);

  if (loglevelActiveFor(LOG_LEVEL_INFO)) {
    String    log                 = F("AP Mode: Probe Request: ");
    log += mac.toString();
    log += F(" (");
    log += rssi;
    log += F(" dBm)");
    addLog(LOG_LEVEL_INFO, log);
  }

  // FIXME TD-er: Must create an answer for ESPEasy-NOW node discovery
  #ifdef USES_ESPEASY_NOW
  ESPEasy_now_handler.sendDiscoveryAnnounce();
  #endif

  APModeProbeRequestReceived_list.pop_front();
  WiFiEventData.processedProbeRequestAPmode = APModeProbeRequestReceived_list.size() == 0;
}

// Client connects to AP on this node
void processConnectAPmode() {
  if (WiFiEventData.processedConnectAPmode) { return; }
  WiFiEventData.processedConnectAPmode = true;
  // Extend timer to switch off AP.
  WiFiEventData.timerAPoff.setNow();

  if (loglevelActiveFor(LOG_LEVEL_INFO)) {
    String log = F("AP Mode: Client connected: ");
    log += WiFiEventData.lastMacConnectedAPmode.toString();
    log += F(" Connected devices: ");
    log += WiFi.softAPgetStationNum();
    addLog(LOG_LEVEL_INFO, log);
  }

  #ifdef FEATURE_DNS_SERVER
  // Start DNS, only used if the ESP has no valid WiFi config
  // It will reply with it's own address on all DNS requests
  // (captive portal concept)
  if (!dnsServerActive) {
    dnsServerActive = true;
    dnsServer.start(DNS_PORT, "*", apIP);
  }
  #endif
}

// Switch of AP mode when timeout reached and no client connected anymore.
void processDisableAPmode() {
  if (!WiFiEventData.timerAPoff.isSet()) { return; }

  if (WifiIsAP(WiFi.getMode())) {
    // disable AP after timeout and no clients connected.
    if (WiFiEventData.timerAPoff.timeoutReached(WIFI_AP_OFF_TIMER_DURATION) && !wifiAPmodeActivelyUsed()) {
      setAP(false);
    }
  }

  if (!WifiIsAP(WiFi.getMode())) {
    WiFiEventData.timerAPoff.clear();
  }
}

void processScanDone() {
  if (WiFiEventData.processedScanDone) { return; }

  // Better act on the scan done event, as it may get triggered for normal wifi begin calls.
  int8_t scanCompleteStatus = WiFi.scanComplete();
  switch (scanCompleteStatus) {
    case 0: // Nothing (yet) found
      if (WiFiEventData.lastGetScanMoment.timeoutReached(5000)) {
        WiFiEventData.processedScanDone = true;
      }
      return;
    case -1: // WIFI_SCAN_RUNNING
      return;
    case -2: // WIFI_SCAN_FAILED
      addLog(LOG_LEVEL_ERROR, F("WiFi : Scan failed"));
      WiFiEventData.processedScanDone = true;
      return;
  }

  WiFiEventData.lastGetScanMoment.setNow();
  WiFiEventData.processedScanDone = true;

  if (loglevelActiveFor(LOG_LEVEL_INFO)) {
    String log = F("WiFi : Scan finished, found: ");
    log += scanCompleteStatus;
    addLog(LOG_LEVEL_INFO, log);
  }

  WiFi_AP_Candidates.process_WiFiscan(scanCompleteStatus);
  
  #ifdef USES_ESPEASY_NOW
  ESPEasy_now_handler.addPeerFromWiFiScan();
  if (use_EspEasy_now) {
    if (!WiFiConnected()) {
      if (WiFi_AP_Candidates.addedKnownCandidate()) {
        WiFi_AP_Candidates.force_reload();
        if (isESPEasy_now_only()) {
          setNetworkMedium(NetworkMedium_t::WIFI);
          WifiDisconnect();
          setAP(false);
          // Disable ESPEasy_now for 10 seconds to give opportunity to connect to WiFi.
          temp_disable_EspEasy_now_timer = millis() + 10000;
        }
      } else {
        setNetworkMedium(NetworkMedium_t::ESPEasyNOW_only);
      }
    }
  }
  #endif

  const WiFi_AP_Candidate bestCandidate = WiFi_AP_Candidates.getBestScanResult();
<<<<<<< HEAD
  if (bestCandidate.usable()) {
    if (loglevelActiveFor(LOG_LEVEL_INFO)) {
      String log = F("WIFI  : Selected: ");
      log += bestCandidate.toString();
      addLog(LOG_LEVEL_INFO, log);
    }
=======
  if (bestCandidate.usable() && loglevelActiveFor(LOG_LEVEL_INFO)) {
    String log = F("WiFi : Selected: ");
    log += bestCandidate.toString();
    addLog(LOG_LEVEL_INFO, log);
>>>>>>> 6ff45376
  }
}


void markWiFi_services_initialized() {
  // Check to see if the WiFi status may be out of sync.
  bool missedEvent = false;
  if (WiFi.isConnected() != WiFiEventData.WiFiServicesInitialized()) {
    // Apparently we may have missed some WiFi events.
    if (WiFi.isConnected()) {
      if (WiFiEventData.WiFiConnected() == 0) {
        #ifndef BUILD_NO_DEBUG
        addLog(LOG_LEVEL_DEBUG, F("WiFi : Force 'WiFi Connected' event"));
        #endif
        WiFiEventData.processedConnect = false;
        missedEvent = true;
      }
    } else {
      if (WiFiEventData.WiFiConnected()) {
        #ifndef BUILD_NO_DEBUG
        addLog(LOG_LEVEL_DEBUG, F("WiFi : Force 'WiFi Disconnected' event"));
        #endif
        WiFiEventData.processedDisconnect = false;
        missedEvent = true;
      }
    }
  }
  bool hasIP = hasIPaddr();
  if (hasIP != WiFiEventData.WiFiGotIP()) {
    // Apparently we did miss some WiFi events.
    if (hasIP) {
      #ifndef BUILD_NO_DEBUG
      addLog(LOG_LEVEL_DEBUG, F("WiFi : Force 'WiFi Got IP' event"));
      #endif
      WiFiEventData.processedGotIP = false;
      missedEvent = true;
    } else {
      // FIXME TD-er: What to do here, as we don't get events when loosing IP address
    }
  }
  if (missedEvent) {
    if (loglevelActiveFor(LOG_LEVEL_DEBUG)) {
      String log = F("WiFi : Missed WiFi event. Status: ");
      log += ESPeasyWifiStatusToString();
      addLog(LOG_LEVEL_DEBUG, log);
    }
    if (checkAndResetWiFi()) {
      return;
    }
  }
  WiFiEventData.processedDHCPTimeout  = true;  // FIXME TD-er:  Find out when this happens  (happens on ESP32 sometimes)
  WiFiEventData.setWiFiServicesInitialized();
  CheckRunningServices();
}

#ifdef HAS_ETHERNET

void processEthernetConnected() {
  ++WiFiEventData.wifi_reconnects;
  if (Settings.UseRules)
  {
    eventQueue.add(F("ETHERNET#Connected"));
  }
  statusLED(true);
}

void processEthernetDisconnected() {
  if (Settings.UseRules)
  {
    eventQueue.add(F("ETHERNET#Disconnected"));
  }
}

#endif<|MERGE_RESOLUTION|>--- conflicted
+++ resolved
@@ -468,19 +468,10 @@
   #endif
 
   const WiFi_AP_Candidate bestCandidate = WiFi_AP_Candidates.getBestScanResult();
-<<<<<<< HEAD
-  if (bestCandidate.usable()) {
-    if (loglevelActiveFor(LOG_LEVEL_INFO)) {
-      String log = F("WIFI  : Selected: ");
-      log += bestCandidate.toString();
-      addLog(LOG_LEVEL_INFO, log);
-    }
-=======
   if (bestCandidate.usable() && loglevelActiveFor(LOG_LEVEL_INFO)) {
     String log = F("WiFi : Selected: ");
     log += bestCandidate.toString();
     addLog(LOG_LEVEL_INFO, log);
->>>>>>> 6ff45376
   }
 }
 
