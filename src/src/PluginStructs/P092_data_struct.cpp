--- conflicted
+++ resolved
@@ -502,9 +502,6 @@
       addLog(LOG_LEVEL_INFO, F("P092_init: Set input pin with pullup"));
 #endif // ifndef P092_LIMIT_BUILD_SIZE
       pinMode(pin1, INPUT_PULLUP);
-<<<<<<< HEAD
-    break;
-=======
       break;
     # ifdef INPUT_PULLDOWN
     case eP092pinmode::ePPM_InputPullDown:
@@ -512,7 +509,6 @@
       pinMode(pin1, INPUT_PULLDOWN);
       break;
     # endif // ifdef INPUT_PULLDOWN
->>>>>>> 32c8d4a2
     default:
 # ifndef P092_LIMIT_BUILD_SIZE
       addLog(LOG_LEVEL_INFO, F("P092_init: Set input pin"));
