--- conflicted
+++ resolved
@@ -18,11 +18,8 @@
   }
   _ledEnabled  = P020_GET_LED_ENABLED == 1;
   _ledInverted = P020_GET_LED_INVERTED == 1;
-<<<<<<< HEAD
-=======
   _space       = static_cast<char>(P020_REPLACE_SPACE);
   _newline     = static_cast<char>(P020_REPLACE_NEWLINE);
->>>>>>> 537d35c6
 }
 
 P020_Task::~P020_Task() {
@@ -208,20 +205,11 @@
         }
 
         if (serial_processing == P020_Events::P1WiFiGateway) {
-<<<<<<< HEAD
-          done = handleP1Char(ser2netSerial->read());
-        } else {
-          addChar((char)ser2netSerial->read());
-        }
-
-
-=======
           done = handleP1Char(static_cast<char>(ser2netSerial->read()));
         } else {
           addChar(static_cast<char>(ser2netSerial->read()));
         }
 
->>>>>>> 537d35c6
         if (_ledEnabled) {
           digitalWrite(_ledPin, _ledInverted ? 1 : 0);
         }
@@ -375,8 +363,6 @@
 }
 
 void P020_Task::addChar(char ch) {
-<<<<<<< HEAD
-=======
   if ((ch == 0x20) && (_space > 0)) { ch = _space; }
 
   if (_newline > 0) {
@@ -385,7 +371,6 @@
     if (ch == '\r') { return; } // Ignore CR if LF is replaced
   }
 
->>>>>>> 537d35c6
   serial_buffer += ch;
 }
 
