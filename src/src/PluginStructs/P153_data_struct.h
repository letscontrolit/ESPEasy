--- conflicted
+++ resolved
@@ -4,10 +4,6 @@
 #include "../../_Plugin_Helper.h"
 #ifdef USES_P153
 
-<<<<<<< HEAD
-
-=======
->>>>>>> 273e620a
 # define P153_I2C_ADDRESS             PCONFIG(0)
 # define P153_STARTUP_CONFIGURATION   PCONFIG(1)
 # define P153_INTERVAL_LOOPS          PCONFIG(2)
