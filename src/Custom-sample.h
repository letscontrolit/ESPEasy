#ifndef ESPEASY_CUSTOM_H
#define ESPEASY_CUSTOM_H

#include <Arduino.h>

/*
    To modify the stock configuration without changing the EspEasy.ino file :
    1) rename this file to "Custom.h" (It is ignored by Git)
    2) define your own settings below
    3) define USE_CUSTOM_H as a build flags. ie : export PLATFORMIO_BUILD_FLAGS="'-DUSE_CUSTOM_H'"
 */


/*
 #######################################################################################################
   Your Own Default Settings
 #######################################################################################################
    You can basically ovveride ALL macro defined in ESPEasy.ino.
    Don't forget to first #undef each existing #define that you add below.
    But since this Custom.h is included before other defines are made, you don't have to undef a lot of defines.
    Here are some examples:
 */

#ifdef BUILD_GIT
# undef BUILD_GIT
#endif // ifdef BUILD_GIT

#define BUILD_GIT           "My Build: "  __DATE__ " "  __TIME__


#define DEFAULT_NAME        "MyEspEasyDevice"                        // Enter your device friendly name
#define UNIT                0                                        // Unit Number
#define DEFAULT_DELAY       60                                       // Sleep Delay in seconds

// --- Wifi AP Mode (when your Wifi Network is not reachable) ----------------------------------------
#define DEFAULT_AP_IP       192, 168, 4, 1                           // Enter IP address (comma separated) for AP (config) mode
#define DEFAULT_AP_SUBNET   255, 255, 255, 0                         // Enter IP address (comma separated) for AP (config) mode
#define DEFAULT_AP_KEY      "configesp"                              // Enter network WPA key for AP (config) mode

// --- Wifi Client Mode -----------------------------------------------------------------------------
#define DEFAULT_SSID                         "MyHomeSSID"            // Enter your network SSID
#define DEFAULT_KEY                          "MySuperSecretPassword" // Enter your network WPA key
#define DEFAULT_SSID2                        ""                      // Enter your fallback network SSID
#define DEFAULT_KEY2                         ""                      // Enter your fallback network WPA key
#define DEFAULT_WIFI_INCLUDE_HIDDEN_SSID     false                   // Allow to connect to hidden SSID APs
#define DEFAULT_USE_STATIC_IP                false                   // (true|false) enabled or disabled static IP
#define DEFAULT_IP                           "192.168.0.50"          // Enter your IP address
#define DEFAULT_DNS                          "192.168.0.1"           // Enter your DNS
#define DEFAULT_GW                           "192.168.0.1"           // Enter your Gateway
#define DEFAULT_SUBNET                       "255.255.255.0"         // Enter your Subnet
#define DEFAULT_IPRANGE_LOW                  "0.0.0.0"               // Allowed IP range to access webserver
#define DEFAULT_IPRANGE_HIGH                 "255.255.255.255"       // Allowed IP range to access webserver
#define DEFAULT_IP_BLOCK_LEVEL               1                       // 0: ALL_ALLOWED  1: LOCAL_SUBNET_ALLOWED  2:
// ONLY_IP_RANGE_ALLOWED
#define DEFAULT_ADMIN_USERNAME               "admin"
#define DEFAULT_ADMIN_PASS                   ""

#define DEFAULT_WIFI_CONNECTION_TIMEOUT      10000 // minimum timeout in ms for WiFi to be connected.
#define DEFAULT_WIFI_FORCE_BG_MODE           false // when set, only allow to connect in 802.11B or G mode (not N)
#define DEFAULT_WIFI_RESTART_WIFI_CONN_LOST  false // Perform wifi off and on when connection was lost.
#define DEFAULT_ECO_MODE                     false // When set, make idle calls between executing tasks.
#define DEFAULT_WIFI_NONE_SLEEP              false // When set, the wifi will be set to no longer sleep (more power
// used and need reboot to reset mode)
#define DEFAULT_GRATUITOUS_ARP               false // When set, the node will send periodical gratuitous ARP
                                                   // packets to announce itself.
#define DEFAULT_TOLERANT_LAST_ARG_PARSE      false // When set, the last argument of some commands will be parsed to the end of the line
                                                   // See: https://github.com/letscontrolit/ESPEasy/issues/2724
#define DEFAULT_SEND_TO_HTTP_ACK             false // Wait for ack with SendToHttp command.

#define DEFAULT_AP_DONT_FORCE_SETUP          false // Allow optional usage of Sensor without WIFI avaiable // When set you can use the Sensor in AP-Mode without beeing forced to /setup
#define DEFAULT_DONT_ALLOW_START_AP          false // Usually the AP will be started when no WiFi is defined, or the defined one cannot be found. This flag may prevent it.

// --- Default Controller ------------------------------------------------------------------------------
#define DEFAULT_CONTROLLER   false                                          // true or false enabled or disabled, set 1st controller
                                                                            // defaults
#define DEFAULT_CONTROLLER_ENABLED true                                     // Enable default controller by default
#define DEFAULT_CONTROLLER_USER    ""                                       // Default controller user
#define DEFAULT_CONTROLLER_PASS    ""                                       // Default controller Password

// using a default template, you also need to set a DEFAULT PROTOCOL to a suitable MQTT protocol !
#define DEFAULT_PUB         "sensors/espeasy/%sysname%/%tskname%/%valname%" // Enter your pub
#define DEFAULT_SUB         "sensors/espeasy/%sysname%/#"                   // Enter your sub
#define DEFAULT_SERVER      "192.168.0.8"                                   // Enter your Server IP address
#define DEFAULT_SERVER_HOST ""                                              // Server hostname
#define DEFAULT_SERVER_USEDNS false                                         // true: Use hostname.  false: use IP
#define DEFAULT_USE_EXTD_CONTROLLER_CREDENTIALS   false                     // true: Allow longer user credentials for controllers

#define DEFAULT_PORT        8080                                            // Enter your Server port value

#define DEFAULT_PROTOCOL    0                                               // Protocol used for controller communications
                                                                            //   0 = Stand-alone (no controller set)
                                                                            //   1 = Domoticz HTTP
                                                                            //   2 = Domoticz MQTT
                                                                            //   3 = Nodo Telnet
                                                                            //   4 = ThingSpeak
                                                                            //   5 = Home Assistant (openHAB) MQTT
                                                                            //   6 = PiDome MQTT
                                                                            //   7 = EmonCMS
                                                                            //   8 = Generic HTTP
                                                                            //   9 = FHEM HTTP

#define DEFAULT_PIN_I2C_SDA                     4
#define DEFAULT_PIN_I2C_SCL                     5
#define DEFAULT_I2C_CLOCK_SPEED                 400000            // Use 100 kHz if working with old I2C chips
#define USE_I2C_DEVICE_SCAN                     true

#define DEFAULT_SPI                             0                 //0=disabled 1=enabled and for ESP32 there is option 2 =HSPI

#define DEFAULT_PIN_STATUS_LED                  (-1)
#define DEFAULT_PIN_STATUS_LED_INVERSED         true

#define DEFAULT_PIN_RESET_BUTTON                (-1)


#define DEFAULT_USE_RULES                       false             // (true|false) Enable Rules?
#define DEFAULT_RULES_OLDENGINE                 true

#define DEFAULT_MQTT_RETAIN                     false             // (true|false) Retain MQTT messages?
#define DEFAULT_MQTT_DELAY                      100               // Time in milliseconds to retain MQTT messages
#define DEFAULT_MQTT_LWT_TOPIC                  ""                // Default lwt topic
#define DEFAULT_MQTT_LWT_CONNECT_MESSAGE        "Connected"       // Default lwt message
#define DEFAULT_MQTT_LWT_DISCONNECT_MESSAGE     "Connection Lost" // Default lwt message
#define DEFAULT_MQTT_USE_UNITNAME_AS_CLIENTID   0

#define DEFAULT_USE_NTP                         false             // (true|false) Use NTP Server
#define DEFAULT_NTP_HOST                        ""                // NTP Server Hostname
#define DEFAULT_TIME_ZONE                       0                 // Time Offset (in minutes)
#define DEFAULT_USE_DST                         false             // (true|false) Use Daily Time Saving

#define DEFAULT_LATITUDE                        0.0f              // Default Latitude  
#define DEFAULT_LONGITUDE                       0.0f              // Default Longitude

#define DEFAULT_SYSLOG_IP                       ""                // Syslog IP Address
#define DEFAULT_SYSLOG_LEVEL                    0                 // Syslog Log Level
#define DEFAULT_SERIAL_LOG_LEVEL                LOG_LEVEL_INFO    // Serial Log Level
#define DEFAULT_WEB_LOG_LEVEL                   LOG_LEVEL_INFO    // Web Log Level
#define DEFAULT_SD_LOG_LEVEL                    0                 // SD Card Log Level
#define DEFAULT_USE_SD_LOG                      false             // (true|false) Enable Logging to the SD card

#define DEFAULT_USE_SERIAL                      true              // (true|false) Enable Logging to the Serial Port
#define DEFAULT_SERIAL_BAUD                     115200            // Serial Port Baud Rate
#define DEFAULT_SYSLOG_FACILITY                 0                 // kern

#define DEFAULT_SYNC_UDP_PORT                   0                 // Used for ESPEasy p2p. (IANA registered port: 8266)


#define BUILD_NO_DEBUG


// Special SSID/key setup only to be used in custom builds.

// Deployment SSID will be used only when the configured SSIDs are not reachable and/or no credentials are set.
// This to make deployment of large number of nodes easier
#define CUSTOM_DEPLOYMENT_SSID                  ""                // Enter SSID not shown in UI, to be used on custom builds to ease deployment
#define CUSTOM_DEPLOYMENT_KEY                   ""                // Enter key not shown in UI, to be used on custom builds to ease deployment
#define CUSTOM_SUPPORT_SSID                     ""                // Enter SSID not shown in UI, to be used on custom builds to ease support
#define CUSTOM_SUPPORT_KEY                      ""                // Enter key not shown in UI, to be used on custom builds to ease support


// Emergency fallback SSID will only be attempted in the first 10 minutes after reboot.
// When found, the unit will connect to it and depending on the built in flag, it will either just connect to it, or clear set credentials.
// Use case: User connects to a public AP which does need to agree on an agreement page for the rules of conduct (e.g. open APs)
// This is seen as a valid connection, so the unit will not reconnect to another node and thus becomes inaccessible.
#define CUSTOM_EMERGENCY_FALLBACK_SSID          ""                // Enter SSID not shown in UI, to be used to regain access to the node
#define CUSTOM_EMERGENCY_FALLBACK_KEY           ""                // Enter key not shown in UI, to be used to regain access to the node

#define CUSTOM_EMERGENCY_FALLBACK_RESET_CREDENTIALS  false
#define CUSTOM_EMERGENCY_FALLBACK_START_AP           false

#define CUSTOM_EMERGENCY_FALLBACK_ALLOW_MINUTES_UPTIME 10

#define USES_SSDP

#define USE_EXT_RTC                // Support for external RTC clock modules like PCF8563/PCF8523/DS3231/DS1307 


// #define USE_SETTINGS_ARCHIVE
// #define FEATURE_I2CMULTIPLEXER
// #define USE_TRIGONOMETRIC_FUNCTIONS_RULES

/*
 #######################################################################################################
   Defining web interface
 #######################################################################################################
 */

#define MENU_INDEX_MAIN_VISIBLE          true
/*
#define MENU_INDEX_CONFIG_VISIBLE        false
#define MENU_INDEX_CONTROLLERS_VISIBLE   false
#define MENU_INDEX_HARDWARE_VISIBLE      false
#define MENU_INDEX_DEVICES_VISIBLE       false
#define MENU_INDEX_RULES_VISIBLE         false
#define MENU_INDEX_NOTIFICATIONS_VISIBLE false
#define MENU_INDEX_TOOLS_VISIBLE         false
*/

#define MAIN_PAGE_SHOW_SYSINFO_BUTTON    true
#define MAIN_PAGE_SHOW_WiFi_SETUP_BUTTON true
#define MAIN_PAGE_SHOW_BASIC_INFO_NOT_LOGGED_IN false

#define MAIN_PAGE_SHOW_NODE_LIST_BUILD   true
#define MAIN_PAGE_SHOW_NODE_LIST_TYPE    true

#define SETUP_PAGE_SHOW_CONFIG_BUTTON    true


//#define WEBPAGE_TEMPLATE_HIDE_HELP_BUTTON


/*
 #######################################################################################################
   CSS / template
 #######################################################################################################
 */
/*
#define WEBPAGE_TEMPLATE_DEFAULT_HEADER "<header class='headermenu'><h1>ESP Easy Mega: {{title}}</h1><BR>"
#define WEBPAGE_TEMPLATE_DEFAULT_FOOTER "<footer><br><h6>Powered by <a href='http://www.letscontrolit.com' style='font-size: 15px; text-decoration: none'>Let's Control It</a> community</h6></footer></body></html>"
#define WEBPAGE_TEMPLATE_AP_HEADER      "<body><header class='apheader'><h1>Welcome to ESP Easy Mega AP</h1>"
#define WEBPAGE_TEMPLATE_HIDE_HELP_BUTTON
*/
// Embed Custom CSS in Custom.h:
/*
#define WEBSERVER_EMBED_CUSTOM_CSS
static const char DATA_ESPEASY_DEFAULT_MIN_CSS[] PROGMEM = {
...
,0};
*/


/*
 #######################################################################################################
   Special settings  (rendering settings incompatible with other builds)
 #######################################################################################################
 */

// #define USE_NON_STANDARD_24_TASKS

/*
 #######################################################################################################
   Your Own selection of plugins and controllers
 #######################################################################################################
 */

#define CONTROLLER_SET_NONE
#define NOTIFIER_SET_NONE
#define PLUGIN_SET_NONE


/*
 #######################################################################################################
 ###########     Plugins
 #######################################################################################################
 */

// #define USE_SERVO


// #define USES_P001   // Switch
// #define USES_P002   // ADC
// #define USES_P003   // Pulse
// #define USES_P004   // Dallas
// #define USES_P005   // DHT
// #define USES_P006   // BMP085
// #define USES_P007   // PCF8591
// #define USES_P008   // RFID
// #define USES_P009   // MCP

// #define USES_P010   // BH1750
// #define USES_P011   // PME
// #define USES_P012   // LCD
// #define USES_P013   // HCSR04
// #define USES_P014   // SI7021
// #define USES_P015   // TSL2561
// #define USES_P017   // PN532
// #define USES_P018   // Dust
// #define USES_P019   // PCF8574

// #define USES_P020   // Ser2Net
// #define USES_P021   // Level
// #define USES_P022   // PCA9685
// #define USES_P023   // OLED
// #define USES_P024   // MLX90614
// #define USES_P025   // ADS1115
// #define USES_P026   // SysInfo
// #define USES_P027   // INA219
// #define USES_P028   // BME280
// #define USES_P029   // Output

// #define USES_P031   // SHT1X
// #define USES_P032   // MS5611
// #define USES_P033   // Dummy
// #define USES_P034   // DHT12
// #define USES_P036   // FrameOLED
// #define USES_P037   // MQTTImport
// #define USES_P038   // NeoPixel
// #define USES_P039   // Environment - Thermocouple

// #define USES_P040   // RFID - ID12LA/RDM6300
// #define USES_P041   // NeoClock
// #define USES_P042   // Candle
// #define USES_P043   // ClkOutput
// #define USES_P044   // P1WifiGateway
// #define USES_P045   // MPU6050
// #define USES_P046   // VentusW266
// #define USES_P047   // I2C_soil_misture
// #define USES_P048   // Motoshield_v2
// #define USES_P049   // MHZ19

// #define USES_P050   // TCS34725 RGB Color Sensor with IR filter and White LED
// #define USES_P051   // AM2320
// #define USES_P052   // SenseAir
// #define USES_P053   // PMSx003
// #define USES_P054   // DMX512
// #define USES_P055   // Chiming
// #define USES_P056   // SDS011-Dust
// #define USES_P057   // HT16K33_LED
// #define USES_P058   // HT16K33_KeyPad
// #define USES_P059   // Encoder

// #define USES_P060   // MCP3221
// #define USES_P061   // Keypad
// #define USES_P062   // MPR121_KeyPad
// #define USES_P063   // TTP229_KeyPad
// #define USES_P064   // APDS9960 Gesture
// #define USES_P065   // DRF0299
// #define USES_P066   // VEML6040
// #define USES_P067   // HX711_Load_Cell
// #define USES_P068   // SHT3x
// #define USES_P069   // LM75A

// #define USES_P070   // NeoPixel_Clock
// #define USES_P071   // Kamstrup401
// #define USES_P072   // HDC1080
// #define USES_P073   // 7DG
// #define USES_P074   // TSL2561
// #define USES_P075   // Nextion
// #define USES_P076   // HWL8012   in POW r1
// #define USES_P077   // CSE7766   in POW R2
// #define USES_P078   // Eastron Modbus Energy meters
// #define USES_P079   // Wemos Motoshield

// #define USES_P080   // iButton Sensor  DS1990A
// #define USES_P081   // Cron
// #define USES_P082   // GPS
// #define USES_P083   // SGP30
// #define USES_P084   // VEML6070
// #define USES_P085   // AcuDC24x
// #define USES_P086   // Receiving values according Homie convention. Works together with C014 Homie controller
// #define USES_P087   // Serial Proxy
// #define USES_P088   // HeatpumpIR
// #define USES_P089   // Ping

// #define USES_P090   // CCS811
// #define USES_P091   // SerSwitch
// #define USES_P092   // DLbus
// #define USES_P093   // MitsubishiHP
// #define USES_P094   // CULReader
// #define USES_P095   // ILI9341
// #define USES_P096   // eInk
// #define USES_P097   // ESP32Touch
// #define USES_P098   // 
// #define USES_P099   // XPT2046 touchscreen

// #define USES_P100   // DS2423 counter
// #define USES_P101   // WakeOnLan
// #define USES_P102   // PZEM004Tv3
<<<<<<< HEAD
// #define USES_P103   // Atlas Scientific EZO Sensors (pH, ORP, EZO, DO)
// #define USES_P104   //
=======
// #define USES_P103   // Atlas_EZO_pH_ORP_EC
// #define USES_P104   // MAX7219 dotmatrix
>>>>>>> f268d217
// #define USES_P105   // AHT10/20/21
// #define USES_P106   // BME680
// #define USES_P107   // Si1145
// #define USES_P109   // ThermoOLED
// #define USES_P110   // VL53L0X Time of Flight sensor
// #define USES_P111   // RF522 RFID reader
// #define USES_P112   // AS7265x
// #define USES_P113   // VL53L1X ToF
// #define USES_P114   // VEML6075
// #define USES_P115   // MAX1704x


// Special plugins needing IR library
// #define USES_P016   // IR
// #define P016_SEND_IR_TO_CONTROLLER false //IF true then the JSON replay solution is transmited back to the condroller.
// #define USES_P035   // IRTX
// #define P016_P035_Extended_AC // The following define is needed for extended decoding of A/C Messages and or using standardised 
                                 //common arguments for controlling all deeply supported A/C units
// #define P016_P035_USE_RAW_RAW2 //Use the RAW and RAW2 encodings, disabling it saves 3.7Kb
// #define USES_P088   // Heatpump IR
// #define USES_P108   // DDS238-x ZN Modbus energy meters


/*
 #######################################################################################################
 ###########     Controllers
 #######################################################################################################
 */


// #define USES_C001   // Domoticz HTTP
// #define USES_C002   // Domoticz MQTT
// #define USES_C003   // Nodo telnet
// #define USES_C004   // ThingSpeak
// #define USES_C005   // Home Assistant (openHAB) MQTT
// #define USES_C006   // PiDome MQTT
// #define USES_C007   // Emoncms
// #define USES_C008   // Generic HTTP
// #define USES_C009   // FHEM HTTP
// #define USES_C010   // Generic UDP
// #define USES_C011   // Generic HTTP Advanced
// #define USES_C012   // Blynk HTTP
// #define USES_C013   // ESPEasy P2P network
// #define USES_C014   // homie 3 & 4dev MQTT
// #define USES_C015   // Blynk
// #define USES_C016   // Cache controller
// #define USES_C017   // Zabbix
// #define USES_C018   // TTN/RN2483


/*
 #######################################################################################################
 ###########     Notifiers
 #######################################################################################################
 */


// #define USES_N001   // Email
// #define USES_N002   // Buzzer


#endif // ESPEASY_CUSTOM_H<|MERGE_RESOLUTION|>--- conflicted
+++ resolved
@@ -365,13 +365,8 @@
 // #define USES_P100   // DS2423 counter
 // #define USES_P101   // WakeOnLan
 // #define USES_P102   // PZEM004Tv3
-<<<<<<< HEAD
 // #define USES_P103   // Atlas Scientific EZO Sensors (pH, ORP, EZO, DO)
-// #define USES_P104   //
-=======
-// #define USES_P103   // Atlas_EZO_pH_ORP_EC
 // #define USES_P104   // MAX7219 dotmatrix
->>>>>>> f268d217
 // #define USES_P105   // AHT10/20/21
 // #define USES_P106   // BME680
 // #define USES_P107   // Si1145
