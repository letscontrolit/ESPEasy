--- conflicted
+++ resolved
@@ -227,15 +227,6 @@
 board                     = esp8266_1M128k
 build_flags               = ${esp82xx_1M.build_flags}
 
-<<<<<<< HEAD
-=======
-[esp8285_1M]
-extends                   = esp82xx_1M
-board                     = esp8285_1M128k
-build_flags               = ${esp82xx_1M.build_flags}
-                            -DESP8285
-
->>>>>>> 5579a2f8
 
 ;;; Minimal ***********************************************************
 ; Minimal build size for OTA                                          ;
@@ -252,15 +243,6 @@
 board                     = esp8266_1M128k_OTA
 build_flags               = ${esp82xx_1M_OTA.build_flags}
 
-<<<<<<< HEAD
-=======
-[esp8285_1M_OTA]
-extends                   = esp82xx_1M_OTA
-board                     = esp8285_1M128k_OTA
-build_flags               = ${esp82xx_1M_OTA.build_flags}
-                            -DESP8285
-
->>>>>>> 5579a2f8
 
 ;;; 2MB flash nodes  **************************************************
 ; Layout for 2M flash nodes                                           ;
