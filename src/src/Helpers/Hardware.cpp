--- conflicted
+++ resolved
@@ -284,15 +284,9 @@
       }
     }
 #endif // if FEATURE_SD
-<<<<<<< HEAD
-#if FEATURE_ETHERNET
-  ethPower(false);
-#endif
-=======
   } else {
     addLog(LOG_LEVEL_INFO, F("INIT : SPI not enabled"));
   }
->>>>>>> 6647e35f
 }
 
 
