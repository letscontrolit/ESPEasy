--- conflicted
+++ resolved
@@ -309,41 +309,6 @@
   parseSystemVariables(s, true);
   parseEventVariables(s, event, true);
 
-<<<<<<< HEAD
-  s.replace(F("%systime%"), getTimeString(':'));
-
-	#if FEATURE_ADC_VCC
-		s.replace(F("%vcc%"), String(vcc));
-	#endif
-
-  // IPAddress ip = WiFi.localIP();
-  // char strIP[20];
-  // sprintf_P(strIP, PSTR("%u.%u.%u.%u"), ip[0], ip[1], ip[2], ip[3]);
-  s.replace(F("%ip%"),WiFi.localIP().toString());
-
-  s.replace(F("%sysload%"), String(100 - (100 * loopCounterLast / loopCounterMax)));
-  s.replace(F("%uptime%"), String(wdcounter / 2));
-
-  s.replace(F("%CR%"), F("\r"));
-  s.replace(F("%LF%"), F("\n"));
-  s.replace(F("%sysname%"), URLEncode(Settings.Name));
-  s.replace(F("%tskname%"), URLEncode(ExtraTaskSettings.TaskDeviceName));
-  s.replace(F("%id%"), String(event->idx));
-  s.replace(F("%vname1%"), URLEncode(ExtraTaskSettings.TaskDeviceValueNames[0]));
-  s.replace(F("%vname2%"), URLEncode(ExtraTaskSettings.TaskDeviceValueNames[1]));
-  s.replace(F("%vname3%"), URLEncode(ExtraTaskSettings.TaskDeviceValueNames[2]));
-  s.replace(F("%vname4%"), URLEncode(ExtraTaskSettings.TaskDeviceValueNames[3]));
-
-  if (event->sensorType == SENSOR_TYPE_LONG)
-    s.replace(F("%val1%"), String((unsigned long)UserVar[event->BaseVarIndex] + ((unsigned long)UserVar[event->BaseVarIndex + 1] << 16)));
-  else {
-    s.replace(F("%val1%"), formatUserVar(event, 0));
-    s.replace(F("%val2%"), formatUserVar(event, 1));
-    s.replace(F("%val3%"), formatUserVar(event, 2));
-    s.replace(F("%val4%"), formatUserVar(event, 3));
-  }
-=======
->>>>>>> 2527cbe0
 	addLog(LOG_LEVEL_DEBUG_MORE, F("HTTP after replacements: "));
 	addLog(LOG_LEVEL_DEBUG_MORE, s);
 }
