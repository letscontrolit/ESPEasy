--- conflicted
+++ resolved
@@ -13,17 +13,6 @@
         'ip'        : '192.168.13.92',
         'flash_cmd' : 'esptool.py --port {port} -b 1500000  write_flash 0x0 .pioenvs/dev_ESP8266_4096/firmware.bin --flash_size=32m -p',
         'build_cmd' : 'platformio run --environment dev_ESP8266_4096'
-<<<<<<< HEAD
-    },
-
-    {
-        'type'      : 'wemos d1 mini v2.2.0',
-        'port'      : '/dev/ttyUSB0',
-        'ip'        : '192.168.13.93',
-        'flash_cmd' : 'esptool.py --port {port} -b 1500000  write_flash 0x0 .pioenvs/dev_ESP8266_4096/firmware.bin --flash_size=32m -p',
-        'build_cmd' : 'platformio run --environment dev_ESP8266_4096'
-=======
->>>>>>> f177ff9e
     },
 
     {
