--- conflicted
+++ resolved
@@ -112,6 +112,18 @@
   WIFI_SCAN_ASYNC,
   WIFI_SCAN_SYNC,
 
+  // ESPEasy_NOW related
+  #ifdef USES_ESPEASY_NOW
+  HANDLE_ESPEASY_NOW_LOOP       ,
+  EXPIRED_ESPEASY_NOW_LOOP      , 
+  INVALID_ESPEASY_NOW_LOOP      , 
+  RECEIVE_ESPEASY_NOW_LOOP      , 
+  ESPEASY_NOW_SEND_MSG_SUC      , 
+  ESPEASY_NOW_SEND_MSG_FAIL     , 
+  ESPEASY_NOW_SEND_PCKT         , 
+  ESPEASY_NOW_DEDUP_LOOP        , 
+  #endif
+
   // Time sync (also network related)
   NTP_SUCCESS,
   NTP_FAIL,
@@ -121,96 +133,7 @@
   LOOP_STATS
 };
 
-<<<<<<< HEAD
-# define LOADFILE_STATS                 0
-# define SAVEFILE_STATS                 1
-# define LOOP_STATS                     2
-# define PLUGIN_CALL_50PS               3
-# define PLUGIN_CALL_10PS               4
-# define PLUGIN_CALL_10PSU              5
-# define PLUGIN_CALL_1PS                6
-# define SENSOR_SEND_TASK               7
-# define CPLUGIN_CALL_10PS              8
-# define CPLUGIN_CALL_50PS              9
-# define SEND_DATA_STATS                10
-# define COMPUTE_FORMULA_STATS          11
-# define PLUGIN_CALL_DEVICETIMER_IN     12
-# define SET_NEW_TIMER                  13
-# define TIME_DIFF_COMPUTE              14
-# define MQTT_DELAY_QUEUE               15
-# define C001_DELAY_QUEUE               16
-# define C002_DELAY_QUEUE               17
-# define C003_DELAY_QUEUE               18
-# define C004_DELAY_QUEUE               19
-# define C005_DELAY_QUEUE               20
-# define C006_DELAY_QUEUE               21
-# define C007_DELAY_QUEUE               22
-# define C008_DELAY_QUEUE               23
-# define C009_DELAY_QUEUE               24
-# define C010_DELAY_QUEUE               25
-# define C011_DELAY_QUEUE               26
-# define C012_DELAY_QUEUE               27
-# define C013_DELAY_QUEUE               28
-# define C014_DELAY_QUEUE               29
-# define C015_DELAY_QUEUE               30
-# define C016_DELAY_QUEUE               31
-# define C017_DELAY_QUEUE               32
-# define C018_DELAY_QUEUE               33
-# define C019_DELAY_QUEUE               34
-# define C020_DELAY_QUEUE               35
-# define C021_DELAY_QUEUE               36
-# define C022_DELAY_QUEUE               37
-# define C023_DELAY_QUEUE               38
-# define C024_DELAY_QUEUE               39
-# define C025_DELAY_QUEUE               40
-# define C018_AIR_TIME                  41
-# define TRY_CONNECT_HOST_TCP           42
-# define TRY_CONNECT_HOST_UDP           43
-# define HOST_BY_NAME_STATS             44
-# define CONNECT_CLIENT_STATS           45
-# define LOAD_CUSTOM_TASK_STATS         46
-# define WIFI_ISCONNECTED_STATS         47
-# define WIFI_NOTCONNECTED_STATS        48
-# define LOAD_TASK_SETTINGS             49
-# define LOAD_TASK_SETTINGS_CACHED      50
-# define SAVE_TASK_SETTINGS             51
-# define TRY_OPEN_FILE                  52
-# define FS_GC_SUCCESS                  53
-# define FS_GC_FAIL                     54
-# define PARSE_SYSVAR                   55
-# define PARSE_SYSVAR_NOCHANGE          56
-# define PARSE_TEMPLATE_PADDED          57
-# define RULES_PROCESSING               58
-# define RULES_PARSE_LINE               59
-# define RULES_PROCESS_MATCHED          60
-# define RULES_MATCH                    61
-# define GRAT_ARP_STATS                 62
-# define SAVE_TO_RTC                    63
-# define BACKGROUND_TASKS               64
-# define PROCESS_SYSTEM_EVENT_QUEUE     65
-# define HANDLE_SCHEDULER_IDLE          66
-# define HANDLE_SCHEDULER_TASK          67
-# define HANDLE_SERVING_WEBPAGE         68
-#ifdef USES_ESPEASY_NOW
-# define HANDLE_ESPEASY_NOW_LOOP        69
-# define EXPIRED_ESPEASY_NOW_LOOP       70
-# define INVALID_ESPEASY_NOW_LOOP       71
-# define RECEIVE_ESPEASY_NOW_LOOP       72
-# define ESPEASY_NOW_SEND_MSG_SUC       73
-# define ESPEASY_NOW_SEND_MSG_FAIL      74
-# define ESPEASY_NOW_SEND_PCKT          75
-# define ESPEASY_NOW_DEDUP_LOOP         76
-#endif
-
-# define WIFI_SCAN_ASYNC                77
-# define WIFI_SCAN_SYNC                 78
-# define NTP_SUCCESS                    79
-# define NTP_FAIL                       80
-# define SYSTIME_UPDATED                81
-
-=======
 #if FEATURE_TIMING_STATS
->>>>>>> 0c0175eb
 
 class TimingStats {
 public:
