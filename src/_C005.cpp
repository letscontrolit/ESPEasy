--- conflicted
+++ resolved
@@ -94,47 +94,6 @@
 
       success = MQTT_protocol_send(event, CPlugin_005_pubname, CPlugin_005_mqtt_retainFlag);
 
-<<<<<<< HEAD
-=======
-      uint8_t valueCount = getValueCountForTask(event->TaskIndex);
-
-      for (uint8_t x = 0; x < valueCount; x++)
-      {
-        // MFD: skip publishing for values with empty labels (removes unnecessary publishing of unwanted values)
-        if (getTaskValueName(event->TaskIndex, x).isEmpty()) {
-          continue; // we skip values with empty labels
-        }
-
-        String tmppubname = pubname;
-        parseSingleControllerVariable(tmppubname, event, x, false);
-        String value;
-        if (event->sensorType == Sensor_VType::SENSOR_TYPE_STRING) {
-          value = event->String2.substring(0, 20); // For the log
-        } else {
-          value = formatUserVarNoCheck(event, x);
-        }
-# ifndef BUILD_NO_DEBUG
-
-        if (loglevelActiveFor(LOG_LEVEL_DEBUG)) {
-          addLogMove(LOG_LEVEL_DEBUG, 
-            strformat(
-              F("MQTT : %s %s"),
-              tmppubname.c_str(),
-              value.c_str()));
-        }
-# endif // ifndef BUILD_NO_DEBUG
-
-        // Small optimization so we don't try to copy potentially large strings
-        if (event->sensorType == Sensor_VType::SENSOR_TYPE_STRING) {
-          if (MQTTpublish(event->ControllerIndex, event->TaskIndex, tmppubname.c_str(), event->String2.c_str(), mqtt_retainFlag))
-            success = true;
-        } else {
-          // Publish using move operator, thus tmppubname and value are empty after this call
-          if (MQTTpublish(event->ControllerIndex, event->TaskIndex, std::move(tmppubname), std::move(value), mqtt_retainFlag))
-            success = true;
-        }
-      }
->>>>>>> dfe2bdad
       break;
     }
 
@@ -157,7 +116,6 @@
 
   // Topic  : event->String1
   // Message: event->String2
-<<<<<<< HEAD
   bool validTopic = MQTT_handle_topic_commands(event); // default handling of /cmd and /set topics
 
   if (!validTopic) {
@@ -176,47 +134,12 @@
       String  topic_folder = parseStringKeepCase(event->String1, topic_index, '/');
 
       while (!topic_folder.startsWith(F("cmd_arg")) && !topic_folder.isEmpty()) {
-=======
-  String cmd;
-  bool   validTopic          = false;
-  const int lastindex        = event->String1.lastIndexOf('/');
-  const String lastPartTopic = event->String1.substring(lastindex + 1);
-  const bool has_cmd_arg_index = event->String1.lastIndexOf(F("cmd_arg")) != -1;
-
-  if (equals(lastPartTopic, F("cmd"))) {
-    // Example:
-    // Topic: ESP_Easy/Bathroom_pir_env/cmd
-    // Message: gpio,14,0
-    // Full command:  gpio,14,0
-
-    move_special(cmd, String(event->String2));
-
-    // SP_C005a: string= ;cmd=gpio,12,0 ;taskIndex=12 ;string1=ESPT12/cmd ;string2=gpio,12,0
-    validTopic = true;
-  } else if (has_cmd_arg_index) {
-    // Example:
-    // Topic: ESP_Easy/Bathroom_pir_env/cmd_arg1/GPIO/0
-    // Message: 14
-    // Full command: gpio,14,0
-
-    uint8_t topic_index = 1;
-    String topic_folder = parseStringKeepCase(event->String1, topic_index, '/');
-
-    while(!topic_folder.startsWith(F("cmd_arg")) && !topic_folder.isEmpty()) {
-      ++topic_index;
-      topic_folder = parseStringKeepCase(event->String1, topic_index, '/');
-    }
-    if (!topic_folder.isEmpty()) {
-      int32_t cmd_arg_nr = -1;
-      if (validIntFromString(topic_folder.substring(7), cmd_arg_nr)) {
-        int constructed_cmd_arg_nr = 0;
->>>>>>> dfe2bdad
         ++topic_index;
         topic_folder = parseStringKeepCase(event->String1, topic_index, '/');
       }
 
       if (!topic_folder.isEmpty()) {
-        int cmd_arg_nr = -1;
+        int32_t cmd_arg_nr = -1;
 
         if (validIntFromString(topic_folder.substring(7), cmd_arg_nr)) {
           int constructed_cmd_arg_nr = 0;
@@ -245,51 +168,20 @@
             cmd += event->String2;
           }
 
-<<<<<<< HEAD
           // addLog(LOG_LEVEL_INFO, String(F("MQTT cmd: ")) + cmd);
-=======
-        validTopic = true;
-      }
-    }
-  } else {
-    // Example:
-    // Topic: ESP_Easy/Bathroom_pir_env/GPIO/14
-    // Message: 0 or 1
-    // Full command:  gpio,14,0
-    if (lastindex > 0) {
-      // Topic has at least one separator
-      int32_t lastPartTopic_int;
-      float value_f;
-
-      if (validFloatFromString(event->String2, value_f) &&
-          validIntFromString(lastPartTopic, lastPartTopic_int)) {
-        const int prevLastindex = event->String1.lastIndexOf('/', lastindex - 1);
-
-        cmd = strformat(
-          F("%s,%d,%s"),
-          event->String1.substring(prevLastindex + 1, lastindex).c_str(),
-          lastPartTopic_int,
-          event->String2.c_str()  // Just use the original format
-        );
-        validTopic = true;
-      }
-    }
-  }
->>>>>>> dfe2bdad
 
           validTopic = true;
         }
       }
     } else {
-<<<<<<< HEAD
       // Example:
       // Topic: ESP_Easy/Bathroom_pir_env/GPIO/14
       // Message: 0 or 1
       // Full command:  gpio,14,0
       if (lastindex > 0) {
         // Topic has at least one separator
-        int   lastPartTopic_int;
-        float value_f;
+        int32_t lastPartTopic_int;
+        float   value_f;
 
         if (validFloatFromString(event->String2, value_f) &&
             validIntFromString(lastPartTopic, lastPartTopic_int)) {
@@ -305,9 +197,6 @@
 
     if (validTopic) {
       MQTT_execute_command(cmd);
-=======
-      ExecuteCommand_all({EventValueSource::Enum::VALUE_SOURCE_MQTT, std::move(cmd)}, true);
->>>>>>> dfe2bdad
     }
   }
   return validTopic;
