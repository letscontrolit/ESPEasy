--- conflicted
+++ resolved
@@ -158,13 +158,8 @@
     {
       String command = parseString(string, 1);
 
-<<<<<<< HEAD
-      if (command == F("getlevel")) {
+      if (command.equals(F("getlevel"))) {
         string  = toString(P021_TRIGGER_LEVEL);
-=======
-      if (command.equals(F("getlevel"))) {
-        string  = PCONFIG_FLOAT(0);
->>>>>>> 44b2677d
         success = true;
       }
       break;
