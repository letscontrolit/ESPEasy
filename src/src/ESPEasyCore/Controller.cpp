#include "../ESPEasyCore/Controller.h"

#include "../../ESPEasy_common.h"
#include "../../ESPEasy-Globals.h"

#include "../../_Plugin_Helper.h"

#include "../ControllerQueue/MQTT_queue_element.h"

#include "../DataStructs/ControllerSettingsStruct.h"
#include "../DataStructs/ESPEasy_EventStruct.h"

#include "../DataTypes/ESPEasy_plugin_functions.h"
#include "../DataTypes/SPI_options.h"

#include "../ESPEasyCore/ESPEasyRules.h"
#include "../ESPEasyCore/Serial.h"

#include "../Globals/CPlugins.h"
#include "../Globals/Device.h"
#include "../Globals/ESPEasyWiFiEvent.h"
#include "../Globals/ESPEasy_Scheduler.h"
#include "../Globals/MQTT.h"
#include "../Globals/Plugins.h"
#include "../Globals/Protocol.h"
#include "../Globals/RulesCalculate.h"

#include "../Helpers/_CPlugin_Helper.h"
//#include "../Helpers/Memory.h"
#include "../Helpers/Misc.h"
#include "../Helpers/Network.h"
#include "../Helpers/PeriodicalActions.h"
#include "../Helpers/PortStatus.h"


#define PLUGIN_ID_MQTT_IMPORT         37

// ********************************************************************************
// Interface for Sending to Controllers
// ********************************************************************************
void sendData(struct EventStruct *event)
{
  START_TIMER;
  #ifndef BUILD_NO_RAM_TRACKER
  checkRAM(F("sendData"));
  #endif // ifndef BUILD_NO_RAM_TRACKER
//  LoadTaskSettings(event->TaskIndex);

  if (Settings.UseRules) {
    createRuleEvents(event);
  }

  if (Settings.UseValueLogger && (Settings.InitSPI > static_cast<int>(SPI_Options_e::None)) && (Settings.Pin_sd_cs >= 0)) {
    SendValueLogger(event->TaskIndex);
  }

//  LoadTaskSettings(event->TaskIndex); // could have changed during background tasks.

  for (controllerIndex_t x = 0; x < CONTROLLER_MAX; x++)
  {
    event->ControllerIndex = x;
    event->idx             = Settings.TaskDeviceID[x][event->TaskIndex];

    if (Settings.TaskDeviceSendData[event->ControllerIndex][event->TaskIndex] &&
        Settings.ControllerEnabled[event->ControllerIndex] &&
        Settings.Protocol[event->ControllerIndex])
    {
      protocolIndex_t ProtocolIndex = getProtocolIndex_from_ControllerIndex(event->ControllerIndex);

      if (validUserVar(event)) {
        String dummy;
        CPluginCall(ProtocolIndex, CPlugin::Function::CPLUGIN_PROTOCOL_SEND, event, dummy);
      }
#ifndef BUILD_NO_DEBUG
      else {
        if (loglevelActiveFor(LOG_LEVEL_DEBUG)) {
          String log = F("Invalid value detected for controller ");
          log += getCPluginNameFromProtocolIndex(ProtocolIndex);
          addLogMove(LOG_LEVEL_DEBUG, log);
        }
      }
#endif // ifndef BUILD_NO_DEBUG
    }
  }

  lastSend = millis();
  STOP_TIMER(SEND_DATA_STATS);
}

bool validUserVar(struct EventStruct *event) {
  if (!validTaskIndex(event->TaskIndex)) return false;
  const Sensor_VType vtype = event->getSensorType();
  if (isIntegerOutputDataType(vtype) ||
      vtype == Sensor_VType::SENSOR_TYPE_STRING)  // FIXME TD-er: Must look at length of event->String2 ?
  {
    return true;
  }
  const uint8_t valueCount = getValueCountForTask(event->TaskIndex);

  for (int i = 0; i < valueCount; ++i) {
    if (!UserVar.isValid(event->TaskIndex, i, vtype)) { 
      return false; 
    }
  }
  return true;
}

#if FEATURE_MQTT

/*********************************************************************************************\
* Handle incoming MQTT messages
\*********************************************************************************************/

// handle MQTT messages
void incoming_mqtt_callback(char *c_topic, uint8_t *b_payload, unsigned int length) {
  statusLED(true);
  controllerIndex_t enabledMqttController = firstEnabledMQTT_ControllerIndex();

  if (!validControllerIndex(enabledMqttController)) {
    addLog(LOG_LEVEL_ERROR, F("MQTT : No enabled MQTT controller"));
    return;
  }

  if (length > MQTT_MAX_PACKET_SIZE)
  {
    addLog(LOG_LEVEL_ERROR, F("MQTT : Ignored too big message"));
    return;
  }

  // TD-er: This one cannot set the TaskIndex, but that may seem to work out.... hopefully.
  protocolIndex_t ProtocolIndex = getProtocolIndex_from_ControllerIndex(enabledMqttController);

  Scheduler.schedule_mqtt_controller_event_timer(
    ProtocolIndex,
    CPlugin::Function::CPLUGIN_PROTOCOL_RECV,
    c_topic, b_payload, length);

  deviceIndex_t DeviceIndex = getDeviceIndex(PLUGIN_ID_MQTT_IMPORT); // Check if P037_MQTTimport is present in the build

  if (validDeviceIndex(DeviceIndex)) {
    //  Here we loop over all tasks and call each 037 plugin with function PLUGIN_MQTT_IMPORT
    for (taskIndex_t taskIndex = 0; taskIndex < TASKS_MAX; taskIndex++)
    {
      if (Settings.TaskDeviceEnabled[taskIndex] && (Settings.TaskDeviceNumber[taskIndex] == PLUGIN_ID_MQTT_IMPORT))
      {
        Scheduler.schedule_mqtt_plugin_import_event_timer(
          DeviceIndex, taskIndex, PLUGIN_MQTT_IMPORT,
          c_topic, b_payload, length);
      }
    }
  }
}

/*********************************************************************************************\
* Disconnect from MQTT message broker
\*********************************************************************************************/
void MQTTDisconnect()
{
  if (MQTTclient.connected()) {
    MQTTclient.disconnect();
    addLog(LOG_LEVEL_INFO, F("MQTT : Disconnected from broker"));
  }
  updateMQTTclient_connected();
}

/*********************************************************************************************\
* Connect to MQTT message broker
\*********************************************************************************************/
bool MQTTConnect(controllerIndex_t controller_idx)
{
  if (MQTTclient_next_connect_attempt.isSet() && !MQTTclient_next_connect_attempt.timeoutReached(timermqtt_interval)) {
    return false;
  }
  MQTTclient_next_connect_attempt.setNow();
  ++mqtt_reconnect_count;

  MakeControllerSettings(ControllerSettings); //-V522

  if (!AllocatedControllerSettings()) {
    addLog(LOG_LEVEL_ERROR, F("MQTT : Cannot connect, out of RAM"));
    return false;
  }
  LoadControllerSettings(controller_idx, *ControllerSettings);

  if (!ControllerSettings->checkHostReachable(true)) {
    return false;
  }

  if (MQTTclient.connected()) {
    MQTTclient.disconnect();
    # if FEATURE_MQTT_TLS
    if (mqtt_tls != nullptr) {
      delete mqtt_tls;
      mqtt_tls = nullptr;
    }
    mqtt_rootCA.clear();
    #endif
  }
  
  updateMQTTclient_connected();

  //  mqtt = WiFiClient(); // workaround see: https://github.com/esp8266/Arduino/issues/4497#issuecomment-373023864
  delay(0);
  uint16_t mqttPort = ControllerSettings.Port;

#if FEATURE_MQTT_TLS
  mqtt_tls_last_errorstr.clear();
  mqtt_tls_last_error = 0;
  const TLS_types TLS_type = ControllerSettings.TLStype();
  if (TLS_type != TLS_types::NoTLS && nullptr == mqtt_tls) {
    #ifdef ESP32
    mqtt_tls = new ESPEasy_WiFiClientSecure;
    #endif
    #ifdef ESP8266
    mqtt_tls = new BearSSL::WiFiClientSecure;
    #endif
    mqtt_rootCA.clear();

    if (mqtt_tls == nullptr) {
      mqtt_tls_last_errorstr = F("MQTT : Could not create TLS client, out of memory");
      addLog(LOG_LEVEL_ERROR, mqtt_tls_last_errorstr);
      return false;
    }
  }
  switch(TLS_type) {
    case TLS_types::NoTLS:
    {
    // Ignoring the ACK from the server is probably set for a reason.
    // For example because the server does not give an acknowledgement.
    // This way, we always need the set amount of timeout to handle the request.
    // Thus we should not make the timeout dynamic here if set to ignore ack.
    const uint32_t timeout = ControllerSettings.MustCheckReply 
      ? WiFiEventData.getSuggestedTimeout(Settings.Protocol[controller_idx], ControllerSettings.ClientTimeout)
      : ControllerSettings.ClientTimeout;

  #ifdef MUSTFIX_CLIENT_TIMEOUT_IN_SECONDS

      // See: https://github.com/espressif/arduino-esp32/pull/6676
      mqtt.setTimeout((timeout + 500) / 1000); // in seconds!!!!
      Client *pClient = &mqtt;
      pClient->setTimeout(timeout);
  #else // ifdef MUSTFIX_CLIENT_TIMEOUT_IN_SECONDS
      mqtt.setTimeout(timeout);                // in msec as it should be!
  #endif // ifdef MUSTFIX_CLIENT_TIMEOUT_IN_SECONDS
      MQTTclient.setClient(mqtt);
      break;
    }
    case TLS_types::TLS_PSK:
    {
      //if (mqtt_tls != nullptr)
      //  mqtt_tls->setPreSharedKey(const char *pskIdent, const char *psKey); // psKey in Hex
      break;
    }
    case TLS_types::TLS_CA_CERT:
    {
      mqtt_rootCA.clear();
      /*
      {
        static int previousFree = FreeMem();
        const int freemem = FreeMem();
        
        String analyse = F(" free memory: ");
        analyse += freemem;
        analyse += F(" largest free block: ");
        analyse += getMaxFreeBlock();

        analyse += F(" Difference: ");
        analyse += previousFree - freemem;

        addLog(LOG_LEVEL_INFO, analyse);
        previousFree = freemem;
      }
      */

      if (mqtt_rootCA.isEmpty() && mqtt_tls != nullptr) {
        LoadCertificate(ControllerSettings.getCertificateFilename(), mqtt_rootCA);
        if (mqtt_rootCA.isEmpty()) {
          // Fingerprint must be of some minimal length to continue.
          mqtt_tls_last_errorstr = F("MQTT : No TLS root CA");
          addLog(LOG_LEVEL_ERROR, mqtt_tls_last_errorstr);
          return false;
        }

        #ifdef ESP32
        mqtt_tls->setCACert(mqtt_rootCA.c_str());
        #endif
        #ifdef ESP8266
        mqtt_X509List.append(mqtt_rootCA.c_str());
        mqtt_tls->setTrustAnchors(&mqtt_X509List);
        #endif
      }
      break;
    }
    /*
    case TLS_types::TLS_CA_CLI_CERT:
    {
      //if (mqtt_tls != nullptr)
      //  mqtt_tls->setCertificate(const char *client_ca);
      break;
    }
    */
    case TLS_types::TLS_FINGERPRINT:
    {
      // Fingerprint is checked when making the connection.
      mqtt_rootCA.clear();
      mqtt_fingerprint.clear();
      LoadCertificate(ControllerSettings.getCertificateFilename(), mqtt_fingerprint, false);
      if (mqtt_fingerprint.length() < 32) {
        // Fingerprint must be of some minimal length to continue.
        mqtt_tls_last_errorstr = F("MQTT : Stored TLS fingerprint too small");
        addLog(LOG_LEVEL_ERROR, mqtt_tls_last_errorstr);
        return false;
      }
      if (mqtt_tls != nullptr) {
        mqtt_tls->setInsecure();
      }
      break;
    }
    case TLS_types::TLS_insecure:
    {
      mqtt_rootCA.clear();
      if (mqtt_tls != nullptr) {
        mqtt_tls->setInsecure();
      }
      break;
    }
  }
  if (TLS_type != TLS_types::NoTLS && mqtt_tls != nullptr) {
    // Certificate expiry not enabled in Mbed TLS.
//    mqtt_tls->setX509Time(node_time.getUnixTime());
    // Ignoring the ACK from the server is probably set for a reason.
    // For example because the server does not give an acknowledgement.
    // This way, we always need the set amount of timeout to handle the request.
    // Thus we should not make the timeout dynamic here if set to ignore ack.
    const uint32_t timeout = ControllerSettings.MustCheckReply 
      ? WiFiEventData.getSuggestedTimeout(Settings.Protocol[controller_idx], ControllerSettings.ClientTimeout)
      : ControllerSettings.ClientTimeout;

#ifdef MUSTFIX_CLIENT_TIMEOUT_IN_SECONDS

      // See: https://github.com/espressif/arduino-esp32/pull/6676
      mqtt_tls->setTimeout((timeout + 500) / 1000); // in seconds!!!!
      Client *pClient = mqtt_tls;
      pClient->setTimeout(timeout);
#else // ifdef MUSTFIX_CLIENT_TIMEOUT_IN_SECONDS
      mqtt_tls->setTimeout(timeout);                // in msec as it should be!
#endif // ifdef MUSTFIX_CLIENT_TIMEOUT_IN_SECONDS

#ifdef ESP8266
    mqtt_tls->setBufferSizes(1024,1024);
    #endif
    MQTTclient.setClient(*mqtt_tls);
    if (mqttPort == 1883) {
      mqttPort = 8883;
    }
  } else {
    if (mqttPort == 8883) {
      mqttPort = 1883;
    }
  }

#else
  // Ignoring the ACK from the server is probably set for a reason.
  // For example because the server does not give an acknowledgement.
  // This way, we always need the set amount of timeout to handle the request.
  // Thus we should not make the timeout dynamic here if set to ignore ack.
  const uint32_t timeout = ControllerSettings->MustCheckReply 
    ? WiFiEventData.getSuggestedTimeout(Settings.Protocol[controller_idx], ControllerSettings->ClientTimeout)
    : ControllerSettings->ClientTimeout;

#ifdef MUSTFIX_CLIENT_TIMEOUT_IN_SECONDS

    // See: https://github.com/espressif/arduino-esp32/pull/6676
    mqtt.setTimeout((timeout + 500) / 1000); // in seconds!!!!
    Client *pClient = &mqtt;
    pClient->setTimeout(timeout);
#else // ifdef MUSTFIX_CLIENT_TIMEOUT_IN_SECONDS
    mqtt.setTimeout(timeout);                // in msec as it should be!
#endif // ifdef MUSTFIX_CLIENT_TIMEOUT_IN_SECONDS

  MQTTclient.setClient(mqtt);
#endif

<<<<<<< HEAD
  if (ControllerSettings.UseDNS) {
    MQTTclient.setServer(ControllerSettings.getHost().c_str(), mqttPort);
  } else {
    MQTTclient.setServer(ControllerSettings.getIP(), mqttPort);
=======
  if (ControllerSettings->UseDNS) {
    MQTTclient.setServer(ControllerSettings->getHost().c_str(), ControllerSettings->Port);
  } else {
    MQTTclient.setServer(ControllerSettings->getIP(), ControllerSettings->Port);
>>>>>>> a48dc65f
  }
  MQTTclient.setCallback(incoming_mqtt_callback);

  // MQTT needs a unique clientname to subscribe to broker
  const String clientid = getMQTTclientID(*ControllerSettings);

  const String  LWTTopic             = getLWT_topic(*ControllerSettings);
  const String  LWTMessageDisconnect = getLWT_messageDisconnect(*ControllerSettings);
  bool          MQTTresult           = false;
  const uint8_t willQos              = 0;
  const bool    willRetain           = ControllerSettings->mqtt_willRetain() && ControllerSettings->mqtt_sendLWT();
  const bool    cleanSession         = ControllerSettings->mqtt_cleanSession(); // As suggested here:

  if (MQTTclient_should_reconnect) {
    addLog(LOG_LEVEL_ERROR, F("MQTT : Intentional reconnect"));
  }

  const unsigned long connect_start_time = millis();

  // https://github.com/knolleary/pubsubclient/issues/458#issuecomment-493875150
  if (hasControllerCredentialsSet(controller_idx, *ControllerSettings)) {
    MQTTresult =
      MQTTclient.connect(clientid.c_str(),
                         getControllerUser(controller_idx, *ControllerSettings).c_str(),
                         getControllerPass(controller_idx, *ControllerSettings).c_str(),
                         ControllerSettings->mqtt_sendLWT() ? LWTTopic.c_str() : nullptr,
                         willQos,
                         willRetain,
                         ControllerSettings->mqtt_sendLWT() ? LWTMessageDisconnect.c_str() : nullptr,
                         cleanSession);
  } else {
    MQTTresult = MQTTclient.connect(clientid.c_str(),
                                    nullptr,
                                    nullptr,
                                    ControllerSettings->mqtt_sendLWT() ? LWTTopic.c_str() : nullptr,
                                    willQos,
                                    willRetain,
                                    ControllerSettings->mqtt_sendLWT() ? LWTMessageDisconnect.c_str() : nullptr,
                                    cleanSession);
  }
  delay(0);


  uint8_t controller_number = Settings.Protocol[controller_idx];

  count_connection_results(MQTTresult, F("MQTT : Broker "), controller_number, connect_start_time);
  #if FEATURE_MQTT_TLS
  if (mqtt_tls != nullptr)
  {
    char buf[128] = {0};
    #ifdef ESP8266
    mqtt_tls_last_error = mqtt_tls->getLastSSLError(buf,128);
    #endif
    #ifdef ESP32
    mqtt_tls_last_error = mqtt_tls->lastError(buf,128);
    mqtt_tls->clearLastError();
    #endif
    mqtt_tls_last_errorstr = buf;
  }
  #ifdef ESP32
  // FIXME TD-er: There seems to be no verify function in BearSSL used on ESP8266
  if (TLS_type == TLS_types::TLS_FINGERPRINT)
  {
    // Check fingerprint
    if (MQTTresult) {
      const int newlinepos = mqtt_fingerprint.indexOf('\n');
      String fp;
      String dn;
      if (ControllerSettings.UseDNS) dn = ControllerSettings.getHost();
      if (newlinepos == -1) {
        fp = mqtt_fingerprint;
      } else {
        fp = mqtt_fingerprint.substring(0, newlinepos);
        const int newlinepos2 = mqtt_fingerprint.indexOf('\n', newlinepos);
        if (newlinepos2 == -1)
          dn = mqtt_fingerprint.substring(newlinepos + 1);
        else
          dn = mqtt_fingerprint.substring(newlinepos + 1, newlinepos2);
        dn.trim();

      }
      if (mqtt_tls != nullptr) {
        if (!mqtt_tls->verify(
          fp.c_str(), 
          dn.isEmpty() ? nullptr : dn.c_str())) 
        {
          mqtt_tls_last_errorstr += F("TLS Fingerprint does not match");
          addLog(LOG_LEVEL_INFO, mqtt_fingerprint);
          MQTTresult = false;
        }
      }
    }
  }
  #endif

  #endif

  if (!MQTTresult) {
    #if FEATURE_MQTT_TLS
    if ((mqtt_tls_last_error != 0) && loglevelActiveFor(LOG_LEVEL_ERROR)) {
      String log = F("MQTT : TLS error code: ");
      log += mqtt_tls_last_error;
      log += ' ';
      log += mqtt_tls_last_errorstr;
      addLog(LOG_LEVEL_ERROR, log);
    }
    #endif

    MQTTclient.disconnect();
    #if FEATURE_MQTT_TLS
    if (mqtt_tls != nullptr) {
      mqtt_tls->stop();
    }
    #endif

    updateMQTTclient_connected();

    return false;
  }
  if (loglevelActiveFor(LOG_LEVEL_INFO))
  {
    addLogMove(LOG_LEVEL_INFO, concat(F("MQTT : Connected to broker with client ID: "), clientid));
  }

  #if FEATURE_MQTT_TLS
  #ifdef ESP32
  if (mqtt_tls != nullptr && loglevelActiveFor(LOG_LEVEL_INFO))
  {
    String log = F("MQTT : Peer certificate info: ");
    log += ControllerSettings.getHost();
    log += ' ';
    log += mqtt_tls->getPeerCertificateInfo();
    addLogMove(LOG_LEVEL_INFO, log);
  }
<<<<<<< HEAD
  #endif
  #endif

  String subscribeTo = ControllerSettings.Subscribe;
=======
  String subscribeTo = ControllerSettings->Subscribe;
>>>>>>> a48dc65f

  parseSystemVariables(subscribeTo, false);
  MQTTclient.subscribe(subscribeTo.c_str());
  if (loglevelActiveFor(LOG_LEVEL_INFO))
  {
    addLogMove(LOG_LEVEL_INFO, concat(F("Subscribed to: "),  subscribeTo));
  }

  updateMQTTclient_connected();
  statusLED(true);
  mqtt_reconnect_count = 0;

  // call all installed controller to publish autodiscover data
  if (MQTTclient_should_reconnect) { CPluginCall(CPlugin::Function::CPLUGIN_GOT_CONNECTED, 0); }
  MQTTclient_should_reconnect = false;

  if (ControllerSettings->mqtt_sendLWT()) {
    String LWTMessageConnect = getLWT_messageConnect(*ControllerSettings);

    if (!MQTTclient.publish(LWTTopic.c_str(), LWTMessageConnect.c_str(), willRetain)) {
      MQTTclient_must_send_LWT_connected = true;
    }
  }

  return true;
}

String getMQTTclientID(const ControllerSettingsStruct& ControllerSettings) {
  String clientid = ControllerSettings.ClientID;

  if (clientid.isEmpty()) {
    // Try to generate some default
    clientid = F(CONTROLLER_DEFAULT_CLIENTID);
  }
  parseSystemVariables(clientid, false);
  clientid.replace(' ', '_'); // Make sure no spaces are present in the client ID

  if ((WiFiEventData.wifi_reconnects >= 1) && ControllerSettings.mqtt_uniqueMQTTclientIdReconnect()) {
    // Work-around for 'lost connections' to the MQTT broker.
    // If the broker thinks the connection is still alive, a reconnect from the
    // client will be refused.
    // To overcome this issue, append the number of reconnects to the client ID to
    // make it different from the previous one.
    clientid += '_';
    clientid += WiFiEventData.wifi_reconnects;
  }
  return clientid;
}

/*********************************************************************************************\
* Check connection MQTT message broker
\*********************************************************************************************/
bool MQTTCheck(controllerIndex_t controller_idx)
{
  if (!NetworkConnected(10)) {
    return false;
  }
  protocolIndex_t ProtocolIndex = getProtocolIndex_from_ControllerIndex(controller_idx);

  if (!validProtocolIndex(ProtocolIndex)) {
    return false;
  }

  if (Protocol[ProtocolIndex].usesMQTT)
  {
    bool   mqtt_sendLWT = false;
    String LWTTopic, LWTMessageConnect;
    bool   willRetain = false;
    {
      MakeControllerSettings(ControllerSettings); //-V522

      if (!AllocatedControllerSettings()) {
        addLog(LOG_LEVEL_ERROR, F("MQTT : Cannot check, out of RAM"));
        return false;
      }

      LoadControllerSettings(controller_idx, *ControllerSettings);

      // FIXME TD-er: Is this still needed?

      /*
       #ifdef USES_ESPEASY_NOW
<<<<<<< HEAD
       if (!MQTTclient.connected()) {
         if (ControllerSettings.enableESPEasyNowFallback()) {
=======
         if (!MQTTclient.connected()) {
         if (ControllerSettings->enableESPEasyNowFallback()) {
>>>>>>> a48dc65f
          return true;
         }
       }
       #endif
       */

      if (!ControllerSettings->isSet()) {
        return true;
      }

      if (ControllerSettings->mqtt_sendLWT()) {
        mqtt_sendLWT      = true;
        LWTTopic          = getLWT_topic(*ControllerSettings);
        LWTMessageConnect = getLWT_messageConnect(*ControllerSettings);
        willRetain        = ControllerSettings->mqtt_willRetain();
      }
    }

    if (MQTTclient_should_reconnect || !MQTTclient.connected())
    {
      return MQTTConnect(controller_idx);
    }

    if (MQTTclient_must_send_LWT_connected) {
      if (mqtt_sendLWT) {
        if (MQTTclient.publish(LWTTopic.c_str(), LWTMessageConnect.c_str(), willRetain)) {
          MQTTclient_must_send_LWT_connected = false;
        }
      } else {
        MQTTclient_must_send_LWT_connected = false;
      }
    }
  }

  // When no MQTT protocol is enabled, all is fine.
  return true;
}

String getLWT_topic(const ControllerSettingsStruct& ControllerSettings) {
  String LWTTopic;

  if (ControllerSettings.mqtt_sendLWT()) {
    LWTTopic = ControllerSettings.MQTTLwtTopic;

    if (LWTTopic.isEmpty())
    {
      LWTTopic  = ControllerSettings.Subscribe;
      LWTTopic += F("/LWT");
    }
    LWTTopic.replace(F("/#"), F("/status"));
    parseSystemVariables(LWTTopic, false);
  }
  return LWTTopic;
}

String getLWT_messageConnect(const ControllerSettingsStruct& ControllerSettings) {
  String LWTMessageConnect;

  if (ControllerSettings.mqtt_sendLWT()) {
    LWTMessageConnect = ControllerSettings.LWTMessageConnect;

    if (LWTMessageConnect.isEmpty()) {
      LWTMessageConnect = F(DEFAULT_MQTT_LWT_CONNECT_MESSAGE);
    }
    parseSystemVariables(LWTMessageConnect, false);
  }
  return LWTMessageConnect;
}

String getLWT_messageDisconnect(const ControllerSettingsStruct& ControllerSettings) {
  String LWTMessageDisconnect;

  if (ControllerSettings.mqtt_sendLWT()) {
    LWTMessageDisconnect = ControllerSettings.LWTMessageDisconnect;

    if (LWTMessageDisconnect.isEmpty()) {
      LWTMessageDisconnect = F(DEFAULT_MQTT_LWT_DISCONNECT_MESSAGE);
    }
    parseSystemVariables(LWTMessageDisconnect, false);
  }
  return LWTMessageDisconnect;
}

#endif // if FEATURE_MQTT

/*********************************************************************************************\
* Send status info to request source
\*********************************************************************************************/
void SendStatusOnlyIfNeeded(struct EventStruct *event, bool param1, uint32_t key, const String& param2, int16_t param3) {
  if (SourceNeedsStatusUpdate(event->Source)) {
    SendStatus(event, getPinStateJSON(param1, key, param2, param3));
    printToWeb = false; // SP: 2020-06-12: to avoid to add more info to a JSON structure
  }
}

bool SourceNeedsStatusUpdate(EventValueSource::Enum eventSource)
{
  switch (eventSource) {
    case EventValueSource::Enum::VALUE_SOURCE_HTTP:
    case EventValueSource::Enum::VALUE_SOURCE_SERIAL:
    case EventValueSource::Enum::VALUE_SOURCE_MQTT:
    case EventValueSource::Enum::VALUE_SOURCE_WEB_FRONTEND:
      return true;

    default:
      break;
  }
  return false;
}

void SendStatus(struct EventStruct *event, const __FlashStringHelper * status)
{
  SendStatus(event, String(status));
}

void SendStatus(struct EventStruct *event, const String& status)
{
  if (status.isEmpty()) { return; }

  switch (event->Source)
  {
    case EventValueSource::Enum::VALUE_SOURCE_HTTP:
    case EventValueSource::Enum::VALUE_SOURCE_WEB_FRONTEND:

      if (printToWeb) {
        printWebString += status;
      }
      break;
#if FEATURE_MQTT
    case EventValueSource::Enum::VALUE_SOURCE_MQTT:
      MQTTStatus(event, status);
      break;
#endif // if FEATURE_MQTT
    case EventValueSource::Enum::VALUE_SOURCE_SERIAL:
      serialPrintln(status);
      break;

    default:
      break;
  }
}

#if FEATURE_MQTT
controllerIndex_t firstEnabledMQTT_ControllerIndex() {
  for (controllerIndex_t i = 0; i < CONTROLLER_MAX; ++i) {
    protocolIndex_t ProtocolIndex = getProtocolIndex_from_ControllerIndex(i);
    if (validProtocolIndex(ProtocolIndex)) {
      if (Protocol[ProtocolIndex].usesMQTT && Settings.ControllerEnabled[i]) {
        return i;
      }
    }
  }
  return INVALID_CONTROLLER_INDEX;
}

bool MQTT_queueFull(controllerIndex_t controller_idx) {
  if (MQTTDelayHandler == nullptr) {
    return true;
  }

  if (MQTTDelayHandler->queueFull(controller_idx)) {
    // The queue is full, try to make some room first.
    processMQTTdelayQueue();
    return MQTTDelayHandler->queueFull(controller_idx);
  }
  return false;
}

bool MQTTpublish(controllerIndex_t controller_idx, taskIndex_t taskIndex, const char *topic, const char *payload, bool retained, bool callbackTask)
{
  if (MQTTDelayHandler == nullptr) {
    return false;
  }

  if (MQTT_queueFull(controller_idx)) {
    return false;
  }
  const bool success = MQTTDelayHandler->addToQueue(std::unique_ptr<MQTT_queue_element>(new MQTT_queue_element(controller_idx, taskIndex, topic, payload, retained, callbackTask)));

  scheduleNextMQTTdelayQueue();
  return success;
}

bool MQTTpublish(controllerIndex_t controller_idx, taskIndex_t taskIndex,  String&& topic, String&& payload, bool retained, bool callbackTask) {
  if (MQTTDelayHandler == nullptr) {
    return false;
  }

  if (MQTT_queueFull(controller_idx)) {
    return false;
  }
  const bool success = MQTTDelayHandler->addToQueue(std::unique_ptr<MQTT_queue_element>(new MQTT_queue_element(controller_idx, taskIndex, std::move(topic), std::move(payload), retained, callbackTask)));

  scheduleNextMQTTdelayQueue();
  return success;
}

/*********************************************************************************************\
* Send status info back to channel where request came from
\*********************************************************************************************/
void MQTTStatus(struct EventStruct *event, const String& status)
{
  controllerIndex_t enabledMqttController = firstEnabledMQTT_ControllerIndex();

  if (validControllerIndex(enabledMqttController)) {
    controllerIndex_t DomoticzMQTT_controllerIndex = findFirstEnabledControllerWithId(2);

    if (DomoticzMQTT_controllerIndex == enabledMqttController) {
      // Do not send MQTT status updates to Domoticz
      return;
    }
    String pubname;
    bool   mqtt_retainFlag;
    {
      // Place the ControllerSettings in a scope to free the memory as soon as we got all relevant information.
      MakeControllerSettings(ControllerSettings); //-V522

      if (!AllocatedControllerSettings()) {
        addLog(LOG_LEVEL_ERROR, F("MQTT : Cannot send status, out of RAM"));
        return;
      }

      LoadControllerSettings(enabledMqttController, *ControllerSettings);
      pubname         = ControllerSettings->Publish;
      mqtt_retainFlag = ControllerSettings->mqtt_retainFlag();
    }

    // FIXME TD-er: Why check for "/#" suffix on a publish topic?
    // It makes no sense to have a subscribe wildcard on a publish topic.
    pubname.replace(F("/#"), F("/status"));

    parseSingleControllerVariable(pubname, event, 0, false);
    parseControllerVariables(pubname, event, false);


    if (!pubname.endsWith(F("/status"))) {
      pubname += F("/status");
    }

    MQTTpublish(enabledMqttController, event->TaskIndex, pubname.c_str(), status.c_str(), mqtt_retainFlag);
  }
}

#if FEATURE_MQTT_TLS
bool GetTLSfingerprint(String& fp) 
{
  #ifdef ESP32
  if (MQTTclient_connected && mqtt_tls != nullptr) {
    uint8_t sha256_result[32] = {0};
    if (mqtt_tls->getFingerprintSHA256(sha256_result)) {
      fp.reserve(64);
      for (size_t i = 0; i < 32; ++i) {
        const String tmp(sha256_result[i], HEX);
        switch (tmp.length()) {
          case 0:
            fp += '0';
          // fall through
          case 1:
            fp += '0';
            break;
        }
        fp += tmp;
      }
      fp.toLowerCase();
      return true;
    }
  }
  #endif
  return false;
}

bool GetTLS_Certificate(String& cert, bool caRoot)
{
  #ifdef ESP32
  if (MQTTclient_connected && mqtt_tls != nullptr) {
    String subject;
    if (mqtt_tls->getPeerCertificate(cert, subject, caRoot) == 0) {
      return true;
    }
  }
  #endif
  return false;
}

#endif

#endif // if FEATURE_MQTT


/*********************************************************************************************\
* send specific sensor task data, effectively calling PluginCall(PLUGIN_READ...)
\*********************************************************************************************/
void SensorSendTask(struct EventStruct *event, unsigned long timestampUnixTime)
{
  SensorSendTask(event, timestampUnixTime, millis());
}

void SensorSendTask(struct EventStruct *event, unsigned long timestampUnixTime, unsigned long lasttimer)
{
  if (!validTaskIndex(event->TaskIndex)) { return; }
  Scheduler.reschedule_task_device_timer(event->TaskIndex, lasttimer);

  #ifndef BUILD_NO_RAM_TRACKER
  checkRAM(F("SensorSendTask"));
  #endif // ifndef BUILD_NO_RAM_TRACKER

  if (Settings.TaskDeviceEnabled[event->TaskIndex])
  {
    bool success                    = false;
    const deviceIndex_t DeviceIndex = getDeviceIndex_from_TaskIndex(event->TaskIndex);

    if (!validDeviceIndex(DeviceIndex)) { return; }

    struct EventStruct TempEvent(event->TaskIndex);
    TempEvent.Source = event->Source;
    TempEvent.timestamp = timestampUnixTime;
    checkDeviceVTypeForTask(&TempEvent);


    const uint8_t valueCount = getValueCountForTask(event->TaskIndex);
    // Store the previous value, in case %pvalue% is used in the formula
    String preValue[VARS_PER_TASK];
    if (Device[DeviceIndex].FormulaOption && Cache.hasFormula(event->TaskIndex)) {
      for (uint8_t varNr = 0; varNr < valueCount; varNr++)
      {
        const String formula = Cache.getTaskDeviceFormula(event->TaskIndex, varNr);
        if (!formula.isEmpty())
        {
          if (formula.indexOf(F("%pvalue%")) != -1) {
            preValue[varNr] = formatUserVarNoCheck(&TempEvent, varNr);
          }
        }
      }
    }

    {
      String dummy;
      success = PluginCall(PLUGIN_READ, &TempEvent, dummy);
    }

    if (success)
    {
      if (Device[DeviceIndex].FormulaOption && Cache.hasFormula(event->TaskIndex)) {
        for (uint8_t varNr = 0; varNr < valueCount; varNr++)
        {
          String formula = Cache.getTaskDeviceFormula(event->TaskIndex, varNr);
          if (!formula.isEmpty())
          {
            START_TIMER;

            // TD-er: Should we use the set nr of decimals here, or not round at all?
            // See: https://github.com/letscontrolit/ESPEasy/issues/3721#issuecomment-889649437
            formula.replace(F("%pvalue%"), preValue[varNr]);
            formula.replace(F("%value%"),  formatUserVarNoCheck(&TempEvent, varNr));
            ESPEASY_RULES_FLOAT_TYPE result{};

            if (!isError(Calculate(parseTemplate(formula), result))) {
              UserVar.set(event->TaskIndex, varNr, result, TempEvent.sensorType);
            }

            STOP_TIMER(COMPUTE_FORMULA_STATS);
          }
        }
      }
      sendData(&TempEvent);
    }
  }
}<|MERGE_RESOLUTION|>--- conflicted
+++ resolved
@@ -381,17 +381,10 @@
   MQTTclient.setClient(mqtt);
 #endif
 
-<<<<<<< HEAD
-  if (ControllerSettings.UseDNS) {
-    MQTTclient.setServer(ControllerSettings.getHost().c_str(), mqttPort);
-  } else {
-    MQTTclient.setServer(ControllerSettings.getIP(), mqttPort);
-=======
   if (ControllerSettings->UseDNS) {
     MQTTclient.setServer(ControllerSettings->getHost().c_str(), ControllerSettings->Port);
   } else {
     MQTTclient.setServer(ControllerSettings->getIP(), ControllerSettings->Port);
->>>>>>> a48dc65f
   }
   MQTTclient.setCallback(incoming_mqtt_callback);
 
@@ -526,14 +519,10 @@
     log += mqtt_tls->getPeerCertificateInfo();
     addLogMove(LOG_LEVEL_INFO, log);
   }
-<<<<<<< HEAD
   #endif
   #endif
 
-  String subscribeTo = ControllerSettings.Subscribe;
-=======
   String subscribeTo = ControllerSettings->Subscribe;
->>>>>>> a48dc65f
 
   parseSystemVariables(subscribeTo, false);
   MQTTclient.subscribe(subscribeTo.c_str());
@@ -616,13 +605,8 @@
 
       /*
        #ifdef USES_ESPEASY_NOW
-<<<<<<< HEAD
-       if (!MQTTclient.connected()) {
-         if (ControllerSettings.enableESPEasyNowFallback()) {
-=======
          if (!MQTTclient.connected()) {
          if (ControllerSettings->enableESPEasyNowFallback()) {
->>>>>>> a48dc65f
           return true;
          }
        }
