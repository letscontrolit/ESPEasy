--- conflicted
+++ resolved
@@ -47,12 +47,8 @@
 #endif // ifndef BUILD_MINIMAL_OTA
 
   static SettingsFileEnum getSettingsFile(Enum settingsType);
-<<<<<<< HEAD
-  static String           getSettingsFileName(Enum settingsType, int index = TASKS_MAX);
-=======
   static String           getSettingsFileName(Enum settingsType,
                                               int  index = INVALID_TASK_INDEX);
->>>>>>> b9d0e960
   static const __FlashStringHelper * getSettingsFileName(SettingsType::SettingsFileEnum file_type);
   static size_t           getInitFileSize(SettingsType::SettingsFileEnum file_type);
 };
