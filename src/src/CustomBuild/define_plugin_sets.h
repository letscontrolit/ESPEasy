#ifndef CUSTOMBUILD_DEFINE_PLUGIN_SETS_H
#define CUSTOMBUILD_DEFINE_PLUGIN_SETS_H

#include "../../ESPEasy_common.h"

/*
#################################################
 This is the place where plugins are registered
#################################################
To create/register a plugin, you have to :
- find an available number, ie 777.
- Create your own plugin, ie as "_P777_myfunction.ino"
- be sure it starts with ""#ifdef USES_P777", and ends with "#endif"
- then register it into the PLUGIN_SET_EXPERIMENTAL block (see below)
 #ifdef PLUGIN_SET_EXPERIMENTAL
     #define USES_P777   // MYsuperPlugin
 #endif
 - you can from now on test it by compiling using the PLUGIN_BUILD_DEV flag
 either by adding "-DPLUGIN_BUILD_DEV" when compiling, or by momentarly
 adding "#define PLUGIN_BUILD_DEV" at the top of the ESPEasy.ino file
 - You will then have to push a PR including your plugin + the corret line (#define USES_P777) added to this file
 When found stable enough, the maintainer (and only him) will choose to move it to COLLECTION or NORMAL
*/

//#define FEATURE_SD 1

/******************************************************************************\
 * WebServer pages   **********************************************************
\******************************************************************************/
// FIXME TD-er: Make useful selections for these pages to be included. (e.g. view only)

#ifndef WEBSERVER_CUSTOM_BUILD_DEFINED
    #ifndef WEBSERVER_TIMINGSTATS
        #define WEBSERVER_TIMINGSTATS
    #endif
    #ifndef WEBSERVER_SYSVARS
        #define WEBSERVER_SYSVARS
    #endif
    #ifndef WEBSERVER_NEW_UI
    //    #define WEBSERVER_NEW_UI
    #endif
    #ifndef WEBSERVER_I2C_SCANNER
        #define WEBSERVER_I2C_SCANNER
    #endif
    #ifndef WEBSERVER_FAVICON
        #define WEBSERVER_FAVICON
    #endif
    #ifndef WEBSERVER_CSS
        #define WEBSERVER_CSS
    #endif
    #ifndef WEBSERVER_INCLUDE_JS
        #define WEBSERVER_INCLUDE_JS
    #endif
    #ifndef WEBSERVER_LOG
        #define WEBSERVER_LOG
    #endif
    #ifndef WEBSERVER_GITHUB_COPY
        #define WEBSERVER_GITHUB_COPY
    #endif
    #ifndef WEBSERVER_ROOT
        #define WEBSERVER_ROOT
    #endif
    #ifndef WEBSERVER_ADVANCED
        #define WEBSERVER_ADVANCED
    #endif
    #ifndef WEBSERVER_CONFIG
        #define WEBSERVER_CONFIG
    #endif
    #ifndef WEBSERVER_CONTROL
        #define WEBSERVER_CONTROL
    #endif
    #ifndef WEBSERVER_CONTROLLERS
        #define WEBSERVER_CONTROLLERS
    #endif
    #ifndef WEBSERVER_CUSTOM
        #define WEBSERVER_CUSTOM
    #endif
    #ifndef WEBSERVER_DEVICES
        #define WEBSERVER_DEVICES
    #endif
    #ifndef WEBSERVER_DOWNLOAD
        #define WEBSERVER_DOWNLOAD
    #endif
    #ifndef WEBSERVER_FACTORY_RESET
        #define WEBSERVER_FACTORY_RESET
    #endif
    #ifndef WEBSERVER_FILELIST
        #define WEBSERVER_FILELIST
    #endif
    #ifndef WEBSERVER_HARDWARE
        #define WEBSERVER_HARDWARE
    #endif
    #ifndef WEBSERVER_PINSTATES
        #define WEBSERVER_PINSTATES
    #endif
    #ifndef WEBSERVER_RULES
        #define WEBSERVER_RULES
    #endif
    #ifndef WEBSERVER_SETUP
        #define WEBSERVER_SETUP
    #endif
    #ifndef WEBSERVER_SYSINFO
        #define WEBSERVER_SYSINFO
    #endif
    #ifndef WEBSERVER_METRICS
        #define WEBSERVER_METRICS
    #endif
    #ifndef WEBSERVER_TOOLS
        #define WEBSERVER_TOOLS
    #endif
    #ifndef WEBSERVER_UPLOAD
        #define WEBSERVER_UPLOAD
    #endif
    #ifndef WEBSERVER_WIFI_SCANNER
        #define WEBSERVER_WIFI_SCANNER
    #endif
    #ifndef WEBSERVER_NEW_RULES
//        #define WEBSERVER_NEW_RULES
    #endif
#endif

#ifndef PLUGIN_BUILD_CUSTOM
    #ifndef FEATURE_SSDP
        #define FEATURE_SSDP  1
    #endif
    #ifndef FEATURE_TIMING_STATS
        #define FEATURE_TIMING_STATS  1
    #endif
    #ifndef FEATURE_I2CMULTIPLEXER
        #define FEATURE_I2CMULTIPLEXER  1
    #endif
    #ifndef FEATURE_TRIGONOMETRIC_FUNCTIONS_RULES
        #define FEATURE_TRIGONOMETRIC_FUNCTIONS_RULES 1
    #endif
    #ifndef FEATURE_EXT_RTC
        #define FEATURE_EXT_RTC 1
    #endif
#endif

#ifdef MEMORY_ANALYSIS
  #ifdef MQTT_ONLY
    #define USES_C002   // Domoticz MQTT
    #define USES_C005   // Home Assistant (openHAB) MQTT
    #define USES_C006   // PiDome MQTT
    #define USES_C014   // homie 3 & 4dev MQTT
    #define USES_P037   // MQTTImport
  #endif
#endif

#ifndef FEATURE_TOOLTIPS
  #define FEATURE_TOOLTIPS  1
#endif // ifndef FEATURE_TOOLTIPS

/******************************************************************************\
 * Available options **********************************************************
\******************************************************************************/
#if defined(CORE_POST_2_5_0) && !defined(MEMORY_ANALYSIS) && !defined(USE_CUSTOM_H)
    #ifndef FEATURE_SETTINGS_ARCHIVE
    // FIXME TD-er: Disabled for now, to reduce binary size
//        #define FEATURE_SETTINGS_ARCHIVE 1
    #endif // ifndef FEATURE_SETTINGS_ARCHIVE
#endif

#if FEATURE_SETTINGS_ARCHIVE && defined(FORCE_PRE_2_5_0)
  #undef FEATURE_SETTINGS_ARCHIVE
  #define FEATURE_SETTINGS_ARCHIVE  0
#endif


/******************************************************************************\
 * BUILD Configs **************************************************************
\******************************************************************************/

// IR library is large, so make a separate build including stable plugins and IR.
#ifdef PLUGIN_BUILD_DEV_IR
    #define PLUGIN_BUILD_DEV       // add dev
    #define PLUGIN_BUILD_IR
#endif

#ifdef PLUGIN_BUILD_COLLECTION_IR
    #define PLUGIN_BUILD_COLLECTION   // add collection
    #define PLUGIN_BUILD_IR
#endif

#ifdef PLUGIN_BUILD_MINIMAL_IR
    #ifndef FEATURE_DOMOTICZ
        #define FEATURE_DOMOTICZ  1
    #endif
    #ifndef FEATURE_FHEM
        #define FEATURE_FHEM  1
    #endif
    #ifndef FEATURE_HOMEASSISTANT_OPENHAB
        #define FEATURE_HOMEASSISTANT_OPENHAB 1
    #endif

    #define PLUGIN_BUILD_MINIMAL_OTA
    #define PLUGIN_DESCR  "Minimal, IR"
    #define PLUGIN_BUILD_IR
#endif

#ifdef PLUGIN_BUILD_MINIMAL_IRext
    #ifndef FEATURE_DOMOTICZ
        #define FEATURE_DOMOTICZ  1
    #endif
    #ifndef FEATURE_FHEM
        #define FEATURE_FHEM  1
    #endif
    #ifndef FEATURE_HOMEASSISTANT_OPENHAB
        #define FEATURE_HOMEASSISTANT_OPENHAB 1
    #endif

    #define PLUGIN_BUILD_MINIMAL_OTA
    #define PLUGIN_DESCR  "Minimal, IR with AC"
    #define PLUGIN_BUILD_IR_EXTENDED
#endif

#ifdef PLUGIN_BUILD_NORMAL_IR
    #define PLUGIN_BUILD_NORMAL     // add stable
    #define PLUGIN_DESCR  "Normal, IR"
    #define PLUGIN_BUILD_IR
#endif

#ifdef PLUGIN_BUILD_NORMAL_IRext
  #define PLUGIN_BUILD_NORMAL     // add stable
  #if defined(PLUGIN_SET_COLLECTION_ESP32)
    #define PLUGIN_DESCR  "Collection_A, IR with AC"
  #elif defined(PLUGIN_SET_COLLECTION_B_ESP32)
    #define PLUGIN_DESCR  "Collection_B, IR with AC"
  #elif defined(PLUGIN_SET_COLLECTION_C_ESP32)
    #define PLUGIN_DESCR  "Collection_C, IR with AC"
  #elif defined(PLUGIN_SET_COLLECTION_D_ESP32)
    #define PLUGIN_DESCR  "Collection_D, IR with AC"
  #elif defined(PLUGIN_SET_COLLECTION_E_ESP32)
    #define PLUGIN_DESCR  "Collection_E, IR with AC"
  #else
    #define PLUGIN_DESCR  "Normal, IR with AC"
  #endif
  #define PLUGIN_BUILD_IR_EXTENDED
#endif

#ifdef PLUGIN_BUILD_DEV
  #define  PLUGIN_SET_EXPERIMENTAL
  #define  CONTROLLER_SET_EXPERIMENTAL
  #define  NOTIFIER_SET_EXPERIMENTAL
  #define  PLUGIN_BUILD_COLLECTION   // add collection
#endif

#ifdef PLUGIN_BUILD_COLLECTION
  #if !defined(PLUGIN_BUILD_COLLECTION_B) && !defined(PLUGIN_BUILD_COLLECTION_C) && !defined(PLUGIN_BUILD_COLLECTION_D) && !defined(PLUGIN_BUILD_COLLECTION_E)
    #define PLUGIN_DESCR  "Collection_A"
    #define PLUGIN_SET_COLLECTION_A
  #endif
  #define PLUGIN_SET_COLLECTION
  #define CONTROLLER_SET_COLLECTION
  #define NOTIFIER_SET_COLLECTION
  #define PLUGIN_BUILD_NORMAL     // add stable
#endif

#ifdef PLUGIN_BUILD_COLLECTION_B
  #define PLUGIN_DESCR  "Collection_B"
  #define PLUGIN_SET_COLLECTION
  #define PLUGIN_SET_COLLECTION_B
  #define CONTROLLER_SET_COLLECTION
  #define NOTIFIER_SET_COLLECTION
  #define PLUGIN_BUILD_NORMAL     // add stable
#endif

#ifdef PLUGIN_BUILD_COLLECTION_C
  #define PLUGIN_DESCR  "Collection_C"
  #define PLUGIN_SET_COLLECTION
  #define PLUGIN_SET_COLLECTION_C
  #define CONTROLLER_SET_COLLECTION
  #define NOTIFIER_SET_COLLECTION
  #define PLUGIN_BUILD_NORMAL     // add stable
#endif

#ifdef PLUGIN_BUILD_COLLECTION_D
  #define PLUGIN_DESCR  "Collection_D"
  #define PLUGIN_SET_COLLECTION
  #define PLUGIN_SET_COLLECTION_D
  #define CONTROLLER_SET_COLLECTION
  #define NOTIFIER_SET_COLLECTION
  #define PLUGIN_BUILD_NORMAL     // add stable
#endif

#ifdef PLUGIN_BUILD_COLLECTION_E
  #define PLUGIN_DESCR  "Collection_E"
  #define PLUGIN_SET_COLLECTION
  #define PLUGIN_SET_COLLECTION_E
  #define CONTROLLER_SET_COLLECTION
  #define NOTIFIER_SET_COLLECTION
  #define PLUGIN_BUILD_NORMAL     // add stable
#endif

#ifndef PLUGIN_BUILD_CUSTOM
  #ifndef PLUGIN_BUILD_NORMAL
    #define PLUGIN_BUILD_NORMAL // defaults to stable, if not custom
  #endif
#endif

#ifdef PLUGIN_BUILD_NORMAL
    #define  PLUGIN_SET_STABLE
    #define  CONTROLLER_SET_STABLE
    #define  NOTIFIER_SET_STABLE

    #ifndef FEATURE_I2CMULTIPLEXER
        #define FEATURE_I2CMULTIPLEXER  1
    #endif
    #ifndef FEATURE_TRIGONOMETRIC_FUNCTIONS_RULES
        #define FEATURE_TRIGONOMETRIC_FUNCTIONS_RULES 1
    #endif
    #define KEEP_TRIGONOMETRIC_FUNCTIONS_RULES
    #ifndef FEATURE_PLUGIN_STATS
        #define FEATURE_PLUGIN_STATS  1
    #endif
    #ifndef FEATURE_CHART_JS
        #define FEATURE_CHART_JS  1
    #endif
#endif

#ifdef FEATURE_FHEM
    #define USES_C009   // FHEM HTTP
#endif

#ifdef FEATURE_HOMEASSISTANT_OPENHAB
    #define USES_C005   // Home Assistant (openHAB) MQTT
#endif

#ifdef PLUGIN_BUILD_MINIMAL_OTA
    // Disable ESPEasy p2p for minimal OTA builds.
    #ifdef FEATURE_ESPEASY_P2P
      #undef FEATURE_ESPEASY_P2P
      #define FEATURE_ESPEASY_P2P 0
    #endif

    #ifndef PLUGIN_DESCR
      #define PLUGIN_DESCR  "Minimal 1M OTA"
    #endif

    #define CONTROLLER_SET_NONE

    #define BUILD_MINIMAL_OTA
    #ifndef BUILD_NO_DEBUG
      #define BUILD_NO_DEBUG
    #endif

//    #define USES_C001   // Domoticz HTTP
//    #define USES_C002   // Domoticz MQTT
//    #define USES_C005   // Home Assistant (openHAB) MQTT
//    #define USES_C006   // PiDome MQTT
    #define USES_C008   // Generic HTTP
//    #define USES_C009   // FHEM HTTP
//    #define USES_C010   // Generic UDP
//    #define USES_C013   // ESPEasy P2P network

//    #define NOTIFIER_SET_STABLE
    #define NOTIFIER_SET_NONE

    #define PLUGIN_SET_NONE

    #if FEATURE_SETTINGS_ARCHIVE
        #undef FEATURE_SETTINGS_ARCHIVE
        #define FEATURE_SETTINGS_ARCHIVE  0
    #endif // if FEATURE_SETTINGS_ARCHIVE

    #if FEATURE_TIMING_STATS
        #undef FEATURE_TIMING_STATS
        #define FEATURE_TIMING_STATS  0
    #endif

    #ifndef USES_P001
        #define USES_P001   // switch
    #endif
    #ifndef USES_P026
      #define USES_P026   // SysInfo
    #endif
    #ifndef USES_P033
      #define USES_P033   // Dummy
    #endif
    #ifndef USES_P037
//        #define USES_P037   // MQTTImport
    #endif

    #ifndef USES_P004
//        #define USES_P004   // Dallas
    #endif
    #ifndef USES_P005
//        #define USES_P005   // DHT
    #endif

    #if FEATURE_SERVO
      #undef FEATURE_SERVO
    #endif
    #if FEATURE_RTTTL
      #undef FEATURE_RTTTL
    #endif
#endif


// Strip out parts not needed for either MINIMAL_OTA and MEMORY_ANALYSIS
#if defined(BUILD_MINIMAL_OTA) || defined(MEMORY_ANALYSIS)
    #ifndef WEBSERVER_CUSTOM_BUILD_DEFINED
        #ifdef WEBSERVER_TIMINGSTATS
            #undef WEBSERVER_TIMINGSTATS
        #endif
        #ifdef WEBSERVER_SYSVARS
            #undef WEBSERVER_SYSVARS
        #endif
        #ifdef WEBSERVER_NEW_UI
            #undef WEBSERVER_NEW_UI
        #endif
        #ifdef WEBSERVER_I2C_SCANNER
            #undef WEBSERVER_I2C_SCANNER
        #endif
        #ifdef WEBSERVER_FAVICON
            #undef WEBSERVER_FAVICON
        #endif
        #ifdef WEBSERVER_CSS
            #undef WEBSERVER_CSS
        #endif
        #ifdef WEBSERVER_INCLUDE_JS
            #undef WEBSERVER_INCLUDE_JS
        #endif
        #ifdef WEBSERVER_LOG
            #undef WEBSERVER_LOG
        #endif
        #ifdef WEBSERVER_GITHUB_COPY
            #undef WEBSERVER_GITHUB_COPY
        #endif
        #ifdef WEBSERVER_PINSTATES
            #undef WEBSERVER_PINSTATES
        #endif
        #ifdef WEBSERVER_WIFI_SCANNER
            #undef WEBSERVER_WIFI_SCANNER
        #endif
        #ifdef WEBSERVER_CUSTOM
            #undef WEBSERVER_CUSTOM
        #endif
        #ifdef WEBSERVER_NEW_RULES
            #undef WEBSERVER_NEW_RULES
        #endif
        #ifdef SHOW_SYSINFO_JSON
            #undef SHOW_SYSINFO_JSON
        #endif
        #ifndef WEBSERVER_SYSINFO_MINIMAL
            #define WEBSERVER_SYSINFO_MINIMAL
        #endif


    #endif // WEBSERVER_CUSTOM_BUILD_DEFINED

    #ifndef LIMIT_BUILD_SIZE
        #define LIMIT_BUILD_SIZE
    #endif
    #if FEATURE_I2C_DEVICE_SCAN
        #undef FEATURE_I2C_DEVICE_SCAN
        #define FEATURE_I2C_DEVICE_SCAN     0   // turn feature off in OTA builds
    #endif // if FEATURE_I2C_DEVICE_SCAN
    #ifdef KEEP_TRIGONOMETRIC_FUNCTIONS_RULES
        #undef KEEP_TRIGONOMETRIC_FUNCTIONS_RULES
    #endif
    #ifndef NOTIFIER_SET_NONE
        #define NOTIFIER_SET_NONE
    #endif
    #if FEATURE_EXT_RTC
        #undef FEATURE_EXT_RTC
        #define FEATURE_EXT_RTC 0
    #endif
#endif



#ifdef BUILD_NO_DEBUG
    #ifdef WEBSERVER_RULES_DEBUG
        #undef WEBSERVER_RULES_DEBUG
    #endif
#endif


/******************************************************************************\
 * IR plugins *****************************************************************
\******************************************************************************/
// See lib\IRremoteESP8266\src\IRremoteESP8266.h
// Disable all settings like these when not needed:
// #define DECODE_TOSHIBA_AC      true
// #define SEND_TOSHIBA_AC        true
#ifdef PLUGIN_BUILD_IR
    #if !defined(PLUGIN_DESCR) && !defined(PLUGIN_BUILD_MAX_ESP32)
      #define PLUGIN_DESCR  "IR"
    #endif
    #ifndef USES_P016    
      #define USES_P016      // IR
    #endif
    #define P016_SEND_IR_TO_CONTROLLER false //IF true then the JSON replay solution is transmited back to the condroller.
    #ifndef USES_P035    
      #define USES_P035      // IRTX
    #endif
    #define P016_P035_USE_RAW_RAW2 //Use the RAW and RAW2 encodings, disabling it saves 3.7Kb
#endif

#ifdef PLUGIN_BUILD_IR_EXTENDED
    #if !defined(PLUGIN_DESCR) && !defined(PLUGIN_BUILD_MAX_ESP32)
        #define PLUGIN_DESCR  "IR Extended"
    #endif // PLUGIN_DESCR
    #ifndef USES_P016    
      #define USES_P016      // IR
    #endif
    #define P016_SEND_IR_TO_CONTROLLER false //IF true then the JSON replay solution is transmited back to the condroller.
    #ifndef USES_P035    
      #define USES_P035      // IRTX
    #endif
    // The following define is needed for extended decoding of A/C Messages and or using standardised common arguments for controlling all deeply supported A/C units
    #define P016_P035_Extended_AC
    #define P016_P035_USE_RAW_RAW2 //Use the RAW and RAW2 encodings, disabling it saves 3.7Kb
    #ifndef ESP8266_1M       // Leaving out Heatpump IR for 1M builds because it won't fit after upgrading IRremoteESP8266 library to v2.8.1
      #define USES_P088      // ToniA IR plugin
    #endif
    #define PLUGIN_SET_ONLY_SWITCH
    #define NOTIFIER_SET_STABLE
    #define USES_P029      // Output - Domoticz MQTT Helper
    #define PLUGIN_SET_ONLY_TEMP_HUM
#endif

#ifdef PLUGIN_BUILD_IR_EXTENDED_NO_RX
    #if !defined(PLUGIN_DESCR) && !defined(PLUGIN_BUILD_MAX_ESP32)
        #define PLUGIN_DESCR  "IR Extended, no IR RX"
    #endif // PLUGIN_DESCR
    #ifndef USES_P035    
      #define USES_P035      // IRTX
    #endif
    // The following define is needed for extended decoding of A/C Messages and or using standardised common arguments for controlling all deeply supported A/C units
    #define P016_P035_Extended_AC
    #define P016_P035_USE_RAW_RAW2 //Use the RAW and RAW2 encodings, disabling it saves 3.7Kb
    #define USES_P088      //ToniA IR plugin
#endif

/******************************************************************************\
 * Devices ********************************************************************
\******************************************************************************/

// Itead ----------------------------
#ifdef PLUGIN_SET_SONOFF_BASIC
    #define PLUGIN_DESCR  "Sonoff Basic"

    #define PLUGIN_SET_ONLY_SWITCH
    #define NOTIFIER_SET_STABLE
#endif

#ifdef PLUGIN_SET_SONOFF_TH1x
    #define PLUGIN_DESCR  "Sonoff TH10/TH16"

    #define PLUGIN_SET_ONLY_SWITCH
    #define NOTIFIER_SET_STABLE
    #define PLUGIN_SET_ONLY_TEMP_HUM
#endif

#ifdef PLUGIN_SET_SONOFF_POW
    #ifndef PLUGIN_DESCR
        #define PLUGIN_DESCR  "Sonoff POW R1/R2"
    #endif

    #define CONTROLLER_SET_STABLE
    #define PLUGIN_SET_ONLY_SWITCH
    #define NOTIFIER_SET_STABLE
    #define USES_P076   // HWL8012   in POW r1
    // Needs CSE7766 Energy sensor, via Serial RXD 4800 baud 8E1 (GPIO1), TXD (GPIO3)
    #define USES_P077	  // CSE7766   in POW R2
    #define USES_P081   // Cron
#endif

#ifdef PLUGIN_SET_SONOFF_S2x
    #define PLUGIN_DESCR  "Sonoff S20/22/26"

    #define PLUGIN_SET_ONLY_SWITCH
    #define NOTIFIER_SET_STABLE
#endif

#ifdef PLUGIN_SET_SONOFF_4CH
    #define PLUGIN_DESCR  "Sonoff 4CH"
    #define PLUGIN_SET_ONLY_SWITCH
    #define NOTIFIER_SET_STABLE
#endif

#ifdef PLUGIN_SET_SONOFF_TOUCH
    #define PLUGIN_DESCR  "Sonoff Touch"
    #define PLUGIN_SET_ONLY_SWITCH
    #define NOTIFIER_SET_STABLE
#endif

// Shelly ----------------------------
#ifdef PLUGIN_SET_SHELLY_1
    #define PLUGIN_DESCR  "Shelly 1"

    #define PLUGIN_SET_ONLY_SWITCH
    #define CONTROLLER_SET_STABLE
    #define NOTIFIER_SET_STABLE
    #define USES_P004   // DS18B20
#endif

#ifdef PLUGIN_SET_SHELLY_PLUG_S
    #define PLUGIN_DESCR  "Shelly PLUG-S"

    #define PLUGIN_SET_ONLY_SWITCH
    #define CONTROLLER_SET_STABLE
    #define NOTIFIER_SET_STABLE
    #define USES_P076   // HWL8012   in POW r1
    #define USES_P081   // Cron
#endif

// Easy ----------------------------
#ifdef PLUGIN_SET_EASY_TEMP
    #define PLUGIN_DESCR  "Temp Hum"
    #define PLUGIN_SET_ONLY_TEMP_HUM
#endif

#ifdef PLUGIN_SET_EASY_CARBON
    #define PLUGIN_DESCR  "Carbon"
    #define PLUGIN_SET_NONE
    #define USES_P052   // SenseAir
#endif

/*
#ifdef PLUGIN_SET_EASY_NEXTION
    #define PLUGIN_SET_ONLY_SWITCH
    //#define USES_Pxxx   // Nextion
#endif
*/

#ifdef PLUGIN_SET_EASY_OLED1
    #define PLUGIN_SET_ONLY_SWITCH
    #define NOTIFIER_SET_STABLE
    #define USES_P036   // FrameOLED
#endif

#ifdef PLUGIN_SET_EASY_OLED2
    #define PLUGIN_SET_ONLY_SWITCH
    #define NOTIFIER_SET_STABLE
    #define USES_P023   // OLED
#endif

#ifdef PLUGIN_SET_EASY_RELAY
    #define PLUGIN_SET_ONLY_SWITCH
    #define NOTIFIER_SET_STABLE
#endif

// LedStrips ----------------------------
#ifdef PLUGIN_SET_H801
    #define PLUGIN_SET_ONLY_LEDSTRIP
#endif

#ifdef PLUGIN_SET_MAGICHOME
    #define PLUGIN_SET_ONLY_LEDSTRIP
#endif

#ifdef PLUGIN_SET_MAGICHOME_IR
    #define PLUGIN_SET_ONLY_LEDSTRIP
    #ifndef USES_P016    
      #define USES_P016      // IR
    #endif

#endif


// Generic ESP32 -----------------------------
#ifdef PLUGIN_SET_GENERIC_ESP32
    #define PLUGIN_DESCR  "Generic ESP32"

    #ifndef ESP32
        #define ESP32
    #endif
    #ifdef ESP8266
        #undef ESP8266
    #endif
    #define PLUGIN_SET_ONLY_SWITCH
    #define NOTIFIER_SET_STABLE
    #define USES_P036   // FrameOLED
    #define USES_P027   // INA219
    #define USES_P028   // BME280
#endif

#ifdef PLUGIN_SET_COLLECTION_ESP32
  #if !defined(PLUGIN_SET_COLLECTION_B_ESP32) && !defined(PLUGIN_SET_COLLECTION_C_ESP32) && !defined(PLUGIN_SET_COLLECTION_D_ESP32) && !defined(PLUGIN_SET_COLLECTION_E_ESP32)
    #ifndef PLUGIN_DESCR // COLLECTION_A_ESP32_IRExt also passes here
      #define PLUGIN_DESCR  "Collection_A ESP32"
    #endif
    #define  PLUGIN_SET_COLLECTION_A
  #endif
  #ifndef ESP32
    #define ESP32
  #endif
  #ifdef ESP8266
    #undef ESP8266
  #endif
  // Undefine contradictionary defines
  #ifdef PLUGIN_SET_NONE
    #undef PLUGIN_SET_NONE
  #endif
  #ifdef PLUGIN_SET_ONLY_SWITCH
    #undef PLUGIN_SET_ONLY_SWITCH
  #endif
  #ifdef PLUGIN_SET_ONLY_TEMP_HUM
    #undef PLUGIN_SET_ONLY_TEMP_HUM
  #endif
  #define  PLUGIN_SET_COLLECTION
  #define  CONTROLLER_SET_STABLE
  #define  NOTIFIER_SET_STABLE
  #define  PLUGIN_SET_STABLE     // add stable
  // See also PLUGIN_SET_COLLECTION_ESP32 section at end,
  // where incompatible plugins will be disabled.
  // TODO : Check compatibility of plugins for ESP32 board.
#endif

#ifdef PLUGIN_SET_COLLECTION_B_ESP32
  #ifndef PLUGIN_DESCR // COLLECTION_B_ESP32_IRExt also passes here
    #define PLUGIN_DESCR  "Collection_B ESP32"
  #endif
  #ifndef ESP32
    #define ESP32
  #endif
  #ifdef ESP8266
    #undef ESP8266
  #endif
  // Undefine contradictionary defines
  #ifdef PLUGIN_SET_NONE
    #undef PLUGIN_SET_NONE
  #endif
  #ifdef PLUGIN_SET_ONLY_SWITCH
    #undef PLUGIN_SET_ONLY_SWITCH
  #endif
  #ifdef PLUGIN_SET_ONLY_TEMP_HUM
    #undef PLUGIN_SET_ONLY_TEMP_HUM
  #endif
  #define  PLUGIN_SET_COLLECTION
  #define  PLUGIN_SET_COLLECTION_B
  #define  CONTROLLER_SET_STABLE
  #define  NOTIFIER_SET_STABLE
  #define  PLUGIN_SET_STABLE     // add stable
  // See also PLUGIN_SET_COLLECTION_ESP32 section at end,
  // where incompatible plugins will be disabled.
  // TODO : Check compatibility of plugins for ESP32 board.
#endif

#ifdef PLUGIN_SET_COLLECTION_C_ESP32
  #ifndef PLUGIN_DESCR // COLLECTION_C_ESP32_IRExt also passes here
    #define PLUGIN_DESCR  "Collection_C ESP32"
  #endif
  #ifndef ESP32
    #define ESP32
  #endif
  #ifdef ESP8266
    #undef ESP8266
  #endif
  // Undefine contradictionary defines
  #ifdef PLUGIN_SET_NONE
    #undef PLUGIN_SET_NONE
  #endif
  #ifdef PLUGIN_SET_ONLY_SWITCH
    #undef PLUGIN_SET_ONLY_SWITCH
  #endif
  #ifdef PLUGIN_SET_ONLY_TEMP_HUM
    #undef PLUGIN_SET_ONLY_TEMP_HUM
  #endif
  #define  PLUGIN_SET_COLLECTION
  #define  PLUGIN_SET_COLLECTION_C
  #define  CONTROLLER_SET_STABLE
  #define  NOTIFIER_SET_STABLE
  #define  PLUGIN_SET_STABLE     // add stable
  // See also PLUGIN_SET_COLLECTION_ESP32 section at end,
  // where incompatible plugins will be disabled.
  // TODO : Check compatibility of plugins for ESP32 board.
#endif

#ifdef PLUGIN_SET_COLLECTION_D_ESP32
  #ifndef PLUGIN_DESCR // COLLECTION_D_ESP32_IRExt also passes here
    #define PLUGIN_DESCR  "Collection_D ESP32"
  #endif
  #ifndef ESP32
    #define ESP32
  #endif
  #ifdef ESP8266
    #undef ESP8266
  #endif
  // Undefine contradictionary defines
  #ifdef PLUGIN_SET_NONE
    #undef PLUGIN_SET_NONE
  #endif
  #ifdef PLUGIN_SET_ONLY_SWITCH
    #undef PLUGIN_SET_ONLY_SWITCH
  #endif
  #ifdef PLUGIN_SET_ONLY_TEMP_HUM
    #undef PLUGIN_SET_ONLY_TEMP_HUM
  #endif
  #define  PLUGIN_SET_COLLECTION
  #define  PLUGIN_SET_COLLECTION_D
  #define  CONTROLLER_SET_STABLE
  #define  NOTIFIER_SET_STABLE
  #define  PLUGIN_SET_STABLE     // add stable
  // See also PLUGIN_SET_COLLECTION_ESP32 section at end,
  // where incompatible plugins will be disabled.
  // TODO : Check compatibility of plugins for ESP32 board.
#endif

#ifdef PLUGIN_SET_COLLECTION_E_ESP32
  #ifndef PLUGIN_DESCR // COLLECTION_E_ESP32_IRExt also passes here
    #define PLUGIN_DESCR  "Collection_E ESP32"
  #endif
  #ifndef ESP32
    #define ESP32
  #endif
  #ifdef ESP8266
    #undef ESP8266
  #endif
  // Undefine contradictionary defines
  #ifdef PLUGIN_SET_NONE
    #undef PLUGIN_SET_NONE
  #endif
  #ifdef PLUGIN_SET_ONLY_SWITCH
    #undef PLUGIN_SET_ONLY_SWITCH
  #endif
  #ifdef PLUGIN_SET_ONLY_TEMP_HUM
    #undef PLUGIN_SET_ONLY_TEMP_HUM
  #endif
  #define  PLUGIN_SET_COLLECTION
  #define  PLUGIN_SET_COLLECTION_E
  #define  CONTROLLER_SET_STABLE
  #define  NOTIFIER_SET_STABLE
  #define  PLUGIN_SET_STABLE     // add stable
  // See also PLUGIN_SET_COLLECTION_ESP32 section at end,
  // where incompatible plugins will be disabled.
  // TODO : Check compatibility of plugins for ESP32 board.
#endif

#ifdef PLUGIN_BUILD_MAX_ESP32
    #ifndef PLUGIN_DESCR
      #define PLUGIN_DESCR  "MAX ESP32"
    #endif
    #ifndef ESP32
        #define ESP32
    #endif
    #ifdef ESP8266
        #undef ESP8266
    #endif

    #define PLUGIN_SET_MAX
    #define CONTROLLER_SET_ALL
    #define NOTIFIER_SET_ALL
    #ifndef PLUGIN_ENERGY_COLLECTION
        #define PLUGIN_ENERGY_COLLECTION
    #endif
    #ifndef PLUGIN_DISPLAY_COLLECTION
        #define PLUGIN_DISPLAY_COLLECTION
    #endif
    #ifndef PLUGIN_NEOPIXEL_COLLECTION
        #define PLUGIN_NEOPIXEL_COLLECTION
    #endif
    #ifndef FEATURE_PLUGIN_STATS
        #define FEATURE_PLUGIN_STATS  1
    #endif
    #ifndef FEATURE_CHART_JS
        #define FEATURE_CHART_JS  1
    #endif

    // See also PLUGIN_SET_MAX section at end, to include any disabled plugins from other definitions
    // See also PLUGIN_SET_COLLECTION_ESP32 section at end,
    // where incompatible plugins will be disabled.
    // TODO : Check compatibility of plugins for ESP32 board.
#endif


// Generic ------------------------------------
#ifdef PLUGIN_SET_GENERIC_1M
    #define PLUGIN_SET_NONE
    // TODO : small list of common plugins to fit in 1M
#endif

// Ventus W266 --------------------------------
#ifdef PLUGIN_SET_VENTUS_W266
    #define PLUGIN_SET_ONLY_SWITCH
    #define PLUGIN_BUILD_DISABLED
    #define USES_P046      // Hardware	P046_VentusW266.ino
#endif


#ifdef PLUGIN_SET_LC_TECH_RELAY_X2
    #define CONTROLLER_SET_STABLE
    #define PLUGIN_SET_ONLY_SWITCH
    #define NOTIFIER_SET_STABLE
    #define USES_P026    // Sysinfo
    #define USES_P029    // Domoticz MQTT Helper
    #define USES_P033    // Dummy
    #define USES_P037    // MQTT import
    #define USES_P081    // Cron
    #define USES_P091    // Ser Switch
#endif



/******************************************************************************\
 * "ONLY" shorcuts ************************************************************
\******************************************************************************/
#ifdef PLUGIN_SET_ONLY_SWITCH
    #ifndef PLUGIN_SET_NONE
        #define PLUGIN_SET_NONE
    #endif
    #ifndef USES_P001
        #define USES_P001   // switch
    #endif
    #ifndef USES_P003
//        #define USES_P003   // pulse
    #endif
    #ifndef USES_P026
      #define USES_P026   // SysInfo
    #endif
    #ifndef USES_P033
      #define USES_P033   // Dummy
    #endif
    #ifndef USES_P037
        #define USES_P037   // MQTTImport
    #endif
#endif

#ifdef PLUGIN_SET_ONLY_TEMP_HUM
    #ifndef PLUGIN_SET_NONE
        #define PLUGIN_SET_NONE
    #endif
    #ifndef USES_P004
        #define USES_P004   // Dallas
    #endif
    #ifndef USES_P005
        #define USES_P005   // DHT
    #endif
    #ifndef USES_P014
        #define USES_P014   // SI7021
    #endif
    #ifndef USES_P028
        #define USES_P028   // BME280
    #endif
    #ifndef USES_P034
        #define USES_P034   // DHT12
    #endif
#endif

#ifdef PLUGIN_SET_ONLY_LEDSTRIP
    #ifndef PLUGIN_SET_NONE
        #define PLUGIN_SET_NONE
    #endif
    #ifndef USES_P141
        #define USES_P141   // LedStrip
    #endif
    #ifndef USES_P037
        #define USES_P037   // MQTTImport
    #endif
#endif


/******************************************************************************\
 * Main Families **************************************************************
\******************************************************************************/

// NONE #####################################
#ifdef PLUGIN_SET_NONE
  #ifdef PLUGIN_SET_STABLE
    #undef PLUGIN_SET_STABLE
  #endif
  #ifdef PLUGIN_SET_COLLECTION
    #undef PLUGIN_SET_COLLECTION
  #endif
  #ifdef PLUGIN_SET_COLLECTION_A
    #undef PLUGIN_SET_COLLECTION_A
  #endif
  #ifdef PLUGIN_SET_COLLECTION_B
    #undef PLUGIN_SET_COLLECTION_B
  #endif
  #ifdef PLUGIN_SET_COLLECTION_C
    #undef PLUGIN_SET_COLLECTION_C
  #endif
  #ifdef PLUGIN_SET_COLLECTION_D
    #undef PLUGIN_SET_COLLECTION_D
  #endif
  #ifdef PLUGIN_SET_COLLECTION_E
    #undef PLUGIN_SET_COLLECTION_E
  #endif
  #ifdef PLUGIN_SET_EXPERIMENTAL
    #undef PLUGIN_SET_EXPERIMENTAL
  #endif
#endif


#ifdef CONTROLLER_SET_NONE
  #ifdef CONTROLLER_SET_STABLE
    #undef CONTROLLER_SET_STABLE
  #endif
  #ifdef CONTROLLER_SET_COLLECTION
    #undef CONTROLLER_SET_COLLECTION
  #endif
  #ifdef CONTROLLER_SET_EXPERIMENTAL
    #undef CONTROLLER_SET_EXPERIMENTAL
  #endif
#endif


#ifdef NOTIFIER_SET_NONE
  #ifdef NOTIFIER_SET_STABLE
    #undef NOTIFIER_SET_STABLE
  #endif
  #ifdef NOTIFIER_SET_COLLECTION
    #undef NOTIFIER_SET_COLLECTION
  #endif
  #ifdef NOTIFIER_SET_EXPERIMENTAL
    #undef NOTIFIER_SET_EXPERIMENTAL
  #endif
#endif

// ALL ###########################################
#ifdef PLUGIN_SET_ALL
  #ifndef PLUGIN_SET_STABLE
    #define PLUGIN_SET_STABLE
  #endif
  #ifndef PLUGIN_SET_COLLECTION
    #define PLUGIN_SET_COLLECTION
  #endif
  #ifndef PLUGIN_SET_EXPERIMENTAL
    #define PLUGIN_SET_EXPERIMENTAL
  #endif
#endif


#ifdef CONTROLLER_SET_ALL
  #ifndef CONTROLLER_SET_STABLE
    #define CONTROLLER_SET_STABLE
  #endif
  #ifndef CONTROLLER_SET_COLLECTION
    #define CONTROLLER_SET_COLLECTION
  #endif
  #ifndef CONTROLLER_SET_EXPERIMENTAL
    #define CONTROLLER_SET_EXPERIMENTAL
  #endif
#endif


#ifdef NOTIFIER_SET_ALL
  #ifndef NOTIFIER_SET_STABLE
    #define NOTIFIER_SET_STABLE
  #endif
  #ifndef NOTIFIER_SET_COLLECTION
    #define NOTIFIER_SET_COLLECTION
  #endif
  #ifndef NOTIFIER_SET_EXPERIMENTAL
    #define NOTIFIER_SET_EXPERIMENTAL
  #endif
#endif

// MAX ###########################################
#ifdef PLUGIN_SET_MAX
  #ifndef PLUGIN_SET_STABLE
    #define PLUGIN_SET_STABLE
  #endif
  #ifndef PLUGIN_SET_COLLECTION
    #define PLUGIN_SET_COLLECTION
  #endif
  #ifndef PLUGIN_SET_COLLECTION_A
    #define PLUGIN_SET_COLLECTION_A
  #endif
  #ifndef PLUGIN_SET_COLLECTION_B
    #define PLUGIN_SET_COLLECTION_B
  #endif
  #ifndef PLUGIN_SET_COLLECTION_C
    #define PLUGIN_SET_COLLECTION_C
  #endif
  #ifndef PLUGIN_SET_COLLECTION_D
    #define PLUGIN_SET_COLLECTION_D
  #endif
  #ifndef PLUGIN_SET_COLLECTION_E
    #define PLUGIN_SET_COLLECTION_E
  #endif
#endif




// STABLE #####################################
#ifdef PLUGIN_SET_STABLE
    #ifndef FEATURE_SERVO
      #define FEATURE_SERVO 1
    #endif
    #define FEATURE_RTTTL 1

    #define USES_P001   // Switch
    #define USES_P002   // ADC
    #define USES_P003   // Pulse
    #define USES_P004   // Dallas
    #define USES_P005   // DHT
    #define USES_P006   // BMP085
    #define USES_P007   // PCF8591
    #define USES_P008   // RFID
    #define USES_P009   // MCP

    #define USES_P010   // BH1750
    #define USES_P011   // PME
    #define USES_P012   // LCD
    #define USES_P013   // HCSR04
    #define USES_P014   // SI7021
    #define USES_P015   // TSL2561
//    #define USES_P016   // IR
    #define USES_P017   // PN532
    #define USES_P018   // Dust
    #define USES_P019   // PCF8574

    #define USES_P020   // Ser2Net
    #define USES_P021   // Level
    #define USES_P022   // PCA9685
    #define USES_P023   // OLED
    #define USES_P024   // MLX90614
    #define USES_P025   // ADS1115
    #define USES_P026   // SysInfo
    #define USES_P027   // INA219
    #define USES_P028   // BME280
    #define USES_P029   // Output

//    #define USES_P030   // BMP280   (Made obsolete, now BME280 can handle both)
    #define USES_P031   // SHT1X
    #define USES_P032   // MS5611
    #define USES_P033   // Dummy
    #define USES_P034   // DHT12
//    #define USES_P035   // IRTX
    #define USES_P036   // FrameOLED
    #define USES_P037   // MQTTImport
    #define USES_P038   // NeoPixel
    #define USES_P039   // Environment - Thermocouple

    #define USES_P040   // RFID - ID12LA/RDM6300
    // FIXME TD-er: Disabled NeoClock and Candle plugin to make builds fit in max bin size.
//    #define USES_P041   // NeoClock
//    #define USES_P042   // Candle
    #define USES_P043   // ClkOutput
    #define USES_P044   // P1WifiGateway

    #define USES_P049   // MHZ19

    #define USES_P052   // SenseAir
    #define USES_P053   // PMSx003

    #define USES_P056   // SDS011-Dust
    #define USES_P059   // Encoder

    #define USES_P063   // TTP229_KeyPad
    #define USES_P073   // 7DGT
    #define USES_P079   // Wemos Motoshield
#endif


#ifdef CONTROLLER_SET_STABLE
    #define USES_C001   // Domoticz HTTP
    #define USES_C002   // Domoticz MQTT
    #define USES_C003   // Nodo telnet
    #define USES_C004   // ThingSpeak
    #define USES_C005   // Home Assistant (openHAB) MQTT
    #define USES_C006   // PiDome MQTT
    #define USES_C007   // Emoncms
    #define USES_C008   // Generic HTTP
    #define USES_C009   // FHEM HTTP
    #define USES_C010   // Generic UDP
    #define USES_C013   // ESPEasy P2P network
#endif


#ifdef NOTIFIER_SET_STABLE
    #define USES_N001   // Email
    #define USES_N002   // Buzzer

    #ifdef NOTIFIER_SET_NONE
      #undef NOTIFIER_SET_NONE
    #endif
#endif

#if defined(PLUGIN_SET_COLLECTION) || defined(PLUGIN_SET_COLLECTION_A) || defined(PLUGIN_SET_COLLECTION_B) || defined(PLUGIN_SET_COLLECTION_C) || defined(PLUGIN_SET_COLLECTION_D) || defined(PLUGIN_SET_COLLECTION_E)
  #if !defined(PLUGIN_SET_MAX) && !defined(ESP32)
    #ifndef LIMIT_BUILD_SIZE
      #define LIMIT_BUILD_SIZE
    #endif
    #ifndef NOTIFIER_SET_NONE
      #define NOTIFIER_SET_NONE
    #endif
  #endif
#endif

// COLLECTIONS #####################################
#ifdef PLUGIN_SET_COLLECTION
    #define USES_P045   // MPU6050
    #define USES_P047   // I2C_soil_misture
    #define USES_P048   // Motoshield_v2

    #define USES_P050   // TCS34725
    #define USES_P051   // AM2320
    #define USES_P054   // DMX512
    #define USES_P055   // Chiming
    #define USES_P057   // HT16K33_LED
    #define USES_P058   // HT16K33_KeyPad

    #define USES_P060   // MCP3221
    #define USES_P061   // Keypad
    #define USES_P062   // MPR121_KeyPad

    #define USES_P064   // APDS9960
    #define USES_P065   // DRF0299
    #define USES_P066   // VEML6040

    #define USES_P075   // Nextion
    //#define USES_P076   // HWL8012   in POW r1
    // Needs CSE7766 Energy sensor, via Serial RXD 4800 baud 8E1 (GPIO1), TXD (GPIO3)
    //#define USES_P077	  // CSE7766   in POW R2
    //#define USES_P078   // Eastron Modbus Energy meters
    #define USES_P081   // Cron
    #define USES_P082   // GPS
    #define USES_P089   // Ping
#endif

#ifdef PLUGIN_SET_COLLECTION_A

    #define USES_P067   // HX711_Load_Cell
    #define USES_P068   // SHT3x

    #define USES_P070   // NeoPixel_Clock
    #define USES_P071   // Kamstrup401
    #define USES_P072   // HDC1080
    #define USES_P074   // TSL2561

    #define USES_P080   // iButton Sensor  DS1990A
    #define USES_P083   // SGP30
    #define USES_P084   // VEML6070
    #define USES_P086   // Receiving values according Homie convention. Works together with C014 Homie controller

    #define USES_P090   // CCS811 TVOC/eCO2 Sensor

    //#define USES_P095  // TFT ILI9341
    //#define USES_P096  // eInk   (Needs lib_deps = Adafruit GFX Library, LOLIN_EPD )
    #define USES_P097   // Touch (ESP32)
    //#define USES_P099   // XPT2046 Touchscreen
    #define USES_P098   // PWM motor  (relies on iRAM, cannot be combined with all other plugins)
    #define USES_P105   // AHT10/20/21
#endif

#ifdef PLUGIN_SET_COLLECTION_B
    #define USES_P069   // LM75A

    #define USES_P100   // Pulse Counter - DS2423
    #define USES_P101   // Wake On Lan
    #define USES_P103   // Atlas Scientific EZO Sensors (pH, ORP, EZO, DO)
    #define USES_P106   // BME680
    #define USES_P107   // SI1145 UV index
    #define USES_P108   // DDS238-x ZN MODBUS energy meter (was P224 in the Playground)
    // FIXME TD-er: Disabled due to build size
    //#define USES_P109   // ThermoOLED
    #define USES_P110   // VL53L0X Time of Flight sensor
    #define USES_P113   // VL53L1X ToF
#endif

#ifdef PLUGIN_SET_COLLECTION_C
    #define USES_P085   // AcuDC24x
    #define USES_P087   // Serial Proxy

    #define USES_P091	// SerSwitch
    #define USES_P092   // DL-Bus

    #define USES_P111   // RC522 RFID reader
#endif

#ifdef PLUGIN_SET_COLLECTION_D
    #define USES_P093   // Mitsubishi Heat Pump
    #define USES_P094  // CUL Reader
    #ifndef USES_P098
      #define USES_P098   // PWM motor
    #endif
    #define USES_P114  // VEML6075 UVA/UVB sensor
    #define USES_P115  // Fuel Gauge MAX1704x
    #define USES_P117  // SCD30
      // Disable Itho when using second heap as it no longer fits.
      // Disable Itho for ESP32 as it does not (yet) work on ESP32 IDF4.4
    #if !defined(USE_SECOND_HEAP) && !defined(ESP32)
      #define USES_P118  // Itho ventilation control
    #endif
    #define USES_P124  // I2C MultiRelay
    #define USES_P127  // CDM7160
#endif

#ifdef PLUGIN_SET_COLLECTION_E
    #define USES_P119   // ITG3205 Gyro
    #define USES_P120   // ADXL345 I2C
    #define USES_P121   // HMC5883L 
    #define USES_P125   // ADXL345 SPI
    #define USES_P126  // 74HC595 Shift register
    #define USES_P133   // LTR390 UV
#endif


// Collection of all energy related plugins.
#ifdef PLUGIN_ENERGY_COLLECTION
  #ifndef PLUGIN_DESCR
    #define PLUGIN_DESCR  "Energy"
  #endif
   #ifndef USES_P025
     #define USES_P025   // ADS1115
   #endif
   #ifndef USES_P027
     #define USES_P027   // INA219
   #endif
   #ifndef USES_P076
     #define USES_P076   // HWL8012   in POW r1
   #endif
   #ifndef USES_P077
     // Needs CSE7766 Energy sensor, via Serial RXD 4800 baud 8E1 (GPIO1), TXD (GPIO3)
     #define USES_P077	  // CSE7766   in POW R2
   #endif
   #ifndef USES_P078
     #define USES_P078   // Eastron Modbus Energy meters
   #endif
   #ifndef USES_P085
     #define USES_P085   // AcuDC24x
   #endif
   #ifndef USES_P093
     #define USES_P093   // Mitsubishi Heat Pump
   #endif
   #ifndef USES_P102
     #define USES_P102   // PZEM-004Tv30
   #endif
   #ifndef USES_P108
     #define USES_P108   // DDS238-x ZN MODBUS energy meter (was P224 in the Playground)
   #endif
   #ifndef USES_P115
     #define USES_P115   // Fuel Gauge MAX1704x
   #endif
   #ifndef USES_P132
     #define USES_P132   // INA3221
   #endif
#endif

// Collection of all display plugins. (also NeoPixel)
#ifdef PLUGIN_DISPLAY_COLLECTION
  #ifndef PLUGIN_DESCR
    #define PLUGIN_DESCR  "Display"
  #endif
   #if !defined(LIMIT_BUILD_SIZE) && (defined(ESP8266) || !(ESP_IDF_VERSION_MAJOR > 3))
     #define LIMIT_BUILD_SIZE // Reduce buildsize (on ESP8266 / pre-IDF4.x) to fit in all Display plugins
   #endif
   #ifndef USES_P012
     #define USES_P012   // LCD
   #endif
   #ifndef USES_P023
    #define USES_P023   // OLED
   #endif
   #ifndef USES_P036
    #define USES_P036   // FrameOLED
   #endif
   #ifndef USES_P038
    #define USES_P038   // NeoPixel
   #endif
   #ifndef USES_P041
    #define USES_P041   // NeoClock
   #endif
   #ifndef USES_P042
    #define USES_P042   // Candle
   #endif
   #ifndef USES_P057
    #define USES_P057   // HT16K33_LED
   #endif
   #ifndef USES_P070
    #define USES_P070   // NeoPixel_Clock
   #endif
   #ifndef USES_P075
    #define USES_P075   // Nextion
   #endif
   #ifndef USES_P095
    #define USES_P095  // TFT ILI9341
   #endif
   #ifndef USES_P096
    #define USES_P096  // eInk   (Needs lib_deps = Adafruit GFX Library, LOLIN_EPD )
   #endif
   #ifndef USES_P099
    #define USES_P099   // XPT2046 Touchscreen
   #endif
   #ifndef USES_P104
    #define USES_P104   // MAX7219 dot matrix
   #endif
  //  #ifndef USES_P109
  //    #define USES_P109   // ThermoOLED
  //  #endif
   #ifndef USES_P116
     #define USES_P116   // ST77xx
   #endif
   #ifndef USES_P131
     #define USES_P131   // NeoMatrix
   #endif
#endif

// Collection of all NeoPixel plugins
#ifdef PLUGIN_NEOPIXEL_COLLECTION
  #ifndef PLUGIN_DESCR
    #define PLUGIN_DESCR  "NeoPixel"
  #endif
  #ifndef USES_P038
    #define USES_P038   // NeoPixel
  #endif
  #ifndef USES_P041
    #define USES_P041   // NeoClock
  #endif
  #ifndef USES_P042
    #define USES_P042   // Candle
  #endif
  #ifndef USES_P070
    #define USES_P070   // NeoPixel_Clock
  #endif
  #ifndef USES_P128
    #define USES_P128   // NeoPixelBusFX
  #endif
<<<<<<< HEAD
  #ifndef USES_P131
    #define USES_P131   // NeoMatrix
  #endif
  #if defined(USES_PLUGIN_STATS) && defined(ESP8266)
=======
  #if FEATURE_PLUGIN_STATS && defined(ESP8266)
>>>>>>> b03aa23e
    // Does not fit in build
    #undef FEATURE_PLUGIN_STATS
  #endif
  #if FEATURE_CHART_JS && defined(ESP8266)
    // Does not fit in build
    #undef FEATURE_CHART_JS
  #endif
#endif

#ifdef CONTROLLER_SET_COLLECTION
    #define USES_C011   // Generic HTTP Advanced
    #define USES_C012   // Blynk HTTP
    #define USES_C014   // homie 3 & 4dev MQTT
    //#define USES_C015   // Blynk
    #define USES_C017   // Zabbix
    // #define USES_C018 // TTN RN2483
#endif


#ifdef NOTIFIER_SET_COLLECTION
  // To be defined
#endif


// EXPERIMENTAL (playground) #######################
#ifdef PLUGIN_SET_EXPERIMENTAL
    #define USES_P046   // VentusW266
    #define USES_P050   // TCS34725 RGB Color Sensor with IR filter and White LED
    #define USES_P064   // APDS9960 Gesture
    #define USES_P077	// CSE7766   Was P134 on Playground


    // [copied from Playground as of 6 March 2018]
    // It needs some cleanup as some are ALSO in the main repo,
    // thus they should have been removed from the Playground repo
    // #define USES_P100	// Was SRF01, now Pulse Counter - DS2423
	// #define USES_P101	// Was NeoClock, now Wake On Lan
	#define USES_P102	// Nodo
	#define USES_P103	// Event
	#define USES_P104	// SRF02
	#define USES_P105	// RGBW
	#define USES_P106	// IRTX
	#define USES_P107	// Email_Demo
	#define USES_P108	// WOL
	#define USES_P109	// RESOL_DeltaSol_Pro
	   #define USES_P110	// P1WifiGateway      (MERGED?)
	#define USES_P111	// RF
	   //#define USES_P111	// SenseAir     (MERGED?)
	#define USES_P112	// Power
	//#define USES_P112	// RFTX
	#define USES_P113	// SI1145
	#define USES_P114	// DSM501
	//#define USES_P115	// HeatpumpIR - P088 in the main repo.
//	#define USES_P116	// ID12
	#define USES_P117	// LW12FC
	//#define USES_P117	// Neopixels
	//#define USES_P117	// Nextion
	#define USES_P118	// CCS811
	#define USES_P119	// BME680
	#define USES_P120	// Thermocouple
	#define USES_P121	// Candle
//	   #define USES_P122	// NeoPixel       (MERGED?)
//	      #define USES_P123	// NeoPixel_Clock  (MERGED?)
	#define USES_P124	// NeoPixelBusFX
	//#define USES_P124	// Ventus_W266_RFM69
	#define USES_P125	// ArduCAM
	#define USES_P127	// Teleinfo
	#define USES_P130	// VEML6075
	#define USES_P131	// SHT3X
	#define USES_P133	// VL53L0X
	#define USES_P141	// LedStrip
	#define USES_P142	// RGB-Strip
	#define USES_P143	// AnyonePresent
	#define USES_P144	// RC-Switch-TX
	#define USES_P145	// Itho - P118 in the main repo.
	#define USES_P149	// MHZ19
	#define USES_P150	// SDM120C
	#define USES_P151	// CISA
	#define USES_P153	// MAX44009
	#define USES_P162	// MPL3115A2
	#define USES_P163	// DS1631
	#define USES_P165	// SerSwitch
	#define USES_P166	// WiFiMan
	#define USES_P167	// ADS1015
	#define USES_P170	// HLW8012
	#define USES_P171	// PZEM-004T
	#define USES_P180	// Mux
	#define USES_P181	// TempHumidity_SHT2x
	#define USES_P182	// MT681
	#define USES_P199	// RF443_KaKu
	#define USES_P202	// ADC_ACcurrentSensor
	   #define USES_P205	// FrameOLED      (MERGED?)
	#define USES_P209	// IFTTTMaker
	   #define USES_P210	// MQTTImport     (MERGED?)
	#define USES_P211	// MPU6050
	#define USES_P212	// MY9291
	#define USES_P213	// VEML6070
#endif


#ifdef CONTROLLER_SET_EXPERIMENTAL
  //#define USES_C016   // Cache controller
  //#define USES_C018   // TTN/RN2483
#endif


#ifdef NOTIFIER_SET_EXPERIMENTAL
#endif


// Maximized build definition for an ESP(32) with 16MB Flash and 4MB sketch partition
// Add all plugins, controllers and features that don't fit in the COLLECTION set
#ifdef PLUGIN_SET_MAX
  // Features
  #ifndef FEATURE_SERVO
    #define FEATURE_SERVO 1
  #endif
  #ifndef FEATURE_RTTTL
    #define FEATURE_RTTTL 1
  #endif
  #ifndef FEATURE_SETTINGS_ARCHIVE
    #define FEATURE_SETTINGS_ARCHIVE  1
  #endif
  #ifndef FEATURE_SD
    #define FEATURE_SD 1
  #endif

  // Plugins
  #ifndef USES_P016
//    #define USES_P016   // IR
  #endif
  #ifndef USES_P035
//    #define USES_P035   // IRTX
  #endif
  #ifndef USES_P041
    #define USES_P041   // NeoClock
  #endif
  #ifndef USES_P042
    #define USES_P042   // Candle
  #endif
  #ifndef USES_P087
    #define USES_P087   // Serial Proxy
  #endif
  #ifndef USES_P094
    #define USES_P094  // CUL Reader
  #endif
  #ifndef USES_P095
    #define USES_P095  // TFT ILI9341
  #endif
  #ifndef USES_P096
    #define USES_P096  // eInk   (Needs lib_deps = Adafruit GFX Library, LOLIN_EPD )
  #endif
  #ifndef USES_P098
    #define USES_P098   // PWM motor
  #endif
  #ifndef USES_P099
    #define USES_P099   // XPT2046 Touchscreen
  #endif
  #ifndef USES_P102
    #define USES_P102   // PZEM004Tv3
  #endif
  #ifndef USES_P103
    #define USES_P103   // Atlas Scientific EZO Sensors (pH, ORP, EZO, DO)
  #endif
  #ifndef USES_P104
    #define USES_P104   //
  #endif
  #ifndef USES_P105
    #define USES_P105   // AHT10/20/21
  #endif
  #ifndef USES_P104
    #define USES_P104   //
  #endif
  #ifndef USES_P105
    #define USES_P105   // AHT10/20/21
  #endif
  #ifndef USES_P108
    #define USES_P108   // DDS238-x ZN MODBUS energy meter (was P224 in the Playground)
  #endif
  #ifndef USES_P109
    #define USES_P109   // ThermOLED
  #endif
  #ifndef USES_P110
    #define USES_P110   // VL53L0X
  #endif
  #ifndef USES_P111
    #define USES_P111   // RC522 RFID reader
  #endif
  #ifndef USES_P112
    #define USES_P112   // AS7256x
  #endif
  #ifndef USES_P113
    #define USES_P113   // VL53L1X
  #endif
  #ifndef USES_P114
    #define USES_P114   // VEML6075 UVA/UVB sensor
  #endif
  #ifndef USES_P115
    #define USES_P115   // Fuel gauge MAX1704x
  #endif
  #ifndef USES_P116
    #define USES_P116   // ST77xx
  #endif
  #ifndef USES_P117
    #define USES_P117   // SCD30
  #endif
  #ifndef USES_P118
    // Does not (yet) work well on ESP32 with IDF 4.4
    // #define USES_P118   // Itho ventilation coontrol
  #endif
  #ifndef USES_P119
    #define USES_P119   // ITG3205 Gyro
  #endif
  #ifndef USES_P120
    #define USES_P120   // ADXL345 I2C Acceleration / Gravity
  #endif
  #ifndef USES_P121
    #define USES_P121   // HMC5883L 
  #endif
  #ifndef USES_P122
//    #define USES_P122   //
  #endif
  #ifndef USES_P123
//    #define USES_P123   //
  #endif
  #ifndef USES_P124
    #define USES_P124   //
  #endif
  #ifndef USES_P125
    #define USES_P125   // ADXL345 SPI Acceleration / Gravity
  #endif
  #ifndef USES_P126
    #define USES_P126   // 74HC595 Shift register
  #endif
  #ifndef USES_P127
    #define USES_P127   // CDM7160
  #endif
  #ifndef USES_P128
    #define USES_P128   // NeoPixelBusFX
  #endif
  #ifndef USES_P129
//    #define USES_P129   //
  #endif
  #ifndef USES_P130
//    #define USES_P130   //
  #endif
  #ifndef USES_P131
    #define USES_P131   // NeoMatrix
  #endif
  #ifndef USES_P132
    #define USES_P132   // INA3221
  #endif
  #ifndef USES_P133
//    #define USES_P133   //
  #endif
  #ifndef USES_P134
//    #define USES_P134   //
  #endif
  #ifndef USES_P135
//    #define USES_P135   //
  #endif

  // Controllers
  #ifndef USES_C015
    #define USES_C015   // Blynk
  #endif
  #ifndef USES_C016
    #define USES_C016   // Cache controller
  #endif
  #ifndef USES_C018
    #define USES_C018 // TTN RN2483
  #endif

  // Notifiers

#endif // PLUGIN_SET_MAX


/******************************************************************************\
 * Remove incompatible plugins ************************************************
\******************************************************************************/
#ifdef ESP32
//  #undef USES_P010   // BH1750          (doesn't work yet on ESP32)
//  #undef USES_P049   // MHZ19           (doesn't work yet on ESP32)

//  #undef USES_P052   // SenseAir        (doesn't work yet on ESP32)
//  #undef USES_P053   // PMSx003

//  #undef USES_P056   // SDS011-Dust     (doesn't work yet on ESP32)
//  #undef USES_P065   // DRF0299
//  #undef USES_P071   // Kamstrup401
//  #undef USES_P075   // Nextion
//  #undef USES_P078   // Eastron Modbus Energy meters (doesn't work yet on ESP32)
//  #undef USES_P082   // GPS
#endif


#ifdef ARDUINO_ESP8266_RELEASE_2_3_0
  #ifdef USES_P081
    #undef USES_P081   // Cron
  #endif


#endif


/******************************************************************************\
 * Libraries dependencies *****************************************************
\******************************************************************************/
#if defined(USES_P020) || defined(USES_P049) || defined(USES_P052) || defined(USES_P053) || defined(USES_P056) || defined(USES_P071) || defined(USES_P075) || defined(USES_P078) || defined(USES_P082) || defined(USES_P085) || defined(USES_P087) || defined(USES_P094) || defined(USES_P102) || defined(USES_P108) || defined(USES_C018)
  // At least one plugin uses serial.
  #ifndef PLUGIN_USES_SERIAL
    #define PLUGIN_USES_SERIAL
  #endif
#else
  // No plugin uses serial, so make sure software serial is not included.
  #define DISABLE_SOFTWARE_SERIAL
#endif

#if defined(USES_P095) || defined(USES_P096) || defined(USES_P116) || defined(USES_P131) // Add any plugin that uses AdafruitGFX_Helper
  #ifndef PLUGIN_USES_ADAFRUITGFX
    #define PLUGIN_USES_ADAFRUITGFX // Ensure AdafruitGFX_helper is available for graphics displays (only)
  #endif
#endif

/*
#if defined(USES_P00x) || defined(USES_P00y)
#include <the_required_lib.h>
#endif
*/


#if defined(USES_C018)
  #define USES_PACKED_RAW_DATA
#endif

#if defined(USES_P085) || defined (USES_P052) || defined(USES_P078) || defined(USES_P108)
  // FIXME TD-er: Is this correct? Those plugins use Modbus_RTU.
  #define USES_MODBUS
#endif

#if defined(USES_C001) || defined (USES_C002) || defined(USES_P029)
  #ifndef FEATURE_DOMOTICZ
    #define FEATURE_DOMOTICZ  1
  #endif
#endif

#if FEATURE_DOMOTICZ  // Move Domoticz enabling logic together
    #ifndef USES_C001
      #define USES_C001   // Domoticz HTTP
    #endif
    #ifndef USES_C002
      #define USES_C002   // Domoticz MQTT
    #endif
    #ifndef USES_P029
      #define USES_P029   // Output
    #endif
#endif


// Disable Homie plugin for now in the dev build to make it fit.
#if defined(PLUGIN_BUILD_DEV) && defined(USES_C014)
  #undef USES_C014
#endif

// VCC builds need a bit more, disable timing stats to make it fit.
#ifndef PLUGIN_BUILD_CUSTOM
  #if defined(FEATURE_ADC_VCC) && !defined(PLUGIN_SET_MAX)
    #ifndef LIMIT_BUILD_SIZE
      #define LIMIT_BUILD_SIZE
    #endif
    #ifndef NOTIFIER_SET_NONE
      #define NOTIFIER_SET_NONE
    #endif

  #endif
#endif


// Due to size restrictions, disable a few plugins/controllers for 1M builds
#ifdef ESP8266_1M
  #ifdef USES_C003
    #undef USES_C003
  #endif
  #ifdef USES_C016
    #undef USES_C016  // Cache controller
  #endif
  #if FEATURE_SD
    #undef FEATURE_SD  // Unlikely on 1M units
    #define FEATURE_SD 0
  #endif
  #ifndef LIMIT_BUILD_SIZE
    #define LIMIT_BUILD_SIZE
  #endif
  #if FEATURE_EXT_RTC
    #undef FEATURE_EXT_RTC
    #define FEATURE_EXT_RTC 0
  #endif
#endif

// Disable some diagnostic parts to make builds fit.
#ifdef LIMIT_BUILD_SIZE
  #ifdef WEBSERVER_TIMINGSTATS
    #undef WEBSERVER_TIMINGSTATS
  #endif

  // Do not include large blobs but fetch them from CDN
  #ifndef WEBSERVER_USE_CDN_JS_CSS
    #define WEBSERVER_USE_CDN_JS_CSS
  #endif

  #ifndef BUILD_NO_DEBUG
    #define BUILD_NO_DEBUG
  #endif
  #ifndef BUILD_NO_SPECIAL_CHARACTERS_STRINGCONVERTER
    #define BUILD_NO_SPECIAL_CHARACTERS_STRINGCONVERTER
  #endif
  #if FEATURE_I2CMULTIPLEXER
    #undef FEATURE_I2CMULTIPLEXER
    #define FEATURE_I2CMULTIPLEXER  0
  #endif
  #if FEATURE_SETTINGS_ARCHIVE
    #undef FEATURE_SETTINGS_ARCHIVE
    #define FEATURE_SETTINGS_ARCHIVE  0
  #endif

  #if FEATURE_SERVO
    #undef FEATURE_SERVO
  #endif
  #if FEATURE_RTTTL
    #undef FEATURE_RTTTL
  #endif
  #if FEATURE_TOOLTIPS
    #undef FEATURE_TOOLTIPS
    #define FEATURE_TOOLTIPS  0
  #endif
  #ifdef USES_BLYNK
    #undef USES_BLYNK
  #endif
  #if !defined(PLUGIN_SET_COLLECTION) && !defined(PLUGIN_SET_SONOFF_POW)
    #ifdef USES_P076
      #undef USES_P076   // HWL8012   in POW r1
    #endif
    #ifdef USES_P093
      #undef USES_P093   // Mitsubishi Heat Pump
    #endif
    #ifdef USES_P100 // Pulse Counter - DS2423
      #undef USES_P100
    #endif
  #endif
  #ifdef USES_C012
    #undef USES_C012 // Blynk
  #endif
  #ifdef USES_C015
    #undef USES_C015 // Blynk
  #endif
  #ifdef USES_C016
    #undef USES_C016 // Cache controller
  #endif
  #ifdef USES_C017 // Zabbix
    #undef USES_C017
  #endif
  #ifdef USES_C018
    #undef USES_C018 // LoRa TTN - RN2483/RN2903
  #endif
  #if FEATURE_TRIGONOMETRIC_FUNCTIONS_RULES && !defined(KEEP_TRIGONOMETRIC_FUNCTIONS_RULES)
    #undef FEATURE_TRIGONOMETRIC_FUNCTIONS_RULES
  #endif
  #if FEATURE_SSDP
    #undef FEATURE_SSDP
    #define FEATURE_SSDP  0
  #endif
  #if FEATURE_PLUGIN_STATS
    #undef FEATURE_PLUGIN_STATS
  #endif
  #if FEATURE_CHART_JS
    #undef FEATURE_CHART_JS
  #endif
#endif

// Timing stats page needs timing stats
#if defined(WEBSERVER_TIMINGSTATS) && !FEATURE_TIMING_STATS
  #define FEATURE_TIMING_STATS  1
#endif

// If timing stats page is not included, there is no need in collecting the stats
#if !defined(WEBSERVER_TIMINGSTATS) && FEATURE_TIMING_STATS
  #undef FEATURE_TIMING_STATS
  #define FEATURE_TIMING_STATS  0
#endif


#ifdef BUILD_NO_DEBUG
  #ifndef BUILD_NO_DIAGNOSTIC_COMMANDS
    #define BUILD_NO_DIAGNOSTIC_COMMANDS
  #endif
  #ifndef BUILD_NO_RAM_TRACKER
    #define BUILD_NO_RAM_TRACKER
  #endif
#endif

  // Do not include large blobs but fetch them from CDN
#ifdef WEBSERVER_USE_CDN_JS_CSS
  #ifdef WEBSERVER_FAVICON
    #ifndef WEBSERVER_FAVICON_CDN
      #define WEBSERVER_FAVICON_CDN
    #endif
  #endif
  #ifdef WEBSERVER_CSS
    #undef WEBSERVER_CSS
  #endif
  #ifdef WEBSERVER_INCLUDE_JS
    #undef WEBSERVER_INCLUDE_JS
  #endif
#endif

#if defined(USES_C002) || defined (USES_C005) || defined(USES_C006) || defined(USES_C014) || defined(USES_P037)
  #define USES_MQTT
#endif

#if defined(USES_C012) || defined (USES_C015)
  #define USES_BLYNK
#endif

// Specific notifier plugins may be enabled via Custom.h, regardless
// whether NOTIFIER_SET_NONE is defined
#if defined(USES_N001) || defined(USES_N002)
  #ifndef USES_NOTIFIER
    #define USES_NOTIFIER
  #endif
#endif


// P098 PWM motor needs P003 pulse
#if defined(USES_P098)
  #ifndef USES_P003
    #define USES_P003
  #endif
#endif

#ifdef USES_MQTT
// MQTT_MAX_PACKET_SIZE : Maximum packet size
#ifndef MQTT_MAX_PACKET_SIZE
  #define MQTT_MAX_PACKET_SIZE 1024 // Is also used in PubSubClient
#endif
#endif //USES_MQTT


// It may have gotten undefined to fit a build. Make sure the Blynk controllers are not defined
#ifndef USES_BLYNK
  #ifdef USES_C012
    #undef USES_C012
  #endif
  #ifdef USES_C015
    #undef USES_C015
  #endif
#endif

#if FEATURE_ARDUINO_OTA
  #ifndef FEATURE_MDNS
    #define FEATURE_MDNS
  #endif
#endif

#ifdef FEATURE_MDNS
  #ifndef FEATURE_DNS_SERVER
    #define FEATURE_DNS_SERVER
  #endif
#endif

#ifdef WEBSERVER_SETUP
  #ifndef PLUGIN_BUILD_MINIMAL_OTA
    #ifndef FEATURE_DNS_SERVER
      #define FEATURE_DNS_SERVER
    #endif
  #endif
#endif

#if FEATURE_SETTINGS_ARCHIVE || FEATURE_CUSTOM_PROVISIONING
  #ifndef FEATURE_DOWNLOAD
    #define FEATURE_DOWNLOAD  1
  #endif
#endif

// Here we can re-enable specific features in the COLLECTION sets as we have created some space there by splitting them up
#if defined(COLLECTION_FEATURE_RTTTL) && (defined(PLUGIN_SET_COLLECTION_A) || defined(PLUGIN_SET_COLLECTION_B) || defined(PLUGIN_SET_COLLECTION_C) || defined(PLUGIN_SET_COLLECTION_D) || defined(PLUGIN_SET_COLLECTION_E))
  #ifndef FEATURE_RTTTL
    #define FEATURE_RTTTL 1
  #endif
#endif

// By default we enable the SHOW_SYSINFO_JSON when we enable the WEBSERVER_NEW_UI
#ifdef WEBSERVER_NEW_UI
  #define SHOW_SYSINFO_JSON
#endif

#endif // CUSTOMBUILD_DEFINE_PLUGIN_SETS_H<|MERGE_RESOLUTION|>--- conflicted
+++ resolved
@@ -1412,14 +1412,10 @@
   #ifndef USES_P128
     #define USES_P128   // NeoPixelBusFX
   #endif
-<<<<<<< HEAD
   #ifndef USES_P131
     #define USES_P131   // NeoMatrix
   #endif
-  #if defined(USES_PLUGIN_STATS) && defined(ESP8266)
-=======
   #if FEATURE_PLUGIN_STATS && defined(ESP8266)
->>>>>>> b03aa23e
     // Does not fit in build
     #undef FEATURE_PLUGIN_STATS
   #endif
