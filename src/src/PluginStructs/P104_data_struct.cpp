--- conflicted
+++ resolved
@@ -1759,14 +1759,8 @@
         # ifdef P104_DEBUG_DEV
 
         if (loglevelActiveFor(LOG_LEVEL_INFO)) {
-<<<<<<< HEAD
-          addLogMove(LOG_LEVEL_INFO, format(
-                       F("P104: saveSettings zone: %d bufferSize: %d offset: %d"),
-                       it->zone, bufferSize, saveOffset));
-=======
           addLogMove(LOG_LEVEL_INFO, strformat(F("P104: saveSettings zone: %d bufferSize: %d offset: %d"),
                                                it->zone, bufferSize, saveOffset));
->>>>>>> 18270ad9
           zbuffer.replace(P104_FIELD_SEP, P104_FIELD_DISP);
           addLog(LOG_LEVEL_INFO, zbuffer);
         }
