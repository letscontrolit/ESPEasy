#include "ESPEasyWifi_ProcessEvent.h"

#include "../../ESPEasy-Globals.h"

#include "../DataStructs/NodesHandler.h"
#include "../ESPEasyCore/ESPEasyNetwork.h"
#include "../ESPEasyCore/ESPEasyWiFiEvent.h"
<<<<<<< HEAD
#include "../ESPEasyCore/ESPEasyWiFi_credentials.h"
#include "../ESPEasyCore/ESPEasyWifi.h"
#include "../ESPEasyCore/ESPEasy_Log.h"
=======
>>>>>>> 3c7e85fc
#include "../Globals/ESPEasyWiFiEvent.h"
#include "../Globals/ESPEasy_Scheduler.h"
#include "../Globals/ESPEasy_now_handler.h"
#include "../Globals/ESPEasy_now_state.h"
#include "../Globals/ESPEasy_now_state.h"
#include "../Globals/ESPEasy_time.h"
#include "../Globals/EventQueue.h"
#include "../Globals/MQTT.h"
#include "../Globals/NetworkState.h"
#include "../Globals/RTC.h"
#include "../Globals/Settings.h"
#include "../Globals/Services.h"
#include "../Globals/WiFi_AP_Candidates.h"
#include "../Helpers/ESPEasyRTC.h"
#include "../Helpers/ESPEasy_Storage.h"
#include "../Helpers/ESPEasy_time_calc.h"
#include "../Helpers/Misc.h"
#include "../Helpers/Network.h"
#include "../Helpers/Networking.h"
#include "../Helpers/Scheduler.h"
#include "../Helpers/StringConverter.h"
#include "../Helpers/StringGenerator_WiFi.h"

// ********************************************************************************
// Called from the loop() to make sure events are processed as soon as possible.
// These functions are called from Setup() or Loop() and thus may call delay() or yield()
// ********************************************************************************
void handle_unprocessedWiFiEvents()
{
  if ((!WiFiEventData.WiFiServicesInitialized()) || WiFiEventData.unprocessedWifiEvents()) {
    if (WiFi.status() == WL_DISCONNECTED && WiFiEventData.wifiConnectInProgress) {
      delay(10);
    }

    // WiFi connection is not yet available, so introduce some extra delays to
    // help the background tasks managing wifi connections
    delay(1);

    NetworkConnectRelaxed();

    // Process disconnect events before connect events.
    if (!WiFiEventData.processedDisconnect) {
      #ifndef BUILD_NO_DEBUG
      addLog(LOG_LEVEL_DEBUG, F("WIFI : Entering processDisconnect()"));
      #endif // ifndef BUILD_NO_DEBUG
      processDisconnect();
    }

    if (!WiFiEventData.processedConnect) {
      #ifndef BUILD_NO_DEBUG
      addLog(LOG_LEVEL_DEBUG, F("WIFI : Entering processConnect()"));
      #endif // ifndef BUILD_NO_DEBUG
      processConnect();
    }

    if (!WiFiEventData.processedGotIP) {
      #ifndef BUILD_NO_DEBUG
      addLog(LOG_LEVEL_DEBUG, F("WIFI : Entering processGotIP()"));
      #endif // ifndef BUILD_NO_DEBUG
      processGotIP();
    }

    if (!WiFiEventData.processedDHCPTimeout) {
      #ifndef BUILD_NO_DEBUG
      addLog(LOG_LEVEL_DEBUG, F("WIFI : DHCP timeout, Calling disconnect()"));
      #endif // ifndef BUILD_NO_DEBUG
      WiFiEventData.processedDHCPTimeout = true;
      WifiDisconnect();
    }
  }
  const bool wifi_should_be_initialized = (WiFiEventData.WiFiGotIP() && WiFiEventData.WiFiConnected()) || NetworkConnected();
  if (WiFiEventData.WiFiServicesInitialized() != wifi_should_be_initialized)
  {
    if (!WiFiEventData.WiFiServicesInitialized()) {
      markWiFi_services_initialized();
    }
  }

  if (WiFiEventData.WiFiDisconnected()) {
    #ifndef BUILD_NO_DEBUG

    if (loglevelActiveFor(LOG_LEVEL_DEBUG)) {
      static LongTermTimer lastDisconnectMoment_log;
      static uint8_t lastWiFiStatus_log = 0;
      uint8_t cur_wifi_status = WiFi.status();
      if (WiFiEventData.lastDisconnectMoment.get() != lastDisconnectMoment_log.get() || 
          lastWiFiStatus_log != cur_wifi_status) {
        lastDisconnectMoment_log.set(WiFiEventData.lastDisconnectMoment.get());
        lastWiFiStatus_log = cur_wifi_status;
        String wifilog = F("WIFI : Disconnected: WiFi.status() = ");
        wifilog += ESPeasyWifiStatusToString();
        wifilog += F(" RSSI: ");
        wifilog += String(WiFi.RSSI());
        wifilog += F(" status: ");
        #ifdef ESP8266
        station_status_t status = wifi_station_get_connect_status();
        wifilog += SDKwifiStatusToString(status);
        #endif
        #ifdef ESP32
        wifilog += ArduinoWifiStatusToString(WiFi.status());
        #endif
        addLog(LOG_LEVEL_DEBUG, wifilog);
      }
    }
    #endif // ifndef BUILD_NO_DEBUG

    // While connecting to WiFi make sure the device has ample time to do so
    delay(10);
  }

  if (!WiFiEventData.processedDisconnectAPmode) { processDisconnectAPmode(); }

  if (!WiFiEventData.processedConnectAPmode) { processConnectAPmode(); }

  if (!WiFiEventData.processedProbeRequestAPmode) { processProbeRequestAPmode(); }

  if (WiFiEventData.timerAPoff.isSet()) { processDisableAPmode(); }

  if (!WiFiEventData.processedScanDone) { processScanDone(); }

  if (WiFiEventData.wifi_connect_attempt > 0) {
    // We only want to clear this counter if the connection is currently stable.
    if (WiFiEventData.WiFiServicesInitialized()) {
      if (WiFiEventData.lastConnectMoment.isSet() && WiFiEventData.lastConnectMoment.timeoutReached(WIFI_CONNECTION_CONSIDERED_STABLE)) {
        // Connection considered stable
        WiFiEventData.wifi_connect_attempt = 0;
        WiFiEventData.wifi_considered_stable = true;
        WiFi_AP_Candidates.markCurrentConnectionStable();

        if (!WiFi.getAutoConnect()) {
          WiFi.setAutoConnect(true);
        }
      } else {
        if (WiFi.getAutoConnect()) {
          WiFi.setAutoConnect(false);
        }
      }
    }
  }
  updateUDPport();
}

// ********************************************************************************
// Functions to process the data gathered from the events.
// These functions are called from Setup() or Loop() and thus may call delay() or yield()
// ********************************************************************************
void processDisconnect() {
  if (WiFiEventData.processedDisconnect) { return; }
  WiFiEventData.processedDisconnect = true;
  WiFiEventData.setWiFiDisconnected();
  WiFiEventData.wifiConnectAttemptNeeded = true;
  delay(100); // FIXME TD-er: See https://github.com/letscontrolit/ESPEasy/issues/1987#issuecomment-451644424

  if (Settings.UseRules) {
    eventQueue.add(F("WiFi#Disconnected"));
  }

  if (loglevelActiveFor(LOG_LEVEL_INFO)) {
    String log = F("WIFI : Disconnected! Reason: '");
    log += getLastDisconnectReason();
    log += '\'';

    if (WiFiEventData.lastConnectedDuration_us > 0) {
      log += F(" Connected for ");
      log += format_msec_duration(WiFiEventData.lastConnectedDuration_us / 1000ll);
    } else {
      log += F(" Connected for a long time...");
    }
    addLog(LOG_LEVEL_INFO, log);
  }

  // FIXME TD-er: Disconnect processing is done in several places.
  #ifdef USES_ESPEASY_NOW
  if (wifiAPmodeActivelyUsed() || WiFiEventData.espeasy_now_only) return;
  ESPEasy_now_handler.end();
  #endif

  if (Settings.WiFiRestart_connection_lost()) {
    initWiFi();
    delay(100);
  }
  logConnectionStatus();
}

void processConnect() {
  if (WiFiEventData.processedConnect) { return; }
  //delay(100); // FIXME TD-er: See https://github.com/letscontrolit/ESPEasy/issues/1987#issuecomment-451644424
  if (checkAndResetWiFi()) {
    return;
  }
  WiFiEventData.processedConnect = true;
  WiFiEventData.setWiFiConnected();
  ++WiFiEventData.wifi_reconnects;

  if (loglevelActiveFor(LOG_LEVEL_INFO)) {
    const LongTermTimer::Duration connect_duration = WiFiEventData.last_wifi_connect_attempt_moment.timeDiff(WiFiEventData.lastConnectMoment);
    String log = F("WIFI : Connected! AP: ");
    log += WiFi.SSID();
    log += " (";
    log += WiFi.BSSIDstr();
    log += F(") Ch: ");
    log += RTC.lastWiFiChannel;

    if ((connect_duration > 0ll) && (connect_duration < 30000000ll)) {
      // Just log times when they make sense.
      log += F(" Duration: ");
      log += String(static_cast<int32_t>(connect_duration / 1000));
      log += F(" ms");
    }
    addLog(LOG_LEVEL_INFO, log);
  }

  if (Settings.UseRules) {
    if (WiFiEventData.bssid_changed) {
      eventQueue.add(F("WiFi#ChangedAccesspoint"));
    }

    if (WiFiEventData.channel_changed) {
      eventQueue.add(F("WiFi#ChangedWiFichannel"));
    }
  } 

  if (useStaticIP()) {
    WiFiEventData.markGotIP(); // in static IP config the got IP event is never fired.
  }
  saveToRTC();

  logConnectionStatus();
}

void processGotIP() {
  if (WiFiEventData.processedGotIP) {
    return;
  }
  if (checkAndResetWiFi()) {
    return;
  }

  IPAddress ip = NetworkLocalIP();

  if (!useStaticIP()) {
    #ifdef ESP8266
    if (!ip.isSet()) {
    #else
    if (ip[0] == 0 && ip[1] == 0 && ip[2] == 0 && ip[3] == 0) {
    #endif
      return;
    }
  }
  const IPAddress gw       = NetworkGatewayIP();
  const IPAddress subnet   = NetworkSubnetMask();
  const LongTermTimer::Duration dhcp_duration = WiFiEventData.lastConnectMoment.timeDiff(WiFiEventData.lastGetIPmoment);

  if (loglevelActiveFor(LOG_LEVEL_INFO)) {
    String log = F("WIFI : ");

    if (useStaticIP()) {
      log += F("Static IP: ");
    } else {
      log += F("DHCP IP: ");
    }
    log += formatIP(ip);
    log += " (";
    log += NetworkGetHostname();
    log += F(") GW: ");
    log += formatIP(gw);
    log += F(" SN: ");
    log += formatIP(subnet);

    if ((dhcp_duration > 0ll) && (dhcp_duration < 30000000ll)) {
      // Just log times when they make sense.
      log += F("   duration: ");
      log += static_cast<int32_t>(dhcp_duration / 1000);
      log += F(" ms");
    }
    addLog(LOG_LEVEL_INFO, log);
  }

  // Might not work in core 2.5.0
  // See https://github.com/esp8266/Arduino/issues/5839
  if ((Settings.IP_Octet != 0) && (Settings.IP_Octet != 255))
  {
    ip[3] = Settings.IP_Octet;

    if (loglevelActiveFor(LOG_LEVEL_INFO)) {
      String log = F("IP   : Fixed IP octet:");
      log += formatIP(ip);
      addLog(LOG_LEVEL_INFO, log);
    }
    WiFi.config(ip, gw, subnet, NetworkDnsIP(0), NetworkDnsIP(1));
  }

  // First try to get the time, since that may be used in logs
  if (node_time.systemTimePresent()) {
    node_time.initTime();
  }
#ifdef USES_MQTT
  mqtt_reconnect_count        = 0;
  MQTTclient_should_reconnect = true;
  timermqtt_interval          = 100;
  Scheduler.setIntervalTimer(ESPEasy_Scheduler::IntervalTimer_e::TIMER_MQTT);
#endif // USES_MQTT
  Scheduler.sendGratuitousARP_now();

  if (Settings.UseRules)
  {
    eventQueue.add(F("WiFi#Connected"));
  }
  statusLED(true);

  //  WiFi.scanDelete();

  if (WiFiEventData.wifiSetup) {
    // Wifi setup was active, Apparently these settings work.
    WiFiEventData.wifiSetup = false;
    SaveSettings();
  }
  refreshNodeList();
  logConnectionStatus();

  if ((WiFiEventData.WiFiConnected() || WiFi.isConnected()) && hasIPaddr()) {
    WiFiEventData.processedGotIP = true;
    WiFiEventData.setWiFiGotIP();
  }
}

// A client disconnected from the AP on this node.
void processDisconnectAPmode() {
  if (WiFiEventData.processedDisconnectAPmode) { return; }
  WiFiEventData.processedDisconnectAPmode = true;

  if (loglevelActiveFor(LOG_LEVEL_INFO)) {
    const int nrStationsConnected = WiFi.softAPgetStationNum();
    String    log                 = F("AP Mode: Client disconnected: ");
    log += WiFiEventData.lastMacDisconnectedAPmode.toString();
    log += F(" Connected devices: ");
    log += nrStationsConnected;
    addLog(LOG_LEVEL_INFO, log);
  }
}

void processProbeRequestAPmode() {
  if (WiFiEventData.processedProbeRequestAPmode) { return; }

  const MAC_address mac(APModeProbeRequestReceived_list.front().mac);
  const int rssi = APModeProbeRequestReceived_list.front().rssi;

  if (loglevelActiveFor(LOG_LEVEL_INFO)) {
    String    log                 = F("AP Mode: Probe Request: ");
    log += mac.toString();
    log += F(" (");
    log += rssi;
    log += F(" dBm)");
    addLog(LOG_LEVEL_INFO, log);
  }

  // FIXME TD-er: Must create an answer for ESPEasy-now node discovery
  #ifdef USES_ESPEASY_NOW
  ESPEasy_now_handler.sendDiscoveryAnnounce();
  #endif

  APModeProbeRequestReceived_list.pop_front();
  WiFiEventData.processedProbeRequestAPmode = APModeProbeRequestReceived_list.size() == 0;
}

// Client connects to AP on this node
void processConnectAPmode() {
  if (WiFiEventData.processedConnectAPmode) { return; }
  WiFiEventData.processedConnectAPmode = true;
  // Extend timer to switch off AP.
  WiFiEventData.timerAPoff.setNow();

  if (loglevelActiveFor(LOG_LEVEL_INFO)) {
    String log = F("AP Mode: Client connected: ");
    log += WiFiEventData.lastMacConnectedAPmode.toString();
    log += F(" Connected devices: ");
    log += WiFi.softAPgetStationNum();
    addLog(LOG_LEVEL_INFO, log);
  }

  #ifdef FEATURE_DNS_SERVER
  // Start DNS, only used if the ESP has no valid WiFi config
  // It will reply with it's own address on all DNS requests
  // (captive portal concept)
  if (!dnsServerActive) {
    dnsServerActive = true;
    dnsServer.start(DNS_PORT, "*", apIP);
  }
  #endif
}

// Switch of AP mode when timeout reached and no client connected anymore.
void processDisableAPmode() {
  if (!WiFiEventData.timerAPoff.isSet()) { return; }

  #ifdef USES_ESPEASY_NOW
  if (Settings.UseESPEasyNow()) { return;}
  #endif

  if (WifiIsAP(WiFi.getMode())) {
    // disable AP after timeout and no clients connected.
    if (WiFiEventData.timerAPoff.timeoutReached(WIFI_AP_OFF_TIMER_DURATION) && (WiFi.softAPgetStationNum() == 0)) {
      setAP(false);
    }
  }

  if (!WifiIsAP(WiFi.getMode())) {
    WiFiEventData.timerAPoff.clear();
  }
}

void processScanDone() {
  if (WiFiEventData.processedScanDone) { return; }

  // Better act on the scan done event, as it may get triggered for normal wifi begin calls.
  int8_t scanCompleteStatus = WiFi.scanComplete();
  switch (scanCompleteStatus) {
    case 0: // Nothing (yet) found
      if (WiFiEventData.lastGetScanMoment.timeoutReached(5000)) {
        WiFiEventData.processedScanDone = true;
      }
      return;
    case -1: // WIFI_SCAN_RUNNING
      return;
    case -2: // WIFI_SCAN_FAILED
      addLog(LOG_LEVEL_ERROR, F("WiFi : Scan failed"));
      WiFiEventData.processedScanDone = true;
      return;
  }

  WiFiEventData.lastGetScanMoment.setNow();
  WiFiEventData.processedScanDone = true;

  if (loglevelActiveFor(LOG_LEVEL_INFO)) {
    String log = F("WIFI  : Scan finished, found: ");
    log += scanCompleteStatus;
    addLog(LOG_LEVEL_INFO, log);
  }

<<<<<<< HEAD
  #ifdef USES_ESPEASY_NOW
  ESPEasy_now_handler.addPeerFromWiFiScan();
  if (WiFiEventData.espeasy_now_only) { return; }
  #endif
 

  int bestScanID           = -1;
  int32_t bestRssi         = -1000;
  uint8_t bestWiFiSettings = RTC.lastWiFiSettingsIndex;

  if (selectValidWiFiSettings() && scanCompleteStatus > 0) {
    const uint8_t startWiFiSettings = RTC.lastWiFiSettingsIndex;
    bool done = false;
    while (!done) {
      if (getLastWiFiSettingsSSID() != nullptr)  {
        String ssid_to_check = getLastWiFiSettingsSSID(); 
        for (int i = 0; i < scanCompleteStatus; ++i) {
          if (WiFi.SSID(i) == ssid_to_check) {
            int32_t rssi = WiFi.RSSI(i);

            if (bestRssi < rssi) {
              bestRssi         = rssi;
              bestScanID       = i;
              bestWiFiSettings = RTC.lastWiFiSettingsIndex;
            }
          }
        }
      }

      // Select the next WiFi settings.
      // RTC.lastWiFiSettingsIndex may be updated.
      if (!selectNextWiFiSettings()) {
        done = true; 
      }
      if (startWiFiSettings == RTC.lastWiFiSettingsIndex) {
        done = true; 
      }
    }
=======
  WiFi_AP_Candidates.process_WiFiscan(scanCompleteStatus);
>>>>>>> 3c7e85fc

  const WiFi_AP_Candidate bestCandidate = WiFi_AP_Candidates.getBestScanResult();
  if (bestCandidate.usable() && loglevelActiveFor(LOG_LEVEL_INFO)) {
    String log = F("WIFI  : Selected: ");
    log += bestCandidate.toString();
    addLog(LOG_LEVEL_INFO, log);
  }
}


void markWiFi_services_initialized() {
  // Check to see if the WiFi status may be out of sync.
  bool missedEvent = false;
  if (WiFi.isConnected() != WiFiEventData.WiFiServicesInitialized()) {
    // Apparently we may have missed some WiFi events.
    if (WiFi.isConnected()) {
      if (WiFiEventData.WiFiConnected() == 0) {
        #ifndef BUILD_NO_DEBUG
        addLog(LOG_LEVEL_DEBUG, F("WiFi : Force 'WiFi Connected' event"));
        #endif
        WiFiEventData.processedConnect = false;
        missedEvent = true;
      }
    } else {
      if (WiFiEventData.WiFiConnected()) {
        #ifndef BUILD_NO_DEBUG
        addLog(LOG_LEVEL_DEBUG, F("WiFi : Force 'WiFi Disconnected' event"));
        #endif
        WiFiEventData.processedDisconnect = false;
        missedEvent = true;
      }
    }
  }
  bool hasIP = hasIPaddr();
  if (hasIP != WiFiEventData.WiFiGotIP()) {
    // Apparently we did miss some WiFi events.
    if (hasIP) {
      #ifndef BUILD_NO_DEBUG
      addLog(LOG_LEVEL_DEBUG, F("WiFi : Force 'WiFi Got IP' event"));
      #endif
      WiFiEventData.processedGotIP = false;
      missedEvent = true;
    } else {
      // FIXME TD-er: What to do here, as we don't get events when loosing IP address
    }
  }
  if (missedEvent) {
    if (loglevelActiveFor(LOG_LEVEL_DEBUG)) {
      String log = F("WiFi : Missed WiFi event. Status: ");
      log += ESPeasyWifiStatusToString();
      addLog(LOG_LEVEL_DEBUG, log);
    }
    if (checkAndResetWiFi()) {
      return;
    }
  }
  WiFiEventData.processedDHCPTimeout  = true;  // FIXME TD-er:  Find out when this happens  (happens on ESP32 sometimes)
  WiFiEventData.setWiFiServicesInitialized();
  CheckRunningServices();
}

#ifdef HAS_ETHERNET

void processEthernetConnected() {
  if (Settings.UseRules)
  {
    eventQueue.add(F("ETHERNET#Connected"));
  }
  statusLED(true);
}

void processEthernetDisconnected() {
  if (Settings.UseRules)
  {
    eventQueue.add(F("ETHERNET#Disconnected"));
  }
}

#endif<|MERGE_RESOLUTION|>--- conflicted
+++ resolved
@@ -3,14 +3,10 @@
 #include "../../ESPEasy-Globals.h"
 
 #include "../DataStructs/NodesHandler.h"
+#include "../ESPEasyCore/ESPEasy_Log.h"
 #include "../ESPEasyCore/ESPEasyNetwork.h"
+#include "../ESPEasyCore/ESPEasyWiFi.h"
 #include "../ESPEasyCore/ESPEasyWiFiEvent.h"
-<<<<<<< HEAD
-#include "../ESPEasyCore/ESPEasyWiFi_credentials.h"
-#include "../ESPEasyCore/ESPEasyWifi.h"
-#include "../ESPEasyCore/ESPEasy_Log.h"
-=======
->>>>>>> 3c7e85fc
 #include "../Globals/ESPEasyWiFiEvent.h"
 #include "../Globals/ESPEasy_Scheduler.h"
 #include "../Globals/ESPEasy_now_handler.h"
@@ -450,48 +446,12 @@
     addLog(LOG_LEVEL_INFO, log);
   }
 
-<<<<<<< HEAD
+  WiFi_AP_Candidates.process_WiFiscan(scanCompleteStatus);
+  
   #ifdef USES_ESPEASY_NOW
   ESPEasy_now_handler.addPeerFromWiFiScan();
   if (WiFiEventData.espeasy_now_only) { return; }
   #endif
- 
-
-  int bestScanID           = -1;
-  int32_t bestRssi         = -1000;
-  uint8_t bestWiFiSettings = RTC.lastWiFiSettingsIndex;
-
-  if (selectValidWiFiSettings() && scanCompleteStatus > 0) {
-    const uint8_t startWiFiSettings = RTC.lastWiFiSettingsIndex;
-    bool done = false;
-    while (!done) {
-      if (getLastWiFiSettingsSSID() != nullptr)  {
-        String ssid_to_check = getLastWiFiSettingsSSID(); 
-        for (int i = 0; i < scanCompleteStatus; ++i) {
-          if (WiFi.SSID(i) == ssid_to_check) {
-            int32_t rssi = WiFi.RSSI(i);
-
-            if (bestRssi < rssi) {
-              bestRssi         = rssi;
-              bestScanID       = i;
-              bestWiFiSettings = RTC.lastWiFiSettingsIndex;
-            }
-          }
-        }
-      }
-
-      // Select the next WiFi settings.
-      // RTC.lastWiFiSettingsIndex may be updated.
-      if (!selectNextWiFiSettings()) {
-        done = true; 
-      }
-      if (startWiFiSettings == RTC.lastWiFiSettingsIndex) {
-        done = true; 
-      }
-    }
-=======
-  WiFi_AP_Candidates.process_WiFiscan(scanCompleteStatus);
->>>>>>> 3c7e85fc
 
   const WiFi_AP_Candidate bestCandidate = WiFi_AP_Candidates.getBestScanResult();
   if (bestCandidate.usable() && loglevelActiveFor(LOG_LEVEL_INFO)) {
