#include "_Plugin_Helper.h"
#ifdef USES_P086

// #######################################################################################################
// ################################## Plugin 086: Homie receiver##########################################
// #######################################################################################################

/** Changelog:
 * 2023-09-10 tonhuisman: Reduce string usage to lower the .bin footprint
 * 2023-09-10 tonhuisman: Add changelog, uncrustify source
 */

# define PLUGIN_086
# define PLUGIN_ID_086         86
# define PLUGIN_NAME_086       "Generic - Homie receiver"

// empty default names because settings will be ignored / not used if value name is empty
# define PLUGIN_VALUENAME1_086 ""
# define PLUGIN_VALUENAME2_086 ""
# define PLUGIN_VALUENAME3_086 ""
# define PLUGIN_VALUENAME4_086 ""

# define PLUGIN_086_VALUE_INTEGER    0
# define PLUGIN_086_VALUE_FLOAT      1
# define PLUGIN_086_VALUE_BOOLEAN    2
# define PLUGIN_086_VALUE_STRING     3
# define PLUGIN_086_VALUE_ENUM       4
# define PLUGIN_086_VALUE_RGB        5
# define PLUGIN_086_VALUE_HSV        6

// Unsupported (yet) value types:
// - Percent
// - DateTime (convert to linuxtime?)
// - Duration

# define PLUGIN_086_VALUE_MAX        VARS_PER_TASK

# define PLUGIN_086_DEBUG            true

boolean Plugin_086(uint8_t function, struct EventStruct *event, String& string)
{
  boolean success = false;

  switch (function)
  {
    case PLUGIN_DEVICE_ADD:
    {
      Device[++deviceCount].Number           = PLUGIN_ID_086;
      Device[deviceCount].Type               = DEVICE_TYPE_DUMMY;
      Device[deviceCount].VType              = Sensor_VType::SENSOR_TYPE_NONE;
      Device[deviceCount].Ports              = 0;
      Device[deviceCount].PullUpOption       = false;
      Device[deviceCount].InverseLogicOption = false;
      Device[deviceCount].FormulaOption      = false;
      Device[deviceCount].DecimalsOnly       = true;
      Device[deviceCount].ValueCount         = PLUGIN_086_VALUE_MAX;
      Device[deviceCount].SendDataOption     = false;
      Device[deviceCount].TimerOption        = false;
      Device[deviceCount].GlobalSyncOption   = false;
      Device[deviceCount].Custom             = true;
      break;
    }

    case PLUGIN_GET_DEVICENAME:
    {
      string = F(PLUGIN_NAME_086);
      break;
    }

    case PLUGIN_GET_DEVICEVALUENAMES:
    {
      strcpy_P(ExtraTaskSettings.TaskDeviceValueNames[0], PSTR(PLUGIN_VALUENAME1_086));
      strcpy_P(ExtraTaskSettings.TaskDeviceValueNames[1], PSTR(PLUGIN_VALUENAME2_086));
      strcpy_P(ExtraTaskSettings.TaskDeviceValueNames[2], PSTR(PLUGIN_VALUENAME3_086));
      strcpy_P(ExtraTaskSettings.TaskDeviceValueNames[3], PSTR(PLUGIN_VALUENAME4_086));

      break;
    }

    case PLUGIN_WEBFORM_LOAD:
    {
      # ifndef BUILD_NO_DEBUG
      addFormNote(F("Translation Plugin for controllers able to receive value updates according to the Homie convention."));
      # endif // ifndef BUILD_NO_DEBUG

      const __FlashStringHelper *options[] = {
        F("integer"),
        F("float"),
        F("boolean"),
        F("string"),
        F("enum"),
        F("rgb"),
        F("hsv")
      };
      const int optionValues[] = {
        PLUGIN_086_VALUE_INTEGER,
        PLUGIN_086_VALUE_FLOAT,
        PLUGIN_086_VALUE_BOOLEAN,
        PLUGIN_086_VALUE_STRING,
        PLUGIN_086_VALUE_ENUM,
        PLUGIN_086_VALUE_RGB,
        PLUGIN_086_VALUE_HSV
      };
      constexpr int PLUGIN_086_VALUE_TYPES = NR_ELEMENTS(optionValues);

      for (int i = 0; i < PLUGIN_086_VALUE_MAX; i++) {
        addFormSubHeader(concat(F("Function #"), i + 1));

        if (i == 0) { addFormNote(F("Triggers an event when a ../%taskname%/%event%/set MQTT topic arrives")); }

        addFormTextBox(F("Event Name"), getPluginCustomArgName((i * 10) + 0),
                       Cache.getTaskDeviceValueName(event->TaskIndex, i), NAME_FORMULA_LENGTH_MAX);
        addFormSelector(F("Parameter Type"), getPluginCustomArgName((i * 10) + 1),
                        PLUGIN_086_VALUE_TYPES, options, optionValues, PCONFIG(i));

        addFormNumericBox(F("Min"), getPluginCustomArgName((i * 10) + 2),
                          Cache.getTaskDevicePluginConfig(event->TaskIndex, i));
        addFormNumericBox(F("Max"), getPluginCustomArgName((i * 10) + 3),
                          Cache.getTaskDevicePluginConfig(event->TaskIndex, i + PLUGIN_086_VALUE_MAX));

        if (i == 0) { addFormNote(F("min/max values only valid for numeric parameter")); }

        addFormNumericBox(F("Decimals"), getPluginCustomArgName((i * 10) + 4),
                          Cache.getTaskDeviceValueDecimals(event->TaskIndex, i), 0, 8);

        if (i == 0) { addFormNote(F("Decimal precision for float parameter")); }

        addFormTextBox(F("String or enum"), getPluginCustomArgName((i * 10) + 5),
                       Cache.getTaskDeviceFormula(event->TaskIndex, i), NAME_FORMULA_LENGTH_MAX);

        if (i == 0) { addFormNote(F("Default string or enumeration list (comma separated)")); }
      }
      success = true;
      break;
    }

    case PLUGIN_WEBFORM_SAVE:
    {
      for (int i = 0; i < PLUGIN_086_VALUE_MAX; i++) {
        strncpy_webserver_arg(ExtraTaskSettings.TaskDeviceValueNames[i], getPluginCustomArgName((i * 10) + 0));
        PCONFIG(i)                                                         = getFormItemInt(getPluginCustomArgName((i * 10) + 1));
        ExtraTaskSettings.TaskDevicePluginConfig[i]                        = getFormItemInt(getPluginCustomArgName((i * 10) + 2));
        ExtraTaskSettings.TaskDevicePluginConfig[i + PLUGIN_086_VALUE_MAX] = getFormItemInt(getPluginCustomArgName((i * 10) + 3));
        ExtraTaskSettings.TaskDeviceValueDecimals[i]                       = getFormItemInt(getPluginCustomArgName((i * 10) + 4));
        strncpy_webserver_arg(ExtraTaskSettings.TaskDeviceFormula[i], getPluginCustomArgName((i * 10) + 5));
      }

      success = true;
      break;
    }

    case PLUGIN_INIT:
    {
      success = true;
      break;
    }

    case PLUGIN_READ:
    {
      if (loglevelActiveFor(LOG_LEVEL_INFO)) {
        for (uint8_t x = 0; x < PLUGIN_086_VALUE_MAX; x++) {
          addLogMove(LOG_LEVEL_INFO, strformat(F("P086 : Value %d: %s"), x + 1, formatUserVarNoCheck(event->TaskIndex, x).c_str()));
        }
      }
      success = true;
      break;
    }

    case PLUGIN_WRITE:
    {
      String command = parseString(string, 1);

      if (equals(command, F("homievalueset")))
      {
        const taskVarIndex_t taskVarIndex = event->Par2 - 1;
        const userVarIndex_t userVarIndex = event->BaseVarIndex + taskVarIndex;

        if (validTaskIndex(event->TaskIndex) &&
            validTaskVarIndex(taskVarIndex) &&
            validUserVarIndex(userVarIndex) &&
            (event->Par1 == (event->TaskIndex + 1))) { // make sure that this instance is the target
          String parameter = parseStringToEndKeepCase(string, 4);
          String log;

          /*
             if (loglevelActiveFor(LOG_LEVEL_DEBUG)) {
              log = F("P086 : Acknowledge :");
              log += string;
              log += F(" / ");
              log += ExtraTaskSettings.TaskDeviceName;
              log += F(" / ");
              log += ExtraTaskSettings.TaskDeviceValueNames[taskVarIndex];
              log += F(" sensorType:");
              log += event->sensorType;
              log += F(" Source:");
              log += event->Source;
              log += F(" idx:");
              log += event->idx;
              log += F(" S1:");
              log += event->String1;
              log += F(" S2:");
              log += event->String2;
              log += F(" S3:");
              log += event->String3;
              log += F(" S4:");
              log += event->String4;
              log += F(" S5:");
              log += event->String5;
              log += F(" P1:");
              log += event->Par1;
              log += F(" P2:");
              log += event->Par2;
              log += F(" P3:");
              log += event->Par3;
              log += F(" P4:");
              log += event->Par4;
              log += F(" P5:");
              log += event->Par5;
              addLog(LOG_LEVEL_DEBUG, log);
             } */
          float  floatValue = 0.0f;
          String enumList;
          int    i = 0;

<<<<<<< HEAD
          if (loglevelActiveFor(LOG_LEVEL_INFO)) {
            log = strformat(F("P086 : deviceNr: %d valueNr: %d valueType: %d"),
                            event->TaskIndex + 1, event->Par2, Settings.TaskDevicePluginConfig[event->TaskIndex][taskVarIndex]);
          }

          switch (Settings.TaskDevicePluginConfig[event->TaskIndex][taskVarIndex]) {
            case PLUGIN_086_VALUE_INTEGER:
            case PLUGIN_086_VALUE_FLOAT:

              if (!parameter.isEmpty()) {
                if (string2float(parameter, floatValue)) {
=======
            switch (Settings.TaskDevicePluginConfig[event->TaskIndex][taskVarIndex]) {
              case PLUGIN_086_VALUE_INTEGER:
              case PLUGIN_086_VALUE_FLOAT:
                if (!parameter.isEmpty()) {
                  if (string2float(parameter,floatValue)) {
                    if (loglevelActiveFor(LOG_LEVEL_INFO)) {
                      log += F(" integer/float set to ");
                      log += floatValue;
                      addLogMove(LOG_LEVEL_INFO, log);
                    }
                    UserVar.setFloat(event->TaskIndex, taskVarIndex, floatValue);
                  } else { // float conversion failed!
                    if (loglevelActiveFor(LOG_LEVEL_ERROR)) {
                      log += F(" parameter:");
                      log += parameter;
                      log += F(" not a float value!");
                      addLogMove(LOG_LEVEL_ERROR, log);
                    }
                  }
                } else {
>>>>>>> dfe2bdad
                  if (loglevelActiveFor(LOG_LEVEL_INFO)) {
                    log += concat(F(" integer/float set to "), floatValue);
                    addLogMove(LOG_LEVEL_INFO, log);
                  }
<<<<<<< HEAD
                  UserVar[userVarIndex] = floatValue;
                } else { // float conversion failed!
                  if (loglevelActiveFor(LOG_LEVEL_ERROR)) {
                    log += concat(F(" parameter: "), parameter);
                    log += F(" not a float value!");
                    addLogMove(LOG_LEVEL_ERROR, log);
=======
                }
                break;

              case PLUGIN_086_VALUE_BOOLEAN:
                if (parameter=="false") {
                  floatValue = 0.0f;
                } else {
                  floatValue = 1.0f;
                }
                UserVar.setFloat(event->TaskIndex, taskVarIndex, floatValue);
                if (loglevelActiveFor(LOG_LEVEL_INFO)) {
                  log += F(" boolean set to ");
                  log += floatValue;
                  addLogMove(LOG_LEVEL_INFO, log);
                }
                break;

              case PLUGIN_086_VALUE_STRING:
                //String values not stored to conserve flash memory
                //safe_strncpy(ExtraTaskSettings.TaskDeviceFormula[taskVarIndex], parameter.c_str(), sizeof(ExtraTaskSettings.TaskDeviceFormula[taskVarIndex]));
                if (loglevelActiveFor(LOG_LEVEL_INFO)) {
                  log += F(" string set to ");
                  log += parameter;
                  addLogMove(LOG_LEVEL_INFO, log);
                }
                break;

              case PLUGIN_086_VALUE_ENUM:
                enumList = Cache.getTaskDeviceFormula(event->TaskIndex, taskVarIndex);
                i = 1;
                while (!parseString(enumList,i).isEmpty()) { // lookup result in enum List
                  if (parseString(enumList,i)==parameter) {
                    floatValue = i;
                    break;
>>>>>>> dfe2bdad
                  }
                }
<<<<<<< HEAD
              } else {
=======
                UserVar.setFloat(event->TaskIndex, taskVarIndex, floatValue);
>>>>>>> dfe2bdad
                if (loglevelActiveFor(LOG_LEVEL_INFO)) {
                  log += concat(F(" value: "), UserVar[userVarIndex]);
                  addLogMove(LOG_LEVEL_INFO, log);
                }
              }
              break;

            case PLUGIN_086_VALUE_BOOLEAN:

              if (parameter.equalsIgnoreCase(F("false"))) { // This should be a case-sensitive check...
                                                            // and also check for "true"
                floatValue = 0.0f;
              } else {
                floatValue = 1.0f;
              }
              UserVar[userVarIndex] = floatValue;

              if (loglevelActiveFor(LOG_LEVEL_INFO)) {
                log += concat(F(" boolean set to "), floatValue);
                addLogMove(LOG_LEVEL_INFO, log);
              }
              break;

            case PLUGIN_086_VALUE_STRING:

              // String values not stored to conserve flash memory
              // safe_strncpy(ExtraTaskSettings.TaskDeviceFormula[taskVarIndex], parameter.c_str(),
              // sizeof(ExtraTaskSettings.TaskDeviceFormula[taskVarIndex]));
              if (loglevelActiveFor(LOG_LEVEL_INFO)) {
                log += concat(F(" string set to "), parameter);
                addLogMove(LOG_LEVEL_INFO, log);
              }
              break;

            case PLUGIN_086_VALUE_ENUM:
            {
              enumList = Cache.getTaskDeviceFormula(event->TaskIndex, taskVarIndex);
              i        = 1;
              String enumItem = parseStringKeepCase(enumList, i);

              while (!enumItem.isEmpty()) {                 // lookup result in enum List
                if (enumItem.equalsIgnoreCase(parameter)) { // This should be a case-sensitive check...
                  floatValue = i;
                  break;
                }
                i++;
                enumItem = parseStringKeepCase(enumList, i);
              }
              UserVar[userVarIndex] = floatValue;

              if (loglevelActiveFor(LOG_LEVEL_INFO)) {
                log += concat(F(" enum set to "), floatValue);
                log += ' ';
                log += wrap_braces(parameter);
                addLogMove(LOG_LEVEL_INFO, log);
              }
              break;
            }
            case PLUGIN_086_VALUE_RGB:

              // String values not stored to conserve flash memory
              // safe_strncpy(ExtraTaskSettings.TaskDeviceFormula[taskVarIndex], parameter.c_str(),
              // sizeof(ExtraTaskSettings.TaskDeviceFormula[taskVarIndex]));
              if (loglevelActiveFor(LOG_LEVEL_INFO)) {
                log += concat(F(" RGB received "), parameter);
                addLogMove(LOG_LEVEL_INFO, log);
              }
              break;

            case PLUGIN_086_VALUE_HSV:

              // String values not stored to conserve flash memory
              // safe_strncpy(ExtraTaskSettings.TaskDeviceFormula[taskVarIndex], parameter.c_str(),
              // sizeof(ExtraTaskSettings.TaskDeviceFormula[taskVarIndex]));
              if (loglevelActiveFor(LOG_LEVEL_INFO)) {
                log += concat(F(" HSV received "), parameter);
                addLogMove(LOG_LEVEL_INFO, log);
              }
              break;
          }
          success = true;
        }
      }
      break;
    }
  }
  return success;
}

#endif // USES_P086<|MERGE_RESOLUTION|>--- conflicted
+++ resolved
@@ -173,11 +173,9 @@
       if (equals(command, F("homievalueset")))
       {
         const taskVarIndex_t taskVarIndex = event->Par2 - 1;
-        const userVarIndex_t userVarIndex = event->BaseVarIndex + taskVarIndex;
 
         if (validTaskIndex(event->TaskIndex) &&
             validTaskVarIndex(taskVarIndex) &&
-            validUserVarIndex(userVarIndex) &&
             (event->Par1 == (event->TaskIndex + 1))) { // make sure that this instance is the target
           String parameter = parseStringToEndKeepCase(string, 4);
           String log;
@@ -222,7 +220,6 @@
           String enumList;
           int    i = 0;
 
-<<<<<<< HEAD
           if (loglevelActiveFor(LOG_LEVEL_INFO)) {
             log = strformat(F("P086 : deviceNr: %d valueNr: %d valueType: %d"),
                             event->TaskIndex + 1, event->Par2, Settings.TaskDevicePluginConfig[event->TaskIndex][taskVarIndex]);
@@ -234,84 +231,21 @@
 
               if (!parameter.isEmpty()) {
                 if (string2float(parameter, floatValue)) {
-=======
-            switch (Settings.TaskDevicePluginConfig[event->TaskIndex][taskVarIndex]) {
-              case PLUGIN_086_VALUE_INTEGER:
-              case PLUGIN_086_VALUE_FLOAT:
-                if (!parameter.isEmpty()) {
-                  if (string2float(parameter,floatValue)) {
-                    if (loglevelActiveFor(LOG_LEVEL_INFO)) {
-                      log += F(" integer/float set to ");
-                      log += floatValue;
-                      addLogMove(LOG_LEVEL_INFO, log);
-                    }
-                    UserVar.setFloat(event->TaskIndex, taskVarIndex, floatValue);
-                  } else { // float conversion failed!
-                    if (loglevelActiveFor(LOG_LEVEL_ERROR)) {
-                      log += F(" parameter:");
-                      log += parameter;
-                      log += F(" not a float value!");
-                      addLogMove(LOG_LEVEL_ERROR, log);
-                    }
-                  }
-                } else {
->>>>>>> dfe2bdad
                   if (loglevelActiveFor(LOG_LEVEL_INFO)) {
                     log += concat(F(" integer/float set to "), floatValue);
                     addLogMove(LOG_LEVEL_INFO, log);
                   }
-<<<<<<< HEAD
-                  UserVar[userVarIndex] = floatValue;
+                  UserVar.setFloat(event->TaskIndex, taskVarIndex, floatValue);
                 } else { // float conversion failed!
                   if (loglevelActiveFor(LOG_LEVEL_ERROR)) {
                     log += concat(F(" parameter: "), parameter);
                     log += F(" not a float value!");
                     addLogMove(LOG_LEVEL_ERROR, log);
-=======
-                }
-                break;
-
-              case PLUGIN_086_VALUE_BOOLEAN:
-                if (parameter=="false") {
-                  floatValue = 0.0f;
-                } else {
-                  floatValue = 1.0f;
-                }
-                UserVar.setFloat(event->TaskIndex, taskVarIndex, floatValue);
-                if (loglevelActiveFor(LOG_LEVEL_INFO)) {
-                  log += F(" boolean set to ");
-                  log += floatValue;
-                  addLogMove(LOG_LEVEL_INFO, log);
-                }
-                break;
-
-              case PLUGIN_086_VALUE_STRING:
-                //String values not stored to conserve flash memory
-                //safe_strncpy(ExtraTaskSettings.TaskDeviceFormula[taskVarIndex], parameter.c_str(), sizeof(ExtraTaskSettings.TaskDeviceFormula[taskVarIndex]));
-                if (loglevelActiveFor(LOG_LEVEL_INFO)) {
-                  log += F(" string set to ");
-                  log += parameter;
-                  addLogMove(LOG_LEVEL_INFO, log);
-                }
-                break;
-
-              case PLUGIN_086_VALUE_ENUM:
-                enumList = Cache.getTaskDeviceFormula(event->TaskIndex, taskVarIndex);
-                i = 1;
-                while (!parseString(enumList,i).isEmpty()) { // lookup result in enum List
-                  if (parseString(enumList,i)==parameter) {
-                    floatValue = i;
-                    break;
->>>>>>> dfe2bdad
                   }
                 }
-<<<<<<< HEAD
               } else {
-=======
-                UserVar.setFloat(event->TaskIndex, taskVarIndex, floatValue);
->>>>>>> dfe2bdad
                 if (loglevelActiveFor(LOG_LEVEL_INFO)) {
-                  log += concat(F(" value: "), UserVar[userVarIndex]);
+                  log += concat(F(" value: "), UserVar.getFloat(event->TaskIndex, taskVarIndex));
                   addLogMove(LOG_LEVEL_INFO, log);
                 }
               }
@@ -325,7 +259,7 @@
               } else {
                 floatValue = 1.0f;
               }
-              UserVar[userVarIndex] = floatValue;
+              UserVar.setFloat(event->TaskIndex, taskVarIndex, floatValue);
 
               if (loglevelActiveFor(LOG_LEVEL_INFO)) {
                 log += concat(F(" boolean set to "), floatValue);
@@ -358,7 +292,7 @@
                 i++;
                 enumItem = parseStringKeepCase(enumList, i);
               }
-              UserVar[userVarIndex] = floatValue;
+              UserVar.setFloat(event->TaskIndex, event->Par2 - 1, floatValue);
 
               if (loglevelActiveFor(LOG_LEVEL_INFO)) {
                 log += concat(F(" enum set to "), floatValue);
