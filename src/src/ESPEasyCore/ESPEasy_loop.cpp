--- conflicted
+++ resolved
@@ -140,11 +140,7 @@
   {
 #if FEATURE_MQTT
     runPeriodicalMQTT();
-<<<<<<< HEAD
-#endif
-=======
 #endif // if FEATURE_MQTT
->>>>>>> 9044f431
     // Now run all frequent tasks
     run50TimesPerSecond();
     run10TimesPerSecond();
