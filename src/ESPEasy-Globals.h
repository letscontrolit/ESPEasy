--- conflicted
+++ resolved
@@ -250,14 +250,11 @@
 #define TIMER_C013_DELAY_QUEUE             18
 #define TIMER_C014_DELAY_QUEUE             19
 #define TIMER_C015_DELAY_QUEUE             20
-<<<<<<< HEAD
-=======
 #define TIMER_C016_DELAY_QUEUE             21
 #define TIMER_C017_DELAY_QUEUE             22
 #define TIMER_C018_DELAY_QUEUE             23
 #define TIMER_C019_DELAY_QUEUE             24
 #define TIMER_C020_DELAY_QUEUE             25
->>>>>>> d4e04ecf
 
 #define TIMING_STATS_THRESHOLD             100000
 #define TIMER_GRATUITOUS_ARP_MAX           5000
@@ -2084,21 +2081,6 @@
 #define C013_DELAY_QUEUE        26
 #define C014_DELAY_QUEUE        27
 #define C015_DELAY_QUEUE        28
-<<<<<<< HEAD
-#define TRY_CONNECT_HOST_TCP    29
-#define TRY_CONNECT_HOST_UDP    30
-#define HOST_BY_NAME_STATS      31
-#define CONNECT_CLIENT_STATS    32
-#define LOAD_CUSTOM_TASK_STATS  33
-#define WIFI_ISCONNECTED_STATS  34
-#define WIFI_NOTCONNECTED_STATS 35
-#define LOAD_TASK_SETTINGS      36
-#define RULES_PROCESSING        37
-#define GRAT_ARP_STATS          38
-#define BACKGROUND_TASKS        39
-#define HANDLE_SCHEDULER_IDLE   40
-#define HANDLE_SCHEDULER_TASK   41
-=======
 #define C016_DELAY_QUEUE        29
 #define C017_DELAY_QUEUE        30
 #define C018_DELAY_QUEUE        31
@@ -2120,7 +2102,6 @@
 #define BACKGROUND_TASKS        47
 #define HANDLE_SCHEDULER_IDLE   48
 #define HANDLE_SCHEDULER_TASK   49
->>>>>>> d4e04ecf
 
 
 
