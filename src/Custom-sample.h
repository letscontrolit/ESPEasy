--- conflicted
+++ resolved
@@ -427,11 +427,8 @@
 // #define USES_P125   // ADXL345 SPI Acceleration / Gravity
 // #define USES_P126   // 74HC595 Shift register
 // #define USES_P127   // CDM7160
-<<<<<<< HEAD
 // #define USES_P131   // NeoMatrix
-=======
 // #define USES_P132   // INA3221
->>>>>>> 74ccb07d
 
 
 // Special plugins needing IR library
