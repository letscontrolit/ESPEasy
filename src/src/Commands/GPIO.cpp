#include "../Commands/GPIO.h"

#include "../../ESPEasy_common.h"


#include "../../ESPEasy-Globals.h"

#include "../Commands/Common.h"
#include "../DataStructs/PinMode.h"
#include "../ESPEasyCore/Controller.h"
#include "../ESPEasyCore/ESPEasyGPIO.h"
#include "../ESPEasyCore/ESPEasy_Log.h"
#include "../Globals/ESPEasy_Scheduler.h"
#include "../Globals/GlobalMapPortStatus.h"
#include "../Helpers/Audio.h"
#include "../Helpers/Hardware.h"
#include "../Helpers/StringConverter.h"
#include "../Helpers/PortStatus.h"
#include "../Helpers/Numerical.h"

#if FEATURE_GPIO_USE_ESP8266_WAVEFORM
# include <core_esp8266_waveform.h>
#endif 

// Forward declarations of functions used in this module
// Normally those would be declared in the .h file as private members
// But since these are not part of a class, forward declare them in the .cpp
//void createAndSetPortStatus_Mode_State(uint32_t key, uint8_t newMode, int8_t newState);
const __FlashStringHelper * getPluginIDAndPrefix(char selection, pluginID_t& pluginID, bool& success);
void logErrorGpioOffline(const __FlashStringHelper * prefix, int port);
void logErrorGpioOutOfRange(const __FlashStringHelper * prefix, int port, const char* Line = nullptr);
void logErrorGpioNotOutput(const __FlashStringHelper * prefix, int port);
void logErrorModeOutOfRange(const __FlashStringHelper * prefix, int port);
bool gpio_monitor_helper(int port, struct EventStruct *event, const char* Line);
bool gpio_unmonitor_helper(int port, struct EventStruct *event, const char* Line);
#ifdef USES_P009
bool mcpgpio_range_pattern_helper(struct EventStruct *event, const char* Line, bool isWritePattern);
#endif
#ifdef USES_P019
bool pcfgpio_range_pattern_helper(struct EventStruct *event, const char* Line, bool isWritePattern);
#endif
bool gpio_mode_range_helper(uint8_t pin, uint8_t pinMode, struct EventStruct *event, const char* Line);
#ifdef USES_P019
uint8_t getPcfAddress(uint8_t pin);
#endif
bool setGPIOMode(uint8_t pin, uint8_t mode);
#ifdef USES_P019
bool setPCFMode(uint8_t pin, uint8_t mode);
#endif
#ifdef USES_P009
bool setMCPMode(uint8_t pin, uint8_t mode);
bool mcpgpio_plugin_range_helper(uint8_t pin1, uint8_t pin2, uint16_t &result);
#endif
#ifdef USES_P019
bool pcfgpio_plugin_range_helper(uint8_t pin1, uint8_t pin2, uint16_t &result);
#endif


/*************************************************************************/

const __FlashStringHelper * Command_GPIO_Monitor(struct EventStruct *event, const char *Line)
{
  return return_command_boolean_result_flashstr(gpio_monitor_helper(event->Par2, event, Line));
}

const __FlashStringHelper * Command_GPIO_MonitorRange(struct EventStruct *event, const char *Line)
{
  bool success = true;

  for (uint8_t i = event->Par2; i <= event->Par3; i++) {
    success &= gpio_monitor_helper(i, event, Line);
  }
  return return_command_boolean_result_flashstr(success);
}

bool gpio_monitor_helper(int port, struct EventStruct *event, const char *Line)
{
  pluginID_t pluginID = INVALID_PLUGIN_ID;
  bool success = false;

  // parseString(Line, 2).charAt(0)='g':gpio; ='p':pcf; ='m':mcp
  const __FlashStringHelper * logPrefix = getPluginIDAndPrefix(parseString(Line, 2).charAt(0), pluginID, success);

  if (success && checkValidPortRange(pluginID, port))
  {
    const uint32_t key = createKey(pluginID, port); // WARNING: 'monitor' uses Par2 instead of Par1
    // if (!existPortStatus(key)) globalMapPortStatus[key].mode=PIN_MODE_OUTPUT;
    addMonitorToPort(key);

    int8_t state;

    // giig1967g: Comment next 3 lines to receive an EVENT just after calling the monitor command
    GPIO_Read(pluginID, port, state);
    globalMapPortStatus[key].state = state;

    if (state == -1) { globalMapPortStatus[key].mode = PIN_MODE_OFFLINE; }

    if (loglevelActiveFor(LOG_LEVEL_INFO)) {
      addLog(LOG_LEVEL_INFO, concat(
<<<<<<< HEAD
        logPrefix,
        strformat(F(" port #%d: added to monitor list."), port))); 
=======
        logPrefix, 
        strformat(F(" port #%d: added to monitor list."), port)));
>>>>>>> 18270ad9
    }
    String dummy;
    SendStatusOnlyIfNeeded(event, SEARCH_PIN_STATE, key, dummy, 0);

    return true;
  } else {
    logErrorGpioOutOfRange(logPrefix, port, Line);
    return false;
  }
}

const __FlashStringHelper * Command_GPIO_UnMonitor(struct EventStruct *event, const char *Line)
{
  return return_command_boolean_result_flashstr(gpio_unmonitor_helper(event->Par2, event, Line));
}

const __FlashStringHelper * Command_GPIO_UnMonitorRange(struct EventStruct *event, const char *Line)
{
  bool success = true;

  for (uint8_t i = event->Par2; i <= event->Par3; i++) {
    success &= gpio_unmonitor_helper(i, event, Line);
  }
  return return_command_boolean_result_flashstr(success);
}

bool gpio_unmonitor_helper(int port, struct EventStruct *event, const char *Line)
{

  pluginID_t pluginID = INVALID_PLUGIN_ID;
  bool success = false;

  // parseString(Line, 2).charAt(0)='g':gpio; ='p':pcf; ='m':mcp
  const __FlashStringHelper * logPrefix = getPluginIDAndPrefix(parseString(Line, 2).charAt(0), pluginID, success);

  if (success && checkValidPortRange(pluginID, port))
  {
    const uint32_t key = createKey(pluginID, port); // WARNING: 'monitor' uses Par2 instead of Par1
    String dummy;
    SendStatusOnlyIfNeeded(event, SEARCH_PIN_STATE, key, dummy, 0);

    removeMonitorFromPort(key);
    if (loglevelActiveFor(LOG_LEVEL_INFO)) {
      addLog(LOG_LEVEL_INFO, concat(
<<<<<<< HEAD
        logPrefix,
=======
        logPrefix,  
>>>>>>> 18270ad9
        strformat(F(" port #%d: removed from monitor list."), port)));
    }

    return true;
  } else {
    logErrorGpioOutOfRange(logPrefix, port, Line);
    return false;
  }
}

const __FlashStringHelper * Command_GPIO_LongPulse(struct EventStruct *event, const char *Line)
{
  event->Par3 *= 1000;
  event->Par4 *= 1000;
  event->Par5 *= 1000;
  return Command_GPIO_LongPulse_Ms(event, Line);
}

const __FlashStringHelper * Command_GPIO_LongPulse_Ms(struct EventStruct *event, const char *Line)
{
  pluginID_t pluginID = INVALID_PLUGIN_ID;
  bool success = false;

  // Line[0]='l':longpulse; ='p':pcflongpulse; ='m':mcplongpulse
  const __FlashStringHelper * logPrefix = getPluginIDAndPrefix(Line[0], pluginID, success);

  if (success && checkValidPortRange(pluginID, event->Par1))
  {
    // Event parameters
    // Par1: pin nr
    // Par2: state
    // Par3: duration of  state
    // Par4: duration of !state
    // Par5: repeat count (only when Par4 > 0)
    //       -1 = repeat indefinately
    //        0 = only once
    //        N = Repeat N times
    Scheduler.clearGPIOTimer(pluginID, event->Par1);
    const uint32_t key = createKey(pluginID, event->Par1);
    createAndSetPortStatus_Mode_State(key, PIN_MODE_OUTPUT, event->Par2);

    #if FEATURE_GPIO_USE_ESP8266_WAVEFORM
    bool usingWaveForm = 
        event->Par3 > 0 && event->Par3 < 15000 &&
        event->Par4 > 0 && event->Par4 < 15000 &&
        event->Par5 != 0;
        
    if (usingWaveForm) {
      // Preferred is to use the ESP8266 waveform function.
      // Max time high or low is roughly 53 sec @ 80 MHz or half @160 MHz.
      // This is not available on ESP32.

      const uint8_t pin = event->Par1;
      uint32_t timeHighUS = event->Par3 * 1000;
      uint32_t timeLowUS  = event->Par4 * 1000;

      if (event->Par2 == 0) {
        std::swap(timeHighUS, timeLowUS);
      }
      uint32_t runTimeUS = 0;
      if (event->Par5 > 0) {
        runTimeUS = event->Par5 * (timeHighUS + timeLowUS);
        if (event->Par2 == 0) {
          // When having an inverted state repeat-cycle, add some overshoot to return to the original state
          runTimeUS += timeHighUS / 2;
        } else {
          // Must set slightly lower than expected duration as it will be rounded up.
          runTimeUS -= ((timeHighUS + timeLowUS) / 2);
        }
      }

      pinMode(event->Par1, OUTPUT);
      usingWaveForm = startWaveform(
        pin, timeHighUS, timeLowUS, runTimeUS);

      if (event->Par5 > 0 && event->Par2 == 0) {
        // Schedule switching pin back to original state
        Scheduler.setGPIOTimer(
          (runTimeUS / 1000) + 1, // msecFromNow, rounded up
          pluginID,    
          event->Par1,            // Pin/port nr
          !event->Par2,           // pin state
          0,                      // repeatInterval
          0);                     // repeatCount
      }
    }
    #else
    // waveform function not available on ESP32
    const bool usingWaveForm = false;
    #endif

    if (!usingWaveForm) {
      // Par1 = pinnr
      // Par2 = pin state
      // Par3 = timeHigh in msec
      // Par4 = timeLow in msec
      // Par5 = repeat count
      GPIO_Write(pluginID, event->Par1, event->Par2);
      if (event->Par4 > 0 && event->Par5 != 0) {
        // Compute repeat interval

        // Schedule switching pin to given state for repeat
        Scheduler.setGPIOTimer(
          event->Par3,   // msecFromNow
          pluginID,    
          event->Par1,   // Pin/port nr
          event->Par2,   // pin state
          event->Par3,   // repeat interval (high)
          event->Par5,   // repeat count
          event->Par4);  // alternate interval (low)
      } else {
        // Schedule switching pin back to original state
        Scheduler.setGPIOTimer(
          event->Par3,   // msecFromNow
          pluginID,    
          event->Par1,   // Pin/port nr
          !event->Par2,  // pin state
          0, // repeatInterva
          0); // repeatCount
      }
    }


    String log = concat(
      logPrefix, 
      strformat(F(" : port %d. Pulse H:%d"), event->Par1, event->Par3));
    if (event->Par4 > 0 && event->Par5 != 0) {
      log += strformat(F(" L:%d #:%d"), event->Par4, event->Par5);
    }
    log += F(" ms");
    addLog(LOG_LEVEL_INFO, log);
    SendStatusOnlyIfNeeded(event, SEARCH_PIN_STATE, key, log, 0);

    return return_command_success_flashstr();
  } else {
    logErrorGpioOutOfRange(logPrefix, event->Par1, Line);
    return return_command_failed_flashstr();
  }
}

const __FlashStringHelper * Command_GPIO_Status(struct EventStruct *event, const char *Line)
{
  bool sendStatusFlag;
  pluginID_t pluginID;

  switch (tolower(parseString(Line, 2).charAt(0)))
  {
    case 'g': // gpio
      pluginID       = PLUGIN_GPIO;
      sendStatusFlag = true;
      break;
#ifdef USES_P009
    case 'm': // mcp
      pluginID       = PLUGIN_MCP;
      sendStatusFlag = GPIO_MCP_Read(event->Par2) == -1;
      break;
#endif
#ifdef USES_P019
    case 'p': // pcf
      pluginID       = PLUGIN_PCF;
      sendStatusFlag = GPIO_PCF_Read(event->Par2) == -1;
      break;
#endif
    default:
      addLog(LOG_LEVEL_ERROR, F("Plugin not included in build"));
      return return_command_failed_flashstr();
  }

  if (!checkValidPortRange(pluginID, event->Par2))
  {
    return return_command_failed_flashstr();
  }
  const uint32_t key = createKey(pluginID, event->Par2); // WARNING: 'status' uses Par2 instead of Par1
  String dummy;
  SendStatusOnlyIfNeeded(event, sendStatusFlag, key, dummy, 0);
  return return_command_success_flashstr();
}

const __FlashStringHelper * Command_GPIO_PWM(struct EventStruct *event, const char *Line)
{
  // Par1: GPIO
  // Par2: Duty Cycle
  // Par3: Fade duration
  // Par4: Frequency

  // For now, we only support the internal GPIO pins.
  const __FlashStringHelper * logPrefix = F("GPIO");
  uint32_t frequency = event->Par4;
  uint32_t key       = 0;

  if (set_Gpio_PWM(event->Par1, event->Par2, event->Par3, frequency, key)) {
    String log = strformat(F("PWM  : GPIO: %d duty: %d"), event->Par1, event->Par2);

    if (event->Par3 != 0) {
      log += strformat(F(" Fade: %d ms"), event->Par3);
    }

    if (event->Par4 != 0) {
      log += strformat(F(" f: %d Hz"), frequency);
    }
    addLog(LOG_LEVEL_INFO, log);
    SendStatusOnlyIfNeeded(event, SEARCH_PIN_STATE, key, log, 0);

    // SendStatus(event, getPinStateJSON(SEARCH_PIN_STATE, pluginID, event->Par1, log, 0));

    return return_command_success_flashstr();
  }
  logErrorGpioOutOfRange(logPrefix, event->Par1, Line);
  return return_command_failed_flashstr();
}

const __FlashStringHelper * Command_GPIO_Tone(struct EventStruct *event, const char *Line)
{
  // play a tone on pin par1, with frequency par2 and duration in msec par3.
  unsigned long duration   = event->Par3;
  bool mustScheduleToneOff = false;

  if (duration > 50) {
    duration            = 0;
    mustScheduleToneOff = true;
  }

  if (tone_espEasy(event->Par1, event->Par2, duration)) {
    if (mustScheduleToneOff) {
      // For now, we only support the internal GPIO pins.
      const pluginID_t pluginID = PLUGIN_GPIO;
      Scheduler.setGPIOTimer(event->Par3, pluginID, event->Par1, 0);
    }
    return return_command_success_flashstr();
  }
  return return_command_failed_flashstr();
}

const __FlashStringHelper * Command_GPIO_RTTTL(struct EventStruct *event, const char *Line)
{
  #if FEATURE_RTTTL

  // FIXME: Absolutely no error checking in play_rtttl, until then keep it only in testing
  // play a tune via a RTTTL string, look at https://www.letscontrolit.com/forum/viewtopic.php?f=4&t=343&hilit=speaker&start=10 for
  // more info.

  String melody = parseStringToEndKeepCase(Line, 2);
  melody.replace('-', '#');

  if (loglevelActiveFor(LOG_LEVEL_INFO)) {
<<<<<<< HEAD
    addLogMove(LOG_LEVEL_INFO, strformat(F("RTTTL: pin: %d melody: %s"),  event->Par1, melody.c_str()));
=======
    addLog(LOG_LEVEL_INFO, strformat(F("RTTTL: pin: %d melody: %s"), event->Par1, melody.c_str()));
>>>>>>> 18270ad9
  }

  if (play_rtttl(event->Par1, melody.c_str())) {
    return return_command_success_flashstr();
  }
  #else // if FEATURE_RTTTL
  addLog(LOG_LEVEL_ERROR, F("RTTTL: command not included in build"));
  #endif // if FEATURE_RTTTL
  return return_command_failed_flashstr();
}

const __FlashStringHelper * Command_GPIO_Pulse(struct EventStruct *event, const char *Line)
{
  const __FlashStringHelper * logPrefix = F("");
  bool   success  = false;
  pluginID_t   pluginID;

  switch (tolower(Line[0]))
  {
    case 'p':                        // pulse or pcfpulse

      if (tolower(Line[1]) == 'u') { // pulse
        pluginID  = PLUGIN_GPIO;
        logPrefix = F("GPIO");
        success   = true;
      } else if (tolower(Line[1]) == 'c') { // pcfpulse
        pluginID  = PLUGIN_PCF;
        logPrefix = F("PCF");
        success   = true;
      }
      break;
    case 'm': // mcp
      pluginID  = PLUGIN_MCP;
      logPrefix = F("MCP");
      success   = true;
      break;
  }

  if (success && checkValidPortRange(pluginID, event->Par1))
  {
    const uint32_t key = createKey(pluginID, event->Par1);

    createAndSetPortStatus_Mode_State(key, PIN_MODE_OUTPUT, event->Par2);
    GPIO_Write(pluginID, event->Par1, event->Par2);

    delay(event->Par3);

    createAndSetPortStatus_Mode_State(key, PIN_MODE_OUTPUT, !event->Par2);
    GPIO_Write(pluginID, event->Par1, !event->Par2);

    String log = logPrefix;
    log += strformat(F(" : port %d. Pulse set for %d ms"), event->Par1, event->Par3);
    addLog(LOG_LEVEL_INFO, log);
    SendStatusOnlyIfNeeded(event, SEARCH_PIN_STATE, key, log, 0);

    return return_command_success_flashstr();
  } else {
    logErrorGpioOutOfRange(logPrefix, event->Par1, Line);
    return return_command_failed_flashstr();
  }
}

const __FlashStringHelper * Command_GPIO_Toggle(struct EventStruct *event, const char *Line)
{
  pluginID_t pluginID = INVALID_PLUGIN_ID;
  bool success = false;

  // Line[0]='g':gpiotoggle; ='p':pcfgpiotoggle; ='m':mcpgpiotoggle
  const __FlashStringHelper * logPrefix = getPluginIDAndPrefix(Line[0], pluginID, success);

  if (success && checkValidPortRange(pluginID, event->Par1))
  {
    const uint32_t key = createKey(pluginID, event->Par1);

    // WARNING: operator [] creates an entry in the map if key does not exist
    // So the next command should be part of each command:
    uint8_t   mode;
    int8_t state;

    auto it = globalMapPortStatus.find(key);

    if (it != globalMapPortStatus.end()) {
      mode  = it->second.mode;
      state = it->second.state;
    } else {
      GPIO_Read(pluginID, event->Par1, state);
      mode = (state == -1) ? PIN_MODE_OFFLINE : PIN_MODE_OUTPUT;
    }

    switch (mode) {
      case PIN_MODE_OUTPUT:
      case PIN_MODE_UNDEFINED:
      {
        createAndSetPortStatus_Mode_State(key, PIN_MODE_OUTPUT, !state);
        GPIO_Write(pluginID, event->Par1, !state);

        String log = logPrefix;
        log += concat(
<<<<<<< HEAD
          F(" toggle"),
=======
          F(" toggle"), 
>>>>>>> 18270ad9
          strformat(F(": port#%d: set to %d"), event->Par1, static_cast<int>(!state)));
        addLog(LOG_LEVEL_ERROR, log);
        SendStatusOnlyIfNeeded(event, SEARCH_PIN_STATE, key, log, 0);

        return return_command_success_flashstr();
      }
      case PIN_MODE_OFFLINE:
        logErrorGpioOffline(logPrefix, event->Par1);
        return return_command_failed_flashstr();
      default:
        logErrorGpioNotOutput(logPrefix, event->Par1);
        return return_command_failed_flashstr();
    }
  } else {
    logErrorGpioOutOfRange(logPrefix, event->Par1, Line);
    return return_command_failed_flashstr();
  }
}

const __FlashStringHelper * Command_GPIO(struct EventStruct *event, const char *Line)
{
  pluginID_t pluginID;
  bool success = false;

  // Line[0]='g':gpio; ='p':pcfgpio; ='m':mcpgpio
  const __FlashStringHelper * logPrefix = getPluginIDAndPrefix(Line[0], pluginID, success);

  if (success && checkValidPortRange(pluginID, event->Par1))
  {
    int8_t state = 0;
    uint8_t   mode;

    if (event->Par2 == 2) { // INPUT
      mode = PIN_MODE_INPUT_PULLUP;

      switch (pluginID.value) {
        case PLUGIN_GPIO_INT:
          setInternalGPIOPullupMode(event->Par1);
          state = GPIO_Read_Switch_State(event->Par1, PIN_MODE_INPUT_PULLUP);
          break;
#ifdef USES_P009
        case PLUGIN_MCP_INT:
          setMCPInputAndPullupMode(event->Par1, true);
          GPIO_Read(pluginID, event->Par1, state);
          break;
#endif
#ifdef USES_P019
        case PLUGIN_PCF_INT:
          // PCF8574 specific: only can read 0/low state, so we must send 1
          state = 1;
          break;
#endif
        default:
          addLog(LOG_LEVEL_ERROR, F("Plugin not included in build"));
          return return_command_failed_flashstr();
      }
    } else { // OUTPUT
      mode  = PIN_MODE_OUTPUT;
      state = (event->Par2 == 0) ? 0 : 1;
    }

    const uint32_t key = createKey(pluginID, event->Par1);

    if (globalMapPortStatus[key].mode != PIN_MODE_OFFLINE)
    {
      int8_t currentState;
      GPIO_Read(pluginID, event->Par1, currentState);

      if (currentState == -1) {
        mode  = PIN_MODE_OFFLINE;
        state = -1;
      }

      createAndSetPortStatus_Mode_State(key, mode, state);

      if ((mode == PIN_MODE_OUTPUT) || (pluginID == PLUGIN_PCF)) { GPIO_Write(pluginID, event->Par1, state, mode); }

<<<<<<< HEAD
      String log = logPrefix;
      log += strformat(F(" : port#%d: set to %d"), event->Par1, state);
=======
      const String log = concat(
        logPrefix,
        strformat(F(": port#%d: set to %d"), event->Par1, state));
>>>>>>> 18270ad9
      addLog(LOG_LEVEL_INFO, log);
      SendStatusOnlyIfNeeded(event, SEARCH_PIN_STATE, key, log, 0);
      return return_command_success_flashstr();
    } else {
      logErrorGpioOffline(logPrefix, event->Par1);
      return return_command_failed_flashstr();
    }
  } else {
    logErrorGpioOutOfRange(logPrefix, event->Par1, Line);
    return return_command_failed_flashstr();
  }
}

void logErrorGpio(const __FlashStringHelper * prefix, int port, const __FlashStringHelper * description)
{
  if (port >= 0) {
    String log = prefix;
    log += concat(F(" : port#"), port);
    log += description;
<<<<<<< HEAD
    addLog(LOG_LEVEL_ERROR, log);
=======
    addLogMove(LOG_LEVEL_ERROR, log);
>>>>>>> 18270ad9
  }
}

void logErrorModeOutOfRange(const __FlashStringHelper * prefix, int port)
{
  logErrorGpio(prefix, port, F(" mode selection is incorrect. Valid values are: 0, 1 or 2."));
}

void logErrorGpioOffline(const __FlashStringHelper * prefix, int port)
{
  logErrorGpio(prefix, port, F(" is offline."));
}

void logErrorGpioOutOfRange(const __FlashStringHelper * prefix, int port, const char *Line)
{
  logErrorGpio(prefix, port, F(" is out of range"));
  # ifndef BUILD_NO_DEBUG
  if (port >= 0) {
    if (Line != nullptr) {
      addLog(LOG_LEVEL_DEBUG, Line);
    }
  }
  #endif
}

void logErrorGpioNotOutput(const __FlashStringHelper * prefix, int port)
{
  logErrorGpio(prefix, port, F(" is not an output port"));
}

void createAndSetPortStatus_Mode_State(uint32_t key, uint8_t newMode, int8_t newState)
{
  // WARNING: operator [] creates an entry in the map if key does not exist

  #ifdef ESP32
  switch (newMode) {
    case PIN_MODE_PWM:
    case PIN_MODE_SERVO:
      break;
    default:
      checkAndClearPWM(key);
      break;
  }
  #endif


  // If it doesn't exist, it is now created.
  globalMapPortStatus[key].mode = newMode;
  auto it = globalMapPortStatus.find(key);

  if (it != globalMapPortStatus.end()) {
    // Should always be true, as it would be created if it didn't exist.
    it->second.command = 1; // set to 1 in order to display the status in the PinStatus page

    // only force events if state has changed
    if (it->second.state != newState) {
      it->second.state        = newState;
      it->second.output       = newState;
      it->second.forceEvent   = 1;
      it->second.forceMonitor = 1;
    }
  }
}

const __FlashStringHelper * getPluginIDAndPrefix(char selection, pluginID_t& pluginID, bool& success)
{
  success = true;
  switch (tolower(selection))
  {
    case 'g': // gpio
    case 'l': // longpulse (gpio)
      pluginID  = PLUGIN_GPIO;
      return F("GPIO");
#ifdef USES_P009
    case 'm': // mcp & mcplongpulse
      pluginID  = PLUGIN_MCP;
      return F("MCP");
#endif
#ifdef USES_P019
    case 'p': // pcf & pcflongpulse
      pluginID  = PLUGIN_PCF;
      return F("PCF");
#endif
    default:
      break;
  }
  success = false;
  return F("Plugin not included in build");
}

struct range_pattern_helper_data {
  range_pattern_helper_data() {
    // Make sure the pointer is always set.
    logPrefix = F("GPIO");
  }


  const __FlashStringHelper *  logPrefix;
  uint32_t write = 0;
  uint32_t mask  = 0;

  uint8_t firstPin     = 0;
  uint8_t lastPin      = 0;
  uint8_t numBytes     = 0;
  uint8_t deltaStart   = 0;
  uint8_t numBits      = 0;
  uint8_t firstAddress = 0;
  uint8_t firstBank    = 0;
  uint8_t initVal      = 0;
  bool isMask       = false;
  bool valid        = false;
};


range_pattern_helper_data range_helper_shared(pluginID_t plugin, uint8_t pin1, uint8_t pin2)
{
  range_pattern_helper_data data;

  switch (plugin.value) {
    case PLUGIN_PCF_INT:
      data.logPrefix = F("PCF");
      break;
    case PLUGIN_MCP_INT:
      data.logPrefix = F("MCP");
      break;
  }

  if ((pin2 < pin1) ||
      !checkValidPortRange(plugin, pin1) ||
      !checkValidPortRange(plugin, pin2) ||
      ((pin2 - pin1 + 1) > 16)) {
    if (loglevelActiveFor(LOG_LEVEL_ERROR)) {
      addLog(LOG_LEVEL_ERROR, concat(data.logPrefix, F(": pin numbers out of range.")));
    }
    return data;
  }

  data.firstPin   = ((pin1 - 1) & 0xF8) + 1;
  data.lastPin    = ((pin2 - 1) & 0xF8) + 8;
  data.numBytes   = (data.lastPin - data.firstPin + 1) / 8;
  data.deltaStart = pin1 - data.firstPin;
  data.numBits    = pin2 - pin1 + 1;

  if (plugin == PLUGIN_MCP) {
    data.firstAddress = ((pin1 - 1) / 16) + 0x20;
    data.firstBank    = (((data.firstPin - 1) / 8) + 2) % 2;
    data.initVal      = 2 * data.firstAddress + data.firstBank;
  }

  data.valid = true;
  return data;
}

range_pattern_helper_data range_pattern_helper_shared(pluginID_t plugin, struct EventStruct *event, const char *Line, bool isWritePattern)
{
  range_pattern_helper_data data = range_helper_shared(plugin, event->Par1, event->Par2);

  if (!data.valid) {
    return data;
  }

  if (isWritePattern) {
    data.logPrefix = F("GPIOPattern");
  } else {
    data.logPrefix = F("GPIORange");
  }
  data.valid  = false;
  data.isMask = !parseString(Line, 5).isEmpty();

  if (data.isMask) {
    data.mask  = event->Par4 & ((1 << (data.numBytes * 8)) - 1);
    data.mask &= ((1 << data.numBits) - 1);
    data.mask  = data.mask << data.deltaStart;
  } else {
    data.mask = (1 << data.numBits) - 1;
    data.mask = data.mask << (data.deltaStart);
  }

  if (isWritePattern) {                                         // write pattern is present
    data.write  = event->Par3 & ((1 << (data.numBytes * 8)) - 1); // limit number of bytes
    data.write &= ((1 << data.numBits) - 1);                    // limit to number of bits
    data.write  = data.write << data.deltaStart;                // shift to start from starting pin
  } else {                                                      // write pattern not present
    if (event->Par3 == 0) {
      data.write = 0;
    } else if (event->Par3 == 1) {
      data.write = (1 << data.numBits) - 1;
      data.write = data.write << data.deltaStart;
    } else {
      if (loglevelActiveFor(LOG_LEVEL_ERROR)) {
        addLog(LOG_LEVEL_ERROR, concat(data.logPrefix,  F(": write value must be 0 or 1.")));
      }
      return data;
    }
  }


  data.valid = true;
  return data;
}

/******************************************************************************
** Par1=starting pin
** Par2=ending pin (must be higher of starting pin; and maximum 16 pin per command)
** Par3=write pattern: it's a write pattern. Write 0 or 1.
**                     Example: use decimal number 15 (in binary is 00001111) to set to 1 pin 1,2,3 and 4 and to set to 0 pins 5,6,7,8
**                     if number of bit lower than number of pins, then padded with 0;
**                     if number of bit higher than number of pins, then it's truncated.
** Par4=mask (optional): if not present assume to operate in all pins; if present is used as a mask (1=update, 0=do not update).
**            if number of bit lower than number of pins, then padded with 0;
**            if number of bit higher than number of pins, then it's truncated.
**
**  examples:
**  mcpgpioPattern,1,8,255
**     write pattern = '1101' that will be padded as: '0000001101'
**     mask not present, assume mask = '1111111111'
**  mcpgpioPattern,3,12,13
**     write pattern = '1101' that will be padded as: '0000001101'
**     mask not present, assume mask = '1111111111'
**  mcpgpioPattern,3,12,525
**     write pattern = 525 = '100001101'
**     mask not present, assume mask = '1111111111'
**  mcpgpioPattern,3,12,525,973
**     write pattern = 525 = '100001101'
**     mask = 973 = '1111001101'
**     write pattern after mask = '1000xx11x1' where x indicates that the pin will not be changed
******************************************************************************/
#ifdef USES_P009
const __FlashStringHelper * Command_GPIO_McpGPIOPattern(struct EventStruct *event, const char *Line)
{
  return return_command_boolean_result_flashstr(mcpgpio_range_pattern_helper(event, Line, true));
}
#endif

#ifdef USES_P019
const __FlashStringHelper * Command_GPIO_PcfGPIOPattern(struct EventStruct *event, const char *Line)
{
  return return_command_boolean_result_flashstr(pcfgpio_range_pattern_helper(event, Line, true));
}
#endif

/******************************************************************************
** Par1=starting pin
** Par2=ending pin (must be higher of starting pin; and maximum 16 pin per command)
** Par3=write value: if 0 (or 1) then assume 0 (or 1) for all the pins in the range;
** Par4=mask (optional): if not present assume to operate in all pins; if present is used as a mask (1=update, 0=do not update).
**            if number of bit lower than number of pins, then padded with 0;
**            if number of bit higher than number of pins, then it's truncated.
**
**  examples:
**  mcpgpioRange,1,8,1: set pins 1 to 8 to 1
**  mcpgpioRange,3,12,1: set pins 3 to 12 to 1
**  mcpgpioRange,5,17,0: set pins 5 to 17 to 0
**  mcpgpioRange,3,12,1,525
**     mask = '0100001101'
**     write pattern after mask = 'x1xxxx11x1' where x indicates that the pin will not be changed
**  mcpgpioRange,3,12,1,973
**     mask = 973 = '1111001101'
**     write pattern after mask = '1111xx11x1' where x indicates that the pin will not be changed
******************************************************************************/
#ifdef USES_P009
const __FlashStringHelper * Command_GPIO_McpGPIORange(struct EventStruct *event, const char *Line)
{
  return return_command_boolean_result_flashstr(mcpgpio_range_pattern_helper(event, Line, false));
}
#endif

#ifdef USES_P019
const __FlashStringHelper * Command_GPIO_PcfGPIORange(struct EventStruct *event, const char *Line)
{
  return return_command_boolean_result_flashstr(pcfgpio_range_pattern_helper(event, Line, false));
}
#endif

#ifdef USES_P009
// FIXME TD-er: Function is nearly identical to pcfgpio_range_pattern_helper
bool mcpgpio_range_pattern_helper(struct EventStruct *event, const char *Line, bool isWritePattern)
{
  range_pattern_helper_data data = range_pattern_helper_shared(PLUGIN_MCP, event, Line, isWritePattern);

  if (!data.valid) {
    return false;
  }

  bool   onLine = false;
  for (uint8_t i = 0; i < data.numBytes; i++) {
    uint8_t readValue;
    const uint8_t    currentVal            = data.initVal + i;
    const uint8_t    currentAddress        = static_cast<int>(currentVal / 2);
    uint8_t          currentMask           = (data.mask  >> (8 * i)) & 0xFF;
    const uint8_t    currentInvertedMask   = 0xFF - currentMask;
    const uint8_t    currentWrite          = (data.write >> (8 * i)) & 0xFF;
    const uint8_t    currentGPIORegister   = ((currentVal % 2) == 0) ? MCP23017_GPIOA : MCP23017_GPIOB;
    const uint8_t    currentIOModeRegister = ((currentVal % 2) == 0) ? MCP23017_IODIRA : MCP23017_IODIRB;
    uint8_t    writeGPIOValue        = 0;

    if (GPIO_MCP_ReadRegister(currentAddress, currentIOModeRegister, &readValue)) {
      // set type to output only for the pins of the mask
      uint8_t writeModeValue = (readValue & currentInvertedMask);
      GPIO_MCP_WriteRegister(currentAddress, currentIOModeRegister, writeModeValue);
      GPIO_MCP_ReadRegister(currentAddress, currentGPIORegister, &readValue);

      // write to port
      writeGPIOValue = (readValue & currentInvertedMask) | (currentWrite & data.mask);
      GPIO_MCP_WriteRegister(currentAddress, currentGPIORegister, writeGPIOValue);

      onLine = true;
    } else {
      onLine = false;
    }

    const uint8_t   mode = (onLine) ? PIN_MODE_OUTPUT : PIN_MODE_OFFLINE;
    for (uint8_t j = 0; currentMask != 0 && j < 8; j++) {
      if (currentMask & 1) {  // only for the pins in the mask
        uint8_t currentPin    = data.firstPin + j + 8 * i;
        const uint32_t key = createKey(PLUGIN_MCP, currentPin);

        // state = onLine ? ((writeGPIOValue & uint8_t(pow(2,j))) >> j) : -1;
        const int8_t state = onLine ? ((writeGPIOValue & (1 << j)) >> j) : -1;

        createAndSetPortStatus_Mode_State(key, mode, state);
<<<<<<< HEAD
        String log = concat(
=======
        const String log = concat(
>>>>>>> 18270ad9
          data.logPrefix,
          strformat(F(": port#%d: set to %d"), currentPin, state));
        addLog(LOG_LEVEL_INFO, log);
        SendStatusOnlyIfNeeded(event, SEARCH_PIN_STATE, key, log, 0);
      }
      currentMask >>= 1; // Shift the mask 1 position
    }
  }
  return onLine;
}
#endif

#ifdef USES_P019
uint8_t getPcfAddress(uint8_t pin)
{
  uint8_t retValue = static_cast<int>((pin - 1) / 8) + 0x20;

  if (retValue > 0x27) { retValue += 0x10; }
  return retValue;
}

// FIXME TD-er: Function is nearly identical to mcpgpio_range_pattern_helper
bool pcfgpio_range_pattern_helper(struct EventStruct *event, const char *Line, bool isWritePattern)
{
  range_pattern_helper_data data = range_pattern_helper_shared(PLUGIN_PCF, event, Line, isWritePattern);

  if (!data.valid) {
    return false;
  }

  bool   onLine = false;
  for (uint8_t i = 0; i < data.numBytes; i++) {
    uint8_t readValue;
    uint8_t    currentAddress = getPcfAddress(event->Par1 + 8 * i);

    uint8_t currentMask         = (data.mask  >> (8 * i)) & 0xFF;
    uint8_t currentInvertedMask = 0xFF - currentMask;
    uint8_t currentWrite        = (data.write >> (8 * i)) & 0xFF;
    uint8_t writeGPIOValue      = 255;

    onLine = GPIO_PCF_ReadAllPins(currentAddress, &readValue);

    if (onLine) { writeGPIOValue = (readValue & currentInvertedMask) | (currentWrite & data.mask); }

    uint8_t   mode = (onLine) ? PIN_MODE_OUTPUT : PIN_MODE_OFFLINE;
    int8_t state;

    for (uint8_t j = 0; j < 8; j++) {
      uint8_t currentPin    = data.firstPin + j + 8 * i;
      const uint32_t key = createKey(PLUGIN_PCF, currentPin);

      if (currentMask & 1) {  // only for the pins in the mask
        state = onLine ? ((writeGPIOValue & (1 << j)) >> j) : -1;

        createAndSetPortStatus_Mode_State(key, mode, state);
<<<<<<< HEAD
        log = data.logPrefix;
        log +=  strformat(F(": port#%d: set to %d"), currentPin, state);
=======
        const String log = concat(
          data.logPrefix,
          strformat(F(": port#%d: set to %d"), currentPin, state));
>>>>>>> 18270ad9
        addLog(LOG_LEVEL_INFO, log);
        SendStatusOnlyIfNeeded(event, SEARCH_PIN_STATE, key, log, 0);
      } else {
        // set to 1 the INPUT pins and the PIN that have not been initialized yet.
        if (!existPortStatus(key) ||
            (existPortStatus(key) &&
             ((globalMapPortStatus[key].mode == PIN_MODE_INPUT) || (globalMapPortStatus[key].mode == PIN_MODE_INPUT_PULLUP)))) {
          readValue |= (1 << j); // set port j = 1
        }
      }
      currentMask >>= 1; // Shift the mask 1 position
    }

    if (onLine) {
      writeGPIOValue = (readValue & currentInvertedMask) | (currentWrite & data.mask);

      // write to port
      GPIO_PCF_WriteAllPins(currentAddress, writeGPIOValue);
    }
  }
  return onLine;
}
#endif

bool setGPIOMode(uint8_t pin, uint8_t mode)
{
  if (!checkValidPortRange(PLUGIN_GPIO, pin)) {
    return false;
  }
  switch (mode) {
    case PIN_MODE_OUTPUT:
      pinMode(pin, OUTPUT);
      break;
    case PIN_MODE_INPUT_PULLUP:
      setInternalGPIOPullupMode(pin);
      break;
    case PIN_MODE_INPUT:
      pinMode(pin, INPUT);
      break;
  }
  return true;
}

#ifdef USES_P009
bool setMCPMode(uint8_t pin, uint8_t mode)
{
  if (checkValidPortRange(PLUGIN_MCP, pin)) {
    switch (mode) {
      case PIN_MODE_OUTPUT:
        setMCPOutputMode(pin);
        break;
      case PIN_MODE_INPUT_PULLUP:
        setMCPInputAndPullupMode(pin, true);
        break;
      case PIN_MODE_INPUT:
        setMCPInputAndPullupMode(pin, false);
        break;
    }
    return true;
  } else {
    return false;
  }
}
#endif

#ifdef USES_P019
bool setPCFMode(uint8_t pin, uint8_t mode)
{
  if (checkValidPortRange(PLUGIN_PCF, pin)) {
    switch (mode) {
      case PIN_MODE_OUTPUT:
        // do nothing
        break;
      case PIN_MODE_INPUT_PULLUP:
      case PIN_MODE_INPUT:
        setPCFInputMode(pin);
        break;
    }
    return true;
  } else {
    return false;
  }
}
#endif

/***********************************************
 * event->Par1: PIN to be set
 * event->Par2: MODE to be set:
 *             0 = OUTPUT
 *             1 = INPUT PULLUP or INPUT PULLDOWN (only for GPIO16)
 *             2 = INPUT
 **********************************************/
const __FlashStringHelper * Command_GPIO_Mode(struct EventStruct *event, const char *Line)
{
  return return_command_boolean_result_flashstr(gpio_mode_range_helper(event->Par1, event->Par2, event, Line));
}

const __FlashStringHelper * Command_GPIO_ModeRange(struct EventStruct *event, const char *Line)
{
  bool success = true;

  for (uint8_t i = event->Par1; i <= event->Par2; i++) {
    success &= gpio_mode_range_helper(i, event->Par3, event, Line);
  }
  return return_command_boolean_result_flashstr(success);
}

bool gpio_mode_range_helper(uint8_t pin, uint8_t pinMode, struct EventStruct *event, const char *Line)
{
  pluginID_t pluginID = INVALID_PLUGIN_ID;
  bool success = false;

  // Line[0]='g':gpio; ='p':pcfgpio; ='m':mcpgpio
  const __FlashStringHelper * logPrefix = getPluginIDAndPrefix(Line[0], pluginID, success);
  const __FlashStringHelper * logPostfix = F(""); // = new char;

  if (success && checkValidPortRange(pluginID, pin))
  {
    // int8_t state=0;
    uint8_t mode = 255;

    // bool setSuccess=false;

    switch (pinMode) {
      case 0:
        mode       = PIN_MODE_OUTPUT;
        logPostfix = F("OUTPUT");
        break;
      case 1:
        mode       = PIN_MODE_INPUT_PULLUP;
        logPostfix = F("INPUT PULLUP");
        break;
      case 2:
        mode       = PIN_MODE_INPUT;
        logPostfix = F("INPUT");
        break;
    }

    if (mode < 255) {
      switch (pluginID.value) {
        case PLUGIN_GPIO_INT:
          /* setSuccess = */ setGPIOMode(pin, mode);
          break;
#ifdef USES_P019
        case PLUGIN_PCF_INT:
          // set pin = 1 when INPUT
          /* setSuccess = */ setPCFMode(pin, mode);
          break;
#endif
#ifdef USES_P009
        case PLUGIN_MCP_INT:
          /* setSuccess = */ setMCPMode(pin, mode);
          break;
#endif
        default:
          addLog(LOG_LEVEL_ERROR, F("Plugin not included in build"));
          return false;
      }

      const uint32_t key = createKey(pluginID, pin);

      if (globalMapPortStatus[key].mode != PIN_MODE_OFFLINE)
      {
        int8_t currentState;
        GPIO_Read(pluginID, pin, currentState);

        // state = currentState;

        if (currentState == -1) {
          mode = PIN_MODE_OFFLINE;

          // state = -1;
        }

        createAndSetPortStatus_Mode_State(key, mode, currentState);

<<<<<<< HEAD
=======

>>>>>>> 18270ad9
        String log = logPrefix;
        log += strformat(F(" : port#%d: MODE set to "), pin);
        log += logPostfix;
        log += concat(F(". Value = "), currentState);
        addLog(LOG_LEVEL_INFO, log);
        SendStatusOnlyIfNeeded(event, SEARCH_PIN_STATE, key, log, 0);
        return true;
      } else {
        logErrorGpioOffline(logPrefix, pin);
        return false;
      }
    }
    logErrorModeOutOfRange(logPrefix, pin);
    return false;
  }
  logErrorGpioOutOfRange(logPrefix, pin, Line);
  return false;
}

bool getGPIOPinStateValues(String& str) {
  // parseString(string, 1) = device (gpio,mcpgpio,pcfgpio) that can be shortened to g, m or p
  // parseString(string, 2) = command (pinstate,pinrange)
  // parseString(string, 3) = gpio 1st number or a range separated by '-'
  bool   success = false;
  const String device     = parseString(str, 1);
  const String command    = parseString(str, 2);
  const String gpio_descr = parseString(str, 3);

  if ((command.length() >= 8) && command.equalsIgnoreCase(F("pinstate")) && (device.length() > 0)) {
    #ifndef BUILD_NO_DEBUG
    String logPrefix;
    #endif
    // returns pin value using syntax: [plugin#xxxxxxx#pinstate#x]
    int par1;
    const bool validArgument = validIntFromString(gpio_descr, par1);
    #if FEATURE_PINSTATE_EXTENDED
    pluginID_t pluginID = INVALID_PLUGIN_ID;
    #endif // if FEATURE_PINSTATE_EXTENDED

    if (validArgument) {
      switch (device[0]) {
        case 'g':
        {
          #if FEATURE_PINSTATE_EXTENDED
          pluginID  = PLUGIN_GPIO;
          #endif // if FEATURE_PINSTATE_EXTENDED
          str       = digitalRead(par1);
          #ifndef BUILD_NO_DEBUG
          logPrefix = F("GPIO");
          #endif
          success   = true;
          break;
        }

#ifdef USES_P009
        case 'm':
          #if FEATURE_PINSTATE_EXTENDED
          pluginID  = PLUGIN_MCP;
          #endif // if FEATURE_PINSTATE_EXTENDED
          str       = GPIO_MCP_Read(par1);
          #ifndef BUILD_NO_DEBUG
          logPrefix = F("MCP");
          #endif
          success   = true;
          break;
#endif

#ifdef USES_P019
        case 'p':
          #if FEATURE_PINSTATE_EXTENDED
          pluginID  = PLUGIN_PCF;
          #endif // if FEATURE_PINSTATE_EXTENDED
          str       = GPIO_PCF_Read(par1);
          #ifndef BUILD_NO_DEBUG
          logPrefix = F("PCF");
          #endif
          success   = true;
          break;
#endif
        default:
        {
          #if FEATURE_PINSTATE_EXTENDED
          unsigned int plugin = INVALID_PLUGIN_ID.value;
          if (validUIntFromString(device, plugin) && (plugin != INVALID_PLUGIN_ID.value)) { // Valid plugin ID?
            pluginID.value  = plugin;
            #ifndef BUILD_NO_DEBUG
            logPrefix = get_formatted_Plugin_number(pluginID);
            #endif
          } else 
          #endif // if FEATURE_PINSTATE_EXTENDED
          {
            addLog(LOG_LEVEL_ERROR, F("Plugin not included in build"));
            return false;
          }
        }
      }
      #if FEATURE_PINSTATE_EXTENDED
      if (pluginID != INVALID_PLUGIN_ID) {
        const uint32_t key       = createKey(pluginID, par1);
        const auto it            = globalMapPortStatus.find(key);
        const bool notGpioMcpPcf = ((pluginID != PLUGIN_GPIO) && (pluginID != PLUGIN_MCP) && (pluginID != PLUGIN_PCF));

        if (it != globalMapPortStatus.end() && ((it->second.mode == PIN_MODE_PWM) || (it->second.mode == PIN_MODE_SERVO) || notGpioMcpPcf)) {
          // For GPIO/MCP/PCF PWM or SERVO mode get the last set duty cycle or for other plugins get the PWM/SERVO or pinstate
          str     = it->second.getValue();
          success = true;
        }
      }
      #endif // if FEATURE_PINSTATE_EXTENDED
    }

    if (success) {
      #ifndef BUILD_NO_DEBUG
      String log = logPrefix;
      log += strformat(F(" PLUGIN PINSTATE pin =%d; value=%s"), par1, str.c_str());
      addLog(LOG_LEVEL_DEBUG, log);
      #endif // ifndef BUILD_NO_DEBUG
    } else {
      addLog(LOG_LEVEL_ERROR, F(" PLUGIN PINSTATE. Syntax error. Pin parameter is not numeric"));
    }
  } else if ((command.length() >= 8) && command.equalsIgnoreCase(F("pinrange"))) {
    // returns pin value using syntax: [plugin#xxxxxxx#pinrange#x-y]
    int  par1, par2;
    bool successPar = false;
    int  dashpos    = gpio_descr.indexOf('-');

    if (dashpos != -1) {
      // Found an extra '-' in the 4th param, will split.
      successPar  = validIntFromString(gpio_descr.substring(dashpos + 1), par2);
      successPar &= validIntFromString(gpio_descr.substring(0, dashpos), par1);
    }

    if (successPar) {
      const __FlashStringHelper * logPrefix = F("");

      switch (device[0]) {
#ifdef USES_P009
        case 'm':
        {
          uint16_t tempValue = 0;
          logPrefix = F("MCP");
          success   = mcpgpio_plugin_range_helper(par1, par2, tempValue);
          str       = String(tempValue);
          break;
        }
#endif

#ifdef USES_P019
        case 'p':
        {
          uint16_t tempValue = 0;
          logPrefix = F("PCF");
          success   = pcfgpio_plugin_range_helper(par1, par2, tempValue);
          str       = String(tempValue);
          break;
        }
#endif
        default:
          addLog(LOG_LEVEL_ERROR, F("PLUGIN PINSTATE. Plugin not included in build"));
          return false;

      }

      if (success) {
        #ifndef BUILD_NO_DEBUG
        addLog(LOG_LEVEL_DEBUG, concat(
          logPrefix,
          strformat(F(" PLUGIN RANGE pin start=%d; pin end=%d; value=%s"), par1, par2, str.c_str())));
        #endif // ifndef BUILD_NO_DEBUG
      } else {
        addLog(LOG_LEVEL_ERROR, concat(
          logPrefix,
          strformat(F(" IS OFFLINE. PLUGIN RANGE pin start=%d; pin end=%d; value=%s"), par1, par2, str.c_str())));
      }
    } else {
      addLog(LOG_LEVEL_ERROR, F(" PLUGIN PINRANGE. Syntax error. Pin parameters are not numeric."));
    }
  } else {
    addLog(LOG_LEVEL_ERROR, F("Syntax error. Invalid command. Valid commands are 'pinstate' and 'pinrange'."));
  }

  if (!success) {
    str = '0';
  }
  return success;
}

#ifdef USES_P009
bool mcpgpio_plugin_range_helper(uint8_t pin1, uint8_t pin2, uint16_t& result)
{
  const range_pattern_helper_data data = range_helper_shared(PLUGIN_MCP, pin1, pin2);

  if (!data.valid) {
    return false;
  }

  //  data.logPrefix += F("PluginRead");

  String log;
  bool success = false;
  uint32_t tempResult = 0;

  for (uint8_t i = 0; i < data.numBytes; i++) {
    uint8_t readValue                 = 0;
    const uint8_t currentVal          = data.initVal + i;
    const uint8_t currentAddress      = static_cast<int>(currentVal / 2);
    const uint8_t currentGPIORegister = ((currentVal % 2) == 0) ? MCP23017_GPIOA : MCP23017_GPIOB;

    const bool onLine = GPIO_MCP_ReadRegister(currentAddress, currentGPIORegister, &readValue);

    if (onLine) {
      success = true; // One valid address
      tempResult += (static_cast<uint32_t>(readValue) << (8 * i)); 
    }
  }

  tempResult  = tempResult >> data.deltaStart;
  tempResult &= ((1 << data.numBits) - 1);
  result      = uint16_t(tempResult);

  return success;
}
#endif

#ifdef USES_P019
bool pcfgpio_plugin_range_helper(uint8_t pin1, uint8_t pin2, uint16_t& result)
{
  const range_pattern_helper_data data = range_helper_shared(PLUGIN_PCF, pin1, pin2);

  if (!data.valid) {
    return false;
  }

  //  data.logPrefix += F("PluginRead");

  String log;

  bool success = false;
  uint32_t tempResult = 0;

  for (uint8_t i = 0; i < data.numBytes; i++) {
    uint8_t readValue         = 0;
    const uint8_t currentAddress = getPcfAddress(pin1 + 8 * i);

    const bool onLine = GPIO_PCF_ReadAllPins(currentAddress, &readValue);

    if (onLine) { 
      success = true; // One valid address
      tempResult += (static_cast<uint32_t>(readValue) << (8 * i)); 
    }
  }

  tempResult  = tempResult >> data.deltaStart;
  tempResult &= ((1 << data.numBits) - 1);
  result      = uint16_t(tempResult);

  return success;
}
#endif<|MERGE_RESOLUTION|>--- conflicted
+++ resolved
@@ -97,13 +97,8 @@
 
     if (loglevelActiveFor(LOG_LEVEL_INFO)) {
       addLog(LOG_LEVEL_INFO, concat(
-<<<<<<< HEAD
         logPrefix,
         strformat(F(" port #%d: added to monitor list."), port))); 
-=======
-        logPrefix, 
-        strformat(F(" port #%d: added to monitor list."), port)));
->>>>>>> 18270ad9
     }
     String dummy;
     SendStatusOnlyIfNeeded(event, SEARCH_PIN_STATE, key, dummy, 0);
@@ -148,11 +143,7 @@
     removeMonitorFromPort(key);
     if (loglevelActiveFor(LOG_LEVEL_INFO)) {
       addLog(LOG_LEVEL_INFO, concat(
-<<<<<<< HEAD
         logPrefix,
-=======
-        logPrefix,  
->>>>>>> 18270ad9
         strformat(F(" port #%d: removed from monitor list."), port)));
     }
 
@@ -398,11 +389,7 @@
   melody.replace('-', '#');
 
   if (loglevelActiveFor(LOG_LEVEL_INFO)) {
-<<<<<<< HEAD
-    addLogMove(LOG_LEVEL_INFO, strformat(F("RTTTL: pin: %d melody: %s"),  event->Par1, melody.c_str()));
-=======
     addLog(LOG_LEVEL_INFO, strformat(F("RTTTL: pin: %d melody: %s"), event->Par1, melody.c_str()));
->>>>>>> 18270ad9
   }
 
   if (play_rtttl(event->Par1, melody.c_str())) {
@@ -501,11 +488,7 @@
 
         String log = logPrefix;
         log += concat(
-<<<<<<< HEAD
           F(" toggle"),
-=======
-          F(" toggle"), 
->>>>>>> 18270ad9
           strformat(F(": port#%d: set to %d"), event->Par1, static_cast<int>(!state)));
         addLog(LOG_LEVEL_ERROR, log);
         SendStatusOnlyIfNeeded(event, SEARCH_PIN_STATE, key, log, 0);
@@ -583,14 +566,9 @@
 
       if ((mode == PIN_MODE_OUTPUT) || (pluginID == PLUGIN_PCF)) { GPIO_Write(pluginID, event->Par1, state, mode); }
 
-<<<<<<< HEAD
-      String log = logPrefix;
-      log += strformat(F(" : port#%d: set to %d"), event->Par1, state);
-=======
       const String log = concat(
         logPrefix,
         strformat(F(": port#%d: set to %d"), event->Par1, state));
->>>>>>> 18270ad9
       addLog(LOG_LEVEL_INFO, log);
       SendStatusOnlyIfNeeded(event, SEARCH_PIN_STATE, key, log, 0);
       return return_command_success_flashstr();
@@ -610,11 +588,7 @@
     String log = prefix;
     log += concat(F(" : port#"), port);
     log += description;
-<<<<<<< HEAD
-    addLog(LOG_LEVEL_ERROR, log);
-=======
     addLogMove(LOG_LEVEL_ERROR, log);
->>>>>>> 18270ad9
   }
 }
 
@@ -936,11 +910,7 @@
         const int8_t state = onLine ? ((writeGPIOValue & (1 << j)) >> j) : -1;
 
         createAndSetPortStatus_Mode_State(key, mode, state);
-<<<<<<< HEAD
-        String log = concat(
-=======
         const String log = concat(
->>>>>>> 18270ad9
           data.logPrefix,
           strformat(F(": port#%d: set to %d"), currentPin, state));
         addLog(LOG_LEVEL_INFO, log);
@@ -996,14 +966,9 @@
         state = onLine ? ((writeGPIOValue & (1 << j)) >> j) : -1;
 
         createAndSetPortStatus_Mode_State(key, mode, state);
-<<<<<<< HEAD
-        log = data.logPrefix;
-        log +=  strformat(F(": port#%d: set to %d"), currentPin, state);
-=======
         const String log = concat(
           data.logPrefix,
           strformat(F(": port#%d: set to %d"), currentPin, state));
->>>>>>> 18270ad9
         addLog(LOG_LEVEL_INFO, log);
         SendStatusOnlyIfNeeded(event, SEARCH_PIN_STATE, key, log, 0);
       } else {
@@ -1180,10 +1145,6 @@
 
         createAndSetPortStatus_Mode_State(key, mode, currentState);
 
-<<<<<<< HEAD
-=======
-
->>>>>>> 18270ad9
         String log = logPrefix;
         log += strformat(F(" : port#%d: MODE set to "), pin);
         log += logPostfix;
