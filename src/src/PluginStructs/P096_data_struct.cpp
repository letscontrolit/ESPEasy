#include "../PluginStructs/P096_data_struct.h"

#ifdef USES_P096

# include "../Helpers/Hardware.h"

/****************************************************************************
 * toString: Display-value for the EPD/eInk device selected
 ***************************************************************************/
const __FlashStringHelper* toString(EPD_type_e device) {
  switch (device) {
    case EPD_type_e::EPD_IL3897: return F("IL3897 (Lolin 250 x 122px)");
    case EPD_type_e::EPD_UC8151D: return F("UC8151D (white/black/red 212 x 104px)");
    case EPD_type_e::EPD_SSD1680: return F("SSD1680 (250 x 212px)");
    # if P096_USE_WAVESHARE_2IN7
    case EPD_type_e::EPD_WS2IN7: return F("Waveshare 2.7\" (264 x 176px)");
    # endif // if P096_USE_WAVESHARE_2IN7
    # if P096_USE_WAVESHARE_1IN54B
    case EPD_type_e::EPD_WS1IN54B: return F("Waveshare 1.54\" (200 x 200px)");
    # endif // if P096_USE_WAVESHARE_1IN54B
    # if P096_USE_MH_ET_LIVE_1IN54
    case EPD_type_e::EPD_MHET1IN54: return F("MH-ET Live 1.54\" (white/black/red 200 x 200px)");
    # endif // if P096_USE_MH_ET_LIVE_1IN54
  }
  return F("Unsupported type!");
}

/****************************************************************************
 * toString: return the command string selected
 ***************************************************************************/
const __FlashStringHelper* toString(P096_CommandTrigger cmd) {
  switch (cmd) {
    case P096_CommandTrigger::eInk: return F("eink");
    case P096_CommandTrigger::ePaper: return F("epaper");
    case P096_CommandTrigger::il3897: return F("il3897");
    case P096_CommandTrigger::uc8151d: return F("uc8151d");
    case P096_CommandTrigger::ssd1680: return F("ssd1680");
    # if P096_USE_WAVESHARE_2IN7
    case P096_CommandTrigger::ws2in7: return F("ws2in7");
    # endif // if P096_USE_WAVESHARE_2IN7
    # if P096_USE_WAVESHARE_1IN54B
    case P096_CommandTrigger::ws1in54b: return F("ws1in54");
    # endif // if P096_USE_WAVESHARE_1IN54B
    # if P096_USE_MH_ET_LIVE_1IN54
    case P096_CommandTrigger::mhet1in54: return F("mhet1in54");
    # endif // if P096_USE_MH_ET_LIVE_1IN54
    case P096_CommandTrigger::epd: break;
  }
  return F("epd"); // Default command trigger
}

/****************************************************************************
 * EPD_type_toResolution: X and Y resolution for the selected type
 ***************************************************************************/
void EPD_type_toResolution(EPD_type_e device, uint16_t& x, uint16_t& y) {
  switch (device) {
    case EPD_type_e::EPD_IL3897:
    case EPD_type_e::EPD_SSD1680:
      x = 250;
      y = 122;
      break;
    case EPD_type_e::EPD_UC8151D:
      x = 212;
      y = 104;
      break;
    # if P096_USE_WAVESHARE_2IN7
    case EPD_type_e::EPD_WS2IN7:
      x = 264;
      y = 176;
      break;
    # endif // if P096_USE_WAVESHARE_2IN7
    # if P096_USE_WAVESHARE_1IN54B
    case EPD_type_e::EPD_WS1IN54B:
      x = 200;
      y = 200;
      break;
    # endif // if P096_USE_WAVESHARE_1IN54B
    # if P096_USE_MH_ET_LIVE_1IN54
    case EPD_type_e::EPD_MHET1IN54:
      x = 200;
      y = 200;
      break;
    # endif // if P096_USE_MH_ET_LIVE_1IN54
      // case EPD_type_e::EPD_MAX:
      //   break;
  }
}

/****************************************************************************
 * Constructor
 ***************************************************************************/
P096_data_struct::P096_data_struct(EPD_type_e          display,
                                   # if !P096_USE_EXTENDED_SETTINGS
                                   uint16_t            width,
                                   uint16_t            height,
                                   # endif // if P096_USE_EXTENDED_SETTINGS
                                   uint8_t             rotation,
                                   uint8_t             fontscaling,
                                   AdaGFXTextPrintMode textmode,
                                   String              commandTrigger,
                                   uint16_t            fgcolor,
                                   uint16_t            bgcolor,
                                   AdaGFXColorDepth    colorDepth,
                                   bool                textBackFill)
  : _display(display),
  # if !P096_USE_EXTENDED_SETTINGS
  _xpix(width), _ypix(height),
  # endif // if !P096_USE_EXTENDED_SETTINGS
  _rotation(rotation), _fontscaling(fontscaling), _textmode(textmode), _commandTrigger(commandTrigger),
  _fgcolor(fgcolor), _bgcolor(bgcolor), _colorDepth(colorDepth), _textBackFill(textBackFill)
{
  _commandTrigger.toLowerCase();
  _commandTriggerCmd  = _commandTrigger;
  _commandTriggerCmd += F("cmd");
}

/****************************************************************************
 * Destructor
 ***************************************************************************/
P096_data_struct::~P096_data_struct() {
  if (nullptr != gfxHelper) {
    delete gfxHelper;
    gfxHelper = nullptr;
  }

  if (nullptr != eInkScreen) {
    delete eInkScreen;
    eInkScreen = nullptr;
  }
}

/****************************************************************************
 * plugin_init: Initialize display
 ***************************************************************************/
bool P096_data_struct::plugin_init(struct EventStruct *event) {
  # if P096_USE_EXTENDED_SETTINGS

  EPD_type_toResolution(_display, _xpix, _ypix);
  # endif // if P096_USE_EXTENDED_SETTINGS

  updateFontMetrics();

  bool success = false;

  addLog(LOG_LEVEL_INFO, F("EPD  : Init start."));

  switch (_display) {
    case EPD_type_e::EPD_IL3897:
      eInkScreen = new (std::nothrow) LOLIN_IL3897(_xpix, _ypix, PIN(1), PIN(2), PIN(0), PIN(3));  // HSPI
      break;
    case EPD_type_e::EPD_UC8151D:
      eInkScreen = new (std::nothrow) LOLIN_UC8151D(_xpix, _ypix, PIN(1), PIN(2), PIN(0), PIN(3)); // HSPI
      break;
    case EPD_type_e::EPD_SSD1680:
      eInkScreen = new (std::nothrow) LOLIN_SSD1680(_xpix, _ypix, PIN(1), PIN(2), PIN(0), PIN(3)); // HSPI
      break;
      # if P096_USE_WAVESHARE_2IN7
    case EPD_type_e::EPD_WS2IN7:
      eInkScreen = new (std::nothrow) Waveshare_2in7(_xpix, _ypix, PIN(1), PIN(2), PIN(0), PIN(3)); // HSPI
      break;
      # endif // if P096_USE_WAVESHARE_2IN7
      # if P096_USE_WAVESHARE_1IN54B
    case EPD_type_e::EPD_WS1IN54B:
      eInkScreen = new (std::nothrow) Waveshare_1in54b(_xpix, _ypix, PIN(1), PIN(2), PIN(0), PIN(3)); // HSPI
      break;
      # endif // if P096_USE_WAVESHARE_1IN54B
      # if P096_USE_MH_ET_LIVE_1IN54
    case EPD_type_e::EPD_MHET1IN54:
      eInkScreen = new (std::nothrow) MH_ET_Live_1in54(_xpix, _ypix, PIN(1), PIN(2), PIN(0), PIN(3)); // HSPI
      break;
      # endif // if P096_USE_MH_ET_LIVE_1IN54
      // case EPD_type_e::EPD_MAX:
      //   break;
  }
  _sequence_in_progress = false;
  # ifdef P096_USE_ADA_GRAPHICS

  if (nullptr != eInkScreen) {
    eInkScreen->begin(); // Start the device
    gfxHelper = new (std::nothrow) AdafruitGFX_helper(eInkScreen,
                                                      _commandTrigger,
                                                      _xpix,
                                                      _ypix,
                                                      _colorDepth,
                                                      _textmode,
                                                      _fontscaling,
                                                      _fgcolor,
                                                      _bgcolor,
                                                      true,
                                                      _textBackFill);
    #  if P096_USE_EXTENDED_SETTINGS

    if (nullptr != gfxHelper) {
      gfxHelper->initialize();
      gfxHelper->setRotation(_rotation);
      gfxHelper->setColumnRowMode(bitRead(P096_CONFIG_FLAGS, P096_CONFIG_FLAG_USE_COL_ROW));
      gfxHelper->setTxtfullCompensation(!bitRead(P096_CONFIG_FLAGS, P096_CONFIG_FLAG_COMPAT_P096) ? 0 : 1); // Inverted
    }
    #  endif // if P096_USE_EXTENDED_SETTINGS
  }
  updateFontMetrics();
  # endif // ifdef P096_USE_ADA_GRAPHICS

  # ifndef BUILD_NO_DEBUG

  if (loglevelActiveFor(LOG_LEVEL_INFO)) {
    String log;
    log.reserve(50);
    log += F("EPD  : Init done, address: ");
    log += formatToHex(reinterpret_cast<ulong>(eInkScreen));
    log += ' ';

<<<<<<< HEAD
    if (nullptr == eInkScreen) {
      log += F("in");
=======
      eInkScreen->setRotation(_rotation);
      eInkScreen->setTextColor(_fgcolor);
      eInkScreen->setTextSize(_fontscaling); // Handles 0 properly, text size, default 1 = very small
      eInkScreen->setCursor(0, 0);           // move cursor to position (0, 0) pixel

      if (!stringsLoaded) {
        LoadCustomTaskSettings(event->TaskIndex, strings, P096_Nlines, 0);
        stringsLoaded = true;

        for (uint8_t x = 0; x < P096_Nlines && !stringsHasContent; x++) {
          stringsHasContent = !strings[x].isEmpty();
        }
      }
>>>>>>> 23159291
    }
    log += F("valid, commands: ");
    log += _commandTrigger;
    log += F(", display: ");
    log += toString(_display);
    addLog(LOG_LEVEL_INFO, log);
    log.clear();
    log += F("EPD  : Foreground: ");
    log += AdaGFXcolorToString(_fgcolor, static_cast<AdaGFXColorDepth>(P096_CONFIG_FLAG_GET_COLORDEPTH));
    log += F(", background: ");
    log += AdaGFXcolorToString(_bgcolor, static_cast<AdaGFXColorDepth>(P096_CONFIG_FLAG_GET_COLORDEPTH));
    addLogMove(LOG_LEVEL_INFO, log);
  }
  # endif // ifndef BUILD_NO_DEBUG

  if (nullptr != eInkScreen) {
    # ifndef P096_USE_ADA_GRAPHICS
    eInkScreen->begin(); // Start the device
    # endif // ifndef P096_USE_ADA_GRAPHICS
    eInkScreen->clearBuffer();

    // eInkScreen->setRotation(_rotation);
    eInkScreen->setTextColor(_fgcolor);
    eInkScreen->setTextSize(_fontscaling); // Handles 0 properly, text size, default 1 = very small
    eInkScreen->setCursor(0, 0);           // move cursor to position (0, 0) pixel
    success = true;
  }

  return success;
}

/****************************************************************************
 * updateFontMetrics: recalculate x and y columns, based on font size and font scale
 ***************************************************************************/
void P096_data_struct::updateFontMetrics() {
  if (nullptr != gfxHelper) {
    gfxHelper->getTextMetrics(_textcols, _textrows, _fontwidth, _fontheight, _fontscaling, _heightOffset, _xpix, _ypix);
    gfxHelper->getColors(_fgcolor, _bgcolor);
  } else {
    if (_fontscaling == 0) { _fontscaling = 1; }
    _textcols = _xpix / (_fontwidth * _fontscaling);
    _textrows = _ypix / (_fontheight * _fontscaling);
  }
}

/****************************************************************************
 * plugin_exit: De-initialize before destruction
 ***************************************************************************/
bool P096_data_struct::plugin_exit(struct EventStruct *event) {
  addLog(LOG_LEVEL_INFO, F("EPD  : Exit."));

  # if P096_USE_EXTENDED_SETTINGS

  if (nullptr != gfxHelper) { delete gfxHelper; }
  gfxHelper = nullptr;

  # endif // if P096_USE_EXTENDED_SETTINGS

  if (nullptr != eInkScreen) { delete eInkScreen; }
  eInkScreen = nullptr; // Is used as a proxy only
  return true;
}

/****************************************************************************
 * plugin_read: Re-draw the default content
 ***************************************************************************/
bool P096_data_struct::plugin_read(struct EventStruct *event) {
  # if P096_USE_EXTENDED_SETTINGS

  if (nullptr != eInkScreen) {
    if (stringsHasContent) {
      gfxHelper->setColumnRowMode(false); // Turn off column mode

      eInkScreen->clearBuffer();

      int yPos = 0;

      for (uint8_t x = 0; x < P096_Nlines; x++) {
        String newString = AdaGFXparseTemplate(strings[x], _textcols, gfxHelper);

        #  if ADAGFX_PARSE_SUBCOMMAND
        updateFontMetrics();
        #  endif // if ADAGFX_PARSE_SUBCOMMAND

        if (yPos < _ypix) {
          gfxHelper->printText(newString.c_str(), 0, yPos, _fontscaling, _fgcolor, _bgcolor);
        }
        delay(0);
        yPos += (_fontheight * _fontscaling);
      }
      gfxHelper->setColumnRowMode(bitRead(P096_CONFIG_FLAGS, P096_CONFIG_FLAG_USE_COL_ROW)); // Restore column mode
      int16_t curX, curY;
      gfxHelper->getCursorXY(curX, curY);                                                    // Get current X and Y coordinates,
      UserVar[event->BaseVarIndex]     = curX;                                               // and put into Values
      UserVar[event->BaseVarIndex + 1] = curY;

      eInkScreen->display();
      eInkScreen->clearBuffer();
    }
  }
  # endif // if P096_USE_EXTENDED_SETTINGS
  return false; // Always return false, so no attempt to send to Controllers or generate events is started
}

/****************************************************************************
 * plugin_write: Handle commands
 ***************************************************************************/
bool P096_data_struct::plugin_write(struct EventStruct *event, const String& string) {
  bool   success = false;
  String cmd     = parseString(string, 1);

  if ((nullptr != eInkScreen) && cmd.equals(_commandTriggerCmd)) {
    String arg1 = parseString(string, 2);

    if (arg1.equals(F("clear"))) {
      String arg2 = parseString(string, 3);

      eInkScreen->clearBuffer();

      if (!arg2.isEmpty()) {
        eInkScreen->fillScreen(AdaGFXparseColor(arg2, _colorDepth));
      } else {
        eInkScreen->fillScreen(_bgcolor);
      }
      eInkScreen->display();
      eInkScreen->clearBuffer();
      success = true;
    }
    else if (arg1.equals(F("deepsleep"))) {
      eInkScreen->deepSleep();
      success = true;
    }
    else if (arg1.equals(F("seq_start"))) {
      String arg2 = parseString(string, 3);

      eInkScreen->clearBuffer();
      const uint16_t fillColor =
        (arg2.isEmpty() ? static_cast<uint16_t>(AdaGFXMonoRedGreyscaleColors::ADAGFXEPD_WHITE)
        : AdaGFXparseColor(arg2, _colorDepth));
      eInkScreen->fillScreen(fillColor);
      _sequence_in_progress = true;
      success               = true;
    }
    else if (arg1.equals(F("seq_end"))) {
      eInkScreen->display();
      eInkScreen->clearBuffer();
      _sequence_in_progress = false;
      success               = true;
    }
    else if (arg1.equals(F("inv"))) {
      if ((event->Par2 >= 0) &&
          (event->Par2 <= 1)) {
        eInkScreen->invertDisplay(event->Par2);
        eInkScreen->display();
        success = true;
      }
    }
    else if (arg1.equals(F("rot"))) {
      ///control?cmd=epdcmd,rot,0
      // not working to verify
      if ((event->Par2 >= 0)) {
        eInkScreen->setRotation(event->Par2 % 4);
        eInkScreen->display();
        success = true;
      }
    } else {
      success = false;
    }
  }
  else if (eInkScreen && (cmd.equals(_commandTrigger) ||
                          (gfxHelper && gfxHelper->isAdaGFXTrigger(cmd)))) {
    success = true;

    if (nullptr != gfxHelper) {
      String tmp = string;

      if (!_sequence_in_progress) {
        eInkScreen->clearBuffer();
        eInkScreen->fillScreen(EPD_WHITE);
      }

      // Hand it over after replacing variables
      success = gfxHelper->processCommand(AdaGFXparseTemplate(tmp, _textcols, gfxHelper));

      if (success && !_sequence_in_progress) {
        eInkScreen->display();
      }

      updateFontMetrics(); // Font or color may have changed

      if (success) {
        int16_t curX, curY;
        gfxHelper->getCursorXY(curX, curY); // Get current X and Y coordinates, and put into Values
        UserVar[event->BaseVarIndex]     = curX;
        UserVar[event->BaseVarIndex + 1] = curY;
      }
    }
  }
  return success;
}

#endif // ifdef USES_P096<|MERGE_RESOLUTION|>--- conflicted
+++ resolved
@@ -210,24 +210,8 @@
     log += formatToHex(reinterpret_cast<ulong>(eInkScreen));
     log += ' ';
 
-<<<<<<< HEAD
     if (nullptr == eInkScreen) {
       log += F("in");
-=======
-      eInkScreen->setRotation(_rotation);
-      eInkScreen->setTextColor(_fgcolor);
-      eInkScreen->setTextSize(_fontscaling); // Handles 0 properly, text size, default 1 = very small
-      eInkScreen->setCursor(0, 0);           // move cursor to position (0, 0) pixel
-
-      if (!stringsLoaded) {
-        LoadCustomTaskSettings(event->TaskIndex, strings, P096_Nlines, 0);
-        stringsLoaded = true;
-
-        for (uint8_t x = 0; x < P096_Nlines && !stringsHasContent; x++) {
-          stringsHasContent = !strings[x].isEmpty();
-        }
-      }
->>>>>>> 23159291
     }
     log += F("valid, commands: ");
     log += _commandTrigger;
@@ -244,15 +228,23 @@
   # endif // ifndef BUILD_NO_DEBUG
 
   if (nullptr != eInkScreen) {
-    # ifndef P096_USE_ADA_GRAPHICS
     eInkScreen->begin(); // Start the device
-    # endif // ifndef P096_USE_ADA_GRAPHICS
     eInkScreen->clearBuffer();
 
-    // eInkScreen->setRotation(_rotation);
+    eInkScreen->setRotation(_rotation);
     eInkScreen->setTextColor(_fgcolor);
     eInkScreen->setTextSize(_fontscaling); // Handles 0 properly, text size, default 1 = very small
     eInkScreen->setCursor(0, 0);           // move cursor to position (0, 0) pixel
+
+    if (!stringsLoaded) {
+      LoadCustomTaskSettings(event->TaskIndex, strings, P096_Nlines, 0);
+      stringsLoaded = true;
+
+      for (uint8_t x = 0; x < P096_Nlines && !stringsHasContent; x++) {
+        stringsHasContent = !strings[x].isEmpty();
+      }
+    }
+
     success = true;
   }
 
