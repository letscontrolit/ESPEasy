--- conflicted
+++ resolved
@@ -98,15 +98,9 @@
   bool          wifi_considered_stable = false;
   int           wifi_reconnects        = -1; // First connection attempt is not a reconnect.
   String        last_ssid;
-<<<<<<< HEAD
-  float         wifi_TX_pwr            = 0;
-  bool          bssid_changed          = false;
-  bool          channel_changed        = false;
-=======
   float         wifi_TX_pwr     = 0;
   bool          bssid_changed   = false;
   bool          channel_changed = false;
->>>>>>> bb221645
 
   uint8_t auth_mode       = 0;
   uint8_t lastScanChannel = 0;
@@ -125,10 +119,7 @@
   LongTermTimer::Duration lastConnectedDuration_us = 0ll;
   LongTermTimer           timerAPoff;   // Timer to check whether the AP mode should be disabled (0 = disabled)
   LongTermTimer           timerAPstart; // Timer to start AP mode, started when no valid network is detected.
-<<<<<<< HEAD
   LongTermTimer           lastAPmodeStationConnectMoment;
-=======
->>>>>>> bb221645
   bool                    intent_to_reboot = false;
   MAC_address             lastMacConnectedAPmode;
   MAC_address             lastMacDisconnectedAPmode;
