Import("env")
import os

# access to global construction environment
#print env

# Dump construction environment (for debug purpose)
#print(env.Dump())

# append extra flags to global build environment
# which later will be used to build:
# - project source code
# - frameworks
# - dependent libraries

custom_defines = []
#env.Append(CPPDEFINES=[
  # ,"NO_HTTP_UPDATER"
  # ,("WEBSERVER_RULES_DEBUG", "0")
#])
if os.path.isfile('src/Custom.h'):
  custom_defines=["-DUSE_CUSTOM_H"]
else:
  custom_defines=[
    "-DCONTROLLER_SET_ALL",
    "-DNOTIFIER_SET_NONE",
    "-DPLUGIN_BUILD_NONE",
    "-DUSES_P001",  # Switch
    "-DUSES_P002",  # ADC
#    "-DUSES_P003",  # Generic Pulse Counter
    "-DUSES_P004",  # Dallas DS18b20
    "-DUSES_P026",  # System info
    "-DUSES_P027",  # INA219
    "-DUSES_P028",  # BME280
    "-DUSES_P036",  # FrameOLED
    "-DUSES_P045",  # MPU6050
    "-DUSES_P049",  # MHZ19
    "-DUSES_P052",  # SenseAir
    "-DUSES_P056",  # SDS011-Dust
#    "-DUSES_P059",  # Encoder
#    "-DUSES_P080",  # Dallas iButton
    "-DUSES_P081",  # Cron
<<<<<<< HEAD
    "-DUSES_P082",  # GPS
    "-DUSES_P085",  # AcuDC24x
    "-DUSES_P098",  # PWM motor

    "-DUSES_P100",  # Pulse Counter - DS2423
=======
#    "-DUSES_P082",  # GPS
#    "-DUSES_P085",  # AcuDC24x
#    "-DUSES_P100",  # Pulse Counter - DS2423
>>>>>>> 8ce642f8
#   "-DUSES_P087",  # Serial Proxy
#   "-DUSES_P094",  # CUL Reader
#   "-DUSES_P095",  # TFT ILI9341
#    "-DUSES_P106",  # BME680
#    "-DUSES_P107",  # SI1145 UV index

#    "-DUSES_C016",  # Cache Controller
    "-DUSES_C018",  # TTN/RN2483
#   "-DUSES_C015",  # Blynk

#    "-DFEATURE_MDNS",
#    "-DFEATURE_SD",
    "-DFEATURE_I2CMULTIPLEXER",
    "-DUSE_TRIGONOMETRIC_FUNCTIONS_RULES",

    "-DUSE_SETTINGS_ARCHIVE"
  ]

my_flags = env.ParseFlags(env['BUILD_FLAGS'])
my_defines = my_flags.get("CPPDEFINES")
env.Append(BUILD_FLAGS=custom_defines)
#defines = {k: v for (k, v) in my_defines}

print("\u001b[32m Custom PIO configuration check \u001b[0m")
# print the defines
print("\u001b[33m CPPDEFINES: \u001b[0m  {}".format(my_defines))
print("\u001b[33m Custom CPPDEFINES: \u001b[0m  {}".format(custom_defines))
print("\u001b[32m ------------------------------- \u001b[0m")


if (len(my_defines) == 0):
  print("\u001b[31m No defines are set, probably configuration error. \u001b[0m")
  raise ValueError


<|MERGE_RESOLUTION|>--- conflicted
+++ resolved
@@ -24,7 +24,7 @@
   custom_defines=[
     "-DCONTROLLER_SET_ALL",
     "-DNOTIFIER_SET_NONE",
-    "-DPLUGIN_BUILD_NONE",
+    "-DPLUGIN_SET_NONE",
     "-DUSES_P001",  # Switch
     "-DUSES_P002",  # ADC
 #    "-DUSES_P003",  # Generic Pulse Counter
@@ -40,17 +40,11 @@
 #    "-DUSES_P059",  # Encoder
 #    "-DUSES_P080",  # Dallas iButton
     "-DUSES_P081",  # Cron
-<<<<<<< HEAD
     "-DUSES_P082",  # GPS
     "-DUSES_P085",  # AcuDC24x
     "-DUSES_P098",  # PWM motor
 
     "-DUSES_P100",  # Pulse Counter - DS2423
-=======
-#    "-DUSES_P082",  # GPS
-#    "-DUSES_P085",  # AcuDC24x
-#    "-DUSES_P100",  # Pulse Counter - DS2423
->>>>>>> 8ce642f8
 #   "-DUSES_P087",  # Serial Proxy
 #   "-DUSES_P094",  # CUL Reader
 #   "-DUSES_P095",  # TFT ILI9341
