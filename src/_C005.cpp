#include "src/Helpers/_CPlugin_Helper.h"
#ifdef USES_C005

# include "src/Commands/ExecuteCommand.h"
# include "src/Globals/EventQueue.h"
<<<<<<< HEAD
# include "src/Helpers/_CPlugin_Helper_mqtt.h"
=======
>>>>>>> ea36cd19
# include "src/Helpers/PeriodicalActions.h"
# include "src/Helpers/StringParser.h"
# include "_Plugin_Helper.h"

// #######################################################################################################
// ################### Controller Plugin 005: Home Assistant (openHAB) MQTT ##############################
// #######################################################################################################

<<<<<<< HEAD
/** Changelog:
 * 2023-08-18 tonhuisman: Clean up source for pull request
 * 2023-03-15 tonhuisman: Add processing of topic endpoint /set to issue a TaskValueSet,taskname,taskvalue,payload command for
 *                        topic %sysname%/#/taskname/valuename/set
 *                        Move /cmd and /set handling to helper file for generic MQTT use
 *                        Reformatted source using Uncrustify
 * 2023-03 Changelog started
 */

=======
>>>>>>> ea36cd19
# define CPLUGIN_005
# define CPLUGIN_ID_005         5
# define CPLUGIN_NAME_005       "Home Assistant (openHAB) MQTT"

String CPlugin_005_pubname;
bool   CPlugin_005_mqtt_retainFlag = false;

bool C005_parse_command(struct EventStruct *event);

bool CPlugin_005(CPlugin::Function function, struct EventStruct *event, String& string)
{
  bool success = false;

  switch (function)
  {
    case CPlugin::Function::CPLUGIN_PROTOCOL_ADD:
    {
      ProtocolStruct& proto = getProtocolStruct(event->idx); //      = CPLUGIN_ID_005;
      proto.usesMQTT     = true;
      proto.usesTemplate = true;
      proto.usesAccount  = true;
      proto.usesPassword = true;
      proto.usesExtCreds = true;
      proto.defaultPort  = 1883;
      proto.usesID       = false;
<<<<<<< HEAD
=======
      #if FEATURE_MQTT_TLS
      proto.usesTLS      = true;
      #endif
>>>>>>> ea36cd19
      break;
    }

    case CPlugin::Function::CPLUGIN_GET_DEVICENAME:
    {
      string = F(CPLUGIN_NAME_005);
      break;
    }

    case CPlugin::Function::CPLUGIN_INIT:
    {
      success = init_mqtt_delay_queue(event->ControllerIndex, CPlugin_005_pubname, CPlugin_005_mqtt_retainFlag);
      break;
    }

    case CPlugin::Function::CPLUGIN_EXIT:
    {
      exit_mqtt_delay_queue();
      break;
    }

    case CPlugin::Function::CPLUGIN_PROTOCOL_TEMPLATE:
    {
      event->String1 = F("%sysname%/#");
      event->String2 = F("%sysname%/%tskname%/%valname%");
      break;
    }

    case CPlugin::Function::CPLUGIN_PROTOCOL_RECV:
    {
      controllerIndex_t ControllerID = findFirstEnabledControllerWithId(CPLUGIN_ID_005);

      if (validControllerIndex(ControllerID)) {
        C005_parse_command(event);
      }
      break;
    }

    case CPlugin::Function::CPLUGIN_PROTOCOL_SEND:
    {
      if (MQTT_queueFull(event->ControllerIndex)) {
        break;
      }

<<<<<<< HEAD
      // String pubname = CPlugin_005_pubname;

      success = MQTT_protocol_send(event, CPlugin_005_pubname, CPlugin_005_mqtt_retainFlag);

=======

      String pubname              = CPlugin_005_pubname;
      const bool contains_valname = pubname.indexOf(F("%valname%")) != -1;
      bool mqtt_retainFlag        = CPlugin_005_mqtt_retainFlag;

      parseControllerVariables(pubname, event, false);

      uint8_t valueCount = getValueCountForTask(event->TaskIndex);

      for (uint8_t x = 0; x < valueCount; x++)
      {
        // MFD: skip publishing for values with empty labels (removes unnecessary publishing of unwanted values)
        if (Cache.getTaskDeviceValueName(event->TaskIndex, x).isEmpty()) {
          continue; // we skip values with empty labels
        }

        String tmppubname = pubname;

        if (contains_valname) {
          parseSingleControllerVariable(tmppubname, event, x, false);
        }
        String value;

        if (event->sensorType == Sensor_VType::SENSOR_TYPE_STRING) {
# ifndef BUILD_NO_DEBUG
          if (loglevelActiveFor(LOG_LEVEL_DEBUG)) {
            value = event->String2.substring(0, 20); // For the log
          }
# endif
        } else {
          value = formatUserVarNoCheck(event, x);
        }
# ifndef BUILD_NO_DEBUG

        if (loglevelActiveFor(LOG_LEVEL_DEBUG)) {
          addLogMove(LOG_LEVEL_DEBUG,
                     strformat(
                       F("MQTT : %s %s"),
                       tmppubname.c_str(),
                       value.c_str()));
        }
# endif // ifndef BUILD_NO_DEBUG

        // Small optimization so we don't try to copy potentially large strings
        if (event->sensorType == Sensor_VType::SENSOR_TYPE_STRING) {
          if (MQTTpublish(event->ControllerIndex, event->TaskIndex, tmppubname.c_str(), event->String2.c_str(), mqtt_retainFlag)) {
            success = true;
          }
        } else {
          // Publish using move operator, thus tmppubname and value are empty after this call
          if (MQTTpublish(event->ControllerIndex, event->TaskIndex, std::move(tmppubname), std::move(value), mqtt_retainFlag)) {
            success = true;
          }
        }
      }
>>>>>>> ea36cd19
      break;
    }

    case CPlugin::Function::CPLUGIN_FLUSH:
    {
      processMQTTdelayQueue();
      delay(0);
      break;
    }

    default:
      break;
  }

  return success;
}

bool C005_parse_command(struct EventStruct *event) {
  // FIXME TD-er: Command is not parsed for template arguments.

  // Topic  : event->String1
  // Message: event->String2
<<<<<<< HEAD
  bool validTopic = MQTT_handle_topic_commands(event); // default handling of /cmd and /set topics

  if (!validTopic) {
    String cmd;
    const int lastindex            = event->String1.lastIndexOf('/');
    const String lastPartTopic     = event->String1.substring(lastindex + 1);
    const bool   has_cmd_arg_index = event->String1.lastIndexOf(F("cmd_arg")) != -1;

    if (has_cmd_arg_index) {
      // Example:
      // Topic: ESP_Easy/Bathroom_pir_env/cmd_arg1/GPIO/0
      // Message: 14
      // Full command: gpio,14,0

      uint8_t topic_index  = 1;
      String  topic_folder = parseStringKeepCase(event->String1, topic_index, '/');

      while (!topic_folder.startsWith(F("cmd_arg")) && !topic_folder.isEmpty()) {
        ++topic_index;
        topic_folder = parseStringKeepCase(event->String1, topic_index, '/');
      }

      if (!topic_folder.isEmpty()) {
        int32_t cmd_arg_nr = -1;

        if (validIntFromString(topic_folder.substring(7), cmd_arg_nr)) {
          int constructed_cmd_arg_nr = 0;
          ++topic_index;
          topic_folder = parseStringKeepCase(event->String1, topic_index, '/');
          bool msg_added = false;

          while (!topic_folder.isEmpty()) {
            if (constructed_cmd_arg_nr != 0) {
              cmd += ',';
            }

            if (constructed_cmd_arg_nr == cmd_arg_nr) {
              cmd      += event->String2;
              msg_added = true;
            } else {
              cmd += topic_folder;
              ++topic_index;
              topic_folder = parseStringKeepCase(event->String1, topic_index, '/');
            }
            ++constructed_cmd_arg_nr;
          }

          if (!msg_added) {
            cmd += ',';
            cmd += event->String2;
          }

          // addLog(LOG_LEVEL_INFO, String(F("MQTT cmd: ")) + cmd);

          validTopic = true;
        }
      }
    } else {
      // Example:
      // Topic: ESP_Easy/Bathroom_pir_env/GPIO/14
      // Message: 0 or 1
      // Full command:  gpio,14,0
      if (lastindex > 0) {
        // Topic has at least one separator
        int32_t lastPartTopic_int;
        float   value_f;

        if (validFloatFromString(event->String2, value_f) &&
            validIntFromString(lastPartTopic, lastPartTopic_int)) {
          const int prevLastindex = event->String1.lastIndexOf('/', lastindex - 1);
          cmd = strformat(F("%s,%d,%s"),
                          event->String1.substring(prevLastindex + 1, lastindex).c_str(),
                          lastPartTopic_int,
                          event->String2.c_str()); // Just use the original format
          validTopic = true;
        }
      }
    }

    if (validTopic) {
      MQTT_execute_command(cmd);
=======
  String cmd;
  bool   validTopic              = false;
  const int lastindex            = event->String1.lastIndexOf('/');
  const String lastPartTopic     = event->String1.substring(lastindex + 1);
  const bool   has_cmd_arg_index = event->String1.lastIndexOf(F("cmd_arg")) != -1;

  if (equals(lastPartTopic, F("cmd"))) {
    // Example:
    // Topic: ESP_Easy/Bathroom_pir_env/cmd
    // Message: gpio,14,0
    // Full command:  gpio,14,0

    move_special(cmd, String(event->String2));

    // SP_C005a: string= ;cmd=gpio,12,0 ;taskIndex=12 ;string1=ESPT12/cmd ;string2=gpio,12,0
    validTopic = true;
  } else if (has_cmd_arg_index) {
    // Example:
    // Topic: ESP_Easy/Bathroom_pir_env/cmd_arg1/GPIO/0
    // Message: 14
    // Full command: gpio,14,0

    uint8_t topic_index  = 1;
    String  topic_folder = parseStringKeepCase(event->String1, topic_index, '/');

    while (!topic_folder.startsWith(F("cmd_arg")) && !topic_folder.isEmpty()) {
      ++topic_index;
      topic_folder = parseStringKeepCase(event->String1, topic_index, '/');
    }

    if (!topic_folder.isEmpty()) {
      int32_t cmd_arg_nr = -1;

      if (validIntFromString(topic_folder.substring(7), cmd_arg_nr)) {
        int constructed_cmd_arg_nr = 0;
        ++topic_index;
        topic_folder = parseStringKeepCase(event->String1, topic_index, '/');
        bool msg_added = false;

        while (!topic_folder.isEmpty()) {
          if (constructed_cmd_arg_nr != 0) {
            cmd += ',';
          }

          if (constructed_cmd_arg_nr == cmd_arg_nr) {
            cmd      += event->String2;
            msg_added = true;
          } else {
            cmd += topic_folder;
            ++topic_index;
            topic_folder = parseStringKeepCase(event->String1, topic_index, '/');
          }
          ++constructed_cmd_arg_nr;
        }

        if (!msg_added) {
          cmd += ',';
          cmd += event->String2;
        }

        // addLog(LOG_LEVEL_INFO, concat(F("MQTT cmd: "), cmd));

        validTopic = true;
      }
    }
  } else {
    // Example:
    // Topic: ESP_Easy/Bathroom_pir_env/GPIO/14
    // Message: 0 or 1
    // Full command:  gpio,14,0
    if (lastindex > 0) {
      // Topic has at least one separator
      int32_t lastPartTopic_int;
      float   value_f;

      if (validFloatFromString(event->String2, value_f) &&
          validIntFromString(lastPartTopic, lastPartTopic_int)) {
        const int prevLastindex = event->String1.lastIndexOf('/', lastindex - 1);

        cmd = strformat(
          F("%s,%d,%s"),
          event->String1.substring(prevLastindex + 1, lastindex).c_str(),
          lastPartTopic_int,
          event->String2.c_str() // Just use the original format
          );
        validTopic = true;
      }
    }
  }

  if (validTopic) {
    // in case of event, store to buffer and return...
    const String command = parseString(cmd, 1);

    if ((equals(command, F("event"))) || (equals(command, F("asyncevent")))) {
      if (Settings.UseRules) {
        // Need to sanitize the event a bit to allow for sending event values as MQTT messages.
        // For example:
        // Publish topic: espeasy_node/cmd_arg2/event/myevent/2
        // Message: 1
        // Actual event:  myevent=1,2

        // Strip out the "event" or "asyncevent" part, leaving the actual event string
        cmd = parseStringToEndKeepCase(cmd, 2);

        {
          // Get the first part upto a parameter separator
          // Example: "myEvent,1,2,3", which needs to be converted to "myEvent=1,2,3"
          // N.B. This may contain the first eventvalue too
          // e.g. "myEvent=1,2,3" => "myEvent=1"
          String eventName    = parseStringKeepCase(cmd, 1);
          String eventValues  = parseStringToEndKeepCase(cmd, 2);
          const int equal_pos = eventName.indexOf('=');

          if (equal_pos != -1) {
            // We found an '=' character, so the actual event name is everything before that char.
            eventName   = cmd.substring(0, equal_pos);
            eventValues = cmd.substring(equal_pos + 1); // Rest of the event, after the '=' char
          }

          if (eventValues.startsWith(F(","))) {
            // Need to reconstruct the event to get rid of calls like these:
            // myevent=,1,2
            eventValues = eventValues.substring(1);
          }

          // Now reconstruct the complete event
          // Without event values: "myEvent" (no '=' char)
          // With event values: "myEvent=1,2,3"

          // Re-using the 'cmd' String as that has pre-allocated memory which is
          // known to be large enough to hold the entire event.
          cmd = eventName;

          if (eventValues.length() > 0) {
            // Only append an = if there are eventvalues.
            cmd += '=';
            cmd += eventValues;
          }
        }

        // Check for duplicates, as sometimes a node may have multiple subscriptions to the same topic.
        // Then it may add several of the same events in a burst.
        eventQueue.addMove(std::move(cmd), true);
      }
    } else {
      ExecuteCommand_all({ EventValueSource::Enum::VALUE_SOURCE_MQTT, std::move(cmd) }, true);
>>>>>>> ea36cd19
    }
  }
  return validTopic;
}

#endif // ifdef USES_C005<|MERGE_RESOLUTION|>--- conflicted
+++ resolved
@@ -3,10 +3,7 @@
 
 # include "src/Commands/ExecuteCommand.h"
 # include "src/Globals/EventQueue.h"
-<<<<<<< HEAD
 # include "src/Helpers/_CPlugin_Helper_mqtt.h"
-=======
->>>>>>> ea36cd19
 # include "src/Helpers/PeriodicalActions.h"
 # include "src/Helpers/StringParser.h"
 # include "_Plugin_Helper.h"
@@ -15,7 +12,6 @@
 // ################### Controller Plugin 005: Home Assistant (openHAB) MQTT ##############################
 // #######################################################################################################
 
-<<<<<<< HEAD
 /** Changelog:
  * 2023-08-18 tonhuisman: Clean up source for pull request
  * 2023-03-15 tonhuisman: Add processing of topic endpoint /set to issue a TaskValueSet,taskname,taskvalue,payload command for
@@ -25,8 +21,6 @@
  * 2023-03 Changelog started
  */
 
-=======
->>>>>>> ea36cd19
 # define CPLUGIN_005
 # define CPLUGIN_ID_005         5
 # define CPLUGIN_NAME_005       "Home Assistant (openHAB) MQTT"
@@ -52,12 +46,9 @@
       proto.usesExtCreds = true;
       proto.defaultPort  = 1883;
       proto.usesID       = false;
-<<<<<<< HEAD
-=======
       #if FEATURE_MQTT_TLS
       proto.usesTLS      = true;
       #endif
->>>>>>> ea36cd19
       break;
     }
 
@@ -102,68 +93,10 @@
         break;
       }
 
-<<<<<<< HEAD
       // String pubname = CPlugin_005_pubname;
 
       success = MQTT_protocol_send(event, CPlugin_005_pubname, CPlugin_005_mqtt_retainFlag);
 
-=======
-
-      String pubname              = CPlugin_005_pubname;
-      const bool contains_valname = pubname.indexOf(F("%valname%")) != -1;
-      bool mqtt_retainFlag        = CPlugin_005_mqtt_retainFlag;
-
-      parseControllerVariables(pubname, event, false);
-
-      uint8_t valueCount = getValueCountForTask(event->TaskIndex);
-
-      for (uint8_t x = 0; x < valueCount; x++)
-      {
-        // MFD: skip publishing for values with empty labels (removes unnecessary publishing of unwanted values)
-        if (Cache.getTaskDeviceValueName(event->TaskIndex, x).isEmpty()) {
-          continue; // we skip values with empty labels
-        }
-
-        String tmppubname = pubname;
-
-        if (contains_valname) {
-          parseSingleControllerVariable(tmppubname, event, x, false);
-        }
-        String value;
-
-        if (event->sensorType == Sensor_VType::SENSOR_TYPE_STRING) {
-# ifndef BUILD_NO_DEBUG
-          if (loglevelActiveFor(LOG_LEVEL_DEBUG)) {
-            value = event->String2.substring(0, 20); // For the log
-          }
-# endif
-        } else {
-          value = formatUserVarNoCheck(event, x);
-        }
-# ifndef BUILD_NO_DEBUG
-
-        if (loglevelActiveFor(LOG_LEVEL_DEBUG)) {
-          addLogMove(LOG_LEVEL_DEBUG,
-                     strformat(
-                       F("MQTT : %s %s"),
-                       tmppubname.c_str(),
-                       value.c_str()));
-        }
-# endif // ifndef BUILD_NO_DEBUG
-
-        // Small optimization so we don't try to copy potentially large strings
-        if (event->sensorType == Sensor_VType::SENSOR_TYPE_STRING) {
-          if (MQTTpublish(event->ControllerIndex, event->TaskIndex, tmppubname.c_str(), event->String2.c_str(), mqtt_retainFlag)) {
-            success = true;
-          }
-        } else {
-          // Publish using move operator, thus tmppubname and value are empty after this call
-          if (MQTTpublish(event->ControllerIndex, event->TaskIndex, std::move(tmppubname), std::move(value), mqtt_retainFlag)) {
-            success = true;
-          }
-        }
-      }
->>>>>>> ea36cd19
       break;
     }
 
@@ -186,7 +119,6 @@
 
   // Topic  : event->String1
   // Message: event->String2
-<<<<<<< HEAD
   bool validTopic = MQTT_handle_topic_commands(event); // default handling of /cmd and /set topics
 
   if (!validTopic) {
@@ -268,155 +200,6 @@
 
     if (validTopic) {
       MQTT_execute_command(cmd);
-=======
-  String cmd;
-  bool   validTopic              = false;
-  const int lastindex            = event->String1.lastIndexOf('/');
-  const String lastPartTopic     = event->String1.substring(lastindex + 1);
-  const bool   has_cmd_arg_index = event->String1.lastIndexOf(F("cmd_arg")) != -1;
-
-  if (equals(lastPartTopic, F("cmd"))) {
-    // Example:
-    // Topic: ESP_Easy/Bathroom_pir_env/cmd
-    // Message: gpio,14,0
-    // Full command:  gpio,14,0
-
-    move_special(cmd, String(event->String2));
-
-    // SP_C005a: string= ;cmd=gpio,12,0 ;taskIndex=12 ;string1=ESPT12/cmd ;string2=gpio,12,0
-    validTopic = true;
-  } else if (has_cmd_arg_index) {
-    // Example:
-    // Topic: ESP_Easy/Bathroom_pir_env/cmd_arg1/GPIO/0
-    // Message: 14
-    // Full command: gpio,14,0
-
-    uint8_t topic_index  = 1;
-    String  topic_folder = parseStringKeepCase(event->String1, topic_index, '/');
-
-    while (!topic_folder.startsWith(F("cmd_arg")) && !topic_folder.isEmpty()) {
-      ++topic_index;
-      topic_folder = parseStringKeepCase(event->String1, topic_index, '/');
-    }
-
-    if (!topic_folder.isEmpty()) {
-      int32_t cmd_arg_nr = -1;
-
-      if (validIntFromString(topic_folder.substring(7), cmd_arg_nr)) {
-        int constructed_cmd_arg_nr = 0;
-        ++topic_index;
-        topic_folder = parseStringKeepCase(event->String1, topic_index, '/');
-        bool msg_added = false;
-
-        while (!topic_folder.isEmpty()) {
-          if (constructed_cmd_arg_nr != 0) {
-            cmd += ',';
-          }
-
-          if (constructed_cmd_arg_nr == cmd_arg_nr) {
-            cmd      += event->String2;
-            msg_added = true;
-          } else {
-            cmd += topic_folder;
-            ++topic_index;
-            topic_folder = parseStringKeepCase(event->String1, topic_index, '/');
-          }
-          ++constructed_cmd_arg_nr;
-        }
-
-        if (!msg_added) {
-          cmd += ',';
-          cmd += event->String2;
-        }
-
-        // addLog(LOG_LEVEL_INFO, concat(F("MQTT cmd: "), cmd));
-
-        validTopic = true;
-      }
-    }
-  } else {
-    // Example:
-    // Topic: ESP_Easy/Bathroom_pir_env/GPIO/14
-    // Message: 0 or 1
-    // Full command:  gpio,14,0
-    if (lastindex > 0) {
-      // Topic has at least one separator
-      int32_t lastPartTopic_int;
-      float   value_f;
-
-      if (validFloatFromString(event->String2, value_f) &&
-          validIntFromString(lastPartTopic, lastPartTopic_int)) {
-        const int prevLastindex = event->String1.lastIndexOf('/', lastindex - 1);
-
-        cmd = strformat(
-          F("%s,%d,%s"),
-          event->String1.substring(prevLastindex + 1, lastindex).c_str(),
-          lastPartTopic_int,
-          event->String2.c_str() // Just use the original format
-          );
-        validTopic = true;
-      }
-    }
-  }
-
-  if (validTopic) {
-    // in case of event, store to buffer and return...
-    const String command = parseString(cmd, 1);
-
-    if ((equals(command, F("event"))) || (equals(command, F("asyncevent")))) {
-      if (Settings.UseRules) {
-        // Need to sanitize the event a bit to allow for sending event values as MQTT messages.
-        // For example:
-        // Publish topic: espeasy_node/cmd_arg2/event/myevent/2
-        // Message: 1
-        // Actual event:  myevent=1,2
-
-        // Strip out the "event" or "asyncevent" part, leaving the actual event string
-        cmd = parseStringToEndKeepCase(cmd, 2);
-
-        {
-          // Get the first part upto a parameter separator
-          // Example: "myEvent,1,2,3", which needs to be converted to "myEvent=1,2,3"
-          // N.B. This may contain the first eventvalue too
-          // e.g. "myEvent=1,2,3" => "myEvent=1"
-          String eventName    = parseStringKeepCase(cmd, 1);
-          String eventValues  = parseStringToEndKeepCase(cmd, 2);
-          const int equal_pos = eventName.indexOf('=');
-
-          if (equal_pos != -1) {
-            // We found an '=' character, so the actual event name is everything before that char.
-            eventName   = cmd.substring(0, equal_pos);
-            eventValues = cmd.substring(equal_pos + 1); // Rest of the event, after the '=' char
-          }
-
-          if (eventValues.startsWith(F(","))) {
-            // Need to reconstruct the event to get rid of calls like these:
-            // myevent=,1,2
-            eventValues = eventValues.substring(1);
-          }
-
-          // Now reconstruct the complete event
-          // Without event values: "myEvent" (no '=' char)
-          // With event values: "myEvent=1,2,3"
-
-          // Re-using the 'cmd' String as that has pre-allocated memory which is
-          // known to be large enough to hold the entire event.
-          cmd = eventName;
-
-          if (eventValues.length() > 0) {
-            // Only append an = if there are eventvalues.
-            cmd += '=';
-            cmd += eventValues;
-          }
-        }
-
-        // Check for duplicates, as sometimes a node may have multiple subscriptions to the same topic.
-        // Then it may add several of the same events in a burst.
-        eventQueue.addMove(std::move(cmd), true);
-      }
-    } else {
-      ExecuteCommand_all({ EventValueSource::Enum::VALUE_SOURCE_MQTT, std::move(cmd) }, true);
->>>>>>> ea36cd19
     }
   }
   return validTopic;
