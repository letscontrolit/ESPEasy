/*
 * Plugin 115 MAX1704x I2C, Sparkfun Fuel Gauge Sensor
 *
 * this plugin is based in example1 by Paul Clark
 * from SparkFun_MAX1704x_Fuel_Gauge_Arduino_Library
 * provides Battery Voltage, Battery State of Charge (SOC) and Alert Flag when SOC is below a threshold
 * defined in device configuration webform
 *
 * Datasheet: https://datasheets.maximintegrated.com/en/ds/MAX17043-MAX17044.pdf
 *
 */
#include "_Plugin_Helper.h"
#ifdef USES_P115


# include "src/PluginStructs/P115_data_struct.h"

# define PLUGIN_115
# define PLUGIN_ID_115     115           // plugin id
# define PLUGIN_NAME_115   "Energy - Fuel Gauge MAX1704x"
# define PLUGIN_VALUENAME1_115 "Voltage" // Battery voltage
# define PLUGIN_VALUENAME2_115 "SOC"     // Battery state of charge in percentage
# define PLUGIN_VALUENAME3_115 "Alert"   // (0 or 1) Alert when the battery SoC gets too low
# define PLUGIN_VALUENAME4_115 "Rate"    // (MAX17048/49) Get rate of change per hour in %
# define PLUGIN_xxx_DEBUG  false         // set to true for extra log info in the debug

# define P115_I2CADDR         PCONFIG(0)
# define P115_THRESHOLD       PCONFIG(1)
# define P115_ALERTEVENT      PCONFIG(2)
# define P115_DEVICESELECTOR  PCONFIG(3)

boolean Plugin_115(uint8_t function, struct EventStruct *event, String& string)
{
  boolean success = false;

  switch (function)
  {
    case PLUGIN_DEVICE_ADD:
    {
      Device[++deviceCount].Number           = PLUGIN_ID_115;
      Device[deviceCount].Type               = DEVICE_TYPE_I2C;                  // how the device is connected
      Device[deviceCount].VType              = Sensor_VType::SENSOR_TYPE_TRIPLE; // type of value the plugin will return
      Device[deviceCount].Ports              = 0;
      Device[deviceCount].PullUpOption       = false;
      Device[deviceCount].InverseLogicOption = false;
      Device[deviceCount].FormulaOption      = true;
      Device[deviceCount].ValueCount         = 4;
      Device[deviceCount].SendDataOption     = true;
      Device[deviceCount].TimerOption        = true;
      Device[deviceCount].GlobalSyncOption   = true;
      Device[deviceCount].DecimalsOnly       = true;
      Device[deviceCount].PluginStats        = true;
      break;
    }

    case PLUGIN_GET_DEVICENAME:
    {
      string = F(PLUGIN_NAME_115);
      break;
    }

    case PLUGIN_GET_DEVICEVALUENAMES:
    {
      strcpy_P(ExtraTaskSettings.TaskDeviceValueNames[0], PSTR(PLUGIN_VALUENAME1_115));
      strcpy_P(ExtraTaskSettings.TaskDeviceValueNames[1], PSTR(PLUGIN_VALUENAME2_115));
      strcpy_P(ExtraTaskSettings.TaskDeviceValueNames[2], PSTR(PLUGIN_VALUENAME3_115));
      strcpy_P(ExtraTaskSettings.TaskDeviceValueNames[3], PSTR(PLUGIN_VALUENAME4_115));
      break;
    }

    case PLUGIN_I2C_HAS_ADDRESS:
    {
      success = (event->Par1 == 0x36);
      break;
    }

    # if FEATURE_I2C_GET_ADDRESS
    case PLUGIN_I2C_GET_ADDRESS:
    {
      event->Par1 = 0x36;
      success     = true;
      break;
    }
    # endif // if FEATURE_I2C_GET_ADDRESS

    case PLUGIN_INIT:
    {
      const sfe_max1704x_devices_e device = static_cast<sfe_max1704x_devices_e>(P115_DEVICESELECTOR);
      const int threshold                 = P115_THRESHOLD;
      initPluginTaskData(event->TaskIndex, new (std::nothrow) P115_data_struct(device, threshold));
      P115_data_struct *P115_data = static_cast<P115_data_struct *>(getPluginTaskData(event->TaskIndex));

      success = (nullptr != P115_data) && P115_data->begin(); // Start the sensor
      break;
    }

    case PLUGIN_WEBFORM_LOAD:
    {
      {
        unsigned int choice                   = P115_DEVICESELECTOR;
        const __FlashStringHelper *options[4] = {
          F("MAX17043"),
          F("MAX17044 (2S)"), // 2-cell version of the MAX17043 (full-scale range of 10V)
          F("MAX17048"),
          F("MAX17049 (2S)")  // 2-cell version of the MAX17048
        };
        const int optionValues[4] = {
          MAX1704X_MAX17043,
          MAX1704X_MAX17044,
          MAX1704X_MAX17048,
          MAX1704X_MAX17049 };
        addFormSelector(F("Device"), F("device"), 4, options, optionValues, choice);
      }

      addFormNumericBox(F("Alert threshold"), F("threshold"), P115_THRESHOLD, 1, 32);
      addUnit('%');
      addFormCheckBox(F("Send Event on Alert"), F("alertevent"), P115_ALERTEVENT);

      success = true;
      break;
    }

    case PLUGIN_WEBFORM_SAVE:
    {
      P115_THRESHOLD      = getFormItemInt(F("threshold"));
      P115_ALERTEVENT     = isFormItemChecked(F("alertevent"));
      P115_DEVICESELECTOR = getFormItemInt(F("device"));

      success = true;
      break;
    }

    case PLUGIN_READ:
    {
      P115_data_struct *P115_data = static_cast<P115_data_struct *>(getPluginTaskData(event->TaskIndex));

      if ((nullptr != P115_data) && P115_data->initialized) {
        UserVar[event->BaseVarIndex + 0] = P115_data->voltage;
        UserVar[event->BaseVarIndex + 1] = P115_data->soc;
        UserVar[event->BaseVarIndex + 2] = P115_data->alert;
        UserVar[event->BaseVarIndex + 3] = P115_data->changeRate;

        if (loglevelActiveFor(LOG_LEVEL_INFO)) {
          String log;
          log.reserve(64);
          log  = F("MAX1704x : Voltage: ");
          log += P115_data->voltage;
          log += F(" SoC: ");
          log += P115_data->soc;
          log += F(" Alert: ");
          log += P115_data->alert;
          log += F(" Rate: ");
          log += P115_data->changeRate;
          addLogMove(LOG_LEVEL_INFO, log);
        }
        success = true;
      }
      break;
    }

    case PLUGIN_WRITE:
    {
      P115_data_struct *P115_data = static_cast<P115_data_struct *>(getPluginTaskData(event->TaskIndex));

      if ((nullptr != P115_data) && P115_data->initialized) {
        const String command = parseString(string, 1);

        if ((command.equals(F("max1704xclearalert"))))
        {
          P115_data->clearAlert();
          success = true;
        }
      }

      break;
    }

    case PLUGIN_ONCE_A_SECOND:
    {
      P115_data_struct *P115_data = static_cast<P115_data_struct *>(getPluginTaskData(event->TaskIndex));

      if ((nullptr != P115_data) && P115_data->initialized) {
        if (P115_data->read(false)) {
          if (!P115_data->alert) {
            P115_data->alert = true;

            if (P115_ALERTEVENT) {
              // Need to send an event.
              if (Settings.UseRules) {
                const deviceIndex_t DeviceIndex = getDeviceIndex_from_TaskIndex(event->TaskIndex);

                if (validDeviceIndex(DeviceIndex)) {
<<<<<<< HEAD
                  String newEvent = getTaskDeviceName(event->TaskIndex);
                  newEvent += '#';
                  newEvent += F("AlertTriggered");
                  newEvent += '=';
                  newEvent += formatUserVarNoCheck(event, 0); // Voltage
                  newEvent += ',';
                  newEvent += formatUserVarNoCheck(event, 1); // State Of Charge
                  eventQueue.addMove(std::move(newEvent));
=======
                  String eventvalues = formatUserVarNoCheck(event, 0); // Voltage
                  eventvalues += ',';
                  eventvalues += formatUserVarNoCheck(event, 1); // State Of Charge
                  eventQueue.add(event->TaskIndex, F("AlertTriggered"), eventvalues);
>>>>>>> 013822ca
                }
              }
            }
          }
        }
        success = true;
      }
      break;
    }
  }
  return success;
}

#endif // USES_P115<|MERGE_RESOLUTION|>--- conflicted
+++ resolved
@@ -190,21 +190,10 @@
                 const deviceIndex_t DeviceIndex = getDeviceIndex_from_TaskIndex(event->TaskIndex);
 
                 if (validDeviceIndex(DeviceIndex)) {
-<<<<<<< HEAD
-                  String newEvent = getTaskDeviceName(event->TaskIndex);
-                  newEvent += '#';
-                  newEvent += F("AlertTriggered");
-                  newEvent += '=';
-                  newEvent += formatUserVarNoCheck(event, 0); // Voltage
-                  newEvent += ',';
-                  newEvent += formatUserVarNoCheck(event, 1); // State Of Charge
-                  eventQueue.addMove(std::move(newEvent));
-=======
                   String eventvalues = formatUserVarNoCheck(event, 0); // Voltage
                   eventvalues += ',';
                   eventvalues += formatUserVarNoCheck(event, 1); // State Of Charge
                   eventQueue.add(event->TaskIndex, F("AlertTriggered"), eventvalues);
->>>>>>> 013822ca
                 }
               }
             }
