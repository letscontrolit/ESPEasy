--- conflicted
+++ resolved
@@ -86,25 +86,17 @@
   }
 }
 
-<<<<<<< HEAD
 # endif // ifdef P036_FONT_CALC_LOG
 
-const tFontSizes FontSizes[P36_MaxFontCount] = {
-  { ArialMT_Plain_24, 24,  28                                           }, // 9643
-  { Dialog_plain_18,  19,  22                                           },
-  { ArialMT_Plain_16, 16,  19                                           }, // 5049
-  { Dialog_plain_12,  13,  15                                           }, // 3707
-  { ArialMT_Plain_10, 10,  13                                           }, // 2731
-=======
 // FIXME TD-er: with using functions to get the font, this object is stored in .dram0.data
 // The same as when using the DRAM_ATTR attribute used for interrupt code.
 // This is very precious memory, so we must find something other way to define this.
 const tFontSizes FontSizes[P36_MaxFontCount] = {
-  { getArialMT_Plain_24(), 24,    28                 }, // 9643
-  { getArialMT_Plain_16(), 16,    19                 }, // 5049
-  { getDialog_plain_12(),  13,    15                 }, // 3707
-  { getArialMT_Plain_10(), 10,    13                 }, // 2731
->>>>>>> a27fba53
+  { getArialMT_Plain_24(), 24,  28                                           }, // 9643
+  { getDialog_plain_18(),  19,  22                                           },
+  { getArialMT_Plain_16(), 16,  19                                           }, // 5049
+  { getDialog_plain_12(),  13,  15                                           }, // 3707
+  { getArialMT_Plain_10(), 10,  13                                           }, // 2731
 };
 
 const tSizeSettings SizeSettings[P36_MaxSizesCount] = {
