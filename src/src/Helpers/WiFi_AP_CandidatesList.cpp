#include "../Helpers/WiFi_AP_CandidatesList.h"

#include "../ESPEasyCore/ESPEasy_Log.h"
#include "../Globals/ESPEasyWiFiEvent.h"
#include "../Globals/RTC.h"
#include "../Globals/SecuritySettings.h"
#include "../Globals/Settings.h"
#include "../Helpers/Misc.h"

#include "../../ESPEasy_common.h"


#define WIFI_CUSTOM_DEPLOYMENT_KEY_INDEX     3
#define WIFI_CUSTOM_SUPPORT_KEY_INDEX        4
#define WIFI_CREDENTIALS_FALLBACK_SSID_INDEX 5


#ifdef USES_ESPEASY_NOW
#define ESPEASY_NOW_TMP_SSID       "ESPEASY_NOW"
#define ESPEASY_NOW_TMP_PASSPHRASE "random_passphrase"
#endif

WiFi_AP_CandidatesList::WiFi_AP_CandidatesList() {
  known.clear();
  candidates.clear();
  known_it = known.begin();
  load_knownCredentials();
}

void WiFi_AP_CandidatesList::load_knownCredentials() {
  if (!_mustLoadCredentials) { return; }
  _mustLoadCredentials = false;
  known.clear();
  candidates.clear();
  _addedKnownCandidate = false;
//  addFromRTC();

  {
    // Add the known SSIDs
    String ssid, key;
    uint8_t   index = 1; // Index 0 is the "unset" value

    bool done = false;

    while (!done) {
      if (get_SSID_key(index, ssid, key)) {
        known.emplace_back(index, ssid, key);
        if (SettingsIndexMatchCustomCredentials(index)) {
          if (SettingsIndexMatchEmergencyFallback(index)) {
            known.back().isEmergencyFallback = true;
          } else {
            known.back().lowPriority = true;
          }
        }
        ++index;
      } else {
        if (SettingsIndexMatchCustomCredentials(index)) {
          ++index;
        } else {
          done = true;
        }
      }
    }
  }
  loadCandidatesFromScanned();
  addFromRTC();
}

void WiFi_AP_CandidatesList::clearCache() {
  _mustLoadCredentials = true;
  known.clear();
  known_it = known.begin();
}


void WiFi_AP_CandidatesList::force_reload() {
  clearCache();
  RTC.clearLastWiFi(); // Invalidate the RTC WiFi data.
  candidates.clear();
  loadCandidatesFromScanned();
}

void WiFi_AP_CandidatesList::begin_sync_scan() {
  candidates.clear();
  _addedKnownCandidate = false;
}

void WiFi_AP_CandidatesList::purge_expired() {
  for (auto it = scanned.begin(); it != scanned.end(); ) {
    if (it->expired()) {
      if (scanned_mutex.try_lock()) {
        it = scanned.erase(it);
        scanned_mutex.unlock();
      }
    } else {
      ++it;
    }
  }
}

void WiFi_AP_CandidatesList::process_WiFiscan(uint8_t scancount) {
  // Append or update found APs from scan.
  for (uint8_t i = 0; i < scancount; ++i) {
    const WiFi_AP_Candidate tmp(i);

    // Remove previous scan result if present
    for (auto it = scanned.begin(); it != scanned.end();) {
      if ((tmp == *it) || it->expired()) {
        if (scanned_mutex.try_lock()) {
          it = scanned.erase(it);
          scanned_mutex.unlock();
        }
      } else {
        ++it;
      }
    }
    uint8_t retry = 3;

    while (retry > 0) {
      --retry;

      if (scanned_mutex.try_lock()) {
        scanned.push_back(tmp);
        scanned_mutex.unlock();
        retry = 0;

        #ifndef BUILD_NO_DEBUG

        if (loglevelActiveFor(LOG_LEVEL_DEBUG)) {
          String log = F("WiFi : Scan result: ");
          log += tmp.toString();
          addLog(LOG_LEVEL_DEBUG, log);
        }
        #endif // ifndef BUILD_NO_DEBUG
      }
      delay(0);
    }
  }

  after_process_WiFiscan();
}

#ifdef ESP8266
void WiFi_AP_CandidatesList::process_WiFiscan(const bss_info& ap) {
  WiFi_AP_Candidate tmp(ap);
  {
    uint8_t retry = 3;
    while (retry > 0) {
      --retry;
      if (scanned_mutex.try_lock()) {
        scanned.push_back(tmp);
        scanned_mutex.unlock();
        retry = 0;
      }
      delay(0);
    }
  }
}
#endif

void WiFi_AP_CandidatesList::after_process_WiFiscan() {
  {
    if (scanned_mutex.try_lock()) {
      scanned.sort();
      scanned_mutex.unlock();
    }
  }
  loadCandidatesFromScanned();
  WiFi.scanDelete();
}

bool WiFi_AP_CandidatesList::getNext(bool scanAllowed) {
  load_knownCredentials();

  if (candidates.empty()) { 
    if (scanAllowed) {
      return false;
    }
    loadCandidatesFromScanned();
    if (candidates.empty()) { return false; }
  }

  bool mustPop = true;

  currentCandidate = candidates.front();

  if (currentCandidate.isHidden) {
    // Iterate over the known credentials to try them all
    // Hidden SSID stations do not broadcast their SSID, so we must fill it in ourselves.
    if (known_it != known.end()) {
      currentCandidate.ssid  = known_it->ssid;
      currentCandidate.key   = known_it->key;
      currentCandidate.index = known_it->index;
      ++known_it;
    }

    if (known_it != known.end()) {
      mustPop = false;
    }
  }

  if (mustPop) {
    if (currentCandidate.isHidden) {
      // We tried to connect to hidden SSIDs in 1 run, so pop all hidden candidates.
      for (auto cand_it = candidates.begin(); cand_it != candidates.end() && cand_it->isHidden; ) {
        cand_it = candidates.erase(cand_it);
      }
    } else {
      if (!candidates.empty()) {
        candidates.pop_front();
      }
    }

    known_it = known.begin();
  }
  return currentCandidate.usable();
}

const WiFi_AP_Candidate& WiFi_AP_CandidatesList::getCurrent() const {
  return currentCandidate;
}

WiFi_AP_Candidate WiFi_AP_CandidatesList::getBestCandidate() const {
  for (auto it = candidates.begin(); it != candidates.end(); ++it) {
    if (it->rssi < -1) { return *it; }
  }
  return WiFi_AP_Candidate();
}

bool WiFi_AP_CandidatesList::hasKnownCredentials() {
  load_knownCredentials();
  return !known.empty();
}

void WiFi_AP_CandidatesList::markCurrentConnectionStable() {
  clearCache();
  if (currentCandidate.enc_type == 0) {
    bool matchfound = false;
    for (auto it = candidates.begin(); !matchfound && it != candidates.end(); ++it) {
      if (currentCandidate == *it) {
        // We may have gotten the enc_type of the active used candidate
        // Make sure to store the enc type before clearing the candidates list
        currentCandidate.enc_type = it->enc_type;
        matchfound = true;
      }
    }
  }
  if (currentCandidate.usable()) {
    // Store in RTC
    RTC.lastWiFiChannel = currentCandidate.channel;
    currentCandidate.bssid.get(RTC.lastBSSID);
    RTC.lastWiFiSettingsIndex = currentCandidate.index;
  }

  candidates.clear();
  _addedKnownCandidate = false;
  addFromRTC(); // Store the current one from RTC as the first candidate for a reconnect.
}

int8_t WiFi_AP_CandidatesList::scanComplete() const {
  size_t found = 0;
  for (auto scan = scanned.begin(); scan != scanned.end(); ++scan) {
    if (!scan->expired()) {
      ++found;
    }
  }
  if (found > 0) {    
    return found;
  }
  const int8_t scanCompleteStatus = WiFi.scanComplete();
  if (scanCompleteStatus <= 0) {
    return scanCompleteStatus;
  }
  return 0;
}

bool WiFi_AP_CandidatesList::SettingsIndexMatchCustomCredentials(uint8_t index)
{
  return (WIFI_CUSTOM_DEPLOYMENT_KEY_INDEX     == index ||
          WIFI_CUSTOM_SUPPORT_KEY_INDEX        == index ||
          SettingsIndexMatchEmergencyFallback(index));
<<<<<<< HEAD
}

bool WiFi_AP_CandidatesList::SettingsIndexMatchEmergencyFallback(uint8_t index)
{
  return (WIFI_CREDENTIALS_FALLBACK_SSID_INDEX == index);
}

=======
}

bool WiFi_AP_CandidatesList::SettingsIndexMatchEmergencyFallback(uint8_t index)
{
  return (WIFI_CREDENTIALS_FALLBACK_SSID_INDEX == index);
}

>>>>>>> 782add07

void WiFi_AP_CandidatesList::loadCandidatesFromScanned() {
  if (candidates.size() > 1) {
    // Do not mess with the current candidates order if > 1 present
    return;
  }
  // Purge unusable from known list.
  for (auto it = known.begin(); it != known.end();) {
    if (it->usable()) {
      ++it;
    } else {
      it = known.erase(it);
    }
  }
  known.sort();
  known.unique();
  known_it = known.begin();

  for (auto scan = scanned.begin(); scan != scanned.end();) {
    if (scan->expired()) {
      if (scanned_mutex.try_lock()) {
        scan = scanned.erase(scan);
        scanned_mutex.unlock();
      }
    } else {
      if (scan->isHidden) {
        if (Settings.IncludeHiddenSSID()) {
          if (SecuritySettings.hasWiFiCredentials()) {
            candidates.push_back(*scan);
          }
        }
      } else if (scan->ssid.length() > 0) {
        for (auto kn_it = known.begin(); kn_it != known.end(); ++kn_it) {
          if (scan->ssid.equals(kn_it->ssid)) {
            WiFi_AP_Candidate tmp = *scan;
            tmp.key   = kn_it->key;
            tmp.index = kn_it->index;
            tmp.lowPriority = kn_it->lowPriority;
            tmp.isEmergencyFallback = kn_it->isEmergencyFallback;

            if (tmp.usable()) {
              candidates.push_back(tmp);
              _addedKnownCandidate = true;

              // Check all knowns as we may have several AP's with the same SSID and different passwords.
            }
          }
        }
      }
      ++scan;
    }
  }
  if (loglevelActiveFor(LOG_LEVEL_INFO)) {
    const WiFi_AP_Candidate bestCandidate = getBestCandidate();
    if (bestCandidate.usable()) {
      String log = F("WiFi : Best AP candidate: ");
      log += bestCandidate.toString();
      addLog(LOG_LEVEL_INFO, log);
    }
  }
  candidates.sort();
  addFromRTC();
  purge_unusable();
}

void WiFi_AP_CandidatesList::addFromRTC() {
  if (!Settings.UseLastWiFiFromRTC() || !RTC.lastWiFi_set()) { return; }

  if (SettingsIndexMatchCustomCredentials(RTC.lastWiFiSettingsIndex)) 
  { 
    return;
  }

  String ssid, key;

  if (!get_SSID_key(RTC.lastWiFiSettingsIndex, ssid, key)) {
    return;
  }

  WiFi_AP_Candidate fromRTC(RTC.lastWiFiSettingsIndex, ssid, key);
  fromRTC.bssid   = RTC.lastBSSID;
  fromRTC.channel = RTC.lastWiFiChannel;

  if (!fromRTC.usable()) {
    return;
  }

  if (candidates.size() > 0 && candidates.front().ssid.equals(fromRTC.ssid)) {
    // Front candidate was already from RTC.
    candidates.pop_front();
  }

  // See if we may have a better candidate for the current network, with a significant better RSSI.
  auto bestMatch = candidates.end();
  auto lastUsed  = candidates.end();
  for (auto it = candidates.begin(); lastUsed == candidates.end() && it != candidates.end(); ++it) {
    if (it->usable() && it->ssid.equals(fromRTC.ssid)) {
      const bool foundLastUsed = fromRTC.bssid_match(it->bssid);
      if (foundLastUsed) {
        lastUsed = it;
      } else if (bestMatch == candidates.end()) {
        bestMatch = it;
      }
    }
  }
  bool matchAdded = false;
  if (bestMatch != candidates.end()) {
    // Found a best match, possibly better than the last used.
    if (lastUsed == candidates.end() || (bestMatch->rssi > (lastUsed->rssi + 10))) {
      // Last used was not found or
      // Other candidate has significant better RSSI
      matchAdded = true;
      candidates.push_front(*bestMatch);
    }
  } else if (lastUsed != candidates.end()) {
    matchAdded = true;
    candidates.push_front(*lastUsed);
  }
  if (!matchAdded) {
    candidates.push_front(fromRTC);
    // This is not taken from a scan, so no idea of the used encryption.
    // Try to find a matching BSSID to get the encryption.
    for (auto it = candidates.begin(); it != candidates.end(); ++it) {
      if ((it->rssi != -1) && candidates.front() == *it) {
        candidates.front().enc_type = it->enc_type;
        return;
      }
    }
  }

  candidates.front().rssi = -1; // Set to best possible RSSI so it is tried first.

  if (!candidates.front().usable() || !candidates.front().allowQuickConnect()) {
    candidates.pop_front();
    return;
  }

  if (currentCandidate == candidates.front()) {
    candidates.front().enc_type = currentCandidate.enc_type;
  }
}

void WiFi_AP_CandidatesList::purge_unusable() {
  for (auto it = candidates.begin(); it != candidates.end();) {
    if (it->usable()) {
      ++it;
    } else {
      it = candidates.erase(it);
    }
  }
  if (candidates.size() > 1) {
    candidates.sort();
    candidates.unique();
  }
}

bool WiFi_AP_CandidatesList::get_SSID_key(uint8_t index, String& ssid, String& key) const {
  switch (index) {
    case 1:
      ssid = SecuritySettings.WifiSSID;
      key  = SecuritySettings.WifiKey;
      break;
    case 2:
      ssid = SecuritySettings.WifiSSID2;
      key  = SecuritySettings.WifiKey2;
      break;
    case WIFI_CUSTOM_DEPLOYMENT_KEY_INDEX:
      #if !defined(CUSTOM_DEPLOYMENT_SSID) || !defined(CUSTOM_DEPLOYMENT_KEY)
      return false;
      #else
      ssid = F(CUSTOM_DEPLOYMENT_SSID);
      key  = F(CUSTOM_DEPLOYMENT_KEY);
      #endif
      break;
    case WIFI_CUSTOM_SUPPORT_KEY_INDEX:
      #if !defined(CUSTOM_SUPPORT_SSID) || !defined(CUSTOM_SUPPORT_KEY)
      return false;
      #else
      ssid = F(CUSTOM_SUPPORT_SSID);
      key  = F(CUSTOM_SUPPORT_KEY);
      #endif
      break;
    case WIFI_CREDENTIALS_FALLBACK_SSID_INDEX:
    {
      #if !defined(CUSTOM_EMERGENCY_FALLBACK_SSID) || !defined(CUSTOM_EMERGENCY_FALLBACK_KEY)
      return false;
      #else
      int allowedUptimeMinutes = 10;
      #ifdef CUSTOM_EMERGENCY_FALLBACK_ALLOW_MINUTES_UPTIME
      allowedUptimeMinutes = CUSTOM_EMERGENCY_FALLBACK_ALLOW_MINUTES_UPTIME;
      #endif
      if (getUptimeMinutes() < allowedUptimeMinutes && SecuritySettings.hasWiFiCredentials()) {
        ssid = F(CUSTOM_EMERGENCY_FALLBACK_SSID);
        key  = F(CUSTOM_EMERGENCY_FALLBACK_KEY);
      } else {
        return false;
      }
      #endif
      break;
    }
    default:
      return false;
  }

  // TODO TD-er: Read other credentials from extra file.

  // Spaces are allowed in both SSID and pass phrase, so make sure to not trim the ssid and key.
  return true;
}<|MERGE_RESOLUTION|>--- conflicted
+++ resolved
@@ -279,23 +279,12 @@
   return (WIFI_CUSTOM_DEPLOYMENT_KEY_INDEX     == index ||
           WIFI_CUSTOM_SUPPORT_KEY_INDEX        == index ||
           SettingsIndexMatchEmergencyFallback(index));
-<<<<<<< HEAD
 }
 
 bool WiFi_AP_CandidatesList::SettingsIndexMatchEmergencyFallback(uint8_t index)
 {
   return (WIFI_CREDENTIALS_FALLBACK_SSID_INDEX == index);
 }
-
-=======
-}
-
-bool WiFi_AP_CandidatesList::SettingsIndexMatchEmergencyFallback(uint8_t index)
-{
-  return (WIFI_CREDENTIALS_FALLBACK_SSID_INDEX == index);
-}
-
->>>>>>> 782add07
 
 void WiFi_AP_CandidatesList::loadCandidatesFromScanned() {
   if (candidates.size() > 1) {
