#include "_Plugin_Helper.h"
#ifdef USES_P009


#include "src/DataStructs/PinMode.h"
#include "src/Commands/GPIO.h"
#include "src/ESPEasyCore/ESPEasyGPIO.h"

// #######################################################################################################
// #################################### Plugin 009: MCP23017 input #######################################
// #######################################################################################################

/**************************************************\
   CONFIG
   TaskDevicePluginConfig settings:
   0: send boot state (true,false)
   1:
   2:
   3:
   4: use doubleclick (0,1,2,3)
   5: use longpress (0,1,2,3)
   6: LP fired (true,false)
   7: doubleclick counter (=0,1,2,3)

   TaskDevicePluginConfigFloat settings:
   0: debounce interval ms
   1: doubleclick interval ms
   2: longpress interval ms
   3: use safebutton (=0,1)

   TaskDevicePluginConfigLong settings:
   0: clickTime debounce ms
   1: clickTime doubleclick ms
   2: clickTime longpress ms
   3: safebutton counter (=0,1)
\**************************************************/

#define PLUGIN_009
#define PLUGIN_ID_009         9
#define PLUGIN_NAME_009       "Switch input - MCP23017"
#define PLUGIN_VALUENAME1_009 "State"
#define PLUGIN_009_DOUBLECLICK_MIN_INTERVAL 1000
#define PLUGIN_009_DOUBLECLICK_MAX_INTERVAL 3000
#define PLUGIN_009_LONGPRESS_MIN_INTERVAL 1000
#define PLUGIN_009_LONGPRESS_MAX_INTERVAL 5000
#define PLUGIN_009_DC_DISABLED 0
#define PLUGIN_009_DC_LOW 1
#define PLUGIN_009_DC_HIGH 2
#define PLUGIN_009_DC_BOTH 3
#define PLUGIN_009_LONGPRESS_DISABLED 0
#define PLUGIN_009_LONGPRESS_LOW 1
#define PLUGIN_009_LONGPRESS_HIGH 2
#define PLUGIN_009_LONGPRESS_BOTH 3

boolean Plugin_009(uint8_t function, struct EventStruct *event, String& string)
{
  boolean success = false;

  // static int8_t switchstate[TASKS_MAX];

  switch (function)
  {
    case PLUGIN_DEVICE_ADD:
    {
      Device[++deviceCount].Number           = PLUGIN_ID_009;
      Device[deviceCount].Type               = DEVICE_TYPE_I2C;
      Device[deviceCount].VType              = Sensor_VType::SENSOR_TYPE_SWITCH;
      Device[deviceCount].Ports              = 0;
      Device[deviceCount].PullUpOption       = false;
      Device[deviceCount].InverseLogicOption = true;
      Device[deviceCount].FormulaOption      = false;
      Device[deviceCount].ValueCount         = 1;
      Device[deviceCount].SendDataOption     = true;
      Device[deviceCount].TimerOption        = true;
      Device[deviceCount].TimerOptional      = true;
      Device[deviceCount].GlobalSyncOption   = true;
      break;
    }

    case PLUGIN_GET_DEVICENAME:
    {
      string = F(PLUGIN_NAME_009);
      break;
    }

    case PLUGIN_GET_DEVICEVALUENAMES:
    {
      strcpy_P(ExtraTaskSettings.TaskDeviceValueNames[0], PSTR(PLUGIN_VALUENAME1_009));
      break;
    }

<<<<<<< HEAD
    case PLUGIN_WEBFORM_SHOW_I2C_PARAMS:
    {
      String  portNames[16];
      int     portValues[16];
      uint8_t unit    = (CONFIG_PORT - 1) / 16;
      uint8_t port    = CONFIG_PORT - (unit * 16);
      uint8_t address = 0x20 + unit;

      for (uint8_t x = 0; x < 16; x++) {
        portValues[x] = x + 1;
        portNames[x]  = 'P';
        portNames[x] += (x < 8 ? 'A' : 'B');
        portNames[x] += (x < 8 ? x : x - 8);
      }
      const int i2cAddressValues[] = { 0x20, 0x21, 0x22, 0x23, 0x24, 0x25, 0x26, 0x27 };
      addFormSelectorI2C(F("p009_i2c"), 8, i2cAddressValues, address);
      addFormSelector(F("Port"), F("p009_port"), 16, portNames, portValues, port);

=======
    case PLUGIN_I2C_HAS_ADDRESS:
    {
      const int i2cAddressValues[] = { 0x20, 0x21, 0x22, 0x23, 0x24, 0x25, 0x26, 0x27 };
      success = intArrayContains(8, i2cAddressValues, event->Par1);
>>>>>>> e25c7246
      break;
    }

    case PLUGIN_WEBFORM_LOAD:
    {
      // @giig1967g: set current task value for taking actions after changes
      const uint32_t key = createKey(PLUGIN_ID_009, CONFIG_PORT);

      auto it = globalMapPortStatus.find(key);
      if (it != globalMapPortStatus.end()) {
        it->second.previousTask = event->TaskIndex;
      }

      addFormCheckBox(F("Send Boot state"), F("p009_boot"), PCONFIG(0));

      // @giig1967-20181022
      addFormSubHeader(F("Advanced event management"));

      addFormNumericBox(F("De-bounce (ms)"), F("p009_debounce"), round(PCONFIG_FLOAT(0)), 0, 250);

      // set minimum value for doubleclick MIN max speed
      if (PCONFIG_FLOAT(1) < PLUGIN_009_DOUBLECLICK_MIN_INTERVAL) {
        PCONFIG_FLOAT(1) = PLUGIN_009_DOUBLECLICK_MIN_INTERVAL;
      }

      uint8_t   choiceDC = PCONFIG(4);
      {
        const __FlashStringHelper * buttonDC[4];
        buttonDC[0] = F("Disabled");
        buttonDC[1] = F("Active only on LOW (EVENT=3)");
        buttonDC[2] = F("Active only on HIGH (EVENT=3)");
        buttonDC[3] = F("Active on LOW & HIGH (EVENT=3)");
        int buttonDCValues[4] = { PLUGIN_009_DC_DISABLED, PLUGIN_009_DC_LOW, PLUGIN_009_DC_HIGH, PLUGIN_009_DC_BOTH };
        addFormSelector(F("Doubleclick event"), F("p009_dc"), 4, buttonDC, buttonDCValues, choiceDC);
      }

      addFormNumericBox(F("Doubleclick max. interval (ms)"),
                        F("p009_dcmaxinterval"),
                        round(PCONFIG_FLOAT(1)),
                        PLUGIN_009_DOUBLECLICK_MIN_INTERVAL,
                        PLUGIN_009_DOUBLECLICK_MAX_INTERVAL);

      // set minimum value for longpress MIN max speed
      if (PCONFIG_FLOAT(2) < PLUGIN_009_LONGPRESS_MIN_INTERVAL) {
        PCONFIG_FLOAT(2) = PLUGIN_009_LONGPRESS_MIN_INTERVAL;
      }

      
      {
        uint8_t   choiceLP = PCONFIG(5);
        const __FlashStringHelper * buttonLP[4];
        buttonLP[0] = F("Disabled");
        buttonLP[1] = F("Active only on LOW (EVENT= 10 [NORMAL] or 11 [INVERSED])");
        buttonLP[2] = F("Active only on HIGH (EVENT= 11 [NORMAL] or 10 [INVERSED])");
        buttonLP[3] = F("Active on LOW & HIGH (EVENT= 10 or 11)");

        int buttonLPValues[4] =
        { PLUGIN_009_LONGPRESS_DISABLED, PLUGIN_009_LONGPRESS_LOW, PLUGIN_009_LONGPRESS_HIGH, PLUGIN_009_LONGPRESS_BOTH };
        addFormSelector(F("Longpress event"), F("p009_lp"), 4, buttonLP, buttonLPValues, choiceLP);
      }

      addFormNumericBox(F("Longpress min. interval (ms)"),
                        F("p009_lpmininterval"),
                        round(PCONFIG_FLOAT(2)),
                        PLUGIN_009_LONGPRESS_MIN_INTERVAL,
                        PLUGIN_009_LONGPRESS_MAX_INTERVAL);

      addFormCheckBox(F("Use Safe Button (slower)"), F("p009_sb"), round(PCONFIG_FLOAT(3)));

      success = true;
      break;
    }

    case PLUGIN_WEBFORM_SAVE:
    {
      uint8_t i2c  = getFormItemInt(F("p009_i2c"));
      uint8_t port = getFormItemInt(F("p009_port"));
      CONFIG_PORT = (((i2c - 0x20) << 4) + port);

      PCONFIG(0) = isFormItemChecked(F("p009_boot"));

      // @giig1967-20181022
      PCONFIG_FLOAT(0) = getFormItemInt(F("p009_debounce"));

      PCONFIG(4)       = getFormItemInt(F("p009_dc"));
      PCONFIG_FLOAT(1) = getFormItemInt(F("p009_dcmaxinterval"));

      PCONFIG(5)       = getFormItemInt(F("p009_lp"));
      PCONFIG_FLOAT(2) = getFormItemInt(F("p009_lpmininterval"));

      PCONFIG_FLOAT(3) = isFormItemChecked(F("p009_sb"));

      // check if a task has been edited and remove task flag from the previous pin
      for (std::map<uint32_t, portStatusStruct>::iterator it = globalMapPortStatus.begin(); it != globalMapPortStatus.end(); ++it) {
        if ((it->second.previousTask == event->TaskIndex) && (getPluginFromKey(it->first) == PLUGIN_ID_009)) {
          globalMapPortStatus[it->first].previousTask = -1;
          removeTaskFromPort(it->first);
          break;
        }
      }
      success = true;
      break;
    }

    case PLUGIN_INIT:
    {
      // Turn on Pullup resistor
      setMCPInputAndPullupMode(CONFIG_PORT, true);

      // apply INIT only if PIN is in range. Do not start INIT if pin not set in the device page.
      if (CONFIG_PORT >= 0)
      {
        portStatusStruct newStatus;
        const uint32_t   key = createKey(PLUGIN_ID_009, CONFIG_PORT);

        // Read current status or create empty if it does not exist
        newStatus = globalMapPortStatus[key];

        // read and store current state to prevent switching at boot time
        // "state" could be -1, 0 or 1
        newStatus.state                          = GPIO_MCP_Read(CONFIG_PORT);
        if (loglevelActiveFor(LOG_LEVEL_INFO)) {
          String log = F("MCP INIT=");
          log += newStatus.state;
          addLog(LOG_LEVEL_INFO,log);
        }
        newStatus.output                         = newStatus.state;
        (newStatus.state == -1) ? newStatus.mode = PIN_MODE_OFFLINE : newStatus.mode = PIN_MODE_INPUT_PULLUP; // @giig1967g: if it is in the
                                                                                                              // device list we assume it's
                                                                                                              // an input pin
        newStatus.task++;                                                                                     // add this GPIO/port as a
                                                                                                              // task

        // @giig1967g-20181022: set initial UserVar of the switch
        if ((newStatus.state != -1) && Settings.TaskDevicePin1Inversed[event->TaskIndex]) {
          UserVar[event->BaseVarIndex] = !newStatus.state;
        } else {
          UserVar[event->BaseVarIndex] = newStatus.state;
        }

        // if boot state must be send, inverse default state
        // this is done to force the trigger in PLUGIN_TEN_PER_SECOND
        if (PCONFIG(0)) {
          newStatus.state = !newStatus.state;
        }

        // @giig1967g-20181022: doubleclick counter = 0
        PCONFIG(7)      = 0; // doubleclick counter
        PCONFIG_LONG(3) = 0; // safebutton counter

        // @giig1967g-20181022: used to track if LP has fired
        PCONFIG(6) = false;

        // @giig1967g-20181022: store millis for debounce, doubleclick and long press
        PCONFIG_LONG(0) = millis(); // debounce timer
        PCONFIG_LONG(1) = millis(); // doubleclick timer
        PCONFIG_LONG(2) = millis(); // longpress timer

        // @giig1967g-20181022: set minimum value for doubleclick MIN max speed
        if (PCONFIG_FLOAT(1) < PLUGIN_009_DOUBLECLICK_MIN_INTERVAL) {
          PCONFIG_FLOAT(1) = PLUGIN_009_DOUBLECLICK_MIN_INTERVAL;
        }

        // @giig1967g-20181022: set minimum value for longpress MIN max speed
        if (PCONFIG_FLOAT(2) < PLUGIN_009_LONGPRESS_MIN_INTERVAL) {
          PCONFIG_FLOAT(2) = PLUGIN_009_LONGPRESS_MIN_INTERVAL;
        }

        // setPinState(PLUGIN_ID_009, CONFIG_PORT, PIN_MODE_INPUT, switchstate[event->TaskIndex]);
        savePortStatus(key, newStatus);
      }
      success = true;
      break;
    }

    case PLUGIN_TEN_PER_SECOND:
         {
        const int8_t state = GPIO_MCP_Read(CONFIG_PORT);
        const String monitorEventString = F("MCP");
        /**************************************************************************\
        20181022 - @giig1967g: new doubleclick logic is:
        if there is a 'state' change, check debounce period.
         Then if doubleclick interval exceeded, reset PCONFIG(7) to 0
         PCONFIG(7) contains the current status for doubleclick:
         0: start counting
         1: 1st click
         2: 2nd click
         3: 3rd click = doubleclick event if inside interval (calculated as: '3rd click time' minus '1st click time')
         Returned EVENT value is = 3 always for doubleclick
         In rules this can be checked:
         on Button#State=3 do //will fire if doubleclick
      \**************************************************************************/
      portStatusStruct currentStatus;
      const uint32_t   key = createKey(PLUGIN_ID_009, CONFIG_PORT);

      // WARNING operator [],creates an entry in map if key doesn't exist:
      currentStatus = globalMapPortStatus[key];

      // Bug fixed: avoid 10xSEC in case of a non-fully configured device (no port defined yet)
      if ((state != -1) && (CONFIG_PORT >= 0)) {
        // CASE 1: using SafeButton, so wait 1 more 100ms cycle to acknowledge the status change
        if (round(PCONFIG_FLOAT(3)) && (state != currentStatus.state) && (PCONFIG_LONG(3) == 0))
        {
          addLog(LOG_LEVEL_DEBUG, F("MCP :SafeButton 1st click."));
          PCONFIG_LONG(3) = 1;
        }

        // CASE 2: not using SafeButton, or already waited 1 more 100ms cycle, so proceed.
        else if ((state != currentStatus.state) || currentStatus.forceEvent)
        {
          // Reset SafeButton counter
          PCONFIG_LONG(3) = 0;

          // @giig1967g20181022: reset timer for long press
          PCONFIG_LONG(2) = millis();
          PCONFIG(6)      = false;

          const unsigned long debounceTime = timePassedSince(PCONFIG_LONG(0));

          if (debounceTime >= (unsigned long)lround(PCONFIG_FLOAT(0))) // de-bounce check
          {
            const unsigned long deltaDC = timePassedSince(PCONFIG_LONG(1));

            if ((deltaDC >= (unsigned long)lround(PCONFIG_FLOAT(1))) ||
                (PCONFIG(7) == 3))
            {
              // reset timer for doubleclick
              PCONFIG(7) = 0;
              PCONFIG_LONG(1) = millis();
            }

            // just to simplify the reading of the code
#define COUNTER PCONFIG(7)
#define DC PCONFIG(4)

            // check settings for doubleclick according to the settings
            if ((COUNTER != 0) || ((COUNTER == 0) && ((DC == 3) || ((DC == 1) && (state == 0)) || ((DC == 2) && (state == 1))))) {
              PCONFIG(7)++;
            }
#undef DC
#undef COUNTER

            // switchstate[event->TaskIndex] = state;
            if ((currentStatus.mode == PIN_MODE_OFFLINE) ||
                (currentStatus.mode == PIN_MODE_UNDEFINED)) { currentStatus.mode = PIN_MODE_INPUT_PULLUP; // changed from offline to online
            }
            currentStatus.state = state;

            uint8_t output_value;

            // boolean sendState = switchstate[event->TaskIndex];
            boolean sendState = currentStatus.state;

            if (Settings.TaskDevicePin1Inversed[event->TaskIndex]) {
              sendState = !sendState;
            }

            if ((PCONFIG(7) == 3) && (PCONFIG(4) > 0))
            {
              output_value = 3;                 // double click
            } else {
              output_value = sendState ? 1 : 0; // single click
            }

            UserVar[event->BaseVarIndex] = output_value;

            if (loglevelActiveFor(LOG_LEVEL_INFO)) {
              String log = F("MCP  : Port=");
              log += CONFIG_PORT;
              log += F(" State=");
              log += state;
              log += output_value == 3 ? F(" Doubleclick=") : F(" Output value=");
              log += output_value;
              addLog(LOG_LEVEL_INFO, log);
            }
            // send task event
            sendData(event);
            // send monitor event
            if (currentStatus.monitor) sendMonitorEvent(monitorEventString.c_str(), CONFIG_PORT, output_value);

            // Reset forceEvent
            currentStatus.forceEvent = 0;

            savePortStatus(key, currentStatus);
          }
          savePortStatus(key, currentStatus);
        }

        // just to simplify the reading of the code
#define LP PCONFIG(5)
#define FIRED PCONFIG(6)

        // check if LP is enabled and if LP has not fired yet
        else if (!FIRED && ((LP == 3) || ((LP == 1) && (state == 0)) || ((LP == 2) && (state == 1)))) {
#undef LP
#undef FIRED

          /**************************************************************************\
             20181022 - @giig1967g: new longpress logic is:
             if there is no 'state' change, check if longpress interval reached
             When reached send longpress event.
             Returned Event value = state + 10
             So if state = 0 => EVENT longpress = 10
             if state = 1 => EVENT longpress = 11
             So we can trigger longpress for high or low contact
             In rules this can be checked:
             on Button#State=10 do //will fire if longpress when state = 0
             on Button#State=11 do //will fire if longpress when state = 1
          \**************************************************************************/

          // Reset SafeButton counter
          PCONFIG_LONG(3) = 0;

          const unsigned long deltaLP = timePassedSince(PCONFIG_LONG(2));

          if (deltaLP >= (unsigned long)lround(PCONFIG_FLOAT(2)))
          {
            uint8_t output_value;
            PCONFIG(6) = true; // fired = true

            boolean sendState = state;

            if (Settings.TaskDevicePin1Inversed[event->TaskIndex]) {
              sendState = !sendState;
            }

            output_value = sendState ? 1 : 0;
            output_value = output_value + 10;

            UserVar[event->BaseVarIndex] = output_value;

            if (loglevelActiveFor(LOG_LEVEL_INFO)) {
              String log = F("MCP  : LongPress: Port=");
              log += CONFIG_PORT;
              log += F(" State=");
              log += state ? '1' : '0';
              log += F(" Output value=");
              log += output_value;
              addLog(LOG_LEVEL_INFO, log);
            }
            // send task event
            sendData(event);
            // send monitor event
            if (currentStatus.monitor) sendMonitorEvent(monitorEventString.c_str(), CONFIG_PORT, output_value);

            // reset Userdata so it displays the correct state value in the web page
            UserVar[event->BaseVarIndex] = sendState ? 1 : 0;
          }
        } else {
          if (PCONFIG_LONG(3) == 1) { // Safe Button detected. Send EVENT value = 4
            // Reset SafeButton counter
            PCONFIG_LONG(3) = 0;

            // Create EVENT with value = 4 for SafeButton false positive detection
            const int tempUserVar = round(UserVar[event->BaseVarIndex]);
            UserVar[event->BaseVarIndex] = 4;

            if (loglevelActiveFor(LOG_LEVEL_INFO)) {
              String log = F("MCP : SafeButton: false positive detected. GPIO= ");
              log += CONFIG_PORT;
              log += F(" State=");
              log += tempUserVar;
              addLog(LOG_LEVEL_INFO, log);
            }
            // send task event
            sendData(event);
            // send monitor event
            if (currentStatus.monitor) sendMonitorEvent(monitorEventString.c_str(), CONFIG_PORT, 4);

            // reset Userdata so it displays the correct state value in the web page
            UserVar[event->BaseVarIndex] = tempUserVar;
          }
        }
      } else if ((state != currentStatus.state) && (state == -1)) {
        // set UserVar and switchState = -1 and send EVENT to notify user
        UserVar[event->BaseVarIndex] = state;
        currentStatus.mode           = PIN_MODE_OFFLINE;

        // switchstate[event->TaskIndex] = state;
        if (loglevelActiveFor(LOG_LEVEL_INFO)) {
          String log = F("MCP  : Port=");
          log += CONFIG_PORT;
          log += F(" is offline (EVENT= -1)");
          addLog(LOG_LEVEL_INFO, log);
        }
        // send task event
        sendData(event);
        // send monitor event
        if (currentStatus.monitor) sendMonitorEvent(monitorEventString.c_str(), CONFIG_PORT, -1);

        savePortStatus(key, currentStatus);
      }
      success = true;
      break;
    }

    // giig1967g: Added EXIT function
    case PLUGIN_EXIT:
    {
      removeTaskFromPort(createKey(PLUGIN_ID_009, CONFIG_PORT));
      break;
    }

    case PLUGIN_READ:
    {
      // We do not actually read the pin state as this is already done 10x/second
      // Instead we just send the last known state stored in Uservar
      if (loglevelActiveFor(LOG_LEVEL_INFO)) {
        String log = F("MCP   : Port=");
        log += CONFIG_PORT;
        log += F(" State=");
        log += UserVar[event->BaseVarIndex];
        addLog(LOG_LEVEL_INFO, log);
      }
      success = true;
      break;
    }

    case PLUGIN_REQUEST:
    {
      // parseString(string, 1) = device
      // parseString(string, 2) = command
      // parseString(string, 3) = gpio number

      // returns pin value using syntax: [plugin#mcpgpio#pinstate#xx]
      if ((string.length() >= 16) && string.substring(0, 16).equalsIgnoreCase(F("mcpgpio,pinstate")))
      {
        int par1;

        if (validIntFromString(parseString(string, 3), par1)) {
          string = GPIO_MCP_Read(par1);
        }
        success = true;
      }
      break;
    }

    case PLUGIN_WRITE:
    {
      //String log;
      //String command = parseString(string, 1);

      break;
    }

    case PLUGIN_TIMER_IN:
    {
      GPIO_MCP_Write(event->Par1, event->Par2);

      // setPinState(PLUGIN_ID_009, event->Par1, PIN_MODE_OUTPUT, event->Par2);
      portStatusStruct tempStatus;

      // WARNING: operator [] creates an entry in the map if key does not exist
      const uint32_t key = createKey(PLUGIN_ID_009, event->Par1);
      tempStatus = globalMapPortStatus[key];

      tempStatus.state                               = event->Par2;
      tempStatus.mode                                = PIN_MODE_OUTPUT;
      (tempStatus.monitor) ? tempStatus.forceMonitor = 1 : tempStatus.forceMonitor = 0; // added to send event for longpulse command
      savePortStatus(key, tempStatus);
      break;
    }

    case PLUGIN_ONLY_TIMER_IN:
    {
      GPIO_MCP_Write(event->Par1, event->Par2);

      // setPinState(PLUGIN_ID_009, event->Par1, PIN_MODE_OUTPUT, event->Par2);
      portStatusStruct tempStatus;

      // WARNING: operator [] creates an entry in the map if key does not exist
      const uint32_t key = createKey(PLUGIN_ID_009, event->Par1);
      tempStatus = globalMapPortStatus[key];

      tempStatus.state                               = event->Par2;
      tempStatus.mode                                = PIN_MODE_OUTPUT;
      (tempStatus.monitor) ? tempStatus.forceMonitor = 1 : tempStatus.forceMonitor = 0; // added to send event for longpulse command
      savePortStatus(key, tempStatus);
      break;
    }
  }
  return success;
}

// ********************************************************************************
// MCP23017 read
// ********************************************************************************
/*
int8_t Plugin_009_Read(uint8_t Par1)
{
  int8_t state        = -1;
  uint8_t unit           = (Par1 - 1) / 16;
  uint8_t port           = Par1 - (unit * 16);
  uint8_t address     = 0x20 + unit;
  uint8_t IOBankValueReg = 0x12;

  if (port > 8)
  {
    port = port - 8;
    IOBankValueReg++;
  }

  // get the current pin status
  Wire.beginTransmission(address);
  Wire.write(IOBankValueReg); // IO data register
  Wire.endTransmission();
  Wire.requestFrom(address, (uint8_t)0x1);

  if (Wire.available())
  {
    state = ((Wire.read() & _BV(port - 1)) >> (port - 1));
  }
  return state;
}
*/

// ********************************************************************************
// MCP23017 write
// ********************************************************************************
/*
boolean Plugin_009_Write(uint8_t Par1, uint8_t Par2)
{
  boolean success      = false;
  uint8_t portvalue       = 0;
  uint8_t unit            = (Par1 - 1) / 16;
  uint8_t port            = Par1 - (unit * 16);
  uint8_t address      = 0x20 + unit;
  uint8_t IOBankConfigReg = 0;
  uint8_t IOBankValueReg  = 0x12;

  if (port > 8)
  {
    port = port - 8;
    IOBankConfigReg++;
    IOBankValueReg++;
  }

  // turn this port into output, first read current config
  Wire.beginTransmission(address);
  Wire.write(IOBankConfigReg); // IO config register
  Wire.endTransmission();
  Wire.requestFrom(address, (uint8_t)0x1);

  if (Wire.available())
  {
    portvalue  = Wire.read();
    portvalue &= ~(1 << (port - 1)); // change pin from (default) input to output

    // write new IO config
    Wire.beginTransmission(address);
    Wire.write(IOBankConfigReg); // IO config register
    Wire.write(portvalue);
    Wire.endTransmission();
  }

  // get the current pin status
  Wire.beginTransmission(address);
  Wire.write(IOBankValueReg); // IO data register
  Wire.endTransmission();
  Wire.requestFrom(address, (uint8_t)0x1);

  if (Wire.available())
  {
    portvalue = Wire.read();

    if (Par2 == 1) {
      portvalue |= (1 << (port - 1));
    }
    else {
      portvalue &= ~(1 << (port - 1));
    }

    // write back new data
    Wire.beginTransmission(address);
    Wire.write(IOBankValueReg);
    Wire.write(portvalue);
    Wire.endTransmission();
    success = true;
  }
  return success;
}
*/
// ********************************************************************************
// MCP23017 config
// ********************************************************************************
/*
void Plugin_009_Config(uint8_t Par1, uint8_t Par2)
{
  // boolean success = false;
  uint8_t portvalue       = 0;
  uint8_t unit            = (Par1 - 1) / 16;
  uint8_t port            = Par1 - (unit * 16);
  uint8_t address      = 0x20 + unit;
  uint8_t IOBankConfigReg = 0xC;

  if (port > 8)
  {
    port = port - 8;
    IOBankConfigReg++;
  }

  // turn this port pullup on
  Wire.beginTransmission(address);
  Wire.write(IOBankConfigReg);
  Wire.endTransmission();
  Wire.requestFrom(address, (uint8_t)0x1);

  if (Wire.available())
  {
    portvalue = Wire.read();

    if (Par2 == 1) {
      portvalue |= (1 << (port - 1));
    }
    else {
      portvalue &= ~(1 << (port - 1));
    }

    // write new IO config
    Wire.beginTransmission(address);
    Wire.write(IOBankConfigReg); // IO config register
    Wire.write(portvalue);
    Wire.endTransmission();
  }
}
*/
#endif // USES_P009<|MERGE_RESOLUTION|>--- conflicted
+++ resolved
@@ -2,9 +2,9 @@
 #ifdef USES_P009
 
 
-#include "src/DataStructs/PinMode.h"
-#include "src/Commands/GPIO.h"
-#include "src/ESPEasyCore/ESPEasyGPIO.h"
+# include "src/DataStructs/PinMode.h"
+# include "src/Commands/GPIO.h"
+# include "src/ESPEasyCore/ESPEasyGPIO.h"
 
 // #######################################################################################################
 // #################################### Plugin 009: MCP23017 input #######################################
@@ -35,22 +35,22 @@
    3: safebutton counter (=0,1)
 \**************************************************/
 
-#define PLUGIN_009
-#define PLUGIN_ID_009         9
-#define PLUGIN_NAME_009       "Switch input - MCP23017"
-#define PLUGIN_VALUENAME1_009 "State"
-#define PLUGIN_009_DOUBLECLICK_MIN_INTERVAL 1000
-#define PLUGIN_009_DOUBLECLICK_MAX_INTERVAL 3000
-#define PLUGIN_009_LONGPRESS_MIN_INTERVAL 1000
-#define PLUGIN_009_LONGPRESS_MAX_INTERVAL 5000
-#define PLUGIN_009_DC_DISABLED 0
-#define PLUGIN_009_DC_LOW 1
-#define PLUGIN_009_DC_HIGH 2
-#define PLUGIN_009_DC_BOTH 3
-#define PLUGIN_009_LONGPRESS_DISABLED 0
-#define PLUGIN_009_LONGPRESS_LOW 1
-#define PLUGIN_009_LONGPRESS_HIGH 2
-#define PLUGIN_009_LONGPRESS_BOTH 3
+# define PLUGIN_009
+# define PLUGIN_ID_009         9
+# define PLUGIN_NAME_009       "Switch input - MCP23017"
+# define PLUGIN_VALUENAME1_009 "State"
+# define PLUGIN_009_DOUBLECLICK_MIN_INTERVAL 1000
+# define PLUGIN_009_DOUBLECLICK_MAX_INTERVAL 3000
+# define PLUGIN_009_LONGPRESS_MIN_INTERVAL 1000
+# define PLUGIN_009_LONGPRESS_MAX_INTERVAL 5000
+# define PLUGIN_009_DC_DISABLED 0
+# define PLUGIN_009_DC_LOW 1
+# define PLUGIN_009_DC_HIGH 2
+# define PLUGIN_009_DC_BOTH 3
+# define PLUGIN_009_LONGPRESS_DISABLED 0
+# define PLUGIN_009_LONGPRESS_LOW 1
+# define PLUGIN_009_LONGPRESS_HIGH 2
+# define PLUGIN_009_LONGPRESS_BOTH 3
 
 boolean Plugin_009(uint8_t function, struct EventStruct *event, String& string)
 {
@@ -89,31 +89,30 @@
       break;
     }
 
-<<<<<<< HEAD
+    case PLUGIN_I2C_HAS_ADDRESS:
     case PLUGIN_WEBFORM_SHOW_I2C_PARAMS:
     {
-      String  portNames[16];
-      int     portValues[16];
-      uint8_t unit    = (CONFIG_PORT - 1) / 16;
-      uint8_t port    = CONFIG_PORT - (unit * 16);
-      uint8_t address = 0x20 + unit;
-
-      for (uint8_t x = 0; x < 16; x++) {
-        portValues[x] = x + 1;
-        portNames[x]  = 'P';
-        portNames[x] += (x < 8 ? 'A' : 'B');
-        portNames[x] += (x < 8 ? x : x - 8);
-      }
       const int i2cAddressValues[] = { 0x20, 0x21, 0x22, 0x23, 0x24, 0x25, 0x26, 0x27 };
-      addFormSelectorI2C(F("p009_i2c"), 8, i2cAddressValues, address);
-      addFormSelector(F("Port"), F("p009_port"), 16, portNames, portValues, port);
-
-=======
-    case PLUGIN_I2C_HAS_ADDRESS:
-    {
-      const int i2cAddressValues[] = { 0x20, 0x21, 0x22, 0x23, 0x24, 0x25, 0x26, 0x27 };
-      success = intArrayContains(8, i2cAddressValues, event->Par1);
->>>>>>> e25c7246
+
+      if (function == PLUGIN_WEBFORM_SHOW_I2C_PARAMS) {
+        String  portNames[16];
+        int     portValues[16];
+        uint8_t unit    = (CONFIG_PORT - 1) / 16;
+        uint8_t port    = CONFIG_PORT - (unit * 16);
+        uint8_t address = 0x20 + unit;
+
+        for (uint8_t x = 0; x < 16; x++) {
+          portValues[x] = x + 1;
+          portNames[x]  = 'P';
+          portNames[x] += (x < 8 ? 'A' : 'B');
+          portNames[x] += (x < 8 ? x : x - 8);
+        }
+        const int i2cAddressValues[] = { 0x20, 0x21, 0x22, 0x23, 0x24, 0x25, 0x26, 0x27 };
+        addFormSelectorI2C(F("p009_i2c"), 8, i2cAddressValues, address);
+        addFormSelector(F("Port"), F("p009_port"), 16, portNames, portValues, port);
+      } else {
+        success = intArrayContains(8, i2cAddressValues, event->Par1);
+      }
       break;
     }
 
@@ -123,6 +122,7 @@
       const uint32_t key = createKey(PLUGIN_ID_009, CONFIG_PORT);
 
       auto it = globalMapPortStatus.find(key);
+
       if (it != globalMapPortStatus.end()) {
         it->second.previousTask = event->TaskIndex;
       }
@@ -139,9 +139,9 @@
         PCONFIG_FLOAT(1) = PLUGIN_009_DOUBLECLICK_MIN_INTERVAL;
       }
 
-      uint8_t   choiceDC = PCONFIG(4);
+      uint8_t choiceDC = PCONFIG(4);
       {
-        const __FlashStringHelper * buttonDC[4];
+        const __FlashStringHelper *buttonDC[4];
         buttonDC[0] = F("Disabled");
         buttonDC[1] = F("Active only on LOW (EVENT=3)");
         buttonDC[2] = F("Active only on HIGH (EVENT=3)");
@@ -161,10 +161,10 @@
         PCONFIG_FLOAT(2) = PLUGIN_009_LONGPRESS_MIN_INTERVAL;
       }
 
-      
+
       {
-        uint8_t   choiceLP = PCONFIG(5);
-        const __FlashStringHelper * buttonLP[4];
+        uint8_t choiceLP = PCONFIG(5);
+        const __FlashStringHelper *buttonLP[4];
         buttonLP[0] = F("Disabled");
         buttonLP[1] = F("Active only on LOW (EVENT= 10 [NORMAL] or 11 [INVERSED])");
         buttonLP[2] = F("Active only on HIGH (EVENT= 11 [NORMAL] or 10 [INVERSED])");
@@ -234,11 +234,12 @@
 
         // read and store current state to prevent switching at boot time
         // "state" could be -1, 0 or 1
-        newStatus.state                          = GPIO_MCP_Read(CONFIG_PORT);
+        newStatus.state = GPIO_MCP_Read(CONFIG_PORT);
+
         if (loglevelActiveFor(LOG_LEVEL_INFO)) {
           String log = F("MCP INIT=");
           log += newStatus.state;
-          addLog(LOG_LEVEL_INFO,log);
+          addLog(LOG_LEVEL_INFO, log);
         }
         newStatus.output                         = newStatus.state;
         (newStatus.state == -1) ? newStatus.mode = PIN_MODE_OFFLINE : newStatus.mode = PIN_MODE_INPUT_PULLUP; // @giig1967g: if it is in the
@@ -290,12 +291,13 @@
     }
 
     case PLUGIN_TEN_PER_SECOND:
-         {
-        const int8_t state = GPIO_MCP_Read(CONFIG_PORT);
-        const String monitorEventString = F("MCP");
-        /**************************************************************************\
-        20181022 - @giig1967g: new doubleclick logic is:
-        if there is a 'state' change, check debounce period.
+    {
+      const int8_t state              = GPIO_MCP_Read(CONFIG_PORT);
+      const String monitorEventString = F("MCP");
+
+      /**************************************************************************\
+         20181022 - @giig1967g: new doubleclick logic is:
+         if there is a 'state' change, check debounce period.
          Then if doubleclick interval exceeded, reset PCONFIG(7) to 0
          PCONFIG(7) contains the current status for doubleclick:
          0: start counting
@@ -346,15 +348,15 @@
             }
 
             // just to simplify the reading of the code
-#define COUNTER PCONFIG(7)
-#define DC PCONFIG(4)
+# define COUNTER PCONFIG(7)
+# define DC PCONFIG(4)
 
             // check settings for doubleclick according to the settings
             if ((COUNTER != 0) || ((COUNTER == 0) && ((DC == 3) || ((DC == 1) && (state == 0)) || ((DC == 2) && (state == 1))))) {
               PCONFIG(7)++;
             }
-#undef DC
-#undef COUNTER
+# undef DC
+# undef COUNTER
 
             // switchstate[event->TaskIndex] = state;
             if ((currentStatus.mode == PIN_MODE_OFFLINE) ||
@@ -389,10 +391,12 @@
               log += output_value;
               addLog(LOG_LEVEL_INFO, log);
             }
+
             // send task event
             sendData(event);
+
             // send monitor event
-            if (currentStatus.monitor) sendMonitorEvent(monitorEventString.c_str(), CONFIG_PORT, output_value);
+            if (currentStatus.monitor) { sendMonitorEvent(monitorEventString.c_str(), CONFIG_PORT, output_value); }
 
             // Reset forceEvent
             currentStatus.forceEvent = 0;
@@ -403,13 +407,13 @@
         }
 
         // just to simplify the reading of the code
-#define LP PCONFIG(5)
-#define FIRED PCONFIG(6)
+# define LP PCONFIG(5)
+# define FIRED PCONFIG(6)
 
         // check if LP is enabled and if LP has not fired yet
         else if (!FIRED && ((LP == 3) || ((LP == 1) && (state == 0)) || ((LP == 2) && (state == 1)))) {
-#undef LP
-#undef FIRED
+# undef LP
+# undef FIRED
 
           /**************************************************************************\
              20181022 - @giig1967g: new longpress logic is:
@@ -454,10 +458,12 @@
               log += output_value;
               addLog(LOG_LEVEL_INFO, log);
             }
+
             // send task event
             sendData(event);
+
             // send monitor event
-            if (currentStatus.monitor) sendMonitorEvent(monitorEventString.c_str(), CONFIG_PORT, output_value);
+            if (currentStatus.monitor) { sendMonitorEvent(monitorEventString.c_str(), CONFIG_PORT, output_value); }
 
             // reset Userdata so it displays the correct state value in the web page
             UserVar[event->BaseVarIndex] = sendState ? 1 : 0;
@@ -478,10 +484,12 @@
               log += tempUserVar;
               addLog(LOG_LEVEL_INFO, log);
             }
+
             // send task event
             sendData(event);
+
             // send monitor event
-            if (currentStatus.monitor) sendMonitorEvent(monitorEventString.c_str(), CONFIG_PORT, 4);
+            if (currentStatus.monitor) { sendMonitorEvent(monitorEventString.c_str(), CONFIG_PORT, 4); }
 
             // reset Userdata so it displays the correct state value in the web page
             UserVar[event->BaseVarIndex] = tempUserVar;
@@ -499,10 +507,12 @@
           log += F(" is offline (EVENT= -1)");
           addLog(LOG_LEVEL_INFO, log);
         }
+
         // send task event
         sendData(event);
+
         // send monitor event
-        if (currentStatus.monitor) sendMonitorEvent(monitorEventString.c_str(), CONFIG_PORT, -1);
+        if (currentStatus.monitor) { sendMonitorEvent(monitorEventString.c_str(), CONFIG_PORT, -1); }
 
         savePortStatus(key, currentStatus);
       }
@@ -553,8 +563,8 @@
 
     case PLUGIN_WRITE:
     {
-      //String log;
-      //String command = parseString(string, 1);
+      // String log;
+      // String command = parseString(string, 1);
 
       break;
     }
@@ -601,64 +611,66 @@
 // ********************************************************************************
 // MCP23017 read
 // ********************************************************************************
+
 /*
-int8_t Plugin_009_Read(uint8_t Par1)
-{
-  int8_t state        = -1;
-  uint8_t unit           = (Par1 - 1) / 16;
-  uint8_t port           = Par1 - (unit * 16);
-  uint8_t address     = 0x20 + unit;
-  uint8_t IOBankValueReg = 0x12;
-
-  if (port > 8)
-  {
+   int8_t Plugin_009_Read(uint8_t Par1)
+   {
+   int8_t state        = -1;
+   uint8_t unit           = (Par1 - 1) / 16;
+   uint8_t port           = Par1 - (unit * 16);
+   uint8_t address     = 0x20 + unit;
+   uint8_t IOBankValueReg = 0x12;
+
+   if (port > 8)
+   {
     port = port - 8;
     IOBankValueReg++;
-  }
-
-  // get the current pin status
-  Wire.beginTransmission(address);
-  Wire.write(IOBankValueReg); // IO data register
-  Wire.endTransmission();
-  Wire.requestFrom(address, (uint8_t)0x1);
-
-  if (Wire.available())
-  {
+   }
+
+   // get the current pin status
+   Wire.beginTransmission(address);
+   Wire.write(IOBankValueReg); // IO data register
+   Wire.endTransmission();
+   Wire.requestFrom(address, (uint8_t)0x1);
+
+   if (Wire.available())
+   {
     state = ((Wire.read() & _BV(port - 1)) >> (port - 1));
-  }
-  return state;
-}
-*/
+   }
+   return state;
+   }
+ */
 
 // ********************************************************************************
 // MCP23017 write
 // ********************************************************************************
+
 /*
-boolean Plugin_009_Write(uint8_t Par1, uint8_t Par2)
-{
-  boolean success      = false;
-  uint8_t portvalue       = 0;
-  uint8_t unit            = (Par1 - 1) / 16;
-  uint8_t port            = Par1 - (unit * 16);
-  uint8_t address      = 0x20 + unit;
-  uint8_t IOBankConfigReg = 0;
-  uint8_t IOBankValueReg  = 0x12;
-
-  if (port > 8)
-  {
+   boolean Plugin_009_Write(uint8_t Par1, uint8_t Par2)
+   {
+   boolean success      = false;
+   uint8_t portvalue       = 0;
+   uint8_t unit            = (Par1 - 1) / 16;
+   uint8_t port            = Par1 - (unit * 16);
+   uint8_t address      = 0x20 + unit;
+   uint8_t IOBankConfigReg = 0;
+   uint8_t IOBankValueReg  = 0x12;
+
+   if (port > 8)
+   {
     port = port - 8;
     IOBankConfigReg++;
     IOBankValueReg++;
-  }
-
-  // turn this port into output, first read current config
-  Wire.beginTransmission(address);
-  Wire.write(IOBankConfigReg); // IO config register
-  Wire.endTransmission();
-  Wire.requestFrom(address, (uint8_t)0x1);
-
-  if (Wire.available())
-  {
+   }
+
+   // turn this port into output, first read current config
+   Wire.beginTransmission(address);
+   Wire.write(IOBankConfigReg); // IO config register
+   Wire.endTransmission();
+   Wire.requestFrom(address, (uint8_t)0x1);
+
+   if (Wire.available())
+   {
     portvalue  = Wire.read();
     portvalue &= ~(1 << (port - 1)); // change pin from (default) input to output
 
@@ -667,16 +679,16 @@
     Wire.write(IOBankConfigReg); // IO config register
     Wire.write(portvalue);
     Wire.endTransmission();
-  }
-
-  // get the current pin status
-  Wire.beginTransmission(address);
-  Wire.write(IOBankValueReg); // IO data register
-  Wire.endTransmission();
-  Wire.requestFrom(address, (uint8_t)0x1);
-
-  if (Wire.available())
-  {
+   }
+
+   // get the current pin status
+   Wire.beginTransmission(address);
+   Wire.write(IOBankValueReg); // IO data register
+   Wire.endTransmission();
+   Wire.requestFrom(address, (uint8_t)0x1);
+
+   if (Wire.available())
+   {
     portvalue = Wire.read();
 
     if (Par2 == 1) {
@@ -692,37 +704,39 @@
     Wire.write(portvalue);
     Wire.endTransmission();
     success = true;
-  }
-  return success;
-}
-*/
+   }
+   return success;
+   }
+ */
+
 // ********************************************************************************
 // MCP23017 config
 // ********************************************************************************
+
 /*
-void Plugin_009_Config(uint8_t Par1, uint8_t Par2)
-{
-  // boolean success = false;
-  uint8_t portvalue       = 0;
-  uint8_t unit            = (Par1 - 1) / 16;
-  uint8_t port            = Par1 - (unit * 16);
-  uint8_t address      = 0x20 + unit;
-  uint8_t IOBankConfigReg = 0xC;
-
-  if (port > 8)
-  {
+   void Plugin_009_Config(uint8_t Par1, uint8_t Par2)
+   {
+   // boolean success = false;
+   uint8_t portvalue       = 0;
+   uint8_t unit            = (Par1 - 1) / 16;
+   uint8_t port            = Par1 - (unit * 16);
+   uint8_t address      = 0x20 + unit;
+   uint8_t IOBankConfigReg = 0xC;
+
+   if (port > 8)
+   {
     port = port - 8;
     IOBankConfigReg++;
-  }
-
-  // turn this port pullup on
-  Wire.beginTransmission(address);
-  Wire.write(IOBankConfigReg);
-  Wire.endTransmission();
-  Wire.requestFrom(address, (uint8_t)0x1);
-
-  if (Wire.available())
-  {
+   }
+
+   // turn this port pullup on
+   Wire.beginTransmission(address);
+   Wire.write(IOBankConfigReg);
+   Wire.endTransmission();
+   Wire.requestFrom(address, (uint8_t)0x1);
+
+   if (Wire.available())
+   {
     portvalue = Wire.read();
 
     if (Par2 == 1) {
@@ -737,7 +751,7 @@
     Wire.write(IOBankConfigReg); // IO config register
     Wire.write(portvalue);
     Wire.endTransmission();
-  }
-}
-*/
+   }
+   }
+ */
 #endif // USES_P009