--- conflicted
+++ resolved
@@ -12,12 +12,9 @@
  ***************************************************************************/
 /************
  * Changelog:
-<<<<<<< HEAD
  * 2022-08-20 tonhuisman: Add txl subcommand to display text on 1 or more lines, autoincrementing the line nr, 
  *                        always in row/column mode.
  *                        Improved argument parsing to allow up to 2 empty arguments between filled arguments
- */
-=======
  * 2022-06-07 tonhuisman: Code improvements in initialization, move offset calculation to printText() function
  * 2022-06-06 tonhuisman: Process any special characters for lenght and textheight values for correct sizing
  * 2022-06-05 tonhuisman: Add support for getting config values: win (current window id), iswin (exists?), width & height (current window),
@@ -33,7 +30,6 @@
  *                        Make 8 and 16 color support optional to squeeze a few bytes from size limited builds
  * 2022-05-23 tonhuisman: Add changelog, older changes have not been logged.
  ***************************************************************************/
->>>>>>> 474c2e17
 # include <Arduino.h>
 # include <Adafruit_GFX.h>
 # include <Adafruit_SPITFT.h>
