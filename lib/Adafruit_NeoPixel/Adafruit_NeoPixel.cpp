--- conflicted
+++ resolved
@@ -180,16 +180,6 @@
   }
 }
 
-<<<<<<< HEAD
-#ifdef ESP8266
-  #ifndef CORE_POST_3_0_0
-    #define IRAM_ATTR ICACHE_RAM_ATTR
-  #endif
-
-// ESP8266 show() is external to enforce IRAM_ATTR execution
-extern "C" void IRAM_ATTR espShow(
-  uint8_t pin, uint8_t *pixels, uint32_t numBytes, uint8_t type);
-=======
 #if defined(ARDUINO_ARCH_RP2040)
 extern "C" void rp2040Show(
   uint16_t pin, uint8_t *pixels, uint32_t numBytes, uint8_t type);
@@ -202,7 +192,6 @@
 #elif defined(ESP32)
 extern "C" void espShow(
   uint16_t pin, uint8_t *pixels, uint32_t numBytes, uint8_t type);
->>>>>>> f95cbaa4
 #endif // ESP8266
 
 #if defined(K210) 
