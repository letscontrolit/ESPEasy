--- conflicted
+++ resolved
@@ -27,7 +27,6 @@
 #define PLUGIN_VALUENAME4_037 "Value4"
 
 
-<<<<<<< HEAD
 # define P037_PARSE_JSON      PCONFIG(1)  // Parse/process json messages
 # define P037_APPLY_MAPPINGS  PCONFIG(2)  // Apply mapping strings to numbers
 # define P037_APPLY_FILTERS   PCONFIG(3)  // Apply filtering on data values
@@ -43,10 +42,7 @@
 }
 #endif // P037_MAPPING_SUPPORT || P037_JSON_SUPPORT
 
-boolean Plugin_037(byte function, struct EventStruct *event, String& string)
-=======
 boolean Plugin_037(uint8_t function, struct EventStruct *event, String& string)
->>>>>>> 2c6a7422
 {
   boolean success = false;
 
@@ -85,7 +81,6 @@
 
     case PLUGIN_WEBFORM_LOAD:
       {
-<<<<<<< HEAD
         addFormSubHeader(F("Options"));
 #if defined(P037_MAPPING_SUPPORT) || defined(P037_JSON_SUPPORT) || defined(P037_FILTER_SUPPORT)
         String optionsNoYes[2] = { F("No"), F("Yes") };
@@ -131,23 +126,11 @@
 #endif
                                          );
         delete P037_data;
-=======
-        char deviceTemplate[VARS_PER_TASK][41];		// variable for saving the subscription topics
-        LoadCustomTaskSettings(event->TaskIndex, (uint8_t*)&deviceTemplate, sizeof(deviceTemplate));
-
-        for (uint8_t varNr = 0; varNr < VARS_PER_TASK; varNr++)
-        {
-        	addFormTextBox(String(F("MQTT Topic ")) + (varNr + 1), String(F("p037_template")) +
-        			(varNr + 1), deviceTemplate[varNr], 40);
-        }
-        success = true;
->>>>>>> 2c6a7422
         break;
       }
 
     case PLUGIN_WEBFORM_SAVE:
       {
-<<<<<<< HEAD
 #ifdef P037_JSON_SUPPORT
         P037_PARSE_JSON     = getFormItemInt(F("p037_parse_json"));
 #endif
@@ -176,25 +159,6 @@
 #endif
                                          );
         delete P037_data;
-=======
-        String error;
-        char deviceTemplate[VARS_PER_TASK][41];		// variable for saving the subscription topics
-        for (uint8_t varNr = 0; varNr < VARS_PER_TASK; varNr++)
-        {
-          String argName = F("p037_template");
-          argName += varNr + 1;
-          if (!safe_strncpy(deviceTemplate[varNr], webArg(argName).c_str(), sizeof(deviceTemplate[varNr]))) {
-            error += getCustomTaskSettingsError(varNr);
-          }
-        }
-        if (error.length() > 0) {
-          addHtmlError(error);
-        }
-
-        SaveCustomTaskSettings(event->TaskIndex, (uint8_t*)&deviceTemplate, sizeof(deviceTemplate));
-
-        success = true;
->>>>>>> 2c6a7422
         break;
       }
 
@@ -269,7 +233,6 @@
         // addLog(LOG_LEVEL_INFO, info);
         // #endif
 
-<<<<<<< HEAD
         P037_data_struct *P037_data = static_cast<P037_data_struct *>(getPluginTaskData(event->TaskIndex));
 
         if (nullptr == P037_data) {
@@ -283,13 +246,7 @@
         // As we can receive quite a lot of topics not intended for this plugin,
         // first do a quick check if the topic matches here, to try and avoid a bunch of unneeded mapping, filtering and logging
         bool matchedTopic = false; // Ignore by default
-        for (byte x = 0; x < VARS_PER_TASK; x++)
-=======
-        LoadTaskSettings(event->TaskIndex);
-        LoadCustomTaskSettings(event->TaskIndex, (uint8_t*)&deviceTemplate, sizeof(deviceTemplate));
-
         for (uint8_t x = 0; x < VARS_PER_TASK; x++)
->>>>>>> 2c6a7422
         {
           if (P037_data->deviceTemplate[x].length() == 0) continue;							// skip blank subscriptions
 
@@ -337,7 +294,7 @@
 
         #ifdef P037_FILTER_SUPPORT
         #ifdef P037_FILTER_PER_TOPIC
-        for (byte x = 0; x < VARS_PER_TASK && matchedTopic; x++) {
+        for (uint8_t x = 0; x < VARS_PER_TASK && matchedTopic; x++) {
           if (P037_data->deviceTemplate[x].length() == 0) continue;							// skip blank subscriptions
         #else
         int8_t x = -1;
@@ -384,7 +341,7 @@
         #endif // P037_FILTER_SUPPORT
 
         // Get the Topic and see if it matches any of the subscriptions
-        for (byte x = 0; x < VARS_PER_TASK && processData; x++)
+        for (uint8_t x = 0; x < VARS_PER_TASK && processData; x++)
         {
           if (P037_data->deviceTemplate[x].length() == 0) continue;							// skip blank subscriptions
 
@@ -583,7 +540,6 @@
 bool MQTTSubscribe_037(struct EventStruct *event)
 {
   // We must subscribe to the topics.
-<<<<<<< HEAD
   P037_data_struct *P037_data = static_cast<P037_data_struct *>(getPluginTaskData(event->TaskIndex));
 
   if (nullptr == P037_data) {
@@ -591,11 +547,7 @@
   }
 
   //char deviceTemplate[VARS_PER_TASK][41];		// variable for saving the subscription topics
-  LoadCustomTaskSettings(event->TaskIndex, (byte*)&P037_data->StoredSettings, sizeof(P037_data->StoredSettings));
-=======
-  char deviceTemplate[VARS_PER_TASK][41];		// variable for saving the subscription topics
-  LoadCustomTaskSettings(event->TaskIndex, (uint8_t*)&deviceTemplate, sizeof(deviceTemplate));
->>>>>>> 2c6a7422
+  LoadCustomTaskSettings(event->TaskIndex, (uint8_t*)&P037_data->StoredSettings, sizeof(P037_data->StoredSettings));
 
   // Now loop over all import variables and subscribe to those that are not blank
   for (uint8_t x = 0; x < VARS_PER_TASK; x++)
