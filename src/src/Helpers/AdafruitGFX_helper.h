#ifndef HELPERS_ADAFRUITGFX_HELPER_H
#define HELPERS_ADAFRUITGFX_HELPER_H

#include "../../_Plugin_Helper.h"

#ifdef PLUGIN_USES_ADAFRUITGFX

# define ADAGFX_LOG_LEVEL LOG_LEVEL_DEBUG

/****************************************************************************
 * helper class and functions for displays that use Adafruit_GFX library
 ***************************************************************************/
/************
 * Changelog:
<<<<<<< HEAD
 * 2022-08-16 tonhuisman: Add drawing of Slide/Gauge controls via btn subcommand, horizontal or vertical depending on width/height ratio
 * 2022-08-15 tonhuisman: Add initial support for slide/gauge controls
=======
>>>>>>> 474c2e17
 * 2022-06-07 tonhuisman: Code improvements in initialization, move offset calculation to printText() function
 * 2022-06-06 tonhuisman: Process any special characters for lenght and textheight values for correct sizing
 * 2022-06-05 tonhuisman: Add support for getting config values: win (current window id), iswin (exists?), width & height (current window),
 *                        (text)length and textheight of a provided text, rot (current rotation), txs (fontscaling), tpm (textprintmode)
 * 2022-06-04 tonhuisman: Add Window support for drawing and printing within confined areas (windows)
 *                        Always use exact font calculation for determining allowable text length
 * 2022-06-02 tonhuisman: Leave out some Notes from UI to save a few bytes from size limited builds
 * 2022-05-27 tonhuisman: Change btn subcommand to split state and mode arguments, state = 0/1, -2/-1, mode = -2, -1, 0
 * 2022-05-27 tonhuisman: Fix a few character mappings in AdaGFXparseTemplate, add surrogates for chars not in font
 *                        Add support for {0xNN...} to insert any ascii character in template, supports multiple 2-digit hex values > 00
 *                        space, comma, dot, colon, semicolon or dash (' ,.:;-') as separators in hex value are allowed
 * 2022-05-23 tonhuisman: Fix cast for returned value from AdaGFXparseColor
 *                        Make 8 and 16 color support optional to squeeze a few bytes from size limited builds
 * 2022-05-23 tonhuisman: Add changelog, older changes have not been logged.
 ***************************************************************************/
# include <Arduino.h>
# include <Adafruit_GFX.h>
# include <Adafruit_SPITFT.h>
# include <FS.h>
# include <vector>

// Used for bmp support
# define BUFPIXELS 200 ///< 200 * 5 = 1000 bytes

# include "../Helpers/Numerical.h"
# include "../Helpers/ESPEasy_Storage.h"
# include "../ESPEasyCore/ESPEasy_Log.h"

# define ADAGFX_PARSE_MAX_ARGS        7 // Maximum number of arguments needed and supported (corrected)
# ifndef ADAGFX_ARGUMENT_VALIDATION
#  define ADAGFX_ARGUMENT_VALIDATION  1 // Validate command arguments
# endif // ifndef ADAGFX_ARGUMENT_VALIDATION
# ifndef ADAGFX_USE_ASCIITABLE
#  define ADAGFX_USE_ASCIITABLE       1 // Enable 'asciitable' command (useful for debugging/development)
# endif // ifndef ADAGFX_USE_ASCIITABLE
# ifndef ADAGFX_SUPPORT_7COLOR

// #  define ADAGFX_SUPPORT_7COLOR       1  // Do we support 7-Color displays?
# endif // ifndef ADAGFX_SUPPORT_7COLOR
# ifndef ADAGFX_SUPPORT_8and16COLOR

// #  define ADAGFX_SUPPORT_8and16COLOR  1  // Do we support 8 and 16-Color displays?
# endif // ifndef ADAGFX_SUPPORT_8and16COLOR
# ifndef ADAGFX_FONTS_INCLUDED
#  define ADAGFX_FONTS_INCLUDED       1     // 3 extra fonts, also controls enable/disable of below 8pt/12pt fonts
# endif // ifndef ADAGFX_FONTS_INCLUDED
# ifndef ADAGFX_PARSE_SUBCOMMAND
<<<<<<< HEAD
#  define ADAGFX_PARSE_SUBCOMMAND     1     // Enable/disable parsing of subcommands (pre/postfix below) to be executed by the helper
# endif // ifndef ADAGFX_PARSE_SUBCOMMAND
# ifndef ADAGFX_ENABLE_EXTRA_CMDS
#  define ADAGFX_ENABLE_EXTRA_CMDS    1     // Enable/disable extra subcommands like lm (line-multi) and lmr (line-multi, relative)
# endif // ifndef ADAGFX_ENABLE_EXTRA_CMDS
# ifndef ADAGFX_ENABLE_BMP_DISPLAY
#  define ADAGFX_ENABLE_BMP_DISPLAY   1     // Enable/disable subcommands for displaying .bmp files on supported displays (color)
# endif // ifndef ADAGFX_ENABLE_BMP_DISPLAY
# ifndef ADAGFX_ENABLE_BUTTON_DRAW
#  define ADAGFX_ENABLE_BUTTON_DRAW   1     // Enable/disable subcommands for displaying button-like shapes
# endif // ifndef ADAGFX_ENABLE_BUTTON_DRAW
# ifndef ADAGFX_ENABLE_BUTTON_SLIDER
#  define ADAGFX_ENABLE_BUTTON_SLIDER 1     // Enable/disable displaying button-shape with slider-actions
# endif // ifndef ADAGFX_ENABLE_BUTTON_SLIDER
=======
#  define ADAGFX_PARSE_SUBCOMMAND     1     // Enable parsing of subcommands (pre/postfix below) to be executed by the helper
# endif // ifndef ADAGFX_PARSE_SUBCOMMAND
# ifndef ADAGFX_ENABLE_EXTRA_CMDS
#  define ADAGFX_ENABLE_EXTRA_CMDS    1     // Enable extra subcommands like lm (line-multi) and lmr (line-multi, relative)
# endif // ifndef ADAGFX_ENABLE_EXTRA_CMDS
# ifndef ADAGFX_ENABLE_BMP_DISPLAY
#  define ADAGFX_ENABLE_BMP_DISPLAY   1     // Enable subcommands for displaying .bmp files on supported displays (color)
# endif // ifndef ADAGFX_ENABLE_BMP_DISPLAY
# ifndef ADAGFX_ENABLE_BUTTON_DRAW
#  define ADAGFX_ENABLE_BUTTON_DRAW    1    // Enable subcommands for displaying button-like shapes
# endif // ifndef ADAGFX_ENABLE_BUTTON_DRAW
>>>>>>> 474c2e17
# ifndef ADAGFX_ENABLE_FRAMED_WINDOW
#  define ADAGFX_ENABLE_FRAMED_WINDOW 1     // Enable framed window features
# endif // ifndef ADAGFX_ENABLE_BUTTON_DRAW
# ifndef ADAGFX_ENABLE_GET_CONFIG_VALUE
#  define ADAGFX_ENABLE_GET_CONFIG_VALUE  1 // Enable getting values features
# endif // ifndef ADAGFX_ENABLE_GET_CONFIG_VALUE

<<<<<<< HEAD
// # define ADAGFX_FONTS_EXTRA_8PT_INCLUDED  // 5 extra 8pt fonts, should probably only be enabled in a private custom build, adds ~10,4 kB
// # define ADAGFX_FONTS_EXTRA_12PT_INCLUDED // 6 extra 12pt fonts, should probably only be enabled in a private custom build, adds ~19,8 kB
// # define ADAGFX_FONTS_EXTRA_16PT_INCLUDED // 2 extra 16pt fonts, should probably only be enabled in a private custom build, adds ~7.7 kB
=======
// # define ADAGFX_FONTS_EXTRA_8PT_INCLUDED  // 8 extra 8pt fonts, should probably only be enabled in a private custom build, adds ~15.4 kB
// # define ADAGFX_FONTS_EXTRA_12PT_INCLUDED // 9 extra 12pt fonts, should probably only be enabled in a private custom build, adds ~28 kB
// # define ADAGFX_FONTS_EXTRA_16PT_INCLUDED // 5 extra 16pt fonts, should probably only be enabled in a private custom build, adds ~19.9 kB
>>>>>>> 474c2e17
// # define ADAGFX_FONTS_EXTRA_18PT_INCLUDED // 1 extra 18pt fonts, should probably only be enabled in a private custom build, adds ~4.3 kB
// # define ADAGFX_FONTS_EXTRA_20PT_INCLUDED // 1 extra 20pt fonts, should probably only be enabled in a private custom build, adds ~5.3 kB

// To enable/disable 8pt fonts separately: (will only be enabled if ADAGFX_FONTS_EXTRA_8PT_INCLUDED is defined)
# define ADAGFX_FONTS_EXTRA_8PT_ANGELINA // This font is proportinally spaced!
# define ADAGFX_FONTS_EXTRA_8PT_NOVAMONO
# define ADAGFX_FONTS_EXTRA_8PT_UNISPACE
# define ADAGFX_FONTS_EXTRA_8PT_UNISPACEITALIC
# define ADAGFX_FONTS_EXTRA_8PT_WHITERABBiT

// # define ADAGFX_FONTS_EXTRA_8PT_ROBOTO          // This font is proportinally spaced!
// # define ADAGFX_FONTS_EXTRA_8PT_ROBOTOCONDENSED // This font is proportinally spaced!
# define ADAGFX_FONTS_EXTRA_8PT_ROBOTOMONO

// To enable/disable 12pt fonts separately: (will only be enabled if ADAGFX_FONTS_EXTRA_12PT_INCLUDED is defined)
# define ADAGFX_FONTS_EXTRA_12PT_ANGELINA // This font is proportinally spaced!
# define ADAGFX_FONTS_EXTRA_12PT_NOVAMONO
# define ADAGFX_FONTS_EXTRA_12PT_REPETITIONSCROLLiNG
# define ADAGFX_FONTS_EXTRA_12PT_UNISPACE
# define ADAGFX_FONTS_EXTRA_12PT_UNISPACEITALIC
# define ADAGFX_FONTS_EXTRA_12PT_WHITERABBiT

// # define ADAGFX_FONTS_EXTRA_12PT_ROBOTO          // This font is proportinally spaced!
// # define ADAGFX_FONTS_EXTRA_12PT_ROBOTOCONDENSED // This font is proportinally spaced!
# define ADAGFX_FONTS_EXTRA_12PT_ROBOTOMONO

// To enable/disable 16pt fonts separately: (will only be enabled if ADAGFX_FONTS_EXTRA_16PT_INCLUDED is defined)
# define ADAGFX_FONTS_EXTRA_16PT_AMERIKASANS // This font is proportinally spaced!
# define ADAGFX_FONTS_EXTRA_16PT_WHITERABBiT

// # define ADAGFX_FONTS_EXTRA_16PT_ROBOTO          // This font is proportinally spaced!
// # define ADAGFX_FONTS_EXTRA_16PT_ROBOTOCONDENSED // This font is proportinally spaced!
# define ADAGFX_FONTS_EXTRA_16PT_ROBOTOMONO

// To enable/disable 18pt fonts separately: (will only be enabled if ADAGFX_FONTS_EXTRA_18PT_INCLUDED is defined)
# define ADAGFX_FONTS_EXTRA_18PT_WHITERABBiT

// To enable/disable 20pt fonts separately: (will only be enabled if ADAGFX_FONTS_EXTRA_20PT_INCLUDED is defined)
# define ADAGFX_FONTS_EXTRA_20PT_WHITERABBiT

# ifdef LIMIT_BUILD_SIZE
#  if ADAGFX_FONTS_INCLUDED
#   undef ADAGFX_FONTS_INCLUDED
#   define ADAGFX_FONTS_INCLUDED  0
#  endif // if ADAGFX_FONTS_INCLUDED
#  if ADAGFX_ARGUMENT_VALIDATION
#   undef ADAGFX_ARGUMENT_VALIDATION
#   define ADAGFX_ARGUMENT_VALIDATION 0
#  endif // if ADAGFX_ARGUMENT_VALIDATION
#  if ADAGFX_USE_ASCIITABLE
#   undef ADAGFX_USE_ASCIITABLE
<<<<<<< HEAD
#   define ADAGFX_USE_ASCIITABLE  0
#  endif // if ADAGFX_USE_ASCIITABLE
#  if ADAGFX_SUPPORT_8and16COLOR
#   undef ADAGFX_SUPPORT_8and16COLOR
#   define ADAGFX_SUPPORT_8and16COLOR 0
#  endif // if ADAGFX_SUPPORT_8and16COLOR
// #  if ADAGFX_ENABLE_BMP_DISPLAY
// #   undef ADAGFX_ENABLE_BMP_DISPLAY
// #   define ADAGFX_ENABLE_BMP_DISPLAY  0
// #  endif // if ADAGFX_ENABLE_BMP_DISPLAY
// #  if ADAGFX_ENABLE_BUTTON_DRAW
// #   undef ADAGFX_ENABLE_BUTTON_DRAW
// #   define ADAGFX_ENABLE_BUTTON_DRAW  0
// #  endif // if ADAGFX_ENABLE_BUTTON_DRAW
#  if ADAGFX_ENABLE_FRAMED_WINDOW
#   undef ADAGFX_ENABLE_FRAMED_WINDOW
#   define ADAGFX_ENABLE_FRAMED_WINDOW  0
#  endif // if ADAGFX_ENABLE_FRAMED_WINDOW
// #  ifdef ADAGFX_ENABLE_GET_CONFIG_VALUE
// #   undef ADAGFX_ENABLE_GET_CONFIG_VALUE
// #  endif // ifdef ADAGFX_ENABLE_GET_CONFIG_VALUE
#  if ADAGFX_ENABLE_BUTTON_SLIDER
#   undef ADAGFX_ENABLE_BUTTON_SLIDER
#   define ADAGFX_ENABLE_BUTTON_SLIDER  0 // Disable displaying button-shape with slider-actions
#  endif // if ADAGFX_ENABLE_BUTTON_SLIDER
=======
#  endif // ifdef ADAGFX_USE_ASCIITABLE
#  ifdef ADAGFX_SUPPORT_8and16COLOR
#   undef ADAGFX_SUPPORT_8and16COLOR
#  endif // ifdef ADAGFX_SUPPORT_8and16COLOR
// #  ifdef ADAGFX_ENABLE_BMP_DISPLAY
// #   undef ADAGFX_ENABLE_BMP_DISPLAY
// #  endif // ifdef ADAGFX_ENABLE_BMP_DISPLAY
// #  ifdef ADAGFX_ENABLE_BUTTON_DRAW
// #   undef ADAGFX_ENABLE_BUTTON_DRAW
// #  endif // ifdef ADAGFX_ENABLE_BUTTON_DRAW
// #  ifdef ADAGFX_ENABLE_FRAMED_WINDOW
// #   undef ADAGFX_ENABLE_FRAMED_WINDOW
// #  endif // ifdef ADAGFX_ENABLE_FRAMED_WINDOW
// #  ifdef ADAGFX_ENABLE_GET_CONFIG_VALUE
// #   undef ADAGFX_ENABLE_GET_CONFIG_VALUE
// #  endif // ifdef ADAGFX_ENABLE_GET_CONFIG_VALUE
>>>>>>> 474c2e17
# endif  // ifdef LIMIT_BUILD_SIZE

# ifdef PLUGIN_SET_MAX // Include all fonts in MAX builds
#  ifndef ADAGFX_FONTS_EXTRA_8PT_INCLUDED
#   define ADAGFX_FONTS_EXTRA_8PT_INCLUDED
#  endif // ifndef ADAGFX_FONTS_EXTRA_8PT_INCLUDED
#  ifndef ADAGFX_FONTS_EXTRA_12PT_INCLUDED
#   define ADAGFX_FONTS_EXTRA_12PT_INCLUDED
#  endif // ifndef ADAGFX_FONTS_EXTRA_12PT_INCLUDED
#  ifndef ADAGFX_FONTS_EXTRA_16PT_INCLUDED
#   define ADAGFX_FONTS_EXTRA_16PT_INCLUDED
#  endif // ifndef ADAGFX_FONTS_EXTRA_16PT_INCLUDED
#  ifndef ADAGFX_FONTS_EXTRA_18PT_INCLUDED
#   define ADAGFX_FONTS_EXTRA_18PT_INCLUDED
#  endif // ifndef ADAGFX_FONTS_EXTRA_18PT_INCLUDED
#  ifndef ADAGFX_FONTS_EXTRA_20PT_INCLUDED
#   define ADAGFX_FONTS_EXTRA_20PT_INCLUDED
#  endif // ifndef ADAGFX_FONTS_EXTRA_20PT_INCLUDED
#  ifndef ADAGFX_SUPPORT_7COLOR
#   define ADAGFX_SUPPORT_7COLOR       1
#  endif // ifndef ADAGFX_SUPPORT_7COLOR
#  ifndef ADAGFX_SUPPORT_8and16COLOR
#   define ADAGFX_SUPPORT_8and16COLOR  1
#  endif // ifndef ADAGFX_SUPPORT_8and16COLOR
# endif  // ifdef PLUGIN_SET_MAX

# define ADAGFX_PARSE_PREFIX      F("~")              // Subcommand-trigger prefix and postfix strings
# define ADAGFX_PARSE_PREFIX_LEN  1
# define ADAGFX_PARSE_POSTFIX     F("~")              // Will be removed before the normal template parsing is done
# define ADAGFX_PARSE_POSTFIX_LEN 1

# define ADAGFX_UNIVERSAL_TRIGGER F("adagfx_trigger") // Universal command trigger

// Color definitions, borrowed from Adafruit_ILI9341.h

# define ADAGFX_BLACK        0x0000 ///<   0,   0,   0
# define ADAGFX_NAVY         0x000F ///<   0,   0, 123
# define ADAGFX_DARKGREEN    0x03E0 ///<   0, 125,   0
# define ADAGFX_DARKCYAN     0x03EF ///<   0, 125, 123
# define ADAGFX_MAROON       0x7800 ///< 123,   0,   0
# define ADAGFX_PURPLE       0x780F ///< 123,   0, 123
# define ADAGFX_OLIVE        0x7BE0 ///< 123, 125,   0
# define ADAGFX_LIGHTGREY    0xC618 ///< 198, 195, 198
# define ADAGFX_DARKGREY     0x7BEF ///< 123, 125, 123
# define ADAGFX_BLUE         0x001F ///<   0,   0, 255
# define ADAGFX_GREEN        0x07E0 ///<   0, 255,   0
# define ADAGFX_CYAN         0x07FF ///<   0, 255, 255
# define ADAGFX_RED          0xF800 ///< 255,   0,   0
# define ADAGFX_MAGENTA      0xF81F ///< 255,   0, 255
# define ADAGFX_YELLOW       0xFFE0 ///< 255, 255,   0
# define ADAGFX_WHITE        0xFFFF ///< 255, 255, 255
# define ADAGFX_ORANGE       0xFD20 ///< 255, 165,   0
# define ADAGFX_GREENYELLOW  0xAFE5 ///< 173, 255,  41
# define ADAGFX_PINK         0xFC18 ///< 255, 130, 198

enum class AdaGFXMonoRedGreyscaleColors: uint16_t {
  ADAGFXEPD_BLACK,                  ///< black color
  ADAGFXEPD_WHITE,                  ///< white color
  ADAGFXEPD_INVERSE,                ///< invert color
  ADAGFXEPD_RED,                    ///< red color
  ADAGFXEPD_DARK,                   ///< darker color
  ADAGFXEPD_LIGHT                   ///< lighter color
};

# if ADAGFX_SUPPORT_7COLOR
enum class AdaGFX7Colors: uint16_t {
  ADAGFX7C_BLACK,  ///< black color
  ADAGFX7C_WHITE,  ///< white color
  ADAGFX7C_GREEN,  ///< green color
  ADAGFX7C_BLUE,   ///< blue color
  ADAGFX7C_RED,    ///< red color
  ADAGFX7C_YELLOW, ///< yellow color
  ADAGFX7C_ORANGE  ///< orange color
};
# endif // if ADAGFX_SUPPORT_7COLOR

enum class AdaGFXTextPrintMode : uint8_t {
  ContinueToNextLine        = 0u,
  TruncateExceedingMessage  = 1u,
  ClearThenTruncate         = 2u,
  TruncateExceedingCentered = 3u, // Should have max. 16 options

  MAX                             // Keep as last
};

# if ADAGFX_SUPPORT_7COLOR
#  if ADAGFX_SUPPORT_8and16COLOR
<<<<<<< HEAD
#   define ADAGFX_COLORDEPTH_COUNT 7
#   define ADAGFX_MONOCOLORS_COUNT 4
=======
#  define ADAGFX_COLORDEPTH_COUNT 7
#  define ADAGFX_MONOCOLORS_COUNT 4
>>>>>>> 474c2e17
#  else // if ADAGFX_SUPPORT_8and16COLOR
#   define ADAGFX_COLORDEPTH_COUNT 5
#   define ADAGFX_MONOCOLORS_COUNT 4
#  endif // if ADAGFX_SUPPORT_8and16COLOR
# else // if ADAGFX_SUPPORT_7COLOR
#  if ADAGFX_SUPPORT_8and16COLOR
<<<<<<< HEAD
#   define ADAGFX_COLORDEPTH_COUNT 6
#   define ADAGFX_MONOCOLORS_COUNT 3
=======
#  define ADAGFX_COLORDEPTH_COUNT 6
#  define ADAGFX_MONOCOLORS_COUNT 3
>>>>>>> 474c2e17
#  else // if ADAGFX_SUPPORT_8and16COLOR
#   define ADAGFX_COLORDEPTH_COUNT 4
#   define ADAGFX_MONOCOLORS_COUNT 3
#  endif // if ADAGFX_SUPPORT_8and16COLOR
# endif // if ADAGFX_SUPPORT_7COLOR
enum class AdaGFXColorDepth : uint16_t {
  Monochrome            = 2u, // Black & white
  BlackWhiteRed         = 3u, // Black, white & red (or yellow)
  BlackWhite2Greyscales = 4u, // Black, white, lightgrey & darkgrey
  # if ADAGFX_SUPPORT_7COLOR
  SevenColor = 7u,            // Black, white, red, yellow, blue, green, orange
  # endif // if ADAGFX_SUPPORT_7COLOR
  # if ADAGFX_SUPPORT_8and16COLOR
  EightColor   = 8u,          // 8 regular colors
  SixteenColor = 16u,         // 16 colors
  # endif // if ADAGFX_SUPPORT_8and16COLOR
<<<<<<< HEAD
  FullColor = 65535u          // 65535 colors (max. supported by RGB565)
};

# if ADAGFX_ENABLE_BUTTON_DRAW

// Only bits 0..3 can be used, masked with: 0x0F
// stored combined with Button_layout_e value
enum class Button_type_e : uint8_t {
  None       = 0x00,
  Square     = 0x01,
  Rounded    = 0x02,
  Circle     = 0x03,
  ArrowLeft  = 0x04,
  ArrowUp    = 0x05,
  ArrowRight = 0x06,
  ArrowDown  = 0x07,
  Button_MAX = 8u // must be last value in enum, max possible values: 16
};

// Only bits 4..7 can be used, masked with: 0xF0
// stored combined with Button_type_e value
enum class Button_layout_e : uint8_t {
  CenterAligned      = 0x00,
  LeftAligned        = 0x10,
  TopAligned         = 0x20,
  RightAligned       = 0x30,
  BottomAligned      = 0x40,
  LeftTopAligned     = 0x50,
  RightTopAligned    = 0x60,
  RightBottomAligned = 0x70,
  LeftBottomAligned  = 0x80,
  NoCaption          = 0x90,
  Bitmap             = 0xA0,
  #  if ADAGFX_ENABLE_BUTTON_SLIDER
  Slider        = 0xB0,
  Alignment_MAX = 12u // options-count, max possible values: 16
  #  else // if ADAGFX_ENABLE_BUTTON_SLIDER
  Alignment_MAX = 11u // options-count, max possible values: 16
  #  endif // if ADAGFX_ENABLE_BUTTON_SLIDER
};

const __FlashStringHelper* toString(const Button_type_e button);
const __FlashStringHelper* toString(const Button_layout_e layout);

# endif // if ADAGFX_ENABLE_BUTTON_DRAW

# if ADAGFX_ENABLE_FRAMED_WINDOW

struct tWindowPoint {
  uint16_t x = 0;
  uint16_t y = 0;
=======
  FullColor    = 65535u       // 65535 colors (max. supported by RGB565)
>>>>>>> 474c2e17
};
struct tWindowObject {
  tWindowPoint top_left;
  tWindowPoint width_height;
  tWindowPoint org_top_left;
  tWindowPoint org_width_height;
  uint8_t      id       = 0u;
  int8_t       rotation = 0;
};
# endif // if ADAGFX_ENABLE_FRAMED_WINDOW

<<<<<<< HEAD
=======
# if ADAGFX_ENABLE_BUTTON_DRAW

// Only bits 0..3 can be used, masked with: 0x0F
// stored combined with Button_layout_e value
enum class Button_type_e : uint8_t {
  None       = 0x00,
  Square     = 0x01,
  Rounded    = 0x02,
  Circle     = 0x03,
  ArrowLeft  = 0x04,
  ArrowUp    = 0x05,
  ArrowRight = 0x06,
  ArrowDown  = 0x07,
  Button_MAX = 8u // must be last value in enum, max possible values: 16
};

// Only bits 4..7 can be used, masked with: 0xF0
// stored combined with Button_type_e value
enum class Button_layout_e : uint8_t {
  CenterAligned      = 0x00,
  LeftAligned        = 0x10,
  TopAligned         = 0x20,
  RightAligned       = 0x30,
  BottomAligned      = 0x40,
  LeftTopAligned     = 0x50,
  RightTopAligned    = 0x60,
  RightBottomAligned = 0x70,
  LeftBottomAligned  = 0x80,
  NoCaption          = 0x90,
  Bitmap             = 0xA0,
  Alignment_MAX      = 11u // options-count, max possible values: 16
};

const __FlashStringHelper* toString(const Button_type_e button);
const __FlashStringHelper* toString(const Button_layout_e layout);

# endif // if ADAGFX_ENABLE_BUTTON_DRAW

# if ADAGFX_ENABLE_FRAMED_WINDOW

struct tWindowPoint {
  uint16_t x = 0;
  uint16_t y = 0;
};
struct tWindowObject {
  tWindowPoint top_left;
  tWindowPoint width_height;
  tWindowPoint org_top_left;
  tWindowPoint org_width_height;
  uint8_t      id       = 0u;
  int8_t       rotation = 0;
};
# endif // if ADAGFX_ENABLE_FRAMED_WINDOW

>>>>>>> 474c2e17
class AdafruitGFX_helper; // Forward declaration

// Some generic AdafruitGFX_helper support functions
const __FlashStringHelper* toString(const AdaGFXTextPrintMode& mode);
const __FlashStringHelper* toString(const AdaGFXColorDepth& colorDepth);
void                       AdaGFXFormTextPrintMode(const __FlashStringHelper *id,
                                                   uint8_t                    selectedIndex);
void                       AdaGFXFormColorDepth(const __FlashStringHelper *id,
                                                uint16_t                   selectedIndex,
                                                bool                       enabled = true);
void                       AdaGFXFormRotation(const __FlashStringHelper *id,
                                              uint8_t                    selectedIndex);
void                       AdaGFXFormTextBackgroundFill(const __FlashStringHelper *id,
                                                        uint8_t                    selectedIndex);
void                       AdaGFXFormTextColRowMode(const __FlashStringHelper *id,
                                                    bool                       selectedState);
void                       AdaGFXFormOnePixelCompatibilityOption(const __FlashStringHelper *id,
                                                                 uint8_t                    selectedIndex);
void                       AdaGFXFormForeAndBackColors(const __FlashStringHelper *foregroundId,
                                                       uint16_t                   foregroundColor,
                                                       const __FlashStringHelper *backgroundId,
                                                       uint16_t                   backgroundColor,
                                                       AdaGFXColorDepth           colorDepth = AdaGFXColorDepth::FullColor);
void AdaGFXFormBacklight(const __FlashStringHelper *backlightPinId,
                         int8_t                     backlightPin,
                         const __FlashStringHelper *backlightPercentageId,
                         uint16_t                   backlightPercentage);
void AdaGFXFormDisplayButton(const __FlashStringHelper *buttonPinId,
                             int8_t                     buttonPin,
                             const __FlashStringHelper *buttonInverseId,
                             bool                       buttonInverse,
                             const __FlashStringHelper *displayTimeoutId,
                             int                        displayTimeout);
void     AdaGFXFormFontScaling(const __FlashStringHelper *fontScalingId,
                               uint8_t                    fontScaling,
                               uint8_t                    maxScale = 10);
String   AdaGFXparseTemplate(const String      & tmpString,
                             const uint8_t       lineSize,
                             AdafruitGFX_helper *gfxHelper = nullptr);
uint16_t AdaGFXparseColor(String                & s,
                          const AdaGFXColorDepth& colorDepth   = AdaGFXColorDepth::FullColor,
                          const bool              emptyIsBlack = false); // Parse either a color by name, 6 digit hex rrggbb color,
                                                                         // or 1..4 digit
                                                                         // #rgb565 color (hex with # prefix)
void   AdaGFXHtmlColorDepthDataList(const __FlashStringHelper *id,
                                    const AdaGFXColorDepth   & colorDepth);
String AdaGFXcolorToString(const uint16_t        & color,
                           const AdaGFXColorDepth& colorDepth   = AdaGFXColorDepth::FullColor,
                           bool                    blackIsEmpty = false);
# if ADAGFX_SUPPORT_7COLOR
uint16_t AdaGFXrgb565ToColor7(const uint16_t& color); // Convert rgb565 color to 7-color
# endif // if ADAGFX_SUPPORT_7COLOR

class AdafruitGFX_helper {
public:

  AdafruitGFX_helper(Adafruit_GFX              *display,
                     const String             & trigger,
                     const uint16_t             res_x,
                     const uint16_t             res_y,
                     const AdaGFXColorDepth   & colorDepth    = AdaGFXColorDepth::FullColor,
                     const AdaGFXTextPrintMode& textPrintMode = AdaGFXTextPrintMode::ContinueToNextLine,
                     const uint8_t              fontscaling   = 1,
                     const uint16_t             fgcolor       = ADAGFX_WHITE,
                     const uint16_t             bgcolor       = ADAGFX_BLACK,
                     const bool                 useValidation = true,
                     const bool                 textBackFill  = false);
  # if ADAGFX_ENABLE_BMP_DISPLAY
  AdafruitGFX_helper(Adafruit_SPITFT           *display,
                     const String             & trigger,
                     const uint16_t             res_x,
                     const uint16_t             res_y,
                     const AdaGFXColorDepth   & colorDepth    = AdaGFXColorDepth::FullColor,
                     const AdaGFXTextPrintMode& textPrintMode = AdaGFXTextPrintMode::ContinueToNextLine,
                     const uint8_t              fontscaling   = 1,
                     const uint16_t             fgcolor       = ADAGFX_WHITE,
                     const uint16_t             bgcolor       = ADAGFX_BLACK,
                     const bool                 useValidation = true,
                     const bool                 textBackFill  = false);
  # endif // if ADAGFX_ENABLE_BMP_DISPLAY
  virtual ~AdafruitGFX_helper() {}

  String getFeatures();

  bool   processCommand(const String& string); // Parse the string for recognized commands and apply them on the graphics display

  # if ADAGFX_ENABLE_GET_CONFIG_VALUE
  bool   pluginGetConfigValue(String& string); // Get a config value from the plugin
  # endif // if ADAGFX_ENABLE_GET_CONFIG_VALUE

  void   printText(const char     *string,
                   const int16_t & X,
                   const int16_t & Y,
                   const uint8_t & textSize = 0,
                   const uint16_t& color    = ADAGFX_WHITE,
                   uint16_t        bkcolor  = ADAGFX_BLACK,
                   const uint16_t& maxWidth = 0);
  void calculateTextMetrics(const uint8_t fontwidth,
                            const uint8_t fontheight,
                            const int8_t  heightOffset   = 0,
                            const bool    isProportional = false);
  void getTextMetrics(uint16_t& textcols,
                      uint16_t& textrows,
                      uint8_t & fontwidth,
                      uint8_t & fontheight,
                      uint8_t & fontscaling,
                      uint8_t & heightOffset,
                      uint16_t& xpix,
                      uint16_t& ypix);
  void getColors(uint16_t& fgcolor,
                 uint16_t& bgcolor);
  void getCursorXY(int16_t& currentX,                 // Get last known (text)cursor position, recalculates to col/row if that
                   int16_t& currentY);                // setting is acive

  void setTxtfullCompensation(uint8_t compensation) { // Set to 1 for backward comp. with P095/P096 txtfull subcommands, uses offset -1
    _p095_compensation = compensation;
  }

  void setRotation(uint8_t m);        // Set the helper-rotation the same as the display object rotation

  void setColumnRowMode(bool state) { // When true, addressing for txp, txtfull commands is in columns/rows, default in pixels
    _columnRowMode = state;           // NOT compatible with _p095_compensation!
  }

  String getTrigger() {               // Returns the current trigger
    return _trigger;
  }

  bool isAdaGFXTrigger(const String& trigger) {
    return trigger.equalsIgnoreCase(ADAGFX_UNIVERSAL_TRIGGER);
  }

  # if ADAGFX_ENABLE_BMP_DISPLAY
  bool showBmp(const String& filename,
               int16_t       x,
               int16_t       y);
  # endif // if ADAGFX_ENABLE_BMP_DISPLAY

  # if ADAGFX_ENABLE_FRAMED_WINDOW
  uint8_t getWindow() {
    return _window;
  }

  bool    validWindow(const uint8_t& windowId);
  bool    selectWindow(const uint8_t& windowId,
                       const int8_t & rotation = -1);
  uint8_t defineWindow(const int16_t& x,
                       const int16_t& y,
                       const int16_t& w,
                       const int16_t& h,
                       int16_t        windowId = -1,
                       const int8_t & rotation = -1);
<<<<<<< HEAD
  bool     deleteWindow(const uint8_t& windowId);
=======
  bool deleteWindow(const uint8_t& windowId);
>>>>>>> 474c2e17
  # endif // if ADAGFX_ENABLE_FRAMED_WINDOW

  uint16_t getTextSize(const String& text,
                       uint16_t    & h); // return length and height in pixels using current font

  void     setValidation(const bool& state);
  bool     getValidation() const {
    return _useValidation;
  }

private:

  void initialize();

  # if ADAGFX_ARGUMENT_VALIDATION
  bool invalidCoordinates(const int  X,
                          const int  Y,
                          const bool colRowMode = false);
  # endif // if ADAGFX_ARGUMENT_VALIDATION
  # if ADAGFX_ENABLE_BUTTON_DRAW
  void drawButtonShape(const Button_type_e& buttonType,
                       const int          & x,
                       const int          & y,
                       const int          & w,
                       const int          & h,
                       const uint16_t     & fillColor,
                       const uint16_t     & borderColor);
  # endif // if ADAGFX_ENABLE_BUTTON_DRAW

  Adafruit_GFX *_display = nullptr;
  Adafruit_SPITFT *_tft  = nullptr;
  String _trigger;
  uint16_t _res_x;
  uint16_t _res_y;
  AdaGFXColorDepth _colorDepth;
  AdaGFXTextPrintMode _textPrintMode;
  uint8_t _fontscaling;
  uint16_t _fgcolor;
  uint16_t _bgcolor;
  bool _useValidation;
  bool _textBackFill;
  uint16_t _textcols;
  uint16_t _textrows;
  int16_t _lastX;
  int16_t _lastY;
  uint8_t _fontwidth         = 6; // Default font characteristics
  uint8_t _fontheight        = 10;
  int8_t _heightOffset       = 0;
  bool _isProportional       = false;
  uint8_t _p095_compensation = 0;
  bool _columnRowMode        = false;
  int8_t _rotation           = 0;

  uint16_t _display_x;
  uint16_t _display_y;
  # if ADAGFX_ENABLE_BMP_DISPLAY
  uint16_t readLE16(void);
  uint32_t readLE32(void);
  fs::File file;
  # endif // if ADAGFX_ENABLE_BMP_DISPLAY
  # if ADAGFX_ENABLE_FRAMED_WINDOW
  int16_t getWindowIndex(const int16_t& windowId);
  void    logWindows(const String& prefix = EMPTY_STRING);
  void    getWindowOffsets(uint16_t& xOffset,
                           uint16_t& yOffset);
  void    getWindowLimits(uint16_t& xLimit,
                          uint16_t& yLimit);
  std::vector<tWindowObject>_windows;
  uint8_t _window      = 0; // current window
  uint8_t _windowIndex = 0; // current window Index
  # endif // if ADAGFX_ENABLE_FRAMED_WINDOW
};
#endif // ifdef PLUGIN_USES_ADAFRUITGFX

#endif // ifndef HELPERS_ADAFRUITGFX_HELPER_H<|MERGE_RESOLUTION|>--- conflicted
+++ resolved
@@ -12,11 +12,8 @@
  ***************************************************************************/
 /************
  * Changelog:
-<<<<<<< HEAD
  * 2022-08-16 tonhuisman: Add drawing of Slide/Gauge controls via btn subcommand, horizontal or vertical depending on width/height ratio
  * 2022-08-15 tonhuisman: Add initial support for slide/gauge controls
-=======
->>>>>>> 474c2e17
  * 2022-06-07 tonhuisman: Code improvements in initialization, move offset calculation to printText() function
  * 2022-06-06 tonhuisman: Process any special characters for lenght and textheight values for correct sizing
  * 2022-06-05 tonhuisman: Add support for getting config values: win (current window id), iswin (exists?), width & height (current window),
@@ -64,22 +61,6 @@
 #  define ADAGFX_FONTS_INCLUDED       1     // 3 extra fonts, also controls enable/disable of below 8pt/12pt fonts
 # endif // ifndef ADAGFX_FONTS_INCLUDED
 # ifndef ADAGFX_PARSE_SUBCOMMAND
-<<<<<<< HEAD
-#  define ADAGFX_PARSE_SUBCOMMAND     1     // Enable/disable parsing of subcommands (pre/postfix below) to be executed by the helper
-# endif // ifndef ADAGFX_PARSE_SUBCOMMAND
-# ifndef ADAGFX_ENABLE_EXTRA_CMDS
-#  define ADAGFX_ENABLE_EXTRA_CMDS    1     // Enable/disable extra subcommands like lm (line-multi) and lmr (line-multi, relative)
-# endif // ifndef ADAGFX_ENABLE_EXTRA_CMDS
-# ifndef ADAGFX_ENABLE_BMP_DISPLAY
-#  define ADAGFX_ENABLE_BMP_DISPLAY   1     // Enable/disable subcommands for displaying .bmp files on supported displays (color)
-# endif // ifndef ADAGFX_ENABLE_BMP_DISPLAY
-# ifndef ADAGFX_ENABLE_BUTTON_DRAW
-#  define ADAGFX_ENABLE_BUTTON_DRAW   1     // Enable/disable subcommands for displaying button-like shapes
-# endif // ifndef ADAGFX_ENABLE_BUTTON_DRAW
-# ifndef ADAGFX_ENABLE_BUTTON_SLIDER
-#  define ADAGFX_ENABLE_BUTTON_SLIDER 1     // Enable/disable displaying button-shape with slider-actions
-# endif // ifndef ADAGFX_ENABLE_BUTTON_SLIDER
-=======
 #  define ADAGFX_PARSE_SUBCOMMAND     1     // Enable parsing of subcommands (pre/postfix below) to be executed by the helper
 # endif // ifndef ADAGFX_PARSE_SUBCOMMAND
 # ifndef ADAGFX_ENABLE_EXTRA_CMDS
@@ -89,9 +70,11 @@
 #  define ADAGFX_ENABLE_BMP_DISPLAY   1     // Enable subcommands for displaying .bmp files on supported displays (color)
 # endif // ifndef ADAGFX_ENABLE_BMP_DISPLAY
 # ifndef ADAGFX_ENABLE_BUTTON_DRAW
-#  define ADAGFX_ENABLE_BUTTON_DRAW    1    // Enable subcommands for displaying button-like shapes
+#  define ADAGFX_ENABLE_BUTTON_DRAW   1     // Enable/disable subcommands for displaying button-like shapes
 # endif // ifndef ADAGFX_ENABLE_BUTTON_DRAW
->>>>>>> 474c2e17
+# ifndef ADAGFX_ENABLE_BUTTON_SLIDER
+#  define ADAGFX_ENABLE_BUTTON_SLIDER 1     // Enable/disable displaying button-shape with slider-actions
+# endif // ifndef ADAGFX_ENABLE_BUTTON_SLIDER
 # ifndef ADAGFX_ENABLE_FRAMED_WINDOW
 #  define ADAGFX_ENABLE_FRAMED_WINDOW 1     // Enable framed window features
 # endif // ifndef ADAGFX_ENABLE_BUTTON_DRAW
@@ -99,15 +82,9 @@
 #  define ADAGFX_ENABLE_GET_CONFIG_VALUE  1 // Enable getting values features
 # endif // ifndef ADAGFX_ENABLE_GET_CONFIG_VALUE
 
-<<<<<<< HEAD
-// # define ADAGFX_FONTS_EXTRA_8PT_INCLUDED  // 5 extra 8pt fonts, should probably only be enabled in a private custom build, adds ~10,4 kB
-// # define ADAGFX_FONTS_EXTRA_12PT_INCLUDED // 6 extra 12pt fonts, should probably only be enabled in a private custom build, adds ~19,8 kB
-// # define ADAGFX_FONTS_EXTRA_16PT_INCLUDED // 2 extra 16pt fonts, should probably only be enabled in a private custom build, adds ~7.7 kB
-=======
 // # define ADAGFX_FONTS_EXTRA_8PT_INCLUDED  // 8 extra 8pt fonts, should probably only be enabled in a private custom build, adds ~15.4 kB
 // # define ADAGFX_FONTS_EXTRA_12PT_INCLUDED // 9 extra 12pt fonts, should probably only be enabled in a private custom build, adds ~28 kB
 // # define ADAGFX_FONTS_EXTRA_16PT_INCLUDED // 5 extra 16pt fonts, should probably only be enabled in a private custom build, adds ~19.9 kB
->>>>>>> 474c2e17
 // # define ADAGFX_FONTS_EXTRA_18PT_INCLUDED // 1 extra 18pt fonts, should probably only be enabled in a private custom build, adds ~4.3 kB
 // # define ADAGFX_FONTS_EXTRA_20PT_INCLUDED // 1 extra 20pt fonts, should probably only be enabled in a private custom build, adds ~5.3 kB
 
@@ -159,7 +136,6 @@
 #  endif // if ADAGFX_ARGUMENT_VALIDATION
 #  if ADAGFX_USE_ASCIITABLE
 #   undef ADAGFX_USE_ASCIITABLE
-<<<<<<< HEAD
 #   define ADAGFX_USE_ASCIITABLE  0
 #  endif // if ADAGFX_USE_ASCIITABLE
 #  if ADAGFX_SUPPORT_8and16COLOR
@@ -185,24 +161,6 @@
 #   undef ADAGFX_ENABLE_BUTTON_SLIDER
 #   define ADAGFX_ENABLE_BUTTON_SLIDER  0 // Disable displaying button-shape with slider-actions
 #  endif // if ADAGFX_ENABLE_BUTTON_SLIDER
-=======
-#  endif // ifdef ADAGFX_USE_ASCIITABLE
-#  ifdef ADAGFX_SUPPORT_8and16COLOR
-#   undef ADAGFX_SUPPORT_8and16COLOR
-#  endif // ifdef ADAGFX_SUPPORT_8and16COLOR
-// #  ifdef ADAGFX_ENABLE_BMP_DISPLAY
-// #   undef ADAGFX_ENABLE_BMP_DISPLAY
-// #  endif // ifdef ADAGFX_ENABLE_BMP_DISPLAY
-// #  ifdef ADAGFX_ENABLE_BUTTON_DRAW
-// #   undef ADAGFX_ENABLE_BUTTON_DRAW
-// #  endif // ifdef ADAGFX_ENABLE_BUTTON_DRAW
-// #  ifdef ADAGFX_ENABLE_FRAMED_WINDOW
-// #   undef ADAGFX_ENABLE_FRAMED_WINDOW
-// #  endif // ifdef ADAGFX_ENABLE_FRAMED_WINDOW
-// #  ifdef ADAGFX_ENABLE_GET_CONFIG_VALUE
-// #   undef ADAGFX_ENABLE_GET_CONFIG_VALUE
-// #  endif // ifdef ADAGFX_ENABLE_GET_CONFIG_VALUE
->>>>>>> 474c2e17
 # endif  // ifdef LIMIT_BUILD_SIZE
 
 # ifdef PLUGIN_SET_MAX // Include all fonts in MAX builds
@@ -290,26 +248,16 @@
 
 # if ADAGFX_SUPPORT_7COLOR
 #  if ADAGFX_SUPPORT_8and16COLOR
-<<<<<<< HEAD
 #   define ADAGFX_COLORDEPTH_COUNT 7
 #   define ADAGFX_MONOCOLORS_COUNT 4
-=======
-#  define ADAGFX_COLORDEPTH_COUNT 7
-#  define ADAGFX_MONOCOLORS_COUNT 4
->>>>>>> 474c2e17
 #  else // if ADAGFX_SUPPORT_8and16COLOR
 #   define ADAGFX_COLORDEPTH_COUNT 5
 #   define ADAGFX_MONOCOLORS_COUNT 4
 #  endif // if ADAGFX_SUPPORT_8and16COLOR
 # else // if ADAGFX_SUPPORT_7COLOR
 #  if ADAGFX_SUPPORT_8and16COLOR
-<<<<<<< HEAD
 #   define ADAGFX_COLORDEPTH_COUNT 6
 #   define ADAGFX_MONOCOLORS_COUNT 3
-=======
-#  define ADAGFX_COLORDEPTH_COUNT 6
-#  define ADAGFX_MONOCOLORS_COUNT 3
->>>>>>> 474c2e17
 #  else // if ADAGFX_SUPPORT_8and16COLOR
 #   define ADAGFX_COLORDEPTH_COUNT 4
 #   define ADAGFX_MONOCOLORS_COUNT 3
@@ -326,8 +274,7 @@
   EightColor   = 8u,          // 8 regular colors
   SixteenColor = 16u,         // 16 colors
   # endif // if ADAGFX_SUPPORT_8and16COLOR
-<<<<<<< HEAD
-  FullColor = 65535u          // 65535 colors (max. supported by RGB565)
+  FullColor    = 65535u       // 65535 colors (max. supported by RGB565)
 };
 
 # if ADAGFX_ENABLE_BUTTON_DRAW
@@ -378,9 +325,6 @@
 struct tWindowPoint {
   uint16_t x = 0;
   uint16_t y = 0;
-=======
-  FullColor    = 65535u       // 65535 colors (max. supported by RGB565)
->>>>>>> 474c2e17
 };
 struct tWindowObject {
   tWindowPoint top_left;
@@ -392,63 +336,6 @@
 };
 # endif // if ADAGFX_ENABLE_FRAMED_WINDOW
 
-<<<<<<< HEAD
-=======
-# if ADAGFX_ENABLE_BUTTON_DRAW
-
-// Only bits 0..3 can be used, masked with: 0x0F
-// stored combined with Button_layout_e value
-enum class Button_type_e : uint8_t {
-  None       = 0x00,
-  Square     = 0x01,
-  Rounded    = 0x02,
-  Circle     = 0x03,
-  ArrowLeft  = 0x04,
-  ArrowUp    = 0x05,
-  ArrowRight = 0x06,
-  ArrowDown  = 0x07,
-  Button_MAX = 8u // must be last value in enum, max possible values: 16
-};
-
-// Only bits 4..7 can be used, masked with: 0xF0
-// stored combined with Button_type_e value
-enum class Button_layout_e : uint8_t {
-  CenterAligned      = 0x00,
-  LeftAligned        = 0x10,
-  TopAligned         = 0x20,
-  RightAligned       = 0x30,
-  BottomAligned      = 0x40,
-  LeftTopAligned     = 0x50,
-  RightTopAligned    = 0x60,
-  RightBottomAligned = 0x70,
-  LeftBottomAligned  = 0x80,
-  NoCaption          = 0x90,
-  Bitmap             = 0xA0,
-  Alignment_MAX      = 11u // options-count, max possible values: 16
-};
-
-const __FlashStringHelper* toString(const Button_type_e button);
-const __FlashStringHelper* toString(const Button_layout_e layout);
-
-# endif // if ADAGFX_ENABLE_BUTTON_DRAW
-
-# if ADAGFX_ENABLE_FRAMED_WINDOW
-
-struct tWindowPoint {
-  uint16_t x = 0;
-  uint16_t y = 0;
-};
-struct tWindowObject {
-  tWindowPoint top_left;
-  tWindowPoint width_height;
-  tWindowPoint org_top_left;
-  tWindowPoint org_width_height;
-  uint8_t      id       = 0u;
-  int8_t       rotation = 0;
-};
-# endif // if ADAGFX_ENABLE_FRAMED_WINDOW
-
->>>>>>> 474c2e17
 class AdafruitGFX_helper; // Forward declaration
 
 // Some generic AdafruitGFX_helper support functions
@@ -601,11 +488,7 @@
                        const int16_t& h,
                        int16_t        windowId = -1,
                        const int8_t & rotation = -1);
-<<<<<<< HEAD
-  bool     deleteWindow(const uint8_t& windowId);
-=======
   bool deleteWindow(const uint8_t& windowId);
->>>>>>> 474c2e17
   # endif // if ADAGFX_ENABLE_FRAMED_WINDOW
 
   uint16_t getTextSize(const String& text,
