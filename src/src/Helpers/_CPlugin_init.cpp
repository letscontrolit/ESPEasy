--- conflicted
+++ resolved
@@ -590,25 +590,6 @@
   143,
 #endif // ifdef USES_C143
 
-<<<<<<< HEAD
-void CPluginInit()
-{
-  #ifdef USE_SECOND_HEAP
-  HeapSelectDram ephemeral;
-  #endif
-  // FIXME TD-er: Why would this ever be called at CPLUGIN_MAX index?
-  ProtocolIndex_to_CPlugin_id[CPLUGIN_MAX] = INVALID_C_PLUGIN_ID;
-  CPlugin_id_to_ProtocolIndex[CPLUGIN_MAX] = INVALID_PROTOCOL_INDEX;
-  uint8_t x;
-
-  // Clear pointer table for all Cplugins
-  for (x = 0; x < CPLUGIN_MAX; x++)
-  {
-    CPlugin_ptr[x]                 = nullptr;
-    ProtocolIndex_to_CPlugin_id[x] = INVALID_C_PLUGIN_ID;
-    CPlugin_id_to_ProtocolIndex[x] = INVALID_PROTOCOL_INDEX;
-  }
-=======
 #ifdef USES_C144
   144,
 #endif // ifdef USES_C144
@@ -1057,7 +1038,6 @@
   255,
 #endif // ifdef USES_C255
 };
->>>>>>> 9a9b0bbd
 
 
 bool (*CPlugin_ptr[])(CPlugin::Function,
