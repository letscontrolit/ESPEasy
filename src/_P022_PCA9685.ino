#ifdef USES_P022

#include "_Plugin_Helper.h"
#include "src/DataStructs/PinMode.h"
#include "src/PluginStructs/P022_data_struct.h"

// #######################################################################################################
// #################################### Plugin 022: PCA9685 ##############################################
// #######################################################################################################


#define PLUGIN_022
#define PLUGIN_ID_022         22
#define PLUGIN_NAME_022       "Extra IO - PCA9685"
#define PLUGIN_VALUENAME1_022 "PWM"


<<<<<<< HEAD
=======
// FIXME TD-er: This plugin uses a lot of calls to the P022_data_struct, which could be combined in single functions.

>>>>>>> b8c7b8cb
boolean Plugin_022(byte function, struct EventStruct *event, String& string)
{
  boolean  success = false;
  int      address = 0;
  int      mode2   = 0x10;
  uint16_t freq    = PCA9685_MAX_FREQUENCY;
  uint16_t range   = PCA9685_MAX_PWM;

  if ((event != NULL) && (event->TaskIndex >= 0))
  {
    address = CONFIG_PORT;
    mode2   = PCONFIG(0);
    freq    = PCONFIG(1);
    range   = PCONFIG(2);
  }

  if ((address < PCA9685_ADDRESS) || (address > PCA9685_MAX_ADDRESS)) {
    address = PCA9685_ADDRESS;
  }

  if (freq == 0) {
    freq = PCA9685_MAX_FREQUENCY;
  }

  if (range == 0) {
    range = PCA9685_MAX_PWM;
  }

  switch (function)
  {
    case PLUGIN_DEVICE_ADD:
    {
      Device[++deviceCount].Number           = PLUGIN_ID_022;
      Device[deviceCount].Type               = DEVICE_TYPE_I2C;
      Device[deviceCount].VType              = SENSOR_TYPE_NONE;
      Device[deviceCount].Ports              = 1;
      Device[deviceCount].PullUpOption       = false;
      Device[deviceCount].InverseLogicOption = false;
      Device[deviceCount].FormulaOption      = false;
      Device[deviceCount].ValueCount         = 0;
      Device[deviceCount].Custom             = true;
      Device[deviceCount].TimerOption        = false;
      break;
    }

    case PLUGIN_GET_DEVICENAME:
    {
      string = F(PLUGIN_NAME_022);
      break;
    }

    case PLUGIN_GET_DEVICEVALUENAMES:
    {
      strcpy_P(ExtraTaskSettings.TaskDeviceValueNames[0], PSTR(PLUGIN_VALUENAME1_022));
      break;
    }

    case PLUGIN_WEBFORM_SHOW_I2C_PARAMS:
    {
      int optionValues[PCA9685_NUMS_ADDRESS];

      for (int i = 0; i < PCA9685_NUMS_ADDRESS; i++)
      {
        optionValues[i] = PCA9685_ADDRESS + i;
      }
      addFormSelectorI2C(F("i2c_addr"), PCA9685_NUMS_ADDRESS, optionValues, address);
      break;
    }

    case PLUGIN_WEBFORM_LOAD:
    {
      // The options lists are quite long.
      // To prevent stack overflow issues, each selection has its own scope.
      {
        String m2Options[PCA9685_MODE2_VALUES];
        int    m2Values[PCA9685_MODE2_VALUES];

        for (int i = 0; i < PCA9685_MODE2_VALUES; i++)
        {
          m2Values[i]  = i;
          m2Options[i] = formatToHex_decimal(i);

          if (i == 0x10) {
            m2Options[i] += F(" - (default)");
          }
        }
        addFormSelector(F("MODE2"), F("p022_mode2"), PCA9685_MODE2_VALUES, m2Options, m2Values, mode2);
      }
      {
        String freqString = F("Frequency (");
        freqString += PCA9685_MIN_FREQUENCY;
        freqString += '-';
        freqString += PCA9685_MAX_FREQUENCY;
        freqString += ')';
        addFormNumericBox(freqString, F("p022_freq"), freq, PCA9685_MIN_FREQUENCY, PCA9685_MAX_FREQUENCY);
      }
      {
        String funitString = F("default ");
        funitString += PCA9685_MAX_FREQUENCY;
        addUnit(funitString);
      }
      {
        addFormNumericBox(F("Range (1-10000)"), F("p022_range"), range, 1, 10000);
        String runitString = F("default ");
        runitString += PCA9685_MAX_PWM;
        addUnit(runitString);
      }
      success = true;
      break;
    }

    case PLUGIN_WEBFORM_SAVE:
    {
      const uint8_t oldAddress = CONFIG_PORT;

      CONFIG_PORT = getFormItemInt(F("i2c_addr"));
      PCONFIG(0)  = getFormItemInt(F("p022_mode2"));
      PCONFIG(1)  = getFormItemInt(F("p022_freq"));
      PCONFIG(2)  = getFormItemInt(F("p022_range"));

<<<<<<< HEAD
      if (!p022_is_init(CONFIG_PORT))
      {
        Plugin_022_initialize(address);

        if (PCONFIG(0) != mode2) {
          Plugin_022_writeRegister(address, PCA9685_MODE2, PCONFIG(0));
        }
=======
      P022_data_struct *P022_data =
        static_cast<P022_data_struct *>(getPluginTaskData(event->TaskIndex));
      if (nullptr != P022_data) {
        P022_data->p022_clear_init(oldAddress);
>>>>>>> b8c7b8cb

        if (!P022_data->p022_is_init(CONFIG_PORT))
        {
          P022_data->Plugin_022_initialize(address);

          if (PCONFIG(0) != mode2) {
            P022_data->Plugin_022_writeRegister(address, PCA9685_MODE2, PCONFIG(0));
          }

          if (PCONFIG(1) != freq) {
            P022_data->Plugin_022_Frequency(address, PCONFIG(1));
          }
        }
      }
      success = true;
      break;
    }

    case PLUGIN_INIT:
    {
      initPluginTaskData(event->TaskIndex, new (std::nothrow) P022_data_struct());
      P022_data_struct *P022_data =
        static_cast<P022_data_struct *>(getPluginTaskData(event->TaskIndex));

      if (nullptr != P022_data) {
        success = true;
      }
      break;
    }

    case PLUGIN_WRITE:
    {
      P022_data_struct *P022_data =
        static_cast<P022_data_struct *>(getPluginTaskData(event->TaskIndex));

      if (nullptr == P022_data) {
        break;
      }
      String log            = "";
      String line           = String(string);
      String command        = "";
      int    dotPos         = line.indexOf('.');
      bool   istanceCommand = false;

      if (dotPos > -1)
      {
        LoadTaskSettings(event->TaskIndex);
        String name = line.substring(0, dotPos);
        name.replace("[", "");
        name.replace("]", "");

        if (name.equalsIgnoreCase(getTaskDeviceName(event->TaskIndex)) == true)
        {
          line           = line.substring(dotPos + 1);
          istanceCommand = true;
        }
        else
        {
          break;
        }
      }
      command = parseString(line, 1);

      if ((command == F("pcapwm")) || (istanceCommand && (command == F("pwm"))))
      {
        success = true;
        log     = String(F("PCA 0x")) + String(address, HEX) + String(F(": PWM ")) + String(event->Par1);

        if ((event->Par1 >= 0) && (event->Par1 <= PCA9685_MAX_PINS))
        {
          if ((event->Par2 >= 0) && (event->Par2 <= range))
          {
            if (!P022_data->p022_is_init(address))
            {
              P022_data->Plugin_022_initialize(address);
              P022_data->Plugin_022_writeRegister(address, PCA9685_MODE2, mode2);
              P022_data->Plugin_022_Frequency(address, freq);
            }
            P022_data->Plugin_022_Write(address, event->Par1, map(event->Par2, 0, range, 0, PCA9685_MAX_PWM));

            // setPinState(PLUGIN_ID_022, event->Par1, PIN_MODE_PWM, event->Par2);
            portStatusStruct newStatus;
            const uint32_t   key = createKey(PLUGIN_ID_022, event->Par1);

            // WARNING: operator [] creates an entry in the map if key does not exist
            newStatus         = globalMapPortStatus[key];
            newStatus.command = 1;
            newStatus.mode    = PIN_MODE_PWM;
            newStatus.state   = event->Par2;
            savePortStatus(key, newStatus);

            addLog(LOG_LEVEL_INFO, log);

            // SendStatus(event->Source, getPinStateJSON(SEARCH_PIN_STATE, PLUGIN_ID_022, event->Par1, log, 0));
            SendStatusOnlyIfNeeded(event->Source, SEARCH_PIN_STATE, key, log, 0);
          }
          else {
            addLog(LOG_LEVEL_ERROR, log + String(F(" the pwm value ")) + String(event->Par2) + String(F(" is invalid value.")));
          }
        }
        else {
          addLog(LOG_LEVEL_ERROR, log + String(F(" is invalid value.")));
        }
      }

      if ((command == F("pcafrq")) || (istanceCommand && (command == F("frq"))))
      {
        success = true;

        if ((event->Par1 >= PCA9685_MIN_FREQUENCY) && (event->Par1 <= PCA9685_MAX_FREQUENCY))
        {
          if (!P022_data->p022_is_init(address))
          {
            P022_data->Plugin_022_initialize(address);
            P022_data->Plugin_022_writeRegister(address, PCA9685_MODE2, mode2);
          }
          P022_data->Plugin_022_Frequency(address, event->Par1);

          // setPinState(PLUGIN_ID_022, 99, PIN_MODE_UNDEFINED, event->Par1);
          portStatusStruct newStatus;
          const uint32_t   key = createKey(PLUGIN_ID_022, 99);

          // WARNING: operator [] creates an entry in the map if key does not exist
          newStatus         = globalMapPortStatus[key];
          newStatus.command = 1;
          newStatus.mode    = PIN_MODE_UNDEFINED;
          newStatus.state   = event->Par1;
          savePortStatus(key, newStatus);

          log = String(F("PCA 0x")) + String(address, HEX) + String(F(": FREQ ")) + String(event->Par1);
          addLog(LOG_LEVEL_INFO, log);

          // SendStatus(event->Source, getPinStateJSON(SEARCH_PIN_STATE, PLUGIN_ID_022, 99, log, 0));
          SendStatusOnlyIfNeeded(event->Source, SEARCH_PIN_STATE, key, log, 0);
        }
        else {
          addLog(LOG_LEVEL_ERROR,
                 String(F("PCA 0x")) +
                 String(address, HEX) + String(F(" The frequency ")) + String(event->Par1) + String(F(" is out of range.")));
        }
      }

      if (istanceCommand && (command == F("mode2")))
      {
        success = true;

        if ((event->Par1 >= 0) && (event->Par1 < PCA9685_MODE2_VALUES))
        {
          if (!P022_data->p022_is_init(address))
          {
            P022_data->Plugin_022_initialize(address);
            P022_data->Plugin_022_Frequency(address, freq);
          }
          P022_data->Plugin_022_writeRegister(address, PCA9685_MODE2, event->Par1);
          log = String(F("PCA 0x")) + String(address, HEX) + String(F(": MODE2 0x")) + String(event->Par1, HEX);
          addLog(LOG_LEVEL_INFO, log);
        }
        else {
          addLog(LOG_LEVEL_ERROR,
                 String(F("PCA 0x")) +
                 String(address, HEX) + String(F(" MODE2 0x")) + String(event->Par1, HEX) + String(F(" is out of range.")));
        }
      }

      if (command == F("status"))
      {
        if (parseString(line, 2) == F("pca"))
        {
          if (!P022_data->p022_is_init(address))
          {
            P022_data->Plugin_022_initialize(address);
            P022_data->Plugin_022_writeRegister(address, PCA9685_MODE2, mode2);
            P022_data->Plugin_022_Frequency(address, freq);
          }
          success = true;

          // SendStatus(event->Source, getPinStateJSON(SEARCH_PIN_STATE, PLUGIN_ID_022, event->Par2, dummyString, 0));
          SendStatusOnlyIfNeeded(event->Source, SEARCH_PIN_STATE, createKey(PLUGIN_ID_022, event->Par2), dummyString, 0);
        }
      }

      if (istanceCommand && (command == F("gpio")))
      {
        success = true;
        log     = String(F("PCA 0x")) + String(address, HEX) + String(F(": GPIO "));

        if ((event->Par1 >= 0) && (event->Par1 <= PCA9685_MAX_PINS))
        {
          if (!P022_data->p022_is_init(address))
          {
            P022_data->Plugin_022_initialize(address);
            P022_data->Plugin_022_writeRegister(address, PCA9685_MODE2, mode2);
            P022_data->Plugin_022_Frequency(address, freq);
          }
          int pin = event->Par1;

          if (parseString(line, 2) == "all")
          {
            pin  = -1;
            log += String(F("all"));
          }
          else
          {
            log += String(pin);
          }

          if (event->Par2 == 0)
          {
            log += F(" off");
            P022_data->Plugin_022_Off(address, pin);
          }
          else
          {
            log += F(" on");
            P022_data->Plugin_022_On(address, pin);
          }
          addLog(LOG_LEVEL_INFO, log);

          // setPinState(PLUGIN_ID_022, pin, PIN_MODE_OUTPUT, event->Par2);
          portStatusStruct newStatus;
          const uint32_t   key = createKey(PLUGIN_ID_022, pin);

          // WARNING: operator [] creates an entry in the map if key does not exist
          newStatus         = globalMapPortStatus[key];
          newStatus.command = 1;
          newStatus.mode    = PIN_MODE_OUTPUT;
          newStatus.state   = event->Par2;
          savePortStatus(key, newStatus);

          // SendStatus(event->Source, getPinStateJSON(SEARCH_PIN_STATE, PLUGIN_ID_022, pin, log, 0));
          SendStatusOnlyIfNeeded(event->Source, SEARCH_PIN_STATE, key, log, 0);
        }
        else {
          addLog(LOG_LEVEL_ERROR, log + String(F(" is invalid value.")));
        }
      }

      if (istanceCommand && (command == F("pulse")))
      {
        success = true;
        log     = String(F("PCA 0x")) + String(address, HEX) + String(F(": GPIO ")) + String(event->Par1);

        if ((event->Par1 >= 0) && (event->Par1 <= PCA9685_MAX_PINS))
        {
          if (!P022_data->p022_is_init(address))
          {
            P022_data->Plugin_022_initialize(address);
            P022_data->Plugin_022_writeRegister(address, PCA9685_MODE2, mode2);
            P022_data->Plugin_022_Frequency(address, freq);
          }

          if (event->Par2 == 0)
          {
            log += F(" off");
            P022_data->Plugin_022_Off(address, event->Par1);
          }
          else
          {
            log += F(" on");
            P022_data->Plugin_022_On(address, event->Par1);
          }
          log += String(F(" Pulse set for ")) + event->Par3;
          log += String(F("ms"));
          int autoreset = 0;

          if (event->Par3 > 0)
          {
            if (parseString(line, 5) == F("auto"))
            {
              autoreset = -1;
              log      += String(F(" with autoreset infinity"));
            }
            else
            {
              autoreset = event->Par4;

              if (autoreset > 0)
              {
                log += String(F(" for "));
                log += String(autoreset);
              }
            }
          }
          Scheduler.setPluginTaskTimer(event->Par3
                                       , event->TaskIndex
                                       , event->Par1
                                       , !event->Par2
                                       , event->Par3
                                       , autoreset);

          // setPinState(PLUGIN_ID_022, event->Par1, PIN_MODE_OUTPUT, event->Par2);
          portStatusStruct newStatus;
          const uint32_t   key = createKey(PLUGIN_ID_022, event->Par1);

          // WARNING: operator [] creates an entry in the map if key does not exist
          newStatus         = globalMapPortStatus[key];
          newStatus.command = 1;
          newStatus.mode    = PIN_MODE_OUTPUT;
          newStatus.state   = event->Par2;
          savePortStatus(key, newStatus);

          addLog(LOG_LEVEL_INFO, log);

          // SendStatus(event->Source, getPinStateJSON(SEARCH_PIN_STATE, PLUGIN_ID_022, event->Par1, log, 0));
          SendStatusOnlyIfNeeded(event->Source, SEARCH_PIN_STATE, key, log, 0);
        }
        else {
          addLog(LOG_LEVEL_ERROR, log + String(F(" is invalid value.")));
        }
      }

      break;
    }
    case PLUGIN_TIMER_IN:
    {
      P022_data_struct *P022_data =
        static_cast<P022_data_struct *>(getPluginTaskData(event->TaskIndex));

      if (nullptr != P022_data) {
        String log       = String(F("PCA 0x")) + String(address, HEX) + String(F(": GPIO ")) + String(event->Par1);
        int    autoreset = event->Par4;

        if (event->Par2 == 0)
        {
          log += F(" off");
          P022_data->Plugin_022_Off(address, event->Par1);
        }
        else
        {
          log += F(" on");
          P022_data->Plugin_022_On(address, event->Par1);
        }
<<<<<<< HEAD
        Scheduler.setPluginTaskTimer(event->Par3
                                     , event->TaskIndex
                                     , event->Par1
                                     , !event->Par2
                                     , event->Par3
                                     , autoreset);
      }
=======
>>>>>>> b8c7b8cb

        if ((autoreset > 0) || (autoreset == -1))
        {
          if (autoreset > -1)
          {
            log += String(F(" Pulse auto restart for "));
            log += String(autoreset);
            autoreset--;
          }
          Scheduler.setPluginTaskTimer(event->Par3
                                      , event->TaskIndex
                                      , event->Par1
                                      , !event->Par2
                                      , event->Par3
                                      , autoreset);
        }

        // setPinState(PLUGIN_ID_022, event->Par1, PIN_MODE_OUTPUT, event->Par2);
        portStatusStruct newStatus;
        const uint32_t   key = createKey(PLUGIN_ID_022, event->Par1);

        // WARNING: operator [] creates an entry in the map if key does not exist
        newStatus         = globalMapPortStatus[key];
        newStatus.command = 1;
        newStatus.mode    = PIN_MODE_OUTPUT;
        newStatus.state   = event->Par2;
        savePortStatus(key, newStatus);

        // SendStatus(event->Source, getPinStateJSON(SEARCH_PIN_STATE, PLUGIN_ID_022, event->Par1, log, 0));
        SendStatusOnlyIfNeeded(event->Source, SEARCH_PIN_STATE, key, log, 0);
      }
      break;
    }
  }
  return success;
}

<<<<<<< HEAD
// ********************************************************************************
// PCA9685 config
// ********************************************************************************
void Plugin_022_writeRegister(int i2cAddress, int regAddress, byte data) {
  Wire.beginTransmission(i2cAddress);
  Wire.write(regAddress);
  Wire.write(data);
  Wire.endTransmission();
}

uint8_t Plugin_022_readRegister(int i2cAddress, int regAddress) {
  uint8_t res = 0;

  Wire.requestFrom(i2cAddress, 1, 1);

  while (Wire.available()) {
    res = Wire.read();
  }
  return res;
}

// ********************************************************************************
// PCA9685 write
// ********************************************************************************
void Plugin_022_Off(int address, int pin)
{
  Plugin_022_Write(address, pin, 0);
}

void Plugin_022_On(int address, int pin)
{
  Plugin_022_Write(address, pin, PCA9685_MAX_PWM);
}

void Plugin_022_Write(int address, int Par1, int Par2)
{
  int i2cAddress = address;

  // boolean success = false;
  int regAddress = Par1 == -1
                   ? PCA9685_ALLLED_REG
                   : PCA9685_LED0 + 4 * Par1;
  uint16_t LED_ON  = 0;
  uint16_t LED_OFF = Par2;

  Wire.beginTransmission(i2cAddress);
  Wire.write(regAddress);
  Wire.write(lowByte(LED_ON));
  Wire.write(highByte(LED_ON));
  Wire.write(lowByte(LED_OFF));
  Wire.write(highByte(LED_OFF));
  Wire.endTransmission();
}

void Plugin_022_Frequency(int address, uint16_t freq)
{
  int i2cAddress = address;

  Plugin_022_writeRegister(i2cAddress, PLUGIN_022_PCA9685_MODE1, (byte)0x0);
  freq *= 0.9;

  //  prescale = 25000000 / 4096;
  uint16_t prescale = 6103;

  prescale /=  freq;
  prescale -= 1;
  uint8_t oldmode = Plugin_022_readRegister(i2cAddress, 0);
  uint8_t newmode = (oldmode & 0x7f) | 0x10;

  Plugin_022_writeRegister(i2cAddress, PLUGIN_022_PCA9685_MODE1, (byte)newmode);
  Plugin_022_writeRegister(i2cAddress, 0xfe,                     (byte)prescale); // prescale register
  Plugin_022_writeRegister(i2cAddress, PLUGIN_022_PCA9685_MODE1, (byte)oldmode);
  delayMicroseconds(5000);
  Plugin_022_writeRegister(i2cAddress, PLUGIN_022_PCA9685_MODE1, (byte)oldmode | 0xa1);
}

void Plugin_022_initialize(int address)
{
  int i2cAddress = address;

  // default mode is open drain output, drive leds connected to VCC
  Plugin_022_writeRegister(i2cAddress, PLUGIN_022_PCA9685_MODE1, (byte)0x01);      // reset the device
  delay(1);
  Plugin_022_writeRegister(i2cAddress, PLUGIN_022_PCA9685_MODE1, (byte)B10100000); // set up for auto increment
  // Plugin_022_writeRegister(i2cAddress, PCA9685_MODE2, (byte)0x10); // set to output
  p022_set_init(address);
}

=======
>>>>>>> b8c7b8cb
#endif // USES_P022<|MERGE_RESOLUTION|>--- conflicted
+++ resolved
@@ -15,11 +15,8 @@
 #define PLUGIN_VALUENAME1_022 "PWM"
 
 
-<<<<<<< HEAD
-=======
 // FIXME TD-er: This plugin uses a lot of calls to the P022_data_struct, which could be combined in single functions.
 
->>>>>>> b8c7b8cb
 boolean Plugin_022(byte function, struct EventStruct *event, String& string)
 {
   boolean  success = false;
@@ -140,20 +137,10 @@
       PCONFIG(1)  = getFormItemInt(F("p022_freq"));
       PCONFIG(2)  = getFormItemInt(F("p022_range"));
 
-<<<<<<< HEAD
-      if (!p022_is_init(CONFIG_PORT))
-      {
-        Plugin_022_initialize(address);
-
-        if (PCONFIG(0) != mode2) {
-          Plugin_022_writeRegister(address, PCA9685_MODE2, PCONFIG(0));
-        }
-=======
       P022_data_struct *P022_data =
         static_cast<P022_data_struct *>(getPluginTaskData(event->TaskIndex));
       if (nullptr != P022_data) {
         P022_data->p022_clear_init(oldAddress);
->>>>>>> b8c7b8cb
 
         if (!P022_data->p022_is_init(CONFIG_PORT))
         {
@@ -486,16 +473,6 @@
           log += F(" on");
           P022_data->Plugin_022_On(address, event->Par1);
         }
-<<<<<<< HEAD
-        Scheduler.setPluginTaskTimer(event->Par3
-                                     , event->TaskIndex
-                                     , event->Par1
-                                     , !event->Par2
-                                     , event->Par3
-                                     , autoreset);
-      }
-=======
->>>>>>> b8c7b8cb
 
         if ((autoreset > 0) || (autoreset == -1))
         {
@@ -533,95 +510,4 @@
   return success;
 }
 
-<<<<<<< HEAD
-// ********************************************************************************
-// PCA9685 config
-// ********************************************************************************
-void Plugin_022_writeRegister(int i2cAddress, int regAddress, byte data) {
-  Wire.beginTransmission(i2cAddress);
-  Wire.write(regAddress);
-  Wire.write(data);
-  Wire.endTransmission();
-}
-
-uint8_t Plugin_022_readRegister(int i2cAddress, int regAddress) {
-  uint8_t res = 0;
-
-  Wire.requestFrom(i2cAddress, 1, 1);
-
-  while (Wire.available()) {
-    res = Wire.read();
-  }
-  return res;
-}
-
-// ********************************************************************************
-// PCA9685 write
-// ********************************************************************************
-void Plugin_022_Off(int address, int pin)
-{
-  Plugin_022_Write(address, pin, 0);
-}
-
-void Plugin_022_On(int address, int pin)
-{
-  Plugin_022_Write(address, pin, PCA9685_MAX_PWM);
-}
-
-void Plugin_022_Write(int address, int Par1, int Par2)
-{
-  int i2cAddress = address;
-
-  // boolean success = false;
-  int regAddress = Par1 == -1
-                   ? PCA9685_ALLLED_REG
-                   : PCA9685_LED0 + 4 * Par1;
-  uint16_t LED_ON  = 0;
-  uint16_t LED_OFF = Par2;
-
-  Wire.beginTransmission(i2cAddress);
-  Wire.write(regAddress);
-  Wire.write(lowByte(LED_ON));
-  Wire.write(highByte(LED_ON));
-  Wire.write(lowByte(LED_OFF));
-  Wire.write(highByte(LED_OFF));
-  Wire.endTransmission();
-}
-
-void Plugin_022_Frequency(int address, uint16_t freq)
-{
-  int i2cAddress = address;
-
-  Plugin_022_writeRegister(i2cAddress, PLUGIN_022_PCA9685_MODE1, (byte)0x0);
-  freq *= 0.9;
-
-  //  prescale = 25000000 / 4096;
-  uint16_t prescale = 6103;
-
-  prescale /=  freq;
-  prescale -= 1;
-  uint8_t oldmode = Plugin_022_readRegister(i2cAddress, 0);
-  uint8_t newmode = (oldmode & 0x7f) | 0x10;
-
-  Plugin_022_writeRegister(i2cAddress, PLUGIN_022_PCA9685_MODE1, (byte)newmode);
-  Plugin_022_writeRegister(i2cAddress, 0xfe,                     (byte)prescale); // prescale register
-  Plugin_022_writeRegister(i2cAddress, PLUGIN_022_PCA9685_MODE1, (byte)oldmode);
-  delayMicroseconds(5000);
-  Plugin_022_writeRegister(i2cAddress, PLUGIN_022_PCA9685_MODE1, (byte)oldmode | 0xa1);
-}
-
-void Plugin_022_initialize(int address)
-{
-  int i2cAddress = address;
-
-  // default mode is open drain output, drive leds connected to VCC
-  Plugin_022_writeRegister(i2cAddress, PLUGIN_022_PCA9685_MODE1, (byte)0x01);      // reset the device
-  delay(1);
-  Plugin_022_writeRegister(i2cAddress, PLUGIN_022_PCA9685_MODE1, (byte)B10100000); // set up for auto increment
-  // Plugin_022_writeRegister(i2cAddress, PCA9685_MODE2, (byte)0x10); // set to output
-  p022_set_init(address);
-}
-
-=======
->>>>>>> b8c7b8cb
 #endif // USES_P022