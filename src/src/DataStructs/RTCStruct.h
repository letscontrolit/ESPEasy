#ifndef DATASTRUCTS_RTC_STRUCTS_H
#define DATASTRUCTS_RTC_STRUCTS_H

#include "../../ESPEasy_common.h"

// this offsets are in blocks, bytes = blocks * 4
#define RTC_BASE_STRUCT 64
#define RTC_BASE_USERVAR 74
#define RTC_BASE_CACHE 124

#define RTC_CACHE_DATA_SIZE 240
#define CACHE_FILE_MAX_SIZE 24000

/*********************************************************************************************\
 * RTCStruct
\*********************************************************************************************/
//max 40 bytes: ( 74 - 64 ) * 4
struct RTCStruct
{
  RTCStruct() : ID1(0), ID2(0), lastWiFiChannel(0), factoryResetCounter(0),
                deepSleepState(0), bootFailedCount(0), flashDayCounter(0),
                lastWiFiSettingsIndex(0),
<<<<<<< HEAD
                flashCounter(0), bootCounter(0), lastMixedSchedulerId(0) {}
=======
                flashCounter(0), bootCounter(0), lastMixedSchedulerId(0), lastSysTime(0) {}
>>>>>>> d270bad6
  byte ID1;
  byte ID2;
  byte lastWiFiChannel;
  byte factoryResetCounter;
  byte deepSleepState;
  byte bootFailedCount;
  byte flashDayCounter;
  byte lastWiFiSettingsIndex;
  unsigned long flashCounter;
  unsigned long bootCounter;
  unsigned long lastMixedSchedulerId;
  uint8_t lastBSSID[6] = { 0 };
  byte unused1;  // Force alignment to 4 bytes
  byte unused2;
<<<<<<< HEAD
=======
  unsigned long lastSysTime;
>>>>>>> d270bad6
};


#endif // DATASTRUCTS_RTC_STRUCTS_H<|MERGE_RESOLUTION|>--- conflicted
+++ resolved
@@ -20,11 +20,7 @@
   RTCStruct() : ID1(0), ID2(0), lastWiFiChannel(0), factoryResetCounter(0),
                 deepSleepState(0), bootFailedCount(0), flashDayCounter(0),
                 lastWiFiSettingsIndex(0),
-<<<<<<< HEAD
-                flashCounter(0), bootCounter(0), lastMixedSchedulerId(0) {}
-=======
                 flashCounter(0), bootCounter(0), lastMixedSchedulerId(0), lastSysTime(0) {}
->>>>>>> d270bad6
   byte ID1;
   byte ID2;
   byte lastWiFiChannel;
@@ -39,10 +35,7 @@
   uint8_t lastBSSID[6] = { 0 };
   byte unused1;  // Force alignment to 4 bytes
   byte unused2;
-<<<<<<< HEAD
-=======
   unsigned long lastSysTime;
->>>>>>> d270bad6
 };
 
 
