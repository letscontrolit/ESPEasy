--- conflicted
+++ resolved
@@ -2,13 +2,9 @@
 
 #include "../../ESPEasy_common.h"
 
-<<<<<<< HEAD
-void EventQueueStruct::add(const String& event)
-=======
 EventQueueStruct::EventQueueStruct() {}
 
 void EventQueueStruct::add(const String& event, bool deduplicate)
->>>>>>> 5261d784
 {
   #ifdef USE_SECOND_HEAP
   HeapSelectIram ephemeral;
