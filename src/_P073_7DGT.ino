#include "_Plugin_Helper.h"
#ifdef USES_P073

// #######################################################################################################
// ###################   Plugin 073 - 7-segment display plugin TM1637/MAX7219       ######################
// #######################################################################################################
//
// Chips/displays supported:
//  0 - TM1637     -- 2 pins - 4 digits and colon in the middle (XX:XX)
//  1 - TM1637     -- 2 pins - 4 digits and dot on each digit (X.X.X.X.)
//  2 - TM1637     -- 2 pins - 6 digits and dot on each digit (X.X.X.X.X.X.)
//  3 - MAX7219/21 -- 3 pins - 8 digits and dot on each digit (X.X.X.X.X.X.X.X.)
//
// Plugin can be setup as:
//  - Manual        -- display is manually updated sending commands
//  "7dn,<number>"        (number can be negative or positive, even with decimal)
//  "7dt,<temperature>"   (temperature can be negative or positive and containing decimals)
//  "7ddt,<temperature>,<temperature>"   (Dual temperatures on Max7219 (8 digits) only, temperature can be negative or
//                                        positive and containing decimals)
//  "7dst,<hh>,<mm>,<ss>" (show manual time -not current-, no checks done on numbers validity!)
//  "7dsd,<dd>,<mm>,<yy>" (show manual date -not current-, no checks done on numbers validity!)
//  "7dtext,<text>"       (show free text - supported chars 0-9,a-z,A-Z," ","-","=","_","/","^") Depending on Font used
//  "7dfont,<font>"       (select the used font: 0/7DGT/Default = default, 1/Siekoo = Siekoo, 2/Siekoo_Upper = Siekoo
//                         with uppercase CHNORUX, 3/dSEG7 = dSEG7)
//                        Siekoo: https://www.fakoo.de/siekoo (uppercase CHNORUX is a local extension)
//                        dSEG7 : https://www.keshikan.net/fonts-e.html
//  "7dbin,[uint8_t],..."    (show data binary formatted, bits clock-wise from left to right, dot, top, right 2x, bottom,
// left 2x, center), scroll-enabled
//  - Clock-Blink     -- display is automatically updated with current time and blinking dot/lines
//  - Clock-NoBlink   -- display is automatically updated with current time and steady dot/lines
//  - Clock12-Blink   -- display is automatically updated with current time (12h clock) and blinking dot/lines
//  - Clock12-NoBlink -- display is automatically updated with current time (12h clock) and steady dot/lines
//  - Date            -- display is automatically updated with current date
//
// Generic commands:
//  - "7don"         -- turn ON the display
//  - "7doff"        -- turn OFF the display
//  - "7db,<0-15>    -- set brightness to specific value between 0 and 15
//  - "7output,<0-5> -- select display output mode, 0:"Manual",1:"Clock 24h - Blink",2:"Clock 24h - No Blink",3:"Clock 12h - Blink",4:"Clock
//                      12h - No Blink",5:"Date"
//
// History
// 2021-10-06, tonhuisman: Store via commands changed output, font and brightness setting in settings variables, but not save them yet.
// 2021-10-05, tonhuisman: Add 7output command for changing the Display Output setting. Not saved, unless the save command is also sent.
// 2021-02-13, tonhuisman: Fixed self-introduced bug of conversion from MAX7219 to TM1637 bit mapping, removed now unused TM1637 character
//                         maps, moved some logging to DEBUG level
// 2021-01-30, tonhuisman: Added font support for 7Dgt (default), Siekoo, Siekoo with uppercase CHNORUX, dSEG7 fonts. Default/7Dgt comes
//                         with these special characters: " -^=/_
//                         Siekoo comes _without_ AOU with umlauts and Eszett characters, has many extra special characters
//                         "%@.,;:+*#!?'\"<>\\()|", and optional uppercase "CHNORUX",
//                         "^" displays as degree symbol and "|" displays overscsore (top-line only).
//                         'Merged' fontdata for TM1637 by converting the data for MAX7219 (bits 0-6 are swapped around), to save a little
//                         space and maintanance burden.
//                         Added 7dfont,<font> command for changing the font dynamically runtime. NB: The numbers digits are equal for all
//                         fonts!
//                         Added Scroll Text option for scrolling texts longer then the display is wide
//                         Added 7dbin,<uint8_t>[,...] for displaying binary formatted data bits clock-wise from left to right, dot, top,
//                         right 2x, bottom, left 2x, center), scroll-enabled
// 2021-01-10, tonhuisman: Added optional . as dot display (7dtext)
//                         Added 7ddt,<temp1>,<temp2> dual temperature display
//                         Added optional removal of degree symbol on temperature display
//                         Added optional right-shift of 7dt,<temp> on MAX7219 display (is normally shifted to left by 1 digit, so last
//                         digit is blank)

# define PLUGIN_073
# define PLUGIN_ID_073           73
# define PLUGIN_NAME_073         "Display - 7-segment display"

# define P073_TM1637_4DGTCOLON   0
# define P073_TM1637_4DGTDOTS    1
# define P073_TM1637_6DGT        2
# define P073_MAX7219_8DGT       3

# define P073_DISP_MANUAL        0
# define P073_DISP_CLOCK24BLNK   1
# define P073_DISP_CLOCK24       2
# define P073_DISP_CLOCK12BLNK   3
# define P073_DISP_CLOCK12       4
# define P073_DISP_DATE          5

# define P073_OPTION_PERIOD      0 // Period as dot
# define P073_OPTION_HIDEDEGREE  1 // Hide degree symbol for temperatures
# define P073_OPTION_RIGHTALIGN  2 // Align 7dt output right on MAX7219 display
# define P073_OPTION_SCROLLTEXT  3 // Scroll text > 8 characters
# define P073_OPTION_SCROLLFULL  4 // Scroll text from the right in, starting with a blank display

# define P073_7DDT_COMMAND         // Enable 7ddt by default
# define P073_EXTRA_FONTS          // Enable extra fonts
# define P073_SCROLL_TEXT          // Enable scrolling of 7dtext by default
# define P073_7DBIN_COMMAND        // Enable input of binary data via 7dbin,uint8_t,... command

# ifndef PLUGIN_SET_TESTING

// #define P073_DEBUG                // Leave out some debugging on demnand, activates extra log info in the debug
# else // ifndef PLUGIN_SET_TESTING
#  undef P073_7DDT_COMMAND  // Optionally activate if .bin file space is really problematic, to remove the 7ddt command
#  undef P073_EXTRA_FONTS   // Optionally activate if .bin file space is really problematic, to remove the font selection and 7dfont command
#  undef P073_SCROLL_TEXT   // Optionally activate if .bin file space is really problematic, to remove the scrolling text feature
#  undef P073_7DBIN_COMMAND // Optionally activate if .bin file space is really problematic, to remove the 7dbin command
# endif // ifndef PLUGIN_SET_TESTING

struct P073_data_struct : public PluginTaskData_base {
  P073_data_struct()
    : dotpos(-1), pin1(-1), pin2(-1), pin3(-1), displayModel(0), output(0),
    brightness(0), timesep(false), shift(false), periods(false), hideDegree(false),
    rightAlignTempMAX7219(false), fontset(0)
    # ifdef P073_7DBIN_COMMAND
    , binaryData(false)
    # endif // P073_7DBIN_COMMAND
    # ifdef P073_SCROLL_TEXT
    , txtScrolling(false), scrollCount(0), scrollPos(0), scrollFull(false)
    , _scrollSpeed(0)
    # endif // P073_SCROLL_TEXT
  {
    ClearBuffer();
  }

  void FillBufferWithTime(boolean sevendgt_now, uint8_t sevendgt_hours,
                          uint8_t sevendgt_minutes, uint8_t sevendgt_seconds,
                          boolean flag12h) {
    ClearBuffer();

    if (sevendgt_now) {
      sevendgt_hours   = node_time.hour();
      sevendgt_minutes = node_time.minute();
      sevendgt_seconds = node_time.second();
    }

    if (flag12h && (sevendgt_hours > 12)) {
      sevendgt_hours -= 12; // if flag 12h is TRUE and h>12 adjust subtracting 12
    }

    if (flag12h && (sevendgt_hours == 0)) {
      sevendgt_hours = 12; // if flag 12h is TRUE and h=0  adjust to h=12
    }
    showbuffer[0] = static_cast<uint8_t>(sevendgt_hours / 10);
    showbuffer[1] = sevendgt_hours % 10;
    showbuffer[2] = static_cast<uint8_t>(sevendgt_minutes / 10);
    showbuffer[3] = sevendgt_minutes % 10;
    showbuffer[4] = static_cast<uint8_t>(sevendgt_seconds / 10);
    showbuffer[5] = sevendgt_seconds % 10;
  }

  void FillBufferWithDate(boolean sevendgt_now, uint8_t sevendgt_day,
                          uint8_t sevendgt_month, int sevendgt_year) {
    ClearBuffer();
    int sevendgt_year0 = sevendgt_year;

    if (sevendgt_now) {
      sevendgt_day   = node_time.day();
      sevendgt_month = node_time.month();
      sevendgt_year0 = node_time.year();
    } else {
      if (sevendgt_year0 < 100) {
        sevendgt_year0 += 2000;
      }
    }
    uint8_t sevendgt_year1 = static_cast<uint8_t>(sevendgt_year0 / 100);
    uint8_t sevendgt_year2 = static_cast<uint8_t>(sevendgt_year0 % 100);

    showbuffer[0] = static_cast<uint8_t>(sevendgt_day / 10);
    showbuffer[1] = sevendgt_day % 10;
    showbuffer[2] = static_cast<uint8_t>(sevendgt_month / 10);
    showbuffer[3] = sevendgt_month % 10;
    showbuffer[4] = static_cast<uint8_t>(sevendgt_year1 / 10);
    showbuffer[5] = sevendgt_year1 % 10;
    showbuffer[6] = static_cast<uint8_t>(sevendgt_year2 / 10);
    showbuffer[7] = sevendgt_year2 % 10;
  }

  void FillBufferWithNumber(const String& number) {
    ClearBuffer();
    uint8_t p073_numlenght = number.length();
    uint8_t p073_index     = 7;

    dotpos = -1; // -1 means no dot to display

    for (int i = p073_numlenght - 1; i >= 0 && p073_index >= 0; --i) {
      char p073_tmpchar = number.charAt(i);

      if (p073_tmpchar == '.') { // dot
        dotpos = p073_index;
      } else {
        showbuffer[p073_index] = P073_mapCharToFontPosition(p073_tmpchar, fontset);
        p073_index--;
      }
    }
  }

  void FillBufferWithTemp(long temperature) {
    ClearBuffer();
    char p073_digit[8];
    bool between10and0      = (temperature < 10 && temperature >= 0); // To have a zero prefix (0.x and -0.x) display between 0.9 and -0.9
    bool between0andMinus10 = (temperature<0 && temperature>-10);     // degrees,as all display types use 1 digit for temperatures between
                                                                      // 10.0 and -10.0
    String format;

    if (hideDegree) {
      format = (between10and0 ? F("      %02d") : (between0andMinus10 ? F("     %03d") : F("%8d")));
    } else {
      format = (between10and0 ? F("     %02d") : (between0andMinus10 ? F("    %03d") : F("%7d")));
    }
    sprintf_P(p073_digit, format.c_str(), static_cast<int>(temperature));
    int p073_numlenght = strlen(p073_digit);

    for (int i = 0; i < p073_numlenght; i++) {
      showbuffer[i] = P073_mapCharToFontPosition(p073_digit[i], fontset);
    }

    if (!hideDegree) {
      showbuffer[7] = 12; // degree "°"
    }
  }

  # ifdef P073_7DDT_COMMAND

  /**
   * FillBufferWithDualTemp()
   * leftTemperature or rightTempareature < -100.0 then shows dashes
   */
  void FillBufferWithDualTemp(long leftTemperature, bool leftWithDecimal, long rightTemperature, bool rightWithDecimal) {
    ClearBuffer();
    char   p073_digit[8];
    String format;
    bool   leftBetween10and0 = (leftWithDecimal && leftTemperature < 10 && leftTemperature >= 0);

    // To have a zero prefix (0.x and -0.x) display between 0.9 and -0.9 degrees,
    // as all display types use 1 digit for temperatures between 10.0 and -10.0
    bool leftBetween0andMinus10 = (leftWithDecimal && leftTemperature<0 && leftTemperature>-10);

    if (hideDegree) {
      // Include a space for compensation of the degree symbol
      format = (leftBetween10and0 ? F("  %02d") : (leftBetween0andMinus10 ? F(" %03d") : leftTemperature < -1000 ? F("----") : F("%4d")));
    } else {
      // Include a space for compensation of the degree symbol
      format = (leftBetween10and0 ? F(" %02d ") : (leftBetween0andMinus10 ? F("%03d ") : leftTemperature < -100 ? F("----") : F("%3d ")));
    }
    bool rightBetween10and0 = (rightWithDecimal && rightTemperature < 10 && rightTemperature >= 0);

    // To have a zero prefix (0.x and -0.x) display between 0.9 and -0.9 degrees,
    // as all display types use 1 digit for temperatures between 10.0 and -10.0
    bool rightBetween0andMinus10 = (rightWithDecimal && rightTemperature<0 && rightTemperature>-10);

    if (hideDegree) {
      format += (rightBetween10and0 ? F("  %02d") : (rightBetween0andMinus10 ? F(" %03d") : rightTemperature < -1000 ? F("----") : F("%4d")));
    } else {
      format += (rightBetween10and0 ? F(" %02d") : (rightBetween0andMinus10 ? F("%03d") : rightTemperature < -100 ? F("----") : F("%3d")));
    }
    sprintf_P(p073_digit, format.c_str(), static_cast<int>(leftTemperature), static_cast<int>(rightTemperature));
    int p073_numlenght = strlen(p073_digit);

    for (int i = 0; i < p073_numlenght; i++) {
      showbuffer[i] = P073_mapCharToFontPosition(p073_digit[i], fontset);
    }

    if (!hideDegree) {
      if (leftTemperature  > -100.0) { showbuffer[3] = 12; // degree "°"
      }

      if (rightTemperature > -100.0) { showbuffer[7] = 12; // degree "°"
      }
    }

    // addLog(LOG_LEVEL_INFO, String(F("7dgt format")) + format);
  }

  # endif // ifdef P073_7DDT_COMMAND

  void FillBufferWithString(const String& textToShow, bool useBinaryData = false) {
    # ifdef P073_7DBIN_COMMAND
    binaryData = useBinaryData;
    # endif // P073_7DBIN_COMMAND
    ClearBuffer();
    int p073_txtlength = textToShow.length();

    int p = 0;

    for (int i = 0; i < p073_txtlength && p <= 8; i++) { // p <= 8 to allow a period after last digit
      if (periods
          && textToShow.charAt(i) == '.'
          # ifdef P073_7DBIN_COMMAND
          && !binaryData
          # endif // P073_7DBIN_COMMAND
          ) { // If setting periods true
        if (p == 0) { // Text starts with a period, becomes a space with a dot
          showperiods[p] = true;
          p++;
        } else {
          // if (p > 0) {
          showperiods[p - 1] = true;                        // The period displays as a dot on the previous digit!
        }

        if ((i > 0) && (textToShow.charAt(i - 1) == '.')) { // Handle consecutive periods
          p++;
          showperiods[p - 1] = true;                        // The period displays as a dot on the previous digit!
        }
      } else if (p < 8) {
        # ifdef P073_7DBIN_COMMAND
        showbuffer[p] = useBinaryData ? textToShow.charAt(i) : P073_mapCharToFontPosition(textToShow.charAt(i), fontset);
        # else // P073_7DBIN_COMMAND
        showbuffer[p] = P073_mapCharToFontPosition(textToShow.charAt(i), fontset);
        # endif // P073_7DBIN_COMMAND
        p++;
      }
    }
    # ifdef P073_DEBUG
    LogBufferContent(F("7dtext"));
    # endif // ifdef P073_DEBUG
  }

  # ifdef P073_SCROLL_TEXT
  uint8_t getBufferLength(uint8_t displayModel) {
    uint8_t bufLen = 0;

    switch (displayModel) {
      case P073_TM1637_4DGTCOLON:
      case P073_TM1637_4DGTDOTS:
        bufLen = 4;
        break;
      case P073_TM1637_6DGT:
        bufLen = 6;
        break;
      case P073_MAX7219_8DGT:
        bufLen = 8;
        break;
    }
    return bufLen;
  }

  int getEffectiveTextLength(const String& text) {
    int textLength = text.length();
    int p          = 0;

    for (int i = 0; i < textLength; i++) {
      if (periods && (text.charAt(i) == '.')) { // If setting periods true
        if (p == 0) {                           // Text starts with a period, becomes a space with a dot
          p++;
        }

        if ((i > 0) && (text.charAt(i - 1) == '.')) { // Handle consecutive periods
          p++;
        }
      } else {
        p++;
      }
    }
    return p;
  }

  void NextScroll() {
    if (txtScrolling && (_textToScroll.length() > 0)) {
      if ((scrollCount > 0) && (scrollCount < 0xFFFF)) { scrollCount--; }

      if (scrollCount == 0) {
        scrollCount = 0xFFFF; // Max value to avoid interference when scrolling long texts
        int bufToFill = getBufferLength(displayModel);
        ClearBuffer();
        int p073_txtlength = _textToScroll.length();

        int p = 0;

        for (int i = scrollPos; i < p073_txtlength && p <= bufToFill; i++) { // p <= bufToFill to allow a period after last digit
          if (periods
              && _textToScroll.charAt(i) == '.'
              #  ifdef P073_7DBIN_COMMAND
              && !binaryData
              #  endif // P073_7DBIN_COMMAND
              ) { // If setting periods true
            if (p == 0) { // Text starts with a period, becomes a space with a dot
              showperiods[p] = true;
              p++;
            } else {
              showperiods[p - 1] = true;                                   // The period displays as a dot on the previous digit!
            }

            if ((i > scrollPos) && (_textToScroll.charAt(i - 1) == '.')) { // Handle consecutive periods
              showperiods[p - 1] = true;                                   // The period displays as a dot on the previous digit!
              p++;
            }
          } else if (p < bufToFill) {
            #  ifdef P073_7DBIN_COMMAND
            showbuffer[p] = binaryData ? _textToScroll.charAt(i) : P073_mapCharToFontPosition(_textToScroll.charAt(i), fontset);
            #  else // P073_7DBIN_COMMAND
            showbuffer[p] = P073_mapCharToFontPosition(_textToScroll.charAt(i), fontset);
            #  endif // P073_7DBIN_COMMAND
            p++;
          }
        }
        scrollPos++;

        if (scrollPos > _textToScroll.length() - bufToFill) { scrollPos = 0; // Restart when all text displayed
        }
        scrollCount = _scrollSpeed;                                          // Restart countdown
        #  ifdef P073_DEBUG
        LogBufferContent(F("nextScroll"));
        #  endif // P073_DEBUG
      }
    }
  }

  void setTextToScroll(const String& text) {
    _textToScroll = EMPTY_STRING;

    if (text.length() > 0) {
      int bufToFill = getBufferLength(displayModel);
      _textToScroll.reserve(text.length() + bufToFill + (scrollFull ? bufToFill : 0));

      for (int i = 0; scrollFull && i < bufToFill; i++) { // Scroll text in from the right, so start with all spaces
        _textToScroll +=
        #  ifdef P073_7DBIN_COMMAND
          binaryData ? (char)0x00 :
        #  endif // P073_7DBIN_COMMAND
          ' ';
      }
      _textToScroll += text;

      for (int i = 0; i < bufToFill; i++) { // Scroll text off completely before restarting
        _textToScroll +=
        #  ifdef P073_7DBIN_COMMAND
          binaryData ? (char)0x00 :
        #  endif // P073_7DBIN_COMMAND
          ' ';
      }
    }
    scrollCount = _scrollSpeed;
    scrollPos   = 0;
    #  ifdef P073_7DBIN_COMMAND
    binaryData = false;
    #  endif // P073_7DBIN_COMMAND
  }

  void setScrollSpeed(uint8_t speed) {
    _scrollSpeed = speed;
    scrollCount  = _scrollSpeed;
    scrollPos    = 0;
  }

  # endif // P073_SCROLL_TEXT

  # ifdef P073_7DBIN_COMMAND
  void setBinaryData(const String& data) {
    binaryData = true;
    #  ifdef P073_SCROLL_TEXT
    setTextToScroll(data);
    binaryData  = true; // is reset in setTextToScroll
    scrollCount = _scrollSpeed;
    scrollPos   = 0;
    #  else // P073_SCROLL_TEXT
    _textToScroll = data;
    #  endif // P073_SCROLL_TEXT
  }

  # endif      // P073_7DBIN_COMMAND

  # ifdef P073_DEBUG
  void LogBufferContent(String prefix) {
    String log;

    log.reserve(48);
    log  = prefix;
    log += F(" buffer: periods: ");
    log += periods ? 't' : 'f';
    log += ' ';

    for (int i = 0; i < 8; i++) {
      if (i > 0) { log += ','; }
      log += F("0x");
      log += String(showbuffer[i], HEX);
      log += ',';
      log += showperiods[i] ? F(".") : F("");
    }
    addLog(LOG_LEVEL_INFO, log);
  }

  # endif // P073_DEBUG

  // in case of error show all dashes
  void FillBufferWithDash() {
    memset(showbuffer, 11, sizeof(showbuffer));
  }

  void ClearBuffer() {
    memset(showbuffer,
           # ifdef P073_7DBIN_COMMAND
           binaryData ? 0 :
           # endif // P073_7DBIN_COMMAND
           10, sizeof(showbuffer));

    for (int i = 0; i < 8; i++) {
      showperiods[i] = false;
    }
  }

<<<<<<< HEAD
  int      dotpos = 0;
  uint8_t  showbuffer[8] = {0};
  bool     showperiods[8];
  uint8_t  spidata[2] = {0};
  uint8_t  pin1, pin2, pin3;
  uint8_t  displayModel;
  uint8_t  output;
  uint8_t  brightness;
  bool     timesep;
  bool     shift;
  bool     periods;
  bool     hideDegree;
  bool     rightAlignTempMAX7219;
  uint8_t  fontset;
#ifdef P073_7DBIN_COMMAND
  bool     binaryData;
#endif // P073_7DBIN_COMMAND
#ifdef P073_SCROLL_TEXT
=======
  int     dotpos        = 0;
  uint8_t showbuffer[8] = { 0 };
  bool    showperiods[8];
  uint8_t spidata[2] = { 0 };
  uint8_t pin1, pin2, pin3;
  uint8_t displayModel;
  uint8_t output;
  uint8_t brightness;
  bool    timesep;
  bool    shift;
  bool    periods;
  bool    hideDegree;
  bool    rightAlignTempMAX7219;
  uint8_t fontset;
  # ifdef P073_7DBIN_COMMAND
  bool binaryData;
  # endif // P073_7DBIN_COMMAND
  # ifdef P073_SCROLL_TEXT
>>>>>>> 3550f4c2
  bool     txtScrolling;
  uint16_t scrollCount;
  uint16_t scrollPos;
  bool     scrollFull;

private:

  uint16_t _scrollSpeed;
  # endif // P073_SCROLL_TEXT
  # if defined(P073_SCROLL_TEXT) || defined(P073_7DBIN_COMMAND)
  String _textToScroll;
  # endif // P073_SCROLL_TEXT
};

# define TM1637_POWER_ON    B10001000
# define TM1637_POWER_OFF   B10000000
# define TM1637_CLOCKDELAY  40
# define TM1637_4DIGIT      4
# define TM1637_6DIGIT      2

// each char table is specific for each display and maps all numbers/symbols
// needed:
//   - pos 0-9   - Numbers from 0 to 9
//   - pos 10    - Space " "
//   - pos 11    - minus symbol "-"
//   - pos 12    - degree symbol "°"
//   - pos 13    - equal "="
//   - pos 14    - triple lines "/"
//   - pos 15    - underscore "_"
//   - pos 16-41 - Letters from A to Z
static const uint8_t DefaultCharTable[42] PROGMEM = {
  B01111110, B00110000, B01101101, B01111001, B00110011, B01011011,
  B01011111, B01110000, B01111111, B01111011, B00000000, B00000001,
  B01100011, B00001001, B01001001, B00001000, B01110111, B00011111,
  B01001110, B00111101, B01001111, B01000111, B01011110, B00110111,
  B00000110, B00111100, B01010111, B00001110, B01010100, B01110110,
  B01111110, B01100111, B01101011, B01100110, B01011011, B00001111,
  B00111110, B00111110, B00101010, B00110111, B00111011, B01101101 };

# ifdef P073_EXTRA_FONTS

// Siekoo alphabet https://www.fakoo.de/siekoo
// as the 'over score' character isn't normally available, the pipe "|" is used for that, and for degree the "^"" is used
// specials:
//   - pos 0-9   - Numbers from 0 to 9
//   - pos 10    - Space " "
//   - pos 11    - minus symbol "-"
//   - pos 12    - degree symbol "°" (specially handled "^" into a degree)
//   - pos 13    - equal "="
//   - pos 14    - slash "/"
//   - pos 15    - underscore "_"
//   - pos 16-40 - Special characters not handled yet -- MAX7219 -- -- TM1637 --
//   - pos 16    - percent "%"                          B00010010
//   - pos 17    - at "@"                               B01110100
//   - pos 18    - period "."                           B00000100
//   - pos 10    - comma ","                            B00011000
//   - pos 20    - semicolon ";"                        B00101000
//   - pos 21    - colon ":"                            B01001000
//   - pos 22    - plus "+"                             B00110001
//   - pos 23    - asterisk "*"                         B01001001
//   - pos 24    - hash "#"                             B00110110
//   - pos 25    - exclamation mark "!"                 B01101011
//   - pos 26    - question mark "?"                    B01101001
//   - pos 27    - single quote "'"                     B00000010
//   - pos 28    - double quote '"'                     B00100010
//   - pos 29    - left sharp bracket "<"               B01000010
//   - pos 30    - right sharp bracket ">"              B01100000
//   - pos 31    - backslash "\"                        B00010011
//   - pos 32    - left round bracket "("               B01001110
//   - pos 33    - right round bracket ")"              B01111000
//   - pos 34    - overscore "|" (the top-most line)    B01000000
//   - pos 35    - uppercase C "C" (optionally enabled) B01001110
//   - pos 36    - uppercase H "H"                      B00110111
//   - pos 37    - uppercase N "N"                      B01110110
//   - pos 38    - uppercase O "O"                      B01111110
//   - pos 39    - uppercase R "R"                      B01100110
//   - pos 40    - uppercase U "U"                      B00111110
//   - pos 41    - uppercase X "X"                      B00110111
//   - pos 42-67 - Letters from A to Z Siekoo style
static const uint8_t SiekooCharTable[68] PROGMEM = {
  B01111110, B00110000, B01101101, B01111001, B00110011, B01011011,
  B01011111, B01110000, B01111111, B01111011, B00000000, B00000001,
  B01100011, B00001001, B00100101, B00001000, B00010010, B01110100,
  B00000100, B00011000, B00101000, B01001000, B00110001, B01001001,
  B00110110, B01101011, B01101001, B00000010, B00100010, B01000010,
  B01100000, B00010011, B01001110, B01111000, B01000000, B01001110,
  B00110111, B01110110, B01111110, B01100110, B00111110, B00110111,
  B01111101, B00011111, B00001101, B00111101, B01001111, B01000111, /* ABCDEF */
  B01011110, B00010111, B01000100, B01011000, B01010111, B00001110,
  B01010101, B00010101, B00011101, B01100111, B01110011, B00000101,
  B01011010, B00001111, B00011100, B00101010, B00101011, B00010100,
  B00111011, B01101100 };

// dSEG7 https://www.keshikan.net/fonts-e.html
// specials:
//   - pos 0-9   - Numbers from 0 to 9
//   - pos 10    - Space " "
//   - pos 11    - minus symbol "-"
//   - pos 12    - degree symbol "°" (specially handled "^" into a degree)
//   - pos 13    - equal "="
//   - pos 14    - slash "/"
//   - pos 15    - underscore "_"
//   - pos 16-41 - Letters from A to Z dSEG7 style
static const uint8_t Dseg7CharTable[42] PROGMEM = {
  B01111110, B00110000, B01101101, B01111001, B00110011, B01011011,
  B01011111, B01110000, B01111111, B01111011, B00000000, B00000001,
  B01100011, B00001001, B01001001, B00001000, B01110111, B00011111, /* AB */
  B00001101, B00111101, B01001111, B01000111, B01011110, B00010111,
  B00010000, B00111100, B01010111, B00001110, B01110110, B00010101,
  B00011101, B01100111, B01110011, B00000101, B00011011, B00001111,
  B00011100, B00111110, B00111111, B00110111, B00111011, B01101100 };

# endif // P073_EXTRA_FONTS

uint8_t P073_mapCharToFontPosition(char character, uint8_t fontset) {
  uint8_t position = 10;

  # ifdef P073_EXTRA_FONTS
  String specialChars = F(" -^=/_%@.,;:+*#!?'\"<>\\()|");
  String chnorux      = F("CHNORUX");

  switch (fontset) {
    case 1: // Siekoo
    case 2: // Siekoo with uppercase 'CHNORUX'

      if ((fontset == 2) && (chnorux.indexOf(character) > -1)) {
        position = chnorux.indexOf(character) + 35;
      } else if (isDigit(character)) {
        position = character - '0';
      } else if (isAlpha(character)) {
        position = character - (isLowerCase(character) ? 'a' : 'A') + 42;
      } else {
        uint8_t idx = specialChars.indexOf(character);

        if (idx > -1) {
          position = idx + 10;
        }
      }
      break;
    case 3:  // dSEG7 (same table size as 7Dgt)
    default: // Original fontset (7Dgt)
  # endif // P073_EXTRA_FONTS

  if (isDigit(character)) {
    position = character - '0';
  } else if (isAlpha(character)) {
    position = character - (isLowerCase(character) ? 'a' : 'A') + 16;
  } else {
    switch (character) {
      case ' ': position = 10; break;
      case '-': position = 11; break;
      case '^': position = 12; break; // degree
      case '=': position = 13; break;
      case '/': position = 14; break;
      case '_': position = 15; break;
    }
  }
  # ifdef P073_EXTRA_FONTS
}

  # endif // P073_EXTRA_FONTS
  return position;
}

uint8_t P073_mapMAX7219FontToTM1673Font(uint8_t character) {
  uint8_t newCharacter = character & 0x80; // Keep dot-bit if passed in

  for (int b = 0; b < 7; b++) {
    if (character & (0x01 << b)) {
      newCharacter |= (0x40 >> b);
    }
  }
  return newCharacter;
}

boolean Plugin_073(uint8_t function, struct EventStruct *event, String& string) {
  boolean success = false;

  switch (function) {
    case PLUGIN_DEVICE_ADD: {
      Device[++deviceCount].Number           = PLUGIN_ID_073;
      Device[deviceCount].Type               = DEVICE_TYPE_TRIPLE;
      Device[deviceCount].VType              = Sensor_VType::SENSOR_TYPE_NONE;
      Device[deviceCount].Ports              = 0;
      Device[deviceCount].PullUpOption       = false;
      Device[deviceCount].InverseLogicOption = false;
      Device[deviceCount].FormulaOption      = false;
      Device[deviceCount].ValueCount         = 0;
      Device[deviceCount].SendDataOption     = false;
      Device[deviceCount].TimerOption        = false;
      Device[deviceCount].TimerOptional      = false;
      Device[deviceCount].GlobalSyncOption   = true;
      break;
    }

    case PLUGIN_GET_DEVICENAME: {
      string = F(PLUGIN_NAME_073);
      break;
    }

    # ifdef P073_SCROLL_TEXT
    case PLUGIN_SET_DEFAULTS: {
      PCONFIG(3) = 10; // Default 10 * 0.1 sec scroll speed
      break;
    }
    # endif // P073_SCROLL_TEXT

    case PLUGIN_WEBFORM_LOAD: {
      addFormNote(F("TM1637:  1st=CLK-Pin, 2nd=DIO-Pin"));
      addFormNote(F("MAX7219: 1st=DIN-Pin, 2nd=CLK-Pin, 3rd=CS-Pin"));
      {
        const __FlashStringHelper *displtype[] = { F("TM1637 - 4 digit (colon)"),
                                                   F("TM1637 - 4 digit (dots)"),
                                                   F("TM1637 - 6 digit"),
                                                   F("MAX7219 - 8 digit") };
        addFormSelector(F("Display Type"), F("plugin_073_displtype"), 4, displtype, NULL, PCONFIG(0));
      }
      {
        const __FlashStringHelper *displout[] = { F("Manual"),
                                                  F("Clock 24h - Blink"),
                                                  F("Clock 24h - No Blink"),
                                                  F("Clock 12h - Blink"),
                                                  F("Clock 12h - No Blink"),
                                                  F("Date") };
        addFormSelector(F("Display Output"), F("plugin_073_displout"), 6, displout, NULL, PCONFIG(1));
      }

      addFormNumericBox(F("Brightness"), F("plugin_073_brightness"), PCONFIG(2), 0, 15);

      # ifdef P073_EXTRA_FONTS
      {
        const __FlashStringHelper *fontset[4] = { F("Default"),
                                                  F("Siekoo"),
                                                  F("Siekoo with uppercase 'CHNORUX'"),
                                                  F("dSEG7") };
        addFormSelector(F("Font set"), F("plugin_073_fontset"), 4, fontset, NULL, PCONFIG(4));
        addFormNote(F("Check documentation for examples of the font sets."));
      }
      # endif // P073_EXTRA_FONTS

      addFormSubHeader(F("Options"));

      bool bPeriodsAsDots = bitRead(PCONFIG_LONG(0), P073_OPTION_PERIOD);
      addFormCheckBox(F("Text show periods as dot"),    F("plugin_073_periods"),     bPeriodsAsDots);

      bool bHideDegree = bitRead(PCONFIG_LONG(0), P073_OPTION_HIDEDEGREE);
      addFormCheckBox(F("Hide &deg; for Temperatures"), F("plugin_073_hide_degree"), bHideDegree);
      # ifdef P073_7DDT_COMMAND
      addFormNote(F("Commands 7dt,&lt;temp&gt; and 7ddt,&lt;temp1&gt;,&lt;temp2&gt;"));
      # else // ifdef P073_7DDT_COMMAND
      addFormNote(F("Command 7dt,&lt;temp&gt;"));
      # endif // P073_7DDT_COMMAND

      # ifdef P073_SCROLL_TEXT
      bool bScrollText = bitRead(PCONFIG_LONG(0), P073_OPTION_SCROLLTEXT);
      bool bScrollFull = bitRead(PCONFIG_LONG(0), P073_OPTION_SCROLLFULL);
      addFormCheckBox(F("Scroll text &gt; display width"), F("plugin_073_scroll_text"), bScrollText);
      addFormCheckBox(F("Scroll text in from right"),      F("plugin_073_scroll_full"), bScrollFull);

      if (PCONFIG(3) == 0) { PCONFIG(3) = 10; }
      addFormNumericBox(F("Scroll speed (0.1 sec/step)"), F("plugin_073_scrollspeed"), PCONFIG(3), 1, 600);
      addUnit(F("1..600 = 0.1..60 sec/step"));
      # endif // P073_SCROLL_TEXT

      addFormSubHeader(F("Options for MAX7219 - 8 digit"));

      bool bRightAlign = bitRead(PCONFIG_LONG(0), P073_OPTION_RIGHTALIGN);
      addFormCheckBox(F("Right-align Temperature (7dt)"), F("plugin_073_temp_rightalign"), bRightAlign);

      success = true;
      break;
    }

    case PLUGIN_WEBFORM_SAVE: {
      PCONFIG(0) = getFormItemInt(F("plugin_073_displtype"));
      PCONFIG(1) = getFormItemInt(F("plugin_073_displout"));
      PCONFIG(2) = getFormItemInt(F("plugin_073_brightness"));
      uint32_t lSettings = 0;
      bitWrite(lSettings, P073_OPTION_PERIOD,     isFormItemChecked(F("plugin_073_periods")));
      bitWrite(lSettings, P073_OPTION_HIDEDEGREE, isFormItemChecked(F("plugin_073_hide_degree")));
      bitWrite(lSettings, P073_OPTION_RIGHTALIGN, isFormItemChecked(F("plugin_073_temp_rightalign")));
      # ifdef P073_SCROLL_TEXT
      bitWrite(lSettings, P073_OPTION_SCROLLTEXT, isFormItemChecked(F("plugin_073_scroll_text")));
      bitWrite(lSettings, P073_OPTION_SCROLLFULL, isFormItemChecked(F("plugin_073_scroll_full")));
      PCONFIG(3) = getFormItemInt(F("plugin_073_scrollspeed"));
      # endif // P073_SCROLL_TEXT
      # ifdef P073_EXTRA_FONTS
      PCONFIG(4) = getFormItemInt(F("plugin_073_fontset"));
      # endif // P073_EXTRA_FONTS
      PCONFIG_LONG(0) = lSettings;

      P073_data_struct *P073_data =
        static_cast<P073_data_struct *>(getPluginTaskData(event->TaskIndex));

      if (nullptr != P073_data) {
        P073_data->pin1         = CONFIG_PIN1;
        P073_data->pin2         = CONFIG_PIN2;
        P073_data->pin3         = CONFIG_PIN3;
        P073_data->displayModel = PCONFIG(0);
        P073_data->output       = PCONFIG(1);
        P073_data->brightness   = PCONFIG(2);
        P073_data->periods      = bitRead(PCONFIG_LONG(0), P073_OPTION_PERIOD);
        P073_data->hideDegree   = bitRead(PCONFIG_LONG(0), P073_OPTION_HIDEDEGREE);
        # ifdef P073_SCROLL_TEXT
        P073_data->txtScrolling = bitRead(PCONFIG_LONG(0), P073_OPTION_SCROLLTEXT);
        P073_data->scrollFull   = bitRead(PCONFIG_LONG(0), P073_OPTION_SCROLLFULL);
        P073_data->setScrollSpeed(PCONFIG(3));
        # endif // P073_SCROLL_TEXT
        P073_data->rightAlignTempMAX7219 = bitRead(PCONFIG_LONG(0), P073_OPTION_RIGHTALIGN);
        P073_data->timesep               = true;
        # ifdef P073_EXTRA_FONTS
        P073_data->fontset = PCONFIG(4);
        # endif // P073_EXTRA_FONTS

        switch (PCONFIG(0)) {
          case P073_TM1637_4DGTCOLON: // set brightness of TM1637
          case P073_TM1637_4DGTDOTS:
          case P073_TM1637_6DGT: {
            int tm1637_bright = PCONFIG(2) / 2;
            tm1637_SetPowerBrightness(CONFIG_PIN1, CONFIG_PIN2, tm1637_bright,
                                      true);

            if (PCONFIG(1) == P073_DISP_MANUAL) {
              tm1637_ClearDisplay(CONFIG_PIN1, CONFIG_PIN2);
            }
            break;
          }
          case P073_MAX7219_8DGT: // set brightness of MAX7219
          {
            max7219_SetPowerBrightness(event, CONFIG_PIN1, CONFIG_PIN2, CONFIG_PIN3,
                                       PCONFIG(2), true);

            if (PCONFIG(1) == P073_DISP_MANUAL) {
              max7219_ClearDisplay(event, CONFIG_PIN1, CONFIG_PIN2, CONFIG_PIN3);
            }
            break;
          }
        }
      }
      success = true;
      break;
    }

    case PLUGIN_EXIT: {
      success = true;
      break;
    }

    case PLUGIN_INIT: {
      initPluginTaskData(event->TaskIndex, new (std::nothrow) P073_data_struct());
      P073_data_struct *P073_data =
        static_cast<P073_data_struct *>(getPluginTaskData(event->TaskIndex));

      if (nullptr == P073_data) {
        return success;
      }
      P073_data->pin1         = CONFIG_PIN1;
      P073_data->pin2         = CONFIG_PIN2;
      P073_data->pin3         = CONFIG_PIN3;
      P073_data->displayModel = PCONFIG(0);
      P073_data->output       = PCONFIG(1);
      P073_data->brightness   = PCONFIG(2);
      P073_data->periods      = bitRead(PCONFIG_LONG(0), P073_OPTION_PERIOD);
      P073_data->hideDegree   = bitRead(PCONFIG_LONG(0), P073_OPTION_HIDEDEGREE);
      # ifdef P073_SCROLL_TEXT
      P073_data->txtScrolling = bitRead(PCONFIG_LONG(0), P073_OPTION_SCROLLTEXT);
      P073_data->scrollFull   = bitRead(PCONFIG_LONG(0), P073_OPTION_SCROLLFULL);
      P073_data->setScrollSpeed(PCONFIG(3));
      # endif // P073_SCROLL_TEXT
      P073_data->rightAlignTempMAX7219 = bitRead(PCONFIG_LONG(0), P073_OPTION_RIGHTALIGN);
      P073_data->timesep               = true;
      # ifdef P073_EXTRA_FONTS
      P073_data->fontset = PCONFIG(4);
      # endif // P073_EXTRA_FONTS

      switch (PCONFIG(0)) {
        case P073_TM1637_4DGTCOLON:
        case P073_TM1637_4DGTDOTS:
        case P073_TM1637_6DGT: {
          tm1637_InitDisplay(CONFIG_PIN1, CONFIG_PIN2);
          int tm1637_bright = PCONFIG(2) / 2;
          tm1637_SetPowerBrightness(CONFIG_PIN1, CONFIG_PIN2, tm1637_bright, true);

          if (PCONFIG(1) == P073_DISP_MANUAL) {
            tm1637_ClearDisplay(CONFIG_PIN1, CONFIG_PIN2);
          }
          break;
        }
        case P073_MAX7219_8DGT: {
          max7219_InitDisplay(event, CONFIG_PIN1, CONFIG_PIN2, CONFIG_PIN3);
          delay(10); // small poweroff/poweron delay
          max7219_SetPowerBrightness(event, CONFIG_PIN1, CONFIG_PIN2, CONFIG_PIN3,
                                     PCONFIG(2), true);

          if (PCONFIG(1) == P073_DISP_MANUAL) {
            max7219_ClearDisplay(event, CONFIG_PIN1, CONFIG_PIN2, CONFIG_PIN3);
          }
          break;
        }
      }
      success = true;
      break;
    }

    case PLUGIN_WRITE: {
      success = p073_plugin_write(event, string);
      break;
    }

    case PLUGIN_ONCE_A_SECOND: {
      P073_data_struct *P073_data =
        static_cast<P073_data_struct *>(getPluginTaskData(event->TaskIndex));

      if (nullptr == P073_data) {
        break;
      }

      if (P073_data->output == P073_DISP_MANUAL) {
        break;
      }

      if ((P073_data->output == P073_DISP_CLOCK24BLNK) ||
          (P073_data->output == P073_DISP_CLOCK12BLNK)) {
        P073_data->timesep = !P073_data->timesep;
      } else {
        P073_data->timesep = true;
      }

      if (P073_data->output == P073_DISP_DATE) {
        P073_data->FillBufferWithDate(true, 0, 0, 0);
      }
      else if ((P073_data->output == P073_DISP_CLOCK24BLNK) ||
               (P073_data->output == P073_DISP_CLOCK24)) {
        P073_data->FillBufferWithTime(true, 0, 0, 0, false);
      }
      else {
        P073_data->FillBufferWithTime(true, 0, 0, 0, true);
      }

      switch (P073_data->displayModel) {
        case P073_TM1637_4DGTCOLON:
        case P073_TM1637_4DGTDOTS: {
          tm1637_ShowTimeTemp4(event, P073_data->timesep, 0);
          break;
        }
        case P073_TM1637_6DGT: {
          if (PCONFIG(1) == P073_DISP_DATE) {
            tm1637_ShowDate6(event);
          }
          else {
            tm1637_ShowTime6(event);
          }
          break;
        }
        case P073_MAX7219_8DGT: {
          if (PCONFIG(1) == P073_DISP_DATE) {
            max7219_ShowDate(event, P073_data->pin1, P073_data->pin2,
                             P073_data->pin3);
          }
          else {
            max7219_ShowTime(event, P073_data->pin1, P073_data->pin2,
                             P073_data->pin3, P073_data->timesep);
          }
          break;
        }
      }
      break;
    }

    # ifdef P073_SCROLL_TEXT
    case PLUGIN_TEN_PER_SECOND: {
      P073_data_struct *P073_data =
        static_cast<P073_data_struct *>(getPluginTaskData(event->TaskIndex));

      if (nullptr == P073_data) {
        break;
      }

      if ((P073_data->output != P073_DISP_MANUAL) || !P073_data->txtScrolling) {
        break;
      }

      P073_data->NextScroll();

      switch (P073_data->displayModel) {
        case P073_TM1637_4DGTCOLON:
        case P073_TM1637_4DGTDOTS: {
          tm1637_ShowBuffer(event, 0, 4);
          break;
        }
        case P073_TM1637_6DGT: {
          tm1637_SwapDigitInBuffer(event, 0); // only needed for 6-digits displays
          tm1637_ShowBuffer(event, 0, 6);
          break;
        }
        case P073_MAX7219_8DGT: {
          P073_data->dotpos = -1; // avoid to display the dot
          max7219_ShowBuffer(event, P073_data->pin1, P073_data->pin2,
                             P073_data->pin3);
          break;
        }
      }
      break;
    }
    # endif // P073_SCROLL_TEXT
  }
  return success;
}

bool p073_plugin_write(struct EventStruct *event, const String& string) {
  P073_data_struct *P073_data =
    static_cast<P073_data_struct *>(getPluginTaskData(event->TaskIndex));

  if (nullptr == P073_data) {
    return false;
  }

  String cmd = parseString(string, 1);

  cmd.toLowerCase();
  String text = parseStringToEndKeepCase(string, 2);

  if (cmd.equals("7dn")) {
    return p073_plugin_write_7dn(event, text);
  } else if (cmd.equals("7dt")) {
    return p073_plugin_write_7dt(event, text);
  # ifdef P073_7DDT_COMMAND
  } else if (cmd.equals("7ddt")) {
    return p073_plugin_write_7ddt(event, text);
  # endif // ifdef P073_7DDT_COMMAND
  } else if (cmd.equals("7dst")) {
    return p073_plugin_write_7dst(event);
  } else if (cmd.equals("7dsd")) {
    return p073_plugin_write_7dsd(event);
  } else if (cmd.equals("7dtext")) {
    return p073_plugin_write_7dtext(event, text);
  # ifdef P073_EXTRA_FONTS
  } else if (cmd.equals("7dfont")) {
    return p073_plugin_write_7dfont(event, text);
  # endif // P073_EXTRA_FONTS
  # ifdef P073_7DBIN_COMMAND
  } else if (cmd.equals("7dbin")) {
    return p073_plugin_write_7dbin(event, text);
  # endif // P073_7DBIN_COMMAND
  } else {
    bool p073_validcmd  = false;
    bool p073_displayon = false;

    if (cmd.equals("7don")) {
      addLog(LOG_LEVEL_INFO, F("7DGT : Display ON"));
      p073_displayon = true;
      p073_validcmd  = true;
    } else if (cmd.equals("7doff")) {
      addLog(LOG_LEVEL_INFO, F("7DGT : Display OFF"));
      p073_displayon = false;
      p073_validcmd  = true;
    } else if (cmd.equals("7db")) {
      if ((event->Par1 >= 0) && (event->Par1 < 16)) {
        if (loglevelActiveFor(LOG_LEVEL_INFO)) {
          String log = F("7DGT : Brightness=");
          log += event->Par1;
          addLog(LOG_LEVEL_INFO, log);
        }
        P073_data->brightness = event->Par1;
        PCONFIG(2)            = event->Par1;
        p073_displayon        = true;
        p073_validcmd         = true;
      }
    } else if (cmd.equals(F("7output"))) {
      if ((event->Par1 >= 0) && (event->Par1 < 6)) { // 0:"Manual",1:"Clock 24h - Blink",2:"Clock 24h - No Blink",
                                                     // 3:"Clock 12h - Blink",4:"Clock 12h - No Blink",5:"Date"
        if (loglevelActiveFor(LOG_LEVEL_INFO)) {
          String log = F("7DGT : Display output=");
          log += event->Par1;
          addLog(LOG_LEVEL_INFO, log);
        }
        P073_data->output = event->Par1;
        PCONFIG(1)        = event->Par1;
        p073_displayon    = true;
        p073_validcmd     = true;
      }
    }

    if (p073_validcmd) {
      switch (P073_data->displayModel) {
        case P073_TM1637_4DGTCOLON:
        case P073_TM1637_4DGTDOTS:
        case P073_TM1637_6DGT: {
          int tm1637_bright = P073_data->brightness / 2;
          tm1637_SetPowerBrightness(P073_data->pin1, P073_data->pin2,
                                    tm1637_bright, p073_displayon);
          break;
        }
        case P073_MAX7219_8DGT: {
          max7219_SetPowerBrightness(event, P073_data->pin1, P073_data->pin2,
                                     P073_data->pin3, P073_data->brightness,
                                     p073_displayon);
          break;
        }
      }
    }
    return p073_validcmd;
  }
  return false;
}

bool p073_plugin_write_7dn(struct EventStruct *event, const String& text) {
  P073_data_struct *P073_data =
    static_cast<P073_data_struct *>(getPluginTaskData(event->TaskIndex));

  if (nullptr == P073_data) {
    return false;
  }

  if (P073_data->output != P073_DISP_MANUAL) {
    return false;
  }

  if (loglevelActiveFor(LOG_LEVEL_INFO)) {
    String log = F("7DGT : Show Number=");
    log += event->Par1;
    addLog(LOG_LEVEL_INFO, log);
  }

  switch (P073_data->displayModel) {
    case P073_TM1637_4DGTCOLON: {
      if ((event->Par1 > -1000) && (event->Par1 < 10000)) {
        P073_data->FillBufferWithNumber(String(int(event->Par1)));
      }
      else {
        P073_data->FillBufferWithDash();
      }
      tm1637_ShowBuffer(event, TM1637_4DIGIT, 8);
      break;
    }
    case P073_TM1637_4DGTDOTS: {
      if ((event->Par1 > -1000) && (event->Par1 < 10000)) {
        P073_data->FillBufferWithNumber(text.c_str());
      }
      else {
        P073_data->FillBufferWithDash();
      }
      tm1637_ShowBuffer(event, TM1637_4DIGIT, 8);
      break;
    }
    case P073_TM1637_6DGT: {
      if ((event->Par1 > -100000) && (event->Par1 < 1000000)) {
        P073_data->FillBufferWithNumber(text.c_str());
      }
      else {
        P073_data->FillBufferWithDash();
      }
      tm1637_SwapDigitInBuffer(event, 2); // only needed for 6-digits displays
      tm1637_ShowBuffer(event, TM1637_6DIGIT, 8);
      break;
    }
    case P073_MAX7219_8DGT: {
      if (text.length() > 0) {
        if ((event->Par1 > -10000000) && (event->Par1 < 100000000)) {
          P073_data->FillBufferWithNumber(text.c_str());
        } else {
          P073_data->FillBufferWithDash();
        }
        max7219_ShowBuffer(event, P073_data->pin1, P073_data->pin2,
                           P073_data->pin3);
      }
      break;
    }
  }
  return true;
}

bool p073_plugin_write_7dt(struct EventStruct *event, const String& text) {
  P073_data_struct *P073_data =
    static_cast<P073_data_struct *>(getPluginTaskData(event->TaskIndex));

  if (nullptr == P073_data) {
    return false;
  }

  if (P073_data->output != P073_DISP_MANUAL) {
    return false;
  }
  double p073_temptemp    = 0;
  bool   p073_tempflagdot = false;

  if (text.length() > 0) {
    validDoubleFromString(text, p073_temptemp);
  }

  if (loglevelActiveFor(LOG_LEVEL_INFO)) {
    String log = F("7DGT : Show Temperature=");
    log += p073_temptemp;
    addLog(LOG_LEVEL_INFO, log);
  }

  switch (P073_data->displayModel) {
    case P073_TM1637_4DGTCOLON:
    case P073_TM1637_4DGTDOTS: {
      if ((p073_temptemp > 999) || (p073_temptemp < -99.9)) {
        P073_data->FillBufferWithDash();
      }
      else {
        if ((p073_temptemp < 100) && (p073_temptemp > -10)) {
          p073_temptemp    = int(p073_temptemp * 10);
          p073_tempflagdot = true;
        }
        P073_data->FillBufferWithTemp(p073_temptemp);

        if ((p073_temptemp == 0) && p073_tempflagdot) {
          P073_data->showbuffer[5] = 0;
        }
      }
      tm1637_ShowTimeTemp4(event, p073_tempflagdot, 4);
      break;
    }
    case P073_TM1637_6DGT: {
      if ((p073_temptemp > 999) || (p073_temptemp < -99.9)) {
        P073_data->FillBufferWithDash();
      }
      else {
        if ((p073_temptemp < 100) && (p073_temptemp > -10)) {
          p073_temptemp    = int(p073_temptemp * 10);
          p073_tempflagdot = true;
        }
        P073_data->FillBufferWithTemp(p073_temptemp);

        if ((p073_temptemp == 0) && p073_tempflagdot) {
          P073_data->showbuffer[5] = 0;
        }
      }
      tm1637_ShowTemp6(event, p073_tempflagdot);
      break;
    }
    case P073_MAX7219_8DGT: {
      p073_temptemp = int(p073_temptemp * 10);
      P073_data->FillBufferWithTemp(p073_temptemp);

      max7219_ShowTemp(event, P073_data->pin1, P073_data->pin2, P073_data->pin3, P073_data->hideDegree ? 6 : 5, -1);
      break;
    }
  }
  # ifdef P073_DEBUG
  P073_data->LogBufferContent(F("7dt"));
  # endif // ifdef P073_DEBUG
  return true;
}

# ifdef P073_7DDT_COMMAND
bool p073_plugin_write_7ddt(struct EventStruct *event, const String& text) {
  P073_data_struct *P073_data =
    static_cast<P073_data_struct *>(getPluginTaskData(event->TaskIndex));

  if (nullptr == P073_data) {
    return false;
  }

  if (P073_data->output != P073_DISP_MANUAL) {
    return false;
  }
  double p073_lefttemp    = 0.0;
  double p073_righttemp   = 0.0;
  bool   p073_tempflagdot = false;

  if (text.length() > 0) {
    validDoubleFromString(parseString(text, 1), p073_lefttemp);

    if (text.indexOf(',') > -1) {
      validDoubleFromString(parseString(text, 2), p073_righttemp);
    }
  }

  if (loglevelActiveFor(LOG_LEVEL_INFO)) {
    String log = F("7DGT : Show Temperature 1st=");
    log += p073_lefttemp;
    log += F(" 2nd=");
    log += p073_righttemp;
    addLog(LOG_LEVEL_INFO, log);
  }

  switch (P073_data->displayModel) {
    case P073_TM1637_4DGTCOLON:
    case P073_TM1637_4DGTDOTS: {
      P073_data->FillBufferWithDash();
      tm1637_ShowTimeTemp4(event, p073_tempflagdot, 4);
      break;
    }
    case P073_TM1637_6DGT: {
      P073_data->FillBufferWithDash();
      tm1637_ShowTemp6(event, p073_tempflagdot);
      break;
    }
    case P073_MAX7219_8DGT: {
      uint8_t firstDot       = -1; // No decimals is no dots
      uint8_t secondDot      = -1;
      double  hideFactor     = P073_data->hideDegree ? 10.0 : 1.0;
      bool    firstDecimals  = false;
      bool    secondDecimals = false;

      if ((p073_lefttemp > 999.99 * hideFactor) || (p073_lefttemp < -99.99 * hideFactor)) {
        p073_lefttemp = -101.0 * hideFactor; // Triggers on -100
      }
      else {
        if ((p073_lefttemp < 100.0 * hideFactor) && (p073_lefttemp > -10.0 * hideFactor)) {
          p073_lefttemp = int(p073_lefttemp * 10.0);
          firstDot      = P073_data->hideDegree ? 2 : 1;
          firstDecimals = true;
        }
      }

      if ((p073_righttemp > 999.99 * hideFactor) || (p073_righttemp < -99.99 * hideFactor)) {
        p073_righttemp = -101.0 * hideFactor;
      }
      else {
        if ((p073_righttemp < 100.0 * hideFactor) && (p073_righttemp > -10.0 * hideFactor)) {
          p073_righttemp = int(p073_righttemp * 10.0);
          secondDot      = P073_data->hideDegree ? 6 : 5;
          secondDecimals = true;
        }
      }

      // #ifdef P073_DEBUG
      // String log = F("7DGT : preprocessed 1st=");
      // log += p073_lefttemp;
      // log += F(" 2nd=");
      // log += p073_righttemp;
      // addLog(LOG_LEVEL_INFO, log);
      // #endif

      P073_data->FillBufferWithDualTemp(p073_lefttemp, firstDecimals, p073_righttemp, secondDecimals);

      bool alignSave = P073_data->rightAlignTempMAX7219; // Save setting
      P073_data->rightAlignTempMAX7219 = true;

      max7219_ShowTemp(event, P073_data->pin1, P073_data->pin2, P073_data->pin3, firstDot, secondDot);

      P073_data->rightAlignTempMAX7219 = alignSave; // Restore

      break;
    }
  }
  #  ifdef P073_DEBUG
  P073_data->LogBufferContent(F("7ddt"));
  #  endif // ifdef P073_DEBUG
  return true;
}

# endif // ifdef P073_7DDT_COMMAND

bool p073_plugin_write_7dst(struct EventStruct *event) {
  P073_data_struct *P073_data =
    static_cast<P073_data_struct *>(getPluginTaskData(event->TaskIndex));

  if (nullptr == P073_data) {
    return false;
  }

  if (P073_data->output != P073_DISP_MANUAL) {
    return false;
  }

  if (loglevelActiveFor(LOG_LEVEL_INFO)) {
    String log = F("7DGT : Show Time=");
    log += event->Par1;
    log += ":";
    log += event->Par2;
    log += ":";
    log += event->Par3;
    addLog(LOG_LEVEL_INFO, log);
  }
  P073_data->timesep = true;
  P073_data->FillBufferWithTime(false, event->Par1, event->Par2, event->Par3, false);

  switch (P073_data->displayModel) {
    case P073_TM1637_4DGTCOLON:
    case P073_TM1637_4DGTDOTS: {
      tm1637_ShowTimeTemp4(event, P073_data->timesep, 0);
      break;
    }
    case P073_TM1637_6DGT: {
      tm1637_ShowTime6(event);
      break;
    }
    case P073_MAX7219_8DGT: {
      max7219_ShowTime(event, P073_data->pin1, P073_data->pin2, P073_data->pin3,
                       P073_data->timesep);
      break;
    }
  }
  return true;
}

bool p073_plugin_write_7dsd(struct EventStruct *event) {
  P073_data_struct *P073_data =
    static_cast<P073_data_struct *>(getPluginTaskData(event->TaskIndex));

  if (nullptr == P073_data) {
    return false;
  }

  if (P073_data->output != P073_DISP_MANUAL) {
    return false;
  }

  if (loglevelActiveFor(LOG_LEVEL_INFO)) {
    String log = F("7DGT : Show Date=");
    log += event->Par1;
    log += "-";
    log += event->Par2;
    log += "-";
    log += event->Par3;
    addLog(LOG_LEVEL_INFO, log);
  }
  P073_data->FillBufferWithDate(false, event->Par1, event->Par2, event->Par3);

  switch (P073_data->displayModel) {
    case P073_TM1637_4DGTCOLON:
    case P073_TM1637_4DGTDOTS: {
      tm1637_ShowTimeTemp4(event, P073_data->timesep, 0);
      break;
    }
    case P073_TM1637_6DGT: {
      tm1637_ShowDate6(event);
      break;
    }
    case P073_MAX7219_8DGT: {
      max7219_ShowDate(event, P073_data->pin1, P073_data->pin2, P073_data->pin3);
      break;
    }
  }
  return true;
}

bool p073_plugin_write_7dtext(struct EventStruct *event, const String& text) {
  P073_data_struct *P073_data =
    static_cast<P073_data_struct *>(getPluginTaskData(event->TaskIndex));

  if (nullptr == P073_data) {
    return false;
  }

  if (P073_data->output != P073_DISP_MANUAL) {
    return false;
  }

  if (loglevelActiveFor(LOG_LEVEL_INFO)) {
    String log = F("7DGT : Show Text=");
    log += text;
    addLog(LOG_LEVEL_INFO, log);
  }
  # ifdef P073_SCROLL_TEXT
  P073_data->setTextToScroll("");
  uint8_t bufLen = P073_data->getBufferLength(P073_data->displayModel);

  if (P073_data->txtScrolling && (P073_data->getEffectiveTextLength(text) > bufLen)) {
    P073_data->setTextToScroll(text);
  } else
  # endif // P073_SCROLL_TEXT
  {
    P073_data->FillBufferWithString(text);

    switch (P073_data->displayModel) {
      case P073_TM1637_4DGTCOLON:
      case P073_TM1637_4DGTDOTS: {
        tm1637_ShowBuffer(event, 0, 4);
        break;
      }
      case P073_TM1637_6DGT: {
        tm1637_SwapDigitInBuffer(event, 0); // only needed for 6-digits displays
        tm1637_ShowBuffer(event, 0, 6);
        break;
      }
      case P073_MAX7219_8DGT: {
        P073_data->dotpos = -1; // avoid to display the dot
        max7219_ShowBuffer(event, P073_data->pin1, P073_data->pin2, P073_data->pin3);
        break;
      }
    }
  }
  return true;
}

# ifdef P073_EXTRA_FONTS
bool p073_plugin_write_7dfont(struct EventStruct *event, const String& text) {
  P073_data_struct *P073_data =
    static_cast<P073_data_struct *>(getPluginTaskData(event->TaskIndex));

  if (nullptr == P073_data) {
    return false;
  }

  if (text.length() > 0) {
    String fontArg = parseString(text, 1);
    int    fontNr  = -1;

    if ((fontArg == F("default")) || (fontArg == F("7dgt"))) {
      fontNr = 0;
    } else if (fontArg == F("siekoo")) {
      fontNr = 1;
    } else if (fontArg == F("siekoo_upper")) {
      fontNr = 2;
    } else if (fontArg == F("dseg7")) {
      fontNr = 3;
    } else if (!validIntFromString(text, fontNr)) {
      fontNr = -1; // reset if invalid
    }

    #  ifdef P073_DEBUG
    String info = F("P037 7dfont,");
    info += fontArg;
    info += F(" -> ");
    info += fontNr;
    addLog(LOG_LEVEL_INFO, info);
    #  endif // P073_DEBUG

    if ((fontNr >= 0) && (fontNr <= 3)) {
      P073_data->fontset = fontNr;
      PCONFIG(4)         = fontNr;
      return true;
    }
  }
  return false;
}

# endif // P073_EXTRA_FONTS

# ifdef P073_7DBIN_COMMAND
bool p073_plugin_write_7dbin(struct EventStruct *event, const String& text) {
  P073_data_struct *P073_data =
    static_cast<P073_data_struct *>(getPluginTaskData(event->TaskIndex));

  if (nullptr == P073_data) {
    return false;
  }

  if (text.length() > 0) {
    String data;
    int    byteValue;
    int    arg      = 1;
    String argValue = parseString(text, arg);

    while (argValue.length() > 0) {
      if (validIntFromString(argValue, byteValue) && (byteValue < 256) && (byteValue > -1)) {
        data += static_cast<char>(P073_data->displayModel == P073_MAX7219_8DGT ? byteValue : P073_mapMAX7219FontToTM1673Font(byteValue));
      }
      arg++;
      argValue = parseString(text, arg);
    }
    #  ifdef P073_SCROLL_TEXT
    uint8_t bufLen = P073_data->getBufferLength(P073_data->displayModel);
    #  endif // P073_SCROLL_TEXT

    if (data.length() > 0) {
      #  ifdef P073_SCROLL_TEXT
      P073_data->setTextToScroll(EMPTY_STRING); // Clear any scrolling text

      if (P073_data->txtScrolling && (data.length() > bufLen)) {
        P073_data->setBinaryData(data);
      } else
      #  endif // P073_SCROLL_TEXT
      {
        P073_data->FillBufferWithString(data, true);

        switch (P073_data->displayModel) {
          case P073_TM1637_4DGTCOLON:
          case P073_TM1637_4DGTDOTS: {
            tm1637_ShowBuffer(event, 0, 4);
            break;
          }
          case P073_TM1637_6DGT: {
            tm1637_SwapDigitInBuffer(event, 0); // only needed for 6-digits displays
            tm1637_ShowBuffer(event, 0, 6);
            break;
          }
          case P073_MAX7219_8DGT: {
            P073_data->dotpos = -1; // avoid to display the dot
            max7219_ShowBuffer(event, P073_data->pin1, P073_data->pin2, P073_data->pin3);
            break;
          }
        }
      }
      return true;
    }
  }
  return false;
}

# endif // P073_7DBIN_COMMAND

// ===================================
// ---- TM1637 specific functions ----
// ===================================

# define CLK_HIGH() digitalWrite(clk_pin, HIGH)
# define CLK_LOW() digitalWrite(clk_pin, LOW)
# define DIO_HIGH() pinMode(dio_pin, INPUT)
# define DIO_LOW() pinMode(dio_pin, OUTPUT)

void tm1637_i2cStart(uint8_t clk_pin, uint8_t dio_pin) {
  # ifdef P073_DEBUG
  addLog(LOG_LEVEL_DEBUG, F("7DGT : Comm Start"));
  # endif // ifdef P073_DEBUG
  DIO_HIGH();
  CLK_HIGH();
  delayMicroseconds(TM1637_CLOCKDELAY);
  DIO_LOW();
}

void tm1637_i2cStop(uint8_t clk_pin, uint8_t dio_pin) {
# ifdef P073_DEBUG
  addLog(LOG_LEVEL_DEBUG, F("7DGT : Comm Stop"));
# endif // ifdef P073_DEBUG
  CLK_LOW();
  delayMicroseconds(TM1637_CLOCKDELAY);
  DIO_LOW();
  delayMicroseconds(TM1637_CLOCKDELAY);
  CLK_HIGH();
  delayMicroseconds(TM1637_CLOCKDELAY);
  DIO_HIGH();
}

void tm1637_i2cAck(uint8_t clk_pin, uint8_t dio_pin) {
  # ifdef P073_DEBUG
  bool dummyAck = false;
  # endif // ifdef P073_DEBUG

  CLK_LOW();
  pinMode(dio_pin, INPUT_PULLUP);

  // DIO_HIGH();
  delayMicroseconds(TM1637_CLOCKDELAY);

  // while(digitalRead(dio_pin));
  # ifdef P073_DEBUG
  dummyAck =
  # endif // ifdef P073_DEBUG
  digitalRead(dio_pin);

  # ifdef P073_DEBUG
  String log = F("7DGT : Comm ACK=");

  if (dummyAck == 0) {
    log += "TRUE";
  } else {
    log += "FALSE";
  }
  addLog(LOG_LEVEL_DEBUG, log);
  # endif // ifdef P073_DEBUG
  CLK_HIGH();
  delayMicroseconds(TM1637_CLOCKDELAY);
  CLK_LOW();
  pinMode(dio_pin, OUTPUT);
}

void tm1637_i2cWrite_ack(uint8_t clk_pin, uint8_t dio_pin,
                         uint8_t bytesToPrint[], uint8_t length) {
  tm1637_i2cStart(clk_pin, dio_pin);

  for (uint8_t i = 0; i < length; ++i) {
    tm1637_i2cWrite_ack(clk_pin, dio_pin, bytesToPrint[i]);
  }
  tm1637_i2cStop(clk_pin, dio_pin);
}

void tm1637_i2cWrite_ack(uint8_t clk_pin, uint8_t dio_pin,
                         uint8_t bytetoprint) {
  tm1637_i2cWrite(clk_pin, dio_pin, bytetoprint);
  tm1637_i2cAck(clk_pin, dio_pin);
}

void tm1637_i2cWrite(uint8_t clk_pin, uint8_t dio_pin, uint8_t bytetoprint) {
  # ifdef P073_DEBUG
  addLog(LOG_LEVEL_DEBUG, F("7DGT : WriteByte"));
  # endif // ifdef P073_DEBUG
  uint8_t i;

  for (i = 0; i < 8; i++) {
    CLK_LOW();

    if (bytetoprint & B00000001) {
      DIO_HIGH();
    } else {
      DIO_LOW();
    }
    delayMicroseconds(TM1637_CLOCKDELAY);
    bytetoprint = bytetoprint >> 1;
    CLK_HIGH();
    delayMicroseconds(TM1637_CLOCKDELAY);
  }
}

void tm1637_ClearDisplay(uint8_t clk_pin, uint8_t dio_pin) {
  uint8_t bytesToPrint[7] = { 0 };

  bytesToPrint[0] = 0xC0;
  tm1637_i2cWrite_ack(clk_pin, dio_pin, bytesToPrint, 7);
}

void tm1637_SetPowerBrightness(uint8_t clk_pin, uint8_t dio_pin,
                               uint8_t brightlvl, bool poweron) {
  # ifdef P073_DEBUG
  addLog(LOG_LEVEL_INFO, F("7DGT : Set BRIGHT"));
  # endif // ifdef P073_DEBUG
  uint8_t brightvalue = (brightlvl & 0b111);

  if (poweron) {
    brightvalue = TM1637_POWER_ON | brightvalue;
  } else {
    brightvalue = TM1637_POWER_OFF | brightvalue;
  }

  uint8_t bytesToPrint[1] = { 0 };
  bytesToPrint[0] = brightvalue;
  tm1637_i2cWrite_ack(clk_pin, dio_pin, bytesToPrint, 1);
}

void tm1637_InitDisplay(uint8_t clk_pin, uint8_t dio_pin) {
  pinMode(clk_pin, OUTPUT);
  pinMode(dio_pin, OUTPUT);
  CLK_HIGH();
  DIO_HIGH();

  //  pinMode(dio_pin, INPUT_PULLUP);
  //  pinMode(clk_pin, OUTPUT);
  uint8_t bytesToPrint[1] = { 0 };

  bytesToPrint[0] = 0x40;
  tm1637_i2cWrite_ack(clk_pin, dio_pin, bytesToPrint, 1);
  tm1637_ClearDisplay(clk_pin, dio_pin);
}

uint8_t tm1637_separator(uint8_t value, bool sep) {
  if (sep) {
    value |= 0b10000000;
  }
  return value;
}

uint8_t tm1637_getFontChar(uint8_t index, uint8_t fontset) {
  # ifdef P073_EXTRA_FONTS

  switch (fontset) {
    case 1:                                                                             // Siekoo
    case 2:                                                                             // Siekoo uppercase CHNORUX
      return P073_mapMAX7219FontToTM1673Font(pgm_read_byte(&(SiekooCharTable[index]))); // SiekooTableTM1637[index];
    case 3:                                                                             // dSEG7
      return P073_mapMAX7219FontToTM1673Font(pgm_read_byte(&(Dseg7CharTable[index])));  // Dseg7TableTM1637[index];
    default:                                                                            // Standard fontset
  # endif // P073_EXTRA_FONTS
  return P073_mapMAX7219FontToTM1673Font(pgm_read_byte(&(DefaultCharTable[index])));    // CharTableTM1637[index];
  # ifdef P073_EXTRA_FONTS
}

  # endif // P073_EXTRA_FONTS
}

void tm1637_ShowTime6(struct EventStruct *event) {
  P073_data_struct *P073_data =
    static_cast<P073_data_struct *>(getPluginTaskData(event->TaskIndex));

  if (nullptr == P073_data) {
    return;
  }

  uint8_t clk_pin         = P073_data->pin1;
  uint8_t dio_pin         = P073_data->pin2;
  bool    sep             = P073_data->timesep;
  uint8_t bytesToPrint[7] = { 0 };

  bytesToPrint[0] = 0xC0;
  bytesToPrint[1] = tm1637_getFontChar(P073_data->showbuffer[2], P073_data->fontset);
  bytesToPrint[2] = tm1637_separator(tm1637_getFontChar(P073_data->showbuffer[1], P073_data->fontset), sep);
  bytesToPrint[3] = tm1637_getFontChar(P073_data->showbuffer[0], P073_data->fontset);
  bytesToPrint[4] = tm1637_getFontChar(P073_data->showbuffer[5], P073_data->fontset);
  bytesToPrint[5] = tm1637_getFontChar(P073_data->showbuffer[4], P073_data->fontset);
  bytesToPrint[6] = tm1637_separator(tm1637_getFontChar(P073_data->showbuffer[3], P073_data->fontset), sep);
  tm1637_i2cWrite_ack(clk_pin, dio_pin, bytesToPrint, 7);
}

void tm1637_ShowDate6(struct EventStruct *event) {
  P073_data_struct *P073_data =
    static_cast<P073_data_struct *>(getPluginTaskData(event->TaskIndex));

  if (nullptr == P073_data) {
    return;
  }
  uint8_t clk_pin = P073_data->pin1;
  uint8_t dio_pin = P073_data->pin2;
  bool    sep     = P073_data->timesep;

  uint8_t bytesToPrint[7] = { 0 };

  bytesToPrint[0] = 0xC0;
  bytesToPrint[1] = tm1637_getFontChar(P073_data->showbuffer[2], P073_data->fontset);
  bytesToPrint[2] = tm1637_separator(tm1637_getFontChar(P073_data->showbuffer[1], P073_data->fontset), sep);
  bytesToPrint[3] = tm1637_getFontChar(P073_data->showbuffer[0], P073_data->fontset);
  bytesToPrint[4] = tm1637_getFontChar(P073_data->showbuffer[7], P073_data->fontset);
  bytesToPrint[5] = tm1637_getFontChar(P073_data->showbuffer[6], P073_data->fontset);
  bytesToPrint[6] = tm1637_separator(tm1637_getFontChar(P073_data->showbuffer[3], P073_data->fontset), sep);
  tm1637_i2cWrite_ack(clk_pin, dio_pin, bytesToPrint, 7);
}

void tm1637_ShowTemp6(struct EventStruct *event, bool sep) {
  P073_data_struct *P073_data =
    static_cast<P073_data_struct *>(getPluginTaskData(event->TaskIndex));

  if (nullptr == P073_data) {
    return;
  }
  uint8_t clk_pin = P073_data->pin1;
  uint8_t dio_pin = P073_data->pin2;

  uint8_t bytesToPrint[7] = { 0 };

  bytesToPrint[0] = 0xC0;
  bytesToPrint[1] = tm1637_separator(tm1637_getFontChar(P073_data->showbuffer[5], P073_data->fontset), sep);
  bytesToPrint[2] = tm1637_getFontChar(P073_data->showbuffer[4], P073_data->fontset);
  bytesToPrint[3] = tm1637_getFontChar(10, P073_data->fontset);
  bytesToPrint[4] = tm1637_getFontChar(10, P073_data->fontset);
  bytesToPrint[5] = tm1637_getFontChar(P073_data->showbuffer[7], P073_data->fontset);
  bytesToPrint[6] = tm1637_getFontChar(P073_data->showbuffer[6], P073_data->fontset);
  tm1637_i2cWrite_ack(clk_pin, dio_pin, bytesToPrint, 7);
}

void tm1637_ShowTimeTemp4(struct EventStruct *event, bool sep, uint8_t bufoffset) {
  P073_data_struct *P073_data =
    static_cast<P073_data_struct *>(getPluginTaskData(event->TaskIndex));

  if (nullptr == P073_data) {
    return;
  }
  uint8_t clk_pin = P073_data->pin1;
  uint8_t dio_pin = P073_data->pin2;

  uint8_t bytesToPrint[7] = { 0 };

  bytesToPrint[0] = 0xC0;
  bytesToPrint[1] = tm1637_getFontChar(P073_data->showbuffer[0 + bufoffset], P073_data->fontset);
  bytesToPrint[2] = tm1637_separator(tm1637_getFontChar(P073_data->showbuffer[1 + bufoffset], P073_data->fontset), sep);
  bytesToPrint[3] = tm1637_getFontChar(P073_data->showbuffer[2 + bufoffset], P073_data->fontset);
  bytesToPrint[4] = tm1637_getFontChar(P073_data->showbuffer[3 + bufoffset], P073_data->fontset);
  tm1637_i2cWrite_ack(clk_pin, dio_pin, bytesToPrint, 5);
}

void tm1637_SwapDigitInBuffer(struct EventStruct *event, uint8_t startPos) {
  P073_data_struct *P073_data =
    static_cast<P073_data_struct *>(getPluginTaskData(event->TaskIndex));

  if (nullptr == P073_data) {
    return;
  }
  uint8_t p073_temp;

  p073_temp                           = P073_data->showbuffer[2 + startPos];
  P073_data->showbuffer[2 + startPos] = P073_data->showbuffer[0 + startPos];
  P073_data->showbuffer[0 + startPos] = p073_temp;
  p073_temp                           = P073_data->showbuffer[3 + startPos];
  P073_data->showbuffer[3 + startPos] = P073_data->showbuffer[5 + startPos];
  P073_data->showbuffer[5 + startPos] = p073_temp;

  switch (P073_data->dotpos) {
    case 2: {
      P073_data->dotpos = 4;
      break;
    }
    case 4: {
      P073_data->dotpos = 2;
      break;
    }
    case 5: {
      P073_data->dotpos = 7;
      break;
    }
    case 7: {
      P073_data->dotpos = 5;
      break;
    }
  }
}

void tm1637_ShowBuffer(struct EventStruct *event, uint8_t firstPos, uint8_t lastPos) {
  P073_data_struct *P073_data =
    static_cast<P073_data_struct *>(getPluginTaskData(event->TaskIndex));

  if (nullptr == P073_data) {
    return;
  }
  uint8_t clk_pin = P073_data->pin1;
  uint8_t dio_pin = P073_data->pin2;

  uint8_t bytesToPrint[8] = { 0 };

  bytesToPrint[0] = 0xC0;
  uint8_t length = 1;

  if (P073_data->dotpos > -1) {
    P073_data->showperiods[P073_data->dotpos] = true;
  }

  for (int i = firstPos; i < lastPos; i++) {
    uint8_t p073_datashowpos1 = tm1637_separator(tm1637_getFontChar(P073_data->showbuffer[i], P073_data->fontset), P073_data->showperiods[i]);
    bytesToPrint[length] = p073_datashowpos1;
    ++length;
  }
  tm1637_i2cWrite_ack(clk_pin, dio_pin, bytesToPrint, length);
}

// ====================================
// ---- MAX7219 specific functions ----
// ====================================

# define OP_DECODEMODE   9
# define OP_INTENSITY   10
# define OP_SCANLIMIT   11
# define OP_SHUTDOWN    12
# define OP_DISPLAYTEST 15

void max7219_spiTransfer(struct EventStruct *event, uint8_t din_pin,
                         uint8_t clk_pin, uint8_t cs_pin, volatile uint8_t opcode,
                         volatile uint8_t data) {
  P073_data_struct *P073_data =
    static_cast<P073_data_struct *>(getPluginTaskData(event->TaskIndex));

  if (nullptr == P073_data) {
    return;
  }

  P073_data->spidata[1] = opcode;
  P073_data->spidata[0] = data;
  digitalWrite(cs_pin, LOW);
  shiftOut(din_pin, clk_pin, MSBFIRST, P073_data->spidata[1]);
  shiftOut(din_pin, clk_pin, MSBFIRST, P073_data->spidata[0]);
  digitalWrite(cs_pin, HIGH);
}

void max7219_ClearDisplay(struct EventStruct *event, uint8_t din_pin,
                          uint8_t clk_pin, uint8_t cs_pin) {
  for (int i = 0; i < 8; i++) {
    max7219_spiTransfer(event, din_pin, clk_pin, cs_pin, i + 1, 0);
  }
}

void max7219_SetPowerBrightness(struct EventStruct *event, uint8_t din_pin,
                                uint8_t clk_pin, uint8_t cs_pin,
                                uint8_t brightlvl, bool poweron) {
  max7219_spiTransfer(event, din_pin, clk_pin, cs_pin, OP_INTENSITY, brightlvl);
  max7219_spiTransfer(event, din_pin, clk_pin, cs_pin, OP_SHUTDOWN,
                      poweron ? 1 : 0);
}

void max7219_SetDigit(struct EventStruct *event, uint8_t din_pin,
                      uint8_t clk_pin, uint8_t cs_pin, int dgtpos,
                      uint8_t dgtvalue, boolean showdot, bool binaryData = false) {
  uint8_t p073_tempvalue;

  # ifdef P073_EXTRA_FONTS

  switch (PCONFIG(4)) {
    case 1:  // Siekoo
    case 2:  // Siekoo with uppercase CHNORUX
      p073_tempvalue = pgm_read_byte(&(SiekooCharTable[dgtvalue]));
      break;
    case 3:  // dSEG7
      p073_tempvalue = pgm_read_byte(&(Dseg7CharTable[dgtvalue]));
      break;
    default: // Default fontset
  # endif // P073_EXTRA_FONTS
  p073_tempvalue = pgm_read_byte(&(DefaultCharTable[dgtvalue]));
  # ifdef P073_EXTRA_FONTS
}

  # endif // P073_EXTRA_FONTS

  if (showdot) {
    p073_tempvalue |= 0b10000000;
  }

  if (binaryData) {
    p073_tempvalue = dgtvalue; // Overwrite if binary data
  }
  max7219_spiTransfer(event, din_pin, clk_pin, cs_pin, dgtpos + 1,
                      p073_tempvalue);
}

void max7219_InitDisplay(struct EventStruct *event, uint8_t din_pin,
                         uint8_t clk_pin, uint8_t cs_pin) {
  pinMode(din_pin, OUTPUT);
  pinMode(clk_pin, OUTPUT);
  pinMode(cs_pin,  OUTPUT);
  digitalWrite(cs_pin, HIGH);
  max7219_spiTransfer(event, din_pin, clk_pin, cs_pin, OP_DISPLAYTEST, 0);
  max7219_spiTransfer(event, din_pin, clk_pin, cs_pin, OP_SCANLIMIT,   7); // scanlimit setup to max at Init
  max7219_spiTransfer(event, din_pin, clk_pin, cs_pin, OP_DECODEMODE,  0);
  max7219_ClearDisplay(event, din_pin, clk_pin, cs_pin);
  max7219_SetPowerBrightness(event, din_pin, clk_pin, cs_pin, 0, false);
}

void max7219_ShowTime(struct EventStruct *event, uint8_t din_pin,
                      uint8_t clk_pin, uint8_t cs_pin, bool sep) {
  P073_data_struct *P073_data =
    static_cast<P073_data_struct *>(getPluginTaskData(event->TaskIndex));

  if (nullptr == P073_data) {
    return;
  }

  max7219_SetDigit(event, din_pin, clk_pin, cs_pin, 0, P073_data->showbuffer[5], false);
  max7219_SetDigit(event, din_pin, clk_pin, cs_pin, 1, P073_data->showbuffer[4], false);
  max7219_SetDigit(event, din_pin, clk_pin, cs_pin, 3, P073_data->showbuffer[3], false);
  max7219_SetDigit(event, din_pin, clk_pin, cs_pin, 4, P073_data->showbuffer[2], false);
  max7219_SetDigit(event, din_pin, clk_pin, cs_pin, 6, P073_data->showbuffer[1], false);
  max7219_SetDigit(event, din_pin, clk_pin, cs_pin, 7, P073_data->showbuffer[0], false);
  uint8_t sepChar = P073_mapCharToFontPosition(sep ? '-' : ' ', P073_data->fontset);

  max7219_SetDigit(event, din_pin, clk_pin, cs_pin, 2, sepChar,                  false);
  max7219_SetDigit(event, din_pin, clk_pin, cs_pin, 5, sepChar,                  false);
}

void max7219_ShowTemp(struct EventStruct *event, uint8_t din_pin,
                      uint8_t clk_pin, uint8_t cs_pin, int8_t firstDot, int8_t secondDot) {
  P073_data_struct *P073_data =
    static_cast<P073_data_struct *>(getPluginTaskData(event->TaskIndex));

  if (nullptr == P073_data) {
    return;
  }

  max7219_SetDigit(event, din_pin, clk_pin, cs_pin, 0, 10, false);

  if (firstDot  > -1) { P073_data->showperiods[firstDot] = true; }

  if (secondDot > -1) { P073_data->showperiods[secondDot] = true; }

  int alignRight = P073_data->rightAlignTempMAX7219 ? 0 : 1;

  for (int i = alignRight; i < 8; i++) {
    max7219_SetDigit(event, din_pin, clk_pin, cs_pin, i,
                     P073_data->showbuffer[(7 + alignRight) - i], P073_data->showperiods[(7 + alignRight) - i]);
  }
}

void max7219_ShowDate(struct EventStruct *event, uint8_t din_pin,
                      uint8_t clk_pin, uint8_t cs_pin) {
  P073_data_struct *P073_data =
    static_cast<P073_data_struct *>(getPluginTaskData(event->TaskIndex));

  if (nullptr == P073_data) {
    return;
  }

  uint8_t dotflags[8] = { false, true, false, true, false, false, false, false };

  for (int i = 0; i < 8; i++) {
    max7219_SetDigit(event, din_pin, clk_pin, cs_pin, i,
                     P073_data->showbuffer[7 - i], dotflags[7 - i]);
  }
}

void max7219_ShowBuffer(struct EventStruct *event, uint8_t din_pin,
                        uint8_t clk_pin, uint8_t cs_pin) {
  P073_data_struct *P073_data =
    static_cast<P073_data_struct *>(getPluginTaskData(event->TaskIndex));

  if (nullptr == P073_data) {
    return;
  }

  if (P073_data->dotpos > -1) {
    P073_data->showperiods[P073_data->dotpos] = true;
  }

  for (int i = 0; i < 8; i++) {
    max7219_SetDigit(event, din_pin, clk_pin, cs_pin, i,
                     P073_data->showbuffer[7 - i], P073_data->showperiods[7 - i]
                     # ifdef P073_7DBIN_COMMAND
                     , P073_data->binaryData
                     # endif // P073_7DBIN_COMMAND
                     );
  }
}

#endif // USES_P073<|MERGE_RESOLUTION|>--- conflicted
+++ resolved
@@ -491,26 +491,6 @@
     }
   }
 
-<<<<<<< HEAD
-  int      dotpos = 0;
-  uint8_t  showbuffer[8] = {0};
-  bool     showperiods[8];
-  uint8_t  spidata[2] = {0};
-  uint8_t  pin1, pin2, pin3;
-  uint8_t  displayModel;
-  uint8_t  output;
-  uint8_t  brightness;
-  bool     timesep;
-  bool     shift;
-  bool     periods;
-  bool     hideDegree;
-  bool     rightAlignTempMAX7219;
-  uint8_t  fontset;
-#ifdef P073_7DBIN_COMMAND
-  bool     binaryData;
-#endif // P073_7DBIN_COMMAND
-#ifdef P073_SCROLL_TEXT
-=======
   int     dotpos        = 0;
   uint8_t showbuffer[8] = { 0 };
   bool    showperiods[8];
@@ -529,7 +509,6 @@
   bool binaryData;
   # endif // P073_7DBIN_COMMAND
   # ifdef P073_SCROLL_TEXT
->>>>>>> 3550f4c2
   bool     txtScrolling;
   uint16_t scrollCount;
   uint16_t scrollPos;
