#ifndef DATASTRUCTS_PLUGINSTATS_CONFIG_H
#define DATASTRUCTS_PLUGINSTATS_CONFIG_H

#include "../../ESPEasy_common.h"

#if FEATURE_PLUGIN_STATS

// Configuration of the plugin stats per task value
struct PluginStats_Config_t {
  enum class AxisPosition {
    Left,
    Right
  };

  PluginStats_Config_t() {
    setStored(0);
  }

  PluginStats_Config_t(uint8_t stored_value) {
    setStored(stored_value);
  }

  PluginStats_Config_t& operator=(const PluginStats_Config_t& other);

  AxisPosition          getAxisPosition() const {
    return static_cast<AxisPosition>(bits.chartAxisPosition);
  }

<<<<<<< HEAD
  bool isLeft() const {
    return AxisPosition::Left == getAxisPosition();
  }
=======
  bool isLeft() const { return AxisPosition::Left == getAxisPosition(); }
>>>>>>> a83200fe

  void setAxisPosition(AxisPosition position) {
    bits.chartAxisPosition = static_cast<uint8_t>(position);
  }

  uint8_t getAxisIndex() const {
    return bits.chartAxisIndex;
  }

  void setAxisIndex(uint8_t index) {
    bits.chartAxisIndex = index;
  }

  uint8_t getStoredBits() const {
    return getStored() & ~0x02; // Mask unused_01
  }

  bool isEnabled() const {
    return bits.enabled;
  }

  void setEnabled(bool enable) {
    bits.enabled = enable;
  }

  bool showHidden() const {
    return bits.hidden;
  }

  void setHidden(bool enable) {
    bits.hidden = enable;
  }

private:

  uint8_t getStored() const {
    uint8_t res{};
<<<<<<< HEAD

=======
>>>>>>> a83200fe
    memcpy(&res, &bits, sizeof(uint8_t));
    return res;
  }

  // Needs to be inline in the header file as it is used in the constructor
  void setStored(uint8_t value) {
    memcpy(&bits, &value, sizeof(uint8_t));
  }

  struct {
    uint8_t enabled           : 1; // Bit 00
    uint8_t unused_01         : 1; // Bit 01  Used by isDefaultTaskVarName in ExtraTaskSettingsStruct
    uint8_t hidden            : 1; // Bit 02  Hidden/Displayed state on initial showing of the chart
    uint8_t chartAxisIndex    : 2; // Bit 03 ... 04
    uint8_t chartAxisPosition : 1; // Bit 05
    uint8_t unused_06         : 1; // Bit 06
    uint8_t unused_07         : 1; // Bit 07
<<<<<<< HEAD
  } bits;
=======
  }       bits;
  
>>>>>>> a83200fe
};

#endif // if FEATURE_PLUGIN_STATS
#endif // ifndef DATASTRUCTS_PLUGINSTATS_CONFIG_H
<|MERGE_RESOLUTION|>--- conflicted
+++ resolved
@@ -1,103 +1,90 @@
-#ifndef DATASTRUCTS_PLUGINSTATS_CONFIG_H
-#define DATASTRUCTS_PLUGINSTATS_CONFIG_H
-
-#include "../../ESPEasy_common.h"
-
-#if FEATURE_PLUGIN_STATS
-
-// Configuration of the plugin stats per task value
-struct PluginStats_Config_t {
-  enum class AxisPosition {
-    Left,
-    Right
-  };
-
-  PluginStats_Config_t() {
-    setStored(0);
-  }
-
-  PluginStats_Config_t(uint8_t stored_value) {
-    setStored(stored_value);
-  }
-
-  PluginStats_Config_t& operator=(const PluginStats_Config_t& other);
-
-  AxisPosition          getAxisPosition() const {
-    return static_cast<AxisPosition>(bits.chartAxisPosition);
-  }
-
-<<<<<<< HEAD
-  bool isLeft() const {
-    return AxisPosition::Left == getAxisPosition();
-  }
-=======
-  bool isLeft() const { return AxisPosition::Left == getAxisPosition(); }
->>>>>>> a83200fe
-
-  void setAxisPosition(AxisPosition position) {
-    bits.chartAxisPosition = static_cast<uint8_t>(position);
-  }
-
-  uint8_t getAxisIndex() const {
-    return bits.chartAxisIndex;
-  }
-
-  void setAxisIndex(uint8_t index) {
-    bits.chartAxisIndex = index;
-  }
-
-  uint8_t getStoredBits() const {
-    return getStored() & ~0x02; // Mask unused_01
-  }
-
-  bool isEnabled() const {
-    return bits.enabled;
-  }
-
-  void setEnabled(bool enable) {
-    bits.enabled = enable;
-  }
-
-  bool showHidden() const {
-    return bits.hidden;
-  }
-
-  void setHidden(bool enable) {
-    bits.hidden = enable;
-  }
-
-private:
-
-  uint8_t getStored() const {
-    uint8_t res{};
-<<<<<<< HEAD
-
-=======
->>>>>>> a83200fe
-    memcpy(&res, &bits, sizeof(uint8_t));
-    return res;
-  }
-
-  // Needs to be inline in the header file as it is used in the constructor
-  void setStored(uint8_t value) {
-    memcpy(&bits, &value, sizeof(uint8_t));
-  }
-
-  struct {
-    uint8_t enabled           : 1; // Bit 00
-    uint8_t unused_01         : 1; // Bit 01  Used by isDefaultTaskVarName in ExtraTaskSettingsStruct
-    uint8_t hidden            : 1; // Bit 02  Hidden/Displayed state on initial showing of the chart
-    uint8_t chartAxisIndex    : 2; // Bit 03 ... 04
-    uint8_t chartAxisPosition : 1; // Bit 05
-    uint8_t unused_06         : 1; // Bit 06
-    uint8_t unused_07         : 1; // Bit 07
-<<<<<<< HEAD
-  } bits;
-=======
-  }       bits;
-  
->>>>>>> a83200fe
-};
-
-#endif // if FEATURE_PLUGIN_STATS
-#endif // ifndef DATASTRUCTS_PLUGINSTATS_CONFIG_H
+#ifndef DATASTRUCTS_PLUGINSTATS_CONFIG_H
+#define DATASTRUCTS_PLUGINSTATS_CONFIG_H
+
+#include "../../ESPEasy_common.h"
+
+#if FEATURE_PLUGIN_STATS
+
+// Configuration of the plugin stats per task value
+struct PluginStats_Config_t {
+  enum class AxisPosition {
+    Left,
+    Right
+  };
+
+  PluginStats_Config_t() {
+    setStored(0);
+  }
+
+  PluginStats_Config_t(uint8_t stored_value) {
+    setStored(stored_value);
+  }
+
+  PluginStats_Config_t& operator=(const PluginStats_Config_t& other);
+
+  AxisPosition          getAxisPosition() const {
+    return static_cast<AxisPosition>(bits.chartAxisPosition);
+  }
+
+  bool isLeft() const {
+    return AxisPosition::Left == getAxisPosition();
+  }
+
+  void setAxisPosition(AxisPosition position) {
+    bits.chartAxisPosition = static_cast<uint8_t>(position);
+  }
+
+  uint8_t getAxisIndex() const {
+    return bits.chartAxisIndex;
+  }
+
+  void setAxisIndex(uint8_t index) {
+    bits.chartAxisIndex = index;
+  }
+
+  uint8_t getStoredBits() const {
+    return getStored() & ~0x02; // Mask unused_01
+  }
+
+  bool isEnabled() const {
+    return bits.enabled;
+  }
+
+  void setEnabled(bool enable) {
+    bits.enabled = enable;
+  }
+
+  bool showHidden() const {
+    return bits.hidden;
+  }
+
+  void setHidden(bool enable) {
+    bits.hidden = enable;
+  }
+
+private:
+
+  uint8_t getStored() const {
+    uint8_t res{};
+    memcpy(&res, &bits, sizeof(uint8_t));
+    return res;
+  }
+
+  // Needs to be inline in the header file as it is used in the constructor
+  void setStored(uint8_t value) {
+    memcpy(&bits, &value, sizeof(uint8_t));
+  }
+
+  struct {
+    uint8_t enabled           : 1; // Bit 00
+    uint8_t unused_01         : 1; // Bit 01  Used by isDefaultTaskVarName in ExtraTaskSettingsStruct
+    uint8_t hidden            : 1; // Bit 02  Hidden/Displayed state on initial showing of the chart
+    uint8_t chartAxisIndex    : 2; // Bit 03 ... 04
+    uint8_t chartAxisPosition : 1; // Bit 05
+    uint8_t unused_06         : 1; // Bit 06
+    uint8_t unused_07         : 1; // Bit 07
+  } bits;
+};
+
+#endif // if FEATURE_PLUGIN_STATS
+#endif // ifndef DATASTRUCTS_PLUGINSTATS_CONFIG_H