Import("env")
import os

# access to global construction environment
#print env

# Dump construction environment (for debug purpose)
#print env.Dump()

# append extra flags to global build environment
# which later will be used to build:
# - project source code
# - frameworks
# - dependent libraries
custom_defines = []
#env.Append(CPPDEFINES=[
  # ,"NO_HTTP_UPDATER"
  # ,("WEBSERVER_RULES_DEBUG", "0")
#])
if os.path.isfile('src/Custom.h'):
  custom_defines=["-DUSE_CUSTOM_H"]
else:
  custom_defines=[
    "-DCONTROLLER_SET_ALL",
    "-DNOTIFIER_SET_NONE",
    "-DPLUGIN_BUILD_NONE",
    "-DUSES_P001",  # Switch
    "-DUSES_P002",  # ADC
    "-DUSES_P003",  # Generic pulse counter
    "-DUSES_P004",  # Dallas DS18b20
    "-DUSES_P026",  # System info
    "-DUSES_P027",  # INA219
    "-DUSES_P028",  # BME280
    "-DUSES_P033",  # Dummy
    "-DUSES_P036",  # FrameOLED
<<<<<<< HEAD
=======
    "-DUSES_P037",  # MQTT import
>>>>>>> b590c2f2
    "-DUSES_P038",  # Neopixel
    "-DUSES_P045",  # MPU6050
    "-DUSES_P049",  # MHZ19
    "-DUSES_P052",  # SenseAir
    "-DUSES_P056",  # SDS011-Dust
    "-DUSES_P059",  # Encoder
    "-DUSES_P080",  # Dallas iButton
    "-DUSES_P081",  # Cron
    "-DUSES_P082",  # GPS
    "-DUSES_P085",  # AcuDC24x
    "-DUSES_P098",  # PWM motor

    "-DUSES_P100",  # Pulse Counter - DS2423
#   "-DUSES_P087",  # Serial Proxy
<<<<<<< HEAD
    "-DUSES_P094",  # CUL Reader
    "-DP094_DEBUG_OPTIONS=1",
#   "-DUSES_P095",  # TFT ILI9341
    "-DUSES_P097",  # Touch (ESP32)
    "-DUSES_P098",  # PWM motor
    "-DUSES_P100",  # Pulse Counter - DS2423
=======
#   "-DUSES_P094",  # CUL Reader
#   "-DUSES_P095",  # TFT ILI9341
    "-DUSES_P097",  # Touch (ESP32)
>>>>>>> b590c2f2
    "-DUSES_P106",  # BME680
    "-DUSES_P107",  # SI1145 UV index
    "-DUSES_P110",  # VL53L0x
    "-DUSES_P131",  # NeoPixelMatrix

    "-DUSES_P146",  # Cache Reader
    "-DUSES_P169",  # AS3935 Lightning Detector 

<<<<<<< HEAD
#   "-DUSES_C015",  # Blynk
    "-DUSES_C016",  # Cache Controller
    "-DUSES_C018",  # TTN/RN2483
    "-DUSES_C019",  # ESPEasy-NOW

    "-DUSES_ESPEASY_NOW",
=======
    "-DUSES_C016",  # Cache Controller
    "-DUSES_C018",  # TTN/RN2483
#   "-DUSES_C015",  # Blynk

    "-DFEATURE_MQTT_TLS=1",
>>>>>>> b590c2f2
    "-DFEATURE_EXT_RTC=1",
    "-DFEATURE_SD=1",
    "-DFEATURE_I2CMULTIPLEXER=1",
    "-DFEATURE_TRIGONOMETRIC_FUNCTIONS_RULES=1",

    "-DFEATURE_PLUGIN_STATS=1",
    "-DFEATURE_CHART_JS=1",

    "-DTESTING_FEATURE_USE_IPV6",

    "-DFEATURE_SETTINGS_ARCHIVE=1",
    "-DFEATURE_DEFINE_SERIAL_CONSOLE_PORT=1",
    "-DFEATURE_ESPEASY_P2P=1",
    "-DFEATURE_CUSTOM_PROVISIONING=1",
    "-DDISABLE_SC16IS752_SPI"
  ]



my_flags = env.ParseFlags(env['BUILD_FLAGS'])
my_defines = my_flags.get("CPPDEFINES")
env.Append(BUILD_FLAGS=custom_defines)
#defines = {k: v for (k, v) in my_defines}

print("\u001b[32m Custom PIO configuration check \u001b[0m")
# print the defines
print("\u001b[33m CPPDEFINES: \u001b[0m  {}".format(my_defines))
print("\u001b[33m Custom CPPDEFINES: \u001b[0m  {}".format(custom_defines))
print("\u001b[32m ------------------------------- \u001b[0m")


if (len(my_defines) == 0):
  print("\u001b[31m No defines are set, probably configuration error. \u001b[0m")
  raise ValueError<|MERGE_RESOLUTION|>--- conflicted
+++ resolved
@@ -33,10 +33,7 @@
     "-DUSES_P028",  # BME280
     "-DUSES_P033",  # Dummy
     "-DUSES_P036",  # FrameOLED
-<<<<<<< HEAD
-=======
     "-DUSES_P037",  # MQTT import
->>>>>>> b590c2f2
     "-DUSES_P038",  # Neopixel
     "-DUSES_P045",  # MPU6050
     "-DUSES_P049",  # MHZ19
@@ -51,18 +48,12 @@
 
     "-DUSES_P100",  # Pulse Counter - DS2423
 #   "-DUSES_P087",  # Serial Proxy
-<<<<<<< HEAD
     "-DUSES_P094",  # CUL Reader
     "-DP094_DEBUG_OPTIONS=1",
 #   "-DUSES_P095",  # TFT ILI9341
     "-DUSES_P097",  # Touch (ESP32)
     "-DUSES_P098",  # PWM motor
     "-DUSES_P100",  # Pulse Counter - DS2423
-=======
-#   "-DUSES_P094",  # CUL Reader
-#   "-DUSES_P095",  # TFT ILI9341
-    "-DUSES_P097",  # Touch (ESP32)
->>>>>>> b590c2f2
     "-DUSES_P106",  # BME680
     "-DUSES_P107",  # SI1145 UV index
     "-DUSES_P110",  # VL53L0x
@@ -71,20 +62,13 @@
     "-DUSES_P146",  # Cache Reader
     "-DUSES_P169",  # AS3935 Lightning Detector 
 
-<<<<<<< HEAD
 #   "-DUSES_C015",  # Blynk
     "-DUSES_C016",  # Cache Controller
     "-DUSES_C018",  # TTN/RN2483
     "-DUSES_C019",  # ESPEasy-NOW
 
+    "-DFEATURE_MQTT_TLS=1",
     "-DUSES_ESPEASY_NOW",
-=======
-    "-DUSES_C016",  # Cache Controller
-    "-DUSES_C018",  # TTN/RN2483
-#   "-DUSES_C015",  # Blynk
-
-    "-DFEATURE_MQTT_TLS=1",
->>>>>>> b590c2f2
     "-DFEATURE_EXT_RTC=1",
     "-DFEATURE_SD=1",
     "-DFEATURE_I2CMULTIPLEXER=1",
