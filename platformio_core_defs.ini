; *********************************************************************

; **** Definition cheat sheet:
; board_build.flash_mode in terms of performance: QIO > QOUT > DIO > DOUT
; for lib_ldf_mode, see http://docs.platformio.org/en/latest/librarymanager/ldf.html;ldf

; **** Frequently used build flags:
; Use custom.h file to override default settings for ESPeasy: -D USE_CUSTOM_H
; Set VCC mode to measure Vcc of ESP chip :                   -D FEATURE_ADC_VCC=1

; Build Flags:
;  -DUSE_CONFIG_OVERRIDE
; lwIP 1.4 (Default)
;  -DPIO_FRAMEWORK_ARDUINO_LWIP_HIGHER_BANDWIDTH
; lwIP 2 - Low Memory
;  -DPIO_FRAMEWORK_ARDUINO_LWIP2_LOW_MEMORY
; lwIP 2 - Higher Bandwitdh
;  -DPIO_FRAMEWORK_ARDUINO_LWIP2_HIGHER_BANDWIDTH
; VTABLES in Flash (default)
;  -DVTABLES_IN_FLASH
; VTABLES in Heap
;  -DVTABLES_IN_DRAM
; VTABLES in IRAM
;  -DVTABLES_IN_IRAM
; NO_EXTRA_4K_HEAP - this forces the default NONOS-SDK user's heap location
;     Default currently overlaps cont stack (Arduino) with sys stack (System)
;     to save up-to 4 kB of heap. (starting core_2.4.2)
; ESP8266_DISABLE_EXTRA4K  - Calls disable_extra4k_at_link_time() from setup
;                            to force the linker keep user's stack in user ram.
; CONT_STACKSIZE to set the 'cont' (Arduino) stack size. Default = 4096
; -mtarget-align  see: https://github.com/arendst/Sonoff-Tasmota/issues/3678#issuecomment-419712437

[esp82xx_defaults]
build_flags               = -D NDEBUG
                            -lstdc++ -lsupc++
                            -mtarget-align
                            -DPIO_FRAMEWORK_ARDUINO_LWIP2_LOW_MEMORY
                            -DVTABLES_IN_FLASH
                            -DPUYA_SUPPORT=1
                            -fno-strict-aliasing
                            -I$PROJECT_DIR/src/include
                            -include "ESPEasy_config.h"

lib_ignore                = ESP32_ping
                            ESP32WebServer
                            ESP32HTTPUpdateServer
                            ServoESP32
                            IRremoteESP8266
                            HeatpumpIR
                            TinyWireM
                            LittleFS(esp8266)

[esp82xx_2_5_x]
build_flags               = -DNDEBUG
                            -mtarget-align
                            -DVTABLES_IN_FLASH
                            -fno-exceptions
                            -lstdc++
                            -DPIO_FRAMEWORK_ARDUINO_LWIP2_HIGHER_BANDWIDTH_LOW_FLASH
                            -DPUYA_SUPPORT=1
                            -DCORE_POST_2_5_0
                            -DDISABLE_SC16IS752_SPI
                            -fno-strict-aliasing
                            -DLIBRARIES_NO_LOG=1
                            -I$PROJECT_DIR/src/include
                            -include "ESPEasy_config.h"
lib_ignore                = ${esp82xx_defaults.lib_ignore}

[esp82xx_2_6_x]
build_flags               = ${esp82xx_2_5_x.build_flags} 
                            -Os
                            -s
                            -DBEARSSL_SSL_BASIC
                            -DCORE_POST_2_6_0 
                            ; remove the 4-bytes alignment for PSTR()
                            -DPSTR_ALIGN=1
lib_ignore                = ${esp82xx_defaults.lib_ignore}


[esp82xx_3_0_x]
build_flags               = ${esp82xx_2_6_x.build_flags} 
                            -DCORE_POST_3_0_0
                            -Wno-deprecated-declarations
                            -Werror=return-type
lib_ignore                = ${esp82xx_defaults.lib_ignore}


;[core_2_3_0]
;platform                  = https://github.com/TD-er/platform-espressif8266.git#patch/v1.5.0_Puya
;build_flags               = -DNDEBUG
;                            -DVTABLES_IN_FLASH
;                            -fno-exceptions
;                            -DPUYA_SUPPORT=1
;                            -DARDUINO_ESP8266_RELEASE_2_3_0
;                            -DFORCE_PRE_2_5_0
;lib_ignore                = ${esp82xx_defaults.lib_ignore}
;                             IRremoteESP8266
;                             HeatpumpIR

;[core_2_4_0]
;platform                  = https://github.com/TD-er/platform-espressif8266.git#patch/v1.6.0_Puya
;build_flags               = ${esp82xx_defaults.build_flags} -DARDUINO_ESP8266_RELEASE_2_4_0 -DFORCE_PRE_2_5_0
;lib_ignore                = ${esp82xx_defaults.lib_ignore}
;                             IRremoteESP8266
;                             HeatpumpIR

;[core_2_4_1]
;platform                  = https://github.com/TD-er/platform-espressif8266.git#patch/v1.7.3_Puya
;build_flags               = ${esp82xx_defaults.build_flags} -DARDUINO_ESP8266_RELEASE_2_4_1 -DFORCE_PRE_2_5_0
;lib_ignore                = ${esp82xx_defaults.lib_ignore}
;                             IRremoteESP8266
;                             HeatpumpIR


;[core_2_4_2]
;platform                  = https://github.com/TD-er/platform-espressif8266.git#patch/v1.8.0_Puya
;build_flags               = ${esp82xx_defaults.build_flags} -DARDUINO_ESP8266_RELEASE_2_4_2 -DFORCE_PRE_2_5_0
;lib_ignore                = ${esp82xx_defaults.lib_ignore}
;                             IRremoteESP8266
;                             HeatpumpIR
;                             ServoESP32

;[core_2_5_0]
;platform                  = espressif8266@2.0.4
;build_flags               = ${esp82xx_2_5_x.build_flags}

;[core_2_5_2]
;platform                  = espressif8266@2.2.3
;build_flags               = ${esp82xx_2_5_x.build_flags}


; See for SDK flags: https://github.com/esp8266/Arduino/blob/master/tools/platformio-build.py

[core_2_7_4]
extends                   = esp82xx_2_6_x
platform                  = espressif8266@2.6.3
platform_packages         =
	framework-arduinoespressif8266 @ https://github.com/esp8266/Arduino.git#2.7.4
build_flags               = ${esp82xx_2_6_x.build_flags} 
                            -DPIO_FRAMEWORK_ARDUINO_ESPRESSIF_SDK22x_190703
                            -Wno-deprecated-declarations
lib_ignore                = ${esp82xx_defaults.lib_ignore}
                            IRremoteESP8266
                            HeatpumpIR
                            LittleFS(esp8266)
                            ServoESP32
                            TinyWireM

; Core with alternative WiFi for nodes not running stable wifi or slow network response
; e.g. Sonoff Basic R2.
[core_2_7_4_alt_wifi]
extends                   = esp82xx_2_6_x
platform                  = espressif8266@2.6.3
platform_packages         =
	framework-arduinoespressif8266 @ https://github.com/esp8266/Arduino.git#2.7.4
build_flags               = ${esp82xx_2_6_x.build_flags} 
                            -DPIO_FRAMEWORK_ARDUINO_ESPRESSIF_SDK22x_190313
                            -Wno-deprecated-declarations
lib_ignore                = ${esp82xx_defaults.lib_ignore}
                            IRremoteESP8266
                            HeatpumpIR
                            LittleFS(esp8266)
                            ServoESP32
                            TinyWireM


[core_4_1_0]
extends                   = esp82xx_3_0_x
platform                  = espressif8266@4.1.0
platform_packages         = 
build_flags               = ${esp82xx_3_0_x.build_flags}
                            -DPIO_FRAMEWORK_ARDUINO_ESPRESSIF_SDK3
                            -DLIBRARIES_NO_LOG=1
lib_ignore                = ${esp82xx_defaults.lib_ignore}
                            IRremoteESP8266
                            HeatpumpIR
                            LittleFS(esp8266)
                            ServoESP32
                            TinyWireM


[core_stage_2ndheap]
extends                   = esp82xx_3_0_x
platform                  = espressif8266@4.1.0
build_flags               = ${esp82xx_3_0_x.build_flags}
                            -DPIO_FRAMEWORK_ARDUINO_ESPRESSIF_SDK3
                            -DPIO_FRAMEWORK_ARDUINO_MMU_CACHE16_IRAM48_SECHEAP_SHARED
                            -DUSE_SECOND_HEAP
                            -DPHASE_LOCKED_WAVEFORM
platform_packages = 
;    platformio/framework-arduinoespressif8266 @ https://github.com/esp8266/Arduino.git
;    mcspr/toolchain-xtensa @ ~5.100300.211127

[core_stage]
extends                   = esp82xx_3_0_x
platform                  = https://github.com/platformio/platform-espressif8266.git
platform_packages = 
;    platformio/framework-arduinoespressif8266 @ https://github.com/esp8266/Arduino.git
;    mcspr/toolchain-xtensa @ ~5.100300.211127
build_flags               = ${esp82xx_3_0_x.build_flags}
                            -DPIO_FRAMEWORK_ARDUINO_ESPRESSIF_SDK3
                            -DPHASE_LOCKED_WAVEFORM



; Updated ESP-IDF to the latest stable 4.0.1
; See: https://github.com/platformio/platform-espressif32/releases
; IDF 4.4 = platform-espressif32 3.4.x = espressif/arduino-esp32 tag 2.0.4
; Just for those who lost track of the extremely confusing numbering schema.
; For MUSTFIX_CLIENT_TIMEOUT_IN_SECONDS See: https://github.com/espressif/arduino-esp32/pull/6676
[core_esp32_IDF4_4__2_0_6]
;platform                    = https://github.com/tasmota/platform-espressif32/releases/download/v2.0.4.1/platform-espressif32-2.0.4.1.zip

; debug boot log enabled
; See: https://github.com/letscontrolit/ESPEasy/pull/4200#issuecomment-1216929859
;platform                    = https://github.com/Jason2866/platform-espressif32.git
;platform_packages           = framework-arduinoespressif32 @ https://github.com/Jason2866/esp32-arduino-lib-builder/releases/download/936/framework-arduinoespressif32-443_esp421-9ce849ce72.tar.gz

; debug boot log disabled
;platform                    = https://github.com/Jason2866/platform-espressif32.git
;platform_packages           = framework-arduinoespressif32 @ https://github.com/Jason2866/esp32-arduino-lib-builder/releases/download/938/framework-arduinoespressif32-443_esp421-10ab11e815.tar.gz

;platform                    = https://github.com/tasmota/platform-espressif32/releases/download/v2.0.5.2/platform-espressif32-2.0.5.2.zip
;platform                    = https://github.com/tasmota/platform-espressif32/releases/download/2022.12.2/platform-espressif32.zip
platform                    = https://github.com/tasmota/platform-espressif32/releases/download/2023.01.01/platform-espressif32.zip
platform_packages           =
build_flags                 = -DESP32_STAGE
                              -DESP_IDF_VERSION_MAJOR=4
                              -DMUSTFIX_CLIENT_TIMEOUT_IN_SECONDS
                              -DLIBRARIES_NO_LOG=1
                              -DDISABLE_SC16IS752_SPI
                              -DCONFIG_PM_ENABLE
                              -DCONFIG_FREERTOS_USE_TICKLESS_IDLE=1
                              -DCONFIG_FREERTOS_IDLE_TIME_BEFORE_SLEEP=3
                              -I$PROJECT_DIR/src/include
                              -include "sdkconfig.h"
                              -include "ESPEasy_config.h"
<<<<<<< HEAD

[core_esp32_stage]
platform                    = https://github.com/tasmota/platform-espressif32/releases/download/v2.0.4.1/platform-espressif32-2.0.4.1.zip
platform_packages           = 
build_flags                 = -DESP32_STAGE
                              -DESP_IDF_VERSION_MAJOR=4
                              -DMUSTFIX_CLIENT_TIMEOUT_IN_SECONDS
                              -DLIBRARIES_NO_LOG=1
                              -DDISABLE_SC16IS752_SPI
                              -I$PROJECT_DIR/src/include
                              -include "sdkconfig.h"
                              -include "ESPEasy_config.h"
=======
>>>>>>> 013822ca
<|MERGE_RESOLUTION|>--- conflicted
+++ resolved
@@ -234,19 +234,4 @@
                               -DCONFIG_FREERTOS_IDLE_TIME_BEFORE_SLEEP=3
                               -I$PROJECT_DIR/src/include
                               -include "sdkconfig.h"
-                              -include "ESPEasy_config.h"
-<<<<<<< HEAD
-
-[core_esp32_stage]
-platform                    = https://github.com/tasmota/platform-espressif32/releases/download/v2.0.4.1/platform-espressif32-2.0.4.1.zip
-platform_packages           = 
-build_flags                 = -DESP32_STAGE
-                              -DESP_IDF_VERSION_MAJOR=4
-                              -DMUSTFIX_CLIENT_TIMEOUT_IN_SECONDS
-                              -DLIBRARIES_NO_LOG=1
-                              -DDISABLE_SC16IS752_SPI
-                              -I$PROJECT_DIR/src/include
-                              -include "sdkconfig.h"
-                              -include "ESPEasy_config.h"
-=======
->>>>>>> 013822ca
+                              -include "ESPEasy_config.h"