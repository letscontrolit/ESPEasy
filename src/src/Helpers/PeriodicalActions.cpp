#include "PeriodicalActions.h"

#include "../../ESPEasy_common.h"
#include "../../ESPEasy_fdwdecl.h"
#include "../../ESPEasy-Globals.h"

#include "../ControllerQueue/DelayQueueElements.h"
#include "../ControllerQueue/MQTT_queue_element.h"
#include "../DataStructs/TimingStats.h"
#include "../DataTypes/ESPEasy_plugin_functions.h"
#include "../ESPEasyCore/Controller.h"
#include "../ESPEasyCore/ESPEasyGPIO.h"
#include "../ESPEasyCore/ESPEasy_Log.h"
#include "../ESPEasyCore/ESPEasyNetwork.h"
#include "../ESPEasyCore/ESPEasyWifi.h"
#include "../ESPEasyCore/ESPEasyRules.h"
#include "../ESPEasyCore/Serial.h"
#include "../Globals/ESPEasyWiFiEvent.h"
#include "../Globals/ESPEasy_Scheduler.h"
#include "../Globals/ESPEasy_time.h"
#include "../Globals/EventQueue.h"
#include "../Globals/MainLoopCommand.h"
#include "../Globals/MQTT.h"
#include "../Globals/NetworkState.h"
#include "../Globals/RTC.h"
#include "../Globals/SecuritySettings.h"
#include "../Globals/Services.h"
#include "../Globals/Settings.h"
#include "../Globals/Statistics.h"
#include "../Globals/ESPEasy_now_handler.h"
#include "../Globals/SendData_DuplicateChecker.h"
#include "../Helpers/ESPEasyRTC.h"
#include "../Helpers/Hardware.h"
#include "../Helpers/Memory.h"
#include "../Helpers/Misc.h"
#include "../Helpers/Network.h"
#include "../Helpers/Networking.h"
#include "../Helpers/StringGenerator_System.h"
#include "../Helpers/StringGenerator_WiFi.h"
#include "../Helpers/StringProvider.h"


#define PLUGIN_ID_MQTT_IMPORT         37


/*********************************************************************************************\
 * Tasks that run 50 times per second
\*********************************************************************************************/

void run50TimesPerSecond() {
  String dummy;
  {
    START_TIMER;
    PluginCall(PLUGIN_FIFTY_PER_SECOND, 0, dummy);
    STOP_TIMER(PLUGIN_CALL_50PS);
  }
  {
    START_TIMER;
    CPluginCall(CPlugin::Function::CPLUGIN_FIFTY_PER_SECOND, 0, dummy);
    STOP_TIMER(CPLUGIN_CALL_50PS);
  }
}

/*********************************************************************************************\
 * Tasks that run 10 times per second
\*********************************************************************************************/
void run10TimesPerSecond() {
  String dummy;
  //@giig19767g: WARNING: Monitor10xSec must run before PLUGIN_TEN_PER_SECOND
  {
    START_TIMER;
    GPIO_Monitor10xSec();
    STOP_TIMER(PLUGIN_CALL_10PSU);
  }
  {
    START_TIMER;
    PluginCall(PLUGIN_TEN_PER_SECOND, 0, dummy);
    STOP_TIMER(PLUGIN_CALL_10PS);
  }
  {
    START_TIMER;
//    PluginCall(PLUGIN_UNCONDITIONAL_POLL, 0, dummyString);
    PluginCall(PLUGIN_MONITOR, 0, dummy);
    STOP_TIMER(PLUGIN_CALL_10PSU);
  }
  {
    START_TIMER;
    CPluginCall(CPlugin::Function::CPLUGIN_TEN_PER_SECOND, 0, dummy);
    STOP_TIMER(CPLUGIN_CALL_10PS);
  }
  #ifdef USES_ESPEASY_NOW
  {
    if (ESPEasy_now_handler.loop()) {
      // FIXME TD-er: Must check if enabled, etc.
    }
    START_TIMER;
    SendData_DuplicateChecker.loop();
    STOP_TIMER(ESPEASY_NOW_DEDUP_LOOP);
  }
  #endif
  processNextEvent();
  
  #ifdef USES_C015
  if (NetworkConnected())
      Blynk_Run_c015();
  #endif
  #ifndef USE_RTOS_MULTITASKING
    web_server.handleClient();
  #endif
}


/*********************************************************************************************\
 * Tasks each second
\*********************************************************************************************/
void runOncePerSecond()
{
  START_TIMER;
  updateLogLevelCache();
  dailyResetCounter++;
  if (dailyResetCounter > 86400) // 1 day elapsed... //86400
  {
    RTC.flashDayCounter=0;
    saveToRTC();
    dailyResetCounter=0;
    addLog(LOG_LEVEL_INFO, F("SYS  : Reset 24h counters"));
  }

  if (Settings.ConnectionFailuresThreshold)
    if (WiFiEventData.connectionFailures > Settings.ConnectionFailuresThreshold)
      delayedReboot(60, ESPEasy_Scheduler::IntendedRebootReason_e::DelayedReboot);

  if (cmd_within_mainloop != 0)
  {
    switch (cmd_within_mainloop)
    {
      case CMD_WIFI_DISCONNECT:
        {
          WifiDisconnect();
          break;
        }
      case CMD_REBOOT:
        {
          reboot(ESPEasy_Scheduler::IntendedRebootReason_e::CommandReboot);
          break;
        }
    }
    cmd_within_mainloop = 0;
  }
  // clock events
  if (node_time.reportNewMinute()) {
    String dummy;
    PluginCall(PLUGIN_CLOCK_IN, 0, dummy);
    if (Settings.UseRules)
    {
      String event;
      event.reserve(21);
      event  = F("Clock#Time=");
      event += node_time.weekday_str();
      event += ",";

      if (node_time.hour() < 10) {
        event += '0';
      }
      event += node_time.hour();
      event += ":";

      if (node_time.minute() < 10) {
        event += '0';
      }
      event += node_time.minute();
      // TD-er: Do not add to the eventQueue, but execute right now.
      rulesProcessing(event);
    }
  }

//  unsigned long start = micros();
  String dummy;
  PluginCall(PLUGIN_ONCE_A_SECOND, 0, dummy);
//  unsigned long elapsed = micros() - start;


  if (SecuritySettings.Password[0] != 0)
  {
    if (WebLoggedIn)
      WebLoggedInTimer++;
    if (WebLoggedInTimer > 300)
      WebLoggedIn = false;
  }

  // I2C Watchdog feed
  if (Settings.WDI2CAddress != 0)
  {
    Wire.beginTransmission(Settings.WDI2CAddress);
    Wire.write(0xA5);
    Wire.endTransmission();
  }

  checkResetFactoryPin();
  STOP_TIMER(PLUGIN_CALL_1PS);
}

/*********************************************************************************************\
 * Tasks each 30 seconds
\*********************************************************************************************/
void runEach30Seconds()
{
  #ifndef BUILD_NO_RAM_TRACKER
  checkRAMtoLog();
  #endif
  wdcounter++;
  if (loglevelActiveFor(LOG_LEVEL_INFO)) {
    String log;
    log.reserve(80);
    log = F("WD   : Uptime ");
    log += wdcounter / 2;
    log += F(" ConnectFailures ");
    log += WiFiEventData.connectionFailures;
    log += F(" FreeMem ");
    log += FreeMem();
    #ifdef HAS_ETHERNET
    if(active_network_medium == NetworkMedium_t::Ethernet) {
      log += F( " EthSpeedState ");
      log += getValue(LabelType::ETH_SPEED_STATE);
    } else {
      log += F(" WiFiStatus ");
      log += ArduinoWifiStatusToString(WiFi.status());
    }
    #else
    log += F(" WiFiStatus ");
    log += ArduinoWifiStatusToString(WiFi.status());
    #endif
    log += F(" ESPeasy internal wifi status: ");
    log += ESPeasyWifiStatusToString();

//    log += F(" ListenInterval ");
//    log += WiFi.getListenInterval();
    addLog(LOG_LEVEL_INFO, log);
  }
  sendSysInfoUDP(1);
  refreshNodeList();

  // sending $stats to homie controller
  CPluginCall(CPlugin::Function::CPLUGIN_INTERVAL, 0);

  #if defined(ESP8266)
  #ifdef USES_SSDP
  if (Settings.UseSSDP)
    SSDP_update();

  #endif // USES_SSDP
  #endif
#if FEATURE_ADC_VCC
  if (!WiFiEventData.wifiConnectInProgress) {
    vcc = ESP.getVcc() / 1000.0f;
  }
#endif

  #ifdef FEATURE_REPORTING
  ReportStatus();
  #endif

}

#ifdef USES_MQTT


void scheduleNextMQTTdelayQueue() {
  Scheduler.scheduleNextDelayQueue(ESPEasy_Scheduler::IntervalTimer_e::TIMER_MQTT_DELAY_QUEUE, MQTTDelayHandler->getNextScheduleTime());
}

void schedule_all_tasks_using_MQTT_controller() {
  controllerIndex_t ControllerIndex = firstEnabledMQTT_ControllerIndex();

  if (!validControllerIndex(ControllerIndex)) { return; }

  deviceIndex_t DeviceIndex = getDeviceIndex(PLUGIN_ID_MQTT_IMPORT); // Check if P037_MQTTimport is present in the build
  if (validDeviceIndex(DeviceIndex)) {
    for (taskIndex_t task = 0; task < TASKS_MAX; task++) {
      if (Settings.TaskDeviceNumber[task] == PLUGIN_ID_MQTT_IMPORT) {
        // Schedule a call to each MQTT import plugin to notify the broker connection state
        EventStruct event(task);
        event.Par1 = MQTTclient_connected ? 1 : 0;
        Scheduler.schedule_plugin_task_event_timer(DeviceIndex, PLUGIN_MQTT_CONNECTION_STATE, &event);
      }
    }
  }

  for (taskIndex_t task = 0; task < TASKS_MAX; task++) {
    if (Settings.TaskDeviceSendData[ControllerIndex][task] &&
        Settings.ControllerEnabled[ControllerIndex] &&
        Settings.Protocol[ControllerIndex])
    {
      Scheduler.schedule_task_device_timer_at_init(task);
    }
  }
}

void processMQTTdelayQueue() {
  if (MQTTDelayHandler == nullptr || !MQTTclient_connected) {
    return;
  }

  START_TIMER;
  MQTT_queue_element *element(MQTTDelayHandler->getNext());

  if (element == NULL) { return; }

<<<<<<< HEAD
#ifndef BUILD_NO_DEBUG
  if (loglevelActiveFor(LOG_LEVEL_DEBUG)) {
    String log;
    log.reserve(30 + element->_topic.length() + element->_payload.length());
    log += F("processMQTTdelayQueue: ");
    log += element->_topic;
    log += " ";
    log += element->_payload.substring(0,64);
    addLog(LOG_LEVEL_DEBUG, log);
  }
#endif

  bool processed = false;

  #ifdef USES_ESPEASY_NOW
  if (!MQTTclient.connected()) {
    processed = ESPEasy_now_handler.sendToMQTT(element->controller_idx, element->_topic, element->_payload);
  }
  #endif

  if (!processed) {
    if (MQTTclient.publish(element->_topic.c_str(), element->_payload.c_str(), element->_retained)) {
      if (WiFiEventData.connectionFailures > 0) {
        --WiFiEventData.connectionFailures;
      }
      processed = true;
=======
  PrepareSend();
  if (MQTTclient.publish(element->_topic.c_str(), element->_payload.c_str(), element->_retained)) {
    if (WiFiEventData.connectionFailures > 0) {
      --WiFiEventData.connectionFailures;
>>>>>>> 3c7e85fc
    }
  }
  MQTTDelayHandler->markProcessed(processed);
  if (processed) {
    statusLED(true);
  } else {
#ifndef BUILD_NO_DEBUG

    if (loglevelActiveFor(LOG_LEVEL_DEBUG)) {
      String log = F("MQTT : process MQTT queue not published, ");
      log += MQTTDelayHandler->sendQueue.size();
      log += F(" items left in queue");
      addLog(LOG_LEVEL_DEBUG, log);
    }
#endif // ifndef BUILD_NO_DEBUG
  }
  Scheduler.setIntervalTimerOverride(ESPEasy_Scheduler::IntervalTimer_e::TIMER_MQTT, 10); // Make sure the MQTT is being processed as soon as possible.
  scheduleNextMQTTdelayQueue();
  STOP_TIMER(MQTT_DELAY_QUEUE);
}

void updateMQTTclient_connected() {
  if (MQTTclient_connected != MQTTclient.connected()) {
    MQTTclient_connected = !MQTTclient_connected;
    if (!MQTTclient_connected) {
      if (loglevelActiveFor(LOG_LEVEL_ERROR)) {
        String connectionError = F("MQTT : Connection lost, state: ");
        connectionError += getMQTT_state();
        addLog(LOG_LEVEL_ERROR, connectionError);
      }
      MQTTclient_must_send_LWT_connected = false;
    } else {
      // Now schedule all tasks using the MQTT controller.
      schedule_all_tasks_using_MQTT_controller();
    }
    if (Settings.UseRules) {
      if (MQTTclient_connected) {
        eventQueue.add(F("MQTT#Connected"));
      } else {
        eventQueue.add(F("MQTT#Disconnected"));
      }
    }
  }
  if (!MQTTclient_connected) {
    // As suggested here: https://github.com/letscontrolit/ESPEasy/issues/1356
    if (timermqtt_interval < 30000) {
      timermqtt_interval += 5000;
    }
  } else {
    timermqtt_interval = 250;
  }
  Scheduler.setIntervalTimer(ESPEasy_Scheduler::IntervalTimer_e::TIMER_MQTT);
}

void runPeriodicalMQTT() {
  // MQTT_KEEPALIVE = 15 seconds.
  if (!NetworkConnected(10)) {
    updateMQTTclient_connected();
    return;
  }
  //dont do this in backgroundtasks(), otherwise causes crashes. (https://github.com/letscontrolit/ESPEasy/issues/683)
  controllerIndex_t enabledMqttController = firstEnabledMQTT_ControllerIndex();
  if (validControllerIndex(enabledMqttController)) {
    PrepareSend();
    if (!MQTTclient.loop()) {
      updateMQTTclient_connected();
      if (MQTTCheck(enabledMqttController)) {
        updateMQTTclient_connected();
      }
    }
  } else {
    if (MQTTclient.connected()) {
      MQTTclient.disconnect();
      updateMQTTclient_connected();
    }
  }
}

controllerIndex_t firstEnabledMQTT_ControllerIndex() {
  for (controllerIndex_t i = 0; i < CONTROLLER_MAX; ++i) {
    protocolIndex_t ProtocolIndex = getProtocolIndex_from_ControllerIndex(i);
    if (validProtocolIndex(ProtocolIndex)) {
      if (Protocol[ProtocolIndex].usesMQTT && Settings.ControllerEnabled[i]) {
        return i;
      }
    }
  }
  return INVALID_CONTROLLER_INDEX;
}


#endif //USES_MQTT



void logTimerStatistics() {
  byte loglevel = LOG_LEVEL_DEBUG;
  updateLoopStats_30sec(loglevel);
#ifndef BUILD_NO_DEBUG
//  logStatistics(loglevel, true);
  if (loglevelActiveFor(loglevel)) {
    String queueLog = F("Scheduler stats: (called/tasks/max_length/idle%) ");
    queueLog += Scheduler.getQueueStats();
    addLog(loglevel, queueLog);
  }
#endif
}

void updateLoopStats_30sec(byte loglevel) {
  loopCounterLast = loopCounter;
  loopCounter = 0;
  if (loopCounterLast > loopCounterMax)
    loopCounterMax = loopCounterLast;

  Scheduler.updateIdleTimeStats();

#ifndef BUILD_NO_DEBUG
  if (loglevelActiveFor(loglevel)) {
    String log = F("LoopStats: shortestLoop: ");
    log += shortestLoop;
    log += F(" longestLoop: ");
    log += longestLoop;
    log += F(" avgLoopDuration: ");
    log += loop_usec_duration_total / loopCounter_full;
    log += F(" loopCounterMax: ");
    log += loopCounterMax;
    log += F(" loopCounterLast: ");
    log += loopCounterLast;
    addLog(loglevel, log);
  }
#endif
  loop_usec_duration_total = 0;
  loopCounter_full = 1;
}


/********************************************************************************************\
   Clean up all before going to sleep or reboot.
 \*********************************************************************************************/
void prepareShutdown(ESPEasy_Scheduler::IntendedRebootReason_e reason)
{
#ifdef USES_MQTT
  runPeriodicalMQTT(); // Flush outstanding MQTT messages
#endif // USES_MQTT
  process_serialWriteBuffer();
  flushAndDisconnectAllClients();
  saveUserVarToRTC();
  ESPEASY_FS.end();
  delay(100); // give the node time to flush all before reboot or sleep
  node_time.now();
  Scheduler.markIntendedReboot(reason);
  saveToRTC();
}

<|MERGE_RESOLUTION|>--- conflicted
+++ resolved
@@ -306,7 +306,6 @@
 
   if (element == NULL) { return; }
 
-<<<<<<< HEAD
 #ifndef BUILD_NO_DEBUG
   if (loglevelActiveFor(LOG_LEVEL_DEBUG)) {
     String log;
@@ -328,17 +327,12 @@
   #endif
 
   if (!processed) {
+    PrepareSend();
     if (MQTTclient.publish(element->_topic.c_str(), element->_payload.c_str(), element->_retained)) {
       if (WiFiEventData.connectionFailures > 0) {
         --WiFiEventData.connectionFailures;
       }
       processed = true;
-=======
-  PrepareSend();
-  if (MQTTclient.publish(element->_topic.c_str(), element->_payload.c_str(), element->_retained)) {
-    if (WiFiEventData.connectionFailures > 0) {
-      --WiFiEventData.connectionFailures;
->>>>>>> 3c7e85fc
     }
   }
   MQTTDelayHandler->markProcessed(processed);
