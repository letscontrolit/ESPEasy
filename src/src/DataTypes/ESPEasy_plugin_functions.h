#ifndef DATATYPES_ESPEASY_PLUGIN_DEFS_H
#define DATATYPES_ESPEASY_PLUGIN_DEFS_H

#include "../../ESPEasy_common.h"


// ********************************************************************************
//   Plugin (Task) function calls
// ********************************************************************************
#define PLUGIN_INIT_ALL                     1 // Not implemented in a plugin, only called during boot
#define PLUGIN_INIT                         2 // Init the task, called when task is set to enabled (also at boot)
#define PLUGIN_READ                         3 // This call can yield new data (when success = true) and then send to controllers
#define PLUGIN_ONCE_A_SECOND                4 // Called once a second
#define PLUGIN_TEN_PER_SECOND               5 // Called 10x per second (typical for checking new data instead of waiting)
#define PLUGIN_DEVICE_ADD                   6 // Called at boot for letting a plugin adding itself to list of available plugins/devices
#define PLUGIN_EVENTLIST_ADD                7 // Not used.
#define PLUGIN_WEBFORM_SAVE                 8 // Call from web interface to save settings
#define PLUGIN_WEBFORM_LOAD                 9 // Call from web interface for presenting settings and status of plugin
#define PLUGIN_WEBFORM_SHOW_VALUES         10 // Call from devices overview page to format values in HTML
#define PLUGIN_GET_DEVICENAME              11 // Call to get the plugin description (e.g. "Switch input - Switch")
#define PLUGIN_GET_DEVICEVALUENAMES        12 // Call to let the plugin generate some default value names when not defined.
#define PLUGIN_GET_DEVICEVALUECOUNT        13 // Optional function call to allow tasks to specify the number of output values (e.g. P026_Sysinfo.ino)
#define PLUGIN_GET_DEVICEVTYPE             14 // Only needed when Device[deviceCount].OutputDataType is not Output_Data_type_t::Default
#define PLUGIN_WRITE                       15 // Called to allow a task to process a command. Must return success = true when it can handle the command.
#define PLUGIN_EVENT_OUT                   16 // Does not seem to be used
#define PLUGIN_WEBFORM_SHOW_CONFIG         17 // Called to show non default pin assignment or addresses like for plugins using serial or 1-Wire
#define PLUGIN_SERIAL_IN                   18 // Called on received data via serial port Serial0 (N.B. this may conflict with sending commands via serial)
#define PLUGIN_UDP_IN                      19 // Called for received UDP data via ESPEasy p2p which isn't a standard p2p packet. (See C013 for handling standard p2p packets)
#define PLUGIN_CLOCK_IN                    20 // Called every new minute
#define PLUGIN_TASKTIMER_IN                21 // Called with a previously defined event at a specific time, set via setPluginTaskTimer
#define PLUGIN_FIFTY_PER_SECOND            22 // Called 50 times per second
#define PLUGIN_SET_CONFIG                  23 // Counterpart of PLUGIN_GET_CONFIG_VALUE to allow to set a config via a command.
#define PLUGIN_GET_DEVICEGPIONAMES         24 // Allow for specific formatting of the label for standard pin configuration (e.g. "GPIO <- TX")
#define PLUGIN_EXIT                        25 // Called when a task no longer is enabled (or deleted)
#define PLUGIN_GET_CONFIG_VALUE            26 // Similar to PLUGIN_WRITE, but meant to fetch some information. Must return success = true when it can handle the command.  Can also be used to access extra unused task values.
#define PLUGIN_UNCONDITIONAL_POLL          27 // Used to be called 10x per sec, but no longer used as GPIO related plugins now use a different technique.
#define PLUGIN_REQUEST                     28 // Specific command to fetch a state (FIXME TD-er: Seems very similar to PLUGIN_GET_CONFIG_VALUE)
#define PLUGIN_TIME_CHANGE                 29 // Called when system time is set (e.g. via NTP)
#define PLUGIN_MONITOR                     30 // Replaces PLUGIN_UNCONDITIONAL_POLL
#define PLUGIN_SET_DEFAULTS                31 // Called when assigning a plugin to a task, to set some default config.
#define PLUGIN_GET_PACKED_RAW_DATA         32 // Return all data in a compact binary format specific for that plugin.
                                              // Needs FEATURE_PACKED_RAW_DATA
#define PLUGIN_DEVICETIMER_IN              33 // Similar to PLUGIN_TASKTIMER_IN, addressed to a plugin instead of a task.
#define PLUGIN_WEBFORM_SHOW_I2C_PARAMS     34 // Show I2C parameters like address.
#define PLUGIN_WEBFORM_SHOW_SERIAL_PARAMS  35 // When needed, show additional parameters like baudrate or specific serial config
#define PLUGIN_MQTT_CONNECTION_STATE       36 // Signal when connection to MQTT broker is re-established
#define PLUGIN_MQTT_IMPORT                 37 // For P037 MQTT import
#define PLUGIN_FORMAT_USERVAR              38 // Allow plugin specific formatting of a task variable (event->idx = variable)
#define PLUGIN_WEBFORM_SHOW_GPIO_DESCR     39 // Show GPIO description on devices overview tab
#if FEATURE_PLUGIN_STATS
#define PLUGIN_WEBFORM_LOAD_SHOW_STATS     40 // Show PluginStats on task config page
#endif // if FEATURE_PLUGIN_STATS
#define PLUGIN_I2C_HAS_ADDRESS             41 // Check the I2C addresses from the plugin, output in 'success'
<<<<<<< HEAD
#define PLUGIN_GET_DISPLAY_PARAMETERS      42 // Fetch X/Y resolution and Rotation setting from the plugin, output in 'success'
#define PLUGIN_WEBFORM_SHOW_ERRORSTATE_OPT 43 // Show Error State Value options, so be saved during PLUGIN_WEBFORM_SAVE
#define PLUGIN_INIT_VALUE_RANGES           44 // Initialize the ranges of values, called just before PLUGIN_INIT
#define PLUGIN_READ_ERROR_OCCURED          45 // Function returns "true" when last measurement was an error, called when PLUGIN_READ returns false
#define PLUGIN_WEBFORM_LOAD_OUTPUT_SELECTOR 46 // Show the configuration for output type and what value to set to which taskvalue
#define PLUGIN_PROCESS_CONTROLLER_DATA     47 // Can be called from the controller to signal the plugin to generate (or handle) sending the data.
#define PLUGIN_FILTEROUT_CONTROLLER_DATA   48 // Can be called from the controller to query a task whether the data should be processed further.    
=======
#define PLUGIN_I2C_GET_ADDRESS             42 // Get the current I2C addresses from the plugin, output in 'event->Par1' and 'success'
#define PLUGIN_GET_DISPLAY_PARAMETERS      43 // Fetch X/Y resolution and Rotation setting from the plugin, output in 'success'
#define PLUGIN_WEBFORM_SHOW_ERRORSTATE_OPT 44 // Show Error State Value options, so be saved during PLUGIN_WEBFORM_SAVE
#define PLUGIN_INIT_VALUE_RANGES           45 // Initialize the ranges of values, called just before PLUGIN_INIT
#define PLUGIN_READ_ERROR_OCCURED          46 // Function returns "true" when last measurement was an error, called when PLUGIN_READ returns false
#define PLUGIN_WEBFORM_LOAD_OUTPUT_SELECTOR 47 // Show the configuration for output type and what value to set to which taskvalue
#define PLUGIN_PROCESS_CONTROLLER_DATA     48 // Can be called from the controller to signal the plugin to generate (or handle) sending the data.
>>>>>>> 4923de33




// ********************************************************************************
//   CPlugin (Controller) function calls
// ********************************************************************************

class CPlugin {
public:

  // As these function values are also used in the timing stats, make sure there is no overlap with the PLUGIN_xxx numbering.

  enum class Function {
    CPLUGIN_PROTOCOL_ADD = 127, // Called at boot for letting a controller adding itself to list of available controllers
    CPLUGIN_PROTOCOL_TEMPLATE,
    CPLUGIN_PROTOCOL_SEND,
    CPLUGIN_PROTOCOL_RECV,
    CPLUGIN_GET_DEVICENAME,
    CPLUGIN_WEBFORM_SAVE,
    CPLUGIN_WEBFORM_LOAD,
    CPLUGIN_GET_PROTOCOL_DISPLAY_NAME,
    CPLUGIN_TASK_CHANGE_NOTIFICATION,
    CPLUGIN_INIT,
    CPLUGIN_UDP_IN,
    CPLUGIN_FLUSH,            // Force offloading data stored in buffers, called before sleep/reboot
    CPLUGIN_TEN_PER_SECOND,   // Called 10x per second (typical for checking new data instead of waiting)
    CPLUGIN_FIFTY_PER_SECOND, // Called 50x per second (typical for checking new data instead of waiting)
    CPLUGIN_INIT_ALL,
    CPLUGIN_EXIT,
    CPLUGIN_WRITE,            // Send commands to a controller.


    // new messages for autodiscover controller plugins (experimental) i.e. C014
    CPLUGIN_GOT_CONNECTED,           // call after connected to mqtt server to publich device autodicover features
    CPLUGIN_GOT_INVALID,             // should be called before major changes i.e. changing the device name to clean up data on the
                                     // controller. !ToDo
    CPLUGIN_INTERVAL,                // call every interval loop
    CPLUGIN_ACKNOWLEDGE,             // call for sending acknowledges !ToDo done by direct function call in PluginCall() for now.

    CPLUGIN_WEBFORM_SHOW_HOST_CONFIG // Used for showing host information for the controller.
  };
};

// ********************************************************************************
//   NPlugin (Notification) function calls
// ********************************************************************************
class NPlugin {
public:

  enum class Function {
    NPLUGIN_PROTOCOL_ADD = 1,
    NPLUGIN_GET_DEVICENAME,
    NPLUGIN_WEBFORM_SAVE,
    NPLUGIN_WEBFORM_LOAD,
    NPLUGIN_WRITE,
    NPLUGIN_NOTIFY
  };
};


#endif // DATATYPES_ESPEASY_PLUGIN_DEFS_H<|MERGE_RESOLUTION|>--- conflicted
+++ resolved
@@ -51,15 +51,6 @@
 #define PLUGIN_WEBFORM_LOAD_SHOW_STATS     40 // Show PluginStats on task config page
 #endif // if FEATURE_PLUGIN_STATS
 #define PLUGIN_I2C_HAS_ADDRESS             41 // Check the I2C addresses from the plugin, output in 'success'
-<<<<<<< HEAD
-#define PLUGIN_GET_DISPLAY_PARAMETERS      42 // Fetch X/Y resolution and Rotation setting from the plugin, output in 'success'
-#define PLUGIN_WEBFORM_SHOW_ERRORSTATE_OPT 43 // Show Error State Value options, so be saved during PLUGIN_WEBFORM_SAVE
-#define PLUGIN_INIT_VALUE_RANGES           44 // Initialize the ranges of values, called just before PLUGIN_INIT
-#define PLUGIN_READ_ERROR_OCCURED          45 // Function returns "true" when last measurement was an error, called when PLUGIN_READ returns false
-#define PLUGIN_WEBFORM_LOAD_OUTPUT_SELECTOR 46 // Show the configuration for output type and what value to set to which taskvalue
-#define PLUGIN_PROCESS_CONTROLLER_DATA     47 // Can be called from the controller to signal the plugin to generate (or handle) sending the data.
-#define PLUGIN_FILTEROUT_CONTROLLER_DATA   48 // Can be called from the controller to query a task whether the data should be processed further.    
-=======
 #define PLUGIN_I2C_GET_ADDRESS             42 // Get the current I2C addresses from the plugin, output in 'event->Par1' and 'success'
 #define PLUGIN_GET_DISPLAY_PARAMETERS      43 // Fetch X/Y resolution and Rotation setting from the plugin, output in 'success'
 #define PLUGIN_WEBFORM_SHOW_ERRORSTATE_OPT 44 // Show Error State Value options, so be saved during PLUGIN_WEBFORM_SAVE
@@ -67,7 +58,7 @@
 #define PLUGIN_READ_ERROR_OCCURED          46 // Function returns "true" when last measurement was an error, called when PLUGIN_READ returns false
 #define PLUGIN_WEBFORM_LOAD_OUTPUT_SELECTOR 47 // Show the configuration for output type and what value to set to which taskvalue
 #define PLUGIN_PROCESS_CONTROLLER_DATA     48 // Can be called from the controller to signal the plugin to generate (or handle) sending the data.
->>>>>>> 4923de33
+#define PLUGIN_FILTEROUT_CONTROLLER_DATA   49 // Can be called from the controller to query a task whether the data should be processed further.    
 
 
 
