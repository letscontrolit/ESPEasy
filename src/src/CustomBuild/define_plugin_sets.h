#ifndef DEFINE_PLUGIN_SETS_H
#define DEFINE_PLUGIN_SETS_H

#include "../../ESPEasy_common.h"

/*
#################################################
 This is the place where plugins are registered
#################################################
To create/register a plugin, you have to :
- find an available number, ie 777.
- Create your own plugin, ie as "_P777_myfunction.ino"
- be sure it starts with ""#ifdef USES_P777", and ends with "#endif"
- then register it into the PLUGIN_SET_EXPERIMENTAL block (see below)
 #ifdef PLUGIN_SET_EXPERIMENTAL
     #define USES_P777   // MYsuperPlugin
 #endif
 - you can from now on test it by compiling using the PLUGIN_BUILD_DEV flag
 either by adding "-DPLUGIN_BUILD_DEV" when compiling, or by momentarly
 adding "#define PLUGIN_BUILD_DEV" at the top of the ESPEasy.ino file
 - You will then have to push a PR including your plugin + the corret line (#define USES_P777) added to this file
 When found stable enough, the maintainer (and only him) will choose to move it to TESTING or STABLE
*/

//#define FEATURE_SD

/******************************************************************************\
 * WebServer pages   **********************************************************
\******************************************************************************/
// FIXME TD-er: Make useful selections for these pages to be included. (e.g. view only)

#ifndef WEBSERVER_CUSTOM_BUILD_DEFINED
    #ifndef WEBSERVER_TIMINGSTATS
        #define WEBSERVER_TIMINGSTATS
    #endif
    #ifndef WEBSERVER_SYSVARS
        #define WEBSERVER_SYSVARS
    #endif
    #ifndef WEBSERVER_NEW_UI
    //    #define WEBSERVER_NEW_UI
    #endif
    #ifndef WEBSERVER_I2C_SCANNER
        #define WEBSERVER_I2C_SCANNER
    #endif
    #ifndef WEBSERVER_FAVICON
        #define WEBSERVER_FAVICON
    #endif
    #ifndef WEBSERVER_CSS
        #define WEBSERVER_CSS
    #endif
    #ifndef WEBSERVER_INCLUDE_JS
        #define WEBSERVER_INCLUDE_JS
    #endif
    #ifndef WEBSERVER_LOG
        #define WEBSERVER_LOG
    #endif
    #ifndef WEBSERVER_GITHUB_COPY
        #define WEBSERVER_GITHUB_COPY
    #endif
    #ifndef WEBSERVER_ROOT
        #define WEBSERVER_ROOT
    #endif
    #ifndef WEBSERVER_ADVANCED
        #define WEBSERVER_ADVANCED
    #endif
    #ifndef WEBSERVER_CONFIG
        #define WEBSERVER_CONFIG
    #endif
    #ifndef WEBSERVER_CONTROL
        #define WEBSERVER_CONTROL
    #endif
    #ifndef WEBSERVER_CONTROLLERS
        #define WEBSERVER_CONTROLLERS
    #endif
    #ifndef WEBSERVER_CUSTOM
        #define WEBSERVER_CUSTOM
    #endif
    #ifndef WEBSERVER_DEVICES
        #define WEBSERVER_DEVICES
    #endif
    #ifndef WEBSERVER_DOWNLOAD
        #define WEBSERVER_DOWNLOAD
    #endif
    #ifndef WEBSERVER_FACTORY_RESET
        #define WEBSERVER_FACTORY_RESET
    #endif
    #ifndef WEBSERVER_FILELIST
        #define WEBSERVER_FILELIST
    #endif
    #ifndef WEBSERVER_HARDWARE
        #define WEBSERVER_HARDWARE
    #endif
    #ifndef WEBSERVER_PINSTATES
        #define WEBSERVER_PINSTATES
    #endif
    #ifndef WEBSERVER_RULES
        #define WEBSERVER_RULES
    #endif
    #ifndef WEBSERVER_SETUP
        #define WEBSERVER_SETUP
    #endif
    #ifndef WEBSERVER_SYSINFO
        #define WEBSERVER_SYSINFO
    #endif
    #ifndef WEBSERVER_TOOLS
        #define WEBSERVER_TOOLS
    #endif
    #ifndef WEBSERVER_UPLOAD
        #define WEBSERVER_UPLOAD
    #endif
    #ifndef WEBSERVER_WIFI_SCANNER
        #define WEBSERVER_WIFI_SCANNER
    #endif
    #ifndef WEBSERVER_NEW_RULES
        #define WEBSERVER_NEW_RULES
    #endif
#endif

#ifndef USE_CUSTOM_H
    #ifndef USES_SSDP
        #define USES_SSDP
    #endif
    #ifndef USES_TIMING_STATS
        #define USES_TIMING_STATS
    #endif
    #ifndef FEATURE_I2CMULTIPLEXER
        #define FEATURE_I2CMULTIPLEXER
    #endif
    #ifndef USE_TRIGONOMETRIC_FUNCTIONS_RULES
        #define USE_TRIGONOMETRIC_FUNCTIONS_RULES
    #endif
#endif



#ifdef MEMORY_ANALYSIS
  #ifdef MQTT_ONLY
    #define USES_C002   // Domoticz MQTT
    #define USES_C005   // Home Assistant (openHAB) MQTT
    #define USES_C006   // PiDome MQTT
    #define USES_C014   // homie 3 & 4dev MQTT
    #define USES_P037   // MQTTImport
  #endif
#endif


/******************************************************************************\
 * Available options **********************************************************
\******************************************************************************/
#if defined(CORE_POST_2_5_0) && !defined(MEMORY_ANALYSIS) && !defined(USE_CUSTOM_H)
    #ifndef USE_SETTINGS_ARCHIVE
    // FIXME TD-er: Disabled for now, to reduce binary size
//        #define USE_SETTINGS_ARCHIVE
    #endif // USE_SETTINGS_ARCHIVE
#endif

#if defined(USE_SETTINGS_ARCHIVE) && defined(FORCE_PRE_2_5_0)
  #undef USE_SETTINGS_ARCHIVE
#endif


/******************************************************************************\
 * BUILD Configs **************************************************************
\******************************************************************************/

// IR library is large, so make a separate build including stable plugins and IR.
#ifdef PLUGIN_BUILD_DEV_IR
    #define PLUGIN_BUILD_DEV       // add dev
    #define PLUGIN_BUILD_IR
#endif

#ifdef PLUGIN_BUILD_TESTING_IR
    #define PLUGIN_BUILD_TESTING   // add testing
    #define PLUGIN_BUILD_IR
#endif

#ifdef PLUGIN_BUILD_MINIMAL_IR
    #ifndef USES_DOMOTICZ
        #define USES_DOMOTICZ
    #endif
    #ifndef USES_FHEM
        #define USES_FHEM
    #endif
    #ifndef USES_HOMEASSISTANT_OPENHAB
        #define USES_HOMEASSISTANT_OPENHAB
    #endif

    #define PLUGIN_BUILD_MINIMAL_OTA
    #define PLUGIN_DESCR  "Minimal, IR"
    #define PLUGIN_BUILD_IR
#endif

#ifdef PLUGIN_BUILD_MINIMAL_IRext
    #ifndef USES_DOMOTICZ
        #define USES_DOMOTICZ
    #endif
    #ifndef USES_FHEM
        #define USES_FHEM
    #endif
    #ifndef USES_HOMEASSISTANT_OPENHAB
        #define USES_HOMEASSISTANT_OPENHAB
    #endif

    #define PLUGIN_BUILD_MINIMAL_OTA
    #define PLUGIN_DESCR  "Minimal, IR with AC"
    #define PLUGIN_BUILD_IR_EXTENDED
#endif

#ifdef PLUGIN_BUILD_NORMAL_IR
    #define PLUGIN_BUILD_NORMAL     // add stable
    #define PLUGIN_DESCR  "Normal, IR"
    #define PLUGIN_BUILD_IR
#endif

#ifdef PLUGIN_BUILD_NORMAL_IRext
    #define PLUGIN_BUILD_NORMAL     // add stable
    #define PLUGIN_DESCR  "Normal, IR with AC"
    #define PLUGIN_BUILD_IR_EXTENDED
#endif

#ifdef PLUGIN_BUILD_DEV
    #define  PLUGIN_SET_EXPERIMENTAL
    #define  CONTROLLER_SET_EXPERIMENTAL
    #define  NOTIFIER_SET_EXPERIMENTAL
    #define  PLUGIN_BUILD_TESTING   // add testing
#endif

#ifdef PLUGIN_BUILD_TESTING
    #if !defined(PLUGIN_BUILD_TESTING_B) && !defined(PLUGIN_BUILD_TESTING_C) && !defined(PLUGIN_BUILD_TESTING_D)
      #define PLUGIN_DESCR  "TEST_A"
      #define PLUGIN_SET_TESTING_A
    #endif
    #define PLUGIN_SET_TESTING
    #define CONTROLLER_SET_TESTING
    #define NOTIFIER_SET_TESTING
    #define PLUGIN_BUILD_NORMAL     // add stable
#endif

#ifdef PLUGIN_BUILD_TESTING_B
    #define PLUGIN_DESCR  "TEST_B"
    #define PLUGIN_SET_TESTING
    #define PLUGIN_SET_TESTING_B
    #define CONTROLLER_SET_TESTING
    #define NOTIFIER_SET_TESTING
    #define PLUGIN_BUILD_NORMAL     // add stable
#endif

#ifdef PLUGIN_BUILD_TESTING_C
    #define PLUGIN_DESCR  "TEST_C"
    #define PLUGIN_SET_TESTING
    #define PLUGIN_SET_TESTING_C
    #define CONTROLLER_SET_TESTING
    #define NOTIFIER_SET_TESTING
    #define PLUGIN_BUILD_NORMAL     // add stable
#endif

#ifdef PLUGIN_BUILD_TESTING_D
    #define PLUGIN_DESCR  "TEST_D"
    #define PLUGIN_SET_TESTING
    #define PLUGIN_SET_TESTING_D
    #define CONTROLLER_SET_TESTING
    #define NOTIFIER_SET_TESTING
    #define PLUGIN_BUILD_NORMAL     // add stable
#endif

#ifndef PLUGIN_BUILD_CUSTOM
    #ifndef PLUGIN_BUILD_NORMAL
        #define PLUGIN_BUILD_NORMAL // defaults to stable, if not custom
    #endif
#endif

#ifdef PLUGIN_BUILD_NORMAL
    #define  PLUGIN_SET_STABLE
    #define  CONTROLLER_SET_STABLE
    #define  NOTIFIER_SET_STABLE

    #ifndef FEATURE_I2CMULTIPLEXER
        #define FEATURE_I2CMULTIPLEXER
    #endif
    #ifndef USE_TRIGONOMETRIC_FUNCTIONS_RULES
        #define USE_TRIGONOMETRIC_FUNCTIONS_RULES
    #endif
#endif

#ifdef USES_FHEM
    #define USES_C009   // FHEM HTTP
#endif

#ifdef USES_HOMEASSISTANT_OPENHAB
    #define USES_C005   // Home Assistant (openHAB) MQTT
#endif

#ifdef PLUGIN_BUILD_MINIMAL_OTA
    #ifndef PLUGIN_DESCR
      #define PLUGIN_DESCR  "Minimal 1M OTA"
    #endif

    #define CONTROLLER_SET_NONE

    #define BUILD_MINIMAL_OTA
    #ifndef BUILD_NO_DEBUG
      #define BUILD_NO_DEBUG
    #endif

//    #define USES_C001   // Domoticz HTTP
//    #define USES_C002   // Domoticz MQTT
//    #define USES_C005   // Home Assistant (openHAB) MQTT
//    #define USES_C006   // PiDome MQTT
    #define USES_C008   // Generic HTTP
//    #define USES_C009   // FHEM HTTP
//    #define USES_C010   // Generic UDP
    #define USES_C013   // ESPEasy P2P network

//    #define NOTIFIER_SET_STABLE
    #define NOTIFIER_SET_NONE

    #define PLUGIN_SET_NONE

    #ifdef USE_SETTINGS_ARCHIVE
        #undef USE_SETTINGS_ARCHIVE
    #endif // USE_SETTINGS_ARCHIVE

    #ifdef USES_TIMING_STATS
        #undef USES_TIMING_STATS
    #endif

    #ifndef USES_P001
        #define USES_P001   // switch
    #endif
    #ifndef USES_P026
      #define USES_P026   // SysInfo
    #endif
    #ifndef USES_P033
      #define USES_P033   // Dummy
    #endif
    #ifndef USES_P037
//        #define USES_P037   // MQTTImport
    #endif

    #ifndef USES_P004
//        #define USES_P004   // Dallas
    #endif
    #ifndef USES_P005
//        #define USES_P005   // DHT
    #endif

    #ifdef USE_SERVO
      #undef USE_SERVO
    #endif
    #ifdef USE_RTTTL
      #undef USE_RTTTL
    #endif
#endif


// Strip out parts not needed for either MINIMAL_OTA and MEMORY_ANALYSIS
#if defined(BUILD_MINIMAL_OTA) || defined(MEMORY_ANALYSIS)
    #ifndef WEBSERVER_CUSTOM_BUILD_DEFINED
        #ifdef WEBSERVER_TIMINGSTATS
            #undef WEBSERVER_TIMINGSTATS
        #endif
        #ifdef WEBSERVER_SYSVARS
            #undef WEBSERVER_SYSVARS
        #endif
        #ifdef WEBSERVER_NEW_UI
            #undef WEBSERVER_NEW_UI
        #endif
        #ifdef WEBSERVER_I2C_SCANNER
            #undef WEBSERVER_I2C_SCANNER
        #endif
        #ifdef WEBSERVER_FAVICON
            #undef WEBSERVER_FAVICON
        #endif
        #ifdef WEBSERVER_CSS
            #undef WEBSERVER_CSS
        #endif
        #ifdef WEBSERVER_INCLUDE_JS
            #undef WEBSERVER_INCLUDE_JS
        #endif
        #ifdef WEBSERVER_LOG
            #undef WEBSERVER_LOG
        #endif
        #ifdef WEBSERVER_GITHUB_COPY
            #undef WEBSERVER_GITHUB_COPY
        #endif
        #ifdef WEBSERVER_PINSTATES
            #undef WEBSERVER_PINSTATES
        #endif
        #ifdef WEBSERVER_WIFI_SCANNER
            #undef WEBSERVER_WIFI_SCANNER
        #endif
        #ifdef WEBSERVER_CUSTOM
            #undef WEBSERVER_CUSTOM
        #endif
        #ifdef WEBSERVER_NEW_RULES
            #undef WEBSERVER_NEW_RULES
        #endif


    #endif // WEBSERVER_CUSTOM_BUILD_DEFINED

    #ifndef LIMIT_BUILD_SIZE
        #define LIMIT_BUILD_SIZE
    #endif
    #ifndef NOTIFIER_SET_NONE
        #define NOTIFIER_SET_NONE
    #endif
#endif



#ifdef BUILD_NO_DEBUG
    #ifdef WEBSERVER_RULES_DEBUG
        #undef WEBSERVER_RULES_DEBUG
    #endif
#endif


/******************************************************************************\
 * IR plugins *****************************************************************
\******************************************************************************/
// See lib\IRremoteESP8266\src\IRremoteESP8266.h
// Disable all settings like these when not needed:
// #define DECODE_TOSHIBA_AC      true
// #define SEND_TOSHIBA_AC        true
#ifdef PLUGIN_BUILD_IR
    #define PLUGIN_DESCR  "IR"
    #define USES_P016      // IR
    #define P016_SEND_IR_TO_CONTROLLER false //IF true then the JSON replay solution is transmited back to the condroller.
    #define USES_P035      // IRTX
    #define P016_P035_USE_RAW_RAW2 //Use the RAW and RAW2 encodings, disabling it saves 3.7Kb
#endif

#ifdef PLUGIN_BUILD_IR_EXTENDED
    #ifndef PLUGIN_DESCR
        #define PLUGIN_DESCR  "IR Extended"
    #endif // PLUGIN_DESCR
    #define USES_P016      // IR
    #define P016_SEND_IR_TO_CONTROLLER false //IF true then the JSON replay solution is transmited back to the condroller.
    #define USES_P035      // IRTX
    // The following define is needed for extended decoding of A/C Messages and or using standardised common arguments for controlling all deeply supported A/C units
    #define P016_P035_Extended_AC
    #define P016_P035_USE_RAW_RAW2 //Use the RAW and RAW2 encodings, disabling it saves 3.7Kb
    #define USES_P088      // ToniA IR plugin
    #define PLUGIN_SET_ONLY_SWITCH
    #define NOTIFIER_SET_STABLE
    #define USES_P029      // Output - Domoticz MQTT Helper
    #define PLUGIN_SET_ONLY_TEMP_HUM
#endif

#ifdef PLUGIN_BUILD_IR_EXTENDED_NO_RX
    #ifndef PLUGIN_DESCR
        #define PLUGIN_DESCR  "IR Extended, no IR RX"
    #endif // PLUGIN_DESCR
    #define USES_P035      // IRTX
    // The following define is needed for extended decoding of A/C Messages and or using standardised common arguments for controlling all deeply supported A/C units
    #define P016_P035_Extended_AC
    #define P016_P035_USE_RAW_RAW2 //Use the RAW and RAW2 encodings, disabling it saves 3.7Kb
    #define USES_P088      //ToniA IR plugin
#endif

/******************************************************************************\
 * Devices ********************************************************************
\******************************************************************************/

// Itead ----------------------------
#ifdef PLUGIN_SET_SONOFF_BASIC
    #define PLUGIN_DESCR  "Sonoff Basic"

    #define PLUGIN_SET_ONLY_SWITCH
    #define NOTIFIER_SET_STABLE
#endif

#ifdef PLUGIN_SET_SONOFF_TH1x
    #define PLUGIN_DESCR  "Sonoff TH10/TH16"

    #define PLUGIN_SET_ONLY_SWITCH
    #define NOTIFIER_SET_STABLE
    #define PLUGIN_SET_ONLY_TEMP_HUM
#endif

#ifdef PLUGIN_SET_SONOFF_POW
    #ifndef PLUGIN_DESCR
        #define PLUGIN_DESCR  "Sonoff POW R1/R2"
    #endif

    #define CONTROLLER_SET_STABLE
    #define PLUGIN_SET_ONLY_SWITCH
    #define NOTIFIER_SET_STABLE
    #define USES_P076   // HWL8012   in POW r1
    // Needs CSE7766 Energy sensor, via Serial RXD 4800 baud 8E1 (GPIO1), TXD (GPIO3)
    #define USES_P077	  // CSE7766   in POW R2
    #define USES_P081   // Cron
#endif

#ifdef PLUGIN_SET_SONOFF_S2x
    #define PLUGIN_DESCR  "Sonoff S20/22/26"

    #define PLUGIN_SET_ONLY_SWITCH
    #define NOTIFIER_SET_STABLE
#endif

#ifdef PLUGIN_SET_SONOFF_4CH
    #define PLUGIN_DESCR  "Sonoff 4CH"
    #define PLUGIN_SET_ONLY_SWITCH
    #define NOTIFIER_SET_STABLE
#endif

#ifdef PLUGIN_SET_SONOFF_TOUCH
    #define PLUGIN_DESCR  "Sonoff Touch"
    #define PLUGIN_SET_ONLY_SWITCH
    #define NOTIFIER_SET_STABLE
#endif

// Shelly ----------------------------
#ifdef PLUGIN_SET_SHELLY_1
    #define PLUGIN_DESCR  "Shelly 1"

    #define PLUGIN_SET_ONLY_SWITCH
    #define CONTROLLER_SET_STABLE
    #define NOTIFIER_SET_STABLE
    #define USES_P004   // DS18B20
#endif

#ifdef PLUGIN_SET_SHELLY_PLUG_S
    #define PLUGIN_DESCR  "Shelly PLUG-S"

    #define PLUGIN_SET_ONLY_SWITCH
    #define CONTROLLER_SET_STABLE
    #define NOTIFIER_SET_STABLE
    #define USES_P076   // HWL8012   in POW r1
    #define USES_P081   // Cron
#endif

// Easy ----------------------------
#ifdef PLUGIN_SET_EASY_TEMP
    #define PLUGIN_DESCR  "Temp Hum"
    #define PLUGIN_SET_ONLY_TEMP_HUM
#endif

#ifdef PLUGIN_SET_EASY_CARBON
    #define PLUGIN_DESCR  "Carbon"
    #define PLUGIN_SET_NONE
    #define USES_P052   // SenseAir
#endif

/*
#ifdef PLUGIN_SET_EASY_NEXTION
    #define PLUGIN_SET_ONLY_SWITCH
    //#define USES_Pxxx   // Nextion
#endif
*/

#ifdef PLUGIN_SET_EASY_OLED1
    #define PLUGIN_SET_ONLY_SWITCH
    #define NOTIFIER_SET_STABLE
    #define USES_P036   // FrameOLED
#endif

#ifdef PLUGIN_SET_EASY_OLED2
    #define PLUGIN_SET_ONLY_SWITCH
    #define NOTIFIER_SET_STABLE
    #define USES_P023   // OLED
#endif

#ifdef PLUGIN_SET_EASY_RELAY
    #define PLUGIN_SET_ONLY_SWITCH
    #define NOTIFIER_SET_STABLE
#endif

// LedStrips ----------------------------
#ifdef PLUGIN_SET_H801
    #define PLUGIN_SET_ONLY_LEDSTRIP
#endif

#ifdef PLUGIN_SET_MAGICHOME
    #define PLUGIN_SET_ONLY_LEDSTRIP
#endif

#ifdef PLUGIN_SET_MAGICHOME_IR
    #define PLUGIN_SET_ONLY_LEDSTRIP
    #define USES_P016      // IR
#endif


// Generic ESP32 -----------------------------
#ifdef PLUGIN_SET_GENERIC_ESP32
    #define PLUGIN_DESCR  "Generic ESP32"

    #ifndef ESP32
        #define ESP32
    #endif
    #ifdef ESP8266
        #undef ESP8266
    #endif
    #define PLUGIN_SET_ONLY_SWITCH
    #define NOTIFIER_SET_STABLE
    #define USES_P036   // FrameOLED
    #define USES_P027   // INA219
    #define USES_P028   // BME280
#endif

#ifdef PLUGIN_SET_TEST_ESP32
    #if !defined(PLUGIN_SET_TEST_B_ESP32) && !defined(PLUGIN_SET_TEST_C_ESP32) && !defined(PLUGIN_SET_TEST_D_ESP32)
      #define PLUGIN_DESCR  "TEST_A ESP32"
      #define  PLUGIN_SET_TESTING_A
    #endif
    #ifndef ESP32
        #define ESP32
    #endif
    #ifdef ESP8266
        #undef ESP8266
    #endif
//    #define PLUGIN_SET_ONLY_SWITCH

    #define  PLUGIN_SET_TESTING
    #define  CONTROLLER_SET_STABLE
    #define  NOTIFIER_SET_STABLE
    #define  PLUGIN_SET_STABLE     // add stable
    // See also PLUGIN_SET_TEST_ESP32 section at end,
    // where incompatible plugins will be disabled.
    // TODO : Check compatibility of plugins for ESP32 board.
#endif

#ifdef PLUGIN_SET_TEST_B_ESP32
    #define PLUGIN_DESCR  "TEST_B ESP32"
    #ifndef ESP32
        #define ESP32
    #endif
    #ifdef ESP8266
        #undef ESP8266
    #endif
//    #define PLUGIN_SET_ONLY_SWITCH

    #define  PLUGIN_SET_TESTING
    #define  PLUGIN_SET_TESTING_B
    #define  CONTROLLER_SET_STABLE
    #define  NOTIFIER_SET_STABLE
    #define  PLUGIN_SET_STABLE     // add stable
    // See also PLUGIN_SET_TEST_ESP32 section at end,
    // where incompatible plugins will be disabled.
    // TODO : Check compatibility of plugins for ESP32 board.
#endif

#ifdef PLUGIN_SET_TEST_C_ESP32
    #define PLUGIN_DESCR  "TEST_C ESP32"
    #ifndef ESP32
        #define ESP32
    #endif
    #ifdef ESP8266
        #undef ESP8266
    #endif
//    #define PLUGIN_SET_ONLY_SWITCH

    #define  PLUGIN_SET_TESTING
    #define  PLUGIN_SET_TESTING_C
    #define  CONTROLLER_SET_STABLE
    #define  NOTIFIER_SET_STABLE
    #define  PLUGIN_SET_STABLE     // add stable
    // See also PLUGIN_SET_TEST_ESP32 section at end,
    // where incompatible plugins will be disabled.
    // TODO : Check compatibility of plugins for ESP32 board.
#endif

#ifdef PLUGIN_SET_TEST_D_ESP32
    #define PLUGIN_DESCR  "TEST_D ESP32"
    #ifndef ESP32
        #define ESP32
    #endif
    #ifdef ESP8266
        #undef ESP8266
    #endif
//    #define PLUGIN_SET_ONLY_SWITCH

    #define  PLUGIN_SET_TESTING
    #define  PLUGIN_SET_TESTING_D
    #define  CONTROLLER_SET_STABLE
    #define  NOTIFIER_SET_STABLE
    #define  PLUGIN_SET_STABLE     // add stable
    // See also PLUGIN_SET_TEST_ESP32 section at end,
    // where incompatible plugins will be disabled.
    // TODO : Check compatibility of plugins for ESP32 board.
#endif

#ifdef PLUGIN_BUILD_MAX_ESP32
    #define PLUGIN_DESCR  "MAX ESP32"
    #ifndef ESP32
        #define ESP32
    #endif
    #ifdef ESP8266
        #undef ESP8266
    #endif

    #define PLUGIN_SET_MAX
    #define CONTROLLER_SET_ALL
    #define NOTIFIER_SET_ALL
    #ifndef PLUGIN_ENERGY_COLLECTION
        #define PLUGIN_ENERGY_COLLECTION
    #endif
    #ifndef PLUGIN_DISPLAY_COLLECTION
        #define PLUGIN_DISPLAY_COLLECTION
    #endif
    // See also PLUGIN_SET_MAX section at end, to include any disabled plugins from other definitions
    // See also PLUGIN_SET_TEST_ESP32 section at end,
    // where incompatible plugins will be disabled.
    // TODO : Check compatibility of plugins for ESP32 board.
#endif


// Generic ------------------------------------
#ifdef PLUGIN_SET_GENERIC_1M
    #define PLUGIN_SET_NONE
    // TODO : small list of common plugins to fit in 1M
#endif

// Ventus W266 --------------------------------
#ifdef PLUGIN_SET_VENTUS_W266
    #define PLUGIN_SET_ONLY_SWITCH
    #define PLUGIN_BUILD_DISABLED
    #define USES_P046      // TESTING	Hardware	P046_VentusW266.ino
#endif


#ifdef PLUGIN_SET_LC_TECH_RELAY_X2
    #define CONTROLLER_SET_STABLE
    #define PLUGIN_SET_ONLY_SWITCH
    #define NOTIFIER_SET_STABLE
    #define USES_P026    // Sysinfo
    #define USES_P029    // Domoticz MQTT Helper
    #define USES_P033    // Dummy
    #define USES_P037    // MQTT import
    #define USES_P081    // Cron
    #define USES_P091    // Ser Switch
#endif



/******************************************************************************\
 * "ONLY" shorcuts ************************************************************
\******************************************************************************/
#ifdef PLUGIN_SET_ONLY_SWITCH
    #ifndef PLUGIN_SET_NONE
        #define PLUGIN_SET_NONE
    #endif
    #ifndef USES_P001
        #define USES_P001   // switch
    #endif
    #ifndef USES_P003
//        #define USES_P003   // pulse
    #endif
    #ifndef USES_P026
      #define USES_P026   // SysInfo
    #endif
    #ifndef USES_P033
      #define USES_P033   // Dummy
    #endif
    #ifndef USES_P037
        #define USES_P037   // MQTTImport
    #endif
#endif

#ifdef PLUGIN_SET_ONLY_TEMP_HUM
    #ifndef PLUGIN_SET_NONE
        #define PLUGIN_SET_NONE
    #endif
    #ifndef USES_P004
        #define USES_P004   // Dallas
    #endif
    #ifndef USES_P005
        #define USES_P005   // DHT
    #endif
    #ifndef USES_P014
        #define USES_P014   // SI7021
    #endif
    #ifndef USES_P028
        #define USES_P028   // BME280
    #endif
    #ifndef USES_P034
        #define USES_P034   // DHT12
    #endif
#endif

#ifdef PLUGIN_SET_ONLY_LEDSTRIP
    #ifndef PLUGIN_SET_NONE
        #define PLUGIN_SET_NONE
    #endif
    #ifndef USES_P141
        #define USES_P141   // LedStrip
    #endif
    #ifndef USES_P037
        #define USES_P037   // MQTTImport
    #endif
#endif






/******************************************************************************\
 * Main Families **************************************************************
\******************************************************************************/

// NONE #####################################
#ifdef PLUGIN_SET_NONE
    #ifdef PLUGIN_SET_STABLE
        #undef PLUGIN_SET_STABLE
    #endif
    #ifdef PLUGIN_SET_TESTING
        #undef PLUGIN_SET_TESTING
    #endif
    #ifdef PLUGIN_SET_TESTING_A
        #undef PLUGIN_SET_TESTING_A
    #endif
    #ifdef PLUGIN_SET_TESTING_B
        #undef PLUGIN_SET_TESTING_B
    #endif
    #ifdef PLUGIN_SET_TESTING_C
        #undef PLUGIN_SET_TESTING_C
    #endif
    #ifdef PLUGIN_SET_TESTING_D
        #undef PLUGIN_SET_TESTING_D
    #endif
    #ifdef PLUGIN_SET_EXPERIMENTAL
        #undef PLUGIN_SET_EXPERIMENTAL
    #endif
#endif


#ifdef CONTROLLER_SET_NONE
    #ifdef CONTROLLER_SET_STABLE
        #undef CONTROLLER_SET_STABLE
    #endif
    #ifdef CONTROLLER_SET_TESTING
        #undef CONTROLLER_SET_TESTING
    #endif
    #ifdef CONTROLLER_SET_EXPERIMENTAL
        #undef CONTROLLER_SET_EXPERIMENTAL
    #endif
#endif


#ifdef NOTIFIER_SET_NONE
    #ifdef NOTIFIER_SET_STABLE
        #undef NOTIFIER_SET_STABLE
    #endif
    #ifdef NOTIFIER_SET_TESTING
        #undef NOTIFIER_SET_TESTING
    #endif
    #ifdef NOTIFIER_SET_EXPERIMENTAL
        #undef NOTIFIER_SET_EXPERIMENTAL
    #endif
#endif

// ALL ###########################################
#ifdef PLUGIN_SET_ALL
    #ifndef PLUGIN_SET_STABLE
        #define PLUGIN_SET_STABLE
    #endif
    #ifndef PLUGIN_SET_TESTING
        #define PLUGIN_SET_TESTING
    #endif
    // #ifndef PLUGIN_SET_TESTING_A
    //     #define PLUGIN_SET_TESTING_A
    // #endif
    #ifndef PLUGIN_SET_EXPERIMENTAL
        #define PLUGIN_SET_EXPERIMENTAL
    #endif
#endif


#ifdef CONTROLLER_SET_ALL
    #ifndef CONTROLLER_SET_STABLE
        #define CONTROLLER_SET_STABLE
    #endif
    #ifndef CONTROLLER_SET_TESTING
        #define CONTROLLER_SET_TESTING
    #endif
    #ifndef CONTROLLER_SET_EXPERIMENTAL
        #define CONTROLLER_SET_EXPERIMENTAL
    #endif
#endif


#ifdef NOTIFIER_SET_ALL
    #ifndef NOTIFIER_SET_STABLE
        #define NOTIFIER_SET_STABLE
    #endif
    #ifndef NOTIFIER_SET_TESTING
        #define NOTIFIER_SET_TESTING
    #endif
    #ifndef NOTIFIER_SET_EXPERIMENTAL
        #define NOTIFIER_SET_EXPERIMENTAL
    #endif
#endif

// MAX ###########################################
#ifdef PLUGIN_SET_MAX
    #ifndef PLUGIN_SET_STABLE
        #define PLUGIN_SET_STABLE
    #endif
    #ifndef PLUGIN_SET_TESTING
        #define PLUGIN_SET_TESTING
    #endif
    #ifndef PLUGIN_SET_TESTING_A
        #define PLUGIN_SET_TESTING_A
    #endif
    #ifndef PLUGIN_SET_TESTING_B
        #define PLUGIN_SET_TESTING_B
    #endif
    #ifndef PLUGIN_SET_TESTING_C
        #define PLUGIN_SET_TESTING_C
    #endif
    #ifndef PLUGIN_SET_TESTING_D
        #define PLUGIN_SET_TESTING_D
    #endif
    // #ifndef PLUGIN_SET_EXPERIMENTAL
    //     #define PLUGIN_SET_EXPERIMENTAL
    // #endif
#endif




// STABLE #####################################
#ifdef PLUGIN_SET_STABLE
    #ifndef DONT_USE_SERVO
        #define USE_SERVO
    #endif
    #define USE_RTTTL

    #define USES_P001   // Switch
    #define USES_P002   // ADC
    #define USES_P003   // Pulse
    #define USES_P004   // Dallas
    #define USES_P005   // DHT
    #define USES_P006   // BMP085
    #define USES_P007   // PCF8591
    #define USES_P008   // RFID
    #define USES_P009   // MCP

    #define USES_P010   // BH1750
    #define USES_P011   // PME
    #define USES_P012   // LCD
    #define USES_P013   // HCSR04
    #define USES_P014   // SI7021
    #define USES_P015   // TSL2561
//    #define USES_P016   // IR
    #define USES_P017   // PN532
    #define USES_P018   // Dust
    #define USES_P019   // PCF8574

    #define USES_P020   // Ser2Net
    #define USES_P021   // Level
    #define USES_P022   // PCA9685
    #define USES_P023   // OLED
    #define USES_P024   // MLX90614
    #define USES_P025   // ADS1115
    #define USES_P026   // SysInfo
    #define USES_P027   // INA219
    #define USES_P028   // BME280
    #define USES_P029   // Output

//    #define USES_P030   // BMP280   (Made obsolete, now BME280 can handle both)
    #define USES_P031   // SHT1X
    #define USES_P032   // MS5611
    #define USES_P033   // Dummy
    #define USES_P034   // DHT12
//    #define USES_P035   // IRTX
    #define USES_P036   // FrameOLED
    #define USES_P037   // MQTTImport
    #define USES_P038   // NeoPixel
    #define USES_P039   // Environment - Thermocouple

    #define USES_P040   // RFID - ID12LA/RDM6300
    // FIXME TD-er: Disabled NeoClock and Candle plugin to make builds fit in max bin size.
//    #define USES_P041   // NeoClock
//    #define USES_P042   // Candle
    #define USES_P043   // ClkOutput
    #define USES_P044   // P1WifiGateway

    #define USES_P049   // MHZ19

    #define USES_P052   // SenseAir
    #define USES_P053   // PMSx003

    #define USES_P056   // SDS011-Dust
    #define USES_P059   // Encoder

    #define USES_P063   // TTP229_KeyPad
    #define USES_P073   // 7DG
    #define USES_P079   // Wemos Motoshield
#endif


#ifdef CONTROLLER_SET_STABLE
    #define USES_C001   // Domoticz HTTP
    #define USES_C002   // Domoticz MQTT
    #define USES_C003   // Nodo telnet
    #define USES_C004   // ThingSpeak
    #define USES_C005   // Home Assistant (openHAB) MQTT
    #define USES_C006   // PiDome MQTT
    #define USES_C007   // Emoncms
    #define USES_C008   // Generic HTTP
    #define USES_C009   // FHEM HTTP
    #define USES_C010   // Generic UDP
    #define USES_C013   // ESPEasy P2P network
#endif


#ifdef NOTIFIER_SET_STABLE
    #define USES_N001   // Email
    #define USES_N002   // Buzzer

    #ifdef NOTIFIER_SET_NONE
      #undef NOTIFIER_SET_NONE
    #endif
#endif



// TESTING #####################################
#ifdef PLUGIN_SET_TESTING
  #ifndef PLUGIN_SET_MAX
    #ifndef LIMIT_BUILD_SIZE
      #define LIMIT_BUILD_SIZE
    #endif
    #ifndef NOTIFIER_SET_NONE
      #define NOTIFIER_SET_NONE
    #endif
  #endif // PLUGIN_SET_MAX

    #define USES_P045   // MPU6050
    #define USES_P047   // I2C_soil_misture
    #define USES_P048   // Motoshield_v2

    #define USES_P050   // TCS34725
    #define USES_P051   // AM2320
    #define USES_P054   // DMX512
    #define USES_P055   // Chiming
    #define USES_P057   // HT16K33_LED
    #define USES_P058   // HT16K33_KeyPad

    #define USES_P060   // MCP3221
    #define USES_P061   // Keypad
    #define USES_P062   // MPR121_KeyPad

    #define USES_P064   // APDS9960
    #define USES_P065   // DRF0299
    #define USES_P066   // VEML6040

    #define USES_P075   // Nextion
    //#define USES_P076   // HWL8012   in POW r1
    // Needs CSE7766 Energy sensor, via Serial RXD 4800 baud 8E1 (GPIO1), TXD (GPIO3)
    //#define USES_P077	  // CSE7766   in POW R2
    //#define USES_P078   // Eastron Modbus Energy meters
    #define USES_P081   // Cron
    #define USES_P082   // GPS
    #define USES_P089   // Ping
#endif

#ifdef PLUGIN_SET_TESTING_A

    #define USES_P067   // HX711_Load_Cell
    #define USES_P068   // SHT3x

    #define USES_P070   // NeoPixel_Clock
    #define USES_P071   // Kamstrup401
    #define USES_P072   // HDC1080
    #define USES_P074   // TSL2561

    #define USES_P080   // iButton Sensor  DS1990A
    #define USES_P083   // SGP30
    #define USES_P084   // VEML6070
    #define USES_P086   // Receiving values according Homie convention. Works together with C014 Homie controller

    #define USES_P090   // CCS811 TVOC/eCO2 Sensor

    //#define USES_P095  // TFT ILI9341
    //#define USES_P096  // eInk   (Needs lib_deps = Adafruit GFX Library, LOLIN_EPD )
    #define USES_P097   // Touch (ESP32)
    //#define USES_P099   // XPT2046 Touchscreen
#endif

#ifdef PLUGIN_SET_TESTING_B
    #define USES_P069   // LM75A

    #define USES_P100   // Pulse Counter - DS2423
    #define USES_P101   // Wake On Lan
    #define USES_P103   // Atlas Scientific EZO Sensors (pH, ORP, EZO)
    #define USES_P106   // BME680
    #define USES_P107   // SI1145 UV index
<<<<<<< HEAD
    //#define USES_P108   // DDS238-x ZN MODBUS energy meter (was P224 in the Playground)
    // #define USES_P110   // VL53L0X Time of Flight sensor
    // #define USES_P111   // RC522 RFID reader
    // #define USES_P113   // VL53L1X ToF
    // #define USES_P114   // VEML6075 UVA/UVB sensor
=======
    #define USES_P108   // DDS238-x ZN MODBUS energy meter (was P224 in the Playground)

    #define USES_P110   // VL53L0X Time of Flight sensor
    #define USES_P113   // VL53L1X ToF
#endif

#ifdef PLUGIN_SET_TESTING_C
    #define USES_P085   // AcuDC24x
    #define USES_P087   // Serial Proxy

    #define USES_P091	// SerSwitch
    #define USES_P092   // DL-Bus

    #define USES_P111   // RC522 RFID reader
#endif

#ifdef PLUGIN_SET_TESTING_D
    #define USES_P093   // Mitsubishi Heat Pump
    #define USES_P094  // CUL Reader
    #define USES_P114  // VEML6075 UVA/UVB sensor
    #define USES_P115  // Fuel Gauge MAX1704x
>>>>>>> 01d7f923
#endif


// Collection of all energy related plugins.
#ifdef PLUGIN_ENERGY_COLLECTION
   #ifndef USES_P025
     #define USES_P025   // ADS1115
   #endif
   #ifndef USES_P027
     #define USES_P027   // INA219
   #endif
   #ifndef USES_P076 
     #define USES_P076   // HWL8012   in POW r1
   #endif
   #ifndef USES_P077 
     // Needs CSE7766 Energy sensor, via Serial RXD 4800 baud 8E1 (GPIO1), TXD (GPIO3)
     #define USES_P077	  // CSE7766   in POW R2
   #endif
   #ifndef USES_P078 
     #define USES_P078   // Eastron Modbus Energy meters
   #endif
   #ifndef USES_P085
     #define USES_P085   // AcuDC24x
   #endif
   #ifndef USES_P093
     #define USES_P093   // Mitsubishi Heat Pump
   #endif
   #ifndef USES_P102
     #define USES_P102   // PZEM-004Tv30
   #endif
   #ifndef USES_P108 
     #define USES_P108   // DDS238-x ZN MODBUS energy meter (was P224 in the Playground)
   #endif
   #ifndef USES_P115
     #define USES_P115   // Fuel Gauge MAX1704x
   #endif
#endif

// Collection of all display plugins. (also NeoPixel)
#ifdef PLUGIN_DISPLAY_COLLECTION
   #ifndef USES_P012
     #define USES_P012   // LCD
   #endif
   #ifndef USES_P023
    #define USES_P023   // OLED
   #endif
   #ifndef USES_P036 
    #define USES_P036   // FrameOLED
   #endif
   #ifndef USES_P038 
    #define USES_P038   // NeoPixel
   #endif
   #ifndef USES_P041 
    #define USES_P041   // NeoClock
   #endif
   #ifndef USES_P042 
    #define USES_P042   // Candle
   #endif
   #ifndef USES_P057 
    #define USES_P057   // HT16K33_LED
   #endif
   #ifndef USES_P070 
    #define USES_P070   // NeoPixel_Clock
   #endif
   #ifndef USES_P075 
    #define USES_P075   // Nextion
   #endif
   #ifndef USES_P095 
    #define USES_P095  // TFT ILI9341
   #endif
   #ifndef USES_P096 
    #define USES_P096  // eInk   (Needs lib_deps = Adafruit GFX Library, LOLIN_EPD )
   #endif
   #ifndef USES_P099
    #define USES_P099   // XPT2046 Touchscreen
   #endif
#endif


#ifdef CONTROLLER_SET_TESTING
    #define USES_C011   // Generic HTTP Advanced
    #define USES_C012   // Blynk HTTP
    #define USES_C014   // homie 3 & 4dev MQTT
    //#define USES_C015   // Blynk
    #define USES_C017   // Zabbix
    // #define USES_C018 // TTN RN2483
#endif


#ifdef NOTIFIER_SET_TESTING
#endif


// EXPERIMENTAL (playground) #######################
#ifdef PLUGIN_SET_EXPERIMENTAL
    #define USES_P046   // VentusW266
    #define USES_P050   // TCS34725 RGB Color Sensor with IR filter and White LED
    #define USES_P064   // APDS9960 Gesture
    #define USES_P077	// CSE7766   Was P134 on Playground


    // [copied from Playground as of 6 March 2018]
    // It needs some cleanup as some are ALSO in the main repo,
    // thus they should have been removed from the Playground repo
    // #define USES_P100	// Was SRF01, now Pulse Counter - DS2423 [Testing]
	// #define USES_P101	// Was NeoClock, now Wake On Lan [Testing]
	#define USES_P102	// Nodo
	#define USES_P103	// Event
	#define USES_P104	// SRF02
	#define USES_P105	// RGBW
	#define USES_P106	// IRTX
	#define USES_P107	// Email_Demo
	#define USES_P108	// WOL
	#define USES_P109	// RESOL_DeltaSol_Pro
	   #define USES_P110	// P1WifiGateway      (MERGED?)
	#define USES_P111	// RF
	   //#define USES_P111	// SenseAir     (MERGED?)
	#define USES_P112	// Power
	//#define USES_P112	// RFTX
	#define USES_P113	// SI1145
	#define USES_P114	// DSM501
	//#define USES_P115	// HeatpumpIR - P088 in the main repo.
	#define USES_P116	// ID12
	#define USES_P117	// LW12FC
	//#define USES_P117	// Neopixels
	//#define USES_P117	// Nextion
	#define USES_P118	// CCS811
	#define USES_P119	// BME680
	#define USES_P120	// Thermocouple
	#define USES_P121	// Candle
	   #define USES_P122	// NeoPixel       (MERGED?)
	      #define USES_P123	// NeoPixel_Clock  (MERGED?)
	#define USES_P124	// NeoPixelBusFX
	//#define USES_P124	// Ventus_W266_RFM69
	#define USES_P125	// ArduCAM
	#define USES_P127	// Teleinfo
	#define USES_P130	// VEML6075
	#define USES_P131	// SHT3X
	#define USES_P133	// VL53L0X
	#define USES_P141	// LedStrip
	#define USES_P142	// RGB-Strip
	#define USES_P143	// AnyonePresent
	#define USES_P144	// RC-Switch-TX
	#define USES_P145	// Itho
	#define USES_P149	// MHZ19
	#define USES_P150	// SDM120C
	#define USES_P151	// CISA
	#define USES_P153	// MAX44009
	#define USES_P162	// MPL3115A2
	#define USES_P163	// DS1631
	#define USES_P165	// SerSwitch
	#define USES_P166	// WiFiMan
	#define USES_P167	// ADS1015
	#define USES_P170	// HLW8012
	#define USES_P171	// PZEM-004T
	#define USES_P180	// Mux
	#define USES_P181	// TempHumidity_SHT2x
	#define USES_P182	// MT681
	#define USES_P199	// RF443_KaKu
	#define USES_P202	// ADC_ACcurrentSensor
	   #define USES_P205	// FrameOLED      (MERGED?)
	#define USES_P209	// IFTTTMaker
	   #define USES_P210	// MQTTImport     (MERGED?)
	#define USES_P211	// MPU6050
	#define USES_P212	// MY9291
	#define USES_P213	// VEML6070
#endif


#ifdef CONTROLLER_SET_EXPERIMENTAL
  //#define USES_C016   // Cache controller
  //#define USES_C018   // TTN/RN2483
#endif


#ifdef NOTIFIER_SET_EXPERIMENTAL
#endif


// Maximized build definition for an ESP(32) with 16MB Flash and 4MB sketch partition
// Add all plugins, controllers and features that don't fit in the TESTING set
#ifdef PLUGIN_SET_MAX
  // Features
  #ifndef USE_SERVO
    #define USE_SERVO
  #endif
  #ifndef USE_RTTTL
    #define USE_RTTTL
  #endif
  #ifndef USE_SETTINGS_ARCHIVE
    #define USE_SETTINGS_ARCHIVE
  #endif
  #ifndef FEATURE_SD
    #define FEATURE_SD
  #endif

  // Plugins
  #ifndef USES_P016
    #define USES_P016   // IR
  #endif
  #ifndef USES_P035
    #define USES_P035   // IRTX
  #endif
  #ifndef USES_P041
    #define USES_P041   // NeoClock
  #endif
  #ifndef USES_P042
    #define USES_P042   // Candle
  #endif
  #ifndef USES_P087
    #define USES_P087   // Serial Proxy
  #endif
  #ifndef USES_P094
    #define USES_P094  // CUL Reader
  #endif
  #ifndef USES_P095
    #define USES_P095  // TFT ILI9341
  #endif
  #ifndef USES_P096
    #define USES_P096  // eInk   (Needs lib_deps = Adafruit GFX Library, LOLIN_EPD )
  #endif
  #ifndef USES_P098
    #define USES_P098   // ESPEasy-NOW Receiver
  #endif
  #ifndef USES_P099
    #define USES_P099   // XPT2046 Touchscreen
  #endif
  #ifndef USES_P102
    #define USES_P102   // PZEM004Tv3
  #endif
  #ifndef USES_P103
    #define USES_P103   // Atlas EZO pH
  #endif
  #ifndef USES_P104
    #define USES_P104   // Atlas EZO EC
  #endif
  #ifndef USES_P105
    #define USES_P105   // Atlas EZO_ORP
  #endif
  #ifndef USES_P108
    #define USES_P108   // DDS238-x ZN MODBUS energy meter (was P224 in the Playground)
  #endif
  #ifndef USES_P109
    #define USES_P109   // ThermOLED
  #endif
  #ifndef USES_P110
    #define USES_P110   // VL53L0X
  #endif
  #ifndef USES_P111
    #define USES_P111   // RC522 RFID reader
  #endif
  #ifndef USES_P112
    #define USES_P112   // AS7256x
  #endif
  #ifndef USES_P113
    #define USES_P113   // VL53L1X
  #endif
  #ifndef USES_P114
    #define USES_P114   // VEML6075 UVA/UVB sensor
  #endif
  #ifndef USES_P115
    #define USES_P115   // 
  #endif
  #ifndef USES_P116
    #define USES_P116   // 
  #endif
  #ifndef USES_P117
    #define USES_P117   // 
  #endif
  #ifndef USES_P118
    #define USES_P118   // 
  #endif
  #ifndef USES_P119
    #define USES_P119   // 
  #endif
  #ifndef USES_P120
    #define USES_P120   // 
  #endif
  #ifndef USES_P121
    #define USES_P121   // 
  #endif
  #ifndef USES_P122
    #define USES_P122   // 
  #endif
  #ifndef USES_P123
    #define USES_P123   // 
  #endif
  #ifndef USES_P124
    #define USES_P124   // 
  #endif
  #ifndef USES_P125
    #define USES_P125   // 
  #endif

  // Controllers
  #ifndef USES_C015
    #ifndef ESP32
      #define USES_C015   // Blynk (?doesn't compile on ESP32?)
    #endif
  #endif
  #ifndef USES_C016
    #define USES_C016   // Cache controller
  #endif
  #ifndef USES_C018
    #define USES_C018 // TTN RN2483
  #endif

  // Notifiers

#endif // PLUGIN_SET_MAX


/******************************************************************************\
 * Remove incompatible plugins ************************************************
\******************************************************************************/
#ifdef ESP32
//  #undef USES_P010   // BH1750          (doesn't work yet on ESP32)
//  #undef USES_P049   // MHZ19           (doesn't work yet on ESP32)

//  #undef USES_P052   // SenseAir        (doesn't work yet on ESP32)
//  #undef USES_P053   // PMSx003

//  #undef USES_P056   // SDS011-Dust     (doesn't work yet on ESP32)
//  #undef USES_P065   // DRF0299
//  #undef USES_P071   // Kamstrup401
//  #undef USES_P075   // Nextion
//  #undef USES_P078   // Eastron Modbus Energy meters (doesn't work yet on ESP32)
//  #undef USES_P082   // GPS
#endif


#ifdef ARDUINO_ESP8266_RELEASE_2_3_0
  #ifdef USES_P081
    #undef USES_P081   // Cron
  #endif


#endif


/******************************************************************************\
 * Libraries dependencies *****************************************************
\******************************************************************************/
#if defined(USES_P020) || defined(USES_P049) || defined(USES_P052) || defined(USES_P053) || defined(USES_P056) || defined(USES_P071) || defined(USES_P075) || defined(USES_P078) || defined(USES_P082) || defined(USES_P085) || defined(USES_P087) || defined(USES_P094) || defined(USES_P102) || defined(USES_P108) || defined(USES_C018)
  // At least one plugin uses serial.
  #ifndef PLUGIN_USES_SERIAL
    #define PLUGIN_USES_SERIAL
  #endif
#else
  // No plugin uses serial, so make sure software serial is not included.
  #define DISABLE_SOFTWARE_SERIAL
#endif


/*
#if defined(USES_P00x) || defined(USES_P00y)
#include <the_required_lib.h>
#endif
*/


#if defined(USES_C018)
  #define USES_PACKED_RAW_DATA
#endif

#if defined(USES_P085) || defined (USES_P052) || defined(USES_P078) || defined(USES_P108)
  // FIXME TD-er: Is this correct? Those plugins use Modbus_RTU.
  #define USES_MODBUS
#endif

#if defined(USES_C001) || defined (USES_C002) || defined(USES_P029)
  #ifndef USES_DOMOTICZ
    #define USES_DOMOTICZ
  #endif
#endif

#ifdef USES_DOMOTICZ  // Move Domoticz enabling logic together
    #ifndef USES_C001
      #define USES_C001   // Domoticz HTTP
    #endif
    #ifndef USES_C002
      #define USES_C002   // Domoticz MQTT
    #endif
    #ifndef USES_P029
      #define USES_P029   // Output
    #endif
#endif


// Disable Homie plugin for now in the dev build to make it fit.
#if defined(PLUGIN_BUILD_DEV) && defined(USES_C014)
  #undef USES_C014
#endif

// VCC builds need a bit more, disable timing stats to make it fit.
#if defined(FEATURE_ADC_VCC) && !defined(PLUGIN_SET_MAX)
  #ifndef LIMIT_BUILD_SIZE
    #define LIMIT_BUILD_SIZE
  #endif
  #ifndef NOTIFIER_SET_NONE
    #define NOTIFIER_SET_NONE
  #endif

#endif


// Due to size restrictions, disable a few plugins/controllers for 1M builds
#ifdef SIZE_1M
  #ifdef USES_C003
    #undef USES_C003
  #endif
  #ifdef USES_C016
    #undef USES_C016  // Cache controller
  #endif
  #ifdef FEATURE_SD
    #undef FEATURE_SD  // Unlikely on 1M units
  #endif
  #ifndef LIMIT_BUILD_SIZE
    #define LIMIT_BUILD_SIZE
  #endif
#endif

// Disable some diagnostic parts to make builds fit.
#ifdef LIMIT_BUILD_SIZE
  #ifdef WEBSERVER_TIMINGSTATS
    #undef WEBSERVER_TIMINGSTATS
  #endif

  // Do not include large blobs but fetch them from CDN
  #ifndef WEBSERVER_USE_CDN_JS_CSS
    #define WEBSERVER_USE_CDN_JS_CSS
  #endif

  #ifndef BUILD_NO_DEBUG
    #define BUILD_NO_DEBUG
  #endif
  #ifndef BUILD_NO_SPECIAL_CHARACTERS_STRINGCONVERTER
    #define BUILD_NO_SPECIAL_CHARACTERS_STRINGCONVERTER
  #endif
  #ifdef FEATURE_I2CMULTIPLEXER
    #undef FEATURE_I2CMULTIPLEXER
  #endif
  #ifdef USE_SETTINGS_ARCHIVE
    #undef USE_SETTINGS_ARCHIVE
  #endif

  #ifdef USE_SERVO
    #undef USE_SERVO
  #endif
  #ifdef USE_RTTTL
    #undef USE_RTTTL
  #endif
  #ifdef USES_BLYNK
    #undef USES_BLYNK
  #endif
  #ifdef USES_P076
    #undef USES_P076   // HWL8012   in POW r1
  #endif
  #ifdef USES_P092
    #undef USES_P092   // DL-Bus
  #endif
  #ifdef USES_P093
    #undef USES_P093   // Mitsubishi Heat Pump
  #endif
  #ifdef USES_P100 // Pulse Counter - DS2423
    #undef USES_P100
  #endif
  #ifdef USES_C012
    #undef USES_C012 // Blynk
  #endif
  #ifdef USES_C015
    #undef USES_C015 // Blynk
  #endif
  #ifdef USES_C016
    #undef USES_C016 // Cache controller
  #endif
  #ifdef USES_C017 // Zabbix
    #undef USES_C017
  #endif
  #ifdef USES_C018
    #undef USES_C018 // LoRa TTN - RN2483/RN2903
  #endif
  #ifdef USE_TRIGONOMETRIC_FUNCTIONS_RULES
    #undef USE_TRIGONOMETRIC_FUNCTIONS_RULES
  #endif
  #ifdef USES_SSDP
    #undef USES_SSDP
  #endif

#endif

// Timing stats page needs timing stats
#if defined(WEBSERVER_TIMINGSTATS) && !defined(USES_TIMING_STATS)
  #define USES_TIMING_STATS
#endif

// If timing stats page is not included, there is no need in collecting the stats
#if !defined(WEBSERVER_TIMINGSTATS) && defined(USES_TIMING_STATS)
  #undef USES_TIMING_STATS
#endif


#ifdef BUILD_NO_DEBUG
  #ifndef BUILD_NO_DIAGNOSTIC_COMMANDS
    #define BUILD_NO_DIAGNOSTIC_COMMANDS
  #endif
  #ifndef BUILD_NO_RAM_TRACKER
    #define BUILD_NO_RAM_TRACKER
  #endif
#endif

  // Do not include large blobs but fetch them from CDN
#ifdef WEBSERVER_USE_CDN_JS_CSS
  #ifdef WEBSERVER_FAVICON
    #ifndef WEBSERVER_FAVICON_CDN
      #define WEBSERVER_FAVICON_CDN
    #endif
  #endif
  #ifdef WEBSERVER_CSS
    #undef WEBSERVER_CSS
  #endif
  #ifdef WEBSERVER_INCLUDE_JS
    #undef WEBSERVER_INCLUDE_JS
  #endif
#endif

#if defined(USES_C002) || defined (USES_C005) || defined(USES_C006) || defined(USES_C014) || defined(USES_P037)
  #define USES_MQTT
#endif

#if defined(USES_C012) || defined (USES_C015)
  #define USES_BLYNK
#endif

// Specific notifier plugins may be enabled via Custom.h, regardless
// whether NOTIFIER_SET_NONE is defined
#if defined(USES_N001) || defined(USES_N002)
  #ifndef USES_NOTIFIER
    #define USES_NOTIFIER
  #endif
#endif


#ifdef USES_MQTT
// MQTT_MAX_PACKET_SIZE : Maximum packet size
#ifndef MQTT_MAX_PACKET_SIZE
  #define MQTT_MAX_PACKET_SIZE 1024 // Is also used in PubSubClient
#endif
#endif //USES_MQTT


// It may have gotten undefined to fit a build. Make sure the Blynk controllers are not defined
#ifndef USES_BLYNK
  #ifdef USES_C012
    #undef USES_C012
  #endif
  #ifdef USES_C015
    #undef USES_C015
  #endif
#endif

#ifdef FEATURE_ARDUINO_OTA
  #ifndef FEATURE_MDNS
    #define FEATURE_MDNS
  #endif
#endif

#ifdef FEATURE_MDNS
  #ifndef FEATURE_DNS_SERVER
    #define FEATURE_DNS_SERVER
  #endif
#endif

#ifdef WEBSERVER_SETUP
  #ifndef FEATURE_DNS_SERVER
    #define FEATURE_DNS_SERVER
  #endif
#endif



#endif // DEFINE_PLUGIN_SETS_H<|MERGE_RESOLUTION|>--- conflicted
+++ resolved
@@ -1090,13 +1090,6 @@
     #define USES_P103   // Atlas Scientific EZO Sensors (pH, ORP, EZO)
     #define USES_P106   // BME680
     #define USES_P107   // SI1145 UV index
-<<<<<<< HEAD
-    //#define USES_P108   // DDS238-x ZN MODBUS energy meter (was P224 in the Playground)
-    // #define USES_P110   // VL53L0X Time of Flight sensor
-    // #define USES_P111   // RC522 RFID reader
-    // #define USES_P113   // VL53L1X ToF
-    // #define USES_P114   // VEML6075 UVA/UVB sensor
-=======
     #define USES_P108   // DDS238-x ZN MODBUS energy meter (was P224 in the Playground)
 
     #define USES_P110   // VL53L0X Time of Flight sensor
@@ -1118,7 +1111,6 @@
     #define USES_P094  // CUL Reader
     #define USES_P114  // VEML6075 UVA/UVB sensor
     #define USES_P115  // Fuel Gauge MAX1704x
->>>>>>> 01d7f923
 #endif
 
 
