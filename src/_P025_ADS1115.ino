#ifdef USES_P025

// #######################################################################################################
// #################################### Plugin 025: ADS1115 I2C 0x48)  ###############################################
// #######################################################################################################

#include "_Plugin_Helper.h"

#include "src/PluginStructs/P025_data_struct.h"

#define PLUGIN_025
#define PLUGIN_ID_025 25
#define PLUGIN_NAME_025 "Analog input - ADS1115"
#define PLUGIN_VALUENAME1_025 "Analog"

<<<<<<< HEAD
boolean Plugin_025_init = false;

uint16_t readRegister025(uint8_t i2cAddress, uint8_t reg) {
  Wire.beginTransmission(i2cAddress);
  Wire.write((0x00));
  Wire.endTransmission();

  if (Wire.requestFrom(i2cAddress, (uint8_t)2) != 2) {
    return 0x8000;
  }
  return (Wire.read() << 8) | Wire.read();
}
=======
>>>>>>> b8c7b8cb

boolean Plugin_025(byte function, struct EventStruct *event, String& string)
{
  boolean success = false;

  // static byte portValue = 0;
  switch (function)
  {
    case PLUGIN_DEVICE_ADD:
    {
      Device[++deviceCount].Number           = PLUGIN_ID_025;
      Device[deviceCount].Type               = DEVICE_TYPE_I2C;
      Device[deviceCount].VType              = SENSOR_TYPE_SINGLE;
      Device[deviceCount].Ports              = 0;
      Device[deviceCount].PullUpOption       = false;
      Device[deviceCount].InverseLogicOption = false;
      Device[deviceCount].FormulaOption      = true;
      Device[deviceCount].ValueCount         = 1;
      Device[deviceCount].SendDataOption     = true;
      Device[deviceCount].TimerOption        = true;
      Device[deviceCount].GlobalSyncOption   = true;
      break;
    }

    case PLUGIN_GET_DEVICENAME:
    {
      string = F(PLUGIN_NAME_025);
      break;
    }

    case PLUGIN_GET_DEVICEVALUENAMES:
    {
      strcpy_P(ExtraTaskSettings.TaskDeviceValueNames[0], PSTR(PLUGIN_VALUENAME1_025));
      break;
    }

    case PLUGIN_WEBFORM_SHOW_I2C_PARAMS:
    {
        #define ADS1115_I2C_OPTION 4
      byte addr                            = PCONFIG(0);
      int optionValues[ADS1115_I2C_OPTION] = { 0x48, 0x49, 0x4A, 0x4B };
      addFormSelectorI2C(F("p025_i2c"), ADS1115_I2C_OPTION, optionValues, addr);
      break;
    }

    case PLUGIN_WEBFORM_LOAD:
    {
      byte port = CONFIG_PORT;

      if (port > 0) // map old port logic to new gain and mode settings
      {
        PCONFIG(1)  = PCONFIG(0) / 2;
        PCONFIG(0)  = 0x48 + ((port - 1) / 4);
        PCONFIG(2)  = ((port - 1) & 3) | 4;
        CONFIG_PORT = 0;
      }

      addFormSubHeader(F("Input"));

      {
          #define ADS1115_PGA_OPTION 6
        byte pga                              = PCONFIG(1);
        String pgaOptions[ADS1115_PGA_OPTION] = {
          F("2/3x gain (FS=6.144V)"),
          F("1x gain (FS=4.096V)"),
          F("2x gain (FS=2.048V)"),
          F("4x gain (FS=1.024V)"),
          F("8x gain (FS=0.512V)"),
          F("16x gain (FS=0.256V)")
        };
        addFormSelector(F("Gain"), F("p025_gain"), ADS1115_PGA_OPTION, pgaOptions, NULL, pga);
      }

      {
          #define ADS1115_MUX_OPTION 8
        byte mux                              = PCONFIG(2);
        String muxOptions[ADS1115_MUX_OPTION] = {
          F("AIN0 - AIN1 (Differential)"),
          F("AIN0 - AIN3 (Differential)"),
          F("AIN1 - AIN3 (Differential)"),
          F("AIN2 - AIN3 (Differential)"),
          F("AIN0 - GND (Single-Ended)"),
          F("AIN1 - GND (Single-Ended)"),
          F("AIN2 - GND (Single-Ended)"),
          F("AIN3 - GND (Single-Ended)"),
        };
        addFormSelector(F("Input Multiplexer"), F("p025_mode"), ADS1115_MUX_OPTION, muxOptions, NULL, mux);
      }

      addFormSubHeader(F("Two Point Calibration"));

      addFormCheckBox(F("Calibration Enabled"), F("p025_cal"), PCONFIG(3));

      addFormNumericBox(F("Point 1"), F("p025_adc1"), PCONFIG_LONG(0), -32768, 32767);
      html_add_estimate_symbol();
      addTextBox(F("p025_out1"), String(PCONFIG_FLOAT(0), 3), 10);

      addFormNumericBox(F("Point 2"), F("p025_adc2"), PCONFIG_LONG(1), -32768, 32767);
      html_add_estimate_symbol();
      addTextBox(F("p025_out2"), String(PCONFIG_FLOAT(1), 3), 10);

      success = true;
      break;
    }

    case PLUGIN_WEBFORM_SAVE:
    {
      PCONFIG(0) = getFormItemInt(F("p025_i2c"));

      PCONFIG(1) = getFormItemInt(F("p025_gain"));

      PCONFIG(2) = getFormItemInt(F("p025_mode"));

      PCONFIG(3) = isFormItemChecked(F("p025_cal"));

      PCONFIG_LONG(0)  = getFormItemInt(F("p025_adc1"));
      PCONFIG_FLOAT(0) = getFormItemFloat(F("p025_out1"));

      PCONFIG_LONG(1)  = getFormItemInt(F("p025_adc2"));
      PCONFIG_FLOAT(1) = getFormItemFloat(F("p025_out2"));

<<<<<<< HEAD
      Plugin_025_init = false; // Force device setup next time
      success         = true;
=======
      success = true;
>>>>>>> b8c7b8cb
      break;
    }

    case PLUGIN_INIT:
    {
<<<<<<< HEAD
      Plugin_025_init = true;
      success         = true;
=======
      // int value = 0;
      // byte unit = (CONFIG_PORT - 1) / 4;
      // byte port = CONFIG_PORT - (unit * 4);
      // uint8_t address = 0x48 + unit;
      const uint8_t address = PCONFIG(0);
      const uint8_t pga     = PCONFIG(1);
      const uint8_t mux     = PCONFIG(2);

      initPluginTaskData(event->TaskIndex, new (std::nothrow) P025_data_struct(address, pga, mux));
      P025_data_struct *P025_data =
        static_cast<P025_data_struct *>(getPluginTaskData(event->TaskIndex));

      if (nullptr != P025_data) {
        success = true;
      }
>>>>>>> b8c7b8cb
      break;
    }

    case PLUGIN_READ:
    {
<<<<<<< HEAD
      // int value = 0;
      // byte unit = (CONFIG_PORT - 1) / 4;
      // byte port = CONFIG_PORT - (unit * 4);
      // uint8_t address = 0x48 + unit;

      uint8_t address = PCONFIG(0);

      uint16_t config = (0x0003)    | // Disable the comparator (default val)
                        (0x0000)    | // Non-latching (default val)
                        (0x0000)    | // Alert/Rdy active low   (default val)
                        (0x0000)    | // Traditional comparator (default val)
                        (0x0080)    | // 128 samples per second (default)
                        (0x0100);     // Single-shot mode (default)

      uint16_t pga = PCONFIG(1);
      config |= pga << 9;

      uint16_t mux = PCONFIG(2);
      config |= mux << 12;

      config |= (0x8000); // Start a single conversion

      Wire.beginTransmission(address);
      Wire.write((uint8_t)(0x01));
      Wire.write((uint8_t)(config >> 8));
      Wire.write((uint8_t)(config & 0xFF));
      Wire.endTransmission();

      String log = F("ADS1115 : Analog value: ");

      delay(9); // See https://github.com/letscontrolit/ESPEasy/issues/3159#issuecomment-660546091
      int16_t value = readRegister025((address), (0x00));
      UserVar[event->BaseVarIndex] = (float)value;
      log                         += value;

      if (PCONFIG(3)) // Calibration?
      {
        int adc1   = PCONFIG_LONG(0);
        int adc2   = PCONFIG_LONG(1);
        float out1 = PCONFIG_FLOAT(0);
        float out2 = PCONFIG_FLOAT(1);

        if (adc1 != adc2)
        {
          float normalized = (float)(value - adc1) / (float)(adc2 - adc1);
          UserVar[event->BaseVarIndex] = normalized * (out2 - out1) + out1;

          log += ' ';
          log += UserVar[event->BaseVarIndex];
        }
      }

      // TEST log += F(" @0x");
      // TEST log += String(config, 16);
      addLog(LOG_LEVEL_DEBUG, log);
      success = true;
=======
      P025_data_struct *P025_data =
        static_cast<P025_data_struct *>(getPluginTaskData(event->TaskIndex));

      if (nullptr != P025_data) {
        const int16_t value = P025_data->read();
        String log          = F("ADS1115 : Analog value: ");
        UserVar[event->BaseVarIndex] = (float)value;
        log                         += value;

        if (PCONFIG(3)) // Calibration?
        {
          int adc1   = PCONFIG_LONG(0);
          int adc2   = PCONFIG_LONG(1);
          float out1 = PCONFIG_FLOAT(0);
          float out2 = PCONFIG_FLOAT(1);

          if (adc1 != adc2)
          {
            float normalized = (float)(value - adc1) / (float)(adc2 - adc1);
            UserVar[event->BaseVarIndex] = normalized * (out2 - out1) + out1;

            log += ' ';
            log += UserVar[event->BaseVarIndex];
          }
        }

        // TEST log += F(" @0x");
        // TEST log += String(config, 16);
        addLog(LOG_LEVEL_DEBUG, log);
        success = true;
      }
>>>>>>> b8c7b8cb
      break;
    }
  }
  return success;
}

#endif // USES_P025<|MERGE_RESOLUTION|>--- conflicted
+++ resolved
@@ -13,21 +13,6 @@
 #define PLUGIN_NAME_025 "Analog input - ADS1115"
 #define PLUGIN_VALUENAME1_025 "Analog"
 
-<<<<<<< HEAD
-boolean Plugin_025_init = false;
-
-uint16_t readRegister025(uint8_t i2cAddress, uint8_t reg) {
-  Wire.beginTransmission(i2cAddress);
-  Wire.write((0x00));
-  Wire.endTransmission();
-
-  if (Wire.requestFrom(i2cAddress, (uint8_t)2) != 2) {
-    return 0x8000;
-  }
-  return (Wire.read() << 8) | Wire.read();
-}
-=======
->>>>>>> b8c7b8cb
 
 boolean Plugin_025(byte function, struct EventStruct *event, String& string)
 {
@@ -149,21 +134,12 @@
       PCONFIG_LONG(1)  = getFormItemInt(F("p025_adc2"));
       PCONFIG_FLOAT(1) = getFormItemFloat(F("p025_out2"));
 
-<<<<<<< HEAD
-      Plugin_025_init = false; // Force device setup next time
-      success         = true;
-=======
       success = true;
->>>>>>> b8c7b8cb
       break;
     }
 
     case PLUGIN_INIT:
     {
-<<<<<<< HEAD
-      Plugin_025_init = true;
-      success         = true;
-=======
       // int value = 0;
       // byte unit = (CONFIG_PORT - 1) / 4;
       // byte port = CONFIG_PORT - (unit * 4);
@@ -179,70 +155,11 @@
       if (nullptr != P025_data) {
         success = true;
       }
->>>>>>> b8c7b8cb
       break;
     }
 
     case PLUGIN_READ:
     {
-<<<<<<< HEAD
-      // int value = 0;
-      // byte unit = (CONFIG_PORT - 1) / 4;
-      // byte port = CONFIG_PORT - (unit * 4);
-      // uint8_t address = 0x48 + unit;
-
-      uint8_t address = PCONFIG(0);
-
-      uint16_t config = (0x0003)    | // Disable the comparator (default val)
-                        (0x0000)    | // Non-latching (default val)
-                        (0x0000)    | // Alert/Rdy active low   (default val)
-                        (0x0000)    | // Traditional comparator (default val)
-                        (0x0080)    | // 128 samples per second (default)
-                        (0x0100);     // Single-shot mode (default)
-
-      uint16_t pga = PCONFIG(1);
-      config |= pga << 9;
-
-      uint16_t mux = PCONFIG(2);
-      config |= mux << 12;
-
-      config |= (0x8000); // Start a single conversion
-
-      Wire.beginTransmission(address);
-      Wire.write((uint8_t)(0x01));
-      Wire.write((uint8_t)(config >> 8));
-      Wire.write((uint8_t)(config & 0xFF));
-      Wire.endTransmission();
-
-      String log = F("ADS1115 : Analog value: ");
-
-      delay(9); // See https://github.com/letscontrolit/ESPEasy/issues/3159#issuecomment-660546091
-      int16_t value = readRegister025((address), (0x00));
-      UserVar[event->BaseVarIndex] = (float)value;
-      log                         += value;
-
-      if (PCONFIG(3)) // Calibration?
-      {
-        int adc1   = PCONFIG_LONG(0);
-        int adc2   = PCONFIG_LONG(1);
-        float out1 = PCONFIG_FLOAT(0);
-        float out2 = PCONFIG_FLOAT(1);
-
-        if (adc1 != adc2)
-        {
-          float normalized = (float)(value - adc1) / (float)(adc2 - adc1);
-          UserVar[event->BaseVarIndex] = normalized * (out2 - out1) + out1;
-
-          log += ' ';
-          log += UserVar[event->BaseVarIndex];
-        }
-      }
-
-      // TEST log += F(" @0x");
-      // TEST log += String(config, 16);
-      addLog(LOG_LEVEL_DEBUG, log);
-      success = true;
-=======
       P025_data_struct *P025_data =
         static_cast<P025_data_struct *>(getPluginTaskData(event->TaskIndex));
 
@@ -274,7 +191,6 @@
         addLog(LOG_LEVEL_DEBUG, log);
         success = true;
       }
->>>>>>> b8c7b8cb
       break;
     }
   }
