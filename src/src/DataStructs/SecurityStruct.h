#ifndef DATASTRUCTS_SECURITYSTRUCT_H
#define DATASTRUCTS_SECURITYSTRUCT_H

#include "../../ESPEasy_common.h"
#include "../CustomBuild/ESPEasyLimits.h"

/*********************************************************************************************\
 * SecurityStruct
\*********************************************************************************************/
struct SecurityStruct
{
  enum class WiFiCredentialsSlot {
    first,
    second
  };


  SecurityStruct();

  void validate();

<<<<<<< HEAD
  bool peerMacSet(byte peer_index) const;
=======
  void clearWiFiCredentials();

  void clearWiFiCredentials(WiFiCredentialsSlot slot);

  bool hasWiFiCredentials() const;

  bool hasWiFiCredentials(WiFiCredentialsSlot slot) const;
>>>>>>> 474908fa

  char          WifiSSID[32];
  char          WifiKey[64];
  char          WifiSSID2[32];
  char          WifiKey2[64];
  char          WifiAPKey[64];
  char          ControllerUser[CONTROLLER_MAX][26];
  char          ControllerPassword[CONTROLLER_MAX][64];
  char          Password[26];
  byte          AllowedIPrangeLow[4] = {0}; // TD-er: Use these
  byte          AllowedIPrangeHigh[4] = {0};
  byte          IPblockLevel = 0;

  //its safe to extend this struct, up to 4096 bytes, default values in config are 0. Make sure crc is last
  uint8_t       ProgmemMd5[16] = {0}; // crc of the binary that last saved the struct to file.
  uint8_t       md5[16] = {0};

  byte       EspEasyNowPeerMAC[ESPEASY_NOW_PEER_MAX][6];
};


#endif // DATASTRUCTS_SECURITYSTRUCT_H<|MERGE_RESOLUTION|>--- conflicted
+++ resolved
@@ -19,9 +19,8 @@
 
   void validate();
 
-<<<<<<< HEAD
   bool peerMacSet(byte peer_index) const;
-=======
+
   void clearWiFiCredentials();
 
   void clearWiFiCredentials(WiFiCredentialsSlot slot);
@@ -29,7 +28,6 @@
   bool hasWiFiCredentials() const;
 
   bool hasWiFiCredentials(WiFiCredentialsSlot slot) const;
->>>>>>> 474908fa
 
   char          WifiSSID[32];
   char          WifiKey[64];
