--- conflicted
+++ resolved
@@ -531,11 +531,7 @@
 void SettingsStruct_tmpl<N_TASKS>::clearMisc() {
   PID                      = ESP_PROJECT_PID;
   Version                  = VERSION;
-<<<<<<< HEAD
   Build                    = get_build_nr();
-=======
-  Build                    = 0;
->>>>>>> 9347ad11
   IP_Octet                 = 0;
   Delay                    = DEFAULT_DELAY;
   Pin_i2c_sda              = DEFAULT_PIN_I2C_SDA;
