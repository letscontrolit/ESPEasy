--- conflicted
+++ resolved
@@ -2367,13 +2367,11 @@
   #ifndef USES_P166
     #define USES_P166   // Output - GP8403 DAC 0-10V
   #endif
-<<<<<<< HEAD
+  #ifndef USES_P167
+    #define USES_P167   // Environment - SensirionSEN5x / Ikea Vindstyrka
+  #endif
   #ifndef USES_P170
     #define USES_P170   // Input - I2C Liquid level sensor
-=======
-  #ifndef USES_P167
-    #define USES_P167   // Environment - SensirionSEN5x / Ikea Vindstyrka
->>>>>>> 71a41429
   #endif
 
   // Controllers
