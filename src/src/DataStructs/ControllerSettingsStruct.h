--- conflicted
+++ resolved
@@ -14,11 +14,8 @@
 #include <WiFiClient.h>
 #include <WiFiUdp.h>
 
-<<<<<<< HEAD
-=======
 #include "../../ESPEasy_common.h"
 #include "../DataStructs/ChecksumType.h"
->>>>>>> 0c0175eb
 #include "../Globals/Plugins.h"
 
 // Minimum delay between messages for a controller to send in msec.
