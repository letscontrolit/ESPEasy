#include "../Helpers/StringProvider.h"

#if FEATURE_ETHERNET
# include <ETH.h>
#endif // if FEATURE_ETHERNET

#include "../../ESPEasy-Globals.h"
#include "../../ESPEasy_common.h"

#include "../CustomBuild/CompiletimeDefines.h"

#include "../ESPEasyCore/ESPEasyNetwork.h"
#include "../ESPEasyCore/ESPEasyWifi.h"
#if FEATURE_ETHERNET
#include "../ESPEasyCore/ESPEasyEth.h"
#endif

#include "../Globals/ESPEasy_Scheduler.h"
#include "../Globals/ESPEasy_time.h"
#include "../Globals/ESPEasy_now_state.h"
#include "../Globals/ESPEasyWiFiEvent.h"

#if FEATURE_ETHERNET
#include "../Globals/ESPEasyEthEvent.h"
#endif

#include "../Globals/NetworkState.h"

#if FEATURE_ESPEASY_P2P
#include "../Globals/Nodes.h"
#endif

#include "../Globals/SecuritySettings.h"
#include "../Globals/Settings.h"
#include "../Globals/WiFi_AP_Candidates.h"

#include "../Helpers/Convert.h"
#include "../Helpers/ESPEasy_Storage.h"
#include "../Helpers/Memory.h"
#include "../Helpers/Misc.h"
#include "../Helpers/Networking.h"
#include "../Helpers/Scheduler.h"
#include "../Helpers/StringConverter.h"
#include "../Helpers/StringGenerator_System.h"
#include "../Helpers/StringGenerator_WiFi.h"

#include "../WebServer/JSON.h"
#include "../WebServer/AccessControl.h"


String getInternalLabel(LabelType::Enum label, char replaceSpace) {
  return to_internal_string(getLabel(label), replaceSpace);
}

const __FlashStringHelper * getLabel(LabelType::Enum label) {
  switch (label)
  {
    case LabelType::UNIT_NR:                return F("Unit Number");
    #if FEATURE_ZEROFILLED_UNITNUMBER
    case LabelType::UNIT_NR_0:              return F("Unit Number 0-filled");
    #endif // FEATURE_ZEROFILLED_UNITNUMBER
    case LabelType::UNIT_NAME:              return F("Unit Name");
    case LabelType::HOST_NAME:              return F("Hostname");

    case LabelType::LOCAL_TIME:             return F("Local Time");
    case LabelType::TIME_SOURCE:            return F("Time Source");
    case LabelType::TIME_WANDER:            return F("Time Wander");
    #if FEATURE_EXT_RTC
    case LabelType::EXT_RTC_UTC_TIME:       return F("UTC time stored in RTC chip");
    #endif
    case LabelType::UPTIME:                 return F("Uptime");
    case LabelType::LOAD_PCT:               return F("Load");
    case LabelType::LOOP_COUNT:             return F("Load LC");
    case LabelType::CPU_ECO_MODE:           return F("CPU Eco Mode");
#ifdef ESP8266 // TD-er: Disable setting TX power on ESP32 as it seems to cause issues on IDF4.4
    case LabelType::WIFI_TX_MAX_PWR:        return F("Max WiFi TX Power");
    case LabelType::WIFI_CUR_TX_PWR:        return F("Current WiFi TX Power");
    case LabelType::WIFI_SENS_MARGIN:       return F("WiFi Sensitivity Margin");
    case LabelType::WIFI_SEND_AT_MAX_TX_PWR:return F("Send With Max TX Power");
#endif
    case LabelType::WIFI_NR_EXTRA_SCANS:    return F("Extra WiFi scan loops");
    case LabelType::WIFI_USE_LAST_CONN_FROM_RTC: return F("Use Last Connected AP from RTC");

    case LabelType::FREE_MEM:               return F("Free RAM");
    case LabelType::FREE_STACK:             return F("Free Stack");
#ifdef USE_SECOND_HEAP
    case LabelType::FREE_HEAP_IRAM:         return F("Free 2nd Heap");
#endif

#if defined(CORE_POST_2_5_0) || defined(ESP32)
  #ifndef LIMIT_BUILD_SIZE
    case LabelType::HEAP_MAX_FREE_BLOCK:    return F("Heap Max Free Block");
  #endif
#endif // if defined(CORE_POST_2_5_0) || defined(ESP32)
#if defined(CORE_POST_2_5_0)
  #ifndef LIMIT_BUILD_SIZE
    case LabelType::HEAP_FRAGMENTATION:     return F("Heap Fragmentation");
  #endif
#endif // if defined(CORE_POST_2_5_0)

#ifdef ESP32
    case LabelType::HEAP_SIZE:              return F("Heap Size");
    case LabelType::HEAP_MIN_FREE:          return F("Heap Min Free");
    #ifdef BOARD_HAS_PSRAM
    case LabelType::PSRAM_SIZE:             return F("PSRAM Size");
    case LabelType::PSRAM_FREE:             return F("PSRAM Free");
    case LabelType::PSRAM_MIN_FREE:         return F("PSRAM Min Free");
    case LabelType::PSRAM_MAX_FREE_BLOCK:   return F("PSRAM Max Free Block");
    #endif // BOARD_HAS_PSRAM
#endif // ifdef ESP32

    case LabelType::JSON_BOOL_QUOTES:           return F("JSON bool output without quotes");
    case LabelType::ENABLE_TIMING_STATISTICS:   return F("Collect Timing Statistics");
    case LabelType::ENABLE_RULES_CACHING:       return F("Enable Rules Cache");
//    case LabelType::ENABLE_RULES_EVENT_REORDER: return F("Optimize Rules Cache Event Order"); // TD-er: Disabled for now
    case LabelType::TASKVALUESET_ALL_PLUGINS:   return F("Allow TaskValueSet on all plugins");
    case LabelType::ALLOW_OTA_UNLIMITED:        return F("Allow OTA without size-check");
    case LabelType::ENABLE_CLEAR_HUNG_I2C_BUS:  return F("Try clear I2C bus when stuck");
    #if FEATURE_I2C_DEVICE_CHECK
    case LabelType::ENABLE_I2C_DEVICE_CHECK:    return F("Check I2C devices when enabled");
    #endif // if FEATURE_I2C_DEVICE_CHECK
#ifndef BUILD_NO_RAM_TRACKER
    case LabelType::ENABLE_RAM_TRACKING:    return F("Enable RAM Tracker");
#endif
#if FEATURE_AUTO_DARK_MODE
    case LabelType::ENABLE_AUTO_DARK_MODE:  return F("Web light/dark mode");
#endif // FEATURE_AUTO_DARK_MODE

    case LabelType::BOOT_TYPE:              return F("Last Boot Cause");
    case LabelType::BOOT_COUNT:             return F("Boot Count");
    case LabelType::DEEP_SLEEP_ALTERNATIVE_CALL: return F("Deep Sleep Alternative");
    case LabelType::RESET_REASON:           return F("Reset Reason");
    case LabelType::LAST_TASK_BEFORE_REBOOT: return F("Last Action before Reboot");
    case LabelType::SW_WD_COUNT:            return F("SW WD count");


    case LabelType::WIFI_CONNECTION:        return F("WiFi Connection");
    case LabelType::WIFI_RSSI:              return F("RSSI");
    case LabelType::IP_CONFIG:              return F("IP Config");
    case LabelType::IP_CONFIG_STATIC:       return F("Static");
    case LabelType::IP_CONFIG_DYNAMIC:      return F("DHCP");
    case LabelType::IP_ADDRESS:             return F("IP Address");
    case LabelType::IP_SUBNET:              return F("IP Subnet");
    case LabelType::IP_ADDRESS_SUBNET:      return F("IP / Subnet");
    case LabelType::GATEWAY:                return F("Gateway");
    case LabelType::CLIENT_IP:              return F("Client IP");
    #if FEATURE_MDNS
    case LabelType::M_DNS:                  return F("mDNS");
    #endif // if FEATURE_MDNS
    case LabelType::DNS:                    return F("DNS");
    case LabelType::DNS_1:                  return F("DNS 1");
    case LabelType::DNS_2:                  return F("DNS 2");
    case LabelType::ALLOWED_IP_RANGE:       return F("Allowed IP Range");
    case LabelType::STA_MAC:                return F("STA MAC");
    case LabelType::AP_MAC:                 return F("AP MAC");
    case LabelType::SSID:                   return F("SSID");
    case LabelType::BSSID:                  return F("BSSID");
    case LabelType::CHANNEL:                return F("Channel");
    case LabelType::ENCRYPTION_TYPE_STA:    return F("Encryption Type");
    case LabelType::CONNECTED:              return F("Connected");
    case LabelType::CONNECTED_MSEC:         return F("Connected msec");
    case LabelType::LAST_DISCONNECT_REASON: return F("Last Disconnect Reason");
    case LabelType::LAST_DISC_REASON_STR:   return F("Last Disconnect Reason str");
    case LabelType::NUMBER_RECONNECTS:      return F("Number Reconnects");
    case LabelType::WIFI_STORED_SSID1:      return F("Configured SSID1");
    case LabelType::WIFI_STORED_SSID2:      return F("Configured SSID2");


    case LabelType::FORCE_WIFI_BG:          return F("Force WiFi B/G");
    case LabelType::RESTART_WIFI_LOST_CONN: return F("Restart WiFi Lost Conn");
    case LabelType::FORCE_WIFI_NOSLEEP:     return F("Force WiFi No Sleep");
    case LabelType::PERIODICAL_GRAT_ARP:    return F("Periodical send Gratuitous ARP");
    case LabelType::CONNECTION_FAIL_THRESH: return F("Connection Failure Threshold");
<<<<<<< HEAD
=======
    case LabelType::WAIT_WIFI_CONNECT:      return F("Extra Wait WiFi Connect");
    case LabelType::SDK_WIFI_AUTORECONNECT: return F("Enable SDK WiFi Auto Reconnect");

>>>>>>> 97955ab5
    case LabelType::BUILD_DESC:             return F("Build");
    case LabelType::GIT_BUILD:              return F("Git Build");
    case LabelType::SYSTEM_LIBRARIES:       return F("System Libraries");
    case LabelType::PLUGIN_COUNT:           return F("Plugin Count");
    case LabelType::PLUGIN_DESCRIPTION:     return F("Plugin Description");
    case LabelType::BUILD_TIME:             return F("Build Time");
    case LabelType::BINARY_FILENAME:        return F("Binary Filename");
    case LabelType::BUILD_PLATFORM:         return F("Build Platform");
    case LabelType::GIT_HEAD:               return F("Git HEAD");

    case LabelType::I2C_BUS_STATE:          return F("I2C Bus State");
    case LabelType::I2C_BUS_CLEARED_COUNT:  return F("I2C bus cleared count");

    case LabelType::SYSLOG_LOG_LEVEL:       return F("Syslog Log Level");
    case LabelType::SERIAL_LOG_LEVEL:       return F("Serial Log Level");
    case LabelType::WEB_LOG_LEVEL:          return F("Web Log Level");
  #if FEATURE_SD
    case LabelType::SD_LOG_LEVEL:           return F("SD Log Level");
  #endif // if FEATURE_SD

    case LabelType::ESP_CHIP_ID:            return F("ESP Chip ID");
    case LabelType::ESP_CHIP_FREQ:          return F("ESP Chip Frequency");
#ifdef ESP32
    case LabelType::ESP_CHIP_XTAL_FREQ:     return F("ESP Crystal Frequency");
    case LabelType::ESP_CHIP_APB_FREQ:      return F("ESP APB Frequency");
#endif
    case LabelType::ESP_CHIP_MODEL:         return F("ESP Chip Model");
    case LabelType::ESP_CHIP_REVISION:      return F("ESP Chip Revision");
    case LabelType::ESP_CHIP_CORES:         return F("ESP Chip Cores");

    case LabelType::ESP_BOARD_NAME:         return F("ESP Board Name");

    case LabelType::FLASH_CHIP_ID:          return F("Flash Chip ID");
    case LabelType::FLASH_CHIP_VENDOR:      return F("Flash Chip Vendor");
    case LabelType::FLASH_CHIP_MODEL:       return F("Flash Chip Model");
    case LabelType::FLASH_CHIP_REAL_SIZE:   return F("Flash Chip Real Size");
    case LabelType::FLASH_CHIP_SPEED:       return F("Flash Chip Speed");
    case LabelType::FLASH_IDE_SIZE:         return F("Flash IDE Size");
    case LabelType::FLASH_IDE_SPEED:        return F("Flash IDE Speed");
    case LabelType::FLASH_IDE_MODE:         return F("Flash IDE Mode");
    case LabelType::FLASH_WRITE_COUNT:      return F("Flash Writes");
    case LabelType::SKETCH_SIZE:            return F("Sketch Size");
    case LabelType::SKETCH_FREE:            return F("Sketch Free");
    #ifdef USE_LITTLEFS
    case LabelType::FS_SIZE:                return F("Little FS Size");
    case LabelType::FS_FREE:                return F("Little FS Free");
    #else // ifdef USE_LITTLEFS
    case LabelType::FS_SIZE:                return F("SPIFFS Size");
    case LabelType::FS_FREE:                return F("SPIFFS Free");
    #endif // ifdef USE_LITTLEFS
    case LabelType::MAX_OTA_SKETCH_SIZE:    return F("Max. OTA Sketch Size");
    case LabelType::OTA_2STEP:              return F("OTA 2-step Needed");
    case LabelType::OTA_POSSIBLE:           return F("OTA possible");

#ifdef USES_ESPEASY_NOW
    case LabelType::ESPEASY_NOW_ENABLED:        return F(ESPEASY_NOW_NAME " Enabled");
    case LabelType::ESPEASY_NOW_CHANNEL:        return F(ESPEASY_NOW_NAME " Channel");
    case LabelType::ESPEASY_NOW_MQTT:           return F(ESPEASY_NOW_NAME " Route to MQTT broker");
    case LabelType::ESPEASY_NOW_DISTANCE:       return F(ESPEASY_NOW_NAME " Distance");
    case LabelType::TEMP_DISABLE_ESPEASY_NOW:   return F(ESPEASY_NOW_NAME " Temporary disabled");
    case LabelType::ESPEASY_NOW_FORCED_CHANNEL: return F(ESPEASY_NOW_NAME " Forced Channel");
#endif

#if FEATURE_ETHERNET
    case LabelType::ETH_IP_ADDRESS:         return F("Eth IP Address");
    case LabelType::ETH_IP_SUBNET:          return F("Eth IP Subnet");
    case LabelType::ETH_IP_ADDRESS_SUBNET:  return F("Eth IP / Subnet");
    case LabelType::ETH_IP_GATEWAY:         return F("Eth Gateway");
    case LabelType::ETH_IP_DNS:             return F("Eth DNS");
    case LabelType::ETH_MAC:                return F("Eth MAC");
    case LabelType::ETH_DUPLEX:             return F("Eth Mode");
    case LabelType::ETH_SPEED:              return F("Eth Speed");
    case LabelType::ETH_STATE:              return F("Eth State");
    case LabelType::ETH_SPEED_STATE:        return F("Eth Speed State");
    case LabelType::ETH_CONNECTED:          return F("Eth connected");
#endif // if FEATURE_ETHERNET
    case LabelType::ETH_WIFI_MODE:          return F("Network Type");
    case LabelType::SUNRISE:                return F("Sunrise");
    case LabelType::SUNSET:                 return F("Sunset");
    case LabelType::SUNRISE_S:              return F("Sunrise sec.");
    case LabelType::SUNSET_S:               return F("Sunset sec.");
    case LabelType::SUNRISE_M:              return F("Sunrise min.");
    case LabelType::SUNSET_M:               return F("Sunset min.");
    case LabelType::ISNTP:                  return F("Use NTP");
    case LabelType::UPTIME_MS:              return F("Uptime (ms)");
    case LabelType::TIMEZONE_OFFSET:        return F("Timezone Offset");
    case LabelType::LATITUDE:               return F("Latitude");
    case LabelType::LONGITUDE:              return F("Longitude");

    case LabelType::MAX_LABEL:
      break;

  }
  return F("MissingString");
}

String getValue(LabelType::Enum label) {
  switch (label)
  {
    case LabelType::UNIT_NR:                return String(Settings.Unit);
    #if FEATURE_ZEROFILLED_UNITNUMBER
    case LabelType::UNIT_NR_0: // Fixed 3-digit unitnumber
    {
      String _unit;
      if (Settings.Unit < 10) { _unit += '0'; }
      if (Settings.Unit < 100) { _unit += '0'; }
      _unit += Settings.Unit;
      return _unit;
    }
    #endif // FEATURE_ZEROFILLED_UNITNUMBER
    case LabelType::UNIT_NAME:              return Settings.getName(); // Only return the set name, no appended unit.
    case LabelType::HOST_NAME:              return NetworkGetHostname();


    case LabelType::LOCAL_TIME:             return node_time.getDateTimeString('-', ':', ' ');
    case LabelType::TIME_SOURCE:
    {
      if (((node_time.timeSource == timeSource_t::ESPEASY_p2p_UDP) ||
           (node_time.timeSource == timeSource_t::ESP_now_peer)) &&
          (node_time.timeSource_p2p_unit != 0))
      {
        return concat(toString(node_time.timeSource), ' ') +
               wrap_braces(String(node_time.timeSource_p2p_unit));
      }
      return toString(node_time.timeSource);
    }
    case LabelType::TIME_WANDER:            return String(node_time.timeWander, 1);
    #if FEATURE_EXT_RTC
    case LabelType::EXT_RTC_UTC_TIME:
    {
      if (Settings.ExtTimeSource() != ExtTimeSource_e::None) {
        // Try to read the stored time in the ext. time source to allow to check if it is working properly.
        uint32_t unixtime;
        if (node_time.ExtRTC_get(unixtime)) {
          struct tm RTC_time;
          breakTime(unixtime, RTC_time);
          return formatDateTimeString(RTC_time);
        } else {
          return F("Not Set");
        }
      }
      return String('-');
    }
    #endif
    case LabelType::UPTIME:                 return String(getUptimeMinutes());
    case LabelType::LOAD_PCT:               return toString(getCPUload(), 2);
    case LabelType::LOOP_COUNT:             return String(getLoopCountPerSec());
    case LabelType::CPU_ECO_MODE:           return jsonBool(Settings.EcoPowerMode());
#ifdef ESP8266 // TD-er: Disable setting TX power on ESP32 as it seems to cause issues on IDF4.4
    case LabelType::WIFI_TX_MAX_PWR:        return toString(Settings.getWiFi_TX_power(), 2);
    case LabelType::WIFI_CUR_TX_PWR:        return toString(WiFiEventData.wifi_TX_pwr, 2);
    case LabelType::WIFI_SENS_MARGIN:       return String(Settings.WiFi_sensitivity_margin);
    case LabelType::WIFI_SEND_AT_MAX_TX_PWR:return jsonBool(Settings.UseMaxTXpowerForSending());
#endif
    case LabelType::WIFI_NR_EXTRA_SCANS:    return String(Settings.NumberExtraWiFiScans);
    case LabelType::WIFI_USE_LAST_CONN_FROM_RTC: return jsonBool(Settings.UseLastWiFiFromRTC());

    case LabelType::FREE_MEM:               return String(FreeMem());
    case LabelType::FREE_STACK:             return String(getCurrentFreeStack());

#ifdef USE_SECOND_HEAP
    case LabelType::FREE_HEAP_IRAM:         return String(FreeMem2ndHeap());
#endif

#if defined(CORE_POST_2_5_0)
  #ifndef LIMIT_BUILD_SIZE
    case LabelType::HEAP_MAX_FREE_BLOCK:    return String(ESP.getMaxFreeBlockSize());
  #endif
#endif // if defined(CORE_POST_2_5_0)
#if  defined(ESP32)
  #ifndef LIMIT_BUILD_SIZE
    case LabelType::HEAP_MAX_FREE_BLOCK:    return String(ESP.getMaxAllocHeap());
  #endif
#endif // if  defined(ESP32)
#if defined(CORE_POST_2_5_0)
  #ifndef LIMIT_BUILD_SIZE
    case LabelType::HEAP_FRAGMENTATION:     return String(ESP.getHeapFragmentation());
  #endif
#endif // if defined(CORE_POST_2_5_0)
#ifdef ESP32
    case LabelType::HEAP_SIZE:              return String(ESP.getHeapSize());
    case LabelType::HEAP_MIN_FREE:          return String(ESP.getMinFreeHeap());
    #ifdef BOARD_HAS_PSRAM
    case LabelType::PSRAM_SIZE:             return String(UsePSRAM() ? ESP.getPsramSize() : 0);
    case LabelType::PSRAM_FREE:             return String(UsePSRAM() ? ESP.getFreePsram() : 0);
    case LabelType::PSRAM_MIN_FREE:         return String(UsePSRAM() ? ESP.getMinFreePsram() : 0);
    case LabelType::PSRAM_MAX_FREE_BLOCK:   return String(UsePSRAM() ? ESP.getMaxAllocPsram() : 0);
    #endif // BOARD_HAS_PSRAM
#endif // ifdef ESP32


    case LabelType::JSON_BOOL_QUOTES:           return jsonBool(Settings.JSONBoolWithoutQuotes());
    case LabelType::ENABLE_TIMING_STATISTICS:   return jsonBool(Settings.EnableTimingStats());
    case LabelType::ENABLE_RULES_CACHING:       return jsonBool(Settings.EnableRulesCaching());
//    case LabelType::ENABLE_RULES_EVENT_REORDER: return jsonBool(Settings.EnableRulesEventReorder()); // TD-er: Disabled for now
    case LabelType::TASKVALUESET_ALL_PLUGINS:   return jsonBool(Settings.AllowTaskValueSetAllPlugins());
    case LabelType::ALLOW_OTA_UNLIMITED:        return jsonBool(Settings.AllowOTAUnlimited());
    case LabelType::ENABLE_CLEAR_HUNG_I2C_BUS:  return jsonBool(Settings.EnableClearHangingI2Cbus());
    #if FEATURE_I2C_DEVICE_CHECK
    case LabelType::ENABLE_I2C_DEVICE_CHECK:    return jsonBool(Settings.CheckI2Cdevice());
    #endif // if FEATURE_I2C_DEVICE_CHECK
#ifndef BUILD_NO_RAM_TRACKER
    case LabelType::ENABLE_RAM_TRACKING:        return jsonBool(Settings.EnableRAMTracking());
#endif
#if FEATURE_AUTO_DARK_MODE
    case LabelType::ENABLE_AUTO_DARK_MODE:      return toString(Settings.getCssMode());
#endif // FEATURE_AUTO_DARK_MODE

    case LabelType::BOOT_TYPE:              return getLastBootCauseString();
    case LabelType::BOOT_COUNT:             break;
    case LabelType::DEEP_SLEEP_ALTERNATIVE_CALL: return jsonBool(Settings.UseAlternativeDeepSleep());
    case LabelType::RESET_REASON:           return getResetReasonString();
    case LabelType::LAST_TASK_BEFORE_REBOOT: return ESPEasy_Scheduler::decodeSchedulerId(lastMixedSchedulerId_beforereboot);
    case LabelType::SW_WD_COUNT:            return String(sw_watchdog_callback_count);

    case LabelType::WIFI_CONNECTION:        break;
    case LabelType::WIFI_RSSI:              return String(WiFi.RSSI());
    case LabelType::IP_CONFIG:              return String(useStaticIP() ? getLabel(LabelType::IP_CONFIG_STATIC) : getLabel(
                                                            LabelType::IP_CONFIG_DYNAMIC));
    case LabelType::IP_CONFIG_STATIC:       break;
    case LabelType::IP_CONFIG_DYNAMIC:      break;
    case LabelType::IP_ADDRESS:             return NetworkLocalIP().toString();
    case LabelType::IP_SUBNET:              return NetworkSubnetMask().toString();
    case LabelType::IP_ADDRESS_SUBNET:      return getValue(LabelType::IP_ADDRESS) + F(" / ") + getValue(LabelType::IP_SUBNET);
    case LabelType::GATEWAY:                return NetworkGatewayIP().toString();
    case LabelType::CLIENT_IP:              return formatIP(web_server.client().remoteIP());

    #if FEATURE_MDNS
    case LabelType::M_DNS:                  return NetworkGetHostname() + F(".local");
    #endif // if FEATURE_MDNS
    case LabelType::DNS:                    return getValue(LabelType::DNS_1) + F(" / ") + getValue(LabelType::DNS_2);
    case LabelType::DNS_1:                  return NetworkDnsIP(0).toString();
    case LabelType::DNS_2:                  return NetworkDnsIP(1).toString();
    case LabelType::ALLOWED_IP_RANGE:       return describeAllowedIPrange();
    case LabelType::STA_MAC:                return WifiSTAmacAddress().toString();
    case LabelType::AP_MAC:                 return WifiSoftAPmacAddress().toString();
    case LabelType::SSID:                   return WiFi.SSID();
    case LabelType::BSSID:                  return WiFi.BSSIDstr();
    case LabelType::CHANNEL:                return String(WiFi.channel());
    case LabelType::ENCRYPTION_TYPE_STA:    return // WiFi_AP_Candidates.getCurrent().encryption_type();
                                                   WiFi_encryptionType(WiFiEventData.auth_mode);
    case LabelType::CONNECTED:
      #if FEATURE_ETHERNET
      if(active_network_medium == NetworkMedium_t::Ethernet) {
        return format_msec_duration(EthEventData.lastConnectMoment.millisPassedSince());
      }
      #endif // if FEATURE_ETHERNET
      return format_msec_duration(WiFiEventData.lastConnectMoment.millisPassedSince());

    // Use only the nr of seconds to fit it in an int32, plus append '000' to have msec format again.
    case LabelType::CONNECTED_MSEC:         
      #if FEATURE_ETHERNET
      if(active_network_medium == NetworkMedium_t::Ethernet) {
        return String(static_cast<int32_t>(EthEventData.lastConnectMoment.millisPassedSince() / 1000ll)) + F("000"); 
      }
      #endif // if FEATURE_ETHERNET
      return String(static_cast<int32_t>(WiFiEventData.lastConnectMoment.millisPassedSince() / 1000ll)) + F("000");
    case LabelType::LAST_DISCONNECT_REASON: return String(WiFiEventData.lastDisconnectReason);
    case LabelType::LAST_DISC_REASON_STR:   return getLastDisconnectReason();
    case LabelType::NUMBER_RECONNECTS:      return String(WiFiEventData.wifi_reconnects);
    case LabelType::WIFI_STORED_SSID1:      return String(SecuritySettings.WifiSSID);
    case LabelType::WIFI_STORED_SSID2:      return String(SecuritySettings.WifiSSID2);


    case LabelType::FORCE_WIFI_BG:          return jsonBool(Settings.ForceWiFi_bg_mode());
    case LabelType::RESTART_WIFI_LOST_CONN: return jsonBool(Settings.WiFiRestart_connection_lost());
    case LabelType::FORCE_WIFI_NOSLEEP:     return jsonBool(Settings.WifiNoneSleep());
    case LabelType::PERIODICAL_GRAT_ARP:    return jsonBool(Settings.gratuitousARP());
    case LabelType::CONNECTION_FAIL_THRESH: return String(Settings.ConnectionFailuresThreshold);
    case LabelType::WAIT_WIFI_CONNECT:      return jsonBool(Settings.WaitWiFiConnect());
    case LabelType::SDK_WIFI_AUTORECONNECT: return jsonBool(Settings.WifiNoneSleep());

    case LabelType::BUILD_DESC:             return getSystemBuildString();
    case LabelType::GIT_BUILD:
    {
      const String res(F(BUILD_GIT));

      if (!res.isEmpty()) { return res; }
      return get_git_head();
    }
    case LabelType::SYSTEM_LIBRARIES:       return getSystemLibraryString();
    case LabelType::PLUGIN_COUNT:           return String(deviceCount + 1);
    case LabelType::PLUGIN_DESCRIPTION:     return getPluginDescriptionString();
    case LabelType::BUILD_TIME:             return String(get_build_date()) + ' ' + get_build_time();
    case LabelType::BINARY_FILENAME:        return get_binary_filename();
    case LabelType::BUILD_PLATFORM:         return get_build_platform();
    case LabelType::GIT_HEAD:               return get_git_head();
    case LabelType::I2C_BUS_STATE:          return toString(I2C_state);
    case LabelType::I2C_BUS_CLEARED_COUNT:  return String(I2C_bus_cleared_count);
    case LabelType::SYSLOG_LOG_LEVEL:       return getLogLevelDisplayString(Settings.SyslogLevel);
    case LabelType::SERIAL_LOG_LEVEL:       return getLogLevelDisplayString(getSerialLogLevel());
    case LabelType::WEB_LOG_LEVEL:          return getLogLevelDisplayString(getWebLogLevel());
  #if FEATURE_SD
    case LabelType::SD_LOG_LEVEL:           return getLogLevelDisplayString(Settings.SDLogLevel);
  #endif // if FEATURE_SD

    case LabelType::ESP_CHIP_ID:            return formatToHex(getChipId(), 6);
    case LabelType::ESP_CHIP_FREQ:          return String(ESP.getCpuFreqMHz());
#ifdef ESP32
    case LabelType::ESP_CHIP_XTAL_FREQ:     return String(getXtalFrequencyMHz());
    case LabelType::ESP_CHIP_APB_FREQ:      return String(getApbFrequency() / 1000000);
#endif
    case LabelType::ESP_CHIP_MODEL:         return getChipModel();
    case LabelType::ESP_CHIP_REVISION:      return String(getChipRevision());
    case LabelType::ESP_CHIP_CORES:         return String(getChipCores());
    case LabelType::ESP_BOARD_NAME:         return get_board_name();
    case LabelType::FLASH_CHIP_ID:          return formatToHex(getFlashChipId(), 6);
    case LabelType::FLASH_CHIP_VENDOR:      return formatToHex(getFlashChipId() & 0xFF, 2);
    case LabelType::FLASH_CHIP_MODEL:
    {
      const uint32_t flashChipId = getFlashChipId();
      const uint32_t flashDevice = (flashChipId & 0xFF00) | ((flashChipId >> 16) & 0xFF);
      return formatToHex(flashDevice, 4);
    }
    case LabelType::FLASH_CHIP_REAL_SIZE:   return String(getFlashRealSizeInBytes());
    case LabelType::FLASH_CHIP_SPEED:       return String(getFlashChipSpeed() / 1000000);
    case LabelType::FLASH_IDE_SIZE:         break;
    case LabelType::FLASH_IDE_SPEED:        break;
    case LabelType::FLASH_IDE_MODE:         return getFlashChipMode();
    case LabelType::FLASH_WRITE_COUNT:      break;
    case LabelType::SKETCH_SIZE:            break;
    case LabelType::SKETCH_FREE:            break;
    case LabelType::FS_SIZE:                return String(SpiffsTotalBytes());
    case LabelType::FS_FREE:                return String(SpiffsFreeSpace());
    case LabelType::MAX_OTA_SKETCH_SIZE:    break;
    case LabelType::OTA_2STEP:              break;
    case LabelType::OTA_POSSIBLE:           break;

#ifdef USES_ESPEASY_NOW
    case LabelType::ESPEASY_NOW_ENABLED:        return jsonBool(Settings.UseESPEasyNow());
    case LabelType::TEMP_DISABLE_ESPEASY_NOW:   return jsonBool(temp_disable_EspEasy_now_timer != 0);
    case LabelType::ESPEASY_NOW_FORCED_CHANNEL: return String(Settings.ForceESPEasyNOWchannel);
    case LabelType::ESPEASY_NOW_CHANNEL:        return String(Nodes.getESPEasyNOW_channel());  // FIXME TD-er: Must send intended channel and what to do when mesh is off?
    case LabelType::ESPEASY_NOW_MQTT:           return jsonBool(Nodes.getDistance() < 255); // FIXME TD-er: update this when definition of "distance" no longer reflects presence of connected MQTT broker
    case LabelType::ESPEASY_NOW_DISTANCE:       return String(Nodes.getDistance());
#endif


#if FEATURE_ETHERNET
    case LabelType::ETH_IP_ADDRESS:         return NetworkLocalIP().toString();
    case LabelType::ETH_IP_SUBNET:          return NetworkSubnetMask().toString();
    case LabelType::ETH_IP_ADDRESS_SUBNET:  return String(getValue(LabelType::ETH_IP_ADDRESS) + F(" / ") +
                                                          getValue(LabelType::ETH_IP_SUBNET));
    case LabelType::ETH_IP_GATEWAY:         return NetworkGatewayIP().toString();
    case LabelType::ETH_IP_DNS:             return NetworkDnsIP(0).toString();
    case LabelType::ETH_MAC:                return NetworkMacAddress().toString();
    case LabelType::ETH_DUPLEX:             return EthLinkUp() ? (EthFullDuplex() ? F("Full Duplex") : F("Half Duplex")) : F("Link Down");
    case LabelType::ETH_SPEED:              return EthLinkUp() ? getEthSpeed() : F("Link Down");
    case LabelType::ETH_STATE:              return EthLinkUp() ? F("Link Up") : F("Link Down");
    case LabelType::ETH_SPEED_STATE:        return EthLinkUp() ? getEthLinkSpeedState() : F("Link Down");
    case LabelType::ETH_CONNECTED:          return ETHConnected() ? F("CONNECTED") : F("DISCONNECTED"); // 0=disconnected, 1=connected
#endif // if FEATURE_ETHERNET
    case LabelType::ETH_WIFI_MODE:          return toString(active_network_medium);
    case LabelType::SUNRISE:                return node_time.getSunriseTimeString(':');
    case LabelType::SUNSET:                 return node_time.getSunsetTimeString(':');
    case LabelType::SUNRISE_S:              return String(node_time.sunRise.tm_hour * 3600 + node_time.sunRise.tm_min * 60 + node_time.sunRise.tm_sec);
    case LabelType::SUNSET_S:               return String(node_time.sunSet.tm_hour * 3600 + node_time.sunSet.tm_min * 60 + node_time.sunSet.tm_sec);
    case LabelType::SUNRISE_M:              return String(node_time.sunRise.tm_hour * 60 + node_time.sunRise.tm_min);
    case LabelType::SUNSET_M:               return String(node_time.sunSet.tm_hour * 60 + node_time.sunSet.tm_min);
    case LabelType::ISNTP:                  return jsonBool(Settings.UseNTP());
    case LabelType::UPTIME_MS:              return ull2String(getMicros64() / 1000);
    case LabelType::TIMEZONE_OFFSET:        return String(Settings.TimeZone);
    case LabelType::LATITUDE:               return String(Settings.Latitude);
    case LabelType::LONGITUDE:              return String(Settings.Longitude);

    case LabelType::MAX_LABEL:
      break;
  }
  return F("MissingString");
}

#if FEATURE_ETHERNET
String getEthSpeed() {
  String result;

  result.reserve(7);
  result += EthLinkSpeed();
  result += F("Mbps");
  return result;
}

String getEthLinkSpeedState() {
  String result;

  result.reserve(29);

  if (EthLinkUp()) {
    result += getValue(LabelType::ETH_STATE);
    result += ' ';
    result += getValue(LabelType::ETH_DUPLEX);
    result += ' ';
    result += getEthSpeed();
  } else {
    result = getValue(LabelType::ETH_STATE);
  }
  return result;
}

#endif // if FEATURE_ETHERNET

String getExtendedValue(LabelType::Enum label) {
  switch (label)
  {
    case LabelType::UPTIME:
    {
      String result;
      result.reserve(40);
      int minutes = getUptimeMinutes();
      int days    = minutes / 1440;
      minutes = minutes % 1440;
      int hrs = minutes / 60;
      minutes = minutes % 60;

      result += days;
      result += F(" days ");
      result += hrs;
      result += F(" hours ");
      result += minutes;
      result += F(" minutes");
      return result;
    }

    default:
      break;
  }
  return "";
}<|MERGE_RESOLUTION|>--- conflicted
+++ resolved
@@ -171,12 +171,9 @@
     case LabelType::FORCE_WIFI_NOSLEEP:     return F("Force WiFi No Sleep");
     case LabelType::PERIODICAL_GRAT_ARP:    return F("Periodical send Gratuitous ARP");
     case LabelType::CONNECTION_FAIL_THRESH: return F("Connection Failure Threshold");
-<<<<<<< HEAD
-=======
     case LabelType::WAIT_WIFI_CONNECT:      return F("Extra Wait WiFi Connect");
     case LabelType::SDK_WIFI_AUTORECONNECT: return F("Enable SDK WiFi Auto Reconnect");
 
->>>>>>> 97955ab5
     case LabelType::BUILD_DESC:             return F("Build");
     case LabelType::GIT_BUILD:              return F("Git Build");
     case LabelType::SYSTEM_LIBRARIES:       return F("System Libraries");
