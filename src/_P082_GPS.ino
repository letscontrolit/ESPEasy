--- conflicted
+++ resolved
@@ -644,10 +644,7 @@
     double time = makeTime(dateTime);
     time += static_cast<double>(age) / 1000.0;
     node_time.setExternalTimeSource(time, timeSource_t::GPS_time_source);
-<<<<<<< HEAD
     node_time.initTime();
-=======
->>>>>>> 2e796822
   }
   P082_pps_time = 0;
 }
