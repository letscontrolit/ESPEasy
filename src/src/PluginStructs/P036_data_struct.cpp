#include "../PluginStructs/P036_data_struct.h"

#ifdef USES_P036

# include "../ESPEasyCore/ESPEasyNetwork.h"
# include "../Globals/RTC.h"
# include "../Helpers/ESPEasy_Storage.h"
# include "../Helpers/Memory.h"
# include "../Helpers/Misc.h"
# include "../Helpers/Scheduler.h"
# include "../Helpers/StringConverter.h"
# include "../Helpers/StringParser.h"
# include "../Helpers/SystemVariables.h"

# ifndef P036_LIMIT_BUILD_SIZE
#  include <Dialog_Plain_12_font.h>
#  include <Dialog_Plain_18_font.h>
# endif // ifdef P036_LIMIT_BUILD_SIZE
# include <OLED_SSD1306_SH1106_images.h>

void P036_LineContent::loadDisplayLines(taskIndex_t taskIndex, uint8_t LoadVersion) {
  if (LoadVersion == 0) {
    // read data of version 0 (up to 22.11.2019)
    String DisplayLinesV0[P36_Nlines];                                           // used to load the CustomTaskSettings for V0
    LoadCustomTaskSettings(taskIndex, DisplayLinesV0, P36_Nlines, P36_NcharsV0); // max. length 1024 Byte  (DAT_TASKS_CUSTOM_SIZE)

    for (int i = 0; i < P36_Nlines; ++i) {
      DisplayLinesV1[i].Content      = std::move(DisplayLinesV0[i]);
      DisplayLinesV1[i].FontType     = 0xff;
      DisplayLinesV1[i].ModifyLayout = 0xff;
      DisplayLinesV1[i].FontSpace    = 0xff;
      DisplayLinesV1[i].reserved     = 0xff;
    }
  } else {
    // read data of version 1 (beginning from 22.11.2019)
    for (int i = 0; i < P36_Nlines; ++i) {
      tDisplayLines_storage tmp;
      LoadCustomTaskSettings(
        taskIndex,
        reinterpret_cast<uint8_t *>(&tmp),
        sizeof(tDisplayLines_storage),
        i * sizeof(tDisplayLines_storage));
      DisplayLinesV1[i] = tmp.get();
    }
  }
}

String P036_LineContent::saveDisplayLines(taskIndex_t taskIndex) {
  String error;

  if (FreeMem() > 8000) {
    // Write in one single chunk.
    tDisplayLines_storage_full *tmp = new (std::nothrow) tDisplayLines_storage_full;

    if (tmp != nullptr) {
      for (int i = 0; i < P36_Nlines; ++i) {
        safe_strncpy(tmp->lines[i].Content, DisplayLinesV1[i].Content, P36_NcharsV1);
        tmp->lines[i].FontType     = DisplayLinesV1[i].FontType;
        tmp->lines[i].ModifyLayout = DisplayLinesV1[i].ModifyLayout;
        tmp->lines[i].FontSpace    = DisplayLinesV1[i].FontSpace;
        tmp->lines[i].reserved     = DisplayLinesV1[i].reserved;
      }
      error = SaveCustomTaskSettings(
        taskIndex,
        reinterpret_cast<uint8_t *>(tmp),
        sizeof(tDisplayLines_storage_full));
      delete tmp;
      return error;
    }
  }

  // Since we're making several calls to save, make sure to consider this as a single save call.
  const uint8_t flashCounter = RTC.flashDayCounter;

  for (int i = 0; i < P36_Nlines && error.length() == 0; ++i) {
    tDisplayLines_storage tmp(DisplayLinesV1[i]);
    RTC.flashDayCounter = flashCounter;
    error               = SaveCustomTaskSettings(
      taskIndex,
      reinterpret_cast<uint8_t *>(&tmp),
      sizeof(tDisplayLines_storage),
      i * sizeof(tDisplayLines_storage));
  }
  return error;
}

P036_data_struct::~P036_data_struct() {
  if (display != nullptr) {
    display->displayOff();
    display->end();
    delete display;
    display = nullptr;
  }

  if (LineContent != nullptr) {
    delete LineContent;
    LineContent = nullptr;
  }
}

void P036_data_struct::reset() {
  if (display != nullptr) {
    display->displayOff();
    display->end();
    delete display;
    display = nullptr;
  }

  if (LineContent != nullptr) {
    delete LineContent;
    LineContent = nullptr;
  }
}

# ifdef P036_FONT_CALC_LOG
const __FlashStringHelper * tFontSettings::FontName() const {
  if (fontData == ArialMT_Plain_24) {
    return F("Arial_24");
  }

#  ifndef P036_LIMIT_BUILD_SIZE

  if (fontData == Dialog_plain_18) {
    return F("Dialog_18");
  }
#  endif // ifndef P036_LIMIT_BUILD_SIZE

  if (fontData == ArialMT_Plain_16) {
    return F("Arial_16");
  }

#  ifndef P036_LIMIT_BUILD_SIZE

  if (fontData == Dialog_plain_12) {
    return F("Dialog_12");
  }
#  endif // ifndef P036_LIMIT_BUILD_SIZE

  if (fontData == ArialMT_Plain_10) {
    return F("Arial_10");
  }
  else {
    return F("Unknown font");
  }
}

# endif // ifdef P036_FONT_CALC_LOG

// FIXME TD-er: with using functions to get the font, this object is stored in .dram0.data
// The same as when using the DRAM_ATTR attribute used for interrupt code.
// This is very precious memory, so we must find something other way to define this.
const tFontSizes FontSizes[P36_MaxFontCount] = {
  { getArialMT_Plain_24(), 24,  28                     }, // 9643
# ifndef P036_LIMIT_BUILD_SIZE
  { getDialog_plain_18(),  19,  22                     }, // 7399
# endif // ifndef P036_LIMIT_BUILD_SIZE
  { getArialMT_Plain_16(), 16,  19                     }, // 5049
# ifndef P036_LIMIT_BUILD_SIZE
  { getDialog_plain_12(),  13,  15                     }, // 3707
# endif // ifndef P036_LIMIT_BUILD_SIZE
  { getArialMT_Plain_10(), 10,  13                     }, // 2731
};

const tSizeSettings SizeSettings[P36_MaxSizesCount] = {
  { P36_MaxDisplayWidth, P36_MaxDisplayHeight, 0,  // 128x64
    4,                                             // max. line count
    113, 15                                        // WiFi indicator
  },
  { P36_MaxDisplayWidth, 32,                   0,  // 128x32
    2,                                             // max. line count
    113, 15                                        // WiFi indicator
  },
  { 64,                  48,                   32, // 64x48
    3,                                             // max. line count
    32,  10                                        // WiFi indicator
  }
};


const tSizeSettings& P036_data_struct::getDisplaySizeSettings(p036_resolution disp_resolution) {
  int index = static_cast<int>(disp_resolution);

  if ((index < 0) || (index >= P36_MaxSizesCount)) { index = 0; }

  return SizeSettings[index];
}

bool P036_data_struct::init(taskIndex_t     taskIndex,
                            uint8_t         LoadVersion,
                            uint8_t         Type,
                            uint8_t         Address,
                            uint8_t         Sda,
                            uint8_t         Scl,
                            p036_resolution Disp_resolution,
                            bool            Rotated,
                            uint8_t         Contrast,
                            uint16_t        DisplayTimer,
                            uint8_t         NrLines) {
  reset();

  lastWiFiState       = P36_WIFI_STATE_UNSET;
  disp_resolution     = Disp_resolution;
  bAlternativHeader   = false; // start with first header content
  HeaderCount         = 0;
  bPageScrollDisabled = true;  // first page after INIT without scrolling
  TopLineOffset       = 0;     // Offset for top line, used for rotated image while using displays < P36_MaxDisplayHeight lines

  HeaderContent            = eHeaderContent::eSysName;
  HeaderContentAlternative = eHeaderContent::eSysName;
  MaxFramesToDisplay       = 0xFF;
  currentFrameToDisplay    = 0;
  nextFrameToDisplay       = 0xFF; // next frame because content changed in PLUGIN_WRITE

  ButtonState     = false;         // button not touched
  ButtonLastState = 0xFF;          // Last state checked (debouncing in progress)
  DebounceCounter = 0;             // debounce counter
  RepeatCounter   = 0;             // Repeat delay counter when holding button pressed

  displayTimer          = DisplayTimer;
  frameCounter          = 0;       // need to keep track of framecounter from call to call
  disableFrameChangeCnt = 0;       // counter to disable frame change after JumpToPage in case PLUGIN_READ already scheduled

  switch (Type) {
    case 1:
      display = new (std::nothrow) SSD1306Wire(Address, Sda, Scl);
      break;
    case 2:
      display = new (std::nothrow) SH1106Wire(Address, Sda, Scl);
      break;
    default:
      return false;
  }

  LineContent = new (std::nothrow) P036_LineContent();

  if (isInitialized()) {
    display->init(); // call to local override of init function

    // disp_resolution = Disp_resolution;
    bHideFooter |= !(getDisplaySizeSettings(disp_resolution).Height == P36_MaxDisplayHeight);

    if (disp_resolution == p036_resolution::pix128x32) {
      display->displayOff();
      display->SetComPins(0x02); // according to the adafruit lib, sometimes this may need to be 0x02
      bHideFooter = true;
    }

    display->displayOn();
    LineContent->loadDisplayLines(taskIndex, LoadVersion);

    // Flip screen if required
    setOrientationRotated(Rotated);

    setContrast(Contrast);

    //      Display the device name, logo, time and wifi
    display_logo();
    update_display();

    //    Initialize frame counter
    frameCounter                    = 0;
    currentFrameToDisplay           = 0;
    nextFrameToDisplay              = 0;
    bPageScrollDisabled             = true;  // first page after INIT without scrolling
    ScrollingPages.linesPerFrameDef = NrLines;
    bLineScrollEnabled              = false; // start without line scrolling

    //    Clear scrolling line data
    for (uint8_t i = 0; i < P36_MAX_LinesPerPage; i++) {
      ScrollingLines.SLine[i].Width     = 0;
      ScrollingLines.SLine[i].LastWidth = 0;
    }

    //    prepare font and positions for page and line scrolling
    prepare_pagescrolling();
  }

  return isInitialized();
}

bool P036_data_struct::isInitialized() const {
  return (display != nullptr) && (LineContent != nullptr);
}

void P036_data_struct::setContrast(uint8_t OLED_contrast) {
  OLedSetContrast(display, OLED_contrast);
}

void P036_data_struct::setOrientationRotated(bool rotated) {
  if (rotated) {
    display->flipScreenVertically();
    TopLineOffset = P36_MaxDisplayHeight - getDisplaySizeSettings(disp_resolution).Height;
  } else {
    TopLineOffset = 0;
  }
}

# if P036_ENABLE_LINECOUNT
void P036_data_struct::setNrLines(uint8_t NrLines) {
  if ((NrLines >= 1) && (NrLines <= P36_MAX_LinesPerPage)) {
    ScrollingPages.linesPerFrameDef = NrLines;
    prepare_pagescrolling();   // Recalculate font
    MaxFramesToDisplay = 0xFF; // Recalculate page indicator
    CalcMaxPageCount();        // Update max page count
    nextFrameToDisplay = 0;    // Reset to first page
  }
}

# endif // if P036_ENABLE_LINECOUNT


void P036_data_struct::display_header() {
  if (!isInitialized()) {
    return;
  }

  if (bHideHeader) { //  hide header
    return;
  }

  eHeaderContent iHeaderContent;
  String newString, strHeader;

  if ((HeaderContentAlternative == HeaderContent) || !bAlternativHeader) {
    iHeaderContent = HeaderContent;
  } else {
    iHeaderContent = HeaderContentAlternative;
  }

  switch (iHeaderContent) {
    case eHeaderContent::eSSID:

      if (NetworkConnected()) {
        strHeader = WiFi.SSID();
      }
      else {
        newString = F("%sysname%");
      }
      break;
    case eHeaderContent::eSysName:
      newString = F("%sysname%");
      break;
    case eHeaderContent::eTime:
      newString = F("%systime%");
      break;
    case eHeaderContent::eDate:
      newString = F("%sysday_0%.%sysmonth_0%.%sysyear%");
      break;
    case eHeaderContent::eIP:
      newString = F("%ip%");
      break;
    case eHeaderContent::eMAC:
      newString = F("%mac%");
      break;
    case eHeaderContent::eRSSI:
      newString = F("%rssi%dBm");
      break;
    case eHeaderContent::eBSSID:
      newString = F("%bssid%");
      break;
    case eHeaderContent::eWiFiCh:
      newString = F("Channel: %wi_ch%");
      break;
    case eHeaderContent::eUnit:
      newString = F("Unit: %unit%");
      break;
    case eHeaderContent::eSysLoad:
      newString = F("Load: %sysload%%");
      break;
    case eHeaderContent::eSysHeap:
      newString = F("Mem: %sysheap%");
      break;
    case eHeaderContent::eSysStack:
      newString = F("Stack: %sysstack%");
      break;
    case eHeaderContent::ePageNo:
      strHeader  = F("page ");
      strHeader += (currentFrameToDisplay + 1);

      if (MaxFramesToDisplay != 0xFF) {
        strHeader += F("/");
        strHeader += (MaxFramesToDisplay + 1);
      }
      break;
    # if P036_USERDEF_HEADERS
    case eHeaderContent::eUserDef1:
      newString = userDef1;
      break;
    case eHeaderContent::eUserDef2:
      newString = userDef2;
      break;
    # endif // if P036_USERDEF_HEADERS
    default:
      return;
  }

  if (newString.length() > 0) {
    // Right now only systemvariables have been used, so we don't have to call the parseTemplate.
    parseSystemVariables(newString, false);
    strHeader = newString;
  }

  strHeader.trim();
  display_title(strHeader);

  // Display time and wifibars both clear area below, so paint them after the title.
  if (getDisplaySizeSettings(disp_resolution).Width == P36_MaxDisplayWidth) {
    display_time(); // only for 128pix wide displays
  }
  display_wifibars();
}

void P036_data_struct::display_time() {
  if (!isInitialized()) {
    return;
  }

  String dtime = F("%systime%");

  parseSystemVariables(dtime, false);
  display->setTextAlignment(TEXT_ALIGN_LEFT);
  display->setFont(getArialMT_Plain_10());
  display->setColor(BLACK);
  display->fillRect(0, TopLineOffset, 28, GetHeaderHeight() - 2);
  display->setColor(WHITE);
  display->drawString(0, TopLineOffset, dtime.substring(0, 5));
}

void P036_data_struct::display_title(const String& title) {
  if (!isInitialized()) {
    return;
  }
  display->setFont(getArialMT_Plain_10());
  display->setColor(BLACK);
  display->fillRect(0, TopLineOffset, P36_MaxDisplayWidth, GetHeaderHeight()); // don't clear line under title.
  display->setColor(WHITE);

  if (getDisplaySizeSettings(disp_resolution).Width == P36_MaxDisplayWidth) {
    display->setTextAlignment(TEXT_ALIGN_CENTER);
    display->drawString(P36_DisplayCentre, TopLineOffset, title);
  } else {
    display->setTextAlignment(TEXT_ALIGN_LEFT); // Display right of WiFi bars
    display->drawString(getDisplaySizeSettings(disp_resolution).PixLeft + getDisplaySizeSettings(disp_resolution).WiFiIndicatorWidth + 3,
                        TopLineOffset,
                        title);
  }
}

void P036_data_struct::display_logo() {
  if (!isInitialized()) {
    return;
  }
  # ifdef PLUGIN_036_DEBUG
  addLog(LOG_LEVEL_INFO, F("P036_DisplayLogo"));
  # endif // PLUGIN_036_DEBUG

  int left = 24;
  int top;
  const tFontSettings iFontsettings = CalculateFontSettings(2); // get font with max. height for displaying "ESP Easy"

  bDisplayingLogo = true;                                       // next time the display must be cleared completely
  display->setTextAlignment(TEXT_ALIGN_LEFT);
  display->setFont(FontSizes[iFontsettings.fontIdx].fontData);
  display->clear();                                             // resets all pixels to black
  display->setColor(WHITE);
  display->drawString(65, iFontsettings.Top + TopLineOffset,                                              F("ESP"));
  display->drawString(65, iFontsettings.Top + iFontsettings.Height + iFontsettings.Space + TopLineOffset, F("Easy"));

  if (getDisplaySizeSettings(disp_resolution).PixLeft < left) { left = getDisplaySizeSettings(disp_resolution).PixLeft; }
  top = (getDisplaySizeSettings(disp_resolution).Height - espeasy_logo_height) / 2;

  if (top < 0) { top = 0; }
  display->drawXbm(left,
                   top + TopLineOffset,
                   espeasy_logo_width,
                   espeasy_logo_height,
                   espeasy_logo_bits); // espeasy_logo_width=espeasy_logo_height=36
}

// Draw the frame position

void P036_data_struct::display_indicator() {
  if (!isInitialized()) {
    return;
  }

  if (bHideFooter) { //  hide footer
    return;
  }

  int frameCount = MaxFramesToDisplay + 1;

  //  Erase Indicator Area
  display->setColor(BLACK);
  display->fillRect(0, P036_IndicatorTop + TopLineOffset, P36_MaxDisplayWidth, P036_IndicatorHeight);

  // Only display when there is something to display.
  if ((frameCount <= 1) || (frameCount > P36_Nlines)) { return; }

  display->setColor(WHITE);

  // Display chars as required
  for (uint8_t i = 0; i < frameCount; i++) {
    const char *image;

    if (currentFrameToDisplay == i) {
      image = activeSymbole;
    } else {
      image = inactiveSymbole;
    }

    int x;
    const int y = P036_IndicatorTop + TopLineOffset; // 2022-01-31 Removed unneeded offset '+ 2'

    // I would like a margin of 20 pixels on each side of the indicator.
    // Therefore the width of the indicator should be 128-40=88 and so space between indicator dots is 88/(framecount-1)
    // The width of the display is 128 and so the first dot must be at x=20 if it is to be centred at 64
    const int number_spaces = frameCount - 1;

    if (number_spaces <= 0) {
      return;
    }
    int margin  = 20;
    int spacing = (P36_MaxDisplayWidth - 2 * margin) / number_spaces;

    // Now apply some max of 30 pixels between the indicators and center the row of indicators.
    if (spacing > 30) {
      spacing = 30;
      margin  = (P36_MaxDisplayWidth - number_spaces * spacing) / 2;
    }

    x = margin + (spacing * i);
    display->drawXbm(x, y, 8, 8, image);
  }
}

int16_t P036_data_struct::GetHeaderHeight() const {
  if (bHideHeader) {
    // no header
    return 0;
  }
  return P36_HeaderHeight;
}

int16_t P036_data_struct::GetIndicatorTop() const {
  if (bHideFooter) {
    // no footer (indicator) -> returm max. display height
    return getDisplaySizeSettings(disp_resolution).Height;
  }
  return P036_IndicatorTop;
}

tIndividualFontSettings P036_data_struct::CalculateIndividualFontSettings(uint8_t LineNo,
                                                                          uint8_t FontIndex,
                                                                          uint8_t LinesPerFrame,
                                                                          uint8_t FrameNo,
                                                                          int8_t  MaxHeight,
                                                                          uint8_t IdxForBiggestFont) {
  // returns the next LineNo or 0xFF if the setings do not fit
  tIndividualFontSettings result;
  uint8_t NextLineNo     = LineNo;
  uint8_t lLinesPerFrame = 0;
  int8_t  lHeight        = 0;
  int8_t  lSpace         = 0;
  int8_t  lTop           = 0;

  result.IdxForBiggestFontUsed = FontIndex;

  if (NextLineNo >= P36_Nlines) {
    // just in case
    result.NextLineNo = NextLineNo; // default, settings do fit
    return result;                  // finished
  }

  for (uint8_t i = LineNo; i < P36_Nlines; i++) {
    // calculate individual font settings
    int8_t lFontIndex             = FontIndex;
    const eModifyFont iModifyFont =
      static_cast<eModifyFont>(get3BitFromUL(LineContent->DisplayLinesV1[i].ModifyLayout, P036_FLAG_ModifyLayout_Font));

    switch (iModifyFont) {
      case eModifyFont::eEnlarge:
        lFontIndex--;

        if (lFontIndex < IdxForBiggestFont) { lFontIndex = IdxForBiggestFont; }
        result.IdxForBiggestFontUsed = lFontIndex;
        break;
      case eModifyFont::eMaximize:
        lFontIndex                   = IdxForBiggestFont;
        result.IdxForBiggestFontUsed = lFontIndex;
        break;
      case eModifyFont::eReduce:
        lFontIndex++;

        if (lFontIndex > (P36_MaxFontCount - 1)) {
          lFontIndex = P36_MaxFontCount - 1;
        }
        break;
      case eModifyFont::eMinimize:
        lFontIndex = P36_MaxFontCount - 1;
        break;
      default:
        lFontIndex = FontIndex;
        break;
    }
    LineSettings[i].FontHeight = FontSizes[lFontIndex].Height;
    lHeight                   += FontSizes[lFontIndex].Height;
    LineSettings[i].frame      = FrameNo;
    LineSettings[i].fontIdx    = lFontIndex;
    lLinesPerFrame++;

    NextLineNo++;

    if (lLinesPerFrame == LinesPerFrame) { break; }
  }
  result.NextLineNo = NextLineNo; // default, settings do fit

  const int8_t deltaHeight = (MaxHeight - lHeight);

  if (lLinesPerFrame <= 1) {
    // just one lines per frame -> no space inbetween
    lSpace = 0;
    lTop   = (MaxHeight - lHeight) / 2;
  } else {
    if (deltaHeight >= (lLinesPerFrame - 1)) {
      // individual line setting fits
      // more than one lines per frame -> calculate space inbetween
      lSpace = deltaHeight / lLinesPerFrame;
      lTop   = (MaxHeight - (lHeight + (lSpace * (lLinesPerFrame - 1)))) / 2;
    } else {
      // individual line setting do not fit
      lTop   = 0;
      lSpace = -1; // allow overlapping by 1 pix

      if (deltaHeight < (-1 * (lLinesPerFrame - 1))) {
        if ((result.IdxForBiggestFontUsed == (P36_MaxFontCount - 1)) &&
            (LinesPerFrame == SizeSettings[static_cast<int>(disp_resolution)].MaxLines)) {
          // max lines for used display and smallest font reached -> use special space between the lines and return 'fits'
          // overlapping (lSpace<0) depends on the absolute display height
          switch (disp_resolution) {
            case p036_resolution::pix128x64:  lSpace = bHideFooter ? 0 : -2;
              break;
            case p036_resolution::pix128x32:  lSpace = -2;
              break;
            case p036_resolution::pix64x48:  lSpace = -1;
              break;
            default:
              lSpace = 0;
              break;
          }
        } else {
          result.NextLineNo = 0xFF; // settings do not fit
        }
      }
    }
  }
  LineSettings[LineNo].ypos = lTop + GetHeaderHeight() + TopLineOffset;

  if (lLinesPerFrame > 1) {
    for (uint8_t k = (LineNo + 1); k < NextLineNo; k++) {
      LineSettings[k].ypos = LineSettings[k - 1].ypos + FontSizes[LineSettings[k - 1].fontIdx].Height + lSpace;
    }
  }
  return result;
}

tFontSettings P036_data_struct::CalculateFontSettings(uint8_t lDefaultLines) {
  tFontSettings result;
  int iHeight;
  int8_t  iFontIndex = -1;
  uint8_t iMaxHeightForFont;
  uint8_t iLinesPerFrame;
  uint8_t i;

  if (lDefaultLines == 0) {
    // number of lines can be reduced if no font fits the setting
    iLinesPerFrame = ScrollingPages.linesPerFrameDef;
    iHeight        = GetIndicatorTop() - GetHeaderHeight();
  } else {
    // number of lines is fixed (e.g. for splash screen)
    iLinesPerFrame = lDefaultLines;
    iHeight        = getDisplaySizeSettings(disp_resolution).Height;
  }
  uint8_t iUsedHeightForFonts = iHeight;

  # ifdef P036_FONT_CALC_LOG

  if (loglevelActiveFor(LOG_LEVEL_INFO)) {
    addLogMove(LOG_LEVEL_INFO, 
      strformat(F("P036 CalculateFontSettings lines: %d, height: %d, header: %s, footer: %s"),
       iLinesPerFrame, 
       iHeight, 
       boolToString(!bHideHeader).c_str(), 
       boolToString(!bHideFooter).c_str()));
  }
  String log;
  # endif // ifdef P036_FONT_CALC_LOG

  iMaxHeightForFont = lround(iHeight / (iLinesPerFrame * 1.0f)); // no extra space between lines
  // Fonts already have their own extra space, no need to add an extra pixel space

# ifdef P036_FONT_CALC_LOG
  if (loglevelActiveFor(LOG_LEVEL_INFO)) {
    addLogMove(LOG_LEVEL_INFO, 
      strformat(F("CalculateFontSettings LinesPerFrame: %d, iHeight: %d, maxFontHeight: %d"), 
        iLinesPerFrame, iHeight, iMaxHeightForFont));
}
# endif // ifdef P036_FONT_CALC_LOG

  while (iFontIndex < 0) {
# ifdef P036_FONT_CALC_LOG
    String log1;
    log1.reserve(80);
    log1.clear();
# endif // ifdef P036_FONT_CALC_LOG

    for (i = 0; i < P36_MaxFontCount - 1; i++) {
      // check available fonts for the line setting
      # ifdef P036_FONT_CALC_LOG
      log1 += F(" -> i: ");
      log1 += i;
      log1 += F(", h: ");
      log1 += FontSizes[i].Height;
      # endif // ifdef P036_FONT_CALC_LOG

      if (FontSizes[i].Height > iMaxHeightForFont) {
        // height of font is too big
        continue;
      }
      iFontIndex = i; // save the current index
      # ifdef P036_FONT_CALC_LOG
      log1 += F(", fontIdx: ");
      log1 += iFontIndex;
      # endif // ifdef P036_FONT_CALC_LOG
      break;
    }

    if (iFontIndex < 0) {
      # ifdef P036_FONT_CALC_LOG
      log1 += F(", no font fits, fontIdx: ");
      log1 += iFontIndex;
      addLog(LOG_LEVEL_INFO, log1);
      # endif // ifdef P036_FONT_CALC_LOG
      break;

      // }
    }
    # ifdef P036_FONT_CALC_LOG
    log1 += F(", font fits");
    addLogMove(LOG_LEVEL_INFO, log1);
    # endif // ifdef P036_FONT_CALC_LOG
  }

  if (iFontIndex >= 0) {
    // font found -> calculate top position and space between lines
    iUsedHeightForFonts = FontSizes[iFontIndex].Height * iLinesPerFrame;

    if (iLinesPerFrame > 1) {
      // more than one lines per frame -> calculate space inbetween
      result.Space = (iHeight - iUsedHeightForFonts) / iLinesPerFrame;
    } else {
      // just one lines per frame -> no space inbetween
      result.Space = 0;
    }
    result.Top = (iHeight - (iUsedHeightForFonts + (result.Space * (iLinesPerFrame - 1)))) / 2;
  } else {
    // no font found -> return font with shortest height
    // FIXED: tonhuisman Tweaked to match the 13 pix font to fit for 4 lines display
    result.Top = 0;

    // overlapping (lSpace<0) depends on the absolute display height
    switch (disp_resolution) {
      case p036_resolution::pix128x64:  result.Space = bHideFooter ? 0 : -2;
        break;
      case p036_resolution::pix128x32:  result.Space = -2;
        break;
      case p036_resolution::pix64x48:  result.Space = -1;
        break;
      default:
        result.Space = 0;
        break;
    }
    iFontIndex = P36_MaxFontCount - 1;
  }

  if (lDefaultLines == 0) {
    // calculate height for individual line font setting
    uint8_t currentLinesPerFrame = iLinesPerFrame;
    tIndividualFontSettings IndividualFontSettings;
    uint8_t currentFrame       = 0;
    uint8_t currentLine        = 0;
    uint8_t iIdxForBiggestFont = 0;

    while (currentLine < P36_Nlines) {
      // calculate individual font settings
      IndividualFontSettings = CalculateIndividualFontSettings(currentLine,
                                                               iFontIndex,
                                                               currentLinesPerFrame,
                                                               currentFrame,
                                                               iHeight,
                                                               iIdxForBiggestFont);

      if (IndividualFontSettings.NextLineNo == 0xFF) {
        // individual settings do not fit
        if (bReduceLinesPerFrame) {
          currentLinesPerFrame--;                                                // reduce numer of lines per frame
        } else {
          iIdxForBiggestFont = IndividualFontSettings.IdxForBiggestFontUsed + 1; // use smaller font size as maximum
        }
      } else {
        // individual line setting do fits
        currentLinesPerFrame = iLinesPerFrame; // default for next call of CalculateIndividualFontSettings()
        iIdxForBiggestFont   = 0;              // default for next call of CalculateIndividualFontSettings()
        currentLine          = IndividualFontSettings.NextLineNo;
        currentFrame++;                        // next frame
      }
    }

# ifdef P036_CHECK_INDIVIDUAL_FONT

    if (loglevelActiveFor(LOG_LEVEL_INFO)) {
      String log1;

      if (log1.reserve(140)) { // estimated
        log1.clear();
        log1  = F("IndividualFontSettings:");
        log1 += F(" iFontIndex:"); log1 += iFontIndex;
        log1 += F(" iLinesPerFrame:"); log1 += iLinesPerFrame;
        log1 += F(" TopLineOffset:"); log1 += TopLineOffset;
        log1 += F(" iHeight:"); log1 += iHeight;
        log1 += F(" iUsedHeightForFonts:"); log1 += iUsedHeightForFonts;
        log1 += F(" iMaxHeightForFont:"); log1 += iMaxHeightForFont;
        addLog(LOG_LEVEL_INFO, log1);

        for (uint8_t i = 0; i < P36_Nlines; i++) {
          log1.clear();
          log1 += F("Line["); log1 += i;
          log1 += F("]: Frame:"); log1 += LineSettings[i].frame;
          log1 += F(" FontIdx:"); log1 += LineSettings[i].fontIdx;
          log1 += F(" ypos:"); log1 += LineSettings[i].ypos - TopLineOffset;
          log1 += F(" FontHeight:"); log1 += LineSettings[i].FontHeight;
          addLog(LOG_LEVEL_INFO, log1);
        }
      }
    }
# endif // ifdef P036_CHECK_INDIVIDUAL_FONT
  }
  result.fontIdx = iFontIndex;
  result.Height  = FontSizes[iFontIndex].Height;

# ifdef P036_FONT_CALC_LOG

  if (loglevelActiveFor(LOG_LEVEL_INFO)) {
    String log1;

    if (log1.reserve(140)) { // estimated
      log1.clear();
      log1  = F("CalculateFontSettings: Font:");
      log1 += result.FontName();
      log1 += F(" Idx:");
      log1 += iFontIndex;
      log1 += F(" Top:");
      log1 += result.Top;
      log1 += F(" FontHeight:");
      log1 += result.Height;
      log1 += F(" Space:");
      log1 += result.Space;
      log1 += F(" HeightForLines:");
      log1 += iHeight;
      log1 += F(" LinesPerFrame:");
      log1 += iLinesPerFrame;

      if (lDefaultLines == 0) {
        log1 += F(" DefaultLinesPerFrame:");
        log1 += ScrollingPages.linesPerFrameDef;
      }
      else {
        log1 += F(" DefaultLines:");
        log1 += lDefaultLines;
      }
      addLogMove(LOG_LEVEL_INFO, log1);
    }
  }
# endif // P036_FONT_CALC_LOG

  return result;
}

void P036_data_struct::prepare_pagescrolling() {
  if (!isInitialized()) {
    return;
  }
  CalculateFontSettings(0);
}

uint8_t P036_data_struct::display_scroll(ePageScrollSpeed lscrollspeed, int lTaskTimer)
{
  if (!isInitialized()) {
    return 0;
  }

  int iPageScrollTime;
  int iCharToRemove;

# ifdef PLUGIN_036_DEBUG
  String log;

  if (loglevelActiveFor(LOG_LEVEL_INFO) &&
      log.reserve(32)) {
    log += F("Start Scrolling: Speed: ");
    log += static_cast<int>(lscrollspeed);
    addLogMove(LOG_LEVEL_INFO, log);
  }
# endif // PLUGIN_036_DEBUG

  ScrollingLines.wait = 0;

  // calculate total page scrolling time
  if (lscrollspeed == ePageScrollSpeed::ePSS_Instant) {
    // no scrolling, just the handling time to build the new page
    iPageScrollTime = P36_PageScrollTick - P36_PageScrollTimer;
  } else {
    iPageScrollTime = (P36_MaxDisplayWidth / (P36_PageScrollPix * static_cast<int>(lscrollspeed))) * P36_PageScrollTick;
  }
  int iScrollTime = static_cast<float>(lTaskTimer * 1000 - iPageScrollTime - 2 * P36_WaitScrollLines * 100) / 100; // scrollTime in ms

# ifdef PLUGIN_036_DEBUG

  if (loglevelActiveFor(LOG_LEVEL_INFO)) {
    String log;
    log.reserve(32);
    log += F("PageScrollTime: ");
    log += iPageScrollTime;
    addLogMove(LOG_LEVEL_INFO, log);
  }
# endif // PLUGIN_036_DEBUG

  uint16_t MaxPixWidthForPageScrolling = P36_MaxDisplayWidth;

  if (bLineScrollEnabled) {
    // Reduced scrolling width because line is displayed left or right aligned
    MaxPixWidthForPageScrolling -= getDisplaySizeSettings(disp_resolution).PixLeft;
  }

  for (uint8_t j = 0; j < ScrollingPages.linesPerFrameDef; j++) {
    // default no line scrolling and strings are centered
    uint16_t PixLengthLineOut = 0; // pix length of line out
    uint16_t PixLengthLineIn  = 0; // pix length of line in
    ScrollingLines.SLine[j].LastWidth = 0;
    ScrollingLines.SLine[j].Width     = 0;

    // get last and new line width
    if (j < ScrollingPages.linesPerFrameIn) {
      PixLengthLineIn = TrimStringTo255Chars(&ScrollingPages.In[j]);
    }

    if (j < ScrollingPages.linesPerFrameIn) {
      PixLengthLineOut = TrimStringTo255Chars(&ScrollingPages.Out[j]);
    }

    if (bLineScrollEnabled) {
      // settings for following line scrolling
      if (PixLengthLineOut > getDisplaySizeSettings(disp_resolution).Width) {
        ScrollingLines.SLine[j].LastWidth = PixLengthLineOut; // while page scrolling this line is right aligned
      }

      if ((PixLengthLineIn > getDisplaySizeSettings(disp_resolution).Width) &&
          (iScrollTime > 0)) {
        // width of the line > display width -> scroll line
        ScrollingLines.SLine[j].SLcontent   = ScrollingPages.In[j].SPLcontent;
        ScrollingLines.SLine[j].SLidx       = ScrollingPages.In[j].SPLidx; // index to LineSettings[]
        ScrollingLines.SLine[j].Width       = PixLengthLineIn;             // while page scrolling this line is left aligned
        ScrollingLines.SLine[j].CurrentLeft = getDisplaySizeSettings(disp_resolution).PixLeft;
        ScrollingLines.SLine[j].fPixSum     = getDisplaySizeSettings(disp_resolution).PixLeft;

        // pix change per scrolling line tick
        ScrollingLines.SLine[j].dPix =
          (static_cast<float>(PixLengthLineIn - getDisplaySizeSettings(disp_resolution).Width)) / iScrollTime;

# ifdef P036_SCROLL_CALC_LOG

        if (loglevelActiveFor(LOG_LEVEL_INFO)) {
          String log;
          log.reserve(32);
          log += F("Line: ");
          log += (j + 1);
          log += F(" width: ");
          log += ScrollingLines.SLine[j].Width;
          log += F(" dPix: ");
          log += ScrollingLines.SLine[j].dPix;
          addLogMove(LOG_LEVEL_INFO, log);
        }
# endif // P036_SCROLL_CALC_LOG
      }
    }

    // reduce line content for page scrolling to max width
    if (PixLengthLineIn > MaxPixWidthForPageScrolling) {
      const int strlen = ScrollingPages.In[j].SPLcontent.length();
# ifdef P036_SCROLL_CALC_LOG
      const String LineInStr = ScrollingPages.In[j].SPLcontent;
# endif // P036_SCROLL_CALC_LOG
      float fAvgPixPerChar = static_cast<float>(PixLengthLineIn) / strlen;

      if (bLineScrollEnabled) {
        // shorten string on right side because line is displayed left aligned while scrolling
        // using floor() because otherwise empty space on right side
        iCharToRemove = floor(
          (static_cast<float>(PixLengthLineIn - MaxPixWidthForPageScrolling)) / fAvgPixPerChar);
        ScrollingPages.In[j].SPLcontent = ScrollingPages.In[j].SPLcontent.substring(0, strlen - iCharToRemove);
      } else {
        switch (ScrollingPages.In[j].Alignment) {
          case TEXT_ALIGN_LEFT:
            // shorten string on right side because line is left aligned
            // using floor() because otherwise empty space on right side
            iCharToRemove = floor(
              (static_cast<float>(PixLengthLineIn - MaxPixWidthForPageScrolling)) / fAvgPixPerChar);
            ScrollingPages.In[j].SPLcontent = ScrollingPages.In[j].SPLcontent.substring(0, strlen - iCharToRemove);
            break;
          case TEXT_ALIGN_RIGHT:
            // shorten string on left side because line is right aligned
            // using floor() because otherwise empty space on left side
            iCharToRemove = floor(
              (static_cast<float>(PixLengthLineIn - MaxPixWidthForPageScrolling)) / fAvgPixPerChar);
            ScrollingPages.In[j].SPLcontent = ScrollingPages.In[j].SPLcontent.substring(iCharToRemove);
            break;
          default:
            // shorten string on both sides because line is displayed centered
            // using floor() because otherwise empty space on both sides
            iCharToRemove =
              floor((static_cast<float>(PixLengthLineIn - MaxPixWidthForPageScrolling)) / (2 * fAvgPixPerChar));
            ScrollingPages.In[j].SPLcontent = ScrollingPages.In[j].SPLcontent.substring(0, strlen - iCharToRemove);
            ScrollingPages.In[j].SPLcontent = ScrollingPages.In[j].SPLcontent.substring(iCharToRemove);
            break;
        }
      }
      # ifdef P036_SCROLL_CALC_LOG
      String log;

      if (loglevelActiveFor(LOG_LEVEL_INFO) &&
          log.reserve(128)) {
        log += F("Line: "); log += (j + 1);
        log += F(" LineIn: "); log += LineInStr;
        log += F(" Length: "); log += strlen;
        log += F(" PixLength: "); log += PixLengthLineIn;
        log += F(" AvgPixPerChar: "); log += fAvgPixPerChar;
        log += F(" CharsRemoved: "); log += iCharToRemove;
        addLog(LOG_LEVEL_INFO, log);
        log.clear();
        log += F(" -> Changed to: "); log += ScrollingPages.In[j].SPLcontent;
        log += F(" Length: "); log += ScrollingPages.In[j].SPLcontent.length();
        display->setFont(FontSizes[LineSettings[ScrollingPages.In[j].SPLidx].fontIdx].fontData);
        log += F(" PixLength: "); log += display->getStringWidth(ScrollingPages.In[j].SPLcontent);
        addLogMove(LOG_LEVEL_INFO, log);
      }
      # endif // P036_SCROLL_CALC_LOG
    }

    // reduce line content for page scrolling to max width

    if (PixLengthLineOut > MaxPixWidthForPageScrolling) {
      const int strlen = ScrollingPages.Out[j].SPLcontent.length();
      # ifdef P036_SCROLL_CALC_LOG
      const String LineOutStr = ScrollingPages.Out[j].SPLcontent;
      # endif // P036_SCROLL_CALC_LOG
      float fAvgPixPerChar = static_cast<float>(PixLengthLineOut) / strlen;

      boolean bCheckLengthLeft  = false;
      boolean bCheckLengthRight = false;

      if (bLineScrollEnabled) {
        // shorten string on left side because line is displayed right aligned while scrolling
        // using ceil() because otherwise overlapping the new text
        iCharToRemove = ceil(
          (static_cast<float>(PixLengthLineOut - MaxPixWidthForPageScrolling)) / fAvgPixPerChar);
        ScrollingPages.Out[j].SPLcontent = ScrollingPages.Out[j].SPLcontent.substring(iCharToRemove);
        bCheckLengthRight                = true;
      } else {
        switch (ScrollingPages.Out[j].Alignment) {
          case TEXT_ALIGN_LEFT:
            // shorten string on right side because line is left aligned
            // using ceil() because otherwise overlapping the max of 255 pixels
            iCharToRemove = ceil(
              (static_cast<float>(PixLengthLineOut - MaxPixWidthForPageScrolling)) / fAvgPixPerChar);
            ScrollingPages.Out[j].SPLcontent = ScrollingPages.Out[j].SPLcontent.substring(0, strlen - iCharToRemove);
            bCheckLengthLeft                 = true;
            break;
          case TEXT_ALIGN_RIGHT:
            // shorten string on left side because line is right aligned
            // using ceil() because otherwise overlapping the new text
            iCharToRemove = ceil(
              (static_cast<float>(PixLengthLineOut - MaxPixWidthForPageScrolling)) / fAvgPixPerChar);
            ScrollingPages.Out[j].SPLcontent = ScrollingPages.Out[j].SPLcontent.substring(iCharToRemove);
            bCheckLengthRight                = true;
            break;
          default: // TEXT_ALIGN_CENTER
            // shorten string on both sides because line is displayed centered
            // using ceil() because otherwise overlapping the new text on left side
            // using ceil() because otherwise overlapping the max of 255 pixels on right side
            iCharToRemove = ceil(
              (static_cast<float>(PixLengthLineOut - MaxPixWidthForPageScrolling)) / (2 * fAvgPixPerChar));
            ScrollingPages.Out[j].SPLcontent = ScrollingPages.Out[j].SPLcontent.substring(0, strlen - iCharToRemove);
            ScrollingPages.Out[j].SPLcontent = ScrollingPages.Out[j].SPLcontent.substring(iCharToRemove);
            bCheckLengthLeft                 = true;
            bCheckLengthRight                = true;
            break;
        }
      }

      if (bCheckLengthLeft || bCheckLengthRight) {
        // set font only once if necessary
        display->setFont(FontSizes[LineSettings[ScrollingPages.Out[j].SPLidx].fontIdx].fontData);
      }

      while (bCheckLengthLeft || bCheckLengthRight) {
        uint16_t StringWidthPix = display->getStringWidth(ScrollingPages.Out[j].SPLcontent);

        if (bCheckLengthLeft) {
          if (StringWidthPix > MaxPixWidthForPageScrolling) {
            // remove one more character because still overlapping the new text
            ScrollingPages.Out[j].SPLcontent = ScrollingPages.Out[j].SPLcontent.substring(1, iCharToRemove - 1);

            if (bCheckLengthRight) {
              // get new value for CheckLengthRight
              StringWidthPix = display->getStringWidth(ScrollingPages.Out[j].SPLcontent);
            }
          } else {
            bCheckLengthLeft = false;
          }
        }

        if (bCheckLengthRight) {
          if (StringWidthPix > MaxPixWidthForPageScrolling) {
            // remove one more character because otherwise overlapping the max of 255 pixels on right side
            ScrollingPages.Out[j].SPLcontent = ScrollingPages.Out[j].SPLcontent.substring(1 + 1);
          } else {
            bCheckLengthRight = false;
          }
        }
      }

# ifdef P036_SCROLL_CALC_LOG
      String log;

      if (loglevelActiveFor(LOG_LEVEL_INFO) &&
          log.reserve(128)) {
        log += F("Line: "); log += (j + 1);
        log += F(" LineOut: "); log += LineOutStr;
        log += F(" Length: "); log += strlen;
        log += F(" PixLength: "); log += PixLengthLineOut;
        log += F(" AvgPixPerChar: "); log += fAvgPixPerChar;
        log += F(" CharsRemoved: "); log += iCharToRemove;
        addLog(LOG_LEVEL_INFO, log);
        log.clear();
        log += F(" -> Changed to: "); log += ScrollingPages.Out[j].SPLcontent;
        log += F(" Length: "); log += ScrollingPages.Out[j].SPLcontent.length();
        display->setFont(FontSizes[LineSettings[ScrollingPages.Out[j].SPLidx].fontIdx].fontData);
        log += F(" PixLength: "); log += display->getStringWidth(ScrollingPages.Out[j].SPLcontent);
        addLogMove(LOG_LEVEL_INFO, log);
      }
# endif // P036_SCROLL_CALC_LOG
    }
  }

  ScrollingPages.dPix    = P36_PageScrollPix * static_cast<int>(lscrollspeed); // pix change per scrolling page tick
  ScrollingPages.dPixSum = ScrollingPages.dPix;

  display_scroll_timer(true, lscrollspeed);                                    // Initial display of the page

# ifdef PLUGIN_036_DEBUG
  addLog(LOG_LEVEL_INFO, F("Scrolling finished"));
# endif // PLUGIN_036_DEBUG
  return ScrollingPages.Scrolling;
}

uint8_t P036_data_struct::display_scroll_timer(bool             initialScroll,
                                               ePageScrollSpeed lscrollspeed) {
  if (!isInitialized()) {
    return 0;
  }

  // page scrolling (using PLUGIN_TASKTIMER_IN)
  display->setColor(BLACK);

  // We allow 12 pixels (including underline) at the top because otherwise the wifi indicator gets too squashed!!
  // scrolling window is 44 pixels high - ie 64 less margin of 12 at top and 8 at bottom
  display->fillRect(0, GetHeaderHeight() + (initialScroll ? 0 : 1) + TopLineOffset, P36_MaxDisplayWidth,
                    GetIndicatorTop() - GetHeaderHeight());
  display->setColor(WHITE);

  if (initialScroll) {
    if (!bHideHeader) {
      display->drawLine(0,
                        GetHeaderHeight() + TopLineOffset,
                        P36_MaxDisplayWidth,
                        GetHeaderHeight() + TopLineOffset); // line below title
    }
  }

  for (uint8_t j = 0; j < ScrollingPages.linesPerFrameOut; j++) {
    if ((initialScroll && (lscrollspeed < ePageScrollSpeed::ePSS_Instant)) ||
        !initialScroll) {
      // scrolling, prepare scrolling out to right
      DrawScrollingPageLine(&ScrollingPages.Out[j], ScrollingLines.SLine[j].LastWidth, TEXT_ALIGN_RIGHT);
    }
  }

  for (uint8_t j = 0; j < ScrollingPages.linesPerFrameIn; j++) {
    // non-scrolling or scrolling prepare scrolling in from left
    DrawScrollingPageLine(&ScrollingPages.In[j], ScrollingLines.SLine[j].Width, TEXT_ALIGN_LEFT);
  }

  update_display();

  if ((initialScroll && (lscrollspeed < ePageScrollSpeed::ePSS_Instant)) ||
      (!initialScroll && (ScrollingPages.dPixSum < P36_MaxDisplayWidth))) { // scrolling
    // page still scrolling
    ScrollingPages.dPixSum += ScrollingPages.dPix;
  } else {
    // page scrolling finished
    ScrollingPages.Scrolling = 0; // allow following line scrolling
  }
  return ScrollingPages.Scrolling;
}

// Draw scrolling line (1pix/s)
void P036_data_struct::display_scrolling_lines() {
  if (!isInitialized()) {
    return;
  }

  // line scrolling (using PLUGIN_TEN_PER_SECOND)

  uint8_t i;
  bool    bscroll       = false;
  bool    updateDisplay = false;
  int     iCurrentLeft;

  for (i = 0; i < ScrollingPages.linesPerFrameIn; i++) {
    if (ScrollingLines.SLine[i].Width != 0) {
      bscroll = true;
      break;
    }
  }

  if (bscroll) {
    ScrollingLines.wait++;

    if (ScrollingLines.wait < P36_WaitScrollLines) {
      return; // wait before scrolling line not finished
    }

    for (i = 0; i < ScrollingPages.linesPerFrameIn; i++) {
      if (ScrollingLines.SLine[i].Width != 0) {
        // scroll this line
        ScrollingLines.SLine[i].fPixSum -= ScrollingLines.SLine[i].dPix;
        iCurrentLeft                     = lround(ScrollingLines.SLine[i].fPixSum);

        if (iCurrentLeft != ScrollingLines.SLine[i].CurrentLeft) {
          // still scrolling
          ScrollingLines.SLine[i].CurrentLeft = iCurrentLeft;
          updateDisplay                       = true;
          display->setColor(BLACK);
          display->fillRect(0, LineSettings[ScrollingLines.SLine[i].SLidx].ypos + 1, P36_MaxDisplayWidth,
                            FontSizes[LineSettings[ScrollingLines.SLine[i].SLidx].fontIdx].Height);
          display->setColor(WHITE);

          display->setFont(FontSizes[LineSettings[ScrollingLines.SLine[i].SLidx].fontIdx].fontData);

          if (((ScrollingLines.SLine[i].CurrentLeft - getDisplaySizeSettings(disp_resolution).PixLeft) +
               ScrollingLines.SLine[i].Width) >= getDisplaySizeSettings(disp_resolution).Width) {
            display->setTextAlignment(TEXT_ALIGN_LEFT);
            display->drawString(ScrollingLines.SLine[i].CurrentLeft,
                                LineSettings[ScrollingLines.SLine[i].SLidx].ypos,
                                ScrollingLines.SLine[i].SLcontent);
          } else {
            // line scrolling finished -> line is shown as aligned right
            display->setTextAlignment(TEXT_ALIGN_RIGHT);
            display->drawString(P36_MaxDisplayWidth - getDisplaySizeSettings(disp_resolution).PixLeft,
                                LineSettings[ScrollingLines.SLine[i].SLidx].ypos,
                                ScrollingLines.SLine[i].SLcontent);
            ScrollingLines.SLine[i].Width = 0; // Stop scrolling
          }
        }
      }
    }

    if (updateDisplay && (ScrollingPages.Scrolling == 0)) {
      update_display();
    }
  }
}

// Draw Signal Strength Bars, return true when there was an update.
bool P036_data_struct::display_wifibars() {
  if (!isInitialized()) {
    return false;
  }

  if (bHideHeader) { //  hide header
    return false;
  }

  const bool connected    = NetworkConnected();
  const int  nbars_filled = (WiFi.RSSI() + 100) / 12; // all bars filled if RSSI better than -46dB
  const int  newState     = connected ? nbars_filled : P36_WIFI_STATE_NOT_CONNECTED;

  if (newState == lastWiFiState) {
    return false; // nothing to do.
  }
  const int x         = getDisplaySizeSettings(disp_resolution).WiFiIndicatorLeft;
  const int y         = TopLineOffset;
  int size_x          = getDisplaySizeSettings(disp_resolution).WiFiIndicatorWidth;
  const int size_y    = GetHeaderHeight() - 2;
  const int nbars     = 5;
  const int16_t width = (size_x / nbars);

  size_x = width * nbars - 1; // Correct for round errors.

  //  x,y are the x,y locations
  //  sizex,sizey are the sizes (should be a multiple of the number of bars)
  //  nbars is the number of bars and nbars_filled is the number of filled bars.

  //  We leave a 1 pixel gap between bars
  display->setColor(BLACK);
  display->fillRect(x, y, size_x, size_y);
  display->setColor(WHITE);

  if (NetworkConnected()) {
    for (uint8_t ibar = 0; ibar < nbars; ibar++) {
      const int16_t height = size_y * (ibar + 1) / nbars;
      const int16_t xpos   = x + ibar * width;
      const int16_t ypos   = y + size_y - height;

      if (ibar <= nbars_filled) {
        // Fill complete bar
        display->fillRect(xpos, ypos, width - 1, height);
      } else {
        // Only draw top and bottom.
        display->fillRect(xpos, ypos,           width - 1, 1);
        display->fillRect(xpos, y + size_y - 1, width - 1, 1);
      }
    }
  } else {
    // Draw a not connected sign (empty rectangle)
    display->drawRect(x, y, size_x, size_y - 1);
  }
  return true;
}

void P036_data_struct::update_display()
{
  if (isInitialized()) {
    display->display();
  }
}

void P036_data_struct::P036_JumpToPage(struct EventStruct *event, uint8_t nextFrame)
{
  if (!isInitialized()) {
    return;
  }

  // reschedule page change
  Scheduler.schedule_task_device_timer(event->TaskIndex,
                                       millis() + (Settings.TaskDeviceTimer[event->TaskIndex] * 1000));
  nextFrameToDisplay    = nextFrame;
  bPageScrollDisabled   = true; //  show next page without scrolling
  disableFrameChangeCnt = 2;    //  disable next page change in PLUGIN_READ if PLUGIN_READ was already scheduled
  P036_DisplayPage(event);      //  Display the selected page, function needs 65ms!
  displayTimer = PCONFIG(4);    //  Restart timer
}

void P036_data_struct::P036_JumpToPageOfLine(struct EventStruct *event, uint8_t LineNo)
{
  CalcMaxPageCount(); // Update max page count and DisplayedPageNo
  P036_JumpToPage(event, LineSettings[LineNo].DisplayedPageNo);
}

void P036_data_struct::P036_DisplayPage(struct EventStruct *event)
{
  # ifdef PLUGIN_036_DEBUG
  addLog(LOG_LEVEL_INFO, F("P036_DisplayPage"));
  # endif // PLUGIN_036_DEBUG

  if (!isInitialized()) {
    return;
  }

  uint8_t NFrames; // the number of frames
  uint8_t lineCounter = 0;

  if (P036_DisplayIsOn) {
    // Display is on.
    ScrollingPages.Scrolling = 1;                                  // page scrolling running -> no line scrolling allowed
    NFrames                  = LineSettings[P36_Nlines - 1].frame; // last prepared page in prepare_pagescrolling()
    HeaderContent            = static_cast<eHeaderContent>(get8BitFromUL(PCONFIG_LONG(0), P036_FLAG_HEADER));
    HeaderContentAlternative = static_cast<eHeaderContent>(get8BitFromUL(PCONFIG_LONG(0), P036_FLAG_HEADER_ALTERNATIVE));

    // Construct the outgoing string
    for (uint8_t i = 0; i < P36_Nlines; i++) {
      if (LineSettings[i].frame == frameCounter) {
        lineCounter = i;
        break;
      }
    }

    for (uint8_t i = 0; i < ScrollingPages.linesPerFrameDef; i++)
    {
      if (LineSettings[lineCounter + i].frame != frameCounter) {
        continue;
      }
      ScrollingPages.linesPerFrameOut = i + 1;
      CreateScrollingPageLine(&ScrollingPages.Out[i], lineCounter + i);
    }

    // now loop round looking for the next frame with some content
    //   skip this frame if all lines in frame are blank
    // - we exit the while loop if any line is not empty
    bool foundText = false;
    int  ntries    = 0;

    while (!foundText) {
      //        Stop after framecount loops if no data found
      ntries++;

      if (ntries > (NFrames + 1)) {
        // do not leave the while loop to early
        // it needs to loop back to frameCounter=0 if just one frame is having text
        break;
      }

      if (nextFrameToDisplay == 0xff) {
        // Increment the frame counter
        frameCounter++;

        if (frameCounter > NFrames) {
          frameCounter          = 0;
          currentFrameToDisplay = 0;
        }
      } else {
        // next frame because content changed in PLUGIN_WRITE
        frameCounter = nextFrameToDisplay;
      }

      //        Contruct incoming strings
      for (uint8_t i = 0; i < P36_Nlines; i++) {
        if (nextFrameToDisplay == 0xff) {
          // showing next page
          if (LineSettings[i].frame == frameCounter) {
            lineCounter = i;
            break;
          }
        } else {
          // jump to a displayed page from PlugIn
          if (LineSettings[i].DisplayedPageNo == nextFrameToDisplay) {
            frameCounter = LineSettings[i].frame;
            lineCounter  = i;
            break;
          }
        }
      }

      for (uint8_t i = 0; i < ScrollingPages.linesPerFrameDef; i++)
      {
        if (LineSettings[lineCounter + i].frame != frameCounter) {
          continue;
        }
        ScrollingPages.linesPerFrameIn = i + 1;
        CreateScrollingPageLine(&ScrollingPages.In[i], lineCounter + i);
        # if P036_FEATURE_DISPLAY_PREVIEW
        currentLines[i] = ScrollingPages.In[i].SPLcontent;
        # endif // if P036_FEATURE_DISPLAY_PREVIEW

        if (ScrollingPages.In[i].SPLcontent.length() > 0) {
          foundText = true;

          # if P036_FEATURE_DISPLAY_PREVIEW && P036_FEATURE_ALIGN_PREVIEW

          // Preview: Center or Right-Align add spaces on the left
          const bool isAlignCenter = ScrollingPages.In[i].Alignment == OLEDDISPLAY_TEXT_ALIGNMENT::TEXT_ALIGN_CENTER;
          const bool isAlignRight  = ScrollingPages.In[i].Alignment == OLEDDISPLAY_TEXT_ALIGNMENT::TEXT_ALIGN_RIGHT;

          if (isAlignRight || isAlignCenter) {
            const uint16_t maxlength  = getDisplaySizeSettings(disp_resolution).Width;
            const uint16_t pixlength  = display->getStringWidth(currentLines[i]); // pix length for entire string
            const uint16_t charlength = display->getStringWidth(F(" "));          // pix length for a space char
            int16_t addSpaces         = (maxlength - pixlength) / charlength;

            if (isAlignCenter) {
              addSpaces /= 2;
            }

            if (addSpaces > 0) {
              currentLines[i].reserve(currentLines[i].length() + addSpaces);

              while (addSpaces > 0) {
                currentLines[i] = ' ' + currentLines[i];
                addSpaces--;
              }
            }
          }
          # endif // if P036_FEATURE_DISPLAY_PREVIEW && P036_FEATURE_ALIGN_PREVIEW
        }
      }

      if (foundText) {
        if (nextFrameToDisplay == 0xff) {
          if (frameCounter != 0) {
            ++currentFrameToDisplay;
          }
        } else {
          currentFrameToDisplay = nextFrameToDisplay;
        }
      } else {
        nextFrameToDisplay = 0xff; // no text on the page -> jump to this page is not possible
      }
    }
    nextFrameToDisplay = 0xFF;

    CalcMaxPageCount(); // Update max page count

    // Update display
    if (bDisplayingLogo) {
      bDisplayingLogo = false;
      display->clear();        // resets all pixels to black
    }

    bAlternativHeader = false; // start with first header content
    HeaderCount       = 0;     // reset header count
    display_header();

    display_indicator();

    update_display();

    const bool bScrollWithoutWifi = bitRead(PCONFIG_LONG(0), 24);                      // Bit 24
    const bool bScrollLines       = bitRead(PCONFIG_LONG(0), 17);                      // Bit 17
    bLineScrollEnabled = (bScrollLines && (NetworkConnected() || bScrollWithoutWifi)); // scroll lines only if WifiIsConnected,
    // otherwise too slow

    ePageScrollSpeed lscrollspeed = static_cast<ePageScrollSpeed>(PCONFIG(3));

    if (bPageScrollDisabled) { lscrollspeed = ePageScrollSpeed::ePSS_Instant; } // first page after INIT without scrolling

    int lTaskTimer = Settings.TaskDeviceTimer[event->TaskIndex];

    if (display_scroll(lscrollspeed, lTaskTimer)) {
      Scheduler.setPluginTaskTimer(P36_PageScrollTimer, event->TaskIndex, event->Par1); // calls next page scrollng tick
    }

    if (NetworkConnected() || bScrollWithoutWifi) {
      // scroll lines only if WifiIsConnected, otherwise too slow
      bPageScrollDisabled = false; // next PLUGIN_READ will do page scrolling
    }
  # ifdef PLUGIN_036_DEBUG
  } else {
    addLog(LOG_LEVEL_INFO, F("P036_DisplayPage Display off"));
  # endif // PLUGIN_036_DEBUG
  }
}

// Perform some specific changes for OLED display
String P036_data_struct::P36_parseTemplate(String& tmpString, uint8_t lineIdx) {
  if (tmpString.length() == 0) {
    return EMPTY_STRING;
  }
  String result = parseTemplate_padded(tmpString, 20);

  result.trim();

  // OLED lib uses this routine to convert UTF8 to extended ASCII
  // http://playground.arduino.cc/Main/Utf8ascii
  // Attempt to display euro sign (FIXME)

  /*
     const char euro[4] = {0xe2, 0x82, 0xac, 0}; // Unicode euro symbol
     const char euro_oled[3] = {0xc2, 0x80, 0}; // Euro symbol OLED display font
     result.replace(euro, euro_oled);
   */
  const eAlignment iAlignment =
    static_cast<eAlignment>(get3BitFromUL(LineContent->DisplayLinesV1[lineIdx].ModifyLayout, P036_FLAG_ModifyLayout_Alignment));

  switch (getTextAlignment(iAlignment)) {
    case TEXT_ALIGN_LEFT:

      // add leading spaces from tmpString to the result
      for (uint16_t l = 0; l < tmpString.length(); l++) {
        if (tmpString[l] != ' ') {
          break;
        }
        result = ' ' + result;
      }
      break;
    case TEXT_ALIGN_RIGHT:

      // add trailing spaces from tmpString to the result
      for (int16_t l = tmpString.length() - 1; l >= 0; l--) {
        if (tmpString[l] != ' ') {
          break;
        }
        result += ' ';
      }
      break;
    default:
      break;
  }
  return result;
}

# if P036_ENABLE_LEFT_ALIGN
void P036_data_struct::setTextAlignment(eAlignment aAlignment) {
  switch (aAlignment) {
    case eAlignment::eLeft:   textAlignment = TEXT_ALIGN_LEFT; break;
    case eAlignment::eRight:  textAlignment = TEXT_ALIGN_RIGHT; break;
    default: textAlignment                  = TEXT_ALIGN_CENTER;
  }

  MaxFramesToDisplay = 0xFF; // Recalculate page indicator
  nextFrameToDisplay = 0;    // Reset to first page
}

OLEDDISPLAY_TEXT_ALIGNMENT P036_data_struct::getTextAlignment(eAlignment aAlignment) const {
  switch (aAlignment) {
    case eAlignment::eGlobal: return textAlignment; break;
    case eAlignment::eLeft:   return TEXT_ALIGN_LEFT; break;
    case eAlignment::eRight:  return TEXT_ALIGN_RIGHT; break;
    default: return TEXT_ALIGN_CENTER;
  }
}

uint8_t P036_data_struct::GetTextLeftMargin(OLEDDISPLAY_TEXT_ALIGNMENT _textAlignment) const {
  // left margin must be offset with PixLeft (the first shown left pixel on 64x48 displays is 32!)
  if (_textAlignment == TEXT_ALIGN_LEFT) {
    return getDisplaySizeSettings(disp_resolution).PixLeft;
  }

  if (_textAlignment == TEXT_ALIGN_CENTER) {
    return (getDisplaySizeSettings(disp_resolution).Width / 2) + getDisplaySizeSettings(disp_resolution).PixLeft;
  }

  if (_textAlignment == TEXT_ALIGN_RIGHT) {
    return getDisplaySizeSettings(disp_resolution).Width + getDisplaySizeSettings(disp_resolution).PixLeft;
  }
  else { return getDisplaySizeSettings(disp_resolution).PixLeft; }
}

# endif // if P036_ENABLE_LEFT_ALIGN

void P036_data_struct::registerButtonState(uint8_t newButtonState, bool bPin3Invers) {
  if ((ButtonLastState == 0xFF) || (bPin3Invers != (!!newButtonState))) {
    ButtonLastState = newButtonState;
    DebounceCounter++;

    if (RepeatCounter > 0) {
      RepeatCounter--;      // decrease the repeat count
    }
  } else {
    ButtonLastState = 0xFF; // Reset
    DebounceCounter = 0;
    RepeatCounter   = 0;
    ButtonState     = false;
  }

  if ((ButtonLastState == newButtonState) &&
      (DebounceCounter >= P36_DebounceTreshold) &&
      (RepeatCounter == 0)) {
    ButtonState = true;
  }
}

void P036_data_struct::markButtonStateProcessed() {
  ButtonState     = false;
  DebounceCounter = 0;
  RepeatCounter   = P36_RepeatDelay; //  Wait a bit before repeating the button action
}

uint16_t P036_data_struct::CalcPixLength(uint8_t LineNo) {
  if (LineContent->DisplayLinesV1[LineNo].Content[0] == 0) {
    // empty string
    return 0;
  }
  display->setFont(FontSizes[LineSettings[LineNo].fontIdx].fontData);
  return display->getStringWidth(LineContent->DisplayLinesV1[LineNo].Content);
}

void P036_data_struct::CalcMaxPageCount(void) {
  // Update max page count
  if (MaxFramesToDisplay == 0xFF) {
    // not updated yet
    uint8_t iFrame = 0;

    for (uint8_t i = 0; i < P36_Nlines; i++) {
      if (LineContent->DisplayLinesV1[i].Content[0] != 0) {   // line is not empty
        LineSettings[i].DisplayedPageNo = MaxFramesToDisplay; // current MaxFramesToDisplay is the number of the shown page
      } else {
        LineSettings[i].DisplayedPageNo = 0xff;               // line is not shown
      }

      if (LineSettings[i].frame != iFrame) { continue; } // line is not yet on the next page

      for (uint8_t k = 0; k < ScrollingPages.linesPerFrameDef; k++) {
        if ((i + k) >= P36_Nlines) { break; }

        if ((LineSettings[i + k].frame) != iFrame) { // line is already on the next page
          iFrame++;                                  // next frame to check
          break;
        }

        if (LineContent->DisplayLinesV1[i + k].Content[0] != 0) { // line is not empty
          iFrame++;                                               // next frame to check

          if (MaxFramesToDisplay == 0xFF) {
            MaxFramesToDisplay = 0;
          } else {
            MaxFramesToDisplay++;
          }
          LineSettings[i + k].DisplayedPageNo = MaxFramesToDisplay; // current MaxFramesToDisplay is the number of the shown page
          break;
        }
      }
    }
# ifdef P036_CHECK_INDIVIDUAL_FONT

    if (loglevelActiveFor(LOG_LEVEL_INFO)) {
      String log1;

      if (log1.reserve(140)) { // estimated
        log1.clear();
        log1 = F("CalcMaxPageCount: MaxFramesToDisplay:"); log1 += MaxFramesToDisplay;
        addLog(LOG_LEVEL_INFO, log1);

        for (uint8_t i = 0; i < P36_Nlines; i++) {
          log1.clear();
          log1 += F("Line["); log1 += i;
          log1 += F("]: Frame:"); log1 += LineSettings[i].frame;
          log1 += F(" DisplayedPageNo:"); log1 += LineSettings[i].DisplayedPageNo;
          log1 += F(" FontIdx:"); log1 += LineSettings[i].fontIdx;
          log1 += F(" ypos:"); log1 += LineSettings[i].ypos - TopLineOffset;
          log1 += F(" FontHeight:"); log1 += LineSettings[i].FontHeight;
          addLog(LOG_LEVEL_INFO, log1);
        }
      }
    }
# endif // ifdef P036_CHECK_INDIVIDUAL_FONT
  }
}

uint16_t P036_data_struct::TrimStringTo255Chars(tScrollingPageLines *ScrollingPageLine) {
  uint16_t PixLengthLine = 0;

  if (ScrollingPageLine->SPLcontent.length() > 0) {
    display->setFont(FontSizes[LineSettings[ScrollingPageLine->SPLidx].fontIdx].fontData);
    PixLengthLine = display->getStringWidth(ScrollingPageLine->SPLcontent);

    if (PixLengthLine > 255) {
      // shorten string because OLED controller can not handle such long strings
      const int   strlen         = ScrollingPageLine->SPLcontent.length();
      const float fAvgPixPerChar = static_cast<float>(PixLengthLine) / strlen;
      const int   iCharToRemove  = ceil((static_cast<float>(PixLengthLine - 255)) / fAvgPixPerChar);
      ScrollingPageLine->SPLcontent = ScrollingPageLine->SPLcontent.substring(0, strlen - iCharToRemove);
      PixLengthLine                 = display->getStringWidth(ScrollingPageLine->SPLcontent);
    }
  }
  return PixLengthLine;
}

void P036_data_struct::DrawScrollingPageLine(tScrollingPageLines       *ScrollingPageLine,
                                             uint16_t                   Width,
                                             OLEDDISPLAY_TEXT_ALIGNMENT textAlignment) {
  int16_t LeftOffset = 0;

  display->setFont(FontSizes[LineSettings[ScrollingPageLine->SPLidx].fontIdx].fontData);

  if (Width > 0) {
    // textAlignment=TEXT_ALIGN_LEFT:  width of LineIn[j] > display width -> line is left aligned while scrolling page
    // textAlignment=TEXT_ALIGN_RIGHT: width of LineOut[j] > display width -> line is right aligned while scrolling page
    display->setTextAlignment(textAlignment);
    display->drawString(-P36_MaxDisplayWidth + getDisplaySizeSettings(disp_resolution).PixLeft + ScrollingPages.dPixSum,
                        LineSettings[ScrollingPageLine->SPLidx].ypos,
                        ScrollingPageLine->SPLcontent);
  } else {
    // line is kept aligned while scrolling page
    display->setTextAlignment(ScrollingPageLine->Alignment);

    if (textAlignment == TEXT_ALIGN_LEFT) {
      LeftOffset = -P36_MaxDisplayWidth;
    }

    // textAlignment=TEXT_ALIGN_LEFT: for non-scrolling pages ScrollingPages.dPixSum=P36_MaxDisplayWidth -> therefore the calculation must
    // use P36_MaxDisplayWidth, too
    display->drawString(LeftOffset + GetTextLeftMargin(ScrollingPageLine->Alignment) + ScrollingPages.dPixSum,
                        LineSettings[ScrollingPageLine->SPLidx].ypos,
                        ScrollingPageLine->SPLcontent);
  }
}

void P036_data_struct::CreateScrollingPageLine(tScrollingPageLines *ScrollingPageLine, uint8_t Counter) {
  String tmpString(LineContent->DisplayLinesV1[Counter].Content);

  ScrollingPageLine->SPLcontent = P36_parseTemplate(tmpString, Counter);

  if (ScrollingPageLine->SPLcontent.length() > 0) {
    const int splitIdx = ScrollingPageLine->SPLcontent.indexOf(F("<|>")); // check for split token

    if (splitIdx >= 0) {
      // split line into left and right part
      tmpString = ScrollingPageLine->SPLcontent;
      tmpString.replace(F("<|>"), F(" "));                            // replace in tmpString the split token with one space char
      display->setFont(FontSizes[LineSettings[Counter].fontIdx].fontData);
      uint16_t pixlength = display->getStringWidth(tmpString);        // pixlength without split token but with one space char
      tmpString = ' ';
      const uint16_t charlength = display->getStringWidth(tmpString); // pix length for a space char
      pixlength += charlength;

      while (pixlength <= getDisplaySizeSettings(disp_resolution).Width) {
        // add more space chars until pixlength of the final line is almost the display width
        tmpString += ' ';                                         // add another space char
        pixlength += charlength;
      }
      ScrollingPageLine->SPLcontent.replace(F("<|>"), tmpString); // replace in final line the split token with space chars
    }
  }
<<<<<<< HEAD
  const eAlignment iAlignment =
    static_cast<eAlignment>(get3BitFromUL(LineContent->DisplayLinesV1[Counter].ModifyLayout, P036_FLAG_ModifyLayout_Alignment));

  ScrollingPageLine->Alignment = getTextAlignment(iAlignment);
=======
  uint32_t iAlignment =
    get3BitFromUL(LineContent->DisplayLinesV1[Counter].ModifyLayout, P036_FLAG_ModifyLayout_Alignment);

  ScrollingPageLine->Alignment = getTextAlignment(static_cast<eAlignment>(iAlignment));
>>>>>>> 50b64c5b
  ScrollingPageLine->SPLidx    = Counter; // index to LineSettings[]
}

# if P036_FEATURE_DISPLAY_PREVIEW
bool P036_data_struct::web_show_values() {
  addHtml(F("<pre>")); // To keep spaces etc. in the shown output

  for (uint8_t i = 0; i < ScrollingPages.linesPerFrameDef; i++) {
    addHtmlDiv(F("div_l"), currentLines[i], EMPTY_STRING, F("style='font-size:75%;'"));

    if (i != ScrollingPages.linesPerFrameDef - 1) {
      addHtmlDiv(F("div_br"));
    }
  }
  addHtml(F("</pre>"));
  return true;
}

# endif // if P036_FEATURE_DISPLAY_PREVIEW

#endif // ifdef USES_P036<|MERGE_RESOLUTION|>--- conflicted
+++ resolved
@@ -1821,17 +1821,10 @@
       ScrollingPageLine->SPLcontent.replace(F("<|>"), tmpString); // replace in final line the split token with space chars
     }
   }
-<<<<<<< HEAD
   const eAlignment iAlignment =
     static_cast<eAlignment>(get3BitFromUL(LineContent->DisplayLinesV1[Counter].ModifyLayout, P036_FLAG_ModifyLayout_Alignment));
 
   ScrollingPageLine->Alignment = getTextAlignment(iAlignment);
-=======
-  uint32_t iAlignment =
-    get3BitFromUL(LineContent->DisplayLinesV1[Counter].ModifyLayout, P036_FLAG_ModifyLayout_Alignment);
-
-  ScrollingPageLine->Alignment = getTextAlignment(static_cast<eAlignment>(iAlignment));
->>>>>>> 50b64c5b
   ScrollingPageLine->SPLidx    = Counter; // index to LineSettings[]
 }
 
