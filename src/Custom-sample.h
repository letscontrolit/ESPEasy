--- conflicted
+++ resolved
@@ -482,14 +482,10 @@
 // #define USES_P119   // ITG3205 Gyro
 
 // #define USES_P120   // ADXL345 I2C Acceleration / Gravity
-<<<<<<< HEAD
-// #define USES_P123   // FT6206
-// #define USES_P124   // I2C MultiRelay
-=======
 // #define USES_P121   // HMC5883L
 // #define USES_P122   // SHT2x
+// #define USES_P123   // FT6206
 // #define USES_P124   // I2C Multi Relay
->>>>>>> 99bc52a7
 // #define USES_P125   // ADXL345 SPI Acceleration / Gravity
 // #define USES_P126   // 74HC595 Shift register
 // #define USES_P127   // CDM7160
