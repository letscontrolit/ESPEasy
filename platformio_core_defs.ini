--- conflicted
+++ resolved
@@ -234,17 +234,3 @@
                               -I$PROJECT_DIR/src/include
                               -include "sdkconfig.h"
                               -include "ESPEasy_config.h"
-<<<<<<< HEAD
-
-[core_esp32_stage]
-platform                    = https://github.com/tasmota/platform-espressif32/releases/download/v2.0.5.1/platform-espressif32-2.0.5.1.zip
-platform_packages           = 
-build_flags                 = -DESP32_STAGE -Wswitch
-                              -DESP_IDF_VERSION_MAJOR=4
-                              -DMUSTFIX_CLIENT_TIMEOUT_IN_SECONDS
-                              -DLIBRARIES_NO_LOG=1
-                              -I$PROJECT_DIR/src/include
-                              -include "sdkconfig.h"
-                              -include "ESPEasy_config.h"
-=======
->>>>>>> b20430bc
