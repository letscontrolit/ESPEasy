#include "src/Helpers/_CPlugin_Helper.h"
#ifdef USES_C002

# include "src/Helpers/_CPlugin_DomoticzHelper.h"

// #######################################################################################################
// ########################### Controller Plugin 002: Domoticz MQTT ######################################
// #######################################################################################################

# define CPLUGIN_002
# define CPLUGIN_ID_002         2
# define CPLUGIN_NAME_002       "Domoticz MQTT"

# include "src/Commands/ExecuteCommand.h"
# include "src/ESPEasyCore/ESPEasyGPIO.h"
# include "src/ESPEasyCore/ESPEasyRules.h"
# include "src/Globals/Settings.h"
# include "src/Helpers/PeriodicalActions.h"
# include "src/Helpers/StringParser.h"

String CPlugin_002_pubname;
bool   CPlugin_002_mqtt_retainFlag = false;

bool CPlugin_002(CPlugin::Function function, struct EventStruct *event, String& string)
{
  bool success = false;

  switch (function)
  {
    case CPlugin::Function::CPLUGIN_PROTOCOL_ADD:
    {
      ProtocolStruct& proto = getProtocolStruct(event->idx); //      = CPLUGIN_ID_002;
      proto.usesMQTT     = true;
      proto.usesTemplate = true;
      proto.usesAccount  = true;
      proto.usesPassword = true;
      proto.usesExtCreds = true;
      proto.defaultPort  = 1883;
      proto.usesID       = true;
      break;
    }

    case CPlugin::Function::CPLUGIN_GET_DEVICENAME:
    {
      string = F(CPLUGIN_NAME_002);
      break;
    }

    case CPlugin::Function::CPLUGIN_INIT:
    {
      success = init_mqtt_delay_queue(event->ControllerIndex, CPlugin_002_pubname, CPlugin_002_mqtt_retainFlag);
      break;
    }

    case CPlugin::Function::CPLUGIN_EXIT:
    {
      exit_mqtt_delay_queue();
      break;
    }

    case CPlugin::Function::CPLUGIN_PROTOCOL_TEMPLATE:
    {
      event->String1 = F("domoticz/out");
      event->String2 = F("domoticz/in");
      break;
    }

    case CPlugin::Function::CPLUGIN_PROTOCOL_RECV:
    {
      // char json[512];
      // json[0] = 0;
      // event->String2.toCharArray(json, 512);
      // Find first enabled controller index with this protocol
      controllerIndex_t ControllerID = findFirstEnabledControllerWithId(CPLUGIN_ID_002);

      if (validControllerIndex(ControllerID)) {
        unsigned int idx;
        float  nvalue;
        long   nvaluealt;
        String svalue1, switchtype;

        if (deserializeDomoticzJson(event->String2, idx, nvalue, nvaluealt, svalue1, switchtype)) {
          for (taskIndex_t x = 0; x < TASKS_MAX; x++) {
            // We need the index of the controller we are: 0...CONTROLLER_MAX
            constexpr pluginID_t PLUGIN_ID_DOMOTICZ_HELPER(29);
            # if defined(USES_P088)
            constexpr pluginID_t PLUGIN_ID_HEATPUMP_IR(88);
            # endif
            if (Settings.TaskDeviceEnabled[x] &&
                (Settings.TaskDeviceSendData[ControllerID][x]
                 || (Settings.getPluginID_for_task(x) == PLUGIN_ID_DOMOTICZ_HELPER)         // Domoticz helper doesn't have controller checkboxes...
                 # if defined(USES_P088)
                 || (Settings.getPluginID_for_task(x) == PLUGIN_ID_HEATPUMP_IR)         // Heatpump IR doesn't have controller checkboxes...
                 # endif // if defined(USES_P088)
                ) &&
                (Settings.TaskDeviceID[ControllerID][x] == idx)) // get idx for our controller index
            {
              String action;
              bool   mustSendEvent = false;

              switch (Settings.getPluginID_for_task(x).value) {
                case 1: // temp solution, if input switch, update state
                {
<<<<<<< HEAD
                  action  = F("gpio,"); // FIXME tonhuisman: Was: InputSwitchState
                  action += x;
                  action += ',';
                  action += nvalue;
=======
                  action = strformat(F("inputSwitchState,%u,%.2f"), x, nvalue);
>>>>>>> dfe2bdad
                  break;
                }
                case 29: // temp solution, if plugin 029, set gpio
                {
<<<<<<< HEAD
                  const int baseVar = x * VARS_PER_TASK;

=======
>>>>>>> dfe2bdad
                  if (switchtype.equalsIgnoreCase(F("dimmer")))
                  {
                    mustSendEvent = true;
                    int32_t pwmValue = UserVar.getFloat(x, 0);

                    switch (static_cast<int>(nvalue))
                    {
                      case 0: // Off
                        pwmValue         = 0;
                        UserVar.setFloat(x, 0, pwmValue);
                        break;
                      case 1: // On
                      case 2: // Update dimmer value
                        pwmValue = 0;

                        if (validIntFromString(svalue1, pwmValue)) {
                          pwmValue *= 10;
                        }
                        UserVar.setFloat(x, 0, pwmValue);
                        break;
                    }

                    if (checkValidPortRange(PLUGIN_GPIO, Settings.TaskDevicePin1[x])) {
<<<<<<< HEAD
                      action  = concat(F("pwm,"), Settings.TaskDevicePin1[x]);
                      action += ',';
                      action += pwmValue;
=======
                      action = strformat(F("pwm,%d,%d"), Settings.TaskDevicePin1[x], pwmValue);
>>>>>>> dfe2bdad
                    }
                  } else {
                    mustSendEvent    = true;
                    UserVar.setFloat(x, 0, nvalue);

                    if (checkValidPortRange(PLUGIN_GPIO, Settings.TaskDevicePin1[x])) {
<<<<<<< HEAD
                      action  = concat(F("gpio,"), Settings.TaskDevicePin1[x]);
                      action += ',';
                      action += static_cast<int>(nvalue);
=======
                      action = strformat(F("gpio,%d,%d"), Settings.TaskDevicePin1[x], static_cast<int>(nvalue));
>>>>>>> dfe2bdad
                    }
                  }
                  break;
                }
                # if defined(USES_P088)
                case 88:                                      // Send heatpump IR (P088) if IDX matches
                {
<<<<<<< HEAD
                  action = concat(F("heatpumpir,"), svalue1); // svalue1 is like 'gree,1,1,0,22,0,0'
=======
                  action  = concat(F("heatpumpir,"),svalue1); // svalue1 is like 'gree,1,1,0,22,0,0'
>>>>>>> dfe2bdad
                  break;
                }
                # endif // if defined(USES_P088)
                default:
                  break;
              }

              if (action.length() != 0) {
                mustSendEvent = true;

                // Try plugin and internal
                ExecuteCommandArgs args(
                  x, 
                  EventValueSource::Enum::VALUE_SOURCE_MQTT, 
                  action.c_str(), 
                  true, 
                  true, 
                  false);
                ExecuteCommand(std::move(args), true);
              }

              if (mustSendEvent) {
                // trigger rulesprocessing
                if (Settings.UseRules) {
                  EventStruct TempEvent(x);
                  parseCommandString(&TempEvent, action);
                  createRuleEvents(&TempEvent);
                }
              }
            }
          }
        }
      }
      break;
    }

    case CPlugin::Function::CPLUGIN_PROTOCOL_SEND:
    {
      if (MQTT_queueFull(event->ControllerIndex)) {
        break;
      }

      if (event->idx != 0)
      {
        String json = serializeDomoticzJson(event);
        # ifndef BUILD_NO_DEBUG

        if (loglevelActiveFor(LOG_LEVEL_DEBUG)) {
          addLogMove(LOG_LEVEL_DEBUG, concat(F("MQTT : "), json));
        }
        # endif // ifndef BUILD_NO_DEBUG

        String pubname = CPlugin_002_pubname;
        parseControllerVariables(pubname, event, false);

        // Publish using move operator, thus pubname and json are empty after this call
        success = MQTTpublish(event->ControllerIndex, event->TaskIndex, std::move(pubname), std::move(json), CPlugin_002_mqtt_retainFlag);
      } // if idx !=0
      else
      {
        addLog(LOG_LEVEL_ERROR, F("MQTT : IDX cannot be zero!"));
      }
      break;
    }

    case CPlugin::Function::CPLUGIN_FLUSH:
    {
      processMQTTdelayQueue();
      delay(0);
      break;
    }

    default:
      break;
  }
  return success;
}

#endif // ifdef USES_C002<|MERGE_RESOLUTION|>--- conflicted
+++ resolved
@@ -101,23 +101,11 @@
               switch (Settings.getPluginID_for_task(x).value) {
                 case 1: // temp solution, if input switch, update state
                 {
-<<<<<<< HEAD
-                  action  = F("gpio,"); // FIXME tonhuisman: Was: InputSwitchState
-                  action += x;
-                  action += ',';
-                  action += nvalue;
-=======
-                  action = strformat(F("inputSwitchState,%u,%.2f"), x, nvalue);
->>>>>>> dfe2bdad
+                  action = strformat(F("gpio,%u,%.2f"), x, nvalue); // FIXME tonhuisman: Was: InputSwitchState
                   break;
                 }
                 case 29: // temp solution, if plugin 029, set gpio
                 {
-<<<<<<< HEAD
-                  const int baseVar = x * VARS_PER_TASK;
-
-=======
->>>>>>> dfe2bdad
                   if (switchtype.equalsIgnoreCase(F("dimmer")))
                   {
                     mustSendEvent = true;
@@ -141,38 +129,22 @@
                     }
 
                     if (checkValidPortRange(PLUGIN_GPIO, Settings.TaskDevicePin1[x])) {
-<<<<<<< HEAD
-                      action  = concat(F("pwm,"), Settings.TaskDevicePin1[x]);
-                      action += ',';
-                      action += pwmValue;
-=======
                       action = strformat(F("pwm,%d,%d"), Settings.TaskDevicePin1[x], pwmValue);
->>>>>>> dfe2bdad
                     }
                   } else {
                     mustSendEvent    = true;
                     UserVar.setFloat(x, 0, nvalue);
 
                     if (checkValidPortRange(PLUGIN_GPIO, Settings.TaskDevicePin1[x])) {
-<<<<<<< HEAD
-                      action  = concat(F("gpio,"), Settings.TaskDevicePin1[x]);
-                      action += ',';
-                      action += static_cast<int>(nvalue);
-=======
                       action = strformat(F("gpio,%d,%d"), Settings.TaskDevicePin1[x], static_cast<int>(nvalue));
->>>>>>> dfe2bdad
                     }
                   }
                   break;
                 }
                 # if defined(USES_P088)
-                case 88:                                      // Send heatpump IR (P088) if IDX matches
+                case 88:                                     // Send heatpump IR (P088) if IDX matches
                 {
-<<<<<<< HEAD
-                  action = concat(F("heatpumpir,"), svalue1); // svalue1 is like 'gree,1,1,0,22,0,0'
-=======
-                  action  = concat(F("heatpumpir,"),svalue1); // svalue1 is like 'gree,1,1,0,22,0,0'
->>>>>>> dfe2bdad
+                  action = concat(F("heatpumpir,"),svalue1); // svalue1 is like 'gree,1,1,0,22,0,0'
                   break;
                 }
                 # endif // if defined(USES_P088)
