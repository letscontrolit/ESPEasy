#include "_Plugin_Helper.h"
#ifdef USES_P026
//#######################################################################################################
//#################################### Plugin 026: System Info ##########################################
//#######################################################################################################


#include "src/DataStructs/ESPEasy_packed_raw_data.h"
#include "src/ESPEasyCore/ESPEasyNetwork.h"
#include "src/Globals/ESPEasyWiFiEvent.h"
#include "src/Helpers/Memory.h"

#include "ESPEasy-Globals.h"

#define PLUGIN_026
#define PLUGIN_ID_026         26
#define PLUGIN_NAME_026       "Generic - System Info"

// place sensor type selector right after the output value settings
#define P026_QUERY1_CONFIG_POS  0
#define P026_SENSOR_TYPE_INDEX  (P026_QUERY1_CONFIG_POS + VARS_PER_TASK)
#define P026_NR_OUTPUT_VALUES   getValueCountFromSensorType(static_cast<Sensor_VType>(PCONFIG(P026_SENSOR_TYPE_INDEX)))

#define P026_NR_OUTPUT_OPTIONS  15

const __FlashStringHelper * Plugin_026_valuename(uint8_t value_nr, bool displayString) {
  switch (value_nr) {
    case 0:  return displayString ? F("Uptime") : F("uptime");
    case 1:  return displayString ? F("Free RAM") : F("freeheap");
    case 2:  return displayString ? F("Wifi RSSI") : F("rssi");
    case 3:  return displayString ? F("Input VCC") : F("vcc");
    case 4:  return displayString ? F("System load") : F("load");
    case 5:  return displayString ? F("IP 1.Octet") : F("ip1");
    case 6:  return displayString ? F("IP 2.Octet") : F("ip2");
    case 7:  return displayString ? F("IP 3.Octet") : F("ip3");
    case 8:  return displayString ? F("IP 4.Octet") : F("ip4");
    case 9:  return displayString ? F("Web activity") : F("web");
    case 10: return displayString ? F("Free Stack") : F("freestack");
    case 11: return displayString ? F("None") : F("");
    case 12: return displayString ? F("WiFi TX pwr") : F("txpwr");
    case 13: return displayString ? F("Free 2nd Heap") : F("free2ndheap");
    case 14: return displayString ? F("Test Counter") : F("testcount");
    default:
      break;
  }
  return F("");
}

// Used for testing, just increment every time the task's PLUGIN_READ is called
static uint32_t p026_read_count = 0;

boolean Plugin_026(uint8_t function, struct EventStruct *event, String& string)
{
  boolean success = false;

  switch (function)
  {
    case PLUGIN_DEVICE_ADD:
    {
      Device[++deviceCount].Number       = PLUGIN_ID_026;
      Device[deviceCount].VType          = Sensor_VType::SENSOR_TYPE_QUAD;
      Device[deviceCount].ValueCount     = 4;
      Device[deviceCount].SendDataOption = true;
      Device[deviceCount].TimerOption    = true;
      Device[deviceCount].FormulaOption  = true;
      Device[deviceCount].OutputDataType = Output_Data_type_t::Simple;
      Device[deviceCount].PluginStats    = true;
      break;
    }

    case PLUGIN_GET_DEVICENAME:
    {
      string = F(PLUGIN_NAME_026);
      break;
    }

    case PLUGIN_GET_DEVICEVALUENAMES:
    {
      for (uint8_t i = 0; i < VARS_PER_TASK; ++i) {
        if (i < P026_NR_OUTPUT_VALUES) {
          const uint8_t pconfigIndex = i + P026_QUERY1_CONFIG_POS;
          uint8_t choice             = PCONFIG(pconfigIndex);
          safe_strncpy(
            ExtraTaskSettings.TaskDeviceValueNames[i],
            Plugin_026_valuename(choice, false),
            sizeof(ExtraTaskSettings.TaskDeviceValueNames[i]));
        } else {
          ZERO_FILL(ExtraTaskSettings.TaskDeviceValueNames[i]);
        }
      }
      break;
    }

    case PLUGIN_GET_DEVICEVALUECOUNT:
    {
      event->Par1 = P026_NR_OUTPUT_VALUES;
      success = true;
      break;
    }

    case PLUGIN_GET_DEVICEVTYPE:
    {
      event->sensorType = static_cast<Sensor_VType>(PCONFIG(P026_SENSOR_TYPE_INDEX));
      event->idx = P026_SENSOR_TYPE_INDEX;
      success = true;
      break;
    }


    case PLUGIN_SET_DEFAULTS:
    {
      PCONFIG(0) = 0;    // "Uptime"

      for (uint8_t i = 1; i < VARS_PER_TASK; ++i) {
        PCONFIG(i) = 11; // "None"
      }
      PCONFIG(P026_SENSOR_TYPE_INDEX) = static_cast<uint8_t>(Sensor_VType::SENSOR_TYPE_QUAD);
      success                         = true;
      break;
    }

    case PLUGIN_WEBFORM_LOAD:
    {
      const __FlashStringHelper * options[P026_NR_OUTPUT_OPTIONS];
      int indices[P026_NR_OUTPUT_OPTIONS];

      int index = 0;
      for (uint8_t option = 0; option < P026_NR_OUTPUT_OPTIONS; ++option) {
        if (option != 11) {
          options[index] = Plugin_026_valuename(option, true);
          indices[index] = option;
          ++index;
        }
      }
      // Work around to get the "none" at the end.
      options[index] = Plugin_026_valuename(11, true);
      indices[index] = 11;

      for (uint8_t i = 0; i < P026_NR_OUTPUT_VALUES; ++i) {
        const uint8_t pconfigIndex = i + P026_QUERY1_CONFIG_POS;
        sensorTypeHelper_loadOutputSelector(event, pconfigIndex, i, P026_NR_OUTPUT_OPTIONS, options, indices);
      }
      success = true;
      break;
    }

    case PLUGIN_WEBFORM_SAVE:
    {
      // Save output selector parameters.
      for (uint8_t i = 0; i < P026_NR_OUTPUT_VALUES; ++i) {
        const uint8_t pconfigIndex = i + P026_QUERY1_CONFIG_POS;
        const uint8_t choice       = PCONFIG(pconfigIndex);
        sensorTypeHelper_saveOutputSelector(event, pconfigIndex, i, Plugin_026_valuename(choice, false));
      }
      success = true;
      break;
    }

    case PLUGIN_INIT:
    {
      success = true;
      break;
    }

    case PLUGIN_READ:
    {
      for (int i = 0; i < P026_NR_OUTPUT_VALUES; ++i) {
        UserVar[event->BaseVarIndex + i] = P026_get_value(PCONFIG(i));
      }

      if (loglevelActiveFor(LOG_LEVEL_INFO)) {
        String log;
        if (log.reserve(7 * (P026_NR_OUTPUT_VALUES + 1)))
        {
          log += F("SYS  : ");

          for (int i = 0; i < P026_NR_OUTPUT_VALUES; ++i) {
            if (i != 0) {
              log += ',';
            }
            log += formatUserVarNoCheck(event->TaskIndex, i);
          }
          addLogMove(LOG_LEVEL_INFO, log);
        }
      }
      ++p026_read_count;
      success = true;
      break;
    }
#if FEATURE_PACKED_RAW_DATA
   case PLUGIN_GET_PACKED_RAW_DATA:
    {
      // Matching JS code:
      // return decode(bytes, 
      //  [header, uint24, uint24, int8, vcc, pct_8, uint8, uint8, uint8, uint8, uint24, uint16],
      //  ['header', 'uptime', 'freeheap', 'rssi', 'vcc', 'load', 'ip1', 'ip2', 'ip3', 'ip4', 'web', 'freestack']);
      int index = 0;
      string += LoRa_addInt(P026_get_value(index++), PackedData_uint24);  // uptime
      string += LoRa_addInt(P026_get_value(index++), PackedData_uint24);  // freeheap
      string += LoRa_addFloat(P026_get_value(index++), PackedData_int8);  // rssi
      string += LoRa_addFloat(P026_get_value(index++), PackedData_vcc);   // vcc
      string += LoRa_addFloat(P026_get_value(index++), PackedData_pct_8); // load
      string += LoRa_addInt(P026_get_value(index++), PackedData_uint8);   // ip1
      string += LoRa_addInt(P026_get_value(index++), PackedData_uint8);   // ip2
      string += LoRa_addInt(P026_get_value(index++), PackedData_uint8);   // ip3
      string += LoRa_addInt(P026_get_value(index++), PackedData_uint8);   // ip4
      string += LoRa_addInt(P026_get_value(index++), PackedData_uint24);  // web
      string += LoRa_addInt(P026_get_value(index++), PackedData_uint16);  // freestack
      event->Par1 = index; // valuecount
      success = true;
      break;
    }
#endif // if FEATURE_PACKED_RAW_DATA
  }
  return success;
}

float P026_get_value(int type)
{
  switch (type)
  {
    case 0: return getUptimeMinutes();
    case 1: return FreeMem();
    case 2: return WiFi.RSSI();
    case 3:
# if FEATURE_ADC_VCC
      return vcc;
# else // if FEATURE_ADC_VCC
      return -1.0f;
# endif // if FEATURE_ADC_VCC
    case 4: return getCPUload();
    case 5:
    case 6:
    case 7:
    case 8:
      return NetworkLocalIP()[type - 5];
    case 9:  return timePassedSince(lastWeb) / 1000.0f; // respond in seconds
    case 10: return getCurrentFreeStack();
    case 12: return WiFiEventData.wifi_TX_pwr;
    case 13:
      #ifdef USE_SECOND_HEAP
      return FreeMem2ndHeap();
      #else
      break;
<<<<<<< HEAD
    }

    case 14:
    {
      value = p026_read_count;
      break;
    }
=======
      #endif
>>>>>>> bdd10913
  }
  return 0.0f;
}

#endif // USES_P026<|MERGE_RESOLUTION|>--- conflicted
+++ resolved
@@ -242,17 +242,7 @@
       return FreeMem2ndHeap();
       #else
       break;
-<<<<<<< HEAD
-    }
-
-    case 14:
-    {
-      value = p026_read_count;
-      break;
-    }
-=======
-      #endif
->>>>>>> bdd10913
+    case 14: return p026_read_count;
   }
   return 0.0f;
 }
