<<<<<<< HEAD
#ifndef CUSTOMBUILD_ESPEASY_LIMITS_H
#define CUSTOMBUILD_ESPEASY_LIMITS_H

#include "../../include/ESPEasy_config.h"

// ***********************************************************************
// * These limits have direct impact on the settings files
// * Do not change them!
// * Else settings files will no longer be compatible with official builds
// * Some of these are related to the values defined in StorageLayout.h
// ***********************************************************************


// Performing a 2-stage define assignment using the _TMP defines
// See: https://github.com/letscontrolit/ESPEasy/issues/2621
#if FEATURE_NON_STANDARD_24_TASKS
  #define TASKS_MAX_TMP                      24
#else
  #define TASKS_MAX_TMP                      12
#endif


#if defined(ESP8266)
  #ifndef TASKS_MAX
    #define TASKS_MAX                          TASKS_MAX_TMP
  #endif
  #ifndef MAX_GPIO
    #define MAX_GPIO                           16
  #endif
#endif
#if defined(ESP32)
  #ifndef TASKS_MAX
    #define TASKS_MAX                          32
  #endif

  #ifndef MAX_GPIO
    #if ESP_IDF_VERSION_MAJOR > 3       // IDF 4+
      #include <hal/gpio_types.h>
      #define MAX_GPIO (GPIO_NUM_MAX - 1)
    #else // ESP32 Before IDF 4.0
      #define MAX_GPIO  39
    #endif
  #endif

#endif

#ifndef CONTROLLER_MAX
  #define CONTROLLER_MAX                      3 // max 4!
#endif
#ifndef NOTIFICATION_MAX
  #define NOTIFICATION_MAX                    3 // max 4!
#endif
#ifndef VARS_PER_TASK
  #define VARS_PER_TASK                       4
#endif
#ifndef PLUGIN_CONFIGVAR_MAX
  #define PLUGIN_CONFIGVAR_MAX                8
#endif
#ifndef PLUGIN_CONFIGFLOATVAR_MAX
  #define PLUGIN_CONFIGFLOATVAR_MAX           4
#endif
#ifndef PLUGIN_CONFIGLONGVAR_MAX
  #define PLUGIN_CONFIGLONGVAR_MAX            4
#endif
#ifndef PLUGIN_EXTRACONFIGVAR_MAX
  #define PLUGIN_EXTRACONFIGVAR_MAX          16
#endif
#ifndef NAME_FORMULA_LENGTH_MAX
  #define NAME_FORMULA_LENGTH_MAX            40
#endif

#define USERVAR_MAX_INDEX    (VARS_PER_TASK * TASKS_MAX)


// ***********************************************************************
// * ESPEasy-NOW related limits
// ***********************************************************************

#ifndef ESPEASY_NOW_PEER_MAX
  #define ESPEASY_NOW_PEER_MAX                10 // 10 when using encryption, 20 without encryption
#endif


// ***********************************************************************
// * The next limits affect memory usage
// ***********************************************************************
#ifndef DEVICES_MAX
  // TODO TD-er: This should be set automatically by counting the number of included plugins.
  # ifdef ESP32
    # define DEVICES_MAX                      175
  #else
    #if defined(PLUGIN_BUILD_COLLECTION) || defined(PLUGIN_BUILD_DEV)
      #  define DEVICES_MAX                      95
    # else 
      #  define DEVICES_MAX                      60
    # endif
  #endif
#endif

#ifndef DEVICE_INDEX_MAX
  #define DEVICE_INDEX_MAX                   255
#endif
#ifndef PLUGIN_MAX
  #define PLUGIN_MAX                         255
#endif
#ifndef CPLUGIN_MAX
  #define CPLUGIN_MAX                        255
#endif
#ifndef NPLUGIN_MAX
  #define NPLUGIN_MAX                         4
#endif

#ifndef UNIT_NUMBER_MAX
  #define UNIT_NUMBER_MAX                   254 // Stored in Settings.Unit  unit 255 = broadcast
#endif


// ***********************************************************************
// * Limits regarding Rules
// ***********************************************************************

#ifndef RULES_TIMER_MAX
  #define RULES_TIMER_MAX                   256
#endif
//#ifndef PINSTATE_TABLE_MAX
//#define PINSTATE_TABLE_MAX                 32
//#endif
#ifndef RULES_MAX_SIZE
  #define RULES_MAX_SIZE                   2048
#endif
#ifndef RULES_MAX_NESTING_LEVEL
  #define RULES_MAX_NESTING_LEVEL             3
#endif
#ifndef RULESETS_MAX
  #define RULESETS_MAX                        4
#endif
#ifndef RULES_BUFFER_SIZE
  #define RULES_BUFFER_SIZE                  64
#endif

#ifndef RULES_IF_MAX_NESTING_LEVEL
  #define RULES_IF_MAX_NESTING_LEVEL          4
#endif


// ***********************************************************************
// * Extended SecuritySettings
// ***********************************************************************
#ifndef EXT_SECURITY_MAX_USER_LENGTH
  #define EXT_SECURITY_MAX_USER_LENGTH        128
#endif
#ifndef EXT_SECURITY_MAX_PASS_LENGTH
  #define EXT_SECURITY_MAX_PASS_LENGTH        128
#endif

// ***********************************************************************
// * Other operational limits
// ***********************************************************************

#ifndef MAX_FLASHWRITES_PER_DAY
  #define MAX_FLASHWRITES_PER_DAY           100 // per 24 hour window
#endif
#ifndef UDP_PACKETSIZE_MAX
  #define UDP_PACKETSIZE_MAX               256 // Currently only needed for C013_Receive
#endif
#ifndef TIMER_GRATUITOUS_ARP_MAX
  #define TIMER_GRATUITOUS_ARP_MAX           5000
#endif

#define DOMOTICZ_MAX_IDX            999999999 // Looks like it is an unsigned int, so could be up to 4 bln.


#endif // CUSTOMBUILD_ESPEASY_LIMITS_H
=======
#ifndef CUSTOMBUILD_ESPEASY_LIMITS_H
#define CUSTOMBUILD_ESPEASY_LIMITS_H

#include "../../include/ESPEasy_config.h"

// ***********************************************************************
// * These limits have direct impact on the settings files
// * Do not change them!
// * Else settings files will no longer be compatible with official builds
// * Some of these are related to the values defined in StorageLayout.h
// ***********************************************************************


// Performing a 2-stage define assignment using the _TMP defines
// See: https://github.com/letscontrolit/ESPEasy/issues/2621
#if FEATURE_NON_STANDARD_24_TASKS
  #define TASKS_MAX_TMP                      24
#else
  #define TASKS_MAX_TMP                      12
#endif


#if defined(ESP8266)
  #ifndef TASKS_MAX
    #define TASKS_MAX                          TASKS_MAX_TMP
  #endif
  #ifndef MAX_GPIO
    #define MAX_GPIO                           16
  #endif
#endif
#if defined(ESP32)
  #ifndef TASKS_MAX
    #define TASKS_MAX                          32
  #endif

  #ifndef MAX_GPIO
    #if ESP_IDF_VERSION_MAJOR > 3       // IDF 4+
      #include <hal/gpio_types.h>
      #define MAX_GPIO (GPIO_NUM_MAX - 1)
    #else // ESP32 Before IDF 4.0
      #define MAX_GPIO  39
    #endif
  #endif

#endif

#ifndef CONTROLLER_MAX
  #define CONTROLLER_MAX                      3 // max 4!
#endif
#ifndef NOTIFICATION_MAX
  #define NOTIFICATION_MAX                    3 // max 4!
#endif
#ifndef VARS_PER_TASK
  #define VARS_PER_TASK                       4
#endif
#ifndef PLUGIN_CONFIGVAR_MAX
  #define PLUGIN_CONFIGVAR_MAX                8
#endif
#ifndef PLUGIN_CONFIGFLOATVAR_MAX
  #define PLUGIN_CONFIGFLOATVAR_MAX           4
#endif
#ifndef PLUGIN_CONFIGLONGVAR_MAX
  #define PLUGIN_CONFIGLONGVAR_MAX            4
#endif
#ifndef PLUGIN_EXTRACONFIGVAR_MAX
  #define PLUGIN_EXTRACONFIGVAR_MAX          16
#endif
#ifndef NAME_FORMULA_LENGTH_MAX
  #define NAME_FORMULA_LENGTH_MAX            40
#endif

#define USERVAR_MAX_INDEX    (VARS_PER_TASK * TASKS_MAX)

// ***********************************************************************
// * The next limits affect memory usage
// ***********************************************************************
#ifndef DEVICES_MAX
  // TODO TD-er: This should be set automatically by counting the number of included plugins.
  # ifdef ESP32
    # define DEVICES_MAX                      175
  #else
    #if defined(PLUGIN_BUILD_COLLECTION) || defined(PLUGIN_BUILD_DEV)
      #  define DEVICES_MAX                      95
    # else 
      #  define DEVICES_MAX                      60
    # endif
  #endif
#endif

#ifndef DEVICE_INDEX_MAX
  #define DEVICE_INDEX_MAX                   255
#endif
#ifndef PLUGIN_MAX
  #define PLUGIN_MAX                         255
#endif
#ifndef CPLUGIN_MAX
  #define CPLUGIN_MAX                        255
#endif
#ifndef NPLUGIN_MAX
  #define NPLUGIN_MAX                         4
#endif

#ifndef UNIT_NUMBER_MAX
  #define UNIT_NUMBER_MAX                   254 // Stored in Settings.Unit  unit 255 = broadcast
#endif


// ***********************************************************************
// * Limits regarding Rules
// ***********************************************************************

#ifndef RULES_TIMER_MAX
  #define RULES_TIMER_MAX                   256
#endif
//#ifndef PINSTATE_TABLE_MAX
//#define PINSTATE_TABLE_MAX                 32
//#endif
#ifndef RULES_MAX_SIZE
  #define RULES_MAX_SIZE                   2048
#endif
#ifndef RULES_MAX_NESTING_LEVEL
  #define RULES_MAX_NESTING_LEVEL             3
#endif
#ifndef RULESETS_MAX
  #define RULESETS_MAX                        4
#endif
#ifndef RULES_BUFFER_SIZE
  #define RULES_BUFFER_SIZE                  64
#endif

#ifndef RULES_IF_MAX_NESTING_LEVEL
  #define RULES_IF_MAX_NESTING_LEVEL          4
#endif


// ***********************************************************************
// * Extended SecuritySettings
// ***********************************************************************
#ifndef EXT_SECURITY_MAX_USER_LENGTH
  #define EXT_SECURITY_MAX_USER_LENGTH        128
#endif
#ifndef EXT_SECURITY_MAX_PASS_LENGTH
  #define EXT_SECURITY_MAX_PASS_LENGTH        128
#endif

// ***********************************************************************
// * Other operational limits
// ***********************************************************************

#ifndef MAX_FLASHWRITES_PER_DAY
  #define MAX_FLASHWRITES_PER_DAY           100 // per 24 hour window
#endif
#ifndef UDP_PACKETSIZE_MAX
  #define UDP_PACKETSIZE_MAX               512 // Currently only needed for C013_Receive
#endif
#ifndef TIMER_GRATUITOUS_ARP_MAX
  #define TIMER_GRATUITOUS_ARP_MAX           5000
#endif

#define DOMOTICZ_MAX_IDX            999999999 // Looks like it is an unsigned int, so could be up to 4 bln.


#endif // CUSTOMBUILD_ESPEASY_LIMITS_H
>>>>>>> 5f6ec043
<|MERGE_RESOLUTION|>--- conflicted
+++ resolved
@@ -1,4 +1,3 @@
-<<<<<<< HEAD
 #ifndef CUSTOMBUILD_ESPEASY_LIMITS_H
 #define CUSTOMBUILD_ESPEASY_LIMITS_H
 
@@ -162,170 +161,6 @@
   #define MAX_FLASHWRITES_PER_DAY           100 // per 24 hour window
 #endif
 #ifndef UDP_PACKETSIZE_MAX
-  #define UDP_PACKETSIZE_MAX               256 // Currently only needed for C013_Receive
-#endif
-#ifndef TIMER_GRATUITOUS_ARP_MAX
-  #define TIMER_GRATUITOUS_ARP_MAX           5000
-#endif
-
-#define DOMOTICZ_MAX_IDX            999999999 // Looks like it is an unsigned int, so could be up to 4 bln.
-
-
-#endif // CUSTOMBUILD_ESPEASY_LIMITS_H
-=======
-#ifndef CUSTOMBUILD_ESPEASY_LIMITS_H
-#define CUSTOMBUILD_ESPEASY_LIMITS_H
-
-#include "../../include/ESPEasy_config.h"
-
-// ***********************************************************************
-// * These limits have direct impact on the settings files
-// * Do not change them!
-// * Else settings files will no longer be compatible with official builds
-// * Some of these are related to the values defined in StorageLayout.h
-// ***********************************************************************
-
-
-// Performing a 2-stage define assignment using the _TMP defines
-// See: https://github.com/letscontrolit/ESPEasy/issues/2621
-#if FEATURE_NON_STANDARD_24_TASKS
-  #define TASKS_MAX_TMP                      24
-#else
-  #define TASKS_MAX_TMP                      12
-#endif
-
-
-#if defined(ESP8266)
-  #ifndef TASKS_MAX
-    #define TASKS_MAX                          TASKS_MAX_TMP
-  #endif
-  #ifndef MAX_GPIO
-    #define MAX_GPIO                           16
-  #endif
-#endif
-#if defined(ESP32)
-  #ifndef TASKS_MAX
-    #define TASKS_MAX                          32
-  #endif
-
-  #ifndef MAX_GPIO
-    #if ESP_IDF_VERSION_MAJOR > 3       // IDF 4+
-      #include <hal/gpio_types.h>
-      #define MAX_GPIO (GPIO_NUM_MAX - 1)
-    #else // ESP32 Before IDF 4.0
-      #define MAX_GPIO  39
-    #endif
-  #endif
-
-#endif
-
-#ifndef CONTROLLER_MAX
-  #define CONTROLLER_MAX                      3 // max 4!
-#endif
-#ifndef NOTIFICATION_MAX
-  #define NOTIFICATION_MAX                    3 // max 4!
-#endif
-#ifndef VARS_PER_TASK
-  #define VARS_PER_TASK                       4
-#endif
-#ifndef PLUGIN_CONFIGVAR_MAX
-  #define PLUGIN_CONFIGVAR_MAX                8
-#endif
-#ifndef PLUGIN_CONFIGFLOATVAR_MAX
-  #define PLUGIN_CONFIGFLOATVAR_MAX           4
-#endif
-#ifndef PLUGIN_CONFIGLONGVAR_MAX
-  #define PLUGIN_CONFIGLONGVAR_MAX            4
-#endif
-#ifndef PLUGIN_EXTRACONFIGVAR_MAX
-  #define PLUGIN_EXTRACONFIGVAR_MAX          16
-#endif
-#ifndef NAME_FORMULA_LENGTH_MAX
-  #define NAME_FORMULA_LENGTH_MAX            40
-#endif
-
-#define USERVAR_MAX_INDEX    (VARS_PER_TASK * TASKS_MAX)
-
-// ***********************************************************************
-// * The next limits affect memory usage
-// ***********************************************************************
-#ifndef DEVICES_MAX
-  // TODO TD-er: This should be set automatically by counting the number of included plugins.
-  # ifdef ESP32
-    # define DEVICES_MAX                      175
-  #else
-    #if defined(PLUGIN_BUILD_COLLECTION) || defined(PLUGIN_BUILD_DEV)
-      #  define DEVICES_MAX                      95
-    # else 
-      #  define DEVICES_MAX                      60
-    # endif
-  #endif
-#endif
-
-#ifndef DEVICE_INDEX_MAX
-  #define DEVICE_INDEX_MAX                   255
-#endif
-#ifndef PLUGIN_MAX
-  #define PLUGIN_MAX                         255
-#endif
-#ifndef CPLUGIN_MAX
-  #define CPLUGIN_MAX                        255
-#endif
-#ifndef NPLUGIN_MAX
-  #define NPLUGIN_MAX                         4
-#endif
-
-#ifndef UNIT_NUMBER_MAX
-  #define UNIT_NUMBER_MAX                   254 // Stored in Settings.Unit  unit 255 = broadcast
-#endif
-
-
-// ***********************************************************************
-// * Limits regarding Rules
-// ***********************************************************************
-
-#ifndef RULES_TIMER_MAX
-  #define RULES_TIMER_MAX                   256
-#endif
-//#ifndef PINSTATE_TABLE_MAX
-//#define PINSTATE_TABLE_MAX                 32
-//#endif
-#ifndef RULES_MAX_SIZE
-  #define RULES_MAX_SIZE                   2048
-#endif
-#ifndef RULES_MAX_NESTING_LEVEL
-  #define RULES_MAX_NESTING_LEVEL             3
-#endif
-#ifndef RULESETS_MAX
-  #define RULESETS_MAX                        4
-#endif
-#ifndef RULES_BUFFER_SIZE
-  #define RULES_BUFFER_SIZE                  64
-#endif
-
-#ifndef RULES_IF_MAX_NESTING_LEVEL
-  #define RULES_IF_MAX_NESTING_LEVEL          4
-#endif
-
-
-// ***********************************************************************
-// * Extended SecuritySettings
-// ***********************************************************************
-#ifndef EXT_SECURITY_MAX_USER_LENGTH
-  #define EXT_SECURITY_MAX_USER_LENGTH        128
-#endif
-#ifndef EXT_SECURITY_MAX_PASS_LENGTH
-  #define EXT_SECURITY_MAX_PASS_LENGTH        128
-#endif
-
-// ***********************************************************************
-// * Other operational limits
-// ***********************************************************************
-
-#ifndef MAX_FLASHWRITES_PER_DAY
-  #define MAX_FLASHWRITES_PER_DAY           100 // per 24 hour window
-#endif
-#ifndef UDP_PACKETSIZE_MAX
   #define UDP_PACKETSIZE_MAX               512 // Currently only needed for C013_Receive
 #endif
 #ifndef TIMER_GRATUITOUS_ARP_MAX
@@ -335,5 +170,4 @@
 #define DOMOTICZ_MAX_IDX            999999999 // Looks like it is an unsigned int, so could be up to 4 bln.
 
 
-#endif // CUSTOMBUILD_ESPEASY_LIMITS_H
->>>>>>> 5f6ec043
+#endif // CUSTOMBUILD_ESPEASY_LIMITS_H