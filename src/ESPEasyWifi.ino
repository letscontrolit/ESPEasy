--- conflicted
+++ resolved
@@ -221,12 +221,8 @@
   if (RTC.lastWiFiChannel == 0 && wifi_connect_attempt <= 1) {
     WifiScan(true);
   }
-<<<<<<< HEAD
-
-=======
   setConnectionSpeed();
   setupStaticIPconfig();
->>>>>>> d270bad6
   return true;
 }
 
