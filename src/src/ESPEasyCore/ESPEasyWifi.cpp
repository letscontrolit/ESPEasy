#include "../ESPEasyCore/ESPEasyWifi.h"

#include "../../ESPEasy-Globals.h"
#include "../DataStructs/TimingStats.h"
#include "../ESPEasyCore/ESPEasyNetwork.h"
#include "../ESPEasyCore/ESPEasyWiFiEvent.h"
#include "../ESPEasyCore/ESPEasyWifi_ProcessEvent.h"
#include "../ESPEasyCore/ESPEasy_Log.h"
#include "../ESPEasyCore/Serial.h"
#include "../Globals/ESPEasyWiFiEvent.h"
#include "../Globals/EventQueue.h"
#include "../Globals/NetworkState.h"
#include "../Globals/Nodes.h"
#include "../Globals/RTC.h"
#include "../Globals/SecuritySettings.h"
#include "../Globals/Services.h"
#include "../Globals/Settings.h"
#include "../Globals/WiFi_AP_Candidates.h"
#include "../Helpers/ESPEasy_time_calc.h"
#include "../Helpers/Misc.h"
#include "../Helpers/Networking.h"
#include "../Helpers/StringConverter.h"
#include "../Helpers/StringGenerator_WiFi.h"

#ifdef USES_ESPEASY_NOW
# include "../Globals/ESPEasy_now_handler.h"
#endif

#ifdef ESP32
#include <WiFiGeneric.h>
#endif

// FIXME TD-er: Cleanup of WiFi code
#ifdef ESPEASY_WIFI_CLEANUP_WORK_IN_PROGRESS
bool ESPEasyWiFi_t::begin() {
  return true;
}

void ESPEasyWiFi_t::end() {


}


void ESPEasyWiFi_t::loop() {
  switch (_state) {
    case WiFiState_e::OFF:
    break;
    case WiFiState_e::AP_only:
    break;
    case WiFiState_e::ErrorRecovery:
    // Wait for timeout to expire
    // Start again from scratch
    break;
    case WiFiState_e::STA_Scanning:
    case WiFiState_e::STA_AP_Scanning:
    // Check if scanning is finished
    // When scanning per channel, call for scanning next channel
    break;
    case WiFiState_e::STA_Connecting:
    case WiFiState_e::STA_Reconnecting:
    // Check if (re)connecting has finished
    break;
    case WiFiState_e::STA_Connected:
    // Check if still connected
    // Reconnect if not.
    // Else mark last timestamp seen as connected
    break;
  }


  {
    // Check if we need to start AP
    // Flag captive portal in webserver and/or whether we might be in setup mode
  }

#ifdef USE_IMPROV
  {
    // Check for Improv mode.
  }
#endif


}


IPAddress  ESPEasyWiFi_t::getIP() const {

  IPAddress res;


  return res;
}

void  ESPEasyWiFi_t::disconnect() {

}


void ESPEasyWiFi_t::checkConnectProgress() {

}

void ESPEasyWiFi_t::startScanning() {
  _state = WiFiState_e::STA_Scanning;
  WifiScan(true);
  _last_state_change.setNow();
}


bool ESPEasyWiFi_t::connectSTA() {
  if (!WiFi_AP_Candidates.hasKnownCredentials()) {
    if (!WiFiEventData.warnedNoValidWiFiSettings) {
      addLog(LOG_LEVEL_ERROR, F("WIFI : No valid wifi settings"));
      WiFiEventData.warnedNoValidWiFiSettings = true;
    }
    WiFiEventData.last_wifi_connect_attempt_moment.clear();
    WiFiEventData.wifi_connect_attempt     = 1;
    WiFiEventData.wifiConnectAttemptNeeded = false;

    // No need to wait longer to start AP mode.
    if (!Settings.DoNotStartAP()) {
      setAP(true);
    }
    return false;
  }
  WiFiEventData.warnedNoValidWiFiSettings = false;
  setSTA(true);
  #if defined(ESP8266)
  wifi_station_set_hostname(NetworkCreateRFCCompliantHostname().c_str());

  #endif // if defined(ESP8266)
  #if defined(ESP32)
  WiFi.config(INADDR_NONE, INADDR_NONE, INADDR_NONE);
  #endif // if defined(ESP32)
  setConnectionSpeed();
  setupStaticIPconfig();



    // Start the process of connecting or starting AP
    if (WiFi_AP_Candidates.getNext(true)) {
      // Try to connect to AP

    } else {
      // No (known) AP, start scanning
      startScanning();
    }


  return true;
}

#endif // ESPEASY_WIFI_CLEANUP_WORK_IN_PROGRESS


// ********************************************************************************
// WiFi state
// ********************************************************************************

/*
   WiFi STA states:
   1 STA off                 => ESPEASY_WIFI_DISCONNECTED
   2 STA connecting
   3 STA connected           => ESPEASY_WIFI_CONNECTED
   4 STA got IP              => ESPEASY_WIFI_GOT_IP
   5 STA connected && got IP => ESPEASY_WIFI_SERVICES_INITIALIZED

   N.B. the states are flags, meaning both "connected" and "got IP" must be set
        to be considered ESPEASY_WIFI_SERVICES_INITIALIZED

   The flag wifiConnectAttemptNeeded indicates whether a new connect attempt is needed.
   This is set to true when:
   - Security settings have been saved with AP mode enabled. FIXME TD-er, this may not be the best check.
   - WiFi connect timeout reached  &  No client is connected to the AP mode of the node.
   - Wifi is reset
   - WiFi setup page has been loaded with SSID/pass values.


   WiFi AP mode states:
   1 AP on                        => reset AP disable timer
   2 AP client connect/disconnect => reset AP disable timer
   3 AP off                       => AP disable timer = 0;

   AP mode will be disabled when both apply:
   - AP disable timer (timerAPoff) expired
   - No client is connected to the AP.

   AP mode will be enabled when at least one applies:
   - No valid WiFi settings
   - Start AP timer (timerAPstart) expired

   Start AP timer is set or cleared at:
   - Set timerAPstart when "valid WiFi connection" state is observed.
   - Disable timerAPstart when ESPEASY_WIFI_SERVICES_INITIALIZED wifi state is reached.

   For the first attempt to connect after a cold boot (RTC values are 0), a WiFi scan will be 
   performed to find the strongest known SSID.
   This will set RTC.lastBSSID and RTC.lastWiFiChannel
   
   Quick reconnect (using BSSID/channel of last connection) when both apply:
   - If wifi_connect_attempt < 3
   - RTC.lastBSSID is known
   - RTC.lastWiFiChannel != 0

   Change of wifi settings when both apply:
   - "other" settings valid
   - (wifi_connect_attempt % 2) == 0

   Reset of wifi_connect_attempt to 0 when both apply:
   - connection successful
   - Connection stable (connected for > 5 minutes)

 */


// ********************************************************************************
// Check WiFi connected status
// This is basically the state machine to switch between states:
// - Initiate WiFi reconnect
// - Start/stop of AP mode
// ********************************************************************************
bool WiFiConnected() {
  START_TIMER;

  static bool recursiveCall = false;

  static uint32_t lastCheckedTime = 0;
  static bool lastState = false;

  if (timePassedSince(lastCheckedTime) < 10) {
    // Try to rate-limit the nr of calls to this function or else it will be called 1000's of times a second.
    return lastState;
  }


  if (WiFiEventData.unprocessedWifiEvents()) { return false; }

  bool wifi_isconnected = WiFi.isConnected();
  #ifdef ESP8266
  // Perform check on SDK function, see: https://github.com/esp8266/Arduino/issues/7432
  station_status_t status = wifi_station_get_connect_status();
  switch(status) {
    case STATION_GOT_IP:
      wifi_isconnected = true;
      break;
    case STATION_NO_AP_FOUND:
    case STATION_CONNECT_FAIL:
    case STATION_WRONG_PASSWORD:
      wifi_isconnected = false;
      break;
    case STATION_IDLE:
    case STATION_CONNECTING:
      break;

    default:
      wifi_isconnected = false;
      break;
  }
  #endif

  if (recursiveCall) return wifi_isconnected;
  recursiveCall = true;


  // For ESP82xx, do not rely on WiFi.status() with event based wifi.
  const int32_t wifi_rssi = WiFi.RSSI();
  bool validWiFi = (wifi_rssi < 0) && wifi_isconnected && hasIPaddr();
  /*
  if (validWiFi && WiFi.channel() != WiFiEventData.usedChannel) {
    validWiFi = false;
  }
  */
  if (validWiFi != WiFiEventData.WiFiServicesInitialized()) {
    // else wifiStatus is no longer in sync.
    if (checkAndResetWiFi()) {
      // Wifi has been reset, so no longer valid WiFi
      validWiFi = false;
    }
  }

  if (validWiFi) {
    // Connected, thus disable any timer to start AP mode. (except when in WiFi setup mode)
    if (!WiFiEventData.wifiSetupConnect) {
      WiFiEventData.timerAPstart.clear();
    }
    STOP_TIMER(WIFI_ISCONNECTED_STATS);
    recursiveCall = false;
    // Only return true after some time since it got connected.
    #ifdef ESP8266
    SetWiFiTXpower();
    #endif
    lastState = WiFiEventData.wifi_considered_stable || WiFiEventData.lastConnectMoment.timeoutReached(100);
    lastCheckedTime = millis();
    return lastState;
  }

  if ((WiFiEventData.timerAPstart.isSet()) && WiFiEventData.timerAPstart.timeReached()) {
    if (WiFiEventData.timerAPoff.isSet() && !WiFiEventData.timerAPoff.timeReached()) {
      // Timer reached, so enable AP mode.
      if (!WifiIsAP(WiFi.getMode())) {
        if (!Settings.DoNotStartAP()) {
          WifiScan(false);
          setAP(true);
        }
      }
    } else {
      WiFiEventData.timerAPstart.clear();
      WiFiEventData.timerAPoff.clear();
    }
  }


  // When made this far in the code, we apparently do not have valid WiFi connection.
  if (!WiFiEventData.timerAPstart.isSet() && !WifiIsAP(WiFi.getMode())) {
    // First run we do not have WiFi connection any more, set timer to start AP mode
    // Only allow the automatic AP mode in the first N minutes after boot.
    if (getUptimeMinutes() < WIFI_ALLOW_AP_AFTERBOOT_PERIOD) {
      WiFiEventData.timerAPstart.setMillisFromNow(WIFI_RECONNECT_WAIT);
      // Fixme TD-er: Make this more elegant as it now needs to know about the extra time needed for the AP start timer.
      WiFiEventData.timerAPoff.setMillisFromNow(WIFI_RECONNECT_WAIT + WIFI_AP_OFF_TIMER_DURATION);
    }
  }

  const bool timeoutReached = WiFiEventData.last_wifi_connect_attempt_moment.isSet() && 
                              WiFiEventData.last_wifi_connect_attempt_moment.timeoutReached(2 * DEFAULT_WIFI_CONNECTION_TIMEOUT);

  if (timeoutReached && !WiFiEventData.wifiSetup) {
    // It took too long to make a connection, set flag we need to try again
    //if (!wifiAPmodeActivelyUsed()) {
      WiFiEventData.wifiConnectAttemptNeeded = true;
    //}
    WiFiEventData.wifiConnectInProgress = false;
    if (!WiFiEventData.WiFiDisconnected()) {
      # ifndef BUILD_NO_DEBUG
      addLog(LOG_LEVEL_INFO, F("WiFi : wifiConnectTimeoutReached"));
      #endif
      WifiDisconnect();
    }
  }
  delay(0);
  STOP_TIMER(WIFI_NOTCONNECTED_STATS);
  recursiveCall = false;
  return false;
}

void WiFiConnectRelaxed() {
  if (!WiFiEventData.WiFiConnectAllowed() || WiFiEventData.wifiConnectInProgress) {
    if (WiFiEventData.wifiConnectInProgress) {
      if (WiFiEventData.last_wifi_connect_attempt_moment.isSet()) { 
        if (WiFiEventData.last_wifi_connect_attempt_moment.timeoutReached(WIFI_PROCESS_EVENTS_TIMEOUT)) {
          WiFiEventData.wifiConnectInProgress = false;
        }
      }
    }

    if (WiFiEventData.wifiConnectInProgress) {
      return; // already connected or connect attempt in progress need to disconnect first
    }
  }
  if (!WiFiEventData.processedScanDone) {
    // Scan is still active, so do not yet connect.
    return;
  }

<<<<<<< HEAD
  if (!WiFiEventData.processedDisconnect) {
    processDisconnect();
  }

=======
>>>>>>> ca8a7e09
  if (WiFiEventData.unprocessedWifiEvents()) {
    # ifndef BUILD_NO_DEBUG
    if (loglevelActiveFor(LOG_LEVEL_ERROR)) {
      String log = F("WiFi : Connecting not possible, unprocessed WiFi events: ");
      if (!WiFiEventData.processedConnect) {
        log += F(" conn");
      }
      if (!WiFiEventData.processedDisconnect) {
        log += F(" disconn");
      }
      if (!WiFiEventData.processedGotIP) {
        log += F(" gotIP");
      }
      if (!WiFiEventData.processedDHCPTimeout) {
        log += F(" DHCP_t/o");
      }
      
      addLogMove(LOG_LEVEL_ERROR, log);
      logConnectionStatus();
    }
    #endif
    return;
  }

  if (!WiFiEventData.wifiSetupConnect && wifiAPmodeActivelyUsed()) {
    return;
  }


  // FIXME TD-er: Should not try to prepare when a scan is still busy.
  // This is a logic error which may lead to strange issues if some kind of timeout happens and/or RF calibration was not OK.
  // Split this function into separate parts, with the last part being the actual connect attempt either after a scan is complete or quick connect is possible.

  AttemptWiFiConnect();
}

void AttemptWiFiConnect() {
  if (!WiFiEventData.wifiConnectAttemptNeeded) {
    return;
  }

  if (WiFiEventData.wifiConnectInProgress) {
    return;
  }

  if (WiFiEventData.wifiSetupConnect) {
    // wifiSetupConnect is when run from the setup page.
    RTC.clearLastWiFi(); // Force slow connect
    WiFiEventData.wifi_connect_attempt = 0;
    WiFiEventData.wifiSetupConnect     = false;
    if (WiFiEventData.timerAPoff.isSet()) {
      WiFiEventData.timerAPoff.setMillisFromNow(WIFI_RECONNECT_WAIT + WIFI_AP_OFF_TIMER_DURATION);
    }
  }

  if (WiFiEventData.last_wifi_connect_attempt_moment.isSet()) {
    if (!WiFiEventData.last_wifi_connect_attempt_moment.timeoutReached(DEFAULT_WIFI_CONNECTION_TIMEOUT)) {
      return;
    }
  }

  if (WiFiEventData.unprocessedWifiEvents()) {
    return;
  }

  setSTA(true);

  if (WiFi_AP_Candidates.getNext(WiFiScanAllowed())) {
    const WiFi_AP_Candidate candidate = WiFi_AP_Candidates.getCurrent();

    if (loglevelActiveFor(LOG_LEVEL_INFO)) {
      String log = F("WIFI : Connecting ");
      log += candidate.toString();
      log += F(" attempt #");
      log += WiFiEventData.wifi_connect_attempt;
      addLogMove(LOG_LEVEL_INFO, log);
    }
    WiFiEventData.markWiFiBegin();
    if (prepareWiFi()) {
      setNetworkMedium(NetworkMedium_t::WIFI);
      RTC.clearLastWiFi();
      float tx_pwr = 0; // Will be set higher based on RSSI when needed.
      // FIXME TD-er: Must check WiFiEventData.wifi_connect_attempt to increase TX power
      #ifdef ESP8266
      if (Settings.UseMaxTXpowerForSending()) {
        tx_pwr = Settings.getWiFi_TX_power();
      }
      SetWiFiTXpower(tx_pwr, candidate.rssi);
      #endif
      // Start connect attempt now, so no longer needed to attempt new connection.
      WiFiEventData.wifiConnectAttemptNeeded = false;
      WiFiEventData.wifiConnectInProgress = true;
      if (candidate.allowQuickConnect() && !candidate.isHidden) {
        WiFi.begin(candidate.ssid.c_str(), candidate.key.c_str(), candidate.channel, candidate.bssid.mac);
      } else {
        WiFi.begin(candidate.ssid.c_str(), candidate.key.c_str());
      }
      delay(1);
    } else {
      WiFiEventData.wifiConnectInProgress = false;
    }
  } else {
    if (!wifiAPmodeActivelyUsed() || WiFiEventData.wifiSetupConnect) {
      if (!prepareWiFi()) {
        //return;
      }

      if (WiFiScanAllowed()) {
        // Maybe not scan async to give the ESP some slack in power consumption?
        const bool async = false;
        WifiScan(async);
      }
<<<<<<< HEAD
    } else {
      if (!WiFi_AP_Candidates.addedKnownCandidate()) {
        setNetworkMedium(NetworkMedium_t::ESPEasyNOW_only);
      }
=======
      // Limit nr of attempts as we don't have any AP candidates.
      WiFiEventData.last_wifi_connect_attempt_moment.setMillisFromNow(60000);
      WiFiEventData.timerAPstart.setNow();
>>>>>>> ca8a7e09
    }
  }

  logConnectionStatus();
}

// ********************************************************************************
// Set Wifi config
// ********************************************************************************
bool prepareWiFi() {
  if (!WiFi_AP_Candidates.hasKnownCredentials()) {
    if (!WiFiEventData.warnedNoValidWiFiSettings) {
      addLog(LOG_LEVEL_ERROR, F("WIFI : No valid wifi settings"));
      WiFiEventData.warnedNoValidWiFiSettings = true;
    }
//    WiFiEventData.last_wifi_connect_attempt_moment.clear();
    WiFiEventData.wifi_connect_attempt     = 1;
    WiFiEventData.wifiConnectAttemptNeeded = false;

    // No need to wait longer to start AP mode.
    if (!Settings.DoNotStartAP()) {
      WifiScan(false);
      setAP(true);
    }
    return false;
  }
  WiFiEventData.warnedNoValidWiFiSettings = false;
  #ifdef USES_ESPEASY_NOW
  if (Settings.UseESPEasyNow()) {
    setWifiMode(WIFI_AP_STA);
  } else {
    setSTA(true);
  }
  #else
  setSTA(true);
  #endif

  #if defined(ESP8266)
  wifi_station_set_hostname(NetworkCreateRFCCompliantHostname().c_str());

  #endif // if defined(ESP8266)
  #if defined(ESP32)
  WiFi.config(INADDR_NONE, INADDR_NONE, INADDR_NONE);
  #endif // if defined(ESP32)
  setConnectionSpeed();
  setupStaticIPconfig();
  WiFiEventData.wifiConnectAttemptNeeded = true;

  return true;
}

bool checkAndResetWiFi() {
  #ifdef ESP8266
  station_status_t status = wifi_station_get_connect_status();

  switch(status) {
    case STATION_GOT_IP:
      if (WiFi.RSSI() < 0 && WiFi.localIP().isSet()) {
        //if (WiFi.channel() == WiFiEventData.usedChannel || WiFiEventData.usedChannel == 0) {
          // This is a valid status, no need to reset
          if (!WiFiEventData.WiFiServicesInitialized()) {
            WiFiEventData.setWiFiServicesInitialized();
            setNetworkMedium(NetworkMedium_t::WIFI);
          }

          return false;
        //}
      }
      break;
    case STATION_NO_AP_FOUND:
    case STATION_CONNECT_FAIL:
    case STATION_WRONG_PASSWORD:
      // Reason to reset WiFi
      break;
    case STATION_IDLE:
    case STATION_CONNECTING:
      if (WiFiEventData.last_wifi_connect_attempt_moment.isSet() && !WiFiEventData.last_wifi_connect_attempt_moment.timeoutReached(DEFAULT_WIFI_CONNECTION_TIMEOUT)) {
        return false;
      }
      break;
  }
  #endif
  #ifdef ESP32
  if (WiFi.isConnected()) {
    //if (WiFi.channel() == WiFiEventData.usedChannel || WiFiEventData.usedChannel == 0) {
      return false;
    //}
  }
  if (WiFiEventData.last_wifi_connect_attempt_moment.isSet() && !WiFiEventData.last_wifi_connect_attempt_moment.timeoutReached(DEFAULT_WIFI_CONNECTION_TIMEOUT)) {
    return false;
  }
  #endif
  # ifndef BUILD_NO_DEBUG
  String log = F("WiFi : WiFiConnected() out of sync: ");
  log += WiFiEventData.ESPeasyWifiStatusToString();
  log += F(" RSSI: ");
  log += String(WiFi.RSSI());
  #ifdef ESP8266
  log += F(" status: ");
  log += SDKwifiStatusToString(status);
  #endif
  #endif

  // Call for reset first, to make sure a syslog call will not try to send.
  resetWiFi();
  # ifndef BUILD_NO_DEBUG
  addLogMove(LOG_LEVEL_INFO, log);
  #endif
  return true;
}


void resetWiFi() {
  //if (wifiAPmodeActivelyUsed()) return;
  if (WiFiEventData.lastWiFiResetMoment.isSet() && !WiFiEventData.lastWiFiResetMoment.timeoutReached(1000)) {
    // Don't reset WiFi too often
    return;
  }
  FeedSW_watchdog();
  WiFiEventData.clearAll();
  WiFi_AP_Candidates.force_reload();
  WifiDisconnect();

  // Send this log only after WifiDisconnect() or else sending to syslog may cause issues
  addLog(LOG_LEVEL_INFO, F("Reset WiFi."));

  //  setWifiMode(WIFI_OFF);

  initWiFi();
}

#ifdef ESP32
void removeWiFiEventHandler()
{
  WiFi.removeEvent(wm_event_id);
}

void registerWiFiEventHandler()
{
  wm_event_id = WiFi.onEvent(WiFiEvent);
}
#endif


void initWiFi()
{
#ifdef USES_ESPEASY_NOW
  ESPEasy_now_handler.end();
#endif
#ifdef ESP8266

  // See https://github.com/esp8266/Arduino/issues/5527#issuecomment-460537616
  // FIXME TD-er: Do not destruct WiFi object, it may cause crashes with queued UDP traffic.
//  WiFi.~ESP8266WiFiClass();
//  WiFi = ESP8266WiFiClass();
#endif // ifdef ESP8266

  WiFi.persistent(false); // Do not use SDK storage of SSID/WPA parameters
  // The WiFi.disconnect() ensures that the WiFi is working correctly. If this is not done before receiving WiFi connections,
  // those WiFi connections will take a long time to make or sometimes will not work at all.
  WiFi.disconnect(false);
  delay(1);
  WifiScan(false);
  setWifiMode(WIFI_OFF);

#if defined(ESP32)
  wm_event_id = WiFi.onEvent(WiFiEvent);
#endif
#ifdef ESP8266
  // WiFi event handlers
  stationConnectedHandler = WiFi.onStationModeConnected(onConnected);
	stationDisconnectedHandler = WiFi.onStationModeDisconnected(onDisconnect);
	stationGotIpHandler = WiFi.onStationModeGotIP(onGotIP);
  stationModeDHCPTimeoutHandler = WiFi.onStationModeDHCPTimeout(onDHCPTimeout);
  stationModeAuthModeChangeHandler = WiFi.onStationModeAuthModeChanged(onStationModeAuthModeChanged);
  APModeStationConnectedHandler = WiFi.onSoftAPModeStationConnected(onConnectedAPmode);
  APModeStationDisconnectedHandler = WiFi.onSoftAPModeStationDisconnected(onDisconnectedAPmode);
#ifdef USES_ESPEASY_NOW
  APModeProbeRequestReceivedHandler = WiFi.onSoftAPModeProbeRequestReceived(onProbeRequestAPmode);
#endif

#endif
  delay(100);
}

// ********************************************************************************
// Configure WiFi TX power
// ********************************************************************************
#ifdef ESP8266
void SetWiFiTXpower() {
  if (Settings.UseESPEasyNow()) {
    // Set at max power for use with ESPEasy-NOW.
    SetWiFiTXpower(30, -99);
  } else {
    SetWiFiTXpower(0.0f); // Just some minimal value, will be adjusted in SetWiFiTXpower
  }
}

void SetWiFiTXpower(float dBm) { 
  SetWiFiTXpower(dBm, WiFi.RSSI());
}

void SetWiFiTXpower(float dBm, float rssi) {
  /*
  const WiFiMode_t cur_mode = WiFi.getMode();
  if (cur_mode == WIFI_OFF) {
    return;
  }

  if (Settings.UseESPEasyNow()) {
    // Do not mess with WiFi TX power when ESPEasy-now is used.
    return;
  }

  // Range ESP32  : 2dBm - 20dBm
  // Range ESP8266: 0dBm - 20.5dBm
  float maxTXpwr;
  float threshold = GetRSSIthreshold(maxTXpwr);
  float minTXpwr = 0;

  threshold += Settings.WiFi_sensitivity_margin; // Margin in dBm on top of threshold

  // Assume AP sends with max set by ETSI standard.
  // 2.4 GHz: 100 mWatt (20 dBm)
  // US and some other countries allow 1000 mW (30 dBm)
  // We cannot send with over 20 dBm, thus it makes no sense to force higher TX power all the time.
  const float newrssi = rssi - 20;
  if (newrssi < threshold) {
    minTXpwr = threshold - newrssi;
  }
  if (minTXpwr > maxTXpwr) {
    minTXpwr = maxTXpwr;
  }
  if (dBm > maxTXpwr) {
    dBm = maxTXpwr;
  } else if (dBm < minTXpwr) {
    dBm = minTXpwr;
  }

  #ifdef ESP32
  wifi_power_t val = WIFI_POWER_MINUS_1dBm;
  if (dBm < 0) { 
    val = WIFI_POWER_MINUS_1dBm;
    dBm = -1;
  } else if (dBm < 3.5f) {
    val = WIFI_POWER_2dBm;
    dBm = 2;
  } else if (dBm < 6) {
    val = WIFI_POWER_5dBm;
    dBm = 5;
  } else if (dBm < 8) {
    val = WIFI_POWER_7dBm;
    dBm = 7;
  } else if (dBm < 10) {
    val = WIFI_POWER_8_5dBm;
    dBm = 8.5;
  } else if (dBm < 12) {
    val = WIFI_POWER_11dBm;
    dBm = 11;
  } else if (dBm < 14) {
    val = WIFI_POWER_13dBm;
    dBm = 13;
  } else if (dBm < 16) {
    val = WIFI_POWER_15dBm;
    dBm = 15;
  } else if (dBm < 17.75f) {
    val = WIFI_POWER_17dBm;
    dBm = 17;
  } else if (dBm < 18.75f) {
    val = WIFI_POWER_18_5dBm;
    dBm = 18.5;
  } else if (dBm < 19.25f) {
    val = WIFI_POWER_19dBm;
    dBm = 19;
  } else {
    val = WIFI_POWER_19_5dBm;
    dBm = 19.5f;
  }
  esp_wifi_set_max_tx_power(val);
  //esp_wifi_get_max_tx_power(&val);
//  dBm = static_cast<float>(val);
//  dBm /= 4.0f;
  #endif

  #ifdef ESP8266
  WiFi.setOutputPower(dBm);
  #endif

  if (WiFiEventData.wifi_TX_pwr < dBm) {
    // Will increase the TX power, give power supply of the unit some rest
    delay(1);
  }

  WiFiEventData.wifi_TX_pwr = dBm;

  delay(0);
  #ifndef BUILD_NO_DEBUG
  if (loglevelActiveFor(LOG_LEVEL_DEBUG)) {
    const int TX_pwr_int = WiFiEventData.wifi_TX_pwr * 4;
    const int maxTXpwr_int = maxTXpwr * 4;
    if (TX_pwr_int != maxTXpwr_int) {
      static int last_log = -1;
      if (TX_pwr_int != last_log) {
        last_log = TX_pwr_int;
        String log = F("WiFi : Set TX power to ");
        log += toString(dBm, 0);
        log += F("dBm");
        log += F(" sensitivity: ");
        log += toString(threshold, 0);
        log += F("dBm");
        if (rssi < 0) {
          log += F(" RSSI: ");
          log += toString(rssi, 0);
          log += F("dBm");
        }
        addLogMove(LOG_LEVEL_DEBUG, log);
      }
    }
  }
  #endif
  */
}
#endif

float GetRSSIthreshold(float& maxTXpwr) {
    if (Settings.UseMaxTXpowerForSending()
#ifdef USES_ESPEASY_NOW
      || isESPEasy_now_only()
#endif
  ) {
    maxTXpwr = 30.0;
  } else {
    maxTXpwr = Settings.getWiFi_TX_power();
  }
  float threshold = -72;
  switch (getConnectionProtocol()) {
    case WiFiConnectionProtocol::WiFi_Protocol_11b:
      threshold = -91;
      if (maxTXpwr > 20.5) maxTXpwr = 20.5;
      break;
    case WiFiConnectionProtocol::WiFi_Protocol_11g:
      threshold = -75;
      if (maxTXpwr > 17) maxTXpwr = 17;
      break;
    case WiFiConnectionProtocol::WiFi_Protocol_11n:
      threshold = -72;
      if (maxTXpwr > 14) maxTXpwr = 14;
      break;
    case WiFiConnectionProtocol::Unknown:
      break;
  }
  return threshold;
}

WiFiConnectionProtocol getConnectionProtocol() {
  if (WiFi.RSSI() < 0) {
    #ifdef ESP8266
    switch (wifi_get_phy_mode()) {
      case PHY_MODE_11B:
        return WiFiConnectionProtocol::WiFi_Protocol_11b;
      case PHY_MODE_11G:
        return WiFiConnectionProtocol::WiFi_Protocol_11g;
      case PHY_MODE_11N:
        return WiFiConnectionProtocol::WiFi_Protocol_11n;
    }
    #endif
    #ifdef ESP32
    uint8_t protocol;
    esp_wifi_get_protocol(WIFI_IF_STA, &protocol);
    if (protocol & WIFI_PROTOCOL_11N) {
      return WiFiConnectionProtocol::WiFi_Protocol_11n;
    }
    if (protocol & WIFI_PROTOCOL_11G) {
      return WiFiConnectionProtocol::WiFi_Protocol_11g;
    }
    if (protocol & WIFI_PROTOCOL_11B) {
      return WiFiConnectionProtocol::WiFi_Protocol_11b;
    }
    #endif
  }
  return WiFiConnectionProtocol::Unknown;
}

// ********************************************************************************
// Disconnect from Wifi AP
// ********************************************************************************
void WifiDisconnect()
{
  if (!WiFiEventData.processedDisconnect || 
       WiFiEventData.processingDisconnect.isSet()) {
    return;
  }
  // Prevent recursion
  static bool processingDisconnect = false;
  if (processingDisconnect) return;
  processingDisconnect = true;
  # ifndef BUILD_NO_DEBUG
  addLog(LOG_LEVEL_INFO, F("WiFi : WifiDisconnect()"));
  #endif
  #ifdef ESP32
  WiFi.disconnect();
  delay(1);
  WiFi.removeEvent(wm_event_id);
  {
    const IPAddress ip;
    const IPAddress gw;
    const IPAddress subnet;
    const IPAddress dns;
    WiFi.config(ip, gw, subnet, dns);
  }
  #endif
  #ifdef ESP8266
  // Only call disconnect when STA is active
  if (WifiIsSTA(WiFi.getMode())) {
    wifi_station_disconnect();
  }
  station_config conf{};
  memset(&conf, 0, sizeof(conf));
  ETS_UART_INTR_DISABLE();
  wifi_station_set_config_current(&conf);
  ETS_UART_INTR_ENABLE();
  #endif // if defined(ESP32)
  WiFiEventData.setWiFiDisconnected();
  WiFiEventData.markDisconnect(WIFI_DISCONNECT_REASON_ASSOC_LEAVE);
  if (!Settings.UseLastWiFiFromRTC()) {
    RTC.clearLastWiFi();
  }
  delay(100);
  WiFiEventData.processingDisconnect.clear();
  WiFiEventData.processedDisconnect = false;
  processDisconnect();
  processingDisconnect = false;
}

// ********************************************************************************
// Scan WiFi network
// ********************************************************************************
bool WiFiScanAllowed() {
  if (WiFi_AP_Candidates.scanComplete() == WIFI_SCAN_RUNNING) {
    return false;
  }
  if (!WiFiEventData.processedScanDone) { 
    processScanDone(); 
  }
  if (!WiFiEventData.processedDisconnect) {
    processDisconnect();
<<<<<<< HEAD
  }

  if (WiFiEventData.wifiConnectInProgress) {
    return false;
  }

=======
  }

  if (WiFiEventData.wifiConnectInProgress) {
    return false;
  }

>>>>>>> ca8a7e09
  if (WiFiEventData.unprocessedWifiEvents()) {
    # ifndef BUILD_NO_DEBUG
    if (loglevelActiveFor(LOG_LEVEL_ERROR)) {
      String log = F("WiFi : Scan not allowed, unprocessed WiFi events: ");
      if (!WiFiEventData.processedConnect) {
        log += F(" conn");
      }
      if (!WiFiEventData.processedDisconnect) {
        log += F(" disconn");
      }
      if (!WiFiEventData.processedGotIP) {
        log += F(" gotIP");
      }
      if (!WiFiEventData.processedDHCPTimeout) {
        log += F(" DHCP_t/o");
      }
      
      addLogMove(LOG_LEVEL_ERROR, log);
      logConnectionStatus();
    }
    #endif
    return false;
  }
  /*
  if (!wifiAPmodeActivelyUsed() && !NetworkConnected()) {
    return true;
  }
  */
  WiFi_AP_Candidates.purge_expired();
  if (WiFiEventData.wifiConnectInProgress) {
    return false;
  }
  if (WiFiEventData.lastScanMoment.isSet()) {
    if (NetworkConnected() && WiFi_AP_Candidates.getBestCandidate().usable()) {
      # ifndef BUILD_NO_DEBUG
      addLog(LOG_LEVEL_ERROR, F("WiFi : Scan not needed, good candidate present"));
      #endif
      return false;
    }
  }

  if (WiFiEventData.lastDisconnectMoment.isSet() && WiFiEventData.lastDisconnectMoment.millisPassedSince() < WIFI_RECONNECT_WAIT) {
    if (!NetworkConnected()) {
      return true;
    }
  }
  if (WiFiEventData.lastScanMoment.isSet()) {
    const LongTermTimer::Duration scanInterval = wifiAPmodeActivelyUsed() ? WIFI_SCAN_INTERVAL_AP_USED : WIFI_SCAN_INTERVAL_MINIMAL;
    if (WiFiEventData.lastScanMoment.millisPassedSince() < scanInterval) {
      return false;
    }
  }
  return true;
}


void WifiScan(bool async, uint8_t channel) {
  setSTA(true);
  if (!WiFiScanAllowed()) {
    return;
  }
#ifdef ESP32
  // TD-er: Don't run async scan on ESP32.
  // Since IDF 4.4 it seems like the active channel may be messed up when running async scan
  // Perform a disconnect after scanning.
  // See: https://github.com/letscontrolit/ESPEasy/pull/3579#issuecomment-967021347
  async = false;
#endif

  START_TIMER;
  WiFiEventData.lastScanMoment.setNow();
  # ifndef BUILD_NO_DEBUG
  if (loglevelActiveFor(LOG_LEVEL_INFO)) {
    if (channel == 0) {
      addLog(LOG_LEVEL_INFO, F("WiFi : Start network scan all channels"));
    } else {
      String log;
      log = F("WiFi : Start network scan channel ");
      log += channel;
      addLogMove(LOG_LEVEL_INFO, log);
    }
  }
  #endif
  bool show_hidden         = true;
  WiFiEventData.processedScanDone = false;
  WiFiEventData.lastGetScanMoment.setNow();
  WiFiEventData.lastScanChannel = channel;

  unsigned int nrScans = 1 + (async ? 0 : Settings.NumberExtraWiFiScans);
  while (nrScans > 0) {
    if (!async) {
      WiFi_AP_Candidates.begin_sync_scan();
      FeedSW_watchdog();
    }
    --nrScans;
#ifdef ESP8266
#if FEATURE_ESP8266_DIRECT_WIFI_SCAN
    {
      static bool FIRST_SCAN = true;

      struct scan_config config;
      memset(&config, 0, sizeof(config));
      config.ssid = nullptr;
      config.bssid = nullptr;
      config.channel = channel;
      config.show_hidden = show_hidden ? 1 : 0;;
      config.scan_type = WIFI_SCAN_TYPE_ACTIVE;
      if (FIRST_SCAN) {
        config.scan_time.active.min = 100;
        config.scan_time.active.max = 200;
      } else {
        config.scan_time.active.min = 400;
        config.scan_time.active.max = 500;
      }
      FIRST_SCAN = false;
      wifi_station_scan(&config, &onWiFiScanDone);
      if (!async) {
        // will resume when SYSTEM_EVENT_SCAN_DONE event is fired
        do {
          delay(0);
        } while (!WiFiEventData.processedScanDone);
      }
 
    }
#else
    WiFi.scanNetworks(async, show_hidden, channel);
#endif
#endif
#ifdef ESP32
    const bool passive = false;
    const uint32_t max_ms_per_chan = 300;
    WiFi.scanNetworks(async, show_hidden, passive, max_ms_per_chan /*, channel */);
#endif
    if (!async) {
      FeedSW_watchdog();
      processScanDone();
    }
  }
  STOP_TIMER(async ? WIFI_SCAN_ASYNC : WIFI_SCAN_SYNC);

#ifdef ESP32
  RTC.clearLastWiFi();
  if (WiFiConnected()) {
    # ifndef BUILD_NO_DEBUG
    addLog(LOG_LEVEL_INFO, F("WiFi : Disconnect after scan"));
    #endif
<<<<<<< HEAD
=======

    const bool needReconnect = WiFiEventData.wifiConnectAttemptNeeded;
    WifiDisconnect();
    WiFiEventData.wifiConnectAttemptNeeded = needReconnect;
  }
#endif
>>>>>>> ca8a7e09

    const bool needReconnect = WiFiEventData.wifiConnectAttemptNeeded;
    WifiDisconnect();
    WiFiEventData.wifiConnectAttemptNeeded = needReconnect;
  }
#endif
}

// ********************************************************************************
// Scan all Wifi Access Points
// ********************************************************************************
void WiFiScan_log_to_serial()
{
  // Direct Serial is allowed here, since this function will only be called from serial input.
  serialPrintln(F("WIFI : SSID Scan start"));
  if (WiFi_AP_Candidates.scanComplete() <= 0) {
    WiFiMode_t cur_wifimode = WiFi.getMode();
    WifiScan(false);
    setWifiMode(cur_wifimode);
  }

  const int8_t scanCompleteStatus = WiFi_AP_Candidates.scanComplete();
  if (scanCompleteStatus <= 0) {
    serialPrintln(F("WIFI : No networks found"));
  }
  else
  {
    serialPrint(F("WIFI : "));
    serialPrint(String(scanCompleteStatus));
    serialPrintln(F(" networks found"));

    int i = 0;

    for (auto it = WiFi_AP_Candidates.scanned_begin(); it != WiFi_AP_Candidates.scanned_end(); ++it)
    {
      ++i;
      // Print SSID and RSSI for each network found
      serialPrint(F("WIFI : "));
      serialPrint(String(i));
      serialPrint(": ");
      serialPrintln(it->toString());
      delay(10);
    }
  }
  serialPrintln("");
}

// ********************************************************************************
// Manage Wifi Modes
// ********************************************************************************
void setSTA(bool enable) {
  switch (WiFi.getMode()) {
    case WIFI_OFF:

      if (enable) { setWifiMode(WIFI_STA); }
      break;
    case WIFI_STA:

      if (!enable) { setWifiMode(WIFI_OFF); }
      break;
    case WIFI_AP:

      if (enable) { setWifiMode(WIFI_AP_STA); }
      break;
    case WIFI_AP_STA:

      if (!enable) { setWifiMode(WIFI_AP); }
      break;
    default:
      break;
  }
}

void setAP(bool enable) {
  WiFiMode_t wifimode = WiFi.getMode();

  #ifdef USES_ESPEASY_NOW
  if (!enable && use_EspEasy_now) {
    ESPEasy_now_handler.end();
  }
  #endif

  switch (wifimode) {
    case WIFI_OFF:

      if (enable) { 
        setWifiMode(WIFI_AP); 
      }
      break;
    case WIFI_STA:

      if (enable) { setWifiMode(WIFI_AP_STA); }
      break;
    case WIFI_AP:

      if (!enable) { setWifiMode(WIFI_OFF); }
      break;
    case WIFI_AP_STA:

      if (!enable) { setWifiMode(WIFI_STA); }
      break;
    default:
      break;
  }
}

// Only internal scope
void setAPinternal(bool enable)
{
  if (enable) {
    // create and store unique AP SSID/PW to prevent ESP from starting AP mode with default SSID and No password!
    // setup ssid for AP Mode when needed
    String softAPSSID = NetworkCreateRFCCompliantHostname();
    String pwd        = SecuritySettings.WifiAPKey;
    IPAddress subnet(DEFAULT_AP_SUBNET);

    if (!WiFi.softAPConfig(apIP, apIP, subnet)) {
      addLog(LOG_LEVEL_ERROR, F("WIFI : [AP] softAPConfig failed!"));
    }

    int channel = 1;
    if (WifiIsSTA(WiFi.getMode()) && WiFiConnected()) {
      channel = WiFi.channel();
    } else {
      #ifdef USES_ESPEASY_NOW
      if (Settings.UseESPEasyNow()) {
        channel = Nodes.getESPEasyNOW_channel();
      }
      #endif
    }

    if (WiFi.softAP(softAPSSID.c_str(), pwd.c_str(), channel)) {
      if (loglevelActiveFor(LOG_LEVEL_INFO)) {
        eventQueue.add(F("WiFi#APmodeEnabled"));
        String log(F("WIFI : AP Mode ssid will be "));
        log += softAPSSID;
        log += F(" with address ");
        log += WiFi.softAPIP().toString();
        log += F(" ch: ");
        log += channel;
        addLogMove(LOG_LEVEL_INFO, log);
      }
    } else {
      if (loglevelActiveFor(LOG_LEVEL_ERROR)) {
        String log(F("WIFI : Error while starting AP Mode with SSID: "));
        log += softAPSSID;
        log += F(" IP: ");
        log += apIP.toString();
        addLogMove(LOG_LEVEL_ERROR, log);
      }
    }
    #ifdef ESP32

    #else // ifdef ESP32

    if (wifi_softap_dhcps_status() != DHCP_STARTED) {
      if (!wifi_softap_dhcps_start()) {
        addLog(LOG_LEVEL_ERROR, F("WIFI : [AP] wifi_softap_dhcps_start failed!"));
      }
    }
    #endif // ifdef ESP32
    WiFiEventData.timerAPoff.setMillisFromNow(WIFI_AP_OFF_TIMER_DURATION);
  } else {
    #if FEATURE_DNS_SERVER
    if (dnsServerActive) {
      dnsServerActive = false;
      dnsServer.stop();
    }
    #endif // if FEATURE_DNS_SERVER
  }
}

const __FlashStringHelper * getWifiModeString(WiFiMode_t wifimode)
{
  switch (wifimode) {
    case WIFI_OFF:   return F("OFF");
    case WIFI_STA:   return F("STA");
    case WIFI_AP:    return F("AP");
    case WIFI_AP_STA: return F("AP+STA");
    default:
      break;
  }
  return F("Unknown");
}

void setWifiMode(WiFiMode_t new_mode) {
  const WiFiMode_t cur_mode = WiFi.getMode();
  static WiFiMode_t processing_wifi_mode = cur_mode;
  if (cur_mode == new_mode) {
<<<<<<< HEAD
    return;
  }
  if (processing_wifi_mode == new_mode) {
    // Prevent loops
    return;
  }
=======
    return;
  }
  if (processing_wifi_mode == new_mode) {
    // Prevent loops
    return;
  }
>>>>>>> ca8a7e09
  processing_wifi_mode = new_mode;

  if (cur_mode == WIFI_OFF) {
    WiFiEventData.markWiFiTurnOn();
  }
  if (new_mode != WIFI_OFF) {
    #if defined(ESP32)
    // Needs to be set before calling WiFi.mode() on ESP32
    WiFi.hostname(NetworkCreateRFCCompliantHostname());
    #endif

    #ifdef ESP8266
    // See: https://github.com/esp8266/Arduino/issues/6172#issuecomment-500457407
    WiFi.forceSleepWake(); // Make sure WiFi is really active.
    #endif
    delay(100);
  } else {
    WifiDisconnect();
//    delay(100);
    processDisconnect();
    WiFiEventData.clear_processed_flags();
  }

  addLog(LOG_LEVEL_INFO, concat(F("WIFI : Set WiFi to "), getWifiModeString(new_mode)));

  int retry = 2;
  while (!WiFi.mode(new_mode) && retry > 0) {
    addLog(LOG_LEVEL_INFO, F("WIFI : Cannot set mode!!!!!"));
    delay(100);
    --retry;
  }
  retry = 2;
  while (WiFi.getMode() != new_mode && retry > 0) {
    addLog(LOG_LEVEL_INFO, F("WIFI : mode not yet set"));
    delay(100);
    --retry;
  }


  if (new_mode == WIFI_OFF) {
    WiFiEventData.markWiFiTurnOn();
    delay(100);
    #if defined(ESP32)
//    esp_wifi_set_ps(WIFI_PS_MAX_MODEM);
    #endif
    #ifdef ESP8266
    WiFi.forceSleepBegin();
    #endif // ifdef ESP8266
    delay(1);
  } else {
    // Only set power mode when AP is not enabled
    // When AP is enabled, the sleep mode is already set to WIFI_NONE_SLEEP
    if (!WifiIsAP(new_mode)) {
      if (Settings.WifiNoneSleep()) {
        #ifdef ESP8266
        WiFi.setSleepMode(WIFI_NONE_SLEEP);
        #endif
        #ifdef ESP32
        WiFi.setSleep(WIFI_PS_NONE);
        #endif
      } else if (Settings.EcoPowerMode()) {
        // Allow light sleep during idle times
        #ifdef ESP8266
        WiFi.setSleepMode(WIFI_LIGHT_SLEEP);
        #endif
        #ifdef ESP32
        // Maximum modem power saving. 
        // In this mode, interval to receive beacons is determined by the listen_interval parameter in wifi_sta_config_t
        // FIXME TD-er: Must test if this is desired behavior in ESP32.
        WiFi.setSleep(WIFI_PS_MAX_MODEM);
        #endif
      } else {
        // Default
        #ifdef ESP8266
        WiFi.setSleepMode(WIFI_MODEM_SLEEP);
        #endif
        #ifdef ESP32
        // Minimum modem power saving. 
        // In this mode, station wakes up to receive beacon every DTIM period
        WiFi.setSleep(WIFI_PS_MIN_MODEM);
        #endif
      }
    }
#ifdef ESP8266
    SetWiFiTXpower();
#endif
    if (WifiIsSTA(new_mode)) {
      if (WiFi.getAutoConnect()) {
        WiFi.setAutoConnect(false); 
      }
      if (WiFi.getAutoReconnect()) {
        WiFi.setAutoReconnect(false);
      }
    }
    delay(100); // Must allow for some time to init.
  }
  const bool new_mode_AP_enabled = WifiIsAP(new_mode);

  if (WifiIsAP(cur_mode) && !new_mode_AP_enabled) {
    eventQueue.add(F("WiFi#APmodeDisabled"));
  }

  if (WifiIsAP(cur_mode) != new_mode_AP_enabled) {
    // Mode has changed
    if (new_mode_AP_enabled) {
      // Check if we should start internal AP
      if (!WifiIsSTA(new_mode)) {
        bool mustStartInternalAP = !Settings.DoNotStartAP();
        if (mustStartInternalAP && (WiFiEventData.wifiConnectInProgress || WiFiConnected())) {
          mustStartInternalAP = false;
        }
        if (mustStartInternalAP) {
          setAPinternal(new_mode_AP_enabled);
        }
      }
    } else {
      setAPinternal(new_mode_AP_enabled);
    }
  }
  #if FEATURE_MDNS
  #ifdef ESP8266
  // notifyAPChange() is not present in the ESP32 MDNSResponder
  MDNS.notifyAPChange();
  #endif
  #endif
}

bool WifiIsAP(WiFiMode_t wifimode)
{
  #if defined(ESP32)
  return (wifimode == WIFI_MODE_AP) || (wifimode == WIFI_MODE_APSTA);
  #else // if defined(ESP32)
  return (wifimode == WIFI_AP) || (wifimode == WIFI_AP_STA);
  #endif // if defined(ESP32)
}

bool WifiIsSTA(WiFiMode_t wifimode)
{
  #if defined(ESP32)
  return (wifimode & WIFI_MODE_STA) != 0;
  #else // if defined(ESP32)
  return (wifimode & WIFI_STA) != 0;
  #endif // if defined(ESP32)
}

bool useStaticIP() {
  return Settings.IP[0] != 0 && Settings.IP[0] != 255;
}

bool wifiAPmodeActivelyUsed()
{
<<<<<<< HEAD
  if (!WiFiEventData.processedDisconnectAPmode) return true;
  #ifdef USES_ESPEASY_NOW
  if (isESPEasy_now_only() &&
        last_network_medium_set_moment.timeoutReached(600 * 1000)) 
  {
    // Only allow the ESPEasy_NOW_only mode for 10 minutes
    setNetworkMedium(Settings.NetworkMedium);
    return false;
  } else if (ESPEasy_now_handler.active()) {
    return true;
  }
  #endif

=======
>>>>>>> ca8a7e09
  if (!WifiIsAP(WiFi.getMode()) || (!WiFiEventData.timerAPoff.isSet())) {
    // AP not active or soon to be disabled in processDisableAPmode()
    return false;
  }
  if (WiFi.softAPgetStationNum() != 0) return true;
  return !WiFiEventData.timerAPoff.timeReached();

  // FIXME TD-er: is effectively checking for AP active enough or must really check for connected clients to prevent automatic wifi
  // reconnect?
}

void setConnectionSpeed() {
  #ifdef ESP8266
  WiFiPhyMode_t phyMode = WIFI_PHY_MODE_11G;
  const bool forcedByAPmode = WifiIsAP(WiFi.getMode());
  if (!forcedByAPmode) {
    // ESP8266 only supports 802.11g mode when running in STA+AP
//    const WiFi_AP_Candidate candidate = WiFi_AP_Candidates.getCurrent();

    bool useAlternate = WiFi_AP_Candidates.attemptsLeft == 0;
    if (Settings.ForceWiFi_bg_mode() == useAlternate) {
      phyMode = WIFI_PHY_MODE_11N;
    }
  } else {
    // No need to perform a next attempt.
    WiFi_AP_Candidates.markAttempt();
<<<<<<< HEAD
  }
=======
  }

  if (WiFi.getPhyMode() == phyMode) {
    return;
  }
  #ifndef BUILD_NO_DEBUG
>>>>>>> ca8a7e09
  if (loglevelActiveFor(LOG_LEVEL_INFO)) {
    String log = concat(F("WIFI : Set to 802.11"), (WIFI_PHY_MODE_11G == phyMode) ? 'g' : 'n');
    if (forcedByAPmode) {
      log += (F(" (AP+STA mode)"));
    }
    if (Settings.ForceWiFi_bg_mode()) {
      log += F(" Force B/G mode");
    }
    addLogMove(LOG_LEVEL_INFO, log);
  }
<<<<<<< HEAD
=======
  #endif
>>>>>>> ca8a7e09
  WiFi.setPhyMode(phyMode);
  #endif // ifdef ESP8266

  // Does not (yet) work, so commented out.
  #ifdef ESP32
  /*
  uint8_t protocol = WIFI_PROTOCOL_11B | WIFI_PROTOCOL_11G; // Default to BG

  if (!Settings.ForceWiFi_bg_mode() || (wifi_connect_attempt > 10)) {
    // Set to use BGN
    protocol |= WIFI_PROTOCOL_11N;
  }

  if (WifiIsSTA(WiFi.getMode())) {
    esp_wifi_set_protocol(WIFI_IF_STA, protocol);
  }

  if (WifiIsAP(WiFi.getMode())) {
    esp_wifi_set_protocol(WIFI_IF_AP, protocol);
  }
  */
  #endif // ifdef ESP32
  #ifdef ESP8266
  SetWiFiTXpower();
  #endif
}

void setupStaticIPconfig() {
  setUseStaticIP(useStaticIP());

  if (!useStaticIP()) { return; }
  const IPAddress ip     = Settings.IP;
  const IPAddress gw     = Settings.Gateway;
  const IPAddress subnet = Settings.Subnet;
  const IPAddress dns    = Settings.DNS;

  if (loglevelActiveFor(LOG_LEVEL_INFO)) {
    String log = F("IP   : Static IP : ");
    log += formatIP(ip);
    log += F(" GW: ");
    log += formatIP(gw);
    log += F(" SN: ");
    log += formatIP(subnet);
    log += F(" DNS: ");
    log += formatIP(dns);
    addLogMove(LOG_LEVEL_INFO, log);
  }
  WiFi.config(ip, gw, subnet, dns);
}

// ********************************************************************************
// Formatting WiFi related strings
// ********************************************************************************
String formatScanResult(int i, const String& separator) {
  int32_t rssi = 0;

  return formatScanResult(i, separator, rssi);
}

String formatScanResult(int i, const String& separator, int32_t& rssi) {
  WiFi_AP_Candidate tmp(i);
  rssi = tmp.rssi;
  return tmp.toString(separator);
}


void logConnectionStatus() {
  static unsigned long lastLog = 0;
  if (lastLog != 0 && timePassedSince(lastLog) < 1000) {
    return;
  }
  lastLog = millis();
#ifndef BUILD_NO_DEBUG
  #ifdef ESP8266
  const uint8_t arduino_corelib_wifistatus = WiFi.status();
  const uint8_t sdk_wifistatus             = wifi_station_get_connect_status();

  if ((arduino_corelib_wifistatus == WL_CONNECTED) != (sdk_wifistatus == STATION_GOT_IP)) {
    if (loglevelActiveFor(LOG_LEVEL_ERROR)) {
      String log = F("WiFi : SDK station status differs from Arduino status. SDK-status: ");
      log += SDKwifiStatusToString(sdk_wifistatus);
      log += F(" Arduino status: ");
      log += ArduinoWifiStatusToString(arduino_corelib_wifistatus);
      addLogMove(LOG_LEVEL_ERROR, log);
    }
  }
  #endif

  if (loglevelActiveFor(LOG_LEVEL_INFO)) {
    String log = F("WIFI : Arduino wifi status: ");
    log += ArduinoWifiStatusToString(WiFi.status());
    log += F(" ESPeasy internal wifi status: ");
    log += WiFiEventData.ESPeasyWifiStatusToString();
    addLogMove(LOG_LEVEL_INFO, log);
  }
/*
  if (loglevelActiveFor(LOG_LEVEL_INFO)) {
    String log;

    switch (WiFi.status()) {
      case WL_NO_SSID_AVAIL: {
        log = F("WIFI : No SSID found matching: ");
        break;
      }
      case WL_CONNECT_FAILED: {
        log = F("WIFI : Connection failed to: ");
        break;
      }
      case WL_DISCONNECTED: {
        log = F("WIFI : WiFi.status() = WL_DISCONNECTED  SSID: ");
        break;
      }
      case WL_IDLE_STATUS: {
        log = F("WIFI : Connection in IDLE state: ");
        break;
      }
      case WL_CONNECTED: {
        break;
      }
      default:
        break;
    }

    if (log.length() > 0) {
      const char *ssid = getLastWiFiSettingsSSID();
      log += ssid;
      addLog(LOG_LEVEL_INFO, log);
    }
  }
  */
#endif // ifndef BUILD_NO_DEBUG
}<|MERGE_RESOLUTION|>--- conflicted
+++ resolved
@@ -363,13 +363,11 @@
     return;
   }
 
-<<<<<<< HEAD
+  // FIXME TD-er: Still needed to process disconnect here?
   if (!WiFiEventData.processedDisconnect) {
     processDisconnect();
   }
 
-=======
->>>>>>> ca8a7e09
   if (WiFiEventData.unprocessedWifiEvents()) {
     # ifndef BUILD_NO_DEBUG
     if (loglevelActiveFor(LOG_LEVEL_ERROR)) {
@@ -482,16 +480,15 @@
         const bool async = false;
         WifiScan(async);
       }
-<<<<<<< HEAD
-    } else {
-      if (!WiFi_AP_Candidates.addedKnownCandidate()) {
-        setNetworkMedium(NetworkMedium_t::ESPEasyNOW_only);
-      }
-=======
       // Limit nr of attempts as we don't have any AP candidates.
       WiFiEventData.last_wifi_connect_attempt_moment.setMillisFromNow(60000);
       WiFiEventData.timerAPstart.setNow();
->>>>>>> ca8a7e09
+    } else {
+#ifdef USES_ESPEASY_NOW
+      if (!WiFi_AP_Candidates.addedKnownCandidate()) {
+        setNetworkMedium(NetworkMedium_t::ESPEasyNOW_only);
+      }
+#endif
     }
   }
 
@@ -938,21 +935,12 @@
   }
   if (!WiFiEventData.processedDisconnect) {
     processDisconnect();
-<<<<<<< HEAD
   }
 
   if (WiFiEventData.wifiConnectInProgress) {
     return false;
   }
 
-=======
-  }
-
-  if (WiFiEventData.wifiConnectInProgress) {
-    return false;
-  }
-
->>>>>>> ca8a7e09
   if (WiFiEventData.unprocessedWifiEvents()) {
     # ifndef BUILD_NO_DEBUG
     if (loglevelActiveFor(LOG_LEVEL_ERROR)) {
@@ -1099,15 +1087,12 @@
     # ifndef BUILD_NO_DEBUG
     addLog(LOG_LEVEL_INFO, F("WiFi : Disconnect after scan"));
     #endif
-<<<<<<< HEAD
-=======
 
     const bool needReconnect = WiFiEventData.wifiConnectAttemptNeeded;
     WifiDisconnect();
     WiFiEventData.wifiConnectAttemptNeeded = needReconnect;
   }
 #endif
->>>>>>> ca8a7e09
 
     const bool needReconnect = WiFiEventData.wifiConnectAttemptNeeded;
     WifiDisconnect();
@@ -1297,21 +1282,12 @@
   const WiFiMode_t cur_mode = WiFi.getMode();
   static WiFiMode_t processing_wifi_mode = cur_mode;
   if (cur_mode == new_mode) {
-<<<<<<< HEAD
     return;
   }
   if (processing_wifi_mode == new_mode) {
     // Prevent loops
     return;
   }
-=======
-    return;
-  }
-  if (processing_wifi_mode == new_mode) {
-    // Prevent loops
-    return;
-  }
->>>>>>> ca8a7e09
   processing_wifi_mode = new_mode;
 
   if (cur_mode == WIFI_OFF) {
@@ -1463,7 +1439,6 @@
 
 bool wifiAPmodeActivelyUsed()
 {
-<<<<<<< HEAD
   if (!WiFiEventData.processedDisconnectAPmode) return true;
   #ifdef USES_ESPEASY_NOW
   if (isESPEasy_now_only() &&
@@ -1477,8 +1452,6 @@
   }
   #endif
 
-=======
->>>>>>> ca8a7e09
   if (!WifiIsAP(WiFi.getMode()) || (!WiFiEventData.timerAPoff.isSet())) {
     // AP not active or soon to be disabled in processDisableAPmode()
     return false;
@@ -1505,16 +1478,12 @@
   } else {
     // No need to perform a next attempt.
     WiFi_AP_Candidates.markAttempt();
-<<<<<<< HEAD
-  }
-=======
   }
 
   if (WiFi.getPhyMode() == phyMode) {
     return;
   }
   #ifndef BUILD_NO_DEBUG
->>>>>>> ca8a7e09
   if (loglevelActiveFor(LOG_LEVEL_INFO)) {
     String log = concat(F("WIFI : Set to 802.11"), (WIFI_PHY_MODE_11G == phyMode) ? 'g' : 'n');
     if (forcedByAPmode) {
@@ -1525,10 +1494,8 @@
     }
     addLogMove(LOG_LEVEL_INFO, log);
   }
-<<<<<<< HEAD
-=======
-  #endif
->>>>>>> ca8a7e09
+  #endif
+
   WiFi.setPhyMode(phyMode);
   #endif // ifdef ESP8266
 
