#include "../WebServer/RootPage.h"


#ifdef WEBSERVER_ROOT

#include "../WebServer/WebServer.h"
#include "../WebServer/HTML_wrappers.h"
#include "../WebServer/LoadFromFS.h"
#include "../WebServer/Markup.h"
#include "../WebServer/Markup_Buttons.h"

#include "../Commands/InternalCommands.h"
#include "../ESPEasyCore/ESPEasyNetwork.h"
#include "../Globals/ESPEasy_time.h"
#include "../Globals/ESPEasyWiFiEvent.h"
#include "../Globals/MainLoopCommand.h"
#include "../Globals/NetworkState.h"
#include "../Globals/Nodes.h"
#include "../Globals/Settings.h"
#include "../Globals/Statistics.h"
#include "../Helpers/ESPEasy_Storage.h"
#include "../Helpers/Memory.h"
#include "../Helpers/WebServer_commandHelper.h"

#include "../../ESPEasy_fdwdecl.h"
#include "../../ESPEasy-Globals.h"

// ********************************************************************************
// Web Interface root page
// ********************************************************************************
void handle_root() {
  #ifndef BUILD_NO_RAM_TRACKER
  checkRAM(F("handle_root"));
  #endif

  // if Wifi setup, launch setup wizard
  if (WiFiEventData.wifiSetup)
  {
    web_server.send(200, F("text/html"), F("<meta HTTP-EQUIV='REFRESH' content='0; url=/setup'>"));
    return;
  }

  if (!isLoggedIn()) { return; }
  navMenuIndex = 0;

  // if index.htm exists on FS serve that one (first check if gziped version exists)
  if (loadFromFS(true, F("/index.htm.gz"))) { return; }
  #ifdef FEATURE_SD
  if (loadFromFS(false, F("/index.htm.gz"))) { return; }
  #endif

  if (loadFromFS(true, F("/index.htm"))) { return; }
  #ifdef FEATURE_SD
  if (loadFromFS(false, F("/index.htm"))) { return; }
  #endif

  TXBuffer.startStream();
  String  sCommand  = web_server.arg(F("cmd"));
  boolean rebootCmd = strcasecmp_P(sCommand.c_str(), PSTR("reboot")) == 0;
  sendHeadandTail_stdtemplate(_HEAD, rebootCmd);

  int freeMem = ESP.getFreeHeap();

  // TODO: move this to handle_tools, from where it is actually called?

  // have to disconnect or reboot from within the main loop
  // because the webconnection is still active at this point
  // disconnect here could result into a crash/reboot...
  if (strcasecmp_P(sCommand.c_str(), PSTR("wifidisconnect")) == 0)
  {
    addLog(LOG_LEVEL_INFO, F("WIFI : Disconnecting..."));
    cmd_within_mainloop = CMD_WIFI_DISCONNECT;
    addHtml(F("OK"));
  } else if (strcasecmp_P(sCommand.c_str(), PSTR("reboot")) == 0)
  {
    addLog(LOG_LEVEL_INFO, F("     : Rebooting..."));
    cmd_within_mainloop = CMD_REBOOT;
    addHtml(F("OK"));
  } else if (strcasecmp_P(sCommand.c_str(), PSTR("reset")) == 0)
  {
    addLog(LOG_LEVEL_INFO, F("     : factory reset..."));
    cmd_within_mainloop = CMD_REBOOT;
    addHtml(F(
              "OK. Please wait > 1 min and connect to Acces point.<BR><BR>PW=configesp<BR>URL=<a href='http://192.168.4.1'>192.168.4.1</a>"));
    TXBuffer.endStream();
    ExecuteCommand_internal(EventValueSource::Enum::VALUE_SOURCE_HTTP, sCommand.c_str());
    return;
  } else {
    handle_command_from_web(EventValueSource::Enum::VALUE_SOURCE_HTTP, sCommand);
    printToWeb     = false;
    printToWebJSON = false;

    addHtml(F("<form>"));
    html_table_class_normal();
    addFormHeader(F("System Info"));

    addRowLabelValue(LabelType::UNIT_NR);
    addRowLabelValue(LabelType::GIT_BUILD);
    addRowLabel(LabelType::LOCAL_TIME);

    if (node_time.systemTimePresent())
    {
      addHtml(getValue(LabelType::LOCAL_TIME));
    }
    else {
      addHtml(F("<font color='red'>No system time source</font>"));
    }
    addRowLabelValue(LabelType::TIME_SOURCE);

    addRowLabel(LabelType::UPTIME);
    {
      addHtml(getExtendedValue(LabelType::UPTIME));
    }
    addRowLabel(LabelType::LOAD_PCT);

    if (wdcounter > 0)
    {
      String html;
      html.reserve(32);
      html += getCPUload();
      html += F("% (LC=");
      html += getLoopCountPerSec();
      html += ')';
      addHtml(html);
    }
    {
      addRowLabel(LabelType::FREE_MEM);
      String html;
      html.reserve(64);
      html += freeMem;
      #ifndef BUILD_NO_RAM_TRACKER
      html += " (";
      html += lowestRAM;
      html += F(" - ");
      html += lowestRAMfunction;
      html += ')';
      #endif
      addHtml(html);
    }
    {
      addRowLabel(LabelType::FREE_STACK);
      String html;
      html.reserve(64);
      html += String(getCurrentFreeStack());
      #ifndef BUILD_NO_RAM_TRACKER
      html += " (";
      html += String(lowestFreeStack);
      html += F(" - ");
      html += String(lowestFreeStackfunction);
      html += ')';
      #endif
      addHtml(html);
    }

    addRowLabelValue(LabelType::IP_ADDRESS);
    addRowLabel(LabelType::WIFI_RSSI);

    if (NetworkConnected())
    {
      String html;
      html.reserve(32);
      html += String(WiFi.RSSI());
      html += F(" dB (");
      html += WiFi.SSID();
      html += ')';
      addHtml(html);
    }

#ifdef HAS_ETHERNET
    addRowLabelValue(LabelType::ETH_WIFI_MODE);
    if(active_network_medium == NetworkMedium_t::Ethernet) {
      addRowLabelValue(LabelType::ETH_SPEED_STATE);
      addRowLabelValue(LabelType::ETH_IP_ADDRESS);
    }
#endif

    #ifdef FEATURE_MDNS
    {
      addRowLabel(LabelType::M_DNS);
      String html;
      html.reserve(64);
      html += F("<a href='http://");
      html += getValue(LabelType::M_DNS);
      html += F("'>");
      html += getValue(LabelType::M_DNS);
      html += F("</a>");
      addHtml(html);
    }
    #endif // ifdef FEATURE_MDNS
    html_TR_TD();
    html_TD();
    addButton(F("sysinfo"), F("More info"));

    if (printWebString.length() > 0)
    {
      html_BR();
      html_BR();
      addFormHeader(F("Command Argument"));
      addRowLabel(F("Command"));
      addHtml(sCommand);

      addHtml(F("<TR><TD colspan='2'>Command Output<BR><textarea readonly rows='10' wrap='on'>"));
      addHtml(printWebString);
      addHtml(F("</textarea>"));
      printWebString = "";
    }
    html_end_table();

    html_BR();
    html_BR();
    html_table_class_multirow_noborder();
    html_TR();
    html_table_header(F("Node List"));
    html_table_header(F("Name"));
    html_table_header(getLabel(LabelType::BUILD_DESC));
<<<<<<< HEAD
    html_table_header("Type");
    html_table_header("IP", 160); // Should fit "255.255.255.255"
    html_table_header("Load");
    html_table_header("Age (s)");
    #ifdef USES_ESPEASY_NOW
    html_table_header("Dist");
    html_table_header("Peer Info", 160);
    #endif

    for (auto it = Nodes.begin(); it != Nodes.end(); ++it)
=======
    html_table_header(F("Type"));
    html_table_header(F("IP"), 160); // Should fit "255.255.255.255"
    html_table_header(F("Age"));

    for (NodesMap::iterator it = Nodes.begin(); it != Nodes.end(); ++it)
>>>>>>> 4747dd81
    {
      if (it->second.valid())
      {
        bool isThisUnit = it->first == Settings.Unit;

        if (isThisUnit) {
          html_TR_TD_highlight();
        }
        else {
          html_TR_TD();
        }

        addHtml(F("Unit "));
        addHtmlInt(it->first);
        html_TD();

        if (isThisUnit) {
          addHtml(Settings.Name);
        }
        else {
          addHtml(it->second.getNodeName());
        }
        html_TD();

        if (it->second.build) {
          addHtmlInt(it->second.build);
        }
        html_TD();
        addHtml(it->second.getNodeTypeDisplayString());
        html_TD();
        if (it->second.ip[0] != 0)
        {
          html_add_wide_button_prefix();
          String html;
          html.reserve(64);

          html += F("http://");
          html += it->second.IP().toString();
          uint16_t port = it->second.webgui_portnumber;
          if (port !=0 && port != 80) {
            html += ':';
            html += String(port);
          }
          html += "'>";
          html += it->second.IP().toString();
          html += "</a>";
          addHtml(html);
        } 
        html_TD();
        const float load = it->second.getLoad();
        if (load > 0.1) {
          addHtml(String(it->second.getLoad()));
        }
        html_TD();
<<<<<<< HEAD
        addHtml(String(it->second.getAge()/1000)); // time in seconds
        #ifdef USES_ESPEASY_NOW
        html_TD();
        if (it->second.distance != 255) {
          addHtml(String(it->second.distance)); 
        }
        html_TD();
        if (it->second.ESPEasyNowPeer) {
          addHtml(F("ESPEasy-Now "));
          addHtml(it->second.ESPEasy_Now_MAC().toString());
          addHtml(F(" (ch: "));
          addHtml(String(it->second.channel));
          int8_t rssi = it->second.getRSSI();
          if (rssi < 0) {
            addHtml(F(" "));
            addHtml(String(rssi));
          }
          addHtml(F(")"));
        }
        #endif
=======
        addHtmlInt(it->second.age);
>>>>>>> 4747dd81
      }
    }

    html_end_table();
    html_end_form();

    printWebString = "";
    printToWeb     = false;
    sendHeadandTail_stdtemplate(_TAIL);
  }
  TXBuffer.endStream();
}

#endif // ifdef WEBSERVER_ROOT<|MERGE_RESOLUTION|>--- conflicted
+++ resolved
@@ -213,24 +213,16 @@
     html_table_header(F("Node List"));
     html_table_header(F("Name"));
     html_table_header(getLabel(LabelType::BUILD_DESC));
-<<<<<<< HEAD
-    html_table_header("Type");
-    html_table_header("IP", 160); // Should fit "255.255.255.255"
-    html_table_header("Load");
-    html_table_header("Age (s)");
-    #ifdef USES_ESPEASY_NOW
-    html_table_header("Dist");
-    html_table_header("Peer Info", 160);
-    #endif
-
-    for (auto it = Nodes.begin(); it != Nodes.end(); ++it)
-=======
     html_table_header(F("Type"));
     html_table_header(F("IP"), 160); // Should fit "255.255.255.255"
-    html_table_header(F("Age"));
-
-    for (NodesMap::iterator it = Nodes.begin(); it != Nodes.end(); ++it)
->>>>>>> 4747dd81
+    html_table_header(F("Load"));
+    html_table_header(F("Age (s)"));
+    #ifdef USES_ESPEASY_NOW
+    html_table_header(F("Dist"));
+    html_table_header(F("Peer Info"), 160);
+    #endif
+
+    for (auto it = Nodes.begin(); it != Nodes.end(); ++it)
     {
       if (it->second.valid())
       {
@@ -285,7 +277,6 @@
           addHtml(String(it->second.getLoad()));
         }
         html_TD();
-<<<<<<< HEAD
         addHtml(String(it->second.getAge()/1000)); // time in seconds
         #ifdef USES_ESPEASY_NOW
         html_TD();
@@ -306,9 +297,6 @@
           addHtml(F(")"));
         }
         #endif
-=======
-        addHtmlInt(it->second.age);
->>>>>>> 4747dd81
       }
     }
 
