;;; ESP82xx base definitions*******************************************
; Basic definitions used in ESP82xx environments                      ;
; *********************************************************************


[regular_platform]
build_flags               = ${core_2_7_4.build_flags}
platform                  = ${core_2_7_4.platform}
platform_packages         = ${core_2_7_4.platform_packages}
lib_ignore                = ${core_2_7_4.lib_ignore}

[regular_platform_alt_wifi]
build_flags               = ${core_2_7_4_alt_wifi.build_flags}
platform                  = ${core_2_7_4_alt_wifi.platform}
platform_packages         = ${core_2_7_4_alt_wifi.platform_packages}
lib_ignore                = ${core_2_7_4_alt_wifi.lib_ignore}


[core302_platform]
build_flags               = ${core_stage.build_flags}
platform                  = ${core_stage.platform}
platform_packages         = ${core_stage.platform_packages}
lib_ignore                = ${core_stage.lib_ignore}


[beta_platform_2ndheap]
build_flags               = ${core_stage_2ndheap.build_flags}
platform                  = ${core_stage_2ndheap.platform}
platform_packages         = ${core_stage_2ndheap.platform_packages}
lib_ignore                = ${core_stage_2ndheap.lib_ignore}

[beta_platform]
build_flags               = ${core_stage.build_flags}
platform                  = ${core_stage.platform}
platform_packages         = ${core_stage.platform_packages}
lib_ignore                = ${core_stage.lib_ignore}


[no_ir]
lib_ignore                = IRremoteESP8266
                            HeatpumpIR

[no_sd]
lib_ignore                = ESP8266SdFat
                            SD(esp8266)
                            SD
                            SDFS
                            LittleFS(esp8266)

[no_littlefs]
lib_ignore                = LittleFS(esp8266)

[generic_build]
lib_ignore                = ${no_ir.lib_ignore}
                            ${no_sd.lib_ignore}
                            ${no_littlefs.lib_ignore}

[esp82xx_common]
lib_archive               = ${common.lib_archive}
framework                 = ${common.framework} 
upload_speed              = ${common.upload_speed}
monitor_speed             = ${common.monitor_speed}
targets                   = ${common.targets}
build_flags               = ${debug_flags.build_flags}
                            ${mqtt_flags.build_flags}
                            -DHTTPCLIENT_1_1_COMPATIBLE=0
build_unflags             = -DDEBUG_ESP_PORT
                            -fexceptions
lib_deps                  = 
                            Adafruit ILI9341 ESPEasy
                            Adafruit_ST77xx
                            Adafruit TSL2591 Library
                            Adafruit NeoPixel
                            ESP8266HTTPUpdateServer
                            ESP8266WebServer
                            I2Cdevlib-Core
                            ITG3205
                            LOLIN_EPD
                            FrogmoreScd30
                            Makuna/NeoPixelBus @ 2.6.9
                            Multi Channel Relay Arduino Library
                            ShiftRegister74HC595_NonTemplate
                            SparkFun ADXL345 Arduino Library
                            SparkFun VL53L1X 4m Laser Distance Sensor @ 1.2.9
                            SparkFun SCD4x Arduino Library @ ^1.0.4
                            VL53L0X @ 1.3.0
                            ccronexpr
                            adafruit/Adafruit BusIO @ ^1.10.0
                            adafruit/Adafruit GFX Library@^1.11.1
                            bblanchon/ArduinoJson @ ^6.17.2
                            rlogiacco/CircularBuffer
<<<<<<< HEAD
                            td-er/ESPeasySerial @ 2.1.2
=======
                            td-er/ESPeasySerial @ 2.0.15
                            td-er/SC16IS752 @ ^1.0.2
>>>>>>> d67c354a
                            td-er/RABurton ESP8266 Mutex @ ^1.0.2
                            sparkfun/SparkFun MAX1704x Fuel Gauge Arduino Library @ ^1.0.3
                            VL53L0X @ 1.3.0
                            RAK12019_LTR390_UV_Light
                            Adafruit NeoMatrix
                            IthoCC1101
                            Adafruit PCD8544 Nokia 5110 LCD library
lib_ignore                = ${esp82xx_defaults.lib_ignore}
                            IRremoteESP8266
                            HeatpumpIR
                            ServoESP32
                            TinyWireM
                            ESP8266SdFat
                            SD(esp8266)
                            SD
                            SDFS
                            LittleFS(esp8266)
monitor_filters           = esp8266_exception_decoder
extra_scripts             = pre:tools/pio/pre_default_check.py
                            ${extra_scripts_esp8266.extra_scripts}



;;; NORMAL (STABLE) ***************************************************
; normal version with stable plugins                                  ;
; *********************************************************************

[normal]
platform                  = ${regular_platform.platform}
platform_packages         = ${regular_platform.platform_packages}
build_flags               = ${regular_platform.build_flags}
lib_ignore                = ${regular_platform.lib_ignore}
                            ESP8266SdFat
                            SD(esp8266)
                            SD
                            SDFS
                            LittleFS(esp8266)

[normal_alt_wifi]
platform                  = ${regular_platform_alt_wifi.platform}
platform_packages         = ${regular_platform_alt_wifi.platform_packages}
build_flags               = ${regular_platform_alt_wifi.build_flags}
lib_ignore                = ${regular_platform_alt_wifi.lib_ignore}
                            ESP8266SdFat
                            SD(esp8266)
                            SD
                            SDFS
                            LittleFS(esp8266)


[normal_beta]
platform                  = ${beta_platform.platform}
platform_packages         = ${beta_platform.platform_packages}
build_flags               = ${beta_platform.build_flags}
lib_ignore                = ${beta_platform.lib_ignore}
                            ESP8266SdFat
                            SD(esp8266)
                            SD
                            SDFS
                            LittleFS(esp8266)


;;; COLLECTION  ********************************************************
; additional plugins (and dependend code) that is marked as COLLECTION ;
; Includes "normal" + "collection" plugins                             ;
; **********************************************************************

[collection]
platform                  = ${regular_platform.platform}
platform_packages         = ${regular_platform.platform_packages}
build_flags               = ${regular_platform.build_flags}
                            -DPLUGIN_BUILD_COLLECTION
                            -DLIMIT_BUILD_SIZE
                            -DDISABLE_SC16IS752_Serial
lib_ignore                = ${regular_platform.lib_ignore}
                            SD(esp8266)
                            SD
                            SDFS
                            LittleFS(esp8266)


[collection_alt_wifi]
platform                  = ${regular_platform_alt_wifi.platform}
platform_packages         = ${regular_platform_alt_wifi.platform_packages}
build_flags               = ${regular_platform_alt_wifi.build_flags}
                            -DPLUGIN_BUILD_COLLECTION
                            -DLIMIT_BUILD_SIZE
                            -DDISABLE_SC16IS752_Serial
lib_ignore                = ${regular_platform_alt_wifi.lib_ignore}
                            ESP8266SdFat
                            SD(esp8266)
                            SD
                            SDFS
                            LittleFS(esp8266)

[collection_beta]
platform                  = ${beta_platform.platform}
platform_packages         = ${beta_platform.platform_packages}
build_flags               = ${beta_platform.build_flags}
                            -DPLUGIN_BUILD_COLLECTION
                            -DLIMIT_BUILD_SIZE
                            -DDISABLE_SC16IS752_Serial
lib_ignore                = ${beta_platform.lib_ignore}
                            ESP8266SdFat
                            SD(esp8266)
                            SD
                            SDFS
                            LittleFS(esp8266)


;;; IR      ***********************************************************
; IR builds                                                           ;
; *********************************************************************

[ir]
platform                  = ${regular_platform.platform}
platform_packages         = ${regular_platform.platform_packages}
build_flags               = ${regular_platform.build_flags}
lib_ignore                = ESP32_ping
                            ESP32WebServer
                            ServoESP32
                            ESP32HTTPUpdateServer
                            ESP8266SdFat
                            SD(esp8266)
                            SD
                            SDFS
                            LittleFS(esp8266)

[ir_alt_wifi]
platform                  = ${regular_platform_alt_wifi.platform}
platform_packages         = ${regular_platform_alt_wifi.platform_packages}
build_flags               = ${regular_platform_alt_wifi.build_flags}
lib_ignore                = ${ir.lib_ignore}


[minimal_ir]
extends                   = ir
build_flags               = ${ir.build_flags}
                            -DPLUGIN_BUILD_MINIMAL_IR

[minimal_ir_extended]
extends                   = ir
build_flags               = ${ir.build_flags}
                            -DPLUGIN_BUILD_MINIMAL_IRext

[normal_ir]
extends                   = ir
build_flags               = ${ir.build_flags}
                            -DPLUGIN_BUILD_NORMAL_IR

[normal_ir_extended]
extends                   = ir
build_flags               = ${ir.build_flags}
                            -DPLUGIN_BUILD_IR_EXTENDED

[normal_ir_extended_no_rx]
extends                   = ir
build_flags               = ${ir.build_flags}
                            -DPLUGIN_BUILD_IR_EXTENDED_NO_RX



;;; 1MB flash nodes  **************************************************
; Layout for 1M flash nodes                                           ;
; *********************************************************************
[esp82xx_1M]
extends                   = esp82xx_common
build_flags               = -DBUILD_NO_DEBUG
                            -DFEATURE_SD=0
                            -Os
                            -s
                            ${esp82xx_common.build_flags}
extra_scripts             = ${esp82xx_common.extra_scripts}
lib_ignore                = ${esp82xx_common.lib_ignore}
                            ESP8266SdFat
                            SD
                            SDFS
                            SD(esp8266)
                            LittleFS
                            ArduinoOTA
                            ESP8266mDNS



[esp8266_1M]
extends                   = esp82xx_1M
board                     = esp8266_1M128k
build_flags               = ${esp82xx_1M.build_flags}
extra_scripts             = ${esp82xx_1M.extra_scripts}


;;; Minimal ***********************************************************
; Minimal build size for OTA                                          ;
; *********************************************************************
[esp82xx_1M_OTA]
extends                   = esp82xx_1M
build_flags               = ${esp82xx_1M.build_flags}
                            -DPLUGIN_BUILD_MINIMAL_OTA
                            -DDISABLE_SC16IS752_Serial
                            -DFEATURE_GPIO_USE_ESP8266_WAVEFORM=0
                  


[esp8266_1M_OTA]
extends                   = esp82xx_1M_OTA
board                     = esp8266_1M128k_OTA
build_flags               = ${esp82xx_1M_OTA.build_flags}
lib_ignore                = ${esp82xx_1M.lib_ignore}
; Adding the libs below to the lib_ignore will even increase build size
;                            Adafruit TCS34725
;                            RN2xx3 Arduino Library




;;; 2MB flash nodes  **************************************************
; Layout for 2M flash nodes                                           ;
; *********************************************************************

[esp8266_2M256]
extends                   = esp82xx_common
board                     = esp8266_2M256
build_flags               = ${esp82xx_common.build_flags}

[espWroom2M256]
extends                   = esp82xx_common
board_build.flash_mode    = dout
board_upload.maximum_size = 1044464
board                     = esp_wroom_02
board_build.ldscript      = eagle.flash.2m256.ld
build_flags               = ${esp82xx_common.build_flags}

;;; 4MB flash nodes  **************************************************
; Layout for 4M flash nodes                                           ;
; *********************************************************************

[esp8266_4M1M]
extends                   = esp82xx_common
board                     = esp8266_4M1M_board
build_flags               = ${esp82xx_common.build_flags}
extra_scripts             = ${esp82xx_common.extra_scripts}

[esp8266_4M2M]
extends                   = esp82xx_common
board                     = esp8266_4M2M_board
build_flags               = ${esp82xx_common.build_flags}
extra_scripts             = ${esp82xx_common.extra_scripts}



;;; 16MB flash nodes  *************************************************
; Layout for 16M flash nodes                                          ;
; *********************************************************************

; Configuration for the Wemos D1 mini pro (16M)
; This configuration can only be used with core versions 2.5.0 or newer.
; Performance of 14M SPIFFS is really slow.
; See https://github.com/esp8266/Arduino/issues/5932
[esp8266_16M]
extends                   = esp82xx_common
board                     = esp8266_16M14M_board
build_flags               = -DSPIFFS_MAX_OPEN_FILES=20
                            ${esp82xx_common.build_flags}
<|MERGE_RESOLUTION|>--- conflicted
+++ resolved
@@ -89,12 +89,8 @@
                             adafruit/Adafruit GFX Library@^1.11.1
                             bblanchon/ArduinoJson @ ^6.17.2
                             rlogiacco/CircularBuffer
-<<<<<<< HEAD
                             td-er/ESPeasySerial @ 2.1.2
-=======
-                            td-er/ESPeasySerial @ 2.0.15
                             td-er/SC16IS752 @ ^1.0.2
->>>>>>> d67c354a
                             td-er/RABurton ESP8266 Mutex @ ^1.0.2
                             sparkfun/SparkFun MAX1704x Fuel Gauge Arduino Library @ ^1.0.3
                             VL53L0X @ 1.3.0
