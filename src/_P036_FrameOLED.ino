--- conflicted
+++ resolved
@@ -417,11 +417,7 @@
         String error;
         for (uint8_t varNr = 0; varNr < P36_Nlines; varNr++)
         {
-<<<<<<< HEAD
-          if (!safe_strncpy(P036_DisplayLinesV1[varNr].Content, WebServer.arg(getPluginCustomArgName(varNr)), P36_NcharsV1)) {
-=======
           if (!safe_strncpy(P036_DisplayLinesV1[varNr].Content, web_server.arg(getPluginCustomArgName(varNr)), P36_NcharsV1)) {
->>>>>>> d270bad6
             error += getCustomTaskSettingsError(varNr);
           }
           P036_DisplayLinesV1[varNr].Content[P36_NcharsV1-1] = 0; // Terminate in case of uninitalized data
@@ -817,11 +813,7 @@
 
 // Perform some specific changes for OLED display
 String P36_parseTemplate(String &tmpString, uint8_t lineSize) {
-<<<<<<< HEAD
-  String result = parseTemplate(tmpString, lineSize);
-=======
   String result = parseTemplate_padded(tmpString, lineSize);
->>>>>>> d270bad6
   // OLED lib uses this routine to convert UTF8 to extended ASCII
   // http://playground.arduino.cc/Main/Utf8ascii
   // Attempt to display euro sign (FIXME)
