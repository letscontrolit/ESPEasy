--- conflicted
+++ resolved
@@ -384,8 +384,11 @@
 # define GITHUB_RELEASES_LINK_SUFFIX "</a>"
 #endif
 
-
-<<<<<<< HEAD
+// --- We define the default features to be enabled here
+#ifndef FEATURE_ESPEASY_P2P
+  #define FEATURE_ESPEASY_P2P   1
+#endif
+
 
 /*
 TODO : 
@@ -398,14 +401,6 @@
 
 
 
-
-=======
-// --- We define the default features to be enabled here
-#ifndef FEATURE_ESPEASY_P2P
-  #define FEATURE_ESPEASY_P2P   1
-#endif
-
->>>>>>> 95625033
 /*
 // --- Experimental Advanced Settings (NOT ACTIVES at this time) ------------------------------------
 
