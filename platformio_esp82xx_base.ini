--- conflicted
+++ resolved
@@ -75,22 +75,6 @@
                             -DHTTPCLIENT_1_1_COMPATIBLE=0
 build_unflags             = -DDEBUG_ESP_PORT
                             -fexceptions
-<<<<<<< HEAD
-lib_deps                  = 
-                            WifiEspNow
-lib_ignore                = ${esp82xx_defaults.lib_ignore}
-                            IRremoteESP8266
-                            HeatpumpIR
-                            ServoESP32
-                            TinyWireM
-                            ESP8266SdFat
-                            SD(esp8266)
-                            SD
-                            SDFS
-                            LittleFS(esp8266)
-                            I2C AXP192 Power management
-=======
->>>>>>> e67583af
 monitor_filters           = esp8266_exception_decoder
 extra_scripts             = pre:tools/pio/pre_default_check.py
                             ${extra_scripts_esp8266.extra_scripts}
