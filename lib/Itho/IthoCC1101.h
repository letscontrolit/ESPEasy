/*
 * Author: Klusjesman, supersjimmie, modified and reworked by arjenhiemstra
 */

#ifndef __ITHOCC1101_H__
#define __ITHOCC1101_H__

#include <stdio.h>
#include "CC1101.h"
#include "IthoPacket.h"


// pa table settings
const uint8_t ithoPaTableSend[8]    = { 0x6F, 0x26, 0x2E, 0x8C, 0x87, 0xCD, 0xC7, 0xC0 };
const uint8_t ithoPaTableReceive[8] = { 0x6F, 0x26, 0x2E, 0x7F, 0x8A, 0x84, 0xCA, 0xC4 };

// message command bytes
const uint8_t ithoMessageRVHighCommandBytes[]   = { 49, 224, 4, 0, 0, 200 };
const uint8_t ithoMessageHighCommandBytes[]     = { 34, 241, 3, 0, 4, 4 };
const uint8_t ithoMessageFullCommandBytes[]     = { 34, 241, 3, 0, 4, 4 };
const uint8_t ithoMessageMediumCommandBytes[]   = { 34, 241, 3, 0, 3, 4 };
const uint8_t ithoMessageRVMediumCommandBytes[] = { 34, 241, 3, 0, 3, 7 };
const uint8_t ithoMessageLowCommandBytes[]      = { 34, 241, 3, 0, 2, 4 };
const uint8_t ithoMessageRVLowCommandBytes[]    = { 49, 224, 4, 0, 0, 1 };
const uint8_t ithoMessageRVAutoCommandBytes[]   = { 34, 241, 3, 0, 5, 7 };
<<<<<<< HEAD
const uint8_t ithoMessageStandByCommandBytes[]  = { 0, 0, 0, 0, 0, 0 };         // unkown, tbd
const uint8_t ithoMessageTimer1CommandBytes[]   = { 34, 243, 3, 0, 0, 10 };     // 10 minutes full speed
const uint8_t ithoMessageTimer2CommandBytes[]   = { 34, 243, 3, 0, 0, 20 };     // 20 minutes full speed
const uint8_t ithoMessageTimer3CommandBytes[]   = { 34, 243, 3, 0, 0, 30 };     // 30 minutes full speed
const uint8_t ithoMessageJoinCommandBytes[]     = { 31, 201, 12, 0, 34, 241 };
const uint8_t ithoMessageJoin2CommandBytes[]    = { 31, 201, 12, 99, 34, 248 }; // join command of RFT AUTO Co2 remote
const uint8_t ithoMessageRVJoinCommandBytes[]   = { 31, 201, 24, 0, 49, 224 };  // join command of RFT-RV
=======
const uint8_t ithoMessageStandByCommandBytes[]  = { 0, 0, 0, 0, 0, 0 };           // unkown, tbd
const uint8_t ithoMessageTimer1CommandBytes[]   = { 34, 243, 3, 0, 0, 10 };      // 10 minutes full speed
const uint8_t ithoMessageTimer2CommandBytes[]   = { 34, 243, 3, 0, 0, 20 };      // 20 minutes full speed
const uint8_t ithoMessageTimer3CommandBytes[]   = { 34, 243, 3, 0, 0, 30 };      // 30 minutes full speed
const uint8_t ithoMessageJoinCommandBytes[]     = { 31, 201, 12, 0, 34, 241 };
const uint8_t ithoMessageJoin2CommandBytes[]    = { 31, 201, 12, 99, 34, 248 }; // join command of RFT AUTO Co2 remote
const uint8_t ithoMessageRVJoinCommandBytes[]   = { 31, 201, 24, 0, 49, 224 };   // join command of RFT-RV
>>>>>>> 71cbd1d3
const uint8_t ithoMessageLeaveCommandBytes[]    = { 31, 201, 6, 0, 31, 201 };

// itho rft-rv
// unknown, high
// 148,216,43,49,224,4,0,0,200,0,3,127,244,78,11,155,154,225,11,96,138
// 148,216,43,49,224,4,0,0,200,0,3,127,51,80,47,233,94,6,189,114,73

// low
// 148,216,43,49,224,4,0,0,1,0,202,127,242,212,160,123,15,64,7,129,33
// 148,216,43,34,241,3,0,4,4,194,127,255,189,90,107,88,72,115,49,192,105

// join
// 151,149,65,31,201,24,0,49,224,151,149,65,0,18,160,151,149,65,1,16,224


class IthoCC1101 : protected CC1101 {
private:

  // receive
  CC1101Packet inMessage;   // temp storage message2
  IthoPacket inIthoPacket;  // stores last received message data

  // send
  IthoPacket outIthoPacket; // stores state of "remote"

  // settings
  uint8_t sendTries;        // number of times a command is send at one button press

  // functions

public:

<<<<<<< HEAD
  IthoCC1101(int8_t  CSpin     = PIN_SPI_SS,
             uint8_t counter   = 0,
=======
  IthoCC1101(uint8_t counter   = 0,
>>>>>>> 71cbd1d3
             uint8_t sendTries = 3); // set initial counter value
  ~IthoCC1101();

  // init
  void init() {
<<<<<<< HEAD
    CC1101::init(); initReceive();
=======
    CC1101::init(); 
    initReceive();
>>>>>>> 71cbd1d3
  } // init,reset CC1101

  void    initReceive();
  uint8_t getLastCounter() {
    return outIthoPacket.counter;
  } // counter is increased before sending a command

  void setSendTries(uint8_t sendTries) {
    this->sendTries = sendTries;
  }

  void setDeviceID(uint8_t byte0, uint8_t byte1, uint8_t byte2) {
    this->outIthoPacket.deviceId[0] = byte0; this->outIthoPacket.deviceId[1] = byte1; this->outIthoPacket.deviceId[2] = byte2;
  }

  // receive
  bool       checkForNewPacket(); // check RX fifo for new data
  IthoPacket getLastPacket() {
    return inIthoPacket;
  }                               // retrieve last received/parsed packet from remote

  IthoCommand getLastCommand() {
    return inIthoPacket.command;
  } // retrieve last received/parsed command from remote

  uint8_t getLastInCounter() {
    return inIthoPacket.counter;
  } // retrieve last received/parsed command from remote

  uint8_t ReadRSSI();
  bool    checkID(const uint8_t *id);
  int   * getLastID();
  String  getLastIDstr(bool ashex      = true);
  String  getLastMessagestr(bool ashex = true);
  String  LastMessageDecoded();

  // send
  void    sendCommand(IthoCommand command);

protected:

private:

  IthoCC1101(const IthoCC1101& c);
  IthoCC1101& operator=(const IthoCC1101& c);

  // init CC1101 for receiving
  void        initReceiveMessage();

  // init CC1101 for sending
  void        initSendMessage(uint8_t len);
  void        finishTransfer();

  // parse received message
  bool        parseMessageCommand();
  bool        checkIthoCommand(IthoPacket   *itho,
                               const uint8_t commandBytes[]);

  // send
  void     createMessageStart(IthoPacket   *itho,
                              CC1101Packet *packet);
  void     createMessageCommand(IthoPacket   *itho,
                                CC1101Packet *packet);
  void     createMessageJoin(IthoPacket   *itho,
                             CC1101Packet *packet);
  void     createMessageLeave(IthoPacket   *itho,
                              CC1101Packet *packet);
<<<<<<< HEAD
  uint8_t* getMessageCommandBytes(IthoCommand command);
=======
  const uint8_t* getMessageCommandBytes(IthoCommand command);
>>>>>>> 71cbd1d3
  uint8_t  getCounter2(IthoPacket *itho,
                       uint8_t     len);

  uint8_t  messageEncode(IthoPacket   *itho,
                         CC1101Packet *packet);
  void     messageDecode(CC1101Packet *packet,
                         IthoPacket   *itho);
}; // IthoCC1101

#endif // __ITHOCC1101_H__<|MERGE_RESOLUTION|>--- conflicted
+++ resolved
@@ -23,15 +23,6 @@
 const uint8_t ithoMessageLowCommandBytes[]      = { 34, 241, 3, 0, 2, 4 };
 const uint8_t ithoMessageRVLowCommandBytes[]    = { 49, 224, 4, 0, 0, 1 };
 const uint8_t ithoMessageRVAutoCommandBytes[]   = { 34, 241, 3, 0, 5, 7 };
-<<<<<<< HEAD
-const uint8_t ithoMessageStandByCommandBytes[]  = { 0, 0, 0, 0, 0, 0 };         // unkown, tbd
-const uint8_t ithoMessageTimer1CommandBytes[]   = { 34, 243, 3, 0, 0, 10 };     // 10 minutes full speed
-const uint8_t ithoMessageTimer2CommandBytes[]   = { 34, 243, 3, 0, 0, 20 };     // 20 minutes full speed
-const uint8_t ithoMessageTimer3CommandBytes[]   = { 34, 243, 3, 0, 0, 30 };     // 30 minutes full speed
-const uint8_t ithoMessageJoinCommandBytes[]     = { 31, 201, 12, 0, 34, 241 };
-const uint8_t ithoMessageJoin2CommandBytes[]    = { 31, 201, 12, 99, 34, 248 }; // join command of RFT AUTO Co2 remote
-const uint8_t ithoMessageRVJoinCommandBytes[]   = { 31, 201, 24, 0, 49, 224 };  // join command of RFT-RV
-=======
 const uint8_t ithoMessageStandByCommandBytes[]  = { 0, 0, 0, 0, 0, 0 };           // unkown, tbd
 const uint8_t ithoMessageTimer1CommandBytes[]   = { 34, 243, 3, 0, 0, 10 };      // 10 minutes full speed
 const uint8_t ithoMessageTimer2CommandBytes[]   = { 34, 243, 3, 0, 0, 20 };      // 20 minutes full speed
@@ -39,7 +30,6 @@
 const uint8_t ithoMessageJoinCommandBytes[]     = { 31, 201, 12, 0, 34, 241 };
 const uint8_t ithoMessageJoin2CommandBytes[]    = { 31, 201, 12, 99, 34, 248 }; // join command of RFT AUTO Co2 remote
 const uint8_t ithoMessageRVJoinCommandBytes[]   = { 31, 201, 24, 0, 49, 224 };   // join command of RFT-RV
->>>>>>> 71cbd1d3
 const uint8_t ithoMessageLeaveCommandBytes[]    = { 31, 201, 6, 0, 31, 201 };
 
 // itho rft-rv
@@ -72,23 +62,15 @@
 
 public:
 
-<<<<<<< HEAD
   IthoCC1101(int8_t  CSpin     = PIN_SPI_SS,
              uint8_t counter   = 0,
-=======
-  IthoCC1101(uint8_t counter   = 0,
->>>>>>> 71cbd1d3
              uint8_t sendTries = 3); // set initial counter value
   ~IthoCC1101();
 
   // init
   void init() {
-<<<<<<< HEAD
-    CC1101::init(); initReceive();
-=======
     CC1101::init(); 
     initReceive();
->>>>>>> 71cbd1d3
   } // init,reset CC1101
 
   void    initReceive();
@@ -156,11 +138,7 @@
                              CC1101Packet *packet);
   void     createMessageLeave(IthoPacket   *itho,
                               CC1101Packet *packet);
-<<<<<<< HEAD
-  uint8_t* getMessageCommandBytes(IthoCommand command);
-=======
   const uint8_t* getMessageCommandBytes(IthoCommand command);
->>>>>>> 71cbd1d3
   uint8_t  getCounter2(IthoPacket *itho,
                        uint8_t     len);
 
