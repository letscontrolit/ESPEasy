--- conflicted
+++ resolved
@@ -128,11 +128,7 @@
 
       }
       // Stream function timing stats
-<<<<<<< HEAD
-      json_open(false, getCPluginCFunctionName(x.first % 256));
-=======
       json_open(false, getCPluginCFunctionName(static_cast<CPlugin::Function>(x.first % 256)));
->>>>>>> d270bad6
       {
         stream_json_timing_stats(x.second, timeSinceLastReset);
       }
