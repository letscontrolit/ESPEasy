--- conflicted
+++ resolved
@@ -266,11 +266,6 @@
 
   // TODO TD-er: Read other credentials from extra file.
 
-
-<<<<<<< HEAD
-=======
-
->>>>>>> 03949e12
   // Spaces are allowed in both SSID and pass phrase, so make sure to not trim the ssid and key.
   return true;
 }