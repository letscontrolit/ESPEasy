--- conflicted
+++ resolved
@@ -48,8 +48,8 @@
     if (protocolIndex == INVALID_PROTOCOL_INDEX) {
       return false;
     }
-    if (Protocol[protocolIndex].needsWiFi) {
-      return WiFiConnected(10);
+    if (Protocol[protocolIndex].needsNetwork) {
+      return NetworkConnected(10);
     }
     return true;
   }
@@ -207,11 +207,7 @@
     MakeControllerSettings (ControllerSettings);                                                                     \
     LoadControllerSettings(element->controller_idx, ControllerSettings);                                             \
     C##NNN####M##_DelayHandler.configureControllerSettings(ControllerSettings);                                      \
-<<<<<<< HEAD
-    if (!NetworkConnected(10)) {                                                                                        \
-=======
     if (!C##NNN####M##_DelayHandler.readyToProcess(*element)) {                                                      \
->>>>>>> dd4ac70c
       scheduleNextDelayQueue(TIMER_C##NNN####M##_DELAY_QUEUE, C##NNN####M##_DelayHandler.getNextScheduleTime());     \
       return;                                                                                                        \
     }                                                                                                                \
