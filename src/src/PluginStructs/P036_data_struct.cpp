#include "../PluginStructs/P036_data_struct.h"

#ifdef USES_P036

# include <Arduino.h>

# include "../ESPEasyCore/ESPEasyNetwork.h"
# include "../Helpers/ESPEasy_Storage.h"
# include "../Helpers/Misc.h"
# include "../Helpers/Scheduler.h"
# include "../Helpers/StringConverter.h"
# include "../Helpers/StringParser.h"
# include "../Helpers/SystemVariables.h"

# ifdef P036_FIVE_FONTS
#  include <Dialog_Plain_12_font.h>
# endif // ifndef P036_FIVE_FONTS
# include <SansSerif_Plain_8_font.h>
# include <OLED_SSD1306_SH1106_images.h>

P036_data_struct::P036_data_struct() : display(nullptr) {}

P036_data_struct::~P036_data_struct() {
  reset();
}

void P036_data_struct::reset() {
  if (display != nullptr) {
    display->displayOff();
    display->end();
    delete display;
    display = nullptr;
  }
}

const tFontSizes FontSizes[P36_MaxFontCount] = {
  { ArialMT_Plain_24,  24,   28                        }, // 9643
  { ArialMT_Plain_16,  16,   19                        }, // 5049
  # ifdef P036_FIVE_FONTS
  { Dialog_plain_12,   13,   15                        }, // 3707
  # endif // ifdef P036_FIVE_FONTS
  { ArialMT_Plain_10,  10,   13                        }, // 2731
  { SansSerif_plain_8, 8,    10                        } // 2732
};

const tSizeSettings SizeSettings[P36_MaxSizesCount] = {
  { P36_MaxDisplayWidth, P36_MaxDisplayHeight, 0,  // 128x64
    4,                                             // max. line count
    113, 15                                        // WiFi indicator
  },
  { P36_MaxDisplayWidth, 32,                   0,  // 128x32
    2,                                             // max. line count
    113, 15                                        // WiFi indicator
  },
  { 64,                  48,                   32, // 64x48
    3,                                             // max. line count
    32,  10                                        // WiFi indicator
  }
};


const tSizeSettings& P036_data_struct::getDisplaySizeSettings(p036_resolution disp_resolution) {
  int index = static_cast<int>(disp_resolution);

  if ((index < 0) || (index >= P36_MaxSizesCount)) { index = 0; }

  return SizeSettings[index];
}

bool P036_data_struct::init(taskIndex_t     taskIndex,
                            uint8_t         LoadVersion,
                            uint8_t         Type,
                            uint8_t         Address,
                            uint8_t         Sda,
                            uint8_t         Scl,
                            p036_resolution Disp_resolution,
                            bool            Rotated,
                            uint8_t         Contrast,
                            uint8_t         DisplayTimer,
                            uint8_t         NrLines) {
  reset();

  lastWiFiState       = P36_WIFI_STATE_UNSET;
  disp_resolution     = Disp_resolution;
  bAlternativHeader   = false; // start with first header content
  HeaderCount         = 0;
  bPageScrollDisabled = true;  // first page after INIT without scrolling
  TopLineOffset       = 0;     // Offset for top line, used for rotated image while using displays < P36_MaxDisplayHeight lines

  HeaderContent            = eHeaderContent::eSysName;
  HeaderContentAlternative = eHeaderContent::eSysName;
  MaxFramesToDisplay       = 0xFF;
  currentFrameToDisplay    = 0;
  nextFrameToDisplay       = 0xFF; // next frame because content changed in PLUGIN_WRITE

  ButtonState     = false;         // button not touched
  ButtonLastState = 0xFF;          // Last state checked (debouncing in progress)
  DebounceCounter = 0;             // debounce counter
  RepeatCounter   = 0;             // Repeat delay counter when holding button pressed

  displayTimer          = DisplayTimer;
  frameCounter          = 0;       // need to keep track of framecounter from call to call
  disableFrameChangeCnt = 0;       // counter to disable frame change after JumpToPage in case PLUGIN_READ already scheduled

  switch (Type) {
    case 1:
      display = new (std::nothrow) SSD1306Wire(Address, Sda, Scl);
      break;
    case 2:
      display = new (std::nothrow) SH1106Wire(Address, Sda, Scl);
      break;
    default:
      return false;
  }

  if (display != nullptr) {
    display->init(); // call to local override of init function

    // disp_resolution = Disp_resolution;
    bHideFooter |= !(getDisplaySizeSettings(disp_resolution).Height == P36_MaxDisplayHeight);

    if (disp_resolution == p036_resolution::pix128x32) {
      display->displayOff();
      display->SetComPins(0x02); // according to the adafruit lib, sometimes this may need to be 0x02
      bHideFooter = true;
    }

    display->displayOn();
    loadDisplayLines(taskIndex, LoadVersion);

    // Flip screen if required
    setOrientationRotated(Rotated);

    setContrast(Contrast);

    //      Display the device name, logo, time and wifi
    display_logo();
    update_display();

    //    Initialize frame counter
    frameCounter                 = 0;
    currentFrameToDisplay        = 0;
    nextFrameToDisplay           = 0;
    bPageScrollDisabled          = true;  // first page after INIT without scrolling
    ScrollingPages.linesPerFrame = NrLines;
    bLineScrollEnabled           = false; // start without line scrolling

    //    Clear scrolling line data
    for (uint8_t i = 0; i < P36_MAX_LinesPerPage; i++) {
      ScrollingLines.Line[i].Width     = 0;
      ScrollingLines.Line[i].LastWidth = 0;
    }

    //    prepare font and positions for page and line scrolling
    prepare_pagescrolling();
  }

  return isInitialized();
}

bool P036_data_struct::isInitialized() const {
  return display != nullptr;
}

void P036_data_struct::loadDisplayLines(taskIndex_t taskIndex, uint8_t LoadVersion) {
  if (LoadVersion == 0) {
    // read data of version 0 (up to 22.11.2019)
    String DisplayLinesV0[P36_Nlines];                                           // used to load the CustomTaskSettings for V0
    LoadCustomTaskSettings(taskIndex, DisplayLinesV0, P36_Nlines, P36_NcharsV0); // max. length 1024 Byte  (DAT_TASKS_CUSTOM_SIZE)

    for (int i = 0; i < P36_Nlines; ++i) {
      safe_strncpy(DisplayLinesV1[i].Content, DisplayLinesV0[i], P36_NcharsV1);
      DisplayLinesV1[i].Content[P36_NcharsV1 - 1] = 0; // Terminate in case of uninitalized data
      DisplayLinesV1[i].FontType                  = 0xff;
      DisplayLinesV1[i].FontHeight                = 0xff;
      DisplayLinesV1[i].FontSpace                 = 0xff;
      DisplayLinesV1[i].reserved                  = 0xff;
    }
  } else {
    // read data of version 1 (beginning from 22.11.2019)
    LoadCustomTaskSettings(taskIndex, reinterpret_cast<uint8_t *>(&DisplayLinesV1), sizeof(DisplayLinesV1));

    for (int i = 0; i < P36_Nlines; ++i) {
      DisplayLinesV1[i].Content[P36_NcharsV1 - 1] = 0; // Terminate in case of uninitalized data
    }
  }
}

void P036_data_struct::setContrast(uint8_t OLED_contrast) {
  if (!isInitialized()) {
    return;
  }
  char contrast  = 100;
  char precharge = 241;
  char comdetect = 64;

  switch (OLED_contrast) {
    case P36_CONTRAST_OFF:
      display->displayOff();
      return;
    case P36_CONTRAST_LOW:
      contrast = 10; precharge = 5; comdetect = 0;
      break;
    case P36_CONTRAST_MED:
      contrast = P36_CONTRAST_MED; precharge = 0x1F; comdetect = 64;
      break;
    case P36_CONTRAST_HIGH:
    default:
      contrast = P36_CONTRAST_HIGH; precharge = 241; comdetect = 64;
      break;
  }
  display->displayOn();
  display->setContrast(contrast, precharge, comdetect);
}

void P036_data_struct::setOrientationRotated(bool rotated) {
  if (rotated) {
    display->flipScreenVertically();
    TopLineOffset = P36_MaxDisplayHeight - getDisplaySizeSettings(disp_resolution).Height;
  } else {
    TopLineOffset = 0;
  }
}

# ifdef P036_ENABLE_LINECOUNT
void P036_data_struct::setNrLines(uint8_t NrLines) {
  if ((NrLines >= 1) && (NrLines <= 4)) {
    ScrollingPages.linesPerFrame = NrLines;
    prepare_pagescrolling();   // Recalculate font
    MaxFramesToDisplay = 0xFF; // Recalculate page indicator
    nextFrameToDisplay = 0;    // Reset to first page
  }
}

# endif // P036_ENABLE_LINECOUNT


void P036_data_struct::display_header() {
  if (!isInitialized()) {
    return;
  }

  if (bHideHeader) { //  hide header
    return;
  }

  eHeaderContent iHeaderContent;
  String newString, strHeader;

  if ((HeaderContentAlternative == HeaderContent) || !bAlternativHeader) {
    iHeaderContent = HeaderContent;
  } else {
    iHeaderContent = HeaderContentAlternative;
  }

  switch (iHeaderContent) {
    case eHeaderContent::eSSID:

      if (NetworkConnected()) {
        strHeader = WiFi.SSID();
      }
      else {
        newString = F("%sysname%");
      }
      break;
    case eHeaderContent::eSysName:
      newString = F("%sysname%");
      break;
    case eHeaderContent::eTime:
      newString = F("%systime%");
      break;
    case eHeaderContent::eDate:
      newString = F("%sysday_0%.%sysmonth_0%.%sysyear%");
      break;
    case eHeaderContent::eIP:
      newString = F("%ip%");
      break;
    case eHeaderContent::eMAC:
      newString = F("%mac%");
      break;
    case eHeaderContent::eRSSI:
      newString = F("%rssi%dBm");
      break;
    case eHeaderContent::eBSSID:
      newString = F("%bssid%");
      break;
    case eHeaderContent::eWiFiCh:
      newString = F("Channel: %wi_ch%");
      break;
    case eHeaderContent::eUnit:
      newString = F("Unit: %unit%");
      break;
    case eHeaderContent::eSysLoad:
      newString = F("Load: %sysload%%");
      break;
    case eHeaderContent::eSysHeap:
      newString = F("Mem: %sysheap%");
      break;
    case eHeaderContent::eSysStack:
      newString = F("Stack: %sysstack%");
      break;
    case eHeaderContent::ePageNo:
      strHeader  = F("page ");
      strHeader += (currentFrameToDisplay + 1);

      if (MaxFramesToDisplay != 0xFF) {
        strHeader += F("/");
        strHeader += (MaxFramesToDisplay + 1);
      }
      break;
    default:
      return;
  }

  if (newString.length() > 0) {
    // Right now only systemvariables have been used, so we don't have to call the parseTemplate.
    parseSystemVariables(newString, false);
    strHeader = newString;
  }

  strHeader.trim();
  display_title(strHeader);

  // Display time and wifibars both clear area below, so paint them after the title.
  if (getDisplaySizeSettings(disp_resolution).Width == P36_MaxDisplayWidth) {
    display_time(); // only for 128pix wide displays
  }
  display_wifibars();
}

void P036_data_struct::display_time() {
  if (!isInitialized()) {
    return;
  }

  String dtime = F("%systime%");

  parseSystemVariables(dtime, false);
  display->setTextAlignment(TEXT_ALIGN_LEFT);
  display->setFont(ArialMT_Plain_10);
  display->setColor(BLACK);
  display->fillRect(0, TopLineOffset, 28, GetHeaderHeight() - 2);
  display->setColor(WHITE);
  display->drawString(0, TopLineOffset, dtime.substring(0, 5));
}

void P036_data_struct::display_title(const String& title) {
  if (!isInitialized()) {
    return;
  }
  display->setFont(ArialMT_Plain_10);
  display->setColor(BLACK);
  display->fillRect(0, TopLineOffset, P36_MaxDisplayWidth, GetHeaderHeight()); // don't clear line under title.
  display->setColor(WHITE);

  if (getDisplaySizeSettings(disp_resolution).Width == P36_MaxDisplayWidth) {
    display->setTextAlignment(TEXT_ALIGN_CENTER);
    display->drawString(P36_DisplayCentre, TopLineOffset, title);
  } else {
    display->setTextAlignment(TEXT_ALIGN_LEFT); // Display right of WiFi bars
    display->drawString(getDisplaySizeSettings(disp_resolution).PixLeft + getDisplaySizeSettings(disp_resolution).WiFiIndicatorWidth + 3,
                        TopLineOffset,
                        title);
  }
}

void P036_data_struct::display_logo() {
  if (!isInitialized()) {
    return;
  }
  # ifdef PLUGIN_036_DEBUG
  addLog(LOG_LEVEL_INFO, F("P036_DisplayLogo"));
  # endif // PLUGIN_036_DEBUG

  int left = 24;
  int top;
  tFontSettings iFontsettings = CalculateFontSettings(2); // get font with max. height for displaying "ESP Easy"

  bDisplayingLogo = true;                                 // next time the display must be cleared completely
  display->setTextAlignment(TEXT_ALIGN_LEFT);
  display->setFont(iFontsettings.fontData);
  display->clear();                                       // resets all pixels to black
  display->setColor(WHITE);
  display->drawString(65, iFontsettings.Top + TopLineOffset,                                              F("ESP"));
  display->drawString(65, iFontsettings.Top + iFontsettings.Height + iFontsettings.Space + TopLineOffset, F("Easy"));

  if (getDisplaySizeSettings(disp_resolution).PixLeft < left) { left = getDisplaySizeSettings(disp_resolution).PixLeft; }
  top = (getDisplaySizeSettings(disp_resolution).Height - espeasy_logo_height) / 2;

  if (top < 0) { top = 0; }
  display->drawXbm(left,
                   top + TopLineOffset,
                   espeasy_logo_width,
                   espeasy_logo_height,
                   espeasy_logo_bits); // espeasy_logo_width=espeasy_logo_height=36
}

// Draw the frame position

void P036_data_struct::display_indicator() {
  if (!isInitialized()) {
    return;
  }

  if (bHideFooter) { //  hide footer
    return;
  }

  int frameCount = MaxFramesToDisplay + 1;

  //  Erase Indicator Area
  display->setColor(BLACK);
  display->fillRect(0, P036_IndicatorTop + TopLineOffset, P36_MaxDisplayWidth, P036_IndicatorHeight);

  // Only display when there is something to display.
  if ((frameCount <= 1) || (frameCount > P36_Nlines)) { return; }

  display->setColor(WHITE);

  // Display chars as required
  for (uint8_t i = 0; i < frameCount; i++) {
    const char *image;

    if (currentFrameToDisplay == i) {
      image = activeSymbole;
    } else {
      image = inactiveSymbole;
    }

    int x, y;

    y = P036_IndicatorTop + TopLineOffset; // 2022-01-31 Removed unneeded offset '+ 2'

    // I would like a margin of 20 pixels on each side of the indicator.
    // Therefore the width of the indicator should be 128-40=88 and so space between indicator dots is 88/(framecount-1)
    // The width of the display is 128 and so the first dot must be at x=20 if it is to be centred at 64
    const int number_spaces = frameCount - 1;

    if (number_spaces <= 0) {
      return;
    }
    int margin  = 20;
    int spacing = (P36_MaxDisplayWidth - 2 * margin) / number_spaces;

    // Now apply some max of 30 pixels between the indicators and center the row of indicators.
    if (spacing > 30) {
      spacing = 30;
      margin  = (P36_MaxDisplayWidth - number_spaces * spacing) / 2;
    }

    x = margin + (spacing * i);
    display->drawXbm(x, y, 8, 8, image);
  }
}

int16_t P036_data_struct::GetHeaderHeight() {
  if (bHideHeader) {
    // no header
    return 0;
  }
  return P36_HeaderHeight;
}

int16_t P036_data_struct::GetIndicatorTop() {
  if (bHideFooter) {
    // no footer (indicator) -> returm max. display height
    return getDisplaySizeSettings(disp_resolution).Height;
  }
  return P036_IndicatorTop;
}

tFontSettings P036_data_struct::CalculateFontSettings(uint8_t lDefaultLines) {
  tFontSettings result;
  int iHeight;
  int8_t  iFontIndex = -1;
  uint8_t iMaxHeightForFont;
  uint8_t iLinesPerFrame;

  if (lDefaultLines == 0) {
    // number of lines can be reduced if no font fits the setting
    iLinesPerFrame = ScrollingPages.linesPerFrame;
    iHeight        = GetIndicatorTop() - GetHeaderHeight();
  } else {
    // number of lines is fixed (e.g. for splash screen)
    iLinesPerFrame = lDefaultLines;
    iHeight        = getDisplaySizeSettings(disp_resolution).Height;
  }

  # ifdef P036_FONT_CALC_LOG
  String log;
  log  = F("P036 CalculateFontSettings lines: ");
  log += iLinesPerFrame;
  log += F(", height: ");
  log += iHeight;
  log += F(", header: ");
  log += boolToString(!bHideHeader);
  log += F(", footer: ");
  log += boolToString(!bHideFooter);
  addLog(LOG_LEVEL_INFO, log);
  # endif // ifdef P036_FONT_CALC_LOG

  while (iFontIndex < 0) {
    iMaxHeightForFont = round((iHeight /*- (iLinesPerFrame - 1)*/) / (iLinesPerFrame * 1.0f)); // at least 0/1? pixel space between lines
    // Fonts already have their own extra space, no need to add an extra pixel space

    # ifdef P036_FONT_CALC_LOG
    uint8_t prLines = iLinesPerFrame;
    log  = F("CalculateFontSettings prLines: ");
    log += prLines;
    log += F(", max: ");
    log += iMaxHeightForFont;
    # endif // ifdef P036_FONT_CALC_LOG

    for (uint8_t i = P36_MaxFontCount; i > 0; i--) {
      // check available fonts for the line setting
      # ifdef P036_FONT_CALC_LOG
      log += F(", i: ");
      log += i;
      log += F(", h: ");
      log += FontSizes[i - 1].Height;
      # endif // ifdef P036_FONT_CALC_LOG

      if (FontSizes[i - 1].Height > iMaxHeightForFont) {
        // height of font is too big
        break;
      }
      iFontIndex = i - 1; // save the current index
      # ifdef P036_FONT_CALC_LOG
      log += F(", f: ");
      log += iFontIndex;
      # endif // ifdef P036_FONT_CALC_LOG

      if (FontSizes[iFontIndex].Height == iMaxHeightForFont) {
        // height of font just fits the line setting
        break;
      }
    }

    if (iFontIndex < 0) {
      // no font fits -> reduce number of lines per page
      iLinesPerFrame--;
      # ifdef P036_FONT_CALC_LOG
      log += F(", L: ");
      log += iLinesPerFrame;
      # endif // ifdef P036_FONT_CALC_LOG

      if (iLinesPerFrame == 0) {
        // lines per frame is at minimum
        break;
      }
    }
    # ifdef P036_FONT_CALC_LOG
    log += F(", font: ");
    log += iFontIndex;
    addLog(LOG_LEVEL_INFO, log);
    # endif // ifdef P036_FONT_CALC_LOG
  }

  if (iFontIndex >= 0) {
    // font found -> calculate top position and space between lines
    iMaxHeightForFont = FontSizes[iFontIndex].Height * iLinesPerFrame;

    if (iLinesPerFrame > 1) {
      // more than one lines per frame -> calculate space inbetween
      result.Space = (iHeight - iMaxHeightForFont) / iLinesPerFrame;
    } else {
      // just one lines per frame -> no space inbetween
      result.Space = 0;
    }
    result.Top = (iHeight - (iMaxHeightForFont + (result.Space * (iLinesPerFrame - 1)))) / 2;
  } else {
    // no font found -> return font with shortest height
    result.Top     = 0;
    result.Space   = 1;
    iLinesPerFrame = 1;
    iFontIndex     = P36_MaxFontCount - 1;
  }
  result.fontData = FontSizes[iFontIndex].fontData;
  result.Height   = FontSizes[iFontIndex].Height;

  # ifdef PLUGIN_036_DEBUG
  String log;

  if (loglevelActiveFor(LOG_LEVEL_INFO) &&
      log.reserve(128)) { // estimated
    log  = F("CalculateFontSettings: FontIndex:");
    log += iFontIndex;
    log += F(" Top:");
    log += result.Top;
    log += F(" FontHeight:");
    log += result.Height;
    log += F(" Space:");
    log += result.Space;
    log += F(" Height:");
    log += iHeight;
    log += F(" LinesPerFrame:");
    log += iLinesPerFrame;
    log += F(" DefaultLines:");
    log += lDefaultLines;
    addLogMove(LOG_LEVEL_INFO, log);
  }
  # endif // PLUGIN_036_DEBUG

  if (lDefaultLines == 0) {
    ScrollingPages.linesPerFrame = iLinesPerFrame;
  }
  return result;
}

void P036_data_struct::prepare_pagescrolling() {
  if (!isInitialized()) {
    return;
  }

  tFontSettings iFontsettings = CalculateFontSettings(0);

  ScrollingPages.Font    = iFontsettings.fontData;
  ScrollingPages.ypos[0] = iFontsettings.Top + GetHeaderHeight() + TopLineOffset;
  ScrollingPages.ypos[1] = ScrollingPages.ypos[0] + iFontsettings.Height + iFontsettings.Space;
  ScrollingPages.ypos[2] = ScrollingPages.ypos[1] + iFontsettings.Height + iFontsettings.Space;
  ScrollingPages.ypos[3] = ScrollingPages.ypos[2] + iFontsettings.Height + iFontsettings.Space;

  ScrollingLines.Font  = ScrollingPages.Font;
  ScrollingLines.Space = iFontsettings.Height + iFontsettings.Space + 1;

  for (uint8_t i = 0; i < P36_MAX_LinesPerPage; i++) {
    ScrollingLines.Line[i].ypos = ScrollingPages.ypos[i];
  }
}

uint8_t P036_data_struct::display_scroll(ePageScrollSpeed lscrollspeed, int lTaskTimer)
{
  if (!isInitialized()) {
    return 0;
  }

  // LineOut[] contain the outgoing strings in this frame
  // LineIn[] contain the incoming strings in this frame

  int iPageScrollTime;
  int iCharToRemove;

<<<<<<< HEAD
  # ifdef PLUGIN_036_DEBUG
  String log;

  if (loglevelActiveFor(LOG_LEVEL_INFO) &&
      log.reserve(128)) { // estimated
    log  = F("Start Scrolling: Speed: ");
    log += static_cast<int>(lscrollspeed);
    addLog(LOG_LEVEL_INFO, log);
=======
# ifdef PLUGIN_036_DEBUG
  if (loglevelActiveFor(LOG_LEVEL_INFO)) {
    String log;
    if (log.reserve(128)) { // estimated
      log = F("Start Scrolling: Speed: ");
      log += static_cast<int>(lscrollspeed);
      addLogMove(LOG_LEVEL_INFO, log);
    }
>>>>>>> 779ae24a
  }
  # endif // PLUGIN_036_DEBUG

  display->setFont(ScrollingPages.Font);

  ScrollingLines.wait = 0;

  // calculate total page scrolling time
  if (lscrollspeed == ePageScrollSpeed::ePSS_Instant) {
    // no scrolling, just the handling time to build the new page
    iPageScrollTime = P36_PageScrollTick - P36_PageScrollTimer;
  } else {
    iPageScrollTime = (P36_MaxDisplayWidth / (P36_PageScrollPix * static_cast<int>(lscrollspeed))) * P36_PageScrollTick;
  }
  int iScrollTime = static_cast<float>(lTaskTimer * 1000 - iPageScrollTime - 2 * P36_WaitScrollLines * 100) / 100; // scrollTime in ms

<<<<<<< HEAD
  # ifdef PLUGIN_036_DEBUG

  if (loglevelActiveFor(LOG_LEVEL_INFO)) {
=======
# ifdef PLUGIN_036_DEBUG
  if (loglevelActiveFor(LOG_LEVEL_INFO)) {
    String log;
>>>>>>> 779ae24a
    log  = F("PageScrollTime: ");
    log += iPageScrollTime;
    addLogMove(LOG_LEVEL_INFO, log);
  }
  # endif // PLUGIN_036_DEBUG

  uint16_t MaxPixWidthForPageScrolling = P36_MaxDisplayWidth;

  if (bLineScrollEnabled) {
    // Reduced scrolling width because line is displayed left or right aligned
    MaxPixWidthForPageScrolling -= getDisplaySizeSettings(disp_resolution).PixLeft;
  }

  for (uint8_t j = 0; j < ScrollingPages.linesPerFrame; j++) {
    // default no line scrolling and strings are centered
    ScrollingLines.Line[j].LastWidth = 0;
    ScrollingLines.Line[j].Width     = 0;

    // get last and new line width
    uint16_t PixLengthLineOut = display->getStringWidth(ScrollingPages.LineOut[j]);
    uint16_t PixLengthLineIn  = display->getStringWidth(ScrollingPages.LineIn[j]);

    if (PixLengthLineIn > 255) {
      // shorten string because OLED controller can not handle such long strings
      int   strlen         = ScrollingPages.LineIn[j].length();
      float fAvgPixPerChar = static_cast<float>(PixLengthLineIn) / strlen;
      iCharToRemove            = ceil((static_cast<float>(PixLengthLineIn - 255)) / fAvgPixPerChar);
      ScrollingPages.LineIn[j] = ScrollingPages.LineIn[j].substring(0, strlen - iCharToRemove);
      PixLengthLineIn          = display->getStringWidth(ScrollingPages.LineIn[j]);
    }

    if (PixLengthLineOut > 255) {
      // shorten string because OLED controller can not handle such long strings
      int   strlen         = ScrollingPages.LineOut[j].length();
      float fAvgPixPerChar = static_cast<float>(PixLengthLineOut) / strlen;
      iCharToRemove             = ceil((static_cast<float>(PixLengthLineOut - 255)) / fAvgPixPerChar);
      ScrollingPages.LineOut[j] = ScrollingPages.LineOut[j].substring(0, strlen - iCharToRemove);
      PixLengthLineOut          = display->getStringWidth(ScrollingPages.LineOut[j]);
    }

    if (bLineScrollEnabled) {
      // settings for following line scrolling
      if (PixLengthLineOut > getDisplaySizeSettings(disp_resolution).Width) {
        ScrollingLines.Line[j].LastWidth = PixLengthLineOut; // while page scrolling this line is right aligned
      }

      if ((PixLengthLineIn > getDisplaySizeSettings(disp_resolution).Width) &&
          (iScrollTime > 0)) {
        // width of the line > display width -> scroll line
        ScrollingLines.Line[j].LineContent = ScrollingPages.LineIn[j];
        ScrollingLines.Line[j].Width       = PixLengthLineIn; // while page scrolling this line is left aligned
        ScrollingLines.Line[j].CurrentLeft = getDisplaySizeSettings(disp_resolution).PixLeft;
        ScrollingLines.Line[j].fPixSum     = getDisplaySizeSettings(disp_resolution).PixLeft;

        // pix change per scrolling line tick
        ScrollingLines.Line[j].dPix = (static_cast<float>(PixLengthLineIn - getDisplaySizeSettings(disp_resolution).Width)) / iScrollTime;

<<<<<<< HEAD
        # ifdef PLUGIN_036_DEBUG

        if (loglevelActiveFor(LOG_LEVEL_INFO)) {
          log  = F("Line: ");
          log += (j + 1);
          log += F(" width: ");
          log += ScrollingLines.Line[j].Width;
          log += F(" dPix: ");
          log += ScrollingLines.Line[j].dPix;
          addLog(LOG_LEVEL_INFO, log);
=======
# ifdef PLUGIN_036_DEBUG
        if (loglevelActiveFor(LOG_LEVEL_INFO)) {
          String log;
          if (log.reserve(128)) { // estimated
            log  = String(F("Line: ")) + String(j + 1);
            log += F(" width: ");
            log += ScrollingLines.Line[j].Width;
            log += F(" dPix: ");
            log += ScrollingLines.Line[j].dPix;
            addLogMove(LOG_LEVEL_INFO, log);
          }
>>>>>>> 779ae24a
        }
        # endif // PLUGIN_036_DEBUG
      }
    }

    // reduce line content for page scrolling to max width
    if (PixLengthLineIn > MaxPixWidthForPageScrolling) {
      int strlen = ScrollingPages.LineIn[j].length();
      # ifdef PLUGIN_036_DEBUG
      String LineInStr = ScrollingPages.LineIn[j];
      # endif // PLUGIN_036_DEBUG
      float fAvgPixPerChar = static_cast<float>(PixLengthLineIn) / strlen;

      if (bLineScrollEnabled) {
        // shorten string on right side because line is displayed left aligned while scrolling
        // using floor() because otherwise empty space on right side
        iCharToRemove            = floor((static_cast<float>(PixLengthLineIn - MaxPixWidthForPageScrolling)) / fAvgPixPerChar);
        ScrollingPages.LineIn[j] = ScrollingPages.LineIn[j].substring(0, strlen - iCharToRemove);
      } else {
        // shorten string on both sides because line is displayed centered
        // using floor() because otherwise empty space on both sides
        iCharToRemove            = floor((static_cast<float>(PixLengthLineIn - MaxPixWidthForPageScrolling)) / (2 * fAvgPixPerChar));
        ScrollingPages.LineIn[j] = ScrollingPages.LineIn[j].substring(0, strlen - iCharToRemove);
        ScrollingPages.LineIn[j] = ScrollingPages.LineIn[j].substring(iCharToRemove);
      }
<<<<<<< HEAD
      # ifdef PLUGIN_036_DEBUG

      if (loglevelActiveFor(LOG_LEVEL_INFO)) {
        log  = F("Line: "); log += (j + 1);
        log += F(" LineIn: "); log += LineInStr;
        log += F(" Length: "); log += strlen;
        log += F(" PixLength: "); log += PixLengthLineIn;
        log += F(" AvgPixPerChar: "); log += fAvgPixPerChar;
        log += F(" CharsRemoved: "); log += iCharToRemove;
        addLog(LOG_LEVEL_INFO, log);
        log  = F(" -> Changed to: "); log += ScrollingPages.LineIn[j];
        log += F(" Length: "); log += ScrollingPages.LineIn[j].length();
        log += F(" PixLength: "); log += display->getStringWidth(ScrollingPages.LineIn[j]);
        addLog(LOG_LEVEL_INFO, log);
=======
# ifdef PLUGIN_036_DEBUG
      if (loglevelActiveFor(LOG_LEVEL_INFO)) {
        String log;
        if (log.reserve(128)) { // estimated
          log  = String(F("Line: ")) + String(j + 1);
          log += String(F(" LineIn: ")) + String(LineInStr);
          log += String(F(" Length: ")) + String(strlen);
          log += String(F(" PixLength: ")) + String(PixLengthLineIn);
          log += String(F(" AvgPixPerChar: ")) + String(fAvgPixPerChar);
          log += String(F(" CharsRemoved: ")) + String(iCharToRemove);
          addLogMove(LOG_LEVEL_INFO, log);
          log  = String(F(" -> Changed to: ")) + String(ScrollingPages.LineIn[j]);
          log += String(F(" Length: ")) + String(ScrollingPages.LineIn[j].length());
          log += String(F(" PixLength: ")) + String(display->getStringWidth(ScrollingPages.LineIn[j]));
          addLogMove(LOG_LEVEL_INFO, log);
        }
>>>>>>> 779ae24a
      }
      # endif // PLUGIN_036_DEBUG
    }

    // reduce line content for page scrolling to max width
    if (PixLengthLineOut > MaxPixWidthForPageScrolling) {
      int strlen = ScrollingPages.LineOut[j].length();
      # ifdef PLUGIN_036_DEBUG
      String LineOutStr = ScrollingPages.LineOut[j];
      # endif // PLUGIN_036_DEBUG
      float fAvgPixPerChar = static_cast<float>(PixLengthLineOut) / strlen;

      if (bLineScrollEnabled) {
        // shorten string on left side because line is displayed right aligned while scrolling
        // using ceil() because otherwise overlapping the new text
        iCharToRemove             = ceil((static_cast<float>(PixLengthLineOut - MaxPixWidthForPageScrolling)) / fAvgPixPerChar);
        ScrollingPages.LineOut[j] = ScrollingPages.LineOut[j].substring(iCharToRemove);

        if (display->getStringWidth(ScrollingPages.LineOut[j]) > MaxPixWidthForPageScrolling) {
          // remove one more character because still overlapping the new text
          ScrollingPages.LineOut[j] = ScrollingPages.LineOut[j].substring(1, iCharToRemove - 1);
        }
      } else {
        // shorten string on both sides because line is displayed centered
        // using ceil() because otherwise overlapping the new text
        iCharToRemove             = ceil((static_cast<float>(PixLengthLineOut - MaxPixWidthForPageScrolling)) / (2 * fAvgPixPerChar));
        ScrollingPages.LineOut[j] = ScrollingPages.LineOut[j].substring(0, strlen - iCharToRemove);
        ScrollingPages.LineOut[j] = ScrollingPages.LineOut[j].substring(iCharToRemove);
      }
<<<<<<< HEAD
      # ifdef PLUGIN_036_DEBUG

      if (loglevelActiveFor(LOG_LEVEL_INFO)) {
        log  = F("Line: "); log += (j + 1);
        log += F(" LineOut: "); log += LineOutStr;
        log += F(" Length: "); log += strlen;
        log += F(" PixLength: "); log += PixLengthLineOut;
        log += F(" AvgPixPerChar: "); log += fAvgPixPerChar;
        log += F(" CharsRemoved: "); log += iCharToRemove;
        addLog(LOG_LEVEL_INFO, log);
        log  = F(" -> Changed to: "); log += ScrollingPages.LineOut[j];
        log += F(" Length: "); log += ScrollingPages.LineOut[j].length();
        log += F(" PixLength: "); log += display->getStringWidth(ScrollingPages.LineOut[j]);
        addLog(LOG_LEVEL_INFO, log);
=======
# ifdef PLUGIN_036_DEBUG
      if (loglevelActiveFor(LOG_LEVEL_INFO)) {
        String log;
        if (log.reserve(128)) { // estimated
          log  = String(F("Line: ")) + String(j + 1);
          log += String(F(" LineOut: ")) + String(LineOutStr);
          log += String(F(" Length: ")) + String(strlen);
          log += String(F(" PixLength: ")) + String(PixLengthLineOut);
          log += String(F(" AvgPixPerChar: ")) + String(fAvgPixPerChar);
          log += String(F(" CharsRemoved: ")) + String(iCharToRemove);
          addLogMove(LOG_LEVEL_INFO, log);
          log  = String(F(" -> Changed to: ")) + String(ScrollingPages.LineOut[j]);
          log += String(F(" Length: ")) + String(ScrollingPages.LineOut[j].length());
          log += String(F(" PixLength: ")) + String(display->getStringWidth(ScrollingPages.LineOut[j]));
          addLogMove(LOG_LEVEL_INFO, log);
        }
>>>>>>> 779ae24a
      }
      # endif // PLUGIN_036_DEBUG
    }
  }

  ScrollingPages.dPix    = P36_PageScrollPix * static_cast<int>(lscrollspeed); // pix change per scrolling page tick
  ScrollingPages.dPixSum = ScrollingPages.dPix;

  display_scroll_timer(true, lscrollspeed);                                    // Initial display of the page

  # ifdef PLUGIN_036_DEBUG
  addLog(LOG_LEVEL_INFO, F("Scrolling finished"));
  # endif // PLUGIN_036_DEBUG
  return ScrollingPages.Scrolling;
}

uint8_t P036_data_struct::display_scroll_timer(bool             initialScroll,
                                               ePageScrollSpeed lscrollspeed) {
  if (!isInitialized()) {
    return 0;
  }

  // page scrolling (using PLUGIN_TIMER_IN)
  display->setColor(BLACK);

  // We allow 12 pixels (including underline) at the top because otherwise the wifi indicator gets too squashed!!
  // scrolling window is 44 pixels high - ie 64 less margin of 12 at top and 8 at bottom
  display->fillRect(0, GetHeaderHeight() + (initialScroll ? 0 : 1) + TopLineOffset, P36_MaxDisplayWidth,
                    GetIndicatorTop() - GetHeaderHeight());
  display->setColor(WHITE);

  if (initialScroll) {
    if (!bHideHeader) {
      display->drawLine(0,
                        GetHeaderHeight() + TopLineOffset,
                        P36_MaxDisplayWidth,
                        GetHeaderHeight() + TopLineOffset); // line below title
    }
  } else {
    display->setFont(ScrollingPages.Font);
  }

  for (uint8_t j = 0; j < ScrollingPages.linesPerFrame; j++) {
    if ((initialScroll && (lscrollspeed < ePageScrollSpeed::ePSS_Instant)) ||
        !initialScroll) { // scrolling
      if (ScrollingLines.Line[j].LastWidth > 0) {
        // width of LineOut[j] > display width -> line is right aligned while scrolling page
        display->setTextAlignment(TEXT_ALIGN_RIGHT);
        display->drawString(P36_MaxDisplayWidth - getDisplaySizeSettings(disp_resolution).PixLeft + ScrollingPages.dPixSum,
                            ScrollingPages.ypos[j],
                            ScrollingPages.LineOut[j]);
      } else {
        // line is centered while scrolling page
        display->setTextAlignment(textAlignment);
        display->drawString(textLeftMargin + ScrollingPages.dPixSum,
                            ScrollingPages.ypos[j],
                            ScrollingPages.LineOut[j]);
      }
    }

    if (ScrollingLines.Line[j].Width > 0) {
      // width of LineIn[j] > display width -> line is left aligned while scrolling page
      display->setTextAlignment(TEXT_ALIGN_LEFT);
      display->drawString(-P36_MaxDisplayWidth + getDisplaySizeSettings(disp_resolution).PixLeft + ScrollingPages.dPixSum,
                          ScrollingPages.ypos[j],
                          ScrollingPages.LineIn[j]);
    } else {
      // line is centered while scrolling page
      display->setTextAlignment(textAlignment);
      display->drawString((-1 * getDisplaySizeSettings(disp_resolution).Width) + textLeftMargin + ScrollingPages.dPixSum,
                          ScrollingPages.ypos[j],
                          ScrollingPages.LineIn[j]);
    }
  }

  update_display();

  if ((initialScroll && (lscrollspeed < ePageScrollSpeed::ePSS_Instant)) ||
      (!initialScroll && (ScrollingPages.dPixSum < P36_MaxDisplayWidth))) { // scrolling
    // page still scrolling
    ScrollingPages.dPixSum += ScrollingPages.dPix;
  } else {
    // page scrolling finished
    ScrollingPages.Scrolling = 0; // allow following line scrolling
    // String log = F("Scrolling finished");
    // addLog(LOG_LEVEL_INFO, log);
  }
  return ScrollingPages.Scrolling;
}

// Draw scrolling line (1pix/s)
void P036_data_struct::display_scrolling_lines() {
  if (!isInitialized()) {
    return;
  }

  // line scrolling (using PLUGIN_TEN_PER_SECOND)

  int  i;
  bool bscroll       = false;
  bool updateDisplay = false;
  int  iCurrentLeft;

  for (i = 0; i < ScrollingPages.linesPerFrame; i++) {
    if (ScrollingLines.Line[i].Width != 0) {
      display->setFont(ScrollingLines.Font);
      bscroll = true;
      break;
    }
  }

  if (bscroll) {
    ScrollingLines.wait++;

    if (ScrollingLines.wait < P36_WaitScrollLines) {
      return; // wait before scrolling line not finished
    }

    for (i = 0; i < ScrollingPages.linesPerFrame; i++) {
      if (ScrollingLines.Line[i].Width != 0) {
        // scroll this line
        ScrollingLines.Line[i].fPixSum -= ScrollingLines.Line[i].dPix;
        iCurrentLeft                    = round(ScrollingLines.Line[i].fPixSum);

        if (iCurrentLeft != ScrollingLines.Line[i].CurrentLeft) {
          // still scrolling
          ScrollingLines.Line[i].CurrentLeft = iCurrentLeft;
          updateDisplay                      = true;
          display->setColor(BLACK);
          display->fillRect(0, ScrollingLines.Line[i].ypos + 1, P36_MaxDisplayWidth,
                            ScrollingLines.Space + 1); // clearing window was too high
          display->setColor(WHITE);

          if (((ScrollingLines.Line[i].CurrentLeft - getDisplaySizeSettings(disp_resolution).PixLeft) +
               ScrollingLines.Line[i].Width) >= getDisplaySizeSettings(disp_resolution).Width) {
            display->setTextAlignment(TEXT_ALIGN_LEFT);
            display->drawString(ScrollingLines.Line[i].CurrentLeft,
                                ScrollingLines.Line[i].ypos,
                                ScrollingLines.Line[i].LineContent);
          } else {
            // line scrolling finished -> line is shown as aligned right
            display->setTextAlignment(TEXT_ALIGN_RIGHT);
            display->drawString(P36_MaxDisplayWidth - getDisplaySizeSettings(disp_resolution).PixLeft,
                                ScrollingPages.ypos[i],
                                ScrollingLines.Line[i].LineContent);
            ScrollingLines.Line[i].Width = 0; // Stop scrolling
          }
        }
      }
    }

    if (updateDisplay && (ScrollingPages.Scrolling == 0)) {
      update_display();
    }
  }
}

// Draw Signal Strength Bars, return true when there was an update.
bool P036_data_struct::display_wifibars() {
  if (!isInitialized()) {
    return false;
  }

  if (bHideHeader) { //  hide header
    return false;
  }

  const bool connected    = NetworkConnected();
  const int  nbars_filled = (WiFi.RSSI() + 100) / 12; // all bars filled if RSSI better than -46dB
  const int  newState     = connected ? nbars_filled : P36_WIFI_STATE_NOT_CONNECTED;

  if (newState == lastWiFiState) {
    return false; // nothing to do.
  }
  const int x         = getDisplaySizeSettings(disp_resolution).WiFiIndicatorLeft;
  const int y         = TopLineOffset;
  int size_x          = getDisplaySizeSettings(disp_resolution).WiFiIndicatorWidth;
  int size_y          = GetHeaderHeight() - 2;
  const int nbars     = 5;
  const int16_t width = (size_x / nbars);

  size_x = width * nbars - 1; // Correct for round errors.

  //  x,y are the x,y locations
  //  sizex,sizey are the sizes (should be a multiple of the number of bars)
  //  nbars is the number of bars and nbars_filled is the number of filled bars.

  //  We leave a 1 pixel gap between bars
  display->setColor(BLACK);
  display->fillRect(x, y, size_x, size_y);
  display->setColor(WHITE);

  if (NetworkConnected()) {
    for (uint8_t ibar = 0; ibar < nbars; ibar++) {
      int16_t height = size_y * (ibar + 1) / nbars;
      int16_t xpos   = x + ibar * width;
      int16_t ypos   = y + size_y - height;

      if (ibar <= nbars_filled) {
        // Fill complete bar
        display->fillRect(xpos, ypos, width - 1, height);
      } else {
        // Only draw top and bottom.
        display->fillRect(xpos, ypos,           width - 1, 1);
        display->fillRect(xpos, y + size_y - 1, width - 1, 1);
      }
    }
  } else {
    // Draw a not connected sign (empty rectangle)
    display->drawRect(x, y, size_x, size_y - 1);
  }
  return true;
}

void P036_data_struct::update_display()
{
  if (isInitialized()) {
    display->display();
  }
}

void P036_data_struct::P036_JumpToPage(struct EventStruct *event, uint8_t nextFrame)
{
  if (!isInitialized()) {
    return;
  }
  Scheduler.schedule_task_device_timer(event->TaskIndex,
                                       millis() + (Settings.TaskDeviceTimer[event->TaskIndex] * 1000)); // reschedule page change
  nextFrameToDisplay    = nextFrame;
  bPageScrollDisabled   = true;                                                                         //  show next page without scrolling
  disableFrameChangeCnt = 2;                                                                            //  disable next page change in
                                                                                                        // PLUGIN_READ if
  // PLUGIN_READ was already scheduled
  P036_DisplayPage(event);                                                                              //  Display the selected page,
                                                                                                        // function needs
                                                                                                        // 65ms!
  displayTimer = PCONFIG(4);                                                                            //  Restart timer
}

void P036_data_struct::P036_DisplayPage(struct EventStruct *event)
{
  # ifdef PLUGIN_036_DEBUG
  addLog(LOG_LEVEL_INFO, F("P036_DisplayPage"));
  # endif // PLUGIN_036_DEBUG

  if (!isInitialized()) {
    return;
  }

  uint8_t NFrames; // the number of frames
  uint8_t prevFramesToDisplay = MaxFramesToDisplay;

  if (essentiallyEqual(UserVar[event->BaseVarIndex], 1.0f)) {
    // Display is on.
    ScrollingPages.Scrolling = 1;                                                              // page scrolling running -> no
    // line scrolling allowed
    NFrames                  = P36_Nlines / ScrollingPages.linesPerFrame;
    HeaderContent            = static_cast<eHeaderContent>(get8BitFromUL(PCONFIG_LONG(0), 8)); // Bit15-8 HeaderContent
    HeaderContentAlternative = static_cast<eHeaderContent>(get8BitFromUL(PCONFIG_LONG(0), 0)); // Bit 7-0
    // HeaderContentAlternative

    //      Construct the outgoing string
    for (uint8_t i = 0; i < ScrollingPages.linesPerFrame; i++)
    {
      String tmpString(DisplayLinesV1[(ScrollingPages.linesPerFrame * frameCounter) + i].Content);
      ScrollingPages.LineOut[i] = P36_parseTemplate(tmpString, 20);
    }

    // now loop round looking for the next frame with some content
    //   skip this frame if all lines in frame are blank
    // - we exit the while loop if any line is not empty
    bool foundText = false;
    int  ntries    = 0;

    while (!foundText) {
      //        Stop after framecount loops if no data found
      ntries += 1;

      if (ntries > NFrames) { break; }

      if (nextFrameToDisplay == 0xff) {
        // Increment the frame counter
        frameCounter++;

        if (frameCounter > NFrames - 1) {
          frameCounter          = 0;
          currentFrameToDisplay = 0;
        }
      }
      else {
        // next frame because content changed in PLUGIN_WRITE
        frameCounter = nextFrameToDisplay;
      }

      //        Contruct incoming strings
      for (uint8_t i = 0; i < ScrollingPages.linesPerFrame; i++)
      {
        String tmpString(DisplayLinesV1[(ScrollingPages.linesPerFrame * frameCounter) + i].Content);
        ScrollingPages.LineIn[i] = P36_parseTemplate(tmpString, 20);

        if (ScrollingPages.LineIn[i].length() > 0) { foundText = true; }
      }

      if (foundText) {
        if (nextFrameToDisplay == 0xff) {
          if (frameCounter != 0) {
            ++currentFrameToDisplay;
          }
        } else {
          currentFrameToDisplay = nextFrameToDisplay;
        }
      }
    }
    nextFrameToDisplay = 0xFF;

    // Update max page count
    if (MaxFramesToDisplay == 0xFF) {
      // not updated yet
      for (uint8_t i = 0; i < NFrames; i++) {
        for (uint8_t k = 0; k < ScrollingPages.linesPerFrame; k++) {
          String tmpString(DisplayLinesV1[(ScrollingPages.linesPerFrame * i) + k].Content);
          tmpString = P36_parseTemplate(tmpString, 20);

          if (tmpString.length() > 0) {
            // page not empty
            if (MaxFramesToDisplay == 0xFF) {
              MaxFramesToDisplay = 0;
            } else {
              MaxFramesToDisplay++;
            }
            break;
          }
        }
      }

      if (MaxFramesToDisplay == 0xFF) {
        // nothing to display
        MaxFramesToDisplay = 0;
      }
    }

    // Turn on/off the Indicator if the number of frames changes
    if (MaxFramesToDisplay != prevFramesToDisplay) {
      bHideFooter = bitRead(P036_FLAGS_0, P036_FLAG_HIDE_FOOTER);
      CalculateFontSettings(0); // Re-calculate fontsize
    }

    //      Update display
    if (bDisplayingLogo) {
      bDisplayingLogo = false;
      display->clear();        // resets all pixels to black
    }

    bAlternativHeader = false; // start with first header content
    HeaderCount       = 0;     // reset header count
    display_header();

    display_indicator();

    update_display();

    bool bScrollWithoutWifi = bitRead(PCONFIG_LONG(0), 24);                            // Bit 24
    bool bScrollLines       = bitRead(PCONFIG_LONG(0), 17);                            // Bit 17
    bLineScrollEnabled = (bScrollLines && (NetworkConnected() || bScrollWithoutWifi)); // scroll lines only if WifiIsConnected,
    // otherwise too slow

    ePageScrollSpeed lscrollspeed = static_cast<ePageScrollSpeed>(PCONFIG(3));

    if (bPageScrollDisabled) { lscrollspeed = ePageScrollSpeed::ePSS_Instant; } // first page after INIT without scrolling

    int lTaskTimer = Settings.TaskDeviceTimer[event->TaskIndex];

    if (display_scroll(lscrollspeed, lTaskTimer)) {
      Scheduler.setPluginTaskTimer(P36_PageScrollTimer, event->TaskIndex, event->Par1); // calls next page scrollng tick
    }

    if (NetworkConnected() || bScrollWithoutWifi) {
      // scroll lines only if WifiIsConnected, otherwise too slow
      bPageScrollDisabled = false; // next PLUGIN_READ will do page scrolling
    }
  } else {
    # ifdef PLUGIN_036_DEBUG
    addLog(LOG_LEVEL_INFO, F("P036_DisplayPage Display off"));
    # endif // PLUGIN_036_DEBUG
  }
}

// Perform some specific changes for OLED display
String P036_data_struct::P36_parseTemplate(String& tmpString, uint8_t lineSize) {
  String result = parseTemplate_padded(tmpString, lineSize);

  // OLED lib uses this routine to convert UTF8 to extended ASCII
  // http://playground.arduino.cc/Main/Utf8ascii
  // Attempt to display euro sign (FIXME)

  /*
     const char euro[4] = {0xe2, 0x82, 0xac, 0}; // Unicode euro symbol
     const char euro_oled[3] = {0xc2, 0x80, 0}; // Euro symbol OLED display font
     result.replace(euro, euro_oled);
   */
  if (textAlignment == TEXT_ALIGN_LEFT) {
    // result.rtrim();
    for (int16_t l = result.length() - 1; l >= 0; l--) {
      if (result[l] != ' ') {
        break;
      }
      result.remove(l);
    }
  } else {
    result.trim();
  }
  return result;
}

# ifdef P036_ENABLE_LEFT_ALIGN
void P036_data_struct::setTextAlignment(OLEDDISPLAY_TEXT_ALIGNMENT _textAlignment) {
  textAlignment = _textAlignment;

  if (_textAlignment == TEXT_ALIGN_LEFT) {
    textLeftMargin = 0;
  } else {
    textLeftMargin = getDisplaySizeSettings(disp_resolution).Width / 2;
  }

  MaxFramesToDisplay = 0xFF; // Recalculate page indicator
  nextFrameToDisplay = 0;    // Reset to first page
}

# endif // ifdef P036_ENABLE_LEFT_ALIGN

void P036_data_struct::registerButtonState(uint8_t newButtonState, bool bPin3Invers) {
  if ((ButtonLastState == 0xFF) || (bPin3Invers != (!!newButtonState))) {
    ButtonLastState = newButtonState;
    DebounceCounter++;

    if (RepeatCounter > 0) {
      RepeatCounter--;      // decrease the repeat count
    }
  } else {
    ButtonLastState = 0xFF; // Reset
    DebounceCounter = 0;
    RepeatCounter   = 0;
    ButtonState     = false;
  }

  if ((ButtonLastState == newButtonState) &&
      (DebounceCounter >= P36_DebounceTreshold) &&
      (RepeatCounter == 0)) {
    ButtonState = true;
  }
}

void P036_data_struct::markButtonStateProcessed() {
  ButtonState     = false;
  DebounceCounter = 0;
  RepeatCounter   = P36_RepeatDelay; //  Wait a bit before repeating the button action
}

#endif // ifdef USES_P036<|MERGE_RESOLUTION|>--- conflicted
+++ resolved
@@ -640,25 +640,14 @@
   int iPageScrollTime;
   int iCharToRemove;
 
-<<<<<<< HEAD
   # ifdef PLUGIN_036_DEBUG
   String log;
 
   if (loglevelActiveFor(LOG_LEVEL_INFO) &&
       log.reserve(128)) { // estimated
-    log  = F("Start Scrolling: Speed: ");
+    log += F("Start Scrolling: Speed: ");
     log += static_cast<int>(lscrollspeed);
     addLog(LOG_LEVEL_INFO, log);
-=======
-# ifdef PLUGIN_036_DEBUG
-  if (loglevelActiveFor(LOG_LEVEL_INFO)) {
-    String log;
-    if (log.reserve(128)) { // estimated
-      log = F("Start Scrolling: Speed: ");
-      log += static_cast<int>(lscrollspeed);
-      addLogMove(LOG_LEVEL_INFO, log);
-    }
->>>>>>> 779ae24a
   }
   # endif // PLUGIN_036_DEBUG
 
@@ -675,16 +664,11 @@
   }
   int iScrollTime = static_cast<float>(lTaskTimer * 1000 - iPageScrollTime - 2 * P36_WaitScrollLines * 100) / 100; // scrollTime in ms
 
-<<<<<<< HEAD
   # ifdef PLUGIN_036_DEBUG
 
   if (loglevelActiveFor(LOG_LEVEL_INFO)) {
-=======
-# ifdef PLUGIN_036_DEBUG
-  if (loglevelActiveFor(LOG_LEVEL_INFO)) {
-    String log;
->>>>>>> 779ae24a
-    log  = F("PageScrollTime: ");
+    log.clear();
+    log += F("PageScrollTime: ");
     log += iPageScrollTime;
     addLogMove(LOG_LEVEL_INFO, log);
   }
@@ -741,30 +725,17 @@
         // pix change per scrolling line tick
         ScrollingLines.Line[j].dPix = (static_cast<float>(PixLengthLineIn - getDisplaySizeSettings(disp_resolution).Width)) / iScrollTime;
 
-<<<<<<< HEAD
         # ifdef PLUGIN_036_DEBUG
 
         if (loglevelActiveFor(LOG_LEVEL_INFO)) {
-          log  = F("Line: ");
+          log.clear();
+          log += F("Line: ");
           log += (j + 1);
           log += F(" width: ");
           log += ScrollingLines.Line[j].Width;
           log += F(" dPix: ");
           log += ScrollingLines.Line[j].dPix;
-          addLog(LOG_LEVEL_INFO, log);
-=======
-# ifdef PLUGIN_036_DEBUG
-        if (loglevelActiveFor(LOG_LEVEL_INFO)) {
-          String log;
-          if (log.reserve(128)) { // estimated
-            log  = String(F("Line: ")) + String(j + 1);
-            log += F(" width: ");
-            log += ScrollingLines.Line[j].Width;
-            log += F(" dPix: ");
-            log += ScrollingLines.Line[j].dPix;
-            addLogMove(LOG_LEVEL_INFO, log);
-          }
->>>>>>> 779ae24a
+          addLogMove(LOG_LEVEL_INFO, log);
         }
         # endif // PLUGIN_036_DEBUG
       }
@@ -790,39 +761,22 @@
         ScrollingPages.LineIn[j] = ScrollingPages.LineIn[j].substring(0, strlen - iCharToRemove);
         ScrollingPages.LineIn[j] = ScrollingPages.LineIn[j].substring(iCharToRemove);
       }
-<<<<<<< HEAD
       # ifdef PLUGIN_036_DEBUG
 
       if (loglevelActiveFor(LOG_LEVEL_INFO)) {
-        log  = F("Line: "); log += (j + 1);
+        log.clear();
+        log += F("Line: "); log += (j + 1);
         log += F(" LineIn: "); log += LineInStr;
         log += F(" Length: "); log += strlen;
         log += F(" PixLength: "); log += PixLengthLineIn;
         log += F(" AvgPixPerChar: "); log += fAvgPixPerChar;
         log += F(" CharsRemoved: "); log += iCharToRemove;
         addLog(LOG_LEVEL_INFO, log);
-        log  = F(" -> Changed to: "); log += ScrollingPages.LineIn[j];
+        log.clear();
+        log += F(" -> Changed to: "); log += ScrollingPages.LineIn[j];
         log += F(" Length: "); log += ScrollingPages.LineIn[j].length();
         log += F(" PixLength: "); log += display->getStringWidth(ScrollingPages.LineIn[j]);
-        addLog(LOG_LEVEL_INFO, log);
-=======
-# ifdef PLUGIN_036_DEBUG
-      if (loglevelActiveFor(LOG_LEVEL_INFO)) {
-        String log;
-        if (log.reserve(128)) { // estimated
-          log  = String(F("Line: ")) + String(j + 1);
-          log += String(F(" LineIn: ")) + String(LineInStr);
-          log += String(F(" Length: ")) + String(strlen);
-          log += String(F(" PixLength: ")) + String(PixLengthLineIn);
-          log += String(F(" AvgPixPerChar: ")) + String(fAvgPixPerChar);
-          log += String(F(" CharsRemoved: ")) + String(iCharToRemove);
-          addLogMove(LOG_LEVEL_INFO, log);
-          log  = String(F(" -> Changed to: ")) + String(ScrollingPages.LineIn[j]);
-          log += String(F(" Length: ")) + String(ScrollingPages.LineIn[j].length());
-          log += String(F(" PixLength: ")) + String(display->getStringWidth(ScrollingPages.LineIn[j]));
-          addLogMove(LOG_LEVEL_INFO, log);
-        }
->>>>>>> 779ae24a
+        addLogMove(LOG_LEVEL_INFO, log);
       }
       # endif // PLUGIN_036_DEBUG
     }
@@ -852,39 +806,22 @@
         ScrollingPages.LineOut[j] = ScrollingPages.LineOut[j].substring(0, strlen - iCharToRemove);
         ScrollingPages.LineOut[j] = ScrollingPages.LineOut[j].substring(iCharToRemove);
       }
-<<<<<<< HEAD
       # ifdef PLUGIN_036_DEBUG
 
       if (loglevelActiveFor(LOG_LEVEL_INFO)) {
-        log  = F("Line: "); log += (j + 1);
+        log.clear();
+        log += F("Line: "); log += (j + 1);
         log += F(" LineOut: "); log += LineOutStr;
         log += F(" Length: "); log += strlen;
         log += F(" PixLength: "); log += PixLengthLineOut;
         log += F(" AvgPixPerChar: "); log += fAvgPixPerChar;
         log += F(" CharsRemoved: "); log += iCharToRemove;
         addLog(LOG_LEVEL_INFO, log);
-        log  = F(" -> Changed to: "); log += ScrollingPages.LineOut[j];
+        log.clear();
+        log += F(" -> Changed to: "); log += ScrollingPages.LineOut[j];
         log += F(" Length: "); log += ScrollingPages.LineOut[j].length();
         log += F(" PixLength: "); log += display->getStringWidth(ScrollingPages.LineOut[j]);
-        addLog(LOG_LEVEL_INFO, log);
-=======
-# ifdef PLUGIN_036_DEBUG
-      if (loglevelActiveFor(LOG_LEVEL_INFO)) {
-        String log;
-        if (log.reserve(128)) { // estimated
-          log  = String(F("Line: ")) + String(j + 1);
-          log += String(F(" LineOut: ")) + String(LineOutStr);
-          log += String(F(" Length: ")) + String(strlen);
-          log += String(F(" PixLength: ")) + String(PixLengthLineOut);
-          log += String(F(" AvgPixPerChar: ")) + String(fAvgPixPerChar);
-          log += String(F(" CharsRemoved: ")) + String(iCharToRemove);
-          addLogMove(LOG_LEVEL_INFO, log);
-          log  = String(F(" -> Changed to: ")) + String(ScrollingPages.LineOut[j]);
-          log += String(F(" Length: ")) + String(ScrollingPages.LineOut[j].length());
-          log += String(F(" PixLength: ")) + String(display->getStringWidth(ScrollingPages.LineOut[j]));
-          addLogMove(LOG_LEVEL_INFO, log);
-        }
->>>>>>> 779ae24a
+        addLogMove(LOG_LEVEL_INFO, log);
       }
       # endif // PLUGIN_036_DEBUG
     }
