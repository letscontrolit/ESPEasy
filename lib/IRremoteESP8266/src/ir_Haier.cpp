--- conflicted
+++ resolved
@@ -304,17 +304,10 @@
   std::string result = "";
 #endif  // ARDUINO
 
-<<<<<<< HEAD
-  if (nr_mins / 24 < 10)  result += '0';  // Zero pad.
-  result += uint64ToString(nr_mins / 60);
-  result += ":";
-  if (nr_mins % 60 < 10)  result += '0';  // Zero pad.
-=======
   if (nr_mins / 24 < 10) result += "0";  // Zero pad.
   result += uint64ToString(nr_mins / 60);
   result += ":";
   if (nr_mins % 60 < 10) result += "0";  // Zero pad.
->>>>>>> cf949ab1
   result += uint64ToString(nr_mins % 60);
   return result;
 }
