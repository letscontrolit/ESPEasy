--- conflicted
+++ resolved
@@ -231,47 +231,11 @@
     }
     #endif // ifdef FEATURE_MDNS
 
-<<<<<<< HEAD
     #ifdef USES_MQTT
     {
       if (validControllerIndex(firstEnabledMQTT_ControllerIndex())) {
         addRowLabel(F("MQTT Client Connected"));
         addEnabled(MQTTclient_connected);
-=======
-      if (wdcounter > 0)
-      {
-        addHtml(String(getCPUload()));
-        addHtml(F("% (LC="));
-        addHtmlInt(getLoopCountPerSec());
-        addHtml(')');
-      }
-      {
-        addRowLabel(LabelType::FREE_MEM);
-        addHtmlInt(freeMem);
-        #ifndef BUILD_NO_RAM_TRACKER
-        addHtml(F(" ("));
-        addHtmlInt(lowestRAM);
-        addHtml(F(" - "));
-        addHtml(lowestRAMfunction);
-        addHtml(')');
-        #endif
-      }
-      {
-        #ifdef USE_SECOND_HEAP
-        addRowLabelValue(LabelType::FREE_HEAP_IRAM);
-        #endif
-      }
-      {
-        addRowLabel(LabelType::FREE_STACK);
-        addHtmlInt(getCurrentFreeStack());
-        #ifndef BUILD_NO_RAM_TRACKER
-        addHtml(F(" ("));
-        addHtmlInt(lowestFreeStack);
-        addHtml(F(" - "));
-        addHtml(lowestFreeStackfunction);
-        addHtml(')');
-        #endif
->>>>>>> acb2c9e6
       }
     }
     #endif
@@ -291,7 +255,6 @@
     if (loggedIn) {
       if (printWebString.length() > 0)
       {
-<<<<<<< HEAD
         html_BR();
         html_BR();
         addFormHeader(F("Command Argument"));
@@ -302,20 +265,6 @@
         addHtml(printWebString);
         addHtml(F("</textarea>"));
         printWebString.clear();
-=======
-        addRowLabelValue(LabelType::IP_ADDRESS);
-        addRowLabel(LabelType::WIFI_RSSI);
-        addHtmlInt(WiFi.RSSI());
-        addHtml(F(" dBm ("));
-        addHtml(WiFi.SSID());
-        addHtml(')');
-      }
-
-  #ifdef HAS_ETHERNET
-      if(active_network_medium == NetworkMedium_t::Ethernet) {
-        addRowLabelValue(LabelType::ETH_SPEED_STATE);
-        addRowLabelValue(LabelType::ETH_IP_ADDRESS);
->>>>>>> acb2c9e6
       }
     }
     html_end_table();
@@ -346,18 +295,7 @@
     {
       if (it->second.valid())
       {
-<<<<<<< HEAD
         bool isThisUnit = it->first == Settings.Unit;
-=======
-        addRowLabel(LabelType::M_DNS);
-        addHtml(F("<a href='http://"));
-        addHtml(getValue(LabelType::M_DNS));
-        addHtml(F("'>"));
-        addHtml(getValue(LabelType::M_DNS));
-        addHtml(F("</a>"));
-      }
-      #endif // ifdef FEATURE_MDNS
->>>>>>> acb2c9e6
 
         if (isThisUnit) {
           html_TR_TD_highlight();
@@ -370,24 +308,8 @@
         addHtmlInt(it->first);
         html_TD();
 
-<<<<<<< HEAD
         if (isThisUnit) {
           addHtml(Settings.Name);
-=======
-      if (loggedIn) {
-        if (printWebString.length() > 0)
-        {
-          html_BR();
-          html_BR();
-          addFormHeader(F("Command Argument"));
-          addRowLabel(F("Command"));
-          addHtml(sCommand);
-
-          addHtml(F("<TR><TD colspan='2'>Command Output<BR><textarea readonly rows='10' wrap='on'>"));
-          addHtml(printWebString);
-          addHtml(F("</textarea>"));
-          printWebString = String();
->>>>>>> acb2c9e6
         }
         else {
           addHtml(it->second.getNodeName());
@@ -459,14 +381,10 @@
       }
     }
 
-<<<<<<< HEAD
     html_end_table();
     html_end_form();
 
-    printWebString.clear();
-=======
     printWebString = String();
->>>>>>> acb2c9e6
     printToWeb     = false;
     sendHeadandTail_stdtemplate(_TAIL);
   }
