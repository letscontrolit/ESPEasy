#ifdef USES_P036
//#######################################################################################################
//#################################### Plugin 036: OLED SSD1306 display #################################
//
// This is a modification to Plugin_023 with graphics library provided from squix78 github
// https://github.com/squix78/esp8266-oled-ssd1306
//
// The OLED can display up to 12 strings in four frames - i.e. 12 frames with 1 line, 6 with 2 lines or 3 with 4 lines.
// The font size is adjusted according to the number of lines required per frame.
//
// Major work on this plugin has been done by 'Namirda'
// Added to the main repository with some optimizations and some limitations.
// Al long as the device is not selected, no RAM is waisted.
//
// @tonhuisman: 2020-04-13
// CHG: Added setting for 'Step through frames with Display button', when enabled, pressing the button while the display is on
// cycles through the available frames.
// CHG: Added command oledframedcmd,frame,[0..n] to select the next frame (0) or explicitly frame 1..n, where n is the last frame available
// IMP: Improvement to immediately show the frame the text is placed on when text is received.
// @tonhuisman: 2020-03-05
// CHG: Added setting for 'Wake display on receiving text', when unticked doesn't enable the display if it is off by time-out
// @uwekaditz: 2019-11-22
// CHG: Each line can now have 64 characters (version is saved as Bit23-20 in PCONFIG_LONG(0)))
// FIX: Overlapping while page scrolling (size of line content for scrolling pages limited to 128 pixel)
// CHG: Using a calculation to reduce line content for scrolling pages instead of a while loop
// CHG: Using SetBit and GetBit functions to change the content of PCONFIG_LONG(0)
// CHG: Memory usage reduced (only P036_DisplayLinesV1 is now used)
// CHG: using uint8_t and uint16_t instead of byte and word
// @uwekaditz: 2019-11-17
// CHG: commands for P036
// 1. Display commands: oledframedcmd display [on, off, low, med, high]
//    turns display on or off or changes contrast (low, med or high)
// 2. Content commands: oledframedcmd <line> <text> <mode>
//    displays <text> in line (1-12), next frame is showing the changed line, mode not implemented yet
// @uwekaditz: 2019-11-16
// CHG: Header content only changed once within display interval. before every second
// CHG: more predefined constants to understand the meaning of the values
// @uwekaditz: 2019-11-11
// CHG: PageScrolling based on Timer (PLUGIN_TIMER_IN) to reduce time for PLUGIN_READ (blocking) from 700ms to 80ms
// @uwekaditz: 2019-11-05
// NEW: Optional scrolling for long lines (wider than display width)
// @uwekaditz: 2019-11-04
// FIX: Wifi bars for 128x64 and 128x32 displays must be on right side
// FIX: Rotated image did not work for displays with height less then 64 pix
// NEW: Added pagination to customized header
// CHG: Time can be always selected in customized header, even if the time is diplayed by default for 128x68
// @uwekaditz: 2019-11-02
// NEW: more OLED sizes (128x32, 64x48) added to the original 128x64 size
// NEW: Display button can be inverted (saved as Bit16 in PCONFIG_LONG(0))
// NEW: Content of header is adjustable, also the alternating function (saved as Bit 15-0 in PCONFIG_LONG(0))
// CHG: Parameters sorted

#include "_Plugin_Helper.h"

#define PLUGIN_036
#define PLUGIN_ID_036         36
#define PLUGIN_NAME_036       "Display - OLED SSD1306/SH1106 Framed"
#define PLUGIN_VALUENAME1_036 "OLED"

#define P36_Nlines 12         // The number of different lines which can be displayed - each line is 64 chars max
#define P36_NcharsV0 32       // max chars per line up to 22.11.2019 (V0)
#define P36_NcharsV1 64       // max chars per line from 22.11.2019 (V1)
#define P36_MaxSizesCount 3   // number of different OLED sizes

#define P36_MaxDisplayWidth 128
#define P36_MaxDisplayHeight 64
#define P36_DisplayCentre 64

#define P36_CONTRAST_OFF    1
#define P36_CONTRAST_LOW    64
#define P36_CONTRAST_MED  0xCF
#define P36_CONTRAST_HIGH 0xFF


#include "SSD1306.h"
#include "SH1106Wire.h"
#include "OLED_SSD1306_SH1106_images.h"
#include "Dialog_Plain_12_font.h"

#define P36_WIFI_STATE_UNSET          -2
#define P36_WIFI_STATE_NOT_CONNECTED  -1
#define P36_MAX_LinesPerPage          4
#define P36_WaitScrollLines           5   // wait 0.5s before and after scrolling line
#define P36_PageScrollTimer           25  // timer for page Scrolling
#define P36_PageScrollTick            (P36_PageScrollTimer+20)  // total time for one PageScrollTick (including the handling time of 20ms in PLUGIN_TIMER_IN)
#define P36_PageScrollPix             4  // min pixel change while page scrolling
#define P36_DebounceTreshold          5  // number of 20 msec (fifty per second) ticks before the button has settled
#define P36_RepeatDelay               50 // number of 20 msec ticks before repeating the button action when holding it pressed

static int8_t lastWiFiState = P36_WIFI_STATE_UNSET;
static uint8_t OLEDIndex = 0;
static bool bPin3Invers;
static bool bScrollLines;
static bool bNoDisplayOnReceivedText;
static bool bAlternativHeader = false;
static uint16_t HeaderCount = 0;
static bool bPageScrollDisabled = true;   // first page after INIT without scrolling
static uint8_t TopLineOffset = 0;   // Offset for top line, used for rotated image while using displays < P36_MaxDisplayHeight lines
static boolean ButtonState = false;   // button not touched
static uint8_t ButtonLastState = 0xFF;   // Last state checked (debouncing in progress)
static uint8_t DebounceCounter = 0;   // debounce counter
static uint8_t RepeatCounter = 0;     // Repeat delay counter when holding button pressed

enum eHeaderContent {
    eSSID = 1,
    eSysName = 2,
    eIP = 3,
    eMAC = 4,
    eRSSI = 5,
    eBSSID = 6,
    eWiFiCh = 7,
    eUnit = 8,
    eSysLoad = 9,
    eSysHeap = 10,
    eSysStack = 11,
    eTime = 12,
    eDate = 13,
    ePageNo = 14,
};

static eHeaderContent HeaderContent=eSysName;
static eHeaderContent HeaderContentAlternative=eSysName;
static uint8_t MaxFramesToDisplay = 0xFF;
static uint8_t currentFrameToDisplay = 0;
static uint8_t nextFrameToDisplay = 0;  // first frame

typedef struct {
  uint8_t       Top;                  // top in pix for this line setting
  const char    *fontData;            // font for this line setting
  uint8_t       Space;                // space in pix between lines for this line setting
} tFontSettings;

typedef struct {
  uint8_t       Width;                // width in pix
  uint8_t       Height;               // height in pix
  uint8_t       PixLeft;              // first left pix position
  uint8_t       MaxLines;             // max. line count
  tFontSettings L1;                   // settings for 1 line
  tFontSettings L2;                   // settings for 2 lines
  tFontSettings L3;                   // settings for 3 lines
  tFontSettings L4;                   // settings for 4 lines
  uint8_t       WiFiIndicatorLeft;    // left of WiFi indicator
  uint8_t       WiFiIndicatorWidth;   // width of WiFi indicator
} tSizeSettings;

const tSizeSettings SizeSettings[P36_MaxSizesCount] = {
   { P36_MaxDisplayWidth, P36_MaxDisplayHeight, 0,   // 128x64
     4,
     { 20, ArialMT_Plain_24, 28},  //  Width: 24 Height: 28
     { 15, ArialMT_Plain_16, 19},  //  Width: 16 Height: 19
     { 13, Dialog_plain_12,  12},  //  Width: 13 Height: 15
     { 12, ArialMT_Plain_10, 10},  //  Width: 10 Height: 13
     105,
     15
   },
   { P36_MaxDisplayWidth, 32, 0,               // 128x32
     2,
     { 14, Dialog_plain_12,  15},  //  Width: 13 Height: 15
     { 12, ArialMT_Plain_10, 10},  //  Width: 10 Height: 13
     {  0, ArialMT_Plain_10,  0},  //  Width: 10 Height: 13 not used!
     {  0, ArialMT_Plain_10,  0},  //  Width: 10 Height: 13 not used!
     105,
     10
   },
   { 64, 48, 32,               // 64x48
     3,
     { 20, ArialMT_Plain_24, 28},  //  Width: 24 Height: 28
     { 14, Dialog_plain_12,  16},  //  Width: 13 Height: 15
     { 13, ArialMT_Plain_10, 11},  //  Width: 10 Height: 13
     {  0, ArialMT_Plain_10,  0},  //  Width: 10 Height: 13 not used!
     32,
     10
   }
 };

 enum ePageScrollSpeed {
   ePSS_VerySlow = 1,   // 800ms
   ePSS_Slow = 2,       // 400ms
   ePSS_Fast = 4,       // 200ms
   ePSS_VeryFast = 8,   // 100ms
   ePSS_Instant = 32    // 20ms
};

typedef struct {
   String        Content;              // content
   uint16_t      LastWidth;            // width of last line in pix
   uint16_t      Width;                // width in pix
   uint8_t       Height;               // Height in Pix
   uint8_t       ypos;                 // y position in pix
   int           CurrentLeft;          // current left pix position
   float         dPix;                 // pix change per scroll time (100ms)
   float         fPixSum;              // pix sum while scrolling (100ms)
} tScrollLine;
typedef struct {
  const char    *Font;                 // font for this line setting
  uint8_t       Space;                 // space in pix between lines for this line setting
  uint16_t      wait;                  // waiting time before scrolling
  tScrollLine   Line[P36_MAX_LinesPerPage];
} tScrollingLines;
static tScrollingLines ScrollingLines;

typedef struct {
  uint8_t       Scrolling;                    // 0=Ready, 1=Scrolling
  const char    *Font;                        // font for this line setting
  uint8_t       dPix;                         // pix change per scroll time (25ms)
  int           dPixSum;                      // act pix change
  uint8_t       linesPerFrame;                // the number of lines in each frame
  int           ypos[P36_MAX_LinesPerPage];   // ypos contains the heights of the various lines - this depends on the font and the number of lines
  String        newString[P36_MAX_LinesPerPage];
  String        oldString[P36_MAX_LinesPerPage];
} tScrollingPages;
static tScrollingPages ScrollingPages;

typedef struct {
  char         Content[P36_NcharsV1];
  uint8_t      FontType;
  uint8_t      FontHeight;
  uint8_t      FontSpace;
  uint8_t      reserved;
} tDisplayLines;

// CustomTaskSettings
tDisplayLines P036_DisplayLinesV1[P36_Nlines];    // holds the CustomTaskSettings for V1
String DisplayLinesV0[P36_Nlines];                // used to load the CustomTaskSettings for V0

// Instantiate display here - does not work to do this within the INIT call
OLEDDisplay *display=NULL;

uint8_t get8BitFromUL(uint32_t number, byte bitnr) {
  return (number >> bitnr) & 0xFF;
}
void set8BitToUL(uint32_t& number, byte bitnr, uint8_t value) {
  uint32_t mask = (0xFFUL << bitnr);
  uint32_t newvalue = ((value << bitnr) & mask);
  number = (number & ~mask) | newvalue;
}
uint8_t get4BitFromUL(uint32_t number, byte bitnr) {
  return (number >> bitnr) &  0x0F;
}
void set4BitToUL(uint32_t& number, byte bitnr, uint8_t value) {
  uint32_t mask = (0x0FUL << bitnr);
  uint32_t newvalue = ((value << bitnr) & mask);
  number = (number & ~mask) | newvalue;
}

void Plugin_036_loadDisplayLines(taskIndex_t taskIndex, uint8_t LoadVersion) {

  if (LoadVersion == 0) {
      // read data of version 0 (up to 22.11.2019)
      LoadCustomTaskSettings(taskIndex, DisplayLinesV0, P36_Nlines, P36_NcharsV0); // max. length 1024 Byte  (DAT_TASKS_CUSTOM_SIZE)
      for (int i = 0; i < P36_Nlines; ++i) {
        safe_strncpy(P036_DisplayLinesV1[i].Content, DisplayLinesV0[i], P36_NcharsV1);
        P036_DisplayLinesV1[i].Content[P36_NcharsV1-1] = 0; // Terminate in case of uninitalized data
        P036_DisplayLinesV1[i].FontType = 0xff;
        P036_DisplayLinesV1[i].FontHeight = 0xff;
        P036_DisplayLinesV1[i].FontSpace = 0xff;
        P036_DisplayLinesV1[i].reserved = 0xff;
      }
    }
    else {
      // read data of version 1 (beginning from 22.11.2019)
      LoadCustomTaskSettings(taskIndex, (uint8_t*)&P036_DisplayLinesV1, sizeof(P036_DisplayLinesV1));
      for (int i = 0; i < P36_Nlines; ++i) {
        P036_DisplayLinesV1[i].Content[P36_NcharsV1-1] = 0; // Terminate in case of uninitalized data
      }
  }
}

static uint8_t frameCounter = 0;       // need to keep track of framecounter from call to call
static uint8_t nrFramesToDisplay = 0;

int NFrames;                // the number of frames

boolean Plugin_036(uint8_t function, struct EventStruct *event, String& string)
{
  boolean success = false;

  static uint8_t displayTimer = 0;

  switch (function)
  {

    case PLUGIN_DEVICE_ADD:
      {
        Device[++deviceCount].Number = PLUGIN_ID_036;
        Device[deviceCount].Type = DEVICE_TYPE_I2C;
        Device[deviceCount].VType = SENSOR_TYPE_NONE;
        Device[deviceCount].Ports = 0;
        Device[deviceCount].PullUpOption = false;
        Device[deviceCount].InverseLogicOption = false;
        Device[deviceCount].FormulaOption = false;
        Device[deviceCount].ValueCount = 0;
        Device[deviceCount].SendDataOption = false;
        Device[deviceCount].TimerOption = true;
        break;
      }

    case PLUGIN_GET_DEVICENAME:
      {
        string = F(PLUGIN_NAME_036);
        break;
      }

    case PLUGIN_GET_DEVICEVALUENAMES:
      {
        strcpy_P(ExtraTaskSettings.TaskDeviceValueNames[0], PSTR(PLUGIN_VALUENAME1_036));  // OnOff
        break;
      }

    case PLUGIN_WEBFORM_LOAD:
      {
        // Use number 5 to remain compatible with existing configurations,
        // but the item should be one of the first choices.
        addFormSubHeader(F("Display"));
        uint8_t choice5 = PCONFIG(5);
        String options5[2];
        options5[0] = F("SSD1306 (128x64 dot controller)");
        options5[1] = F("SH1106 (132x64 dot controller)");
        int optionValues5[2] = { 1, 2 };
        addFormSelector(F("Controller"), F("p036_controller"), 2, options5, optionValues5, choice5);

        uint8_t choice0 = PCONFIG(0);
        /*
        String options0[2];
        options0[0] = F("3C");
        options0[1] = F("3D");
        */
        int optionValues0[2];
        optionValues0[0] = 0x3C;
        optionValues0[1] = 0x3D;
        addFormSelectorI2C(F("p036_adr"), 2, optionValues0, choice0);

        String options8[P36_MaxSizesCount] = { F("128x64"), F("128x32"), F("64x48") };
        int optionValues8[P36_MaxSizesCount] = { 0, 1, 2 };
        addFormSelector(F("Size"),F("p036_size"), P36_MaxSizesCount, options8, optionValues8, NULL, PCONFIG(7), true);

        uint8_t choice1 = PCONFIG(1);
        String options1[2];
        options1[0] = F("Normal");
        options1[1] = F("Rotated");
        int optionValues1[2] = { 1, 2 };
        addFormSelector(F("Rotation"), F("p036_rotate"), 2, options1, optionValues1, choice1);

        OLEDIndex=PCONFIG(7);
        addFormNumericBox(F("Lines per Frame"), F("p036_nlines"), PCONFIG(2), 1, SizeSettings[OLEDIndex].MaxLines);

        uint8_t choice3 = PCONFIG(3);
        String options3[5];
        options3[0] = F("Very Slow");
        options3[1] = F("Slow");
        options3[2] = F("Fast");
        options3[3] = F("Very Fast");
        options3[4] = F("Instant");
        int optionValues3[5] = {ePSS_VerySlow, ePSS_Slow, ePSS_Fast, ePSS_VeryFast, ePSS_Instant};
        addFormSelector(F("Scroll"), F("p036_scroll"), 5, options3, optionValues3, choice3);
        uint8_t version = get4BitFromUL(PCONFIG_LONG(0), 20);    // Bit23-20 Version CustomTaskSettings

        Plugin_036_loadDisplayLines(event->TaskIndex, version);

        // FIXME TD-er: Why is this using pin3 and not pin1? And why isn't this using the normal pin selection functions?
        addFormPinSelect(F("Display button"), F("taskdevicepin3"), CONFIG_PIN3);
        bPin3Invers = bitRead(PCONFIG_LONG(0), 16);  // Bit 16
        addFormCheckBox(F("Inversed Logic"), F("p036_pin3invers"), bPin3Invers);
        boolean bStepThroughPages = bitRead(PCONFIG_LONG(0), 19);  // Bit 19
        addFormCheckBox(F("Step through frames with Display button"), F("p036_StepPages"), bStepThroughPages);

        addFormNumericBox(F("Display Timeout"), F("p036_timer"), PCONFIG(4));

        uint8_t choice6 = PCONFIG(6);
        if (choice6 == 0) choice6 = P36_CONTRAST_HIGH;
        String options6[3];
        options6[0] = F("Low");
        options6[1] = F("Medium");
        options6[2] = F("High");
        int optionValues6[3];
        optionValues6[0] = P36_CONTRAST_LOW;
        optionValues6[1] = P36_CONTRAST_MED;
        optionValues6[2] = P36_CONTRAST_HIGH;
        addFormSelector(F("Contrast"), F("p036_contrast"), 3, options6, optionValues6, choice6);

        addFormSubHeader(F("Content"));

        uint8_t choice9 = get8BitFromUL(PCONFIG_LONG(0), 8);    // Bit15-8 HeaderContent
        uint8_t choice10 = get8BitFromUL(PCONFIG_LONG(0), 0);   // Bit7-0 HeaderContentAlternative
        String options9[14] = { F("SSID"), F("SysName"), F("IP"), F("MAC"), F("RSSI"), F("BSSID"), F("WiFi channel"), F("Unit"), F("SysLoad"), F("SysHeap"), F("SysStack"), F("Date"), F("Time"), F("PageNumbers") };
        int optionValues9[14] = { eSSID, eSysName, eIP, eMAC, eRSSI, eBSSID, eWiFiCh, eUnit, eSysLoad, eSysHeap, eSysStack, eDate, eTime , ePageNo};
        addFormSelector(F("Header"),F("p036_header"), 14, options9, optionValues9, choice9);
        addFormSelector(F("Header (alternating)"),F("p036_headerAlternate"), 14, options9, optionValues9, choice10);

        bScrollLines = bitRead(PCONFIG_LONG(0), 17);  // Bit 17
        addFormCheckBox(F("Scroll long lines"), F("p036_ScrollLines"), bScrollLines);

        bNoDisplayOnReceivedText = bitRead(PCONFIG_LONG(0), 18);  // Bit 18
        addFormCheckBox(F("Wake display on receiving text"), F("p036_NoDisplay"), !bNoDisplayOnReceivedText);
        addFormNote(F("When checked, the display wakes up at receiving remote updates."));

        for (uint8_t varNr = 0; varNr < P36_Nlines; varNr++)
        {
          addFormTextBox(String(F("Line ")) + (varNr + 1), getPluginCustomArgName(varNr), String(P036_DisplayLinesV1[varNr].Content), P36_NcharsV1-1);
        }

        success = true;
        break;
      }

    case PLUGIN_WEBFORM_SAVE:
      {
        //update now
        schedule_task_device_timer(event->TaskIndex,
           millis() + (Settings.TaskDeviceTimer[event->TaskIndex] * 1000));
        frameCounter=0;

        MaxFramesToDisplay = 0xFF;
        PCONFIG(0) = getFormItemInt(F("p036_adr"));
        PCONFIG(1) = getFormItemInt(F("p036_rotate"));
        PCONFIG(2) = getFormItemInt(F("p036_nlines"));
        PCONFIG(3) = getFormItemInt(F("p036_scroll"));
        PCONFIG(4) = getFormItemInt(F("p036_timer"));
        PCONFIG(5) = getFormItemInt(F("p036_controller"));
        PCONFIG(6) = getFormItemInt(F("p036_contrast"));
        PCONFIG(7) = getFormItemInt(F("p036_size"));

        uint32_t lSettings = 0;
        set8BitToUL(lSettings, 8, uint8_t(getFormItemInt(F("p036_header")) & 0xff));            // Bit15-8 HeaderContent
        set8BitToUL(lSettings, 0, uint8_t(getFormItemInt(F("p036_headerAlternate")) & 0xff));   // Bit 7-0 HeaderContentAlternative
        bitWrite(lSettings, 16, isFormItemChecked(F("p036_pin3invers")));                // Bit 16 Pin3Invers
        bitWrite(lSettings, 17, isFormItemChecked(F("p036_ScrollLines")));               // Bit 17 ScrollLines
        bitWrite(lSettings, 18, !isFormItemChecked(F("p036_NoDisplay")));                // Bit 18 NoDisplayOnReceivingText
        bitWrite(lSettings, 19, isFormItemChecked(F("p036_StepPages")));                 // Bit 19 StepThroughPagesWithButton
        // save CustomTaskSettings always in version V1
        set4BitToUL(lSettings, 20, 0x01);                                                       // Bit23-20 Version CustomTaskSettings -> version V1

        PCONFIG_LONG(0) = lSettings;

        String error;
        for (uint8_t varNr = 0; varNr < P36_Nlines; varNr++)
        {
          if (!safe_strncpy(P036_DisplayLinesV1[varNr].Content, web_server.arg(getPluginCustomArgName(varNr)), P36_NcharsV1)) {
            error += getCustomTaskSettingsError(varNr);
          }
          P036_DisplayLinesV1[varNr].Content[P36_NcharsV1-1] = 0; // Terminate in case of uninitalized data
          P036_DisplayLinesV1[varNr].FontType = 0xff;
          P036_DisplayLinesV1[varNr].FontHeight = 0xff;
          P036_DisplayLinesV1[varNr].FontSpace = 0xff;
          P036_DisplayLinesV1[varNr].reserved = 0xff;
        }
        if (error.length() > 0) {
          addHtmlError(error);
        }
        SaveCustomTaskSettings(event->TaskIndex, (uint8_t*)&P036_DisplayLinesV1, sizeof(P036_DisplayLinesV1));
        // After saving, make sure the active lines are updated.
        Plugin_036_loadDisplayLines(event->TaskIndex, 1);
        success = true;
        break;
      }

    case PLUGIN_INIT:
      {
        lastWiFiState = P36_WIFI_STATE_UNSET;
        // Load the custom settings from flash
        uint8_t version = get4BitFromUL(PCONFIG_LONG(0), 20);    // Bit23-20 Version CustomTaskSettings
        Plugin_036_loadDisplayLines(event->TaskIndex, version);

        //      Init the display and turn it on
        if (display)
        {
          display->end();
          delete display;
        }

        uint8_t OLED_address = PCONFIG(0);
        if (PCONFIG(5) == 1) {
          display = new SSD1306Wire(OLED_address, Settings.Pin_i2c_sda, Settings.Pin_i2c_scl);
        } else {
          display = new SH1106Wire(OLED_address, Settings.Pin_i2c_sda, Settings.Pin_i2c_scl);
        }
        display->init();		// call to local override of init function
        display->displayOn();

        uint8_t OLED_contrast = PCONFIG(6);
        P36_setContrast(OLED_contrast);

        //      Set the initial value of OnOff to On
        UserVar[event->BaseVarIndex] = 1;

        //      flip screen if required
        OLEDIndex = PCONFIG(7);
        if (PCONFIG(1) == 2) {
          display->flipScreenVertically();
          TopLineOffset = P36_MaxDisplayHeight - SizeSettings[OLEDIndex].Height;
        }
        else TopLineOffset = 0;

        //      Display the device name, logo, time and wifi
        bAlternativHeader = false;  // start with first header content
        HeaderCount = 0;            // reset header count
        display_header();
        display_logo();
        display->display();

        //      Set up the display timer
        displayTimer = PCONFIG(4);

        if (CONFIG_PIN3 != -1)   // Button related setup
        {
          pinMode(CONFIG_PIN3, INPUT_PULLUP);
          DebounceCounter = 0;
          RepeatCounter = 0;
          ButtonState = false;
          bPin3Invers = bitRead(PCONFIG_LONG(0), 16);  // Bit 16
        }

        //    Initialize frame counter
        frameCounter = 0;
        nrFramesToDisplay = 1;
        currentFrameToDisplay = 0;
        nextFrameToDisplay = 0;
        bPageScrollDisabled = true;  // first page after INIT without scrolling
        ScrollingPages.linesPerFrame = PCONFIG(2);

        //    Clear scrolling line data
        for (uint8_t i=0; i<P36_MAX_LinesPerPage ; i++) {
          ScrollingLines.Line[i].Width = 0;
          ScrollingLines.Line[i].LastWidth = 0;
        }

        //    prepare font and positions for page and line scrolling
        prepare_pagescrolling();

        success = true;
        break;
      }

    case PLUGIN_EXIT:
      {
          if (display)
          {
            display->end();
            delete display;
            display=NULL;
          }
          for (uint8_t varNr = 0; varNr < P36_Nlines; varNr++) {
            P036_DisplayLinesV1[varNr].Content[0] = 0;
          }
          break;
      }
    // Check more often for debouncing the button, when enabled
    case PLUGIN_FIFTY_PER_SECOND:
      {
        if (CONFIG_PIN3 != -1)
        {
          uint8_t newButtonState = digitalRead(CONFIG_PIN3);
          if (ButtonLastState == 0xFF || ((!bPin3Invers && newButtonState) || (bPin3Invers && !newButtonState))) {
            ButtonLastState = newButtonState;
            DebounceCounter++;
            if (RepeatCounter > 0) RepeatCounter--;  // decrease the repeat count
          } else {
            ButtonLastState = 0xFF;   // Reset
            DebounceCounter = 0;
            RepeatCounter = 0;
            ButtonState = false;
          }
          if (ButtonLastState == newButtonState && DebounceCounter >= P36_DebounceTreshold && RepeatCounter == 0) {
            ButtonState = true;
          }
        }
        success = true;
        break;
      }
    // Check frequently to see if we have a pin signal to switch on display
    case PLUGIN_TEN_PER_SECOND:
      {
        int lTaskTimer = Settings.TaskDeviceTimer[event->TaskIndex];
        bAlternativHeader = (++HeaderCount > (lTaskTimer*5)); // change header after half of display time
        if (CONFIG_PIN3 != -1 && ButtonState)
        {
<<<<<<< HEAD
          boolean bStepThroughPages = bitRead(PCONFIG_LONG(0), 19);        //  Bit 19
          if (bStepThroughPages && UserVar[event->BaseVarIndex] == 1) { //  When display already on, switch to next page when enabled
            nextFrameToDisplay = 0xFF;
            P036_DisplayPage(event);                // Display the next page
          } else {
=======
          bPin3Invers = bitRead(PCONFIG_LONG(0), 16);  // Bit 16
          if (bPin3Invers != static_cast<bool>(digitalRead(CONFIG_PIN3)))
          {
>>>>>>> 9538a719
            display->displayOn();
            UserVar[event->BaseVarIndex] = 1;      //  Save the fact that the display is now ON
            nextFrameToDisplay = 0;
            P036_DisplayPage(event);               //  Display the first page
          }
          ButtonState = false;
          DebounceCounter = 0;
          RepeatCounter = P36_RepeatDelay;         //  Wait a bit before repeating the button action
          displayTimer = PCONFIG(4);               //  Restart timer
          pinMode(CONFIG_PIN3, INPUT_PULLUP);      //  Reset pinstate
        }
        bScrollLines = bitRead(PCONFIG_LONG(0), 17);  // Bit 17
        if ((UserVar[event->BaseVarIndex] == 1) && bScrollLines && (ScrollingPages.Scrolling == 0)) {
          // Display is on.
          OLEDIndex = PCONFIG(7);
          display_scrolling_lines(ScrollingPages.linesPerFrame); // line scrolling
        }
        success = true;
        break;
      }

    // Switch off display after displayTimer seconds, update header content
    case PLUGIN_ONCE_A_SECOND:
      {
        if (displayTimer > 0)
        {
          displayTimer--;
          if (displayTimer == 0)
          {
            if (display) {
              display->displayOff();
            }
            UserVar[event->BaseVarIndex] = 0;      //  Save the fact that the display is now OFF
          }
        }
        if (UserVar[event->BaseVarIndex] == 1) {
          // Display is on.
          OLEDIndex = PCONFIG(7);
          HeaderContent = static_cast<eHeaderContent>(get8BitFromUL(PCONFIG_LONG(0), 8));             // Bit15-8 HeaderContent
          HeaderContentAlternative = static_cast<eHeaderContent>(get8BitFromUL(PCONFIG_LONG(0), 0));  // Bit 7-0 HeaderContentAlternative
	        display_header();	// Update Header
          if (display && display_wifibars()) {
            // WiFi symbol was updated.
            display->display();
          }
        }

        success = true;
        break;
      }

    case PLUGIN_TIMER_IN:
    {
      OLEDIndex = PCONFIG(7);
      if (UserVar[event->BaseVarIndex] == 1 && display_scroll_timer()) // page scrolling only when the display is on
        setPluginTaskTimer(P36_PageScrollTimer, event->TaskIndex, event->Par1);  // calls next page scrollng tick

      return success;
    }
    case PLUGIN_READ:
      {

        //      Define Scroll area layout
        P036_DisplayPage(event);
        success = true;
        break;
      }

    case PLUGIN_WRITE:
      {
        String command = parseString(string, 1);
        String subcommand = parseString(string, 2);
        int LineNo = event->Par1;

        if ((command == F("oledframedcmd")) && display) {
          if (subcommand == F("display"))
          {
            // display functions
            String para1 = parseString(string, 3);
            if (para1 == F("on")) {
              success = true;
              displayTimer = PCONFIG(4);
              display->displayOn();
              UserVar[event->BaseVarIndex] = 1;      //  Save the fact that the display is now ON
            }
            if (para1 == F("off")) {
              success = true;
              displayTimer = 0;
              display->displayOff();
              UserVar[event->BaseVarIndex] = 0;      //  Save the fact that the display is now OFF
            }
            if (para1 == F("low")) {
              success = true;
              P36_setContrast(P36_CONTRAST_LOW);
            }
            if (para1 == F("med")) {
              success = true;
              P36_setContrast(P36_CONTRAST_MED);
            }
            if (para1 == F("high")) {
              success = true;
              P36_setContrast(P36_CONTRAST_HIGH);
            }
            // log += String(F("[P36] Display: ")) + String(para1) + String(F(" Success:")) + String(success);
            // addLog(LOG_LEVEL_INFO, log);
          }
          else if (subcommand == F("frame") && event->Par2 >= 0 && event->Par2 <= MaxFramesToDisplay + 1)
          {
            success = true;
            nextFrameToDisplay = (event->Par2 == 0 ? 0xFF: event->Par2 - 1);
            if (UserVar[event->BaseVarIndex] == 0) {
              // display was OFF, turn it ON
              display->displayOn();
              UserVar[event->BaseVarIndex] = 1;      //  Save the fact that the display is now ON
            }
            P036_DisplayPage(event); // Show the selected page
            displayTimer = PCONFIG(4);
          }
          else if ((LineNo > 0) && (LineNo <= P36_Nlines))
          {
            // content functions
            success = true;
            String NewContent = parseStringKeepCase(string, 3);
            NewContent = P36_parseTemplate(NewContent, 20);
            if (!safe_strncpy(P036_DisplayLinesV1[LineNo-1].Content, NewContent, P36_NcharsV1)) {
              addHtmlError(getCustomTaskSettingsError(LineNo-1));
            }
            P036_DisplayLinesV1[LineNo-1].Content[P36_NcharsV1-1] = 0;      // Terminate in case of uninitalized data
            P036_DisplayLinesV1[LineNo-1].reserved = (event->Par3 & 0xFF);  // not implemented yet

            // calculate Pix length of new Content
            display->setFont(ScrollingPages.Font);
            uint16_t PixLength = display->getStringWidth(String(P036_DisplayLinesV1[LineNo-1].Content));
            if (PixLength > 255) {
              addHtmlError(String(F("Pixel length of ")) + String(PixLength) + String(F(" too long for line! Max. 255 pix!")));

              int strlen = String(P036_DisplayLinesV1[LineNo-1].Content).length();
              float fAvgPixPerChar = ((float) PixLength)/strlen;
              int iCharToRemove = ceil(((float) (PixLength-255))/fAvgPixPerChar);
              // shorten string because OLED controller can not handle such long strings
              P036_DisplayLinesV1[LineNo-1].Content[strlen-iCharToRemove] = 0;
            }

            nextFrameToDisplay = ceil(((float)LineNo) / ScrollingPages.linesPerFrame) - 1; // next frame shows the new content, 0-based

            bNoDisplayOnReceivedText = bitRead(PCONFIG_LONG(0), 18);  // Bit 18 NoDisplayOnReceivedText
            if (UserVar[event->BaseVarIndex] == 0 && !bNoDisplayOnReceivedText) {
              // display was OFF, turn it ON
              display->displayOn();
              UserVar[event->BaseVarIndex] = 1;      //  Save the fact that the display is now ON
            }
            if (UserVar[event->BaseVarIndex] == 1) {
              P036_DisplayPage(event);               // Show the selected page
              displayTimer = PCONFIG(4);
            }

            // String log = String(F("[P36] Line: ")) + String(LineNo);
            // log += String(F(" NewContent:")) + String(NewContent);
            // log += String(F(" Content:")) + String(P036_DisplayLinesV1[LineNo-1].Content);
            // log += String(F(" Length:")) + String(String(P036_DisplayLinesV1[LineNo-1].Content).length());
            // log += String(F(" Pix: ")) + String(display->getStringWidth(String(P036_DisplayLinesV1[LineNo-1].Content)));
            // log += String(F(" Reserved:")) + String(P036_DisplayLinesV1[LineNo-1].reserved);
            // addLog(LOG_LEVEL_INFO, log);
          }
      }
      // if (!success) {
      //   log += String(F("[P36] Cmd: ")) + String(command);
      //   log += String(F(" SubCmd:")) + String(subcommand);
      //   log += String(F(" Success:")) + String(success);
      //   addLog(LOG_LEVEL_INFO, log);
      // }
      break;
    }
  }
  return success;
}


void P036_DisplayPage(struct EventStruct *event)
{
  if (UserVar[event->BaseVarIndex] == 1) {
    // Display is on.
    ScrollingPages.Scrolling = 1; // page scrolling running -> no line scrolling allowed
    NFrames = P36_Nlines / ScrollingPages.linesPerFrame;
    OLEDIndex = PCONFIG(7);
    HeaderContent = static_cast<eHeaderContent>(get8BitFromUL(PCONFIG_LONG(0), 8));             // Bit15-8 HeaderContent
    HeaderContentAlternative = static_cast<eHeaderContent>(get8BitFromUL(PCONFIG_LONG(0), 0));  // Bit 7-0 HeaderContentAlternative

    //      Now create the string for the outgoing and incoming frames
    String tmpString;
    tmpString.reserve(P36_NcharsV1);

    //      Construct the outgoing string
    for (uint8_t i = 0; i < ScrollingPages.linesPerFrame; i++)
    {
      tmpString = String(P036_DisplayLinesV1[(ScrollingPages.linesPerFrame * frameCounter) + i].Content);
      ScrollingPages.oldString[i] = P36_parseTemplate(tmpString, 20);
    }

    // now loop round looking for the next frame with some content
    //   skip this frame if all lines in frame are blank
    // - we exit the while loop if any line is not empty
    boolean foundText = false;
    int ntries = 0;
    while (!foundText) {

      //        Stop after framecount loops if no data found
      ntries += 1;
      if (ntries > NFrames) break;

      if (nextFrameToDisplay == 0xff) {
        // Increment the frame counter
        frameCounter = frameCounter + 1;
        if ( frameCounter > NFrames - 1) {
          frameCounter = 0;
          currentFrameToDisplay = 0;
        }
      }
      else {
        // next frame because content changed in PLUGIN_WRITE
        frameCounter = nextFrameToDisplay;
      }

      //        Contruct incoming strings
      for (uint8_t i = 0; i < ScrollingPages.linesPerFrame; i++)
      {
        tmpString = String(P036_DisplayLinesV1[(ScrollingPages.linesPerFrame * frameCounter) + i].Content);
        ScrollingPages.newString[i] = P36_parseTemplate(tmpString, 20);
        if (ScrollingPages.newString[i].length() > 0) foundText = true;
      }
      if (foundText) {
        if (nextFrameToDisplay == 0xff) {
          if (frameCounter != 0) {
            ++currentFrameToDisplay;
          }
        }
        else currentFrameToDisplay = nextFrameToDisplay;
      }
    }
    nextFrameToDisplay = 0xFF;

    if ((currentFrameToDisplay + 1) > nrFramesToDisplay) {
      nrFramesToDisplay = currentFrameToDisplay + 1;
    }

    // Update max page count
    if (MaxFramesToDisplay == 0xFF) {
      // not updated yet
      for (uint8_t i = 0; i < NFrames; i++) {
        for (uint8_t k = 0; k < ScrollingPages.linesPerFrame; k++)
        {
          tmpString = String(P036_DisplayLinesV1[(ScrollingPages.linesPerFrame * i) + k].Content);
          tmpString = P36_parseTemplate(tmpString, 20);
          if (tmpString.length() > 0) {
            // page not empty
            if (MaxFramesToDisplay == 0xFF) {
              MaxFramesToDisplay = 0;
            } else {
              MaxFramesToDisplay ++;
            }
            break;
          }
        }
      }
    }
    //      Update display
    bAlternativHeader = false;  // start with first header content
    HeaderCount = 0;            // reset header count
    display_header();
    if (SizeSettings[OLEDIndex].Width == P36_MaxDisplayWidth) display_indicator(currentFrameToDisplay, nrFramesToDisplay);

    display->display();

    int lscrollspeed = PCONFIG(3);
    if (bPageScrollDisabled) lscrollspeed = ePSS_Instant; // first page after INIT without scrolling
    int lTaskTimer = Settings.TaskDeviceTimer[event->TaskIndex];
    if (display_scroll(lscrollspeed, lTaskTimer))
      setPluginTaskTimer(P36_PageScrollTimer, event->TaskIndex, event->Par1); // calls next page scrollng tick

    bPageScrollDisabled = false;    // next PLUGIN_READ will do page scrolling
  }

}

// Set the display contrast
// really low brightness & contrast: contrast = 10, precharge = 5, comdetect = 0
// normal brightness & contrast:  contrast = 100
void P36_setContrast(uint8_t OLED_contrast) {
  char contrast = 100;
  char precharge = 241;
  char comdetect = 64;
  switch (OLED_contrast) {
    case P36_CONTRAST_OFF:
      if (display) {
        display->displayOff();
      }
      return;
    case P36_CONTRAST_LOW:
      contrast = 10; precharge = 5; comdetect = 0;
      break;
    case P36_CONTRAST_MED:
      contrast = P36_CONTRAST_MED; precharge = 0x1F; comdetect = 64;
      break;
    case P36_CONTRAST_HIGH:
    default:
      contrast = P36_CONTRAST_HIGH; precharge = 241; comdetect = 64;
      break;
  }
  if (display) {
    display->displayOn();
    display->setContrast(contrast, precharge, comdetect);
  }
}

// Perform some specific changes for OLED display
String P36_parseTemplate(String &tmpString, uint8_t lineSize) {
  String result = parseTemplate_padded(tmpString, lineSize);
  // OLED lib uses this routine to convert UTF8 to extended ASCII
  // http://playground.arduino.cc/Main/Utf8ascii
  // Attempt to display euro sign (FIXME)
  /*
  const char euro[4] = {0xe2, 0x82, 0xac, 0}; // Unicode euro symbol
  const char euro_oled[3] = {0xc2, 0x80, 0}; // Euro symbol OLED display font
  result.replace(euro, euro_oled);
  */
/*
  if (tmpString.indexOf('{') != -1) {
    String log = F("Gijs: '");
    log += tmpString;
    log += F("'  hex:");
    for (int i = 0; i < tmpString.length(); ++i) {
      log += ' ';
      log += String(tmpString[i], HEX);
    }
    log += F(" out hex:");
    for (int i = 0; i < result.length(); ++i) {
      log += ' ';
      log += String(result[i], HEX);
    }
    addLog(LOG_LEVEL_INFO, log);
  }
*/
  result.trim();
  return result;
}

// The screen is set up as 10 rows at the top for the header, 10 rows at the bottom for the footer and 44 rows in the middle for the scroll region

void display_header() {
  eHeaderContent _HeaderContent;
  String newString, strHeader;
  if ((HeaderContentAlternative==HeaderContent) || !bAlternativHeader) {
    _HeaderContent=HeaderContent;
  }
  else 
  {
    _HeaderContent=HeaderContentAlternative;
  }
  switch (_HeaderContent) {
    case eSSID:
      if (WiFiConnected()) {
        strHeader = WiFi.SSID();
      }
      else {
        newString=F("%sysname%");
      }
    break;
    case eSysName:
      newString=F("%sysname%");
    break;
    case eTime:
      newString=F("%systime%");
    break;
    case eDate:
      newString = F("%sysday_0%.%sysmonth_0%.%sysyear%");
    break;
    case eIP:
      newString=F("%ip%");
    break;
    case eMAC:
      newString=F("%mac%");
    break;
    case eRSSI:
      newString=F("%rssi%dB");
    break;
    case eBSSID:
      newString=F("%bssid%");
    break;
    case eWiFiCh:
      newString=F("Channel: %wi_ch%");
    break;
    case eUnit:
      newString=F("Unit: %unit%");
    break;
    case eSysLoad:
      newString=F("Load: %sysload%%");
    break;
    case eSysHeap:
      newString=F("Mem: %sysheap%");
    break;
    case eSysStack:
      newString=F("Stack: %sysstack%");
    break;
    case ePageNo:
      strHeader = F("page ");
      strHeader += (currentFrameToDisplay+1);
      if (MaxFramesToDisplay != 0xFF) {
        strHeader += F("/");
        strHeader += (MaxFramesToDisplay+1);
      }
    break;
    default:
      return;
  }
  if (newString.length() > 0) {
    // Right now only systemvariables have been used, so we don't have to call the parseTemplate.
    parseSystemVariables(newString, false);
    strHeader = newString;
  }

  strHeader.trim();
  display_title(strHeader);
  // Display time and wifibars both clear area below, so paint them after the title.
  if (SizeSettings[OLEDIndex].Width == P36_MaxDisplayWidth) display_time(); // only for 128pix wide displays
  display_wifibars();
}

void display_time() {
  String dtime = F("%systime%");
  parseSystemVariables(dtime, false);
  display->setTextAlignment(TEXT_ALIGN_LEFT);
  display->setFont(ArialMT_Plain_10);
  display->setColor(BLACK);
  display->fillRect(0, TopLineOffset, 28, 10);
  display->setColor(WHITE);
  display->drawString(0, TopLineOffset, dtime.substring(0, 5));
}

void display_title(String& title) {
  display->setFont(ArialMT_Plain_10);
  display->setColor(BLACK);
  display->fillRect(0, TopLineOffset, P36_MaxDisplayWidth, 12);   // don't clear line under title.
  display->setColor(WHITE);
  if (SizeSettings[OLEDIndex].Width == P36_MaxDisplayWidth) {
    display->setTextAlignment(TEXT_ALIGN_CENTER);
    display->drawString(P36_DisplayCentre, TopLineOffset, title);
  }
  else {
    display->setTextAlignment(TEXT_ALIGN_LEFT);  // Display right of WiFi bars
    display->drawString(SizeSettings[OLEDIndex].PixLeft + SizeSettings[OLEDIndex].WiFiIndicatorWidth + 3, TopLineOffset, title);
  }
}

void display_logo() {
int left = 24;
  display->setTextAlignment(TEXT_ALIGN_LEFT);
  display->setFont(ArialMT_Plain_16);
  display->setColor(BLACK);
  display->fillRect(0, 13+TopLineOffset, P36_MaxDisplayWidth, P36_MaxDisplayHeight);
  display->setColor(WHITE);
  display->drawString(65, 15+TopLineOffset, F("ESP"));
  display->drawString(65, 34+TopLineOffset, F("Easy"));
  if (SizeSettings[OLEDIndex].PixLeft<left) left = SizeSettings[OLEDIndex].PixLeft;
  display->drawXbm(left, 13+TopLineOffset, espeasy_logo_width, espeasy_logo_height, espeasy_logo_bits); // espeasy_logo_width=espeasy_logo_height=36
}

// Draw the frame position

void display_indicator(int iframe, int frameCount) {

  //  Erase Indicator Area

  display->setColor(BLACK);
  display->fillRect(0, 54+TopLineOffset, P36_MaxDisplayWidth, 10);
  display->setColor(WHITE);

  // Only display when there is something to display.
  if (frameCount <= 1) return;

  // Display chars as required
  for (uint8_t i = 0; i < frameCount; i++) {
    const char *image;
    if (iframe == i) {
      image = activeSymbole;
    } else {
      image = inactiveSymbole;
    }

    int x, y;

    y = 56+TopLineOffset;

    // I would like a margin of 20 pixels on each side of the indicator.
    // Therefore the width of the indicator should be 128-40=88 and so space between indicator dots is 88/(framecount-1)
    // The width of the display is 128 and so the first dot must be at x=20 if it is to be centred at 64
    const int number_spaces = frameCount - 1;
    if (number_spaces <= 0)
      return;
    int margin = 20;
    int spacing = (P36_MaxDisplayWidth - 2 * margin) / number_spaces;
    // Now apply some max of 30 pixels between the indicators and center the row of indicators.
    if (spacing > 30) {
      spacing = 30;
      margin = (P36_MaxDisplayWidth - number_spaces * spacing) / 2;
    }

    x = margin + (spacing * i);
    display->drawXbm(x, y, 8, 8, image);
  }
}

void prepare_pagescrolling()
{
  switch (ScrollingPages.linesPerFrame) {
  case 1:
    ScrollingPages.Font = SizeSettings[OLEDIndex].L1.fontData;
    ScrollingPages.ypos[0] = SizeSettings[OLEDIndex].L1.Top+TopLineOffset;
    ScrollingLines.Space = SizeSettings[OLEDIndex].L1.Space+1;
  break;
  case 2:
    ScrollingPages.Font = SizeSettings[OLEDIndex].L2.fontData;
    ScrollingPages.ypos[0] = SizeSettings[OLEDIndex].L2.Top+TopLineOffset;
    ScrollingPages.ypos[1] = ScrollingPages.ypos[0]+SizeSettings[OLEDIndex].L2.Space;
    ScrollingLines.Space = SizeSettings[OLEDIndex].L2.Space+1;
  break;
  case 3:
    ScrollingPages.Font = SizeSettings[OLEDIndex].L3.fontData;
    ScrollingPages.ypos[0] = SizeSettings[OLEDIndex].L3.Top+TopLineOffset;
    ScrollingPages.ypos[1] = ScrollingPages.ypos[0]+SizeSettings[OLEDIndex].L3.Space;
    ScrollingPages.ypos[2] = ScrollingPages.ypos[1]+SizeSettings[OLEDIndex].L3.Space;
    ScrollingLines.Space = SizeSettings[OLEDIndex].L3.Space+1;
  break;
  default:
    ScrollingPages.linesPerFrame = 4;
    ScrollingPages.Font = SizeSettings[OLEDIndex].L4.fontData;
    ScrollingPages.ypos[0] = SizeSettings[OLEDIndex].L4.Top+TopLineOffset;
    ScrollingPages.ypos[1] = ScrollingPages.ypos[0]+SizeSettings[OLEDIndex].L4.Space;
    ScrollingPages.ypos[2] = ScrollingPages.ypos[1]+SizeSettings[OLEDIndex].L4.Space;
    ScrollingPages.ypos[3] = ScrollingPages.ypos[2]+SizeSettings[OLEDIndex].L4.Space;
    ScrollingLines.Space = SizeSettings[OLEDIndex].L4.Space+1;
  }
  ScrollingLines.Font = ScrollingPages.Font;
  for (uint8_t i=0; i<P36_MAX_LinesPerPage ; i++) {
    ScrollingLines.Line[i].ypos = ScrollingPages.ypos[i];
  }

}

uint8_t display_scroll(int lscrollspeed, int lTaskTimer)
{

  // outString contains the outgoing strings in this frame
  // inString contains the incomng strings in this frame
  // nlines is the number of lines in each frame

  int iPageScrollTime;

  display->setFont(ScrollingPages.Font);

  // String log = F("Start Scrolling: Speed: ");
  // log += lscrollspeed;

  ScrollingLines.wait = 0;

  // calculate total page scrolling time
  if (lscrollspeed == ePSS_Instant) iPageScrollTime = P36_PageScrollTick-P36_PageScrollTimer; // no scrolling, just the handling time to build the new page
  else iPageScrollTime = (P36_MaxDisplayWidth /(P36_PageScrollPix * lscrollspeed)) * P36_PageScrollTick;
  float fScrollTime = (float)(lTaskTimer*1000 - iPageScrollTime - 2*P36_WaitScrollLines*100)/100.0;

  // log += F(" PageScrollTime: ");
  // log += iPageScrollTime;

    uint16_t MaxPixWidthForPageScrolling = P36_MaxDisplayWidth;
    if (bScrollLines) {
      // Reduced scrolling width because line is displayed left or right aligned
      MaxPixWidthForPageScrolling -= SizeSettings[OLEDIndex].PixLeft;
    }

    for (uint8_t j = 0; j < ScrollingPages.linesPerFrame; j++)
    {
      // default no line scrolling and strings are centered
      ScrollingLines.Line[j].LastWidth = 0;
      ScrollingLines.Line[j].Width = 0;

      // get last and new line width
      uint16_t LastPixLength = display->getStringWidth(ScrollingPages.oldString[j]);
      uint16_t NewPixLength = display->getStringWidth(ScrollingPages.newString[j]);

      if (bScrollLines) {
        // settings for following line scrolling
        if (LastPixLength > SizeSettings[OLEDIndex].Width)
          ScrollingLines.Line[j].LastWidth = LastPixLength;   // while page scrolling this line is right aligned

        if ((NewPixLength > SizeSettings[OLEDIndex].Width) && (fScrollTime > 0.0))
        {
          // width of the line > display width -> scroll line
          ScrollingLines.Line[j].Content = ScrollingPages.newString[j];
          ScrollingLines.Line[j].Width = NewPixLength;   // while page scrolling this line is left aligned
          ScrollingLines.Line[j].CurrentLeft = SizeSettings[OLEDIndex].PixLeft;
          ScrollingLines.Line[j].fPixSum = (float) SizeSettings[OLEDIndex].PixLeft;
          ScrollingLines.Line[j].dPix = ((float)(NewPixLength-SizeSettings[OLEDIndex].Width))/fScrollTime; // pix change per scrolling line tick

          // log += F(" line: ");
          // log += j+1;
          // log += F(" width: ");
          // log += ScrollingLines.Line[j].Width;
          // log += F(" dPix: ");
          // log += ScrollingLines.Line[j].dPix;
        }
      }

      if (NewPixLength > 255) {
        // shorten string because OLED controller can not handle such long strings
        int strlen = ScrollingPages.newString[j].length();
        float fAvgPixPerChar = ((float) NewPixLength)/strlen;
        int iCharToRemove = ceil(((float) (NewPixLength-255))/fAvgPixPerChar);
        ScrollingLines.Line[j].Content = ScrollingLines.Line[j].Content.substring(0, strlen-iCharToRemove);
      }
      // reduce line content for page scrolling to max width
      if (NewPixLength > MaxPixWidthForPageScrolling) {
        int strlen = ScrollingPages.newString[j].length();
        float fAvgPixPerChar = ((float) NewPixLength)/strlen;
        int iCharToRemove = ceil(((float) (NewPixLength-MaxPixWidthForPageScrolling))/(2*fAvgPixPerChar));
        if (bScrollLines) {
          // shorten string on right side because line is displayed left aligned while scrolling
          ScrollingPages.newString[j] = ScrollingPages.newString[j].substring(0, strlen-(2*iCharToRemove));
        }
        else {
          // shorten string on both sides because line is displayed centered
          ScrollingPages.newString[j] = ScrollingPages.newString[j].substring(0, strlen-iCharToRemove);
          ScrollingPages.newString[j] = ScrollingPages.newString[j].substring(iCharToRemove);
        }
        // String log = String(F("Line: ")) + String(j+1);
        // log += String(F(" New: ")) + String(ScrollingPages.newString[j]);
        // log += String(F(" Reduced: ")) + String(NewPixLength);
        // log += String(F(" (")) + String(strlen) + String(F(") -> "));
        // log += String(display->getStringWidth(ScrollingPages.newString[j])) + String(F(" (")) + String(ScrollingPages.newString[j].length()) + String(F(")"));
        // addLog(LOG_LEVEL_INFO, log);
      }
      if (LastPixLength > MaxPixWidthForPageScrolling) {
        int strlen = ScrollingPages.oldString[j].length();
        float fAvgPixPerChar = ((float) LastPixLength)/strlen;
        int iCharToRemove = round(((float) (LastPixLength-MaxPixWidthForPageScrolling))/(2*fAvgPixPerChar));
        if (bScrollLines) {
          // shorten string on left side because line is displayed right aligned while scrolling
          ScrollingPages.oldString[j] = ScrollingPages.oldString[j].substring(2*iCharToRemove);
        }
        else {
          // shorten string on both sides because line is displayed centered
          ScrollingPages.oldString[j] = ScrollingPages.oldString[j].substring(0, strlen-iCharToRemove);
          ScrollingPages.oldString[j] = ScrollingPages.oldString[j].substring(iCharToRemove);
        }
        // String log = String(F("Line: ")) + String(j+1);
        // log += String(F(" Old: ")) + String(ScrollingPages.oldString[j]);
        // log += String(F(" Reduced: ")) + String(LastPixLength);
        // log += String(F(" (")) + String(strlen) + String(F(") -> "));
        // log += String(display->getStringWidth(ScrollingPages.oldString[j])) + String(F(" (")) + String(ScrollingPages.oldString[j].length()) + String(F(")"));
        // addLog(LOG_LEVEL_INFO, log);
      }

      // while (NewPixLength > MaxPixWidthForPageScrolling) {
      //   // shorten string on right side because line is displayed left aligned while scrolling
      //   ScrollingPages.newString[j] = ScrollingPages.newString[j].substring(0, ScrollingPages.newString[j].length()-1);
      //   if (bScrollLines == false) {
      //     // shorten string on both sides because line is displayed centered
      //     ScrollingPages.newString[j] = ScrollingPages.newString[j].substring(1);
      //   }
      //   NewPixLength = display->getStringWidth(ScrollingPages.newString[j]);
      // }
      // while (LastPixLength > MaxPixWidthForPageScrolling) {
      //   // shorten string on left side because line is displayed right aligned while scrolling
      //   ScrollingPages.oldString[j] = ScrollingPages.oldString[j].substring(1);
      //   if (bScrollLines == false) {
      //     // shorten string on both sides because line is displayed centered
      //     ScrollingPages.oldString[j] = ScrollingPages.oldString[j].substring(0, ScrollingPages.oldString[j].length()-1);
      //   }
      //   LastPixLength = display->getStringWidth(ScrollingPages.oldString[j]);
      // }

     // addLog(LOG_LEVEL_INFO, log);
  }

  // log = F("Start Scrolling...");
  // addLog(LOG_LEVEL_INFO, log);

  ScrollingPages.dPix = P36_PageScrollPix * lscrollspeed; // pix change per scrolling page tick
  ScrollingPages.dPixSum = ScrollingPages.dPix;

  display->setColor(BLACK);
   // We allow 12 pixels at the top because otherwise the wifi indicator gets too squashed!!
  display->fillRect(0, 12+TopLineOffset, P36_MaxDisplayWidth, 42);   // scrolling window is 44 pixels high - ie 64 less margin of 10 at top and bottom
  display->setColor(WHITE);
  display->drawLine(0, 12+TopLineOffset, P36_MaxDisplayWidth, 12+TopLineOffset);   // line below title

  for (uint8_t j = 0; j < ScrollingPages.linesPerFrame; j++)
  {
    if (lscrollspeed < ePSS_Instant ) { // scrolling
      if (ScrollingLines.Line[j].LastWidth > 0 ) {
        // width of oldString[j] > display width -> line at beginning of scrolling page is right aligned
        display->setTextAlignment(TEXT_ALIGN_RIGHT);
        display->drawString(P36_MaxDisplayWidth - SizeSettings[OLEDIndex].PixLeft + ScrollingPages.dPixSum, ScrollingPages.ypos[j], ScrollingPages.oldString[j]);
      }
      else {
        // line at beginning of scrolling page is centered
        display->setTextAlignment(TEXT_ALIGN_CENTER);
        display->drawString(P36_DisplayCentre + ScrollingPages.dPixSum, ScrollingPages.ypos[j], ScrollingPages.oldString[j]);
      }
    }

    if (ScrollingLines.Line[j].Width > 0 ) {
      // width of newString[j] > display width -> line at end of scrolling page should be left aligned
      display->setTextAlignment(TEXT_ALIGN_LEFT);
      display->drawString(-P36_MaxDisplayWidth + SizeSettings[OLEDIndex].PixLeft + ScrollingPages.dPixSum, ScrollingPages.ypos[j], ScrollingPages.newString[j]);
    }
    else {
      // line at end of scrolling page should be centered
      display->setTextAlignment(TEXT_ALIGN_CENTER);
      display->drawString(-P36_DisplayCentre + ScrollingPages.dPixSum, ScrollingPages.ypos[j], ScrollingPages.newString[j]);
    }
  }

  display->display();

  if (lscrollspeed < ePSS_Instant ) {
    // page scrolling (using PLUGIN_TIMER_IN)
    ScrollingPages.dPixSum += ScrollingPages.dPix;
  }
  else {
    // no page scrolling
    ScrollingPages.Scrolling = 0; // allow following line scrolling
  }
// log = F("Scrolling finished");
// addLog(LOG_LEVEL_INFO, log);
  return (ScrollingPages.Scrolling);
}

uint8_t display_scroll_timer() {

  // page scrolling (using PLUGIN_TIMER_IN)
  display->setColor(BLACK);
   // We allow 13 pixels (including underline) at the top because otherwise the wifi indicator gets too squashed!!
  display->fillRect(0, 13+TopLineOffset, P36_MaxDisplayWidth, 42);   // scrolling window is 44 pixels high - ie 64 less margin of 10 at top and bottom
  display->setColor(WHITE);
  display->setFont(ScrollingPages.Font);

  for (uint8_t j = 0; j < ScrollingPages.linesPerFrame; j++)
  {
    if (ScrollingLines.Line[j].LastWidth > 0 ) {
      // width of oldString[j] > display width -> line is right aligned while scrolling page
      display->setTextAlignment(TEXT_ALIGN_RIGHT);
      display->drawString(P36_MaxDisplayWidth - SizeSettings[OLEDIndex].PixLeft + ScrollingPages.dPixSum, ScrollingPages.ypos[j], ScrollingPages.oldString[j]);
    }
    else {
      // line is centered while scrolling page
      display->setTextAlignment(TEXT_ALIGN_CENTER);
      display->drawString(P36_DisplayCentre + ScrollingPages.dPixSum, ScrollingPages.ypos[j], ScrollingPages.oldString[j]);
    }

    if (ScrollingLines.Line[j].Width > 0 ) {
      // width of newString[j] > display width -> line is left aligned while scrolling page
      display->setTextAlignment(TEXT_ALIGN_LEFT);
      display->drawString(-P36_MaxDisplayWidth + SizeSettings[OLEDIndex].PixLeft + ScrollingPages.dPixSum, ScrollingPages.ypos[j], ScrollingPages.newString[j]);
    }
    else {
      // line is centered while scrolling page
      display->setTextAlignment(TEXT_ALIGN_CENTER);
      display->drawString(-P36_DisplayCentre + ScrollingPages.dPixSum, ScrollingPages.ypos[j], ScrollingPages.newString[j]);
    }
  }

  display->display();

  if (ScrollingPages.dPixSum < P36_MaxDisplayWidth ) { // scrolling
    // page still scrolling
    ScrollingPages.dPixSum += ScrollingPages.dPix;
  }
  else {
    // page scrolling finished
    ScrollingPages.Scrolling = 0; // allow following line scrolling
// String log = F("Scrolling finished");
// addLog(LOG_LEVEL_INFO, log);
  }
  return (ScrollingPages.Scrolling);
}

//Draw scrolling line (1pix/s)
void display_scrolling_lines(int nlines) {
  // line scrolling (using PLUGIN_TEN_PER_SECOND)

  int i;
  boolean bscroll = false;
  boolean updateDisplay = false;
  int iCurrentLeft;

  for (i=0; i<nlines; i++) {
    if (ScrollingLines.Line[i].Width !=0 ) {
      display->setFont(ScrollingLines.Font);
      bscroll = true;
      break;
    }
  }
  if (bscroll) {
    ScrollingLines.wait++;
    if (ScrollingLines.wait < P36_WaitScrollLines)
      return; // wait before scrolling line not finished

    for (i=0; i<nlines; i++) {
      if (ScrollingLines.Line[i].Width !=0 ) {
        // scroll this line
        ScrollingLines.Line[i].fPixSum -= ScrollingLines.Line[i].dPix;
        iCurrentLeft = round(ScrollingLines.Line[i].fPixSum);
        if (iCurrentLeft != ScrollingLines.Line[i].CurrentLeft) {
          // still scrolling
          ScrollingLines.Line[i].CurrentLeft = iCurrentLeft;
          updateDisplay = true;
          display->setColor(BLACK);
          display->fillRect(0 , ScrollingLines.Line[i].ypos, P36_MaxDisplayWidth, ScrollingLines.Space);
          display->setColor(WHITE);
          if (((ScrollingLines.Line[i].CurrentLeft-SizeSettings[OLEDIndex].PixLeft)+ScrollingLines.Line[i].Width) >= SizeSettings[OLEDIndex].Width) {
            display->setTextAlignment(TEXT_ALIGN_LEFT);
            display->drawString(ScrollingLines.Line[i].CurrentLeft, ScrollingLines.Line[i].ypos, ScrollingLines.Line[i].Content);
          }
          else {
            // line scrolling finished -> line is shown as aligned right
            display->setTextAlignment(TEXT_ALIGN_RIGHT);
            display->drawString(P36_MaxDisplayWidth - SizeSettings[OLEDIndex].PixLeft, ScrollingPages.ypos[i], ScrollingLines.Line[i].Content);
            ScrollingLines.Line[i].Width = 0; // Stop scrolling
          }
        }
      }
    }
    if (updateDisplay && (ScrollingPages.Scrolling == 0)) display->display();
  }
}

//Draw Signal Strength Bars, return true when there was an update.
bool display_wifibars() {
  const bool connected = WiFiConnected();
  const int nbars_filled = (WiFi.RSSI() + 100) / 12;  // all bars filled if RSSI better than -46dB
  const int newState = connected ? nbars_filled : P36_WIFI_STATE_NOT_CONNECTED;
  if (newState == lastWiFiState)
    return false; // nothing to do.

  int x = SizeSettings[OLEDIndex].WiFiIndicatorLeft;
  int y = TopLineOffset;
  int size_x = SizeSettings[OLEDIndex].WiFiIndicatorWidth;
  int size_y = 10;
  int nbars = 5;
  int16_t width = (size_x / nbars);
  size_x = width * nbars - 1; // Correct for round errors.

  //  x,y are the x,y locations
  //  sizex,sizey are the sizes (should be a multiple of the number of bars)
  //  nbars is the number of bars and nbars_filled is the number of filled bars.

  //  We leave a 1 pixel gap between bars
  display->setColor(BLACK);
  display->fillRect(x , y, size_x, size_y);
  display->setColor(WHITE);
  if (WiFiConnected()) {
    for (uint8_t ibar = 0; ibar < nbars; ibar++) {
      int16_t height = size_y * (ibar + 1) / nbars;
      int16_t xpos = x + ibar * width;
      int16_t ypos = y + size_y - height;
      if (ibar <= nbars_filled) {
        // Fill complete bar
        display->fillRect(xpos, ypos, width - 1, height);
      } else {
        // Only draw top and bottom.
        display->fillRect(xpos, ypos, width - 1, 1);
        display->fillRect(xpos, y + size_y - 1, width - 1, 1);
      }
    }
  } else {
    // Draw a not connected sign (empty rectangle)
  	display->drawRect(x , y, size_x, size_y-1);
  }
  return true;
}
#endif // USES_P036<|MERGE_RESOLUTION|>--- conflicted
+++ resolved
@@ -96,7 +96,7 @@
 static uint16_t HeaderCount = 0;
 static bool bPageScrollDisabled = true;   // first page after INIT without scrolling
 static uint8_t TopLineOffset = 0;   // Offset for top line, used for rotated image while using displays < P36_MaxDisplayHeight lines
-static boolean ButtonState = false;   // button not touched
+static bool ButtonState = false;   // button not touched
 static uint8_t ButtonLastState = 0xFF;   // Last state checked (debouncing in progress)
 static uint8_t DebounceCounter = 0;   // debounce counter
 static uint8_t RepeatCounter = 0;     // Repeat delay counter when holding button pressed
@@ -361,7 +361,7 @@
         addFormPinSelect(F("Display button"), F("taskdevicepin3"), CONFIG_PIN3);
         bPin3Invers = bitRead(PCONFIG_LONG(0), 16);  // Bit 16
         addFormCheckBox(F("Inversed Logic"), F("p036_pin3invers"), bPin3Invers);
-        boolean bStepThroughPages = bitRead(PCONFIG_LONG(0), 19);  // Bit 19
+        bool bStepThroughPages = bitRead(PCONFIG_LONG(0), 19);  // Bit 19
         addFormCheckBox(F("Step through frames with Display button"), F("p036_StepPages"), bStepThroughPages);
 
         addFormNumericBox(F("Display Timeout"), F("p036_timer"), PCONFIG(4));
@@ -574,17 +574,11 @@
         bAlternativHeader = (++HeaderCount > (lTaskTimer*5)); // change header after half of display time
         if (CONFIG_PIN3 != -1 && ButtonState)
         {
-<<<<<<< HEAD
-          boolean bStepThroughPages = bitRead(PCONFIG_LONG(0), 19);        //  Bit 19
+          bool bStepThroughPages = bitRead(PCONFIG_LONG(0), 19);        //  Bit 19
           if (bStepThroughPages && UserVar[event->BaseVarIndex] == 1) { //  When display already on, switch to next page when enabled
             nextFrameToDisplay = 0xFF;
             P036_DisplayPage(event);                // Display the next page
           } else {
-=======
-          bPin3Invers = bitRead(PCONFIG_LONG(0), 16);  // Bit 16
-          if (bPin3Invers != static_cast<bool>(digitalRead(CONFIG_PIN3)))
-          {
->>>>>>> 9538a719
             display->displayOn();
             UserVar[event->BaseVarIndex] = 1;      //  Save the fact that the display is now ON
             nextFrameToDisplay = 0;
