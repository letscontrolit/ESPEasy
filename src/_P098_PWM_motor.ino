#include "_Plugin_Helper.h"
#ifdef USES_P098

// #######################################################################################################
// ######################## Plugin 098 PWM Motor I2C Barometric Pressure Sensor  ########################
// #######################################################################################################


# include "src/PluginStructs/P098_data_struct.h"

# define PLUGIN_098
# define PLUGIN_ID_098         98
# define PLUGIN_NAME_098       "Motor - PWM Motor"
# define PLUGIN_VALUENAME1_098 "Position"
# define PLUGIN_VALUENAME2_098 "LimitA"
# define PLUGIN_VALUENAME3_098 "LimitB"
# define PLUGIN_VALUENAME4_098 "LimitApos"


# define P098_PWM_FREQ       PCONFIG_LONG(0)
# define P098_FLAGS          PCONFIG_LONG(1)
# define P098_LIMIT_SWA_GPIO PCONFIG(0)
# define P098_LIMIT_SWB_GPIO PCONFIG(1)
# define P098_MOTOR_CONTROL  PCONFIG(2)
# ifdef ESP32
#  define P098_ANALOG_GPIO    PCONFIG(3)
# endif // ifdef ESP32
# define P098_LIMIT_SWA_DEBOUNCE PCONFIG(4)
# define P098_LIMIT_SWB_DEBOUNCE PCONFIG(5)
# define P098_ENC_TIMEOUT        PCONFIG(6)
# define P098_PWM_DUTY           PCONFIG(7)


# define P098_FLAGBIT_LIM_A_PULLUP         0
# define P098_FLAGBIT_LIM_B_PULLUP         1
# define P098_FLAGBIT_ENC_IN_PULLUP        2
# define P098_FLAGBIT_LIM_A_INVERTED       3
# define P098_FLAGBIT_LIM_B_INVERTED       4
# define P098_FLAGBIT_MOTOR_FWD_INVERTED   5
# define P098_FLAGBIT_MOTOR_REV_INVERTED   6
# define P098_FLAGBIT_PWM_SOFT_STARTSTOP   7


boolean Plugin_098(uint8_t function, struct EventStruct *event, String& string)
{
  boolean success = false;

  switch (function)
  {
    case PLUGIN_DEVICE_ADD:
    {
      Device[++deviceCount].Number           = PLUGIN_ID_098;
      Device[deviceCount].Type               = DEVICE_TYPE_CUSTOM0;
      Device[deviceCount].VType              = Sensor_VType::SENSOR_TYPE_QUAD;
      Device[deviceCount].Ports              = 0;
      Device[deviceCount].PullUpOption       = false;
      Device[deviceCount].InverseLogicOption = false;
      Device[deviceCount].FormulaOption      = false;
      Device[deviceCount].ValueCount         = 4;
      Device[deviceCount].SendDataOption     = false;
      Device[deviceCount].TimerOption        = false;
      Device[deviceCount].TimerOptional      = true;
      break;
    }

    case PLUGIN_GET_DEVICENAME:
    {
      string = F(PLUGIN_NAME_098);
      break;
    }

    case PLUGIN_GET_DEVICEVALUENAMES:
    {
      strcpy_P(ExtraTaskSettings.TaskDeviceValueNames[0], PSTR(PLUGIN_VALUENAME1_098));
      strcpy_P(ExtraTaskSettings.TaskDeviceValueNames[1], PSTR(PLUGIN_VALUENAME2_098));
      strcpy_P(ExtraTaskSettings.TaskDeviceValueNames[2], PSTR(PLUGIN_VALUENAME3_098));
      strcpy_P(ExtraTaskSettings.TaskDeviceValueNames[3], PSTR(PLUGIN_VALUENAME4_098));
      break;
    }

    case PLUGIN_WEBFORM_SHOW_GPIO_DESCR:
    {
      const __FlashStringHelper *labels[] = {
        F("M Fwd"), 
        F("M Rev"), 
        F("Enc"), 
        #ifdef ESP32
        F("Analog"),
        #endif
        F("Lim A"),
        F("Lim B")
      };
      int values[] = {
        CONFIG_PIN1,
        CONFIG_PIN2,
        CONFIG_PIN3,
        #ifdef ESP32
        P098_ANALOG_GPIO,
        #endif
        P098_LIMIT_SWA_GPIO,
        P098_LIMIT_SWB_GPIO
      };
      constexpr size_t nrElements = sizeof(values) / sizeof(values[0]);
      for (size_t i = 0; i < nrElements; ++i) {
        if (i != 0) { addHtml(event->String1); }
        addHtml(labels[i]);
        addHtml(F(":&nbsp;"));
        addHtml(formatGpioLabel(values[i], true));
      }

      success = true;
      break;
    }

    /*
        case PLUGIN_WEBFORM_SHOW_VALUES:
        {
          P098_data_struct *P098_data =
            static_cast<P098_data_struct *>(getPluginTaskData(event->TaskIndex));

          if (nullptr != P098_data) {
            byte varNr = VARS_PER_TASK;
            int limitApos, limitBpos;
            P098_data->getLimitSwitchPositions(limitApos, limitBpos);

            pluginWebformShowValue(event->TaskIndex, varNr++, F("LimitBpos"), String(limitBpos));
            pluginWebformShowValue(event->TaskIndex, varNr++, F("State"),  String(static_cast<int>(P098_data->state)), true);

            // success = true;
          }
          break;
        }
     */
    case PLUGIN_SET_DEFAULTS:
    {
      P098_FLAGS              = 0;
      P098_LIMIT_SWA_GPIO     = -1;
      P098_LIMIT_SWB_GPIO     = -1;
      P098_LIMIT_SWA_DEBOUNCE = 100;
      P098_LIMIT_SWB_DEBOUNCE = 100;
      P098_ENC_TIMEOUT        = 100;
      P098_MOTOR_CONTROL      = 0; // No PWM
      P098_PWM_FREQ           = 1000;
      P098_PWM_DUTY           = 1023;
      # ifdef ESP32
      P098_ANALOG_GPIO = -1;       // Analog feedback
      # endif // ifdef ESP32

      break;
    }

    case PLUGIN_WEBFORM_LOAD:
    {
      addFormSubHeader(F("Motor Control"));

      // We load/save the TaskDevicePin ourselves to allow to combine the pin specific configuration be shown along with the pin selection.
      addFormPinSelect(PinSelectPurpose::Generic_output, 
                       formatGpioName_output(F("Motor Fwd")), 
                       F("taskdevicepin1"),
<<<<<<< HEAD
                       Settings.TaskDevicePin1[event->TaskIndex]);
      addFormCheckBox(F("Motor Fwd Inverted"), F("fwd_inv"), bitRead(P098_FLAGS, P098_FLAGBIT_MOTOR_FWD_INVERTED));
=======
                       CONFIG_PIN1);
      addFormCheckBox(F("Motor Fwd Inverted"), F("mot_fwd_inv"), bitRead(P098_FLAGS, P098_FLAGBIT_MOTOR_FWD_INVERTED));
>>>>>>> 00cd7c6a

      addFormSeparator(2);

      addFormPinSelect(PinSelectPurpose::Generic_output, 
                       formatGpioName_output(F("Motor Rev")), 
                       F("taskdevicepin2"),
<<<<<<< HEAD
                       Settings.TaskDevicePin2[event->TaskIndex]);
      addFormCheckBox(F("Motor Rev Inverted"), F("rev_inv"), bitRead(P098_FLAGS, P098_FLAGBIT_MOTOR_REV_INVERTED));
=======
                       CONFIG_PIN2);
      addFormCheckBox(F("Motor Rev Inverted"), F("mot_rev_inv"), bitRead(P098_FLAGS, P098_FLAGBIT_MOTOR_REV_INVERTED));
>>>>>>> 00cd7c6a

      addFormSeparator(2);

      {
        # define P098_PWM_MODE_TYPES  static_cast<int>(P098_config_struct::PWM_mode_type::MAX_TYPE)
        const __FlashStringHelper * options[P098_PWM_MODE_TYPES];
        int optionValues[P098_PWM_MODE_TYPES];

        for (int i = 0; i < P098_PWM_MODE_TYPES; ++i) {
          options[i]      = P098_config_struct::toString(static_cast<P098_config_struct::PWM_mode_type>(i));
          optionValues[i] = i;
        }
        addFormSelector(F("Motor Control"), F("motor_contr"), P098_PWM_MODE_TYPES, options, optionValues, P098_MOTOR_CONTROL);
      }
      addFormNumericBox(F("PWM Frequency"), F("pwm_freq"), P098_PWM_FREQ, 50, 100000);
      addUnit(F("Hz"));
      addFormNumericBox(F("PWM Duty Cycle"), F("pwm_duty"), P098_PWM_DUTY, 0, 1023);
      addFormCheckBox(F("PWM Soft Start/Stop"), F("pwm_soft_st"), bitRead(P098_FLAGS, P098_FLAGBIT_PWM_SOFT_STARTSTOP));


      addFormSubHeader(F("Feedback"));

      addFormPinSelect(PinSelectPurpose::Generic_input,
                       formatGpioName_input_optional(F("Encoder")),
                       F("taskdevicepin3"),
                       CONFIG_PIN3);
      addFormCheckBox(F("Encoder Pull-Up"), F("enc_pu"), bitRead(P098_FLAGS, P098_FLAGBIT_ENC_IN_PULLUP));
      addFormNumericBox(F("Encoder Timeout"), F("enc_timeout"), P098_ENC_TIMEOUT, 0, 1000);
      addUnit(F("ms"));


      # ifdef ESP32
      {
        addRowLabel(formatGpioName_input_optional(F("Analog Feedback")));
        addADC_PinSelect(AdcPinSelectPurpose::ADC_Touch_Optional, F("analogpin"), P098_ANALOG_GPIO);
      }
      # endif // ifdef ESP32

      addFormSubHeader(F("Limit Switches"));

      addFormPinSelect(PinSelectPurpose::Generic_input, 
                       formatGpioName_input_optional(F("Limit A")), 
                       F("limit_a"), 
                       P098_LIMIT_SWA_GPIO);
      addFormCheckBox(F("Limit A Pull-Up"),  F("limit_a_pu"),  bitRead(P098_FLAGS, P098_FLAGBIT_LIM_A_PULLUP));
      addFormCheckBox(F("Limit A Inverted"), F("limit_a_inv"), bitRead(P098_FLAGS, P098_FLAGBIT_LIM_A_INVERTED));
      addFormNumericBox(F("Limit A Debounce"), F("limit_a_debounce"), P098_LIMIT_SWA_DEBOUNCE, 0, 1000);
      addUnit(F("ms"));

      addFormSeparator(2);

      addFormPinSelect(PinSelectPurpose::Generic_input, 
                       formatGpioName_input_optional(F("Limit B")), 
                       F("limit_b"), 
                       P098_LIMIT_SWB_GPIO);
      addFormCheckBox(F("Limit B Pull-Up"),  F("limit_b_pu"),  bitRead(P098_FLAGS, P098_FLAGBIT_LIM_B_PULLUP));
      addFormCheckBox(F("Limit B Inverted"), F("limit_b_inv"), bitRead(P098_FLAGS, P098_FLAGBIT_LIM_B_INVERTED));
      addFormNumericBox(F("Limit B Debounce"), F("limit_b_debounce"), P098_LIMIT_SWB_DEBOUNCE, 0, 1000);
      addUnit(F("ms"));


      success = true;
      break;
    }

    case PLUGIN_WEBFORM_SAVE:
    {
      // We load/save the TaskDevicePin ourselves to allow to combine the pin specific configuration be shown along with the pin selection.
      CONFIG_PIN1 = getFormItemInt(F("taskdevicepin1"));
      CONFIG_PIN2 = getFormItemInt(F("taskdevicepin2"));
      CONFIG_PIN3 = getFormItemInt(F("taskdevicepin3"));

      P098_ENC_TIMEOUT        = getFormItemInt(F("enc_timeout"));

      P098_LIMIT_SWA_GPIO     = getFormItemInt(F("limit_a"));
      P098_LIMIT_SWB_GPIO     = getFormItemInt(F("limit_b"));
      P098_LIMIT_SWA_DEBOUNCE = getFormItemInt(F("limit_a_debounce"));
      P098_LIMIT_SWB_DEBOUNCE = getFormItemInt(F("limit_b_debounce"));

      P098_MOTOR_CONTROL = getFormItemInt(F("motor_contr"));
      P098_PWM_FREQ      = getFormItemInt(F("pwm_freq"));
      P098_PWM_DUTY      = getFormItemInt(F("pwm_duty"));
      # ifdef ESP32
      P098_ANALOG_GPIO = getFormItemInt(F("analogpin"));
      # endif // ifdef ESP32

      P098_FLAGS = 0;

      if (isFormItemChecked(F("fwd_inv"))) { bitSet(P098_FLAGS, P098_FLAGBIT_MOTOR_FWD_INVERTED); }

      if (isFormItemChecked(F("rev_inv"))) { bitSet(P098_FLAGS, P098_FLAGBIT_MOTOR_REV_INVERTED); }

      if (isFormItemChecked(F("pwm_soft_st"))) { bitSet(P098_FLAGS, P098_FLAGBIT_PWM_SOFT_STARTSTOP); }

      if (isFormItemChecked(F("enc_pu"))) { bitSet(P098_FLAGS, P098_FLAGBIT_ENC_IN_PULLUP); }

      if (isFormItemChecked(F("limit_a_pu"))) { bitSet(P098_FLAGS, P098_FLAGBIT_LIM_A_PULLUP); }

      if (isFormItemChecked(F("limit_b_pu"))) { bitSet(P098_FLAGS, P098_FLAGBIT_LIM_B_PULLUP); }

      if (isFormItemChecked(F("limit_a_inv"))) { bitSet(P098_FLAGS, P098_FLAGBIT_LIM_A_INVERTED); }

      if (isFormItemChecked(F("limit_b_inv"))) { bitSet(P098_FLAGS, P098_FLAGBIT_LIM_B_INVERTED); }

      success = true;
      break;
    }

    case PLUGIN_INIT:
    {
      P098_config_struct config;
      config.motorFwd.gpio          = CONFIG_PIN1;
      config.motorRev.gpio          = CONFIG_PIN2;
      config.encoder.gpio           = CONFIG_PIN3;
      config.encoder.timer_us       = P098_ENC_TIMEOUT * 1000;
      config.limitA.gpio            = P098_LIMIT_SWA_GPIO;
      config.limitB.gpio            = P098_LIMIT_SWB_GPIO;
      config.limitA.timer_us        = P098_LIMIT_SWA_DEBOUNCE * 1000;
      config.limitB.timer_us        = P098_LIMIT_SWB_DEBOUNCE * 1000;
      # ifdef ESP32
      config.gpio_analogIn = P098_ANALOG_GPIO;
      # endif // ifdef ESP32
      config.motorFwd.inverted = bitRead(P098_FLAGS, P098_FLAGBIT_MOTOR_FWD_INVERTED);
      config.motorRev.inverted = bitRead(P098_FLAGS, P098_FLAGBIT_MOTOR_REV_INVERTED);
      config.limitA.inverted   = bitRead(P098_FLAGS, P098_FLAGBIT_LIM_A_INVERTED);
      config.limitB.inverted   = bitRead(P098_FLAGS, P098_FLAGBIT_LIM_B_INVERTED);
      config.limitA.pullUp     = bitRead(P098_FLAGS, P098_FLAGBIT_LIM_A_PULLUP);
      config.limitB.pullUp     = bitRead(P098_FLAGS, P098_FLAGBIT_LIM_B_PULLUP);
      config.encoder.pullUp    = bitRead(P098_FLAGS, P098_FLAGBIT_ENC_IN_PULLUP);

      config.PWM_mode = static_cast<P098_config_struct::PWM_mode_type>(P098_MOTOR_CONTROL);
      config.pwm_soft_startstop = bitRead(P098_FLAGS, P098_FLAGBIT_PWM_SOFT_STARTSTOP);
      config.pwm_duty_cycle     = P098_PWM_DUTY;

      initPluginTaskData(event->TaskIndex, new (std::nothrow) P098_data_struct(config));
      P098_data_struct *P098_data =
        static_cast<P098_data_struct *>(getPluginTaskData(event->TaskIndex));

      if (nullptr != P098_data) {
        // Restore the last known values on warm boot.
        P098_data->begin(
          UserVar[event->BaseVarIndex + 0], // Position
          UserVar[event->BaseVarIndex + 3], // limitApos
          0);                               // limitBpos is not stored in RTC
        success = true;
      }
      break;
    }

    case PLUGIN_FIFTY_PER_SECOND:
    {
      P098_data_struct *P098_data =
        static_cast<P098_data_struct *>(getPluginTaskData(event->TaskIndex));

      if (nullptr != P098_data) {
        bool limitA_triggered, limitB_triggered = false;
        P098_data->getLimitSwitchStates(limitA_triggered, limitB_triggered);

        if (!P098_data->loop()) {}

        switch (P098_data->state) {
          case P098_data_struct::State::Idle:
          case P098_data_struct::State::RunFwd:
          case P098_data_struct::State::RunRev:
            break;
          case P098_data_struct::State::StopLimitSw:
          case P098_data_struct::State::StopPosReached:
          case P098_data_struct::State::StopEncoderTimeout:
          {
            if (Settings.UseRules) {
              String RuleEvent = getTaskDeviceName(event->TaskIndex);
              RuleEvent += '#';

              if (limitA_triggered) {
                eventQueue.addMove(String(RuleEvent + F("limitA")));
              }

              if (limitB_triggered) {
                eventQueue.addMove(String(RuleEvent + F("limitB")));
              }

              if (P098_data->state == P098_data_struct::State::StopPosReached) {
                eventQueue.addMove(String(RuleEvent + F("positionReached")));
              }
              if (P098_data->state == P098_data_struct::State::StopEncoderTimeout) {
                eventQueue.addMove(String(RuleEvent + F("encoderTimeout")));
              }
            }
            P098_data->state = P098_data_struct::State::Idle;
            break;
          }
        }

        // }
        int limitApos, limitBpos;
        P098_data->getLimitSwitchPositions(limitApos, limitBpos);
        UserVar[event->BaseVarIndex + 0] = P098_data->getPosition();
        UserVar[event->BaseVarIndex + 1] = limitA_triggered ? 1 : 0;
        UserVar[event->BaseVarIndex + 2] = limitB_triggered ? 1 : 0;
        UserVar[event->BaseVarIndex + 3] = limitApos;
      }
      break;
    }

    case PLUGIN_READ:
    {
      P098_data_struct *P098_data =
        static_cast<P098_data_struct *>(getPluginTaskData(event->TaskIndex));

      if (nullptr != P098_data) {
        // What to do here?
      }
      break;
    }

    case PLUGIN_WRITE:
    {
      P098_data_struct *P098_data =
        static_cast<P098_data_struct *>(getPluginTaskData(event->TaskIndex));

      if (nullptr != P098_data) {
        const String command = parseString(string, 1);

        if (command.startsWith(F("pwmmotor"))) {
          if (command.equals(F("pwmmotorhome"))) {
            // Run the motor in reverse till limit A switch is reached
            P098_data->findHome();
            success = true;
          } else if (command.equals(F("pwmmotorend"))) {
            // Run the motor forward till limit B switch is reached
            P098_data->moveForward(-1);
            success = true;
          } else if (command.equals(F("pwmmotorforward"))) {
            // Run the motor N steps forward
            // N <= 0: Move till limit B switch is reached
            P098_data->moveForward(event->Par1);
            success = true;
          } else if (command.equals(F("pwmmotorreverse"))) {
            // Run the motor N steps in reverse
            P098_data->moveReverse(event->Par1);
            success = true;
          } else if (command.equals(F("pwmmotorstop"))) {
            // Run the motor N steps in reverse
            P098_data->stop();
            success = true;
          } else if (command.equals(F("pwmmotormovetopos"))) {
            // Run the motor in the required direction to position N
            // What to do when position is unknown?
            if (!P098_data->moveToPos(event->Par1)) {
              if (!P098_data->homePosSet()) {
                addLog(LOG_LEVEL_ERROR, F("PWM motor: Home position unknown"));
              } else {
                addLog(LOG_LEVEL_ERROR, F("PWM motor: Cannot move to position"));
              }
            }
            success = true;
          }
        }
      }

      break;
    }
  }
  return success;
}

#endif // USES_P098<|MERGE_RESOLUTION|>--- conflicted
+++ resolved
@@ -81,12 +81,12 @@
     case PLUGIN_WEBFORM_SHOW_GPIO_DESCR:
     {
       const __FlashStringHelper *labels[] = {
-        F("M Fwd"), 
-        F("M Rev"), 
-        F("Enc"), 
-        #ifdef ESP32
+        F("M Fwd"),
+        F("M Rev"),
+        F("Enc"),
+        # ifdef ESP32
         F("Analog"),
-        #endif
+        # endif // ifdef ESP32
         F("Lim A"),
         F("Lim B")
       };
@@ -94,13 +94,14 @@
         CONFIG_PIN1,
         CONFIG_PIN2,
         CONFIG_PIN3,
-        #ifdef ESP32
+        # ifdef ESP32
         P098_ANALOG_GPIO,
-        #endif
+        # endif // ifdef ESP32
         P098_LIMIT_SWA_GPIO,
         P098_LIMIT_SWB_GPIO
       };
       constexpr size_t nrElements = sizeof(values) / sizeof(values[0]);
+
       for (size_t i = 0; i < nrElements; ++i) {
         if (i != 0) { addHtml(event->String1); }
         addHtml(labels[i]);
@@ -143,7 +144,7 @@
       P098_PWM_FREQ           = 1000;
       P098_PWM_DUTY           = 1023;
       # ifdef ESP32
-      P098_ANALOG_GPIO = -1;       // Analog feedback
+      P098_ANALOG_GPIO = -1; // Analog feedback
       # endif // ifdef ESP32
 
       break;
@@ -154,35 +155,25 @@
       addFormSubHeader(F("Motor Control"));
 
       // We load/save the TaskDevicePin ourselves to allow to combine the pin specific configuration be shown along with the pin selection.
-      addFormPinSelect(PinSelectPurpose::Generic_output, 
-                       formatGpioName_output(F("Motor Fwd")), 
+      addFormPinSelect(PinSelectPurpose::Generic_output,
+                       formatGpioName_output(F("Motor Fwd")),
                        F("taskdevicepin1"),
-<<<<<<< HEAD
-                       Settings.TaskDevicePin1[event->TaskIndex]);
+                       CONFIG_PIN1);
       addFormCheckBox(F("Motor Fwd Inverted"), F("fwd_inv"), bitRead(P098_FLAGS, P098_FLAGBIT_MOTOR_FWD_INVERTED));
-=======
-                       CONFIG_PIN1);
-      addFormCheckBox(F("Motor Fwd Inverted"), F("mot_fwd_inv"), bitRead(P098_FLAGS, P098_FLAGBIT_MOTOR_FWD_INVERTED));
->>>>>>> 00cd7c6a
 
       addFormSeparator(2);
 
-      addFormPinSelect(PinSelectPurpose::Generic_output, 
-                       formatGpioName_output(F("Motor Rev")), 
+      addFormPinSelect(PinSelectPurpose::Generic_output,
+                       formatGpioName_output(F("Motor Rev")),
                        F("taskdevicepin2"),
-<<<<<<< HEAD
-                       Settings.TaskDevicePin2[event->TaskIndex]);
+                       CONFIG_PIN2);
       addFormCheckBox(F("Motor Rev Inverted"), F("rev_inv"), bitRead(P098_FLAGS, P098_FLAGBIT_MOTOR_REV_INVERTED));
-=======
-                       CONFIG_PIN2);
-      addFormCheckBox(F("Motor Rev Inverted"), F("mot_rev_inv"), bitRead(P098_FLAGS, P098_FLAGBIT_MOTOR_REV_INVERTED));
->>>>>>> 00cd7c6a
 
       addFormSeparator(2);
 
       {
         # define P098_PWM_MODE_TYPES  static_cast<int>(P098_config_struct::PWM_mode_type::MAX_TYPE)
-        const __FlashStringHelper * options[P098_PWM_MODE_TYPES];
+        const __FlashStringHelper *options[P098_PWM_MODE_TYPES];
         int optionValues[P098_PWM_MODE_TYPES];
 
         for (int i = 0; i < P098_PWM_MODE_TYPES; ++i) {
@@ -217,9 +208,9 @@
 
       addFormSubHeader(F("Limit Switches"));
 
-      addFormPinSelect(PinSelectPurpose::Generic_input, 
-                       formatGpioName_input_optional(F("Limit A")), 
-                       F("limit_a"), 
+      addFormPinSelect(PinSelectPurpose::Generic_input,
+                       formatGpioName_input_optional(F("Limit A")),
+                       F("limit_a"),
                        P098_LIMIT_SWA_GPIO);
       addFormCheckBox(F("Limit A Pull-Up"),  F("limit_a_pu"),  bitRead(P098_FLAGS, P098_FLAGBIT_LIM_A_PULLUP));
       addFormCheckBox(F("Limit A Inverted"), F("limit_a_inv"), bitRead(P098_FLAGS, P098_FLAGBIT_LIM_A_INVERTED));
@@ -228,9 +219,9 @@
 
       addFormSeparator(2);
 
-      addFormPinSelect(PinSelectPurpose::Generic_input, 
-                       formatGpioName_input_optional(F("Limit B")), 
-                       F("limit_b"), 
+      addFormPinSelect(PinSelectPurpose::Generic_input,
+                       formatGpioName_input_optional(F("Limit B")),
+                       F("limit_b"),
                        P098_LIMIT_SWB_GPIO);
       addFormCheckBox(F("Limit B Pull-Up"),  F("limit_b_pu"),  bitRead(P098_FLAGS, P098_FLAGBIT_LIM_B_PULLUP));
       addFormCheckBox(F("Limit B Inverted"), F("limit_b_inv"), bitRead(P098_FLAGS, P098_FLAGBIT_LIM_B_INVERTED));
@@ -249,7 +240,7 @@
       CONFIG_PIN2 = getFormItemInt(F("taskdevicepin2"));
       CONFIG_PIN3 = getFormItemInt(F("taskdevicepin3"));
 
-      P098_ENC_TIMEOUT        = getFormItemInt(F("enc_timeout"));
+      P098_ENC_TIMEOUT = getFormItemInt(F("enc_timeout"));
 
       P098_LIMIT_SWA_GPIO     = getFormItemInt(F("limit_a"));
       P098_LIMIT_SWB_GPIO     = getFormItemInt(F("limit_b"));
@@ -288,14 +279,14 @@
     case PLUGIN_INIT:
     {
       P098_config_struct config;
-      config.motorFwd.gpio          = CONFIG_PIN1;
-      config.motorRev.gpio          = CONFIG_PIN2;
-      config.encoder.gpio           = CONFIG_PIN3;
-      config.encoder.timer_us       = P098_ENC_TIMEOUT * 1000;
-      config.limitA.gpio            = P098_LIMIT_SWA_GPIO;
-      config.limitB.gpio            = P098_LIMIT_SWB_GPIO;
-      config.limitA.timer_us        = P098_LIMIT_SWA_DEBOUNCE * 1000;
-      config.limitB.timer_us        = P098_LIMIT_SWB_DEBOUNCE * 1000;
+      config.motorFwd.gpio    = CONFIG_PIN1;
+      config.motorRev.gpio    = CONFIG_PIN2;
+      config.encoder.gpio     = CONFIG_PIN3;
+      config.encoder.timer_us = P098_ENC_TIMEOUT * 1000;
+      config.limitA.gpio      = P098_LIMIT_SWA_GPIO;
+      config.limitB.gpio      = P098_LIMIT_SWB_GPIO;
+      config.limitA.timer_us  = P098_LIMIT_SWA_DEBOUNCE * 1000;
+      config.limitB.timer_us  = P098_LIMIT_SWB_DEBOUNCE * 1000;
       # ifdef ESP32
       config.gpio_analogIn = P098_ANALOG_GPIO;
       # endif // ifdef ESP32
@@ -307,7 +298,7 @@
       config.limitB.pullUp     = bitRead(P098_FLAGS, P098_FLAGBIT_LIM_B_PULLUP);
       config.encoder.pullUp    = bitRead(P098_FLAGS, P098_FLAGBIT_ENC_IN_PULLUP);
 
-      config.PWM_mode = static_cast<P098_config_struct::PWM_mode_type>(P098_MOTOR_CONTROL);
+      config.PWM_mode           = static_cast<P098_config_struct::PWM_mode_type>(P098_MOTOR_CONTROL);
       config.pwm_soft_startstop = bitRead(P098_FLAGS, P098_FLAGBIT_PWM_SOFT_STARTSTOP);
       config.pwm_duty_cycle     = P098_PWM_DUTY;
 
@@ -361,6 +352,7 @@
               if (P098_data->state == P098_data_struct::State::StopPosReached) {
                 eventQueue.addMove(String(RuleEvent + F("positionReached")));
               }
+
               if (P098_data->state == P098_data_struct::State::StopEncoderTimeout) {
                 eventQueue.addMove(String(RuleEvent + F("encoderTimeout")));
               }
