--- conflicted
+++ resolved
@@ -19,11 +19,7 @@
 extern bool MQTTclient_connected;
 extern int  mqtt_reconnect_count;
 extern LongTermTimer MQTTclient_next_connect_attempt;
-<<<<<<< HEAD
-#endif
-=======
 #endif // if FEATURE_MQTT
->>>>>>> 9044f431
 
 #ifdef USES_P037
 
