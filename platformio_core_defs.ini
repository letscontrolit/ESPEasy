; *********************************************************************

; **** Definition cheat sheet:
; board_build.flash_mode in terms of performance: QIO > QOUT > DIO > DOUT
; for lib_ldf_mode, see http://docs.platformio.org/en/latest/librarymanager/ldf.html;ldf

; **** Frequently used build flags:
; Use custom.h file to override default settings for ESPeasy: -D USE_CUSTOM_H
; Set VCC mode to measure Vcc of ESP chip :                   -D FEATURE_ADC_VCC=1

; Build Flags:
;  -DUSE_CONFIG_OVERRIDE
; lwIP 1.4 (Default)
;  -DPIO_FRAMEWORK_ARDUINO_LWIP_HIGHER_BANDWIDTH
; lwIP 2 - Low Memory
;  -DPIO_FRAMEWORK_ARDUINO_LWIP2_LOW_MEMORY
; lwIP 2 - Higher Bandwitdh
;  -DPIO_FRAMEWORK_ARDUINO_LWIP2_HIGHER_BANDWIDTH
; VTABLES in Flash (default)
;  -DVTABLES_IN_FLASH
; VTABLES in Heap
;  -DVTABLES_IN_DRAM
; VTABLES in IRAM
;  -DVTABLES_IN_IRAM
; NO_EXTRA_4K_HEAP - this forces the default NONOS-SDK user's heap location
;     Default currently overlaps cont stack (Arduino) with sys stack (System)
;     to save up-to 4 kB of heap. (starting core_2.4.2)
; ESP8266_DISABLE_EXTRA4K  - Calls disable_extra4k_at_link_time() from setup
;                            to force the linker keep user's stack in user ram.
; CONT_STACKSIZE to set the 'cont' (Arduino) stack size. Default = 4096
; -mtarget-align  see: https://github.com/arendst/Sonoff-Tasmota/issues/3678#issuecomment-419712437

[esp82xx_defaults]
build_flags               = -D NDEBUG
                            -lstdc++ -lsupc++
                            -mtarget-align
                            -DPIO_FRAMEWORK_ARDUINO_LWIP2_LOW_MEMORY
                            -DVTABLES_IN_FLASH
                            -DPUYA_SUPPORT=1
                            -fno-strict-aliasing
                            -I$PROJECT_DIR/src/include
                            -include "ESPEasy_config.h"

lib_ignore                = ESP32_ping
                            ESP32WebServer
                            ESP32HTTPUpdateServer
                            ServoESP32
                            IRremoteESP8266
                            HeatpumpIR
                            TinyWireM
                            LittleFS(esp8266)

[esp82xx_2_5_x]
build_flags               = -DNDEBUG
                            -mtarget-align
                            -DVTABLES_IN_FLASH
                            -fno-exceptions
                            -lstdc++
                            -DPIO_FRAMEWORK_ARDUINO_LWIP2_HIGHER_BANDWIDTH_LOW_FLASH
                            -DPUYA_SUPPORT=1
                            -DCORE_POST_2_5_0
                            -fno-strict-aliasing
                            -DLIBRARIES_NO_LOG=1
                            -I$PROJECT_DIR/src/include
                            -include "ESPEasy_config.h"
lib_ignore                = ${esp82xx_defaults.lib_ignore}

[esp82xx_2_6_x]
build_flags               = ${esp82xx_2_5_x.build_flags} 
                            -Os
                            -s
                            -DBEARSSL_SSL_BASIC
                            -DCORE_POST_2_6_0 
                            ; remove the 4-bytes alignment for PSTR()
                            -DPSTR_ALIGN=1
lib_ignore                = ${esp82xx_defaults.lib_ignore}


[esp82xx_3_0_x]
build_flags               = ${esp82xx_2_6_x.build_flags} 
                            -DCORE_POST_3_0_0
                            -Wno-deprecated-declarations
                            -Werror=return-type
lib_ignore                = ${esp82xx_defaults.lib_ignore}


;[core_2_3_0]
;platform                  = https://github.com/TD-er/platform-espressif8266.git#patch/v1.5.0_Puya
;build_flags               = -DNDEBUG
;                            -DVTABLES_IN_FLASH
;                            -fno-exceptions
;                            -DPUYA_SUPPORT=1
;                            -DARDUINO_ESP8266_RELEASE_2_3_0
;                            -DFORCE_PRE_2_5_0
;lib_ignore                = ${esp82xx_defaults.lib_ignore}
;                             IRremoteESP8266
;                             HeatpumpIR

;[core_2_4_0]
;platform                  = https://github.com/TD-er/platform-espressif8266.git#patch/v1.6.0_Puya
;build_flags               = ${esp82xx_defaults.build_flags} -DARDUINO_ESP8266_RELEASE_2_4_0 -DFORCE_PRE_2_5_0
;lib_ignore                = ${esp82xx_defaults.lib_ignore}
;                             IRremoteESP8266
;                             HeatpumpIR

;[core_2_4_1]
;platform                  = https://github.com/TD-er/platform-espressif8266.git#patch/v1.7.3_Puya
;build_flags               = ${esp82xx_defaults.build_flags} -DARDUINO_ESP8266_RELEASE_2_4_1 -DFORCE_PRE_2_5_0
;lib_ignore                = ${esp82xx_defaults.lib_ignore}
;                             IRremoteESP8266
;                             HeatpumpIR


;[core_2_4_2]
;platform                  = https://github.com/TD-er/platform-espressif8266.git#patch/v1.8.0_Puya
;build_flags               = ${esp82xx_defaults.build_flags} -DARDUINO_ESP8266_RELEASE_2_4_2 -DFORCE_PRE_2_5_0
;lib_ignore                = ${esp82xx_defaults.lib_ignore}
;                             IRremoteESP8266
;                             HeatpumpIR
;                             ServoESP32

;[core_2_5_0]
;platform                  = espressif8266@2.0.4
;build_flags               = ${esp82xx_2_5_x.build_flags}

;[core_2_5_2]
;platform                  = espressif8266@2.2.3
;build_flags               = ${esp82xx_2_5_x.build_flags}


; See for SDK flags: https://github.com/esp8266/Arduino/blob/master/tools/platformio-build.py

[core_2_7_4]
extends                   = esp82xx_2_6_x
platform                  = espressif8266@2.6.3
platform_packages         =
	framework-arduinoespressif8266 @ https://github.com/esp8266/Arduino.git#2.7.4
build_flags               = ${esp82xx_2_6_x.build_flags} 
                            -DPIO_FRAMEWORK_ARDUINO_ESPRESSIF_SDK22x_190703
                            -Wno-deprecated-declarations
lib_ignore                = ${esp82xx_defaults.lib_ignore}
                            IRremoteESP8266
                            HeatpumpIR
                            LittleFS(esp8266)
                            ServoESP32
                            TinyWireM

; Core with alternative WiFi for nodes not running stable wifi or slow network response
; e.g. Sonoff Basic R2.
[core_2_7_4_alt_wifi]
extends                   = esp82xx_2_6_x
platform                  = espressif8266@2.6.3
platform_packages         =
	framework-arduinoespressif8266 @ https://github.com/esp8266/Arduino.git#2.7.4
build_flags               = ${esp82xx_2_6_x.build_flags} 
                            -DPIO_FRAMEWORK_ARDUINO_ESPRESSIF_SDK22x_191122
                            -Wno-deprecated-declarations
lib_ignore                = ${esp82xx_defaults.lib_ignore}
                            IRremoteESP8266
                            HeatpumpIR
                            LittleFS(esp8266)
                            ServoESP32
                            TinyWireM

[core_3_0_2]
extends                   = esp82xx_3_0_x
platform                  = espressif8266@3.2.0
platform_packages = 
    platformio/framework-arduinoespressif8266 @ https://github.com/esp8266/Arduino.git
    mcspr/toolchain-xtensa @ ~5.100300.211127
build_flags               = ${esp82xx_3_0_x.build_flags}
                            -DPIO_FRAMEWORK_ARDUINO_ESPRESSIF_SDK3
lib_ignore                = ${esp82xx_defaults.lib_ignore}
                            IRremoteESP8266
                            HeatpumpIR
                            LittleFS(esp8266)
                            ServoESP32
                            TinyWireM

[core_4_0_1]
extends                   = esp82xx_3_0_x
platform                  = espressif8266@4.0.1
platform_packages         = 
build_flags               = ${esp82xx_3_0_x.build_flags}
                            -DPIO_FRAMEWORK_ARDUINO_ESPRESSIF_SDK3
                            -DLIBRARIES_NO_LOG=1
lib_ignore                = ${esp82xx_defaults.lib_ignore}
                            IRremoteESP8266
                            HeatpumpIR
                            LittleFS(esp8266)
                            ServoESP32
                            TinyWireM


[core_stage_2ndheap]
extends                   = esp82xx_3_0_x
platform                  = https://github.com/platformio/platform-espressif8266.git
build_flags               = ${esp82xx_3_0_x.build_flags}
                            -DPIO_FRAMEWORK_ARDUINO_ESPRESSIF_SDK3
                            -DPIO_FRAMEWORK_ARDUINO_MMU_CACHE16_IRAM48_SECHEAP_SHARED
                            -DUSE_SECOND_HEAP
                            -DPHASE_LOCKED_WAVEFORM
platform_packages = 
    platformio/framework-arduinoespressif8266 @ https://github.com/esp8266/Arduino.git
    mcspr/toolchain-xtensa @ ~5.100300.211127

[core_stage]
extends                   = esp82xx_3_0_x
platform                  = https://github.com/platformio/platform-espressif8266.git
platform_packages = 
    platformio/framework-arduinoespressif8266 @ https://github.com/esp8266/Arduino.git
    mcspr/toolchain-xtensa @ ~5.100300.211127
build_flags               = ${esp82xx_3_0_x.build_flags}
                            -DPIO_FRAMEWORK_ARDUINO_ESPRESSIF_SDK3
                            -DPHASE_LOCKED_WAVEFORM



; Updated ESP-IDF to the latest stable 4.0.1
; See: https://github.com/platformio/platform-espressif32/releases
; IDF 4.4 = platform-espressif32 3.4.x = espressif/arduino-esp32 tag 2.0.4
; Just for those who lost track of the extremely confusing numbering schema.
; For MUSTFIX_CLIENT_TIMEOUT_IN_SECONDS See: https://github.com/espressif/arduino-esp32/pull/6676
[core_esp32_IDF4_4__2_0_5]
;platform                    = https://github.com/tasmota/platform-espressif32/releases/download/v2.0.4.1/platform-espressif32-2.0.4.1.zip

; debug boot log enabled
; See: https://github.com/letscontrolit/ESPEasy/pull/4200#issuecomment-1216929859
;platform                    = https://github.com/Jason2866/platform-espressif32.git
;platform_packages           = framework-arduinoespressif32 @ https://github.com/Jason2866/esp32-arduino-lib-builder/releases/download/936/framework-arduinoespressif32-443_esp421-9ce849ce72.tar.gz

; debug boot log disabled
;platform                    = https://github.com/Jason2866/platform-espressif32.git
;platform_packages           = framework-arduinoespressif32 @ https://github.com/Jason2866/esp32-arduino-lib-builder/releases/download/938/framework-arduinoespressif32-443_esp421-10ab11e815.tar.gz

platform                    = https://github.com/tasmota/platform-espressif32/releases/download/v2.0.5.1/platform-espressif32-2.0.5.1.zip
platform_packages           =

build_flags                 = -DESP32_STAGE
                              -DESP_IDF_VERSION_MAJOR=4
                              -DMUSTFIX_CLIENT_TIMEOUT_IN_SECONDS
                              -DLIBRARIES_NO_LOG=1
                              -I$PROJECT_DIR/src/include
                              -include "sdkconfig.h"
                              -include "ESPEasy_config.h"

[core_esp32_stage]
<<<<<<< HEAD
platform                    = https://github.com/Jason2866/platform-espressif32.git
platform_packages           = framework-arduinoespressif32 @ https://github.com/tasmota/arduino-esp32/releases/download/2.0.1/framework-arduinoespressif32-release_IDF4.4.tar.gz
                              platformio/tool-esptoolpy @ https://github.com/tasmota/esptool/releases/download/v3.2/esptool-v3.2.zip
build_flags                 = -DESP32_STAGE -Wswitch
=======
platform                    = https://github.com/tasmota/platform-espressif32/releases/download/v2.0.4.1/platform-espressif32-2.0.4.1.zip
platform_packages           = 
build_flags                 = -DESP32_STAGE
                              -DESP_IDF_VERSION_MAJOR=4
>>>>>>> 86cd6681
                              -DMUSTFIX_CLIENT_TIMEOUT_IN_SECONDS
                              -DLIBRARIES_NO_LOG=1
                              -I$PROJECT_DIR/src/include
                              -include "sdkconfig.h"
                              -include "ESPEasy_config.h"<|MERGE_RESOLUTION|>--- conflicted
+++ resolved
@@ -236,7 +236,7 @@
 platform                    = https://github.com/tasmota/platform-espressif32/releases/download/v2.0.5.1/platform-espressif32-2.0.5.1.zip
 platform_packages           =
 
-build_flags                 = -DESP32_STAGE
+build_flags                 = -DESP32_STAGE -Wswitch
                               -DESP_IDF_VERSION_MAJOR=4
                               -DMUSTFIX_CLIENT_TIMEOUT_IN_SECONDS
                               -DLIBRARIES_NO_LOG=1
@@ -245,17 +245,10 @@
                               -include "ESPEasy_config.h"
 
 [core_esp32_stage]
-<<<<<<< HEAD
-platform                    = https://github.com/Jason2866/platform-espressif32.git
-platform_packages           = framework-arduinoespressif32 @ https://github.com/tasmota/arduino-esp32/releases/download/2.0.1/framework-arduinoespressif32-release_IDF4.4.tar.gz
-                              platformio/tool-esptoolpy @ https://github.com/tasmota/esptool/releases/download/v3.2/esptool-v3.2.zip
-build_flags                 = -DESP32_STAGE -Wswitch
-=======
 platform                    = https://github.com/tasmota/platform-espressif32/releases/download/v2.0.4.1/platform-espressif32-2.0.4.1.zip
 platform_packages           = 
-build_flags                 = -DESP32_STAGE
+build_flags                 = -DESP32_STAGE -Wswitch
                               -DESP_IDF_VERSION_MAJOR=4
->>>>>>> 86cd6681
                               -DMUSTFIX_CLIENT_TIMEOUT_IN_SECONDS
                               -DLIBRARIES_NO_LOG=1
                               -I$PROJECT_DIR/src/include
