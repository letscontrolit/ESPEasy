--- conflicted
+++ resolved
@@ -431,11 +431,7 @@
   if (memcmp(tmp_md5, SecuritySettings.md5, 16) != 0) {
     // Settings have changed, save to file.
     memcpy(SecuritySettings.md5, tmp_md5, 16);
-<<<<<<< HEAD
-    err = SaveToFile(getFileName(FileType::SECURITY_DAT).c_str(), 0, (byte *)&SecuritySettings, sizeof(SecuritySettings));
-=======
-    err = SaveToFile((char *)FILE_SECURITY, 0, (uint8_t *)&SecuritySettings, sizeof(SecuritySettings));
->>>>>>> 74901b15
+    err = SaveToFile(getFileName(FileType::SECURITY_DAT).c_str(), 0, (uint8_t *)&SecuritySettings, sizeof(SecuritySettings));
 
     if (WifiIsAP(WiFi.getMode())) {
       // Security settings are saved, may be update of WiFi settings or hostname.
@@ -519,11 +515,7 @@
      }
    */
 
-<<<<<<< HEAD
-  err = LoadFromFile(getFileName(FileType::SECURITY_DAT).c_str(), 0, (byte *)&SecuritySettings, sizeof(SecurityStruct));
-=======
-  err = LoadFromFile((char *)FILE_SECURITY, 0, (uint8_t *)&SecuritySettings, sizeof(SecurityStruct));
->>>>>>> 74901b15
+  err = LoadFromFile(getFileName(FileType::SECURITY_DAT).c_str(), 0, (uint8_t *)&SecuritySettings, sizeof(SecurityStruct));
   md5.begin();
   md5.add((uint8_t *)&SecuritySettings, sizeof(SecuritySettings) - 16);
   md5.calculate();
