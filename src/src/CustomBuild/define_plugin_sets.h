#ifndef DEFINE_PLUGIN_SETS_H
#define DEFINE_PLUGIN_SETS_H

#include "../../ESPEasy_common.h"

/*
#################################################
 This is the place where plugins are registered
#################################################
To create/register a plugin, you have to :
- find an available number, ie 777.
- Create your own plugin, ie as "_P777_myfunction.ino"
- be sure it starts with ""#ifdef USES_P777", and ends with "#endif"
- then register it into the PLUGIN_SET_EXPERIMENTAL block (see below)
 #ifdef PLUGIN_SET_EXPERIMENTAL
     #define USES_P777   // MYsuperPlugin
 #endif
 - you can from now on test it by compiling using the PLUGIN_BUILD_DEV flag
 either by adding "-DPLUGIN_BUILD_DEV" when compiling, or by momentarly
 adding "#define PLUGIN_BUILD_DEV" at the top of the ESPEasy.ino file
 - You will then have to push a PR including your plugin + the corret line (#define USES_P777) added to this file
 When found stable enough, the maintainer (and only him) will choose to move it to TESTING or STABLE
*/

//#define FEATURE_SD

/******************************************************************************\
 * WebServer pages   **********************************************************
\******************************************************************************/
// FIXME TD-er: Make useful selections for these pages to be included. (e.g. view only)

#ifndef WEBSERVER_CUSTOM_BUILD_DEFINED
    #ifndef WEBSERVER_TIMINGSTATS
        #define WEBSERVER_TIMINGSTATS
    #endif
    #ifndef WEBSERVER_SYSVARS
        #define WEBSERVER_SYSVARS
    #endif
    #ifndef WEBSERVER_NEW_UI
    //    #define WEBSERVER_NEW_UI
    #endif
    #ifndef WEBSERVER_I2C_SCANNER
        #define WEBSERVER_I2C_SCANNER
    #endif
    #ifndef WEBSERVER_FAVICON
        #define WEBSERVER_FAVICON
    #endif
    #ifndef WEBSERVER_LOG
        #define WEBSERVER_LOG
    #endif
    #ifndef WEBSERVER_GITHUB_COPY
        #define WEBSERVER_GITHUB_COPY
    #endif
    #ifndef WEBSERVER_ROOT
        #define WEBSERVER_ROOT
    #endif
    #ifndef WEBSERVER_ADVANCED
        #define WEBSERVER_ADVANCED
    #endif
    #ifndef WEBSERVER_CONFIG
        #define WEBSERVER_CONFIG
    #endif
    #ifndef WEBSERVER_CONTROL
        #define WEBSERVER_CONTROL
    #endif
    #ifndef WEBSERVER_CONTROLLERS
        #define WEBSERVER_CONTROLLERS
    #endif
    #ifndef WEBSERVER_CUSTOM
        #define WEBSERVER_CUSTOM
    #endif
    #ifndef WEBSERVER_DEVICES
        #define WEBSERVER_DEVICES
    #endif
    #ifndef WEBSERVER_DOWNLOAD
        #define WEBSERVER_DOWNLOAD
    #endif
    #ifndef WEBSERVER_FACTORY_RESET
        #define WEBSERVER_FACTORY_RESET
    #endif
    #ifndef WEBSERVER_FILELIST
        #define WEBSERVER_FILELIST
    #endif
    #ifndef WEBSERVER_HARDWARE
        #define WEBSERVER_HARDWARE
    #endif
    #ifndef WEBSERVER_PINSTATES
        #define WEBSERVER_PINSTATES
    #endif
    #ifndef WEBSERVER_RULES
        #define WEBSERVER_RULES
    #endif
    #ifndef WEBSERVER_SETUP
        #define WEBSERVER_SETUP
    #endif
    #ifndef WEBSERVER_SYSINFO
        #define WEBSERVER_SYSINFO
    #endif
    #ifndef WEBSERVER_TOOLS
        #define WEBSERVER_TOOLS
    #endif
    #ifndef WEBSERVER_UPLOAD
        #define WEBSERVER_UPLOAD
    #endif
    #ifndef WEBSERVER_WIFI_SCANNER
        #define WEBSERVER_WIFI_SCANNER
    #endif
#endif

#ifndef USE_CUSTOM_H
    #ifndef USES_SSDP
        #define USES_SSDP
    #endif
    #ifndef USES_TIMING_STATS
        #define USES_TIMING_STATS
    #endif
#endif



#ifdef MEMORY_ANALYSIS
  #ifdef MQTT_ONLY
    #define USES_C002   // Domoticz MQTT
    #define USES_C005   // Home Assistant (openHAB) MQTT
    #define USES_C006   // PiDome MQTT
    #define USES_C014   // homie 3 & 4dev MQTT
    #define USES_P037   // MQTTImport
  #endif
#endif


/******************************************************************************\
 * Available options **********************************************************
\******************************************************************************/
#if defined(CORE_POST_2_5_0) && !defined(MEMORY_ANALYSIS) && !defined(USE_CUSTOM_H)
    #ifndef USE_SETTINGS_ARCHIVE
    // FIXME TD-er: Disabled for now, to reduce binary size
//        #define USE_SETTINGS_ARCHIVE
    #endif // USE_SETTINGS_ARCHIVE
#endif

#if defined(USE_SETTINGS_ARCHIVE) && defined(FORCE_PRE_2_5_0)
  #undef USE_SETTINGS_ARCHIVE
#endif


/******************************************************************************\
 * BUILD Configs **************************************************************
\******************************************************************************/

// IR library is large, so make a separate build including stable plugins and IR.
#ifdef PLUGIN_BUILD_DEV_IR
    #define PLUGIN_BUILD_DEV       // add dev
    #define PLUGIN_BUILD_IR
#endif

#ifdef PLUGIN_BUILD_TESTING_IR
    #define PLUGIN_BUILD_TESTING   // add testing
    #define PLUGIN_BUILD_IR
#endif

#ifdef PLUGIN_BUILD_MINIMAL_IR
    #ifndef USES_DOMOTICZ
        #define USES_DOMOTICZ
    #endif
    #ifndef USES_FHEM
        #define USES_FHEM
    #endif
    #ifndef USES_HOMEASSISTANT_OPENHAB
        #define USES_HOMEASSISTANT_OPENHAB
    #endif

    #define PLUGIN_BUILD_MINIMAL_OTA
    #define PLUGIN_DESCR  "Minimal, IR"
    #define PLUGIN_BUILD_IR
#endif

#ifdef PLUGIN_BUILD_MINIMAL_IRext
    #ifndef USES_DOMOTICZ
        #define USES_DOMOTICZ
    #endif
    #ifndef USES_FHEM
        #define USES_FHEM
    #endif
    #ifndef USES_HOMEASSISTANT_OPENHAB
        #define USES_HOMEASSISTANT_OPENHAB
    #endif

    #define PLUGIN_BUILD_MINIMAL_OTA
    #define PLUGIN_DESCR  "Minimal, IR with AC"
    #define PLUGIN_BUILD_IR_EXTENDED
#endif

#ifdef PLUGIN_BUILD_NORMAL_IR
    #define PLUGIN_BUILD_NORMAL     // add stable
    #define PLUGIN_DESCR  "Normal, IR"
    #define PLUGIN_BUILD_IR
#endif

#ifdef PLUGIN_BUILD_NORMAL_IRext
    #define PLUGIN_BUILD_NORMAL     // add stable
    #define PLUGIN_DESCR  "Normal, IR with AC"
    #define PLUGIN_BUILD_IR_EXTENDED
#endif

#ifdef PLUGIN_BUILD_DEV
    #define  PLUGIN_SET_EXPERIMENTAL
    #define  CONTROLLER_SET_EXPERIMENTAL
    #define  NOTIFIER_SET_EXPERIMENTAL
    #define  PLUGIN_BUILD_TESTING   // add testing
#endif

#ifdef PLUGIN_BUILD_TESTING
    #define  PLUGIN_SET_TESTING
    #define  CONTROLLER_SET_TESTING
    #define  NOTIFIER_SET_TESTING
    #define PLUGIN_BUILD_NORMAL     // add stable
#endif

#ifndef PLUGIN_BUILD_CUSTOM
    #ifndef PLUGIN_BUILD_NORMAL
        #define PLUGIN_BUILD_NORMAL // defaults to stable, if not custom
    #endif
#endif

#ifdef PLUGIN_BUILD_NORMAL
    #define  PLUGIN_SET_STABLE
    #define  CONTROLLER_SET_STABLE
    #define  NOTIFIER_SET_STABLE

    #ifndef FEATURE_I2CMULTIPLEXER
        #define FEATURE_I2CMULTIPLEXER
    #endif

#endif

#ifdef USES_FHEM
    #define USES_C009   // FHEM HTTP
#endif

#ifdef USES_HOMEASSISTANT_OPENHAB
    #define USES_C005   // Home Assistant (openHAB) MQTT
#endif

#ifdef PLUGIN_BUILD_MINIMAL_OTA
    #ifndef PLUGIN_DESCR
      #define PLUGIN_DESCR  "Minimal 1M OTA"
    #endif

    #define CONTROLLER_SET_NONE

    #define BUILD_MINIMAL_OTA
    #ifndef BUILD_NO_DEBUG
      #define BUILD_NO_DEBUG
    #endif

//    #define USES_C001   // Domoticz HTTP
//    #define USES_C002   // Domoticz MQTT
//    #define USES_C005   // Home Assistant (openHAB) MQTT
//    #define USES_C006   // PiDome MQTT
    #define USES_C008   // Generic HTTP
//    #define USES_C009   // FHEM HTTP
//    #define USES_C010   // Generic UDP
    #define USES_C013   // ESPEasy P2P network

//    #define NOTIFIER_SET_STABLE
    #define NOTIFIER_SET_NONE

    #define PLUGIN_SET_NONE

    #ifdef USE_SETTINGS_ARCHIVE
        #undef USE_SETTINGS_ARCHIVE
    #endif // USE_SETTINGS_ARCHIVE

    #ifdef USES_TIMING_STATS
        #undef USES_TIMING_STATS
    #endif

    #ifndef USES_P001
        #define USES_P001   // switch
    #endif
    #ifndef USES_P026
      #define USES_P026   // SysInfo
    #endif
    #ifndef USES_P033
      #define USES_P033   // Dummy
    #endif
    #ifndef USES_P037
//        #define USES_P037   // MQTTImport
    #endif

    #ifndef USES_P004
//        #define USES_P004   // Dallas
    #endif
    #ifndef USES_P005
//        #define USES_P005   // DHT
    #endif

    #ifdef USE_SERVO
      #undef USE_SERVO
    #endif
    #ifdef USE_RTTTL
      #undef USE_RTTTL
    #endif
#endif


// Strip out parts not needed for either MINIMAL_OTA and MEMORY_ANALYSIS
#if defined(BUILD_MINIMAL_OTA) || defined(MEMORY_ANALYSIS)
    #ifndef WEBSERVER_CUSTOM_BUILD_DEFINED
        #ifdef WEBSERVER_TIMINGSTATS
            #undef WEBSERVER_TIMINGSTATS
        #endif
        #ifdef WEBSERVER_SYSVARS
            #undef WEBSERVER_SYSVARS
        #endif
        #ifdef WEBSERVER_NEW_UI
            #undef WEBSERVER_NEW_UI
        #endif
        #ifdef WEBSERVER_I2C_SCANNER
            #undef WEBSERVER_I2C_SCANNER
        #endif
        #ifdef WEBSERVER_FAVICON
            #undef WEBSERVER_FAVICON
        #endif
        #ifdef WEBSERVER_LOG
            #undef WEBSERVER_LOG
        #endif
        #ifdef WEBSERVER_GITHUB_COPY
            #undef WEBSERVER_GITHUB_COPY
        #endif
        #ifdef WEBSERVER_PINSTATES
            #undef WEBSERVER_PINSTATES
        #endif
        #ifdef WEBSERVER_WIFI_SCANNER
            #undef WEBSERVER_WIFI_SCANNER
        #endif
        #ifdef WEBSERVER_CUSTOM
            #undef WEBSERVER_CUSTOM
        #endif

    #endif // WEBSERVER_CUSTOM_BUILD_DEFINED

    #ifndef LIMIT_BUILD_SIZE
        #define LIMIT_BUILD_SIZE
    #endif
    #ifndef NOTIFIER_SET_NONE
        #define NOTIFIER_SET_NONE
    #endif

    #ifdef USES_SSDP
      #undef USES_SSDP
    #endif

#endif



#ifdef BUILD_NO_DEBUG
    #ifdef WEBSERVER_RULES_DEBUG
        #undef WEBSERVER_RULES_DEBUG
    #endif
#endif


/******************************************************************************\
 * IR plugins *****************************************************************
\******************************************************************************/
// See lib\IRremoteESP8266\src\IRremoteESP8266.h
// Disable all settings like these when not needed:
// #define DECODE_TOSHIBA_AC      true
// #define SEND_TOSHIBA_AC        true
#ifdef PLUGIN_BUILD_IR
    #define PLUGIN_DESCR  "IR"
    #define USES_P016      // IR
    #define P016_SEND_IR_TO_CONTROLLER false //IF true then the JSON replay solution is transmited back to the condroller.
    #define USES_P035      // IRTX
    #define P016_P035_USE_RAW_RAW2 //Use the RAW and RAW2 encodings, disabling it saves 3.7Kb
#endif

#ifdef PLUGIN_BUILD_IR_EXTENDED
    #ifndef PLUGIN_DESCR
        #define PLUGIN_DESCR  "IR Extended"
    #endif // PLUGIN_DESCR
    #define USES_P016      // IR
    #define P016_SEND_IR_TO_CONTROLLER false //IF true then the JSON replay solution is transmited back to the condroller.
    #define USES_P035      // IRTX
    // The following define is needed for extended decoding of A/C Messages and or using standardised common arguments for controlling all deeply supported A/C units
    #define P016_P035_Extended_AC
    #define P016_P035_USE_RAW_RAW2 //Use the RAW and RAW2 encodings, disabling it saves 3.7Kb
    #define USES_P088      // ToniA IR plugin
    #define PLUGIN_SET_ONLY_SWITCH
    #define USES_P029      // Output - Domoticz MQTT Helper
    #define PLUGIN_SET_ONLY_TEMP_HUM
#endif

#ifdef PLUGIN_BUILD_IR_EXTENDED_NO_RX
    #ifndef PLUGIN_DESCR
        #define PLUGIN_DESCR  "IR Extended, no IR RX"
    #endif // PLUGIN_DESCR
    #define USES_P035      // IRTX
    // The following define is needed for extended decoding of A/C Messages and or using standardised common arguments for controlling all deeply supported A/C units
    #define P016_P035_Extended_AC
    #define P016_P035_USE_RAW_RAW2 //Use the RAW and RAW2 encodings, disabling it saves 3.7Kb
    #define USES_P088      //ToniA IR plugin
#endif

/******************************************************************************\
 * Devices ********************************************************************
\******************************************************************************/

// Itead ----------------------------
#ifdef PLUGIN_SET_SONOFF_BASIC
    #define PLUGIN_DESCR  "Sonoff Basic"

    #define PLUGIN_SET_ONLY_SWITCH
#endif

#ifdef PLUGIN_SET_SONOFF_TH1x
    #define PLUGIN_DESCR  "Sonoff TH10/TH16"

    #define PLUGIN_SET_ONLY_SWITCH
    #define PLUGIN_SET_ONLY_TEMP_HUM
#endif

#ifdef PLUGIN_SET_SONOFF_POW
    #ifndef PLUGIN_DESCR
        #define PLUGIN_DESCR  "Sonoff POW R1/R2"
    #endif

    #define CONTROLLER_SET_STABLE
    #define PLUGIN_SET_ONLY_SWITCH
    #define USES_P076   // HWL8012   in POW r1
    // Needs CSE7766 Energy sensor, via Serial RXD 4800 baud 8E1 (GPIO1), TXD (GPIO3)
    #define USES_P077	  // CSE7766   in POW R2
    #define USES_P081   // Cron
#endif

#ifdef PLUGIN_SET_SONOFF_S2x
    #define PLUGIN_DESCR  "Sonoff S20/22/26"

    #define PLUGIN_SET_ONLY_SWITCH
#endif

#ifdef PLUGIN_SET_SONOFF_4CH
    #define PLUGIN_DESCR  "Sonoff 4CH"
    #define PLUGIN_SET_ONLY_SWITCH
#endif

#ifdef PLUGIN_SET_SONOFF_TOUCH
    #define PLUGIN_DESCR  "Sonoff Touch"
    #define PLUGIN_SET_ONLY_SWITCH
#endif

// Shelly ----------------------------
#ifdef PLUGIN_SET_SHELLY_1
    #define PLUGIN_DESCR  "Shelly 1"

    #define PLUGIN_SET_ONLY_SWITCH
    #define CONTROLLER_SET_STABLE
    #define NOTIFIER_SET_STABLE
    #define USES_P004   // DS18B20
#endif

#ifdef PLUGIN_SET_SHELLY_PLUG_S
    #define PLUGIN_DESCR  "Shelly PLUG-S"

    #define PLUGIN_SET_ONLY_SWITCH
    #define CONTROLLER_SET_STABLE
    #define NOTIFIER_SET_STABLE
    #define USES_P076   // HWL8012   in POW r1
    #define USES_P081   // Cron
#endif

// Easy ----------------------------
#ifdef PLUGIN_SET_EASY_TEMP
    #define PLUGIN_DESCR  "Temp Hum"
    #define PLUGIN_SET_ONLY_TEMP_HUM
#endif

#ifdef PLUGIN_SET_EASY_CARBON
    #define PLUGIN_DESCR  "Carbon"
    #define PLUGIN_SET_NONE
    #define USES_P052   // SenseAir
#endif

/*
#ifdef PLUGIN_SET_EASY_NEXTION
    #define PLUGIN_SET_ONLY_SWITCH
    //#define USES_Pxxx   // Nextion
#endif
*/

#ifdef PLUGIN_SET_EASY_OLED1
    #define PLUGIN_SET_ONLY_SWITCH
    #define USES_P036   // FrameOLED
#endif

#ifdef PLUGIN_SET_EASY_OLED2
    #define PLUGIN_SET_ONLY_SWITCH
    #define USES_P023   // OLED
#endif

#ifdef PLUGIN_SET_EASY_RELAY
    #define PLUGIN_SET_ONLY_SWITCH
#endif

// LedStrips ----------------------------
#ifdef PLUGIN_SET_H801
    #define PLUGIN_SET_ONLY_LEDSTRIP
#endif

#ifdef PLUGIN_SET_MAGICHOME
    #define PLUGIN_SET_ONLY_LEDSTRIP
#endif

#ifdef PLUGIN_SET_MAGICHOME_IR
    #define PLUGIN_SET_ONLY_LEDSTRIP
    #define USES_P016      // IR
#endif


// Generic ESP32 -----------------------------
#ifdef PLUGIN_SET_GENERIC_ESP32
    #define PLUGIN_DESCR  "Generic ESP32"

    #ifndef ESP32
        #define ESP32
    #endif
    #ifdef ESP8266
        #undef ESP8266
    #endif
    #define PLUGIN_SET_ONLY_SWITCH
    #define USES_P036   // FrameOLED
    #define USES_P027   // INA219
    #define USES_P028   // BME280
#endif

#ifdef PLUGIN_SET_TEST_ESP32
    #define PLUGIN_DESCR  "TEST ESP32"
    #ifndef ESP32
        #define ESP32
    #endif
    #ifdef ESP8266
        #undef ESP8266
    #endif
//    #define PLUGIN_SET_ONLY_SWITCH

    #define  PLUGIN_SET_TESTING
    #define  CONTROLLER_SET_STABLE
    #define  NOTIFIER_SET_STABLE
    #define  PLUGIN_SET_STABLE     // add stable
    // See also PLUGIN_SET_TEST_ESP32 section at end,
    // where incompatible plugins will be disabled.
    // TODO : Check compatibility of plugins for ESP32 board.
#endif


// Generic ------------------------------------
#ifdef PLUGIN_SET_GENERIC_1M
    #define PLUGIN_SET_NONE
    // TODO : small list of common plugins to fit in 1M
#endif

// Ventus W266 --------------------------------
#ifdef PLUGIN_SET_VENTUS_W266
    #define PLUGIN_SET_ONLY_SWITCH
    #define PLUGIN_BUILD_DISABLED
    #define USES_P046      // TESTING	Hardware	P046_VentusW266.ino
#endif


#ifdef PLUGIN_SET_LC_TECH_RELAY_X2
    #define CONTROLLER_SET_STABLE
    #define PLUGIN_SET_ONLY_SWITCH
    #define USES_P026    // Sysinfo
    #define USES_P029    // Domoticz MQTT Helper
    #define USES_P033    // Dummy
    #define USES_P037    // MQTT import
    #define USES_P081    // Cron
    #define USES_P091    // Ser Switch
#endif



/******************************************************************************\
 * "ONLY" shorcuts ************************************************************
\******************************************************************************/
#ifdef PLUGIN_SET_ONLY_SWITCH
    #ifndef PLUGIN_SET_NONE
        #define PLUGIN_SET_NONE
    #endif
    #ifndef USES_P001
        #define USES_P001   // switch
    #endif
    #ifndef USES_P003
//        #define USES_P003   // pulse
    #endif
    #ifndef USES_P026
      #define USES_P026   // SysInfo
    #endif
    #ifndef USES_P033
      #define USES_P033   // Dummy
    #endif
    #ifndef USES_P037
        #define USES_P037   // MQTTImport
    #endif
#endif

#ifdef PLUGIN_SET_ONLY_TEMP_HUM
    #ifndef PLUGIN_SET_NONE
        #define PLUGIN_SET_NONE
    #endif
    #ifndef USES_P004
        #define USES_P004   // Dallas
    #endif
    #ifndef USES_P005
        #define USES_P005   // DHT
    #endif
    #ifndef USES_P014
        #define USES_P014   // SI7021
    #endif
    #ifndef USES_P028
        #define USES_P028   // BME280
    #endif
    #ifndef USES_P034
        #define USES_P034   // DHT12
    #endif
#endif

#ifdef PLUGIN_SET_ONLY_LEDSTRIP
    #ifndef PLUGIN_SET_NONE
        #define PLUGIN_SET_NONE
    #endif
    #ifndef USES_P141
        #define USES_P141   // LedStrip
    #endif
    #ifndef USES_P037
        #define USES_P037   // MQTTImport
    #endif
#endif






/******************************************************************************\
 * Main Families **************************************************************
\******************************************************************************/

// NONE #####################################
#ifdef PLUGIN_SET_NONE
    #ifdef PLUGIN_SET_STABLE
        #undef PLUGIN_SET_STABLE
    #endif
    #ifdef PLUGIN_SET_TESTING
        #undef PLUGIN_SET_TESTING
    #endif
    #ifdef PLUGIN_SET_EXPERIMENTAL
        #undef PLUGIN_SET_EXPERIMENTAL
    #endif
#endif


#ifdef CONTROLLER_SET_NONE
    #ifdef CONTROLLER_SET_STABLE
        #undef CONTROLLER_SET_STABLE
    #endif
    #ifdef CONTROLLER_SET_TESTING
        #undef CONTROLLER_SET_TESTING
    #endif
    #ifdef CONTROLLER_SET_EXPERIMENTAL
        #undef CONTROLLER_SET_EXPERIMENTAL
    #endif
#endif


#ifdef NOTIFIER_SET_NONE
    #ifdef NOTIFIER_SET_STABLE
        #undef NOTIFIER_SET_STABLE
    #endif
    #ifdef NOTIFIER_SET_TESTING
        #undef NOTIFIER_SET_TESTING
    #endif
    #ifdef NOTIFIER_SET_EXPERIMENTAL
        #undef NOTIFIER_SET_EXPERIMENTAL
    #endif
#endif

// ALL ###########################################
#ifdef PLUGIN_SET_ALL
    #ifndef PLUGIN_SET_STABLE
        #define PLUGIN_SET_STABLE
    #endif
    #ifndef PLUGIN_SET_TESTING
        #define PLUGIN_SET_TESTING
    #endif
    #ifndef PLUGIN_SET_EXPERIMENTAL
        #define PLUGIN_SET_EXPERIMENTAL
    #endif
#endif


#ifdef CONTROLLER_SET_ALL
    #ifndef CONTROLLER_SET_STABLE
        #define CONTROLLER_SET_STABLE
    #endif
    #ifndef CONTROLLER_SET_TESTING
        #define CONTROLLER_SET_TESTING
    #endif
    #ifndef CONTROLLER_SET_EXPERIMENTAL
        #define CONTROLLER_SET_EXPERIMENTAL
    #endif
#endif


#ifdef NOTIFIER_SET_ALL
    #ifndef NOTIFIER_SET_STABLE
        #define NOTIFIER_SET_STABLE
    #endif
    #ifndef NOTIFIER_SET_TESTING
        #define NOTIFIER_SET_TESTING
    #endif
    #ifndef NOTIFIER_SET_EXPERIMENTAL
        #define NOTIFIER_SET_EXPERIMENTAL
    #endif
#endif




// STABLE #####################################
#ifdef PLUGIN_SET_STABLE
    #ifndef DONT_USE_SERVO
        #define USE_SERVO
    #endif
    #define USE_RTTTL

    #define USES_P001   // Switch
    #define USES_P002   // ADC
    #define USES_P003   // Pulse
    #define USES_P004   // Dallas
    #define USES_P005   // DHT
    #define USES_P006   // BMP085
    #define USES_P007   // PCF8591
    #define USES_P008   // RFID
    #define USES_P009   // MCP

    #define USES_P010   // BH1750
    #define USES_P011   // PME
    #define USES_P012   // LCD
    #define USES_P013   // HCSR04
    #define USES_P014   // SI7021
    #define USES_P015   // TSL2561
//    #define USES_P016   // IR
    #define USES_P017   // PN532
    #define USES_P018   // Dust
    #define USES_P019   // PCF8574

    #define USES_P020   // Ser2Net
    #define USES_P021   // Level
    #define USES_P022   // PCA9685
    #define USES_P023   // OLED
    #define USES_P024   // MLX90614
    #define USES_P025   // ADS1115
    #define USES_P026   // SysInfo
    #define USES_P027   // INA219
    #define USES_P028   // BME280
    #define USES_P029   // Output

//    #define USES_P030   // BMP280   (Made obsolete, now BME280 can handle both)
    #define USES_P031   // SHT1X
    #define USES_P032   // MS5611
    #define USES_P033   // Dummy
    #define USES_P034   // DHT12
//    #define USES_P035   // IRTX
    #define USES_P036   // FrameOLED
    #define USES_P037   // MQTTImport
    #define USES_P038   // NeoPixel
    #define USES_P039   // Environment - Thermocouple

    #define USES_P040   // RFID - ID12LA/RDM6300
    // FIXME TD-er: Disabled NeoClock and Candle plugin to make builds fit in max bin size.
//    #define USES_P041   // NeoClock
//    #define USES_P042   // Candle
    #define USES_P043   // ClkOutput
    #define USES_P044   // P1WifiGateway

    #define USES_P049   // MHZ19

    #define USES_P052   // SenseAir
    #define USES_P056   // SDS011-Dust
    #define USES_P059   // Encoder

    #define USES_P063   // TTP229_KeyPad
    #define USES_P073   // 7DG
    #define USES_P079   // Wemos Motoshield
#endif


#ifdef CONTROLLER_SET_STABLE
    #define USES_C001   // Domoticz HTTP
    #define USES_C002   // Domoticz MQTT
    #define USES_C003   // Nodo telnet
    #define USES_C004   // ThingSpeak
    #define USES_C005   // Home Assistant (openHAB) MQTT
    #define USES_C006   // PiDome MQTT
    #define USES_C007   // Emoncms
    #define USES_C008   // Generic HTTP
    #define USES_C009   // FHEM HTTP
    #define USES_C010   // Generic UDP
    #define USES_C013   // ESPEasy P2P network
#endif


#ifdef NOTIFIER_SET_STABLE
    #define USES_N001   // Email
    #define USES_N002   // Buzzer

    #ifdef NOTIFIER_SET_NONE
      #undef NOTIFIER_SET_NONE
    #endif
#endif



// TESTING #####################################
#ifdef PLUGIN_SET_TESTING
  #ifndef LIMIT_BUILD_SIZE
    #define LIMIT_BUILD_SIZE
  #endif
  #ifndef NOTIFIER_SET_NONE
    #define NOTIFIER_SET_NONE
  #endif


    #define USES_P045   // MPU6050
    #define USES_P047   // I2C_soil_misture
    #define USES_P048   // Motoshield_v2

    #define USES_P051   // AM2320

    #define USES_P053   // PMSx003
    #define USES_P054   // DMX512
    #define USES_P055   // Chiming
    #define USES_P057   // HT16K33_LED
    #define USES_P058   // HT16K33_KeyPad

    #define USES_P060   // MCP3221
    #define USES_P061   // Keypad
    #define USES_P062   // MPR121_KeyPad

    #define USES_P064   // APDS9960
    #define USES_P065   // DRF0299
    #define USES_P066   // VEML6040
    #define USES_P067   // HX711_Load_Cell
    #define USES_P068   // SHT3x
    #define USES_P069   // LM75A

    #define USES_P070   // NeoPixel_Clock
    #define USES_P071   // Kamstrup401
    #define USES_P072   // HDC1080
    #define USES_P074   // TSL2561
    #define USES_P075   // Nextion
    #define USES_P076   // HWL8012   in POW r1
    // Needs CSE7766 Energy sensor, via Serial RXD 4800 baud 8E1 (GPIO1), TXD (GPIO3)
    #define USES_P077	  // CSE7766   in POW R2
    #define USES_P078   // Eastron Modbus Energy meters
    #define USES_P080   // iButton Sensor  DS1990A
    #define USES_P081   // Cron
    #define USES_P082   // GPS
    #define USES_P083   // SGP30
    #define USES_P084   // VEML6070
    #define USES_P085   // AcuDC24x
    #define USES_P086   // Receiving values according Homie convention. Works together with C014 Homie controller
    //#define USES_P087   // Serial Proxy
    #define USES_P089   // Ping
    #define USES_P090   // CCS811 TVOC/eCO2 Sensor
    #define USES_P091	// SerSwitch
    #define USES_P092   // DL-Bus
    #define USES_P093   // Mitsubishi Heat Pump
    //#define USES_P094  // CUL Reader
    //#define USES_P095  // TFT ILI9341
    //#define USES_P096  // eInk   (Needs lib_deps = Adafruit GFX Library, LOLIN_EPD )
    #define USES_P097   // Touch (ESP32)
    #define USES_P100   // Pulse Counter - DS2423
    #define USES_P101   // Wake On Lan
<<<<<<< HEAD
    #define USES_P107   // SI1145 UV index
=======
    #define USES_P106   // BME680
>>>>>>> 08cbc4d2
#endif


#ifdef CONTROLLER_SET_TESTING
    #define USES_C011   // Generic HTTP Advanced
    #define USES_C012   // Blynk HTTP
    #define USES_C014   // homie 3 & 4dev MQTT
    //#define USES_C015   // Blynk
    #define USES_C017   // Zabbix
    // #define USES_C018 // TTN RN2483
#endif


#ifdef NOTIFIER_SET_TESTING
#endif


// EXPERIMENTAL (playground) #######################
#ifdef PLUGIN_SET_EXPERIMENTAL
    #define USES_P046   // VentusW266
    #define USES_P050   // TCS34725 RGB Color Sensor with IR filter and White LED
    #define USES_P064   // APDS9960 Gesture
    #define USES_P077	// CSE7766   Was P134 on Playground


    // [copied from Playground as of 6 March 2018]
    // It needs some cleanup as some are ALSO in the main repo,
    // thus they should have been removed from the Playground repo
    // #define USES_P100	// Was SRF01, now Pulse Counter - DS2423 [Testing]
	// #define USES_P101	// Was NeoClock, now Wake On Lan [Testing]
	#define USES_P102	// Nodo
	#define USES_P103	// Event
	#define USES_P104	// SRF02
	#define USES_P105	// RGBW
	#define USES_P106	// IRTX
	#define USES_P107	// Email_Demo
	#define USES_P108	// WOL
	#define USES_P109	// RESOL_DeltaSol_Pro
	   #define USES_P110	// P1WifiGateway      (MERGED?)
	#define USES_P111	// RF
	   //#define USES_P111	// SenseAir     (MERGED?)
	#define USES_P112	// Power
	//#define USES_P112	// RFTX
	#define USES_P113	// SI1145
	#define USES_P114	// DSM501
	//#define USES_P115	// HeatpumpIR - P088 in the main repo.
	#define USES_P116	// ID12
	#define USES_P117	// LW12FC
	//#define USES_P117	// Neopixels
	//#define USES_P117	// Nextion
	#define USES_P118	// CCS811
	#define USES_P119	// BME680
	#define USES_P120	// Thermocouple
	#define USES_P121	// Candle
	   #define USES_P122	// NeoPixel       (MERGED?)
	      #define USES_P123	// NeoPixel_Clock  (MERGED?)
	#define USES_P124	// NeoPixelBusFX
	//#define USES_P124	// Ventus_W266_RFM69
	#define USES_P125	// ArduCAM
	#define USES_P127	// Teleinfo
	#define USES_P130	// VEML6075
	#define USES_P131	// SHT3X
	#define USES_P133	// VL53L0X
	#define USES_P141	// LedStrip
	#define USES_P142	// RGB-Strip
	#define USES_P143	// AnyonePresent
	#define USES_P144	// RC-Switch-TX
	#define USES_P145	// Itho
	#define USES_P149	// MHZ19
	#define USES_P150	// SDM120C
	#define USES_P151	// CISA
	#define USES_P153	// MAX44009
	#define USES_P162	// MPL3115A2
	#define USES_P163	// DS1631
	#define USES_P165	// SerSwitch
	#define USES_P166	// WiFiMan
	#define USES_P167	// ADS1015
	#define USES_P170	// HLW8012
	#define USES_P171	// PZEM-004T
	#define USES_P180	// Mux
	#define USES_P181	// TempHumidity_SHT2x
	#define USES_P182	// MT681
	#define USES_P199	// RF443_KaKu
	#define USES_P202	// ADC_ACcurrentSensor
	   #define USES_P205	// FrameOLED      (MERGED?)
	#define USES_P209	// IFTTTMaker
	   #define USES_P210	// MQTTImport     (MERGED?)
	#define USES_P211	// MPU6050
	#define USES_P212	// MY9291
	#define USES_P213	// VEML6070
#endif


#ifdef CONTROLLER_SET_EXPERIMENTAL
  //#define USES_C016   // Cache controller
  //#define USES_C018   // TTN/RN2483
#endif


#ifdef NOTIFIER_SET_EXPERIMENTAL
#endif



/******************************************************************************\
 * Remove incompatible plugins ************************************************
\******************************************************************************/
#ifdef PLUGIN_SET_TEST_ESP32
//  #undef USES_P010   // BH1750          (doesn't work yet on ESP32)
//  #undef USES_P049   // MHZ19           (doesn't work yet on ESP32)

//  #undef USES_P052   // SenseAir        (doesn't work yet on ESP32)
//  #undef USES_P053   // PMSx003

//  #undef USES_P056   // SDS011-Dust     (doesn't work yet on ESP32)
//  #undef USES_P065   // DRF0299
//  #undef USES_P071   // Kamstrup401
  #undef USES_P075   // Nextion
//  #undef USES_P078   // Eastron Modbus Energy meters (doesn't work yet on ESP32)
//  #undef USES_P082   // GPS

#endif


#ifdef ARDUINO_ESP8266_RELEASE_2_3_0
  #ifdef USES_P081
    #undef USES_P081   // Cron
  #endif


#endif


/******************************************************************************\
 * Libraries dependencies *****************************************************
\******************************************************************************/
#if defined(USES_P049) || defined(USES_P052) || defined(USES_P053) || defined(USES_P056) || defined(USES_P071) || defined(USES_P075) || defined(USES_P082) || defined(USES_P087) || defined(USES_P094)
// At least one plugin uses serial.
#else
  // No plugin uses serial, so make sure software serial is not included.
  #define DISABLE_SOFTWARE_SERIAL
#endif


/*
#if defined(USES_P00x) || defined(USES_P00y)
#include <the_required_lib.h>
#endif
*/


#if defined(USES_C018)
  #define USES_PACKED_RAW_DATA
#endif

#if defined(USES_P085) || defined (USES_P052) || defined(USES_P078)
  // FIXME TD-er: Is this correct? Those plugins use Modbus_RTU.
  #define USES_MODBUS
#endif

#if defined(USES_C001) || defined (USES_C002) || defined(USES_P029)
  #ifndef USES_DOMOTICZ
    #define USES_DOMOTICZ
  #endif
#endif

#ifdef USES_DOMOTICZ  // Move Domoticz enabling logic together
    #ifndef USES_C001
      #define USES_C001   // Domoticz HTTP
    #endif
    #ifndef USES_C002
      #define USES_C002   // Domoticz MQTT
    #endif
    #ifndef USES_P029
      #define USES_P029   // Output
    #endif
#endif


// Disable Homie plugin for now in the dev build to make it fit.
#if defined(PLUGIN_BUILD_DEV) && defined(USES_C014)
  #undef USES_C014
#endif

// VCC builds need a bit more, disable timing stats to make it fit.
#ifdef FEATURE_ADC_VCC
  #ifndef LIMIT_BUILD_SIZE
    #define LIMIT_BUILD_SIZE
  #endif
  #ifndef NOTIFIER_SET_NONE
    #define NOTIFIER_SET_NONE
  #endif

#endif


// Due to size restrictions, disable a few plugins/controllers for 1M builds
#ifdef SIZE_1M
  #ifdef USES_C003
    #undef USES_C003
  #endif
  #ifndef LIMIT_BUILD_SIZE
    #define LIMIT_BUILD_SIZE
  #endif
#endif

// Disable some diagnostic parts to make builds fit.
#ifdef LIMIT_BUILD_SIZE
  #ifdef WEBSERVER_TIMINGSTATS
    #undef WEBSERVER_TIMINGSTATS
  #endif

  #ifndef BUILD_NO_DEBUG
    #define BUILD_NO_DEBUG
  #endif
  #ifndef BUILD_NO_SPECIAL_CHARACTERS_STRINGCONVERTER
    #define BUILD_NO_SPECIAL_CHARACTERS_STRINGCONVERTER
  #endif
  #ifdef FEATURE_I2CMULTIPLEXER
    #undef FEATURE_I2CMULTIPLEXER
  #endif
  #ifdef USE_SETTINGS_ARCHIVE
    #undef USE_SETTINGS_ARCHIVE
  #endif

  #ifdef USE_SERVO
    #undef USE_SERVO
  #endif
  #ifdef USE_RTTTL
    #undef USE_RTTTL
  #endif
  #ifdef USES_BLYNK
    #undef USES_BLYNK
  #endif
  #ifdef USES_P092
    #undef USES_P092   // DL-Bus
  #endif
  #ifdef USES_P093
    #undef USES_P093   // Mitsubishi Heat Pump
  #endif
  #ifdef USES_P100 // Pulse Counter - DS2423
    #undef USES_P100
  #endif
  #ifdef USES_C012
    #undef USES_C012 // Blynk
  #endif
  #ifdef USES_C015
    #undef USES_C015 // Blynk
  #endif
  #ifdef USES_C016
    #undef USES_C016 // Cache controller
  #endif
  #ifdef USES_C017 // Zabbix
    #undef USES_C017
  #endif
  #ifdef USES_C018
    #undef USES_C018 // LoRa TTN - RN2483/RN2903
  #endif
#endif

// Timing stats page needs timing stats
#if defined(WEBSERVER_TIMINGSTATS) && !defined(USES_TIMING_STATS)
  #define USES_TIMING_STATS
#endif

// If timing stats page is not included, there is no need in collecting the stats
#if !defined(WEBSERVER_TIMINGSTATS) && defined(USES_TIMING_STATS)
  #undef USES_TIMING_STATS
#endif


#ifdef BUILD_NO_DEBUG
  #ifndef BUILD_NO_DIAGNOSTIC_COMMANDS
    #define BUILD_NO_DIAGNOSTIC_COMMANDS
  #endif
  #ifndef BUILD_NO_RAM_TRACKER
    #define BUILD_NO_RAM_TRACKER
  #endif

#endif

#if defined(USES_C002) || defined (USES_C005) || defined(USES_C006) || defined(USES_C014) || defined(USES_P037)
  #define USES_MQTT
#endif

#if defined(USES_C012) || defined (USES_C015)
  #define USES_BLYNK
#endif

// Specific notifier plugins may be enabled via Custom.h, regardless
// whether NOTIFIER_SET_NONE is defined
#if defined(USES_N001) || defined(USES_N002)
  #ifndef USES_NOTIFIER
    #define USES_NOTIFIER
  #endif
#endif


#ifdef USES_MQTT
// MQTT_MAX_PACKET_SIZE : Maximum packet size
#ifndef MQTT_MAX_PACKET_SIZE
  #define MQTT_MAX_PACKET_SIZE 1024 // Is also used in PubSubClient
#endif
#endif //USES_MQTT


// It may have gotten undefined to fit a build. Make sure the Blynk controllers are not defined
#ifndef USES_BLYNK
  #ifdef USES_C012
    #undef USES_C012
  #endif
  #ifdef USES_C015
    #undef USES_C015
  #endif
#endif


#endif // DEFINE_PLUGIN_SETS_H<|MERGE_RESOLUTION|>--- conflicted
+++ resolved
@@ -886,11 +886,8 @@
     #define USES_P097   // Touch (ESP32)
     #define USES_P100   // Pulse Counter - DS2423
     #define USES_P101   // Wake On Lan
-<<<<<<< HEAD
+    #define USES_P106   // BME680
     #define USES_P107   // SI1145 UV index
-=======
-    #define USES_P106   // BME680
->>>>>>> 08cbc4d2
 #endif
 
 
