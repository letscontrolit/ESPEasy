--- conflicted
+++ resolved
@@ -158,10 +158,7 @@
   lastMacDisconnectedAPmode.set(mac);
   processedDisconnectAPmode = false;
 }
-<<<<<<< HEAD
-=======
 
 void WiFiEventData_t::setAuthMode(uint8_t newMode) {
   auth_mode = newMode;
-}
->>>>>>> a33fb3c5
+}