h1,h6 {
	color:#07D 
}
.checkmark:after,.dotmark:after {
	display:none;
	position:absolute;
	content: ''
}
.button,.menu {
	text-decoration:none 
}
.div_l,.menu {
	float:left 
}
.closebtn,.div_r {
	color:#fff;
	float:right 
}
* {
	box-sizing:border-box;
	font-family:sans-serif;
	font-size:12pt;
	margin:0 
}
h1 {
	font-size:16pt;
	margin:8px 0 
}
h2,h3 {
	font-size:12pt 
}
h2 {
	background-color:#444;
	color:#FFF;
	margin:0 -4px;
	padding:6px 
}
h3 {
	background-color:#cacaca;
	color:#444;
	margin:-4px;
	padding:6px 
}
h6 {
	font-size:10pt 
}
code,kbd,pre,samp,tt,xmp {
	font-family:monospace,monospace;
	font-size:1em 
}
.button {
	background-color:#07D;
	border:0;
	border-radius:5px;
	color:#FFF;
	margin:4px;
	padding:4px 16px 
}
.button.help,.checkmark,input,select,textarea {
	border-color:gray;
	border-style:solid;
	border-width:1px 
}
.button.link.wide {
	display:inline-block;
	text-align:center;
	width:100% 
}
.button.link.red {
	background-color:red 
}
.button.help {
	border-radius:50%;
	font-family:monospace;
	padding:2px 7px 
}
.checkmark,input,select,textarea {
	border-radius:5px 
}
.button:hover {
	background:#369 
}
input,select,textarea {
	background-color:#eee;
	padding:4px 8px 
}
input.wide,select.wide {
	margin-bottom:5px;
	max-width:350px;
	width:95% 
}
.widenumber {
	max-width:500px;
	width:100px 
}
.container,.container2 {
	cursor:pointer;
	font-size:12pt;
	padding-left:35px 
}
.container {
	display:block;
	height:30px;
	margin-left:4px;
	margin-top:0;
	position:relative;
	user-select:none 
}
.checkmark.disabled {
	background-color:grey 
}
.checkmark {
	background-color:#eee;
	height:25px;
	left:0;
	position:absolute;
	top:0;
	width:25px 
}
.container .checkmark:after {
	border:solid #fff;
	border-width:0 3px 3px 0;
	height:10px;
	left:7px;
	top:3px;
	transform:rotate(45deg);
	width:5px 
}
#toastmessage,.dotmark,.logviewer {
	border-color:gray;
	border-style:solid 
}
#toastmessage,.dotmark {
	border-width:1px 
}
.container2 {
	margin-bottom:20px;
	margin-left:9px;
	position:relative;
	user-select:none 
}
.dotmark {
	background-color:#eee;
	border-radius:50%;
	height:26px;
	left:0;
	position:absolute;
	top:0;
	width:26px 
}
.container2 .dotmark:after {
	background:#fff;
	border-radius:50%;
	height:8px;
	left:8px;
	top:8px;
	width:8px 
}
.logviewer,textarea {
	font-family:'Lucida Console',Monaco,monospace;
	height:60vh;
	width:100% 
}
#toastmessage {
	background-color:#07D;
	border-radius:5px;
	bottom:30%;
	color:#fff;
	font-size:17px;
	left:282px;
	margin-left:-125px;
	min-width:250px;
	padding:16px;
	position:fixed;
	text-align:center;
	visibility:hidden;
	z-index:1 
}
#toastmessage.show {
	animation:fadein .5s,fadeout .5s 2.5s;
	visibility:visible 
}
.container input,.container2 input {
	cursor:pointer;
	opacity:0;
	position:absolute 
}
.container input:checked~.checkmark,.container2 input:checked~.dotmark {
	background-color:#07D 
}
.container input:checked~.checkmark:after,.container2,.container2 input:checked~.dotmark:after {
	display:block 
}
@keyframes fadein {
	from {
		bottom:20%;
		opacity:0 
   }
	to {
		bottom:30%;
		opacity:.9 
   }
}
@keyframes fadeout {
	from {
		bottom:30%;
		opacity:.9 
   }
	to {
		bottom:0;
		opacity:0 
   }
}
.level_0 {
	color:#F1F1F1 
}
.level_1 {
	color:#FCFF95 
}
.level_2 {
	color:#9DCEFE 
}
.level_3 {
	color:#A4FC79 
}
.level_4 {
	color:#F2AB39 
}
.level_9 {
	color:#F50 
}
.logviewer {
<<<<<<< HEAD
	background-color: #272727;
	color: #F1F1F1;
	height: 530px;
	overflow: auto
}

textarea:hover {
	background-color: #ccc
}

table.multirow th,
table.multi2row th,
table.normal th {
	background-color: #444;
	border-color: #888;
	color: #FFF;
	font-weight: 700;
	padding: 6px;
	align-content: center;
	text-align: center
}

table.multirow,
table.multi2row,
table.normal {
	border-collapse: collapse;
	color: #000;
	min-width: 420px;
	width: 100%
}

table.multirow tr,
table.multi2row tr,
table.normal td,
table.normal tr {
	padding: 4px
}

=======
	background-color:#272727;
	color:#f1f1f1;
	overflow:auto 
}
tbody {
	display:inline-block;
	overflow:auto 
}
table.multirow th,table.normal th {
	align-content:center;
	background-color:#444;
	border-color:silver;
	border-width:thin;
	color:#FFF;
	padding:6px;
	text-align:center;
	width:100vw 
}
tr td {
	border-width:thin 
}
table.multirow,table.normal {
	border-spacing:0;
	border-style:none;
	min-width:420px;
	padding-bottom:5px 
}
table.multirow tr,table.normal td,table.normal tr {
	padding:4px 
}
>>>>>>> 44b2677d
table.normal td {
	height:30px 
}
table.multirow td {
	border-color:silver;
	height:30px;
	padding:4px;
	text-align:center 
}
<<<<<<< HEAD

table.multi2row td {
	height: 30px;
	padding: 4px;
	align-content: flex-start;
	text-align: left
}

table.multirow tr:nth-child(even),
table.multi2row tr:nth-child(4n+1),
table.multi2row tr:nth-child(4n+2) {
	background-color: #DEE6FF
=======
table.multirow tr:nth-child(odd) {
	background-color:#e8e8e8 
>>>>>>> 44b2677d
}
.highlight td {
	background-color:#dbff0075 
}
.apheader,.headermenu {
	background-color:#F8F8F8;
	padding:8px 12px;
	width:100vw 
}
.note {
	color:#444;
	font-style:italic 
}
.headermenu {
	border-bottom:.1px solid #444;
	height:100px;
	position:fixed;
	top:0;
	z-index:1 
}
.bodymenu {
	background-color:#fff;
	height:100vh;
	padding-top:100px 
}
.menubar {
	position:inherit;
	top:54px;
	width:100% 
}
a.menu {
	align-items:center;
	display:flex;
	height:46px;
	justify-content:center 
}
.menu {
	border:solid transparent 1px;
	border-radius:5px 5px 0 0;
	color:#444;
	padding:10px 10px 8px;
	white-space:nowrap 
}
.menu.active {
	background-color:#FFF;
	border-color:#444 #444 #fff;
	border-width:.1px;
	color:#000 
}
.menu:hover {
	background:#bdbdbd;
	color:#000 
}
.menu_button {
	display:none 
}
.on {
	color:#029B34 
}
.off {
	color:red 
}
.div_r {
	background-color:#029B34;
	border-radius:4px;
	margin:2px;
	padding:1px 10px 
}
.alert,.warning {
	color:#fff;
	margin-bottom:15px;
	padding:20px 
}
.div_br {
	clear:both 
}
.alert {
	background-color:#f44336 
}
.warning {
	background-color:#ffca17 
}
.closebtn {
	cursor:pointer;
	font-size:22px;
	line-height:20px;
	margin-left:15px;
	transition:.3s 
}
.closebtn:hover {
	color:#000 
}
section {
	overflow-x:auto;
	padding:10px 0 
}
footer {
	padding:0 5px;
	word-break:break-word 
}
@media screen and (max-width: 780px) {
	.showmenulabel {
		display:none 
   }
	a.menu {
		width:12% 
   }
}
@media screen and (max-width: 450px) {
	table.normal {
		min-width:300px 
   }
	input.wide:focus {
		left:4px;
		position:absolute;
		z-index:1 
   }
	.container {
		display:inline;
		user-select:none 
   }
}<|MERGE_RESOLUTION|>--- conflicted
+++ resolved
@@ -230,55 +230,17 @@
 	color:#F50 
 }
 .logviewer {
-<<<<<<< HEAD
-	background-color: #272727;
-	color: #F1F1F1;
-	height: 530px;
-	overflow: auto
-}
-
-textarea:hover {
-	background-color: #ccc
-}
-
+	background-color:#272727;
+	color:#f1f1f1;
+	overflow:auto 
+}
+tbody {
+	display:inline-block;
+	overflow:auto 
+}
 table.multirow th,
 table.multi2row th,
 table.normal th {
-	background-color: #444;
-	border-color: #888;
-	color: #FFF;
-	font-weight: 700;
-	padding: 6px;
-	align-content: center;
-	text-align: center
-}
-
-table.multirow,
-table.multi2row,
-table.normal {
-	border-collapse: collapse;
-	color: #000;
-	min-width: 420px;
-	width: 100%
-}
-
-table.multirow tr,
-table.multi2row tr,
-table.normal td,
-table.normal tr {
-	padding: 4px
-}
-
-=======
-	background-color:#272727;
-	color:#f1f1f1;
-	overflow:auto 
-}
-tbody {
-	display:inline-block;
-	overflow:auto 
-}
-table.multirow th,table.normal th {
 	align-content:center;
 	background-color:#444;
 	border-color:silver;
@@ -291,16 +253,17 @@
 tr td {
 	border-width:thin 
 }
-table.multirow,table.normal {
+table.multirow,
+table.multi2row,
+table.normal {
 	border-spacing:0;
 	border-style:none;
 	min-width:420px;
 	padding-bottom:5px 
 }
-table.multirow tr,table.normal td,table.normal tr {
+table.multirow tr,table.multi2row tr,table.normal td,table.normal tr {
 	padding:4px 
 }
->>>>>>> 44b2677d
 table.normal td {
 	height:30px 
 }
@@ -310,8 +273,6 @@
 	padding:4px;
 	text-align:center 
 }
-<<<<<<< HEAD
-
 table.multi2row td {
 	height: 30px;
 	padding: 4px;
@@ -319,14 +280,10 @@
 	text-align: left
 }
 
-table.multirow tr:nth-child(even),
-table.multi2row tr:nth-child(4n+1),
-table.multi2row tr:nth-child(4n+2) {
-	background-color: #DEE6FF
-=======
-table.multirow tr:nth-child(odd) {
-	background-color:#e8e8e8 
->>>>>>> 44b2677d
+table.multirow tr:nth-child(odd),
+table.multi2row tr:nth-child(4n+3),
+table.multi2row tr:nth-child(4n+4) {
+	background-color: #e8e8e8
 }
 .highlight td {
 	background-color:#dbff0075 
