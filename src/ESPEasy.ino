
#include <Arduino.h>

#ifdef CONTINUOUS_INTEGRATION
#pragma GCC diagnostic error "-Wall"
#else
#pragma GCC diagnostic warning "-Wall"
#endif

// Needed due to preprocessor issues.
#ifdef PLUGIN_SET_GENERIC_ESP32
  #ifndef ESP32
    #define ESP32
  #endif
#endif


/****************************************************************************************************************************\
 * Arduino project "ESP Easy" © Copyright www.letscontrolit.com
 *
 * This program is free software: you can redistribute it and/or modify it under the terms of the GNU General Public License
 * as published by the Free Software Foundation, either version 3 of the License, or (at your option) any later version.
 * This program is distributed in the hope that it will be useful, but WITHOUT ANY WARRANTY; without even the implied warranty
 * of MERCHANTABILITY or FITNESS FOR A PARTICULAR PURPOSE.  See the GNU General Public License for more details.
 * You received a copy of the GNU General Public License along with this program in file 'License.txt'.
 *
 * IDE download    : https://www.arduino.cc/en/Main/Software
 * ESP8266 Package : https://github.com/esp8266/Arduino
 *
 * Source Code     : https://github.com/ESP8266nu/ESPEasy
 * Support         : http://www.letscontrolit.com
 * Discussion      : http://www.letscontrolit.com/forum/
 *
 * Additional information about licensing can be found at : http://www.gnu.org/licenses
\*************************************************************************************************************************/

// This file incorporates work covered by the following copyright and permission notice:

/****************************************************************************************************************************\
* Arduino project "Nodo" © Copyright 2010..2015 Paul Tonkes
*
* This program is free software: you can redistribute it and/or modify it under the terms of the GNU General Public License
* as published by the Free Software Foundation, either version 3 of the License, or (at your option) any later version.
* This program is distributed in the hope that it will be useful, but WITHOUT ANY WARRANTY; without even the implied warranty
* of MERCHANTABILITY or FITNESS FOR A PARTICULAR PURPOSE.  See the GNU General Public License for more details.
* You received a copy of the GNU General Public License along with this program in file 'License.txt'.
*
* Voor toelichting op de licentievoorwaarden zie    : http://www.gnu.org/licenses
* Uitgebreide documentatie is te vinden op          : http://www.nodo-domotica.nl
* Compiler voor deze programmacode te downloaden op : http://arduino.cc
\*************************************************************************************************************************/

//   Simple Arduino sketch for ESP module, supporting:
//   =================================================================================
//   Simple switch inputs and direct GPIO output control to drive relays, mosfets, etc
//   Analog input (ESP-7/12 only)
//   Pulse counters
//   Dallas OneWire DS18b20 temperature sensors
//   DHT11/22/12 humidity sensors
//   BMP085 I2C Barometric Pressure sensor
//   PCF8591 4 port Analog to Digital converter (I2C)
//   RFID Wiegand-26 reader
//   MCP23017 I2C IO Expanders
//   BH1750 I2C Luminosity sensor
//   Arduino Pro Mini with IO extender sketch, connected through I2C
//   LCD I2C display 4x20 chars
//   HC-SR04 Ultrasonic distance sensor
//   SI7021 I2C temperature/humidity sensors
//   TSL2561 I2C Luminosity sensor
//   TSOP4838 IR receiver
//   PN532 RFID reader
//   Sharp GP2Y10 dust sensor
//   PCF8574 I2C IO Expanders
//   PCA9685 I2C 16 channel PWM driver
//   OLED I2C display with SSD1306 driver
//   MLX90614 I2C IR temperature sensor
//   ADS1115 I2C ADC
//   INA219 I2C voltage/current sensor
//   BME280 I2C temp/hum/baro sensor
//   MSP5611 I2C temp/baro sensor
//   BMP280 I2C Barometric Pressure sensor
//   SHT1X temperature/humidity sensors
//   Ser2Net server


// Define globals before plugin sets to allow a personal override of the selected plugins
#include "ESPEasy-Globals.h"
// Must be included after all the defines, since it is using TASKS_MAX
#include "_Plugin_Helper.h"
// Plugin helper needs the defined controller sets, thus include after 'define_plugin_sets.h'
#include "_CPlugin_Helper.h"
#include "src/ControllerQueue/DelayQueueElements.h"

#include "src/DataStructs/ControllerSettingsStruct.h"
#include "src/DataStructs/DeviceModel.h"
#include "src/DataStructs/ESPEasy_EventStruct.h"
#include "src/DataStructs/PortStatusStruct.h"
#include "src/DataStructs/ProtocolStruct.h"
#include "src/DataStructs/RTCStruct.h"
#include "src/DataStructs/SchedulerTimers.h"
#include "src/DataStructs/SettingsType.h"
#include "src/DataStructs/SystemTimerStruct.h"
#include "src/DataStructs/TimingStats.h"

#include "src/DataStructs/tcp_cleanup.h"

#include "src/Globals/CPlugins.h"
#include "src/Globals/Device.h"
#include "src/Globals/ESPEasyWiFiEvent.h"
#include "src/Globals/ExtraTaskSettings.h"
#include "src/Globals/GlobalMapPortStatus.h"
#include "src/Globals/MQTT.h"
#include "src/Globals/Plugins.h"
#include "src/Globals/Protocol.h"
#include "src/Globals/RamTracker.h"
#include "src/Globals/RTC.h"
#include "src/Globals/SecuritySettings.h"
#include "src/Globals/Services.h"
#include "src/Globals/Settings.h"
#include "src/Globals/Statistics.h"

#if FEATURE_ADC_VCC
ADC_MODE(ADC_VCC);
#endif

// Get functions to give access to global defined variables.
// These are needed to get direct access to global defined variables, since they cannot be defined in .h files and included more than once.

float& getUserVar(unsigned int varIndex) {return UserVar[varIndex]; }


#ifdef USES_BLYNK
// Blynk_get prototype
boolean Blynk_get(const String& command, controllerIndex_t controllerIndex,float *data = NULL );

controllerIndex_t firstEnabledBlynk_ControllerIndex();
#endif

//void checkRAM( const __FlashStringHelper* flashString);

#ifdef CORE_POST_2_5_0
void preinit();
#endif

#ifdef CORE_POST_2_5_0
/*********************************************************************************************\
 * Pre-init
\*********************************************************************************************/
void preinit() {
  // Global WiFi constructors are not called yet
  // (global class instances like WiFi, Serial... are not yet initialized)..
  // No global object methods or C++ exceptions can be called in here!
  //The below is a static class method, which is similar to a function, so it's ok.
  ESP8266WiFiClass::preinitWiFiOff();
}
#endif

/*********************************************************************************************\
 * ISR call back function for handling the watchdog.
\*********************************************************************************************/
void sw_watchdog_callback(void *arg) 
{
  yield(); // feed the WD
  ++sw_watchdog_callback_count;
}




/*********************************************************************************************\
 * SETUP
\*********************************************************************************************/
void setup()
{
#ifdef ESP8266_DISABLE_EXTRA4K
  disable_extra4k_at_link_time();
#endif
  WiFi.persistent(false); // Do not use SDK storage of SSID/WPA parameters
  WiFi.setAutoReconnect(false);
  // The WiFi.disconnect() ensures that the WiFi is working correctly. If this is not done before receiving WiFi connections,
  // those WiFi connections will take a long time to make or sometimes will not work at all.
  WiFi.disconnect();
  setWifiMode(WIFI_OFF);
  
  run_compiletime_checks();
  lowestFreeStack = getFreeStackWatermark();
  lowestRAM = FreeMem();
#ifndef ESP32
//  ets_isr_attach(8, sw_watchdog_callback, NULL);  // Set a callback for feeding the watchdog.
#endif

  resetPluginTaskData();

  checkRAM(F("setup"));
  #if defined(ESP32)
    for(byte x = 0; x < 16; x++)
      ledChannelPin[x] = -1;
  #endif

  Serial.begin(115200);
  // serialPrint("\n\n\nBOOOTTT\n\n\n");

  initLog();

#if defined(ESP32)
  WiFi.onEvent(WiFiEvent);
#else
  // WiFi event handlers
  stationConnectedHandler = WiFi.onStationModeConnected(onConnected);
	stationDisconnectedHandler = WiFi.onStationModeDisconnected(onDisconnect);
	stationGotIpHandler = WiFi.onStationModeGotIP(onGotIP);
  stationModeDHCPTimeoutHandler = WiFi.onStationModeDHCPTimeout(onDHCPTimeout);
  APModeStationConnectedHandler = WiFi.onSoftAPModeStationConnected(onConnectedAPmode);
  APModeStationDisconnectedHandler = WiFi.onSoftAPModeStationDisconnected(onDisonnectedAPmode);
#endif

  if (SpiffsSectors() < 32)
  {
    serialPrintln(F("\nNo (or too small) SPIFFS area..\nSystem Halted\nPlease reflash with 128k SPIFFS minimum!"));
    while (true)
      delay(1);
  }

  emergencyReset();

  String log = F("\n\n\rINIT : Booting version: ");
  log += F(BUILD_GIT);
  log += " (";
  log += getSystemLibraryString();
  log += ')';
  addLog(LOG_LEVEL_INFO, log);
  log = F("INIT : Free RAM:");
  log += FreeMem();
  addLog(LOG_LEVEL_INFO, log);


  //warm boot
  if (readFromRTC())
  {
    RTC.bootFailedCount++;
    RTC.bootCounter++;
    lastMixedSchedulerId_beforereboot = RTC.lastMixedSchedulerId;
    readUserVarFromRTC();

    if (RTC.deepSleepState == 1)
    {
      log = F("INIT : Rebooted from deepsleep #");
      lastBootCause=BOOT_CAUSE_DEEP_SLEEP;
    }
    else {
      node_time.restoreLastKnownUnixTime(RTC.lastSysTime, RTC.deepSleepState);
      log = F("INIT : Warm boot #");
    }

    log += RTC.bootCounter;
    log += F(" Last Task: ");
    log += decodeSchedulerId(lastMixedSchedulerId_beforereboot);
    log += F(" Last systime: ");
    log += RTC.lastSysTime;
  }
  //cold boot (RTC memory empty)
  else
  {
    initRTC();

    // cold boot situation
    if (lastBootCause == BOOT_CAUSE_MANUAL_REBOOT) // only set this if not set earlier during boot stage.
      lastBootCause = BOOT_CAUSE_COLD_BOOT;
    log = F("INIT : Cold Boot");
  }
  log += F(" - Restart Reason: ");
  log += getResetReasonString();

  RTC.deepSleepState=0;
  saveToRTC();

  addLog(LOG_LEVEL_INFO, log);

  fileSystemCheck();
  progMemMD5check();
  LoadSettings();

  Settings.UseRTOSMultitasking = false; // For now, disable it, we experience heap corruption.
  if (RTC.bootFailedCount > 10 && RTC.bootCounter > 10) {
    byte toDisable = RTC.bootFailedCount - 10;
    toDisable = disablePlugin(toDisable);
    if (toDisable != 0) {
      toDisable = disableController(toDisable);
    }
    if (toDisable != 0) {
      toDisable = disableNotification(toDisable);
    }
  }
  if (!selectValidWiFiSettings()) {
    wifiSetup = true;
    RTC.lastWiFiChannel = 0; // Must scan all channels
    // Wait until scan has finished to make sure as many as possible are found
    // We're still in the setup phase, so nothing else is taking resources of the ESP.
    WifiScan(false); 
  }

//  setWifiMode(WIFI_STA);
  checkRuleSets();

  // if different version, eeprom settings structure has changed. Full Reset needed
  // on a fresh ESP module eeprom values are set to 255. Version results into -1 (signed int)
  if (Settings.Version != VERSION || Settings.PID != ESP_PROJECT_PID)
  {
    // Direct Serial is allowed here, since this is only an emergency task.
    serialPrint(F("\nPID:"));
    serialPrintln(String(Settings.PID));
    serialPrint(F("Version:"));
    serialPrintln(String(Settings.Version));
    serialPrintln(F("INIT : Incorrect PID or version!"));
    delay(1000);
    ResetFactory();
  }

  if (Settings.UseSerial)
  {
    //make sure previous serial buffers are flushed before resetting baudrate
    Serial.flush();
    Serial.begin(Settings.BaudRate);
//    Serial.setDebugOutput(true);
  }

  if (Settings.Build != BUILD)
    BuildFixes();


  log = F("INIT : Free RAM:");
  log += FreeMem();
  addLog(LOG_LEVEL_INFO, log);

  if (Settings.UseSerial && Settings.SerialLogLevel >= LOG_LEVEL_DEBUG_MORE)
    Serial.setDebugOutput(true);

  checkRAM(F("hardwareInit"));
  hardwareInit();

  timermqtt_interval = 250; // Interval for checking MQTT
  timerAwakeFromDeepSleep = millis();
  CPluginInit();
  NPluginInit();
  PluginInit();
  log = F("INFO : Plugins: ");
  log += deviceCount + 1;
  log += ' ';
  log += getPluginDescriptionString();
  log += " (";
  log += getSystemLibraryString();
  log += ')';
  addLog(LOG_LEVEL_INFO, log);

  if (deviceCount + 1 >= PLUGIN_MAX) {
    addLog(LOG_LEVEL_ERROR, F("Programming error! - Increase PLUGIN_MAX"));
  }

  if (Settings.UseRules && isDeepSleepEnabled())
  {
    String event = F("System#NoSleep=");
    event += Settings.deepSleep_wakeTime;
    rulesProcessing(event); // TD-er: Process events in the setup() now.
  }

  if (Settings.UseRules)
  {
    String event = F("System#Wake");
    rulesProcessing(event); // TD-er: Process events in the setup() now.
  }

  WiFiConnectRelaxed();

  #ifdef FEATURE_REPORTING
  ReportStatus();
  #endif

  #ifdef FEATURE_ARDUINO_OTA
  ArduinoOTAInit();
  #endif

  // setup UDP
  if (Settings.UDPPort != 0)
    portUDP.begin(Settings.UDPPort);

  if (node_time.systemTimePresent())
    node_time.initTime();

#if FEATURE_ADC_VCC
  if (!wifiConnectInProgress) {
    vcc = ESP.getVcc() / 1000.0;
  }
#endif

  if (Settings.UseRules)
  {
    String event = F("System#Boot");
    rulesProcessing(event); // TD-er: Process events in the setup() now.
  }

  writeDefaultCSS();

  UseRTOSMultitasking = Settings.UseRTOSMultitasking;
  #ifdef USE_RTOS_MULTITASKING
    if(UseRTOSMultitasking){
      log = F("RTOS : Launching tasks");
      addLog(LOG_LEVEL_INFO, log);
      xTaskCreatePinnedToCore(RTOS_TaskServers, "RTOS_TaskServers", 16384, NULL, 1, NULL, 1);
      xTaskCreatePinnedToCore(RTOS_TaskSerial, "RTOS_TaskSerial", 8192, NULL, 1, NULL, 1);
      xTaskCreatePinnedToCore(RTOS_Task10ps, "RTOS_Task10ps", 8192, NULL, 1, NULL, 1);
      xTaskCreatePinnedToCore(
                    RTOS_HandleSchedule,   /* Function to implement the task */
                    "RTOS_HandleSchedule", /* Name of the task */
                    16384,      /* Stack size in words */
                    NULL,       /* Task input parameter */
                    1,          /* Priority of the task */
                    NULL,       /* Task handle. */
                    1);         /* Core where the task should run */
    }
  #endif

  // Start the interval timers at N msec from now.
  // Make sure to start them at some time after eachother,
  // since they will keep running at the same interval.
  setIntervalTimerOverride(TIMER_20MSEC,  5); // timer for periodic actions 50 x per/sec
  setIntervalTimerOverride(TIMER_100MSEC, 66); // timer for periodic actions 10 x per/sec
  setIntervalTimerOverride(TIMER_1SEC,    777); // timer for periodic actions once per/sec
  setIntervalTimerOverride(TIMER_30SEC,   1333); // timer for watchdog once per 30 sec
  setIntervalTimerOverride(TIMER_MQTT,    88); // timer for interaction with MQTT
  setIntervalTimerOverride(TIMER_STATISTICS, 2222);
}

#ifdef USE_RTOS_MULTITASKING
void RTOS_TaskServers( void * parameter )
{
 while (true){
  delay(100);
  web_server.handleClient();
  checkUDP();
 }
}

void RTOS_TaskSerial( void * parameter )
{
 while (true){
    delay(100);
    if (Settings.UseSerial)
    if (Serial.available())
      if (!PluginCall(PLUGIN_SERIAL_IN, 0, dummyString))
        serial();
 }
}

void RTOS_Task10ps( void * parameter )
{
 while (true){
    delay(100);
    run10TimesPerSecond();
 }
}

void RTOS_HandleSchedule( void * parameter )
{
 while (true){
    handle_schedule();
 }
}

#endif


void updateLoopStats() {
  ++loopCounter;
  ++loopCounter_full;
  if (lastLoopStart == 0) {
    lastLoopStart = micros();
    return;
  }
  const long usecSince = usecPassedSince(lastLoopStart);
  #ifdef USES_TIMING_STATS
  miscStats[LOOP_STATS].add(usecSince);
  #endif

  loop_usec_duration_total += usecSince;
  lastLoopStart = micros();
  if (usecSince <= 0 || usecSince > 10000000)
    return; // No loop should take > 10 sec.
  if (shortestLoop > static_cast<unsigned long>(usecSince)) {
    shortestLoop = usecSince;
    loopCounterMax = 30 * 1000000 / usecSince;
  }
  if (longestLoop < static_cast<unsigned long>(usecSince))
    longestLoop = usecSince;
}

void updateLoopStats_30sec(byte loglevel) {
  loopCounterLast = loopCounter;
  loopCounter = 0;
  if (loopCounterLast > loopCounterMax)
    loopCounterMax = loopCounterLast;

  msecTimerHandler.updateIdleTimeStats();

#ifndef BUILD_NO_DEBUG
  if (loglevelActiveFor(loglevel)) {
    String log = F("LoopStats: shortestLoop: ");
    log += shortestLoop;
    log += F(" longestLoop: ");
    log += longestLoop;
    log += F(" avgLoopDuration: ");
    log += loop_usec_duration_total / loopCounter_full;
    log += F(" loopCounterMax: ");
    log += loopCounterMax;
    log += F(" loopCounterLast: ");
    log += loopCounterLast;
    addLog(loglevel, log);
  }
#endif
  loop_usec_duration_total = 0;
  loopCounter_full = 1;
}

float getCPUload() {
  return 100.0 - msecTimerHandler.getIdleTimePct();
}

int getLoopCountPerSec() {
  return loopCounterLast / 30;
}




/*********************************************************************************************\
 * MAIN LOOP
\*********************************************************************************************/
void loop()
{
  /*
  //FIXME TD-er: No idea what this does.
  if(MainLoopCall_ptr)
      MainLoopCall_ptr();
  */
  dummyString = String(); // Fixme TD-er  Make sure this global variable doesn't keep memory allocated.

  updateLoopStats();

  handle_unprocessedWiFiEvents();

  bool firstLoopConnectionsEstablished = WiFiConnected() && firstLoop;
  if (firstLoopConnectionsEstablished) {
     addLog(LOG_LEVEL_INFO, F("firstLoopConnectionsEstablished"));
     firstLoop = false;
     timerAwakeFromDeepSleep = millis(); // Allow to run for "awake" number of seconds, now we have wifi.
     // schedule_all_task_device_timers(); // Disabled for now, since we are now using queues for controllers.
     if (Settings.UseRules && isDeepSleepEnabled())
     {
        String event = F("System#NoSleep=");
        event += Settings.deepSleep_wakeTime;
        eventQueue.add(event);
     }


     RTC.bootFailedCount = 0;
     saveToRTC();
     sendSysInfoUDP(1);
  }
  // Work around for nodes that do not have WiFi connection for a long time and may reboot after N unsuccessful connect attempts
  if ((wdcounter / 2) > 2) {
    // Apparently the uptime is already a few minutes. Let's consider it a successful boot.
     RTC.bootFailedCount = 0;
     saveToRTC();
  }

  // Deep sleep mode, just run all tasks one (more) time and go back to sleep as fast as possible
  if ((firstLoopConnectionsEstablished || readyForSleep()) && isDeepSleepEnabled())
  {
#ifdef USES_MQTT
      runPeriodicalMQTT();
#endif //USES_MQTT
      // Now run all frequent tasks
      run50TimesPerSecond();
      run10TimesPerSecond();
      runEach30Seconds();
      runOncePerSecond();
  }
  //normal mode, run each task when its time
  else
  {
    if (!UseRTOSMultitasking) {
      // On ESP32 the schedule is executed on the 2nd core.
      handle_schedule();
    }
  }

  backgroundtasks();

  if (readyForSleep()){
    prepare_deepSleep(Settings.Delay);
    //deepsleep will never return, its a special kind of reboot
  }
}

void flushAndDisconnectAllClients() {
  if (anyControllerEnabled()) {
#ifdef USES_MQTT
    bool mqttControllerEnabled = validControllerIndex(firstEnabledMQTT_ControllerIndex());
#endif //USES_MQTT
    unsigned long timer = millis() + 1000;
    while (!timeOutReached(timer)) {
      // call to all controllers (delay queue) to flush all data.
      CPluginCall(CPlugin::Function::CPLUGIN_FLUSH, 0);
#ifdef USES_MQTT      
      if (mqttControllerEnabled && MQTTclient.connected()) {
        MQTTclient.loop();
      }
#endif //USES_MQTT      
    }
#ifdef USES_MQTT    
    if (mqttControllerEnabled && MQTTclient.connected()) {
      MQTTclient.disconnect();
      updateMQTTclient_connected();
    }
#endif //USES_MQTT      
    saveToRTC();
    delay(100); // Flush anything in the network buffers.
  }
  process_serialWriteBuffer();
}


#ifdef USES_MQTT

void updateMQTTclient_connected() {
  if (MQTTclient_connected != MQTTclient.connected()) {
    MQTTclient_connected = !MQTTclient_connected;
    if (!MQTTclient_connected) {
      if (loglevelActiveFor(LOG_LEVEL_ERROR)) {
        String connectionError = F("MQTT : Connection lost, state: ");
        connectionError += getMQTT_state();
        addLog(LOG_LEVEL_ERROR, connectionError);
      }
    } else {
      schedule_all_tasks_using_MQTT_controller();
    }
    if (Settings.UseRules) {
      if (MQTTclient_connected) {
        eventQueue.add(F("MQTT#Connected"));
      } else {
        eventQueue.add(F("MQTT#Disconnected"));
      }
    }
  }
  if (!MQTTclient_connected) {
    // As suggested here: https://github.com/letscontrolit/ESPEasy/issues/1356
    if (timermqtt_interval < 30000) {
      timermqtt_interval += 5000;
    }
  } else {
    timermqtt_interval = 250;
  }
  setIntervalTimer(TIMER_MQTT);
}

void runPeriodicalMQTT() {
  // MQTT_KEEPALIVE = 15 seconds.
  if (!WiFiConnected(10)) {
    updateMQTTclient_connected();
    return;
  }
  //dont do this in backgroundtasks(), otherwise causes crashes. (https://github.com/letscontrolit/ESPEasy/issues/683)
  controllerIndex_t enabledMqttController = firstEnabledMQTT_ControllerIndex();
  if (validControllerIndex(enabledMqttController)) {
    if (!MQTTclient.loop()) {
      updateMQTTclient_connected();
      if (MQTTCheck(enabledMqttController)) {
        updateMQTTclient_connected();
      }
    }
  } else {
    if (MQTTclient.connected()) {
      MQTTclient.disconnect();
      updateMQTTclient_connected();
    }
  }
}

controllerIndex_t firstEnabledMQTT_ControllerIndex() {
  for (controllerIndex_t i = 0; i < CONTROLLER_MAX; ++i) {
    protocolIndex_t ProtocolIndex = getProtocolIndex_from_ControllerIndex(i);
    if (validProtocolIndex(ProtocolIndex)) {
      if (Protocol[ProtocolIndex].usesMQTT && Settings.ControllerEnabled[i]) {
        return i;
      }
    }
  }
  return INVALID_CONTROLLER_INDEX;
}

#endif //USES_MQTT

#ifdef USES_BLYNK
// Blynk_get prototype
//boolean Blynk_get(const String& command, controllerIndex_t controllerIndex,float *data = NULL );

controllerIndex_t firstEnabledBlynk_ControllerIndex() {
  for (controllerIndex_t i = 0; i < CONTROLLER_MAX; ++i) {
    protocolIndex_t ProtocolIndex = getProtocolIndex_from_ControllerIndex(i);
    if (validProtocolIndex(ProtocolIndex)) {
      if (Protocol[ProtocolIndex].Number == 12 && Settings.ControllerEnabled[i]) {
        return i;
      }
    }
  }
  return INVALID_CONTROLLER_INDEX;
}
#endif


/*********************************************************************************************\
 * Tasks that run 50 times per second
\*********************************************************************************************/

void run50TimesPerSecond() {
  String dummy;
  {
    START_TIMER;
    PluginCall(PLUGIN_FIFTY_PER_SECOND, 0, dummy);
    STOP_TIMER(PLUGIN_CALL_50PS);
  }
  {
    START_TIMER;
    CPluginCall(CPlugin::Function::CPLUGIN_FIFTY_PER_SECOND, 0, dummy);
    STOP_TIMER(CPLUGIN_CALL_50PS);
  }
}

/*********************************************************************************************\
 * Tasks that run 10 times per second
\*********************************************************************************************/
void run10TimesPerSecond() {
  String dummy;
  {
    START_TIMER;
    PluginCall(PLUGIN_TEN_PER_SECOND, 0, dummy);
    STOP_TIMER(PLUGIN_CALL_10PS);
  }
  {
    START_TIMER;
//    PluginCall(PLUGIN_UNCONDITIONAL_POLL, 0, dummyString);
    PluginCall(PLUGIN_MONITOR, 0, dummy);
    STOP_TIMER(PLUGIN_CALL_10PSU);
  }
<<<<<<< HEAD
  if (Settings.UseRules)
  {
    processNextEvent();
=======
  {
    START_TIMER;
    CPluginCall(CPlugin::Function::CPLUGIN_TEN_PER_SECOND, 0, dummy);
    STOP_TIMER(CPLUGIN_CALL_10PS);
>>>>>>> d270bad6
  }
  processNextEvent();
  
  #ifdef USES_C015
  if (WiFiConnected())
      Blynk_Run_c015();
  #endif
  #ifndef USE_RTOS_MULTITASKING
    web_server.handleClient();
  #endif
}


/*********************************************************************************************\
 * Tasks each second
\*********************************************************************************************/
void runOncePerSecond()
{
  START_TIMER;
  updateLogLevelCache();
  dailyResetCounter++;
  if (dailyResetCounter > 86400) // 1 day elapsed... //86400
  {
    RTC.flashDayCounter=0;
    saveToRTC();
    dailyResetCounter=0;
    addLog(LOG_LEVEL_INFO, F("SYS  : Reset 24h counters"));
  }

  if (Settings.ConnectionFailuresThreshold)
    if (connectionFailures > Settings.ConnectionFailuresThreshold)
      delayedReboot(60);

  if (cmd_within_mainloop != 0)
  {
    switch (cmd_within_mainloop)
    {
      case CMD_WIFI_DISCONNECT:
        {
          WifiDisconnect();
          break;
        }
      case CMD_REBOOT:
        {
          reboot();
          break;
        }
    }
    cmd_within_mainloop = 0;
  }
  // clock events
  if (node_time.reportNewMinute()) {
    String dummy;
    PluginCall(PLUGIN_CLOCK_IN, 0, dummy);
    if (Settings.UseRules)
    {
      String event;
      event.reserve(21);
      event  = F("Clock#Time=");
      event += node_time.weekday_str();
      event += ",";

      if (node_time.hour() < 10) {
        event += '0';
      }
      event += node_time.hour();
      event += ":";

      if (node_time.minute() < 10) {
        event += '0';
      }
      event += node_time.minute();
      // TD-er: Do not add to the eventQueue, but execute right now.
      rulesProcessing(event);
    }
  }

//  unsigned long start = micros();
  String dummy;
  PluginCall(PLUGIN_ONCE_A_SECOND, 0, dummy);
//  unsigned long elapsed = micros() - start;

  if (Settings.UseRules)
    rulesTimers();


  if (SecuritySettings.Password[0] != 0)
  {
    if (WebLoggedIn)
      WebLoggedInTimer++;
    if (WebLoggedInTimer > 300)
      WebLoggedIn = false;
  }

  // I2C Watchdog feed
  if (Settings.WDI2CAddress != 0)
  {
    Wire.beginTransmission(Settings.WDI2CAddress);
    Wire.write(0xA5);
    Wire.endTransmission();
  }

  checkResetFactoryPin();
  STOP_TIMER(PLUGIN_CALL_1PS);
}

void logTimerStatistics() {
  byte loglevel = LOG_LEVEL_DEBUG;
  updateLoopStats_30sec(loglevel);
#ifndef BUILD_NO_DEBUG
//  logStatistics(loglevel, true);
  if (loglevelActiveFor(loglevel)) {
    String queueLog = F("Scheduler stats: (called/tasks/max_length/idle%) ");
    queueLog += msecTimerHandler.getQueueStats();
    addLog(loglevel, queueLog);
  }
#endif
}

/*********************************************************************************************\
 * Tasks each 30 seconds
\*********************************************************************************************/
void runEach30Seconds()
{
  checkRAMtoLog();
  wdcounter++;
  if (loglevelActiveFor(LOG_LEVEL_INFO)) {
    String log;
    log.reserve(80);
    log = F("WD   : Uptime ");
    log += wdcounter / 2;
    log += F(" ConnectFailures ");
    log += connectionFailures;
    log += F(" FreeMem ");
    log += FreeMem();
    log += F(" WiFiStatus ");
    log += WiFi.status();
//    log += F(" ListenInterval ");
//    log += WiFi.getListenInterval();
    addLog(LOG_LEVEL_INFO, log);
  }
  sendSysInfoUDP(1);
  refreshNodeList();

  // sending $stats to homie controller
  CPluginCall(CPlugin::Function::CPLUGIN_INTERVAL, 0);

  #if defined(ESP8266)
  #ifdef USES_SSDP
  if (Settings.UseSSDP)
    SSDP_update();

  #endif // USES_SSDP
  #endif
#if FEATURE_ADC_VCC
  if (!wifiConnectInProgress) {
    vcc = ESP.getVcc() / 1000.0;
  }
#endif

  #ifdef FEATURE_REPORTING
  ReportStatus();
  #endif

}




/*********************************************************************************************\
 * run background tasks
\*********************************************************************************************/
bool runningBackgroundTasks=false;
void backgroundtasks()
{
  //checkRAM(F("backgroundtasks"));
  //always start with a yield
  delay(0);
/*
  // Remove this watchdog feed for now.
  // See https://github.com/letscontrolit/ESPEasy/issues/1722#issuecomment-419659193

  #ifdef ESP32
  // Have to find a similar function to call ESP32's esp_task_wdt_feed();
  #else
  ESP.wdtFeed();
  #endif
*/

  //prevent recursion!
  if (runningBackgroundTasks)
  {
    return;
  }
  START_TIMER
  const bool wifiConnected = WiFiConnected();
  runningBackgroundTasks=true;

  #if defined(ESP8266)
  if (wifiConnected) {
    tcpCleanup();
  }
  #endif
  process_serialWriteBuffer();
  if(!UseRTOSMultitasking){
    if (Settings.UseSerial && Serial.available()) {
      String dummy;
      if (!PluginCall(PLUGIN_SERIAL_IN, 0, dummy)) {
        serial();
      }
    }
    if (webserverRunning) {
      web_server.handleClient();
    }
    if (WiFi.getMode() != WIFI_OFF) {
      checkUDP();
    }
  }

  // process DNS, only used if the ESP has no valid WiFi config
  if (dnsServerActive)
    dnsServer.processNextRequest();

  #ifdef FEATURE_ARDUINO_OTA
  if(Settings.ArduinoOTAEnable && wifiConnected)
    ArduinoOTA.handle();

  //once OTA is triggered, only handle that and dont do other stuff. (otherwise it fails)
  while (ArduinoOTAtriggered)
  {
    delay(0);
    if (WiFiConnected()) {
      ArduinoOTA.handle();
    }
  }

  #endif

  #ifdef FEATURE_MDNS
  // Allow MDNS processing
  if (wifiConnected) {
    MDNS.update();
  }
  #endif

  delay(0);

  statusLED(false);

  runningBackgroundTasks=false;
  STOP_TIMER(BACKGROUND_TASKS);
}<|MERGE_RESOLUTION|>--- conflicted
+++ resolved
@@ -751,16 +751,10 @@
     PluginCall(PLUGIN_MONITOR, 0, dummy);
     STOP_TIMER(PLUGIN_CALL_10PSU);
   }
-<<<<<<< HEAD
-  if (Settings.UseRules)
-  {
-    processNextEvent();
-=======
   {
     START_TIMER;
     CPluginCall(CPlugin::Function::CPLUGIN_TEN_PER_SECOND, 0, dummy);
     STOP_TIMER(CPLUGIN_CALL_10PS);
->>>>>>> d270bad6
   }
   processNextEvent();
   
