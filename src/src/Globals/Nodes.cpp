#include "../Globals/Nodes.h"

<<<<<<< HEAD

NodesHandler Nodes;
=======
#if FEATURE_ESPEASY_P2P
NodesMap Nodes;
#endif
>>>>>>> 95625033
<|MERGE_RESOLUTION|>--- conflicted
+++ resolved
@@ -1,10 +1,7 @@
 #include "../Globals/Nodes.h"
 
-<<<<<<< HEAD
+#if FEATURE_ESPEASY_P2P
 
 NodesHandler Nodes;
-=======
-#if FEATURE_ESPEASY_P2P
-NodesMap Nodes;
-#endif
->>>>>>> 95625033
+
+#endif