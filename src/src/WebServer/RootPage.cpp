#include "../WebServer/RootPage.h"


#ifdef WEBSERVER_ROOT

#include "../WebServer/WebServer.h"
#include "../WebServer/HTML_wrappers.h"
#include "../WebServer/LoadFromFS.h"
#include "../WebServer/Markup.h"
#include "../WebServer/Markup_Buttons.h"

#include "../Commands/InternalCommands.h"
#include "../ESPEasyCore/ESPEasyNetwork.h"
#include "../Globals/ESPEasy_time.h"
#include "../Globals/ESPEasyWiFiEvent.h"
#include "../Globals/MainLoopCommand.h"
#include "../Globals/NetworkState.h"
#include "../Globals/Nodes.h"
#include "../Globals/Settings.h"
#include "../Globals/Statistics.h"
#include "../Helpers/ESPEasy_Storage.h"
#include "../Helpers/Memory.h"
#include "../Helpers/WebServer_commandHelper.h"

#include "../../ESPEasy_fdwdecl.h"
#include "../../ESPEasy-Globals.h"

#ifdef USES_MQTT
# include "../Globals/MQTT.h"
# include "../Helpers/PeriodicalActions.h" // For finding enabled MQTT controller
#endif


#ifndef MAIN_PAGE_SHOW_BASIC_INFO_NOT_LOGGED_IN
  #define MAIN_PAGE_SHOW_BASIC_INFO_NOT_LOGGED_IN false
#endif

// Define main page elements present
#ifndef MAIN_PAGE_SHOW_SYSINFO_BUTTON
  #define MAIN_PAGE_SHOW_SYSINFO_BUTTON    true
#endif

#ifndef MAIN_PAGE_SHOW_WiFi_SETUP_BUTTON
  #define MAIN_PAGE_SHOW_WiFi_SETUP_BUTTON   false
#endif

#ifndef MAIN_PAGE_SHOW_NODE_LIST_BUILD
  #define MAIN_PAGE_SHOW_NODE_LIST_BUILD   true
#endif
#ifndef MAIN_PAGE_SHOW_NODE_LIST_TYPE
  #define MAIN_PAGE_SHOW_NODE_LIST_TYPE    true
#endif


// ********************************************************************************
// Web Interface root page
// ********************************************************************************
void handle_root() {
  #ifndef BUILD_NO_RAM_TRACKER
  checkRAM(F("handle_root"));
  #endif

 if (captivePortal()) { // If captive portal redirect instead of displaying the page.
   return;
 }

  // if Wifi setup, launch setup wizard if AP_DONT_FORCE_SETUP is not set.
 if (WiFiEventData.wifiSetup && !Settings.ApDontForceSetup())
  {
    web_server.send(200, F("text/html"), F("<meta HTTP-EQUIV='REFRESH' content='0; url=/setup'>"));
   return;
  }

  if (!MAIN_PAGE_SHOW_BASIC_INFO_NOT_LOGGED_IN) {
    if (!isLoggedIn()) { return; }
  }

  const bool loggedIn = isLoggedIn(false);

  navMenuIndex = 0;

  // if index.htm exists on FS serve that one (first check if gziped version exists)
  if (loadFromFS(true, F("/index.htm.gz"))) { return; }
  #ifdef FEATURE_SD
  if (loadFromFS(false, F("/index.htm.gz"))) { return; }
  #endif

  if (loadFromFS(true, F("/index.htm"))) { return; }
  #ifdef FEATURE_SD
  if (loadFromFS(false, F("/index.htm"))) { return; }
  #endif

  TXBuffer.startStream();

  String  sCommand;
  boolean rebootCmd = false;
  sCommand  = web_server.arg(F("cmd"));
  rebootCmd = strcasecmp_P(sCommand.c_str(), PSTR("reboot")) == 0;
  sendHeadandTail_stdtemplate(_HEAD, rebootCmd);
  {
    int freeMem = ESP.getFreeHeap();

    // TODO: move this to handle_tools, from where it is actually called?

    // have to disconnect or reboot from within the main loop
    // because the webconnection is still active at this point
    // disconnect here could result into a crash/reboot...
    if (strcasecmp_P(sCommand.c_str(), PSTR("wifidisconnect")) == 0)
    {
<<<<<<< HEAD
      addHtml(getValue(LabelType::LOCAL_TIME));
    }
    else {
      addHtml(F("<font color='red'>No system time source</font>"));
    }
    addRowLabelValue(LabelType::TIME_SOURCE);

    addRowLabel(LabelType::UPTIME);
    {
      addHtml(getExtendedValue(LabelType::UPTIME));
    }
    addRowLabel(LabelType::LOAD_PCT);

    if (wdcounter > 0)
=======
      addLog(LOG_LEVEL_INFO, F("WIFI : Disconnecting..."));
      cmd_within_mainloop = CMD_WIFI_DISCONNECT;
      addHtml(F("OK"));
    } else if (strcasecmp_P(sCommand.c_str(), PSTR("reboot")) == 0)
>>>>>>> 65e5bbce
    {
      addLog(LOG_LEVEL_INFO, F("     : Rebooting..."));
      cmd_within_mainloop = CMD_REBOOT;
      addHtml(F("OK"));
    } else if (strcasecmp_P(sCommand.c_str(), PSTR("reset")) == 0)
    {
      if (loggedIn) {
        addLog(LOG_LEVEL_INFO, F("     : factory reset..."));
        cmd_within_mainloop = CMD_REBOOT;
        addHtml(F(
                  "OK. Please wait > 1 min and connect to Access point.<BR><BR>PW=configesp<BR>URL=<a href='http://192.168.4.1'>192.168.4.1</a>"));
        TXBuffer.endStream();
        ExecuteCommand_internal(EventValueSource::Enum::VALUE_SOURCE_HTTP, sCommand.c_str());
        return;
      }
    } else {
      if (loggedIn) {
        handle_command_from_web(EventValueSource::Enum::VALUE_SOURCE_HTTP, sCommand);
        printToWeb     = false;
        printToWebJSON = false;
      }

      addHtml(F("<form>"));
      html_table_class_normal();
      addFormHeader(F("System Info"));

      addRowLabelValue(LabelType::UNIT_NR);
      addRowLabelValue(LabelType::GIT_BUILD);
      addRowLabel(LabelType::LOCAL_TIME);

      if (node_time.systemTimePresent())
      {
        addHtml(getValue(LabelType::LOCAL_TIME));
      }
      else {
        addHtml(F("<font color='red'>No system time source</font>"));
      }

      addRowLabel(LabelType::UPTIME);
      {
        addHtml(getExtendedValue(LabelType::UPTIME));
      }
      addRowLabel(LabelType::LOAD_PCT);

      if (wdcounter > 0)
      {
        String html;
        html.reserve(32);
        html += getCPUload();
        html += F("% (LC=");
        html += getLoopCountPerSec();
        html += ')';
        addHtml(html);
      }
      {
        addRowLabel(LabelType::FREE_MEM);
        String html;
        html.reserve(64);
        html += freeMem;
        #ifndef BUILD_NO_RAM_TRACKER
        html += " (";
        html += lowestRAM;
        html += F(" - ");
        html += lowestRAMfunction;
        html += ')';
        #endif
        addHtml(html);
      }
      {
        addRowLabel(LabelType::FREE_STACK);
        String html;
        html.reserve(64);
        html += String(getCurrentFreeStack());
        #ifndef BUILD_NO_RAM_TRACKER
        html += " (";
        html += String(lowestFreeStack);
        html += F(" - ");
        html += String(lowestFreeStackfunction);
        html += ')';
        #endif
        addHtml(html);
      }
<<<<<<< HEAD
    }
    html_end_table();

    html_BR();
    html_BR();
    html_table_class_multirow_noborder();
    html_TR();
    html_table_header(F("Node List"));
    html_table_header(F("Name"));
    if (MAIN_PAGE_SHOW_NODE_LIST_BUILD) {
      html_table_header(getLabel(LabelType::BUILD_DESC));
    }
    if (MAIN_PAGE_SHOW_NODE_LIST_TYPE) {
      html_table_header(F("Type"));
    }
    html_table_header(F("IP"), 160); // Should fit "255.255.255.255"
    html_table_header(F("Load"));
    html_table_header(F("Age (s)"));
    #ifdef USES_ESPEASY_NOW
    if (Settings.UseESPEasyNow()) {
      html_table_header(F("Dist"));
      html_table_header(F("Peer Info"), 160);
    }
    #endif

    for (auto it = Nodes.begin(); it != Nodes.end(); ++it)
    {
      if (it->second.valid())
=======

  #ifdef HAS_ETHERNET
      addRowLabelValue(LabelType::ETH_WIFI_MODE);
  #endif

      if (
        active_network_medium == NetworkMedium_t::WIFI &&
        NetworkConnected())
>>>>>>> 65e5bbce
      {
        addRowLabelValue(LabelType::IP_ADDRESS);
        addRowLabel(LabelType::WIFI_RSSI);
        String html;
        html.reserve(32);
        html += String(WiFi.RSSI());
        html += F(" dBm (");
        html += WiFi.SSID();
        html += ')';
        addHtml(html);
      }

  #ifdef HAS_ETHERNET
      if(active_network_medium == NetworkMedium_t::Ethernet) {
        addRowLabelValue(LabelType::ETH_SPEED_STATE);
        addRowLabelValue(LabelType::ETH_IP_ADDRESS);
      }
  #endif

      #ifdef FEATURE_MDNS
      {
        addRowLabel(LabelType::M_DNS);
        String html;
        html.reserve(64);
        html += F("<a href='http://");
        html += getValue(LabelType::M_DNS);
        html += F("'>");
        html += getValue(LabelType::M_DNS);
        html += F("</a>");
        addHtml(html);
      }
      #endif // ifdef FEATURE_MDNS

      #ifdef USES_MQTT
      {
        if (validControllerIndex(firstEnabledMQTT_ControllerIndex())) {
          addRowLabel(F("MQTT Client Connected"));
          addEnabled(MQTTclient_connected);
        }
<<<<<<< HEAD
        else {
          addHtml(it->second.getNodeName());
=======
      }
      #endif


      #if MAIN_PAGE_SHOW_SYSINFO_BUTTON
      html_TR_TD();
      html_TD();
      addButton(F("sysinfo"), F("More info"));
      #endif
      #if MAIN_PAGE_SHOW_WiFi_SETUP_BUTTON
      html_TR_TD();
      html_TD();
      addButton(F("setup"), F("WiFi Setup"));
      #endif

      if (loggedIn) {
        if (printWebString.length() > 0)
        {
          html_BR();
          html_BR();
          addFormHeader(F("Command Argument"));
          addRowLabel(F("Command"));
          addHtml(sCommand);

          addHtml(F("<TR><TD colspan='2'>Command Output<BR><textarea readonly rows='10' wrap='on'>"));
          addHtml(printWebString);
          addHtml(F("</textarea>"));
          printWebString = "";
>>>>>>> 65e5bbce
        }
      }
      html_end_table();

      html_BR();
      html_BR();
      html_table_class_multirow_noborder();
      html_TR();
      html_table_header(F("Node List"));
      html_table_header(F("Name"));
      if (MAIN_PAGE_SHOW_NODE_LIST_BUILD) {
        html_table_header(getLabel(LabelType::BUILD_DESC));
      }
      if (MAIN_PAGE_SHOW_NODE_LIST_TYPE) {
        html_table_header(F("Type"));
      }
      html_table_header(F("IP"), 160); // Should fit "255.255.255.255"
      html_table_header(F("Age"));

      for (NodesMap::iterator it = Nodes.begin(); it != Nodes.end(); ++it)
      {
        if (it->second.ip[0] != 0)
        {
          bool isThisUnit = it->first == Settings.Unit;

          if (isThisUnit) {
            html_TR_TD_highlight();
          }
          else {
            html_TR_TD();
          }

          addHtml(F("Unit "));
          addHtmlInt(it->first);
          html_TD();
<<<<<<< HEAD
        }
        if (MAIN_PAGE_SHOW_NODE_LIST_TYPE) {
          addHtml(it->second.getNodeTypeDisplayString());
          html_TD();
        }
        if (it->second.ip[0] != 0)
        {
          html_add_wide_button_prefix();
          String html;
          html.reserve(64);

          html += F("http://");
          html += it->second.IP().toString();
          uint16_t port = it->second.webgui_portnumber;
          if (port !=0 && port != 80) {
            html += ':';
            html += String(port);
          }
          html += F("'>");
          html += it->second.IP().toString();
          html += F("</a>");
          addHtml(html);
        } 
        html_TD();
        const float load = it->second.getLoad();
        if (load > 0.1) {
          addHtml(String(it->second.getLoad()));
        }
        html_TD();
        addHtml(String(it->second.getAge()/1000)); // time in seconds
        #ifdef USES_ESPEASY_NOW
        if (Settings.UseESPEasyNow()) {
          html_TD();
          if (it->second.distance != 255) {
            addHtml(String(it->second.distance)); 
          }
          html_TD();
          if (it->second.ESPEasyNowPeer) {
            addHtml(String(F(ESPEASY_NOW_NAME)) + F(" "));
            addHtml(it->second.ESPEasy_Now_MAC().toString());
            addHtml(F(" (ch: "));
            addHtml(String(it->second.channel));
            int8_t rssi = it->second.getRSSI();
            if (rssi < 0) {
              addHtml(' ');
              addHtml(String(rssi));
            }
            addHtml(')');
            const ESPEasy_now_traceroute_struct* trace = Nodes.getDiscoveryRoute(it->second.unit);
            if (trace != nullptr) {
              addHtml(' ');
              addHtml(trace->toString());
            }          
          }
        }
        #endif
=======

          if (isThisUnit) {
            addHtml(Settings.Name);
          }
          else {
            addHtml(it->second.nodeName);
          }
          html_TD();

          if (MAIN_PAGE_SHOW_NODE_LIST_BUILD) {
            if (it->second.build) {
              addHtmlInt(it->second.build);
            }
            html_TD();
          }
          if (MAIN_PAGE_SHOW_NODE_LIST_TYPE) {
            addHtml(getNodeTypeDisplayString(it->second.nodeType));
            html_TD();
          }
          html_add_wide_button_prefix();
          {
            String html;
            html.reserve(64);

            html += F("http://");
            html += it->second.ip.toString();
            uint16_t port = it->second.webgui_portnumber;
            if (port !=0 && port != 80) {
              html += ':';
              html += String(port);
            }
            html += "'>";
            html += it->second.ip.toString();
            html += "</a>";
            addHtml(html);
          }
          html_TD();
          addHtmlInt(it->second.age);
        }
>>>>>>> 65e5bbce
      }

      html_end_table();
      html_end_form();
    }

    printWebString = "";
    printToWeb     = false;
    sendHeadandTail_stdtemplate(_TAIL);
  }
  TXBuffer.endStream();
}

#endif // ifdef WEBSERVER_ROOT<|MERGE_RESOLUTION|>--- conflicted
+++ resolved
@@ -97,17 +97,52 @@
   sCommand  = web_server.arg(F("cmd"));
   rebootCmd = strcasecmp_P(sCommand.c_str(), PSTR("reboot")) == 0;
   sendHeadandTail_stdtemplate(_HEAD, rebootCmd);
+
+  int freeMem = ESP.getFreeHeap();
+
+  // TODO: move this to handle_tools, from where it is actually called?
+
+  // have to disconnect or reboot from within the main loop
+  // because the webconnection is still active at this point
+  // disconnect here could result into a crash/reboot...
+  if (strcasecmp_P(sCommand.c_str(), PSTR("wifidisconnect")) == 0)
   {
-    int freeMem = ESP.getFreeHeap();
-
-    // TODO: move this to handle_tools, from where it is actually called?
-
-    // have to disconnect or reboot from within the main loop
-    // because the webconnection is still active at this point
-    // disconnect here could result into a crash/reboot...
-    if (strcasecmp_P(sCommand.c_str(), PSTR("wifidisconnect")) == 0)
-    {
-<<<<<<< HEAD
+    addLog(LOG_LEVEL_INFO, F("WIFI : Disconnecting..."));
+    cmd_within_mainloop = CMD_WIFI_DISCONNECT;
+    addHtml(F("OK"));
+  } else if (strcasecmp_P(sCommand.c_str(), PSTR("reboot")) == 0)
+  {
+    addLog(LOG_LEVEL_INFO, F("     : Rebooting..."));
+    cmd_within_mainloop = CMD_REBOOT;
+    addHtml(F("OK"));
+  } else if (strcasecmp_P(sCommand.c_str(), PSTR("reset")) == 0)
+  {
+    if (loggedIn) {
+      addLog(LOG_LEVEL_INFO, F("     : factory reset..."));
+      cmd_within_mainloop = CMD_REBOOT;
+      addHtml(F(
+                "OK. Please wait > 1 min and connect to Access point.<BR><BR>PW=configesp<BR>URL=<a href='http://192.168.4.1'>192.168.4.1</a>"));
+      TXBuffer.endStream();
+      ExecuteCommand_internal(EventValueSource::Enum::VALUE_SOURCE_HTTP, sCommand.c_str());
+      return;
+    }
+  } else {
+    if (loggedIn) {
+      handle_command_from_web(EventValueSource::Enum::VALUE_SOURCE_HTTP, sCommand);
+      printToWeb     = false;
+      printToWebJSON = false;
+    }
+
+    addHtml(F("<form>"));
+    html_table_class_normal();
+    addFormHeader(F("System Info"));
+
+    addRowLabelValue(LabelType::UNIT_NR);
+    addRowLabelValue(LabelType::GIT_BUILD);
+    addRowLabel(LabelType::LOCAL_TIME);
+
+    if (node_time.systemTimePresent())
+    {
       addHtml(getValue(LabelType::LOCAL_TIME));
     }
     else {
@@ -122,95 +157,119 @@
     addRowLabel(LabelType::LOAD_PCT);
 
     if (wdcounter > 0)
-=======
-      addLog(LOG_LEVEL_INFO, F("WIFI : Disconnecting..."));
-      cmd_within_mainloop = CMD_WIFI_DISCONNECT;
-      addHtml(F("OK"));
-    } else if (strcasecmp_P(sCommand.c_str(), PSTR("reboot")) == 0)
->>>>>>> 65e5bbce
-    {
-      addLog(LOG_LEVEL_INFO, F("     : Rebooting..."));
-      cmd_within_mainloop = CMD_REBOOT;
-      addHtml(F("OK"));
-    } else if (strcasecmp_P(sCommand.c_str(), PSTR("reset")) == 0)
-    {
-      if (loggedIn) {
-        addLog(LOG_LEVEL_INFO, F("     : factory reset..."));
-        cmd_within_mainloop = CMD_REBOOT;
-        addHtml(F(
-                  "OK. Please wait > 1 min and connect to Access point.<BR><BR>PW=configesp<BR>URL=<a href='http://192.168.4.1'>192.168.4.1</a>"));
-        TXBuffer.endStream();
-        ExecuteCommand_internal(EventValueSource::Enum::VALUE_SOURCE_HTTP, sCommand.c_str());
-        return;
+    {
+      String html;
+      html.reserve(32);
+      html += getCPUload();
+      html += F("% (LC=");
+      html += getLoopCountPerSec();
+      html += ')';
+      addHtml(html);
+    }
+    {
+      addRowLabel(LabelType::FREE_MEM);
+      String html;
+      html.reserve(64);
+      html += freeMem;
+      #ifndef BUILD_NO_RAM_TRACKER
+      html += " (";
+      html += lowestRAM;
+      html += F(" - ");
+      html += lowestRAMfunction;
+      html += ')';
+      #endif
+      addHtml(html);
+    }
+    {
+      addRowLabel(LabelType::FREE_STACK);
+      String html;
+      html.reserve(64);
+      html += String(getCurrentFreeStack());
+      #ifndef BUILD_NO_RAM_TRACKER
+      html += " (";
+      html += String(lowestFreeStack);
+      html += F(" - ");
+      html += String(lowestFreeStackfunction);
+      html += ')';
+      #endif
+      addHtml(html);
+    }
+
+#ifdef HAS_ETHERNET
+    addRowLabelValue(LabelType::ETH_WIFI_MODE);
+#endif
+
+    if (
+      active_network_medium == NetworkMedium_t::WIFI &&
+      NetworkConnected())
+    {
+      addRowLabelValue(LabelType::IP_ADDRESS);
+      addRowLabel(LabelType::WIFI_RSSI);
+      String html;
+      html.reserve(32);
+      html += String(WiFi.RSSI());
+      html += F(" dBm (");
+      html += WiFi.SSID();
+      html += ')';
+      addHtml(html);
+    }
+
+#ifdef HAS_ETHERNET
+    if(active_network_medium == NetworkMedium_t::Ethernet) {
+      addRowLabelValue(LabelType::ETH_SPEED_STATE);
+      addRowLabelValue(LabelType::ETH_IP_ADDRESS);
+    }
+#endif
+
+    #ifdef FEATURE_MDNS
+    {
+      addRowLabel(LabelType::M_DNS);
+      String html;
+      html.reserve(64);
+      html += F("<a href='http://");
+      html += getValue(LabelType::M_DNS);
+      html += F("'>");
+      html += getValue(LabelType::M_DNS);
+      html += F("</a>");
+      addHtml(html);
+    }
+    #endif // ifdef FEATURE_MDNS
+
+    #ifdef USES_MQTT
+    {
+      if (validControllerIndex(firstEnabledMQTT_ControllerIndex())) {
+        addRowLabel(F("MQTT Client Connected"));
+        addEnabled(MQTTclient_connected);
       }
-    } else {
-      if (loggedIn) {
-        handle_command_from_web(EventValueSource::Enum::VALUE_SOURCE_HTTP, sCommand);
-        printToWeb     = false;
-        printToWebJSON = false;
+    }
+    #endif
+
+
+    #if MAIN_PAGE_SHOW_SYSINFO_BUTTON
+    html_TR_TD();
+    html_TD();
+    addButton(F("sysinfo"), F("More info"));
+    #endif
+    #if MAIN_PAGE_SHOW_WiFi_SETUP_BUTTON
+    html_TR_TD();
+    html_TD();
+    addButton(F("setup"), F("WiFi Setup"));
+    #endif
+
+    if (loggedIn) {
+      if (printWebString.length() > 0)
+      {
+        html_BR();
+        html_BR();
+        addFormHeader(F("Command Argument"));
+        addRowLabel(F("Command"));
+        addHtml(sCommand);
+
+        addHtml(F("<TR><TD colspan='2'>Command Output<BR><textarea readonly rows='10' wrap='on'>"));
+        addHtml(printWebString);
+        addHtml(F("</textarea>"));
+        printWebString = "";
       }
-
-      addHtml(F("<form>"));
-      html_table_class_normal();
-      addFormHeader(F("System Info"));
-
-      addRowLabelValue(LabelType::UNIT_NR);
-      addRowLabelValue(LabelType::GIT_BUILD);
-      addRowLabel(LabelType::LOCAL_TIME);
-
-      if (node_time.systemTimePresent())
-      {
-        addHtml(getValue(LabelType::LOCAL_TIME));
-      }
-      else {
-        addHtml(F("<font color='red'>No system time source</font>"));
-      }
-
-      addRowLabel(LabelType::UPTIME);
-      {
-        addHtml(getExtendedValue(LabelType::UPTIME));
-      }
-      addRowLabel(LabelType::LOAD_PCT);
-
-      if (wdcounter > 0)
-      {
-        String html;
-        html.reserve(32);
-        html += getCPUload();
-        html += F("% (LC=");
-        html += getLoopCountPerSec();
-        html += ')';
-        addHtml(html);
-      }
-      {
-        addRowLabel(LabelType::FREE_MEM);
-        String html;
-        html.reserve(64);
-        html += freeMem;
-        #ifndef BUILD_NO_RAM_TRACKER
-        html += " (";
-        html += lowestRAM;
-        html += F(" - ");
-        html += lowestRAMfunction;
-        html += ')';
-        #endif
-        addHtml(html);
-      }
-      {
-        addRowLabel(LabelType::FREE_STACK);
-        String html;
-        html.reserve(64);
-        html += String(getCurrentFreeStack());
-        #ifndef BUILD_NO_RAM_TRACKER
-        html += " (";
-        html += String(lowestFreeStack);
-        html += F(" - ");
-        html += String(lowestFreeStackfunction);
-        html += ')';
-        #endif
-        addHtml(html);
-      }
-<<<<<<< HEAD
     }
     html_end_table();
 
@@ -239,124 +298,33 @@
     for (auto it = Nodes.begin(); it != Nodes.end(); ++it)
     {
       if (it->second.valid())
-=======
-
-  #ifdef HAS_ETHERNET
-      addRowLabelValue(LabelType::ETH_WIFI_MODE);
-  #endif
-
-      if (
-        active_network_medium == NetworkMedium_t::WIFI &&
-        NetworkConnected())
->>>>>>> 65e5bbce
       {
-        addRowLabelValue(LabelType::IP_ADDRESS);
-        addRowLabel(LabelType::WIFI_RSSI);
-        String html;
-        html.reserve(32);
-        html += String(WiFi.RSSI());
-        html += F(" dBm (");
-        html += WiFi.SSID();
-        html += ')';
-        addHtml(html);
-      }
-
-  #ifdef HAS_ETHERNET
-      if(active_network_medium == NetworkMedium_t::Ethernet) {
-        addRowLabelValue(LabelType::ETH_SPEED_STATE);
-        addRowLabelValue(LabelType::ETH_IP_ADDRESS);
-      }
-  #endif
-
-      #ifdef FEATURE_MDNS
-      {
-        addRowLabel(LabelType::M_DNS);
-        String html;
-        html.reserve(64);
-        html += F("<a href='http://");
-        html += getValue(LabelType::M_DNS);
-        html += F("'>");
-        html += getValue(LabelType::M_DNS);
-        html += F("</a>");
-        addHtml(html);
-      }
-      #endif // ifdef FEATURE_MDNS
-
-      #ifdef USES_MQTT
-      {
-        if (validControllerIndex(firstEnabledMQTT_ControllerIndex())) {
-          addRowLabel(F("MQTT Client Connected"));
-          addEnabled(MQTTclient_connected);
-        }
-<<<<<<< HEAD
+        bool isThisUnit = it->first == Settings.Unit;
+
+        if (isThisUnit) {
+          html_TR_TD_highlight();
+        }
+        else {
+          html_TR_TD();
+        }
+
+        addHtml(F("Unit "));
+        addHtmlInt(it->first);
+        html_TD();
+
+        if (isThisUnit) {
+          addHtml(Settings.Name);
+        }
         else {
           addHtml(it->second.getNodeName());
-=======
-      }
-      #endif
-
-
-      #if MAIN_PAGE_SHOW_SYSINFO_BUTTON
-      html_TR_TD();
-      html_TD();
-      addButton(F("sysinfo"), F("More info"));
-      #endif
-      #if MAIN_PAGE_SHOW_WiFi_SETUP_BUTTON
-      html_TR_TD();
-      html_TD();
-      addButton(F("setup"), F("WiFi Setup"));
-      #endif
-
-      if (loggedIn) {
-        if (printWebString.length() > 0)
-        {
-          html_BR();
-          html_BR();
-          addFormHeader(F("Command Argument"));
-          addRowLabel(F("Command"));
-          addHtml(sCommand);
-
-          addHtml(F("<TR><TD colspan='2'>Command Output<BR><textarea readonly rows='10' wrap='on'>"));
-          addHtml(printWebString);
-          addHtml(F("</textarea>"));
-          printWebString = "";
->>>>>>> 65e5bbce
-        }
-      }
-      html_end_table();
-
-      html_BR();
-      html_BR();
-      html_table_class_multirow_noborder();
-      html_TR();
-      html_table_header(F("Node List"));
-      html_table_header(F("Name"));
-      if (MAIN_PAGE_SHOW_NODE_LIST_BUILD) {
-        html_table_header(getLabel(LabelType::BUILD_DESC));
-      }
-      if (MAIN_PAGE_SHOW_NODE_LIST_TYPE) {
-        html_table_header(F("Type"));
-      }
-      html_table_header(F("IP"), 160); // Should fit "255.255.255.255"
-      html_table_header(F("Age"));
-
-      for (NodesMap::iterator it = Nodes.begin(); it != Nodes.end(); ++it)
-      {
-        if (it->second.ip[0] != 0)
-        {
-          bool isThisUnit = it->first == Settings.Unit;
-
-          if (isThisUnit) {
-            html_TR_TD_highlight();
+        }
+        html_TD();
+
+        if (MAIN_PAGE_SHOW_NODE_LIST_BUILD) {
+          if (it->second.build) {
+            addHtmlInt(it->second.build);
           }
-          else {
-            html_TR_TD();
-          }
-
-          addHtml(F("Unit "));
-          addHtmlInt(it->first);
           html_TD();
-<<<<<<< HEAD
         }
         if (MAIN_PAGE_SHOW_NODE_LIST_TYPE) {
           addHtml(it->second.getNodeTypeDisplayString());
@@ -413,52 +381,11 @@
           }
         }
         #endif
-=======
-
-          if (isThisUnit) {
-            addHtml(Settings.Name);
-          }
-          else {
-            addHtml(it->second.nodeName);
-          }
-          html_TD();
-
-          if (MAIN_PAGE_SHOW_NODE_LIST_BUILD) {
-            if (it->second.build) {
-              addHtmlInt(it->second.build);
-            }
-            html_TD();
-          }
-          if (MAIN_PAGE_SHOW_NODE_LIST_TYPE) {
-            addHtml(getNodeTypeDisplayString(it->second.nodeType));
-            html_TD();
-          }
-          html_add_wide_button_prefix();
-          {
-            String html;
-            html.reserve(64);
-
-            html += F("http://");
-            html += it->second.ip.toString();
-            uint16_t port = it->second.webgui_portnumber;
-            if (port !=0 && port != 80) {
-              html += ':';
-              html += String(port);
-            }
-            html += "'>";
-            html += it->second.ip.toString();
-            html += "</a>";
-            addHtml(html);
-          }
-          html_TD();
-          addHtmlInt(it->second.age);
-        }
->>>>>>> 65e5bbce
       }
-
-      html_end_table();
-      html_end_form();
-    }
+    }
+
+    html_end_table();
+    html_end_form();
 
     printWebString = "";
     printToWeb     = false;
