--- conflicted
+++ resolved
@@ -705,22 +705,12 @@
 
   encodedMsg.reserve(msg_length);
 
-<<<<<<< HEAD
   for (size_t i = 0; i < msg_length; ++i) {
     const char ch = msg[i];
-    if ((('a' <= ch) && (ch <= 'z'))
-        || (('A' <= ch) && (ch <= 'Z'))
-        || (('0' <= ch) && (ch <= '9'))
+    if (isAlphaNumeric(ch)
         || ('-' == ch) || ('_' == ch)
         || ('.' == ch) || ('~' == ch)) {
       encodedMsg += ch;
-=======
-  while (*msg != '\0') {
-    if (isAlphaNumeric(*msg)
-        || ('-' == *msg) || ('_' == *msg)
-        || ('.' == *msg) || ('~' == *msg)) {
-      encodedMsg += *msg;
->>>>>>> 1e1435aa
     } else {
       encodedMsg += '%';
       encodedMsg += hex[ch >> 4];
