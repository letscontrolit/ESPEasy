#ifndef HELPERS_ESPEASY_TIME_H
#define HELPERS_ESPEASY_TIME_H

#include <Arduino.h>

#include "../DataTypes/ESPEasyTimeSource.h"




class ESPEasy_time {
public:

  ESPEasy_time();

<<<<<<< HEAD
  struct tm   addSeconds(const struct tm& ts,
                         int              seconds,
                         bool             toLocalTime) const;
  static void breakTime(unsigned long timeInput,
                        struct tm   & tm);
=======
// Restore the last known system time
// This may be useful to get some idea of what time it is.
// This way the unit can do things based on local time even when NTP servers may not respond.
// Do not use this when booting from deep sleep.
// Only call this once during boot.
void restoreFromRTC();
>>>>>>> 2e796822

  // Restore the last known system time
  // This may be useful to get some idea of what time it is.
  // This way the unit can do things based on local time even when NTP servers may not respond.
  // Do not use this when booting from deep sleep.
  // Only call this once during boot.
  void restoreLastKnownUnixTime(unsigned long lastSysTime, uint8_t deepSleepState);

  void          setExternalTimeSource(double       time,
                                      timeSource_t source);

  uint32_t      getUnixTime() const;

  void          initTime();

  // Update and get the current systime
  unsigned long now();

  // Update time and return whether the minute has changed since last check.
  bool          reportNewMinute();

  bool          systemTimePresent() const;

  bool          getNtpTime(double& unixTime_d);

<<<<<<< HEAD

  /********************************************************************************************\
=======
/********************************************************************************************\
>>>>>>> 2e796822
     Date/Time string formatters
   \*********************************************************************************************/

public:


// Format the current Date separated by the given delimiter
// Default date format example: 20161231 (YYYYMMDD)
String getDateString(char delimiter = '\0') const;

// Format given Date separated by the given delimiter
// date format example with '-' delimiter: 2016-12-31 (YYYY-MM-DD)
static String getDateString(const struct tm& ts, char delimiter);

// Formats the current Time
// Default time format example: 235959 (HHMMSS)
String getTimeString(char delimiter = '\0', bool show_seconds=true) const;

String getTimeString_ampm(char delimiter = '\0', bool show_seconds=true) const;

// returns the current Time separated by the given delimiter
// time format example with ':' delimiter: 23:59:59 (HH:MM:SS)
static String getTimeString(const struct tm& ts, char delimiter, bool am_pm, bool show_seconds);




String getDateTimeString(char dateDelimiter = '-', char timeDelimiter = ':',  char dateTimeDelimiter = ' ') const;
String getDateTimeString_ampm(char dateDelimiter = '-', char timeDelimiter = ':',  char dateTimeDelimiter = ' ') const;

// returns the current Date and Time separated by the given delimiter
// if called like this: getDateTimeString('\0', '\0', '\0');
// it will give back this: 20161231235959  (YYYYMMDDHHMMSS)
static String getDateTimeString(const struct tm& ts, char dateDelimiter = '-', char timeDelimiter = ':',  char dateTimeDelimiter = ' ', bool am_pm = false);


/********************************************************************************************\
   Get current time/date
 \*********************************************************************************************/

// Get the year given a Unix time stamp
static int year(unsigned long t);

// Get the weekday, given a Unix time stamp
static int weekday(unsigned long t);

// Convert a weekday number (Sun = 1 ... Sat = 7) to a 3 letter string
static String weekday_str(int wday); 


// Get current year.
int year() const 
{
  return 1900 + tm.tm_year;
}

// Get current month
uint8_t month() const 
{
  return tm.tm_mon + 1; // tm_mon starts at 0
}

// Get current day of the month
uint8_t day() const 
{
  return tm.tm_mday;
}

// Get current hour
uint8_t hour() const 
{
  return tm.tm_hour;
}

// Get current minute
uint8_t minute() const 
{
  return tm.tm_min;
}

// Get current second
uint8_t second() const 
{
  return tm.tm_sec;
}

// day of week, sunday is day 1
int weekday() const 
{
  return tm.tm_wday;
}

String weekday_str() const;






/********************************************************************************************\
   Sunrise/Sunset calculations
 \*********************************************************************************************/

public:

  // Compute the offset in seconds of the substring +/-<nn>[smh]
  static int getSecOffset(const String& format);
  String     getSunriseTimeString(char delimiter) const;
  String     getSunsetTimeString(char delimiter) const;
  String     getSunriseTimeString(char delimiter,
                                  int  secOffset) const;
  String     getSunsetTimeString(char delimiter,
                                 int  secOffset) const;

private:

  static float sunDeclination(int doy);
  static float diurnalArc(float dec,
                          float lat);
  static float equationOfTime(int doy);
  static int   dayOfYear(int year,
                         int month,
                         int day);
<<<<<<< HEAD

  void      calcSunRiseAndSet();
  struct tm getSunRise(int secOffset) const;
  struct tm getSunSet(int secOffset) const;
=======

  void      calcSunRiseAndSet();
  struct tm getSunRise(int secOffset) const;
  struct tm getSunSet(int secOffset) const;

  bool ExtRTC_get(uint32_t &unixtime);
  bool ExtRTC_set(uint32_t unixtime);
>>>>>>> 2e796822

public:

  struct tm tm;
  uint32_t syncInterval = 3600; // time sync will be attempted after this many seconds
  double sysTime = 0.0;         // Use high resolution double to get better sync between nodes when using NTP
  uint32_t prevMillis = 0;
  uint32_t nextSyncTime = 0;
  uint32_t lastSyncTime = 0;
  uint32_t lastNTPSyncTime = 0;
  double externalUnixTime_d = -1.0; // Used to set time from a source other than NTP.
  struct tm tsRise, tsSet;
  struct tm sunRise;
  struct tm sunSet;
  timeSource_t timeSource = timeSource_t::No_time_source;

  uint8_t PrevMinutes = 0;
};


#endif // HELPERS_ESPEASY_TIME_H<|MERGE_RESOLUTION|>--- conflicted
+++ resolved
@@ -13,20 +13,12 @@
 
   ESPEasy_time();
 
-<<<<<<< HEAD
-  struct tm   addSeconds(const struct tm& ts,
-                         int              seconds,
-                         bool             toLocalTime) const;
-  static void breakTime(unsigned long timeInput,
-                        struct tm   & tm);
-=======
-// Restore the last known system time
-// This may be useful to get some idea of what time it is.
-// This way the unit can do things based on local time even when NTP servers may not respond.
-// Do not use this when booting from deep sleep.
-// Only call this once during boot.
-void restoreFromRTC();
->>>>>>> 2e796822
+  // Restore the last known system time
+  // This may be useful to get some idea of what time it is.
+  // This way the unit can do things based on local time even when NTP servers may not respond.
+  // Do not use this when booting from deep sleep.
+  // Only call this once during boot.
+  void restoreFromRTC();
 
   // Restore the last known system time
   // This may be useful to get some idea of what time it is.
@@ -52,12 +44,7 @@
 
   bool          getNtpTime(double& unixTime_d);
 
-<<<<<<< HEAD
-
-  /********************************************************************************************\
-=======
-/********************************************************************************************\
->>>>>>> 2e796822
+   /********************************************************************************************\
      Date/Time string formatters
    \*********************************************************************************************/
 
@@ -181,12 +168,6 @@
   static int   dayOfYear(int year,
                          int month,
                          int day);
-<<<<<<< HEAD
-
-  void      calcSunRiseAndSet();
-  struct tm getSunRise(int secOffset) const;
-  struct tm getSunSet(int secOffset) const;
-=======
 
   void      calcSunRiseAndSet();
   struct tm getSunRise(int secOffset) const;
@@ -194,7 +175,6 @@
 
   bool ExtRTC_get(uint32_t &unixtime);
   bool ExtRTC_set(uint32_t unixtime);
->>>>>>> 2e796822
 
 public:
 
