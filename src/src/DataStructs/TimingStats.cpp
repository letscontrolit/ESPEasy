<<<<<<< HEAD
#include "../DataStructs/TimingStats.h"

#if FEATURE_TIMING_STATS

# include "../DataTypes/ESPEasy_plugin_functions.h"
# include "../Globals/CPlugins.h"
# include "../Helpers/_CPlugin_Helper.h"
# include "../Helpers/StringConverter.h"

std::map<int, TimingStats> pluginStats;
std::map<int, TimingStats> controllerStats;
std::map<TimingStatsElements, TimingStats> miscStats;
unsigned long timingstats_last_reset(0);


TimingStats::TimingStats() : _timeTotal(0.0f), _count(0), _maxVal(0), _minVal(4294967295) {}

void TimingStats::add(int64_t time) {
  _timeTotal += static_cast<float>(time);
  ++_count;

  if (time > static_cast<int64_t>(_maxVal)) { _maxVal = time; }

  if (time < static_cast<int64_t>(_minVal)) { _minVal = time; }
}

void TimingStats::reset() {
  _timeTotal = 0.0f;
  _count     = 0;
  _maxVal    = 0;
  _minVal    = 4294967295;
}

bool TimingStats::isEmpty() const {
  return _count == 0;
}

float TimingStats::getAvg() const {
  if (_count == 0) { return 0.0f; }
  return _timeTotal / static_cast<float>(_count);
}

uint32_t TimingStats::getMinMax(uint64_t& minVal, uint64_t& maxVal) const {
  if (_count == 0) {
    minVal = 0;
    maxVal = 0;
    return 0;
  }
  minVal = _minVal;
  maxVal = _maxVal;
  return _count;
}

bool TimingStats::thresholdExceeded(const uint64_t& threshold) const {
  if (_count == 0) {
    return false;
  }
  return _maxVal > threshold;
}

/********************************************************************************************\
   Functions used for displaying timing stats
 \*********************************************************************************************/
const __FlashStringHelper* getPluginFunctionName(int function) {
  switch (function) {
    case PLUGIN_INIT_ALL:              return F("INIT_ALL");
    case PLUGIN_INIT:                  return F("INIT");
    case PLUGIN_READ:                  return F("READ");
    case PLUGIN_ONCE_A_SECOND:         return F("ONCE_A_SECOND");
    case PLUGIN_TEN_PER_SECOND:        return F("TEN_PER_SECOND");
    case PLUGIN_DEVICE_ADD:            return F("DEVICE_ADD");
    case PLUGIN_EVENTLIST_ADD:         return F("EVENTLIST_ADD");
    case PLUGIN_WEBFORM_SAVE:          return F("WEBFORM_SAVE");
    case PLUGIN_WEBFORM_LOAD:          return F("WEBFORM_LOAD");
    case PLUGIN_WEBFORM_SHOW_VALUES:   return F("WEBFORM_SHOW_VALUES");
    case PLUGIN_FORMAT_USERVAR:        return F("FORMAT_USERVAR");
    case PLUGIN_GET_DEVICENAME:        return F("GET_DEVICENAME");
    case PLUGIN_GET_DEVICEVALUENAMES:  return F("GET_DEVICEVALUENAMES");
    case PLUGIN_GET_DEVICEVALUECOUNT:  return F("GET_DEVICEVALUECOUNT");
    case PLUGIN_GET_DEVICEVTYPE:       return F("GET_DEVICEVTYPE");
    case PLUGIN_WRITE:                 return F("WRITE");
    case PLUGIN_WEBFORM_SHOW_CONFIG:   return F("WEBFORM_SHOW_CONFIG");
    #if FEATURE_PLUGIN_STATS
    case PLUGIN_WEBFORM_LOAD_SHOW_STATS: return F("WEBFORM_LOAD_SHOW_STATS");
    #endif
    case PLUGIN_SERIAL_IN:             return F("SERIAL_IN");
    case PLUGIN_UDP_IN:                return F("UDP_IN");
    case PLUGIN_CLOCK_IN:              return F("CLOCK_IN");
    case PLUGIN_TASKTIMER_IN:          return F("TASKTIMER_IN");
    case PLUGIN_FIFTY_PER_SECOND:      return F("FIFTY_PER_SECOND");
    case PLUGIN_SET_CONFIG:            return F("SET_CONFIG");
    case PLUGIN_GET_DEVICEGPIONAMES:   return F("GET_DEVICEGPIONAMES");
    case PLUGIN_EXIT:                  return F("EXIT");
    case PLUGIN_GET_CONFIG_VALUE:      return F("GET_CONFIG");
//    case PLUGIN_UNCONDITIONAL_POLL:    return F("UNCONDITIONAL_POLL");
    case PLUGIN_REQUEST:               return F("REQUEST");
    case PLUGIN_PROCESS_CONTROLLER_DATA: return F("PROCESS_CONTROLLER_DATA");
    case PLUGIN_I2C_GET_ADDRESS:       return F("I2C_CHECK_DEVICE");
  }
  return F("Unknown");
}

bool mustLogFunction(int function) {
  if (!Settings.EnableTimingStats()) { return false; }

  switch (function) {
//    case PLUGIN_INIT_ALL:              return false;
//    case PLUGIN_INIT:                  return false;
    case PLUGIN_READ:                  return true;
    case PLUGIN_ONCE_A_SECOND:         return true;
    case PLUGIN_TEN_PER_SECOND:        return true;
//    case PLUGIN_DEVICE_ADD:            return false;
//    case PLUGIN_EVENTLIST_ADD:         return false;
//    case PLUGIN_WEBFORM_SAVE:          return false;
//    case PLUGIN_WEBFORM_LOAD:          return false;
//    case PLUGIN_WEBFORM_SHOW_VALUES:   return false;
    case PLUGIN_FORMAT_USERVAR:        return true;
    case PLUGIN_GET_DEVICENAME:        return true;
//    case PLUGIN_GET_DEVICEVALUENAMES:  return false;
//    case PLUGIN_GET_DEVICEVALUECOUNT:  return true;
//    case PLUGIN_GET_DEVICEVTYPE:       return true;
    case PLUGIN_WRITE:                 return true;
//    case PLUGIN_WEBFORM_SHOW_CONFIG:   return false;
    case PLUGIN_SERIAL_IN:             return true;
//    case PLUGIN_UDP_IN:                return false;
//    case PLUGIN_CLOCK_IN:              return false;
    case PLUGIN_TASKTIMER_IN:          return true;
    case PLUGIN_FIFTY_PER_SECOND:      return true;
//    case PLUGIN_SET_CONFIG:            return false;
//    case PLUGIN_GET_DEVICEGPIONAMES:   return false;
//    case PLUGIN_EXIT:                  return false;
//    case PLUGIN_GET_CONFIG_VALUE:      return false;
//    case PLUGIN_UNCONDITIONAL_POLL:    return false;
    case PLUGIN_REQUEST:               return true;
    case PLUGIN_I2C_GET_ADDRESS:       return true;
    case PLUGIN_PROCESS_CONTROLLER_DATA: return true;
  }
  return false;
}

const __FlashStringHelper* getCPluginCFunctionName(CPlugin::Function function) {
  switch (function) {
    case CPlugin::Function::CPLUGIN_PROTOCOL_ADD:              return F("CPLUGIN_PROTOCOL_ADD");
    case CPlugin::Function::CPLUGIN_PROTOCOL_TEMPLATE:         return F("CPLUGIN_PROTOCOL_TEMPLATE");
    case CPlugin::Function::CPLUGIN_PROTOCOL_SEND:             return F("CPLUGIN_PROTOCOL_SEND");
    case CPlugin::Function::CPLUGIN_PROTOCOL_RECV:             return F("CPLUGIN_PROTOCOL_RECV");
    case CPlugin::Function::CPLUGIN_GET_DEVICENAME:            return F("CPLUGIN_GET_DEVICENAME");
    case CPlugin::Function::CPLUGIN_WEBFORM_SAVE:              return F("CPLUGIN_WEBFORM_SAVE");
    case CPlugin::Function::CPLUGIN_WEBFORM_LOAD:              return F("CPLUGIN_WEBFORM_LOAD");
    case CPlugin::Function::CPLUGIN_GET_PROTOCOL_DISPLAY_NAME: return F("CPLUGIN_GET_PROTOCOL_DISPLAY_NAME");
    case CPlugin::Function::CPLUGIN_TASK_CHANGE_NOTIFICATION:  return F("CPLUGIN_TASK_CHANGE_NOTIFICATION");
    case CPlugin::Function::CPLUGIN_INIT:                      return F("CPLUGIN_INIT");
    case CPlugin::Function::CPLUGIN_UDP_IN:                    return F("CPLUGIN_UDP_IN");
    case CPlugin::Function::CPLUGIN_FLUSH:                     return F("CPLUGIN_FLUSH");
    case CPlugin::Function::CPLUGIN_TEN_PER_SECOND:            return F("CPLUGIN_TEN_PER_SECOND");
    case CPlugin::Function::CPLUGIN_FIFTY_PER_SECOND:          return F("CPLUGIN_FIFTY_PER_SECOND");
    case CPlugin::Function::CPLUGIN_INIT_ALL:                  return F("CPLUGIN_INIT_ALL");
    case CPlugin::Function::CPLUGIN_EXIT:                      return F("CPLUGIN_EXIT");
    case CPlugin::Function::CPLUGIN_WRITE:                     return F("CPLUGIN_WRITE");

    case CPlugin::Function::CPLUGIN_GOT_CONNECTED:
    case CPlugin::Function::CPLUGIN_GOT_INVALID:
    case CPlugin::Function::CPLUGIN_INTERVAL:
    case CPlugin::Function::CPLUGIN_ACKNOWLEDGE:
    case CPlugin::Function::CPLUGIN_WEBFORM_SHOW_HOST_CONFIG:
      break;
  }
  return F("Unknown");
}

bool mustLogCFunction(CPlugin::Function function) {
  if (!Settings.EnableTimingStats()) { return false; }

  switch (function) {
    case CPlugin::Function::CPLUGIN_PROTOCOL_ADD:              return false;
    case CPlugin::Function::CPLUGIN_PROTOCOL_TEMPLATE:         return false;
    case CPlugin::Function::CPLUGIN_PROTOCOL_SEND:             return true;
    case CPlugin::Function::CPLUGIN_PROTOCOL_RECV:             return true;
    case CPlugin::Function::CPLUGIN_GET_DEVICENAME:            return false;
    case CPlugin::Function::CPLUGIN_WEBFORM_SAVE:              return false;
    case CPlugin::Function::CPLUGIN_WEBFORM_LOAD:              return false;
    case CPlugin::Function::CPLUGIN_GET_PROTOCOL_DISPLAY_NAME: return false;
    case CPlugin::Function::CPLUGIN_TASK_CHANGE_NOTIFICATION:  return false;
    case CPlugin::Function::CPLUGIN_INIT:                      return false;
    case CPlugin::Function::CPLUGIN_UDP_IN:                    return true;
    case CPlugin::Function::CPLUGIN_FLUSH:                     return false;
    case CPlugin::Function::CPLUGIN_TEN_PER_SECOND:            return true;
    case CPlugin::Function::CPLUGIN_FIFTY_PER_SECOND:          return true;
    case CPlugin::Function::CPLUGIN_INIT_ALL:                  return false;
    case CPlugin::Function::CPLUGIN_EXIT:                      return false;
    case CPlugin::Function::CPLUGIN_WRITE:                     return true;

    case CPlugin::Function::CPLUGIN_GOT_CONNECTED:
    case CPlugin::Function::CPLUGIN_GOT_INVALID:
    case CPlugin::Function::CPLUGIN_INTERVAL:
    case CPlugin::Function::CPLUGIN_ACKNOWLEDGE:
    case CPlugin::Function::CPLUGIN_WEBFORM_SHOW_HOST_CONFIG:
      break;
  }
  return false;
}

// Return flash string type to reduce bin size
const __FlashStringHelper* getMiscStatsName_F(TimingStatsElements stat) {
  switch (stat) {
    case TimingStatsElements::LOADFILE_STATS:             return F("Load File");
    case TimingStatsElements::SAVEFILE_STATS:             return F("Save File");
    case TimingStatsElements::LOOP_STATS:                 return F("Loop");
    case TimingStatsElements::PLUGIN_CALL_50PS:           return F("Plugin call 50 p/s");
    case TimingStatsElements::PLUGIN_CALL_10PS:           return F("Plugin call 10 p/s");
    case TimingStatsElements::PLUGIN_CALL_10PSU:          return F("Plugin call 10 p/s U");
    case TimingStatsElements::PLUGIN_CALL_1PS:            return F("Plugin call  1 p/s");
    case TimingStatsElements::CPLUGIN_CALL_50PS:          return F("CPlugin call 50 p/s");
    case TimingStatsElements::CPLUGIN_CALL_10PS:          return F("CPlugin call 10 p/s");
    case TimingStatsElements::SENSOR_SEND_TASK:           return F("SensorSendTask()");
    case TimingStatsElements::COMMAND_EXEC_INTERNAL:      return F("Exec Internal Command");
    case TimingStatsElements::COMMAND_DECODE_INTERNAL:    return F("Decode Internal Command");
    case TimingStatsElements::CONSOLE_LOOP:               return F("Console loop()");
    case TimingStatsElements::CONSOLE_WRITE_SERIAL:       return F("Console out");
    case TimingStatsElements::SEND_DATA_STATS:            return F("sendData()");
    case TimingStatsElements::COMPUTE_FORMULA_STATS:      return F("Compute formula");
    case TimingStatsElements::COMPUTE_STATS:              return F("Compute()");
    case TimingStatsElements::PLUGIN_CALL_DEVICETIMER_IN: return F("PLUGIN_DEVICETIMER_IN");
    case TimingStatsElements::SET_NEW_TIMER:              return F("setNewTimerAt()");
    case TimingStatsElements::MQTT_DELAY_QUEUE:           return F("Delay queue MQTT");
    case TimingStatsElements::TRY_CONNECT_HOST_TCP:       return F("try_connect_host() (TCP)");
    case TimingStatsElements::TRY_CONNECT_HOST_UDP:       return F("try_connect_host() (UDP)");
    case TimingStatsElements::HOST_BY_NAME_STATS:         return F("hostByName()");
    case TimingStatsElements::CONNECT_CLIENT_STATS:       return F("connectClient()");
    case TimingStatsElements::LOAD_CUSTOM_TASK_STATS:     return F("LoadCustomTaskSettings()");
    case TimingStatsElements::WIFI_ISCONNECTED_STATS:     return F("WiFi.isConnected()");
    case TimingStatsElements::WIFI_NOTCONNECTED_STATS:    return F("WiFi.isConnected() (fail)");
    case TimingStatsElements::LOAD_TASK_SETTINGS:         return F("LoadTaskSettings()");
    case TimingStatsElements::SAVE_TASK_SETTINGS:         return F("SaveTaskSettings()");
    case TimingStatsElements::LOAD_CONTROLLER_SETTINGS:   return F("LoadControllerSettings()");
    #ifdef ESP32
    case TimingStatsElements::LOAD_CONTROLLER_SETTINGS_C: return F("LoadControllerSettings() (cached)");
    #endif
    case TimingStatsElements::SAVE_CONTROLLER_SETTINGS:   return F("SaveControllerSettings()");
    case TimingStatsElements::TRY_OPEN_FILE:              return F("TryOpenFile()");
    case TimingStatsElements::FS_GC_SUCCESS:              return F("ESPEASY_FS GC success");
    case TimingStatsElements::FS_GC_FAIL:                 return F("ESPEASY_FS GC fail");
    case TimingStatsElements::RULES_PROCESSING:           return F("rulesProcessing()");
    case TimingStatsElements::RULES_PARSE_LINE:           return F("parseCompleteNonCommentLine()");
    case TimingStatsElements::RULES_PROCESS_MATCHED:      return F("processMatchedRule()");
    case TimingStatsElements::RULES_MATCH:                return F("rulesMatch()");
    case TimingStatsElements::GRAT_ARP_STATS:             return F("sendGratuitousARP()");
    case TimingStatsElements::SAVE_TO_RTC:                return F("saveToRTC()");
    case TimingStatsElements::BACKGROUND_TASKS:           return F("backgroundtasks()");
    case TimingStatsElements::PROCESS_SYSTEM_EVENT_QUEUE: return F("process_system_event_queue()");
    case TimingStatsElements::FORMAT_USER_VAR:            return F("doFormatUserVar()");
    case TimingStatsElements::IS_NUMERICAL:               return F("isNumerical()");
    case TimingStatsElements::HANDLE_SCHEDULER_IDLE:      return F("handle_schedule() idle");
    case TimingStatsElements::HANDLE_SCHEDULER_TASK:      return F("handle_schedule() task");
    case TimingStatsElements::PARSE_TEMPLATE_PADDED:      return F("parseTemplate_padded()");
    case TimingStatsElements::PARSE_SYSVAR:               return F("parseSystemVariables()");
    case TimingStatsElements::PARSE_SYSVAR_NOCHANGE:      return F("parseSystemVariables() No change");
    case TimingStatsElements::HANDLE_SERVING_WEBPAGE:     return F("handle webpage");
    case TimingStatsElements::HANDLE_SERVING_WEBPAGE_JSON: return F("handle webpage JSON");
    case TimingStatsElements::WIFI_SCAN_ASYNC:            return F("WiFi Scan Async");
    case TimingStatsElements::WIFI_SCAN_SYNC:             return F("WiFi Scan Sync (blocking)");
    case TimingStatsElements::NTP_SUCCESS:                return F("NTP Success");
    case TimingStatsElements::NTP_FAIL:                   return F("NTP Fail");
    case TimingStatsElements::SYSTIME_UPDATED:            return F("Systime Set");
    case TimingStatsElements::C018_AIR_TIME:              return F("C018 LoRa TTN - Air Time");

#ifdef USES_ESPEASY_NOW
    case TimingStatsElements::HANDLE_ESPEASY_NOW_LOOP:   return F(ESPEASY_NOW_NAME " handle received message");
    case TimingStatsElements::EXPIRED_ESPEASY_NOW_LOOP:  return F(ESPEASY_NOW_NAME " incomplete expired");
    case TimingStatsElements::INVALID_ESPEASY_NOW_LOOP:  return F(ESPEASY_NOW_NAME " incomplete invalid");
    case TimingStatsElements::RECEIVE_ESPEASY_NOW_LOOP:  return F(ESPEASY_NOW_NAME " onReceive()");
    case TimingStatsElements::ESPEASY_NOW_SEND_MSG_SUC:  return F(ESPEASY_NOW_NAME " send Message Success");
    case TimingStatsElements::ESPEASY_NOW_SEND_MSG_FAIL: return F(ESPEASY_NOW_NAME " send Message Fail");
    case TimingStatsElements::ESPEASY_NOW_SEND_PCKT:     return F(ESPEASY_NOW_NAME " send Packet");
    case TimingStatsElements::ESPEASY_NOW_DEDUP_LOOP:    return F(ESPEASY_NOW_NAME " DuplicateCheck loop");
#endif

#ifdef LIMIT_BUILD_SIZE
    default: break;
#else
    // Include all elements of the enum, to allow the compiler to check if we missed some
    case TimingStatsElements::C001_DELAY_QUEUE:
    case TimingStatsElements::C002_DELAY_QUEUE:
    case TimingStatsElements::C003_DELAY_QUEUE:
    case TimingStatsElements::C004_DELAY_QUEUE:
    case TimingStatsElements::C005_DELAY_QUEUE:
    case TimingStatsElements::C006_DELAY_QUEUE:
    case TimingStatsElements::C007_DELAY_QUEUE:
    case TimingStatsElements::C008_DELAY_QUEUE:
    case TimingStatsElements::C009_DELAY_QUEUE:
    case TimingStatsElements::C010_DELAY_QUEUE:
    case TimingStatsElements::C011_DELAY_QUEUE:
    case TimingStatsElements::C012_DELAY_QUEUE:
    case TimingStatsElements::C013_DELAY_QUEUE:
    case TimingStatsElements::C014_DELAY_QUEUE:
    case TimingStatsElements::C015_DELAY_QUEUE:
    case TimingStatsElements::C016_DELAY_QUEUE:
    case TimingStatsElements::C017_DELAY_QUEUE:
    case TimingStatsElements::C018_DELAY_QUEUE:
    case TimingStatsElements::C019_DELAY_QUEUE:
    case TimingStatsElements::C020_DELAY_QUEUE:
    case TimingStatsElements::C021_DELAY_QUEUE:
    case TimingStatsElements::C022_DELAY_QUEUE:
    case TimingStatsElements::C023_DELAY_QUEUE:
    case TimingStatsElements::C024_DELAY_QUEUE:
    case TimingStatsElements::C025_DELAY_QUEUE:
      break;

#endif
  }
  return F("Unknown");
}

String getMiscStatsName(TimingStatsElements stat) {
  if ((stat >= TimingStatsElements::C001_DELAY_QUEUE) && 
      (stat <= TimingStatsElements::C025_DELAY_QUEUE)) {
    return concat(
      F("Delay queue "),
      get_formatted_Controller_number(static_cast<cpluginID_t>(static_cast<int>(stat) - static_cast<int>(TimingStatsElements::C001_DELAY_QUEUE) + 1)));
  }
  return getMiscStatsName_F(static_cast<TimingStatsElements>(stat));
}

void stopTimerTask(deviceIndex_t T, int F, uint64_t statisticsTimerStart)
{
  if (mustLogFunction(F)) { pluginStats[static_cast<int>(T.value) * 256 + (F)].add(usecPassedSince(statisticsTimerStart)); }
}

void stopTimerController(protocolIndex_t T, CPlugin::Function F, uint64_t statisticsTimerStart)
{
  if (mustLogCFunction(F)) { controllerStats[static_cast<int>(T) * 256 + static_cast<int>(F)].add(usecPassedSince(statisticsTimerStart)); }
}

void stopTimer(TimingStatsElements L, uint64_t statisticsTimerStart)
{
  if (Settings.EnableTimingStats()) { miscStats[L].add(usecPassedSince(statisticsTimerStart)); }
}

void addMiscTimerStat(TimingStatsElements L, int64_t T)
{
  if (Settings.EnableTimingStats()) { miscStats[L].add(T); }
}

#endif // if FEATURE_TIMING_STATS
=======
#include "../DataStructs/TimingStats.h"

#if FEATURE_TIMING_STATS

# include "../DataTypes/ESPEasy_plugin_functions.h"
# include "../Globals/CPlugins.h"
# include "../Helpers/_CPlugin_Helper.h"
# include "../Helpers/StringConverter.h"

std::map<int, TimingStats> pluginStats;
std::map<int, TimingStats> controllerStats;
std::map<TimingStatsElements, TimingStats> miscStats;
unsigned long timingstats_last_reset(0);


TimingStats::TimingStats() : _timeTotal(0.0f), _count(0), _maxVal(0), _minVal(4294967295) {}

void TimingStats::add(int64_t time) {
  _timeTotal += static_cast<float>(time);
  ++_count;

  if (time > static_cast<int64_t>(_maxVal)) { _maxVal = time; }

  if (time < static_cast<int64_t>(_minVal)) { _minVal = time; }
}

void TimingStats::reset() {
  _timeTotal = 0.0f;
  _count     = 0;
  _maxVal    = 0;
  _minVal    = 4294967295;
}

bool TimingStats::isEmpty() const {
  return _count == 0;
}

float TimingStats::getAvg() const {
  if (_count == 0) { return 0.0f; }
  return _timeTotal / static_cast<float>(_count);
}

uint32_t TimingStats::getMinMax(uint64_t& minVal, uint64_t& maxVal) const {
  if (_count == 0) {
    minVal = 0;
    maxVal = 0;
    return 0;
  }
  minVal = _minVal;
  maxVal = _maxVal;
  return _count;
}

bool TimingStats::thresholdExceeded(const uint64_t& threshold) const {
  if (_count == 0) {
    return false;
  }
  return _maxVal > threshold;
}

/********************************************************************************************\
   Functions used for displaying timing stats
 \*********************************************************************************************/
const __FlashStringHelper* getPluginFunctionName(int function) {
  switch (function) {
    case PLUGIN_INIT_ALL:              return F("INIT_ALL");
    case PLUGIN_INIT:                  return F("INIT");
    case PLUGIN_READ:                  return F("READ");
    case PLUGIN_ONCE_A_SECOND:         return F("ONCE_A_SECOND");
    case PLUGIN_TEN_PER_SECOND:        return F("TEN_PER_SECOND");
    case PLUGIN_DEVICE_ADD:            return F("DEVICE_ADD");
    case PLUGIN_EVENTLIST_ADD:         return F("EVENTLIST_ADD");
    case PLUGIN_WEBFORM_SAVE:          return F("WEBFORM_SAVE");
    case PLUGIN_WEBFORM_LOAD:          return F("WEBFORM_LOAD");
    case PLUGIN_WEBFORM_SHOW_VALUES:   return F("WEBFORM_SHOW_VALUES");
    case PLUGIN_FORMAT_USERVAR:        return F("FORMAT_USERVAR");
    case PLUGIN_GET_DEVICENAME:        return F("GET_DEVICENAME");
    case PLUGIN_GET_DEVICEVALUENAMES:  return F("GET_DEVICEVALUENAMES");
    case PLUGIN_GET_DEVICEVALUECOUNT:  return F("GET_DEVICEVALUECOUNT");
    case PLUGIN_GET_DEVICEVTYPE:       return F("GET_DEVICEVTYPE");
    case PLUGIN_WRITE:                 return F("WRITE");
    case PLUGIN_WEBFORM_SHOW_CONFIG:   return F("WEBFORM_SHOW_CONFIG");
    #if FEATURE_PLUGIN_STATS
    case PLUGIN_WEBFORM_LOAD_SHOW_STATS: return F("WEBFORM_LOAD_SHOW_STATS");
    #endif
    case PLUGIN_SERIAL_IN:             return F("SERIAL_IN");
    case PLUGIN_UDP_IN:                return F("UDP_IN");
    case PLUGIN_CLOCK_IN:              return F("CLOCK_IN");
    case PLUGIN_TASKTIMER_IN:          return F("TASKTIMER_IN");
    case PLUGIN_FIFTY_PER_SECOND:      return F("FIFTY_PER_SECOND");
    case PLUGIN_SET_CONFIG:            return F("SET_CONFIG");
    case PLUGIN_GET_DEVICEGPIONAMES:   return F("GET_DEVICEGPIONAMES");
    case PLUGIN_EXIT:                  return F("EXIT");
    case PLUGIN_GET_CONFIG_VALUE:      return F("GET_CONFIG");
//    case PLUGIN_UNCONDITIONAL_POLL:    return F("UNCONDITIONAL_POLL");
    case PLUGIN_REQUEST:               return F("REQUEST");
    case PLUGIN_PROCESS_CONTROLLER_DATA: return F("PROCESS_CONTROLLER_DATA");
    case PLUGIN_I2C_GET_ADDRESS:       return F("I2C_CHECK_DEVICE");
    case PLUGIN_READ_ERROR_OCCURED:    return F("PLUGIN_READ_ERROR_OCCURED");
  }
  return F("Unknown");
}

bool mustLogFunction(int function) {
  if (!Settings.EnableTimingStats()) { return false; }

  switch (function) {
//    case PLUGIN_INIT_ALL:              return false;
//    case PLUGIN_INIT:                  return false;
    case PLUGIN_READ:                  return true;
    case PLUGIN_ONCE_A_SECOND:         return true;
    case PLUGIN_TEN_PER_SECOND:        return true;
//    case PLUGIN_DEVICE_ADD:            return false;
//    case PLUGIN_EVENTLIST_ADD:         return false;
//    case PLUGIN_WEBFORM_SAVE:          return false;
//    case PLUGIN_WEBFORM_LOAD:          return false;
//    case PLUGIN_WEBFORM_SHOW_VALUES:   return false;
    case PLUGIN_FORMAT_USERVAR:        return true;
    case PLUGIN_GET_DEVICENAME:        return true;
//    case PLUGIN_GET_DEVICEVALUENAMES:  return false;
//    case PLUGIN_GET_DEVICEVALUECOUNT:  return true;
//    case PLUGIN_GET_DEVICEVTYPE:       return true;
    case PLUGIN_WRITE:                 return true;
//    case PLUGIN_WEBFORM_SHOW_CONFIG:   return false;
    case PLUGIN_SERIAL_IN:             return true;
//    case PLUGIN_UDP_IN:                return false;
//    case PLUGIN_CLOCK_IN:              return false;
    case PLUGIN_TASKTIMER_IN:          return true;
    case PLUGIN_FIFTY_PER_SECOND:      return true;
//    case PLUGIN_SET_CONFIG:            return false;
//    case PLUGIN_GET_DEVICEGPIONAMES:   return false;
//    case PLUGIN_EXIT:                  return false;
//    case PLUGIN_GET_CONFIG_VALUE:      return false;
//    case PLUGIN_UNCONDITIONAL_POLL:    return false;
    case PLUGIN_REQUEST:               return true;
    case PLUGIN_I2C_GET_ADDRESS:       return true;
    case PLUGIN_PROCESS_CONTROLLER_DATA: return true;
    case PLUGIN_READ_ERROR_OCCURED:    return true;
  }
  return false;
}

const __FlashStringHelper* getCPluginCFunctionName(CPlugin::Function function) {
  switch (function) {
    case CPlugin::Function::CPLUGIN_PROTOCOL_ADD:              return F("CPLUGIN_PROTOCOL_ADD");
    case CPlugin::Function::CPLUGIN_CONNECT_SUCCESS:           return F("CPLUGIN_CONNECT_SUCCESS");
    case CPlugin::Function::CPLUGIN_CONNECT_FAIL:              return F("CPLUGIN_CONNECT_FAIL");
    case CPlugin::Function::CPLUGIN_PROTOCOL_TEMPLATE:         return F("CPLUGIN_PROTOCOL_TEMPLATE");
    case CPlugin::Function::CPLUGIN_PROTOCOL_SEND:             return F("CPLUGIN_PROTOCOL_SEND");
    case CPlugin::Function::CPLUGIN_PROTOCOL_RECV:             return F("CPLUGIN_PROTOCOL_RECV");
    case CPlugin::Function::CPLUGIN_GET_DEVICENAME:            return F("CPLUGIN_GET_DEVICENAME");
    case CPlugin::Function::CPLUGIN_WEBFORM_SAVE:              return F("CPLUGIN_WEBFORM_SAVE");
    case CPlugin::Function::CPLUGIN_WEBFORM_LOAD:              return F("CPLUGIN_WEBFORM_LOAD");
    case CPlugin::Function::CPLUGIN_GET_PROTOCOL_DISPLAY_NAME: return F("CPLUGIN_GET_PROTOCOL_DISPLAY_NAME");
    case CPlugin::Function::CPLUGIN_TASK_CHANGE_NOTIFICATION:  return F("CPLUGIN_TASK_CHANGE_NOTIFICATION");
    case CPlugin::Function::CPLUGIN_INIT:                      return F("CPLUGIN_INIT");
    case CPlugin::Function::CPLUGIN_UDP_IN:                    return F("CPLUGIN_UDP_IN");
    case CPlugin::Function::CPLUGIN_FLUSH:                     return F("CPLUGIN_FLUSH");
    case CPlugin::Function::CPLUGIN_TEN_PER_SECOND:            return F("CPLUGIN_TEN_PER_SECOND");
    case CPlugin::Function::CPLUGIN_FIFTY_PER_SECOND:          return F("CPLUGIN_FIFTY_PER_SECOND");
    case CPlugin::Function::CPLUGIN_INIT_ALL:                  return F("CPLUGIN_INIT_ALL");
    case CPlugin::Function::CPLUGIN_EXIT:                      return F("CPLUGIN_EXIT");
    case CPlugin::Function::CPLUGIN_WRITE:                     return F("CPLUGIN_WRITE");

    case CPlugin::Function::CPLUGIN_GOT_CONNECTED:
    case CPlugin::Function::CPLUGIN_GOT_INVALID:
    case CPlugin::Function::CPLUGIN_INTERVAL:
    case CPlugin::Function::CPLUGIN_ACKNOWLEDGE:
    case CPlugin::Function::CPLUGIN_WEBFORM_SHOW_HOST_CONFIG:
      break;
  }
  return F("Unknown");
}

bool mustLogCFunction(CPlugin::Function function) {
  if (!Settings.EnableTimingStats()) { return false; }

  switch (function) {
    case CPlugin::Function::CPLUGIN_PROTOCOL_ADD:              return false;
    case CPlugin::Function::CPLUGIN_CONNECT_SUCCESS:           return true;
    case CPlugin::Function::CPLUGIN_CONNECT_FAIL:              return true;
    case CPlugin::Function::CPLUGIN_PROTOCOL_TEMPLATE:         return false;
    case CPlugin::Function::CPLUGIN_PROTOCOL_SEND:             return true;
    case CPlugin::Function::CPLUGIN_PROTOCOL_RECV:             return true;
    case CPlugin::Function::CPLUGIN_GET_DEVICENAME:            return false;
    case CPlugin::Function::CPLUGIN_WEBFORM_SAVE:              return false;
    case CPlugin::Function::CPLUGIN_WEBFORM_LOAD:              return false;
    case CPlugin::Function::CPLUGIN_GET_PROTOCOL_DISPLAY_NAME: return false;
    case CPlugin::Function::CPLUGIN_TASK_CHANGE_NOTIFICATION:  return false;
    case CPlugin::Function::CPLUGIN_INIT:                      return false;
    case CPlugin::Function::CPLUGIN_UDP_IN:                    return true;
    case CPlugin::Function::CPLUGIN_FLUSH:                     return false;
    case CPlugin::Function::CPLUGIN_TEN_PER_SECOND:            return true;
    case CPlugin::Function::CPLUGIN_FIFTY_PER_SECOND:          return true;
    case CPlugin::Function::CPLUGIN_INIT_ALL:                  return false;
    case CPlugin::Function::CPLUGIN_EXIT:                      return false;
    case CPlugin::Function::CPLUGIN_WRITE:                     return true;

    case CPlugin::Function::CPLUGIN_GOT_CONNECTED:
    case CPlugin::Function::CPLUGIN_GOT_INVALID:
    case CPlugin::Function::CPLUGIN_INTERVAL:
    case CPlugin::Function::CPLUGIN_ACKNOWLEDGE:
    case CPlugin::Function::CPLUGIN_WEBFORM_SHOW_HOST_CONFIG:
      break;
  }
  return false;
}

// Return flash string type to reduce bin size
const __FlashStringHelper* getMiscStatsName_F(TimingStatsElements stat) {
  switch (stat) {
    case TimingStatsElements::LOADFILE_STATS:             return F("Load File");
    case TimingStatsElements::SAVEFILE_STATS:             return F("Save File");
    case TimingStatsElements::LOOP_STATS:                 return F("Loop");
    case TimingStatsElements::PLUGIN_CALL_50PS:           return F("Plugin call 50 p/s");
    case TimingStatsElements::PLUGIN_CALL_10PS:           return F("Plugin call 10 p/s");
    case TimingStatsElements::PLUGIN_CALL_10PSU:          return F("Plugin call 10 p/s U");
    case TimingStatsElements::PLUGIN_CALL_1PS:            return F("Plugin call  1 p/s");
    case TimingStatsElements::CPLUGIN_CALL_50PS:          return F("CPlugin call 50 p/s");
    case TimingStatsElements::CPLUGIN_CALL_10PS:          return F("CPlugin call 10 p/s");
    case TimingStatsElements::SENSOR_SEND_TASK:           return F("SensorSendTask()");
    case TimingStatsElements::COMMAND_EXEC_INTERNAL:      return F("Exec Internal Command");
    case TimingStatsElements::COMMAND_DECODE_INTERNAL:    return F("Decode Internal Command");
    case TimingStatsElements::CONSOLE_LOOP:               return F("Console loop()");
    case TimingStatsElements::CONSOLE_WRITE_SERIAL:       return F("Console out");
    case TimingStatsElements::SEND_DATA_STATS:            return F("sendData()");
    case TimingStatsElements::COMPUTE_FORMULA_STATS:      return F("Compute formula");
    case TimingStatsElements::COMPUTE_STATS:              return F("Compute()");
    case TimingStatsElements::PLUGIN_CALL_DEVICETIMER_IN: return F("PLUGIN_DEVICETIMER_IN");
    case TimingStatsElements::SET_NEW_TIMER:              return F("setNewTimerAt()");
    case TimingStatsElements::MQTT_DELAY_QUEUE:           return F("Delay queue MQTT");
    case TimingStatsElements::TRY_CONNECT_HOST_TCP:       return F("try_connect_host() (TCP)");
    case TimingStatsElements::TRY_CONNECT_HOST_UDP:       return F("try_connect_host() (UDP)");
    case TimingStatsElements::HOST_BY_NAME_STATS:         return F("hostByName()");
    case TimingStatsElements::CONNECT_CLIENT_STATS:       return F("connectClient()");
    case TimingStatsElements::LOAD_CUSTOM_TASK_STATS:     return F("LoadCustomTaskSettings()");
    case TimingStatsElements::WIFI_ISCONNECTED_STATS:     return F("WiFi.isConnected()");
    case TimingStatsElements::WIFI_NOTCONNECTED_STATS:    return F("WiFi.isConnected() (fail)");
    case TimingStatsElements::LOAD_TASK_SETTINGS:         return F("LoadTaskSettings()");
    case TimingStatsElements::SAVE_TASK_SETTINGS:         return F("SaveTaskSettings()");
    case TimingStatsElements::LOAD_CONTROLLER_SETTINGS:   return F("LoadControllerSettings()");
    #ifdef ESP32
    case TimingStatsElements::LOAD_CONTROLLER_SETTINGS_C: return F("LoadControllerSettings() (cached)");
    #endif
    case TimingStatsElements::SAVE_CONTROLLER_SETTINGS:   return F("SaveControllerSettings()");
    case TimingStatsElements::TRY_OPEN_FILE:              return F("TryOpenFile()");
    case TimingStatsElements::FS_GC_SUCCESS:              return F("ESPEASY_FS GC success");
    case TimingStatsElements::FS_GC_FAIL:                 return F("ESPEASY_FS GC fail");
    case TimingStatsElements::RULES_PROCESSING:           return F("rulesProcessing()");
    case TimingStatsElements::RULES_PARSE_LINE:           return F("parseCompleteNonCommentLine()");
    case TimingStatsElements::RULES_PROCESS_MATCHED:      return F("processMatchedRule()");
    case TimingStatsElements::RULES_MATCH:                return F("rulesMatch()");
    case TimingStatsElements::GRAT_ARP_STATS:             return F("sendGratuitousARP()");
    case TimingStatsElements::SAVE_TO_RTC:                return F("saveToRTC()");
    case TimingStatsElements::BACKGROUND_TASKS:           return F("backgroundtasks()");
    case TimingStatsElements::UPDATE_RTTTL:               return F("update_rtttl()");
    case TimingStatsElements::CHECK_UDP:                  return F("checkUDP()");
    case TimingStatsElements::C013_SEND_UDP:              return F("C013_sendUDP() SUCCESS");
    case TimingStatsElements::C013_SEND_UDP_FAIL:         return F("C013_sendUDP() FAIL");
    case TimingStatsElements::C013_RECEIVE_SENSOR_DATA:   return F("C013 Receive sensor data");
    case TimingStatsElements::WEBSERVER_HANDLE_CLIENT:    return F("web_server.handleClient()");
    case TimingStatsElements::PROCESS_SYSTEM_EVENT_QUEUE: return F("process_system_event_queue()");
    case TimingStatsElements::FORMAT_USER_VAR:            return F("doFormatUserVar()");
    case TimingStatsElements::IS_NUMERICAL:               return F("isNumerical()");
    case TimingStatsElements::HANDLE_SCHEDULER_IDLE:      return F("handle_schedule() idle");
    case TimingStatsElements::HANDLE_SCHEDULER_TASK:      return F("handle_schedule() task");
    case TimingStatsElements::PARSE_TEMPLATE_PADDED:      return F("parseTemplate_padded()");
    case TimingStatsElements::PARSE_SYSVAR:               return F("parseSystemVariables()");
    case TimingStatsElements::PARSE_SYSVAR_NOCHANGE:      return F("parseSystemVariables() No change");
    case TimingStatsElements::HANDLE_SERVING_WEBPAGE:     return F("handle webpage");
    case TimingStatsElements::HANDLE_SERVING_WEBPAGE_JSON: return F("handle webpage JSON");
    case TimingStatsElements::WIFI_SCAN_ASYNC:            return F("WiFi Scan Async");
    case TimingStatsElements::WIFI_SCAN_SYNC:             return F("WiFi Scan Sync (blocking)");
    case TimingStatsElements::NTP_SUCCESS:                return F("NTP Success");
    case TimingStatsElements::NTP_FAIL:                   return F("NTP Fail");
    case TimingStatsElements::SYSTIME_UPDATED:            return F("Systime Set");
    case TimingStatsElements::C018_AIR_TIME:              return F("C018 LoRa TTN - Air Time");
#ifdef LIMIT_BUILD_SIZE
    default: break;
#else
    // Include all elements of the enum, to allow the compiler to check if we missed some
    case TimingStatsElements::C001_DELAY_QUEUE:
    case TimingStatsElements::C002_DELAY_QUEUE:
    case TimingStatsElements::C003_DELAY_QUEUE:
    case TimingStatsElements::C004_DELAY_QUEUE:
    case TimingStatsElements::C005_DELAY_QUEUE:
    case TimingStatsElements::C006_DELAY_QUEUE:
    case TimingStatsElements::C007_DELAY_QUEUE:
    case TimingStatsElements::C008_DELAY_QUEUE:
    case TimingStatsElements::C009_DELAY_QUEUE:
    case TimingStatsElements::C010_DELAY_QUEUE:
    case TimingStatsElements::C011_DELAY_QUEUE:
    case TimingStatsElements::C012_DELAY_QUEUE:
    case TimingStatsElements::C013_DELAY_QUEUE:
    case TimingStatsElements::C014_DELAY_QUEUE:
    case TimingStatsElements::C015_DELAY_QUEUE:
    case TimingStatsElements::C016_DELAY_QUEUE:
    case TimingStatsElements::C017_DELAY_QUEUE:
    case TimingStatsElements::C018_DELAY_QUEUE:
    case TimingStatsElements::C019_DELAY_QUEUE:
    case TimingStatsElements::C020_DELAY_QUEUE:
    case TimingStatsElements::C021_DELAY_QUEUE:
    case TimingStatsElements::C022_DELAY_QUEUE:
    case TimingStatsElements::C023_DELAY_QUEUE:
    case TimingStatsElements::C024_DELAY_QUEUE:
    case TimingStatsElements::C025_DELAY_QUEUE:
      break;

#endif
  }
  return F("Unknown");
}

String getMiscStatsName(TimingStatsElements stat) {
  if ((stat >= TimingStatsElements::C001_DELAY_QUEUE) && 
      (stat <= TimingStatsElements::C025_DELAY_QUEUE)) {
    return concat(
      F("Delay queue "),
      get_formatted_Controller_number(static_cast<cpluginID_t>(static_cast<int>(stat) - static_cast<int>(TimingStatsElements::C001_DELAY_QUEUE) + 1)));
  }
  return getMiscStatsName_F(static_cast<TimingStatsElements>(stat));
}

void stopTimerTask(deviceIndex_t T, int F, uint64_t statisticsTimerStart)
{
  if (mustLogFunction(F)) { pluginStats[static_cast<int>(T.value) * 256 + (F)].add(usecPassedSince(statisticsTimerStart)); }
}

void stopTimerController(protocolIndex_t T, CPlugin::Function F, uint64_t statisticsTimerStart)
{
  if (mustLogCFunction(F)) { controllerStats[static_cast<int>(T) * 256 + static_cast<int>(F)].add(usecPassedSince(statisticsTimerStart)); }
}

void stopTimer(TimingStatsElements L, uint64_t statisticsTimerStart)
{
  if (Settings.EnableTimingStats()) { miscStats[L].add(usecPassedSince(statisticsTimerStart)); }
}

void addMiscTimerStat(TimingStatsElements L, int64_t T)
{
  if (Settings.EnableTimingStats()) { miscStats[L].add(T); }
}

#endif // if FEATURE_TIMING_STATS
>>>>>>> 5f6ec043
<|MERGE_RESOLUTION|>--- conflicted
+++ resolved
@@ -1,349 +1,3 @@
-<<<<<<< HEAD
-#include "../DataStructs/TimingStats.h"
-
-#if FEATURE_TIMING_STATS
-
-# include "../DataTypes/ESPEasy_plugin_functions.h"
-# include "../Globals/CPlugins.h"
-# include "../Helpers/_CPlugin_Helper.h"
-# include "../Helpers/StringConverter.h"
-
-std::map<int, TimingStats> pluginStats;
-std::map<int, TimingStats> controllerStats;
-std::map<TimingStatsElements, TimingStats> miscStats;
-unsigned long timingstats_last_reset(0);
-
-
-TimingStats::TimingStats() : _timeTotal(0.0f), _count(0), _maxVal(0), _minVal(4294967295) {}
-
-void TimingStats::add(int64_t time) {
-  _timeTotal += static_cast<float>(time);
-  ++_count;
-
-  if (time > static_cast<int64_t>(_maxVal)) { _maxVal = time; }
-
-  if (time < static_cast<int64_t>(_minVal)) { _minVal = time; }
-}
-
-void TimingStats::reset() {
-  _timeTotal = 0.0f;
-  _count     = 0;
-  _maxVal    = 0;
-  _minVal    = 4294967295;
-}
-
-bool TimingStats::isEmpty() const {
-  return _count == 0;
-}
-
-float TimingStats::getAvg() const {
-  if (_count == 0) { return 0.0f; }
-  return _timeTotal / static_cast<float>(_count);
-}
-
-uint32_t TimingStats::getMinMax(uint64_t& minVal, uint64_t& maxVal) const {
-  if (_count == 0) {
-    minVal = 0;
-    maxVal = 0;
-    return 0;
-  }
-  minVal = _minVal;
-  maxVal = _maxVal;
-  return _count;
-}
-
-bool TimingStats::thresholdExceeded(const uint64_t& threshold) const {
-  if (_count == 0) {
-    return false;
-  }
-  return _maxVal > threshold;
-}
-
-/********************************************************************************************\
-   Functions used for displaying timing stats
- \*********************************************************************************************/
-const __FlashStringHelper* getPluginFunctionName(int function) {
-  switch (function) {
-    case PLUGIN_INIT_ALL:              return F("INIT_ALL");
-    case PLUGIN_INIT:                  return F("INIT");
-    case PLUGIN_READ:                  return F("READ");
-    case PLUGIN_ONCE_A_SECOND:         return F("ONCE_A_SECOND");
-    case PLUGIN_TEN_PER_SECOND:        return F("TEN_PER_SECOND");
-    case PLUGIN_DEVICE_ADD:            return F("DEVICE_ADD");
-    case PLUGIN_EVENTLIST_ADD:         return F("EVENTLIST_ADD");
-    case PLUGIN_WEBFORM_SAVE:          return F("WEBFORM_SAVE");
-    case PLUGIN_WEBFORM_LOAD:          return F("WEBFORM_LOAD");
-    case PLUGIN_WEBFORM_SHOW_VALUES:   return F("WEBFORM_SHOW_VALUES");
-    case PLUGIN_FORMAT_USERVAR:        return F("FORMAT_USERVAR");
-    case PLUGIN_GET_DEVICENAME:        return F("GET_DEVICENAME");
-    case PLUGIN_GET_DEVICEVALUENAMES:  return F("GET_DEVICEVALUENAMES");
-    case PLUGIN_GET_DEVICEVALUECOUNT:  return F("GET_DEVICEVALUECOUNT");
-    case PLUGIN_GET_DEVICEVTYPE:       return F("GET_DEVICEVTYPE");
-    case PLUGIN_WRITE:                 return F("WRITE");
-    case PLUGIN_WEBFORM_SHOW_CONFIG:   return F("WEBFORM_SHOW_CONFIG");
-    #if FEATURE_PLUGIN_STATS
-    case PLUGIN_WEBFORM_LOAD_SHOW_STATS: return F("WEBFORM_LOAD_SHOW_STATS");
-    #endif
-    case PLUGIN_SERIAL_IN:             return F("SERIAL_IN");
-    case PLUGIN_UDP_IN:                return F("UDP_IN");
-    case PLUGIN_CLOCK_IN:              return F("CLOCK_IN");
-    case PLUGIN_TASKTIMER_IN:          return F("TASKTIMER_IN");
-    case PLUGIN_FIFTY_PER_SECOND:      return F("FIFTY_PER_SECOND");
-    case PLUGIN_SET_CONFIG:            return F("SET_CONFIG");
-    case PLUGIN_GET_DEVICEGPIONAMES:   return F("GET_DEVICEGPIONAMES");
-    case PLUGIN_EXIT:                  return F("EXIT");
-    case PLUGIN_GET_CONFIG_VALUE:      return F("GET_CONFIG");
-//    case PLUGIN_UNCONDITIONAL_POLL:    return F("UNCONDITIONAL_POLL");
-    case PLUGIN_REQUEST:               return F("REQUEST");
-    case PLUGIN_PROCESS_CONTROLLER_DATA: return F("PROCESS_CONTROLLER_DATA");
-    case PLUGIN_I2C_GET_ADDRESS:       return F("I2C_CHECK_DEVICE");
-  }
-  return F("Unknown");
-}
-
-bool mustLogFunction(int function) {
-  if (!Settings.EnableTimingStats()) { return false; }
-
-  switch (function) {
-//    case PLUGIN_INIT_ALL:              return false;
-//    case PLUGIN_INIT:                  return false;
-    case PLUGIN_READ:                  return true;
-    case PLUGIN_ONCE_A_SECOND:         return true;
-    case PLUGIN_TEN_PER_SECOND:        return true;
-//    case PLUGIN_DEVICE_ADD:            return false;
-//    case PLUGIN_EVENTLIST_ADD:         return false;
-//    case PLUGIN_WEBFORM_SAVE:          return false;
-//    case PLUGIN_WEBFORM_LOAD:          return false;
-//    case PLUGIN_WEBFORM_SHOW_VALUES:   return false;
-    case PLUGIN_FORMAT_USERVAR:        return true;
-    case PLUGIN_GET_DEVICENAME:        return true;
-//    case PLUGIN_GET_DEVICEVALUENAMES:  return false;
-//    case PLUGIN_GET_DEVICEVALUECOUNT:  return true;
-//    case PLUGIN_GET_DEVICEVTYPE:       return true;
-    case PLUGIN_WRITE:                 return true;
-//    case PLUGIN_WEBFORM_SHOW_CONFIG:   return false;
-    case PLUGIN_SERIAL_IN:             return true;
-//    case PLUGIN_UDP_IN:                return false;
-//    case PLUGIN_CLOCK_IN:              return false;
-    case PLUGIN_TASKTIMER_IN:          return true;
-    case PLUGIN_FIFTY_PER_SECOND:      return true;
-//    case PLUGIN_SET_CONFIG:            return false;
-//    case PLUGIN_GET_DEVICEGPIONAMES:   return false;
-//    case PLUGIN_EXIT:                  return false;
-//    case PLUGIN_GET_CONFIG_VALUE:      return false;
-//    case PLUGIN_UNCONDITIONAL_POLL:    return false;
-    case PLUGIN_REQUEST:               return true;
-    case PLUGIN_I2C_GET_ADDRESS:       return true;
-    case PLUGIN_PROCESS_CONTROLLER_DATA: return true;
-  }
-  return false;
-}
-
-const __FlashStringHelper* getCPluginCFunctionName(CPlugin::Function function) {
-  switch (function) {
-    case CPlugin::Function::CPLUGIN_PROTOCOL_ADD:              return F("CPLUGIN_PROTOCOL_ADD");
-    case CPlugin::Function::CPLUGIN_PROTOCOL_TEMPLATE:         return F("CPLUGIN_PROTOCOL_TEMPLATE");
-    case CPlugin::Function::CPLUGIN_PROTOCOL_SEND:             return F("CPLUGIN_PROTOCOL_SEND");
-    case CPlugin::Function::CPLUGIN_PROTOCOL_RECV:             return F("CPLUGIN_PROTOCOL_RECV");
-    case CPlugin::Function::CPLUGIN_GET_DEVICENAME:            return F("CPLUGIN_GET_DEVICENAME");
-    case CPlugin::Function::CPLUGIN_WEBFORM_SAVE:              return F("CPLUGIN_WEBFORM_SAVE");
-    case CPlugin::Function::CPLUGIN_WEBFORM_LOAD:              return F("CPLUGIN_WEBFORM_LOAD");
-    case CPlugin::Function::CPLUGIN_GET_PROTOCOL_DISPLAY_NAME: return F("CPLUGIN_GET_PROTOCOL_DISPLAY_NAME");
-    case CPlugin::Function::CPLUGIN_TASK_CHANGE_NOTIFICATION:  return F("CPLUGIN_TASK_CHANGE_NOTIFICATION");
-    case CPlugin::Function::CPLUGIN_INIT:                      return F("CPLUGIN_INIT");
-    case CPlugin::Function::CPLUGIN_UDP_IN:                    return F("CPLUGIN_UDP_IN");
-    case CPlugin::Function::CPLUGIN_FLUSH:                     return F("CPLUGIN_FLUSH");
-    case CPlugin::Function::CPLUGIN_TEN_PER_SECOND:            return F("CPLUGIN_TEN_PER_SECOND");
-    case CPlugin::Function::CPLUGIN_FIFTY_PER_SECOND:          return F("CPLUGIN_FIFTY_PER_SECOND");
-    case CPlugin::Function::CPLUGIN_INIT_ALL:                  return F("CPLUGIN_INIT_ALL");
-    case CPlugin::Function::CPLUGIN_EXIT:                      return F("CPLUGIN_EXIT");
-    case CPlugin::Function::CPLUGIN_WRITE:                     return F("CPLUGIN_WRITE");
-
-    case CPlugin::Function::CPLUGIN_GOT_CONNECTED:
-    case CPlugin::Function::CPLUGIN_GOT_INVALID:
-    case CPlugin::Function::CPLUGIN_INTERVAL:
-    case CPlugin::Function::CPLUGIN_ACKNOWLEDGE:
-    case CPlugin::Function::CPLUGIN_WEBFORM_SHOW_HOST_CONFIG:
-      break;
-  }
-  return F("Unknown");
-}
-
-bool mustLogCFunction(CPlugin::Function function) {
-  if (!Settings.EnableTimingStats()) { return false; }
-
-  switch (function) {
-    case CPlugin::Function::CPLUGIN_PROTOCOL_ADD:              return false;
-    case CPlugin::Function::CPLUGIN_PROTOCOL_TEMPLATE:         return false;
-    case CPlugin::Function::CPLUGIN_PROTOCOL_SEND:             return true;
-    case CPlugin::Function::CPLUGIN_PROTOCOL_RECV:             return true;
-    case CPlugin::Function::CPLUGIN_GET_DEVICENAME:            return false;
-    case CPlugin::Function::CPLUGIN_WEBFORM_SAVE:              return false;
-    case CPlugin::Function::CPLUGIN_WEBFORM_LOAD:              return false;
-    case CPlugin::Function::CPLUGIN_GET_PROTOCOL_DISPLAY_NAME: return false;
-    case CPlugin::Function::CPLUGIN_TASK_CHANGE_NOTIFICATION:  return false;
-    case CPlugin::Function::CPLUGIN_INIT:                      return false;
-    case CPlugin::Function::CPLUGIN_UDP_IN:                    return true;
-    case CPlugin::Function::CPLUGIN_FLUSH:                     return false;
-    case CPlugin::Function::CPLUGIN_TEN_PER_SECOND:            return true;
-    case CPlugin::Function::CPLUGIN_FIFTY_PER_SECOND:          return true;
-    case CPlugin::Function::CPLUGIN_INIT_ALL:                  return false;
-    case CPlugin::Function::CPLUGIN_EXIT:                      return false;
-    case CPlugin::Function::CPLUGIN_WRITE:                     return true;
-
-    case CPlugin::Function::CPLUGIN_GOT_CONNECTED:
-    case CPlugin::Function::CPLUGIN_GOT_INVALID:
-    case CPlugin::Function::CPLUGIN_INTERVAL:
-    case CPlugin::Function::CPLUGIN_ACKNOWLEDGE:
-    case CPlugin::Function::CPLUGIN_WEBFORM_SHOW_HOST_CONFIG:
-      break;
-  }
-  return false;
-}
-
-// Return flash string type to reduce bin size
-const __FlashStringHelper* getMiscStatsName_F(TimingStatsElements stat) {
-  switch (stat) {
-    case TimingStatsElements::LOADFILE_STATS:             return F("Load File");
-    case TimingStatsElements::SAVEFILE_STATS:             return F("Save File");
-    case TimingStatsElements::LOOP_STATS:                 return F("Loop");
-    case TimingStatsElements::PLUGIN_CALL_50PS:           return F("Plugin call 50 p/s");
-    case TimingStatsElements::PLUGIN_CALL_10PS:           return F("Plugin call 10 p/s");
-    case TimingStatsElements::PLUGIN_CALL_10PSU:          return F("Plugin call 10 p/s U");
-    case TimingStatsElements::PLUGIN_CALL_1PS:            return F("Plugin call  1 p/s");
-    case TimingStatsElements::CPLUGIN_CALL_50PS:          return F("CPlugin call 50 p/s");
-    case TimingStatsElements::CPLUGIN_CALL_10PS:          return F("CPlugin call 10 p/s");
-    case TimingStatsElements::SENSOR_SEND_TASK:           return F("SensorSendTask()");
-    case TimingStatsElements::COMMAND_EXEC_INTERNAL:      return F("Exec Internal Command");
-    case TimingStatsElements::COMMAND_DECODE_INTERNAL:    return F("Decode Internal Command");
-    case TimingStatsElements::CONSOLE_LOOP:               return F("Console loop()");
-    case TimingStatsElements::CONSOLE_WRITE_SERIAL:       return F("Console out");
-    case TimingStatsElements::SEND_DATA_STATS:            return F("sendData()");
-    case TimingStatsElements::COMPUTE_FORMULA_STATS:      return F("Compute formula");
-    case TimingStatsElements::COMPUTE_STATS:              return F("Compute()");
-    case TimingStatsElements::PLUGIN_CALL_DEVICETIMER_IN: return F("PLUGIN_DEVICETIMER_IN");
-    case TimingStatsElements::SET_NEW_TIMER:              return F("setNewTimerAt()");
-    case TimingStatsElements::MQTT_DELAY_QUEUE:           return F("Delay queue MQTT");
-    case TimingStatsElements::TRY_CONNECT_HOST_TCP:       return F("try_connect_host() (TCP)");
-    case TimingStatsElements::TRY_CONNECT_HOST_UDP:       return F("try_connect_host() (UDP)");
-    case TimingStatsElements::HOST_BY_NAME_STATS:         return F("hostByName()");
-    case TimingStatsElements::CONNECT_CLIENT_STATS:       return F("connectClient()");
-    case TimingStatsElements::LOAD_CUSTOM_TASK_STATS:     return F("LoadCustomTaskSettings()");
-    case TimingStatsElements::WIFI_ISCONNECTED_STATS:     return F("WiFi.isConnected()");
-    case TimingStatsElements::WIFI_NOTCONNECTED_STATS:    return F("WiFi.isConnected() (fail)");
-    case TimingStatsElements::LOAD_TASK_SETTINGS:         return F("LoadTaskSettings()");
-    case TimingStatsElements::SAVE_TASK_SETTINGS:         return F("SaveTaskSettings()");
-    case TimingStatsElements::LOAD_CONTROLLER_SETTINGS:   return F("LoadControllerSettings()");
-    #ifdef ESP32
-    case TimingStatsElements::LOAD_CONTROLLER_SETTINGS_C: return F("LoadControllerSettings() (cached)");
-    #endif
-    case TimingStatsElements::SAVE_CONTROLLER_SETTINGS:   return F("SaveControllerSettings()");
-    case TimingStatsElements::TRY_OPEN_FILE:              return F("TryOpenFile()");
-    case TimingStatsElements::FS_GC_SUCCESS:              return F("ESPEASY_FS GC success");
-    case TimingStatsElements::FS_GC_FAIL:                 return F("ESPEASY_FS GC fail");
-    case TimingStatsElements::RULES_PROCESSING:           return F("rulesProcessing()");
-    case TimingStatsElements::RULES_PARSE_LINE:           return F("parseCompleteNonCommentLine()");
-    case TimingStatsElements::RULES_PROCESS_MATCHED:      return F("processMatchedRule()");
-    case TimingStatsElements::RULES_MATCH:                return F("rulesMatch()");
-    case TimingStatsElements::GRAT_ARP_STATS:             return F("sendGratuitousARP()");
-    case TimingStatsElements::SAVE_TO_RTC:                return F("saveToRTC()");
-    case TimingStatsElements::BACKGROUND_TASKS:           return F("backgroundtasks()");
-    case TimingStatsElements::PROCESS_SYSTEM_EVENT_QUEUE: return F("process_system_event_queue()");
-    case TimingStatsElements::FORMAT_USER_VAR:            return F("doFormatUserVar()");
-    case TimingStatsElements::IS_NUMERICAL:               return F("isNumerical()");
-    case TimingStatsElements::HANDLE_SCHEDULER_IDLE:      return F("handle_schedule() idle");
-    case TimingStatsElements::HANDLE_SCHEDULER_TASK:      return F("handle_schedule() task");
-    case TimingStatsElements::PARSE_TEMPLATE_PADDED:      return F("parseTemplate_padded()");
-    case TimingStatsElements::PARSE_SYSVAR:               return F("parseSystemVariables()");
-    case TimingStatsElements::PARSE_SYSVAR_NOCHANGE:      return F("parseSystemVariables() No change");
-    case TimingStatsElements::HANDLE_SERVING_WEBPAGE:     return F("handle webpage");
-    case TimingStatsElements::HANDLE_SERVING_WEBPAGE_JSON: return F("handle webpage JSON");
-    case TimingStatsElements::WIFI_SCAN_ASYNC:            return F("WiFi Scan Async");
-    case TimingStatsElements::WIFI_SCAN_SYNC:             return F("WiFi Scan Sync (blocking)");
-    case TimingStatsElements::NTP_SUCCESS:                return F("NTP Success");
-    case TimingStatsElements::NTP_FAIL:                   return F("NTP Fail");
-    case TimingStatsElements::SYSTIME_UPDATED:            return F("Systime Set");
-    case TimingStatsElements::C018_AIR_TIME:              return F("C018 LoRa TTN - Air Time");
-
-#ifdef USES_ESPEASY_NOW
-    case TimingStatsElements::HANDLE_ESPEASY_NOW_LOOP:   return F(ESPEASY_NOW_NAME " handle received message");
-    case TimingStatsElements::EXPIRED_ESPEASY_NOW_LOOP:  return F(ESPEASY_NOW_NAME " incomplete expired");
-    case TimingStatsElements::INVALID_ESPEASY_NOW_LOOP:  return F(ESPEASY_NOW_NAME " incomplete invalid");
-    case TimingStatsElements::RECEIVE_ESPEASY_NOW_LOOP:  return F(ESPEASY_NOW_NAME " onReceive()");
-    case TimingStatsElements::ESPEASY_NOW_SEND_MSG_SUC:  return F(ESPEASY_NOW_NAME " send Message Success");
-    case TimingStatsElements::ESPEASY_NOW_SEND_MSG_FAIL: return F(ESPEASY_NOW_NAME " send Message Fail");
-    case TimingStatsElements::ESPEASY_NOW_SEND_PCKT:     return F(ESPEASY_NOW_NAME " send Packet");
-    case TimingStatsElements::ESPEASY_NOW_DEDUP_LOOP:    return F(ESPEASY_NOW_NAME " DuplicateCheck loop");
-#endif
-
-#ifdef LIMIT_BUILD_SIZE
-    default: break;
-#else
-    // Include all elements of the enum, to allow the compiler to check if we missed some
-    case TimingStatsElements::C001_DELAY_QUEUE:
-    case TimingStatsElements::C002_DELAY_QUEUE:
-    case TimingStatsElements::C003_DELAY_QUEUE:
-    case TimingStatsElements::C004_DELAY_QUEUE:
-    case TimingStatsElements::C005_DELAY_QUEUE:
-    case TimingStatsElements::C006_DELAY_QUEUE:
-    case TimingStatsElements::C007_DELAY_QUEUE:
-    case TimingStatsElements::C008_DELAY_QUEUE:
-    case TimingStatsElements::C009_DELAY_QUEUE:
-    case TimingStatsElements::C010_DELAY_QUEUE:
-    case TimingStatsElements::C011_DELAY_QUEUE:
-    case TimingStatsElements::C012_DELAY_QUEUE:
-    case TimingStatsElements::C013_DELAY_QUEUE:
-    case TimingStatsElements::C014_DELAY_QUEUE:
-    case TimingStatsElements::C015_DELAY_QUEUE:
-    case TimingStatsElements::C016_DELAY_QUEUE:
-    case TimingStatsElements::C017_DELAY_QUEUE:
-    case TimingStatsElements::C018_DELAY_QUEUE:
-    case TimingStatsElements::C019_DELAY_QUEUE:
-    case TimingStatsElements::C020_DELAY_QUEUE:
-    case TimingStatsElements::C021_DELAY_QUEUE:
-    case TimingStatsElements::C022_DELAY_QUEUE:
-    case TimingStatsElements::C023_DELAY_QUEUE:
-    case TimingStatsElements::C024_DELAY_QUEUE:
-    case TimingStatsElements::C025_DELAY_QUEUE:
-      break;
-
-#endif
-  }
-  return F("Unknown");
-}
-
-String getMiscStatsName(TimingStatsElements stat) {
-  if ((stat >= TimingStatsElements::C001_DELAY_QUEUE) && 
-      (stat <= TimingStatsElements::C025_DELAY_QUEUE)) {
-    return concat(
-      F("Delay queue "),
-      get_formatted_Controller_number(static_cast<cpluginID_t>(static_cast<int>(stat) - static_cast<int>(TimingStatsElements::C001_DELAY_QUEUE) + 1)));
-  }
-  return getMiscStatsName_F(static_cast<TimingStatsElements>(stat));
-}
-
-void stopTimerTask(deviceIndex_t T, int F, uint64_t statisticsTimerStart)
-{
-  if (mustLogFunction(F)) { pluginStats[static_cast<int>(T.value) * 256 + (F)].add(usecPassedSince(statisticsTimerStart)); }
-}
-
-void stopTimerController(protocolIndex_t T, CPlugin::Function F, uint64_t statisticsTimerStart)
-{
-  if (mustLogCFunction(F)) { controllerStats[static_cast<int>(T) * 256 + static_cast<int>(F)].add(usecPassedSince(statisticsTimerStart)); }
-}
-
-void stopTimer(TimingStatsElements L, uint64_t statisticsTimerStart)
-{
-  if (Settings.EnableTimingStats()) { miscStats[L].add(usecPassedSince(statisticsTimerStart)); }
-}
-
-void addMiscTimerStat(TimingStatsElements L, int64_t T)
-{
-  if (Settings.EnableTimingStats()) { miscStats[L].add(T); }
-}
-
-#endif // if FEATURE_TIMING_STATS
-=======
 #include "../DataStructs/TimingStats.h"
 
 #if FEATURE_TIMING_STATS
@@ -621,6 +275,18 @@
     case TimingStatsElements::NTP_FAIL:                   return F("NTP Fail");
     case TimingStatsElements::SYSTIME_UPDATED:            return F("Systime Set");
     case TimingStatsElements::C018_AIR_TIME:              return F("C018 LoRa TTN - Air Time");
+
+#ifdef USES_ESPEASY_NOW
+    case TimingStatsElements::HANDLE_ESPEASY_NOW_LOOP:   return F(ESPEASY_NOW_NAME " handle received message");
+    case TimingStatsElements::EXPIRED_ESPEASY_NOW_LOOP:  return F(ESPEASY_NOW_NAME " incomplete expired");
+    case TimingStatsElements::INVALID_ESPEASY_NOW_LOOP:  return F(ESPEASY_NOW_NAME " incomplete invalid");
+    case TimingStatsElements::RECEIVE_ESPEASY_NOW_LOOP:  return F(ESPEASY_NOW_NAME " onReceive()");
+    case TimingStatsElements::ESPEASY_NOW_SEND_MSG_SUC:  return F(ESPEASY_NOW_NAME " send Message Success");
+    case TimingStatsElements::ESPEASY_NOW_SEND_MSG_FAIL: return F(ESPEASY_NOW_NAME " send Message Fail");
+    case TimingStatsElements::ESPEASY_NOW_SEND_PCKT:     return F(ESPEASY_NOW_NAME " send Packet");
+    case TimingStatsElements::ESPEASY_NOW_DEDUP_LOOP:    return F(ESPEASY_NOW_NAME " DuplicateCheck loop");
+#endif
+
 #ifdef LIMIT_BUILD_SIZE
     default: break;
 #else
@@ -687,5 +353,4 @@
   if (Settings.EnableTimingStats()) { miscStats[L].add(T); }
 }
 
-#endif // if FEATURE_TIMING_STATS
->>>>>>> 5f6ec043
+#endif // if FEATURE_TIMING_STATS