--- conflicted
+++ resolved
@@ -598,17 +598,11 @@
   for (uint8_t cv = 0; cv < PLUGIN_CONFIGLONGVAR_MAX; ++cv) {
     TaskDevicePluginConfigLong[task][cv] = 0;
   }
-<<<<<<< HEAD
   TaskDeviceSendDataFlags[task]  = 0u;
+  VariousTaskBits[task]         = 0;
   OLD_TaskDeviceGlobalSync[task]= 0u;
   TaskDeviceDataFeed[task]      = 0u;
   TaskDeviceTimer[task]         = 0u;
-=======
-  TaskDeviceSendDataFlags[task]  = 0;
-  VariousTaskBits[task]         = 0;
-  TaskDeviceDataFeed[task]      = 0;
-  TaskDeviceTimer[task]         = 0;
->>>>>>> 5becd518
   TaskDeviceEnabled[task]       = false;
   I2C_Multiplexer_Channel[task] = -1;
 }
