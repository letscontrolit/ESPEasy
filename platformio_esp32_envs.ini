--- conflicted
+++ resolved
@@ -21,40 +21,8 @@
 upload_speed              = 460800
 upload_before_reset       = default_reset
 upload_after_reset        = hard_reset
-<<<<<<< HEAD
 lib_deps                  = 
-                            Adafruit ILI9341 ESPEasy
-                            Adafruit_ST77xx
-                            Adafruit TSL2591 Library
-                            Adafruit NeoPixel
-                            ArduinoOTA
-                            ESP32HTTPUpdateServer
-                            FrogmoreScd30
-                            I2Cdevlib-Core
-                            ITG3205
-                            LOLIN_EPD
-                            Makuna/NeoPixelBus @ 2.6.9
-                            Multi Channel Relay Arduino Library
-                            SparkFun ADXL345 Arduino Library
-                            SparkFun VL53L1X 4m Laser Distance Sensor @ 1.2.9
-                            SparkFun SCD4x Arduino Library @ ^1.0.4
-                            VL53L0X @ 1.3.0
-                            adafruit/Adafruit BusIO @ ^1.10.0
-                            adafruit/Adafruit GFX Library@^1.11.1
-                            ccronexpr
-                            rlogiacco/CircularBuffer
-                            td-er/ESPeasySerial @ 2.0.15
-                            td-er/SC16IS752 @ ^1.0.2
-                            sparkfun/SparkFun MAX1704x Fuel Gauge Arduino Library @ ^1.0.3
-                            ShiftRegister74HC595_NonTemplate
-                            VL53L0X @ 1.3.0
-                            RAK12019_LTR390_UV_Light
-                            Adafruit NeoMatrix
-                            IthoCC1101
-                            Adafruit PCD8544 Nokia 5110 LCD library
                             WifiEspNow
-=======
->>>>>>> 8ffa6b75
 extra_scripts             = post:tools/pio/post_esp32.py
                             ${extra_scripts_default.extra_scripts}
 build_unflags             = -Wall
