#include "../ESPEasyCore/ESPEasyWifi.h"

#include "../../ESPEasy-Globals.h"
#include "../DataStructs/TimingStats.h"
#include "../ESPEasyCore/ESPEasyNetwork.h"
#include "../ESPEasyCore/ESPEasyWiFiEvent.h"
#include "../ESPEasyCore/ESPEasyWifi_ProcessEvent.h"
#include "../ESPEasyCore/ESPEasy_Log.h"
#include "../ESPEasyCore/Serial.h"
#include "../Globals/ESPEasyWiFiEvent.h"
#include "../Globals/EventQueue.h"
#include "../Globals/NetworkState.h"
#include "../Globals/Nodes.h"
#include "../Globals/RTC.h"
#include "../Globals/SecuritySettings.h"
#include "../Globals/Services.h"
#include "../Globals/Settings.h"
#include "../Globals/WiFi_AP_Candidates.h"
#include "../Helpers/ESPEasy_time_calc.h"
#include "../Helpers/Hardware.h"
#include "../Helpers/Misc.h"
#include "../Helpers/Networking.h"
#include "../Helpers/StringConverter.h"
#include "../Helpers/StringGenerator_WiFi.h"
#include "../Helpers/StringProvider.h"

#ifdef USES_ESPEASY_NOW
# include "../Globals/ESPEasy_now_handler.h"
#endif

#ifdef ESP32
#include <WiFiGeneric.h>
#include <esp_wifi.h> // Needed to call ESP-IDF functions like esp_wifi_....
#endif

// FIXME TD-er: Cleanup of WiFi code
#ifdef ESPEASY_WIFI_CLEANUP_WORK_IN_PROGRESS
bool ESPEasyWiFi_t::begin() {
  return true;
}

void ESPEasyWiFi_t::end() {


}


void ESPEasyWiFi_t::loop() {
  switch (_state) {
    case WiFiState_e::OFF:
    break;
    case WiFiState_e::AP_only:
    break;
    case WiFiState_e::ErrorRecovery:
    // Wait for timeout to expire
    // Start again from scratch
    break;
    case WiFiState_e::STA_Scanning:
    case WiFiState_e::STA_AP_Scanning:
    // Check if scanning is finished
    // When scanning per channel, call for scanning next channel
    break;
    case WiFiState_e::STA_Connecting:
    case WiFiState_e::STA_Reconnecting:
    // Check if (re)connecting has finished
    break;
    case WiFiState_e::STA_Connected:
    // Check if still connected
    // Reconnect if not.
    // Else mark last timestamp seen as connected
    break;
  }


  {
    // Check if we need to start AP
    // Flag captive portal in webserver and/or whether we might be in setup mode
  }

#ifdef USE_IMPROV
  {
    // Check for Improv mode.
  }
#endif


}


IPAddress  ESPEasyWiFi_t::getIP() const {

  IPAddress res;


  return res;
}

void  ESPEasyWiFi_t::disconnect() {

}


void ESPEasyWiFi_t::checkConnectProgress() {

}

void ESPEasyWiFi_t::startScanning() {
  _state = WiFiState_e::STA_Scanning;
  WifiScan(true);
  _last_state_change.setNow();
}


bool ESPEasyWiFi_t::connectSTA() {
  if (!WiFi_AP_Candidates.hasKnownCredentials()) {
    if (!WiFiEventData.warnedNoValidWiFiSettings) {
      addLog(LOG_LEVEL_ERROR, F("WIFI : No valid wifi settings"));
      WiFiEventData.warnedNoValidWiFiSettings = true;
    }
    WiFiEventData.last_wifi_connect_attempt_moment.clear();
    WiFiEventData.wifi_connect_attempt     = 1;
    WiFiEventData.wifiConnectAttemptNeeded = false;

    // No need to wait longer to start AP mode.
    if (!Settings.DoNotStartAP()) {
      setAP(true);
    }
    return false;
  }
  WiFiEventData.warnedNoValidWiFiSettings = false;
  setSTA(true);
  #if defined(ESP8266)
  wifi_station_set_hostname(NetworkCreateRFCCompliantHostname().c_str());

  #endif // if defined(ESP8266)
  #if defined(ESP32)
  WiFi.config(INADDR_NONE, INADDR_NONE, INADDR_NONE);
  #endif // if defined(ESP32)
  setConnectionSpeed();
  setupStaticIPconfig();



    // Start the process of connecting or starting AP
    if (WiFi_AP_Candidates.getNext(true)) {
      // Try to connect to AP

    } else {
      // No (known) AP, start scanning
      startScanning();
    }


  return true;
}

#endif // ESPEASY_WIFI_CLEANUP_WORK_IN_PROGRESS


// ********************************************************************************
// WiFi state
// ********************************************************************************

/*
   WiFi STA states:
   1 STA off                 => ESPEASY_WIFI_DISCONNECTED
   2 STA connecting
   3 STA connected           => ESPEASY_WIFI_CONNECTED
   4 STA got IP              => ESPEASY_WIFI_GOT_IP
   5 STA connected && got IP => ESPEASY_WIFI_SERVICES_INITIALIZED

   N.B. the states are flags, meaning both "connected" and "got IP" must be set
        to be considered ESPEASY_WIFI_SERVICES_INITIALIZED

   The flag wifiConnectAttemptNeeded indicates whether a new connect attempt is needed.
   This is set to true when:
   - Security settings have been saved with AP mode enabled. FIXME TD-er, this may not be the best check.
   - WiFi connect timeout reached  &  No client is connected to the AP mode of the node.
   - Wifi is reset
   - WiFi setup page has been loaded with SSID/pass values.


   WiFi AP mode states:
   1 AP on                        => reset AP disable timer
   2 AP client connect/disconnect => reset AP disable timer
   3 AP off                       => AP disable timer = 0;

   AP mode will be disabled when both apply:
   - AP disable timer (timerAPoff) expired
   - No client is connected to the AP.

   AP mode will be enabled when at least one applies:
   - No valid WiFi settings
   - Start AP timer (timerAPstart) expired

   Start AP timer is set or cleared at:
   - Set timerAPstart when "valid WiFi connection" state is observed.
   - Disable timerAPstart when ESPEASY_WIFI_SERVICES_INITIALIZED wifi state is reached.

   For the first attempt to connect after a cold boot (RTC values are 0), a WiFi scan will be 
   performed to find the strongest known SSID.
   This will set RTC.lastBSSID and RTC.lastWiFiChannel
   
   Quick reconnect (using BSSID/channel of last connection) when both apply:
   - If wifi_connect_attempt < 3
   - RTC.lastBSSID is known
   - RTC.lastWiFiChannel != 0

   Change of wifi settings when both apply:
   - "other" settings valid
   - (wifi_connect_attempt % 2) == 0

   Reset of wifi_connect_attempt to 0 when both apply:
   - connection successful
   - Connection stable (connected for > 5 minutes)

 */


// ********************************************************************************
// Check WiFi connected status
// This is basically the state machine to switch between states:
// - Initiate WiFi reconnect
// - Start/stop of AP mode
// ********************************************************************************
bool WiFiConnected() {
  START_TIMER;

  static bool recursiveCall = false;

  static uint32_t lastCheckedTime = 0;
  static bool lastState = false;

  if (lastCheckedTime != 0 && timePassedSince(lastCheckedTime) < 10) {
    // Try to rate-limit the nr of calls to this function or else it will be called 1000's of times a second.
    return lastState;
  }


  if (WiFiEventData.unprocessedWifiEvents()) { return false; }

  bool wifi_isconnected = WiFi.isConnected();
  #ifdef ESP8266
  // Perform check on SDK function, see: https://github.com/esp8266/Arduino/issues/7432
  station_status_t status = wifi_station_get_connect_status();
  switch(status) {
    case STATION_GOT_IP:
      wifi_isconnected = true;
      break;
    case STATION_NO_AP_FOUND:
    case STATION_CONNECT_FAIL:
    case STATION_WRONG_PASSWORD:
      wifi_isconnected = false;
      break;
    case STATION_IDLE:
    case STATION_CONNECTING:
      break;

    default:
      wifi_isconnected = false;
      break;
  }
  #endif

  if (recursiveCall) return wifi_isconnected;
  recursiveCall = true;


  // For ESP82xx, do not rely on WiFi.status() with event based wifi.
  const int32_t wifi_rssi = WiFi.RSSI();
  bool validWiFi = (wifi_rssi < 0) && wifi_isconnected && hasIPaddr();
  /*
  if (validWiFi && WiFi.channel() != WiFiEventData.usedChannel) {
    validWiFi = false;
  }
  */
  if (validWiFi != WiFiEventData.WiFiServicesInitialized()) {
    // else wifiStatus is no longer in sync.
    if (checkAndResetWiFi()) {
      // Wifi has been reset, so no longer valid WiFi
      validWiFi = false;
    }
  }

  if (validWiFi) {
    // Connected, thus disable any timer to start AP mode. (except when in WiFi setup mode)
    if (!WiFiEventData.wifiSetupConnect) {
      WiFiEventData.timerAPstart.clear();
    }
    STOP_TIMER(WIFI_ISCONNECTED_STATS);
    recursiveCall = false;
    // Only return true after some time since it got connected.
#if FEATURE_SET_WIFI_TX_PWR
    SetWiFiTXpower();
#endif
    lastState = WiFiEventData.wifi_considered_stable || WiFiEventData.lastConnectMoment.timeoutReached(100);
    lastCheckedTime = millis();
    return lastState;
  }

  if ((WiFiEventData.timerAPstart.isSet()) && WiFiEventData.timerAPstart.timeReached()) {
    if (WiFiEventData.timerAPoff.isSet() && !WiFiEventData.timerAPoff.timeReached()) {
      // Timer reached, so enable AP mode.
      if (!WifiIsAP(WiFi.getMode())) {
        if (!WiFiEventData.wifiConnectAttemptNeeded) {
          addLog(LOG_LEVEL_INFO, F("WiFi : WiFiConnected(), start AP"));
          if (!Settings.DoNotStartAP()) {
            WifiScan(false);
            setAP(true);
          }
        }
      }
    } else {
      WiFiEventData.timerAPstart.clear();
      WiFiEventData.timerAPoff.clear();
    }
  }


  // When made this far in the code, we apparently do not have valid WiFi connection.
  if (!WiFiEventData.timerAPstart.isSet() && !WifiIsAP(WiFi.getMode())) {
    // First run we do not have WiFi connection any more, set timer to start AP mode
    // Only allow the automatic AP mode in the first N minutes after boot.
    if (getUptimeMinutes() < WIFI_ALLOW_AP_AFTERBOOT_PERIOD) {
      WiFiEventData.timerAPstart.setMillisFromNow(WIFI_RECONNECT_WAIT);
      // Fixme TD-er: Make this more elegant as it now needs to know about the extra time needed for the AP start timer.
      WiFiEventData.timerAPoff.setMillisFromNow(WIFI_RECONNECT_WAIT + WIFI_AP_OFF_TIMER_DURATION);
    }
  }

  const bool timeoutReached = WiFiEventData.last_wifi_connect_attempt_moment.isSet() && 
                              WiFiEventData.last_wifi_connect_attempt_moment.timeoutReached(2 * DEFAULT_WIFI_CONNECTION_TIMEOUT);

  if (timeoutReached && !WiFiEventData.wifiSetup) {
    // It took too long to make a connection, set flag we need to try again
    //if (!wifiAPmodeActivelyUsed()) {
      WiFiEventData.wifiConnectAttemptNeeded = true;
    //}
    WiFiEventData.wifiConnectInProgress = false;
    if (!WiFiEventData.WiFiDisconnected()) {
      # ifndef BUILD_NO_DEBUG
      addLog(LOG_LEVEL_INFO, F("WiFi : wifiConnectTimeoutReached"));
      #endif
      WifiDisconnect();
    }
  }
  delay(0);
  STOP_TIMER(WIFI_NOTCONNECTED_STATS);
  recursiveCall = false;
  return false;
}

void WiFiConnectRelaxed() {
  if (!WiFiEventData.WiFiConnectAllowed() || WiFiEventData.wifiConnectInProgress) {
    if (WiFiEventData.wifiConnectInProgress) {
      if (WiFiEventData.last_wifi_connect_attempt_moment.isSet()) { 
        if (WiFiEventData.last_wifi_connect_attempt_moment.timeoutReached(WIFI_PROCESS_EVENTS_TIMEOUT)) {
          WiFiEventData.wifiConnectInProgress = false;
        }
      }
    }

    if (WiFiEventData.wifiConnectInProgress) {
      return; // already connected or connect attempt in progress need to disconnect first
    }
  }
  if (!WiFiEventData.processedScanDone) {
    // Scan is still active, so do not yet connect.
    return;
  }

  // FIXME TD-er: Still needed to process disconnect here?
  if (!WiFiEventData.processedDisconnect) {
    processDisconnect();
  }

  if (WiFiEventData.unprocessedWifiEvents()) {
    # ifndef BUILD_NO_DEBUG
    if (loglevelActiveFor(LOG_LEVEL_ERROR)) {
      String log = F("WiFi : Connecting not possible, unprocessed WiFi events: ");
      if (!WiFiEventData.processedConnect) {
        log += F(" conn");
      }
      if (!WiFiEventData.processedDisconnect) {
        log += F(" disconn");
      }
      if (!WiFiEventData.processedGotIP) {
        log += F(" gotIP");
      }
      if (!WiFiEventData.processedDHCPTimeout) {
        log += F(" DHCP_t/o");
      }
      
      addLogMove(LOG_LEVEL_ERROR, log);
      logConnectionStatus();
    }
    #endif
    return;
  }

  if (!WiFiEventData.wifiSetupConnect && wifiAPmodeActivelyUsed()) {
    return;
  }


  // FIXME TD-er: Should not try to prepare when a scan is still busy.
  // This is a logic error which may lead to strange issues if some kind of timeout happens and/or RF calibration was not OK.
  // Split this function into separate parts, with the last part being the actual connect attempt either after a scan is complete or quick connect is possible.

  AttemptWiFiConnect();
}

void AttemptWiFiConnect() {
  if (!WiFiEventData.wifiConnectAttemptNeeded) {
    return;
  }

  if (WiFiEventData.wifiConnectInProgress) {
    return;
  }

  setNetworkMedium(NetworkMedium_t::WIFI);
  if (active_network_medium != NetworkMedium_t::WIFI 
  #ifdef USES_ESPEASY_NOW
      && active_network_medium != NetworkMedium_t::ESPEasyNOW_only
  #endif
  ) 
  {
    return;
  }


  if (WiFiEventData.wifiSetupConnect) {
    // wifiSetupConnect is when run from the setup page.
    RTC.clearLastWiFi(); // Force slow connect
    WiFiEventData.wifi_connect_attempt = 0;
    WiFiEventData.wifiSetupConnect     = false;
    if (WiFiEventData.timerAPoff.isSet()) {
      WiFiEventData.timerAPoff.setMillisFromNow(WIFI_RECONNECT_WAIT + WIFI_AP_OFF_TIMER_DURATION);
    }
  }

  if (WiFiEventData.last_wifi_connect_attempt_moment.isSet()) {
    if (!WiFiEventData.last_wifi_connect_attempt_moment.timeoutReached(DEFAULT_WIFI_CONNECTION_TIMEOUT)) {
      return;
    }
  }

  if (WiFiEventData.unprocessedWifiEvents()) {
    return;
  }

  setSTA(true);

  if (WiFi_AP_Candidates.getNext(WiFiScanAllowed())) {
    const WiFi_AP_Candidate candidate = WiFi_AP_Candidates.getCurrent();

    if (loglevelActiveFor(LOG_LEVEL_INFO)) {
      String log = F("WIFI : Connecting ");
      log += candidate.toString();
      log += F(" attempt #");
      log += WiFiEventData.wifi_connect_attempt;
      addLogMove(LOG_LEVEL_INFO, log);
    }
    WiFiEventData.markWiFiBegin();
    if (prepareWiFi()) {
      setNetworkMedium(NetworkMedium_t::WIFI);
      RTC.clearLastWiFi();
      RTC.lastWiFiSettingsIndex = candidate.index;
      
      float tx_pwr = 0; // Will be set higher based on RSSI when needed.
      // FIXME TD-er: Must check WiFiEventData.wifi_connect_attempt to increase TX power
#if FEATURE_SET_WIFI_TX_PWR
      if (Settings.UseMaxTXpowerForSending()) {
        tx_pwr = Settings.getWiFi_TX_power();
      }
      SetWiFiTXpower(tx_pwr, candidate.rssi);
#endif
      // Start connect attempt now, so no longer needed to attempt new connection.
      WiFiEventData.wifiConnectAttemptNeeded = false;
      WiFiEventData.wifiConnectInProgress = true;
      const String key = WiFi_AP_CandidatesList::get_key(candidate.index);

      if (candidate.allowQuickConnect() && !candidate.isHidden) {
        WiFi.begin(candidate.ssid.c_str(), key.c_str(), candidate.channel, candidate.bssid.mac);
      } else {
        WiFi.begin(candidate.ssid.c_str(), key.c_str());
      }
      if (Settings.WaitWiFiConnect()) {
        WiFi.waitForConnectResult(1000);  // https://github.com/arendst/Tasmota/issues/14985
      }
      delay(1);
    } else {
      WiFiEventData.wifiConnectInProgress = false;
    }
  } else {
    if (!wifiAPmodeActivelyUsed() || WiFiEventData.wifiSetupConnect) {
      if (!prepareWiFi()) {
        //return;
      }

      if (WiFiScanAllowed()) {
        // Maybe not scan async to give the ESP some slack in power consumption?
        const bool async = false;
        WifiScan(async);
      }
      // Limit nr of attempts as we don't have any AP candidates.
      WiFiEventData.last_wifi_connect_attempt_moment.setMillisFromNow(60000);
      WiFiEventData.timerAPstart.setNow();
    } else {
#ifdef USES_ESPEASY_NOW
      if (!WiFi_AP_Candidates.addedKnownCandidate()) {
        setNetworkMedium(NetworkMedium_t::ESPEasyNOW_only);
      }
#endif
    }
  }

  logConnectionStatus();
}

// ********************************************************************************
// Set Wifi config
// ********************************************************************************
bool prepareWiFi() {
  if (!WiFi_AP_Candidates.hasKnownCredentials()) {
    if (!WiFiEventData.warnedNoValidWiFiSettings) {
      addLog(LOG_LEVEL_ERROR, F("WIFI : No valid wifi settings"));
      WiFiEventData.warnedNoValidWiFiSettings = true;
    }
//    WiFiEventData.last_wifi_connect_attempt_moment.clear();
    WiFiEventData.wifi_connect_attempt     = 1;
    WiFiEventData.wifiConnectAttemptNeeded = false;

    // No need to wait longer to start AP mode.
    if (!Settings.DoNotStartAP()) {
      WifiScan(false);
//      setAP(true);
    }
    return false;
  }
  WiFiEventData.warnedNoValidWiFiSettings = false;
  #ifdef USES_ESPEASY_NOW
  if (Settings.UseESPEasyNow()) {
    #ifdef ESP32
    temp_disable_EspEasy_now_timer = millis() + WIFI_RECONNECT_WAIT;
    ESPEasy_now_handler.end();
    setSTA(true);
    #else
    setWifiMode(WIFI_AP_STA);
    #endif
    
//    setWifiMode(WIFI_AP_STA);
  } else {
    setSTA(true);
  }
  #else
  setSTA(true);
  #endif

  #if defined(ESP8266)
  wifi_station_set_hostname(NetworkCreateRFCCompliantHostname().c_str());

  #endif // if defined(ESP8266)
  #if defined(ESP32)
  WiFi.config(INADDR_NONE, INADDR_NONE, INADDR_NONE);
  #endif // if defined(ESP32)
  setConnectionSpeed();
  setupStaticIPconfig();
  WiFiEventData.wifiConnectAttemptNeeded = true;

  return true;
}

bool checkAndResetWiFi() {
  #ifdef ESP8266
  station_status_t status = wifi_station_get_connect_status();

  switch(status) {
    case STATION_GOT_IP:
      if (WiFi.RSSI() < 0 && WiFi.localIP().isSet()) {
        //if (WiFi.channel() == WiFiEventData.usedChannel || WiFiEventData.usedChannel == 0) {
          // This is a valid status, no need to reset
          if (!WiFiEventData.WiFiServicesInitialized()) {
            WiFiEventData.setWiFiServicesInitialized();
            setNetworkMedium(NetworkMedium_t::WIFI);
          }

          return false;
        //}
      }
      break;
    case STATION_NO_AP_FOUND:
    case STATION_CONNECT_FAIL:
    case STATION_WRONG_PASSWORD:
      // Reason to reset WiFi
      break;
    case STATION_IDLE:
    case STATION_CONNECTING:
      if (WiFiEventData.last_wifi_connect_attempt_moment.isSet() && !WiFiEventData.last_wifi_connect_attempt_moment.timeoutReached(DEFAULT_WIFI_CONNECTION_TIMEOUT)) {
        return false;
      }
      break;
  }
  #endif
  #ifdef ESP32
  if (WiFi.isConnected()) {
    //if (WiFi.channel() == WiFiEventData.usedChannel || WiFiEventData.usedChannel == 0) {
      return false;
    //}
  }
  if (WiFiEventData.last_wifi_connect_attempt_moment.isSet() && !WiFiEventData.last_wifi_connect_attempt_moment.timeoutReached(DEFAULT_WIFI_CONNECTION_TIMEOUT)) {
    return false;
  }
  #endif
  # ifndef BUILD_NO_DEBUG
  String log = F("WiFi : WiFiConnected() out of sync: ");
  log += WiFiEventData.ESPeasyWifiStatusToString();
  log += F(" RSSI: ");
  log += String(WiFi.RSSI());
  #ifdef ESP8266
  log += F(" status: ");
  log += SDKwifiStatusToString(status);
  #endif
  #endif

  // Call for reset first, to make sure a syslog call will not try to send.
  resetWiFi();
  # ifndef BUILD_NO_DEBUG
  addLogMove(LOG_LEVEL_INFO, log);
  #endif
  return true;
}


void resetWiFi() {
  //if (wifiAPmodeActivelyUsed()) return;
  if (WiFiEventData.lastWiFiResetMoment.isSet() && !WiFiEventData.lastWiFiResetMoment.timeoutReached(1000)) {
    // Don't reset WiFi too often
    return;
  }
  FeedSW_watchdog();
  WiFiEventData.clearAll();
  WiFi_AP_Candidates.force_reload();
  WifiDisconnect();

  // Send this log only after WifiDisconnect() or else sending to syslog may cause issues
  addLog(LOG_LEVEL_INFO, F("Reset WiFi."));

  //  setWifiMode(WIFI_OFF);

  initWiFi();
}

#ifdef ESP32
void removeWiFiEventHandler()
{
  WiFi.removeEvent(WiFiEventData.wm_event_id);
  WiFiEventData.wm_event_id = 0;
}

void registerWiFiEventHandler()
{
  if (WiFiEventData.wm_event_id != 0) {
    removeWiFiEventHandler();
  }
  WiFiEventData.wm_event_id = WiFi.onEvent(WiFiEvent);
}
#endif


void initWiFi()
{
#ifdef USES_ESPEASY_NOW
  ESPEasy_now_handler.end();
#endif
#ifdef ESP8266

  // See https://github.com/esp8266/Arduino/issues/5527#issuecomment-460537616
  // FIXME TD-er: Do not destruct WiFi object, it may cause crashes with queued UDP traffic.
//  WiFi.~ESP8266WiFiClass();
//  WiFi = ESP8266WiFiClass();
#endif // ifdef ESP8266

  WiFi.persistent(false); // Do not use SDK storage of SSID/WPA parameters
  // The WiFi.disconnect() ensures that the WiFi is working correctly. If this is not done before receiving WiFi connections,
  // those WiFi connections will take a long time to make or sometimes will not work at all.
  WiFi.disconnect(false);
  delay(1);
  if (active_network_medium != NetworkMedium_t::NotSet) {
    setSTA(true);
    WifiScan(false);
  }
  setWifiMode(WIFI_OFF);

#if defined(ESP32)
  registerWiFiEventHandler();
#endif
#ifdef ESP8266
  // WiFi event handlers
  static bool handlers_initialized = false;
  if (!handlers_initialized) {
    stationConnectedHandler = WiFi.onStationModeConnected(onConnected);
    stationDisconnectedHandler = WiFi.onStationModeDisconnected(onDisconnect);
    stationGotIpHandler = WiFi.onStationModeGotIP(onGotIP);
    stationModeDHCPTimeoutHandler = WiFi.onStationModeDHCPTimeout(onDHCPTimeout);
    stationModeAuthModeChangeHandler = WiFi.onStationModeAuthModeChanged(onStationModeAuthModeChanged);
    APModeStationConnectedHandler = WiFi.onSoftAPModeStationConnected(onConnectedAPmode);
    APModeStationDisconnectedHandler = WiFi.onSoftAPModeStationDisconnected(onDisconnectedAPmode);
  #ifdef USES_ESPEASY_NOW
    APModeProbeRequestReceivedHandler = WiFi.onSoftAPModeProbeRequestReceived(onProbeRequestAPmode);
  #endif
    handlers_initialized = true;
  }
#endif
  delay(100);
}

// ********************************************************************************
// Configure WiFi TX power
// ********************************************************************************
#if FEATURE_SET_WIFI_TX_PWR
void SetWiFiTXpower() {
  if (Settings.UseESPEasyNow()) {
    // Set at max power for use with ESPEasy-NOW.
    SetWiFiTXpower(30, -99);
  } else {
    SetWiFiTXpower(0.0f); // Just some minimal value, will be adjusted in SetWiFiTXpower
  }
}

void SetWiFiTXpower(float dBm) { 
  SetWiFiTXpower(dBm, WiFi.RSSI());
}

void SetWiFiTXpower(float dBm, float rssi) {
  /*
  const WiFiMode_t cur_mode = WiFi.getMode();
  if (cur_mode == WIFI_OFF) {
    return;
  }

  if (Settings.UseESPEasyNow()) {
    // Do not mess with WiFi TX power when ESPEasy-now is used.
    return;
  }

  // Range ESP32  : 2dBm - 20dBm
  // Range ESP8266: 0dBm - 20.5dBm
  float maxTXpwr;
  float threshold = GetRSSIthreshold(maxTXpwr);
  float minTXpwr = 0;

  threshold += Settings.WiFi_sensitivity_margin; // Margin in dBm on top of threshold

  // Assume AP sends with max set by ETSI standard.
  // 2.4 GHz: 100 mWatt (20 dBm)
  // US and some other countries allow 1000 mW (30 dBm)
  // We cannot send with over 20 dBm, thus it makes no sense to force higher TX power all the time.
  const float newrssi = rssi - 20;
  if (newrssi < threshold) {
    minTXpwr = threshold - newrssi;
  }
  if (minTXpwr > maxTXpwr) {
    minTXpwr = maxTXpwr;
  }
  if (dBm > maxTXpwr) {
    dBm = maxTXpwr;
  } else if (dBm < minTXpwr) {
    dBm = minTXpwr;
  }

  #ifdef ESP32
  wifi_power_t val = WIFI_POWER_MINUS_1dBm;
  if (dBm < 0) { 
    val = WIFI_POWER_MINUS_1dBm;
    dBm = -1;
  } else if (dBm < 3.5f) {
    val = WIFI_POWER_2dBm;
    dBm = 2;
  } else if (dBm < 6) {
    val = WIFI_POWER_5dBm;
    dBm = 5;
  } else if (dBm < 8) {
    val = WIFI_POWER_7dBm;
    dBm = 7;
  } else if (dBm < 10) {
    val = WIFI_POWER_8_5dBm;
    dBm = 8.5;
  } else if (dBm < 12) {
    val = WIFI_POWER_11dBm;
    dBm = 11;
  } else if (dBm < 14) {
    val = WIFI_POWER_13dBm;
    dBm = 13;
  } else if (dBm < 16) {
    val = WIFI_POWER_15dBm;
    dBm = 15;
  } else if (dBm < 17.75f) {
    val = WIFI_POWER_17dBm;
    dBm = 17;
  } else if (dBm < 18.75f) {
    val = WIFI_POWER_18_5dBm;
    dBm = 18.5;
  } else if (dBm < 19.25f) {
    val = WIFI_POWER_19dBm;
    dBm = 19;
  } else {
    val = WIFI_POWER_19_5dBm;
    dBm = 19.5f;
  }
  esp_wifi_set_max_tx_power(val);
  //esp_wifi_get_max_tx_power(&val);
//  dBm = static_cast<float>(val);
//  dBm /= 4.0f;
  #endif

  #ifdef ESP8266
  WiFi.setOutputPower(dBm);
  #endif

  if (WiFiEventData.wifi_TX_pwr < dBm) {
    // Will increase the TX power, give power supply of the unit some rest
    delay(1);
  }

  WiFiEventData.wifi_TX_pwr = dBm;

  delay(0);
  #ifndef BUILD_NO_DEBUG
  if (loglevelActiveFor(LOG_LEVEL_DEBUG)) {
    const int TX_pwr_int = WiFiEventData.wifi_TX_pwr * 4;
    const int maxTXpwr_int = maxTXpwr * 4;
    if (TX_pwr_int != maxTXpwr_int) {
      static int last_log = -1;
      if (TX_pwr_int != last_log) {
        last_log = TX_pwr_int;
        String log = F("WiFi : Set TX power to ");
        log += toString(dBm, 0);
        log += F("dBm");
        log += F(" sensitivity: ");
        log += toString(threshold, 0);
        log += F("dBm");
        if (rssi < 0) {
          log += F(" RSSI: ");
          log += toString(rssi, 0);
          log += F("dBm");
        }
        addLogMove(LOG_LEVEL_DEBUG, log);
      }
    }
  }
  #endif
  */
}
#endif




float GetRSSIthreshold(float& maxTXpwr) {
<<<<<<< HEAD
    if (Settings.UseMaxTXpowerForSending()
#ifdef USES_ESPEASY_NOW
      || isESPEasy_now_only()
#endif
  ) {
    maxTXpwr = 30.0;
  } else {
    maxTXpwr = Settings.getWiFi_TX_power();
  }
  float threshold = -72;
  switch (getConnectionProtocol()) {
    case WiFiConnectionProtocol::WiFi_Protocol_11b:
      threshold = -91;
      if (maxTXpwr > 20.5) maxTXpwr = 20.5;
=======
  maxTXpwr = Settings.getWiFi_TX_power();
  float threshold = WIFI_SENSITIVITY_n;
  switch (getConnectionProtocol()) {
    case WiFiConnectionProtocol::WiFi_Protocol_11b:
      threshold = WIFI_SENSITIVITY_11b;
      if (maxTXpwr > MAX_TX_PWR_DBM_11b) maxTXpwr = MAX_TX_PWR_DBM_11b;
>>>>>>> d6230232
      break;
    case WiFiConnectionProtocol::WiFi_Protocol_11g:
      threshold = WIFI_SENSITIVITY_54g;
      if (maxTXpwr > MAX_TX_PWR_DBM_54g) maxTXpwr = MAX_TX_PWR_DBM_54g;
      break;
    case WiFiConnectionProtocol::WiFi_Protocol_11n:
      threshold = WIFI_SENSITIVITY_n;
      if (maxTXpwr > MAX_TX_PWR_DBM_n) maxTXpwr = MAX_TX_PWR_DBM_n;
      break;
    case WiFiConnectionProtocol::Unknown:
      break;
  }
  return threshold;
}

WiFiConnectionProtocol getConnectionProtocol() {
  if (WiFi.RSSI() < 0) {
    #ifdef ESP8266
    switch (wifi_get_phy_mode()) {
      case PHY_MODE_11B:
        return WiFiConnectionProtocol::WiFi_Protocol_11b;
      case PHY_MODE_11G:
        return WiFiConnectionProtocol::WiFi_Protocol_11g;
      case PHY_MODE_11N:
        return WiFiConnectionProtocol::WiFi_Protocol_11n;
    }
    #endif
    #ifdef ESP32
    uint8_t protocol;
    esp_wifi_get_protocol(WIFI_IF_STA, &protocol);
    if (protocol & WIFI_PROTOCOL_11N) {
      return WiFiConnectionProtocol::WiFi_Protocol_11n;
    }
    if (protocol & WIFI_PROTOCOL_11G) {
      return WiFiConnectionProtocol::WiFi_Protocol_11g;
    }
    if (protocol & WIFI_PROTOCOL_11B) {
      return WiFiConnectionProtocol::WiFi_Protocol_11b;
    }
    #endif
  }
  return WiFiConnectionProtocol::Unknown;
}

// ********************************************************************************
// Disconnect from Wifi AP
// ********************************************************************************
void WifiDisconnect()
{
  if (!WiFiEventData.processedDisconnect || 
       WiFiEventData.processingDisconnect.isSet()) {
    return;
  }
  // Prevent recursion
  static bool processingDisconnect = false;
  if (processingDisconnect) return;
  processingDisconnect = true;
  # ifndef BUILD_NO_DEBUG
  addLog(LOG_LEVEL_INFO, F("WiFi : WifiDisconnect()"));
  #endif
  #ifdef ESP32
  WiFi.disconnect();
  delay(1);
  removeWiFiEventHandler();
  {
    const IPAddress ip;
    const IPAddress gw;
    const IPAddress subnet;
    const IPAddress dns;
    WiFi.config(ip, gw, subnet, dns);
  }
  #endif
  #ifdef ESP8266
  // Only call disconnect when STA is active
  if (WifiIsSTA(WiFi.getMode())) {
    wifi_station_disconnect();
  }
  station_config conf{};
  memset(&conf, 0, sizeof(conf));
  ETS_UART_INTR_DISABLE();
  wifi_station_set_config_current(&conf);
  ETS_UART_INTR_ENABLE();
  #endif
  WiFiEventData.setWiFiDisconnected();
  WiFiEventData.markDisconnect(WIFI_DISCONNECT_REASON_UNSPECIFIED);
  /*
  if (!Settings.UseLastWiFiFromRTC()) {
    RTC.clearLastWiFi();
  }
  */
  delay(100);
  WiFiEventData.processingDisconnect.clear();
  WiFiEventData.processedDisconnect = false;
  processDisconnect();
  processingDisconnect = false;
}

// ********************************************************************************
// Scan WiFi network
// ********************************************************************************
bool WiFiScanAllowed() {
  if (WiFi_AP_Candidates.scanComplete() == WIFI_SCAN_RUNNING) {
    return false;
  }
  if (!WiFiEventData.processedScanDone) { 
    processScanDone(); 
  }
  if (!WiFiEventData.processedDisconnect) {
    processDisconnect();
  }

  if (WiFiEventData.wifiConnectInProgress) {
    return false;
  }

  if (WiFiEventData.intent_to_reboot) {
    return false;
  }

  if (WiFiEventData.unprocessedWifiEvents()) {
    # ifndef BUILD_NO_DEBUG
    if (loglevelActiveFor(LOG_LEVEL_ERROR)) {
      String log = F("WiFi : Scan not allowed, unprocessed WiFi events: ");
      if (!WiFiEventData.processedConnect) {
        log += F(" conn");
      }
      if (!WiFiEventData.processedDisconnect) {
        log += F(" disconn");
      }
      if (!WiFiEventData.processedGotIP) {
        log += F(" gotIP");
      }
      if (!WiFiEventData.processedDHCPTimeout) {
        log += F(" DHCP_t/o");
      }
      
      addLogMove(LOG_LEVEL_ERROR, log);
      logConnectionStatus();
    }
    #endif
    return false;
  }
  /*
  if (!wifiAPmodeActivelyUsed() && !NetworkConnected()) {
    return true;
  }
  */
  WiFi_AP_Candidates.purge_expired();
  if (WiFiEventData.wifiConnectInProgress) {
    return false;
  }
  if (WiFiEventData.lastScanMoment.isSet()) {
    if (NetworkConnected() && WiFi_AP_Candidates.getBestCandidate().usable()) {
      # ifndef BUILD_NO_DEBUG
      addLog(LOG_LEVEL_ERROR, F("WiFi : Scan not needed, good candidate present"));
      #endif
      return false;
    }
  }

  if (WiFiEventData.lastDisconnectMoment.isSet() && WiFiEventData.lastDisconnectMoment.millisPassedSince() < WIFI_RECONNECT_WAIT) {
    if (!NetworkConnected()) {
      return true;
    }
  }
  if (WiFiEventData.lastScanMoment.isSet()) {
    const LongTermTimer::Duration scanInterval = wifiAPmodeActivelyUsed() ? WIFI_SCAN_INTERVAL_AP_USED : WIFI_SCAN_INTERVAL_MINIMAL;
    if (WiFiEventData.lastScanMoment.millisPassedSince() < scanInterval) {
      return false;
    }
  }
  return true;
}


void WifiScan(bool async, uint8_t channel) {
  setSTA(true);
  if (!WiFiScanAllowed()) {
    return;
  }
#ifdef ESP32
  // TD-er: Don't run async scan on ESP32.
  // Since IDF 4.4 it seems like the active channel may be messed up when running async scan
  // Perform a disconnect after scanning.
  // See: https://github.com/letscontrolit/ESPEasy/pull/3579#issuecomment-967021347
  async = false;
#endif

  START_TIMER;
  WiFiEventData.lastScanMoment.setNow();
  # ifndef BUILD_NO_DEBUG
  if (loglevelActiveFor(LOG_LEVEL_INFO)) {
    if (channel == 0) {
      addLog(LOG_LEVEL_INFO, F("WiFi : Start network scan all channels"));
    } else {
      String log;
      log = F("WiFi : Start network scan channel ");
      log += channel;
      addLogMove(LOG_LEVEL_INFO, log);
    }
  }
  #endif
  bool show_hidden         = true;
  WiFiEventData.processedScanDone = false;
  WiFiEventData.lastGetScanMoment.setNow();
  WiFiEventData.lastScanChannel = channel;

  unsigned int nrScans = 1 + (async ? 0 : Settings.NumberExtraWiFiScans);
  while (nrScans > 0) {
    if (!async) {
      WiFi_AP_Candidates.begin_sync_scan();
      FeedSW_watchdog();
    }
    --nrScans;
#ifdef ESP8266
#if FEATURE_ESP8266_DIRECT_WIFI_SCAN
    {
      static bool FIRST_SCAN = true;

      struct scan_config config;
      memset(&config, 0, sizeof(config));
      config.ssid = nullptr;
      config.bssid = nullptr;
      config.channel = channel;
      config.show_hidden = show_hidden ? 1 : 0;;
      config.scan_type = WIFI_SCAN_TYPE_ACTIVE;
      if (FIRST_SCAN) {
        config.scan_time.active.min = 100;
        config.scan_time.active.max = 200;
      } else {
        config.scan_time.active.min = 400;
        config.scan_time.active.max = 500;
      }
      FIRST_SCAN = false;
      wifi_station_scan(&config, &onWiFiScanDone);
      if (!async) {
        // will resume when SYSTEM_EVENT_SCAN_DONE event is fired
        do {
          delay(0);
        } while (!WiFiEventData.processedScanDone);
      }
 
    }
#else
    WiFi.scanNetworks(async, show_hidden, channel);
#endif
#endif
#ifdef ESP32
    const bool passive = false;
    const uint32_t max_ms_per_chan = 300;
    WiFi.scanNetworks(async, show_hidden, passive, max_ms_per_chan, channel);
#endif
    if (!async) {
      FeedSW_watchdog();
      processScanDone();
    }
  }
#if FEATURE_TIMING_STATS
  if (async) {
    STOP_TIMER(WIFI_SCAN_ASYNC);
  } else {
    STOP_TIMER(WIFI_SCAN_SYNC);
  }
#endif

#ifdef ESP32
  if (!Settings.UseLastWiFiFromRTC()) {
    RTC.clearLastWiFi();
  }
  if (WiFiConnected()) {
    # ifndef BUILD_NO_DEBUG
    addLog(LOG_LEVEL_INFO, F("WiFi : Disconnect after scan"));
    #endif

    const bool needReconnect = WiFiEventData.wifiConnectAttemptNeeded;
    WifiDisconnect();
    WiFiEventData.wifiConnectAttemptNeeded = needReconnect;
  }
#endif
}

// ********************************************************************************
// Scan all Wifi Access Points
// ********************************************************************************
void WiFiScan_log_to_serial()
{
  // Direct Serial is allowed here, since this function will only be called from serial input.
  serialPrintln(F("WIFI : SSID Scan start"));
  if (WiFi_AP_Candidates.scanComplete() <= 0) {
    WiFiMode_t cur_wifimode = WiFi.getMode();
    WifiScan(false);
    setWifiMode(cur_wifimode);
  }

  const int8_t scanCompleteStatus = WiFi_AP_Candidates.scanComplete();
  if (scanCompleteStatus <= 0) {
    serialPrintln(F("WIFI : No networks found"));
  }
  else
  {
    serialPrint(F("WIFI : "));
    serialPrint(String(scanCompleteStatus));
    serialPrintln(F(" networks found"));

    int i = 0;

    for (auto it = WiFi_AP_Candidates.scanned_begin(); it != WiFi_AP_Candidates.scanned_end(); ++it)
    {
      ++i;
      // Print SSID and RSSI for each network found
      serialPrint(F("WIFI : "));
      serialPrint(String(i));
      serialPrint(": ");
      serialPrintln(it->toString());
      delay(10);
    }
  }
  serialPrintln("");
}

// ********************************************************************************
// Manage Wifi Modes
// ********************************************************************************
void setSTA(bool enable) {
  switch (WiFi.getMode()) {
    case WIFI_OFF:

      if (enable) { setWifiMode(WIFI_STA); }
      break;
    case WIFI_STA:

      if (!enable) { setWifiMode(WIFI_OFF); }
      break;
    case WIFI_AP:

      if (enable) { setWifiMode(WIFI_AP_STA); }
      break;
    case WIFI_AP_STA:

      if (!enable) { setWifiMode(WIFI_AP); }
      break;
    default:
      break;
  }
}

void setAP(bool enable) {
  WiFiMode_t wifimode = WiFi.getMode();

  #ifdef USES_ESPEASY_NOW
  if (!enable && use_EspEasy_now) {
    ESPEasy_now_handler.end();
  }
  #endif

  switch (wifimode) {
    case WIFI_OFF:

      if (enable) { 
        setWifiMode(WIFI_AP); 
      }
      break;
    case WIFI_STA:

      if (enable) { setWifiMode(WIFI_AP_STA); }
      break;
    case WIFI_AP:

      if (!enable) { setWifiMode(WIFI_OFF); }
      break;
    case WIFI_AP_STA:

      if (!enable) { setWifiMode(WIFI_STA); }
      break;
    default:
      break;
  }
}

// Only internal scope
void setAPinternal(bool enable)
{
  if (enable) {
    // create and store unique AP SSID/PW to prevent ESP from starting AP mode with default SSID and No password!
    // setup ssid for AP Mode when needed
    String softAPSSID = NetworkCreateRFCCompliantHostname();
    String pwd        = SecuritySettings.WifiAPKey;
    IPAddress subnet(DEFAULT_AP_SUBNET);

    if (!WiFi.softAPConfig(apIP, apIP, subnet)) {
      addLog(LOG_LEVEL_ERROR, F("WIFI : [AP] softAPConfig failed!"));
    }

    int channel = 1;
    if (WifiIsSTA(WiFi.getMode()) && WiFiConnected()) {
      channel = WiFi.channel();
    } else {
      #ifdef USES_ESPEASY_NOW
      if (Settings.UseESPEasyNow()) {
        channel = Nodes.getESPEasyNOW_channel();
      }
      #endif
    }

    if (WiFi.softAP(softAPSSID.c_str(), pwd.c_str(), channel)) {
      eventQueue.add(F("WiFi#APmodeEnabled"));
      if (loglevelActiveFor(LOG_LEVEL_INFO)) {
        String log(F("WIFI : AP Mode ssid will be "));
        log += softAPSSID;
        log += F(" with address ");
        log += WiFi.softAPIP().toString();
        log += F(" ch: ");
        log += channel;
        addLogMove(LOG_LEVEL_INFO, log);
      }
    } else {
      if (loglevelActiveFor(LOG_LEVEL_ERROR)) {
        String log(F("WIFI : Error while starting AP Mode with SSID: "));
        log += softAPSSID;
        log += F(" IP: ");
        log += apIP.toString();
        addLogMove(LOG_LEVEL_ERROR, log);
      }
    }
    #ifdef ESP32

    #else // ifdef ESP32

    if (wifi_softap_dhcps_status() != DHCP_STARTED) {
      if (!wifi_softap_dhcps_start()) {
        addLog(LOG_LEVEL_ERROR, F("WIFI : [AP] wifi_softap_dhcps_start failed!"));
      }
    }
    #endif // ifdef ESP32
    WiFiEventData.timerAPoff.setMillisFromNow(WIFI_AP_OFF_TIMER_DURATION);
  } else {
    #if FEATURE_DNS_SERVER
    if (dnsServerActive) {
      dnsServerActive = false;
      dnsServer.stop();
    }
    #endif // if FEATURE_DNS_SERVER
  }
}

const __FlashStringHelper * getWifiModeString(WiFiMode_t wifimode)
{
  switch (wifimode) {
    case WIFI_OFF:   return F("OFF");
    case WIFI_STA:   return F("STA");
    case WIFI_AP:    return F("AP");
    case WIFI_AP_STA: return F("AP+STA");
    default:
      break;
  }
  return F("Unknown");
}

void setWifiMode(WiFiMode_t new_mode) {
  const WiFiMode_t cur_mode = WiFi.getMode();
  static WiFiMode_t processing_wifi_mode = cur_mode;
  if (cur_mode == new_mode) {
    return;
  }
  if (processing_wifi_mode == new_mode) {
    // Prevent loops
    return;
  }
  processing_wifi_mode = new_mode;

  if (cur_mode == WIFI_OFF) {
    WiFiEventData.markWiFiTurnOn();
  }
  if (new_mode != WIFI_OFF) {
    #if defined(ESP32)
    // Needs to be set before calling WiFi.mode() on ESP32
    WiFi.hostname(NetworkCreateRFCCompliantHostname());
    #endif

    #ifdef ESP8266
    // See: https://github.com/esp8266/Arduino/issues/6172#issuecomment-500457407
    WiFi.forceSleepWake(); // Make sure WiFi is really active.
    #endif
    delay(100);
  } else {
    WifiDisconnect();
//    delay(100);
    processDisconnect();
    WiFiEventData.clear_processed_flags();
  }

  addLog(LOG_LEVEL_INFO, concat(F("WIFI : Set WiFi to "), getWifiModeString(new_mode)));

  int retry = 2;
  while (!WiFi.mode(new_mode) && retry > 0) {
    addLog(LOG_LEVEL_INFO, F("WIFI : Cannot set mode!!!!!"));
    delay(100);
    --retry;
  }
  retry = 2;
  while (WiFi.getMode() != new_mode && retry > 0) {
    addLog(LOG_LEVEL_INFO, F("WIFI : mode not yet set"));
    delay(100);
    --retry;
  }


  if (new_mode == WIFI_OFF) {
    WiFiEventData.markWiFiTurnOn();
    delay(100);
    #if defined(ESP32)
//    esp_wifi_set_ps(WIFI_PS_MAX_MODEM);
    #endif
    #ifdef ESP8266
    WiFi.forceSleepBegin();
    #endif // ifdef ESP8266
    delay(1);
  } else {
    #ifdef ESP32
    if (cur_mode == WIFI_OFF) {
      registerWiFiEventHandler();
    }
    #endif
    // Only set power mode when AP is not enabled
    // When AP is enabled, the sleep mode is already set to WIFI_NONE_SLEEP
    if (!WifiIsAP(new_mode)) {
      if (Settings.WifiNoneSleep()) {
        #ifdef ESP8266
        WiFi.setSleepMode(WIFI_NONE_SLEEP);
        #endif
        #ifdef ESP32
        WiFi.setSleep(WIFI_PS_NONE);
        #endif
      } else if (Settings.EcoPowerMode()) {
        // Allow light sleep during idle times
        #ifdef ESP8266
        WiFi.setSleepMode(WIFI_LIGHT_SLEEP);
        #endif
        #ifdef ESP32
        // Maximum modem power saving. 
        // In this mode, interval to receive beacons is determined by the listen_interval parameter in wifi_sta_config_t
        // FIXME TD-er: Must test if this is desired behavior in ESP32.
        WiFi.setSleep(WIFI_PS_MAX_MODEM);
        #endif
      } else {
        // Default
        #ifdef ESP8266
        WiFi.setSleepMode(WIFI_MODEM_SLEEP);
        #endif
        #ifdef ESP32
        // Minimum modem power saving. 
        // In this mode, station wakes up to receive beacon every DTIM period
        WiFi.setSleep(WIFI_PS_MIN_MODEM);
        #endif
      }
    }
#if FEATURE_SET_WIFI_TX_PWR
    SetWiFiTXpower();
#endif
    if (WifiIsSTA(new_mode)) {
      WiFi.setAutoConnect(Settings.SDK_WiFi_autoreconnect());
      WiFi.setAutoReconnect(Settings.SDK_WiFi_autoreconnect());
    }
    delay(100); // Must allow for some time to init.
  }
  const bool new_mode_AP_enabled = WifiIsAP(new_mode);

  if (WifiIsAP(cur_mode) && !new_mode_AP_enabled) {
    eventQueue.add(F("WiFi#APmodeDisabled"));
  }

  if (WifiIsAP(cur_mode) != new_mode_AP_enabled) {
    // Mode has changed
    if (new_mode_AP_enabled) {
      // Check if we should start internal AP
      if (!WifiIsSTA(new_mode)) {
        bool mustStartInternalAP = !Settings.DoNotStartAP();
        if (mustStartInternalAP && (WiFiEventData.wifiConnectInProgress || WiFiConnected())) {
          mustStartInternalAP = false;
        }
        if (mustStartInternalAP) {
          setAPinternal(new_mode_AP_enabled);
        }
      }
    } else {
      setAPinternal(new_mode_AP_enabled);
    }
  }
  #if FEATURE_MDNS
  #ifdef ESP8266
  // notifyAPChange() is not present in the ESP32 MDNSResponder
  MDNS.notifyAPChange();
  #endif
  #endif
}

bool WifiIsAP(WiFiMode_t wifimode)
{
  #if defined(ESP32)
  return (wifimode == WIFI_MODE_AP) || (wifimode == WIFI_MODE_APSTA);
  #else // if defined(ESP32)
  return (wifimode == WIFI_AP) || (wifimode == WIFI_AP_STA);
  #endif // if defined(ESP32)
}

bool WifiIsSTA(WiFiMode_t wifimode)
{
  #if defined(ESP32)
  return (wifimode & WIFI_MODE_STA) != 0;
  #else // if defined(ESP32)
  return (wifimode & WIFI_STA) != 0;
  #endif // if defined(ESP32)
}

bool WiFiUseStaticIP() {
  return Settings.IP[0] != 0 && Settings.IP[0] != 255;
}

bool wifiAPmodeActivelyUsed()
{
  if (!WiFiEventData.processedDisconnectAPmode) return true;
  #ifdef USES_ESPEASY_NOW
  if (isESPEasy_now_only() &&
        last_network_medium_set_moment.timeoutReached(600 * 1000)) 
  {
    // Only allow the ESPEasy_NOW_only mode for 10 minutes
    setNetworkMedium(Settings.NetworkMedium);
    return false;
  } else if (ESPEasy_now_handler.active()) {
    return true;
  }
  #endif

  if (!WifiIsAP(WiFi.getMode()) || (!WiFiEventData.timerAPoff.isSet())) {
    // AP not active or soon to be disabled in processDisableAPmode()
    return false;
  }
  if (WiFi.softAPgetStationNum() != 0) return true;
  return !WiFiEventData.timerAPoff.timeReached();

  // FIXME TD-er: is effectively checking for AP active enough or must really check for connected clients to prevent automatic wifi
  // reconnect?
}

void setConnectionSpeed() {
  #ifdef ESP8266
  WiFiPhyMode_t phyMode = WIFI_PHY_MODE_11G;
  const bool forcedByAPmode = WifiIsAP(WiFi.getMode());
  if (!forcedByAPmode) {
    // ESP8266 only supports 802.11g mode when running in STA+AP
//    const WiFi_AP_Candidate candidate = WiFi_AP_Candidates.getCurrent();

    bool useAlternate = WiFi_AP_Candidates.attemptsLeft == 0;
    if (Settings.ForceWiFi_bg_mode() == useAlternate) {
      phyMode = WIFI_PHY_MODE_11N;
    }
  } else {
    // No need to perform a next attempt.
    WiFi_AP_Candidates.markAttempt();
  }

  if (WiFi.getPhyMode() == phyMode) {
    return;
  }
  #ifndef BUILD_NO_DEBUG
  if (loglevelActiveFor(LOG_LEVEL_INFO)) {
    String log = concat(F("WIFI : Set to 802.11"), (WIFI_PHY_MODE_11G == phyMode) ? 'g' : 'n');
    if (forcedByAPmode) {
      log += (F(" (AP+STA mode)"));
    }
    if (Settings.ForceWiFi_bg_mode()) {
      log += F(" Force B/G mode");
    }
    addLogMove(LOG_LEVEL_INFO, log);
  }
  #endif

  WiFi.setPhyMode(phyMode);
  #endif // ifdef ESP8266

  // Does not (yet) work, so commented out.
  #ifdef ESP32
  uint8_t protocol = WIFI_PROTOCOL_11B | WIFI_PROTOCOL_11G; // Default to BG

  if (!Settings.ForceWiFi_bg_mode() || (WiFiEventData.connectionFailures > 10)) {
    // Set to use BGN
    protocol |= WIFI_PROTOCOL_11N;
  }

  if (WifiIsSTA(WiFi.getMode())) {
    esp_wifi_set_protocol(WIFI_IF_STA, protocol);
  }

  if (WifiIsAP(WiFi.getMode())) {
    esp_wifi_set_protocol(WIFI_IF_AP, protocol);
  }
  #endif // ifdef ESP32
  #ifdef ESP8266
  SetWiFiTXpower();
  #endif
}

void setupStaticIPconfig() {
  setUseStaticIP(WiFiUseStaticIP());

  if (!WiFiUseStaticIP()) { return; }

  const IPAddress ip     (Settings.IP);
  const IPAddress gw     (Settings.Gateway);
  const IPAddress subnet (Settings.Subnet);
  const IPAddress dns    (Settings.DNS);

  WiFiEventData.dns0_cache = dns;

  WiFi.config(ip, gw, subnet, dns);

  if (loglevelActiveFor(LOG_LEVEL_INFO)) {
    String log = F("IP   : Static IP : ");
    log += concat(F(" GW: "), formatIP(gw));
    log += concat(F(" SN: "), formatIP(subnet));
    log += concat(F(" DNS: "), getValue(LabelType::DNS));
    addLogMove(LOG_LEVEL_INFO, log);
  }
}

// ********************************************************************************
// Formatting WiFi related strings
// ********************************************************************************
String formatScanResult(int i, const String& separator) {
  int32_t rssi = 0;

  return formatScanResult(i, separator, rssi);
}

String formatScanResult(int i, const String& separator, int32_t& rssi) {
  WiFi_AP_Candidate tmp(i);
  rssi = tmp.rssi;
  return tmp.toString(separator);
}


void logConnectionStatus() {
  static unsigned long lastLog = 0;
  if (lastLog != 0 && timePassedSince(lastLog) < 1000) {
    return;
  }
  lastLog = millis();
#ifndef BUILD_NO_DEBUG
  #ifdef ESP8266
  const uint8_t arduino_corelib_wifistatus = WiFi.status();
  const uint8_t sdk_wifistatus             = wifi_station_get_connect_status();

  if ((arduino_corelib_wifistatus == WL_CONNECTED) != (sdk_wifistatus == STATION_GOT_IP)) {
    if (loglevelActiveFor(LOG_LEVEL_ERROR)) {
      String log = F("WiFi : SDK station status differs from Arduino status. SDK-status: ");
      log += SDKwifiStatusToString(sdk_wifistatus);
      log += F(" Arduino status: ");
      log += ArduinoWifiStatusToString(arduino_corelib_wifistatus);
      addLogMove(LOG_LEVEL_ERROR, log);
    }
  }
  #endif

  if (loglevelActiveFor(LOG_LEVEL_INFO)) {
    String log = F("WIFI : Arduino wifi status: ");
    log += ArduinoWifiStatusToString(WiFi.status());
    log += F(" ESPeasy internal wifi status: ");
    log += WiFiEventData.ESPeasyWifiStatusToString();
    addLogMove(LOG_LEVEL_INFO, log);
  }
/*
  if (loglevelActiveFor(LOG_LEVEL_INFO)) {
    String log;

    switch (WiFi.status()) {
      case WL_NO_SSID_AVAIL: {
        log = F("WIFI : No SSID found matching: ");
        break;
      }
      case WL_CONNECT_FAILED: {
        log = F("WIFI : Connection failed to: ");
        break;
      }
      case WL_DISCONNECTED: {
        log = F("WIFI : WiFi.status() = WL_DISCONNECTED  SSID: ");
        break;
      }
      case WL_IDLE_STATUS: {
        log = F("WIFI : Connection in IDLE state: ");
        break;
      }
      case WL_CONNECTED: {
        break;
      }
      default:
        break;
    }

    if (log.length() > 0) {
      const char *ssid = getLastWiFiSettingsSSID();
      log += ssid;
      addLog(LOG_LEVEL_INFO, log);
    }
  }
  */
#endif // ifndef BUILD_NO_DEBUG
}<|MERGE_RESOLUTION|>--- conflicted
+++ resolved
@@ -859,29 +859,12 @@
 
 
 float GetRSSIthreshold(float& maxTXpwr) {
-<<<<<<< HEAD
-    if (Settings.UseMaxTXpowerForSending()
-#ifdef USES_ESPEASY_NOW
-      || isESPEasy_now_only()
-#endif
-  ) {
-    maxTXpwr = 30.0;
-  } else {
-    maxTXpwr = Settings.getWiFi_TX_power();
-  }
-  float threshold = -72;
-  switch (getConnectionProtocol()) {
-    case WiFiConnectionProtocol::WiFi_Protocol_11b:
-      threshold = -91;
-      if (maxTXpwr > 20.5) maxTXpwr = 20.5;
-=======
   maxTXpwr = Settings.getWiFi_TX_power();
   float threshold = WIFI_SENSITIVITY_n;
   switch (getConnectionProtocol()) {
     case WiFiConnectionProtocol::WiFi_Protocol_11b:
       threshold = WIFI_SENSITIVITY_11b;
       if (maxTXpwr > MAX_TX_PWR_DBM_11b) maxTXpwr = MAX_TX_PWR_DBM_11b;
->>>>>>> d6230232
       break;
     case WiFiConnectionProtocol::WiFi_Protocol_11g:
       threshold = WIFI_SENSITIVITY_54g;
