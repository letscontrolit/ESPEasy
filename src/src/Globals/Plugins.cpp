#include "Plugins.h"

#include "../CustomBuild/ESPEasyLimits.h"

#include "../../_Plugin_Helper.h"

#include "../DataStructs/ESPEasy_EventStruct.h"
#include "../DataStructs/TimingStats.h"

#include "../DataTypes/ESPEasy_plugin_functions.h"

#include "../ESPEasyCore/ESPEasy_Log.h"
#include "../ESPEasyCore/Serial.h"

#include "../Globals/Cache.h"
#include "../Globals/Device.h"
#include "../Globals/ESPEasy_Scheduler.h"
#include "../Globals/ExtraTaskSettings.h"
#include "../Globals/EventQueue.h"
#include "../Globals/GlobalMapPortStatus.h"
#include "../Globals/Settings.h"

#include "../Helpers/ESPEasyRTC.h"
#include "../Helpers/ESPEasy_Storage.h"
#include "../Helpers/Hardware.h"
#include "../Helpers/Misc.h"
#include "../Helpers/PortStatus.h"
#include "../Helpers/StringConverter.h"
#include "../Helpers/StringParser.h"



int deviceCount = -1;

boolean (*Plugin_ptr[PLUGIN_MAX])(uint8_t,
                                  struct EventStruct *,
                                  String&);

pluginID_t DeviceIndex_to_Plugin_id[PLUGIN_MAX + 1];
std::map<pluginID_t, deviceIndex_t> Plugin_id_to_DeviceIndex;
std::vector<deviceIndex_t> DeviceIndex_sorted;


bool validDeviceIndex(deviceIndex_t index) {
  if (index < PLUGIN_MAX) {
    const pluginID_t pluginID = DeviceIndex_to_Plugin_id[index];
    return pluginID != INVALID_PLUGIN_ID;
  }
  return false;
}

bool validTaskIndex(taskIndex_t index) {
  return index < TASKS_MAX;
}

bool validPluginID(pluginID_t pluginID) {
  return (pluginID != INVALID_PLUGIN_ID);
}

bool validPluginID_fullcheck(pluginID_t pluginID) {
  if (!validPluginID(pluginID)) {
    return false;
  }
  auto it = Plugin_id_to_DeviceIndex.find(pluginID);
  return (it != Plugin_id_to_DeviceIndex.end());
}

bool validUserVarIndex(userVarIndex_t index) {
  return index < USERVAR_MAX_INDEX;
}

bool validTaskVarIndex(taskVarIndex_t index) {
  return index < VARS_PER_TASK;
}

bool supportedPluginID(pluginID_t pluginID) {
  return validDeviceIndex(getDeviceIndex(pluginID));
}

deviceIndex_t getDeviceIndex_from_TaskIndex(taskIndex_t taskIndex) {
  if (validTaskIndex(taskIndex)) {
    return getDeviceIndex(Settings.TaskDeviceNumber[taskIndex]);
  }
  return INVALID_DEVICE_INDEX;
}

<<<<<<< HEAD
pluginID_t getPluginID_from_TaskIndex(taskIndex_t taskIndex) {
  deviceIndex_t deviceIndex = getDeviceIndex_from_TaskIndex(taskIndex);

  if (deviceIndex == INVALID_DEVICE_INDEX) {
    return INVALID_PLUGIN_ID;
  }
  return DeviceIndex_to_Plugin_id[deviceIndex];
=======
/*********************************************************************************************
 * get the taskPluginID with required checks, INVALID_PLUGIN_ID when invalid
 ********************************************************************************************/
pluginID_t getDevicePluginID_from_TaskIndex(taskIndex_t taskIndex) {
  if (validTaskIndex(taskIndex)) {
    const deviceIndex_t DeviceIndex = getDeviceIndex_from_TaskIndex(taskIndex);

    return (validDeviceIndex(DeviceIndex) ? Device[DeviceIndex].Number : INVALID_PLUGIN_ID);
  }
  return INVALID_PLUGIN_ID;
>>>>>>> 8dee3a1a
}

deviceIndex_t getDeviceIndex(pluginID_t pluginID)
{
  if (pluginID != INVALID_PLUGIN_ID) {
    auto it = Plugin_id_to_DeviceIndex.find(pluginID);

    if (it != Plugin_id_to_DeviceIndex.end())
    {
      if (!validDeviceIndex(it->second)) { return INVALID_DEVICE_INDEX; }

      if (Device[it->second].Number != pluginID) {
        // FIXME TD-er: Just a check for now, can be removed later when it does not occur.
        addLog(LOG_LEVEL_ERROR, F("getDeviceIndex error in Device Vector"));
      }
      return it->second;
    }
  }
  return INVALID_DEVICE_INDEX;
}

/********************************************************************************************\
   Find name of plugin given the plugin device index..
 \*********************************************************************************************/
String getPluginNameFromDeviceIndex(deviceIndex_t deviceIndex) {
  String deviceName = "";

  if (validDeviceIndex(deviceIndex)) {
    Plugin_ptr[deviceIndex](PLUGIN_GET_DEVICENAME, nullptr, deviceName);
  }
  return deviceName;
}

String getPluginNameFromPluginID(pluginID_t pluginID) {
  deviceIndex_t deviceIndex = getDeviceIndex(pluginID);

  if (!validDeviceIndex(deviceIndex)) {
    String name = F("Plugin ");
    name += String(static_cast<int>(pluginID));
    name += F(" not included in build");
    return name;
  }
  return getPluginNameFromDeviceIndex(deviceIndex);
}

// ********************************************************************************
// Device Sort routine, compare two array entries
// ********************************************************************************
bool arrayLessThan(const String& ptr_1, const String& ptr_2)
{
  unsigned int i = 0;

  while (i < ptr_1.length()) // For each character in string 1, starting with the first:
  {
    if (ptr_2.length() < i)  // If string 2 is shorter, then switch them
    {
      return true;
    }
    const char check1 = static_cast<char>(ptr_1[i]); // get the same char from string 1 and string 2
    const char check2 = static_cast<char>(ptr_2[i]);

    if (check1 == check2) {
      // they're equal so far; check the next char !!
      i++;
    } else {
      return check2 > check1;
    }
  }
  return false;
}

// ********************************************************************************
// Device Sort routine, actual sorting alfabetically by plugin name.
// Sorting does happen case sensitive.
// ********************************************************************************
void sortDeviceIndexArray() {
  // First fill the existing number of the DeviceIndex.
  DeviceIndex_sorted.resize(deviceCount + 1);

  for (deviceIndex_t x = 0; x <= deviceCount; x++) {
    if (validPluginID(DeviceIndex_to_Plugin_id[x])) {
      DeviceIndex_sorted[x] = x;
    } else {
      DeviceIndex_sorted[x] = INVALID_DEVICE_INDEX;
    }
  }

  // Do the sorting.
  int innerLoop;
  int mainLoop;

  for (mainLoop = 1; mainLoop <= deviceCount; mainLoop++)
  {
    innerLoop = mainLoop;

    while (innerLoop  >= 1)
    {
      if (arrayLessThan(
            getPluginNameFromDeviceIndex(DeviceIndex_sorted[innerLoop]),
            getPluginNameFromDeviceIndex(DeviceIndex_sorted[innerLoop - 1])))
      {
        deviceIndex_t temp = DeviceIndex_sorted[innerLoop - 1];
        DeviceIndex_sorted[innerLoop - 1] = DeviceIndex_sorted[innerLoop];
        DeviceIndex_sorted[innerLoop]     = temp;
      }
      innerLoop--;
    }
  }
}

// ********************************************************************************
// Functions to assist changing I2C multiplexer port or clock speed 
// when addressing a task
// ********************************************************************************

void prepare_I2C_by_taskIndex(taskIndex_t taskIndex, deviceIndex_t DeviceIndex) {
  if (!validTaskIndex(taskIndex) || !validDeviceIndex(DeviceIndex)) {
    return;
  }
  if (Device[DeviceIndex].Type != DEVICE_TYPE_I2C) {
    return;
  }
#ifdef FEATURE_I2CMULTIPLEXER
  I2CMultiplexerSelectByTaskIndex(taskIndex);
  // Output is selected after this write, so now we must make sure the
  // frequency is set before anything else is sent.
#endif

  if (bitRead(Settings.I2C_Flags[taskIndex], I2C_FLAGS_SLOW_SPEED)) {
    I2CSelectClockSpeed(true); // Set to slow
  }
}


void post_I2C_by_taskIndex(taskIndex_t taskIndex, deviceIndex_t DeviceIndex) {
  if (!validTaskIndex(taskIndex) || !validDeviceIndex(DeviceIndex)) {
    return;
  }
  if (Device[DeviceIndex].Type != DEVICE_TYPE_I2C) {
    return;
  }
#ifdef FEATURE_I2CMULTIPLEXER
  I2CMultiplexerOff();
#endif

  if (bitRead(Settings.I2C_Flags[taskIndex], I2C_FLAGS_SLOW_SPEED)) {
    I2CSelectClockSpeed(false);  // Reset
  }
}

// Add an event to the event queue.
// event value 1 = taskIndex (first task = 1)
// event value 2 = return value of the plugin function
// Example:  TaskInit#bme=1,0    (taskindex = 0, return value = 0)
void queueTaskEvent(const String& eventName, taskIndex_t taskIndex, int value1) {
  if (Settings.UseRules) {
    String event;
    event.reserve(eventName.length() + 32);
    event  = eventName;
    event += '#';
    event += getTaskDeviceName(taskIndex);
    event += '=';
    event += taskIndex + 1;
    event += ',';
    event += value1;
    eventQueue.addMove(std::move(event));
  }
}


/**
 * Call the plugin of 1 task for 1 function, with standard EventStruct and optional command string
 */
bool PluginCallForTask(taskIndex_t taskIndex, uint8_t Function, EventStruct *TempEvent, String& command, EventStruct *event = nullptr) {
  bool retval = false;
  if (Settings.TaskDeviceEnabled[taskIndex] && validPluginID_fullcheck(Settings.TaskDeviceNumber[taskIndex]))
  {
    if (Settings.TaskDeviceDataFeed[taskIndex] == 0) // these calls only to tasks with local feed
    {
      const deviceIndex_t DeviceIndex = getDeviceIndex_from_TaskIndex(taskIndex);
      if (validDeviceIndex(DeviceIndex)) {
        TempEvent->setTaskIndex(taskIndex);
        TempEvent->sensorType   = Device[DeviceIndex].VType;
        if (event != nullptr) {
          TempEvent->OriginTaskIndex = event->TaskIndex;
        }

        prepare_I2C_by_taskIndex(taskIndex, DeviceIndex);
        switch (Function) {
          case PLUGIN_WRITE:          // First set
          case PLUGIN_REQUEST:
          case PLUGIN_ONCE_A_SECOND:  // Second set
          case PLUGIN_TEN_PER_SECOND:
          case PLUGIN_FIFTY_PER_SECOND:
          case PLUGIN_INIT:           // Second set, instead of PLUGIN_INIT_ALL
          case PLUGIN_CLOCK_IN:
          case PLUGIN_EVENT_OUT:
          case PLUGIN_TIME_CHANGE:
            {
              #ifndef BUILD_NO_RAM_TRACKER
              checkRAM(F("PluginCall_s"), taskIndex);
              #endif
              break;
            }
        }
        START_TIMER;
        retval = (Plugin_ptr[DeviceIndex](Function, TempEvent, command));
        STOP_TIMER_TASK(DeviceIndex, Function);

        if (Function == PLUGIN_INIT) {
          // Schedule the plugin to be read.
          Scheduler.schedule_task_device_timer_at_init(TempEvent->TaskIndex);
          queueTaskEvent(F("TaskInit"), taskIndex, retval);
        }

        post_I2C_by_taskIndex(taskIndex, DeviceIndex);
        delay(0); // SMY: call delay(0) unconditionally
      }
    }
  }
  return retval;
}

/*********************************************************************************************\
* Function call to all or specific plugins
\*********************************************************************************************/
bool PluginCall(uint8_t Function, struct EventStruct *event, String& str)
{
  struct EventStruct TempEvent;

  if (event == nullptr) {
    event = &TempEvent;
  }
  else {
    TempEvent.deep_copy(*event);
  }

  #ifndef BUILD_NO_RAM_TRACKER
  checkRAM(F("PluginCall"), Function);
  #endif

  switch (Function)
  {
    // Unconditional calls to all plugins
    case PLUGIN_DEVICE_ADD:
    case PLUGIN_UNCONDITIONAL_POLL:    // FIXME TD-er: PLUGIN_UNCONDITIONAL_POLL is not being used at the moment

      for (deviceIndex_t x = 0; x < PLUGIN_MAX; x++) {
        if (validPluginID(DeviceIndex_to_Plugin_id[x])) {
          if (Function == PLUGIN_DEVICE_ADD) {
            if ((deviceCount + 2) > static_cast<int>(Device.size())) {
              // Increase with 16 to get some compromise between number of resizes and wasted space
              unsigned int newSize = Device.size();
              newSize = newSize + 16 - (newSize % 16);
              Device.resize(newSize);

              // FIXME TD-er: Also resize DeviceIndex_to_Plugin_id ?
            }
          }
          // FIXME TD-er: This is not correct as we don't have a taskIndex here when addressing a plugin
          /*
          taskIndex_t  taskIndex = INVALID_TASK_INDEX;
          if (Function != PLUGIN_DEVICE_ADD && Device[x].Type == DEVICE_TYPE_I2C) {
            unsigned int varNr;
            validTaskVars(event, taskIndex, varNr);
            prepare_I2C_by_taskIndex(taskIndex, x);
          }
          */
          START_TIMER;
          Plugin_ptr[x](Function, event, str);
          STOP_TIMER_TASK(x, Function);
          /*
          // FIXME TD-er: This is not correct as we don't have a taskIndex here when addressing a plugin
          if (Function != PLUGIN_DEVICE_ADD) {
            post_I2C_by_taskIndex(taskIndex, x);
          }
          */
          delay(0); // SMY: call delay(0) unconditionally
        }
      }
      return true;

    case PLUGIN_MONITOR:

      for (auto it = globalMapPortStatus.begin(); it != globalMapPortStatus.end(); ++it) {
        // only call monitor function if there the need to
        if (it->second.monitor || it->second.command || it->second.init) {
          TempEvent.Par1 = getPortFromKey(it->first);

          // initialize the "x" variable to synch with the pluginNumber if second.x == -1
          if (!validDeviceIndex(it->second.x)) { it->second.x = getDeviceIndex(getPluginFromKey(it->first)); }

          const deviceIndex_t DeviceIndex = it->second.x;
          if (validDeviceIndex(DeviceIndex))  {
            // FIXME TD-er: This is not correct, as the event is NULL for calls to PLUGIN_MONITOR
            /*
            taskIndex_t  taskIndex = INVALID_TASK_INDEX;
            if (Device[DeviceIndex].Type == DEVICE_TYPE_I2C) {
              unsigned int varNr;  
              validTaskVars(event, taskIndex, varNr);
              prepare_I2C_by_taskIndex(taskIndex, DeviceIndex);
            }
            */
            START_TIMER;
            Plugin_ptr[DeviceIndex](Function, &TempEvent, str);
            STOP_TIMER_TASK(DeviceIndex, Function);
            // post_I2C_by_taskIndex(taskIndex, DeviceIndex);
          }
        }
      }
      return true;


    // Call to all plugins. Return at first match
    case PLUGIN_WRITE:
//    case PLUGIN_REQUEST: @giig1967g: replaced by new function getGPIOPluginValues()
    {
      taskIndex_t firstTask = 0;
      taskIndex_t lastTask = TASKS_MAX;
      String command = String(str);                           // Local copy to avoid warning in ExecuteCommand
      int dotPos = command.indexOf('.');                      // Find first period
      if (Function == PLUGIN_WRITE                            // Only applicable on PLUGIN_WRITE function
        && dotPos > -1) {                                     // First precondition is just a quick check for a period (fail-fast strategy)
        String arg0 = parseString(command, 1);                // Get first argument
        dotPos = arg0.indexOf('.');
        if (dotPos > -1) {
          String thisTaskName = command.substring(0, dotPos); // Extract taskname prefix
          thisTaskName.replace(F("["), EMPTY_STRING);                      // Remove the optional square brackets
          thisTaskName.replace(F("]"), EMPTY_STRING);
          if (thisTaskName.length() > 0) {                    // Second precondition
            taskIndex_t thisTask = findTaskIndexByName(thisTaskName);
            if (!validTaskIndex(thisTask)) {                  // Taskname not found or invalid, check for a task number?
              thisTask = static_cast<taskIndex_t>(atoi(thisTaskName.c_str()));
              if (thisTask == 0 || thisTask > TASKS_MAX) {
                thisTask = INVALID_TASK_INDEX;
              } else {
                thisTask--;                                   // 0-based
              }
            }
            if (validTaskIndex(thisTask)) {                   // Known taskindex?
#ifdef USES_P022                                              // Exclude P022 as it has rather explicit differences in commands when used with the [<TaskName>]. prefix
              if (Settings.TaskDeviceEnabled[thisTask]        // and internally needs to know wether it was called with the taskname prefixed
                && validPluginID_fullcheck(Settings.TaskDeviceNumber[thisTask])
                && Settings.TaskDeviceDataFeed[thisTask] == 0) {
                const deviceIndex_t DeviceIndex = getDeviceIndex_from_TaskIndex(thisTask);
                if (validDeviceIndex(DeviceIndex) && Device[DeviceIndex].Number == 22 /* PLUGIN_ID_022 define no longer available, 'assume' 22 for now */) {
                  thisTask = INVALID_TASK_INDEX;
                }
              }
              if (validTaskIndex(thisTask)) {
#endif
                firstTask = thisTask;
                lastTask  = thisTask + 1;                     // Add 1 to satisfy the for condition
                command   = command.substring(dotPos + 1);    // Remove [<TaskName>]. prefix
#ifdef USES_P022
              }
#endif
            }
          }
        }
      }
  // String info = F("PLUGIN_WRITE first: "); // To remove
  // info += firstTask;
  // info += F(" last: ");
  // info += lastTask;
  // addLog(LOG_LEVEL_INFO, info);

      for (taskIndex_t task = firstTask; task < lastTask; task++)
      {
        bool retval = PluginCallForTask(task, Function, &TempEvent, command);

        if (retval) {
          CPluginCall(CPlugin::Function::CPLUGIN_ACKNOWLEDGE, &TempEvent, command);
          return true;
        }
      }

      if (Function == PLUGIN_REQUEST) {
        // @FIXME TD-er: work-around as long as gpio command is still performed in P001_switch.
        for (deviceIndex_t deviceIndex = 0; deviceIndex < PLUGIN_MAX; deviceIndex++) {
          if (validPluginID(DeviceIndex_to_Plugin_id[deviceIndex])) {
            if (Plugin_ptr[deviceIndex](Function, event, str)) {
              delay(0); // SMY: call delay(0) unconditionally
              CPluginCall(CPlugin::Function::CPLUGIN_ACKNOWLEDGE, event, str);
              return true;
            }
          }
        }
      }
      break;
    }

    // Call to all plugins used in a task. Return at first match
    case PLUGIN_SERIAL_IN:
    case PLUGIN_UDP_IN:
    {
      for (taskIndex_t taskIndex = 0; taskIndex < TASKS_MAX; taskIndex++)
      {
        bool retval = PluginCallForTask(taskIndex, Function, &TempEvent, str);

        if (retval) {
          #ifndef BUILD_NO_RAM_TRACKER
          checkRAM(F("PluginCallUDP"), taskIndex);
          #endif
          return true;
        }
      }
      return false;
    }

    // Call to all plugins that are used in a task
    case PLUGIN_ONCE_A_SECOND:
    case PLUGIN_TEN_PER_SECOND:
    case PLUGIN_FIFTY_PER_SECOND:
    case PLUGIN_INIT_ALL:
    case PLUGIN_CLOCK_IN:
    case PLUGIN_EVENT_OUT:
    case PLUGIN_TIME_CHANGE:
    {
      if (Function == PLUGIN_INIT_ALL) {
        Function = PLUGIN_INIT;
      }

      for (taskIndex_t taskIndex = 0; taskIndex < TASKS_MAX; taskIndex++)
      {
        #ifndef BUILD_NO_DEBUG
        const int freemem_begin = ESP.getFreeHeap();
        #endif

        PluginCallForTask(taskIndex, Function, &TempEvent, str, event);

        #ifndef BUILD_NO_DEBUG
        if (Function == PLUGIN_INIT) {
          if (loglevelActiveFor(LOG_LEVEL_DEBUG)) {
            // See also logMemUsageAfter()
            const int freemem_end = ESP.getFreeHeap();
            String log;
            log.reserve(128);
            log  = F("After PLUGIN_INIT ");
            log += F(" task: ");
            if (taskIndex < 9) log += ' ';
            log += taskIndex + 1;
            while (log.length() < 30) log += ' ';
            log += F("Free mem after: ");
            log += freemem_end;
            while (log.length() < 53) log += ' ';
            log += F("plugin: ");
            log += freemem_begin - freemem_end;
            while (log.length() < 67) log += ' ';

            log += Settings.TaskDeviceEnabled[taskIndex] ? F("[ena]") : F("[dis]");
            while (log.length() < 73) log += ' ';
            log += getPluginNameFromDeviceIndex(getDeviceIndex_from_TaskIndex(taskIndex));

            addLog(LOG_LEVEL_DEBUG, log);
          }
        }
        #endif
      }
      if (Function == PLUGIN_INIT) {
        updateTaskCaches();
      }

      return true;
    }

    // Call to specific task which may interact with the hardware
    case PLUGIN_INIT:
    case PLUGIN_EXIT:
    case PLUGIN_WEBFORM_LOAD:
    case PLUGIN_READ:
    case PLUGIN_GET_PACKED_RAW_DATA:
    {
      const deviceIndex_t DeviceIndex = getDeviceIndex_from_TaskIndex(event->TaskIndex);

      if (validDeviceIndex(DeviceIndex)) {
        if (ExtraTaskSettings.TaskIndex != event->TaskIndex) {
          // LoadTaskSettings may call PLUGIN_GET_DEVICEVALUENAMES.
          LoadTaskSettings(event->TaskIndex);
        }
        event->BaseVarIndex = event->TaskIndex * VARS_PER_TASK;
        {
          #ifndef BUILD_NO_RAM_TRACKER
          String descr;
          descr.reserve(20);
          descr  = F("PluginCall_task_");
          descr += event->TaskIndex;
          checkRAM(descr, String(Function));
          #endif
        }
        prepare_I2C_by_taskIndex(event->TaskIndex, DeviceIndex);
        START_TIMER;
        bool retval =  Plugin_ptr[DeviceIndex](Function, event, str);

        if (retval && (Function == PLUGIN_READ)) {
          saveUserVarToRTC();
        }
        if (Function == PLUGIN_INIT) {
          // Schedule the plugin to be read.
          Scheduler.schedule_task_device_timer_at_init(TempEvent.TaskIndex);
          updateTaskCaches();
          queueTaskEvent(F("TaskInit"), event->TaskIndex, retval);
        }
        if (Function == PLUGIN_EXIT) {
          clearPluginTaskData(event->TaskIndex);
          updateTaskCaches();
          initSerial();
          queueTaskEvent(F("TaskExit"), event->TaskIndex, retval);
        }
        STOP_TIMER_TASK(DeviceIndex, Function);
        post_I2C_by_taskIndex(event->TaskIndex, DeviceIndex);
        delay(0); // SMY: call delay(0) unconditionally

        return retval;
      }
      return false;
    }

    // Call to specific task not interacting with hardware
    case PLUGIN_GET_CONFIG:
    case PLUGIN_GET_DEVICEVALUENAMES:
    case PLUGIN_GET_DEVICEVALUECOUNT:
    case PLUGIN_GET_DEVICEVTYPE:
    case PLUGIN_GET_DEVICEGPIONAMES:
    case PLUGIN_WEBFORM_SAVE:
    case PLUGIN_WEBFORM_SHOW_VALUES:
    case PLUGIN_WEBFORM_SHOW_CONFIG:
    case PLUGIN_WEBFORM_SHOW_I2C_PARAMS:
    case PLUGIN_WEBFORM_SHOW_SERIAL_PARAMS:
    case PLUGIN_WEBFORM_SHOW_GPIO_DESCR:
    case PLUGIN_FORMAT_USERVAR:
    case PLUGIN_SET_CONFIG:
    case PLUGIN_SET_DEFAULTS:

    // PLUGIN_MQTT_xxx functions are directly called from the scheduler.
    //case PLUGIN_MQTT_CONNECTION_STATE:
    //case PLUGIN_MQTT_IMPORT:
    {
      const deviceIndex_t DeviceIndex = getDeviceIndex_from_TaskIndex(event->TaskIndex);

      if (validDeviceIndex(DeviceIndex)) {
        // LoadTaskSettings may call PLUGIN_GET_DEVICEVALUENAMES.
        LoadTaskSettings(event->TaskIndex);
        event->BaseVarIndex = event->TaskIndex * VARS_PER_TASK;
        {
          #ifndef BUILD_NO_RAM_TRACKER
          String descr;
          descr.reserve(20);
          descr  = F("PluginCall_task_");
          descr += event->TaskIndex;
          checkRAM(descr, String(Function));
          #endif
        }
        if (Function == PLUGIN_SET_DEFAULTS) {
          for (int i = 0; i < VARS_PER_TASK; ++i) {
            UserVar[event->BaseVarIndex + i] = 0.0f;
          }
        }
        if (Function == PLUGIN_GET_DEVICEVALUECOUNT) {
          event->Par1 = Device[DeviceIndex].ValueCount;
        }
        if (Function == PLUGIN_GET_DEVICEVTYPE) {
          event->sensorType = Device[DeviceIndex].VType;
        }

        START_TIMER;
        bool retval =  Plugin_ptr[DeviceIndex](Function, event, str);
        if (Function == PLUGIN_SET_DEFAULTS) {
          saveUserVarToRTC();
        }
        if (Function == PLUGIN_GET_DEVICEVALUECOUNT) {
          // Check if we have a valid value count.
          if (Output_Data_type_t::Simple == Device[DeviceIndex].OutputDataType) {
            if (event->Par1 < 1 || event->Par1 > 4) {
              // Output_Data_type_t::Simple only allows for 1 .. 4 output types.
              // Apparently the value is not correct, so use the default.
              event->Par1 = Device[DeviceIndex].ValueCount;
            }
          }
        }

        // Calls may have updated ExtraTaskSettings, so validate them.
        ExtraTaskSettings.validate();
        
        STOP_TIMER_TASK(DeviceIndex, Function);
        delay(0); // SMY: call delay(0) unconditionally
        return retval;
      }
      return false;
    }

  } // case
  return false;
}

bool addPlugin(pluginID_t pluginID, deviceIndex_t x) {
  if (x < PLUGIN_MAX) { 
    DeviceIndex_to_Plugin_id[x] = pluginID; 
    Plugin_id_to_DeviceIndex[pluginID] = x;
    return true;
  }
  String log = F("System: Error - Too many Plugins. PLUGIN_MAX = ");
  log += PLUGIN_MAX;
  addLog(LOG_LEVEL_ERROR, log);
  return false;
}<|MERGE_RESOLUTION|>--- conflicted
+++ resolved
@@ -84,26 +84,16 @@
   return INVALID_DEVICE_INDEX;
 }
 
-<<<<<<< HEAD
-pluginID_t getPluginID_from_TaskIndex(taskIndex_t taskIndex) {
-  deviceIndex_t deviceIndex = getDeviceIndex_from_TaskIndex(taskIndex);
-
-  if (deviceIndex == INVALID_DEVICE_INDEX) {
-    return INVALID_PLUGIN_ID;
-  }
-  return DeviceIndex_to_Plugin_id[deviceIndex];
-=======
 /*********************************************************************************************
  * get the taskPluginID with required checks, INVALID_PLUGIN_ID when invalid
  ********************************************************************************************/
-pluginID_t getDevicePluginID_from_TaskIndex(taskIndex_t taskIndex) {
-  if (validTaskIndex(taskIndex)) {
-    const deviceIndex_t DeviceIndex = getDeviceIndex_from_TaskIndex(taskIndex);
-
-    return (validDeviceIndex(DeviceIndex) ? Device[DeviceIndex].Number : INVALID_PLUGIN_ID);
-  }
-  return INVALID_PLUGIN_ID;
->>>>>>> 8dee3a1a
+pluginID_t getPluginID_from_TaskIndex(taskIndex_t taskIndex) {
+  deviceIndex_t deviceIndex = getDeviceIndex_from_TaskIndex(taskIndex);
+
+  if (!validDeviceIndex(deviceIndex)) {
+    return INVALID_PLUGIN_ID;
+  }
+  return DeviceIndex_to_Plugin_id[deviceIndex];
 }
 
 deviceIndex_t getDeviceIndex(pluginID_t pluginID)
