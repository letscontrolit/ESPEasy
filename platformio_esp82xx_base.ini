;;; ESP82xx base definitions*******************************************
; Basic definitions used in ESP82xx environments                      ;
; *********************************************************************


[regular_platform]
build_flags               = ${core_2_7_4.build_flags}
platform                  = ${core_2_7_4.platform}
platform_packages         = ${core_2_7_4.platform_packages}
lib_ignore                = ${core_2_7_4.lib_ignore}

[regular_platform_alt_wifi]
build_flags               = ${core_2_7_4_alt_wifi.build_flags}
platform                  = ${core_2_7_4_alt_wifi.platform}
platform_packages         = ${core_2_7_4_alt_wifi.platform_packages}
lib_ignore                = ${core_2_7_4_alt_wifi.lib_ignore}


[core302_platform]
build_flags               = ${core_4_0_1.build_flags}
platform                  = ${core_4_0_1.platform}
platform_packages         = ${core_4_0_1.platform_packages}
lib_ignore                = ${core_4_0_1.lib_ignore}


[beta_platform_2ndheap]
build_flags               = ${core_stage_2ndheap.build_flags}
platform                  = ${core_stage_2ndheap.platform}
platform_packages         = ${core_stage_2ndheap.platform_packages}
lib_ignore                = ${core_stage_2ndheap.lib_ignore}

[beta_platform]
build_flags               = ${core_stage.build_flags}
platform                  = ${core_stage.platform}
platform_packages         = ${core_stage.platform_packages}
lib_ignore                = ${core_stage.lib_ignore}


[no_ir]
lib_ignore                = IRremoteESP8266, HeatpumpIR

[no_sd]
lib_ignore                = SD(esp8266), SD, SDFS

[no_littlefs]
lib_ignore                = LittleFS(esp8266)

[generic_build]
lib_ignore                = ${no_ir.lib_ignore}
                            ${no_sd.lib_ignore}
                            ${no_littlefs.lib_ignore}

[esp82xx_common]
lib_archive               = ${common.lib_archive}
framework                 = ${common.framework} 
upload_speed              = ${common.upload_speed}
monitor_speed             = ${common.monitor_speed}
targets                   = ${common.targets}
build_flags               = ${debug_flags.build_flags}
                            ${mqtt_flags.build_flags}
                            -DHTTPCLIENT_1_1_COMPATIBLE=0
build_unflags             = -DDEBUG_ESP_PORT
                            -fexceptions
lib_deps                  = 
                            Adafruit ILI9341 ESPEasy
                            Adafruit_ST77xx
                            Adafruit TSL2591 Library
                            Adafruit NeoPixel
                            ESP8266HTTPUpdateServer
                            ESP8266WebServer
                            I2Cdevlib-Core
                            ITG3205
                            LOLIN_EPD
                            FrogmoreScd30
                            Makuna/NeoPixelBus @ 2.6.9
                            Multi Channel Relay Arduino Library
                            ShiftRegister74HC595_NonTemplate
                            SparkFun ADXL345 Arduino Library
                            SparkFun VL53L1X 4m Laser Distance Sensor @ 1.2.9
                            VL53L0X @ 1.3.0
                            ccronexpr
                            adafruit/Adafruit BusIO @ ^1.10.0
                            adafruit/Adafruit GFX Library@^1.11.1
                            bblanchon/ArduinoJson @ ^6.17.2
                            rlogiacco/CircularBuffer
                            td-er/ESPeasySerial @ 2.0.13
                            td-er/RABurton ESP8266 Mutex @ ^1.0.2
                            sparkfun/SparkFun MAX1704x Fuel Gauge Arduino Library @ ^1.0.3
                            VL53L0X @ 1.3.0
                            RAK12019_LTR390_UV_Light
<<<<<<< HEAD
                            IthoCC1101
=======
                            Adafruit NeoMatrix
>>>>>>> 8e3e171b
lib_ignore                = ${esp82xx_defaults.lib_ignore}
                            IRremoteESP8266
                            HeatpumpIR
                            LittleFS(esp8266)
                            ServoESP32
                            TinyWireM
monitor_filters           = esp8266_exception_decoder
extra_scripts             = pre:tools/pio/pre_default_check.py
                            ${extra_scripts_esp8266.extra_scripts}



;;; NORMAL (STABLE) ***************************************************
; normal version with stable plugins                                  ;
; *********************************************************************

[normal]
platform                  = ${regular_platform.platform}
platform_packages         = ${regular_platform.platform_packages}
build_flags               = ${regular_platform.build_flags}
lib_ignore                = ${regular_platform.lib_ignore}
                            SD(esp8266)
                            SD
                            SDFS
                            LittleFS(esp8266)

[normal_alt_wifi]
platform                  = ${regular_platform_alt_wifi.platform}
platform_packages         = ${regular_platform_alt_wifi.platform_packages}
build_flags               = ${regular_platform_alt_wifi.build_flags}
lib_ignore                = ${regular_platform_alt_wifi.lib_ignore}
                            SD(esp8266)
                            SD
                            SDFS
                            LittleFS(esp8266)


[normal_beta]
platform                  = ${beta_platform.platform}
platform_packages         = ${beta_platform.platform_packages}
build_flags               = ${beta_platform.build_flags}
lib_ignore                = ${beta_platform.lib_ignore}
                            SD(esp8266)
                            SD
                            SDFS
                            LittleFS(esp8266)


;;; COLLECTION  ********************************************************
; additional plugins (and dependend code) that is marked as COLLECTION ;
; Includes "normal" + "collection" plugins                             ;
; **********************************************************************

[collection]
platform                  = ${regular_platform.platform}
platform_packages         = ${regular_platform.platform_packages}
build_flags               = ${regular_platform.build_flags}
                            -DPLUGIN_BUILD_COLLECTION
                            -DLIMIT_BUILD_SIZE
                            -DDISABLE_SC16IS752_Serial
lib_ignore                = ${regular_platform.lib_ignore}
                            SD(esp8266)
                            SD
                            SDFS
                            LittleFS(esp8266)


[collection_alt_wifi]
platform                  = ${regular_platform_alt_wifi.platform}
platform_packages         = ${regular_platform_alt_wifi.platform_packages}
build_flags               = ${regular_platform_alt_wifi.build_flags}
                            -DPLUGIN_BUILD_COLLECTION
                            -DLIMIT_BUILD_SIZE
                            -DDISABLE_SC16IS752_Serial
lib_ignore                = ${regular_platform_alt_wifi.lib_ignore}
                            SD(esp8266)
                            SD
                            SDFS
                            LittleFS(esp8266)

[collection_beta]
platform                  = ${beta_platform.platform}
platform_packages         = ${beta_platform.platform_packages}
build_flags               = ${beta_platform.build_flags}
                            -DPLUGIN_BUILD_COLLECTION
                            -DLIMIT_BUILD_SIZE
                            -DDISABLE_SC16IS752_Serial
lib_ignore                = ${beta_platform.lib_ignore}
                            SD
                            SDFS
                            LittleFS(esp8266)


;;; IR      ***********************************************************
; IR builds                                                           ;
; *********************************************************************

[ir]
platform                  = ${regular_platform.platform}
platform_packages         = ${regular_platform.platform_packages}
build_flags               = ${regular_platform.build_flags}
lib_ignore                = ESP32_ping
                            ESP32WebServer
                            ServoESP32
                            ESP32HTTPUpdateServer
                            SD(esp8266)
                            SD
                            SDFS
                            LittleFS(esp8266)

[ir_alt_wifi]
platform                  = ${regular_platform_alt_wifi.platform}
platform_packages         = ${regular_platform_alt_wifi.platform_packages}
build_flags               = ${regular_platform_alt_wifi.build_flags}
lib_ignore                = ${ir.lib_ignore}


[minimal_ir]
extends                   = ir
build_flags               = ${ir.build_flags}
                            -DPLUGIN_BUILD_MINIMAL_IR

[minimal_ir_extended]
extends                   = ir
build_flags               = ${ir.build_flags}
                            -DPLUGIN_BUILD_MINIMAL_IRext

[normal_ir]
extends                   = ir
build_flags               = ${ir.build_flags}
                            -DPLUGIN_BUILD_NORMAL_IR

[normal_ir_extended]
extends                   = ir
build_flags               = ${ir.build_flags}
                            -DPLUGIN_BUILD_IR_EXTENDED

[normal_ir_extended_no_rx]
extends                   = ir
build_flags               = ${ir.build_flags}
                            -DPLUGIN_BUILD_IR_EXTENDED_NO_RX



;;; 1MB flash nodes  **************************************************
; Layout for 1M flash nodes                                           ;
; *********************************************************************
[esp82xx_1M]
extends                   = esp82xx_common
build_flags               = -DBUILD_NO_DEBUG
                            -Os
                            -s
                            ${esp82xx_common.build_flags}
extra_scripts             = ${esp82xx_common.extra_scripts}

[esp8266_1M]
extends                   = esp82xx_1M
board                     = esp8266_1M128k
build_flags               = ${esp82xx_1M.build_flags}
extra_scripts             = ${esp82xx_1M.extra_scripts}


;;; Minimal ***********************************************************
; Minimal build size for OTA                                          ;
; *********************************************************************
[esp82xx_1M_OTA]
extends                   = esp82xx_1M
build_flags               = ${esp82xx_1M.build_flags}
                            -DPLUGIN_BUILD_MINIMAL_OTA
                            -DDISABLE_SC16IS752_Serial


[esp8266_1M_OTA]
extends                   = esp82xx_1M_OTA
board                     = esp8266_1M128k_OTA
build_flags               = ${esp82xx_1M_OTA.build_flags}


;;; 2MB flash nodes  **************************************************
; Layout for 2M flash nodes                                           ;
; *********************************************************************

[esp8266_2M256]
extends                   = esp82xx_common
board                     = esp8266_2M256
build_flags               = ${esp82xx_common.build_flags}

[espWroom2M256]
extends                   = esp82xx_common
board_build.flash_mode    = dout
board_upload.maximum_size = 1044464
board                     = esp_wroom_02
board_build.ldscript      = eagle.flash.2m256.ld
build_flags               = ${esp82xx_common.build_flags}

;;; 4MB flash nodes  **************************************************
; Layout for 4M flash nodes                                           ;
; *********************************************************************

[esp8266_4M1M]
extends                   = esp82xx_common
board                     = esp8266_4M1M_board
build_flags               = ${esp82xx_common.build_flags}
extra_scripts             = ${esp82xx_common.extra_scripts}

[esp8266_4M2M]
extends                   = esp82xx_common
board                     = esp8266_4M2M_board
build_flags               = ${esp82xx_common.build_flags}
extra_scripts             = ${esp82xx_common.extra_scripts}



;;; 16MB flash nodes  *************************************************
; Layout for 16M flash nodes                                          ;
; *********************************************************************

; Configuration for the Wemos D1 mini pro (16M)
; This configuration can only be used with core versions 2.5.0 or newer.
; Performance of 14M SPIFFS is really slow.
; See https://github.com/esp8266/Arduino/issues/5932
[esp8266_16M]
extends                   = esp82xx_common
board                     = esp8266_16M14M_board
build_flags               = -DSPIFFS_MAX_OPEN_FILES=20
                            ${esp82xx_common.build_flags}
<|MERGE_RESOLUTION|>--- conflicted
+++ resolved
@@ -88,11 +88,8 @@
                             sparkfun/SparkFun MAX1704x Fuel Gauge Arduino Library @ ^1.0.3
                             VL53L0X @ 1.3.0
                             RAK12019_LTR390_UV_Light
-<<<<<<< HEAD
+                            Adafruit NeoMatrix
                             IthoCC1101
-=======
-                            Adafruit NeoMatrix
->>>>>>> 8e3e171b
 lib_ignore                = ${esp82xx_defaults.lib_ignore}
                             IRremoteESP8266
                             HeatpumpIR
