#ifndef HELPERS_SYSTEMVARIABLES_H
#define HELPERS_SYSTEMVARIABLES_H

#include "../../ESPEasy_common.h"

class SystemVariables {
public:

  enum Enum : uint8_t {
    // For optmization, keep enums sorted alfabetically by their flash string
    BOARD_NAME,
    BOOT_CAUSE,
    BSSID,
    CLIENTIP,
    CR,
    DNS,
    DNS_1,
    DNS_2,
    ESP_CHIP_CORES,
    ESP_CHIP_FREQ,
    ESP_CHIP_ID,
    ESP_CHIP_MODEL,
    ESP_CHIP_REVISION,
#if FEATURE_ETHERNET
    ETHCONNECTED,
    ETHDUPLEX,
    ETHSPEED,
    ETHSPEEDSTATE,
    ETHSTATE,
    ETHWIFIMODE,
#endif // if FEATURE_ETHERNET

    FLASH_CHIP_MODEL,
    FLASH_CHIP_VENDOR,
    FLASH_FREQ,
    FLASH_SIZE,
    FS_FREE,
    FS_SIZE,
    GATEWAY,
#if FEATURE_INTERNAL_TEMPERATURE
    INTERNAL_TEMPERATURE,
#endif // if FEATURE_INTERNAL_TEMPERATURE

    IP4,
    IP,
    ISMQTT,
    ISMQTTIMP,
    ISNTP,
    ISWIFI,
<<<<<<< HEAD

    #ifdef USES_ESPEASY_NOW
    ESPEASY_NOW_ENABLED,
    ESPEASY_NOW_FORCED_CHANNEL,
    ESPEASY_NOW_CHANNEL,
    ESPEASY_NOW_MQTT,
    ESPEASY_NOW_DISTANCE,
    #endif

    #if FEATURE_ETHERNET
    ETHWIFIMODE,
    ETHCONNECTED,
    ETHDUPLEX,
    ETHSPEED,
    ETHSTATE,
    ETHSPEEDSTATE,
    #endif // if FEATURE_ETHERNET

=======
>>>>>>> e67583af
    LCLTIME,
    LCLTIME_AM,
    LF,
    SUNRISE_M,
    SUNSET_M,
    MAC,
    MAC_INT,
    S_LF,
    S_CR,
    RSSI,
    SPACE,
    SSID,
    SUBNET,
    SUNRISE,
    SUNRISE_S,
    SUNSET,
    SUNSET_S,
    SYSBUILD_DATE,
    SYSBUILD_DESCR,
    SYSBUILD_FILENAME,
    SYSBUILD_GIT,
    SYSBUILD_TIME,
    SYSDAY,
    SYSDAY_0,
    SYSHEAP,
    SYSHOUR,
    SYSHOUR_0,
    SYSLOAD,
    SYSMIN,
    SYSMIN_0,
    SYSMONTH,
    SYSMONTH_S,
    SYSNAME,
    SYSSEC,
    SYSSEC_0,
    SYSSEC_D,
    SYSSTACK,
    SYSTIME,
    SYSTIME_AM,
    SYSTIME_AM_0,
    SYSTIME_AM_SP,
    SYSTM_HM,
    SYSTM_HM_0,
    SYSTM_HM_AM,
    SYSTM_HM_AM_0,
    SYSTM_HM_AM_SP,
    SYSTM_HM_SP,
    SYSTZOFFSET,
    SYSWEEKDAY,
    SYSWEEKDAY_S,
    SYSYEAR,
    SYSYEARS,
    SYSYEAR_0,
    SYS_MONTH_0,
    UNIT_sysvar,
#if FEATURE_ZEROFILLED_UNITNUMBER
    UNIT_0_sysvar,
#endif // FEATURE_ZEROFILLED_UNITNUMBER
    UNIXDAY,
    UNIXDAY_SEC,
    UNIXTIME,
    UPTIME,
    UPTIME_MS,
    VARIABLE,
    VCC,
    WI_CH,

    // Keep UNKNOWN as last
    UNKNOWN
  };

  // Find the next thing to replace.
  // Return UNKNOWN when nothing needs to be replaced.
  static SystemVariables::Enum nextReplacementEnum(const String        & str,
                                                   SystemVariables::Enum last_tested,
                                                   int                 & last_percent_pos);

  static String                     toString(SystemVariables::Enum enumval);

  static SystemVariables::Enum      startIndex_beginWith(char beginchar);
  static const __FlashStringHelper* toFlashString(SystemVariables::Enum enumval);

  static String                     getSystemVariable(SystemVariables::Enum enumval);

  static void                       parseSystemVariables(String& s,
                                                         boolean useURLencode);
};


#endif // HELPERS_SYSTEMVARIABLES_H<|MERGE_RESOLUTION|>--- conflicted
+++ resolved
@@ -21,6 +21,15 @@
     ESP_CHIP_ID,
     ESP_CHIP_MODEL,
     ESP_CHIP_REVISION,
+    
+#ifdef USES_ESPEASY_NOW
+    ESPEASY_NOW_ENABLED,
+    ESPEASY_NOW_FORCED_CHANNEL,
+    ESPEASY_NOW_CHANNEL,
+    ESPEASY_NOW_MQTT,
+    ESPEASY_NOW_DISTANCE,
+#endif
+
 #if FEATURE_ETHERNET
     ETHCONNECTED,
     ETHDUPLEX,
@@ -47,27 +56,6 @@
     ISMQTTIMP,
     ISNTP,
     ISWIFI,
-<<<<<<< HEAD
-
-    #ifdef USES_ESPEASY_NOW
-    ESPEASY_NOW_ENABLED,
-    ESPEASY_NOW_FORCED_CHANNEL,
-    ESPEASY_NOW_CHANNEL,
-    ESPEASY_NOW_MQTT,
-    ESPEASY_NOW_DISTANCE,
-    #endif
-
-    #if FEATURE_ETHERNET
-    ETHWIFIMODE,
-    ETHCONNECTED,
-    ETHDUPLEX,
-    ETHSPEED,
-    ETHSTATE,
-    ETHSPEEDSTATE,
-    #endif // if FEATURE_ETHERNET
-
-=======
->>>>>>> e67583af
     LCLTIME,
     LCLTIME_AM,
     LF,
