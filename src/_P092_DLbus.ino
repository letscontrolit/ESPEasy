--- conflicted
+++ resolved
@@ -362,33 +362,10 @@
           log += F(" IdxDrehzahl:");
           log += P092_DataSettings.IdxDrehzahl;
         }
-<<<<<<< HEAD
-        else {
-          addLog(LOG_LEVEL_INFO, F("P092_init ..."));
-          if (DLbus_Data == nullptr) {
-            DLbus_Data = new (std::nothrow) DLBus;
-            if (DLbus_Data == nullptr) {
-              addLog(LOG_LEVEL_ERROR, F("## P092_init: Error DL-Bus: Class not initialized!"));
-              return false;
-            }
-            DLbus_Data->LogLevelInfo = LOG_LEVEL_INFO;
-            DLbus_Data->LogLevelError = LOG_LEVEL_ERROR;
-            DLbus_Data->IsLogLevelInfo = loglevelActiveFor(LOG_LEVEL_INFO);
-          }
-          P092_init = true;
-          P092_ReceivedOK = false;
-          addLog(LOG_LEVEL_INFO, F("P092_init: attachInterrupt"));
-          DLbus_Data->ISR_DLB_Pin = CONFIG_PIN1;
-          pinMode(CONFIG_PIN1, INPUT_PULLUP);
-          // on a CHANGE on the data pin P092_Pin_changed is called
-          DLbus_Data->attachDLBusInterrupt();
-          UserVar[event->BaseVarIndex] = NAN;
-=======
 
         if (P092_DataSettings.AnalogBytes > 0) {
           log += F(" IdxAnalog:");
           log += P092_DataSettings.IdxAnalog;
->>>>>>> b8c7b8cb
         }
 
         if (P092_DataSettings.MaxHeatMeters > 0) {
