#ifdef USES_P058

// #######################################################################################################
// #################################### Plugin 058: HT16K33 KeyPad #######################################
// #######################################################################################################

// ESPEasy Plugin to scan a 13x3 key pad matrix chip HT16K33
// written by Jochen Krapf (jk@nerd2nerd.org)

// Connecting KeyPad to HT16K33-board:
// Column 1 = C1 (over diode)
// Column 2 = C2 (over diode)
// Column 3 = C3 (over diode)
// Row 1 = A3
// Row 2 = A4
// Row 3 = A5
// ...
// Row 13 = A15

// ScanCode;
// 16*Column + Row
// Pressing the top left key (typically "1") the code is 17 (0x11)
// Pressing the key in column 2 and row 3 (typically "8") the code is 35 (0x23)

// Use diodes (e.g. 1N4148) for column lines:
//   HT16K33]-----|>|-----[key-matrix

// Note: The HT16K33-LED-plugin and the HT16K33-key-plugin can be used at the same time with the same I2C address


#define PLUGIN_058
#define PLUGIN_ID_058         58
#define PLUGIN_NAME_058       "Keypad - HT16K33 [TESTING]"
#define PLUGIN_VALUENAME1_058 "ScanCode"

#include "_Plugin_Helper.h"

<<<<<<< HEAD
CHT16K33 *Plugin_058_K = NULL;
=======
#include "src/PluginStructs/P058_data_struct.h"
>>>>>>> b8c7b8cb


boolean Plugin_058(byte function, struct EventStruct *event, String& string)
{
  boolean success = false;

  switch (function)
  {
    case PLUGIN_DEVICE_ADD:
    {
      Device[++deviceCount].Number           = PLUGIN_ID_058;
      Device[deviceCount].Type               = DEVICE_TYPE_I2C;
      Device[deviceCount].Ports              = 0;
      Device[deviceCount].VType              = SENSOR_TYPE_SWITCH;
      Device[deviceCount].PullUpOption       = false;
      Device[deviceCount].InverseLogicOption = false;
      Device[deviceCount].FormulaOption      = false;
      Device[deviceCount].ValueCount         = 1;
      Device[deviceCount].SendDataOption     = true;
      Device[deviceCount].TimerOption        = true;
      Device[deviceCount].TimerOptional      = true;
      Device[deviceCount].GlobalSyncOption   = true;
      break;
    }

    case PLUGIN_GET_DEVICENAME:
    {
      string = F(PLUGIN_NAME_058);
      break;
    }

    case PLUGIN_GET_DEVICEVALUENAMES:
    {
      strcpy_P(ExtraTaskSettings.TaskDeviceValueNames[0], PSTR(PLUGIN_VALUENAME1_058));
      break;
    }

    case PLUGIN_WEBFORM_SHOW_I2C_PARAMS:
    {
      byte addr = PCONFIG(0);

      int optionValues[8] = { 0x70, 0x71, 0x72, 0x73, 0x74, 0x75, 0x76, 0x77 };
      addFormSelectorI2C(F("i2c_addr"), 8, optionValues, addr);
      break;
    }

    case PLUGIN_WEBFORM_LOAD:
    {
      success = true;
      break;
    }

    case PLUGIN_WEBFORM_SAVE:
    {
      PCONFIG(0) = getFormItemInt(F("i2c_addr"));

      success = true;
      break;
    }

    case PLUGIN_INIT:
    {
<<<<<<< HEAD
      byte addr = PCONFIG(0);

      if (!Plugin_058_K) {
        Plugin_058_K = new CHT16K33;
      }

      Plugin_058_K->Init(addr);

      success = true;
=======
      byte address = PCONFIG(0);

      initPluginTaskData(event->TaskIndex, new (std::nothrow) P058_data_struct(address));
      P058_data_struct *P058_data =
        static_cast<P058_data_struct *>(getPluginTaskData(event->TaskIndex));

      if (nullptr != P058_data) {
        success = true;
      }
>>>>>>> b8c7b8cb
      break;
    }

    case PLUGIN_TEN_PER_SECOND:
    {
<<<<<<< HEAD
      if (Plugin_058_K)
      {
        static uint8_t keyLast = 0;

        uint8_t key = Plugin_058_K->ReadKeys();

        if (keyLast != key)
        {
          keyLast                      = key;
          UserVar[event->BaseVarIndex] = (float)key;
          event->sensorType            = SENSOR_TYPE_SWITCH;

          String log = F("Mkey : key=0x");
          log += String(key, 16);
          addLog(LOG_LEVEL_INFO, log);
=======
      P058_data_struct *P058_data =
        static_cast<P058_data_struct *>(getPluginTaskData(event->TaskIndex));

      if (nullptr != P058_data) {
        uint8_t key;

        if (P058_data->readKey(key))
        {
          UserVar[event->BaseVarIndex] = (float)key;
          event->sensorType            = SENSOR_TYPE_SWITCH;

          if (loglevelActiveFor(LOG_LEVEL_INFO)) {
            String log = F("Mkey : key=0x");
            log += String(key, 16);
            addLog(LOG_LEVEL_INFO, log);
          }
>>>>>>> b8c7b8cb

          sendData(event);
        }
      }
      success = true;
      break;
    }

    case PLUGIN_READ:
    {
<<<<<<< HEAD
      if (Plugin_058_K)
      {}
=======
>>>>>>> b8c7b8cb
      success = true;
      break;
    }
  }
  return success;
}

#endif // USES_P058
<|MERGE_RESOLUTION|>--- conflicted
+++ resolved
@@ -1,187 +1,148 @@
-#ifdef USES_P058
-
-// #######################################################################################################
-// #################################### Plugin 058: HT16K33 KeyPad #######################################
-// #######################################################################################################
-
-// ESPEasy Plugin to scan a 13x3 key pad matrix chip HT16K33
-// written by Jochen Krapf (jk@nerd2nerd.org)
-
-// Connecting KeyPad to HT16K33-board:
-// Column 1 = C1 (over diode)
-// Column 2 = C2 (over diode)
-// Column 3 = C3 (over diode)
-// Row 1 = A3
-// Row 2 = A4
-// Row 3 = A5
-// ...
-// Row 13 = A15
-
-// ScanCode;
-// 16*Column + Row
-// Pressing the top left key (typically "1") the code is 17 (0x11)
-// Pressing the key in column 2 and row 3 (typically "8") the code is 35 (0x23)
-
-// Use diodes (e.g. 1N4148) for column lines:
-//   HT16K33]-----|>|-----[key-matrix
-
-// Note: The HT16K33-LED-plugin and the HT16K33-key-plugin can be used at the same time with the same I2C address
-
-
-#define PLUGIN_058
-#define PLUGIN_ID_058         58
-#define PLUGIN_NAME_058       "Keypad - HT16K33 [TESTING]"
-#define PLUGIN_VALUENAME1_058 "ScanCode"
-
-#include "_Plugin_Helper.h"
-
-<<<<<<< HEAD
-CHT16K33 *Plugin_058_K = NULL;
-=======
-#include "src/PluginStructs/P058_data_struct.h"
->>>>>>> b8c7b8cb
-
-
-boolean Plugin_058(byte function, struct EventStruct *event, String& string)
-{
-  boolean success = false;
-
-  switch (function)
-  {
-    case PLUGIN_DEVICE_ADD:
-    {
-      Device[++deviceCount].Number           = PLUGIN_ID_058;
-      Device[deviceCount].Type               = DEVICE_TYPE_I2C;
-      Device[deviceCount].Ports              = 0;
-      Device[deviceCount].VType              = SENSOR_TYPE_SWITCH;
-      Device[deviceCount].PullUpOption       = false;
-      Device[deviceCount].InverseLogicOption = false;
-      Device[deviceCount].FormulaOption      = false;
-      Device[deviceCount].ValueCount         = 1;
-      Device[deviceCount].SendDataOption     = true;
-      Device[deviceCount].TimerOption        = true;
-      Device[deviceCount].TimerOptional      = true;
-      Device[deviceCount].GlobalSyncOption   = true;
-      break;
-    }
-
-    case PLUGIN_GET_DEVICENAME:
-    {
-      string = F(PLUGIN_NAME_058);
-      break;
-    }
-
-    case PLUGIN_GET_DEVICEVALUENAMES:
-    {
-      strcpy_P(ExtraTaskSettings.TaskDeviceValueNames[0], PSTR(PLUGIN_VALUENAME1_058));
-      break;
-    }
-
-    case PLUGIN_WEBFORM_SHOW_I2C_PARAMS:
-    {
-      byte addr = PCONFIG(0);
-
-      int optionValues[8] = { 0x70, 0x71, 0x72, 0x73, 0x74, 0x75, 0x76, 0x77 };
-      addFormSelectorI2C(F("i2c_addr"), 8, optionValues, addr);
-      break;
-    }
-
-    case PLUGIN_WEBFORM_LOAD:
-    {
-      success = true;
-      break;
-    }
-
-    case PLUGIN_WEBFORM_SAVE:
-    {
-      PCONFIG(0) = getFormItemInt(F("i2c_addr"));
-
-      success = true;
-      break;
-    }
-
-    case PLUGIN_INIT:
-    {
-<<<<<<< HEAD
-      byte addr = PCONFIG(0);
-
-      if (!Plugin_058_K) {
-        Plugin_058_K = new CHT16K33;
-      }
-
-      Plugin_058_K->Init(addr);
-
-      success = true;
-=======
-      byte address = PCONFIG(0);
-
-      initPluginTaskData(event->TaskIndex, new (std::nothrow) P058_data_struct(address));
-      P058_data_struct *P058_data =
-        static_cast<P058_data_struct *>(getPluginTaskData(event->TaskIndex));
-
-      if (nullptr != P058_data) {
-        success = true;
-      }
->>>>>>> b8c7b8cb
-      break;
-    }
-
-    case PLUGIN_TEN_PER_SECOND:
-    {
-<<<<<<< HEAD
-      if (Plugin_058_K)
-      {
-        static uint8_t keyLast = 0;
-
-        uint8_t key = Plugin_058_K->ReadKeys();
-
-        if (keyLast != key)
-        {
-          keyLast                      = key;
-          UserVar[event->BaseVarIndex] = (float)key;
-          event->sensorType            = SENSOR_TYPE_SWITCH;
-
-          String log = F("Mkey : key=0x");
-          log += String(key, 16);
-          addLog(LOG_LEVEL_INFO, log);
-=======
-      P058_data_struct *P058_data =
-        static_cast<P058_data_struct *>(getPluginTaskData(event->TaskIndex));
-
-      if (nullptr != P058_data) {
-        uint8_t key;
-
-        if (P058_data->readKey(key))
-        {
-          UserVar[event->BaseVarIndex] = (float)key;
-          event->sensorType            = SENSOR_TYPE_SWITCH;
-
-          if (loglevelActiveFor(LOG_LEVEL_INFO)) {
-            String log = F("Mkey : key=0x");
-            log += String(key, 16);
-            addLog(LOG_LEVEL_INFO, log);
-          }
->>>>>>> b8c7b8cb
-
-          sendData(event);
-        }
-      }
-      success = true;
-      break;
-    }
-
-    case PLUGIN_READ:
-    {
-<<<<<<< HEAD
-      if (Plugin_058_K)
-      {}
-=======
->>>>>>> b8c7b8cb
-      success = true;
-      break;
-    }
-  }
-  return success;
-}
-
-#endif // USES_P058
+#ifdef USES_P058
+
+// #######################################################################################################
+// #################################### Plugin 058: HT16K33 KeyPad #######################################
+// #######################################################################################################
+
+// ESPEasy Plugin to scan a 13x3 key pad matrix chip HT16K33
+// written by Jochen Krapf (jk@nerd2nerd.org)
+
+// Connecting KeyPad to HT16K33-board:
+// Column 1 = C1 (over diode)
+// Column 2 = C2 (over diode)
+// Column 3 = C3 (over diode)
+// Row 1 = A3
+// Row 2 = A4
+// Row 3 = A5
+// ...
+// Row 13 = A15
+
+// ScanCode;
+// 16*Column + Row
+// Pressing the top left key (typically "1") the code is 17 (0x11)
+// Pressing the key in column 2 and row 3 (typically "8") the code is 35 (0x23)
+
+// Use diodes (e.g. 1N4148) for column lines:
+//   HT16K33]-----|>|-----[key-matrix
+
+// Note: The HT16K33-LED-plugin and the HT16K33-key-plugin can be used at the same time with the same I2C address
+
+
+#define PLUGIN_058
+#define PLUGIN_ID_058         58
+#define PLUGIN_NAME_058       "Keypad - HT16K33 [TESTING]"
+#define PLUGIN_VALUENAME1_058 "ScanCode"
+
+#include "_Plugin_Helper.h"
+
+#include "src/PluginStructs/P058_data_struct.h"
+
+
+boolean Plugin_058(byte function, struct EventStruct *event, String& string)
+{
+  boolean success = false;
+
+  switch (function)
+  {
+    case PLUGIN_DEVICE_ADD:
+    {
+      Device[++deviceCount].Number           = PLUGIN_ID_058;
+      Device[deviceCount].Type               = DEVICE_TYPE_I2C;
+      Device[deviceCount].Ports              = 0;
+      Device[deviceCount].VType              = SENSOR_TYPE_SWITCH;
+      Device[deviceCount].PullUpOption       = false;
+      Device[deviceCount].InverseLogicOption = false;
+      Device[deviceCount].FormulaOption      = false;
+      Device[deviceCount].ValueCount         = 1;
+      Device[deviceCount].SendDataOption     = true;
+      Device[deviceCount].TimerOption        = true;
+      Device[deviceCount].TimerOptional      = true;
+      Device[deviceCount].GlobalSyncOption   = true;
+      break;
+    }
+
+    case PLUGIN_GET_DEVICENAME:
+    {
+      string = F(PLUGIN_NAME_058);
+      break;
+    }
+
+    case PLUGIN_GET_DEVICEVALUENAMES:
+    {
+      strcpy_P(ExtraTaskSettings.TaskDeviceValueNames[0], PSTR(PLUGIN_VALUENAME1_058));
+      break;
+    }
+
+    case PLUGIN_WEBFORM_SHOW_I2C_PARAMS:
+    {
+      byte addr = PCONFIG(0);
+
+      int optionValues[8] = { 0x70, 0x71, 0x72, 0x73, 0x74, 0x75, 0x76, 0x77 };
+      addFormSelectorI2C(F("i2c_addr"), 8, optionValues, addr);
+      break;
+    }
+
+    case PLUGIN_WEBFORM_LOAD:
+    {
+      success = true;
+      break;
+    }
+
+    case PLUGIN_WEBFORM_SAVE:
+    {
+      PCONFIG(0) = getFormItemInt(F("i2c_addr"));
+
+      success = true;
+      break;
+    }
+
+    case PLUGIN_INIT:
+    {
+      byte address = PCONFIG(0);
+
+      initPluginTaskData(event->TaskIndex, new (std::nothrow) P058_data_struct(address));
+      P058_data_struct *P058_data =
+        static_cast<P058_data_struct *>(getPluginTaskData(event->TaskIndex));
+
+      if (nullptr != P058_data) {
+        success = true;
+      }
+      break;
+    }
+
+    case PLUGIN_TEN_PER_SECOND:
+    {
+      P058_data_struct *P058_data =
+        static_cast<P058_data_struct *>(getPluginTaskData(event->TaskIndex));
+
+      if (nullptr != P058_data) {
+        uint8_t key;
+
+        if (P058_data->readKey(key))
+        {
+          UserVar[event->BaseVarIndex] = (float)key;
+          event->sensorType            = SENSOR_TYPE_SWITCH;
+
+          if (loglevelActiveFor(LOG_LEVEL_INFO)) {
+            String log = F("Mkey : key=0x");
+            log += String(key, 16);
+            addLog(LOG_LEVEL_INFO, log);
+          }
+
+          sendData(event);
+        }
+      }
+      success = true;
+      break;
+    }
+
+    case PLUGIN_READ:
+    {
+      success = true;
+      break;
+    }
+  }
+  return success;
+}
+
+#endif // USES_P058