--- conflicted
+++ resolved
@@ -426,10 +426,7 @@
         bitWrite(lSettings, 16, isFormItemChecked(F("p036_pin3invers")));                // Bit 16 Pin3Invers
         bitWrite(lSettings, 17, isFormItemChecked(F("p036_ScrollLines")));               // Bit 17 ScrollLines
         bitWrite(lSettings, 18, !isFormItemChecked(F("p036_NoDisplay")));                // Bit 18 NoDisplayOnReceivingText
-<<<<<<< HEAD
         bitWrite(lSettings, 19, isFormItemChecked(F("p036_StepPages")));                 // Bit 19 StepThroughPagesWithButton
-=======
->>>>>>> 637e14b5
         // save CustomTaskSettings always in version V1
         set4BitToUL(lSettings, 20, 0x01);                                                       // Bit23-20 Version CustomTaskSettings -> version V1
 
@@ -577,17 +574,11 @@
         bAlternativHeader = (++HeaderCount > (lTaskTimer*5)); // change header after half of display time
         if (CONFIG_PIN3 != -1 && ButtonState)
         {
-<<<<<<< HEAD
           boolean bStepThroughPages = bitRead(PCONFIG_LONG(0), 19);        //  Bit 19
           if (bStepThroughPages && UserVar[event->BaseVarIndex] == 1) { //  When display already on, switch to next page when enabled
             nextFrameToDisplay = 0xFF;
             P036_DisplayPage(event);                // Display the next page
           } else {
-=======
-          bPin3Invers = bitRead(PCONFIG_LONG(0), 16);  // Bit 16
-          if ((!bPin3Invers && digitalRead(CONFIG_PIN3)) || (bPin3Invers && !digitalRead(CONFIG_PIN3)))
-          {
->>>>>>> 637e14b5
             display->displayOn();
             UserVar[event->BaseVarIndex] = 1;      //  Save the fact that the display is now ON
             nextFrameToDisplay = 0;
