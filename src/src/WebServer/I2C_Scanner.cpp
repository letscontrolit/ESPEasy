--- conflicted
+++ resolved
@@ -209,11 +209,7 @@
       result +=  F("PCF8574A");
       break;
     case 0x39:
-<<<<<<< HEAD
       result =  F("PCF8574A,TSL2561,APDS9960,AHT10");
-=======
-      result +=  F("PCF8574A,TSL2561,APDS9960");
->>>>>>> e25c7246
       break;
     case 0x3C:
     case 0x3D:
