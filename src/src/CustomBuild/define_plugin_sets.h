#ifndef CUSTOMBUILD_DEFINE_PLUGIN_SETS_H
#define CUSTOMBUILD_DEFINE_PLUGIN_SETS_H

#include "../../include/ESPEasy_config.h"

/*
#################################################
 This is the place where plugins are registered
#################################################
To create/register a plugin, you have to :
- find an available number, ie 777.
- Create your own plugin, ie as "_P777_myfunction.ino"
- be sure it starts with ""#ifdef USES_P777", and ends with "#endif"
- then register it into the PLUGIN_SET_EXPERIMENTAL block (see below)
 #ifdef PLUGIN_SET_EXPERIMENTAL
     #define USES_P777   // MYsuperPlugin
 #endif
 - you can from now on test it by compiling using the PLUGIN_BUILD_DEV flag
 either by adding "-DPLUGIN_BUILD_DEV" when compiling, or by momentarly
 adding "#define PLUGIN_BUILD_DEV" at the top of the ESPEasy.ino file
 - You will then have to push a PR including your plugin + the corret line (#define USES_P777) added to this file
 When found stable enough, the maintainer (and only him) will choose to move it to COLLECTION or NORMAL
*/

//#define FEATURE_SD 1

/******************************************************************************\
 * WebServer pages   **********************************************************
\******************************************************************************/
// FIXME TD-er: Make useful selections for these pages to be included. (e.g. view only)

#ifndef WEBSERVER_CUSTOM_BUILD_DEFINED
    #ifndef WEBSERVER_TIMINGSTATS
        #define WEBSERVER_TIMINGSTATS
    #endif
    #ifndef WEBSERVER_SYSVARS
        #define WEBSERVER_SYSVARS
    #endif
    #ifndef WEBSERVER_NEW_UI
    //    #define WEBSERVER_NEW_UI
    #endif
    #ifndef WEBSERVER_I2C_SCANNER
        #define WEBSERVER_I2C_SCANNER
    #endif
    #ifndef WEBSERVER_FAVICON
        #define WEBSERVER_FAVICON
    #endif
    #ifndef WEBSERVER_CSS
        #define WEBSERVER_CSS
    #endif
    #ifndef WEBSERVER_INCLUDE_JS
        #define WEBSERVER_INCLUDE_JS
    #endif
    #ifndef WEBSERVER_LOG
        #define WEBSERVER_LOG
    #endif
    #ifndef WEBSERVER_GITHUB_COPY
        #define WEBSERVER_GITHUB_COPY
    #endif
    #ifndef WEBSERVER_ROOT
        #define WEBSERVER_ROOT
    #endif
    #ifndef WEBSERVER_ADVANCED
        #define WEBSERVER_ADVANCED
    #endif
    #ifndef WEBSERVER_CONFIG
        #define WEBSERVER_CONFIG
    #endif
    #ifndef WEBSERVER_CONTROL
        #define WEBSERVER_CONTROL
    #endif
    #ifndef WEBSERVER_CONTROLLERS
        #define WEBSERVER_CONTROLLERS
    #endif
    #ifndef WEBSERVER_CUSTOM
        #define WEBSERVER_CUSTOM
    #endif
    #ifndef WEBSERVER_DEVICES
        #define WEBSERVER_DEVICES
    #endif
    #ifndef WEBSERVER_DOWNLOAD
        #define WEBSERVER_DOWNLOAD
    #endif
    #ifndef WEBSERVER_FACTORY_RESET
        #define WEBSERVER_FACTORY_RESET
    #endif
    #ifndef WEBSERVER_FILELIST
        #define WEBSERVER_FILELIST
    #endif
    #ifndef WEBSERVER_HARDWARE
        #define WEBSERVER_HARDWARE
    #endif
    #ifndef WEBSERVER_PINSTATES
        #define WEBSERVER_PINSTATES
    #endif
    #ifndef WEBSERVER_RULES
        #define WEBSERVER_RULES
    #endif
    #ifndef WEBSERVER_SETUP
        #define WEBSERVER_SETUP
    #endif
    #ifndef WEBSERVER_SYSINFO
        #define WEBSERVER_SYSINFO
    #endif
    #ifndef WEBSERVER_METRICS
        #define WEBSERVER_METRICS
    #endif
    #ifndef WEBSERVER_TOOLS
        #define WEBSERVER_TOOLS
    #endif
    #ifndef WEBSERVER_UPLOAD
        #define WEBSERVER_UPLOAD
    #endif
    #ifndef WEBSERVER_WIFI_SCANNER
        #define WEBSERVER_WIFI_SCANNER
    #endif
    #ifndef WEBSERVER_NEW_RULES
//        #define WEBSERVER_NEW_RULES
    #endif
#endif

#ifdef WEBSERVER_CSS
  #ifndef WEBSERVER_EMBED_CUSTOM_CSS
    #ifndef EMBED_ESPEASY_DEFAULT_MIN_CSS
      #define EMBED_ESPEASY_DEFAULT_MIN_CSS
    #endif
  #endif
#endif


#ifndef PLUGIN_BUILD_CUSTOM
    #ifndef FEATURE_SSDP
        #define FEATURE_SSDP  1
    #endif
    #ifndef FEATURE_TIMING_STATS
        #define FEATURE_TIMING_STATS  1
    #endif
    #ifndef FEATURE_I2CMULTIPLEXER
        #define FEATURE_I2CMULTIPLEXER  1
    #endif
    #ifndef FEATURE_TRIGONOMETRIC_FUNCTIONS_RULES
        #define FEATURE_TRIGONOMETRIC_FUNCTIONS_RULES 1
    #endif
    #ifndef FEATURE_EXT_RTC
        #define FEATURE_EXT_RTC 1
    #endif
#endif

#ifdef MEMORY_ANALYSIS
  #ifdef MQTT_ONLY
    #define USES_C002   // Domoticz MQTT
    #define USES_C005   // Home Assistant (openHAB) MQTT
    #define USES_C006   // PiDome MQTT
    #define USES_C014   // homie 3 & 4dev MQTT
    #define USES_P037   // MQTTImport
  #endif
#endif

#ifndef FEATURE_TOOLTIPS
  #define FEATURE_TOOLTIPS  1
#endif // ifndef FEATURE_TOOLTIPS

/******************************************************************************\
 * Available options **********************************************************
\******************************************************************************/
#if defined(CORE_POST_2_5_0) && !defined(MEMORY_ANALYSIS) && !defined(USE_CUSTOM_H)
    #ifndef FEATURE_SETTINGS_ARCHIVE
    // FIXME TD-er: Disabled for now, to reduce binary size
//        #define FEATURE_SETTINGS_ARCHIVE 1
    #endif // ifndef FEATURE_SETTINGS_ARCHIVE
#endif

#if defined(FEATURE_SETTINGS_ARCHIVE) && defined(FORCE_PRE_2_5_0)
  #undef FEATURE_SETTINGS_ARCHIVE
#endif

#ifndef FEATURE_NO_HTTP_CLIENT
  #define FEATURE_NO_HTTP_CLIENT  0
#endif


/******************************************************************************\
 * BUILD Configs **************************************************************
\******************************************************************************/

// IR library is large, so make a separate build including stable plugins and IR.
#ifdef PLUGIN_BUILD_DEV_IR
    #define PLUGIN_BUILD_DEV       // add dev
    #define PLUGIN_BUILD_IR
#endif

#ifdef PLUGIN_BUILD_COLLECTION_IR
    #define PLUGIN_BUILD_COLLECTION   // add collection
    #define PLUGIN_BUILD_IR
#endif

#ifdef PLUGIN_BUILD_MINIMAL_IR
    #ifndef FEATURE_DOMOTICZ
        #define FEATURE_DOMOTICZ  1
    #endif
    #ifndef FEATURE_FHEM
        #define FEATURE_FHEM  1
    #endif
    #ifndef FEATURE_HOMEASSISTANT_OPENHAB
        #define FEATURE_HOMEASSISTANT_OPENHAB 1
    #endif

    #define PLUGIN_BUILD_MINIMAL_OTA
    #define PLUGIN_DESCR  "Minimal, IR"
    #define PLUGIN_BUILD_IR
#endif

#ifdef PLUGIN_BUILD_MINIMAL_IRext
    #ifndef FEATURE_DOMOTICZ
        #define FEATURE_DOMOTICZ  1
    #endif
    #ifndef FEATURE_FHEM
        #define FEATURE_FHEM  1
    #endif
    #ifndef FEATURE_HOMEASSISTANT_OPENHAB
        #define FEATURE_HOMEASSISTANT_OPENHAB 1
    #endif

    #define PLUGIN_BUILD_MINIMAL_OTA
    #define PLUGIN_DESCR  "Minimal, IR with AC"
    #define PLUGIN_BUILD_IR_EXTENDED
#endif

#ifdef PLUGIN_BUILD_NORMAL_IR
    #define PLUGIN_BUILD_NORMAL     // add stable
    #define PLUGIN_DESCR  "Normal, IR"
    #define PLUGIN_BUILD_IR
#endif

#ifdef PLUGIN_BUILD_NORMAL_IRext
  #define PLUGIN_BUILD_NORMAL     // add stable
  #if defined(PLUGIN_SET_COLLECTION_ESP32)
    #define PLUGIN_DESCR  "Collection_A, IR with AC"
  #elif defined(PLUGIN_SET_COLLECTION_B_ESP32)
    #define PLUGIN_DESCR  "Collection_B, IR with AC"
  #elif defined(PLUGIN_SET_COLLECTION_C_ESP32)
    #define PLUGIN_DESCR  "Collection_C, IR with AC"
  #elif defined(PLUGIN_SET_COLLECTION_D_ESP32)
    #define PLUGIN_DESCR  "Collection_D, IR with AC"
  #elif defined(PLUGIN_SET_COLLECTION_E_ESP32)
    #define PLUGIN_DESCR  "Collection_E, IR with AC"
  #else
    #define PLUGIN_DESCR  "Normal, IR with AC"
  #endif
  #define PLUGIN_BUILD_IR_EXTENDED
#endif

#ifdef PLUGIN_BUILD_DEV
  #define  PLUGIN_SET_EXPERIMENTAL
  #define  CONTROLLER_SET_EXPERIMENTAL
  #define  NOTIFIER_SET_EXPERIMENTAL
  #define  PLUGIN_BUILD_COLLECTION   // add collection
#endif

#ifdef PLUGIN_BUILD_COLLECTION
  #if !defined(PLUGIN_BUILD_COLLECTION_B) && !defined(PLUGIN_BUILD_COLLECTION_C) && !defined(PLUGIN_BUILD_COLLECTION_D) && !defined(PLUGIN_BUILD_COLLECTION_E)
    #define PLUGIN_DESCR  "Collection_A"
    #define PLUGIN_SET_COLLECTION_A
  #endif
  #define PLUGIN_SET_COLLECTION
  #define CONTROLLER_SET_COLLECTION
  #define NOTIFIER_SET_COLLECTION
  #define PLUGIN_BUILD_NORMAL     // add stable
#endif

#ifdef PLUGIN_BUILD_COLLECTION_B
  #define PLUGIN_DESCR  "Collection_B"
  #define PLUGIN_SET_COLLECTION
  #define PLUGIN_SET_COLLECTION_B
  #define CONTROLLER_SET_COLLECTION
  #define NOTIFIER_SET_COLLECTION
  #define PLUGIN_BUILD_NORMAL     // add stable
#endif

#ifdef PLUGIN_BUILD_COLLECTION_C
  #define PLUGIN_DESCR  "Collection_C"
  #define PLUGIN_SET_COLLECTION
  #define PLUGIN_SET_COLLECTION_C
  #define CONTROLLER_SET_COLLECTION
  #define NOTIFIER_SET_COLLECTION
  #define PLUGIN_BUILD_NORMAL     // add stable
#endif

#ifdef PLUGIN_BUILD_COLLECTION_D
  #define PLUGIN_DESCR  "Collection_D"
  #define PLUGIN_SET_COLLECTION
  #define PLUGIN_SET_COLLECTION_D
  #define CONTROLLER_SET_COLLECTION
  #define NOTIFIER_SET_COLLECTION
  #define PLUGIN_BUILD_NORMAL     // add stable
#endif

#ifdef PLUGIN_BUILD_COLLECTION_E
  #define PLUGIN_DESCR  "Collection_E"
  #define PLUGIN_SET_COLLECTION
  #define PLUGIN_SET_COLLECTION_E
  #define CONTROLLER_SET_COLLECTION
  #define NOTIFIER_SET_COLLECTION
  #define PLUGIN_BUILD_NORMAL     // add stable
#endif

#ifndef PLUGIN_BUILD_CUSTOM
  #ifndef PLUGIN_BUILD_NORMAL
    #define PLUGIN_BUILD_NORMAL // defaults to stable, if not custom
  #endif
#endif

#ifdef PLUGIN_CLIMATE_COLLECTION
  #ifdef PLUGIN_BUILD_NORMAL
    #undef PLUGIN_BUILD_NORMAL
  #endif
  #define PLUGIN_SET_NONE // Specifically configured below
  #define CONTROLLER_SET_STABLE
  #define NOTIFIER_SET_STABLE
  #ifndef FEATURE_ESPEASY_P2P
    #define FEATURE_ESPEASY_P2P 1
  #endif

  #ifndef FEATURE_I2CMULTIPLEXER
    #define FEATURE_I2CMULTIPLEXER  1
  #endif
  #ifndef FEATURE_TRIGONOMETRIC_FUNCTIONS_RULES
    #define FEATURE_TRIGONOMETRIC_FUNCTIONS_RULES 1
  #endif
  #define KEEP_TRIGONOMETRIC_FUNCTIONS_RULES
  #ifndef FEATURE_PLUGIN_STATS
    #define FEATURE_PLUGIN_STATS  1
  #endif
  #ifndef FEATURE_CHART_JS
    #define FEATURE_CHART_JS  1
  #endif
  #ifndef FEATURE_RULES_EASY_COLOR_CODE
    #define FEATURE_RULES_EASY_COLOR_CODE 1
  #endif
#endif

#ifdef PLUGIN_BUILD_NORMAL
    #define  PLUGIN_SET_STABLE
    #define  CONTROLLER_SET_STABLE
    #define  NOTIFIER_SET_STABLE
    #ifndef FEATURE_ESPEASY_P2P
      #define FEATURE_ESPEASY_P2P 1
    #endif

    #ifndef FEATURE_I2CMULTIPLEXER
        #define FEATURE_I2CMULTIPLEXER  1
    #endif
    #ifndef FEATURE_TRIGONOMETRIC_FUNCTIONS_RULES
        #define FEATURE_TRIGONOMETRIC_FUNCTIONS_RULES 1
    #endif
    #define KEEP_TRIGONOMETRIC_FUNCTIONS_RULES
    #ifndef FEATURE_PLUGIN_STATS
        #define FEATURE_PLUGIN_STATS  1
    #endif
    #ifndef FEATURE_CHART_JS
        #define FEATURE_CHART_JS  1
    #endif
    #ifndef FEATURE_RULES_EASY_COLOR_CODE
        #define FEATURE_RULES_EASY_COLOR_CODE 1
    #endif
#endif

#if FEATURE_FHEM
    #define USES_C009   // FHEM HTTP
#endif

#if FEATURE_HOMEASSISTANT_OPENHAB
    #define USES_C005   // Home Assistant (openHAB) MQTT
#endif

#ifdef PLUGIN_BUILD_MINIMAL_OTA
    // Disable ESPEasy p2p for minimal OTA builds.
    #ifdef FEATURE_ESPEASY_P2P
      #undef FEATURE_ESPEASY_P2P
    #endif
    #define FEATURE_ESPEASY_P2P 0

    #ifdef FEATURE_MDNS
      #undef FEATURE_MDNS
    #endif
    #define FEATURE_MDNS 0

    #ifndef DISABLE_SC16IS752_Serial
      #define DISABLE_SC16IS752_Serial
    #endif

    #ifdef FEATURE_ARDUINO_OTA
      #undef FEATURE_ARDUINO_OTA
    #endif
    #define FEATURE_ARDUINO_OTA 0

    #ifndef PLUGIN_DESCR
      #define PLUGIN_DESCR  "Minimal 1M OTA"
    #endif

    #define CONTROLLER_SET_NONE

    #define BUILD_MINIMAL_OTA
    #ifndef BUILD_NO_DEBUG
      #define BUILD_NO_DEBUG
    #endif

//    #define USES_C001   // Domoticz HTTP
//    #define USES_C002   // Domoticz MQTT
//    #define USES_C005   // Home Assistant (openHAB) MQTT
//    #define USES_C006   // PiDome MQTT
  #if !FEATURE_NO_HTTP_CLIENT
    #define USES_C008   // Generic HTTP
  #endif
//    #define USES_C009   // FHEM HTTP
//    #define USES_C010   // Generic UDP
//    #define USES_C013   // ESPEasy P2P network

//    #define NOTIFIER_SET_STABLE
    #define NOTIFIER_SET_NONE

    #define PLUGIN_SET_NONE

    #ifdef FEATURE_SETTINGS_ARCHIVE
        #undef FEATURE_SETTINGS_ARCHIVE
    #endif // if FEATURE_SETTINGS_ARCHIVE
    #define FEATURE_SETTINGS_ARCHIVE  0

    #ifdef FEATURE_TIMING_STATS
        #undef FEATURE_TIMING_STATS
    #endif
    #define FEATURE_TIMING_STATS  0

    #ifndef USES_P001
        #define USES_P001   // switch
    #endif
    #ifndef USES_P026
      #define USES_P026   // SysInfo
    #endif
    #ifndef USES_P033
      #define USES_P033   // Dummy
    #endif
    #ifndef USES_P037
//        #define USES_P037   // MQTTImport
    #endif

    #ifndef USES_P004
//        #define USES_P004   // Dallas
    #endif
    #ifndef USES_P005
//        #define USES_P005   // DHT
    #endif

    #ifdef FEATURE_SERVO
      #undef FEATURE_SERVO
    #endif
    #define FEATURE_SERVO 0
    #ifdef FEATURE_RTTTL
      #undef FEATURE_RTTTL
    #endif
    #define FEATURE_RTTTL 0
#endif


// Strip out parts not needed for either MINIMAL_OTA and MEMORY_ANALYSIS
#if defined(BUILD_MINIMAL_OTA) || defined(MEMORY_ANALYSIS)
    #ifndef WEBSERVER_CUSTOM_BUILD_DEFINED
        #ifdef WEBSERVER_TIMINGSTATS
            #undef WEBSERVER_TIMINGSTATS
        #endif
        #ifdef WEBSERVER_SYSVARS
            #undef WEBSERVER_SYSVARS
        #endif
        #ifdef WEBSERVER_NEW_UI
            #undef WEBSERVER_NEW_UI
        #endif
        #ifdef WEBSERVER_I2C_SCANNER
            #undef WEBSERVER_I2C_SCANNER
        #endif
        #ifdef WEBSERVER_FAVICON
            #undef WEBSERVER_FAVICON
        #endif
        #ifdef WEBSERVER_CSS
            #undef WEBSERVER_CSS
        #endif
        #ifndef WEBSERVER_EMBED_CUSTOM_CSS
          #ifdef EMBED_ESPEASY_DEFAULT_MIN_CSS
            #undef EMBED_ESPEASY_DEFAULT_MIN_CSS
          #endif
        #endif
        #ifdef WEBSERVER_INCLUDE_JS
            #undef WEBSERVER_INCLUDE_JS
        #endif
        #ifdef WEBSERVER_LOG
            #undef WEBSERVER_LOG
        #endif
        #ifdef WEBSERVER_GITHUB_COPY
            #undef WEBSERVER_GITHUB_COPY
        #endif
        #ifdef WEBSERVER_PINSTATES
            #undef WEBSERVER_PINSTATES
        #endif
        #ifdef WEBSERVER_WIFI_SCANNER
            #undef WEBSERVER_WIFI_SCANNER
        #endif
        #ifdef WEBSERVER_CUSTOM
            #undef WEBSERVER_CUSTOM
        #endif
        #ifdef WEBSERVER_NEW_RULES
            #undef WEBSERVER_NEW_RULES
        #endif
        #ifdef SHOW_SYSINFO_JSON
            #undef SHOW_SYSINFO_JSON
        #endif
        #ifndef WEBSERVER_SYSINFO_MINIMAL
            #define WEBSERVER_SYSINFO_MINIMAL
        #endif

    #endif // WEBSERVER_CUSTOM_BUILD_DEFINED


    // FEATURE_GPIO_USE_ESP8266_WAVEFORM needs about 200 bytes
    //#define FEATURE_GPIO_USE_ESP8266_WAVEFORM 0


    #ifndef LIMIT_BUILD_SIZE
        #define LIMIT_BUILD_SIZE
    #endif
    #ifdef FEATURE_I2C_DEVICE_SCAN
        #undef FEATURE_I2C_DEVICE_SCAN
    #endif // if FEATURE_I2C_DEVICE_SCAN
    #define FEATURE_I2C_DEVICE_SCAN     0   // turn feature off in OTA builds
    #ifdef KEEP_TRIGONOMETRIC_FUNCTIONS_RULES
        #undef KEEP_TRIGONOMETRIC_FUNCTIONS_RULES
    #endif
    #ifndef NOTIFIER_SET_NONE
        #define NOTIFIER_SET_NONE
    #endif
    #ifdef FEATURE_EXT_RTC
        #undef FEATURE_EXT_RTC
    #endif
    #define FEATURE_EXT_RTC 0
#endif



#ifdef BUILD_NO_DEBUG
    #ifdef WEBSERVER_RULES_DEBUG
        #undef WEBSERVER_RULES_DEBUG
    #endif
#endif


/******************************************************************************\
 * IR plugins *****************************************************************
\******************************************************************************/
// See lib\IRremoteESP8266\src\IRremoteESP8266.h
// Disable all settings like these when not needed:
// #define DECODE_TOSHIBA_AC      true
// #define SEND_TOSHIBA_AC        true
#ifdef PLUGIN_BUILD_IR
    #if !defined(PLUGIN_DESCR) && !defined(PLUGIN_BUILD_MAX_ESP32)
      #define PLUGIN_DESCR  "IR"
    #endif
    #ifndef USES_P016    
      #define USES_P016      // IR
    #endif
    #define P016_SEND_IR_TO_CONTROLLER false //IF true then the JSON replay solution is transmited back to the condroller.
    #ifndef USES_P035    
      #define USES_P035      // IRTX
    #endif
    #define P016_P035_USE_RAW_RAW2 //Use the RAW and RAW2 encodings, disabling it saves 3.7Kb
#endif

#ifdef PLUGIN_BUILD_IR_EXTENDED
    #if !defined(PLUGIN_DESCR) && !defined(PLUGIN_BUILD_MAX_ESP32)
        #define PLUGIN_DESCR  "IR Extended"
    #endif // PLUGIN_DESCR
    #ifndef USES_P016    
      #define USES_P016      // IR
    #endif
    #define P016_SEND_IR_TO_CONTROLLER false //IF true then the JSON replay solution is transmited back to the condroller.
    #ifndef USES_P035    
      #define USES_P035      // IRTX
    #endif
    // The following define is needed for extended decoding of A/C Messages and or using standardised common arguments for controlling all deeply supported A/C units
    #define P016_P035_Extended_AC
    #define P016_P035_USE_RAW_RAW2 //Use the RAW and RAW2 encodings, disabling it saves 3.7Kb
    #ifndef ESP8266_1M       // Leaving out Heatpump IR for 1M builds because it won't fit after upgrading IRremoteESP8266 library to v2.8.1
      #define USES_P088      // ToniA IR plugin
    #endif
    #define PLUGIN_SET_ONLY_SWITCH
    #define NOTIFIER_SET_STABLE
    #define USES_P029      // Output - Domoticz MQTT Helper
    #define PLUGIN_SET_ONLY_TEMP_HUM
#endif

#ifdef PLUGIN_BUILD_IR_EXTENDED_NO_RX
    #if !defined(PLUGIN_DESCR) && !defined(PLUGIN_BUILD_MAX_ESP32)
        #define PLUGIN_DESCR  "IR Extended, no IR RX"
    #endif // PLUGIN_DESCR
    #ifndef USES_P035    
      #define USES_P035      // IRTX
    #endif
    // The following define is needed for extended decoding of A/C Messages and or using standardised common arguments for controlling all deeply supported A/C units
    #define P016_P035_Extended_AC
    #define P016_P035_USE_RAW_RAW2 //Use the RAW and RAW2 encodings, disabling it saves 3.7Kb
    #define USES_P088      //ToniA IR plugin
#endif

/******************************************************************************\
 * Devices ********************************************************************
\******************************************************************************/

// Itead ----------------------------
#ifdef PLUGIN_SET_SONOFF_BASIC
    #define PLUGIN_DESCR  "Sonoff Basic"

    #define PLUGIN_SET_ONLY_SWITCH
    #define NOTIFIER_SET_STABLE
#endif

#ifdef PLUGIN_SET_SONOFF_TH1x
    #define PLUGIN_DESCR  "Sonoff TH10/TH16"

    #define PLUGIN_SET_ONLY_SWITCH
    #define NOTIFIER_SET_STABLE
    #define PLUGIN_SET_ONLY_TEMP_HUM
#endif

#ifdef PLUGIN_SET_SONOFF_POW
    #ifndef PLUGIN_DESCR
        #define PLUGIN_DESCR  "Sonoff POW R1/R2"
    #endif

    #define CONTROLLER_SET_STABLE
    #define PLUGIN_SET_ONLY_SWITCH
    #define NOTIFIER_SET_STABLE
    #define USES_P076   // HWL8012   in POW r1
    // Needs CSE7766 Energy sensor, via Serial RXD 4800 baud 8E1 (GPIO1), TXD (GPIO3)
    #define USES_P077	  // CSE7766   in POW R2
    #define USES_P081   // Cron
#endif

#ifdef PLUGIN_SET_SONOFF_S2x
    #define PLUGIN_DESCR  "Sonoff S20/22/26"

    #define PLUGIN_SET_ONLY_SWITCH
    #define NOTIFIER_SET_STABLE
#endif

#ifdef PLUGIN_SET_SONOFF_4CH
    #define PLUGIN_DESCR  "Sonoff 4CH"
    #define PLUGIN_SET_ONLY_SWITCH
    #define NOTIFIER_SET_STABLE
#endif

#ifdef PLUGIN_SET_SONOFF_TOUCH
    #define PLUGIN_DESCR  "Sonoff Touch"
    #define PLUGIN_SET_ONLY_SWITCH
    #define NOTIFIER_SET_STABLE
#endif

// Shelly ----------------------------
#ifdef PLUGIN_SET_SHELLY_1
    #define PLUGIN_DESCR  "Shelly 1"

    #define PLUGIN_SET_ONLY_SWITCH
    #define CONTROLLER_SET_STABLE
    #define NOTIFIER_SET_STABLE
    #define USES_P004   // DS18B20
#endif

#ifdef PLUGIN_SET_SHELLY_PLUG_S
    #define PLUGIN_DESCR  "Shelly PLUG-S"

    #define PLUGIN_SET_ONLY_SWITCH
    #define CONTROLLER_SET_STABLE
    #define NOTIFIER_SET_STABLE
    #define USES_P076   // HWL8012   in POW r1
    #define USES_P081   // Cron
#endif

// Easy ----------------------------
#ifdef PLUGIN_SET_EASY_TEMP
    #define PLUGIN_DESCR  "Temp Hum"
    #define PLUGIN_SET_ONLY_TEMP_HUM
#endif

#ifdef PLUGIN_SET_EASY_CARBON
    #define PLUGIN_DESCR  "Carbon"
    #define PLUGIN_SET_NONE
    #define USES_P052   // SenseAir
#endif

/*
#ifdef PLUGIN_SET_EASY_NEXTION
    #define PLUGIN_SET_ONLY_SWITCH
    //#define USES_Pxxx   // Nextion
#endif
*/

#ifdef PLUGIN_SET_EASY_OLED1
    #define PLUGIN_SET_ONLY_SWITCH
    #define NOTIFIER_SET_STABLE
    #define USES_P036   // FrameOLED
#endif

#ifdef PLUGIN_SET_EASY_OLED2
    #define PLUGIN_SET_ONLY_SWITCH
    #define NOTIFIER_SET_STABLE
    #define USES_P023   // OLED
#endif

#ifdef PLUGIN_SET_EASY_RELAY
    #define PLUGIN_SET_ONLY_SWITCH
    #define NOTIFIER_SET_STABLE
#endif

// LedStrips ----------------------------
#ifdef PLUGIN_SET_H801
    #define PLUGIN_SET_ONLY_LEDSTRIP
#endif

#ifdef PLUGIN_SET_MAGICHOME
    #define PLUGIN_SET_ONLY_LEDSTRIP
#endif

#ifdef PLUGIN_SET_MAGICHOME_IR
    #define PLUGIN_SET_ONLY_LEDSTRIP
    #ifndef USES_P016    
      #define USES_P016      // IR
    #endif

#endif


// Generic ESP32 -----------------------------
#ifdef PLUGIN_SET_GENERIC_ESP32
    #define PLUGIN_DESCR  "Generic ESP32"

    #ifndef ESP32
        #define ESP32
    #endif
    #ifdef ESP8266
        #undef ESP8266
    #endif
    #define PLUGIN_SET_ONLY_SWITCH
    #define NOTIFIER_SET_STABLE
    #define USES_P036   // FrameOLED
    #define USES_P027   // INA219
    #define USES_P028   // BME280
#endif

#ifdef PLUGIN_SET_COLLECTION_ESP32
  #if !defined(PLUGIN_SET_COLLECTION_B_ESP32) && !defined(PLUGIN_SET_COLLECTION_C_ESP32) && !defined(PLUGIN_SET_COLLECTION_D_ESP32) && !defined(PLUGIN_SET_COLLECTION_E_ESP32)
    #ifndef PLUGIN_DESCR // COLLECTION_A_ESP32_IRExt also passes here
      #define PLUGIN_DESCR  "Collection_A ESP32"
    #endif
    #define  PLUGIN_SET_COLLECTION_A
  #endif
  #ifndef ESP32
    #define ESP32
  #endif
  #ifdef ESP8266
    #undef ESP8266
  #endif
  // Undefine contradictionary defines
  #ifdef PLUGIN_SET_NONE
    #undef PLUGIN_SET_NONE
  #endif
  #ifdef PLUGIN_SET_ONLY_SWITCH
    #undef PLUGIN_SET_ONLY_SWITCH
  #endif
  #ifdef PLUGIN_SET_ONLY_TEMP_HUM
    #undef PLUGIN_SET_ONLY_TEMP_HUM
  #endif
  #define  PLUGIN_SET_COLLECTION
  #define  CONTROLLER_SET_STABLE
  #define  CONTROLLER_SET_COLLECTION
  #define  NOTIFIER_SET_STABLE
  #define  PLUGIN_SET_STABLE     // add stable
  // See also PLUGIN_SET_COLLECTION_ESP32 section at end,
  // where incompatible plugins will be disabled.
  // TODO : Check compatibility of plugins for ESP32 board.
#endif

#ifdef PLUGIN_SET_COLLECTION_B_ESP32
  #ifndef PLUGIN_DESCR // COLLECTION_B_ESP32_IRExt also passes here
    #define PLUGIN_DESCR  "Collection_B ESP32"
  #endif
  #ifndef ESP32
    #define ESP32
  #endif
  #ifdef ESP8266
    #undef ESP8266
  #endif
  // Undefine contradictionary defines
  #ifdef PLUGIN_SET_NONE
    #undef PLUGIN_SET_NONE
  #endif
  #ifdef PLUGIN_SET_ONLY_SWITCH
    #undef PLUGIN_SET_ONLY_SWITCH
  #endif
  #ifdef PLUGIN_SET_ONLY_TEMP_HUM
    #undef PLUGIN_SET_ONLY_TEMP_HUM
  #endif
  #define  PLUGIN_SET_COLLECTION
  #define  PLUGIN_SET_COLLECTION_B
  #define  CONTROLLER_SET_STABLE
  #define  CONTROLLER_SET_COLLECTION
  #define  NOTIFIER_SET_STABLE
  #define  PLUGIN_SET_STABLE     // add stable
  // See also PLUGIN_SET_COLLECTION_ESP32 section at end,
  // where incompatible plugins will be disabled.
  // TODO : Check compatibility of plugins for ESP32 board.
#endif

#ifdef PLUGIN_SET_COLLECTION_C_ESP32
  #ifndef PLUGIN_DESCR // COLLECTION_C_ESP32_IRExt also passes here
    #define PLUGIN_DESCR  "Collection_C ESP32"
  #endif
  #ifndef ESP32
    #define ESP32
  #endif
  #ifdef ESP8266
    #undef ESP8266
  #endif
  // Undefine contradictionary defines
  #ifdef PLUGIN_SET_NONE
    #undef PLUGIN_SET_NONE
  #endif
  #ifdef PLUGIN_SET_ONLY_SWITCH
    #undef PLUGIN_SET_ONLY_SWITCH
  #endif
  #ifdef PLUGIN_SET_ONLY_TEMP_HUM
    #undef PLUGIN_SET_ONLY_TEMP_HUM
  #endif
  #define  PLUGIN_SET_COLLECTION
  #define  PLUGIN_SET_COLLECTION_C
  #define  CONTROLLER_SET_STABLE
  #define  CONTROLLER_SET_COLLECTION
  #define  NOTIFIER_SET_STABLE
  #define  PLUGIN_SET_STABLE     // add stable
  // See also PLUGIN_SET_COLLECTION_ESP32 section at end,
  // where incompatible plugins will be disabled.
  // TODO : Check compatibility of plugins for ESP32 board.
#endif

#ifdef PLUGIN_SET_COLLECTION_D_ESP32
  #ifndef PLUGIN_DESCR // COLLECTION_D_ESP32_IRExt also passes here
    #define PLUGIN_DESCR  "Collection_D ESP32"
  #endif
  #ifndef ESP32
    #define ESP32
  #endif
  #ifdef ESP8266
    #undef ESP8266
  #endif
  // Undefine contradictionary defines
  #ifdef PLUGIN_SET_NONE
    #undef PLUGIN_SET_NONE
  #endif
  #ifdef PLUGIN_SET_ONLY_SWITCH
    #undef PLUGIN_SET_ONLY_SWITCH
  #endif
  #ifdef PLUGIN_SET_ONLY_TEMP_HUM
    #undef PLUGIN_SET_ONLY_TEMP_HUM
  #endif
  #define  PLUGIN_SET_COLLECTION
  #define  PLUGIN_SET_COLLECTION_D
  #define  CONTROLLER_SET_STABLE
  #define  CONTROLLER_SET_COLLECTION
  #define  NOTIFIER_SET_STABLE
  #define  PLUGIN_SET_STABLE     // add stable
  // See also PLUGIN_SET_COLLECTION_ESP32 section at end,
  // where incompatible plugins will be disabled.
  // TODO : Check compatibility of plugins for ESP32 board.
#endif

#ifdef PLUGIN_SET_COLLECTION_E_ESP32
  #ifndef PLUGIN_DESCR // COLLECTION_E_ESP32_IRExt also passes here
    #define PLUGIN_DESCR  "Collection_E ESP32"
  #endif
  #ifndef ESP32
    #define ESP32
  #endif
  #ifdef ESP8266
    #undef ESP8266
  #endif
  // Undefine contradictionary defines
  #ifdef PLUGIN_SET_NONE
    #undef PLUGIN_SET_NONE
  #endif
  #ifdef PLUGIN_SET_ONLY_SWITCH
    #undef PLUGIN_SET_ONLY_SWITCH
  #endif
  #ifdef PLUGIN_SET_ONLY_TEMP_HUM
    #undef PLUGIN_SET_ONLY_TEMP_HUM
  #endif
  #define  PLUGIN_SET_COLLECTION
  #define  PLUGIN_SET_COLLECTION_E
  #define  CONTROLLER_SET_STABLE
  #define  CONTROLLER_SET_COLLECTION
  #define  NOTIFIER_SET_STABLE
  #define  PLUGIN_SET_STABLE     // add stable
  // See also PLUGIN_SET_COLLECTION_ESP32 section at end,
  // where incompatible plugins will be disabled.
  // TODO : Check compatibility of plugins for ESP32 board.
#endif

#ifdef PLUGIN_BUILD_MAX_ESP32
    #ifndef PLUGIN_DESCR
      #define PLUGIN_DESCR  "MAX ESP32"
    #endif
    #ifndef ESP32
        #define ESP32
    #endif
    #ifdef ESP8266
        #undef ESP8266
    #endif

    #define PLUGIN_SET_MAX
    #define CONTROLLER_SET_ALL
    #define NOTIFIER_SET_ALL
    #ifndef PLUGIN_ENERGY_COLLECTION
        #define PLUGIN_ENERGY_COLLECTION
    #endif
    #ifndef PLUGIN_DISPLAY_COLLECTION
        #define PLUGIN_DISPLAY_COLLECTION
    #endif
    #ifndef PLUGIN_CLIMATE_COLLECTION
      #define PLUGIN_CLIMATE_COLLECTION
    #endif
    #ifndef PLUGIN_NEOPIXEL_COLLECTION
        #define PLUGIN_NEOPIXEL_COLLECTION
    #endif
    #ifndef FEATURE_PLUGIN_STATS
        #define FEATURE_PLUGIN_STATS  1
    #endif
    #ifndef FEATURE_CHART_JS
        #define FEATURE_CHART_JS  1
    #endif
    #ifndef FEATURE_RULES_EASY_COLOR_CODE
        #define FEATURE_RULES_EASY_COLOR_CODE 1
    #endif


    // See also PLUGIN_SET_MAX section at end, to include any disabled plugins from other definitions
    // See also PLUGIN_SET_COLLECTION_ESP32 section at end,
    // where incompatible plugins will be disabled.
    // TODO : Check compatibility of plugins for ESP32 board.
#endif


// Generic ------------------------------------
#ifdef PLUGIN_SET_GENERIC_1M
    #define PLUGIN_SET_NONE
    // TODO : small list of common plugins to fit in 1M
#endif

// Ventus W266 --------------------------------
#ifdef PLUGIN_SET_VENTUS_W266
    #define PLUGIN_SET_ONLY_SWITCH
    #define PLUGIN_BUILD_DISABLED
    #define USES_P046      // Hardware	P046_VentusW266.ino
#endif


#ifdef PLUGIN_SET_LC_TECH_RELAY_X2
    #define CONTROLLER_SET_STABLE
    #define PLUGIN_SET_ONLY_SWITCH
    #define NOTIFIER_SET_STABLE
    #define USES_P026    // Sysinfo
    #define USES_P029    // Domoticz MQTT Helper
    #define USES_P033    // Dummy
    #define USES_P037    // MQTT import
    #define USES_P081    // Cron
    #define USES_P091    // Ser Switch
#endif



/******************************************************************************\
 * "ONLY" shorcuts ************************************************************
\******************************************************************************/
#ifdef PLUGIN_SET_ONLY_SWITCH
    #ifndef PLUGIN_SET_NONE
        #define PLUGIN_SET_NONE
    #endif
    #ifndef USES_P001
        #define USES_P001   // switch
    #endif
    #ifndef USES_P003
//        #define USES_P003   // pulse
    #endif
    #ifndef USES_P026
      #define USES_P026   // SysInfo
    #endif
    #ifndef USES_P033
      #define USES_P033   // Dummy
    #endif
    #ifndef USES_P037
        #define USES_P037   // MQTTImport
    #endif
#endif

#ifdef PLUGIN_SET_ONLY_TEMP_HUM
    #ifndef PLUGIN_SET_NONE
        #define PLUGIN_SET_NONE
    #endif
    #ifndef USES_P004
        #define USES_P004   // Dallas
    #endif
    #ifndef USES_P005
        #define USES_P005   // DHT
    #endif
    #ifndef USES_P014
        #define USES_P014   // SI7021
    #endif
    #ifndef USES_P028
        #define USES_P028   // BME280
    #endif
    #ifndef USES_P034
        #define USES_P034   // DHT12
    #endif
#endif

#ifdef PLUGIN_SET_ONLY_LEDSTRIP
    #ifndef PLUGIN_SET_NONE
        #define PLUGIN_SET_NONE
    #endif
    #ifndef USES_P141
        #define USES_P141   // LedStrip
    #endif
    #ifndef USES_P037
        #define USES_P037   // MQTTImport
    #endif
#endif


/******************************************************************************\
 * Main Families **************************************************************
\******************************************************************************/

// NONE #####################################
#ifdef PLUGIN_SET_NONE
  #ifdef PLUGIN_SET_STABLE
    #undef PLUGIN_SET_STABLE
  #endif
  #ifdef PLUGIN_SET_COLLECTION
    #undef PLUGIN_SET_COLLECTION
  #endif
  #ifdef PLUGIN_SET_COLLECTION_A
    #undef PLUGIN_SET_COLLECTION_A
  #endif
  #ifdef PLUGIN_SET_COLLECTION_B
    #undef PLUGIN_SET_COLLECTION_B
  #endif
  #ifdef PLUGIN_SET_COLLECTION_C
    #undef PLUGIN_SET_COLLECTION_C
  #endif
  #ifdef PLUGIN_SET_COLLECTION_D
    #undef PLUGIN_SET_COLLECTION_D
  #endif
  #ifdef PLUGIN_SET_COLLECTION_E
    #undef PLUGIN_SET_COLLECTION_E
  #endif
  #ifdef PLUGIN_SET_EXPERIMENTAL
    #undef PLUGIN_SET_EXPERIMENTAL
  #endif
#endif


#ifdef CONTROLLER_SET_NONE
  #ifdef CONTROLLER_SET_STABLE
    #undef CONTROLLER_SET_STABLE
  #endif
  #ifdef CONTROLLER_SET_COLLECTION
    #undef CONTROLLER_SET_COLLECTION
  #endif
  #ifdef CONTROLLER_SET_EXPERIMENTAL
    #undef CONTROLLER_SET_EXPERIMENTAL
  #endif
#endif


#ifdef NOTIFIER_SET_NONE
  #ifdef NOTIFIER_SET_STABLE
    #undef NOTIFIER_SET_STABLE
  #endif
  #ifdef NOTIFIER_SET_COLLECTION
    #undef NOTIFIER_SET_COLLECTION
  #endif
  #ifdef NOTIFIER_SET_EXPERIMENTAL
    #undef NOTIFIER_SET_EXPERIMENTAL
  #endif
#endif

// ALL ###########################################
#ifdef PLUGIN_SET_ALL
  #ifndef PLUGIN_SET_STABLE
    #define PLUGIN_SET_STABLE
  #endif
  #ifndef PLUGIN_SET_COLLECTION
    #define PLUGIN_SET_COLLECTION
  #endif
  #ifndef PLUGIN_SET_EXPERIMENTAL
    #define PLUGIN_SET_EXPERIMENTAL
  #endif
#endif


#ifdef CONTROLLER_SET_ALL
  #ifndef CONTROLLER_SET_STABLE
    #define CONTROLLER_SET_STABLE
  #endif
  #ifndef CONTROLLER_SET_COLLECTION
    #define CONTROLLER_SET_COLLECTION
  #endif
  #ifndef CONTROLLER_SET_EXPERIMENTAL
    #define CONTROLLER_SET_EXPERIMENTAL
  #endif
#endif


#ifdef NOTIFIER_SET_ALL
  #ifndef NOTIFIER_SET_STABLE
    #define NOTIFIER_SET_STABLE
  #endif
  #ifndef NOTIFIER_SET_COLLECTION
    #define NOTIFIER_SET_COLLECTION
  #endif
  #ifndef NOTIFIER_SET_EXPERIMENTAL
    #define NOTIFIER_SET_EXPERIMENTAL
  #endif
#endif

// MAX ###########################################
#ifdef PLUGIN_SET_MAX
  #ifndef PLUGIN_SET_STABLE
    #define PLUGIN_SET_STABLE
  #endif
  #ifndef PLUGIN_SET_COLLECTION
    #define PLUGIN_SET_COLLECTION
  #endif
  #ifndef PLUGIN_SET_COLLECTION_A
    #define PLUGIN_SET_COLLECTION_A
  #endif
  #ifndef PLUGIN_SET_COLLECTION_B
    #define PLUGIN_SET_COLLECTION_B
  #endif
  #ifndef PLUGIN_SET_COLLECTION_C
    #define PLUGIN_SET_COLLECTION_C
  #endif
  #ifndef PLUGIN_SET_COLLECTION_D
    #define PLUGIN_SET_COLLECTION_D
  #endif
  #ifndef PLUGIN_SET_COLLECTION_E
    #define PLUGIN_SET_COLLECTION_E
  #endif
#endif




// STABLE #####################################
#ifdef PLUGIN_SET_STABLE
    #ifndef FEATURE_SERVO
      #define FEATURE_SERVO 1
    #endif
    #define FEATURE_RTTTL 1

    #define USES_P001   // Switch
    #define USES_P002   // ADC
    #define USES_P003   // Pulse
    #define USES_P004   // Dallas
    #define USES_P005   // DHT
    #define USES_P006   // BMP085
    #define USES_P007   // PCF8591
    #define USES_P008   // RFID
    #define USES_P009   // MCP

    #define USES_P010   // BH1750
    #define USES_P011   // PME
    #define USES_P012   // LCD
    #define USES_P013   // HCSR04
    #define USES_P014   // SI7021
    #define USES_P015   // TSL2561
//    #define USES_P016   // IR
    #define USES_P017   // PN532
    #define USES_P018   // Dust
    #define USES_P019   // PCF8574

    #define USES_P020   // Ser2Net
    #define USES_P021   // Level
    #define USES_P022   // PCA9685
    #define USES_P023   // OLED
    #define USES_P024   // MLX90614
    #define USES_P025   // ADS1115
    #define USES_P026   // SysInfo
    #define USES_P027   // INA219
    #define USES_P028   // BME280
    #define USES_P029   // Output

//    #define USES_P030   // BMP280   (Made obsolete, now BME280 can handle both)
    #define USES_P031   // SHT1X
    #define USES_P032   // MS5611
    #define USES_P033   // Dummy
    #define USES_P034   // DHT12
//    #define USES_P035   // IRTX
    #define USES_P036   // FrameOLED
    #define USES_P037   // MQTTImport
    #define USES_P038   // NeoPixel
    #define USES_P039   // Environment - Thermocouple

    #define USES_P040   // RFID - ID12LA/RDM6300
    // FIXME TD-er: Disabled NeoClock and Candle plugin to make builds fit in max bin size.
//    #define USES_P041   // NeoClock
//    #define USES_P042   // Candle
    #define USES_P043   // ClkOutput
    #define USES_P044   // P1WifiGateway

    #define USES_P049   // MHZ19

    #define USES_P052   // SenseAir
    #define USES_P053   // PMSx003

    #define USES_P056   // SDS011-Dust
    #define USES_P059   // Encoder

    #define USES_P063   // TTP229_KeyPad
    #define USES_P073   // 7DGT
    #define USES_P079   // Wemos Motoshield
#endif


#ifdef CONTROLLER_SET_STABLE
  #if !FEATURE_NO_HTTP_CLIENT
    #define USES_C001   // Domoticz HTTP
  #endif
    #define USES_C002   // Domoticz MQTT
    #define USES_C003   // Nodo telnet
    #define USES_C004   // ThingSpeak
    #define USES_C005   // Home Assistant (openHAB) MQTT
    #define USES_C006   // PiDome MQTT
    #define USES_C007   // Emoncms
  #if !FEATURE_NO_HTTP_CLIENT
    #define USES_C008   // Generic HTTP
  #endif
    #define USES_C009   // FHEM HTTP
    #define USES_C010   // Generic UDP
    #define USES_C013   // ESPEasy P2P network
#endif


#ifdef NOTIFIER_SET_STABLE
    #define USES_N001   // Email
    #define USES_N002   // Buzzer

    #ifdef NOTIFIER_SET_NONE
      #undef NOTIFIER_SET_NONE
    #endif
#endif

#if defined(PLUGIN_SET_COLLECTION) || defined(PLUGIN_SET_COLLECTION_A) || defined(PLUGIN_SET_COLLECTION_B) || defined(PLUGIN_SET_COLLECTION_C) || defined(PLUGIN_SET_COLLECTION_D) || defined(PLUGIN_SET_COLLECTION_E)
  #if !defined(PLUGIN_SET_MAX) && !defined(ESP32)
    #ifndef LIMIT_BUILD_SIZE
      #define LIMIT_BUILD_SIZE
    #endif
    #ifndef NOTIFIER_SET_NONE
      #define NOTIFIER_SET_NONE
    #endif
    
    // Do not include large blobs but fetch them from CDN
    #ifndef WEBSERVER_USE_CDN_JS_CSS
      #define WEBSERVER_USE_CDN_JS_CSS
    #endif
  #endif
#endif

// COLLECTIONS #####################################
#ifdef PLUGIN_SET_COLLECTION
    #define USES_P045   // MPU6050
    #define USES_P047   // I2C_soil_misture
    #define USES_P048   // Motoshield_v2

    #define USES_P050   // TCS34725
    #define USES_P051   // AM2320
    #define USES_P054   // DMX512
    #define USES_P055   // Chiming
    #define USES_P057   // HT16K33_LED
    #define USES_P058   // HT16K33_KeyPad

    #define USES_P060   // MCP3221
    #define USES_P061   // Keypad
    #define USES_P062   // MPR121_KeyPad

    #define USES_P064   // APDS9960
    #define USES_P065   // DRF0299
    #define USES_P066   // VEML6040

    #define USES_P075   // Nextion
    //#define USES_P076   // HWL8012   in POW r1
    // Needs CSE7766 Energy sensor, via Serial RXD 4800 baud 8E1 (GPIO1), TXD (GPIO3)
    //#define USES_P077	  // CSE7766   in POW R2
    //#define USES_P078   // Eastron Modbus Energy meters
    #define USES_P081   // Cron
    #define USES_P082   // GPS
    #define USES_P089   // Ping
#endif

#ifdef PLUGIN_SET_COLLECTION_A

    #define USES_P067   // HX711_Load_Cell
    #define USES_P068   // SHT3x

    #define USES_P070   // NeoPixel_Clock
    #define USES_P071   // Kamstrup401
    #define USES_P072   // HDC1080
    #define USES_P074   // TSL2561

    #define USES_P080   // iButton Sensor  DS1990A
    #define USES_P083   // SGP30
    #define USES_P084   // VEML6070
    #define USES_P086   // Receiving values according Homie convention. Works together with C014 Homie controller

    #define USES_P090   // CCS811 TVOC/eCO2 Sensor

    //#define USES_P095  // TFT ILI9341
    //#define USES_P096  // eInk   (Needs lib_deps = Adafruit GFX Library, LOLIN_EPD )
    #define USES_P097   // Touch (ESP32)
    #define USES_P098   // PWM motor  (relies on iRAM, cannot be combined with all other plugins)
    //#define USES_P099   // XPT2046 Touchscreen
    #define USES_P105   // AHT10/20/21
    #define USES_P134   // A02YYUW
#endif

#ifdef PLUGIN_SET_COLLECTION_B
    #define USES_P069   // LM75A

    #define USES_P100   // Pulse Counter - DS2423
    #define USES_P101   // Wake On Lan
    #define USES_P103   // Atlas Scientific EZO Sensors (pH, ORP, EZO, DO)
    #define USES_P106   // BME680
    #define USES_P107   // SI1145 UV index
    #define USES_P108   // DDS238-x ZN MODBUS energy meter (was P224 in the Playground)
    // FIXME TD-er: Disabled due to build size
    //#define USES_P109   // ThermoOLED
    #define USES_P110   // VL53L0X Time of Flight sensor
    #define USES_P113   // VL53L1X ToF
#endif

#ifdef PLUGIN_SET_COLLECTION_C
    #define USES_P085   // AcuDC24x
    #define USES_P087   // Serial Proxy

    #define USES_P091	// SerSwitch
    #define USES_P092   // DL-Bus

    #define USES_P111   // RC522 RFID reader
#endif

#ifdef PLUGIN_SET_COLLECTION_D
    #define USES_P093   // Mitsubishi Heat Pump
    #define USES_P094  // CUL Reader
    #ifndef USES_P098
      #define USES_P098   // PWM motor
    #endif
    #define USES_P114  // VEML6075 UVA/UVB sensor
    #define USES_P115  // Fuel Gauge MAX1704x
    #define USES_P117  // SCD30
    #define USES_P124  // I2C MultiRelay
    #define USES_P127  // CDM7160
#endif

#ifdef PLUGIN_SET_COLLECTION_E
    #define USES_P119   // ITG3205 Gyro
    #define USES_P120   // ADXL345 I2C
    #define USES_P121   // HMC5883L 
    #define USES_P125   // ADXL345 SPI
    #define USES_P126  // 74HC595 Shift register
    #define USES_P129   // 74HC165 Input shiftregisters
    #define USES_P133   // LTR390 UV
    #define USES_P135   // SCD4x
#endif


// Collection of all energy related plugins.
#ifdef PLUGIN_ENERGY_COLLECTION
  #ifndef PLUGIN_DESCR
    #define PLUGIN_DESCR  "Energy"
  #endif
  #if !defined(LIMIT_BUILD_SIZE) && (defined(ESP8266) || !(ESP_IDF_VERSION_MAJOR > 3))
    // #define LIMIT_BUILD_SIZE // Reduce buildsize (on ESP8266 / pre-IDF4.x) to fit in all Energy plugins
    #ifndef P036_LIMIT_BUILD_SIZE
      #define P036_LIMIT_BUILD_SIZE // Reduce build size for P036 (FramedOLED) only
    #endif
    #ifndef P037_LIMIT_BUILD_SIZE
      #define P037_LIMIT_BUILD_SIZE // Reduce build size for P037 (MQTT Import) only
    #endif
  #endif
   #ifndef USES_P025
     #define USES_P025   // ADS1115
   #endif
   #ifndef USES_P027
     #define USES_P027   // INA219
   #endif
   #ifndef USES_P076
     #define USES_P076   // HWL8012   in POW r1
   #endif
   #ifndef USES_P077
     // Needs CSE7766 Energy sensor, via Serial RXD 4800 baud 8E1 (GPIO1), TXD (GPIO3)
     #define USES_P077	  // CSE7766   in POW R2
   #endif
   #ifndef USES_P078
     #define USES_P078   // Eastron Modbus Energy meters
   #endif
   #ifndef USES_P085
     #define USES_P085   // AcuDC24x
   #endif
   #ifndef USES_P093
     #define USES_P093   // Mitsubishi Heat Pump
   #endif
   #ifndef USES_P102
     #define USES_P102   // PZEM-004Tv30
   #endif
   #ifndef USES_P108
     #define USES_P108   // DDS238-x ZN MODBUS energy meter (was P224 in the Playground)
   #endif
   #ifndef USES_P115
     #define USES_P115   // Fuel Gauge MAX1704x
   #endif
   #ifndef USES_P132
     #define USES_P132   // INA3221
   #endif
#endif

// Collection of all display plugins. (also NeoPixel)
#ifdef PLUGIN_DISPLAY_COLLECTION
  #ifndef PLUGIN_DESCR
    #define PLUGIN_DESCR  "Display"
  #endif
   #if !defined(LIMIT_BUILD_SIZE) && (defined(ESP8266) || !(ESP_IDF_VERSION_MAJOR > 3))
     #ifndef PLUGIN_BUILD_MAX_ESP32
       #define LIMIT_BUILD_SIZE // Reduce buildsize (on ESP8266 / pre-IDF4.x) to fit in all Display plugins
     #endif
   #endif
   #if !defined(FEATURE_SD) && !defined(ESP8266)
     #define FEATURE_SD 1
   #endif
   #ifndef USES_P012
     #define USES_P012   // LCD
   #endif
   #ifndef USES_P023
    #define USES_P023   // OLED
   #endif
   #ifndef USES_P036
    #define USES_P036   // FrameOLED
   #endif
   #ifdef USES_P038
    #undef USES_P038   // DISABLE NeoPixel
   #endif
   #ifdef USES_P041
    #undef USES_P041   // DISABLE NeoClock
   #endif
   #ifdef USES_P042
    #undef USES_P042   // DISABLE Candle
   #endif
   #ifndef USES_P057
    #define USES_P057   // HT16K33_LED
   #endif
   #ifdef USES_P070
    #undef USES_P070   // DISABLE NeoPixel_Clock
   #endif
   #ifndef USES_P075
    #define USES_P075   // Nextion
   #endif
   #ifndef USES_P095
    #define USES_P095  // TFT ILI9341
   #endif
   #ifndef USES_P096
    #define USES_P096  // eInk   (Needs lib_deps = Adafruit GFX Library, LOLIN_EPD )
   #endif
   #ifndef USES_P099
    #define USES_P099   // XPT2046 Touchscreen
   #endif
   #ifndef USES_P104
    #define USES_P104   // MAX7219 dot matrix
   #endif
   #if !defined(USES_P109) && defined(ESP32)
     #define USES_P109   // ThermoOLED
   #endif
   #ifndef USES_P116
     #define USES_P116   // ST77xx
   #endif
  #ifndef USES_P141
    #define USES_P141   // PCD8544 Nokia 5110
  #endif
#endif

// Collection of all climate plugins.
#ifdef PLUGIN_CLIMATE_COLLECTION
  #ifndef PLUGIN_DESCR
    #define PLUGIN_DESCR  "Climate"
  #endif

  // Features and plugins cherry picked from stable set
  #ifndef FEATURE_SERVO
    #define FEATURE_SERVO 1
  #endif
  #define FEATURE_RTTTL 1

  #define USES_P001   // Switch
  #define USES_P002   // ADC
  #define USES_P003   // Pulse
  #define USES_P004   // Dallas
  #define USES_P005   // DHT
  #define USES_P006   // BMP085

  #define USES_P011   // PME
  #define USES_P012   // LCD
  #define USES_P014   // SI7021
  #define USES_P018   // Dust

  #define USES_P021   // Level
  #define USES_P023   // OLED
  #define USES_P024   // MLX90614
  #define USES_P026   // SysInfo
  #define USES_P028   // BME280
  #define USES_P029   // Output

  #define USES_P031   // SHT1X
  #define USES_P032   // MS5611
  #define USES_P033   // Dummy
  #define USES_P034   // DHT12
  #define USES_P036   // FrameOLED
  #define USES_P037   // MQTTImport
  #define USES_P038   // NeoPixel
  #define USES_P039   // Environment - Thermocouple

  #define USES_P043   // ClkOutput
  #define USES_P044   // P1WifiGateway
  #define USES_P049   // MHZ19

  #define USES_P052   // SenseAir
  #define USES_P053   // PMSx003
  #define USES_P056   // SDS011-Dust
  #define USES_P059   // Encoder

  #define USES_P073   // 7DGT

  // Enable extra climate-related plugins (CO2/Temp/Hum)
  #ifndef USES_P047
    #define USES_P047 // Soil Moisture
  #endif
  #ifndef USES_P049
    #define USES_P049 // MH-Z19
  #endif
  #ifndef USES_P051
    #define USES_P051 // AM2320
  #endif
  #ifndef USES_P068
    #define USES_P068 // SHT3x
  #endif
  #ifndef USES_P069
    #define USES_P069 // LM75
  #endif
  #ifndef USES_P072
    #define USES_P072 // HCD1080
  #endif
  #ifndef USES_P081
    #define USES_P081 // Cron
  #endif
  #ifndef USES_P083
    #define USES_P083 // SGP30
  #endif
  #ifndef USES_P090
    #define USES_P090 // CCS811
  #endif
  #ifndef USES_P103
    #define USES_P103 // Atlas EZO
  #endif
  #ifndef USES_P105
    #define USES_P105 // AHT10/20/21
  #endif
  #ifndef USES_P106
    #define USES_P106 // BME680
  #endif
  #ifndef USES_P117
    #define USES_P117 // SCD30
  #endif
  // Disable Itho when using second heap as it no longer fits.
  #if !defined(USES_P118) && !defined(USE_SECOND_HEAP)
    #define USES_P118 // Itho ventilation control
  #endif
  #ifndef USES_P127
    #define USES_P127 // CDM7160
  #endif
  #ifndef USES_P135
    #define USES_P135 // SCD4x
  #endif
#endif

// Collection of all NeoPixel plugins
#ifdef PLUGIN_NEOPIXEL_COLLECTION
  #ifndef PLUGIN_DESCR
    #define PLUGIN_DESCR  "NeoPixel"
  #endif
  #if !defined(FEATURE_SD) && !defined(ESP8266)
    #define FEATURE_SD  1
  #endif
  #ifndef USES_P038
    #define USES_P038   // NeoPixel
  #endif
  #ifndef USES_P041
    #define USES_P041   // NeoClock
  #endif
  #ifndef USES_P042
    #define USES_P042   // Candle
  #endif
  #ifndef USES_P070
    #define USES_P070   // NeoPixel_Clock
  #endif
  #ifndef USES_P128
    #define USES_P128   // NeoPixelBusFX
  #endif
  #ifndef USES_P131
    #define USES_P131   // NeoMatrix
  #endif
  #if FEATURE_PLUGIN_STATS && defined(ESP8266)
    // Does not fit in build
    #undef FEATURE_PLUGIN_STATS
  #endif
  #ifdef ESP8266
    #define FEATURE_PLUGIN_STATS  0
  #endif
  #if FEATURE_CHART_JS && defined(ESP8266)
    // Does not fit in build
    #undef FEATURE_CHART_JS
  #endif
  #ifdef ESP8266
    #define FEATURE_CHART_JS  0
  #endif
#endif

#ifdef CONTROLLER_SET_COLLECTION
    #define USES_C011   // Generic HTTP Advanced
    #define USES_C012   // Blynk HTTP
    #define USES_C014   // homie 3 & 4dev MQTT
    //#define USES_C015   // Blynk
    #define USES_C017   // Zabbix
    // #define USES_C018 // TTN RN2483
    // #define USES_C019   // ESPEasy-NOW
#endif


#ifdef NOTIFIER_SET_COLLECTION
  // To be defined
#endif


// EXPERIMENTAL (playground) #######################
#ifdef PLUGIN_SET_EXPERIMENTAL
    #define USES_P046   // VentusW266
    #define USES_P050   // TCS34725 RGB Color Sensor with IR filter and White LED
    #define USES_P064   // APDS9960 Gesture
    #define USES_P077	// CSE7766   Was P134 on Playground


    // [copied from Playground as of 6 March 2018]
    // It needs some cleanup as some are ALSO in the main repo,
    // thus they should have been removed from the Playground repo
    // #define USES_P100	// Was SRF01, now Pulse Counter - DS2423
	// #define USES_P101	// Was NeoClock, now Wake On Lan
	#define USES_P102	// Nodo
	#define USES_P103	// Event
	#define USES_P104	// SRF02
	#define USES_P105	// RGBW
	#define USES_P106	// IRTX
	#define USES_P107	// Email_Demo
	#define USES_P108	// WOL
	#define USES_P109	// RESOL_DeltaSol_Pro
	   #define USES_P110	// P1WifiGateway      (MERGED?)
	#define USES_P111	// RF
	   //#define USES_P111	// SenseAir     (MERGED?)
	#define USES_P112	// Power
	//#define USES_P112	// RFTX
	#define USES_P113	// SI1145
	#define USES_P114	// DSM501
	//#define USES_P115	// HeatpumpIR - P088 in the main repo.
//	#define USES_P116	// ID12
	#define USES_P117	// LW12FC
	//#define USES_P117	// Neopixels
	//#define USES_P117	// Nextion
	#define USES_P118	// CCS811
	#define USES_P119	// BME680
	#define USES_P120	// Thermocouple
	#define USES_P121	// Candle
//	   #define USES_P122	// NeoPixel       (MERGED?)
//	      #define USES_P123	// NeoPixel_Clock  (MERGED?)
	#define USES_P124	// NeoPixelBusFX
	//#define USES_P124	// Ventus_W266_RFM69
	#define USES_P125	// ArduCAM
	#define USES_P127	// Teleinfo
	#define USES_P130	// VEML6075
	#define USES_P131	// SHT3X
	#define USES_P133	// VL53L0X
	#define USES_P141	// LedStrip
	#define USES_P142	// RGB-Strip
	#define USES_P143	// AnyonePresent
	#define USES_P144	// RC-Switch-TX
	#define USES_P145	// Itho - P118 in the main repo.
	#define USES_P149	// MHZ19
	#define USES_P150	// SDM120C
	#define USES_P151	// CISA
	#define USES_P153	// MAX44009
	#define USES_P162	// MPL3115A2
	#define USES_P163	// DS1631
	#define USES_P165	// SerSwitch
	#define USES_P166	// WiFiMan
	#define USES_P167	// ADS1015
	#define USES_P170	// HLW8012
	#define USES_P171	// PZEM-004T
	#define USES_P180	// Mux
	#define USES_P181	// TempHumidity_SHT2x
	#define USES_P182	// MT681
	#define USES_P199	// RF443_KaKu
	#define USES_P202	// ADC_ACcurrentSensor
	   #define USES_P205	// FrameOLED      (MERGED?)
	#define USES_P209	// IFTTTMaker
	   #define USES_P210	// MQTTImport     (MERGED?)
	#define USES_P211	// MPU6050
	#define USES_P212	// MY9291
	#define USES_P213	// VEML6070
#endif


#ifdef CONTROLLER_SET_EXPERIMENTAL
  //#define USES_C016   // Cache controller
  //#define USES_C018   // TTN/RN2483
#endif


#ifdef NOTIFIER_SET_EXPERIMENTAL
#endif


// Maximized build definition for an ESP(32) with 16MB Flash and 4MB sketch partition
// Add all plugins, controllers and features that don't fit in the COLLECTION set
#ifdef PLUGIN_SET_MAX
  // Features
  #ifndef USES_ESPEASY_NOW
//    #define USES_ESPEASY_NOW
  #endif
  #ifndef FEATURE_SERVO
    #define FEATURE_SERVO 1
  #endif
  #ifndef FEATURE_RTTTL
    #define FEATURE_RTTTL 1
  #endif
  #ifndef FEATURE_SETTINGS_ARCHIVE
    #define FEATURE_SETTINGS_ARCHIVE  1
  #endif
  #ifndef FEATURE_SD
    #define FEATURE_SD 1
  #endif
  #ifndef SHOW_SYSINFO_JSON
    #define SHOW_SYSINFO_JSON 1
  #endif

  // Plugins
  #ifndef USES_P016
//    #define USES_P016   // IR
  #endif
  #ifndef USES_P035
//    #define USES_P035   // IRTX
  #endif
  #ifndef USES_P041
    #define USES_P041   // NeoClock
  #endif
  #ifndef USES_P042
    #define USES_P042   // Candle
  #endif
  #ifndef USES_P087
    #define USES_P087   // Serial Proxy
  #endif
  #ifndef USES_P094
    #define USES_P094  // CUL Reader
  #endif
  #ifndef USES_P095
    #define USES_P095  // TFT ILI9341
  #endif
  #ifndef USES_P096
    #define USES_P096  // eInk   (Needs lib_deps = Adafruit GFX Library, LOLIN_EPD )
  #endif
  #ifndef USES_P098
    #define USES_P098   // PWM motor
  #endif
  #ifndef USES_P099
    #define USES_P099   // XPT2046 Touchscreen
  #endif
  #ifndef USES_P102
    #define USES_P102   // PZEM004Tv3
  #endif
  #ifndef USES_P103
    #define USES_P103   // Atlas Scientific EZO Sensors (pH, ORP, EZO, DO)
  #endif
  #ifndef USES_P104
    #define USES_P104   //
  #endif
  #ifndef USES_P105
    #define USES_P105   // AHT10/20/21
  #endif
  #ifndef USES_P104
    #define USES_P104   //
  #endif
  #ifndef USES_P105
    #define USES_P105   // AHT10/20/21
  #endif
  #ifndef USES_P108
    #define USES_P108   // DDS238-x ZN MODBUS energy meter (was P224 in the Playground)
  #endif
  #ifndef USES_P109
    #define USES_P109   // ThermOLED
  #endif
  #ifndef USES_P110
    #define USES_P110   // VL53L0X
  #endif
  #ifndef USES_P111
    #define USES_P111   // RC522 RFID reader
  #endif
  #ifndef USES_P112
    #define USES_P112   // AS7256x
  #endif
  #ifndef USES_P113
    #define USES_P113   // VL53L1X
  #endif
  #ifndef USES_P114
    #define USES_P114   // VEML6075 UVA/UVB sensor
  #endif
  #ifndef USES_P115
    #define USES_P115   // Fuel gauge MAX1704x
  #endif
  #ifndef USES_P116
    #define USES_P116   // ST77xx
  #endif
  #ifndef USES_P117
    #define USES_P117   // SCD30
  #endif
  #ifndef USES_P118
    #define USES_P118   // Itho ventilation coontrol
  #endif
  #ifndef USES_P119
    #define USES_P119   // ITG3205 Gyro
  #endif
  #ifndef USES_P120
    #define USES_P120   // ADXL345 I2C Acceleration / Gravity
  #endif
  #ifndef USES_P121
    #define USES_P121   // HMC5883L 
  #endif
  #ifndef USES_P122
//    #define USES_P122   //
  #endif
  #ifndef USES_P123
//    #define USES_P123   //
  #endif
  #ifndef USES_P124
    #define USES_P124   //
  #endif
  #ifndef USES_P125
    #define USES_P125   // ADXL345 SPI Acceleration / Gravity
  #endif
  #ifndef USES_P126
    #define USES_P126   // 74HC595 Shift register
  #endif
  #ifndef USES_P127
    #define USES_P127   // CDM7160
  #endif
  #ifndef USES_P128
    #define USES_P128   // NeoPixelBusFX
  #endif
  #ifndef USES_P129
    #define USES_P129   // 74HC165 Input shiftregisters
  #endif
  #ifndef USES_P130
//    #define USES_P130   //
  #endif
  #ifndef USES_P131
    #define USES_P131   // NeoMatrix
  #endif
  #ifndef USES_P132
    #define USES_P132   // INA3221
  #endif
  #ifndef USES_P133
//    #define USES_P133   //
  #endif
  #ifndef USES_P134
//    #define USES_P134   //
  #endif
  #ifndef USES_P135
//    #define USES_P135   //
  #endif
  #ifndef USES_P136
//    #define USES_P136   //
  #endif
  #ifndef USES_P137
//    #define USES_P137   //
  #endif
  #ifndef USES_P138
//    #define USES_P138   //
  #endif
  #ifndef USES_P139
//    #define USES_P139   //
  #endif
  #ifndef USES_P140
//    #define USES_P140   //
  #endif
  #ifndef USES_P141
    #define USES_P141   // PCD8544 Nokia 5110
  #endif

  // Controllers
  #ifndef USES_C015
    #define USES_C015   // Blynk
  #endif
  #ifndef USES_C016
    #define USES_C016   // Cache controller
  #endif
  #ifndef USES_C018
    #define USES_C018 // TTN RN2483
  #endif

  // Notifiers

#endif // PLUGIN_SET_MAX


/******************************************************************************\
 * Remove incompatible plugins ************************************************
\******************************************************************************/
#ifdef ESP32
//  #undef USES_P010   // BH1750          (doesn't work yet on ESP32)
//  #undef USES_P049   // MHZ19           (doesn't work yet on ESP32)

//  #undef USES_P052   // SenseAir        (doesn't work yet on ESP32)
//  #undef USES_P053   // PMSx003

//  #undef USES_P056   // SDS011-Dust     (doesn't work yet on ESP32)
//  #undef USES_P065   // DRF0299
//  #undef USES_P071   // Kamstrup401
//  #undef USES_P075   // Nextion
//  #undef USES_P078   // Eastron Modbus Energy meters (doesn't work yet on ESP32)
//  #undef USES_P082   // GPS
#endif


#ifdef ARDUINO_ESP8266_RELEASE_2_3_0
  #ifdef USES_P081
    #undef USES_P081   // Cron
  #endif


#endif


/******************************************************************************\
 * Libraries dependencies *****************************************************
\******************************************************************************/
#if defined(USES_P020) || defined(USES_P049) || defined(USES_P052) || defined(USES_P053) || defined(USES_P056) || defined(USES_P071) || defined(USES_P075) || defined(USES_P078) || defined(USES_P082) || defined(USES_P085) || defined(USES_P087) || defined(USES_P093)|| defined(USES_P094) || defined(USES_P102) || defined(USES_P105) || defined(USES_P108) || defined(USES_C018)
  // At least one plugin uses serial.
  #ifndef PLUGIN_USES_SERIAL
    #define PLUGIN_USES_SERIAL
  #endif
#else
  // No plugin uses serial, so make sure software serial is not included.
  #define DISABLE_SOFTWARE_SERIAL
#endif

#if defined(USES_P095) || defined(USES_P096) || defined(USES_P116) || defined(USES_P131) || defined(USES_P141) // Add any plugin that uses AdafruitGFX_Helper
  #ifndef PLUGIN_USES_ADAFRUITGFX
    #define PLUGIN_USES_ADAFRUITGFX // Ensure AdafruitGFX_helper is available for graphics displays (only)
  #endif
#endif

/*
#if defined(USES_P00x) || defined(USES_P00y)
#include <the_required_lib.h>
#endif
*/

#ifdef USES_C013
  #ifdef FEATURE_ESPEASY_P2P
    #undef FEATURE_ESPEASY_P2P
  #endif
  #define FEATURE_ESPEASY_P2P 1
#endif

#if defined(USES_C018)
  #define FEATURE_PACKED_RAW_DATA 1
#endif

#if defined(USES_C019)
  #ifndef USES_ESPEASY_NOW
    #define USES_ESPEASY_NOW
  #endif
#endif

#if defined(USES_P085) || defined (USES_P052) || defined(USES_P078) || defined(USES_P108)
  // FIXME TD-er: Is this correct? Those plugins use Modbus_RTU.
//  #define FEATURE_MODBUS  1
#endif

#if defined(USES_C001) || defined (USES_C002) || defined(USES_P029)
  #ifndef FEATURE_DOMOTICZ
    #define FEATURE_DOMOTICZ  1
  #endif
#endif

#if FEATURE_DOMOTICZ  // Move Domoticz enabling logic together
    #if !defined(USES_C001) && !FEATURE_NO_HTTP_CLIENT
      #define USES_C001   // Domoticz HTTP
    #endif
    #ifndef USES_C002
      #define USES_C002   // Domoticz MQTT
    #endif
    #ifndef USES_P029
      #define USES_P029   // Output
    #endif
#endif

#if FEATURE_NO_HTTP_CLIENT  // Disable HTTP features
  // Disable HTTP related Controllers/features
  #ifdef FEATURE_SEND_TO_HTTP
    #undef FEATURE_SEND_TO_HTTP
  #endif
  #define FEATURE_SEND_TO_HTTP  0 // Disabled
#endif


// Disable Homie plugin for now in the dev build to make it fit.
#if defined(PLUGIN_BUILD_DEV) && defined(USES_C014)
  #undef USES_C014
#endif

// VCC builds need a bit more, disable timing stats to make it fit.
#ifndef PLUGIN_BUILD_CUSTOM
  #if FEATURE_ADC_VCC && !(defined(PLUGIN_SET_MAX) || defined(NO_LIMIT_BUILD_SIZE))
    #ifndef LIMIT_BUILD_SIZE
      #define LIMIT_BUILD_SIZE
    #endif
    #ifndef NOTIFIER_SET_NONE
      #define NOTIFIER_SET_NONE
    #endif

  #endif
#endif


// Due to size restrictions, disable a few plugins/controllers for 1M builds
#ifdef ESP8266_1M
  #ifdef USES_C003
    #undef USES_C003
  #endif
  #ifdef USES_C016
    #undef USES_C016  // Cache controller
  #endif
  #ifdef FEATURE_SD
    #undef FEATURE_SD  // Unlikely on 1M units
  #endif
  #define FEATURE_SD 0
  #define NO_GLOBAL_SD
  #ifndef LIMIT_BUILD_SIZE
    #define LIMIT_BUILD_SIZE
  #endif
  #ifdef FEATURE_EXT_RTC
    #undef FEATURE_EXT_RTC
  #endif
  #define FEATURE_EXT_RTC 0
#endif

#if defined(PLUGIN_BUILD_MAX_ESP32) || defined(NO_LIMIT_BUILD_SIZE)
  #ifdef LIMIT_BUILD_SIZE
    #undef LIMIT_BUILD_SIZE
  #endif
#endif

// Disable some diagnostic parts to make builds fit.
#ifdef LIMIT_BUILD_SIZE
  #ifdef WEBSERVER_TIMINGSTATS
    #undef WEBSERVER_TIMINGSTATS
  #endif

  // Do not include large blobs but fetch them from CDN
  #ifndef WEBSERVER_USE_CDN_JS_CSS
    #define WEBSERVER_USE_CDN_JS_CSS
  #endif
  #ifdef EMBED_ESPEASY_DEFAULT_MIN_CSS
    #undef EMBED_ESPEASY_DEFAULT_MIN_CSS
  #endif
  #ifndef BUILD_NO_DEBUG
    #define BUILD_NO_DEBUG
  #endif
  #ifndef BUILD_NO_SPECIAL_CHARACTERS_STRINGCONVERTER
    #define BUILD_NO_SPECIAL_CHARACTERS_STRINGCONVERTER
  #endif
  #ifdef FEATURE_I2CMULTIPLEXER
    #undef FEATURE_I2CMULTIPLEXER
  #endif
  #define FEATURE_I2CMULTIPLEXER  0
  #ifdef FEATURE_SETTINGS_ARCHIVE
    #undef FEATURE_SETTINGS_ARCHIVE
  #endif
  #define FEATURE_SETTINGS_ARCHIVE  0

  #ifdef FEATURE_SERVO
    #undef FEATURE_SERVO
  #endif
  #define FEATURE_SERVO 0
  #ifdef FEATURE_RTTTL
    #undef FEATURE_RTTTL
  #endif
  #define FEATURE_RTTTL 0
  #ifdef FEATURE_TOOLTIPS
    #undef FEATURE_TOOLTIPS
  #endif
  #define FEATURE_TOOLTIPS  0
  #ifdef FEATURE_BLYNK
    #undef FEATURE_BLYNK
  #endif
  #define FEATURE_BLYNK 0
  #if !defined(PLUGIN_SET_COLLECTION) && !defined(PLUGIN_SET_SONOFF_POW)
    #ifdef USES_P076
      #undef USES_P076   // HWL8012   in POW r1
    #endif
    #ifdef USES_P093
      #undef USES_P093   // Mitsubishi Heat Pump
    #endif
    #ifdef USES_P100 // Pulse Counter - DS2423
      #undef USES_P100
    #endif
  #endif
  #ifdef USES_C012
    #undef USES_C012 // Blynk
  #endif
  #ifdef USES_C015
    #undef USES_C015 // Blynk
  #endif
  #ifdef USES_C016
    #undef USES_C016 // Cache controller
  #endif
  #ifdef USES_C017 // Zabbix
    #undef USES_C017
  #endif
  #ifdef USES_C018
    #undef USES_C018 // LoRa TTN - RN2483/RN2903
  #endif
  #if defined(FEATURE_TRIGONOMETRIC_FUNCTIONS_RULES) && !defined(KEEP_TRIGONOMETRIC_FUNCTIONS_RULES)
    #undef FEATURE_TRIGONOMETRIC_FUNCTIONS_RULES
  #endif
  #ifndef KEEP_TRIGONOMETRIC_FUNCTIONS_RULES
    #define FEATURE_TRIGONOMETRIC_FUNCTIONS_RULES 0
  #endif
  #ifdef FEATURE_SSDP
    #undef FEATURE_SSDP
  #endif
  #define FEATURE_SSDP  0
  #ifdef FEATURE_PLUGIN_STATS
    #undef FEATURE_PLUGIN_STATS
  #endif
  #define FEATURE_PLUGIN_STATS  0
  #ifdef FEATURE_CHART_JS
    #undef FEATURE_CHART_JS
  #endif
  #define FEATURE_CHART_JS  0
  #ifdef FEATURE_RULES_EASY_COLOR_CODE
    #undef FEATURE_RULES_EASY_COLOR_CODE
  #endif
  #define FEATURE_RULES_EASY_COLOR_CODE 0
#endif

// Timing stats page needs timing stats
#if defined(WEBSERVER_TIMINGSTATS) && !FEATURE_TIMING_STATS
  #define FEATURE_TIMING_STATS  1
#endif

// If timing stats page is not included, there is no need in collecting the stats
#if !defined(WEBSERVER_TIMINGSTATS) && FEATURE_TIMING_STATS
  #undef FEATURE_TIMING_STATS
  #define FEATURE_TIMING_STATS  0
#endif


#ifdef BUILD_NO_DEBUG
  #ifndef BUILD_NO_DIAGNOSTIC_COMMANDS
    #define BUILD_NO_DIAGNOSTIC_COMMANDS
  #endif
  #ifndef BUILD_NO_RAM_TRACKER
    #define BUILD_NO_RAM_TRACKER
  #endif
#endif

  // Do not include large blobs but fetch them from CDN
#ifdef WEBSERVER_USE_CDN_JS_CSS
  #ifdef WEBSERVER_FAVICON
    #ifndef WEBSERVER_FAVICON_CDN
      #define WEBSERVER_FAVICON_CDN
    #endif
  #endif
  #ifdef WEBSERVER_CSS
    #undef WEBSERVER_CSS
  #endif
  #ifdef WEBSERVER_INCLUDE_JS
    #undef WEBSERVER_INCLUDE_JS
  #endif
  #ifdef EMBED_ESPEASY_DEFAULT_MIN_CSS
    #undef EMBED_ESPEASY_DEFAULT_MIN_CSS
  #endif
#endif

#if defined(USES_C002) || defined (USES_C005) || defined(USES_C006) || defined(USES_C014) || defined(USES_P037)
  #define FEATURE_MQTT  1
#endif

#if defined(USES_C012) || defined (USES_C015)
  #define FEATURE_BLYNK 1
#endif

// Specific notifier plugins may be enabled via Custom.h, regardless
// whether NOTIFIER_SET_NONE is defined
#if defined(USES_N001) || defined(USES_N002)
  #ifndef FEATURE_NOTIFIER
    #define FEATURE_NOTIFIER  1
  #endif
#endif


// P098 PWM motor needs P003 pulse
#if defined(USES_P098)
  #ifndef USES_P003
    #define USES_P003
  #endif
#endif

#if FEATURE_MQTT
// MQTT_MAX_PACKET_SIZE : Maximum packet size
#ifndef MQTT_MAX_PACKET_SIZE
  #define MQTT_MAX_PACKET_SIZE 1024 // Is also used in PubSubClient
#endif
#endif //if FEATURE_MQTT


// It may have gotten undefined to fit a build. Make sure the Blynk controllers are not defined
#if !FEATURE_BLYNK
  #ifdef USES_C012
    #undef USES_C012
  #endif
  #ifdef USES_C015
    #undef USES_C015
  #endif
#endif

#if FEATURE_ARDUINO_OTA
  #ifndef FEATURE_MDNS
    #define FEATURE_MDNS  1
  #endif
#endif

#if FEATURE_MDNS
  #ifndef FEATURE_DNS_SERVER
    #define FEATURE_DNS_SERVER  1
  #endif
#endif

#ifdef WEBSERVER_SETUP
  #ifndef PLUGIN_BUILD_MINIMAL_OTA
    #ifndef FEATURE_DNS_SERVER
      #define FEATURE_DNS_SERVER  1
    #endif
  #endif
#endif

#if FEATURE_SETTINGS_ARCHIVE || FEATURE_CUSTOM_PROVISIONING
  #ifndef FEATURE_DOWNLOAD
    #define FEATURE_DOWNLOAD  1
  #endif
#endif

// Here we can re-enable specific features in the COLLECTION sets as we have created some space there by splitting them up
#if defined(COLLECTION_FEATURE_RTTTL) && (defined(PLUGIN_SET_COLLECTION_A) || defined(PLUGIN_SET_COLLECTION_B) || defined(PLUGIN_SET_COLLECTION_C) || defined(PLUGIN_SET_COLLECTION_D) || defined(PLUGIN_SET_COLLECTION_E))
  #ifndef FEATURE_RTTTL
    #define FEATURE_RTTTL 1
  #endif
#endif

<<<<<<< HEAD
#ifdef ESP8266
// It just doesn't work on ESP8266, too slow, too high memory requirements
//#if defined(LIMIT_BUILD_SIZE) || defined(ESP8266_1M)
  #ifdef USE_MQTT_TLS
    #undef USE_MQTT_TLS
  #endif
#endif

=======
#ifdef USES_ESPEASY_NOW
  #if defined(LIMIT_BUILD_SIZE) || defined(ESP8266_1M) || (defined(ESP8266) && defined(PLUGIN_BUILD_IR))
    // Will not fit on ESP8266 along with IR plugins included
    #undef USES_ESPEASY_NOW
  #endif
#endif

#if defined(USES_C019) && !defined(USES_ESPEASY_NOW)
  // C019 depends on ESPEASY_NOW, so don't use it if ESPEasy_NOW is excluded
  #undef USES_C019
#endif

#if defined(USES_C019) && !defined(FEATURE_PACKED_RAW_DATA)
  #define FEATURE_PACKED_RAW_DATA  1
#endif



>>>>>>> 7c95e5ef
// By default we enable the SHOW_SYSINFO_JSON when we enable the WEBSERVER_NEW_UI
#ifdef WEBSERVER_NEW_UI
  #define SHOW_SYSINFO_JSON 1
#endif

#ifdef USES_ESPEASY_NOW
  // ESPEasy-NOW needs the P2P feature
  #ifdef FEATURE_ESPEASY_P2P
    #undef FEATURE_ESPEASY_P2P
  #endif
  #define FEATURE_ESPEASY_P2P 1
#endif






// Make sure all features which have not been set exclusively will be disabled.
// This should be done at the end of this file.
// Keep them alfabetically sorted so it is easier to add new ones

#ifndef FEATURE_BLYNK                         
#define FEATURE_BLYNK                         0
#endif

#ifndef FEATURE_CHART_JS                      
#define FEATURE_CHART_JS                      0
#endif

#ifndef FEATURE_RULES_EASY_COLOR_CODE
#define FEATURE_RULES_EASY_COLOR_CODE         0
#endif


#ifndef FEATURE_CUSTOM_PROVISIONING           
#define FEATURE_CUSTOM_PROVISIONING           0
#endif

#ifndef FEATURE_DNS_SERVER                    
#define FEATURE_DNS_SERVER                    0
#endif

#ifndef FEATURE_DOMOTICZ                      
#define FEATURE_DOMOTICZ                      0
#endif

#ifndef FEATURE_DOWNLOAD                      
#define FEATURE_DOWNLOAD                      0
#endif

#ifndef FEATURE_ESPEASY_P2P                      
#define FEATURE_ESPEASY_P2P                   0
#endif

#ifndef FEATURE_ETHERNET                      
#define FEATURE_ETHERNET                      0
#endif

#ifndef FEATURE_EXT_RTC                       
#define FEATURE_EXT_RTC                       0
#endif

#ifndef FEATURE_FHEM                          
#define FEATURE_FHEM                          0
#endif

#ifndef FEATURE_GPIO_USE_ESP8266_WAVEFORM
 #ifdef ESP8266
  #define FEATURE_GPIO_USE_ESP8266_WAVEFORM   1
 #else
  #define FEATURE_GPIO_USE_ESP8266_WAVEFORM   0
 #endif
#endif

#ifndef FEATURE_HOMEASSISTANT_OPENHAB         
#define FEATURE_HOMEASSISTANT_OPENHAB         0
#endif

#ifndef FEATURE_I2CMULTIPLEXER                
#define FEATURE_I2CMULTIPLEXER                0
#endif

#ifndef FEATURE_I2C_DEVICE_SCAN               
#define FEATURE_I2C_DEVICE_SCAN               0
#endif

#ifndef FEATURE_MDNS                          
#define FEATURE_MDNS                          0
#endif

#ifndef FEATURE_MODBUS                        
#define FEATURE_MODBUS                        0
#endif

#ifndef FEATURE_MQTT                        
#define FEATURE_MQTT                          0
#endif

#ifndef FEATURE_NON_STANDARD_24_TASKS         
#define FEATURE_NON_STANDARD_24_TASKS         0
#endif

#ifndef FEATURE_NOTIFIER                      
#define FEATURE_NOTIFIER                      0
#endif

#ifndef FEATURE_PACKED_RAW_DATA               
#define FEATURE_PACKED_RAW_DATA               0
#endif

#ifndef FEATURE_PLUGIN_STATS                  
#define FEATURE_PLUGIN_STATS                  0
#endif

#ifndef FEATURE_REPORTING                     
#define FEATURE_REPORTING                     0
#endif

#ifndef FEATURE_RTTTL                         
#define FEATURE_RTTTL                         0
#endif

#ifndef FEATURE_SD                         
#define FEATURE_SD                            0
#endif

#ifndef FEATURE_SERVO                         
#define FEATURE_SERVO                         0
#endif

#ifndef FEATURE_SETTINGS_ARCHIVE              
#define FEATURE_SETTINGS_ARCHIVE              0
#endif

#ifndef FEATURE_SSDP                          
#define FEATURE_SSDP                          0
#endif

#ifndef FEATURE_TIMING_STATS                  
#define FEATURE_TIMING_STATS                  0
#endif

#ifndef FEATURE_TOOLTIPS                      
#define FEATURE_TOOLTIPS                      0
#endif

#ifndef FEATURE_TRIGONOMETRIC_FUNCTIONS_RULES 
#define FEATURE_TRIGONOMETRIC_FUNCTIONS_RULES 0
#endif


#ifndef SHOW_SYSINFO_JSON
#define SHOW_SYSINFO_JSON 0
#endif


#ifndef FEATURE_SEND_TO_HTTP
  #define FEATURE_SEND_TO_HTTP  1 // Enabled by default
#endif

#ifndef FEATURE_HTTP_CLIENT
  #define FEATURE_HTTP_CLIENT   0 // Disable by default
#endif

#if !FEATURE_HTTP_CLIENT && (defined(USES_C001) || defined(USES_C008) || defined(USES_C009) || defined(USES_C011) || (defined(FEATURE_SEND_TO_HTTP) && FEATURE_SEND_TO_HTTP) || (defined(FEATURE_DOWNLOAD) && FEATURE_DOWNLOAD) || (defined(FEATURE_SETTINGS_ARCHIVE) && FEATURE_SETTINGS_ARCHIVE))
  #undef FEATURE_HTTP_CLIENT
  #define FEATURE_HTTP_CLIENT   1 // Enable because required for these controllers/features
#endif

#ifndef FEATURE_AUTO_DARK_MODE
  #ifdef LIMIT_BUILD_SIZE
    #define FEATURE_AUTO_DARK_MODE            0
  #else
    #define FEATURE_AUTO_DARK_MODE            1
  #endif
#endif

#endif // CUSTOMBUILD_DEFINE_PLUGIN_SETS_H<|MERGE_RESOLUTION|>--- conflicted
+++ resolved
@@ -2294,7 +2294,6 @@
   #endif
 #endif
 
-<<<<<<< HEAD
 #ifdef ESP8266
 // It just doesn't work on ESP8266, too slow, too high memory requirements
 //#if defined(LIMIT_BUILD_SIZE) || defined(ESP8266_1M)
@@ -2303,7 +2302,6 @@
   #endif
 #endif
 
-=======
 #ifdef USES_ESPEASY_NOW
   #if defined(LIMIT_BUILD_SIZE) || defined(ESP8266_1M) || (defined(ESP8266) && defined(PLUGIN_BUILD_IR))
     // Will not fit on ESP8266 along with IR plugins included
@@ -2321,8 +2319,6 @@
 #endif
 
 
-
->>>>>>> 7c95e5ef
 // By default we enable the SHOW_SYSINFO_JSON when we enable the WEBSERVER_NEW_UI
 #ifdef WEBSERVER_NEW_UI
   #define SHOW_SYSINFO_JSON 1
