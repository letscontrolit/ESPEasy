<<<<<<< HEAD
#include "../Helpers/Hardware.h"

#include "../Commands/GPIO.h"
#include "../CustomBuild/ESPEasyLimits.h"
#include "../DataTypes/SPI_options.h"
#include "../ESPEasyCore/ESPEasyGPIO.h"
#include "../ESPEasyCore/ESPEasy_Log.h"
#include "../ESPEasyCore/ESPEasyEth.h"

#include "../Globals/Device.h"
#include "../Globals/ESPEasyWiFiEvent.h"
#include "../Globals/ExtraTaskSettings.h"
#include "../Globals/Settings.h"
#include "../Globals/Statistics.h"
#include "../Globals/GlobalMapPortStatus.h"

#include "../Helpers/ESPEasy_FactoryDefault.h"
#include "../Helpers/ESPEasy_Storage.h"
#include "../Helpers/FS_Helper.h"
#include "../Helpers/Hardware_device_info.h"
#include "../Helpers/Hardware_GPIO.h"
#include "../Helpers/Hardware_I2C.h"
#include "../Helpers/I2C_access.h"
#include "../Helpers/Misc.h"
#include "../Helpers/PortStatus.h"
#include "../Helpers/StringConverter.h"


#if defined(ESP8266)
  # include <ESP8266WiFi.h>
#endif // if defined(ESP8266)
#if defined(ESP32)
  # include <WiFi.h>
#endif // if defined(ESP32)

// #include "../../ESPEasy-Globals.h"

#ifdef ESP32
  # include <soc/soc.h>
  # include <soc/efuse_reg.h>
  # include <hal/efuse_hal.h>
  # include <soc/spi_reg.h>
  # include <soc/rtc.h>

  # if ESP_IDF_VERSION_MAJOR == 4
    #  if CONFIG_IDF_TARGET_ESP32S3   // ESP32-S3
      #   include <esp32s3/rom/spi_flash.h>
      #   include <esp32s3/spiram.h>
      #   include <esp32s3/rom/rtc.h>
    #  elif CONFIG_IDF_TARGET_ESP32S2   // ESP32-S2
      #   include <esp32s2/rom/spi_flash.h>
      #   include <esp32s2/spiram.h>
      #   include <esp32s2/rom/rtc.h>
    #  elif CONFIG_IDF_TARGET_ESP32C3 // ESP32-C3
      #   include <esp32c3/rom/spi_flash.h>
      #   include <esp32c3/rom/rtc.h>
    #  elif CONFIG_IDF_TARGET_ESP32   // ESP32/PICO-D4
      #   include <esp32/rom/spi_flash.h>
      #   include <esp32/rom/rtc.h>
      #   include <esp32/spiram.h>
    #  else // if CONFIG_IDF_TARGET_ESP32S3
      #   error Target CONFIG_IDF_TARGET is not supported
    #  endif // if CONFIG_IDF_TARGET_ESP32S3
  # else // ESP32 IDF 5.x and later
    #  include <rom/spi_flash.h>
    #  include <rom/rtc.h>
    #  include <bootloader_common.h>
  # endif // if ESP_IDF_VERSION_MAJOR == 4


# if CONFIG_IDF_TARGET_ESP32S3   // ESP32-S3
  #  define HAS_HALL_EFFECT_SENSOR  0
  #  define HAS_TOUCH_GPIO 1
# elif CONFIG_IDF_TARGET_ESP32S2 // ESP32-S2
  #  define HAS_HALL_EFFECT_SENSOR  0
  #  define HAS_TOUCH_GPIO 1
# elif CONFIG_IDF_TARGET_ESP32C6 // ESP32-C6
  #  define HAS_HALL_EFFECT_SENSOR  0
  #  define HAS_TOUCH_GPIO  0
# elif CONFIG_IDF_TARGET_ESP32C3 // ESP32-C3
  #  define HAS_HALL_EFFECT_SENSOR  0
  #  define HAS_TOUCH_GPIO  0
# elif CONFIG_IDF_TARGET_ESP32C2 // ESP32-C2
  #  define HAS_HALL_EFFECT_SENSOR  0
  #  define HAS_TOUCH_GPIO  0
# elif CONFIG_IDF_TARGET_ESP32   // ESP32/PICO-D4
  #  if ESP_IDF_VERSION_MAJOR < 5
  #   define HAS_HALL_EFFECT_SENSOR  1
  #  else // if ESP_IDF_VERSION_MAJOR < 5

// Support for Hall Effect sensor was removed in ESP_IDF 5.x
  #   define HAS_HALL_EFFECT_SENSOR  0
  #  endif // if ESP_IDF_VERSION_MAJOR < 5
  #  define HAS_TOUCH_GPIO 1
# else // if CONFIG_IDF_TARGET_ESP32S3
  #  error Target CONFIG_IDF_TARGET is not supported
# endif // if CONFIG_IDF_TARGET_ESP32S3


# ifndef HAS_TOUCH_GPIO
#  define HAS_TOUCH_GPIO 0
# endif // ifndef HAS_TOUCH_GPIO


# if ESP_IDF_VERSION_MAJOR >= 5

#  include <esp_chip_info.h>
#  include <soc/soc.h>
#  include <driver/ledc.h>
#  include <esp_psram.h>

// #include <hal/ledc_hal.h>

# endif // if ESP_IDF_VERSION_MAJOR >= 5

# include "../Helpers/Hardware_ADC_cali.h"

#if FEATURE_ETHERNET
#include <ETH.h>
#endif

#endif // ifdef ESP32


#if FEATURE_SD
# include <SD.h>
#endif // if FEATURE_SD


#include <SPI.h>


# define GPIO_PLUGIN_ID  1

/********************************************************************************************\
 * Initialize specific hardware settings (only global ones, others are set through devices)
 \*********************************************************************************************/
void hardwareInit()
{
  // set GPIO pins state if not set to default
  bool hasPullUp, hasPullDown;

  for (int gpio = 0; gpio <= MAX_GPIO; ++gpio) {
    const bool serialPinConflict = isSerialConsolePin(gpio);

    if (!serialPinConflict) {
      const uint32_t key = createKey(PLUGIN_GPIO, gpio);
      #ifdef ESP32
      checkAndClearPWM(key);
      #endif // ifdef ESP32

      if (getGpioPullResistor(gpio, hasPullUp, hasPullDown)) {
        PinBootState bootState = Settings.getPinBootState(gpio);
      #if FEATURE_ETHERNET
/*
        if (Settings.ETH_Pin_power_rst == gpio)
        {
                  if (loglevelActiveFor(LOG_LEVEL_INFO)) {
                    String log = F("ETH  : Reset ETH module on pin ");
                    log += Settings.ETH_Pin_power_rst;
                    addLog(LOG_LEVEL_INFO, log);
                  }
                  bootState = PinBootState::Output_low;
                }
         */
      #endif // if FEATURE_ETHERNET

        #ifdef ESP32
        if (bootState != PinBootState::Default_state) {
          gpio_reset_pin(static_cast<gpio_num_t>(gpio));
        }
        #endif
          
        switch (bootState)
        {
          case PinBootState::Default_state:
            // At startup, pins are configured as INPUT
            break;
          case PinBootState::Output_low:
            createAndSetPortStatus_Mode_State(key, PIN_MODE_OUTPUT, 0);
            GPIO_Write(PLUGIN_GPIO, gpio, LOW, PIN_MODE_OUTPUT);

            // setPinState(1, gpio, PIN_MODE_OUTPUT, LOW);
            break;
          case PinBootState::Output_high:
            createAndSetPortStatus_Mode_State(key, PIN_MODE_OUTPUT, 0);
            GPIO_Write(PLUGIN_GPIO, gpio, HIGH, PIN_MODE_OUTPUT);

            // setPinState(1, gpio, PIN_MODE_OUTPUT, HIGH);
            break;
          case PinBootState::Input_pullup:

            if (hasPullUp) {
              createAndSetPortStatus_Mode_State(key, PIN_MODE_INPUT_PULLUP, 0);
              pinMode(gpio, INPUT_PULLUP);
            }
            break;
          case PinBootState::Input_pulldown:

            if (hasPullDown) {
              createAndSetPortStatus_Mode_State(key, PIN_MODE_INPUT_PULLDOWN, 0);

              #ifdef ESP8266

              if (gpio == 16) {
                pinMode(gpio, INPUT_PULLDOWN_16);
              }
              #endif // ifdef ESP8266
              #ifdef ESP32
              pinMode(gpio, INPUT_PULLDOWN);
              #endif // ifdef ESP32
            }
            break;
          case PinBootState::Input:
            createAndSetPortStatus_Mode_State(key, PIN_MODE_INPUT, 0);
            pinMode(gpio, INPUT);
            break;
        }
      }
    }
  }

  if (getGpioPullResistor(Settings.Pin_Reset, hasPullUp, hasPullDown)) {
    if (hasPullUp) {
      pinMode(Settings.Pin_Reset, INPUT_PULLUP);
    }
  }

  initI2C();

  #if FEATURE_PLUGIN_PRIORITY
  String dummy;
  PluginCall(PLUGIN_PRIORITY_INIT_ALL, nullptr, dummy);
  #endif // if FEATURE_PLUGIN_PRIORITY

  bool tryInitSPI = true;
#if FEATURE_ETHERNET
  if ((Settings.NetworkMedium == NetworkMedium_t::Ethernet) &&
      isValid(Settings.ETH_Phy_Type) && 
      isSPI_EthernetType(Settings.ETH_Phy_Type)) 
  {
#if !ETH_SPI_SUPPORTS_CUSTOM
      tryInitSPI = false;
#endif
  }
#endif


  // SPI Init
  bool SPI_initialized = false;
  if (tryInitSPI && Settings.isSPI_valid())
  {
    SPI.setHwCs(false);

    // MFD: for ESP32 enable the SPI on HSPI as the default is VSPI
    #ifdef ESP32

    const SPI_Options_e SPI_selection = static_cast<SPI_Options_e>(Settings.InitSPI);
    int8_t spi_gpios[3]               = {};

    if (Settings.getSPI_pins(spi_gpios)) {
      if (SPI_selection == SPI_Options_e::Vspi_Fspi) {
        SPI.begin(); // Default SPI bus
      } else {
        SPI.begin(spi_gpios[0], spi_gpios[1], spi_gpios[2]);
      }
      SPI_initialized = true;
    }
    #else // ifdef ESP32
    SPI.begin();
    SPI_initialized = true;
    #endif // ifdef ESP32
  }

  if (SPI_initialized)
  {
    addLog(LOG_LEVEL_INFO, F("INIT : SPI Init (without CS)"));
    #if FEATURE_SD

    if (Settings.Pin_sd_cs >= 0)
    {
      if (SD.begin(Settings.Pin_sd_cs))
      {
        addLog(LOG_LEVEL_INFO, F("SD   : Init OK"));
      }
      else
      {
        SD.end();
        addLog(LOG_LEVEL_ERROR, F("SD   : Init failed"));
      }
    }
#endif // if FEATURE_SD
  } else {
    addLog(LOG_LEVEL_INFO, F("INIT : SPI not enabled"));
  }
}


void checkResetFactoryPin() {
  static uint8_t factoryResetCounter = 0;

  if (Settings.Pin_Reset == -1) {
    return;
  }

  if (digitalRead(Settings.Pin_Reset) == 0) { // active low reset pin
    factoryResetCounter++;                    // just count every second
  }
  else
  {                                           // reset pin released
    if (factoryResetCounter > 9) {
      // factory reset and reboot
      ResetFactory();
    }

    if (factoryResetCounter > 3) {
      // normal reboot
      reboot(IntendedRebootReason_e::ResetFactoryPinActive);
    }
    factoryResetCounter = 0; // count was < 3, reset counter
  }
}

#ifdef ESP8266
int lastADCvalue = 0;

int espeasy_analogRead(int pin) {
  if (!WiFiEventData.wifiConnectInProgress) {
    #if FEATURE_ADC_VCC
      lastADCvalue = ESP.getVcc();
    #else
      lastADCvalue = analogRead(A0);
    #endif // if FEATURE_ADC_VCC
  }
  return lastADCvalue;
}

#endif // ifdef ESP8266

float mapADCtoFloat(float float_value,
                    float adc1,
                    float adc2,
                    float out1,
                    float out2)
{
  if (!approximatelyEqual(adc1, adc2))
  {
    const float normalized = (float_value - adc1) / (adc2 - adc1);
    float_value = normalized * (out2 - out1) + out1;
  }
  return float_value;
}


#ifdef ESP32

// ESP32 ADC calibration datatypes.


// FIXME TD-er: For now keep a local array of the adc calibration 
#if ESP_IDF_VERSION_MAJOR < 5
Hardware_ADC_cali_t ESP32_ADC_cali[ADC_ATTEN_MAX];
#else
Hardware_ADC_cali_t ESP32_ADC_cali[ADC_ATTENDB_MAX];
#endif


void initADC() {
  for (size_t atten = 0; atten < NR_ELEMENTS(ESP32_ADC_cali); ++atten) {
    if (!ESP32_ADC_cali[atten].initialized()) {
      // FIXME TD-er: For now fake some pin which is connected to ADC1
      #ifdef ESP32_CLASSIC
      const int pin = 36;
      #else 
      const int pin = 1;
      #endif
      ESP32_ADC_cali[atten].init(pin, static_cast<adc_atten_t>(atten));
    }
  }
}

float applyADCFactoryCalibration(float raw_value, adc_atten_t attenuation)
{
  if (attenuation < NR_ELEMENTS(ESP32_ADC_cali)) {
    return ESP32_ADC_cali[attenuation].applyFactoryCalibration(raw_value);
  }
  return raw_value;
}

bool hasADC_factory_calibration() {
  return ESP32_ADC_cali[0].useFactoryCalibration();
}

const __FlashStringHelper* getADC_factory_calibration_type()
{
  return ESP32_ADC_cali[0].getADC_factory_calibration_type();
}

float getADC_factory_calibrated_min(adc_atten_t attenuation)
{
  if (attenuation < NR_ELEMENTS(ESP32_ADC_cali)) {
    return ESP32_ADC_cali[attenuation].getMinOut();
  }
  return 0.0f;
}

float getADC_factory_calibrated_max(adc_atten_t attenuation)
{
  if (attenuation < NR_ELEMENTS(ESP32_ADC_cali)) {
    return ESP32_ADC_cali[attenuation].getMaxOut();
  }
  return MAX_ADC_VALUE;
}

int getADC_num_for_gpio(int pin) {
  int ch;

  return getADC_num_for_gpio(pin, ch);
}

int getADC_num_for_gpio(int pin, int& channel)
{
  int adc, t;

  if (getADC_gpio_info(pin, adc, channel, t)) {
    return adc;
  }
  return -1;
}

int espeasy_analogRead(int pin, bool readAsTouch) {
  int value = 0;
  int adc, ch, t;

  if (getADC_gpio_info(pin, adc, ch, t)) {
    bool canread = false;

    switch (adc) {
      case 0:
      # if HAS_HALL_EFFECT_SENSOR
        value = hallRead();
      # endif // if HAS_HALL_EFFECT_SENSOR
        break;
      case 1:
        canread = true;
        break;
      case 2:
#if ESP_IDF_VERSION_MAJOR < 5
        if (WiFi.getMode() == WIFI_OFF) {
          // See:
          // https://docs.espressif.com/projects/esp-idf/en/latest/esp32/api-reference/peripherals/adc.html#configuration-and-reading-adc
          // ADC2 is shared with WiFi, so don't read ADC2 when WiFi is on.
          canread = true;
        }
#else
        canread = true;
#endif
        break;
    }

    if (canread) {
      if (readAsTouch && (t >= 0)) {
        # if HAS_TOUCH_GPIO
        value = touchRead(pin);
        # endif // if HAS_TOUCH_GPIO
      } else {
        value = analogRead(pin);
      }
    }
  }
  return value;
}


int  getCPU_MaxFreqMHz()
{
#if CONFIG_IDF_TARGET_ESP32
    return static_cast<int>(efuse_hal_get_rated_freq_mhz());
#elif CONFIG_IDF_TARGET_ESP32C2
    return 120;
#elif CONFIG_IDF_TARGET_ESP32C3
    return 160;
#elif CONFIG_IDF_TARGET_ESP32C6
    return 160;
#elif CONFIG_IDF_TARGET_ESP32H2
    //IDF-6570
    return 96;
#elif CONFIG_IDF_TARGET_ESP32P4
    return 400;
#elif CONFIG_IDF_TARGET_ESP32S2
    return 240;
#elif CONFIG_IDF_TARGET_ESP32S3
    return 240;

#  else 
  #   error Target CONFIG_IDF_TARGET is not supported
  return 160;
#  endif
}

int  getCPU_MinFreqMHz()
{
  // TODO TD-er: May differ on some ESPs and also some allow less but only without WiFi
  return 80;
}


#endif // ifdef ESP32



/*********************************************************************************************\
* High entropy hardware random generator
* Thanks to DigitalAlchemist
\*********************************************************************************************/

#if ESP_IDF_VERSION_MAJOR >= 5
#include <esp_random.h>
#endif

uint32_t HwRandom() {
#if ESP_IDF_VERSION_MAJOR >= 5
  // See for more info on the HW RNG:
  // https://docs.espressif.com/projects/esp-idf/en/latest/esp32s2/api-reference/system/random.html
  return esp_random();
#else

// Based on code from https://raw.githubusercontent.com/espressif/esp-idf/master/components/esp32/hw_random.c
// https://github.com/arendst/Tasmota/blob/1e6b78a957be538cf494f0e2dc49060d1cb0fe8b/tasmota/support_esp.ino#L805
#if ESP8266

  // https://web.archive.org/web/20160922031242/http://esp8266-re.foogod.com/wiki/Random_Number_Generator
  # define _RAND_ADDR 0x3FF20E44UL
#endif // ESP8266
#ifdef ESP32
  # define _RAND_ADDR 0x3FF75144UL
#endif // ESP32
  static uint32_t last_ccount = 0;
  uint32_t ccount;
  uint32_t result = 0;

  do {
    ccount  = ESP.getCycleCount();
    result ^= *(volatile uint32_t *)_RAND_ADDR;     // -V566
  } while (ccount - last_ccount < 64);
  last_ccount = ccount;
  return result ^ *(volatile uint32_t *)_RAND_ADDR; // -V566
#undef _RAND_ADDR
#endif
}

long HwRandom(long howbig) {
    if(howbig == 0) {
        return 0;
    }
    return HwRandom() % howbig;
}

long HwRandom(long howsmall, long howbig) {
    if(howsmall >= howbig) {
        return howsmall;
    }
    long diff = howbig - howsmall;
    return HwRandom(diff) + howsmall;
}

#ifdef ESP8266
void readBootCause() {
  lastBootCause = BOOT_CAUSE_MANUAL_REBOOT;
  const rst_info *resetInfo = ESP.getResetInfoPtr();

  if (resetInfo != nullptr) {
    switch (resetInfo->reason) {
      // normal startup by power on
      case REASON_DEFAULT_RST:      lastBootCause = BOOT_CAUSE_COLD_BOOT; break;

      // hardware watch dog reset
      case REASON_WDT_RST:          lastBootCause = BOOT_CAUSE_EXT_WD; break;

      // exception reset, GPIO status won’t change
      case REASON_EXCEPTION_RST:    lastBootCause = BOOT_CAUSE_EXCEPTION; break;

      // software watch dog reset, GPIO status won’t change
      case REASON_SOFT_WDT_RST:     lastBootCause = BOOT_CAUSE_SW_WATCHDOG; break;

      // software restart ,system_restart , GPIO status won’t change
      case REASON_SOFT_RESTART:     lastBootCause = BOOT_CAUSE_SOFT_RESTART; break;

      // wake up from deep-sleep
      case REASON_DEEP_SLEEP_AWAKE: lastBootCause = BOOT_CAUSE_DEEP_SLEEP; break;

      // external system reset
      case REASON_EXT_SYS_RST:      lastBootCause = BOOT_CAUSE_MANUAL_REBOOT; break;
      default:
        break;
    }
  }
}

#endif // ifdef ESP8266

#ifdef ESP32
void readBootCause() {
  lastBootCause = BOOT_CAUSE_MANUAL_REBOOT;

  #ifdef ESP32S2

  switch (rtc_get_reset_reason(0)) {
    case NO_MEAN                : break;
    case POWERON_RESET          : lastBootCause = BOOT_CAUSE_MANUAL_REBOOT;    break; /**<1, Vbat power on reset*/
    case RTC_SW_SYS_RESET       : lastBootCause = BOOT_CAUSE_SOFT_RESTART;     break; /**<3, Software reset digital core*/
    case DEEPSLEEP_RESET        : lastBootCause = BOOT_CAUSE_DEEP_SLEEP;       break; /**<5, Deep Sleep reset digital core*/
    case TG0WDT_SYS_RESET       : lastBootCause = BOOT_CAUSE_EXT_WD;           break; /**<7, Timer Group0 Watch dog reset digital core*/
    case TG1WDT_SYS_RESET       : lastBootCause = BOOT_CAUSE_EXT_WD;           break; /**<8, Timer Group1 Watch dog reset digital core*/
    case RTCWDT_SYS_RESET       : lastBootCause = BOOT_CAUSE_EXT_WD;           break; /**<9, RTC Watch dog Reset digital core*/
    case INTRUSION_RESET        : lastBootCause = BOOT_CAUSE_SOFT_RESTART;     break; /**<10, Instrusion tested to reset CPU*/
    case TG0WDT_CPU_RESET       : lastBootCause = BOOT_CAUSE_EXT_WD;           break; /**<11, Time Group0 reset CPU*/
    case RTC_SW_CPU_RESET       : lastBootCause = BOOT_CAUSE_SOFT_RESTART;     break; /**<12, Software reset CPU*/
    case RTCWDT_CPU_RESET       : lastBootCause = BOOT_CAUSE_EXT_WD;           break; /**<13, RTC Watch dog Reset CPU*/
    case RTCWDT_BROWN_OUT_RESET : lastBootCause = BOOT_CAUSE_POWER_UNSTABLE;   break; /**<15, Reset when the vdd voltage is not stable*/
    case RTCWDT_RTC_RESET       : lastBootCause = BOOT_CAUSE_EXT_WD;           break; /**<16, RTC Watch dog reset digital core and rtc module*/
    case TG1WDT_CPU_RESET       : lastBootCause = BOOT_CAUSE_EXT_WD;           break; /**<17, Time Group1 reset CPU*/
    case SUPER_WDT_RESET        : lastBootCause = BOOT_CAUSE_EXT_WD;           break; /**<18, super watchdog reset digital core and rtc module*/
    case GLITCH_RTC_RESET       : lastBootCause = BOOT_CAUSE_POWER_UNSTABLE;   break; /**<19, glitch reset digital core and rtc module*/
    case EFUSE_RESET            : lastBootCause = BOOT_CAUSE_MANUAL_REBOOT;    break; /**<20, efuse reset digital core*/
  }



#elif defined(ESP32S3)
  switch (rtc_get_reset_reason(0)) {
    case NO_MEAN                : break;
    case POWERON_RESET          : lastBootCause = BOOT_CAUSE_MANUAL_REBOOT;    break; /**<1, Vbat power on reset*/
    case RTC_SW_SYS_RESET       : lastBootCause = BOOT_CAUSE_SOFT_RESTART;     break; /**<3, Software reset digital core*/
    case DEEPSLEEP_RESET        : lastBootCause = BOOT_CAUSE_DEEP_SLEEP;       break; /**<5, Deep Sleep reset digital core*/
    case TG0WDT_SYS_RESET       : lastBootCause = BOOT_CAUSE_EXT_WD;           break; /**<7, Timer Group0 Watch dog reset digital core*/
    case TG1WDT_SYS_RESET       : lastBootCause = BOOT_CAUSE_EXT_WD;           break; /**<8, Timer Group1 Watch dog reset digital core*/
    case RTCWDT_SYS_RESET       : lastBootCause = BOOT_CAUSE_EXT_WD;           break; /**<9, RTC Watch dog Reset digital core*/
    case INTRUSION_RESET        : lastBootCause = BOOT_CAUSE_SOFT_RESTART;     break; /**<10, Instrusion tested to reset CPU*/
    case TG0WDT_CPU_RESET       : lastBootCause = BOOT_CAUSE_EXT_WD;           break; /**<11, Time Group0 reset CPU*/
    case RTC_SW_CPU_RESET       : lastBootCause = BOOT_CAUSE_SOFT_RESTART;     break; /**<12, Software reset CPU*/
    case RTCWDT_CPU_RESET       : lastBootCause = BOOT_CAUSE_EXT_WD;           break; /**<13, RTC Watch dog Reset CPU*/
    case RTCWDT_BROWN_OUT_RESET : lastBootCause = BOOT_CAUSE_POWER_UNSTABLE;   break; /**<15, Reset when the vdd voltage is not stable*/
    case RTCWDT_RTC_RESET       : lastBootCause = BOOT_CAUSE_EXT_WD;           break; /**<16, RTC Watch dog reset digital core and rtc module*/
    case TG1WDT_CPU_RESET       : lastBootCause = BOOT_CAUSE_EXT_WD;           break; /**<17, Time Group1 reset CPU*/
    case SUPER_WDT_RESET        : lastBootCause = BOOT_CAUSE_EXT_WD;           break; /**<18, super watchdog reset digital core and rtc module*/
    case GLITCH_RTC_RESET       : lastBootCause = BOOT_CAUSE_POWER_UNSTABLE;   break; /**<19, glitch reset digital core and rtc module*/
    case EFUSE_RESET            : lastBootCause = BOOT_CAUSE_MANUAL_REBOOT;    break; /**<20, efuse reset digital core*/
    case USB_UART_CHIP_RESET    : lastBootCause = BOOT_CAUSE_MANUAL_REBOOT;    break; /**<21, usb uart reset digital core */
    case USB_JTAG_CHIP_RESET    : lastBootCause = BOOT_CAUSE_MANUAL_REBOOT;    break; /**<22, usb jtag reset digital core */
    case POWER_GLITCH_RESET     : lastBootCause = BOOT_CAUSE_POWER_UNSTABLE;   break; /**<23, power glitch reset digital core and rtc module*/
  }


#elif defined(ESP32C2)
  switch (rtc_get_reset_reason(0)) {
    case NO_MEAN                : break;
    case POWERON_RESET          : lastBootCause = BOOT_CAUSE_MANUAL_REBOOT;    break; /**<1, Vbat power on reset*/
    case RTC_SW_SYS_RESET       : lastBootCause = BOOT_CAUSE_SOFT_RESTART;     break; /**<3, Software reset digital core*/
    case DEEPSLEEP_RESET        : lastBootCause = BOOT_CAUSE_DEEP_SLEEP;       break; /**<3, Deep Sleep reset digital core*/
    case TG0WDT_SYS_RESET       : lastBootCause = BOOT_CAUSE_EXT_WD;           break; /**<7, Timer Group0 Watch dog reset digital core*/
    case RTCWDT_SYS_RESET       : lastBootCause = BOOT_CAUSE_EXT_WD;           break; /**<9, RTC Watch dog Reset digital core*/
    case INTRUSION_RESET        : lastBootCause = BOOT_CAUSE_SOFT_RESTART;     break; /**<10, Instrusion tested to reset CPU*/
    case TG0WDT_CPU_RESET       : lastBootCause = BOOT_CAUSE_EXT_WD;           break; /**<11, Time Group0 reset CPU*/
    case RTC_SW_CPU_RESET       : lastBootCause = BOOT_CAUSE_SOFT_RESTART;     break; /**<12, Software reset CPU*/
    case RTCWDT_CPU_RESET       : lastBootCause = BOOT_CAUSE_EXT_WD;           break; /**<13, RTC Watch dog Reset CPU*/
    case RTCWDT_BROWN_OUT_RESET : lastBootCause = BOOT_CAUSE_POWER_UNSTABLE;   break; /**<15, Reset when the vdd voltage is not stable*/
    case RTCWDT_RTC_RESET       : lastBootCause = BOOT_CAUSE_EXT_WD;           break; /**<16, RTC Watch dog reset digital core and rtc module*/
    case SUPER_WDT_RESET        : lastBootCause = BOOT_CAUSE_EXT_WD;           break; /**<11, super watchdog reset digital core and rtc module*/
    case GLITCH_RTC_RESET       : lastBootCause = BOOT_CAUSE_EXT_WD;           break; /**<19, glitch reset digital core and rtc module*/
    case EFUSE_RESET            : lastBootCause = BOOT_CAUSE_POWER_UNSTABLE;   break; /**<20, efuse reset digital core*/
    case JTAG_RESET             : lastBootCause = BOOT_CAUSE_MANUAL_REBOOT;    break; /**<24, jtag reset CPU*/
  }


#elif defined(ESP32C3)
  switch (rtc_get_reset_reason(0)) {
    case NO_MEAN                : break;
    case POWERON_RESET          : lastBootCause = BOOT_CAUSE_MANUAL_REBOOT;    break; /**<1, Vbat power on reset*/
    case RTC_SW_SYS_RESET       : lastBootCause = BOOT_CAUSE_SOFT_RESTART;     break; /**<3, Software reset digital core*/
    case DEEPSLEEP_RESET        : lastBootCause = BOOT_CAUSE_DEEP_SLEEP;       break; /**<5, Deep Sleep reset digital core*/
    case TG0WDT_SYS_RESET       : lastBootCause = BOOT_CAUSE_EXT_WD;           break; /**<7, Timer Group0 Watch dog reset digital core*/
    case TG1WDT_SYS_RESET       : lastBootCause = BOOT_CAUSE_EXT_WD;           break; /**<8, Timer Group1 Watch dog reset digital core*/
    case RTCWDT_SYS_RESET       : lastBootCause = BOOT_CAUSE_EXT_WD;           break; /**<9, RTC Watch dog Reset digital core*/
    case INTRUSION_RESET        : lastBootCause = BOOT_CAUSE_SOFT_RESTART;     break; /**<10, Instrusion tested to reset CPU*/
    case TG0WDT_CPU_RESET       : lastBootCause = BOOT_CAUSE_EXT_WD;           break; /**<11, Time Group0 reset CPU*/
    case RTC_SW_CPU_RESET       : lastBootCause = BOOT_CAUSE_SOFT_RESTART;     break; /**<12, Software reset CPU*/
    case RTCWDT_CPU_RESET       : lastBootCause = BOOT_CAUSE_EXT_WD;           break; /**<13, RTC Watch dog Reset CPU*/
    case RTCWDT_BROWN_OUT_RESET : lastBootCause = BOOT_CAUSE_POWER_UNSTABLE;   break; /**<15, Reset when the vdd voltage is not stable*/
    case RTCWDT_RTC_RESET       : lastBootCause = BOOT_CAUSE_EXT_WD;           break; /**<16, RTC Watch dog reset digital core and rtc module*/
    case TG1WDT_CPU_RESET       : lastBootCause = BOOT_CAUSE_EXT_WD;           break; /**<17, Time Group1 reset CPU*/
    case SUPER_WDT_RESET        : lastBootCause = BOOT_CAUSE_EXT_WD;           break; /**<18, super watchdog reset digital core and rtc module*/
    case GLITCH_RTC_RESET       : lastBootCause = BOOT_CAUSE_POWER_UNSTABLE;   break; /**<19, glitch reset digital core and rtc module*/
    case EFUSE_RESET            : lastBootCause = BOOT_CAUSE_MANUAL_REBOOT;    break; /**<20, efuse reset digital core*/
    case USB_UART_CHIP_RESET    : lastBootCause = BOOT_CAUSE_MANUAL_REBOOT;    break; /**<21, usb uart reset digital core */
    case USB_JTAG_CHIP_RESET    : lastBootCause = BOOT_CAUSE_MANUAL_REBOOT;    break; /**<22, usb jtag reset digital core */
    case POWER_GLITCH_RESET     : lastBootCause = BOOT_CAUSE_POWER_UNSTABLE;   break; /**<23, power glitch reset digital core and rtc module*/
  }

#elif defined(ESP32C6)
  switch (rtc_get_reset_reason(0)) {
    case NO_MEAN                : break;
    case POWERON_RESET          : lastBootCause = BOOT_CAUSE_MANUAL_REBOOT;    break; /**<1, Vbat power on reset*/
    case RTC_SW_SYS_RESET       : lastBootCause = BOOT_CAUSE_SOFT_RESTART;     break; /**<3, Software reset digital core*/
    case DEEPSLEEP_RESET        : lastBootCause = BOOT_CAUSE_DEEP_SLEEP;       break; /**<5, Deep Sleep reset digital core*/
    case SDIO_RESET             : lastBootCause = BOOT_CAUSE_MANUAL_REBOOT;    break; /**<6, Reset by SLC module, reset digital core (hp system)*/
    case TG0WDT_SYS_RESET       : lastBootCause = BOOT_CAUSE_EXT_WD;           break; /**<7, Timer Group0 Watch dog reset digital core*/
    case TG1WDT_SYS_RESET       : lastBootCause = BOOT_CAUSE_EXT_WD;           break; /**<8, Timer Group1 Watch dog reset digital core*/
    case RTCWDT_SYS_RESET       : lastBootCause = BOOT_CAUSE_EXT_WD;           break; /**<9, RTC Watch dog Reset digital core*/
    case TG0WDT_CPU_RESET       : lastBootCause = BOOT_CAUSE_EXT_WD;           break; /**<11, Time Group0 reset CPU*/
    case RTC_SW_CPU_RESET       : lastBootCause = BOOT_CAUSE_SOFT_RESTART;     break; /**<12, Software reset CPU*/
    case RTCWDT_CPU_RESET       : lastBootCause = BOOT_CAUSE_EXT_WD;           break; /**<13, RTC Watch dog Reset CPU*/
    case RTCWDT_BROWN_OUT_RESET : lastBootCause = BOOT_CAUSE_POWER_UNSTABLE;   break; /**<15, Reset when the vdd voltage is not stable*/
    case RTCWDT_RTC_RESET       : lastBootCause = BOOT_CAUSE_EXT_WD;           break; /**<16, RTC Watch dog reset digital core and rtc module*/
    case TG1WDT_CPU_RESET       : lastBootCause = BOOT_CAUSE_EXT_WD;           break; /**<17, Time Group1 reset CPU*/
    case SUPER_WDT_RESET        : lastBootCause = BOOT_CAUSE_EXT_WD;           break; /**<18, super watchdog reset digital core and rtc module*/
    case EFUSE_RESET            : lastBootCause = BOOT_CAUSE_MANUAL_REBOOT;    break; /**<20, efuse reset digital core*/
    case USB_UART_CHIP_RESET    : lastBootCause = BOOT_CAUSE_MANUAL_REBOOT;    break; /**<21, usb uart reset digital core */
    case USB_JTAG_CHIP_RESET    : lastBootCause = BOOT_CAUSE_MANUAL_REBOOT;    break; /**<22, usb jtag reset digital core */
    case JTAG_RESET             : lastBootCause = BOOT_CAUSE_MANUAL_REBOOT;    break; /**<24, jtag reset CPU*/
  }

# elif defined(ESP32_CLASSIC)
  switch (rtc_get_reset_reason(0)) {
    case NO_MEAN                : break;
    case POWERON_RESET          : lastBootCause = BOOT_CAUSE_MANUAL_REBOOT;    break; /**<1, Vbat power on reset*/
    case SW_RESET               : lastBootCause = BOOT_CAUSE_SOFT_RESTART;     break; /**<3, Software reset digital core*/
    case OWDT_RESET             : lastBootCause = BOOT_CAUSE_SW_WATCHDOG;      break; /**<4, Legacy watch dog reset digital core*/
    case DEEPSLEEP_RESET        : lastBootCause = BOOT_CAUSE_DEEP_SLEEP;       break; /**<3, Deep Sleep reset digital core*/
    case SDIO_RESET             : lastBootCause = BOOT_CAUSE_MANUAL_REBOOT;    break; /**<6, Reset by SLC module, reset digital core*/
    case TG0WDT_SYS_RESET       : lastBootCause = BOOT_CAUSE_EXT_WD;           break; /**<7, Timer Group0 Watch dog reset digital core*/
    case TG1WDT_SYS_RESET       : lastBootCause = BOOT_CAUSE_EXT_WD;           break; /**<8, Timer Group1 Watch dog reset digital core*/
    case RTCWDT_SYS_RESET       : lastBootCause = BOOT_CAUSE_EXT_WD;           break; /**<9, RTC Watch dog Reset digital core*/
    case INTRUSION_RESET        : lastBootCause = BOOT_CAUSE_SOFT_RESTART;     break; /**<10, Instrusion tested to reset CPU*/
    case TGWDT_CPU_RESET        : lastBootCause = BOOT_CAUSE_EXT_WD;           break; /**<11, Time Group reset CPU*/
    case SW_CPU_RESET           : lastBootCause = BOOT_CAUSE_SOFT_RESTART;     break; /**<12, Software reset CPU*/
    case RTCWDT_CPU_RESET       : lastBootCause = BOOT_CAUSE_EXT_WD;           break; /**<13, RTC Watch dog Reset CPU*/
    case EXT_CPU_RESET          : lastBootCause = BOOT_CAUSE_MANUAL_REBOOT;    break; /**<14, for APP CPU, reseted by PRO CPU*/
    case RTCWDT_BROWN_OUT_RESET : lastBootCause = BOOT_CAUSE_POWER_UNSTABLE;   break; /**<15, Reset when the vdd voltage is not stable*/
    case RTCWDT_RTC_RESET       : lastBootCause = BOOT_CAUSE_EXT_WD;           break; /**<16, RTC Watch dog reset digital core and rtc module*/
  }

  # else

    static_assert(false, "Implement processor architecture");

  #endif
}

#endif // ifdef ESP32


/********************************************************************************************\
   Hardware specific configurations
 \*********************************************************************************************/
const __FlashStringHelper* getDeviceModelBrandString(DeviceModel model) {
  switch (model) {
    case DeviceModel::DeviceModel_Sonoff_Basic:
    case DeviceModel::DeviceModel_Sonoff_TH1x:
    case DeviceModel::DeviceModel_Sonoff_S2x:
    case DeviceModel::DeviceModel_Sonoff_TouchT1:
    case DeviceModel::DeviceModel_Sonoff_TouchT2:
    case DeviceModel::DeviceModel_Sonoff_TouchT3:
    case DeviceModel::DeviceModel_Sonoff_4ch:
    case DeviceModel::DeviceModel_Sonoff_POW:
    case DeviceModel::DeviceModel_Sonoff_POWr2:   return F("Sonoff");
    case DeviceModel::DeviceModel_Shelly1:
    case DeviceModel::DeviceModel_ShellyPLUG_S:   return F("Shelly");
# if CONFIG_ETH_USE_ESP32_EMAC
    case DeviceModel::DeviceModel_Olimex_ESP32_PoE:
    case DeviceModel::DeviceModel_Olimex_ESP32_EVB:
    case DeviceModel::DeviceModel_Olimex_ESP32_GATEWAY:
    #ifdef ESP32_CLASSIC
      return F("Olimex");
    #endif // ifdef ESP32_CLASSIC
    case DeviceModel::DeviceModel_wESP32:
    #ifdef ESP32_CLASSIC
      return F("wESP32");
    #endif // ifdef ESP32_CLASSIC
    case DeviceModel::DeviceModel_WT32_ETH01:
    #ifdef ESP32_CLASSIC
      return F("WT32-ETH01");
    #endif // ifdef ESP32_CLASSIC
#endif
    case DeviceModel::DeviceModel_default:
    case DeviceModel::DeviceModel_MAX:      break;

      // Do not use default: as this allows the compiler to detect any missing cases.
  }
  return F("");
}

const __FlashStringHelper* getDeviceModelTypeString(DeviceModel model)
{
  switch (model) {
#if defined(ESP8266) && !defined(LIMIT_BUILD_SIZE)
    case DeviceModel::DeviceModel_Sonoff_Basic:   return F(" Basic");
    case DeviceModel::DeviceModel_Sonoff_TH1x:    return F(" TH1x");
    case DeviceModel::DeviceModel_Sonoff_S2x:     return F(" S2x");
    case DeviceModel::DeviceModel_Sonoff_TouchT1: return F(" TouchT1");
    case DeviceModel::DeviceModel_Sonoff_TouchT2: return F(" TouchT2");
    case DeviceModel::DeviceModel_Sonoff_TouchT3: return F(" TouchT3");
    case DeviceModel::DeviceModel_Sonoff_4ch:     return F(" 4ch");
    case DeviceModel::DeviceModel_Sonoff_POW:     return F(" POW");
    case DeviceModel::DeviceModel_Sonoff_POWr2:   return F(" POW-r2");
    case DeviceModel::DeviceModel_Shelly1:        return F("1");
    case DeviceModel::DeviceModel_ShellyPLUG_S:   return F(" PLUG S");
#else // if defined(ESP8266) && !defined(LIMIT_BUILD_SIZE)
    case DeviceModel::DeviceModel_Sonoff_Basic:
    case DeviceModel::DeviceModel_Sonoff_TH1x:
    case DeviceModel::DeviceModel_Sonoff_S2x:
    case DeviceModel::DeviceModel_Sonoff_TouchT1:
    case DeviceModel::DeviceModel_Sonoff_TouchT2:
    case DeviceModel::DeviceModel_Sonoff_TouchT3:
    case DeviceModel::DeviceModel_Sonoff_4ch:
    case DeviceModel::DeviceModel_Sonoff_POW:
    case DeviceModel::DeviceModel_Sonoff_POWr2:
    case DeviceModel::DeviceModel_Shelly1:
    case DeviceModel::DeviceModel_ShellyPLUG_S:
      return F("default");
#endif // if defined(ESP8266) && !defined(LIMIT_BUILD_SIZE)
#if CONFIG_ETH_USE_ESP32_EMAC
    case DeviceModel::DeviceModel_Olimex_ESP32_PoE:      return F(" ESP32-PoE");
    case DeviceModel::DeviceModel_Olimex_ESP32_EVB:      return F(" ESP32-EVB");
    case DeviceModel::DeviceModel_Olimex_ESP32_GATEWAY:  return F(" ESP32-GATEWAY");
    case DeviceModel::DeviceModel_wESP32:                break;
    case DeviceModel::DeviceModel_WT32_ETH01:            return F(" add-on");
#endif // if CONFIG_ETH_USE_ESP32_EMAC

    case DeviceModel::DeviceModel_default:
    case DeviceModel::DeviceModel_MAX:             return F("default");

      // Do not use default: as this allows the compiler to detect any missing cases.
  }
  return F("");
}

String getDeviceModelString(DeviceModel model) {
  return concat(
    getDeviceModelBrandString(model),
    getDeviceModelTypeString(model));
}

bool modelMatchingFlashSize(DeviceModel model) {
#if defined(ESP8266) || (defined(ESP32_CLASSIC) && FEATURE_ETHERNET)
  const uint32_t size_MB = getFlashRealSizeInBytes() >> 20;
#endif // if defined(ESP8266) || (defined(ESP32_CLASSIC) && FEATURE_ETHERNET)

  // TD-er: This also checks for ESP8266/ESP8285/ESP32_CLASSIC
  switch (model) {
    case DeviceModel::DeviceModel_Sonoff_Basic:
    case DeviceModel::DeviceModel_Sonoff_TH1x:
    case DeviceModel::DeviceModel_Sonoff_S2x:
    case DeviceModel::DeviceModel_Sonoff_TouchT1:
    case DeviceModel::DeviceModel_Sonoff_TouchT2:
    case DeviceModel::DeviceModel_Sonoff_TouchT3:
    case DeviceModel::DeviceModel_Sonoff_4ch:
#ifdef ESP8266
      return size_MB == 1;
#else // ifdef ESP8266
      return false;
#endif // ifdef ESP8266

    case DeviceModel::DeviceModel_Sonoff_POW:
    case DeviceModel::DeviceModel_Sonoff_POWr2:
#ifdef ESP8266
      return size_MB == 4;
#else // ifdef ESP8266
      return false;
#endif // ifdef ESP8266

    case DeviceModel::DeviceModel_Shelly1:
    case DeviceModel::DeviceModel_ShellyPLUG_S:
#ifdef ESP8266
      return size_MB == 2;
#else // ifdef ESP8266
      return false;
#endif // ifdef ESP8266

      // These Olimex boards all have Ethernet
#if CONFIG_ETH_USE_ESP32_EMAC
    case DeviceModel::DeviceModel_Olimex_ESP32_PoE:
    case DeviceModel::DeviceModel_Olimex_ESP32_EVB:
    case DeviceModel::DeviceModel_Olimex_ESP32_GATEWAY:
    case DeviceModel::DeviceModel_wESP32:
    case DeviceModel::DeviceModel_WT32_ETH01:
# if  defined(ESP32_CLASSIC) && FEATURE_ETHERNET
      return size_MB == 4;
# else // if  defined(ESP32_CLASSIC) && FEATURE_ETHERNET
      return false;
# endif // if  defined(ESP32_CLASSIC) && FEATURE_ETHERNET
#endif // if CONFIG_ETH_USE_ESP32_EMAC
    case DeviceModel::DeviceModel_default:
    case DeviceModel::DeviceModel_MAX:
      return true;

      // Do not use default: as this allows the compiler to detect any missing cases.
  }
  return true;
}

void setFactoryDefault(DeviceModel model) {
  ResetFactoryDefaultPreference.setDeviceModel(model);
}

/********************************************************************************************\
   Add pre defined plugins and rules.
 \*********************************************************************************************/
void addSwitchPlugin(taskIndex_t taskIndex, int gpio, const String& name, bool activeLow) {
  setTaskDevice_to_TaskIndex(PLUGIN_GPIO, taskIndex);
  const int pins[] = { gpio, -1, -1 };

  setBasicTaskValues(
    taskIndex,
    0,    // taskdevicetimer
    true, // enabled
    name, // name
    pins);
  Settings.TaskDevicePin1PullUp[taskIndex] = true;

  if (activeLow) {
    Settings.TaskDevicePluginConfig[taskIndex][2] = 1; // PLUGIN_001_BUTTON_TYPE_PUSH_ACTIVE_LOW;
  }
  Settings.TaskDevicePluginConfig[taskIndex][3] = 1;   // "Send Boot state" checked.
}

void addPredefinedPlugins(const GpioFactorySettingsStruct& gpio_settings) {
  taskIndex_t taskIndex = 0;

  for (int i = 0; i < 4; ++i) {
    if (gpio_settings.button[i] >= 0) {
      String label = F("Button");
      label += (i + 1);
      addSwitchPlugin(taskIndex, gpio_settings.button[i], label, true);
      ++taskIndex;
    }

    if (gpio_settings.relais[i] >= 0) {
      String label = F("Relay");
      label += (i + 1);
      addSwitchPlugin(taskIndex, gpio_settings.relais[i], label, false);
      ++taskIndex;
    }
  }
}

void addButtonRelayRule(uint8_t buttonNumber, int relay_gpio) {
  Settings.UseRules = true;
  String fileName;

  #if defined(ESP32)
  fileName += '/';
  #endif // if defined(ESP32)
  fileName += F("rules1.txt");
  String rule = F("on ButtonBNR#state do\n  if [RelayBNR#state]=0\n    gpio,GNR,1\n  else\n    gpio,GNR,0\n  endif\nendon\n");
  rule.replace(F("BNR"), String(buttonNumber));
  rule.replace(F("GNR"), String(relay_gpio));
  String result = appendLineToFile(fileName, rule);

  if (result.length() > 0) {
    addLogMove(LOG_LEVEL_ERROR, result);
  }
}

void addPredefinedRules(const GpioFactorySettingsStruct& gpio_settings) {
  for (int i = 0; i < 4; ++i) {
    if ((gpio_settings.button[i] >= 0) && (gpio_settings.relais[i] >= 0)) {
      addButtonRelayRule((i + 1), gpio_settings.relais[i]);
    }
  }
}

// ********************************************************************************
// change of device: cleanup old device and reset default settings
// ********************************************************************************
void setTaskDevice_to_TaskIndex(pluginID_t taskdevicenumber, taskIndex_t taskIndex) {
  struct EventStruct TempEvent(taskIndex);
  String dummy;

  // let the plugin do its cleanup by calling PLUGIN_EXIT with this TaskIndex
  PluginCall(PLUGIN_EXIT, &TempEvent, dummy);
  taskClear(taskIndex, false); // clear settings, but do not save
  ClearCustomTaskSettings(taskIndex);

  Settings.TaskDeviceNumber[taskIndex] = taskdevicenumber.value;

  //  Settings.getPluginID_for_task(taskIndex) = taskdevicenumber;

  if (validPluginID_fullcheck(taskdevicenumber)) // set default values if a new device has been selected
  {
    // FIXME TD-er: Must check if this is working (e.g. need to set nr. decimals?)
    ExtraTaskSettings.clear();
    ExtraTaskSettings.TaskIndex = taskIndex;

    // NOTE: do not enable task by default. allow user to enter sensible valus first and let him enable it when ready.
    PluginCall(PLUGIN_SET_DEFAULTS,         &TempEvent, dummy);
    PluginCall(PLUGIN_GET_DEVICEVALUENAMES, &TempEvent, dummy); // the plugin should populate ExtraTaskSettings with its default values.
  } else {
    // New task is empty task, thus save config now.
    taskClear(taskIndex, true);                                 // clear settings, and save
  }
}

// ********************************************************************************
// Initialize task with some default values applicable for almost all tasks
// ********************************************************************************
void setBasicTaskValues(taskIndex_t taskIndex, unsigned long taskdevicetimer,
                        bool enabled, const String& name, const int pins[3]) {
  if (!validTaskIndex(taskIndex)) { return; }
  const deviceIndex_t DeviceIndex = getDeviceIndex_from_TaskIndex(taskIndex);

  if (!validDeviceIndex(DeviceIndex)) { return; }

  LoadTaskSettings(taskIndex); // Make sure ExtraTaskSettings are up-to-date

  if (taskdevicetimer > 0) {
    Settings.TaskDeviceTimer[taskIndex] = taskdevicetimer;
  } else {
    if (!Device[DeviceIndex].TimerOptional) { // Set default delay, unless it's optional...
      Settings.TaskDeviceTimer[taskIndex] = Settings.Delay;
    }
    else {
      Settings.TaskDeviceTimer[taskIndex] = 0;
    }
  }
  Settings.TaskDeviceEnabled[taskIndex] = enabled;
  //Settings.TaskDeviceEnabled[taskIndex].enabled = enabled;
  safe_strncpy(ExtraTaskSettings.TaskDeviceName, name.c_str(), sizeof(ExtraTaskSettings.TaskDeviceName));

  // FIXME TD-er: Check for valid GPIO pin (and  -1 for "not set")
  Settings.TaskDevicePin1[taskIndex] = pins[0];
  Settings.TaskDevicePin2[taskIndex] = pins[1];
  Settings.TaskDevicePin3[taskIndex] = pins[2];
}
=======
#include "../Helpers/Hardware.h"

#include "../Commands/GPIO.h"
#include "../CustomBuild/ESPEasyLimits.h"
#include "../DataTypes/SPI_options.h"
#include "../ESPEasyCore/ESPEasyGPIO.h"
#include "../ESPEasyCore/ESPEasy_Log.h"

#include "../Globals/Device.h"
#include "../Globals/ESPEasyWiFiEvent.h"
#include "../Globals/ExtraTaskSettings.h"
#include "../Globals/Settings.h"
#include "../Globals/Statistics.h"
#include "../Globals/GlobalMapPortStatus.h"

#include "../Helpers/ESPEasy_FactoryDefault.h"
#include "../Helpers/ESPEasy_Storage.h"
#include "../Helpers/FS_Helper.h"
#include "../Helpers/Hardware_device_info.h"
#include "../Helpers/Hardware_GPIO.h"
#include "../Helpers/Hardware_I2C.h"
#include "../Helpers/I2C_access.h"
#include "../Helpers/Misc.h"
#include "../Helpers/PortStatus.h"
#include "../Helpers/StringConverter.h"


#if defined(ESP8266)
  # include <ESP8266WiFi.h>
#endif // if defined(ESP8266)
#if defined(ESP32)
  # include <WiFi.h>
#endif // if defined(ESP32)

// #include "../../ESPEasy-Globals.h"

#ifdef ESP32
  # include <soc/soc.h>
  # include <soc/efuse_reg.h>
  # include <hal/efuse_hal.h>
  # include <soc/spi_reg.h>
  # include <soc/rtc.h>

  # if ESP_IDF_VERSION_MAJOR == 4
    #  if CONFIG_IDF_TARGET_ESP32S3   // ESP32-S3
      #   include <esp32s3/rom/spi_flash.h>
      #   include <esp32s3/spiram.h>
      #   include <esp32s3/rom/rtc.h>
    #  elif CONFIG_IDF_TARGET_ESP32S2   // ESP32-S2
      #   include <esp32s2/rom/spi_flash.h>
      #   include <esp32s2/spiram.h>
      #   include <esp32s2/rom/rtc.h>
    #  elif CONFIG_IDF_TARGET_ESP32C3 // ESP32-C3
      #   include <esp32c3/rom/spi_flash.h>
      #   include <esp32c3/rom/rtc.h>
    #  elif CONFIG_IDF_TARGET_ESP32   // ESP32/PICO-D4
      #   include <esp32/rom/spi_flash.h>
      #   include <esp32/rom/rtc.h>
      #   include <esp32/spiram.h>
    #  else // if CONFIG_IDF_TARGET_ESP32S3
      #   error Target CONFIG_IDF_TARGET is not supported
    #  endif // if CONFIG_IDF_TARGET_ESP32S3
  # else // ESP32 IDF 5.x and later
    #  include <rom/spi_flash.h>
    #  include <rom/rtc.h>
    #  include <bootloader_common.h>
  # endif // if ESP_IDF_VERSION_MAJOR == 4


# if CONFIG_IDF_TARGET_ESP32S3   // ESP32-S3
  #  define HAS_HALL_EFFECT_SENSOR  0
  #  define HAS_TOUCH_GPIO 1
# elif CONFIG_IDF_TARGET_ESP32S2 // ESP32-S2
  #  define HAS_HALL_EFFECT_SENSOR  0
  #  define HAS_TOUCH_GPIO 1
# elif CONFIG_IDF_TARGET_ESP32C6 // ESP32-C6
  #  define HAS_HALL_EFFECT_SENSOR  0
  #  define HAS_TOUCH_GPIO  0
# elif CONFIG_IDF_TARGET_ESP32C3 // ESP32-C3
  #  define HAS_HALL_EFFECT_SENSOR  0
  #  define HAS_TOUCH_GPIO  0
# elif CONFIG_IDF_TARGET_ESP32C2 // ESP32-C2
  #  define HAS_HALL_EFFECT_SENSOR  0
  #  define HAS_TOUCH_GPIO  0
# elif CONFIG_IDF_TARGET_ESP32   // ESP32/PICO-D4
  #  if ESP_IDF_VERSION_MAJOR < 5
  #   define HAS_HALL_EFFECT_SENSOR  1
  #  else // if ESP_IDF_VERSION_MAJOR < 5

// Support for Hall Effect sensor was removed in ESP_IDF 5.x
  #   define HAS_HALL_EFFECT_SENSOR  0
  #  endif // if ESP_IDF_VERSION_MAJOR < 5
  #  define HAS_TOUCH_GPIO 1
# else // if CONFIG_IDF_TARGET_ESP32S3
  #  error Target CONFIG_IDF_TARGET is not supported
# endif // if CONFIG_IDF_TARGET_ESP32S3


# ifndef HAS_TOUCH_GPIO
#  define HAS_TOUCH_GPIO 0
# endif // ifndef HAS_TOUCH_GPIO


# if ESP_IDF_VERSION_MAJOR >= 5

#  include <esp_chip_info.h>
#  include <soc/soc.h>
#  include <driver/ledc.h>
#  include <esp_psram.h>

// #include <hal/ledc_hal.h>

# endif // if ESP_IDF_VERSION_MAJOR >= 5

# include "../Helpers/Hardware_ADC_cali.h"

#if FEATURE_ETHERNET
#include <ETH.h>
#endif

#endif // ifdef ESP32


#if FEATURE_SD
# include <SD.h>
#endif // if FEATURE_SD


#include <SPI.h>


# define GPIO_PLUGIN_ID  1

/********************************************************************************************\
 * Initialize specific hardware settings (only global ones, others are set through devices)
 \*********************************************************************************************/
void hardwareInit()
{
  // set GPIO pins state if not set to default
  bool hasPullUp, hasPullDown;

  for (int gpio = 0; gpio <= MAX_GPIO; ++gpio) {
    const bool serialPinConflict = isSerialConsolePin(gpio);

    if (!serialPinConflict) {
      const uint32_t key = createKey(PLUGIN_GPIO, gpio);
      #ifdef ESP32
      checkAndClearPWM(key);
      #endif // ifdef ESP32

      if (getGpioPullResistor(gpio, hasPullUp, hasPullDown)) {
        PinBootState bootState = Settings.getPinBootState(gpio);
      #if FEATURE_ETHERNET
/*
        if (Settings.ETH_Pin_power_rst == gpio)
        {
                  if (loglevelActiveFor(LOG_LEVEL_INFO)) {
                    String log = F("ETH  : Reset ETH module on pin ");
                    log += Settings.ETH_Pin_power_rst;
                    addLog(LOG_LEVEL_INFO, log);
                  }
                  bootState = PinBootState::Output_low;
                }
         */
      #endif // if FEATURE_ETHERNET

        #ifdef ESP32
        if (bootState != PinBootState::Default_state) {
          gpio_reset_pin(static_cast<gpio_num_t>(gpio));
        }
        #endif
          
        switch (bootState)
        {
          case PinBootState::Default_state:
            // At startup, pins are configured as INPUT
            break;
          case PinBootState::Output_low:
            createAndSetPortStatus_Mode_State(key, PIN_MODE_OUTPUT, 0);
            GPIO_Write(PLUGIN_GPIO, gpio, LOW, PIN_MODE_OUTPUT);

            // setPinState(1, gpio, PIN_MODE_OUTPUT, LOW);
            break;
          case PinBootState::Output_high:
            createAndSetPortStatus_Mode_State(key, PIN_MODE_OUTPUT, 0);
            GPIO_Write(PLUGIN_GPIO, gpio, HIGH, PIN_MODE_OUTPUT);

            // setPinState(1, gpio, PIN_MODE_OUTPUT, HIGH);
            break;
          case PinBootState::Input_pullup:

            if (hasPullUp) {
              createAndSetPortStatus_Mode_State(key, PIN_MODE_INPUT_PULLUP, 0);
              pinMode(gpio, INPUT_PULLUP);
            }
            break;
          case PinBootState::Input_pulldown:

            if (hasPullDown) {
              createAndSetPortStatus_Mode_State(key, PIN_MODE_INPUT_PULLDOWN, 0);

              #ifdef ESP8266

              if (gpio == 16) {
                pinMode(gpio, INPUT_PULLDOWN_16);
              }
              #endif // ifdef ESP8266
              #ifdef ESP32
              pinMode(gpio, INPUT_PULLDOWN);
              #endif // ifdef ESP32
            }
            break;
          case PinBootState::Input:
            createAndSetPortStatus_Mode_State(key, PIN_MODE_INPUT, 0);
            pinMode(gpio, INPUT);
            break;
        }
      }
    }
  }

  if (getGpioPullResistor(Settings.Pin_Reset, hasPullUp, hasPullDown)) {
    if (hasPullUp) {
      pinMode(Settings.Pin_Reset, INPUT_PULLUP);
    }
  }

  initI2C();

  #if FEATURE_PLUGIN_PRIORITY
  String dummy;
  PluginCall(PLUGIN_PRIORITY_INIT_ALL, nullptr, dummy);
  #endif // if FEATURE_PLUGIN_PRIORITY

  bool tryInitSPI = true;
#if FEATURE_ETHERNET
  if ((Settings.NetworkMedium == NetworkMedium_t::Ethernet) &&
      isValid(Settings.ETH_Phy_Type) && 
      isSPI_EthernetType(Settings.ETH_Phy_Type)) 
  {
#if !ETH_SPI_SUPPORTS_CUSTOM
      tryInitSPI = false;
#endif
  }
#endif


  // SPI Init
  bool SPI_initialized = false;
  if (tryInitSPI && Settings.isSPI_valid())
  {
    SPI.setHwCs(false);

    // MFD: for ESP32 enable the SPI on HSPI as the default is VSPI
    #ifdef ESP32

    const SPI_Options_e SPI_selection = static_cast<SPI_Options_e>(Settings.InitSPI);
    int8_t spi_gpios[3]               = {};

    if (Settings.getSPI_pins(spi_gpios)) {
      if (SPI_selection == SPI_Options_e::Vspi_Fspi) {
        SPI.begin(); // Default SPI bus
      } else {
        SPI.begin(spi_gpios[0], spi_gpios[1], spi_gpios[2]);
      }
      SPI_initialized = true;
    }
    #else // ifdef ESP32
    SPI.begin();
    SPI_initialized = true;
    #endif // ifdef ESP32
  }

  if (SPI_initialized)
  {
    addLog(LOG_LEVEL_INFO, F("INIT : SPI Init (without CS)"));
    #if FEATURE_SD

    if (Settings.Pin_sd_cs >= 0)
    {
      if (SD.begin(Settings.Pin_sd_cs))
      {
        addLog(LOG_LEVEL_INFO, F("SD   : Init OK"));
      }
      else
      {
        SD.end();
        addLog(LOG_LEVEL_ERROR, F("SD   : Init failed"));
      }
    }
#endif // if FEATURE_SD
  } else {
    addLog(LOG_LEVEL_INFO, F("INIT : SPI not enabled"));
  }
}


void checkResetFactoryPin() {
  static uint8_t factoryResetCounter = 0;

  if (Settings.Pin_Reset == -1) {
    return;
  }

  if (digitalRead(Settings.Pin_Reset) == 0) { // active low reset pin
    factoryResetCounter++;                    // just count every second
  }
  else
  {                                           // reset pin released
    if (factoryResetCounter > 9) {
      // factory reset and reboot
      ResetFactory();
    }

    if (factoryResetCounter > 3) {
      // normal reboot
      reboot(IntendedRebootReason_e::ResetFactoryPinActive);
    }
    factoryResetCounter = 0; // count was < 3, reset counter
  }
}

#ifdef ESP8266
int lastADCvalue = 0;

int espeasy_analogRead(int pin) {
  if (!WiFiEventData.wifiConnectInProgress) {
    #if FEATURE_ADC_VCC
      lastADCvalue = ESP.getVcc();
    #else
      lastADCvalue = analogRead(A0);
    #endif // if FEATURE_ADC_VCC
  }
  return lastADCvalue;
}

#endif // ifdef ESP8266

float mapADCtoFloat(float float_value,
                    float adc1,
                    float adc2,
                    float out1,
                    float out2)
{
  if (!approximatelyEqual(adc1, adc2))
  {
    const float normalized = (float_value - adc1) / (adc2 - adc1);
    float_value = normalized * (out2 - out1) + out1;
  }
  return float_value;
}


#ifdef ESP32

// ESP32 ADC calibration datatypes.


// FIXME TD-er: For now keep a local array of the adc calibration 
#if ESP_IDF_VERSION_MAJOR < 5
Hardware_ADC_cali_t ESP32_ADC_cali[ADC_ATTEN_MAX]{};
#else
Hardware_ADC_cali_t ESP32_ADC_cali[ADC_ATTENDB_MAX]{};
#endif


void initADC() {
  for (size_t atten = 0; atten < NR_ELEMENTS(ESP32_ADC_cali); ++atten) {
    if (!ESP32_ADC_cali[atten].initialized()) {
      // FIXME TD-er: For now fake some pin which is connected to ADC1
      #ifdef ESP32_CLASSIC
      const int pin = 36;
      #else 
      const int pin = 1;
      #endif
      ESP32_ADC_cali[atten].init(pin, static_cast<adc_atten_t>(atten));
    }
  }
}

float applyADCFactoryCalibration(float raw_value, adc_atten_t attenuation)
{
  if (attenuation < NR_ELEMENTS(ESP32_ADC_cali)) {
    return ESP32_ADC_cali[attenuation].applyFactoryCalibration(raw_value);
  }
  return raw_value;
}

bool hasADC_factory_calibration() {
  return ESP32_ADC_cali[0].useFactoryCalibration();
}

const __FlashStringHelper* getADC_factory_calibration_type()
{
  return ESP32_ADC_cali[0].getADC_factory_calibration_type();
}

float getADC_factory_calibrated_min(adc_atten_t attenuation)
{
  if (attenuation < NR_ELEMENTS(ESP32_ADC_cali)) {
    return ESP32_ADC_cali[attenuation].getMinOut();
  }
  return 0.0f;
}

float getADC_factory_calibrated_max(adc_atten_t attenuation)
{
  if (attenuation < NR_ELEMENTS(ESP32_ADC_cali)) {
    return ESP32_ADC_cali[attenuation].getMaxOut();
  }
  return MAX_ADC_VALUE;
}

int getADC_num_for_gpio(int pin) {
  int ch;

  return getADC_num_for_gpio(pin, ch);
}

int getADC_num_for_gpio(int pin, int& channel)
{
  int adc, t;

  if (getADC_gpio_info(pin, adc, channel, t)) {
    return adc;
  }
  return -1;
}

int espeasy_analogRead(int pin, bool readAsTouch) {
  int value = 0;
  int adc, ch, t;

  if (getADC_gpio_info(pin, adc, ch, t)) {
    bool canread = false;

    switch (adc) {
      case 0:
      # if HAS_HALL_EFFECT_SENSOR
        value = hallRead();
      # endif // if HAS_HALL_EFFECT_SENSOR
        break;
      case 1:
        canread = true;
        break;
      case 2:
#if ESP_IDF_VERSION_MAJOR < 5
        if (WiFi.getMode() == WIFI_OFF) {
          // See:
          // https://docs.espressif.com/projects/esp-idf/en/latest/esp32/api-reference/peripherals/adc.html#configuration-and-reading-adc
          // ADC2 is shared with WiFi, so don't read ADC2 when WiFi is on.
          canread = true;
        }
#else
        canread = true;
#endif
        break;
    }

    if (canread) {
      if (readAsTouch && (t >= 0)) {
        # if HAS_TOUCH_GPIO
        value = touchRead(pin);
        # endif // if HAS_TOUCH_GPIO
      } else {
        value = analogRead(pin);
      }
    }
  }
  return value;
}


int  getCPU_MaxFreqMHz()
{
#if CONFIG_IDF_TARGET_ESP32
    return static_cast<int>(efuse_hal_get_rated_freq_mhz());
#elif CONFIG_IDF_TARGET_ESP32C2
    return 120;
#elif CONFIG_IDF_TARGET_ESP32C3
    return 160;
#elif CONFIG_IDF_TARGET_ESP32C6
    return 160;
#elif CONFIG_IDF_TARGET_ESP32H2
    //IDF-6570
    return 96;
#elif CONFIG_IDF_TARGET_ESP32P4
    return 400;
#elif CONFIG_IDF_TARGET_ESP32S2
    return 240;
#elif CONFIG_IDF_TARGET_ESP32S3
    return 240;

#  else 
  #   error Target CONFIG_IDF_TARGET is not supported
  return 160;
#  endif
}

int  getCPU_MinFreqMHz()
{
  // TODO TD-er: May differ on some ESPs and also some allow less but only without WiFi
  return 80;
}


#endif // ifdef ESP32



/*********************************************************************************************\
* High entropy hardware random generator
* Thanks to DigitalAlchemist
\*********************************************************************************************/

#if ESP_IDF_VERSION_MAJOR >= 5
#include <esp_random.h>
#endif

uint32_t HwRandom() {
#if ESP_IDF_VERSION_MAJOR >= 5
  // See for more info on the HW RNG:
  // https://docs.espressif.com/projects/esp-idf/en/latest/esp32s2/api-reference/system/random.html
  return esp_random();
#else

// Based on code from https://raw.githubusercontent.com/espressif/esp-idf/master/components/esp32/hw_random.c
// https://github.com/arendst/Tasmota/blob/1e6b78a957be538cf494f0e2dc49060d1cb0fe8b/tasmota/support_esp.ino#L805
#if ESP8266

  // https://web.archive.org/web/20160922031242/http://esp8266-re.foogod.com/wiki/Random_Number_Generator
  # define _RAND_ADDR 0x3FF20E44UL
#endif // ESP8266
#ifdef ESP32
  # define _RAND_ADDR 0x3FF75144UL
#endif // ESP32
  static uint32_t last_ccount = 0;
  uint32_t ccount;
  uint32_t result = 0;

  do {
    ccount  = ESP.getCycleCount();
    result ^= *(volatile uint32_t *)_RAND_ADDR;     // -V566
  } while (ccount - last_ccount < 64);
  last_ccount = ccount;
  return result ^ *(volatile uint32_t *)_RAND_ADDR; // -V566
#undef _RAND_ADDR
#endif
}

long HwRandom(long howbig) {
    if(howbig == 0) {
        return 0;
    }
    return HwRandom() % howbig;
}

long HwRandom(long howsmall, long howbig) {
    if(howsmall >= howbig) {
        return howsmall;
    }
    long diff = howbig - howsmall;
    return HwRandom(diff) + howsmall;
}

#ifdef ESP8266
void readBootCause() {
  lastBootCause = BOOT_CAUSE_MANUAL_REBOOT;
  const rst_info *resetInfo = ESP.getResetInfoPtr();

  if (resetInfo != nullptr) {
    switch (resetInfo->reason) {
      // normal startup by power on
      case REASON_DEFAULT_RST:      lastBootCause = BOOT_CAUSE_COLD_BOOT; break;

      // hardware watch dog reset
      case REASON_WDT_RST:          lastBootCause = BOOT_CAUSE_EXT_WD; break;

      // exception reset, GPIO status won’t change
      case REASON_EXCEPTION_RST:    lastBootCause = BOOT_CAUSE_EXCEPTION; break;

      // software watch dog reset, GPIO status won’t change
      case REASON_SOFT_WDT_RST:     lastBootCause = BOOT_CAUSE_SW_WATCHDOG; break;

      // software restart ,system_restart , GPIO status won’t change
      case REASON_SOFT_RESTART:     lastBootCause = BOOT_CAUSE_SOFT_RESTART; break;

      // wake up from deep-sleep
      case REASON_DEEP_SLEEP_AWAKE: lastBootCause = BOOT_CAUSE_DEEP_SLEEP; break;

      // external system reset
      case REASON_EXT_SYS_RST:      lastBootCause = BOOT_CAUSE_MANUAL_REBOOT; break;
      default:
        break;
    }
  }
}

#endif // ifdef ESP8266

#ifdef ESP32
void readBootCause() {
  lastBootCause = BOOT_CAUSE_MANUAL_REBOOT;

  #ifdef ESP32S2

  switch (rtc_get_reset_reason(0)) {
    case NO_MEAN                : break;
    case POWERON_RESET          : lastBootCause = BOOT_CAUSE_MANUAL_REBOOT;    break; /**<1, Vbat power on reset*/
    case RTC_SW_SYS_RESET       : lastBootCause = BOOT_CAUSE_SOFT_RESTART;     break; /**<3, Software reset digital core*/
    case DEEPSLEEP_RESET        : lastBootCause = BOOT_CAUSE_DEEP_SLEEP;       break; /**<5, Deep Sleep reset digital core*/
    case TG0WDT_SYS_RESET       : lastBootCause = BOOT_CAUSE_EXT_WD;           break; /**<7, Timer Group0 Watch dog reset digital core*/
    case TG1WDT_SYS_RESET       : lastBootCause = BOOT_CAUSE_EXT_WD;           break; /**<8, Timer Group1 Watch dog reset digital core*/
    case RTCWDT_SYS_RESET       : lastBootCause = BOOT_CAUSE_EXT_WD;           break; /**<9, RTC Watch dog Reset digital core*/
    case INTRUSION_RESET        : lastBootCause = BOOT_CAUSE_SOFT_RESTART;     break; /**<10, Instrusion tested to reset CPU*/
    case TG0WDT_CPU_RESET       : lastBootCause = BOOT_CAUSE_EXT_WD;           break; /**<11, Time Group0 reset CPU*/
    case RTC_SW_CPU_RESET       : lastBootCause = BOOT_CAUSE_SOFT_RESTART;     break; /**<12, Software reset CPU*/
    case RTCWDT_CPU_RESET       : lastBootCause = BOOT_CAUSE_EXT_WD;           break; /**<13, RTC Watch dog Reset CPU*/
    case RTCWDT_BROWN_OUT_RESET : lastBootCause = BOOT_CAUSE_POWER_UNSTABLE;   break; /**<15, Reset when the vdd voltage is not stable*/
    case RTCWDT_RTC_RESET       : lastBootCause = BOOT_CAUSE_EXT_WD;           break; /**<16, RTC Watch dog reset digital core and rtc module*/
    case TG1WDT_CPU_RESET       : lastBootCause = BOOT_CAUSE_EXT_WD;           break; /**<17, Time Group1 reset CPU*/
    case SUPER_WDT_RESET        : lastBootCause = BOOT_CAUSE_EXT_WD;           break; /**<18, super watchdog reset digital core and rtc module*/
    case GLITCH_RTC_RESET       : lastBootCause = BOOT_CAUSE_POWER_UNSTABLE;   break; /**<19, glitch reset digital core and rtc module*/
    case EFUSE_RESET            : lastBootCause = BOOT_CAUSE_MANUAL_REBOOT;    break; /**<20, efuse reset digital core*/
  }



#elif defined(ESP32S3)
  switch (rtc_get_reset_reason(0)) {
    case NO_MEAN                : break;
    case POWERON_RESET          : lastBootCause = BOOT_CAUSE_MANUAL_REBOOT;    break; /**<1, Vbat power on reset*/
    case RTC_SW_SYS_RESET       : lastBootCause = BOOT_CAUSE_SOFT_RESTART;     break; /**<3, Software reset digital core*/
    case DEEPSLEEP_RESET        : lastBootCause = BOOT_CAUSE_DEEP_SLEEP;       break; /**<5, Deep Sleep reset digital core*/
    case TG0WDT_SYS_RESET       : lastBootCause = BOOT_CAUSE_EXT_WD;           break; /**<7, Timer Group0 Watch dog reset digital core*/
    case TG1WDT_SYS_RESET       : lastBootCause = BOOT_CAUSE_EXT_WD;           break; /**<8, Timer Group1 Watch dog reset digital core*/
    case RTCWDT_SYS_RESET       : lastBootCause = BOOT_CAUSE_EXT_WD;           break; /**<9, RTC Watch dog Reset digital core*/
    case INTRUSION_RESET        : lastBootCause = BOOT_CAUSE_SOFT_RESTART;     break; /**<10, Instrusion tested to reset CPU*/
    case TG0WDT_CPU_RESET       : lastBootCause = BOOT_CAUSE_EXT_WD;           break; /**<11, Time Group0 reset CPU*/
    case RTC_SW_CPU_RESET       : lastBootCause = BOOT_CAUSE_SOFT_RESTART;     break; /**<12, Software reset CPU*/
    case RTCWDT_CPU_RESET       : lastBootCause = BOOT_CAUSE_EXT_WD;           break; /**<13, RTC Watch dog Reset CPU*/
    case RTCWDT_BROWN_OUT_RESET : lastBootCause = BOOT_CAUSE_POWER_UNSTABLE;   break; /**<15, Reset when the vdd voltage is not stable*/
    case RTCWDT_RTC_RESET       : lastBootCause = BOOT_CAUSE_EXT_WD;           break; /**<16, RTC Watch dog reset digital core and rtc module*/
    case TG1WDT_CPU_RESET       : lastBootCause = BOOT_CAUSE_EXT_WD;           break; /**<17, Time Group1 reset CPU*/
    case SUPER_WDT_RESET        : lastBootCause = BOOT_CAUSE_EXT_WD;           break; /**<18, super watchdog reset digital core and rtc module*/
    case GLITCH_RTC_RESET       : lastBootCause = BOOT_CAUSE_POWER_UNSTABLE;   break; /**<19, glitch reset digital core and rtc module*/
    case EFUSE_RESET            : lastBootCause = BOOT_CAUSE_MANUAL_REBOOT;    break; /**<20, efuse reset digital core*/
    case USB_UART_CHIP_RESET    : lastBootCause = BOOT_CAUSE_MANUAL_REBOOT;    break; /**<21, usb uart reset digital core */
    case USB_JTAG_CHIP_RESET    : lastBootCause = BOOT_CAUSE_MANUAL_REBOOT;    break; /**<22, usb jtag reset digital core */
    case POWER_GLITCH_RESET     : lastBootCause = BOOT_CAUSE_POWER_UNSTABLE;   break; /**<23, power glitch reset digital core and rtc module*/
  }


#elif defined(ESP32C2)
  switch (rtc_get_reset_reason(0)) {
    case NO_MEAN                : break;
    case POWERON_RESET          : lastBootCause = BOOT_CAUSE_MANUAL_REBOOT;    break; /**<1, Vbat power on reset*/
    case RTC_SW_SYS_RESET       : lastBootCause = BOOT_CAUSE_SOFT_RESTART;     break; /**<3, Software reset digital core*/
    case DEEPSLEEP_RESET        : lastBootCause = BOOT_CAUSE_DEEP_SLEEP;       break; /**<3, Deep Sleep reset digital core*/
    case TG0WDT_SYS_RESET       : lastBootCause = BOOT_CAUSE_EXT_WD;           break; /**<7, Timer Group0 Watch dog reset digital core*/
    case RTCWDT_SYS_RESET       : lastBootCause = BOOT_CAUSE_EXT_WD;           break; /**<9, RTC Watch dog Reset digital core*/
    case INTRUSION_RESET        : lastBootCause = BOOT_CAUSE_SOFT_RESTART;     break; /**<10, Instrusion tested to reset CPU*/
    case TG0WDT_CPU_RESET       : lastBootCause = BOOT_CAUSE_EXT_WD;           break; /**<11, Time Group0 reset CPU*/
    case RTC_SW_CPU_RESET       : lastBootCause = BOOT_CAUSE_SOFT_RESTART;     break; /**<12, Software reset CPU*/
    case RTCWDT_CPU_RESET       : lastBootCause = BOOT_CAUSE_EXT_WD;           break; /**<13, RTC Watch dog Reset CPU*/
    case RTCWDT_BROWN_OUT_RESET : lastBootCause = BOOT_CAUSE_POWER_UNSTABLE;   break; /**<15, Reset when the vdd voltage is not stable*/
    case RTCWDT_RTC_RESET       : lastBootCause = BOOT_CAUSE_EXT_WD;           break; /**<16, RTC Watch dog reset digital core and rtc module*/
    case SUPER_WDT_RESET        : lastBootCause = BOOT_CAUSE_EXT_WD;           break; /**<11, super watchdog reset digital core and rtc module*/
    case GLITCH_RTC_RESET       : lastBootCause = BOOT_CAUSE_EXT_WD;           break; /**<19, glitch reset digital core and rtc module*/
    case EFUSE_RESET            : lastBootCause = BOOT_CAUSE_POWER_UNSTABLE;   break; /**<20, efuse reset digital core*/
    case JTAG_RESET             : lastBootCause = BOOT_CAUSE_MANUAL_REBOOT;    break; /**<24, jtag reset CPU*/
  }


#elif defined(ESP32C3)
  switch (rtc_get_reset_reason(0)) {
    case NO_MEAN                : break;
    case POWERON_RESET          : lastBootCause = BOOT_CAUSE_MANUAL_REBOOT;    break; /**<1, Vbat power on reset*/
    case RTC_SW_SYS_RESET       : lastBootCause = BOOT_CAUSE_SOFT_RESTART;     break; /**<3, Software reset digital core*/
    case DEEPSLEEP_RESET        : lastBootCause = BOOT_CAUSE_DEEP_SLEEP;       break; /**<5, Deep Sleep reset digital core*/
    case TG0WDT_SYS_RESET       : lastBootCause = BOOT_CAUSE_EXT_WD;           break; /**<7, Timer Group0 Watch dog reset digital core*/
    case TG1WDT_SYS_RESET       : lastBootCause = BOOT_CAUSE_EXT_WD;           break; /**<8, Timer Group1 Watch dog reset digital core*/
    case RTCWDT_SYS_RESET       : lastBootCause = BOOT_CAUSE_EXT_WD;           break; /**<9, RTC Watch dog Reset digital core*/
    case INTRUSION_RESET        : lastBootCause = BOOT_CAUSE_SOFT_RESTART;     break; /**<10, Instrusion tested to reset CPU*/
    case TG0WDT_CPU_RESET       : lastBootCause = BOOT_CAUSE_EXT_WD;           break; /**<11, Time Group0 reset CPU*/
    case RTC_SW_CPU_RESET       : lastBootCause = BOOT_CAUSE_SOFT_RESTART;     break; /**<12, Software reset CPU*/
    case RTCWDT_CPU_RESET       : lastBootCause = BOOT_CAUSE_EXT_WD;           break; /**<13, RTC Watch dog Reset CPU*/
    case RTCWDT_BROWN_OUT_RESET : lastBootCause = BOOT_CAUSE_POWER_UNSTABLE;   break; /**<15, Reset when the vdd voltage is not stable*/
    case RTCWDT_RTC_RESET       : lastBootCause = BOOT_CAUSE_EXT_WD;           break; /**<16, RTC Watch dog reset digital core and rtc module*/
    case TG1WDT_CPU_RESET       : lastBootCause = BOOT_CAUSE_EXT_WD;           break; /**<17, Time Group1 reset CPU*/
    case SUPER_WDT_RESET        : lastBootCause = BOOT_CAUSE_EXT_WD;           break; /**<18, super watchdog reset digital core and rtc module*/
    case GLITCH_RTC_RESET       : lastBootCause = BOOT_CAUSE_POWER_UNSTABLE;   break; /**<19, glitch reset digital core and rtc module*/
    case EFUSE_RESET            : lastBootCause = BOOT_CAUSE_MANUAL_REBOOT;    break; /**<20, efuse reset digital core*/
    case USB_UART_CHIP_RESET    : lastBootCause = BOOT_CAUSE_MANUAL_REBOOT;    break; /**<21, usb uart reset digital core */
    case USB_JTAG_CHIP_RESET    : lastBootCause = BOOT_CAUSE_MANUAL_REBOOT;    break; /**<22, usb jtag reset digital core */
    case POWER_GLITCH_RESET     : lastBootCause = BOOT_CAUSE_POWER_UNSTABLE;   break; /**<23, power glitch reset digital core and rtc module*/
  }

#elif defined(ESP32C6)
  switch (rtc_get_reset_reason(0)) {
    case NO_MEAN                : break;
    case POWERON_RESET          : lastBootCause = BOOT_CAUSE_MANUAL_REBOOT;    break; /**<1, Vbat power on reset*/
    case RTC_SW_SYS_RESET       : lastBootCause = BOOT_CAUSE_SOFT_RESTART;     break; /**<3, Software reset digital core*/
    case DEEPSLEEP_RESET        : lastBootCause = BOOT_CAUSE_DEEP_SLEEP;       break; /**<5, Deep Sleep reset digital core*/
    case SDIO_RESET             : lastBootCause = BOOT_CAUSE_MANUAL_REBOOT;    break; /**<6, Reset by SLC module, reset digital core (hp system)*/
    case TG0WDT_SYS_RESET       : lastBootCause = BOOT_CAUSE_EXT_WD;           break; /**<7, Timer Group0 Watch dog reset digital core*/
    case TG1WDT_SYS_RESET       : lastBootCause = BOOT_CAUSE_EXT_WD;           break; /**<8, Timer Group1 Watch dog reset digital core*/
    case RTCWDT_SYS_RESET       : lastBootCause = BOOT_CAUSE_EXT_WD;           break; /**<9, RTC Watch dog Reset digital core*/
    case TG0WDT_CPU_RESET       : lastBootCause = BOOT_CAUSE_EXT_WD;           break; /**<11, Time Group0 reset CPU*/
    case RTC_SW_CPU_RESET       : lastBootCause = BOOT_CAUSE_SOFT_RESTART;     break; /**<12, Software reset CPU*/
    case RTCWDT_CPU_RESET       : lastBootCause = BOOT_CAUSE_EXT_WD;           break; /**<13, RTC Watch dog Reset CPU*/
    case RTCWDT_BROWN_OUT_RESET : lastBootCause = BOOT_CAUSE_POWER_UNSTABLE;   break; /**<15, Reset when the vdd voltage is not stable*/
    case RTCWDT_RTC_RESET       : lastBootCause = BOOT_CAUSE_EXT_WD;           break; /**<16, RTC Watch dog reset digital core and rtc module*/
    case TG1WDT_CPU_RESET       : lastBootCause = BOOT_CAUSE_EXT_WD;           break; /**<17, Time Group1 reset CPU*/
    case SUPER_WDT_RESET        : lastBootCause = BOOT_CAUSE_EXT_WD;           break; /**<18, super watchdog reset digital core and rtc module*/
    case EFUSE_RESET            : lastBootCause = BOOT_CAUSE_MANUAL_REBOOT;    break; /**<20, efuse reset digital core*/
    case USB_UART_CHIP_RESET    : lastBootCause = BOOT_CAUSE_MANUAL_REBOOT;    break; /**<21, usb uart reset digital core */
    case USB_JTAG_CHIP_RESET    : lastBootCause = BOOT_CAUSE_MANUAL_REBOOT;    break; /**<22, usb jtag reset digital core */
    case JTAG_RESET             : lastBootCause = BOOT_CAUSE_MANUAL_REBOOT;    break; /**<24, jtag reset CPU*/
  }

# elif defined(ESP32_CLASSIC)
  switch (rtc_get_reset_reason(0)) {
    case NO_MEAN                : break;
    case POWERON_RESET          : lastBootCause = BOOT_CAUSE_MANUAL_REBOOT;    break; /**<1, Vbat power on reset*/
    case SW_RESET               : lastBootCause = BOOT_CAUSE_SOFT_RESTART;     break; /**<3, Software reset digital core*/
    case OWDT_RESET             : lastBootCause = BOOT_CAUSE_SW_WATCHDOG;      break; /**<4, Legacy watch dog reset digital core*/
    case DEEPSLEEP_RESET        : lastBootCause = BOOT_CAUSE_DEEP_SLEEP;       break; /**<3, Deep Sleep reset digital core*/
    case SDIO_RESET             : lastBootCause = BOOT_CAUSE_MANUAL_REBOOT;    break; /**<6, Reset by SLC module, reset digital core*/
    case TG0WDT_SYS_RESET       : lastBootCause = BOOT_CAUSE_EXT_WD;           break; /**<7, Timer Group0 Watch dog reset digital core*/
    case TG1WDT_SYS_RESET       : lastBootCause = BOOT_CAUSE_EXT_WD;           break; /**<8, Timer Group1 Watch dog reset digital core*/
    case RTCWDT_SYS_RESET       : lastBootCause = BOOT_CAUSE_EXT_WD;           break; /**<9, RTC Watch dog Reset digital core*/
    case INTRUSION_RESET        : lastBootCause = BOOT_CAUSE_SOFT_RESTART;     break; /**<10, Instrusion tested to reset CPU*/
    case TGWDT_CPU_RESET        : lastBootCause = BOOT_CAUSE_EXT_WD;           break; /**<11, Time Group reset CPU*/
    case SW_CPU_RESET           : lastBootCause = BOOT_CAUSE_SOFT_RESTART;     break; /**<12, Software reset CPU*/
    case RTCWDT_CPU_RESET       : lastBootCause = BOOT_CAUSE_EXT_WD;           break; /**<13, RTC Watch dog Reset CPU*/
    case EXT_CPU_RESET          : lastBootCause = BOOT_CAUSE_MANUAL_REBOOT;    break; /**<14, for APP CPU, reseted by PRO CPU*/
    case RTCWDT_BROWN_OUT_RESET : lastBootCause = BOOT_CAUSE_POWER_UNSTABLE;   break; /**<15, Reset when the vdd voltage is not stable*/
    case RTCWDT_RTC_RESET       : lastBootCause = BOOT_CAUSE_EXT_WD;           break; /**<16, RTC Watch dog reset digital core and rtc module*/
  }

  # else

    static_assert(false, "Implement processor architecture");

  #endif
}

#endif // ifdef ESP32


/********************************************************************************************\
   Hardware specific configurations
 \*********************************************************************************************/
const __FlashStringHelper* getDeviceModelBrandString(DeviceModel model) {
  switch (model) {
    case DeviceModel::DeviceModel_Sonoff_Basic:
    case DeviceModel::DeviceModel_Sonoff_TH1x:
    case DeviceModel::DeviceModel_Sonoff_S2x:
    case DeviceModel::DeviceModel_Sonoff_TouchT1:
    case DeviceModel::DeviceModel_Sonoff_TouchT2:
    case DeviceModel::DeviceModel_Sonoff_TouchT3:
    case DeviceModel::DeviceModel_Sonoff_4ch:
    case DeviceModel::DeviceModel_Sonoff_POW:
    case DeviceModel::DeviceModel_Sonoff_POWr2:   return F("Sonoff");
    case DeviceModel::DeviceModel_Shelly1:
    case DeviceModel::DeviceModel_ShellyPLUG_S:   return F("Shelly");
# if CONFIG_ETH_USE_ESP32_EMAC
    case DeviceModel::DeviceModel_Olimex_ESP32_PoE:
    case DeviceModel::DeviceModel_Olimex_ESP32_EVB:
    case DeviceModel::DeviceModel_Olimex_ESP32_GATEWAY:
    #ifdef ESP32_CLASSIC
      return F("Olimex");
    #endif // ifdef ESP32_CLASSIC
    case DeviceModel::DeviceModel_wESP32:
    #ifdef ESP32_CLASSIC
      return F("wESP32");
    #endif // ifdef ESP32_CLASSIC
    case DeviceModel::DeviceModel_WT32_ETH01:
    #ifdef ESP32_CLASSIC
      return F("WT32-ETH01");
    #endif // ifdef ESP32_CLASSIC
#endif
    case DeviceModel::DeviceModel_default:
    case DeviceModel::DeviceModel_MAX:      break;

      // Do not use default: as this allows the compiler to detect any missing cases.
  }
  return F("");
}

const __FlashStringHelper* getDeviceModelTypeString(DeviceModel model)
{
  switch (model) {
#if defined(ESP8266) && !defined(LIMIT_BUILD_SIZE)
    case DeviceModel::DeviceModel_Sonoff_Basic:   return F(" Basic");
    case DeviceModel::DeviceModel_Sonoff_TH1x:    return F(" TH1x");
    case DeviceModel::DeviceModel_Sonoff_S2x:     return F(" S2x");
    case DeviceModel::DeviceModel_Sonoff_TouchT1: return F(" TouchT1");
    case DeviceModel::DeviceModel_Sonoff_TouchT2: return F(" TouchT2");
    case DeviceModel::DeviceModel_Sonoff_TouchT3: return F(" TouchT3");
    case DeviceModel::DeviceModel_Sonoff_4ch:     return F(" 4ch");
    case DeviceModel::DeviceModel_Sonoff_POW:     return F(" POW");
    case DeviceModel::DeviceModel_Sonoff_POWr2:   return F(" POW-r2");
    case DeviceModel::DeviceModel_Shelly1:        return F("1");
    case DeviceModel::DeviceModel_ShellyPLUG_S:   return F(" PLUG S");
#else // if defined(ESP8266) && !defined(LIMIT_BUILD_SIZE)
    case DeviceModel::DeviceModel_Sonoff_Basic:
    case DeviceModel::DeviceModel_Sonoff_TH1x:
    case DeviceModel::DeviceModel_Sonoff_S2x:
    case DeviceModel::DeviceModel_Sonoff_TouchT1:
    case DeviceModel::DeviceModel_Sonoff_TouchT2:
    case DeviceModel::DeviceModel_Sonoff_TouchT3:
    case DeviceModel::DeviceModel_Sonoff_4ch:
    case DeviceModel::DeviceModel_Sonoff_POW:
    case DeviceModel::DeviceModel_Sonoff_POWr2:
    case DeviceModel::DeviceModel_Shelly1:
    case DeviceModel::DeviceModel_ShellyPLUG_S:
      return F("default");
#endif // if defined(ESP8266) && !defined(LIMIT_BUILD_SIZE)
#if CONFIG_ETH_USE_ESP32_EMAC
    case DeviceModel::DeviceModel_Olimex_ESP32_PoE:      return F(" ESP32-PoE");
    case DeviceModel::DeviceModel_Olimex_ESP32_EVB:      return F(" ESP32-EVB");
    case DeviceModel::DeviceModel_Olimex_ESP32_GATEWAY:  return F(" ESP32-GATEWAY");
    case DeviceModel::DeviceModel_wESP32:                break;
    case DeviceModel::DeviceModel_WT32_ETH01:            return F(" add-on");
#endif // if CONFIG_ETH_USE_ESP32_EMAC

    case DeviceModel::DeviceModel_default:
    case DeviceModel::DeviceModel_MAX:             return F("default");

      // Do not use default: as this allows the compiler to detect any missing cases.
  }
  return F("");
}

String getDeviceModelString(DeviceModel model) {
  return concat(
    getDeviceModelBrandString(model),
    getDeviceModelTypeString(model));
}

bool modelMatchingFlashSize(DeviceModel model) {
#if defined(ESP8266) || (defined(ESP32_CLASSIC) && FEATURE_ETHERNET)
  const uint32_t size_MB = getFlashRealSizeInBytes() >> 20;
#endif // if defined(ESP8266) || (defined(ESP32_CLASSIC) && FEATURE_ETHERNET)

  // TD-er: This also checks for ESP8266/ESP8285/ESP32_CLASSIC
  switch (model) {
    case DeviceModel::DeviceModel_Sonoff_Basic:
    case DeviceModel::DeviceModel_Sonoff_TH1x:
    case DeviceModel::DeviceModel_Sonoff_S2x:
    case DeviceModel::DeviceModel_Sonoff_TouchT1:
    case DeviceModel::DeviceModel_Sonoff_TouchT2:
    case DeviceModel::DeviceModel_Sonoff_TouchT3:
    case DeviceModel::DeviceModel_Sonoff_4ch:
#ifdef ESP8266
      return size_MB == 1;
#else // ifdef ESP8266
      return false;
#endif // ifdef ESP8266

    case DeviceModel::DeviceModel_Sonoff_POW:
    case DeviceModel::DeviceModel_Sonoff_POWr2:
#ifdef ESP8266
      return size_MB == 4;
#else // ifdef ESP8266
      return false;
#endif // ifdef ESP8266

    case DeviceModel::DeviceModel_Shelly1:
    case DeviceModel::DeviceModel_ShellyPLUG_S:
#ifdef ESP8266
      return size_MB == 2;
#else // ifdef ESP8266
      return false;
#endif // ifdef ESP8266

      // These Olimex boards all have Ethernet
#if CONFIG_ETH_USE_ESP32_EMAC
    case DeviceModel::DeviceModel_Olimex_ESP32_PoE:
    case DeviceModel::DeviceModel_Olimex_ESP32_EVB:
    case DeviceModel::DeviceModel_Olimex_ESP32_GATEWAY:
    case DeviceModel::DeviceModel_wESP32:
    case DeviceModel::DeviceModel_WT32_ETH01:
# if  defined(ESP32_CLASSIC) && FEATURE_ETHERNET
      return size_MB == 4;
# else // if  defined(ESP32_CLASSIC) && FEATURE_ETHERNET
      return false;
# endif // if  defined(ESP32_CLASSIC) && FEATURE_ETHERNET
#endif // if CONFIG_ETH_USE_ESP32_EMAC
    case DeviceModel::DeviceModel_default:
    case DeviceModel::DeviceModel_MAX:
      return true;

      // Do not use default: as this allows the compiler to detect any missing cases.
  }
  return true;
}

void setFactoryDefault(DeviceModel model) {
  ResetFactoryDefaultPreference.setDeviceModel(model);
}

/********************************************************************************************\
   Add pre defined plugins and rules.
 \*********************************************************************************************/
void addSwitchPlugin(taskIndex_t taskIndex, int gpio, const String& name, bool activeLow) {
  setTaskDevice_to_TaskIndex(PLUGIN_GPIO, taskIndex);
  const int pins[] = { gpio, -1, -1 };

  setBasicTaskValues(
    taskIndex,
    0,    // taskdevicetimer
    true, // enabled
    name, // name
    pins);
  Settings.TaskDevicePin1PullUp[taskIndex] = true;

  if (activeLow) {
    Settings.TaskDevicePluginConfig[taskIndex][2] = 1; // PLUGIN_001_BUTTON_TYPE_PUSH_ACTIVE_LOW;
  }
  Settings.TaskDevicePluginConfig[taskIndex][3] = 1;   // "Send Boot state" checked.
}

void addPredefinedPlugins(const GpioFactorySettingsStruct& gpio_settings) {
  taskIndex_t taskIndex = 0;

  for (int i = 0; i < 4; ++i) {
    if (gpio_settings.button[i] >= 0) {
      String label = F("Button");
      label += (i + 1);
      addSwitchPlugin(taskIndex, gpio_settings.button[i], label, true);
      ++taskIndex;
    }

    if (gpio_settings.relais[i] >= 0) {
      String label = F("Relay");
      label += (i + 1);
      addSwitchPlugin(taskIndex, gpio_settings.relais[i], label, false);
      ++taskIndex;
    }
  }
}

void addButtonRelayRule(uint8_t buttonNumber, int relay_gpio) {
  Settings.UseRules = true;
  String fileName;

  #if defined(ESP32)
  fileName += '/';
  #endif // if defined(ESP32)
  fileName += F("rules1.txt");
  String rule = F("on ButtonBNR#state do\n  if [RelayBNR#state]=0\n    gpio,GNR,1\n  else\n    gpio,GNR,0\n  endif\nendon\n");
  rule.replace(F("BNR"), String(buttonNumber));
  rule.replace(F("GNR"), String(relay_gpio));
  String result = appendLineToFile(fileName, rule);

  if (result.length() > 0) {
    addLogMove(LOG_LEVEL_ERROR, result);
  }
}

void addPredefinedRules(const GpioFactorySettingsStruct& gpio_settings) {
  for (int i = 0; i < 4; ++i) {
    if ((gpio_settings.button[i] >= 0) && (gpio_settings.relais[i] >= 0)) {
      addButtonRelayRule((i + 1), gpio_settings.relais[i]);
    }
  }
}

// ********************************************************************************
// change of device: cleanup old device and reset default settings
// ********************************************************************************
void setTaskDevice_to_TaskIndex(pluginID_t taskdevicenumber, taskIndex_t taskIndex) {
  struct EventStruct TempEvent(taskIndex);
  String dummy;

  // let the plugin do its cleanup by calling PLUGIN_EXIT with this TaskIndex
  PluginCall(PLUGIN_EXIT, &TempEvent, dummy);
  taskClear(taskIndex, false); // clear settings, but do not save
  ClearCustomTaskSettings(taskIndex);

  Settings.TaskDeviceNumber[taskIndex] = taskdevicenumber.value;

  //  Settings.getPluginID_for_task(taskIndex) = taskdevicenumber;

  if (validPluginID_fullcheck(taskdevicenumber)) // set default values if a new device has been selected
  {
    // FIXME TD-er: Must check if this is working (e.g. need to set nr. decimals?)
    ExtraTaskSettings.clear();
    ExtraTaskSettings.TaskIndex = taskIndex;

    // NOTE: do not enable task by default. allow user to enter sensible valus first and let him enable it when ready.
    PluginCall(PLUGIN_SET_DEFAULTS,         &TempEvent, dummy);
    PluginCall(PLUGIN_GET_DEVICEVALUENAMES, &TempEvent, dummy); // the plugin should populate ExtraTaskSettings with its default values.
  } else {
    // New task is empty task, thus save config now.
    taskClear(taskIndex, true);                                 // clear settings, and save
  }
}

// ********************************************************************************
// Initialize task with some default values applicable for almost all tasks
// ********************************************************************************
void setBasicTaskValues(taskIndex_t taskIndex, unsigned long taskdevicetimer,
                        bool enabled, const String& name, const int pins[3]) {
  if (!validTaskIndex(taskIndex)) { return; }
  const deviceIndex_t DeviceIndex = getDeviceIndex_from_TaskIndex(taskIndex);

  if (!validDeviceIndex(DeviceIndex)) { return; }

  LoadTaskSettings(taskIndex); // Make sure ExtraTaskSettings are up-to-date

  if (taskdevicetimer > 0) {
    Settings.TaskDeviceTimer[taskIndex] = taskdevicetimer;
  } else {
    if (!Device[DeviceIndex].TimerOptional) { // Set default delay, unless it's optional...
      Settings.TaskDeviceTimer[taskIndex] = Settings.Delay;
    }
    else {
      Settings.TaskDeviceTimer[taskIndex] = 0;
    }
  }
  Settings.TaskDeviceEnabled[taskIndex] = enabled;
  //Settings.TaskDeviceEnabled[taskIndex].enabled = enabled;
  safe_strncpy(ExtraTaskSettings.TaskDeviceName, name.c_str(), sizeof(ExtraTaskSettings.TaskDeviceName));

  // FIXME TD-er: Check for valid GPIO pin (and  -1 for "not set")
  Settings.TaskDevicePin1[taskIndex] = pins[0];
  Settings.TaskDevicePin2[taskIndex] = pins[1];
  Settings.TaskDevicePin3[taskIndex] = pins[2];
}
>>>>>>> 5f6ec043
<|MERGE_RESOLUTION|>--- conflicted
+++ resolved
@@ -1,4 +1,3 @@
-<<<<<<< HEAD
 #include "../Helpers/Hardware.h"
 
 #include "../Commands/GPIO.h"
@@ -360,9 +359,9 @@
 
 // FIXME TD-er: For now keep a local array of the adc calibration 
 #if ESP_IDF_VERSION_MAJOR < 5
-Hardware_ADC_cali_t ESP32_ADC_cali[ADC_ATTEN_MAX];
+Hardware_ADC_cali_t ESP32_ADC_cali[ADC_ATTEN_MAX]{};
 #else
-Hardware_ADC_cali_t ESP32_ADC_cali[ADC_ATTENDB_MAX];
+Hardware_ADC_cali_t ESP32_ADC_cali[ADC_ATTENDB_MAX]{};
 #endif
 
 
@@ -1032,1039 +1031,4 @@
   Settings.TaskDevicePin1[taskIndex] = pins[0];
   Settings.TaskDevicePin2[taskIndex] = pins[1];
   Settings.TaskDevicePin3[taskIndex] = pins[2];
-}
-=======
-#include "../Helpers/Hardware.h"
-
-#include "../Commands/GPIO.h"
-#include "../CustomBuild/ESPEasyLimits.h"
-#include "../DataTypes/SPI_options.h"
-#include "../ESPEasyCore/ESPEasyGPIO.h"
-#include "../ESPEasyCore/ESPEasy_Log.h"
-
-#include "../Globals/Device.h"
-#include "../Globals/ESPEasyWiFiEvent.h"
-#include "../Globals/ExtraTaskSettings.h"
-#include "../Globals/Settings.h"
-#include "../Globals/Statistics.h"
-#include "../Globals/GlobalMapPortStatus.h"
-
-#include "../Helpers/ESPEasy_FactoryDefault.h"
-#include "../Helpers/ESPEasy_Storage.h"
-#include "../Helpers/FS_Helper.h"
-#include "../Helpers/Hardware_device_info.h"
-#include "../Helpers/Hardware_GPIO.h"
-#include "../Helpers/Hardware_I2C.h"
-#include "../Helpers/I2C_access.h"
-#include "../Helpers/Misc.h"
-#include "../Helpers/PortStatus.h"
-#include "../Helpers/StringConverter.h"
-
-
-#if defined(ESP8266)
-  # include <ESP8266WiFi.h>
-#endif // if defined(ESP8266)
-#if defined(ESP32)
-  # include <WiFi.h>
-#endif // if defined(ESP32)
-
-// #include "../../ESPEasy-Globals.h"
-
-#ifdef ESP32
-  # include <soc/soc.h>
-  # include <soc/efuse_reg.h>
-  # include <hal/efuse_hal.h>
-  # include <soc/spi_reg.h>
-  # include <soc/rtc.h>
-
-  # if ESP_IDF_VERSION_MAJOR == 4
-    #  if CONFIG_IDF_TARGET_ESP32S3   // ESP32-S3
-      #   include <esp32s3/rom/spi_flash.h>
-      #   include <esp32s3/spiram.h>
-      #   include <esp32s3/rom/rtc.h>
-    #  elif CONFIG_IDF_TARGET_ESP32S2   // ESP32-S2
-      #   include <esp32s2/rom/spi_flash.h>
-      #   include <esp32s2/spiram.h>
-      #   include <esp32s2/rom/rtc.h>
-    #  elif CONFIG_IDF_TARGET_ESP32C3 // ESP32-C3
-      #   include <esp32c3/rom/spi_flash.h>
-      #   include <esp32c3/rom/rtc.h>
-    #  elif CONFIG_IDF_TARGET_ESP32   // ESP32/PICO-D4
-      #   include <esp32/rom/spi_flash.h>
-      #   include <esp32/rom/rtc.h>
-      #   include <esp32/spiram.h>
-    #  else // if CONFIG_IDF_TARGET_ESP32S3
-      #   error Target CONFIG_IDF_TARGET is not supported
-    #  endif // if CONFIG_IDF_TARGET_ESP32S3
-  # else // ESP32 IDF 5.x and later
-    #  include <rom/spi_flash.h>
-    #  include <rom/rtc.h>
-    #  include <bootloader_common.h>
-  # endif // if ESP_IDF_VERSION_MAJOR == 4
-
-
-# if CONFIG_IDF_TARGET_ESP32S3   // ESP32-S3
-  #  define HAS_HALL_EFFECT_SENSOR  0
-  #  define HAS_TOUCH_GPIO 1
-# elif CONFIG_IDF_TARGET_ESP32S2 // ESP32-S2
-  #  define HAS_HALL_EFFECT_SENSOR  0
-  #  define HAS_TOUCH_GPIO 1
-# elif CONFIG_IDF_TARGET_ESP32C6 // ESP32-C6
-  #  define HAS_HALL_EFFECT_SENSOR  0
-  #  define HAS_TOUCH_GPIO  0
-# elif CONFIG_IDF_TARGET_ESP32C3 // ESP32-C3
-  #  define HAS_HALL_EFFECT_SENSOR  0
-  #  define HAS_TOUCH_GPIO  0
-# elif CONFIG_IDF_TARGET_ESP32C2 // ESP32-C2
-  #  define HAS_HALL_EFFECT_SENSOR  0
-  #  define HAS_TOUCH_GPIO  0
-# elif CONFIG_IDF_TARGET_ESP32   // ESP32/PICO-D4
-  #  if ESP_IDF_VERSION_MAJOR < 5
-  #   define HAS_HALL_EFFECT_SENSOR  1
-  #  else // if ESP_IDF_VERSION_MAJOR < 5
-
-// Support for Hall Effect sensor was removed in ESP_IDF 5.x
-  #   define HAS_HALL_EFFECT_SENSOR  0
-  #  endif // if ESP_IDF_VERSION_MAJOR < 5
-  #  define HAS_TOUCH_GPIO 1
-# else // if CONFIG_IDF_TARGET_ESP32S3
-  #  error Target CONFIG_IDF_TARGET is not supported
-# endif // if CONFIG_IDF_TARGET_ESP32S3
-
-
-# ifndef HAS_TOUCH_GPIO
-#  define HAS_TOUCH_GPIO 0
-# endif // ifndef HAS_TOUCH_GPIO
-
-
-# if ESP_IDF_VERSION_MAJOR >= 5
-
-#  include <esp_chip_info.h>
-#  include <soc/soc.h>
-#  include <driver/ledc.h>
-#  include <esp_psram.h>
-
-// #include <hal/ledc_hal.h>
-
-# endif // if ESP_IDF_VERSION_MAJOR >= 5
-
-# include "../Helpers/Hardware_ADC_cali.h"
-
-#if FEATURE_ETHERNET
-#include <ETH.h>
-#endif
-
-#endif // ifdef ESP32
-
-
-#if FEATURE_SD
-# include <SD.h>
-#endif // if FEATURE_SD
-
-
-#include <SPI.h>
-
-
-# define GPIO_PLUGIN_ID  1
-
-/********************************************************************************************\
- * Initialize specific hardware settings (only global ones, others are set through devices)
- \*********************************************************************************************/
-void hardwareInit()
-{
-  // set GPIO pins state if not set to default
-  bool hasPullUp, hasPullDown;
-
-  for (int gpio = 0; gpio <= MAX_GPIO; ++gpio) {
-    const bool serialPinConflict = isSerialConsolePin(gpio);
-
-    if (!serialPinConflict) {
-      const uint32_t key = createKey(PLUGIN_GPIO, gpio);
-      #ifdef ESP32
-      checkAndClearPWM(key);
-      #endif // ifdef ESP32
-
-      if (getGpioPullResistor(gpio, hasPullUp, hasPullDown)) {
-        PinBootState bootState = Settings.getPinBootState(gpio);
-      #if FEATURE_ETHERNET
-/*
-        if (Settings.ETH_Pin_power_rst == gpio)
-        {
-                  if (loglevelActiveFor(LOG_LEVEL_INFO)) {
-                    String log = F("ETH  : Reset ETH module on pin ");
-                    log += Settings.ETH_Pin_power_rst;
-                    addLog(LOG_LEVEL_INFO, log);
-                  }
-                  bootState = PinBootState::Output_low;
-                }
-         */
-      #endif // if FEATURE_ETHERNET
-
-        #ifdef ESP32
-        if (bootState != PinBootState::Default_state) {
-          gpio_reset_pin(static_cast<gpio_num_t>(gpio));
-        }
-        #endif
-          
-        switch (bootState)
-        {
-          case PinBootState::Default_state:
-            // At startup, pins are configured as INPUT
-            break;
-          case PinBootState::Output_low:
-            createAndSetPortStatus_Mode_State(key, PIN_MODE_OUTPUT, 0);
-            GPIO_Write(PLUGIN_GPIO, gpio, LOW, PIN_MODE_OUTPUT);
-
-            // setPinState(1, gpio, PIN_MODE_OUTPUT, LOW);
-            break;
-          case PinBootState::Output_high:
-            createAndSetPortStatus_Mode_State(key, PIN_MODE_OUTPUT, 0);
-            GPIO_Write(PLUGIN_GPIO, gpio, HIGH, PIN_MODE_OUTPUT);
-
-            // setPinState(1, gpio, PIN_MODE_OUTPUT, HIGH);
-            break;
-          case PinBootState::Input_pullup:
-
-            if (hasPullUp) {
-              createAndSetPortStatus_Mode_State(key, PIN_MODE_INPUT_PULLUP, 0);
-              pinMode(gpio, INPUT_PULLUP);
-            }
-            break;
-          case PinBootState::Input_pulldown:
-
-            if (hasPullDown) {
-              createAndSetPortStatus_Mode_State(key, PIN_MODE_INPUT_PULLDOWN, 0);
-
-              #ifdef ESP8266
-
-              if (gpio == 16) {
-                pinMode(gpio, INPUT_PULLDOWN_16);
-              }
-              #endif // ifdef ESP8266
-              #ifdef ESP32
-              pinMode(gpio, INPUT_PULLDOWN);
-              #endif // ifdef ESP32
-            }
-            break;
-          case PinBootState::Input:
-            createAndSetPortStatus_Mode_State(key, PIN_MODE_INPUT, 0);
-            pinMode(gpio, INPUT);
-            break;
-        }
-      }
-    }
-  }
-
-  if (getGpioPullResistor(Settings.Pin_Reset, hasPullUp, hasPullDown)) {
-    if (hasPullUp) {
-      pinMode(Settings.Pin_Reset, INPUT_PULLUP);
-    }
-  }
-
-  initI2C();
-
-  #if FEATURE_PLUGIN_PRIORITY
-  String dummy;
-  PluginCall(PLUGIN_PRIORITY_INIT_ALL, nullptr, dummy);
-  #endif // if FEATURE_PLUGIN_PRIORITY
-
-  bool tryInitSPI = true;
-#if FEATURE_ETHERNET
-  if ((Settings.NetworkMedium == NetworkMedium_t::Ethernet) &&
-      isValid(Settings.ETH_Phy_Type) && 
-      isSPI_EthernetType(Settings.ETH_Phy_Type)) 
-  {
-#if !ETH_SPI_SUPPORTS_CUSTOM
-      tryInitSPI = false;
-#endif
-  }
-#endif
-
-
-  // SPI Init
-  bool SPI_initialized = false;
-  if (tryInitSPI && Settings.isSPI_valid())
-  {
-    SPI.setHwCs(false);
-
-    // MFD: for ESP32 enable the SPI on HSPI as the default is VSPI
-    #ifdef ESP32
-
-    const SPI_Options_e SPI_selection = static_cast<SPI_Options_e>(Settings.InitSPI);
-    int8_t spi_gpios[3]               = {};
-
-    if (Settings.getSPI_pins(spi_gpios)) {
-      if (SPI_selection == SPI_Options_e::Vspi_Fspi) {
-        SPI.begin(); // Default SPI bus
-      } else {
-        SPI.begin(spi_gpios[0], spi_gpios[1], spi_gpios[2]);
-      }
-      SPI_initialized = true;
-    }
-    #else // ifdef ESP32
-    SPI.begin();
-    SPI_initialized = true;
-    #endif // ifdef ESP32
-  }
-
-  if (SPI_initialized)
-  {
-    addLog(LOG_LEVEL_INFO, F("INIT : SPI Init (without CS)"));
-    #if FEATURE_SD
-
-    if (Settings.Pin_sd_cs >= 0)
-    {
-      if (SD.begin(Settings.Pin_sd_cs))
-      {
-        addLog(LOG_LEVEL_INFO, F("SD   : Init OK"));
-      }
-      else
-      {
-        SD.end();
-        addLog(LOG_LEVEL_ERROR, F("SD   : Init failed"));
-      }
-    }
-#endif // if FEATURE_SD
-  } else {
-    addLog(LOG_LEVEL_INFO, F("INIT : SPI not enabled"));
-  }
-}
-
-
-void checkResetFactoryPin() {
-  static uint8_t factoryResetCounter = 0;
-
-  if (Settings.Pin_Reset == -1) {
-    return;
-  }
-
-  if (digitalRead(Settings.Pin_Reset) == 0) { // active low reset pin
-    factoryResetCounter++;                    // just count every second
-  }
-  else
-  {                                           // reset pin released
-    if (factoryResetCounter > 9) {
-      // factory reset and reboot
-      ResetFactory();
-    }
-
-    if (factoryResetCounter > 3) {
-      // normal reboot
-      reboot(IntendedRebootReason_e::ResetFactoryPinActive);
-    }
-    factoryResetCounter = 0; // count was < 3, reset counter
-  }
-}
-
-#ifdef ESP8266
-int lastADCvalue = 0;
-
-int espeasy_analogRead(int pin) {
-  if (!WiFiEventData.wifiConnectInProgress) {
-    #if FEATURE_ADC_VCC
-      lastADCvalue = ESP.getVcc();
-    #else
-      lastADCvalue = analogRead(A0);
-    #endif // if FEATURE_ADC_VCC
-  }
-  return lastADCvalue;
-}
-
-#endif // ifdef ESP8266
-
-float mapADCtoFloat(float float_value,
-                    float adc1,
-                    float adc2,
-                    float out1,
-                    float out2)
-{
-  if (!approximatelyEqual(adc1, adc2))
-  {
-    const float normalized = (float_value - adc1) / (adc2 - adc1);
-    float_value = normalized * (out2 - out1) + out1;
-  }
-  return float_value;
-}
-
-
-#ifdef ESP32
-
-// ESP32 ADC calibration datatypes.
-
-
-// FIXME TD-er: For now keep a local array of the adc calibration 
-#if ESP_IDF_VERSION_MAJOR < 5
-Hardware_ADC_cali_t ESP32_ADC_cali[ADC_ATTEN_MAX]{};
-#else
-Hardware_ADC_cali_t ESP32_ADC_cali[ADC_ATTENDB_MAX]{};
-#endif
-
-
-void initADC() {
-  for (size_t atten = 0; atten < NR_ELEMENTS(ESP32_ADC_cali); ++atten) {
-    if (!ESP32_ADC_cali[atten].initialized()) {
-      // FIXME TD-er: For now fake some pin which is connected to ADC1
-      #ifdef ESP32_CLASSIC
-      const int pin = 36;
-      #else 
-      const int pin = 1;
-      #endif
-      ESP32_ADC_cali[atten].init(pin, static_cast<adc_atten_t>(atten));
-    }
-  }
-}
-
-float applyADCFactoryCalibration(float raw_value, adc_atten_t attenuation)
-{
-  if (attenuation < NR_ELEMENTS(ESP32_ADC_cali)) {
-    return ESP32_ADC_cali[attenuation].applyFactoryCalibration(raw_value);
-  }
-  return raw_value;
-}
-
-bool hasADC_factory_calibration() {
-  return ESP32_ADC_cali[0].useFactoryCalibration();
-}
-
-const __FlashStringHelper* getADC_factory_calibration_type()
-{
-  return ESP32_ADC_cali[0].getADC_factory_calibration_type();
-}
-
-float getADC_factory_calibrated_min(adc_atten_t attenuation)
-{
-  if (attenuation < NR_ELEMENTS(ESP32_ADC_cali)) {
-    return ESP32_ADC_cali[attenuation].getMinOut();
-  }
-  return 0.0f;
-}
-
-float getADC_factory_calibrated_max(adc_atten_t attenuation)
-{
-  if (attenuation < NR_ELEMENTS(ESP32_ADC_cali)) {
-    return ESP32_ADC_cali[attenuation].getMaxOut();
-  }
-  return MAX_ADC_VALUE;
-}
-
-int getADC_num_for_gpio(int pin) {
-  int ch;
-
-  return getADC_num_for_gpio(pin, ch);
-}
-
-int getADC_num_for_gpio(int pin, int& channel)
-{
-  int adc, t;
-
-  if (getADC_gpio_info(pin, adc, channel, t)) {
-    return adc;
-  }
-  return -1;
-}
-
-int espeasy_analogRead(int pin, bool readAsTouch) {
-  int value = 0;
-  int adc, ch, t;
-
-  if (getADC_gpio_info(pin, adc, ch, t)) {
-    bool canread = false;
-
-    switch (adc) {
-      case 0:
-      # if HAS_HALL_EFFECT_SENSOR
-        value = hallRead();
-      # endif // if HAS_HALL_EFFECT_SENSOR
-        break;
-      case 1:
-        canread = true;
-        break;
-      case 2:
-#if ESP_IDF_VERSION_MAJOR < 5
-        if (WiFi.getMode() == WIFI_OFF) {
-          // See:
-          // https://docs.espressif.com/projects/esp-idf/en/latest/esp32/api-reference/peripherals/adc.html#configuration-and-reading-adc
-          // ADC2 is shared with WiFi, so don't read ADC2 when WiFi is on.
-          canread = true;
-        }
-#else
-        canread = true;
-#endif
-        break;
-    }
-
-    if (canread) {
-      if (readAsTouch && (t >= 0)) {
-        # if HAS_TOUCH_GPIO
-        value = touchRead(pin);
-        # endif // if HAS_TOUCH_GPIO
-      } else {
-        value = analogRead(pin);
-      }
-    }
-  }
-  return value;
-}
-
-
-int  getCPU_MaxFreqMHz()
-{
-#if CONFIG_IDF_TARGET_ESP32
-    return static_cast<int>(efuse_hal_get_rated_freq_mhz());
-#elif CONFIG_IDF_TARGET_ESP32C2
-    return 120;
-#elif CONFIG_IDF_TARGET_ESP32C3
-    return 160;
-#elif CONFIG_IDF_TARGET_ESP32C6
-    return 160;
-#elif CONFIG_IDF_TARGET_ESP32H2
-    //IDF-6570
-    return 96;
-#elif CONFIG_IDF_TARGET_ESP32P4
-    return 400;
-#elif CONFIG_IDF_TARGET_ESP32S2
-    return 240;
-#elif CONFIG_IDF_TARGET_ESP32S3
-    return 240;
-
-#  else 
-  #   error Target CONFIG_IDF_TARGET is not supported
-  return 160;
-#  endif
-}
-
-int  getCPU_MinFreqMHz()
-{
-  // TODO TD-er: May differ on some ESPs and also some allow less but only without WiFi
-  return 80;
-}
-
-
-#endif // ifdef ESP32
-
-
-
-/*********************************************************************************************\
-* High entropy hardware random generator
-* Thanks to DigitalAlchemist
-\*********************************************************************************************/
-
-#if ESP_IDF_VERSION_MAJOR >= 5
-#include <esp_random.h>
-#endif
-
-uint32_t HwRandom() {
-#if ESP_IDF_VERSION_MAJOR >= 5
-  // See for more info on the HW RNG:
-  // https://docs.espressif.com/projects/esp-idf/en/latest/esp32s2/api-reference/system/random.html
-  return esp_random();
-#else
-
-// Based on code from https://raw.githubusercontent.com/espressif/esp-idf/master/components/esp32/hw_random.c
-// https://github.com/arendst/Tasmota/blob/1e6b78a957be538cf494f0e2dc49060d1cb0fe8b/tasmota/support_esp.ino#L805
-#if ESP8266
-
-  // https://web.archive.org/web/20160922031242/http://esp8266-re.foogod.com/wiki/Random_Number_Generator
-  # define _RAND_ADDR 0x3FF20E44UL
-#endif // ESP8266
-#ifdef ESP32
-  # define _RAND_ADDR 0x3FF75144UL
-#endif // ESP32
-  static uint32_t last_ccount = 0;
-  uint32_t ccount;
-  uint32_t result = 0;
-
-  do {
-    ccount  = ESP.getCycleCount();
-    result ^= *(volatile uint32_t *)_RAND_ADDR;     // -V566
-  } while (ccount - last_ccount < 64);
-  last_ccount = ccount;
-  return result ^ *(volatile uint32_t *)_RAND_ADDR; // -V566
-#undef _RAND_ADDR
-#endif
-}
-
-long HwRandom(long howbig) {
-    if(howbig == 0) {
-        return 0;
-    }
-    return HwRandom() % howbig;
-}
-
-long HwRandom(long howsmall, long howbig) {
-    if(howsmall >= howbig) {
-        return howsmall;
-    }
-    long diff = howbig - howsmall;
-    return HwRandom(diff) + howsmall;
-}
-
-#ifdef ESP8266
-void readBootCause() {
-  lastBootCause = BOOT_CAUSE_MANUAL_REBOOT;
-  const rst_info *resetInfo = ESP.getResetInfoPtr();
-
-  if (resetInfo != nullptr) {
-    switch (resetInfo->reason) {
-      // normal startup by power on
-      case REASON_DEFAULT_RST:      lastBootCause = BOOT_CAUSE_COLD_BOOT; break;
-
-      // hardware watch dog reset
-      case REASON_WDT_RST:          lastBootCause = BOOT_CAUSE_EXT_WD; break;
-
-      // exception reset, GPIO status won’t change
-      case REASON_EXCEPTION_RST:    lastBootCause = BOOT_CAUSE_EXCEPTION; break;
-
-      // software watch dog reset, GPIO status won’t change
-      case REASON_SOFT_WDT_RST:     lastBootCause = BOOT_CAUSE_SW_WATCHDOG; break;
-
-      // software restart ,system_restart , GPIO status won’t change
-      case REASON_SOFT_RESTART:     lastBootCause = BOOT_CAUSE_SOFT_RESTART; break;
-
-      // wake up from deep-sleep
-      case REASON_DEEP_SLEEP_AWAKE: lastBootCause = BOOT_CAUSE_DEEP_SLEEP; break;
-
-      // external system reset
-      case REASON_EXT_SYS_RST:      lastBootCause = BOOT_CAUSE_MANUAL_REBOOT; break;
-      default:
-        break;
-    }
-  }
-}
-
-#endif // ifdef ESP8266
-
-#ifdef ESP32
-void readBootCause() {
-  lastBootCause = BOOT_CAUSE_MANUAL_REBOOT;
-
-  #ifdef ESP32S2
-
-  switch (rtc_get_reset_reason(0)) {
-    case NO_MEAN                : break;
-    case POWERON_RESET          : lastBootCause = BOOT_CAUSE_MANUAL_REBOOT;    break; /**<1, Vbat power on reset*/
-    case RTC_SW_SYS_RESET       : lastBootCause = BOOT_CAUSE_SOFT_RESTART;     break; /**<3, Software reset digital core*/
-    case DEEPSLEEP_RESET        : lastBootCause = BOOT_CAUSE_DEEP_SLEEP;       break; /**<5, Deep Sleep reset digital core*/
-    case TG0WDT_SYS_RESET       : lastBootCause = BOOT_CAUSE_EXT_WD;           break; /**<7, Timer Group0 Watch dog reset digital core*/
-    case TG1WDT_SYS_RESET       : lastBootCause = BOOT_CAUSE_EXT_WD;           break; /**<8, Timer Group1 Watch dog reset digital core*/
-    case RTCWDT_SYS_RESET       : lastBootCause = BOOT_CAUSE_EXT_WD;           break; /**<9, RTC Watch dog Reset digital core*/
-    case INTRUSION_RESET        : lastBootCause = BOOT_CAUSE_SOFT_RESTART;     break; /**<10, Instrusion tested to reset CPU*/
-    case TG0WDT_CPU_RESET       : lastBootCause = BOOT_CAUSE_EXT_WD;           break; /**<11, Time Group0 reset CPU*/
-    case RTC_SW_CPU_RESET       : lastBootCause = BOOT_CAUSE_SOFT_RESTART;     break; /**<12, Software reset CPU*/
-    case RTCWDT_CPU_RESET       : lastBootCause = BOOT_CAUSE_EXT_WD;           break; /**<13, RTC Watch dog Reset CPU*/
-    case RTCWDT_BROWN_OUT_RESET : lastBootCause = BOOT_CAUSE_POWER_UNSTABLE;   break; /**<15, Reset when the vdd voltage is not stable*/
-    case RTCWDT_RTC_RESET       : lastBootCause = BOOT_CAUSE_EXT_WD;           break; /**<16, RTC Watch dog reset digital core and rtc module*/
-    case TG1WDT_CPU_RESET       : lastBootCause = BOOT_CAUSE_EXT_WD;           break; /**<17, Time Group1 reset CPU*/
-    case SUPER_WDT_RESET        : lastBootCause = BOOT_CAUSE_EXT_WD;           break; /**<18, super watchdog reset digital core and rtc module*/
-    case GLITCH_RTC_RESET       : lastBootCause = BOOT_CAUSE_POWER_UNSTABLE;   break; /**<19, glitch reset digital core and rtc module*/
-    case EFUSE_RESET            : lastBootCause = BOOT_CAUSE_MANUAL_REBOOT;    break; /**<20, efuse reset digital core*/
-  }
-
-
-
-#elif defined(ESP32S3)
-  switch (rtc_get_reset_reason(0)) {
-    case NO_MEAN                : break;
-    case POWERON_RESET          : lastBootCause = BOOT_CAUSE_MANUAL_REBOOT;    break; /**<1, Vbat power on reset*/
-    case RTC_SW_SYS_RESET       : lastBootCause = BOOT_CAUSE_SOFT_RESTART;     break; /**<3, Software reset digital core*/
-    case DEEPSLEEP_RESET        : lastBootCause = BOOT_CAUSE_DEEP_SLEEP;       break; /**<5, Deep Sleep reset digital core*/
-    case TG0WDT_SYS_RESET       : lastBootCause = BOOT_CAUSE_EXT_WD;           break; /**<7, Timer Group0 Watch dog reset digital core*/
-    case TG1WDT_SYS_RESET       : lastBootCause = BOOT_CAUSE_EXT_WD;           break; /**<8, Timer Group1 Watch dog reset digital core*/
-    case RTCWDT_SYS_RESET       : lastBootCause = BOOT_CAUSE_EXT_WD;           break; /**<9, RTC Watch dog Reset digital core*/
-    case INTRUSION_RESET        : lastBootCause = BOOT_CAUSE_SOFT_RESTART;     break; /**<10, Instrusion tested to reset CPU*/
-    case TG0WDT_CPU_RESET       : lastBootCause = BOOT_CAUSE_EXT_WD;           break; /**<11, Time Group0 reset CPU*/
-    case RTC_SW_CPU_RESET       : lastBootCause = BOOT_CAUSE_SOFT_RESTART;     break; /**<12, Software reset CPU*/
-    case RTCWDT_CPU_RESET       : lastBootCause = BOOT_CAUSE_EXT_WD;           break; /**<13, RTC Watch dog Reset CPU*/
-    case RTCWDT_BROWN_OUT_RESET : lastBootCause = BOOT_CAUSE_POWER_UNSTABLE;   break; /**<15, Reset when the vdd voltage is not stable*/
-    case RTCWDT_RTC_RESET       : lastBootCause = BOOT_CAUSE_EXT_WD;           break; /**<16, RTC Watch dog reset digital core and rtc module*/
-    case TG1WDT_CPU_RESET       : lastBootCause = BOOT_CAUSE_EXT_WD;           break; /**<17, Time Group1 reset CPU*/
-    case SUPER_WDT_RESET        : lastBootCause = BOOT_CAUSE_EXT_WD;           break; /**<18, super watchdog reset digital core and rtc module*/
-    case GLITCH_RTC_RESET       : lastBootCause = BOOT_CAUSE_POWER_UNSTABLE;   break; /**<19, glitch reset digital core and rtc module*/
-    case EFUSE_RESET            : lastBootCause = BOOT_CAUSE_MANUAL_REBOOT;    break; /**<20, efuse reset digital core*/
-    case USB_UART_CHIP_RESET    : lastBootCause = BOOT_CAUSE_MANUAL_REBOOT;    break; /**<21, usb uart reset digital core */
-    case USB_JTAG_CHIP_RESET    : lastBootCause = BOOT_CAUSE_MANUAL_REBOOT;    break; /**<22, usb jtag reset digital core */
-    case POWER_GLITCH_RESET     : lastBootCause = BOOT_CAUSE_POWER_UNSTABLE;   break; /**<23, power glitch reset digital core and rtc module*/
-  }
-
-
-#elif defined(ESP32C2)
-  switch (rtc_get_reset_reason(0)) {
-    case NO_MEAN                : break;
-    case POWERON_RESET          : lastBootCause = BOOT_CAUSE_MANUAL_REBOOT;    break; /**<1, Vbat power on reset*/
-    case RTC_SW_SYS_RESET       : lastBootCause = BOOT_CAUSE_SOFT_RESTART;     break; /**<3, Software reset digital core*/
-    case DEEPSLEEP_RESET        : lastBootCause = BOOT_CAUSE_DEEP_SLEEP;       break; /**<3, Deep Sleep reset digital core*/
-    case TG0WDT_SYS_RESET       : lastBootCause = BOOT_CAUSE_EXT_WD;           break; /**<7, Timer Group0 Watch dog reset digital core*/
-    case RTCWDT_SYS_RESET       : lastBootCause = BOOT_CAUSE_EXT_WD;           break; /**<9, RTC Watch dog Reset digital core*/
-    case INTRUSION_RESET        : lastBootCause = BOOT_CAUSE_SOFT_RESTART;     break; /**<10, Instrusion tested to reset CPU*/
-    case TG0WDT_CPU_RESET       : lastBootCause = BOOT_CAUSE_EXT_WD;           break; /**<11, Time Group0 reset CPU*/
-    case RTC_SW_CPU_RESET       : lastBootCause = BOOT_CAUSE_SOFT_RESTART;     break; /**<12, Software reset CPU*/
-    case RTCWDT_CPU_RESET       : lastBootCause = BOOT_CAUSE_EXT_WD;           break; /**<13, RTC Watch dog Reset CPU*/
-    case RTCWDT_BROWN_OUT_RESET : lastBootCause = BOOT_CAUSE_POWER_UNSTABLE;   break; /**<15, Reset when the vdd voltage is not stable*/
-    case RTCWDT_RTC_RESET       : lastBootCause = BOOT_CAUSE_EXT_WD;           break; /**<16, RTC Watch dog reset digital core and rtc module*/
-    case SUPER_WDT_RESET        : lastBootCause = BOOT_CAUSE_EXT_WD;           break; /**<11, super watchdog reset digital core and rtc module*/
-    case GLITCH_RTC_RESET       : lastBootCause = BOOT_CAUSE_EXT_WD;           break; /**<19, glitch reset digital core and rtc module*/
-    case EFUSE_RESET            : lastBootCause = BOOT_CAUSE_POWER_UNSTABLE;   break; /**<20, efuse reset digital core*/
-    case JTAG_RESET             : lastBootCause = BOOT_CAUSE_MANUAL_REBOOT;    break; /**<24, jtag reset CPU*/
-  }
-
-
-#elif defined(ESP32C3)
-  switch (rtc_get_reset_reason(0)) {
-    case NO_MEAN                : break;
-    case POWERON_RESET          : lastBootCause = BOOT_CAUSE_MANUAL_REBOOT;    break; /**<1, Vbat power on reset*/
-    case RTC_SW_SYS_RESET       : lastBootCause = BOOT_CAUSE_SOFT_RESTART;     break; /**<3, Software reset digital core*/
-    case DEEPSLEEP_RESET        : lastBootCause = BOOT_CAUSE_DEEP_SLEEP;       break; /**<5, Deep Sleep reset digital core*/
-    case TG0WDT_SYS_RESET       : lastBootCause = BOOT_CAUSE_EXT_WD;           break; /**<7, Timer Group0 Watch dog reset digital core*/
-    case TG1WDT_SYS_RESET       : lastBootCause = BOOT_CAUSE_EXT_WD;           break; /**<8, Timer Group1 Watch dog reset digital core*/
-    case RTCWDT_SYS_RESET       : lastBootCause = BOOT_CAUSE_EXT_WD;           break; /**<9, RTC Watch dog Reset digital core*/
-    case INTRUSION_RESET        : lastBootCause = BOOT_CAUSE_SOFT_RESTART;     break; /**<10, Instrusion tested to reset CPU*/
-    case TG0WDT_CPU_RESET       : lastBootCause = BOOT_CAUSE_EXT_WD;           break; /**<11, Time Group0 reset CPU*/
-    case RTC_SW_CPU_RESET       : lastBootCause = BOOT_CAUSE_SOFT_RESTART;     break; /**<12, Software reset CPU*/
-    case RTCWDT_CPU_RESET       : lastBootCause = BOOT_CAUSE_EXT_WD;           break; /**<13, RTC Watch dog Reset CPU*/
-    case RTCWDT_BROWN_OUT_RESET : lastBootCause = BOOT_CAUSE_POWER_UNSTABLE;   break; /**<15, Reset when the vdd voltage is not stable*/
-    case RTCWDT_RTC_RESET       : lastBootCause = BOOT_CAUSE_EXT_WD;           break; /**<16, RTC Watch dog reset digital core and rtc module*/
-    case TG1WDT_CPU_RESET       : lastBootCause = BOOT_CAUSE_EXT_WD;           break; /**<17, Time Group1 reset CPU*/
-    case SUPER_WDT_RESET        : lastBootCause = BOOT_CAUSE_EXT_WD;           break; /**<18, super watchdog reset digital core and rtc module*/
-    case GLITCH_RTC_RESET       : lastBootCause = BOOT_CAUSE_POWER_UNSTABLE;   break; /**<19, glitch reset digital core and rtc module*/
-    case EFUSE_RESET            : lastBootCause = BOOT_CAUSE_MANUAL_REBOOT;    break; /**<20, efuse reset digital core*/
-    case USB_UART_CHIP_RESET    : lastBootCause = BOOT_CAUSE_MANUAL_REBOOT;    break; /**<21, usb uart reset digital core */
-    case USB_JTAG_CHIP_RESET    : lastBootCause = BOOT_CAUSE_MANUAL_REBOOT;    break; /**<22, usb jtag reset digital core */
-    case POWER_GLITCH_RESET     : lastBootCause = BOOT_CAUSE_POWER_UNSTABLE;   break; /**<23, power glitch reset digital core and rtc module*/
-  }
-
-#elif defined(ESP32C6)
-  switch (rtc_get_reset_reason(0)) {
-    case NO_MEAN                : break;
-    case POWERON_RESET          : lastBootCause = BOOT_CAUSE_MANUAL_REBOOT;    break; /**<1, Vbat power on reset*/
-    case RTC_SW_SYS_RESET       : lastBootCause = BOOT_CAUSE_SOFT_RESTART;     break; /**<3, Software reset digital core*/
-    case DEEPSLEEP_RESET        : lastBootCause = BOOT_CAUSE_DEEP_SLEEP;       break; /**<5, Deep Sleep reset digital core*/
-    case SDIO_RESET             : lastBootCause = BOOT_CAUSE_MANUAL_REBOOT;    break; /**<6, Reset by SLC module, reset digital core (hp system)*/
-    case TG0WDT_SYS_RESET       : lastBootCause = BOOT_CAUSE_EXT_WD;           break; /**<7, Timer Group0 Watch dog reset digital core*/
-    case TG1WDT_SYS_RESET       : lastBootCause = BOOT_CAUSE_EXT_WD;           break; /**<8, Timer Group1 Watch dog reset digital core*/
-    case RTCWDT_SYS_RESET       : lastBootCause = BOOT_CAUSE_EXT_WD;           break; /**<9, RTC Watch dog Reset digital core*/
-    case TG0WDT_CPU_RESET       : lastBootCause = BOOT_CAUSE_EXT_WD;           break; /**<11, Time Group0 reset CPU*/
-    case RTC_SW_CPU_RESET       : lastBootCause = BOOT_CAUSE_SOFT_RESTART;     break; /**<12, Software reset CPU*/
-    case RTCWDT_CPU_RESET       : lastBootCause = BOOT_CAUSE_EXT_WD;           break; /**<13, RTC Watch dog Reset CPU*/
-    case RTCWDT_BROWN_OUT_RESET : lastBootCause = BOOT_CAUSE_POWER_UNSTABLE;   break; /**<15, Reset when the vdd voltage is not stable*/
-    case RTCWDT_RTC_RESET       : lastBootCause = BOOT_CAUSE_EXT_WD;           break; /**<16, RTC Watch dog reset digital core and rtc module*/
-    case TG1WDT_CPU_RESET       : lastBootCause = BOOT_CAUSE_EXT_WD;           break; /**<17, Time Group1 reset CPU*/
-    case SUPER_WDT_RESET        : lastBootCause = BOOT_CAUSE_EXT_WD;           break; /**<18, super watchdog reset digital core and rtc module*/
-    case EFUSE_RESET            : lastBootCause = BOOT_CAUSE_MANUAL_REBOOT;    break; /**<20, efuse reset digital core*/
-    case USB_UART_CHIP_RESET    : lastBootCause = BOOT_CAUSE_MANUAL_REBOOT;    break; /**<21, usb uart reset digital core */
-    case USB_JTAG_CHIP_RESET    : lastBootCause = BOOT_CAUSE_MANUAL_REBOOT;    break; /**<22, usb jtag reset digital core */
-    case JTAG_RESET             : lastBootCause = BOOT_CAUSE_MANUAL_REBOOT;    break; /**<24, jtag reset CPU*/
-  }
-
-# elif defined(ESP32_CLASSIC)
-  switch (rtc_get_reset_reason(0)) {
-    case NO_MEAN                : break;
-    case POWERON_RESET          : lastBootCause = BOOT_CAUSE_MANUAL_REBOOT;    break; /**<1, Vbat power on reset*/
-    case SW_RESET               : lastBootCause = BOOT_CAUSE_SOFT_RESTART;     break; /**<3, Software reset digital core*/
-    case OWDT_RESET             : lastBootCause = BOOT_CAUSE_SW_WATCHDOG;      break; /**<4, Legacy watch dog reset digital core*/
-    case DEEPSLEEP_RESET        : lastBootCause = BOOT_CAUSE_DEEP_SLEEP;       break; /**<3, Deep Sleep reset digital core*/
-    case SDIO_RESET             : lastBootCause = BOOT_CAUSE_MANUAL_REBOOT;    break; /**<6, Reset by SLC module, reset digital core*/
-    case TG0WDT_SYS_RESET       : lastBootCause = BOOT_CAUSE_EXT_WD;           break; /**<7, Timer Group0 Watch dog reset digital core*/
-    case TG1WDT_SYS_RESET       : lastBootCause = BOOT_CAUSE_EXT_WD;           break; /**<8, Timer Group1 Watch dog reset digital core*/
-    case RTCWDT_SYS_RESET       : lastBootCause = BOOT_CAUSE_EXT_WD;           break; /**<9, RTC Watch dog Reset digital core*/
-    case INTRUSION_RESET        : lastBootCause = BOOT_CAUSE_SOFT_RESTART;     break; /**<10, Instrusion tested to reset CPU*/
-    case TGWDT_CPU_RESET        : lastBootCause = BOOT_CAUSE_EXT_WD;           break; /**<11, Time Group reset CPU*/
-    case SW_CPU_RESET           : lastBootCause = BOOT_CAUSE_SOFT_RESTART;     break; /**<12, Software reset CPU*/
-    case RTCWDT_CPU_RESET       : lastBootCause = BOOT_CAUSE_EXT_WD;           break; /**<13, RTC Watch dog Reset CPU*/
-    case EXT_CPU_RESET          : lastBootCause = BOOT_CAUSE_MANUAL_REBOOT;    break; /**<14, for APP CPU, reseted by PRO CPU*/
-    case RTCWDT_BROWN_OUT_RESET : lastBootCause = BOOT_CAUSE_POWER_UNSTABLE;   break; /**<15, Reset when the vdd voltage is not stable*/
-    case RTCWDT_RTC_RESET       : lastBootCause = BOOT_CAUSE_EXT_WD;           break; /**<16, RTC Watch dog reset digital core and rtc module*/
-  }
-
-  # else
-
-    static_assert(false, "Implement processor architecture");
-
-  #endif
-}
-
-#endif // ifdef ESP32
-
-
-/********************************************************************************************\
-   Hardware specific configurations
- \*********************************************************************************************/
-const __FlashStringHelper* getDeviceModelBrandString(DeviceModel model) {
-  switch (model) {
-    case DeviceModel::DeviceModel_Sonoff_Basic:
-    case DeviceModel::DeviceModel_Sonoff_TH1x:
-    case DeviceModel::DeviceModel_Sonoff_S2x:
-    case DeviceModel::DeviceModel_Sonoff_TouchT1:
-    case DeviceModel::DeviceModel_Sonoff_TouchT2:
-    case DeviceModel::DeviceModel_Sonoff_TouchT3:
-    case DeviceModel::DeviceModel_Sonoff_4ch:
-    case DeviceModel::DeviceModel_Sonoff_POW:
-    case DeviceModel::DeviceModel_Sonoff_POWr2:   return F("Sonoff");
-    case DeviceModel::DeviceModel_Shelly1:
-    case DeviceModel::DeviceModel_ShellyPLUG_S:   return F("Shelly");
-# if CONFIG_ETH_USE_ESP32_EMAC
-    case DeviceModel::DeviceModel_Olimex_ESP32_PoE:
-    case DeviceModel::DeviceModel_Olimex_ESP32_EVB:
-    case DeviceModel::DeviceModel_Olimex_ESP32_GATEWAY:
-    #ifdef ESP32_CLASSIC
-      return F("Olimex");
-    #endif // ifdef ESP32_CLASSIC
-    case DeviceModel::DeviceModel_wESP32:
-    #ifdef ESP32_CLASSIC
-      return F("wESP32");
-    #endif // ifdef ESP32_CLASSIC
-    case DeviceModel::DeviceModel_WT32_ETH01:
-    #ifdef ESP32_CLASSIC
-      return F("WT32-ETH01");
-    #endif // ifdef ESP32_CLASSIC
-#endif
-    case DeviceModel::DeviceModel_default:
-    case DeviceModel::DeviceModel_MAX:      break;
-
-      // Do not use default: as this allows the compiler to detect any missing cases.
-  }
-  return F("");
-}
-
-const __FlashStringHelper* getDeviceModelTypeString(DeviceModel model)
-{
-  switch (model) {
-#if defined(ESP8266) && !defined(LIMIT_BUILD_SIZE)
-    case DeviceModel::DeviceModel_Sonoff_Basic:   return F(" Basic");
-    case DeviceModel::DeviceModel_Sonoff_TH1x:    return F(" TH1x");
-    case DeviceModel::DeviceModel_Sonoff_S2x:     return F(" S2x");
-    case DeviceModel::DeviceModel_Sonoff_TouchT1: return F(" TouchT1");
-    case DeviceModel::DeviceModel_Sonoff_TouchT2: return F(" TouchT2");
-    case DeviceModel::DeviceModel_Sonoff_TouchT3: return F(" TouchT3");
-    case DeviceModel::DeviceModel_Sonoff_4ch:     return F(" 4ch");
-    case DeviceModel::DeviceModel_Sonoff_POW:     return F(" POW");
-    case DeviceModel::DeviceModel_Sonoff_POWr2:   return F(" POW-r2");
-    case DeviceModel::DeviceModel_Shelly1:        return F("1");
-    case DeviceModel::DeviceModel_ShellyPLUG_S:   return F(" PLUG S");
-#else // if defined(ESP8266) && !defined(LIMIT_BUILD_SIZE)
-    case DeviceModel::DeviceModel_Sonoff_Basic:
-    case DeviceModel::DeviceModel_Sonoff_TH1x:
-    case DeviceModel::DeviceModel_Sonoff_S2x:
-    case DeviceModel::DeviceModel_Sonoff_TouchT1:
-    case DeviceModel::DeviceModel_Sonoff_TouchT2:
-    case DeviceModel::DeviceModel_Sonoff_TouchT3:
-    case DeviceModel::DeviceModel_Sonoff_4ch:
-    case DeviceModel::DeviceModel_Sonoff_POW:
-    case DeviceModel::DeviceModel_Sonoff_POWr2:
-    case DeviceModel::DeviceModel_Shelly1:
-    case DeviceModel::DeviceModel_ShellyPLUG_S:
-      return F("default");
-#endif // if defined(ESP8266) && !defined(LIMIT_BUILD_SIZE)
-#if CONFIG_ETH_USE_ESP32_EMAC
-    case DeviceModel::DeviceModel_Olimex_ESP32_PoE:      return F(" ESP32-PoE");
-    case DeviceModel::DeviceModel_Olimex_ESP32_EVB:      return F(" ESP32-EVB");
-    case DeviceModel::DeviceModel_Olimex_ESP32_GATEWAY:  return F(" ESP32-GATEWAY");
-    case DeviceModel::DeviceModel_wESP32:                break;
-    case DeviceModel::DeviceModel_WT32_ETH01:            return F(" add-on");
-#endif // if CONFIG_ETH_USE_ESP32_EMAC
-
-    case DeviceModel::DeviceModel_default:
-    case DeviceModel::DeviceModel_MAX:             return F("default");
-
-      // Do not use default: as this allows the compiler to detect any missing cases.
-  }
-  return F("");
-}
-
-String getDeviceModelString(DeviceModel model) {
-  return concat(
-    getDeviceModelBrandString(model),
-    getDeviceModelTypeString(model));
-}
-
-bool modelMatchingFlashSize(DeviceModel model) {
-#if defined(ESP8266) || (defined(ESP32_CLASSIC) && FEATURE_ETHERNET)
-  const uint32_t size_MB = getFlashRealSizeInBytes() >> 20;
-#endif // if defined(ESP8266) || (defined(ESP32_CLASSIC) && FEATURE_ETHERNET)
-
-  // TD-er: This also checks for ESP8266/ESP8285/ESP32_CLASSIC
-  switch (model) {
-    case DeviceModel::DeviceModel_Sonoff_Basic:
-    case DeviceModel::DeviceModel_Sonoff_TH1x:
-    case DeviceModel::DeviceModel_Sonoff_S2x:
-    case DeviceModel::DeviceModel_Sonoff_TouchT1:
-    case DeviceModel::DeviceModel_Sonoff_TouchT2:
-    case DeviceModel::DeviceModel_Sonoff_TouchT3:
-    case DeviceModel::DeviceModel_Sonoff_4ch:
-#ifdef ESP8266
-      return size_MB == 1;
-#else // ifdef ESP8266
-      return false;
-#endif // ifdef ESP8266
-
-    case DeviceModel::DeviceModel_Sonoff_POW:
-    case DeviceModel::DeviceModel_Sonoff_POWr2:
-#ifdef ESP8266
-      return size_MB == 4;
-#else // ifdef ESP8266
-      return false;
-#endif // ifdef ESP8266
-
-    case DeviceModel::DeviceModel_Shelly1:
-    case DeviceModel::DeviceModel_ShellyPLUG_S:
-#ifdef ESP8266
-      return size_MB == 2;
-#else // ifdef ESP8266
-      return false;
-#endif // ifdef ESP8266
-
-      // These Olimex boards all have Ethernet
-#if CONFIG_ETH_USE_ESP32_EMAC
-    case DeviceModel::DeviceModel_Olimex_ESP32_PoE:
-    case DeviceModel::DeviceModel_Olimex_ESP32_EVB:
-    case DeviceModel::DeviceModel_Olimex_ESP32_GATEWAY:
-    case DeviceModel::DeviceModel_wESP32:
-    case DeviceModel::DeviceModel_WT32_ETH01:
-# if  defined(ESP32_CLASSIC) && FEATURE_ETHERNET
-      return size_MB == 4;
-# else // if  defined(ESP32_CLASSIC) && FEATURE_ETHERNET
-      return false;
-# endif // if  defined(ESP32_CLASSIC) && FEATURE_ETHERNET
-#endif // if CONFIG_ETH_USE_ESP32_EMAC
-    case DeviceModel::DeviceModel_default:
-    case DeviceModel::DeviceModel_MAX:
-      return true;
-
-      // Do not use default: as this allows the compiler to detect any missing cases.
-  }
-  return true;
-}
-
-void setFactoryDefault(DeviceModel model) {
-  ResetFactoryDefaultPreference.setDeviceModel(model);
-}
-
-/********************************************************************************************\
-   Add pre defined plugins and rules.
- \*********************************************************************************************/
-void addSwitchPlugin(taskIndex_t taskIndex, int gpio, const String& name, bool activeLow) {
-  setTaskDevice_to_TaskIndex(PLUGIN_GPIO, taskIndex);
-  const int pins[] = { gpio, -1, -1 };
-
-  setBasicTaskValues(
-    taskIndex,
-    0,    // taskdevicetimer
-    true, // enabled
-    name, // name
-    pins);
-  Settings.TaskDevicePin1PullUp[taskIndex] = true;
-
-  if (activeLow) {
-    Settings.TaskDevicePluginConfig[taskIndex][2] = 1; // PLUGIN_001_BUTTON_TYPE_PUSH_ACTIVE_LOW;
-  }
-  Settings.TaskDevicePluginConfig[taskIndex][3] = 1;   // "Send Boot state" checked.
-}
-
-void addPredefinedPlugins(const GpioFactorySettingsStruct& gpio_settings) {
-  taskIndex_t taskIndex = 0;
-
-  for (int i = 0; i < 4; ++i) {
-    if (gpio_settings.button[i] >= 0) {
-      String label = F("Button");
-      label += (i + 1);
-      addSwitchPlugin(taskIndex, gpio_settings.button[i], label, true);
-      ++taskIndex;
-    }
-
-    if (gpio_settings.relais[i] >= 0) {
-      String label = F("Relay");
-      label += (i + 1);
-      addSwitchPlugin(taskIndex, gpio_settings.relais[i], label, false);
-      ++taskIndex;
-    }
-  }
-}
-
-void addButtonRelayRule(uint8_t buttonNumber, int relay_gpio) {
-  Settings.UseRules = true;
-  String fileName;
-
-  #if defined(ESP32)
-  fileName += '/';
-  #endif // if defined(ESP32)
-  fileName += F("rules1.txt");
-  String rule = F("on ButtonBNR#state do\n  if [RelayBNR#state]=0\n    gpio,GNR,1\n  else\n    gpio,GNR,0\n  endif\nendon\n");
-  rule.replace(F("BNR"), String(buttonNumber));
-  rule.replace(F("GNR"), String(relay_gpio));
-  String result = appendLineToFile(fileName, rule);
-
-  if (result.length() > 0) {
-    addLogMove(LOG_LEVEL_ERROR, result);
-  }
-}
-
-void addPredefinedRules(const GpioFactorySettingsStruct& gpio_settings) {
-  for (int i = 0; i < 4; ++i) {
-    if ((gpio_settings.button[i] >= 0) && (gpio_settings.relais[i] >= 0)) {
-      addButtonRelayRule((i + 1), gpio_settings.relais[i]);
-    }
-  }
-}
-
-// ********************************************************************************
-// change of device: cleanup old device and reset default settings
-// ********************************************************************************
-void setTaskDevice_to_TaskIndex(pluginID_t taskdevicenumber, taskIndex_t taskIndex) {
-  struct EventStruct TempEvent(taskIndex);
-  String dummy;
-
-  // let the plugin do its cleanup by calling PLUGIN_EXIT with this TaskIndex
-  PluginCall(PLUGIN_EXIT, &TempEvent, dummy);
-  taskClear(taskIndex, false); // clear settings, but do not save
-  ClearCustomTaskSettings(taskIndex);
-
-  Settings.TaskDeviceNumber[taskIndex] = taskdevicenumber.value;
-
-  //  Settings.getPluginID_for_task(taskIndex) = taskdevicenumber;
-
-  if (validPluginID_fullcheck(taskdevicenumber)) // set default values if a new device has been selected
-  {
-    // FIXME TD-er: Must check if this is working (e.g. need to set nr. decimals?)
-    ExtraTaskSettings.clear();
-    ExtraTaskSettings.TaskIndex = taskIndex;
-
-    // NOTE: do not enable task by default. allow user to enter sensible valus first and let him enable it when ready.
-    PluginCall(PLUGIN_SET_DEFAULTS,         &TempEvent, dummy);
-    PluginCall(PLUGIN_GET_DEVICEVALUENAMES, &TempEvent, dummy); // the plugin should populate ExtraTaskSettings with its default values.
-  } else {
-    // New task is empty task, thus save config now.
-    taskClear(taskIndex, true);                                 // clear settings, and save
-  }
-}
-
-// ********************************************************************************
-// Initialize task with some default values applicable for almost all tasks
-// ********************************************************************************
-void setBasicTaskValues(taskIndex_t taskIndex, unsigned long taskdevicetimer,
-                        bool enabled, const String& name, const int pins[3]) {
-  if (!validTaskIndex(taskIndex)) { return; }
-  const deviceIndex_t DeviceIndex = getDeviceIndex_from_TaskIndex(taskIndex);
-
-  if (!validDeviceIndex(DeviceIndex)) { return; }
-
-  LoadTaskSettings(taskIndex); // Make sure ExtraTaskSettings are up-to-date
-
-  if (taskdevicetimer > 0) {
-    Settings.TaskDeviceTimer[taskIndex] = taskdevicetimer;
-  } else {
-    if (!Device[DeviceIndex].TimerOptional) { // Set default delay, unless it's optional...
-      Settings.TaskDeviceTimer[taskIndex] = Settings.Delay;
-    }
-    else {
-      Settings.TaskDeviceTimer[taskIndex] = 0;
-    }
-  }
-  Settings.TaskDeviceEnabled[taskIndex] = enabled;
-  //Settings.TaskDeviceEnabled[taskIndex].enabled = enabled;
-  safe_strncpy(ExtraTaskSettings.TaskDeviceName, name.c_str(), sizeof(ExtraTaskSettings.TaskDeviceName));
-
-  // FIXME TD-er: Check for valid GPIO pin (and  -1 for "not set")
-  Settings.TaskDevicePin1[taskIndex] = pins[0];
-  Settings.TaskDevicePin2[taskIndex] = pins[1];
-  Settings.TaskDevicePin3[taskIndex] = pins[2];
-}
->>>>>>> 5f6ec043
+}