<<<<<<< HEAD
#include "../ESPEasyCore/ESPEasyWifi_ProcessEvent.h"

#include "../../ESPEasy-Globals.h"

#include "../DataStructs/NodesHandler.h"

#if FEATURE_ETHERNET
#include "../ESPEasyCore/ESPEasyEth_ProcessEvent.h"
#endif
#include "../ESPEasyCore/ESPEasy_Log.h"
#include "../ESPEasyCore/ESPEasyNetwork.h"
#include "../ESPEasyCore/ESPEasyWifi.h"

#include "../Globals/ESPEasyWiFiEvent.h"
#include "../Globals/ESPEasy_Scheduler.h"
#ifdef USES_ESPEASY_NOW
#include "../Globals/ESPEasy_now_handler.h"
#include "../Globals/ESPEasy_now_state.h"
#endif
#include "../Globals/ESPEasy_time.h"
#include "../Globals/EventQueue.h"
#include "../Globals/MQTT.h"
#include "../Globals/NetworkState.h"
#include "../Globals/Nodes.h"
#include "../Globals/RTC.h"
#include "../Globals/SecuritySettings.h"
#include "../Globals/Services.h"
#include "../Globals/Settings.h"
#include "../Globals/WiFi_AP_Candidates.h"

#include "../Helpers/Convert.h"
#include "../Helpers/ESPEasyRTC.h"
#include "../Helpers/ESPEasy_Storage.h"
#include "../Helpers/Network.h"
#include "../Helpers/Networking.h"
#include "../Helpers/PeriodicalActions.h"
#include "../Helpers/StringConverter.h"
#include "../Helpers/StringGenerator_WiFi.h"
#include "../Helpers/StringProvider.h"

// #include "../ESPEasyCore/ESPEasyEth.h"
// #include "../ESPEasyCore/ESPEasyWiFiEvent.h"
// #include "../ESPEasyCore/ESPEasy_Log.h"
// #include "../Helpers/ESPEasy_time_calc.h"
// #include "../Helpers/Misc.h"
// #include "../Helpers/Scheduler.h"

#include "../WebServer/ESPEasy_WebServer.h"



// ********************************************************************************
// Called from the loop() to make sure events are processed as soon as possible.
// These functions are called from Setup() or Loop() and thus may call delay() or yield()
// ********************************************************************************
void handle_unprocessedNetworkEvents()
{
#if FEATURE_ETHERNET
  handle_unprocessedEthEvents();
#endif

  if (active_network_medium == NetworkMedium_t::WIFI) {
    const bool should_be_initialized = (WiFiEventData.WiFiGotIP() && WiFiEventData.WiFiConnected()) || NetworkConnected();
    if (WiFiEventData.WiFiServicesInitialized() != should_be_initialized)
    {
      if (!WiFiEventData.WiFiServicesInitialized()) {
        WiFiEventData.processedDHCPTimeout  = true;  // FIXME TD-er:  Find out when this happens  (happens on ESP32 sometimes)
        if (WiFiConnected()) {
          if (!WiFiEventData.WiFiGotIP()) {
            # ifndef BUILD_NO_DEBUG
            addLog(LOG_LEVEL_DEBUG, F("WiFi : Missed gotIP event"));
            #endif
            WiFiEventData.processedGotIP = false;
            processGotIP();
          }
          if (!WiFiEventData.WiFiConnected()) {
            # ifndef BUILD_NO_DEBUG
            addLog(LOG_LEVEL_DEBUG, F("WiFi : Missed connected event"));
            #endif
            WiFiEventData.processedConnect = false;
            processConnect();
          }
          // Apparently we are connected, so no need to process any late disconnect event
          WiFiEventData.processedDisconnect = true;
        }        
        WiFiEventData.setWiFiServicesInitialized();
//#ifdef ESP32
        setWebserverRunning(false);
        setWebserverRunning(true);
/*        
#else
        CheckRunningServices();
#endif
*/
      }
    }
  }

  if (WiFiEventData.unprocessedWifiEvents()) {
    // Process disconnect events before connect events.
    if (!WiFiEventData.processedDisconnect) {
      #ifndef BUILD_NO_DEBUG
      addLog(LOG_LEVEL_DEBUG, F("WIFI : Entering processDisconnect()"));
      #endif // ifndef BUILD_NO_DEBUG
      processDisconnect();
    }
  }

  if (active_network_medium == NetworkMedium_t::WIFI) {
    if ((!WiFiEventData.WiFiServicesInitialized()) || WiFiEventData.unprocessedWifiEvents() || WiFiEventData.wifiConnectAttemptNeeded) {
      // WiFi connection is not yet available, so introduce some extra delays to
      // help the background tasks managing wifi connections
      delay(0);
      
      if (!WiFiEventData.processedConnect) {
        #ifndef BUILD_NO_DEBUG
        addLog(LOG_LEVEL_DEBUG, F("WIFI : Entering processConnect()"));
        #endif // ifndef BUILD_NO_DEBUG
        processConnect();
      }

      if (!WiFiEventData.processedGotIP) {
        #ifndef BUILD_NO_DEBUG
        addLog(LOG_LEVEL_DEBUG, F("WIFI : Entering processGotIP()"));
        #endif // ifndef BUILD_NO_DEBUG
        processGotIP();
      }

      if (!WiFiEventData.processedDHCPTimeout) {
        #ifndef BUILD_NO_DEBUG
        addLog(LOG_LEVEL_INFO, F("WIFI : DHCP timeout, Calling disconnect()"));
        #endif // ifndef BUILD_NO_DEBUG
        WiFiEventData.processedDHCPTimeout = true;
        WifiDisconnect();
      }

      if (WiFi.status() == WL_DISCONNECTED && WiFiEventData.wifiConnectInProgress) {
        if (WiFiEventData.last_wifi_connect_attempt_moment.isSet() && 
            WiFiEventData.last_wifi_connect_attempt_moment.timeoutReached(DEFAULT_WIFI_CONNECTION_TIMEOUT)) {
          logConnectionStatus();
          resetWiFi();
        }
        if (!WiFiEventData.last_wifi_connect_attempt_moment.isSet()) {
          WiFiEventData.wifiConnectInProgress = false;
        }
        delay(10);
      }

      if (!WiFiEventData.wifiConnectInProgress) {
        WiFiEventData.wifiConnectAttemptNeeded = true;
        NetworkConnectRelaxed();
      }
    }


    if (WiFiEventData.WiFiDisconnected()) {
      #ifndef BUILD_NO_DEBUG

      if (loglevelActiveFor(LOG_LEVEL_DEBUG)) {
        static LongTermTimer lastDisconnectMoment_log;
        static uint8_t lastWiFiStatus_log = 0;
        uint8_t cur_wifi_status = WiFi.status();
        if (WiFiEventData.lastDisconnectMoment.get() != lastDisconnectMoment_log.get() || 
            lastWiFiStatus_log != cur_wifi_status) {
          lastDisconnectMoment_log.set(WiFiEventData.lastDisconnectMoment.get());
          lastWiFiStatus_log = cur_wifi_status;
          String wifilog = F("WIFI : Disconnected: WiFi.status() = ");
          wifilog += WiFiEventData.ESPeasyWifiStatusToString();
          wifilog += F(" RSSI: ");
          wifilog += String(WiFi.RSSI());
          wifilog += F(" status: ");
          #ifdef ESP8266
          station_status_t status = wifi_station_get_connect_status();
          wifilog += SDKwifiStatusToString(status);
          #endif
          #ifdef ESP32
          wifilog += ArduinoWifiStatusToString(WiFi.status());
          #endif
          addLogMove(LOG_LEVEL_DEBUG, wifilog);
        }
      }
      #endif // ifndef BUILD_NO_DEBUG

      // While connecting to WiFi make sure the device has ample time to do so
      delay(10);
    }

    if (!WiFiEventData.processedDisconnectAPmode) { processDisconnectAPmode(); }

    if (!WiFiEventData.processedConnectAPmode) { processConnectAPmode(); }

#ifdef USES_ESPEASY_NOW
    if (!WiFiEventData.processedProbeRequestAPmode) { processProbeRequestAPmode(); }
#endif

    if (WiFiEventData.timerAPoff.isSet()) { processDisableAPmode(); }

    if (!WiFiEventData.processedScanDone) { processScanDone(); }

    if (WiFiEventData.wifi_connect_attempt > 0) {
      // We only want to clear this counter if the connection is currently stable.
      if (WiFiEventData.WiFiServicesInitialized()) {
        if (WiFiEventData.lastConnectMoment.isSet() && WiFiEventData.lastConnectMoment.timeoutReached(WIFI_CONNECTION_CONSIDERED_STABLE)) {
          // Connection considered stable
          WiFiEventData.wifi_connect_attempt = 0;
          WiFiEventData.wifi_considered_stable = true;
          WiFi_AP_Candidates.markCurrentConnectionStable();

          if (WiFi.getAutoReconnect() != Settings.SDK_WiFi_autoreconnect()) {
            WiFi.setAutoReconnect(Settings.SDK_WiFi_autoreconnect());
            delay(1);
          }
        } else {
          if (WiFi.getAutoReconnect()) {
            WiFi.setAutoReconnect(false);
            delay(1);
          }
        }
      }
    }
  }
#if FEATURE_ETHERNET
  check_Eth_DNS_valid();
#endif // if FEATURE_ETHERNET

#if FEATURE_ESPEASY_P2P
  updateUDPport(false);
#endif
}

// ********************************************************************************
// Functions to process the data gathered from the events.
// These functions are called from Setup() or Loop() and thus may call delay() or yield()
// ********************************************************************************
void processDisconnect() {
  if (WiFiEventData.processedDisconnect) { return; }

  if (loglevelActiveFor(LOG_LEVEL_INFO)) {
    String log = strformat(
      F("WIFI : Disconnected! Reason: '%s'"), 
      getLastDisconnectReason().c_str());

    if (WiFiEventData.lastConnectedDuration_us > 0) {
      log += concat(
        F(" Connected for "), 
        format_msec_duration(WiFiEventData.lastConnectedDuration_us / 1000ll));
    }
    addLogMove(LOG_LEVEL_INFO, log);
  }
  logConnectionStatus();

  if (WiFiEventData.processingDisconnect.isSet()) {
    if (WiFiEventData.processingDisconnect.millisPassedSince() > 5000 || WiFiEventData.processedDisconnect) {
      WiFiEventData.processedDisconnect = true;
      WiFiEventData.processingDisconnect.clear();
    }
  }

  if (WiFiEventData.processedDisconnect || 
      WiFiEventData.processingDisconnect.isSet()) { return; }

  if (Settings.UseRules) {
    eventQueue.add(F("WiFi#Disconnected"));
  }

  #ifdef ESP8266
  bool mustRestartWiFi = Settings.WiFiRestart_connection_lost();
  #else
  // FIXME TD-er: With AutoReconnect enabled, WiFi must be reset or else we completely loose track of the actual WiFi state
  bool mustRestartWiFi = Settings.WiFiRestart_connection_lost() || WiFi.getAutoReconnect();
  #endif
  if (WiFiEventData.lastConnectedDuration_us > 0 && (WiFiEventData.lastConnectedDuration_us / 1000) < 5000) {
    if (!WiFi_AP_Candidates.getBestCandidate().usable()) {
//      addLog(LOG_LEVEL_INFO, F("WIFI : !getBestCandidate().usable()  => mustRestartWiFi = true"));

      mustRestartWiFi = true;
    }
  }
  
  if (WiFi.status() == WL_IDLE_STATUS) {
//    addLog(LOG_LEVEL_INFO, F("WIFI : WiFi.status() == WL_IDLE_STATUS  => mustRestartWiFi = true"));
    mustRestartWiFi = true;
  }


  #ifdef USES_ESPEASY_NOW
  if (use_EspEasy_now) {
//    mustRestartWiFi = true;
  }
  #endif
  //WifiDisconnect(); // Needed or else node may not reconnect reliably.

  if (mustRestartWiFi) {
    WiFiEventData.processedDisconnect = true;
    resetWiFi();
//    WifiScan(false);
//    delay(100);
//    setWifiMode(WIFI_OFF);
//    initWiFi();
//    delay(100);
  }
//  delay(500);
  logConnectionStatus();
  WiFiEventData.processingDisconnect.clear();
  WiFiEventData.wifiConnectAttemptNeeded = true;
}

void processConnect() {
  if (WiFiEventData.processedConnect) { return; }
  //delay(100); // FIXME TD-er: See https://github.com/letscontrolit/ESPEasy/issues/1987#issuecomment-451644424
  if (checkAndResetWiFi()) {
    return;
  }
  WiFiEventData.processedConnect = true;
  if (WiFi.status() == WL_DISCONNECTED) {
    // Apparently not really connected
    return;
  }

  WiFiEventData.setWiFiConnected();
  ++WiFiEventData.wifi_reconnects;

  if (WiFi_AP_Candidates.getCurrent().bits.isEmergencyFallback) {
    #ifdef CUSTOM_EMERGENCY_FALLBACK_RESET_CREDENTIALS
    const bool mustResetCredentials = CUSTOM_EMERGENCY_FALLBACK_RESET_CREDENTIALS;
    #else
    const bool mustResetCredentials = false;
    #endif
    #ifdef CUSTOM_EMERGENCY_FALLBACK_START_AP
    const bool mustStartAP = CUSTOM_EMERGENCY_FALLBACK_START_AP;
    #else
    const bool mustStartAP = false;
    #endif
    if (mustStartAP) {
      int allowedUptimeMinutes = 10;
      #ifdef CUSTOM_EMERGENCY_FALLBACK_ALLOW_MINUTES_UPTIME
      allowedUptimeMinutes = CUSTOM_EMERGENCY_FALLBACK_ALLOW_MINUTES_UPTIME;
      #endif
      if (getUptimeMinutes() < allowedUptimeMinutes) {
        WiFiEventData.timerAPstart.setNow();
      }
    }
    if (mustResetCredentials && !WiFiEventData.performedClearWiFiCredentials) {
      WiFiEventData.performedClearWiFiCredentials = true;
      SecuritySettings.clearWiFiCredentials();
      SaveSecuritySettings();
      WiFiEventData.markDisconnect(WIFI_DISCONNECT_REASON_AUTH_EXPIRE);
      WiFi_AP_Candidates.force_reload();
    }
  }

  if (loglevelActiveFor(LOG_LEVEL_INFO)) {
    const LongTermTimer::Duration connect_duration = WiFiEventData.last_wifi_connect_attempt_moment.timeDiff(WiFiEventData.lastConnectMoment);
    String log = strformat(
      F("WIFI : Connected! AP: %s (%s) Ch: %d"),
      WiFi.SSID().c_str(),
      WiFi.BSSIDstr().c_str(),
      RTC.lastWiFiChannel);

    if ((connect_duration > 0ll) && (connect_duration < 30000000ll)) {
      // Just log times when they make sense.
      log += strformat(
        F(" Duration: %d ms"),
        static_cast<int32_t>(connect_duration / 1000));
    }
    addLogMove(LOG_LEVEL_INFO, log);
  }

//  WiFiEventData.last_wifi_connect_attempt_moment.clear();

  if (Settings.UseRules) {
    if (WiFiEventData.bssid_changed) {
      eventQueue.add(F("WiFi#ChangedAccesspoint"));
    }

    if (WiFiEventData.channel_changed) {
      eventQueue.add(F("WiFi#ChangedWiFichannel"));
    }
  } 

  if (useStaticIP()) {
    WiFiEventData.markGotIP(); // in static IP config the got IP event is never fired.
  }
  saveToRTC();

  logConnectionStatus();
}

void processGotIP() {
  if (WiFiEventData.processedGotIP) {
    return;
  }
  if (checkAndResetWiFi()) {
    return;
  }

  IPAddress ip = NetworkLocalIP();

  if (!useStaticIP()) {
    #ifdef ESP8266
    if (!ip.isSet()) {
    #else
    if (ip[0] == 0 && ip[1] == 0 && ip[2] == 0 && ip[3] == 0) {
    #endif
      return;
    }
  }
  const IPAddress gw       = WiFi.gatewayIP();
  const IPAddress subnet   = WiFi.subnetMask();
  const LongTermTimer::Duration dhcp_duration = WiFiEventData.lastConnectMoment.timeDiff(WiFiEventData.lastGetIPmoment);
  WiFiEventData.dns0_cache = WiFi.dnsIP(0);
  WiFiEventData.dns1_cache = WiFi.dnsIP(1);

  if (loglevelActiveFor(LOG_LEVEL_INFO)) {
    String log = strformat(
      F("WIFI : %s (%s) GW: %s SN: %s DNS: %s"),
      concat(useStaticIP() ? F("Static IP: ") : F("DHCP IP: "), formatIP(ip)).c_str(),
      NetworkGetHostname().c_str(),
      formatIP(gw).c_str(),
      formatIP(subnet).c_str(),
      getValue(LabelType::DNS).c_str());

    if ((dhcp_duration > 0ll) && (dhcp_duration < 30000000ll)) {
      // Just log times when they make sense.
      log += strformat(F("   duration: %d ms"), static_cast<int32_t>(dhcp_duration / 1000));
    }
    addLogMove(LOG_LEVEL_INFO, log);
  }

  // Might not work in core 2.5.0
  // See https://github.com/esp8266/Arduino/issues/5839
  if ((Settings.IP_Octet != 0) && (Settings.IP_Octet != 255))
  {
    ip[3] = Settings.IP_Octet;

    if (loglevelActiveFor(LOG_LEVEL_INFO)) {
      addLogMove(LOG_LEVEL_INFO, concat(F("IP   : Fixed IP octet:"), formatIP(ip)));
    }
    WiFi.config(ip, gw, subnet, WiFiEventData.dns0_cache, WiFiEventData.dns1_cache);
  }

#if FEATURE_MQTT
  mqtt_reconnect_count        = 0;
  MQTTclient_should_reconnect = true;
  timermqtt_interval          = 100;
  Scheduler.setIntervalTimer(SchedulerIntervalTimer_e::TIMER_MQTT);
  scheduleNextMQTTdelayQueue();
#endif // if FEATURE_MQTT
  Scheduler.sendGratuitousARP_now();

  if (Settings.UseRules)
  {
    eventQueue.add(F("WiFi#Connected"));
  }
  statusLED(true);

  //  WiFi.scanDelete();

  if (WiFiEventData.wifiSetup) {
    // Wifi setup was active, Apparently these settings work.
    WiFiEventData.wifiSetup = false;
    SaveSecuritySettings();
  }

  if ((WiFiEventData.WiFiConnected() || WiFi.isConnected()) && hasIPaddr()) {
    WiFiEventData.setWiFiGotIP();
  }
  #if FEATURE_ESPEASY_P2P
  refreshNodeList();
  #endif
  logConnectionStatus();
}

#if FEATURE_USE_IPV6
void processGotIPv6() {
  if (!WiFiEventData.processedGotIP6) {
    WiFiEventData.processedGotIP6 = true;
    if (loglevelActiveFor(LOG_LEVEL_INFO))
      addLog(LOG_LEVEL_INFO, String(F("WIFI : STA got IP6 ")) + WiFiEventData.unprocessed_IP6.toString(true));
#if FEATURE_ESPEASY_P2P
//    updateUDPport(true);
#endif
  }
}
#endif

// A client disconnected from the AP on this node.
void processDisconnectAPmode() {
  if (WiFiEventData.processedDisconnectAPmode) { return; }
  WiFiEventData.processedDisconnectAPmode = true;

#ifndef BUILD_NO_DEBUG
  if (loglevelActiveFor(LOG_LEVEL_INFO)) {
    const int nrStationsConnected = WiFi.softAPgetStationNum();
    String    log                 = F("AP Mode: Client disconnected: ");
    log += WiFiEventData.lastMacDisconnectedAPmode.toString();
    log += F(" Connected devices: ");
    log += nrStationsConnected;
    if (nrStationsConnected == 0) {
      log += F(" AP turn off timer: ");
      log += WIFI_AP_OFF_TIMER_EXTENSION/1000;
      log += 's';
    }
    addLogMove(LOG_LEVEL_INFO, log);
  }
#endif  
}

#ifdef USES_ESPEASY_NOW
void processProbeRequestAPmode() {
  if (WiFiEventData.processedProbeRequestAPmode) { return; }

  const MAC_address mac(APModeProbeRequestReceived_list.front().mac);
  const int rssi = APModeProbeRequestReceived_list.front().rssi;

  Nodes.setRSSI(mac, rssi);

  if (loglevelActiveFor(LOG_LEVEL_INFO)) {
    String    log                 = F("AP Mode: Probe Request: ");
    log += mac.toString();
    log += F(" (");
    log += rssi;
    log += F(" dBm)");
    addLog(LOG_LEVEL_INFO, log);
  }


//  static MAC_address last_probed_mac;
//  if (last_probed_mac != mac) {
//    last_probed_mac = mac;

    // FIXME TD-er: Must create an answer for ESPEasy-NOW node discovery
    #ifdef USES_ESPEASY_NOW
    if (Settings.UseESPEasyNow()) {
      ESPEasy_now_handler.sendDiscoveryAnnounce(
        mac, Nodes.getESPEasyNOW_channel());
    }
    #endif
//  }

  APModeProbeRequestReceived_list.pop_front();
  WiFiEventData.processedProbeRequestAPmode = APModeProbeRequestReceived_list.size() == 0;
}
#endif

// Client connects to AP on this node
void processConnectAPmode() {
  if (WiFiEventData.processedConnectAPmode) { return; }
  WiFiEventData.processedConnectAPmode = true;
  // Extend timer to switch off AP.
  WiFiEventData.timerAPoff.setMillisFromNow(WIFI_AP_OFF_TIMER_DURATION);
#ifndef BUILD_NO_DEBUG
  if (loglevelActiveFor(LOG_LEVEL_INFO)) {
    String log = F("AP Mode: Client connected: ");
    log += WiFiEventData.lastMacConnectedAPmode.toString();
    log += F(" Connected devices: ");
    log += WiFi.softAPgetStationNum();
    addLogMove(LOG_LEVEL_INFO, log);
  }
#endif

  #if FEATURE_DNS_SERVER
  // Start DNS, only used if the ESP has no valid WiFi config
  // It will reply with it's own address on all DNS requests
  // (captive portal concept)
  if (!dnsServerActive) {
    dnsServerActive = true;
    dnsServer.start(DNS_PORT, "*", apIP);
  }
  #endif // if FEATURE_DNS_SERVER
}

// Switch of AP mode when timeout reached and no client connected anymore.
void processDisableAPmode() {
  if (!WiFiEventData.timerAPoff.isSet()) { return; }

  if (!WifiIsAP(WiFi.getMode())) {
    return;
  }
  // disable AP after timeout and no clients connected.
  if (WiFiEventData.timerAPoff.timeReached() && (WiFi.softAPgetStationNum() == 0)) {
    setAP(false);
  }

  if (!WifiIsAP(WiFi.getMode())) {
    WiFiEventData.timerAPoff.clear();
    if (WiFiEventData.wifiConnectAttemptNeeded) {
      // Force a reconnect cycle
      WifiDisconnect();
    }
  }
}

void processScanDone() {
  WiFi_AP_Candidates.load_knownCredentials();
  if (WiFiEventData.processedScanDone) { return; }



  // Better act on the scan done event, as it may get triggered for normal wifi begin calls.
  int8_t scanCompleteStatus = WiFi.scanComplete();
  switch (scanCompleteStatus) {
    case 0: // Nothing (yet) found
      if (WiFiEventData.lastGetScanMoment.timeoutReached(5000)) {
        WiFi.scanDelete();
        WiFiEventData.processedScanDone = true;
      }
      return;
    case -1: // WIFI_SCAN_RUNNING
      // FIXME TD-er: Set timeout...
      if (WiFiEventData.lastGetScanMoment.timeoutReached(5000)) {
        # ifndef BUILD_NO_DEBUG
      addLog(LOG_LEVEL_ERROR, F("WiFi : Scan Running Timeout"));
      #endif
        WiFi.scanDelete();
        WiFiEventData.processedScanDone = true;
      }
      return;
    case -2: // WIFI_SCAN_FAILED
      addLog(LOG_LEVEL_ERROR, F("WiFi : Scan failed"));
      WiFi.scanDelete();
      WiFiEventData.processedScanDone = true;
      return;
  }

  WiFiEventData.lastGetScanMoment.setNow();
  WiFiEventData.processedScanDone = true;
# ifndef BUILD_NO_DEBUG
  if (loglevelActiveFor(LOG_LEVEL_INFO)) {
    addLogMove(LOG_LEVEL_INFO, concat(F("WiFi : Scan finished, found: "), scanCompleteStatus));
  }
#endif

#if !FEATURE_ESP8266_DIRECT_WIFI_SCAN
  WiFi_AP_Candidates.process_WiFiscan(scanCompleteStatus);
#endif
  WiFi_AP_Candidates.load_knownCredentials();

  if (WiFi_AP_Candidates.addedKnownCandidate() && !NetworkConnected()) {
    if (!WiFiEventData.wifiConnectInProgress) {
      WiFiEventData.wifiConnectAttemptNeeded = true;
      # ifndef BUILD_NO_DEBUG
      if (WiFi_AP_Candidates.addedKnownCandidate()) {
        addLog(LOG_LEVEL_INFO, F("WiFi : Added known candidate, try to connect"));
      }
      #endif
#ifdef ESP32
//      setSTA(false);
#endif
      NetworkConnectRelaxed();
#ifdef USES_ESPEASY_NOW
      temp_disable_EspEasy_now_timer = millis() + 20000;
#endif
    }
  } else if (!WiFiEventData.wifiConnectInProgress && !NetworkConnected()) {
    WiFiEventData.timerAPstart.setNow();
  }
  
  #ifdef USES_ESPEASY_NOW
  if (Settings.UseESPEasyNow()) {
    ESPEasy_now_handler.addPeerFromWiFiScan();
    if (!NetworkConnected()) {
      if (WiFi_AP_Candidates.addedKnownCandidate()) {
        WiFi_AP_Candidates.force_reload();
        if (!WiFiEventData.wifiConnectInProgress) {
  //        if (isESPEasy_now_only() || !ESPEasy_now_handler.active()) {
          addLog(LOG_LEVEL_INFO, F("WiFi : Added known candidate, try to connect (mesh)"));

          WifiDisconnect();
          setAP(false);
          ESPEasy_now_handler.end();

          // Disable ESPEasy_now for 20 seconds to give opportunity to connect to WiFi.
          WiFiEventData.wifiConnectAttemptNeeded = true;
          temp_disable_EspEasy_now_timer = millis() + 20000;
//          setSTA(false);
          setNetworkMedium(Settings.NetworkMedium);
          NetworkConnectRelaxed();
//        }
        }
      } else {
        temp_disable_EspEasy_now_timer = 0;
        setNetworkMedium(NetworkMedium_t::ESPEasyNOW_only);
      }
    }
  }
  #endif

}



=======
#include "../ESPEasyCore/ESPEasyWifi_ProcessEvent.h"

#include "../../ESPEasy-Globals.h"

#if FEATURE_ETHERNET
#include "../ESPEasyCore/ESPEasyEth_ProcessEvent.h"
#endif
#include "../ESPEasyCore/ESPEasyNetwork.h"
#include "../ESPEasyCore/ESPEasyWifi.h"

#include "../Globals/ESPEasyWiFiEvent.h"
#include "../Globals/ESPEasy_Scheduler.h"
#include "../Globals/ESPEasy_time.h"
#include "../Globals/EventQueue.h"
#include "../Globals/MQTT.h"
#include "../Globals/NetworkState.h"
#include "../Globals/RTC.h"
#include "../Globals/SecuritySettings.h"
#include "../Globals/Services.h"
#include "../Globals/Settings.h"
#include "../Globals/WiFi_AP_Candidates.h"

#include "../Helpers/Convert.h"
#include "../Helpers/ESPEasyRTC.h"
#include "../Helpers/ESPEasy_Storage.h"
#include "../Helpers/Network.h"
#include "../Helpers/Networking.h"
#include "../Helpers/PeriodicalActions.h"
#include "../Helpers/StringConverter.h"
#include "../Helpers/StringGenerator_WiFi.h"
#include "../Helpers/StringProvider.h"

// #include "../ESPEasyCore/ESPEasyEth.h"
// #include "../ESPEasyCore/ESPEasyWiFiEvent.h"
// #include "../ESPEasyCore/ESPEasy_Log.h"
// #include "../Helpers/ESPEasy_time_calc.h"
// #include "../Helpers/Misc.h"
// #include "../Helpers/Scheduler.h"

#include "../WebServer/ESPEasy_WebServer.h"


// ********************************************************************************
// Called from the loop() to make sure events are processed as soon as possible.
// These functions are called from Setup() or Loop() and thus may call delay() or yield()
// ********************************************************************************
void handle_unprocessedNetworkEvents()
{
#if FEATURE_ETHERNET
  handle_unprocessedEthEvents();
#endif

  if (active_network_medium == NetworkMedium_t::WIFI) {
    const bool should_be_initialized = (WiFiEventData.WiFiGotIP() && WiFiEventData.WiFiConnected()) || NetworkConnected();
    if (WiFiEventData.WiFiServicesInitialized() != should_be_initialized)
    {
      if (!WiFiEventData.WiFiServicesInitialized()) {
        WiFiEventData.processedDHCPTimeout  = true;  // FIXME TD-er:  Find out when this happens  (happens on ESP32 sometimes)
        if (WiFiConnected()) {
          if (!WiFiEventData.WiFiGotIP()) {
            # ifndef BUILD_NO_DEBUG
            addLog(LOG_LEVEL_DEBUG, F("WiFi : Missed gotIP event"));
            #endif
            WiFiEventData.processedGotIP = false;
            processGotIP();
          }
          if (!WiFiEventData.WiFiConnected()) {
            # ifndef BUILD_NO_DEBUG
            addLog(LOG_LEVEL_DEBUG, F("WiFi : Missed connected event"));
            #endif
            WiFiEventData.processedConnect = false;
            processConnect();
          }
          // Apparently we are connected, so no need to process any late disconnect event
          WiFiEventData.processedDisconnect = true;
        }        
        WiFiEventData.setWiFiServicesInitialized();
//#ifdef ESP32
        setWebserverRunning(false);
        delay(1);
        setWebserverRunning(true);
        delay(1);
/*        
#else
        CheckRunningServices();
#endif
*/
      }
    }
  }

  if (WiFiEventData.unprocessedWifiEvents()) {
    // Process disconnect events before connect events.
    if (!WiFiEventData.processedDisconnect) {
      #ifndef BUILD_NO_DEBUG
      addLog(LOG_LEVEL_DEBUG, F("WIFI : Entering processDisconnect()"));
      #endif // ifndef BUILD_NO_DEBUG
      processDisconnect();
    }
  }

  if (active_network_medium == NetworkMedium_t::WIFI) {
    if ((!WiFiEventData.WiFiServicesInitialized()) || WiFiEventData.unprocessedWifiEvents() || WiFiEventData.wifiConnectAttemptNeeded) {
      // WiFi connection is not yet available, so introduce some extra delays to
      // help the background tasks managing wifi connections
      delay(0);
      
      if (!WiFiEventData.processedConnect) {
        #ifndef BUILD_NO_DEBUG
        addLog(LOG_LEVEL_DEBUG, F("WIFI : Entering processConnect()"));
        #endif // ifndef BUILD_NO_DEBUG
        processConnect();
      }

      if (!WiFiEventData.processedGotIP) {
        #ifndef BUILD_NO_DEBUG
        addLog(LOG_LEVEL_DEBUG, F("WIFI : Entering processGotIP()"));
        #endif // ifndef BUILD_NO_DEBUG
        processGotIP();
      }

      if (!WiFiEventData.processedDHCPTimeout) {
        #ifndef BUILD_NO_DEBUG
        addLog(LOG_LEVEL_INFO, F("WIFI : DHCP timeout, Calling disconnect()"));
        #endif // ifndef BUILD_NO_DEBUG
        WiFiEventData.processedDHCPTimeout = true;
        WifiDisconnect();
      }

      if (WiFi.status() == WL_DISCONNECTED && WiFiEventData.wifiConnectInProgress) {
        if (WiFiEventData.last_wifi_connect_attempt_moment.isSet() && 
            WiFiEventData.last_wifi_connect_attempt_moment.timeoutReached(DEFAULT_WIFI_CONNECTION_TIMEOUT)) {
          logConnectionStatus();
          resetWiFi();
        }
        if (!WiFiEventData.last_wifi_connect_attempt_moment.isSet()) {
          WiFiEventData.wifiConnectInProgress = false;
        }
        delay(10);
      }

      if (!WiFiEventData.wifiConnectInProgress) {
        WiFiEventData.wifiConnectAttemptNeeded = true;
        NetworkConnectRelaxed();
      }
    }


    if (WiFiEventData.WiFiDisconnected()) {
      #ifndef BUILD_NO_DEBUG

      if (loglevelActiveFor(LOG_LEVEL_DEBUG)) {
        static LongTermTimer lastDisconnectMoment_log;
        static uint8_t lastWiFiStatus_log = 0;
        uint8_t cur_wifi_status = WiFi.status();
        if (WiFiEventData.lastDisconnectMoment.get() != lastDisconnectMoment_log.get() || 
            lastWiFiStatus_log != cur_wifi_status) {
          lastDisconnectMoment_log.set(WiFiEventData.lastDisconnectMoment.get());
          lastWiFiStatus_log = cur_wifi_status;
          String wifilog = F("WIFI : Disconnected: WiFi.status() = ");
          wifilog += WiFiEventData.ESPeasyWifiStatusToString();
          wifilog += F(" RSSI: ");
          wifilog += String(WiFi.RSSI());
          wifilog += F(" status: ");
          #ifdef ESP8266
          station_status_t status = wifi_station_get_connect_status();
          wifilog += SDKwifiStatusToString(status);
          #endif
          #ifdef ESP32
          wifilog += ArduinoWifiStatusToString(WiFi.status());
          #endif
          addLogMove(LOG_LEVEL_DEBUG, wifilog);
        }
      }
      #endif // ifndef BUILD_NO_DEBUG

      // While connecting to WiFi make sure the device has ample time to do so
      delay(10);
    }

    if (!WiFiEventData.processedDisconnectAPmode) { processDisconnectAPmode(); }

    if (!WiFiEventData.processedConnectAPmode) { processConnectAPmode(); }

    if (WiFiEventData.timerAPoff.isSet()) { processDisableAPmode(); }

    if (!WiFiEventData.processedScanDone) { processScanDone(); }

    if (WiFiEventData.wifi_connect_attempt > 0) {
      // We only want to clear this counter if the connection is currently stable.
      if (WiFiEventData.WiFiServicesInitialized()) {
        if (WiFiEventData.lastConnectMoment.isSet() && WiFiEventData.lastConnectMoment.timeoutReached(WIFI_CONNECTION_CONSIDERED_STABLE)) {
          // Connection considered stable
          WiFiEventData.wifi_connect_attempt = 0;
          WiFiEventData.wifi_considered_stable = true;
          WiFi_AP_Candidates.markCurrentConnectionStable();

          if (WiFi.getAutoReconnect() != Settings.SDK_WiFi_autoreconnect()) {
            WiFi.setAutoReconnect(Settings.SDK_WiFi_autoreconnect());
            delay(1);
          }
        } else {
          if (WiFi.getAutoReconnect()) {
            WiFi.setAutoReconnect(false);
            delay(1);
          }
        }
      }
    }
  }
#if FEATURE_ETHERNET
  check_Eth_DNS_valid();
#endif // if FEATURE_ETHERNET

#if FEATURE_ESPEASY_P2P
  updateUDPport(false);
#endif
}

// ********************************************************************************
// Functions to process the data gathered from the events.
// These functions are called from Setup() or Loop() and thus may call delay() or yield()
// ********************************************************************************
void processDisconnect() {
  if (WiFiEventData.processedDisconnect) { return; }

  if (loglevelActiveFor(LOG_LEVEL_INFO)) {
    String log = strformat(
      F("WIFI : Disconnected! Reason: '%s'"), 
      getLastDisconnectReason().c_str());

    if (WiFiEventData.lastConnectedDuration_us > 0) {
      log += concat(
        F(" Connected for "), 
        format_msec_duration(WiFiEventData.lastConnectedDuration_us / 1000ll));
    }
    addLogMove(LOG_LEVEL_INFO, log);
  }
  logConnectionStatus();

  if (WiFiEventData.processingDisconnect.isSet()) {
    if (WiFiEventData.processingDisconnect.millisPassedSince() > 5000 || WiFiEventData.processedDisconnect) {
      WiFiEventData.processedDisconnect = true;
      WiFiEventData.processingDisconnect.clear();
    }
  }


  if (WiFiEventData.processedDisconnect || 
      WiFiEventData.processingDisconnect.isSet()) { return; }
  WiFiEventData.processingDisconnect.setNow();
  WiFiEventData.setWiFiDisconnected();
  WiFiEventData.wifiConnectAttemptNeeded = true;
  delay(100); // FIXME TD-er: See https://github.com/letscontrolit/ESPEasy/issues/1987#issuecomment-451644424

  if (Settings.UseRules) {
    eventQueue.add(F("WiFi#Disconnected"));
  }


  // FIXME TD-er: With AutoReconnect enabled, WiFi must be reset or else we completely loose track of the actual WiFi state
  bool mustRestartWiFi = Settings.WiFiRestart_connection_lost() || WiFi.getAutoReconnect();
  if (WiFiEventData.lastConnectedDuration_us > 0 && (WiFiEventData.lastConnectedDuration_us / 1000) < 5000) {
    if (!WiFi_AP_Candidates.getBestCandidate().usable())
//      addLog(LOG_LEVEL_INFO, F("WIFI : !getBestCandidate().usable()  => mustRestartWiFi = true"));

      mustRestartWiFi = true;
  }
  
  if (WiFi.status() == WL_IDLE_STATUS) {
//    addLog(LOG_LEVEL_INFO, F("WIFI : WiFi.status() == WL_IDLE_STATUS  => mustRestartWiFi = true"));
    mustRestartWiFi = true;
  }


  #ifdef USES_ESPEASY_NOW
  if (use_EspEasy_now) {
//    mustRestartWiFi = true;
  }
  #endif
  //WifiDisconnect(); // Needed or else node may not reconnect reliably.

  if (mustRestartWiFi) {
    WiFiEventData.processedDisconnect = true;
    resetWiFi();
//    WifiScan(false);
//    delay(100);
//    setWifiMode(WIFI_OFF);
//    initWiFi();
//    delay(100);
  }
//  delay(500);
  logConnectionStatus();
  WiFiEventData.processedDisconnect = true;
  WiFiEventData.processingDisconnect.clear();
}

void processConnect() {
  if (WiFiEventData.processedConnect) { return; }
  //delay(100); // FIXME TD-er: See https://github.com/letscontrolit/ESPEasy/issues/1987#issuecomment-451644424
  if (checkAndResetWiFi()) {
    return;
  }
  WiFiEventData.processedConnect = true;
  if (WiFi.status() == WL_DISCONNECTED) {
    // Apparently not really connected
    return;
  }

  WiFiEventData.setWiFiConnected();
  ++WiFiEventData.wifi_reconnects;

  if (WiFi_AP_Candidates.getCurrent().bits.isEmergencyFallback) {
    #ifdef CUSTOM_EMERGENCY_FALLBACK_RESET_CREDENTIALS
    const bool mustResetCredentials = CUSTOM_EMERGENCY_FALLBACK_RESET_CREDENTIALS;
    #else
    const bool mustResetCredentials = false;
    #endif
    #ifdef CUSTOM_EMERGENCY_FALLBACK_START_AP
    const bool mustStartAP = CUSTOM_EMERGENCY_FALLBACK_START_AP;
    #else
    const bool mustStartAP = false;
    #endif
    if (mustStartAP) {
      int allowedUptimeMinutes = 10;
      #ifdef CUSTOM_EMERGENCY_FALLBACK_ALLOW_MINUTES_UPTIME
      allowedUptimeMinutes = CUSTOM_EMERGENCY_FALLBACK_ALLOW_MINUTES_UPTIME;
      #endif
      if (getUptimeMinutes() < allowedUptimeMinutes) {
        WiFiEventData.timerAPstart.setNow();
      }
    }
    if (mustResetCredentials && !WiFiEventData.performedClearWiFiCredentials) {
      WiFiEventData.performedClearWiFiCredentials = true;
      SecuritySettings.clearWiFiCredentials();
      SaveSecuritySettings();
      WiFiEventData.markDisconnect(WIFI_DISCONNECT_REASON_AUTH_EXPIRE);
      WiFi_AP_Candidates.force_reload();
    }
  }

  if (loglevelActiveFor(LOG_LEVEL_INFO)) {
    const LongTermTimer::Duration connect_duration = WiFiEventData.last_wifi_connect_attempt_moment.timeDiff(WiFiEventData.lastConnectMoment);
    String log = strformat(
      F("WIFI : Connected! AP: %s (%s) Ch: %d"),
      WiFi.SSID().c_str(),
      WiFi.BSSIDstr().c_str(),
      RTC.lastWiFiChannel);

    if ((connect_duration > 0ll) && (connect_duration < 30000000ll)) {
      // Just log times when they make sense.
      log += strformat(
        F(" Duration: %d ms"),
        static_cast<int32_t>(connect_duration / 1000));
    }
    addLogMove(LOG_LEVEL_INFO, log);
  }

//  WiFiEventData.last_wifi_connect_attempt_moment.clear();

  if (Settings.UseRules) {
    if (WiFiEventData.bssid_changed) {
      eventQueue.add(F("WiFi#ChangedAccesspoint"));
    }

    if (WiFiEventData.channel_changed) {
      eventQueue.add(F("WiFi#ChangedWiFichannel"));
    }
  } 

  if (useStaticIP()) {
    WiFiEventData.markGotIP(); // in static IP config the got IP event is never fired.
  }
  saveToRTC();

  logConnectionStatus();
}

void processGotIP() {
  if (WiFiEventData.processedGotIP) {
    return;
  }
  if (checkAndResetWiFi()) {
    return;
  }

  IPAddress ip = NetworkLocalIP();

  if (!useStaticIP()) {
    #ifdef ESP8266
    if (!ip.isSet()) {
    #else
    if (ip[0] == 0 && ip[1] == 0 && ip[2] == 0 && ip[3] == 0) {
    #endif
      return;
    }
  }
  const IPAddress gw       = WiFi.gatewayIP();
  const IPAddress subnet   = WiFi.subnetMask();
  const LongTermTimer::Duration dhcp_duration = WiFiEventData.lastConnectMoment.timeDiff(WiFiEventData.lastGetIPmoment);
  WiFiEventData.dns0_cache = WiFi.dnsIP(0);
  WiFiEventData.dns1_cache = WiFi.dnsIP(1);

  if (loglevelActiveFor(LOG_LEVEL_INFO)) {
    String log = strformat(
      F("WIFI : %s (%s) GW: %s SN: %s DNS: %s"),
      concat(useStaticIP() ? F("Static IP: ") : F("DHCP IP: "), formatIP(ip)).c_str(),
      NetworkGetHostname().c_str(),
      formatIP(gw).c_str(),
      formatIP(subnet).c_str(),
      getValue(LabelType::DNS).c_str());

    if ((dhcp_duration > 0ll) && (dhcp_duration < 30000000ll)) {
      // Just log times when they make sense.
      log += strformat(F("   duration: %d ms"), static_cast<int32_t>(dhcp_duration / 1000));
    }
    addLogMove(LOG_LEVEL_INFO, log);
  }

  // Might not work in core 2.5.0
  // See https://github.com/esp8266/Arduino/issues/5839
  if ((Settings.IP_Octet != 0) && (Settings.IP_Octet != 255))
  {
    ip[3] = Settings.IP_Octet;

    if (loglevelActiveFor(LOG_LEVEL_INFO)) {
      addLogMove(LOG_LEVEL_INFO, concat(F("IP   : Fixed IP octet:"), formatIP(ip)));
    }
    WiFi.config(ip, gw, subnet, WiFiEventData.dns0_cache, WiFiEventData.dns1_cache);
  }

#if FEATURE_MQTT
  mqtt_reconnect_count        = 0;
  MQTTclient_should_reconnect = true;
  timermqtt_interval          = 100;
  Scheduler.setIntervalTimer(SchedulerIntervalTimer_e::TIMER_MQTT);
  scheduleNextMQTTdelayQueue();
#endif // if FEATURE_MQTT
  Scheduler.sendGratuitousARP_now();

  if (Settings.UseRules)
  {
    eventQueue.add(F("WiFi#Connected"));
  }
  statusLED(true);

  //  WiFi.scanDelete();

  if (WiFiEventData.wifiSetup) {
    // Wifi setup was active, Apparently these settings work.
    WiFiEventData.wifiSetup = false;
    SaveSecuritySettings();
  }

  if ((WiFiEventData.WiFiConnected() || WiFi.isConnected()) && hasIPaddr()) {
    WiFiEventData.setWiFiGotIP();
  }
  #if FEATURE_ESPEASY_P2P
  refreshNodeList();
  #endif
  logConnectionStatus();
}

#if FEATURE_USE_IPV6
void processGotIPv6() {
  if (!WiFiEventData.processedGotIP6) {
    WiFiEventData.processedGotIP6 = true;
    if (loglevelActiveFor(LOG_LEVEL_INFO))
      addLog(LOG_LEVEL_INFO, String(F("WIFI : STA got IP6 ")) + WiFiEventData.unprocessed_IP6.toString(true));
#if FEATURE_ESPEASY_P2P
//    updateUDPport(true);
#endif
  }
}
#endif

// A client disconnected from the AP on this node.
void processDisconnectAPmode() {
  if (WiFiEventData.processedDisconnectAPmode) { return; }
  WiFiEventData.processedDisconnectAPmode = true;

#ifndef BUILD_NO_DEBUG
  if (loglevelActiveFor(LOG_LEVEL_INFO)) {
    const int nrStationsConnected = WiFi.softAPgetStationNum();
    String    log                 = F("AP Mode: Client disconnected: ");
    log += WiFiEventData.lastMacDisconnectedAPmode.toString();
    log += F(" Connected devices: ");
    log += nrStationsConnected;
    addLogMove(LOG_LEVEL_INFO, log);
  }
#endif  
}

// Client connects to AP on this node
void processConnectAPmode() {
  if (WiFiEventData.processedConnectAPmode) { return; }
  WiFiEventData.processedConnectAPmode = true;
  // Extend timer to switch off AP.
  WiFiEventData.timerAPoff.setMillisFromNow(WIFI_AP_OFF_TIMER_DURATION);
#ifndef BUILD_NO_DEBUG
  if (loglevelActiveFor(LOG_LEVEL_INFO)) {
    String log = F("AP Mode: Client connected: ");
    log += WiFiEventData.lastMacConnectedAPmode.toString();
    log += F(" Connected devices: ");
    log += WiFi.softAPgetStationNum();
    addLogMove(LOG_LEVEL_INFO, log);
  }
#endif

  #if FEATURE_DNS_SERVER
  // Start DNS, only used if the ESP has no valid WiFi config
  // It will reply with it's own address on all DNS requests
  // (captive portal concept)
  if (!dnsServerActive) {
    dnsServerActive = true;
    dnsServer.start(DNS_PORT, "*", apIP);
  }
  #endif // if FEATURE_DNS_SERVER
}

// Switch of AP mode when timeout reached and no client connected anymore.
void processDisableAPmode() {
  if (!WiFiEventData.timerAPoff.isSet()) { return; }

  if (!WifiIsAP(WiFi.getMode())) {
    return;
  }
  // disable AP after timeout and no clients connected.
  if (WiFiEventData.timerAPoff.timeReached() && (WiFi.softAPgetStationNum() == 0)) {
    setAP(false);
  }

  if (!WifiIsAP(WiFi.getMode())) {
    WiFiEventData.timerAPoff.clear();
    if (WiFiEventData.wifiConnectAttemptNeeded) {
      // Force a reconnect cycle
      WifiDisconnect();
    }
  }
}

void processScanDone() {
  WiFi_AP_Candidates.load_knownCredentials();
  if (WiFiEventData.processedScanDone) { return; }



  // Better act on the scan done event, as it may get triggered for normal wifi begin calls.
  int8_t scanCompleteStatus = WiFi.scanComplete();
  switch (scanCompleteStatus) {
    case 0: // Nothing (yet) found
      if (WiFiEventData.lastGetScanMoment.timeoutReached(5000)) {
        WiFi.scanDelete();
        WiFiEventData.processedScanDone = true;
      }
      return;
    case -1: // WIFI_SCAN_RUNNING
      // FIXME TD-er: Set timeout...
      if (WiFiEventData.lastGetScanMoment.timeoutReached(5000)) {
        # ifndef BUILD_NO_DEBUG
      addLog(LOG_LEVEL_ERROR, F("WiFi : Scan Running Timeout"));
      #endif
        WiFi.scanDelete();
        WiFiEventData.processedScanDone = true;
      }
      return;
    case -2: // WIFI_SCAN_FAILED
      addLog(LOG_LEVEL_ERROR, F("WiFi : Scan failed"));
      WiFi.scanDelete();
      WiFiEventData.processedScanDone = true;
      return;
  }

  WiFiEventData.lastGetScanMoment.setNow();
  WiFiEventData.processedScanDone = true;
# ifndef BUILD_NO_DEBUG
  if (loglevelActiveFor(LOG_LEVEL_INFO)) {
    addLogMove(LOG_LEVEL_INFO, concat(F("WiFi : Scan finished, found: "), scanCompleteStatus));
  }
#endif

#if !FEATURE_ESP8266_DIRECT_WIFI_SCAN
  WiFi_AP_Candidates.process_WiFiscan(scanCompleteStatus);
#endif
  WiFi_AP_Candidates.load_knownCredentials();

  if (WiFi_AP_Candidates.addedKnownCandidate() && !NetworkConnected()) {
    if (!WiFiEventData.wifiConnectInProgress) {
      WiFiEventData.wifiConnectAttemptNeeded = true;
      # ifndef BUILD_NO_DEBUG
      if (WiFi_AP_Candidates.addedKnownCandidate()) {
        addLog(LOG_LEVEL_INFO, F("WiFi : Added known candidate, try to connect"));
      }
      #endif
#ifdef ESP32
//      setSTA(false);
#endif
      NetworkConnectRelaxed();
#ifdef USES_ESPEASY_NOW
      temp_disable_EspEasy_now_timer = millis() + 20000;
#endif
    }
  } else if (!WiFiEventData.wifiConnectInProgress && !NetworkConnected()) {
    WiFiEventData.timerAPstart.setNow();
  }

}




>>>>>>> 5f6ec043
<|MERGE_RESOLUTION|>--- conflicted
+++ resolved
@@ -1,4 +1,3 @@
-<<<<<<< HEAD
 #include "../ESPEasyCore/ESPEasyWifi_ProcessEvent.h"
 
 #include "../../ESPEasy-Globals.h"
@@ -48,690 +47,6 @@
 
 #include "../WebServer/ESPEasy_WebServer.h"
 
-
-
-// ********************************************************************************
-// Called from the loop() to make sure events are processed as soon as possible.
-// These functions are called from Setup() or Loop() and thus may call delay() or yield()
-// ********************************************************************************
-void handle_unprocessedNetworkEvents()
-{
-#if FEATURE_ETHERNET
-  handle_unprocessedEthEvents();
-#endif
-
-  if (active_network_medium == NetworkMedium_t::WIFI) {
-    const bool should_be_initialized = (WiFiEventData.WiFiGotIP() && WiFiEventData.WiFiConnected()) || NetworkConnected();
-    if (WiFiEventData.WiFiServicesInitialized() != should_be_initialized)
-    {
-      if (!WiFiEventData.WiFiServicesInitialized()) {
-        WiFiEventData.processedDHCPTimeout  = true;  // FIXME TD-er:  Find out when this happens  (happens on ESP32 sometimes)
-        if (WiFiConnected()) {
-          if (!WiFiEventData.WiFiGotIP()) {
-            # ifndef BUILD_NO_DEBUG
-            addLog(LOG_LEVEL_DEBUG, F("WiFi : Missed gotIP event"));
-            #endif
-            WiFiEventData.processedGotIP = false;
-            processGotIP();
-          }
-          if (!WiFiEventData.WiFiConnected()) {
-            # ifndef BUILD_NO_DEBUG
-            addLog(LOG_LEVEL_DEBUG, F("WiFi : Missed connected event"));
-            #endif
-            WiFiEventData.processedConnect = false;
-            processConnect();
-          }
-          // Apparently we are connected, so no need to process any late disconnect event
-          WiFiEventData.processedDisconnect = true;
-        }        
-        WiFiEventData.setWiFiServicesInitialized();
-//#ifdef ESP32
-        setWebserverRunning(false);
-        setWebserverRunning(true);
-/*        
-#else
-        CheckRunningServices();
-#endif
-*/
-      }
-    }
-  }
-
-  if (WiFiEventData.unprocessedWifiEvents()) {
-    // Process disconnect events before connect events.
-    if (!WiFiEventData.processedDisconnect) {
-      #ifndef BUILD_NO_DEBUG
-      addLog(LOG_LEVEL_DEBUG, F("WIFI : Entering processDisconnect()"));
-      #endif // ifndef BUILD_NO_DEBUG
-      processDisconnect();
-    }
-  }
-
-  if (active_network_medium == NetworkMedium_t::WIFI) {
-    if ((!WiFiEventData.WiFiServicesInitialized()) || WiFiEventData.unprocessedWifiEvents() || WiFiEventData.wifiConnectAttemptNeeded) {
-      // WiFi connection is not yet available, so introduce some extra delays to
-      // help the background tasks managing wifi connections
-      delay(0);
-      
-      if (!WiFiEventData.processedConnect) {
-        #ifndef BUILD_NO_DEBUG
-        addLog(LOG_LEVEL_DEBUG, F("WIFI : Entering processConnect()"));
-        #endif // ifndef BUILD_NO_DEBUG
-        processConnect();
-      }
-
-      if (!WiFiEventData.processedGotIP) {
-        #ifndef BUILD_NO_DEBUG
-        addLog(LOG_LEVEL_DEBUG, F("WIFI : Entering processGotIP()"));
-        #endif // ifndef BUILD_NO_DEBUG
-        processGotIP();
-      }
-
-      if (!WiFiEventData.processedDHCPTimeout) {
-        #ifndef BUILD_NO_DEBUG
-        addLog(LOG_LEVEL_INFO, F("WIFI : DHCP timeout, Calling disconnect()"));
-        #endif // ifndef BUILD_NO_DEBUG
-        WiFiEventData.processedDHCPTimeout = true;
-        WifiDisconnect();
-      }
-
-      if (WiFi.status() == WL_DISCONNECTED && WiFiEventData.wifiConnectInProgress) {
-        if (WiFiEventData.last_wifi_connect_attempt_moment.isSet() && 
-            WiFiEventData.last_wifi_connect_attempt_moment.timeoutReached(DEFAULT_WIFI_CONNECTION_TIMEOUT)) {
-          logConnectionStatus();
-          resetWiFi();
-        }
-        if (!WiFiEventData.last_wifi_connect_attempt_moment.isSet()) {
-          WiFiEventData.wifiConnectInProgress = false;
-        }
-        delay(10);
-      }
-
-      if (!WiFiEventData.wifiConnectInProgress) {
-        WiFiEventData.wifiConnectAttemptNeeded = true;
-        NetworkConnectRelaxed();
-      }
-    }
-
-
-    if (WiFiEventData.WiFiDisconnected()) {
-      #ifndef BUILD_NO_DEBUG
-
-      if (loglevelActiveFor(LOG_LEVEL_DEBUG)) {
-        static LongTermTimer lastDisconnectMoment_log;
-        static uint8_t lastWiFiStatus_log = 0;
-        uint8_t cur_wifi_status = WiFi.status();
-        if (WiFiEventData.lastDisconnectMoment.get() != lastDisconnectMoment_log.get() || 
-            lastWiFiStatus_log != cur_wifi_status) {
-          lastDisconnectMoment_log.set(WiFiEventData.lastDisconnectMoment.get());
-          lastWiFiStatus_log = cur_wifi_status;
-          String wifilog = F("WIFI : Disconnected: WiFi.status() = ");
-          wifilog += WiFiEventData.ESPeasyWifiStatusToString();
-          wifilog += F(" RSSI: ");
-          wifilog += String(WiFi.RSSI());
-          wifilog += F(" status: ");
-          #ifdef ESP8266
-          station_status_t status = wifi_station_get_connect_status();
-          wifilog += SDKwifiStatusToString(status);
-          #endif
-          #ifdef ESP32
-          wifilog += ArduinoWifiStatusToString(WiFi.status());
-          #endif
-          addLogMove(LOG_LEVEL_DEBUG, wifilog);
-        }
-      }
-      #endif // ifndef BUILD_NO_DEBUG
-
-      // While connecting to WiFi make sure the device has ample time to do so
-      delay(10);
-    }
-
-    if (!WiFiEventData.processedDisconnectAPmode) { processDisconnectAPmode(); }
-
-    if (!WiFiEventData.processedConnectAPmode) { processConnectAPmode(); }
-
-#ifdef USES_ESPEASY_NOW
-    if (!WiFiEventData.processedProbeRequestAPmode) { processProbeRequestAPmode(); }
-#endif
-
-    if (WiFiEventData.timerAPoff.isSet()) { processDisableAPmode(); }
-
-    if (!WiFiEventData.processedScanDone) { processScanDone(); }
-
-    if (WiFiEventData.wifi_connect_attempt > 0) {
-      // We only want to clear this counter if the connection is currently stable.
-      if (WiFiEventData.WiFiServicesInitialized()) {
-        if (WiFiEventData.lastConnectMoment.isSet() && WiFiEventData.lastConnectMoment.timeoutReached(WIFI_CONNECTION_CONSIDERED_STABLE)) {
-          // Connection considered stable
-          WiFiEventData.wifi_connect_attempt = 0;
-          WiFiEventData.wifi_considered_stable = true;
-          WiFi_AP_Candidates.markCurrentConnectionStable();
-
-          if (WiFi.getAutoReconnect() != Settings.SDK_WiFi_autoreconnect()) {
-            WiFi.setAutoReconnect(Settings.SDK_WiFi_autoreconnect());
-            delay(1);
-          }
-        } else {
-          if (WiFi.getAutoReconnect()) {
-            WiFi.setAutoReconnect(false);
-            delay(1);
-          }
-        }
-      }
-    }
-  }
-#if FEATURE_ETHERNET
-  check_Eth_DNS_valid();
-#endif // if FEATURE_ETHERNET
-
-#if FEATURE_ESPEASY_P2P
-  updateUDPport(false);
-#endif
-}
-
-// ********************************************************************************
-// Functions to process the data gathered from the events.
-// These functions are called from Setup() or Loop() and thus may call delay() or yield()
-// ********************************************************************************
-void processDisconnect() {
-  if (WiFiEventData.processedDisconnect) { return; }
-
-  if (loglevelActiveFor(LOG_LEVEL_INFO)) {
-    String log = strformat(
-      F("WIFI : Disconnected! Reason: '%s'"), 
-      getLastDisconnectReason().c_str());
-
-    if (WiFiEventData.lastConnectedDuration_us > 0) {
-      log += concat(
-        F(" Connected for "), 
-        format_msec_duration(WiFiEventData.lastConnectedDuration_us / 1000ll));
-    }
-    addLogMove(LOG_LEVEL_INFO, log);
-  }
-  logConnectionStatus();
-
-  if (WiFiEventData.processingDisconnect.isSet()) {
-    if (WiFiEventData.processingDisconnect.millisPassedSince() > 5000 || WiFiEventData.processedDisconnect) {
-      WiFiEventData.processedDisconnect = true;
-      WiFiEventData.processingDisconnect.clear();
-    }
-  }
-
-  if (WiFiEventData.processedDisconnect || 
-      WiFiEventData.processingDisconnect.isSet()) { return; }
-
-  if (Settings.UseRules) {
-    eventQueue.add(F("WiFi#Disconnected"));
-  }
-
-  #ifdef ESP8266
-  bool mustRestartWiFi = Settings.WiFiRestart_connection_lost();
-  #else
-  // FIXME TD-er: With AutoReconnect enabled, WiFi must be reset or else we completely loose track of the actual WiFi state
-  bool mustRestartWiFi = Settings.WiFiRestart_connection_lost() || WiFi.getAutoReconnect();
-  #endif
-  if (WiFiEventData.lastConnectedDuration_us > 0 && (WiFiEventData.lastConnectedDuration_us / 1000) < 5000) {
-    if (!WiFi_AP_Candidates.getBestCandidate().usable()) {
-//      addLog(LOG_LEVEL_INFO, F("WIFI : !getBestCandidate().usable()  => mustRestartWiFi = true"));
-
-      mustRestartWiFi = true;
-    }
-  }
-  
-  if (WiFi.status() == WL_IDLE_STATUS) {
-//    addLog(LOG_LEVEL_INFO, F("WIFI : WiFi.status() == WL_IDLE_STATUS  => mustRestartWiFi = true"));
-    mustRestartWiFi = true;
-  }
-
-
-  #ifdef USES_ESPEASY_NOW
-  if (use_EspEasy_now) {
-//    mustRestartWiFi = true;
-  }
-  #endif
-  //WifiDisconnect(); // Needed or else node may not reconnect reliably.
-
-  if (mustRestartWiFi) {
-    WiFiEventData.processedDisconnect = true;
-    resetWiFi();
-//    WifiScan(false);
-//    delay(100);
-//    setWifiMode(WIFI_OFF);
-//    initWiFi();
-//    delay(100);
-  }
-//  delay(500);
-  logConnectionStatus();
-  WiFiEventData.processingDisconnect.clear();
-  WiFiEventData.wifiConnectAttemptNeeded = true;
-}
-
-void processConnect() {
-  if (WiFiEventData.processedConnect) { return; }
-  //delay(100); // FIXME TD-er: See https://github.com/letscontrolit/ESPEasy/issues/1987#issuecomment-451644424
-  if (checkAndResetWiFi()) {
-    return;
-  }
-  WiFiEventData.processedConnect = true;
-  if (WiFi.status() == WL_DISCONNECTED) {
-    // Apparently not really connected
-    return;
-  }
-
-  WiFiEventData.setWiFiConnected();
-  ++WiFiEventData.wifi_reconnects;
-
-  if (WiFi_AP_Candidates.getCurrent().bits.isEmergencyFallback) {
-    #ifdef CUSTOM_EMERGENCY_FALLBACK_RESET_CREDENTIALS
-    const bool mustResetCredentials = CUSTOM_EMERGENCY_FALLBACK_RESET_CREDENTIALS;
-    #else
-    const bool mustResetCredentials = false;
-    #endif
-    #ifdef CUSTOM_EMERGENCY_FALLBACK_START_AP
-    const bool mustStartAP = CUSTOM_EMERGENCY_FALLBACK_START_AP;
-    #else
-    const bool mustStartAP = false;
-    #endif
-    if (mustStartAP) {
-      int allowedUptimeMinutes = 10;
-      #ifdef CUSTOM_EMERGENCY_FALLBACK_ALLOW_MINUTES_UPTIME
-      allowedUptimeMinutes = CUSTOM_EMERGENCY_FALLBACK_ALLOW_MINUTES_UPTIME;
-      #endif
-      if (getUptimeMinutes() < allowedUptimeMinutes) {
-        WiFiEventData.timerAPstart.setNow();
-      }
-    }
-    if (mustResetCredentials && !WiFiEventData.performedClearWiFiCredentials) {
-      WiFiEventData.performedClearWiFiCredentials = true;
-      SecuritySettings.clearWiFiCredentials();
-      SaveSecuritySettings();
-      WiFiEventData.markDisconnect(WIFI_DISCONNECT_REASON_AUTH_EXPIRE);
-      WiFi_AP_Candidates.force_reload();
-    }
-  }
-
-  if (loglevelActiveFor(LOG_LEVEL_INFO)) {
-    const LongTermTimer::Duration connect_duration = WiFiEventData.last_wifi_connect_attempt_moment.timeDiff(WiFiEventData.lastConnectMoment);
-    String log = strformat(
-      F("WIFI : Connected! AP: %s (%s) Ch: %d"),
-      WiFi.SSID().c_str(),
-      WiFi.BSSIDstr().c_str(),
-      RTC.lastWiFiChannel);
-
-    if ((connect_duration > 0ll) && (connect_duration < 30000000ll)) {
-      // Just log times when they make sense.
-      log += strformat(
-        F(" Duration: %d ms"),
-        static_cast<int32_t>(connect_duration / 1000));
-    }
-    addLogMove(LOG_LEVEL_INFO, log);
-  }
-
-//  WiFiEventData.last_wifi_connect_attempt_moment.clear();
-
-  if (Settings.UseRules) {
-    if (WiFiEventData.bssid_changed) {
-      eventQueue.add(F("WiFi#ChangedAccesspoint"));
-    }
-
-    if (WiFiEventData.channel_changed) {
-      eventQueue.add(F("WiFi#ChangedWiFichannel"));
-    }
-  } 
-
-  if (useStaticIP()) {
-    WiFiEventData.markGotIP(); // in static IP config the got IP event is never fired.
-  }
-  saveToRTC();
-
-  logConnectionStatus();
-}
-
-void processGotIP() {
-  if (WiFiEventData.processedGotIP) {
-    return;
-  }
-  if (checkAndResetWiFi()) {
-    return;
-  }
-
-  IPAddress ip = NetworkLocalIP();
-
-  if (!useStaticIP()) {
-    #ifdef ESP8266
-    if (!ip.isSet()) {
-    #else
-    if (ip[0] == 0 && ip[1] == 0 && ip[2] == 0 && ip[3] == 0) {
-    #endif
-      return;
-    }
-  }
-  const IPAddress gw       = WiFi.gatewayIP();
-  const IPAddress subnet   = WiFi.subnetMask();
-  const LongTermTimer::Duration dhcp_duration = WiFiEventData.lastConnectMoment.timeDiff(WiFiEventData.lastGetIPmoment);
-  WiFiEventData.dns0_cache = WiFi.dnsIP(0);
-  WiFiEventData.dns1_cache = WiFi.dnsIP(1);
-
-  if (loglevelActiveFor(LOG_LEVEL_INFO)) {
-    String log = strformat(
-      F("WIFI : %s (%s) GW: %s SN: %s DNS: %s"),
-      concat(useStaticIP() ? F("Static IP: ") : F("DHCP IP: "), formatIP(ip)).c_str(),
-      NetworkGetHostname().c_str(),
-      formatIP(gw).c_str(),
-      formatIP(subnet).c_str(),
-      getValue(LabelType::DNS).c_str());
-
-    if ((dhcp_duration > 0ll) && (dhcp_duration < 30000000ll)) {
-      // Just log times when they make sense.
-      log += strformat(F("   duration: %d ms"), static_cast<int32_t>(dhcp_duration / 1000));
-    }
-    addLogMove(LOG_LEVEL_INFO, log);
-  }
-
-  // Might not work in core 2.5.0
-  // See https://github.com/esp8266/Arduino/issues/5839
-  if ((Settings.IP_Octet != 0) && (Settings.IP_Octet != 255))
-  {
-    ip[3] = Settings.IP_Octet;
-
-    if (loglevelActiveFor(LOG_LEVEL_INFO)) {
-      addLogMove(LOG_LEVEL_INFO, concat(F("IP   : Fixed IP octet:"), formatIP(ip)));
-    }
-    WiFi.config(ip, gw, subnet, WiFiEventData.dns0_cache, WiFiEventData.dns1_cache);
-  }
-
-#if FEATURE_MQTT
-  mqtt_reconnect_count        = 0;
-  MQTTclient_should_reconnect = true;
-  timermqtt_interval          = 100;
-  Scheduler.setIntervalTimer(SchedulerIntervalTimer_e::TIMER_MQTT);
-  scheduleNextMQTTdelayQueue();
-#endif // if FEATURE_MQTT
-  Scheduler.sendGratuitousARP_now();
-
-  if (Settings.UseRules)
-  {
-    eventQueue.add(F("WiFi#Connected"));
-  }
-  statusLED(true);
-
-  //  WiFi.scanDelete();
-
-  if (WiFiEventData.wifiSetup) {
-    // Wifi setup was active, Apparently these settings work.
-    WiFiEventData.wifiSetup = false;
-    SaveSecuritySettings();
-  }
-
-  if ((WiFiEventData.WiFiConnected() || WiFi.isConnected()) && hasIPaddr()) {
-    WiFiEventData.setWiFiGotIP();
-  }
-  #if FEATURE_ESPEASY_P2P
-  refreshNodeList();
-  #endif
-  logConnectionStatus();
-}
-
-#if FEATURE_USE_IPV6
-void processGotIPv6() {
-  if (!WiFiEventData.processedGotIP6) {
-    WiFiEventData.processedGotIP6 = true;
-    if (loglevelActiveFor(LOG_LEVEL_INFO))
-      addLog(LOG_LEVEL_INFO, String(F("WIFI : STA got IP6 ")) + WiFiEventData.unprocessed_IP6.toString(true));
-#if FEATURE_ESPEASY_P2P
-//    updateUDPport(true);
-#endif
-  }
-}
-#endif
-
-// A client disconnected from the AP on this node.
-void processDisconnectAPmode() {
-  if (WiFiEventData.processedDisconnectAPmode) { return; }
-  WiFiEventData.processedDisconnectAPmode = true;
-
-#ifndef BUILD_NO_DEBUG
-  if (loglevelActiveFor(LOG_LEVEL_INFO)) {
-    const int nrStationsConnected = WiFi.softAPgetStationNum();
-    String    log                 = F("AP Mode: Client disconnected: ");
-    log += WiFiEventData.lastMacDisconnectedAPmode.toString();
-    log += F(" Connected devices: ");
-    log += nrStationsConnected;
-    if (nrStationsConnected == 0) {
-      log += F(" AP turn off timer: ");
-      log += WIFI_AP_OFF_TIMER_EXTENSION/1000;
-      log += 's';
-    }
-    addLogMove(LOG_LEVEL_INFO, log);
-  }
-#endif  
-}
-
-#ifdef USES_ESPEASY_NOW
-void processProbeRequestAPmode() {
-  if (WiFiEventData.processedProbeRequestAPmode) { return; }
-
-  const MAC_address mac(APModeProbeRequestReceived_list.front().mac);
-  const int rssi = APModeProbeRequestReceived_list.front().rssi;
-
-  Nodes.setRSSI(mac, rssi);
-
-  if (loglevelActiveFor(LOG_LEVEL_INFO)) {
-    String    log                 = F("AP Mode: Probe Request: ");
-    log += mac.toString();
-    log += F(" (");
-    log += rssi;
-    log += F(" dBm)");
-    addLog(LOG_LEVEL_INFO, log);
-  }
-
-
-//  static MAC_address last_probed_mac;
-//  if (last_probed_mac != mac) {
-//    last_probed_mac = mac;
-
-    // FIXME TD-er: Must create an answer for ESPEasy-NOW node discovery
-    #ifdef USES_ESPEASY_NOW
-    if (Settings.UseESPEasyNow()) {
-      ESPEasy_now_handler.sendDiscoveryAnnounce(
-        mac, Nodes.getESPEasyNOW_channel());
-    }
-    #endif
-//  }
-
-  APModeProbeRequestReceived_list.pop_front();
-  WiFiEventData.processedProbeRequestAPmode = APModeProbeRequestReceived_list.size() == 0;
-}
-#endif
-
-// Client connects to AP on this node
-void processConnectAPmode() {
-  if (WiFiEventData.processedConnectAPmode) { return; }
-  WiFiEventData.processedConnectAPmode = true;
-  // Extend timer to switch off AP.
-  WiFiEventData.timerAPoff.setMillisFromNow(WIFI_AP_OFF_TIMER_DURATION);
-#ifndef BUILD_NO_DEBUG
-  if (loglevelActiveFor(LOG_LEVEL_INFO)) {
-    String log = F("AP Mode: Client connected: ");
-    log += WiFiEventData.lastMacConnectedAPmode.toString();
-    log += F(" Connected devices: ");
-    log += WiFi.softAPgetStationNum();
-    addLogMove(LOG_LEVEL_INFO, log);
-  }
-#endif
-
-  #if FEATURE_DNS_SERVER
-  // Start DNS, only used if the ESP has no valid WiFi config
-  // It will reply with it's own address on all DNS requests
-  // (captive portal concept)
-  if (!dnsServerActive) {
-    dnsServerActive = true;
-    dnsServer.start(DNS_PORT, "*", apIP);
-  }
-  #endif // if FEATURE_DNS_SERVER
-}
-
-// Switch of AP mode when timeout reached and no client connected anymore.
-void processDisableAPmode() {
-  if (!WiFiEventData.timerAPoff.isSet()) { return; }
-
-  if (!WifiIsAP(WiFi.getMode())) {
-    return;
-  }
-  // disable AP after timeout and no clients connected.
-  if (WiFiEventData.timerAPoff.timeReached() && (WiFi.softAPgetStationNum() == 0)) {
-    setAP(false);
-  }
-
-  if (!WifiIsAP(WiFi.getMode())) {
-    WiFiEventData.timerAPoff.clear();
-    if (WiFiEventData.wifiConnectAttemptNeeded) {
-      // Force a reconnect cycle
-      WifiDisconnect();
-    }
-  }
-}
-
-void processScanDone() {
-  WiFi_AP_Candidates.load_knownCredentials();
-  if (WiFiEventData.processedScanDone) { return; }
-
-
-
-  // Better act on the scan done event, as it may get triggered for normal wifi begin calls.
-  int8_t scanCompleteStatus = WiFi.scanComplete();
-  switch (scanCompleteStatus) {
-    case 0: // Nothing (yet) found
-      if (WiFiEventData.lastGetScanMoment.timeoutReached(5000)) {
-        WiFi.scanDelete();
-        WiFiEventData.processedScanDone = true;
-      }
-      return;
-    case -1: // WIFI_SCAN_RUNNING
-      // FIXME TD-er: Set timeout...
-      if (WiFiEventData.lastGetScanMoment.timeoutReached(5000)) {
-        # ifndef BUILD_NO_DEBUG
-      addLog(LOG_LEVEL_ERROR, F("WiFi : Scan Running Timeout"));
-      #endif
-        WiFi.scanDelete();
-        WiFiEventData.processedScanDone = true;
-      }
-      return;
-    case -2: // WIFI_SCAN_FAILED
-      addLog(LOG_LEVEL_ERROR, F("WiFi : Scan failed"));
-      WiFi.scanDelete();
-      WiFiEventData.processedScanDone = true;
-      return;
-  }
-
-  WiFiEventData.lastGetScanMoment.setNow();
-  WiFiEventData.processedScanDone = true;
-# ifndef BUILD_NO_DEBUG
-  if (loglevelActiveFor(LOG_LEVEL_INFO)) {
-    addLogMove(LOG_LEVEL_INFO, concat(F("WiFi : Scan finished, found: "), scanCompleteStatus));
-  }
-#endif
-
-#if !FEATURE_ESP8266_DIRECT_WIFI_SCAN
-  WiFi_AP_Candidates.process_WiFiscan(scanCompleteStatus);
-#endif
-  WiFi_AP_Candidates.load_knownCredentials();
-
-  if (WiFi_AP_Candidates.addedKnownCandidate() && !NetworkConnected()) {
-    if (!WiFiEventData.wifiConnectInProgress) {
-      WiFiEventData.wifiConnectAttemptNeeded = true;
-      # ifndef BUILD_NO_DEBUG
-      if (WiFi_AP_Candidates.addedKnownCandidate()) {
-        addLog(LOG_LEVEL_INFO, F("WiFi : Added known candidate, try to connect"));
-      }
-      #endif
-#ifdef ESP32
-//      setSTA(false);
-#endif
-      NetworkConnectRelaxed();
-#ifdef USES_ESPEASY_NOW
-      temp_disable_EspEasy_now_timer = millis() + 20000;
-#endif
-    }
-  } else if (!WiFiEventData.wifiConnectInProgress && !NetworkConnected()) {
-    WiFiEventData.timerAPstart.setNow();
-  }
-  
-  #ifdef USES_ESPEASY_NOW
-  if (Settings.UseESPEasyNow()) {
-    ESPEasy_now_handler.addPeerFromWiFiScan();
-    if (!NetworkConnected()) {
-      if (WiFi_AP_Candidates.addedKnownCandidate()) {
-        WiFi_AP_Candidates.force_reload();
-        if (!WiFiEventData.wifiConnectInProgress) {
-  //        if (isESPEasy_now_only() || !ESPEasy_now_handler.active()) {
-          addLog(LOG_LEVEL_INFO, F("WiFi : Added known candidate, try to connect (mesh)"));
-
-          WifiDisconnect();
-          setAP(false);
-          ESPEasy_now_handler.end();
-
-          // Disable ESPEasy_now for 20 seconds to give opportunity to connect to WiFi.
-          WiFiEventData.wifiConnectAttemptNeeded = true;
-          temp_disable_EspEasy_now_timer = millis() + 20000;
-//          setSTA(false);
-          setNetworkMedium(Settings.NetworkMedium);
-          NetworkConnectRelaxed();
-//        }
-        }
-      } else {
-        temp_disable_EspEasy_now_timer = 0;
-        setNetworkMedium(NetworkMedium_t::ESPEasyNOW_only);
-      }
-    }
-  }
-  #endif
-
-}
-
-
-
-=======
-#include "../ESPEasyCore/ESPEasyWifi_ProcessEvent.h"
-
-#include "../../ESPEasy-Globals.h"
-
-#if FEATURE_ETHERNET
-#include "../ESPEasyCore/ESPEasyEth_ProcessEvent.h"
-#endif
-#include "../ESPEasyCore/ESPEasyNetwork.h"
-#include "../ESPEasyCore/ESPEasyWifi.h"
-
-#include "../Globals/ESPEasyWiFiEvent.h"
-#include "../Globals/ESPEasy_Scheduler.h"
-#include "../Globals/ESPEasy_time.h"
-#include "../Globals/EventQueue.h"
-#include "../Globals/MQTT.h"
-#include "../Globals/NetworkState.h"
-#include "../Globals/RTC.h"
-#include "../Globals/SecuritySettings.h"
-#include "../Globals/Services.h"
-#include "../Globals/Settings.h"
-#include "../Globals/WiFi_AP_Candidates.h"
-
-#include "../Helpers/Convert.h"
-#include "../Helpers/ESPEasyRTC.h"
-#include "../Helpers/ESPEasy_Storage.h"
-#include "../Helpers/Network.h"
-#include "../Helpers/Networking.h"
-#include "../Helpers/PeriodicalActions.h"
-#include "../Helpers/StringConverter.h"
-#include "../Helpers/StringGenerator_WiFi.h"
-#include "../Helpers/StringProvider.h"
-
-// #include "../ESPEasyCore/ESPEasyEth.h"
-// #include "../ESPEasyCore/ESPEasyWiFiEvent.h"
-// #include "../ESPEasyCore/ESPEasy_Log.h"
-// #include "../Helpers/ESPEasy_time_calc.h"
-// #include "../Helpers/Misc.h"
-// #include "../Helpers/Scheduler.h"
-
-#include "../WebServer/ESPEasy_WebServer.h"
 
 
 // ********************************************************************************
@@ -876,6 +191,10 @@
 
     if (!WiFiEventData.processedConnectAPmode) { processConnectAPmode(); }
 
+#ifdef USES_ESPEASY_NOW
+    if (!WiFiEventData.processedProbeRequestAPmode) { processProbeRequestAPmode(); }
+#endif
+
     if (WiFiEventData.timerAPoff.isSet()) { processDisableAPmode(); }
 
     if (!WiFiEventData.processedScanDone) { processScanDone(); }
@@ -939,26 +258,25 @@
     }
   }
 
-
   if (WiFiEventData.processedDisconnect || 
       WiFiEventData.processingDisconnect.isSet()) { return; }
-  WiFiEventData.processingDisconnect.setNow();
-  WiFiEventData.setWiFiDisconnected();
-  WiFiEventData.wifiConnectAttemptNeeded = true;
-  delay(100); // FIXME TD-er: See https://github.com/letscontrolit/ESPEasy/issues/1987#issuecomment-451644424
 
   if (Settings.UseRules) {
     eventQueue.add(F("WiFi#Disconnected"));
   }
 
-
+  #ifdef ESP8266
+  bool mustRestartWiFi = Settings.WiFiRestart_connection_lost();
+  #else
   // FIXME TD-er: With AutoReconnect enabled, WiFi must be reset or else we completely loose track of the actual WiFi state
   bool mustRestartWiFi = Settings.WiFiRestart_connection_lost() || WiFi.getAutoReconnect();
+  #endif
   if (WiFiEventData.lastConnectedDuration_us > 0 && (WiFiEventData.lastConnectedDuration_us / 1000) < 5000) {
-    if (!WiFi_AP_Candidates.getBestCandidate().usable())
+    if (!WiFi_AP_Candidates.getBestCandidate().usable()) {
 //      addLog(LOG_LEVEL_INFO, F("WIFI : !getBestCandidate().usable()  => mustRestartWiFi = true"));
 
       mustRestartWiFi = true;
+    }
   }
   
   if (WiFi.status() == WL_IDLE_STATUS) {
@@ -985,8 +303,8 @@
   }
 //  delay(500);
   logConnectionStatus();
-  WiFiEventData.processedDisconnect = true;
   WiFiEventData.processingDisconnect.clear();
+  WiFiEventData.wifiConnectAttemptNeeded = true;
 }
 
 void processConnect() {
@@ -1180,10 +498,52 @@
     log += WiFiEventData.lastMacDisconnectedAPmode.toString();
     log += F(" Connected devices: ");
     log += nrStationsConnected;
+    if (nrStationsConnected == 0) {
+      log += F(" AP turn off timer: ");
+      log += WIFI_AP_OFF_TIMER_EXTENSION/1000;
+      log += 's';
+    }
     addLogMove(LOG_LEVEL_INFO, log);
   }
 #endif  
 }
+
+#ifdef USES_ESPEASY_NOW
+void processProbeRequestAPmode() {
+  if (WiFiEventData.processedProbeRequestAPmode) { return; }
+
+  const MAC_address mac(APModeProbeRequestReceived_list.front().mac);
+  const int rssi = APModeProbeRequestReceived_list.front().rssi;
+
+  Nodes.setRSSI(mac, rssi);
+
+  if (loglevelActiveFor(LOG_LEVEL_INFO)) {
+    String    log                 = F("AP Mode: Probe Request: ");
+    log += mac.toString();
+    log += F(" (");
+    log += rssi;
+    log += F(" dBm)");
+    addLog(LOG_LEVEL_INFO, log);
+  }
+
+
+//  static MAC_address last_probed_mac;
+//  if (last_probed_mac != mac) {
+//    last_probed_mac = mac;
+
+    // FIXME TD-er: Must create an answer for ESPEasy-NOW node discovery
+    #ifdef USES_ESPEASY_NOW
+    if (Settings.UseESPEasyNow()) {
+      ESPEasy_now_handler.sendDiscoveryAnnounce(
+        mac, Nodes.getESPEasyNOW_channel());
+    }
+    #endif
+//  }
+
+  APModeProbeRequestReceived_list.pop_front();
+  WiFiEventData.processedProbeRequestAPmode = APModeProbeRequestReceived_list.size() == 0;
+}
+#endif
 
 // Client connects to AP on this node
 void processConnectAPmode() {
@@ -1297,10 +657,38 @@
   } else if (!WiFiEventData.wifiConnectInProgress && !NetworkConnected()) {
     WiFiEventData.timerAPstart.setNow();
   }
-
-}
-
-
-
-
->>>>>>> 5f6ec043
+  
+  #ifdef USES_ESPEASY_NOW
+  if (Settings.UseESPEasyNow()) {
+    ESPEasy_now_handler.addPeerFromWiFiScan();
+    if (!NetworkConnected()) {
+      if (WiFi_AP_Candidates.addedKnownCandidate()) {
+        WiFi_AP_Candidates.force_reload();
+        if (!WiFiEventData.wifiConnectInProgress) {
+  //        if (isESPEasy_now_only() || !ESPEasy_now_handler.active()) {
+          addLog(LOG_LEVEL_INFO, F("WiFi : Added known candidate, try to connect (mesh)"));
+
+          WifiDisconnect();
+          setAP(false);
+          ESPEasy_now_handler.end();
+
+          // Disable ESPEasy_now for 20 seconds to give opportunity to connect to WiFi.
+          WiFiEventData.wifiConnectAttemptNeeded = true;
+          temp_disable_EspEasy_now_timer = millis() + 20000;
+//          setSTA(false);
+          setNetworkMedium(Settings.NetworkMedium);
+          NetworkConnectRelaxed();
+//        }
+        }
+      } else {
+        temp_disable_EspEasy_now_timer = 0;
+        setNetworkMedium(NetworkMedium_t::ESPEasyNOW_only);
+      }
+    }
+  }
+  #endif
+
+}
+
+
+
