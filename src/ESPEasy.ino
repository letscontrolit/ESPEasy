--- conflicted
+++ resolved
@@ -578,25 +578,7 @@
 
   updateLoopStats();
 
-<<<<<<< HEAD
-  switch (active_network_medium) {
-    case NetworkMedium_t::WIFI:
-      handle_unprocessedWiFiEvents();
-      break;
-    case NetworkMedium_t::Ethernet:
-      if (NetworkConnected()) {
-        updateUDPport();
-      }
-      break;
-    case NetworkMedium_t::ESPEasyNOW_only:
-      // FIXME TD-er: Should ESPEasy-NOW handler be stopped?
-      break;
-    case NetworkMedium_t::NotSet:
-      break;
-  }
-=======
   handle_unprocessedNetworkEvents();
->>>>>>> deceeb30
 
   bool firstLoopConnectionsEstablished = NetworkConnected() && firstLoop;
   if (firstLoopConnectionsEstablished) {
