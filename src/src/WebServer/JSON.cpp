<<<<<<< HEAD
#include "../WebServer/JSON.h"

#include "../WebServer/ESPEasy_WebServer.h"
#include "../WebServer/JSON.h"
#include "../WebServer/Markup_Forms.h"

#include "../CustomBuild/CompiletimeDefines.h"

#include "../DataStructs/TimingStats.h"

#include "../Globals/Cache.h"
#include "../Globals/Nodes.h"
#include "../Globals/Device.h"
#include "../Globals/Plugins.h"
#include "../Globals/NPlugins.h"

#include "../Helpers/_Plugin_init.h"
#include "../Helpers/ESPEasyStatistics.h"
#include "../Helpers/ESPEasy_Storage.h"
#include "../Helpers/Numerical.h"
#include "../Helpers/StringConverter.h"
#include "../Helpers/StringProvider.h"
#include "../Helpers/StringGenerator_System.h"

#include "../../_Plugin_Helper.h"
#include "../../ESPEasy-Globals.h"

void stream_comma_newline() {
  addHtml(',', '\n');
}


// ********************************************************************************
// Web Interface get CSV value from task
// ********************************************************************************
void handle_csvval()
{
  TXBuffer.startJsonStream();
  const int printHeader = getFormItemInt(F("header"), 1);
  bool printHeaderValid = true;
  if (printHeader != 1 && printHeader != 0)
  {
    addHtml(F("ERROR: Header not valid!\n"));
    printHeaderValid = false;
  }

  const taskIndex_t taskNr    = getFormItemInt(F("tasknr"), INVALID_TASK_INDEX);
  const bool taskValid = validTaskIndex(taskNr);
  if (!taskValid)
  {
    addHtml(F("ERROR: TaskNr not valid!\n"));
  }

  const int INVALID_VALUE_NUM = INVALID_TASKVAR_INDEX + 1;
  const taskVarIndex_t valNr    = getFormItemInt(F("valnr"), INVALID_VALUE_NUM);
  bool valueNumberValid = true;
  if (valNr != INVALID_VALUE_NUM && !validTaskVarIndex(valNr))
  {
    addHtml(F("ERROR: ValueId not valid!\n"));
    valueNumberValid = false;
  }

  if (taskValid && valueNumberValid && printHeaderValid)
  {
    const deviceIndex_t DeviceIndex = getDeviceIndex_from_TaskIndex(taskNr);

    if (validDeviceIndex(DeviceIndex))
    {
      const uint8_t taskValCount = getValueCountForTask(taskNr);

      if (printHeader)
      {
        for (uint8_t x = 0; x < taskValCount; x++)
        {
          if (valNr == INVALID_VALUE_NUM || valNr == x)
          {
            addHtml(getTaskValueName(taskNr, x));
            if (x != taskValCount - 1)
            {
              addHtml(';');
            }
          }
        }
        addHtml('\n');
      }

      struct EventStruct TempEvent(taskNr);

      for (uint8_t x = 0; x < taskValCount; x++)
      {
        if ((valNr == INVALID_VALUE_NUM) || (valNr == x))
        {
          addHtml(formatUserVarNoCheck(&TempEvent, x));

          if (x != taskValCount - 1)
          {
            addHtml(';');
          }
        }
      }
      addHtml('\n');
    }
  }
  TXBuffer.endStream();
}

// ********************************************************************************
// Web Interface JSON page (no password!)
// ********************************************************************************
void handle_json()
{
  START_TIMER
  const taskIndex_t taskNr    = getFormItemInt(F("tasknr"), INVALID_TASK_INDEX);
  const bool showSpecificTask = validTaskIndex(taskNr);
  bool showSystem             = true;
  bool showWifi               = true;

  #if FEATURE_ETHERNET
  bool showEthernet = true;
  #endif // if FEATURE_ETHERNET
  bool showDataAcquisition = true;
  bool showTaskDetails     = true;
  #if FEATURE_ESPEASY_P2P
  bool showNodes           = true;
  #endif
  #if FEATURE_PLUGIN_STATS
  bool showPluginStats     = getFormItemInt(F("showpluginstats"), 0) != 0;
  #endif

  if (equals(webArg(F("view")), F("sensorupdate"))) {
    showSystem = false;
    showWifi   = false;
    #if FEATURE_ETHERNET
    showEthernet = false;
    #endif // if FEATURE_ETHERNET
    showDataAcquisition = false;
    showTaskDetails     = false;
    #if FEATURE_ESPEASY_P2P
    showNodes           = false;
    #endif
    #if FEATURE_PLUGIN_STATS
    showPluginStats     = hasArg(F("showpluginstats"));
    #endif
  }

  TXBuffer.startJsonStream();

  if (!showSpecificTask)
  {
    addHtml('{');

    if (showSystem) {
      addHtml(F("\"System\":{\n"));

      if (wdcounter > 0)
      {
        stream_next_json_object_value(LabelType::LOAD_PCT);
        stream_next_json_object_value(LabelType::LOOP_COUNT);
      }

      static const LabelType::Enum labels[] PROGMEM =
      {
        LabelType::BUILD_DESC,
        LabelType::GIT_BUILD,
        LabelType::SYSTEM_LIBRARIES,
        LabelType::PLUGIN_COUNT,
        LabelType::PLUGIN_DESCRIPTION,
        LabelType::BUILD_TIME,
        LabelType::BINARY_FILENAME,
        LabelType::LOCAL_TIME,
        #if FEATURE_EXT_RTC
        LabelType::EXT_RTC_UTC_TIME,
        #endif
        LabelType::TIME_SOURCE,
        LabelType::TIME_WANDER,
        LabelType::ISNTP,
        LabelType::UNIT_NR,
        LabelType::UNIT_NAME,
        LabelType::UPTIME,
        LabelType::UPTIME_MS,
        LabelType::BOOT_TYPE,
        LabelType::RESET_REASON,
        LabelType::CPU_ECO_MODE,

    #if defined(CORE_POST_2_5_0) || defined(ESP32)
      #ifndef LIMIT_BUILD_SIZE
        LabelType::HEAP_MAX_FREE_BLOCK, // 7654
      #endif
    #endif // if defined(CORE_POST_2_5_0) || defined(ESP32)
    #if defined(CORE_POST_2_5_0)
      #ifndef LIMIT_BUILD_SIZE
        LabelType::HEAP_FRAGMENTATION,  // 12
      #endif
    #endif // if defined(CORE_POST_2_5_0)
        LabelType::FREE_MEM,
      #ifdef USE_SECOND_HEAP
        LabelType::FREE_HEAP_IRAM,
      #endif
        LabelType::FREE_STACK,

    #ifdef ESP32
        LabelType::HEAP_SIZE,
        LabelType::HEAP_MIN_FREE,
        #ifdef BOARD_HAS_PSRAM
        LabelType::PSRAM_SIZE,
        LabelType::PSRAM_FREE,
        LabelType::PSRAM_MIN_FREE,
        LabelType::PSRAM_MAX_FREE_BLOCK,
        #endif // BOARD_HAS_PSRAM
    #endif // ifdef ESP32
        LabelType::ESP_CHIP_MODEL,
    #ifdef ESP32
        LabelType::ESP_CHIP_REVISION,
    #endif // ifdef ESP32
        LabelType::FLASH_CHIP_ID,
        LabelType::FLASH_CHIP_VENDOR,
        LabelType::FLASH_CHIP_MODEL,
        LabelType::FLASH_CHIP_REAL_SIZE,
        LabelType::FLASH_CHIP_SPEED,
        LabelType::FLASH_IDE_MODE,
        LabelType::FS_SIZE,

        LabelType::SUNRISE,
        LabelType::SUNSET,
        LabelType::TIMEZONE_OFFSET,
        LabelType::LATITUDE,
        LabelType::LONGITUDE,
        LabelType::SYSLOG_LOG_LEVEL,
        LabelType::SERIAL_LOG_LEVEL,
        LabelType::WEB_LOG_LEVEL,
        #if FEATURE_SD
        LabelType::SD_LOG_LEVEL,
        #endif // if FEATURE_SD


        LabelType::MAX_LABEL
      };

      stream_json_object_values(labels);
      stream_comma_newline();
    }

    if (showWifi) {
      addHtml(F("\"WiFi\":{\n"));
      static const LabelType::Enum labels[] PROGMEM =
      {
        LabelType::HOST_NAME,
        #if FEATURE_MDNS
        LabelType::M_DNS,
        #endif // if FEATURE_MDNS
        LabelType::IP_CONFIG,
        LabelType::IP_ADDRESS,
#if FEATURE_USE_IPV6
        LabelType::IP6_LOCAL,
        LabelType::IP6_GLOBAL,
        LabelType::ENABLE_IPV6,
#endif
        LabelType::IP_SUBNET,
        LabelType::GATEWAY,
        LabelType::STA_MAC,
        LabelType::DNS_1,
        LabelType::DNS_2,
        LabelType::SSID,
        LabelType::BSSID,
        LabelType::CHANNEL,
        LabelType::ENCRYPTION_TYPE_STA,
        LabelType::CONNECTED_MSEC,
        LabelType::LAST_DISCONNECT_REASON,
        LabelType::LAST_DISC_REASON_STR,
        LabelType::NUMBER_RECONNECTS,
        LabelType::WIFI_STORED_SSID1,
        LabelType::WIFI_STORED_SSID2,
        LabelType::FORCE_WIFI_BG,
        LabelType::RESTART_WIFI_LOST_CONN,
        LabelType::FORCE_WIFI_NOSLEEP,
#ifdef SUPPORT_ARP
        LabelType::PERIODICAL_GRAT_ARP,
#endif // ifdef SUPPORT_ARP
#ifdef USES_ESPEASY_NOW
        LabelType::USE_ESPEASY_NOW,
        LabelType::FORCE_ESPEASY_NOW_CHANNEL,
#endif
        LabelType::CONNECTION_FAIL_THRESH,
#if FEATURE_SET_WIFI_TX_PWR
        LabelType::WIFI_TX_MAX_PWR,
        LabelType::WIFI_CUR_TX_PWR,
        LabelType::WIFI_SENS_MARGIN,
        LabelType::WIFI_SEND_AT_MAX_TX_PWR,
#endif
        LabelType::WIFI_NR_EXTRA_SCANS,
        LabelType::WIFI_USE_LAST_CONN_FROM_RTC,
        LabelType::WIFI_RSSI,

        LabelType::WAIT_WIFI_CONNECT,
        LabelType::HIDDEN_SSID_SLOW_CONNECT,
        LabelType::CONNECT_HIDDEN_SSID,
        LabelType::SDK_WIFI_AUTORECONNECT,

        LabelType::MAX_LABEL
      };

      stream_json_object_values(labels);

      // TODO: PKR: Add ETH Objects
      stream_comma_newline();
    }

    #if FEATURE_ETHERNET

    if (showEthernet) {
      addHtml(F("\"Ethernet\":{\n"));
      static const LabelType::Enum labels[] PROGMEM =
      {
        LabelType::ETH_WIFI_MODE,
        LabelType::ETH_CONNECTED,
        LabelType::ETH_CHIP,
        LabelType::ETH_DUPLEX,
        LabelType::ETH_SPEED,
        LabelType::ETH_STATE,
        LabelType::ETH_SPEED_STATE,


        LabelType::MAX_LABEL
      };

      stream_json_object_values(labels);
      stream_comma_newline();
    }
    #endif // if FEATURE_ETHERNET

  #if FEATURE_ESPEASY_P2P
    if (showNodes) {
      bool comma_between = false;

      for (auto it = Nodes.begin(); it != Nodes.end(); ++it)
      {
        if (it->second.ip[0] != 0)
        {
          if (comma_between) {
            addHtml(',');
          } else {
            comma_between = true;
            addHtml(F("\"nodes\":[\n")); // open json array if >0 nodes
          }

          addHtml('{');
          stream_next_json_object_value(F("nr"), it->first);
          stream_next_json_object_value(F("name"),
                                        (it->first != Settings.Unit) ? it->second.getNodeName() : Settings.getName());

          if (it->second.build) {
            stream_next_json_object_value(F("build"), formatSystemBuildNr(it->second.build));
          }

          if (it->second.nodeType) {
            stream_next_json_object_value(F("platform"), it->second.getNodeTypeDisplayString());
          }
          const int8_t rssi = it->second.getRSSI();
          if (rssi < 0) {
            stream_next_json_object_value(F("rssi"), rssi);
          }
          if (it->second.build >= 20107) {
            stream_next_json_object_value(F("load"), toString(it->second.getLoad(), 2));
            if (it->second.webgui_portnumber != 80) {
              stream_next_json_object_value(F("webport"), it->second.webgui_portnumber);
            }
          }
          stream_next_json_object_value(F("ip"), formatIP(it->second.IP()));
#if FEATURE_USE_IPV6
          if (it->second.hasIPv6_mac_based_link_local) {
            stream_next_json_object_value(F("ipv6local"), formatIP(it->second.IPv6_link_local(true), true));
          }
          if (it->second.hasIPv6_mac_based_link_global) {
            stream_next_json_object_value(F("ipv6global"), formatIP(it->second.IPv6_global()));
          }
#endif
          stream_last_json_object_value(F("age"), it->second.getAge());
        } // if node info exists
      }   // for loop

      if (comma_between) {
        addHtml(F("],\n")); // close array if >0 nodes
      }
    }
  #endif
  }

  taskIndex_t firstTaskIndex = 0;
  taskIndex_t lastTaskIndex  = TASKS_MAX - 1;

  if (showSpecificTask)
  {
    firstTaskIndex = taskNr - 1;
    lastTaskIndex  = taskNr - 1;
  }
  taskIndex_t lastActiveTaskIndex = 0;

  for (taskIndex_t TaskIndex = firstTaskIndex; TaskIndex <= lastTaskIndex; TaskIndex++) {
    if (validPluginID_fullcheck(Settings.getPluginID_for_task(TaskIndex))) {
      lastActiveTaskIndex = TaskIndex;
    }
  }

  if (!showSpecificTask) {
    addHtml(F("\"Sensors\":[\n"));
  }

  // Keep track of the lowest reported TTL and use that as refresh interval.
  unsigned long lowest_ttl_json = 60;

  for (taskIndex_t TaskIndex = firstTaskIndex; TaskIndex <= lastActiveTaskIndex && validTaskIndex(TaskIndex); TaskIndex++)
  {
    const deviceIndex_t DeviceIndex = getDeviceIndex_from_TaskIndex(TaskIndex);

    if (validDeviceIndex(DeviceIndex))
    {
      const unsigned long taskInterval = Settings.TaskDeviceTimer[TaskIndex];
      //LoadTaskSettings(TaskIndex);
      addHtml('{', '\n');

      unsigned long ttl_json = 60; // Default value

      // For simplicity, do the optional values first.
      const uint8_t valueCount = getValueCountForTask(TaskIndex);

      if (valueCount != 0) {
        if (Settings.TaskDeviceEnabled[TaskIndex]) {
          if (taskInterval == 0) {
            ttl_json = 1;
          } else {
            ttl_json = taskInterval;
          }

          if (ttl_json < lowest_ttl_json) {
            lowest_ttl_json = ttl_json;
          }
        }
        addHtml(F("\"TaskValues\": [\n"));

        struct EventStruct TempEvent(TaskIndex);

        for (uint8_t x = 0; x < valueCount; x++)
        {
          addHtml('{');
          const String value = formatUserVarNoCheck(&TempEvent, x);
          uint8_t nrDecimals    = Cache.getTaskDeviceValueDecimals(TaskIndex, x);

          if (mustConsiderAsJSONString(value)) {
            // Flag as not to treat as a float
            nrDecimals = 255;
          }
          stream_next_json_object_value(F("ValueNumber"), x + 1);
          stream_next_json_object_value(F("Name"),        Cache.getTaskDeviceValueName(TaskIndex, x));
          stream_next_json_object_value(F("NrDecimals"),  nrDecimals);
          stream_last_json_object_value(F("Value"), value);

          if (x < (valueCount - 1)) {
            stream_comma_newline();
          }
        }
        addHtml(F("],\n"));
      }

#if FEATURE_PLUGIN_STATS && FEATURE_CHART_JS
      if (showPluginStats && Device[DeviceIndex].PluginStats) {
        PluginTaskData_base *taskData = getPluginTaskDataBaseClassOnly(TaskIndex);
        if (taskData != nullptr && taskData->nrSamplesPresent() > 0) {
          addHtml(F("\"PluginStats\":\n"));
          taskData->plot_ChartJS(true);
          stream_comma_newline();
        }
      }
#endif


      if (showSpecificTask) {
        stream_next_json_object_value(F("TTL"), ttl_json * 1000);
      }

      if (showDataAcquisition) {
        addHtml(F("\"DataAcquisition\": [\n"));

        for (controllerIndex_t x = 0; x < CONTROLLER_MAX; x++)
        {
          addHtml('{');
          stream_next_json_object_value(F("Controller"), x + 1);
          stream_next_json_object_value(F("IDX"),        Settings.TaskDeviceID[x][TaskIndex]);
          stream_last_json_object_value(F("Enabled"), jsonBool(Settings.TaskDeviceSendData[x][TaskIndex]));

          if (x < (CONTROLLER_MAX - 1)) {
            stream_comma_newline();
          }
        }
        addHtml(F("],\n"));
      }

      if (showTaskDetails) {
        stream_next_json_object_value(F("TaskInterval"),     taskInterval);
        stream_next_json_object_value(F("Type"),             getPluginNameFromDeviceIndex(DeviceIndex));
        stream_next_json_object_value(F("TaskName"),         getTaskDeviceName(TaskIndex));
        stream_next_json_object_value(F("TaskDeviceNumber"), Settings.getPluginID_for_task(TaskIndex).value);
        for(int i = 0; i < 3; i++) {
          if (Settings.TaskDevicePin[i][TaskIndex] >= 0) {
            stream_next_json_object_value(concat(F("TaskDeviceGPIO"), i + 1) , static_cast<int>(Settings.TaskDevicePin[i][TaskIndex]));
          }
        }

        #if FEATURE_I2CMULTIPLEXER
        if (Device[DeviceIndex].Type == DEVICE_TYPE_I2C && isI2CMultiplexerEnabled()) {
          int8_t channel = Settings.I2C_Multiplexer_Channel[TaskIndex];
          if (bitRead(Settings.I2C_Flags[TaskIndex], I2C_FLAGS_MUX_MULTICHANNEL)) {
            addHtml(F("\"I2CBus\" : ["));
            uint8_t b = 0;
            for (uint8_t c = 0; c < I2CMultiplexerMaxChannels(); c++) {
              if (bitRead(channel, c)) {
                if (b > 0) { stream_comma_newline(); }
                b++;
                addHtml(F("\"Multiplexer channel "));
                addHtmlInt(c);
                addHtml('"');
              }
            }
            addHtml(F("],\n"));
          } else {
            if (channel == -1){
              stream_next_json_object_value(F("I2Cbus"),       F("Standard I2C bus"));
            } else {
              String i2cChannel = F("Multiplexer channel ");
              i2cChannel += String(channel);
              stream_next_json_object_value(F("I2Cbus"),       i2cChannel);
            }
          }
        }
        #endif // if FEATURE_I2CMULTIPLEXER
      }
      stream_next_json_object_value(F("TaskEnabled"), 
        // jsonBool(Settings.TaskDeviceEnabled[TaskIndex].enabled));
        jsonBool(Settings.TaskDeviceEnabled[TaskIndex]));

      stream_last_json_object_value(F("TaskNumber"), TaskIndex + 1);

      if (TaskIndex != lastActiveTaskIndex) {
        addHtml(',');
      }
      addHtml('\n');
    }
  }

  if (!showSpecificTask) {
    addHtml(F("],\n"));
    stream_last_json_object_value(F("TTL"), lowest_ttl_json * 1000);
  }

  TXBuffer.endStream();
  STOP_TIMER(HANDLE_SERVING_WEBPAGE_JSON);
}

// ********************************************************************************
// JSON formatted timing statistics
// ********************************************************************************

#ifdef WEBSERVER_NEW_UI
void handle_timingstats_json() {
  TXBuffer.startJsonStream();
  json_init();
  json_open();
  # if FEATURE_TIMING_STATS
  jsonStatistics(false);
  # endif // if FEATURE_TIMING_STATS
  json_close();
  TXBuffer.endStream();
}

#endif // WEBSERVER_NEW_UI

#ifdef WEBSERVER_NEW_UI

#if FEATURE_ESPEASY_P2P
void handle_nodes_list_json() {
  if (!isLoggedIn()) { return; }
  TXBuffer.startJsonStream();
  json_init();
  json_open(true);

  for (auto it = Nodes.begin(); it != Nodes.end(); ++it)
  {
    if (it->second.ip[0] != 0)
    {
      json_open();
      bool isThisUnit = it->first == Settings.Unit;

      if (isThisUnit) {
        json_number(F("thisunit"), String(1));
      }

      json_number(F("first"), String(it->first));
      json_prop(F("name"), isThisUnit ? Settings.getName() : it->second.getNodeName());

      if (it->second.build) { json_prop(F("build"), formatSystemBuildNr(it->second.build)); }
      json_prop(F("type"), it->second.getNodeTypeDisplayString());
      json_prop(F("ip"),   formatIP(it->second.ip));
      json_number(F("age"), String(it->second.getAge() / 1000)); // time in seconds
      json_close();
    }
  }
  json_close(true);
  TXBuffer.endStream();
}
#endif

void handle_buildinfo() {
  if (!isLoggedIn()) { return; }
  TXBuffer.startJsonStream();
  json_init();
  json_open();
  {
    json_open(true, F("plugins"));

    for (deviceIndex_t x; x <= getDeviceCount(); x++) {
      const pluginID_t pluginID = getPluginID_from_DeviceIndex(x);
      if (validPluginID(pluginID)) {
        json_open();
        json_number(F("id"), String(pluginID));
        json_prop(F("name"), getPluginNameFromDeviceIndex(x));
        json_close();
      }
    }
    json_close(true);
  }
  {
    json_open(true, F("controllers"));

    for (protocolIndex_t x = 0; x < getHighestIncludedCPluginID(); x++) {
      if (getCPluginID_from_ProtocolIndex(x) != INVALID_C_PLUGIN_ID) {
        json_open();
        json_number(F("id"), String(x + 1));
        json_prop(F("name"), getCPluginNameFromProtocolIndex(x));
        json_close();
      }
    }
    json_close(true);
  }
#if FEATURE_NOTIFIER
  {
    json_open(true, F("notifications"));

    for (uint8_t x = 0; x < NPLUGIN_MAX; x++) {
      if (validNPluginID(NPlugin_id[x])) {
        json_open();
        json_number(F("id"), String(x + 1));
        json_prop(F("name"), getNPluginNameFromNotifierIndex(x));
        json_close();
      }
    }
    json_close(true);
  }
#endif
  json_prop(LabelType::BUILD_DESC);
  json_prop(LabelType::GIT_BUILD);
  json_prop(LabelType::SYSTEM_LIBRARIES);
  json_prop(LabelType::PLUGIN_COUNT);
  json_prop(LabelType::PLUGIN_DESCRIPTION);
  json_close();
  TXBuffer.endStream();
}

#endif // WEBSERVER_NEW_UI


/*********************************************************************************************\
   Streaming versions directly to TXBuffer
\*********************************************************************************************/
void stream_to_json_object_value(const __FlashStringHelper *  object, const String& value) {
  stream_to_json_object_value(String(object), value);
}

void stream_to_json_object_value(const String& object, const String& value) {
  addHtml(strformat(
    F("\"%s\":%s"),
    object.c_str(),
    to_json_value(value).c_str()));
}

void stream_to_json_object_value(const __FlashStringHelper *  object, int value) {
  stream_to_json_object_value(String(object), value);
}

void stream_to_json_object_value(const String& object, int value) {
  addHtml(strformat(
    F("\"%s\":%d"),
    object.c_str(),
    value));
}

String jsonBool(bool value) {
  return boolToString(value);
}


// Add JSON formatted data directly to the TXbuffer, including a trailing comma.
void stream_next_json_object_value(const __FlashStringHelper * object, const String& value) {
  stream_to_json_object_value(object, value);
  stream_comma_newline();
}

void stream_next_json_object_value(const __FlashStringHelper * object, String&& value) {
  stream_to_json_object_value(object, value);
  stream_comma_newline();
}

void stream_next_json_object_value(const String& object, const String& value) {
  stream_to_json_object_value(object, value);
  stream_comma_newline();
}

void stream_next_json_object_value(const __FlashStringHelper * object, int value) {
  stream_to_json_object_value(object, value);
  stream_comma_newline();
}

void stream_next_json_object_value(const String& object, int value) {
  stream_to_json_object_value(object, value);
  stream_comma_newline();
}

void stream_newline_close_brace() {
  addHtml('\n', '}');
}


// Add JSON formatted data directly to the TXbuffer, including a closing '}'
void stream_last_json_object_value(const __FlashStringHelper * object, const String& value) {
  stream_to_json_object_value(object, value);
  stream_newline_close_brace();
}

void stream_last_json_object_value(const __FlashStringHelper * object, String&& value) {
  stream_to_json_object_value(object, value);
  stream_newline_close_brace();
}

void stream_last_json_object_value(const String& object, const String& value) {
  stream_to_json_object_value(object, value);
  stream_newline_close_brace();
}

void stream_last_json_object_value(const __FlashStringHelper * object, int value) {
  stream_to_json_object_value(object, value);
  stream_newline_close_brace();
}

void stream_json_object_values(const LabelType::Enum labels[])
{
  size_t i = 0;
  LabelType::Enum cur  = static_cast<const LabelType::Enum>(pgm_read_byte(labels + i));

  while (true) {
    const LabelType::Enum next = static_cast<const LabelType::Enum>(pgm_read_byte(labels + i + 1));
    const bool nextIsLast      = next == LabelType::MAX_LABEL;

    if (nextIsLast) {
      stream_last_json_object_value(cur);
      return;
    } else {
      stream_next_json_object_value(cur);
    }
    ++i;
    cur = next;
  }
}

void stream_next_json_object_value(LabelType::Enum label) {
  stream_next_json_object_value(getLabel(label), getValue(label));
}

void stream_last_json_object_value(LabelType::Enum label) {
  stream_last_json_object_value(getLabel(label), getValue(label));
=======
#include "../WebServer/JSON.h"

#include "../WebServer/ESPEasy_WebServer.h"
#include "../WebServer/JSON.h"
#include "../WebServer/Markup_Forms.h"

#include "../CustomBuild/CompiletimeDefines.h"

#include "../DataStructs/TimingStats.h"

#include "../Globals/Cache.h"
#include "../Globals/Nodes.h"
#include "../Globals/Device.h"
#include "../Globals/Plugins.h"
#include "../Globals/NPlugins.h"

#include "../Helpers/_Plugin_init.h"
#include "../Helpers/ESPEasyStatistics.h"
#include "../Helpers/ESPEasy_Storage.h"
#include "../Helpers/Numerical.h"
#include "../Helpers/StringConverter.h"
#include "../Helpers/StringProvider.h"
#include "../Helpers/StringGenerator_System.h"

#include "../../_Plugin_Helper.h"
#include "../../ESPEasy-Globals.h"

void stream_comma_newline() {
  addHtml(',', '\n');
}


// ********************************************************************************
// Web Interface get CSV value from task
// ********************************************************************************
void handle_csvval()
{
  TXBuffer.startJsonStream();
  const int printHeader = getFormItemInt(F("header"), 1);
  bool printHeaderValid = true;
  if (printHeader != 1 && printHeader != 0)
  {
    addHtml(F("ERROR: Header not valid!\n"));
    printHeaderValid = false;
  }

  const taskIndex_t taskNr    = getFormItemInt(F("tasknr"), INVALID_TASK_INDEX);
  const bool taskValid = validTaskIndex(taskNr);
  if (!taskValid)
  {
    addHtml(F("ERROR: TaskNr not valid!\n"));
  }

  const int INVALID_VALUE_NUM = INVALID_TASKVAR_INDEX + 1;
  const taskVarIndex_t valNr    = getFormItemInt(F("valnr"), INVALID_VALUE_NUM);
  bool valueNumberValid = true;
  if (valNr != INVALID_VALUE_NUM && !validTaskVarIndex(valNr))
  {
    addHtml(F("ERROR: ValueId not valid!\n"));
    valueNumberValid = false;
  }

  if (taskValid && valueNumberValid && printHeaderValid)
  {
    const deviceIndex_t DeviceIndex = getDeviceIndex_from_TaskIndex(taskNr);

    if (validDeviceIndex(DeviceIndex))
    {
      const uint8_t taskValCount = getValueCountForTask(taskNr);

      if (printHeader)
      {
        for (uint8_t x = 0; x < taskValCount; x++)
        {
          if (valNr == INVALID_VALUE_NUM || valNr == x)
          {
            addHtml(getTaskValueName(taskNr, x));
            if (x != taskValCount - 1)
            {
              addHtml(';');
            }
          }
        }
        addHtml('\n');
      }

      struct EventStruct TempEvent(taskNr);

      for (uint8_t x = 0; x < taskValCount; x++)
      {
        if ((valNr == INVALID_VALUE_NUM) || (valNr == x))
        {
          addHtml(formatUserVarNoCheck(&TempEvent, x));

          if (x != taskValCount - 1)
          {
            addHtml(';');
          }
        }
      }
      addHtml('\n');
    }
  }
  TXBuffer.endStream();
}

// ********************************************************************************
// Web Interface JSON page (no password!)
// ********************************************************************************
void handle_json()
{
  START_TIMER
  const taskIndex_t taskNr    = getFormItemInt(F("tasknr"), INVALID_TASK_INDEX);
  const bool showSpecificTask = validTaskIndex(taskNr);
  bool showSystem             = true;
  bool showWifi               = true;

  #if FEATURE_ETHERNET
  bool showEthernet = true;
  #endif // if FEATURE_ETHERNET
  bool showDataAcquisition = true;
  bool showTaskDetails     = true;
  #if FEATURE_ESPEASY_P2P
  bool showNodes           = true;
  #endif
  #if FEATURE_PLUGIN_STATS
  bool showPluginStats     = isFormItemChecked(F("showpluginstats"));
  #endif

  if (equals(webArg(F("view")), F("sensorupdate"))) {
    showSystem = false;
    showWifi   = false;
    #if FEATURE_ETHERNET
    showEthernet = false;
    #endif // if FEATURE_ETHERNET
    showDataAcquisition = false;
    showTaskDetails     = false;
    #if FEATURE_ESPEASY_P2P
    showNodes           = false;
    #endif
    #if FEATURE_PLUGIN_STATS
    showPluginStats     = false;
    #endif
  }

  TXBuffer.startJsonStream();

  if (!showSpecificTask)
  {
    addHtml('{');

    if (showSystem) {
      addHtml(F("\"System\":{\n"));

      if (wdcounter > 0)
      {
        stream_next_json_object_value(LabelType::LOAD_PCT);
        stream_next_json_object_value(LabelType::LOOP_COUNT);
      }

      static const LabelType::Enum labels[] PROGMEM =
      {
        LabelType::BUILD_DESC,
        LabelType::GIT_BUILD,
        LabelType::SYSTEM_LIBRARIES,
        LabelType::PLUGIN_COUNT,
        LabelType::PLUGIN_DESCRIPTION,
        LabelType::BUILD_TIME,
        LabelType::BINARY_FILENAME,
        LabelType::LOCAL_TIME,
        #if FEATURE_EXT_RTC
        LabelType::EXT_RTC_UTC_TIME,
        #endif
        LabelType::TIME_SOURCE,
        LabelType::TIME_WANDER,
        LabelType::ISNTP,
        LabelType::UNIT_NR,
        LabelType::UNIT_NAME,
        LabelType::UPTIME,
        LabelType::UPTIME_MS,
        LabelType::BOOT_TYPE,
        LabelType::RESET_REASON,
        LabelType::CPU_ECO_MODE,

    #if defined(CORE_POST_2_5_0) || defined(ESP32)
      #ifndef LIMIT_BUILD_SIZE
        LabelType::HEAP_MAX_FREE_BLOCK, // 7654
      #endif
    #endif // if defined(CORE_POST_2_5_0) || defined(ESP32)
    #if defined(CORE_POST_2_5_0)
      #ifndef LIMIT_BUILD_SIZE
        LabelType::HEAP_FRAGMENTATION,  // 12
      #endif
    #endif // if defined(CORE_POST_2_5_0)
        LabelType::FREE_MEM,
      #ifdef USE_SECOND_HEAP
        LabelType::FREE_HEAP_IRAM,
      #endif
        LabelType::FREE_STACK,

    #ifdef ESP32
        LabelType::HEAP_SIZE,
        LabelType::HEAP_MIN_FREE,
        #ifdef BOARD_HAS_PSRAM
        LabelType::PSRAM_SIZE,
        LabelType::PSRAM_FREE,
        LabelType::PSRAM_MIN_FREE,
        LabelType::PSRAM_MAX_FREE_BLOCK,
        #endif // BOARD_HAS_PSRAM
    #endif // ifdef ESP32
        LabelType::ESP_CHIP_MODEL,
    #ifdef ESP32
        LabelType::ESP_CHIP_REVISION,
    #endif // ifdef ESP32
        LabelType::FLASH_CHIP_ID,
        LabelType::FLASH_CHIP_VENDOR,
        LabelType::FLASH_CHIP_MODEL,
        LabelType::FLASH_CHIP_REAL_SIZE,
        LabelType::FLASH_CHIP_SPEED,
        LabelType::FLASH_IDE_MODE,
        LabelType::FS_SIZE,

        LabelType::SUNRISE,
        LabelType::SUNSET,
        LabelType::TIMEZONE_OFFSET,
        LabelType::LATITUDE,
        LabelType::LONGITUDE,
        LabelType::SYSLOG_LOG_LEVEL,
        LabelType::SERIAL_LOG_LEVEL,
        LabelType::WEB_LOG_LEVEL,
        #if FEATURE_SD
        LabelType::SD_LOG_LEVEL,
        #endif // if FEATURE_SD


        LabelType::MAX_LABEL
      };

      stream_json_object_values(labels);
      stream_comma_newline();
    }

    if (showWifi) {
      addHtml(F("\"WiFi\":{\n"));
      static const LabelType::Enum labels[] PROGMEM =
      {
        LabelType::HOST_NAME,
        #if FEATURE_MDNS
        LabelType::M_DNS,
        #endif // if FEATURE_MDNS
        LabelType::IP_CONFIG,
        LabelType::IP_ADDRESS,
#if FEATURE_USE_IPV6
        LabelType::IP6_LOCAL,
        LabelType::IP6_GLOBAL,
        LabelType::ENABLE_IPV6,
#endif
        LabelType::IP_SUBNET,
        LabelType::GATEWAY,
        LabelType::STA_MAC,
        LabelType::DNS_1,
        LabelType::DNS_2,
        LabelType::SSID,
        LabelType::BSSID,
        LabelType::CHANNEL,
        LabelType::ENCRYPTION_TYPE_STA,
        LabelType::CONNECTED_MSEC,
        LabelType::LAST_DISCONNECT_REASON,
        LabelType::LAST_DISC_REASON_STR,
        LabelType::NUMBER_RECONNECTS,
        LabelType::WIFI_STORED_SSID1,
        LabelType::WIFI_STORED_SSID2,
        LabelType::FORCE_WIFI_BG,
        LabelType::RESTART_WIFI_LOST_CONN,
        LabelType::FORCE_WIFI_NOSLEEP,
#ifdef SUPPORT_ARP
        LabelType::PERIODICAL_GRAT_ARP,
#endif // ifdef SUPPORT_ARP
#ifdef USES_ESPEASY_NOW
        LabelType::USE_ESPEASY_NOW,
        LabelType::FORCE_ESPEASY_NOW_CHANNEL,
#endif
        LabelType::CONNECTION_FAIL_THRESH,
#if FEATURE_SET_WIFI_TX_PWR
        LabelType::WIFI_TX_MAX_PWR,
        LabelType::WIFI_CUR_TX_PWR,
        LabelType::WIFI_SENS_MARGIN,
        LabelType::WIFI_SEND_AT_MAX_TX_PWR,
#endif
        LabelType::WIFI_NR_EXTRA_SCANS,
        LabelType::WIFI_USE_LAST_CONN_FROM_RTC,
        LabelType::WIFI_RSSI,

        LabelType::WAIT_WIFI_CONNECT,
        LabelType::HIDDEN_SSID_SLOW_CONNECT,
        LabelType::CONNECT_HIDDEN_SSID,
        LabelType::SDK_WIFI_AUTORECONNECT,

        LabelType::MAX_LABEL
      };

      stream_json_object_values(labels);

      // TODO: PKR: Add ETH Objects
      stream_comma_newline();
    }

    #if FEATURE_ETHERNET

    if (showEthernet) {
      addHtml(F("\"Ethernet\":{\n"));
      static const LabelType::Enum labels[] PROGMEM =
      {
        LabelType::ETH_WIFI_MODE,
        LabelType::ETH_CONNECTED,
        LabelType::ETH_CHIP,
        LabelType::ETH_DUPLEX,
        LabelType::ETH_SPEED,
        LabelType::ETH_STATE,
        LabelType::ETH_SPEED_STATE,


        LabelType::MAX_LABEL
      };

      stream_json_object_values(labels);
      stream_comma_newline();
    }
    #endif // if FEATURE_ETHERNET

  #if FEATURE_ESPEASY_P2P
    if (showNodes) {
      bool comma_between = false;

      for (auto it = Nodes.begin(); it != Nodes.end(); ++it)
      {
        if (it->second.ip[0] != 0)
        {
          if (comma_between) {
            addHtml(',');
          } else {
            comma_between = true;
            addHtml(F("\"nodes\":[\n")); // open json array if >0 nodes
          }

          addHtml('{');
          stream_next_json_object_value(F("nr"), it->first);
          stream_next_json_object_value(F("name"),
                                        (it->first != Settings.Unit) ? it->second.getNodeName() : Settings.getName());

          if (it->second.build) {
            stream_next_json_object_value(F("build"), formatSystemBuildNr(it->second.build));
          }

          if (it->second.nodeType) {
            stream_next_json_object_value(F("platform"), it->second.getNodeTypeDisplayString());
          }
          const int8_t rssi = it->second.getRSSI();
          if (rssi < 0) {
            stream_next_json_object_value(F("rssi"), rssi);
          }
          if (it->second.build >= 20107) {
            stream_next_json_object_value(F("load"), toString(it->second.getLoad(), 2));
            if (it->second.webgui_portnumber != 80) {
              stream_next_json_object_value(F("webport"), it->second.webgui_portnumber);
            }
          }
          stream_next_json_object_value(F("ip"), formatIP(it->second.IP()));
#if FEATURE_USE_IPV6
          if (it->second.hasIPv6_mac_based_link_local) {
            stream_next_json_object_value(F("ipv6local"), formatIP(it->second.IPv6_link_local(true), true));
          }
          if (it->second.hasIPv6_mac_based_link_global) {
            stream_next_json_object_value(F("ipv6global"), formatIP(it->second.IPv6_global()));
          }
#endif
          stream_last_json_object_value(F("age"), it->second.getAge());
        } // if node info exists
      }   // for loop

      if (comma_between) {
        addHtml(F("],\n")); // close array if >0 nodes
      }
    }
  #endif
  }

  taskIndex_t firstTaskIndex = 0;
  taskIndex_t lastTaskIndex  = TASKS_MAX - 1;

  if (showSpecificTask)
  {
    firstTaskIndex = taskNr - 1;
    lastTaskIndex  = taskNr - 1;
  }
  taskIndex_t lastActiveTaskIndex = 0;

  for (taskIndex_t TaskIndex = firstTaskIndex; TaskIndex <= lastTaskIndex; TaskIndex++) {
    if (validPluginID_fullcheck(Settings.getPluginID_for_task(TaskIndex))) {
      lastActiveTaskIndex = TaskIndex;
    }
  }

  if (!showSpecificTask) {
    addHtml(F("\"Sensors\":[\n"));
  }

  // Keep track of the lowest reported TTL and use that as refresh interval.
  unsigned long lowest_ttl_json = 60;

  for (taskIndex_t TaskIndex = firstTaskIndex; TaskIndex <= lastActiveTaskIndex && validTaskIndex(TaskIndex); TaskIndex++)
  {
    const deviceIndex_t DeviceIndex = getDeviceIndex_from_TaskIndex(TaskIndex);

    if (validDeviceIndex(DeviceIndex))
    {
      const unsigned long taskInterval = Settings.TaskDeviceTimer[TaskIndex];
      //LoadTaskSettings(TaskIndex);
      addHtml('{', '\n');

      unsigned long ttl_json = 60; // Default value

      // For simplicity, do the optional values first.
      const uint8_t valueCount = getValueCountForTask(TaskIndex);

      if (valueCount != 0) {
        if (Settings.TaskDeviceEnabled[TaskIndex]) {
          if (taskInterval == 0) {
            ttl_json = 1;
          } else {
            ttl_json = taskInterval;
          }

          if (ttl_json < lowest_ttl_json) {
            lowest_ttl_json = ttl_json;
          }
        }
        addHtml(F("\"TaskValues\": [\n"));

        struct EventStruct TempEvent(TaskIndex);

        for (uint8_t x = 0; x < valueCount; x++)
        {
          addHtml('{');
          const String value = formatUserVarNoCheck(&TempEvent, x);
          uint8_t nrDecimals    = Cache.getTaskDeviceValueDecimals(TaskIndex, x);

          if (mustConsiderAsJSONString(value)) {
            // Flag as not to treat as a float
            nrDecimals = 255;
          }
          stream_next_json_object_value(F("ValueNumber"), x + 1);
          stream_next_json_object_value(F("Name"),        Cache.getTaskDeviceValueName(TaskIndex, x));
          stream_next_json_object_value(F("NrDecimals"),  nrDecimals);
          stream_last_json_object_value(F("Value"), value);

          if (x < (valueCount - 1)) {
            stream_comma_newline();
          }
        }
        addHtml(F("],\n"));
      }

#if FEATURE_PLUGIN_STATS && FEATURE_CHART_JS
      if (showPluginStats && Device[DeviceIndex].PluginStats) {
        PluginTaskData_base *taskData = getPluginTaskDataBaseClassOnly(TaskIndex);
        if (taskData != nullptr && taskData->nrSamplesPresent() > 0) {
          addHtml(F("\"PluginStats\":\n"));
          taskData->plot_ChartJS(true);
          stream_comma_newline();
        }
      }
#endif


      if (showSpecificTask) {
        stream_next_json_object_value(F("TTL"), ttl_json * 1000);
      }

      if (showDataAcquisition) {
        addHtml(F("\"DataAcquisition\": [\n"));

        for (controllerIndex_t x = 0; x < CONTROLLER_MAX; x++)
        {
          addHtml('{');
          stream_next_json_object_value(F("Controller"), x + 1);
          stream_next_json_object_value(F("IDX"),        Settings.TaskDeviceID[x][TaskIndex]);
          stream_last_json_object_value(F("Enabled"), jsonBool(Settings.TaskDeviceSendData[x][TaskIndex]));

          if (x < (CONTROLLER_MAX - 1)) {
            stream_comma_newline();
          }
        }
        addHtml(F("],\n"));
      }

      if (showTaskDetails) {
        stream_next_json_object_value(F("TaskInterval"),     taskInterval);
        stream_next_json_object_value(F("Type"),             getPluginNameFromDeviceIndex(DeviceIndex));
        stream_next_json_object_value(F("TaskName"),         getTaskDeviceName(TaskIndex));
        stream_next_json_object_value(F("TaskDeviceNumber"), Settings.getPluginID_for_task(TaskIndex).value);
        for(int i = 0; i < 3; i++) {
          if (Settings.TaskDevicePin[i][TaskIndex] >= 0) {
            stream_next_json_object_value(concat(F("TaskDeviceGPIO"), i + 1) , static_cast<int>(Settings.TaskDevicePin[i][TaskIndex]));
          }
        }

        #if FEATURE_I2CMULTIPLEXER
        if (Device[DeviceIndex].Type == DEVICE_TYPE_I2C && isI2CMultiplexerEnabled()) {
          int8_t channel = Settings.I2C_Multiplexer_Channel[TaskIndex];
          if (bitRead(Settings.I2C_Flags[TaskIndex], I2C_FLAGS_MUX_MULTICHANNEL)) {
            addHtml(F("\"I2CBus\" : ["));
            uint8_t b = 0;
            for (uint8_t c = 0; c < I2CMultiplexerMaxChannels(); c++) {
              if (bitRead(channel, c)) {
                if (b > 0) { stream_comma_newline(); }
                b++;
                addHtml(F("\"Multiplexer channel "));
                addHtmlInt(c);
                addHtml('"');
              }
            }
            addHtml(F("],\n"));
          } else {
            if (channel == -1){
              stream_next_json_object_value(F("I2Cbus"),       F("Standard I2C bus"));
            } else {
              String i2cChannel = F("Multiplexer channel ");
              i2cChannel += String(channel);
              stream_next_json_object_value(F("I2Cbus"),       i2cChannel);
            }
          }
        }
        #endif // if FEATURE_I2CMULTIPLEXER
      }
      stream_next_json_object_value(F("TaskEnabled"), 
        // jsonBool(Settings.TaskDeviceEnabled[TaskIndex].enabled));
        jsonBool(Settings.TaskDeviceEnabled[TaskIndex]));

      stream_last_json_object_value(F("TaskNumber"), TaskIndex + 1);

      if (TaskIndex != lastActiveTaskIndex) {
        addHtml(',');
      }
      addHtml('\n');
    }
  }

  if (!showSpecificTask) {
    addHtml(F("],\n"));
    stream_last_json_object_value(F("TTL"), lowest_ttl_json * 1000);
  }

  TXBuffer.endStream();
  STOP_TIMER(HANDLE_SERVING_WEBPAGE_JSON);
}

// ********************************************************************************
// JSON formatted timing statistics
// ********************************************************************************

#ifdef WEBSERVER_NEW_UI
void handle_timingstats_json() {
  TXBuffer.startJsonStream();
  json_init();
  json_open();
  # if FEATURE_TIMING_STATS
  jsonStatistics(false);
  # endif // if FEATURE_TIMING_STATS
  json_close();
  TXBuffer.endStream();
}

#endif // WEBSERVER_NEW_UI

#ifdef WEBSERVER_NEW_UI

#if FEATURE_ESPEASY_P2P
void handle_nodes_list_json() {
  if (!isLoggedIn()) { return; }
  TXBuffer.startJsonStream();
  json_init();
  json_open(true);

  for (auto it = Nodes.begin(); it != Nodes.end(); ++it)
  {
    if (it->second.ip[0] != 0)
    {
      json_open();
      bool isThisUnit = it->first == Settings.Unit;

      if (isThisUnit) {
        json_number(F("thisunit"), String(1));
      }

      json_number(F("first"), String(it->first));
      json_prop(F("name"), isThisUnit ? Settings.getName() : it->second.getNodeName());

      if (it->second.build) { json_prop(F("build"), formatSystemBuildNr(it->second.build)); }
      json_prop(F("type"), it->second.getNodeTypeDisplayString());
      json_prop(F("ip"),   formatIP(it->second.ip));
      json_number(F("age"), String(it->second.getAge() / 1000)); // time in seconds
      json_close();
    }
  }
  json_close(true);
  TXBuffer.endStream();
}
#endif

void handle_buildinfo() {
  if (!isLoggedIn()) { return; }
  TXBuffer.startJsonStream();
  json_init();
  json_open();
  {
    json_open(true, F("plugins"));

    for (deviceIndex_t x; x <= getDeviceCount(); x++) {
      const pluginID_t pluginID = getPluginID_from_DeviceIndex(x);
      if (validPluginID(pluginID)) {
        json_open();
        json_number(F("id"), String(pluginID));
        json_prop(F("name"), getPluginNameFromDeviceIndex(x));
        json_close();
      }
    }
    json_close(true);
  }
  {
    json_open(true, F("controllers"));

    for (protocolIndex_t x = 0; x < getHighestIncludedCPluginID(); x++) {
      if (getCPluginID_from_ProtocolIndex(x) != INVALID_C_PLUGIN_ID) {
        json_open();
        json_number(F("id"), String(x + 1));
        json_prop(F("name"), getCPluginNameFromProtocolIndex(x));
        json_close();
      }
    }
    json_close(true);
  }
#if FEATURE_NOTIFIER
  {
    json_open(true, F("notifications"));

    for (uint8_t x = 0; x < NPLUGIN_MAX; x++) {
      if (validNPluginID(NPlugin_id[x])) {
        json_open();
        json_number(F("id"), String(x + 1));
        json_prop(F("name"), getNPluginNameFromNotifierIndex(x));
        json_close();
      }
    }
    json_close(true);
  }
#endif
  json_prop(LabelType::BUILD_DESC);
  json_prop(LabelType::GIT_BUILD);
  json_prop(LabelType::SYSTEM_LIBRARIES);
  json_prop(LabelType::PLUGIN_COUNT);
  json_prop(LabelType::PLUGIN_DESCRIPTION);
  json_close();
  TXBuffer.endStream();
}

#endif // WEBSERVER_NEW_UI


/*********************************************************************************************\
   Streaming versions directly to TXBuffer
\*********************************************************************************************/
void stream_to_json_object_value(const __FlashStringHelper *  object, const String& value) {
  stream_to_json_object_value(String(object), value);
}

void stream_to_json_object_value(const String& object, const String& value) {
  addHtml(strformat(
    F("\"%s\":%s"),
    object.c_str(),
    to_json_value(value).c_str()));
}

void stream_to_json_object_value(const __FlashStringHelper *  object, int value) {
  stream_to_json_object_value(String(object), value);
}

void stream_to_json_object_value(const String& object, int value) {
  addHtml(strformat(
    F("\"%s\":%d"),
    object.c_str(),
    value));
}

String jsonBool(bool value) {
  return boolToString(value);
}


// Add JSON formatted data directly to the TXbuffer, including a trailing comma.
void stream_next_json_object_value(const __FlashStringHelper * object, const String& value) {
  stream_to_json_object_value(object, value);
  stream_comma_newline();
}

void stream_next_json_object_value(const __FlashStringHelper * object, String&& value) {
  stream_to_json_object_value(object, value);
  stream_comma_newline();
}

void stream_next_json_object_value(const String& object, const String& value) {
  stream_to_json_object_value(object, value);
  stream_comma_newline();
}

void stream_next_json_object_value(const __FlashStringHelper * object, int value) {
  stream_to_json_object_value(object, value);
  stream_comma_newline();
}

void stream_next_json_object_value(const String& object, int value) {
  stream_to_json_object_value(object, value);
  stream_comma_newline();
}

void stream_newline_close_brace() {
  addHtml('\n', '}');
}


// Add JSON formatted data directly to the TXbuffer, including a closing '}'
void stream_last_json_object_value(const __FlashStringHelper * object, const String& value) {
  stream_to_json_object_value(object, value);
  stream_newline_close_brace();
}

void stream_last_json_object_value(const __FlashStringHelper * object, String&& value) {
  stream_to_json_object_value(object, value);
  stream_newline_close_brace();
}

void stream_last_json_object_value(const String& object, const String& value) {
  stream_to_json_object_value(object, value);
  stream_newline_close_brace();
}

void stream_last_json_object_value(const __FlashStringHelper * object, int value) {
  stream_to_json_object_value(object, value);
  stream_newline_close_brace();
}

void stream_json_object_values(const LabelType::Enum labels[])
{
  size_t i = 0;
  LabelType::Enum cur  = static_cast<const LabelType::Enum>(pgm_read_byte(labels + i));

  while (true) {
    const LabelType::Enum next = static_cast<const LabelType::Enum>(pgm_read_byte(labels + i + 1));
    const bool nextIsLast      = next == LabelType::MAX_LABEL;

    if (nextIsLast) {
      stream_last_json_object_value(cur);
      return;
    } else {
      stream_next_json_object_value(cur);
    }
    ++i;
    cur = next;
  }
}

void stream_next_json_object_value(LabelType::Enum label) {
  stream_next_json_object_value(getLabel(label), getValue(label));
}

void stream_last_json_object_value(LabelType::Enum label) {
  stream_last_json_object_value(getLabel(label), getValue(label));
>>>>>>> 4f1f471b
}<|MERGE_RESOLUTION|>--- conflicted
+++ resolved
@@ -1,4 +1,3 @@
-<<<<<<< HEAD
 #include "../WebServer/JSON.h"
 
 #include "../WebServer/ESPEasy_WebServer.h"
@@ -776,783 +775,4 @@
 
 void stream_last_json_object_value(LabelType::Enum label) {
   stream_last_json_object_value(getLabel(label), getValue(label));
-=======
-#include "../WebServer/JSON.h"
-
-#include "../WebServer/ESPEasy_WebServer.h"
-#include "../WebServer/JSON.h"
-#include "../WebServer/Markup_Forms.h"
-
-#include "../CustomBuild/CompiletimeDefines.h"
-
-#include "../DataStructs/TimingStats.h"
-
-#include "../Globals/Cache.h"
-#include "../Globals/Nodes.h"
-#include "../Globals/Device.h"
-#include "../Globals/Plugins.h"
-#include "../Globals/NPlugins.h"
-
-#include "../Helpers/_Plugin_init.h"
-#include "../Helpers/ESPEasyStatistics.h"
-#include "../Helpers/ESPEasy_Storage.h"
-#include "../Helpers/Numerical.h"
-#include "../Helpers/StringConverter.h"
-#include "../Helpers/StringProvider.h"
-#include "../Helpers/StringGenerator_System.h"
-
-#include "../../_Plugin_Helper.h"
-#include "../../ESPEasy-Globals.h"
-
-void stream_comma_newline() {
-  addHtml(',', '\n');
-}
-
-
-// ********************************************************************************
-// Web Interface get CSV value from task
-// ********************************************************************************
-void handle_csvval()
-{
-  TXBuffer.startJsonStream();
-  const int printHeader = getFormItemInt(F("header"), 1);
-  bool printHeaderValid = true;
-  if (printHeader != 1 && printHeader != 0)
-  {
-    addHtml(F("ERROR: Header not valid!\n"));
-    printHeaderValid = false;
-  }
-
-  const taskIndex_t taskNr    = getFormItemInt(F("tasknr"), INVALID_TASK_INDEX);
-  const bool taskValid = validTaskIndex(taskNr);
-  if (!taskValid)
-  {
-    addHtml(F("ERROR: TaskNr not valid!\n"));
-  }
-
-  const int INVALID_VALUE_NUM = INVALID_TASKVAR_INDEX + 1;
-  const taskVarIndex_t valNr    = getFormItemInt(F("valnr"), INVALID_VALUE_NUM);
-  bool valueNumberValid = true;
-  if (valNr != INVALID_VALUE_NUM && !validTaskVarIndex(valNr))
-  {
-    addHtml(F("ERROR: ValueId not valid!\n"));
-    valueNumberValid = false;
-  }
-
-  if (taskValid && valueNumberValid && printHeaderValid)
-  {
-    const deviceIndex_t DeviceIndex = getDeviceIndex_from_TaskIndex(taskNr);
-
-    if (validDeviceIndex(DeviceIndex))
-    {
-      const uint8_t taskValCount = getValueCountForTask(taskNr);
-
-      if (printHeader)
-      {
-        for (uint8_t x = 0; x < taskValCount; x++)
-        {
-          if (valNr == INVALID_VALUE_NUM || valNr == x)
-          {
-            addHtml(getTaskValueName(taskNr, x));
-            if (x != taskValCount - 1)
-            {
-              addHtml(';');
-            }
-          }
-        }
-        addHtml('\n');
-      }
-
-      struct EventStruct TempEvent(taskNr);
-
-      for (uint8_t x = 0; x < taskValCount; x++)
-      {
-        if ((valNr == INVALID_VALUE_NUM) || (valNr == x))
-        {
-          addHtml(formatUserVarNoCheck(&TempEvent, x));
-
-          if (x != taskValCount - 1)
-          {
-            addHtml(';');
-          }
-        }
-      }
-      addHtml('\n');
-    }
-  }
-  TXBuffer.endStream();
-}
-
-// ********************************************************************************
-// Web Interface JSON page (no password!)
-// ********************************************************************************
-void handle_json()
-{
-  START_TIMER
-  const taskIndex_t taskNr    = getFormItemInt(F("tasknr"), INVALID_TASK_INDEX);
-  const bool showSpecificTask = validTaskIndex(taskNr);
-  bool showSystem             = true;
-  bool showWifi               = true;
-
-  #if FEATURE_ETHERNET
-  bool showEthernet = true;
-  #endif // if FEATURE_ETHERNET
-  bool showDataAcquisition = true;
-  bool showTaskDetails     = true;
-  #if FEATURE_ESPEASY_P2P
-  bool showNodes           = true;
-  #endif
-  #if FEATURE_PLUGIN_STATS
-  bool showPluginStats     = isFormItemChecked(F("showpluginstats"));
-  #endif
-
-  if (equals(webArg(F("view")), F("sensorupdate"))) {
-    showSystem = false;
-    showWifi   = false;
-    #if FEATURE_ETHERNET
-    showEthernet = false;
-    #endif // if FEATURE_ETHERNET
-    showDataAcquisition = false;
-    showTaskDetails     = false;
-    #if FEATURE_ESPEASY_P2P
-    showNodes           = false;
-    #endif
-    #if FEATURE_PLUGIN_STATS
-    showPluginStats     = false;
-    #endif
-  }
-
-  TXBuffer.startJsonStream();
-
-  if (!showSpecificTask)
-  {
-    addHtml('{');
-
-    if (showSystem) {
-      addHtml(F("\"System\":{\n"));
-
-      if (wdcounter > 0)
-      {
-        stream_next_json_object_value(LabelType::LOAD_PCT);
-        stream_next_json_object_value(LabelType::LOOP_COUNT);
-      }
-
-      static const LabelType::Enum labels[] PROGMEM =
-      {
-        LabelType::BUILD_DESC,
-        LabelType::GIT_BUILD,
-        LabelType::SYSTEM_LIBRARIES,
-        LabelType::PLUGIN_COUNT,
-        LabelType::PLUGIN_DESCRIPTION,
-        LabelType::BUILD_TIME,
-        LabelType::BINARY_FILENAME,
-        LabelType::LOCAL_TIME,
-        #if FEATURE_EXT_RTC
-        LabelType::EXT_RTC_UTC_TIME,
-        #endif
-        LabelType::TIME_SOURCE,
-        LabelType::TIME_WANDER,
-        LabelType::ISNTP,
-        LabelType::UNIT_NR,
-        LabelType::UNIT_NAME,
-        LabelType::UPTIME,
-        LabelType::UPTIME_MS,
-        LabelType::BOOT_TYPE,
-        LabelType::RESET_REASON,
-        LabelType::CPU_ECO_MODE,
-
-    #if defined(CORE_POST_2_5_0) || defined(ESP32)
-      #ifndef LIMIT_BUILD_SIZE
-        LabelType::HEAP_MAX_FREE_BLOCK, // 7654
-      #endif
-    #endif // if defined(CORE_POST_2_5_0) || defined(ESP32)
-    #if defined(CORE_POST_2_5_0)
-      #ifndef LIMIT_BUILD_SIZE
-        LabelType::HEAP_FRAGMENTATION,  // 12
-      #endif
-    #endif // if defined(CORE_POST_2_5_0)
-        LabelType::FREE_MEM,
-      #ifdef USE_SECOND_HEAP
-        LabelType::FREE_HEAP_IRAM,
-      #endif
-        LabelType::FREE_STACK,
-
-    #ifdef ESP32
-        LabelType::HEAP_SIZE,
-        LabelType::HEAP_MIN_FREE,
-        #ifdef BOARD_HAS_PSRAM
-        LabelType::PSRAM_SIZE,
-        LabelType::PSRAM_FREE,
-        LabelType::PSRAM_MIN_FREE,
-        LabelType::PSRAM_MAX_FREE_BLOCK,
-        #endif // BOARD_HAS_PSRAM
-    #endif // ifdef ESP32
-        LabelType::ESP_CHIP_MODEL,
-    #ifdef ESP32
-        LabelType::ESP_CHIP_REVISION,
-    #endif // ifdef ESP32
-        LabelType::FLASH_CHIP_ID,
-        LabelType::FLASH_CHIP_VENDOR,
-        LabelType::FLASH_CHIP_MODEL,
-        LabelType::FLASH_CHIP_REAL_SIZE,
-        LabelType::FLASH_CHIP_SPEED,
-        LabelType::FLASH_IDE_MODE,
-        LabelType::FS_SIZE,
-
-        LabelType::SUNRISE,
-        LabelType::SUNSET,
-        LabelType::TIMEZONE_OFFSET,
-        LabelType::LATITUDE,
-        LabelType::LONGITUDE,
-        LabelType::SYSLOG_LOG_LEVEL,
-        LabelType::SERIAL_LOG_LEVEL,
-        LabelType::WEB_LOG_LEVEL,
-        #if FEATURE_SD
-        LabelType::SD_LOG_LEVEL,
-        #endif // if FEATURE_SD
-
-
-        LabelType::MAX_LABEL
-      };
-
-      stream_json_object_values(labels);
-      stream_comma_newline();
-    }
-
-    if (showWifi) {
-      addHtml(F("\"WiFi\":{\n"));
-      static const LabelType::Enum labels[] PROGMEM =
-      {
-        LabelType::HOST_NAME,
-        #if FEATURE_MDNS
-        LabelType::M_DNS,
-        #endif // if FEATURE_MDNS
-        LabelType::IP_CONFIG,
-        LabelType::IP_ADDRESS,
-#if FEATURE_USE_IPV6
-        LabelType::IP6_LOCAL,
-        LabelType::IP6_GLOBAL,
-        LabelType::ENABLE_IPV6,
-#endif
-        LabelType::IP_SUBNET,
-        LabelType::GATEWAY,
-        LabelType::STA_MAC,
-        LabelType::DNS_1,
-        LabelType::DNS_2,
-        LabelType::SSID,
-        LabelType::BSSID,
-        LabelType::CHANNEL,
-        LabelType::ENCRYPTION_TYPE_STA,
-        LabelType::CONNECTED_MSEC,
-        LabelType::LAST_DISCONNECT_REASON,
-        LabelType::LAST_DISC_REASON_STR,
-        LabelType::NUMBER_RECONNECTS,
-        LabelType::WIFI_STORED_SSID1,
-        LabelType::WIFI_STORED_SSID2,
-        LabelType::FORCE_WIFI_BG,
-        LabelType::RESTART_WIFI_LOST_CONN,
-        LabelType::FORCE_WIFI_NOSLEEP,
-#ifdef SUPPORT_ARP
-        LabelType::PERIODICAL_GRAT_ARP,
-#endif // ifdef SUPPORT_ARP
-#ifdef USES_ESPEASY_NOW
-        LabelType::USE_ESPEASY_NOW,
-        LabelType::FORCE_ESPEASY_NOW_CHANNEL,
-#endif
-        LabelType::CONNECTION_FAIL_THRESH,
-#if FEATURE_SET_WIFI_TX_PWR
-        LabelType::WIFI_TX_MAX_PWR,
-        LabelType::WIFI_CUR_TX_PWR,
-        LabelType::WIFI_SENS_MARGIN,
-        LabelType::WIFI_SEND_AT_MAX_TX_PWR,
-#endif
-        LabelType::WIFI_NR_EXTRA_SCANS,
-        LabelType::WIFI_USE_LAST_CONN_FROM_RTC,
-        LabelType::WIFI_RSSI,
-
-        LabelType::WAIT_WIFI_CONNECT,
-        LabelType::HIDDEN_SSID_SLOW_CONNECT,
-        LabelType::CONNECT_HIDDEN_SSID,
-        LabelType::SDK_WIFI_AUTORECONNECT,
-
-        LabelType::MAX_LABEL
-      };
-
-      stream_json_object_values(labels);
-
-      // TODO: PKR: Add ETH Objects
-      stream_comma_newline();
-    }
-
-    #if FEATURE_ETHERNET
-
-    if (showEthernet) {
-      addHtml(F("\"Ethernet\":{\n"));
-      static const LabelType::Enum labels[] PROGMEM =
-      {
-        LabelType::ETH_WIFI_MODE,
-        LabelType::ETH_CONNECTED,
-        LabelType::ETH_CHIP,
-        LabelType::ETH_DUPLEX,
-        LabelType::ETH_SPEED,
-        LabelType::ETH_STATE,
-        LabelType::ETH_SPEED_STATE,
-
-
-        LabelType::MAX_LABEL
-      };
-
-      stream_json_object_values(labels);
-      stream_comma_newline();
-    }
-    #endif // if FEATURE_ETHERNET
-
-  #if FEATURE_ESPEASY_P2P
-    if (showNodes) {
-      bool comma_between = false;
-
-      for (auto it = Nodes.begin(); it != Nodes.end(); ++it)
-      {
-        if (it->second.ip[0] != 0)
-        {
-          if (comma_between) {
-            addHtml(',');
-          } else {
-            comma_between = true;
-            addHtml(F("\"nodes\":[\n")); // open json array if >0 nodes
-          }
-
-          addHtml('{');
-          stream_next_json_object_value(F("nr"), it->first);
-          stream_next_json_object_value(F("name"),
-                                        (it->first != Settings.Unit) ? it->second.getNodeName() : Settings.getName());
-
-          if (it->second.build) {
-            stream_next_json_object_value(F("build"), formatSystemBuildNr(it->second.build));
-          }
-
-          if (it->second.nodeType) {
-            stream_next_json_object_value(F("platform"), it->second.getNodeTypeDisplayString());
-          }
-          const int8_t rssi = it->second.getRSSI();
-          if (rssi < 0) {
-            stream_next_json_object_value(F("rssi"), rssi);
-          }
-          if (it->second.build >= 20107) {
-            stream_next_json_object_value(F("load"), toString(it->second.getLoad(), 2));
-            if (it->second.webgui_portnumber != 80) {
-              stream_next_json_object_value(F("webport"), it->second.webgui_portnumber);
-            }
-          }
-          stream_next_json_object_value(F("ip"), formatIP(it->second.IP()));
-#if FEATURE_USE_IPV6
-          if (it->second.hasIPv6_mac_based_link_local) {
-            stream_next_json_object_value(F("ipv6local"), formatIP(it->second.IPv6_link_local(true), true));
-          }
-          if (it->second.hasIPv6_mac_based_link_global) {
-            stream_next_json_object_value(F("ipv6global"), formatIP(it->second.IPv6_global()));
-          }
-#endif
-          stream_last_json_object_value(F("age"), it->second.getAge());
-        } // if node info exists
-      }   // for loop
-
-      if (comma_between) {
-        addHtml(F("],\n")); // close array if >0 nodes
-      }
-    }
-  #endif
-  }
-
-  taskIndex_t firstTaskIndex = 0;
-  taskIndex_t lastTaskIndex  = TASKS_MAX - 1;
-
-  if (showSpecificTask)
-  {
-    firstTaskIndex = taskNr - 1;
-    lastTaskIndex  = taskNr - 1;
-  }
-  taskIndex_t lastActiveTaskIndex = 0;
-
-  for (taskIndex_t TaskIndex = firstTaskIndex; TaskIndex <= lastTaskIndex; TaskIndex++) {
-    if (validPluginID_fullcheck(Settings.getPluginID_for_task(TaskIndex))) {
-      lastActiveTaskIndex = TaskIndex;
-    }
-  }
-
-  if (!showSpecificTask) {
-    addHtml(F("\"Sensors\":[\n"));
-  }
-
-  // Keep track of the lowest reported TTL and use that as refresh interval.
-  unsigned long lowest_ttl_json = 60;
-
-  for (taskIndex_t TaskIndex = firstTaskIndex; TaskIndex <= lastActiveTaskIndex && validTaskIndex(TaskIndex); TaskIndex++)
-  {
-    const deviceIndex_t DeviceIndex = getDeviceIndex_from_TaskIndex(TaskIndex);
-
-    if (validDeviceIndex(DeviceIndex))
-    {
-      const unsigned long taskInterval = Settings.TaskDeviceTimer[TaskIndex];
-      //LoadTaskSettings(TaskIndex);
-      addHtml('{', '\n');
-
-      unsigned long ttl_json = 60; // Default value
-
-      // For simplicity, do the optional values first.
-      const uint8_t valueCount = getValueCountForTask(TaskIndex);
-
-      if (valueCount != 0) {
-        if (Settings.TaskDeviceEnabled[TaskIndex]) {
-          if (taskInterval == 0) {
-            ttl_json = 1;
-          } else {
-            ttl_json = taskInterval;
-          }
-
-          if (ttl_json < lowest_ttl_json) {
-            lowest_ttl_json = ttl_json;
-          }
-        }
-        addHtml(F("\"TaskValues\": [\n"));
-
-        struct EventStruct TempEvent(TaskIndex);
-
-        for (uint8_t x = 0; x < valueCount; x++)
-        {
-          addHtml('{');
-          const String value = formatUserVarNoCheck(&TempEvent, x);
-          uint8_t nrDecimals    = Cache.getTaskDeviceValueDecimals(TaskIndex, x);
-
-          if (mustConsiderAsJSONString(value)) {
-            // Flag as not to treat as a float
-            nrDecimals = 255;
-          }
-          stream_next_json_object_value(F("ValueNumber"), x + 1);
-          stream_next_json_object_value(F("Name"),        Cache.getTaskDeviceValueName(TaskIndex, x));
-          stream_next_json_object_value(F("NrDecimals"),  nrDecimals);
-          stream_last_json_object_value(F("Value"), value);
-
-          if (x < (valueCount - 1)) {
-            stream_comma_newline();
-          }
-        }
-        addHtml(F("],\n"));
-      }
-
-#if FEATURE_PLUGIN_STATS && FEATURE_CHART_JS
-      if (showPluginStats && Device[DeviceIndex].PluginStats) {
-        PluginTaskData_base *taskData = getPluginTaskDataBaseClassOnly(TaskIndex);
-        if (taskData != nullptr && taskData->nrSamplesPresent() > 0) {
-          addHtml(F("\"PluginStats\":\n"));
-          taskData->plot_ChartJS(true);
-          stream_comma_newline();
-        }
-      }
-#endif
-
-
-      if (showSpecificTask) {
-        stream_next_json_object_value(F("TTL"), ttl_json * 1000);
-      }
-
-      if (showDataAcquisition) {
-        addHtml(F("\"DataAcquisition\": [\n"));
-
-        for (controllerIndex_t x = 0; x < CONTROLLER_MAX; x++)
-        {
-          addHtml('{');
-          stream_next_json_object_value(F("Controller"), x + 1);
-          stream_next_json_object_value(F("IDX"),        Settings.TaskDeviceID[x][TaskIndex]);
-          stream_last_json_object_value(F("Enabled"), jsonBool(Settings.TaskDeviceSendData[x][TaskIndex]));
-
-          if (x < (CONTROLLER_MAX - 1)) {
-            stream_comma_newline();
-          }
-        }
-        addHtml(F("],\n"));
-      }
-
-      if (showTaskDetails) {
-        stream_next_json_object_value(F("TaskInterval"),     taskInterval);
-        stream_next_json_object_value(F("Type"),             getPluginNameFromDeviceIndex(DeviceIndex));
-        stream_next_json_object_value(F("TaskName"),         getTaskDeviceName(TaskIndex));
-        stream_next_json_object_value(F("TaskDeviceNumber"), Settings.getPluginID_for_task(TaskIndex).value);
-        for(int i = 0; i < 3; i++) {
-          if (Settings.TaskDevicePin[i][TaskIndex] >= 0) {
-            stream_next_json_object_value(concat(F("TaskDeviceGPIO"), i + 1) , static_cast<int>(Settings.TaskDevicePin[i][TaskIndex]));
-          }
-        }
-
-        #if FEATURE_I2CMULTIPLEXER
-        if (Device[DeviceIndex].Type == DEVICE_TYPE_I2C && isI2CMultiplexerEnabled()) {
-          int8_t channel = Settings.I2C_Multiplexer_Channel[TaskIndex];
-          if (bitRead(Settings.I2C_Flags[TaskIndex], I2C_FLAGS_MUX_MULTICHANNEL)) {
-            addHtml(F("\"I2CBus\" : ["));
-            uint8_t b = 0;
-            for (uint8_t c = 0; c < I2CMultiplexerMaxChannels(); c++) {
-              if (bitRead(channel, c)) {
-                if (b > 0) { stream_comma_newline(); }
-                b++;
-                addHtml(F("\"Multiplexer channel "));
-                addHtmlInt(c);
-                addHtml('"');
-              }
-            }
-            addHtml(F("],\n"));
-          } else {
-            if (channel == -1){
-              stream_next_json_object_value(F("I2Cbus"),       F("Standard I2C bus"));
-            } else {
-              String i2cChannel = F("Multiplexer channel ");
-              i2cChannel += String(channel);
-              stream_next_json_object_value(F("I2Cbus"),       i2cChannel);
-            }
-          }
-        }
-        #endif // if FEATURE_I2CMULTIPLEXER
-      }
-      stream_next_json_object_value(F("TaskEnabled"), 
-        // jsonBool(Settings.TaskDeviceEnabled[TaskIndex].enabled));
-        jsonBool(Settings.TaskDeviceEnabled[TaskIndex]));
-
-      stream_last_json_object_value(F("TaskNumber"), TaskIndex + 1);
-
-      if (TaskIndex != lastActiveTaskIndex) {
-        addHtml(',');
-      }
-      addHtml('\n');
-    }
-  }
-
-  if (!showSpecificTask) {
-    addHtml(F("],\n"));
-    stream_last_json_object_value(F("TTL"), lowest_ttl_json * 1000);
-  }
-
-  TXBuffer.endStream();
-  STOP_TIMER(HANDLE_SERVING_WEBPAGE_JSON);
-}
-
-// ********************************************************************************
-// JSON formatted timing statistics
-// ********************************************************************************
-
-#ifdef WEBSERVER_NEW_UI
-void handle_timingstats_json() {
-  TXBuffer.startJsonStream();
-  json_init();
-  json_open();
-  # if FEATURE_TIMING_STATS
-  jsonStatistics(false);
-  # endif // if FEATURE_TIMING_STATS
-  json_close();
-  TXBuffer.endStream();
-}
-
-#endif // WEBSERVER_NEW_UI
-
-#ifdef WEBSERVER_NEW_UI
-
-#if FEATURE_ESPEASY_P2P
-void handle_nodes_list_json() {
-  if (!isLoggedIn()) { return; }
-  TXBuffer.startJsonStream();
-  json_init();
-  json_open(true);
-
-  for (auto it = Nodes.begin(); it != Nodes.end(); ++it)
-  {
-    if (it->second.ip[0] != 0)
-    {
-      json_open();
-      bool isThisUnit = it->first == Settings.Unit;
-
-      if (isThisUnit) {
-        json_number(F("thisunit"), String(1));
-      }
-
-      json_number(F("first"), String(it->first));
-      json_prop(F("name"), isThisUnit ? Settings.getName() : it->second.getNodeName());
-
-      if (it->second.build) { json_prop(F("build"), formatSystemBuildNr(it->second.build)); }
-      json_prop(F("type"), it->second.getNodeTypeDisplayString());
-      json_prop(F("ip"),   formatIP(it->second.ip));
-      json_number(F("age"), String(it->second.getAge() / 1000)); // time in seconds
-      json_close();
-    }
-  }
-  json_close(true);
-  TXBuffer.endStream();
-}
-#endif
-
-void handle_buildinfo() {
-  if (!isLoggedIn()) { return; }
-  TXBuffer.startJsonStream();
-  json_init();
-  json_open();
-  {
-    json_open(true, F("plugins"));
-
-    for (deviceIndex_t x; x <= getDeviceCount(); x++) {
-      const pluginID_t pluginID = getPluginID_from_DeviceIndex(x);
-      if (validPluginID(pluginID)) {
-        json_open();
-        json_number(F("id"), String(pluginID));
-        json_prop(F("name"), getPluginNameFromDeviceIndex(x));
-        json_close();
-      }
-    }
-    json_close(true);
-  }
-  {
-    json_open(true, F("controllers"));
-
-    for (protocolIndex_t x = 0; x < getHighestIncludedCPluginID(); x++) {
-      if (getCPluginID_from_ProtocolIndex(x) != INVALID_C_PLUGIN_ID) {
-        json_open();
-        json_number(F("id"), String(x + 1));
-        json_prop(F("name"), getCPluginNameFromProtocolIndex(x));
-        json_close();
-      }
-    }
-    json_close(true);
-  }
-#if FEATURE_NOTIFIER
-  {
-    json_open(true, F("notifications"));
-
-    for (uint8_t x = 0; x < NPLUGIN_MAX; x++) {
-      if (validNPluginID(NPlugin_id[x])) {
-        json_open();
-        json_number(F("id"), String(x + 1));
-        json_prop(F("name"), getNPluginNameFromNotifierIndex(x));
-        json_close();
-      }
-    }
-    json_close(true);
-  }
-#endif
-  json_prop(LabelType::BUILD_DESC);
-  json_prop(LabelType::GIT_BUILD);
-  json_prop(LabelType::SYSTEM_LIBRARIES);
-  json_prop(LabelType::PLUGIN_COUNT);
-  json_prop(LabelType::PLUGIN_DESCRIPTION);
-  json_close();
-  TXBuffer.endStream();
-}
-
-#endif // WEBSERVER_NEW_UI
-
-
-/*********************************************************************************************\
-   Streaming versions directly to TXBuffer
-\*********************************************************************************************/
-void stream_to_json_object_value(const __FlashStringHelper *  object, const String& value) {
-  stream_to_json_object_value(String(object), value);
-}
-
-void stream_to_json_object_value(const String& object, const String& value) {
-  addHtml(strformat(
-    F("\"%s\":%s"),
-    object.c_str(),
-    to_json_value(value).c_str()));
-}
-
-void stream_to_json_object_value(const __FlashStringHelper *  object, int value) {
-  stream_to_json_object_value(String(object), value);
-}
-
-void stream_to_json_object_value(const String& object, int value) {
-  addHtml(strformat(
-    F("\"%s\":%d"),
-    object.c_str(),
-    value));
-}
-
-String jsonBool(bool value) {
-  return boolToString(value);
-}
-
-
-// Add JSON formatted data directly to the TXbuffer, including a trailing comma.
-void stream_next_json_object_value(const __FlashStringHelper * object, const String& value) {
-  stream_to_json_object_value(object, value);
-  stream_comma_newline();
-}
-
-void stream_next_json_object_value(const __FlashStringHelper * object, String&& value) {
-  stream_to_json_object_value(object, value);
-  stream_comma_newline();
-}
-
-void stream_next_json_object_value(const String& object, const String& value) {
-  stream_to_json_object_value(object, value);
-  stream_comma_newline();
-}
-
-void stream_next_json_object_value(const __FlashStringHelper * object, int value) {
-  stream_to_json_object_value(object, value);
-  stream_comma_newline();
-}
-
-void stream_next_json_object_value(const String& object, int value) {
-  stream_to_json_object_value(object, value);
-  stream_comma_newline();
-}
-
-void stream_newline_close_brace() {
-  addHtml('\n', '}');
-}
-
-
-// Add JSON formatted data directly to the TXbuffer, including a closing '}'
-void stream_last_json_object_value(const __FlashStringHelper * object, const String& value) {
-  stream_to_json_object_value(object, value);
-  stream_newline_close_brace();
-}
-
-void stream_last_json_object_value(const __FlashStringHelper * object, String&& value) {
-  stream_to_json_object_value(object, value);
-  stream_newline_close_brace();
-}
-
-void stream_last_json_object_value(const String& object, const String& value) {
-  stream_to_json_object_value(object, value);
-  stream_newline_close_brace();
-}
-
-void stream_last_json_object_value(const __FlashStringHelper * object, int value) {
-  stream_to_json_object_value(object, value);
-  stream_newline_close_brace();
-}
-
-void stream_json_object_values(const LabelType::Enum labels[])
-{
-  size_t i = 0;
-  LabelType::Enum cur  = static_cast<const LabelType::Enum>(pgm_read_byte(labels + i));
-
-  while (true) {
-    const LabelType::Enum next = static_cast<const LabelType::Enum>(pgm_read_byte(labels + i + 1));
-    const bool nextIsLast      = next == LabelType::MAX_LABEL;
-
-    if (nextIsLast) {
-      stream_last_json_object_value(cur);
-      return;
-    } else {
-      stream_next_json_object_value(cur);
-    }
-    ++i;
-    cur = next;
-  }
-}
-
-void stream_next_json_object_value(LabelType::Enum label) {
-  stream_next_json_object_value(getLabel(label), getValue(label));
-}
-
-void stream_last_json_object_value(LabelType::Enum label) {
-  stream_last_json_object_value(getLabel(label), getValue(label));
->>>>>>> 4f1f471b
 }