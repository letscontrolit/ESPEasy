#include "../ControllerQueue/MQTT_queue_element.h"

#if FEATURE_MQTT

MQTT_queue_element::MQTT_queue_element(int ctrl_idx,
                                       taskIndex_t TaskIndex,
                                       const String& topic, const String& payload, bool retained) :
  TaskIndex(TaskIndex), controller_idx(ctrl_idx), _retained(retained)
{
  #ifdef USE_SECOND_HEAP
  HeapSelectIram ephemeral;
  #endif
  // Copy in the scope of the constructor, so we might store it in the 2nd heap
  _topic = topic;
  _payload = payload;

  removeEmptyTopics();
}

MQTT_queue_element::MQTT_queue_element(int         ctrl_idx,
                                       taskIndex_t TaskIndex,
                                       String   && topic,
                                       String   && payload,
                                       bool        retained)
  : TaskIndex(TaskIndex), controller_idx(ctrl_idx), _retained(retained)
{
  // Copy in the scope of the constructor, so we might store it in the 2nd heap
  #ifdef USE_SECOND_HEAP
  HeapSelectIram ephemeral;
  if (topic.length() && !mmu_is_iram(&(topic[0]))) {
    _topic = topic;
  } else {
    _topic = std::move(topic);  
  }
  if (payload.length() && !mmu_is_iram(&(payload[0]))) {
    _payload = payload;
  } else {
    _payload = std::move(payload);
  }
  #else
  _topic = std::move(topic);
  _payload = std::move(payload);
  #endif

  removeEmptyTopics();
}

size_t MQTT_queue_element::getSize() const {
  return sizeof(*this) + _topic.length() + _payload.length();
}

bool MQTT_queue_element::isDuplicate(const MQTT_queue_element& other) const {
  if ((other.controller_idx != controller_idx) ||
      (other._retained != _retained) ||
      other._topic != _topic ||
      other._payload != _payload) {
    return false;
  }
  return true;
}

void MQTT_queue_element::removeEmptyTopics() {
  // some parts of the topic may have been replaced by empty strings,
  // or "/status" may have been appended to a topic ending with a "/"
  // Get rid of "//"
  while (_topic.indexOf(F("//")) != -1) {
    _topic.replace(F("//"), F("/"));
  }
}
<<<<<<< HEAD
#endif
=======
#endif // if FEATURE_MQTT
>>>>>>> 9044f431
<|MERGE_RESOLUTION|>--- conflicted
+++ resolved
@@ -67,8 +67,4 @@
     _topic.replace(F("//"), F("/"));
   }
 }
-<<<<<<< HEAD
-#endif
-=======
-#endif // if FEATURE_MQTT
->>>>>>> 9044f431
+#endif // if FEATURE_MQTT