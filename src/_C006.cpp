#include "src/Helpers/_CPlugin_Helper.h"
#ifdef USES_C006

// #######################################################################################################
// ########################### Controller Plugin 006: PiDome MQTT ########################################
// #######################################################################################################

<<<<<<< HEAD
/** Changelog:
 * 2023-08-18 tonhuisman: Clean up source for pull request
 * 2023-03-15 tonhuisman: Handle setting payload to (Dummy) Devices via topic SysName/TaskName/ValueName/set
 * 2023-03 Changelog started
 */
# include "src/Commands/InternalCommands.h"
=======
# include "src/Commands/ExecuteCommand.h"
>>>>>>> dfe2bdad
# include "src/ESPEasyCore/Controller.h"
# include "src/Globals/Settings.h"
# include "src/Helpers/_CPlugin_Helper_mqtt.h"
# include "src/Helpers/Network.h"
# include "src/Helpers/PeriodicalActions.h"
# include "_Plugin_Helper.h"

# define CPLUGIN_006
# define CPLUGIN_ID_006         6
# define CPLUGIN_NAME_006       "PiDome MQTT"

String CPlugin_006_pubname;
bool   CPlugin_006_mqtt_retainFlag = false;


bool CPlugin_006(CPlugin::Function function, struct EventStruct *event, String& string)
{
  bool success = false;

  switch (function)
  {
    case CPlugin::Function::CPLUGIN_PROTOCOL_ADD:
    {
      ProtocolStruct& proto = getProtocolStruct(event->idx); //      = CPLUGIN_ID_006;
      proto.usesMQTT     = true;
      proto.usesTemplate = true;
      proto.usesAccount  = false;
      proto.usesPassword = false;
      proto.usesExtCreds = true;
      proto.defaultPort  = 1883;
      proto.usesID       = false;
      break;
    }

    case CPlugin::Function::CPLUGIN_GET_DEVICENAME:
    {
      string = F(CPLUGIN_NAME_006);
      break;
    }

    case CPlugin::Function::CPLUGIN_INIT:
    {
      success = init_mqtt_delay_queue(event->ControllerIndex, CPlugin_006_pubname, CPlugin_006_mqtt_retainFlag);
      break;
    }

    case CPlugin::Function::CPLUGIN_EXIT:
    {
      exit_mqtt_delay_queue();
      break;
    }

    case CPlugin::Function::CPLUGIN_PROTOCOL_TEMPLATE:
    {
      event->String1 = F("/Home/#");
      event->String2 = F("/hooks/devices/%id%/SensorData/%valname%");
      break;
    }

    case CPlugin::Function::CPLUGIN_PROTOCOL_RECV:
    {
      if (!MQTT_handle_topic_commands(event, false)) { // Only handle /set option
        // topic structure /Home/Floor/Location/device/<systemname>/gpio/16
        // Split topic into array
        String  tmpTopic = event->String1.substring(1);
        String  topicSplit[10];
        int     SlashIndex = tmpTopic.indexOf('/');
        uint8_t count      = 0;

        while (SlashIndex > 0 && count < 10 - 1)
        {
          topicSplit[count] = tmpTopic.substring(0, SlashIndex);
          tmpTopic          = tmpTopic.substring(SlashIndex + 1);
          SlashIndex        = tmpTopic.indexOf('/');
          count++;
        }
        topicSplit[count] = tmpTopic;

        const String name = topicSplit[4];

        if (name.equals(Settings.Name))
        {
          String cmd = topicSplit[5];
          cmd += ',';
          cmd += topicSplit[6].toInt(); // Par1
          cmd += ',';
          const bool isTrue = event->String2.equalsIgnoreCase(F("true"));

          if ((event->String2.equalsIgnoreCase(F("false"))) ||
              (isTrue))
          {
            cmd += isTrue ? '1' : '0'; // Par2
          }
          else
          {
            cmd += event->String2; // Par2
          }

          // ExecuteCommand_all(EventValueSource::Enum::VALUE_SOURCE_MQTT, cmd.c_str());
          MQTT_execute_command(cmd);
        }
<<<<<<< HEAD
=======
        ExecuteCommand_all({EventValueSource::Enum::VALUE_SOURCE_MQTT, std::move(cmd)}, true);
>>>>>>> dfe2bdad
      }
      break;
    }

    case CPlugin::Function::CPLUGIN_PROTOCOL_SEND:
    {
      if (MQTT_queueFull(event->ControllerIndex)) {
        break;
      }

      success = MQTT_protocol_send(event, CPlugin_006_pubname, CPlugin_006_mqtt_retainFlag);

<<<<<<< HEAD
=======
      statusLED(true);

      //LoadTaskSettings(event->TaskIndex); // FIXME TD-er: This can probably be removed
      parseControllerVariables(pubname, event, false);

      uint8_t valueCount = getValueCountForTask(event->TaskIndex);

      for (uint8_t x = 0; x < valueCount; x++)
      {
        String tmppubname = pubname;
        parseSingleControllerVariable(tmppubname, event, x, false);

        // Small optimization so we don't try to copy potentially large strings
        if (event->sensorType == Sensor_VType::SENSOR_TYPE_STRING) {
          if (MQTTpublish(event->ControllerIndex, event->TaskIndex, tmppubname.c_str(), event->String2.c_str(), mqtt_retainFlag))
            success = true;
        } else {
          if (MQTTpublish(event->ControllerIndex, event->TaskIndex, std::move(tmppubname), formatUserVarNoCheck(event, x), mqtt_retainFlag))
            success = true;
        }
      }
>>>>>>> dfe2bdad
      break;
    }

    case CPlugin::Function::CPLUGIN_FLUSH:
    {
      processMQTTdelayQueue();
      delay(0);
      break;
    }

    default:
      break;
  }
  return success;
}

#endif // ifdef USES_C006<|MERGE_RESOLUTION|>--- conflicted
+++ resolved
@@ -5,16 +5,13 @@
 // ########################### Controller Plugin 006: PiDome MQTT ########################################
 // #######################################################################################################
 
-<<<<<<< HEAD
 /** Changelog:
  * 2023-08-18 tonhuisman: Clean up source for pull request
  * 2023-03-15 tonhuisman: Handle setting payload to (Dummy) Devices via topic SysName/TaskName/ValueName/set
  * 2023-03 Changelog started
  */
-# include "src/Commands/InternalCommands.h"
-=======
+// # include "src/Commands/InternalCommands.h"
 # include "src/Commands/ExecuteCommand.h"
->>>>>>> dfe2bdad
 # include "src/ESPEasyCore/Controller.h"
 # include "src/Globals/Settings.h"
 # include "src/Helpers/_CPlugin_Helper_mqtt.h"
@@ -116,10 +113,6 @@
           // ExecuteCommand_all(EventValueSource::Enum::VALUE_SOURCE_MQTT, cmd.c_str());
           MQTT_execute_command(cmd);
         }
-<<<<<<< HEAD
-=======
-        ExecuteCommand_all({EventValueSource::Enum::VALUE_SOURCE_MQTT, std::move(cmd)}, true);
->>>>>>> dfe2bdad
       }
       break;
     }
@@ -132,30 +125,6 @@
 
       success = MQTT_protocol_send(event, CPlugin_006_pubname, CPlugin_006_mqtt_retainFlag);
 
-<<<<<<< HEAD
-=======
-      statusLED(true);
-
-      //LoadTaskSettings(event->TaskIndex); // FIXME TD-er: This can probably be removed
-      parseControllerVariables(pubname, event, false);
-
-      uint8_t valueCount = getValueCountForTask(event->TaskIndex);
-
-      for (uint8_t x = 0; x < valueCount; x++)
-      {
-        String tmppubname = pubname;
-        parseSingleControllerVariable(tmppubname, event, x, false);
-
-        // Small optimization so we don't try to copy potentially large strings
-        if (event->sensorType == Sensor_VType::SENSOR_TYPE_STRING) {
-          if (MQTTpublish(event->ControllerIndex, event->TaskIndex, tmppubname.c_str(), event->String2.c_str(), mqtt_retainFlag))
-            success = true;
-        } else {
-          if (MQTTpublish(event->ControllerIndex, event->TaskIndex, std::move(tmppubname), formatUserVarNoCheck(event, x), mqtt_retainFlag))
-            success = true;
-        }
-      }
->>>>>>> dfe2bdad
       break;
     }
 
