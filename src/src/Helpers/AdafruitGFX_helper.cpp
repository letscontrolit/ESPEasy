#include "../Helpers/AdafruitGFX_helper.h"
#include "../../_Plugin_Helper.h"

#ifdef PLUGIN_USES_ADAFRUITGFX

# include "../Helpers/StringConverter.h"
# include "../WebServer/Markup_Forms.h"
# if FEATURE_SD && defined(ADAGFX_ENABLE_BMP_DISPLAY)
#  include <SD.h>
# endif // if FEATURE_SD && defined(ADAGFX_ENABLE_BMP_DISPLAY)

# if ADAGFX_FONTS_INCLUDED
#  include "../Static/Fonts/Seven_Segment24pt7b.h"
#  include "../Static/Fonts/Seven_Segment18pt7b.h"
#  include "../Static/Fonts/FreeSans9pt7b.h"
#  ifdef ADAGFX_FONTS_EXTRA_8PT_INCLUDED
#   include "../Static/Fonts/angelina8pt7b.h"
#   include "../Static/Fonts/NovaMono8pt7b.h"
#   include "../Static/Fonts/unispace8pt7b.h"
#   include "../Static/Fonts/unispace_italic8pt7b.h"
#   include "../Static/Fonts/whitrabt8pt7b.h"
#   ifdef ADAGFX_FONTS_EXTRA_8PT_ROBOTO
#    include "../Static/Fonts/Roboto_Regular8pt7b.h"
#   endif // ifdef ADAGFX_FONTS_EXTRA_8PT_ROBOTO
#   ifdef ADAGFX_FONTS_EXTRA_8PT_ROBOTOCONDENSED
#    include "../Static/Fonts/RobotoCondensed_Regular8pt7b.h"
#   endif // ifdef ADAGFX_FONTS_EXTRA_8PT_ROBOTOCONDENSED
#   ifdef ADAGFX_FONTS_EXTRA_8PT_ROBOTOMONO
#    include "../Static/Fonts/RobotoMono_Regular8pt7b.h"
#   endif // ifdef ADAGFX_FONTS_EXTRA_8PT_ROBOTOMONO
#  endif // ifdef ADAGFX_FONTS_EXTRA_8PT_INCLUDED
#  ifdef ADAGFX_FONTS_EXTRA_12PT_INCLUDED
#   include "../Static/Fonts/angelina12pt7b.h"
#   include "../Static/Fonts/NovaMono12pt7b.h"
#   include "../Static/Fonts/RepetitionScrolling12pt7b.h"
#   include "../Static/Fonts/unispace12pt7b.h"
#   include "../Static/Fonts/unispace_italic12pt7b.h"
#   include "../Static/Fonts/whitrabt12pt7b.h"
#   ifdef ADAGFX_FONTS_EXTRA_12PT_ROBOTO
#    include "../Static/Fonts/Roboto_Regular12pt7b.h"
#   endif // ifdef ADAGFX_FONTS_EXTRA_12PT_ROBOTO
#   ifdef ADAGFX_FONTS_EXTRA_12PT_ROBOTOCONDENSED
#    include "../Static/Fonts/RobotoCondensed_Regular12pt7b.h"
#   endif // ifdef ADAGFX_FONTS_EXTRA_12PT_ROBOTOCONDENSED
#   ifdef ADAGFX_FONTS_EXTRA_12PT_ROBOTOMONO
#    include "../Static/Fonts/RobotoMono_Regular12pt7b.h"
#   endif // ifdef ADAGFX_FONTS_EXTRA_12PT_ROBOTOMONO
#  endif // ifdef ADAGFX_FONTS_EXTRA_12PT_INCLUDED
#  ifdef ADAGFX_FONTS_EXTRA_16PT_INCLUDED
#   include "../Static/Fonts/AmerikaSans16pt7b.h"
#   include "../Static/Fonts/whitrabt16pt7b.h"
#   ifdef ADAGFX_FONTS_EXTRA_16PT_ROBOTO
#    include "../Static/Fonts/Roboto_Regular16pt7b.h"
#   endif // ifdef ADAGFX_FONTS_EXTRA_16PT_ROBOTO
#   ifdef ADAGFX_FONTS_EXTRA_16PT_ROBOTOCONDENSED
#    include "../Static/Fonts/RobotoCondensed_Regular16pt7b.h"
#   endif // ifdef ADAGFX_FONTS_EXTRA_16PT_ROBOTOCONDENSED
#   ifdef ADAGFX_FONTS_EXTRA_16PT_ROBOTOMONO
#    include "../Static/Fonts/RobotoMono_Regular16pt7b.h"
#   endif // ifdef ADAGFX_FONTS_EXTRA_16PT_ROBOTOMONO
#  endif // ifdef ADAGFX_FONTS_EXTRA_16PT_INCLUDED
#  ifdef ADAGFX_FONTS_EXTRA_18PT_INCLUDED
#   include "../Static/Fonts/whitrabt18pt7b.h"
#  endif // ifdef ADAGFX_FONTS_EXTRA_18PT_INCLUDED
#  ifdef ADAGFX_FONTS_EXTRA_20PT_INCLUDED
#   include "../Static/Fonts/whitrabt20pt7b.h"
#  endif // ifdef ADAGFX_FONTS_EXTRA_20PT_INCLUDED
# endif  // if ADAGFX_FONTS_INCLUDED

/******************************************************************************************
 * get the display text for a 'text print mode' enum value
 *****************************************************************************************/
const __FlashStringHelper* toString(const AdaGFXTextPrintMode& mode) {
  switch (mode) {
    case AdaGFXTextPrintMode::ContinueToNextLine: return F("Continue to next line");
    case AdaGFXTextPrintMode::TruncateExceedingMessage: return F("Truncate exceeding message");
    case AdaGFXTextPrintMode::ClearThenTruncate: return F("Clear then truncate exceeding message");
    case AdaGFXTextPrintMode::TruncateExceedingCentered: return F("Truncate, centered if maxWidth set");
    case AdaGFXTextPrintMode::MAX: break;
  }
  return F("None");
}

/******************************************************************************************
 * get the display text for a color depth enum value
 *****************************************************************************************/
const __FlashStringHelper* toString(const AdaGFXColorDepth& colorDepth) {
  switch (colorDepth) {
    case AdaGFXColorDepth::Monochrome: return F("Monochrome");
    case AdaGFXColorDepth::BlackWhiteRed: return F("Monochrome + 1 color");
    case AdaGFXColorDepth::BlackWhite2Greyscales: return F("Monochrome + 2 grey levels");
    # if ADAGFX_SUPPORT_7COLOR
    case AdaGFXColorDepth::SevenColor: return F("eInk - 7 colors");
    # endif // if ADAGFX_SUPPORT_7COLOR
    # if ADAGFX_SUPPORT_8and16COLOR
    case AdaGFXColorDepth::EightColor: return F("TFT - 8 colors");
    case AdaGFXColorDepth::SixteenColor: return F("TFT - 16 colors");
    # endif // if ADAGFX_SUPPORT_8and16COLOR
    case AdaGFXColorDepth::FullColor: return F("Full color - 65535 colors");
  }
  return F("None");
}

# if ADAGFX_ENABLE_BUTTON_DRAW

/******************************************************************************************
 * get the display text for a button type enum value
 *****************************************************************************************/
const __FlashStringHelper* toString(const Button_type_e button) {
  switch (button) {
    case Button_type_e::None: return F("None");
    case Button_type_e::Square: return F("Square");
    case Button_type_e::Rounded: return F("Rounded");
    case Button_type_e::Circle: return F("Circle");
    case Button_type_e::ArrowLeft: return F("Arrow, left");
    case Button_type_e::ArrowUp: return F("Arrow, up");
    case Button_type_e::ArrowRight: return F("Arrow, right");
    case Button_type_e::ArrowDown: return F("Arrow, down");
    case Button_type_e::Button_MAX: break;
  }
  return F("Unsupported!");
}

/******************************************************************************************
 * get the display text for a button layout enum value
 *****************************************************************************************/
const __FlashStringHelper* toString(const Button_layout_e layout) {
  switch (layout) {
    case Button_layout_e::CenterAligned: return F("Centered");
    case Button_layout_e::LeftAligned: return F("Left-aligned");
    case Button_layout_e::TopAligned: return F("Top-aligned");
    case Button_layout_e::RightAligned: return F("Right-aligned");
    case Button_layout_e::BottomAligned: return F("Bottom-aligned");
    case Button_layout_e::LeftTopAligned: return F("Left-Top-aligned");
    case Button_layout_e::RightTopAligned: return F("Right-Top-aligned");
    case Button_layout_e::RightBottomAligned: return F("Right-Bottom-aligned");
    case Button_layout_e::LeftBottomAligned: return F("Left-Bottom-aligned");
    case Button_layout_e::NoCaption: return F("No Caption");
    case Button_layout_e::Bitmap: return F("Bitmap image");
    case Button_layout_e::Alignment_MAX: break;
  }
  return F("Unsupported!");
}

# endif // if ADAGFX_ENABLE_BUTTON_DRAW

/*****************************************************************************************
 * Show a selector for all available 'Text print mode' options, for use in PLUGIN_WEBFORM_LOAD
 ****************************************************************************************/
void AdaGFXFormTextPrintMode(const __FlashStringHelper *id,
                             uint8_t                    selectedIndex) {
  const int textModeCount                             = static_cast<int>(AdaGFXTextPrintMode::MAX);
  const __FlashStringHelper *textModes[textModeCount] = { // Be sure to use all available modes from enum!
    toString(AdaGFXTextPrintMode::ContinueToNextLine),
    toString(AdaGFXTextPrintMode::TruncateExceedingMessage),
    toString(AdaGFXTextPrintMode::ClearThenTruncate),
    toString(AdaGFXTextPrintMode::TruncateExceedingCentered),
  };
  const int textModeOptions[textModeCount] = {
    static_cast<int>(AdaGFXTextPrintMode::ContinueToNextLine),
    static_cast<int>(AdaGFXTextPrintMode::TruncateExceedingMessage),
    static_cast<int>(AdaGFXTextPrintMode::ClearThenTruncate),
    static_cast<int>(AdaGFXTextPrintMode::TruncateExceedingCentered),
  };

  addFormSelector(F("Text print Mode"), id, textModeCount, textModes, textModeOptions, selectedIndex);
}

void AdaGFXFormColorDepth(const __FlashStringHelper *id,
                          uint16_t                   selectedIndex,
                          bool                       enabled) {
  # if ADAGFX_SUPPORT_7COLOR
  #  if ADAGFX_SUPPORT_8and16COLOR
  const int colorDepthCount = 7 + 1;
  #  else // if ADAGFX_SUPPORT_8and16COLOR
  const int colorDepthCount = 5 + 1;
  #  endif // if ADAGFX_SUPPORT_8and16COLOR
  # else // if ADAGFX_SUPPORT_7COLOR
  #  if ADAGFX_SUPPORT_8and16COLOR
  const int colorDepthCount = 6 + 1;
  #  else // if ADAGFX_SUPPORT_8and16COLOR
  const int colorDepthCount = 4 + 1;
  #  endif // if ADAGFX_SUPPORT_8and16COLOR
  # endif // if ADAGFX_SUPPORT_7COLOR
  const __FlashStringHelper *colorDepths[colorDepthCount] = { // Be sure to use all available modes from enum!
    toString(static_cast<AdaGFXColorDepth>(0)),               // include None
    toString(AdaGFXColorDepth::Monochrome),
    toString(AdaGFXColorDepth::BlackWhiteRed),
    toString(AdaGFXColorDepth::BlackWhite2Greyscales),
    # if ADAGFX_SUPPORT_7COLOR
    toString(AdaGFXColorDepth::SevenColor),
    # endif // if ADAGFX_SUPPORT_7COLOR
    # if ADAGFX_SUPPORT_8and16COLOR
    toString(AdaGFXColorDepth::EightColor),
    toString(AdaGFXColorDepth::SixteenColor),
    # endif // if ADAGFX_SUPPORT_8and16COLOR
    toString(AdaGFXColorDepth::FullColor)
  };
  const int colorDepthOptions[colorDepthCount] = {
    0,
    static_cast<int>(AdaGFXColorDepth::Monochrome),
    static_cast<int>(AdaGFXColorDepth::BlackWhiteRed),
    static_cast<int>(AdaGFXColorDepth::BlackWhite2Greyscales),
    # if ADAGFX_SUPPORT_7COLOR
    static_cast<int>(AdaGFXColorDepth::SevenColor),
    # endif // if ADAGFX_SUPPORT_7COLOR
    # if ADAGFX_SUPPORT_8and16COLOR
    static_cast<int>(AdaGFXColorDepth::EightColor),
    static_cast<int>(AdaGFXColorDepth::SixteenColor),
    # endif // if ADAGFX_SUPPORT_8and16COLOR
    static_cast<int>(AdaGFXColorDepth::FullColor)
  };

  addRowLabel_tr_id(F("Display Color-depth"), id);
  addSelector(id, colorDepthCount, colorDepths, colorDepthOptions, NULL, selectedIndex, false, enabled);
}

/*****************************************************************************************
 * Show a selector for Rotation options, supported by Adafruit_GFX
 ****************************************************************************************/
void AdaGFXFormRotation(const __FlashStringHelper *id,
                        uint8_t                    selectedIndex) {
  const __FlashStringHelper *rotationOptions[] = { F("Normal"), F("+90&deg;"), F("+180&deg;"), F("+270&deg;") };
  const int rotationOptionValues[]             = { 0, 1, 2, 3 };

  addFormSelector(F("Rotation"), id, 4, rotationOptions, rotationOptionValues, selectedIndex);
}

/*****************************************************************************************
 * Show a checkbox & note to disable background-fill for text
 ****************************************************************************************/
void AdaGFXFormTextBackgroundFill(const __FlashStringHelper *id,
                                  uint8_t                    selectedIndex) {
  addFormCheckBox(F("Background-fill for text"), id, selectedIndex);
  # ifndef LIMIT_BUILD_SIZE
  addFormNote(F("Fill entire line-height with background color."));
  # endif // ifndef LIMIT_BUILD_SIZE
}

/*****************************************************************************************
 * Show a checkbox & note to enable col/row mode for txp, txz and txtfull subcommands
 ****************************************************************************************/
void AdaGFXFormTextColRowMode(const __FlashStringHelper *id,
                              bool                       selectedState) {
  addFormCheckBox(F("Text Coordinates in col/row"), id, selectedState);
  # ifndef LIMIT_BUILD_SIZE
  addFormNote(F("Unchecked: Coordinates in pixels. Applies only to 'txp', 'txz' and 'txtfull' subcommands."));
  # endif // ifndef LIMIT_BUILD_SIZE
}

/*****************************************************************************************
 * Show a checkbox & note to enable -1 px compatibility mode for txp and txtfull subcommands
 ****************************************************************************************/
void AdaGFXFormOnePixelCompatibilityOption(const __FlashStringHelper *id,
                                           uint8_t                    selectedIndex) {
  addFormCheckBox(F("Use -1px offset for txp &amp; txtfull"), id, selectedIndex);
  # ifndef LIMIT_BUILD_SIZE
  addFormNote(F("This is for compatibility with the original plugin implementation."));
  # endif // ifndef LIMIT_BUILD_SIZE
}

/*****************************************************************************************
 * Show 2 input fields for Foreground and Background color, translated to known color names or hex with # prefix
 ****************************************************************************************/
void AdaGFXFormForeAndBackColors(const __FlashStringHelper *foregroundId,
                                 uint16_t                   foregroundColor,
                                 const __FlashStringHelper *backgroundId,
                                 uint16_t                   backgroundColor,
                                 AdaGFXColorDepth           colorDepth) {
  String color = AdaGFXcolorToString(foregroundColor, colorDepth);

  addFormTextBox(F("Foreground color"), foregroundId, color, 11);
  color = AdaGFXcolorToString(backgroundColor, colorDepth);
  addFormTextBox(F("Background color"), backgroundId, color, 11);
  # ifndef LIMIT_BUILD_SIZE
  addFormNote(F("Use Color name, '#RGB565' (# + 1..4 hex nibbles) or '#RRGGBB' (# + 6 hex nibbles RGB color)."));
  addFormNote(F("NB: Colors stored as RGB565 value!"));
  # else // ifndef LIMIT_BUILD_SIZE
  addFormNote(F("Use Color name, # + 1..4 hex RGB565 or # + 6 hex nibbles RGB color."));
  # endif // ifndef LIMIT_BUILD_SIZE
}

/*****************************************************************************************
 * Show a pin selector and percentage 1..100 for Backlight settings
 ****************************************************************************************/
void AdaGFXFormBacklight(const __FlashStringHelper *backlightPinId,
                         int8_t                     backlightPin,
                         const __FlashStringHelper *backlightPercentageId,
                         uint16_t                   backlightPercentage) {
  addFormPinSelect(PinSelectPurpose::Generic_output, formatGpioName_output_optional(F("Backlight ")), backlightPinId, backlightPin);

  addFormNumericBox(F("Backlight percentage"), backlightPercentageId, backlightPercentage, 1, 100);
  addUnit(F("1-100%"));
}

/*****************************************************************************************
 * Show pin selector, inverse option and timeout inputs for Displaybutton settings
 ****************************************************************************************/
void AdaGFXFormDisplayButton(const __FlashStringHelper *buttonPinId,
                             int8_t                     buttonPin,
                             const __FlashStringHelper *buttonInverseId,
                             bool                       buttonInverse,
                             const __FlashStringHelper *displayTimeoutId,
                             int                        displayTimeout) {
  addFormPinSelect(PinSelectPurpose::Generic_input, F("Display button"), buttonPinId, buttonPin);

  addFormCheckBox(F("Inversed Logic"), buttonInverseId, buttonInverse);

  addFormNumericBox(F("Display Timeout"), displayTimeoutId, displayTimeout, 0);
  addUnit(F("0 = off"));
}

/*****************************************************************************************
 * Show a numeric input 1..10 for Font scaling setting
 ****************************************************************************************/
void AdaGFXFormFontScaling(const __FlashStringHelper *fontScalingId,
                           uint8_t                    fontScaling,
                           uint8_t                    maxScale) {
  addFormNumericBox(F("Font scaling"), fontScalingId, fontScaling, 1, maxScale);
  String unit = F("1x..");

  unit += maxScale;
  unit += 'x';
  addUnit(unit);
}

/****************************************************************************
 * AdaGFXparseTemplate: Replace variables and adjust unicode special characters to Adafruit font
 ***************************************************************************/
String AdaGFXparseTemplate(const String      & tmpString,
                           const uint8_t       lineSize,
                           AdafruitGFX_helper *gfxHelper) {
  # if ADAGFX_PARSE_SUBCOMMAND

  String result = tmpString;

  if (nullptr != gfxHelper) {
    String trigger = gfxHelper->getTrigger();

    if (!trigger.isEmpty()) {
      int16_t prefixTrigger  = result.indexOf(ADAGFX_PARSE_PREFIX);
      int16_t postfixTrigger = result.indexOf(ADAGFX_PARSE_POSTFIX, prefixTrigger + 1);

      while ((prefixTrigger > -1) && (postfixTrigger > -1) && (postfixTrigger > prefixTrigger)) { // Might be valid
        String subcommand = result.substring(prefixTrigger + ADAGFX_PARSE_POSTFIX_LEN, postfixTrigger);

        if (!subcommand.isEmpty()) {
          String command;
          command.reserve(trigger.length() + 1 + subcommand.length());
          command += trigger;
          command += ',';
          command += subcommand;

          #  ifndef BUILD_NO_DEBUG

          if (loglevelActiveFor(ADAGFX_LOG_LEVEL)) {
            String log;
            log.reserve(command.length() + 20);
            log += F("AdaGFX: inline cmd: ");
            log += command;
            addLogMove(ADAGFX_LOG_LEVEL, log);
          }
          #  endif // ifndef BUILD_NO_DEBUG

          if (gfxHelper->processCommand(command)) { // Execute command and remove from result incl. pre/postfix
            result.remove(prefixTrigger, (postfixTrigger - prefixTrigger) + ADAGFX_PARSE_POSTFIX_LEN);
            prefixTrigger  = result.indexOf(ADAGFX_PARSE_PREFIX);
            postfixTrigger = result.indexOf(ADAGFX_PARSE_POSTFIX, prefixTrigger + 1);
          } else { // If the command fails, exit further processing
            prefixTrigger  = -1;
            postfixTrigger = -1;
            #  ifndef BUILD_NO_DEBUG
            addLog(ADAGFX_LOG_LEVEL, F("AdaGFX: inline cmd: unknown"));
            #  endif // ifndef BUILD_NO_DEBUG
          }
        } else {
          prefixTrigger  = -1;
          postfixTrigger = -1;
        }
      }
    }
  }
  result = parseTemplate_padded(result, lineSize);
  # else // if ADAGFX_PARSE_SUBCOMMAND
  String result = parseTemplate_padded(tmpString, lineSize);
  # endif // if ADAGFX_PARSE_SUBCOMMAND

  const char euro[4]       = { 0xe2, 0x82, 0xac, 0 }; // Unicode euro symbol
  const char euro_ascii[2] = { 0xED, 0 };             // Euro symbol
  result.replace(euro, euro_ascii);

  char unicodePrefix = 0xc2;

  if (result.indexOf(unicodePrefix) != -1) {
    const char degree[3]       = { 0xc2, 0xb0, 0 };  // Unicode degree symbol
    const char degree_ascii[2] = { 0xf7, 0 };        // degree symbol
    result.replace(degree, degree_ascii);

    const char pound[3]       = { 0xc2, 0xa3, 0 };   // Unicode pound symbol
    const char pound_ascii[2] = { 0x9C, 0 };         // pound symbol
    result.replace(pound, pound_ascii);

    const char yen[3]       = { 0xc2, 0xa5, 0 };     // Unicode yen symbol
    const char yen_ascii[2] = { 0x9D, 0 };           // yen symbol
    result.replace(yen, yen_ascii);

    const char cent[3]       = { 0xc2, 0xa2, 0 };    // Unicode cent symbol
    const char cent_ascii[2] = { 0x9B, 0 };          // cent symbol
    result.replace(cent, cent_ascii);

    const char mu[3]       = { 0xc2, 0xb5, 0 };      // Unicode mu/micro (µ) symbol
    const char mu_ascii[2] = { 0xe5, 0 };            // mu/micro symbol
    result.replace(mu, mu_ascii);

    const char plusmin[3]       = { 0xc2, 0xb1, 0 }; // Unicode plusminus symbol
    const char plusmin_ascii[2] = { 0xf0, 0 };       // plusminus symbol
    result.replace(plusmin, plusmin_ascii);

    const char laquo[3]       = { 0xc2, 0xab, 0 };   // Unicode left aquo symbol
    const char laquo_ascii[2] = { 0xae, 0 };         // left aquo symbol
    result.replace(laquo, laquo_ascii);

    const char raquo[3]       = { 0xc2, 0xbb, 0 };   // Unicode right aquote symbol
    const char raquo_ascii[2] = { 0xaf, 0 };         // right aquote symbol
    result.replace(raquo, raquo_ascii);

    const char half[3]       = { 0xc2, 0xbd, 0 };    // Unicode half 1/2 symbol
    const char half_ascii[2] = { 0xab, 0 };          // half 1/2 symbol
    result.replace(half, half_ascii);

    const char quart[3]       = { 0xc2, 0xbc, 0 };   // Unicode quart 1/4 symbol
    const char quart_ascii[2] = { 0xac, 0 };         // quart 1/4 symbol
    result.replace(quart, quart_ascii);

    const char sup2[3]       = { 0xc2, 0xb2, 0 };    // Unicode superscript 2 symbol
    const char sup2_ascii[2] = { 0xfc, 0 };          // superscript 2 symbol
    result.replace(sup2, sup2_ascii);

    // Unsupported characters, replace by something useful
    const char sup1[3]       = { 0xc2, 0xb9, 0 };   // Unicode superscript 1 symbol
    const char sup1_ascii[2] = { 0x31, 0 };         // regular 1 (missing from font)
    result.replace(sup1, sup1_ascii);

    const char sup3[3]       = { 0xc2, 0xb3, 0 };   // Unicode superscript 3 symbol
    const char sup3_ascii[2] = { 0x33, 0 };         // regular 3 (missing from font)
    result.replace(sup3, sup3_ascii);

    const char frac34[3]       = { 0xc2, 0xbe, 0 }; // Unicode fraction 3/4 symbol
    const char frac34_ascii[2] = { 0x5c, 0 };       // regular \ (missing from font)
    result.replace(frac34, frac34_ascii);
    delay(0);
  }

  unicodePrefix = 0xc3;

  if (result.indexOf(unicodePrefix) != -1) {
    // See: https://github.com/letscontrolit/ESPEasy/issues/2081

    const char umlautAE_uni[3]   = { 0xc3, 0x84, 0 };  // Unicode Umlaute AE
    const char umlautAE_ascii[2] = { 0x8e, 0 };        // Umlaute A
    result.replace(umlautAE_uni, umlautAE_ascii);

    const char umlaut_ae_uni[3]  = { 0xc3, 0xa4, 0 };  // Unicode Umlaute ae
    const char umlautae_ascii[2] = { 0x84, 0 };        // Umlaute a
    result.replace(umlaut_ae_uni, umlautae_ascii);

    const char umlautOE_uni[3]   = { 0xc3, 0x96, 0 };  // Unicode Umlaute OE
    const char umlautOE_ascii[2] = { 0x99, 0 };        // Umlaute O
    result.replace(umlautOE_uni, umlautOE_ascii);

    const char umlaut_oe_uni[3]  = { 0xc3, 0xb6, 0 };  // Unicode Umlaute oe
    const char umlautoe_ascii[2] = { 0x94, 0 };        // Umlaute o
    result.replace(umlaut_oe_uni, umlautoe_ascii);

    const char umlautUE_uni[3]   = { 0xc3, 0x9c, 0 };  // Unicode Umlaute UE
    const char umlautUE_ascii[2] = { 0x9a, 0 };        // Umlaute U
    result.replace(umlautUE_uni, umlautUE_ascii);

    const char umlaut_ue_uni[3]  = { 0xc3, 0xbc, 0 };  // Unicode Umlaute ue
    const char umlautue_ascii[2] = { 0x81, 0 };        // Umlaute u
    result.replace(umlaut_ue_uni, umlautue_ascii);

    const char divide_uni[3]   = { 0xc3, 0xb7, 0 };    // Unicode divide symbol
    const char divide_ascii[2] = { 0xf5, 0 };          // Divide symbol
    result.replace(divide_uni, divide_ascii);

    const char umlaut_sz_uni[3]   = { 0xc3, 0x9f, 0 }; // Unicode Umlaute sz
    const char umlaut_sz_ascii[2] = { 0xe0, 0 };       // Umlaute B
    result.replace(umlaut_sz_uni, umlaut_sz_ascii);

    // Unsupported characters, replace by something useful
    const char times[3]       = { 0xc3, 0x97, 0 }; // Unicode multiplication symbol
    const char times_ascii[2] = { 0x78, 0 };       // regular x (missing from font)
    result.replace(times, times_ascii);
    delay(0);
  }

  // Handle '{0xNN...}' hex values in template, where NN can be any hex value from 01..FF (practically 20..FF).
  int16_t hexPrefix = 0;
  int16_t hexPostfix;
  const String hexSeparators = F(" ,.:;-");

  while (((hexPrefix = result.indexOf(F("{0x"), hexPrefix)) > -1) &&
         ((hexPostfix = result.indexOf('}', hexPrefix)) > -1)) {
    String replace;

    for (int16_t ci = hexPrefix + 3; ci < hexPostfix - 1; ci += 2) { // Multiple of 2 only
      uint32_t hexValue = hexToUL(result.substring(ci, ci + 2));

      if (hexValue > 0) {
        replace += static_cast<char>(hexValue);
      }

      while (hexSeparators.indexOf(result.substring(ci + 2, ci + 3)) > -1 && ci < hexPostfix) {
        ci++;
      }
    }

    if (!replace.isEmpty()) {
      result.replace(result.substring(hexPrefix, hexPostfix + 1), replace);
    }
  }

  for (uint16_t l = result.length(); l > 0 && isSpace(result[l - 1]); l--) { // Right-trim
    result.remove(l - 1);
  }

  # ifndef BUILD_NO_DEBUG

  if (loglevelActiveFor(ADAGFX_LOG_LEVEL)) {
    String log;
    log.reserve(result.length() + 24);
    log += F("AdaGFX: parse result: '");
    log += result;
    log += '\'';
    addLogMove(ADAGFX_LOG_LEVEL, log);
  }
  # endif // ifndef BUILD_NO_DEBUG
  return result;
}

// AdafruitGFX_helper class methods

/****************************************************************************
 * parameterized constructors
 ***************************************************************************/
AdafruitGFX_helper::AdafruitGFX_helper(Adafruit_GFX              *display,
                                       const String             & trigger,
                                       const uint16_t             res_x,
                                       const uint16_t             res_y,
                                       const AdaGFXColorDepth   & colorDepth,
                                       const AdaGFXTextPrintMode& textPrintMode,
                                       const uint8_t              fontscaling,
                                       const uint16_t             fgcolor,
                                       const uint16_t             bgcolor,
                                       const bool                 useValidation,
                                       const bool                 textBackFill)
  : _display(display), _trigger(trigger), _res_x(res_x), _res_y(res_y), _colorDepth(colorDepth),
  _textPrintMode(textPrintMode), _fontscaling(fontscaling), _fgcolor(fgcolor), _bgcolor(bgcolor),
  _useValidation(useValidation), _textBackFill(textBackFill)
{
  addLog(LOG_LEVEL_INFO, F("AdaGFX_helper: GFX Init."));
  initialize();
}

# if ADAGFX_ENABLE_BMP_DISPLAY
AdafruitGFX_helper::AdafruitGFX_helper(Adafruit_SPITFT           *display,
                                       const String             & trigger,
                                       const uint16_t             res_x,
                                       const uint16_t             res_y,
                                       const AdaGFXColorDepth   & colorDepth,
                                       const AdaGFXTextPrintMode& textPrintMode,
                                       const uint8_t              fontscaling,
                                       const uint16_t             fgcolor,
                                       const uint16_t             bgcolor,
                                       const bool                 useValidation,
                                       const bool                 textBackFill)
  : _tft(display), _trigger(trigger), _res_x(res_x), _res_y(res_y), _colorDepth(colorDepth),
  _textPrintMode(textPrintMode), _fontscaling(fontscaling), _fgcolor(fgcolor), _bgcolor(bgcolor),
  _useValidation(useValidation), _textBackFill(textBackFill)
{
  _display = _tft;
  String log = F("AdaGFX_helper: TFT Init. ");

  log += getFeatures();
  addLog(LOG_LEVEL_INFO, log);
  initialize();
}

# endif // if ADAGFX_ENABLE_BMP_DISPLAY

/****************************************************************************
 * common initialization, called from constructors
 ***************************************************************************/
void AdafruitGFX_helper::initialize() {
  _trigger.toLowerCase(); // store trigger in lowercase
  # ifndef BUILD_NO_DEBUG

  if (loglevelActiveFor(ADAGFX_LOG_LEVEL)) {
    String log;
    log.reserve(65);
    log += F("AdaGFX: Init, x: ");
    log += _res_x;
    log += F(", y: ");
    log += _res_y;
    log += F(", colors: ");
    log += static_cast<uint16_t>(_colorDepth);
    log += F(", trigger: ");
    log += _trigger;
    log += F(", ");
    log += getFeatures();
    addLogMove(ADAGFX_LOG_LEVEL, log);
  }
  # endif // ifndef BUILD_NO_DEBUG

  _display_x = _res_x; // Store initial resolution
  _display_y = _res_y;

  # if ADAGFX_ENABLE_FRAMED_WINDOW
  defineWindow(0, 0, _res_x, _res_y, 0, 0); // Add window 0 at rotation 0
  # endif // if ADAGFX_ENABLE_FRAMED_WINDOW

  if (_fontscaling < 1) { _fontscaling = 1; }

  if (nullptr != _display) {
    _display->setTextSize(_fontscaling);
    _display->setTextColor(_fgcolor, _bgcolor); // initialize text colors
    _display->setTextWrap(_textPrintMode == AdaGFXTextPrintMode::ContinueToNextLine);
  }
}

/****************************************************************************
 * Show enabled features of the helper
 ***************************************************************************/
String AdafruitGFX_helper::getFeatures() {
  String log = F("Features:");

  # if (defined(ADAGFX_USE_ASCIITABLE) && ADAGFX_USE_ASCIITABLE)
  log += F(" asciitable,");
  # endif // if (defined(ADAGFX_USE_ASCIITABLE) && ADAGFX_USE_ASCIITABLE)
  # if (defined(ADAGFX_ENABLE_EXTRA_CMDS) && ADAGFX_ENABLE_EXTRA_CMDS)
  log += F(" lm/lmr,");
  # endif // if (defined(ADAGFX_ENABLE_EXTRA_CMDS) && ADAGFX_ENABLE_EXTRA_CMDS)
  # if (defined(ADAGFX_ENABLE_BMP_DISPLAY) && ADAGFX_ENABLE_BMP_DISPLAY)
  log += F(" bmp,");
  # endif // if (defined(ADAGFX_ENABLE_BMP_DISPLAY) && ADAGFX_ENABLE_BMP_DISPLAY)
  # if (defined(ADAGFX_ENABLE_BUTTON_DRAW) && ADAGFX_ENABLE_BUTTON_DRAW)
  log += F(" btn,");
  # endif // if (defined(ADAGFX_ENABLE_BUTTON_DRAW) && ADAGFX_ENABLE_BUTTON_DRAW)`
  # if (defined(ADAGFX_ENABLE_FRAMED_WINDOW) && ADAGFX_ENABLE_FRAMED_WINDOW)
  log += F(" win,");
  # endif // if (defined(ADAGFX_ENABLE_FRAMED_WINDOW) && ADAGFX_ENABLE_FRAMED_WINDOW)
  # if (defined(ADAGFX_ENABLE_GET_CONFIG_VALUE) && ADAGFX_ENABLE_GET_CONFIG_VALUE)
  log += F(" getconf,");
  # endif // if (defined(ADAGFX_ENABLE_GET_CONFIG_VALUE) && ADAGFX_ENABLE_GET_CONFIG_VALUE)

  if (log.endsWith(F(","))) {
    log.remove(log.length() - 1);
  }
  return log;
}

/****************************************************************************
 * getCursorXY: get the current (text) cursor coordinates, either in pixels or cols/rows, depending on related setting
 ***************************************************************************/
void AdafruitGFX_helper::getCursorXY(int16_t& currentX,
                                     int16_t& currentY) {
  _lastX = _display->getCursorX();
  _lastY = _display->getCursorY();

  if (_columnRowMode && (_lastX != 0)) { _lastX /= _fontwidth; }

  if (_columnRowMode && (_lastY != 0)) { _lastY /= _fontheight; }
  currentX = _lastX;
  currentY = _lastY;
}

/****************************************************************************
 * processCommand: Parse string to <command>,<subcommand>[,<arguments>...] and execute that command
 ***************************************************************************/
bool AdafruitGFX_helper::processCommand(const String& string) {
  bool success = false;

  if ((nullptr == _display) || _trigger.isEmpty()) { return success; }

  String   cmd        = parseString(string, 1); // lower case
  String   subcommand = parseString(string, 2);
  uint16_t res_x      = _res_x;
  uint16_t res_y      = _res_y;
  uint16_t _xo        = 0;
  uint16_t _yo        = 0;

  # if ADAGFX_ENABLE_FRAMED_WINDOW
  getWindowLimits(res_x, res_y);
  getWindowOffsets(_xo, _yo);
  # endif // if ADAGFX_ENABLE_FRAMED_WINDOW

<<<<<<< HEAD
  String log;
  std::vector<String> sParams;
  std::vector<int>    nParams;
  uint8_t emptyCount = 0;
  int     argCount   = 0;
  bool    loop       = true;
=======
  if (!(cmd.equals(_trigger) ||
        isAdaGFXTrigger(cmd)) ||
      subcommand.isEmpty()) { return success; } // Only support own trigger, and at least a non=empty subcommand

  String log;
  std::vector<String> sParams;
  std::vector<int>    nParams;
  int  argCount = 0;
  bool loop     = true;
>>>>>>> 474c2e17

  while (loop) {                                                  // Process all provided arguments
    sParams.push_back(parseStringKeepCase(string, argCount + 3)); // 0-offset + 1st and 2nd argument used by trigger/subcommand
    nParams.push_back(0);
    validIntFromString(sParams[argCount], nParams[argCount]);

    if (sParams[argCount].isEmpty()) {
      emptyCount++;
    } else {
      emptyCount = 0;                                           // Reset empty counter
    }
    loop = emptyCount < 3 || argCount <= ADAGFX_PARSE_MAX_ARGS; // Keep picking up arguments until we have the last 3 empty

    # ifndef BUILD_NO_DEBUG

    if (loglevelActiveFor(LOG_LEVEL_DEBUG_DEV)) {
      log  = ':';
      log += argCount;
      log += ' ';
      log += sParams[argCount];
      addLog(LOG_LEVEL_DEBUG_DEV, log);
    }
    # endif // ifndef BUILD_NO_DEBUG

    if (loop) { argCount++; }
  }
  { // Guarantee minimal nParams/sParams size
    int args = argCount;

    while (args <= ADAGFX_PARSE_MAX_ARGS) {
      sParams.push_back(EMPTY_STRING);
      nParams.push_back(0);
      args++;
    }
  }
<<<<<<< HEAD

  while (sParams[argCount].isEmpty() && argCount > 0) { // Strip down to actual argument count
    argCount--;
  }

=======
>>>>>>> 474c2e17
  success = true; // If we get this far, we'll flip the flag if something wrong is found

  # ifndef BUILD_NO_DEBUG

  if (loglevelActiveFor(ADAGFX_LOG_LEVEL)) {
    log.reserve(90);
    log.clear();
    log += F("AdaGFX: command: ");
    log += _trigger;
    log += F(" argCount: ");
    log += argCount;
    log += ':';
    log += string;
    addLog(ADAGFX_LOG_LEVEL, log);
  }
  # endif // ifndef BUILD_NO_DEBUG

  if (subcommand.equals(F("txt")))                          // txt: Print text at last cursor position, ends at next line!
  {
    _display->println(parseStringToEndKeepCase(string, 3)); // Print entire rest of provided line
  }
  else if (subcommand.equals(F("txp")) && (argCount == 2))  // txp: Text position
  {
    # if ADAGFX_ARGUMENT_VALIDATION

    if (invalidCoordinates(nParams[0], nParams[1], _columnRowMode)) {
      success = false;
    } else
    # endif // if ADAGFX_ARGUMENT_VALIDATION
    {
      if (_columnRowMode) {
        _display->setCursor(nParams[0] * _fontwidth + _xo, nParams[1] * _fontheight + _yo);
      } else {
        _display->setCursor(nParams[0] + _xo - _p095_compensation, nParams[1] + _yo - _p095_compensation);
      }
    }
  }
  else if (subcommand.equals(F("txz")) && (argCount >= 3)) // txz: Text at position
  {
    # if ADAGFX_ARGUMENT_VALIDATION

    if (invalidCoordinates(nParams[0], nParams[1], _columnRowMode)) {
      success = false;
    } else
    # endif // if ADAGFX_ARGUMENT_VALIDATION
    {
      if (_columnRowMode) {
        _display->setCursor(nParams[0] * _fontwidth + _xo, nParams[1] * _fontheight + _yo);
      } else {
        _display->setCursor(nParams[0] + _xo, nParams[1] + _yo);
      }
      _display->println(parseStringToEndKeepCase(string, 5)); // Print entire rest of provided line
    }
  }
  else if (subcommand.equals(F("txl")) && (argCount >= 2))    // txl: Text at line(s)
  {
    uint8_t _line              = 0;
    uint8_t _column            = 0;
    uint8_t idx                = 0;
    bool    currentColRowState = _columnRowMode;
    setColumnRowMode(true); // this command is by default set to Column/Row mode

    while (idx < argCount && !sParams[idx + 1].isEmpty()) {
      if (nParams[idx] > 0) {
        _line = nParams[idx];
      } else {
        _line++;
      }
      printText(sParams[idx + 1].c_str(), _column, _line - 1, _fontscaling, _fgcolor, _bgcolor);
      addLog(LOG_LEVEL_INFO, sParams[idx + 1]);
      idx += 2;
    }
    setColumnRowMode(currentColRowState);
  }
  else if (subcommand.equals(F("txc")) && ((argCount == 1) || (argCount == 2))) // txc: Textcolor, fg and opt. bg colors
  {
    _fgcolor = AdaGFXparseColor(sParams[0], _colorDepth);

    if (argCount == 1) {
      _bgcolor = _fgcolor; // Transparent background
      _display->setTextColor(_fgcolor);
    } else {               // argCount=2
      _bgcolor = AdaGFXparseColor(sParams[1], _colorDepth);
      _display->setTextColor(_fgcolor, _bgcolor);
    }
  }
  else if (subcommand.equals(F("txs")) && (argCount == 1)) // txs: Text size = font scaling, 1..10
  {
    if ((nParams[0] >= 0) || (nParams[0] <= 10)) {
      _fontscaling = nParams[0];
      _display->setTextSize(_fontscaling);
      calculateTextMetrics(_fontwidth, _fontheight, _heightOffset, _isProportional);
    } else {
      success = false;
    }
  }
  else if (subcommand.equals(F("txtfull")) && (argCount >= 3) && (argCount <= 8)) { // txtfull: Text at position, with size and color
    switch (argCount) {
      case 3:                                                                       // single text

        # if ADAGFX_ARGUMENT_VALIDATION

        if (invalidCoordinates(nParams[0] - _p095_compensation, nParams[1] - _p095_compensation, _columnRowMode)) {
          success = false;
        } else
        # endif // if ADAGFX_ARGUMENT_VALIDATION
        {
          printText(sParams[2].c_str(),
                    nParams[0] - _p095_compensation,
                    nParams[1] - _p095_compensation,
                    _fontscaling,
                    _fgcolor,
                    _fgcolor); // transparent bg
        }
        break;
      case 4:                  // text + size

        # if ADAGFX_ARGUMENT_VALIDATION

        if (invalidCoordinates(nParams[0] - _p095_compensation, nParams[1] - _p095_compensation, _columnRowMode)) {
          success = false;
        } else
        # endif // if ADAGFX_ARGUMENT_VALIDATION
        {
          printText(sParams[3].c_str(),
                    nParams[0] - _p095_compensation,
                    nParams[1] - _p095_compensation,
                    nParams[2],
                    _fgcolor,
                    _fgcolor); // transparent bg
        }
        break;
      case 5:                  // text + size + color

        # if ADAGFX_ARGUMENT_VALIDATION

        if (invalidCoordinates(nParams[0] - _p095_compensation, nParams[1] - _p095_compensation, _columnRowMode)) {
          success = false;
        } else
        # endif // if ADAGFX_ARGUMENT_VALIDATION
        {
          uint16_t color = AdaGFXparseColor(sParams[3], _colorDepth);
          printText(sParams[4].c_str(),
                    nParams[0] - _p095_compensation,
                    nParams[1] - _p095_compensation,
                    nParams[2],
                    color,
                    color); // transparent bg
        }
        break;
      case 6:               // text + size + color + bkcolor

        # if ADAGFX_ARGUMENT_VALIDATION

        if (invalidCoordinates(nParams[0] - _p095_compensation, nParams[1] - _p095_compensation, _columnRowMode)) {
          success = false;
        } else
        # endif // if ADAGFX_ARGUMENT_VALIDATION
        {
          printText(sParams[5].c_str(),
                    nParams[0] - _p095_compensation,
                    nParams[1] - _p095_compensation,
                    nParams[2],
                    AdaGFXparseColor(sParams[3], _colorDepth),
                    AdaGFXparseColor(sParams[4], _colorDepth));
        }
        break;
      case 7: // 7: text + size + color + bkcolor + printmode
      case 8: // as 7 but: + maxwidth

        # if ADAGFX_ARGUMENT_VALIDATION

        if (invalidCoordinates(nParams[0] - _p095_compensation, nParams[1] - _p095_compensation, _columnRowMode)) {
          success = false;
        } else
        # endif // if ADAGFX_ARGUMENT_VALIDATION
        {
          AdaGFXTextPrintMode tmpPrintMode = _textPrintMode;

          if ((nParams[5] >= 0) && (nParams[5] < static_cast<int>(AdaGFXTextPrintMode::MAX))) {
            _textPrintMode = static_cast<AdaGFXTextPrintMode>(nParams[5]);
            _display->setTextWrap(_textPrintMode == AdaGFXTextPrintMode::ContinueToNextLine);
          }
          printText(sParams[argCount - 1].c_str(),
                    nParams[0] - _p095_compensation,
                    nParams[1] - _p095_compensation,
                    nParams[2],
                    AdaGFXparseColor(sParams[3], _colorDepth),
                    AdaGFXparseColor(sParams[4], _colorDepth),
                    argCount == 8 ? nParams[argCount - 2] : 0);

          if (_textPrintMode != tmpPrintMode) {
            _textPrintMode = tmpPrintMode;
            _display->setTextWrap(_textPrintMode == AdaGFXTextPrintMode::ContinueToNextLine);
          }
        }
        break;
      default:
        success = false;
        break;
    }
  }
  else if (subcommand.equals(F("clear"))) // Clear display
  {
    # if ADAGFX_ENABLE_FRAMED_WINDOW

    if (_window == 0)
    # endif // if ADAGFX_ENABLE_FRAMED_WINDOW
    {
      _display->fillScreen(argCount == 0 ? _bgcolor : AdaGFXparseColor(sParams[0], _colorDepth));
    }
    # if ADAGFX_ENABLE_FRAMED_WINDOW
    else {
      // logWindows(F("clear ")); // Use for debugging only
      uint16_t _w = 0, _h = 0;
      getWindowLimits(_w, _h);
      _display->fillRect(_xo, _yo, _w, _h,
                         argCount == 0 ? _bgcolor : AdaGFXparseColor(sParams[0], _colorDepth));
    }
    # endif // if ADAGFX_ENABLE_FRAMED_WINDOW
  }
  else if (subcommand.equals(F("rot")) && (argCount == 1)) // Rotation
  {
    if ((nParams[0] < 0) || (nParams[0] > 3)) {
      success = false;
    } else {
      setRotation(nParams[0]);
    }
  }
  else if (subcommand.equals(F("tpm")) && (argCount == 1)) // Text Print Mode
  {
    if ((nParams[0] < 0) || (nParams[0] >= static_cast<int>(AdaGFXTextPrintMode::MAX))) {
      success = false;
    } else {
      _textPrintMode = static_cast<AdaGFXTextPrintMode>(nParams[0]);
      _display->setTextWrap(_textPrintMode == AdaGFXTextPrintMode::ContinueToNextLine);
    }
  }
  # if ADAGFX_USE_ASCIITABLE
  else if (subcommand.equals(F("asciitable"))) // Show ASCII table
  {
    String line;
    const int16_t start        = 0x80 + (argCount >= 1 && nParams[0] >= -4 && nParams[0] < 4 ? nParams[0] * 0x20 : 0);
    const uint8_t scale        = (argCount == 2 && nParams[1] > 0 && nParams[1] <= 10 ? nParams[1] : 2);
    const uint8_t currentScale = _fontscaling;

    if (_fontscaling != scale) { // Set fontscaling
      _fontscaling = scale;
      _display->setTextSize(_fontscaling);
      calculateTextMetrics(_fontwidth, _fontheight, _heightOffset, _isProportional);
    }
    line.reserve(_textcols);
    _display->setCursor(0, 0);
    int16_t row        = 0;
    const bool colMode = _columnRowMode;
    _columnRowMode = true;

    for (int16_t i = start; i <= 0xFF && row < _textrows; i++) {
      if ((i % 4 == 0) && (line.length() > (_textcols - 8u))) { // 8 = 4x space + char
        printText(line.c_str(), 0, row, _fontscaling, _fgcolor, _bgcolor);
        line.clear();
        row++;
      }

      if (line.isEmpty()) {
        line += F("0x");

        if (i < 0x10) { line += '0'; }
        line += String(i, HEX);
      }
      line += ' ';
      line += static_cast<char>(((i == 0x0A) || (i == 0x0D) ? 0x20 : i)); // Show a space instead of CR/LF
    }

    if (row < _textrows) {
      printText(line.c_str(), 0, row, _fontscaling, _fgcolor, _bgcolor);
    }

    _columnRowMode = colMode;           // Restore

    if (_fontscaling != currentScale) { // Restore if needed
      _fontscaling = currentScale;
      _display->setTextSize(_fontscaling);
      calculateTextMetrics(_fontwidth, _fontheight, _heightOffset, _isProportional);
    }
  }
  # endif // if ADAGFX_USE_ASCIITABLE
  else if (subcommand.equals(F("font")) && (argCount == 1)) { // font: Change font
    # if ADAGFX_FONTS_INCLUDED
    sParams[0].toLowerCase();

    if (sParams[0].equals(F("sevenseg24"))) {
      _display->setFont(&Seven_Segment24pt7b);
      calculateTextMetrics(21, 42, 35, true);
    } else if (sParams[0].equals(F("sevenseg18"))) {
      _display->setFont(&Seven_Segment18pt7b);
      calculateTextMetrics(16, 33, 26, true);
    } else if (sParams[0].equals(F("freesans"))) {
      _display->setFont(&FreeSans9pt7b);
      calculateTextMetrics(10, 16, 12);

      // Extra 8pt fonts:
    #  ifdef ADAGFX_FONTS_EXTRA_8PT_INCLUDED
    #   ifdef ADAGFX_FONTS_EXTRA_8PT_ANGELINA
    } else if (sParams[0].equals(F("angelina8prop"))) { // Proportional font!
      _display->setFont(&angelina8pt7b);
      calculateTextMetrics(6, 16, 12, true);
    #   endif // ifdef ADAGFX_FONTS_EXTRA_8PT_ANGELINA
    #   ifdef ADAGFX_FONTS_EXTRA_8PT_NOVAMONO
    } else if (sParams[0].equals(F("novamono8pt"))) {
      _display->setFont(&NovaMono8pt7b);
      calculateTextMetrics(9, 16, 12);
    #   endif // ifdef ADAGFX_FONTS_EXTRA_8PT_NOVAMONO
    #   ifdef ADAGFX_FONTS_EXTRA_8PT_UNISPACE
    } else if (sParams[0].equals(F("unispace8pt"))) {
      _display->setFont(&unispace8pt7b);
      calculateTextMetrics(13, 24, 20);
    #   endif // ifdef ADAGFX_FONTS_EXTRA_8PT_UNISPACE
    #   ifdef ADAGFX_FONTS_EXTRA_8PT_UNISPACEITALIC
    } else if (sParams[0].equals(F("unispaceitalic8pt"))) {
      _display->setFont(&unispace_italic8pt7b);
      calculateTextMetrics(13, 24, 20);
    #   endif // ifdef ADAGFX_FONTS_EXTRA_8PT_UNISPACEITALIC
    #   ifdef ADAGFX_FONTS_EXTRA_8PT_WHITERABBiT
    } else if (sParams[0].equals(F("whiterabbit8pt"))) {
      _display->setFont(&whitrabt8pt7b);
      calculateTextMetrics(10, 16, 12);
    #   endif // ifdef ADAGFX_FONTS_EXTRA_8PT_WHITERABBiT
    #   ifdef ADAGFX_FONTS_EXTRA_8PT_ROBOTO
    } else if (sParams[0].equals(F("roboto8pt"))) { // Proportional font!
      _display->setFont(&Roboto_Regular8pt7b);
      calculateTextMetrics(10, 16, 12, true);
    #   endif // ifdef ADAGFX_FONTS_EXTRA_8PT_ROBOTO
    #   ifdef ADAGFX_FONTS_EXTRA_8PT_ROBOTOCONDENSED
    } else if (sParams[0].equals(F("robotocond8pt"))) { // Proportional font!
      _display->setFont(&RobotoCondensed_Regular8pt7b);
      calculateTextMetrics(9, 16, 12, true);
    #   endif // ifdef ADAGFX_FONTS_EXTRA_8PT_ROBOTOCONDENSED
    #   ifdef ADAGFX_FONTS_EXTRA_8PT_ROBOTOMONO
    } else if (sParams[0].equals(F("robotomono8pt"))) {
      _display->setFont(&RobotoMono_Regular8pt7b);
      calculateTextMetrics(10, 16, 12);
    #   endif // ifdef ADAGFX_FONTS_EXTRA_8PT_ROBOTOMONO
    #  endif  // ifdef ADAGFX_FONTS_EXTRA_8PT_INCLUDED
      // Extra 12pt fonts:
    #  ifdef ADAGFX_FONTS_EXTRA_12PT_INCLUDED
    #   ifdef ADAGFX_FONTS_EXTRA_12PT_ANGELINA
    } else if (sParams[0].equals(F("angelina12prop"))) { // Proportional font!
      _display->setFont(&angelina12pt7b);
      calculateTextMetrics(8, 22, 18, true);
    #   endif // ifdef ADAGFX_FONTS_EXTRA_12PT_ANGELINA
    #   ifdef ADAGFX_FONTS_EXTRA_12PT_NOVAMONO
    } else if (sParams[0].equals(F("novamono12pt"))) {
      _display->setFont(&NovaMono12pt7b);
      calculateTextMetrics(13, 26, 22);
    #   endif // ifdef ADAGFX_FONTS_EXTRA_12PT_NOVAMONO
    #   ifdef ADAGFX_FONTS_EXTRA_12PT_REPETITIONSCROLLiNG
    } else if (sParams[0].equals(F("repetitionscrolling12pt"))) {
      _display->setFont(&RepetitionScrolling12pt7b);
      calculateTextMetrics(13, 22, 18);
    #   endif // ifdef ADAGFX_FONTS_EXTRA_12PT_REPETITIONSCROLLiNG
    #   ifdef ADAGFX_FONTS_EXTRA_12PT_UNISPACE
    } else if (sParams[0].equals(F("unispace12pt"))) {
      _display->setFont(&unispace12pt7b);
      calculateTextMetrics(18, 30, 26);
    #   endif // ifdef ADAGFX_FONTS_EXTRA_12PT_UNISPACE
    #   ifdef ADAGFX_FONTS_EXTRA_12PT_UNISPACEITALIC
    } else if (sParams[0].equals(F("unispaceitalic12pt"))) {
      _display->setFont(&unispace_italic12pt7b);
      calculateTextMetrics(18, 30, 26);
    #   endif // ifdef ADAGFX_FONTS_EXTRA_12PT_UNISPACEITALIC
    #   ifdef ADAGFX_FONTS_EXTRA_12PT_WHITERABBiT
    } else if (sParams[0].equals(F("whiterabbit12pt"))) {
      _display->setFont(&whitrabt12pt7b);
      calculateTextMetrics(13, 20, 16);
    #   endif // ifdef ADAGFX_FONTS_EXTRA_12PT_WHITERABBiT
    #   ifdef ADAGFX_FONTS_EXTRA_12PT_ROBOTO
    } else if (sParams[0].equals(F("roboto12pt"))) { // Proportional font!
      _display->setFont(&Roboto_Regular12pt7b);
      calculateTextMetrics(13, 20, 16, true);
    #   endif // ifdef ADAGFX_FONTS_EXTRA_12PT_ROBOTO
    #   ifdef ADAGFX_FONTS_EXTRA_12PT_ROBOTOCONDENSED
    } else if (sParams[0].equals(F("robotocond12pt"))) { // Proportional font!
      _display->setFont(&RobotoCondensed_Regular12pt7b);
      calculateTextMetrics(13, 20, 16, true);
    #   endif // ifdef ADAGFX_FONTS_EXTRA_12PT_ROBOTOCONDENSED
    #   ifdef ADAGFX_FONTS_EXTRA_12PT_ROBOTOMONO
    } else if (sParams[0].equals(F("robotomono12pt"))) {
      _display->setFont(&RobotoMono_Regular12pt7b);
      calculateTextMetrics(13, 20, 16);
    #   endif // ifdef ADAGFX_FONTS_EXTRA_12PT_ROBOTOMONO
    #  endif  // ifdef ADAGFX_FONTS_EXTRA_12PT_INCLUDED
    #  ifdef ADAGFX_FONTS_EXTRA_16PT_INCLUDED
    #   ifdef ADAGFX_FONTS_EXTRA_16PT_AMERIKASANS
    } else if (sParams[0].equals(F("amerikasans16pt"))) { // Proportional font!
      _display->setFont(&AmerikaSans16pt7b);
      calculateTextMetrics(17, 30, 26, true);
    #   endif // ifdef ADAGFX_FONTS_EXTRA_16PT_AMERIKASANS
    #   ifdef ADAGFX_FONTS_EXTRA_16PT_WHITERABBiT
    } else if (sParams[0].equals(F("whiterabbit16pt"))) {
      _display->setFont(&whitrabt16pt7b);
      calculateTextMetrics(18, 26, 22);
    #   endif // ifdef ADAGFX_FONTS_EXTRA_16PT_WHITERABBiT
    #   ifdef ADAGFX_FONTS_EXTRA_16PT_ROBOTO
    } else if (sParams[0].equals(F("roboto16pt"))) { // Proportional font!
      _display->setFont(&Roboto_Regular16pt7b);
      calculateTextMetrics(18, 27, 23, true);
    #   endif // ifdef ADAGFX_FONTS_EXTRA_16PT_ROBOTO
    #   ifdef ADAGFX_FONTS_EXTRA_16PT_ROBOTOCONDENSED
    } else if (sParams[0].equals(F("robotocond16pt"))) { // Proportional font!
      _display->setFont(&RobotoCondensed_Regular16pt7b);
      calculateTextMetrics(18, 27, 23, true);
    #   endif // ifdef ADAGFX_FONTS_EXTRA_16PT_ROBOTOCONDENSED
    #   ifdef ADAGFX_FONTS_EXTRA_16PT_ROBOTOMONO
    } else if (sParams[0].equals(F("robotomono16pt"))) {
      _display->setFont(&RobotoMono_Regular16pt7b);
      calculateTextMetrics(18, 27, 23);
    #   endif // ifdef ADAGFX_FONTS_EXTRA_16PT_ROBOTOMONO
    #  endif  // ifdef ADAGFX_FONTS_EXTRA_16PT_INCLUDED
    #  ifdef ADAGFX_FONTS_EXTRA_18PT_INCLUDED
    #   ifdef ADAGFX_FONTS_EXTRA_18PT_WHITERABBiT
    } else if (sParams[0].equals(F("whiterabbit18pt"))) {
      _display->setFont(&whitrabt18pt7b);
      calculateTextMetrics(21, 30, 26);
      #   endif // ifdef ADAGFX_FONTS_EXTRA_18PT_WHITERABBiT
    #  endif    // ifdef ADAGFX_FONTS_EXTRA_18PT_WHITERABBiT
    #  ifdef ADAGFX_FONTS_EXTRA_20PT_INCLUDED
    #   ifdef ADAGFX_FONTS_EXTRA_20PT_WHITERABBiT
    } else if (sParams[0].equals(F("whiterabbit20pt"))) {
      _display->setFont(&whitrabt20pt7b);
      calculateTextMetrics(24, 32, 28);
    #   endif // ifdef ADAGFX_FONTS_EXTRA_20PT_WHITERABBiT
    #  endif  // ifdef ADAGFX_FONTS_EXTRA_20PT_INCLUDED
    } else if (sParams[0].equals(F("default"))) { // font,default is always available!
      _display->setFont();
      calculateTextMetrics(6, 9);
    } else {
      success = false;
    }
    # else // if ADAGFX_FONTS_INCLUDED
    success = false;
    # endif  // if ADAGFX_FONTS_INCLUDED
  }
  else if (subcommand.equals(F("l")) && (argCount == 5)) { // l: Line
    # if ADAGFX_ARGUMENT_VALIDATION

    if (invalidCoordinates(nParams[0], nParams[1]) ||
        invalidCoordinates(nParams[2], nParams[3])) {
      success = false;
    } else
    # endif // if ADAGFX_ARGUMENT_VALIDATION
    {
      _display->drawLine(nParams[0] + _xo, nParams[1] + _yo, nParams[2] + _xo, nParams[3] + _yo, AdaGFXparseColor(sParams[4], _colorDepth));
    }
  }
  else if (subcommand.equals(F("lh")) && (argCount == 3)) { // lh: Horizontal line
    # if ADAGFX_ARGUMENT_VALIDATION

    if ((nParams[0] < 0) || (nParams[0] > res_x)) {
      success = false;
    } else
    # endif // if ADAGFX_ARGUMENT_VALIDATION
    {
      _display->drawFastHLine(_xo, nParams[0] + _yo, nParams[1], AdaGFXparseColor(sParams[2], _colorDepth));
    }
  }
  else if (subcommand.equals(F("lv")) && (argCount == 3)) { // lv: Vertical line
    # if ADAGFX_ARGUMENT_VALIDATION

    if ((nParams[0] < 0) || (nParams[0] > res_y)) {
      success = false;
    } else
    # endif // if ADAGFX_ARGUMENT_VALIDATION
    {
      _display->drawFastVLine(nParams[0] + _xo, _yo, nParams[1], AdaGFXparseColor(sParams[2], _colorDepth));
    }
  }
  # if ADAGFX_ENABLE_EXTRA_CMDS
  else if ((subcommand.equals(F("lm")) || subcommand.equals(F("lmr"))) && (argCount >= 5)) { // lm/lmr: Multi-line, multiple coordinates
    uint16_t mcolor   = AdaGFXparseColor(sParams[0], _colorDepth);
    bool     mloop    = true;
    uint8_t  parCount = 0;
    uint8_t  optCount = 0;
    int  cx           = -1;
    int  cy           = -1;
    bool closeLine    = false;
    bool relativeMode = subcommand.equals(F("lmr")); // Use Relative mode
    #  ifndef BUILD_NO_DEBUG
    String log;
    log.reserve(40);
    #  endif // ifndef BUILD_NO_DEBUG

    while (mloop) {
      sParams[optCount] = parseString(string, parCount + 4);       // 0-offset + 1st and 2nd cmd-argument and 1 for color argument

      if (!validIntFromString(sParams[optCount], nParams[optCount]) && !sParams[optCount].isEmpty()) {
        mcolor = AdaGFXparseColor(sParams[optCount], _colorDepth); // Interpret as a color

        if (optCount > 0) { optCount--; }
      }
      mloop     = !sParams[optCount].isEmpty();
      closeLine = sParams[optCount].equals(F("c"));

      if (mloop) { parCount++; optCount++; } // Next argument

      if ((optCount == 4) || closeLine) { // 0..3 = 4th argument or close the line
        if (relativeMode) {
          nParams[2] += nParams[0];
          nParams[3] += nParams[1];
        }
        #  if ADAGFX_ARGUMENT_VALIDATION

        if (invalidCoordinates(nParams[0], nParams[1]) ||
            invalidCoordinates(nParams[2], nParams[3])) {
          success = false;
          mloop   = false; // break out
        } else
        #  endif // if ADAGFX_ARGUMENT_VALIDATION
        {
          if (closeLine) {
            nParams[2] = cx;
            nParams[3] = cy;
            mloop      = false; // Exit after closing the line
          }
          #  ifndef BUILD_NO_DEBUG
          log.clear();
          log += F("AdaGFX: cmd: lm x/y/x1/y1:");
          log += nParams[0];
          log += '/';
          log += nParams[1];
          log += '/';
          log += nParams[2];
          log += '/';
          log += nParams[3];
          log += F(" loop:");
          log += mloop ? 'T' : 'f';
          log += F(" color:");
          log += AdaGFXcolorToString(mcolor, _colorDepth);
          addLog(LOG_LEVEL_INFO, log);
          #  endif // ifndef BUILD_NO_DEBUG
          _display->drawLine(nParams[0] + _xo, nParams[1] + _yo, nParams[2] + _xo, nParams[3] + _yo, mcolor);

          if ((cx == -1) && (cy == -1)) {
            cx = nParams[0];
            cy = nParams[1];
          }
          nParams[0] = nParams[2]; // Move second set to first set
          nParams[1] = nParams[3];
          optCount   = 2;          // Get second set of arguments only
        }
      }
    }
  }
  # endif // if ADAGFX_ENABLE_EXTRA_CMDS
  else if (subcommand.equals(F("r")) && (argCount == 5)) { // r: Rectangle
    # if ADAGFX_ARGUMENT_VALIDATION

    if (invalidCoordinates(nParams[0], nParams[1]) ||
        invalidCoordinates(nParams[0] + nParams[2], nParams[1] + nParams[3])) {
      success = false;
    } else
    # endif // if ADAGFX_ARGUMENT_VALIDATION
    {
      _display->drawRect(nParams[0] + _xo, nParams[1] + _yo, nParams[2], nParams[3], AdaGFXparseColor(sParams[4], _colorDepth));
    }
  }
  else if (subcommand.equals(F("rf")) && (argCount == 6)) { // rf: Rectangled, filled
    # if ADAGFX_ARGUMENT_VALIDATION

    if (invalidCoordinates(nParams[0], nParams[1]) ||
        invalidCoordinates(nParams[0] + nParams[2], nParams[1] + nParams[3])) {
      success = false;
    } else
    # endif // if ADAGFX_ARGUMENT_VALIDATION
    {
      _display->fillRect(nParams[0] + _xo, nParams[1] + _yo, nParams[2], nParams[3], AdaGFXparseColor(sParams[5], _colorDepth));
      _display->drawRect(nParams[0] + _xo, nParams[1] + _yo, nParams[2], nParams[3], AdaGFXparseColor(sParams[4], _colorDepth));
    }
  }
  else if (subcommand.equals(F("c")) && (argCount == 4)) { // c: Circle
    # if ADAGFX_ARGUMENT_VALIDATION

    if (invalidCoordinates(nParams[0], nParams[1]) ||
        invalidCoordinates(nParams[2], 0)) { // Also check radius
      success = false;
    } else
    # endif  // if ADAGFX_ARGUMENT_VALIDATION
    {
      _display->drawCircle(nParams[0] + _xo, nParams[1] + _yo, nParams[2], AdaGFXparseColor(sParams[3], _colorDepth));
    }
  }
  else if (subcommand.equals(F("cf")) && (argCount == 5)) { // cf: Circle, filled
    # if ADAGFX_ARGUMENT_VALIDATION

    if (invalidCoordinates(nParams[0], nParams[1]) ||
        invalidCoordinates(nParams[2], 0)) { // Also check radius
      success = false;
    } else
    # endif  // if ADAGFX_ARGUMENT_VALIDATION
    {
      _display->fillCircle(nParams[0] + _xo, nParams[1] + _yo, nParams[2], AdaGFXparseColor(sParams[4], _colorDepth));
      _display->drawCircle(nParams[0] + _xo, nParams[1] + _yo, nParams[2], AdaGFXparseColor(sParams[3], _colorDepth));
    }
  }
  else if (subcommand.equals(F("t")) && (argCount == 7)) { // t: Triangle
    # if ADAGFX_ARGUMENT_VALIDATION

    if (invalidCoordinates(nParams[0], nParams[1]) ||
        invalidCoordinates(nParams[2], nParams[3]) ||
        invalidCoordinates(nParams[4], nParams[5])) {
      success = false;
    } else
    # endif // if ADAGFX_ARGUMENT_VALIDATION
    {
      _display->drawTriangle(nParams[0] + _xo, nParams[1] + _yo, nParams[2] + _xo, nParams[3] + _yo, nParams[4] + _xo, nParams[5] + _yo,
                             AdaGFXparseColor(sParams[6], _colorDepth));
    }
  }
  else if (subcommand.equals(F("tf")) && (argCount == 8)) { // tf: Triangle, filled
    # if ADAGFX_ARGUMENT_VALIDATION

    if (invalidCoordinates(nParams[0], nParams[1]) ||
        invalidCoordinates(nParams[2], nParams[3]) ||
        invalidCoordinates(nParams[4], nParams[5])) {
      success = false;
    } else
    # endif // if ADAGFX_ARGUMENT_VALIDATION
    {
      _display->fillTriangle(nParams[0] + _xo,
                             nParams[1] + _yo,
                             nParams[2] + _xo,
                             nParams[3] + _yo,
                             nParams[4] + _xo,
                             nParams[5] + _yo,
                             AdaGFXparseColor(sParams[7], _colorDepth));
      _display->drawTriangle(nParams[0] + _xo,
                             nParams[1] + _yo,
                             nParams[2] + _xo,
                             nParams[3] + _yo,
                             nParams[4] + _xo,
                             nParams[5] + _yo,
                             AdaGFXparseColor(sParams[6], _colorDepth));
    }
  }
  else if (subcommand.equals(F("rr")) && (argCount == 6)) { // rr: Rounded rectangle
    # if ADAGFX_ARGUMENT_VALIDATION

    if (invalidCoordinates(nParams[0], nParams[1]) ||
        invalidCoordinates(nParams[0] + nParams[2], nParams[1] + nParams[3]) ||
        invalidCoordinates(nParams[4],              0)) { // Also check radius
      success = false;
    } else
    # endif  // if ADAGFX_ARGUMENT_VALIDATION
    {
      _display->drawRoundRect(nParams[0] + _xo,
                              nParams[1] + _yo,
                              nParams[2],
                              nParams[3],
                              nParams[4],
                              AdaGFXparseColor(sParams[5], _colorDepth));
    }
  }
  else if (subcommand.equals(F("rrf")) && (argCount == 7)) { // rrf: Rounded rectangle, filled
    # if ADAGFX_ARGUMENT_VALIDATION

    if (invalidCoordinates(nParams[0], nParams[1]) ||
        invalidCoordinates(nParams[0] + nParams[2], nParams[1] + nParams[3]) ||
        invalidCoordinates(nParams[4],              0)) { // Also check radius
      success = false;
    } else
    # endif  // if ADAGFX_ARGUMENT_VALIDATION
    {
      _display->fillRoundRect(nParams[0] + _xo,
                              nParams[1] + _yo,
                              nParams[2],
                              nParams[3],
                              nParams[4],
                              AdaGFXparseColor(sParams[6], _colorDepth));
      _display->drawRoundRect(nParams[0] + _xo,
                              nParams[1] + _yo,
                              nParams[2],
                              nParams[3],
                              nParams[4],
                              AdaGFXparseColor(sParams[5], _colorDepth));
    }
  }
  else if (subcommand.equals(F("px")) && (argCount == 3)) { // px: Pixel
    # if ADAGFX_ARGUMENT_VALIDATION

    if (invalidCoordinates(nParams[0], nParams[1])) {
      success = false;
    } else
    # endif // if ADAGFX_ARGUMENT_VALIDATION
    {
      _display->drawPixel(nParams[0] + _xo, nParams[1] + _yo, AdaGFXparseColor(sParams[2], _colorDepth));
    }
  }
  else if ((subcommand.equals(F("pxh")) || subcommand.equals(F("pxv"))) && (argCount > 2)) { // pxh/pxv: Pixels, hor./vert. incremented
    # if ADAGFX_ARGUMENT_VALIDATION                                                          // merged loop is smaller than 2 separate loops

    if (invalidCoordinates(nParams[0], nParams[1])) {
      success = false;
    } else
    # endif // if ADAGFX_ARGUMENT_VALIDATION
    {
      _display->startWrite();
      _display->writePixel(nParams[0] + _xo, nParams[1] + _yo, AdaGFXparseColor(sParams[2], _colorDepth));
      loop = true;
      uint8_t h     = 0;
      uint8_t v     = 0;
      bool    isPxh = subcommand.equals(F("pxh"));

      if (isPxh) {
        h++;
      } else {
        v++;
      }

      while (loop) {
        String color = parseString(string, h + v + 5); // 5 = 2 + 3 already parsed merged loop is smaller than 2 separate loops

        if (color.isEmpty()
            # if ADAGFX_ARGUMENT_VALIDATION
            || invalidCoordinates(nParams[0] + h + _xo, nParams[1] + v + _yo)
            # endif // if ADAGFX_ARGUMENT_VALIDATION
            ) {
          loop = false;
        } else {
          _display->writePixel(nParams[0] + h + _xo, nParams[1] + v + _yo, AdaGFXparseColor(color, _colorDepth));

          if (isPxh) {
            h++;
          } else {
            v++;
          }
        }
        delay(0);
      }
      _display->endWrite();
    }
  }
  # if ADAGFX_ENABLE_BMP_DISPLAY
  else if (subcommand.equals(F("bmp")) && (argCount == 3)) { // bmp,x,y,filename.bmp : show bmp from file
    if (!sParams[2].isEmpty()) {
      success = showBmp(sParams[2], nParams[0] + _xo, nParams[1] + _yo);
    } else {
      success = false;
    }
  }
  # endif // if ADAGFX_ENABLE_BMP_DISPLAY
  # if ADAGFX_ENABLE_BUTTON_DRAW
  else if (subcommand.equals(F("btn")) && (argCount >= 8) && (nParams[7] != 0))
  { // btn,state,m,x,y,w,h,id,type[,ONclr,OFFclr,Captionclr,fontscale,ONcaption,OFFcapt,Borderclr,DisabClr,DisabCaptclr],TaskIndex,Group,SelGrp,objectname
    // ev: 1     2 3 4 5 6 7  8     9     10     11         12        13        14      15        16       17,18,19,20,21
    // nP: 0     1 2 3 4 5 6  7     8     9      10         11        12        13      14        15       16,17,18,19,20
    // : Draw a button
    // m=mode: -2 = disabled, -1 = initial, 0 = default
    // state:  0 = off, 1 = on, -2 = off + disabled, -1 = on + disabled
    // id: < 0 = clear area
    // type & 0x0F: 0 = none, 1 = rectangle, 2 = rounded rect., 3 = circle,
    // type & 0xF0 = CenterAligned, LeftAligned, TopAligned, RightAligned, BottomAligned, LeftTopAligned, RightTopAligned,
    //               RightBottomAligned, LeftBottomAligned, NoCaption
    // (*clr = color, TaskIndex, Group and SelGrp are ignored)
    #  if ADAGFX_ARGUMENT_VALIDATION

    if (invalidCoordinates(nParams[2], nParams[3]) ||
        invalidCoordinates(nParams[2] + nParams[4], nParams[3] + nParams[5])) {
      success = false;
    } else
    #  endif  // if ADAGFX_ARGUMENT_VALIDATION
    {
      // All checked out OK
      // Default values
      uint16_t onColor              = ADAGFX_BLUE;
      uint16_t offColor             = ADAGFX_RED;
      uint16_t captionColor         = ADAGFX_WHITE;
      uint8_t  fontScale            = 0;
      uint16_t borderColor          = ADAGFX_WHITE;
      uint16_t disabledColor        = 0x9410; // Medium grey
      uint16_t disabledCaptionColor = 0x5A69; // Dark grey

      if (!sParams[8].isEmpty()) { onColor = AdaGFXparseColor(sParams[8], _colorDepth); }

      if (!sParams[9].isEmpty()) { offColor = AdaGFXparseColor(sParams[9], _colorDepth); }

      if (!sParams[10].isEmpty()) { captionColor = AdaGFXparseColor(sParams[10], _colorDepth); }

      if ((nParams[11] > 0) && (nParams[11] <= 10)) { fontScale = nParams[11]; }

      if (!sParams[14].isEmpty()) { borderColor = AdaGFXparseColor(sParams[14], _colorDepth); }

      if (!sParams[15].isEmpty()) { disabledColor = AdaGFXparseColor(sParams[15], _colorDepth); }

      if (!sParams[16].isEmpty()) { disabledCaptionColor = AdaGFXparseColor(sParams[16], _colorDepth); }

      uint16_t fillColor = onColor;
      uint16_t textColor = captionColor;
      bool     clearArea = nParams[7] < 0;
      nParams[7] = std::abs(nParams[7]);

      Button_type_e   buttonType   = static_cast<Button_type_e>(nParams[7] & 0x0F);
      Button_layout_e buttonLayout = static_cast<Button_layout_e>(nParams[7] & 0xF0);

      // Check mode & state: -2, -1, 0, 1 to select used colors
      if (nParams[0] == 0) {
        fillColor = offColor;
      }

      if ((nParams[1] == -2) || (nParams[0] < 0)) {
        fillColor = disabledColor;
        textColor = disabledCaptionColor;
      } else if (clearArea) {
        fillColor   = _bgcolor; //
        borderColor = _bgcolor;
      }

      // Clear the area?
      if ((buttonType != Button_type_e::None) ||
          clearArea) {
        drawButtonShape(buttonType,
                        nParams[2] + _xo, nParams[3] + _yo, nParams[4], nParams[5],
                        _bgcolor, _bgcolor);
      }

      // Check button-type bits (mask: 0x0F) to draw correct shape
      if (!clearArea) {
        drawButtonShape(buttonType,
                        nParams[2] + _xo, nParams[3] + _yo, nParams[4], nParams[5],
                        fillColor, borderColor);
      }

      // Display caption? (or bitmap)
      if (!clearArea &&
          (buttonLayout != Button_layout_e::NoCaption)) {
        int16_t  x1, y1;
        uint16_t w1, h1, w2, h2;
        String   newString;

        // Determine alignment parameters
        if ((nParams[0] == 1) || (nParams[0] == -1)) { // 1 = on+enabled, -1 = on+disabled
          newString = sParams[12].isEmpty() ? sParams[6] : sParams[12];
        } else {
          newString = sParams[13].isEmpty() ? sParams[6] : sParams[13];
        }
        newString = AdaGFXparseTemplate(newString, 20);

        _display->setTextSize(fontScale);                             // set scaling
        _display->getTextBounds(newString, 0, 0, &x1, &y1, &w1, &h1); // get caption length and height in pixels
        _display->getTextBounds(F(" "),    0, 0, &x1, &y1, &w2, &h2); // measure space width for little margins

        // Check button-alignment bits (mask 0xF0) for caption placement, modifies the x/y arguments passed!
        // Little margin is: from left/right: half of the width of a space, from top/bottom: half of height of the font used

        switch (buttonLayout) {
          case Button_layout_e::CenterAligned:
            nParams[2] += (nParams[4] / 2 - w1 / 2);  // center horizontically
            nParams[3] += (nParams[5] / 2 - h1 / 2);  // center vertically
            break;
          case Button_layout_e::LeftAligned:
            nParams[2] += w2 / 2;                     // A little margin from left
            nParams[3] += (nParams[5] / 2 - h1 / 2);  // center vertically
            break;
          case Button_layout_e::TopAligned:
            nParams[2] += (nParams[4] / 2 - w1 / 2);  // center horizontically
            nParams[3] += h1 / 2;                     // A little margin from top
            break;
          case Button_layout_e::RightAligned:
            nParams[2] += (nParams[4] - w1) - w2 / 2; // right-align + a little margin
            nParams[3] += (nParams[5] / 2 - h1 / 2);  // center vertically
            break;
          case Button_layout_e::BottomAligned:
            nParams[2] += (nParams[4] / 2 - w1 / 2);  // center horizontically
            nParams[3] += (nParams[5] - h1 * 1.5);    // bottom align + a little margin
            break;
          case Button_layout_e::LeftTopAligned:
            nParams[2] += w2 / 2;                     // A little margin from left
            nParams[3] += h1 / 2;                     // A little margin from top
            break;
          case Button_layout_e::RightTopAligned:
            nParams[2] += (nParams[4] - w1) - w2 / 2; // right-align + a little margin
            nParams[3] += h1 / 2;                     // A little margin from top
            break;
          case Button_layout_e::RightBottomAligned:
            nParams[2] += (nParams[4] - w1) - w2 / 2; // right-align + a little margin
            nParams[3] += (nParams[5] - h1 * 1.5);    // bottom align + a little margin
            break;
          case Button_layout_e::LeftBottomAligned:
            nParams[2] += w2 / 2;                     // A little margin from left
            nParams[3] += (nParams[5] - h1 * 1.5);    // bottom align + a little margin
            break;
          case Button_layout_e::Bitmap:
          {                                           // Use ON/OFF caption to specify (full) bitmap filename
            #  if ADAGFX_ENABLE_BMP_DISPLAY

            if (!newString.isEmpty()) {
              int offX = 0; // Allow optional arguments for x and y offset values, usage:
              int offY = 0; // [x,[y,]]filename.bmp

              if (newString.indexOf(',') > -1) {
                String tmp = parseString(newString, 1);
                validIntFromString(tmp, offX);
                newString = parseStringToEndKeepCase(newString, 2);

                if (newString.indexOf(',') > -1) {
                  tmp = parseString(newString, 1);
                  validIntFromString(tmp, offY);
                  newString = parseStringToEndKeepCase(newString, 2);
                }
              }
              success = showBmp(newString, nParams[2] + _xo + offX, nParams[3] + _yo + offY);
            } else
            #  endif // if ADAGFX_ENABLE_BMP_DISPLAY
            {
              success = false;
            }
            break;
          }
          case Button_layout_e::NoCaption:
          case Button_layout_e::Alignment_MAX:
            break;
        }

        if ((buttonLayout != Button_layout_e::NoCaption) &&
            (buttonLayout != Button_layout_e::Bitmap)) {
          // Set position and colors, then print
          _display->setCursor(nParams[2] + _xo, nParams[3] + _yo);
          _display->setTextColor(textColor, textColor); // transparent bg results in button color
          _display->print(newString);

          // restore colors
          _display->setTextColor(_fgcolor, _bgcolor);
        }

        // restore font scaling
        _display->setTextSize(_fontscaling);
      }
    }
  }
  # endif // if ADAGFX_ENABLE_BUTTON_DRAW
  # if ADAGFX_ENABLE_FRAMED_WINDOW
  else if (subcommand.equals(F("win")) && (argCount >= 1) && (argCount <= 2)) {    // win: select window by id
    success = selectWindow(nParams[0], nParams[1]);
  }
  else if (subcommand.equals(F("defwin")) && (argCount >= 5) && (argCount <= 6)) { // defwin: define window
    const int8_t rot = _rotation;
    #  if ADAGFX_ARGUMENT_VALIDATION
    const int16_t curWin = getWindow();

    if (curWin != 0) { selectWindow(0); } // Validate against raw window coordinates

    if (argCount == 6) { setRotation(nParams[5]); } // Use requested rotation

    if (invalidCoordinates(nParams[0], nParams[1]) ||
        invalidCoordinates(nParams[0] + nParams[2], nParams[1] + nParams[3])) {
      success = false;

      if (curWin != 0) { selectWindow(curWin); }  // restore current window

      if (rot != _rotation) { setRotation(rot); } // Restore rotation
    } else
    #  endif  // if ADAGFX_ARGUMENT_VALIDATION
    {
      #  if ADAGFX_ARGUMENT_VALIDATION

      if (curWin != 0) { selectWindow(curWin); } // restore current window
      #  endif // if ADAGFX_ARGUMENT_VALIDATION

      if (nParams[4] > 0) { // Window 0 is the raw window, having the full size, created at initialization of this helper instance
        #  ifndef BUILD_NO_DEBUG
        int16_t win = // avoid compiler warning
        #  endif // ifndef BUILD_NO_DEBUG
        defineWindow(nParams[0],
                     nParams[1],
                     nParams[2],
                     nParams[3],
                     nParams[4],
                     argCount == 6 ? nParams[5] : _rotation);
        #  ifndef BUILD_NO_DEBUG

        if (loglevelActiveFor(LOG_LEVEL_INFO)) {
          String log = F("AdaGFX defined window id: ");
          log += win;
          addLogMove(LOG_LEVEL_INFO, log);
        }
        #  endif // ifndef BUILD_NO_DEBUG

        if (rot != _rotation) { setRotation(rot); } // Restore rotation, also update new window
      } else {
        success = false;
      }

      // logWindows(F(" deFwin ")); // Use for debugging only?
    }
  }
  else if (subcommand.equals(F("delwin")) && (argCount == 1)) { // delwin: delete window
    // logWindows(F(" deLwin ")); // use for debugging only

    if (nParams[0] > 0) {                                       // don't delete window 0
      success = deleteWindow(nParams[0]);
    }
  }
  # endif // if ADAGFX_ENABLE_FRAMED_WINDOW
  else {
    success = false;
  }

  return success;
}

/****************************************************************************
 * Get a config value from the plugin
 ***************************************************************************/
# if ADAGFX_ENABLE_GET_CONFIG_VALUE
bool AdafruitGFX_helper::pluginGetConfigValue(String& string) {
  bool   success = false;
  String command = parseString(string, 1);

  if (command == F("win")) {          // win: get current window id
    #  if ADAGFX_ENABLE_FRAMED_WINDOW // if feature enabled
    string  = getWindow();
    success = true;
    #  endif // if ADAGFX_ENABLE_FRAMED_WINDOW
  } else if (command == F("iswin")) { // iswin: check if windows exists
    #  if ADAGFX_ENABLE_FRAMED_WINDOW // if feature enabled
    command = parseString(string, 2);
    int win = 0;

    if (validIntFromString(command, win)) {
      string = validWindow(static_cast<uint8_t>(win));
    } else {
      string = '0';
    }
    success = true;                     // Always correct, just return 'false' if wrong
    #  endif // if ADAGFX_ENABLE_FRAMED_WINDOW
  } else if ((command == F("width")) || // width/height: get window width or height
             (command == F("height"))) {
    #  if ADAGFX_ENABLE_FRAMED_WINDOW   // if feature enabled
    uint16_t w = 0, h = 0;
    getWindowLimits(w, h);

    if (command == F("width")) {
      string = w;
    } else {
      string = h;
    }
    success = true;
    #  endif // if ADAGFX_ENABLE_FRAMED_WINDOW
  } else if ((command == F("length")) || // length/textheight: get text length or height
             (command == F("textheight"))) {
    int16_t  x1, y1;
    uint16_t w1, h1;
    String   newString = AdaGFXparseTemplate(parseStringToEndKeepCase(string, 2), 0);
    _display->getTextBounds(newString, 0, 0, &x1, &y1, &w1, &h1); // Count length and height

    if (command == F("length")) {
      string = w1;
    } else {
      string = h1;
    }
    success = true;
  } else if (command == F("rot")) { // rot: get current rotation setting
    string  = _rotation;
    success = true;
  } else if (command == F("txs")) { // txs: get current text scaling setting
    string  = _fontscaling;
    success = true;
  } else if (command == F("tpm")) { // tpm: get current text print mode setting
    string  = static_cast<int>(_textPrintMode);
    success = true;
  }

  return success;
}

# endif // if ADAGFX_ENABLE_GET_CONFIG_VALUE

/****************************************************************************
 * draw a button shape with provided color, can also clear a previously drawn button
 ***************************************************************************/
void AdafruitGFX_helper::drawButtonShape(const Button_type_e& buttonType,
                                         const int          & x,
                                         const int          & y,
                                         const int          & w,
                                         const int          & h,
                                         const uint16_t     & fillColor,
                                         const uint16_t     & borderColor) {
  switch (buttonType) {
    case Button_type_e::Square: // Rectangle
    {
      _display->fillRect(x, y, w, h, fillColor);
      _display->drawRect(x, y, w, h, borderColor);
      break;
    }
    case Button_type_e::Rounded:     // Rounded Rectangle
    {
      int16_t radius = (w + h) / 20; // average 10 % corner radius w/h
      _display->fillRoundRect(x, y, w, h, radius, fillColor);
      _display->drawRoundRect(x, y, w, h, radius, borderColor);
      break;
    }
    case Button_type_e::Circle:     // Circle
    {
      int16_t radius = (w + h) / 4; // average radius
      _display->fillCircle(x + (w / 2), y + (h / 2), radius, fillColor);
      _display->drawCircle(x + (w / 2), y + (h / 2), radius, borderColor);
      break;
    }
    case Button_type_e::ArrowLeft:
    { // draw: left-center, right-top, right-bottom
      _display->fillTriangle(x, y + h / 2, x + w, y,
                             x + w, y + h, fillColor);
      _display->drawTriangle(x, y + h / 2, x + w, y,
                             x + w, y + h, borderColor);
      break;
    }
    case Button_type_e::ArrowUp:
    { // draw: top-center, right-bottom, left-bottom
      _display->fillTriangle(x + w / 2, y, x + w, y + h,
                             x, y + h, fillColor);
      _display->drawTriangle(x + w / 2, y, x + w, y + h,
                             x, y + h, borderColor);
      break;
    }
    case Button_type_e::ArrowRight:
    { // draw: left-top, right-center, left-bottom
      _display->fillTriangle(x, y, x + w, y + h / 2,
                             x, y + h, fillColor);
      _display->drawTriangle(x, y, x + w, y + h / 2,
                             x, y + h, borderColor);
      break;
    }
    case Button_type_e::ArrowDown:
    { // draw: left-top, right-top, bottom-center
      _display->fillTriangle(x, y, x + w, y,
                             x + w / 2, y + h, fillColor);
      _display->drawTriangle(x, y, x + w, y,
                             x + w / 2, y + h, borderColor);
      break;
    }
    case Button_type_e::None:
    case Button_type_e::Button_MAX:
      break;
  }
}

/****************************************************************************
 * printText: Print text on display at a specific pixel or column/row location
 ***************************************************************************/
void AdafruitGFX_helper::printText(const char     *string,
                                   const int16_t & X,
                                   const int16_t & Y,
                                   const uint8_t & textSize,
                                   const uint16_t& color,
                                   uint16_t        bkcolor,
                                   const uint16_t& maxWidth) {
  int16_t  _x        = X;
  int16_t  _y        = Y + (_heightOffset * textSize);
  uint16_t _w        = 0;
  int16_t  xText     = 0;
  int16_t  yText     = 0;
  uint16_t wText     = 0;
  uint16_t hText     = 0;
  int16_t  oTop      = 0;
  int16_t  oBottom   = 0;
  int16_t  oLeft     = 0;
  uint16_t res_x     = _res_x;
  uint16_t res_y     = _res_y;
  uint16_t xOffset   = 0;
  uint16_t yOffset   = 0;
  String   newString = string;

  # if ADAGFX_ENABLE_FRAMED_WINDOW
  getWindowLimits(res_x, res_y);
  getWindowOffsets(xOffset, yOffset);
  _x += xOffset;
  _y += yOffset;
  # endif // if ADAGFX_ENABLE_FRAMED_WINDOW

  if (_columnRowMode) {
    _x = X * (_fontwidth * textSize); // We need this multiple times
    _y = (Y * (_fontheight * textSize))  + (_heightOffset * textSize);
  }

  _display->setCursor(_x, _y);
  _display->setTextColor(color, bkcolor);
  _display->setTextSize(textSize);

  if (_textPrintMode != AdaGFXTextPrintMode::ContinueToNextLine) {
    _display->getTextBounds(newString, _x, _y, &xText, &yText, &wText, &hText);   // Count length

    while ((newString.length() > 0) && (((_x - xOffset) + wText) > res_x)) {
      newString.remove(newString.length() - 1);                                   // Cut last character off
      _display->getTextBounds(newString, _x, _y, &xText, &yText, &wText, &hText); // Re-count length
    }
  }

  _display->getTextBounds(newString, _x, _y, &xText, &yText, &wText, &hText); // Count length

  if ((maxWidth > 0) && ((_x - xOffset) + maxWidth <= res_x)) {
    res_x = (_x - xOffset) + maxWidth;
    _w    = maxWidth;

    if ((_textPrintMode == AdaGFXTextPrintMode::TruncateExceedingCentered) &&
        (maxWidth > wText)) {
      oLeft = (_w - (wText + 2 * (xText - _x))) / 2;
    }
  } else {
    _w = wText + 2 * (xText - _x);
  }

  if (_textBackFill && (color != bkcolor)) { // Fill extra space above and below text
    oTop    -= textSize;
    oBottom += textSize;
    _y      += textSize;
  }

  if ((_textPrintMode == AdaGFXTextPrintMode::ClearThenTruncate) ||
      (color != bkcolor)) { // Clear before print
    # ifndef BUILD_NO_DEBUG

    if (loglevelActiveFor(LOG_LEVEL_DEBUG)) {
      String log = F("printText: clear: _x:");
      log += _x;
      log += F(", oTop:");
      log += oTop;
      log += F(", _y:");
      log += _y;
      log += F(", xTx:");
      log += xText;
      log += F(", yTx:");
      log += yText;
      log += F(", wTx:");
      log += wText;
      log += F(", hTx:");
      log += hText;
      log += F(", oBot:");
      log += oBottom;
      log += F(", _res_x/max:");
      log += _res_x;
      log += '/';
      log += res_x;
      log += F(", str:");
      log += newString;
      addLogMove(LOG_LEVEL_DEBUG, log);
    }
    # endif // ifndef BUILD_NO_DEBUG

    if (bkcolor == color) { bkcolor = _bgcolor; } // To get at least the text readable

    if (_textPrintMode == AdaGFXTextPrintMode::ClearThenTruncate) { // oTop is negative so subtract to add...
      _display->fillRect(_x + oTop, yText, res_x - (_x - xOffset), hText + oBottom - oTop, bkcolor); // Clear text area to right edge of
                                                                                                     // screen
    } else {
      _display->fillRect(_x + oTop, yText, _w, hText + oBottom - oTop, bkcolor); // Clear text area
    }

    delay(0);
  }

  _display->setCursor(_x + oLeft, _y); // add left offset to center, _y may be updated
  _display->print(newString);
}

/****************************************************************************
 * getTextSize length and height in pixels
 ***************************************************************************/
uint16_t AdafruitGFX_helper::getTextSize(const String& text,
                                         uint16_t    & h) {
  int16_t  x;
  int16_t  y;
  uint16_t w;

  _display->getTextBounds(text.c_str(), 0, 0, &x, &y, &w, &h); // Count length and height in pixels
  return w;
}

/****************************************************************************
 * color565: convert r, g, b colors to rgb565 (by bit-shifting)
 ***************************************************************************/
uint16_t color565(const uint8_t& red,
                  const uint8_t& green,
                  const uint8_t& blue) {
  return ((red & 0xF8) << 8) | ((green & 0xFC) << 3) | (blue >> 3);
}

/****************************************************************************
 * AdaGFXparseColor: translate color name, rgb565 hex #rGgb or rgb hex #RRGGBB to an RGB565 value,
 * also applies color reduction to mono(2), duo(3), quadro(4), septo(7), octo(8), quinto(16)-chrome colors
 ***************************************************************************/

// Parse color string to RGB565 color
// param [in] s : The color string (white, red, ...)
// Param [in] colorDepth: The requiresed color depth, default: FullColor
// param [in] defaultWhite: Return White color if empty, default: true
// return : color (default ADAGFX_WHITE)
uint16_t AdaGFXparseColor(String                & s,
                          const AdaGFXColorDepth& colorDepth,
                          const bool              emptyIsBlack) {
  s.toLowerCase();
  int32_t result = -1; // No result yet

  if ((colorDepth == AdaGFXColorDepth::Monochrome) ||
      (colorDepth == AdaGFXColorDepth::BlackWhiteRed) ||
      (colorDepth == AdaGFXColorDepth::BlackWhite2Greyscales)) { // Only a limited set of colors is supported
    if (s.equals(F("black")))   { return static_cast<uint16_t>(AdaGFXMonoRedGreyscaleColors::ADAGFXEPD_BLACK); }

    if (s.equals(F("white")))   { return static_cast<uint16_t>(AdaGFXMonoRedGreyscaleColors::ADAGFXEPD_WHITE); }

    if (s.equals(F("inverse"))) { return static_cast<uint16_t>(AdaGFXMonoRedGreyscaleColors::ADAGFXEPD_INVERSE); }

    if (s.equals(F("red")))     { return static_cast<uint16_t>(AdaGFXMonoRedGreyscaleColors::ADAGFXEPD_RED); }

    // Synonym for red
    if (s.equals(F("yellow")))  { return static_cast<uint16_t>(AdaGFXMonoRedGreyscaleColors::ADAGFXEPD_RED); }

    if (s.equals(F("dark")))    { return static_cast<uint16_t>(AdaGFXMonoRedGreyscaleColors::ADAGFXEPD_DARK); }

    if (s.equals(F("light")))   { return static_cast<uint16_t>(AdaGFXMonoRedGreyscaleColors::ADAGFXEPD_LIGHT); }

    // If we get this far, return the default
    return static_cast<uint16_t>(AdaGFXMonoRedGreyscaleColors::ADAGFXEPD_WHITE);
  # if ADAGFX_SUPPORT_7COLOR
  } else if (colorDepth == AdaGFXColorDepth::SevenColor) {
    if (s.equals(F("black")))  { result = static_cast<uint16_t>(AdaGFX7Colors::ADAGFX7C_BLACK); }

    if (s.equals(F("white")))  { result = static_cast<uint16_t>(AdaGFX7Colors::ADAGFX7C_WHITE); }

    if (s.equals(F("green")))  { result = static_cast<uint16_t>(AdaGFX7Colors::ADAGFX7C_GREEN); }

    if (s.equals(F("blue")))   { result = static_cast<uint16_t>(AdaGFX7Colors::ADAGFX7C_BLUE); }

    if (s.equals(F("red")))    { result = static_cast<uint16_t>(AdaGFX7Colors::ADAGFX7C_RED); }

    if (s.equals(F("yellow"))) { result = static_cast<uint16_t>(AdaGFX7Colors::ADAGFX7C_YELLOW); }

    if (s.equals(F("orange"))) { result = static_cast<uint16_t>(AdaGFX7Colors::ADAGFX7C_ORANGE); }
  # endif // if ADAGFX_SUPPORT_7COLOR
  } else { // Some predefined colors
    if (s.equals(F("black")))       { result = ADAGFX_BLACK; }

    if (s.equals(F("navy")))        { result = ADAGFX_NAVY; }

    if (s.equals(F("darkgreen")))   { result = ADAGFX_DARKGREEN; }

    if (s.equals(F("darkcyan")))    { result = ADAGFX_DARKCYAN; }

    if (s.equals(F("maroon")))      { result = ADAGFX_MAROON; }

    if (s.equals(F("purple")))      { result = ADAGFX_PURPLE; }

    if (s.equals(F("olive")))       { result = ADAGFX_OLIVE; }

    if (s.equals(F("lightgrey")))   { result = ADAGFX_LIGHTGREY; }

    if (s.equals(F("darkgrey")))    { result = ADAGFX_DARKGREY; }

    if (s.equals(F("blue")))        { result = ADAGFX_BLUE; }

    if (s.equals(F("green")))       { result = ADAGFX_GREEN; }

    if (s.equals(F("cyan")))        { result = ADAGFX_CYAN; }

    if (s.equals(F("red")))         { result = ADAGFX_RED; }

    if (s.equals(F("magenta")))     { result = ADAGFX_MAGENTA; }

    if (s.equals(F("yellow")))      { result = ADAGFX_YELLOW; }

    if (s.equals(F("white")))       { result = ADAGFX_WHITE; }

    if (s.equals(F("orange")))      { result = ADAGFX_ORANGE; }

    if (s.equals(F("greenyellow"))) { result = ADAGFX_GREENYELLOW; }

    if (s.equals(F("pink")))        { result = ADAGFX_PINK; }
  }

  // Parse default hex #rgb565 (hex) string (1-4 hex nibbles accepted!)
  if ((result == -1) && (s.length() >= 2) && (s.length() <= 5) && (s[0] == '#')) {
    result = hexToUL(&s[1]);
  }

  // Parse default hex #RRGGBB string (must be 6 hex nibbles!)
  if ((result == -1) && (s.length() == 7) && (s[0] == '#')) {
    // convrt to long value in base16, then split up into r, g, b values
    const uint32_t number = hexToUL(&s[1]);

    // uint32_t r = number >> 16 & 0xFF;
    // uint32_t g = number >> 8 & 0xFF;
    // uint32_t b = number & 0xFF;
    // convert to color565 (as used by adafruit lib)
    result = color565(number >> 16 & 0xFF, number >> 8 & 0xFF, number & 0xFF);
  }

  if ((result == -1) || (result == ADAGFX_WHITE)) { // Default & don't convert white
    # if ADAGFX_SUPPORT_8and16COLOR

    if (
      # if ADAGFX_SUPPORT_7COLOR
      (colorDepth >= AdaGFXColorDepth::SevenColor) &&
      # endif // if ADAGFX_SUPPORT_7COLOR
      (colorDepth <= AdaGFXColorDepth::SixteenColor)) {
      result = static_cast<uint16_t>(AdaGFXMonoRedGreyscaleColors::ADAGFXEPD_BLACK); // Monochrome fallback, compatible 7-color
    } else
    # endif // if ADAGFX_SUPPORT_8and16COLOR
    {
      if (emptyIsBlack) {
        result = ADAGFX_BLACK;
      } else {
        result = ADAGFX_WHITE; // Color fallback value
      }
    }
  } else {
    // Reduce colors?
    switch (colorDepth) {
      case AdaGFXColorDepth::Monochrome:
      case AdaGFXColorDepth::BlackWhiteRed:
      case AdaGFXColorDepth::BlackWhite2Greyscales:
        // Unsupported at this point, but compiler needs the cases because of the enum class
        break;
      # if ADAGFX_SUPPORT_7COLOR
      case AdaGFXColorDepth::SevenColor:
        result = AdaGFXrgb565ToColor7(result); // Convert
        break;
      # endif  // if ADAGFX_SUPPORT_7COLOR
      # if ADAGFX_SUPPORT_8and16COLOR
      case AdaGFXColorDepth::EightColor:
        result = color565((result >> 11 & 0x1F) / 4, (result >> 5 & 0x3F) / 4, (result & 0x1F) / 4); // reduce colors factor 4
        break;
      case AdaGFXColorDepth::SixteenColor:
        result = color565((result >> 11 & 0x1F) / 2, (result >> 5 & 0x3F) / 2, (result & 0x1F) / 2); // reduce colors factor 2
        break;
      # endif // if ADAGFX_SUPPORT_8and16COLOR
      case AdaGFXColorDepth::FullColor:
        // No color reduction
        break;
    }
  }
  return static_cast<uint16_t>(result);
}

const __FlashStringHelper* AdaGFXcolorToString_internal(const uint16_t        & color,
                                                        const AdaGFXColorDepth& colorDepth,
                                                        bool                    blackIsEmpty);

// Add a single optionvalue of a color to a datalist (internal/private)
void AdaGFXaddHtmlDataListColorOptionValue(uint16_t         color,
                                           AdaGFXColorDepth colorDepth) {
  const __FlashStringHelper *clr = AdaGFXcolorToString_internal(color, colorDepth, false);

  if (clr != F("*")) {
    addHtml(F("<option value=\""));
    addHtml(clr);
    addHtml(F("\">"));
    addHtml(clr);
    addHtml(F("</option>"));
  }
}

/*****************************************************************************************
 * Generate a html 'datalist' of the colors available for selected colorDepth, with id provided
 ****************************************************************************************/
void AdaGFXHtmlColorDepthDataList(const __FlashStringHelper *id,
                                  const AdaGFXColorDepth   & colorDepth) {
  addHtml(F("<datalist id=\""));
  addHtml(id);
  addHtml(F("\">"));

  switch (colorDepth) {
    case AdaGFXColorDepth::BlackWhiteRed:
    case AdaGFXColorDepth::BlackWhite2Greyscales:
      AdaGFXaddHtmlDataListColorOptionValue(static_cast<uint16_t>(AdaGFXMonoRedGreyscaleColors::ADAGFXEPD_RED),     colorDepth);
      AdaGFXaddHtmlDataListColorOptionValue(static_cast<uint16_t>(AdaGFXMonoRedGreyscaleColors::ADAGFXEPD_DARK),    colorDepth);
      AdaGFXaddHtmlDataListColorOptionValue(static_cast<uint16_t>(AdaGFXMonoRedGreyscaleColors::ADAGFXEPD_LIGHT),   colorDepth);
    case AdaGFXColorDepth::Monochrome:
      AdaGFXaddHtmlDataListColorOptionValue(static_cast<uint16_t>(AdaGFXMonoRedGreyscaleColors::ADAGFXEPD_BLACK),   colorDepth);
      AdaGFXaddHtmlDataListColorOptionValue(static_cast<uint16_t>(AdaGFXMonoRedGreyscaleColors::ADAGFXEPD_WHITE),   colorDepth);
      AdaGFXaddHtmlDataListColorOptionValue(static_cast<uint16_t>(AdaGFXMonoRedGreyscaleColors::ADAGFXEPD_INVERSE), colorDepth);
      break;
    # if ADAGFX_SUPPORT_7COLOR
    case AdaGFXColorDepth::SevenColor:
    {
      AdaGFXaddHtmlDataListColorOptionValue(static_cast<uint16_t>(AdaGFX7Colors::ADAGFX7C_BLACK),  colorDepth);
      AdaGFXaddHtmlDataListColorOptionValue(static_cast<uint16_t>(AdaGFX7Colors::ADAGFX7C_WHITE),  colorDepth);
      AdaGFXaddHtmlDataListColorOptionValue(static_cast<uint16_t>(AdaGFX7Colors::ADAGFX7C_GREEN),  colorDepth);
      AdaGFXaddHtmlDataListColorOptionValue(static_cast<uint16_t>(AdaGFX7Colors::ADAGFX7C_BLUE),   colorDepth);
      AdaGFXaddHtmlDataListColorOptionValue(static_cast<uint16_t>(AdaGFX7Colors::ADAGFX7C_RED),    colorDepth);
      AdaGFXaddHtmlDataListColorOptionValue(static_cast<uint16_t>(AdaGFX7Colors::ADAGFX7C_YELLOW), colorDepth);
      AdaGFXaddHtmlDataListColorOptionValue(static_cast<uint16_t>(AdaGFX7Colors::ADAGFX7C_ORANGE), colorDepth);
      break;
    }
    # endif // if ADAGFX_SUPPORT_7COLOR
    # if ADAGFX_SUPPORT_8and16COLOR
    case AdaGFXColorDepth::EightColor: // TODO: Sort out the actual 8/16 color options
    case AdaGFXColorDepth::SixteenColor:
    # endif // if ADAGFX_SUPPORT_8and16COLOR
    case AdaGFXColorDepth::FullColor:
    {
      AdaGFXaddHtmlDataListColorOptionValue(ADAGFX_BLACK,       colorDepth);
      AdaGFXaddHtmlDataListColorOptionValue(ADAGFX_NAVY,        colorDepth);
      AdaGFXaddHtmlDataListColorOptionValue(ADAGFX_DARKGREEN,   colorDepth);
      AdaGFXaddHtmlDataListColorOptionValue(ADAGFX_DARKCYAN,    colorDepth);
      AdaGFXaddHtmlDataListColorOptionValue(ADAGFX_MAROON,      colorDepth);
      AdaGFXaddHtmlDataListColorOptionValue(ADAGFX_PURPLE,      colorDepth);
      AdaGFXaddHtmlDataListColorOptionValue(ADAGFX_OLIVE,       colorDepth);
      AdaGFXaddHtmlDataListColorOptionValue(ADAGFX_LIGHTGREY,   colorDepth);
      AdaGFXaddHtmlDataListColorOptionValue(ADAGFX_DARKGREY,    colorDepth);
      AdaGFXaddHtmlDataListColorOptionValue(ADAGFX_BLUE,        colorDepth);
      AdaGFXaddHtmlDataListColorOptionValue(ADAGFX_GREEN,       colorDepth);
      AdaGFXaddHtmlDataListColorOptionValue(ADAGFX_CYAN,        colorDepth);
      AdaGFXaddHtmlDataListColorOptionValue(ADAGFX_RED,         colorDepth);
      AdaGFXaddHtmlDataListColorOptionValue(ADAGFX_MAGENTA,     colorDepth);
      AdaGFXaddHtmlDataListColorOptionValue(ADAGFX_YELLOW,      colorDepth);
      AdaGFXaddHtmlDataListColorOptionValue(ADAGFX_WHITE,       colorDepth);
      AdaGFXaddHtmlDataListColorOptionValue(ADAGFX_ORANGE,      colorDepth);
      AdaGFXaddHtmlDataListColorOptionValue(ADAGFX_GREENYELLOW, colorDepth);
      AdaGFXaddHtmlDataListColorOptionValue(ADAGFX_PINK,        colorDepth);
      break;
    }
  }
  addHtml(F("</datalist>"));
}

/*****************************************************************************************
 * Convert an RGB565 color (number) to it's name or the #rgb565 hex string, based on depth
 ****************************************************************************************/
String AdaGFXcolorToString(const uint16_t        & color,
                           const AdaGFXColorDepth& colorDepth,
                           bool                    blackIsEmpty) {
  String result = AdaGFXcolorToString_internal(color, colorDepth, blackIsEmpty);

  if (result.equals(F("*"))) {
    result  = '#';
    result += String(color, HEX);
    result.toUpperCase();
  }
  return result;
}

const __FlashStringHelper* AdaGFXcolorToString_internal(const uint16_t        & color,
                                                        const AdaGFXColorDepth& colorDepth,
                                                        bool                    blackIsEmpty) {
  switch (colorDepth) {
    case AdaGFXColorDepth::Monochrome:
    case AdaGFXColorDepth::BlackWhiteRed:
    case AdaGFXColorDepth::BlackWhite2Greyscales:
    {
      switch (color) {
        case static_cast<uint16_t>(AdaGFXMonoRedGreyscaleColors::ADAGFXEPD_BLACK): return blackIsEmpty ? F("") : F("black");
        case ADAGFX_WHITE: // Fall through
        case static_cast<uint16_t>(AdaGFXMonoRedGreyscaleColors::ADAGFXEPD_WHITE): return F("white");
        case static_cast<uint16_t>(AdaGFXMonoRedGreyscaleColors::ADAGFXEPD_INVERSE): return F("inverse");
        case static_cast<uint16_t>(AdaGFXMonoRedGreyscaleColors::ADAGFXEPD_RED): return F("red");
        case static_cast<uint16_t>(AdaGFXMonoRedGreyscaleColors::ADAGFXEPD_DARK): return F("dark");
        case static_cast<uint16_t>(AdaGFXMonoRedGreyscaleColors::ADAGFXEPD_LIGHT): return F("light");
        default:
          break;
      }
      break;
    }
    # if ADAGFX_SUPPORT_7COLOR
    case AdaGFXColorDepth::SevenColor:
    {
      switch (color) {
        case static_cast<uint16_t>(AdaGFX7Colors::ADAGFX7C_BLACK): return blackIsEmpty ? F("") : F("black");
        case ADAGFX_WHITE: // Fall through
        case static_cast<uint16_t>(AdaGFX7Colors::ADAGFX7C_WHITE): return F("white");
        case static_cast<uint16_t>(AdaGFX7Colors::ADAGFX7C_GREEN): return F("green");
        case static_cast<uint16_t>(AdaGFX7Colors::ADAGFX7C_BLUE): return F("blue");
        case static_cast<uint16_t>(AdaGFX7Colors::ADAGFX7C_RED): return F("red");
        case static_cast<uint16_t>(AdaGFX7Colors::ADAGFX7C_YELLOW): return F("yellow");
        case static_cast<uint16_t>(AdaGFX7Colors::ADAGFX7C_ORANGE): return F("orange");
        default:
          break;
      }
      break;
    }
    # endif // if ADAGFX_SUPPORT_7COLOR
    # if ADAGFX_SUPPORT_8and16COLOR
    case AdaGFXColorDepth::EightColor:
    case AdaGFXColorDepth::SixteenColor:
    # endif // if ADAGFX_SUPPORT_8and16COLOR
    case AdaGFXColorDepth::FullColor:
    {
      switch (color) {
        case ADAGFX_BLACK:  return blackIsEmpty ? F("") : F("black");
        case ADAGFX_NAVY: return F("navy");
        case ADAGFX_DARKGREEN: return F("darkgreen");
        case ADAGFX_DARKCYAN: return F("darkcyan");
        case ADAGFX_MAROON: return F("maroon");
        case ADAGFX_PURPLE: return F("purple");
        case ADAGFX_OLIVE: return F("olive");
        case ADAGFX_LIGHTGREY: return F("lightgrey");
        case ADAGFX_DARKGREY: return F("darkgrey");
        case ADAGFX_BLUE: return F("blue");
        case ADAGFX_GREEN: return F("green");
        case ADAGFX_CYAN: return F("cyan");
        case ADAGFX_RED: return F("red");
        case ADAGFX_MAGENTA: return F("magenta");
        case ADAGFX_YELLOW: return F("yellow");
        case ADAGFX_WHITE: return F("white");
        case ADAGFX_ORANGE: return F("orange");
        case ADAGFX_GREENYELLOW: return F("greenyellow");
        case ADAGFX_PINK: return F("pink");
        default:
          break;
      }
      break;
    }
  }
  return F("*");
}

# if ADAGFX_SUPPORT_7COLOR

/****************************************************************************
 * AdaGFXrgb565ToColor7: Convert a rgb565 color to the 7 colors supported by 7-color eInk displays
 * Borrowed from https://github.com/ZinggJM/GxEPD2 color7() routine
 ***************************************************************************/
uint16_t AdaGFXrgb565ToColor7(const uint16_t& color) {
  const uint16_t red   = (color & 0xF800);
  const uint16_t green = (color & 0x07E0) << 5;
  const uint16_t blue  = (color & 0x001F) << 11;
  uint16_t cv7         = static_cast<uint16_t>(AdaGFX7Colors::ADAGFX7C_WHITE); // Default = white

  if ((red < 0x8000) && (green < 0x8000) && (blue < 0x8000)) {
    cv7 = static_cast<uint16_t>(AdaGFX7Colors::ADAGFX7C_BLACK);                // black
  }
  else if ((red >= 0x8000) && (green >= 0x8000) && (blue >= 0x8000)) {
    cv7 = static_cast<uint16_t>(AdaGFX7Colors::ADAGFX7C_WHITE);                // white
  }
  else if ((red >= 0x8000) && (blue >= 0x8000)) {
    if (red > blue) {
      cv7 = static_cast<uint16_t>(AdaGFX7Colors::ADAGFX7C_RED);
    } else {
      cv7 = static_cast<uint16_t>(AdaGFX7Colors::ADAGFX7C_BLUE); // red, blue
    }
  }
  else if ((green >= 0x8000) && (blue >= 0x8000)) {
    if (green > blue) {
      cv7 = static_cast<uint16_t>(AdaGFX7Colors::ADAGFX7C_GREEN);
    } else {
      cv7 = static_cast<uint16_t>(AdaGFX7Colors::ADAGFX7C_BLUE); // green, blue
    }
  }
  else if ((red >= 0x8000) && (green >= 0x8000)) {
    static const uint16_t y2o_lim = ((ADAGFX_YELLOW - ADAGFX_ORANGE) / 2 + (ADAGFX_ORANGE & 0x07E0)) << 5;

    if (green > y2o_lim) {
      cv7 = static_cast<uint16_t>(AdaGFX7Colors::ADAGFX7C_YELLOW);
    } else {
      cv7 = static_cast<uint16_t>(AdaGFX7Colors::ADAGFX7C_ORANGE); // yellow, orange
    }
  }
  else if (red >= 0x8000) {
    cv7 = static_cast<uint16_t>(AdaGFX7Colors::ADAGFX7C_RED);   // red
  }
  else if (green >= 0x8000) {
    cv7 = static_cast<uint16_t>(AdaGFX7Colors::ADAGFX7C_GREEN); // green
  }
  else {
    cv7 = static_cast<uint16_t>(AdaGFX7Colors::ADAGFX7C_BLUE);  // blue
  }
  return cv7;
}

# endif // if ADAGFX_SUPPORT_7COLOR

/****************************************************************************
 * getTextMetrics: Returns the metrics related to current font
 ***************************************************************************/
void AdafruitGFX_helper::getTextMetrics(uint16_t& textcols,
                                        uint16_t& textrows,
                                        uint8_t & fontwidth,
                                        uint8_t & fontheight,
                                        uint8_t & fontscaling,
                                        uint8_t & heightOffset,
                                        uint16_t& xpix,
                                        uint16_t& ypix) {
  textcols     = _textcols;
  textrows     = _textrows;
  fontwidth    = _fontwidth;
  fontheight   = _fontheight;
  fontscaling  = _fontscaling;
  heightOffset = _heightOffset;
  # if ADAGFX_ENABLE_FRAMED_WINDOW
  getWindowLimits(xpix, ypix);
  # else // if ADAGFX_ENABLE_FRAMED_WINDOW
  xpix = _res_x;
  ypix = _res_y;
  # endif // if ADAGFX_ENABLE_FRAMED_WINDOW
}

/****************************************************************************
 * getColors: Returns the current text colors
 ***************************************************************************/
void AdafruitGFX_helper::getColors(uint16_t& fgcolor,
                                   uint16_t& bgcolor) {
  fgcolor = _fgcolor;
  bgcolor = _bgcolor;
}

/****************************************************************************
 * calculateTextMetrics: Recalculate the text mertics based on supplied font parameters
 ***************************************************************************/
void AdafruitGFX_helper::calculateTextMetrics(const uint8_t fontwidth,
                                              const uint8_t fontheight,
                                              const int8_t  heightOffset,
                                              const bool    isProportional) {
  uint16_t res_x = _res_x;
  uint16_t res_y = _res_y;

  # if ADAGFX_ENABLE_FRAMED_WINDOW
  getWindowLimits(res_x, res_y);
  # endif // if ADAGFX_ENABLE_FRAMED_WINDOW

  _fontwidth      = fontwidth;
  _fontheight     = fontheight;
  _heightOffset   = heightOffset;
  _isProportional = isProportional;
  _textcols       = res_x / (_fontwidth * _fontscaling);
  _textrows       = res_y / ((_fontheight + _heightOffset) * _fontscaling);

  # ifndef BUILD_NO_DEBUG

  if (loglevelActiveFor(ADAGFX_LOG_LEVEL)) {
    String log;
    log.reserve(60);
    log += F("AdaGFX:");

    if (!_trigger.isEmpty()) {
      log += F(" tr: ");
      log += _trigger;
    }
    log += F(" x: ");
    log += res_x;
    log += F(", y: ");
    log += res_y;
    log += F(", text columns: ");
    log += _textcols;
    log += F(" rows: ");
    log += _textrows;
    addLogMove(ADAGFX_LOG_LEVEL, log);
  }
  # endif // ifndef BUILD_NO_DEBUG
}

# if ADAGFX_ARGUMENT_VALIDATION

/****************************************************************************
 * invalidCoordinates: Check if X/Y coordinates stay within the limits of the display,
 * default pixel-mode, colRowMode true = character mode.
 * If Y == 0 then X is allowed the max. value of the display size.
 * *** Returns TRUE when invalid !! ***
 ***************************************************************************/
bool AdafruitGFX_helper::invalidCoordinates(const int  X,
                                            const int  Y,
                                            const bool colRowMode) {
  uint16_t res_x = _res_x;
  uint16_t res_y = _res_y;

  #  if ADAGFX_ENABLE_FRAMED_WINDOW
  getWindowLimits(res_x, res_y);
  #  endif // if ADAGFX_ENABLE_FRAMED_WINDOW

  #  ifndef BUILD_NO_DEBUG

  if (loglevelActiveFor(ADAGFX_LOG_LEVEL)) {
    String log;

    log.reserve(49);
    log += F("invalidCoordinates: X:");
    log += X;
    log += '/';
    log += (colRowMode ? _textcols : res_x);
    log += F(" Y:");
    log += Y;
    log += '/';
    log += (colRowMode ? _textrows : res_y);
    addLogMove(ADAGFX_LOG_LEVEL, log);
  }
  #  endif // ifndef BUILD_NO_DEBUG

  if (!_useValidation) { return false; }

  if (colRowMode) {
    return !((X >= 0) && (X <= _textcols) &&
             (Y >= 0) && (Y <= _textrows));
  } else {
    if (Y == 0) { // Y == 0: Accept largest x/y size value for x
      return !((X >= 0) && (X <= std::max(res_x, res_y)));
    } else {
      return !((X >= 0) && (X <= res_x) &&
               (Y >= 0) && (Y <= res_y));
    }
  }
}

# endif // if ADAGFX_ARGUMENT_VALIDATION

void AdafruitGFX_helper::setValidation(const bool& state) {
  _useValidation = state;
}

/****************************************************************************
 * rotate the display (and all windows)
 ***************************************************************************/
void AdafruitGFX_helper::setRotation(uint8_t m) {
  const uint8_t rotation = m & 3;

  _display->setRotation(m); // Set rotation 0/1/2/3
  _rotation = rotation;

  switch (rotation) {
    case 0:
    case 2:
      _res_x = _display_x;
      _res_y = _display_y;
      break;
    case 1:
    case 3:
      _res_x = _display_y;
      _res_y = _display_x;
      break;
  }
  # if ADAGFX_ENABLE_FRAMED_WINDOW

  for (uint8_t i = 0; i < _windows.size(); i++) {                // Swap x/y for all matching windows
    switch (rotation) {
      case 0:                                                    // 0 degrees
        _windows[i].top_left.x     = _windows[i].org_top_left.x; // All original
        _windows[i].top_left.y     = _windows[i].org_top_left.y;
        _windows[i].width_height.x = _windows[i].org_width_height.x;
        _windows[i].width_height.y = _windows[i].org_width_height.y;
        break;
      case 1:                                                        // +90 degrees
        _windows[i].top_left.x     = _windows[i].org_top_left.y;
        _windows[i].top_left.y     = _display_x - (_windows[i].org_top_left.x + _windows[i].org_width_height.x);
        _windows[i].width_height.x = _windows[i].org_width_height.y; // swapped width/height
        _windows[i].width_height.y = _windows[i].org_width_height.x;
        break;
      case 2:                                                        // +180 degrees
        _windows[i].top_left.x     = _display_x - (_windows[i].org_top_left.x + _windows[i].org_width_height.x);
        _windows[i].top_left.y     = _display_y - (_windows[i].org_top_left.y + _windows[i].org_width_height.y);
        _windows[i].width_height.x = _windows[i].org_width_height.x;
        _windows[i].width_height.y = _windows[i].org_width_height.y;
        break;
      case 3:                                                        // +270 degrees
        _windows[i].top_left.x     = _display_y - (_windows[i].org_top_left.y + _windows[i].org_width_height.y);
        _windows[i].top_left.y     = _windows[i].org_top_left.x;
        _windows[i].width_height.x = _windows[i].org_width_height.y; // swapped width/height
        _windows[i].width_height.y = _windows[i].org_width_height.x;
        break;
    }
    _windows[i].rotation = rotation;
  }

  // logWindows(F("rot ")); // For debugging only
  # endif // if ADAGFX_ENABLE_FRAMED_WINDOW
  calculateTextMetrics(_fontwidth, _fontheight, _heightOffset, _isProportional);
}

# if ADAGFX_ENABLE_BMP_DISPLAY

/****************************************************************************
 * CPA (Copy/paste/adapt) from Adafruit_ImageReader::coreBMP()
 * Changes:
 * - No 'load to memory' feature
 * - No special handling of SD Filesystem/FAT, but File only
 * - Adds support for non-SPI displays (like NeoPixel Matrix, and possibly I2C displays, once supported)
 ***************************************************************************/
bool AdafruitGFX_helper::showBmp(const String& filename,
                                 int16_t       x,
                                 int16_t       y) {
  uint32_t offset;               // Start of image data in file
  uint32_t headerSize;           // Indicates BMP version
  uint32_t compression = 0;      // BMP compression mode
  uint32_t colors      = 0;      // Number of colors in palette
  uint32_t rowSize;              // >bmpWidth if scanline padding
  uint8_t  sdbuf[3 * BUFPIXELS]; // BMP read buf (R+G+B/pixel)

  uint32_t destidx = 0;
  uint32_t bmpPos  = 0;          // Next pixel position in file
  int bmpWidth;                  // BMP width & height in pixels
  int bmpHeight;
  int loadWidth;
  int loadHeight;                // Region being loaded (clipped)
  int loadX;
  int loadY;                     // "
  int row;                       // Current pixel pos.
  int col;
  uint16_t *quantized = NULL;    // 16-bit 5/6/5 color palette
  uint16_t  tftbuf[BUFPIXELS];
  uint16_t *dest = tftbuf;       // TFT working buffer, or NULL if to canvas
  int16_t   drow = 0;
  int16_t   dcol = 0;
  uint8_t   planes;              // BMP planes
  uint8_t   depth;               // BMP bit depth
  uint8_t   r;                   // Current pixel colors
  uint8_t   g;
  uint8_t   b;
  uint8_t   bitIn = 0;           // Bit number for 1-bit data in

  #  if ((3 * BUFPIXELS) <= 255)
  uint8_t srcidx = sizeof sdbuf; // Current position in sdbuf
  #  else // if ((3 * BUFPIXELS) <= 255)
  uint16_t srcidx = sizeof sdbuf;
  #  endif // if ((3 * BUFPIXELS) <= 255)
  bool flip     = true;  // BMP is stored bottom-to-top
  bool transact = true;  // Enable transaction support to work proper with SD czrd, when enabled
  bool status   = false; // IMAGE_SUCCESS on valid file

  bool canTransact = (nullptr != _tft);

  // If BMP is being drawn off the right or bottom edge of the screen,
  // nothing to do here. NOT an error, just a trivial clip operation.
  if (_tft && ((x >= _tft->width()) || (y >= _tft->height()))) {
    addLog(LOG_LEVEL_INFO, F("showBmp: coordinates off display"));
    return false;
  }

  // Open requested file on storage
  // Search flash file system first, then SD if present
  file = tryOpenFile(filename, "r");
  #  if FEATURE_SD

  if (!file) {
    file = SD.open(filename.c_str(), "r");
  }
  #  endif // if FEATURE_SD

  if (!file) {
    addLog(LOG_LEVEL_ERROR, F("showBmp: file not found"));
    return false;
  }

  // Parse BMP header. 0x4D42 (ASCII 'BM') is the Windows BMP signature.
  // There are other values possible in a .BMP file but these are super
  // esoteric (e.g. OS/2 struct bitmap array) and NOT supported here!
  if (readLE16() == 0x4D42) { // BMP signature
    (void)readLE32();         // Read & ignore file size
    (void)readLE32();         // Read & ignore creator bytes
    offset = readLE32();      // Start of image data
    // Read DIB header
    headerSize = readLE32();
    bmpWidth   = readLE32();
    bmpHeight  = readLE32();

    // If bmpHeight is negative, image is in top-down order.
    // This is not canon but has been observed in the wild.
    if (bmpHeight < 0) {
      bmpHeight = -bmpHeight;
      flip      = false;
    }
    planes = readLE16();
    depth  = readLE16(); // Bits per pixel

    // Compression mode is present in later BMP versions (default = none)
    if (headerSize > 12) {
      compression = readLE32();
      (void)readLE32();    // Raw bitmap data size; ignore
      (void)readLE32();    // Horizontal resolution, ignore
      (void)readLE32();    // Vertical resolution, ignore
      colors = readLE32(); // Number of colors in palette, or 0 for 2^depth
      (void)readLE32();    // Number of colors used (ignore)
      // File position should now be at start of palette (if present)
    }

    if (!colors) {
      colors = 1 << depth;
    }
    #  ifndef BUILD_NO_DEBUG
    String log;

    if (loglevelActiveFor(LOG_LEVEL_INFO)) {
      log.reserve(80);
      log += F("showBmp: bitmap w:");
      log += bmpWidth;
      log += F(", h:");
      log += bmpHeight;
      log += F(", dpt:");
      log += depth;
      log += F(", colors:");
      log += colors;
      log += F(", cmp:");
      log += compression;
      log += F(", pl:");
      log += planes;
      log += F(", x:");
      log += x;
      log += F(", y:");
      log += y;
      addLog(LOG_LEVEL_INFO, log);
    }
    #  endif // ifndef BUILD_NO_DEBUG

    loadWidth  = bmpWidth;
    loadHeight = bmpHeight;
    loadX      = 0;
    loadY      = 0;

    if (_display) {
      // Crop area to be loaded (if destination is TFT)
      if (x < 0) {
        loadX      = -x;
        loadWidth += x;
        x          = 0;
      }

      if (y < 0) {
        loadY       = -y;
        loadHeight += y;
        y           = 0;
      }

      if ((x + loadWidth) > _display->width()) {
        loadWidth = _display->width() - x;
      }

      if ((y + loadHeight) > _display->height()) {
        loadHeight = _display->height() - y;
      }
    }
    #  ifndef BUILD_NO_DEBUG

    if (loglevelActiveFor(LOG_LEVEL_INFO)) {
      log.clear();
      log += F("showBmp: x:");
      log += x;
      log += F(", y:");
      log += y;
      log += F(", dw:");
      log += _display->width();
      log += F(", dh:");
      log += _display->height();
      addLogMove(LOG_LEVEL_INFO, log);
    }
    #  endif // ifndef BUILD_NO_DEBUG

    if ((planes == 1) && (compression == 0)) { // Only uncompressed is handled
      // BMP rows are padded (if needed) to 4-byte boundary
      rowSize = ((depth * bmpWidth + 31) / 32) * 4;

      if ((depth == 24) || (depth == 1)) {           // BGR or 1-bit bitmap format
        if (dest) {                                  // Supported format, alloc OK, etc.
          status = true;

          if ((loadWidth > 0) && (loadHeight > 0)) { // Clip top/left
            _display->startWrite();                  // Start SPI (regardless of transact)

            if (canTransact) {
              _tft->setAddrWindow(x, y, loadWidth, loadHeight);
            }

            if ((depth >= 16) ||
                (quantized = (uint16_t *)malloc(colors * sizeof(uint16_t)))) {
              if (depth < 16) {
                // Load and quantize color table
                for (uint16_t c = 0; c < colors; c++) {
                  b = file.read();
                  g = file.read();
                  r = file.read();
                  (void)file.read(); // Ignore 4th byte
                  quantized[c] =
                    ((r & 0xF8) << 8) | ((g & 0xFC) << 3) | (b >> 3);
                }
              }

              for (row = 0; row < loadHeight; row++) { // For each scanline...
                delay(0);                              // Keep ESP8266 happy

                // Seek to start of scan line.  It might seem labor-intensive
                // to be doing this on every line, but this method covers a
                // lot of gritty details like cropping, flip and scanline
                // padding. Also, the seek only takes place if the file
                // position actually needs to change (avoids a lot of cluster
                // math in SD library).
                if (flip) { // Bitmap is stored bottom-to-top order (normal BMP)
                  bmpPos = offset + (bmpHeight - 1 - (row + loadY)) * rowSize;
                } else {    // Bitmap is stored top-to-bottom
                  bmpPos = offset + (row + loadY) * rowSize;
                }

                if (depth == 24) {
                  bmpPos += loadX * 3;
                } else {
                  bmpPos += loadX / 8;
                  bitIn   = 7 - (loadX & 7);
                }

                if (file.position() != bmpPos) {        // Need seek?
                  if (transact && canTransact) {
                    _tft->dmaWait();
                    _tft->endWrite();                   // End TFT SPI transaction
                  }
                  file.seek(bmpPos);                    // Seek = SD transaction
                  srcidx = sizeof sdbuf;                // Force buffer reload
                }

                for (col = 0; col < loadWidth; col++) { // For each pixel...
                  if (srcidx >= sizeof sdbuf) {         // Time to load more?
                    if (transact && canTransact) {
                      _tft->dmaWait();
                      _tft->endWrite();                 // End TFT SPI transact
                    }
                    file.read(sdbuf, sizeof sdbuf);     // Load from SD

                    if (transact && canTransact) {
                      _display->startWrite();           // Start TFT SPI transact
                    }

                    if (destidx) {                      // If buffered TFT data
                      // Non-blocking writes (DMA) have been temporarily
                      // disabled until this can be rewritten with two
                      // alternating 'dest' buffers (else the nonblocking
                      // data out is overwritten in the dest[] write below).
                      // tft->writePixels(dest, destidx, false); // Write it
                      delay(0);

                      if (canTransact) {
                        _tft->writePixels(dest, destidx, true); // Write it
                      } else {
                        // loop over buffer

                        for (uint16_t p = 0; p < destidx; p++) {
                          _display->drawPixel(x + p, y + drow, dest[p]);
                        }
                      }

                      if (col % 33 == 0) { delay(0); }
                      destidx = 0; // and reset dest index
                    }

                    srcidx = 0;    // Reset bmp buf index
                  }

                  if (depth == 24) {
                    // Convert each pixel from BMP to 565 format, save in dest
                    b               = sdbuf[srcidx++];
                    g               = sdbuf[srcidx++];
                    r               = sdbuf[srcidx++];
                    dest[destidx++] =
                      ((r & 0xF8) << 8) | ((g & 0xFC) << 3) | (b >> 3);
                  } else {
                    // Extract 1-bit color index
                    uint8_t n = (sdbuf[srcidx] >> bitIn) & 1;

                    if (!bitIn) {
                      srcidx++;
                      bitIn = 7;
                    } else {
                      bitIn--;
                    }

                    // Look up in palette, store in tft dest buf
                    dest[destidx++] = quantized[n];
                  }
                  dcol++;
                }                                           // end pixel loop

                if (_tft) {                                 // Drawing to TFT?
                  delay(0);

                  if (destidx) {                            // Any remainders?
                    // See notes above re: DMA
                    _tft->writePixels(dest, destidx, true); // Write it
                    destidx = 0;                            // and reset dest index
                  }
                  _tft->dmaWait();
                  _tft->endWrite();                         // update display
                } else {
                  // loop over buffer
                  if (destidx) {
                    for (uint16_t p = 0; p < destidx; p++) {
                      _display->drawPixel(x + p, y + drow, dest[p]);

                      if (p % 100 == 0) { delay(0); }
                    }
                    destidx = 0; // and reset dest index
                  }
                }

                drow++;
                dcol = 0;
              } // end scanline loop

              if (quantized) {
                free(quantized);  // Palette no longer needed
              }
              delay(0);
            } // end depth>24 or quantized malloc OK
          }                       // end top/left clip
        }                         // end malloc check
      }       // end depth check
    } // end planes/compression check
  }   // end signature

  file.close();
  #  ifndef BUILD_NO_DEBUG
  addLog(LOG_LEVEL_INFO, F("showBmp: Done."));
  #  endif // ifndef BUILD_NO_DEBUG
  return status;

  // }
}

/*!
    @brief   Reads a little-endian 16-bit unsigned value from currently-
             open File, converting if necessary to the microcontroller's
             native endianism. (BMP files use little-endian values.)
    @return  Unsigned 16-bit value, native endianism.
 */
uint16_t AdafruitGFX_helper::readLE16(void) {
  // Big-endian or unknown. Byte-by-byte read will perform reversal if needed.
  return file.read() | ((uint16_t)file.read() << 8);
}

/*!
    @brief   Reads a little-endian 32-bit unsigned value from currently-
             open File, converting if necessary to the microcontroller's
             native endianism. (BMP files use little-endian values.)
    @return  Unsigned 32-bit value, native endianism.
 */
uint32_t AdafruitGFX_helper::readLE32(void) {
  // Big-endian or unknown. Byte-by-byte read will perform reversal if needed.
  return file.read() | ((uint32_t)file.read() << 8) |
         ((uint32_t)file.read() << 16) | ((uint32_t)file.read() << 24);
}

# endif // if ADAGFX_ENABLE_BMP_DISPLAY

# if ADAGFX_ENABLE_FRAMED_WINDOW

/****************************************************************************
 * Check if the requested id is a valid window id
 ***************************************************************************/
bool AdafruitGFX_helper::validWindow(const uint8_t& windowId) {
  return getWindowIndex(windowId) != -1;
}

/****************************************************************************
 * Select this window id as the default
 ***************************************************************************/
bool AdafruitGFX_helper::selectWindow(const uint8_t& windowId,
                                      const int8_t & rotation) {
  const int16_t result = getWindowIndex(windowId);

  if (result != -1) {
    _windowIndex = result;
    _window      = windowId;
  }
  return result != -1;
}

/****************************************************************************
 * Return the index of the windowId in _windows, -1 if not found
 ***************************************************************************/
int16_t AdafruitGFX_helper::getWindowIndex(const int16_t& windowId) {
  size_t result = 0;

  for (auto win = _windows.begin(); win != _windows.end(); win++, result++) {
    if ((*win).id == windowId) {
      break;
    }
  }
  return result == _windows.size() ? -1 : result;
}

/****************************************************************************
 * Get the offset for the currently active window
 ***************************************************************************/
void AdafruitGFX_helper::getWindowOffsets(uint16_t& xOffset,
                                          uint16_t& yOffset) {
  xOffset = _windows[_windowIndex].top_left.x;
  yOffset = _windows[_windowIndex].top_left.y;
}

/****************************************************************************
 * Get the limits for the currently active window
 ***************************************************************************/
void AdafruitGFX_helper::getWindowLimits(uint16_t& xLimit,
                                         uint16_t& yLimit) {
  xLimit = _windows[_windowIndex].width_height.x;
  yLimit = _windows[_windowIndex].width_height.y;
}

/****************************************************************************
 * Define a window and return the ID
 ***************************************************************************/
uint8_t AdafruitGFX_helper::defineWindow(const int16_t& x,
                                         const int16_t& y,
                                         const int16_t& w,
                                         const int16_t& h,
                                         int16_t        windowId,
                                         const int8_t & rotation) {
  int16_t result = getWindowIndex(windowId);

  if (result < 0) {
    result = _windows.size();            // previous size
    _windows.push_back(tWindowObject()); // add new

    if (windowId < 0) {
      windowId = 0;

      for (auto it = _windows.begin(); it != _windows.end(); it++) {
        if ((*it).id == windowId) { windowId++; } // Generate a new window id
      }
    }
    _windows[result].id = windowId;
  }
  _windows[result].top_left.x     = x;
  _windows[result].top_left.y     = y;
  _windows[result].width_height.x = w;
  _windows[result].width_height.y = h;

  if (rotation >= 0) {
    _windows[result].rotation = rotation & 3;
  } else {
    _windows[result].rotation = _rotation;
  }

  // Adjust original coordinate/sizes based on rotation
  switch (_windows[result].rotation) {
    case 0:                                    // 0 degrees
      _windows[result].org_top_left.x     = x; // All original
      _windows[result].org_top_left.y     = y;
      _windows[result].org_width_height.x = w;
      _windows[result].org_width_height.y = h;
      break;
    case 1:                                                       // +90 degrees
      _windows[result].org_top_left.x     = _display_x - (y + h); // swapped x/y
      _windows[result].org_top_left.y     = x;
      _windows[result].org_width_height.x = h;                    // swapped width/height
      _windows[result].org_width_height.y = w;
      break;
    case 2:                                                       // +180 degrees
      _windows[result].org_top_left.x     = _display_x - (x + w);
      _windows[result].org_top_left.y     = _display_y - (y + h);
      _windows[result].org_width_height.x = w;                    // unchanged
      _windows[result].org_width_height.y = h;
      break;
    case 3:                                                       // +270 degrees
      _windows[result].org_top_left.x     = y;
      _windows[result].org_top_left.y     = _display_x - (x + w);
      _windows[result].org_width_height.x = h;                    // swapped width/height
      _windows[result].org_width_height.y = w;
      break;
  }

  return _windows[result].id;
}

/****************************************************************************
 * Remove a window definition
 ***************************************************************************/
bool AdafruitGFX_helper::deleteWindow(const uint8_t& windowId) {
  const int16_t result = getWindowIndex(windowId);

  if (result > -1) {
    _windows.erase(_windows.begin() + result);
    return true;
  }
  return false;
}

/****************************************************************************
 * log all current known window definitions
 ***************************************************************************/
void AdafruitGFX_helper::logWindows(const String& prefix) {
  #  ifndef BUILD_NO_DEBUG
  String log;

  log.reserve(50);

  for (auto it = _windows.begin(); it != _windows.end(); it++) {
    log.clear();
    log += F("AdaGFX window ");
    log += prefix;
    log += F(": ");
    log += (*it).id;
    log += F(", x:");
    log += (*it).top_left.x;
    log += F(", y:");
    log += (*it).top_left.y;
    log += F(", w:");
    log += (*it).width_height.x;
    log += F(", h:");
    log += (*it).width_height.y;
    log += F(", rot:");
    log += (*it).rotation;
    log += F(", current: ");
    log += getWindow();
    log += F(", org x:");
    log += (*it).org_top_left.x;
    log += F(", y:");
    log += (*it).org_top_left.y;
    log += F(", w:");
    log += (*it).org_width_height.x;
    log += F(", h:");
    log += (*it).org_width_height.y;
    addLogMove(LOG_LEVEL_INFO, log);
  }
  #  endif // ifndef BUILD_NO_DEBUG
}

# endif // if ADAGFX_ENABLE_FRAMED_WINDOW

#endif // ifdef PLUGIN_USES_ADAFRUITGFX<|MERGE_RESOLUTION|>--- conflicted
+++ resolved
@@ -695,24 +695,16 @@
   getWindowOffsets(_xo, _yo);
   # endif // if ADAGFX_ENABLE_FRAMED_WINDOW
 
-<<<<<<< HEAD
+  if (!(cmd.equals(_trigger) ||
+        isAdaGFXTrigger(cmd)) ||
+      subcommand.isEmpty()) { return success; } // Only support own trigger, and at least a non=empty subcommand
+
   String log;
   std::vector<String> sParams;
   std::vector<int>    nParams;
   uint8_t emptyCount = 0;
   int     argCount   = 0;
   bool    loop       = true;
-=======
-  if (!(cmd.equals(_trigger) ||
-        isAdaGFXTrigger(cmd)) ||
-      subcommand.isEmpty()) { return success; } // Only support own trigger, and at least a non=empty subcommand
-
-  String log;
-  std::vector<String> sParams;
-  std::vector<int>    nParams;
-  int  argCount = 0;
-  bool loop     = true;
->>>>>>> 474c2e17
 
   while (loop) {                                                  // Process all provided arguments
     sParams.push_back(parseStringKeepCase(string, argCount + 3)); // 0-offset + 1st and 2nd argument used by trigger/subcommand
@@ -739,23 +731,6 @@
 
     if (loop) { argCount++; }
   }
-  { // Guarantee minimal nParams/sParams size
-    int args = argCount;
-
-    while (args <= ADAGFX_PARSE_MAX_ARGS) {
-      sParams.push_back(EMPTY_STRING);
-      nParams.push_back(0);
-      args++;
-    }
-  }
-<<<<<<< HEAD
-
-  while (sParams[argCount].isEmpty() && argCount > 0) { // Strip down to actual argument count
-    argCount--;
-  }
-
-=======
->>>>>>> 474c2e17
   success = true; // If we get this far, we'll flip the flag if something wrong is found
 
   # ifndef BUILD_NO_DEBUG
@@ -1704,7 +1679,7 @@
     #  if ADAGFX_ARGUMENT_VALIDATION
     const int16_t curWin = getWindow();
 
-    if (curWin != 0) { selectWindow(0); } // Validate against raw window coordinates
+    if (curWin != 0) { selectWindow(0); }           // Validate against raw window coordinates
 
     if (argCount == 6) { setRotation(nParams[5]); } // Use requested rotation
 
@@ -1835,6 +1810,7 @@
 /****************************************************************************
  * draw a button shape with provided color, can also clear a previously drawn button
  ***************************************************************************/
+# if ADAGFX_ENABLE_BUTTON_DRAW
 void AdafruitGFX_helper::drawButtonShape(const Button_type_e& buttonType,
                                          const int          & x,
                                          const int          & y,
@@ -1900,6 +1876,8 @@
       break;
   }
 }
+
+# endif // if ADAGFX_ENABLE_BUTTON_DRAW
 
 /****************************************************************************
  * printText: Print text on display at a specific pixel or column/row location
@@ -2154,9 +2132,9 @@
     # if ADAGFX_SUPPORT_8and16COLOR
 
     if (
-      # if ADAGFX_SUPPORT_7COLOR
+      #  if ADAGFX_SUPPORT_7COLOR
       (colorDepth >= AdaGFXColorDepth::SevenColor) &&
-      # endif // if ADAGFX_SUPPORT_7COLOR
+      #  endif // if ADAGFX_SUPPORT_7COLOR
       (colorDepth <= AdaGFXColorDepth::SixteenColor)) {
       result = static_cast<uint16_t>(AdaGFXMonoRedGreyscaleColors::ADAGFXEPD_BLACK); // Monochrome fallback, compatible 7-color
     } else
