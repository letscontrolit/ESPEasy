
#ifndef DATASTRUCTS_SETTINGSSTRUCT_H
#define DATASTRUCTS_SETTINGSSTRUCT_H

#include "../../ESPEasy_common.h"

#include "../CustomBuild/ESPEasyLimits.h"
#include "../DataStructs/ChecksumType.h"
#include "../DataStructs/DeviceStruct.h"
#include "../DataTypes/EthernetParameters.h"
#include "../DataTypes/NetworkMedium.h"
#include "../DataTypes/NPluginID.h"
#include "../DataTypes/PluginID.h"
//#include "../DataTypes/TaskEnabledState.h"
#include "../DataTypes/TimeSource.h"
#include "../Globals/Plugins.h"

#ifdef ESP32
#include <hal/spi_types.h>
#endif

//we disable SPI if not defined
#ifndef DEFAULT_SPI
 #define DEFAULT_SPI 0
#endif


// FIXME TD-er: Move this PinBootState to DataTypes folder

// State is stored, so don't change order
enum class PinBootState {
  Default_state  = 0,
  Output_low     = 1,
  Output_high    = 2,
  Input_pullup   = 3,
  Input_pulldown = 4,  // Only on ESP32 and GPIO16 on ESP82xx
  Input          = 5,

  // Options for later:
  // ANALOG (only on ESP32)
  // WAKEUP_PULLUP (only on ESP8266)
  // WAKEUP_PULLDOWN (only on ESP8266)
  // SPECIAL
  // FUNCTION_0 (only on ESP8266)
  // FUNCTION_1
  // FUNCTION_2
  // FUNCTION_3
  // FUNCTION_4
  // FUNCTION_5 (only on ESP32)
  // FUNCTION_6 (only on ESP32)

};




/*********************************************************************************************\
 * SettingsStruct
\*********************************************************************************************/
template<unsigned int N_TASKS>
class SettingsStruct_tmpl
{
  public:

//  SettingsStruct_tmpl() = default;

  // VariousBits1 defaults to 0, keep in mind when adding bit lookups.
  bool appendUnitToHostname() const { return !VariousBits_1.appendUnitToHostname; }
  void appendUnitToHostname(bool value) { VariousBits_1.appendUnitToHostname = !value;}

  bool uniqueMQTTclientIdReconnect_unused() const { return VariousBits_1.unused_02; }
  void uniqueMQTTclientIdReconnect_unused(bool value) { VariousBits_1.unused_02 = value; }

  bool OldRulesEngine() const { 
#ifdef WEBSERVER_NEW_RULES
    return !VariousBits_1.OldRulesEngine;
#else
    return true;
#endif
  }
  void OldRulesEngine(bool value) { VariousBits_1.OldRulesEngine = !value; }

  bool ForceWiFi_bg_mode() const { return VariousBits_1.ForceWiFi_bg_mode; }
  void ForceWiFi_bg_mode(bool value) { VariousBits_1.ForceWiFi_bg_mode = value; }

  bool WiFiRestart_connection_lost() const { return VariousBits_1.WiFiRestart_connection_lost; }
  void WiFiRestart_connection_lost(bool value) { VariousBits_1.WiFiRestart_connection_lost = value; }

  bool EcoPowerMode() const { return VariousBits_1.EcoPowerMode; }
  void EcoPowerMode(bool value) { VariousBits_1.EcoPowerMode = value; }

  bool WifiNoneSleep() const { return VariousBits_1.WifiNoneSleep; }
  void WifiNoneSleep(bool value) { VariousBits_1.WifiNoneSleep = value; }

  // Enable send gratuitous ARP by default, so invert the values (default = 0)
  bool gratuitousARP() const { return !VariousBits_1.gratuitousARP; }
  void gratuitousARP(bool value) { VariousBits_1.gratuitousARP = !value; }

  // Be a bit more tolerant when parsing the last argument of a command.
  // See: https://github.com/letscontrolit/ESPEasy/issues/2724
  bool TolerantLastArgParse() const { return VariousBits_1.TolerantLastArgParse; }
  void TolerantLastArgParse(bool value) { VariousBits_1.TolerantLastArgParse = value; }

  // SendToHttp command does not wait for ack, with this flag it does wait.
  bool SendToHttp_ack() const { return VariousBits_1.SendToHttp_ack; }
  void SendToHttp_ack(bool value) { VariousBits_1.SendToHttp_ack = value; }

  // Enable/disable ESPEasyNow protocol
  bool UseESPEasyNow() const { 
#ifdef USES_ESPEASY_NOW
    return VariousBits_1.UseESPEasyNow; 
#else
    return false;
#endif
 }
  void UseESPEasyNow(bool value) { 
#ifdef USES_ESPEASY_NOW
    VariousBits_1.UseESPEasyNow = value; 
#endif
  }

  // Whether to try to connect to a hidden SSID network
  bool IncludeHiddenSSID() const { return VariousBits_1.IncludeHiddenSSID; }
  void IncludeHiddenSSID(bool value) { VariousBits_1.IncludeHiddenSSID = value; }

  // When sending, the TX power may be boosted to max TX power.
  bool UseMaxTXpowerForSending() const { return VariousBits_1.UseMaxTXpowerForSending; }
  void UseMaxTXpowerForSending(bool value) { VariousBits_1.UseMaxTXpowerForSending = value; }

  // When set you can use the Sensor in AP-Mode without beeing forced to /setup
  bool ApDontForceSetup() const { return VariousBits_1.ApDontForceSetup; }
  void ApDontForceSetup(bool value) { VariousBits_1.ApDontForceSetup = value; }

  // When outputting JSON bools use quoted values (on, backward compatible) or use official JSON true/false unquoted
  bool JSONBoolWithoutQuotes() const { return VariousBits_1.JSONBoolWithoutQuotes; }
  void JSONBoolWithoutQuotes(bool value) { VariousBits_1.JSONBoolWithoutQuotes = value; }
  
  // Enable timing statistics (may consume a few kB of RAM)
  bool EnableTimingStats() const { return VariousBits_1.EnableTimingStats; }
  void EnableTimingStats(bool value) { VariousBits_1.EnableTimingStats = value; }

  // Allow to actively reset I2C bus if it appears to be hanging.
  bool EnableClearHangingI2Cbus() const { 
#if FEATURE_CLEAR_I2C_STUCK
    return VariousBits_1.EnableClearHangingI2Cbus; 
#else
    return false;
#endif
}
  void EnableClearHangingI2Cbus(bool value) { VariousBits_1.EnableClearHangingI2Cbus = value; }

  // Enable RAM Tracking (may consume a few kB of RAM and cause some performance hit)
  bool EnableRAMTracking() const { return VariousBits_1.EnableRAMTracking; }
  void EnableRAMTracking(bool value) { VariousBits_1.EnableRAMTracking = value; }

  // Enable caching of rules, to speed up rules processing
  bool EnableRulesCaching() const { return !VariousBits_1.EnableRulesCaching; }
  void EnableRulesCaching(bool value) { VariousBits_1.EnableRulesCaching = !value; }

  // Allow the cached event entries to be sorted based on how frequent they occur.
  // This may speed up rules processing, especially on large rule sets with lots of rules blocks.
  bool EnableRulesEventReorder() const { return !VariousBits_1.EnableRulesEventReorder; }
  void EnableRulesEventReorder(bool value) { VariousBits_1.EnableRulesEventReorder = !value; }

  // Allow OTA to use 'unlimited' bin sized files, possibly overwriting the file-system, and trashing files
  // Can be used if the configuration is later retrieved/restored manually
  bool AllowOTAUnlimited() const { return VariousBits_1.AllowOTAUnlimited; }
  void AllowOTAUnlimited(bool value) { VariousBits_1.AllowOTAUnlimited = value; }

  // Default behavior is to not allow following redirects  
  bool SendToHTTP_follow_redirects() const { return VariousBits_1.SendToHTTP_follow_redirects; }
  void SendToHTTP_follow_redirects(bool value) { VariousBits_1.SendToHTTP_follow_redirects = value; }

  #if FEATURE_I2C_DEVICE_CHECK
  // Check if an I2C device is found at configured address at plugin_INIT and plugin_READ
  bool CheckI2Cdevice() const { return !VariousBits_1.CheckI2Cdevice; }
  void CheckI2Cdevice(bool value) { VariousBits_1.CheckI2Cdevice = !value; }
  #endif // if FEATURE_I2C_DEVICE_CHECK

  // Wait for a second after calling WiFi.begin()
  // Especially useful for some FritzBox routers.
  bool WaitWiFiConnect() const { return VariousBits_2.WaitWiFiConnect; }
  void WaitWiFiConnect(bool value) { VariousBits_2.WaitWiFiConnect = value; }

  // Connect to Hidden SSID using channel and BSSID
  // This is much slower, but appears to be needed for some access points 
  // like MikroTik.
  bool HiddenSSID_SlowConnectPerBSSID() const { return !VariousBits_2.HiddenSSID_SlowConnectPerBSSID; }
  void HiddenSSID_SlowConnectPerBSSID(bool value) { VariousBits_2.HiddenSSID_SlowConnectPerBSSID = !value; }

  bool EnableIPv6() const { return !VariousBits_2.EnableIPv6; }
  void EnableIPv6(bool value) { VariousBits_2.EnableIPv6 = !value; }

  // Use Espressif's auto reconnect.
  bool SDK_WiFi_autoreconnect() const { return VariousBits_2.SDK_WiFi_autoreconnect; }
  void SDK_WiFi_autoreconnect(bool value) { VariousBits_2.SDK_WiFi_autoreconnect = value; }

  #if FEATURE_RULES_EASY_COLOR_CODE
  // Inhibit RulesCodeCompletion
  bool DisableRulesCodeCompletion() const { return VariousBits_2.DisableRulesCodeCompletion; }
  void DisableRulesCodeCompletion(bool value) { VariousBits_2.DisableRulesCodeCompletion = value; }
  #endif // if FEATURE_RULES_EASY_COLOR_CODE

  #if FEATURE_TARSTREAM_SUPPORT
  bool DisableSaveConfigAsTar() const { return VariousBits_2.DisableSaveConfigAsTar; }
  void DisableSaveConfigAsTar(bool value) { VariousBits_2.DisableSaveConfigAsTar = value; }
  #endif // if FEATURE_TARSTREAM_SUPPORT

  // Flag indicating whether all task values should be sent in a single event or one event per task value (default behavior)
  bool CombineTaskValues_SingleEvent(taskIndex_t taskIndex) const;
  void CombineTaskValues_SingleEvent(taskIndex_t taskIndex, bool value);

  bool DoNotStartAP() const  { return VariousBits_1.DoNotStartAP; }
  void DoNotStartAP(bool value) { VariousBits_1.DoNotStartAP = value; }

  bool UseAlternativeDeepSleep() const { return VariousBits_1.UseAlternativeDeepSleep; }
  void UseAlternativeDeepSleep(bool value) { VariousBits_1.UseAlternativeDeepSleep = value; }

  bool UseLastWiFiFromRTC() const { return VariousBits_1.UseLastWiFiFromRTC; }
  void UseLastWiFiFromRTC(bool value) { VariousBits_1.UseLastWiFiFromRTC = value; }

  ExtTimeSource_e ExtTimeSource() const;
  void ExtTimeSource(ExtTimeSource_e value);

  bool UseNTP() const;
  void UseNTP(bool value);

  bool AllowTaskValueSetAllPlugins() const { return VariousBits_1.AllowTaskValueSetAllPlugins; }
  void AllowTaskValueSetAllPlugins(bool value) { VariousBits_1.AllowTaskValueSetAllPlugins = value; }

  #if FEATURE_AUTO_DARK_MODE
  uint8_t getCssMode() const { return VariousBits_1.CssMode; }
  void    setCssMode(uint8_t value) { VariousBits_1.CssMode = value; }
  #endif // FEATURE_AUTO_DARK_MODE

  bool isTaskEnableReadonly(taskIndex_t taskIndex) const;
  void setTaskEnableReadonly(taskIndex_t taskIndex, bool value);

  #if FEATURE_PLUGIN_PRIORITY
  bool isPowerManagerTask(taskIndex_t taskIndex) const;
  void setPowerManagerTask(taskIndex_t taskIndex, bool value);

  bool isPriorityTask(taskIndex_t taskIndex) const;
  #endif // if FEATURE_PLUGIN_PRIORITY

  void validate();

  bool networkSettingsEmpty() const;

  void clearNetworkSettings();

  void clearTimeSettings();

  void clearNotifications();

  void clearControllers();

  void clearTasks();

  void clearLogSettings();

  void clearUnitNameSettings();

  void clearMisc();

  void clearTask(taskIndex_t task);

  // Return hostname + unit when selected to add unit.
  String getHostname() const;

  // Return hostname with explicit set append unit.
  String getHostname(bool appendUnit) const;

  // Return the name of the unit, without unitnr appended, with template parsing applied, replacement for Settings.Name in most places
  String getName() const;

private:

  // Compute the index in either 
  // - PinBootStates array (index_low) or 
  // - PinBootStates_ESP32 (index_high)
  // Returns whether it is a valid index
  bool getPinBootStateIndex(
    int8_t gpio_pin, 
    int8_t& index_low
    #ifdef ESP32
    , int8_t& index_high
    #endif
    ) const;
  
public:

  PinBootState getPinBootState(int8_t gpio_pin) const;
  void setPinBootState(int8_t gpio_pin, PinBootState state);

  bool getSPI_pins(int8_t spi_gpios[3]) const;

  #ifdef ESP32
  spi_host_device_t getSPI_host() const;
  #endif

  // Return true when pin is one of the SPI pins and SPI is enabled
  bool isSPI_pin(int8_t pin) const;

  // Return true when SPI enabled and opt. user defined pins valid.
  bool isSPI_valid() const;

  // Return true when pin is one of the configured I2C pins.
  bool isI2C_pin(int8_t pin) const;

  // Return true if I2C settings are correct
  bool isI2CEnabled() const;

  // Return true when pin is one of the fixed Ethernet pins and Ethernet is enabled
  bool isEthernetPin(int8_t pin) const;

  // Return true when pin is one of the optional Ethernet pins and Ethernet is enabled
  bool isEthernetPinOptional(int8_t pin) const;

  // Access to TaskDevicePin1 ... TaskDevicePin3
  // @param pinnr 1 = TaskDevicePin1, ..., 3 = TaskDevicePin3
  int8_t getTaskDevicePin(taskIndex_t taskIndex, uint8_t pinnr) const;

  float getWiFi_TX_power() const;
  void setWiFi_TX_power(float dBm);

  pluginID_t getPluginID_for_task(taskIndex_t taskIndex) const;

  void forceSave() { memset(md5, 0, 16); }

  uint32_t getVariousBits1() const {
    uint32_t res;
    memcpy(&res, &VariousBits_1, sizeof(VariousBits_1));
    return res;    
  }

  void setVariousBits1(uint32_t value) {
    memcpy(&VariousBits_1, &value, sizeof(VariousBits_1));
  }

  uint32_t getVariousBits2() const {
    uint32_t res;
    memcpy(&res, &VariousBits_2, sizeof(VariousBits_2));
    return res;    
  }

  void setVariousBits2(uint32_t value) {
    memcpy(&VariousBits_2, &value, sizeof(VariousBits_2));
  }


  unsigned long PID = 0;
  int           Version = 0;
  int16_t       Build = 0;
  uint8_t       IP[4] = {0};
  uint8_t       Gateway[4] = {0};
  uint8_t       Subnet[4] = {0};
  uint8_t       DNS[4] = {0};
  uint8_t       IP_Octet = 0;
  uint8_t       Unit = 0;
  char          Name[26] = {0};
  char          NTPHost[64] = {0};
  // FIXME TD-er: Issue #2690
  unsigned long Delay = 0;              // Sleep time in seconds
  int8_t        Pin_i2c_sda = DEFAULT_PIN_I2C_SDA;
  int8_t        Pin_i2c_scl = DEFAULT_PIN_I2C_SCL;
  int8_t        Pin_status_led = DEFAULT_PIN_STATUS_LED;
  int8_t        Pin_sd_cs = -1;
  int8_t        PinBootStates[17] = {0};  // Only use getPinBootState and setPinBootState as multiple pins are packed for ESP32
  uint8_t       Syslog_IP[4] = {0};
  unsigned int  UDPPort = 8266;
  uint8_t       SyslogLevel = 0;
  uint8_t       SerialLogLevel = 0;
  uint8_t       WebLogLevel = 0;
  uint8_t       SDLogLevel = 0;
  unsigned long BaudRate = 115200;
  unsigned long MessageDelay_unused = 0;  // MQTT settings now moved to the controller settings.
  uint8_t       deepSleep_wakeTime = 0;   // 0 = Sleep Disabled, else time awake from sleep in seconds
  boolean       CustomCSS = false;
  boolean       DST = false;
  uint8_t       WDI2CAddress = 0;
  boolean       UseRules = false;
  boolean       UseSerial = false;
  boolean       UseSSDP = false;
  uint8_t       ExternalTimeSource = 0;
  unsigned long WireClockStretchLimit = 0;
  boolean       GlobalSync = false;
  unsigned long ConnectionFailuresThreshold = 0;
  int16_t       TimeZone = 0;
  boolean       MQTTRetainFlag_unused = false;
  uint8_t       InitSPI = 0; //0 = disabled, 1= enabled but for ESP32 there is option 2= SPI2 9 = User defined, see src/src/WebServer/HardwarePage.h enum SPI_Options_e
  // FIXME TD-er: Must change to cpluginID_t, but then also another check must be added since changing the pluginID_t will also render settings incompatible
  uint8_t       Protocol[CONTROLLER_MAX] = {0};
  uint8_t       Notification[NOTIFICATION_MAX] = {0}; //notifications, point to a NPLUGIN id
  // FIXME TD-er: Must change to pluginID_t, but then also another check must be added since changing the pluginID_t will also render settings incompatible
  uint8_t       TaskDeviceNumber[N_TASKS] = {0}; // The "plugin number" set at as task (e.g. 4 for P004_dallas)
  unsigned int  OLD_TaskDeviceID[N_TASKS] = {0};  //UNUSED: this can be reused

  // FIXME TD-er: When used on ESP8266, this conversion union may not work
  // It might work as it is 32-bit in size.
  union {
    struct {
      int8_t        TaskDevicePin1[N_TASKS];
      int8_t        TaskDevicePin2[N_TASKS];
      int8_t        TaskDevicePin3[N_TASKS];
      uint8_t       TaskDevicePort[N_TASKS];
    };
    int8_t        TaskDevicePin[4][N_TASKS]{};
  };
  boolean       TaskDevicePin1PullUp[N_TASKS] = {0};
  int16_t       TaskDevicePluginConfig[N_TASKS][PLUGIN_CONFIGVAR_MAX]{};
  boolean       TaskDevicePin1Inversed[N_TASKS] = {0};
  float         TaskDevicePluginConfigFloat[N_TASKS][PLUGIN_CONFIGFLOATVAR_MAX]{};

  // FIXME TD-er: When used on ESP8266, this conversion union may not work
  // It might work as it is 32-bit in size.
  union {
    int32_t  TaskDevicePluginConfigLong[N_TASKS][PLUGIN_CONFIGLONGVAR_MAX];
    uint32_t TaskDevicePluginConfigULong[N_TASKS][PLUGIN_CONFIGLONGVAR_MAX]{};
  };
  uint8_t       TaskDeviceSendDataFlags[N_TASKS] = {0};
  uint8_t       VariousTaskBits[N_TASKS] = {0};
  uint8_t       TaskDeviceDataFeed[N_TASKS] = {0};    // When set to 0, only read local connected sensorsfeeds
  unsigned long TaskDeviceTimer[N_TASKS] = {0};
  boolean       TaskDeviceEnabled[N_TASKS] = {0};
  boolean       ControllerEnabled[CONTROLLER_MAX] = {0};
  boolean       NotificationEnabled[NOTIFICATION_MAX] = {0};
  unsigned int  TaskDeviceID[CONTROLLER_MAX][N_TASKS]{};        // IDX number (mainly used by Domoticz)
  boolean       TaskDeviceSendData[CONTROLLER_MAX][N_TASKS]{};
  boolean       Pin_status_led_Inversed = false;
  boolean       deepSleepOnFail = false;
  boolean       UseValueLogger = false;
  boolean       ArduinoOTAEnable = false;
  uint16_t      DST_Start = 0;
  uint16_t      DST_End = 0;
  boolean       UseRTOSMultitasking = false;
  int8_t        Pin_Reset = -1;
  uint8_t       SyslogFacility = 0;
  uint32_t      StructSize = 0;  // Forced to be 32 bit, to make sure alignment is clear.
  boolean       MQTTUseUnitNameAsClientId_unused = false;

  //its safe to extend this struct, up to several bytes, default values in config are 0
  //look in misc.ino how config.dat is used because also other stuff is stored in it at different offsets.
  //TODO: document config.dat somewhere here
  float         Latitude = 0.0f;
  float         Longitude = 0.0f;

  // VariousBits_1 defaults to 0, keep in mind when adding bit lookups.
  struct {
      uint32_t unused_00                    : 1;  // Bit 00
      uint32_t appendUnitToHostname         : 1;  // Bit 01  Inverted
      uint32_t unused_02                    : 1;  // Bit 02 uniqueMQTTclientIdReconnect_unused
      uint32_t OldRulesEngine               : 1;  // Bit 03  Inverted
      uint32_t ForceWiFi_bg_mode            : 1;  // Bit 04
      uint32_t WiFiRestart_connection_lost  : 1;  // Bit 05
      uint32_t EcoPowerMode                 : 1;  // Bit 06
      uint32_t WifiNoneSleep                : 1;  // Bit 07
      uint32_t gratuitousARP                : 1;  // Bit 08  Inverted
      uint32_t TolerantLastArgParse         : 1;  // Bit 09
      uint32_t SendToHttp_ack               : 1;  // Bit 10
      uint32_t UseESPEasyNow                : 1;  // Bit 11
      uint32_t IncludeHiddenSSID            : 1;  // Bit 12
      uint32_t UseMaxTXpowerForSending      : 1;  // Bit 13
      uint32_t ApDontForceSetup             : 1;  // Bit 14
      uint32_t unused_15                    : 1;  // Bit 15   was used by PeriodicalScanWiFi
      uint32_t JSONBoolWithoutQuotes        : 1;  // Bit 16
      uint32_t DoNotStartAP                 : 1;  // Bit 17
      uint32_t UseAlternativeDeepSleep      : 1;  // Bit 18
      uint32_t UseLastWiFiFromRTC           : 1;  // Bit 19
      uint32_t EnableTimingStats            : 1;  // Bit 20
      uint32_t AllowTaskValueSetAllPlugins  : 1;  // Bit 21
      uint32_t EnableClearHangingI2Cbus     : 1;  // Bit 22
      uint32_t EnableRAMTracking            : 1;  // Bit 23
      uint32_t EnableRulesCaching           : 1;  // Bit 24  Inverted
      uint32_t EnableRulesEventReorder      : 1;  // Bit 25  Inverted
      uint32_t AllowOTAUnlimited            : 1;  // Bit 26
      uint32_t SendToHTTP_follow_redirects  : 1;  // Bit 27
      uint32_t CssMode                      : 2;  // Bit 28
//       uint32_t unused_29                  : 1;  // Bit 29
      uint32_t CheckI2Cdevice               : 1;  // Bit 30  Inverted
      uint32_t DoNotUse_31                  : 1;  // Bit 31  Was used to detect whether various bits were even set

  } VariousBits_1;

  uint32_t      ResetFactoryDefaultPreference = 0; // Do not clear this one in the clearAll()
  uint32_t      I2C_clockSpeed = 400000;
  uint16_t      WebserverPort = 80;
  uint16_t      SyslogPort = DEFAULT_SYSLOG_PORT;

  int8_t          ETH_Phy_Addr = -1;
  int8_t          ETH_Pin_mdc_cs = -1;
  int8_t          ETH_Pin_mdio_irq = -1;
  int8_t          ETH_Pin_power_rst = -1;
  EthPhyType_t    ETH_Phy_Type = EthPhyType_t::notSet;
  EthClockMode_t  ETH_Clock_Mode = EthClockMode_t::Ext_crystal_osc;
  uint8_t         ETH_IP[4] = {0};
  uint8_t         ETH_Gateway[4] = {0};
  uint8_t         ETH_Subnet[4] = {0};
  uint8_t         ETH_DNS[4] = {0};
  NetworkMedium_t NetworkMedium = NetworkMedium_t::WIFI;
  int8_t          I2C_Multiplexer_Type = I2C_MULTIPLEXER_NONE;
  int8_t          I2C_Multiplexer_Addr = -1;
  int8_t          I2C_Multiplexer_Channel[N_TASKS]{};
  uint8_t         I2C_Flags[N_TASKS] = {0};
  uint32_t        I2C_clockSpeed_Slow = 100000;
  int8_t          I2C_Multiplexer_ResetPin = -1;

  #ifdef ESP32
  int8_t        PinBootStates_ESP32[24] = {0}; // pins 17 ... 39
  #endif
  uint8_t       WiFi_TX_power = 70; // 70 = 17.5dBm. unit: 0.25 dBm
  int8_t        WiFi_sensitivity_margin = 3;  // Margin in dBm on top of sensitivity.
  uint8_t       NumberExtraWiFiScans = 0;
  int8_t        SPI_SCLK_pin = -1;
  int8_t        SPI_MISO_pin = -1;
  int8_t        SPI_MOSI_pin = -1;
  int8_t        ForceESPEasyNOWchannel = 0;

  // Do not rename or move this checksum.
  // Checksum calculation will work "around" this
  uint8_t       md5[16]{}; // Store checksum of the settings.

  // VariousBits_2 defaults to 0, keep in mind when adding bit lookups.
  struct {
    uint32_t WaitWiFiConnect                  : 1; // Bit 00
    uint32_t SDK_WiFi_autoreconnect           : 1; // Bit 01
    uint32_t DisableRulesCodeCompletion       : 1; // Bit 02
    uint32_t HiddenSSID_SlowConnectPerBSSID   : 1; // Bit 03  // inverted
<<<<<<< HEAD
    uint32_t DisableSaveConfigAsTar           : 1; // Bit 04
=======
    uint32_t EnableIPv6                       : 1; // Bit 04  // inverted
>>>>>>> c4289183
    uint32_t unused_05                        : 1; // Bit 05
    uint32_t unused_06                        : 1; // Bit 06
    uint32_t unused_07                        : 1; // Bit 07
    uint32_t unused_08                        : 1; // Bit 08
    uint32_t unused_09                        : 1; // Bit 09
    uint32_t unused_10                        : 1; // Bit 10
    uint32_t unused_11                        : 1; // Bit 11
    uint32_t unused_12                        : 1; // Bit 12
    uint32_t unused_13                        : 1; // Bit 13
    uint32_t unused_14                        : 1; // Bit 14
    uint32_t unused_15                        : 1; // Bit 15
    uint32_t unused_16                        : 1; // Bit 16
    uint32_t unused_17                        : 1; // Bit 17
    uint32_t unused_18                        : 1; // Bit 18
    uint32_t unused_19                        : 1; // Bit 19
    uint32_t unused_20                        : 1; // Bit 20
    uint32_t unused_21                        : 1; // Bit 21
    uint32_t unused_22                        : 1; // Bit 22
    uint32_t unused_23                        : 1; // Bit 23
    uint32_t unused_24                        : 1; // Bit 24
    uint32_t unused_25                        : 1; // Bit 25
    uint32_t unused_26                        : 1; // Bit 26
    uint32_t unused_27                        : 1; // Bit 27
    uint32_t unused_28                        : 1; // Bit 28
    uint32_t unused_29                        : 1; // Bit 29
    uint32_t unused_30                        : 1; // Bit 30
    uint32_t unused_31                        : 1; // Bit 31

  } VariousBits_2;

  uint8_t       console_serial_port = DEFAULT_CONSOLE_PORT; 
  int8_t        console_serial_rxpin = DEFAULT_CONSOLE_PORT_RXPIN;
  int8_t        console_serial_txpin = DEFAULT_CONSOLE_PORT_TXPIN;
  uint8_t       console_serial0_fallback = DEFAULT_CONSOLE_SER0_FALLBACK;
  
  // Try to extend settings to make the checksum 4-uint8_t aligned.
};

/*
SettingsStruct* SettingsStruct_ptr = new (std::nothrow) SettingsStruct;
SettingsStruct& Settings = *SettingsStruct_ptr;
*/



typedef SettingsStruct_tmpl<TASKS_MAX> SettingsStruct;

#endif // DATASTRUCTS_SETTINGSSTRUCT_H<|MERGE_RESOLUTION|>--- conflicted
+++ resolved
@@ -526,12 +526,8 @@
     uint32_t SDK_WiFi_autoreconnect           : 1; // Bit 01
     uint32_t DisableRulesCodeCompletion       : 1; // Bit 02
     uint32_t HiddenSSID_SlowConnectPerBSSID   : 1; // Bit 03  // inverted
-<<<<<<< HEAD
-    uint32_t DisableSaveConfigAsTar           : 1; // Bit 04
-=======
     uint32_t EnableIPv6                       : 1; // Bit 04  // inverted
->>>>>>> c4289183
-    uint32_t unused_05                        : 1; // Bit 05
+    uint32_t DisableSaveConfigAsTar           : 1; // Bit 05
     uint32_t unused_06                        : 1; // Bit 06
     uint32_t unused_07                        : 1; // Bit 07
     uint32_t unused_08                        : 1; // Bit 08
