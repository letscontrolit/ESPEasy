#include "../PluginStructs/P044_data_struct.h"

#ifdef USES_P044_ORG

# include "../ESPEasyCore/Serial.h"
# include "../ESPEasyCore/ESPEasyNetwork.h"

# include "../Globals/EventQueue.h"

# include "../Helpers/ESPEasy_Storage.h"
# include "../Helpers/Misc.h"


<<<<<<< HEAD
P044_Task::P044_Task(struct EventStruct *event) {
  clearBuffer();

  if (P044_LED_ENABLED & 0x80) {
    _ledPin = P044_LED_PIN;                      // Default pin (12) is already initialized in P044_Task
  }
  _ledEnabled  = (P044_LED_ENABLED & 0x7f) == 0; // Inverted setting and strip off new-settings bit
  _ledInverted = P044_LED_INVERTED == 1;
}
=======
>>>>>>> 95337cb6

P044_Task::~P044_Task() {
  if (P1GatewayServer != nullptr) {
    delete P1GatewayServer;
    P1GatewayServer = nullptr;
  }
  if (P1EasySerial != nullptr) {
    delete P1EasySerial;
    P1EasySerial = nullptr;
  }
}

bool P044_Task::serverActive(WiFiServer *server) {
  # if defined(ESP8266)
  return nullptr != server && server->status() != CLOSED;
  # endif // if defined(ESP8266)
  # if defined(ESP32)
  return nullptr != server && *server;
  # endif // if defined(ESP32)
}

void P044_Task::startServer(uint16_t portnumber) {
  if ((gatewayPort == portnumber) && serverActive(P1GatewayServer)) {
    // server is already listening on this port
    return;
  }
  stopServer();
  gatewayPort     = portnumber;
  P1GatewayServer = new (std::nothrow) WiFiServer(portnumber);

  if ((nullptr != P1GatewayServer) && NetworkConnected()) {
    P1GatewayServer->begin();

    if (serverActive(P1GatewayServer)) {
      # ifndef LIMIT_BUILD_SIZE
      addLog(LOG_LEVEL_INFO, concat(F("P1   : WiFi server started at port "), static_cast<int>(portnumber)));
      # endif // ifndef LIMIT_BUILD_SIZE
    } else {
      addLog(LOG_LEVEL_ERROR, concat(F("P1   : WiFi server start failed at port "), static_cast<int>(portnumber)) + F(", retrying..."));
    }
  }
}

void P044_Task::checkServer() {
  if ((nullptr != P1GatewayServer) && !serverActive(P1GatewayServer) && NetworkConnected()) {
    P1GatewayServer->close();
    P1GatewayServer->begin();

    if (serverActive(P1GatewayServer)) {
      # ifndef LIMIT_BUILD_SIZE
      addLog(LOG_LEVEL_INFO, F("P1   : WiFi server started"));
      # endif // ifndef LIMIT_BUILD_SIZE
    }
  }
}

void P044_Task::stopServer() {
  if (nullptr != P1GatewayServer) {
    if (P1GatewayClient) { P1GatewayClient.stop(); }
    clientConnected = false;
    P1GatewayServer->close();
    # ifndef LIMIT_BUILD_SIZE
    addLog(LOG_LEVEL_INFO, F("P1   : WiFi server closed"));
    # endif // ifndef LIMIT_BUILD_SIZE
    delete P1GatewayServer;
    P1GatewayServer = nullptr;
  }
}

bool P044_Task::hasClientConnected() {
  if ((nullptr != P1GatewayServer) && P1GatewayServer->hasClient())
  {
    if (P1GatewayClient) { P1GatewayClient.stop(); }
    P1GatewayClient = P1GatewayServer->available();

    # ifdef MUSTFIX_CLIENT_TIMEOUT_IN_SECONDS

    // See: https://github.com/espressif/arduino-esp32/pull/6676
    P1GatewayClient.setTimeout((CONTROLLER_CLIENTTIMEOUT_DFLT + 500) / 1000); // in seconds!!!!
    Client *pClient = &P1GatewayClient;
    pClient->setTimeout(CONTROLLER_CLIENTTIMEOUT_DFLT);
    # else // ifdef MUSTFIX_CLIENT_TIMEOUT_IN_SECONDS
    P1GatewayClient.setTimeout(CONTROLLER_CLIENTTIMEOUT_DFLT); // in msec as it should be!
    # endif // ifdef MUSTFIX_CLIENT_TIMEOUT_IN_SECONDS

    # ifndef LIMIT_BUILD_SIZE
    addLog(LOG_LEVEL_INFO, F("P1   : Client connected!"));
    # endif // ifndef LIMIT_BUILD_SIZE
  }

  if (P1GatewayClient.connected())
  {
    clientConnected = true;
  }
  else
  {
    if (clientConnected) // there was a client connected before...
    {
      clientConnected = false;
      # ifndef LIMIT_BUILD_SIZE
      addLog(LOG_LEVEL_INFO, F("P1   : Client disconnected!"));
      # endif // ifndef LIMIT_BUILD_SIZE
    }
  }
  return clientConnected;
}

void P044_Task::discardClientIn() {
  // flush all data received from the WiFi gateway
  // as a P1 meter does not receive data
  while (P1GatewayClient.available()) {
    P1GatewayClient.read();
  }
}

void P044_Task::blinkLED() {
  if (_ledEnabled) {
    blinkLEDStartTime = millis();
    digitalWrite(_ledPin, _ledInverted ? 0 : 1);
  }
}

void P044_Task::checkBlinkLED() {
  if (_ledEnabled && (blinkLEDStartTime > 0) && (timePassedSince(blinkLEDStartTime) >= 500)) {
    digitalWrite(_ledPin, _ledInverted ? 1 : 0);
    blinkLEDStartTime = 0;
  }
}

void P044_Task::clearBuffer() {
  if (serial_buffer.length() > maxMessageSize) {
    maxMessageSize = _min(serial_buffer.length(), P044_DATAGRAM_MAX_SIZE);
  }

  serial_buffer = String();
  serial_buffer.reserve(maxMessageSize);
}

void P044_Task::addChar(char ch) {
  serial_buffer += ch;
}

/*  checkDatagram
    checks whether the P044_CHECKSUM of the data received from P1 matches the P044_CHECKSUM
    attached to the telegram
 */
bool P044_Task::checkDatagram() const {
  int endChar = serial_buffer.length() - 1;

  if (CRCcheck) {
    endChar -= P044_CHECKSUM_LENGTH;
  }

  if ((endChar < 0) || (serial_buffer[0] != P044_DATAGRAM_START_CHAR) ||
      (serial_buffer[endChar] != P044_DATAGRAM_END_CHAR)) { return false; }

  if (!CRCcheck) { return true; }

  const int checksumStartIndex = endChar + 1;

  # ifdef PLUGIN_044_DEBUG

  for (unsigned int cnt = 0; cnt < serial_buffer.length(); ++cnt) {
    serialPrint(serial_buffer.substring(cnt, 1));
  }
  # endif // ifdef PLUGIN_044_DEBUG

  // calculate the CRC and check if it equals the hexadecimal one attached to the datagram
  unsigned int crc = CRC16(serial_buffer, checksumStartIndex);
  return strtoul(serial_buffer.substring(checksumStartIndex).c_str(), nullptr, 16) == crc;
}

/*
   CRC16
      based on code written by Jan ten Hove
     https://github.com/jantenhove/P1-Meter-ESP8266
 */
unsigned int P044_Task::CRC16(const String& buf, int len)
{
  unsigned int crc = 0;

  for (int pos = 0; pos < len; pos++)
  {
    crc ^= static_cast<const unsigned int>(buf[pos]); // XOR byte into least sig. byte of crc

    for (int i = 8; i != 0; i--) {                    // Loop over each bit
      if ((crc & 0x0001) != 0) {                      // If the LSB is set
        crc >>= 1;                                    // Shift right and XOR 0xA001
        crc  ^= 0xA001;
      }
      else {                                          // Else LSB is not set
        crc >>= 1;                                    // Just shift right
      }
    }
  }

  return crc;
}

/*
   validP1char
       Checks if the character is valid as part of the P1 datagram contents and/or checksum.
       Returns false on a datagram start ('/'), end ('!') or invalid character
 */
bool P044_Task::validP1char(char ch) {
  return
    isAlphaNumeric(ch) ||
    ch == '.' ||
    ch == ' ' ||
    ch == '\\' || // Single backslash, but escaped in C++
    ch == '\r' ||
    ch == '\n' ||
    ch == '(' ||
    ch == ')' ||
    ch == '-' ||
    ch == '*' ||
    ch == ':' ||
    ch == '_';
}

void P044_Task::serialBegin(const ESPEasySerialPort port, int16_t rxPin, int16_t txPin,
                            unsigned long baud, uint8_t config) {
  serialEnd();

  if (rxPin >= 0) {
    P1EasySerial = new (std::nothrow) ESPeasySerial(port, rxPin, txPin);

    if (nullptr != P1EasySerial) {
      # if defined(ESP8266)
      P1EasySerial->begin(baud, (SerialConfig)config);
      # elif defined(ESP32)
      P1EasySerial->begin(baud, config);
      # endif // if defined(ESP8266)
      # ifndef BUILD_NO_DEBUG
      addLog(LOG_LEVEL_DEBUG, F("P1   : Serial opened"));
      # endif // ifndef BUILD_NO_DEBUG
    }
  }
  state = ParserState::WAITING;
}

void P044_Task::serialEnd() {
  if (nullptr != P1EasySerial) {
    delete P1EasySerial;
    P1EasySerial = nullptr;
    # ifndef BUILD_NO_DEBUG
    addLog(LOG_LEVEL_DEBUG, F("P1   : Serial closed"));
    # endif // ifndef BUILD_NO_DEBUG
  }
}

void P044_Task::handleSerialIn(struct EventStruct *event) {
  if (nullptr == P1EasySerial) { return; }
  int  RXWait  = P044_RX_WAIT;
  bool done    = false;
  int  timeOut = RXWait;

  do {
    if (P1EasySerial->available()) {
      if (_ledEnabled) {
        digitalWrite(_ledPin, _ledInverted ? 0 : 1);
      }
      done = handleChar(P1EasySerial->read());

      if (_ledEnabled) {
        digitalWrite(_ledPin, _ledInverted ? 1 : 0);
      }

      if (done) { break; }
      timeOut = RXWait; // if serial received, reset timeout counter
    } else {
      if (timeOut <= 0) { break; }
      delay(1);
      --timeOut;
    }
  } while (true);

  if (done) {
    P1GatewayClient.print(serial_buffer);
    P1GatewayClient.flush();
    # ifndef BUILD_NO_DEBUG
    addLog(LOG_LEVEL_DEBUG, F("P1   : data send!"));
    # endif // ifndef BUILD_NO_DEBUG
    blinkLED();

    if (Settings.UseRules)
    {
      LoadTaskSettings(event->TaskIndex);
      String eventString = getTaskDeviceName(event->TaskIndex);
      eventString += F("#Data");
      eventQueue.addMove(std::move(eventString));
    }
  } // done
}

bool P044_Task::handleChar(char ch) {
  if (serial_buffer.length() >= P044_DATAGRAM_MAX_SIZE - 2) { // room for cr/lf
    # ifndef BUILD_NO_DEBUG
    addLog(LOG_LEVEL_DEBUG, F("P1   : Error: Buffer overflow, discarded input."));
    # endif // ifndef BUILD_NO_DEBUG
    state = ParserState::WAITING; // reset
  }

  bool done    = false;
  bool invalid = false;

  switch (state) {
    case ParserState::WAITING:

      if (ch == P044_DATAGRAM_START_CHAR)  {
        clearBuffer();
        addChar(ch);
        state = ParserState::READING;
      } // else ignore data
      break;
    case ParserState::READING:

      if (validP1char(ch)) {
        addChar(ch);
      } else if (ch == P044_DATAGRAM_END_CHAR) {
        addChar(ch);

        if (CRCcheck) {
          checkI = 0;
          state  = ParserState::CHECKSUM;
        } else {
          done = true;
        }
      } else if (ch == P044_DATAGRAM_START_CHAR) {
        # ifndef BUILD_NO_DEBUG
        addLog(LOG_LEVEL_DEBUG, F("P1   : Error: Start detected, discarded input."));
        # endif // ifndef BUILD_NO_DEBUG
        state = ParserState::WAITING; // reset
        return handleChar(ch);
      } else {
        invalid = true;
      }
      break;
    case ParserState::CHECKSUM:

      if (validP1char(ch)) {
        addChar(ch);
        ++checkI;

        if (checkI == P044_CHECKSUM_LENGTH) {
          done = true;
        }
      } else {
        invalid = true;
      }
      break;
  } // switch

  if (invalid) {
    // input is not a datagram char
    # ifndef BUILD_NO_DEBUG
    addLog(LOG_LEVEL_DEBUG, F("P1   : Error: DATA corrupt, discarded input."));
    # endif // ifndef BUILD_NO_DEBUG

    # ifdef PLUGIN_044_DEBUG
    serialPrint(F("faulty char>"));
    serialPrint(String(ch));
    serialPrintln("<");
    # endif // ifdef PLUGIN_044_DEBUG
    state = ParserState::WAITING; // reset
  }

  if (done) {
    done = checkDatagram();

    if (done) {
      // add the cr/lf pair to the datagram ahead of reading both
      // from serial as the datagram has already been validated
      addChar('\r');
      addChar('\n');
    } else if (CRCcheck) {
      # ifndef BUILD_NO_DEBUG
      addLog(LOG_LEVEL_DEBUG, F("P1   : Error: Invalid CRC, dropped data"));
      # endif // ifndef BUILD_NO_DEBUG
    } else {
      # ifndef BUILD_NO_DEBUG
      addLog(LOG_LEVEL_DEBUG, F("P1   : Error: Invalid datagram, dropped data"));
      # endif // ifndef BUILD_NO_DEBUG
    }
    state = ParserState::WAITING; // prepare for next one
  }

  return done;
}

void P044_Task::discardSerialIn() {
  if (nullptr != P1EasySerial) {
    while (P1EasySerial->available()) {
      P1EasySerial->read();
    }
  }
  state = ParserState::WAITING;
}

bool P044_Task::isInit() const {
  return nullptr != P1GatewayServer && nullptr != P1EasySerial;
}

#endif // ifdef USES_P044<|MERGE_RESOLUTION|>--- conflicted
+++ resolved
@@ -11,7 +11,6 @@
 # include "../Helpers/Misc.h"
 
 
-<<<<<<< HEAD
 P044_Task::P044_Task(struct EventStruct *event) {
   clearBuffer();
 
@@ -21,8 +20,6 @@
   _ledEnabled  = (P044_LED_ENABLED & 0x7f) == 0; // Inverted setting and strip off new-settings bit
   _ledInverted = P044_LED_INVERTED == 1;
 }
-=======
->>>>>>> 95337cb6
 
 P044_Task::~P044_Task() {
   if (P1GatewayServer != nullptr) {
