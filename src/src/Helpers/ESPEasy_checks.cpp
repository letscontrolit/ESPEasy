--- conflicted
+++ resolved
@@ -1,4 +1,3 @@
-<<<<<<< HEAD
 #include "../Helpers/ESPEasy_checks.h"
 
 
@@ -35,7 +34,8 @@
 #include <cstddef>
 
 #ifdef USES_C013
-#include "../DataStructs/C013_p2p_dataStructs.h"
+#include "../DataStructs/C013_p2p_SensorDataStruct.h"
+#include "../DataStructs/C013_p2p_SensorInfoStruct.h"
 #endif
 
 #ifdef USES_C016
@@ -93,9 +93,9 @@
   check_size<ExtraTaskSettingsStruct,               536u>();
   #if ESP_IDF_VERSION_MAJOR > 3
   // String class has increased with 4 bytes
-  check_size<EventStruct,                           120u>(); // Is not stored
+  check_size<EventStruct,                           124u>(); // Is not stored
   #else
-  check_size<EventStruct,                           100u>(); // Is not stored
+  check_size<EventStruct,                           104u>(); // Is not stored
   #endif
 
   // LogStruct is mainly dependent on the number of lines.
@@ -124,8 +124,8 @@
   check_size<ResetFactoryDefaultPreference_struct,  4u>();
   check_size<GpioFactorySettingsStruct,             18u>();
   #ifdef USES_C013
-  check_size<C013_SensorInfoStruct,                 138u>();
-  check_size<C013_SensorDataStruct,                 24u>();
+  check_size<C013_SensorInfoStruct,                 233u>();
+  check_size<C013_SensorDataStruct,                 40u>(); 
   #endif
   #ifdef USES_C016
   check_size<C016_binary_element,                   24u>();
@@ -262,271 +262,4 @@
   #endif 
   return err;
 }
-=======
-#include "../Helpers/ESPEasy_checks.h"
-
-
-#include "../../ESPEasy_common.h"
-#ifndef BUILD_MINIMAL_OTA
-
-#include "../DataStructs/CRCStruct.h"
-#include "../DataStructs/ControllerSettingsStruct.h"
-#include "../DataStructs/DeviceStruct.h"
-#include "../DataStructs/ESPEasy_EventStruct.h"
-#include "../DataStructs/ExtraTaskSettingsStruct.h"
-#include "../DataStructs/FactoryDefaultPref.h"
-#include "../DataStructs/GpioFactorySettingsStruct.h"
-#include "../DataStructs/LogStruct.h"
-#if FEATURE_ESPEASY_P2P
-#include "../DataStructs/NodeStruct.h"
-#endif
-#include "../DataStructs/PortStatusStruct.h"
-#include "../DataStructs/ProtocolStruct.h"
-#if FEATURE_CUSTOM_PROVISIONING
-#include "../DataStructs/ProvisioningStruct.h"
-#endif
-#include "../DataStructs/RTCStruct.h"
-#include "../DataStructs/SecurityStruct.h"
-#include "../DataStructs/SettingsStruct.h"
-#include "../DataStructs/SystemTimerStruct.h"
-
-#include "../Globals/ExtraTaskSettings.h"
-#include "../Globals/Settings.h"
-
-#include "../Helpers/ESPEasy_Storage.h"
-#include "../Helpers/StringConverter.h"
-
-#include <cstddef>
-
-#ifdef USES_C013
-#include "../DataStructs/C013_p2p_SensorDataStruct.h"
-#include "../DataStructs/C013_p2p_SensorInfoStruct.h"
-#endif
-
-#ifdef USES_C016
-#include "../ControllerQueue/C016_queue_element.h"
-#endif
-
-#if FEATURE_NOTIFIER
-#include "../DataStructs/NotificationStruct.h"
-#include "../DataStructs/NotificationSettingsStruct.h"
-#endif // if FEATURE_NOTIFIER
-
-
-// ********************************************************************************
-// Check struct sizes at compile time
-// Usage:
-//   struct foo
-//   {
-//     char bla[16];
-//   };
-//
-//   check_size<foo, 8>();
-// ********************************************************************************
-template <typename ToCheck, std::size_t ExpectedSize, std::size_t RealSize = sizeof(ToCheck)>
-void check_size() {
-  static_assert(ExpectedSize == RealSize, "");
-}
-
-
-
-// ********************************************************************************
-// Check struct sizes at compile time
-// Usage:
-//   struct X { int a, b, c, d; }
-//   static_assert(ExpectedSize == offsetof(X, c), "");
-// ********************************************************************************
-
-void run_compiletime_checks() {
-  #ifndef LIMIT_BUILD_SIZE
-  check_size<CRCStruct,                             204u>();
-  check_size<SecurityStruct,                        593u>();
-  #ifdef ESP32
-  constexpr unsigned int SettingsStructSize = (340 + 84 * TASKS_MAX);
-  #endif
-  #ifdef ESP8266
-  constexpr unsigned int SettingsStructSize = (316 + 84 * TASKS_MAX);
-  #endif
-  #if FEATURE_CUSTOM_PROVISIONING
-  check_size<ProvisioningStruct,                    256u>();  
-  #endif
-  check_size<SettingsStruct,                        SettingsStructSize>();
-  check_size<ControllerSettingsStruct,              820u>();
-  #if FEATURE_NOTIFIER
-  check_size<NotificationSettingsStruct,            996u>();
-  #endif // if FEATURE_NOTIFIER
-  check_size<ExtraTaskSettingsStruct,               536u>();
-  #if ESP_IDF_VERSION_MAJOR > 3
-  // String class has increased with 4 bytes
-  check_size<EventStruct,                           124u>(); // Is not stored
-  #else
-  check_size<EventStruct,                           104u>(); // Is not stored
-  #endif
-
-
-  // LogStruct is mainly dependent on the number of lines.
-  // Has to be round up to multiple of 4.
-  #if ESP_IDF_VERSION_MAJOR > 3
-  // String class has increased with 4 bytes
-  const unsigned int LogStructSize = ((13u + 24 * LOG_STRUCT_MESSAGE_LINES) + 3) & ~3;
-  #else
-  const unsigned int LogStructSize = ((13u + 20 * LOG_STRUCT_MESSAGE_LINES) + 3) & ~3;
-  #endif
-  check_size<LogStruct,                             LogStructSize>(); // Is not stored
-  check_size<DeviceStruct,                          9u>(); // Is not stored
-  check_size<ProtocolStruct,                        4u>();
-  #if FEATURE_NOTIFIER
-  check_size<NotificationStruct,                    3u>();
-  #endif // if FEATURE_NOTIFIER
-  #if FEATURE_ESPEASY_P2P
-  check_size<NodeStruct,                            66u>();
-  #endif
-  #if FEATURE_CUSTOM_PROVISIONING
-  check_size<ProvisioningStruct,                    256u>();
-  #endif
-  check_size<systemTimerStruct,                     28u>();
-  check_size<RTCStruct,                             32u>();
-  check_size<portStatusStruct,                      6u>();
-  check_size<ResetFactoryDefaultPreference_struct,  4u>();
-  check_size<GpioFactorySettingsStruct,             18u>();
-  #ifdef USES_C013
-  check_size<C013_SensorInfoStruct,                 233u>();
-  check_size<C013_SensorDataStruct,                 40u>(); 
-  #endif
-  #ifdef USES_C016
-  check_size<C016_binary_element,                   24u>();
-  #endif
-
-
-  #if FEATURE_NON_STANDARD_24_TASKS && defined(ESP8266)
-    static_assert(TASKS_MAX == 24, "TASKS_MAX invalid size");
-  #endif
-
-  // Check for alignment issues at compile time
-  {
-    const unsigned int ControllerUser_offset = 256u;
-    static_assert(ControllerUser_offset == offsetof(SecurityStruct, ControllerUser), "");
-
-    const unsigned int ControllerPassword_offset = 256u + (CONTROLLER_MAX * 26);
-    static_assert(ControllerPassword_offset == offsetof(SecurityStruct, ControllerPassword), "");
-
-    const unsigned int Password_offset = ControllerPassword_offset + (CONTROLLER_MAX * 64);
-    static_assert(Password_offset == offsetof(SecurityStruct, Password), "");
-
-    const unsigned int AllowedIPrangeLow_offset = Password_offset + 26;
-    static_assert(AllowedIPrangeLow_offset == offsetof(SecurityStruct, AllowedIPrangeLow), "");
-
-    const unsigned int IPblockLevel_offset = AllowedIPrangeLow_offset + 8;
-    static_assert(IPblockLevel_offset == offsetof(SecurityStruct, IPblockLevel), "");
-
-    const unsigned int ProgmemMd5_offset = IPblockLevel_offset + 1;
-    static_assert(ProgmemMd5_offset == offsetof(SecurityStruct, ProgmemMd5), "");
-
-    const unsigned int md5_offset = ProgmemMd5_offset + 16;
-    static_assert(md5_offset == offsetof(SecurityStruct, md5), "");
-
-    #if FEATURE_CUSTOM_PROVISIONING
-    const unsigned int prov_pass_offset = 62u;
-    static_assert(prov_pass_offset == offsetof(ProvisioningStruct, pass), "");
-
-
-    #endif
-  }
-
-
-  static_assert(192u == offsetof(SettingsStruct, Protocol), "");
-  static_assert(195u == offsetof(SettingsStruct, Notification), "CONTROLLER_MAX has changed?");
-  static_assert(198u == offsetof(SettingsStruct, TaskDeviceNumber), "NOTIFICATION_MAX has changed?");
-
-  // All settings related to N_TASKS
-  static_assert((200 + TASKS_MAX) == offsetof(SettingsStruct, OLD_TaskDeviceID), ""); // 32-bit alignment, so offset of 2 bytes.
-  static_assert((200 + (67 * TASKS_MAX)) == offsetof(SettingsStruct, ControllerEnabled), ""); 
-
-  // Used to compute true offset.
-  //const size_t offset = offsetof(SettingsStruct, ControllerEnabled);
-  //check_size<SettingsStruct, offset>();
-
-  #endif
-}
-
-#ifndef LIMIT_BUILD_SIZE
-String ReportOffsetErrorInStruct(const String& structname, size_t offset) {
-  String error;
-  if (error.reserve(48 + structname.length())) {
-    error  = F("Error: Incorrect offset in struct: ");
-    error += structname;
-    error += wrap_braces(String(offset));
-  }
-  return error;
-}
-#endif
-
-/*********************************************************************************************\
-*  Analyze SettingsStruct and report inconsistencies
-*  Not a member function to be able to use the F-macro
-\*********************************************************************************************/
-bool SettingsCheck(String& error) {
-  error = String();
-  #ifndef LIMIT_BUILD_SIZE
-#ifdef esp8266
-  size_t offset = offsetof(SettingsStruct, ResetFactoryDefaultPreference);
-
-  if (offset != 1224) {
-    error = ReportOffsetErrorInStruct(F("SettingsStruct"), offset);
-  }
-#endif // ifdef esp8266
-
-  if (!Settings.networkSettingsEmpty()) {
-    if ((Settings.IP[0] == 0) || (Settings.Gateway[0] == 0) || (Settings.Subnet[0] == 0) || (Settings.DNS[0] == 0)) {
-      error += F("Error: Either fill all IP settings fields or leave all empty");
-    }
-  }
-
-  #endif
-
-  return error.isEmpty();
-}
-
-#include "../Helpers/Numerical.h"
-
-String checkTaskSettings(taskIndex_t taskIndex) {
-  String err = LoadTaskSettings(taskIndex);
-  #if !defined(PLUGIN_BUILD_MINIMAL_OTA) && !defined(ESP8266_1M)
-  if (err.length() > 0) return err;
-  if (!ExtraTaskSettings.checkUniqueValueNames()) {
-    return F("Use unique value names");
-  }
-  if (!ExtraTaskSettings.checkInvalidCharInNames()) {
-    return concat(F("Invalid character in name. Do not use space or '"), ExtraTaskSettingsStruct::getInvalidCharsForNames()) + '\'';
-  }
-  String deviceName = ExtraTaskSettings.TaskDeviceName;
-  NumericalType detectedType;
-  if (isNumerical(deviceName, detectedType)) {
-    return F("Invalid name. Should not be numeric.");
-  }
-  if (deviceName.isEmpty()) {
-    if (Settings.TaskDeviceEnabled[taskIndex]) {
-      // Decide what to do here, for now give a warning when task is enabled.
-      return F("Warning: Task Device Name is empty. It is adviced to give tasks an unique name");
-    }
-  }
-  // Do not use the cached function findTaskIndexByName since that one does rely on the fact names should be unique.
-  for (taskIndex_t i = 0; i < TASKS_MAX; ++i) {
-    if (i != taskIndex && Settings.TaskDeviceEnabled[i]) {
-      LoadTaskSettings(i);
-      if (ExtraTaskSettings.TaskDeviceName[0] != 0) {
-        if (strcasecmp(ExtraTaskSettings.TaskDeviceName, deviceName.c_str()) == 0) {
-          err = F("Task Device Name is not unique, conflicts with task ID #");
-          err += (i+1);
-//          return err;
-        }
-      }
-    }
-  }
-
-  err += LoadTaskSettings(taskIndex);
-  #endif 
-  return err;
-}
->>>>>>> 5f6ec043
 #endif