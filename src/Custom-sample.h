#ifndef ESPEASY_CUSTOM_H
#define ESPEASY_CUSTOM_H

/*
    To modify the stock configuration without changing the EspEasy.ino file :
    1) rename this file to "Custom.h" (It is ignored by Git)
    2) define your own settings below
    3) define USE_CUSTOM_H as a build flags. ie : export PLATFORMIO_BUILD_FLAGS="'-DUSE_CUSTOM_H'"
 */


/*
 #######################################################################################################
   Your Own Default Settings
 #######################################################################################################
    You can basically ovveride ALL macro defined in ESPEasy.ino.
    Don't forget to first #undef each existing #define that you add below.
    But since this Custom.h is included before other defines are made, you don't have to undef a lot of defines.
    Here are some examples:
 */

// --- Feature Flagging ---------------------------------------------------------
// Can be set to 1 to enable, 0 to disable, or not set to use the default (usually via define_plugin_sets.h)

#define FEATURE_ESPEASY_P2P       1     // (1/0) enables the ESP Easy P2P protocol
#define FEATURE_ARDUINO_OTA       1     //enables the Arduino OTA capabilities
// #define FEATURE_SD                1     // Enable SD card support
// #define FEATURE_DOWNLOAD          1     // Enable downloading a file from an url

#ifdef BUILD_GIT
# undef BUILD_GIT
#endif // ifdef BUILD_GIT

#define BUILD_GIT           "My Build: "  __DATE__ " "  __TIME__


#define DEFAULT_NAME        "MyEspEasyDevice"                        // Enter your device friendly name
#define UNIT                0                                        // Unit Number
#define DEFAULT_DELAY       60                                       // Sleep Delay in seconds

// --- Wifi AP Mode (when your Wifi Network is not reachable) ----------------------------------------
#define DEFAULT_AP_IP       192, 168, 4, 1                           // Enter IP address (comma separated) for AP (config) mode
#define DEFAULT_AP_SUBNET   255, 255, 255, 0                         // Enter IP address (comma separated) for AP (config) mode
#define DEFAULT_AP_KEY      "configesp"                              // Enter network WPA key for AP (config) mode

// --- Wifi Client Mode -----------------------------------------------------------------------------
#define DEFAULT_SSID                         "MyHomeSSID"            // Enter your network SSID
#define DEFAULT_KEY                          "MySuperSecretPassword" // Enter your network WPA key
#define DEFAULT_SSID2                        ""                      // Enter your fallback network SSID
#define DEFAULT_KEY2                         ""                      // Enter your fallback network WPA key
#define DEFAULT_WIFI_INCLUDE_HIDDEN_SSID     false                   // Allow to connect to hidden SSID APs
#define DEFAULT_USE_STATIC_IP                false                   // (true|false) enabled or disabled static IP
#define DEFAULT_IP                           "192.168.0.50"          // Enter your IP address
#define DEFAULT_DNS                          "192.168.0.1"           // Enter your DNS
#define DEFAULT_GW                           "192.168.0.1"           // Enter your Gateway
#define DEFAULT_SUBNET                       "255.255.255.0"         // Enter your Subnet
#define DEFAULT_IPRANGE_LOW                  "0.0.0.0"               // Allowed IP range to access webserver
#define DEFAULT_IPRANGE_HIGH                 "255.255.255.255"       // Allowed IP range to access webserver
#define DEFAULT_IP_BLOCK_LEVEL               1                       // 0: ALL_ALLOWED  1: LOCAL_SUBNET_ALLOWED  2:
// ONLY_IP_RANGE_ALLOWED
#define DEFAULT_ADMIN_USERNAME               "admin"
#define DEFAULT_ADMIN_PASS                   ""

#define DEFAULT_WIFI_CONNECTION_TIMEOUT      10000 // minimum timeout in ms for WiFi to be connected.
#define DEFAULT_WIFI_FORCE_BG_MODE           false // when set, only allow to connect in 802.11B or G mode (not N)
#define DEFAULT_WIFI_RESTART_WIFI_CONN_LOST  false // Perform wifi off and on when connection was lost.
#define DEFAULT_ECO_MODE                     false // When set, make idle calls between executing tasks.
#define DEFAULT_WIFI_NONE_SLEEP              false // When set, the wifi will be set to no longer sleep (more power
// used and need reboot to reset mode)
#define DEFAULT_GRATUITOUS_ARP               false // When set, the node will send periodical gratuitous ARP
                                                   // packets to announce itself.
#define DEFAULT_TOLERANT_LAST_ARG_PARSE      false // When set, the last argument of some commands will be parsed to the end of the line
                                                   // See: https://github.com/letscontrolit/ESPEasy/issues/2724
#define DEFAULT_SEND_TO_HTTP_ACK             false // Wait for ack with SendToHttp command.

#define DEFAULT_AP_DONT_FORCE_SETUP          false // Allow optional usage of Sensor without WIFI avaiable // When set you can use the Sensor in AP-Mode without beeing forced to /setup
#define DEFAULT_DONT_ALLOW_START_AP          false // Usually the AP will be started when no WiFi is defined, or the defined one cannot be found. This flag may prevent it.

// --- Default Controller ------------------------------------------------------------------------------
#define DEFAULT_CONTROLLER   false                                          // true or false enabled or disabled, set 1st controller
                                                                            // defaults
#define DEFAULT_CONTROLLER_ENABLED true                                     // Enable default controller by default
#define DEFAULT_CONTROLLER_USER    ""                                       // Default controller user
#define DEFAULT_CONTROLLER_PASS    ""                                       // Default controller Password

// using a default template, you also need to set a DEFAULT PROTOCOL to a suitable MQTT protocol !
#define DEFAULT_PUB         "sensors/espeasy/%sysname%/%tskname%/%valname%" // Enter your pub
#define DEFAULT_SUB         "sensors/espeasy/%sysname%/#"                   // Enter your sub
#define DEFAULT_SERVER      "192.168.0.8"                                   // Enter your Server IP address
#define DEFAULT_SERVER_HOST ""                                              // Server hostname
#define DEFAULT_SERVER_USEDNS false                                         // true: Use hostname.  false: use IP
#define DEFAULT_USE_EXTD_CONTROLLER_CREDENTIALS   false                     // true: Allow longer user credentials for controllers

#define DEFAULT_PORT        8080                                            // Enter your Server port value

#define DEFAULT_PROTOCOL    0                                               // Protocol used for controller communications
                                                                            //   0 = Stand-alone (no controller set)
                                                                            //   1 = Domoticz HTTP
                                                                            //   2 = Domoticz MQTT
                                                                            //   3 = Nodo Telnet
                                                                            //   4 = ThingSpeak
                                                                            //   5 = Home Assistant (openHAB) MQTT
                                                                            //   6 = PiDome MQTT
                                                                            //   7 = EmonCMS
                                                                            //   8 = Generic HTTP
                                                                            //   9 = FHEM HTTP

#define DEFAULT_PIN_I2C_SDA                     4
#define DEFAULT_PIN_I2C_SCL                     5
#define DEFAULT_I2C_CLOCK_SPEED                 400000            // Use 100 kHz if working with old I2C chips
#define FEATURE_I2C_DEVICE_SCAN                 1

#define DEFAULT_SPI                             0                 //0=disabled 1=enabled and for ESP32 there is option 2 =HSPI

#define DEFAULT_PIN_STATUS_LED                  (-1)
#define DEFAULT_PIN_STATUS_LED_INVERSED         true

#define DEFAULT_PIN_RESET_BUTTON                (-1)


#define DEFAULT_USE_RULES                       false             // (true|false) Enable Rules?
#define DEFAULT_RULES_OLDENGINE                 true

#define DEFAULT_MQTT_RETAIN                     false             // (true|false) Retain MQTT messages?
#define DEFAULT_CONTROLLER_DELETE_OLDEST              false             // (true|false) to delete oldest message when queue is full
#define DEFAULT_CONTROLLER_MUST_CHECK_REPLY     false             // (true|false) Check Acknowledgment
#define DEFAULT_MQTT_DELAY                      100               // Time in milliseconds to retain MQTT messages
#define DEFAULT_MQTT_LWT_TOPIC                  ""                // Default lwt topic
#define DEFAULT_MQTT_LWT_CONNECT_MESSAGE        "Connected"       // Default lwt message
#define DEFAULT_MQTT_LWT_DISCONNECT_MESSAGE     "Connection Lost" // Default lwt message
#define DEFAULT_MQTT_USE_UNITNAME_AS_CLIENTID   0

#define DEFAULT_USE_NTP                         false             // (true|false) Use NTP Server
#define DEFAULT_NTP_HOST                        ""                // NTP Server Hostname
#define DEFAULT_TIME_ZONE                       0                 // Time Offset (in minutes)
#define DEFAULT_USE_DST                         false             // (true|false) Use Daily Time Saving

#define DEFAULT_LATITUDE                        0.0f              // Default Latitude  
#define DEFAULT_LONGITUDE                       0.0f              // Default Longitude

#define DEFAULT_SYSLOG_IP                       ""                // Syslog IP Address
#define DEFAULT_SYSLOG_LEVEL                    0                 // Syslog Log Level
#define DEFAULT_SERIAL_LOG_LEVEL                LOG_LEVEL_INFO    // Serial Log Level
#define DEFAULT_WEB_LOG_LEVEL                   LOG_LEVEL_INFO    // Web Log Level
#define DEFAULT_SD_LOG_LEVEL                    0                 // SD Card Log Level
#define DEFAULT_USE_SD_LOG                      false             // (true|false) Enable Logging to the SD card

#define DEFAULT_USE_SERIAL                      true              // (true|false) Enable Logging to the Serial Port
#define DEFAULT_SERIAL_BAUD                     115200            // Serial Port Baud Rate
#define DEFAULT_SYSLOG_FACILITY                 0                 // kern

#define DEFAULT_SYNC_UDP_PORT                   8266              // Used for ESPEasy p2p. (IANA registered port: 8266)


#define BUILD_NO_DEBUG


// Special SSID/key setup only to be used in custom builds.

// Deployment SSID will be used only when the configured SSIDs are not reachable and/or no credentials are set.
// This to make deployment of large number of nodes easier
#define CUSTOM_DEPLOYMENT_SSID                  ""                // Enter SSID not shown in UI, to be used on custom builds to ease deployment
#define CUSTOM_DEPLOYMENT_KEY                   ""                // Enter key not shown in UI, to be used on custom builds to ease deployment
#define CUSTOM_SUPPORT_SSID                     ""                // Enter SSID not shown in UI, to be used on custom builds to ease support
#define CUSTOM_SUPPORT_KEY                      ""                // Enter key not shown in UI, to be used on custom builds to ease support


// Emergency fallback SSID will only be attempted in the first 10 minutes after reboot.
// When found, the unit will connect to it and depending on the built in flag, it will either just connect to it, or clear set credentials.
// Use case: User connects to a public AP which does need to agree on an agreement page for the rules of conduct (e.g. open APs)
// This is seen as a valid connection, so the unit will not reconnect to another node and thus becomes inaccessible.
#define CUSTOM_EMERGENCY_FALLBACK_SSID          ""                // Enter SSID not shown in UI, to be used to regain access to the node
#define CUSTOM_EMERGENCY_FALLBACK_KEY           ""                // Enter key not shown in UI, to be used to regain access to the node

#define CUSTOM_EMERGENCY_FALLBACK_RESET_CREDENTIALS  false
#define CUSTOM_EMERGENCY_FALLBACK_START_AP           false

#define CUSTOM_EMERGENCY_FALLBACK_ALLOW_MINUTES_UPTIME 10

// Allow for remote provisioning of a node.
// This is only allowed for custom builds.
// To setup the configuration of the provisioning file, one must also define FEATURE_SETTINGS_ARCHIVE
// Default setting is to not allow to configure a node remotely, unless explicitly enabled.
// #define FEATURE_CUSTOM_PROVISIONING  1

#define FEATURE_SSDP  1

#define FEATURE_EXT_RTC  1         // Support for external RTC clock modules like PCF8563/PCF8523/DS3231/DS1307 

#define FEATURE_PLUGIN_STATS  1    // Support collecting historic data + computing stats on historic data
#ifdef ESP8266
#  define PLUGIN_STATS_NR_ELEMENTS 16
#endif // ifdef ESP8266
# ifdef ESP32
#  define PLUGIN_STATS_NR_ELEMENTS 64
#endif // ifdef ESP32
#define FEATURE_CHART_JS  1        // Support for drawing charts, like PluginStats historic data



// #define FEATURE_SETTINGS_ARCHIVE 1
// #define FEATURE_I2CMULTIPLEXER 1
// #define FEATURE_TRIGONOMETRIC_FUNCTIONS_RULES 1
// #define PLUGIN_USES_ADAFRUITGFX // Used by Display plugins using Adafruit GFX library
// #define ADAGFX_ARGUMENT_VALIDATION  0 // Disable argument validation in AdafruitGFX_helper
// #define ADAGFX_SUPPORT_7COLOR  0 // Disable the support of 7-color eInk displays by AdafruitGFX_helper
// #define FEATURE_SEND_TO_HTTP 1 // Enable availability of the SendToHTTP command


#if FEATURE_CUSTOM_PROVISIONING
// For device models, see src/src/DataTypes/DeviceModel.h
// #ifdef ESP32
//  #define DEFAULT_FACTORY_DEFAULT_DEVICE_MODEL  0 // DeviceModel_default
// #endif
// #ifdef ESP8266
//  #define DEFAULT_FACTORY_DEFAULT_DEVICE_MODEL  0 // DeviceModel_default
// #endif
//  #define DEFAULT_PROVISIONING_FETCH_RULES1      false
//  #define DEFAULT_PROVISIONING_FETCH_RULES2      false
//  #define DEFAULT_PROVISIONING_FETCH_RULES3      false
//  #define DEFAULT_PROVISIONING_FETCH_RULES4      false
//  #define DEFAULT_PROVISIONING_FETCH_NOTIFICATIONS false
//  #define DEFAULT_PROVISIONING_FETCH_SECURITY     false
//  #define DEFAULT_PROVISIONING_FETCH_CONFIG       false
//  #define DEFAULT_PROVISIONING_FETCH_PROVISIONING false
//  #define DEFAULT_PROVISIONING_SAVE_URL           false
//  #define DEFAULT_PROVISIONING_SAVE_CREDENTIALS   false
//  #define DEFAULT_PROVISIONING_ALLOW_FETCH_COMMAND false
//  #define DEFAULT_PROVISIONING_URL                ""
//  #define DEFAULT_PROVISIONING_USER               ""
//  #define DEFAULT_PROVISIONING_PASS               ""
#endif



#define FEATURE_SSDP  1

/*
 #######################################################################################################
   Defining web interface
 #######################################################################################################
 */

#define MENU_INDEX_MAIN_VISIBLE          true
/*
#define MENU_INDEX_CONFIG_VISIBLE        false
#define MENU_INDEX_CONTROLLERS_VISIBLE   false
#define MENU_INDEX_HARDWARE_VISIBLE      false
#define MENU_INDEX_DEVICES_VISIBLE       false
#define MENU_INDEX_RULES_VISIBLE         false
#define MENU_INDEX_NOTIFICATIONS_VISIBLE false
#define MENU_INDEX_TOOLS_VISIBLE         false
*/

#define MAIN_PAGE_SHOW_SYSINFO_BUTTON    true
#define MAIN_PAGE_SHOW_WiFi_SETUP_BUTTON true
#define MAIN_PAGE_SHOW_BASIC_INFO_NOT_LOGGED_IN false

#define MAIN_PAGE_SHOW_NODE_LIST_BUILD   true
#define MAIN_PAGE_SHOW_NODE_LIST_TYPE    true

#define SETUP_PAGE_SHOW_CONFIG_BUTTON    true

// #define FEATURE_AUTO_DARK_MODE           0 // Disable auto-dark mode

//#define WEBPAGE_TEMPLATE_HIDE_HELP_BUTTON

#define SHOW_SYSINFO_JSON 1  //Enables the sysinfo_json page (by default is enabled when WEBSERVER_NEW_UI is enabled too)

/*
 #######################################################################################################
   CSS / template
 #######################################################################################################
 */
/*
#define WEBPAGE_TEMPLATE_DEFAULT_HEADER "<header class='headermenu'><h1>ESP Easy Mega: {{title}}</h1><BR>"
#define WEBPAGE_TEMPLATE_DEFAULT_FOOTER "<footer><br><h6>Powered by <a href='http://www.letscontrolit.com' style='font-size: 15px; text-decoration: none'>Let's Control It</a> community</h6></footer></body></html>"
#define WEBPAGE_TEMPLATE_AP_HEADER      "<body><header class='apheader'><h1>Welcome to ESP Easy Mega AP</h1>"
#define WEBPAGE_TEMPLATE_HIDE_HELP_BUTTON
*/
// Embed Custom CSS in Custom.h:
/*
#define WEBSERVER_EMBED_CUSTOM_CSS
static const char DATA_ESPEASY_DEFAULT_MIN_CSS[] PROGMEM = {
...
,0};
*/


/*
 #######################################################################################################
   Special settings  (rendering settings incompatible with other builds)
 #######################################################################################################
 */

// #define FEATURE_NON_STANDARD_24_TASKS  1

/*
 #######################################################################################################
   Your Own selection of plugins and controllers
 #######################################################################################################
 */

#define CONTROLLER_SET_NONE
#define NOTIFIER_SET_NONE
#define PLUGIN_SET_NONE


/*
 #######################################################################################################
 ###########     Plugins
 #######################################################################################################
 */

// #define FEATURE_SERVO  1   // Uncomment and set to 0 to explicitly disable SERVO support


// #define USES_P001   // Switch
// #define USES_P002   // ADC
// #define USES_P003   // Pulse
// #define USES_P004   // Dallas
// #define USES_P005   // DHT
// #define USES_P006   // BMP085
// #define USES_P007   // PCF8591
// #define USES_P008   // RFID
// #define USES_P009   // MCP

// #define USES_P010   // BH1750
// #define USES_P011   // PME
// #define USES_P012   // LCD
// #define USES_P013   // HCSR04
// #define USES_P014   // SI7021
// #define USES_P015   // TSL2561
// #define USES_P017   // PN532
// #define USES_P018   // Dust
// #define USES_P019   // PCF8574

// #define USES_P020   // Ser2Net
// #define USES_P021   // Level
// #define USES_P022   // PCA9685
// #define USES_P023   // OLED
// #define USES_P024   // MLX90614
// #define USES_P025   // ADS1115
// #define USES_P026   // SysInfo
// #define USES_P027   // INA219
// #define USES_P028   // BME280
// #define USES_P029   // Output

// #define USES_P031   // SHT1X
// #define USES_P032   // MS5611
// #define USES_P033   // Dummy
// #define USES_P034   // DHT12
// #define USES_P036   // FrameOLED
// #define USES_P037   // MQTTImport
//   #define P037_MAPPING_SUPPORT 1 // Enable Value mapping support
//   #define P037_FILTER_SUPPORT  1 // Enable filtering support
//   #define P037_JSON_SUPPORT    1 // Enable Json support
// #define USES_P038   // NeoPixel
// #define USES_P039   // Environment - Thermocouple

// #define USES_P040   // RFID - ID12LA/RDM6300
// #define USES_P041   // NeoClock
// #define USES_P042   // Candle
// #define USES_P043   // ClkOutput
// #define USES_P044   // P1WifiGateway
// #define USES_P045   // MPU6050
// #define USES_P046   // VentusW266
// #define USES_P047   // I2C_soil_misture
// #define USES_P048   // Motoshield_v2
// #define USES_P049   // MHZ19

// #define USES_P050   // TCS34725 RGB Color Sensor with IR filter and White LED
// #define USES_P051   // AM2320
// #define USES_P052   // SenseAir
// #define USES_P053   // PMSx003
// #define USES_P054   // DMX512
// #define USES_P055   // Chiming
// #define USES_P056   // SDS011-Dust
// #define USES_P057   // HT16K33_LED
// #define USES_P058   // HT16K33_KeyPad
// #define USES_P059   // Encoder

// #define USES_P060   // MCP3221
// #define USES_P061   // Keypad
// #define USES_P062   // MPR121_KeyPad
// #define USES_P063   // TTP229_KeyPad
// #define USES_P064   // APDS9960 Gesture
// #define USES_P065   // DRF0299
// #define USES_P066   // VEML6040
// #define USES_P067   // HX711_Load_Cell
// #define USES_P068   // SHT3x
// #define USES_P069   // LM75A

// #define USES_P070   // NeoPixel_Clock
// #define USES_P071   // Kamstrup401
// #define USES_P072   // HDC1080
// #define USES_P073   // 7DG
// #define USES_P074   // TSL2591
// #define USES_P075   // Nextion
// #define USES_P076   // HWL8012   in POW r1
// #define USES_P077   // CSE7766   in POW R2
// #define USES_P078   // Eastron Modbus Energy meters
// #define USES_P079   // Wemos Motoshield

// #define USES_P080   // iButton Sensor  DS1990A
// #define USES_P081   // Cron
// #define USES_P082   // GPS
// #define USES_P083   // SGP30
// #define USES_P084   // VEML6070
// #define USES_P085   // AcuDC24x
// #define USES_P086   // Receiving values according Homie convention. Works together with C014 Homie controller
// #define USES_P087   // Serial Proxy
// #define USES_P088   // HeatpumpIR
// #define USES_P089   // Ping

// #define USES_P090   // CCS811
// #define USES_P091   // SerSwitch
// #define USES_P092   // DLbus
// #define USES_P093   // MitsubishiHP
// #define USES_P094   // CULReader
// #define USES_P095   // ILI9341
// #define USES_P096   // eInk
// #define USES_P097   // ESP32Touch
// #define USES_P098   // 
// #define USES_P099   // XPT2046 touchscreen

// #define USES_P100   // DS2423 counter
// #define USES_P101   // WakeOnLan
// #define USES_P102   // PZEM004Tv3
// #define USES_P103   // Atlas Scientific EZO Sensors (pH, ORP, EZO, DO)
// #define USES_P104   // MAX7219 dotmatrix
// #define USES_P105   // AHT10/20/21
// #define USES_P106   // BME680
// #define USES_P107   // Si1145
// #define USES_P109   // ThermoOLED

// #define USES_P110   // VL53L0X Time of Flight sensor
// #define USES_P111   // RF522 RFID reader
// #define USES_P112   // AS7265x
// #define USES_P113   // VL53L1X ToF
// #define USES_P114   // VEML6075
// #define USES_P115   // MAX1704x
// #define USES_P116   // ST77xx
// #define USES_P117   // SCD30
// #define USES_P119   // ITG3205 Gyro
// #define USES_P120   // ADXL345 I2C Acceleration / Gravity
// #define USES_P124   // I2C MultiRelay
// #define USES_P125   // ADXL345 SPI Acceleration / Gravity
// #define USES_P126   // 74HC595 Shift register
// #define USES_P127   // CDM7160
// #define USES_P129   // 74HC165 Input shiftregisters
// #define USES_P131   // NeoMatrix
// #define USES_P132   // INA3221
// #define USES_P133   // LTR390 UV
// #define USES_P134   // A02YYUW
<<<<<<< HEAD
// #define USES_P137   // AXP192
=======
// #define USES_P135   // SCD4x
// #define P135_FEATURE_RESET_COMMANDS  1 // Enable/Disable quite spacious (~950 bytes) 'selftest' and 'factoryreset' subcommands
>>>>>>> 3678488f

// #define USES_P128   // NeoPixelBusFX
// #define P128_USES_GRB  // Default
// #define P128_USES_GRBW // Select 1 option, only first one enabled from this list will be used
// #define P128_USES_RGB
// #define P128_USES_RGBW
// #define P128_USES_BRG
// #define P128_USES_RBG
// #define P128_ENABLE_FAKETV 1 // Enable(1)/Disable(0) FakeTV effect, disabled by default on ESP8266 (.bin size issue), enabled by default on ESP32


// Special plugins needing IR library
// #define USES_P016   // IR
// #define P016_SEND_IR_TO_CONTROLLER false //IF true then the JSON replay solution is transmited back to the condroller.
// #define P016_FEATURE_COMMAND_HANDLING 0 // By default set to 1 to have the command table, that can be dsabled here
// #define USES_P035   // IRTX
// #define P016_P035_Extended_AC // The following define is needed for extended decoding of A/C Messages and or using standardised 
                                 //common arguments for controlling all deeply supported A/C units
// #define P016_P035_USE_RAW_RAW2 //Use the RAW and RAW2 encodings, disabling it saves 3.7Kb
// #define USES_P088   // Heatpump IR
// #define USES_P108   // DDS238-x ZN Modbus energy meters


/*
 #######################################################################################################
 ###########     Controllers
 #######################################################################################################
 */


// #define USES_C001   // Domoticz HTTP
// #define USES_C002   // Domoticz MQTT
// #define USES_C003   // Nodo telnet
// #define USES_C004   // ThingSpeak
// #define USES_C005   // Home Assistant (openHAB) MQTT
// #define USES_C006   // PiDome MQTT
// #define USES_C007   // Emoncms
// #define USES_C008   // Generic HTTP
// #define USES_C009   // FHEM HTTP
// #define USES_C010   // Generic UDP
// #define USES_C011   // Generic HTTP Advanced
// #define USES_C012   // Blynk HTTP
// #define USES_C013   // ESPEasy P2P network
// #define USES_C014   // homie 3 & 4dev MQTT
// #define USES_C015   // Blynk
// #define USES_C016   // Cache controller
// #define USES_C017   // Zabbix
// #define USES_C018   // TTN/RN2483


/*
 #######################################################################################################
 ###########     Notifiers
 #######################################################################################################
 */


// #define USES_N001   // Email
// #define USES_N002   // Buzzer


#endif // ESPEASY_CUSTOM_H<|MERGE_RESOLUTION|>--- conflicted
+++ resolved
@@ -453,12 +453,9 @@
 // #define USES_P132   // INA3221
 // #define USES_P133   // LTR390 UV
 // #define USES_P134   // A02YYUW
-<<<<<<< HEAD
-// #define USES_P137   // AXP192
-=======
 // #define USES_P135   // SCD4x
 // #define P135_FEATURE_RESET_COMMANDS  1 // Enable/Disable quite spacious (~950 bytes) 'selftest' and 'factoryreset' subcommands
->>>>>>> 3678488f
+// #define USES_P137   // AXP192
 
 // #define USES_P128   // NeoPixelBusFX
 // #define P128_USES_GRB  // Default
