--- conflicted
+++ resolved
@@ -203,7 +203,6 @@
         addLog(LOG_LEVEL_DEBUG, F("Found TCS34725 sensor"));
 
         uint16_t r, g, b, c;
-<<<<<<< HEAD
         float value4 = 0.0f;
 
         tcs.getRawData(&r, &g, &b, &c, true);
@@ -266,37 +265,15 @@
             log += F("Clear : ");
             break;
         }
-        log += String(UserVar[event->BaseVarIndex + 3], DEC);
+        log += formatUserVarNoCheck(event->TaskIndex, 3);
         log += F(" R: ");
-        log += String(UserVar[event->BaseVarIndex], DEC);
+        log += formatUserVarNoCheck(event->TaskIndex, 0);
         log += F(" G: ");
-        log += String(UserVar[event->BaseVarIndex + 1], DEC);
+        log += formatUserVarNoCheck(event->TaskIndex, 1);
         log += F(" B: ");
-        log += String(UserVar[event->BaseVarIndex + 2], DEC);
+        log += formatUserVarNoCheck(event->TaskIndex, 2);
         addLog(LOG_LEVEL_INFO, log);
-=======
-
-        tcs.getRawData(&r, &g, &b, &c);
-        tcs.calculateColorTemperature(r, g, b);
-        tcs.calculateLux(r, g, b);
-
-        UserVar[event->BaseVarIndex]     = r;
-        UserVar[event->BaseVarIndex + 1] = g;
-        UserVar[event->BaseVarIndex + 2] = b;
-        UserVar[event->BaseVarIndex + 3] = tcs.calculateColorTemperature(r, g, b);
-
-        if (loglevelActiveFor(LOG_LEVEL_INFO)) {
-          String log = F("TCS34725: Color Temp (K): ");
-          log += formatUserVarNoCheck(event->TaskIndex, 3);
-          log += F(" R: ");
-          log += formatUserVarNoCheck(event->TaskIndex, 0);
-          log += F(" G: ");
-          log += formatUserVarNoCheck(event->TaskIndex, 1);
-          log += F(" B: ");
-          log += formatUserVarNoCheck(event->TaskIndex, 2);
-          addLog(LOG_LEVEL_INFO, log);
-        }
->>>>>>> 2b16cc36
+
         success = true;
       } else {
         addLog(LOG_LEVEL_DEBUG, F("No TCS34725 found"));
