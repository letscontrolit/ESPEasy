<<<<<<< HEAD
#include "../PluginStructs/P104_data_struct.h"

#ifdef USES_P104

# include "../Helpers/ESPEasy_Storage.h"
# include "../Helpers/Numerical.h"
# include "../WebServer/Markup_Forms.h"
# include "../WebServer/ESPEasy_WebServer.h"
# include "../WebServer/Markup.h"
# include "../WebServer/HTML_wrappers.h"
# include "../ESPEasyCore/ESPEasyRules.h"
# include "../Globals/ESPEasy_time.h"
# include "../Globals/RTC.h"

# include <vector>
# include <MD_Parola.h>
# include <MD_MAX72xx.h>

// Needed also here for PlatformIO's library finder as the .h file
// is in a directory which is excluded in the src_filter

# if defined(P104_USE_NUMERIC_DOUBLEHEIGHT_FONT) || defined(P104_USE_FULL_DOUBLEHEIGHT_FONT)
void createHString(String& string); // Forward definition
# endif // if defined(P104_USE_NUMERIC_DOUBLEHEIGHT_FONT) || defined(P104_USE_FULL_DOUBLEHEIGHT_FONT)
void reverseStr(String& str);       // Forward definition

/****************************************************************
 * Constructor
 ***************************************************************/
P104_data_struct::P104_data_struct(MD_MAX72XX::moduleType_t _mod,
                                   taskIndex_t              _taskIndex,
                                   int8_t                   _cs_pin,
                                   uint8_t                  _modules,
                                   uint8_t                  _zonesCount)
  : mod(_mod), taskIndex(_taskIndex), cs_pin(_cs_pin), modules(_modules), expectedZones(_zonesCount) {
  if (Settings.isSPI_valid()) {
    P = new (std::nothrow) MD_Parola(mod, cs_pin, modules);
  } else {
    addLog(LOG_LEVEL_ERROR, F("DOTMATRIX: Required SPI not enabled. Initialization aborted!"));
  }
}

/*******************************
 * Destructor
 ******************************/
P104_data_struct::~P104_data_struct() {
  # if defined(P104_USE_BAR_GRAPH) || defined(P104_USE_DOT_SET)

  if (nullptr != pM) {
    pM = nullptr; // Not created here, only reset
  }
  # endif // if defined(P104_USE_BAR_GRAPH) || defined(P104_USE_DOT_SET)

  if (nullptr != P) {
    // P->~MD_Parola(); // Call destructor directly, as delete of the object fails miserably
    // do not: delete P; // Warning: the MD_Parola object doesn't have a virtual destructor, and when changed,
    // a reboot uccurs when the object is deleted here!
    P = nullptr; // Reset only
  }
}

/*******************************
 * Initializer/starter
 ******************************/
bool P104_data_struct::begin() {
  if (!initialized) {
    loadSettings();
    initialized = true;
  }

  if ((P != nullptr) && validGpio(cs_pin)) {
    # ifdef P104_DEBUG
    addLog(LOG_LEVEL_INFO, F("dotmatrix: begin() called"));
    # endif // ifdef P104_DEBUG
    P->begin(expectedZones);
    # if defined(P104_USE_BAR_GRAPH) || defined(P104_USE_DOT_SET)
    pM = P->getGraphicObject();
    # endif // if defined(P104_USE_BAR_GRAPH) || defined(P104_USE_DOT_SET)
    return true;
  }
  return false;
}

# define P104_ZONE_SEP   '\x02'
# define P104_FIELD_SEP  '\x01'
# define P104_ZONE_DISP  ';'
# define P104_FIELD_DISP ','

# define P104_CONFIG_VERSION_V2  0xF000 // Marker in first uint16_t to to indicate second version config settings, anything else if first
                                        // version.
                                        // Any third version or later could use 0xE000, etc. The 'version' is stored in the first uint16_t
                                        // stored in the custom settings
# define P104_CONFIG_VERSION_V3  0xE000 // Marker to indicate we're using V3 of the settings, same base-format as V2, but using the
                                        // CustomTaskSettings Extension file only, by inserting an offset of DAT_TASKS_CUSTOM_SIZE
                                        // ATTENTION: V3 is _only_ activated for FEATURE_EXTENDED_CUSTOM_SETTINGS, ESP32 & USE_LITTLEFS !!!

/*
   Settings layout:
   Version 1:
   - uint16_t : size of the next blob holding all settings
   - char[x]  : Blob with settings, with csv-like strings, using P104_FIELD_SEP and P104_ZONE_SEP separators
   Version 2:
   - uint16_t : marker with content P104_CONFIG_VERSION_V2
   - uint16_t : size of next blob holding 1 zone settings string
   - char[y]  : Blob holding 1 zone settings string, with csv like string, using P104_FIELD_SEP separators
   - uint16_t : next size, if 0 then no more blobs
   - char[x]  : Blob
   - ...
   - Max. allowed total custom settings size = 1024
   Version 3:
   - uint16_t : marker with content P104_CONFIG_VERSION_V2
   - empty space, size of DAT_TASKS_CUSTOM_SIZE - 2 so the actual storage is in the extension file
   - uint16_t : size of next blob holding 1 zone settings string
   - char[y]  : Blob holding 1 zone settings string, with csv like string, using P104_FIELD_SEP separators
   - uint16_t : next size, if 0 then no more blobs
   - char[x]  : Blob
   - ...
   - Max. allowed total custom settings size = 4096
 */
/**************************************
 * loadSettings
 *************************************/
void P104_data_struct::loadSettings() {
  uint16_t bufferSize;
  char    *settingsBuffer;

  if (validTaskIndex(taskIndex)) {
    int loadOffset = 0;

    // Read size of the used buffer, could be the settings-version marker
    LoadFromFile(SettingsType::Enum::CustomTaskSettings_Type, taskIndex, (uint8_t *)&bufferSize, sizeof(bufferSize), loadOffset);
    bool settingsVersionV2  = (bufferSize == P104_CONFIG_VERSION_V2) || (bufferSize == 0u);
    bool settingsVersionV3  = (bufferSize == P104_CONFIG_VERSION_V3) || (bufferSize == 0u);
    uint16_t structDataSize = 0;
    uint16_t reservedBuffer = 0;

    if (!settingsVersionV2 && !settingsVersionV3) {
      reservedBuffer = bufferSize + 1;              // just add 1 for storing a string-terminator
      addLog(LOG_LEVEL_INFO, F("dotmatrix: Reading Settings V1, will be stored as Settings V2/V3."));
    } else {
      reservedBuffer = P104_SETTINGS_BUFFER_V2 + 1; // just add 1 for storing a string-terminator
    }
    reservedBuffer++;                               // Add 1 for 0..size use
    settingsBuffer = new char[reservedBuffer]();    // Allocate buffer and reset to all zeroes
    # if P104_FEATURE_STORAGE_V3

    if (settingsVersionV3) {
      loadOffset = DAT_TASKS_CUSTOM_SIZE; // Skip storage in config.dat
    } else {
      loadOffset += sizeof(bufferSize);
    }
    # else // if P104_FEATURE_STORAGE_V3
    loadOffset += sizeof(bufferSize);
    # endif // if P104_FEATURE_STORAGE_V3

    if (settingsVersionV2 || settingsVersionV3) {
      LoadFromFile(SettingsType::Enum::CustomTaskSettings_Type, taskIndex, (uint8_t *)&bufferSize, sizeof(bufferSize), loadOffset);
      loadOffset += sizeof(bufferSize); // Skip the size
    }
    structDataSize = bufferSize;
    # ifdef P104_DEBUG_DEV

    if (loglevelActiveFor(LOG_LEVEL_INFO)) {
      addLogMove(LOG_LEVEL_INFO, strformat(F("P104: loadSettings stored Size: %d taskindex: %d"), structDataSize, taskIndex));
    }
    # endif // ifdef P104_DEBUG_DEV

    // Read actual data
    if (structDataSize > 0) {              // Reading 0 bytes logs an error, so lets avoid that
      LoadFromFile(SettingsType::Enum::CustomTaskSettings_Type, taskIndex, (uint8_t *)settingsBuffer, structDataSize, loadOffset);
    }
    settingsBuffer[bufferSize + 1] = '\0'; // Terminate string

    uint8_t zoneIndex = 0;

    {
      String buffer(settingsBuffer);
      # ifdef P104_DEBUG_DEV

      String log;

      if (loglevelActiveFor(LOG_LEVEL_INFO)) {
        log = strformat(F("P104: loadSettings bufferSize: %d untrimmed: %d"), bufferSize, buffer.length());
      }
      # endif // ifdef P104_DEBUG_DEV
      buffer.trim();
      # ifdef P104_DEBUG_DEV

      if (loglevelActiveFor(LOG_LEVEL_INFO)) {
        log += concat(F(" trimmed: "), buffer.length());
        addLogMove(LOG_LEVEL_INFO, log);
      }
      # endif // ifdef P104_DEBUG_DEV

      if (zones.size() > 0) {
        zones.clear();
      }
      zones.reserve(P104_MAX_ZONES);
      numDevices = 0;

      String   tmp;
      String   fld;
      int32_t  tmp_int;
      uint16_t prev2   = 0;
      int16_t  offset2 = buffer.indexOf(P104_ZONE_SEP);

      if ((offset2 == -1) && (buffer.length() > 0)) {
        offset2 = buffer.length();
      }

      while (offset2 > -1) {
        tmp = buffer.substring(prev2, offset2);
        # ifdef P104_DEBUG_DEV

        if (loglevelActiveFor(LOG_LEVEL_INFO)) {
          log  = F("P104: reading string: ");
          log += tmp;
          log.replace(P104_FIELD_SEP, P104_FIELD_DISP);
          addLogMove(LOG_LEVEL_INFO, log);
        }
        # endif // ifdef P104_DEBUG_DEV

        zones.push_back(P104_zone_struct(zoneIndex + 1));

        tmp_int = 0;

        // WARNING: Order of parsing these values should match the numeric order of P104_OFFSET_* values
        for (uint8_t i = 0; i < P104_OFFSET_COUNT; ++i) {
          if (i == P104_OFFSET_TEXT) {
            zones[zoneIndex].text = parseStringKeepCaseNoTrim(tmp, 1 + P104_OFFSET_TEXT, P104_FIELD_SEP);
          } else {
            if (validIntFromString(parseString(tmp, 1 + i, P104_FIELD_SEP), tmp_int)) {
              zones[zoneIndex].setIntValue(i, tmp_int);
            }
          }
        }

        delay(0);

        numDevices += zones[zoneIndex].size + zones[zoneIndex].offset;

        if (!settingsVersionV2 && !settingsVersionV3) { // V1 check
          prev2   = offset2 + 1;
          offset2 = buffer.indexOf(P104_ZONE_SEP, prev2);
        } else {
          loadOffset    += bufferSize;
          structDataSize = sizeof(bufferSize);
          LoadFromFile(SettingsType::Enum::CustomTaskSettings_Type, taskIndex, (uint8_t *)&bufferSize, structDataSize, loadOffset);
          offset2 = bufferSize;  // Length

          if (bufferSize == 0) { // End of zones reached
            offset2 = -1;        // fall out of while loop
          } else {
            structDataSize = bufferSize;
            loadOffset    += sizeof(bufferSize);
            LoadFromFile(SettingsType::Enum::CustomTaskSettings_Type, taskIndex, (uint8_t *)settingsBuffer, structDataSize, loadOffset);
            settingsBuffer[bufferSize + 1] = '\0'; // Terminate string
            buffer                         = String(settingsBuffer);
          }
        }
        zoneIndex++;

        # ifdef P104_DEBUG

        if (loglevelActiveFor(LOG_LEVEL_INFO)) {
          addLogMove(LOG_LEVEL_INFO, concat(F("dotmatrix: parsed zone: "), zoneIndex));
        }
        # endif // ifdef P104_DEBUG
      }

      buffer = String();     // Free some memory
    }

    delete[] settingsBuffer; // Release allocated buffer
    # ifdef P104_DEBUG_DEV

    if (loglevelActiveFor(LOG_LEVEL_INFO)) {
      addLogMove(LOG_LEVEL_INFO, concat(F("P104: read zones from config: "), zoneIndex));
    }
    # endif // ifdef P104_DEBUG_DEV

    if (expectedZones == -1) { expectedZones = zoneIndex; }

    if (expectedZones == 0) { expectedZones++; } // Guarantee at least 1 zone to be displayed

    while (zoneIndex < expectedZones) {
      zones.push_back(P104_zone_struct(zoneIndex + 1));

      if (equals(zones[zoneIndex].text, F("\"\""))) { // Special case
        zones[zoneIndex].text.clear();
      }

      zoneIndex++;
      delay(0);
    }
    # ifdef P104_DEBUG_DEV

    if (loglevelActiveFor(LOG_LEVEL_INFO)) {
      addLogMove(LOG_LEVEL_INFO, strformat(F("P104: total zones initialized: %d expected: %d"), zoneIndex, expectedZones));
    }
    # endif // ifdef P104_DEBUG_DEV
  }
}

/****************************************************
 * configureZones: initialize Zones setup
 ***************************************************/
void P104_data_struct::configureZones() {
  if (!initialized) {
    loadSettings();
    initialized = true;
  }

  uint8_t currentZone = 0;
  uint8_t zoneOffset  = 0;

  # ifdef P104_DEBUG_DEV

  if (loglevelActiveFor(LOG_LEVEL_INFO)) {
    addLogMove(LOG_LEVEL_INFO, concat(F("P104: configureZones to do: "), zones.size()));
  }
  # endif // ifdef P104_DEBUG_DEV

  if (nullptr == P) { return; }

  P->displayClear();

  for (auto it = zones.begin(); it != zones.end(); ++it) {
    if (it->zone <= expectedZones) {
      zoneOffset += it->offset;
      P->setZone(currentZone, zoneOffset, zoneOffset + it->size - 1);
      # if defined(P104_USE_BAR_GRAPH) || defined(P104_USE_DOT_SET)
      it->_startModule = zoneOffset;
      P->getDisplayExtent(currentZone, it->_lower, it->_upper);
      # endif // if defined(P104_USE_BAR_GRAPH) || defined(P104_USE_DOT_SET)
      zoneOffset += it->size;

      switch (it->font) {
        # ifdef P104_USE_NUMERIC_DOUBLEHEIGHT_FONT
        case P104_DOUBLE_HEIGHT_FONT_ID: {
          P->setFont(currentZone, numeric7SegDouble);
          P->setCharSpacing(currentZone, P->getCharSpacing() * 2); // double spacing as well
          break;
        }
        # endif // ifdef P104_USE_NUMERIC_DOUBLEHEIGHT_FONT
        # ifdef P104_USE_FULL_DOUBLEHEIGHT_FONT
        case P104_FULL_DOUBLEHEIGHT_FONT_ID: {
          P->setFont(currentZone, BigFont);
          P->setCharSpacing(currentZone, P->getCharSpacing() * 2); // double spacing as well
          break;
        }
        # endif // ifdef P104_USE_FULL_DOUBLEHEIGHT_FONT
        # ifdef P104_USE_VERTICAL_FONT
        case P104_VERTICAL_FONT_ID: {
          P->setFont(currentZone, _fontVertical);
          break;
        }
        # endif // ifdef P104_USE_VERTICAL_FONT
        # ifdef P104_USE_EXT_ASCII_FONT
        case P104_EXT_ASCII_FONT_ID: {
          P->setFont(currentZone, ExtASCII);
          break;
        }
        # endif // ifdef P104_USE_EXT_ASCII_FONT
        # ifdef P104_USE_ARABIC_FONT
        case P104_ARABIC_FONT_ID: {
          P->setFont(currentZone, fontArabic);
          break;
        }
        # endif // ifdef P104_USE_ARABIC_FONT
        # ifdef P104_USE_GREEK_FONT
        case P104_GREEK_FONT_ID: {
          P->setFont(currentZone, fontGreek);
          break;
        }
        # endif // ifdef P104_USE_GREEK_FONT
        # ifdef P104_USE_KATAKANA_FONT
        case P104_KATAKANA_FONT_ID: {
          P->setFont(currentZone, fontKatakana);
          break;
        }
        # endif // ifdef P104_USE_KATAKANA_FONT

        // Extend above this comment with more fonts if/when available,
        // case P104_DEFAULT_FONT_ID: and default: clauses should be the last options.
        // This should also make sure the default font is set if a no longer available font was selected
        case P104_DEFAULT_FONT_ID:
        default: {
          P->setFont(currentZone, nullptr); // default font
          break;
        }
      }

      // Inverted
      P->setInvert(currentZone, it->inverted);

      // Special Effects
      P->setZoneEffect(currentZone, (it->specialEffect & P104_SPECIAL_EFFECT_UP_DOWN) == P104_SPECIAL_EFFECT_UP_DOWN,       PA_FLIP_UD);
      P->setZoneEffect(currentZone, (it->specialEffect & P104_SPECIAL_EFFECT_LEFT_RIGHT) == P104_SPECIAL_EFFECT_LEFT_RIGHT, PA_FLIP_LR);

      // Brightness
      P->setIntensity(currentZone, it->brightness);

      # ifdef P104_DEBUG_DEV

      if (loglevelActiveFor(LOG_LEVEL_INFO)) {
        addLogMove(LOG_LEVEL_INFO, strformat(F("P104: configureZones #%d/%d offset: %d"), currentZone + 1, expectedZones, zoneOffset));
      }
      # endif // ifdef P104_DEBUG_DEV

      delay(0);

      // Content == text && text != ""
      if (((it->content == P104_CONTENT_TEXT) ||
           (it->content == P104_CONTENT_TEXT_REV))
          && (!it->text.isEmpty())) {
        displayOneZoneText(currentZone, *it, it->text);
      }

      # ifdef P104_USE_BAR_GRAPH

      // Content == Bar-graph && text != ""
      if ((it->content == P104_CONTENT_BAR_GRAPH)
          && (!it->text.isEmpty())) {
        displayBarGraph(currentZone, *it, it->text);
      }
      # endif // ifdef P104_USE_BAR_GRAPH

      if (it->repeatDelay > -1) {
        it->_repeatTimer = millis();
      }
      currentZone++;
      delay(0);
    }
  }

  // Synchronize the start
  P->synchZoneStart();
}

/**********************************************************
 * Display the text with attributes for a specific zone
 *********************************************************/
void P104_data_struct::displayOneZoneText(uint8_t                 zone,
                                          const P104_zone_struct& zstruct,
                                          const String          & text) {
  if ((nullptr == P) || (zone >= P104_MAX_ZONES)) { return; } // double check
  sZoneInitial[zone].reserve(text.length());
  sZoneInitial[zone] = text; // Keep the original string for future use
  sZoneBuffers[zone].reserve(text.length());
  sZoneBuffers[zone] = text; // We explicitly want a copy here so it can be modified by parseTemplate()

  sZoneBuffers[zone] = parseTemplate(sZoneBuffers[zone]);

  # if defined(P104_USE_NUMERIC_DOUBLEHEIGHT_FONT) || defined(P104_USE_FULL_DOUBLEHEIGHT_FONT)

  if (zstruct.layout == P104_LAYOUT_DOUBLE_UPPER) {
    createHString(sZoneBuffers[zone]);
  }
  # endif // if defined(P104_USE_NUMERIC_DOUBLEHEIGHT_FONT) || defined(P104_USE_FULL_DOUBLEHEIGHT_FONT)

  if (zstruct.content == P104_CONTENT_TEXT_REV) {
    reverseStr(sZoneBuffers[zone]);
  }

  String log;

  if (loglevelActiveFor(LOG_LEVEL_INFO) &&
      logAllText &&
      log.reserve(28 + text.length() + sZoneBuffers[zone].length())) {
    log  = strformat(F("dotmatrix: ZoneText: %d, '"), zone + 1); // UI-number
    log += text;
    log += F("' -> '");
    log += sZoneBuffers[zone];
    log += '\'';
    addLogMove(LOG_LEVEL_INFO, log);
  }

  P->displayZoneText(zone,
                     sZoneBuffers[zone].c_str(),
                     static_cast<textPosition_t>(zstruct.alignment),
                     zstruct.speed,
                     zstruct.pause,
                     static_cast<textEffect_t>(zstruct.animationIn),
                     static_cast<textEffect_t>(zstruct.animationOut));
}

/*********************************************
 * Update all or the specified zone
 ********************************************/
void P104_data_struct::updateZone(uint8_t                 zone,
                                  const P104_zone_struct& zstruct) {
  if (nullptr == P) { return; }

  if (zone == 0) {
    for (auto it = zones.begin(); it != zones.end(); ++it) {
      if ((it->zone > 0) &&
          ((it->content == P104_CONTENT_TEXT) ||
           (it->content == P104_CONTENT_TEXT_REV))) {
        displayOneZoneText(it->zone - 1, *it, sZoneInitial[it->zone - 1]); // Re-send last displayed text
        P->displayReset(it->zone - 1);
      }
      # ifdef P104_USE_BAR_GRAPH

      if ((it->zone > 0) &&
          (it->content == P104_CONTENT_BAR_GRAPH)) {
        displayBarGraph(it->zone - 1, *it, sZoneInitial[it->zone - 1]); // Re-send last displayed bar graph
      }
      # endif // ifdef P104_USE_BAR_GRAPH

      if ((zstruct.content == P104_CONTENT_TEXT)
          || zstruct.content == P104_CONTENT_TEXT_REV
          # ifdef P104_USE_BAR_GRAPH
          || zstruct.content == P104_CONTENT_BAR_GRAPH
          # endif // ifdef P104_USE_BAR_GRAPH
          ) {
        if (it->repeatDelay > -1) { // Restart repeat timer
          it->_repeatTimer = millis();
        }
      }
    }
  } else {
    if ((zstruct.zone > 0) &&
        ((zstruct.content == P104_CONTENT_TEXT) ||
         (zstruct.content == P104_CONTENT_TEXT_REV))) {
      displayOneZoneText(zstruct.zone - 1, zstruct, sZoneInitial[zstruct.zone - 1]); // Re-send last displayed text
      P->displayReset(zstruct.zone - 1);
    }
    # ifdef P104_USE_BAR_GRAPH

    if ((zstruct.zone > 0) &&
        (zstruct.content == P104_CONTENT_BAR_GRAPH)) {
      displayBarGraph(zstruct.zone - 1, zstruct, sZoneInitial[zstruct.zone - 1]); // Re-send last displayed bar graph
    }
    # endif // ifdef P104_USE_BAR_GRAPH

    // Repeat timer is/should be started elsewhere
  }
}

# if defined(P104_USE_BAR_GRAPH) || defined(P104_USE_DOT_SET)

/***********************************************
 * Enable/Disable updating a range of modules
 **********************************************/
void P104_data_struct::modulesOnOff(uint8_t start, uint8_t end, MD_MAX72XX::controlValue_t on_off) {
  for (uint8_t m = start; m <= end; m++) {
    pM->control(m, MD_MAX72XX::UPDATE, on_off);
  }
}

# endif // if defined(P104_USE_BAR_GRAPH) || defined(P104_USE_DOT_SET)

# ifdef P104_USE_BAR_GRAPH

/********************************************************
 * draw a single bar-graph, arguments already adjusted for direction
 *******************************************************/
void P104_data_struct::drawOneBarGraph(uint16_t lower,
                                       uint16_t upper,
                                       int16_t  pixBottom,
                                       int16_t  pixTop,
                                       uint16_t zeroPoint,
                                       uint8_t  barWidth,
                                       uint8_t  barType,
                                       uint8_t  row) {
  bool on_off;

  for (uint8_t r = 0; r < barWidth; r++) {
    for (uint8_t col = lower; col <= upper; col++) {
      on_off = (col >= pixBottom && col <= pixTop); // valid area

      if ((zeroPoint != 0) &&
          (barType == P104_BARTYPE_STANDARD) &&
          (barWidth > 2) &&
          ((r == 0) || (r == barWidth - 1)) &&
          (col == lower + zeroPoint)) {
        on_off = false; // when bar wider than 2, turn off zeropoint top and bottom led
      }

      if ((barType == P104_BARTYPE_SINGLE) && (r > 0)) {
        on_off = false; // barType 1 = only a single line is drawn, independent of the width
      }

      if ((barType == P104_BARTYPE_ALT_DOT) && (barWidth > 1) && on_off) {
        on_off = ((r % 2) == (col % 2)); // barType 2 = dotted line when bar is wider than 1 pixel
      }
      pM->setPoint(row + r, col, on_off);

      if (col % 16 == 0) { delay(0); }
    }
    delay(0); // Leave some breathingroom
  }
}

/********************************************************************
 * Process a graph-string to display in a zone, format:
 * value,max-value,min-value,direction,bartype|...
 *******************************************************************/
void P104_data_struct::displayBarGraph(uint8_t                 zone,
                                       const P104_zone_struct& zstruct,
                                       const String          & graph) {
  if ((nullptr == P) || (nullptr == pM) || graph.isEmpty()) { return; }
  sZoneInitial[zone] = graph; // Keep the original string for future use

  #  define NOT_A_COMMA 0x02  // Something else than a comma, or the parseString function will get confused
  String parsedGraph(graph);  // Extra copy created so we don't mess up the incoming String
  parsedGraph = parseTemplate(parsedGraph);
  parsedGraph.replace(',', NOT_A_COMMA);

  std::vector<P104_bargraph_struct> barGraphs;
  uint8_t currentBar = 0;
  bool    loop       = true;

  // Parse the graph-string
  while (loop && currentBar < 8) { // Maximum 8 valuesets possible
    String graphpart = parseString(parsedGraph, currentBar + 1, '|');
    graphpart.trim();
    graphpart.replace(NOT_A_COMMA, ',');

    if (graphpart.isEmpty()) {
      loop = false;
    } else {
      barGraphs.push_back(P104_bargraph_struct(currentBar));
    }

    if (loop && validDoubleFromString(parseString(graphpart, 1), barGraphs[currentBar].value)) { // value
      String datapart = parseString(graphpart, 2);                                               // max (default: 100.0)

      if (datapart.isEmpty()) {
        barGraphs[currentBar].max = 100.0;
      } else {
        validDoubleFromString(datapart, barGraphs[currentBar].max);
      }
      datapart = parseString(graphpart, 3); // min (default: 0.0)

      if (datapart.isEmpty()) {
        barGraphs[currentBar].min = 0.0;
      } else {
        validDoubleFromString(datapart, barGraphs[currentBar].min);
      }
      datapart = parseString(graphpart, 4); // direction

      if (datapart.isEmpty()) {
        barGraphs[currentBar].direction = 0;
      } else {
        int32_t value = 0;
        validIntFromString(datapart, value);
        barGraphs[currentBar].direction = value;
      }
      datapart = parseString(graphpart, 5); // barType

      if (datapart.isEmpty()) {
        barGraphs[currentBar].barType = 0;
      } else {
        int32_t value = 0;
        validIntFromString(datapart, value);
        barGraphs[currentBar].barType = value;
      }

      if (definitelyGreaterThan(barGraphs[currentBar].min, barGraphs[currentBar].max)) {
        std::swap(barGraphs[currentBar].min, barGraphs[currentBar].max);
      }
    }
    #  ifdef P104_DEBUG

    if (logAllText && loglevelActiveFor(LOG_LEVEL_INFO)) {
      String log;

      if (log.reserve(70)) {
        log = F("dotmatrix: Bar-graph: ");

        if (loop) {
          log += currentBar;
          log += F(" in: ");
          log += graphpart;
          log += F(" value: ");
          log += barGraphs[currentBar].value;
          log += F(" max: ");
          log += barGraphs[currentBar].max;
          log += F(" min: ");
          log += barGraphs[currentBar].min;
          log += F(" dir: ");
          log += barGraphs[currentBar].direction;
          log += F(" typ: ");
          log += barGraphs[currentBar].barType;
        } else {
          log += F(" bsize: ");
          log += barGraphs.size();
        }
        addLogMove(LOG_LEVEL_INFO, log);
      }
    }
    #  endif // ifdef P104_DEBUG
    currentBar++; // next
    delay(0);     // Leave some breathingroom
  }
  #  undef NOT_A_COMMA

  if (barGraphs.size() > 0) {
    uint8_t  barWidth = 8 / barGraphs.size(); // Divide the 8 pixel width per number of bars to show
    int16_t  pixTop, pixBottom;
    uint16_t zeroPoint;
    #  ifdef P104_DEBUG
    String log;

    if (logAllText &&
        loglevelActiveFor(LOG_LEVEL_INFO) &&
        log.reserve(64)) {
      log  = F("dotmatrix: bar Width: ");
      log += barWidth;
      log += F(" low: ");
      log += zstruct._lower;
      log += F(" high: ");
      log += zstruct._upper;
    }
    #  endif // ifdef P104_DEBUG
    modulesOnOff(zstruct._startModule, zstruct._startModule + zstruct.size - 1, MD_MAX72XX::MD_OFF); // Stop updates on modules
    P->setIntensity(zstruct.zone - 1, zstruct.brightness);                                           // don't forget to set the brightness
    uint8_t row = 0;

    if ((barGraphs.size() == 3) || (barGraphs.size() == 5) || (barGraphs.size() == 6)) { // Center within the rows a bit
      for (; row < (barGraphs.size() == 5 ? 2 : 1); row++) {
        for (uint8_t col = zstruct._lower; col <= zstruct._upper; col++) {
          pM->setPoint(row, col, false);                                                 // all off

          if (col % 16 == 0) { delay(0); }
        }
        delay(0); // Leave some breathingroom
      }
    }

    for (auto it = barGraphs.begin(); it != barGraphs.end(); ++it) {
      if (essentiallyZero(it->min)) {
        pixTop    = zstruct._lower - 1 + (((zstruct._upper + 1) - zstruct._lower) / it->max) * it->value;
        pixBottom = zstruct._lower - 1;
        zeroPoint = 0;
      } else {
        if (definitelyLessThan(it->min, 0.0) &&
            definitelyGreaterThan(it->max,           0.0) &&
            definitelyGreaterThan(it->max - it->min, 0.01)) { // Zero-point is used
          zeroPoint = (it->min * -1.0) / ((it->max - it->min) / (1.0 * ((zstruct._upper + 1) - zstruct._lower)));
        } else {
          zeroPoint = 0;
        }
        pixTop    = zstruct._lower + zeroPoint + (((zstruct._upper + 1) - zstruct._lower) / (it->max - it->min)) * it->value;
        pixBottom = zstruct._lower + zeroPoint;

        if (definitelyLessThan(it->value, 0.0)) {
          std::swap(pixTop, pixBottom);
        }
      }

      if (it->direction == 1) { // Left to right display: Flip values within the lower/upper range
        pixBottom = zstruct._upper - (pixBottom - zstruct._lower);
        pixTop    = zstruct._lower + (zstruct._upper - pixTop);
        std::swap(pixBottom, pixTop);
        zeroPoint = zstruct._upper - zstruct._lower - zeroPoint + (zeroPoint == 0 ? 1 : 0);
      }
      #  ifdef P104_DEBUG_DEV

      if (logAllText && loglevelActiveFor(LOG_LEVEL_INFO)) {
        log += F(" B: ");
        log += pixBottom;
        log += F(" T: ");
        log += pixTop;
        log += F(" Z: ");
        log += zeroPoint;
      }
      #  endif // ifdef P104_DEBUG_DEV
      drawOneBarGraph(zstruct._lower, zstruct._upper, pixBottom, pixTop, zeroPoint, barWidth, it->barType, row);
      row += barWidth;                 // Next set of rows
      delay(0);                        // Leave some breathingroom
    }

    for (; row < 8; row++) {           // Clear unused rows
      for (uint8_t col = zstruct._lower; col <= zstruct._upper; col++) {
        pM->setPoint(row, col, false); // all off

        if (col % 16 == 0) { delay(0); }
      }
      delay(0); // Leave some breathingroom
    }
    #  ifdef P104_DEBUG

    if (logAllText && loglevelActiveFor(LOG_LEVEL_INFO)) {
      addLogMove(LOG_LEVEL_INFO, log);
    }
    #  endif // ifdef P104_DEBUG
    modulesOnOff(zstruct._startModule, zstruct._startModule + zstruct.size - 1, MD_MAX72XX::MD_ON); // Continue updates on modules
  }
}

# endif // ifdef P104_USE_BAR_GRAPH

# ifdef P104_USE_DOT_SET
void P104_data_struct::displayDots(uint8_t                 zone,
                                   const P104_zone_struct& zstruct,
                                   const String          & dots) {
  if ((nullptr == P) || (nullptr == pM) || dots.isEmpty()) { return; }
  {
    uint8_t idx = 0;
    String  sRow;
    String  sCol;
    String  sOn_off;
    bool    on_off = true;
    modulesOnOff(zstruct._startModule, zstruct._startModule + zstruct.size - 1, MD_MAX72XX::MD_OFF); // Stop updates on modules
    P->setIntensity(zstruct.zone - 1, zstruct.brightness);                                           // don't forget to set the brightness
    sRow    = parseString(dots, idx + 1);
    sCol    = parseString(dots, idx + 2);
    sOn_off = parseString(dots, idx + 3);

    while (!sRow.isEmpty() && !sCol.isEmpty()) {
      on_off = true; // Default On

      int32_t row;
      int32_t col;
      if (validIntFromString(sRow, row) &&
          validIntFromString(sCol, col) &&
          (row > 0) && ((row - 1) < 8) &&
          (col > 0) && ((col - 1) <= (zstruct._upper - zstruct._lower))) { // Valid coordinates?
        if (equals(sOn_off, F("0"))) {                                     // Dot On is the default
          on_off = false;
          idx++;                                                           // 3rd argument used
        }
        pM->setPoint(row - 1, zstruct._upper - (col - 1), on_off);         // Reverse layout
      }
      idx += 2;                                                            // Skip to next argument set

      if (idx % 16 == 0) { delay(0); }
      sRow    = parseString(dots, idx + 1);
      sCol    = parseString(dots, idx + 2);
      sOn_off = parseString(dots, idx + 3);
    }

    modulesOnOff(zstruct._startModule, zstruct._startModule + zstruct.size - 1, MD_MAX72XX::MD_ON); // Continue updates on modules
  }
}

# endif // ifdef P104_USE_DOT_SET

/**************************************************
 * Check if an animation is available in the current build
 *************************************************/
bool isAnimationAvailable(uint8_t animation, bool noneIsAllowed = false) {
  textEffect_t selection = static_cast<textEffect_t>(animation);

  switch (selection) {
    case PA_NO_EFFECT:
    {
      return noneIsAllowed;
    }
    case PA_PRINT:
    case PA_SCROLL_UP:
    case PA_SCROLL_DOWN:
    case PA_SCROLL_LEFT:
    case PA_SCROLL_RIGHT:
    {
      return true;
    }
    # if ENA_SPRITE
    case PA_SPRITE:
    {
      return true;
    }
    # endif // ENA_SPRITE
    # if ENA_MISC
    case PA_SLICE:
    case PA_MESH:
    case PA_FADE:
    case PA_DISSOLVE:
    case PA_BLINDS:
    case PA_RANDOM:
    {
      return true;
    }
    # endif // ENA_MISC
    # if ENA_WIPE
    case PA_WIPE:
    case PA_WIPE_CURSOR:
    {
      return true;
    }
    # endif // ENA_WIPE
    # if ENA_SCAN
    case PA_SCAN_HORIZ:
    case PA_SCAN_HORIZX:
    case PA_SCAN_VERT:
    case PA_SCAN_VERTX:
    {
      return true;
    }
    # endif // ENA_SCAN
    # if ENA_OPNCLS
    case PA_OPENING:
    case PA_OPENING_CURSOR:
    case PA_CLOSING:
    case PA_CLOSING_CURSOR:
    {
      return true;
    }
    # endif // ENA_OPNCLS
    # if ENA_SCR_DIA
    case PA_SCROLL_UP_LEFT:
    case PA_SCROLL_UP_RIGHT:
    case PA_SCROLL_DOWN_LEFT:
    case PA_SCROLL_DOWN_RIGHT:
    {
      return true;
    }
    # endif // ENA_SCR_DIA
    # if ENA_GROW
    case PA_GROW_UP:
    case PA_GROW_DOWN:
    {
      return true;
    }
    # endif // ENA_GROW
    default:
      return false;
  }
}

const char p104_subcommands[] PROGMEM =
  "clear"
  "|update"

  "|txt"
  "|settxt"

# ifdef P104_USE_BAR_GRAPH
  "|bar"
  "|setbar"
# endif // ifdef P104_USE_BAR_GRAPH

# ifdef P104_USE_DOT_SET
  "|dot"
# endif // ifdef P104_USE_DOT_SET

# ifdef P104_USE_COMMANDS
  "|alignment"
  "|anim.in"
  "|anim.out"
  "|brightness"
  "|content"
  "|font"
  "|inverted"
#  if defined(P104_USE_NUMERIC_DOUBLEHEIGHT_FONT) || defined(P104_USE_FULL_DOUBLEHEIGHT_FONT)
  "|layout"
#  endif // if defined(P104_USE_NUMERIC_DOUBLEHEIGHT_FONT) || defined(P104_USE_FULL_DOUBLEHEIGHT_FONT)
  "|offset"
  "|pause"
  "|repeat"
  "|size"
  "|specialeffect"
  "|speed"
# endif // ifdef P104_USE_COMMANDS
;

// Subcommands prefixed by "dotmatrix,"
enum class p104_subcommands_e {
  clear,  // subcommand: clear,<zone> / clear[,all]
  update, // subcommand: update,<zone> / update[,all]

  txt,    // subcommand: [set]txt,<zone>,<text> (only
  settxt, // subcommand: settxt,<zone>,<text> (stores

# ifdef P104_USE_BAR_GRAPH
  bar,    // subcommand: [set]bar,<zone>,<graph-string> (only allowed for zones
  setbar, // subcommand: setbar,<zone>,<graph-string> (stores the graph-string
# endif // ifdef P104_USE_BAR_GRAPH

# ifdef P104_USE_DOT_SET
  dot, // subcommand: dot,<zone>,<r>,<c>[,0][,<r>,<c>[,0]...] to draw
# endif // ifdef P104_USE_DOT_SET

# ifdef P104_USE_COMMANDS
  alignment,     // subcommand: alignment,<zone>,<alignment> (0..3)
  anim_in,       // subcommand: anim.in,<zone>,<animation> (1..)
  anim_out,      // subcommand: anim.out,<zone>,<animation> (0..)
  brightness,    // subcommand: brightness,<zone>,<brightness> (0..15)
  content,       // subcommand: content,<zone>,<contenttype> (0..<P104_CONTENT_count>-1)
  font,          // subcommand: font,<zone>,<font id> (only for incuded font id's)
  inverted,      // subcommand: inverted,<zone>,<invertedstate> (disable/enable)
#  if defined(P104_USE_NUMERIC_DOUBLEHEIGHT_FONT) || defined(P104_USE_FULL_DOUBLEHEIGHT_FONT)
  layout,        // subcommand: layout,<zone>,<layout> (0..2), only when double-height font is available
#  endif // if defined(P104_USE_NUMERIC_DOUBLEHEIGHT_FONT) || defined(P104_USE_FULL_DOUBLEHEIGHT_FONT)
  offset,        // subcommand: offset,<zone>,<size> (0..<size>-1)
  pause,         // subcommand: pause,<zone>,<pause_ms> (0..P104_MAX_SPEED_PAUSE_VALUE)
  repeat,        // subcommand: repeat,<zone>,<repeat_sec> (-1..86400 = 24h)
  size,          // subcommand: size,<zone>,<size> (1..)
  specialeffect, // subcommand: specialeffect,<zone>,<effect> (0..3)
  speed,         // subcommand: speed,<zone>,<speed_ms> (0..P104_MAX_SPEED_PAUSE_VALUE)
# endif // ifdef P104_USE_COMMANDS
};

/*******************************************************
 * handlePluginWrite : process commands
 ******************************************************/
bool P104_data_struct::handlePluginWrite(taskIndex_t   taskIndex,
                                         const String& string) {
  # ifdef P104_USE_COMMANDS
  bool reconfigure = false;
  # endif // ifdef P104_USE_COMMANDS
  bool success         = false;
  const String command = parseString(string, 1);

  if ((nullptr != P) && equals(command, F("dotmatrix"))) { // main command: dotmatrix
    const String subCommand   = parseString(string, 2);
    const int    subCommand_i = GetCommandCode(subCommand.c_str(), p104_subcommands);

    if (subCommand_i != -1) {
      const p104_subcommands_e subcommands_e = static_cast<p104_subcommands_e>(subCommand_i);

      int32_t zoneIndex{};
      const String string4 = parseStringKeepCaseNoTrim(string, 4);
    # ifdef P104_USE_COMMANDS
      int32_t value4{};
      validIntFromString(string4, value4);
    # endif // ifdef P104_USE_COMMANDS

      // Global subcommands

      if ((subcommands_e == p104_subcommands_e::clear) && // subcommand: clear[,all]
          (string4.isEmpty() ||
           string4.equalsIgnoreCase(F("all")))) {
        P->displayClear();
        success = true;
      } else

      if ((subcommands_e == p104_subcommands_e::update) && // subcommand: update[,all]
          (string4.isEmpty() ||
           string4.equalsIgnoreCase(F("all")))) {
        updateZone(0, P104_zone_struct(0));
        success = true;
      }

      // Zone-specific subcommands
      if (validIntFromString(parseString(string, 3), zoneIndex) &&
          (zoneIndex > 0) &&
          (static_cast<size_t>(zoneIndex) <= zones.size())) {
        // subcommands are processed in the same order as they are presented in the UI
        for (auto it = zones.begin(); it != zones.end() && !success; ++it) {
          if ((it->zone == zoneIndex)) { // This zone
            switch (subcommands_e) {
              case p104_subcommands_e::clear:
                // subcommand: clear,<zone>
              {
                P->displayClear(zoneIndex - 1);
                success = true;
                break;
              }

              case p104_subcommands_e::update:
                // subcommand: update,<zone>
              {
                updateZone(zoneIndex, *it);
                success = true;
                break;
              }

          # ifdef P104_USE_COMMANDS

              case p104_subcommands_e::size:
                // subcommand: size,<zone>,<size> (1..)
              {
                if ((value4 > 0) &&
                    (value4 <= P104_MAX_MODULES_PER_ZONE))
                {
                  reconfigure = (it->size != value4);
                  it->size    = value4;
                  success     = true;
                }
                break;
              }
          # endif // ifdef P104_USE_COMMANDS

              case p104_subcommands_e::txt:                                                     // subcommand: [set]txt,<zone>,<text> (only
              case p104_subcommands_e::settxt:                                                 // allowed for zones with Text content)
              {
                if ((it->content == P104_CONTENT_TEXT) ||
                    (it->content == P104_CONTENT_TEXT_REV)) {                // no length check, so longer than the UI allows is made
                                                                             // possible
                  if ((subcommands_e == p104_subcommands_e::settxt) &&       // subcommand: settxt,<zone>,<text> (stores
                      (string4.length() <= P104_MAX_TEXT_LENGTH_PER_ZONE)) { // the text in the settings, is not saved)
                    it->text = string4;                                      // Only if not too long, could 'blow up' the
                  }                                                          // settings when saved
                  displayOneZoneText(zoneIndex - 1, *it, string4);
                  success = true;
                }

                break;
              }

          # ifdef P104_USE_COMMANDS

              case p104_subcommands_e::content:
                // subcommand: content,<zone>,<contenttype> (0..<P104_CONTENT_count>-1)
              {
                if ((value4 >= 0) &&
                    (value4 < P104_CONTENT_count))
                {
                  reconfigure = (it->content != value4);
                  it->content = value4;
                  success     = true;
                }
                break;
              }

              case p104_subcommands_e::alignment:
                // subcommand: alignment,<zone>,<alignment> (0..3)
              {
                if ((value4 >= 0) &&
                    (value4 <= static_cast<int>(textPosition_t::PA_RIGHT))) // last item in the enum
                {
                  it->alignment = value4;
                  success       = true;
                }
                break;
              }

              case p104_subcommands_e::anim_in:
                // subcommand: anim.in,<zone>,<animation> (1..)
              {
                if (isAnimationAvailable(value4)) {
                  it->animationIn = value4;
                  success         = true;
                }
                break;
              }

              case p104_subcommands_e::speed:
                // subcommand: speed,<zone>,<speed_ms> (0..P104_MAX_SPEED_PAUSE_VALUE)
              {
                if ((value4 >= 0) &&
                    (value4 <= P104_MAX_SPEED_PAUSE_VALUE))
                {
                  it->speed = value4;
                  success   = true;
                }
                break;
              }

              case p104_subcommands_e::anim_out:
                // subcommand: anim.out,<zone>,<animation> (0..)
              {
                if (isAnimationAvailable(value4, true))
                {
                  it->animationOut = value4;
                  success          = true;
                }
                break;
              }

              case p104_subcommands_e::pause:
                // subcommand: pause,<zone>,<pause_ms> (0..P104_MAX_SPEED_PAUSE_VALUE)
              {
                if ((value4 >= 0) &&
                    (value4 <= P104_MAX_SPEED_PAUSE_VALUE))
                {
                  it->pause = value4;
                  success   = true;
                }
                break;
              }

              case p104_subcommands_e::font:
                // subcommand: font,<zone>,<font id> (only for incuded font id's)
              {
                if (
                  (value4 == 0)
                #  ifdef P104_USE_NUMERIC_DOUBLEHEIGHT_FONT
                  || (value4 == P104_DOUBLE_HEIGHT_FONT_ID)
                #  endif // ifdef P104_USE_NUMERIC_DOUBLEHEIGHT_FONT
                #  ifdef P104_USE_FULL_DOUBLEHEIGHT_FONT
                  || (value4 == P104_FULL_DOUBLEHEIGHT_FONT_ID)
                #  endif // ifdef P104_USE_FULL_DOUBLEHEIGHT_FONT
                #  ifdef P104_USE_VERTICAL_FONT
                  || (value4 == P104_VERTICAL_FONT_ID)
                #  endif // ifdef P104_USE_VERTICAL_FONT
                #  ifdef P104_USE_EXT_ASCII_FONT
                  || (value4 == P104_EXT_ASCII_FONT_ID)
                #  endif // ifdef P104_USE_EXT_ASCII_FONT
                #  ifdef P104_USE_ARABIC_FONT
                  || (value4 == P104_ARABIC_FONT_ID)
                #  endif // ifdef P104_USE_ARABIC_FONT
                #  ifdef P104_USE_GREEK_FONT
                  || (value4 == P104_GREEK_FONT_ID)
                #  endif // ifdef P104_USE_GREEK_FONT
                #  ifdef P104_USE_KATAKANA_FONT
                  || (value4 == P104_KATAKANA_FONT_ID)
                #  endif // ifdef P104_USE_KATAKANA_FONT
                  )
                {
                  reconfigure = (it->font != value4);
                  it->font    = value4;
                  success     = true;
                }
                break;
              }

              case p104_subcommands_e::inverted:
                // subcommand: inverted,<zone>,<invertedstate> (disable/enable)
              {
                if ((value4 >= 0) &&
                    (value4 <= 1))
                {
                  reconfigure  = (it->inverted != value4);
                  it->inverted = value4;
                  success      = true;
                }
                break;
              }

          #  if defined(P104_USE_NUMERIC_DOUBLEHEIGHT_FONT) || defined(P104_USE_FULL_DOUBLEHEIGHT_FONT)

              case p104_subcommands_e::layout:
                // subcommand: layout,<zone>,<layout> (0..2), only when double-height font is available
              {
                if ((value4 >= 0) &&
                    (value4 <= P104_LAYOUT_DOUBLE_LOWER))
                {
                  reconfigure = (it->layout != value4);
                  it->layout  = value4;
                  success     = true;
                }
                break;
              }
          #  endif // if defined(P104_USE_NUMERIC_DOUBLEHEIGHT_FONT) || defined(P104_USE_FULL_DOUBLEHEIGHT_FONT)

              case p104_subcommands_e::specialeffect:
                // subcommand: specialeffect,<zone>,<effect> (0..3)
              {
                if ((value4 >= 0) &&
                    (value4 <= P104_SPECIAL_EFFECT_BOTH))
                {
                  reconfigure       = (it->specialEffect != value4);
                  it->specialEffect = value4;
                  success           = true;
                }
                break;
              }

              case p104_subcommands_e::offset:
                // subcommand: offset,<zone>,<size> (0..<size>-1)
              {
                if ((value4 >= 0) &&
                    (value4 < P104_MAX_MODULES_PER_ZONE) &&
                    (value4 < it->size))
                {
                  reconfigure = (it->offset != value4);
                  it->offset  = value4;
                  success     = true;
                }
                break;
              }

              case p104_subcommands_e::brightness:
                // subcommand: brightness,<zone>,<brightness> (0..15)
              {
                if ((value4 >= 0) &&
                    (value4 <= P104_BRIGHTNESS_MAX))
                {
                  it->brightness = value4;
                  P->setIntensity(zoneIndex - 1, it->brightness); // Change brightness immediately
                  success = true;
                }
                break;
              }

              case p104_subcommands_e::repeat:
                // subcommand: repeat,<zone>,<repeat_sec> (-1..86400 = 24h)
              {
                if ((value4 >= -1) &&
                    (value4 <= P104_MAX_REPEATDELAY_VALUE))
                {
                  it->repeatDelay = value4;
                  success         = true;

                  if (it->repeatDelay > -1) {
                    it->_repeatTimer = millis();
                  }
                }
                break;
              }
          # endif // ifdef P104_USE_COMMANDS

          # ifdef P104_USE_BAR_GRAPH

              case p104_subcommands_e::bar:                                  // subcommand: [set]bar,<zone>,<graph-string> (only allowed for
              // zones
              case p104_subcommands_e::setbar:                               // with Bargraph content) no length check, so longer than the
                                                                             // UI allows is made possible
              {
                if (it->content == P104_CONTENT_BAR_GRAPH) {
                  if ((subcommands_e == p104_subcommands_e::setbar) &&       // subcommand: setbar,<zone>,<graph-string> (stores the
                                                                             // graph-string
                      (string4.length() <= P104_MAX_TEXT_LENGTH_PER_ZONE)) { // in the settings, is not saved)
                    it->text = string4;                                      // Only if not too long, could 'blow up' the settings when
                                                                             // saved
                  }
                  displayBarGraph(zoneIndex - 1, *it, string4);
                  success = true;
                }
                break;
              }
          # endif // ifdef P104_USE_BAR_GRAPH

          # ifdef P104_USE_DOT_SET

              case p104_subcommands_e::dot:
                // subcommand: dot,<zone>,<r>,<c>[,0][,<r>,<c>[,0]...] to draw
              {
                displayDots(zoneIndex - 1, *it, parseStringToEnd(string, 4)); // dots at row/column, add ,0 to turn a dot off
                success = true;
                break;
              }
          # endif // ifdef P104_USE_DOT_SET
            }

            // FIXME TD-er: success is always false here. Maybe this must be done outside the for-loop?
            if (success) { // Reset the repeat timer
              if (it->repeatDelay > -1) {
                it->_repeatTimer = millis();
              }
            }
          }
        }
      }
    }
  }

  # ifdef P104_USE_COMMANDS

  if (reconfigure) {
    configureZones(); // Re-initialize
    success = true;   // Successful
  }
  # endif // ifdef P104_USE_COMMANDS

  if (loglevelActiveFor(LOG_LEVEL_INFO)) {
    String log;

    if (log.reserve(34 + string.length())) {
      log = F("dotmatrix: command ");

      if (!success) { log += F("NOT "); }
      log += F("succesful: ");
      log += string;
      addLogMove(LOG_LEVEL_INFO, log);
    }
  }

  return success; // Default: unknown command
}

int8_t P104_data_struct::getTime(char *psz,
                                 bool  seconds,
                                 bool  colon,
                                 bool  time12h,
                                 bool  timeAmpm) {
  uint16_t h, M, s;
  String   ampm;

  # ifdef P104_USE_DATETIME_OPTIONS

  if (time12h) {
    if (timeAmpm) {
      ampm = (node_time.hour() >= 12 ? F("p") : F("a"));
    }
    h = node_time.hour() % 12;

    if (h == 0) { h = 12; }
  } else
  # endif // ifdef P104_USE_DATETIME_OPTIONS
  {
    h = node_time.hour();
  }
  M = node_time.minute();

  if (!seconds) {
    sprintf_P(psz, PSTR("%02d%c%02d%s"), h, (colon ? ':' : ' '), M, ampm.c_str());
  } else {
    s = node_time.second();
    sprintf_P(psz, PSTR("%02d%c%02d %02d%s"), h, (colon ? ':' : ' '), M, s, ampm.c_str());
  }
  return M;
}

void P104_data_struct::getDate(char           *psz,
                               bool            showYear,
                               bool            fourDgt
                               # ifdef         P104_USE_DATETIME_OPTIONS
                               , const uint8_t dateFmt
                               , const uint8_t dateSep
                               # endif // ifdef P104_USE_DATETIME_OPTIONS
                               ) {
  uint16_t d, m, y;
  const uint16_t year = node_time.year() - (fourDgt ? 0 : 2000);

  # ifdef P104_USE_DATETIME_OPTIONS
  const String separators = F(" /-.");
  const char   sep        = separators[dateSep];
  # else // ifdef P104_USE_DATETIME_OPTIONS
  const char sep = ' ';
  # endif // ifdef P104_USE_DATETIME_OPTIONS

  d = node_time.day();
  m = node_time.month();
  y = year;
  # ifdef P104_USE_DATETIME_OPTIONS

  if (showYear) {
    switch (dateFmt) {
      case P104_DATE_FORMAT_US:
        d = node_time.month();
        m = node_time.day();
        y = year;
        break;
      case P104_DATE_FORMAT_JP:
        d = year;
        m = node_time.month();
        y = node_time.day();
        break;
    }
  } else {
    if ((dateFmt == P104_DATE_FORMAT_US) ||
        (dateFmt == P104_DATE_FORMAT_JP)) {
      std::swap(d, m);
    }
  }
  # endif // ifdef P104_USE_DATETIME_OPTIONS

  if (showYear) {
    sprintf_P(psz, PSTR("%02d%c%02d%c%02d"), d, sep, m, sep, y); // %02d will expand to 04 when needed
  } else {
    sprintf_P(psz, PSTR("%02d%c%02d"), d, sep, m);
  }
}

uint8_t P104_data_struct::getDateTime(char           *psz,
                                      bool            colon,
                                      bool            time12h,
                                      bool            timeAmpm,
                                      bool            fourDgt
                                      # ifdef         P104_USE_DATETIME_OPTIONS
                                      , const uint8_t dateFmt
                                      , const uint8_t dateSep
                                      # endif // ifdef P104_USE_DATETIME_OPTIONS
                                      ) {
  String   ampm;
  uint16_t d, M, y;
  uint8_t  h, m;
  const uint16_t year = node_time.year() - (fourDgt ? 0 : 2000);

  # ifdef P104_USE_DATETIME_OPTIONS
  const String separators = F(" /-.");
  const char   sep        = separators[dateSep];
  # else // ifdef P104_USE_DATETIME_OPTIONS
  const char sep = ' ';
  # endif // ifdef P104_USE_DATETIME_OPTIONS

  # ifdef P104_USE_DATETIME_OPTIONS

  if (time12h) {
    if (timeAmpm) {
      ampm = (node_time.hour() >= 12 ? F("p") : F("a"));
    }
    h = node_time.hour() % 12;

    if (h == 0) { h = 12; }
  } else
  # endif // ifdef P104_USE_DATETIME_OPTIONS
  {
    h = node_time.hour();
  }
  M = node_time.minute();

  # ifdef P104_USE_DATETIME_OPTIONS

  switch (dateFmt) {
    case P104_DATE_FORMAT_US:
      d = node_time.month();
      m = node_time.day();
      y = year;
      break;
    case P104_DATE_FORMAT_JP:
      d = year;
      m = node_time.month();
      y = node_time.day();
      break;
    default:
  # endif // ifdef P104_USE_DATETIME_OPTIONS
  d = node_time.day();
  m = node_time.month();
  y = year;
  # ifdef P104_USE_DATETIME_OPTIONS
}

  # endif // ifdef P104_USE_DATETIME_OPTIONS
  sprintf_P(psz, PSTR("%02d%c%02d%c%02d %02d%c%02d%s"), d, sep, m, sep, y, h, (colon ? ':' : ' '), M, ampm.c_str()); // %02d will expand to
                                                                                                                     // 04 when needed
  return M;
}

# if defined(P104_USE_NUMERIC_DOUBLEHEIGHT_FONT) || defined(P104_USE_FULL_DOUBLEHEIGHT_FONT)
void P104_data_struct::createHString(String& string) {
  const uint16_t stringLen = string.length();

  for (uint16_t i = 0; i < stringLen; i++) {
    string[i] |= 0x80; // use 'high' part of the font, by adding 0x80
  }
}

# endif // if defined(P104_USE_NUMERIC_DOUBLEHEIGHT_FONT) || defined(P104_USE_FULL_DOUBLEHEIGHT_FONT)

void P104_data_struct::reverseStr(String& str) {
  const uint16_t n = str.length();

  // Swap characters starting from two corners
  for (uint16_t i = 0; i < n / 2; i++) {
    std::swap(str[i], str[n - i - 1]);
  }
}

/************************************************************************
 * execute all PLUGIN_ONE_PER_SECOND tasks
 ***********************************************************************/
bool P104_data_struct::handlePluginOncePerSecond(struct EventStruct *event) {
  if (nullptr == P) { return false; }
  bool redisplay = false;
  bool success   = false;

  # ifdef P104_USE_DATETIME_OPTIONS
  bool useFlasher = !bitRead(P104_CONFIG_DATETIME, P104_CONFIG_DATETIME_FLASH);
  bool time12h    = bitRead(P104_CONFIG_DATETIME,  P104_CONFIG_DATETIME_12H);
  bool timeAmpm   = bitRead(P104_CONFIG_DATETIME,  P104_CONFIG_DATETIME_AMPM);
  bool year4dgt   = bitRead(P104_CONFIG_DATETIME, P104_CONFIG_DATETIME_YEAR4DGT);
  # else // ifdef P104_USE_DATETIME_OPTIONS
  bool useFlasher = true;
  bool time12h    = false;
  bool timeAmpm   = false;
  bool year4dgt   = false;
  # endif // ifdef P104_USE_DATETIME_OPTIONS
  bool newFlasher = !flasher && useFlasher;

  for (auto it = zones.begin(); it != zones.end(); ++it) {
    redisplay = false;

    if (P->getZoneStatus(it->zone - 1)) { // Animations done?
      switch (it->content) {
        case P104_CONTENT_TIME:           // time
        case P104_CONTENT_TIME_SEC:       // time sec
        {
          bool   useSeconds = (it->content == P104_CONTENT_TIME_SEC);
          int8_t m          = getTime(szTimeL, useSeconds, flasher || !useFlasher, time12h, timeAmpm);
          flasher          = newFlasher;
          redisplay        = useFlasher || useSeconds || (it->_lastChecked != m);
          it->_lastChecked = m;
          break;
        }
        case P104_CONTENT_DATE4: // date/4
        case P104_CONTENT_DATE6: // date/6
        {
          if (it->_lastChecked != node_time.day()) {
            getDate(szTimeL,
                    it->content != P104_CONTENT_DATE4,
                    year4dgt
                    # ifdef P104_USE_DATETIME_OPTIONS
                    , get4BitFromUL(P104_CONFIG_DATETIME, P104_CONFIG_DATETIME_FORMAT)
                    , get4BitFromUL(P104_CONFIG_DATETIME, P104_CONFIG_DATETIME_SEP_CHAR)
                    # endif // ifdef P104_USE_DATETIME_OPTIONS
                    );
            redisplay        = true;
            it->_lastChecked = node_time.day();
          }
          break;
        }
        case P104_CONTENT_DATE_TIME: // date-time/9
        {
          int8_t m = getDateTime(szTimeL,
                                 flasher || !useFlasher,
                                 time12h,
                                 timeAmpm,
                                 year4dgt
                                 # ifdef P104_USE_DATETIME_OPTIONS
                                 , get4BitFromUL(P104_CONFIG_DATETIME, P104_CONFIG_DATETIME_FORMAT)
                                 , get4BitFromUL(P104_CONFIG_DATETIME, P104_CONFIG_DATETIME_SEP_CHAR)
                                 # endif // ifdef P104_USE_DATETIME_OPTIONS
                                 );
          flasher          = newFlasher;
          redisplay        = useFlasher || (it->_lastChecked != m);
          it->_lastChecked = m;
          break;
        }
        default:
          break;
      }

      if (redisplay) {
        displayOneZoneText(it->zone - 1, *it, String(szTimeL));
        P->displayReset(it->zone - 1);

        if (it->repeatDelay > -1) {
          it->_repeatTimer = millis();
        }
      }
    }
    delay(0); // Leave some breathingroom
  }

  if (redisplay) {
    // synchronise the start
    P->synchZoneStart();
  }
  return redisplay || success;
}

/***************************************************
 * restart a zone if the repeat delay (if any) has passed
 **************************************************/
void P104_data_struct::checkRepeatTimer(uint8_t z) {
  if (nullptr == P) { return; }
  bool handled = false;

  for (auto it = zones.begin(); it != zones.end() && !handled; ++it) {
    if (it->zone == z + 1) {
      handled = true;

      if ((it->repeatDelay > -1) && (timePassedSince(it->_repeatTimer) >= (it->repeatDelay - 1) * 1000)) { // Compensated for the '1' in
                                                                                                           // PLUGIN_ONE_PER_SECOND
        # ifdef P104_DEBUG

        if (logAllText && loglevelActiveFor(LOG_LEVEL_INFO)) {
          String log;
          log.reserve(51);
          log  = F("dotmatrix: Repeat zone: ");
          log += it->zone;
          log += F(" delay: ");
          log += it->repeatDelay;
          log += F(" (");
          log += (timePassedSince(it->_repeatTimer) / 1000.0f); // Decimals can be useful here
          log += ')';
          addLogMove(LOG_LEVEL_INFO, log);
        }
        # endif // ifdef P104_DEBUG

        if ((it->content == P104_CONTENT_TEXT) ||
            (it->content == P104_CONTENT_TEXT_REV)) {
          displayOneZoneText(it->zone - 1, *it, sZoneInitial[it->zone - 1]); // Re-send last displayed text
          P->displayReset(it->zone - 1);
        }

        if ((it->content == P104_CONTENT_TIME) ||
            (it->content == P104_CONTENT_TIME_SEC) ||
            (it->content == P104_CONTENT_DATE4) ||
            (it->content == P104_CONTENT_DATE6) ||
            (it->content == P104_CONTENT_DATE_TIME)) {
          it->_lastChecked = -1; // Invalidate so next run will re-display the date/time
        }
        # ifdef P104_USE_BAR_GRAPH

        if (it->content == P104_CONTENT_BAR_GRAPH) {
          displayBarGraph(it->zone - 1, *it, sZoneInitial[it->zone - 1]); // Re-send last displayed bar graph
        }
        # endif // ifdef P104_USE_BAR_GRAPH
        it->_repeatTimer = millis();
      }
    }
    delay(0); // Leave some breathingroom
  }
}

/***************************************
 * saveSettings gather the zones data from the UI and store in customsettings
 **************************************/
bool P104_data_struct::saveSettings() {
  error = String(); // Clear

  # ifdef P104_DEBUG_DEV

  if (loglevelActiveFor(LOG_LEVEL_INFO)) {
    addLogMove(LOG_LEVEL_INFO, concat(F("P104: saving zones, count: "), expectedZones));
  }
  # endif // ifdef P104_DEBUG_DEV

  uint8_t index      = 0;
  uint8_t action     = P104_ACTION_NONE;
  uint8_t zoneIndex  = 0;
  int8_t  zoneOffset = 0;

  zones.clear(); // Start afresh

  for (uint8_t zCounter = 0; zCounter < expectedZones; zCounter++) {
    # ifdef P104_USE_ZONE_ACTIONS
    action = getFormItemIntCustomArgName(index + P104_OFFSET_ACTION);

    if (((action == P104_ACTION_ADD_ABOVE) && (zoneOrder == 0)) ||
        ((action == P104_ACTION_ADD_BELOW) && (zoneOrder == 1))) {
      zones.push_back(P104_zone_struct(0));
      zoneOffset++;
      #  ifdef P104_DEBUG_DEV

      if (loglevelActiveFor(LOG_LEVEL_INFO)) {
        addLogMove(LOG_LEVEL_INFO, concat(F("P104: insert before zone: "), zoneIndex + 1));
      }
      #  endif // ifdef P104_DEBUG_DEV
    }
    # endif    // ifdef P104_USE_ZONE_ACTIONS
    zoneIndex = zCounter + zoneOffset;

    if (action == P104_ACTION_DELETE) {
      zoneOffset--;
    } else {
      # ifdef P104_DEBUG_DEV

      if (loglevelActiveFor(LOG_LEVEL_INFO)) {
        addLogMove(LOG_LEVEL_INFO, concat(F("P104: read zone: "), zoneIndex + 1));
      }
      # endif // ifdef P104_DEBUG_DEV
      zones.push_back(P104_zone_struct(zoneIndex + 1));

      for (uint8_t i = 0; i < P104_OFFSET_COUNT; ++i) {
        // for newly added zone, use defaults
        const bool mustCheckSize = 
          (i == P104_OFFSET_BRIGHTNESS) || 
          (i == P104_OFFSET_REPEATDELAY);
        if (!mustCheckSize || zones[zoneIndex].size != 0) {          
          if (i == P104_OFFSET_TEXT) {
            zones[zoneIndex].text = wrapWithQuotes(webArg(getPluginCustomArgName(index + P104_OFFSET_TEXT)));
          } else {
            zones[zoneIndex].setIntValue(i, getFormItemIntCustomArgName(index + i));
          }
        }
      }
    }
    # ifdef P104_DEBUG_DEV

    if (loglevelActiveFor(LOG_LEVEL_INFO)) {
      addLogMove(LOG_LEVEL_INFO, concat(F("P104: add zone: "), zoneIndex + 1));
    }
    # endif // ifdef P104_DEBUG_DEV

    # ifdef P104_USE_ZONE_ACTIONS

    if (((action == P104_ACTION_ADD_BELOW) && (zoneOrder == 0)) ||
        ((action == P104_ACTION_ADD_ABOVE) && (zoneOrder == 1))) {
      zones.push_back(P104_zone_struct(0));
      zoneOffset++;
      #  ifdef P104_DEBUG_DEV

      if (loglevelActiveFor(LOG_LEVEL_INFO)) {
        addLogMove(LOG_LEVEL_INFO, concat(F("P104: insert after zone: "), zoneIndex + 2));
      }
      #  endif // ifdef P104_DEBUG_DEV
    }
    # endif    // ifdef P104_USE_ZONE_ACTIONS

    index += P104_OFFSET_COUNT;
    delay(0);
  }

  uint16_t bufferSize;
  int saveOffset = 0;

  numDevices = 0;                      // Count the number of connected display units

  # if P104_FEATURE_STORAGE_V3
  bufferSize = P104_CONFIG_VERSION_V3; // Save special marker that we're using V3 (extended) settings
  # else // if P104_FEATURE_STORAGE_V3
  bufferSize = P104_CONFIG_VERSION_V2; // Save special marker that we're using V2 settings
  # endif // if P104_FEATURE_STORAGE_V3

  // This write is counting
  error += SaveToFile(SettingsType::Enum::CustomTaskSettings_Type, taskIndex, (uint8_t *)&bufferSize, sizeof(bufferSize), saveOffset);
  # if P104_FEATURE_STORAGE_V3
  saveOffset = DAT_TASKS_CUSTOM_SIZE; // Start in the extension file
  # else // if P104_FEATURE_STORAGE_V3
  saveOffset += sizeof(bufferSize);
  # endif // if P104_FEATURE_STORAGE_V3

  String zbuffer;

  // 47 total + (max) 100 characters for it->text requires a buffer of ~150 (P104_SETTINGS_BUFFER_V2), but only the required length is
  // stored with the length prefixed
  if (zbuffer.reserve(P104_SETTINGS_BUFFER_V2 + 2)) {
    for (auto it = zones.begin(); it != zones.end() && error.length() == 0; ++it) {
      // WARNING: Order of values should match the numeric order of P104_OFFSET_* values
      zbuffer.clear();
      for (uint8_t i = 0; i < P104_OFFSET_COUNT; ++i) {
        if (i == P104_OFFSET_TEXT) {
          zbuffer += it->text;
          zbuffer += '\x01';
        } else {
          int32_t value{};
          if (it->getIntValue(i, value)) {
            zbuffer += value;
            zbuffer += '\x01';
          }
        }
      }

      numDevices += (it->size != 0 ? it->size : 1) + it->offset; // Count corrected for newly added zones

      ZERO_FILL(P104_storeThis);                                 // Clean previous data

      if (saveOffset + zbuffer.length() + (sizeof(P104_dataSize) * 2) >
          (
            # if !P104_FEATURE_STORAGE_V3       // Don't count the skipped storage
            DAT_TASKS_CUSTOM_SIZE +
            # endif // if !P104_FEATURE_STORAGE_V3
            DAT_TASKS_CUSTOM_EXTENSION_SIZE)) { // Detect ourselves if we've reached the
        error.reserve(55);                      // high-water mark
        error += F("Total combination of Zones & text too long to store.\n");
        addLogMove(LOG_LEVEL_ERROR, error);
      } else {
        // Store length of buffer
        P104_dataSize = zbuffer.length();
        safe_strncpy(P104_data, zbuffer.c_str(), P104_dataSize + 1);

        // As we write in parts, only count as single write.
        if (RTC.flashDayCounter > 0) {
          RTC.flashDayCounter--;
        }
        error += SaveToFile(SettingsType::Enum::CustomTaskSettings_Type,
                            taskIndex,
                            (uint8_t *)P104_storeThis,
                            P104_dataSize + sizeof(P104_dataSize),
                            saveOffset);
        saveOffset += P104_dataSize + sizeof(P104_dataSize);

        # ifdef P104_DEBUG_DEV

        if (loglevelActiveFor(LOG_LEVEL_INFO)) {
          addLogMove(LOG_LEVEL_INFO, strformat(F("P104: saveSettings zone: %d bufferSize: %d offset: %d"),
                                               it->zone, bufferSize, saveOffset));
          zbuffer.replace(P104_FIELD_SEP, P104_FIELD_DISP);
          addLog(LOG_LEVEL_INFO, zbuffer);
        }
        # endif // ifdef P104_DEBUG_DEV
      }

      delay(0);
    }

    // Store an End-of-settings marker == 0
    bufferSize = 0u;

    // This write is counting
    SaveToFile(SettingsType::Enum::CustomTaskSettings_Type, taskIndex, (uint8_t *)&bufferSize, sizeof(bufferSize), saveOffset);

    if (numDevices > 255) {
      error += strformat(F("More than 255 modules configured (%u)\n"), numDevices);
    }
  } else {
    addLog(LOG_LEVEL_ERROR, F("DOTMATRIX: Can't allocate string for saving settings, insufficient memory!"));
    return false; // Don't continue
  }

  return error.isEmpty();
}

/**************************************************************
* webform_load
**************************************************************/
bool P104_data_struct::webform_load(struct EventStruct *event) {
  {                                       // Hardware types
    # define P104_hardwareTypeCount 8
    const __FlashStringHelper *hardwareTypes[P104_hardwareTypeCount] = {
      F("Generic (DR:0, CR:1, RR:0)"),    // 010
      F("Parola (DR:1, CR:1, RR:0)"),     // 110
      F("FC16 (DR:1, CR:0, RR:0)"),       // 100
      F("IC Station (DR:1, CR:1, RR:1)"), // 111
      F("Other 1 (DR:0, CR:0, RR:0)"),    // 000
      F("Other 2 (DR:0, CR:0, RR:1)"),    // 001
      F("Other 3 (DR:0, CR:1, RR:1)"),    // 011
      F("Other 4 (DR:1, CR:0, RR:1)")     // 101
    };
    constexpr int hardwareOptions[P104_hardwareTypeCount] = {
      static_cast<int>(MD_MAX72XX::moduleType_t::GENERIC_HW),
      static_cast<int>(MD_MAX72XX::moduleType_t::PAROLA_HW),
      static_cast<int>(MD_MAX72XX::moduleType_t::FC16_HW),
      static_cast<int>(MD_MAX72XX::moduleType_t::ICSTATION_HW),
      static_cast<int>(MD_MAX72XX::moduleType_t::DR0CR0RR0_HW),
      static_cast<int>(MD_MAX72XX::moduleType_t::DR0CR0RR1_HW),
      static_cast<int>(MD_MAX72XX::moduleType_t::DR0CR1RR1_HW),
      static_cast<int>(MD_MAX72XX::moduleType_t::DR1CR0RR1_HW)
    };
    addFormSelector(F("Hardware type"),
                    F("hardware"),
                    P104_hardwareTypeCount,
                    hardwareTypes,
                    hardwareOptions,
                    P104_CONFIG_HARDWARETYPE);
    # ifdef P104_ADD_SETTINGS_NOTES
    addFormNote(F("DR = Digits as Rows, CR = Column Reversed, RR = Row Reversed; 0 = no, 1 = yes."));
    # endif // ifdef P104_ADD_SETTINGS_NOTES
  }

  {
    addFormCheckBox(F("Clear display on disable"), F("clrdsp"),
                    bitRead(P104_CONFIG_FLAGS, P104_CONFIG_FLAG_CLEAR_DISABLE));

    addFormCheckBox(F("Log all displayed text (info)"),
                    F("logtxt"),
                    bitRead(P104_CONFIG_FLAGS, P104_CONFIG_FLAG_LOG_ALL_TEXT));
  }

  # ifdef P104_USE_DATETIME_OPTIONS
  {
    addFormSubHeader(F("Content options"));

    addFormCheckBox(F("Clock with flashing colon"), F("clkflash"), !bitRead(P104_CONFIG_DATETIME, P104_CONFIG_DATETIME_FLASH));
    addFormCheckBox(F("Clock 12h display"),         F("clk12h"),   bitRead(P104_CONFIG_DATETIME, P104_CONFIG_DATETIME_12H));
    addFormCheckBox(F("Clock 12h AM/PM indicator"), F("clkampm"),  bitRead(P104_CONFIG_DATETIME, P104_CONFIG_DATETIME_AMPM));
  }
  { // Date format
    const __FlashStringHelper *dateFormats[] = {
      F("Day Month [Year]"),
      F("Month Day [Year] (US-style)"),
      F("[Year] Month Day (Japanese-style)")
    };
    constexpr int dateFormatOptions[] = {
      P104_DATE_FORMAT_EU,
      P104_DATE_FORMAT_US,
      P104_DATE_FORMAT_JP
    };
    addFormSelector(F("Date format"), F("datefmt"),
                    3,
                    dateFormats, dateFormatOptions,
                    get4BitFromUL(P104_CONFIG_DATETIME, P104_CONFIG_DATETIME_FORMAT));
  }
  { // Date separator
    const __FlashStringHelper *dateSeparators[] = {
      F("Space"),
      F("Slash /"),
      F("Dash -"),
      F("Dot <b>.</b>")
    };
    constexpr int dateSeparatorOptions[] = {
      P104_DATE_SEPARATOR_SPACE,
      P104_DATE_SEPARATOR_SLASH,
      P104_DATE_SEPARATOR_DASH,
      P104_DATE_SEPARATOR_DOT
    };
    addFormSelector(F("Date separator"), F("datesep"),
                    4,
                    dateSeparators, dateSeparatorOptions,
                    get4BitFromUL(P104_CONFIG_DATETIME, P104_CONFIG_DATETIME_SEP_CHAR));

    addFormCheckBox(F("Year uses 4 digits"), F("year4dgt"), bitRead(P104_CONFIG_DATETIME, P104_CONFIG_DATETIME_YEAR4DGT));
  }
  # endif // ifdef P104_USE_DATETIME_OPTIONS

  addFormSubHeader(F("Zones"));

  { // Zones
    String zonesList[P104_MAX_ZONES];
    int    zonesOptions[P104_MAX_ZONES];

    for (uint8_t i = 0; i < P104_MAX_ZONES; i++) {
      zonesList[i]    = i + 1;
      zonesOptions[i] = i + 1; // No 0 needed or wanted
    }
    # if defined(P104_USE_TOOLTIPS) || defined(P104_ADD_SETTINGS_NOTES)

    const String zonetip = F("Select between 1 and " STRINGIFY(P104_MAX_ZONES) " zones, changing"
      #  ifdef P104_USE_ZONE_ORDERING
                             " Zones or Zone order"
      #  endif // ifdef P104_USE_ZONE_ORDERING
                             " will save and reload the page.");
    # endif    // if defined(P104_USE_TOOLTIPS) || defined(P104_ADD_SETTINGS_NOTES)
    addFormSelector(F("Zones"), F("zonecnt"), P104_MAX_ZONES, zonesList, zonesOptions, nullptr, P104_CONFIG_ZONE_COUNT, true
                    # ifdef P104_USE_TOOLTIPS
                    , zonetip
                    # endif // ifdef P104_USE_TOOLTIPS
                    );

    # ifdef P104_USE_ZONE_ORDERING
    const String orderTypes[] = {
      F("Numeric order (1..n)"),
      F("Display order (n..1)")
    };
    const int    orderOptions[] = { 0, 1 };
    addFormSelector(F("Zone order"), F("zoneorder"), 2, orderTypes, orderOptions, nullptr,
                    bitRead(P104_CONFIG_FLAGS, P104_CONFIG_FLAG_ZONE_ORDER) ? 1 : 0, true
                    #  ifdef P104_USE_TOOLTIPS
                    , zonetip
                    #  endif // ifdef P104_USE_TOOLTIPS
                    );
    # endif                  // ifdef P104_USE_ZONE_ORDERING
    # ifdef P104_ADD_SETTINGS_NOTES
    addFormNote(zonetip);
    # endif // ifdef P104_ADD_SETTINGS_NOTES
  }
  expectedZones = P104_CONFIG_ZONE_COUNT;

  if (expectedZones == 0) { expectedZones++; } // Minimum of 1 zone

  { // Optionlists and zones table
    const __FlashStringHelper *alignmentTypes[3] = {
      F("Left"),
      F("Center"),
      F("Right")
    };
    const int alignmentOptions[3] = {
      static_cast<int>(textPosition_t::PA_LEFT),
      static_cast<int>(textPosition_t::PA_CENTER),
      static_cast<int>(textPosition_t::PA_RIGHT)
    };


    // Append the numeric value as a reference for the 'anim.in' and 'anim.out' subcommands
    const __FlashStringHelper *animationTypes[] {
      F("None (0)")
      , F("Print (1)")
      , F("Scroll up (2)")
      , F("Scroll down (3)")
      , F("Scroll left * (4)")
      , F("Scroll right * (5)")
    # if ENA_SPRITE
      , F("Sprite (6)")
    # endif // ENA_SPRITE
    # if ENA_MISC
      , F("Slice * (7)")
      , F("Mesh (8)")
      , F("Fade (9)")
      , F("Dissolve (10)")
      , F("Blinds (11)")
      , F("Random (12)")
    # endif // ENA_MISC
    # if ENA_WIPE
      , F("Wipe (13)")
      , F("Wipe w. cursor (14)")
    # endif // ENA_WIPE
    # if ENA_SCAN
      , F("Scan horiz. (15)")
      , F("Scan horiz. cursor (16)")
      , F("Scan vert. (17)")
      , F("Scan vert. cursor (18)")
    # endif // ENA_SCAN
    # if ENA_OPNCLS
      , F("Opening (19)")
      , F("Opening w. cursor (20)")
      , F("Closing (21)")
      , F("Closing w. cursor (22)")
    # endif // ENA_OPNCLS
    # if ENA_SCR_DIA
      , F("Scroll up left * (23)")
      , F("Scroll up right * (24)")
      , F("Scroll down left * (25)")
      , F("Scroll down right * (26)")
    # endif // ENA_SCR_DIA
    # if ENA_GROW
      , F("Grow up (27)")
      , F("Grow down (28)")
    # endif // ENA_GROW
    };

    const int animationOptions[] = {
      static_cast<int>(textEffect_t::PA_NO_EFFECT)
      , static_cast<int>(textEffect_t::PA_PRINT)
      , static_cast<int>(textEffect_t::PA_SCROLL_UP)
      , static_cast<int>(textEffect_t::PA_SCROLL_DOWN)
      , static_cast<int>(textEffect_t::PA_SCROLL_LEFT)
      , static_cast<int>(textEffect_t::PA_SCROLL_RIGHT)
    # if ENA_SPRITE
      , static_cast<int>(textEffect_t::PA_SPRITE)
    # endif // ENA_SPRITE
    # if ENA_MISC
      , static_cast<int>(textEffect_t::PA_SLICE)
      , static_cast<int>(textEffect_t::PA_MESH)
      , static_cast<int>(textEffect_t::PA_FADE)
      , static_cast<int>(textEffect_t::PA_DISSOLVE)
      , static_cast<int>(textEffect_t::PA_BLINDS)
      , static_cast<int>(textEffect_t::PA_RANDOM)
    # endif // ENA_MISC
    # if ENA_WIPE
      , static_cast<int>(textEffect_t::PA_WIPE)
      , static_cast<int>(textEffect_t::PA_WIPE_CURSOR)
    # endif // ENA_WIPE
    # if ENA_SCAN
      , static_cast<int>(textEffect_t::PA_SCAN_HORIZ)
      , static_cast<int>(textEffect_t::PA_SCAN_HORIZX)
      , static_cast<int>(textEffect_t::PA_SCAN_VERT)
      , static_cast<int>(textEffect_t::PA_SCAN_VERTX)
    # endif // ENA_SCAN
    # if ENA_OPNCLS
      , static_cast<int>(textEffect_t::PA_OPENING)
      , static_cast<int>(textEffect_t::PA_OPENING_CURSOR)
      , static_cast<int>(textEffect_t::PA_CLOSING)
      , static_cast<int>(textEffect_t::PA_CLOSING_CURSOR)
    # endif // ENA_OPNCLS
    # if ENA_SCR_DIA
      , static_cast<int>(textEffect_t::PA_SCROLL_UP_LEFT)
      , static_cast<int>(textEffect_t::PA_SCROLL_UP_RIGHT)
      , static_cast<int>(textEffect_t::PA_SCROLL_DOWN_LEFT)
      , static_cast<int>(textEffect_t::PA_SCROLL_DOWN_RIGHT)
    # endif // ENA_SCR_DIA
    # if ENA_GROW
      , static_cast<int>(textEffect_t::PA_GROW_UP)
      , static_cast<int>(textEffect_t::PA_GROW_DOWN)
    # endif // ENA_GROW
    };

    constexpr int animationCount = NR_ELEMENTS(animationOptions);

    delay(0);

    const __FlashStringHelper *fontTypes[] = {
      F("Default (0)")
    # ifdef P104_USE_NUMERIC_DOUBLEHEIGHT_FONT
      , F("Numeric, double height (1)")
    # endif // ifdef P104_USE_NUMERIC_DOUBLEHEIGHT_FONT
    # ifdef P104_USE_FULL_DOUBLEHEIGHT_FONT
      , F("Full, double height (2)")
    # endif // ifdef P104_USE_FULL_DOUBLEHEIGHT_FONT
    # ifdef P104_USE_VERTICAL_FONT
      , F("Vertical (3)")
    # endif // ifdef P104_USE_VERTICAL_FONT
    # ifdef P104_USE_EXT_ASCII_FONT
      , F("Extended ASCII (4)")
      # endif // ifdef P104_USE_EXT_ASCII_FONT
    # ifdef P104_USE_ARABIC_FONT
      , F("Arabic (5)")
    # endif // ifdef P104_USE_ARABIC_FONT
    # ifdef P104_USE_GREEK_FONT
      , F("Greek (6)")
    # endif // ifdef P104_USE_GREEK_FONT
    # ifdef P104_USE_KATAKANA_FONT
      , F("Katakana (7)")
    # endif // ifdef P104_USE_KATAKANA_FONT
    };
    const int fontOptions[] = {
      P104_DEFAULT_FONT_ID
    # ifdef P104_USE_NUMERIC_DOUBLEHEIGHT_FONT
      , P104_DOUBLE_HEIGHT_FONT_ID
    # endif // ifdef P104_USE_NUMERIC_DOUBLEHEIGHT_FONT
    # ifdef P104_USE_FULL_DOUBLEHEIGHT_FONT
      , P104_FULL_DOUBLEHEIGHT_FONT_ID
    # endif // ifdef P104_USE_FULL_DOUBLEHEIGHT_FONT
    # ifdef P104_USE_VERTICAL_FONT
      , P104_VERTICAL_FONT_ID
    # endif // ifdef P104_USE_VERTICAL_FONT
    # ifdef P104_USE_EXT_ASCII_FONT
      , P104_EXT_ASCII_FONT_ID
      # endif // ifdef P104_USE_EXT_ASCII_FONT
    # ifdef P104_USE_ARABIC_FONT
      , P104_ARABIC_FONT_ID
    # endif // ifdef P104_USE_ARABIC_FONT
    # ifdef P104_USE_GREEK_FONT
      , P104_GREEK_FONT_ID
    # endif // ifdef P104_USE_GREEK_FONT
    # ifdef P104_USE_KATAKANA_FONT
      , P104_KATAKANA_FONT_ID
    # endif // ifdef P104_USE_KATAKANA_FONT
    };
    constexpr int fontCount = NR_ELEMENTS(fontTypes);

    const __FlashStringHelper *layoutTypes[] = {
      F("Standard")
    # if defined(P104_USE_NUMERIC_DOUBLEHEIGHT_FONT) || defined(P104_USE_FULL_DOUBLEHEIGHT_FONT)
      , F("Double, upper")
      , F("Double, lower")
    # endif // if defined(P104_USE_NUMERIC_DOUBLEHEIGHT_FONT) || defined(P104_USE_FULL_DOUBLEHEIGHT_FONT)
    };
    const int layoutOptions[] = {
      P104_LAYOUT_STANDARD
    # if defined(P104_USE_NUMERIC_DOUBLEHEIGHT_FONT) || defined(P104_USE_FULL_DOUBLEHEIGHT_FONT)
      , P104_LAYOUT_DOUBLE_UPPER
      , P104_LAYOUT_DOUBLE_LOWER
    # endif // if defined(P104_USE_NUMERIC_DOUBLEHEIGHT_FONT) || defined(P104_USE_FULL_DOUBLEHEIGHT_FONT)
    };
    constexpr int layoutCount = NR_ELEMENTS(layoutTypes);

    const __FlashStringHelper *specialEffectTypes[] = {
      F("None"),
      F("Flip up/down"),
      F("Flip left/right *"),
      F("Flip u/d &amp; l/r *")
    };
    const int specialEffectOptions[] = {
      P104_SPECIAL_EFFECT_NONE,
      P104_SPECIAL_EFFECT_UP_DOWN,
      P104_SPECIAL_EFFECT_LEFT_RIGHT,
      P104_SPECIAL_EFFECT_BOTH
    };
    constexpr int specialEffectCount = NR_ELEMENTS(specialEffectTypes);

    const __FlashStringHelper *contentTypes[] = {
      F("Text"),
      F("Text reverse"),
      F("Clock (4 mod)"),
      F("Clock sec (6 mod)"),
      F("Date (4 mod)"),
      F("Date yr (6/7 mod)"),
      F("Date/time (9/13 mod)"),
      # ifdef P104_USE_BAR_GRAPH
      F("Bar graph"),
      # endif // ifdef P104_USE_BAR_GRAPH
    };
    const int contentOptions[] {
      P104_CONTENT_TEXT,
      P104_CONTENT_TEXT_REV,
      P104_CONTENT_TIME,
      P104_CONTENT_TIME_SEC,
      P104_CONTENT_DATE4,
      P104_CONTENT_DATE6,
      P104_CONTENT_DATE_TIME,
      # ifdef P104_USE_BAR_GRAPH
      P104_CONTENT_BAR_GRAPH,
      # endif // ifdef P104_USE_BAR_GRAPH
    };
    const __FlashStringHelper *invertedTypes[3] = {
      F("Normal"),
      F("Inverted")
    };
    const int invertedOptions[] = {
      0,
      1
    };
    # ifdef P104_USE_ZONE_ACTIONS
    uint8_t actionCount = 0;
    const __FlashStringHelper *actionTypes[4];
    int actionOptions[4];
    actionTypes[actionCount]   = F("None");
    actionOptions[actionCount] = P104_ACTION_NONE;
    actionCount++;

    if (zones.size() < P104_MAX_ZONES) {
      actionTypes[actionCount]   = F("New above");
      actionOptions[actionCount] = P104_ACTION_ADD_ABOVE;
      actionCount++;
      actionTypes[actionCount]   = F("New below");
      actionOptions[actionCount] = P104_ACTION_ADD_BELOW;
      actionCount++;
    }
    actionTypes[actionCount]   = F("Delete");
    actionOptions[actionCount] = P104_ACTION_DELETE;
    actionCount++;
    # endif // ifdef P104_USE_ZONE_ACTIONS

    delay(0);

    addFormSubHeader(F("Zone configuration"));

    {
      html_table(EMPTY_STRING); // Sub-table

      const __FlashStringHelper *headers[] = {
        F("Zone #&nbsp;"),
        F("Modules"),
        F("Text"),
        F("Content"),
        F("Alignment"),
        F("Animation In/Out"),               // 1st and 2nd row title
        F("Speed/Pause"),                    // 1st and 2nd row title
        F("Font/Layout"),                    // 1st and 2nd row title
        F("Inverted/ Special&nbsp;Effects"), // 1st and 2nd row title
        F("Offset"),
        F("Brightness"),
        F("Repeat (sec)")
      };

      constexpr unsigned nrHeaders = NR_ELEMENTS(headers);
      for (unsigned i = 0; i < nrHeaders; ++i) {
        int width = 0;
        if (i == 2) {
          // "Text" needs a width
          width = 180;
        }
        html_table_header(headers[i], width);
      }
      # ifdef P104_USE_ZONE_ACTIONS
      html_table_header(F(""),       15); // Spacer
      html_table_header(F("Action"), 45);
      # endif // ifdef P104_USE_ZONE_ACTIONS
    }

    uint16_t index;
    int16_t  startZone, endZone;
    int8_t   incrZone = 1;
    # ifdef P104_USE_ZONE_ACTIONS
    uint8_t currentRow = 0;
    # endif // ifdef P104_USE_ZONE_ACTIONS

    # ifdef P104_USE_ZONE_ORDERING

    if (bitRead(P104_CONFIG_FLAGS, P104_CONFIG_FLAG_ZONE_ORDER)) {
      startZone = zones.size() - 1;
      endZone   = -1;
      incrZone  = -1;
    } else
    # endif // ifdef P104_USE_ZONE_ORDERING
    {
      startZone = 0;
      endZone   = zones.size();
    }

    for (int8_t zone = startZone; zone != endZone; zone += incrZone) {
      if (zones[zone].zone <= expectedZones) {
        index = (zones[zone].zone - 1) * P104_OFFSET_COUNT;

        html_TR_TD(); // All columns use max. width available
        addHtml(F("&nbsp;"));
        addHtmlInt(zones[zone].zone);

        html_TD(); // Modules
        addNumericBox(getPluginCustomArgName(index + P104_OFFSET_SIZE), zones[zone].size, 1, P104_MAX_MODULES_PER_ZONE);

        html_TD(); // Text
        addTextBox(getPluginCustomArgName(index + P104_OFFSET_TEXT),
                   zones[zone].text,
                   P104_MAX_TEXT_LENGTH_PER_ZONE,
                   false,
                   false,
                   EMPTY_STRING,
                   F(""));

        html_TD(); // Content
        addSelector(getPluginCustomArgName(index + P104_OFFSET_CONTENT),
                    P104_CONTENT_count,
                    contentTypes,
                    contentOptions,
                    nullptr,
                    zones[zone].content,
                    false,
                    true,
                    F(""));

        html_TD(); // Alignment
        addSelector(getPluginCustomArgName(index + P104_OFFSET_ALIGNMENT),
                    3,
                    alignmentTypes,
                    alignmentOptions,
                    nullptr,
                    zones[zone].alignment,
                    false,
                    true,
                    F(""));

        {
          html_TD(); // Animation In (without None by passing the second element index)
          addSelector(getPluginCustomArgName(index + P104_OFFSET_ANIM_IN),
                      animationCount - 1,
                      &animationTypes[1],
                      &animationOptions[1],
                      nullptr,
                      zones[zone].animationIn,
                      false,
                      true,
                      F("")
                      # ifdef P104_USE_TOOLTIPS
                      , F("Animation In")
                      # endif // ifdef P104_USE_TOOLTIPS
                      );
        }

        html_TD();                 // Speed In
        addNumericBox(getPluginCustomArgName(index + P104_OFFSET_SPEED), zones[zone].speed, 0, P104_MAX_SPEED_PAUSE_VALUE
                      # ifdef P104_USE_TOOLTIPS
                      , F("")      // classname
                      , F("Speed") // title
                      # endif // ifdef P104_USE_TOOLTIPS
                      );

        html_TD(); // Font
        addSelector(getPluginCustomArgName(index + P104_OFFSET_FONT),
                    NR_ELEMENTS(fontOptions),
                    fontTypes,
                    fontOptions,
                    nullptr,
                    zones[zone].font,
                    false,
                    true,
                    F("")
                    # ifdef P104_USE_TOOLTIPS
                    , F("Font") // title
                    # endif // ifdef P104_USE_TOOLTIPS
                    );

        html_TD(); // Inverted
        addSelector(getPluginCustomArgName(index + P104_OFFSET_INVERTED),
                    NR_ELEMENTS(invertedOptions),
                    invertedTypes,
                    invertedOptions,
                    nullptr,
                    zones[zone].inverted,
                    false,
                    true,
                    F("")
                    # ifdef P104_USE_TOOLTIPS
                    , F("Inverted") // title
                    # endif // ifdef P104_USE_TOOLTIPS
                    );

        html_TD(3); // Fill columns
        # ifdef P104_USE_ZONE_ACTIONS

        html_TD();  // Spacer
        addHtml('|');

        if (currentRow < 2) {
          addHtml(F("<TD style=\"text-align:center;font-size:90%\">")); // Action column, text centered and font-size 90%
        } else {
          html_TD();
        }

        if (currentRow == 0) {
          addHtml(F("(applied immediately!)"));
        } else if (currentRow == 1) {
          addHtml(F("(Delete can't be undone!)"));
        }
        currentRow++;
        # endif // ifdef P104_USE_ZONE_ACTIONS

        // Split here
        html_TR_TD(); // Start new row
        html_TD(4);  // Start with some blank columns

        {
          html_TD(); // Animation Out
          addSelector(getPluginCustomArgName(index + P104_OFFSET_ANIM_OUT),
                      animationCount,
                      animationTypes,
                      animationOptions,
                      nullptr,
                      zones[zone].animationOut,
                      false,
                      true,
                      F("")
                      # ifdef P104_USE_TOOLTIPS
                      , F("Animation Out")
                      # endif // ifdef P104_USE_TOOLTIPS
                      );
        }

        html_TD();                 // Pause after Animation In
        addNumericBox(getPluginCustomArgName(index + P104_OFFSET_PAUSE), zones[zone].pause, 0, P104_MAX_SPEED_PAUSE_VALUE
                      # ifdef P104_USE_TOOLTIPS
                      , F("")      // classname
                      , F("Pause") // title
                      # endif // ifdef P104_USE_TOOLTIPS
                      );

        html_TD(); // Layout
        addSelector(getPluginCustomArgName(index + P104_OFFSET_LAYOUT),
                    NR_ELEMENTS(layoutOptions),
                    layoutTypes,
                    layoutOptions,
                    nullptr,
                    zones[zone].layout,
                    false,
                    true,
                    F("")
                    # ifdef P104_USE_TOOLTIPS
                    , F("Layout") // title
                    # endif // ifdef P104_USE_TOOLTIPS
                    );

        html_TD(); // Special effects
        addSelector(getPluginCustomArgName(index + P104_OFFSET_SPEC_EFFECT),
                    NR_ELEMENTS(specialEffectOptions),
                    specialEffectTypes,
                    specialEffectOptions,
                    nullptr,
                    zones[zone].specialEffect,
                    false,
                    true,
                    F("")
                    # ifdef P104_USE_TOOLTIPS
                    , F("Special Effects") // title
                    # endif // ifdef P104_USE_TOOLTIPS
                    );

        html_TD(); // Offset
        addNumericBox(getPluginCustomArgName(index + P104_OFFSET_OFFSET), zones[zone].offset, 0, 254);

        html_TD(); // Brightness

        if (zones[zone].brightness == -1) { zones[zone].brightness = P104_BRIGHTNESS_DEFAULT; }
        addNumericBox(getPluginCustomArgName(index + P104_OFFSET_BRIGHTNESS), zones[zone].brightness, 0, P104_BRIGHTNESS_MAX);

        html_TD(); // Repeat (sec)
        addNumericBox(getPluginCustomArgName(index + P104_OFFSET_REPEATDELAY),
                      zones[zone].repeatDelay,
                      -1,
                      P104_MAX_REPEATDELAY_VALUE                     // max delay 86400 sec. = 24 hours
                      # ifdef P104_USE_TOOLTIPS
                      , F("")                                        // classname
                      , F("Repeat after this delay (sec), -1 = off") // tooltip
                      # endif // ifdef P104_USE_TOOLTIPS
                      );

        # ifdef P104_USE_ZONE_ACTIONS
        html_TD(); // Spacer
        addHtml('|');

        html_TD(); // Action
        addSelector(getPluginCustomArgName(index + P104_OFFSET_ACTION),
                    actionCount,
                    actionTypes,
                    actionOptions,
                    nullptr,
                    P104_ACTION_NONE, // Always start with None
                    true,
                    true,
                    F(""));
        # endif // ifdef P104_USE_ZONE_ACTIONS

        delay(0);
      }
    }
    html_end_table();
  }

  # ifdef P104_ADD_SETTINGS_NOTES
  addFormNote(concat(F("- Maximum nr. of modules possible (Zones * Size + Offset) = 255. Last saved: "), numDevices));
  addFormNote(F("- 'Animation In' or 'Animation Out' and 'Special Effects' marked with <b>*</b> should <b>not</b> be combined in a Zone."));
  #  if defined(P104_USE_NUMERIC_DOUBLEHEIGHT_FONT) && !defined(P104_USE_FULL_DOUBLEHEIGHT_FONT)
  addFormNote(F("- 'Layout' 'Double upper' and 'Double lower' are only supported for numeric 'Content' types like 'Clock' and 'Date'."));
  #  endif // if defined(P104_USE_NUMERIC_DOUBLEHEIGHT_FONT) && !defined(P104_USE_FULL_DOUBLEHEIGHT_FONT)
  # endif    // ifdef P104_ADD_SETTINGS_NOTES

  return true;
}

/**************************************************************
* webform_save
**************************************************************/
bool P104_data_struct::webform_save(struct EventStruct *event) {
  P104_CONFIG_ZONE_COUNT   = getFormItemInt(F("zonecnt"));
  P104_CONFIG_HARDWARETYPE = getFormItemInt(F("hardware"));

  bitWrite(P104_CONFIG_FLAGS, P104_CONFIG_FLAG_CLEAR_DISABLE, isFormItemChecked(F("clrdsp")));
  bitWrite(P104_CONFIG_FLAGS, P104_CONFIG_FLAG_LOG_ALL_TEXT,  isFormItemChecked(F("logtxt")));

  # ifdef P104_USE_ZONE_ORDERING
  zoneOrder = getFormItemInt(F("zoneorder")); // Is used in saveSettings()
  bitWrite(P104_CONFIG_FLAGS, P104_CONFIG_FLAG_ZONE_ORDER, zoneOrder == 1);
  # endif // ifdef P104_USE_ZONE_ORDERING

  # ifdef P104_USE_DATETIME_OPTIONS
  uint32_t ulDateTime = 0;
  bitWrite(ulDateTime, P104_CONFIG_DATETIME_FLASH,    !isFormItemChecked(F("clkflash"))); // Inverted flag
  bitWrite(ulDateTime, P104_CONFIG_DATETIME_12H,      isFormItemChecked(F("clk12h")));
  bitWrite(ulDateTime, P104_CONFIG_DATETIME_AMPM,     isFormItemChecked(F("clkampm")));
  bitWrite(ulDateTime, P104_CONFIG_DATETIME_YEAR4DGT, isFormItemChecked(F("year4dgt")));
  set4BitToUL(ulDateTime, P104_CONFIG_DATETIME_FORMAT,   getFormItemInt(F("datefmt")));
  set4BitToUL(ulDateTime, P104_CONFIG_DATETIME_SEP_CHAR, getFormItemInt(F("datesep")));
  P104_CONFIG_DATETIME = ulDateTime;
  # endif // ifdef P104_USE_DATETIME_OPTIONS

  previousZones = expectedZones;
  expectedZones = P104_CONFIG_ZONE_COUNT;

  bool result = saveSettings();         // Determines numDevices and re-fills zones list

  P104_CONFIG_ZONE_COUNT  = zones.size();
  P104_CONFIG_TOTAL_UNITS = numDevices; // Store counted number of devices

  zones.clear();                        // Free some memory (temporarily)

  return result;
}




P104_zone_struct::P104_zone_struct(uint8_t _zone) 
  :  text(F("\"\"")), zone(_zone) {}


bool P104_zone_struct::getIntValue(uint8_t offset, int32_t& value) const
{
  switch (offset) {
    case P104_OFFSET_SIZE:          value = size;           break; 
    case P104_OFFSET_TEXT:          return false;
    case P104_OFFSET_CONTENT:       value = content;        break; 
    case P104_OFFSET_ALIGNMENT:     value = alignment;      break; 
    case P104_OFFSET_ANIM_IN:       value = animationIn;    break; 
    case P104_OFFSET_SPEED:         value = speed;          break; 
    case P104_OFFSET_ANIM_OUT:      value = animationOut;   break; 
    case P104_OFFSET_PAUSE:         value = pause;          break; 
    case P104_OFFSET_FONT:          value = font;           break; 
    case P104_OFFSET_LAYOUT:        value = layout;         break; 
    case P104_OFFSET_SPEC_EFFECT:   value = specialEffect;  break; 
    case P104_OFFSET_OFFSET:        value = offset;         break; 
    case P104_OFFSET_BRIGHTNESS:    value = brightness;     break; 
    case P104_OFFSET_REPEATDELAY:   value = repeatDelay;    break; 
    case P104_OFFSET_INVERTED:      value = inverted;       break; 

    default:
      return false;
  }
  return true;
}

bool P104_zone_struct::setIntValue(uint8_t offset, int32_t value)
{
  switch (offset) {
    case P104_OFFSET_SIZE:          size          = value; break; 
    case P104_OFFSET_TEXT:          return false;
    case P104_OFFSET_CONTENT:       content       = value; break; 
    case P104_OFFSET_ALIGNMENT:     alignment     = value; break; 
    case P104_OFFSET_ANIM_IN:       animationIn   = value; break; 
    case P104_OFFSET_SPEED:         speed         = value; break; 
    case P104_OFFSET_ANIM_OUT:      animationOut  = value; break; 
    case P104_OFFSET_PAUSE:         pause         = value; break; 
    case P104_OFFSET_FONT:          font          = value; break; 
    case P104_OFFSET_LAYOUT:        layout        = value; break; 
    case P104_OFFSET_SPEC_EFFECT:   specialEffect = value; break; 
    case P104_OFFSET_OFFSET:        offset        = value; break; 
    case P104_OFFSET_BRIGHTNESS:    brightness    = value; break; 
    case P104_OFFSET_REPEATDELAY:   repeatDelay   = value; break; 
    case P104_OFFSET_INVERTED:      inverted      = value; break; 

    default:
      return false;
  }
  return true;
}


#endif // ifdef USES_P104
=======
#include "../PluginStructs/P104_data_struct.h"

#ifdef USES_P104

# include "../Helpers/ESPEasy_Storage.h"
# include "../Helpers/Numerical.h"
# include "../WebServer/Markup_Forms.h"
# include "../WebServer/ESPEasy_WebServer.h"
# include "../WebServer/Markup.h"
# include "../WebServer/HTML_wrappers.h"
# include "../ESPEasyCore/ESPEasyRules.h"
# include "../Globals/ESPEasy_time.h"
# include "../Globals/RTC.h"

# include <vector>
# include <MD_Parola.h>
# include <MD_MAX72xx.h>

// Needed also here for PlatformIO's library finder as the .h file
// is in a directory which is excluded in the src_filter

# if defined(P104_USE_NUMERIC_DOUBLEHEIGHT_FONT) || defined(P104_USE_FULL_DOUBLEHEIGHT_FONT)
void createHString(String& string); // Forward definition
# endif // if defined(P104_USE_NUMERIC_DOUBLEHEIGHT_FONT) || defined(P104_USE_FULL_DOUBLEHEIGHT_FONT)
void reverseStr(String& str);       // Forward definition

/****************************************************************
 * Constructor
 ***************************************************************/
P104_data_struct::P104_data_struct(MD_MAX72XX::moduleType_t _mod,
                                   taskIndex_t              _taskIndex,
                                   int8_t                   _cs_pin,
                                   uint8_t                  _modules,
                                   uint8_t                  _zonesCount)
  : mod(_mod), taskIndex(_taskIndex), cs_pin(_cs_pin), modules(_modules), expectedZones(_zonesCount) {
  if (Settings.isSPI_valid()) {
    P = new (std::nothrow) MD_Parola(mod, cs_pin, modules);
  } else {
    addLog(LOG_LEVEL_ERROR, F("DOTMATRIX: Required SPI not enabled. Initialization aborted!"));
  }
}

/*******************************
 * Destructor
 ******************************/
P104_data_struct::~P104_data_struct() {
  # if defined(P104_USE_BAR_GRAPH) || defined(P104_USE_DOT_SET)

  if (nullptr != pM) {
    pM = nullptr; // Not created here, only reset
  }
  # endif // if defined(P104_USE_BAR_GRAPH) || defined(P104_USE_DOT_SET)

  if (nullptr != P) {
    // P->~MD_Parola(); // Call destructor directly, as delete of the object fails miserably
    // do not: delete P; // Warning: the MD_Parola object doesn't have a virtual destructor, and when changed,
    // a reboot uccurs when the object is deleted here!
    P = nullptr; // Reset only
  }
}

/*******************************
 * Initializer/starter
 ******************************/
bool P104_data_struct::begin() {
  if (!initialized) {
    loadSettings();
    initialized = true;
  }

  if ((P != nullptr) && validGpio(cs_pin)) {
    # ifdef P104_DEBUG
    addLog(LOG_LEVEL_INFO, F("dotmatrix: begin() called"));
    # endif // ifdef P104_DEBUG
    P->begin(expectedZones);
    # if defined(P104_USE_BAR_GRAPH) || defined(P104_USE_DOT_SET)
    pM = P->getGraphicObject();
    # endif // if defined(P104_USE_BAR_GRAPH) || defined(P104_USE_DOT_SET)
    return true;
  }
  return false;
}

# define P104_ZONE_SEP   '\x02'
# define P104_FIELD_SEP  '\x01'
# define P104_ZONE_DISP  ';'
# define P104_FIELD_DISP ','

# define P104_CONFIG_VERSION_V2  0xF000 // Marker in first uint16_t to to indicate second version config settings, anything else if first
                                        // version.
                                        // Any third version or later could use 0xE000, etc. The 'version' is stored in the first uint16_t
                                        // stored in the custom settings

/*
   Settings layout:
   Version 1:
   - uint16_t : size of the next blob holding all settings
   - char[x]  : Blob with settings, with csv-like strings, using P104_FIELD_SEP and P104_ZONE_SEP separators
   Version 2:
   - uint16_t : marker with content P104_CONFIG_VERSION_V2
   - uint16_t : size of next blob holding 1 zone settings string
   - char[y]  : Blob holding 1 zone settings string, with csv like string, using P104_FIELD_SEP separators
   - uint16_t : next size, if 0 then no more blobs
   - char[x]  : Blob
   - ...
   - Max. allowed total custom settings size = 1024
 */
/**************************************
 * loadSettings
 *************************************/
void P104_data_struct::loadSettings() {
  uint16_t bufferSize;
  char    *settingsBuffer;

  if (taskIndex < TASKS_MAX) {
    int loadOffset = 0;

    // Read size of the used buffer, could be the settings-version marker
    LoadFromFile(SettingsType::Enum::CustomTaskSettings_Type, taskIndex, (uint8_t *)&bufferSize, sizeof(bufferSize), loadOffset);
    bool settingsVersionV2  = (bufferSize == P104_CONFIG_VERSION_V2) || (bufferSize == 0u);
    uint16_t structDataSize = 0;
    uint16_t reservedBuffer = 0;

    if (!settingsVersionV2) {
      reservedBuffer = bufferSize + 1;              // just add 1 for storing a string-terminator
      addLog(LOG_LEVEL_INFO, F("dotmatrix: Reading Settings V1, will be stored as Settings V2."));
    } else {
      reservedBuffer = P104_SETTINGS_BUFFER_V2 + 1; // just add 1 for storing a string-terminator
    }
    reservedBuffer++;                               // Add 1 for 0..size use
    settingsBuffer = new (std::nothrow) char[reservedBuffer]();    // Allocate buffer and reset to all zeroes
    loadOffset    += sizeof(bufferSize);

    if (settingsVersionV2) {
      LoadFromFile(SettingsType::Enum::CustomTaskSettings_Type, taskIndex, (uint8_t *)&bufferSize, sizeof(bufferSize), loadOffset);
      loadOffset += sizeof(bufferSize); // Skip the size
    }
    structDataSize = bufferSize;
    # ifdef P104_DEBUG_DEV

    if (loglevelActiveFor(LOG_LEVEL_INFO)) {
      addLogMove(LOG_LEVEL_INFO, strformat(F("P104: loadSettings stored Size: %d taskindex: %d"), structDataSize, taskIndex));
    }
    # endif // ifdef P104_DEBUG_DEV

    // Read actual data
    if (structDataSize > 0) {              // Reading 0 bytes logs an error, so lets avoid that
      LoadFromFile(SettingsType::Enum::CustomTaskSettings_Type, taskIndex, (uint8_t *)settingsBuffer, structDataSize, loadOffset);
    }
    settingsBuffer[bufferSize + 1] = '\0'; // Terminate string

    uint8_t zoneIndex = 0;

    {
      String buffer(settingsBuffer);
      # ifdef P104_DEBUG_DEV

      String log;

      if (loglevelActiveFor(LOG_LEVEL_INFO)) {
        log  = F("P104: loadSettings bufferSize: ");
        log += bufferSize;
        log += F(" untrimmed: ");
        log += buffer.length();
      }
      # endif // ifdef P104_DEBUG_DEV
      buffer.trim();
      # ifdef P104_DEBUG_DEV

      if (loglevelActiveFor(LOG_LEVEL_INFO)) {
        log += F(" trimmed: ");
        log += buffer.length();
        addLogMove(LOG_LEVEL_INFO, log);
      }
      # endif // ifdef P104_DEBUG_DEV

      if (zones.size() > 0) {
        zones.clear();
      }
      zones.reserve(P104_MAX_ZONES);
      numDevices = 0;

      String   tmp;
      String   fld;
      int32_t  tmp_int;
      uint16_t prev2   = 0;
      int16_t  offset2 = buffer.indexOf(P104_ZONE_SEP);

      if ((offset2 == -1) && (buffer.length() > 0)) {
        offset2 = buffer.length();
      }

      while (offset2 > -1) {
        tmp = buffer.substring(prev2, offset2);
        # ifdef P104_DEBUG_DEV

        if (loglevelActiveFor(LOG_LEVEL_INFO)) {
          log  = F("P104: reading string: ");
          log += tmp;
          log.replace(P104_FIELD_SEP, P104_FIELD_DISP);
          addLogMove(LOG_LEVEL_INFO, log);
        }
        # endif // ifdef P104_DEBUG_DEV

        zones.push_back(P104_zone_struct(zoneIndex + 1));

        tmp_int = 0;

        // WARNING: Order of parsing these values should match the numeric order of P104_OFFSET_* values
        for (uint8_t i = 0; i < P104_OFFSET_COUNT; ++i) {
          if (i == P104_OFFSET_TEXT) {
            zones[zoneIndex].text = parseStringKeepCaseNoTrim(tmp, 1 + P104_OFFSET_TEXT, P104_FIELD_SEP);
          } else {
            if (validIntFromString(parseString(tmp, 1 + i, P104_FIELD_SEP), tmp_int)) {
              zones[zoneIndex].setIntValue(i, tmp_int);
            }
          }
        }

        delay(0);

        numDevices += zones[zoneIndex].size + zones[zoneIndex].offset;

        if (!settingsVersionV2) {
          prev2   = offset2 + 1;
          offset2 = buffer.indexOf(P104_ZONE_SEP, prev2);
        } else {
          loadOffset    += bufferSize;
          structDataSize = sizeof(bufferSize);
          LoadFromFile(SettingsType::Enum::CustomTaskSettings_Type, taskIndex, (uint8_t *)&bufferSize, structDataSize, loadOffset);
          offset2 = bufferSize;  // Length

          if (bufferSize == 0) { // End of zones reached
            offset2 = -1;        // fall out of while loop
          } else {
            structDataSize = bufferSize;
            loadOffset    += sizeof(bufferSize);
            LoadFromFile(SettingsType::Enum::CustomTaskSettings_Type, taskIndex, (uint8_t *)settingsBuffer, structDataSize, loadOffset);
            settingsBuffer[bufferSize + 1] = '\0'; // Terminate string
            buffer                         = String(settingsBuffer);
          }
        }
        zoneIndex++;

        # ifdef P104_DEBUG

        if (loglevelActiveFor(LOG_LEVEL_INFO)) {
          addLogMove(LOG_LEVEL_INFO, concat(F("dotmatrix: parsed zone: "), zoneIndex));
        }
        # endif // ifdef P104_DEBUG
      }

      buffer = String();     // Free some memory
    }

    delete[] settingsBuffer; // Release allocated buffer
    # ifdef P104_DEBUG_DEV

    if (loglevelActiveFor(LOG_LEVEL_INFO)) {
      addLogMove(LOG_LEVEL_INFO, concat(F("P104: read zones from config: "), zoneIndex));
    }
    # endif // ifdef P104_DEBUG_DEV

    if (expectedZones == -1) { expectedZones = zoneIndex; }

    if (expectedZones == 0) { expectedZones++; } // Guarantee at least 1 zone to be displayed

    while (zoneIndex < expectedZones) {
      zones.push_back(P104_zone_struct(zoneIndex + 1));

      if (equals(zones[zoneIndex].text, F("\"\""))) { // Special case
        zones[zoneIndex].text.clear();
      }

      zoneIndex++;
      delay(0);
    }
    # ifdef P104_DEBUG_DEV

    if (loglevelActiveFor(LOG_LEVEL_INFO)) {
      addLogMove(LOG_LEVEL_INFO, strformat(F("P104: total zones initialized: %d expected: %d"), zoneIndex, expectedZones));
    }
    # endif // ifdef P104_DEBUG_DEV
  }
}

/****************************************************
 * configureZones: initialize Zones setup
 ***************************************************/
void P104_data_struct::configureZones() {
  if (!initialized) {
    loadSettings();
    initialized = true;
  }

  uint8_t currentZone = 0;
  uint8_t zoneOffset  = 0;

  # ifdef P104_DEBUG_DEV

  if (loglevelActiveFor(LOG_LEVEL_INFO)) {
    addLogMove(LOG_LEVEL_INFO, concat(F("P104: configureZones to do: "), zones.size()));
  }
  # endif // ifdef P104_DEBUG_DEV

  if (nullptr == P) { return; }

  P->displayClear();

  for (auto it = zones.begin(); it != zones.end(); ++it) {
    if (it->zone <= expectedZones) {
      zoneOffset += it->offset;
      P->setZone(currentZone, zoneOffset, zoneOffset + it->size - 1);
      # if defined(P104_USE_BAR_GRAPH) || defined(P104_USE_DOT_SET)
      it->_startModule = zoneOffset;
      P->getDisplayExtent(currentZone, it->_lower, it->_upper);
      # endif // if defined(P104_USE_BAR_GRAPH) || defined(P104_USE_DOT_SET)
      zoneOffset += it->size;

      switch (it->font) {
        # ifdef P104_USE_NUMERIC_DOUBLEHEIGHT_FONT
        case P104_DOUBLE_HEIGHT_FONT_ID: {
          P->setFont(currentZone, numeric7SegDouble);
          P->setCharSpacing(currentZone, P->getCharSpacing() * 2); // double spacing as well
          break;
        }
        # endif // ifdef P104_USE_NUMERIC_DOUBLEHEIGHT_FONT
        # ifdef P104_USE_FULL_DOUBLEHEIGHT_FONT
        case P104_FULL_DOUBLEHEIGHT_FONT_ID: {
          P->setFont(currentZone, BigFont);
          P->setCharSpacing(currentZone, P->getCharSpacing() * 2); // double spacing as well
          break;
        }
        # endif // ifdef P104_USE_FULL_DOUBLEHEIGHT_FONT
        # ifdef P104_USE_VERTICAL_FONT
        case P104_VERTICAL_FONT_ID: {
          P->setFont(currentZone, _fontVertical);
          break;
        }
        # endif // ifdef P104_USE_VERTICAL_FONT
        # ifdef P104_USE_EXT_ASCII_FONT
        case P104_EXT_ASCII_FONT_ID: {
          P->setFont(currentZone, ExtASCII);
          break;
        }
        # endif // ifdef P104_USE_EXT_ASCII_FONT
        # ifdef P104_USE_ARABIC_FONT
        case P104_ARABIC_FONT_ID: {
          P->setFont(currentZone, fontArabic);
          break;
        }
        # endif // ifdef P104_USE_ARABIC_FONT
        # ifdef P104_USE_GREEK_FONT
        case P104_GREEK_FONT_ID: {
          P->setFont(currentZone, fontGreek);
          break;
        }
        # endif // ifdef P104_USE_GREEK_FONT
        # ifdef P104_USE_KATAKANA_FONT
        case P104_KATAKANA_FONT_ID: {
          P->setFont(currentZone, fontKatakana);
          break;
        }
        # endif // ifdef P104_USE_KATAKANA_FONT

        // Extend above this comment with more fonts if/when available,
        // case P104_DEFAULT_FONT_ID: and default: clauses should be the last options.
        // This should also make sure the default font is set if a no longer available font was selected
        case P104_DEFAULT_FONT_ID:
        default: {
          P->setFont(currentZone, nullptr); // default font
          break;
        }
      }

      // Inverted
      P->setInvert(currentZone, it->inverted);

      // Special Effects
      P->setZoneEffect(currentZone, (it->specialEffect & P104_SPECIAL_EFFECT_UP_DOWN) == P104_SPECIAL_EFFECT_UP_DOWN,       PA_FLIP_UD);
      P->setZoneEffect(currentZone, (it->specialEffect & P104_SPECIAL_EFFECT_LEFT_RIGHT) == P104_SPECIAL_EFFECT_LEFT_RIGHT, PA_FLIP_LR);

      // Brightness
      P->setIntensity(currentZone, it->brightness);

      # ifdef P104_DEBUG_DEV

      if (loglevelActiveFor(LOG_LEVEL_INFO)) {
        addLogMove(LOG_LEVEL_INFO, strformat(F("P104: configureZones #%d/%d offset: %d"), currentZone + 1, expectedZones, zoneOffset));
      }
      # endif // ifdef P104_DEBUG_DEV

      delay(0);

      // Content == text && text != ""
      if (((it->content == P104_CONTENT_TEXT) ||
           (it->content == P104_CONTENT_TEXT_REV))
          && (!it->text.isEmpty())) {
        displayOneZoneText(currentZone, *it, it->text);
      }

      # ifdef P104_USE_BAR_GRAPH

      // Content == Bar-graph && text != ""
      if ((it->content == P104_CONTENT_BAR_GRAPH)
          && (!it->text.isEmpty())) {
        displayBarGraph(currentZone, *it, it->text);
      }
      # endif // ifdef P104_USE_BAR_GRAPH

      if (it->repeatDelay > -1) {
        it->_repeatTimer = millis();
      }
      currentZone++;
      delay(0);
    }
  }

  // Synchronize the start
  P->synchZoneStart();
}

/**********************************************************
 * Display the text with attributes for a specific zone
 *********************************************************/
void P104_data_struct::displayOneZoneText(uint8_t                 zone,
                                          const P104_zone_struct& zstruct,
                                          const String          & text) {
  if ((nullptr == P) || (zone >= P104_MAX_ZONES)) { return; } // double check
  sZoneInitial[zone].reserve(text.length());
  sZoneInitial[zone] = text; // Keep the original string for future use
  sZoneBuffers[zone].reserve(text.length());
  sZoneBuffers[zone] = text; // We explicitly want a copy here so it can be modified by parseTemplate()

  sZoneBuffers[zone] = parseTemplate(sZoneBuffers[zone]);

  # if defined(P104_USE_NUMERIC_DOUBLEHEIGHT_FONT) || defined(P104_USE_FULL_DOUBLEHEIGHT_FONT)

  if (zstruct.layout == P104_LAYOUT_DOUBLE_UPPER) {
    createHString(sZoneBuffers[zone]);
  }
  # endif // if defined(P104_USE_NUMERIC_DOUBLEHEIGHT_FONT) || defined(P104_USE_FULL_DOUBLEHEIGHT_FONT)

  if (zstruct.content == P104_CONTENT_TEXT_REV) {
    reverseStr(sZoneBuffers[zone]);
  }

  String log;

  if (loglevelActiveFor(LOG_LEVEL_INFO) &&
      logAllText &&
      log.reserve(28 + text.length() + sZoneBuffers[zone].length())) {
    log  = strformat(F("dotmatrix: ZoneText: %d, '"), zone + 1); // UI-number
    log += text;
    log += F("' -> '");
    log += sZoneBuffers[zone];
    log += '\'';
    addLogMove(LOG_LEVEL_INFO, log);
  }

  P->displayZoneText(zone,
                     sZoneBuffers[zone].c_str(),
                     static_cast<textPosition_t>(zstruct.alignment),
                     zstruct.speed,
                     zstruct.pause,
                     static_cast<textEffect_t>(zstruct.animationIn),
                     static_cast<textEffect_t>(zstruct.animationOut));
}

/*********************************************
 * Update all or the specified zone
 ********************************************/
void P104_data_struct::updateZone(uint8_t                 zone,
                                  const P104_zone_struct& zstruct) {
  if (nullptr == P) { return; }

  if (zone == 0) {
    for (auto it = zones.begin(); it != zones.end(); ++it) {
      if ((it->zone > 0) &&
          ((it->content == P104_CONTENT_TEXT) ||
           (it->content == P104_CONTENT_TEXT_REV))) {
        displayOneZoneText(it->zone - 1, *it, sZoneInitial[it->zone - 1]); // Re-send last displayed text
        P->displayReset(it->zone - 1);
      }
      # ifdef P104_USE_BAR_GRAPH

      if ((it->zone > 0) &&
          (it->content == P104_CONTENT_BAR_GRAPH)) {
        displayBarGraph(it->zone - 1, *it, sZoneInitial[it->zone - 1]); // Re-send last displayed bar graph
      }
      # endif // ifdef P104_USE_BAR_GRAPH

      if ((zstruct.content == P104_CONTENT_TEXT)
          || zstruct.content == P104_CONTENT_TEXT_REV
          # ifdef P104_USE_BAR_GRAPH
          || zstruct.content == P104_CONTENT_BAR_GRAPH
          # endif // ifdef P104_USE_BAR_GRAPH
          ) {
        if (it->repeatDelay > -1) { // Restart repeat timer
          it->_repeatTimer = millis();
        }
      }
    }
  } else {
    if ((zstruct.zone > 0) &&
        ((zstruct.content == P104_CONTENT_TEXT) ||
         (zstruct.content == P104_CONTENT_TEXT_REV))) {
      displayOneZoneText(zstruct.zone - 1, zstruct, sZoneInitial[zstruct.zone - 1]); // Re-send last displayed text
      P->displayReset(zstruct.zone - 1);
    }
    # ifdef P104_USE_BAR_GRAPH

    if ((zstruct.zone > 0) &&
        (zstruct.content == P104_CONTENT_BAR_GRAPH)) {
      displayBarGraph(zstruct.zone - 1, zstruct, sZoneInitial[zstruct.zone - 1]); // Re-send last displayed bar graph
    }
    # endif // ifdef P104_USE_BAR_GRAPH

    // Repeat timer is/should be started elsewhere
  }
}

# if defined(P104_USE_BAR_GRAPH) || defined(P104_USE_DOT_SET)

/***********************************************
 * Enable/Disable updating a range of modules
 **********************************************/
void P104_data_struct::modulesOnOff(uint8_t start, uint8_t end, MD_MAX72XX::controlValue_t on_off) {
  for (uint8_t m = start; m <= end; m++) {
    pM->control(m, MD_MAX72XX::UPDATE, on_off);
  }
}

# endif // if defined(P104_USE_BAR_GRAPH) || defined(P104_USE_DOT_SET)

# ifdef P104_USE_BAR_GRAPH

/********************************************************
 * draw a single bar-graph, arguments already adjusted for direction
 *******************************************************/
void P104_data_struct::drawOneBarGraph(uint16_t lower,
                                       uint16_t upper,
                                       int16_t  pixBottom,
                                       int16_t  pixTop,
                                       uint16_t zeroPoint,
                                       uint8_t  barWidth,
                                       uint8_t  barType,
                                       uint8_t  row) {
  bool on_off;

  for (uint8_t r = 0; r < barWidth; r++) {
    for (uint8_t col = lower; col <= upper; col++) {
      on_off = (col >= pixBottom && col <= pixTop); // valid area

      if ((zeroPoint != 0) &&
          (barType == P104_BARTYPE_STANDARD) &&
          (barWidth > 2) &&
          ((r == 0) || (r == barWidth - 1)) &&
          (col == lower + zeroPoint)) {
        on_off = false; // when bar wider than 2, turn off zeropoint top and bottom led
      }

      if ((barType == P104_BARTYPE_SINGLE) && (r > 0)) {
        on_off = false; // barType 1 = only a single line is drawn, independent of the width
      }

      if ((barType == P104_BARTYPE_ALT_DOT) && (barWidth > 1) && on_off) {
        on_off = ((r % 2) == (col % 2)); // barType 2 = dotted line when bar is wider than 1 pixel
      }
      pM->setPoint(row + r, col, on_off);

      if (col % 16 == 0) { delay(0); }
    }
    delay(0); // Leave some breathingroom
  }
}

/********************************************************************
 * Process a graph-string to display in a zone, format:
 * value,max-value,min-value,direction,bartype|...
 *******************************************************************/
void P104_data_struct::displayBarGraph(uint8_t                 zone,
                                       const P104_zone_struct& zstruct,
                                       const String          & graph) {
  if ((nullptr == P) || (nullptr == pM) || graph.isEmpty()) { return; }
  sZoneInitial[zone] = graph; // Keep the original string for future use

  #  define NOT_A_COMMA 0x02  // Something else than a comma, or the parseString function will get confused
  String parsedGraph(graph);  // Extra copy created so we don't mess up the incoming String
  parsedGraph = parseTemplate(parsedGraph);
  parsedGraph.replace(',', NOT_A_COMMA);

  std::vector<P104_bargraph_struct> barGraphs;
  uint8_t currentBar = 0;
  bool    loop       = true;

  // Parse the graph-string
  while (loop && currentBar < 8) { // Maximum 8 valuesets possible
    String graphpart = parseString(parsedGraph, currentBar + 1, '|');
    graphpart.trim();
    graphpart.replace(NOT_A_COMMA, ',');

    if (graphpart.isEmpty()) {
      loop = false;
    } else {
      barGraphs.push_back(P104_bargraph_struct(currentBar));
    }

    if (loop && validDoubleFromString(parseString(graphpart, 1), barGraphs[currentBar].value)) { // value
      String datapart = parseString(graphpart, 2);                                               // max (default: 100.0)

      if (datapart.isEmpty()) {
        barGraphs[currentBar].max = 100.0;
      } else {
        validDoubleFromString(datapart, barGraphs[currentBar].max);
      }
      datapart = parseString(graphpart, 3); // min (default: 0.0)

      if (datapart.isEmpty()) {
        barGraphs[currentBar].min = 0.0;
      } else {
        validDoubleFromString(datapart, barGraphs[currentBar].min);
      }
      datapart = parseString(graphpart, 4); // direction

      if (datapart.isEmpty()) {
        barGraphs[currentBar].direction = 0;
      } else {
        int32_t value = 0;
        validIntFromString(datapart, value);
        barGraphs[currentBar].direction = value;
      }
      datapart = parseString(graphpart, 5); // barType

      if (datapart.isEmpty()) {
        barGraphs[currentBar].barType = 0;
      } else {
        int32_t value = 0;
        validIntFromString(datapart, value);
        barGraphs[currentBar].barType = value;
      }

      if (definitelyGreaterThan(barGraphs[currentBar].min, barGraphs[currentBar].max)) {
        std::swap(barGraphs[currentBar].min, barGraphs[currentBar].max);
      }
    }
    #  ifdef P104_DEBUG

    if (logAllText && loglevelActiveFor(LOG_LEVEL_INFO)) {
      String log;

      if (log.reserve(70)) {
        log = F("dotmatrix: Bar-graph: ");

        if (loop) {
          log += currentBar;
          log += F(" in: ");
          log += graphpart;
          log += F(" value: ");
          log += barGraphs[currentBar].value;
          log += F(" max: ");
          log += barGraphs[currentBar].max;
          log += F(" min: ");
          log += barGraphs[currentBar].min;
          log += F(" dir: ");
          log += barGraphs[currentBar].direction;
          log += F(" typ: ");
          log += barGraphs[currentBar].barType;
        } else {
          log += F(" bsize: ");
          log += barGraphs.size();
        }
        addLogMove(LOG_LEVEL_INFO, log);
      }
    }
    #  endif // ifdef P104_DEBUG
    currentBar++; // next
    delay(0);     // Leave some breathingroom
  }
  #  undef NOT_A_COMMA

  if (barGraphs.size() > 0) {
    uint8_t  barWidth = 8 / barGraphs.size(); // Divide the 8 pixel width per number of bars to show
    int16_t  pixTop, pixBottom;
    uint16_t zeroPoint;
    #  ifdef P104_DEBUG
    String log;

    if (logAllText &&
        loglevelActiveFor(LOG_LEVEL_INFO) &&
        log.reserve(64)) {
      log  = F("dotmatrix: bar Width: ");
      log += barWidth;
      log += F(" low: ");
      log += zstruct._lower;
      log += F(" high: ");
      log += zstruct._upper;
    }
    #  endif // ifdef P104_DEBUG
    modulesOnOff(zstruct._startModule, zstruct._startModule + zstruct.size - 1, MD_MAX72XX::MD_OFF); // Stop updates on modules
    P->setIntensity(zstruct.zone - 1, zstruct.brightness);                                           // don't forget to set the brightness
    uint8_t row = 0;

    if ((barGraphs.size() == 3) || (barGraphs.size() == 5) || (barGraphs.size() == 6)) { // Center within the rows a bit
      for (; row < (barGraphs.size() == 5 ? 2 : 1); row++) {
        for (uint8_t col = zstruct._lower; col <= zstruct._upper; col++) {
          pM->setPoint(row, col, false);                                                 // all off

          if (col % 16 == 0) { delay(0); }
        }
        delay(0); // Leave some breathingroom
      }
    }

    for (auto it = barGraphs.begin(); it != barGraphs.end(); ++it) {
      if (essentiallyZero(it->min)) {
        pixTop    = zstruct._lower - 1 + (((zstruct._upper + 1) - zstruct._lower) / it->max) * it->value;
        pixBottom = zstruct._lower - 1;
        zeroPoint = 0;
      } else {
        if (definitelyLessThan(it->min, 0.0) &&
            definitelyGreaterThan(it->max,           0.0) &&
            definitelyGreaterThan(it->max - it->min, 0.01)) { // Zero-point is used
          zeroPoint = (it->min * -1.0) / ((it->max - it->min) / (1.0 * ((zstruct._upper + 1) - zstruct._lower)));
        } else {
          zeroPoint = 0;
        }
        pixTop    = zstruct._lower + zeroPoint + (((zstruct._upper + 1) - zstruct._lower) / (it->max - it->min)) * it->value;
        pixBottom = zstruct._lower + zeroPoint;

        if (definitelyLessThan(it->value, 0.0)) {
          std::swap(pixTop, pixBottom);
        }
      }

      if (it->direction == 1) { // Left to right display: Flip values within the lower/upper range
        pixBottom = zstruct._upper - (pixBottom - zstruct._lower);
        pixTop    = zstruct._lower + (zstruct._upper - pixTop);
        std::swap(pixBottom, pixTop);
        zeroPoint = zstruct._upper - zstruct._lower - zeroPoint + (zeroPoint == 0 ? 1 : 0);
      }
      #  ifdef P104_DEBUG_DEV

      if (logAllText && loglevelActiveFor(LOG_LEVEL_INFO)) {
        log += F(" B: ");
        log += pixBottom;
        log += F(" T: ");
        log += pixTop;
        log += F(" Z: ");
        log += zeroPoint;
      }
      #  endif // ifdef P104_DEBUG_DEV
      drawOneBarGraph(zstruct._lower, zstruct._upper, pixBottom, pixTop, zeroPoint, barWidth, it->barType, row);
      row += barWidth;                 // Next set of rows
      delay(0);                        // Leave some breathingroom
    }

    for (; row < 8; row++) {           // Clear unused rows
      for (uint8_t col = zstruct._lower; col <= zstruct._upper; col++) {
        pM->setPoint(row, col, false); // all off

        if (col % 16 == 0) { delay(0); }
      }
      delay(0); // Leave some breathingroom
    }
    #  ifdef P104_DEBUG

    if (logAllText && loglevelActiveFor(LOG_LEVEL_INFO)) {
      addLogMove(LOG_LEVEL_INFO, log);
    }
    #  endif // ifdef P104_DEBUG
    modulesOnOff(zstruct._startModule, zstruct._startModule + zstruct.size - 1, MD_MAX72XX::MD_ON); // Continue updates on modules
  }
}

# endif // ifdef P104_USE_BAR_GRAPH

# ifdef P104_USE_DOT_SET
void P104_data_struct::displayDots(uint8_t                 zone,
                                   const P104_zone_struct& zstruct,
                                   const String          & dots) {
  if ((nullptr == P) || (nullptr == pM) || dots.isEmpty()) { return; }
  {
    uint8_t idx = 0;
    String  sRow;
    String  sCol;
    String  sOn_off;
    bool    on_off = true;
    modulesOnOff(zstruct._startModule, zstruct._startModule + zstruct.size - 1, MD_MAX72XX::MD_OFF); // Stop updates on modules
    P->setIntensity(zstruct.zone - 1, zstruct.brightness);                                           // don't forget to set the brightness
    sRow    = parseString(dots, idx + 1);
    sCol    = parseString(dots, idx + 2);
    sOn_off = parseString(dots, idx + 3);

    while (!sRow.isEmpty() && !sCol.isEmpty()) {
      on_off = true; // Default On

      int32_t row;
      int32_t col;
      if (validIntFromString(sRow, row) &&
          validIntFromString(sCol, col) &&
          (row > 0) && ((row - 1) < 8) &&
          (col > 0) && ((col - 1) <= (zstruct._upper - zstruct._lower))) { // Valid coordinates?
        if (equals(sOn_off, F("0"))) {                                     // Dot On is the default
          on_off = false;
          idx++;                                                           // 3rd argument used
        }
        pM->setPoint(row - 1, zstruct._upper - (col - 1), on_off);         // Reverse layout
      }
      idx += 2;                                                            // Skip to next argument set

      if (idx % 16 == 0) { delay(0); }
      sRow    = parseString(dots, idx + 1);
      sCol    = parseString(dots, idx + 2);
      sOn_off = parseString(dots, idx + 3);
    }

    modulesOnOff(zstruct._startModule, zstruct._startModule + zstruct.size - 1, MD_MAX72XX::MD_ON); // Continue updates on modules
  }
}

# endif // ifdef P104_USE_DOT_SET

/**************************************************
 * Check if an animation is available in the current build
 *************************************************/
bool isAnimationAvailable(uint8_t animation, bool noneIsAllowed = false) {
  textEffect_t selection = static_cast<textEffect_t>(animation);

  switch (selection) {
    case PA_NO_EFFECT:
    {
      return noneIsAllowed;
    }
    case PA_PRINT:
    case PA_SCROLL_UP:
    case PA_SCROLL_DOWN:
    case PA_SCROLL_LEFT:
    case PA_SCROLL_RIGHT:
    {
      return true;
    }
    # if ENA_SPRITE
    case PA_SPRITE:
    {
      return true;
    }
    # endif // ENA_SPRITE
    # if ENA_MISC
    case PA_SLICE:
    case PA_MESH:
    case PA_FADE:
    case PA_DISSOLVE:
    case PA_BLINDS:
    case PA_RANDOM:
    {
      return true;
    }
    # endif // ENA_MISC
    # if ENA_WIPE
    case PA_WIPE:
    case PA_WIPE_CURSOR:
    {
      return true;
    }
    # endif // ENA_WIPE
    # if ENA_SCAN
    case PA_SCAN_HORIZ:
    case PA_SCAN_HORIZX:
    case PA_SCAN_VERT:
    case PA_SCAN_VERTX:
    {
      return true;
    }
    # endif // ENA_SCAN
    # if ENA_OPNCLS
    case PA_OPENING:
    case PA_OPENING_CURSOR:
    case PA_CLOSING:
    case PA_CLOSING_CURSOR:
    {
      return true;
    }
    # endif // ENA_OPNCLS
    # if ENA_SCR_DIA
    case PA_SCROLL_UP_LEFT:
    case PA_SCROLL_UP_RIGHT:
    case PA_SCROLL_DOWN_LEFT:
    case PA_SCROLL_DOWN_RIGHT:
    {
      return true;
    }
    # endif // ENA_SCR_DIA
    # if ENA_GROW
    case PA_GROW_UP:
    case PA_GROW_DOWN:
    {
      return true;
    }
    # endif // ENA_GROW
    default:
      return false;
  }
}

const char p104_subcommands[] PROGMEM =
  "clear"
  "|update"

  "|txt"
  "|settxt"

# ifdef P104_USE_BAR_GRAPH
  "|bar"
  "|setbar"
# endif // ifdef P104_USE_BAR_GRAPH

# ifdef P104_USE_DOT_SET
  "|dot"
# endif // ifdef P104_USE_DOT_SET

# ifdef P104_USE_COMMANDS
  "|alignment"
  "|anim.in"
  "|anim.out"
  "|brightness"
  "|content"
  "|font"
  "|inverted"
#  if defined(P104_USE_NUMERIC_DOUBLEHEIGHT_FONT) || defined(P104_USE_FULL_DOUBLEHEIGHT_FONT)
  "|layout"
#  endif // if defined(P104_USE_NUMERIC_DOUBLEHEIGHT_FONT) || defined(P104_USE_FULL_DOUBLEHEIGHT_FONT)
  "|offset"
  "|pause"
  "|repeat"
  "|size"
  "|specialeffect"
  "|speed"
# endif // ifdef P104_USE_COMMANDS
;

// Subcommands prefixed by "dotmatrix,"
enum class p104_subcommands_e {
  clear,  // subcommand: clear,<zone> / clear[,all]
  update, // subcommand: update,<zone> / update[,all]

  txt,    // subcommand: [set]txt,<zone>,<text> (only
  settxt, // subcommand: settxt,<zone>,<text> (stores

# ifdef P104_USE_BAR_GRAPH
  bar,    // subcommand: [set]bar,<zone>,<graph-string> (only allowed for zones
  setbar, // subcommand: setbar,<zone>,<graph-string> (stores the graph-string
# endif // ifdef P104_USE_BAR_GRAPH

# ifdef P104_USE_DOT_SET
  dot, // subcommand: dot,<zone>,<r>,<c>[,0][,<r>,<c>[,0]...] to draw
# endif // ifdef P104_USE_DOT_SET

# ifdef P104_USE_COMMANDS
  alignment,     // subcommand: alignment,<zone>,<alignment> (0..3)
  anim_in,       // subcommand: anim.in,<zone>,<animation> (1..)
  anim_out,      // subcommand: anim.out,<zone>,<animation> (0..)
  brightness,    // subcommand: brightness,<zone>,<brightness> (0..15)
  content,       // subcommand: content,<zone>,<contenttype> (0..<P104_CONTENT_count>-1)
  font,          // subcommand: font,<zone>,<font id> (only for incuded font id's)
  inverted,      // subcommand: inverted,<zone>,<invertedstate> (disable/enable)
#  if defined(P104_USE_NUMERIC_DOUBLEHEIGHT_FONT) || defined(P104_USE_FULL_DOUBLEHEIGHT_FONT)
  layout,        // subcommand: layout,<zone>,<layout> (0..2), only when double-height font is available
#  endif // if defined(P104_USE_NUMERIC_DOUBLEHEIGHT_FONT) || defined(P104_USE_FULL_DOUBLEHEIGHT_FONT)
  offset,        // subcommand: offset,<zone>,<size> (0..<size>-1)
  pause,         // subcommand: pause,<zone>,<pause_ms> (0..P104_MAX_SPEED_PAUSE_VALUE)
  repeat,        // subcommand: repeat,<zone>,<repeat_sec> (-1..86400 = 24h)
  size,          // subcommand: size,<zone>,<size> (1..)
  specialeffect, // subcommand: specialeffect,<zone>,<effect> (0..3)
  speed,         // subcommand: speed,<zone>,<speed_ms> (0..P104_MAX_SPEED_PAUSE_VALUE)
# endif // ifdef P104_USE_COMMANDS
};

/*******************************************************
 * handlePluginWrite : process commands
 ******************************************************/
bool P104_data_struct::handlePluginWrite(taskIndex_t   taskIndex,
                                         const String& string) {
  # ifdef P104_USE_COMMANDS
  bool reconfigure = false;
  # endif // ifdef P104_USE_COMMANDS
  bool success         = false;
  const String command = parseString(string, 1);

  if ((nullptr != P) && equals(command, F("dotmatrix"))) { // main command: dotmatrix
    const String subCommand   = parseString(string, 2);
    const int    subCommand_i = GetCommandCode(subCommand.c_str(), p104_subcommands);

    if (subCommand_i != -1) {
      const p104_subcommands_e subcommands_e = static_cast<p104_subcommands_e>(subCommand_i);

      int32_t zoneIndex{};
      const String string4 = parseStringKeepCaseNoTrim(string, 4);
    # ifdef P104_USE_COMMANDS
      int32_t value4{};
      validIntFromString(string4, value4);
    # endif // ifdef P104_USE_COMMANDS

      // Global subcommands

      if ((subcommands_e == p104_subcommands_e::clear) && // subcommand: clear[,all]
          (string4.isEmpty() ||
           string4.equalsIgnoreCase(F("all")))) {
        P->displayClear();
        success = true;
      } else

      if ((subcommands_e == p104_subcommands_e::update) && // subcommand: update[,all]
          (string4.isEmpty() ||
           string4.equalsIgnoreCase(F("all")))) {
        updateZone(0, P104_zone_struct(0));
        success = true;
      }

      // Zone-specific subcommands
      if (validIntFromString(parseString(string, 3), zoneIndex) &&
          (zoneIndex > 0) &&
          (static_cast<size_t>(zoneIndex) <= zones.size())) {
        // subcommands are processed in the same order as they are presented in the UI
        for (auto it = zones.begin(); it != zones.end() && !success; ++it) {
          if ((it->zone == zoneIndex)) { // This zone
            switch (subcommands_e) {
              case p104_subcommands_e::clear:
                // subcommand: clear,<zone>
              {
                P->displayClear(zoneIndex - 1);
                success = true;
                break;
              }

              case p104_subcommands_e::update:
                // subcommand: update,<zone>
              {
                updateZone(zoneIndex, *it);
                success = true;
                break;
              }

          # ifdef P104_USE_COMMANDS

              case p104_subcommands_e::size:
                // subcommand: size,<zone>,<size> (1..)
              {
                if ((value4 > 0) &&
                    (value4 <= P104_MAX_MODULES_PER_ZONE))
                {
                  reconfigure = (it->size != value4);
                  it->size    = value4;
                  success     = true;
                }
                break;
              }
          # endif // ifdef P104_USE_COMMANDS

              case p104_subcommands_e::txt:                                                     // subcommand: [set]txt,<zone>,<text> (only
              case p104_subcommands_e::settxt:                                                 // allowed for zones with Text content)
              {
                if ((it->content == P104_CONTENT_TEXT) ||
                    (it->content == P104_CONTENT_TEXT_REV)) {                // no length check, so longer than the UI allows is made
                                                                             // possible
                  if ((subcommands_e == p104_subcommands_e::settxt) &&       // subcommand: settxt,<zone>,<text> (stores
                      (string4.length() <= P104_MAX_TEXT_LENGTH_PER_ZONE)) { // the text in the settings, is not saved)
                    it->text = string4;                                      // Only if not too long, could 'blow up' the
                  }                                                          // settings when saved
                  displayOneZoneText(zoneIndex - 1, *it, string4);
                  success = true;
                }

                break;
              }

          # ifdef P104_USE_COMMANDS

              case p104_subcommands_e::content:
                // subcommand: content,<zone>,<contenttype> (0..<P104_CONTENT_count>-1)
              {
                if ((value4 >= 0) &&
                    (value4 < P104_CONTENT_count))
                {
                  reconfigure = (it->content != value4);
                  it->content = value4;
                  success     = true;
                }
                break;
              }

              case p104_subcommands_e::alignment:
                // subcommand: alignment,<zone>,<alignment> (0..3)
              {
                if ((value4 >= 0) &&
                    (value4 <= static_cast<int>(textPosition_t::PA_RIGHT))) // last item in the enum
                {
                  it->alignment = value4;
                  success       = true;
                }
                break;
              }

              case p104_subcommands_e::anim_in:
                // subcommand: anim.in,<zone>,<animation> (1..)
              {
                if (isAnimationAvailable(value4)) {
                  it->animationIn = value4;
                  success         = true;
                }
                break;
              }

              case p104_subcommands_e::speed:
                // subcommand: speed,<zone>,<speed_ms> (0..P104_MAX_SPEED_PAUSE_VALUE)
              {
                if ((value4 >= 0) &&
                    (value4 <= P104_MAX_SPEED_PAUSE_VALUE))
                {
                  it->speed = value4;
                  success   = true;
                }
                break;
              }

              case p104_subcommands_e::anim_out:
                // subcommand: anim.out,<zone>,<animation> (0..)
              {
                if (isAnimationAvailable(value4, true))
                {
                  it->animationOut = value4;
                  success          = true;
                }
                break;
              }

              case p104_subcommands_e::pause:
                // subcommand: pause,<zone>,<pause_ms> (0..P104_MAX_SPEED_PAUSE_VALUE)
              {
                if ((value4 >= 0) &&
                    (value4 <= P104_MAX_SPEED_PAUSE_VALUE))
                {
                  it->pause = value4;
                  success   = true;
                }
                break;
              }

              case p104_subcommands_e::font:
                // subcommand: font,<zone>,<font id> (only for incuded font id's)
              {
                if (
                  (value4 == 0)
                #  ifdef P104_USE_NUMERIC_DOUBLEHEIGHT_FONT
                  || (value4 == P104_DOUBLE_HEIGHT_FONT_ID)
                #  endif // ifdef P104_USE_NUMERIC_DOUBLEHEIGHT_FONT
                #  ifdef P104_USE_FULL_DOUBLEHEIGHT_FONT
                  || (value4 == P104_FULL_DOUBLEHEIGHT_FONT_ID)
                #  endif // ifdef P104_USE_FULL_DOUBLEHEIGHT_FONT
                #  ifdef P104_USE_VERTICAL_FONT
                  || (value4 == P104_VERTICAL_FONT_ID)
                #  endif // ifdef P104_USE_VERTICAL_FONT
                #  ifdef P104_USE_EXT_ASCII_FONT
                  || (value4 == P104_EXT_ASCII_FONT_ID)
                #  endif // ifdef P104_USE_EXT_ASCII_FONT
                #  ifdef P104_USE_ARABIC_FONT
                  || (value4 == P104_ARABIC_FONT_ID)
                #  endif // ifdef P104_USE_ARABIC_FONT
                #  ifdef P104_USE_GREEK_FONT
                  || (value4 == P104_GREEK_FONT_ID)
                #  endif // ifdef P104_USE_GREEK_FONT
                #  ifdef P104_USE_KATAKANA_FONT
                  || (value4 == P104_KATAKANA_FONT_ID)
                #  endif // ifdef P104_USE_KATAKANA_FONT
                  )
                {
                  reconfigure = (it->font != value4);
                  it->font    = value4;
                  success     = true;
                }
                break;
              }

              case p104_subcommands_e::inverted:
                // subcommand: inverted,<zone>,<invertedstate> (disable/enable)
              {
                if ((value4 >= 0) &&
                    (value4 <= 1))
                {
                  reconfigure  = (it->inverted != value4);
                  it->inverted = value4;
                  success      = true;
                }
                break;
              }

          #  if defined(P104_USE_NUMERIC_DOUBLEHEIGHT_FONT) || defined(P104_USE_FULL_DOUBLEHEIGHT_FONT)

              case p104_subcommands_e::layout:
                // subcommand: layout,<zone>,<layout> (0..2), only when double-height font is available
              {
                if ((value4 >= 0) &&
                    (value4 <= P104_LAYOUT_DOUBLE_LOWER))
                {
                  reconfigure = (it->layout != value4);
                  it->layout  = value4;
                  success     = true;
                }
                break;
              }
          #  endif // if defined(P104_USE_NUMERIC_DOUBLEHEIGHT_FONT) || defined(P104_USE_FULL_DOUBLEHEIGHT_FONT)

              case p104_subcommands_e::specialeffect:
                // subcommand: specialeffect,<zone>,<effect> (0..3)
              {
                if ((value4 >= 0) &&
                    (value4 <= P104_SPECIAL_EFFECT_BOTH))
                {
                  reconfigure       = (it->specialEffect != value4);
                  it->specialEffect = value4;
                  success           = true;
                }
                break;
              }

              case p104_subcommands_e::offset:
                // subcommand: offset,<zone>,<size> (0..<size>-1)
              {
                if ((value4 >= 0) &&
                    (value4 < P104_MAX_MODULES_PER_ZONE) &&
                    (value4 < it->size))
                {
                  reconfigure = (it->offset != value4);
                  it->offset  = value4;
                  success     = true;
                }
                break;
              }

              case p104_subcommands_e::brightness:
                // subcommand: brightness,<zone>,<brightness> (0..15)
              {
                if ((value4 >= 0) &&
                    (value4 <= P104_BRIGHTNESS_MAX))
                {
                  it->brightness = value4;
                  P->setIntensity(zoneIndex - 1, it->brightness); // Change brightness immediately
                  success = true;
                }
                break;
              }

              case p104_subcommands_e::repeat:
                // subcommand: repeat,<zone>,<repeat_sec> (-1..86400 = 24h)
              {
                if ((value4 >= -1) &&
                    (value4 <= P104_MAX_REPEATDELAY_VALUE))
                {
                  it->repeatDelay = value4;
                  success         = true;

                  if (it->repeatDelay > -1) {
                    it->_repeatTimer = millis();
                  }
                }
                break;
              }
          # endif // ifdef P104_USE_COMMANDS

          # ifdef P104_USE_BAR_GRAPH

              case p104_subcommands_e::bar:                                  // subcommand: [set]bar,<zone>,<graph-string> (only allowed for
              // zones
              case p104_subcommands_e::setbar:                               // with Bargraph content) no length check, so longer than the
                                                                             // UI allows is made possible
              {
                if (it->content == P104_CONTENT_BAR_GRAPH) {
                  if ((subcommands_e == p104_subcommands_e::setbar) &&       // subcommand: setbar,<zone>,<graph-string> (stores the
                                                                             // graph-string
                      (string4.length() <= P104_MAX_TEXT_LENGTH_PER_ZONE)) { // in the settings, is not saved)
                    it->text = string4;                                      // Only if not too long, could 'blow up' the settings when
                                                                             // saved
                  }
                  displayBarGraph(zoneIndex - 1, *it, string4);
                  success = true;
                }
                break;
              }
          # endif // ifdef P104_USE_BAR_GRAPH

          # ifdef P104_USE_DOT_SET

              case p104_subcommands_e::dot:
                // subcommand: dot,<zone>,<r>,<c>[,0][,<r>,<c>[,0]...] to draw
              {
                displayDots(zoneIndex - 1, *it, parseStringToEnd(string, 4)); // dots at row/column, add ,0 to turn a dot off
                success = true;
                break;
              }
          # endif // ifdef P104_USE_DOT_SET
            }

            // FIXME TD-er: success is always false here. Maybe this must be done outside the for-loop?
            if (success) { // Reset the repeat timer
              if (it->repeatDelay > -1) {
                it->_repeatTimer = millis();
              }
            }
          }
        }
      }
    }
  }

  # ifdef P104_USE_COMMANDS

  if (reconfigure) {
    configureZones(); // Re-initialize
    success = true;   // Successful
  }
  # endif // ifdef P104_USE_COMMANDS

  if (loglevelActiveFor(LOG_LEVEL_INFO)) {
    String log;

    if (log.reserve(34 + string.length())) {
      log = F("dotmatrix: command ");

      if (!success) { log += F("NOT "); }
      log += F("succesful: ");
      log += string;
      addLogMove(LOG_LEVEL_INFO, log);
    }
  }

  return success; // Default: unknown command
}

int8_t P104_data_struct::getTime(char *psz,
                                 bool  seconds,
                                 bool  colon,
                                 bool  time12h,
                                 bool  timeAmpm) {
  uint16_t h, M, s;
  String   ampm;

  # ifdef P104_USE_DATETIME_OPTIONS

  if (time12h) {
    if (timeAmpm) {
      ampm = (node_time.hour() >= 12 ? F("p") : F("a"));
    }
    h = node_time.hour() % 12;

    if (h == 0) { h = 12; }
  } else
  # endif // ifdef P104_USE_DATETIME_OPTIONS
  {
    h = node_time.hour();
  }
  M = node_time.minute();

  if (!seconds) {
    sprintf_P(psz, PSTR("%02d%c%02d%s"), h, (colon ? ':' : ' '), M, ampm.c_str());
  } else {
    s = node_time.second();
    sprintf_P(psz, PSTR("%02d%c%02d %02d%s"), h, (colon ? ':' : ' '), M, s, ampm.c_str());
  }
  return M;
}

void P104_data_struct::getDate(char           *psz,
                               bool            showYear,
                               bool            fourDgt
                               # ifdef         P104_USE_DATETIME_OPTIONS
                               , const uint8_t dateFmt
                               , const uint8_t dateSep
                               # endif // ifdef P104_USE_DATETIME_OPTIONS
                               ) {
  uint16_t d, m, y;
  const uint16_t year = node_time.year() - (fourDgt ? 0 : 2000);

  # ifdef P104_USE_DATETIME_OPTIONS
  const String separators = F(" /-.");
  const char   sep        = separators[dateSep];
  # else // ifdef P104_USE_DATETIME_OPTIONS
  const char sep = ' ';
  # endif // ifdef P104_USE_DATETIME_OPTIONS

  d = node_time.day();
  m = node_time.month();
  y = year;
  # ifdef P104_USE_DATETIME_OPTIONS

  if (showYear) {
    switch (dateFmt) {
      case P104_DATE_FORMAT_US:
        d = node_time.month();
        m = node_time.day();
        y = year;
        break;
      case P104_DATE_FORMAT_JP:
        d = year;
        m = node_time.month();
        y = node_time.day();
        break;
    }
  } else {
    if ((dateFmt == P104_DATE_FORMAT_US) ||
        (dateFmt == P104_DATE_FORMAT_JP)) {
      std::swap(d, m);
    }
  }
  # endif // ifdef P104_USE_DATETIME_OPTIONS

  if (showYear) {
    sprintf_P(psz, PSTR("%02d%c%02d%c%02d"), d, sep, m, sep, y); // %02d will expand to 04 when needed
  } else {
    sprintf_P(psz, PSTR("%02d%c%02d"), d, sep, m);
  }
}

uint8_t P104_data_struct::getDateTime(char           *psz,
                                      bool            colon,
                                      bool            time12h,
                                      bool            timeAmpm,
                                      bool            fourDgt
                                      # ifdef         P104_USE_DATETIME_OPTIONS
                                      , const uint8_t dateFmt
                                      , const uint8_t dateSep
                                      # endif // ifdef P104_USE_DATETIME_OPTIONS
                                      ) {
  String   ampm;
  uint16_t d, M, y;
  uint8_t  h, m;
  const uint16_t year = node_time.year() - (fourDgt ? 0 : 2000);

  # ifdef P104_USE_DATETIME_OPTIONS
  const String separators = F(" /-.");
  const char   sep        = separators[dateSep];
  # else // ifdef P104_USE_DATETIME_OPTIONS
  const char sep = ' ';
  # endif // ifdef P104_USE_DATETIME_OPTIONS

  # ifdef P104_USE_DATETIME_OPTIONS

  if (time12h) {
    if (timeAmpm) {
      ampm = (node_time.hour() >= 12 ? F("p") : F("a"));
    }
    h = node_time.hour() % 12;

    if (h == 0) { h = 12; }
  } else
  # endif // ifdef P104_USE_DATETIME_OPTIONS
  {
    h = node_time.hour();
  }
  M = node_time.minute();

  # ifdef P104_USE_DATETIME_OPTIONS

  switch (dateFmt) {
    case P104_DATE_FORMAT_US:
      d = node_time.month();
      m = node_time.day();
      y = year;
      break;
    case P104_DATE_FORMAT_JP:
      d = year;
      m = node_time.month();
      y = node_time.day();
      break;
    default:
  # endif // ifdef P104_USE_DATETIME_OPTIONS
  d = node_time.day();
  m = node_time.month();
  y = year;
  # ifdef P104_USE_DATETIME_OPTIONS
}

  # endif // ifdef P104_USE_DATETIME_OPTIONS
  sprintf_P(psz, PSTR("%02d%c%02d%c%02d %02d%c%02d%s"), d, sep, m, sep, y, h, (colon ? ':' : ' '), M, ampm.c_str()); // %02d will expand to
                                                                                                                     // 04 when needed
  return M;
}

# if defined(P104_USE_NUMERIC_DOUBLEHEIGHT_FONT) || defined(P104_USE_FULL_DOUBLEHEIGHT_FONT)
void P104_data_struct::createHString(String& string) {
  const uint16_t stringLen = string.length();

  for (uint16_t i = 0; i < stringLen; i++) {
    string[i] |= 0x80; // use 'high' part of the font, by adding 0x80
  }
}

# endif // if defined(P104_USE_NUMERIC_DOUBLEHEIGHT_FONT) || defined(P104_USE_FULL_DOUBLEHEIGHT_FONT)

void P104_data_struct::reverseStr(String& str) {
  const uint16_t n = str.length();

  // Swap characters starting from two corners
  for (uint16_t i = 0; i < n / 2; i++) {
    std::swap(str[i], str[n - i - 1]);
  }
}

/************************************************************************
 * execute all PLUGIN_ONE_PER_SECOND tasks
 ***********************************************************************/
bool P104_data_struct::handlePluginOncePerSecond(struct EventStruct *event) {
  if (nullptr == P) { return false; }
  bool redisplay = false;
  bool success   = false;

  # ifdef P104_USE_DATETIME_OPTIONS
  bool useFlasher = !bitRead(P104_CONFIG_DATETIME, P104_CONFIG_DATETIME_FLASH);
  bool time12h    = bitRead(P104_CONFIG_DATETIME,  P104_CONFIG_DATETIME_12H);
  bool timeAmpm   = bitRead(P104_CONFIG_DATETIME,  P104_CONFIG_DATETIME_AMPM);
  bool year4dgt   = bitRead(P104_CONFIG_DATETIME, P104_CONFIG_DATETIME_YEAR4DGT);
  # else // ifdef P104_USE_DATETIME_OPTIONS
  bool useFlasher = true;
  bool time12h    = false;
  bool timeAmpm   = false;
  bool year4dgt   = false;
  # endif // ifdef P104_USE_DATETIME_OPTIONS
  bool newFlasher = !flasher && useFlasher;

  for (auto it = zones.begin(); it != zones.end(); ++it) {
    redisplay = false;

    if (P->getZoneStatus(it->zone - 1)) { // Animations done?
      switch (it->content) {
        case P104_CONTENT_TIME:           // time
        case P104_CONTENT_TIME_SEC:       // time sec
        {
          bool   useSeconds = (it->content == P104_CONTENT_TIME_SEC);
          int8_t m          = getTime(szTimeL, useSeconds, flasher || !useFlasher, time12h, timeAmpm);
          flasher          = newFlasher;
          redisplay        = useFlasher || useSeconds || (it->_lastChecked != m);
          it->_lastChecked = m;
          break;
        }
        case P104_CONTENT_DATE4: // date/4
        case P104_CONTENT_DATE6: // date/6
        {
          if (it->_lastChecked != node_time.day()) {
            getDate(szTimeL,
                    it->content != P104_CONTENT_DATE4,
                    year4dgt
                    # ifdef P104_USE_DATETIME_OPTIONS
                    , get4BitFromUL(P104_CONFIG_DATETIME, P104_CONFIG_DATETIME_FORMAT)
                    , get4BitFromUL(P104_CONFIG_DATETIME, P104_CONFIG_DATETIME_SEP_CHAR)
                    # endif // ifdef P104_USE_DATETIME_OPTIONS
                    );
            redisplay        = true;
            it->_lastChecked = node_time.day();
          }
          break;
        }
        case P104_CONTENT_DATE_TIME: // date-time/9
        {
          int8_t m = getDateTime(szTimeL,
                                 flasher || !useFlasher,
                                 time12h,
                                 timeAmpm,
                                 year4dgt
                                 # ifdef P104_USE_DATETIME_OPTIONS
                                 , get4BitFromUL(P104_CONFIG_DATETIME, P104_CONFIG_DATETIME_FORMAT)
                                 , get4BitFromUL(P104_CONFIG_DATETIME, P104_CONFIG_DATETIME_SEP_CHAR)
                                 # endif // ifdef P104_USE_DATETIME_OPTIONS
                                 );
          flasher          = newFlasher;
          redisplay        = useFlasher || (it->_lastChecked != m);
          it->_lastChecked = m;
          break;
        }
        default:
          break;
      }

      if (redisplay) {
        displayOneZoneText(it->zone - 1, *it, String(szTimeL));
        P->displayReset(it->zone - 1);

        if (it->repeatDelay > -1) {
          it->_repeatTimer = millis();
        }
      }
    }
    delay(0); // Leave some breathingroom
  }

  if (redisplay) {
    // synchronise the start
    P->synchZoneStart();
  }
  return redisplay || success;
}

/***************************************************
 * restart a zone if the repeat delay (if any) has passed
 **************************************************/
void P104_data_struct::checkRepeatTimer(uint8_t z) {
  if (nullptr == P) { return; }
  bool handled = false;

  for (auto it = zones.begin(); it != zones.end() && !handled; ++it) {
    if (it->zone == z + 1) {
      handled = true;

      if ((it->repeatDelay > -1) && (timePassedSince(it->_repeatTimer) >= (it->repeatDelay - 1) * 1000)) { // Compensated for the '1' in
                                                                                                           // PLUGIN_ONE_PER_SECOND
        # ifdef P104_DEBUG

        if (logAllText && loglevelActiveFor(LOG_LEVEL_INFO)) {
          String log;
          log.reserve(51);
          log  = F("dotmatrix: Repeat zone: ");
          log += it->zone;
          log += F(" delay: ");
          log += it->repeatDelay;
          log += F(" (");
          log += (timePassedSince(it->_repeatTimer) / 1000.0f); // Decimals can be useful here
          log += ')';
          addLogMove(LOG_LEVEL_INFO, log);
        }
        # endif // ifdef P104_DEBUG

        if ((it->content == P104_CONTENT_TEXT) ||
            (it->content == P104_CONTENT_TEXT_REV)) {
          displayOneZoneText(it->zone - 1, *it, sZoneInitial[it->zone - 1]); // Re-send last displayed text
          P->displayReset(it->zone - 1);
        }

        if ((it->content == P104_CONTENT_TIME) ||
            (it->content == P104_CONTENT_TIME_SEC) ||
            (it->content == P104_CONTENT_DATE4) ||
            (it->content == P104_CONTENT_DATE6) ||
            (it->content == P104_CONTENT_DATE_TIME)) {
          it->_lastChecked = -1; // Invalidate so next run will re-display the date/time
        }
        # ifdef P104_USE_BAR_GRAPH

        if (it->content == P104_CONTENT_BAR_GRAPH) {
          displayBarGraph(it->zone - 1, *it, sZoneInitial[it->zone - 1]); // Re-send last displayed bar graph
        }
        # endif // ifdef P104_USE_BAR_GRAPH
        it->_repeatTimer = millis();
      }
    }
    delay(0); // Leave some breathingroom
  }
}

/***************************************
 * saveSettings gather the zones data from the UI and store in customsettings
 **************************************/
bool P104_data_struct::saveSettings() {
  error = String(); // Clear

  # ifdef P104_DEBUG_DEV

  if (loglevelActiveFor(LOG_LEVEL_INFO)) {
    addLogMove(LOG_LEVEL_INFO, concat(F("P104: saving zones, count: "), expectedZones));
  }
  # endif // ifdef P104_DEBUG_DEV

  uint8_t index      = 0;
  uint8_t action     = P104_ACTION_NONE;
  uint8_t zoneIndex  = 0;
  int8_t  zoneOffset = 0;

  zones.clear(); // Start afresh

  for (uint8_t zCounter = 0; zCounter < expectedZones; zCounter++) {
    # ifdef P104_USE_ZONE_ACTIONS
    action = getFormItemIntCustomArgName(index + P104_OFFSET_ACTION);

    if (((action == P104_ACTION_ADD_ABOVE) && (zoneOrder == 0)) ||
        ((action == P104_ACTION_ADD_BELOW) && (zoneOrder == 1))) {
      zones.push_back(P104_zone_struct(0));
      zoneOffset++;
      #  ifdef P104_DEBUG_DEV

      if (loglevelActiveFor(LOG_LEVEL_INFO)) {
        addLogMove(LOG_LEVEL_INFO, concat(F("P104: insert before zone: "), zoneIndex + 1));
      }
      #  endif // ifdef P104_DEBUG_DEV
    }
    # endif    // ifdef P104_USE_ZONE_ACTIONS
    zoneIndex = zCounter + zoneOffset;

    if (action == P104_ACTION_DELETE) {
      zoneOffset--;
    } else {
      # ifdef P104_DEBUG_DEV

      if (loglevelActiveFor(LOG_LEVEL_INFO)) {
        addLogMove(LOG_LEVEL_INFO, concat(F("P104: read zone: "), zoneIndex + 1));
      }
      # endif // ifdef P104_DEBUG_DEV
      zones.push_back(P104_zone_struct(zoneIndex + 1));

      for (uint8_t i = 0; i < P104_OFFSET_COUNT; ++i) {
        // for newly added zone, use defaults
        const bool mustCheckSize = 
          (i == P104_OFFSET_BRIGHTNESS) || 
          (i == P104_OFFSET_REPEATDELAY);
        if (!mustCheckSize || zones[zoneIndex].size != 0) {          
          if (i == P104_OFFSET_TEXT) {
            zones[zoneIndex].text = wrapWithQuotes(webArg(getPluginCustomArgName(index + P104_OFFSET_TEXT)));
          } else {
            zones[zoneIndex].setIntValue(i, getFormItemIntCustomArgName(index + i));
          }
        }
      }
    }
    # ifdef P104_DEBUG_DEV

    if (loglevelActiveFor(LOG_LEVEL_INFO)) {
      addLogMove(LOG_LEVEL_INFO, concat(F("P104: add zone: "), zoneIndex + 1));
    }
    # endif // ifdef P104_DEBUG_DEV

    # ifdef P104_USE_ZONE_ACTIONS

    if (((action == P104_ACTION_ADD_BELOW) && (zoneOrder == 0)) ||
        ((action == P104_ACTION_ADD_ABOVE) && (zoneOrder == 1))) {
      zones.push_back(P104_zone_struct(0));
      zoneOffset++;
      #  ifdef P104_DEBUG_DEV

      if (loglevelActiveFor(LOG_LEVEL_INFO)) {
        addLogMove(LOG_LEVEL_INFO, concat(F("P104: insert after zone: "), zoneIndex + 2));
      }
      #  endif // ifdef P104_DEBUG_DEV
    }
    # endif    // ifdef P104_USE_ZONE_ACTIONS

    index += P104_OFFSET_COUNT;
    delay(0);
  }

  uint16_t bufferSize;
  int saveOffset = 0;

  numDevices = 0;                      // Count the number of connected display units

  bufferSize = P104_CONFIG_VERSION_V2; // Save special marker that we're using V2 settings
  // This write is counting
  error      += SaveToFile(SettingsType::Enum::CustomTaskSettings_Type, taskIndex, (uint8_t *)&bufferSize, sizeof(bufferSize), saveOffset);
  saveOffset += sizeof(bufferSize);

  String zbuffer;

  // 47 total + (max) 100 characters for it->text requires a buffer of ~150 (P104_SETTINGS_BUFFER_V2), but only the required length is
  // stored with the length prefixed
  if (zbuffer.reserve(P104_SETTINGS_BUFFER_V2 + 2)) {
    for (auto it = zones.begin(); it != zones.end() && error.length() == 0; ++it) {
      // WARNING: Order of values should match the numeric order of P104_OFFSET_* values
      zbuffer.clear();
      for (uint8_t i = 0; i < P104_OFFSET_COUNT; ++i) {
        if (i == P104_OFFSET_TEXT) {
          zbuffer += it->text;
          zbuffer += '\x01';
        } else {
          int32_t value{};
          if (it->getIntValue(i, value)) {
            zbuffer += value;
            zbuffer += '\x01';
          }
        }
      }

      numDevices += (it->size != 0 ? it->size : 1) + it->offset;                                // Count corrected for newly added zones

      if (saveOffset + zbuffer.length() + (sizeof(bufferSize) * 2) > (DAT_TASKS_CUSTOM_SIZE)) { // Detect ourselves if we've reached the
        error.reserve(55);                                                                      // high-water mark
        error += F("Total combination of Zones & text too long to store.\n");
        addLogMove(LOG_LEVEL_ERROR, error);
      } else {
        // Store length of buffer
        bufferSize = zbuffer.length();

        // As we write in parts, only count as single write.
        if (RTC.flashDayCounter > 0) {
          RTC.flashDayCounter--;
        }
        error += SaveToFile(SettingsType::Enum::CustomTaskSettings_Type,
                            taskIndex,
                            (uint8_t *)&bufferSize,
                            sizeof(bufferSize),
                            saveOffset);
        saveOffset += sizeof(bufferSize);

        // As we write in parts, only count as single write.
        if (RTC.flashDayCounter > 0) {
          RTC.flashDayCounter--;
        }
        error += SaveToFile(SettingsType::Enum::CustomTaskSettings_Type,
                            taskIndex,
                            (uint8_t *)zbuffer.c_str(),
                            bufferSize,
                            saveOffset);
        saveOffset += bufferSize;

        # ifdef P104_DEBUG_DEV

        if (loglevelActiveFor(LOG_LEVEL_INFO)) {
          addLogMove(LOG_LEVEL_INFO, strformat(F("P104: saveSettings zone: %d bufferSize: %d offset: %d"),
                                               it->zone, bufferSize, saveOffset));
          zbuffer.replace(P104_FIELD_SEP, P104_FIELD_DISP);
          addLog(LOG_LEVEL_INFO, zbuffer);
        }
        # endif // ifdef P104_DEBUG_DEV
      }

      delay(0);
    }

    // Store an End-of-settings marker == 0
    bufferSize = 0u;

    // This write is counting
    SaveToFile(SettingsType::Enum::CustomTaskSettings_Type, taskIndex, (uint8_t *)&bufferSize, sizeof(bufferSize), saveOffset);

    if (numDevices > 255) {
      error += strformat(F("More than 255 modules configured (%u)\n"), numDevices);
    }
  } else {
    addLog(LOG_LEVEL_ERROR, F("DOTMATRIX: Can't allocate string for saving settings, insufficient memory!"));
    return false; // Don't continue
  }

  return error.isEmpty();
}

/**************************************************************
* webform_load
**************************************************************/
bool P104_data_struct::webform_load(struct EventStruct *event) {
  {                                       // Hardware types
    # define P104_hardwareTypeCount 8
    const __FlashStringHelper *hardwareTypes[P104_hardwareTypeCount] = {
      F("Generic (DR:0, CR:1, RR:0)"),    // 010
      F("Parola (DR:1, CR:1, RR:0)"),     // 110
      F("FC16 (DR:1, CR:0, RR:0)"),       // 100
      F("IC Station (DR:1, CR:1, RR:1)"), // 111
      F("Other 1 (DR:0, CR:0, RR:0)"),    // 000
      F("Other 2 (DR:0, CR:0, RR:1)"),    // 001
      F("Other 3 (DR:0, CR:1, RR:1)"),    // 011
      F("Other 4 (DR:1, CR:0, RR:1)")     // 101
    };
    constexpr int hardwareOptions[P104_hardwareTypeCount] = {
      static_cast<int>(MD_MAX72XX::moduleType_t::GENERIC_HW),
      static_cast<int>(MD_MAX72XX::moduleType_t::PAROLA_HW),
      static_cast<int>(MD_MAX72XX::moduleType_t::FC16_HW),
      static_cast<int>(MD_MAX72XX::moduleType_t::ICSTATION_HW),
      static_cast<int>(MD_MAX72XX::moduleType_t::DR0CR0RR0_HW),
      static_cast<int>(MD_MAX72XX::moduleType_t::DR0CR0RR1_HW),
      static_cast<int>(MD_MAX72XX::moduleType_t::DR0CR1RR1_HW),
      static_cast<int>(MD_MAX72XX::moduleType_t::DR1CR0RR1_HW)
    };
    addFormSelector(F("Hardware type"),
                    F("hardware"),
                    P104_hardwareTypeCount,
                    hardwareTypes,
                    hardwareOptions,
                    P104_CONFIG_HARDWARETYPE);
    # ifdef P104_ADD_SETTINGS_NOTES
    addFormNote(F("DR = Digits as Rows, CR = Column Reversed, RR = Row Reversed; 0 = no, 1 = yes."));
    # endif // ifdef P104_ADD_SETTINGS_NOTES
  }

  {
    addFormCheckBox(F("Clear display on disable"), F("clrdsp"),
                    bitRead(P104_CONFIG_FLAGS, P104_CONFIG_FLAG_CLEAR_DISABLE));

    addFormCheckBox(F("Log all displayed text (info)"),
                    F("logtxt"),
                    bitRead(P104_CONFIG_FLAGS, P104_CONFIG_FLAG_LOG_ALL_TEXT));
  }

  # ifdef P104_USE_DATETIME_OPTIONS
  {
    addFormSubHeader(F("Content options"));

    addFormCheckBox(F("Clock with flashing colon"), F("clkflash"), !bitRead(P104_CONFIG_DATETIME, P104_CONFIG_DATETIME_FLASH));
    addFormCheckBox(F("Clock 12h display"),         F("clk12h"),   bitRead(P104_CONFIG_DATETIME, P104_CONFIG_DATETIME_12H));
    addFormCheckBox(F("Clock 12h AM/PM indicator"), F("clkampm"),  bitRead(P104_CONFIG_DATETIME, P104_CONFIG_DATETIME_AMPM));
  }
  { // Date format
    const __FlashStringHelper *dateFormats[] = {
      F("Day Month [Year]"),
      F("Month Day [Year] (US-style)"),
      F("[Year] Month Day (Japanese-style)")
    };
    constexpr int dateFormatOptions[] = {
      P104_DATE_FORMAT_EU,
      P104_DATE_FORMAT_US,
      P104_DATE_FORMAT_JP
    };
    addFormSelector(F("Date format"), F("datefmt"),
                    3,
                    dateFormats, dateFormatOptions,
                    get4BitFromUL(P104_CONFIG_DATETIME, P104_CONFIG_DATETIME_FORMAT));
  }
  { // Date separator
    const __FlashStringHelper *dateSeparators[] = {
      F("Space"),
      F("Slash /"),
      F("Dash -"),
      F("Dot <b>.</b>")
    };
    constexpr int dateSeparatorOptions[] = {
      P104_DATE_SEPARATOR_SPACE,
      P104_DATE_SEPARATOR_SLASH,
      P104_DATE_SEPARATOR_DASH,
      P104_DATE_SEPARATOR_DOT
    };
    addFormSelector(F("Date separator"), F("datesep"),
                    4,
                    dateSeparators, dateSeparatorOptions,
                    get4BitFromUL(P104_CONFIG_DATETIME, P104_CONFIG_DATETIME_SEP_CHAR));

    addFormCheckBox(F("Year uses 4 digits"), F("year4dgt"), bitRead(P104_CONFIG_DATETIME, P104_CONFIG_DATETIME_YEAR4DGT));
  }
  # endif // ifdef P104_USE_DATETIME_OPTIONS

  addFormSubHeader(F("Zones"));

  { // Zones
    String zonesList[P104_MAX_ZONES];
    int    zonesOptions[P104_MAX_ZONES];

    for (uint8_t i = 0; i < P104_MAX_ZONES; i++) {
      zonesList[i]    = i + 1;
      zonesOptions[i] = i + 1; // No 0 needed or wanted
    }
    # if defined(P104_USE_TOOLTIPS) || defined(P104_ADD_SETTINGS_NOTES)

    const String zonetip = F("Select between 1 and " STRINGIFY(P104_MAX_ZONES) " zones, changing"
      #  ifdef P104_USE_ZONE_ORDERING
                             " Zones or Zone order"
      #  endif // ifdef P104_USE_ZONE_ORDERING
                             " will save and reload the page.");
    # endif    // if defined(P104_USE_TOOLTIPS) || defined(P104_ADD_SETTINGS_NOTES)
    addFormSelector(F("Zones"), F("zonecnt"), P104_MAX_ZONES, zonesList, zonesOptions, nullptr, P104_CONFIG_ZONE_COUNT, true
                    # ifdef P104_USE_TOOLTIPS
                    , zonetip
                    # endif // ifdef P104_USE_TOOLTIPS
                    );

    # ifdef P104_USE_ZONE_ORDERING
    const String orderTypes[] = {
      F("Numeric order (1..n)"),
      F("Display order (n..1)")
    };
    const int    orderOptions[] = { 0, 1 };
    addFormSelector(F("Zone order"), F("zoneorder"), 2, orderTypes, orderOptions, nullptr,
                    bitRead(P104_CONFIG_FLAGS, P104_CONFIG_FLAG_ZONE_ORDER) ? 1 : 0, true
                    #  ifdef P104_USE_TOOLTIPS
                    , zonetip
                    #  endif // ifdef P104_USE_TOOLTIPS
                    );
    # endif                  // ifdef P104_USE_ZONE_ORDERING
    # ifdef P104_ADD_SETTINGS_NOTES
    addFormNote(zonetip);
    # endif // ifdef P104_ADD_SETTINGS_NOTES
  }
  expectedZones = P104_CONFIG_ZONE_COUNT;

  if (expectedZones == 0) { expectedZones++; } // Minimum of 1 zone

  { // Optionlists and zones table
    const __FlashStringHelper *alignmentTypes[3] = {
      F("Left"),
      F("Center"),
      F("Right")
    };
    const int alignmentOptions[3] = {
      static_cast<int>(textPosition_t::PA_LEFT),
      static_cast<int>(textPosition_t::PA_CENTER),
      static_cast<int>(textPosition_t::PA_RIGHT)
    };


    // Append the numeric value as a reference for the 'anim.in' and 'anim.out' subcommands
    const __FlashStringHelper *animationTypes[] {
      F("None (0)")
      , F("Print (1)")
      , F("Scroll up (2)")
      , F("Scroll down (3)")
      , F("Scroll left * (4)")
      , F("Scroll right * (5)")
    # if ENA_SPRITE
      , F("Sprite (6)")
    # endif // ENA_SPRITE
    # if ENA_MISC
      , F("Slice * (7)")
      , F("Mesh (8)")
      , F("Fade (9)")
      , F("Dissolve (10)")
      , F("Blinds (11)")
      , F("Random (12)")
    # endif // ENA_MISC
    # if ENA_WIPE
      , F("Wipe (13)")
      , F("Wipe w. cursor (14)")
    # endif // ENA_WIPE
    # if ENA_SCAN
      , F("Scan horiz. (15)")
      , F("Scan horiz. cursor (16)")
      , F("Scan vert. (17)")
      , F("Scan vert. cursor (18)")
    # endif // ENA_SCAN
    # if ENA_OPNCLS
      , F("Opening (19)")
      , F("Opening w. cursor (20)")
      , F("Closing (21)")
      , F("Closing w. cursor (22)")
    # endif // ENA_OPNCLS
    # if ENA_SCR_DIA
      , F("Scroll up left * (23)")
      , F("Scroll up right * (24)")
      , F("Scroll down left * (25)")
      , F("Scroll down right * (26)")
    # endif // ENA_SCR_DIA
    # if ENA_GROW
      , F("Grow up (27)")
      , F("Grow down (28)")
    # endif // ENA_GROW
    };

    const int animationOptions[] = {
      static_cast<int>(textEffect_t::PA_NO_EFFECT)
      , static_cast<int>(textEffect_t::PA_PRINT)
      , static_cast<int>(textEffect_t::PA_SCROLL_UP)
      , static_cast<int>(textEffect_t::PA_SCROLL_DOWN)
      , static_cast<int>(textEffect_t::PA_SCROLL_LEFT)
      , static_cast<int>(textEffect_t::PA_SCROLL_RIGHT)
    # if ENA_SPRITE
      , static_cast<int>(textEffect_t::PA_SPRITE)
    # endif // ENA_SPRITE
    # if ENA_MISC
      , static_cast<int>(textEffect_t::PA_SLICE)
      , static_cast<int>(textEffect_t::PA_MESH)
      , static_cast<int>(textEffect_t::PA_FADE)
      , static_cast<int>(textEffect_t::PA_DISSOLVE)
      , static_cast<int>(textEffect_t::PA_BLINDS)
      , static_cast<int>(textEffect_t::PA_RANDOM)
    # endif // ENA_MISC
    # if ENA_WIPE
      , static_cast<int>(textEffect_t::PA_WIPE)
      , static_cast<int>(textEffect_t::PA_WIPE_CURSOR)
    # endif // ENA_WIPE
    # if ENA_SCAN
      , static_cast<int>(textEffect_t::PA_SCAN_HORIZ)
      , static_cast<int>(textEffect_t::PA_SCAN_HORIZX)
      , static_cast<int>(textEffect_t::PA_SCAN_VERT)
      , static_cast<int>(textEffect_t::PA_SCAN_VERTX)
    # endif // ENA_SCAN
    # if ENA_OPNCLS
      , static_cast<int>(textEffect_t::PA_OPENING)
      , static_cast<int>(textEffect_t::PA_OPENING_CURSOR)
      , static_cast<int>(textEffect_t::PA_CLOSING)
      , static_cast<int>(textEffect_t::PA_CLOSING_CURSOR)
    # endif // ENA_OPNCLS
    # if ENA_SCR_DIA
      , static_cast<int>(textEffect_t::PA_SCROLL_UP_LEFT)
      , static_cast<int>(textEffect_t::PA_SCROLL_UP_RIGHT)
      , static_cast<int>(textEffect_t::PA_SCROLL_DOWN_LEFT)
      , static_cast<int>(textEffect_t::PA_SCROLL_DOWN_RIGHT)
    # endif // ENA_SCR_DIA
    # if ENA_GROW
      , static_cast<int>(textEffect_t::PA_GROW_UP)
      , static_cast<int>(textEffect_t::PA_GROW_DOWN)
    # endif // ENA_GROW
    };

    constexpr int animationCount = NR_ELEMENTS(animationOptions);

    delay(0);

    const __FlashStringHelper *fontTypes[] = {
      F("Default (0)")
    # ifdef P104_USE_NUMERIC_DOUBLEHEIGHT_FONT
      , F("Numeric, double height (1)")
    # endif // ifdef P104_USE_NUMERIC_DOUBLEHEIGHT_FONT
    # ifdef P104_USE_FULL_DOUBLEHEIGHT_FONT
      , F("Full, double height (2)")
    # endif // ifdef P104_USE_FULL_DOUBLEHEIGHT_FONT
    # ifdef P104_USE_VERTICAL_FONT
      , F("Vertical (3)")
    # endif // ifdef P104_USE_VERTICAL_FONT
    # ifdef P104_USE_EXT_ASCII_FONT
      , F("Extended ASCII (4)")
      # endif // ifdef P104_USE_EXT_ASCII_FONT
    # ifdef P104_USE_ARABIC_FONT
      , F("Arabic (5)")
    # endif // ifdef P104_USE_ARABIC_FONT
    # ifdef P104_USE_GREEK_FONT
      , F("Greek (6)")
    # endif // ifdef P104_USE_GREEK_FONT
    # ifdef P104_USE_KATAKANA_FONT
      , F("Katakana (7)")
    # endif // ifdef P104_USE_KATAKANA_FONT
    };
    const int fontOptions[] = {
      P104_DEFAULT_FONT_ID
    # ifdef P104_USE_NUMERIC_DOUBLEHEIGHT_FONT
      , P104_DOUBLE_HEIGHT_FONT_ID
    # endif // ifdef P104_USE_NUMERIC_DOUBLEHEIGHT_FONT
    # ifdef P104_USE_FULL_DOUBLEHEIGHT_FONT
      , P104_FULL_DOUBLEHEIGHT_FONT_ID
    # endif // ifdef P104_USE_FULL_DOUBLEHEIGHT_FONT
    # ifdef P104_USE_VERTICAL_FONT
      , P104_VERTICAL_FONT_ID
    # endif // ifdef P104_USE_VERTICAL_FONT
    # ifdef P104_USE_EXT_ASCII_FONT
      , P104_EXT_ASCII_FONT_ID
      # endif // ifdef P104_USE_EXT_ASCII_FONT
    # ifdef P104_USE_ARABIC_FONT
      , P104_ARABIC_FONT_ID
    # endif // ifdef P104_USE_ARABIC_FONT
    # ifdef P104_USE_GREEK_FONT
      , P104_GREEK_FONT_ID
    # endif // ifdef P104_USE_GREEK_FONT
    # ifdef P104_USE_KATAKANA_FONT
      , P104_KATAKANA_FONT_ID
    # endif // ifdef P104_USE_KATAKANA_FONT
    };

    const __FlashStringHelper *layoutTypes[] = {
      F("Standard")
    # if defined(P104_USE_NUMERIC_DOUBLEHEIGHT_FONT) || defined(P104_USE_FULL_DOUBLEHEIGHT_FONT)
      , F("Double, upper")
      , F("Double, lower")
    # endif // if defined(P104_USE_NUMERIC_DOUBLEHEIGHT_FONT) || defined(P104_USE_FULL_DOUBLEHEIGHT_FONT)
    };
    const int layoutOptions[] = {
      P104_LAYOUT_STANDARD
    # if defined(P104_USE_NUMERIC_DOUBLEHEIGHT_FONT) || defined(P104_USE_FULL_DOUBLEHEIGHT_FONT)
      , P104_LAYOUT_DOUBLE_UPPER
      , P104_LAYOUT_DOUBLE_LOWER
    # endif // if defined(P104_USE_NUMERIC_DOUBLEHEIGHT_FONT) || defined(P104_USE_FULL_DOUBLEHEIGHT_FONT)
    };

    const __FlashStringHelper *specialEffectTypes[] = {
      F("None"),
      F("Flip up/down"),
      F("Flip left/right *"),
      F("Flip u/d &amp; l/r *")
    };
    const int specialEffectOptions[] = {
      P104_SPECIAL_EFFECT_NONE,
      P104_SPECIAL_EFFECT_UP_DOWN,
      P104_SPECIAL_EFFECT_LEFT_RIGHT,
      P104_SPECIAL_EFFECT_BOTH
    };

    const __FlashStringHelper *contentTypes[] = {
      F("Text"),
      F("Text reverse"),
      F("Clock (4 mod)"),
      F("Clock sec (6 mod)"),
      F("Date (4 mod)"),
      F("Date yr (6/7 mod)"),
      F("Date/time (9/13 mod)"),
      # ifdef P104_USE_BAR_GRAPH
      F("Bar graph"),
      # endif // ifdef P104_USE_BAR_GRAPH
    };
    const int contentOptions[] {
      P104_CONTENT_TEXT,
      P104_CONTENT_TEXT_REV,
      P104_CONTENT_TIME,
      P104_CONTENT_TIME_SEC,
      P104_CONTENT_DATE4,
      P104_CONTENT_DATE6,
      P104_CONTENT_DATE_TIME,
      # ifdef P104_USE_BAR_GRAPH
      P104_CONTENT_BAR_GRAPH,
      # endif // ifdef P104_USE_BAR_GRAPH
    };
    const __FlashStringHelper *invertedTypes[3] = {
      F("Normal"),
      F("Inverted")
    };
    const int invertedOptions[] = {
      0,
      1
    };
    # ifdef P104_USE_ZONE_ACTIONS
    uint8_t actionCount = 0;
    const __FlashStringHelper *actionTypes[4];
    int actionOptions[4];
    actionTypes[actionCount]   = F("None");
    actionOptions[actionCount] = P104_ACTION_NONE;
    actionCount++;

    if (zones.size() < P104_MAX_ZONES) {
      actionTypes[actionCount]   = F("New above");
      actionOptions[actionCount] = P104_ACTION_ADD_ABOVE;
      actionCount++;
      actionTypes[actionCount]   = F("New below");
      actionOptions[actionCount] = P104_ACTION_ADD_BELOW;
      actionCount++;
    }
    actionTypes[actionCount]   = F("Delete");
    actionOptions[actionCount] = P104_ACTION_DELETE;
    actionCount++;
    # endif // ifdef P104_USE_ZONE_ACTIONS

    delay(0);

    addFormSubHeader(F("Zone configuration"));

    {
      html_table(EMPTY_STRING); // Sub-table

      const __FlashStringHelper *headers[] = {
        F("Zone #&nbsp;"),
        F("Modules"),
        F("Text"),
        F("Content"),
        F("Alignment"),
        F("Animation In/Out"),               // 1st and 2nd row title
        F("Speed/Pause"),                    // 1st and 2nd row title
        F("Font/Layout"),                    // 1st and 2nd row title
        F("Inverted/ Special&nbsp;Effects"), // 1st and 2nd row title
        F("Offset"),
        F("Brightness"),
        F("Repeat (sec)")
      };

      constexpr unsigned nrHeaders = NR_ELEMENTS(headers);
      for (unsigned i = 0; i < nrHeaders; ++i) {
        int width = 0;
        if (i == 2) {
          // "Text" needs a width
          width = 180;
        }
        html_table_header(headers[i], width);
      }
      # ifdef P104_USE_ZONE_ACTIONS
      html_table_header(F(""),       15); // Spacer
      html_table_header(F("Action"), 45);
      # endif // ifdef P104_USE_ZONE_ACTIONS
    }

    uint16_t index;
    int16_t  startZone, endZone;
    int8_t   incrZone = 1;
    # ifdef P104_USE_ZONE_ACTIONS
    uint8_t currentRow = 0;
    # endif // ifdef P104_USE_ZONE_ACTIONS

    # ifdef P104_USE_ZONE_ORDERING

    if (bitRead(P104_CONFIG_FLAGS, P104_CONFIG_FLAG_ZONE_ORDER)) {
      startZone = zones.size() - 1;
      endZone   = -1;
      incrZone  = -1;
    } else
    # endif // ifdef P104_USE_ZONE_ORDERING
    {
      startZone = 0;
      endZone   = zones.size();
    }

    for (int8_t zone = startZone; zone != endZone; zone += incrZone) {
      if (zones[zone].zone <= expectedZones) {
        index = (zones[zone].zone - 1) * P104_OFFSET_COUNT;

        html_TR_TD(); // All columns use max. width available
        addHtml(F("&nbsp;"));
        addHtmlInt(zones[zone].zone);

        html_TD(); // Modules
        addNumericBox(getPluginCustomArgName(index + P104_OFFSET_SIZE), zones[zone].size, 1, P104_MAX_MODULES_PER_ZONE);

        html_TD(); // Text
        addTextBox(getPluginCustomArgName(index + P104_OFFSET_TEXT),
                   zones[zone].text,
                   P104_MAX_TEXT_LENGTH_PER_ZONE,
                   false,
                   false,
                   EMPTY_STRING,
                   F(""));

        html_TD(); // Content
        addSelector(getPluginCustomArgName(index + P104_OFFSET_CONTENT),
                    P104_CONTENT_count,
                    contentTypes,
                    contentOptions,
                    nullptr,
                    zones[zone].content,
                    false,
                    true,
                    F(""));

        html_TD(); // Alignment
        addSelector(getPluginCustomArgName(index + P104_OFFSET_ALIGNMENT),
                    3,
                    alignmentTypes,
                    alignmentOptions,
                    nullptr,
                    zones[zone].alignment,
                    false,
                    true,
                    F(""));

        {
          html_TD(); // Animation In (without None by passing the second element index)
          addSelector(getPluginCustomArgName(index + P104_OFFSET_ANIM_IN),
                      animationCount - 1,
                      &animationTypes[1],
                      &animationOptions[1],
                      nullptr,
                      zones[zone].animationIn,
                      false,
                      true,
                      F("")
                      # ifdef P104_USE_TOOLTIPS
                      , F("Animation In")
                      # endif // ifdef P104_USE_TOOLTIPS
                      );
        }

        html_TD();                 // Speed In
        addNumericBox(getPluginCustomArgName(index + P104_OFFSET_SPEED), zones[zone].speed, 0, P104_MAX_SPEED_PAUSE_VALUE
                      # ifdef P104_USE_TOOLTIPS
                      , F("")      // classname
                      , F("Speed") // title
                      # endif // ifdef P104_USE_TOOLTIPS
                      );

        html_TD(); // Font
        addSelector(getPluginCustomArgName(index + P104_OFFSET_FONT),
                    NR_ELEMENTS(fontOptions),
                    fontTypes,
                    fontOptions,
                    nullptr,
                    zones[zone].font,
                    false,
                    true,
                    F("")
                    # ifdef P104_USE_TOOLTIPS
                    , F("Font") // title
                    # endif // ifdef P104_USE_TOOLTIPS
                    );

        html_TD(); // Inverted
        addSelector(getPluginCustomArgName(index + P104_OFFSET_INVERTED),
                    NR_ELEMENTS(invertedOptions),
                    invertedTypes,
                    invertedOptions,
                    nullptr,
                    zones[zone].inverted,
                    false,
                    true,
                    F("")
                    # ifdef P104_USE_TOOLTIPS
                    , F("Inverted") // title
                    # endif // ifdef P104_USE_TOOLTIPS
                    );

        html_TD(3); // Fill columns
        # ifdef P104_USE_ZONE_ACTIONS

        html_TD();  // Spacer
        addHtml('|');

        if (currentRow < 2) {
          addHtml(F("<TD style=\"text-align:center;font-size:90%\">")); // Action column, text centered and font-size 90%
        } else {
          html_TD();
        }

        if (currentRow == 0) {
          addHtml(F("(applied immediately!)"));
        } else if (currentRow == 1) {
          addHtml(F("(Delete can't be undone!)"));
        }
        currentRow++;
        # endif // ifdef P104_USE_ZONE_ACTIONS

        // Split here
        html_TR_TD(); // Start new row
        html_TD(4);  // Start with some blank columns

        {
          html_TD(); // Animation Out
          addSelector(getPluginCustomArgName(index + P104_OFFSET_ANIM_OUT),
                      animationCount,
                      animationTypes,
                      animationOptions,
                      nullptr,
                      zones[zone].animationOut,
                      false,
                      true,
                      F("")
                      # ifdef P104_USE_TOOLTIPS
                      , F("Animation Out")
                      # endif // ifdef P104_USE_TOOLTIPS
                      );
        }

        html_TD();                 // Pause after Animation In
        addNumericBox(getPluginCustomArgName(index + P104_OFFSET_PAUSE), zones[zone].pause, 0, P104_MAX_SPEED_PAUSE_VALUE
                      # ifdef P104_USE_TOOLTIPS
                      , F("")      // classname
                      , F("Pause") // title
                      # endif // ifdef P104_USE_TOOLTIPS
                      );

        html_TD(); // Layout
        addSelector(getPluginCustomArgName(index + P104_OFFSET_LAYOUT),
                    NR_ELEMENTS(layoutOptions),
                    layoutTypes,
                    layoutOptions,
                    nullptr,
                    zones[zone].layout,
                    false,
                    true,
                    F("")
                    # ifdef P104_USE_TOOLTIPS
                    , F("Layout") // title
                    # endif // ifdef P104_USE_TOOLTIPS
                    );

        html_TD(); // Special effects
        addSelector(getPluginCustomArgName(index + P104_OFFSET_SPEC_EFFECT),
                    NR_ELEMENTS(specialEffectOptions),
                    specialEffectTypes,
                    specialEffectOptions,
                    nullptr,
                    zones[zone].specialEffect,
                    false,
                    true,
                    F("")
                    # ifdef P104_USE_TOOLTIPS
                    , F("Special Effects") // title
                    # endif // ifdef P104_USE_TOOLTIPS
                    );

        html_TD(); // Offset
        addNumericBox(getPluginCustomArgName(index + P104_OFFSET_OFFSET), zones[zone].offset, 0, 254);

        html_TD(); // Brightness

        if (zones[zone].brightness == -1) { zones[zone].brightness = P104_BRIGHTNESS_DEFAULT; }
        addNumericBox(getPluginCustomArgName(index + P104_OFFSET_BRIGHTNESS), zones[zone].brightness, 0, P104_BRIGHTNESS_MAX);

        html_TD(); // Repeat (sec)
        addNumericBox(getPluginCustomArgName(index + P104_OFFSET_REPEATDELAY),
                      zones[zone].repeatDelay,
                      -1,
                      P104_MAX_REPEATDELAY_VALUE                     // max delay 86400 sec. = 24 hours
                      # ifdef P104_USE_TOOLTIPS
                      , F("")                                        // classname
                      , F("Repeat after this delay (sec), -1 = off") // tooltip
                      # endif // ifdef P104_USE_TOOLTIPS
                      );

        # ifdef P104_USE_ZONE_ACTIONS
        html_TD(); // Spacer
        addHtml('|');

        html_TD(); // Action
        addSelector(getPluginCustomArgName(index + P104_OFFSET_ACTION),
                    actionCount,
                    actionTypes,
                    actionOptions,
                    nullptr,
                    P104_ACTION_NONE, // Always start with None
                    true,
                    true,
                    F(""));
        # endif // ifdef P104_USE_ZONE_ACTIONS

        delay(0);
      }
    }
    html_end_table();
  }

  # ifdef P104_ADD_SETTINGS_NOTES
  addFormNote(concat(F("- Maximum nr. of modules possible (Zones * Size + Offset) = 255. Last saved: "), numDevices));
  addFormNote(F("- 'Animation In' or 'Animation Out' and 'Special Effects' marked with <b>*</b> should <b>not</b> be combined in a Zone."));
  #  if defined(P104_USE_NUMERIC_DOUBLEHEIGHT_FONT) && !defined(P104_USE_FULL_DOUBLEHEIGHT_FONT)
  addFormNote(F("- 'Layout' 'Double upper' and 'Double lower' are only supported for numeric 'Content' types like 'Clock' and 'Date'."));
  #  endif // if defined(P104_USE_NUMERIC_DOUBLEHEIGHT_FONT) && !defined(P104_USE_FULL_DOUBLEHEIGHT_FONT)
  # endif    // ifdef P104_ADD_SETTINGS_NOTES

  return true;
}

/**************************************************************
* webform_save
**************************************************************/
bool P104_data_struct::webform_save(struct EventStruct *event) {
  P104_CONFIG_ZONE_COUNT   = getFormItemInt(F("zonecnt"));
  P104_CONFIG_HARDWARETYPE = getFormItemInt(F("hardware"));

  bitWrite(P104_CONFIG_FLAGS, P104_CONFIG_FLAG_CLEAR_DISABLE, isFormItemChecked(F("clrdsp")));
  bitWrite(P104_CONFIG_FLAGS, P104_CONFIG_FLAG_LOG_ALL_TEXT,  isFormItemChecked(F("logtxt")));

  # ifdef P104_USE_ZONE_ORDERING
  zoneOrder = getFormItemInt(F("zoneorder")); // Is used in saveSettings()
  bitWrite(P104_CONFIG_FLAGS, P104_CONFIG_FLAG_ZONE_ORDER, zoneOrder == 1);
  # endif // ifdef P104_USE_ZONE_ORDERING

  # ifdef P104_USE_DATETIME_OPTIONS
  uint32_t ulDateTime = 0;
  bitWrite(ulDateTime, P104_CONFIG_DATETIME_FLASH,    !isFormItemChecked(F("clkflash"))); // Inverted flag
  bitWrite(ulDateTime, P104_CONFIG_DATETIME_12H,      isFormItemChecked(F("clk12h")));
  bitWrite(ulDateTime, P104_CONFIG_DATETIME_AMPM,     isFormItemChecked(F("clkampm")));
  bitWrite(ulDateTime, P104_CONFIG_DATETIME_YEAR4DGT, isFormItemChecked(F("year4dgt")));
  set4BitToUL(ulDateTime, P104_CONFIG_DATETIME_FORMAT,   getFormItemInt(F("datefmt")));
  set4BitToUL(ulDateTime, P104_CONFIG_DATETIME_SEP_CHAR, getFormItemInt(F("datesep")));
  P104_CONFIG_DATETIME = ulDateTime;
  # endif // ifdef P104_USE_DATETIME_OPTIONS

  previousZones = expectedZones;
  expectedZones = P104_CONFIG_ZONE_COUNT;

  bool result = saveSettings();         // Determines numDevices and re-fills zones list

  P104_CONFIG_ZONE_COUNT  = zones.size();
  P104_CONFIG_TOTAL_UNITS = numDevices; // Store counted number of devices

  zones.clear();                        // Free some memory (temporarily)

  return result;
}




P104_zone_struct::P104_zone_struct(uint8_t _zone) 
  :  text(F("\"\"")), zone(_zone) {}


bool P104_zone_struct::getIntValue(uint8_t offset, int32_t& value) const
{
  switch (offset) {
    case P104_OFFSET_SIZE:          value = size;           break; 
    case P104_OFFSET_TEXT:          return false;
    case P104_OFFSET_CONTENT:       value = content;        break; 
    case P104_OFFSET_ALIGNMENT:     value = alignment;      break; 
    case P104_OFFSET_ANIM_IN:       value = animationIn;    break; 
    case P104_OFFSET_SPEED:         value = speed;          break; 
    case P104_OFFSET_ANIM_OUT:      value = animationOut;   break; 
    case P104_OFFSET_PAUSE:         value = pause;          break; 
    case P104_OFFSET_FONT:          value = font;           break; 
    case P104_OFFSET_LAYOUT:        value = layout;         break; 
    case P104_OFFSET_SPEC_EFFECT:   value = specialEffect;  break; 
    case P104_OFFSET_OFFSET:        value = offset;         break; 
    case P104_OFFSET_BRIGHTNESS:    value = brightness;     break; 
    case P104_OFFSET_REPEATDELAY:   value = repeatDelay;    break; 
    case P104_OFFSET_INVERTED:      value = inverted;       break; 

    default:
      return false;
  }
  return true;
}

bool P104_zone_struct::setIntValue(uint8_t offset, int32_t value)
{
  switch (offset) {
    case P104_OFFSET_SIZE:          size          = value; break; 
    case P104_OFFSET_TEXT:          return false;
    case P104_OFFSET_CONTENT:       content       = value; break; 
    case P104_OFFSET_ALIGNMENT:     alignment     = value; break; 
    case P104_OFFSET_ANIM_IN:       animationIn   = value; break; 
    case P104_OFFSET_SPEED:         speed         = value; break; 
    case P104_OFFSET_ANIM_OUT:      animationOut  = value; break; 
    case P104_OFFSET_PAUSE:         pause         = value; break; 
    case P104_OFFSET_FONT:          font          = value; break; 
    case P104_OFFSET_LAYOUT:        layout        = value; break; 
    case P104_OFFSET_SPEC_EFFECT:   specialEffect = value; break; 
    case P104_OFFSET_OFFSET:        offset        = value; break; 
    case P104_OFFSET_BRIGHTNESS:    brightness    = value; break; 
    case P104_OFFSET_REPEATDELAY:   repeatDelay   = value; break; 
    case P104_OFFSET_INVERTED:      inverted      = value; break; 

    default:
      return false;
  }
  return true;
}


#endif // ifdef USES_P104
>>>>>>> 4f1f471b
<|MERGE_RESOLUTION|>--- conflicted
+++ resolved
@@ -1,4 +1,3 @@
-<<<<<<< HEAD
 #include "../PluginStructs/P104_data_struct.h"
 
 #ifdef USES_P104
@@ -136,13 +135,13 @@
     uint16_t reservedBuffer = 0;
 
     if (!settingsVersionV2 && !settingsVersionV3) {
-      reservedBuffer = bufferSize + 1;              // just add 1 for storing a string-terminator
+      reservedBuffer = bufferSize + 1;                         // just add 1 for storing a string-terminator
       addLog(LOG_LEVEL_INFO, F("dotmatrix: Reading Settings V1, will be stored as Settings V2/V3."));
     } else {
-      reservedBuffer = P104_SETTINGS_BUFFER_V2 + 1; // just add 1 for storing a string-terminator
-    }
-    reservedBuffer++;                               // Add 1 for 0..size use
-    settingsBuffer = new char[reservedBuffer]();    // Allocate buffer and reset to all zeroes
+      reservedBuffer = P104_SETTINGS_BUFFER_V2 + 1;            // just add 1 for storing a string-terminator
+    }
+    reservedBuffer++;                                          // Add 1 for 0..size use
+    settingsBuffer = new (std::nothrow)char[reservedBuffer](); // Allocate buffer and reset to all zeroes
     # if P104_FEATURE_STORAGE_V3
 
     if (settingsVersionV3) {
@@ -720,10 +719,10 @@
     P->setIntensity(zstruct.zone - 1, zstruct.brightness);                                           // don't forget to set the brightness
     uint8_t row = 0;
 
-    if ((barGraphs.size() == 3) || (barGraphs.size() == 5) || (barGraphs.size() == 6)) { // Center within the rows a bit
+    if ((barGraphs.size() == 3) || (barGraphs.size() == 5) || (barGraphs.size() == 6)) {             // Center within the rows a bit
       for (; row < (barGraphs.size() == 5 ? 2 : 1); row++) {
         for (uint8_t col = zstruct._lower; col <= zstruct._upper; col++) {
-          pM->setPoint(row, col, false);                                                 // all off
+          pM->setPoint(row, col, false);                                                             // all off
 
           if (col % 16 == 0) { delay(0); }
         }
@@ -816,6 +815,7 @@
 
       int32_t row;
       int32_t col;
+
       if (validIntFromString(sRow, row) &&
           validIntFromString(sCol, col) &&
           (row > 0) && ((row - 1) < 8) &&
@@ -1076,8 +1076,8 @@
               }
           # endif // ifdef P104_USE_COMMANDS
 
-              case p104_subcommands_e::txt:                                                     // subcommand: [set]txt,<zone>,<text> (only
-              case p104_subcommands_e::settxt:                                                 // allowed for zones with Text content)
+              case p104_subcommands_e::txt:                                  // subcommand: [set]txt,<zone>,<text> (only
+              case p104_subcommands_e::settxt:                               // allowed for zones with Text content)
               {
                 if ((it->content == P104_CONTENT_TEXT) ||
                     (it->content == P104_CONTENT_TEXT_REV)) {                // no length check, so longer than the UI allows is made
@@ -1723,10 +1723,11 @@
 
       for (uint8_t i = 0; i < P104_OFFSET_COUNT; ++i) {
         // for newly added zone, use defaults
-        const bool mustCheckSize = 
-          (i == P104_OFFSET_BRIGHTNESS) || 
+        const bool mustCheckSize =
+          (i == P104_OFFSET_BRIGHTNESS) ||
           (i == P104_OFFSET_REPEATDELAY);
-        if (!mustCheckSize || zones[zoneIndex].size != 0) {          
+
+        if (!mustCheckSize || (zones[zoneIndex].size != 0)) {
           if (i == P104_OFFSET_TEXT) {
             zones[zoneIndex].text = wrapWithQuotes(webArg(getPluginCustomArgName(index + P104_OFFSET_TEXT)));
           } else {
@@ -1788,12 +1789,14 @@
     for (auto it = zones.begin(); it != zones.end() && error.length() == 0; ++it) {
       // WARNING: Order of values should match the numeric order of P104_OFFSET_* values
       zbuffer.clear();
+
       for (uint8_t i = 0; i < P104_OFFSET_COUNT; ++i) {
         if (i == P104_OFFSET_TEXT) {
           zbuffer += it->text;
           zbuffer += '\x01';
         } else {
           int32_t value{};
+
           if (it->getIntValue(i, value)) {
             zbuffer += value;
             zbuffer += '\x01';
@@ -2264,8 +2267,10 @@
       };
 
       constexpr unsigned nrHeaders = NR_ELEMENTS(headers);
+
       for (unsigned i = 0; i < nrHeaders; ++i) {
         int width = 0;
+
         if (i == 2) {
           // "Text" needs a width
           width = 180;
@@ -2417,10 +2422,10 @@
 
         // Split here
         html_TR_TD(); // Start new row
-        html_TD(4);  // Start with some blank columns
+        html_TD(4);   // Start with some blank columns
 
         {
-          html_TD(); // Animation Out
+          html_TD();  // Animation Out
           addSelector(getPluginCustomArgName(index + P104_OFFSET_ANIM_OUT),
                       animationCount,
                       animationTypes,
@@ -2565,31 +2570,28 @@
   return result;
 }
 
-
-
-
-P104_zone_struct::P104_zone_struct(uint8_t _zone) 
+P104_zone_struct::P104_zone_struct(uint8_t _zone)
   :  text(F("\"\"")), zone(_zone) {}
 
 
 bool P104_zone_struct::getIntValue(uint8_t offset, int32_t& value) const
 {
   switch (offset) {
-    case P104_OFFSET_SIZE:          value = size;           break; 
+    case P104_OFFSET_SIZE:          value = size;           break;
     case P104_OFFSET_TEXT:          return false;
-    case P104_OFFSET_CONTENT:       value = content;        break; 
-    case P104_OFFSET_ALIGNMENT:     value = alignment;      break; 
-    case P104_OFFSET_ANIM_IN:       value = animationIn;    break; 
-    case P104_OFFSET_SPEED:         value = speed;          break; 
-    case P104_OFFSET_ANIM_OUT:      value = animationOut;   break; 
-    case P104_OFFSET_PAUSE:         value = pause;          break; 
-    case P104_OFFSET_FONT:          value = font;           break; 
-    case P104_OFFSET_LAYOUT:        value = layout;         break; 
-    case P104_OFFSET_SPEC_EFFECT:   value = specialEffect;  break; 
-    case P104_OFFSET_OFFSET:        value = offset;         break; 
-    case P104_OFFSET_BRIGHTNESS:    value = brightness;     break; 
-    case P104_OFFSET_REPEATDELAY:   value = repeatDelay;    break; 
-    case P104_OFFSET_INVERTED:      value = inverted;       break; 
+    case P104_OFFSET_CONTENT:       value = content;        break;
+    case P104_OFFSET_ALIGNMENT:     value = alignment;      break;
+    case P104_OFFSET_ANIM_IN:       value = animationIn;    break;
+    case P104_OFFSET_SPEED:         value = speed;          break;
+    case P104_OFFSET_ANIM_OUT:      value = animationOut;   break;
+    case P104_OFFSET_PAUSE:         value = pause;          break;
+    case P104_OFFSET_FONT:          value = font;           break;
+    case P104_OFFSET_LAYOUT:        value = layout;         break;
+    case P104_OFFSET_SPEC_EFFECT:   value = specialEffect;  break;
+    case P104_OFFSET_OFFSET:        value = offset;         break;
+    case P104_OFFSET_BRIGHTNESS:    value = brightness;     break;
+    case P104_OFFSET_REPEATDELAY:   value = repeatDelay;    break;
+    case P104_OFFSET_INVERTED:      value = inverted;       break;
 
     default:
       return false;
@@ -2600,21 +2602,21 @@
 bool P104_zone_struct::setIntValue(uint8_t offset, int32_t value)
 {
   switch (offset) {
-    case P104_OFFSET_SIZE:          size          = value; break; 
+    case P104_OFFSET_SIZE:          size = value; break;
     case P104_OFFSET_TEXT:          return false;
-    case P104_OFFSET_CONTENT:       content       = value; break; 
-    case P104_OFFSET_ALIGNMENT:     alignment     = value; break; 
-    case P104_OFFSET_ANIM_IN:       animationIn   = value; break; 
-    case P104_OFFSET_SPEED:         speed         = value; break; 
-    case P104_OFFSET_ANIM_OUT:      animationOut  = value; break; 
-    case P104_OFFSET_PAUSE:         pause         = value; break; 
-    case P104_OFFSET_FONT:          font          = value; break; 
-    case P104_OFFSET_LAYOUT:        layout        = value; break; 
-    case P104_OFFSET_SPEC_EFFECT:   specialEffect = value; break; 
-    case P104_OFFSET_OFFSET:        offset        = value; break; 
-    case P104_OFFSET_BRIGHTNESS:    brightness    = value; break; 
-    case P104_OFFSET_REPEATDELAY:   repeatDelay   = value; break; 
-    case P104_OFFSET_INVERTED:      inverted      = value; break; 
+    case P104_OFFSET_CONTENT:       content       = value; break;
+    case P104_OFFSET_ALIGNMENT:     alignment     = value; break;
+    case P104_OFFSET_ANIM_IN:       animationIn   = value; break;
+    case P104_OFFSET_SPEED:         speed         = value; break;
+    case P104_OFFSET_ANIM_OUT:      animationOut  = value; break;
+    case P104_OFFSET_PAUSE:         pause         = value; break;
+    case P104_OFFSET_FONT:          font          = value; break;
+    case P104_OFFSET_LAYOUT:        layout        = value; break;
+    case P104_OFFSET_SPEC_EFFECT:   specialEffect = value; break;
+    case P104_OFFSET_OFFSET:        offset        = value; break;
+    case P104_OFFSET_BRIGHTNESS:    brightness    = value; break;
+    case P104_OFFSET_REPEATDELAY:   repeatDelay   = value; break;
+    case P104_OFFSET_INVERTED:      inverted      = value; break;
 
     default:
       return false;
@@ -2622,2605 +2624,4 @@
   return true;
 }
 
-
-#endif // ifdef USES_P104
-=======
-#include "../PluginStructs/P104_data_struct.h"
-
-#ifdef USES_P104
-
-# include "../Helpers/ESPEasy_Storage.h"
-# include "../Helpers/Numerical.h"
-# include "../WebServer/Markup_Forms.h"
-# include "../WebServer/ESPEasy_WebServer.h"
-# include "../WebServer/Markup.h"
-# include "../WebServer/HTML_wrappers.h"
-# include "../ESPEasyCore/ESPEasyRules.h"
-# include "../Globals/ESPEasy_time.h"
-# include "../Globals/RTC.h"
-
-# include <vector>
-# include <MD_Parola.h>
-# include <MD_MAX72xx.h>
-
-// Needed also here for PlatformIO's library finder as the .h file
-// is in a directory which is excluded in the src_filter
-
-# if defined(P104_USE_NUMERIC_DOUBLEHEIGHT_FONT) || defined(P104_USE_FULL_DOUBLEHEIGHT_FONT)
-void createHString(String& string); // Forward definition
-# endif // if defined(P104_USE_NUMERIC_DOUBLEHEIGHT_FONT) || defined(P104_USE_FULL_DOUBLEHEIGHT_FONT)
-void reverseStr(String& str);       // Forward definition
-
-/****************************************************************
- * Constructor
- ***************************************************************/
-P104_data_struct::P104_data_struct(MD_MAX72XX::moduleType_t _mod,
-                                   taskIndex_t              _taskIndex,
-                                   int8_t                   _cs_pin,
-                                   uint8_t                  _modules,
-                                   uint8_t                  _zonesCount)
-  : mod(_mod), taskIndex(_taskIndex), cs_pin(_cs_pin), modules(_modules), expectedZones(_zonesCount) {
-  if (Settings.isSPI_valid()) {
-    P = new (std::nothrow) MD_Parola(mod, cs_pin, modules);
-  } else {
-    addLog(LOG_LEVEL_ERROR, F("DOTMATRIX: Required SPI not enabled. Initialization aborted!"));
-  }
-}
-
-/*******************************
- * Destructor
- ******************************/
-P104_data_struct::~P104_data_struct() {
-  # if defined(P104_USE_BAR_GRAPH) || defined(P104_USE_DOT_SET)
-
-  if (nullptr != pM) {
-    pM = nullptr; // Not created here, only reset
-  }
-  # endif // if defined(P104_USE_BAR_GRAPH) || defined(P104_USE_DOT_SET)
-
-  if (nullptr != P) {
-    // P->~MD_Parola(); // Call destructor directly, as delete of the object fails miserably
-    // do not: delete P; // Warning: the MD_Parola object doesn't have a virtual destructor, and when changed,
-    // a reboot uccurs when the object is deleted here!
-    P = nullptr; // Reset only
-  }
-}
-
-/*******************************
- * Initializer/starter
- ******************************/
-bool P104_data_struct::begin() {
-  if (!initialized) {
-    loadSettings();
-    initialized = true;
-  }
-
-  if ((P != nullptr) && validGpio(cs_pin)) {
-    # ifdef P104_DEBUG
-    addLog(LOG_LEVEL_INFO, F("dotmatrix: begin() called"));
-    # endif // ifdef P104_DEBUG
-    P->begin(expectedZones);
-    # if defined(P104_USE_BAR_GRAPH) || defined(P104_USE_DOT_SET)
-    pM = P->getGraphicObject();
-    # endif // if defined(P104_USE_BAR_GRAPH) || defined(P104_USE_DOT_SET)
-    return true;
-  }
-  return false;
-}
-
-# define P104_ZONE_SEP   '\x02'
-# define P104_FIELD_SEP  '\x01'
-# define P104_ZONE_DISP  ';'
-# define P104_FIELD_DISP ','
-
-# define P104_CONFIG_VERSION_V2  0xF000 // Marker in first uint16_t to to indicate second version config settings, anything else if first
-                                        // version.
-                                        // Any third version or later could use 0xE000, etc. The 'version' is stored in the first uint16_t
-                                        // stored in the custom settings
-
-/*
-   Settings layout:
-   Version 1:
-   - uint16_t : size of the next blob holding all settings
-   - char[x]  : Blob with settings, with csv-like strings, using P104_FIELD_SEP and P104_ZONE_SEP separators
-   Version 2:
-   - uint16_t : marker with content P104_CONFIG_VERSION_V2
-   - uint16_t : size of next blob holding 1 zone settings string
-   - char[y]  : Blob holding 1 zone settings string, with csv like string, using P104_FIELD_SEP separators
-   - uint16_t : next size, if 0 then no more blobs
-   - char[x]  : Blob
-   - ...
-   - Max. allowed total custom settings size = 1024
- */
-/**************************************
- * loadSettings
- *************************************/
-void P104_data_struct::loadSettings() {
-  uint16_t bufferSize;
-  char    *settingsBuffer;
-
-  if (taskIndex < TASKS_MAX) {
-    int loadOffset = 0;
-
-    // Read size of the used buffer, could be the settings-version marker
-    LoadFromFile(SettingsType::Enum::CustomTaskSettings_Type, taskIndex, (uint8_t *)&bufferSize, sizeof(bufferSize), loadOffset);
-    bool settingsVersionV2  = (bufferSize == P104_CONFIG_VERSION_V2) || (bufferSize == 0u);
-    uint16_t structDataSize = 0;
-    uint16_t reservedBuffer = 0;
-
-    if (!settingsVersionV2) {
-      reservedBuffer = bufferSize + 1;              // just add 1 for storing a string-terminator
-      addLog(LOG_LEVEL_INFO, F("dotmatrix: Reading Settings V1, will be stored as Settings V2."));
-    } else {
-      reservedBuffer = P104_SETTINGS_BUFFER_V2 + 1; // just add 1 for storing a string-terminator
-    }
-    reservedBuffer++;                               // Add 1 for 0..size use
-    settingsBuffer = new (std::nothrow) char[reservedBuffer]();    // Allocate buffer and reset to all zeroes
-    loadOffset    += sizeof(bufferSize);
-
-    if (settingsVersionV2) {
-      LoadFromFile(SettingsType::Enum::CustomTaskSettings_Type, taskIndex, (uint8_t *)&bufferSize, sizeof(bufferSize), loadOffset);
-      loadOffset += sizeof(bufferSize); // Skip the size
-    }
-    structDataSize = bufferSize;
-    # ifdef P104_DEBUG_DEV
-
-    if (loglevelActiveFor(LOG_LEVEL_INFO)) {
-      addLogMove(LOG_LEVEL_INFO, strformat(F("P104: loadSettings stored Size: %d taskindex: %d"), structDataSize, taskIndex));
-    }
-    # endif // ifdef P104_DEBUG_DEV
-
-    // Read actual data
-    if (structDataSize > 0) {              // Reading 0 bytes logs an error, so lets avoid that
-      LoadFromFile(SettingsType::Enum::CustomTaskSettings_Type, taskIndex, (uint8_t *)settingsBuffer, structDataSize, loadOffset);
-    }
-    settingsBuffer[bufferSize + 1] = '\0'; // Terminate string
-
-    uint8_t zoneIndex = 0;
-
-    {
-      String buffer(settingsBuffer);
-      # ifdef P104_DEBUG_DEV
-
-      String log;
-
-      if (loglevelActiveFor(LOG_LEVEL_INFO)) {
-        log  = F("P104: loadSettings bufferSize: ");
-        log += bufferSize;
-        log += F(" untrimmed: ");
-        log += buffer.length();
-      }
-      # endif // ifdef P104_DEBUG_DEV
-      buffer.trim();
-      # ifdef P104_DEBUG_DEV
-
-      if (loglevelActiveFor(LOG_LEVEL_INFO)) {
-        log += F(" trimmed: ");
-        log += buffer.length();
-        addLogMove(LOG_LEVEL_INFO, log);
-      }
-      # endif // ifdef P104_DEBUG_DEV
-
-      if (zones.size() > 0) {
-        zones.clear();
-      }
-      zones.reserve(P104_MAX_ZONES);
-      numDevices = 0;
-
-      String   tmp;
-      String   fld;
-      int32_t  tmp_int;
-      uint16_t prev2   = 0;
-      int16_t  offset2 = buffer.indexOf(P104_ZONE_SEP);
-
-      if ((offset2 == -1) && (buffer.length() > 0)) {
-        offset2 = buffer.length();
-      }
-
-      while (offset2 > -1) {
-        tmp = buffer.substring(prev2, offset2);
-        # ifdef P104_DEBUG_DEV
-
-        if (loglevelActiveFor(LOG_LEVEL_INFO)) {
-          log  = F("P104: reading string: ");
-          log += tmp;
-          log.replace(P104_FIELD_SEP, P104_FIELD_DISP);
-          addLogMove(LOG_LEVEL_INFO, log);
-        }
-        # endif // ifdef P104_DEBUG_DEV
-
-        zones.push_back(P104_zone_struct(zoneIndex + 1));
-
-        tmp_int = 0;
-
-        // WARNING: Order of parsing these values should match the numeric order of P104_OFFSET_* values
-        for (uint8_t i = 0; i < P104_OFFSET_COUNT; ++i) {
-          if (i == P104_OFFSET_TEXT) {
-            zones[zoneIndex].text = parseStringKeepCaseNoTrim(tmp, 1 + P104_OFFSET_TEXT, P104_FIELD_SEP);
-          } else {
-            if (validIntFromString(parseString(tmp, 1 + i, P104_FIELD_SEP), tmp_int)) {
-              zones[zoneIndex].setIntValue(i, tmp_int);
-            }
-          }
-        }
-
-        delay(0);
-
-        numDevices += zones[zoneIndex].size + zones[zoneIndex].offset;
-
-        if (!settingsVersionV2) {
-          prev2   = offset2 + 1;
-          offset2 = buffer.indexOf(P104_ZONE_SEP, prev2);
-        } else {
-          loadOffset    += bufferSize;
-          structDataSize = sizeof(bufferSize);
-          LoadFromFile(SettingsType::Enum::CustomTaskSettings_Type, taskIndex, (uint8_t *)&bufferSize, structDataSize, loadOffset);
-          offset2 = bufferSize;  // Length
-
-          if (bufferSize == 0) { // End of zones reached
-            offset2 = -1;        // fall out of while loop
-          } else {
-            structDataSize = bufferSize;
-            loadOffset    += sizeof(bufferSize);
-            LoadFromFile(SettingsType::Enum::CustomTaskSettings_Type, taskIndex, (uint8_t *)settingsBuffer, structDataSize, loadOffset);
-            settingsBuffer[bufferSize + 1] = '\0'; // Terminate string
-            buffer                         = String(settingsBuffer);
-          }
-        }
-        zoneIndex++;
-
-        # ifdef P104_DEBUG
-
-        if (loglevelActiveFor(LOG_LEVEL_INFO)) {
-          addLogMove(LOG_LEVEL_INFO, concat(F("dotmatrix: parsed zone: "), zoneIndex));
-        }
-        # endif // ifdef P104_DEBUG
-      }
-
-      buffer = String();     // Free some memory
-    }
-
-    delete[] settingsBuffer; // Release allocated buffer
-    # ifdef P104_DEBUG_DEV
-
-    if (loglevelActiveFor(LOG_LEVEL_INFO)) {
-      addLogMove(LOG_LEVEL_INFO, concat(F("P104: read zones from config: "), zoneIndex));
-    }
-    # endif // ifdef P104_DEBUG_DEV
-
-    if (expectedZones == -1) { expectedZones = zoneIndex; }
-
-    if (expectedZones == 0) { expectedZones++; } // Guarantee at least 1 zone to be displayed
-
-    while (zoneIndex < expectedZones) {
-      zones.push_back(P104_zone_struct(zoneIndex + 1));
-
-      if (equals(zones[zoneIndex].text, F("\"\""))) { // Special case
-        zones[zoneIndex].text.clear();
-      }
-
-      zoneIndex++;
-      delay(0);
-    }
-    # ifdef P104_DEBUG_DEV
-
-    if (loglevelActiveFor(LOG_LEVEL_INFO)) {
-      addLogMove(LOG_LEVEL_INFO, strformat(F("P104: total zones initialized: %d expected: %d"), zoneIndex, expectedZones));
-    }
-    # endif // ifdef P104_DEBUG_DEV
-  }
-}
-
-/****************************************************
- * configureZones: initialize Zones setup
- ***************************************************/
-void P104_data_struct::configureZones() {
-  if (!initialized) {
-    loadSettings();
-    initialized = true;
-  }
-
-  uint8_t currentZone = 0;
-  uint8_t zoneOffset  = 0;
-
-  # ifdef P104_DEBUG_DEV
-
-  if (loglevelActiveFor(LOG_LEVEL_INFO)) {
-    addLogMove(LOG_LEVEL_INFO, concat(F("P104: configureZones to do: "), zones.size()));
-  }
-  # endif // ifdef P104_DEBUG_DEV
-
-  if (nullptr == P) { return; }
-
-  P->displayClear();
-
-  for (auto it = zones.begin(); it != zones.end(); ++it) {
-    if (it->zone <= expectedZones) {
-      zoneOffset += it->offset;
-      P->setZone(currentZone, zoneOffset, zoneOffset + it->size - 1);
-      # if defined(P104_USE_BAR_GRAPH) || defined(P104_USE_DOT_SET)
-      it->_startModule = zoneOffset;
-      P->getDisplayExtent(currentZone, it->_lower, it->_upper);
-      # endif // if defined(P104_USE_BAR_GRAPH) || defined(P104_USE_DOT_SET)
-      zoneOffset += it->size;
-
-      switch (it->font) {
-        # ifdef P104_USE_NUMERIC_DOUBLEHEIGHT_FONT
-        case P104_DOUBLE_HEIGHT_FONT_ID: {
-          P->setFont(currentZone, numeric7SegDouble);
-          P->setCharSpacing(currentZone, P->getCharSpacing() * 2); // double spacing as well
-          break;
-        }
-        # endif // ifdef P104_USE_NUMERIC_DOUBLEHEIGHT_FONT
-        # ifdef P104_USE_FULL_DOUBLEHEIGHT_FONT
-        case P104_FULL_DOUBLEHEIGHT_FONT_ID: {
-          P->setFont(currentZone, BigFont);
-          P->setCharSpacing(currentZone, P->getCharSpacing() * 2); // double spacing as well
-          break;
-        }
-        # endif // ifdef P104_USE_FULL_DOUBLEHEIGHT_FONT
-        # ifdef P104_USE_VERTICAL_FONT
-        case P104_VERTICAL_FONT_ID: {
-          P->setFont(currentZone, _fontVertical);
-          break;
-        }
-        # endif // ifdef P104_USE_VERTICAL_FONT
-        # ifdef P104_USE_EXT_ASCII_FONT
-        case P104_EXT_ASCII_FONT_ID: {
-          P->setFont(currentZone, ExtASCII);
-          break;
-        }
-        # endif // ifdef P104_USE_EXT_ASCII_FONT
-        # ifdef P104_USE_ARABIC_FONT
-        case P104_ARABIC_FONT_ID: {
-          P->setFont(currentZone, fontArabic);
-          break;
-        }
-        # endif // ifdef P104_USE_ARABIC_FONT
-        # ifdef P104_USE_GREEK_FONT
-        case P104_GREEK_FONT_ID: {
-          P->setFont(currentZone, fontGreek);
-          break;
-        }
-        # endif // ifdef P104_USE_GREEK_FONT
-        # ifdef P104_USE_KATAKANA_FONT
-        case P104_KATAKANA_FONT_ID: {
-          P->setFont(currentZone, fontKatakana);
-          break;
-        }
-        # endif // ifdef P104_USE_KATAKANA_FONT
-
-        // Extend above this comment with more fonts if/when available,
-        // case P104_DEFAULT_FONT_ID: and default: clauses should be the last options.
-        // This should also make sure the default font is set if a no longer available font was selected
-        case P104_DEFAULT_FONT_ID:
-        default: {
-          P->setFont(currentZone, nullptr); // default font
-          break;
-        }
-      }
-
-      // Inverted
-      P->setInvert(currentZone, it->inverted);
-
-      // Special Effects
-      P->setZoneEffect(currentZone, (it->specialEffect & P104_SPECIAL_EFFECT_UP_DOWN) == P104_SPECIAL_EFFECT_UP_DOWN,       PA_FLIP_UD);
-      P->setZoneEffect(currentZone, (it->specialEffect & P104_SPECIAL_EFFECT_LEFT_RIGHT) == P104_SPECIAL_EFFECT_LEFT_RIGHT, PA_FLIP_LR);
-
-      // Brightness
-      P->setIntensity(currentZone, it->brightness);
-
-      # ifdef P104_DEBUG_DEV
-
-      if (loglevelActiveFor(LOG_LEVEL_INFO)) {
-        addLogMove(LOG_LEVEL_INFO, strformat(F("P104: configureZones #%d/%d offset: %d"), currentZone + 1, expectedZones, zoneOffset));
-      }
-      # endif // ifdef P104_DEBUG_DEV
-
-      delay(0);
-
-      // Content == text && text != ""
-      if (((it->content == P104_CONTENT_TEXT) ||
-           (it->content == P104_CONTENT_TEXT_REV))
-          && (!it->text.isEmpty())) {
-        displayOneZoneText(currentZone, *it, it->text);
-      }
-
-      # ifdef P104_USE_BAR_GRAPH
-
-      // Content == Bar-graph && text != ""
-      if ((it->content == P104_CONTENT_BAR_GRAPH)
-          && (!it->text.isEmpty())) {
-        displayBarGraph(currentZone, *it, it->text);
-      }
-      # endif // ifdef P104_USE_BAR_GRAPH
-
-      if (it->repeatDelay > -1) {
-        it->_repeatTimer = millis();
-      }
-      currentZone++;
-      delay(0);
-    }
-  }
-
-  // Synchronize the start
-  P->synchZoneStart();
-}
-
-/**********************************************************
- * Display the text with attributes for a specific zone
- *********************************************************/
-void P104_data_struct::displayOneZoneText(uint8_t                 zone,
-                                          const P104_zone_struct& zstruct,
-                                          const String          & text) {
-  if ((nullptr == P) || (zone >= P104_MAX_ZONES)) { return; } // double check
-  sZoneInitial[zone].reserve(text.length());
-  sZoneInitial[zone] = text; // Keep the original string for future use
-  sZoneBuffers[zone].reserve(text.length());
-  sZoneBuffers[zone] = text; // We explicitly want a copy here so it can be modified by parseTemplate()
-
-  sZoneBuffers[zone] = parseTemplate(sZoneBuffers[zone]);
-
-  # if defined(P104_USE_NUMERIC_DOUBLEHEIGHT_FONT) || defined(P104_USE_FULL_DOUBLEHEIGHT_FONT)
-
-  if (zstruct.layout == P104_LAYOUT_DOUBLE_UPPER) {
-    createHString(sZoneBuffers[zone]);
-  }
-  # endif // if defined(P104_USE_NUMERIC_DOUBLEHEIGHT_FONT) || defined(P104_USE_FULL_DOUBLEHEIGHT_FONT)
-
-  if (zstruct.content == P104_CONTENT_TEXT_REV) {
-    reverseStr(sZoneBuffers[zone]);
-  }
-
-  String log;
-
-  if (loglevelActiveFor(LOG_LEVEL_INFO) &&
-      logAllText &&
-      log.reserve(28 + text.length() + sZoneBuffers[zone].length())) {
-    log  = strformat(F("dotmatrix: ZoneText: %d, '"), zone + 1); // UI-number
-    log += text;
-    log += F("' -> '");
-    log += sZoneBuffers[zone];
-    log += '\'';
-    addLogMove(LOG_LEVEL_INFO, log);
-  }
-
-  P->displayZoneText(zone,
-                     sZoneBuffers[zone].c_str(),
-                     static_cast<textPosition_t>(zstruct.alignment),
-                     zstruct.speed,
-                     zstruct.pause,
-                     static_cast<textEffect_t>(zstruct.animationIn),
-                     static_cast<textEffect_t>(zstruct.animationOut));
-}
-
-/*********************************************
- * Update all or the specified zone
- ********************************************/
-void P104_data_struct::updateZone(uint8_t                 zone,
-                                  const P104_zone_struct& zstruct) {
-  if (nullptr == P) { return; }
-
-  if (zone == 0) {
-    for (auto it = zones.begin(); it != zones.end(); ++it) {
-      if ((it->zone > 0) &&
-          ((it->content == P104_CONTENT_TEXT) ||
-           (it->content == P104_CONTENT_TEXT_REV))) {
-        displayOneZoneText(it->zone - 1, *it, sZoneInitial[it->zone - 1]); // Re-send last displayed text
-        P->displayReset(it->zone - 1);
-      }
-      # ifdef P104_USE_BAR_GRAPH
-
-      if ((it->zone > 0) &&
-          (it->content == P104_CONTENT_BAR_GRAPH)) {
-        displayBarGraph(it->zone - 1, *it, sZoneInitial[it->zone - 1]); // Re-send last displayed bar graph
-      }
-      # endif // ifdef P104_USE_BAR_GRAPH
-
-      if ((zstruct.content == P104_CONTENT_TEXT)
-          || zstruct.content == P104_CONTENT_TEXT_REV
-          # ifdef P104_USE_BAR_GRAPH
-          || zstruct.content == P104_CONTENT_BAR_GRAPH
-          # endif // ifdef P104_USE_BAR_GRAPH
-          ) {
-        if (it->repeatDelay > -1) { // Restart repeat timer
-          it->_repeatTimer = millis();
-        }
-      }
-    }
-  } else {
-    if ((zstruct.zone > 0) &&
-        ((zstruct.content == P104_CONTENT_TEXT) ||
-         (zstruct.content == P104_CONTENT_TEXT_REV))) {
-      displayOneZoneText(zstruct.zone - 1, zstruct, sZoneInitial[zstruct.zone - 1]); // Re-send last displayed text
-      P->displayReset(zstruct.zone - 1);
-    }
-    # ifdef P104_USE_BAR_GRAPH
-
-    if ((zstruct.zone > 0) &&
-        (zstruct.content == P104_CONTENT_BAR_GRAPH)) {
-      displayBarGraph(zstruct.zone - 1, zstruct, sZoneInitial[zstruct.zone - 1]); // Re-send last displayed bar graph
-    }
-    # endif // ifdef P104_USE_BAR_GRAPH
-
-    // Repeat timer is/should be started elsewhere
-  }
-}
-
-# if defined(P104_USE_BAR_GRAPH) || defined(P104_USE_DOT_SET)
-
-/***********************************************
- * Enable/Disable updating a range of modules
- **********************************************/
-void P104_data_struct::modulesOnOff(uint8_t start, uint8_t end, MD_MAX72XX::controlValue_t on_off) {
-  for (uint8_t m = start; m <= end; m++) {
-    pM->control(m, MD_MAX72XX::UPDATE, on_off);
-  }
-}
-
-# endif // if defined(P104_USE_BAR_GRAPH) || defined(P104_USE_DOT_SET)
-
-# ifdef P104_USE_BAR_GRAPH
-
-/********************************************************
- * draw a single bar-graph, arguments already adjusted for direction
- *******************************************************/
-void P104_data_struct::drawOneBarGraph(uint16_t lower,
-                                       uint16_t upper,
-                                       int16_t  pixBottom,
-                                       int16_t  pixTop,
-                                       uint16_t zeroPoint,
-                                       uint8_t  barWidth,
-                                       uint8_t  barType,
-                                       uint8_t  row) {
-  bool on_off;
-
-  for (uint8_t r = 0; r < barWidth; r++) {
-    for (uint8_t col = lower; col <= upper; col++) {
-      on_off = (col >= pixBottom && col <= pixTop); // valid area
-
-      if ((zeroPoint != 0) &&
-          (barType == P104_BARTYPE_STANDARD) &&
-          (barWidth > 2) &&
-          ((r == 0) || (r == barWidth - 1)) &&
-          (col == lower + zeroPoint)) {
-        on_off = false; // when bar wider than 2, turn off zeropoint top and bottom led
-      }
-
-      if ((barType == P104_BARTYPE_SINGLE) && (r > 0)) {
-        on_off = false; // barType 1 = only a single line is drawn, independent of the width
-      }
-
-      if ((barType == P104_BARTYPE_ALT_DOT) && (barWidth > 1) && on_off) {
-        on_off = ((r % 2) == (col % 2)); // barType 2 = dotted line when bar is wider than 1 pixel
-      }
-      pM->setPoint(row + r, col, on_off);
-
-      if (col % 16 == 0) { delay(0); }
-    }
-    delay(0); // Leave some breathingroom
-  }
-}
-
-/********************************************************************
- * Process a graph-string to display in a zone, format:
- * value,max-value,min-value,direction,bartype|...
- *******************************************************************/
-void P104_data_struct::displayBarGraph(uint8_t                 zone,
-                                       const P104_zone_struct& zstruct,
-                                       const String          & graph) {
-  if ((nullptr == P) || (nullptr == pM) || graph.isEmpty()) { return; }
-  sZoneInitial[zone] = graph; // Keep the original string for future use
-
-  #  define NOT_A_COMMA 0x02  // Something else than a comma, or the parseString function will get confused
-  String parsedGraph(graph);  // Extra copy created so we don't mess up the incoming String
-  parsedGraph = parseTemplate(parsedGraph);
-  parsedGraph.replace(',', NOT_A_COMMA);
-
-  std::vector<P104_bargraph_struct> barGraphs;
-  uint8_t currentBar = 0;
-  bool    loop       = true;
-
-  // Parse the graph-string
-  while (loop && currentBar < 8) { // Maximum 8 valuesets possible
-    String graphpart = parseString(parsedGraph, currentBar + 1, '|');
-    graphpart.trim();
-    graphpart.replace(NOT_A_COMMA, ',');
-
-    if (graphpart.isEmpty()) {
-      loop = false;
-    } else {
-      barGraphs.push_back(P104_bargraph_struct(currentBar));
-    }
-
-    if (loop && validDoubleFromString(parseString(graphpart, 1), barGraphs[currentBar].value)) { // value
-      String datapart = parseString(graphpart, 2);                                               // max (default: 100.0)
-
-      if (datapart.isEmpty()) {
-        barGraphs[currentBar].max = 100.0;
-      } else {
-        validDoubleFromString(datapart, barGraphs[currentBar].max);
-      }
-      datapart = parseString(graphpart, 3); // min (default: 0.0)
-
-      if (datapart.isEmpty()) {
-        barGraphs[currentBar].min = 0.0;
-      } else {
-        validDoubleFromString(datapart, barGraphs[currentBar].min);
-      }
-      datapart = parseString(graphpart, 4); // direction
-
-      if (datapart.isEmpty()) {
-        barGraphs[currentBar].direction = 0;
-      } else {
-        int32_t value = 0;
-        validIntFromString(datapart, value);
-        barGraphs[currentBar].direction = value;
-      }
-      datapart = parseString(graphpart, 5); // barType
-
-      if (datapart.isEmpty()) {
-        barGraphs[currentBar].barType = 0;
-      } else {
-        int32_t value = 0;
-        validIntFromString(datapart, value);
-        barGraphs[currentBar].barType = value;
-      }
-
-      if (definitelyGreaterThan(barGraphs[currentBar].min, barGraphs[currentBar].max)) {
-        std::swap(barGraphs[currentBar].min, barGraphs[currentBar].max);
-      }
-    }
-    #  ifdef P104_DEBUG
-
-    if (logAllText && loglevelActiveFor(LOG_LEVEL_INFO)) {
-      String log;
-
-      if (log.reserve(70)) {
-        log = F("dotmatrix: Bar-graph: ");
-
-        if (loop) {
-          log += currentBar;
-          log += F(" in: ");
-          log += graphpart;
-          log += F(" value: ");
-          log += barGraphs[currentBar].value;
-          log += F(" max: ");
-          log += barGraphs[currentBar].max;
-          log += F(" min: ");
-          log += barGraphs[currentBar].min;
-          log += F(" dir: ");
-          log += barGraphs[currentBar].direction;
-          log += F(" typ: ");
-          log += barGraphs[currentBar].barType;
-        } else {
-          log += F(" bsize: ");
-          log += barGraphs.size();
-        }
-        addLogMove(LOG_LEVEL_INFO, log);
-      }
-    }
-    #  endif // ifdef P104_DEBUG
-    currentBar++; // next
-    delay(0);     // Leave some breathingroom
-  }
-  #  undef NOT_A_COMMA
-
-  if (barGraphs.size() > 0) {
-    uint8_t  barWidth = 8 / barGraphs.size(); // Divide the 8 pixel width per number of bars to show
-    int16_t  pixTop, pixBottom;
-    uint16_t zeroPoint;
-    #  ifdef P104_DEBUG
-    String log;
-
-    if (logAllText &&
-        loglevelActiveFor(LOG_LEVEL_INFO) &&
-        log.reserve(64)) {
-      log  = F("dotmatrix: bar Width: ");
-      log += barWidth;
-      log += F(" low: ");
-      log += zstruct._lower;
-      log += F(" high: ");
-      log += zstruct._upper;
-    }
-    #  endif // ifdef P104_DEBUG
-    modulesOnOff(zstruct._startModule, zstruct._startModule + zstruct.size - 1, MD_MAX72XX::MD_OFF); // Stop updates on modules
-    P->setIntensity(zstruct.zone - 1, zstruct.brightness);                                           // don't forget to set the brightness
-    uint8_t row = 0;
-
-    if ((barGraphs.size() == 3) || (barGraphs.size() == 5) || (barGraphs.size() == 6)) { // Center within the rows a bit
-      for (; row < (barGraphs.size() == 5 ? 2 : 1); row++) {
-        for (uint8_t col = zstruct._lower; col <= zstruct._upper; col++) {
-          pM->setPoint(row, col, false);                                                 // all off
-
-          if (col % 16 == 0) { delay(0); }
-        }
-        delay(0); // Leave some breathingroom
-      }
-    }
-
-    for (auto it = barGraphs.begin(); it != barGraphs.end(); ++it) {
-      if (essentiallyZero(it->min)) {
-        pixTop    = zstruct._lower - 1 + (((zstruct._upper + 1) - zstruct._lower) / it->max) * it->value;
-        pixBottom = zstruct._lower - 1;
-        zeroPoint = 0;
-      } else {
-        if (definitelyLessThan(it->min, 0.0) &&
-            definitelyGreaterThan(it->max,           0.0) &&
-            definitelyGreaterThan(it->max - it->min, 0.01)) { // Zero-point is used
-          zeroPoint = (it->min * -1.0) / ((it->max - it->min) / (1.0 * ((zstruct._upper + 1) - zstruct._lower)));
-        } else {
-          zeroPoint = 0;
-        }
-        pixTop    = zstruct._lower + zeroPoint + (((zstruct._upper + 1) - zstruct._lower) / (it->max - it->min)) * it->value;
-        pixBottom = zstruct._lower + zeroPoint;
-
-        if (definitelyLessThan(it->value, 0.0)) {
-          std::swap(pixTop, pixBottom);
-        }
-      }
-
-      if (it->direction == 1) { // Left to right display: Flip values within the lower/upper range
-        pixBottom = zstruct._upper - (pixBottom - zstruct._lower);
-        pixTop    = zstruct._lower + (zstruct._upper - pixTop);
-        std::swap(pixBottom, pixTop);
-        zeroPoint = zstruct._upper - zstruct._lower - zeroPoint + (zeroPoint == 0 ? 1 : 0);
-      }
-      #  ifdef P104_DEBUG_DEV
-
-      if (logAllText && loglevelActiveFor(LOG_LEVEL_INFO)) {
-        log += F(" B: ");
-        log += pixBottom;
-        log += F(" T: ");
-        log += pixTop;
-        log += F(" Z: ");
-        log += zeroPoint;
-      }
-      #  endif // ifdef P104_DEBUG_DEV
-      drawOneBarGraph(zstruct._lower, zstruct._upper, pixBottom, pixTop, zeroPoint, barWidth, it->barType, row);
-      row += barWidth;                 // Next set of rows
-      delay(0);                        // Leave some breathingroom
-    }
-
-    for (; row < 8; row++) {           // Clear unused rows
-      for (uint8_t col = zstruct._lower; col <= zstruct._upper; col++) {
-        pM->setPoint(row, col, false); // all off
-
-        if (col % 16 == 0) { delay(0); }
-      }
-      delay(0); // Leave some breathingroom
-    }
-    #  ifdef P104_DEBUG
-
-    if (logAllText && loglevelActiveFor(LOG_LEVEL_INFO)) {
-      addLogMove(LOG_LEVEL_INFO, log);
-    }
-    #  endif // ifdef P104_DEBUG
-    modulesOnOff(zstruct._startModule, zstruct._startModule + zstruct.size - 1, MD_MAX72XX::MD_ON); // Continue updates on modules
-  }
-}
-
-# endif // ifdef P104_USE_BAR_GRAPH
-
-# ifdef P104_USE_DOT_SET
-void P104_data_struct::displayDots(uint8_t                 zone,
-                                   const P104_zone_struct& zstruct,
-                                   const String          & dots) {
-  if ((nullptr == P) || (nullptr == pM) || dots.isEmpty()) { return; }
-  {
-    uint8_t idx = 0;
-    String  sRow;
-    String  sCol;
-    String  sOn_off;
-    bool    on_off = true;
-    modulesOnOff(zstruct._startModule, zstruct._startModule + zstruct.size - 1, MD_MAX72XX::MD_OFF); // Stop updates on modules
-    P->setIntensity(zstruct.zone - 1, zstruct.brightness);                                           // don't forget to set the brightness
-    sRow    = parseString(dots, idx + 1);
-    sCol    = parseString(dots, idx + 2);
-    sOn_off = parseString(dots, idx + 3);
-
-    while (!sRow.isEmpty() && !sCol.isEmpty()) {
-      on_off = true; // Default On
-
-      int32_t row;
-      int32_t col;
-      if (validIntFromString(sRow, row) &&
-          validIntFromString(sCol, col) &&
-          (row > 0) && ((row - 1) < 8) &&
-          (col > 0) && ((col - 1) <= (zstruct._upper - zstruct._lower))) { // Valid coordinates?
-        if (equals(sOn_off, F("0"))) {                                     // Dot On is the default
-          on_off = false;
-          idx++;                                                           // 3rd argument used
-        }
-        pM->setPoint(row - 1, zstruct._upper - (col - 1), on_off);         // Reverse layout
-      }
-      idx += 2;                                                            // Skip to next argument set
-
-      if (idx % 16 == 0) { delay(0); }
-      sRow    = parseString(dots, idx + 1);
-      sCol    = parseString(dots, idx + 2);
-      sOn_off = parseString(dots, idx + 3);
-    }
-
-    modulesOnOff(zstruct._startModule, zstruct._startModule + zstruct.size - 1, MD_MAX72XX::MD_ON); // Continue updates on modules
-  }
-}
-
-# endif // ifdef P104_USE_DOT_SET
-
-/**************************************************
- * Check if an animation is available in the current build
- *************************************************/
-bool isAnimationAvailable(uint8_t animation, bool noneIsAllowed = false) {
-  textEffect_t selection = static_cast<textEffect_t>(animation);
-
-  switch (selection) {
-    case PA_NO_EFFECT:
-    {
-      return noneIsAllowed;
-    }
-    case PA_PRINT:
-    case PA_SCROLL_UP:
-    case PA_SCROLL_DOWN:
-    case PA_SCROLL_LEFT:
-    case PA_SCROLL_RIGHT:
-    {
-      return true;
-    }
-    # if ENA_SPRITE
-    case PA_SPRITE:
-    {
-      return true;
-    }
-    # endif // ENA_SPRITE
-    # if ENA_MISC
-    case PA_SLICE:
-    case PA_MESH:
-    case PA_FADE:
-    case PA_DISSOLVE:
-    case PA_BLINDS:
-    case PA_RANDOM:
-    {
-      return true;
-    }
-    # endif // ENA_MISC
-    # if ENA_WIPE
-    case PA_WIPE:
-    case PA_WIPE_CURSOR:
-    {
-      return true;
-    }
-    # endif // ENA_WIPE
-    # if ENA_SCAN
-    case PA_SCAN_HORIZ:
-    case PA_SCAN_HORIZX:
-    case PA_SCAN_VERT:
-    case PA_SCAN_VERTX:
-    {
-      return true;
-    }
-    # endif // ENA_SCAN
-    # if ENA_OPNCLS
-    case PA_OPENING:
-    case PA_OPENING_CURSOR:
-    case PA_CLOSING:
-    case PA_CLOSING_CURSOR:
-    {
-      return true;
-    }
-    # endif // ENA_OPNCLS
-    # if ENA_SCR_DIA
-    case PA_SCROLL_UP_LEFT:
-    case PA_SCROLL_UP_RIGHT:
-    case PA_SCROLL_DOWN_LEFT:
-    case PA_SCROLL_DOWN_RIGHT:
-    {
-      return true;
-    }
-    # endif // ENA_SCR_DIA
-    # if ENA_GROW
-    case PA_GROW_UP:
-    case PA_GROW_DOWN:
-    {
-      return true;
-    }
-    # endif // ENA_GROW
-    default:
-      return false;
-  }
-}
-
-const char p104_subcommands[] PROGMEM =
-  "clear"
-  "|update"
-
-  "|txt"
-  "|settxt"
-
-# ifdef P104_USE_BAR_GRAPH
-  "|bar"
-  "|setbar"
-# endif // ifdef P104_USE_BAR_GRAPH
-
-# ifdef P104_USE_DOT_SET
-  "|dot"
-# endif // ifdef P104_USE_DOT_SET
-
-# ifdef P104_USE_COMMANDS
-  "|alignment"
-  "|anim.in"
-  "|anim.out"
-  "|brightness"
-  "|content"
-  "|font"
-  "|inverted"
-#  if defined(P104_USE_NUMERIC_DOUBLEHEIGHT_FONT) || defined(P104_USE_FULL_DOUBLEHEIGHT_FONT)
-  "|layout"
-#  endif // if defined(P104_USE_NUMERIC_DOUBLEHEIGHT_FONT) || defined(P104_USE_FULL_DOUBLEHEIGHT_FONT)
-  "|offset"
-  "|pause"
-  "|repeat"
-  "|size"
-  "|specialeffect"
-  "|speed"
-# endif // ifdef P104_USE_COMMANDS
-;
-
-// Subcommands prefixed by "dotmatrix,"
-enum class p104_subcommands_e {
-  clear,  // subcommand: clear,<zone> / clear[,all]
-  update, // subcommand: update,<zone> / update[,all]
-
-  txt,    // subcommand: [set]txt,<zone>,<text> (only
-  settxt, // subcommand: settxt,<zone>,<text> (stores
-
-# ifdef P104_USE_BAR_GRAPH
-  bar,    // subcommand: [set]bar,<zone>,<graph-string> (only allowed for zones
-  setbar, // subcommand: setbar,<zone>,<graph-string> (stores the graph-string
-# endif // ifdef P104_USE_BAR_GRAPH
-
-# ifdef P104_USE_DOT_SET
-  dot, // subcommand: dot,<zone>,<r>,<c>[,0][,<r>,<c>[,0]...] to draw
-# endif // ifdef P104_USE_DOT_SET
-
-# ifdef P104_USE_COMMANDS
-  alignment,     // subcommand: alignment,<zone>,<alignment> (0..3)
-  anim_in,       // subcommand: anim.in,<zone>,<animation> (1..)
-  anim_out,      // subcommand: anim.out,<zone>,<animation> (0..)
-  brightness,    // subcommand: brightness,<zone>,<brightness> (0..15)
-  content,       // subcommand: content,<zone>,<contenttype> (0..<P104_CONTENT_count>-1)
-  font,          // subcommand: font,<zone>,<font id> (only for incuded font id's)
-  inverted,      // subcommand: inverted,<zone>,<invertedstate> (disable/enable)
-#  if defined(P104_USE_NUMERIC_DOUBLEHEIGHT_FONT) || defined(P104_USE_FULL_DOUBLEHEIGHT_FONT)
-  layout,        // subcommand: layout,<zone>,<layout> (0..2), only when double-height font is available
-#  endif // if defined(P104_USE_NUMERIC_DOUBLEHEIGHT_FONT) || defined(P104_USE_FULL_DOUBLEHEIGHT_FONT)
-  offset,        // subcommand: offset,<zone>,<size> (0..<size>-1)
-  pause,         // subcommand: pause,<zone>,<pause_ms> (0..P104_MAX_SPEED_PAUSE_VALUE)
-  repeat,        // subcommand: repeat,<zone>,<repeat_sec> (-1..86400 = 24h)
-  size,          // subcommand: size,<zone>,<size> (1..)
-  specialeffect, // subcommand: specialeffect,<zone>,<effect> (0..3)
-  speed,         // subcommand: speed,<zone>,<speed_ms> (0..P104_MAX_SPEED_PAUSE_VALUE)
-# endif // ifdef P104_USE_COMMANDS
-};
-
-/*******************************************************
- * handlePluginWrite : process commands
- ******************************************************/
-bool P104_data_struct::handlePluginWrite(taskIndex_t   taskIndex,
-                                         const String& string) {
-  # ifdef P104_USE_COMMANDS
-  bool reconfigure = false;
-  # endif // ifdef P104_USE_COMMANDS
-  bool success         = false;
-  const String command = parseString(string, 1);
-
-  if ((nullptr != P) && equals(command, F("dotmatrix"))) { // main command: dotmatrix
-    const String subCommand   = parseString(string, 2);
-    const int    subCommand_i = GetCommandCode(subCommand.c_str(), p104_subcommands);
-
-    if (subCommand_i != -1) {
-      const p104_subcommands_e subcommands_e = static_cast<p104_subcommands_e>(subCommand_i);
-
-      int32_t zoneIndex{};
-      const String string4 = parseStringKeepCaseNoTrim(string, 4);
-    # ifdef P104_USE_COMMANDS
-      int32_t value4{};
-      validIntFromString(string4, value4);
-    # endif // ifdef P104_USE_COMMANDS
-
-      // Global subcommands
-
-      if ((subcommands_e == p104_subcommands_e::clear) && // subcommand: clear[,all]
-          (string4.isEmpty() ||
-           string4.equalsIgnoreCase(F("all")))) {
-        P->displayClear();
-        success = true;
-      } else
-
-      if ((subcommands_e == p104_subcommands_e::update) && // subcommand: update[,all]
-          (string4.isEmpty() ||
-           string4.equalsIgnoreCase(F("all")))) {
-        updateZone(0, P104_zone_struct(0));
-        success = true;
-      }
-
-      // Zone-specific subcommands
-      if (validIntFromString(parseString(string, 3), zoneIndex) &&
-          (zoneIndex > 0) &&
-          (static_cast<size_t>(zoneIndex) <= zones.size())) {
-        // subcommands are processed in the same order as they are presented in the UI
-        for (auto it = zones.begin(); it != zones.end() && !success; ++it) {
-          if ((it->zone == zoneIndex)) { // This zone
-            switch (subcommands_e) {
-              case p104_subcommands_e::clear:
-                // subcommand: clear,<zone>
-              {
-                P->displayClear(zoneIndex - 1);
-                success = true;
-                break;
-              }
-
-              case p104_subcommands_e::update:
-                // subcommand: update,<zone>
-              {
-                updateZone(zoneIndex, *it);
-                success = true;
-                break;
-              }
-
-          # ifdef P104_USE_COMMANDS
-
-              case p104_subcommands_e::size:
-                // subcommand: size,<zone>,<size> (1..)
-              {
-                if ((value4 > 0) &&
-                    (value4 <= P104_MAX_MODULES_PER_ZONE))
-                {
-                  reconfigure = (it->size != value4);
-                  it->size    = value4;
-                  success     = true;
-                }
-                break;
-              }
-          # endif // ifdef P104_USE_COMMANDS
-
-              case p104_subcommands_e::txt:                                                     // subcommand: [set]txt,<zone>,<text> (only
-              case p104_subcommands_e::settxt:                                                 // allowed for zones with Text content)
-              {
-                if ((it->content == P104_CONTENT_TEXT) ||
-                    (it->content == P104_CONTENT_TEXT_REV)) {                // no length check, so longer than the UI allows is made
-                                                                             // possible
-                  if ((subcommands_e == p104_subcommands_e::settxt) &&       // subcommand: settxt,<zone>,<text> (stores
-                      (string4.length() <= P104_MAX_TEXT_LENGTH_PER_ZONE)) { // the text in the settings, is not saved)
-                    it->text = string4;                                      // Only if not too long, could 'blow up' the
-                  }                                                          // settings when saved
-                  displayOneZoneText(zoneIndex - 1, *it, string4);
-                  success = true;
-                }
-
-                break;
-              }
-
-          # ifdef P104_USE_COMMANDS
-
-              case p104_subcommands_e::content:
-                // subcommand: content,<zone>,<contenttype> (0..<P104_CONTENT_count>-1)
-              {
-                if ((value4 >= 0) &&
-                    (value4 < P104_CONTENT_count))
-                {
-                  reconfigure = (it->content != value4);
-                  it->content = value4;
-                  success     = true;
-                }
-                break;
-              }
-
-              case p104_subcommands_e::alignment:
-                // subcommand: alignment,<zone>,<alignment> (0..3)
-              {
-                if ((value4 >= 0) &&
-                    (value4 <= static_cast<int>(textPosition_t::PA_RIGHT))) // last item in the enum
-                {
-                  it->alignment = value4;
-                  success       = true;
-                }
-                break;
-              }
-
-              case p104_subcommands_e::anim_in:
-                // subcommand: anim.in,<zone>,<animation> (1..)
-              {
-                if (isAnimationAvailable(value4)) {
-                  it->animationIn = value4;
-                  success         = true;
-                }
-                break;
-              }
-
-              case p104_subcommands_e::speed:
-                // subcommand: speed,<zone>,<speed_ms> (0..P104_MAX_SPEED_PAUSE_VALUE)
-              {
-                if ((value4 >= 0) &&
-                    (value4 <= P104_MAX_SPEED_PAUSE_VALUE))
-                {
-                  it->speed = value4;
-                  success   = true;
-                }
-                break;
-              }
-
-              case p104_subcommands_e::anim_out:
-                // subcommand: anim.out,<zone>,<animation> (0..)
-              {
-                if (isAnimationAvailable(value4, true))
-                {
-                  it->animationOut = value4;
-                  success          = true;
-                }
-                break;
-              }
-
-              case p104_subcommands_e::pause:
-                // subcommand: pause,<zone>,<pause_ms> (0..P104_MAX_SPEED_PAUSE_VALUE)
-              {
-                if ((value4 >= 0) &&
-                    (value4 <= P104_MAX_SPEED_PAUSE_VALUE))
-                {
-                  it->pause = value4;
-                  success   = true;
-                }
-                break;
-              }
-
-              case p104_subcommands_e::font:
-                // subcommand: font,<zone>,<font id> (only for incuded font id's)
-              {
-                if (
-                  (value4 == 0)
-                #  ifdef P104_USE_NUMERIC_DOUBLEHEIGHT_FONT
-                  || (value4 == P104_DOUBLE_HEIGHT_FONT_ID)
-                #  endif // ifdef P104_USE_NUMERIC_DOUBLEHEIGHT_FONT
-                #  ifdef P104_USE_FULL_DOUBLEHEIGHT_FONT
-                  || (value4 == P104_FULL_DOUBLEHEIGHT_FONT_ID)
-                #  endif // ifdef P104_USE_FULL_DOUBLEHEIGHT_FONT
-                #  ifdef P104_USE_VERTICAL_FONT
-                  || (value4 == P104_VERTICAL_FONT_ID)
-                #  endif // ifdef P104_USE_VERTICAL_FONT
-                #  ifdef P104_USE_EXT_ASCII_FONT
-                  || (value4 == P104_EXT_ASCII_FONT_ID)
-                #  endif // ifdef P104_USE_EXT_ASCII_FONT
-                #  ifdef P104_USE_ARABIC_FONT
-                  || (value4 == P104_ARABIC_FONT_ID)
-                #  endif // ifdef P104_USE_ARABIC_FONT
-                #  ifdef P104_USE_GREEK_FONT
-                  || (value4 == P104_GREEK_FONT_ID)
-                #  endif // ifdef P104_USE_GREEK_FONT
-                #  ifdef P104_USE_KATAKANA_FONT
-                  || (value4 == P104_KATAKANA_FONT_ID)
-                #  endif // ifdef P104_USE_KATAKANA_FONT
-                  )
-                {
-                  reconfigure = (it->font != value4);
-                  it->font    = value4;
-                  success     = true;
-                }
-                break;
-              }
-
-              case p104_subcommands_e::inverted:
-                // subcommand: inverted,<zone>,<invertedstate> (disable/enable)
-              {
-                if ((value4 >= 0) &&
-                    (value4 <= 1))
-                {
-                  reconfigure  = (it->inverted != value4);
-                  it->inverted = value4;
-                  success      = true;
-                }
-                break;
-              }
-
-          #  if defined(P104_USE_NUMERIC_DOUBLEHEIGHT_FONT) || defined(P104_USE_FULL_DOUBLEHEIGHT_FONT)
-
-              case p104_subcommands_e::layout:
-                // subcommand: layout,<zone>,<layout> (0..2), only when double-height font is available
-              {
-                if ((value4 >= 0) &&
-                    (value4 <= P104_LAYOUT_DOUBLE_LOWER))
-                {
-                  reconfigure = (it->layout != value4);
-                  it->layout  = value4;
-                  success     = true;
-                }
-                break;
-              }
-          #  endif // if defined(P104_USE_NUMERIC_DOUBLEHEIGHT_FONT) || defined(P104_USE_FULL_DOUBLEHEIGHT_FONT)
-
-              case p104_subcommands_e::specialeffect:
-                // subcommand: specialeffect,<zone>,<effect> (0..3)
-              {
-                if ((value4 >= 0) &&
-                    (value4 <= P104_SPECIAL_EFFECT_BOTH))
-                {
-                  reconfigure       = (it->specialEffect != value4);
-                  it->specialEffect = value4;
-                  success           = true;
-                }
-                break;
-              }
-
-              case p104_subcommands_e::offset:
-                // subcommand: offset,<zone>,<size> (0..<size>-1)
-              {
-                if ((value4 >= 0) &&
-                    (value4 < P104_MAX_MODULES_PER_ZONE) &&
-                    (value4 < it->size))
-                {
-                  reconfigure = (it->offset != value4);
-                  it->offset  = value4;
-                  success     = true;
-                }
-                break;
-              }
-
-              case p104_subcommands_e::brightness:
-                // subcommand: brightness,<zone>,<brightness> (0..15)
-              {
-                if ((value4 >= 0) &&
-                    (value4 <= P104_BRIGHTNESS_MAX))
-                {
-                  it->brightness = value4;
-                  P->setIntensity(zoneIndex - 1, it->brightness); // Change brightness immediately
-                  success = true;
-                }
-                break;
-              }
-
-              case p104_subcommands_e::repeat:
-                // subcommand: repeat,<zone>,<repeat_sec> (-1..86400 = 24h)
-              {
-                if ((value4 >= -1) &&
-                    (value4 <= P104_MAX_REPEATDELAY_VALUE))
-                {
-                  it->repeatDelay = value4;
-                  success         = true;
-
-                  if (it->repeatDelay > -1) {
-                    it->_repeatTimer = millis();
-                  }
-                }
-                break;
-              }
-          # endif // ifdef P104_USE_COMMANDS
-
-          # ifdef P104_USE_BAR_GRAPH
-
-              case p104_subcommands_e::bar:                                  // subcommand: [set]bar,<zone>,<graph-string> (only allowed for
-              // zones
-              case p104_subcommands_e::setbar:                               // with Bargraph content) no length check, so longer than the
-                                                                             // UI allows is made possible
-              {
-                if (it->content == P104_CONTENT_BAR_GRAPH) {
-                  if ((subcommands_e == p104_subcommands_e::setbar) &&       // subcommand: setbar,<zone>,<graph-string> (stores the
-                                                                             // graph-string
-                      (string4.length() <= P104_MAX_TEXT_LENGTH_PER_ZONE)) { // in the settings, is not saved)
-                    it->text = string4;                                      // Only if not too long, could 'blow up' the settings when
-                                                                             // saved
-                  }
-                  displayBarGraph(zoneIndex - 1, *it, string4);
-                  success = true;
-                }
-                break;
-              }
-          # endif // ifdef P104_USE_BAR_GRAPH
-
-          # ifdef P104_USE_DOT_SET
-
-              case p104_subcommands_e::dot:
-                // subcommand: dot,<zone>,<r>,<c>[,0][,<r>,<c>[,0]...] to draw
-              {
-                displayDots(zoneIndex - 1, *it, parseStringToEnd(string, 4)); // dots at row/column, add ,0 to turn a dot off
-                success = true;
-                break;
-              }
-          # endif // ifdef P104_USE_DOT_SET
-            }
-
-            // FIXME TD-er: success is always false here. Maybe this must be done outside the for-loop?
-            if (success) { // Reset the repeat timer
-              if (it->repeatDelay > -1) {
-                it->_repeatTimer = millis();
-              }
-            }
-          }
-        }
-      }
-    }
-  }
-
-  # ifdef P104_USE_COMMANDS
-
-  if (reconfigure) {
-    configureZones(); // Re-initialize
-    success = true;   // Successful
-  }
-  # endif // ifdef P104_USE_COMMANDS
-
-  if (loglevelActiveFor(LOG_LEVEL_INFO)) {
-    String log;
-
-    if (log.reserve(34 + string.length())) {
-      log = F("dotmatrix: command ");
-
-      if (!success) { log += F("NOT "); }
-      log += F("succesful: ");
-      log += string;
-      addLogMove(LOG_LEVEL_INFO, log);
-    }
-  }
-
-  return success; // Default: unknown command
-}
-
-int8_t P104_data_struct::getTime(char *psz,
-                                 bool  seconds,
-                                 bool  colon,
-                                 bool  time12h,
-                                 bool  timeAmpm) {
-  uint16_t h, M, s;
-  String   ampm;
-
-  # ifdef P104_USE_DATETIME_OPTIONS
-
-  if (time12h) {
-    if (timeAmpm) {
-      ampm = (node_time.hour() >= 12 ? F("p") : F("a"));
-    }
-    h = node_time.hour() % 12;
-
-    if (h == 0) { h = 12; }
-  } else
-  # endif // ifdef P104_USE_DATETIME_OPTIONS
-  {
-    h = node_time.hour();
-  }
-  M = node_time.minute();
-
-  if (!seconds) {
-    sprintf_P(psz, PSTR("%02d%c%02d%s"), h, (colon ? ':' : ' '), M, ampm.c_str());
-  } else {
-    s = node_time.second();
-    sprintf_P(psz, PSTR("%02d%c%02d %02d%s"), h, (colon ? ':' : ' '), M, s, ampm.c_str());
-  }
-  return M;
-}
-
-void P104_data_struct::getDate(char           *psz,
-                               bool            showYear,
-                               bool            fourDgt
-                               # ifdef         P104_USE_DATETIME_OPTIONS
-                               , const uint8_t dateFmt
-                               , const uint8_t dateSep
-                               # endif // ifdef P104_USE_DATETIME_OPTIONS
-                               ) {
-  uint16_t d, m, y;
-  const uint16_t year = node_time.year() - (fourDgt ? 0 : 2000);
-
-  # ifdef P104_USE_DATETIME_OPTIONS
-  const String separators = F(" /-.");
-  const char   sep        = separators[dateSep];
-  # else // ifdef P104_USE_DATETIME_OPTIONS
-  const char sep = ' ';
-  # endif // ifdef P104_USE_DATETIME_OPTIONS
-
-  d = node_time.day();
-  m = node_time.month();
-  y = year;
-  # ifdef P104_USE_DATETIME_OPTIONS
-
-  if (showYear) {
-    switch (dateFmt) {
-      case P104_DATE_FORMAT_US:
-        d = node_time.month();
-        m = node_time.day();
-        y = year;
-        break;
-      case P104_DATE_FORMAT_JP:
-        d = year;
-        m = node_time.month();
-        y = node_time.day();
-        break;
-    }
-  } else {
-    if ((dateFmt == P104_DATE_FORMAT_US) ||
-        (dateFmt == P104_DATE_FORMAT_JP)) {
-      std::swap(d, m);
-    }
-  }
-  # endif // ifdef P104_USE_DATETIME_OPTIONS
-
-  if (showYear) {
-    sprintf_P(psz, PSTR("%02d%c%02d%c%02d"), d, sep, m, sep, y); // %02d will expand to 04 when needed
-  } else {
-    sprintf_P(psz, PSTR("%02d%c%02d"), d, sep, m);
-  }
-}
-
-uint8_t P104_data_struct::getDateTime(char           *psz,
-                                      bool            colon,
-                                      bool            time12h,
-                                      bool            timeAmpm,
-                                      bool            fourDgt
-                                      # ifdef         P104_USE_DATETIME_OPTIONS
-                                      , const uint8_t dateFmt
-                                      , const uint8_t dateSep
-                                      # endif // ifdef P104_USE_DATETIME_OPTIONS
-                                      ) {
-  String   ampm;
-  uint16_t d, M, y;
-  uint8_t  h, m;
-  const uint16_t year = node_time.year() - (fourDgt ? 0 : 2000);
-
-  # ifdef P104_USE_DATETIME_OPTIONS
-  const String separators = F(" /-.");
-  const char   sep        = separators[dateSep];
-  # else // ifdef P104_USE_DATETIME_OPTIONS
-  const char sep = ' ';
-  # endif // ifdef P104_USE_DATETIME_OPTIONS
-
-  # ifdef P104_USE_DATETIME_OPTIONS
-
-  if (time12h) {
-    if (timeAmpm) {
-      ampm = (node_time.hour() >= 12 ? F("p") : F("a"));
-    }
-    h = node_time.hour() % 12;
-
-    if (h == 0) { h = 12; }
-  } else
-  # endif // ifdef P104_USE_DATETIME_OPTIONS
-  {
-    h = node_time.hour();
-  }
-  M = node_time.minute();
-
-  # ifdef P104_USE_DATETIME_OPTIONS
-
-  switch (dateFmt) {
-    case P104_DATE_FORMAT_US:
-      d = node_time.month();
-      m = node_time.day();
-      y = year;
-      break;
-    case P104_DATE_FORMAT_JP:
-      d = year;
-      m = node_time.month();
-      y = node_time.day();
-      break;
-    default:
-  # endif // ifdef P104_USE_DATETIME_OPTIONS
-  d = node_time.day();
-  m = node_time.month();
-  y = year;
-  # ifdef P104_USE_DATETIME_OPTIONS
-}
-
-  # endif // ifdef P104_USE_DATETIME_OPTIONS
-  sprintf_P(psz, PSTR("%02d%c%02d%c%02d %02d%c%02d%s"), d, sep, m, sep, y, h, (colon ? ':' : ' '), M, ampm.c_str()); // %02d will expand to
-                                                                                                                     // 04 when needed
-  return M;
-}
-
-# if defined(P104_USE_NUMERIC_DOUBLEHEIGHT_FONT) || defined(P104_USE_FULL_DOUBLEHEIGHT_FONT)
-void P104_data_struct::createHString(String& string) {
-  const uint16_t stringLen = string.length();
-
-  for (uint16_t i = 0; i < stringLen; i++) {
-    string[i] |= 0x80; // use 'high' part of the font, by adding 0x80
-  }
-}
-
-# endif // if defined(P104_USE_NUMERIC_DOUBLEHEIGHT_FONT) || defined(P104_USE_FULL_DOUBLEHEIGHT_FONT)
-
-void P104_data_struct::reverseStr(String& str) {
-  const uint16_t n = str.length();
-
-  // Swap characters starting from two corners
-  for (uint16_t i = 0; i < n / 2; i++) {
-    std::swap(str[i], str[n - i - 1]);
-  }
-}
-
-/************************************************************************
- * execute all PLUGIN_ONE_PER_SECOND tasks
- ***********************************************************************/
-bool P104_data_struct::handlePluginOncePerSecond(struct EventStruct *event) {
-  if (nullptr == P) { return false; }
-  bool redisplay = false;
-  bool success   = false;
-
-  # ifdef P104_USE_DATETIME_OPTIONS
-  bool useFlasher = !bitRead(P104_CONFIG_DATETIME, P104_CONFIG_DATETIME_FLASH);
-  bool time12h    = bitRead(P104_CONFIG_DATETIME,  P104_CONFIG_DATETIME_12H);
-  bool timeAmpm   = bitRead(P104_CONFIG_DATETIME,  P104_CONFIG_DATETIME_AMPM);
-  bool year4dgt   = bitRead(P104_CONFIG_DATETIME, P104_CONFIG_DATETIME_YEAR4DGT);
-  # else // ifdef P104_USE_DATETIME_OPTIONS
-  bool useFlasher = true;
-  bool time12h    = false;
-  bool timeAmpm   = false;
-  bool year4dgt   = false;
-  # endif // ifdef P104_USE_DATETIME_OPTIONS
-  bool newFlasher = !flasher && useFlasher;
-
-  for (auto it = zones.begin(); it != zones.end(); ++it) {
-    redisplay = false;
-
-    if (P->getZoneStatus(it->zone - 1)) { // Animations done?
-      switch (it->content) {
-        case P104_CONTENT_TIME:           // time
-        case P104_CONTENT_TIME_SEC:       // time sec
-        {
-          bool   useSeconds = (it->content == P104_CONTENT_TIME_SEC);
-          int8_t m          = getTime(szTimeL, useSeconds, flasher || !useFlasher, time12h, timeAmpm);
-          flasher          = newFlasher;
-          redisplay        = useFlasher || useSeconds || (it->_lastChecked != m);
-          it->_lastChecked = m;
-          break;
-        }
-        case P104_CONTENT_DATE4: // date/4
-        case P104_CONTENT_DATE6: // date/6
-        {
-          if (it->_lastChecked != node_time.day()) {
-            getDate(szTimeL,
-                    it->content != P104_CONTENT_DATE4,
-                    year4dgt
-                    # ifdef P104_USE_DATETIME_OPTIONS
-                    , get4BitFromUL(P104_CONFIG_DATETIME, P104_CONFIG_DATETIME_FORMAT)
-                    , get4BitFromUL(P104_CONFIG_DATETIME, P104_CONFIG_DATETIME_SEP_CHAR)
-                    # endif // ifdef P104_USE_DATETIME_OPTIONS
-                    );
-            redisplay        = true;
-            it->_lastChecked = node_time.day();
-          }
-          break;
-        }
-        case P104_CONTENT_DATE_TIME: // date-time/9
-        {
-          int8_t m = getDateTime(szTimeL,
-                                 flasher || !useFlasher,
-                                 time12h,
-                                 timeAmpm,
-                                 year4dgt
-                                 # ifdef P104_USE_DATETIME_OPTIONS
-                                 , get4BitFromUL(P104_CONFIG_DATETIME, P104_CONFIG_DATETIME_FORMAT)
-                                 , get4BitFromUL(P104_CONFIG_DATETIME, P104_CONFIG_DATETIME_SEP_CHAR)
-                                 # endif // ifdef P104_USE_DATETIME_OPTIONS
-                                 );
-          flasher          = newFlasher;
-          redisplay        = useFlasher || (it->_lastChecked != m);
-          it->_lastChecked = m;
-          break;
-        }
-        default:
-          break;
-      }
-
-      if (redisplay) {
-        displayOneZoneText(it->zone - 1, *it, String(szTimeL));
-        P->displayReset(it->zone - 1);
-
-        if (it->repeatDelay > -1) {
-          it->_repeatTimer = millis();
-        }
-      }
-    }
-    delay(0); // Leave some breathingroom
-  }
-
-  if (redisplay) {
-    // synchronise the start
-    P->synchZoneStart();
-  }
-  return redisplay || success;
-}
-
-/***************************************************
- * restart a zone if the repeat delay (if any) has passed
- **************************************************/
-void P104_data_struct::checkRepeatTimer(uint8_t z) {
-  if (nullptr == P) { return; }
-  bool handled = false;
-
-  for (auto it = zones.begin(); it != zones.end() && !handled; ++it) {
-    if (it->zone == z + 1) {
-      handled = true;
-
-      if ((it->repeatDelay > -1) && (timePassedSince(it->_repeatTimer) >= (it->repeatDelay - 1) * 1000)) { // Compensated for the '1' in
-                                                                                                           // PLUGIN_ONE_PER_SECOND
-        # ifdef P104_DEBUG
-
-        if (logAllText && loglevelActiveFor(LOG_LEVEL_INFO)) {
-          String log;
-          log.reserve(51);
-          log  = F("dotmatrix: Repeat zone: ");
-          log += it->zone;
-          log += F(" delay: ");
-          log += it->repeatDelay;
-          log += F(" (");
-          log += (timePassedSince(it->_repeatTimer) / 1000.0f); // Decimals can be useful here
-          log += ')';
-          addLogMove(LOG_LEVEL_INFO, log);
-        }
-        # endif // ifdef P104_DEBUG
-
-        if ((it->content == P104_CONTENT_TEXT) ||
-            (it->content == P104_CONTENT_TEXT_REV)) {
-          displayOneZoneText(it->zone - 1, *it, sZoneInitial[it->zone - 1]); // Re-send last displayed text
-          P->displayReset(it->zone - 1);
-        }
-
-        if ((it->content == P104_CONTENT_TIME) ||
-            (it->content == P104_CONTENT_TIME_SEC) ||
-            (it->content == P104_CONTENT_DATE4) ||
-            (it->content == P104_CONTENT_DATE6) ||
-            (it->content == P104_CONTENT_DATE_TIME)) {
-          it->_lastChecked = -1; // Invalidate so next run will re-display the date/time
-        }
-        # ifdef P104_USE_BAR_GRAPH
-
-        if (it->content == P104_CONTENT_BAR_GRAPH) {
-          displayBarGraph(it->zone - 1, *it, sZoneInitial[it->zone - 1]); // Re-send last displayed bar graph
-        }
-        # endif // ifdef P104_USE_BAR_GRAPH
-        it->_repeatTimer = millis();
-      }
-    }
-    delay(0); // Leave some breathingroom
-  }
-}
-
-/***************************************
- * saveSettings gather the zones data from the UI and store in customsettings
- **************************************/
-bool P104_data_struct::saveSettings() {
-  error = String(); // Clear
-
-  # ifdef P104_DEBUG_DEV
-
-  if (loglevelActiveFor(LOG_LEVEL_INFO)) {
-    addLogMove(LOG_LEVEL_INFO, concat(F("P104: saving zones, count: "), expectedZones));
-  }
-  # endif // ifdef P104_DEBUG_DEV
-
-  uint8_t index      = 0;
-  uint8_t action     = P104_ACTION_NONE;
-  uint8_t zoneIndex  = 0;
-  int8_t  zoneOffset = 0;
-
-  zones.clear(); // Start afresh
-
-  for (uint8_t zCounter = 0; zCounter < expectedZones; zCounter++) {
-    # ifdef P104_USE_ZONE_ACTIONS
-    action = getFormItemIntCustomArgName(index + P104_OFFSET_ACTION);
-
-    if (((action == P104_ACTION_ADD_ABOVE) && (zoneOrder == 0)) ||
-        ((action == P104_ACTION_ADD_BELOW) && (zoneOrder == 1))) {
-      zones.push_back(P104_zone_struct(0));
-      zoneOffset++;
-      #  ifdef P104_DEBUG_DEV
-
-      if (loglevelActiveFor(LOG_LEVEL_INFO)) {
-        addLogMove(LOG_LEVEL_INFO, concat(F("P104: insert before zone: "), zoneIndex + 1));
-      }
-      #  endif // ifdef P104_DEBUG_DEV
-    }
-    # endif    // ifdef P104_USE_ZONE_ACTIONS
-    zoneIndex = zCounter + zoneOffset;
-
-    if (action == P104_ACTION_DELETE) {
-      zoneOffset--;
-    } else {
-      # ifdef P104_DEBUG_DEV
-
-      if (loglevelActiveFor(LOG_LEVEL_INFO)) {
-        addLogMove(LOG_LEVEL_INFO, concat(F("P104: read zone: "), zoneIndex + 1));
-      }
-      # endif // ifdef P104_DEBUG_DEV
-      zones.push_back(P104_zone_struct(zoneIndex + 1));
-
-      for (uint8_t i = 0; i < P104_OFFSET_COUNT; ++i) {
-        // for newly added zone, use defaults
-        const bool mustCheckSize = 
-          (i == P104_OFFSET_BRIGHTNESS) || 
-          (i == P104_OFFSET_REPEATDELAY);
-        if (!mustCheckSize || zones[zoneIndex].size != 0) {          
-          if (i == P104_OFFSET_TEXT) {
-            zones[zoneIndex].text = wrapWithQuotes(webArg(getPluginCustomArgName(index + P104_OFFSET_TEXT)));
-          } else {
-            zones[zoneIndex].setIntValue(i, getFormItemIntCustomArgName(index + i));
-          }
-        }
-      }
-    }
-    # ifdef P104_DEBUG_DEV
-
-    if (loglevelActiveFor(LOG_LEVEL_INFO)) {
-      addLogMove(LOG_LEVEL_INFO, concat(F("P104: add zone: "), zoneIndex + 1));
-    }
-    # endif // ifdef P104_DEBUG_DEV
-
-    # ifdef P104_USE_ZONE_ACTIONS
-
-    if (((action == P104_ACTION_ADD_BELOW) && (zoneOrder == 0)) ||
-        ((action == P104_ACTION_ADD_ABOVE) && (zoneOrder == 1))) {
-      zones.push_back(P104_zone_struct(0));
-      zoneOffset++;
-      #  ifdef P104_DEBUG_DEV
-
-      if (loglevelActiveFor(LOG_LEVEL_INFO)) {
-        addLogMove(LOG_LEVEL_INFO, concat(F("P104: insert after zone: "), zoneIndex + 2));
-      }
-      #  endif // ifdef P104_DEBUG_DEV
-    }
-    # endif    // ifdef P104_USE_ZONE_ACTIONS
-
-    index += P104_OFFSET_COUNT;
-    delay(0);
-  }
-
-  uint16_t bufferSize;
-  int saveOffset = 0;
-
-  numDevices = 0;                      // Count the number of connected display units
-
-  bufferSize = P104_CONFIG_VERSION_V2; // Save special marker that we're using V2 settings
-  // This write is counting
-  error      += SaveToFile(SettingsType::Enum::CustomTaskSettings_Type, taskIndex, (uint8_t *)&bufferSize, sizeof(bufferSize), saveOffset);
-  saveOffset += sizeof(bufferSize);
-
-  String zbuffer;
-
-  // 47 total + (max) 100 characters for it->text requires a buffer of ~150 (P104_SETTINGS_BUFFER_V2), but only the required length is
-  // stored with the length prefixed
-  if (zbuffer.reserve(P104_SETTINGS_BUFFER_V2 + 2)) {
-    for (auto it = zones.begin(); it != zones.end() && error.length() == 0; ++it) {
-      // WARNING: Order of values should match the numeric order of P104_OFFSET_* values
-      zbuffer.clear();
-      for (uint8_t i = 0; i < P104_OFFSET_COUNT; ++i) {
-        if (i == P104_OFFSET_TEXT) {
-          zbuffer += it->text;
-          zbuffer += '\x01';
-        } else {
-          int32_t value{};
-          if (it->getIntValue(i, value)) {
-            zbuffer += value;
-            zbuffer += '\x01';
-          }
-        }
-      }
-
-      numDevices += (it->size != 0 ? it->size : 1) + it->offset;                                // Count corrected for newly added zones
-
-      if (saveOffset + zbuffer.length() + (sizeof(bufferSize) * 2) > (DAT_TASKS_CUSTOM_SIZE)) { // Detect ourselves if we've reached the
-        error.reserve(55);                                                                      // high-water mark
-        error += F("Total combination of Zones & text too long to store.\n");
-        addLogMove(LOG_LEVEL_ERROR, error);
-      } else {
-        // Store length of buffer
-        bufferSize = zbuffer.length();
-
-        // As we write in parts, only count as single write.
-        if (RTC.flashDayCounter > 0) {
-          RTC.flashDayCounter--;
-        }
-        error += SaveToFile(SettingsType::Enum::CustomTaskSettings_Type,
-                            taskIndex,
-                            (uint8_t *)&bufferSize,
-                            sizeof(bufferSize),
-                            saveOffset);
-        saveOffset += sizeof(bufferSize);
-
-        // As we write in parts, only count as single write.
-        if (RTC.flashDayCounter > 0) {
-          RTC.flashDayCounter--;
-        }
-        error += SaveToFile(SettingsType::Enum::CustomTaskSettings_Type,
-                            taskIndex,
-                            (uint8_t *)zbuffer.c_str(),
-                            bufferSize,
-                            saveOffset);
-        saveOffset += bufferSize;
-
-        # ifdef P104_DEBUG_DEV
-
-        if (loglevelActiveFor(LOG_LEVEL_INFO)) {
-          addLogMove(LOG_LEVEL_INFO, strformat(F("P104: saveSettings zone: %d bufferSize: %d offset: %d"),
-                                               it->zone, bufferSize, saveOffset));
-          zbuffer.replace(P104_FIELD_SEP, P104_FIELD_DISP);
-          addLog(LOG_LEVEL_INFO, zbuffer);
-        }
-        # endif // ifdef P104_DEBUG_DEV
-      }
-
-      delay(0);
-    }
-
-    // Store an End-of-settings marker == 0
-    bufferSize = 0u;
-
-    // This write is counting
-    SaveToFile(SettingsType::Enum::CustomTaskSettings_Type, taskIndex, (uint8_t *)&bufferSize, sizeof(bufferSize), saveOffset);
-
-    if (numDevices > 255) {
-      error += strformat(F("More than 255 modules configured (%u)\n"), numDevices);
-    }
-  } else {
-    addLog(LOG_LEVEL_ERROR, F("DOTMATRIX: Can't allocate string for saving settings, insufficient memory!"));
-    return false; // Don't continue
-  }
-
-  return error.isEmpty();
-}
-
-/**************************************************************
-* webform_load
-**************************************************************/
-bool P104_data_struct::webform_load(struct EventStruct *event) {
-  {                                       // Hardware types
-    # define P104_hardwareTypeCount 8
-    const __FlashStringHelper *hardwareTypes[P104_hardwareTypeCount] = {
-      F("Generic (DR:0, CR:1, RR:0)"),    // 010
-      F("Parola (DR:1, CR:1, RR:0)"),     // 110
-      F("FC16 (DR:1, CR:0, RR:0)"),       // 100
-      F("IC Station (DR:1, CR:1, RR:1)"), // 111
-      F("Other 1 (DR:0, CR:0, RR:0)"),    // 000
-      F("Other 2 (DR:0, CR:0, RR:1)"),    // 001
-      F("Other 3 (DR:0, CR:1, RR:1)"),    // 011
-      F("Other 4 (DR:1, CR:0, RR:1)")     // 101
-    };
-    constexpr int hardwareOptions[P104_hardwareTypeCount] = {
-      static_cast<int>(MD_MAX72XX::moduleType_t::GENERIC_HW),
-      static_cast<int>(MD_MAX72XX::moduleType_t::PAROLA_HW),
-      static_cast<int>(MD_MAX72XX::moduleType_t::FC16_HW),
-      static_cast<int>(MD_MAX72XX::moduleType_t::ICSTATION_HW),
-      static_cast<int>(MD_MAX72XX::moduleType_t::DR0CR0RR0_HW),
-      static_cast<int>(MD_MAX72XX::moduleType_t::DR0CR0RR1_HW),
-      static_cast<int>(MD_MAX72XX::moduleType_t::DR0CR1RR1_HW),
-      static_cast<int>(MD_MAX72XX::moduleType_t::DR1CR0RR1_HW)
-    };
-    addFormSelector(F("Hardware type"),
-                    F("hardware"),
-                    P104_hardwareTypeCount,
-                    hardwareTypes,
-                    hardwareOptions,
-                    P104_CONFIG_HARDWARETYPE);
-    # ifdef P104_ADD_SETTINGS_NOTES
-    addFormNote(F("DR = Digits as Rows, CR = Column Reversed, RR = Row Reversed; 0 = no, 1 = yes."));
-    # endif // ifdef P104_ADD_SETTINGS_NOTES
-  }
-
-  {
-    addFormCheckBox(F("Clear display on disable"), F("clrdsp"),
-                    bitRead(P104_CONFIG_FLAGS, P104_CONFIG_FLAG_CLEAR_DISABLE));
-
-    addFormCheckBox(F("Log all displayed text (info)"),
-                    F("logtxt"),
-                    bitRead(P104_CONFIG_FLAGS, P104_CONFIG_FLAG_LOG_ALL_TEXT));
-  }
-
-  # ifdef P104_USE_DATETIME_OPTIONS
-  {
-    addFormSubHeader(F("Content options"));
-
-    addFormCheckBox(F("Clock with flashing colon"), F("clkflash"), !bitRead(P104_CONFIG_DATETIME, P104_CONFIG_DATETIME_FLASH));
-    addFormCheckBox(F("Clock 12h display"),         F("clk12h"),   bitRead(P104_CONFIG_DATETIME, P104_CONFIG_DATETIME_12H));
-    addFormCheckBox(F("Clock 12h AM/PM indicator"), F("clkampm"),  bitRead(P104_CONFIG_DATETIME, P104_CONFIG_DATETIME_AMPM));
-  }
-  { // Date format
-    const __FlashStringHelper *dateFormats[] = {
-      F("Day Month [Year]"),
-      F("Month Day [Year] (US-style)"),
-      F("[Year] Month Day (Japanese-style)")
-    };
-    constexpr int dateFormatOptions[] = {
-      P104_DATE_FORMAT_EU,
-      P104_DATE_FORMAT_US,
-      P104_DATE_FORMAT_JP
-    };
-    addFormSelector(F("Date format"), F("datefmt"),
-                    3,
-                    dateFormats, dateFormatOptions,
-                    get4BitFromUL(P104_CONFIG_DATETIME, P104_CONFIG_DATETIME_FORMAT));
-  }
-  { // Date separator
-    const __FlashStringHelper *dateSeparators[] = {
-      F("Space"),
-      F("Slash /"),
-      F("Dash -"),
-      F("Dot <b>.</b>")
-    };
-    constexpr int dateSeparatorOptions[] = {
-      P104_DATE_SEPARATOR_SPACE,
-      P104_DATE_SEPARATOR_SLASH,
-      P104_DATE_SEPARATOR_DASH,
-      P104_DATE_SEPARATOR_DOT
-    };
-    addFormSelector(F("Date separator"), F("datesep"),
-                    4,
-                    dateSeparators, dateSeparatorOptions,
-                    get4BitFromUL(P104_CONFIG_DATETIME, P104_CONFIG_DATETIME_SEP_CHAR));
-
-    addFormCheckBox(F("Year uses 4 digits"), F("year4dgt"), bitRead(P104_CONFIG_DATETIME, P104_CONFIG_DATETIME_YEAR4DGT));
-  }
-  # endif // ifdef P104_USE_DATETIME_OPTIONS
-
-  addFormSubHeader(F("Zones"));
-
-  { // Zones
-    String zonesList[P104_MAX_ZONES];
-    int    zonesOptions[P104_MAX_ZONES];
-
-    for (uint8_t i = 0; i < P104_MAX_ZONES; i++) {
-      zonesList[i]    = i + 1;
-      zonesOptions[i] = i + 1; // No 0 needed or wanted
-    }
-    # if defined(P104_USE_TOOLTIPS) || defined(P104_ADD_SETTINGS_NOTES)
-
-    const String zonetip = F("Select between 1 and " STRINGIFY(P104_MAX_ZONES) " zones, changing"
-      #  ifdef P104_USE_ZONE_ORDERING
-                             " Zones or Zone order"
-      #  endif // ifdef P104_USE_ZONE_ORDERING
-                             " will save and reload the page.");
-    # endif    // if defined(P104_USE_TOOLTIPS) || defined(P104_ADD_SETTINGS_NOTES)
-    addFormSelector(F("Zones"), F("zonecnt"), P104_MAX_ZONES, zonesList, zonesOptions, nullptr, P104_CONFIG_ZONE_COUNT, true
-                    # ifdef P104_USE_TOOLTIPS
-                    , zonetip
-                    # endif // ifdef P104_USE_TOOLTIPS
-                    );
-
-    # ifdef P104_USE_ZONE_ORDERING
-    const String orderTypes[] = {
-      F("Numeric order (1..n)"),
-      F("Display order (n..1)")
-    };
-    const int    orderOptions[] = { 0, 1 };
-    addFormSelector(F("Zone order"), F("zoneorder"), 2, orderTypes, orderOptions, nullptr,
-                    bitRead(P104_CONFIG_FLAGS, P104_CONFIG_FLAG_ZONE_ORDER) ? 1 : 0, true
-                    #  ifdef P104_USE_TOOLTIPS
-                    , zonetip
-                    #  endif // ifdef P104_USE_TOOLTIPS
-                    );
-    # endif                  // ifdef P104_USE_ZONE_ORDERING
-    # ifdef P104_ADD_SETTINGS_NOTES
-    addFormNote(zonetip);
-    # endif // ifdef P104_ADD_SETTINGS_NOTES
-  }
-  expectedZones = P104_CONFIG_ZONE_COUNT;
-
-  if (expectedZones == 0) { expectedZones++; } // Minimum of 1 zone
-
-  { // Optionlists and zones table
-    const __FlashStringHelper *alignmentTypes[3] = {
-      F("Left"),
-      F("Center"),
-      F("Right")
-    };
-    const int alignmentOptions[3] = {
-      static_cast<int>(textPosition_t::PA_LEFT),
-      static_cast<int>(textPosition_t::PA_CENTER),
-      static_cast<int>(textPosition_t::PA_RIGHT)
-    };
-
-
-    // Append the numeric value as a reference for the 'anim.in' and 'anim.out' subcommands
-    const __FlashStringHelper *animationTypes[] {
-      F("None (0)")
-      , F("Print (1)")
-      , F("Scroll up (2)")
-      , F("Scroll down (3)")
-      , F("Scroll left * (4)")
-      , F("Scroll right * (5)")
-    # if ENA_SPRITE
-      , F("Sprite (6)")
-    # endif // ENA_SPRITE
-    # if ENA_MISC
-      , F("Slice * (7)")
-      , F("Mesh (8)")
-      , F("Fade (9)")
-      , F("Dissolve (10)")
-      , F("Blinds (11)")
-      , F("Random (12)")
-    # endif // ENA_MISC
-    # if ENA_WIPE
-      , F("Wipe (13)")
-      , F("Wipe w. cursor (14)")
-    # endif // ENA_WIPE
-    # if ENA_SCAN
-      , F("Scan horiz. (15)")
-      , F("Scan horiz. cursor (16)")
-      , F("Scan vert. (17)")
-      , F("Scan vert. cursor (18)")
-    # endif // ENA_SCAN
-    # if ENA_OPNCLS
-      , F("Opening (19)")
-      , F("Opening w. cursor (20)")
-      , F("Closing (21)")
-      , F("Closing w. cursor (22)")
-    # endif // ENA_OPNCLS
-    # if ENA_SCR_DIA
-      , F("Scroll up left * (23)")
-      , F("Scroll up right * (24)")
-      , F("Scroll down left * (25)")
-      , F("Scroll down right * (26)")
-    # endif // ENA_SCR_DIA
-    # if ENA_GROW
-      , F("Grow up (27)")
-      , F("Grow down (28)")
-    # endif // ENA_GROW
-    };
-
-    const int animationOptions[] = {
-      static_cast<int>(textEffect_t::PA_NO_EFFECT)
-      , static_cast<int>(textEffect_t::PA_PRINT)
-      , static_cast<int>(textEffect_t::PA_SCROLL_UP)
-      , static_cast<int>(textEffect_t::PA_SCROLL_DOWN)
-      , static_cast<int>(textEffect_t::PA_SCROLL_LEFT)
-      , static_cast<int>(textEffect_t::PA_SCROLL_RIGHT)
-    # if ENA_SPRITE
-      , static_cast<int>(textEffect_t::PA_SPRITE)
-    # endif // ENA_SPRITE
-    # if ENA_MISC
-      , static_cast<int>(textEffect_t::PA_SLICE)
-      , static_cast<int>(textEffect_t::PA_MESH)
-      , static_cast<int>(textEffect_t::PA_FADE)
-      , static_cast<int>(textEffect_t::PA_DISSOLVE)
-      , static_cast<int>(textEffect_t::PA_BLINDS)
-      , static_cast<int>(textEffect_t::PA_RANDOM)
-    # endif // ENA_MISC
-    # if ENA_WIPE
-      , static_cast<int>(textEffect_t::PA_WIPE)
-      , static_cast<int>(textEffect_t::PA_WIPE_CURSOR)
-    # endif // ENA_WIPE
-    # if ENA_SCAN
-      , static_cast<int>(textEffect_t::PA_SCAN_HORIZ)
-      , static_cast<int>(textEffect_t::PA_SCAN_HORIZX)
-      , static_cast<int>(textEffect_t::PA_SCAN_VERT)
-      , static_cast<int>(textEffect_t::PA_SCAN_VERTX)
-    # endif // ENA_SCAN
-    # if ENA_OPNCLS
-      , static_cast<int>(textEffect_t::PA_OPENING)
-      , static_cast<int>(textEffect_t::PA_OPENING_CURSOR)
-      , static_cast<int>(textEffect_t::PA_CLOSING)
-      , static_cast<int>(textEffect_t::PA_CLOSING_CURSOR)
-    # endif // ENA_OPNCLS
-    # if ENA_SCR_DIA
-      , static_cast<int>(textEffect_t::PA_SCROLL_UP_LEFT)
-      , static_cast<int>(textEffect_t::PA_SCROLL_UP_RIGHT)
-      , static_cast<int>(textEffect_t::PA_SCROLL_DOWN_LEFT)
-      , static_cast<int>(textEffect_t::PA_SCROLL_DOWN_RIGHT)
-    # endif // ENA_SCR_DIA
-    # if ENA_GROW
-      , static_cast<int>(textEffect_t::PA_GROW_UP)
-      , static_cast<int>(textEffect_t::PA_GROW_DOWN)
-    # endif // ENA_GROW
-    };
-
-    constexpr int animationCount = NR_ELEMENTS(animationOptions);
-
-    delay(0);
-
-    const __FlashStringHelper *fontTypes[] = {
-      F("Default (0)")
-    # ifdef P104_USE_NUMERIC_DOUBLEHEIGHT_FONT
-      , F("Numeric, double height (1)")
-    # endif // ifdef P104_USE_NUMERIC_DOUBLEHEIGHT_FONT
-    # ifdef P104_USE_FULL_DOUBLEHEIGHT_FONT
-      , F("Full, double height (2)")
-    # endif // ifdef P104_USE_FULL_DOUBLEHEIGHT_FONT
-    # ifdef P104_USE_VERTICAL_FONT
-      , F("Vertical (3)")
-    # endif // ifdef P104_USE_VERTICAL_FONT
-    # ifdef P104_USE_EXT_ASCII_FONT
-      , F("Extended ASCII (4)")
-      # endif // ifdef P104_USE_EXT_ASCII_FONT
-    # ifdef P104_USE_ARABIC_FONT
-      , F("Arabic (5)")
-    # endif // ifdef P104_USE_ARABIC_FONT
-    # ifdef P104_USE_GREEK_FONT
-      , F("Greek (6)")
-    # endif // ifdef P104_USE_GREEK_FONT
-    # ifdef P104_USE_KATAKANA_FONT
-      , F("Katakana (7)")
-    # endif // ifdef P104_USE_KATAKANA_FONT
-    };
-    const int fontOptions[] = {
-      P104_DEFAULT_FONT_ID
-    # ifdef P104_USE_NUMERIC_DOUBLEHEIGHT_FONT
-      , P104_DOUBLE_HEIGHT_FONT_ID
-    # endif // ifdef P104_USE_NUMERIC_DOUBLEHEIGHT_FONT
-    # ifdef P104_USE_FULL_DOUBLEHEIGHT_FONT
-      , P104_FULL_DOUBLEHEIGHT_FONT_ID
-    # endif // ifdef P104_USE_FULL_DOUBLEHEIGHT_FONT
-    # ifdef P104_USE_VERTICAL_FONT
-      , P104_VERTICAL_FONT_ID
-    # endif // ifdef P104_USE_VERTICAL_FONT
-    # ifdef P104_USE_EXT_ASCII_FONT
-      , P104_EXT_ASCII_FONT_ID
-      # endif // ifdef P104_USE_EXT_ASCII_FONT
-    # ifdef P104_USE_ARABIC_FONT
-      , P104_ARABIC_FONT_ID
-    # endif // ifdef P104_USE_ARABIC_FONT
-    # ifdef P104_USE_GREEK_FONT
-      , P104_GREEK_FONT_ID
-    # endif // ifdef P104_USE_GREEK_FONT
-    # ifdef P104_USE_KATAKANA_FONT
-      , P104_KATAKANA_FONT_ID
-    # endif // ifdef P104_USE_KATAKANA_FONT
-    };
-
-    const __FlashStringHelper *layoutTypes[] = {
-      F("Standard")
-    # if defined(P104_USE_NUMERIC_DOUBLEHEIGHT_FONT) || defined(P104_USE_FULL_DOUBLEHEIGHT_FONT)
-      , F("Double, upper")
-      , F("Double, lower")
-    # endif // if defined(P104_USE_NUMERIC_DOUBLEHEIGHT_FONT) || defined(P104_USE_FULL_DOUBLEHEIGHT_FONT)
-    };
-    const int layoutOptions[] = {
-      P104_LAYOUT_STANDARD
-    # if defined(P104_USE_NUMERIC_DOUBLEHEIGHT_FONT) || defined(P104_USE_FULL_DOUBLEHEIGHT_FONT)
-      , P104_LAYOUT_DOUBLE_UPPER
-      , P104_LAYOUT_DOUBLE_LOWER
-    # endif // if defined(P104_USE_NUMERIC_DOUBLEHEIGHT_FONT) || defined(P104_USE_FULL_DOUBLEHEIGHT_FONT)
-    };
-
-    const __FlashStringHelper *specialEffectTypes[] = {
-      F("None"),
-      F("Flip up/down"),
-      F("Flip left/right *"),
-      F("Flip u/d &amp; l/r *")
-    };
-    const int specialEffectOptions[] = {
-      P104_SPECIAL_EFFECT_NONE,
-      P104_SPECIAL_EFFECT_UP_DOWN,
-      P104_SPECIAL_EFFECT_LEFT_RIGHT,
-      P104_SPECIAL_EFFECT_BOTH
-    };
-
-    const __FlashStringHelper *contentTypes[] = {
-      F("Text"),
-      F("Text reverse"),
-      F("Clock (4 mod)"),
-      F("Clock sec (6 mod)"),
-      F("Date (4 mod)"),
-      F("Date yr (6/7 mod)"),
-      F("Date/time (9/13 mod)"),
-      # ifdef P104_USE_BAR_GRAPH
-      F("Bar graph"),
-      # endif // ifdef P104_USE_BAR_GRAPH
-    };
-    const int contentOptions[] {
-      P104_CONTENT_TEXT,
-      P104_CONTENT_TEXT_REV,
-      P104_CONTENT_TIME,
-      P104_CONTENT_TIME_SEC,
-      P104_CONTENT_DATE4,
-      P104_CONTENT_DATE6,
-      P104_CONTENT_DATE_TIME,
-      # ifdef P104_USE_BAR_GRAPH
-      P104_CONTENT_BAR_GRAPH,
-      # endif // ifdef P104_USE_BAR_GRAPH
-    };
-    const __FlashStringHelper *invertedTypes[3] = {
-      F("Normal"),
-      F("Inverted")
-    };
-    const int invertedOptions[] = {
-      0,
-      1
-    };
-    # ifdef P104_USE_ZONE_ACTIONS
-    uint8_t actionCount = 0;
-    const __FlashStringHelper *actionTypes[4];
-    int actionOptions[4];
-    actionTypes[actionCount]   = F("None");
-    actionOptions[actionCount] = P104_ACTION_NONE;
-    actionCount++;
-
-    if (zones.size() < P104_MAX_ZONES) {
-      actionTypes[actionCount]   = F("New above");
-      actionOptions[actionCount] = P104_ACTION_ADD_ABOVE;
-      actionCount++;
-      actionTypes[actionCount]   = F("New below");
-      actionOptions[actionCount] = P104_ACTION_ADD_BELOW;
-      actionCount++;
-    }
-    actionTypes[actionCount]   = F("Delete");
-    actionOptions[actionCount] = P104_ACTION_DELETE;
-    actionCount++;
-    # endif // ifdef P104_USE_ZONE_ACTIONS
-
-    delay(0);
-
-    addFormSubHeader(F("Zone configuration"));
-
-    {
-      html_table(EMPTY_STRING); // Sub-table
-
-      const __FlashStringHelper *headers[] = {
-        F("Zone #&nbsp;"),
-        F("Modules"),
-        F("Text"),
-        F("Content"),
-        F("Alignment"),
-        F("Animation In/Out"),               // 1st and 2nd row title
-        F("Speed/Pause"),                    // 1st and 2nd row title
-        F("Font/Layout"),                    // 1st and 2nd row title
-        F("Inverted/ Special&nbsp;Effects"), // 1st and 2nd row title
-        F("Offset"),
-        F("Brightness"),
-        F("Repeat (sec)")
-      };
-
-      constexpr unsigned nrHeaders = NR_ELEMENTS(headers);
-      for (unsigned i = 0; i < nrHeaders; ++i) {
-        int width = 0;
-        if (i == 2) {
-          // "Text" needs a width
-          width = 180;
-        }
-        html_table_header(headers[i], width);
-      }
-      # ifdef P104_USE_ZONE_ACTIONS
-      html_table_header(F(""),       15); // Spacer
-      html_table_header(F("Action"), 45);
-      # endif // ifdef P104_USE_ZONE_ACTIONS
-    }
-
-    uint16_t index;
-    int16_t  startZone, endZone;
-    int8_t   incrZone = 1;
-    # ifdef P104_USE_ZONE_ACTIONS
-    uint8_t currentRow = 0;
-    # endif // ifdef P104_USE_ZONE_ACTIONS
-
-    # ifdef P104_USE_ZONE_ORDERING
-
-    if (bitRead(P104_CONFIG_FLAGS, P104_CONFIG_FLAG_ZONE_ORDER)) {
-      startZone = zones.size() - 1;
-      endZone   = -1;
-      incrZone  = -1;
-    } else
-    # endif // ifdef P104_USE_ZONE_ORDERING
-    {
-      startZone = 0;
-      endZone   = zones.size();
-    }
-
-    for (int8_t zone = startZone; zone != endZone; zone += incrZone) {
-      if (zones[zone].zone <= expectedZones) {
-        index = (zones[zone].zone - 1) * P104_OFFSET_COUNT;
-
-        html_TR_TD(); // All columns use max. width available
-        addHtml(F("&nbsp;"));
-        addHtmlInt(zones[zone].zone);
-
-        html_TD(); // Modules
-        addNumericBox(getPluginCustomArgName(index + P104_OFFSET_SIZE), zones[zone].size, 1, P104_MAX_MODULES_PER_ZONE);
-
-        html_TD(); // Text
-        addTextBox(getPluginCustomArgName(index + P104_OFFSET_TEXT),
-                   zones[zone].text,
-                   P104_MAX_TEXT_LENGTH_PER_ZONE,
-                   false,
-                   false,
-                   EMPTY_STRING,
-                   F(""));
-
-        html_TD(); // Content
-        addSelector(getPluginCustomArgName(index + P104_OFFSET_CONTENT),
-                    P104_CONTENT_count,
-                    contentTypes,
-                    contentOptions,
-                    nullptr,
-                    zones[zone].content,
-                    false,
-                    true,
-                    F(""));
-
-        html_TD(); // Alignment
-        addSelector(getPluginCustomArgName(index + P104_OFFSET_ALIGNMENT),
-                    3,
-                    alignmentTypes,
-                    alignmentOptions,
-                    nullptr,
-                    zones[zone].alignment,
-                    false,
-                    true,
-                    F(""));
-
-        {
-          html_TD(); // Animation In (without None by passing the second element index)
-          addSelector(getPluginCustomArgName(index + P104_OFFSET_ANIM_IN),
-                      animationCount - 1,
-                      &animationTypes[1],
-                      &animationOptions[1],
-                      nullptr,
-                      zones[zone].animationIn,
-                      false,
-                      true,
-                      F("")
-                      # ifdef P104_USE_TOOLTIPS
-                      , F("Animation In")
-                      # endif // ifdef P104_USE_TOOLTIPS
-                      );
-        }
-
-        html_TD();                 // Speed In
-        addNumericBox(getPluginCustomArgName(index + P104_OFFSET_SPEED), zones[zone].speed, 0, P104_MAX_SPEED_PAUSE_VALUE
-                      # ifdef P104_USE_TOOLTIPS
-                      , F("")      // classname
-                      , F("Speed") // title
-                      # endif // ifdef P104_USE_TOOLTIPS
-                      );
-
-        html_TD(); // Font
-        addSelector(getPluginCustomArgName(index + P104_OFFSET_FONT),
-                    NR_ELEMENTS(fontOptions),
-                    fontTypes,
-                    fontOptions,
-                    nullptr,
-                    zones[zone].font,
-                    false,
-                    true,
-                    F("")
-                    # ifdef P104_USE_TOOLTIPS
-                    , F("Font") // title
-                    # endif // ifdef P104_USE_TOOLTIPS
-                    );
-
-        html_TD(); // Inverted
-        addSelector(getPluginCustomArgName(index + P104_OFFSET_INVERTED),
-                    NR_ELEMENTS(invertedOptions),
-                    invertedTypes,
-                    invertedOptions,
-                    nullptr,
-                    zones[zone].inverted,
-                    false,
-                    true,
-                    F("")
-                    # ifdef P104_USE_TOOLTIPS
-                    , F("Inverted") // title
-                    # endif // ifdef P104_USE_TOOLTIPS
-                    );
-
-        html_TD(3); // Fill columns
-        # ifdef P104_USE_ZONE_ACTIONS
-
-        html_TD();  // Spacer
-        addHtml('|');
-
-        if (currentRow < 2) {
-          addHtml(F("<TD style=\"text-align:center;font-size:90%\">")); // Action column, text centered and font-size 90%
-        } else {
-          html_TD();
-        }
-
-        if (currentRow == 0) {
-          addHtml(F("(applied immediately!)"));
-        } else if (currentRow == 1) {
-          addHtml(F("(Delete can't be undone!)"));
-        }
-        currentRow++;
-        # endif // ifdef P104_USE_ZONE_ACTIONS
-
-        // Split here
-        html_TR_TD(); // Start new row
-        html_TD(4);  // Start with some blank columns
-
-        {
-          html_TD(); // Animation Out
-          addSelector(getPluginCustomArgName(index + P104_OFFSET_ANIM_OUT),
-                      animationCount,
-                      animationTypes,
-                      animationOptions,
-                      nullptr,
-                      zones[zone].animationOut,
-                      false,
-                      true,
-                      F("")
-                      # ifdef P104_USE_TOOLTIPS
-                      , F("Animation Out")
-                      # endif // ifdef P104_USE_TOOLTIPS
-                      );
-        }
-
-        html_TD();                 // Pause after Animation In
-        addNumericBox(getPluginCustomArgName(index + P104_OFFSET_PAUSE), zones[zone].pause, 0, P104_MAX_SPEED_PAUSE_VALUE
-                      # ifdef P104_USE_TOOLTIPS
-                      , F("")      // classname
-                      , F("Pause") // title
-                      # endif // ifdef P104_USE_TOOLTIPS
-                      );
-
-        html_TD(); // Layout
-        addSelector(getPluginCustomArgName(index + P104_OFFSET_LAYOUT),
-                    NR_ELEMENTS(layoutOptions),
-                    layoutTypes,
-                    layoutOptions,
-                    nullptr,
-                    zones[zone].layout,
-                    false,
-                    true,
-                    F("")
-                    # ifdef P104_USE_TOOLTIPS
-                    , F("Layout") // title
-                    # endif // ifdef P104_USE_TOOLTIPS
-                    );
-
-        html_TD(); // Special effects
-        addSelector(getPluginCustomArgName(index + P104_OFFSET_SPEC_EFFECT),
-                    NR_ELEMENTS(specialEffectOptions),
-                    specialEffectTypes,
-                    specialEffectOptions,
-                    nullptr,
-                    zones[zone].specialEffect,
-                    false,
-                    true,
-                    F("")
-                    # ifdef P104_USE_TOOLTIPS
-                    , F("Special Effects") // title
-                    # endif // ifdef P104_USE_TOOLTIPS
-                    );
-
-        html_TD(); // Offset
-        addNumericBox(getPluginCustomArgName(index + P104_OFFSET_OFFSET), zones[zone].offset, 0, 254);
-
-        html_TD(); // Brightness
-
-        if (zones[zone].brightness == -1) { zones[zone].brightness = P104_BRIGHTNESS_DEFAULT; }
-        addNumericBox(getPluginCustomArgName(index + P104_OFFSET_BRIGHTNESS), zones[zone].brightness, 0, P104_BRIGHTNESS_MAX);
-
-        html_TD(); // Repeat (sec)
-        addNumericBox(getPluginCustomArgName(index + P104_OFFSET_REPEATDELAY),
-                      zones[zone].repeatDelay,
-                      -1,
-                      P104_MAX_REPEATDELAY_VALUE                     // max delay 86400 sec. = 24 hours
-                      # ifdef P104_USE_TOOLTIPS
-                      , F("")                                        // classname
-                      , F("Repeat after this delay (sec), -1 = off") // tooltip
-                      # endif // ifdef P104_USE_TOOLTIPS
-                      );
-
-        # ifdef P104_USE_ZONE_ACTIONS
-        html_TD(); // Spacer
-        addHtml('|');
-
-        html_TD(); // Action
-        addSelector(getPluginCustomArgName(index + P104_OFFSET_ACTION),
-                    actionCount,
-                    actionTypes,
-                    actionOptions,
-                    nullptr,
-                    P104_ACTION_NONE, // Always start with None
-                    true,
-                    true,
-                    F(""));
-        # endif // ifdef P104_USE_ZONE_ACTIONS
-
-        delay(0);
-      }
-    }
-    html_end_table();
-  }
-
-  # ifdef P104_ADD_SETTINGS_NOTES
-  addFormNote(concat(F("- Maximum nr. of modules possible (Zones * Size + Offset) = 255. Last saved: "), numDevices));
-  addFormNote(F("- 'Animation In' or 'Animation Out' and 'Special Effects' marked with <b>*</b> should <b>not</b> be combined in a Zone."));
-  #  if defined(P104_USE_NUMERIC_DOUBLEHEIGHT_FONT) && !defined(P104_USE_FULL_DOUBLEHEIGHT_FONT)
-  addFormNote(F("- 'Layout' 'Double upper' and 'Double lower' are only supported for numeric 'Content' types like 'Clock' and 'Date'."));
-  #  endif // if defined(P104_USE_NUMERIC_DOUBLEHEIGHT_FONT) && !defined(P104_USE_FULL_DOUBLEHEIGHT_FONT)
-  # endif    // ifdef P104_ADD_SETTINGS_NOTES
-
-  return true;
-}
-
-/**************************************************************
-* webform_save
-**************************************************************/
-bool P104_data_struct::webform_save(struct EventStruct *event) {
-  P104_CONFIG_ZONE_COUNT   = getFormItemInt(F("zonecnt"));
-  P104_CONFIG_HARDWARETYPE = getFormItemInt(F("hardware"));
-
-  bitWrite(P104_CONFIG_FLAGS, P104_CONFIG_FLAG_CLEAR_DISABLE, isFormItemChecked(F("clrdsp")));
-  bitWrite(P104_CONFIG_FLAGS, P104_CONFIG_FLAG_LOG_ALL_TEXT,  isFormItemChecked(F("logtxt")));
-
-  # ifdef P104_USE_ZONE_ORDERING
-  zoneOrder = getFormItemInt(F("zoneorder")); // Is used in saveSettings()
-  bitWrite(P104_CONFIG_FLAGS, P104_CONFIG_FLAG_ZONE_ORDER, zoneOrder == 1);
-  # endif // ifdef P104_USE_ZONE_ORDERING
-
-  # ifdef P104_USE_DATETIME_OPTIONS
-  uint32_t ulDateTime = 0;
-  bitWrite(ulDateTime, P104_CONFIG_DATETIME_FLASH,    !isFormItemChecked(F("clkflash"))); // Inverted flag
-  bitWrite(ulDateTime, P104_CONFIG_DATETIME_12H,      isFormItemChecked(F("clk12h")));
-  bitWrite(ulDateTime, P104_CONFIG_DATETIME_AMPM,     isFormItemChecked(F("clkampm")));
-  bitWrite(ulDateTime, P104_CONFIG_DATETIME_YEAR4DGT, isFormItemChecked(F("year4dgt")));
-  set4BitToUL(ulDateTime, P104_CONFIG_DATETIME_FORMAT,   getFormItemInt(F("datefmt")));
-  set4BitToUL(ulDateTime, P104_CONFIG_DATETIME_SEP_CHAR, getFormItemInt(F("datesep")));
-  P104_CONFIG_DATETIME = ulDateTime;
-  # endif // ifdef P104_USE_DATETIME_OPTIONS
-
-  previousZones = expectedZones;
-  expectedZones = P104_CONFIG_ZONE_COUNT;
-
-  bool result = saveSettings();         // Determines numDevices and re-fills zones list
-
-  P104_CONFIG_ZONE_COUNT  = zones.size();
-  P104_CONFIG_TOTAL_UNITS = numDevices; // Store counted number of devices
-
-  zones.clear();                        // Free some memory (temporarily)
-
-  return result;
-}
-
-
-
-
-P104_zone_struct::P104_zone_struct(uint8_t _zone) 
-  :  text(F("\"\"")), zone(_zone) {}
-
-
-bool P104_zone_struct::getIntValue(uint8_t offset, int32_t& value) const
-{
-  switch (offset) {
-    case P104_OFFSET_SIZE:          value = size;           break; 
-    case P104_OFFSET_TEXT:          return false;
-    case P104_OFFSET_CONTENT:       value = content;        break; 
-    case P104_OFFSET_ALIGNMENT:     value = alignment;      break; 
-    case P104_OFFSET_ANIM_IN:       value = animationIn;    break; 
-    case P104_OFFSET_SPEED:         value = speed;          break; 
-    case P104_OFFSET_ANIM_OUT:      value = animationOut;   break; 
-    case P104_OFFSET_PAUSE:         value = pause;          break; 
-    case P104_OFFSET_FONT:          value = font;           break; 
-    case P104_OFFSET_LAYOUT:        value = layout;         break; 
-    case P104_OFFSET_SPEC_EFFECT:   value = specialEffect;  break; 
-    case P104_OFFSET_OFFSET:        value = offset;         break; 
-    case P104_OFFSET_BRIGHTNESS:    value = brightness;     break; 
-    case P104_OFFSET_REPEATDELAY:   value = repeatDelay;    break; 
-    case P104_OFFSET_INVERTED:      value = inverted;       break; 
-
-    default:
-      return false;
-  }
-  return true;
-}
-
-bool P104_zone_struct::setIntValue(uint8_t offset, int32_t value)
-{
-  switch (offset) {
-    case P104_OFFSET_SIZE:          size          = value; break; 
-    case P104_OFFSET_TEXT:          return false;
-    case P104_OFFSET_CONTENT:       content       = value; break; 
-    case P104_OFFSET_ALIGNMENT:     alignment     = value; break; 
-    case P104_OFFSET_ANIM_IN:       animationIn   = value; break; 
-    case P104_OFFSET_SPEED:         speed         = value; break; 
-    case P104_OFFSET_ANIM_OUT:      animationOut  = value; break; 
-    case P104_OFFSET_PAUSE:         pause         = value; break; 
-    case P104_OFFSET_FONT:          font          = value; break; 
-    case P104_OFFSET_LAYOUT:        layout        = value; break; 
-    case P104_OFFSET_SPEC_EFFECT:   specialEffect = value; break; 
-    case P104_OFFSET_OFFSET:        offset        = value; break; 
-    case P104_OFFSET_BRIGHTNESS:    brightness    = value; break; 
-    case P104_OFFSET_REPEATDELAY:   repeatDelay   = value; break; 
-    case P104_OFFSET_INVERTED:      inverted      = value; break; 
-
-    default:
-      return false;
-  }
-  return true;
-}
-
-
-#endif // ifdef USES_P104
->>>>>>> 4f1f471b
+#endif // ifdef USES_P104