#include "../Helpers/OTA.h"

#include "../ESPEasyCore/ESPEasy_Log.h"
#include "../ESPEasyCore/Serial.h"
#include "../Globals/SecuritySettings.h"
#include "../Globals/Services.h"
#include "../Globals/Settings.h"
#include "../Helpers/FS_Helper.h"
#include "../Helpers/Hardware.h"
#include "../Helpers/Misc.h"

#if FEATURE_ARDUINO_OTA
  //enable Arduino OTA updating.
  //Note: This adds around 10kb to the firmware size, and 1kb extra ram.
  #include <ArduinoOTA.h>
#endif


bool OTA_possible(uint32_t& maxSketchSize, bool& use2step) {
#if defined(ESP8266)

  // Compute the current free space and sketch size, rounded to 4k blocks.
  // These block bounaries are needed for erasing a full block on flash.
  const uint32_t freeSketchSpace            = (getFreeSketchSpace() - 0x1000) & 0xFFFFF000;
  const uint32_t currentSketchSize          = (getSketchSize() + 0x1000) & 0xFFFFF000;
  const uint32_t smallestOtaImageSizeNeeded = (((SMALLEST_OTA_IMAGE + 16) + 0x1000) & 0xFFFFF000);
  const bool     otaPossible                = freeSketchSpace >= smallestOtaImageSizeNeeded;
  use2step = freeSketchSpace < currentSketchSize; // Assume the new image has the same size.

  if (use2step) {
    const uint32_t totalSketchSpace = freeSketchSpace + currentSketchSize;
    maxSketchSize = totalSketchSpace - smallestOtaImageSizeNeeded;
  } else {
    maxSketchSize = freeSketchSpace;
  }
  maxSketchSize -= 16; // Must leave 16 bytes at the end.

  if (maxSketchSize > MAX_SKETCH_SIZE) { maxSketchSize = MAX_SKETCH_SIZE; }
  return otaPossible;
#elif defined(ESP32)
  // ESP32 writes an OTA image to the "other" app partition.
  // Thus what is reported as "free" sketch space is the size of the not used app partition.
  maxSketchSize = getFreeSketchSpace();
  use2step      = false;
  return true;
#else // if defined(ESP8266)
  return false;
#endif // if defined(ESP8266)
}

#if FEATURE_ARDUINO_OTA

/********************************************************************************************\
   Allow updating via the Arduino OTA-protocol. (this allows you to upload directly from platformio)
 \*********************************************************************************************/
void ArduinoOTAInit()
{
  if (Settings.ArduinoOTAEnable) {
    # ifndef BUILD_NO_RAM_TRACKER
    checkRAM(F("ArduinoOTAInit"));
    # endif // ifndef BUILD_NO_RAM_TRACKER

    ArduinoOTA.setPort(ARDUINO_OTA_PORT);
    ArduinoOTA.setHostname(Settings.getHostname().c_str());

    if (SecuritySettings.Password[0] != 0) {
      ArduinoOTA.setPassword(SecuritySettings.Password);
    }

<<<<<<< HEAD
  ArduinoOTA.onStart([]() {
    serialPrintln(F("OTA  : Start upload"));
    ArduinoOTAtriggered = true;
    ESPEASY_FS.end(); // important, otherwise it fails
  });

  ArduinoOTA.onEnd([]() {
    serialPrintln(F("\nOTA  : End"));

    // "dangerous": if you reset during flash you have to reflash via serial
    // so dont touch device until restart is complete
    serialPrintln(F("\nOTA  : DO NOT RESET OR POWER OFF UNTIL BOOT+FLASH IS COMPLETE."));

    // delay(100);
    // reboot(); //Not needed, node reboots automaticall after calling onEnd and succesfully flashing
  });
  ArduinoOTA.onProgress([](unsigned int progress, unsigned int total) {
    if (Settings.UseSerial) {
      ESPEASY_SERIAL_CONSOLE_PORT.printf("OTA  : Progress %u%%\r", (progress / (total / 100)));
=======
    ArduinoOTA.onStart([]() {
      serialPrintln(F("OTA  : Start upload"));
      ArduinoOTAtriggered = true;
      ESPEASY_FS.end(); // important, otherwise it fails
    });

    ArduinoOTA.onEnd([]() {
      serialPrintln(F("\nOTA  : End"));

      // "dangerous": if you reset during flash you have to reflash via serial
      // so dont touch device until restart is complete
      serialPrintln(F("\nOTA  : DO NOT RESET OR POWER OFF UNTIL BOOT+FLASH IS COMPLETE."));

      // delay(100);
      // reboot(); //Not needed, node reboots automaticall after calling onEnd and succesfully flashing
    });
    ArduinoOTA.onProgress([](unsigned int progress, unsigned int total) {
      if (Settings.UseSerial) {
        Serial.printf("OTA  : Progress %u%%\r", (progress / (total / 100)));
      }
    });

    ArduinoOTA.onError([](ota_error_t error) {
      serialPrint(F("\nOTA  : Error (will reboot): "));

      if (error == OTA_AUTH_ERROR) { serialPrintln(F("Auth Failed")); }
      else if (error == OTA_BEGIN_ERROR) { serialPrintln(F("Begin Failed")); }
      else if (error == OTA_CONNECT_ERROR) { serialPrintln(F("Connect Failed")); }
      else if (error == OTA_RECEIVE_ERROR) { serialPrintln(F("Receive Failed")); }
      else if (error == OTA_END_ERROR) { serialPrintln(F("End Failed")); }

      delay(100);
      reboot(ESPEasy_Scheduler::IntendedRebootReason_e::OTA_error);
    });

    #if defined(ESP8266) && FEATURE_MDNS
    ArduinoOTA.begin(true);
    #else
    ArduinoOTA.begin();
    #endif

    if (loglevelActiveFor(LOG_LEVEL_INFO)) {
      String log = F("OTA  : Arduino OTA enabled on port ");
      log += ARDUINO_OTA_PORT;
      addLogMove(LOG_LEVEL_INFO, log);
>>>>>>> 17ba610d
    }
  }
}

void ArduinoOTA_handle()
{
  ArduinoOTA.handle();
}

#endif // if FEATURE_ARDUINO_OTA<|MERGE_RESOLUTION|>--- conflicted
+++ resolved
@@ -67,27 +67,6 @@
       ArduinoOTA.setPassword(SecuritySettings.Password);
     }
 
-<<<<<<< HEAD
-  ArduinoOTA.onStart([]() {
-    serialPrintln(F("OTA  : Start upload"));
-    ArduinoOTAtriggered = true;
-    ESPEASY_FS.end(); // important, otherwise it fails
-  });
-
-  ArduinoOTA.onEnd([]() {
-    serialPrintln(F("\nOTA  : End"));
-
-    // "dangerous": if you reset during flash you have to reflash via serial
-    // so dont touch device until restart is complete
-    serialPrintln(F("\nOTA  : DO NOT RESET OR POWER OFF UNTIL BOOT+FLASH IS COMPLETE."));
-
-    // delay(100);
-    // reboot(); //Not needed, node reboots automaticall after calling onEnd and succesfully flashing
-  });
-  ArduinoOTA.onProgress([](unsigned int progress, unsigned int total) {
-    if (Settings.UseSerial) {
-      ESPEASY_SERIAL_CONSOLE_PORT.printf("OTA  : Progress %u%%\r", (progress / (total / 100)));
-=======
     ArduinoOTA.onStart([]() {
       serialPrintln(F("OTA  : Start upload"));
       ArduinoOTAtriggered = true;
@@ -106,7 +85,7 @@
     });
     ArduinoOTA.onProgress([](unsigned int progress, unsigned int total) {
       if (Settings.UseSerial) {
-        Serial.printf("OTA  : Progress %u%%\r", (progress / (total / 100)));
+        ESPEASY_SERIAL_CONSOLE_PORT.printf("OTA  : Progress %u%%\r", (progress / (total / 100)));
       }
     });
 
@@ -133,7 +112,6 @@
       String log = F("OTA  : Arduino OTA enabled on port ");
       log += ARDUINO_OTA_PORT;
       addLogMove(LOG_LEVEL_INFO, log);
->>>>>>> 17ba610d
     }
   }
 }
