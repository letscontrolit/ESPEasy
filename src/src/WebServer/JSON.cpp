#include "../WebServer/JSON.h"

#include "../WebServer/WebServer.h"
#include "../WebServer/JSON.h"
#include "../WebServer/Markup_Forms.h"

#include "../Globals/Nodes.h"
#include "../Globals/Device.h"
#include "../Globals/Plugins.h"

#include "../Helpers/ESPEasyStatistics.h"
#include "../Helpers/ESPEasy_Storage.h"
#include "../Helpers/Hardware.h"
#include "../Helpers/Numerical.h"
#include "../Helpers/StringConverter.h"
#include "../Helpers/StringProvider.h"

#include "../../_Plugin_Helper.h"
#include "../../ESPEasy-Globals.h"



// ********************************************************************************
// Web Interface get CSV value from task
// ********************************************************************************
void handle_csvval()
{
  String htmlData;
  htmlData.reserve(25); // Reserve for error message
  const int printHeader = getFormItemInt(F("header"), 1);
  bool printHeaderValid = true;
  if (printHeader != 1 && printHeader != 0)
  {
    htmlData = F("ERROR: Header not valid!\n");
    printHeaderValid = false;
  }

  const taskIndex_t taskNr    = getFormItemInt(F("tasknr"), INVALID_TASK_INDEX);
  const bool taskValid = validTaskIndex(taskNr);
  if (!taskValid)
  {
    htmlData = F("ERROR: TaskNr not valid!\n");
  }

  const int INVALID_VALUE_NUM = INVALID_TASKVAR_INDEX + 1;
  const taskVarIndex_t valNr    = getFormItemInt(F("valnr"), INVALID_VALUE_NUM);
  bool valueNumberValid = true;
  if (valNr != INVALID_VALUE_NUM && !validTaskVarIndex(valNr))
  {
    htmlData = F("ERROR: ValueId not valid!\n");
    valueNumberValid = false;
  }

  TXBuffer.startJsonStream();
  if (taskValid && valueNumberValid && printHeaderValid)
  {
    const deviceIndex_t DeviceIndex = getDeviceIndex_from_TaskIndex(taskNr);

    if (validDeviceIndex(DeviceIndex))
    {
      LoadTaskSettings(taskNr);
      const byte taskValCount = getValueCountForTask(taskNr);
      uint16_t stringReserveSize = (valNr == INVALID_VALUE_NUM ? 1 : taskValCount) * 24;
      htmlData.reserve(stringReserveSize);

      if (printHeader)
      {
        for (byte x = 0; x < taskValCount; x++)
        {
          if (valNr == INVALID_VALUE_NUM || valNr == x)
          {
            htmlData += String(ExtraTaskSettings.TaskDeviceValueNames[x]);
            if (x != taskValCount - 1)
            {
              htmlData += ';';
            }
          }
        }
        htmlData += '\n';
        addHtml(htmlData);
        htmlData = "";
      }

      for (byte x = 0; x < taskValCount; x++)
      {
        if ((valNr == INVALID_VALUE_NUM) || (valNr == x))
        {
          htmlData += formatUserVarNoCheck(taskNr, x);

          if (x != taskValCount - 1)
          {
            htmlData += ';';
          }
        }
      }
      htmlData += '\n';
    }
  }
  addHtml(htmlData);
  TXBuffer.endStream();
}

// ********************************************************************************
// Web Interface JSON page (no password!)
// ********************************************************************************
void handle_json()
{
  const taskIndex_t taskNr    = getFormItemInt(F("tasknr"), INVALID_TASK_INDEX);
  const bool showSpecificTask = validTaskIndex(taskNr);
  bool showSystem             = true;
  bool showWifi               = true;

  #ifdef HAS_ETHERNET
  bool showEthernet = true;
  #endif // ifdef HAS_ETHERNET
  bool showDataAcquisition = true;
  bool showTaskDetails     = true;
  bool showNodes           = true;
  {
    String view = webArg("view");

    if (view.length() != 0) {
      if (view == F("sensorupdate")) {
        showSystem = false;
        showWifi   = false;
        #ifdef HAS_ETHERNET
        showEthernet = false;
        #endif // ifdef HAS_ETHERNET
        showDataAcquisition = false;
        showTaskDetails     = false;
        showNodes           = false;
      }
    }
  }

  TXBuffer.startJsonStream();

  if (!showSpecificTask)
  {
    addHtml('{');

    if (showSystem) {
      addHtml(F("\"System\":{\n"));
<<<<<<< HEAD
      stream_next_json_object_value(LabelType::BUILD_DESC);
      stream_next_json_object_value(LabelType::GIT_BUILD);
      stream_next_json_object_value(LabelType::SYSTEM_LIBRARIES);
      stream_next_json_object_value(LabelType::PLUGIN_COUNT);
      stream_next_json_object_value(LabelType::PLUGIN_DESCRIPTION);
      stream_next_json_object_value(LabelType::LOCAL_TIME);
      stream_next_json_object_value(LabelType::TIME_SOURCE);
      stream_next_json_object_value(LabelType::ISNTP);
      stream_next_json_object_value(LabelType::UNIT_NR);
      stream_next_json_object_value(LabelType::UNIT_NAME);
      stream_next_json_object_value(LabelType::UPTIME);
      stream_next_json_object_value(LabelType::UPTIME_MS);
      stream_next_json_object_value(LabelType::BOOT_TYPE);
      stream_next_json_object_value(LabelType::RESET_REASON);
=======
>>>>>>> 0d12e517

      if (wdcounter > 0)
      {
        stream_next_json_object_value(LabelType::LOAD_PCT);
        stream_next_json_object_value(LabelType::LOOP_COUNT);
      }

      static const LabelType::Enum labels[] PROGMEM =
      {
        LabelType::BUILD_DESC,
        LabelType::GIT_BUILD,
        LabelType::SYSTEM_LIBRARIES,
        LabelType::PLUGIN_COUNT,
        LabelType::PLUGIN_DESCRIPTION,
        LabelType::LOCAL_TIME,
        LabelType::ISNTP,
        LabelType::UNIT_NR,
        LabelType::UNIT_NAME,
        LabelType::UPTIME,
        LabelType::UPTIME_MS,
        LabelType::BOOT_TYPE,
        LabelType::RESET_REASON,
        LabelType::CPU_ECO_MODE,

        #ifdef CORE_POST_2_5_0
        LabelType::HEAP_MAX_FREE_BLOCK,
        LabelType::HEAP_FRAGMENTATION,
        #endif // ifdef CORE_POST_2_5_0
        LabelType::FREE_MEM,
        LabelType::SUNRISE,
        LabelType::SUNSET,
        LabelType::TIMEZONE_OFFSET,
        LabelType::LATITUDE,
        LabelType::LONGITUDE,


        LabelType::MAX_LABEL
      };

      stream_json_object_values(labels, true);
      addHtml(F(",\n"));
    }

    if (showWifi) {
      addHtml(F("\"WiFi\":{\n"));
      static const LabelType::Enum labels[] PROGMEM =
      {
        LabelType::HOST_NAME,
      #ifdef FEATURE_MDNS
        LabelType::M_DNS,
      #endif // ifdef FEATURE_MDNS
        LabelType::IP_CONFIG,
        LabelType::IP_ADDRESS,
        LabelType::IP_SUBNET,
        LabelType::GATEWAY,
        LabelType::STA_MAC,
        LabelType::DNS_1,
        LabelType::DNS_2,
        LabelType::SSID,
        LabelType::BSSID,
        LabelType::CHANNEL,
        LabelType::ENCRYPTION_TYPE_STA,
        LabelType::CONNECTED_MSEC,
        LabelType::LAST_DISCONNECT_REASON,
        LabelType::LAST_DISC_REASON_STR,
        LabelType::NUMBER_RECONNECTS,
        LabelType::WIFI_STORED_SSID1,
        LabelType::WIFI_STORED_SSID2,
        LabelType::FORCE_WIFI_BG,
        LabelType::RESTART_WIFI_LOST_CONN,
#ifdef ESP8266
        LabelType::FORCE_WIFI_NOSLEEP,
#endif // ifdef ESP8266
#ifdef SUPPORT_ARP
        LabelType::PERIODICAL_GRAT_ARP,
#endif // ifdef SUPPORT_ARP
<<<<<<< HEAD
#ifdef USES_ESPEASY_NOW
      stream_next_json_object_value(LabelType::USE_ESPEASY_NOW);
      stream_next_json_object_value(LabelType::FORCE_ESPEASY_NOW_CHANNEL);
#endif
      stream_next_json_object_value(LabelType::CONNECTION_FAIL_THRESH);
      stream_next_json_object_value(LabelType::WIFI_TX_MAX_PWR);
      stream_next_json_object_value(LabelType::WIFI_CUR_TX_PWR);
      stream_next_json_object_value(LabelType::WIFI_SENS_MARGIN);
      stream_next_json_object_value(LabelType::WIFI_SEND_AT_MAX_TX_PWR);
      stream_next_json_object_value(LabelType::WIFI_NR_EXTRA_SCANS);
      stream_next_json_object_value(LabelType::WIFI_PERIODICAL_SCAN);
      stream_last_json_object_value(LabelType::WIFI_RSSI);
=======
        LabelType::CONNECTION_FAIL_THRESH,
        LabelType::WIFI_TX_MAX_PWR,
        LabelType::WIFI_CUR_TX_PWR,
        LabelType::WIFI_SENS_MARGIN,
        LabelType::WIFI_SEND_AT_MAX_TX_PWR,
        LabelType::WIFI_NR_EXTRA_SCANS,
        LabelType::WIFI_PERIODICAL_SCAN,
        LabelType::WIFI_RSSI,


        LabelType::MAX_LABEL
      };

      stream_json_object_values(labels, true);

>>>>>>> 0d12e517
      // TODO: PKR: Add ETH Objects
      addHtml(F(",\n"));
    }

    #ifdef HAS_ETHERNET

    if (showEthernet) {
      addHtml(F("\"Ethernet\":{\n"));
      static const LabelType::Enum labels[] PROGMEM =
      {
        LabelType::ETH_WIFI_MODE,
        LabelType::ETH_CONNECTED,
        LabelType::ETH_DUPLEX,
        LabelType::ETH_SPEED,
        LabelType::ETH_STATE,
        LabelType::ETH_SPEED_STATE,


        LabelType::MAX_LABEL
      };

      stream_json_object_values(labels, true);
      addHtml(F(",\n"));
    }
    #endif // ifdef HAS_ETHERNET

    if (showNodes) {
      bool comma_between = false;

      for (auto it = Nodes.begin(); it != Nodes.end(); ++it)
      {
        if (it->second.ip[0] != 0)
        {
          if (comma_between) {
            addHtml(",");
          } else {
            comma_between = true;
            addHtml(F("\"nodes\":[\n")); // open json array if >0 nodes
          }

          addHtml('{');
          stream_next_json_object_value(F("nr"), String(it->first));
          stream_next_json_object_value(F("name"),
                                        (it->first != Settings.Unit) ? it->second.getNodeName() : Settings.Name);

          if (it->second.build) {
            stream_next_json_object_value(F("build"), String(it->second.build));
          }

          if (it->second.nodeType) {
            stream_next_json_object_value(F("platform"), it->second.getNodeTypeDisplayString());
          }
          const int8_t rssi = it->second.getRSSI();
          if (rssi < 0) {
            stream_next_json_object_value(F("rssi"), String(rssi));
          }
          stream_next_json_object_value(F("ip"), it->second.IP().toString());
          stream_last_json_object_value(F("age"), String(it->second.getAge() / 1000)); // time in seconds
        } // if node info exists
      }   // for loop

      if (comma_between) {
        addHtml(F("],\n")); // close array if >0 nodes
      }
    }
  }

  taskIndex_t firstTaskIndex = 0;
  taskIndex_t lastTaskIndex  = TASKS_MAX - 1;

  if (showSpecificTask)
  {
    firstTaskIndex = taskNr - 1;
    lastTaskIndex  = taskNr - 1;
  }
  taskIndex_t lastActiveTaskIndex = 0;

  for (taskIndex_t TaskIndex = firstTaskIndex; TaskIndex <= lastTaskIndex; TaskIndex++) {
    if (validPluginID_fullcheck(Settings.TaskDeviceNumber[TaskIndex])) {
      lastActiveTaskIndex = TaskIndex;
    }
  }

  if (!showSpecificTask) {
    addHtml(F("\"Sensors\":[\n"));
  }

  // Keep track of the lowest reported TTL and use that as refresh interval.
  unsigned long lowest_ttl_json = 60;

  for (taskIndex_t TaskIndex = firstTaskIndex; TaskIndex <= lastActiveTaskIndex && validTaskIndex(TaskIndex); TaskIndex++)
  {
    const deviceIndex_t DeviceIndex = getDeviceIndex_from_TaskIndex(TaskIndex);

    if (validDeviceIndex(DeviceIndex))
    {
      const unsigned long taskInterval = Settings.TaskDeviceTimer[TaskIndex];
      LoadTaskSettings(TaskIndex);
      addHtml(F("{\n"));

      unsigned long ttl_json = 60; // Default value

      // For simplicity, do the optional values first.
      const byte valueCount = getValueCountForTask(TaskIndex);

      if (valueCount != 0) {
        if ((taskInterval > 0) && Settings.TaskDeviceEnabled[TaskIndex]) {
          ttl_json = taskInterval;

          if (ttl_json < lowest_ttl_json) {
            lowest_ttl_json = ttl_json;
          }
        }
        addHtml(F("\"TaskValues\": [\n"));

        for (byte x = 0; x < valueCount; x++)
        {
          addHtml('{');
          const String value = formatUserVarNoCheck(TaskIndex, x);
          byte nrDecimals    = ExtraTaskSettings.TaskDeviceValueDecimals[x];

          if (mustConsiderAsString(value)) {
            // Flag as not to treat as a float
            nrDecimals = 255;
          }
          stream_next_json_object_value(F("ValueNumber"), String(x + 1));
          stream_next_json_object_value(F("Name"),        String(ExtraTaskSettings.TaskDeviceValueNames[x]));
          stream_next_json_object_value(F("NrDecimals"),  String(nrDecimals));
          stream_last_json_object_value(F("Value"), value);

          if (x < (valueCount - 1)) {
            addHtml(F(",\n"));
          }
        }
        addHtml(F("],\n"));
      }

      if (showSpecificTask) {
        stream_next_json_object_value(F("TTL"), String(ttl_json * 1000));
      }

      if (showDataAcquisition) {
        addHtml(F("\"DataAcquisition\": [\n"));

        for (controllerIndex_t x = 0; x < CONTROLLER_MAX; x++)
        {
          addHtml('{');
          stream_next_json_object_value(F("Controller"), String(x + 1));
          stream_next_json_object_value(F("IDX"),        String(Settings.TaskDeviceID[x][TaskIndex]));
          stream_last_json_object_value(F("Enabled"), jsonBool(Settings.TaskDeviceSendData[x][TaskIndex]));

          if (x < (CONTROLLER_MAX - 1)) {
            addHtml(F(",\n"));
          }
        }
        addHtml(F("],\n"));
      }

      if (showTaskDetails) {
        stream_next_json_object_value(F("TaskInterval"),     String(taskInterval));
        stream_next_json_object_value(F("Type"),             getPluginNameFromDeviceIndex(DeviceIndex));
        stream_next_json_object_value(F("TaskName"),         String(ExtraTaskSettings.TaskDeviceName));
        stream_next_json_object_value(F("TaskDeviceNumber"), String(Settings.TaskDeviceNumber[TaskIndex]));
#ifdef FEATURE_I2CMULTIPLEXER
        if (Device[DeviceIndex].Type == DEVICE_TYPE_I2C && isI2CMultiplexerEnabled()) {
          int8_t channel = Settings.I2C_Multiplexer_Channel[TaskIndex];
          if (bitRead(Settings.I2C_Flags[TaskIndex], I2C_FLAGS_MUX_MULTICHANNEL)) {
            addHtml(F("\"I2CBus\" : ["));
            uint8_t b = 0;
            for (uint8_t c = 0; c < I2CMultiplexerMaxChannels(); c++) {
              if (bitRead(channel, c)) {
                if (b > 0) { addHtml(F(",\n")); }
                b++;
                String i2cChannel = F("\"Multiplexer channel ");
                i2cChannel += String(c);
                i2cChannel += F("\"");
                addHtml(i2cChannel);
              }
            }
            addHtml(F("],\n"));
          } else {
            if (channel == -1){
              stream_next_json_object_value(F("I2Cbus"),       F("Standard I2C bus"));
            } else {
              String i2cChannel = F("Multiplexer channel ");
              i2cChannel += String(channel);
              stream_next_json_object_value(F("I2Cbus"),       i2cChannel);
            }
          }
        }
#endif
      }
      stream_next_json_object_value(F("TaskEnabled"), jsonBool(Settings.TaskDeviceEnabled[TaskIndex]));
      stream_last_json_object_value(F("TaskNumber"), String(TaskIndex + 1));

      if (TaskIndex != lastActiveTaskIndex) {
        addHtml(",");
      }
      addHtml("\n");
    }
  }

  if (!showSpecificTask) {
    addHtml(F("],\n"));
    stream_last_json_object_value(F("TTL"), String(lowest_ttl_json * 1000));
  }

  TXBuffer.endStream();
}

// ********************************************************************************
// JSON formatted timing statistics
// ********************************************************************************

#ifdef WEBSERVER_NEW_UI
void handle_timingstats_json() {
  TXBuffer.startJsonStream();
  json_init();
  json_open();
  # ifdef USES_TIMING_STATS
  jsonStatistics(false);
  # endif // ifdef USES_TIMING_STATS
  json_close();
  TXBuffer.endStream();
}

#endif // WEBSERVER_NEW_UI

#ifdef WEBSERVER_NEW_UI
void handle_nodes_list_json() {
  if (!isLoggedIn()) { return; }
  TXBuffer.startJsonStream();
  json_init();
  json_open(true);

  for (auto it = Nodes.begin(); it != Nodes.end(); ++it)
  {
    if (it->second.ip[0] != 0)
    {
      json_open();
      bool isThisUnit = it->first == Settings.Unit;

      if (isThisUnit) {
        json_number(F("thisunit"), String(1));
      }

      json_number(F("first"), String(it->first));
      json_prop(F("name"), isThisUnit ? Settings.Name : it->second.getNodeName());

      if (it->second.build) { json_prop(F("build"), String(it->second.build)); }
      json_prop(F("type"), it->second.getNodeTypeDisplayString());
      json_prop(F("ip"),   it->second.ip.toString());
      json_number(F("age"), String(it->second.getAge() / 1000)); // time in seconds
      json_close();
    }
  }
  json_close(true);
  TXBuffer.endStream();
}

void handle_buildinfo() {
  if (!isLoggedIn()) { return; }
  TXBuffer.startJsonStream();
  json_init();
  json_open();
  {
    json_open(true, F("plugins"));

    for (deviceIndex_t x = 0; x <= deviceCount; x++) {
      if (validPluginID(DeviceIndex_to_Plugin_id[x])) {
        json_open();
        json_number(F("id"), String(DeviceIndex_to_Plugin_id[x]));
        json_prop(F("name"), getPluginNameFromDeviceIndex(x));
        json_close();
      }
    }
    json_close(true);
  }
  {
    json_open(true, F("controllers"));

    for (protocolIndex_t x = 0; x < CPLUGIN_MAX; x++) {
      if (getCPluginID_from_ProtocolIndex(x) != INVALID_C_PLUGIN_ID) {
        json_open();
        json_number(F("id"), String(x + 1));
        json_prop(F("name"), getCPluginNameFromProtocolIndex(x));
        json_close();
      }
    }
    json_close(true);
  }
  {
    json_open(true, F("notifications"));

    for (byte x = 0; x < NPLUGIN_MAX; x++) {
      if (validNPluginID(NPlugin_id[x])) {
        json_open();
        json_number(F("id"), String(x + 1));
        json_prop(F("name"), getNPluginNameFromNotifierIndex(x));
        json_close();
      }
    }
    json_close(true);
  }
  json_prop(LabelType::BUILD_DESC);
  json_prop(LabelType::GIT_BUILD);
  json_prop(LabelType::SYSTEM_LIBRARIES);
  json_prop(LabelType::PLUGIN_COUNT);
  json_prop(LabelType::PLUGIN_DESCRIPTION);
  json_close();
  TXBuffer.endStream();
}

#endif // WEBSERVER_NEW_UI


/*********************************************************************************************\
   Streaming versions directly to TXBuffer
\*********************************************************************************************/
void stream_to_json_value(const String& value) {
  NumericalType detectedType;
  bool isNum  = isNumerical(value, detectedType);
  bool isBool = (Settings.JSONBoolWithoutQuotes() && ((value.equalsIgnoreCase(F("true")) || value.equalsIgnoreCase(F("false")))));

  if (!isBool && ((value.length() == 0) || !isNum || mustConsiderAsString(detectedType))) {
    // Either empty, not a numerical or a BIN/HEX notation.
    addHtml('\"');
    if ((value.indexOf('\n') != -1) || (value.indexOf('\r') != -1) || (value.indexOf('"') != -1)) {
      // Must replace characters, so make a deepcopy
      String tmpValue(value);
      tmpValue.replace('\n', '^');
      tmpValue.replace('\r', '^');
      tmpValue.replace('"',  '\'');
      addHtml(tmpValue);
    } else {
      addHtml(value);
    }
    addHtml('\"');
  } else {
    addHtml(value);
  }
}

void stream_to_json_object_value(const __FlashStringHelper *  object, const String& value) {
  addHtml('\"');
  addHtml(object);
  addHtml(F("\":"));
  stream_to_json_value(value);
}

void stream_to_json_object_value(const String& object, const String& value) {
  addHtml('\"');
  addHtml(object);
  addHtml(F("\":"));
  stream_to_json_value(value);
}

String jsonBool(bool value) {
  return boolToString(value);
}

// Add JSON formatted data directly to the TXbuffer, including a trailing comma.
void stream_next_json_object_value(const __FlashStringHelper * object, const String& value) {
  stream_to_json_object_value(object, value);
  addHtml(F(",\n"));
}

void stream_next_json_object_value(const String& object, const String& value) {
  stream_to_json_object_value(object, value);
  addHtml(F(",\n"));
}

// Add JSON formatted data directly to the TXbuffer, including a closing '}'
void stream_last_json_object_value(const __FlashStringHelper * object, const String& value) {
  stream_to_json_object_value(object, value);
  addHtml(F("\n}"));
}

void stream_last_json_object_value(const String& object, const String& value) {
  stream_to_json_object_value(object, value);
  addHtml(F("\n}"));
}

void stream_json_object_values(const LabelType::Enum labels[], bool markLast)
{
  size_t i = 0;

  while (true) {
    const LabelType::Enum cur  = static_cast<const LabelType::Enum>(pgm_read_byte(labels + i));
    const LabelType::Enum next = static_cast<const LabelType::Enum>(pgm_read_byte(labels + i + 1));
    const bool nextIsLast      = next == LabelType::MAX_LABEL;

    if (markLast && nextIsLast) {
      stream_last_json_object_value(cur);
    } else {
      stream_next_json_object_value(cur);
    }

    if (nextIsLast) {
      return;
    }
    ++i;
  }
}

void stream_next_json_object_value(LabelType::Enum label) {
  stream_next_json_object_value(getLabel(label), getValue(label));
}

void stream_last_json_object_value(LabelType::Enum label) {
  stream_last_json_object_value(getLabel(label), getValue(label));
}<|MERGE_RESOLUTION|>--- conflicted
+++ resolved
@@ -141,23 +141,6 @@
 
     if (showSystem) {
       addHtml(F("\"System\":{\n"));
-<<<<<<< HEAD
-      stream_next_json_object_value(LabelType::BUILD_DESC);
-      stream_next_json_object_value(LabelType::GIT_BUILD);
-      stream_next_json_object_value(LabelType::SYSTEM_LIBRARIES);
-      stream_next_json_object_value(LabelType::PLUGIN_COUNT);
-      stream_next_json_object_value(LabelType::PLUGIN_DESCRIPTION);
-      stream_next_json_object_value(LabelType::LOCAL_TIME);
-      stream_next_json_object_value(LabelType::TIME_SOURCE);
-      stream_next_json_object_value(LabelType::ISNTP);
-      stream_next_json_object_value(LabelType::UNIT_NR);
-      stream_next_json_object_value(LabelType::UNIT_NAME);
-      stream_next_json_object_value(LabelType::UPTIME);
-      stream_next_json_object_value(LabelType::UPTIME_MS);
-      stream_next_json_object_value(LabelType::BOOT_TYPE);
-      stream_next_json_object_value(LabelType::RESET_REASON);
-=======
->>>>>>> 0d12e517
 
       if (wdcounter > 0)
       {
@@ -173,6 +156,7 @@
         LabelType::PLUGIN_COUNT,
         LabelType::PLUGIN_DESCRIPTION,
         LabelType::LOCAL_TIME,
+        LabelType::TIME_SOURCE,
         LabelType::ISNTP,
         LabelType::UNIT_NR,
         LabelType::UNIT_NAME,
@@ -234,20 +218,10 @@
 #ifdef SUPPORT_ARP
         LabelType::PERIODICAL_GRAT_ARP,
 #endif // ifdef SUPPORT_ARP
-<<<<<<< HEAD
 #ifdef USES_ESPEASY_NOW
-      stream_next_json_object_value(LabelType::USE_ESPEASY_NOW);
-      stream_next_json_object_value(LabelType::FORCE_ESPEASY_NOW_CHANNEL);
+        LabelType::USE_ESPEASY_NOW,
+        LabelType::FORCE_ESPEASY_NOW_CHANNEL,
 #endif
-      stream_next_json_object_value(LabelType::CONNECTION_FAIL_THRESH);
-      stream_next_json_object_value(LabelType::WIFI_TX_MAX_PWR);
-      stream_next_json_object_value(LabelType::WIFI_CUR_TX_PWR);
-      stream_next_json_object_value(LabelType::WIFI_SENS_MARGIN);
-      stream_next_json_object_value(LabelType::WIFI_SEND_AT_MAX_TX_PWR);
-      stream_next_json_object_value(LabelType::WIFI_NR_EXTRA_SCANS);
-      stream_next_json_object_value(LabelType::WIFI_PERIODICAL_SCAN);
-      stream_last_json_object_value(LabelType::WIFI_RSSI);
-=======
         LabelType::CONNECTION_FAIL_THRESH,
         LabelType::WIFI_TX_MAX_PWR,
         LabelType::WIFI_CUR_TX_PWR,
@@ -263,7 +237,6 @@
 
       stream_json_object_values(labels, true);
 
->>>>>>> 0d12e517
       // TODO: PKR: Add ETH Objects
       addHtml(F(",\n"));
     }
