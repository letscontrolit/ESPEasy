#ifndef CUSTOMBUILD_DEFINE_PLUGIN_SETS_H
#define CUSTOMBUILD_DEFINE_PLUGIN_SETS_H

#include "../../include/ESPEasy_config.h"

/*
#################################################
 This is the place where plugins are registered
#################################################
To create/register a plugin, you have to :
- find an available number, ie 777.
- Create your own plugin, ie as "_P777_myfunction.ino"
- be sure it starts with ""#ifdef USES_P777", and ends with "#endif"
- then register it into the PLUGIN_SET_EXPERIMENTAL block (see below)
 #ifdef PLUGIN_SET_EXPERIMENTAL
     #define USES_P777   // MYsuperPlugin
 #endif
 - you can from now on test it by compiling using the PLUGIN_BUILD_DEV flag
 either by adding "-DPLUGIN_BUILD_DEV" when compiling, or by momentarly
 adding "#define PLUGIN_BUILD_DEV" at the top of the ESPEasy.ino file
 - You will then have to push a PR including your plugin + the corret line (#define USES_P777) added to this file
 When found stable enough, the maintainer (and only him) will choose to move it to COLLECTION or NORMAL
*/

//#define FEATURE_SD 1

/******************************************************************************\
 * WebServer pages   **********************************************************
\******************************************************************************/
// FIXME TD-er: Make useful selections for these pages to be included. (e.g. view only)

#ifndef WEBSERVER_CUSTOM_BUILD_DEFINED
    #ifndef WEBSERVER_TIMINGSTATS
        #define WEBSERVER_TIMINGSTATS
    #endif
    #ifndef WEBSERVER_SYSVARS
        #define WEBSERVER_SYSVARS
    #endif
    #ifndef WEBSERVER_NEW_UI
    //    #define WEBSERVER_NEW_UI
    #endif
    #ifndef WEBSERVER_I2C_SCANNER
        #define WEBSERVER_I2C_SCANNER
    #endif
    #ifndef WEBSERVER_FAVICON
        #define WEBSERVER_FAVICON
    #endif
    #ifndef WEBSERVER_CSS
        #define WEBSERVER_CSS
    #endif
    #ifndef WEBSERVER_INCLUDE_JS
        #define WEBSERVER_INCLUDE_JS
    #endif
    #ifndef WEBSERVER_LOG
        #define WEBSERVER_LOG
    #endif
    #ifndef WEBSERVER_GITHUB_COPY
        #define WEBSERVER_GITHUB_COPY
    #endif
    #ifndef WEBSERVER_ROOT
        #define WEBSERVER_ROOT
    #endif
    #ifndef WEBSERVER_ADVANCED
        #define WEBSERVER_ADVANCED
    #endif
    #ifndef WEBSERVER_CONFIG
        #define WEBSERVER_CONFIG
    #endif
    #ifndef WEBSERVER_CONTROL
        #define WEBSERVER_CONTROL
    #endif
    #ifndef WEBSERVER_CONTROLLERS
        #define WEBSERVER_CONTROLLERS
    #endif
    #ifndef WEBSERVER_CUSTOM
        #define WEBSERVER_CUSTOM
    #endif
    #ifndef WEBSERVER_DEVICES
        #define WEBSERVER_DEVICES
    #endif
    #ifndef WEBSERVER_DOWNLOAD
        #define WEBSERVER_DOWNLOAD
    #endif
    #ifndef WEBSERVER_FACTORY_RESET
        #define WEBSERVER_FACTORY_RESET
    #endif
    #ifndef WEBSERVER_FILELIST
        #define WEBSERVER_FILELIST
    #endif
    #ifndef WEBSERVER_HARDWARE
        #define WEBSERVER_HARDWARE
    #endif
    #ifndef WEBSERVER_PINSTATES
        #define WEBSERVER_PINSTATES
    #endif
    #ifndef WEBSERVER_RULES
        #define WEBSERVER_RULES
    #endif
    #ifndef WEBSERVER_SETUP
        #define WEBSERVER_SETUP
    #endif
    #ifndef WEBSERVER_SYSINFO
        #define WEBSERVER_SYSINFO
    #endif
    #ifndef WEBSERVER_METRICS
        #define WEBSERVER_METRICS
    #endif
    #ifndef WEBSERVER_TOOLS
        #define WEBSERVER_TOOLS
    #endif
    #ifndef WEBSERVER_UPLOAD
        #define WEBSERVER_UPLOAD
    #endif
    #ifndef WEBSERVER_WIFI_SCANNER
        #define WEBSERVER_WIFI_SCANNER
    #endif
    #ifndef WEBSERVER_NEW_RULES
//        #define WEBSERVER_NEW_RULES
    #endif
#endif

#ifdef WEBSERVER_CSS
  #ifndef WEBSERVER_EMBED_CUSTOM_CSS
    #ifndef EMBED_ESPEASY_DEFAULT_MIN_CSS
      #define EMBED_ESPEASY_DEFAULT_MIN_CSS
    #endif
  #endif
#endif


#ifndef PLUGIN_BUILD_CUSTOM
    #ifndef FEATURE_SSDP
        #define FEATURE_SSDP  1
    #endif
    #ifndef FEATURE_TIMING_STATS
        #define FEATURE_TIMING_STATS  1
    #endif
    #ifndef FEATURE_I2CMULTIPLEXER
        #define FEATURE_I2CMULTIPLEXER  1
    #endif
    #ifndef FEATURE_TRIGONOMETRIC_FUNCTIONS_RULES
        #define FEATURE_TRIGONOMETRIC_FUNCTIONS_RULES 1
    #endif
    #ifndef FEATURE_EXT_RTC
        #define FEATURE_EXT_RTC 1
    #endif
#endif

#ifdef MEMORY_ANALYSIS
  #ifdef MQTT_ONLY
    #define USES_C002   // Domoticz MQTT
    #define USES_C005   // Home Assistant (openHAB) MQTT
    #define USES_C006   // PiDome MQTT
    #define USES_C014   // homie 3 & 4dev MQTT
    #define USES_P037   // MQTTImport
  #endif
#endif

#ifndef FEATURE_TOOLTIPS
  #define FEATURE_TOOLTIPS  1
#endif // ifndef FEATURE_TOOLTIPS

/******************************************************************************\
 * Available options **********************************************************
\******************************************************************************/
#if defined(CORE_POST_2_5_0) && !defined(MEMORY_ANALYSIS) && !defined(USE_CUSTOM_H)
    #ifndef FEATURE_SETTINGS_ARCHIVE
    // FIXME TD-er: Disabled for now, to reduce binary size
//        #define FEATURE_SETTINGS_ARCHIVE 1
    #endif // ifndef FEATURE_SETTINGS_ARCHIVE
#endif

#if defined(FEATURE_SETTINGS_ARCHIVE) && defined(FORCE_PRE_2_5_0)
  #undef FEATURE_SETTINGS_ARCHIVE
#endif

#ifndef FEATURE_NO_HTTP_CLIENT
  #define FEATURE_NO_HTTP_CLIENT  0
#endif


/******************************************************************************\
 * BUILD Configs **************************************************************
\******************************************************************************/

// IR library is large, so make a separate build including stable plugins and IR.
#ifdef PLUGIN_BUILD_DEV_IR
    #define PLUGIN_BUILD_DEV       // add dev
    #define PLUGIN_BUILD_IR
#endif

#ifdef PLUGIN_BUILD_COLLECTION_IR
    #define PLUGIN_BUILD_COLLECTION   // add collection
    #define PLUGIN_BUILD_IR
#endif

#ifdef PLUGIN_BUILD_MINIMAL_IR
    #ifndef FEATURE_DOMOTICZ
        #define FEATURE_DOMOTICZ  1
    #endif
    #ifndef FEATURE_FHEM
        #define FEATURE_FHEM  1
    #endif
    #ifndef FEATURE_HOMEASSISTANT_OPENHAB
        #define FEATURE_HOMEASSISTANT_OPENHAB 1
    #endif

    #define PLUGIN_BUILD_MINIMAL_OTA
    #define PLUGIN_DESCR  "Minimal, IR"
    #define PLUGIN_BUILD_IR
#endif

#ifdef PLUGIN_BUILD_MINIMAL_IRext
    #ifndef FEATURE_DOMOTICZ
        #define FEATURE_DOMOTICZ  1
    #endif
    #ifndef FEATURE_FHEM
        #define FEATURE_FHEM  1
    #endif
    #ifndef FEATURE_HOMEASSISTANT_OPENHAB
        #define FEATURE_HOMEASSISTANT_OPENHAB 1
    #endif

    #define PLUGIN_BUILD_MINIMAL_OTA
    #define PLUGIN_DESCR  "Minimal, IR with AC"
    #define PLUGIN_BUILD_IR_EXTENDED
#endif

#ifdef PLUGIN_BUILD_NORMAL_IR
    #define PLUGIN_BUILD_NORMAL     // add stable
    #define PLUGIN_DESCR  "Normal, IR"
    #define PLUGIN_BUILD_IR
#endif

#ifdef PLUGIN_BUILD_NORMAL_IRext
  #define PLUGIN_BUILD_NORMAL     // add stable
  #if defined(PLUGIN_SET_COLLECTION_ESP32)
    #define PLUGIN_DESCR  "Collection_A, IR with AC"
  #elif defined(PLUGIN_SET_COLLECTION_B_ESP32)
    #define PLUGIN_DESCR  "Collection_B, IR with AC"
  #elif defined(PLUGIN_SET_COLLECTION_C_ESP32)
    #define PLUGIN_DESCR  "Collection_C, IR with AC"
  #elif defined(PLUGIN_SET_COLLECTION_D_ESP32)
    #define PLUGIN_DESCR  "Collection_D, IR with AC"
  #elif defined(PLUGIN_SET_COLLECTION_E_ESP32)
    #define PLUGIN_DESCR  "Collection_E, IR with AC"
  #else
    #define PLUGIN_DESCR  "Normal, IR with AC"
  #endif
  #define PLUGIN_BUILD_IR_EXTENDED
#endif

#ifdef PLUGIN_BUILD_DEV
  #define  PLUGIN_SET_EXPERIMENTAL
  #define  CONTROLLER_SET_EXPERIMENTAL
  #define  NOTIFIER_SET_EXPERIMENTAL
  #define  PLUGIN_BUILD_COLLECTION   // add collection
#endif

#ifdef PLUGIN_BUILD_COLLECTION
  #if !defined(PLUGIN_BUILD_COLLECTION_B) && !defined(PLUGIN_BUILD_COLLECTION_C) && !defined(PLUGIN_BUILD_COLLECTION_D) && !defined(PLUGIN_BUILD_COLLECTION_E)
    #define PLUGIN_DESCR  "Collection_A"
    #define PLUGIN_SET_COLLECTION_A
  #endif
  #define PLUGIN_SET_COLLECTION
  #define CONTROLLER_SET_COLLECTION
  #define NOTIFIER_SET_COLLECTION
  #define PLUGIN_BUILD_NORMAL     // add stable
#endif

#ifdef PLUGIN_BUILD_COLLECTION_B
  #define PLUGIN_DESCR  "Collection_B"
  #define PLUGIN_SET_COLLECTION
  #define PLUGIN_SET_COLLECTION_B
  #define CONTROLLER_SET_COLLECTION
  #define NOTIFIER_SET_COLLECTION
  #define PLUGIN_BUILD_NORMAL     // add stable
#endif

#ifdef PLUGIN_BUILD_COLLECTION_C
  #define PLUGIN_DESCR  "Collection_C"
  #define PLUGIN_SET_COLLECTION
  #define PLUGIN_SET_COLLECTION_C
  #define CONTROLLER_SET_COLLECTION
  #define NOTIFIER_SET_COLLECTION
  #define PLUGIN_BUILD_NORMAL     // add stable
#endif

#ifdef PLUGIN_BUILD_COLLECTION_D
  #define PLUGIN_DESCR  "Collection_D"
  #define PLUGIN_SET_COLLECTION
  #define PLUGIN_SET_COLLECTION_D
  #define CONTROLLER_SET_COLLECTION
  #define NOTIFIER_SET_COLLECTION
  #define PLUGIN_BUILD_NORMAL     // add stable
#endif

#ifdef PLUGIN_BUILD_COLLECTION_E
  #define PLUGIN_DESCR  "Collection_E"
  #define PLUGIN_SET_COLLECTION
  #define PLUGIN_SET_COLLECTION_E
  #define CONTROLLER_SET_COLLECTION
  #define NOTIFIER_SET_COLLECTION
  #define PLUGIN_BUILD_NORMAL     // add stable
#endif

#ifndef PLUGIN_BUILD_CUSTOM
  #ifndef PLUGIN_BUILD_NORMAL
    #define PLUGIN_BUILD_NORMAL // defaults to stable, if not custom
  #endif
#endif

#ifdef PLUGIN_CLIMATE_COLLECTION
  #ifdef PLUGIN_BUILD_NORMAL
    #undef PLUGIN_BUILD_NORMAL
  #endif
  #define PLUGIN_SET_NONE // Specifically configured below
  #define CONTROLLER_SET_STABLE
  #define NOTIFIER_SET_STABLE
  #ifndef FEATURE_ESPEASY_P2P
    #define FEATURE_ESPEASY_P2P 1
  #endif

  #ifndef FEATURE_I2CMULTIPLEXER
    #define FEATURE_I2CMULTIPLEXER  1
  #endif
  #ifndef FEATURE_TRIGONOMETRIC_FUNCTIONS_RULES
    #define FEATURE_TRIGONOMETRIC_FUNCTIONS_RULES 1
  #endif
  #define KEEP_TRIGONOMETRIC_FUNCTIONS_RULES
  #ifndef FEATURE_PLUGIN_STATS
    #define FEATURE_PLUGIN_STATS  1
  #endif
  #ifndef FEATURE_CHART_JS
    #define FEATURE_CHART_JS  1
  #endif
  #ifndef FEATURE_RULES_EASY_COLOR_CODE
    #define FEATURE_RULES_EASY_COLOR_CODE 1
  #endif
#endif

#ifdef PLUGIN_BUILD_NORMAL
    #define  PLUGIN_SET_STABLE
    #define  CONTROLLER_SET_STABLE
    #define  NOTIFIER_SET_STABLE
    #ifndef FEATURE_ESPEASY_P2P
      #define FEATURE_ESPEASY_P2P 1
    #endif

    #ifndef FEATURE_I2CMULTIPLEXER
        #define FEATURE_I2CMULTIPLEXER  1
    #endif
    #ifndef FEATURE_TRIGONOMETRIC_FUNCTIONS_RULES
        #define FEATURE_TRIGONOMETRIC_FUNCTIONS_RULES 1
    #endif
    #define KEEP_TRIGONOMETRIC_FUNCTIONS_RULES
    #ifndef FEATURE_PLUGIN_STATS
        #define FEATURE_PLUGIN_STATS  1
    #endif
    #ifndef FEATURE_CHART_JS
        #define FEATURE_CHART_JS  1
    #endif
    #ifndef FEATURE_RULES_EASY_COLOR_CODE
        #define FEATURE_RULES_EASY_COLOR_CODE 1
    #endif
#endif

#if FEATURE_FHEM
    #define USES_C009   // FHEM HTTP
#endif

#if FEATURE_HOMEASSISTANT_OPENHAB
    #define USES_C005   // Home Assistant (openHAB) MQTT
#endif

#ifdef PLUGIN_BUILD_MINIMAL_OTA
    // Disable ESPEasy p2p for minimal OTA builds.
    #ifdef FEATURE_ESPEASY_P2P
      #undef FEATURE_ESPEASY_P2P
    #endif
    #define FEATURE_ESPEASY_P2P 0

    #ifdef FEATURE_MDNS
      #undef FEATURE_MDNS
    #endif
    #define FEATURE_MDNS 0

    #ifndef DISABLE_SC16IS752_Serial
      #define DISABLE_SC16IS752_Serial
    #endif

    #ifdef FEATURE_ARDUINO_OTA
      #undef FEATURE_ARDUINO_OTA
    #endif
    #define FEATURE_ARDUINO_OTA 0

    #ifndef PLUGIN_DESCR
      #define PLUGIN_DESCR  "Minimal 1M OTA"
    #endif

    #define CONTROLLER_SET_NONE

    #define BUILD_MINIMAL_OTA
    #ifndef BUILD_NO_DEBUG
      #define BUILD_NO_DEBUG
    #endif

//    #define USES_C001   // Domoticz HTTP
//    #define USES_C002   // Domoticz MQTT
//    #define USES_C005   // Home Assistant (openHAB) MQTT
//    #define USES_C006   // PiDome MQTT
  #if !FEATURE_NO_HTTP_CLIENT
    #define USES_C008   // Generic HTTP
  #endif
//    #define USES_C009   // FHEM HTTP
//    #define USES_C010   // Generic UDP
//    #define USES_C013   // ESPEasy P2P network

//    #define NOTIFIER_SET_STABLE
    #define NOTIFIER_SET_NONE

    #define PLUGIN_SET_NONE

    #ifdef FEATURE_SETTINGS_ARCHIVE
        #undef FEATURE_SETTINGS_ARCHIVE
    #endif // if FEATURE_SETTINGS_ARCHIVE
    #define FEATURE_SETTINGS_ARCHIVE  0

    #ifdef FEATURE_TIMING_STATS
        #undef FEATURE_TIMING_STATS
    #endif
    #define FEATURE_TIMING_STATS  0

    #ifndef USES_P001
        #define USES_P001   // switch
    #endif
    #ifndef USES_P026
      #define USES_P026   // SysInfo
    #endif
    #ifndef USES_P033
      #define USES_P033   // Dummy
    #endif
    #ifndef USES_P037
//        #define USES_P037   // MQTTImport
    #endif

    #ifndef USES_P004
//        #define USES_P004   // Dallas
    #endif
    #ifndef USES_P005
//        #define USES_P005   // DHT
    #endif

    #ifdef FEATURE_SERVO
      #undef FEATURE_SERVO
    #endif
    #define FEATURE_SERVO 0
    #ifdef FEATURE_RTTTL
      #undef FEATURE_RTTTL
    #endif
    #define FEATURE_RTTTL 0
#endif


// Strip out parts not needed for either MINIMAL_OTA and MEMORY_ANALYSIS
#if defined(BUILD_MINIMAL_OTA) || defined(MEMORY_ANALYSIS)
    #ifndef WEBSERVER_CUSTOM_BUILD_DEFINED
        #ifdef WEBSERVER_TIMINGSTATS
            #undef WEBSERVER_TIMINGSTATS
        #endif
        #ifdef WEBSERVER_SYSVARS
            #undef WEBSERVER_SYSVARS
        #endif
        #ifdef WEBSERVER_NEW_UI
            #undef WEBSERVER_NEW_UI
        #endif
        #ifdef WEBSERVER_I2C_SCANNER
            #undef WEBSERVER_I2C_SCANNER
        #endif
        #ifdef WEBSERVER_FAVICON
            #undef WEBSERVER_FAVICON
        #endif
        #ifdef WEBSERVER_CSS
            #undef WEBSERVER_CSS
        #endif
        #ifndef WEBSERVER_EMBED_CUSTOM_CSS
          #ifdef EMBED_ESPEASY_DEFAULT_MIN_CSS
            #undef EMBED_ESPEASY_DEFAULT_MIN_CSS
          #endif
        #endif
        #ifdef WEBSERVER_INCLUDE_JS
            #undef WEBSERVER_INCLUDE_JS
        #endif
        #ifdef WEBSERVER_LOG
            #undef WEBSERVER_LOG
        #endif
        #ifdef WEBSERVER_GITHUB_COPY
            #undef WEBSERVER_GITHUB_COPY
        #endif
        #ifdef WEBSERVER_PINSTATES
            #undef WEBSERVER_PINSTATES
        #endif
        #ifdef WEBSERVER_WIFI_SCANNER
            #undef WEBSERVER_WIFI_SCANNER
        #endif
        #ifdef WEBSERVER_CUSTOM
            #undef WEBSERVER_CUSTOM
        #endif
        #ifdef WEBSERVER_NEW_RULES
            #undef WEBSERVER_NEW_RULES
        #endif
        #ifdef SHOW_SYSINFO_JSON
            #undef SHOW_SYSINFO_JSON
        #endif
        #ifndef WEBSERVER_SYSINFO_MINIMAL
            #define WEBSERVER_SYSINFO_MINIMAL
        #endif

    #endif // WEBSERVER_CUSTOM_BUILD_DEFINED


    // FEATURE_GPIO_USE_ESP8266_WAVEFORM needs about 200 bytes
    //#define FEATURE_GPIO_USE_ESP8266_WAVEFORM 0


    #ifndef LIMIT_BUILD_SIZE
        #define LIMIT_BUILD_SIZE
    #endif
    #ifdef FEATURE_I2C_DEVICE_SCAN
        #undef FEATURE_I2C_DEVICE_SCAN
    #endif // if FEATURE_I2C_DEVICE_SCAN
    #define FEATURE_I2C_DEVICE_SCAN     0   // turn feature off in OTA builds
    #ifdef KEEP_TRIGONOMETRIC_FUNCTIONS_RULES
        #undef KEEP_TRIGONOMETRIC_FUNCTIONS_RULES
    #endif
    #ifndef NOTIFIER_SET_NONE
        #define NOTIFIER_SET_NONE
    #endif
    #ifdef FEATURE_EXT_RTC
        #undef FEATURE_EXT_RTC
    #endif
    #define FEATURE_EXT_RTC 0
#endif



#ifdef BUILD_NO_DEBUG
    #ifdef WEBSERVER_RULES_DEBUG
        #undef WEBSERVER_RULES_DEBUG
    #endif
#endif


/******************************************************************************\
 * IR plugins *****************************************************************
\******************************************************************************/
// See lib\IRremoteESP8266\src\IRremoteESP8266.h
// Disable all settings like these when not needed:
// #define DECODE_TOSHIBA_AC      true
// #define SEND_TOSHIBA_AC        true
#ifdef PLUGIN_BUILD_IR
    #if !defined(PLUGIN_DESCR) && !defined(PLUGIN_BUILD_MAX_ESP32)
      #define PLUGIN_DESCR  "IR"
    #endif
    #ifndef USES_P016    
      #define USES_P016      // IR
    #endif
    #define P016_SEND_IR_TO_CONTROLLER false //IF true then the JSON replay solution is transmited back to the condroller.
    #ifndef USES_P035    
      #define USES_P035      // IRTX
    #endif
    #define P016_P035_USE_RAW_RAW2 //Use the RAW and RAW2 encodings, disabling it saves 3.7Kb
#endif

#ifdef PLUGIN_BUILD_IR_EXTENDED
    #if !defined(PLUGIN_DESCR) && !defined(PLUGIN_BUILD_MAX_ESP32)
        #define PLUGIN_DESCR  "IR Extended"
    #endif // PLUGIN_DESCR
    #ifndef USES_P016    
      #define USES_P016      // IR
    #endif
    #define P016_SEND_IR_TO_CONTROLLER false //IF true then the JSON replay solution is transmited back to the condroller.
    #ifndef USES_P035    
      #define USES_P035      // IRTX
    #endif
    // The following define is needed for extended decoding of A/C Messages and or using standardised common arguments for controlling all deeply supported A/C units
    #define P016_P035_Extended_AC
    #define P016_P035_USE_RAW_RAW2 //Use the RAW and RAW2 encodings, disabling it saves 3.7Kb
    #ifndef ESP8266_1M       // Leaving out Heatpump IR for 1M builds because it won't fit after upgrading IRremoteESP8266 library to v2.8.1
      #define USES_P088      // ToniA IR plugin
    #endif
    #define PLUGIN_SET_ONLY_SWITCH
    #define NOTIFIER_SET_STABLE
    #define USES_P029      // Output - Domoticz MQTT Helper
    #define PLUGIN_SET_ONLY_TEMP_HUM
#endif

#ifdef PLUGIN_BUILD_IR_EXTENDED_NO_RX
    #if !defined(PLUGIN_DESCR) && !defined(PLUGIN_BUILD_MAX_ESP32)
        #define PLUGIN_DESCR  "IR Extended, no IR RX"
    #endif // PLUGIN_DESCR
    #ifndef USES_P035    
      #define USES_P035      // IRTX
    #endif
    // The following define is needed for extended decoding of A/C Messages and or using standardised common arguments for controlling all deeply supported A/C units
    #define P016_P035_Extended_AC
    #define P016_P035_USE_RAW_RAW2 //Use the RAW and RAW2 encodings, disabling it saves 3.7Kb
    #define USES_P088      //ToniA IR plugin
#endif

/******************************************************************************\
 * Devices ********************************************************************
\******************************************************************************/

// Itead ----------------------------
#ifdef PLUGIN_SET_SONOFF_BASIC
    #define PLUGIN_DESCR  "Sonoff Basic"

    #define PLUGIN_SET_ONLY_SWITCH
    #define NOTIFIER_SET_STABLE
#endif

#ifdef PLUGIN_SET_SONOFF_TH1x
    #define PLUGIN_DESCR  "Sonoff TH10/TH16"

    #define PLUGIN_SET_ONLY_SWITCH
    #define NOTIFIER_SET_STABLE
    #define PLUGIN_SET_ONLY_TEMP_HUM
#endif

#ifdef PLUGIN_SET_SONOFF_POW
    #ifndef PLUGIN_DESCR
        #define PLUGIN_DESCR  "Sonoff POW R1/R2"
    #endif

    #define CONTROLLER_SET_STABLE
    #define PLUGIN_SET_ONLY_SWITCH
    #define NOTIFIER_SET_STABLE
    #define USES_P076   // HWL8012   in POW r1
    // Needs CSE7766 Energy sensor, via Serial RXD 4800 baud 8E1 (GPIO1), TXD (GPIO3)
    #define USES_P077	  // CSE7766   in POW R2
    #define USES_P081   // Cron
    #ifdef ESP8266_4M
      #define FEATURE_ADC_VCC 1
      #define USES_P002   // ADC with FEATURE_ADC_VCC=1 to measure ESP3v3
      #define CONTROLLER_SET_ALL
      #ifndef FEATURE_PLUGIN_STATS
          #define FEATURE_PLUGIN_STATS  1
      #endif
      #ifndef FEATURE_CHART_JS
          #define FEATURE_CHART_JS  1
      #endif
      #ifndef FEATURE_RULES_EASY_COLOR_CODE
          #define FEATURE_RULES_EASY_COLOR_CODE 1
      #endif
      #ifndef FEATURE_SETTINGS_ARCHIVE
        #define FEATURE_SETTINGS_ARCHIVE  1
      #endif
      #ifndef SHOW_SYSINFO_JSON
        #define SHOW_SYSINFO_JSON 1
      #endif
      #ifndef FEATURE_TIMING_STATS                  
        #define FEATURE_TIMING_STATS 1
      #endif
      #ifndef FEATURE_TRIGONOMETRIC_FUNCTIONS_RULES 
        #define FEATURE_TRIGONOMETRIC_FUNCTIONS_RULES 1
      #endif
      #ifdef BUILD_NO_DEBUG
        #undef BUILD_NO_DEBUG
      #endif
      
      #define FEATURE_MDNS  1
      #define FEATURE_CUSTOM_PROVISIONING 1
      #define FEATURE_DOWNLOAD 1
    #endif
#endif

#ifdef PLUGIN_SET_SONOFF_S2x
    #define PLUGIN_DESCR  "Sonoff S20/22/26"

    #define PLUGIN_SET_ONLY_SWITCH
    #define NOTIFIER_SET_STABLE
#endif

#ifdef PLUGIN_SET_SONOFF_4CH
    #define PLUGIN_DESCR  "Sonoff 4CH"
    #define PLUGIN_SET_ONLY_SWITCH
    #define NOTIFIER_SET_STABLE
#endif

#ifdef PLUGIN_SET_SONOFF_TOUCH
    #define PLUGIN_DESCR  "Sonoff Touch"
    #define PLUGIN_SET_ONLY_SWITCH
    #define NOTIFIER_SET_STABLE
#endif

// Shelly ----------------------------
#ifdef PLUGIN_SET_SHELLY_1
    #define PLUGIN_DESCR  "Shelly 1"

    #define PLUGIN_SET_ONLY_SWITCH
    #define CONTROLLER_SET_STABLE
    #define NOTIFIER_SET_STABLE
    #define USES_P004   // DS18B20
#endif

#ifdef PLUGIN_SET_SHELLY_PLUG_S
    #define PLUGIN_DESCR  "Shelly PLUG-S"

    #define PLUGIN_SET_ONLY_SWITCH
    #define CONTROLLER_SET_STABLE
    #define NOTIFIER_SET_STABLE
    #define USES_P076   // HWL8012   in POW r1
    #define USES_P081   // Cron
#endif

// Easy ----------------------------
#ifdef PLUGIN_SET_EASY_TEMP
    #define PLUGIN_DESCR  "Temp Hum"
    #define PLUGIN_SET_ONLY_TEMP_HUM
#endif

#ifdef PLUGIN_SET_EASY_CARBON
    #define PLUGIN_DESCR  "Carbon"
    #define PLUGIN_SET_NONE
    #define USES_P052   // SenseAir
#endif

/*
#ifdef PLUGIN_SET_EASY_NEXTION
    #define PLUGIN_SET_ONLY_SWITCH
    //#define USES_Pxxx   // Nextion
#endif
*/

#ifdef PLUGIN_SET_EASY_OLED1
    #define PLUGIN_SET_ONLY_SWITCH
    #define NOTIFIER_SET_STABLE
    #define USES_P036   // FrameOLED
#endif

#ifdef PLUGIN_SET_EASY_OLED2
    #define PLUGIN_SET_ONLY_SWITCH
    #define NOTIFIER_SET_STABLE
    #define USES_P023   // OLED
#endif

#ifdef PLUGIN_SET_EASY_RELAY
    #define PLUGIN_SET_ONLY_SWITCH
    #define NOTIFIER_SET_STABLE
#endif

// LedStrips ----------------------------
#ifdef PLUGIN_SET_H801
    #define PLUGIN_SET_ONLY_LEDSTRIP
#endif

#ifdef PLUGIN_SET_MAGICHOME
    #define PLUGIN_SET_ONLY_LEDSTRIP
#endif

#ifdef PLUGIN_SET_MAGICHOME_IR
    #define PLUGIN_SET_ONLY_LEDSTRIP
    #ifndef USES_P016    
      #define USES_P016      // IR
    #endif

#endif


// Generic ESP32 -----------------------------
#ifdef PLUGIN_SET_GENERIC_ESP32
    #define PLUGIN_DESCR  "Generic ESP32"

    #ifndef ESP32
        #define ESP32
    #endif
    #ifdef ESP8266
        #undef ESP8266
    #endif
    #define PLUGIN_SET_ONLY_SWITCH
    #define NOTIFIER_SET_STABLE
    #define USES_P036   // FrameOLED
    #define USES_P027   // INA219
    #define USES_P028   // BME280
#endif

#ifdef PLUGIN_SET_COLLECTION_ESP32
  #if !defined(PLUGIN_SET_COLLECTION_B_ESP32) && !defined(PLUGIN_SET_COLLECTION_C_ESP32) && !defined(PLUGIN_SET_COLLECTION_D_ESP32) && !defined(PLUGIN_SET_COLLECTION_E_ESP32)
    #ifndef PLUGIN_DESCR // COLLECTION_A_ESP32_IRExt also passes here
      #define PLUGIN_DESCR  "Collection_A ESP32"
    #endif
    #define  PLUGIN_SET_COLLECTION_A
  #endif
  #ifndef ESP32
    #define ESP32
  #endif
  #ifdef ESP8266
    #undef ESP8266
  #endif
  // Undefine contradictionary defines
  #ifdef PLUGIN_SET_NONE
    #undef PLUGIN_SET_NONE
  #endif
  #ifdef PLUGIN_SET_ONLY_SWITCH
    #undef PLUGIN_SET_ONLY_SWITCH
  #endif
  #ifdef PLUGIN_SET_ONLY_TEMP_HUM
    #undef PLUGIN_SET_ONLY_TEMP_HUM
  #endif
  #define  PLUGIN_SET_COLLECTION
  #define  CONTROLLER_SET_STABLE
  #define  CONTROLLER_SET_COLLECTION
  #define  NOTIFIER_SET_STABLE
  #define  PLUGIN_SET_STABLE     // add stable
  // See also PLUGIN_SET_COLLECTION_ESP32 section at end,
  // where incompatible plugins will be disabled.
  // TODO : Check compatibility of plugins for ESP32 board.
#endif

#ifdef PLUGIN_SET_COLLECTION_B_ESP32
  #ifndef PLUGIN_DESCR // COLLECTION_B_ESP32_IRExt also passes here
    #define PLUGIN_DESCR  "Collection_B ESP32"
  #endif
  #ifndef ESP32
    #define ESP32
  #endif
  #ifdef ESP8266
    #undef ESP8266
  #endif
  // Undefine contradictionary defines
  #ifdef PLUGIN_SET_NONE
    #undef PLUGIN_SET_NONE
  #endif
  #ifdef PLUGIN_SET_ONLY_SWITCH
    #undef PLUGIN_SET_ONLY_SWITCH
  #endif
  #ifdef PLUGIN_SET_ONLY_TEMP_HUM
    #undef PLUGIN_SET_ONLY_TEMP_HUM
  #endif
  #define  PLUGIN_SET_COLLECTION
  #define  PLUGIN_SET_COLLECTION_B
  #define  CONTROLLER_SET_STABLE
  #define  CONTROLLER_SET_COLLECTION
  #define  NOTIFIER_SET_STABLE
  #define  PLUGIN_SET_STABLE     // add stable
  // See also PLUGIN_SET_COLLECTION_ESP32 section at end,
  // where incompatible plugins will be disabled.
  // TODO : Check compatibility of plugins for ESP32 board.
#endif

#ifdef PLUGIN_SET_COLLECTION_C_ESP32
  #ifndef PLUGIN_DESCR // COLLECTION_C_ESP32_IRExt also passes here
    #define PLUGIN_DESCR  "Collection_C ESP32"
  #endif
  #ifndef ESP32
    #define ESP32
  #endif
  #ifdef ESP8266
    #undef ESP8266
  #endif
  // Undefine contradictionary defines
  #ifdef PLUGIN_SET_NONE
    #undef PLUGIN_SET_NONE
  #endif
  #ifdef PLUGIN_SET_ONLY_SWITCH
    #undef PLUGIN_SET_ONLY_SWITCH
  #endif
  #ifdef PLUGIN_SET_ONLY_TEMP_HUM
    #undef PLUGIN_SET_ONLY_TEMP_HUM
  #endif
  #define  PLUGIN_SET_COLLECTION
  #define  PLUGIN_SET_COLLECTION_C
  #define  CONTROLLER_SET_STABLE
  #define  CONTROLLER_SET_COLLECTION
  #define  NOTIFIER_SET_STABLE
  #define  PLUGIN_SET_STABLE     // add stable
  // See also PLUGIN_SET_COLLECTION_ESP32 section at end,
  // where incompatible plugins will be disabled.
  // TODO : Check compatibility of plugins for ESP32 board.
#endif

#ifdef PLUGIN_SET_COLLECTION_D_ESP32
  #ifndef PLUGIN_DESCR // COLLECTION_D_ESP32_IRExt also passes here
    #define PLUGIN_DESCR  "Collection_D ESP32"
  #endif
  #ifndef ESP32
    #define ESP32
  #endif
  #ifdef ESP8266
    #undef ESP8266
  #endif
  // Undefine contradictionary defines
  #ifdef PLUGIN_SET_NONE
    #undef PLUGIN_SET_NONE
  #endif
  #ifdef PLUGIN_SET_ONLY_SWITCH
    #undef PLUGIN_SET_ONLY_SWITCH
  #endif
  #ifdef PLUGIN_SET_ONLY_TEMP_HUM
    #undef PLUGIN_SET_ONLY_TEMP_HUM
  #endif
  #define  PLUGIN_SET_COLLECTION
  #define  PLUGIN_SET_COLLECTION_D
  #define  CONTROLLER_SET_STABLE
  #define  CONTROLLER_SET_COLLECTION
  #define  NOTIFIER_SET_STABLE
  #define  PLUGIN_SET_STABLE     // add stable
  // See also PLUGIN_SET_COLLECTION_ESP32 section at end,
  // where incompatible plugins will be disabled.
  // TODO : Check compatibility of plugins for ESP32 board.
#endif

#ifdef PLUGIN_SET_COLLECTION_E_ESP32
  #ifndef PLUGIN_DESCR // COLLECTION_E_ESP32_IRExt also passes here
    #define PLUGIN_DESCR  "Collection_E ESP32"
  #endif
  #ifndef ESP32
    #define ESP32
  #endif
  #ifdef ESP8266
    #undef ESP8266
  #endif
  // Undefine contradictionary defines
  #ifdef PLUGIN_SET_NONE
    #undef PLUGIN_SET_NONE
  #endif
  #ifdef PLUGIN_SET_ONLY_SWITCH
    #undef PLUGIN_SET_ONLY_SWITCH
  #endif
  #ifdef PLUGIN_SET_ONLY_TEMP_HUM
    #undef PLUGIN_SET_ONLY_TEMP_HUM
  #endif
  #define  PLUGIN_SET_COLLECTION
  #define  PLUGIN_SET_COLLECTION_E
  #define  CONTROLLER_SET_STABLE
  #define  CONTROLLER_SET_COLLECTION
  #define  NOTIFIER_SET_STABLE
  #define  PLUGIN_SET_STABLE     // add stable
  // See also PLUGIN_SET_COLLECTION_ESP32 section at end,
  // where incompatible plugins will be disabled.
  // TODO : Check compatibility of plugins for ESP32 board.
#endif

#ifdef PLUGIN_BUILD_MAX_ESP32
    #ifndef PLUGIN_DESCR
      #define PLUGIN_DESCR  "MAX ESP32"
    #endif
    #ifndef ESP32
        #define ESP32
    #endif
    #ifdef ESP8266
        #undef ESP8266
    #endif

    #define PLUGIN_SET_MAX
    #define CONTROLLER_SET_ALL
    #define NOTIFIER_SET_ALL
    #ifndef PLUGIN_ENERGY_COLLECTION
        #define PLUGIN_ENERGY_COLLECTION
    #endif
    #ifndef PLUGIN_DISPLAY_COLLECTION
        #define PLUGIN_DISPLAY_COLLECTION
    #endif
    #ifndef PLUGIN_CLIMATE_COLLECTION
      #define PLUGIN_CLIMATE_COLLECTION
    #endif
    #ifndef PLUGIN_NEOPIXEL_COLLECTION
        #define PLUGIN_NEOPIXEL_COLLECTION
    #endif
    #ifndef FEATURE_PLUGIN_STATS
        #define FEATURE_PLUGIN_STATS  1
    #endif
    #ifndef FEATURE_CHART_JS
        #define FEATURE_CHART_JS  1
    #endif
    #ifndef FEATURE_RULES_EASY_COLOR_CODE
        #define FEATURE_RULES_EASY_COLOR_CODE 1
    #endif


    // See also PLUGIN_SET_MAX section at end, to include any disabled plugins from other definitions
    // See also PLUGIN_SET_COLLECTION_ESP32 section at end,
    // where incompatible plugins will be disabled.
    // TODO : Check compatibility of plugins for ESP32 board.
#endif


// Generic ------------------------------------
#ifdef PLUGIN_SET_GENERIC_1M
    #define PLUGIN_SET_NONE
    // TODO : small list of common plugins to fit in 1M
#endif

// Ventus W266 --------------------------------
#ifdef PLUGIN_SET_VENTUS_W266
    #define PLUGIN_SET_ONLY_SWITCH
    #define PLUGIN_BUILD_DISABLED
    #define USES_P046      // Hardware	P046_VentusW266.ino
#endif


#ifdef PLUGIN_SET_LC_TECH_RELAY_X2
    #define CONTROLLER_SET_STABLE
    #define PLUGIN_SET_ONLY_SWITCH
    #define NOTIFIER_SET_STABLE
    #define USES_P026    // Sysinfo
    #define USES_P029    // Domoticz MQTT Helper
    #define USES_P033    // Dummy
    #define USES_P037    // MQTT import
    #define USES_P081    // Cron
    #define USES_P091    // Ser Switch
#endif



/******************************************************************************\
 * "ONLY" shorcuts ************************************************************
\******************************************************************************/
#ifdef PLUGIN_SET_ONLY_SWITCH
    #ifndef PLUGIN_SET_NONE
        #define PLUGIN_SET_NONE
    #endif
    #ifndef USES_P001
        #define USES_P001   // switch
    #endif
    #ifndef USES_P003
//        #define USES_P003   // pulse
    #endif
    #ifndef USES_P026
      #define USES_P026   // SysInfo
    #endif
    #ifndef USES_P033
      #define USES_P033   // Dummy
    #endif
    #ifndef USES_P037
        #define USES_P037   // MQTTImport
    #endif
#endif

#ifdef PLUGIN_SET_ONLY_TEMP_HUM
    #ifndef PLUGIN_SET_NONE
        #define PLUGIN_SET_NONE
    #endif
    #ifndef USES_P004
        #define USES_P004   // Dallas
    #endif
    #ifndef USES_P005
        #define USES_P005   // DHT
    #endif
    #ifndef USES_P014
        #define USES_P014   // SI7021
    #endif
    #ifndef USES_P028
        #define USES_P028   // BME280
    #endif
    #ifndef USES_P034
        #define USES_P034   // DHT12
    #endif
#endif

#ifdef PLUGIN_SET_ONLY_LEDSTRIP
    #ifndef PLUGIN_SET_NONE
        #define PLUGIN_SET_NONE
    #endif
    #ifndef USES_P141
        #define USES_P141   // LedStrip
    #endif
    #ifndef USES_P037
        #define USES_P037   // MQTTImport
    #endif
#endif


/******************************************************************************\
 * Main Families **************************************************************
\******************************************************************************/

// NONE #####################################
#ifdef PLUGIN_SET_NONE
  #ifdef PLUGIN_SET_STABLE
    #undef PLUGIN_SET_STABLE
  #endif
  #ifdef PLUGIN_SET_COLLECTION
    #undef PLUGIN_SET_COLLECTION
  #endif
  #ifdef PLUGIN_SET_COLLECTION_A
    #undef PLUGIN_SET_COLLECTION_A
  #endif
  #ifdef PLUGIN_SET_COLLECTION_B
    #undef PLUGIN_SET_COLLECTION_B
  #endif
  #ifdef PLUGIN_SET_COLLECTION_C
    #undef PLUGIN_SET_COLLECTION_C
  #endif
  #ifdef PLUGIN_SET_COLLECTION_D
    #undef PLUGIN_SET_COLLECTION_D
  #endif
  #ifdef PLUGIN_SET_COLLECTION_E
    #undef PLUGIN_SET_COLLECTION_E
  #endif
  #ifdef PLUGIN_SET_EXPERIMENTAL
    #undef PLUGIN_SET_EXPERIMENTAL
  #endif
#endif


#ifdef CONTROLLER_SET_NONE
  #ifdef CONTROLLER_SET_STABLE
    #undef CONTROLLER_SET_STABLE
  #endif
  #ifdef CONTROLLER_SET_COLLECTION
    #undef CONTROLLER_SET_COLLECTION
  #endif
  #ifdef CONTROLLER_SET_EXPERIMENTAL
    #undef CONTROLLER_SET_EXPERIMENTAL
  #endif
#endif


#ifdef NOTIFIER_SET_NONE
  #ifdef NOTIFIER_SET_STABLE
    #undef NOTIFIER_SET_STABLE
  #endif
  #ifdef NOTIFIER_SET_COLLECTION
    #undef NOTIFIER_SET_COLLECTION
  #endif
  #ifdef NOTIFIER_SET_EXPERIMENTAL
    #undef NOTIFIER_SET_EXPERIMENTAL
  #endif
#endif

// ALL ###########################################
#ifdef PLUGIN_SET_ALL
  #ifndef PLUGIN_SET_STABLE
    #define PLUGIN_SET_STABLE
  #endif
  #ifndef PLUGIN_SET_COLLECTION
    #define PLUGIN_SET_COLLECTION
  #endif
  #ifndef PLUGIN_SET_EXPERIMENTAL
    #define PLUGIN_SET_EXPERIMENTAL
  #endif
#endif


#ifdef CONTROLLER_SET_ALL
  #ifndef CONTROLLER_SET_STABLE
    #define CONTROLLER_SET_STABLE
  #endif
  #ifndef CONTROLLER_SET_COLLECTION
    #define CONTROLLER_SET_COLLECTION
  #endif
  #ifndef CONTROLLER_SET_EXPERIMENTAL
    #define CONTROLLER_SET_EXPERIMENTAL
  #endif
#endif


#ifdef NOTIFIER_SET_ALL
  #ifndef NOTIFIER_SET_STABLE
    #define NOTIFIER_SET_STABLE
  #endif
  #ifndef NOTIFIER_SET_COLLECTION
    #define NOTIFIER_SET_COLLECTION
  #endif
  #ifndef NOTIFIER_SET_EXPERIMENTAL
    #define NOTIFIER_SET_EXPERIMENTAL
  #endif
#endif

// MAX ###########################################
#ifdef PLUGIN_SET_MAX
  #ifndef PLUGIN_SET_STABLE
    #define PLUGIN_SET_STABLE
  #endif
  #ifndef PLUGIN_SET_COLLECTION
    #define PLUGIN_SET_COLLECTION
  #endif
  #ifndef PLUGIN_SET_COLLECTION_A
    #define PLUGIN_SET_COLLECTION_A
  #endif
  #ifndef PLUGIN_SET_COLLECTION_B
    #define PLUGIN_SET_COLLECTION_B
  #endif
  #ifndef PLUGIN_SET_COLLECTION_C
    #define PLUGIN_SET_COLLECTION_C
  #endif
  #ifndef PLUGIN_SET_COLLECTION_D
    #define PLUGIN_SET_COLLECTION_D
  #endif
  #ifndef PLUGIN_SET_COLLECTION_E
    #define PLUGIN_SET_COLLECTION_E
  #endif
#endif




// STABLE #####################################
#ifdef PLUGIN_SET_STABLE
    #ifndef FEATURE_SERVO
      #define FEATURE_SERVO 1
    #endif
    #define FEATURE_RTTTL 1

    #define USES_P001   // Switch
    #define USES_P002   // ADC
    #define USES_P003   // Pulse
    #define USES_P004   // Dallas
    #define USES_P005   // DHT
    #define USES_P006   // BMP085
    #define USES_P007   // PCF8591
    #define USES_P008   // RFID
    #define USES_P009   // MCP

    #define USES_P010   // BH1750
    #define USES_P011   // PME
    #define USES_P012   // LCD
    #define USES_P013   // HCSR04
    #define USES_P014   // SI7021
    #define USES_P015   // TSL2561
//    #define USES_P016   // IR
    #define USES_P017   // PN532
    #define USES_P018   // Dust
    #define USES_P019   // PCF8574

    #define USES_P020   // Ser2Net
    #define USES_P021   // Level
    #define USES_P022   // PCA9685
    #define USES_P023   // OLED
    #define USES_P024   // MLX90614
    #define USES_P025   // ADS1115
    #define USES_P026   // SysInfo
    #define USES_P027   // INA219
    #define USES_P028   // BME280
    #define USES_P029   // Output

//    #define USES_P030   // BMP280   (Made obsolete, now BME280 can handle both)
    #define USES_P031   // SHT1X
    #define USES_P032   // MS5611
    #define USES_P033   // Dummy
    #define USES_P034   // DHT12
//    #define USES_P035   // IRTX
    #define USES_P036   // FrameOLED
    #define USES_P037   // MQTTImport
    #define USES_P038   // NeoPixel
    #define USES_P039   // Environment - Thermocouple

    #define USES_P040   // RFID - ID12LA/RDM6300
    // FIXME TD-er: Disabled NeoClock and Candle plugin to make builds fit in max bin size.
//    #define USES_P041   // NeoClock
//    #define USES_P042   // Candle
    #define USES_P043   // ClkOutput
    #define USES_P044   // P1WifiGateway

    #define USES_P049   // MHZ19

    #define USES_P052   // SenseAir
    #define USES_P053   // PMSx003

    #define USES_P056   // SDS011-Dust
    #define USES_P059   // Encoder

    #define USES_P063   // TTP229_KeyPad
    #define USES_P073   // 7DGT
    #define USES_P079   // Wemos Motoshield
#endif


#ifdef CONTROLLER_SET_STABLE
  #if !FEATURE_NO_HTTP_CLIENT
    #define USES_C001   // Domoticz HTTP
  #endif
    #define USES_C002   // Domoticz MQTT
    #define USES_C003   // Nodo telnet
    #define USES_C004   // ThingSpeak
    #define USES_C005   // Home Assistant (openHAB) MQTT
    #define USES_C006   // PiDome MQTT
    #define USES_C007   // Emoncms
  #if !FEATURE_NO_HTTP_CLIENT
    #define USES_C008   // Generic HTTP
  #endif
    #define USES_C009   // FHEM HTTP
    #define USES_C010   // Generic UDP
    #define USES_C013   // ESPEasy P2P network
#endif


#ifdef NOTIFIER_SET_STABLE
    #define USES_N001   // Email
    #define USES_N002   // Buzzer

    #ifdef NOTIFIER_SET_NONE
      #undef NOTIFIER_SET_NONE
    #endif
#endif

#if defined(PLUGIN_SET_COLLECTION) || defined(PLUGIN_SET_COLLECTION_A) || defined(PLUGIN_SET_COLLECTION_B) || defined(PLUGIN_SET_COLLECTION_C) || defined(PLUGIN_SET_COLLECTION_D) || defined(PLUGIN_SET_COLLECTION_E)
  #if !defined(PLUGIN_SET_MAX) && !defined(ESP32)
    #ifndef LIMIT_BUILD_SIZE
      #define LIMIT_BUILD_SIZE
    #endif
    #ifndef NOTIFIER_SET_NONE
      #define NOTIFIER_SET_NONE
    #endif
    
    // Do not include large blobs but fetch them from CDN
    #ifndef WEBSERVER_USE_CDN_JS_CSS
      #define WEBSERVER_USE_CDN_JS_CSS
    #endif
  #endif
#endif

// COLLECTIONS #####################################
#ifdef PLUGIN_SET_COLLECTION
    #define USES_P045   // MPU6050
    #define USES_P047   // I2C_soil_misture
    #define USES_P048   // Motoshield_v2

    #define USES_P050   // TCS34725
    #define USES_P051   // AM2320
    #define USES_P054   // DMX512
    #define USES_P055   // Chiming
    #define USES_P057   // HT16K33_LED
    #define USES_P058   // HT16K33_KeyPad

    #define USES_P060   // MCP3221
    #define USES_P061   // Keypad
    #define USES_P062   // MPR121_KeyPad

    #define USES_P064   // APDS9960
    #define USES_P065   // DRF0299
    #define USES_P066   // VEML6040

    #define USES_P075   // Nextion
    //#define USES_P076   // HWL8012   in POW r1
    // Needs CSE7766 Energy sensor, via Serial RXD 4800 baud 8E1 (GPIO1), TXD (GPIO3)
    //#define USES_P077	  // CSE7766   in POW R2
    //#define USES_P078   // Eastron Modbus Energy meters
    #define USES_P081   // Cron
    #define USES_P082   // GPS
    #define USES_P089   // Ping
#endif

#ifdef PLUGIN_SET_COLLECTION_A

    #define USES_P067   // HX711_Load_Cell
    #define USES_P068   // SHT3x

    #define USES_P070   // NeoPixel_Clock
    #define USES_P071   // Kamstrup401
    #define USES_P072   // HDC1080
    #define USES_P074   // TSL2561

    #define USES_P080   // iButton Sensor  DS1990A
    #define USES_P083   // SGP30
    #define USES_P084   // VEML6070
    #define USES_P086   // Receiving values according Homie convention. Works together with C014 Homie controller

    #define USES_P090   // CCS811 TVOC/eCO2 Sensor

    //#define USES_P095  // TFT ILI9341
    //#define USES_P096  // eInk   (Needs lib_deps = Adafruit GFX Library, LOLIN_EPD )
    #define USES_P097   // Touch (ESP32)
    #define USES_P098   // PWM motor  (relies on iRAM, cannot be combined with all other plugins)
    //#define USES_P099   // XPT2046 Touchscreen
    #define USES_P105   // AHT10/20/21
    #define USES_P134   // A02YYUW
#endif

#ifdef PLUGIN_SET_COLLECTION_B
    #define USES_P069   // LM75A

    #define USES_P100   // Pulse Counter - DS2423
    #define USES_P101   // Wake On Lan
    #define USES_P103   // Atlas Scientific EZO Sensors (pH, ORP, EZO, DO)
    #define USES_P106   // BME680
    #define USES_P107   // SI1145 UV index
    #define USES_P108   // DDS238-x ZN MODBUS energy meter (was P224 in the Playground)
    // FIXME TD-er: Disabled due to build size
    //#define USES_P109   // ThermoOLED
    #define USES_P110   // VL53L0X Time of Flight sensor
    #define USES_P113   // VL53L1X ToF
#endif

#ifdef PLUGIN_SET_COLLECTION_C
    #define USES_P085   // AcuDC24x
    #define USES_P087   // Serial Proxy

    #define USES_P091	// SerSwitch
    #define USES_P092   // DL-Bus

    #define USES_P111   // RC522 RFID reader
#endif

#ifdef PLUGIN_SET_COLLECTION_D
    #define USES_P093   // Mitsubishi Heat Pump
    #define USES_P094  // CUL Reader
    #ifndef USES_P098
      #define USES_P098   // PWM motor
    #endif
    #define USES_P114  // VEML6075 UVA/UVB sensor
    #define USES_P115  // Fuel Gauge MAX1704x
    #define USES_P117  // SCD30
    #define USES_P124  // I2C MultiRelay
    #define USES_P127  // CDM7160
#endif

#ifdef PLUGIN_SET_COLLECTION_E
    #define USES_P119   // ITG3205 Gyro
    #define USES_P120   // ADXL345 I2C
    #define USES_P121   // HMC5883L 
    #define USES_P125   // ADXL345 SPI
    #define USES_P126  // 74HC595 Shift register
    #define USES_P129   // 74HC165 Input shiftregisters
    #define USES_P133   // LTR390 UV
    #define USES_P135   // SCD4x
#endif


// Collection of all energy related plugins.
#ifdef PLUGIN_ENERGY_COLLECTION
  #ifndef PLUGIN_DESCR
    #define PLUGIN_DESCR  "Energy"
  #endif
  #if !defined(LIMIT_BUILD_SIZE) && (defined(ESP8266) || !(ESP_IDF_VERSION_MAJOR > 3))
    // #define LIMIT_BUILD_SIZE // Reduce buildsize (on ESP8266 / pre-IDF4.x) to fit in all Energy plugins
    #ifndef P036_LIMIT_BUILD_SIZE
      #define P036_LIMIT_BUILD_SIZE // Reduce build size for P036 (FramedOLED) only
    #endif
    #ifndef P037_LIMIT_BUILD_SIZE
      #define P037_LIMIT_BUILD_SIZE // Reduce build size for P037 (MQTT Import) only
    #endif
  #endif
   #ifndef USES_P025
     #define USES_P025   // ADS1115
   #endif
   #ifndef USES_P027
     #define USES_P027   // INA219
   #endif
   #ifndef USES_P076
     #define USES_P076   // HWL8012   in POW r1
   #endif
   #ifndef USES_P077
     // Needs CSE7766 Energy sensor, via Serial RXD 4800 baud 8E1 (GPIO1), TXD (GPIO3)
     #define USES_P077	  // CSE7766   in POW R2
   #endif
   #ifndef USES_P078
     #define USES_P078   // Eastron Modbus Energy meters
   #endif
   #ifndef USES_P085
     #define USES_P085   // AcuDC24x
   #endif
   #ifndef USES_P093
     #define USES_P093   // Mitsubishi Heat Pump
   #endif
   #ifndef USES_P102
     #define USES_P102   // PZEM-004Tv30
   #endif
   #ifndef USES_P108
     #define USES_P108   // DDS238-x ZN MODBUS energy meter (was P224 in the Playground)
   #endif
   #ifndef USES_P115
     #define USES_P115   // Fuel Gauge MAX1704x
   #endif
   #ifndef USES_P132
     #define USES_P132   // INA3221
   #endif
#endif

// Collection of all display plugins. (also NeoPixel)
#ifdef PLUGIN_DISPLAY_COLLECTION
  #ifndef PLUGIN_DESCR
    #define PLUGIN_DESCR  "Display"
  #endif
   #if !defined(LIMIT_BUILD_SIZE) && (defined(ESP8266) || !(ESP_IDF_VERSION_MAJOR > 3))
     #ifndef PLUGIN_BUILD_MAX_ESP32
       #define LIMIT_BUILD_SIZE // Reduce buildsize (on ESP8266 / pre-IDF4.x) to fit in all Display plugins
     #endif
   #endif
   #if !defined(FEATURE_SD) && !defined(ESP8266)
     #define FEATURE_SD 1
   #endif
   #ifndef USES_P012
     #define USES_P012   // LCD
   #endif
   #ifndef USES_P023
    #define USES_P023   // OLED
   #endif
   #ifndef USES_P036
    #define USES_P036   // FrameOLED
   #endif
   #ifdef USES_P038
    #undef USES_P038   // DISABLE NeoPixel
   #endif
   #ifdef USES_P041
    #undef USES_P041   // DISABLE NeoClock
   #endif
   #ifdef USES_P042
    #undef USES_P042   // DISABLE Candle
   #endif
   #ifndef USES_P057
    #define USES_P057   // HT16K33_LED
   #endif
   #ifdef USES_P070
    #undef USES_P070   // DISABLE NeoPixel_Clock
   #endif
   #ifndef USES_P075
    #define USES_P075   // Nextion
   #endif
   #ifndef USES_P095
    #define USES_P095  // TFT ILI9341
   #endif
   #ifndef USES_P096
    #define USES_P096  // eInk   (Needs lib_deps = Adafruit GFX Library, LOLIN_EPD )
   #endif
   #ifndef USES_P099
    #define USES_P099   // XPT2046 Touchscreen
   #endif
   #ifndef USES_P104
    #define USES_P104   // MAX7219 dot matrix
   #endif
   #if !defined(USES_P109) && defined(ESP32)
     #define USES_P109   // ThermoOLED
   #endif
   #ifndef USES_P116
     #define USES_P116   // ST77xx
   #endif
  #ifndef USES_P141
    #define USES_P141   // PCD8544 Nokia 5110
  #endif
#endif

// Collection of all climate plugins.
#ifdef PLUGIN_CLIMATE_COLLECTION
  #ifndef PLUGIN_DESCR
    #define PLUGIN_DESCR  "Climate"
  #endif

  // Features and plugins cherry picked from stable set
  #ifndef FEATURE_SERVO
    #define FEATURE_SERVO 1
  #endif
  #define FEATURE_RTTTL 1

  #define USES_P001   // Switch
  #define USES_P002   // ADC
  #define USES_P003   // Pulse
  #define USES_P004   // Dallas
  #define USES_P005   // DHT
  #define USES_P006   // BMP085

  #define USES_P011   // PME
  #define USES_P012   // LCD
  #define USES_P014   // SI7021
  #define USES_P018   // Dust

  #define USES_P021   // Level
  #define USES_P023   // OLED
  #define USES_P024   // MLX90614
  #define USES_P026   // SysInfo
  #define USES_P028   // BME280
  #define USES_P029   // Output

  #define USES_P031   // SHT1X
  #define USES_P032   // MS5611
  #define USES_P033   // Dummy
  #define USES_P034   // DHT12
  #define USES_P036   // FrameOLED
  #define USES_P037   // MQTTImport
  #define USES_P038   // NeoPixel
  #define USES_P039   // Environment - Thermocouple

  #define USES_P043   // ClkOutput
  #define USES_P044   // P1WifiGateway
  #define USES_P049   // MHZ19

  #define USES_P052   // SenseAir
  #define USES_P053   // PMSx003
  #define USES_P056   // SDS011-Dust
  #define USES_P059   // Encoder

  #define USES_P073   // 7DGT

  // Enable extra climate-related plugins (CO2/Temp/Hum)
  #ifndef USES_P047
    #define USES_P047 // Soil Moisture
  #endif
  #ifndef USES_P049
    #define USES_P049 // MH-Z19
  #endif
  #ifndef USES_P051
    #define USES_P051 // AM2320
  #endif
  #ifndef USES_P068
    #define USES_P068 // SHT3x
  #endif
  #ifndef USES_P069
    #define USES_P069 // LM75
  #endif
  #ifndef USES_P072
    #define USES_P072 // HCD1080
  #endif
  #ifndef USES_P081
    #define USES_P081 // Cron
  #endif
  #ifndef USES_P083
    #define USES_P083 // SGP30
  #endif
  #ifndef USES_P090
    #define USES_P090 // CCS811
  #endif
  #ifndef USES_P103
    #define USES_P103 // Atlas EZO
  #endif
  #ifndef USES_P105
    #define USES_P105 // AHT10/20/21
  #endif
  #ifndef USES_P106
    #define USES_P106 // BME680
  #endif
  #ifndef USES_P117
    #define USES_P117 // SCD30
  #endif
  // Disable Itho when using second heap as it no longer fits.
  #if !defined(USES_P118) && !defined(USE_SECOND_HEAP)
    #define USES_P118 // Itho ventilation control
  #endif
  #ifndef USES_P127
    #define USES_P127 // CDM7160
  #endif
  #ifndef USES_P135
    #define USES_P135 // SCD4x
  #endif
#endif

// Collection of all NeoPixel plugins
#ifdef PLUGIN_NEOPIXEL_COLLECTION
  #ifndef PLUGIN_DESCR
    #define PLUGIN_DESCR  "NeoPixel"
  #endif
  #if !defined(FEATURE_SD) && !defined(ESP8266)
    #define FEATURE_SD  1
  #endif
  #ifndef USES_P038
    #define USES_P038   // NeoPixel
  #endif
  #ifndef USES_P041
    #define USES_P041   // NeoClock
  #endif
  #ifndef USES_P042
    #define USES_P042   // Candle
  #endif
  #ifndef USES_P070
    #define USES_P070   // NeoPixel_Clock
  #endif
  #ifndef USES_P128
    #define USES_P128   // NeoPixelBusFX
  #endif
  #ifndef USES_P131
    #define USES_P131   // NeoMatrix
  #endif
  #if FEATURE_PLUGIN_STATS && defined(ESP8266)
    // Does not fit in build
    #undef FEATURE_PLUGIN_STATS
  #endif
  #ifdef ESP8266
    #define FEATURE_PLUGIN_STATS  0
  #endif
  #if FEATURE_CHART_JS && defined(ESP8266)
    // Does not fit in build
    #undef FEATURE_CHART_JS
  #endif
  #ifdef ESP8266
    #define FEATURE_CHART_JS  0
  #endif
#endif

#ifdef CONTROLLER_SET_COLLECTION
    #define USES_C011   // Generic HTTP Advanced
    #define USES_C012   // Blynk HTTP
    #define USES_C014   // homie 3 & 4dev MQTT
    //#define USES_C015   // Blynk
    #define USES_C017   // Zabbix
    // #define USES_C018 // TTN RN2483
    // #define USES_C019   // ESPEasy-NOW
#endif


#ifdef NOTIFIER_SET_COLLECTION
  // To be defined
#endif


// EXPERIMENTAL (playground) #######################
#ifdef PLUGIN_SET_EXPERIMENTAL
    #define USES_P046   // VentusW266
    #define USES_P050   // TCS34725 RGB Color Sensor with IR filter and White LED
    #define USES_P064   // APDS9960 Gesture
    #define USES_P077	// CSE7766   Was P134 on Playground


    // [copied from Playground as of 6 March 2018]
    // It needs some cleanup as some are ALSO in the main repo,
    // thus they should have been removed from the Playground repo
    // #define USES_P100	// Was SRF01, now Pulse Counter - DS2423
	// #define USES_P101	// Was NeoClock, now Wake On Lan
	#define USES_P102	// Nodo
	#define USES_P103	// Event
	#define USES_P104	// SRF02
	#define USES_P105	// RGBW
	#define USES_P106	// IRTX
	#define USES_P107	// Email_Demo
	#define USES_P108	// WOL
	#define USES_P109	// RESOL_DeltaSol_Pro
	   #define USES_P110	// P1WifiGateway      (MERGED?)
	#define USES_P111	// RF
	   //#define USES_P111	// SenseAir     (MERGED?)
	#define USES_P112	// Power
	//#define USES_P112	// RFTX
	#define USES_P113	// SI1145
	#define USES_P114	// DSM501
	//#define USES_P115	// HeatpumpIR - P088 in the main repo.
//	#define USES_P116	// ID12
	#define USES_P117	// LW12FC
	//#define USES_P117	// Neopixels
	//#define USES_P117	// Nextion
	#define USES_P118	// CCS811
	#define USES_P119	// BME680
	#define USES_P120	// Thermocouple
	#define USES_P121	// Candle
//	   #define USES_P122	// NeoPixel       (MERGED?)
//	      #define USES_P123	// NeoPixel_Clock  (MERGED?)
	#define USES_P124	// NeoPixelBusFX
	//#define USES_P124	// Ventus_W266_RFM69
	#define USES_P125	// ArduCAM
	#define USES_P127	// Teleinfo
	#define USES_P130	// VEML6075
	#define USES_P131	// SHT3X
	#define USES_P133	// VL53L0X
	#define USES_P141	// LedStrip
	#define USES_P142	// RGB-Strip
	#define USES_P143	// AnyonePresent
	#define USES_P144	// RC-Switch-TX
	#define USES_P145	// Itho - P118 in the main repo.
	#define USES_P149	// MHZ19
	#define USES_P150	// SDM120C
	#define USES_P151	// CISA
	#define USES_P153	// MAX44009
	#define USES_P162	// MPL3115A2
	#define USES_P163	// DS1631
	#define USES_P165	// SerSwitch
	#define USES_P166	// WiFiMan
	#define USES_P167	// ADS1015
	#define USES_P170	// HLW8012
	#define USES_P171	// PZEM-004T
	#define USES_P180	// Mux
	#define USES_P181	// TempHumidity_SHT2x
	#define USES_P182	// MT681
	#define USES_P199	// RF443_KaKu
	#define USES_P202	// ADC_ACcurrentSensor
	   #define USES_P205	// FrameOLED      (MERGED?)
	#define USES_P209	// IFTTTMaker
	   #define USES_P210	// MQTTImport     (MERGED?)
	#define USES_P211	// MPU6050
	#define USES_P212	// MY9291
	#define USES_P213	// VEML6070
#endif


#ifdef CONTROLLER_SET_EXPERIMENTAL
  //#define USES_C016   // Cache controller
  //#define USES_C018   // TTN/RN2483
#endif


#ifdef NOTIFIER_SET_EXPERIMENTAL
#endif


// Maximized build definition for an ESP(32) with 16MB Flash and 4MB sketch partition
// Add all plugins, controllers and features that don't fit in the COLLECTION set
#ifdef PLUGIN_SET_MAX
  // Features
  #ifndef USES_ESPEASY_NOW
//    #define USES_ESPEASY_NOW
  #endif
  #ifndef FEATURE_SERVO
    #define FEATURE_SERVO 1
  #endif
  #ifndef FEATURE_RTTTL
    #define FEATURE_RTTTL 1
  #endif
  #ifndef FEATURE_SETTINGS_ARCHIVE
    #define FEATURE_SETTINGS_ARCHIVE  1
  #endif
  #ifndef FEATURE_SD
    #define FEATURE_SD 1
  #endif
  #ifndef SHOW_SYSINFO_JSON
    #define SHOW_SYSINFO_JSON 1
  #endif
  #ifndef FEATURE_I2C_DEVICE_SCAN
    #define FEATURE_I2C_DEVICE_SCAN   1
  #endif

  // Plugins
  #ifndef USES_P016
//    #define USES_P016   // IR
  #endif
  #ifndef USES_P035
//    #define USES_P035   // IRTX
  #endif
  #ifndef USES_P041
    #define USES_P041   // NeoClock
  #endif
  #ifndef USES_P042
    #define USES_P042   // Candle
  #endif
  #ifndef USES_P087
    #define USES_P087   // Serial Proxy
  #endif
  #ifndef USES_P094
    #define USES_P094  // CUL Reader
  #endif
  #ifndef USES_P095
    #define USES_P095  // TFT ILI9341
  #endif
  #ifndef USES_P096
    #define USES_P096  // eInk   (Needs lib_deps = Adafruit GFX Library, LOLIN_EPD )
  #endif
  #ifndef USES_P098
    #define USES_P098   // PWM motor
  #endif
  #ifndef USES_P099
    #define USES_P099   // XPT2046 Touchscreen
  #endif
  #ifndef USES_P102
    #define USES_P102   // PZEM004Tv3
  #endif
  #ifndef USES_P103
    #define USES_P103   // Atlas Scientific EZO Sensors (pH, ORP, EZO, DO)
  #endif
  #ifndef USES_P104
    #define USES_P104   //
  #endif
  #ifndef USES_P105
    #define USES_P105   // AHT10/20/21
  #endif
  #ifndef USES_P104
    #define USES_P104   //
  #endif
  #ifndef USES_P105
    #define USES_P105   // AHT10/20/21
  #endif
  #ifndef USES_P108
    #define USES_P108   // DDS238-x ZN MODBUS energy meter (was P224 in the Playground)
  #endif
  #ifndef USES_P109
    #define USES_P109   // ThermOLED
  #endif
  #ifndef USES_P110
    #define USES_P110   // VL53L0X
  #endif
  #ifndef USES_P111
    #define USES_P111   // RC522 RFID reader
  #endif
  #ifndef USES_P112
    #define USES_P112   // AS7256x
  #endif
  #ifndef USES_P113
    #define USES_P113   // VL53L1X
  #endif
  #ifndef USES_P114
    #define USES_P114   // VEML6075 UVA/UVB sensor
  #endif
  #ifndef USES_P115
    #define USES_P115   // Fuel gauge MAX1704x
  #endif
  #ifndef USES_P116
    #define USES_P116   // ST77xx
  #endif
  #ifndef USES_P117
    #define USES_P117   // SCD30
  #endif
  #ifndef USES_P118
    #define USES_P118   // Itho ventilation coontrol
  #endif
  #ifndef USES_P119
    #define USES_P119   // ITG3205 Gyro
  #endif
  #ifndef USES_P120
    #define USES_P120   // ADXL345 I2C Acceleration / Gravity
  #endif
  #ifndef USES_P121
    #define USES_P121   // HMC5883L 
  #endif
  #ifndef USES_P122
//    #define USES_P122   //
  #endif
  #ifndef USES_P123
//    #define USES_P123   //
  #endif
  #ifndef USES_P124
    #define USES_P124   //
  #endif
  #ifndef USES_P125
    #define USES_P125   // ADXL345 SPI Acceleration / Gravity
  #endif
  #ifndef USES_P126
    #define USES_P126   // 74HC595 Shift register
  #endif
  #ifndef USES_P127
    #define USES_P127   // CDM7160
  #endif
  #ifndef USES_P128
    #define USES_P128   // NeoPixelBusFX
  #endif
  #ifndef USES_P129
    #define USES_P129   // 74HC165 Input shiftregisters
  #endif
  #ifndef USES_P130
//    #define USES_P130   //
  #endif
  #ifndef USES_P131
    #define USES_P131   // NeoMatrix
  #endif
  #ifndef USES_P132
    #define USES_P132   // INA3221
  #endif
  #ifndef USES_P133
//    #define USES_P133   //
  #endif
  #ifndef USES_P134
//    #define USES_P134   //
  #endif
  #ifndef USES_P135
//    #define USES_P135   //
  #endif
  #ifndef USES_P136
//    #define USES_P136   //
  #endif
  #ifndef USES_P137
//    #define USES_P137   //
  #endif
  #ifndef USES_P138
//    #define USES_P138   //
  #endif
  #ifndef USES_P139
//    #define USES_P139   //
  #endif
  #ifndef USES_P140
//    #define USES_P140   //
  #endif
  #ifndef USES_P141
    #define USES_P141   // PCD8544 Nokia 5110
  #endif

  // Controllers
  #ifndef USES_C015
    #define USES_C015   // Blynk
  #endif
  #ifndef USES_C016
    #define USES_C016   // Cache controller
  #endif
  #ifndef USES_C018
    #define USES_C018 // TTN RN2483
  #endif

  // Notifiers

#endif // PLUGIN_SET_MAX


/******************************************************************************\
 * Remove incompatible plugins ************************************************
\******************************************************************************/
#ifdef ESP32
//  #undef USES_P010   // BH1750          (doesn't work yet on ESP32)
//  #undef USES_P049   // MHZ19           (doesn't work yet on ESP32)

//  #undef USES_P052   // SenseAir        (doesn't work yet on ESP32)
//  #undef USES_P053   // PMSx003

//  #undef USES_P056   // SDS011-Dust     (doesn't work yet on ESP32)
//  #undef USES_P065   // DRF0299
//  #undef USES_P071   // Kamstrup401
//  #undef USES_P075   // Nextion
//  #undef USES_P078   // Eastron Modbus Energy meters (doesn't work yet on ESP32)
//  #undef USES_P082   // GPS
#endif


#ifdef ARDUINO_ESP8266_RELEASE_2_3_0
  #ifdef USES_P081
    #undef USES_P081   // Cron
  #endif


#endif


/******************************************************************************\
 * Libraries dependencies *****************************************************
\******************************************************************************/
#if defined(USES_P020) || defined(USES_P049) || defined(USES_P052) || defined(USES_P053) || defined(USES_P056) || defined(USES_P071) || defined(USES_P075) || defined(USES_P078) || defined(USES_P082) || defined(USES_P085) || defined(USES_P087) || defined(USES_P093)|| defined(USES_P094) || defined(USES_P102) || defined(USES_P105) || defined(USES_P108) || defined(USES_C018)
  // At least one plugin uses serial.
  #ifndef PLUGIN_USES_SERIAL
    #define PLUGIN_USES_SERIAL
  #endif
#else
  // No plugin uses serial, so make sure software serial is not included.
  #define DISABLE_SOFTWARE_SERIAL
#endif

#if defined(USES_P095) || defined(USES_P096) || defined(USES_P116) || defined(USES_P131) || defined(USES_P141) // Add any plugin that uses AdafruitGFX_Helper
  #ifndef PLUGIN_USES_ADAFRUITGFX
    #define PLUGIN_USES_ADAFRUITGFX // Ensure AdafruitGFX_helper is available for graphics displays (only)
  #endif
#endif

/*
#if defined(USES_P00x) || defined(USES_P00y)
#include <the_required_lib.h>
#endif
*/

#ifdef USES_C013
  #ifdef FEATURE_ESPEASY_P2P
    #undef FEATURE_ESPEASY_P2P
  #endif
  #define FEATURE_ESPEASY_P2P 1
#endif

#if defined(USES_C018)
  #define FEATURE_PACKED_RAW_DATA 1
#endif

#if defined(USES_C019)
  #ifndef USES_ESPEASY_NOW
    #define USES_ESPEASY_NOW
  #endif
#endif

#if defined(USES_P085) || defined (USES_P052) || defined(USES_P078) || defined(USES_P108)
  // FIXME TD-er: Is this correct? Those plugins use Modbus_RTU.
//  #define FEATURE_MODBUS  1
#endif

#if defined(USES_C001) || defined (USES_C002) || defined(USES_P029)
  #ifndef FEATURE_DOMOTICZ
    #define FEATURE_DOMOTICZ  1
  #endif
#endif

#if FEATURE_DOMOTICZ  // Move Domoticz enabling logic together
    #if !defined(USES_C001) && !FEATURE_NO_HTTP_CLIENT
      #define USES_C001   // Domoticz HTTP
    #endif
    #ifndef USES_C002
      #define USES_C002   // Domoticz MQTT
    #endif
    #ifndef USES_P029
      #define USES_P029   // Output
    #endif
#endif

#if FEATURE_NO_HTTP_CLIENT  // Disable HTTP features
  // Disable HTTP related Controllers/features
  #ifdef FEATURE_SEND_TO_HTTP
    #undef FEATURE_SEND_TO_HTTP
  #endif
  #define FEATURE_SEND_TO_HTTP  0 // Disabled
#endif


// Disable Homie plugin for now in the dev build to make it fit.
#if defined(PLUGIN_BUILD_DEV) && defined(USES_C014)
  #undef USES_C014
#endif

// VCC builds need a bit more, disable timing stats to make it fit.
#ifndef PLUGIN_BUILD_CUSTOM
  #if FEATURE_ADC_VCC && !(defined(PLUGIN_SET_MAX) || defined(NO_LIMIT_BUILD_SIZE))
    #ifndef LIMIT_BUILD_SIZE
      #define LIMIT_BUILD_SIZE
    #endif
    #ifndef NOTIFIER_SET_NONE
      #define NOTIFIER_SET_NONE
    #endif

  #endif
#endif


// Due to size restrictions, disable a few plugins/controllers for 1M builds
#ifdef ESP8266_1M
  #ifdef USES_C003
    #undef USES_C003
  #endif
  #ifdef USES_C016
    #undef USES_C016  // Cache controller
  #endif
  #ifdef FEATURE_SD
    #undef FEATURE_SD  // Unlikely on 1M units
  #endif
  #define FEATURE_SD 0
  #define NO_GLOBAL_SD
  #ifndef LIMIT_BUILD_SIZE
    #define LIMIT_BUILD_SIZE
  #endif
  #ifdef FEATURE_EXT_RTC
    #undef FEATURE_EXT_RTC
  #endif
  #define FEATURE_EXT_RTC 0
#endif

#if defined(PLUGIN_BUILD_MAX_ESP32) || defined(NO_LIMIT_BUILD_SIZE)
  #ifdef LIMIT_BUILD_SIZE
    #undef LIMIT_BUILD_SIZE
  #endif
#endif

// Disable some diagnostic parts to make builds fit.
#ifdef LIMIT_BUILD_SIZE
  #ifdef WEBSERVER_TIMINGSTATS
    #undef WEBSERVER_TIMINGSTATS
  #endif

  // Do not include large blobs but fetch them from CDN
  #ifndef WEBSERVER_USE_CDN_JS_CSS
    #define WEBSERVER_USE_CDN_JS_CSS
  #endif
  #ifdef WEBSERVER_CSS
      #undef WEBSERVER_CSS
  #endif
  #ifndef WEBSERVER_EMBED_CUSTOM_CSS
    #ifdef EMBED_ESPEASY_DEFAULT_MIN_CSS
      #undef EMBED_ESPEASY_DEFAULT_MIN_CSS
    #endif
  #endif
  #ifdef WEBSERVER_INCLUDE_JS
      #undef WEBSERVER_INCLUDE_JS
  #endif
  #ifdef EMBED_ESPEASY_DEFAULT_MIN_CSS
    #undef EMBED_ESPEASY_DEFAULT_MIN_CSS
  #endif

  #ifdef WEBSERVER_GITHUB_COPY
    #undef WEBSERVER_GITHUB_COPY
  #endif
  #ifdef WEBSERVER_CUSTOM
    // TD-er: Removing WEBSERVER_CUSTOM does free up another 1.7k
//    #undef WEBSERVER_CUSTOM
  #endif


  #ifndef BUILD_NO_DEBUG
    #define BUILD_NO_DEBUG
  #endif
  #ifndef BUILD_NO_SPECIAL_CHARACTERS_STRINGCONVERTER
    #define BUILD_NO_SPECIAL_CHARACTERS_STRINGCONVERTER
  #endif
  #ifdef FEATURE_I2CMULTIPLEXER
    #undef FEATURE_I2CMULTIPLEXER
  #endif
  #define FEATURE_I2CMULTIPLEXER  0
  #ifdef FEATURE_SETTINGS_ARCHIVE
    #undef FEATURE_SETTINGS_ARCHIVE
  #endif
  #define FEATURE_SETTINGS_ARCHIVE  0

  #ifdef FEATURE_SERVO
    #undef FEATURE_SERVO
  #endif
  #define FEATURE_SERVO 0
  #ifdef FEATURE_RTTTL
    #undef FEATURE_RTTTL
  #endif
  #define FEATURE_RTTTL 0
  #ifdef FEATURE_TOOLTIPS
    #undef FEATURE_TOOLTIPS
  #endif
  #define FEATURE_TOOLTIPS  0
  #ifdef FEATURE_BLYNK
    #undef FEATURE_BLYNK
  #endif
  #define FEATURE_BLYNK 0
  #if !defined(PLUGIN_SET_COLLECTION) && !defined(PLUGIN_SET_SONOFF_POW)
    #ifdef USES_P076
      #undef USES_P076   // HWL8012   in POW r1
    #endif
    #ifdef USES_P093
      #undef USES_P093   // Mitsubishi Heat Pump
    #endif
    #ifdef USES_P100 // Pulse Counter - DS2423
      #undef USES_P100
    #endif
  #endif
  #ifdef USES_C012
    #undef USES_C012 // Blynk
  #endif
  #ifdef USES_C015
    #undef USES_C015 // Blynk
  #endif
  #ifdef USES_C016
    #undef USES_C016 // Cache controller
  #endif
  #ifdef USES_C017 // Zabbix
    #undef USES_C017
  #endif
  #ifdef USES_C018
    #undef USES_C018 // LoRa TTN - RN2483/RN2903
  #endif
  #if defined(FEATURE_TRIGONOMETRIC_FUNCTIONS_RULES) && !defined(KEEP_TRIGONOMETRIC_FUNCTIONS_RULES)
    #undef FEATURE_TRIGONOMETRIC_FUNCTIONS_RULES
  #endif
  #ifndef KEEP_TRIGONOMETRIC_FUNCTIONS_RULES
    #define FEATURE_TRIGONOMETRIC_FUNCTIONS_RULES 0
  #endif
  #ifdef FEATURE_SSDP
    #undef FEATURE_SSDP
  #endif
  #define FEATURE_SSDP  0
  #ifdef FEATURE_PLUGIN_STATS
    #undef FEATURE_PLUGIN_STATS
  #endif
  #define FEATURE_PLUGIN_STATS  0
  #ifdef FEATURE_CHART_JS
    #undef FEATURE_CHART_JS
  #endif
  #define FEATURE_CHART_JS  0
  #ifdef FEATURE_RULES_EASY_COLOR_CODE
    #undef FEATURE_RULES_EASY_COLOR_CODE
  #endif
  #define FEATURE_RULES_EASY_COLOR_CODE 0
  #if FEATURE_EXT_RTC
    #undef FEATURE_EXT_RTC
    #define FEATURE_EXT_RTC 0
  #endif

  #ifdef FEATURE_DNS_SERVER
    #undef FEATURE_DNS_SERVER
  #endif
  #define FEATURE_DNS_SERVER 0

  #ifdef FEATURE_MDNS
    #undef FEATURE_MDNS
  #endif
  #define FEATURE_MDNS 0

  #ifdef FEATURE_ARDUINO_OTA
    #undef FEATURE_ARDUINO_OTA
  #endif
  #define FEATURE_ARDUINO_OTA 0
#endif

// Timing stats page needs timing stats
#if defined(WEBSERVER_TIMINGSTATS) && !FEATURE_TIMING_STATS
  #define FEATURE_TIMING_STATS  1
#endif

// If timing stats page is not included, there is no need in collecting the stats
#if !defined(WEBSERVER_TIMINGSTATS) && FEATURE_TIMING_STATS
  #undef FEATURE_TIMING_STATS
  #define FEATURE_TIMING_STATS  0
#endif


#ifdef BUILD_NO_DEBUG
  #ifndef BUILD_NO_DIAGNOSTIC_COMMANDS
    #define BUILD_NO_DIAGNOSTIC_COMMANDS
  #endif
  #ifndef BUILD_NO_RAM_TRACKER
    #define BUILD_NO_RAM_TRACKER
  #endif
#endif

  // Do not include large blobs but fetch them from CDN
#ifdef WEBSERVER_USE_CDN_JS_CSS
  #ifdef WEBSERVER_FAVICON
    #ifndef WEBSERVER_FAVICON_CDN
      #define WEBSERVER_FAVICON_CDN
    #endif
  #endif
  #ifdef WEBSERVER_CSS
    #undef WEBSERVER_CSS
  #endif
  #ifdef WEBSERVER_INCLUDE_JS
    #undef WEBSERVER_INCLUDE_JS
  #endif
  #ifdef EMBED_ESPEASY_DEFAULT_MIN_CSS
    #undef EMBED_ESPEASY_DEFAULT_MIN_CSS
  #endif
#endif

#if defined(USES_C002) || defined (USES_C005) || defined(USES_C006) || defined(USES_C014) || defined(USES_P037)
  #define FEATURE_MQTT  1
#endif

#if defined(USES_C012) || defined (USES_C015)
  #define FEATURE_BLYNK 1
#endif

// Specific notifier plugins may be enabled via Custom.h, regardless
// whether NOTIFIER_SET_NONE is defined
#if defined(USES_N001) || defined(USES_N002)
  #ifndef FEATURE_NOTIFIER
    #define FEATURE_NOTIFIER  1
  #endif
#endif


// P098 PWM motor needs P003 pulse
#if defined(USES_P098)
  #ifndef USES_P003
    #define USES_P003
  #endif
#endif

#if FEATURE_MQTT
// MQTT_MAX_PACKET_SIZE : Maximum packet size
#ifndef MQTT_MAX_PACKET_SIZE
  #define MQTT_MAX_PACKET_SIZE 1024 // Is also used in PubSubClient
#endif
#endif //if FEATURE_MQTT


// It may have gotten undefined to fit a build. Make sure the Blynk controllers are not defined
#if !FEATURE_BLYNK
  #ifdef USES_C012
    #undef USES_C012
  #endif
  #ifdef USES_C015
    #undef USES_C015
  #endif
#endif

#if FEATURE_ARDUINO_OTA
  #ifndef LIMIT_BUILD_SIZE
    #ifndef FEATURE_MDNS
      #define FEATURE_MDNS  1
    #endif
  #endif
#endif

#if FEATURE_MDNS
  #ifndef FEATURE_DNS_SERVER
    #define FEATURE_DNS_SERVER  1
  #endif
#endif

#ifdef WEBSERVER_SETUP
  #ifndef PLUGIN_BUILD_MINIMAL_OTA
    #ifndef FEATURE_DNS_SERVER
      #define FEATURE_DNS_SERVER  1
    #endif
  #endif
#endif

#if FEATURE_SETTINGS_ARCHIVE || FEATURE_CUSTOM_PROVISIONING
  #ifndef FEATURE_DOWNLOAD
    #define FEATURE_DOWNLOAD  1
  #endif
#endif

// Here we can re-enable specific features in the COLLECTION sets as we have created some space there by splitting them up
#if defined(COLLECTION_FEATURE_RTTTL) && (defined(PLUGIN_SET_COLLECTION_A) || defined(PLUGIN_SET_COLLECTION_B) || defined(PLUGIN_SET_COLLECTION_C) || defined(PLUGIN_SET_COLLECTION_D) || defined(PLUGIN_SET_COLLECTION_E))
  #ifndef FEATURE_RTTTL
    #define FEATURE_RTTTL 1
  #endif
#endif

#ifdef USES_ESPEASY_NOW
  #if defined(LIMIT_BUILD_SIZE) || defined(ESP8266_1M) || (defined(ESP8266) && defined(PLUGIN_BUILD_IR))
    // Will not fit on ESP8266 along with IR plugins included
    #undef USES_ESPEASY_NOW
  #endif
#endif

#if defined(USES_C019) && !defined(USES_ESPEASY_NOW)
  // C019 depends on ESPEASY_NOW, so don't use it if ESPEasy_NOW is excluded
  #undef USES_C019
#endif

#if defined(USES_C019) && !defined(FEATURE_PACKED_RAW_DATA)
  #define FEATURE_PACKED_RAW_DATA  1
#endif



// By default we enable the SHOW_SYSINFO_JSON when we enable the WEBSERVER_NEW_UI
#ifdef WEBSERVER_NEW_UI
  #define SHOW_SYSINFO_JSON 1
#endif

#ifdef USES_ESPEASY_NOW
  // ESPEasy-NOW needs the P2P feature
  #ifdef FEATURE_ESPEASY_P2P
    #undef FEATURE_ESPEASY_P2P
  #endif
  #define FEATURE_ESPEASY_P2P 1
#endif






// Make sure all features which have not been set exclusively will be disabled.
// This should be done at the end of this file.
// Keep them alfabetically sorted so it is easier to add new ones

#ifndef FEATURE_BLYNK                         
#define FEATURE_BLYNK                         0
#endif

#ifndef FEATURE_CHART_JS                      
#define FEATURE_CHART_JS                      0
#endif

#ifndef FEATURE_RULES_EASY_COLOR_CODE
#define FEATURE_RULES_EASY_COLOR_CODE         0
#endif


#ifndef FEATURE_CUSTOM_PROVISIONING           
#define FEATURE_CUSTOM_PROVISIONING           0
#endif

#ifndef FEATURE_DNS_SERVER                    
#define FEATURE_DNS_SERVER                    0
#endif

#ifndef FEATURE_DOMOTICZ                      
#define FEATURE_DOMOTICZ                      0
#endif

#ifndef FEATURE_DOWNLOAD                      
#define FEATURE_DOWNLOAD                      0
#endif

#ifndef FEATURE_ESPEASY_P2P                      
#define FEATURE_ESPEASY_P2P                   0
#endif

#ifndef FEATURE_ETHERNET                      
#define FEATURE_ETHERNET                      0
#endif

#ifndef FEATURE_EXT_RTC                       
#define FEATURE_EXT_RTC                       0
#endif

#ifndef FEATURE_FHEM                          
#define FEATURE_FHEM                          0
#endif

#ifndef FEATURE_GPIO_USE_ESP8266_WAVEFORM
 #ifdef ESP8266
  #define FEATURE_GPIO_USE_ESP8266_WAVEFORM   1
 #else
  #define FEATURE_GPIO_USE_ESP8266_WAVEFORM   0
 #endif
#endif

#ifndef FEATURE_HOMEASSISTANT_OPENHAB         
#define FEATURE_HOMEASSISTANT_OPENHAB         0
#endif

#ifndef FEATURE_I2CMULTIPLEXER                
#define FEATURE_I2CMULTIPLEXER                0
#endif

#ifndef FEATURE_I2C_DEVICE_SCAN               
#define FEATURE_I2C_DEVICE_SCAN               0
#endif

#ifndef FEATURE_MDNS                          
#define FEATURE_MDNS                          0
#endif

#ifndef FEATURE_MODBUS                        
#define FEATURE_MODBUS                        0
#endif

#ifndef FEATURE_MQTT                        
#define FEATURE_MQTT                          0
#endif

#ifndef FEATURE_NON_STANDARD_24_TASKS         
#define FEATURE_NON_STANDARD_24_TASKS         0
#endif

#ifndef FEATURE_NOTIFIER                      
#define FEATURE_NOTIFIER                      0
#endif

#ifndef FEATURE_PACKED_RAW_DATA               
#define FEATURE_PACKED_RAW_DATA               0
#endif

#ifndef FEATURE_PLUGIN_STATS                  
#define FEATURE_PLUGIN_STATS                  0
#endif

#ifndef FEATURE_REPORTING                     
#define FEATURE_REPORTING                     0
#endif

#ifndef FEATURE_RTTTL                         
#define FEATURE_RTTTL                         0
#endif

#ifndef FEATURE_SD                         
#define FEATURE_SD                            0
#endif

#ifndef FEATURE_SERVO                         
#define FEATURE_SERVO                         0
#endif

#ifndef FEATURE_SETTINGS_ARCHIVE              
#define FEATURE_SETTINGS_ARCHIVE              0
#endif

#ifndef FEATURE_SSDP                          
#define FEATURE_SSDP                          0
#endif

#ifndef FEATURE_TIMING_STATS                  
#define FEATURE_TIMING_STATS                  0
#endif

#ifndef FEATURE_TOOLTIPS                      
#define FEATURE_TOOLTIPS                      0
#endif

#ifndef FEATURE_TRIGONOMETRIC_FUNCTIONS_RULES 
#define FEATURE_TRIGONOMETRIC_FUNCTIONS_RULES 0
#endif


#ifndef SHOW_SYSINFO_JSON
#define SHOW_SYSINFO_JSON 0
#endif


#ifndef FEATURE_SEND_TO_HTTP
  #define FEATURE_SEND_TO_HTTP  1 // Enabled by default
#endif

#ifndef FEATURE_HTTP_CLIENT
  #define FEATURE_HTTP_CLIENT   0 // Disable by default
#endif

#if !FEATURE_HTTP_CLIENT && (defined(USES_C001) || defined(USES_C008) || defined(USES_C009) || defined(USES_C011) || (defined(FEATURE_SEND_TO_HTTP) && FEATURE_SEND_TO_HTTP) || (defined(FEATURE_DOWNLOAD) && FEATURE_DOWNLOAD) || (defined(FEATURE_SETTINGS_ARCHIVE) && FEATURE_SETTINGS_ARCHIVE))
  #undef FEATURE_HTTP_CLIENT
  #define FEATURE_HTTP_CLIENT   1 // Enable because required for these controllers/features
#endif

#ifndef FEATURE_AUTO_DARK_MODE
  #ifdef LIMIT_BUILD_SIZE
    #define FEATURE_AUTO_DARK_MODE            0
  #else
    #define FEATURE_AUTO_DARK_MODE            1
  #endif
#endif

<<<<<<< HEAD
#ifndef FEATURE_DEFINE_SERIAL_CONSOLE_PORT
  #define FEATURE_DEFINE_SERIAL_CONSOLE_PORT 0
#endif

=======
#ifndef FEATURE_ESP8266_DIRECT_WIFI_SCAN
  // Feature still in development, do not yet use.
  #define FEATURE_ESP8266_DIRECT_WIFI_SCAN    0
#endif

#if FEATURE_ESP8266_DIRECT_WIFI_SCAN
  #ifdef ESP32
    // ESP8266 only feature
    #undef FEATURE_ESP8266_DIRECT_WIFI_SCAN
    #define FEATURE_ESP8266_DIRECT_WIFI_SCAN    0
  #endif
#endif


>>>>>>> 17ba610d
#endif // CUSTOMBUILD_DEFINE_PLUGIN_SETS_H<|MERGE_RESOLUTION|>--- conflicted
+++ resolved
@@ -2568,12 +2568,6 @@
   #endif
 #endif
 
-<<<<<<< HEAD
-#ifndef FEATURE_DEFINE_SERIAL_CONSOLE_PORT
-  #define FEATURE_DEFINE_SERIAL_CONSOLE_PORT 0
-#endif
-
-=======
 #ifndef FEATURE_ESP8266_DIRECT_WIFI_SCAN
   // Feature still in development, do not yet use.
   #define FEATURE_ESP8266_DIRECT_WIFI_SCAN    0
@@ -2588,5 +2582,8 @@
 #endif
 
 
->>>>>>> 17ba610d
+#ifndef FEATURE_DEFINE_SERIAL_CONSOLE_PORT
+  #define FEATURE_DEFINE_SERIAL_CONSOLE_PORT 0
+#endif
+
 #endif // CUSTOMBUILD_DEFINE_PLUGIN_SETS_H