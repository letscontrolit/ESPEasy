#ifndef ESPEASY_TIMETYPES_H_
#define ESPEASY_TIMETYPES_H_

#include <stdint.h>
class String;

<<<<<<< HEAD
// Time Source type, sort by priority.
// Enum values are sent via NodeStruct, so only add new ones and don't change existing values
// typical time wander of an ESP module is 0.04 msec/sec, or roughly 3.5 seconds per 24h.
enum class timeSource_t : uint8_t {
  // External time source  (considered more reliable)
  GPS_PPS_time_source = 5,      // 1 - 10 msec accuracy
  GPS_time_source     = 10,     // 10 - 100 msec accuracy
  NTP_time_source     = 15,     // 20 - 100 msec accuracy
=======
#include "../../src/DataStructs/TimeChangeRule.h"
#include "../../src/Globals/Plugins.h"
>>>>>>> f4606e2f

  // Manual override has higher priority because it is some kind of external sync
  Manual_set          = 20,     // Unknown accuracy

  // Sources which may drift over time due to lack of external synchronization.
  ESP_now_peer        = 40,     // < 5 msec accuracy between nodes, but time on the whole network may drift

  Restore_RTC_time_source = 50, // > 1 sec difference per reboot
  No_time_source          = 255 // No time set
};

String toString(timeSource_t timeSource);
bool isExternalTimeSource(timeSource_t timeSource);


#endif /* ESPEASY_TIMETYPES_H_ */<|MERGE_RESOLUTION|>--- conflicted
+++ resolved
@@ -1,10 +1,13 @@
 #ifndef ESPEASY_TIMETYPES_H_
 #define ESPEASY_TIMETYPES_H_
 
+#include "../../src/DataStructs/TimeChangeRule.h"
+#include "../../src/Globals/Plugins.h"
+
+#include <Arduino.h>
 #include <stdint.h>
-class String;
 
-<<<<<<< HEAD
+
 // Time Source type, sort by priority.
 // Enum values are sent via NodeStruct, so only add new ones and don't change existing values
 // typical time wander of an ESP module is 0.04 msec/sec, or roughly 3.5 seconds per 24h.
@@ -13,10 +16,6 @@
   GPS_PPS_time_source = 5,      // 1 - 10 msec accuracy
   GPS_time_source     = 10,     // 10 - 100 msec accuracy
   NTP_time_source     = 15,     // 20 - 100 msec accuracy
-=======
-#include "../../src/DataStructs/TimeChangeRule.h"
-#include "../../src/Globals/Plugins.h"
->>>>>>> f4606e2f
 
   // Manual override has higher priority because it is some kind of external sync
   Manual_set          = 20,     // Unknown accuracy
