#include "_Plugin_Helper.h"
#ifdef USES_P096

// #######################################################################################################
// #################################### Plugin 096: eInk display #################################
// #######################################################################################################

# define PLUGIN_096
# define PLUGIN_ID_096         96
# define PLUGIN_NAME_096       "Display - eInk/ePaper screens"
# define PLUGIN_VALUENAME1_096 "CursorX"
# define PLUGIN_VALUENAME2_096 "CursorY"

/** Changelog
 * 2022-08-19 tonhuisman: Add support for MH-IT Live 1.54"200x200pc white/black/red display (untested)
 * 2022-03 tonhuisman:    Add support for Waveshare 2.7" 264x176px monochrome display
 *                        Add support for Waveshare 1.54" 200x200px monochrome display (untested)
 * Pre-2022-03: No changelog registered
 * Plugin uses AdafruitGFX_Helper write command handling for drawing shapes and text on the display.
 * Uses an extended version of LOLIN_EPD library, that has support for IL3897, UC8151D and SSD1680, and is extended for
 * Waveshare 2.7" 264x176px monochrome, Waveshare 1.54" (B) 200x200px white/black/red and MH-IT Live 200x200px white/black/red displays
 */

/* README.MD

 ## INTRO

   This plugin allow to control a eInk screen (IL3897) through HTTP API

 ## Environment
   Tested with Lolin d32 pro and Wemos ePaper 2.13 shield
   Tested with ESPEasy 2.4.2  -tag mega-201902225)

   ePaper Shield : https://www.wemos.cc/en/latest/d1_mini_shiled/epd_2_13.html
   Price : ~ 10€/$ (https://fr.aliexpress.com/item/32981318996.html)


 ## Dependencies
   Plugin lib_deps = Adafruit GFX, LOLIN_EPD

 ## API Documentation

   This plugin is controlled by HTTP API, ie : http://<espeasy_ip>/control?cmd=epd,tx,HelloWorld

 | command | details | description |
 |-----|-----|-----|
 | epd | `EPD,<epd_subcommand>,....` | Draw line, rect, circle, triangle and text |
 |epdcmd | `EPDCMD,<epdcmd_subcommand>` | Control the screen (on, off, clear,..) |

   EPD Subcommands:

 | EPD Subcommands | details | description |
 |-----|-----|-----|
 | txt | txt,<text> | Write simple text (use last position, color and size) |
 | txp | txp,<X>,<Y> | Set text position (move the cursor) |
 | txc | txc,<foreColor>,<backgroundColor> | Set text color (background is transparent if not provided |
 | txz | txz,<X>,<Y>,<text> | Write text at position (move the cursor + print) |
 | txs | txs,<SIZE> | Set text size |
 | txtfull | txtfull,<row>,<col>,<size=1>,<foreColor=white>,<backColor=black>,<text> | Write text with all options |
 | l | l,<x1>,<y1>,<2>,<y2>,<color> | Draw a simple line |
 | lh | lh,<y>,<width>,<color> | Draw an horizontal line (width = Line width in pixels (positive = right of first point, negative = point of
 |first corner). |
 | lv | lv,<x>,<height>,<color> | Draw a vertical line (height= Line height in pixels (positive = below first point, negative = above first
 |point).|
 | r | r,<x>,<y>,<width>,<height>,<color> | Draw a rectangle |
 | rf | rf,<x>,<y>,<width>,<height>,<bordercolor>,<innercolor> | Draw a filled rectangle |
 | c | c,<x>,<y>,<radius>,<color> | Draw a circle |
 | cf | cf,<x>,<y>,<radius>,<bordercolor>,<innercolor> | Draw a filled circle |
 | t | t,<x1>,<y1>,<x2>,<y2>,<x3>,<y3>,<color>| Draw a triangle |
 | tf | tf,<x1>,<y1>,<x2>,<y2>,<x3>,<y3>,<bordercolor>,<innercolor> | Draw a filled triangle |
 | rr | rr,<x>,<y>,<width>,<height>,<corner_radius>,<color> | Draw a round rectangle |
 | rrf | rrf,<x>,<y>,<width>,<height>,<corner_radius>,<bordercolor>,<innercolor> | Draw a filled round rectangle |
 | px | px,<x>,<y>,<color> | Print a single pixel |

   EPDCMD Subcommands:

 | EPD Subcommands | details | description |
 |-----|-----|-----|
 | clear | clear,<color> | Clear display |
 | deepsleep | deepsleep | Make screen go to sleep |
 | inv | inv,<value> | Invert the dispaly (value:0 normal display, 1 inverted display) |
 | rot | rot,<value> | Rotate display (value from 0 to 3 inclusive) |


   Examples:

        Write Text :
                http://<espeasy_ip>/control?cmd=epd,txtfull,0,0,HelloWorld

        Write Text another place:
                http://<espeasy_ip>/control?cmd=epd,txtfull,100,40,HelloWorld

        Write bigger Text :
                http://<espeasy_ip>/control?cmd=epd,txtfull,0,0,3,HelloWorld

        Write RED Text :
                http://<espeasy_ip>/control?cmd=epd,txtfull,0,0,3,HelloWorld

        Write RED Text (size is 1):
                http://<espeasy_ip>/control?cmd=epd,txtfull,0,0,1,RED,HelloWorld

        Write RED Text on YELLOW background (size is 1):
                http://<espeasy_ip>/control?cmd=epd,txtfull,0,0,1,RED,YELLOW,HelloWorld

        Clear whole display
                http://<espeasy_ip>/control?cmd=epdcmd,clear

        Deepsleep screen
                http://<espeasy_ip>/control?cmd=epdcmd,deepsleep

 */

// plugin dependency
# include "src/PluginStructs/P096_data_struct.h"

// #include <LOLIN_EPD.h>
// #include <Adafruit_GFX.h>
// #ifdef P096_USE_ADA_GRAPHICS
// #include "src/Helpers/AdafruitGFX_helper.h"
// #endif

// # ifndef P096_USE_ADA_GRAPHICS

// // declare functions for using default value parameters
// void Plugin_096_printText(const char    *string,
//                           int            X,
//                           int            Y,
//                           unsigned int   textSize = 1,
//                           unsigned short color    = EPD_WHITE,
//                           unsigned short bkcolor  = EPD_BLACK);
// # endif // ifndef P096_USE_ADA_GRAPHICS


boolean Plugin_096(uint8_t function, struct EventStruct *event, String& string)
{
  boolean success = false;

  switch (function)
  {
    case PLUGIN_DEVICE_ADD:
    {
      Device[++deviceCount].Number           = PLUGIN_ID_096;
      Device[deviceCount].Type               = DEVICE_TYPE_SPI3;
      Device[deviceCount].VType              = Sensor_VType::SENSOR_TYPE_NONE;
      Device[deviceCount].Ports              = 0;
      Device[deviceCount].PullUpOption       = false;
      Device[deviceCount].InverseLogicOption = false;
      Device[deviceCount].FormulaOption      = false;
      # if P096_USE_EXTENDED_SETTINGS
      Device[deviceCount].ValueCount    = 2;
      Device[deviceCount].TimerOption   = true;
      Device[deviceCount].TimerOptional = true;
      # else // if P096_USE_EXTENDED_SETTINGS
      Device[deviceCount].ValueCount  = 0;
      Device[deviceCount].TimerOption = false;
      # endif // if P096_USE_EXTENDED_SETTINGS
      Device[deviceCount].SendDataOption = false;

      success = true;
      break;
    }

    case PLUGIN_GET_DEVICENAME:
    {
      string  = F(PLUGIN_NAME_096);
      success = true;
      break;
    }

    case PLUGIN_GET_DEVICEVALUENAMES:
    {
      strcpy_P(ExtraTaskSettings.TaskDeviceValueNames[0], PSTR(PLUGIN_VALUENAME1_096));
      strcpy_P(ExtraTaskSettings.TaskDeviceValueNames[1], PSTR(PLUGIN_VALUENAME2_096));
      success = true;
      break;
    }

    case PLUGIN_GET_DEVICEGPIONAMES:
    {
      event->String1 = formatGpioName_output(F("EPD CS"));
      event->String2 = formatGpioName_output(F("EPD DC"));
      event->String3 = formatGpioName_output(F("EPD RST"));
      break;
    }

    case PLUGIN_SET_DEFAULTS:
    {
      PIN(0) = P096_EPD_CS;
      # ifdef ESP32

      if (Settings.InitSPI == 2) { // When using ESP32 H(ardware-)SPI
        PIN(0) = P096_EPD_CS_HSPI;
      }
      # endif // ifdef ESP32
      PIN(1) = P096_EPD_DC;
      PIN(2) = P096_EPD_RST;
      PIN(3) = P096_EPD_BUSY;
      # if P096_USE_EXTENDED_SETTINGS

      P096_CONFIG_COLORS = static_cast<uint16_t>(AdaGFXMonoRedGreyscaleColors::ADAGFXEPD_BLACK) | // Default to dark on white (paper) colors
                           (static_cast<uint16_t>(AdaGFXMonoRedGreyscaleColors::ADAGFXEPD_WHITE) << 16);

      uint32_t lSettings = 0;
      set4BitToUL(lSettings, P096_CONFIG_FLAG_COLORDEPTH, static_cast<uint8_t>(AdaGFXColorDepth::Monochrome)); // Bit 20..23 Color depth
      P096_CONFIG_FLAGS = lSettings;
      # else // if P096_USE_EXTENDED_SETTINGS
      P096_CONFIG_WIDTH  = 250;
      P096_CONFIG_HEIGHT = 122;
      # endif // if P096_USE_EXTENDED_SETTINGS
      break;
    }

    case PLUGIN_WEBFORM_SHOW_GPIO_DESCR:
    {
      string  = F("EPD BUSY: ");
      string += formatGpioLabel(PIN(3), false);
      success = true;
      break;
    }

    case PLUGIN_WEBFORM_LOAD:
    {
      addFormPinSelect(PinSelectPurpose::Generic_output, formatGpioName_output(F("EPD BUSY")), F("pinbusy"), PIN(3));

      # if P096_USE_EXTENDED_SETTINGS

      if (P096_CONFIG_VERSION < 2) {
        strcpy_P(ExtraTaskSettings.TaskDeviceValueNames[0], PSTR(PLUGIN_VALUENAME1_096)); // Values introduced in V2 settings
        strcpy_P(ExtraTaskSettings.TaskDeviceValueNames[1], PSTR(PLUGIN_VALUENAME2_096));
      }

      {
        const __FlashStringHelper *options4[] = {
          toString(EPD_type_e::EPD_IL3897),
          toString(EPD_type_e::EPD_UC8151D),
          toString(EPD_type_e::EPD_SSD1680),
          #  if P096_USE_WAVESHARE_2IN7
          toString(EPD_type_e::EPD_WS2IN7),
          #  endif // if P096_USE_WAVESHARE_2IN7
          #  if P096_USE_WAVESHARE_1IN54B
          toString(EPD_type_e::EPD_WS1IN54B),
          #  endif // if P096_USE_WAVESHARE_1IN54B
          #  if P096_USE_MH_ET_LIVE_1IN54
          toString(EPD_type_e::EPD_MHET1IN54),
          #  endif // if P096_USE_MH_ET_LIVE_1IN54
        };
        const int optionValues4[] = {
          static_cast<int>(EPD_type_e::EPD_IL3897),
          static_cast<int>(EPD_type_e::EPD_UC8151D),
          static_cast<int>(EPD_type_e::EPD_SSD1680),
          #  if P096_USE_WAVESHARE_2IN7
          static_cast<int>(EPD_type_e::EPD_WS2IN7),
          #  endif // if P096_USE_WAVESHARE_2IN7
          #  if P096_USE_WAVESHARE_1IN54B
          static_cast<int>(EPD_type_e::EPD_WS1IN54B),
          #  endif // if P096_USE_WAVESHARE_1IN54B
          #  if P096_USE_MH_ET_LIVE_1IN54
          static_cast<int>(EPD_type_e::EPD_MHET1IN54),
          #  endif // if P096_USE_MH_ET_LIVE_1IN54
        };
        addFormSelector(F("eInk display model"),
                        F("ptype"),
                        sizeof(optionValues4) / sizeof(int), // static_cast<int>(EPD_type_e::EPD_MAX),
                        options4,
                        optionValues4,
                        P096_CONFIG_FLAG_GET_DISPLAYTYPE);
      }

      addFormSubHeader(F("Layout"));
      # endif // if P096_USE_EXTENDED_SETTINGS

      # ifdef P096_USE_ADA_GRAPHICS
      AdaGFXFormRotation(F("rotate"), P096_CONFIG_ROTATION);
      # else // ifdef P096_USE_ADA_GRAPHICS
      {
        const __FlashStringHelper *options2[4] = { F("Normal"), F("+90&deg;"), F("+180&deg;"), F("+270&deg;") };
        const int optionValues2[4]             = { 0, 1, 2, 3 };
        addFormSelector(F("Rotation"), F("rotate"), 4, options2, optionValues2, P096_CONFIG_ROTATION);
      }
      # endif // ifdef P096_USE_ADA_GRAPHICS

      # if !P096_USE_EXTENDED_SETTINGS

      // Width and Height no longer needed as ythat's define by the Display Type
      uint16_t width_ = P096_CONFIG_WIDTH;

      if (width_ == 0) {
        width_ = 250; // default value
      }
      addFormNumericBox(F("Width (px)"), F("pwidth"), width_, 1, 65535);

      uint16_t height_ = P096_CONFIG_HEIGHT;

      if (height_ == 0) {
        height_ = 122; // default value
      }
      addFormNumericBox(F("Height (px)"), F("pheight"), height_, 1, 65535);
      # endif // if !P096_USE_EXTENDED_SETTINGS

      # if P096_USE_EXTENDED_SETTINGS
      {
        const __FlashStringHelper *colorDepths[] = { // Be sure to use all options needed
          toString(AdaGFXColorDepth::Monochrome),
          toString(AdaGFXColorDepth::BlackWhiteRed),
          toString(AdaGFXColorDepth::BlackWhite2Greyscales),
          #  if ADAGFX_SUPPORT_7COLOR
          toString(AdaGFXColorDepth::SevenColor)
          #  endif // if ADAGFX_SUPPORT_7COLOR
        };
        const int colorDepthOptions[] = {
          static_cast<int>(AdaGFXColorDepth::Monochrome),
          static_cast<int>(AdaGFXColorDepth::BlackWhiteRed),
          static_cast<int>(AdaGFXColorDepth::BlackWhite2Greyscales),
          #  if ADAGFX_SUPPORT_7COLOR
          static_cast<int>(AdaGFXColorDepth::SevenColor)
          #  endif // if ADAGFX_SUPPORT_7COLOR
        };

        if (P096_CONFIG_FLAG_GET_COLORDEPTH == 0) {                                                                // Enum doesn't have 0
          uint32_t lSettings = 0;
          set4BitToUL(lSettings, P096_CONFIG_FLAG_COLORDEPTH, static_cast<uint8_t>(AdaGFXColorDepth::Monochrome)); // Bit 20..23 Color depth
          P096_CONFIG_FLAGS = lSettings;
        }
        addFormSelector(F("Greyscale levels"),
                        F("colorDepth"),
                        ADAGFX_MONOCOLORS_COUNT,
                        colorDepths,
                        colorDepthOptions,
                        P096_CONFIG_FLAG_GET_COLORDEPTH);
      }

      AdaGFXFormTextPrintMode(F("pmode"), P096_CONFIG_FLAG_GET_MODE);

      AdaGFXFormFontScaling(F("pfontscale"), P096_CONFIG_FLAG_GET_FONTSCALE);

      {
        const __FlashStringHelper *commandTriggers[] = { // Be sure to use all options available in the enum (except MAX)!
          toString(P096_CommandTrigger::epd),
          toString(P096_CommandTrigger::eInk),
          toString(P096_CommandTrigger::ePaper),
          toString(P096_CommandTrigger::il3897),
          toString(P096_CommandTrigger::uc8151d),
          toString(P096_CommandTrigger::ssd1680),
          #  if P096_USE_WAVESHARE_2IN7
          toString(P096_CommandTrigger::ws2in7),
          #  endif // if P096_USE_WAVESHARE_2IN7
          #  if P096_USE_WAVESHARE_1IN54B
          toString(P096_CommandTrigger::ws1in54b),
          #  endif // if P096_USE_WAVESHARE_1IN54B
          #  if P096_USE_MH_ET_LIVE_1IN54
          toString(P096_CommandTrigger::mhet1in54),
          #  endif // if P096_USE_MH_ET_LIVE_1IN54
        };
        const int commandTriggerOptions[] = {
          static_cast<int>(P096_CommandTrigger::epd),
          static_cast<int>(P096_CommandTrigger::eInk),
          static_cast<int>(P096_CommandTrigger::ePaper),
          static_cast<int>(P096_CommandTrigger::il3897),
          static_cast<int>(P096_CommandTrigger::uc8151d),
          static_cast<int>(P096_CommandTrigger::ssd1680),
          #  if P096_USE_WAVESHARE_2IN7
          static_cast<int>(P096_CommandTrigger::ws2in7),
          #  endif // if P096_USE_WAVESHARE_2IN7
          #  if P096_USE_WAVESHARE_1IN54B
          static_cast<int>(P096_CommandTrigger::ws1in54b),
          #  endif // if P096_USE_WAVESHARE_1IN54B
          #  if P096_USE_MH_ET_LIVE_1IN54
          static_cast<int>(P096_CommandTrigger::mhet1in54),
          #  endif // if P096_USE_MH_ET_LIVE_1IN54
        };
        addFormSelector(F("Write Command trigger"),
                        F("cmdtrigger"),
                        sizeof(commandTriggerOptions) / sizeof(int), // static_cast<int>(P096_CommandTrigger::MAX),
                        commandTriggers,
                        commandTriggerOptions,
                        P096_CONFIG_FLAG_GET_CMD_TRIGGER);
        addFormNote(F("Select the command that is used to handle commands for this display."));
      }

      AdaGFXFormTextColRowMode(F("colrow"), bitRead(P096_CONFIG_FLAGS, P096_CONFIG_FLAG_USE_COL_ROW) == 1);

      AdaGFXFormOnePixelCompatibilityOption(F("pcompat"), !bitRead(P096_CONFIG_FLAGS, P096_CONFIG_FLAG_COMPAT_P096)); // Inverse

      AdaGFXFormTextBackgroundFill(F("pbkfill"), bitRead(P096_CONFIG_FLAGS, P096_CONFIG_FLAG_BACK_FILL) == 0);        // Inverse

      addFormSubHeader(F("Content"));

      if (P096_CONFIG_COLORS == 0) { // For migrating from older release task settings
        P096_CONFIG_COLORS = static_cast<uint16_t>(AdaGFXMonoRedGreyscaleColors::ADAGFXEPD_WHITE) |
                             (static_cast<uint16_t>(AdaGFXMonoRedGreyscaleColors::ADAGFXEPD_BLACK) << 16);
      }
      AdaGFXFormForeAndBackColors(F("pfgcolor"),
                                  P096_CONFIG_GET_COLOR_FOREGROUND,
                                  F("pbgcolor"),
                                  P096_CONFIG_GET_COLOR_BACKGROUND,
                                  static_cast<AdaGFXColorDepth>(P096_CONFIG_FLAG_GET_COLORDEPTH));

      String strings[P096_Nlines];
      LoadCustomTaskSettings(event->TaskIndex, strings, P096_Nlines, 0);

      String   line; // Default reserved length is plenty
      uint16_t remain = DAT_TASKS_CUSTOM_SIZE;

      for (uint8_t varNr = 0; varNr < P096_Nlines; varNr++) {
        line  = F("Line ");
        line += (varNr + 1);
        addFormTextBox(line, getPluginCustomArgName(varNr), strings[varNr], P096_Nchars);
        remain -= (strings[varNr].length() + 1);
      }
      String remainStr;
      remainStr.reserve(15);
      remainStr  = F("Remaining: ");
      remainStr += remain;
      addUnit(remainStr);

      # endif // if P096_USE_EXTENDED_SETTINGS

      success = true;
      break;
    }

    case PLUGIN_WEBFORM_SAVE:
    {
      # if P096_USE_EXTENDED_SETTINGS
      P096_CONFIG_VERSION = 2; // mark config V2 as already saved (next time, will not use default values)
      # else // if P096_USE_EXTENDED_SETTINGS
      P096_CONFIG_VERSION = 1; // mark config as already saved (next time, will not use default values)
      # endif // if P096_USE_EXTENDED_SETTINGS

      // PIN(0)..(2) are already set
      PIN(3)               = getFormItemInt(F("pinbusy"));
      P096_CONFIG_ROTATION = getFormItemInt(F("rotate"));
      # if !P096_USE_EXTENDED_SETTINGS
      P096_CONFIG_WIDTH  = getFormItemInt(F("pwidth"));
      P096_CONFIG_HEIGHT = getFormItemInt(F("pheight"));
      # endif // if !P096_USE_EXTENDED_SETTINGS

      # if P096_USE_EXTENDED_SETTINGS

      uint32_t lSettings = 0;

      bitWrite(lSettings, P096_CONFIG_FLAG_USE_COL_ROW, isFormItemChecked(F("colrow")));     // Bit 3 Col/Row addressing
      bitWrite(lSettings, P096_CONFIG_FLAG_COMPAT_P096, !isFormItemChecked(F("pcompat")));   // Bit 4 Compat_P096 (inv)
      bitWrite(lSettings, P096_CONFIG_FLAG_BACK_FILL,   !isFormItemChecked(F("pbkfill")));   // Bit 5 Back fill text (inv)

      set4BitToUL(lSettings, P096_CONFIG_FLAG_CMD_TRIGGER, getFormItemInt(F("cmdtrigger"))); // Bit 8..11 Command trigger
      set4BitToUL(lSettings, P096_CONFIG_FLAG_FONTSCALE,   getFormItemInt(F("pfontscale"))); // Bit 12..15 Font scale
      set4BitToUL(lSettings, P096_CONFIG_FLAG_MODE,        getFormItemInt(F("pmode")));      // Bit 16..19 Text print mode
      set4BitToUL(lSettings, P096_CONFIG_FLAG_COLORDEPTH,  getFormItemInt(F("colorDepth"))); // Bit 20..23 Color depth
      set4BitToUL(lSettings, P096_CONFIG_FLAG_DISPLAYTYPE, getFormItemInt(F("ptype")));      // Bit 24..27 Hardwaretype

      P096_CONFIG_FLAGS = lSettings;

<<<<<<< HEAD
      String   color   = web_server.arg(F("pfgcolor"));
=======
      String   color   = webArg(F("p096_foregroundcolor"));
>>>>>>> 712ab6c5
      uint16_t fgcolor = static_cast<uint16_t>(AdaGFXMonoRedGreyscaleColors::ADAGFXEPD_BLACK);             // Default to white when empty

      if (!color.isEmpty()) {
        fgcolor = AdaGFXparseColor(color, static_cast<AdaGFXColorDepth>(P096_CONFIG_FLAG_GET_COLORDEPTH)); // Reduce to rgb565
      }
<<<<<<< HEAD
      color = web_server.arg(F("pbgcolor"));
=======
      color = webArg(F("p096_backgroundcolor"));
>>>>>>> 712ab6c5
      uint16_t bgcolor = AdaGFXparseColor(color, static_cast<AdaGFXColorDepth>(P096_CONFIG_FLAG_GET_COLORDEPTH));

      P096_CONFIG_COLORS = fgcolor | (bgcolor << 16); // Store as a single setting

      String strings[P096_Nlines];
      String error;

      for (uint8_t varNr = 0; varNr < P096_Nlines; varNr++) {
        strings[varNr] = webArg(getPluginCustomArgName(varNr));
      }

      error = SaveCustomTaskSettings(event->TaskIndex, strings, P096_Nlines, 0);

      if (error.length() > 0) {
        addHtmlError(error);
      }
      # endif // if P096_USE_EXTENDED_SETTINGS

      success = true;
      break;
    }

    case PLUGIN_GET_DISPLAY_PARAMETERS:
    {
      # if P096_USE_EXTENDED_SETTINGS
      uint16_t x, y;
      EPD_type_toResolution(static_cast<EPD_type_e>(P096_CONFIG_FLAG_GET_DISPLAYTYPE), x, y);
      event->Par1 = x;                                              // X-resolution in pixels
      event->Par2 = y;                                              // Y-resolution in pixels
      event->Par4 = P096_CONFIG_FLAG_GET_COLORDEPTH;                // Color depth
      # else // if P096_USE_EXTENDED_SETTINGS
      event->Par1 = P096_CONFIG_WIDTH;                              // X-resolution in pixels
      event->Par2 = P096_CONFIG_HEIGHT;                             // Y-resolution in pixels
      event->Par4 = static_cast<int>(AdaGFXColorDepth::Monochrome); // Color depth
      # endif // if P096_USE_EXTENDED_SETTINGS
      event->Par3 = P096_CONFIG_ROTATION;                           // Rotation (0..3: 0, 90, 180, 270 degrees)

      success = true;
      break;
    }

    case PLUGIN_INIT:
    {
      if (Settings.InitSPI != 0) {
        initPluginTaskData(event->TaskIndex,
                           # if P096_USE_EXTENDED_SETTINGS
                           new (std::nothrow) P096_data_struct(static_cast<EPD_type_e>(P096_CONFIG_FLAG_GET_DISPLAYTYPE),
                                                               P096_CONFIG_ROTATION,
                                                               P096_CONFIG_FLAG_GET_FONTSCALE,
                                                               static_cast<AdaGFXTextPrintMode>(P096_CONFIG_FLAG_GET_MODE),
                                                               toString(static_cast<P096_CommandTrigger>(
                                                                          P096_CONFIG_FLAG_GET_CMD_TRIGGER)),
                                                               P096_CONFIG_GET_COLOR_FOREGROUND,
                                                               P096_CONFIG_GET_COLOR_BACKGROUND,
                                                               static_cast<AdaGFXColorDepth>(P096_CONFIG_FLAG_GET_COLORDEPTH),
                                                               bitRead(P096_CONFIG_FLAGS, P096_CONFIG_FLAG_BACK_FILL) == 0)
                           # else // if P096_USE_EXTENDED_SETTINGS
                           new (std::nothrow) P096_data_struct(static_cast<EPD_type_e>(P096_CONFIG_FLAG_GET_DISPLAYTYPE),
                                                               P096_CONFIG_WIDTH,
                                                               P096_CONFIG_HEIGHT,
                                                               P096_CONFIG_ROTATION,
                                                               P096_CONFIG_FLAG_GET_FONTSCALE,
                                                               AdaGFXTextPrintMode::ContinueToNextLine,
                                                               F("epd"))
                           # endif // if P096_USE_EXTENDED_SETTINGS
                           );
        P096_data_struct *P096_data = static_cast<P096_data_struct *>(getPluginTaskData(event->TaskIndex));

        if (nullptr != P096_data) {
          success = P096_data->plugin_init(event); // Start the display
        }
      } else {
        addLog(LOG_LEVEL_ERROR, F("EPD  : SPI not enabled, init cancelled."));
      }

      break;
    }

    case PLUGIN_EXIT:
    {
      P096_data_struct *P096_data = static_cast<P096_data_struct *>(getPluginTaskData(event->TaskIndex));

      if (nullptr != P096_data) {
        success = P096_data->plugin_exit(event); // Stop the display
      }
      break;
    }

    case PLUGIN_READ:
    {
      P096_data_struct *P096_data = static_cast<P096_data_struct *>(getPluginTaskData(event->TaskIndex));

      if (nullptr != P096_data) {
        success = P096_data->plugin_read(event); // Read operation, redisplay the configured content
      }
      break;
    }

    case PLUGIN_WRITE:
    {
      P096_data_struct *P096_data = static_cast<P096_data_struct *>(getPluginTaskData(event->TaskIndex));

      if (nullptr != P096_data) {
        success = P096_data->plugin_write(event, string); // Write operation, handle commands
      }
      break;
    }
  }

  return success;
}

// # ifndef P096_USE_ADA_GRAPHICS

// Print some text
// param [in] string : The text to display
// param [in] X : The left position (X)
// param [in] Y : The top position (Y)
// param [in] textSize : The text size (default 1)
// param [in] color : The fore color (default ILI9341_WHITE)
// param [in] bkcolor : The background color (default ILI9341_BLACK)
// void Plugin_096_printText(const char *string, int X, int Y, unsigned int textSize, unsigned short color, unsigned short bkcolor)
// {
//   eInkScreen->clearBuffer();
//   eInkScreen->clearDisplay();
//   eInkScreen->setCursor(X, Y);
//   eInkScreen->setTextColor(color, bkcolor);
//   eInkScreen->setTextSize(textSize);
//   String fixString = string;

//   Plugin_096_FixText(fixString);
//   eInkScreen->println(fixString);
//   eInkScreen->display();
// }

// # endif // ifndef P096_USE_ADA_GRAPHICS

// Parse color string to color
// param [in] colorString : The color string (white, red, ...)
// return : color (default EPD_WHITE)
// unsigned short Plugin_096_ParseColor(const String& colorString)
// {
//   // copy to local var and ensure lowercase
//   // this optimise the next equlaity checks
//   String s = colorString;

//   s.toLowerCase();

//   if (s.equals(F("black"))) {
//     return EPD_BLACK;
//   }

//   if (s.equals(F("white"))) {
//     return EPD_WHITE;
//   }

//   if (s.equals(F("inverse"))) {
//     return EPD_INVERSE;
//   }

//   if (s.equals(F("red"))) {
//     return EPD_RED;
//   }

//   if (s.equals(F("dark"))) {
//     return EPD_DARK;
//   }

//   if (s.equals(F("light"))) {
//     return EPD_LIGHT;
//   }
//   return EPD_WHITE;
// }

// # ifndef P096_USE_ADA_GRAPHICS

// // Fix text with handling special characters (degrees and main monetary symbols)
// // This is specific case for current AdafruitGfx standard fontused for eink screen
// // param [in/out] s : The string to fix
// void Plugin_096_FixText(String& s)
// {
//   const char degree[3]      = { 0xc2, 0xb0, 0 }; // Unicode degree symbol
//   const char degree_eink[2] = { 0xf7, 0 };       // eink degree symbol

//   s.replace(degree,     degree_eink);
//   s.replace(F("{D}"),   degree_eink);
//   s.replace(F("&deg;"), degree_eink);

//   const char euro[4]      = { 0xe2, 0x82, 0xac, 0 }; // Unicode euro symbol
//   const char euro_eink[2] = { 0xED, 0 };             // eink degree symbol

//   s.replace(euro,        euro_eink);
//   s.replace(F("{E}"),    euro_eink);
//   s.replace(F("&euro;"), euro_eink);

//   const char pound[3]      = { 0xc2, 0xa3, 0 }; // Unicode pound symbol
//   const char pound_eink[2] = { 0x9C, 0 };       // eink pound symbol

//   s.replace(pound,        pound_eink);
//   s.replace(F("{P}"),     pound_eink);
//   s.replace(F("&pound;"), pound_eink);

//   const char yen[3]      = { 0xc2, 0xa5, 0 }; // Unicode yen symbol
//   const char yen_eink[2] = { 0x9D, 0 };       // eink yen symbol

//   s.replace(yen,        yen_eink);
//   s.replace(F("{Y}"),   yen_eink);
//   s.replace(F("&yen;"), yen_eink);

//   const char cent[3]      = { 0xc2, 0xa2, 0 }; // Unicode yen symbol
//   const char cent_eink[2] = { 0x9B, 0 };       // eink cent symbol

//   s.replace(cent,        cent_eink);
//   s.replace(F("{c}"),    cent_eink);
//   s.replace(F("&cent;"), cent_eink);
// }

// // Split a string by delimiter
// // param [in] s : The input string
// // param [in] c : The delimiter
// // param [out] op : The resulting string array
// // param [in] limit : The maximum strings to find
// // return : The string count
// int Plugin_096_StringSplit(const String& s, char c, String op[], int limit)
// {
//   int    count = 0;
//   char  *pch;
//   String d = String(c);

//   pch = strtok((char *)(s.c_str()), d.c_str());

//   while (pch != NULL && count < limit)
//   {
//     op[count] = String(pch);
//     count++;
//     pch = strtok(NULL, ",");
//   }
//   return count;
// }

// # endif // ifndef P096_USE_ADA_GRAPHICS

#endif  // USES_P096<|MERGE_RESOLUTION|>--- conflicted
+++ resolved
@@ -451,21 +451,13 @@
 
       P096_CONFIG_FLAGS = lSettings;
 
-<<<<<<< HEAD
       String   color   = web_server.arg(F("pfgcolor"));
-=======
-      String   color   = webArg(F("p096_foregroundcolor"));
->>>>>>> 712ab6c5
       uint16_t fgcolor = static_cast<uint16_t>(AdaGFXMonoRedGreyscaleColors::ADAGFXEPD_BLACK);             // Default to white when empty
 
       if (!color.isEmpty()) {
         fgcolor = AdaGFXparseColor(color, static_cast<AdaGFXColorDepth>(P096_CONFIG_FLAG_GET_COLORDEPTH)); // Reduce to rgb565
       }
-<<<<<<< HEAD
       color = web_server.arg(F("pbgcolor"));
-=======
-      color = webArg(F("p096_backgroundcolor"));
->>>>>>> 712ab6c5
       uint16_t bgcolor = AdaGFXparseColor(color, static_cast<AdaGFXColorDepth>(P096_CONFIG_FLAG_GET_COLORDEPTH));
 
       P096_CONFIG_COLORS = fgcolor | (bgcolor << 16); // Store as a single setting
