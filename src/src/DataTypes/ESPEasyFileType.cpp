--- conflicted
+++ resolved
@@ -20,15 +20,6 @@
 {
   #if FEATURE_EXTENDED_CUSTOM_SETTINGS
   bool isTaskSpecificConfig = false;
-<<<<<<< HEAD
-  const String  fname       = filename.substring(filename.startsWith(F("/")) ? 1 : 0);
-  const String  mask        = F(DAT_TASKS_CUSTOM_EXTENSION_FILEMASK);
-  const uint8_t mPerc       = mask.indexOf('%');
-
-  if (fname.startsWith(mask.substring(0, mPerc))) {
-    for (uint8_t n = 1; n <= TASKS_MAX && !isTaskSpecificConfig; n++) {
-      isTaskSpecificConfig |= (fname.equalsIgnoreCase(strformat(mask, n)));
-=======
   const String fname        = filename.substring(filename.startsWith(F("/")) ? 1 : 0);
   const String mask         = F(DAT_TASKS_CUSTOM_EXTENSION_FILEMASK);
   const int8_t mPerc        = mask.indexOf('%');
@@ -36,7 +27,6 @@
   if ((mPerc > -1) && fname.startsWith(mask.substring(0, mPerc))) {
     for (uint8_t n = 0; n < TASKS_MAX && !isTaskSpecificConfig; n++) {
       isTaskSpecificConfig |= (fname.equalsIgnoreCase(strformat(mask, n + 1)));
->>>>>>> b9d0e960
     }
   }
   #endif // if FEATURE_EXTENDED_CUSTOM_SETTINGS
