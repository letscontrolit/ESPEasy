<<<<<<< HEAD
#include "../Globals/CPlugins.h"

#include "../../_Plugin_Helper.h"
#include "../DataStructs/ESPEasy_EventStruct.h"
#include "../DataStructs/TimingStats.h"
#include "../DataTypes/ESPEasy_plugin_functions.h"
#include "../ESPEasyCore/ESPEasy_Log.h"
#include "../Globals/Settings.h"
#include "../Helpers/_CPlugin_init.h"


/********************************************************************************************\
   Call CPlugin functions
 \*********************************************************************************************/
bool CPluginCall(CPlugin::Function Function, struct EventStruct *event) {
  #ifdef USE_SECOND_HEAP
  HeapSelectDram ephemeral;
  #endif // ifdef USE_SECOND_HEAP

  String dummy;

  return CPluginCall(Function, event, dummy);
}

bool CPluginCall(CPlugin::Function Function, struct EventStruct *event, String& str)
{
  #ifdef USE_SECOND_HEAP
  HeapSelectDram ephemeral;
  #endif // ifdef USE_SECOND_HEAP

  struct EventStruct TempEvent;

  if (event == 0) {
    event = &TempEvent;
  }

  switch (Function)
  {
    case CPlugin::Function::CPLUGIN_PROTOCOL_ADD:
      // only called from CPluginSetup() directly using protocolIndex
      break;

    // calls to all active controllers
    case CPlugin::Function::CPLUGIN_INIT_ALL:
    case CPlugin::Function::CPLUGIN_UDP_IN:
    case CPlugin::Function::CPLUGIN_INTERVAL:      // calls to send stats information
    case CPlugin::Function::CPLUGIN_GOT_CONNECTED: // calls to send autodetect information
    case CPlugin::Function::CPLUGIN_GOT_INVALID:   // calls to mark unit as invalid
    case CPlugin::Function::CPLUGIN_FLUSH:
    case CPlugin::Function::CPLUGIN_TEN_PER_SECOND:
    case CPlugin::Function::CPLUGIN_FIFTY_PER_SECOND:
    case CPlugin::Function::CPLUGIN_WRITE:
    {
      // Only CPLUGIN_WRITE might return a false
      const bool success = Function != CPlugin::Function::CPLUGIN_WRITE;

      if (Function == CPlugin::Function::CPLUGIN_INIT_ALL) {
        Function = CPlugin::Function::CPLUGIN_INIT;
      }

      for (controllerIndex_t x = 0; x < CONTROLLER_MAX; x++) {
        if ((Settings.Protocol[x] != 0) && Settings.ControllerEnabled[x]) {
          event->ControllerIndex = x;
          String command;

          if (Function == CPlugin::Function::CPLUGIN_WRITE) {
            command = str;
          }

          if (CPluginCall(
                getProtocolIndex_from_ControllerIndex(x),
                Function,
                event,
                command)) {
            if (Function == CPlugin::Function::CPLUGIN_WRITE) {
              // Need to stop when write call was handled
              return true;
            }
          }
        }
      }
      return success;
    }

    // calls to specific controller
    case CPlugin::Function::CPLUGIN_INIT:
    case CPlugin::Function::CPLUGIN_EXIT:
    case CPlugin::Function::CPLUGIN_PROTOCOL_TEMPLATE:
    case CPlugin::Function::CPLUGIN_PROTOCOL_SEND:
    case CPlugin::Function::CPLUGIN_PROTOCOL_RECV:
    case CPlugin::Function::CPLUGIN_GET_DEVICENAME:
    case CPlugin::Function::CPLUGIN_WEBFORM_LOAD:
    case CPlugin::Function::CPLUGIN_WEBFORM_SAVE:
    case CPlugin::Function::CPLUGIN_GET_PROTOCOL_DISPLAY_NAME:
    case CPlugin::Function::CPLUGIN_TASK_CHANGE_NOTIFICATION:
    case CPlugin::Function::CPLUGIN_WEBFORM_SHOW_HOST_CONFIG:
    {
      const controllerIndex_t controllerindex = event->ControllerIndex;
      bool success                            = false;

      if (validControllerIndex(controllerindex)) {
        if (Settings.ControllerEnabled[controllerindex] && supportedCPluginID(Settings.Protocol[controllerindex]))
        {
          if (Function == CPlugin::Function::CPLUGIN_PROTOCOL_SEND) {
            checkDeviceVTypeForTask(event);
          }
          success = CPluginCall(
            getProtocolIndex_from_ControllerIndex(controllerindex),
            Function,
            event,
            str);

        }
        #ifdef ESP32

        if (Function == CPlugin::Function::CPLUGIN_EXIT) {
          Cache.clearControllerSettings(controllerindex);
        }
        #endif // ifdef ESP32
      }
      return success;
    }

    case CPlugin::Function::CPLUGIN_ACKNOWLEDGE: // calls to send acknowledge back to controller

      for (controllerIndex_t x = 0; x < CONTROLLER_MAX; x++) {
        if (Settings.ControllerEnabled[x] && supportedCPluginID(Settings.Protocol[x])) {
          CPluginCall(
            getProtocolIndex_from_ControllerIndex(x),
            Function,
            event,
            str);
        }
      }
      return true;
  }

  return false;
}

// Check if there is any controller enabled.
bool anyControllerEnabled() {
  for (controllerIndex_t x = 0; x < CONTROLLER_MAX; x++) {
    if (Settings.ControllerEnabled[x] && supportedCPluginID(Settings.Protocol[x])) {
      return true;
    }
  }
  return false;
}

// Find first enabled controller index with this protocol
controllerIndex_t findFirstEnabledControllerWithId(cpluginID_t cpluginid) {
  if (supportedCPluginID(cpluginid)) {
    for (controllerIndex_t i = 0; i < CONTROLLER_MAX; i++) {
      if ((Settings.Protocol[i] == cpluginid) && Settings.ControllerEnabled[i]) {
        return i;
      }
    }
  }
  return INVALID_CONTROLLER_INDEX;
}

bool validProtocolIndex(protocolIndex_t index)
{
  return validProtocolIndex_init(index);
}

/*
bool validControllerIndex(controllerIndex_t index)
{
  return index < CONTROLLER_MAX;
}
*/

bool validCPluginID(cpluginID_t cpluginID)
{
  return getProtocolIndex_from_CPluginID_(cpluginID) != INVALID_PROTOCOL_INDEX;
}

bool supportedCPluginID(cpluginID_t cpluginID)
{
  return validProtocolIndex(getProtocolIndex_from_CPluginID_(cpluginID));
}

protocolIndex_t getProtocolIndex_from_ControllerIndex(controllerIndex_t index) {
  if (validControllerIndex(index)) {
    return getProtocolIndex_from_CPluginID_(Settings.Protocol[index]);
  }
  return INVALID_PROTOCOL_INDEX;
}

protocolIndex_t getProtocolIndex_from_CPluginID(cpluginID_t cpluginID) {
  return getProtocolIndex_from_CPluginID_(cpluginID);
}

cpluginID_t getCPluginID_from_ProtocolIndex(protocolIndex_t index) {
  return getCPluginID_from_ProtocolIndex_(index);
}

cpluginID_t getCPluginID_from_ControllerIndex(controllerIndex_t index) {
  const protocolIndex_t protocolIndex = getProtocolIndex_from_ControllerIndex(index);

  return getCPluginID_from_ProtocolIndex(protocolIndex);
}


String getCPluginNameFromProtocolIndex(protocolIndex_t ProtocolIndex) {
  String controllerName;

  if (validProtocolIndex(ProtocolIndex)) {
    CPluginCall(ProtocolIndex, CPlugin::Function::CPLUGIN_GET_DEVICENAME, nullptr, controllerName);
  }
  return controllerName;
}

String getCPluginNameFromCPluginID(cpluginID_t cpluginID) {
  protocolIndex_t protocolIndex = getProtocolIndex_from_CPluginID_(cpluginID);

  if (!validProtocolIndex(protocolIndex)) {
    return strformat(F("CPlugin %d not included in build"), cpluginID);
  }
  return getCPluginNameFromProtocolIndex(protocolIndex);
}
=======
#include "../Globals/CPlugins.h"

#include "../../_Plugin_Helper.h"
#include "../DataStructs/ESPEasy_EventStruct.h"
#include "../DataStructs/TimingStats.h"
#include "../DataTypes/ESPEasy_plugin_functions.h"
#include "../ESPEasyCore/ESPEasy_Log.h"
#include "../Globals/Settings.h"
#include "../Helpers/_CPlugin_init.h"


/********************************************************************************************\
   Call CPlugin functions
 \*********************************************************************************************/
bool CPluginCall(CPlugin::Function Function, struct EventStruct *event) {
  #ifdef USE_SECOND_HEAP
  HeapSelectDram ephemeral;
  #endif // ifdef USE_SECOND_HEAP

  String dummy;

  return CPluginCall(Function, event, dummy);
}

bool CPluginCall(CPlugin::Function Function, struct EventStruct *event, String& str)
{
  #ifdef USE_SECOND_HEAP
  HeapSelectDram ephemeral;
  #endif // ifdef USE_SECOND_HEAP

  struct EventStruct TempEvent;

  if (event == 0) {
    event = &TempEvent;
  }

  switch (Function)
  {
    case CPlugin::Function::CPLUGIN_PROTOCOL_ADD:
      // only called from CPluginSetup() directly using protocolIndex
      break;

    // calls to all active controllers
    case CPlugin::Function::CPLUGIN_INIT_ALL:
    case CPlugin::Function::CPLUGIN_UDP_IN:
    case CPlugin::Function::CPLUGIN_INTERVAL:      // calls to send stats information
    case CPlugin::Function::CPLUGIN_GOT_CONNECTED: // calls to send autodetect information
    case CPlugin::Function::CPLUGIN_GOT_INVALID:   // calls to mark unit as invalid
    case CPlugin::Function::CPLUGIN_FLUSH:
    case CPlugin::Function::CPLUGIN_TEN_PER_SECOND:
    case CPlugin::Function::CPLUGIN_FIFTY_PER_SECOND:
    case CPlugin::Function::CPLUGIN_WRITE:
    {
      const bool success = Function != CPlugin::Function::CPLUGIN_WRITE;

      if (Function == CPlugin::Function::CPLUGIN_INIT_ALL) {
        Function = CPlugin::Function::CPLUGIN_INIT;
      }

      for (controllerIndex_t x = 0; x < CONTROLLER_MAX; x++) {
        if ((Settings.Protocol[x] != 0) && Settings.ControllerEnabled[x]) {
          event->ControllerIndex = x;
          String command;

          if (Function == CPlugin::Function::CPLUGIN_WRITE) {
            command = str;
          }

          if (CPluginCall(
                getProtocolIndex_from_ControllerIndex(x),
                Function,
                event,
                command)) {
            if (Function == CPlugin::Function::CPLUGIN_WRITE) {
              // Need to stop when write call was handled
              return true;
            }
          }
        }
      }
      return success;
    }

    // calls to specific controller
    case CPlugin::Function::CPLUGIN_INIT:
    case CPlugin::Function::CPLUGIN_EXIT:
    case CPlugin::Function::CPLUGIN_PROTOCOL_TEMPLATE:
    case CPlugin::Function::CPLUGIN_PROTOCOL_SEND:
    case CPlugin::Function::CPLUGIN_PROTOCOL_RECV:
    case CPlugin::Function::CPLUGIN_GET_DEVICENAME:
    case CPlugin::Function::CPLUGIN_WEBFORM_LOAD:
    case CPlugin::Function::CPLUGIN_WEBFORM_SAVE:
    case CPlugin::Function::CPLUGIN_GET_PROTOCOL_DISPLAY_NAME:
    case CPlugin::Function::CPLUGIN_TASK_CHANGE_NOTIFICATION:
    case CPlugin::Function::CPLUGIN_WEBFORM_SHOW_HOST_CONFIG:
    {
      const controllerIndex_t controllerindex = event->ControllerIndex;
      bool success                            = false;

      if (validControllerIndex(controllerindex)) {
        if (Settings.ControllerEnabled[controllerindex] && supportedCPluginID(Settings.Protocol[controllerindex]))
        {
          if (Function == CPlugin::Function::CPLUGIN_PROTOCOL_SEND) {
            checkDeviceVTypeForTask(event);
          }
          success = CPluginCall(
            getProtocolIndex_from_ControllerIndex(controllerindex),
            Function,
            event,
            str);

        }
        #ifdef ESP32

        if (Function == CPlugin::Function::CPLUGIN_EXIT) {
          Cache.clearControllerSettings(controllerindex);
        }
        #endif // ifdef ESP32
      }
      return success;
    }

    case CPlugin::Function::CPLUGIN_ACKNOWLEDGE: // calls to send acknowledge back to controller

      for (controllerIndex_t x = 0; x < CONTROLLER_MAX; x++) {
        if (Settings.ControllerEnabled[x] && supportedCPluginID(Settings.Protocol[x])) {
          CPluginCall(
            getProtocolIndex_from_ControllerIndex(x),
            Function,
            event,
            str);
        }
      }
      return true;
    case CPlugin::Function::CPLUGIN_CONNECT_SUCCESS:
    case CPlugin::Function::CPLUGIN_CONNECT_FAIL:
      break;
  }

  return false;
}

// Check if there is any controller enabled.
bool anyControllerEnabled() {
  for (controllerIndex_t x = 0; x < CONTROLLER_MAX; x++) {
    if (Settings.ControllerEnabled[x] && supportedCPluginID(Settings.Protocol[x])) {
      return true;
    }
  }
  return false;
}

// Find first enabled controller index with this protocol
controllerIndex_t findFirstEnabledControllerWithId(cpluginID_t cpluginid) {
  if (supportedCPluginID(cpluginid)) {
    for (controllerIndex_t i = 0; i < CONTROLLER_MAX; i++) {
      if ((Settings.Protocol[i] == cpluginid) && Settings.ControllerEnabled[i]) {
        return i;
      }
    }
  }
  return INVALID_CONTROLLER_INDEX;
}

bool validProtocolIndex(protocolIndex_t index)
{
  return validProtocolIndex_init(index);
}

/*
bool validControllerIndex(controllerIndex_t index)
{
  return index < CONTROLLER_MAX;
}
*/

bool validCPluginID(cpluginID_t cpluginID)
{
  return getProtocolIndex_from_CPluginID_(cpluginID) != INVALID_PROTOCOL_INDEX;
}

bool supportedCPluginID(cpluginID_t cpluginID)
{
  return validProtocolIndex(getProtocolIndex_from_CPluginID_(cpluginID));
}

protocolIndex_t getProtocolIndex_from_ControllerIndex(controllerIndex_t index) {
  if (validControllerIndex(index)) {
    return getProtocolIndex_from_CPluginID_(Settings.Protocol[index]);
  }
  return INVALID_PROTOCOL_INDEX;
}

protocolIndex_t getProtocolIndex_from_CPluginID(cpluginID_t cpluginID) {
  return getProtocolIndex_from_CPluginID_(cpluginID);
}

cpluginID_t getCPluginID_from_ProtocolIndex(protocolIndex_t index) {
  return getCPluginID_from_ProtocolIndex_(index);
}

cpluginID_t getCPluginID_from_ControllerIndex(controllerIndex_t index) {
  const protocolIndex_t protocolIndex = getProtocolIndex_from_ControllerIndex(index);

  return getCPluginID_from_ProtocolIndex(protocolIndex);
}

String getCPluginNameFromProtocolIndex(protocolIndex_t ProtocolIndex) {
  String controllerName;

  if (validProtocolIndex(ProtocolIndex)) {
    CPluginCall(ProtocolIndex, CPlugin::Function::CPLUGIN_GET_DEVICENAME, nullptr, controllerName);
  }
  return controllerName;
}

String getCPluginNameFromCPluginID(cpluginID_t cpluginID) {
  protocolIndex_t protocolIndex = getProtocolIndex_from_CPluginID_(cpluginID);

  if (!validProtocolIndex(protocolIndex)) {
    return strformat(F("CPlugin %d not included in build"), cpluginID);
  }
  return getCPluginNameFromProtocolIndex(protocolIndex);
}
>>>>>>> 5f6ec043
<|MERGE_RESOLUTION|>--- conflicted
+++ resolved
@@ -1,4 +1,3 @@
-<<<<<<< HEAD
 #include "../Globals/CPlugins.h"
 
 #include "../../_Plugin_Helper.h"
@@ -134,6 +133,9 @@
         }
       }
       return true;
+    case CPlugin::Function::CPLUGIN_CONNECT_SUCCESS:
+    case CPlugin::Function::CPLUGIN_CONNECT_FAIL:
+      break;
   }
 
   return false;
@@ -221,230 +223,4 @@
     return strformat(F("CPlugin %d not included in build"), cpluginID);
   }
   return getCPluginNameFromProtocolIndex(protocolIndex);
-}
-=======
-#include "../Globals/CPlugins.h"
-
-#include "../../_Plugin_Helper.h"
-#include "../DataStructs/ESPEasy_EventStruct.h"
-#include "../DataStructs/TimingStats.h"
-#include "../DataTypes/ESPEasy_plugin_functions.h"
-#include "../ESPEasyCore/ESPEasy_Log.h"
-#include "../Globals/Settings.h"
-#include "../Helpers/_CPlugin_init.h"
-
-
-/********************************************************************************************\
-   Call CPlugin functions
- \*********************************************************************************************/
-bool CPluginCall(CPlugin::Function Function, struct EventStruct *event) {
-  #ifdef USE_SECOND_HEAP
-  HeapSelectDram ephemeral;
-  #endif // ifdef USE_SECOND_HEAP
-
-  String dummy;
-
-  return CPluginCall(Function, event, dummy);
-}
-
-bool CPluginCall(CPlugin::Function Function, struct EventStruct *event, String& str)
-{
-  #ifdef USE_SECOND_HEAP
-  HeapSelectDram ephemeral;
-  #endif // ifdef USE_SECOND_HEAP
-
-  struct EventStruct TempEvent;
-
-  if (event == 0) {
-    event = &TempEvent;
-  }
-
-  switch (Function)
-  {
-    case CPlugin::Function::CPLUGIN_PROTOCOL_ADD:
-      // only called from CPluginSetup() directly using protocolIndex
-      break;
-
-    // calls to all active controllers
-    case CPlugin::Function::CPLUGIN_INIT_ALL:
-    case CPlugin::Function::CPLUGIN_UDP_IN:
-    case CPlugin::Function::CPLUGIN_INTERVAL:      // calls to send stats information
-    case CPlugin::Function::CPLUGIN_GOT_CONNECTED: // calls to send autodetect information
-    case CPlugin::Function::CPLUGIN_GOT_INVALID:   // calls to mark unit as invalid
-    case CPlugin::Function::CPLUGIN_FLUSH:
-    case CPlugin::Function::CPLUGIN_TEN_PER_SECOND:
-    case CPlugin::Function::CPLUGIN_FIFTY_PER_SECOND:
-    case CPlugin::Function::CPLUGIN_WRITE:
-    {
-      const bool success = Function != CPlugin::Function::CPLUGIN_WRITE;
-
-      if (Function == CPlugin::Function::CPLUGIN_INIT_ALL) {
-        Function = CPlugin::Function::CPLUGIN_INIT;
-      }
-
-      for (controllerIndex_t x = 0; x < CONTROLLER_MAX; x++) {
-        if ((Settings.Protocol[x] != 0) && Settings.ControllerEnabled[x]) {
-          event->ControllerIndex = x;
-          String command;
-
-          if (Function == CPlugin::Function::CPLUGIN_WRITE) {
-            command = str;
-          }
-
-          if (CPluginCall(
-                getProtocolIndex_from_ControllerIndex(x),
-                Function,
-                event,
-                command)) {
-            if (Function == CPlugin::Function::CPLUGIN_WRITE) {
-              // Need to stop when write call was handled
-              return true;
-            }
-          }
-        }
-      }
-      return success;
-    }
-
-    // calls to specific controller
-    case CPlugin::Function::CPLUGIN_INIT:
-    case CPlugin::Function::CPLUGIN_EXIT:
-    case CPlugin::Function::CPLUGIN_PROTOCOL_TEMPLATE:
-    case CPlugin::Function::CPLUGIN_PROTOCOL_SEND:
-    case CPlugin::Function::CPLUGIN_PROTOCOL_RECV:
-    case CPlugin::Function::CPLUGIN_GET_DEVICENAME:
-    case CPlugin::Function::CPLUGIN_WEBFORM_LOAD:
-    case CPlugin::Function::CPLUGIN_WEBFORM_SAVE:
-    case CPlugin::Function::CPLUGIN_GET_PROTOCOL_DISPLAY_NAME:
-    case CPlugin::Function::CPLUGIN_TASK_CHANGE_NOTIFICATION:
-    case CPlugin::Function::CPLUGIN_WEBFORM_SHOW_HOST_CONFIG:
-    {
-      const controllerIndex_t controllerindex = event->ControllerIndex;
-      bool success                            = false;
-
-      if (validControllerIndex(controllerindex)) {
-        if (Settings.ControllerEnabled[controllerindex] && supportedCPluginID(Settings.Protocol[controllerindex]))
-        {
-          if (Function == CPlugin::Function::CPLUGIN_PROTOCOL_SEND) {
-            checkDeviceVTypeForTask(event);
-          }
-          success = CPluginCall(
-            getProtocolIndex_from_ControllerIndex(controllerindex),
-            Function,
-            event,
-            str);
-
-        }
-        #ifdef ESP32
-
-        if (Function == CPlugin::Function::CPLUGIN_EXIT) {
-          Cache.clearControllerSettings(controllerindex);
-        }
-        #endif // ifdef ESP32
-      }
-      return success;
-    }
-
-    case CPlugin::Function::CPLUGIN_ACKNOWLEDGE: // calls to send acknowledge back to controller
-
-      for (controllerIndex_t x = 0; x < CONTROLLER_MAX; x++) {
-        if (Settings.ControllerEnabled[x] && supportedCPluginID(Settings.Protocol[x])) {
-          CPluginCall(
-            getProtocolIndex_from_ControllerIndex(x),
-            Function,
-            event,
-            str);
-        }
-      }
-      return true;
-    case CPlugin::Function::CPLUGIN_CONNECT_SUCCESS:
-    case CPlugin::Function::CPLUGIN_CONNECT_FAIL:
-      break;
-  }
-
-  return false;
-}
-
-// Check if there is any controller enabled.
-bool anyControllerEnabled() {
-  for (controllerIndex_t x = 0; x < CONTROLLER_MAX; x++) {
-    if (Settings.ControllerEnabled[x] && supportedCPluginID(Settings.Protocol[x])) {
-      return true;
-    }
-  }
-  return false;
-}
-
-// Find first enabled controller index with this protocol
-controllerIndex_t findFirstEnabledControllerWithId(cpluginID_t cpluginid) {
-  if (supportedCPluginID(cpluginid)) {
-    for (controllerIndex_t i = 0; i < CONTROLLER_MAX; i++) {
-      if ((Settings.Protocol[i] == cpluginid) && Settings.ControllerEnabled[i]) {
-        return i;
-      }
-    }
-  }
-  return INVALID_CONTROLLER_INDEX;
-}
-
-bool validProtocolIndex(protocolIndex_t index)
-{
-  return validProtocolIndex_init(index);
-}
-
-/*
-bool validControllerIndex(controllerIndex_t index)
-{
-  return index < CONTROLLER_MAX;
-}
-*/
-
-bool validCPluginID(cpluginID_t cpluginID)
-{
-  return getProtocolIndex_from_CPluginID_(cpluginID) != INVALID_PROTOCOL_INDEX;
-}
-
-bool supportedCPluginID(cpluginID_t cpluginID)
-{
-  return validProtocolIndex(getProtocolIndex_from_CPluginID_(cpluginID));
-}
-
-protocolIndex_t getProtocolIndex_from_ControllerIndex(controllerIndex_t index) {
-  if (validControllerIndex(index)) {
-    return getProtocolIndex_from_CPluginID_(Settings.Protocol[index]);
-  }
-  return INVALID_PROTOCOL_INDEX;
-}
-
-protocolIndex_t getProtocolIndex_from_CPluginID(cpluginID_t cpluginID) {
-  return getProtocolIndex_from_CPluginID_(cpluginID);
-}
-
-cpluginID_t getCPluginID_from_ProtocolIndex(protocolIndex_t index) {
-  return getCPluginID_from_ProtocolIndex_(index);
-}
-
-cpluginID_t getCPluginID_from_ControllerIndex(controllerIndex_t index) {
-  const protocolIndex_t protocolIndex = getProtocolIndex_from_ControllerIndex(index);
-
-  return getCPluginID_from_ProtocolIndex(protocolIndex);
-}
-
-String getCPluginNameFromProtocolIndex(protocolIndex_t ProtocolIndex) {
-  String controllerName;
-
-  if (validProtocolIndex(ProtocolIndex)) {
-    CPluginCall(ProtocolIndex, CPlugin::Function::CPLUGIN_GET_DEVICENAME, nullptr, controllerName);
-  }
-  return controllerName;
-}
-
-String getCPluginNameFromCPluginID(cpluginID_t cpluginID) {
-  protocolIndex_t protocolIndex = getProtocolIndex_from_CPluginID_(cpluginID);
-
-  if (!validProtocolIndex(protocolIndex)) {
-    return strformat(F("CPlugin %d not included in build"), cpluginID);
-  }
-  return getCPluginNameFromProtocolIndex(protocolIndex);
-}
->>>>>>> 5f6ec043
+}