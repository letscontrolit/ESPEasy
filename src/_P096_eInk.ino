--- conflicted
+++ resolved
@@ -279,25 +279,6 @@
         EPD_Settings.width = PCONFIG(2);
         EPD_Settings.height = PCONFIG(3);
 
-<<<<<<< HEAD
-        if (eInkScreen != nullptr) {
-          delete eInkScreen;
-          eInkScreen = nullptr;
-        }
-
-        eInkScreen = new (std::nothrow) LOLIN_IL3897(EPD_Settings.width, EPD_Settings.height, EPD_Settings.address_epd_dc, EPD_Settings.address_epd_rst, EPD_Settings.address_epd_cs, EPD_Settings.address_epd_busy); //hardware SPI
-        if (eInkScreen != nullptr) {
-          plugin_096_sequence_in_progress = false;
-          eInkScreen->begin();
-          eInkScreen->clearBuffer();
-
-          eInkScreen->setTextColor(EPD_BLACK);
-          eInkScreen->setTextSize(3);
-          eInkScreen->println("ESP Easy");
-          eInkScreen->setTextSize(2);
-          eInkScreen->println("eInk shield");
-          eInkScreen->display();
-=======
 
         initPluginTaskData(event->TaskIndex, 
           new (std::nothrow) P096_data_struct(
@@ -317,23 +298,10 @@
           P096_data->eInkScreen.setTextSize(2);
           P096_data->eInkScreen.println(F("eInk shield"));
           P096_data->eInkScreen.display();
->>>>>>> 973f02c7
           delay(100);
           
           success = true;
         }
-<<<<<<< HEAD
-        break;
-      }
-
-    case PLUGIN_EXIT:
-      {
-        if (eInkScreen != nullptr) {
-          delete eInkScreen;
-          eInkScreen = nullptr;
-        }
-=======
->>>>>>> 973f02c7
         break;
       }
 
