--- conflicted
+++ resolved
@@ -1479,10 +1479,7 @@
 
 
   if (WifiIsSTA(WiFi.getMode())) {
-<<<<<<< HEAD
-=======
     // Set to use "Long GI" making it more resilliant to reflections
->>>>>>> 063f43a2
     // See: https://www.tp-link.com/us/configuration-guides/q_a_basic_wireless_concepts/?configurationId=2958#_idTextAnchor038
     esp_wifi_config_80211_tx_rate(WIFI_IF_STA, WIFI_PHY_RATE_MCS3_LGI);
     esp_wifi_set_protocol(WIFI_IF_STA, protocol);
