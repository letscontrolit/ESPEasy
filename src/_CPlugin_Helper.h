#ifndef CPLUGIN_HELPER_H
#define CPLUGIN_HELPER_H CPLUGIN_HELPER_H

// These element classes should be defined as class, to be used as template.

/*********************************************************************************************\
 * MQTT_queue_element for all MQTT base controllers
\*********************************************************************************************/
class MQTT_queue_element {
public:
  MQTT_queue_element() : controller_idx(0), _retained(false) {}

  MQTT_queue_element(int ctrl_idx,
    const String& topic, const String& payload, boolean retained) :
    controller_idx(ctrl_idx), _topic(topic), _payload(payload), _retained(retained)
     {}

  size_t getSize() const {
    return sizeof(this) + _topic.length() + _payload.length();
  }

  int controller_idx;
  String _topic;
  String _payload;
  boolean _retained;
};

/*********************************************************************************************\
 * Simple queue element, only storing controller index and some String
\*********************************************************************************************/
class simple_queue_element_string_only {
public:
  simple_queue_element_string_only() : controller_idx(0) {}
  simple_queue_element_string_only(int ctrl_idx, const String& req) :
       controller_idx(ctrl_idx), txt(req) {}

  size_t getSize() const {
    return sizeof(this) + txt.length();
  }

  int controller_idx;
  String txt;
};


/*********************************************************************************************\
 * C001_queue_element for queueing requests for C001.
\*********************************************************************************************/
#define C001_queue_element simple_queue_element_string_only

/*********************************************************************************************\
 * C003_queue_element for queueing requests for C003 Nodo Telnet.
\*********************************************************************************************/
#define C003_queue_element simple_queue_element_string_only

/*********************************************************************************************\
 * C004_queue_element for queueing requests for C004 ThingSpeak.
 *   Typical use case for Thingspeak is to only send values every N seconds/minutes.
 *   So we just store everything needed to recreate the event when the time is ready.
\*********************************************************************************************/
class C004_queue_element {
public:
  C004_queue_element() : controller_idx(0), TaskIndex(0), idx(0), sensorType(0) {}
  C004_queue_element(const struct EventStruct* event) :
    controller_idx(event->ControllerIndex),
    TaskIndex(event->TaskIndex),
    idx(event->idx),
    sensorType(event->sensorType) {}

  size_t getSize() const {
    return sizeof(this);
  }

  int controller_idx;
  byte TaskIndex;
  int idx;
  byte sensorType;
};

/*********************************************************************************************\
 * C007_queue_element for queueing requests for C007 Emoncms
\*********************************************************************************************/
class C007_queue_element {
public:
  C007_queue_element() : controller_idx(0), TaskIndex(0), idx(0), sensorType(0) {}
  C007_queue_element(const struct EventStruct* event) :
    controller_idx(event->ControllerIndex),
    TaskIndex(event->TaskIndex),
    idx(event->idx),
    sensorType(event->sensorType) {}

  size_t getSize() const {
    return sizeof(this);
  }

  int controller_idx;
  byte TaskIndex;
  int idx;
  byte sensorType;
};

/*********************************************************************************************\
 * Base class for controllers that only send a single value per request and thus needs to
 * keep track of the number of values already sent.
\*********************************************************************************************/
class queue_element_single_value_base {
public:
  queue_element_single_value_base() : controller_idx(0), TaskIndex(0), idx(0), valuesSent(0) {}
  queue_element_single_value_base(const struct EventStruct* event, byte value_count) :
    controller_idx(event->ControllerIndex),
    TaskIndex(event->TaskIndex),
    idx(event->idx),
    valuesSent(0),
    valueCount(value_count) {}

  bool checkDone(bool succesfull) const {
    if (succesfull) ++valuesSent;
    return (valuesSent >= valueCount || valuesSent >= VARS_PER_TASK);
  }

  size_t getSize() const {
    size_t total = sizeof(this);
    for (int i = 0; i < VARS_PER_TASK; ++i) {
      total += txt[i].length();
    }
    return total;
  }

  String txt[VARS_PER_TASK];
  int controller_idx;
  byte TaskIndex;
  int idx;
  mutable byte valuesSent;  // Value must be set by const function checkDone()
  byte valueCount;
};


/*********************************************************************************************\
 * C008_queue_element for queueing requests for 008: Generic HTTP
 * Using queue_element_single_value_base
\*********************************************************************************************/
#define C008_queue_element queue_element_single_value_base

/*********************************************************************************************\
 * C009_queue_element for queueing requests for C009: FHEM HTTP.
\*********************************************************************************************/
class C009_queue_element {
public:
  C009_queue_element() : controller_idx(0), TaskIndex(0), idx(0), sensorType(0) {}
  C009_queue_element(const struct EventStruct* event) :
    controller_idx(event->ControllerIndex),
    TaskIndex(event->TaskIndex),
    idx(event->idx),
    sensorType(event->sensorType) {}

  size_t getSize() const {
    size_t total = sizeof(this);
    for (int i = 0; i < VARS_PER_TASK; ++i) {
      total += txt[i].length();
    }
    return total;
  }

  String txt[VARS_PER_TASK];
  int controller_idx;
  byte TaskIndex;
  int idx;
  byte sensorType;
};


/*********************************************************************************************\
 * C010_queue_element for queueing requests for 010: Generic UDP
 * Using queue_element_single_value_base
\*********************************************************************************************/
#define C010_queue_element queue_element_single_value_base

/*********************************************************************************************\
 * C011_queue_element for queueing requests for 011: Generic HTTP Advanced
\*********************************************************************************************/
#define C011_queue_element simple_queue_element_string_only

/*********************************************************************************************\
 * C012_queue_element for queueing requests for 012: Blynk
 * Using queue_element_single_value_base
\*********************************************************************************************/
#define C012_queue_element queue_element_single_value_base

/*********************************************************************************************\
 * C015_queue_element for queueing requests for 015: Blynk
 * Using queue_element_single_value_base
\*********************************************************************************************/
// #define C015_queue_element queue_element_single_value_base
class C015_queue_element {
public:
  C015_queue_element() : controller_idx(0), TaskIndex(0), idx(0), valuesSent(0) {}
  C015_queue_element(const struct EventStruct* event, byte value_count) :
    controller_idx(event->ControllerIndex),
    TaskIndex(event->TaskIndex),
    idx(event->idx),
    valuesSent(0),
    valueCount(value_count) {}

  bool checkDone(bool succesfull) const {
    if (succesfull) ++valuesSent;
    return (valuesSent >= valueCount || valuesSent >= VARS_PER_TASK);
  }

  size_t getSize() const {
    size_t total = sizeof(this);
    for (int i = 0; i < VARS_PER_TASK; ++i) {
      total += txt[i].length();
    }
    return total;
  }

  String txt[VARS_PER_TASK];
  int vPin[VARS_PER_TASK];
  int controller_idx;
  byte TaskIndex;
  int idx;
  mutable byte valuesSent;  // Value must be set by const function checkDone()
  byte valueCount;
};

/*********************************************************************************************\
 * C016_queue_element for queueing requests for C016: Cached HTTP.
\*********************************************************************************************/
class C016_queue_element {
public:
  C016_queue_element() : controller_idx(0), TaskIndex(0), sensorType(0) {}
  C016_queue_element(const struct EventStruct* event, byte value_count, unsigned long unixTime) :
    timestamp(unixTime),
    controller_idx(event->ControllerIndex),
    TaskIndex(event->TaskIndex),
    sensorType(event->sensorType),
    valueCount(value_count)
  {
    const byte BaseVarIndex = TaskIndex * VARS_PER_TASK;
    for (byte i = 0; i < VARS_PER_TASK; ++i) {
      if (i < value_count) {
        values[i] = UserVar[BaseVarIndex + i];
      } else {
        values[i] = 0.0;
      }
    }
  }

  size_t getSize() const {
    return sizeof(this);
  }

  float values[VARS_PER_TASK];
  unsigned long timestamp;  // Unix timestamp
  byte controller_idx;
  byte TaskIndex;
  byte sensorType;
  byte valueCount;
};



/*********************************************************************************************\
 * ControllerDelayHandlerStruct
\*********************************************************************************************/
template<class T>
struct ControllerDelayHandlerStruct {
  ControllerDelayHandlerStruct() :
      lastSend(0),
      minTimeBetweenMessages(CONTROLLER_DELAY_QUEUE_DELAY_DFLT),
      max_queue_depth(CONTROLLER_DELAY_QUEUE_DEPTH_DFLT),
      attempt(0),
      max_retries(CONTROLLER_DELAY_QUEUE_RETRY_DFLT),
      delete_oldest(false),
      must_check_reply(false) {}

  void configureControllerSettings(const ControllerSettingsStruct& settings) {
    minTimeBetweenMessages = settings.MinimalTimeBetweenMessages;
    max_queue_depth = settings.MaxQueueDepth;
    max_retries = settings.MaxRetry;
    delete_oldest = settings.DeleteOldest;
    must_check_reply = settings.MustCheckReply;
    // Set some sound limits when not configured
    if (max_queue_depth == 0) max_queue_depth = CONTROLLER_DELAY_QUEUE_DEPTH_DFLT;
    if (max_retries == 0) max_retries = CONTROLLER_DELAY_QUEUE_RETRY_DFLT;
    if (minTimeBetweenMessages == 0) minTimeBetweenMessages = CONTROLLER_DELAY_QUEUE_DELAY_DFLT;
    // No less than 10 msec between messages.
    if (minTimeBetweenMessages < 10) minTimeBetweenMessages = 10;
  }

  bool queueFull(const T& element) const {
    if (sendQueue.size() >= max_queue_depth) return true;

    // Number of elements is not exceeding the limit, check memory
    int freeHeap = ESP.getFreeHeap();
    if (freeHeap > 5000) return false; // Memory is not an issue.
#ifndef BUILD_NO_DEBUG
    if (loglevelActiveFor(LOG_LEVEL_DEBUG)) {
      String log = "Controller-";
      log += element.controller_idx +1;
      log += " : Memory used: ";
      log += getQueueMemorySize();
      log += " bytes ";
      log += sendQueue.size();
      log += " items ";
      log += freeHeap;
      log += " free";
      addLog(LOG_LEVEL_DEBUG, log);
    }
#endif
    return true;
  }

  // Try to add to the queue, if permitted by "delete_oldest"
  // Return false when no item was added.
  bool addToQueue(const T& element) {
    if (delete_oldest) {
      // Force add to the queue.
      // If max buffer is reached, the oldest in the queue (first to be served) will be removed.
      while (queueFull(element)) {
        sendQueue.pop_front();
      }
      sendQueue.emplace_back(element);
      return true;
    }
    if (!queueFull(element)) {
      sendQueue.emplace_back(element);
      return true;
    }
#ifndef BUILD_NO_DEBUG
    if (loglevelActiveFor(LOG_LEVEL_DEBUG)) {
      String log = get_formatted_Controller_number(element.controller_idx);
      log += " : queue full";
      addLog(LOG_LEVEL_DEBUG, log);
    }
#endif
    return false;
  }

  // Get the next element.
  // Remove front element when max_retries is reached.
  T* getNext() {
    if (sendQueue.empty()) return NULL;
    if (attempt > max_retries) {
      sendQueue.pop_front();
      attempt = 0;
      if (sendQueue.empty()) return NULL;
    }
    return &sendQueue.front();
  }

  // Mark as processed and return time to schedule for next process.
  // Return 0 when nothing to process.
  // @param remove_from_queue indicates whether the elements should be removed from the queue.
  unsigned long markProcessed(bool remove_from_queue) {
    if (sendQueue.empty()) return 0;
    if (remove_from_queue) {
      sendQueue.pop_front();
      attempt = 0;
    } else {
      ++attempt;
    }
    lastSend = millis();
    return getNextScheduleTime();
  }

  unsigned long getNextScheduleTime() const {
    if (sendQueue.empty()) return 0;
    unsigned long nextTime = lastSend + minTimeBetweenMessages;
    if (timePassedSince(nextTime) > 0) {
      nextTime = millis();
    }
    if (nextTime == 0) nextTime = 1; // Just to make sure it will be executed
    return nextTime;
  }

  size_t getQueueMemorySize() const {
    size_t totalSize = 0;
    for (auto it = sendQueue.begin(); it != sendQueue.end(); ++it) {
      totalSize += it->getSize();
    }
    return totalSize;
  }

  std::list<T> sendQueue;
  unsigned long lastSend;
  unsigned int minTimeBetweenMessages;
  byte max_queue_depth;
  byte attempt;
  byte max_retries;
  bool delete_oldest;
  bool must_check_reply;
};

ControllerDelayHandlerStruct<MQTT_queue_element> MQTTDelayHandler;


// This macro defines the code needed to create the 'process_c##NNN##_delay_queue()'
// function and all needed objects and forward declarations.
// It is a macro to prevent common typo errors.
// This function will perform the (re)scheduling and mark if it is processed (and can be removed)
// The controller itself must implement the 'do_process_c004_delay_queue' function to actually
// send the data.
// Its return value must state whether it can be marked 'Processed'.
// N.B. some controllers only can send one value per iteration, so a returned "false" can mean it
//      was still successful. The controller should keep track of the last value sent
//      in the element stored in the queue.
#define DEFINE_Cxxx_DELAY_QUEUE_MACRO(NNN, M) \
                ControllerDelayHandlerStruct<C##NNN##_queue_element> C##NNN##_DelayHandler; \
                bool do_process_c##NNN##_delay_queue(int controller_number, const C##NNN##_queue_element& element, ControllerSettingsStruct& ControllerSettings); \
                void process_c##NNN##_delay_queue() { \
                  C##NNN##_queue_element* element(C##NNN##_DelayHandler.getNext()); \
                  if (element == NULL) return; \
                  MakeControllerSettings(ControllerSettings); \
                  LoadControllerSettings(element->controller_idx, ControllerSettings); \
                  C##NNN##_DelayHandler.configureControllerSettings(ControllerSettings); \
                  if (!WiFiConnected(10)) { \
                    scheduleNextDelayQueue(TIMER_C##NNN##_DELAY_QUEUE, C##NNN##_DelayHandler.getNextScheduleTime()); \
                    return; \
                  } \
                  START_TIMER; \
                  C##NNN##_DelayHandler.markProcessed(do_process_c##NNN##_delay_queue(M, *element, ControllerSettings)); \
                  STOP_TIMER(C##NNN##_DELAY_QUEUE); \
                  scheduleNextDelayQueue(TIMER_C##NNN##_DELAY_QUEUE, C##NNN##_DelayHandler.getNextScheduleTime()); \
                }

// Define the function wrappers to handle the calling to Cxxx_DelayHandler etc.
// If someone knows how to add leading zeros in macros, please be my guest :)
#ifdef USES_C001
  DEFINE_Cxxx_DELAY_QUEUE_MACRO(001, 1)
#endif
#ifdef USES_C003
  DEFINE_Cxxx_DELAY_QUEUE_MACRO(003, 3)
#endif
#ifdef USES_C004
  DEFINE_Cxxx_DELAY_QUEUE_MACRO(004, 4)
#endif
#ifdef USES_C007
  DEFINE_Cxxx_DELAY_QUEUE_MACRO(007, 7)
#endif
#ifdef USES_C008
  DEFINE_Cxxx_DELAY_QUEUE_MACRO(008, 8)
#endif
#ifdef USES_C009
  DEFINE_Cxxx_DELAY_QUEUE_MACRO(009, 9)
#endif
#ifdef USES_C010
  DEFINE_Cxxx_DELAY_QUEUE_MACRO(010, 10)
#endif
#ifdef USES_C011
  DEFINE_Cxxx_DELAY_QUEUE_MACRO(011, 11)
#endif
#ifdef USES_C012
  DEFINE_Cxxx_DELAY_QUEUE_MACRO(012, 12)
#endif
/*
#ifdef USES_C013
  DEFINE_Cxxx_DELAY_QUEUE_MACRO(013, 13)
#endif
*/
<<<<<<< HEAD
#ifdef USES_C015
  DEFINE_Cxxx_DELAY_QUEUE_MACRO(015, 15)
#endif
=======
/*
#ifdef USES_C014
  DEFINE_Cxxx_DELAY_QUEUE_MACRO(014, 14)
#endif
*/
/*
#ifdef USES_C015
  DEFINE_Cxxx_DELAY_QUEUE_MACRO(015, 15)
#endif
*/

#ifdef USES_C016
  DEFINE_Cxxx_DELAY_QUEUE_MACRO(016, 16)
#endif

/*
#ifdef USES_C017
  DEFINE_Cxxx_DELAY_QUEUE_MACRO(017, 17)
#endif
*/
/*
#ifdef USES_C018
  DEFINE_Cxxx_DELAY_QUEUE_MACRO(018, 18)
#endif
*/
/*
#ifdef USES_C019
  DEFINE_Cxxx_DELAY_QUEUE_MACRO(019, 19)
#endif
*/
/*
#ifdef USES_C020
  DEFINE_Cxxx_DELAY_QUEUE_MACRO(020, 20)
#endif
*/


>>>>>>> d4e04ecf
// When extending this, also extend in Scheduler.ino:
// void process_interval_timer(unsigned long id, unsigned long lasttimer)


/*********************************************************************************************\
 * Helper functions used in a number of controllers
\*********************************************************************************************/
bool safeReadStringUntil(Stream &input, String &str, char terminator, unsigned int maxSize = 1024, unsigned int timeout = 1000)
{
	int c;
  const unsigned long start = millis();
	const unsigned long timer = start + timeout;
  unsigned long backgroundtasks_timer = start + 10;
	str = "";

	do {
		//read character
    if (input.available()) {
  		c = input.read();
  		if (c >= 0) {
  			//found terminator, we're ok
  			if (c == terminator) {
  				return(true);
  			}
  			//found character, add to string
  			else{
  				str += char(c);
  				//string at max size?
  				if (str.length() >= maxSize) {
  					addLog(LOG_LEVEL_ERROR, F("Not enough bufferspace to read all input data!"));
  					return(false);
  				}
  			}
  		}
      // We must run the backgroundtasks every now and then.
      if (timeOutReached(backgroundtasks_timer)) {
        backgroundtasks_timer += 10;
        backgroundtasks();
      } else {
        delay(0);
      }
    } else {
      delay(0);
    }
	} while (!timeOutReached(timer));

	addLog(LOG_LEVEL_ERROR, F("Timeout while reading input data!"));
	return(false);
}

bool valid_controller_number(int controller_number) {
  if (controller_number < 0) return false;
  return true;
//  return getProtocolIndex(controller_number) <= protocolCount;
}

String get_formatted_Controller_number(int controller_number) {
  if (!valid_controller_number(controller_number)) {
    return F("C---");
  }
  String result = F("C");
  if (controller_number < 100) result += '0';
  if (controller_number < 10) result += '0';
  result += controller_number;
  return result;
}

String get_auth_header(int controller_index) {
  String authHeader = "";
  if (controller_index < CONTROLLER_MAX) {
    if ((SecuritySettings.ControllerUser[controller_index][0] != 0) &&
        (SecuritySettings.ControllerPassword[controller_index][0] != 0))
    {
      base64 encoder;
      String auth = SecuritySettings.ControllerUser[controller_index];
      auth += ":";
      auth += SecuritySettings.ControllerPassword[controller_index];
      authHeader = F("Authorization: Basic ");
      authHeader += encoder.encode(auth);
      authHeader += F(" \r\n");
    }
  } else {
    addLog(LOG_LEVEL_ERROR, F("Invalid controller index"));
  }
  return authHeader;
}

String get_user_agent_request_header_field() {
  static unsigned int agent_size = 20;
  String request;
  request.reserve(agent_size);
  request = F("User-Agent: ");
  request += F("ESP Easy/");
  request += BUILD;
  request += '/';
  request += String(CRCValues.compileDate);
  request += ' ';
  request += String(CRCValues.compileTime);
  request += "\r\n";
  agent_size = request.length();
  return request;
}

String do_create_http_request(
    const String& hostportString,
    const String& method, const String& uri,
    const String& auth_header, const String& additional_options,
    int content_length) {
  int estimated_size = hostportString.length() + method.length()
                       + uri.length() + auth_header.length()
                       + additional_options.length()
                       + 42;
  if (content_length >= 0) estimated_size += 25;
  String request;
  request.reserve(estimated_size);
  request += method;
  request += ' ';
  if (!uri.startsWith("/")) request += '/';
  request += uri;
  request += F(" HTTP/1.1");
  request += "\r\n";
  if (content_length >= 0) {
    request += F("Content-Length: ");
    request += content_length;
    request += "\r\n";
  }
  request += F("Host: ");
  request += hostportString;
  request += "\r\n";
  request += auth_header;
  request += additional_options;
  request += get_user_agent_request_header_field();
  request += F("Connection: close\r\n");
  request += "\r\n";
#ifndef BUILD_NO_DEBUG
  addLog(LOG_LEVEL_DEBUG, request);
#endif
  return request;
}

String do_create_http_request(
    const String& hostportString,
    const String& method, const String& uri) {
  return do_create_http_request(hostportString, method, uri,
    "", // auth_header
    "", // additional_options
    -1  // content_length
  );
}

String do_create_http_request(
    int controller_number, ControllerSettingsStruct& ControllerSettings,
    const String& method, const String& uri,
    int content_length) {
  const bool defaultport = ControllerSettings.Port == 0 || ControllerSettings.Port == 80;
  return do_create_http_request(
    defaultport ? ControllerSettings.getHost() : ControllerSettings.getHostPortString(),
    method,
    uri,
    "", // auth_header
    "", // additional_options
    content_length);
}

String create_http_request_auth(
    int controller_number, int controller_index, ControllerSettingsStruct& ControllerSettings,
    const String& method, const String& uri,
    int content_length) {
  const bool defaultport = ControllerSettings.Port == 0 || ControllerSettings.Port == 80;
  return do_create_http_request(
    defaultport ? ControllerSettings.getHost() : ControllerSettings.getHostPortString(),
    method,
    uri,
    get_auth_header(controller_index),
    "", // additional_options
    content_length);
}

String create_http_get_request(int controller_number, ControllerSettingsStruct& ControllerSettings,
    const String& uri) {
  return do_create_http_request(controller_number, ControllerSettings, F("GET"), uri, -1);
}

String create_http_request_auth(int controller_number, int controller_index, ControllerSettingsStruct& ControllerSettings,
    const String& method, const String& uri) {
  return create_http_request_auth(controller_number, controller_index, ControllerSettings, method, uri, -1);
}

#ifndef BUILD_NO_DEBUG
void log_connecting_to(const String& prefix, int controller_number, ControllerSettingsStruct& ControllerSettings) {
  if (loglevelActiveFor(LOG_LEVEL_DEBUG)) {
    String log = prefix;
    log += get_formatted_Controller_number(controller_number);
    log += F(" connecting to ");
    log += ControllerSettings.getHostPortString();
    addLog(LOG_LEVEL_DEBUG, log);
  }
}
#endif

void log_connecting_fail(const String& prefix, int controller_number, ControllerSettingsStruct& ControllerSettings) {
  if (loglevelActiveFor(LOG_LEVEL_ERROR)) {
    String log = prefix;
    log += get_formatted_Controller_number(controller_number);
    log += F(" connection failed (");
    log += connectionFailures;
    log += F("/");
    log += Settings.ConnectionFailuresThreshold;
    log += F(")");
    addLog(LOG_LEVEL_ERROR, log);
  }
}

bool count_connection_results(bool success, const String& prefix, int controller_number, ControllerSettingsStruct& ControllerSettings) {
  if (!success)
  {
    connectionFailures++;
    log_connecting_fail(prefix, controller_number, ControllerSettings);
    return false;
  }
  statusLED(true);
  if (connectionFailures)
    connectionFailures--;
  return true;
}

bool try_connect_host(int controller_number, WiFiUDP& client, ControllerSettingsStruct& ControllerSettings) {
  START_TIMER;
  client.setTimeout(ControllerSettings.ClientTimeout);
#ifndef BUILD_NO_DEBUG
  log_connecting_to(F("UDP  : "), controller_number, ControllerSettings);
#endif
  bool success = ControllerSettings.beginPacket(client) != 0;
  const bool result = count_connection_results(
      success,
      F("UDP  : "), controller_number, ControllerSettings);
  STOP_TIMER(TRY_CONNECT_HOST_UDP);
  return result;
}

bool try_connect_host(int controller_number, WiFiClient& client, ControllerSettingsStruct& ControllerSettings) {
  START_TIMER;
  // Use WiFiClient class to create TCP connections
  client.setTimeout(ControllerSettings.ClientTimeout);
#ifndef BUILD_NO_DEBUG
  log_connecting_to(F("HTTP : "), controller_number, ControllerSettings);
#endif
  bool success = ControllerSettings.connectToHost(client);
  const bool result = count_connection_results(
      success,
      F("HTTP : "), controller_number, ControllerSettings);
  STOP_TIMER(TRY_CONNECT_HOST_TCP);
  return result;
}

// Use "client.available() || client.connected()" to read all lines from slow servers.
// See: https://github.com/esp8266/Arduino/pull/5113
//      https://github.com/esp8266/Arduino/pull/1829
bool client_available(WiFiClient& client) {
  delay(0);
  return client.available() || client.connected();
}

bool send_via_http(const String& logIdentifier, WiFiClient& client, const String& postStr, bool must_check_reply) {
  bool success = !must_check_reply;
  // This will send the request to the server
  byte written = client.print(postStr);
  // as of 2018/11/01 the print function only returns one byte (upd to 256 chars sent). However if the string sent can be longer than this therefore we calculate modulo 256.
  // see discussion here https://github.com/letscontrolit/ESPEasy/pull/1979
  // and implementation here https://github.com/esp8266/Arduino/blob/561426c0c77e9d05708f2c4bf2a956d3552a3706/libraries/ESP8266WiFi/src/include/ClientContext.h#L437-L467
  // this needs to be adjusted if the WiFiClient.print method changes.
  if (written != (postStr.length()%256)) {
    if (loglevelActiveFor(LOG_LEVEL_ERROR)) {
      String log = F("HTTP : ");
      log += logIdentifier;
      log += F(" Error: could not write to client (");
      log += written;
      log += "/";
      log += postStr.length();
      log += ")";
      addLog(LOG_LEVEL_ERROR, log);
    }
    success = false;
  }
#ifndef BUILD_NO_DEBUG
    else {
    if (loglevelActiveFor(LOG_LEVEL_DEBUG)) {
      String log = F("HTTP : ");
      log += logIdentifier;
      log += F(" written to client (");
      log += written;
      log += "/";
      log += postStr.length();
      log += ")";
      addLog(LOG_LEVEL_DEBUG, log);
    }
  }
#endif

  if (must_check_reply) {
    unsigned long timer = millis() + 200;
    while (!client_available(client)) {
      if (timeOutReached(timer)) return false;
      delay(1);
    }

    // Read all the lines of the reply from server and print them to Serial
    while (client_available(client) && !success) {
      //   String line = client.readStringUntil('\n');
      String line;
      safeReadStringUntil(client, line, '\n');

#ifndef BUILD_NO_DEBUG
      if (loglevelActiveFor(LOG_LEVEL_DEBUG_MORE)) {
        if (line.length() > 80) {
          addLog(LOG_LEVEL_DEBUG_MORE, line.substring(0, 80));
        } else {
          addLog(LOG_LEVEL_DEBUG_MORE, line);
        }
      }
#endif
      if (line.startsWith(F("HTTP/1.1 2")))
      {
        success = true;
        // Leave this debug info in the build, regardless of the
        // BUILD_NO_DEBUG flags.
        if (loglevelActiveFor(LOG_LEVEL_DEBUG)) {
          String log = F("HTTP : ");
          log += logIdentifier;
          log += F(" Success! ");
          log += line;
          addLog(LOG_LEVEL_DEBUG, log);
        }
      } else if (line.startsWith(F("HTTP/1.1 4"))) {
        if (loglevelActiveFor(LOG_LEVEL_ERROR)) {
          String log = F("HTTP : ");
          log += logIdentifier;
          log += F(" Error: ");
          log += line;
          addLog(LOG_LEVEL_ERROR, log);
        }
#ifndef BUILD_NO_DEBUG
        addLog(LOG_LEVEL_DEBUG_MORE, postStr);
#endif
      }
      delay(0);
    }
  }
#ifndef BUILD_NO_DEBUG
  if (loglevelActiveFor(LOG_LEVEL_DEBUG)) {
    String log = F("HTTP : ");
    log += logIdentifier;
    log += F(" closing connection");
    addLog(LOG_LEVEL_DEBUG, log);
  }
#endif

  client.flush();
  client.stop();
  return success;
}

bool send_via_http(int controller_number, WiFiClient& client, const String& postStr, bool must_check_reply) {
  return send_via_http(get_formatted_Controller_number(controller_number), client, postStr, must_check_reply);
}


#endif // CPLUGIN_HELPER_H<|MERGE_RESOLUTION|>--- conflicted
+++ resolved
@@ -458,21 +458,14 @@
   DEFINE_Cxxx_DELAY_QUEUE_MACRO(013, 13)
 #endif
 */
-<<<<<<< HEAD
-#ifdef USES_C015
-  DEFINE_Cxxx_DELAY_QUEUE_MACRO(015, 15)
-#endif
-=======
 /*
 #ifdef USES_C014
   DEFINE_Cxxx_DELAY_QUEUE_MACRO(014, 14)
 #endif
 */
-/*
 #ifdef USES_C015
   DEFINE_Cxxx_DELAY_QUEUE_MACRO(015, 15)
 #endif
-*/
 
 #ifdef USES_C016
   DEFINE_Cxxx_DELAY_QUEUE_MACRO(016, 16)
@@ -500,7 +493,6 @@
 */
 
 
->>>>>>> d4e04ecf
 // When extending this, also extend in Scheduler.ino:
 // void process_interval_timer(unsigned long id, unsigned long lasttimer)
 
