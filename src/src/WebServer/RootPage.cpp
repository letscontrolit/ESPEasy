--- conflicted
+++ resolved
@@ -270,6 +270,8 @@
     }
     html_end_table();
 
+#if FEATURE_ESPEASY_P2P
+
     html_BR();
     if (Settings.Unit == 0 && Settings.UDPPort != 0) addFormNote(F("Warning: Unit number is 0, please change it if you want to send data to other units."));
     html_BR();
@@ -313,32 +315,10 @@
         if (isThisUnit) {
           addHtml(Settings.Name);
         }
-<<<<<<< HEAD
         else {
           addHtml(it->second.getNodeName());
         }
         html_TD();
-=======
-      }
-      html_end_table();
-      
-    #if FEATURE_ESPEASY_P2P
-      html_BR();
-      if (Settings.Unit == 0 && Settings.UDPPort != 0) addFormNote(F("Warning: Unit number is 0, please change it if you want to send data to other units."));
-      html_BR();
-      html_table_class_multirow_noborder();
-      html_TR();
-      html_table_header(F("Node List"));
-      html_table_header(F("Name"));
-      if (MAIN_PAGE_SHOW_NODE_LIST_BUILD) {
-        html_table_header(getLabel(LabelType::BUILD_DESC));
-      }
-      if (MAIN_PAGE_SHOW_NODE_LIST_TYPE) {
-        html_table_header(F("Type"));
-      }
-      html_table_header(F("IP"), 160); // Should fit "255.255.255.255"
-      html_table_header(F("Age"));
->>>>>>> 95625033
 
         if (MAIN_PAGE_SHOW_NODE_LIST_BUILD) {
           if (it->second.build) {
@@ -403,16 +383,10 @@
         }
         #endif
       }
-<<<<<<< HEAD
-=======
-
-      html_end_table();
-    #endif
-      html_end_form();
->>>>>>> 95625033
     }
 
     html_end_table();
+  #endif
     html_end_form();
 
     printWebString = String();
