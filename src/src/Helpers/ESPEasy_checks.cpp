#include "../Helpers/ESPEasy_checks.h"


#include "../../ESPEasy_common.h"
#ifndef BUILD_MINIMAL_OTA

#include "../DataStructs/CRCStruct.h"
#include "../DataStructs/ControllerSettingsStruct.h"
#include "../DataStructs/DeviceStruct.h"
#include "../DataStructs/ESPEasy_EventStruct.h"
#include "../DataStructs/ExtraTaskSettingsStruct.h"
#include "../DataStructs/FactoryDefaultPref.h"
#include "../DataStructs/GpioFactorySettingsStruct.h"
#include "../DataStructs/LogStruct.h"
#if FEATURE_ESPEASY_P2P
#include "../DataStructs/NodeStruct.h"
#endif
#include "../DataStructs/PortStatusStruct.h"
#include "../DataStructs/ProtocolStruct.h"
#if FEATURE_CUSTOM_PROVISIONING
#include "../DataStructs/ProvisioningStruct.h"
#endif
#include "../DataStructs/RTCStruct.h"
#include "../DataStructs/SecurityStruct.h"
#include "../DataStructs/SettingsStruct.h"
#include "../DataStructs/SystemTimerStruct.h"

#include "../Globals/ExtraTaskSettings.h"
#include "../Globals/Settings.h"

#include "../Helpers/ESPEasy_Storage.h"
#include "../Helpers/StringConverter.h"

#include <cstddef>

#ifdef USES_C013
#include "../DataStructs/C013_p2p_SensorDataStruct.h"
#include "../DataStructs/C013_p2p_SensorInfoStruct.h"
#endif

#ifdef USES_C016
#include "../ControllerQueue/C016_queue_element.h"
#endif

#if FEATURE_NOTIFIER
#include "../DataStructs/NotificationStruct.h"
#include "../DataStructs/NotificationSettingsStruct.h"
#endif // if FEATURE_NOTIFIER


// ********************************************************************************
// Check struct sizes at compile time
// Usage:
//   struct foo
//   {
//     char bla[16];
//   };
//
//   check_size<foo, 8>();
// ********************************************************************************
template <typename ToCheck, std::size_t ExpectedSize, std::size_t RealSize = sizeof(ToCheck)>
void check_size() {
  static_assert(ExpectedSize == RealSize, "");
}



// ********************************************************************************
// Check struct sizes at compile time
// Usage:
//   struct X { int a, b, c, d; }
//   static_assert(ExpectedSize == offsetof(X, c), "");
// ********************************************************************************

void run_compiletime_checks() {
  #ifndef LIMIT_BUILD_SIZE
  check_size<CRCStruct,                             204u>();
  check_size<SecurityStruct,                        593u>();
  #ifdef ESP32
<<<<<<< HEAD
  constexpr unsigned int SettingsStructSize = (352 + 84 * TASKS_MAX);
  #endif
  #ifdef ESP8266
  constexpr unsigned int SettingsStructSize = (328 + 84 * TASKS_MAX);
=======
  constexpr unsigned int SettingsStructSize = (340 + 84 * TASKS_MAX);
  #endif
  #ifdef ESP8266
  constexpr unsigned int SettingsStructSize = (316 + 84 * TASKS_MAX);
>>>>>>> b590c2f2
  #endif
  #if FEATURE_CUSTOM_PROVISIONING
  check_size<ProvisioningStruct,                    256u>();
  #endif
  check_size<SettingsStruct,                        SettingsStructSize>();
  check_size<ControllerSettingsStruct,              820u>();
  #if FEATURE_NOTIFIER
  check_size<NotificationSettingsStruct,            1000u>();
  #endif // if FEATURE_NOTIFIER
  check_size<ExtraTaskSettingsStruct,               536u>();
  #if ESP_IDF_VERSION_MAJOR > 3
  // String class has increased with 4 bytes
  check_size<EventStruct,                           124u>(); // Is not stored
  #else
  check_size<EventStruct,                           104u>(); // Is not stored
  #endif


  // LogStruct is mainly dependent on the number of lines.
  // Has to be round up to multiple of 4.
  #if ESP_IDF_VERSION_MAJOR > 3
  // String class has increased with 4 bytes
  const unsigned int LogStructSize = ((13u + 24 * LOG_STRUCT_MESSAGE_LINES) + 3) & ~3;
  #else
  const unsigned int LogStructSize = ((13u + 20 * LOG_STRUCT_MESSAGE_LINES) + 3) & ~3;
  #endif
  check_size<LogStruct,                             LogStructSize>(); // Is not stored
  check_size<DeviceStruct,                          10u>(); // Is not stored
<<<<<<< HEAD
  check_size<ProtocolStruct,                        4u>();
=======
  #if FEATURE_MQTT_TLS
  check_size<ProtocolStruct,                        6u>();
  #else
  check_size<ProtocolStruct,                        4u>();
  #endif
>>>>>>> b590c2f2
  #if FEATURE_NOTIFIER
  check_size<NotificationStruct,                    3u>();
  #endif // if FEATURE_NOTIFIER
  #if FEATURE_ESPEASY_P2P
  check_size<NodeStruct,                            66u>();
  #endif
  #if FEATURE_CUSTOM_PROVISIONING
  check_size<ProvisioningStruct,                    256u>();
  #endif
  check_size<systemTimerStruct,                     28u>();
  check_size<RTCStruct,                             32u>();
  check_size<portStatusStruct,                      6u>();
  check_size<ResetFactoryDefaultPreference_struct,  4u>();
  check_size<GpioFactorySettingsStruct,             18u>();
  #ifdef USES_C013
  check_size<C013_SensorInfoStruct,                 233u>();
  check_size<C013_SensorDataStruct,                 40u>(); 
  #endif
  #ifdef USES_C016
  check_size<C016_binary_element,                   24u>();
  #endif


  #if FEATURE_NON_STANDARD_24_TASKS && defined(ESP8266)
    static_assert(TASKS_MAX == 24, "TASKS_MAX invalid size");
  #endif

  // Check for alignment issues at compile time
  {
    const unsigned int ControllerUser_offset = 256u;
    static_assert(ControllerUser_offset == offsetof(SecurityStruct, ControllerUser), "");

    const unsigned int ControllerPassword_offset = 256u + (CONTROLLER_MAX * 26);
    static_assert(ControllerPassword_offset == offsetof(SecurityStruct, ControllerPassword), "");

    const unsigned int Password_offset = ControllerPassword_offset + (CONTROLLER_MAX * 64);
    static_assert(Password_offset == offsetof(SecurityStruct, Password), "");

    const unsigned int AllowedIPrangeLow_offset = Password_offset + 26;
    static_assert(AllowedIPrangeLow_offset == offsetof(SecurityStruct, AllowedIPrangeLow), "");

    const unsigned int IPblockLevel_offset = AllowedIPrangeLow_offset + 8;
    static_assert(IPblockLevel_offset == offsetof(SecurityStruct, IPblockLevel), "");

    const unsigned int ProgmemMd5_offset = IPblockLevel_offset + 1;
    static_assert(ProgmemMd5_offset == offsetof(SecurityStruct, ProgmemMd5), "");

    const unsigned int md5_offset = ProgmemMd5_offset + 16;
    static_assert(md5_offset == offsetof(SecurityStruct, md5), "");

    #if FEATURE_CUSTOM_PROVISIONING
    const unsigned int prov_pass_offset = 62u;
    static_assert(prov_pass_offset == offsetof(ProvisioningStruct, pass), "");


    #endif
  }


  static_assert(192u == offsetof(SettingsStruct, Protocol), "");
  static_assert(195u == offsetof(SettingsStruct, Notification), "CONTROLLER_MAX has changed?");
  static_assert(198u == offsetof(SettingsStruct, TaskDeviceNumber), "NOTIFICATION_MAX has changed?");

  // All settings related to N_TASKS
  static_assert((200 + TASKS_MAX) == offsetof(SettingsStruct, OLD_TaskDeviceID), ""); // 32-bit alignment, so offset of 2 bytes.
  static_assert((200 + (67 * TASKS_MAX)) == offsetof(SettingsStruct, ControllerEnabled), "");

  // Used to compute true offset.
  //const size_t offset = offsetof(SettingsStruct, ControllerEnabled);
  //check_size<SettingsStruct, offset>();

<<<<<<< HEAD
=======

  // ESP8266 toolchain does not support constexpr macros in struct defines
  // to determine nr of bits in a struct.
  static_assert(GPIO_DIRECTION_NR_BITS== NR_BITS(static_cast<uint8_t>(gpio_direction::gpio_direction_MAX)), "Correct GPIO_DIRECTION_NR_BITS");


>>>>>>> b590c2f2
  #endif
}

#ifndef LIMIT_BUILD_SIZE
String ReportOffsetErrorInStruct(const String& structname, size_t offset) {
  String error;
  if (error.reserve(48 + structname.length())) {
    error  = F("Error: Incorrect offset in struct: ");
    error += structname;
    error += wrap_braces(String(offset));
  }
  return error;
}
#endif

/*********************************************************************************************\
*  Analyze SettingsStruct and report inconsistencies
*  Not a member function to be able to use the F-macro
\*********************************************************************************************/
bool SettingsCheck(String& error) {
  error = String();
  #ifndef LIMIT_BUILD_SIZE
#ifdef esp8266
  size_t offset = offsetof(SettingsStruct, ResetFactoryDefaultPreference);

  if (offset != 1224) {
    error = ReportOffsetErrorInStruct(F("SettingsStruct"), offset);
  }
#endif // ifdef esp8266

  if (!Settings.networkSettingsEmpty()) {
    if ((Settings.IP[0] == 0) || (Settings.Gateway[0] == 0) || (Settings.Subnet[0] == 0) || (Settings.DNS[0] == 0)) {
      error += F("Error: Either fill all IP settings fields or leave all empty");
    }
  }

  #endif

  return error.isEmpty();
}

#include "../Helpers/Numerical.h"

String checkTaskSettings(taskIndex_t taskIndex) {
  String err = LoadTaskSettings(taskIndex);
  #if !defined(PLUGIN_BUILD_MINIMAL_OTA) && !defined(ESP8266_1M)
  if (err.length() > 0) return err;
  if (!ExtraTaskSettings.checkUniqueValueNames()) {
    return F("Use unique value names");
  }
  if (!ExtraTaskSettings.checkInvalidCharInNames()) {
    return concat(F("Invalid character in name. Do not use space or '"), ExtraTaskSettingsStruct::getInvalidCharsForNames()) + '\'';
  }
  String deviceName = ExtraTaskSettings.TaskDeviceName;
  NumericalType detectedType;
  if (isNumerical(deviceName, detectedType)) {
    return F("Invalid name. Should not be numeric.");
  }
  if (deviceName.isEmpty()) {
    if (Settings.TaskDeviceEnabled[taskIndex]) {
      // Decide what to do here, for now give a warning when task is enabled.
      return F("Warning: Task Device Name is empty. It is adviced to give tasks an unique name");
    }
  }
  // Do not use the cached function findTaskIndexByName since that one does rely on the fact names should be unique.
  for (taskIndex_t i = 0; i < TASKS_MAX; ++i) {
    if (i != taskIndex && Settings.TaskDeviceEnabled[i]) {
      LoadTaskSettings(i);
      if (ExtraTaskSettings.TaskDeviceName[0] != 0) {
        if (strcasecmp(ExtraTaskSettings.TaskDeviceName, deviceName.c_str()) == 0) {
          err = F("Task Device Name is not unique, conflicts with task ID #");
          err += (i+1);
//          return err;
        }
      }
    }
  }

  err += LoadTaskSettings(taskIndex);
  #endif
  return err;
}
#endif<|MERGE_RESOLUTION|>--- conflicted
+++ resolved
@@ -77,17 +77,10 @@
   check_size<CRCStruct,                             204u>();
   check_size<SecurityStruct,                        593u>();
   #ifdef ESP32
-<<<<<<< HEAD
   constexpr unsigned int SettingsStructSize = (352 + 84 * TASKS_MAX);
   #endif
   #ifdef ESP8266
   constexpr unsigned int SettingsStructSize = (328 + 84 * TASKS_MAX);
-=======
-  constexpr unsigned int SettingsStructSize = (340 + 84 * TASKS_MAX);
-  #endif
-  #ifdef ESP8266
-  constexpr unsigned int SettingsStructSize = (316 + 84 * TASKS_MAX);
->>>>>>> b590c2f2
   #endif
   #if FEATURE_CUSTOM_PROVISIONING
   check_size<ProvisioningStruct,                    256u>();
@@ -116,15 +109,11 @@
   #endif
   check_size<LogStruct,                             LogStructSize>(); // Is not stored
   check_size<DeviceStruct,                          10u>(); // Is not stored
-<<<<<<< HEAD
-  check_size<ProtocolStruct,                        4u>();
-=======
   #if FEATURE_MQTT_TLS
   check_size<ProtocolStruct,                        6u>();
   #else
   check_size<ProtocolStruct,                        4u>();
   #endif
->>>>>>> b590c2f2
   #if FEATURE_NOTIFIER
   check_size<NotificationStruct,                    3u>();
   #endif // if FEATURE_NOTIFIER
@@ -196,15 +185,12 @@
   //const size_t offset = offsetof(SettingsStruct, ControllerEnabled);
   //check_size<SettingsStruct, offset>();
 
-<<<<<<< HEAD
-=======
 
   // ESP8266 toolchain does not support constexpr macros in struct defines
   // to determine nr of bits in a struct.
   static_assert(GPIO_DIRECTION_NR_BITS== NR_BITS(static_cast<uint8_t>(gpio_direction::gpio_direction_MAX)), "Correct GPIO_DIRECTION_NR_BITS");
 
 
->>>>>>> b590c2f2
   #endif
 }
 
