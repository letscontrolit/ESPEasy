<<<<<<< HEAD
#include "../ESPEasyCore/ESPEasyWifi.h"

#include "../../ESPEasy-Globals.h"
#include "../DataStructs/TimingStats.h"
#include "../ESPEasyCore/ESPEasyNetwork.h"
#include "../ESPEasyCore/ESPEasyWiFiEvent.h"
#include "../ESPEasyCore/ESPEasyWifi_ProcessEvent.h"
#include "../ESPEasyCore/ESPEasy_Log.h"
#include "../ESPEasyCore/Serial.h"
#include "../Globals/ESPEasyWiFiEvent.h"
#include "../Globals/EventQueue.h"
#include "../Globals/NetworkState.h"
#include "../Globals/Nodes.h"
#include "../Globals/RTC.h"
#include "../Globals/SecuritySettings.h"
#include "../Globals/Services.h"
#include "../Globals/Settings.h"
#include "../Globals/WiFi_AP_Candidates.h"
#include "../Helpers/ESPEasy_time_calc.h"
#include "../Helpers/Hardware_defines.h"
#include "../Helpers/Misc.h"
#include "../Helpers/Networking.h"
#include "../Helpers/StringConverter.h"
#include "../Helpers/StringGenerator_WiFi.h"
#include "../Helpers/StringProvider.h"

#ifdef USES_ESPEASY_NOW
# include "../Globals/ESPEasy_now_handler.h"
#endif

#ifdef ESP32
#include <WiFiGeneric.h>
#include <esp_wifi.h> // Needed to call ESP-IDF functions like esp_wifi_....

#include <esp_phy_init.h>
#endif

// FIXME TD-er: Cleanup of WiFi code
#ifdef ESPEASY_WIFI_CLEANUP_WORK_IN_PROGRESS
bool ESPEasyWiFi_t::begin() {
  return true;
}

void ESPEasyWiFi_t::end() {


}


void ESPEasyWiFi_t::loop() {
  switch (_state) {
    case WiFiState_e::OFF:
    break;
    case WiFiState_e::AP_only:
    break;
    case WiFiState_e::ErrorRecovery:
    // Wait for timeout to expire
    // Start again from scratch
    break;
    case WiFiState_e::STA_Scanning:
    case WiFiState_e::STA_AP_Scanning:
    // Check if scanning is finished
    // When scanning per channel, call for scanning next channel
    break;
    case WiFiState_e::STA_Connecting:
    case WiFiState_e::STA_Reconnecting:
    // Check if (re)connecting has finished
    break;
    case WiFiState_e::STA_Connected:
    // Check if still connected
    // Reconnect if not.
    // Else mark last timestamp seen as connected
    break;
  }


  {
    // Check if we need to start AP
    // Flag captive portal in webserver and/or whether we might be in setup mode
  }

#ifdef USE_IMPROV
  {
    // Check for Improv mode.
  }
#endif


}


IPAddress  ESPEasyWiFi_t::getIP() const {

  IPAddress res;


  return res;
}

void  ESPEasyWiFi_t::disconnect() {

}


void ESPEasyWiFi_t::checkConnectProgress() {

}

void ESPEasyWiFi_t::startScanning() {
  _state = WiFiState_e::STA_Scanning;
  WifiScan(true);
  _last_state_change.setNow();
}


bool ESPEasyWiFi_t::connectSTA() {
  if (!WiFi_AP_Candidates.hasCandidateCredentials()) {
    if (!WiFiEventData.warnedNoValidWiFiSettings) {
      addLog(LOG_LEVEL_ERROR, F("WIFI : No valid wifi settings"));
      WiFiEventData.warnedNoValidWiFiSettings = true;
    }
    WiFiEventData.last_wifi_connect_attempt_moment.clear();
    WiFiEventData.wifi_connect_attempt     = 1;
    WiFiEventData.wifiConnectAttemptNeeded = false;

    // No need to wait longer to start AP mode.
    if (!Settings.DoNotStartAP()) {
      setAP(true);
    }
    return false;
  }
  WiFiEventData.warnedNoValidWiFiSettings = false;
  setSTA(true);
  #if defined(ESP8266)
  wifi_station_set_hostname(NetworkCreateRFCCompliantHostname().c_str());

  #endif // if defined(ESP8266)
  #if defined(ESP32)
  WiFi.config(INADDR_NONE, INADDR_NONE, INADDR_NONE);
  #endif // if defined(ESP32)
  setConnectionSpeed();
  setupStaticIPconfig();



    // Start the process of connecting or starting AP
    if (WiFi_AP_Candidates.getNext(true)) {
      // Try to connect to AP

    } else {
      // No (known) AP, start scanning
      startScanning();
    }


  return true;
}

#endif // ESPEASY_WIFI_CLEANUP_WORK_IN_PROGRESS


// ********************************************************************************
// WiFi state
// ********************************************************************************

/*
   WiFi STA states:
   1 STA off                 => ESPEASY_WIFI_DISCONNECTED
   2 STA connecting
   3 STA connected           => ESPEASY_WIFI_CONNECTED
   4 STA got IP              => ESPEASY_WIFI_GOT_IP
   5 STA connected && got IP => ESPEASY_WIFI_SERVICES_INITIALIZED

   N.B. the states are flags, meaning both "connected" and "got IP" must be set
        to be considered ESPEASY_WIFI_SERVICES_INITIALIZED

   The flag wifiConnectAttemptNeeded indicates whether a new connect attempt is needed.
   This is set to true when:
   - Security settings have been saved with AP mode enabled. FIXME TD-er, this may not be the best check.
   - WiFi connect timeout reached  &  No client is connected to the AP mode of the node.
   - Wifi is reset
   - WiFi setup page has been loaded with SSID/pass values.


   WiFi AP mode states:
   1 AP on                        => reset AP disable timer
   2 AP client connect/disconnect => reset AP disable timer
   3 AP off                       => AP disable timer = 0;

   AP mode will be disabled when both apply:
   - AP disable timer (timerAPoff) expired
   - No client is connected to the AP.

   AP mode will be enabled when at least one applies:
   - No valid WiFi settings
   - Start AP timer (timerAPstart) expired

   Start AP timer is set or cleared at:
   - Set timerAPstart when "valid WiFi connection" state is observed.
   - Disable timerAPstart when ESPEASY_WIFI_SERVICES_INITIALIZED wifi state is reached.

   For the first attempt to connect after a cold boot (RTC values are 0), a WiFi scan will be 
   performed to find the strongest known SSID.
   This will set RTC.lastBSSID and RTC.lastWiFiChannel
   
   Quick reconnect (using BSSID/channel of last connection) when both apply:
   - If wifi_connect_attempt < 3
   - RTC.lastBSSID is known
   - RTC.lastWiFiChannel != 0

   Change of wifi settings when both apply:
   - "other" settings valid
   - (wifi_connect_attempt % 2) == 0

   Reset of wifi_connect_attempt to 0 when both apply:
   - connection successful
   - Connection stable (connected for > 5 minutes)

 */


// ********************************************************************************
// Check WiFi connected status
// This is basically the state machine to switch between states:
// - Initiate WiFi reconnect
// - Start/stop of AP mode
// ********************************************************************************
bool WiFiConnected() {
  START_TIMER;

  static bool recursiveCall = false;

  static uint32_t lastCheckedTime = 0;
  static bool lastState = false;

#if FEATURE_USE_IPV6
  if (!WiFiEventData.processedGotIP6) {
    processGotIPv6();
  }
#endif

  if (!WifiIsSTA(WiFi.getMode())) {
    lastState = false;
    return lastState;
  }


  const int32_t timePassed = timePassedSince(lastCheckedTime);
  if (lastCheckedTime != 0) {
    if (timePassed < 100) {
      if (WiFiEventData.lastDisconnectMoment.isSet() &&
          WiFiEventData.lastDisconnectMoment.millisPassedSince() > timePassed)
      {
        // Try to rate-limit the nr of calls to this function or else it will be called 1000's of times a second.
        return lastState;
      }
    }
    if (timePassed < 10) {
      // Rate limit time spent in WiFiConnected() to max. 100x per sec to process the rest of this function
      return lastState;
    }
  }



  if (WiFiEventData.unprocessedWifiEvents()) { return false; }

  bool wifi_isconnected = WiFi.isConnected();
  #ifdef ESP8266
  // Perform check on SDK function, see: https://github.com/esp8266/Arduino/issues/7432
  station_status_t status = wifi_station_get_connect_status();
  switch(status) {
    case STATION_GOT_IP:
      wifi_isconnected = true;
      break;
    case STATION_NO_AP_FOUND:
    case STATION_CONNECT_FAIL:
    case STATION_WRONG_PASSWORD:
      wifi_isconnected = false;
      break;
    case STATION_IDLE:
    case STATION_CONNECTING:
      break;

    default:
      wifi_isconnected = false;
      break;
  }
  #endif

  if (recursiveCall) return wifi_isconnected;
  recursiveCall = true;


  // For ESP82xx, do not rely on WiFi.status() with event based wifi.
  const int32_t wifi_rssi = WiFi.RSSI();
  bool validWiFi = (wifi_rssi < 0) && wifi_isconnected && hasIPaddr();
  /*
  if (validWiFi && WiFi.channel() != WiFiEventData.usedChannel) {
    validWiFi = false;
  }
  */
  if (validWiFi != WiFiEventData.WiFiServicesInitialized()) {
    // else wifiStatus is no longer in sync.
    if (checkAndResetWiFi()) {
      // Wifi has been reset, so no longer valid WiFi
      validWiFi = false;
    }
  }

  if (validWiFi) {
    // Connected, thus disable any timer to start AP mode. (except when in WiFi setup mode)
    if (!WiFiEventData.wifiSetupConnect) {
      WiFiEventData.timerAPstart.clear();
    }
    STOP_TIMER(WIFI_ISCONNECTED_STATS);
    recursiveCall = false;
    // Only return true after some time since it got connected.
#if FEATURE_SET_WIFI_TX_PWR
    SetWiFiTXpower();
#endif
    lastState = WiFiEventData.wifi_considered_stable || WiFiEventData.lastConnectMoment.timeoutReached(100);
    lastCheckedTime = millis();
    return lastState;
  }

  if ((WiFiEventData.timerAPstart.isSet()) && WiFiEventData.timerAPstart.timeReached()) {
    if (WiFiEventData.timerAPoff.isSet() && !WiFiEventData.timerAPoff.timeReached()) {
      if (!Settings.DoNotStartAP()) {
        // Timer reached, so enable AP mode.
        if (!WifiIsAP(WiFi.getMode())) {
          if (!WiFiEventData.wifiConnectAttemptNeeded) {
            addLog(LOG_LEVEL_INFO, F("WiFi : WiFiConnected(), start AP"));
            WifiScan(false);
            setSTA(false); // Force reset WiFi + reduce power consumption
            setAP(true);
          }
        }
      }
    } else {
      WiFiEventData.timerAPstart.clear();
      WiFiEventData.timerAPoff.clear();
    }
  }


  // When made this far in the code, we apparently do not have valid WiFi connection.
  if (!WiFiEventData.timerAPstart.isSet() && !WifiIsAP(WiFi.getMode())) {
    // First run we do not have WiFi connection any more, set timer to start AP mode
    // Only allow the automatic AP mode in the first N minutes after boot.
    if (getUptimeMinutes() < WIFI_ALLOW_AP_AFTERBOOT_PERIOD) {
      WiFiEventData.timerAPstart.setMillisFromNow(WIFI_RECONNECT_WAIT);
      // Fixme TD-er: Make this more elegant as it now needs to know about the extra time needed for the AP start timer.
      WiFiEventData.timerAPoff.setMillisFromNow(WIFI_RECONNECT_WAIT + WIFI_AP_OFF_TIMER_DURATION);
    }
  }

  const bool timeoutReached = WiFiEventData.last_wifi_connect_attempt_moment.isSet() && 
                              WiFiEventData.last_wifi_connect_attempt_moment.timeoutReached(2 * DEFAULT_WIFI_CONNECTION_TIMEOUT);

  if (timeoutReached && !WiFiEventData.wifiSetup) {
    // It took too long to make a connection, set flag we need to try again
    //if (!wifiAPmodeActivelyUsed()) {
      WiFiEventData.wifiConnectAttemptNeeded = true;
    //}
    WiFiEventData.wifiConnectInProgress = false;
    if (!WiFiEventData.WiFiDisconnected()) {
      # ifndef BUILD_NO_DEBUG
      addLog(LOG_LEVEL_INFO, F("WiFi : wifiConnectTimeoutReached"));
      #endif
      WifiDisconnect();
    }
  }
  delay(0);
  STOP_TIMER(WIFI_NOTCONNECTED_STATS);
  recursiveCall = false;
  return false;
}

void WiFiConnectRelaxed() {
  if (!WiFiEventData.processedDisconnect) {
    processDisconnect();
  }
  if (!WiFiEventData.WiFiConnectAllowed() || WiFiEventData.wifiConnectInProgress) {
    if (WiFiEventData.wifiConnectInProgress) {
      if (WiFiEventData.last_wifi_connect_attempt_moment.isSet()) { 
        if (WiFiEventData.last_wifi_connect_attempt_moment.timeoutReached(WIFI_PROCESS_EVENTS_TIMEOUT)) {
          WiFiEventData.wifiConnectInProgress = false;
        }
      }
    }

    if (WiFiEventData.wifiConnectInProgress) {
      return; // already connected or connect attempt in progress need to disconnect first
    }
  }
  if (!WiFiEventData.processedScanDone) {
    // Scan is still active, so do not yet connect.
    return;
  }

  // FIXME TD-er: Still needed to process disconnect here?
  if (!WiFiEventData.processedDisconnect) {
    processDisconnect();
  }

  if (WiFiEventData.unprocessedWifiEvents()) {
    # ifndef BUILD_NO_DEBUG
    if (loglevelActiveFor(LOG_LEVEL_ERROR)) {
      String log = F("WiFi : Connecting not possible, unprocessed WiFi events: ");
      if (!WiFiEventData.processedConnect) {
        log += F(" conn");
      }
      if (!WiFiEventData.processedDisconnect) {
        log += F(" disconn");
      }
      if (!WiFiEventData.processedGotIP) {
        log += F(" gotIP");
      }
#if FEATURE_USE_IPV6
      if (!WiFiEventData.processedGotIP6) {
        log += F(" gotIP6");
      }
#endif

      if (!WiFiEventData.processedDHCPTimeout) {
        log += F(" DHCP_t/o");
      }
      
      addLogMove(LOG_LEVEL_ERROR, log);
      logConnectionStatus();
    }
    #endif
    return;
  }

  if (!WiFiEventData.wifiSetupConnect && wifiAPmodeActivelyUsed()) {
    return;
  }


  // FIXME TD-er: Should not try to prepare when a scan is still busy.
  // This is a logic error which may lead to strange issues if some kind of timeout happens and/or RF calibration was not OK.
  // Split this function into separate parts, with the last part being the actual connect attempt either after a scan is complete or quick connect is possible.

  AttemptWiFiConnect();
}

void AttemptWiFiConnect() {
  if (!WiFiEventData.wifiConnectAttemptNeeded) {
    return;
  }

  if (WiFiEventData.wifiConnectInProgress) {
    return;
  }

  setNetworkMedium(NetworkMedium_t::WIFI);
  if (active_network_medium != NetworkMedium_t::WIFI 
  #ifdef USES_ESPEASY_NOW
      && active_network_medium != NetworkMedium_t::ESPEasyNOW_only
  #endif
  ) 
  {
    return;
  }


  if (WiFiEventData.wifiSetupConnect) {
    // wifiSetupConnect is when run from the setup page.
    RTC.clearLastWiFi(); // Force slow connect
    WiFiEventData.wifi_connect_attempt = 0;
    WiFiEventData.wifiSetupConnect     = false;
    if (WiFiEventData.timerAPoff.isSet()) {
      WiFiEventData.timerAPoff.setMillisFromNow(WIFI_RECONNECT_WAIT + WIFI_AP_OFF_TIMER_DURATION);
    }
  }

  if (WiFiEventData.last_wifi_connect_attempt_moment.isSet()) {
    if (!WiFiEventData.last_wifi_connect_attempt_moment.timeoutReached(DEFAULT_WIFI_CONNECTION_TIMEOUT)) {
      return;
    }
  }

  if (WiFiEventData.unprocessedWifiEvents()) {
    return;
  }
  setSTA(false);

  setSTA(true);

  if (WiFi_AP_Candidates.getNext(WiFiScanAllowed())) {
    const WiFi_AP_Candidate candidate = WiFi_AP_Candidates.getCurrent();

    if (loglevelActiveFor(LOG_LEVEL_INFO)) {
      addLogMove(LOG_LEVEL_INFO, strformat(
        F("WIFI : Connecting %s attempt #%u"),
        candidate.toString().c_str(),
        WiFiEventData.wifi_connect_attempt));
    }
    WiFiEventData.markWiFiBegin();
    if (prepareWiFi()) {
      setNetworkMedium(NetworkMedium_t::WIFI);
      RTC.clearLastWiFi();
      RTC.lastWiFiSettingsIndex = candidate.index;
      
      float tx_pwr = 0; // Will be set higher based on RSSI when needed.
      // FIXME TD-er: Must check WiFiEventData.wifi_connect_attempt to increase TX power
#if FEATURE_SET_WIFI_TX_PWR
      if (Settings.UseMaxTXpowerForSending()) {
        tx_pwr = Settings.getWiFi_TX_power();
      }
      SetWiFiTXpower(tx_pwr, candidate.rssi);
#endif
      // Start connect attempt now, so no longer needed to attempt new connection.
      WiFiEventData.wifiConnectAttemptNeeded = false;
      WiFiEventData.wifiConnectInProgress = true;
      const String key = WiFi_AP_CandidatesList::get_key(candidate.index);

#if FEATURE_USE_IPV6
      if (Settings.EnableIPv6()) {
        WiFi.enableIPv6(true);
      }
#endif

#ifdef ESP32
      if (Settings.IncludeHiddenSSID()) {
        wifi_country_t config = {
          .cc = "01",
          .schan = 1,
          .nchan = 14,
          .policy = WIFI_COUNTRY_POLICY_MANUAL,
        };
        esp_wifi_set_country(&config);
      }
#endif


      if ((Settings.HiddenSSID_SlowConnectPerBSSID() || !candidate.bits.isHidden)
           && candidate.allowQuickConnect()) {
        WiFi.begin(candidate.ssid.c_str(), key.c_str(), candidate.channel, candidate.bssid.mac);
      } else {
        WiFi.begin(candidate.ssid.c_str(), key.c_str());
      }
#ifdef ESP32
  // Always wait for a second on ESP32
      WiFi.waitForConnectResult(1000);  // https://github.com/arendst/Tasmota/issues/14985
#else
      if (Settings.WaitWiFiConnect() || candidate.bits.isHidden) {
//        WiFi.waitForConnectResult(candidate.isHidden ? 3000 : 1000);  // https://github.com/arendst/Tasmota/issues/14985
        WiFi.waitForConnectResult(1000);  // https://github.com/arendst/Tasmota/issues/14985
      }
#endif
      delay(1);
    } else {
      WiFiEventData.wifiConnectInProgress = false;
    }
  } else {
    if (!wifiAPmodeActivelyUsed() || WiFiEventData.wifiSetupConnect) {
      if (!prepareWiFi()) {
        //return;
      }

      if (WiFiScanAllowed()) {
        // Maybe not scan async to give the ESP some slack in power consumption?
        const bool async = false;
        WifiScan(async);
      }
      // Limit nr of attempts as we don't have any AP candidates.
      WiFiEventData.last_wifi_connect_attempt_moment.setMillisFromNow(60000);
      WiFiEventData.timerAPstart.setNow();
    } else {
#ifdef USES_ESPEASY_NOW
      if (!WiFi_AP_Candidates.addedKnownCandidate()) {
        setNetworkMedium(NetworkMedium_t::ESPEasyNOW_only);
      }
#endif
    }
  }

  logConnectionStatus();
}

// ********************************************************************************
// Set Wifi config
// ********************************************************************************
bool prepareWiFi() {
  #if defined(ESP32)
  registerWiFiEventHandler();
  #endif

  if (!WiFi_AP_Candidates.hasCandidateCredentials()) {
    if (!WiFiEventData.warnedNoValidWiFiSettings) {
      addLog(LOG_LEVEL_ERROR, F("WIFI : No valid wifi settings"));
      WiFiEventData.warnedNoValidWiFiSettings = true;
    }
//    WiFiEventData.last_wifi_connect_attempt_moment.clear();
    WiFiEventData.wifi_connect_attempt     = 1;
    WiFiEventData.wifiConnectAttemptNeeded = false;

    // No need to wait longer to start AP mode.
    if (!Settings.DoNotStartAP()) {
      WifiScan(false);
//      setAP(true);
    }
    return false;
  }
  WiFiEventData.warnedNoValidWiFiSettings = false;
  #ifdef USES_ESPEASY_NOW
  if (Settings.UseESPEasyNow()) {
    #ifdef ESP32
    temp_disable_EspEasy_now_timer = millis() + WIFI_RECONNECT_WAIT;
    ESPEasy_now_handler.end();
    setSTA(true);
    #else
    setWifiMode(WIFI_AP_STA);
    #endif
    
//    setWifiMode(WIFI_AP_STA);
  } else {
    setSTA(true);
  }
  #else
  setSTA(true);
  #endif

  #if defined(ESP8266)
  wifi_station_set_hostname(NetworkCreateRFCCompliantHostname().c_str());

  #endif // if defined(ESP8266)
  #if defined(ESP32)
  WiFi.config(INADDR_NONE, INADDR_NONE, INADDR_NONE);
  #endif // if defined(ESP32)
  setConnectionSpeed();
  setupStaticIPconfig();
  WiFiEventData.wifiConnectAttemptNeeded = true;

  return true;
}

bool checkAndResetWiFi() {
  #ifdef ESP8266
  station_status_t status = wifi_station_get_connect_status();

  switch(status) {
    case STATION_GOT_IP:
      if (WiFi.RSSI() < 0 && WiFi.localIP().isSet()) {
        //if (WiFi.channel() == WiFiEventData.usedChannel || WiFiEventData.usedChannel == 0) {
          // This is a valid status, no need to reset
          if (!WiFiEventData.WiFiServicesInitialized()) {
            WiFiEventData.setWiFiServicesInitialized();
            setNetworkMedium(NetworkMedium_t::WIFI);
          }

          return false;
        //}
      }
      break;
    case STATION_NO_AP_FOUND:
    case STATION_CONNECT_FAIL:
    case STATION_WRONG_PASSWORD:
      // Reason to reset WiFi
      break;
    case STATION_IDLE:
    case STATION_CONNECTING:
      if (WiFiEventData.last_wifi_connect_attempt_moment.isSet() && !WiFiEventData.last_wifi_connect_attempt_moment.timeoutReached(DEFAULT_WIFI_CONNECTION_TIMEOUT)) {
        return false;
      }
      break;
  }
  #endif
  #ifdef ESP32
  if (WiFi.isConnected()) {
    //if (WiFi.channel() == WiFiEventData.usedChannel || WiFiEventData.usedChannel == 0) {
      return false;
    //}
  }
  if (WiFiEventData.last_wifi_connect_attempt_moment.isSet() && !WiFiEventData.last_wifi_connect_attempt_moment.timeoutReached(DEFAULT_WIFI_CONNECTION_TIMEOUT)) {
    return false;
  }
  #endif
  # ifndef BUILD_NO_DEBUG
  String log = F("WiFi : WiFiConnected() out of sync: ");
  log += WiFiEventData.ESPeasyWifiStatusToString();
  log += F(" RSSI: ");
  log += String(WiFi.RSSI());
  #ifdef ESP8266
  log += F(" status: ");
  log += SDKwifiStatusToString(status);
  #endif
  #endif

  // Call for reset first, to make sure a syslog call will not try to send.
  resetWiFi();
  # ifndef BUILD_NO_DEBUG
  addLogMove(LOG_LEVEL_INFO, log);
  #endif
  return true;
}


void resetWiFi() {
  //if (wifiAPmodeActivelyUsed()) return;
  if (WiFiEventData.lastWiFiResetMoment.isSet() && !WiFiEventData.lastWiFiResetMoment.timeoutReached(1000)) {
    // Don't reset WiFi too often
    return;
  }
  FeedSW_watchdog();
  WiFiEventData.clearAll();
  WiFi_AP_Candidates.force_reload();
  WifiDisconnect();

  // Send this log only after WifiDisconnect() or else sending to syslog may cause issues
  addLog(LOG_LEVEL_INFO, F("Reset WiFi."));

  //  setWifiMode(WIFI_OFF);

  initWiFi();
}

#ifdef ESP32
void removeWiFiEventHandler()
{
  WiFi.removeEvent(WiFiEventData.wm_event_id);
  WiFiEventData.wm_event_id = 0;
}

void registerWiFiEventHandler()
{
  if (WiFiEventData.wm_event_id != 0) {
    removeWiFiEventHandler();
  }
  WiFiEventData.wm_event_id = WiFi.onEvent(WiFiEvent);
}
#endif


void initWiFi()
{
#ifdef USES_ESPEASY_NOW
  ESPEasy_now_handler.end();
#endif
#ifdef ESP8266

  // See https://github.com/esp8266/Arduino/issues/5527#issuecomment-460537616
  // FIXME TD-er: Do not destruct WiFi object, it may cause crashes with queued UDP traffic.
//  WiFi.~ESP8266WiFiClass();
//  WiFi = ESP8266WiFiClass();
#endif // ifdef ESP8266
#ifdef ESP32
  removeWiFiEventHandler();
#endif


  WiFi.persistent(false); // Do not use SDK storage of SSID/WPA parameters
  // The WiFi.disconnect() ensures that the WiFi is working correctly. If this is not done before receiving WiFi connections,
  // those WiFi connections will take a long time to make or sometimes will not work at all.
  WiFi.disconnect(false);
  delay(1);
  if (active_network_medium != NetworkMedium_t::NotSet) {
    setSTA(true);
    WifiScan(false);
  }
  setWifiMode(WIFI_OFF);

#if defined(ESP32)
  registerWiFiEventHandler();
#endif
#ifdef ESP8266
  // WiFi event handlers
  static bool handlers_initialized = false;
  if (!handlers_initialized) {
    stationConnectedHandler = WiFi.onStationModeConnected(onConnected);
    stationDisconnectedHandler = WiFi.onStationModeDisconnected(onDisconnect);
    stationGotIpHandler = WiFi.onStationModeGotIP(onGotIP);
    stationModeDHCPTimeoutHandler = WiFi.onStationModeDHCPTimeout(onDHCPTimeout);
    stationModeAuthModeChangeHandler = WiFi.onStationModeAuthModeChanged(onStationModeAuthModeChanged);
    APModeStationConnectedHandler = WiFi.onSoftAPModeStationConnected(onConnectedAPmode);
    APModeStationDisconnectedHandler = WiFi.onSoftAPModeStationDisconnected(onDisconnectedAPmode);
  #ifdef USES_ESPEASY_NOW
    APModeProbeRequestReceivedHandler = WiFi.onSoftAPModeProbeRequestReceived(onProbeRequestAPmode);
  #endif
    handlers_initialized = true;
  }
#endif
  delay(100);
}

// ********************************************************************************
// Configure WiFi TX power
// ********************************************************************************
#if FEATURE_SET_WIFI_TX_PWR
void SetWiFiTXpower() {
  if (Settings.UseESPEasyNow()) {
    // Set at max power for use with ESPEasy-NOW.
    SetWiFiTXpower(30, -99);
  } else {
    SetWiFiTXpower(0); // Just some minimal value, will be adjusted in SetWiFiTXpower
  }
}

void SetWiFiTXpower(float dBm) { 
  SetWiFiTXpower(dBm, WiFi.RSSI());
}

void SetWiFiTXpower(float dBm, float rssi) {
  /*
  const WiFiMode_t cur_mode = WiFi.getMode();
  if (cur_mode == WIFI_OFF) {
    return;
  }

  if (Settings.UseESPEasyNow()) {
    // Do not mess with WiFi TX power when ESPEasy-now is used.
    return;
  }

  // Range ESP32  : -1dBm - 20dBm
  // Range ESP8266: 0dBm - 20.5dBm
  float maxTXpwr;
  float threshold = GetRSSIthreshold(maxTXpwr);
  #ifdef ESP8266
  float minTXpwr{};
  #endif
  #ifdef ESP32
  float minTXpwr = -1.0f;
  #endif

  threshold += Settings.WiFi_sensitivity_margin; // Margin in dBm on top of threshold

  // Assume AP sends with max set by ETSI standard.
  // 2.4 GHz: 100 mWatt (20 dBm)
  // US and some other countries allow 1000 mW (30 dBm)
  // We cannot send with over 20 dBm, thus it makes no sense to force higher TX power all the time.
  const float newrssi = rssi - 20;
  if (newrssi < threshold) {
    minTXpwr = threshold - newrssi;
  }
  if (minTXpwr > maxTXpwr) {
    minTXpwr = maxTXpwr;
  }
  if (dBm > maxTXpwr) {
    dBm = maxTXpwr;
  } else if (dBm < minTXpwr) {
    dBm = minTXpwr;
  }

  #ifdef ESP32
  int8_t power = dBm * 4;
  if (esp_wifi_set_max_tx_power(power) == ESP_OK)  {
    if (esp_wifi_get_max_tx_power(&power) == ESP_OK)  {
      dBm = static_cast<float>(power) / 4.0f;
    }
  }
  #endif

  #ifdef ESP8266
  WiFi.setOutputPower(dBm);
  #endif

  if (WiFiEventData.wifi_TX_pwr < dBm) {
    // Will increase the TX power, give power supply of the unit some rest
    delay(1);
  }

  WiFiEventData.wifi_TX_pwr = dBm;

  delay(0);
  #ifndef BUILD_NO_DEBUG
  if (loglevelActiveFor(LOG_LEVEL_DEBUG)) {
    const int TX_pwr_int = WiFiEventData.wifi_TX_pwr * 4;
    const int maxTXpwr_int = maxTXpwr * 4;
    if (TX_pwr_int != maxTXpwr_int) {
      static int last_log = -1;
      if (TX_pwr_int != last_log) {
        last_log = TX_pwr_int;
        String log = strformat(
          F("WiFi : Set TX power to %ddBm sensitivity: %ddBm"),
          static_cast<int>(dBm),
          static_cast<int>(threshold));
        if (rssi < 0) {
          log += strformat(F(" RSSI: %ddBm"), static_cast<int>(rssi));
        }
        addLogMove(LOG_LEVEL_DEBUG, log);
      }
    }
  }
  #endif
  */
}
#endif




float GetRSSIthreshold(float& maxTXpwr) {
  maxTXpwr = Settings.getWiFi_TX_power();
  float threshold = WIFI_SENSITIVITY_n;
  switch (getConnectionProtocol()) {
    case WiFiConnectionProtocol::WiFi_Protocol_11b:
      threshold = WIFI_SENSITIVITY_11b;
      if (maxTXpwr > MAX_TX_PWR_DBM_11b) maxTXpwr = MAX_TX_PWR_DBM_11b;
      break;
    case WiFiConnectionProtocol::WiFi_Protocol_11g:
      threshold = WIFI_SENSITIVITY_54g;
      if (maxTXpwr > MAX_TX_PWR_DBM_54g) maxTXpwr = MAX_TX_PWR_DBM_54g;
      break;
#ifdef ESP8266
    case WiFiConnectionProtocol::WiFi_Protocol_11n:
#else
    case WiFiConnectionProtocol::WiFi_Protocol_HT20:
    case WiFiConnectionProtocol::WiFi_Protocol_HT40:
    case WiFiConnectionProtocol::WiFi_Protocol_HE20:
#endif

      threshold = WIFI_SENSITIVITY_n;
      if (maxTXpwr > MAX_TX_PWR_DBM_n) maxTXpwr = MAX_TX_PWR_DBM_n;
      break;
#ifdef ESP32
    case WiFiConnectionProtocol::WiFi_Protocol_LR:
#endif
    case WiFiConnectionProtocol::Unknown:
      break;
  }
  return threshold;
}

int GetRSSI_quality() {
  long rssi = WiFi.RSSI();

  if (-50 < rssi) { return 10; }

  if (rssi <= -98) { return 0;  }
  rssi = rssi + 97; // Range 0..47 => 1..9
  return (rssi / 5) + 1;
}

WiFiConnectionProtocol getConnectionProtocol() {
  if (WiFi.RSSI() < 0) {
    #ifdef ESP8266
    switch (wifi_get_phy_mode()) {
      case PHY_MODE_11B:
        return WiFiConnectionProtocol::WiFi_Protocol_11b;
      case PHY_MODE_11G:
        return WiFiConnectionProtocol::WiFi_Protocol_11g;
      case PHY_MODE_11N:
        return WiFiConnectionProtocol::WiFi_Protocol_11n;
    }
    #endif
    #ifdef ESP32

    wifi_phy_mode_t phymode;
    esp_wifi_sta_get_negotiated_phymode(&phymode);
    switch (phymode) {
      case WIFI_PHY_MODE_11B: return WiFiConnectionProtocol::WiFi_Protocol_11b;
      case WIFI_PHY_MODE_11G: return WiFiConnectionProtocol::WiFi_Protocol_11g;
      case WIFI_PHY_MODE_HT20: return WiFiConnectionProtocol::WiFi_Protocol_HT20;
      case WIFI_PHY_MODE_HT40: return WiFiConnectionProtocol::WiFi_Protocol_HT40;
      case WIFI_PHY_MODE_HE20: return WiFiConnectionProtocol::WiFi_Protocol_HE20;
      case WIFI_PHY_MODE_LR: return WiFiConnectionProtocol::WiFi_Protocol_LR;
    }
    #endif
  }
  return WiFiConnectionProtocol::Unknown;
}

#ifdef ESP32
int64_t WiFi_get_TSF_time()
{
  return esp_wifi_get_tsf_time(WIFI_IF_STA);
}
#endif


// ********************************************************************************
// Disconnect from Wifi AP
// ********************************************************************************
void WifiDisconnect()
{
  if (!WiFiEventData.processedDisconnect || 
       WiFiEventData.processingDisconnect.isSet()) {
    return;
  }
  if (WiFi.status() == WL_DISCONNECTED) {
    return;
  }
  // Prevent recursion
  static LongTermTimer processingDisconnectTimer;
  if (processingDisconnectTimer.isSet() && 
     !processingDisconnectTimer.timeoutReached(200)) return;
  processingDisconnectTimer.setNow();
  # ifndef BUILD_NO_DEBUG
  addLog(LOG_LEVEL_INFO, F("WiFi : WifiDisconnect()"));
  #endif
  #ifdef ESP32
  removeWiFiEventHandler();
  WiFi.disconnect();
  delay(100);
  {
    const IPAddress ip;
    const IPAddress gw;
    const IPAddress subnet;
    const IPAddress dns;
    WiFi.config(ip, gw, subnet, dns);
  }
  #endif
  #ifdef ESP8266
  // Only call disconnect when STA is active
  if (WifiIsSTA(WiFi.getMode())) {
    wifi_station_disconnect();
  }
  station_config conf{};
  memset(&conf, 0, sizeof(conf));
  ETS_UART_INTR_DISABLE();
  wifi_station_set_config_current(&conf);
  ETS_UART_INTR_ENABLE();
  #endif
  WiFiEventData.setWiFiDisconnected();
  WiFiEventData.markDisconnect(WIFI_DISCONNECT_REASON_UNSPECIFIED);
  /*
  if (!Settings.UseLastWiFiFromRTC()) {
    RTC.clearLastWiFi();
  }
  */
  delay(100);
  WiFiEventData.processingDisconnect.clear();
  WiFiEventData.processedDisconnect = false;
  processDisconnect();
  processingDisconnectTimer.clear();
}

// ********************************************************************************
// Scan WiFi network
// ********************************************************************************
bool WiFiScanAllowed() {
  if (WiFi_AP_Candidates.scanComplete() == WIFI_SCAN_RUNNING) {
    return false;
  }
  if (!WiFiEventData.processedScanDone) { 
    processScanDone(); 
  }
  if (!WiFiEventData.processedDisconnect) {
    processDisconnect();
  }

  if (WiFiEventData.wifiConnectInProgress) {
    return false;
  }

  if (WiFiEventData.intent_to_reboot) {
    return false;
  }

  if (WiFiEventData.unprocessedWifiEvents()) {
    # ifndef BUILD_NO_DEBUG
    if (loglevelActiveFor(LOG_LEVEL_ERROR)) {
      String log = F("WiFi : Scan not allowed, unprocessed WiFi events: ");
      if (!WiFiEventData.processedConnect) {
        log += F(" conn");
      }
      if (!WiFiEventData.processedDisconnect) {
        log += F(" disconn");
      }
      if (!WiFiEventData.processedGotIP) {
        log += F(" gotIP");
      }
      if (!WiFiEventData.processedDHCPTimeout) {
        log += F(" DHCP_t/o");
      }
      
      addLogMove(LOG_LEVEL_ERROR, log);
      logConnectionStatus();
    }
    #endif
    return false;
  }
  /*
  if (!wifiAPmodeActivelyUsed() && !NetworkConnected()) {
    return true;
  }
  */
  WiFi_AP_Candidates.purge_expired();
  if (WiFiEventData.wifiConnectInProgress) {
    return false;
  }
  if (WiFiEventData.lastScanMoment.isSet()) {
    if (NetworkConnected() && WiFi_AP_Candidates.getBestCandidate().usable()) {
      # ifndef BUILD_NO_DEBUG
      addLog(LOG_LEVEL_ERROR, F("WiFi : Scan not needed, good candidate present"));
      #endif
      return false;
    }
  }

  if (WiFiEventData.lastDisconnectMoment.isSet() && WiFiEventData.lastDisconnectMoment.millisPassedSince() < WIFI_RECONNECT_WAIT) {
    if (!NetworkConnected()) {
      return WiFiEventData.processedConnect;
    }
  }
  if (WiFiEventData.lastScanMoment.isSet()) {
    const LongTermTimer::Duration scanInterval = wifiAPmodeActivelyUsed() ? WIFI_SCAN_INTERVAL_AP_USED : WIFI_SCAN_INTERVAL_MINIMAL;
    if (WiFiEventData.lastScanMoment.millisPassedSince() < scanInterval) {
      return false;
    }
  }
  return WiFiEventData.processedConnect;
}


void WifiScan(bool async, uint8_t channel) {
  setSTA(true);
  if (!WiFiScanAllowed()) {
    return;
  }
#ifdef ESP32
  // TD-er: Don't run async scan on ESP32.
  // Since IDF 4.4 it seems like the active channel may be messed up when running async scan
  // Perform a disconnect after scanning.
  // See: https://github.com/letscontrolit/ESPEasy/pull/3579#issuecomment-967021347
  async = false;

  if (Settings.IncludeHiddenSSID()) {
    wifi_country_t config = {
      .cc = "01",
      .schan = 1,
      .nchan = 14,
      .policy = WIFI_COUNTRY_POLICY_MANUAL,
    };
    esp_wifi_set_country(&config);
  }


#endif

  START_TIMER;
  WiFiEventData.lastScanMoment.setNow();
  # ifndef BUILD_NO_DEBUG
  if (loglevelActiveFor(LOG_LEVEL_INFO)) {
    if (channel == 0) {
      addLog(LOG_LEVEL_INFO, F("WiFi : Start network scan all channels"));
    } else {
      addLogMove(LOG_LEVEL_INFO, strformat(F("WiFi : Start network scan ch: %d "), channel));
    }
  }
  #endif
  bool show_hidden         = true;
  WiFiEventData.processedScanDone = false;
  WiFiEventData.lastGetScanMoment.setNow();
  WiFiEventData.lastScanChannel = channel;

  unsigned int nrScans = 1 + (async ? 0 : Settings.NumberExtraWiFiScans);
  while (nrScans > 0) {
    if (!async) {
      WiFi_AP_Candidates.begin_sync_scan();
      FeedSW_watchdog();
    }
    --nrScans;
#ifdef ESP8266
#if FEATURE_ESP8266_DIRECT_WIFI_SCAN
    {
      static bool FIRST_SCAN = true;

      struct scan_config config;
      memset(&config, 0, sizeof(config));
      config.ssid = nullptr;
      config.bssid = nullptr;
      config.channel = channel;
      config.show_hidden = show_hidden ? 1 : 0;;
      config.scan_type = WIFI_SCAN_TYPE_ACTIVE;
      if (FIRST_SCAN) {
        config.scan_time.active.min = 100;
        config.scan_time.active.max = 200;
      } else {
        config.scan_time.active.min = 400;
        config.scan_time.active.max = 500;
      }
      FIRST_SCAN = false;
      wifi_station_scan(&config, &onWiFiScanDone);
      if (!async) {
        // will resume when SYSTEM_EVENT_SCAN_DONE event is fired
        do {
          delay(0);
        } while (!WiFiEventData.processedScanDone);
      }
 
    }
#else
    WiFi.scanNetworks(async, show_hidden, channel);
#endif
#endif
#ifdef ESP32
    const bool passive = Settings.PassiveWiFiScan();
    const uint32_t max_ms_per_chan = 120;
    WiFi.scanNetworks(async, show_hidden, passive, max_ms_per_chan /*, channel */);
#endif
    if (!async) {
      FeedSW_watchdog();
      processScanDone();
    }
  }
#if FEATURE_TIMING_STATS
  if (async) {
    STOP_TIMER(WIFI_SCAN_ASYNC);
  } else {
    STOP_TIMER(WIFI_SCAN_SYNC);
  }
#endif

#ifdef ESP32
#if ESP_IDF_VERSION_MAJOR<5
  RTC.clearLastWiFi();
  if (WiFiConnected()) {
    # ifndef BUILD_NO_DEBUG
    addLog(LOG_LEVEL_INFO, F("WiFi : Disconnect after scan"));
    #endif

    const bool needReconnect = WiFiEventData.wifiConnectAttemptNeeded;
    WifiDisconnect();
    WiFiEventData.wifiConnectAttemptNeeded = needReconnect;
  }
#endif
#endif
}

// ********************************************************************************
// Scan all Wifi Access Points
// ********************************************************************************
void WiFiScan_log_to_serial()
{
  // Direct Serial is allowed here, since this function will only be called from serial input.
  serialPrintln(F("WIFI : SSID Scan start"));
  if (WiFi_AP_Candidates.scanComplete() <= 0) {
    WiFiMode_t cur_wifimode = WiFi.getMode();
    WifiScan(false);
    setWifiMode(cur_wifimode);
  }

  const int8_t scanCompleteStatus = WiFi_AP_Candidates.scanComplete();
  if (scanCompleteStatus <= 0) {
    serialPrintln(F("WIFI : No networks found"));
  }
  else
  {
    serialPrint(F("WIFI : "));
    serialPrint(String(scanCompleteStatus));
    serialPrintln(F(" networks found"));

    int i = 0;

    for (auto it = WiFi_AP_Candidates.scanned_begin(); it != WiFi_AP_Candidates.scanned_end(); ++it)
    {
      ++i;
      // Print SSID and RSSI for each network found
      serialPrint(F("WIFI : "));
      serialPrint(String(i));
      serialPrint(": ");
      serialPrintln(it->toString());
      delay(10);
    }
  }
  serialPrintln("");
}

// ********************************************************************************
// Manage Wifi Modes
// ********************************************************************************
void setSTA(bool enable) {
  switch (WiFi.getMode()) {
    case WIFI_OFF:

      if (enable) { setWifiMode(WIFI_STA); }
      break;
    case WIFI_STA:

      if (!enable) { setWifiMode(WIFI_OFF); }
      break;
    case WIFI_AP:

      if (enable) { setWifiMode(WIFI_AP_STA); }
      break;
    case WIFI_AP_STA:

      if (!enable) { setWifiMode(WIFI_AP); }
      break;
    default:
      break;
  }
}

void setAP(bool enable) {
  WiFiMode_t wifimode = WiFi.getMode();

  #ifdef USES_ESPEASY_NOW
  if (!enable && use_EspEasy_now) {
    ESPEasy_now_handler.end();
  }
  #endif

  switch (wifimode) {
    case WIFI_OFF:

      if (enable) { 
        setWifiMode(WIFI_AP); 
      }
      break;
    case WIFI_STA:

      if (enable) { setWifiMode(WIFI_AP_STA); }
      break;
    case WIFI_AP:

      if (!enable) { setWifiMode(WIFI_OFF); }
      break;
    case WIFI_AP_STA:

      if (!enable) { setWifiMode(WIFI_STA); }
      break;
    default:
      break;
  }
}

// Only internal scope
void setAPinternal(bool enable)
{
  if (enable) {
    // create and store unique AP SSID/PW to prevent ESP from starting AP mode with default SSID and No password!
    // setup ssid for AP Mode when needed
    String softAPSSID = NetworkCreateRFCCompliantHostname();
    String pwd        = SecuritySettings.WifiAPKey;
    IPAddress subnet(DEFAULT_AP_SUBNET);

    if (!WiFi.softAPConfig(apIP, apIP, subnet)) {
      addLog(LOG_LEVEL_ERROR, strformat(
        ("WIFI : [AP] softAPConfig failed! IP: %s, GW: %s, SN: %s"),
        apIP.toString().c_str(), 
        apIP.toString().c_str(), 
        subnet.toString().c_str()
      )
      );
    }

    int channel = 1;
    if (WifiIsSTA(WiFi.getMode()) && WiFiConnected()) {
      channel = WiFi.channel();
    } else {
      #ifdef USES_ESPEASY_NOW
      if (Settings.UseESPEasyNow()) {
        channel = Nodes.getESPEasyNOW_channel();
      }
      #endif
    }

    if (WiFi.softAP(softAPSSID.c_str(), pwd.c_str(), channel)) {
      eventQueue.add(F("WiFi#APmodeEnabled"));
      if (loglevelActiveFor(LOG_LEVEL_INFO)) {
        addLogMove(LOG_LEVEL_INFO, strformat(
          F("WIFI : AP Mode enabled. SSID: %s IP: %s ch: %d"),
          softAPSSID.c_str(),
          formatIP(WiFi.softAPIP()).c_str(),
          channel));
      }
    } else {
      if (loglevelActiveFor(LOG_LEVEL_ERROR)) {
        addLogMove(LOG_LEVEL_ERROR, strformat(
          F("WIFI : Error while starting AP Mode with SSID: %s IP: %s"),
          softAPSSID.c_str(),
          formatIP(apIP).c_str()));
      }
    }
    #ifdef ESP32

    #else // ifdef ESP32

    if (wifi_softap_dhcps_status() != DHCP_STARTED) {
      if (!wifi_softap_dhcps_start()) {
        addLog(LOG_LEVEL_ERROR, F("WIFI : [AP] wifi_softap_dhcps_start failed!"));
      }
    }
    #endif // ifdef ESP32
    WiFiEventData.timerAPoff.setMillisFromNow(WIFI_AP_OFF_TIMER_DURATION);
  } else {
    #if FEATURE_DNS_SERVER
    if (dnsServerActive) {
      dnsServerActive = false;
      dnsServer.stop();
    }
    #endif // if FEATURE_DNS_SERVER
  }
}

const __FlashStringHelper * getWifiModeString(WiFiMode_t wifimode)
{
  switch (wifimode) {
    case WIFI_OFF:   return F("OFF");
    case WIFI_STA:   return F("STA");
    case WIFI_AP:    return F("AP");
    case WIFI_AP_STA: return F("AP+STA");
    default:
      break;
  }
  return F("Unknown");
}

void setWifiMode(WiFiMode_t new_mode) {
  const WiFiMode_t cur_mode = WiFi.getMode();
  static WiFiMode_t processing_wifi_mode = cur_mode;
  if (cur_mode == new_mode) {
    return;
  }
  if (processing_wifi_mode == new_mode) {
    // Prevent loops
    return;
  }
  processing_wifi_mode = new_mode;

  if (cur_mode == WIFI_OFF) {
    #if defined(ESP32)
    // Needs to be set while WiFi is off
    WiFi.hostname(NetworkCreateRFCCompliantHostname());
    #endif
    WiFiEventData.markWiFiTurnOn();
  }
  if (new_mode != WIFI_OFF) {
    #ifdef ESP8266
    // See: https://github.com/esp8266/Arduino/issues/6172#issuecomment-500457407
    WiFi.forceSleepWake(); // Make sure WiFi is really active.
    #endif
    delay(100);
  } else {
    WifiDisconnect();
//    delay(100);
    processDisconnect();
    WiFiEventData.clear_processed_flags();
  }

  addLog(LOG_LEVEL_INFO, concat(F("WIFI : Set WiFi to "), getWifiModeString(new_mode)));

  int retry = 2;
  while (!WiFi.mode(new_mode) && retry > 0) {
    addLog(LOG_LEVEL_INFO, F("WIFI : Cannot set mode!!!!!"));
    delay(100);
    --retry;
  }
  retry = 2;
  while (WiFi.getMode() != new_mode && retry > 0) {
    addLog(LOG_LEVEL_INFO, F("WIFI : mode not yet set"));
    delay(100);
    --retry;
  }


  if (new_mode == WIFI_OFF) {
    WiFiEventData.markWiFiTurnOn();
    #if defined(ESP32)
    // Needs to be set while WiFi is off
    WiFi.hostname(NetworkCreateRFCCompliantHostname());
    #endif
    delay(100);
    #if defined(ESP32)
    esp_wifi_set_ps(WIFI_PS_NONE); 
//    esp_wifi_set_ps(WIFI_PS_MAX_MODEM);
    #endif
    #ifdef ESP8266
    WiFi.forceSleepBegin();
    #endif // ifdef ESP8266
    delay(1);
  } else {
    #ifdef ESP32
    if (cur_mode == WIFI_OFF) {
      registerWiFiEventHandler();
    }
    #endif
    // Only set power mode when AP is not enabled
    // When AP is enabled, the sleep mode is already set to WIFI_NONE_SLEEP
    if (!WifiIsAP(new_mode)) {
      if (Settings.WifiNoneSleep()) {
        #ifdef ESP8266
        WiFi.setSleepMode(WIFI_NONE_SLEEP);
        #endif
        #ifdef ESP32
        WiFi.setSleep(WIFI_PS_NONE);
        #endif
      } else if (Settings.EcoPowerMode()) {
        // Allow light sleep during idle times
        #ifdef ESP8266
        WiFi.setSleepMode(WIFI_LIGHT_SLEEP);
        #endif
        #ifdef ESP32
        // Maximum modem power saving. 
        // In this mode, interval to receive beacons is determined by the listen_interval parameter in wifi_sta_config_t
        // FIXME TD-er: Must test if this is desired behavior in ESP32.
        WiFi.setSleep(WIFI_PS_MAX_MODEM);
        #endif
      } else {
        // Default
        #ifdef ESP8266
        WiFi.setSleepMode(WIFI_MODEM_SLEEP);
        #endif
        #ifdef ESP32
        // Minimum modem power saving. 
        // In this mode, station wakes up to receive beacon every DTIM period
        WiFi.setSleep(WIFI_PS_MIN_MODEM);
        #endif
      }
    }
#if FEATURE_SET_WIFI_TX_PWR
    SetWiFiTXpower();
#endif
    if (WifiIsSTA(new_mode)) {
//      WiFi.setAutoConnect(Settings.SDK_WiFi_autoreconnect());
      WiFi.setAutoReconnect(Settings.SDK_WiFi_autoreconnect());
    }
    delay(100); // Must allow for some time to init.
  }
  const bool new_mode_AP_enabled = WifiIsAP(new_mode);

  if (WifiIsAP(cur_mode) && !new_mode_AP_enabled) {
    eventQueue.add(F("WiFi#APmodeDisabled"));
  }

  if (WifiIsAP(cur_mode) != new_mode_AP_enabled) {
    // Mode has changed
    if (new_mode_AP_enabled) {
      // Check if we should start internal AP
      if (!WifiIsSTA(new_mode)) {
        bool mustStartInternalAP = !Settings.DoNotStartAP();
        if (mustStartInternalAP && (WiFiEventData.wifiConnectInProgress || WiFiConnected())) {
          mustStartInternalAP = false;
        }
        if (mustStartInternalAP) {
          setAPinternal(new_mode_AP_enabled);
        }
      }
    } else {
      setAPinternal(new_mode_AP_enabled);
    }
  }
  #if FEATURE_MDNS
  #ifdef ESP8266
  // notifyAPChange() is not present in the ESP32 MDNSResponder
  MDNS.notifyAPChange();
  #endif
  #endif
}

bool WifiIsAP(WiFiMode_t wifimode)
{
  #if defined(ESP32)
  return (wifimode == WIFI_MODE_AP) || (wifimode == WIFI_MODE_APSTA);
  #else // if defined(ESP32)
  return (wifimode == WIFI_AP) || (wifimode == WIFI_AP_STA);
  #endif // if defined(ESP32)
}

bool WifiIsSTA(WiFiMode_t wifimode)
{
  #if defined(ESP32)
  return (wifimode & WIFI_MODE_STA) != 0;
  #else // if defined(ESP32)
  return (wifimode & WIFI_STA) != 0;
  #endif // if defined(ESP32)
}

bool WiFiUseStaticIP() {
  return Settings.IP[0] != 0 && Settings.IP[0] != 255;
}

bool wifiAPmodeActivelyUsed()
{
  if (!WiFiEventData.processedDisconnectAPmode) return true;
  #ifdef USES_ESPEASY_NOW
  if (isESPEasy_now_only() &&
        last_network_medium_set_moment.timeoutReached(600 * 1000)) 
  {
    // Only allow the ESPEasy_NOW_only mode for 10 minutes
    setNetworkMedium(Settings.NetworkMedium);
    return false;
  } else if (ESPEasy_now_handler.active()) {
    return true;
  }
  #endif

  if (!WifiIsAP(WiFi.getMode()) || (!WiFiEventData.timerAPoff.isSet())) {
    // AP not active or soon to be disabled in processDisableAPmode()
    return false;
  }
  if (WiFi.softAPgetStationNum() != 0) return true;
  return !WiFiEventData.timerAPoff.timeReached();

  // FIXME TD-er: is effectively checking for AP active enough or must really check for connected clients to prevent automatic wifi
  // reconnect?
}

void setConnectionSpeed() {
  #ifdef ESP8266
  // ESP8266 only supports 802.11g mode when running in STA+AP
  const bool forcedByAPmode = WifiIsAP(WiFi.getMode());
  WiFiPhyMode_t phyMode = (Settings.ForceWiFi_bg_mode() || forcedByAPmode) ? WIFI_PHY_MODE_11G : WIFI_PHY_MODE_11N;
  if (!forcedByAPmode) {
    const WiFi_AP_Candidate candidate = WiFi_AP_Candidates.getCurrent();
    if (candidate.phy_known() && (candidate.bits.phy_11g != candidate.bits.phy_11n)) {
      if ((WIFI_PHY_MODE_11G == phyMode) && !candidate.bits.phy_11g) {
        phyMode = WIFI_PHY_MODE_11N;
        addLog(LOG_LEVEL_INFO, F("WIFI : AP is set to 802.11n only"));
      } else if ((WIFI_PHY_MODE_11N == phyMode) && !candidate.bits.phy_11n) {
        phyMode = WIFI_PHY_MODE_11G;
        addLog(LOG_LEVEL_INFO, F("WIFI : AP is set to 802.11g only"));
      }      
    } else {
      bool useAlternate = WiFiEventData.connectionFailures > 10;
      if (useAlternate) {
        phyMode = (WIFI_PHY_MODE_11G == phyMode) ? WIFI_PHY_MODE_11N : WIFI_PHY_MODE_11G;
      }
    }
  } else {
    // No need to perform a next attempt.
    WiFi_AP_Candidates.markAttempt();
  }

  if (WiFi.getPhyMode() == phyMode) {
    return;
  }
  #ifndef BUILD_NO_DEBUG
  if (loglevelActiveFor(LOG_LEVEL_INFO)) {
    String log = concat(F("WIFI : Set to 802.11"), (WIFI_PHY_MODE_11G == phyMode) ? 'g' : 'n');
    if (forcedByAPmode) {
      log += (F(" (AP+STA mode)"));
    }
    if (Settings.ForceWiFi_bg_mode()) {
      log += F(" Force B/G mode");
    }
    addLogMove(LOG_LEVEL_INFO, log);
  }
  #endif

  WiFi.setPhyMode(phyMode);
  #endif // ifdef ESP8266

  // Does not (yet) work, so commented out.
  #ifdef ESP32

  // HT20 = 20 MHz channel width.
  // HT40 = 40 MHz channel width.
  // In theory, HT40 can offer upto 150 Mbps connection speed.
  // However since HT40 is using nearly all channels on 2.4 GHz WiFi,
  // Thus you are more likely to experience disturbances.
  // The response speed and stability is better at HT20 for ESP units.
  esp_wifi_set_bandwidth(WIFI_IF_STA, WIFI_BW_HT20);

  uint8_t protocol = WIFI_PROTOCOL_11B | WIFI_PROTOCOL_11G; // Default to BG

  if (!Settings.ForceWiFi_bg_mode() || (WiFiEventData.connectionFailures > 10)) {
    // Set to use BGN
    protocol |= WIFI_PROTOCOL_11N;
    #ifdef ESP32C6
    protocol |= WIFI_PROTOCOL_11AX;
    #endif
  }

  const WiFi_AP_Candidate candidate = WiFi_AP_Candidates.getCurrent();
  if (candidate.phy_known()) {
    // Check to see if the access point is set to "N-only"
    if ((protocol & WIFI_PROTOCOL_11N) == 0) {
      if (!candidate.bits.phy_11b && !candidate.bits.phy_11g && candidate.bits.phy_11n) {
        if (candidate.bits.phy_11n) {
          // Set to use BGN
          protocol |= WIFI_PROTOCOL_11N;
          addLog(LOG_LEVEL_INFO, F("WIFI : AP is set to 802.11n only"));
        }
#ifdef ESP32C6
        if (candidate.bits.phy_11ax) {
          // Set to use WiFi6
          protocol |= WIFI_PROTOCOL_11AX;
          addLog(LOG_LEVEL_INFO, F("WIFI : AP is set to 802.11ax"));
        }
#endif
      }
    }
  }


  if (WifiIsSTA(WiFi.getMode())) {
    // Set to use "Long GI" making it more resilliant to reflections
    // See: https://www.tp-link.com/us/configuration-guides/q_a_basic_wireless_concepts/?configurationId=2958#_idTextAnchor038
    esp_wifi_config_80211_tx_rate(WIFI_IF_STA, WIFI_PHY_RATE_MCS3_LGI);
    esp_wifi_set_protocol(WIFI_IF_STA, protocol);
  }

  if (WifiIsAP(WiFi.getMode())) {
    esp_wifi_set_protocol(WIFI_IF_AP, protocol);
  }
  #endif // ifdef ESP32
  #ifdef ESP8266
  SetWiFiTXpower();
  #endif
}

void setupStaticIPconfig() {
  setUseStaticIP(WiFiUseStaticIP());

  if (!WiFiUseStaticIP()) { return; }

  const IPAddress ip     (Settings.IP);
  const IPAddress gw     (Settings.Gateway);
  const IPAddress subnet (Settings.Subnet);
  const IPAddress dns    (Settings.DNS);

  WiFiEventData.dns0_cache = dns;

  WiFi.config(ip, gw, subnet, dns);

  if (loglevelActiveFor(LOG_LEVEL_INFO)) {
    addLogMove(LOG_LEVEL_INFO, strformat(
      F("IP   : Static IP : %s GW: %s SN: %s DNS: %s"),
      formatIP(ip).c_str(),
      formatIP(gw).c_str(),
      formatIP(subnet).c_str(),
      getValue(LabelType::DNS).c_str()));
  }
}

// ********************************************************************************
// Formatting WiFi related strings
// ********************************************************************************
String formatScanResult(int i, const String& separator) {
  int32_t rssi = 0;

  return formatScanResult(i, separator, rssi);
}

String formatScanResult(int i, const String& separator, int32_t& rssi) {
  WiFi_AP_Candidate tmp(i);
  rssi = tmp.rssi;
  return tmp.toString(separator);
}


void logConnectionStatus() {
  static unsigned long lastLog = 0;
  if (lastLog != 0 && timePassedSince(lastLog) < 1000) {
    return;
  }
  lastLog = millis();
#ifndef BUILD_NO_DEBUG
  #ifdef ESP8266
  const uint8_t arduino_corelib_wifistatus = WiFi.status();
  const uint8_t sdk_wifistatus             = wifi_station_get_connect_status();

  if ((arduino_corelib_wifistatus == WL_CONNECTED) != (sdk_wifistatus == STATION_GOT_IP)) {
    if (loglevelActiveFor(LOG_LEVEL_ERROR)) {
      String log = F("WiFi : SDK station status differs from Arduino status. SDK-status: ");
      log += SDKwifiStatusToString(sdk_wifistatus);
      log += F(" Arduino status: ");
      log += ArduinoWifiStatusToString(arduino_corelib_wifistatus);
      addLogMove(LOG_LEVEL_ERROR, log);
    }
  }
  #endif

  if (loglevelActiveFor(LOG_LEVEL_INFO)) {
    addLogMove(LOG_LEVEL_INFO, strformat(
      F("WIFI : Arduino wifi status: %s ESPeasy internal wifi status: %s"),
      ArduinoWifiStatusToString(WiFi.status()).c_str(),
      WiFiEventData.ESPeasyWifiStatusToString().c_str()));
  }
/*
  if (loglevelActiveFor(LOG_LEVEL_INFO)) {
    String log;

    switch (WiFi.status()) {
      case WL_NO_SSID_AVAIL: {
        log = F("WIFI : No SSID found matching: ");
        break;
      }
      case WL_CONNECT_FAILED: {
        log = F("WIFI : Connection failed to: ");
        break;
      }
      case WL_DISCONNECTED: {
        log = F("WIFI : WiFi.status() = WL_DISCONNECTED  SSID: ");
        break;
      }
      case WL_IDLE_STATUS: {
        log = F("WIFI : Connection in IDLE state: ");
        break;
      }
      case WL_CONNECTED: {
        break;
      }
      default:
        break;
    }

    if (log.length() > 0) {
      const char *ssid = getLastWiFiSettingsSSID();
      log += ssid;
      addLog(LOG_LEVEL_INFO, log);
    }
  }
  */
#endif // ifndef BUILD_NO_DEBUG
}
=======
#include "../ESPEasyCore/ESPEasyWifi.h"

#include "../../ESPEasy-Globals.h"
#include "../DataStructs/TimingStats.h"
#include "../ESPEasyCore/ESPEasyNetwork.h"
#include "../ESPEasyCore/ESPEasyWiFiEvent.h"
#include "../ESPEasyCore/ESPEasyWifi_ProcessEvent.h"
#include "../ESPEasyCore/ESPEasy_Log.h"
#include "../ESPEasyCore/Serial.h"
#include "../Globals/ESPEasyWiFiEvent.h"
#include "../Globals/EventQueue.h"
#include "../Globals/NetworkState.h"
#include "../Globals/Nodes.h"
#include "../Globals/RTC.h"
#include "../Globals/SecuritySettings.h"
#include "../Globals/Services.h"
#include "../Globals/Settings.h"
#include "../Globals/WiFi_AP_Candidates.h"
#include "../Helpers/ESPEasy_time_calc.h"
#include "../Helpers/Hardware_defines.h"
#include "../Helpers/Misc.h"
#include "../Helpers/Networking.h"
#include "../Helpers/StringConverter.h"
#include "../Helpers/StringGenerator_WiFi.h"
#include "../Helpers/StringProvider.h"

#ifdef ESP32
#include <WiFiGeneric.h>
#include <esp_wifi.h> // Needed to call ESP-IDF functions like esp_wifi_....

#include <esp_phy_init.h>
#endif

// FIXME TD-er: Cleanup of WiFi code
#ifdef ESPEASY_WIFI_CLEANUP_WORK_IN_PROGRESS
bool ESPEasyWiFi_t::begin() {
  return true;
}

void ESPEasyWiFi_t::end() {


}


void ESPEasyWiFi_t::loop() {
  switch (_state) {
    case WiFiState_e::OFF:
    break;
    case WiFiState_e::AP_only:
    break;
    case WiFiState_e::ErrorRecovery:
    // Wait for timeout to expire
    // Start again from scratch
    break;
    case WiFiState_e::STA_Scanning:
    case WiFiState_e::STA_AP_Scanning:
    // Check if scanning is finished
    // When scanning per channel, call for scanning next channel
    break;
    case WiFiState_e::STA_Connecting:
    case WiFiState_e::STA_Reconnecting:
    // Check if (re)connecting has finished
    break;
    case WiFiState_e::STA_Connected:
    // Check if still connected
    // Reconnect if not.
    // Else mark last timestamp seen as connected
    break;
  }


  {
    // Check if we need to start AP
    // Flag captive portal in webserver and/or whether we might be in setup mode
  }

#ifdef USE_IMPROV
  {
    // Check for Improv mode.
  }
#endif


}


IPAddress  ESPEasyWiFi_t::getIP() const {

  IPAddress res;


  return res;
}

void  ESPEasyWiFi_t::disconnect() {

}


void ESPEasyWiFi_t::checkConnectProgress() {

}

void ESPEasyWiFi_t::startScanning() {
  _state = WiFiState_e::STA_Scanning;
  WifiScan(true);
  _last_state_change.setNow();
}


bool ESPEasyWiFi_t::connectSTA() {
  if (!WiFi_AP_Candidates.hasCandidateCredentials()) {
    if (!WiFiEventData.warnedNoValidWiFiSettings) {
      addLog(LOG_LEVEL_ERROR, F("WIFI : No valid wifi settings"));
      WiFiEventData.warnedNoValidWiFiSettings = true;
    }
    WiFiEventData.last_wifi_connect_attempt_moment.clear();
    WiFiEventData.wifi_connect_attempt     = 1;
    WiFiEventData.wifiConnectAttemptNeeded = false;

    // No need to wait longer to start AP mode.
    if (!Settings.DoNotStartAP()) {
      setAP(true);
    }
    return false;
  }
  WiFiEventData.warnedNoValidWiFiSettings = false;
  setSTA(true);
  #if defined(ESP8266)
  wifi_station_set_hostname(NetworkCreateRFCCompliantHostname().c_str());

  #endif // if defined(ESP8266)
  #if defined(ESP32)
  WiFi.config(INADDR_NONE, INADDR_NONE, INADDR_NONE);
  #endif // if defined(ESP32)
  setConnectionSpeed();
  setupStaticIPconfig();



    // Start the process of connecting or starting AP
    if (WiFi_AP_Candidates.getNext(true)) {
      // Try to connect to AP

    } else {
      // No (known) AP, start scanning
      startScanning();
    }


  return true;
}

#endif // ESPEASY_WIFI_CLEANUP_WORK_IN_PROGRESS


// ********************************************************************************
// WiFi state
// ********************************************************************************

/*
   WiFi STA states:
   1 STA off                 => ESPEASY_WIFI_DISCONNECTED
   2 STA connecting
   3 STA connected           => ESPEASY_WIFI_CONNECTED
   4 STA got IP              => ESPEASY_WIFI_GOT_IP
   5 STA connected && got IP => ESPEASY_WIFI_SERVICES_INITIALIZED

   N.B. the states are flags, meaning both "connected" and "got IP" must be set
        to be considered ESPEASY_WIFI_SERVICES_INITIALIZED

   The flag wifiConnectAttemptNeeded indicates whether a new connect attempt is needed.
   This is set to true when:
   - Security settings have been saved with AP mode enabled. FIXME TD-er, this may not be the best check.
   - WiFi connect timeout reached  &  No client is connected to the AP mode of the node.
   - Wifi is reset
   - WiFi setup page has been loaded with SSID/pass values.


   WiFi AP mode states:
   1 AP on                        => reset AP disable timer
   2 AP client connect/disconnect => reset AP disable timer
   3 AP off                       => AP disable timer = 0;

   AP mode will be disabled when both apply:
   - AP disable timer (timerAPoff) expired
   - No client is connected to the AP.

   AP mode will be enabled when at least one applies:
   - No valid WiFi settings
   - Start AP timer (timerAPstart) expired

   Start AP timer is set or cleared at:
   - Set timerAPstart when "valid WiFi connection" state is observed.
   - Disable timerAPstart when ESPEASY_WIFI_SERVICES_INITIALIZED wifi state is reached.

   For the first attempt to connect after a cold boot (RTC values are 0), a WiFi scan will be 
   performed to find the strongest known SSID.
   This will set RTC.lastBSSID and RTC.lastWiFiChannel
   
   Quick reconnect (using BSSID/channel of last connection) when both apply:
   - If wifi_connect_attempt < 3
   - RTC.lastBSSID is known
   - RTC.lastWiFiChannel != 0

   Change of wifi settings when both apply:
   - "other" settings valid
   - (wifi_connect_attempt % 2) == 0

   Reset of wifi_connect_attempt to 0 when both apply:
   - connection successful
   - Connection stable (connected for > 5 minutes)

 */


// ********************************************************************************
// Check WiFi connected status
// This is basically the state machine to switch between states:
// - Initiate WiFi reconnect
// - Start/stop of AP mode
// ********************************************************************************
bool WiFiConnected() {
  START_TIMER;

  static bool recursiveCall = false;

  static uint32_t lastCheckedTime = 0;
  static bool lastState = false;

#if FEATURE_USE_IPV6
  if (!WiFiEventData.processedGotIP6) {
    processGotIPv6();
  }
#endif

  if (!WifiIsSTA(WiFi.getMode())) {
    lastState = false;
    return lastState;
  }


  const int32_t timePassed = timePassedSince(lastCheckedTime);
  if (lastCheckedTime != 0) {
    if (timePassed < 100) {
      if (WiFiEventData.lastDisconnectMoment.isSet() &&
          WiFiEventData.lastDisconnectMoment.millisPassedSince() > timePassed)
      {
        // Try to rate-limit the nr of calls to this function or else it will be called 1000's of times a second.
        return lastState;
      }
    }
    if (timePassed < 10) {
      // Rate limit time spent in WiFiConnected() to max. 100x per sec to process the rest of this function
      return lastState;
    }
  }



  if (WiFiEventData.unprocessedWifiEvents()) { return false; }

  bool wifi_isconnected = WiFi.isConnected();
  #ifdef ESP8266
  // Perform check on SDK function, see: https://github.com/esp8266/Arduino/issues/7432
  station_status_t status = wifi_station_get_connect_status();
  switch(status) {
    case STATION_GOT_IP:
      wifi_isconnected = true;
      break;
    case STATION_NO_AP_FOUND:
    case STATION_CONNECT_FAIL:
    case STATION_WRONG_PASSWORD:
      wifi_isconnected = false;
      break;
    case STATION_IDLE:
    case STATION_CONNECTING:
      break;

    default:
      wifi_isconnected = false;
      break;
  }
  #endif

  if (recursiveCall) return wifi_isconnected;
  recursiveCall = true;


  // For ESP82xx, do not rely on WiFi.status() with event based wifi.
  const int32_t wifi_rssi = WiFi.RSSI();
  bool validWiFi = (wifi_rssi < 0) && wifi_isconnected && hasIPaddr();
  /*
  if (validWiFi && WiFi.channel() != WiFiEventData.usedChannel) {
    validWiFi = false;
  }
  */
  if (validWiFi != WiFiEventData.WiFiServicesInitialized()) {
    // else wifiStatus is no longer in sync.
    if (checkAndResetWiFi()) {
      // Wifi has been reset, so no longer valid WiFi
      validWiFi = false;
    }
  }

  if (validWiFi) {
    // Connected, thus disable any timer to start AP mode. (except when in WiFi setup mode)
    if (!WiFiEventData.wifiSetupConnect) {
      WiFiEventData.timerAPstart.clear();
    }
    STOP_TIMER(WIFI_ISCONNECTED_STATS);
    recursiveCall = false;
    // Only return true after some time since it got connected.
#if FEATURE_SET_WIFI_TX_PWR
    SetWiFiTXpower();
#endif
    lastState = WiFiEventData.wifi_considered_stable || WiFiEventData.lastConnectMoment.timeoutReached(100);
    lastCheckedTime = millis();
    return lastState;
  }

  if ((WiFiEventData.timerAPstart.isSet()) && WiFiEventData.timerAPstart.timeReached()) {
    if (WiFiEventData.timerAPoff.isSet() && !WiFiEventData.timerAPoff.timeReached()) {
      if (!Settings.DoNotStartAP()) {
        // Timer reached, so enable AP mode.
        if (!WifiIsAP(WiFi.getMode())) {
          if (!WiFiEventData.wifiConnectAttemptNeeded) {
            addLog(LOG_LEVEL_INFO, F("WiFi : WiFiConnected(), start AP"));
            WifiScan(false);
            setSTA(false); // Force reset WiFi + reduce power consumption
            setAP(true);
          }
        }
      }
    } else {
      WiFiEventData.timerAPstart.clear();
      WiFiEventData.timerAPoff.clear();
    }
  }


  // When made this far in the code, we apparently do not have valid WiFi connection.
  if (!WiFiEventData.timerAPstart.isSet() && !WifiIsAP(WiFi.getMode())) {
    // First run we do not have WiFi connection any more, set timer to start AP mode
    // Only allow the automatic AP mode in the first N minutes after boot.
    if (getUptimeMinutes() < WIFI_ALLOW_AP_AFTERBOOT_PERIOD) {
      WiFiEventData.timerAPstart.setMillisFromNow(WIFI_RECONNECT_WAIT);
      // Fixme TD-er: Make this more elegant as it now needs to know about the extra time needed for the AP start timer.
      WiFiEventData.timerAPoff.setMillisFromNow(WIFI_RECONNECT_WAIT + WIFI_AP_OFF_TIMER_DURATION);
    }
  }

  const bool timeoutReached = WiFiEventData.last_wifi_connect_attempt_moment.isSet() && 
                              WiFiEventData.last_wifi_connect_attempt_moment.timeoutReached(2 * DEFAULT_WIFI_CONNECTION_TIMEOUT);

  if (timeoutReached && !WiFiEventData.wifiSetup) {
    // It took too long to make a connection, set flag we need to try again
    //if (!wifiAPmodeActivelyUsed()) {
      WiFiEventData.wifiConnectAttemptNeeded = true;
    //}
    WiFiEventData.wifiConnectInProgress = false;
    if (!WiFiEventData.WiFiDisconnected()) {
      # ifndef BUILD_NO_DEBUG
      addLog(LOG_LEVEL_INFO, F("WiFi : wifiConnectTimeoutReached"));
      #endif
      WifiDisconnect();
    }
  }
  delay(0);
  STOP_TIMER(WIFI_NOTCONNECTED_STATS);
  recursiveCall = false;
  return false;
}

void WiFiConnectRelaxed() {
  if (!WiFiEventData.processedDisconnect) {
    processDisconnect();
  }
  if (!WiFiEventData.WiFiConnectAllowed() || WiFiEventData.wifiConnectInProgress) {
    if (WiFiEventData.wifiConnectInProgress) {
      if (WiFiEventData.last_wifi_connect_attempt_moment.isSet()) { 
        if (WiFiEventData.last_wifi_connect_attempt_moment.timeoutReached(WIFI_PROCESS_EVENTS_TIMEOUT)) {
          WiFiEventData.wifiConnectInProgress = false;
        }
      }
    }

    if (WiFiEventData.wifiConnectInProgress) {
      return; // already connected or connect attempt in progress need to disconnect first
    }
  }
  if (!WiFiEventData.processedScanDone) {
    // Scan is still active, so do not yet connect.
    return;
  }

  if (WiFiEventData.unprocessedWifiEvents()) {
    # ifndef BUILD_NO_DEBUG
    if (loglevelActiveFor(LOG_LEVEL_ERROR)) {
      String log = F("WiFi : Connecting not possible, unprocessed WiFi events: ");
      if (!WiFiEventData.processedConnect) {
        log += F(" conn");
      }
      if (!WiFiEventData.processedDisconnect) {
        log += F(" disconn");
      }
      if (!WiFiEventData.processedGotIP) {
        log += F(" gotIP");
      }
#if FEATURE_USE_IPV6
      if (!WiFiEventData.processedGotIP6) {
        log += F(" gotIP6");
      }
#endif

      if (!WiFiEventData.processedDHCPTimeout) {
        log += F(" DHCP_t/o");
      }
      
      addLogMove(LOG_LEVEL_ERROR, log);
      logConnectionStatus();
    }
    #endif
    return;
  }

  if (!WiFiEventData.wifiSetupConnect && wifiAPmodeActivelyUsed()) {
    return;
  }


  // FIXME TD-er: Should not try to prepare when a scan is still busy.
  // This is a logic error which may lead to strange issues if some kind of timeout happens and/or RF calibration was not OK.
  // Split this function into separate parts, with the last part being the actual connect attempt either after a scan is complete or quick connect is possible.

  AttemptWiFiConnect();
}

void AttemptWiFiConnect() {
  if (!WiFiEventData.wifiConnectAttemptNeeded) {
    return;
  }

  if (WiFiEventData.wifiConnectInProgress) {
    return;
  }

  setNetworkMedium(NetworkMedium_t::WIFI);
  if (active_network_medium != NetworkMedium_t::WIFI) 
  {
    return;
  }


  if (WiFiEventData.wifiSetupConnect) {
    // wifiSetupConnect is when run from the setup page.
    RTC.clearLastWiFi(); // Force slow connect
    WiFiEventData.wifi_connect_attempt = 0;
    WiFiEventData.wifiSetupConnect     = false;
    if (WiFiEventData.timerAPoff.isSet()) {
      WiFiEventData.timerAPoff.setMillisFromNow(WIFI_RECONNECT_WAIT + WIFI_AP_OFF_TIMER_DURATION);
    }
  }

  if (WiFiEventData.last_wifi_connect_attempt_moment.isSet()) {
    if (!WiFiEventData.last_wifi_connect_attempt_moment.timeoutReached(DEFAULT_WIFI_CONNECTION_TIMEOUT)) {
      return;
    }
  }

  if (WiFiEventData.unprocessedWifiEvents()) {
    return;
  }
  setSTA(false);

  setSTA(true);

  if (WiFi_AP_Candidates.getNext(WiFiScanAllowed())) {
    const WiFi_AP_Candidate candidate = WiFi_AP_Candidates.getCurrent();

    if (loglevelActiveFor(LOG_LEVEL_INFO)) {
      addLogMove(LOG_LEVEL_INFO, strformat(
        F("WIFI : Connecting %s attempt #%u"),
        candidate.toString().c_str(),
        WiFiEventData.wifi_connect_attempt));
    }
    WiFiEventData.markWiFiBegin();
    if (prepareWiFi()) {
      setNetworkMedium(NetworkMedium_t::WIFI);
      RTC.clearLastWiFi();
      RTC.lastWiFiSettingsIndex = candidate.index;
      
      float tx_pwr = 0; // Will be set higher based on RSSI when needed.
      // FIXME TD-er: Must check WiFiEventData.wifi_connect_attempt to increase TX power
#if FEATURE_SET_WIFI_TX_PWR
      if (Settings.UseMaxTXpowerForSending()) {
        tx_pwr = Settings.getWiFi_TX_power();
      }
      SetWiFiTXpower(tx_pwr, candidate.rssi);
#endif
      // Start connect attempt now, so no longer needed to attempt new connection.
      WiFiEventData.wifiConnectAttemptNeeded = false;
      WiFiEventData.wifiConnectInProgress = true;
      const String key = WiFi_AP_CandidatesList::get_key(candidate.index);

#if FEATURE_USE_IPV6
      if (Settings.EnableIPv6()) {
        WiFi.enableIPv6(true);
      }
#endif

#ifdef ESP32
      if (Settings.IncludeHiddenSSID()) {
        wifi_country_t config = {
          .cc = "01",
          .schan = 1,
          .nchan = 14,
          .policy = WIFI_COUNTRY_POLICY_MANUAL,
        };
        esp_wifi_set_country(&config);
      }
#endif


      if ((Settings.HiddenSSID_SlowConnectPerBSSID() || !candidate.bits.isHidden)
           && candidate.allowQuickConnect()) {
        WiFi.begin(candidate.ssid.c_str(), key.c_str(), candidate.channel, candidate.bssid.mac);
      } else {
        WiFi.begin(candidate.ssid.c_str(), key.c_str());
      }
#ifdef ESP32
  // Always wait for a second on ESP32
      WiFi.waitForConnectResult(1000);  // https://github.com/arendst/Tasmota/issues/14985
#else
      if (Settings.WaitWiFiConnect() || candidate.bits.isHidden) {
//        WiFi.waitForConnectResult(candidate.isHidden ? 3000 : 1000);  // https://github.com/arendst/Tasmota/issues/14985
        WiFi.waitForConnectResult(1000);  // https://github.com/arendst/Tasmota/issues/14985
      }
#endif
      delay(1);
    } else {
      WiFiEventData.wifiConnectInProgress = false;
    }
  } else {
    if (!wifiAPmodeActivelyUsed() || WiFiEventData.wifiSetupConnect) {
      if (!prepareWiFi()) {
        //return;
      }

      if (WiFiScanAllowed()) {
        // Maybe not scan async to give the ESP some slack in power consumption?
        const bool async = false;
        WifiScan(async);
      }
      // Limit nr of attempts as we don't have any AP candidates.
      WiFiEventData.last_wifi_connect_attempt_moment.setMillisFromNow(60000);
      WiFiEventData.timerAPstart.setNow();
    }
  }

  logConnectionStatus();
}

// ********************************************************************************
// Set Wifi config
// ********************************************************************************
bool prepareWiFi() {
  #if defined(ESP32)
  registerWiFiEventHandler();
  #endif

  if (!WiFi_AP_Candidates.hasCandidateCredentials()) {
    if (!WiFiEventData.warnedNoValidWiFiSettings) {
      addLog(LOG_LEVEL_ERROR, F("WIFI : No valid wifi settings"));
      WiFiEventData.warnedNoValidWiFiSettings = true;
    }
//    WiFiEventData.last_wifi_connect_attempt_moment.clear();
    WiFiEventData.wifi_connect_attempt     = 1;
    WiFiEventData.wifiConnectAttemptNeeded = false;

    // No need to wait longer to start AP mode.
    if (!Settings.DoNotStartAP()) {
      WifiScan(false);
//      setAP(true);
    }
    return false;
  }
  WiFiEventData.warnedNoValidWiFiSettings = false;
  setSTA(true);

  #if defined(ESP8266)
  wifi_station_set_hostname(NetworkCreateRFCCompliantHostname().c_str());

  #endif // if defined(ESP8266)
  #if defined(ESP32)
  WiFi.config(INADDR_NONE, INADDR_NONE, INADDR_NONE);
  #endif // if defined(ESP32)
  setConnectionSpeed();
  setupStaticIPconfig();
  WiFiEventData.wifiConnectAttemptNeeded = true;

  return true;
}

bool checkAndResetWiFi() {
  #ifdef ESP8266
  station_status_t status = wifi_station_get_connect_status();

  switch(status) {
    case STATION_GOT_IP:
      if (WiFi.RSSI() < 0 && WiFi.localIP().isSet()) {
        //if (WiFi.channel() == WiFiEventData.usedChannel || WiFiEventData.usedChannel == 0) {
          // This is a valid status, no need to reset
          return false;
        //}
      }
      break;
    case STATION_NO_AP_FOUND:
    case STATION_CONNECT_FAIL:
    case STATION_WRONG_PASSWORD:
      // Reason to reset WiFi
      break;
    case STATION_IDLE:
    case STATION_CONNECTING:
      if (WiFiEventData.last_wifi_connect_attempt_moment.isSet() && !WiFiEventData.last_wifi_connect_attempt_moment.timeoutReached(DEFAULT_WIFI_CONNECTION_TIMEOUT)) {
        return false;
      }
      break;
  }
  #endif
  #ifdef ESP32
  if (WiFi.isConnected()) {
    //if (WiFi.channel() == WiFiEventData.usedChannel || WiFiEventData.usedChannel == 0) {
      return false;
    //}
  }
  if (WiFiEventData.last_wifi_connect_attempt_moment.isSet() && !WiFiEventData.last_wifi_connect_attempt_moment.timeoutReached(DEFAULT_WIFI_CONNECTION_TIMEOUT)) {
    return false;
  }
  #endif
  # ifndef BUILD_NO_DEBUG
  String log = F("WiFi : WiFiConnected() out of sync: ");
  log += WiFiEventData.ESPeasyWifiStatusToString();
  log += F(" RSSI: ");
  log += String(WiFi.RSSI());
  #ifdef ESP8266
  log += F(" status: ");
  log += SDKwifiStatusToString(status);
  #endif
  #endif

  // Call for reset first, to make sure a syslog call will not try to send.
  resetWiFi();
  # ifndef BUILD_NO_DEBUG
  addLogMove(LOG_LEVEL_INFO, log);
  #endif
  return true;
}


void resetWiFi() {
  //if (wifiAPmodeActivelyUsed()) return;
  if (WiFiEventData.lastWiFiResetMoment.isSet() && !WiFiEventData.lastWiFiResetMoment.timeoutReached(1000)) {
    // Don't reset WiFi too often
    return;
  }
  FeedSW_watchdog();
  WiFiEventData.clearAll();
  WifiDisconnect();

  // Send this log only after WifiDisconnect() or else sending to syslog may cause issues
  addLog(LOG_LEVEL_INFO, F("Reset WiFi."));

  //  setWifiMode(WIFI_OFF);

  initWiFi();
}

#ifdef ESP32
void removeWiFiEventHandler()
{
  WiFi.removeEvent(WiFiEventData.wm_event_id);
  WiFiEventData.wm_event_id = 0;
}

void registerWiFiEventHandler()
{
  if (WiFiEventData.wm_event_id != 0) {
    removeWiFiEventHandler();
  }
  WiFiEventData.wm_event_id = WiFi.onEvent(WiFiEvent);
}
#endif


void initWiFi()
{
#ifdef ESP8266

  // See https://github.com/esp8266/Arduino/issues/5527#issuecomment-460537616
  // FIXME TD-er: Do not destruct WiFi object, it may cause crashes with queued UDP traffic.
//  WiFi.~ESP8266WiFiClass();
//  WiFi = ESP8266WiFiClass();
#endif // ifdef ESP8266
#ifdef ESP32
  removeWiFiEventHandler();
#endif


  WiFi.persistent(false); // Do not use SDK storage of SSID/WPA parameters
  // The WiFi.disconnect() ensures that the WiFi is working correctly. If this is not done before receiving WiFi connections,
  // those WiFi connections will take a long time to make or sometimes will not work at all.
  WiFi.disconnect(false);
  delay(1);
  if (active_network_medium != NetworkMedium_t::NotSet) {
    setSTA(true);
    WifiScan(false);
  }
  setWifiMode(WIFI_OFF);

#if defined(ESP32)
  registerWiFiEventHandler();
#endif
#ifdef ESP8266
  // WiFi event handlers
  static bool handlers_initialized = false;
  if (!handlers_initialized) {
    stationConnectedHandler = WiFi.onStationModeConnected(onConnected);
    stationDisconnectedHandler = WiFi.onStationModeDisconnected(onDisconnect);
    stationGotIpHandler = WiFi.onStationModeGotIP(onGotIP);
    stationModeDHCPTimeoutHandler = WiFi.onStationModeDHCPTimeout(onDHCPTimeout);
    stationModeAuthModeChangeHandler = WiFi.onStationModeAuthModeChanged(onStationModeAuthModeChanged);
    APModeStationConnectedHandler = WiFi.onSoftAPModeStationConnected(onConnectedAPmode);
    APModeStationDisconnectedHandler = WiFi.onSoftAPModeStationDisconnected(onDisconnectedAPmode);
    handlers_initialized = true;
  }
#endif
  delay(100);
}

// ********************************************************************************
// Configure WiFi TX power
// ********************************************************************************
#if FEATURE_SET_WIFI_TX_PWR
void SetWiFiTXpower() {
  SetWiFiTXpower(0); // Just some minimal value, will be adjusted in SetWiFiTXpower
}

void SetWiFiTXpower(float dBm) { 
  SetWiFiTXpower(dBm, WiFi.RSSI());
}

void SetWiFiTXpower(float dBm, float rssi) {
  const WiFiMode_t cur_mode = WiFi.getMode();
  if (cur_mode == WIFI_OFF) {
    return;
  }

  if (Settings.UseMaxTXpowerForSending()) {
    dBm = 30; // Just some max, will be limited later
  }

  // Range ESP32  : -1dBm - 20dBm
  // Range ESP8266: 0dBm - 20.5dBm
  float maxTXpwr;
  float threshold = GetRSSIthreshold(maxTXpwr);
  #ifdef ESP8266
  float minTXpwr{};
  #endif
  #ifdef ESP32
  float minTXpwr = -1.0f;
  #endif

  threshold += Settings.WiFi_sensitivity_margin; // Margin in dBm on top of threshold

  // Assume AP sends with max set by ETSI standard.
  // 2.4 GHz: 100 mWatt (20 dBm)
  // US and some other countries allow 1000 mW (30 dBm)
  // We cannot send with over 20 dBm, thus it makes no sense to force higher TX power all the time.
  const float newrssi = rssi - 20;
  if (newrssi < threshold) {
    minTXpwr = threshold - newrssi;
  }
  if (minTXpwr > maxTXpwr) {
    minTXpwr = maxTXpwr;
  }
  if (dBm > maxTXpwr) {
    dBm = maxTXpwr;
  } else if (dBm < minTXpwr) {
    dBm = minTXpwr;
  }

  #ifdef ESP32
  int8_t power = dBm * 4;
  if (esp_wifi_set_max_tx_power(power) == ESP_OK)  {
    if (esp_wifi_get_max_tx_power(&power) == ESP_OK)  {
      dBm = static_cast<float>(power) / 4.0f;
    }
  }
  #endif

  #ifdef ESP8266
  WiFi.setOutputPower(dBm);
  #endif

  if (WiFiEventData.wifi_TX_pwr < dBm) {
    // Will increase the TX power, give power supply of the unit some rest
    delay(1);
  }

  WiFiEventData.wifi_TX_pwr = dBm;

  delay(0);
  #ifndef BUILD_NO_DEBUG
  if (loglevelActiveFor(LOG_LEVEL_DEBUG)) {
    const int TX_pwr_int = WiFiEventData.wifi_TX_pwr * 4;
    const int maxTXpwr_int = maxTXpwr * 4;
    if (TX_pwr_int != maxTXpwr_int) {
      static int last_log = -1;
      if (TX_pwr_int != last_log) {
        last_log = TX_pwr_int;
        String log = strformat(
          F("WiFi : Set TX power to %ddBm sensitivity: %ddBm"),
          static_cast<int>(dBm),
          static_cast<int>(threshold));
        if (rssi < 0) {
          log += strformat(F(" RSSI: %ddBm"), static_cast<int>(rssi));
        }
        addLogMove(LOG_LEVEL_DEBUG, log);
      }
    }
  }
  #endif
}
#endif




float GetRSSIthreshold(float& maxTXpwr) {
  maxTXpwr = Settings.getWiFi_TX_power();
  float threshold = WIFI_SENSITIVITY_n;
  switch (getConnectionProtocol()) {
    case WiFiConnectionProtocol::WiFi_Protocol_11b:
      threshold = WIFI_SENSITIVITY_11b;
      if (maxTXpwr > MAX_TX_PWR_DBM_11b) maxTXpwr = MAX_TX_PWR_DBM_11b;
      break;
    case WiFiConnectionProtocol::WiFi_Protocol_11g:
      threshold = WIFI_SENSITIVITY_54g;
      if (maxTXpwr > MAX_TX_PWR_DBM_54g) maxTXpwr = MAX_TX_PWR_DBM_54g;
      break;
#ifdef ESP8266
    case WiFiConnectionProtocol::WiFi_Protocol_11n:
#else
    case WiFiConnectionProtocol::WiFi_Protocol_HT20:
    case WiFiConnectionProtocol::WiFi_Protocol_HT40:
    case WiFiConnectionProtocol::WiFi_Protocol_HE20:
#endif

      threshold = WIFI_SENSITIVITY_n;
      if (maxTXpwr > MAX_TX_PWR_DBM_n) maxTXpwr = MAX_TX_PWR_DBM_n;
      break;
#ifdef ESP32
#if ESP_IDF_VERSION > ESP_IDF_VERSION_VAL(5, 2, 0)
    case WiFiConnectionProtocol::WiFi_Protocol_11a:
    case WiFiConnectionProtocol::WiFi_Protocol_VHT20:
      // FIXME TD-er: Must determine max. TX power for these 5 GHz modi
#endif
    case WiFiConnectionProtocol::WiFi_Protocol_LR:
#endif
    case WiFiConnectionProtocol::Unknown:
      break;
  }
  return threshold;
}

int GetRSSI_quality() {
  long rssi = WiFi.RSSI();

  if (-50 < rssi) { return 10; }

  if (rssi <= -98) { return 0;  }
  rssi = rssi + 97; // Range 0..47 => 1..9
  return (rssi / 5) + 1;
}

WiFiConnectionProtocol getConnectionProtocol() {
  if (WiFi.RSSI() < 0) {
    #ifdef ESP8266
    switch (wifi_get_phy_mode()) {
      case PHY_MODE_11B:
        return WiFiConnectionProtocol::WiFi_Protocol_11b;
      case PHY_MODE_11G:
        return WiFiConnectionProtocol::WiFi_Protocol_11g;
      case PHY_MODE_11N:
        return WiFiConnectionProtocol::WiFi_Protocol_11n;
    }
    #endif
    #ifdef ESP32

    wifi_phy_mode_t phymode;
    esp_wifi_sta_get_negotiated_phymode(&phymode);
    switch (phymode) {
      case WIFI_PHY_MODE_11B:   return WiFiConnectionProtocol::WiFi_Protocol_11b;
      case WIFI_PHY_MODE_11G:   return WiFiConnectionProtocol::WiFi_Protocol_11g;
      case WIFI_PHY_MODE_HT20:  return WiFiConnectionProtocol::WiFi_Protocol_HT20;
      case WIFI_PHY_MODE_HT40:  return WiFiConnectionProtocol::WiFi_Protocol_HT40;
      case WIFI_PHY_MODE_HE20:  return WiFiConnectionProtocol::WiFi_Protocol_HE20;
      case WIFI_PHY_MODE_LR:    return WiFiConnectionProtocol::WiFi_Protocol_LR;
#if ESP_IDF_VERSION >= ESP_IDF_VERSION_VAL(5, 3, 0)
      // 5 GHz
      case WIFI_PHY_MODE_11A:   return WiFiConnectionProtocol::WiFi_Protocol_11a;
      case WIFI_PHY_MODE_VHT20: return WiFiConnectionProtocol::WiFi_Protocol_VHT20;
#endif
    }
    #endif
  }
  return WiFiConnectionProtocol::Unknown;
}

#ifdef ESP32
int64_t WiFi_get_TSF_time()
{
  return esp_wifi_get_tsf_time(WIFI_IF_STA);
}
#endif


// ********************************************************************************
// Disconnect from Wifi AP
// ********************************************************************************
void WifiDisconnect()
{
  if (!WiFiEventData.processedDisconnect || 
       WiFiEventData.processingDisconnect.isSet()) {
    return;
  }
  if (WiFi.status() == WL_DISCONNECTED) {
    return;
  }
  // Prevent recursion
  static LongTermTimer processingDisconnectTimer;
  if (processingDisconnectTimer.isSet() && 
     !processingDisconnectTimer.timeoutReached(200)) return;
  processingDisconnectTimer.setNow();
  # ifndef BUILD_NO_DEBUG
  addLog(LOG_LEVEL_INFO, F("WiFi : WifiDisconnect()"));
  #endif
  #ifdef ESP32
  removeWiFiEventHandler();
  WiFi.disconnect();
  delay(100);
  {
    const IPAddress ip;
    const IPAddress gw;
    const IPAddress subnet;
    const IPAddress dns;
    WiFi.config(ip, gw, subnet, dns);
  }
  #endif
  #ifdef ESP8266
  // Only call disconnect when STA is active
  if (WifiIsSTA(WiFi.getMode())) {
    wifi_station_disconnect();
  }
  station_config conf{};
  memset(&conf, 0, sizeof(conf));
  ETS_UART_INTR_DISABLE();
  wifi_station_set_config_current(&conf);
  ETS_UART_INTR_ENABLE();
  #endif
  WiFiEventData.setWiFiDisconnected();
  WiFiEventData.markDisconnect(WIFI_DISCONNECT_REASON_UNSPECIFIED);
  /*
  if (!Settings.UseLastWiFiFromRTC()) {
    RTC.clearLastWiFi();
  }
  */
  delay(100);
  WiFiEventData.processingDisconnect.clear();
  WiFiEventData.processedDisconnect = false;
  processDisconnect();
  processingDisconnectTimer.clear();
}

// ********************************************************************************
// Scan WiFi network
// ********************************************************************************
bool WiFiScanAllowed() {
  if (WiFi_AP_Candidates.scanComplete() == WIFI_SCAN_RUNNING) {
    return false;
  }
  if (!WiFiEventData.processedScanDone) { 
    processScanDone(); 
  }
  if (!WiFiEventData.processedDisconnect) {
    processDisconnect();
  }

  if (WiFiEventData.wifiConnectInProgress) {
    return false;
  }

  if (WiFiEventData.intent_to_reboot) {
    return false;
  }

  if (WiFiEventData.unprocessedWifiEvents()) {
    # ifndef BUILD_NO_DEBUG
    if (loglevelActiveFor(LOG_LEVEL_ERROR)) {
      String log = F("WiFi : Scan not allowed, unprocessed WiFi events: ");
      if (!WiFiEventData.processedConnect) {
        log += F(" conn");
      }
      if (!WiFiEventData.processedDisconnect) {
        log += F(" disconn");
      }
      if (!WiFiEventData.processedGotIP) {
        log += F(" gotIP");
      }
      if (!WiFiEventData.processedDHCPTimeout) {
        log += F(" DHCP_t/o");
      }
      
      addLogMove(LOG_LEVEL_ERROR, log);
      logConnectionStatus();
    }
    #endif
    return false;
  }
  /*
  if (!wifiAPmodeActivelyUsed() && !NetworkConnected()) {
    return true;
  }
  */
  WiFi_AP_Candidates.purge_expired();
  if (WiFiEventData.wifiConnectInProgress) {
    return false;
  }
  if (WiFiEventData.lastScanMoment.isSet()) {
    if (NetworkConnected() && WiFi_AP_Candidates.getBestCandidate().usable()) {
      # ifndef BUILD_NO_DEBUG
      addLog(LOG_LEVEL_ERROR, F("WiFi : Scan not needed, good candidate present"));
      #endif
      return false;
    }
  }

  if (WiFiEventData.lastDisconnectMoment.isSet() && WiFiEventData.lastDisconnectMoment.millisPassedSince() < WIFI_RECONNECT_WAIT) {
    if (!NetworkConnected()) {
      return WiFiEventData.processedConnect;
    }
  }
  if (WiFiEventData.lastScanMoment.isSet()) {
    const LongTermTimer::Duration scanInterval = wifiAPmodeActivelyUsed() ? WIFI_SCAN_INTERVAL_AP_USED : WIFI_SCAN_INTERVAL_MINIMAL;
    if (WiFiEventData.lastScanMoment.millisPassedSince() < scanInterval) {
      return false;
    }
  }
  return WiFiEventData.processedConnect;
}


void WifiScan(bool async, uint8_t channel) {
  setSTA(true);
  if (!WiFiScanAllowed()) {
    return;
  }
#ifdef ESP32
  // TD-er: Don't run async scan on ESP32.
  // Since IDF 4.4 it seems like the active channel may be messed up when running async scan
  // Perform a disconnect after scanning.
  // See: https://github.com/letscontrolit/ESPEasy/pull/3579#issuecomment-967021347
  async = false;

  if (Settings.IncludeHiddenSSID()) {
    wifi_country_t config = {
      .cc = "01",
      .schan = 1,
      .nchan = 14,
      .policy = WIFI_COUNTRY_POLICY_MANUAL,
    };
    esp_wifi_set_country(&config);
  }


#endif

  START_TIMER;
  WiFiEventData.lastScanMoment.setNow();
  # ifndef BUILD_NO_DEBUG
  if (loglevelActiveFor(LOG_LEVEL_INFO)) {
    if (channel == 0) {
      addLog(LOG_LEVEL_INFO, F("WiFi : Start network scan all channels"));
    } else {
      addLogMove(LOG_LEVEL_INFO, strformat(F("WiFi : Start network scan ch: %d "), channel));
    }
  }
  #endif
  bool show_hidden         = true;
  WiFiEventData.processedScanDone = false;
  WiFiEventData.lastGetScanMoment.setNow();
  WiFiEventData.lastScanChannel = channel;

  unsigned int nrScans = 1 + (async ? 0 : Settings.NumberExtraWiFiScans);
  while (nrScans > 0) {
    if (!async) {
      WiFi_AP_Candidates.begin_sync_scan();
      FeedSW_watchdog();
    }
    --nrScans;
#ifdef ESP8266
#if FEATURE_ESP8266_DIRECT_WIFI_SCAN
    {
      static bool FIRST_SCAN = true;

      struct scan_config config;
      memset(&config, 0, sizeof(config));
      config.ssid = nullptr;
      config.bssid = nullptr;
      config.channel = channel;
      config.show_hidden = show_hidden ? 1 : 0;;
      config.scan_type = WIFI_SCAN_TYPE_ACTIVE;
      if (FIRST_SCAN) {
        config.scan_time.active.min = 100;
        config.scan_time.active.max = 200;
      } else {
        config.scan_time.active.min = 400;
        config.scan_time.active.max = 500;
      }
      FIRST_SCAN = false;
      wifi_station_scan(&config, &onWiFiScanDone);
      if (!async) {
        // will resume when SYSTEM_EVENT_SCAN_DONE event is fired
        do {
          delay(0);
        } while (!WiFiEventData.processedScanDone);
      }
 
    }
#else
    WiFi.scanNetworks(async, show_hidden, channel);
#endif
#endif
#ifdef ESP32
    const bool passive = Settings.PassiveWiFiScan();
    const uint32_t max_ms_per_chan = 120;
    WiFi.scanNetworks(async, show_hidden, passive, max_ms_per_chan /*, channel */);
#endif
    if (!async) {
      FeedSW_watchdog();
      processScanDone();
    }
  }
#if FEATURE_TIMING_STATS
  if (async) {
    STOP_TIMER(WIFI_SCAN_ASYNC);
  } else {
    STOP_TIMER(WIFI_SCAN_SYNC);
  }
#endif

#ifdef ESP32
#if ESP_IDF_VERSION_MAJOR<5
  RTC.clearLastWiFi();
  if (WiFiConnected()) {
    # ifndef BUILD_NO_DEBUG
    addLog(LOG_LEVEL_INFO, F("WiFi : Disconnect after scan"));
    #endif

    const bool needReconnect = WiFiEventData.wifiConnectAttemptNeeded;
    WifiDisconnect();
    WiFiEventData.wifiConnectAttemptNeeded = needReconnect;
  }
#endif
#endif

}

// ********************************************************************************
// Scan all Wifi Access Points
// ********************************************************************************
void WiFiScan_log_to_serial()
{
  // Direct Serial is allowed here, since this function will only be called from serial input.
  serialPrintln(F("WIFI : SSID Scan start"));
  if (WiFi_AP_Candidates.scanComplete() <= 0) {
    WiFiMode_t cur_wifimode = WiFi.getMode();
    WifiScan(false);
    setWifiMode(cur_wifimode);
  }

  const int8_t scanCompleteStatus = WiFi_AP_Candidates.scanComplete();
  if (scanCompleteStatus <= 0) {
    serialPrintln(F("WIFI : No networks found"));
  }
  else
  {
    serialPrint(F("WIFI : "));
    serialPrint(String(scanCompleteStatus));
    serialPrintln(F(" networks found"));

    int i = 0;

    for (auto it = WiFi_AP_Candidates.scanned_begin(); it != WiFi_AP_Candidates.scanned_end(); ++it)
    {
      ++i;
      // Print SSID and RSSI for each network found
      serialPrint(F("WIFI : "));
      serialPrint(String(i));
      serialPrint(": ");
      serialPrintln(it->toString());
      delay(10);
    }
  }
  serialPrintln("");
}

// ********************************************************************************
// Manage Wifi Modes
// ********************************************************************************
void setSTA(bool enable) {
  switch (WiFi.getMode()) {
    case WIFI_OFF:

      if (enable) { setWifiMode(WIFI_STA); }
      break;
    case WIFI_STA:

      if (!enable) { setWifiMode(WIFI_OFF); }
      break;
    case WIFI_AP:

      if (enable) { setWifiMode(WIFI_AP_STA); }
      break;
    case WIFI_AP_STA:

      if (!enable) { setWifiMode(WIFI_AP); }
      break;
    default:
      break;
  }
}

void setAP(bool enable) {
  WiFiMode_t wifimode = WiFi.getMode();

  switch (wifimode) {
    case WIFI_OFF:

      if (enable) { 
        setWifiMode(WIFI_AP); 
      }
      break;
    case WIFI_STA:

      if (enable) { setWifiMode(WIFI_AP_STA); }
      break;
    case WIFI_AP:

      if (!enable) { setWifiMode(WIFI_OFF); }
      break;
    case WIFI_AP_STA:

      if (!enable) { setWifiMode(WIFI_STA); }
      break;
    default:
      break;
  }
}

// Only internal scope
void setAPinternal(bool enable)
{
  if (enable) {
    // create and store unique AP SSID/PW to prevent ESP from starting AP mode with default SSID and No password!
    // setup ssid for AP Mode when needed
    String softAPSSID = NetworkCreateRFCCompliantHostname();
    String pwd        = SecuritySettings.WifiAPKey;
    IPAddress subnet(DEFAULT_AP_SUBNET);

    if (!WiFi.softAPConfig(apIP, apIP, subnet)) {
      addLog(LOG_LEVEL_ERROR, strformat(
        ("WIFI : [AP] softAPConfig failed! IP: %s, GW: %s, SN: %s"),
        apIP.toString().c_str(), 
        apIP.toString().c_str(), 
        subnet.toString().c_str()
      )
      );
    }

    int channel = 1;
    if (WifiIsSTA(WiFi.getMode()) && WiFiConnected()) {
      channel = WiFi.channel();
    }

    if (WiFi.softAP(softAPSSID.c_str(), pwd.c_str(), channel)) {
      eventQueue.add(F("WiFi#APmodeEnabled"));
      if (loglevelActiveFor(LOG_LEVEL_INFO)) {
        addLogMove(LOG_LEVEL_INFO, strformat(
          F("WIFI : AP Mode enabled. SSID: %s IP: %s ch: %d"),
          softAPSSID.c_str(),
          formatIP(WiFi.softAPIP()).c_str(),
          channel));
      }
    } else {
      if (loglevelActiveFor(LOG_LEVEL_ERROR)) {
        addLogMove(LOG_LEVEL_ERROR, strformat(
          F("WIFI : Error while starting AP Mode with SSID: %s IP: %s"),
          softAPSSID.c_str(),
          formatIP(apIP).c_str()));
      }
    }
    #ifdef ESP32

    #else // ifdef ESP32

    if (wifi_softap_dhcps_status() != DHCP_STARTED) {
      if (!wifi_softap_dhcps_start()) {
        addLog(LOG_LEVEL_ERROR, F("WIFI : [AP] wifi_softap_dhcps_start failed!"));
      }
    }
    #endif // ifdef ESP32
    WiFiEventData.timerAPoff.setMillisFromNow(WIFI_AP_OFF_TIMER_DURATION);
  } else {
    #if FEATURE_DNS_SERVER
    if (dnsServerActive) {
      dnsServerActive = false;
      dnsServer.stop();
    }
    #endif // if FEATURE_DNS_SERVER
  }
}

const __FlashStringHelper * getWifiModeString(WiFiMode_t wifimode)
{
  switch (wifimode) {
    case WIFI_OFF:   return F("OFF");
    case WIFI_STA:   return F("STA");
    case WIFI_AP:    return F("AP");
    case WIFI_AP_STA: return F("AP+STA");
    default:
      break;
  }
  return F("Unknown");
}

void setWifiMode(WiFiMode_t new_mode) {
  const WiFiMode_t cur_mode = WiFi.getMode();
  static WiFiMode_t processing_wifi_mode = cur_mode;
  if (cur_mode == new_mode) {
    return;
  }
  if (processing_wifi_mode == new_mode) {
    // Prevent loops
    return;
  }
  processing_wifi_mode = new_mode;

  if (cur_mode == WIFI_OFF) {
    #if defined(ESP32)
    // Needs to be set while WiFi is off
    WiFi.hostname(NetworkCreateRFCCompliantHostname());
    #endif
    WiFiEventData.markWiFiTurnOn();
  }
  if (new_mode != WIFI_OFF) {
    #ifdef ESP8266
    // See: https://github.com/esp8266/Arduino/issues/6172#issuecomment-500457407
    WiFi.forceSleepWake(); // Make sure WiFi is really active.
    #endif
    delay(100);
  } else {
    WifiDisconnect();
//    delay(100);
    processDisconnect();
    WiFiEventData.clear_processed_flags();
  }

  addLog(LOG_LEVEL_INFO, concat(F("WIFI : Set WiFi to "), getWifiModeString(new_mode)));

  int retry = 2;
  while (!WiFi.mode(new_mode) && retry > 0) {
    addLog(LOG_LEVEL_INFO, F("WIFI : Cannot set mode!!!!!"));
    delay(100);
    --retry;
  }
  retry = 2;
  while (WiFi.getMode() != new_mode && retry > 0) {
    addLog(LOG_LEVEL_INFO, F("WIFI : mode not yet set"));
    delay(100);
    --retry;
  }


  if (new_mode == WIFI_OFF) {
    WiFiEventData.markWiFiTurnOn();
    #if defined(ESP32)
    // Needs to be set while WiFi is off
    WiFi.hostname(NetworkCreateRFCCompliantHostname());
    #endif
    delay(100);
    #if defined(ESP32)
    esp_wifi_set_ps(WIFI_PS_NONE); 
//    esp_wifi_set_ps(WIFI_PS_MAX_MODEM);
    #endif
    #ifdef ESP8266
    WiFi.forceSleepBegin();
    #endif // ifdef ESP8266
    delay(1);
  } else {
    #ifdef ESP32
    if (cur_mode == WIFI_OFF) {
      registerWiFiEventHandler();
    }
    #endif
    // Only set power mode when AP is not enabled
    // When AP is enabled, the sleep mode is already set to WIFI_NONE_SLEEP
    if (!WifiIsAP(new_mode)) {
      if (Settings.WifiNoneSleep()) {
        #ifdef ESP8266
        WiFi.setSleepMode(WIFI_NONE_SLEEP);
        #endif
        #ifdef ESP32
        WiFi.setSleep(WIFI_PS_NONE);
        #endif
      } else if (Settings.EcoPowerMode()) {
        // Allow light sleep during idle times
        #ifdef ESP8266
        WiFi.setSleepMode(WIFI_LIGHT_SLEEP);
        #endif
        #ifdef ESP32
        // Maximum modem power saving. 
        // In this mode, interval to receive beacons is determined by the listen_interval parameter in wifi_sta_config_t
        // FIXME TD-er: Must test if this is desired behavior in ESP32.
        WiFi.setSleep(WIFI_PS_MAX_MODEM);
        #endif
      } else {
        // Default
        #ifdef ESP8266
        WiFi.setSleepMode(WIFI_MODEM_SLEEP);
        #endif
        #ifdef ESP32
        // Minimum modem power saving. 
        // In this mode, station wakes up to receive beacon every DTIM period
        WiFi.setSleep(WIFI_PS_MIN_MODEM);
        #endif
      }
    }
#if FEATURE_SET_WIFI_TX_PWR
    SetWiFiTXpower();
#endif
    if (WifiIsSTA(new_mode)) {
//      WiFi.setAutoConnect(Settings.SDK_WiFi_autoreconnect());
      WiFi.setAutoReconnect(Settings.SDK_WiFi_autoreconnect());
    }
    delay(100); // Must allow for some time to init.
  }
  const bool new_mode_AP_enabled = WifiIsAP(new_mode);

  if (WifiIsAP(cur_mode) && !new_mode_AP_enabled) {
    eventQueue.add(F("WiFi#APmodeDisabled"));
  }

  if (WifiIsAP(cur_mode) != new_mode_AP_enabled) {
    // Mode has changed
    setAPinternal(new_mode_AP_enabled);
  }
  #if FEATURE_MDNS
  #ifdef ESP8266
  // notifyAPChange() is not present in the ESP32 MDNSResponder
  MDNS.notifyAPChange();
  #endif
  #endif
}

bool WifiIsAP(WiFiMode_t wifimode)
{
  #if defined(ESP32)
  return (wifimode == WIFI_MODE_AP) || (wifimode == WIFI_MODE_APSTA);
  #else // if defined(ESP32)
  return (wifimode == WIFI_AP) || (wifimode == WIFI_AP_STA);
  #endif // if defined(ESP32)
}

bool WifiIsSTA(WiFiMode_t wifimode)
{
  #if defined(ESP32)
  return (wifimode & WIFI_MODE_STA) != 0;
  #else // if defined(ESP32)
  return (wifimode & WIFI_STA) != 0;
  #endif // if defined(ESP32)
}

bool WiFiUseStaticIP() {
  return Settings.IP[0] != 0 && Settings.IP[0] != 255;
}

bool wifiAPmodeActivelyUsed()
{
  if (!WifiIsAP(WiFi.getMode()) || (!WiFiEventData.timerAPoff.isSet())) {
    // AP not active or soon to be disabled in processDisableAPmode()
    return false;
  }
  return WiFi.softAPgetStationNum() != 0;

  // FIXME TD-er: is effectively checking for AP active enough or must really check for connected clients to prevent automatic wifi
  // reconnect?
}

void setConnectionSpeed() {
  #ifdef ESP8266
  // ESP8266 only supports 802.11g mode when running in STA+AP
  const bool forcedByAPmode = WifiIsAP(WiFi.getMode());
  WiFiPhyMode_t phyMode = (Settings.ForceWiFi_bg_mode() || forcedByAPmode) ? WIFI_PHY_MODE_11G : WIFI_PHY_MODE_11N;
  if (!forcedByAPmode) {
    const WiFi_AP_Candidate candidate = WiFi_AP_Candidates.getCurrent();
    if (candidate.phy_known() && (candidate.bits.phy_11g != candidate.bits.phy_11n)) {
      if ((WIFI_PHY_MODE_11G == phyMode) && !candidate.bits.phy_11g) {
        phyMode = WIFI_PHY_MODE_11N;
        addLog(LOG_LEVEL_INFO, F("WIFI : AP is set to 802.11n only"));
      } else if ((WIFI_PHY_MODE_11N == phyMode) && !candidate.bits.phy_11n) {
        phyMode = WIFI_PHY_MODE_11G;
        addLog(LOG_LEVEL_INFO, F("WIFI : AP is set to 802.11g only"));
      }      
    } else {
      bool useAlternate = WiFiEventData.connectionFailures > 10;
      if (useAlternate) {
        phyMode = (WIFI_PHY_MODE_11G == phyMode) ? WIFI_PHY_MODE_11N : WIFI_PHY_MODE_11G;
      }
    }
  } else {
    // No need to perform a next attempt.
    WiFi_AP_Candidates.markAttempt();
  }

  if (WiFi.getPhyMode() == phyMode) {
    return;
  }
  #ifndef BUILD_NO_DEBUG
  if (loglevelActiveFor(LOG_LEVEL_INFO)) {
    String log = concat(F("WIFI : Set to 802.11"), (WIFI_PHY_MODE_11G == phyMode) ? 'g' : 'n');
    if (forcedByAPmode) {
      log += (F(" (AP+STA mode)"));
    }
    if (Settings.ForceWiFi_bg_mode()) {
      log += F(" Force B/G mode");
    }
    addLogMove(LOG_LEVEL_INFO, log);
  }
  #endif
  WiFi.setPhyMode(phyMode);
  #endif // ifdef ESP8266

  // Does not (yet) work, so commented out.
  #ifdef ESP32

  // HT20 = 20 MHz channel width.
  // HT40 = 40 MHz channel width.
  // In theory, HT40 can offer upto 150 Mbps connection speed.
  // However since HT40 is using nearly all channels on 2.4 GHz WiFi,
  // Thus you are more likely to experience disturbances.
  // The response speed and stability is better at HT20 for ESP units.
  esp_wifi_set_bandwidth(WIFI_IF_STA, WIFI_BW_HT20);

  uint8_t protocol = WIFI_PROTOCOL_11B | WIFI_PROTOCOL_11G; // Default to BG

  if (!Settings.ForceWiFi_bg_mode() || (WiFiEventData.connectionFailures > 10)) {
    // Set to use BGN
    protocol |= WIFI_PROTOCOL_11N;
    #ifdef ESP32C6
    protocol |= WIFI_PROTOCOL_11AX;
    #endif
  }

  const WiFi_AP_Candidate candidate = WiFi_AP_Candidates.getCurrent();
  if (candidate.phy_known()) {
    // Check to see if the access point is set to "N-only"
    if ((protocol & WIFI_PROTOCOL_11N) == 0) {
      if (!candidate.bits.phy_11b && !candidate.bits.phy_11g && candidate.bits.phy_11n) {
        if (candidate.bits.phy_11n) {
          // Set to use BGN
          protocol |= WIFI_PROTOCOL_11N;
          addLog(LOG_LEVEL_INFO, F("WIFI : AP is set to 802.11n only"));
        }
#ifdef ESP32C6
        if (candidate.bits.phy_11ax) {
          // Set to use WiFi6
          protocol |= WIFI_PROTOCOL_11AX;
          addLog(LOG_LEVEL_INFO, F("WIFI : AP is set to 802.11ax"));
        }
#endif
      }
    }
  }


  if (WifiIsSTA(WiFi.getMode())) {
    // Set to use "Long GI" making it more resilliant to reflections
    // See: https://www.tp-link.com/us/configuration-guides/q_a_basic_wireless_concepts/?configurationId=2958#_idTextAnchor038
    esp_wifi_config_80211_tx_rate(WIFI_IF_STA, WIFI_PHY_RATE_MCS3_LGI);
    esp_wifi_set_protocol(WIFI_IF_STA, protocol);
  }

  if (WifiIsAP(WiFi.getMode())) {
    esp_wifi_set_protocol(WIFI_IF_AP, protocol);
  }
  #endif // ifdef ESP32
}

void setupStaticIPconfig() {
  setUseStaticIP(WiFiUseStaticIP());

  if (!WiFiUseStaticIP()) { return; }
  const IPAddress ip     (Settings.IP);
  const IPAddress gw     (Settings.Gateway);
  const IPAddress subnet (Settings.Subnet);
  const IPAddress dns    (Settings.DNS);

  WiFiEventData.dns0_cache = dns;

  WiFi.config(ip, gw, subnet, dns);

  if (loglevelActiveFor(LOG_LEVEL_INFO)) {
    addLogMove(LOG_LEVEL_INFO, strformat(
      F("IP   : Static IP : %s GW: %s SN: %s DNS: %s"),
      formatIP(ip).c_str(),
      formatIP(gw).c_str(),
      formatIP(subnet).c_str(),
      getValue(LabelType::DNS).c_str()));
  }
}

// ********************************************************************************
// Formatting WiFi related strings
// ********************************************************************************
String formatScanResult(int i, const String& separator) {
  int32_t rssi = 0;

  return formatScanResult(i, separator, rssi);
}

String formatScanResult(int i, const String& separator, int32_t& rssi) {
  WiFi_AP_Candidate tmp(i);
  rssi = tmp.rssi;
  return tmp.toString(separator);
}


void logConnectionStatus() {
  static unsigned long lastLog = 0;
  if (lastLog != 0 && timePassedSince(lastLog) < 1000) {
    return;
  }
  lastLog = millis();
#ifndef BUILD_NO_DEBUG
  #ifdef ESP8266
  const uint8_t arduino_corelib_wifistatus = WiFi.status();
  const uint8_t sdk_wifistatus             = wifi_station_get_connect_status();

  if ((arduino_corelib_wifistatus == WL_CONNECTED) != (sdk_wifistatus == STATION_GOT_IP)) {
    if (loglevelActiveFor(LOG_LEVEL_ERROR)) {
      String log = F("WiFi : SDK station status differs from Arduino status. SDK-status: ");
      log += SDKwifiStatusToString(sdk_wifistatus);
      log += F(" Arduino status: ");
      log += ArduinoWifiStatusToString(arduino_corelib_wifistatus);
      addLogMove(LOG_LEVEL_ERROR, log);
    }
  }
  #endif

  if (loglevelActiveFor(LOG_LEVEL_INFO)) {
    addLogMove(LOG_LEVEL_INFO, strformat(
      F("WIFI : Arduino wifi status: %s ESPeasy internal wifi status: %s"),
      ArduinoWifiStatusToString(WiFi.status()).c_str(),
      WiFiEventData.ESPeasyWifiStatusToString().c_str()));
  }
/*
  if (loglevelActiveFor(LOG_LEVEL_INFO)) {
    String log;

    switch (WiFi.status()) {
      case WL_NO_SSID_AVAIL: {
        log = F("WIFI : No SSID found matching: ");
        break;
      }
      case WL_CONNECT_FAILED: {
        log = F("WIFI : Connection failed to: ");
        break;
      }
      case WL_DISCONNECTED: {
        log = F("WIFI : WiFi.status() = WL_DISCONNECTED  SSID: ");
        break;
      }
      case WL_IDLE_STATUS: {
        log = F("WIFI : Connection in IDLE state: ");
        break;
      }
      case WL_CONNECTED: {
        break;
      }
      default:
        break;
    }

    if (log.length() > 0) {
      const char *ssid = getLastWiFiSettingsSSID();
      log += ssid;
      addLog(LOG_LEVEL_INFO, log);
    }
  }
  */
#endif // ifndef BUILD_NO_DEBUG
}
>>>>>>> 953afd53
<|MERGE_RESOLUTION|>--- conflicted
+++ resolved
@@ -1,4 +1,3 @@
-<<<<<<< HEAD
 #include "../ESPEasyCore/ESPEasyWifi.h"
 
 #include "../../ESPEasy-Globals.h"
@@ -918,6 +917,11 @@
       if (maxTXpwr > MAX_TX_PWR_DBM_n) maxTXpwr = MAX_TX_PWR_DBM_n;
       break;
 #ifdef ESP32
+#if ESP_IDF_VERSION > ESP_IDF_VERSION_VAL(5, 2, 0)
+    case WiFiConnectionProtocol::WiFi_Protocol_11a:
+    case WiFiConnectionProtocol::WiFi_Protocol_VHT20:
+      // FIXME TD-er: Must determine max. TX power for these 5 GHz modi
+#endif
     case WiFiConnectionProtocol::WiFi_Protocol_LR:
 #endif
     case WiFiConnectionProtocol::Unknown:
@@ -953,12 +957,17 @@
     wifi_phy_mode_t phymode;
     esp_wifi_sta_get_negotiated_phymode(&phymode);
     switch (phymode) {
-      case WIFI_PHY_MODE_11B: return WiFiConnectionProtocol::WiFi_Protocol_11b;
-      case WIFI_PHY_MODE_11G: return WiFiConnectionProtocol::WiFi_Protocol_11g;
-      case WIFI_PHY_MODE_HT20: return WiFiConnectionProtocol::WiFi_Protocol_HT20;
-      case WIFI_PHY_MODE_HT40: return WiFiConnectionProtocol::WiFi_Protocol_HT40;
-      case WIFI_PHY_MODE_HE20: return WiFiConnectionProtocol::WiFi_Protocol_HE20;
-      case WIFI_PHY_MODE_LR: return WiFiConnectionProtocol::WiFi_Protocol_LR;
+      case WIFI_PHY_MODE_11B:   return WiFiConnectionProtocol::WiFi_Protocol_11b;
+      case WIFI_PHY_MODE_11G:   return WiFiConnectionProtocol::WiFi_Protocol_11g;
+      case WIFI_PHY_MODE_HT20:  return WiFiConnectionProtocol::WiFi_Protocol_HT20;
+      case WIFI_PHY_MODE_HT40:  return WiFiConnectionProtocol::WiFi_Protocol_HT40;
+      case WIFI_PHY_MODE_HE20:  return WiFiConnectionProtocol::WiFi_Protocol_HE20;
+      case WIFI_PHY_MODE_LR:    return WiFiConnectionProtocol::WiFi_Protocol_LR;
+#if ESP_IDF_VERSION >= ESP_IDF_VERSION_VAL(5, 3, 0)
+      // 5 GHz
+      case WIFI_PHY_MODE_11A:   return WiFiConnectionProtocol::WiFi_Protocol_11a;
+      case WIFI_PHY_MODE_VHT20: return WiFiConnectionProtocol::WiFi_Protocol_VHT20;
+#endif
     }
     #endif
   }
@@ -1801,1721 +1810,4 @@
   }
   */
 #endif // ifndef BUILD_NO_DEBUG
-}
-=======
-#include "../ESPEasyCore/ESPEasyWifi.h"
-
-#include "../../ESPEasy-Globals.h"
-#include "../DataStructs/TimingStats.h"
-#include "../ESPEasyCore/ESPEasyNetwork.h"
-#include "../ESPEasyCore/ESPEasyWiFiEvent.h"
-#include "../ESPEasyCore/ESPEasyWifi_ProcessEvent.h"
-#include "../ESPEasyCore/ESPEasy_Log.h"
-#include "../ESPEasyCore/Serial.h"
-#include "../Globals/ESPEasyWiFiEvent.h"
-#include "../Globals/EventQueue.h"
-#include "../Globals/NetworkState.h"
-#include "../Globals/Nodes.h"
-#include "../Globals/RTC.h"
-#include "../Globals/SecuritySettings.h"
-#include "../Globals/Services.h"
-#include "../Globals/Settings.h"
-#include "../Globals/WiFi_AP_Candidates.h"
-#include "../Helpers/ESPEasy_time_calc.h"
-#include "../Helpers/Hardware_defines.h"
-#include "../Helpers/Misc.h"
-#include "../Helpers/Networking.h"
-#include "../Helpers/StringConverter.h"
-#include "../Helpers/StringGenerator_WiFi.h"
-#include "../Helpers/StringProvider.h"
-
-#ifdef ESP32
-#include <WiFiGeneric.h>
-#include <esp_wifi.h> // Needed to call ESP-IDF functions like esp_wifi_....
-
-#include <esp_phy_init.h>
-#endif
-
-// FIXME TD-er: Cleanup of WiFi code
-#ifdef ESPEASY_WIFI_CLEANUP_WORK_IN_PROGRESS
-bool ESPEasyWiFi_t::begin() {
-  return true;
-}
-
-void ESPEasyWiFi_t::end() {
-
-
-}
-
-
-void ESPEasyWiFi_t::loop() {
-  switch (_state) {
-    case WiFiState_e::OFF:
-    break;
-    case WiFiState_e::AP_only:
-    break;
-    case WiFiState_e::ErrorRecovery:
-    // Wait for timeout to expire
-    // Start again from scratch
-    break;
-    case WiFiState_e::STA_Scanning:
-    case WiFiState_e::STA_AP_Scanning:
-    // Check if scanning is finished
-    // When scanning per channel, call for scanning next channel
-    break;
-    case WiFiState_e::STA_Connecting:
-    case WiFiState_e::STA_Reconnecting:
-    // Check if (re)connecting has finished
-    break;
-    case WiFiState_e::STA_Connected:
-    // Check if still connected
-    // Reconnect if not.
-    // Else mark last timestamp seen as connected
-    break;
-  }
-
-
-  {
-    // Check if we need to start AP
-    // Flag captive portal in webserver and/or whether we might be in setup mode
-  }
-
-#ifdef USE_IMPROV
-  {
-    // Check for Improv mode.
-  }
-#endif
-
-
-}
-
-
-IPAddress  ESPEasyWiFi_t::getIP() const {
-
-  IPAddress res;
-
-
-  return res;
-}
-
-void  ESPEasyWiFi_t::disconnect() {
-
-}
-
-
-void ESPEasyWiFi_t::checkConnectProgress() {
-
-}
-
-void ESPEasyWiFi_t::startScanning() {
-  _state = WiFiState_e::STA_Scanning;
-  WifiScan(true);
-  _last_state_change.setNow();
-}
-
-
-bool ESPEasyWiFi_t::connectSTA() {
-  if (!WiFi_AP_Candidates.hasCandidateCredentials()) {
-    if (!WiFiEventData.warnedNoValidWiFiSettings) {
-      addLog(LOG_LEVEL_ERROR, F("WIFI : No valid wifi settings"));
-      WiFiEventData.warnedNoValidWiFiSettings = true;
-    }
-    WiFiEventData.last_wifi_connect_attempt_moment.clear();
-    WiFiEventData.wifi_connect_attempt     = 1;
-    WiFiEventData.wifiConnectAttemptNeeded = false;
-
-    // No need to wait longer to start AP mode.
-    if (!Settings.DoNotStartAP()) {
-      setAP(true);
-    }
-    return false;
-  }
-  WiFiEventData.warnedNoValidWiFiSettings = false;
-  setSTA(true);
-  #if defined(ESP8266)
-  wifi_station_set_hostname(NetworkCreateRFCCompliantHostname().c_str());
-
-  #endif // if defined(ESP8266)
-  #if defined(ESP32)
-  WiFi.config(INADDR_NONE, INADDR_NONE, INADDR_NONE);
-  #endif // if defined(ESP32)
-  setConnectionSpeed();
-  setupStaticIPconfig();
-
-
-
-    // Start the process of connecting or starting AP
-    if (WiFi_AP_Candidates.getNext(true)) {
-      // Try to connect to AP
-
-    } else {
-      // No (known) AP, start scanning
-      startScanning();
-    }
-
-
-  return true;
-}
-
-#endif // ESPEASY_WIFI_CLEANUP_WORK_IN_PROGRESS
-
-
-// ********************************************************************************
-// WiFi state
-// ********************************************************************************
-
-/*
-   WiFi STA states:
-   1 STA off                 => ESPEASY_WIFI_DISCONNECTED
-   2 STA connecting
-   3 STA connected           => ESPEASY_WIFI_CONNECTED
-   4 STA got IP              => ESPEASY_WIFI_GOT_IP
-   5 STA connected && got IP => ESPEASY_WIFI_SERVICES_INITIALIZED
-
-   N.B. the states are flags, meaning both "connected" and "got IP" must be set
-        to be considered ESPEASY_WIFI_SERVICES_INITIALIZED
-
-   The flag wifiConnectAttemptNeeded indicates whether a new connect attempt is needed.
-   This is set to true when:
-   - Security settings have been saved with AP mode enabled. FIXME TD-er, this may not be the best check.
-   - WiFi connect timeout reached  &  No client is connected to the AP mode of the node.
-   - Wifi is reset
-   - WiFi setup page has been loaded with SSID/pass values.
-
-
-   WiFi AP mode states:
-   1 AP on                        => reset AP disable timer
-   2 AP client connect/disconnect => reset AP disable timer
-   3 AP off                       => AP disable timer = 0;
-
-   AP mode will be disabled when both apply:
-   - AP disable timer (timerAPoff) expired
-   - No client is connected to the AP.
-
-   AP mode will be enabled when at least one applies:
-   - No valid WiFi settings
-   - Start AP timer (timerAPstart) expired
-
-   Start AP timer is set or cleared at:
-   - Set timerAPstart when "valid WiFi connection" state is observed.
-   - Disable timerAPstart when ESPEASY_WIFI_SERVICES_INITIALIZED wifi state is reached.
-
-   For the first attempt to connect after a cold boot (RTC values are 0), a WiFi scan will be 
-   performed to find the strongest known SSID.
-   This will set RTC.lastBSSID and RTC.lastWiFiChannel
-   
-   Quick reconnect (using BSSID/channel of last connection) when both apply:
-   - If wifi_connect_attempt < 3
-   - RTC.lastBSSID is known
-   - RTC.lastWiFiChannel != 0
-
-   Change of wifi settings when both apply:
-   - "other" settings valid
-   - (wifi_connect_attempt % 2) == 0
-
-   Reset of wifi_connect_attempt to 0 when both apply:
-   - connection successful
-   - Connection stable (connected for > 5 minutes)
-
- */
-
-
-// ********************************************************************************
-// Check WiFi connected status
-// This is basically the state machine to switch between states:
-// - Initiate WiFi reconnect
-// - Start/stop of AP mode
-// ********************************************************************************
-bool WiFiConnected() {
-  START_TIMER;
-
-  static bool recursiveCall = false;
-
-  static uint32_t lastCheckedTime = 0;
-  static bool lastState = false;
-
-#if FEATURE_USE_IPV6
-  if (!WiFiEventData.processedGotIP6) {
-    processGotIPv6();
-  }
-#endif
-
-  if (!WifiIsSTA(WiFi.getMode())) {
-    lastState = false;
-    return lastState;
-  }
-
-
-  const int32_t timePassed = timePassedSince(lastCheckedTime);
-  if (lastCheckedTime != 0) {
-    if (timePassed < 100) {
-      if (WiFiEventData.lastDisconnectMoment.isSet() &&
-          WiFiEventData.lastDisconnectMoment.millisPassedSince() > timePassed)
-      {
-        // Try to rate-limit the nr of calls to this function or else it will be called 1000's of times a second.
-        return lastState;
-      }
-    }
-    if (timePassed < 10) {
-      // Rate limit time spent in WiFiConnected() to max. 100x per sec to process the rest of this function
-      return lastState;
-    }
-  }
-
-
-
-  if (WiFiEventData.unprocessedWifiEvents()) { return false; }
-
-  bool wifi_isconnected = WiFi.isConnected();
-  #ifdef ESP8266
-  // Perform check on SDK function, see: https://github.com/esp8266/Arduino/issues/7432
-  station_status_t status = wifi_station_get_connect_status();
-  switch(status) {
-    case STATION_GOT_IP:
-      wifi_isconnected = true;
-      break;
-    case STATION_NO_AP_FOUND:
-    case STATION_CONNECT_FAIL:
-    case STATION_WRONG_PASSWORD:
-      wifi_isconnected = false;
-      break;
-    case STATION_IDLE:
-    case STATION_CONNECTING:
-      break;
-
-    default:
-      wifi_isconnected = false;
-      break;
-  }
-  #endif
-
-  if (recursiveCall) return wifi_isconnected;
-  recursiveCall = true;
-
-
-  // For ESP82xx, do not rely on WiFi.status() with event based wifi.
-  const int32_t wifi_rssi = WiFi.RSSI();
-  bool validWiFi = (wifi_rssi < 0) && wifi_isconnected && hasIPaddr();
-  /*
-  if (validWiFi && WiFi.channel() != WiFiEventData.usedChannel) {
-    validWiFi = false;
-  }
-  */
-  if (validWiFi != WiFiEventData.WiFiServicesInitialized()) {
-    // else wifiStatus is no longer in sync.
-    if (checkAndResetWiFi()) {
-      // Wifi has been reset, so no longer valid WiFi
-      validWiFi = false;
-    }
-  }
-
-  if (validWiFi) {
-    // Connected, thus disable any timer to start AP mode. (except when in WiFi setup mode)
-    if (!WiFiEventData.wifiSetupConnect) {
-      WiFiEventData.timerAPstart.clear();
-    }
-    STOP_TIMER(WIFI_ISCONNECTED_STATS);
-    recursiveCall = false;
-    // Only return true after some time since it got connected.
-#if FEATURE_SET_WIFI_TX_PWR
-    SetWiFiTXpower();
-#endif
-    lastState = WiFiEventData.wifi_considered_stable || WiFiEventData.lastConnectMoment.timeoutReached(100);
-    lastCheckedTime = millis();
-    return lastState;
-  }
-
-  if ((WiFiEventData.timerAPstart.isSet()) && WiFiEventData.timerAPstart.timeReached()) {
-    if (WiFiEventData.timerAPoff.isSet() && !WiFiEventData.timerAPoff.timeReached()) {
-      if (!Settings.DoNotStartAP()) {
-        // Timer reached, so enable AP mode.
-        if (!WifiIsAP(WiFi.getMode())) {
-          if (!WiFiEventData.wifiConnectAttemptNeeded) {
-            addLog(LOG_LEVEL_INFO, F("WiFi : WiFiConnected(), start AP"));
-            WifiScan(false);
-            setSTA(false); // Force reset WiFi + reduce power consumption
-            setAP(true);
-          }
-        }
-      }
-    } else {
-      WiFiEventData.timerAPstart.clear();
-      WiFiEventData.timerAPoff.clear();
-    }
-  }
-
-
-  // When made this far in the code, we apparently do not have valid WiFi connection.
-  if (!WiFiEventData.timerAPstart.isSet() && !WifiIsAP(WiFi.getMode())) {
-    // First run we do not have WiFi connection any more, set timer to start AP mode
-    // Only allow the automatic AP mode in the first N minutes after boot.
-    if (getUptimeMinutes() < WIFI_ALLOW_AP_AFTERBOOT_PERIOD) {
-      WiFiEventData.timerAPstart.setMillisFromNow(WIFI_RECONNECT_WAIT);
-      // Fixme TD-er: Make this more elegant as it now needs to know about the extra time needed for the AP start timer.
-      WiFiEventData.timerAPoff.setMillisFromNow(WIFI_RECONNECT_WAIT + WIFI_AP_OFF_TIMER_DURATION);
-    }
-  }
-
-  const bool timeoutReached = WiFiEventData.last_wifi_connect_attempt_moment.isSet() && 
-                              WiFiEventData.last_wifi_connect_attempt_moment.timeoutReached(2 * DEFAULT_WIFI_CONNECTION_TIMEOUT);
-
-  if (timeoutReached && !WiFiEventData.wifiSetup) {
-    // It took too long to make a connection, set flag we need to try again
-    //if (!wifiAPmodeActivelyUsed()) {
-      WiFiEventData.wifiConnectAttemptNeeded = true;
-    //}
-    WiFiEventData.wifiConnectInProgress = false;
-    if (!WiFiEventData.WiFiDisconnected()) {
-      # ifndef BUILD_NO_DEBUG
-      addLog(LOG_LEVEL_INFO, F("WiFi : wifiConnectTimeoutReached"));
-      #endif
-      WifiDisconnect();
-    }
-  }
-  delay(0);
-  STOP_TIMER(WIFI_NOTCONNECTED_STATS);
-  recursiveCall = false;
-  return false;
-}
-
-void WiFiConnectRelaxed() {
-  if (!WiFiEventData.processedDisconnect) {
-    processDisconnect();
-  }
-  if (!WiFiEventData.WiFiConnectAllowed() || WiFiEventData.wifiConnectInProgress) {
-    if (WiFiEventData.wifiConnectInProgress) {
-      if (WiFiEventData.last_wifi_connect_attempt_moment.isSet()) { 
-        if (WiFiEventData.last_wifi_connect_attempt_moment.timeoutReached(WIFI_PROCESS_EVENTS_TIMEOUT)) {
-          WiFiEventData.wifiConnectInProgress = false;
-        }
-      }
-    }
-
-    if (WiFiEventData.wifiConnectInProgress) {
-      return; // already connected or connect attempt in progress need to disconnect first
-    }
-  }
-  if (!WiFiEventData.processedScanDone) {
-    // Scan is still active, so do not yet connect.
-    return;
-  }
-
-  if (WiFiEventData.unprocessedWifiEvents()) {
-    # ifndef BUILD_NO_DEBUG
-    if (loglevelActiveFor(LOG_LEVEL_ERROR)) {
-      String log = F("WiFi : Connecting not possible, unprocessed WiFi events: ");
-      if (!WiFiEventData.processedConnect) {
-        log += F(" conn");
-      }
-      if (!WiFiEventData.processedDisconnect) {
-        log += F(" disconn");
-      }
-      if (!WiFiEventData.processedGotIP) {
-        log += F(" gotIP");
-      }
-#if FEATURE_USE_IPV6
-      if (!WiFiEventData.processedGotIP6) {
-        log += F(" gotIP6");
-      }
-#endif
-
-      if (!WiFiEventData.processedDHCPTimeout) {
-        log += F(" DHCP_t/o");
-      }
-      
-      addLogMove(LOG_LEVEL_ERROR, log);
-      logConnectionStatus();
-    }
-    #endif
-    return;
-  }
-
-  if (!WiFiEventData.wifiSetupConnect && wifiAPmodeActivelyUsed()) {
-    return;
-  }
-
-
-  // FIXME TD-er: Should not try to prepare when a scan is still busy.
-  // This is a logic error which may lead to strange issues if some kind of timeout happens and/or RF calibration was not OK.
-  // Split this function into separate parts, with the last part being the actual connect attempt either after a scan is complete or quick connect is possible.
-
-  AttemptWiFiConnect();
-}
-
-void AttemptWiFiConnect() {
-  if (!WiFiEventData.wifiConnectAttemptNeeded) {
-    return;
-  }
-
-  if (WiFiEventData.wifiConnectInProgress) {
-    return;
-  }
-
-  setNetworkMedium(NetworkMedium_t::WIFI);
-  if (active_network_medium != NetworkMedium_t::WIFI) 
-  {
-    return;
-  }
-
-
-  if (WiFiEventData.wifiSetupConnect) {
-    // wifiSetupConnect is when run from the setup page.
-    RTC.clearLastWiFi(); // Force slow connect
-    WiFiEventData.wifi_connect_attempt = 0;
-    WiFiEventData.wifiSetupConnect     = false;
-    if (WiFiEventData.timerAPoff.isSet()) {
-      WiFiEventData.timerAPoff.setMillisFromNow(WIFI_RECONNECT_WAIT + WIFI_AP_OFF_TIMER_DURATION);
-    }
-  }
-
-  if (WiFiEventData.last_wifi_connect_attempt_moment.isSet()) {
-    if (!WiFiEventData.last_wifi_connect_attempt_moment.timeoutReached(DEFAULT_WIFI_CONNECTION_TIMEOUT)) {
-      return;
-    }
-  }
-
-  if (WiFiEventData.unprocessedWifiEvents()) {
-    return;
-  }
-  setSTA(false);
-
-  setSTA(true);
-
-  if (WiFi_AP_Candidates.getNext(WiFiScanAllowed())) {
-    const WiFi_AP_Candidate candidate = WiFi_AP_Candidates.getCurrent();
-
-    if (loglevelActiveFor(LOG_LEVEL_INFO)) {
-      addLogMove(LOG_LEVEL_INFO, strformat(
-        F("WIFI : Connecting %s attempt #%u"),
-        candidate.toString().c_str(),
-        WiFiEventData.wifi_connect_attempt));
-    }
-    WiFiEventData.markWiFiBegin();
-    if (prepareWiFi()) {
-      setNetworkMedium(NetworkMedium_t::WIFI);
-      RTC.clearLastWiFi();
-      RTC.lastWiFiSettingsIndex = candidate.index;
-      
-      float tx_pwr = 0; // Will be set higher based on RSSI when needed.
-      // FIXME TD-er: Must check WiFiEventData.wifi_connect_attempt to increase TX power
-#if FEATURE_SET_WIFI_TX_PWR
-      if (Settings.UseMaxTXpowerForSending()) {
-        tx_pwr = Settings.getWiFi_TX_power();
-      }
-      SetWiFiTXpower(tx_pwr, candidate.rssi);
-#endif
-      // Start connect attempt now, so no longer needed to attempt new connection.
-      WiFiEventData.wifiConnectAttemptNeeded = false;
-      WiFiEventData.wifiConnectInProgress = true;
-      const String key = WiFi_AP_CandidatesList::get_key(candidate.index);
-
-#if FEATURE_USE_IPV6
-      if (Settings.EnableIPv6()) {
-        WiFi.enableIPv6(true);
-      }
-#endif
-
-#ifdef ESP32
-      if (Settings.IncludeHiddenSSID()) {
-        wifi_country_t config = {
-          .cc = "01",
-          .schan = 1,
-          .nchan = 14,
-          .policy = WIFI_COUNTRY_POLICY_MANUAL,
-        };
-        esp_wifi_set_country(&config);
-      }
-#endif
-
-
-      if ((Settings.HiddenSSID_SlowConnectPerBSSID() || !candidate.bits.isHidden)
-           && candidate.allowQuickConnect()) {
-        WiFi.begin(candidate.ssid.c_str(), key.c_str(), candidate.channel, candidate.bssid.mac);
-      } else {
-        WiFi.begin(candidate.ssid.c_str(), key.c_str());
-      }
-#ifdef ESP32
-  // Always wait for a second on ESP32
-      WiFi.waitForConnectResult(1000);  // https://github.com/arendst/Tasmota/issues/14985
-#else
-      if (Settings.WaitWiFiConnect() || candidate.bits.isHidden) {
-//        WiFi.waitForConnectResult(candidate.isHidden ? 3000 : 1000);  // https://github.com/arendst/Tasmota/issues/14985
-        WiFi.waitForConnectResult(1000);  // https://github.com/arendst/Tasmota/issues/14985
-      }
-#endif
-      delay(1);
-    } else {
-      WiFiEventData.wifiConnectInProgress = false;
-    }
-  } else {
-    if (!wifiAPmodeActivelyUsed() || WiFiEventData.wifiSetupConnect) {
-      if (!prepareWiFi()) {
-        //return;
-      }
-
-      if (WiFiScanAllowed()) {
-        // Maybe not scan async to give the ESP some slack in power consumption?
-        const bool async = false;
-        WifiScan(async);
-      }
-      // Limit nr of attempts as we don't have any AP candidates.
-      WiFiEventData.last_wifi_connect_attempt_moment.setMillisFromNow(60000);
-      WiFiEventData.timerAPstart.setNow();
-    }
-  }
-
-  logConnectionStatus();
-}
-
-// ********************************************************************************
-// Set Wifi config
-// ********************************************************************************
-bool prepareWiFi() {
-  #if defined(ESP32)
-  registerWiFiEventHandler();
-  #endif
-
-  if (!WiFi_AP_Candidates.hasCandidateCredentials()) {
-    if (!WiFiEventData.warnedNoValidWiFiSettings) {
-      addLog(LOG_LEVEL_ERROR, F("WIFI : No valid wifi settings"));
-      WiFiEventData.warnedNoValidWiFiSettings = true;
-    }
-//    WiFiEventData.last_wifi_connect_attempt_moment.clear();
-    WiFiEventData.wifi_connect_attempt     = 1;
-    WiFiEventData.wifiConnectAttemptNeeded = false;
-
-    // No need to wait longer to start AP mode.
-    if (!Settings.DoNotStartAP()) {
-      WifiScan(false);
-//      setAP(true);
-    }
-    return false;
-  }
-  WiFiEventData.warnedNoValidWiFiSettings = false;
-  setSTA(true);
-
-  #if defined(ESP8266)
-  wifi_station_set_hostname(NetworkCreateRFCCompliantHostname().c_str());
-
-  #endif // if defined(ESP8266)
-  #if defined(ESP32)
-  WiFi.config(INADDR_NONE, INADDR_NONE, INADDR_NONE);
-  #endif // if defined(ESP32)
-  setConnectionSpeed();
-  setupStaticIPconfig();
-  WiFiEventData.wifiConnectAttemptNeeded = true;
-
-  return true;
-}
-
-bool checkAndResetWiFi() {
-  #ifdef ESP8266
-  station_status_t status = wifi_station_get_connect_status();
-
-  switch(status) {
-    case STATION_GOT_IP:
-      if (WiFi.RSSI() < 0 && WiFi.localIP().isSet()) {
-        //if (WiFi.channel() == WiFiEventData.usedChannel || WiFiEventData.usedChannel == 0) {
-          // This is a valid status, no need to reset
-          return false;
-        //}
-      }
-      break;
-    case STATION_NO_AP_FOUND:
-    case STATION_CONNECT_FAIL:
-    case STATION_WRONG_PASSWORD:
-      // Reason to reset WiFi
-      break;
-    case STATION_IDLE:
-    case STATION_CONNECTING:
-      if (WiFiEventData.last_wifi_connect_attempt_moment.isSet() && !WiFiEventData.last_wifi_connect_attempt_moment.timeoutReached(DEFAULT_WIFI_CONNECTION_TIMEOUT)) {
-        return false;
-      }
-      break;
-  }
-  #endif
-  #ifdef ESP32
-  if (WiFi.isConnected()) {
-    //if (WiFi.channel() == WiFiEventData.usedChannel || WiFiEventData.usedChannel == 0) {
-      return false;
-    //}
-  }
-  if (WiFiEventData.last_wifi_connect_attempt_moment.isSet() && !WiFiEventData.last_wifi_connect_attempt_moment.timeoutReached(DEFAULT_WIFI_CONNECTION_TIMEOUT)) {
-    return false;
-  }
-  #endif
-  # ifndef BUILD_NO_DEBUG
-  String log = F("WiFi : WiFiConnected() out of sync: ");
-  log += WiFiEventData.ESPeasyWifiStatusToString();
-  log += F(" RSSI: ");
-  log += String(WiFi.RSSI());
-  #ifdef ESP8266
-  log += F(" status: ");
-  log += SDKwifiStatusToString(status);
-  #endif
-  #endif
-
-  // Call for reset first, to make sure a syslog call will not try to send.
-  resetWiFi();
-  # ifndef BUILD_NO_DEBUG
-  addLogMove(LOG_LEVEL_INFO, log);
-  #endif
-  return true;
-}
-
-
-void resetWiFi() {
-  //if (wifiAPmodeActivelyUsed()) return;
-  if (WiFiEventData.lastWiFiResetMoment.isSet() && !WiFiEventData.lastWiFiResetMoment.timeoutReached(1000)) {
-    // Don't reset WiFi too often
-    return;
-  }
-  FeedSW_watchdog();
-  WiFiEventData.clearAll();
-  WifiDisconnect();
-
-  // Send this log only after WifiDisconnect() or else sending to syslog may cause issues
-  addLog(LOG_LEVEL_INFO, F("Reset WiFi."));
-
-  //  setWifiMode(WIFI_OFF);
-
-  initWiFi();
-}
-
-#ifdef ESP32
-void removeWiFiEventHandler()
-{
-  WiFi.removeEvent(WiFiEventData.wm_event_id);
-  WiFiEventData.wm_event_id = 0;
-}
-
-void registerWiFiEventHandler()
-{
-  if (WiFiEventData.wm_event_id != 0) {
-    removeWiFiEventHandler();
-  }
-  WiFiEventData.wm_event_id = WiFi.onEvent(WiFiEvent);
-}
-#endif
-
-
-void initWiFi()
-{
-#ifdef ESP8266
-
-  // See https://github.com/esp8266/Arduino/issues/5527#issuecomment-460537616
-  // FIXME TD-er: Do not destruct WiFi object, it may cause crashes with queued UDP traffic.
-//  WiFi.~ESP8266WiFiClass();
-//  WiFi = ESP8266WiFiClass();
-#endif // ifdef ESP8266
-#ifdef ESP32
-  removeWiFiEventHandler();
-#endif
-
-
-  WiFi.persistent(false); // Do not use SDK storage of SSID/WPA parameters
-  // The WiFi.disconnect() ensures that the WiFi is working correctly. If this is not done before receiving WiFi connections,
-  // those WiFi connections will take a long time to make or sometimes will not work at all.
-  WiFi.disconnect(false);
-  delay(1);
-  if (active_network_medium != NetworkMedium_t::NotSet) {
-    setSTA(true);
-    WifiScan(false);
-  }
-  setWifiMode(WIFI_OFF);
-
-#if defined(ESP32)
-  registerWiFiEventHandler();
-#endif
-#ifdef ESP8266
-  // WiFi event handlers
-  static bool handlers_initialized = false;
-  if (!handlers_initialized) {
-    stationConnectedHandler = WiFi.onStationModeConnected(onConnected);
-    stationDisconnectedHandler = WiFi.onStationModeDisconnected(onDisconnect);
-    stationGotIpHandler = WiFi.onStationModeGotIP(onGotIP);
-    stationModeDHCPTimeoutHandler = WiFi.onStationModeDHCPTimeout(onDHCPTimeout);
-    stationModeAuthModeChangeHandler = WiFi.onStationModeAuthModeChanged(onStationModeAuthModeChanged);
-    APModeStationConnectedHandler = WiFi.onSoftAPModeStationConnected(onConnectedAPmode);
-    APModeStationDisconnectedHandler = WiFi.onSoftAPModeStationDisconnected(onDisconnectedAPmode);
-    handlers_initialized = true;
-  }
-#endif
-  delay(100);
-}
-
-// ********************************************************************************
-// Configure WiFi TX power
-// ********************************************************************************
-#if FEATURE_SET_WIFI_TX_PWR
-void SetWiFiTXpower() {
-  SetWiFiTXpower(0); // Just some minimal value, will be adjusted in SetWiFiTXpower
-}
-
-void SetWiFiTXpower(float dBm) { 
-  SetWiFiTXpower(dBm, WiFi.RSSI());
-}
-
-void SetWiFiTXpower(float dBm, float rssi) {
-  const WiFiMode_t cur_mode = WiFi.getMode();
-  if (cur_mode == WIFI_OFF) {
-    return;
-  }
-
-  if (Settings.UseMaxTXpowerForSending()) {
-    dBm = 30; // Just some max, will be limited later
-  }
-
-  // Range ESP32  : -1dBm - 20dBm
-  // Range ESP8266: 0dBm - 20.5dBm
-  float maxTXpwr;
-  float threshold = GetRSSIthreshold(maxTXpwr);
-  #ifdef ESP8266
-  float minTXpwr{};
-  #endif
-  #ifdef ESP32
-  float minTXpwr = -1.0f;
-  #endif
-
-  threshold += Settings.WiFi_sensitivity_margin; // Margin in dBm on top of threshold
-
-  // Assume AP sends with max set by ETSI standard.
-  // 2.4 GHz: 100 mWatt (20 dBm)
-  // US and some other countries allow 1000 mW (30 dBm)
-  // We cannot send with over 20 dBm, thus it makes no sense to force higher TX power all the time.
-  const float newrssi = rssi - 20;
-  if (newrssi < threshold) {
-    minTXpwr = threshold - newrssi;
-  }
-  if (minTXpwr > maxTXpwr) {
-    minTXpwr = maxTXpwr;
-  }
-  if (dBm > maxTXpwr) {
-    dBm = maxTXpwr;
-  } else if (dBm < minTXpwr) {
-    dBm = minTXpwr;
-  }
-
-  #ifdef ESP32
-  int8_t power = dBm * 4;
-  if (esp_wifi_set_max_tx_power(power) == ESP_OK)  {
-    if (esp_wifi_get_max_tx_power(&power) == ESP_OK)  {
-      dBm = static_cast<float>(power) / 4.0f;
-    }
-  }
-  #endif
-
-  #ifdef ESP8266
-  WiFi.setOutputPower(dBm);
-  #endif
-
-  if (WiFiEventData.wifi_TX_pwr < dBm) {
-    // Will increase the TX power, give power supply of the unit some rest
-    delay(1);
-  }
-
-  WiFiEventData.wifi_TX_pwr = dBm;
-
-  delay(0);
-  #ifndef BUILD_NO_DEBUG
-  if (loglevelActiveFor(LOG_LEVEL_DEBUG)) {
-    const int TX_pwr_int = WiFiEventData.wifi_TX_pwr * 4;
-    const int maxTXpwr_int = maxTXpwr * 4;
-    if (TX_pwr_int != maxTXpwr_int) {
-      static int last_log = -1;
-      if (TX_pwr_int != last_log) {
-        last_log = TX_pwr_int;
-        String log = strformat(
-          F("WiFi : Set TX power to %ddBm sensitivity: %ddBm"),
-          static_cast<int>(dBm),
-          static_cast<int>(threshold));
-        if (rssi < 0) {
-          log += strformat(F(" RSSI: %ddBm"), static_cast<int>(rssi));
-        }
-        addLogMove(LOG_LEVEL_DEBUG, log);
-      }
-    }
-  }
-  #endif
-}
-#endif
-
-
-
-
-float GetRSSIthreshold(float& maxTXpwr) {
-  maxTXpwr = Settings.getWiFi_TX_power();
-  float threshold = WIFI_SENSITIVITY_n;
-  switch (getConnectionProtocol()) {
-    case WiFiConnectionProtocol::WiFi_Protocol_11b:
-      threshold = WIFI_SENSITIVITY_11b;
-      if (maxTXpwr > MAX_TX_PWR_DBM_11b) maxTXpwr = MAX_TX_PWR_DBM_11b;
-      break;
-    case WiFiConnectionProtocol::WiFi_Protocol_11g:
-      threshold = WIFI_SENSITIVITY_54g;
-      if (maxTXpwr > MAX_TX_PWR_DBM_54g) maxTXpwr = MAX_TX_PWR_DBM_54g;
-      break;
-#ifdef ESP8266
-    case WiFiConnectionProtocol::WiFi_Protocol_11n:
-#else
-    case WiFiConnectionProtocol::WiFi_Protocol_HT20:
-    case WiFiConnectionProtocol::WiFi_Protocol_HT40:
-    case WiFiConnectionProtocol::WiFi_Protocol_HE20:
-#endif
-
-      threshold = WIFI_SENSITIVITY_n;
-      if (maxTXpwr > MAX_TX_PWR_DBM_n) maxTXpwr = MAX_TX_PWR_DBM_n;
-      break;
-#ifdef ESP32
-#if ESP_IDF_VERSION > ESP_IDF_VERSION_VAL(5, 2, 0)
-    case WiFiConnectionProtocol::WiFi_Protocol_11a:
-    case WiFiConnectionProtocol::WiFi_Protocol_VHT20:
-      // FIXME TD-er: Must determine max. TX power for these 5 GHz modi
-#endif
-    case WiFiConnectionProtocol::WiFi_Protocol_LR:
-#endif
-    case WiFiConnectionProtocol::Unknown:
-      break;
-  }
-  return threshold;
-}
-
-int GetRSSI_quality() {
-  long rssi = WiFi.RSSI();
-
-  if (-50 < rssi) { return 10; }
-
-  if (rssi <= -98) { return 0;  }
-  rssi = rssi + 97; // Range 0..47 => 1..9
-  return (rssi / 5) + 1;
-}
-
-WiFiConnectionProtocol getConnectionProtocol() {
-  if (WiFi.RSSI() < 0) {
-    #ifdef ESP8266
-    switch (wifi_get_phy_mode()) {
-      case PHY_MODE_11B:
-        return WiFiConnectionProtocol::WiFi_Protocol_11b;
-      case PHY_MODE_11G:
-        return WiFiConnectionProtocol::WiFi_Protocol_11g;
-      case PHY_MODE_11N:
-        return WiFiConnectionProtocol::WiFi_Protocol_11n;
-    }
-    #endif
-    #ifdef ESP32
-
-    wifi_phy_mode_t phymode;
-    esp_wifi_sta_get_negotiated_phymode(&phymode);
-    switch (phymode) {
-      case WIFI_PHY_MODE_11B:   return WiFiConnectionProtocol::WiFi_Protocol_11b;
-      case WIFI_PHY_MODE_11G:   return WiFiConnectionProtocol::WiFi_Protocol_11g;
-      case WIFI_PHY_MODE_HT20:  return WiFiConnectionProtocol::WiFi_Protocol_HT20;
-      case WIFI_PHY_MODE_HT40:  return WiFiConnectionProtocol::WiFi_Protocol_HT40;
-      case WIFI_PHY_MODE_HE20:  return WiFiConnectionProtocol::WiFi_Protocol_HE20;
-      case WIFI_PHY_MODE_LR:    return WiFiConnectionProtocol::WiFi_Protocol_LR;
-#if ESP_IDF_VERSION >= ESP_IDF_VERSION_VAL(5, 3, 0)
-      // 5 GHz
-      case WIFI_PHY_MODE_11A:   return WiFiConnectionProtocol::WiFi_Protocol_11a;
-      case WIFI_PHY_MODE_VHT20: return WiFiConnectionProtocol::WiFi_Protocol_VHT20;
-#endif
-    }
-    #endif
-  }
-  return WiFiConnectionProtocol::Unknown;
-}
-
-#ifdef ESP32
-int64_t WiFi_get_TSF_time()
-{
-  return esp_wifi_get_tsf_time(WIFI_IF_STA);
-}
-#endif
-
-
-// ********************************************************************************
-// Disconnect from Wifi AP
-// ********************************************************************************
-void WifiDisconnect()
-{
-  if (!WiFiEventData.processedDisconnect || 
-       WiFiEventData.processingDisconnect.isSet()) {
-    return;
-  }
-  if (WiFi.status() == WL_DISCONNECTED) {
-    return;
-  }
-  // Prevent recursion
-  static LongTermTimer processingDisconnectTimer;
-  if (processingDisconnectTimer.isSet() && 
-     !processingDisconnectTimer.timeoutReached(200)) return;
-  processingDisconnectTimer.setNow();
-  # ifndef BUILD_NO_DEBUG
-  addLog(LOG_LEVEL_INFO, F("WiFi : WifiDisconnect()"));
-  #endif
-  #ifdef ESP32
-  removeWiFiEventHandler();
-  WiFi.disconnect();
-  delay(100);
-  {
-    const IPAddress ip;
-    const IPAddress gw;
-    const IPAddress subnet;
-    const IPAddress dns;
-    WiFi.config(ip, gw, subnet, dns);
-  }
-  #endif
-  #ifdef ESP8266
-  // Only call disconnect when STA is active
-  if (WifiIsSTA(WiFi.getMode())) {
-    wifi_station_disconnect();
-  }
-  station_config conf{};
-  memset(&conf, 0, sizeof(conf));
-  ETS_UART_INTR_DISABLE();
-  wifi_station_set_config_current(&conf);
-  ETS_UART_INTR_ENABLE();
-  #endif
-  WiFiEventData.setWiFiDisconnected();
-  WiFiEventData.markDisconnect(WIFI_DISCONNECT_REASON_UNSPECIFIED);
-  /*
-  if (!Settings.UseLastWiFiFromRTC()) {
-    RTC.clearLastWiFi();
-  }
-  */
-  delay(100);
-  WiFiEventData.processingDisconnect.clear();
-  WiFiEventData.processedDisconnect = false;
-  processDisconnect();
-  processingDisconnectTimer.clear();
-}
-
-// ********************************************************************************
-// Scan WiFi network
-// ********************************************************************************
-bool WiFiScanAllowed() {
-  if (WiFi_AP_Candidates.scanComplete() == WIFI_SCAN_RUNNING) {
-    return false;
-  }
-  if (!WiFiEventData.processedScanDone) { 
-    processScanDone(); 
-  }
-  if (!WiFiEventData.processedDisconnect) {
-    processDisconnect();
-  }
-
-  if (WiFiEventData.wifiConnectInProgress) {
-    return false;
-  }
-
-  if (WiFiEventData.intent_to_reboot) {
-    return false;
-  }
-
-  if (WiFiEventData.unprocessedWifiEvents()) {
-    # ifndef BUILD_NO_DEBUG
-    if (loglevelActiveFor(LOG_LEVEL_ERROR)) {
-      String log = F("WiFi : Scan not allowed, unprocessed WiFi events: ");
-      if (!WiFiEventData.processedConnect) {
-        log += F(" conn");
-      }
-      if (!WiFiEventData.processedDisconnect) {
-        log += F(" disconn");
-      }
-      if (!WiFiEventData.processedGotIP) {
-        log += F(" gotIP");
-      }
-      if (!WiFiEventData.processedDHCPTimeout) {
-        log += F(" DHCP_t/o");
-      }
-      
-      addLogMove(LOG_LEVEL_ERROR, log);
-      logConnectionStatus();
-    }
-    #endif
-    return false;
-  }
-  /*
-  if (!wifiAPmodeActivelyUsed() && !NetworkConnected()) {
-    return true;
-  }
-  */
-  WiFi_AP_Candidates.purge_expired();
-  if (WiFiEventData.wifiConnectInProgress) {
-    return false;
-  }
-  if (WiFiEventData.lastScanMoment.isSet()) {
-    if (NetworkConnected() && WiFi_AP_Candidates.getBestCandidate().usable()) {
-      # ifndef BUILD_NO_DEBUG
-      addLog(LOG_LEVEL_ERROR, F("WiFi : Scan not needed, good candidate present"));
-      #endif
-      return false;
-    }
-  }
-
-  if (WiFiEventData.lastDisconnectMoment.isSet() && WiFiEventData.lastDisconnectMoment.millisPassedSince() < WIFI_RECONNECT_WAIT) {
-    if (!NetworkConnected()) {
-      return WiFiEventData.processedConnect;
-    }
-  }
-  if (WiFiEventData.lastScanMoment.isSet()) {
-    const LongTermTimer::Duration scanInterval = wifiAPmodeActivelyUsed() ? WIFI_SCAN_INTERVAL_AP_USED : WIFI_SCAN_INTERVAL_MINIMAL;
-    if (WiFiEventData.lastScanMoment.millisPassedSince() < scanInterval) {
-      return false;
-    }
-  }
-  return WiFiEventData.processedConnect;
-}
-
-
-void WifiScan(bool async, uint8_t channel) {
-  setSTA(true);
-  if (!WiFiScanAllowed()) {
-    return;
-  }
-#ifdef ESP32
-  // TD-er: Don't run async scan on ESP32.
-  // Since IDF 4.4 it seems like the active channel may be messed up when running async scan
-  // Perform a disconnect after scanning.
-  // See: https://github.com/letscontrolit/ESPEasy/pull/3579#issuecomment-967021347
-  async = false;
-
-  if (Settings.IncludeHiddenSSID()) {
-    wifi_country_t config = {
-      .cc = "01",
-      .schan = 1,
-      .nchan = 14,
-      .policy = WIFI_COUNTRY_POLICY_MANUAL,
-    };
-    esp_wifi_set_country(&config);
-  }
-
-
-#endif
-
-  START_TIMER;
-  WiFiEventData.lastScanMoment.setNow();
-  # ifndef BUILD_NO_DEBUG
-  if (loglevelActiveFor(LOG_LEVEL_INFO)) {
-    if (channel == 0) {
-      addLog(LOG_LEVEL_INFO, F("WiFi : Start network scan all channels"));
-    } else {
-      addLogMove(LOG_LEVEL_INFO, strformat(F("WiFi : Start network scan ch: %d "), channel));
-    }
-  }
-  #endif
-  bool show_hidden         = true;
-  WiFiEventData.processedScanDone = false;
-  WiFiEventData.lastGetScanMoment.setNow();
-  WiFiEventData.lastScanChannel = channel;
-
-  unsigned int nrScans = 1 + (async ? 0 : Settings.NumberExtraWiFiScans);
-  while (nrScans > 0) {
-    if (!async) {
-      WiFi_AP_Candidates.begin_sync_scan();
-      FeedSW_watchdog();
-    }
-    --nrScans;
-#ifdef ESP8266
-#if FEATURE_ESP8266_DIRECT_WIFI_SCAN
-    {
-      static bool FIRST_SCAN = true;
-
-      struct scan_config config;
-      memset(&config, 0, sizeof(config));
-      config.ssid = nullptr;
-      config.bssid = nullptr;
-      config.channel = channel;
-      config.show_hidden = show_hidden ? 1 : 0;;
-      config.scan_type = WIFI_SCAN_TYPE_ACTIVE;
-      if (FIRST_SCAN) {
-        config.scan_time.active.min = 100;
-        config.scan_time.active.max = 200;
-      } else {
-        config.scan_time.active.min = 400;
-        config.scan_time.active.max = 500;
-      }
-      FIRST_SCAN = false;
-      wifi_station_scan(&config, &onWiFiScanDone);
-      if (!async) {
-        // will resume when SYSTEM_EVENT_SCAN_DONE event is fired
-        do {
-          delay(0);
-        } while (!WiFiEventData.processedScanDone);
-      }
- 
-    }
-#else
-    WiFi.scanNetworks(async, show_hidden, channel);
-#endif
-#endif
-#ifdef ESP32
-    const bool passive = Settings.PassiveWiFiScan();
-    const uint32_t max_ms_per_chan = 120;
-    WiFi.scanNetworks(async, show_hidden, passive, max_ms_per_chan /*, channel */);
-#endif
-    if (!async) {
-      FeedSW_watchdog();
-      processScanDone();
-    }
-  }
-#if FEATURE_TIMING_STATS
-  if (async) {
-    STOP_TIMER(WIFI_SCAN_ASYNC);
-  } else {
-    STOP_TIMER(WIFI_SCAN_SYNC);
-  }
-#endif
-
-#ifdef ESP32
-#if ESP_IDF_VERSION_MAJOR<5
-  RTC.clearLastWiFi();
-  if (WiFiConnected()) {
-    # ifndef BUILD_NO_DEBUG
-    addLog(LOG_LEVEL_INFO, F("WiFi : Disconnect after scan"));
-    #endif
-
-    const bool needReconnect = WiFiEventData.wifiConnectAttemptNeeded;
-    WifiDisconnect();
-    WiFiEventData.wifiConnectAttemptNeeded = needReconnect;
-  }
-#endif
-#endif
-
-}
-
-// ********************************************************************************
-// Scan all Wifi Access Points
-// ********************************************************************************
-void WiFiScan_log_to_serial()
-{
-  // Direct Serial is allowed here, since this function will only be called from serial input.
-  serialPrintln(F("WIFI : SSID Scan start"));
-  if (WiFi_AP_Candidates.scanComplete() <= 0) {
-    WiFiMode_t cur_wifimode = WiFi.getMode();
-    WifiScan(false);
-    setWifiMode(cur_wifimode);
-  }
-
-  const int8_t scanCompleteStatus = WiFi_AP_Candidates.scanComplete();
-  if (scanCompleteStatus <= 0) {
-    serialPrintln(F("WIFI : No networks found"));
-  }
-  else
-  {
-    serialPrint(F("WIFI : "));
-    serialPrint(String(scanCompleteStatus));
-    serialPrintln(F(" networks found"));
-
-    int i = 0;
-
-    for (auto it = WiFi_AP_Candidates.scanned_begin(); it != WiFi_AP_Candidates.scanned_end(); ++it)
-    {
-      ++i;
-      // Print SSID and RSSI for each network found
-      serialPrint(F("WIFI : "));
-      serialPrint(String(i));
-      serialPrint(": ");
-      serialPrintln(it->toString());
-      delay(10);
-    }
-  }
-  serialPrintln("");
-}
-
-// ********************************************************************************
-// Manage Wifi Modes
-// ********************************************************************************
-void setSTA(bool enable) {
-  switch (WiFi.getMode()) {
-    case WIFI_OFF:
-
-      if (enable) { setWifiMode(WIFI_STA); }
-      break;
-    case WIFI_STA:
-
-      if (!enable) { setWifiMode(WIFI_OFF); }
-      break;
-    case WIFI_AP:
-
-      if (enable) { setWifiMode(WIFI_AP_STA); }
-      break;
-    case WIFI_AP_STA:
-
-      if (!enable) { setWifiMode(WIFI_AP); }
-      break;
-    default:
-      break;
-  }
-}
-
-void setAP(bool enable) {
-  WiFiMode_t wifimode = WiFi.getMode();
-
-  switch (wifimode) {
-    case WIFI_OFF:
-
-      if (enable) { 
-        setWifiMode(WIFI_AP); 
-      }
-      break;
-    case WIFI_STA:
-
-      if (enable) { setWifiMode(WIFI_AP_STA); }
-      break;
-    case WIFI_AP:
-
-      if (!enable) { setWifiMode(WIFI_OFF); }
-      break;
-    case WIFI_AP_STA:
-
-      if (!enable) { setWifiMode(WIFI_STA); }
-      break;
-    default:
-      break;
-  }
-}
-
-// Only internal scope
-void setAPinternal(bool enable)
-{
-  if (enable) {
-    // create and store unique AP SSID/PW to prevent ESP from starting AP mode with default SSID and No password!
-    // setup ssid for AP Mode when needed
-    String softAPSSID = NetworkCreateRFCCompliantHostname();
-    String pwd        = SecuritySettings.WifiAPKey;
-    IPAddress subnet(DEFAULT_AP_SUBNET);
-
-    if (!WiFi.softAPConfig(apIP, apIP, subnet)) {
-      addLog(LOG_LEVEL_ERROR, strformat(
-        ("WIFI : [AP] softAPConfig failed! IP: %s, GW: %s, SN: %s"),
-        apIP.toString().c_str(), 
-        apIP.toString().c_str(), 
-        subnet.toString().c_str()
-      )
-      );
-    }
-
-    int channel = 1;
-    if (WifiIsSTA(WiFi.getMode()) && WiFiConnected()) {
-      channel = WiFi.channel();
-    }
-
-    if (WiFi.softAP(softAPSSID.c_str(), pwd.c_str(), channel)) {
-      eventQueue.add(F("WiFi#APmodeEnabled"));
-      if (loglevelActiveFor(LOG_LEVEL_INFO)) {
-        addLogMove(LOG_LEVEL_INFO, strformat(
-          F("WIFI : AP Mode enabled. SSID: %s IP: %s ch: %d"),
-          softAPSSID.c_str(),
-          formatIP(WiFi.softAPIP()).c_str(),
-          channel));
-      }
-    } else {
-      if (loglevelActiveFor(LOG_LEVEL_ERROR)) {
-        addLogMove(LOG_LEVEL_ERROR, strformat(
-          F("WIFI : Error while starting AP Mode with SSID: %s IP: %s"),
-          softAPSSID.c_str(),
-          formatIP(apIP).c_str()));
-      }
-    }
-    #ifdef ESP32
-
-    #else // ifdef ESP32
-
-    if (wifi_softap_dhcps_status() != DHCP_STARTED) {
-      if (!wifi_softap_dhcps_start()) {
-        addLog(LOG_LEVEL_ERROR, F("WIFI : [AP] wifi_softap_dhcps_start failed!"));
-      }
-    }
-    #endif // ifdef ESP32
-    WiFiEventData.timerAPoff.setMillisFromNow(WIFI_AP_OFF_TIMER_DURATION);
-  } else {
-    #if FEATURE_DNS_SERVER
-    if (dnsServerActive) {
-      dnsServerActive = false;
-      dnsServer.stop();
-    }
-    #endif // if FEATURE_DNS_SERVER
-  }
-}
-
-const __FlashStringHelper * getWifiModeString(WiFiMode_t wifimode)
-{
-  switch (wifimode) {
-    case WIFI_OFF:   return F("OFF");
-    case WIFI_STA:   return F("STA");
-    case WIFI_AP:    return F("AP");
-    case WIFI_AP_STA: return F("AP+STA");
-    default:
-      break;
-  }
-  return F("Unknown");
-}
-
-void setWifiMode(WiFiMode_t new_mode) {
-  const WiFiMode_t cur_mode = WiFi.getMode();
-  static WiFiMode_t processing_wifi_mode = cur_mode;
-  if (cur_mode == new_mode) {
-    return;
-  }
-  if (processing_wifi_mode == new_mode) {
-    // Prevent loops
-    return;
-  }
-  processing_wifi_mode = new_mode;
-
-  if (cur_mode == WIFI_OFF) {
-    #if defined(ESP32)
-    // Needs to be set while WiFi is off
-    WiFi.hostname(NetworkCreateRFCCompliantHostname());
-    #endif
-    WiFiEventData.markWiFiTurnOn();
-  }
-  if (new_mode != WIFI_OFF) {
-    #ifdef ESP8266
-    // See: https://github.com/esp8266/Arduino/issues/6172#issuecomment-500457407
-    WiFi.forceSleepWake(); // Make sure WiFi is really active.
-    #endif
-    delay(100);
-  } else {
-    WifiDisconnect();
-//    delay(100);
-    processDisconnect();
-    WiFiEventData.clear_processed_flags();
-  }
-
-  addLog(LOG_LEVEL_INFO, concat(F("WIFI : Set WiFi to "), getWifiModeString(new_mode)));
-
-  int retry = 2;
-  while (!WiFi.mode(new_mode) && retry > 0) {
-    addLog(LOG_LEVEL_INFO, F("WIFI : Cannot set mode!!!!!"));
-    delay(100);
-    --retry;
-  }
-  retry = 2;
-  while (WiFi.getMode() != new_mode && retry > 0) {
-    addLog(LOG_LEVEL_INFO, F("WIFI : mode not yet set"));
-    delay(100);
-    --retry;
-  }
-
-
-  if (new_mode == WIFI_OFF) {
-    WiFiEventData.markWiFiTurnOn();
-    #if defined(ESP32)
-    // Needs to be set while WiFi is off
-    WiFi.hostname(NetworkCreateRFCCompliantHostname());
-    #endif
-    delay(100);
-    #if defined(ESP32)
-    esp_wifi_set_ps(WIFI_PS_NONE); 
-//    esp_wifi_set_ps(WIFI_PS_MAX_MODEM);
-    #endif
-    #ifdef ESP8266
-    WiFi.forceSleepBegin();
-    #endif // ifdef ESP8266
-    delay(1);
-  } else {
-    #ifdef ESP32
-    if (cur_mode == WIFI_OFF) {
-      registerWiFiEventHandler();
-    }
-    #endif
-    // Only set power mode when AP is not enabled
-    // When AP is enabled, the sleep mode is already set to WIFI_NONE_SLEEP
-    if (!WifiIsAP(new_mode)) {
-      if (Settings.WifiNoneSleep()) {
-        #ifdef ESP8266
-        WiFi.setSleepMode(WIFI_NONE_SLEEP);
-        #endif
-        #ifdef ESP32
-        WiFi.setSleep(WIFI_PS_NONE);
-        #endif
-      } else if (Settings.EcoPowerMode()) {
-        // Allow light sleep during idle times
-        #ifdef ESP8266
-        WiFi.setSleepMode(WIFI_LIGHT_SLEEP);
-        #endif
-        #ifdef ESP32
-        // Maximum modem power saving. 
-        // In this mode, interval to receive beacons is determined by the listen_interval parameter in wifi_sta_config_t
-        // FIXME TD-er: Must test if this is desired behavior in ESP32.
-        WiFi.setSleep(WIFI_PS_MAX_MODEM);
-        #endif
-      } else {
-        // Default
-        #ifdef ESP8266
-        WiFi.setSleepMode(WIFI_MODEM_SLEEP);
-        #endif
-        #ifdef ESP32
-        // Minimum modem power saving. 
-        // In this mode, station wakes up to receive beacon every DTIM period
-        WiFi.setSleep(WIFI_PS_MIN_MODEM);
-        #endif
-      }
-    }
-#if FEATURE_SET_WIFI_TX_PWR
-    SetWiFiTXpower();
-#endif
-    if (WifiIsSTA(new_mode)) {
-//      WiFi.setAutoConnect(Settings.SDK_WiFi_autoreconnect());
-      WiFi.setAutoReconnect(Settings.SDK_WiFi_autoreconnect());
-    }
-    delay(100); // Must allow for some time to init.
-  }
-  const bool new_mode_AP_enabled = WifiIsAP(new_mode);
-
-  if (WifiIsAP(cur_mode) && !new_mode_AP_enabled) {
-    eventQueue.add(F("WiFi#APmodeDisabled"));
-  }
-
-  if (WifiIsAP(cur_mode) != new_mode_AP_enabled) {
-    // Mode has changed
-    setAPinternal(new_mode_AP_enabled);
-  }
-  #if FEATURE_MDNS
-  #ifdef ESP8266
-  // notifyAPChange() is not present in the ESP32 MDNSResponder
-  MDNS.notifyAPChange();
-  #endif
-  #endif
-}
-
-bool WifiIsAP(WiFiMode_t wifimode)
-{
-  #if defined(ESP32)
-  return (wifimode == WIFI_MODE_AP) || (wifimode == WIFI_MODE_APSTA);
-  #else // if defined(ESP32)
-  return (wifimode == WIFI_AP) || (wifimode == WIFI_AP_STA);
-  #endif // if defined(ESP32)
-}
-
-bool WifiIsSTA(WiFiMode_t wifimode)
-{
-  #if defined(ESP32)
-  return (wifimode & WIFI_MODE_STA) != 0;
-  #else // if defined(ESP32)
-  return (wifimode & WIFI_STA) != 0;
-  #endif // if defined(ESP32)
-}
-
-bool WiFiUseStaticIP() {
-  return Settings.IP[0] != 0 && Settings.IP[0] != 255;
-}
-
-bool wifiAPmodeActivelyUsed()
-{
-  if (!WifiIsAP(WiFi.getMode()) || (!WiFiEventData.timerAPoff.isSet())) {
-    // AP not active or soon to be disabled in processDisableAPmode()
-    return false;
-  }
-  return WiFi.softAPgetStationNum() != 0;
-
-  // FIXME TD-er: is effectively checking for AP active enough or must really check for connected clients to prevent automatic wifi
-  // reconnect?
-}
-
-void setConnectionSpeed() {
-  #ifdef ESP8266
-  // ESP8266 only supports 802.11g mode when running in STA+AP
-  const bool forcedByAPmode = WifiIsAP(WiFi.getMode());
-  WiFiPhyMode_t phyMode = (Settings.ForceWiFi_bg_mode() || forcedByAPmode) ? WIFI_PHY_MODE_11G : WIFI_PHY_MODE_11N;
-  if (!forcedByAPmode) {
-    const WiFi_AP_Candidate candidate = WiFi_AP_Candidates.getCurrent();
-    if (candidate.phy_known() && (candidate.bits.phy_11g != candidate.bits.phy_11n)) {
-      if ((WIFI_PHY_MODE_11G == phyMode) && !candidate.bits.phy_11g) {
-        phyMode = WIFI_PHY_MODE_11N;
-        addLog(LOG_LEVEL_INFO, F("WIFI : AP is set to 802.11n only"));
-      } else if ((WIFI_PHY_MODE_11N == phyMode) && !candidate.bits.phy_11n) {
-        phyMode = WIFI_PHY_MODE_11G;
-        addLog(LOG_LEVEL_INFO, F("WIFI : AP is set to 802.11g only"));
-      }      
-    } else {
-      bool useAlternate = WiFiEventData.connectionFailures > 10;
-      if (useAlternate) {
-        phyMode = (WIFI_PHY_MODE_11G == phyMode) ? WIFI_PHY_MODE_11N : WIFI_PHY_MODE_11G;
-      }
-    }
-  } else {
-    // No need to perform a next attempt.
-    WiFi_AP_Candidates.markAttempt();
-  }
-
-  if (WiFi.getPhyMode() == phyMode) {
-    return;
-  }
-  #ifndef BUILD_NO_DEBUG
-  if (loglevelActiveFor(LOG_LEVEL_INFO)) {
-    String log = concat(F("WIFI : Set to 802.11"), (WIFI_PHY_MODE_11G == phyMode) ? 'g' : 'n');
-    if (forcedByAPmode) {
-      log += (F(" (AP+STA mode)"));
-    }
-    if (Settings.ForceWiFi_bg_mode()) {
-      log += F(" Force B/G mode");
-    }
-    addLogMove(LOG_LEVEL_INFO, log);
-  }
-  #endif
-  WiFi.setPhyMode(phyMode);
-  #endif // ifdef ESP8266
-
-  // Does not (yet) work, so commented out.
-  #ifdef ESP32
-
-  // HT20 = 20 MHz channel width.
-  // HT40 = 40 MHz channel width.
-  // In theory, HT40 can offer upto 150 Mbps connection speed.
-  // However since HT40 is using nearly all channels on 2.4 GHz WiFi,
-  // Thus you are more likely to experience disturbances.
-  // The response speed and stability is better at HT20 for ESP units.
-  esp_wifi_set_bandwidth(WIFI_IF_STA, WIFI_BW_HT20);
-
-  uint8_t protocol = WIFI_PROTOCOL_11B | WIFI_PROTOCOL_11G; // Default to BG
-
-  if (!Settings.ForceWiFi_bg_mode() || (WiFiEventData.connectionFailures > 10)) {
-    // Set to use BGN
-    protocol |= WIFI_PROTOCOL_11N;
-    #ifdef ESP32C6
-    protocol |= WIFI_PROTOCOL_11AX;
-    #endif
-  }
-
-  const WiFi_AP_Candidate candidate = WiFi_AP_Candidates.getCurrent();
-  if (candidate.phy_known()) {
-    // Check to see if the access point is set to "N-only"
-    if ((protocol & WIFI_PROTOCOL_11N) == 0) {
-      if (!candidate.bits.phy_11b && !candidate.bits.phy_11g && candidate.bits.phy_11n) {
-        if (candidate.bits.phy_11n) {
-          // Set to use BGN
-          protocol |= WIFI_PROTOCOL_11N;
-          addLog(LOG_LEVEL_INFO, F("WIFI : AP is set to 802.11n only"));
-        }
-#ifdef ESP32C6
-        if (candidate.bits.phy_11ax) {
-          // Set to use WiFi6
-          protocol |= WIFI_PROTOCOL_11AX;
-          addLog(LOG_LEVEL_INFO, F("WIFI : AP is set to 802.11ax"));
-        }
-#endif
-      }
-    }
-  }
-
-
-  if (WifiIsSTA(WiFi.getMode())) {
-    // Set to use "Long GI" making it more resilliant to reflections
-    // See: https://www.tp-link.com/us/configuration-guides/q_a_basic_wireless_concepts/?configurationId=2958#_idTextAnchor038
-    esp_wifi_config_80211_tx_rate(WIFI_IF_STA, WIFI_PHY_RATE_MCS3_LGI);
-    esp_wifi_set_protocol(WIFI_IF_STA, protocol);
-  }
-
-  if (WifiIsAP(WiFi.getMode())) {
-    esp_wifi_set_protocol(WIFI_IF_AP, protocol);
-  }
-  #endif // ifdef ESP32
-}
-
-void setupStaticIPconfig() {
-  setUseStaticIP(WiFiUseStaticIP());
-
-  if (!WiFiUseStaticIP()) { return; }
-  const IPAddress ip     (Settings.IP);
-  const IPAddress gw     (Settings.Gateway);
-  const IPAddress subnet (Settings.Subnet);
-  const IPAddress dns    (Settings.DNS);
-
-  WiFiEventData.dns0_cache = dns;
-
-  WiFi.config(ip, gw, subnet, dns);
-
-  if (loglevelActiveFor(LOG_LEVEL_INFO)) {
-    addLogMove(LOG_LEVEL_INFO, strformat(
-      F("IP   : Static IP : %s GW: %s SN: %s DNS: %s"),
-      formatIP(ip).c_str(),
-      formatIP(gw).c_str(),
-      formatIP(subnet).c_str(),
-      getValue(LabelType::DNS).c_str()));
-  }
-}
-
-// ********************************************************************************
-// Formatting WiFi related strings
-// ********************************************************************************
-String formatScanResult(int i, const String& separator) {
-  int32_t rssi = 0;
-
-  return formatScanResult(i, separator, rssi);
-}
-
-String formatScanResult(int i, const String& separator, int32_t& rssi) {
-  WiFi_AP_Candidate tmp(i);
-  rssi = tmp.rssi;
-  return tmp.toString(separator);
-}
-
-
-void logConnectionStatus() {
-  static unsigned long lastLog = 0;
-  if (lastLog != 0 && timePassedSince(lastLog) < 1000) {
-    return;
-  }
-  lastLog = millis();
-#ifndef BUILD_NO_DEBUG
-  #ifdef ESP8266
-  const uint8_t arduino_corelib_wifistatus = WiFi.status();
-  const uint8_t sdk_wifistatus             = wifi_station_get_connect_status();
-
-  if ((arduino_corelib_wifistatus == WL_CONNECTED) != (sdk_wifistatus == STATION_GOT_IP)) {
-    if (loglevelActiveFor(LOG_LEVEL_ERROR)) {
-      String log = F("WiFi : SDK station status differs from Arduino status. SDK-status: ");
-      log += SDKwifiStatusToString(sdk_wifistatus);
-      log += F(" Arduino status: ");
-      log += ArduinoWifiStatusToString(arduino_corelib_wifistatus);
-      addLogMove(LOG_LEVEL_ERROR, log);
-    }
-  }
-  #endif
-
-  if (loglevelActiveFor(LOG_LEVEL_INFO)) {
-    addLogMove(LOG_LEVEL_INFO, strformat(
-      F("WIFI : Arduino wifi status: %s ESPeasy internal wifi status: %s"),
-      ArduinoWifiStatusToString(WiFi.status()).c_str(),
-      WiFiEventData.ESPeasyWifiStatusToString().c_str()));
-  }
-/*
-  if (loglevelActiveFor(LOG_LEVEL_INFO)) {
-    String log;
-
-    switch (WiFi.status()) {
-      case WL_NO_SSID_AVAIL: {
-        log = F("WIFI : No SSID found matching: ");
-        break;
-      }
-      case WL_CONNECT_FAILED: {
-        log = F("WIFI : Connection failed to: ");
-        break;
-      }
-      case WL_DISCONNECTED: {
-        log = F("WIFI : WiFi.status() = WL_DISCONNECTED  SSID: ");
-        break;
-      }
-      case WL_IDLE_STATUS: {
-        log = F("WIFI : Connection in IDLE state: ");
-        break;
-      }
-      case WL_CONNECTED: {
-        break;
-      }
-      default:
-        break;
-    }
-
-    if (log.length() > 0) {
-      const char *ssid = getLastWiFiSettingsSSID();
-      log += ssid;
-      addLog(LOG_LEVEL_INFO, log);
-    }
-  }
-  */
-#endif // ifndef BUILD_NO_DEBUG
-}
->>>>>>> 953afd53
+}