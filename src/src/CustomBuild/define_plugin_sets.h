--- conflicted
+++ resolved
@@ -1419,13 +1419,10 @@
     #define USES_P121   // HMC5883L 
     #define USES_P125   // ADXL345 SPI
     #define USES_P126  // 74HC595 Shift register
-<<<<<<< HEAD
+    #define USES_P129   // 74HC165 Input shiftregisters
     #define USES_P130   // Current Sensor Irms - ADS1015
-=======
-    #define USES_P129   // 74HC165 Input shiftregisters
     #define USES_P133   // LTR390 UV
     #define USES_P135   // SCD4x
->>>>>>> 687ebd12
 #endif
 
 
