--- conflicted
+++ resolved
@@ -41,10 +41,41 @@
   return true;
 }
 
+/**
+ * parse TaskName/TaskValue when not numeric for task name and value name and validate values
+ */
+bool validateAndParseTaskValueArguments(struct EventStruct * event, const char *Line, taskIndex_t &taskIndex, unsigned int &varNr)
+{
+  if (!validTaskVars(event, taskIndex, varNr) || (event->Par2 <= 0 || event->Par2 >= VARS_PER_TASK))  // Extra check required because of shortcutting in validTaskVars()
+  { 
+    String taskName;
+    taskIndex_t tmpTaskIndex = taskIndex;
+    if ((event->Par1 <= 0 || event->Par1 >= INVALID_TASK_INDEX) && GetArgv(Line, taskName, 2)) {
+      tmpTaskIndex = findTaskIndexByName(taskName);
+      if (tmpTaskIndex != INVALID_TASK_INDEX) {
+        event->Par1 = tmpTaskIndex + 1;
+      }
+    }
+    String valueName;
+    if ((event->Par2 <= 0 || event->Par2 >= VARS_PER_TASK) && event->Par1 - 1 != INVALID_TASK_INDEX && GetArgv(Line, valueName, 3))
+    {
+      byte tmpVarNr = findDeviceValueIndexByName(valueName, event->Par1 - 1);
+      if (tmpVarNr != VARS_PER_TASK) {
+        event->Par2 = tmpVarNr + 1;
+      }
+    }
+    if (!validTaskVars(event, taskIndex, varNr)) return false; 
+  }
+
+  return true;
+}
+
 bool taskValueSet(struct EventStruct *event, const char *Line, taskIndex_t& taskIndex)
 {
   String TmpStr1;
   unsigned int varNr;
+
+  if (!validateAndParseTaskValueArguments(event, Line, taskIndex, varNr)) return return_command_failed(); 
 
   if (!validTaskVars(event, taskIndex, varNr)) { return false; }
   unsigned int uservarIndex = (VARS_PER_TASK * taskIndex) + varNr;
@@ -130,63 +161,12 @@
   return Command_Task_EnableDisable(event, true, Line);
 }
 
-/**
- * parse TaskName/TaskValue when not numeric for task name and value name and validate values
- */
-bool validateAndParseTaskValueArguments(struct EventStruct * event, const char *Line, taskIndex_t &taskIndex, unsigned int &varNr)
-{
-  if (!validTaskVars(event, taskIndex, varNr) || (event->Par2 <= 0 || event->Par2 >= VARS_PER_TASK))  // Extra check required because of shortcutting in validTaskVars()
-  { 
-    String taskName;
-    taskIndex_t tmpTaskIndex = taskIndex;
-    if (event->Par1 <= 0 && GetArgv(Line, taskName, 2)) {
-      tmpTaskIndex = findTaskIndexByName(taskName);
-      if (tmpTaskIndex != INVALID_TASK_INDEX)
-        event->Par1 = tmpTaskIndex + 1;
-    }
-    String valueName;
-    if ((event->Par2 <= 0 || event->Par2 >= VARS_PER_TASK) && tmpTaskIndex != INVALID_TASK_INDEX && GetArgv(Line, valueName, 3))
-    {
-      byte tmpVarNr = findDeviceValueIndexByName(valueName, tmpTaskIndex);
-      if (tmpVarNr != VARS_PER_TASK)
-        event->Par2 = tmpVarNr + 1;
-    }
-    if (!validTaskVars(event, taskIndex, varNr)) return false; 
-  }
-
-  return true;
-}
-
 String Command_Task_ValueSet(struct EventStruct *event, const char *Line)
 {
-<<<<<<< HEAD
-  String TmpStr1;
-  taskIndex_t  taskIndex;
-  unsigned int varNr;
-
-  if (!validateAndParseTaskValueArguments(event, Line, taskIndex, varNr)) return return_command_failed(); 
-
-  unsigned int uservarIndex = (VARS_PER_TASK * taskIndex) + varNr;
-
-  if (GetArgv(Line, TmpStr1, 4)) {
-    // Perform calculation with float result.
-    float result = 0;
-    Calculate(TmpStr1.c_str(), &result);
-
-    // FIXME TD-er: The return code of Calculate is not used.
-    UserVar[uservarIndex] = result;
-  } else  {
-    // TODO: Get Task description and var name
-    // TODO: Should this be addLog() of some sort ?
-    serialPrintln(String(UserVar[uservarIndex]));
-  }
-  return return_command_success();
-=======
   taskIndex_t taskIndex;
 
   if (taskValueSet(event, Line, taskIndex)) { return return_command_success(); }
   return return_command_failed();
->>>>>>> cdc8a1a8
 }
 
 String Command_Task_ValueToggle(struct EventStruct *event, const char *Line)
@@ -209,22 +189,8 @@
 {
   taskIndex_t taskIndex;
 
-<<<<<<< HEAD
-  if (GetArgv(Line, TmpStr1, 4)) {
-    taskIndex_t  taskIndex;
-    unsigned int varNr;
-
-    if (!validateAndParseTaskValueArguments(event, Line, taskIndex, varNr)) return return_command_failed(); 
-
-    unsigned int uservarIndex = (VARS_PER_TASK * taskIndex) + varNr;
-
-    float result = 0;
-    Calculate(TmpStr1.c_str(), &result);
-    UserVar[uservarIndex] = result;
-=======
   if (taskValueSet(event, Line, taskIndex))
   {
->>>>>>> cdc8a1a8
     SensorSendTask(taskIndex);
     return return_command_success();
   }
