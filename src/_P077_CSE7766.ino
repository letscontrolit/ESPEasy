--- conflicted
+++ resolved
@@ -142,16 +142,6 @@
         serialHelper_log_GpioDescription(port, serial_rx, serial_tx);
       }
 
-<<<<<<< HEAD
-      Settings.UseSerial = true; // Enable Serial port
-      disableSerialLog();        // disable logging on serial port (used for CSE7766
-                                 // communication)
-      Settings.BaudRate = 4800;  // set BaudRate for CSE7766
-      ESPEASY_SERIAL_CONSOLE_PORT.flush();
-      ESPEASY_SERIAL_CONSOLE_PORT.begin(Settings.BaudRate, SERIAL_8E1);
-      success = true;
-=======
->>>>>>> 7eefb6c4
       break;
     }
 
@@ -244,11 +234,7 @@
             log += '/';
             log += P077_data->count_max;
             log += '/';
-<<<<<<< HEAD
-            log += ESPEASY_SERIAL_CONSOLE_PORT.available();
-=======
             log += P077_data->serial_Available();
->>>>>>> 7eefb6c4
             addLogMove(LOG_LEVEL_DEBUG, log);
             log  = F("CSE: nr ");
             log += P077_data->count_pkt;
