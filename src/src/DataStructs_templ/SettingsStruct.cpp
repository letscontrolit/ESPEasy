#include "../DataStructs/SettingsStruct.h"

#include "../../ESPEasy_common.h"

#ifndef DATASTRUCTS_SETTINGSSTRUCT_CPP
#define DATASTRUCTS_SETTINGSSTRUCT_CPP


#include "../CustomBuild/CompiletimeDefines.h"
#include "../CustomBuild/ESPEasyLimits.h"
#include "../DataStructs/DeviceStruct.h"
#include "../DataTypes/SPI_options.h"
#include "../DataTypes/NPluginID.h"
#include "../DataTypes/PluginID.h"
#include "../Globals/Plugins.h"
#include "../Globals/CPlugins.h"
#include "../Helpers/Misc.h"
#include "../Helpers/StringParser.h"


#if ESP_IDF_VERSION_MAJOR >= 5
#include <driver/gpio.h>
#endif


/*
// VariousBits1 defaults to 0, keep in mind when adding bit lookups.
template<unsigned int N_TASKS>
bool SettingsStruct_tmpl<N_TASKS>::appendUnitToHostname()  const {
  return !bitRead(VariousBits1, 1);
}

template<unsigned int N_TASKS>
void SettingsStruct_tmpl<N_TASKS>::appendUnitToHostname(bool value) {
  bitWrite(VariousBits1, 1, !value);
}

template<unsigned int N_TASKS>
bool SettingsStruct_tmpl<N_TASKS>::uniqueMQTTclientIdReconnect_unused() const {
  return bitRead(VariousBits1, 2);
}

template<unsigned int N_TASKS>
void SettingsStruct_tmpl<N_TASKS>::uniqueMQTTclientIdReconnect_unused(bool value) {
  bitWrite(VariousBits1, 2, value);
}

template<unsigned int N_TASKS>
bool SettingsStruct_tmpl<N_TASKS>::OldRulesEngine() const {
  #ifdef WEBSERVER_NEW_RULES
  return !bitRead(VariousBits1, 3);
  #else
  return true;
  #endif
}

template<unsigned int N_TASKS>
void SettingsStruct_tmpl<N_TASKS>::OldRulesEngine(bool value) {
  bitWrite(VariousBits1, 3, !value);
}

template<unsigned int N_TASKS>
bool SettingsStruct_tmpl<N_TASKS>::ForceWiFi_bg_mode() const {
  return bitRead(VariousBits1, 4);
}

template<unsigned int N_TASKS>
void SettingsStruct_tmpl<N_TASKS>::ForceWiFi_bg_mode(bool value) {
  bitWrite(VariousBits1, 4, value);
}

template<unsigned int N_TASKS>
bool SettingsStruct_tmpl<N_TASKS>::WiFiRestart_connection_lost() const {
  return bitRead(VariousBits1, 5);
}

template<unsigned int N_TASKS>
void SettingsStruct_tmpl<N_TASKS>::WiFiRestart_connection_lost(bool value) {
  bitWrite(VariousBits1, 5, value);
}

template<unsigned int N_TASKS>
bool SettingsStruct_tmpl<N_TASKS>::EcoPowerMode() const {
  return bitRead(VariousBits1, 6);
}

template<unsigned int N_TASKS>
void SettingsStruct_tmpl<N_TASKS>::EcoPowerMode(bool value) {
  bitWrite(VariousBits1, 6, value);
}

template<unsigned int N_TASKS>
bool SettingsStruct_tmpl<N_TASKS>::WifiNoneSleep() const {
  return bitRead(VariousBits1, 7);
}

template<unsigned int N_TASKS>
void SettingsStruct_tmpl<N_TASKS>::WifiNoneSleep(bool value) {
  bitWrite(VariousBits1, 7, value);
}

// Enable send gratuitous ARP by default, so invert the values (default = 0)
template<unsigned int N_TASKS>
bool SettingsStruct_tmpl<N_TASKS>::gratuitousARP() const {
  return !bitRead(VariousBits1, 8);
}

template<unsigned int N_TASKS>
void SettingsStruct_tmpl<N_TASKS>::gratuitousARP(bool value) {
  bitWrite(VariousBits1, 8, !value);
}

template<unsigned int N_TASKS>
bool SettingsStruct_tmpl<N_TASKS>::TolerantLastArgParse() const {
  return bitRead(VariousBits1, 9);
}

template<unsigned int N_TASKS>
void SettingsStruct_tmpl<N_TASKS>::TolerantLastArgParse(bool value) {
  bitWrite(VariousBits1, 9, value);
}

template<unsigned int N_TASKS>
bool SettingsStruct_tmpl<N_TASKS>::SendToHttp_ack() const {
  return bitRead(VariousBits1, 10);
}

template<unsigned int N_TASKS>
void SettingsStruct_tmpl<N_TASKS>::SendToHttp_ack(bool value) {
  bitWrite(VariousBits1, 10, value);
}

template<unsigned int N_TASKS>
bool SettingsStruct_tmpl<N_TASKS>::UseESPEasyNow() const {
#ifdef USES_ESPEASY_NOW
  return bitRead(VariousBits1, 11);
#else
  return false;
#endif
}

template<unsigned int N_TASKS>
void SettingsStruct_tmpl<N_TASKS>::UseESPEasyNow(bool value) {
#ifdef USES_ESPEASY_NOW
  bitWrite(VariousBits1, 11, value);
#endif
}

template<unsigned int N_TASKS>
bool SettingsStruct_tmpl<N_TASKS>::IncludeHiddenSSID() const {
  return bitRead(VariousBits1, 12);
}

template<unsigned int N_TASKS>
void SettingsStruct_tmpl<N_TASKS>::IncludeHiddenSSID(bool value) {
  bitWrite(VariousBits1, 12, value);
}

template<unsigned int N_TASKS>
bool SettingsStruct_tmpl<N_TASKS>::UseMaxTXpowerForSending() const {
  return bitRead(VariousBits1, 13);
}

template<unsigned int N_TASKS>
void SettingsStruct_tmpl<N_TASKS>::UseMaxTXpowerForSending(bool value) {
  bitWrite(VariousBits1, 13, value);
}

template<unsigned int N_TASKS>
bool SettingsStruct_tmpl<N_TASKS>::ApDontForceSetup() const {
  return bitRead(VariousBits1, 14);
}

template<unsigned int N_TASKS>
void SettingsStruct_tmpl<N_TASKS>::ApDontForceSetup(bool value) {
  bitWrite(VariousBits1, 14, value);
}

// VariousBits1 bit 15 was used by PeriodicalScanWiFi
// Now removed, is reset to 0, can be used for some other setting.

template<unsigned int N_TASKS>
bool SettingsStruct_tmpl<N_TASKS>::JSONBoolWithoutQuotes() const {
  return bitRead(VariousBits1, 16);
}

template<unsigned int N_TASKS>
void SettingsStruct_tmpl<N_TASKS>::JSONBoolWithoutQuotes(bool value) {
  bitWrite(VariousBits1, 16, value);
}
*/

template<unsigned int N_TASKS>
bool SettingsStruct_tmpl<N_TASKS>::CombineTaskValues_SingleEvent(taskIndex_t taskIndex) const {
  if (validTaskIndex(taskIndex)) {
    return bitRead(TaskDeviceSendDataFlags[taskIndex], 0);
  }
  return false;
}

template<unsigned int N_TASKS>
void SettingsStruct_tmpl<N_TASKS>::CombineTaskValues_SingleEvent(taskIndex_t taskIndex, bool value) {
  if (validTaskIndex(taskIndex)) {
    bitWrite(TaskDeviceSendDataFlags[taskIndex], 0, value);
  }
}
/*
template<unsigned int N_TASKS>
bool SettingsStruct_tmpl<N_TASKS>::DoNotStartAP() const {
  return bitRead(VariousBits1, 17);
}

template<unsigned int N_TASKS>
void SettingsStruct_tmpl<N_TASKS>::DoNotStartAP(bool value) {
  bitWrite(VariousBits1, 17, value);
}


template<unsigned int N_TASKS>
bool SettingsStruct_tmpl<N_TASKS>::UseAlternativeDeepSleep() const {
  return bitRead(VariousBits1, 18);
}

template<unsigned int N_TASKS>
void SettingsStruct_tmpl<N_TASKS>::UseAlternativeDeepSleep(bool value) {
  bitWrite(VariousBits1, 18, value);
}

template<unsigned int N_TASKS>
bool SettingsStruct_tmpl<N_TASKS>::UseLastWiFiFromRTC() const {
  return bitRead(VariousBits1, 19);
}

template<unsigned int N_TASKS>
void SettingsStruct_tmpl<N_TASKS>::UseLastWiFiFromRTC(bool value) {
  bitWrite(VariousBits1, 19, value);
}

template<unsigned int N_TASKS>
bool SettingsStruct_tmpl<N_TASKS>::EnableTimingStats() const {
  return bitRead(VariousBits1, 20);
}

template<unsigned int N_TASKS>
void SettingsStruct_tmpl<N_TASKS>::EnableTimingStats(bool value) {
  bitWrite(VariousBits1, 20, value);
}

template<unsigned int N_TASKS>
bool SettingsStruct_tmpl<N_TASKS>::AllowTaskValueSetAllPlugins() const {
  return bitRead(VariousBits1, 21);
}

template<unsigned int N_TASKS>
void SettingsStruct_tmpl<N_TASKS>::AllowTaskValueSetAllPlugins(bool value) {
  bitWrite(VariousBits1, 21, value);
}

template<unsigned int N_TASKS>
bool SettingsStruct_tmpl<N_TASKS>::EnableClearHangingI2Cbus() const {
  return bitRead(VariousBits1, 22);
}

template<unsigned int N_TASKS>
void SettingsStruct_tmpl<N_TASKS>::EnableClearHangingI2Cbus(bool value) {
  bitWrite(VariousBits1, 22, value);
}

template<unsigned int N_TASKS>
bool SettingsStruct_tmpl<N_TASKS>::EnableRAMTracking() const {
  return bitRead(VariousBits1, 23);
}

template<unsigned int N_TASKS>
void SettingsStruct_tmpl<N_TASKS>::EnableRAMTracking(bool value) {
  bitWrite(VariousBits1, 23, value);
}

template<unsigned int N_TASKS>
bool SettingsStruct_tmpl<N_TASKS>::EnableRulesCaching() const {
  return !bitRead(VariousBits1, 24);
}

template<unsigned int N_TASKS>
void SettingsStruct_tmpl<N_TASKS>::EnableRulesCaching(bool value) {
  bitWrite(VariousBits1, 24, !value);
}

template<unsigned int N_TASKS>
bool SettingsStruct_tmpl<N_TASKS>::EnableRulesEventReorder() const {
  return !bitRead(VariousBits1, 25);
}

template<unsigned int N_TASKS>
void SettingsStruct_tmpl<N_TASKS>::EnableRulesEventReorder(bool value) {
  bitWrite(VariousBits1, 25, !value);
}

template<unsigned int N_TASKS>
bool SettingsStruct_tmpl<N_TASKS>::AllowOTAUnlimited() const {
  return bitRead(VariousBits1, 26);
}

template<unsigned int N_TASKS>
void SettingsStruct_tmpl<N_TASKS>::AllowOTAUnlimited(bool value) {
  bitWrite(VariousBits1, 26, value);
}

template<unsigned int N_TASKS>
bool SettingsStruct_tmpl<N_TASKS>::SendToHTTP_follow_redirects() const {
  return bitRead(VariousBits1, 27);
}

template<unsigned int N_TASKS>
void SettingsStruct_tmpl<N_TASKS>::SendToHTTP_follow_redirects(bool value) {
  bitWrite(VariousBits1, 27, value);
}

#if FEATURE_AUTO_DARK_MODE
template<unsigned int N_TASKS>
uint8_t SettingsStruct_tmpl<N_TASKS>::getCssMode() const {
  return get2BitFromUL(VariousBits1, 28); // Also occupies bit 29!
}

template<unsigned int N_TASKS>
void SettingsStruct_tmpl<N_TASKS>::setCssMode(uint8_t value) {
  set2BitToUL(VariousBits1, 28, value); // Also occupies bit 29!
}
#endif // FEATURE_AUTO_DARK_MODE

#if FEATURE_I2C_DEVICE_CHECK
template<unsigned int N_TASKS>
bool SettingsStruct_tmpl<N_TASKS>::CheckI2Cdevice() const { // Inverted
  return !bitRead(VariousBits1, 30);
}

template<unsigned int N_TASKS>
void SettingsStruct_tmpl<N_TASKS>::CheckI2Cdevice(bool value) { // Inverted
  bitWrite(VariousBits1, 30, !value);
}
#endif // if FEATURE_I2C_DEVICE_CHECK
*/
/*
template<unsigned int N_TASKS>
bool SettingsStruct_tmpl<N_TASKS>::WaitWiFiConnect() const { 
  return bitRead(VariousBits2, 0);
}

template<unsigned int N_TASKS>
void SettingsStruct_tmpl<N_TASKS>::WaitWiFiConnect(bool value) { 
  bitWrite(VariousBits2, 0, value);
}


template<unsigned int N_TASKS>
bool SettingsStruct_tmpl<N_TASKS>::SDK_WiFi_autoreconnect() const { 
  return bitRead(VariousBits2, 1);
}

template<unsigned int N_TASKS>
void SettingsStruct_tmpl<N_TASKS>::SDK_WiFi_autoreconnect(bool value) { 
  bitWrite(VariousBits2, 1, value);
}


#if FEATURE_RULES_EASY_COLOR_CODE
template<unsigned int N_TASKS>
bool SettingsStruct_tmpl<N_TASKS>::DisableRulesCodeCompletion() const { 
  return bitRead(VariousBits2, 2);
}

template<unsigned int N_TASKS>
void SettingsStruct_tmpl<N_TASKS>::DisableRulesCodeCompletion(bool value) { 
  bitWrite(VariousBits2, 2, value);
}
#endif // if FEATURE_RULES_EASY_COLOR_CODE
<<<<<<< HEAD

#if FEATURE_TARSTREAM_SUPPORT
template<unsigned int N_TASKS>
bool SettingsStruct_tmpl<N_TASKS>::DisableSaveConfigAsTar() const { 
  return bitRead(VariousBits2, 3);
}

template<unsigned int N_TASKS>
void SettingsStruct_tmpl<N_TASKS>::DisableSaveConfigAsTar(bool value) { 
  bitWrite(VariousBits2, 3, value);
}
#endif // if FEATURE_TARSTREAM_SUPPORT
=======
*/
>>>>>>> 274b1e8d


template<unsigned int N_TASKS>
bool SettingsStruct_tmpl<N_TASKS>::isTaskEnableReadonly(taskIndex_t taskIndex) const {
  if (validTaskIndex(taskIndex)) {
    return bitRead(VariousTaskBits[taskIndex], 0);
  }
  return false;
}

template<unsigned int N_TASKS>
void SettingsStruct_tmpl<N_TASKS>::setTaskEnableReadonly(taskIndex_t taskIndex, bool value) {
  if (validTaskIndex(taskIndex)) {
    bitWrite(VariousTaskBits[taskIndex], 0, value);
  }
}

#if FEATURE_PLUGIN_PRIORITY
template<unsigned int N_TASKS>
bool SettingsStruct_tmpl<N_TASKS>::isPowerManagerTask(taskIndex_t taskIndex) const {
  if (validTaskIndex(taskIndex)) {
    return bitRead(VariousTaskBits[taskIndex], 1);
  }
  return false;
}

template<unsigned int N_TASKS>
void SettingsStruct_tmpl<N_TASKS>::setPowerManagerTask(taskIndex_t taskIndex, bool value) {
  if (validTaskIndex(taskIndex)) {
    bitWrite(VariousTaskBits[taskIndex], 1, value);
  }
}

template<unsigned int N_TASKS>
bool SettingsStruct_tmpl<N_TASKS>::isPriorityTask(taskIndex_t taskIndex) const {
  if (validTaskIndex(taskIndex)) {
    return isPowerManagerTask(taskIndex); // Add more?
  }
  return false;
}
#endif // if FEATURE_PLUGIN_PRIORITY

template<unsigned int N_TASKS>
ExtTimeSource_e SettingsStruct_tmpl<N_TASKS>::ExtTimeSource() const {
  return static_cast<ExtTimeSource_e>(ExternalTimeSource >> 1);
}

template<unsigned int N_TASKS>
void SettingsStruct_tmpl<N_TASKS>::ExtTimeSource(ExtTimeSource_e value) {
  uint8_t newValue = static_cast<uint8_t>(value) << 1;
  if (UseNTP()) {
    newValue += 1;
  }
  ExternalTimeSource = newValue;
}

template<unsigned int N_TASKS>
bool SettingsStruct_tmpl<N_TASKS>::UseNTP() const {
  return bitRead(ExternalTimeSource, 0);
}

template<unsigned int N_TASKS>
void SettingsStruct_tmpl<N_TASKS>::UseNTP(bool value) {
  bitWrite(ExternalTimeSource, 0, value);
}


template<unsigned int N_TASKS>
void SettingsStruct_tmpl<N_TASKS>::validate() {
  if (UDPPort > 65535) { UDPPort = 0; }

  if ((Latitude  < -90.0f) || (Latitude > 90.0f)) { Latitude = 0.0f; }

  if ((Longitude < -180.0f) || (Longitude > 180.0f)) { Longitude = 0.0f; }

  if (VariousBits1 > (1u << 31)) { VariousBits1 = 0; } // FIXME: Check really needed/useful?
  ZERO_TERMINATE(Name);
  ZERO_TERMINATE(NTPHost);

  if ((I2C_clockSpeed == 0) || (I2C_clockSpeed > 3400000)) { I2C_clockSpeed = DEFAULT_I2C_CLOCK_SPEED; }
  if (WebserverPort == 0) { WebserverPort = 80;}
  if (SyslogPort == 0) { SyslogPort = 514; }

  #if FEATURE_DEFINE_SERIAL_CONSOLE_PORT
  if (console_serial_port == 0 && UseSerial) {
    console_serial_port = DEFAULT_CONSOLE_PORT;
    // Set default RX/TX pins for Serial0
    console_serial_rxpin = DEFAULT_CONSOLE_PORT_RXPIN;
    console_serial_txpin = DEFAULT_CONSOLE_PORT_TXPIN;
  }
#ifdef ESP8266
  if (console_serial_port == 2) {
    // Set default RX/TX pins for Serial0
    console_serial_rxpin = DEFAULT_CONSOLE_PORT_RXPIN;
    console_serial_txpin = DEFAULT_CONSOLE_PORT_TXPIN;
  } else if (console_serial_port == 3) {
    // Set default RX/TX pins for Serial0_swapped
    console_serial_rxpin = 13;
    console_serial_txpin = 15;
  }
#endif
  #endif
}

template<unsigned int N_TASKS>
bool SettingsStruct_tmpl<N_TASKS>::networkSettingsEmpty() const {
  return IP[0] == 0 && Gateway[0] == 0 && Subnet[0] == 0 && DNS[0] == 0;
}

template<unsigned int N_TASKS>
void SettingsStruct_tmpl<N_TASKS>::clearNetworkSettings() {
  for (uint8_t i = 0; i < 4; ++i) {
    IP[i]      = 0;
    Gateway[i] = 0;
    Subnet[i]  = 0;
    DNS[i]     = 0;
    ETH_IP[i]       = 0;
    ETH_Gateway[i]  = 0;
    ETH_Subnet[i]   = 0;
    ETH_DNS[i]      = 0;
  }
}

template<unsigned int N_TASKS>
void SettingsStruct_tmpl<N_TASKS>::clearTimeSettings() {
  ExternalTimeSource = 0;
  ZERO_FILL(NTPHost);
  TimeZone  = 0;
  DST       = false;
  DST_Start = 0;
  DST_End   = 0;
  Latitude  = 0.0f;
  Longitude = 0.0f;
}

template<unsigned int N_TASKS>
void SettingsStruct_tmpl<N_TASKS>::clearNotifications() {
  for (uint8_t i = 0; i < NOTIFICATION_MAX; ++i) {
    Notification[i]        = 0u;// .setInvalid();
    NotificationEnabled[i] = false;
  }
}

template<unsigned int N_TASKS>
void SettingsStruct_tmpl<N_TASKS>::clearControllers() {
  for (controllerIndex_t i = 0; i < CONTROLLER_MAX; ++i) {
    Protocol[i]          = 0;
    ControllerEnabled[i] = false;
  }
}

template<unsigned int N_TASKS>
void SettingsStruct_tmpl<N_TASKS>::clearTasks() {
  for (taskIndex_t task = 0; task < N_TASKS; ++task) {
    clearTask(task);
  }
}

template<unsigned int N_TASKS>
void SettingsStruct_tmpl<N_TASKS>::clearLogSettings() {
  SyslogLevel    = 0;
  SerialLogLevel = 0;
  WebLogLevel    = 0;
  SDLogLevel     = 0;
  SyslogFacility = DEFAULT_SYSLOG_FACILITY;
  ZERO_FILL(Syslog_IP);
}

template<unsigned int N_TASKS>
void SettingsStruct_tmpl<N_TASKS>::clearUnitNameSettings() {
  Unit = 0;
  ZERO_FILL(Name);
  UDPPort = 0;
}

template<unsigned int N_TASKS>
void SettingsStruct_tmpl<N_TASKS>::clearMisc() {
  PID                      = ESP_PROJECT_PID;
  Version                  = VERSION;
  Build                    = get_build_nr();
  IP_Octet                 = 0;
  Delay                    = DEFAULT_DELAY;
  Pin_i2c_sda              = DEFAULT_PIN_I2C_SDA;
  Pin_i2c_scl              = DEFAULT_PIN_I2C_SCL;
  Pin_status_led           = DEFAULT_PIN_STATUS_LED;
  Pin_status_led_Inversed  = DEFAULT_PIN_STATUS_LED_INVERSED;
  Pin_sd_cs                = -1;
#ifdef ESP32
  // Ethernet related settings are never used on ESP8266
  ETH_Phy_Addr             = DEFAULT_ETH_PHY_ADDR;
  ETH_Pin_mdc              = DEFAULT_ETH_PIN_MDC;
  ETH_Pin_mdio             = DEFAULT_ETH_PIN_MDIO;
  ETH_Pin_power            = DEFAULT_ETH_PIN_POWER;
  ETH_Phy_Type             = DEFAULT_ETH_PHY_TYPE;
  ETH_Clock_Mode           = DEFAULT_ETH_CLOCK_MODE;
#endif
  NetworkMedium            = DEFAULT_NETWORK_MEDIUM;

  I2C_clockSpeed_Slow      = DEFAULT_I2C_CLOCK_SPEED_SLOW;
  I2C_Multiplexer_Type     = I2C_MULTIPLEXER_NONE;
  I2C_Multiplexer_Addr     = -1;
  memset(I2C_Multiplexer_Channel, -1, sizeof(I2C_Multiplexer_Channel));
  I2C_Multiplexer_ResetPin = -1;

  {
    // Here we initialize all data to 0, so this is the ONLY reason why PinBootStates 
    // can now be directly accessed.
    // In all other use cases, use the get and set functions for it.

    ZERO_FILL(PinBootStates);
    # ifdef ESP32
    ZERO_FILL(PinBootStates_ESP32);
    # endif // ifdef ESP32
  }
  BaudRate                         = DEFAULT_SERIAL_BAUD;
  MessageDelay_unused              = 0;
  deepSleep_wakeTime               = 0;
  CustomCSS                        = false;
  WDI2CAddress                     = 0;
  UseRules                         = DEFAULT_USE_RULES;
  UseSerial                        = DEFAULT_USE_SERIAL;
  UseSSDP                          = false;
  WireClockStretchLimit            = 0;
  I2C_clockSpeed                   = DEFAULT_I2C_CLOCK_SPEED;
  WebserverPort                    = 80;
  SyslogPort                       = 514;
  GlobalSync                       = false;
  ConnectionFailuresThreshold      = 0;
  MQTTRetainFlag_unused            = false;
  InitSPI                          = DEFAULT_SPI;
  deepSleepOnFail                  = false;
  UseValueLogger                   = false;
  ArduinoOTAEnable                 = false;
  UseRTOSMultitasking              = false;
  Pin_Reset                        = -1;
  StructSize                       = sizeof(SettingsStruct_tmpl<N_TASKS>);
  MQTTUseUnitNameAsClientId_unused = 0;
  VariousBits1                     = 0;

  console_serial_port              = DEFAULT_CONSOLE_PORT; 
  console_serial_rxpin             = DEFAULT_CONSOLE_PORT_RXPIN;
  console_serial_txpin             = DEFAULT_CONSOLE_PORT_TXPIN;
  console_serial0_fallback         = DEFAULT_CONSOLE_SER0_FALLBACK;


  OldRulesEngine(DEFAULT_RULES_OLDENGINE);
  ForceWiFi_bg_mode(DEFAULT_WIFI_FORCE_BG_MODE);
  WiFiRestart_connection_lost(DEFAULT_WIFI_RESTART_WIFI_CONN_LOST);
  EcoPowerMode(DEFAULT_ECO_MODE);
  WifiNoneSleep(DEFAULT_WIFI_NONE_SLEEP);
  gratuitousARP(DEFAULT_GRATUITOUS_ARP);
  TolerantLastArgParse(DEFAULT_TOLERANT_LAST_ARG_PARSE);
  SendToHttp_ack(DEFAULT_SEND_TO_HTTP_ACK);
  #ifdef USES_ESPEASY_NOW
  UseESPEasyNow(DEFAULT_USE_ESPEASYNOW);
  #else
  UseESPEasyNow(false);
  #endif
  ApDontForceSetup(DEFAULT_AP_DONT_FORCE_SETUP);
  DoNotStartAP(DEFAULT_DONT_ALLOW_START_AP);
}


template<unsigned int N_TASKS>
void SettingsStruct_tmpl<N_TASKS>::clearTask(taskIndex_t task) {
  if (task >= N_TASKS) { return; }

  for (controllerIndex_t i = 0; i < CONTROLLER_MAX; ++i) {
    TaskDeviceID[i][task]       = 0u;
    TaskDeviceSendData[i][task] = false;
  }
  TaskDeviceNumber[task]     = 0u; //.setInvalid();
  OLD_TaskDeviceID[task]     = 0u; // UNUSED: this can be removed
  TaskDevicePin1[task]       = -1;
  TaskDevicePin2[task]       = -1;
  TaskDevicePin3[task]       = -1;
  TaskDevicePort[task]       = 0u;
  TaskDevicePin1PullUp[task] = false;

  for (uint8_t cv = 0; cv < PLUGIN_CONFIGVAR_MAX; ++cv) {
    TaskDevicePluginConfig[task][cv] = 0;
  }
  TaskDevicePin1Inversed[task] = false;

  for (uint8_t cv = 0; cv < PLUGIN_CONFIGFLOATVAR_MAX; ++cv) {
    TaskDevicePluginConfigFloat[task][cv] = 0.0f;
  }

  for (uint8_t cv = 0; cv < PLUGIN_CONFIGLONGVAR_MAX; ++cv) {
    TaskDevicePluginConfigLong[task][cv] = 0;
  }
  TaskDeviceSendDataFlags[task] = 0u;
  VariousTaskBits[task]         = 0;
  TaskDeviceDataFeed[task]      = 0u;
  TaskDeviceTimer[task]         = 0u;
//  TaskDeviceEnabled[task].value = 0u; // Should also clear any temporary flags.
  TaskDeviceEnabled[task]       = false;
  I2C_Multiplexer_Channel[task] = -1;
}

template<unsigned int N_TASKS>
String SettingsStruct_tmpl<N_TASKS>::getHostname() const {
  return this->getHostname(this->appendUnitToHostname());
}

template<unsigned int N_TASKS>
String SettingsStruct_tmpl<N_TASKS>::getHostname(bool appendUnit) const {
  String hostname = this->getName();

  if ((this->Unit != 0) && appendUnit) { // only append non-zero unit number
    hostname += '_';
    hostname += this->Unit;
  }
  return hostname;
}

template<unsigned int N_TASKS>
String SettingsStruct_tmpl<N_TASKS>::getName() const {
  String unitname = this->Name;

  return parseTemplate(unitname);
}

template<unsigned int N_TASKS>
bool SettingsStruct_tmpl<N_TASKS>::getPinBootStateIndex(
  int8_t  gpio_pin,
  int8_t& index_low
    # ifdef ESP32
  , int8_t& index_high
    # endif // ifdef ESP32
  ) const {
  index_low = -1;
# ifdef ESP32
  index_high = -1;
  if ((gpio_pin < 0) || !(GPIO_IS_VALID_GPIO(gpio_pin))) { return false; }
# endif // ifdef ESP32
  constexpr int maxStates = NR_ELEMENTS(PinBootStates);

  if (gpio_pin < maxStates) {
    index_low = gpio_pin;
    return true;
  }
# ifdef ESP32
  constexpr int maxStatesesp32 = NR_ELEMENTS(PinBootStates_ESP32);

  index_high = gpio_pin - maxStates;

#  if defined(ESP32_CLASSIC) || defined(ESP32C2) || defined(ESP32C3)|| defined(ESP32C6)

  // These can all store in the PinBootStates_ESP32 array
  return (index_high < maxStatesesp32);

#  elif defined(ESP32S2)

  // First make sure we're not dealing with flash/PSRAM connected pins
  if (!((gpio_pin > 21) && (gpio_pin < 33) && (gpio_pin != 26))) {
    // Previously used index, to maintain compatibility with previous settings.

    if (index_high >= maxStatesesp32) {
      // Now try to fix the bug by inserting the missing ones into unused spots
      // This way we don't need to convert existing settings
      index_high -= maxStatesesp32;
      constexpr int8_t offsetFlashPin = 22 - maxStates;
      index_high += offsetFlashPin;

      if (gpio_pin >= 26) {
        // Skip index for GPIO 26
        ++index_high;
      }
    }
    return (index_high < maxStatesesp32);
  }

#  elif defined(ESP32S3)

  // GPIO 22 ... 32 should never be used.
  // Thus:
  //  - map <maxStates> ... <21> to the beginning of PinBootStates_ESP32
  //  - map <33> ... <48> to the end of PinBootStates_ESP32
  if (gpio_pin < 22) {
    return true;
  }

  if (gpio_pin >= 33) {
    index_high = gpio_pin - maxStates + 22 - 33;
    return true;
  }
#  else // if defined(ESP32_CLASSIC) || defined(ESP32C3)

  static_assert(false, "Implement processor architecture");
  
#  endif // if defined(ESP32_CLASSIC) || defined(ESP32C3)
# endif // ifdef ESP32

  return false;
}

template<unsigned int N_TASKS>
PinBootState SettingsStruct_tmpl<N_TASKS>::getPinBootState(int8_t gpio_pin) const {
  if (gpio_pin < 0) return PinBootState::Default_state;
# ifdef ESP8266
  int8_t index_low{};

  if (getPinBootStateIndex(gpio_pin, index_low)) {
    return static_cast<PinBootState>(PinBootStates[index_low]);
  }

# endif // ifdef ESP8266
# ifdef ESP32
  int8_t index_low{};
  int8_t index_high{};

  if (getPinBootStateIndex(gpio_pin, index_low, index_high)) {
    if (index_low >= 0) {
      return static_cast<PinBootState>(PinBootStates[index_low]);
    }

    if (index_high >= 0) {
      return static_cast<PinBootState>(PinBootStates_ESP32[index_high]);
    }
  }
# endif // ifdef ESP32
  return PinBootState::Default_state;
}

template<unsigned int N_TASKS>
void SettingsStruct_tmpl<N_TASKS>::setPinBootState(int8_t gpio_pin, PinBootState state) {
  if (gpio_pin < 0) return;
# ifdef ESP8266
  int8_t index_low{};

  if (getPinBootStateIndex(gpio_pin, index_low)) {
    PinBootStates[index_low] = static_cast<int8_t>(state);
  }
# endif // ifdef ESP8266

# ifdef ESP32
  int8_t index_low{};
  int8_t index_high{};

  if (getPinBootStateIndex(gpio_pin, index_low, index_high)) {
    if (index_low >= 0) {
      PinBootStates[index_low] = static_cast<int8_t>(state);
    }

    if (index_high >= 0) {
      PinBootStates_ESP32[index_high] = static_cast<int8_t>(state);
    }
  }
# endif // ifdef ESP32
}

template<unsigned int N_TASKS>
bool SettingsStruct_tmpl<N_TASKS>::getSPI_pins(int8_t spi_gpios[3]) const {
  spi_gpios[0] = -1;
  spi_gpios[1] = -1;
  spi_gpios[2] = -1;

  if (isSPI_valid()) {
    # ifdef ESP32
    const SPI_Options_e SPI_selection = static_cast<SPI_Options_e>(InitSPI);

    switch (SPI_selection) {
      case SPI_Options_e::Vspi_Fspi:
      {
        spi_gpios[0] = VSPI_FSPI_SCK; 
        spi_gpios[1] = VSPI_FSPI_MISO; 
        spi_gpios[2] = VSPI_FSPI_MOSI;
        break;
      }
#ifdef ESP32_CLASSIC
      case SPI_Options_e::Hspi:
      {
        spi_gpios[0] = HSPI_SCLK;
        spi_gpios[1] = HSPI_MISO;
        spi_gpios[2] = HSPI_MOSI;
        break;
      }
#endif
      case SPI_Options_e::UserDefined:
      {
        spi_gpios[0] = SPI_SCLK_pin;
        spi_gpios[1] = SPI_MISO_pin;
        spi_gpios[2] = SPI_MOSI_pin;
        break;
      }
      case SPI_Options_e::None:
        return false;
    }
    # endif // ifdef ESP32
    # ifdef ESP8266
    spi_gpios[0] = 14; spi_gpios[1] = 12; spi_gpios[2] = 13;
    # endif // ifdef ESP8266
    return true;
  }
  return false;
}

template<unsigned int N_TASKS>
bool SettingsStruct_tmpl<N_TASKS>::isSPI_pin(int8_t pin) const {
  if (pin < 0) { return false; }
  int8_t spi_gpios[3];

  if (getSPI_pins(spi_gpios)) {
    for (uint8_t i = 0; i < 3; ++i) {
      if (spi_gpios[i] == pin) { return true; }
    }
  }
  return false;
}

template<unsigned int N_TASKS>
bool SettingsStruct_tmpl<N_TASKS>::isSPI_valid() const {
  if (InitSPI == static_cast<uint8_t>(SPI_Options_e::None)) { return false; }

  if (InitSPI == static_cast<uint8_t>(SPI_Options_e::UserDefined)) {
    return !((SPI_SCLK_pin == -1) ||
             (SPI_MISO_pin == -1) ||
             (SPI_MOSI_pin == -1) ||
             (SPI_SCLK_pin == SPI_MISO_pin) ||
             (SPI_MISO_pin == SPI_MOSI_pin) ||
             (SPI_MOSI_pin == SPI_SCLK_pin));
  }
  return true;
}

template<unsigned int N_TASKS>
bool SettingsStruct_tmpl<N_TASKS>::isI2C_pin(int8_t pin) const {
  if (pin < 0) { return false; }
  return Pin_i2c_sda == pin || Pin_i2c_scl == pin;
}

template<unsigned int N_TASKS>
bool SettingsStruct_tmpl<N_TASKS>::isI2CEnabled() const {
  return (Pin_i2c_sda != -1) &&
         (Pin_i2c_scl != -1) &&
         (I2C_clockSpeed > 0) &&
         (I2C_clockSpeed_Slow > 0);
}

template<unsigned int N_TASKS>
bool SettingsStruct_tmpl<N_TASKS>::isEthernetPin(int8_t pin) const {
  #if FEATURE_ETHERNET
  if (pin < 0) return false;
  if (NetworkMedium == NetworkMedium_t::Ethernet) {
    if (19 == pin) return true; // ETH TXD0
    if (21 == pin) return true; // ETH TX EN
    if (22 == pin) return true; // ETH TXD1
    if (25 == pin) return true; // ETH RXD0
    if (26 == pin) return true; // ETH RXD1
    if (27 == pin) return true; // ETH CRS_DV
  }
  #endif // if FEATURE_ETHERNET
  return false;
}


template<unsigned int N_TASKS>
bool SettingsStruct_tmpl<N_TASKS>::isEthernetPinOptional(int8_t pin) const {
  #if FEATURE_ETHERNET
  if (pin < 0) return false;
  if (NetworkMedium == NetworkMedium_t::Ethernet) {
    if (isGpioUsedInETHClockMode(ETH_Clock_Mode, pin)) return true;
    if (ETH_Pin_mdc == pin) return true;
    if (ETH_Pin_mdio == pin) return true;
    if (ETH_Pin_power == pin) return true;
  }
  #endif // if FEATURE_ETHERNET
  return false;
}

template<unsigned int N_TASKS>
int8_t SettingsStruct_tmpl<N_TASKS>::getTaskDevicePin(taskIndex_t taskIndex, uint8_t pinnr) const {
  if (validTaskIndex(taskIndex)) {
    switch(pinnr) {
      case 1: return TaskDevicePin1[taskIndex];
      case 2: return TaskDevicePin2[taskIndex];
      case 3: return TaskDevicePin3[taskIndex];
    }
  }
  return -1;
}

template<unsigned int N_TASKS>
float SettingsStruct_tmpl<N_TASKS>::getWiFi_TX_power() const {
  return WiFi_TX_power / 4.0f;
}
  
template<unsigned int N_TASKS>
void SettingsStruct_tmpl<N_TASKS>::setWiFi_TX_power(float dBm) {
  WiFi_TX_power = dBm * 4.0f;
}

template<unsigned int N_TASKS>
pluginID_t SettingsStruct_tmpl<N_TASKS>::getPluginID_for_task(taskIndex_t taskIndex) const {
  if (validTaskIndex(taskIndex)) {
    return pluginID_t::toPluginID(TaskDeviceNumber[taskIndex]);
  }
  return INVALID_PLUGIN_ID;
}

#endif // ifndef DATASTRUCTS_SETTINGSSTRUCT_CPP<|MERGE_RESOLUTION|>--- conflicted
+++ resolved
@@ -374,22 +374,19 @@
   bitWrite(VariousBits2, 2, value);
 }
 #endif // if FEATURE_RULES_EASY_COLOR_CODE
-<<<<<<< HEAD
 
 #if FEATURE_TARSTREAM_SUPPORT
 template<unsigned int N_TASKS>
 bool SettingsStruct_tmpl<N_TASKS>::DisableSaveConfigAsTar() const { 
-  return bitRead(VariousBits2, 3);
+  return bitRead(VariousBits2, 3); // Using bit 4 now...
 }
 
 template<unsigned int N_TASKS>
 void SettingsStruct_tmpl<N_TASKS>::DisableSaveConfigAsTar(bool value) { 
-  bitWrite(VariousBits2, 3, value);
+  bitWrite(VariousBits2, 3, value); // Using bit 4 now...
 }
 #endif // if FEATURE_TARSTREAM_SUPPORT
-=======
 */
->>>>>>> 274b1e8d
 
 
 template<unsigned int N_TASKS>
