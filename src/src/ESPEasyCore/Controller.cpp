--- conflicted
+++ resolved
@@ -559,22 +559,19 @@
   return false;
 }
 
-<<<<<<< HEAD
 #ifdef USES_ESPEASY_NOW
 
-bool MQTTpublish(controllerIndex_t controller_idx, const ESPEasy_now_merger& message, const MessageRouteInfo_t& messageRouteInfo, bool retained)
+bool MQTTpublish(controllerIndex_t controller_idx, const ESPEasy_now_merger& message, const MessageRouteInfo_t& messageRouteInfo, bool retained, bool callbackTask)
 {
   bool success = false;
   if (!MQTT_queueFull(controller_idx))
   {
     {
-      MQTT_queue_element element;
       size_t pos = 0;
-      element.controller_idx = controller_idx;
-      element._retained = retained;
-      element.MessageRouteInfo = messageRouteInfo;
       const size_t payloadSize = message.getPayloadSize();
-      if (message.getString(element._topic,   pos) && message.getString(element._payload, pos)) {
+      MessageRouteInfo_t routeinfo = messageRouteInfo;
+      String topic, payload;
+      if (message.getString(topic, pos) && message.getString(payload, pos)) {
         success = true;
         const size_t bytesLeft = payloadSize - pos;
         if (bytesLeft >= 4) {
@@ -585,14 +582,14 @@
           // Use temp position as we don't yet know the true size of the message route info
           size_t tmp_pos = pos;
           if (message.getBinaryData(&routeInfoData[0], bytesLeft, tmp_pos) == bytesLeft) {
-            validMessageRouteInfo = element.MessageRouteInfo.deserialize(routeInfoData);
+            validMessageRouteInfo = routeinfo.deserialize(routeInfoData);
             if (validMessageRouteInfo) {
               // Move pos for the actual number of bytes we read.
-              pos += element.MessageRouteInfo.getSerializedSize();
+              pos += routeinfo.getSerializedSize();
             }
             {
               String log = F("MQTT  : MQTTpublish MessageRouteInfo: ");
-              log += element.MessageRouteInfo.toString();
+              log += routeinfo.toString();
               log += F(" bytesLeft: ");
               log += bytesLeft;
               addLog(LOG_LEVEL_INFO, log);
@@ -600,14 +597,25 @@
           }
           if (!validMessageRouteInfo) {
             // Whatever may have been present, it could not be loaded, so clear just to be sure.
-            element.MessageRouteInfo = messageRouteInfo;
+            routeinfo = messageRouteInfo;
           }
           // Append our own unit number
-          element.MessageRouteInfo.appendUnit(Settings.Unit);
+          routeinfo.appendUnit(Settings.Unit);
         }
       }
       if (success) {
-        success = MQTTDelayHandler->addToQueue(std::move(element));
+       std::unique_ptr<MQTT_queue_element> element = std::unique_ptr<MQTT_queue_element>(
+        new MQTT_queue_element(
+          controller_idx,
+          INVALID_TASK_INDEX,
+          std::move(topic),
+          std::move(payload),
+          retained,
+          callbackTask));
+        if (element) {
+          element->MessageRouteInfo = routeinfo;
+          success = MQTTDelayHandler->addToQueue(std::move(element));
+        }
       }
     }
   }
@@ -617,10 +625,7 @@
 
 #endif
 
-bool MQTTpublish(controllerIndex_t controller_idx, taskIndex_t taskIndex, const char *topic, const char *payload, bool retained)
-=======
 bool MQTTpublish(controllerIndex_t controller_idx, taskIndex_t taskIndex, const char *topic, const char *payload, bool retained, bool callbackTask)
->>>>>>> 0c0175eb
 {
   if (MQTTDelayHandler == nullptr) {
     return false;
