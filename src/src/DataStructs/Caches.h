--- conflicted
+++ resolved
@@ -7,11 +7,6 @@
 #include "../Globals/Plugins.h"
 #include "../Helpers/RulesHelper.h"
 
-<<<<<<< HEAD
-typedef std::map<String, taskIndex_t> TaskIndexNameMap;
-typedef std::map<String, uint8_t>     TaskIndexValueNameMap;
-typedef std::map<String, int>         FilePresenceMap; 
-=======
 
 struct ExtraTaskSettings_cache_t {
   #ifdef ESP32
@@ -24,9 +19,8 @@
 
 typedef std::map<String, taskIndex_t>                   TaskIndexNameMap;
 typedef std::map<String, uint8_t>                       TaskIndexValueNameMap;
-typedef std::map<String, bool>                          FilePresenceMap;
+typedef std::map<String, int>                          FilePresenceMap;
 typedef std::map<taskIndex_t, ExtraTaskSettings_cache_t>ExtraTaskSettingsMap;
->>>>>>> ed78a23a
 
 struct Caches {
   void    clearAllCaches();
