--- conflicted
+++ resolved
@@ -3,18 +3,11 @@
 #include "src/Globals/ResetFactoryDefaultPref.h"
 #include "src/Globals/Plugins.h"
 
-<<<<<<< HEAD
-#ifdef ESP32 //MFD: These were missing when not using the ARDUINO_OTA lib
-  #include <MD5Builder.h>
-  #include <ESP_Partition.h>
-#endif
-=======
 #ifdef ESP32
 #include <MD5Builder.h>
 #include <esp_partition.h>
 #endif
 
->>>>>>> 7fa3ffa1
 /********************************************************************************************\
    file system error handling
    Look here for error # reference: https://github.com/pellepl/spiffs/blob/master/src/spiffs.h
