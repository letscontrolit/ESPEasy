#include "ESPEasyRules.h"

#include "../Commands/InternalCommands.h"
#include "../DataStructs/TimingStats.h"
#include "../DataTypes/EventValueSource.h"
#include "../ESPEasyCore/Serial.h"
#include "../Globals/Device.h"
#include "../Globals/EventQueue.h"
#include "../Globals/ExtraTaskSettings.h"
#include "../Globals/Plugins.h"
#include "../Globals/Plugins_other.h"
#include "../Globals/Settings.h"
#include "../Helpers/ESPEasy_Storage.h"
#include "../Helpers/ESPEasy_time_calc.h"
#include "../Helpers/FS_Helper.h"
#include "../Helpers/Misc.h"
#include "../Helpers/Numerical.h"
#include "../Helpers/StringConverter.h"
#include "../Helpers/StringParser.h"

#include "../../_Plugin_Helper.h"

#include "../../ESPEasy_fdwdecl.h"

boolean activeRuleSets[RULESETS_MAX];

String EventToFileName(const String& eventName) {
  int size  = eventName.length();
  int index = eventName.indexOf('=');

  if (index > -1) {
    size = index;
  }
#if defined(ESP8266)
  String fileName = F("rules/");
#endif // if defined(ESP8266)
#if defined(ESP32)
  String fileName = F("/rules/");
#endif // if defined(ESP32)
  fileName += eventName.substring(0, size);
  fileName.replace('#', RULE_FILE_SEPARAROR);
  fileName.toLowerCase();
  return fileName;
}

String FileNameToEvent(const String& fileName) {
#if defined(ESP8266)
  String eventName = fileName.substring(6);
#endif // if defined(ESP8266)
#if defined(ESP32)
  String eventName = fileName.substring(7);
#endif // if defined(ESP32)
  eventName.replace(RULE_FILE_SEPARAROR, '#');
  return eventName;
}

void checkRuleSets() {
  for (byte x = 0; x < RULESETS_MAX; x++) {
#if defined(ESP8266)
    String fileName = F("rules");
#endif // if defined(ESP8266)
#if defined(ESP32)
    String fileName = F("/rules");
#endif // if defined(ESP32)
    fileName += x + 1;
    fileName += F(".txt");

    if (ESPEASY_FS.exists(fileName)) {
      activeRuleSets[x] = true;
    }
    else {
      activeRuleSets[x] = false;
    }

#ifndef BUILD_NO_DEBUG

    if (Settings.SerialLogLevel == LOG_LEVEL_DEBUG_DEV) {
      serialPrint(fileName);
      serialPrint(" ");
      serialPrintln(String(activeRuleSets[x] ? 0 : 1));
    }
#endif // ifndef BUILD_NO_DEBUG
  }
}

/********************************************************************************************\
   Process next event from event queue
 \*********************************************************************************************/
bool processNextEvent() {
  if (Settings.UseRules)
  {
    String nextEvent;
    if (eventQueue.getNext(nextEvent)) {
      rulesProcessing(nextEvent);
      return true;
    }
  }
  // Just make sure any (accidentally) added or remaining events are not kept.
  eventQueue.clear();
  return false;
}


/********************************************************************************************\
   Rules processing
 \*********************************************************************************************/
void rulesProcessing(String& event) {
  if (!Settings.UseRules) {
    return;
  }
  START_TIMER
    checkRAM(F("rulesProcessing"));
#ifndef BUILD_NO_DEBUG
  unsigned long timer = millis();
#endif // ifndef BUILD_NO_DEBUG

  if (loglevelActiveFor(LOG_LEVEL_INFO)) {
    String log = F("EVENT: ");
    log += event;
    addLog(LOG_LEVEL_INFO, log);
  }

  if (Settings.OldRulesEngine()) {
    for (byte x = 0; x < RULESETS_MAX; x++) {
#if defined(ESP8266)
      String fileName = F("rules");
#endif // if defined(ESP8266)
#if defined(ESP32)
      String fileName = F("/rules");
#endif // if defined(ESP32)
      fileName += x + 1;
      fileName += F(".txt");

      if (activeRuleSets[x]) {
        rulesProcessingFile(fileName, event);
      }
    }
  } else {
    String fileName = EventToFileName(event);

    // if exists processed the rule file
    if (ESPEASY_FS.exists(fileName)) {
      rulesProcessingFile(fileName, event);
    }
#ifndef BUILD_NO_DEBUG
    else {
      addLog(LOG_LEVEL_DEBUG, String(F("EVENT: ")) + event +
             String(F(" is ingnored. File ")) + fileName +
             String(F(" not found.")));
    }
#endif // ifndef BUILD_NO_DEBUG
  }

#ifndef BUILD_NO_DEBUG

  if (loglevelActiveFor(LOG_LEVEL_DEBUG)) {
    String log = F("EVENT: ");
    log += event;
    log += F(" Processing time:");
    log += timePassedSince(timer);
    log += F(" milliSeconds");
    addLog(LOG_LEVEL_DEBUG, log);
  }
#endif // ifndef BUILD_NO_DEBUG
  STOP_TIMER(RULES_PROCESSING);
  backgroundtasks();
}

/********************************************************************************************\
   Rules processing
 \*********************************************************************************************/
String rulesProcessingFile(const String& fileName, String& event) {
  if (!Settings.UseRules || !fileExists(fileName)) {
    return "";
  }
  checkRAM(F("rulesProcessingFile"));
#ifndef BUILD_NO_DEBUG

  if (Settings.SerialLogLevel == LOG_LEVEL_DEBUG_DEV) {
    serialPrint(F("RuleDebug Processing:"));
    serialPrintln(fileName);
    serialPrintln(F("     flags CMI  parse output:"));
  }
#endif // ifndef BUILD_NO_DEBUG

  static byte nestingLevel = 0;
  String log               = "";

  nestingLevel++;

  if (nestingLevel > RULES_MAX_NESTING_LEVEL) {
    addLog(LOG_LEVEL_ERROR, F("EVENT: Error: Nesting level exceeded!"));
    nestingLevel--;
    return log;
  }

  fs::File f = tryOpenFile(fileName, "r+");
  SPIFFS_CHECK(f, fileName.c_str());

  // Try to get the best possible estimate on line length based on earlier parsing of the rules.
  static size_t longestLineSize = RULES_BUFFER_SIZE;
  String line;
  line.reserve(longestLineSize);
  bool match     = false;
  bool codeBlock = false;
  bool isCommand = false;
  bool condition[RULES_IF_MAX_NESTING_LEVEL];
  bool ifBranche[RULES_IF_MAX_NESTING_LEVEL];
  byte ifBlock     = 0;
  byte fakeIfBlock = 0;

  std::vector<byte> buf;
  buf.resize(RULES_BUFFER_SIZE);

  bool firstNonSpaceRead = false;
  bool commentFound      = false;

  while (f.available()) {
    int len = f.read(&buf[0], RULES_BUFFER_SIZE);

    for (int x = 0; x < len; x++) {
      int data = buf[x];

      switch (static_cast<char>(data))
      {
        case '\n':
        {
          // Line end, parse rule
          line.trim();
          check_rules_line_user_errors(line);
          const size_t lineLength = line.length();

          if (lineLength > longestLineSize) {
            longestLineSize = lineLength;
          }

          if ((lineLength > 0) && !line.startsWith(F("//"))) {
            // Parse the line and extract the action (if there is any)
            String action;
            parseCompleteNonCommentLine(line, event, log, action, match, codeBlock,
                                        isCommand, condition, ifBranche, ifBlock,
                                        fakeIfBlock);

            if (match) // rule matched for one action or a block of actions
            {
              processMatchedRule(action, event, log, match, codeBlock,
                                 isCommand, condition, ifBranche, ifBlock, fakeIfBlock);
            }

            backgroundtasks();
          }

          // Prepare for new line
          line = "";
          line.reserve(longestLineSize);
          firstNonSpaceRead = false;
          commentFound      = false;
          break;
        }
        case '\r': // Just skip this character
          break;
        case '\t': // tab
        case ' ':  // space
        {
          // Strip leading spaces.
          if (firstNonSpaceRead) {
            line += ' ';
          }
          break;
        }
        case '/':
        {
          if (!commentFound) {
            line += '/';

            if (line.endsWith("//")) {
              // consider the rest of the line a comment
              commentFound = true;
            }
          }
          break;
        }
        default: // Any other character
        {
          firstNonSpaceRead = true;

          if (!commentFound) {
            line += char(data);
          }
          break;
        }
      }
    }
  }

  if (f) {
    f.close();
  }

  nestingLevel--;
  checkRAM(F("rulesProcessingFile2"));
  return "";
}


/********************************************************************************************\
   Strip comment from the line.
   Return true when comment was stripped.
 \*********************************************************************************************/
bool rules_strip_trailing_comments(String& line)
{
   // Strip trailing comments
  int comment = line.indexOf(F("//"));

  if (comment >= 0) {
    line = line.substring(0, comment);
    line.trim();
    return true;
  }
  return false; 
}

/********************************************************************************************\
   Test for common mistake
   Return true if mistake was found (and corrected)
 \*********************************************************************************************/
bool rules_replace_common_mistakes(const String& from, const String& to, String& line)
{
  if (line.indexOf(from) == -1) {
    return false; // Nothing replaced
  }
  if (loglevelActiveFor(LOG_LEVEL_ERROR)) {
    String log;
    log.reserve(32 + from.length() + to.length() + line.length());
    log = F("Rules (Syntax Error, auto-corrected): '");
    log += from;
    log += F("' => '");
    log += to;
    log += F("' in: '");
    log += line;
    log += '\'';
    addLog(LOG_LEVEL_ERROR, log);
  }
  line.replace(from, to);
  return true;
}

/********************************************************************************************\
   Check for common mistakes
   Return true if nothing strange found
 \*********************************************************************************************/
bool check_rules_line_user_errors(String& line)
{
  bool res = true;
  if (rules_replace_common_mistakes(F("if["), F("if ["), line)) {
    res = false;
  }
  if (rules_replace_common_mistakes(F("if%"), F("if %"), line)) {
    res = false;
  }

  return res;
}



/********************************************************************************************\
   Parse string commands
 \*********************************************************************************************/

bool get_next_inner_bracket(const String& line, int& startIndex, int& closingIndex, char closingBracket)
{
  char openingBracket = closingIndex;
  switch (closingBracket) {
    case ']': openingBracket = '['; break;
    case '}': openingBracket = '{'; break;
    case ')': openingBracket = '('; break;
    default:
      // unknown bracket type
      return false;
  }
  closingIndex = line.indexOf(closingBracket);
  if (closingIndex == -1) return false;
  
  for (int i = closingIndex; i >= 0; --i) {
    if (line[i] == openingBracket) {
      startIndex = i;
      return true;
    }
  }
  return false;
}

bool get_next_argument(const String& fullCommand, int& index, String& argument, char separator)
{
  int newIndex = fullCommand.indexOf(separator, index);
  if (newIndex == -1) {
    argument = fullCommand.substring(index);
  } else {
    argument = fullCommand.substring(index, newIndex);
  }
  if (argument.startsWith(String(separator))) {
    argument = argument.substring(1);
  }
//  addLog(LOG_LEVEL_INFO, String("get_next_argument: ") + String(index) + " " + fullCommand + " " + argument);
  index = newIndex + 1;
  return argument.length() > 0;
}

void parse_string_commands(String &line) {
  int startIndex, closingIndex;

  while (get_next_inner_bracket(line, startIndex, closingIndex, '}')) {
    // Command without opening and closing brackets.
    String fullCommand = line.substring(startIndex + 1, closingIndex);
    int tmpIndex = 0;
    String cmd_s_lower, arg1, arg2, arg3;
    if (get_next_argument(fullCommand, tmpIndex, cmd_s_lower, ':')) {
      if (get_next_argument(fullCommand, tmpIndex, arg1, ':')) {
        if (get_next_argument(fullCommand, tmpIndex, arg2, ':')) {
          get_next_argument(fullCommand, tmpIndex, arg3, ':');
        }
      }
    }
    if (cmd_s_lower.length() > 0) {
      String replacement; // maybe just replace with empty to avoid looping?
      cmd_s_lower.toLowerCase();
//      addLog(LOG_LEVEL_INFO, String(F("parse_string_commands cmd: ")) + cmd_s_lower + " " + arg1 + " " + arg2 + " " + arg3);

      int iarg1, iarg2;
      if (cmd_s_lower.equals(F("substring"))) {
        // substring arduino style (first char included, last char excluded)
        // Syntax like 12345[substring:8:12:ANOTHER HELLO WORLD]67890
        if (validIntFromString(arg1, iarg1)
            && validIntFromString(arg2, iarg2)) {
          replacement = arg3.substring(iarg1, iarg2);
        }
      } else if (cmd_s_lower.equals(F("strtol"))) {
        // string to long integer (from cstdlib)
        // Syntax like 1234[strtol:16:38]7890
        if (validIntFromString(arg1, iarg1)
            && validIntFromString(arg2, iarg2)) {
          replacement = String(strtol(arg2.c_str(), NULL, iarg1));
        }
        // FIXME TD-er: removed for now as it is too specific.
        // Maybe introduce one using 2 or 3 parameters ([div:100:255:3] for *100/255 3 decimals)
        /*
      } else if (cmd_s_lower.equals(F("div100ths"))) {
        // division and giving the 100ths as integer
        // 5 / 100 would yield 5
        // useful for fractions that use a full byte gaining a
        // precision/granularity of 1/256 instead of only 1/100
        // Syntax like XXX[div100ths:24:256]XXX
        if (validIntFromString(arg1, iarg1)
            && validIntFromString(arg2, iarg2)) {
          float val = (100.0 * iarg1) / (1.0 * iarg2);
          char sval[10];
          sprintf_P(sval, PSTR("%02d"), (int)val);
          replacement = String(sval);
        }
        */
      } else  if (cmd_s_lower.equals(F("ord"))) {
        // Give the ordinal/integer value of the first character of a string
        // Syntax like let 1,[ord:B]
        uint8_t uval = arg1.c_str()[0];
        replacement = String(uval);
      }
      if (replacement.length() == 0) {
        // part in braces is not a supported command.
        // replace the {} with other characters to mask the braces so we can continue parsing.
        // We have to unmask then after we're finished.
        // See: https://github.com/letscontrolit/ESPEasy/issues/2932#issuecomment-596139096
        replacement = line.substring(startIndex, closingIndex + 1);
        replacement.replace('{', static_cast<char>(0x02));
        replacement.replace('}', static_cast<char>(0x03));
      }
      // Replace the full command including opening and closing brackets.
      line.replace(line.substring(startIndex, closingIndex + 1), replacement);

      /*
      if (replacement.length() > 0) {
        addLog(LOG_LEVEL_INFO, String(F("parse_string_commands cmd: ")) + fullCommand + String(F(" -> ")) + replacement);
      }
      */
    }
  }
  // We now have to check if we did mask some parts and unmask them.
  // Let's hope we don't mess up any Unicode here.
  line.replace(static_cast<char>(0x02), '{');
  line.replace(static_cast<char>(0x03), '}');
}


void replace_EventValueN_Argv(String& line, const String& argString, unsigned int argc)
{
  String eventvalue;

  eventvalue.reserve(16);
  eventvalue = F("%eventvalue");

  if (argc == 0) {
    // Used for compatibility reasons
    // it still needs to call the "1st" argument
    argc = 1;
  } else {
    eventvalue += argc;
  }
  eventvalue += '%';
  String tmpParam;

  if (GetArgv(argString.c_str(), tmpParam, argc)) {
    line.replace(eventvalue, tmpParam);
  }
}


void substitute_eventvalue(String& line, const String& event) {
  if (substitute_eventvalue_CallBack_ptr != nullptr)
    substitute_eventvalue_CallBack_ptr(line, event);
  if (line.indexOf(F("%eventvalue")) != -1) {
    if (event.charAt(0) == '!') {
      line.replace(F("%eventvalue%"), event); // substitute %eventvalue% with
                                              // literal event string if
                                              // starting with '!'
    } else {
      int equalsPos = event.indexOf('=');

      if (equalsPos > 0) {
        // Replace %eventvalueX% with the actual value of the event.
        // For compatibility reasons also replace %eventvalue%  (argc = 0)
        String argString = event.substring(equalsPos + 1);

        for (unsigned int argc = 0; argc <= 4; ++argc) {
          replace_EventValueN_Argv(line, argString, argc);
        }
      }
    }
  }
}

void parseCompleteNonCommentLine(String& line, String& event, String& log,
                                 String& action, bool& match,
                                 bool& codeBlock, bool& isCommand,
                                 bool condition[], bool ifBranche[],
                                 byte& ifBlock, byte& fakeIfBlock) {
  const bool lineStartsWith_on = line.substring(0, 3).equalsIgnoreCase(F("on "));

  if (!codeBlock && !match) {
    // We're looking for a new code block.
    // Continue with next line if none was found on current line.
    if (!lineStartsWith_on) {
      return;
    }
  }

  isCommand = true;

  rules_strip_trailing_comments(line);

  if (match || !codeBlock) {
    // only parse [xxx#yyy] if we have a matching ruleblock or need to eval the
    // "on" (no codeBlock)
    // This to avoid wasting CPU time...
    if (match && !fakeIfBlock) {
      // substitution of %eventvalue% is made here so it can be used on if
      // statement too
      substitute_eventvalue(line, event);
    }

    if (match || lineStartsWith_on) {
      // Only parseTemplate when we are actually doing something with the line.
      // When still looking for the "on ... do" part, do not change it before we found the block.
      line = parseTemplate(line);
    }
  }


  String lineOrg = line; // store original line for future use
  line.toLowerCase();    // convert all to lower case to make checks easier

  String eventTrigger = "";
  action = "";

  if (!codeBlock) // do not check "on" rules if a block of actions is to be
                  // processed
  {
    if (lineStartsWith_on) {
      ifBlock     = 0;
      fakeIfBlock = 0;
      line        = line.substring(3);
      int split = line.indexOf(F(" do"));

      if (split != -1) {
        eventTrigger = line.substring(0, split);
        action       = lineOrg.substring(split + 7);

        // Remove trailing and leadin spaces on the eventTrigger and action.
        eventTrigger.trim();
        action.trim();
      }

      if (eventTrigger == "*") { // wildcard, always process
        match = true;
      }
      else {
        match = ruleMatch(event, eventTrigger);
      }

      if (action.length() > 0) // single on/do/action line, no block
      {
        isCommand = true;
        codeBlock = false;
      } else {
        isCommand = false;
        codeBlock = true;
      }
    }
  } else {
    action = lineOrg;
  }

  if (action.equalsIgnoreCase(F("endon"))) // Check if action block has ended, then we will
                                           // wait for a new "on" rule
  {
    isCommand   = false;
    codeBlock   = false;
    match       = false;
    ifBlock     = 0;
    fakeIfBlock = 0;
  }

#ifndef BUILD_NO_DEBUG

  if (loglevelActiveFor(LOG_LEVEL_DEBUG_DEV)) {
    String log = F("RuleDebug: ");
    log += codeBlock ? 0 : 1;
    log += match ? 0 : 1;
    log += isCommand ? 0 : 1;
    log += ": ";
    log += line;
    addLog(LOG_LEVEL_DEBUG_DEV, log);
  }
#endif // ifndef BUILD_NO_DEBUG
}

void processMatchedRule(String& action, String& event,
                        String& log, bool& match, bool& codeBlock,
                        bool& isCommand, bool condition[], bool ifBranche[],
                        byte& ifBlock, byte& fakeIfBlock) {
  String lcAction = action;

  lcAction.toLowerCase();

  if (fakeIfBlock) {
    isCommand = false;
  }
  else if (ifBlock) {
    if (condition[ifBlock - 1] != ifBranche[ifBlock - 1]) {
      isCommand = false;
    }
  }
  int split =
    lcAction.indexOf(F("elseif ")); // check for optional "elseif" condition

  if (split != -1) {
    // Found "elseif" condition
    isCommand = false;

    if (ifBlock && !fakeIfBlock) {
      if (ifBranche[ifBlock - 1]) {
        if (condition[ifBlock - 1]) {
          ifBranche[ifBlock - 1] = false;
        }
        else {
          String check = lcAction.substring(split + 7);
          check.trim();
          condition[ifBlock - 1] = conditionMatchExtended(check);
#ifndef BUILD_NO_DEBUG

          if (loglevelActiveFor(LOG_LEVEL_DEBUG)) {
            log  = F("Lev.");
            log += String(ifBlock);
            log += F(": [elseif ");
            log += check;
            log += F("]=");
            log += boolToString(condition[ifBlock - 1]);
            addLog(LOG_LEVEL_DEBUG, log);
          }
#endif // ifndef BUILD_NO_DEBUG
        }
      }
    }
  } else {
     // check for optional "if" condition
    split = lcAction.indexOf(F("if "));

    if (split != -1) {
      if (ifBlock < RULES_IF_MAX_NESTING_LEVEL) {
        if (isCommand) {
          ifBlock++;
          String check = lcAction.substring(split + 3);
          check.trim();
          condition[ifBlock - 1] = conditionMatchExtended(check);
          ifBranche[ifBlock - 1] = true;
#ifndef BUILD_NO_DEBUG

          if (loglevelActiveFor(LOG_LEVEL_DEBUG)) {
            log  = F("Lev.");
            log += String(ifBlock);
            log += F(": [if ");
            log += check;
            log += F("]=");
            log += boolToString(condition[ifBlock - 1]);
            addLog(LOG_LEVEL_DEBUG, log);
          }
#endif // ifndef BUILD_NO_DEBUG
        } else {
          fakeIfBlock++;
        }
      } else {
        fakeIfBlock++;

        if (loglevelActiveFor(LOG_LEVEL_ERROR)) {
          log  = F("Lev.");
          log += String(ifBlock);
          log += F(": Error: IF Nesting level exceeded!");
          addLog(LOG_LEVEL_ERROR, log);
        }
      }
      isCommand = false;
    }
  }

  if ((lcAction == F("else")) && !fakeIfBlock) // in case of an "else" block of
                                               // actions, set ifBranche to
                                               // false
  {
    ifBranche[ifBlock - 1] = false;
    isCommand              = false;
#ifndef BUILD_NO_DEBUG

    if (loglevelActiveFor(LOG_LEVEL_DEBUG)) {
      log  = F("Lev.");
      log += String(ifBlock);
      log += F(": [else]=");
      log += boolToString(condition[ifBlock - 1] == ifBranche[ifBlock - 1]);
      addLog(LOG_LEVEL_DEBUG, log);
    }
#endif // ifndef BUILD_NO_DEBUG
  }

  if (lcAction == F("endif")) // conditional block ends here
  {
    if (fakeIfBlock) {
      fakeIfBlock--;
    }
    else if (ifBlock) {
      ifBlock--;
    }
    isCommand = false;
  }

  // process the action if it's a command and unconditional, or conditional and
  // the condition matches the if or else block.
  if (isCommand) {
    substitute_eventvalue(action, event);

    if (loglevelActiveFor(LOG_LEVEL_INFO)) {
<<<<<<< HEAD
      String info = F("ACT  : ");
      info += action;
      addLog(LOG_LEVEL_INFO, info);
=======
      String actionlog = F("ACT  : ");
      actionlog += action;
      addLog(LOG_LEVEL_INFO, actionlog);
>>>>>>> 7e7cbf5e
    }

    ExecuteCommand_all(EventValueSource::Enum::VALUE_SOURCE_RULES, action.c_str());
    delay(0);
  }
}

/********************************************************************************************\
   Check if an event matches to a given rule
 \*********************************************************************************************/
bool ruleMatch(const String& event, const String& rule) {
  checkRAM(F("ruleMatch"));

  String tmpEvent = event;
  String tmpRule  = rule;
  tmpEvent.trim();
  tmpRule.trim();

  // Ignore escape char
  tmpRule.replace("[", "");
  tmpRule.replace("]", "");

  if (tmpEvent.equalsIgnoreCase(tmpRule)) {
    return true;
  }


  // Special handling of literal string events, they should start with '!'
  if (event.charAt(0) == '!') {
    const int pos = rule.indexOf('*');

    if (pos != -1) // a * sign in rule, so use a'wildcard' match on message
    {
      return event.substring(0, pos).equalsIgnoreCase(rule.substring(0, pos));
    } else {
      const bool pound_char_found = rule.indexOf('#') != -1;

      if (!pound_char_found)
      {
        // no # sign in rule, use 'wildcard' match on event 'source'
        return event.substring(0, rule.length()).equalsIgnoreCase(rule);
      }
    }
    return tmpEvent.equalsIgnoreCase(tmpRule);
  }

  if (event.startsWith(
        F("Clock#Time"))) // clock events need different handling...
  {
    int pos1 = event.indexOf('=');
    int pos2 = rule.indexOf('=');

    if ((pos1 > 0) && (pos2 > 0)) {
      if (event.substring(0, pos1).equalsIgnoreCase(rule.substring(0, pos2))) // if this is a clock rule
      {
        unsigned long clockEvent = string2TimeLong(event.substring(pos1 + 1));
        unsigned long clockSet   = string2TimeLong(rule.substring(pos2 + 1));

        return matchClockEvent(clockEvent, clockSet);
      }
    } else {
      // Not supported yet, see: https://github.com/letscontrolit/ESPEasy/issues/2640
      return false;
    }
  }

  // parse event into verb and value
  float value = 0;
  int   pos   = event.indexOf('=');

  if (pos >= 0) {
    if (!validFloatFromString(event.substring(pos + 1), value)) {
      return false;

      // FIXME TD-er: What to do when trying to match NaN values?
    }
    tmpEvent = event.substring(0, pos);
  }

  // parse rule
  int  posStart, posEnd;
  char compare;

  if (!findCompareCondition(rule, compare, posStart, posEnd)) {
    // No compare condition found, so just check if the event- and rule string match.
    return tmpEvent.equalsIgnoreCase(rule);
  }

  const bool stringMatch = tmpEvent.equalsIgnoreCase(rule.substring(0, posStart));
  float ruleValue        = 0;

  if (!validFloatFromString(rule.substring(posEnd), ruleValue)) {
    return false;

    // FIXME TD-er: What to do when trying to match NaN values?
  }

  bool match = false;

  if (stringMatch) {
    match = compareValues(compare, value, ruleValue);
  }
  checkRAM(F("ruleMatch2"));
  return match;
}

/********************************************************************************************\
   Check expression
 \*********************************************************************************************/
bool conditionMatchExtended(String& check) {
  int    condAnd   = -1;
  int    condOr    = -1;
  bool   rightcond = false;
  bool   leftcond  = conditionMatch(check); // initial check
  #ifndef BUILD_NO_DEBUG
  String debugstr;
  if (loglevelActiveFor(LOG_LEVEL_DEBUG)) {
    debugstr += boolToString(leftcond);
  }
  #endif

  do {
    #ifndef BUILD_NO_DEBUG
    if (loglevelActiveFor(LOG_LEVEL_DEBUG)) {
      String log = F("conditionMatchExtended: ");
      log += debugstr;
      log += '_';
      log += check;
      addLog(LOG_LEVEL_DEBUG, log);
    }
    #endif
    condAnd = check.indexOf(F(" and "));
    condOr  = check.indexOf(F(" or "));

    if ((condAnd > 0) || (condOr > 0)) {                             // we got AND/OR
      if ((condAnd > 0) && (((condOr < 0) /*&& (condOr < condAnd)*/) ||
                            ((condOr > 0) && (condOr > condAnd)))) { // AND is first
        check     = check.substring(condAnd + 5);
        rightcond = conditionMatch(check);
        leftcond  = (leftcond && rightcond);

        #ifndef BUILD_NO_DEBUG
        if (loglevelActiveFor(LOG_LEVEL_DEBUG)) {
          debugstr += F(" && ");
        }
        #endif
      } else { // OR is first
        check     = check.substring(condOr + 4);
        rightcond = conditionMatch(check);
        leftcond  = (leftcond || rightcond);

        #ifndef BUILD_NO_DEBUG
        if (loglevelActiveFor(LOG_LEVEL_DEBUG)) {
          debugstr += F(" || ");
        }
        #endif
      }
      
      #ifndef BUILD_NO_DEBUG
      if (loglevelActiveFor(LOG_LEVEL_DEBUG)) {
        debugstr += boolToString(rightcond);
      }
      #endif
    }
  } while (condAnd > 0 || condOr > 0);

  #ifndef BUILD_NO_DEBUG
  if (loglevelActiveFor(LOG_LEVEL_DEBUG)) {
    check = debugstr;
  }
  #endif
  return leftcond;
}

// Find the compare condition.
// @param posStart = first position of the compare condition in the string
// @param posEnd   = first position rest of the string, right after the compare condition.
bool findCompareCondition(const String& check, char& compare, int& posStart, int& posEnd)
{
  posStart = check.length();
  posEnd   = posStart;
  int comparePos = 0;
  bool found = false;

  if (((comparePos = check.indexOf("!=")) > 0) && (comparePos < posStart)) {
    posStart = comparePos;
    posEnd   = posStart + 2;
    compare  = '!' + '=';
    found = true;
  }

  if (((comparePos = check.indexOf("<>")) > 0) && (comparePos < posStart)) {
    posStart = comparePos;
    posEnd   = posStart + 2;
    compare  = '!' + '=';
    found = true;
  }

  if (((comparePos = check.indexOf(">=")) > 0) && (comparePos < posStart)) {
    posStart = comparePos;
    posEnd   = posStart + 2;
    compare  = '>' + '=';
    found = true;
  }

  if (((comparePos = check.indexOf("<=")) > 0) && (comparePos < posStart)) {
    posStart = comparePos;
    posEnd   = posStart + 2;
    compare  = '<' + '=';
    found = true;
  }

  if (((comparePos = check.indexOf('<')) > 0) && (comparePos < posStart)) {
    posStart = comparePos;
    posEnd   = posStart + 1;
    compare  = '<';
    found = true;
  }

  if (((comparePos = check.indexOf('>')) > 0) && (comparePos < posStart)) {
    posStart = comparePos;
    posEnd   = posStart + 1;
    compare  = '>';
    found = true;
  }

  if (((comparePos = check.indexOf('=')) > 0) && (comparePos < posStart)) {
    posStart = comparePos;
    posEnd   = posStart + 1;
    compare  = '=';
    found = true;
  }
  return found;
}

bool compareValues(char compare, float Value1, float Value2)
{
  switch (compare) {
    case '>' + '=': return !definitelyLessThan(Value1, Value2);
    case '<' + '=': return !definitelyGreaterThan(Value1, Value2);
    case '!' + '=': return !essentiallyEqual(Value1, Value2);
    case '>':       return definitelyGreaterThan(Value1, Value2);
    case '<':       return definitelyLessThan(Value1, Value2);
    case '=':       return essentiallyEqual(Value1, Value2);
  }
  return false;
}

bool conditionMatch(const String& check) {
  int  posStart, posEnd;
  char compare;

  if (!findCompareCondition(check, compare, posStart, posEnd)) {
    return false;
  }

  String tmpCheck1 = check.substring(0, posStart);
  String tmpCheck2 = check.substring(posEnd);
  float  Value1    = 0;
  float  Value2    = 0;

  int  timeInSec1 = 0;
  int  timeInSec2 = 0;
  bool validTime1 = timeStringToSeconds(tmpCheck1, timeInSec1);
  bool validTime2 = timeStringToSeconds(tmpCheck2, timeInSec2);

  if ((validTime1 || validTime2) && (timeInSec1 != -1) && (timeInSec2 != -1))
  {
    // At least one is a time containing ':' separator
    // AND both can be considered a time, so use it as a time and compare seconds.
    Value1 = timeInSec1;
    Value2 = timeInSec2;
  } else {
    if (!validFloatFromString(tmpCheck1, Value1) ||
        !validFloatFromString(tmpCheck2, Value2))
    {
      return false;
    }
  }

  bool result = compareValues(compare, Value1, Value2);
  #ifndef BUILD_NO_DEBUG
  if (loglevelActiveFor(LOG_LEVEL_DEBUG)) {
    String log = F("compareValues: _");
    log += check;
    log += F("_ val1: ");
    log += Value1;
    log += F(" val2: ");
    log += Value2;
    log += F(" = ");
    log += boolToString(result);
    addLog(LOG_LEVEL_DEBUG, log);
  }
  #endif
  return result;
}

/********************************************************************************************\
   Generate rule events based on task refresh
 \*********************************************************************************************/
void createRuleEvents(struct EventStruct *event) {
  if (!Settings.UseRules) {
    return;
  }
  const deviceIndex_t DeviceIndex = getDeviceIndex_from_TaskIndex(event->TaskIndex);

  if (!validDeviceIndex(DeviceIndex)) { return; }

  LoadTaskSettings(event->TaskIndex);

  const byte valueCount = getValueCountForTask(event->TaskIndex);

  for (byte varNr = 0; varNr < valueCount; varNr++) {
    String eventString;
    eventString.reserve(32); // Enough for most use cases, prevent lots of memory allocations.
    eventString  = getTaskDeviceName(event->TaskIndex);
    eventString += F("#");
    eventString += ExtraTaskSettings.TaskDeviceValueNames[varNr];
    eventString += F("=");

    switch (event->getSensorType()) {
      case Sensor_VType::SENSOR_TYPE_LONG:
        eventString += (unsigned long)UserVar[event->BaseVarIndex] +
                       ((unsigned long)UserVar[event->BaseVarIndex + 1] << 16);
        break;
      case Sensor_VType::SENSOR_TYPE_STRING:

        // FIXME TD-er: What to add here? length of string?
        break;
      default:

        // FIXME TD-er: Do we need to call formatUserVarNoCheck here? (or with check)
        eventString += formatUserVarNoCheck(event, varNr);
        break;
    }
    eventQueue.add(eventString);
  }
}<|MERGE_RESOLUTION|>--- conflicted
+++ resolved
@@ -766,15 +766,9 @@
     substitute_eventvalue(action, event);
 
     if (loglevelActiveFor(LOG_LEVEL_INFO)) {
-<<<<<<< HEAD
-      String info = F("ACT  : ");
-      info += action;
-      addLog(LOG_LEVEL_INFO, info);
-=======
       String actionlog = F("ACT  : ");
       actionlog += action;
       addLog(LOG_LEVEL_INFO, actionlog);
->>>>>>> 7e7cbf5e
     }
 
     ExecuteCommand_all(EventValueSource::Enum::VALUE_SOURCE_RULES, action.c_str());
