<<<<<<< HEAD
#ifndef CUSTOMBUILD_DEFINE_PLUGIN_SETS_H
#define CUSTOMBUILD_DEFINE_PLUGIN_SETS_H

#include "../../include/ESPEasy_config.h"

/*
#################################################
 This is the place where plugins are registered
#################################################
To create/register a plugin, you have to :
- find an available number, ie 777.
- Create your own plugin, ie as "_P777_myfunction.ino"
- be sure it starts with ""#ifdef USES_P777", and ends with "#endif"
- then register it into the PLUGIN_SET_EXPERIMENTAL block (see below)
 #ifdef PLUGIN_SET_EXPERIMENTAL
     #define USES_P777   // MYsuperPlugin
 #endif
 - you can from now on test it by compiling using the PLUGIN_BUILD_DEV flag
 either by adding "-DPLUGIN_BUILD_DEV" when compiling, or by momentarly
 adding "#define PLUGIN_BUILD_DEV" at the top of the ESPEasy.ino file
 - You will then have to push a PR including your plugin + the corret line (#define USES_P777) added to this file
 When found stable enough, the maintainer (and only him) will choose to move it to COLLECTION or NORMAL
*/

//#define FEATURE_SD 1

/******************************************************************************\
 * WebServer pages   **********************************************************
\******************************************************************************/
// FIXME TD-er: Make useful selections for these pages to be included. (e.g. view only)

#ifndef WEBSERVER_CUSTOM_BUILD_DEFINED
    #ifndef WEBSERVER_TIMINGSTATS
        #define WEBSERVER_TIMINGSTATS
    #endif
    #ifndef WEBSERVER_SYSVARS
        #define WEBSERVER_SYSVARS
    #endif
    #ifndef WEBSERVER_NEW_UI
    //    #define WEBSERVER_NEW_UI
    #endif
    #ifndef WEBSERVER_I2C_SCANNER
        #define WEBSERVER_I2C_SCANNER
    #endif
    #ifndef WEBSERVER_FAVICON
        #define WEBSERVER_FAVICON
    #endif
    #ifndef WEBSERVER_CSS
        #define WEBSERVER_CSS
    #endif
    #ifndef WEBSERVER_INCLUDE_JS
        #define WEBSERVER_INCLUDE_JS
    #endif
    #ifndef WEBSERVER_LOG
        #define WEBSERVER_LOG
    #endif
    #ifndef WEBSERVER_GITHUB_COPY
        #define WEBSERVER_GITHUB_COPY
    #endif
    #ifndef WEBSERVER_ROOT
        #define WEBSERVER_ROOT
    #endif
    #ifndef WEBSERVER_ADVANCED
        #define WEBSERVER_ADVANCED
    #endif
    #ifndef WEBSERVER_CONFIG
        #define WEBSERVER_CONFIG
    #endif
    #ifndef WEBSERVER_CONTROL
        #define WEBSERVER_CONTROL
    #endif
    #ifndef WEBSERVER_CONTROLLERS
        #define WEBSERVER_CONTROLLERS
    #endif
    #ifndef WEBSERVER_CUSTOM
        #define WEBSERVER_CUSTOM
    #endif
    #ifndef WEBSERVER_DEVICES
        #define WEBSERVER_DEVICES
    #endif
    #ifndef WEBSERVER_DOWNLOAD
        #define WEBSERVER_DOWNLOAD
    #endif
    #ifndef WEBSERVER_FACTORY_RESET
        #define WEBSERVER_FACTORY_RESET
    #endif
    #ifndef WEBSERVER_FILELIST
        #define WEBSERVER_FILELIST
    #endif
    #ifndef WEBSERVER_HARDWARE
        #define WEBSERVER_HARDWARE
    #endif
    #ifndef WEBSERVER_PINSTATES
        #define WEBSERVER_PINSTATES
    #endif
    #ifndef WEBSERVER_RULES
        #define WEBSERVER_RULES
    #endif
    #ifndef WEBSERVER_SETUP
        #define WEBSERVER_SETUP
    #endif
    #ifndef WEBSERVER_SYSINFO
        #define WEBSERVER_SYSINFO
    #endif
    #ifndef WEBSERVER_METRICS
        #define WEBSERVER_METRICS
    #endif
    #ifndef WEBSERVER_TOOLS
        #define WEBSERVER_TOOLS
    #endif
    #ifndef WEBSERVER_UPLOAD
        #define WEBSERVER_UPLOAD
    #endif
    #ifndef WEBSERVER_WIFI_SCANNER
        #define WEBSERVER_WIFI_SCANNER
    #endif
    #ifndef WEBSERVER_NEW_RULES
//        #define WEBSERVER_NEW_RULES
    #endif
#endif

#ifdef WEBSERVER_CSS
  #ifndef WEBSERVER_EMBED_CUSTOM_CSS
    #ifndef EMBED_ESPEASY_DEFAULT_MIN_CSS
      #define EMBED_ESPEASY_DEFAULT_MIN_CSS
    #endif
    #ifndef EMBED_ESPEASY_DEFAULT_MIN_CSS_USE_GZ // Use gzipped minified css (saves ~3.7 kB of .bin size)
      #define EMBED_ESPEASY_DEFAULT_MIN_CSS_USE_GZ
    #endif
  #endif
#endif


#ifndef PLUGIN_BUILD_CUSTOM
    #ifndef FEATURE_SSDP
        #define FEATURE_SSDP  0
    #endif
    #ifndef FEATURE_TIMING_STATS
        #define FEATURE_TIMING_STATS  1
    #endif
    #ifndef FEATURE_I2CMULTIPLEXER
        #define FEATURE_I2CMULTIPLEXER  1
    #endif
    #ifndef FEATURE_TRIGONOMETRIC_FUNCTIONS_RULES
        #define FEATURE_TRIGONOMETRIC_FUNCTIONS_RULES 1
    #endif
    #ifndef FEATURE_EXT_RTC
        #define FEATURE_EXT_RTC 1
    #endif
#endif

#ifdef MEMORY_ANALYSIS
  #ifdef MQTT_ONLY
    #define USES_C002   // Domoticz MQTT
    #define USES_C005   // Home Assistant (openHAB) MQTT
    #define USES_C006   // PiDome MQTT
    #define USES_C014   // homie 3 & 4dev MQTT
    #define USES_P037   // MQTTImport
  #endif
#endif

#ifndef FEATURE_TOOLTIPS
  #define FEATURE_TOOLTIPS  1
#endif // ifndef FEATURE_TOOLTIPS

/******************************************************************************\
 * Available options **********************************************************
\******************************************************************************/
#if defined(CORE_POST_2_5_0) && !defined(MEMORY_ANALYSIS) && !defined(USE_CUSTOM_H)
    #ifndef FEATURE_SETTINGS_ARCHIVE
    // FIXME TD-er: Disabled for now, to reduce binary size
//        #define FEATURE_SETTINGS_ARCHIVE 1
    #endif // ifndef FEATURE_SETTINGS_ARCHIVE
#endif

#if defined(FEATURE_SETTINGS_ARCHIVE) && defined(FORCE_PRE_2_5_0)
  #undef FEATURE_SETTINGS_ARCHIVE
#endif

#ifndef FEATURE_NO_HTTP_CLIENT
  #define FEATURE_NO_HTTP_CLIENT  0
#endif


/******************************************************************************\
 * BUILD Configs **************************************************************
\******************************************************************************/

// IR library is large, so make a separate build including stable plugins and IR.
#ifdef PLUGIN_BUILD_DEV_IR
    #define PLUGIN_BUILD_DEV       // add dev
    #define PLUGIN_BUILD_IR
#endif

#ifdef PLUGIN_BUILD_COLLECTION_IR
    #define PLUGIN_BUILD_COLLECTION   // add collection
    #define PLUGIN_BUILD_IR
#endif

#ifdef PLUGIN_BUILD_MINIMAL_IR
    #ifndef FEATURE_DOMOTICZ
        #define FEATURE_DOMOTICZ  1
    #endif
    #ifndef FEATURE_FHEM
        #define FEATURE_FHEM  1
    #endif
    #ifndef FEATURE_HOMEASSISTANT_OPENHAB
        #define FEATURE_HOMEASSISTANT_OPENHAB 1
    #endif

    #define PLUGIN_BUILD_MINIMAL_OTA
    #define PLUGIN_DESCR  "Minimal, IR"
    #define PLUGIN_BUILD_IR
#endif

#ifdef PLUGIN_BUILD_MINIMAL_IRext
    #ifndef FEATURE_DOMOTICZ
        #define FEATURE_DOMOTICZ  1
    #endif
    #ifndef FEATURE_FHEM
        #define FEATURE_FHEM  1
    #endif
    #ifndef FEATURE_HOMEASSISTANT_OPENHAB
        #define FEATURE_HOMEASSISTANT_OPENHAB 1
    #endif

    #define PLUGIN_BUILD_MINIMAL_OTA
    #define PLUGIN_DESCR  "Minimal, IR with AC"
    #define PLUGIN_BUILD_IR_EXTENDED
#endif

#ifdef PLUGIN_BUILD_NORMAL_IR
    #define PLUGIN_BUILD_NORMAL     // add stable
    #define PLUGIN_DESCR  "Normal, IR"
    #define PLUGIN_BUILD_IR
#endif

#ifdef PLUGIN_BUILD_NORMAL_IRext
  #define PLUGIN_BUILD_NORMAL     // add stable
  #if defined(PLUGIN_SET_COLLECTION_ESP32)
    #define PLUGIN_DESCR  "Collection_A, IR with AC"
  #elif defined(PLUGIN_SET_COLLECTION_B_ESP32)
    #define PLUGIN_DESCR  "Collection_B, IR with AC"
  #elif defined(PLUGIN_SET_COLLECTION_C_ESP32)
    #define PLUGIN_DESCR  "Collection_C, IR with AC"
  #elif defined(PLUGIN_SET_COLLECTION_D_ESP32)
    #define PLUGIN_DESCR  "Collection_D, IR with AC"
  #elif defined(PLUGIN_SET_COLLECTION_E_ESP32)
    #define PLUGIN_DESCR  "Collection_E, IR with AC"
  #elif defined(PLUGIN_SET_COLLECTION_F_ESP32)
    #define PLUGIN_DESCR  "Collection_F, IR with AC"
  #elif defined(PLUGIN_SET_COLLECTION_G_ESP32)
    #define PLUGIN_DESCR  "Collection_G, IR with AC"
  #else
    #define PLUGIN_DESCR  "Normal, IR with AC"
  #endif
  #define PLUGIN_BUILD_IR_EXTENDED
#endif

#ifdef PLUGIN_BUILD_DEV
  #define  PLUGIN_SET_EXPERIMENTAL
  #define  CONTROLLER_SET_EXPERIMENTAL
  #define  NOTIFIER_SET_EXPERIMENTAL
  #define  PLUGIN_BUILD_COLLECTION   // add collection
#endif

#ifdef PLUGIN_BUILD_COLLECTION
  #if !defined(PLUGIN_BUILD_COLLECTION_B) && !defined(PLUGIN_BUILD_COLLECTION_C) && !defined(PLUGIN_BUILD_COLLECTION_D) && !defined(PLUGIN_BUILD_COLLECTION_E) && !defined(PLUGIN_BUILD_COLLECTION_F) && !defined(PLUGIN_BUILD_COLLECTION_G)
    #define PLUGIN_DESCR  "Collection_A"
    #define PLUGIN_SET_COLLECTION_A
  #endif
  #define PLUGIN_SET_COLLECTION
  #define CONTROLLER_SET_COLLECTION
  #define NOTIFIER_SET_COLLECTION
  #define PLUGIN_BUILD_NORMAL     // add stable
#endif

#ifdef PLUGIN_BUILD_COLLECTION_B
  #define PLUGIN_DESCR  "Collection_B"
  #define PLUGIN_SET_COLLECTION
  #define PLUGIN_SET_COLLECTION_B
  #define CONTROLLER_SET_COLLECTION
  #define NOTIFIER_SET_COLLECTION
  #define PLUGIN_BUILD_NORMAL     // add stable
#endif

#ifdef PLUGIN_BUILD_COLLECTION_C
  #define PLUGIN_DESCR  "Collection_C"
  #define PLUGIN_SET_COLLECTION
  #define PLUGIN_SET_COLLECTION_C
  #define CONTROLLER_SET_COLLECTION
  #define NOTIFIER_SET_COLLECTION
  #define PLUGIN_BUILD_NORMAL     // add stable
#endif

#ifdef PLUGIN_BUILD_COLLECTION_D
  #define PLUGIN_DESCR  "Collection_D"
  #define PLUGIN_SET_COLLECTION
  #define PLUGIN_SET_COLLECTION_D
  #define CONTROLLER_SET_COLLECTION
  #define NOTIFIER_SET_COLLECTION
  #define PLUGIN_BUILD_NORMAL     // add stable
#endif

#ifdef PLUGIN_BUILD_COLLECTION_E
  #define PLUGIN_DESCR  "Collection_E"
  #define PLUGIN_SET_COLLECTION
  #define PLUGIN_SET_COLLECTION_E
  #define CONTROLLER_SET_COLLECTION
  #define NOTIFIER_SET_COLLECTION
  #define PLUGIN_BUILD_NORMAL     // add stable
#endif

#ifdef PLUGIN_BUILD_COLLECTION_F
  #define PLUGIN_DESCR  "Collection_F"
  #define PLUGIN_SET_COLLECTION
  #define PLUGIN_SET_COLLECTION_F
  #define CONTROLLER_SET_COLLECTION
  #define NOTIFIER_SET_COLLECTION
  #define PLUGIN_BUILD_NORMAL     // add stable
#endif

#ifdef PLUGIN_BUILD_COLLECTION_G
  #define PLUGIN_DESCR  "Collection_G"
  #define PLUGIN_SET_COLLECTION
  #define PLUGIN_SET_COLLECTION_G
  #define CONTROLLER_SET_COLLECTION
  #define NOTIFIER_SET_COLLECTION
  #define PLUGIN_BUILD_NORMAL     // add stable
#endif

#ifndef PLUGIN_BUILD_CUSTOM
  #ifndef PLUGIN_BUILD_NORMAL
    #define PLUGIN_BUILD_NORMAL // defaults to stable, if not custom
  #endif
#endif

#ifdef PLUGIN_CLIMATE_COLLECTION
  #ifdef PLUGIN_BUILD_NORMAL
    #undef PLUGIN_BUILD_NORMAL
  #endif
  #define PLUGIN_SET_NONE // Specifically configured below
  #define CONTROLLER_SET_STABLE
  #define NOTIFIER_SET_STABLE
  #ifndef FEATURE_ESPEASY_P2P
    #define FEATURE_ESPEASY_P2P 1
  #endif
  #if defined(ESP8266) && !defined(LIMIT_BUILD_SIZE)
    #define LIMIT_BUILD_SIZE
  #endif

  #ifndef FEATURE_I2CMULTIPLEXER
    #define FEATURE_I2CMULTIPLEXER  1
  #endif
  #ifndef FEATURE_TRIGONOMETRIC_FUNCTIONS_RULES
    #define FEATURE_TRIGONOMETRIC_FUNCTIONS_RULES 1
  #endif
  #define KEEP_TRIGONOMETRIC_FUNCTIONS_RULES
  #ifndef FEATURE_PLUGIN_STATS
    #define FEATURE_PLUGIN_STATS  1
  #endif
  #ifndef FEATURE_CHART_JS
    #define FEATURE_CHART_JS  1
  #endif
  #ifndef FEATURE_RULES_EASY_COLOR_CODE
    #define FEATURE_RULES_EASY_COLOR_CODE 1
  #endif
#endif

#ifdef PLUGIN_BUILD_NORMAL
    #define  PLUGIN_SET_STABLE
    #define  CONTROLLER_SET_STABLE
    #define  NOTIFIER_SET_STABLE
    #ifndef FEATURE_ESPEASY_P2P
      #define FEATURE_ESPEASY_P2P 1
    #endif

    #ifndef FEATURE_I2CMULTIPLEXER
        #define FEATURE_I2CMULTIPLEXER  1
    #endif
    #ifndef FEATURE_TRIGONOMETRIC_FUNCTIONS_RULES
        #define FEATURE_TRIGONOMETRIC_FUNCTIONS_RULES 1
    #endif
    #define KEEP_TRIGONOMETRIC_FUNCTIONS_RULES
    #ifndef FEATURE_PLUGIN_STATS
        #define FEATURE_PLUGIN_STATS  1
    #endif
    #ifndef FEATURE_CHART_JS
        #define FEATURE_CHART_JS  1
    #endif
    #ifndef FEATURE_RULES_EASY_COLOR_CODE
        #define FEATURE_RULES_EASY_COLOR_CODE 1
    #endif

    #ifndef USES_P095
        #define USES_P095   // ILI9341 , added by TEB
    #endif

    #ifndef USES_P110
        #define USES_P110   // VL53L0X Time of Flight sensor, added by TEB
    #endif
#endif

#if FEATURE_FHEM
    #define USES_C009   // FHEM HTTP
#endif

#if FEATURE_HOMEASSISTANT_OPENHAB
    #define USES_C005   // Home Assistant (openHAB) MQTT
#endif

#ifdef PLUGIN_BUILD_MINIMAL_OTA
    // Disable ESPEasy p2p for minimal OTA builds.
    #ifdef FEATURE_ESPEASY_P2P
      #undef FEATURE_ESPEASY_P2P
    #endif
    #define FEATURE_ESPEASY_P2P 0

    #ifdef FEATURE_MDNS
      #undef FEATURE_MDNS
    #endif
    #define FEATURE_MDNS 0

    #ifdef FEATURE_SSDP
      #undef FEATURE_SSDP
    #endif
    #define FEATURE_SSDP 0

    #ifndef DISABLE_SC16IS752_Serial
      #define DISABLE_SC16IS752_Serial
    #endif

    #ifdef FEATURE_ARDUINO_OTA
      #undef FEATURE_ARDUINO_OTA
    #endif
    #define FEATURE_ARDUINO_OTA 0

    #ifndef PLUGIN_DESCR
      #define PLUGIN_DESCR  "Minimal 1M OTA"
    #endif


    #ifndef CONTROLLER_SET_NONE
      #define CONTROLLER_SET_NONE
    #endif

    #ifndef LIMIT_BUILD_SIZE
      #define LIMIT_BUILD_SIZE
    #endif

    #define BUILD_MINIMAL_OTA
    #ifndef BUILD_NO_DEBUG
      #define BUILD_NO_DEBUG
    #endif

//    #define USES_C001   // Domoticz HTTP
//    #define USES_C002   // Domoticz MQTT
//    #define USES_C005   // Home Assistant (openHAB) MQTT
//    #define USES_C006   // PiDome MQTT
  #if !FEATURE_NO_HTTP_CLIENT
    #define USES_C008   // Generic HTTP
  #endif
//    #define USES_C009   // FHEM HTTP
//    #define USES_C010   // Generic UDP
//    #define USES_C013   // ESPEasy P2P network

//    #define NOTIFIER_SET_STABLE
    #ifndef NOTIFIER_SET_NONE
      #define NOTIFIER_SET_NONE
    #endif

    #ifdef FEATURE_POST_TO_HTTP
      #undef FEATURE_POST_TO_HTTP
    #endif
    #define FEATURE_POST_TO_HTTP  0 // Disabled

    #ifdef FEATURE_PUT_TO_HTTP
      #undef FEATURE_PUT_TO_HTTP
    #endif
    #define FEATURE_PUT_TO_HTTP  0 // Disabled

    #ifndef PLUGIN_SET_NONE
      #define PLUGIN_SET_NONE
    #endif

    #ifdef FEATURE_SETTINGS_ARCHIVE
        #undef FEATURE_SETTINGS_ARCHIVE
    #endif // if FEATURE_SETTINGS_ARCHIVE
    #define FEATURE_SETTINGS_ARCHIVE  0

    #ifdef FEATURE_TIMING_STATS
        #undef FEATURE_TIMING_STATS
    #endif
    #define FEATURE_TIMING_STATS  0

    #ifdef FEATURE_ZEROFILLED_UNITNUMBER
        #undef FEATURE_ZEROFILLED_UNITNUMBER
    #endif
    #define FEATURE_ZEROFILLED_UNITNUMBER  0

    #if defined(FEATURE_I2C_DEVICE_CHECK)
      #undef FEATURE_I2C_DEVICE_CHECK
    #endif
    #define FEATURE_I2C_DEVICE_CHECK 0 // Disable I2C device check code

    #if defined(FEATURE_I2C_GET_ADDRESS)
      #undef FEATURE_I2C_GET_ADDRESS
    #endif
    #define FEATURE_I2C_GET_ADDRESS 0 // Disable fetching I2C device address

    #ifdef FEATURE_TARSTREAM_SUPPORT
      #undef FEATURE_TARSTREAM_SUPPORT
    #endif
    #define FEATURE_TARSTREAM_SUPPORT   0 // Disable TarFile support for size

    #ifndef USES_P001
        #define USES_P001   // switch
    #endif
    #ifndef USES_P026
      #define USES_P026   // SysInfo
    #endif
    #ifndef USES_P033
      #define USES_P033   // Dummy
    #endif
    #ifndef USES_P037
//        #define USES_P037   // MQTTImport
    #endif

    #ifndef USES_P004
//        #define USES_P004   // Dallas
    #endif
    #ifndef USES_P005
//        #define USES_P005   // DHT
    #endif

    #ifdef FEATURE_SERVO
      #undef FEATURE_SERVO
    #endif
    #define FEATURE_SERVO 0
    #ifdef FEATURE_RTTTL
      #undef FEATURE_RTTTL
    #endif
    #define FEATURE_RTTTL 0
#endif


// Strip out parts not needed for either MINIMAL_OTA and MEMORY_ANALYSIS
#if defined(BUILD_MINIMAL_OTA) || defined(MEMORY_ANALYSIS)
    #ifndef WEBSERVER_CUSTOM_BUILD_DEFINED
        #ifdef WEBSERVER_TIMINGSTATS
            #undef WEBSERVER_TIMINGSTATS
        #endif
        #ifdef WEBSERVER_SYSVARS
            #undef WEBSERVER_SYSVARS
        #endif
        #ifdef WEBSERVER_NEW_UI
            #undef WEBSERVER_NEW_UI
        #endif
        #ifdef WEBSERVER_I2C_SCANNER
            #undef WEBSERVER_I2C_SCANNER
        #endif
        #ifdef WEBSERVER_FAVICON
            #undef WEBSERVER_FAVICON
        #endif
        #ifdef WEBSERVER_CSS
            #undef WEBSERVER_CSS
        #endif
        #ifndef WEBSERVER_EMBED_CUSTOM_CSS
          #ifdef EMBED_ESPEASY_DEFAULT_MIN_CSS
            #undef EMBED_ESPEASY_DEFAULT_MIN_CSS
          #endif
        #endif
        #ifdef WEBSERVER_INCLUDE_JS
            #undef WEBSERVER_INCLUDE_JS
        #endif
        #ifdef WEBSERVER_LOG
            #undef WEBSERVER_LOG
        #endif
        #ifdef WEBSERVER_GITHUB_COPY
            #undef WEBSERVER_GITHUB_COPY
        #endif
        #ifdef WEBSERVER_PINSTATES
            #undef WEBSERVER_PINSTATES
        #endif
        #ifdef WEBSERVER_WIFI_SCANNER
            #undef WEBSERVER_WIFI_SCANNER
        #endif
        #ifdef WEBSERVER_CUSTOM
            #undef WEBSERVER_CUSTOM
        #endif
        #ifdef WEBSERVER_NEW_RULES
            #undef WEBSERVER_NEW_RULES
        #endif
        #ifdef SHOW_SYSINFO_JSON
            #undef SHOW_SYSINFO_JSON
        #endif
        #ifndef WEBSERVER_SYSINFO_MINIMAL
            #define WEBSERVER_SYSINFO_MINIMAL
        #endif

    #endif // WEBSERVER_CUSTOM_BUILD_DEFINED


    // FEATURE_GPIO_USE_ESP8266_WAVEFORM needs about 200 bytes
    //#define FEATURE_GPIO_USE_ESP8266_WAVEFORM 0


    #ifndef LIMIT_BUILD_SIZE
        #define LIMIT_BUILD_SIZE
    #endif
    #ifdef FEATURE_I2C_DEVICE_SCAN
        #undef FEATURE_I2C_DEVICE_SCAN
    #endif // if FEATURE_I2C_DEVICE_SCAN
    #define FEATURE_I2C_DEVICE_SCAN     0   // turn feature off in OTA builds
    #ifdef KEEP_TRIGONOMETRIC_FUNCTIONS_RULES
        #undef KEEP_TRIGONOMETRIC_FUNCTIONS_RULES
    #endif
    #ifndef NOTIFIER_SET_NONE
        #define NOTIFIER_SET_NONE
    #endif
    #ifdef FEATURE_EXT_RTC
        #undef FEATURE_EXT_RTC
    #endif
    #define FEATURE_EXT_RTC 0
#endif



#ifdef BUILD_NO_DEBUG
    #ifdef WEBSERVER_RULES_DEBUG
        #undef WEBSERVER_RULES_DEBUG
    #endif
#endif


/******************************************************************************\
 * IR plugins *****************************************************************
\******************************************************************************/
// See lib\IRremoteESP8266\src\IRremoteESP8266.h
// Disable all settings like these when not needed:
// #define DECODE_TOSHIBA_AC      true
// #define SEND_TOSHIBA_AC        true
#ifdef PLUGIN_BUILD_IR
    #if !defined(PLUGIN_DESCR) && !defined(PLUGIN_BUILD_MAX_ESP32)
      #define PLUGIN_DESCR  "IR"
    #endif
    #ifndef USES_P016
      #define USES_P016      // IR
    #endif
    #define P016_SEND_IR_TO_CONTROLLER false //IF true then the JSON replay solution is transmited back to the condroller.
    #ifndef USES_P035
      #define USES_P035      // IRTX
    #endif
    #define P016_P035_USE_RAW_RAW2 //Use the RAW and RAW2 encodings, disabling it saves 3.7Kb
#endif

#ifdef PLUGIN_BUILD_IR_EXTENDED
    #if !defined(PLUGIN_DESCR) && !defined(PLUGIN_BUILD_MAX_ESP32)
        #define PLUGIN_DESCR  "IR Extended"
    #endif // PLUGIN_DESCR
    #ifndef USES_P016
      #define USES_P016      // IR
    #endif
    #define P016_SEND_IR_TO_CONTROLLER false //IF true then the JSON replay solution is transmited back to the condroller.
    #ifndef USES_P035
      #define USES_P035      // IRTX
    #endif
    // The following define is needed for extended decoding of A/C Messages and or using standardised common arguments for controlling all deeply supported A/C units
    #define P016_P035_Extended_AC
    #define P016_P035_USE_RAW_RAW2 //Use the RAW and RAW2 encodings, disabling it saves 3.7Kb
    #ifndef ESP8266_1M       // Leaving out Heatpump IR for 1M builds because it won't fit after upgrading IRremoteESP8266 library to v2.8.1
      #define USES_P088      // ToniA IR plugin
    #endif
    #define PLUGIN_SET_ONLY_SWITCH
    #define NOTIFIER_SET_STABLE
    #define USES_P029      // Output - Domoticz MQTT Helper
    #define PLUGIN_SET_ONLY_TEMP_HUM
#endif

#ifdef PLUGIN_BUILD_IR_EXTENDED_NO_RX
    #if !defined(PLUGIN_DESCR) && !defined(PLUGIN_BUILD_MAX_ESP32)
        #define PLUGIN_DESCR  "IR Extended, no IR RX"
    #endif // PLUGIN_DESCR
    #ifndef USES_P035
      #define USES_P035      // IRTX
    #endif
    // The following define is needed for extended decoding of A/C Messages and or using standardised common arguments for controlling all deeply supported A/C units
    #define P016_P035_Extended_AC
    #define P016_P035_USE_RAW_RAW2 //Use the RAW and RAW2 encodings, disabling it saves 3.7Kb
    #define USES_P088      //ToniA IR plugin
#endif

/******************************************************************************\
 * Devices ********************************************************************
\******************************************************************************/

// Itead ----------------------------
#ifdef PLUGIN_SET_SONOFF_BASIC
    #define PLUGIN_DESCR  "Sonoff Basic"

    #define PLUGIN_SET_ONLY_SWITCH
    #define NOTIFIER_SET_STABLE
#endif

#ifdef PLUGIN_SET_SONOFF_TH1x
    #define PLUGIN_DESCR  "Sonoff TH10/TH16"

    #define PLUGIN_SET_ONLY_SWITCH
    #define NOTIFIER_SET_STABLE
    #define PLUGIN_SET_ONLY_TEMP_HUM
#endif

#ifdef PLUGIN_SET_SONOFF_POW
    #ifndef PLUGIN_DESCR
        #define PLUGIN_DESCR  "Sonoff POW R1/R2"
    #endif

    #define CONTROLLER_SET_STABLE
    #define PLUGIN_SET_ONLY_SWITCH
    #define NOTIFIER_SET_STABLE
    #define USES_P076   // HLW8012   in POW r1
    // Needs CSE7766 Energy sensor, via Serial RXD 4800 baud 8E1 (GPIO1), TXD (GPIO3)
    #define USES_P077	  // CSE7766   in POW R2
    #define USES_P081   // Cron
    #ifdef ESP8266_4M
      #define FEATURE_ADC_VCC 1
      #define USES_P002   // ADC with FEATURE_ADC_VCC=1 to measure ESP3v3
      #define CONTROLLER_SET_ALL
      #ifndef FEATURE_PLUGIN_STATS
          #define FEATURE_PLUGIN_STATS  1
      #endif
      #ifndef FEATURE_CHART_JS
          #define FEATURE_CHART_JS  1
      #endif
      #ifndef FEATURE_RULES_EASY_COLOR_CODE
          #define FEATURE_RULES_EASY_COLOR_CODE 1
      #endif
      #ifndef FEATURE_SETTINGS_ARCHIVE
        #define FEATURE_SETTINGS_ARCHIVE  1
      #endif
      #ifndef SHOW_SYSINFO_JSON
        #define SHOW_SYSINFO_JSON 1
      #endif
      #ifndef FEATURE_TIMING_STATS
        #define FEATURE_TIMING_STATS 1
      #endif
      #ifndef FEATURE_TRIGONOMETRIC_FUNCTIONS_RULES
        #define FEATURE_TRIGONOMETRIC_FUNCTIONS_RULES 1
      #endif
      #ifdef BUILD_NO_DEBUG
        #undef BUILD_NO_DEBUG
      #endif

//      #define FEATURE_MDNS  1
      #define FEATURE_CUSTOM_PROVISIONING 1
      #define FEATURE_DOWNLOAD 1
    #endif
#endif

#ifdef PLUGIN_SET_SONOFF_S2x
    #define PLUGIN_DESCR  "Sonoff S20/22/26"

    #define PLUGIN_SET_ONLY_SWITCH
    #define NOTIFIER_SET_STABLE
#endif

#ifdef PLUGIN_SET_SONOFF_4CH
    #define PLUGIN_DESCR  "Sonoff 4CH"
    #define PLUGIN_SET_ONLY_SWITCH
    #define NOTIFIER_SET_STABLE
#endif

#ifdef PLUGIN_SET_SONOFF_TOUCH
    #define PLUGIN_DESCR  "Sonoff Touch"
    #define PLUGIN_SET_ONLY_SWITCH
    #define NOTIFIER_SET_STABLE
#endif

// Shelly ----------------------------
#ifdef PLUGIN_SET_SHELLY_1
    #define PLUGIN_DESCR  "Shelly 1"

    #define PLUGIN_SET_ONLY_SWITCH
    #define CONTROLLER_SET_STABLE
    #define NOTIFIER_SET_STABLE
    #define USES_P004   // DS18B20
#endif

#ifdef PLUGIN_SET_SHELLY_PLUG_S
    #define PLUGIN_DESCR  "Shelly PLUG-S"

    #define PLUGIN_SET_ONLY_SWITCH
    #define CONTROLLER_SET_STABLE
    #define NOTIFIER_SET_STABLE
    #define USES_P076   // HLW8012   in POW r1
    #define USES_P077	  // CSE7766   in POW R2
    #define USES_P081   // Cron
#endif

// Easy ----------------------------
#ifdef PLUGIN_SET_EASY_TEMP
    #define PLUGIN_DESCR  "Temp Hum"
    #define PLUGIN_SET_ONLY_TEMP_HUM
#endif

#ifdef PLUGIN_SET_EASY_CARBON
    #define PLUGIN_DESCR  "Carbon"
    #define PLUGIN_SET_NONE
    #define USES_P052   // SenseAir
#endif

/*
#ifdef PLUGIN_SET_EASY_NEXTION
    #define PLUGIN_SET_ONLY_SWITCH
    //#define USES_Pxxx   // Nextion
#endif
*/

#ifdef PLUGIN_SET_EASY_OLED1
    #define PLUGIN_SET_ONLY_SWITCH
    #define NOTIFIER_SET_STABLE
    #define USES_P036   // FrameOLED
#endif

#ifdef PLUGIN_SET_EASY_OLED2
    #define PLUGIN_SET_ONLY_SWITCH
    #define NOTIFIER_SET_STABLE
    #define USES_P023   // OLED
#endif

#ifdef PLUGIN_SET_EASY_RELAY
    #define PLUGIN_SET_ONLY_SWITCH
    #define NOTIFIER_SET_STABLE
#endif

// LedStrips ----------------------------
#ifdef PLUGIN_SET_H801
    #define PLUGIN_SET_ONLY_LEDSTRIP
#endif

#ifdef PLUGIN_SET_MAGICHOME
    #define PLUGIN_SET_ONLY_LEDSTRIP
#endif

#ifdef PLUGIN_SET_MAGICHOME_IR
    #define PLUGIN_SET_ONLY_LEDSTRIP
    #ifndef USES_P016
      #define USES_P016      // IR
    #endif

#endif


// Generic ESP32 -----------------------------
#ifdef PLUGIN_SET_GENERIC_ESP32
    #define PLUGIN_DESCR  "Generic ESP32"

    #ifndef ESP32
        #define ESP32
    #endif
    #ifdef ESP8266
        #undef ESP8266
    #endif
    #define PLUGIN_SET_ONLY_SWITCH
    #define NOTIFIER_SET_STABLE
    #define USES_P036   // FrameOLED
    #define USES_P027   // INA219
    #define USES_P028   // BME280
#endif

#ifdef PLUGIN_SET_COLLECTION_ESP32
  #if !defined(PLUGIN_SET_COLLECTION_B_ESP32) && !defined(PLUGIN_SET_COLLECTION_C_ESP32) && !defined(PLUGIN_SET_COLLECTION_D_ESP32) && !defined(PLUGIN_SET_COLLECTION_E_ESP32) && !defined(PLUGIN_SET_COLLECTION_F_ESP32) && !defined(PLUGIN_SET_COLLECTION_G_ESP32)
    #ifndef PLUGIN_DESCR // COLLECTION_A_ESP32_IRExt also passes here
      #define PLUGIN_DESCR  "Collection_A ESP32"
    #endif
    #define  PLUGIN_SET_COLLECTION_A
  #endif
  #ifndef ESP32
    #define ESP32
  #endif
  #ifdef ESP8266
    #undef ESP8266
  #endif
  // Undefine contradictionary defines
  #ifdef PLUGIN_SET_NONE
    #undef PLUGIN_SET_NONE
  #endif
  #ifdef PLUGIN_SET_ONLY_SWITCH
    #undef PLUGIN_SET_ONLY_SWITCH
  #endif
  #ifdef PLUGIN_SET_ONLY_TEMP_HUM
    #undef PLUGIN_SET_ONLY_TEMP_HUM
  #endif
  #define  PLUGIN_SET_COLLECTION
  #define  CONTROLLER_SET_STABLE
  #define  CONTROLLER_SET_COLLECTION
  #define  NOTIFIER_SET_STABLE
  #define  PLUGIN_SET_STABLE     // add stable
  // See also PLUGIN_SET_COLLECTION_ESP32 section at end,
  // where incompatible plugins will be disabled.
  // TODO : Check compatibility of plugins for ESP32 board.
#endif

#ifdef PLUGIN_SET_COLLECTION_B_ESP32
  #ifndef PLUGIN_DESCR // COLLECTION_B_ESP32_IRExt also passes here
    #define PLUGIN_DESCR  "Collection_B ESP32"
  #endif
  #ifndef ESP32
    #define ESP32
  #endif
  #ifdef ESP8266
    #undef ESP8266
  #endif
  // Undefine contradictionary defines
  #ifdef PLUGIN_SET_NONE
    #undef PLUGIN_SET_NONE
  #endif
  #ifdef PLUGIN_SET_ONLY_SWITCH
    #undef PLUGIN_SET_ONLY_SWITCH
  #endif
  #ifdef PLUGIN_SET_ONLY_TEMP_HUM
    #undef PLUGIN_SET_ONLY_TEMP_HUM
  #endif
  #define  PLUGIN_SET_COLLECTION
  #define  PLUGIN_SET_COLLECTION_B
  #define  CONTROLLER_SET_STABLE
  #define  CONTROLLER_SET_COLLECTION
  #define  NOTIFIER_SET_STABLE
  #define  PLUGIN_SET_STABLE     // add stable
  // See also PLUGIN_SET_COLLECTION_ESP32 section at end,
  // where incompatible plugins will be disabled.
  // TODO : Check compatibility of plugins for ESP32 board.
#endif

#ifdef PLUGIN_SET_COLLECTION_C_ESP32
  #ifndef PLUGIN_DESCR // COLLECTION_C_ESP32_IRExt also passes here
    #define PLUGIN_DESCR  "Collection_C ESP32"
  #endif
  #ifndef ESP32
    #define ESP32
  #endif
  #ifdef ESP8266
    #undef ESP8266
  #endif
  // Undefine contradictionary defines
  #ifdef PLUGIN_SET_NONE
    #undef PLUGIN_SET_NONE
  #endif
  #ifdef PLUGIN_SET_ONLY_SWITCH
    #undef PLUGIN_SET_ONLY_SWITCH
  #endif
  #ifdef PLUGIN_SET_ONLY_TEMP_HUM
    #undef PLUGIN_SET_ONLY_TEMP_HUM
  #endif
  #define  PLUGIN_SET_COLLECTION
  #define  PLUGIN_SET_COLLECTION_C
  #define  CONTROLLER_SET_STABLE
  #define  CONTROLLER_SET_COLLECTION
  #define  NOTIFIER_SET_STABLE
  #define  PLUGIN_SET_STABLE     // add stable
  // See also PLUGIN_SET_COLLECTION_ESP32 section at end,
  // where incompatible plugins will be disabled.
  // TODO : Check compatibility of plugins for ESP32 board.
#endif

#ifdef PLUGIN_SET_COLLECTION_D_ESP32
  #ifndef PLUGIN_DESCR // COLLECTION_D_ESP32_IRExt also passes here
    #define PLUGIN_DESCR  "Collection_D ESP32"
  #endif
  #ifndef ESP32
    #define ESP32
  #endif
  #ifdef ESP8266
    #undef ESP8266
  #endif
  // Undefine contradictionary defines
  #ifdef PLUGIN_SET_NONE
    #undef PLUGIN_SET_NONE
  #endif
  #ifdef PLUGIN_SET_ONLY_SWITCH
    #undef PLUGIN_SET_ONLY_SWITCH
  #endif
  #ifdef PLUGIN_SET_ONLY_TEMP_HUM
    #undef PLUGIN_SET_ONLY_TEMP_HUM
  #endif
  #define  PLUGIN_SET_COLLECTION
  #define  PLUGIN_SET_COLLECTION_D
  #define  CONTROLLER_SET_STABLE
  #define  CONTROLLER_SET_COLLECTION
  #define  NOTIFIER_SET_STABLE
  #define  PLUGIN_SET_STABLE     // add stable
  // See also PLUGIN_SET_COLLECTION_ESP32 section at end,
  // where incompatible plugins will be disabled.
  // TODO : Check compatibility of plugins for ESP32 board.
#endif

#ifdef PLUGIN_SET_COLLECTION_E_ESP32
  #ifndef PLUGIN_DESCR // COLLECTION_E_ESP32_IRExt also passes here
    #define PLUGIN_DESCR  "Collection_E ESP32"
  #endif
  #ifndef ESP32
    #define ESP32
  #endif
  #ifdef ESP8266
    #undef ESP8266
  #endif
  // Undefine contradictionary defines
  #ifdef PLUGIN_SET_NONE
    #undef PLUGIN_SET_NONE
  #endif
  #ifdef PLUGIN_SET_ONLY_SWITCH
    #undef PLUGIN_SET_ONLY_SWITCH
  #endif
  #ifdef PLUGIN_SET_ONLY_TEMP_HUM
    #undef PLUGIN_SET_ONLY_TEMP_HUM
  #endif
  #define  PLUGIN_SET_COLLECTION
  #define  PLUGIN_SET_COLLECTION_E
  #define  CONTROLLER_SET_STABLE
  #define  CONTROLLER_SET_COLLECTION
  #define  NOTIFIER_SET_STABLE
  #define  PLUGIN_SET_STABLE     // add stable
  // See also PLUGIN_SET_COLLECTION_ESP32 section at end,
  // where incompatible plugins will be disabled.
  // TODO : Check compatibility of plugins for ESP32 board.
#endif

#ifdef PLUGIN_SET_COLLECTION_F_ESP32
  #ifndef PLUGIN_DESCR // COLLECTION_F_ESP32_IRExt also passes here
    #define PLUGIN_DESCR  "Collection_F ESP32"
  #endif
  #ifndef ESP32
    #define ESP32
  #endif
  #ifdef ESP8266
    #undef ESP8266
  #endif
  // Undefine contradictionary defines
  #ifdef PLUGIN_SET_NONE
    #undef PLUGIN_SET_NONE
  #endif
  #ifdef PLUGIN_SET_ONLY_SWITCH
    #undef PLUGIN_SET_ONLY_SWITCH
  #endif
  #ifdef PLUGIN_SET_ONLY_TEMP_HUM
    #undef PLUGIN_SET_ONLY_TEMP_HUM
  #endif
  #define  PLUGIN_SET_COLLECTION
  #define  PLUGIN_SET_COLLECTION_F
  #define  CONTROLLER_SET_STABLE
  #define  CONTROLLER_SET_COLLECTION
  #define  NOTIFIER_SET_STABLE
  #define  PLUGIN_SET_STABLE     // add stable
  // See also PLUGIN_SET_COLLECTION_ESP32 section at end,
  // where incompatible plugins will be disabled.
  // TODO : Check compatibility of plugins for ESP32 board.
#endif

#ifdef PLUGIN_SET_COLLECTION_G_ESP32
  #ifndef PLUGIN_DESCR // COLLECTION_G_ESP32_IRExt also passes here
    #define PLUGIN_DESCR  "Collection_G ESP32"
  #endif
  #ifndef ESP32
    #define ESP32
  #endif
  #ifdef ESP8266
    #undef ESP8266
  #endif
  // Undefine contradictionary defines
  #ifdef PLUGIN_SET_NONE
    #undef PLUGIN_SET_NONE
  #endif
  #ifdef PLUGIN_SET_ONLY_SWITCH
    #undef PLUGIN_SET_ONLY_SWITCH
  #endif
  #ifdef PLUGIN_SET_ONLY_TEMP_HUM
    #undef PLUGIN_SET_ONLY_TEMP_HUM
  #endif
  #define  PLUGIN_SET_COLLECTION
  #define  PLUGIN_SET_COLLECTION_G
  #define  CONTROLLER_SET_STABLE
  #define  CONTROLLER_SET_COLLECTION
  #define  NOTIFIER_SET_STABLE
  #define  PLUGIN_SET_STABLE     // add stable
  // See also PLUGIN_SET_COLLECTION_ESP32 section at end,
  // where incompatible plugins will be disabled.
  // TODO : Check compatibility of plugins for ESP32 board.
#endif

#ifdef PLUGIN_BUILD_MAX_ESP32
    #ifndef PLUGIN_DESCR
      #define PLUGIN_DESCR  "MAX ESP32"
    #endif
    #ifndef ESP32
        #define ESP32
    #endif
    #ifdef ESP8266
        #undef ESP8266
    #endif

    #define PLUGIN_SET_MAX
    #define CONTROLLER_SET_ALL
    #define NOTIFIER_SET_ALL
    #ifndef TESTING_FEATURE_USE_IPV6
        #define TESTING_FEATURE_USE_IPV6
    #endif
    #ifndef PLUGIN_ENERGY_COLLECTION
        #define PLUGIN_ENERGY_COLLECTION
    #endif
    #ifndef PLUGIN_DISPLAY_COLLECTION
        #define PLUGIN_DISPLAY_COLLECTION
    #endif
    #ifndef PLUGIN_CLIMATE_COLLECTION
      #define PLUGIN_CLIMATE_COLLECTION
    #endif
    #ifndef PLUGIN_NEOPIXEL_COLLECTION
        #define PLUGIN_NEOPIXEL_COLLECTION
    #endif
    #ifndef FEATURE_PLUGIN_STATS
        #define FEATURE_PLUGIN_STATS  1
    #endif
    #ifndef FEATURE_CHART_JS
        #define FEATURE_CHART_JS  1
    #endif
    #ifndef FEATURE_RULES_EASY_COLOR_CODE
        #define FEATURE_RULES_EASY_COLOR_CODE 1
    #endif

    #ifdef FEATURE_CUSTOM_PROVISIONING
        #undef FEATURE_CUSTOM_PROVISIONING
    #endif
    // FIXME TD-er: Should this be enabled on non-Custom builds???
    #define FEATURE_CUSTOM_PROVISIONING 1


    // See also PLUGIN_SET_MAX section at end, to include any disabled plugins from other definitions
    // See also PLUGIN_SET_COLLECTION_ESP32 section at end,
    // where incompatible plugins will be disabled.
    // TODO : Check compatibility of plugins for ESP32 board.
#endif


// Generic ------------------------------------
#ifdef PLUGIN_SET_GENERIC_1M
    #define PLUGIN_SET_NONE
    // TODO : small list of common plugins to fit in 1M
#endif

// Ventus W266 --------------------------------
#ifdef PLUGIN_SET_VENTUS_W266
    #define PLUGIN_SET_ONLY_SWITCH
    #define PLUGIN_BUILD_DISABLED
    #define USES_P046      // Hardware	P046_VentusW266.ino
#endif


#ifdef PLUGIN_SET_LC_TECH_RELAY_X2
    #define CONTROLLER_SET_STABLE
    #define PLUGIN_SET_ONLY_SWITCH
    #define NOTIFIER_SET_STABLE
    #define USES_P026    // Sysinfo
    #define USES_P029    // Domoticz MQTT Helper
    #define USES_P033    // Dummy
    #define USES_P037    // MQTT import
    #define USES_P081    // Cron
    #define USES_P091    // Ser Switch
#endif



/******************************************************************************\
 * "ONLY" shorcuts ************************************************************
\******************************************************************************/
#ifdef PLUGIN_SET_ONLY_SWITCH
    #ifndef PLUGIN_SET_NONE
        #define PLUGIN_SET_NONE
    #endif
    #ifndef USES_P001
        #define USES_P001   // switch
    #endif
    #ifndef USES_P003
//        #define USES_P003   // pulse
    #endif
    #ifndef USES_P026
      #define USES_P026   // SysInfo
    #endif
    #ifndef USES_P033
      #define USES_P033   // Dummy
    #endif
    #ifndef USES_P037
        #define USES_P037   // MQTTImport
    #endif
#endif

#ifdef PLUGIN_SET_ONLY_TEMP_HUM
    #ifndef PLUGIN_SET_NONE
        #define PLUGIN_SET_NONE
    #endif
    #ifndef USES_P004
        #define USES_P004   // Dallas
    #endif
    #ifndef USES_P005
        #define USES_P005   // DHT
    #endif
    #ifndef USES_P014
        #define USES_P014   // SI7021
    #endif
    #ifndef USES_P028
        #define USES_P028   // BME280
    #endif
    #ifndef USES_P034
        #define USES_P034   // DHT12
    #endif
#endif

#ifdef PLUGIN_SET_ONLY_LEDSTRIP
    #ifndef PLUGIN_SET_NONE
        #define PLUGIN_SET_NONE
    #endif
    #ifndef USES_P141
        #define USES_P141   // LedStrip
    #endif
    #ifndef USES_P037
        #define USES_P037   // MQTTImport
    #endif
#endif


/******************************************************************************\
 * Main Families **************************************************************
\******************************************************************************/

// NONE #####################################
#ifdef PLUGIN_SET_NONE
  #ifdef PLUGIN_SET_STABLE
    #undef PLUGIN_SET_STABLE
  #endif
  #ifdef PLUGIN_SET_COLLECTION
    #undef PLUGIN_SET_COLLECTION
  #endif
  #ifdef PLUGIN_SET_COLLECTION_A
    #undef PLUGIN_SET_COLLECTION_A
  #endif
  #ifdef PLUGIN_SET_COLLECTION_B
    #undef PLUGIN_SET_COLLECTION_B
  #endif
  #ifdef PLUGIN_SET_COLLECTION_C
    #undef PLUGIN_SET_COLLECTION_C
  #endif
  #ifdef PLUGIN_SET_COLLECTION_D
    #undef PLUGIN_SET_COLLECTION_D
  #endif
  #ifdef PLUGIN_SET_COLLECTION_E
    #undef PLUGIN_SET_COLLECTION_E
  #endif
  #ifdef PLUGIN_SET_COLLECTION_F
    #undef PLUGIN_SET_COLLECTION_F
  #endif
  #ifdef PLUGIN_SET_COLLECTION_G
    #undef PLUGIN_SET_COLLECTION_G
  #endif
  #ifdef PLUGIN_SET_EXPERIMENTAL
    #undef PLUGIN_SET_EXPERIMENTAL
  #endif
#endif


#ifdef CONTROLLER_SET_NONE
  #ifdef CONTROLLER_SET_STABLE
    #undef CONTROLLER_SET_STABLE
  #endif
  #ifdef CONTROLLER_SET_COLLECTION
    #undef CONTROLLER_SET_COLLECTION
  #endif
  #ifdef CONTROLLER_SET_EXPERIMENTAL
    #undef CONTROLLER_SET_EXPERIMENTAL
  #endif
#endif


#ifdef NOTIFIER_SET_NONE
  #ifdef NOTIFIER_SET_STABLE
    #undef NOTIFIER_SET_STABLE
  #endif
  #ifdef NOTIFIER_SET_COLLECTION
    #undef NOTIFIER_SET_COLLECTION
  #endif
  #ifdef NOTIFIER_SET_EXPERIMENTAL
    #undef NOTIFIER_SET_EXPERIMENTAL
  #endif
#endif

// ALL ###########################################
#ifdef PLUGIN_SET_ALL
  #ifndef PLUGIN_SET_STABLE
    #define PLUGIN_SET_STABLE
  #endif
  #ifndef PLUGIN_SET_COLLECTION
    #define PLUGIN_SET_COLLECTION
  #endif
  #ifndef PLUGIN_SET_EXPERIMENTAL
    #define PLUGIN_SET_EXPERIMENTAL
  #endif
#endif


#ifdef CONTROLLER_SET_ALL
  #ifndef CONTROLLER_SET_STABLE
    #define CONTROLLER_SET_STABLE
  #endif
  #ifndef CONTROLLER_SET_COLLECTION
    #define CONTROLLER_SET_COLLECTION
  #endif
  #ifndef CONTROLLER_SET_EXPERIMENTAL
    #define CONTROLLER_SET_EXPERIMENTAL
  #endif
#endif


#ifdef NOTIFIER_SET_ALL
  #ifndef NOTIFIER_SET_STABLE
    #define NOTIFIER_SET_STABLE
  #endif
  #ifndef NOTIFIER_SET_COLLECTION
    #define NOTIFIER_SET_COLLECTION
  #endif
  #ifndef NOTIFIER_SET_EXPERIMENTAL
    #define NOTIFIER_SET_EXPERIMENTAL
  #endif
#endif

// MAX ###########################################
#ifdef PLUGIN_SET_MAX
  #ifndef PLUGIN_SET_STABLE
    #define PLUGIN_SET_STABLE
  #endif
  #ifndef PLUGIN_SET_COLLECTION
    #define PLUGIN_SET_COLLECTION
  #endif
  #ifndef PLUGIN_SET_COLLECTION_A
    #define PLUGIN_SET_COLLECTION_A
  #endif
  #ifndef PLUGIN_SET_COLLECTION_B
    #define PLUGIN_SET_COLLECTION_B
  #endif
  #ifndef PLUGIN_SET_COLLECTION_C
    #define PLUGIN_SET_COLLECTION_C
  #endif
  #ifndef PLUGIN_SET_COLLECTION_D
    #define PLUGIN_SET_COLLECTION_D
  #endif
  #ifndef PLUGIN_SET_COLLECTION_E
    #define PLUGIN_SET_COLLECTION_E
  #endif
  #ifndef PLUGIN_SET_COLLECTION_F
    #define PLUGIN_SET_COLLECTION_F
  #endif
  #ifndef PLUGIN_SET_COLLECTION_G
    #define PLUGIN_SET_COLLECTION_G
  #endif
#endif




// STABLE #####################################
#ifdef PLUGIN_SET_STABLE
    #ifndef FEATURE_SERVO
      #define FEATURE_SERVO 1
    #endif
    #ifdef FEATURE_RTTTL
      #undef FEATURE_RTTTL
    #endif
    #define FEATURE_RTTTL 1

    #define USES_P001   // Switch
    #define USES_P002   // ADC
    #define USES_P003   // Pulse
    #define USES_P004   // Dallas
    #define USES_P005   // DHT
    #define USES_P006   // BMP085
    #define USES_P007   // PCF8591
    #define USES_P008   // RFID
    #define USES_P009   // MCP

    #define USES_P010   // BH1750
    #define USES_P011   // PME
    #define USES_P012   // LCD
    #define USES_P013   // HCSR04
    #define USES_P014   // SI7021
    #define USES_P015   // TSL2561
//    #define USES_P016   // IR
    #define USES_P017   // PN532
    #define USES_P018   // Dust
    #define USES_P019   // PCF8574

    #define USES_P020   // Ser2Net
    #define USES_P021   // Level
    #define USES_P022   // PCA9685
    #define USES_P023   // OLED
    #define USES_P024   // MLX90614
    #define USES_P025   // ADS1x15
    #define USES_P026   // SysInfo
    #define USES_P027   // INA219
    #define USES_P028   // BME280
    #define USES_P029   // Output

    #define USES_P031   // SHT1X
    #define USES_P032   // MS5611
    #define USES_P033   // Dummy
    #define USES_P034   // DHT12
//    #define USES_P035   // IRTX
    #define USES_P036   // FrameOLED
    #define USES_P037   // MQTTImport
    #define USES_P038   // NeoPixel
    #define USES_P039   // Environment - Thermocouple

    #define USES_P040   // RFID - ID12LA/RDM6300
    // FIXME TD-er: Disabled NeoClock and Candle plugin to make builds fit in max bin size.
//    #define USES_P041   // NeoClock
//    #define USES_P042   // Candle
    #define USES_P043   // ClkOutput
    #define USES_P044   // P1WifiGateway

    #define USES_P049   // MHZ19

    #define USES_P052   // SenseAir
    #define USES_P053   // PMSx003

    #define USES_P056   // SDS011-Dust
    #define USES_P059   // Encoder

    #define USES_P063   // TTP229_KeyPad
    #define USES_P073   // 7DGT
    #define USES_P079   // Wemos Motoshield

    #if !defined(USES_P152) && (defined(ESP32_CLASSIC) || defined(ESP32S2)) // Only supported on ESP32 and ESP32-S2
      #define USES_P152 // ESP32 DAC
    #endif
#endif


#ifdef CONTROLLER_SET_STABLE
  #if !FEATURE_NO_HTTP_CLIENT
    #define USES_C001   // Domoticz HTTP
  #endif
    #define USES_C002   // Domoticz MQTT
    #define USES_C003   // Nodo telnet
    #define USES_C004   // ThingSpeak
    #define USES_C005   // Home Assistant (openHAB) MQTT
    #define USES_C006   // PiDome MQTT
    #define USES_C007   // Emoncms
  #if !FEATURE_NO_HTTP_CLIENT
    #define USES_C008   // Generic HTTP
  #endif
    #define USES_C009   // FHEM HTTP
    #define USES_C010   // Generic UDP
    #define USES_C013   // ESPEasy P2P network
#endif


#ifdef NOTIFIER_SET_STABLE
    #define USES_N001   // Email
    #define USES_N002   // Buzzer

    #ifdef NOTIFIER_SET_NONE
      #undef NOTIFIER_SET_NONE
    #endif
#endif

#if defined(PLUGIN_SET_COLLECTION) || defined(PLUGIN_SET_COLLECTION_A) || defined(PLUGIN_SET_COLLECTION_B) || defined(PLUGIN_SET_COLLECTION_C) || defined(PLUGIN_SET_COLLECTION_D) || defined(PLUGIN_SET_COLLECTION_E) || defined(PLUGIN_SET_COLLECTION_F) || defined(PLUGIN_SET_COLLECTION_G)
  #if !defined(PLUGIN_SET_MAX) && !defined(ESP32)
    #ifndef LIMIT_BUILD_SIZE
      #define LIMIT_BUILD_SIZE
    #endif
    #ifndef NOTIFIER_SET_NONE
      #define NOTIFIER_SET_NONE
    #endif
    #ifdef USES_N001
      #undef USES_N001   // Email
    #endif
    #ifdef USES_N002
      #undef USES_N002   // Buzzer
    #endif

    // Do not include large blobs but fetch them from CDN
    #ifndef WEBSERVER_USE_CDN_JS_CSS
      #define WEBSERVER_USE_CDN_JS_CSS
    #endif
  #endif
  #define KEEP_I2C_MULTIPLEXER
#endif

// COLLECTIONS #####################################
#ifdef PLUGIN_SET_COLLECTION
    #define USES_P045   // MPU6050
    #define USES_P047   // I2C_soil_misture
    #define USES_P048   // Motoshield_v2

    #define USES_P050   // TCS34725
    #define USES_P051   // AM2320
    #define USES_P054   // DMX512
    #define USES_P055   // Chiming
    #define USES_P057   // HT16K33_LED
    #define USES_P058   // HT16K33_KeyPad

    #define USES_P060   // MCP3221
    #define USES_P061   // Keypad
    #define USES_P062   // MPR121_KeyPad

    #define USES_P064   // APDS9960
    #define USES_P065   // DRF0299
    #define USES_P066   // VEML6040

    #define USES_P075   // Nextion
    //#define USES_P076   // HLW8012   in POW r1
    // Needs CSE7766 Energy sensor, via Serial RXD 4800 baud 8E1 (GPIO1), TXD (GPIO3)
    //#define USES_P077	  // CSE7766   in POW R2
    //#define USES_P078   // Eastron Modbus Energy meters
    #define USES_P081   // Cron
    #define USES_P082   // GPS
    #define USES_P089   // Ping
    #if !defined(USES_P137) && defined(ESP32)
      #define USES_P137   // AXP192
    #endif
  #if !defined(USES_P138) && defined(ESP32)
    #define USES_P138   // IP5306
  #endif
#endif

#ifdef PLUGIN_SET_COLLECTION_A

    #define USES_P067   // HX711_Load_Cell
    #define USES_P068   // SHT3x

    #define USES_P070   // NeoPixel_Clock
    #define USES_P071   // Kamstrup401
    #define USES_P072   // HDC1000/HDC1008/HDC1010/HDC1050/HDC1080
    #define USES_P074   // TSL2561

    #define USES_P080   // iButton Sensor  DS1990A
    #define USES_P083   // SGP30
    #define USES_P084   // VEML6070
    #define USES_P086   // Receiving values according Homie convention. Works together with C014 Homie controller

    #define USES_P090   // CCS811 TVOC/eCO2 Sensor

    //#define USES_P095  // TFT ILI9341
    //#define USES_P096  // eInk   (Needs lib_deps = Adafruit GFX Library, LOLIN_EPD )
    #define USES_P097   // Touch (ESP32)
    #define USES_P098   // PWM motor  (relies on iRAM, cannot be combined with all other plugins)
    //#define USES_P099   // XPT2046 Touchscreen
    #define USES_P105   // AHT10/20/21
    #define USES_P134   // A02YYUW
#endif

#ifdef PLUGIN_SET_COLLECTION_B
    #define USES_P069   // LM75A

    #define USES_P095  // TFT ILI9341, added by TEB 06/28/2024
    #define USES_P100   // Pulse Counter - DS2423
    #define USES_P101   // Wake On Lan
    #define USES_P103   // Atlas Scientific EZO Sensors (pH, ORP, EZO, DO)
    #define USES_P106   // BME680
    #define USES_P107   // SI1145 UV index
    #define USES_P108   // DDS238-x ZN MODBUS energy meter (was P224 in the Playground)
    // FIXME TD-er: Disabled due to build size
    //#define USES_P109   // ThermoOLED
    #define USES_P110   // VL53L0X Time of Flight sensor
    #define USES_P113   // VL53L1X ToF
#endif

#ifdef PLUGIN_SET_COLLECTION_C
    #define USES_P085   // AcuDC24x
    #define USES_P087   // Serial Proxy

    #define USES_P091	// SerSwitch
    #define USES_P092   // DL-Bus

    #define USES_P111   // RC522 RFID reader
    #define USES_P143   // I2C Rotary encoders
#endif

#ifdef PLUGIN_SET_COLLECTION_D
    #define USES_P093   // Mitsubishi Heat Pump
    #define USES_P094  // CUL Reader
    #ifndef USES_P098
      #define USES_P098   // PWM motor
    #endif
    #define USES_P114  // VEML6075 UVA/UVB sensor
    #define USES_P115  // Fuel Gauge MAX1704x
    #define USES_P117  // SCD30
    #define USES_P124  // I2C MultiRelay
    #define USES_P127  // CDM7160
#endif

#ifdef PLUGIN_SET_COLLECTION_E
    #define USES_P119   // ITG3205 Gyro
    #define USES_P120   // ADXL345 I2C
    #define USES_P121   // HMC5883L
    #define USES_P125   // ADXL345 SPI
    #define USES_P126  // 74HC595 Shift register
    #define USES_P129   // 74HC165 Input shiftregisters
    #define USES_P135   // SCD4x
    #define USES_P144   // Dust - PM1006(K) (Vindriktning)
    #define USES_P133     // LTR390 UV
#endif

#ifdef PLUGIN_SET_COLLECTION_F
  #ifndef USES_P112
    #define USES_P112   // AS7265x
  #endif
  #ifndef USES_P122
    #define USES_P122   // SHT2x
  #endif
  // Disable Itho when using second heap as it no longer fits.
  #if !defined(USES_P118) && !defined(USE_SECOND_HEAP)
    #define USES_P118 // Itho ventilation control
  #endif
  #ifndef USES_P145
    #define USES_P145   // gasses MQxxx (MQ135, MQ3, etc)
  #endif
  #ifndef USES_P147
    #define USES_P147   // Gases - SGP4x CO2
  #endif
  #ifndef USES_P150
    #define USES_P150   // TMP117 Temperature
  #endif
  #ifndef USES_P151
    #define USES_P151   // Environment - I2C Honeywell Pressure
  #endif
  #ifndef USES_P153
    #define USES_P153   // Environment - SHT4x
  #endif

#endif

#ifdef PLUGIN_SET_COLLECTION_G
  #ifndef USES_P154
    #define USES_P154   // Environment - BMP3xx
  #endif
  #ifndef USES_P159
    #define USES_P159   // Presence - LD2410 Radar detection
  #endif
  #ifndef USES_P162
    #define USES_P162   // Output - MCP42xxx Digipot
  #endif
  #ifndef USES_P164
    #define USES_P164   // Gases - ENS16x TVOC\eCO2
  #endif
  #ifndef USES_P166
    #define USES_P166   // Output - GP8403 DAC 0-10V
  #endif

#endif

// Collection of all energy related plugins.
#ifdef PLUGIN_ENERGY_COLLECTION
  #ifndef PLUGIN_DESCR
    #define PLUGIN_DESCR  "Energy"
  #endif
  #if !defined(LIMIT_BUILD_SIZE) && (defined(ESP8266) || !(ESP_IDF_VERSION_MAJOR > 3))
    // #define LIMIT_BUILD_SIZE // Reduce buildsize (on ESP8266 / pre-IDF4.x) to fit in all Energy plugins
    #define BUILD_NO_DEBUG // Reduce build size without sacrificing features other than some logging
    #ifndef P036_LIMIT_BUILD_SIZE
      #define P036_LIMIT_BUILD_SIZE // Reduce build size for P036 (FramedOLED) only
    #endif
    #ifndef P037_LIMIT_BUILD_SIZE
      #define P037_LIMIT_BUILD_SIZE // Reduce build size for P037 (MQTT Import) only
    #endif
  #endif
   #ifndef USES_P025
     #define USES_P025   // ADS1x15
   #endif
   #ifndef USES_P027
     #define USES_P027   // INA219
   #endif
   #ifndef USES_P076
     #define USES_P076   // HLW8012   in POW r1
   #endif
   #ifndef USES_P077
     // Needs CSE7766 Energy sensor, via Serial RXD 4800 baud 8E1 (GPIO1), TXD (GPIO3)
     #define USES_P077	  // CSE7766   in POW R2
   #endif
   #ifndef USES_P078
     #define USES_P078   // Eastron Modbus Energy meters
   #endif
   #ifndef USES_P085
     #define USES_P085   // AcuDC24x
   #endif
   #ifndef USES_P093
     #define USES_P093   // Mitsubishi Heat Pump
   #endif
   #ifndef USES_P102
     #define USES_P102   // PZEM-004Tv30
   #endif
   #ifndef USES_P108
     #define USES_P108   // DDS238-x ZN MODBUS energy meter (was P224 in the Playground)
   #endif
   #ifndef USES_P115
     #define USES_P115   // Fuel Gauge MAX1704x
   #endif
   #ifndef USES_P132
     #define USES_P132   // INA3221
   #endif
  #if !defined(USES_P137) && defined(ESP32)
    #define USES_P137   // AXP192
  #endif
  #if !defined(USES_P138) && defined(ESP32)
    #define USES_P138   // IP5306
  #endif
   #if !defined(USES_P148) && defined(ESP32)
     #define USES_P148   // Sonoff POWR3xxD and THR3xxD display
   #endif

#endif

// Collection of all display plugins. (also NeoPixel)
#ifdef PLUGIN_DISPLAY_COLLECTION
  #ifndef PLUGIN_DESCR
    #define PLUGIN_DESCR  "Display"
  #endif
   #if !defined(LIMIT_BUILD_SIZE) && (defined(ESP8266) || !(ESP_IDF_VERSION_MAJOR > 3))
     #ifndef PLUGIN_BUILD_MAX_ESP32
       #define LIMIT_BUILD_SIZE // Reduce buildsize (on ESP8266 / pre-IDF4.x) to fit in all Display plugins
       #define KEEP_I2C_MULTIPLEXER
       #ifndef P036_LIMIT_BUILD_SIZE
         #define P036_LIMIT_BUILD_SIZE // Reduce build size for P036 (FramedOLED) only
       #endif
       #ifndef P037_LIMIT_BUILD_SIZE
         #define P037_LIMIT_BUILD_SIZE // Reduce build size for P037 (MQTT Import) only
       #endif
       #define NOTIFIER_SET_NONE
       #ifdef USES_N001
         #undef USES_N001   // Email
       #endif
       #ifdef USES_N002
         #undef USES_N002   // Buzzer
       #endif
     #endif
   #endif
   #if defined(ESP8266)
     #if defined(FEATURE_I2C_DEVICE_CHECK)
       #undef FEATURE_I2C_DEVICE_CHECK
     #endif
     #define FEATURE_I2C_DEVICE_CHECK 0 // Disable I2C device check code
    //  #if !defined(FEATURE_TARSTREAM_SUPPORT)
    //    #define FEATURE_TARSTREAM_SUPPORT   0 // Disable TarStream support for size
    //  #endif // FEATURE_TARSTREAM_SUPPORT
   #endif
   #if !defined(FEATURE_SD) && !defined(ESP8266)
     #define FEATURE_SD 1
   #endif
   #ifndef USES_P012
     #define USES_P012   // LCD
   #endif
   #ifndef USES_P023
    #define USES_P023   // OLED
   #endif
   #ifndef USES_P036
    #define USES_P036   // FrameOLED
   #endif
   #ifdef USES_P038
    #undef USES_P038   // DISABLE NeoPixel
   #endif
   #ifdef USES_P041
    #undef USES_P041   // DISABLE NeoClock
   #endif
   #ifdef USES_P042
    #undef USES_P042   // DISABLE Candle
   #endif
   #ifndef USES_P057
    #define USES_P057   // HT16K33_LED
   #endif
   #ifdef USES_P070
    #undef USES_P070   // DISABLE NeoPixel_Clock
   #endif
   #ifndef USES_P075
    #define USES_P075   // Nextion
   #endif
   #ifndef USES_P095
    #define USES_P095  // TFT ILI9341
   #endif
   #ifndef USES_P096
    #define USES_P096  // eInk   (Needs lib_deps = Adafruit GFX Library, LOLIN_EPD )
   #endif
   #ifndef USES_P099
    #define USES_P099   // XPT2046 Touchscreen
   #endif
   #ifndef USES_P104
    // Plugin adds over 40k to build size
    #define USES_P104   // MAX7219 dot matrix
   #endif
   #if !defined(USES_P109) && defined(ESP32)
     #define USES_P109   // ThermoOLED
   #endif
   #ifndef USES_P116
     #define USES_P116   // ST77xx
   #endif
   #if !defined(USES_P123) && defined(ESP32)
     #define USES_P123   // FT6206
   #endif
  #if !defined(USES_P137) && defined(ESP32)
    #define USES_P137   // AXP192
  #endif
  #if !defined(USES_P138) && defined(ESP32)
    #define USES_P138   // IP5306
  #endif
  #ifndef USES_P141
    #define USES_P141   // PCD8544 Nokia 5110
  #endif
  #ifndef USES_P143
    #define USES_P143   // I2C Rotary encoders
  #endif
  #ifndef USES_P148
    #define USES_P148   // Sonoff POWR3xxD and THR3xxD display
  #endif
#endif

// Collection of all climate plugins.
#ifdef PLUGIN_CLIMATE_COLLECTION
  #ifndef PLUGIN_DESCR
    #define PLUGIN_DESCR  "Climate"
  #endif

  // Features and plugins cherry picked from stable set
  #ifndef FEATURE_SERVO
    #define FEATURE_SERVO 1
  #endif
  #ifndef FEATURE_RTTTL
    #define FEATURE_RTTTL 1
  #endif

  #define USES_P001   // Switch
  #define USES_P002   // ADC
  #define USES_P003   // Pulse
  #define USES_P004   // Dallas
  #define USES_P005   // DHT
  #define USES_P006   // BMP085

  #define USES_P010   // BH1750
  #define USES_P011   // PME
  #define USES_P012   // LCD
  #define USES_P013   // HCSR04
  #define USES_P014   // SI7021
  #define USES_P015   // TSL2561
  #define USES_P018   // Dust
  #define USES_P019   // PCF8574

  #define USES_P021   // Level
  #define USES_P023   // OLED
  #define USES_P024   // MLX90614
  #define USES_P025   // ADS1x15
  #define USES_P026   // SysInfo
  #define USES_P028   // BME280
  #define USES_P029   // Output

  #define USES_P031   // SHT1X
  #define USES_P032   // MS5611
  #define USES_P033   // Dummy
  #define USES_P034   // DHT12
  #define USES_P036   // FrameOLED
  #define USES_P037   // MQTTImport
  #define USES_P038   // NeoPixel
  #define USES_P039   // Environment - Thermocouple

  #define USES_P043   // ClkOutput
  #define USES_P044   // P1WifiGateway
  #define USES_P049   // MHZ19

  #define USES_P052   // SenseAir
  #define USES_P053   // PMSx003
  #define USES_P056   // SDS011-Dust
  #define USES_P059   // Encoder

  #define USES_P073   // 7DGT

  // Enable extra climate-related plugins (CO2/Temp/Hum)
  #ifndef USES_P047
    #define USES_P047 // Soil Moisture
  #endif
  #ifndef USES_P049
    #define USES_P049 // MH-Z19
  #endif
  #ifndef USES_P051
    #define USES_P051 // AM2320
  #endif
  #ifndef USES_P068
    #define USES_P068 // SHT3x
  #endif
  #ifndef USES_P069
    #define USES_P069 // LM75
  #endif
  #ifndef USES_P072
    #define USES_P072 // HCD1080
  #endif
  #ifndef USES_P081
    #define USES_P081 // Cron
  #endif
  #ifndef USES_P083
    #define USES_P083 // SGP30
  #endif
  #ifndef USES_P090
    #define USES_P090 // CCS811
  #endif
  #ifndef USES_P103
    #define USES_P103 // Atlas EZO
  #endif
  #ifndef USES_P105
    #define USES_P105 // AHT10/20/21
  #endif
  #ifndef USES_P106
    #define USES_P106 // BME680
  #endif
  #ifndef USES_P117
    #define USES_P117 // SCD30
  #endif
  // Disable Itho when using second heap as it no longer fits.
  #if !defined(USES_P118) && !defined(USE_SECOND_HEAP)
    #define USES_P118 // Itho ventilation control
  #endif
  #ifndef USES_P122
    #define USES_P122
  #endif
  #ifndef USES_P127
    #define USES_P127 // CDM7160
  #endif
  #ifndef USES_P133
    #define USES_P133     // LTR390 UV
  #endif
  #ifndef USES_P135
    #define USES_P135 // SCD4x
  #endif
  #ifndef USES_P144
    #define USES_P144   // Dust - PM1006(K) (Vindriktning)
  #endif
  #ifndef USES_P147
    #define USES_P147   // Gases - SGP4x CO2
  #endif
  #ifndef USES_P148
    #define USES_P148   // Sonoff POWR3xxD and THR3xxD display
  #endif
  #ifndef USES_P150
    #define USES_P150   // TMP117 Temperature
  #endif
  #ifndef USES_P151
    #define USES_P151   // Environment - I2C Honeywell Pressure
  #endif
  #ifndef USES_P153
    #define USES_P153   // Environment - SHT4x
  #endif
  #ifndef USES_P154
    #define USES_P154   // Environment - BMP3xx
  #endif
  #ifndef USES_P164
    #define USES_P164   // Gases - ENS16x TVOC/eCO2
  #endif
  #ifndef USES_P166
    #define USES_P166   // Output - GP8403 DAC 0-10V
  #endif
  #ifndef USES_P167
    #define USES_P167   // Environment - Sensirion SEN5x / Ikea Vindstyrka
  #endif

  // Controllers
  #ifndef USES_C011
    #define USES_C011   // HTTP Advanced
  #endif
#endif

// Collection of all NeoPixel plugins
#ifdef PLUGIN_NEOPIXEL_COLLECTION
  #ifndef PLUGIN_DESCR
    #define PLUGIN_DESCR  "NeoPixel"
  #endif
  #if !defined(FEATURE_SD) && !defined(ESP8266)
    #define FEATURE_SD  1
  #endif
  #ifndef USES_P038
    #define USES_P038   // NeoPixel
  #endif
  #ifndef USES_P041
    #define USES_P041   // NeoClock
  #endif
  #ifndef USES_P042
    #define USES_P042   // Candle
  #endif
  #ifndef USES_P070
    #define USES_P070   // NeoPixel_Clock
  #endif
  #ifndef USES_P128
    #define USES_P128   // NeoPixelBusFX
  #endif
  #ifndef USES_P131
    #define USES_P131   // NeoMatrix
    #ifdef ESP32
      #define TOMTHUMB_USE_EXTENDED 1
    #endif
  #endif
  #if !defined(USES_P105) && defined(ESP32)
    #define USES_P105   // AHT10/20/21  (used in TinyTronics Smart Home RGB LED Matrix)
  #endif
  #if !defined(USES_P137) && defined(ESP32)
    #define USES_P137   // AXP192
  #endif
  #if FEATURE_PLUGIN_STATS && defined(ESP8266)
    // Does not fit in build
    #undef FEATURE_PLUGIN_STATS
  #endif
  #ifdef ESP8266
    #define FEATURE_PLUGIN_STATS  0
  #endif
  #if FEATURE_CHART_JS && defined(ESP8266)
    // Does not fit in build
    #undef FEATURE_CHART_JS
  #endif
  #ifdef ESP8266
    #define FEATURE_CHART_JS  0
  #endif
  #if !defined(USES_P138) && defined(ESP32)
    #define USES_P138   // IP5306
  #endif
#endif

#ifdef CONTROLLER_SET_COLLECTION
    #define USES_C011   // Generic HTTP Advanced
    #define USES_C012   // Blynk HTTP
    #define USES_C014   // homie 3 & 4dev MQTT
    //#define USES_C015   // Blynk
    #define USES_C017   // Zabbix
    #ifdef ESP32
      #define USES_C018 // TTN RN2483
    #endif
    // #define USES_C019   // ESPEasy-NOW
#endif


#ifdef NOTIFIER_SET_COLLECTION
  // To be defined
#endif

// Disable few plugin(s) to make the build fit :/
#ifdef PLUGIN_BUILD_IR_EXTENDED_NO_RX
  #ifdef USES_P039
    #undef USES_P039  // Environment - Thermocouple
  #endif
#endif // ifdef PLUGIN_BUILD_IR_EXTENDED_NO_RX

// EXPERIMENTAL (playground) #######################
#ifdef PLUGIN_SET_EXPERIMENTAL
    #define USES_P046   // VentusW266
    #define USES_P050   // TCS34725 RGB Color Sensor with IR filter and White LED
    #define USES_P064   // APDS9960 Gesture
    #define USES_P077	// CSE7766   Was P134 on Playground


    // [copied from Playground as of 6 March 2018]
    // It needs some cleanup as some are ALSO in the main repo,
    // thus they should have been removed from the Playground repo
    // #define USES_P100	// Was SRF01, now Pulse Counter - DS2423
	// #define USES_P101	// Was NeoClock, now Wake On Lan
	#define USES_P102	// Nodo
	#define USES_P103	// Event
	#define USES_P104	// SRF02
	#define USES_P105	// RGBW
	#define USES_P106	// IRTX
	#define USES_P107	// Email_Demo
	#define USES_P108	// WOL
	#define USES_P109	// RESOL_DeltaSol_Pro
	   #define USES_P110	// P1WifiGateway      (MERGED?)
	#define USES_P111	// RF
	   //#define USES_P111	// SenseAir     (MERGED?)
	#define USES_P112	// Power
	//#define USES_P112	// RFTX
	#define USES_P113	// SI1145
	#define USES_P114	// DSM501
	//#define USES_P115	// HeatpumpIR - P088 in the main repo.
//	#define USES_P116	// ID12
	#define USES_P117	// LW12FC
	//#define USES_P117	// Neopixels
	//#define USES_P117	// Nextion
	#define USES_P118	// CCS811
	#define USES_P119	// BME680
	#define USES_P120	// Thermocouple
	#define USES_P121	// Candle
//        #define USES_P122	// SHT2x
//	      #define USES_P123	// NeoPixel_Clock  (MERGED?)
	#define USES_P124	// NeoPixelBusFX
	//#define USES_P124	// Ventus_W266_RFM69
	#define USES_P125	// ArduCAM
	#define USES_P127	// Teleinfo
	#define USES_P130	// VEML6075
	#define USES_P131	// SHT3X
	#define USES_P133	// VL53L0X
	#define USES_P141	// LedStrip
	#define USES_P142	// RGB-Strip
	#define USES_P143	// AnyonePresent
	#define USES_P144	// RC-Switch-TX
	#define USES_P145	// Itho - P118 in the main repo.
	#define USES_P149	// MHZ19
	#define USES_P150	// SDM120C
	#define USES_P153	// MAX44009
	#define USES_P162	// MPL3115A2
	#define USES_P163	// DS1631
	#define USES_P165	// SerSwitch
	#define USES_P166	// WiFiMan
	#define USES_P167	// ADS1015
	#define USES_P170	// HLW8012
	#define USES_P171	// PZEM-004T
	#define USES_P180	// Mux
	#define USES_P181	// TempHumidity_SHT2x
	#define USES_P182	// MT681
	#define USES_P199	// RF443_KaKu
	#define USES_P202	// ADC_ACcurrentSensor
	   #define USES_P205	// FrameOLED      (MERGED?)
	#define USES_P209	// IFTTTMaker
	   #define USES_P210	// MQTTImport     (MERGED?)
	#define USES_P211	// MPU6050
	#define USES_P212	// MY9291
	#define USES_P213	// VEML6070
#endif


#ifdef CONTROLLER_SET_EXPERIMENTAL
  //#define USES_C016   // Cache controller
  //#define USES_C018   // TTN/RN2483
#endif


#ifdef NOTIFIER_SET_EXPERIMENTAL
#endif


// Maximized build definition for an ESP(32) with 16MB Flash and 4MB sketch partition
// Add all plugins, controllers and features that don't fit in the COLLECTION set
#ifdef PLUGIN_SET_MAX
  // Features
  #ifndef USES_ESPEASY_NOW
//    #define USES_ESPEASY_NOW
  #endif
  #ifndef FEATURE_SERVO
    #define FEATURE_SERVO 1
  #endif
  #ifndef FEATURE_RTTTL
    #define FEATURE_RTTTL 1
  #endif
  #ifndef FEATURE_SETTINGS_ARCHIVE
    #define FEATURE_SETTINGS_ARCHIVE  1
  #endif
  #ifndef FEATURE_SD
    #define FEATURE_SD 1
  #endif
  #ifndef SHOW_SYSINFO_JSON
    #define SHOW_SYSINFO_JSON 1
  #endif
  #ifndef FEATURE_I2C_DEVICE_SCAN
    #define FEATURE_I2C_DEVICE_SCAN   1
  #endif

  // Plugins
  #ifndef USES_P016
    #define USES_P016   // IR TSOP4838
  #endif
  #ifndef USES_P035
    #define USES_P035   // IRTX
  #endif
  #ifndef USES_P041
    #define USES_P041   // NeoClock
  #endif
  #ifndef USES_P042
    #define USES_P042   // Candle
  #endif
  #ifndef USES_P046
    #define USES_P046  // VentusW266
  #endif
  #ifndef USES_P087
    #define USES_P087   // Serial Proxy
  #endif
  #ifndef USES_P088
    #define USES_P088   // ToniA IR plugin
  #endif
  #ifndef USES_P094
    #define USES_P094  // CUL Reader
  #endif
  #ifndef USES_P095
    #define USES_P095  // TFT ILI9341
  #endif
  #ifndef USES_P096
    #define USES_P096  // eInk   (Needs lib_deps = Adafruit GFX Library, LOLIN_EPD )
  #endif
  #ifndef USES_P097
    #define USES_P097   // Touch ESP32
  #endif
  #ifndef USES_P098
    #define USES_P098   // PWM motor
  #endif
  #ifndef USES_P099
    #define USES_P099   // XPT2046 Touchscreen
  #endif
  #ifndef USES_P100
    #define USES_P100   // DS2423
  #endif
  #ifndef USES_P101
    #define USES_P101   // Wake on Lan
  #endif
  #ifndef USES_P102
    #define USES_P102   // PZEM004Tv3
  #endif
  #ifndef USES_P103
    #define USES_P103   // Atlas Scientific EZO Sensors (pH, ORP, EZO, DO)
  #endif
  #ifndef USES_P104
    #define USES_P104   // MAX7219 Dot matrix display
  #endif
  #ifndef USES_P105
    #define USES_P105   // AHT10/20/21
  #endif
  #ifndef USES_P106
    #define USES_P106   // BME68x
  #endif
  #ifndef USES_P107
    #define USES_P107   // SI1145
  #endif
  #ifndef USES_P108
    #define USES_P108   // DDS238-x ZN MODBUS energy meter (was P224 in the Playground)
  #endif
  #ifndef USES_P109
    #define USES_P109   // ThermOLED
  #endif
  #ifndef USES_P110
    #define USES_P110   // VL53L0X
  #endif
  #ifndef USES_P111
    #define USES_P111   // RC522 RFID reader
  #endif
  #ifndef USES_P112
    #define USES_P112   // AS7256x
  #endif
  #ifndef USES_P113
    #define USES_P113   // VL53L1X
  #endif
  #ifndef USES_P114
    #define USES_P114   // VEML6075 UVA/UVB sensor
  #endif
  #ifndef USES_P115
    #define USES_P115   // Fuel gauge MAX1704x
  #endif
  #ifndef USES_P116
    #define USES_P116   // ST77xx
  #endif
  #ifndef USES_P117
    #define USES_P117   // SCD30
  #endif
  #ifndef USES_P118
    #define USES_P118   // Itho ventilation coontrol
  #endif
  #ifndef USES_P119
    #define USES_P119   // ITG3205 Gyro
  #endif
  #ifndef USES_P120
    #define USES_P120   // ADXL345 I2C Acceleration / Gravity
  #endif
  #ifndef USES_P121
    #define USES_P121   // HMC5883L
  #endif
  #ifndef USES_P122
    #define USES_P122   // SHT2x
  #endif
  #ifndef USES_P123
    #define USES_P123   // FT6206
  #endif
  #ifndef USES_P124
    #define USES_P124   // I2C Multi relay
  #endif
  #ifndef USES_P125
    #define USES_P125   // ADXL345 SPI Acceleration / Gravity
  #endif
  #ifndef USES_P126
    #define USES_P126   // 74HC595 Shift register
  #endif
  #ifndef USES_P127
    #define USES_P127   // CDM7160
  #endif
  #ifndef USES_P128
    #define USES_P128   // NeoPixelBusFX
  #endif
  #ifndef USES_P129
    #define USES_P129   // 74HC165 Input shiftregisters
  #endif
  #ifndef USES_P130
//    #define USES_P130   //
  #endif
  #ifndef USES_P131
    #define USES_P131   // NeoMatrix
  #endif
  #ifndef USES_P132
    #define USES_P132   // INA3221
  #endif
  #ifndef USES_P133
    #define USES_P133   // LTR390
  #endif
  #ifndef USES_P134
    #define USES_P134   // A02YYUW
  #endif
  #ifndef USES_P135
    #define USES_P135   // SCD4x
  #endif
  #ifndef USES_P136
//    #define USES_P136   // OLED w. AdafruitGFX_Helper
  #endif
  #ifndef USES_P137
    #define USES_P137   // AXP192
  #endif
  #ifndef USES_P138
    #define USES_P138   // IP5306
  #endif
  #ifndef USES_P139
//    #define USES_P139   //
  #endif
  #ifndef USES_P140
//    #define USES_P140   //
  #endif
  #ifndef USES_P141
    #define USES_P141   // PCD8544 Nokia 5110
  #endif
  #ifndef USES_P142
//    #define USES_P142   // GT911 Touchscreen
  #endif
  #ifndef USES_P143
    #define USES_P143   // I2C Rotary encoders
  #endif
  #ifndef USES_P144
    #define USES_P144   // Dust - PM1006(K) (Vindriktning)
  #endif
  #ifndef USES_P145
    #define USES_P145   // gasses MQxxx (MQ135, MQ3, etc)
  #endif
  #ifndef USES_P146
    #define USES_P146   // Cache Controller Reader
  #endif
  #ifndef USES_P147
    #define USES_P147   // Gases - SGP4x CO2
  #endif
  #ifndef USES_P148
    #define USES_P148   // POWR3xxD/THR3xxD
  #endif
  #ifndef USES_P149
    // #define USES_P149   //ePaper 1.9" 91 segments
  #endif
  #ifndef USES_P150
    #define USES_P150   // TMP117 Temperature
  #endif
  #ifndef USES_P151
    #define USES_P151   // Environment - I2C Honeywell Pressure
  #endif
  #if !defined(USES_P152) && (defined(ESP32_CLASSIC) || defined(ESP32S2)) // Only supported on ESP32 and ESP32-S2
    #define USES_P152   // ESP32 DAC
  #endif
  #ifndef USES_P153
    #define USES_P153   // Environment - SHT4x
  #endif
  #ifndef USES_P154
    #define USES_P154   // Environment - BMP3xx
  #endif
  #ifndef USES_P159
    #define USES_P159   // Presence - LD2410 Radar detection
  #endif
  #ifndef USES_P162
    #define USES_P162   // Output - MCP42xxx Digipot
  #endif
  #ifndef USES_P166
    #define USES_P166   // Output - GP8403 DAC 0-10V
  #endif
  #ifndef USES_P167
    #define USES_P167   // Environment - SensirionSEN5x / Ikea Vindstyrka
  #endif

  // Controllers
  #ifndef USES_C015
    #define USES_C015   // Blynk
  #endif
  #ifndef USES_C016
    #define USES_C016   // Cache controller
  #endif
  #ifndef USES_C018
    #define USES_C018 // TTN RN2483
  #endif

  // Notifiers

#endif // PLUGIN_SET_MAX


/******************************************************************************\
 * Remove incompatible plugins ************************************************
\******************************************************************************/
#ifdef ESP32
//  #undef USES_P010   // BH1750          (doesn't work yet on ESP32)
//  #undef USES_P049   // MHZ19           (doesn't work yet on ESP32)

//  #undef USES_P052   // SenseAir        (doesn't work yet on ESP32)
//  #undef USES_P053   // PMSx003

//  #undef USES_P056   // SDS011-Dust     (doesn't work yet on ESP32)
//  #undef USES_P065   // DRF0299
//  #undef USES_P071   // Kamstrup401
//  #undef USES_P075   // Nextion
//  #undef USES_P078   // Eastron Modbus Energy meters (doesn't work yet on ESP32)
//  #undef USES_P082   // GPS
#endif


#ifdef ARDUINO_ESP8266_RELEASE_2_3_0
  #ifdef USES_P081
    #undef USES_P081   // Cron
  #endif


#endif


/******************************************************************************\
 * Libraries dependencies *****************************************************
\******************************************************************************/
#if defined(USES_P044) && !defined(USES_P020) // P020 is used to replace/emulate P044
  #define USES_P020
#endif
#if defined(USES_P020) || defined(USES_P049) || defined(USES_P052) || defined(USES_P053) || defined(USES_P056)  || defined(USES_P065) || defined(USES_P071) || defined(USES_P075) || defined(USES_P077) || defined(USES_P078) || defined(USES_P082) || defined(USES_P085) || defined(USES_P087) || defined(USES_P093)|| defined(USES_P094) || defined(USES_P102) || defined(USES_P105) || defined(USES_P108) || defined(USES_P144) || defined(USES_C018)
  // At least one plugin uses serial.
  #ifndef PLUGIN_USES_SERIAL
    #define PLUGIN_USES_SERIAL
  #endif
#else
  // No plugin uses serial, so make sure software serial is not included.
  #define DISABLE_SOFTWARE_SERIAL
#endif

#if defined(USES_P095) || defined(USES_P096) || defined(USES_P116) || defined(USES_P131) || defined(USES_P141) || defined(USES_P123) // Add any plugin that uses AdafruitGFX_Helper
  #ifndef PLUGIN_USES_ADAFRUITGFX
    #define PLUGIN_USES_ADAFRUITGFX // Ensure AdafruitGFX_helper is available for graphics displays (only)
  #endif
#endif

#if defined(USES_P099) || defined(USES_P123)
  #ifndef PLUGIN_USES_TOUCHHANDLER
    #define PLUGIN_USES_TOUCHHANDLER
  #endif
#endif

/*
#if defined(USES_P00x) || defined(USES_P00y)
#include <the_required_lib.h>
#endif
*/

#ifdef USES_C013
  #ifdef FEATURE_ESPEASY_P2P
    #undef FEATURE_ESPEASY_P2P
  #endif
  #define FEATURE_ESPEASY_P2P 1
#endif

#if defined(USES_C018)
  #ifdef FEATURE_PACKED_RAW_DATA
    #undef FEATURE_PACKED_RAW_DATA
  #endif
  #define FEATURE_PACKED_RAW_DATA 1
#endif

#if defined(USES_C019)
  #ifndef USES_ESPEASY_NOW
    #define USES_ESPEASY_NOW
  #endif
#endif

#if defined(USES_P085) || defined (USES_P052) || defined(USES_P078) || defined(USES_P108)
  // FIXME TD-er: Is this correct? Those plugins use Modbus_RTU.
  #ifdef FEATURE_MODBUS
    #undef FEATURE_MODBUS
  #endif
  #define FEATURE_MODBUS  1
#endif

#if defined(USES_C001) || defined (USES_C002) || defined(USES_P029)
  #ifndef FEATURE_DOMOTICZ
    #define FEATURE_DOMOTICZ  1
  #endif
#endif

#if FEATURE_DOMOTICZ  // Move Domoticz enabling logic together
    #if !defined(USES_C001) && !FEATURE_NO_HTTP_CLIENT
      #define USES_C001   // Domoticz HTTP
    #endif
    #ifndef USES_C002
      #define USES_C002   // Domoticz MQTT
    #endif
    #ifndef USES_P029
      #define USES_P029   // Output
    #endif
#endif

#if FEATURE_NO_HTTP_CLIENT  // Disable HTTP features
  // Disable HTTP related Controllers/features
  #ifdef FEATURE_SEND_TO_HTTP
    #undef FEATURE_SEND_TO_HTTP
  #endif
  #define FEATURE_SEND_TO_HTTP  0 // Disabled
  #ifdef FEATURE_POST_TO_HTTP
    #undef FEATURE_POST_TO_HTTP
  #endif
  #define FEATURE_POST_TO_HTTP  0 // Disabled
  #ifdef FEATURE_PUT_TO_HTTP
    #undef FEATURE_PUT_TO_HTTP
  #endif
  #define FEATURE_PUT_TO_HTTP  0 // Disabled
#endif


// Disable Homie plugin for now in the dev build to make it fit.
#if defined(PLUGIN_DISPLAY_COLLECTION) && defined(USES_C014) && defined(ESP8266)
  #undef USES_C014
#endif

// VCC builds need a bit more, disable timing stats to make it fit.
#ifndef PLUGIN_BUILD_CUSTOM
  #if FEATURE_ADC_VCC && !(defined(PLUGIN_SET_MAX) || defined(NO_LIMIT_BUILD_SIZE))
    #ifndef LIMIT_BUILD_SIZE
      #define LIMIT_BUILD_SIZE
    #endif
    #ifndef NOTIFIER_SET_NONE
      #define NOTIFIER_SET_NONE
    #endif

  #endif
  #ifdef ESP8266_1M
    #ifndef LIMIT_BUILD_SIZE
      #define LIMIT_BUILD_SIZE
    #endif
    #ifndef NOTIFIER_SET_NONE
      #define NOTIFIER_SET_NONE
    #endif
    #ifndef DISABLE_SC16IS752_Serial
      #define DISABLE_SC16IS752_Serial
    #endif
  #endif
#endif


// Due to size restrictions, disable a few plugins/controllers for 1M builds
#ifdef ESP8266_1M
  #ifdef USES_C003
    #undef USES_C003
  #endif
  #ifdef USES_C016
    #undef USES_C016  // Cache controller
  #endif
  #ifdef FEATURE_SD
    #undef FEATURE_SD  // Unlikely on 1M units
  #endif
  #define FEATURE_SD 0
  #define NO_GLOBAL_SD
  #ifndef LIMIT_BUILD_SIZE
    #define LIMIT_BUILD_SIZE
  #endif
  #ifdef FEATURE_EXT_RTC
    #undef FEATURE_EXT_RTC
  #endif
  #define FEATURE_EXT_RTC 0
  #ifndef BUILD_NO_DEBUG
    #define BUILD_NO_DEBUG
  #endif
  #ifndef PLUGIN_NEOPIXEL_COLLECTION
    #ifdef USES_P041  // Disable NeoPixel specials
      #undef USES_P041
    #endif
    #ifdef USES_P042
      #undef USES_P042
    #endif
    #ifdef USES_P043
      #undef USES_P043
    #endif
  #endif
#endif

#if defined(PLUGIN_BUILD_MAX_ESP32) || defined(NO_LIMIT_BUILD_SIZE)
  #ifdef LIMIT_BUILD_SIZE
    #undef LIMIT_BUILD_SIZE
  #endif
#endif

// Disable some diagnostic parts to make builds fit.
#ifdef LIMIT_BUILD_SIZE
  #ifdef WEBSERVER_TIMINGSTATS
    #undef WEBSERVER_TIMINGSTATS
  #endif

  // Do not include large blobs but fetch them from CDN
  #ifndef WEBSERVER_USE_CDN_JS_CSS
    #define WEBSERVER_USE_CDN_JS_CSS
  #endif
  #ifdef WEBSERVER_CSS
      #undef WEBSERVER_CSS
  #endif
  #ifndef WEBSERVER_EMBED_CUSTOM_CSS
    #ifdef EMBED_ESPEASY_DEFAULT_MIN_CSS
      #undef EMBED_ESPEASY_DEFAULT_MIN_CSS
    #endif
  #endif
  #ifdef WEBSERVER_INCLUDE_JS
      #undef WEBSERVER_INCLUDE_JS
  #endif
  #ifdef EMBED_ESPEASY_DEFAULT_MIN_CSS
    #undef EMBED_ESPEASY_DEFAULT_MIN_CSS
  #endif

  #ifdef WEBSERVER_GITHUB_COPY
    #undef WEBSERVER_GITHUB_COPY
  #endif
  #ifdef WEBSERVER_CUSTOM
    // TD-er: Removing WEBSERVER_CUSTOM does free up another 1.7k
//    #undef WEBSERVER_CUSTOM
  #endif


  #ifndef BUILD_NO_DEBUG
    #define BUILD_NO_DEBUG
  #endif
  #ifndef BUILD_NO_SPECIAL_CHARACTERS_STRINGCONVERTER
    #define BUILD_NO_SPECIAL_CHARACTERS_STRINGCONVERTER
  #endif
  #ifndef KEEP_I2C_MULTIPLEXER
    #ifdef FEATURE_I2CMULTIPLEXER
      #undef FEATURE_I2CMULTIPLEXER
    #endif
    #define FEATURE_I2CMULTIPLEXER  0
  #endif
  #ifdef FEATURE_SETTINGS_ARCHIVE
    #undef FEATURE_SETTINGS_ARCHIVE
  #endif
  #define FEATURE_SETTINGS_ARCHIVE  0

  #ifndef PLUGIN_BUILD_CUSTOM
  #ifdef FEATURE_SERVO
    #undef FEATURE_SERVO
  #endif
  #define FEATURE_SERVO 0
  #endif
  #ifdef FEATURE_RTTTL
    #undef FEATURE_RTTTL
  #endif
  #define FEATURE_RTTTL 0
  #ifdef FEATURE_TOOLTIPS
    #undef FEATURE_TOOLTIPS
  #endif
  #define FEATURE_TOOLTIPS  0
  #ifdef FEATURE_BLYNK
    #undef FEATURE_BLYNK
  #endif
  #define FEATURE_BLYNK 0
  #if !defined(PLUGIN_SET_COLLECTION) && !defined(PLUGIN_SET_SONOFF_POW)
    #ifdef USES_P076
      #undef USES_P076   // HLW8012   in POW r1
    #endif
    #ifdef USES_P093
      #undef USES_P093   // Mitsubishi Heat Pump
    #endif
    #ifdef USES_P100 // Pulse Counter - DS2423
      #undef USES_P100
    #endif
    #ifdef USES_C017 // Zabbix
      #undef USES_C017
    #endif
  #endif
  #ifdef USES_C012
    #undef USES_C012 // Blynk
  #endif
  #ifdef USES_C015
    #undef USES_C015 // Blynk
  #endif
  #ifdef USES_C016
    #undef USES_C016 // Cache controller
  #endif
  #ifdef USES_C018
    #undef USES_C018 // LoRa TTN - RN2483/RN2903
  #endif
  #if defined(FEATURE_TRIGONOMETRIC_FUNCTIONS_RULES) && !defined(KEEP_TRIGONOMETRIC_FUNCTIONS_RULES)
    #undef FEATURE_TRIGONOMETRIC_FUNCTIONS_RULES
  #endif
  #ifndef KEEP_TRIGONOMETRIC_FUNCTIONS_RULES
    #define FEATURE_TRIGONOMETRIC_FUNCTIONS_RULES 0
  #endif
  #ifdef FEATURE_SSDP
    #undef FEATURE_SSDP
  #endif
  #define FEATURE_SSDP  0
  #ifdef FEATURE_PLUGIN_STATS
    #undef FEATURE_PLUGIN_STATS
  #endif
  #define FEATURE_PLUGIN_STATS  0
  #ifdef FEATURE_CHART_JS
    #undef FEATURE_CHART_JS
  #endif
  #define FEATURE_CHART_JS  0
  #ifdef FEATURE_RULES_EASY_COLOR_CODE
    #undef FEATURE_RULES_EASY_COLOR_CODE
  #endif
  #define FEATURE_RULES_EASY_COLOR_CODE 0
  #if FEATURE_EXT_RTC
    #undef FEATURE_EXT_RTC
    #define FEATURE_EXT_RTC 0
  #endif

  #ifdef FEATURE_DNS_SERVER
    #undef FEATURE_DNS_SERVER
  #endif
  #define FEATURE_DNS_SERVER 0

  #ifdef FEATURE_MDNS
    #undef FEATURE_MDNS
  #endif
  #define FEATURE_MDNS 0

  #ifdef FEATURE_ARDUINO_OTA
    #undef FEATURE_ARDUINO_OTA
  #endif
  #define FEATURE_ARDUINO_OTA 0
#endif

// Timing stats page needs timing stats
#if defined(WEBSERVER_TIMINGSTATS) && !FEATURE_TIMING_STATS
  #undef FEATURE_TIMING_STATS
  #define FEATURE_TIMING_STATS  1
#endif

// If timing stats page is not included, there is no need in collecting the stats
#if !defined(WEBSERVER_TIMINGSTATS) && FEATURE_TIMING_STATS
  #undef FEATURE_TIMING_STATS
  #define FEATURE_TIMING_STATS  0
#endif


#ifdef BUILD_NO_DEBUG
  #ifndef BUILD_NO_DIAGNOSTIC_COMMANDS
    #define BUILD_NO_DIAGNOSTIC_COMMANDS
  #endif
  #ifndef BUILD_NO_RAM_TRACKER
    #define BUILD_NO_RAM_TRACKER
  #endif
#endif

  // Do not include large blobs but fetch them from CDN
#ifdef WEBSERVER_USE_CDN_JS_CSS
  #ifdef WEBSERVER_FAVICON
    #ifndef WEBSERVER_FAVICON_CDN
      #define WEBSERVER_FAVICON_CDN
    #endif
  #endif
  #ifdef WEBSERVER_CSS
    #undef WEBSERVER_CSS
  #endif
  #ifdef WEBSERVER_INCLUDE_JS
    #undef WEBSERVER_INCLUDE_JS
  #endif
  #ifdef EMBED_ESPEASY_DEFAULT_MIN_CSS
    #undef EMBED_ESPEASY_DEFAULT_MIN_CSS
  #endif
#endif

#if defined(USES_C002) || defined (USES_C005) || defined(USES_C006) || defined(USES_C014) || defined(USES_P037)
  #ifdef FEATURE_MQTT
    #undef FEATURE_MQTT
  #endif
  #define FEATURE_MQTT  1
#endif

#if defined(USES_C012) || defined (USES_C015)
  #ifdef FEATURE_BLYNK
    #undef FEATURE_BLYNK
  #endif
  #define FEATURE_BLYNK 1
#endif

// Specific notifier plugins may be enabled via Custom.h, regardless
// whether NOTIFIER_SET_NONE is defined
#if defined(USES_N001) || defined(USES_N002)
  #ifndef FEATURE_NOTIFIER
    #define FEATURE_NOTIFIER  1
  #endif
#endif

// Cache Controller Reader plugin needs Cache Controller
#if defined(USES_P146) && !defined(USES_C016)
  #define USES_C016
#endif

#if defined(USES_P146) || defined(USES_C016)
  #ifdef FEATURE_RTC_CACHE_STORAGE
    #undef FEATURE_RTC_CACHE_STORAGE
  #endif
  #define FEATURE_RTC_CACHE_STORAGE 1
#endif



// P098 PWM motor needs P003 pulse
#if defined(USES_P098)
  #ifndef USES_P003
    #define USES_P003
  #endif
#endif

#if FEATURE_MQTT
// MQTT_MAX_PACKET_SIZE : Maximum packet size
#ifndef MQTT_MAX_PACKET_SIZE
  #define MQTT_MAX_PACKET_SIZE 1024 // Is also used in PubSubClient
#endif
#endif //if FEATURE_MQTT


// It may have gotten undefined to fit a build. Make sure the Blynk controllers are not defined
#if !FEATURE_BLYNK
  #ifdef USES_C012
    #undef USES_C012
  #endif
  #ifdef USES_C015
    #undef USES_C015
  #endif
#endif

#if FEATURE_ARDUINO_OTA
  #ifndef LIMIT_BUILD_SIZE
    #ifndef FEATURE_MDNS
      #ifdef ESP32
        #define FEATURE_MDNS  0
      #else
        // Do not use MDNS on ESP8266 due to memory leak
        #define FEATURE_MDNS  0
      #endif
    #endif
  #endif
#endif

#if FEATURE_MDNS
  #ifndef FEATURE_DNS_SERVER
    #define FEATURE_DNS_SERVER  1
  #endif
#endif

#ifdef WEBSERVER_SETUP
  #ifndef PLUGIN_BUILD_MINIMAL_OTA
    #ifndef FEATURE_DNS_SERVER
      #define FEATURE_DNS_SERVER  1
    #endif
  #endif
#endif

#if FEATURE_SETTINGS_ARCHIVE || FEATURE_CUSTOM_PROVISIONING
  #ifndef FEATURE_DOWNLOAD
    #define FEATURE_DOWNLOAD  1
  #endif
#endif

// Here we can re-enable specific features in the COLLECTION sets as we have created some space there by splitting them up
#if defined(COLLECTION_FEATURE_RTTTL) && (defined(PLUGIN_SET_COLLECTION_A) || defined(PLUGIN_SET_COLLECTION_B) || defined(PLUGIN_SET_COLLECTION_C) || defined(PLUGIN_SET_COLLECTION_D) || defined(PLUGIN_SET_COLLECTION_E) || defined(PLUGIN_SET_COLLECTION_F) || defined(PLUGIN_SET_COLLECTION_G))
  #ifndef FEATURE_RTTTL
    #define FEATURE_RTTTL 1
  #endif
#endif

#ifdef USES_ESPEASY_NOW
  #if defined(LIMIT_BUILD_SIZE) || defined(ESP8266_1M) || (defined(ESP8266) && defined(PLUGIN_BUILD_IR))
    // Will not fit on ESP8266 along with IR plugins included
    #undef USES_ESPEASY_NOW
  #endif
#endif

#if defined(USES_C019) && !defined(USES_ESPEASY_NOW)
  // C019 depends on ESPEASY_NOW, so don't use it if ESPEasy_NOW is excluded
  #undef USES_C019
#endif

#if defined(USES_C019) && !defined(FEATURE_PACKED_RAW_DATA)
  #define FEATURE_PACKED_RAW_DATA  1
#endif



// By default we enable the SHOW_SYSINFO_JSON when we enable the WEBSERVER_NEW_UI
#ifdef WEBSERVER_NEW_UI
  #define SHOW_SYSINFO_JSON 1
#endif

#ifdef USES_ESPEASY_NOW
  // ESPEasy-NOW needs the P2P feature
  #ifdef FEATURE_ESPEASY_P2P
    #undef FEATURE_ESPEASY_P2P
  #endif
  #define FEATURE_ESPEASY_P2P 1
#endif

#if !defined(ESP32) && defined(USES_P148)
  // This chip/display is only used on ESP32 devices made by Sonoff
  #undef USES_P148   // Sonoff POWR3xxD and THR3xxD display
#endif

#ifndef FEATURE_ZEROFILLED_UNITNUMBER
  #ifdef ESP8266_1M
    #define FEATURE_ZEROFILLED_UNITNUMBER    0
  #else
    #define FEATURE_ZEROFILLED_UNITNUMBER    1
  #endif
#endif



// Make sure all features which have not been set exclusively will be disabled.
// This should be done at the end of this file.
// Keep them alfabetically sorted so it is easier to add new ones

#ifndef FEATURE_BLYNK
#define FEATURE_BLYNK                         0
#endif

#ifndef FEATURE_CHART_JS
#define FEATURE_CHART_JS                      0
#endif

#ifndef FEATURE_RULES_EASY_COLOR_CODE
#define FEATURE_RULES_EASY_COLOR_CODE         0
#endif


#ifndef FEATURE_CUSTOM_PROVISIONING
#define FEATURE_CUSTOM_PROVISIONING           0
#endif

#ifndef FEATURE_RTC_CACHE_STORAGE
#define FEATURE_RTC_CACHE_STORAGE             0
#endif

#ifndef FEATURE_DNS_SERVER
#define FEATURE_DNS_SERVER                    0
#endif

#ifndef FEATURE_DOMOTICZ
#define FEATURE_DOMOTICZ                      0
#endif

#ifndef FEATURE_DOWNLOAD
#define FEATURE_DOWNLOAD                      0
#endif

#ifndef FEATURE_ESPEASY_P2P
#define FEATURE_ESPEASY_P2P                   0
#endif

#ifndef FEATURE_ETHERNET
#define FEATURE_ETHERNET                      0
#endif

#ifndef FEATURE_EXT_RTC
#define FEATURE_EXT_RTC                       0
#endif

#ifndef FEATURE_FHEM
#define FEATURE_FHEM                          0
#endif

#ifndef FEATURE_GPIO_USE_ESP8266_WAVEFORM
 #ifdef ESP8266
  #define FEATURE_GPIO_USE_ESP8266_WAVEFORM   1
 #else
  #define FEATURE_GPIO_USE_ESP8266_WAVEFORM   0
 #endif
#endif

#ifndef FEATURE_HOMEASSISTANT_OPENHAB
#define FEATURE_HOMEASSISTANT_OPENHAB         0
#endif

#ifndef FEATURE_I2CMULTIPLEXER
#define FEATURE_I2CMULTIPLEXER                0
#endif

#ifndef FEATURE_I2C_DEVICE_SCAN
  #ifdef ESP32
    #define FEATURE_I2C_DEVICE_SCAN           1
  #else
    #define FEATURE_I2C_DEVICE_SCAN           0
  #endif
#endif

#ifndef FEATURE_MDNS
#define FEATURE_MDNS                          0
#endif

#ifndef FEATURE_MODBUS
#define FEATURE_MODBUS                        0
#endif

#ifndef FEATURE_MQTT
#define FEATURE_MQTT                          0
#endif

#ifndef FEATURE_NON_STANDARD_24_TASKS
#define FEATURE_NON_STANDARD_24_TASKS         0
#endif

#ifndef FEATURE_NOTIFIER
#define FEATURE_NOTIFIER                      0
#endif

#ifndef FEATURE_PACKED_RAW_DATA
#define FEATURE_PACKED_RAW_DATA               0
#endif

#ifndef FEATURE_PLUGIN_STATS
#define FEATURE_PLUGIN_STATS                  0
#endif

#ifndef FEATURE_REPORTING
#define FEATURE_REPORTING                     0
#endif

#ifndef FEATURE_RTTTL
#define FEATURE_RTTTL                         0
#endif
#if defined(FEATURE_RTTTL) && !FEATURE_RTTTL && defined(KEEP_RTTTL)
  #undef FEATURE_RTTTL
  #define FEATURE_RTTTL 1
#endif
#if FEATURE_RTTTL && !defined(FEATURE_ANYRTTTL_LIB)
  #define FEATURE_ANYRTTTL_LIB 1    // Enable AnyRtttl library
#endif
#ifndef FEATURE_ANYRTTTL_LIB
  #define FEATURE_ANYRTTTL_LIB 0
#endif
#ifndef FEATURE_ANYRTTTL_ASYNC
  #define FEATURE_ANYRTTTL_ASYNC 1 // Use Async by default for better (non-blocking) behavior
#endif
#if FEATURE_ANYRTTTL_ASYNC && !defined(FEATURE_RTTTL_EVENTS)
  #define FEATURE_RTTTL_EVENTS   1 // Enable RTTTL events for Async use, for blocking it doesn't make sense
#endif

#ifndef FEATURE_SD
#define FEATURE_SD                            0
#endif

#ifndef FEATURE_SERVO
#define FEATURE_SERVO                         0
#endif

#ifndef FEATURE_SETTINGS_ARCHIVE
#ifdef ESP32
#define FEATURE_SETTINGS_ARCHIVE              1
#else
#define FEATURE_SETTINGS_ARCHIVE              0
#endif
#endif


#if FEATURE_SETTINGS_ARCHIVE
#if defined(FEATURE_DOWNLOAD) && !FEATURE_DOWNLOAD
#undef FEATURE_DOWNLOAD
#endif
#ifndef FEATURE_DOWNLOAD
#define FEATURE_DOWNLOAD 1
#endif
#endif

#ifndef FEATURE_SSDP
#define FEATURE_SSDP                          0
#endif

#ifndef FEATURE_TIMING_STATS
#define FEATURE_TIMING_STATS                  0
#endif

#ifndef FEATURE_TOOLTIPS
#define FEATURE_TOOLTIPS                      0
#endif

#ifndef FEATURE_TRIGONOMETRIC_FUNCTIONS_RULES
#define FEATURE_TRIGONOMETRIC_FUNCTIONS_RULES 0
#endif


#ifndef SHOW_SYSINFO_JSON
#define SHOW_SYSINFO_JSON 0
#endif


#ifndef FEATURE_SEND_TO_HTTP
  #define FEATURE_SEND_TO_HTTP  1 // Enabled by default
#endif

#ifndef FEATURE_POST_TO_HTTP
  #define FEATURE_POST_TO_HTTP  1 // Enabled by default
#endif

#ifndef FEATURE_PUT_TO_HTTP
  #define FEATURE_PUT_TO_HTTP   1 // Enabled by default
#endif

#ifndef FEATURE_HTTP_CLIENT
  #define FEATURE_HTTP_CLIENT   0 // Disable by default
#endif

#ifndef FEATURE_PLUGIN_PRIORITY
  #define FEATURE_PLUGIN_PRIORITY   0 // Disable by default
#endif

#ifndef FEATURE_INTERNAL_TEMPERATURE
  #if defined(ESP32) // Feature is only available on (most?) ESP32 chips
    #define FEATURE_INTERNAL_TEMPERATURE 1
  #else
    #define FEATURE_INTERNAL_TEMPERATURE 0 // Not evailable on ESP8266
  #endif
#endif
#if defined(FEATURE_INTERNAL_TEMPERATURE) && defined(ESP8266)
  #undef FEATURE_INTERNAL_TEMPERATURE
  #define FEATURE_INTERNAL_TEMPERATURE   0 // Not evailable on ESP8266
#endif

#ifndef FEATURE_I2C_DEVICE_CHECK
  #ifdef ESP8266_1M
    #define FEATURE_I2C_DEVICE_CHECK  0 // Disabled by default for 1M units
  #else
    #define FEATURE_I2C_DEVICE_CHECK  1 // Enabled by default
  #endif
#endif

#ifndef FEATURE_I2C_GET_ADDRESS
  #ifdef ESP8266_1M
    #define FEATURE_I2C_GET_ADDRESS   0 // Disabled by default for 1M units
  #else
    #define FEATURE_I2C_GET_ADDRESS   1 // Enabled by default
  #endif
#endif

#if FEATURE_I2C_DEVICE_CHECK && !FEATURE_I2C_GET_ADDRESS
  #undef FEATURE_I2C_GET_ADDRESS
  #define FEATURE_I2C_GET_ADDRESS     1 // Needed by FEATURE_I2C_DEVICE_CHECK
#endif

#if !FEATURE_HTTP_CLIENT && (defined(USES_C001) || defined(USES_C008) || defined(USES_C009) || defined(USES_C011) || (defined(FEATURE_SEND_TO_HTTP) && FEATURE_SEND_TO_HTTP) || (defined(FEATURE_POST_TO_HTTP) && FEATURE_POST_TO_HTTP) || (defined(FEATURE_PUT_TO_HTTP) && FEATURE_PUT_TO_HTTP) || (defined(FEATURE_DOWNLOAD) && FEATURE_DOWNLOAD) || (defined(FEATURE_SETTINGS_ARCHIVE) && FEATURE_SETTINGS_ARCHIVE))
  #undef FEATURE_HTTP_CLIENT
  #define FEATURE_HTTP_CLIENT   1 // Enable because required for these controllers/features
#endif

#ifndef FEATURE_AUTO_DARK_MODE
  #ifdef LIMIT_BUILD_SIZE
    #define FEATURE_AUTO_DARK_MODE            0
  #else
    #define FEATURE_AUTO_DARK_MODE            1
  #endif
#endif

#ifndef FEATURE_ESP8266_DIRECT_WIFI_SCAN
  // Feature still in development, do not yet use.
  #define FEATURE_ESP8266_DIRECT_WIFI_SCAN    0
#endif

#if FEATURE_ESP8266_DIRECT_WIFI_SCAN
  #ifdef ESP32
    // ESP8266 only feature
    #undef FEATURE_ESP8266_DIRECT_WIFI_SCAN
    #define FEATURE_ESP8266_DIRECT_WIFI_SCAN    0
  #endif
#endif

#ifndef DISABLE_SC16IS752_SPI
  #define DISABLE_SC16IS752_SPI
#endif

#ifndef FEATURE_PINSTATE_EXTENDED
  #ifdef ESP8266_1M
    #define FEATURE_PINSTATE_EXTENDED           0 // Don't use extended pinstate feature on 1M builds
  #else
    #define FEATURE_PINSTATE_EXTENDED           1 // Enable by default for all other builds
  #endif
#endif

#ifndef FEATURE_DEFINE_SERIAL_CONSOLE_PORT
  #ifdef ESP8266_1M
    #define FEATURE_DEFINE_SERIAL_CONSOLE_PORT 0
  #else
    #define FEATURE_DEFINE_SERIAL_CONSOLE_PORT 1
  #endif
#endif

#if FEATURE_DEFINE_SERIAL_CONSOLE_PORT
# if USES_HWCDC || USES_USBCDC
#  define USES_ESPEASY_CONSOLE_FALLBACK_PORT 1
# endif // if USES_HWCDC || USES_USBCDC
# ifndef PLUGIN_USES_SERIAL
// Needs Plugin_Helper_serial
#  define PLUGIN_USES_SERIAL
# endif
#endif // if FEATURE_DEFINE_SERIAL_CONSOLE_PORT


#ifndef USES_ESPEASY_CONSOLE_FALLBACK_PORT
# define USES_ESPEASY_CONSOLE_FALLBACK_PORT 0
#endif // ifndef USES_ESPEASY_CONSOLE_FALLBACK_PORT


#if !FEATURE_PLUGIN_PRIORITY && (defined(USES_P137) /*|| defined(USES_Pxxx)*/)
  #undef FEATURE_PLUGIN_PRIORITY
  #define FEATURE_PLUGIN_PRIORITY   1
#endif

// Enable FEATURE_ADC_VCC to measure supply voltage using the analog pin
// Please note that the TOUT pin has to be disconnected in this mode
// Use the "System Info" device to read the VCC value
#ifndef FEATURE_ADC_VCC
  #define FEATURE_ADC_VCC                  0
#endif

// Extra task value types, typically used in Dummy tasks.
// For example 32-bit, 64-bit ints and doubles.
#ifndef FEATURE_EXTENDED_TASK_VALUE_TYPES
  #ifdef ESP8266_1M
    #define FEATURE_EXTENDED_TASK_VALUE_TYPES  0
  #else
    #define FEATURE_EXTENDED_TASK_VALUE_TYPES  1
  #endif
#endif

#ifndef FEATURE_SET_WIFI_TX_PWR
  #ifdef ESP32
    #if defined(ESP32S2) || defined(ESP32S3) || defined(ESP32C2) || defined(ESP32C3) || defined(ESP32C6)
      #define FEATURE_SET_WIFI_TX_PWR   1
    #else
      // TD-er: Disable setting TX power on ESP32 as it seems to cause issues on IDF4.4
      #define FEATURE_SET_WIFI_TX_PWR   1
    #endif
  #elif defined(ESP8266)
    #define FEATURE_SET_WIFI_TX_PWR   1
  #endif
#endif


#ifndef FEATURE_USE_DOUBLE_AS_ESPEASY_RULES_FLOAT_TYPE
  #if defined(ESP8266) && defined(LIMIT_BUILD_SIZE)
    #define FEATURE_USE_DOUBLE_AS_ESPEASY_RULES_FLOAT_TYPE 0
  #else
    #define FEATURE_USE_DOUBLE_AS_ESPEASY_RULES_FLOAT_TYPE 1
  #endif
#endif

// ESPEASY_RULES_FLOAT_TYPE should be either double (default) or float.
// It is solely based on FEATURE_USE_DOUBLE_AS_ESPEASY_RULES_FLOAT_TYPE
#ifdef ESPEASY_RULES_FLOAT_TYPE
  #undef ESPEASY_RULES_FLOAT_TYPE
#endif
#if FEATURE_USE_DOUBLE_AS_ESPEASY_RULES_FLOAT_TYPE
  #define ESPEASY_RULES_FLOAT_TYPE double
#else
  #define ESPEASY_RULES_FLOAT_TYPE float
#endif

#ifndef ESPEASY_SERIAL_0
#if defined(ESP32) && !defined(NO_GLOBAL_INSTANCES) && !defined(NO_GLOBAL_SERIAL) && ARDUINO_USB_CDC_ON_BOOT // Serial used for USB CDC
  #define ESPEASY_SERIAL_0 Serial0
#else
  #define ESPEASY_SERIAL_0 Serial
#endif
#endif


#if FEATURE_MDNS
  #ifdef ESP32S2
    #undef FEATURE_MDNS
    #define FEATURE_MDNS 0
  #endif
#endif

#ifndef FEATURE_IMPROV
  #if defined(ESP8266) && defined(LIMIT_BUILD_SIZE)
    #define FEATURE_IMPROV 0
  #else
    #define FEATURE_IMPROV 1
  #endif
#endif

#ifndef FEATURE_CHART_STORAGE_LAYOUT
  #ifdef ESP32
    #define FEATURE_CHART_STORAGE_LAYOUT 1
  #endif
  #ifdef ESP8266
    #ifndef LIMIT_BUILD_SIZE
      #define FEATURE_CHART_STORAGE_LAYOUT 1
    #else
      #define FEATURE_CHART_STORAGE_LAYOUT 0
    #endif
  #endif
#endif

#ifndef FEATURE_TARSTREAM_SUPPORT
  #define FEATURE_TARSTREAM_SUPPORT   1
#endif // FEATURE_TARSTREAM_SUPPORT

// Check for plugins that will use Extended Custom Settings storage when available
#ifndef FEATURE_EXTENDED_CUSTOM_SETTINGS
  #if defined(USES_P094) || defined(USES_P095) || defined(USES_P096) || defined(USES_P099) || defined(USES_P104) || defined(USES_P116) || defined(USES_P123) || defined(USES_P131)
    #define FEATURE_EXTENDED_CUSTOM_SETTINGS 1
  #else
    #define FEATURE_EXTENDED_CUSTOM_SETTINGS 0
  #endif
#endif // ifndef FEATURE_EXTENDED_CUSTOM_SETTINGS



#ifndef FEATURE_CLEAR_I2C_STUCK
  #ifdef ESP8266
    #define FEATURE_CLEAR_I2C_STUCK 1
  #endif
  #ifdef ESP32
    #if ESP_IDF_VERSION_MAJOR >= 5
      // Messing with the I2C pin mode doesn't work well on IDF5.x
      #define FEATURE_CLEAR_I2C_STUCK 0
    #else
      #define FEATURE_CLEAR_I2C_STUCK 1
    #endif
  #endif
#endif


#ifdef USES_P036 // Framed OLED
// Double buffer allows to check for changed pixels and thus send less data to the display
# ifndef OLEDDISPLAY_DOUBLE_BUFFER
#  if defined(ESP32) || defined(USE_SECOND_HEAP)
#   define OLEDDISPLAY_DOUBLE_BUFFER
#  endif
# endif
#endif

// Incompatible plugins with ESP32-C2 // (C6 seems to work as intended)
#if defined(ESP32C2) // || defined(ESP32C6)
 #define DISABLE_NEOPIXEL_PLUGINS 1
#endif

#ifndef FEATURE_USE_IPV6
# if ESP_IDF_VERSION_MAJOR>=5 && defined(LWIP_IPV6)
#  ifdef TESTING_FEATURE_USE_IPV6
#   define FEATURE_USE_IPV6   1
#  else
#   define FEATURE_USE_IPV6   0
#  endif
# else
#  define FEATURE_USE_IPV6   0
# endif
#endif

// Make sure CONFIG_ETH_USE_ESP32_EMAC is defined on older SDK versions.
#if FEATURE_ETHERNET && ESP_IDF_VERSION_MAJOR<5
#ifndef CONFIG_ETH_USE_ESP32_EMAC
#ifdef ESP32_CLASSIC
#define CONFIG_ETH_USE_ESP32_EMAC 1
#endif
#endif
#endif

#if defined(DISABLE_NEOPIXEL_PLUGINS) && DISABLE_NEOPIXEL_PLUGINS
  // Disable NeoPixel plugins
  #ifdef USES_P038
  #undef USES_P038
  #endif
  #ifdef USES_P041
  #undef USES_P041
  #endif
  #ifdef USES_P042
  #undef USES_P042
  #endif
  #ifdef USES_P070
  #undef USES_P070
  #endif
  #ifdef USES_P128
  #undef USES_P128
  #endif
  #ifdef USES_P131
  #undef USES_P131
  #endif
#endif




#if !defined(CUSTOM_BUILD_CDN_URL) && !defined(FEATURE_ALTERNATIVE_CDN_URL)
  #if defined(WEBSERVER_EMBED_CUSTOM_CSS) || defined(EMBED_ESPEASY_DEFAULT_MIN_CSS) || defined(EMBED_ESPEASY_DEFAULT_MIN_CSS_USE_GZ)
    #define FEATURE_ALTERNATIVE_CDN_URL 0 // No need to configure custom CDN url when all content is included in build
  #else
    #define FEATURE_ALTERNATIVE_CDN_URL 1
  #endif
#endif // if !defined(CUSTOM_BUILD_CDN_URL)
#if defined(FEATURE_ALTERNATIVE_CDN_URL) && FEATURE_ALTERNATIVE_CDN_URL && defined(PLUGIN_BUILD_MINIMAL_OTA)
  #undef FEATURE_ALTERNATIVE_CDN_URL
  #define FEATURE_ALTERNATIVE_CDN_URL 0
#endif


// Enable dependencies for custom provisioning
// FIXME TD-er: What about using this feature on non-Custom builds????
#if FEATURE_CUSTOM_PROVISIONING
  #ifdef FEATURE_DOWNLOAD
    #undef FEATURE_DOWNLOAD
  #endif
  #define FEATURE_DOWNLOAD 1
  #ifdef FEATURE_SETTINGS_ARCHIVE
    #undef FEATURE_SETTINGS_ARCHIVE
  #endif
  #define FEATURE_SETTINGS_ARCHIVE 1
#endif


#if defined(USES_P004) || defined(USES_P080) || defined(USES_P100)
  #define FEATURE_DALLAS_HELPER   1
#endif
#ifndef FEATURE_DALLAS_HELPER
  #define FEATURE_DALLAS_HELPER   0 // Only when Dallas/Maxim 1-wire plugins are included
#endif
#if FEATURE_DALLAS_HELPER && !defined(FEATURE_COMMAND_OWSCAN)
  #ifdef MINIMAL_OTA
    #define FEATURE_COMMAND_OWSCAN  0 // Exclude owscan command for minimal-OTA builds
  #else // ifdef MINIMAL_OTA
    #define FEATURE_COMMAND_OWSCAN  1
  #endif // ifdef MINIMAL_OTA
#endif
#ifndef FEATURE_COMMAND_OWSCAN
  #define FEATURE_COMMAND_OWSCAN  0 // Remaining cases: disable command
#endif // ifndef FEATURE_COMMAND_OWSCAN

// TODO TD-er: Test feature, must remove
/*
#ifdef FEATURE_ALTERNATIVE_CDN_URL
#undef FEATURE_ALTERNATIVE_CDN_URL
#endif
#define FEATURE_ALTERNATIVE_CDN_URL 1
*/


  #ifndef FEATURE_THINGSPEAK_EVENT
    #ifdef LIMIT_BUILD_SIZE
      #define FEATURE_THINGSPEAK_EVENT 0
    #else
      #define FEATURE_THINGSPEAK_EVENT 1
    #endif
  #endif

#endif // CUSTOMBUILD_DEFINE_PLUGIN_SETS_H
=======
#ifndef CUSTOMBUILD_DEFINE_PLUGIN_SETS_H
#define CUSTOMBUILD_DEFINE_PLUGIN_SETS_H

#include "../../include/ESPEasy_config.h"

/*
#################################################
 This is the place where plugins are registered
#################################################
To create/register a plugin, you have to :
- find an available number, ie 777.
- Create your own plugin, ie as "_P777_myfunction.ino"
- be sure it starts with ""#ifdef USES_P777", and ends with "#endif"
- then register it into the PLUGIN_SET_EXPERIMENTAL block (see below)
 #ifdef PLUGIN_SET_EXPERIMENTAL
     #define USES_P777   // MYsuperPlugin
 #endif
 - you can from now on test it by compiling using the PLUGIN_BUILD_DEV flag
 either by adding "-DPLUGIN_BUILD_DEV" when compiling, or by momentarly
 adding "#define PLUGIN_BUILD_DEV" at the top of the ESPEasy.ino file
 - You will then have to push a PR including your plugin + the corret line (#define USES_P777) added to this file
 When found stable enough, the maintainer (and only him) will choose to move it to COLLECTION or NORMAL
*/

//#define FEATURE_SD 1

/******************************************************************************\
 * WebServer pages   **********************************************************
\******************************************************************************/
// FIXME TD-er: Make useful selections for these pages to be included. (e.g. view only)

#ifndef WEBSERVER_CUSTOM_BUILD_DEFINED
    #ifndef WEBSERVER_TIMINGSTATS
        #define WEBSERVER_TIMINGSTATS
    #endif
    #ifndef WEBSERVER_SYSVARS
        #define WEBSERVER_SYSVARS
    #endif
    #ifndef WEBSERVER_NEW_UI
    //    #define WEBSERVER_NEW_UI
    #endif
    #ifndef WEBSERVER_I2C_SCANNER
        #define WEBSERVER_I2C_SCANNER
    #endif
    #ifndef WEBSERVER_FAVICON
        #define WEBSERVER_FAVICON
    #endif
    #ifndef WEBSERVER_CSS
        #define WEBSERVER_CSS
    #endif
    #ifndef WEBSERVER_INCLUDE_JS
        #define WEBSERVER_INCLUDE_JS
    #endif
    #ifndef WEBSERVER_LOG
        #define WEBSERVER_LOG
    #endif
    #ifndef WEBSERVER_GITHUB_COPY
        #define WEBSERVER_GITHUB_COPY
    #endif
    #ifndef WEBSERVER_ROOT
        #define WEBSERVER_ROOT
    #endif
    #ifndef WEBSERVER_ADVANCED
        #define WEBSERVER_ADVANCED
    #endif
    #ifndef WEBSERVER_CONFIG
        #define WEBSERVER_CONFIG
    #endif
    #ifndef WEBSERVER_CONTROL
        #define WEBSERVER_CONTROL
    #endif
    #ifndef WEBSERVER_CONTROLLERS
        #define WEBSERVER_CONTROLLERS
    #endif
    #ifndef WEBSERVER_CUSTOM
        #define WEBSERVER_CUSTOM
    #endif
    #ifndef WEBSERVER_DEVICES
        #define WEBSERVER_DEVICES
    #endif
    #ifndef WEBSERVER_DOWNLOAD
        #define WEBSERVER_DOWNLOAD
    #endif
    #ifndef WEBSERVER_FACTORY_RESET
        #define WEBSERVER_FACTORY_RESET
    #endif
    #ifndef WEBSERVER_FILELIST
        #define WEBSERVER_FILELIST
    #endif
    #ifndef WEBSERVER_HARDWARE
        #define WEBSERVER_HARDWARE
    #endif
    #ifndef WEBSERVER_PINSTATES
        #define WEBSERVER_PINSTATES
    #endif
    #ifndef WEBSERVER_RULES
        #define WEBSERVER_RULES
    #endif
    #ifndef WEBSERVER_SETUP
        #define WEBSERVER_SETUP
    #endif
    #ifndef WEBSERVER_SYSINFO
        #define WEBSERVER_SYSINFO
    #endif
    #ifndef WEBSERVER_METRICS
        #define WEBSERVER_METRICS
    #endif
    #ifndef WEBSERVER_TOOLS
        #define WEBSERVER_TOOLS
    #endif
    #ifndef WEBSERVER_UPLOAD
        #define WEBSERVER_UPLOAD
    #endif
    #ifndef WEBSERVER_WIFI_SCANNER
        #define WEBSERVER_WIFI_SCANNER
    #endif
    #ifndef WEBSERVER_NEW_RULES
//        #define WEBSERVER_NEW_RULES
    #endif
#endif

#ifdef WEBSERVER_CSS
  #ifndef WEBSERVER_EMBED_CUSTOM_CSS
    #ifndef EMBED_ESPEASY_DEFAULT_MIN_CSS
      #define EMBED_ESPEASY_DEFAULT_MIN_CSS
    #endif
    #ifndef EMBED_ESPEASY_DEFAULT_MIN_CSS_USE_GZ // Use gzipped minified css (saves ~3.7 kB of .bin size)
      #define EMBED_ESPEASY_DEFAULT_MIN_CSS_USE_GZ
    #endif
  #endif
#endif


#ifndef PLUGIN_BUILD_CUSTOM
    #ifndef FEATURE_SSDP
        #define FEATURE_SSDP  0
    #endif
    #ifndef FEATURE_TIMING_STATS
        #define FEATURE_TIMING_STATS  1
    #endif
    #ifndef FEATURE_I2CMULTIPLEXER
        #define FEATURE_I2CMULTIPLEXER  1
    #endif
    #ifndef FEATURE_TRIGONOMETRIC_FUNCTIONS_RULES
        #define FEATURE_TRIGONOMETRIC_FUNCTIONS_RULES 1
    #endif
    #ifndef FEATURE_EXT_RTC
        #define FEATURE_EXT_RTC 1
    #endif
#endif

#ifdef MEMORY_ANALYSIS
  #ifdef MQTT_ONLY
    #define USES_C002   // Domoticz MQTT
    #define USES_C005   // Home Assistant (openHAB) MQTT
    #define USES_C006   // PiDome MQTT
    #define USES_C014   // homie 3 & 4dev MQTT
    #define USES_P037   // MQTTImport
  #endif
#endif

#ifndef FEATURE_TOOLTIPS
  #define FEATURE_TOOLTIPS  1
#endif // ifndef FEATURE_TOOLTIPS

/******************************************************************************\
 * Available options **********************************************************
\******************************************************************************/
#if defined(CORE_POST_2_5_0) && !defined(MEMORY_ANALYSIS) && !defined(USE_CUSTOM_H)
    #ifndef FEATURE_SETTINGS_ARCHIVE
    // FIXME TD-er: Disabled for now, to reduce binary size
//        #define FEATURE_SETTINGS_ARCHIVE 1
    #endif // ifndef FEATURE_SETTINGS_ARCHIVE
#endif

#if defined(FEATURE_SETTINGS_ARCHIVE) && defined(FORCE_PRE_2_5_0)
  #undef FEATURE_SETTINGS_ARCHIVE
#endif

#ifndef FEATURE_NO_HTTP_CLIENT
  #define FEATURE_NO_HTTP_CLIENT  0
#endif


/******************************************************************************\
 * BUILD Configs **************************************************************
\******************************************************************************/

// IR library is large, so make a separate build including stable plugins and IR.
#ifdef PLUGIN_BUILD_DEV_IR
    #define PLUGIN_BUILD_DEV       // add dev
    #define PLUGIN_BUILD_IR
#endif

#ifdef PLUGIN_BUILD_COLLECTION_IR
    #define PLUGIN_BUILD_COLLECTION   // add collection
    #define PLUGIN_BUILD_IR
#endif

#ifdef PLUGIN_BUILD_MINIMAL_IR
    #ifndef FEATURE_DOMOTICZ
        #define FEATURE_DOMOTICZ  1
    #endif
    #ifndef FEATURE_FHEM
        #define FEATURE_FHEM  1
    #endif
    #ifndef FEATURE_HOMEASSISTANT_OPENHAB
        #define FEATURE_HOMEASSISTANT_OPENHAB 1
    #endif

    #define PLUGIN_BUILD_MINIMAL_OTA
    #define PLUGIN_DESCR  "Minimal, IR"
    #define PLUGIN_BUILD_IR
#endif

#ifdef PLUGIN_BUILD_MINIMAL_IRext
    #ifndef FEATURE_DOMOTICZ
        #define FEATURE_DOMOTICZ  1
    #endif
    #ifndef FEATURE_FHEM
        #define FEATURE_FHEM  1
    #endif
    #ifndef FEATURE_HOMEASSISTANT_OPENHAB
        #define FEATURE_HOMEASSISTANT_OPENHAB 1
    #endif

    #define PLUGIN_BUILD_MINIMAL_OTA
    #define PLUGIN_DESCR  "Minimal, IR with AC"
    #define PLUGIN_BUILD_IR_EXTENDED
#endif

#ifdef PLUGIN_BUILD_NORMAL_IR
    #define PLUGIN_BUILD_NORMAL     // add stable
    #define PLUGIN_DESCR  "Normal, IR"
    #define PLUGIN_BUILD_IR
#endif

#ifdef PLUGIN_BUILD_NORMAL_IRext
  #define PLUGIN_BUILD_NORMAL     // add stable
  #if defined(PLUGIN_SET_COLLECTION_ESP32)
    #define PLUGIN_DESCR  "Collection_A, IR with AC"
  #elif defined(PLUGIN_SET_COLLECTION_B_ESP32)
    #define PLUGIN_DESCR  "Collection_B, IR with AC"
  #elif defined(PLUGIN_SET_COLLECTION_C_ESP32)
    #define PLUGIN_DESCR  "Collection_C, IR with AC"
  #elif defined(PLUGIN_SET_COLLECTION_D_ESP32)
    #define PLUGIN_DESCR  "Collection_D, IR with AC"
  #elif defined(PLUGIN_SET_COLLECTION_E_ESP32)
    #define PLUGIN_DESCR  "Collection_E, IR with AC"
  #elif defined(PLUGIN_SET_COLLECTION_F_ESP32)
    #define PLUGIN_DESCR  "Collection_F, IR with AC"
  #elif defined(PLUGIN_SET_COLLECTION_G_ESP32)
    #define PLUGIN_DESCR  "Collection_G, IR with AC"
  #else
    #define PLUGIN_DESCR  "Normal, IR with AC"
  #endif
  #define PLUGIN_BUILD_IR_EXTENDED
#endif

#ifdef PLUGIN_BUILD_DEV
  #define  PLUGIN_SET_EXPERIMENTAL
  #define  CONTROLLER_SET_EXPERIMENTAL
  #define  NOTIFIER_SET_EXPERIMENTAL
  #define  PLUGIN_BUILD_COLLECTION   // add collection
#endif

#ifdef PLUGIN_BUILD_COLLECTION
  #if !defined(PLUGIN_BUILD_COLLECTION_B) && !defined(PLUGIN_BUILD_COLLECTION_C) && !defined(PLUGIN_BUILD_COLLECTION_D) && !defined(PLUGIN_BUILD_COLLECTION_E) && !defined(PLUGIN_BUILD_COLLECTION_F) && !defined(PLUGIN_BUILD_COLLECTION_G)
    #define PLUGIN_DESCR  "Collection_A"
    #define PLUGIN_SET_COLLECTION_A
  #endif
  #define PLUGIN_SET_COLLECTION
  #define CONTROLLER_SET_COLLECTION
  #define NOTIFIER_SET_COLLECTION
  #define PLUGIN_BUILD_NORMAL     // add stable
#endif

#ifdef PLUGIN_BUILD_COLLECTION_B
  #define PLUGIN_DESCR  "Collection_B"
  #define PLUGIN_SET_COLLECTION
  #define PLUGIN_SET_COLLECTION_B
  #define CONTROLLER_SET_COLLECTION
  #define NOTIFIER_SET_COLLECTION
  #define PLUGIN_BUILD_NORMAL     // add stable
#endif

#ifdef PLUGIN_BUILD_COLLECTION_C
  #define PLUGIN_DESCR  "Collection_C"
  #define PLUGIN_SET_COLLECTION
  #define PLUGIN_SET_COLLECTION_C
  #define CONTROLLER_SET_COLLECTION
  #define NOTIFIER_SET_COLLECTION
  #define PLUGIN_BUILD_NORMAL     // add stable
#endif

#ifdef PLUGIN_BUILD_COLLECTION_D
  #define PLUGIN_DESCR  "Collection_D"
  #define PLUGIN_SET_COLLECTION
  #define PLUGIN_SET_COLLECTION_D
  #define CONTROLLER_SET_COLLECTION
  #define NOTIFIER_SET_COLLECTION
  #define PLUGIN_BUILD_NORMAL     // add stable
#endif

#ifdef PLUGIN_BUILD_COLLECTION_E
  #define PLUGIN_DESCR  "Collection_E"
  #define PLUGIN_SET_COLLECTION
  #define PLUGIN_SET_COLLECTION_E
  #define CONTROLLER_SET_COLLECTION
  #define NOTIFIER_SET_COLLECTION
  #define PLUGIN_BUILD_NORMAL     // add stable
#endif

#ifdef PLUGIN_BUILD_COLLECTION_F
  #define PLUGIN_DESCR  "Collection_F"
  #define PLUGIN_SET_COLLECTION
  #define PLUGIN_SET_COLLECTION_F
  #define CONTROLLER_SET_COLLECTION
  #define NOTIFIER_SET_COLLECTION
  #define PLUGIN_BUILD_NORMAL     // add stable
#endif

#ifdef PLUGIN_BUILD_COLLECTION_G
  #define PLUGIN_DESCR  "Collection_G"
  #define PLUGIN_SET_COLLECTION
  #define PLUGIN_SET_COLLECTION_G
  #define CONTROLLER_SET_COLLECTION
  #define NOTIFIER_SET_COLLECTION
  #define PLUGIN_BUILD_NORMAL     // add stable
#endif

#ifndef PLUGIN_BUILD_CUSTOM
  #ifndef PLUGIN_BUILD_NORMAL
    #define PLUGIN_BUILD_NORMAL // defaults to stable, if not custom
  #endif
#endif

#ifdef PLUGIN_CLIMATE_COLLECTION
  #ifdef PLUGIN_BUILD_NORMAL
    #undef PLUGIN_BUILD_NORMAL
  #endif
  #define PLUGIN_SET_NONE // Specifically configured below
  #define CONTROLLER_SET_STABLE
  #define NOTIFIER_SET_STABLE
  #ifndef FEATURE_ESPEASY_P2P
    #define FEATURE_ESPEASY_P2P 1
  #endif
  #if defined(ESP8266) && !defined(LIMIT_BUILD_SIZE)
    #define LIMIT_BUILD_SIZE
  #endif

  #ifndef FEATURE_I2CMULTIPLEXER
    #define FEATURE_I2CMULTIPLEXER  1
  #endif
  #ifndef FEATURE_TRIGONOMETRIC_FUNCTIONS_RULES
    #define FEATURE_TRIGONOMETRIC_FUNCTIONS_RULES 1
  #endif
  #define KEEP_TRIGONOMETRIC_FUNCTIONS_RULES
  #ifndef FEATURE_PLUGIN_STATS
    #define FEATURE_PLUGIN_STATS  1
  #endif
  #ifndef FEATURE_CHART_JS
    #define FEATURE_CHART_JS  1
  #endif
  #ifndef FEATURE_RULES_EASY_COLOR_CODE
    #define FEATURE_RULES_EASY_COLOR_CODE 1
  #endif
#endif

#ifdef PLUGIN_BUILD_NORMAL
    #define  PLUGIN_SET_STABLE
    #define  CONTROLLER_SET_STABLE
    #define  NOTIFIER_SET_STABLE
    #ifndef FEATURE_ESPEASY_P2P
      #define FEATURE_ESPEASY_P2P 1
    #endif

    #ifndef FEATURE_I2CMULTIPLEXER
        #define FEATURE_I2CMULTIPLEXER  1
    #endif
    #ifndef FEATURE_TRIGONOMETRIC_FUNCTIONS_RULES
        #define FEATURE_TRIGONOMETRIC_FUNCTIONS_RULES 1
    #endif
    #define KEEP_TRIGONOMETRIC_FUNCTIONS_RULES
    #ifndef FEATURE_PLUGIN_STATS
        #define FEATURE_PLUGIN_STATS  1
    #endif
    #ifndef FEATURE_CHART_JS
        #define FEATURE_CHART_JS  1
    #endif
    #ifndef FEATURE_RULES_EASY_COLOR_CODE
        #define FEATURE_RULES_EASY_COLOR_CODE 1
    #endif
#endif

#if FEATURE_FHEM
    #define USES_C009   // FHEM HTTP
#endif

#if FEATURE_HOMEASSISTANT_OPENHAB
    #define USES_C005   // Home Assistant (openHAB) MQTT
#endif

#ifdef PLUGIN_BUILD_MINIMAL_OTA
    // Disable ESPEasy p2p for minimal OTA builds.
    #ifdef FEATURE_ESPEASY_P2P
      #undef FEATURE_ESPEASY_P2P
    #endif
    #define FEATURE_ESPEASY_P2P 0

    #ifdef FEATURE_MDNS
      #undef FEATURE_MDNS
    #endif
    #define FEATURE_MDNS 0

    #ifdef FEATURE_SSDP
      #undef FEATURE_SSDP
    #endif
    #define FEATURE_SSDP 0

    #ifndef DISABLE_SC16IS752_Serial
      #define DISABLE_SC16IS752_Serial
    #endif

    #ifdef FEATURE_ARDUINO_OTA
      #undef FEATURE_ARDUINO_OTA
    #endif
    #define FEATURE_ARDUINO_OTA 0

    #ifndef PLUGIN_DESCR
      #define PLUGIN_DESCR  "Minimal 1M OTA"
    #endif


    #ifndef CONTROLLER_SET_NONE
      #define CONTROLLER_SET_NONE
    #endif

    #ifndef LIMIT_BUILD_SIZE
      #define LIMIT_BUILD_SIZE
    #endif

    #define BUILD_MINIMAL_OTA
    #ifndef BUILD_NO_DEBUG
      #define BUILD_NO_DEBUG
    #endif

//    #define USES_C001   // Domoticz HTTP
//    #define USES_C002   // Domoticz MQTT
//    #define USES_C005   // Home Assistant (openHAB) MQTT
//    #define USES_C006   // PiDome MQTT
  #if !FEATURE_NO_HTTP_CLIENT
    #define USES_C008   // Generic HTTP
  #endif
//    #define USES_C009   // FHEM HTTP
//    #define USES_C010   // Generic UDP
//    #define USES_C013   // ESPEasy P2P network

//    #define NOTIFIER_SET_STABLE
    #ifndef NOTIFIER_SET_NONE
      #define NOTIFIER_SET_NONE
    #endif

    #ifdef FEATURE_POST_TO_HTTP
      #undef FEATURE_POST_TO_HTTP
    #endif
    #define FEATURE_POST_TO_HTTP  0 // Disabled

    #ifdef FEATURE_PUT_TO_HTTP
      #undef FEATURE_PUT_TO_HTTP
    #endif
    #define FEATURE_PUT_TO_HTTP  0 // Disabled

    #ifndef PLUGIN_SET_NONE
      #define PLUGIN_SET_NONE
    #endif

    #ifdef FEATURE_SETTINGS_ARCHIVE
        #undef FEATURE_SETTINGS_ARCHIVE
    #endif // if FEATURE_SETTINGS_ARCHIVE
    #define FEATURE_SETTINGS_ARCHIVE  0

    #ifdef FEATURE_TIMING_STATS
        #undef FEATURE_TIMING_STATS
    #endif
    #define FEATURE_TIMING_STATS  0

    #ifdef FEATURE_ZEROFILLED_UNITNUMBER
        #undef FEATURE_ZEROFILLED_UNITNUMBER
    #endif
    #define FEATURE_ZEROFILLED_UNITNUMBER  0

    #if defined(FEATURE_I2C_DEVICE_CHECK)
      #undef FEATURE_I2C_DEVICE_CHECK
    #endif
    #define FEATURE_I2C_DEVICE_CHECK 0 // Disable I2C device check code

    #if defined(FEATURE_I2C_GET_ADDRESS)
      #undef FEATURE_I2C_GET_ADDRESS
    #endif
    #define FEATURE_I2C_GET_ADDRESS 0 // Disable fetching I2C device address

    #ifdef FEATURE_TARSTREAM_SUPPORT
      #undef FEATURE_TARSTREAM_SUPPORT
    #endif
    #define FEATURE_TARSTREAM_SUPPORT   0 // Disable TarFile support for size

    #ifndef USES_P001
        #define USES_P001   // switch
    #endif
    #ifndef USES_P026
      #define USES_P026   // SysInfo
    #endif
    #ifndef USES_P033
      #define USES_P033   // Dummy
    #endif
    #ifndef USES_P037
//        #define USES_P037   // MQTTImport
    #endif

    #ifndef USES_P004
//        #define USES_P004   // Dallas
    #endif
    #ifndef USES_P005
//        #define USES_P005   // DHT
    #endif

    #ifdef FEATURE_SERVO
      #undef FEATURE_SERVO
    #endif
    #define FEATURE_SERVO 0
    #ifdef FEATURE_RTTTL
      #undef FEATURE_RTTTL
    #endif
    #define FEATURE_RTTTL 0
#endif


// Strip out parts not needed for either MINIMAL_OTA and MEMORY_ANALYSIS
#if defined(BUILD_MINIMAL_OTA) || defined(MEMORY_ANALYSIS)
    #ifndef WEBSERVER_CUSTOM_BUILD_DEFINED
        #ifdef WEBSERVER_TIMINGSTATS
            #undef WEBSERVER_TIMINGSTATS
        #endif
        #ifdef WEBSERVER_SYSVARS
            #undef WEBSERVER_SYSVARS
        #endif
        #ifdef WEBSERVER_NEW_UI
            #undef WEBSERVER_NEW_UI
        #endif
        #ifdef WEBSERVER_I2C_SCANNER
            #undef WEBSERVER_I2C_SCANNER
        #endif
        #ifdef WEBSERVER_FAVICON
            #undef WEBSERVER_FAVICON
        #endif
        #ifdef WEBSERVER_CSS
            #undef WEBSERVER_CSS
        #endif
        #ifndef WEBSERVER_EMBED_CUSTOM_CSS
          #ifdef EMBED_ESPEASY_DEFAULT_MIN_CSS
            #undef EMBED_ESPEASY_DEFAULT_MIN_CSS
          #endif
        #endif
        #ifdef WEBSERVER_INCLUDE_JS
            #undef WEBSERVER_INCLUDE_JS
        #endif
        #ifdef WEBSERVER_LOG
            #undef WEBSERVER_LOG
        #endif
        #ifdef WEBSERVER_GITHUB_COPY
            #undef WEBSERVER_GITHUB_COPY
        #endif
        #ifdef WEBSERVER_PINSTATES
            #undef WEBSERVER_PINSTATES
        #endif
        #ifdef WEBSERVER_WIFI_SCANNER
            #undef WEBSERVER_WIFI_SCANNER
        #endif
        #ifdef WEBSERVER_CUSTOM
            #undef WEBSERVER_CUSTOM
        #endif
        #ifdef WEBSERVER_NEW_RULES
            #undef WEBSERVER_NEW_RULES
        #endif
        #ifdef SHOW_SYSINFO_JSON
            #undef SHOW_SYSINFO_JSON
        #endif
        #ifndef WEBSERVER_SYSINFO_MINIMAL
            #define WEBSERVER_SYSINFO_MINIMAL
        #endif

    #endif // WEBSERVER_CUSTOM_BUILD_DEFINED


    // FEATURE_GPIO_USE_ESP8266_WAVEFORM needs about 200 bytes
    //#define FEATURE_GPIO_USE_ESP8266_WAVEFORM 0


    #ifndef LIMIT_BUILD_SIZE
        #define LIMIT_BUILD_SIZE
    #endif
    #ifdef FEATURE_I2C_DEVICE_SCAN
        #undef FEATURE_I2C_DEVICE_SCAN
    #endif // if FEATURE_I2C_DEVICE_SCAN
    #define FEATURE_I2C_DEVICE_SCAN     0   // turn feature off in OTA builds
    #ifdef KEEP_TRIGONOMETRIC_FUNCTIONS_RULES
        #undef KEEP_TRIGONOMETRIC_FUNCTIONS_RULES
    #endif
    #ifndef NOTIFIER_SET_NONE
        #define NOTIFIER_SET_NONE
    #endif
    #ifdef FEATURE_EXT_RTC
        #undef FEATURE_EXT_RTC
    #endif
    #define FEATURE_EXT_RTC 0
#endif



#ifdef BUILD_NO_DEBUG
    #ifdef WEBSERVER_RULES_DEBUG
        #undef WEBSERVER_RULES_DEBUG
    #endif
#endif


/******************************************************************************\
 * IR plugins *****************************************************************
\******************************************************************************/
// See lib\IRremoteESP8266\src\IRremoteESP8266.h
// Disable all settings like these when not needed:
// #define DECODE_TOSHIBA_AC      true
// #define SEND_TOSHIBA_AC        true
#ifdef PLUGIN_BUILD_IR
    #if !defined(PLUGIN_DESCR) && !defined(PLUGIN_BUILD_MAX_ESP32)
      #define PLUGIN_DESCR  "IR"
    #endif
    #ifndef USES_P016
      #define USES_P016      // IR
    #endif
    #define P016_SEND_IR_TO_CONTROLLER false //IF true then the JSON replay solution is transmited back to the condroller.
    #ifndef USES_P035
      #define USES_P035      // IRTX
    #endif
    #define P016_P035_USE_RAW_RAW2 //Use the RAW and RAW2 encodings, disabling it saves 3.7Kb
#endif

#ifdef PLUGIN_BUILD_IR_EXTENDED
    #if !defined(PLUGIN_DESCR) && !defined(PLUGIN_BUILD_MAX_ESP32)
        #define PLUGIN_DESCR  "IR Extended"
    #endif // PLUGIN_DESCR
    #ifndef USES_P016
      #define USES_P016      // IR
    #endif
    #define P016_SEND_IR_TO_CONTROLLER false //IF true then the JSON replay solution is transmited back to the condroller.
    #ifndef USES_P035
      #define USES_P035      // IRTX
    #endif
    // The following define is needed for extended decoding of A/C Messages and or using standardised common arguments for controlling all deeply supported A/C units
    #define P016_P035_Extended_AC
    #define P016_P035_USE_RAW_RAW2 //Use the RAW and RAW2 encodings, disabling it saves 3.7Kb
    #ifndef ESP8266_1M       // Leaving out Heatpump IR for 1M builds because it won't fit after upgrading IRremoteESP8266 library to v2.8.1
      #define USES_P088      // ToniA IR plugin
    #endif
    #define PLUGIN_SET_ONLY_SWITCH
    #define NOTIFIER_SET_STABLE
    #define USES_P029      // Output - Domoticz MQTT Helper
    #define PLUGIN_SET_ONLY_TEMP_HUM
#endif

#ifdef PLUGIN_BUILD_IR_EXTENDED_NO_RX
    #if !defined(PLUGIN_DESCR) && !defined(PLUGIN_BUILD_MAX_ESP32)
        #define PLUGIN_DESCR  "IR Extended, no IR RX"
    #endif // PLUGIN_DESCR
    #ifndef USES_P035
      #define USES_P035      // IRTX
    #endif
    // The following define is needed for extended decoding of A/C Messages and or using standardised common arguments for controlling all deeply supported A/C units
    #define P016_P035_Extended_AC
    #define P016_P035_USE_RAW_RAW2 //Use the RAW and RAW2 encodings, disabling it saves 3.7Kb
    #define USES_P088      //ToniA IR plugin
#endif

/******************************************************************************\
 * Devices ********************************************************************
\******************************************************************************/

// Itead ----------------------------
#ifdef PLUGIN_SET_SONOFF_BASIC
    #define PLUGIN_DESCR  "Sonoff Basic"

    #define PLUGIN_SET_ONLY_SWITCH
    #define NOTIFIER_SET_STABLE
#endif

#ifdef PLUGIN_SET_SONOFF_TH1x
    #define PLUGIN_DESCR  "Sonoff TH10/TH16"

    #define PLUGIN_SET_ONLY_SWITCH
    #define NOTIFIER_SET_STABLE
    #define PLUGIN_SET_ONLY_TEMP_HUM
#endif

#ifdef PLUGIN_SET_SONOFF_POW
    #ifndef PLUGIN_DESCR
        #define PLUGIN_DESCR  "Sonoff POW R1/R2"
    #endif

    #define CONTROLLER_SET_STABLE
    #define PLUGIN_SET_ONLY_SWITCH
    #define NOTIFIER_SET_STABLE
    #define USES_P076   // HLW8012   in POW r1
    // Needs CSE7766 Energy sensor, via Serial RXD 4800 baud 8E1 (GPIO1), TXD (GPIO3)
    #define USES_P077	  // CSE7766   in POW R2
    #define USES_P081   // Cron
    #ifdef ESP8266_4M
      #define FEATURE_ADC_VCC 1
      #define USES_P002   // ADC with FEATURE_ADC_VCC=1 to measure ESP3v3
      #define CONTROLLER_SET_ALL
      #ifndef FEATURE_PLUGIN_STATS
          #define FEATURE_PLUGIN_STATS  1
      #endif
      #ifndef FEATURE_CHART_JS
          #define FEATURE_CHART_JS  1
      #endif
      #ifndef FEATURE_RULES_EASY_COLOR_CODE
          #define FEATURE_RULES_EASY_COLOR_CODE 1
      #endif
      #ifndef FEATURE_SETTINGS_ARCHIVE
        #define FEATURE_SETTINGS_ARCHIVE  1
      #endif
      #ifndef SHOW_SYSINFO_JSON
        #define SHOW_SYSINFO_JSON 1
      #endif
      #ifndef FEATURE_TIMING_STATS                  
        #define FEATURE_TIMING_STATS 1
      #endif
      #ifndef FEATURE_TRIGONOMETRIC_FUNCTIONS_RULES 
        #define FEATURE_TRIGONOMETRIC_FUNCTIONS_RULES 1
      #endif
      #ifdef BUILD_NO_DEBUG
        #undef BUILD_NO_DEBUG
      #endif
      
//      #define FEATURE_MDNS  1
      #define FEATURE_CUSTOM_PROVISIONING 1
      #define FEATURE_DOWNLOAD 1
    #endif
#endif

#ifdef PLUGIN_SET_SONOFF_S2x
    #define PLUGIN_DESCR  "Sonoff S20/22/26"

    #define PLUGIN_SET_ONLY_SWITCH
    #define NOTIFIER_SET_STABLE
#endif

#ifdef PLUGIN_SET_SONOFF_4CH
    #define PLUGIN_DESCR  "Sonoff 4CH"
    #define PLUGIN_SET_ONLY_SWITCH
    #define NOTIFIER_SET_STABLE
#endif

#ifdef PLUGIN_SET_SONOFF_TOUCH
    #define PLUGIN_DESCR  "Sonoff Touch"
    #define PLUGIN_SET_ONLY_SWITCH
    #define NOTIFIER_SET_STABLE
#endif

// Shelly ----------------------------
#ifdef PLUGIN_SET_SHELLY_1
    #define PLUGIN_DESCR  "Shelly 1"

    #define PLUGIN_SET_ONLY_SWITCH
    #define CONTROLLER_SET_STABLE
    #define NOTIFIER_SET_STABLE
    #define USES_P004   // DS18B20
#endif

#ifdef PLUGIN_SET_SHELLY_PLUG_S
    #define PLUGIN_DESCR  "Shelly PLUG-S"

    #define PLUGIN_SET_ONLY_SWITCH
    #define CONTROLLER_SET_STABLE
    #define NOTIFIER_SET_STABLE
    #define USES_P076   // HLW8012   in POW r1
    #define USES_P077	  // CSE7766   in POW R2
    #define USES_P081   // Cron
#endif

// Easy ----------------------------
#ifdef PLUGIN_SET_EASY_TEMP
    #define PLUGIN_DESCR  "Temp Hum"
    #define PLUGIN_SET_ONLY_TEMP_HUM
#endif

#ifdef PLUGIN_SET_EASY_CARBON
    #define PLUGIN_DESCR  "Carbon"
    #define PLUGIN_SET_NONE
    #define USES_P052   // SenseAir
#endif

/*
#ifdef PLUGIN_SET_EASY_NEXTION
    #define PLUGIN_SET_ONLY_SWITCH
    //#define USES_Pxxx   // Nextion
#endif
*/

#ifdef PLUGIN_SET_EASY_OLED1
    #define PLUGIN_SET_ONLY_SWITCH
    #define NOTIFIER_SET_STABLE
    #define USES_P036   // FrameOLED
#endif

#ifdef PLUGIN_SET_EASY_OLED2
    #define PLUGIN_SET_ONLY_SWITCH
    #define NOTIFIER_SET_STABLE
    #define USES_P023   // OLED
#endif

#ifdef PLUGIN_SET_EASY_RELAY
    #define PLUGIN_SET_ONLY_SWITCH
    #define NOTIFIER_SET_STABLE
#endif

// LedStrips ----------------------------
#ifdef PLUGIN_SET_H801
    #define PLUGIN_SET_ONLY_LEDSTRIP
#endif

#ifdef PLUGIN_SET_MAGICHOME
    #define PLUGIN_SET_ONLY_LEDSTRIP
#endif

#ifdef PLUGIN_SET_MAGICHOME_IR
    #define PLUGIN_SET_ONLY_LEDSTRIP
    #ifndef USES_P016
      #define USES_P016      // IR
    #endif

#endif


// Generic ESP32 -----------------------------
#ifdef PLUGIN_SET_GENERIC_ESP32
    #define PLUGIN_DESCR  "Generic ESP32"

    #ifndef ESP32
        #define ESP32
    #endif
    #ifdef ESP8266
        #undef ESP8266
    #endif
    #define PLUGIN_SET_ONLY_SWITCH
    #define NOTIFIER_SET_STABLE
    #define USES_P036   // FrameOLED
    #define USES_P027   // INA219
    #define USES_P028   // BME280
#endif

#ifdef PLUGIN_SET_COLLECTION_ESP32
  #if !defined(PLUGIN_SET_COLLECTION_B_ESP32) && !defined(PLUGIN_SET_COLLECTION_C_ESP32) && !defined(PLUGIN_SET_COLLECTION_D_ESP32) && !defined(PLUGIN_SET_COLLECTION_E_ESP32) && !defined(PLUGIN_SET_COLLECTION_F_ESP32) && !defined(PLUGIN_SET_COLLECTION_G_ESP32)
    #ifndef PLUGIN_DESCR // COLLECTION_A_ESP32_IRExt also passes here
      #define PLUGIN_DESCR  "Collection_A ESP32"
    #endif
    #define  PLUGIN_SET_COLLECTION_A
  #endif
  #ifndef ESP32
    #define ESP32
  #endif
  #ifdef ESP8266
    #undef ESP8266
  #endif
  // Undefine contradictionary defines
  #ifdef PLUGIN_SET_NONE
    #undef PLUGIN_SET_NONE
  #endif
  #ifdef PLUGIN_SET_ONLY_SWITCH
    #undef PLUGIN_SET_ONLY_SWITCH
  #endif
  #ifdef PLUGIN_SET_ONLY_TEMP_HUM
    #undef PLUGIN_SET_ONLY_TEMP_HUM
  #endif
  #define  PLUGIN_SET_COLLECTION
  #define  CONTROLLER_SET_STABLE
  #define  CONTROLLER_SET_COLLECTION
  #define  NOTIFIER_SET_STABLE
  #define  PLUGIN_SET_STABLE     // add stable
  // See also PLUGIN_SET_COLLECTION_ESP32 section at end,
  // where incompatible plugins will be disabled.
  // TODO : Check compatibility of plugins for ESP32 board.
#endif

#ifdef PLUGIN_SET_COLLECTION_B_ESP32
  #ifndef PLUGIN_DESCR // COLLECTION_B_ESP32_IRExt also passes here
    #define PLUGIN_DESCR  "Collection_B ESP32"
  #endif
  #ifndef ESP32
    #define ESP32
  #endif
  #ifdef ESP8266
    #undef ESP8266
  #endif
  // Undefine contradictionary defines
  #ifdef PLUGIN_SET_NONE
    #undef PLUGIN_SET_NONE
  #endif
  #ifdef PLUGIN_SET_ONLY_SWITCH
    #undef PLUGIN_SET_ONLY_SWITCH
  #endif
  #ifdef PLUGIN_SET_ONLY_TEMP_HUM
    #undef PLUGIN_SET_ONLY_TEMP_HUM
  #endif
  #define  PLUGIN_SET_COLLECTION
  #define  PLUGIN_SET_COLLECTION_B
  #define  CONTROLLER_SET_STABLE
  #define  CONTROLLER_SET_COLLECTION
  #define  NOTIFIER_SET_STABLE
  #define  PLUGIN_SET_STABLE     // add stable
  // See also PLUGIN_SET_COLLECTION_ESP32 section at end,
  // where incompatible plugins will be disabled.
  // TODO : Check compatibility of plugins for ESP32 board.
#endif

#ifdef PLUGIN_SET_COLLECTION_C_ESP32
  #ifndef PLUGIN_DESCR // COLLECTION_C_ESP32_IRExt also passes here
    #define PLUGIN_DESCR  "Collection_C ESP32"
  #endif
  #ifndef ESP32
    #define ESP32
  #endif
  #ifdef ESP8266
    #undef ESP8266
  #endif
  // Undefine contradictionary defines
  #ifdef PLUGIN_SET_NONE
    #undef PLUGIN_SET_NONE
  #endif
  #ifdef PLUGIN_SET_ONLY_SWITCH
    #undef PLUGIN_SET_ONLY_SWITCH
  #endif
  #ifdef PLUGIN_SET_ONLY_TEMP_HUM
    #undef PLUGIN_SET_ONLY_TEMP_HUM
  #endif
  #define  PLUGIN_SET_COLLECTION
  #define  PLUGIN_SET_COLLECTION_C
  #define  CONTROLLER_SET_STABLE
  #define  CONTROLLER_SET_COLLECTION
  #define  NOTIFIER_SET_STABLE
  #define  PLUGIN_SET_STABLE     // add stable
  // See also PLUGIN_SET_COLLECTION_ESP32 section at end,
  // where incompatible plugins will be disabled.
  // TODO : Check compatibility of plugins for ESP32 board.
#endif

#ifdef PLUGIN_SET_COLLECTION_D_ESP32
  #ifndef PLUGIN_DESCR // COLLECTION_D_ESP32_IRExt also passes here
    #define PLUGIN_DESCR  "Collection_D ESP32"
  #endif
  #ifndef ESP32
    #define ESP32
  #endif
  #ifdef ESP8266
    #undef ESP8266
  #endif
  // Undefine contradictionary defines
  #ifdef PLUGIN_SET_NONE
    #undef PLUGIN_SET_NONE
  #endif
  #ifdef PLUGIN_SET_ONLY_SWITCH
    #undef PLUGIN_SET_ONLY_SWITCH
  #endif
  #ifdef PLUGIN_SET_ONLY_TEMP_HUM
    #undef PLUGIN_SET_ONLY_TEMP_HUM
  #endif
  #define  PLUGIN_SET_COLLECTION
  #define  PLUGIN_SET_COLLECTION_D
  #define  CONTROLLER_SET_STABLE
  #define  CONTROLLER_SET_COLLECTION
  #define  NOTIFIER_SET_STABLE
  #define  PLUGIN_SET_STABLE     // add stable
  // See also PLUGIN_SET_COLLECTION_ESP32 section at end,
  // where incompatible plugins will be disabled.
  // TODO : Check compatibility of plugins for ESP32 board.
#endif

#ifdef PLUGIN_SET_COLLECTION_E_ESP32
  #ifndef PLUGIN_DESCR // COLLECTION_E_ESP32_IRExt also passes here
    #define PLUGIN_DESCR  "Collection_E ESP32"
  #endif
  #ifndef ESP32
    #define ESP32
  #endif
  #ifdef ESP8266
    #undef ESP8266
  #endif
  // Undefine contradictionary defines
  #ifdef PLUGIN_SET_NONE
    #undef PLUGIN_SET_NONE
  #endif
  #ifdef PLUGIN_SET_ONLY_SWITCH
    #undef PLUGIN_SET_ONLY_SWITCH
  #endif
  #ifdef PLUGIN_SET_ONLY_TEMP_HUM
    #undef PLUGIN_SET_ONLY_TEMP_HUM
  #endif
  #define  PLUGIN_SET_COLLECTION
  #define  PLUGIN_SET_COLLECTION_E
  #define  CONTROLLER_SET_STABLE
  #define  CONTROLLER_SET_COLLECTION
  #define  NOTIFIER_SET_STABLE
  #define  PLUGIN_SET_STABLE     // add stable
  // See also PLUGIN_SET_COLLECTION_ESP32 section at end,
  // where incompatible plugins will be disabled.
  // TODO : Check compatibility of plugins for ESP32 board.
#endif

#ifdef PLUGIN_SET_COLLECTION_F_ESP32
  #ifndef PLUGIN_DESCR // COLLECTION_F_ESP32_IRExt also passes here
    #define PLUGIN_DESCR  "Collection_F ESP32"
  #endif
  #ifndef ESP32
    #define ESP32
  #endif
  #ifdef ESP8266
    #undef ESP8266
  #endif
  // Undefine contradictionary defines
  #ifdef PLUGIN_SET_NONE
    #undef PLUGIN_SET_NONE
  #endif
  #ifdef PLUGIN_SET_ONLY_SWITCH
    #undef PLUGIN_SET_ONLY_SWITCH
  #endif
  #ifdef PLUGIN_SET_ONLY_TEMP_HUM
    #undef PLUGIN_SET_ONLY_TEMP_HUM
  #endif
  #define  PLUGIN_SET_COLLECTION
  #define  PLUGIN_SET_COLLECTION_F
  #define  CONTROLLER_SET_STABLE
  #define  CONTROLLER_SET_COLLECTION
  #define  NOTIFIER_SET_STABLE
  #define  PLUGIN_SET_STABLE     // add stable
  // See also PLUGIN_SET_COLLECTION_ESP32 section at end,
  // where incompatible plugins will be disabled.
  // TODO : Check compatibility of plugins for ESP32 board.
#endif

#ifdef PLUGIN_SET_COLLECTION_G_ESP32
  #ifndef PLUGIN_DESCR // COLLECTION_G_ESP32_IRExt also passes here
    #define PLUGIN_DESCR  "Collection_G ESP32"
  #endif
  #ifndef ESP32
    #define ESP32
  #endif
  #ifdef ESP8266
    #undef ESP8266
  #endif
  // Undefine contradictionary defines
  #ifdef PLUGIN_SET_NONE
    #undef PLUGIN_SET_NONE
  #endif
  #ifdef PLUGIN_SET_ONLY_SWITCH
    #undef PLUGIN_SET_ONLY_SWITCH
  #endif
  #ifdef PLUGIN_SET_ONLY_TEMP_HUM
    #undef PLUGIN_SET_ONLY_TEMP_HUM
  #endif
  #define  PLUGIN_SET_COLLECTION
  #define  PLUGIN_SET_COLLECTION_G
  #define  CONTROLLER_SET_STABLE
  #define  CONTROLLER_SET_COLLECTION
  #define  NOTIFIER_SET_STABLE
  #define  PLUGIN_SET_STABLE     // add stable
  // See also PLUGIN_SET_COLLECTION_ESP32 section at end,
  // where incompatible plugins will be disabled.
  // TODO : Check compatibility of plugins for ESP32 board.
#endif

#ifdef PLUGIN_BUILD_MAX_ESP32
    #ifndef PLUGIN_DESCR
      #define PLUGIN_DESCR  "MAX ESP32"
    #endif
    #ifndef ESP32
        #define ESP32
    #endif
    #ifdef ESP8266
        #undef ESP8266
    #endif

    #define PLUGIN_SET_MAX
    #define CONTROLLER_SET_ALL
    #define NOTIFIER_SET_ALL
    #ifndef TESTING_FEATURE_USE_IPV6
        #define TESTING_FEATURE_USE_IPV6
    #endif
    #ifndef PLUGIN_ENERGY_COLLECTION
        #define PLUGIN_ENERGY_COLLECTION
    #endif
    #ifndef PLUGIN_DISPLAY_COLLECTION
        #define PLUGIN_DISPLAY_COLLECTION
    #endif
    #ifndef PLUGIN_CLIMATE_COLLECTION
      #define PLUGIN_CLIMATE_COLLECTION
    #endif
    #ifndef PLUGIN_NEOPIXEL_COLLECTION
        #define PLUGIN_NEOPIXEL_COLLECTION
    #endif
    #ifndef FEATURE_PLUGIN_STATS
        #define FEATURE_PLUGIN_STATS  1
    #endif
    #ifndef FEATURE_CHART_JS
        #define FEATURE_CHART_JS  1
    #endif
    #ifndef FEATURE_RULES_EASY_COLOR_CODE
        #define FEATURE_RULES_EASY_COLOR_CODE 1
    #endif

    #ifdef FEATURE_CUSTOM_PROVISIONING
        #undef FEATURE_CUSTOM_PROVISIONING
    #endif
    // FIXME TD-er: Should this be enabled on non-Custom builds???
    #define FEATURE_CUSTOM_PROVISIONING 1


    // See also PLUGIN_SET_MAX section at end, to include any disabled plugins from other definitions
    // See also PLUGIN_SET_COLLECTION_ESP32 section at end,
    // where incompatible plugins will be disabled.
    // TODO : Check compatibility of plugins for ESP32 board.
#endif


// Generic ------------------------------------
#ifdef PLUGIN_SET_GENERIC_1M
    #define PLUGIN_SET_NONE
    // TODO : small list of common plugins to fit in 1M
#endif

// Ventus W266 --------------------------------
#ifdef PLUGIN_SET_VENTUS_W266
    #define PLUGIN_SET_ONLY_SWITCH
    #define PLUGIN_BUILD_DISABLED
    #define USES_P046      // Hardware	P046_VentusW266.ino
#endif


#ifdef PLUGIN_SET_LC_TECH_RELAY_X2
    #define CONTROLLER_SET_STABLE
    #define PLUGIN_SET_ONLY_SWITCH
    #define NOTIFIER_SET_STABLE
    #define USES_P026    // Sysinfo
    #define USES_P029    // Domoticz MQTT Helper
    #define USES_P033    // Dummy
    #define USES_P037    // MQTT import
    #define USES_P081    // Cron
    #define USES_P091    // Ser Switch
#endif



/******************************************************************************\
 * "ONLY" shorcuts ************************************************************
\******************************************************************************/
#ifdef PLUGIN_SET_ONLY_SWITCH
    #ifndef PLUGIN_SET_NONE
        #define PLUGIN_SET_NONE
    #endif
    #ifndef USES_P001
        #define USES_P001   // switch
    #endif
    #ifndef USES_P003
//        #define USES_P003   // pulse
    #endif
    #ifndef USES_P026
      #define USES_P026   // SysInfo
    #endif
    #ifndef USES_P033
      #define USES_P033   // Dummy
    #endif
    #ifndef USES_P037
        #define USES_P037   // MQTTImport
    #endif
#endif

#ifdef PLUGIN_SET_ONLY_TEMP_HUM
    #ifndef PLUGIN_SET_NONE
        #define PLUGIN_SET_NONE
    #endif
    #ifndef USES_P004
        #define USES_P004   // Dallas
    #endif
    #ifndef USES_P005
        #define USES_P005   // DHT
    #endif
    #ifndef USES_P014
        #define USES_P014   // SI7021
    #endif
    #ifndef USES_P028
        #define USES_P028   // BME280
    #endif
    #ifndef USES_P034
        #define USES_P034   // DHT12
    #endif
#endif

#ifdef PLUGIN_SET_ONLY_LEDSTRIP
    #ifndef PLUGIN_SET_NONE
        #define PLUGIN_SET_NONE
    #endif
    #ifndef USES_P141
        #define USES_P141   // LedStrip
    #endif
    #ifndef USES_P037
        #define USES_P037   // MQTTImport
    #endif
#endif


/******************************************************************************\
 * Main Families **************************************************************
\******************************************************************************/

// NONE #####################################
#ifdef PLUGIN_SET_NONE
  #ifdef PLUGIN_SET_STABLE
    #undef PLUGIN_SET_STABLE
  #endif
  #ifdef PLUGIN_SET_COLLECTION
    #undef PLUGIN_SET_COLLECTION
  #endif
  #ifdef PLUGIN_SET_COLLECTION_A
    #undef PLUGIN_SET_COLLECTION_A
  #endif
  #ifdef PLUGIN_SET_COLLECTION_B
    #undef PLUGIN_SET_COLLECTION_B
  #endif
  #ifdef PLUGIN_SET_COLLECTION_C
    #undef PLUGIN_SET_COLLECTION_C
  #endif
  #ifdef PLUGIN_SET_COLLECTION_D
    #undef PLUGIN_SET_COLLECTION_D
  #endif
  #ifdef PLUGIN_SET_COLLECTION_E
    #undef PLUGIN_SET_COLLECTION_E
  #endif
  #ifdef PLUGIN_SET_COLLECTION_F
    #undef PLUGIN_SET_COLLECTION_F
  #endif
  #ifdef PLUGIN_SET_COLLECTION_G
    #undef PLUGIN_SET_COLLECTION_G
  #endif
  #ifdef PLUGIN_SET_EXPERIMENTAL
    #undef PLUGIN_SET_EXPERIMENTAL
  #endif
#endif


#ifdef CONTROLLER_SET_NONE
  #ifdef CONTROLLER_SET_STABLE
    #undef CONTROLLER_SET_STABLE
  #endif
  #ifdef CONTROLLER_SET_COLLECTION
    #undef CONTROLLER_SET_COLLECTION
  #endif
  #ifdef CONTROLLER_SET_EXPERIMENTAL
    #undef CONTROLLER_SET_EXPERIMENTAL
  #endif
#endif


#ifdef NOTIFIER_SET_NONE
  #ifdef NOTIFIER_SET_STABLE
    #undef NOTIFIER_SET_STABLE
  #endif
  #ifdef NOTIFIER_SET_COLLECTION
    #undef NOTIFIER_SET_COLLECTION
  #endif
  #ifdef NOTIFIER_SET_EXPERIMENTAL
    #undef NOTIFIER_SET_EXPERIMENTAL
  #endif
#endif

// ALL ###########################################
#ifdef PLUGIN_SET_ALL
  #ifndef PLUGIN_SET_STABLE
    #define PLUGIN_SET_STABLE
  #endif
  #ifndef PLUGIN_SET_COLLECTION
    #define PLUGIN_SET_COLLECTION
  #endif
  #ifndef PLUGIN_SET_EXPERIMENTAL
    #define PLUGIN_SET_EXPERIMENTAL
  #endif
#endif


#ifdef CONTROLLER_SET_ALL
  #ifndef CONTROLLER_SET_STABLE
    #define CONTROLLER_SET_STABLE
  #endif
  #ifndef CONTROLLER_SET_COLLECTION
    #define CONTROLLER_SET_COLLECTION
  #endif
  #ifndef CONTROLLER_SET_EXPERIMENTAL
    #define CONTROLLER_SET_EXPERIMENTAL
  #endif
#endif


#ifdef NOTIFIER_SET_ALL
  #ifndef NOTIFIER_SET_STABLE
    #define NOTIFIER_SET_STABLE
  #endif
  #ifndef NOTIFIER_SET_COLLECTION
    #define NOTIFIER_SET_COLLECTION
  #endif
  #ifndef NOTIFIER_SET_EXPERIMENTAL
    #define NOTIFIER_SET_EXPERIMENTAL
  #endif
#endif

// MAX ###########################################
#ifdef PLUGIN_SET_MAX
  #ifndef PLUGIN_SET_STABLE
    #define PLUGIN_SET_STABLE
  #endif
  #ifndef PLUGIN_SET_COLLECTION
    #define PLUGIN_SET_COLLECTION
  #endif
  #ifndef PLUGIN_SET_COLLECTION_A
    #define PLUGIN_SET_COLLECTION_A
  #endif
  #ifndef PLUGIN_SET_COLLECTION_B
    #define PLUGIN_SET_COLLECTION_B
  #endif
  #ifndef PLUGIN_SET_COLLECTION_C
    #define PLUGIN_SET_COLLECTION_C
  #endif
  #ifndef PLUGIN_SET_COLLECTION_D
    #define PLUGIN_SET_COLLECTION_D
  #endif
  #ifndef PLUGIN_SET_COLLECTION_E
    #define PLUGIN_SET_COLLECTION_E
  #endif
  #ifndef PLUGIN_SET_COLLECTION_F
    #define PLUGIN_SET_COLLECTION_F
  #endif
  #ifndef PLUGIN_SET_COLLECTION_G
    #define PLUGIN_SET_COLLECTION_G
  #endif
#endif




// STABLE #####################################
#ifdef PLUGIN_SET_STABLE
    #ifndef FEATURE_SERVO
      #define FEATURE_SERVO 1
    #endif
    #ifdef FEATURE_RTTTL
      #undef FEATURE_RTTTL
    #endif
    #define FEATURE_RTTTL 1

    #define USES_P001   // Switch
    #define USES_P002   // ADC
    #define USES_P003   // Pulse
    #define USES_P004   // Dallas
    #define USES_P005   // DHT
    #define USES_P006   // BMP085
    #define USES_P007   // PCF8591
    #define USES_P008   // RFID
    #define USES_P009   // MCP

    #define USES_P010   // BH1750
    #define USES_P011   // PME
    #define USES_P012   // LCD
    #define USES_P013   // HCSR04
    #define USES_P014   // SI7021
    #define USES_P015   // TSL2561
//    #define USES_P016   // IR
    #define USES_P017   // PN532
    #define USES_P018   // Dust
    #define USES_P019   // PCF8574

    #define USES_P020   // Ser2Net
    #define USES_P021   // Level
    #define USES_P022   // PCA9685
    #define USES_P023   // OLED
    #define USES_P024   // MLX90614
    #define USES_P025   // ADS1x15
    #define USES_P026   // SysInfo
    #define USES_P027   // INA219
    #define USES_P028   // BME280
    #define USES_P029   // Output

    #define USES_P031   // SHT1X
    #define USES_P032   // MS5611
    #define USES_P033   // Dummy
    #define USES_P034   // DHT12
//    #define USES_P035   // IRTX
    #define USES_P036   // FrameOLED
    #define USES_P037   // MQTTImport
    #define USES_P038   // NeoPixel
    #define USES_P039   // Environment - Thermocouple

    #define USES_P040   // RFID - ID12LA/RDM6300
    // FIXME TD-er: Disabled NeoClock and Candle plugin to make builds fit in max bin size.
//    #define USES_P041   // NeoClock
//    #define USES_P042   // Candle
    #define USES_P043   // ClkOutput
    #define USES_P044   // P1WifiGateway

    #define USES_P049   // MHZ19

    #define USES_P052   // SenseAir
    #define USES_P053   // PMSx003

    #define USES_P056   // SDS011-Dust
    #define USES_P059   // Encoder

    #define USES_P063   // TTP229_KeyPad
    #define USES_P073   // 7DGT
    #define USES_P079   // Wemos Motoshield

    #if !defined(USES_P152) && (defined(ESP32_CLASSIC) || defined(ESP32S2)) // Only supported on ESP32 and ESP32-S2
      #define USES_P152 // ESP32 DAC
    #endif
#endif


#ifdef CONTROLLER_SET_STABLE
  #if !FEATURE_NO_HTTP_CLIENT
    #define USES_C001   // Domoticz HTTP
  #endif
    #define USES_C002   // Domoticz MQTT
    #define USES_C003   // Nodo telnet
    #define USES_C004   // ThingSpeak
    #define USES_C005   // Home Assistant (openHAB) MQTT
    #define USES_C006   // PiDome MQTT
    #define USES_C007   // Emoncms
  #if !FEATURE_NO_HTTP_CLIENT
    #define USES_C008   // Generic HTTP
  #endif
    #define USES_C009   // FHEM HTTP
    #define USES_C010   // Generic UDP
    #define USES_C013   // ESPEasy P2P network
#endif


#ifdef NOTIFIER_SET_STABLE
    #define USES_N001   // Email
    #define USES_N002   // Buzzer

    #ifdef NOTIFIER_SET_NONE
      #undef NOTIFIER_SET_NONE
    #endif
#endif

#if defined(PLUGIN_SET_COLLECTION) || defined(PLUGIN_SET_COLLECTION_A) || defined(PLUGIN_SET_COLLECTION_B) || defined(PLUGIN_SET_COLLECTION_C) || defined(PLUGIN_SET_COLLECTION_D) || defined(PLUGIN_SET_COLLECTION_E) || defined(PLUGIN_SET_COLLECTION_F) || defined(PLUGIN_SET_COLLECTION_G)
  #if !defined(PLUGIN_SET_MAX) && !defined(ESP32)
    #ifndef LIMIT_BUILD_SIZE
      #define LIMIT_BUILD_SIZE
    #endif
    #ifndef NOTIFIER_SET_NONE
      #define NOTIFIER_SET_NONE
    #endif
    #ifdef USES_N001
      #undef USES_N001   // Email
    #endif
    #ifdef USES_N002
      #undef USES_N002   // Buzzer
    #endif
    
    // Do not include large blobs but fetch them from CDN
    #ifndef WEBSERVER_USE_CDN_JS_CSS
      #define WEBSERVER_USE_CDN_JS_CSS
    #endif
  #endif
  #define KEEP_I2C_MULTIPLEXER
#endif

// COLLECTIONS #####################################
#ifdef PLUGIN_SET_COLLECTION
    #define USES_P045   // MPU6050
    #define USES_P047   // I2C_soil_misture
    #define USES_P048   // Motoshield_v2

    #define USES_P050   // TCS34725
    #define USES_P051   // AM2320
    #define USES_P054   // DMX512
    #define USES_P055   // Chiming
    #define USES_P057   // HT16K33_LED
    #define USES_P058   // HT16K33_KeyPad

    #define USES_P060   // MCP3221
    #define USES_P061   // Keypad
    #define USES_P062   // MPR121_KeyPad

    #define USES_P064   // APDS9960
    #define USES_P065   // DRF0299
    #define USES_P066   // VEML6040

    #define USES_P075   // Nextion
    //#define USES_P076   // HLW8012   in POW r1
    // Needs CSE7766 Energy sensor, via Serial RXD 4800 baud 8E1 (GPIO1), TXD (GPIO3)
    //#define USES_P077	  // CSE7766   in POW R2
    //#define USES_P078   // Eastron Modbus Energy meters
    #define USES_P081   // Cron
    #define USES_P082   // GPS
    #define USES_P089   // Ping
    #if !defined(USES_P137) && defined(ESP32)
      #define USES_P137   // AXP192
    #endif
  #if !defined(USES_P138) && defined(ESP32)
    #define USES_P138   // IP5306
  #endif
#endif

#ifdef PLUGIN_SET_COLLECTION_A

    #define USES_P067   // HX711_Load_Cell
    #define USES_P068   // SHT3x

    #define USES_P070   // NeoPixel_Clock
    #define USES_P071   // Kamstrup401
    #define USES_P072   // HDC1000/HDC1008/HDC1010/HDC1050/HDC1080
    #define USES_P074   // TSL2561

    #define USES_P080   // iButton Sensor  DS1990A
    #define USES_P083   // SGP30
    #define USES_P084   // VEML6070
    #define USES_P086   // Receiving values according Homie convention. Works together with C014 Homie controller

    #define USES_P090   // CCS811 TVOC/eCO2 Sensor

    //#define USES_P095  // TFT ILI9341
    //#define USES_P096  // eInk   (Needs lib_deps = Adafruit GFX Library, LOLIN_EPD )
    #define USES_P097   // Touch (ESP32)
    #define USES_P098   // PWM motor  (relies on iRAM, cannot be combined with all other plugins)
    //#define USES_P099   // XPT2046 Touchscreen
    #define USES_P105   // AHT10/20/21
    #define USES_P134   // A02YYUW
#endif

#ifdef PLUGIN_SET_COLLECTION_B
    #define USES_P069   // LM75A

    #define USES_P100   // Pulse Counter - DS2423
    #define USES_P101   // Wake On Lan
    #define USES_P103   // Atlas Scientific EZO Sensors (pH, ORP, EZO, DO)
    #define USES_P106   // BME680
    #define USES_P107   // SI1145 UV index
    #define USES_P108   // DDS238-x ZN MODBUS energy meter (was P224 in the Playground)
    // FIXME TD-er: Disabled due to build size
    //#define USES_P109   // ThermoOLED
    #define USES_P110   // VL53L0X Time of Flight sensor
    #define USES_P113   // VL53L1X ToF
#endif

#ifdef PLUGIN_SET_COLLECTION_C
    #define USES_P085   // AcuDC24x
    #define USES_P087   // Serial Proxy

    #define USES_P091	// SerSwitch
    #define USES_P092   // DL-Bus

    #define USES_P111   // RC522 RFID reader
    #define USES_P143   // I2C Rotary encoders
#endif

#ifdef PLUGIN_SET_COLLECTION_D
    #define USES_P093   // Mitsubishi Heat Pump
    #define USES_P094  // CUL Reader
    #ifndef USES_P098
      #define USES_P098   // PWM motor
    #endif
    #define USES_P114  // VEML6075 UVA/UVB sensor
    #define USES_P115  // Fuel Gauge MAX1704x
    #define USES_P117  // SCD30
    #define USES_P124  // I2C MultiRelay
    #define USES_P127  // CDM7160
#endif

#ifdef PLUGIN_SET_COLLECTION_E
    #define USES_P119   // ITG3205 Gyro
    #define USES_P120   // ADXL345 I2C
    #define USES_P121   // HMC5883L
    #define USES_P125   // ADXL345 SPI
    #define USES_P126  // 74HC595 Shift register
    #define USES_P129   // 74HC165 Input shiftregisters
    #define USES_P135   // SCD4x
    #define USES_P144   // Dust - PM1006(K) (Vindriktning)
    #define USES_P133     // LTR390 UV
#endif

#ifdef PLUGIN_SET_COLLECTION_F
  #ifndef USES_P112
    #define USES_P112   // AS7265x 
  #endif
  #ifndef USES_P122
    #define USES_P122   // SHT2x 
  #endif
  // Disable Itho when using second heap as it no longer fits.
  #if !defined(USES_P118) && !defined(USE_SECOND_HEAP)
    #define USES_P118 // Itho ventilation control
  #endif
  #ifndef USES_P145
    #define USES_P145   // gasses MQxxx (MQ135, MQ3, etc)
  #endif
  #ifndef USES_P147
    #define USES_P147   // Gases - SGP4x CO2
  #endif
  #ifndef USES_P150
    #define USES_P150   // TMP117 Temperature
  #endif
  #ifndef USES_P151
    #define USES_P151   // Environment - I2C Honeywell Pressure
  #endif
  #ifndef USES_P153
    #define USES_P153   // Environment - SHT4x
  #endif

#endif

#ifdef PLUGIN_SET_COLLECTION_G
  #ifndef USES_P154
    #define USES_P154   // Environment - BMP3xx
  #endif
  #ifndef USES_P159
    #define USES_P159   // Presence - LD2410 Radar detection
  #endif
  #ifndef USES_P162
    #define USES_P162   // Output - MCP42xxx Digipot
  #endif
  #ifndef USES_P164
    #define USES_P164   // Gases - ENS16x TVOC\eCO2
  #endif
  #ifndef USES_P166
    #define USES_P166   // Output - GP8403 DAC 0-10V
  #endif
  #ifndef USES_P168
    #define USES_P168   // Light - VEML6030/VEML7700
  #endif
  #ifndef USES_P170
    #define USES_P170   // Input - I2C Liquid level sensor
  #endif

#endif

// Collection of all energy related plugins.
#ifdef PLUGIN_ENERGY_COLLECTION
  #ifndef PLUGIN_DESCR
    #define PLUGIN_DESCR  "Energy"
  #endif
  #if !defined(LIMIT_BUILD_SIZE) && (defined(ESP8266) || !(ESP_IDF_VERSION_MAJOR > 3))
    // #define LIMIT_BUILD_SIZE // Reduce buildsize (on ESP8266 / pre-IDF4.x) to fit in all Energy plugins
    #define BUILD_NO_DEBUG // Reduce build size without sacrificing features other than some logging
    #ifndef P036_LIMIT_BUILD_SIZE
      #define P036_LIMIT_BUILD_SIZE // Reduce build size for P036 (FramedOLED) only
    #endif
    #ifndef P037_LIMIT_BUILD_SIZE
      #define P037_LIMIT_BUILD_SIZE // Reduce build size for P037 (MQTT Import) only
    #endif
  #endif
   #ifndef USES_P025
     #define USES_P025   // ADS1x15
   #endif
   #ifndef USES_P027
     #define USES_P027   // INA219
   #endif
   #ifndef USES_P076
     #define USES_P076   // HLW8012   in POW r1
   #endif
   #ifndef USES_P077
     // Needs CSE7766 Energy sensor, via Serial RXD 4800 baud 8E1 (GPIO1), TXD (GPIO3)
     #define USES_P077	  // CSE7766   in POW R2
   #endif
   #ifndef USES_P078
     #define USES_P078   // Eastron Modbus Energy meters
   #endif
   #ifndef USES_P085
     #define USES_P085   // AcuDC24x
   #endif
   #ifndef USES_P093
     #define USES_P093   // Mitsubishi Heat Pump
   #endif
   #ifndef USES_P102
     #define USES_P102   // PZEM-004Tv30
   #endif
   #ifndef USES_P108
     #define USES_P108   // DDS238-x ZN MODBUS energy meter (was P224 in the Playground)
   #endif
   #ifndef USES_P115
     #define USES_P115   // Fuel Gauge MAX1704x
   #endif
   #ifndef USES_P132
     #define USES_P132   // INA3221
   #endif
  #if !defined(USES_P137) && defined(ESP32)
    #define USES_P137   // AXP192
  #endif
  #if !defined(USES_P138) && defined(ESP32)
    #define USES_P138   // IP5306
  #endif
   #if !defined(USES_P148) && defined(ESP32)
     #define USES_P148   // Sonoff POWR3xxD and THR3xxD display
   #endif

#endif

// Collection of all display plugins. (also NeoPixel)
#ifdef PLUGIN_DISPLAY_COLLECTION
  #ifndef PLUGIN_DESCR
    #define PLUGIN_DESCR  "Display"
  #endif
   #if !defined(LIMIT_BUILD_SIZE) && (defined(ESP8266) || !(ESP_IDF_VERSION_MAJOR > 3))
     #ifndef PLUGIN_BUILD_MAX_ESP32
       #define LIMIT_BUILD_SIZE // Reduce buildsize (on ESP8266 / pre-IDF4.x) to fit in all Display plugins
       #define KEEP_I2C_MULTIPLEXER
       #ifndef P036_LIMIT_BUILD_SIZE
         #define P036_LIMIT_BUILD_SIZE // Reduce build size for P036 (FramedOLED) only
       #endif
       #ifndef P037_LIMIT_BUILD_SIZE
         #define P037_LIMIT_BUILD_SIZE // Reduce build size for P037 (MQTT Import) only
       #endif
       #define NOTIFIER_SET_NONE
       #ifdef USES_N001
         #undef USES_N001   // Email
       #endif
       #ifdef USES_N002
         #undef USES_N002   // Buzzer
       #endif
     #endif
   #endif
   #if defined(ESP8266)
     #if defined(FEATURE_I2C_DEVICE_CHECK)
       #undef FEATURE_I2C_DEVICE_CHECK
     #endif
     #define FEATURE_I2C_DEVICE_CHECK 0 // Disable I2C device check code
    //  #if !defined(FEATURE_TARSTREAM_SUPPORT)
    //    #define FEATURE_TARSTREAM_SUPPORT   0 // Disable TarStream support for size
    //  #endif // FEATURE_TARSTREAM_SUPPORT
   #endif
   #if !defined(FEATURE_SD) && !defined(ESP8266)
     #define FEATURE_SD 1
   #endif
   #ifndef USES_P012
     #define USES_P012   // LCD
   #endif
   #ifndef USES_P023
    #define USES_P023   // OLED
   #endif
   #ifndef USES_P036
    #define USES_P036   // FrameOLED
   #endif
   #ifdef USES_P038
    #undef USES_P038   // DISABLE NeoPixel
   #endif
   #ifdef USES_P041
    #undef USES_P041   // DISABLE NeoClock
   #endif
   #ifdef USES_P042
    #undef USES_P042   // DISABLE Candle
   #endif
   #ifndef USES_P057
    #define USES_P057   // HT16K33_LED
   #endif
   #ifdef USES_P070
    #undef USES_P070   // DISABLE NeoPixel_Clock
   #endif
   #ifndef USES_P075
    #define USES_P075   // Nextion
   #endif
   #ifndef USES_P095
    #define USES_P095  // TFT ILI9341
   #endif
   #ifndef USES_P096
    #define USES_P096  // eInk   (Needs lib_deps = Adafruit GFX Library, LOLIN_EPD )
   #endif
   #ifndef USES_P099
    #define USES_P099   // XPT2046 Touchscreen
   #endif
   #ifndef USES_P104
    // Plugin adds over 40k to build size
    #define USES_P104   // MAX7219 dot matrix
   #endif
   #if !defined(USES_P109) && defined(ESP32)
     #define USES_P109   // ThermoOLED
   #endif
   #ifndef USES_P116
     #define USES_P116   // ST77xx
   #endif
   #if !defined(USES_P123) && defined(ESP32)
     #define USES_P123   // I2C Touchscreens
   #endif
  #if !defined(USES_P137) && defined(ESP32)
    #define USES_P137   // AXP192
  #endif
  #if !defined(USES_P138) && defined(ESP32)
    #define USES_P138   // IP5306
  #endif
  #ifndef USES_P141
    #define USES_P141   // PCD8544 Nokia 5110
  #endif
  #ifndef USES_P143
    #define USES_P143   // I2C Rotary encoders
  #endif
  #ifndef USES_P148
    #define USES_P148   // Sonoff POWR3xxD and THR3xxD display
  #endif
#endif

// Collection of all climate plugins.
#ifdef PLUGIN_CLIMATE_COLLECTION
  #ifndef PLUGIN_DESCR
    #define PLUGIN_DESCR  "Climate"
  #endif

  // Features and plugins cherry picked from stable set
  #ifndef FEATURE_SERVO
    #define FEATURE_SERVO 1
  #endif
  #ifndef FEATURE_RTTTL
    #define FEATURE_RTTTL 1
  #endif

  #define USES_P001   // Switch
  #define USES_P002   // ADC
  #define USES_P003   // Pulse
  #define USES_P004   // Dallas
  #define USES_P005   // DHT
  #define USES_P006   // BMP085

  #define USES_P010   // BH1750
  #define USES_P011   // PME
  #define USES_P012   // LCD
  #define USES_P013   // HCSR04
  #define USES_P014   // SI7021
  #define USES_P015   // TSL2561
  #define USES_P018   // Dust
  #define USES_P019   // PCF8574

  #define USES_P021   // Level
  #define USES_P023   // OLED
  #define USES_P024   // MLX90614
  #define USES_P025   // ADS1x15
  #define USES_P026   // SysInfo
  #define USES_P028   // BME280
  #define USES_P029   // Output

  #define USES_P031   // SHT1X
  #define USES_P032   // MS5611
  #define USES_P033   // Dummy
  #define USES_P034   // DHT12
  #define USES_P036   // FrameOLED
  #define USES_P037   // MQTTImport
  #define USES_P038   // NeoPixel
  #define USES_P039   // Environment - Thermocouple

  #define USES_P043   // ClkOutput
  #define USES_P044   // P1WifiGateway
  #define USES_P049   // MHZ19

  #define USES_P052   // SenseAir
  #define USES_P053   // PMSx003
  #define USES_P056   // SDS011-Dust
  #define USES_P059   // Encoder

  #define USES_P073   // 7DGT

  // Enable extra climate-related plugins (CO2/Temp/Hum)
  #ifndef USES_P047
    #define USES_P047 // Soil Moisture
  #endif
  #ifndef USES_P049
    #define USES_P049 // MH-Z19
  #endif
  #ifndef USES_P051
    #define USES_P051 // AM2320
  #endif
  #ifndef USES_P068
    #define USES_P068 // SHT3x
  #endif
  #ifndef USES_P069
    #define USES_P069 // LM75
  #endif
  #ifndef USES_P072
    #define USES_P072 // HCD1080
  #endif
  #ifndef USES_P081
    #define USES_P081 // Cron
  #endif
  #ifndef USES_P083
    #define USES_P083 // SGP30
  #endif
  #ifndef USES_P090
    #define USES_P090 // CCS811
  #endif
  #ifndef USES_P103
    #define USES_P103 // Atlas EZO
  #endif
  #ifndef USES_P105
    #define USES_P105 // AHT10/20/21
  #endif
  #ifndef USES_P106
    #define USES_P106 // BME680
  #endif
  #ifndef USES_P117
    #define USES_P117 // SCD30
  #endif
  // Disable Itho when using second heap as it no longer fits.
  #if !defined(USES_P118) && !defined(USE_SECOND_HEAP)
    #define USES_P118 // Itho ventilation control
  #endif
  #ifndef USES_P122
    #define USES_P122
  #endif
  #ifndef USES_P127
    #define USES_P127 // CDM7160
  #endif
  #ifndef USES_P133
    #define USES_P133     // LTR390 UV
  #endif
  #ifndef USES_P135
    #define USES_P135 // SCD4x
  #endif
  #ifndef USES_P144
    #define USES_P144   // Dust - PM1006(K) (Vindriktning)
  #endif
  #ifndef USES_P147
    #define USES_P147   // Gases - SGP4x CO2
  #endif
  #ifndef USES_P148
    #define USES_P148   // Sonoff POWR3xxD and THR3xxD display
  #endif
  #ifndef USES_P150
    #define USES_P150   // TMP117 Temperature
  #endif
  #ifndef USES_P151
    #define USES_P151   // Environment - I2C Honeywell Pressure
  #endif
  #ifndef USES_P153
    #define USES_P153   // Environment - SHT4x
  #endif
  #ifndef USES_P154
    #define USES_P154   // Environment - BMP3xx
  #endif
  #ifndef USES_P164
    #define USES_P164   // Gases - ENS16x TVOC/eCO2
  #endif
  #ifndef USES_P166
    #define USES_P166   // Output - GP8403 DAC 0-10V
  #endif
  #ifndef USES_P167
    #define USES_P167   // Environment - Sensirion SEN5x / Ikea Vindstyrka
  #endif
  #ifndef USES_P168
    #define USES_P168   // Light - VEML6030/VEML7700
  #endif

  #ifndef USES_P169
    #define USES_P169   // Environment - AS3935 Lightning Detector
  #endif
  
  // Controllers
  #ifndef USES_C011
    #define USES_C011   // HTTP Advanced
  #endif
#endif

// Collection of all NeoPixel plugins
#ifdef PLUGIN_NEOPIXEL_COLLECTION
  #ifndef PLUGIN_DESCR
    #define PLUGIN_DESCR  "NeoPixel"
  #endif
  #if !defined(FEATURE_SD) && !defined(ESP8266)
    #define FEATURE_SD  1
  #endif
  #ifndef USES_P038
    #define USES_P038   // NeoPixel
  #endif
  #ifndef USES_P041
    #define USES_P041   // NeoClock
  #endif
  #ifndef USES_P042
    #define USES_P042   // Candle
  #endif
  #ifndef USES_P070
    #define USES_P070   // NeoPixel_Clock
  #endif
  #ifndef USES_P128
    #define USES_P128   // NeoPixelBusFX
  #endif
  #ifndef USES_P131
    #define USES_P131   // NeoMatrix
    #ifdef ESP32
      #define TOMTHUMB_USE_EXTENDED 1
    #endif
  #endif
  #if !defined(USES_P105) && defined(ESP32)
    #define USES_P105   // AHT10/20/21  (used in TinyTronics Smart Home RGB LED Matrix)
  #endif
  #if !defined(USES_P137) && defined(ESP32)
    #define USES_P137   // AXP192
  #endif
  #if FEATURE_PLUGIN_STATS && defined(ESP8266)
    // Does not fit in build
    #undef FEATURE_PLUGIN_STATS
  #endif
  #ifdef ESP8266
    #define FEATURE_PLUGIN_STATS  0
  #endif
  #if FEATURE_CHART_JS && defined(ESP8266)
    // Does not fit in build
    #undef FEATURE_CHART_JS
  #endif
  #ifdef ESP8266
    #define FEATURE_CHART_JS  0
  #endif
  #if !defined(USES_P138) && defined(ESP32)
    #define USES_P138   // IP5306
  #endif
#endif

#ifdef CONTROLLER_SET_COLLECTION
  #ifndef USES_C011
    #define USES_C011   // Generic HTTP Advanced
  #endif
  #ifndef USES_C012
    #define USES_C012   // Blynk HTTP
  #endif
  #ifndef USES_C014
    #define USES_C014   // homie 3 & 4dev MQTT
  #endif
  #ifndef USES_C015
    //#define USES_C015   // Blynk
  #endif
  #ifndef USES_C017
    #define USES_C017   // Zabbix
  #endif
  #ifdef ESP32
    #ifndef USES_C018
      #define USES_C018 // TTN RN2483
    #endif
  #endif
  #ifndef USES_C019
    // #define USES_C019   // ESPEasy-NOW
  #endif
#endif


#ifdef NOTIFIER_SET_COLLECTION
  // To be defined
#endif

// Disable few plugin(s) to make the build fit :/
#ifdef PLUGIN_BUILD_IR_EXTENDED_NO_RX
  #ifdef USES_P039
    #undef USES_P039  // Environment - Thermocouple
  #endif
#endif // ifdef PLUGIN_BUILD_IR_EXTENDED_NO_RX

// EXPERIMENTAL (playground) #######################
#ifdef PLUGIN_SET_EXPERIMENTAL
    #define USES_P046   // VentusW266
    #define USES_P050   // TCS34725 RGB Color Sensor with IR filter and White LED
    #define USES_P064   // APDS9960 Gesture
    #define USES_P077	// CSE7766   Was P134 on Playground


    // [copied from Playground as of 6 March 2018]
    // It needs some cleanup as some are ALSO in the main repo,
    // thus they should have been removed from the Playground repo
    // #define USES_P100	// Was SRF01, now Pulse Counter - DS2423
	// #define USES_P101	// Was NeoClock, now Wake On Lan
	#define USES_P102	// Nodo
	#define USES_P103	// Event
	#define USES_P104	// SRF02
	#define USES_P105	// RGBW
	#define USES_P106	// IRTX
	#define USES_P107	// Email_Demo
	#define USES_P108	// WOL
	#define USES_P109	// RESOL_DeltaSol_Pro
	   #define USES_P110	// P1WifiGateway      (MERGED?)
	#define USES_P111	// RF
	   //#define USES_P111	// SenseAir     (MERGED?)
	#define USES_P112	// Power
	//#define USES_P112	// RFTX
	#define USES_P113	// SI1145
	#define USES_P114	// DSM501
	//#define USES_P115	// HeatpumpIR - P088 in the main repo.
//	#define USES_P116	// ID12
	#define USES_P117	// LW12FC
	//#define USES_P117	// Neopixels
	//#define USES_P117	// Nextion
	#define USES_P118	// CCS811
	#define USES_P119	// BME680
	#define USES_P120	// Thermocouple
	#define USES_P121	// Candle
//        #define USES_P122	// SHT2x
//	      #define USES_P123	// NeoPixel_Clock  (MERGED?)
	#define USES_P124	// NeoPixelBusFX
	//#define USES_P124	// Ventus_W266_RFM69
	#define USES_P125	// ArduCAM
	#define USES_P127	// Teleinfo
	#define USES_P130	// VEML6075
	#define USES_P131	// SHT3X
	#define USES_P133	// VL53L0X
	#define USES_P141	// LedStrip
	#define USES_P142	// RGB-Strip
	#define USES_P143	// AnyonePresent
	#define USES_P144	// RC-Switch-TX
	#define USES_P145	// Itho - P118 in the main repo.
	#define USES_P149	// MHZ19
	#define USES_P150	// SDM120C
	#define USES_P153	// MAX44009
	#define USES_P162	// MPL3115A2
	#define USES_P163	// DS1631
	#define USES_P165	// SerSwitch
	#define USES_P166	// WiFiMan
	#define USES_P167	// ADS1015
	#define USES_P170	// HLW8012
	#define USES_P171	// PZEM-004T
	#define USES_P180	// Mux
	#define USES_P181	// TempHumidity_SHT2x
	#define USES_P182	// MT681
	#define USES_P199	// RF443_KaKu
	#define USES_P202	// ADC_ACcurrentSensor
	   #define USES_P205	// FrameOLED      (MERGED?)
	#define USES_P209	// IFTTTMaker
	   #define USES_P210	// MQTTImport     (MERGED?)
	#define USES_P211	// MPU6050
	#define USES_P212	// MY9291
	#define USES_P213	// VEML6070
#endif


#ifdef CONTROLLER_SET_EXPERIMENTAL
  //#define USES_C016   // Cache controller
  //#define USES_C018   // TTN/RN2483
#endif


#ifdef NOTIFIER_SET_EXPERIMENTAL
#endif


// Maximized build definition for an ESP(32) with 16MB Flash and 4MB sketch partition
// Add all plugins, controllers and features that don't fit in the COLLECTION set
#ifdef PLUGIN_SET_MAX
  // Features
  #ifndef USES_ESPEASY_NOW
//    #define USES_ESPEASY_NOW
  #endif
  #ifndef FEATURE_SERVO
    #define FEATURE_SERVO 1
  #endif
  #ifndef FEATURE_RTTTL
    #define FEATURE_RTTTL 1
  #endif
  #ifndef FEATURE_SETTINGS_ARCHIVE
    #define FEATURE_SETTINGS_ARCHIVE  1
  #endif
  #ifndef FEATURE_SD
    #define FEATURE_SD 1
  #endif
  #ifndef SHOW_SYSINFO_JSON
    #define SHOW_SYSINFO_JSON 1
  #endif
  #ifndef FEATURE_I2C_DEVICE_SCAN
    #define FEATURE_I2C_DEVICE_SCAN   1
  #endif

  // Plugins
  #ifndef USES_P016
    #define USES_P016   // IR TSOP4838
  #endif
  #ifndef USES_P035
    #define USES_P035   // IRTX
  #endif
  #ifndef USES_P041
    #define USES_P041   // NeoClock
  #endif
  #ifndef USES_P042
    #define USES_P042   // Candle
  #endif
  #ifndef USES_P046
    #define USES_P046  // VentusW266
  #endif
  #ifndef USES_P087
    #define USES_P087   // Serial Proxy
  #endif
  #ifndef USES_P088
    #define USES_P088   // ToniA IR plugin
  #endif
  #ifndef USES_P094
    #define USES_P094  // CUL Reader
  #endif
  #ifndef USES_P095
    #define USES_P095  // TFT ILI9341
  #endif
  #ifndef USES_P096
    #define USES_P096  // eInk   (Needs lib_deps = Adafruit GFX Library, LOLIN_EPD )
  #endif
  #ifndef USES_P097
    #define USES_P097   // Touch ESP32
  #endif
  #ifndef USES_P098
    #define USES_P098   // PWM motor
  #endif
  #ifndef USES_P099
    #define USES_P099   // XPT2046 Touchscreen
  #endif
  #ifndef USES_P100
    #define USES_P100   // DS2423
  #endif
  #ifndef USES_P101
    #define USES_P101   // Wake on Lan
  #endif
  #ifndef USES_P102
    #define USES_P102   // PZEM004Tv3
  #endif
  #ifndef USES_P103
    #define USES_P103   // Atlas Scientific EZO Sensors (pH, ORP, EZO, DO)
  #endif
  #ifndef USES_P104
    #define USES_P104   // MAX7219 Dot matrix display
  #endif
  #ifndef USES_P105
    #define USES_P105   // AHT10/20/21
  #endif
  #ifndef USES_P106
    #define USES_P106   // BME68x
  #endif
  #ifndef USES_P107
    #define USES_P107   // SI1145
  #endif
  #ifndef USES_P108
    #define USES_P108   // DDS238-x ZN MODBUS energy meter (was P224 in the Playground)
  #endif
  #ifndef USES_P109
    #define USES_P109   // ThermOLED
  #endif
  #ifndef USES_P110
    #define USES_P110   // VL53L0X
  #endif
  #ifndef USES_P111
    #define USES_P111   // RC522 RFID reader
  #endif
  #ifndef USES_P112
    #define USES_P112   // AS7256x
  #endif
  #ifndef USES_P113
    #define USES_P113   // VL53L1X
  #endif
  #ifndef USES_P114
    #define USES_P114   // VEML6075 UVA/UVB sensor
  #endif
  #ifndef USES_P115
    #define USES_P115   // Fuel gauge MAX1704x
  #endif
  #ifndef USES_P116
    #define USES_P116   // ST77xx
  #endif
  #ifndef USES_P117
    #define USES_P117   // SCD30
  #endif
  #ifndef USES_P118
    #define USES_P118   // Itho ventilation coontrol
  #endif
  #ifndef USES_P119
    #define USES_P119   // ITG3205 Gyro
  #endif
  #ifndef USES_P120
    #define USES_P120   // ADXL345 I2C Acceleration / Gravity
  #endif
  #ifndef USES_P121
    #define USES_P121   // HMC5883L
  #endif
  #ifndef USES_P122
    #define USES_P122   // SHT2x
  #endif
  #ifndef USES_P123
    #define USES_P123   // I2C Touchscreens
  #endif
  #ifndef USES_P124
    #define USES_P124   // I2C Multi relay
  #endif
  #ifndef USES_P125
    #define USES_P125   // ADXL345 SPI Acceleration / Gravity
  #endif
  #ifndef USES_P126
    #define USES_P126   // 74HC595 Shift register
  #endif
  #ifndef USES_P127
    #define USES_P127   // CDM7160
  #endif
  #ifndef USES_P128
    #define USES_P128   // NeoPixelBusFX
  #endif
  #ifndef USES_P129
    #define USES_P129   // 74HC165 Input shiftregisters
  #endif
  #ifndef USES_P130
//    #define USES_P130   //
  #endif
  #ifndef USES_P131
    #define USES_P131   // NeoMatrix
  #endif
  #ifndef USES_P132
    #define USES_P132   // INA3221
  #endif
  #ifndef USES_P133
    #define USES_P133   // LTR390
  #endif
  #ifndef USES_P134
    #define USES_P134   // A02YYUW
  #endif
  #ifndef USES_P135
    #define USES_P135   // SCD4x
  #endif
  #ifndef USES_P136
//    #define USES_P136   // OLED w. AdafruitGFX_Helper
  #endif
  #ifndef USES_P137
    #define USES_P137   // AXP192
  #endif
  #ifndef USES_P138
    #define USES_P138   // IP5306
  #endif
  #ifndef USES_P139
//    #define USES_P139   //
  #endif
  #ifndef USES_P140
//    #define USES_P140   //
  #endif
  #ifndef USES_P141
    #define USES_P141   // PCD8544 Nokia 5110
  #endif
  #ifndef USES_P142
//    #define USES_P142   // GT911 Touchscreen
  #endif
  #ifndef USES_P143
    #define USES_P143   // I2C Rotary encoders
  #endif
  #ifndef USES_P144
    #define USES_P144   // Dust - PM1006(K) (Vindriktning)
  #endif
  #ifndef USES_P145
    #define USES_P145   // gasses MQxxx (MQ135, MQ3, etc)
  #endif
  #ifndef USES_P146
    #define USES_P146   // Cache Controller Reader
  #endif
  #ifndef USES_P147
    #define USES_P147   // Gases - SGP4x CO2
  #endif
  #ifndef USES_P148
    #define USES_P148   // POWR3xxD/THR3xxD
  #endif
  #ifndef USES_P149
    // #define USES_P149   //ePaper 1.9" 91 segments
  #endif
  #ifndef USES_P150
    #define USES_P150   // TMP117 Temperature
  #endif
  #ifndef USES_P151
    #define USES_P151   // Environment - I2C Honeywell Pressure
  #endif
  #if !defined(USES_P152) && (defined(ESP32_CLASSIC) || defined(ESP32S2)) // Only supported on ESP32 and ESP32-S2
    #define USES_P152   // ESP32 DAC
  #endif
  #ifndef USES_P153
    #define USES_P153   // Environment - SHT4x
  #endif
  #ifndef USES_P154
    #define USES_P154   // Environment - BMP3xx
  #endif
  #ifndef USES_P159
    #define USES_P159   // Presence - LD2410 Radar detection
  #endif
  #ifndef USES_P162
    #define USES_P162   // Output - MCP42xxx Digipot
  #endif
  #ifndef USES_P166
    #define USES_P166   // Output - GP8403 DAC 0-10V
  #endif
  #ifndef USES_P167
    #define USES_P167   // Environment - IKEA Vindstyrka SEN54 temperature , humidity and air quality
  #endif
  #ifndef USES_P168
    #define USES_P168   // Light - VEML6030/VEML7700
  #endif
  #ifndef USES_P170
    #define USES_P170   // Input - I2C Liquid level sensor
  #endif

  #ifndef USES_P169
    #define USES_P169   // Environment - AS3935 Lightning Detector
  #endif

  // Controllers
  #ifndef USES_C015
    #define USES_C015   // Blynk
  #endif
  #ifndef USES_C016
    #define USES_C016   // Cache controller
  #endif
  #ifndef USES_C018
    #define USES_C018 // TTN RN2483
  #endif

  // Notifiers

#endif // PLUGIN_SET_MAX


/******************************************************************************\
 * Remove incompatible plugins ************************************************
\******************************************************************************/
#ifdef ESP32
//  #undef USES_P010   // BH1750          (doesn't work yet on ESP32)
//  #undef USES_P049   // MHZ19           (doesn't work yet on ESP32)

//  #undef USES_P052   // SenseAir        (doesn't work yet on ESP32)
//  #undef USES_P053   // PMSx003

//  #undef USES_P056   // SDS011-Dust     (doesn't work yet on ESP32)
//  #undef USES_P065   // DRF0299
//  #undef USES_P071   // Kamstrup401
//  #undef USES_P075   // Nextion
//  #undef USES_P078   // Eastron Modbus Energy meters (doesn't work yet on ESP32)
//  #undef USES_P082   // GPS
#endif


#ifdef ARDUINO_ESP8266_RELEASE_2_3_0
  #ifdef USES_P081
    #undef USES_P081   // Cron
  #endif


#endif


/******************************************************************************\
 * Libraries dependencies *****************************************************
\******************************************************************************/
#if defined(USES_P044) && !defined(USES_P020) // P020 is used to replace/emulate P044
  #define USES_P020
#endif
#if defined(USES_P020) || defined(USES_P049) || defined(USES_P052) || defined(USES_P053) || defined(USES_P056)  || defined(USES_P065) || defined(USES_P071) || defined(USES_P075) || defined(USES_P077) || defined(USES_P078) || defined(USES_P082) || defined(USES_P085) || defined(USES_P087) || defined(USES_P093)|| defined(USES_P094) || defined(USES_P102) || defined(USES_P105) || defined(USES_P108) || defined(USES_P144) || defined(USES_C018)
  // At least one plugin uses serial.
  #ifndef PLUGIN_USES_SERIAL
    #define PLUGIN_USES_SERIAL
  #endif
#else
  // No plugin uses serial, so make sure software serial is not included.
  #define DISABLE_SOFTWARE_SERIAL
#endif

#if defined(USES_P095) || defined(USES_P096) || defined(USES_P116) || defined(USES_P131) || defined(USES_P141) || defined(USES_P123) // Add any plugin that uses AdafruitGFX_Helper
  #ifndef PLUGIN_USES_ADAFRUITGFX
    #define PLUGIN_USES_ADAFRUITGFX // Ensure AdafruitGFX_helper is available for graphics displays (only)
  #endif
#endif

#if defined(USES_P099) || defined(USES_P123)
  #ifndef PLUGIN_USES_TOUCHHANDLER
    #define PLUGIN_USES_TOUCHHANDLER
  #endif
#endif

/*
#if defined(USES_P00x) || defined(USES_P00y)
#include <the_required_lib.h>
#endif
*/

#ifdef USES_C013
  #ifdef FEATURE_ESPEASY_P2P
    #undef FEATURE_ESPEASY_P2P
  #endif
  #define FEATURE_ESPEASY_P2P 1
#endif

#if defined(USES_C018)
  #ifdef FEATURE_PACKED_RAW_DATA
    #undef FEATURE_PACKED_RAW_DATA
  #endif
  #define FEATURE_PACKED_RAW_DATA 1
#endif

#if defined(USES_C019)
  #ifndef USES_ESPEASY_NOW
    #define USES_ESPEASY_NOW
  #endif
#endif

#if defined(USES_P085) || defined (USES_P052) || defined(USES_P078) || defined(USES_P108)
  // FIXME TD-er: Is this correct? Those plugins use Modbus_RTU.
  #ifdef FEATURE_MODBUS
    #undef FEATURE_MODBUS
  #endif
  #define FEATURE_MODBUS  1
#endif

#if defined(USES_C001) || defined (USES_C002) || defined(USES_P029)
  #ifndef FEATURE_DOMOTICZ
    #define FEATURE_DOMOTICZ  1
  #endif
#endif

#if FEATURE_DOMOTICZ  // Move Domoticz enabling logic together
    #if !defined(USES_C001) && !FEATURE_NO_HTTP_CLIENT
      #define USES_C001   // Domoticz HTTP
    #endif
    #ifndef USES_C002
      #define USES_C002   // Domoticz MQTT
    #endif
    #ifndef USES_P029
      #define USES_P029   // Output
    #endif
#endif

#if FEATURE_NO_HTTP_CLIENT  // Disable HTTP features
  // Disable HTTP related Controllers/features
  #ifdef FEATURE_SEND_TO_HTTP
    #undef FEATURE_SEND_TO_HTTP
  #endif
  #define FEATURE_SEND_TO_HTTP  0 // Disabled
  #ifdef FEATURE_POST_TO_HTTP
    #undef FEATURE_POST_TO_HTTP
  #endif
  #define FEATURE_POST_TO_HTTP  0 // Disabled
  #ifdef FEATURE_PUT_TO_HTTP
    #undef FEATURE_PUT_TO_HTTP
  #endif
  #define FEATURE_PUT_TO_HTTP  0 // Disabled
#endif


// Disable Homie plugin for now in the dev build to make it fit.
#if defined(PLUGIN_DISPLAY_COLLECTION) && defined(USES_C014) && defined(ESP8266)
  #undef USES_C014
#endif

// VCC builds need a bit more, disable timing stats to make it fit.
#ifndef PLUGIN_BUILD_CUSTOM
  #if FEATURE_ADC_VCC && !(defined(PLUGIN_SET_MAX) || defined(NO_LIMIT_BUILD_SIZE))
    #ifndef LIMIT_BUILD_SIZE
      #define LIMIT_BUILD_SIZE
    #endif
    #ifndef NOTIFIER_SET_NONE
      #define NOTIFIER_SET_NONE
    #endif

  #endif
  #ifdef ESP8266_1M
    #ifndef LIMIT_BUILD_SIZE
      #define LIMIT_BUILD_SIZE
    #endif
    #ifndef NOTIFIER_SET_NONE
      #define NOTIFIER_SET_NONE
    #endif
    #ifndef DISABLE_SC16IS752_Serial
      #define DISABLE_SC16IS752_Serial
    #endif
  #endif
#endif


// Due to size restrictions, disable a few plugins/controllers for 1M builds
#ifdef ESP8266_1M
  #ifdef USES_C003
    #undef USES_C003
  #endif
  #ifdef USES_C016
    #undef USES_C016  // Cache controller
  #endif
  #ifdef FEATURE_SD
    #undef FEATURE_SD  // Unlikely on 1M units
  #endif
  #define FEATURE_SD 0
  #define NO_GLOBAL_SD
  #ifndef LIMIT_BUILD_SIZE
    #define LIMIT_BUILD_SIZE
  #endif
  #ifdef FEATURE_EXT_RTC
    #undef FEATURE_EXT_RTC
  #endif
  #define FEATURE_EXT_RTC 0
  #ifndef BUILD_NO_DEBUG
    #define BUILD_NO_DEBUG
  #endif
  #ifndef PLUGIN_NEOPIXEL_COLLECTION
    #ifdef USES_P041  // Disable NeoPixel specials
      #undef USES_P041
    #endif
    #ifdef USES_P042
      #undef USES_P042
    #endif
    #ifdef USES_P043
      #undef USES_P043
    #endif
  #endif
#endif

#if defined(PLUGIN_BUILD_MAX_ESP32) || defined(NO_LIMIT_BUILD_SIZE)
  #ifdef LIMIT_BUILD_SIZE
    #undef LIMIT_BUILD_SIZE
  #endif
#endif

// Disable some diagnostic parts to make builds fit.
#ifdef LIMIT_BUILD_SIZE
  #ifdef WEBSERVER_TIMINGSTATS
    #undef WEBSERVER_TIMINGSTATS
  #endif

  // Do not include large blobs but fetch them from CDN
  #ifndef WEBSERVER_USE_CDN_JS_CSS
    #define WEBSERVER_USE_CDN_JS_CSS
  #endif
  #ifdef WEBSERVER_CSS
      #undef WEBSERVER_CSS
  #endif
  #ifndef WEBSERVER_EMBED_CUSTOM_CSS
    #ifdef EMBED_ESPEASY_DEFAULT_MIN_CSS
      #undef EMBED_ESPEASY_DEFAULT_MIN_CSS
    #endif
  #endif
  #ifdef WEBSERVER_INCLUDE_JS
      #undef WEBSERVER_INCLUDE_JS
  #endif
  #ifdef EMBED_ESPEASY_DEFAULT_MIN_CSS
    #undef EMBED_ESPEASY_DEFAULT_MIN_CSS
  #endif

  #ifdef WEBSERVER_GITHUB_COPY
    #undef WEBSERVER_GITHUB_COPY
  #endif
  #ifdef WEBSERVER_CUSTOM
    // TD-er: Removing WEBSERVER_CUSTOM does free up another 1.7k
//    #undef WEBSERVER_CUSTOM
  #endif


  #ifndef BUILD_NO_DEBUG
    #define BUILD_NO_DEBUG
  #endif
  #ifndef BUILD_NO_SPECIAL_CHARACTERS_STRINGCONVERTER
    #define BUILD_NO_SPECIAL_CHARACTERS_STRINGCONVERTER
  #endif
  #ifndef KEEP_I2C_MULTIPLEXER
    #ifdef FEATURE_I2CMULTIPLEXER
      #undef FEATURE_I2CMULTIPLEXER
    #endif
    #define FEATURE_I2CMULTIPLEXER  0
  #endif
  #ifdef FEATURE_SETTINGS_ARCHIVE
    #undef FEATURE_SETTINGS_ARCHIVE
  #endif
  #define FEATURE_SETTINGS_ARCHIVE  0

  #ifndef PLUGIN_BUILD_CUSTOM
  #ifdef FEATURE_SERVO
    #undef FEATURE_SERVO
  #endif
  #define FEATURE_SERVO 0
  #endif
  #ifdef FEATURE_RTTTL
    #undef FEATURE_RTTTL
  #endif
  #define FEATURE_RTTTL 0
  #ifdef FEATURE_TOOLTIPS
    #undef FEATURE_TOOLTIPS
  #endif
  #define FEATURE_TOOLTIPS  0
  #ifdef FEATURE_BLYNK
    #undef FEATURE_BLYNK
  #endif
  #define FEATURE_BLYNK 0
  #if !defined(PLUGIN_SET_COLLECTION) && !defined(PLUGIN_SET_SONOFF_POW)
    #ifdef USES_P076
      #undef USES_P076   // HLW8012   in POW r1
    #endif
    #ifdef USES_P093
      #undef USES_P093   // Mitsubishi Heat Pump
    #endif
    #ifdef USES_P100 // Pulse Counter - DS2423
      #undef USES_P100
    #endif
    #ifdef USES_C017 // Zabbix
      #undef USES_C017
    #endif
  #endif
  #ifdef USES_C012
    #undef USES_C012 // Blynk
  #endif
  #ifdef USES_C015
    #undef USES_C015 // Blynk
  #endif
  #ifdef USES_C016
    #undef USES_C016 // Cache controller
  #endif
  #ifdef USES_C018
    #undef USES_C018 // LoRa TTN - RN2483/RN2903
  #endif
  #if defined(FEATURE_TRIGONOMETRIC_FUNCTIONS_RULES) && !defined(KEEP_TRIGONOMETRIC_FUNCTIONS_RULES)
    #undef FEATURE_TRIGONOMETRIC_FUNCTIONS_RULES
  #endif
  #ifndef KEEP_TRIGONOMETRIC_FUNCTIONS_RULES
    #define FEATURE_TRIGONOMETRIC_FUNCTIONS_RULES 0
  #endif
  #ifdef FEATURE_SSDP
    #undef FEATURE_SSDP
  #endif
  #define FEATURE_SSDP  0
  #ifdef FEATURE_PLUGIN_STATS
    #undef FEATURE_PLUGIN_STATS
  #endif
  #define FEATURE_PLUGIN_STATS  0
  #ifdef FEATURE_CHART_JS
    #undef FEATURE_CHART_JS
  #endif
  #define FEATURE_CHART_JS  0
  #ifdef FEATURE_RULES_EASY_COLOR_CODE
    #undef FEATURE_RULES_EASY_COLOR_CODE
  #endif
  #define FEATURE_RULES_EASY_COLOR_CODE 0
  #if FEATURE_EXT_RTC
    #undef FEATURE_EXT_RTC
    #define FEATURE_EXT_RTC 0
  #endif

  #ifdef FEATURE_DNS_SERVER
    #undef FEATURE_DNS_SERVER
  #endif
  #define FEATURE_DNS_SERVER 0

  #ifdef FEATURE_MDNS
    #undef FEATURE_MDNS
  #endif
  #define FEATURE_MDNS 0

  #ifdef FEATURE_ARDUINO_OTA
    #undef FEATURE_ARDUINO_OTA
  #endif
  #define FEATURE_ARDUINO_OTA 0
#endif

// Timing stats page needs timing stats
#if defined(WEBSERVER_TIMINGSTATS) && !FEATURE_TIMING_STATS
  #undef FEATURE_TIMING_STATS
  #define FEATURE_TIMING_STATS  1
#endif

// If timing stats page is not included, there is no need in collecting the stats
#if !defined(WEBSERVER_TIMINGSTATS) && FEATURE_TIMING_STATS
  #undef FEATURE_TIMING_STATS
  #define FEATURE_TIMING_STATS  0
#endif


#ifdef BUILD_NO_DEBUG
  #ifndef BUILD_NO_DIAGNOSTIC_COMMANDS
    #define BUILD_NO_DIAGNOSTIC_COMMANDS
  #endif
  #ifndef BUILD_NO_RAM_TRACKER
    #define BUILD_NO_RAM_TRACKER
  #endif
#endif

  // Do not include large blobs but fetch them from CDN
#ifdef WEBSERVER_USE_CDN_JS_CSS
  #ifdef WEBSERVER_FAVICON
    #ifndef WEBSERVER_FAVICON_CDN
      #define WEBSERVER_FAVICON_CDN
    #endif
  #endif
  #ifdef WEBSERVER_CSS
    #undef WEBSERVER_CSS
  #endif
  #ifdef WEBSERVER_INCLUDE_JS
    #undef WEBSERVER_INCLUDE_JS
  #endif
  #ifdef EMBED_ESPEASY_DEFAULT_MIN_CSS
    #undef EMBED_ESPEASY_DEFAULT_MIN_CSS
  #endif
#endif

#if defined(USES_C002) || defined (USES_C005) || defined(USES_C006) || defined(USES_C014) || defined(USES_P037)
  #ifdef FEATURE_MQTT
    #undef FEATURE_MQTT
  #endif
  #define FEATURE_MQTT  1
#endif

#if defined(USES_C012) || defined (USES_C015)
  #ifdef FEATURE_BLYNK
    #undef FEATURE_BLYNK
  #endif
  #define FEATURE_BLYNK 1
#endif

// Specific notifier plugins may be enabled via Custom.h, regardless
// whether NOTIFIER_SET_NONE is defined
#if defined(USES_N001) || defined(USES_N002)
  #ifndef FEATURE_NOTIFIER
    #define FEATURE_NOTIFIER  1
  #endif
#endif

// Cache Controller Reader plugin needs Cache Controller
#if defined(USES_P146) && !defined(USES_C016)
  #define USES_C016
#endif

#if defined(USES_P146) || defined(USES_C016)
  #ifdef FEATURE_RTC_CACHE_STORAGE
    #undef FEATURE_RTC_CACHE_STORAGE
  #endif
  #define FEATURE_RTC_CACHE_STORAGE 1
#endif



// P098 PWM motor needs P003 pulse
#if defined(USES_P098)
  #ifndef USES_P003
    #define USES_P003
  #endif
#endif

#if FEATURE_MQTT
// MQTT_MAX_PACKET_SIZE : Maximum packet size
#ifndef MQTT_MAX_PACKET_SIZE
  #define MQTT_MAX_PACKET_SIZE 1024 // Is also used in PubSubClient
#endif
#endif //if FEATURE_MQTT


// It may have gotten undefined to fit a build. Make sure the Blynk controllers are not defined
#if !FEATURE_BLYNK
  #ifdef USES_C012
    #undef USES_C012
  #endif
  #ifdef USES_C015
    #undef USES_C015
  #endif
#endif

#if FEATURE_ARDUINO_OTA
  #ifndef LIMIT_BUILD_SIZE
    #ifndef FEATURE_MDNS
      #ifdef ESP32
        #if ESP_IDF_VERSION_MAJOR >= 5
          // See if it is now more usable...
          // See: https://github.com/letscontrolit/ESPEasy/issues/5061
          #define FEATURE_MDNS  0
        #else
          #define FEATURE_MDNS  0
        #endif
      #else
        // Do not use MDNS on ESP8266 due to memory leak
        #define FEATURE_MDNS  0
      #endif
    #endif
  #endif
#endif

#if FEATURE_MDNS
  #ifndef FEATURE_DNS_SERVER
    #define FEATURE_DNS_SERVER  1
  #endif
#endif

#ifdef WEBSERVER_SETUP
  #ifndef PLUGIN_BUILD_MINIMAL_OTA
    #ifndef FEATURE_DNS_SERVER
      #define FEATURE_DNS_SERVER  1
    #endif
  #endif
#endif

#if FEATURE_SETTINGS_ARCHIVE || FEATURE_CUSTOM_PROVISIONING
  #ifndef FEATURE_DOWNLOAD
    #define FEATURE_DOWNLOAD  1
  #endif
#endif

// Here we can re-enable specific features in the COLLECTION sets as we have created some space there by splitting them up
#if defined(COLLECTION_FEATURE_RTTTL) && (defined(PLUGIN_SET_COLLECTION_A) || defined(PLUGIN_SET_COLLECTION_B) || defined(PLUGIN_SET_COLLECTION_C) || defined(PLUGIN_SET_COLLECTION_D) || defined(PLUGIN_SET_COLLECTION_E) || defined(PLUGIN_SET_COLLECTION_F) || defined(PLUGIN_SET_COLLECTION_G))
  #ifndef FEATURE_RTTTL
    #define FEATURE_RTTTL 1
  #endif
#endif

#ifdef USES_ESPEASY_NOW
  #if defined(LIMIT_BUILD_SIZE) || defined(ESP8266_1M) || (defined(ESP8266) && defined(PLUGIN_BUILD_IR))
    // Will not fit on ESP8266 along with IR plugins included
    #undef USES_ESPEASY_NOW
  #endif
#endif

#if defined(USES_C019) && !defined(USES_ESPEASY_NOW)
  // C019 depends on ESPEASY_NOW, so don't use it if ESPEasy_NOW is excluded
  #undef USES_C019
#endif

#if defined(USES_C019) && !defined(FEATURE_PACKED_RAW_DATA)
  #define FEATURE_PACKED_RAW_DATA  1
#endif



// By default we enable the SHOW_SYSINFO_JSON when we enable the WEBSERVER_NEW_UI
#ifdef WEBSERVER_NEW_UI
  #define SHOW_SYSINFO_JSON 1
#endif

#ifdef USES_ESPEASY_NOW
  // ESPEasy-NOW needs the P2P feature
  #ifdef FEATURE_ESPEASY_P2P
    #undef FEATURE_ESPEASY_P2P
  #endif
  #define FEATURE_ESPEASY_P2P 1
#endif

#if !defined(ESP32) && defined(USES_P148)
  // This chip/display is only used on ESP32 devices made by Sonoff
  #undef USES_P148   // Sonoff POWR3xxD and THR3xxD display
#endif

#ifndef FEATURE_ZEROFILLED_UNITNUMBER
  #ifdef ESP8266_1M
    #define FEATURE_ZEROFILLED_UNITNUMBER    0
  #else
    #define FEATURE_ZEROFILLED_UNITNUMBER    1
  #endif
#endif



// Make sure all features which have not been set exclusively will be disabled.
// This should be done at the end of this file.
// Keep them alfabetically sorted so it is easier to add new ones

#ifndef FEATURE_BLYNK
#define FEATURE_BLYNK                         0
#endif

#ifndef FEATURE_CHART_JS
#define FEATURE_CHART_JS                      0
#endif

#ifndef FEATURE_RULES_EASY_COLOR_CODE
#define FEATURE_RULES_EASY_COLOR_CODE         0
#endif


#ifndef FEATURE_CUSTOM_PROVISIONING
#define FEATURE_CUSTOM_PROVISIONING           0
#endif

#ifndef FEATURE_RTC_CACHE_STORAGE
#define FEATURE_RTC_CACHE_STORAGE             0
#endif

#ifndef FEATURE_DNS_SERVER                    
#define FEATURE_DNS_SERVER                    0
#endif

#ifndef FEATURE_DOMOTICZ
#define FEATURE_DOMOTICZ                      0
#endif

#ifndef FEATURE_DOWNLOAD
#define FEATURE_DOWNLOAD                      0
#endif

#ifndef FEATURE_ESPEASY_P2P
#define FEATURE_ESPEASY_P2P                   0
#endif

#ifndef FEATURE_ETHERNET
#define FEATURE_ETHERNET                      0
#endif

#ifndef FEATURE_EXT_RTC
#define FEATURE_EXT_RTC                       0
#endif

#ifndef FEATURE_FHEM
#define FEATURE_FHEM                          0
#endif

#ifndef FEATURE_GPIO_USE_ESP8266_WAVEFORM
 #ifdef ESP8266
  #define FEATURE_GPIO_USE_ESP8266_WAVEFORM   1
 #else
  #define FEATURE_GPIO_USE_ESP8266_WAVEFORM   0
 #endif
#endif

#ifndef FEATURE_HOMEASSISTANT_OPENHAB         
#define FEATURE_HOMEASSISTANT_OPENHAB         0
#endif

#ifndef FEATURE_I2CMULTIPLEXER
#define FEATURE_I2CMULTIPLEXER                0
#endif

#ifndef FEATURE_I2C_DEVICE_SCAN
  #ifdef ESP32
    #define FEATURE_I2C_DEVICE_SCAN           1
  #else
    #define FEATURE_I2C_DEVICE_SCAN           0
  #endif
#endif

#ifndef FEATURE_MDNS
#define FEATURE_MDNS                          0
#endif

#ifndef FEATURE_MODBUS
#define FEATURE_MODBUS                        0
#endif

#ifndef FEATURE_MQTT
#define FEATURE_MQTT                          0
#endif

#ifndef FEATURE_NON_STANDARD_24_TASKS
#define FEATURE_NON_STANDARD_24_TASKS         0
#endif

#ifndef FEATURE_NOTIFIER
#define FEATURE_NOTIFIER                      0
#endif

#ifndef FEATURE_PACKED_RAW_DATA
#define FEATURE_PACKED_RAW_DATA               0
#endif

#ifndef FEATURE_PLUGIN_STATS
#define FEATURE_PLUGIN_STATS                  0
#endif

#ifndef FEATURE_REPORTING
#define FEATURE_REPORTING                     0
#endif

#ifndef FEATURE_RTTTL
#define FEATURE_RTTTL                         0
#endif
#if defined(FEATURE_RTTTL) && !FEATURE_RTTTL && defined(KEEP_RTTTL)
  #undef FEATURE_RTTTL
  #define FEATURE_RTTTL 1
#endif
#if FEATURE_RTTTL && !defined(FEATURE_ANYRTTTL_LIB)
  #define FEATURE_ANYRTTTL_LIB 1    // Enable AnyRtttl library
#endif
#ifndef FEATURE_ANYRTTTL_LIB
  #define FEATURE_ANYRTTTL_LIB 0
#endif
#ifndef FEATURE_ANYRTTTL_ASYNC
  #define FEATURE_ANYRTTTL_ASYNC 1 // Use Async by default for better (non-blocking) behavior
#endif
#if FEATURE_ANYRTTTL_ASYNC && !defined(FEATURE_RTTTL_EVENTS)
  #define FEATURE_RTTTL_EVENTS   1 // Enable RTTTL events for Async use, for blocking it doesn't make sense
#endif

#ifndef FEATURE_SD
#define FEATURE_SD                            0
#endif

#ifndef FEATURE_SERVO
#define FEATURE_SERVO                         0
#endif

#ifndef FEATURE_SETTINGS_ARCHIVE              
#ifdef ESP32
#define FEATURE_SETTINGS_ARCHIVE              1
#else
#define FEATURE_SETTINGS_ARCHIVE              0
#endif
#endif


#if FEATURE_SETTINGS_ARCHIVE
#if defined(FEATURE_DOWNLOAD) && !FEATURE_DOWNLOAD
#undef FEATURE_DOWNLOAD
#endif
#ifndef FEATURE_DOWNLOAD
#define FEATURE_DOWNLOAD 1
#endif
#endif

#ifndef FEATURE_SSDP
#define FEATURE_SSDP                          0
#endif

#ifndef FEATURE_TIMING_STATS
#define FEATURE_TIMING_STATS                  0
#endif

#ifndef FEATURE_TOOLTIPS
#define FEATURE_TOOLTIPS                      0
#endif

#ifndef FEATURE_TRIGONOMETRIC_FUNCTIONS_RULES
#define FEATURE_TRIGONOMETRIC_FUNCTIONS_RULES 0
#endif


#ifndef SHOW_SYSINFO_JSON
#define SHOW_SYSINFO_JSON 0
#endif


#ifndef FEATURE_SEND_TO_HTTP
  #define FEATURE_SEND_TO_HTTP  1 // Enabled by default
#endif

#ifndef FEATURE_POST_TO_HTTP
  #define FEATURE_POST_TO_HTTP  1 // Enabled by default
#endif

#ifndef FEATURE_PUT_TO_HTTP
  #define FEATURE_PUT_TO_HTTP   1 // Enabled by default
#endif

#ifndef FEATURE_HTTP_CLIENT
  #define FEATURE_HTTP_CLIENT   0 // Disable by default
#endif

#ifndef FEATURE_PLUGIN_PRIORITY
  #define FEATURE_PLUGIN_PRIORITY   0 // Disable by default
#endif

#ifndef FEATURE_INTERNAL_TEMPERATURE
  #if defined(ESP32) // Feature is only available on (most?) ESP32 chips
    #define FEATURE_INTERNAL_TEMPERATURE 1
  #else
    #define FEATURE_INTERNAL_TEMPERATURE 0 // Not evailable on ESP8266
  #endif
#endif
#if defined(FEATURE_INTERNAL_TEMPERATURE) && defined(ESP8266)
  #undef FEATURE_INTERNAL_TEMPERATURE
  #define FEATURE_INTERNAL_TEMPERATURE   0 // Not evailable on ESP8266
#endif

#ifndef FEATURE_I2C_DEVICE_CHECK
  #ifdef ESP8266_1M
    #define FEATURE_I2C_DEVICE_CHECK  0 // Disabled by default for 1M units
  #else
    #define FEATURE_I2C_DEVICE_CHECK  1 // Enabled by default
  #endif
#endif

#ifndef FEATURE_I2C_GET_ADDRESS
  #ifdef ESP8266_1M
    #define FEATURE_I2C_GET_ADDRESS   0 // Disabled by default for 1M units
  #else
    #define FEATURE_I2C_GET_ADDRESS   1 // Enabled by default
  #endif
#endif

#if FEATURE_I2C_DEVICE_CHECK && !FEATURE_I2C_GET_ADDRESS
  #undef FEATURE_I2C_GET_ADDRESS
  #define FEATURE_I2C_GET_ADDRESS     1 // Needed by FEATURE_I2C_DEVICE_CHECK
#endif

#if !FEATURE_HTTP_CLIENT && (defined(USES_C001) || defined(USES_C008) || defined(USES_C009) || defined(USES_C011) || (defined(FEATURE_SEND_TO_HTTP) && FEATURE_SEND_TO_HTTP) || (defined(FEATURE_POST_TO_HTTP) && FEATURE_POST_TO_HTTP) || (defined(FEATURE_PUT_TO_HTTP) && FEATURE_PUT_TO_HTTP) || (defined(FEATURE_DOWNLOAD) && FEATURE_DOWNLOAD) || (defined(FEATURE_SETTINGS_ARCHIVE) && FEATURE_SETTINGS_ARCHIVE))
  #undef FEATURE_HTTP_CLIENT
  #define FEATURE_HTTP_CLIENT   1 // Enable because required for these controllers/features
#endif

#ifndef FEATURE_AUTO_DARK_MODE
  #ifdef LIMIT_BUILD_SIZE
    #define FEATURE_AUTO_DARK_MODE            0
  #else
    #define FEATURE_AUTO_DARK_MODE            1
  #endif
#endif

#ifndef FEATURE_ESP8266_DIRECT_WIFI_SCAN
  // Feature still in development, do not yet use.
  #define FEATURE_ESP8266_DIRECT_WIFI_SCAN    0
#endif

#if FEATURE_ESP8266_DIRECT_WIFI_SCAN
  #ifdef ESP32
    // ESP8266 only feature
    #undef FEATURE_ESP8266_DIRECT_WIFI_SCAN
    #define FEATURE_ESP8266_DIRECT_WIFI_SCAN    0
  #endif
#endif

#ifndef DISABLE_SC16IS752_SPI
  #define DISABLE_SC16IS752_SPI
#endif

#ifndef FEATURE_PINSTATE_EXTENDED
  #ifdef ESP8266_1M
    #define FEATURE_PINSTATE_EXTENDED           0 // Don't use extended pinstate feature on 1M builds
  #else
    #define FEATURE_PINSTATE_EXTENDED           1 // Enable by default for all other builds
  #endif
#endif

#ifndef FEATURE_DEFINE_SERIAL_CONSOLE_PORT
  #ifdef ESP8266_1M
    #define FEATURE_DEFINE_SERIAL_CONSOLE_PORT 0
  #else
    #define FEATURE_DEFINE_SERIAL_CONSOLE_PORT 1
  #endif
#endif

#if FEATURE_DEFINE_SERIAL_CONSOLE_PORT
# if USES_HWCDC || USES_USBCDC
#  define USES_ESPEASY_CONSOLE_FALLBACK_PORT 1
# endif // if USES_HWCDC || USES_USBCDC
# ifndef PLUGIN_USES_SERIAL
// Needs Plugin_Helper_serial
#  define PLUGIN_USES_SERIAL
# endif
#endif // if FEATURE_DEFINE_SERIAL_CONSOLE_PORT


#ifndef USES_ESPEASY_CONSOLE_FALLBACK_PORT
# define USES_ESPEASY_CONSOLE_FALLBACK_PORT 0
#endif // ifndef USES_ESPEASY_CONSOLE_FALLBACK_PORT


#if !FEATURE_PLUGIN_PRIORITY && (defined(USES_P137) /*|| defined(USES_Pxxx)*/)
  #undef FEATURE_PLUGIN_PRIORITY
  #define FEATURE_PLUGIN_PRIORITY   1
#endif

// Enable FEATURE_ADC_VCC to measure supply voltage using the analog pin
// Please note that the TOUT pin has to be disconnected in this mode
// Use the "System Info" device to read the VCC value
#ifndef FEATURE_ADC_VCC
  #define FEATURE_ADC_VCC                  0
#endif

// Extra task value types, typically used in Dummy tasks.
// For example 32-bit, 64-bit ints and doubles.
#ifndef FEATURE_EXTENDED_TASK_VALUE_TYPES
  #ifdef ESP8266_1M
    #define FEATURE_EXTENDED_TASK_VALUE_TYPES  0
  #else
    #define FEATURE_EXTENDED_TASK_VALUE_TYPES  1
  #endif
#endif

#ifndef FEATURE_SET_WIFI_TX_PWR
  #ifdef ESP32
    #if defined(ESP32S2) || defined(ESP32S3) || defined(ESP32C2) || defined(ESP32C3) || defined(ESP32C6)
      #define FEATURE_SET_WIFI_TX_PWR   1
    #else
      // TD-er: Disable setting TX power on ESP32 as it seems to cause issues on IDF4.4
      #define FEATURE_SET_WIFI_TX_PWR   1
    #endif
  #elif defined(ESP8266)
    #define FEATURE_SET_WIFI_TX_PWR   1
  #endif
#endif


#ifndef FEATURE_USE_DOUBLE_AS_ESPEASY_RULES_FLOAT_TYPE
  #if defined(ESP8266) && defined(LIMIT_BUILD_SIZE)
    #define FEATURE_USE_DOUBLE_AS_ESPEASY_RULES_FLOAT_TYPE 0
  #else
    #define FEATURE_USE_DOUBLE_AS_ESPEASY_RULES_FLOAT_TYPE 1
  #endif
#endif

// ESPEASY_RULES_FLOAT_TYPE should be either double (default) or float.
// It is solely based on FEATURE_USE_DOUBLE_AS_ESPEASY_RULES_FLOAT_TYPE
#ifdef ESPEASY_RULES_FLOAT_TYPE
  #undef ESPEASY_RULES_FLOAT_TYPE
#endif
#if FEATURE_USE_DOUBLE_AS_ESPEASY_RULES_FLOAT_TYPE
  #define ESPEASY_RULES_FLOAT_TYPE double
#else
  #define ESPEASY_RULES_FLOAT_TYPE float
#endif

#ifndef ESPEASY_SERIAL_0
#if defined(ESP32) && !defined(NO_GLOBAL_INSTANCES) && !defined(NO_GLOBAL_SERIAL) && ARDUINO_USB_CDC_ON_BOOT // Serial used for USB CDC
  #define ESPEASY_SERIAL_0 Serial0
#else
  #define ESPEASY_SERIAL_0 Serial
#endif
#endif


#if FEATURE_MDNS
  #ifdef ESP32S2
    #undef FEATURE_MDNS
    #define FEATURE_MDNS 0
  #endif
#endif

#ifndef FEATURE_IMPROV
  #if defined(ESP8266) && defined(LIMIT_BUILD_SIZE)
    #define FEATURE_IMPROV 0
  #else
    #define FEATURE_IMPROV 1
  #endif
#endif

#ifndef FEATURE_CHART_STORAGE_LAYOUT
  #ifdef ESP32
    #define FEATURE_CHART_STORAGE_LAYOUT 1
  #endif
  #ifdef ESP8266
    #ifndef LIMIT_BUILD_SIZE
      #define FEATURE_CHART_STORAGE_LAYOUT 1
    #else
      #define FEATURE_CHART_STORAGE_LAYOUT 0
    #endif
  #endif
#endif

#ifndef FEATURE_TARSTREAM_SUPPORT
  #define FEATURE_TARSTREAM_SUPPORT   1
#endif // FEATURE_TARSTREAM_SUPPORT

// Check for plugins that will use Extended Custom Settings storage when available
#ifndef FEATURE_EXTENDED_CUSTOM_SETTINGS
  #if defined(USES_P094) || defined(USES_P095) || defined(USES_P096) || defined(USES_P099) || defined(USES_P104) || defined(USES_P116) || defined(USES_P123) || defined(USES_P131)
    #define FEATURE_EXTENDED_CUSTOM_SETTINGS 1
  #else
    #define FEATURE_EXTENDED_CUSTOM_SETTINGS 0
  #endif
#endif // ifndef FEATURE_EXTENDED_CUSTOM_SETTINGS

    

#ifndef FEATURE_CLEAR_I2C_STUCK
  #ifdef ESP8266
    #define FEATURE_CLEAR_I2C_STUCK 1
  #endif
  #ifdef ESP32
    #if ESP_IDF_VERSION_MAJOR >= 5
      // Messing with the I2C pin mode doesn't work well on IDF5.x
      #define FEATURE_CLEAR_I2C_STUCK 0
    #else
      #define FEATURE_CLEAR_I2C_STUCK 1
    #endif
  #endif
#endif


#ifdef USES_P036 // Framed OLED
// Double buffer allows to check for changed pixels and thus send less data to the display
# ifndef OLEDDISPLAY_DOUBLE_BUFFER
#  if defined(ESP32) || defined(USE_SECOND_HEAP)
#   define OLEDDISPLAY_DOUBLE_BUFFER
#  endif
# endif
#endif

// Incompatible plugins with ESP32-C2 // (C6 seems to work as intended)
#if defined(ESP32C2) // || defined(ESP32C6)
 #define DISABLE_NEOPIXEL_PLUGINS 1
#endif

#ifndef FEATURE_USE_IPV6
# if ESP_IDF_VERSION_MAJOR>=5 && defined(LWIP_IPV6)
#  ifdef TESTING_FEATURE_USE_IPV6
#   define FEATURE_USE_IPV6   1
#  else 
#   define FEATURE_USE_IPV6   0
#  endif
# else 
#  define FEATURE_USE_IPV6   0
# endif
#endif

// Make sure CONFIG_ETH_USE_ESP32_EMAC is defined on older SDK versions.
#if FEATURE_ETHERNET && ESP_IDF_VERSION_MAJOR<5
#ifndef CONFIG_ETH_USE_ESP32_EMAC
#ifdef ESP32_CLASSIC
#define CONFIG_ETH_USE_ESP32_EMAC 1
#endif
#endif
#endif

#if defined(DISABLE_NEOPIXEL_PLUGINS) && DISABLE_NEOPIXEL_PLUGINS
  // Disable NeoPixel plugins
  #ifdef USES_P038
  #undef USES_P038
  #endif
  #ifdef USES_P041
  #undef USES_P041
  #endif
  #ifdef USES_P042
  #undef USES_P042
  #endif
  #ifdef USES_P070
  #undef USES_P070
  #endif
  #ifdef USES_P128
  #undef USES_P128
  #endif
  #ifdef USES_P131
  #undef USES_P131
  #endif
#endif


  
  
#if !defined(CUSTOM_BUILD_CDN_URL) && !defined(FEATURE_ALTERNATIVE_CDN_URL)
  #if defined(WEBSERVER_EMBED_CUSTOM_CSS) || defined(EMBED_ESPEASY_DEFAULT_MIN_CSS) || defined(EMBED_ESPEASY_DEFAULT_MIN_CSS_USE_GZ)
    #define FEATURE_ALTERNATIVE_CDN_URL 0 // No need to configure custom CDN url when all content is included in build
  #else
    #define FEATURE_ALTERNATIVE_CDN_URL 1
  #endif
#endif // if !defined(CUSTOM_BUILD_CDN_URL)
#if defined(FEATURE_ALTERNATIVE_CDN_URL) && FEATURE_ALTERNATIVE_CDN_URL && defined(PLUGIN_BUILD_MINIMAL_OTA)
  #undef FEATURE_ALTERNATIVE_CDN_URL
  #define FEATURE_ALTERNATIVE_CDN_URL 0
#endif


// Enable dependencies for custom provisioning
// FIXME TD-er: What about using this feature on non-Custom builds????
#if FEATURE_CUSTOM_PROVISIONING 
  #ifdef FEATURE_DOWNLOAD
    #undef FEATURE_DOWNLOAD
  #endif
  #define FEATURE_DOWNLOAD 1
  #ifdef FEATURE_SETTINGS_ARCHIVE
    #undef FEATURE_SETTINGS_ARCHIVE
  #endif
  #define FEATURE_SETTINGS_ARCHIVE 1
#endif


#if defined(USES_P004) || defined(USES_P080) || defined(USES_P100)
  #define FEATURE_DALLAS_HELPER   1
#endif
#ifndef FEATURE_DALLAS_HELPER
  #define FEATURE_DALLAS_HELPER   0 // Only when Dallas/Maxim 1-wire plugins are included
#endif
#if FEATURE_DALLAS_HELPER && !defined(FEATURE_COMMAND_OWSCAN)
  #ifdef MINIMAL_OTA
    #define FEATURE_COMMAND_OWSCAN  0 // Exclude owscan command for minimal-OTA builds
  #else // ifdef MINIMAL_OTA
    #define FEATURE_COMMAND_OWSCAN  1
  #endif // ifdef MINIMAL_OTA
#endif
#ifndef FEATURE_COMMAND_OWSCAN
  #define FEATURE_COMMAND_OWSCAN  0 // Remaining cases: disable command
#endif // ifndef FEATURE_COMMAND_OWSCAN

// TODO TD-er: Test feature, must remove
/*
#ifdef FEATURE_ALTERNATIVE_CDN_URL
#undef FEATURE_ALTERNATIVE_CDN_URL
#endif
#define FEATURE_ALTERNATIVE_CDN_URL 1
*/


  #ifndef FEATURE_THINGSPEAK_EVENT
    #ifdef LIMIT_BUILD_SIZE
      #define FEATURE_THINGSPEAK_EVENT 0
    #else
      #define FEATURE_THINGSPEAK_EVENT 1
    #endif
  #endif

#endif // CUSTOMBUILD_DEFINE_PLUGIN_SETS_H
>>>>>>> 5f6ec043
<|MERGE_RESOLUTION|>--- conflicted
+++ resolved
@@ -1,4 +1,3 @@
-<<<<<<< HEAD
 #ifndef CUSTOMBUILD_DEFINE_PLUGIN_SETS_H
 #define CUSTOMBUILD_DEFINE_PLUGIN_SETS_H
 
@@ -1613,3449 +1612,6 @@
   #endif
   #ifndef USES_P122
     #define USES_P122   // SHT2x
-  #endif
-  // Disable Itho when using second heap as it no longer fits.
-  #if !defined(USES_P118) && !defined(USE_SECOND_HEAP)
-    #define USES_P118 // Itho ventilation control
-  #endif
-  #ifndef USES_P145
-    #define USES_P145   // gasses MQxxx (MQ135, MQ3, etc)
-  #endif
-  #ifndef USES_P147
-    #define USES_P147   // Gases - SGP4x CO2
-  #endif
-  #ifndef USES_P150
-    #define USES_P150   // TMP117 Temperature
-  #endif
-  #ifndef USES_P151
-    #define USES_P151   // Environment - I2C Honeywell Pressure
-  #endif
-  #ifndef USES_P153
-    #define USES_P153   // Environment - SHT4x
-  #endif
-
-#endif
-
-#ifdef PLUGIN_SET_COLLECTION_G
-  #ifndef USES_P154
-    #define USES_P154   // Environment - BMP3xx
-  #endif
-  #ifndef USES_P159
-    #define USES_P159   // Presence - LD2410 Radar detection
-  #endif
-  #ifndef USES_P162
-    #define USES_P162   // Output - MCP42xxx Digipot
-  #endif
-  #ifndef USES_P164
-    #define USES_P164   // Gases - ENS16x TVOC\eCO2
-  #endif
-  #ifndef USES_P166
-    #define USES_P166   // Output - GP8403 DAC 0-10V
-  #endif
-
-#endif
-
-// Collection of all energy related plugins.
-#ifdef PLUGIN_ENERGY_COLLECTION
-  #ifndef PLUGIN_DESCR
-    #define PLUGIN_DESCR  "Energy"
-  #endif
-  #if !defined(LIMIT_BUILD_SIZE) && (defined(ESP8266) || !(ESP_IDF_VERSION_MAJOR > 3))
-    // #define LIMIT_BUILD_SIZE // Reduce buildsize (on ESP8266 / pre-IDF4.x) to fit in all Energy plugins
-    #define BUILD_NO_DEBUG // Reduce build size without sacrificing features other than some logging
-    #ifndef P036_LIMIT_BUILD_SIZE
-      #define P036_LIMIT_BUILD_SIZE // Reduce build size for P036 (FramedOLED) only
-    #endif
-    #ifndef P037_LIMIT_BUILD_SIZE
-      #define P037_LIMIT_BUILD_SIZE // Reduce build size for P037 (MQTT Import) only
-    #endif
-  #endif
-   #ifndef USES_P025
-     #define USES_P025   // ADS1x15
-   #endif
-   #ifndef USES_P027
-     #define USES_P027   // INA219
-   #endif
-   #ifndef USES_P076
-     #define USES_P076   // HLW8012   in POW r1
-   #endif
-   #ifndef USES_P077
-     // Needs CSE7766 Energy sensor, via Serial RXD 4800 baud 8E1 (GPIO1), TXD (GPIO3)
-     #define USES_P077	  // CSE7766   in POW R2
-   #endif
-   #ifndef USES_P078
-     #define USES_P078   // Eastron Modbus Energy meters
-   #endif
-   #ifndef USES_P085
-     #define USES_P085   // AcuDC24x
-   #endif
-   #ifndef USES_P093
-     #define USES_P093   // Mitsubishi Heat Pump
-   #endif
-   #ifndef USES_P102
-     #define USES_P102   // PZEM-004Tv30
-   #endif
-   #ifndef USES_P108
-     #define USES_P108   // DDS238-x ZN MODBUS energy meter (was P224 in the Playground)
-   #endif
-   #ifndef USES_P115
-     #define USES_P115   // Fuel Gauge MAX1704x
-   #endif
-   #ifndef USES_P132
-     #define USES_P132   // INA3221
-   #endif
-  #if !defined(USES_P137) && defined(ESP32)
-    #define USES_P137   // AXP192
-  #endif
-  #if !defined(USES_P138) && defined(ESP32)
-    #define USES_P138   // IP5306
-  #endif
-   #if !defined(USES_P148) && defined(ESP32)
-     #define USES_P148   // Sonoff POWR3xxD and THR3xxD display
-   #endif
-
-#endif
-
-// Collection of all display plugins. (also NeoPixel)
-#ifdef PLUGIN_DISPLAY_COLLECTION
-  #ifndef PLUGIN_DESCR
-    #define PLUGIN_DESCR  "Display"
-  #endif
-   #if !defined(LIMIT_BUILD_SIZE) && (defined(ESP8266) || !(ESP_IDF_VERSION_MAJOR > 3))
-     #ifndef PLUGIN_BUILD_MAX_ESP32
-       #define LIMIT_BUILD_SIZE // Reduce buildsize (on ESP8266 / pre-IDF4.x) to fit in all Display plugins
-       #define KEEP_I2C_MULTIPLEXER
-       #ifndef P036_LIMIT_BUILD_SIZE
-         #define P036_LIMIT_BUILD_SIZE // Reduce build size for P036 (FramedOLED) only
-       #endif
-       #ifndef P037_LIMIT_BUILD_SIZE
-         #define P037_LIMIT_BUILD_SIZE // Reduce build size for P037 (MQTT Import) only
-       #endif
-       #define NOTIFIER_SET_NONE
-       #ifdef USES_N001
-         #undef USES_N001   // Email
-       #endif
-       #ifdef USES_N002
-         #undef USES_N002   // Buzzer
-       #endif
-     #endif
-   #endif
-   #if defined(ESP8266)
-     #if defined(FEATURE_I2C_DEVICE_CHECK)
-       #undef FEATURE_I2C_DEVICE_CHECK
-     #endif
-     #define FEATURE_I2C_DEVICE_CHECK 0 // Disable I2C device check code
-    //  #if !defined(FEATURE_TARSTREAM_SUPPORT)
-    //    #define FEATURE_TARSTREAM_SUPPORT   0 // Disable TarStream support for size
-    //  #endif // FEATURE_TARSTREAM_SUPPORT
-   #endif
-   #if !defined(FEATURE_SD) && !defined(ESP8266)
-     #define FEATURE_SD 1
-   #endif
-   #ifndef USES_P012
-     #define USES_P012   // LCD
-   #endif
-   #ifndef USES_P023
-    #define USES_P023   // OLED
-   #endif
-   #ifndef USES_P036
-    #define USES_P036   // FrameOLED
-   #endif
-   #ifdef USES_P038
-    #undef USES_P038   // DISABLE NeoPixel
-   #endif
-   #ifdef USES_P041
-    #undef USES_P041   // DISABLE NeoClock
-   #endif
-   #ifdef USES_P042
-    #undef USES_P042   // DISABLE Candle
-   #endif
-   #ifndef USES_P057
-    #define USES_P057   // HT16K33_LED
-   #endif
-   #ifdef USES_P070
-    #undef USES_P070   // DISABLE NeoPixel_Clock
-   #endif
-   #ifndef USES_P075
-    #define USES_P075   // Nextion
-   #endif
-   #ifndef USES_P095
-    #define USES_P095  // TFT ILI9341
-   #endif
-   #ifndef USES_P096
-    #define USES_P096  // eInk   (Needs lib_deps = Adafruit GFX Library, LOLIN_EPD )
-   #endif
-   #ifndef USES_P099
-    #define USES_P099   // XPT2046 Touchscreen
-   #endif
-   #ifndef USES_P104
-    // Plugin adds over 40k to build size
-    #define USES_P104   // MAX7219 dot matrix
-   #endif
-   #if !defined(USES_P109) && defined(ESP32)
-     #define USES_P109   // ThermoOLED
-   #endif
-   #ifndef USES_P116
-     #define USES_P116   // ST77xx
-   #endif
-   #if !defined(USES_P123) && defined(ESP32)
-     #define USES_P123   // FT6206
-   #endif
-  #if !defined(USES_P137) && defined(ESP32)
-    #define USES_P137   // AXP192
-  #endif
-  #if !defined(USES_P138) && defined(ESP32)
-    #define USES_P138   // IP5306
-  #endif
-  #ifndef USES_P141
-    #define USES_P141   // PCD8544 Nokia 5110
-  #endif
-  #ifndef USES_P143
-    #define USES_P143   // I2C Rotary encoders
-  #endif
-  #ifndef USES_P148
-    #define USES_P148   // Sonoff POWR3xxD and THR3xxD display
-  #endif
-#endif
-
-// Collection of all climate plugins.
-#ifdef PLUGIN_CLIMATE_COLLECTION
-  #ifndef PLUGIN_DESCR
-    #define PLUGIN_DESCR  "Climate"
-  #endif
-
-  // Features and plugins cherry picked from stable set
-  #ifndef FEATURE_SERVO
-    #define FEATURE_SERVO 1
-  #endif
-  #ifndef FEATURE_RTTTL
-    #define FEATURE_RTTTL 1
-  #endif
-
-  #define USES_P001   // Switch
-  #define USES_P002   // ADC
-  #define USES_P003   // Pulse
-  #define USES_P004   // Dallas
-  #define USES_P005   // DHT
-  #define USES_P006   // BMP085
-
-  #define USES_P010   // BH1750
-  #define USES_P011   // PME
-  #define USES_P012   // LCD
-  #define USES_P013   // HCSR04
-  #define USES_P014   // SI7021
-  #define USES_P015   // TSL2561
-  #define USES_P018   // Dust
-  #define USES_P019   // PCF8574
-
-  #define USES_P021   // Level
-  #define USES_P023   // OLED
-  #define USES_P024   // MLX90614
-  #define USES_P025   // ADS1x15
-  #define USES_P026   // SysInfo
-  #define USES_P028   // BME280
-  #define USES_P029   // Output
-
-  #define USES_P031   // SHT1X
-  #define USES_P032   // MS5611
-  #define USES_P033   // Dummy
-  #define USES_P034   // DHT12
-  #define USES_P036   // FrameOLED
-  #define USES_P037   // MQTTImport
-  #define USES_P038   // NeoPixel
-  #define USES_P039   // Environment - Thermocouple
-
-  #define USES_P043   // ClkOutput
-  #define USES_P044   // P1WifiGateway
-  #define USES_P049   // MHZ19
-
-  #define USES_P052   // SenseAir
-  #define USES_P053   // PMSx003
-  #define USES_P056   // SDS011-Dust
-  #define USES_P059   // Encoder
-
-  #define USES_P073   // 7DGT
-
-  // Enable extra climate-related plugins (CO2/Temp/Hum)
-  #ifndef USES_P047
-    #define USES_P047 // Soil Moisture
-  #endif
-  #ifndef USES_P049
-    #define USES_P049 // MH-Z19
-  #endif
-  #ifndef USES_P051
-    #define USES_P051 // AM2320
-  #endif
-  #ifndef USES_P068
-    #define USES_P068 // SHT3x
-  #endif
-  #ifndef USES_P069
-    #define USES_P069 // LM75
-  #endif
-  #ifndef USES_P072
-    #define USES_P072 // HCD1080
-  #endif
-  #ifndef USES_P081
-    #define USES_P081 // Cron
-  #endif
-  #ifndef USES_P083
-    #define USES_P083 // SGP30
-  #endif
-  #ifndef USES_P090
-    #define USES_P090 // CCS811
-  #endif
-  #ifndef USES_P103
-    #define USES_P103 // Atlas EZO
-  #endif
-  #ifndef USES_P105
-    #define USES_P105 // AHT10/20/21
-  #endif
-  #ifndef USES_P106
-    #define USES_P106 // BME680
-  #endif
-  #ifndef USES_P117
-    #define USES_P117 // SCD30
-  #endif
-  // Disable Itho when using second heap as it no longer fits.
-  #if !defined(USES_P118) && !defined(USE_SECOND_HEAP)
-    #define USES_P118 // Itho ventilation control
-  #endif
-  #ifndef USES_P122
-    #define USES_P122
-  #endif
-  #ifndef USES_P127
-    #define USES_P127 // CDM7160
-  #endif
-  #ifndef USES_P133
-    #define USES_P133     // LTR390 UV
-  #endif
-  #ifndef USES_P135
-    #define USES_P135 // SCD4x
-  #endif
-  #ifndef USES_P144
-    #define USES_P144   // Dust - PM1006(K) (Vindriktning)
-  #endif
-  #ifndef USES_P147
-    #define USES_P147   // Gases - SGP4x CO2
-  #endif
-  #ifndef USES_P148
-    #define USES_P148   // Sonoff POWR3xxD and THR3xxD display
-  #endif
-  #ifndef USES_P150
-    #define USES_P150   // TMP117 Temperature
-  #endif
-  #ifndef USES_P151
-    #define USES_P151   // Environment - I2C Honeywell Pressure
-  #endif
-  #ifndef USES_P153
-    #define USES_P153   // Environment - SHT4x
-  #endif
-  #ifndef USES_P154
-    #define USES_P154   // Environment - BMP3xx
-  #endif
-  #ifndef USES_P164
-    #define USES_P164   // Gases - ENS16x TVOC/eCO2
-  #endif
-  #ifndef USES_P166
-    #define USES_P166   // Output - GP8403 DAC 0-10V
-  #endif
-  #ifndef USES_P167
-    #define USES_P167   // Environment - Sensirion SEN5x / Ikea Vindstyrka
-  #endif
-
-  // Controllers
-  #ifndef USES_C011
-    #define USES_C011   // HTTP Advanced
-  #endif
-#endif
-
-// Collection of all NeoPixel plugins
-#ifdef PLUGIN_NEOPIXEL_COLLECTION
-  #ifndef PLUGIN_DESCR
-    #define PLUGIN_DESCR  "NeoPixel"
-  #endif
-  #if !defined(FEATURE_SD) && !defined(ESP8266)
-    #define FEATURE_SD  1
-  #endif
-  #ifndef USES_P038
-    #define USES_P038   // NeoPixel
-  #endif
-  #ifndef USES_P041
-    #define USES_P041   // NeoClock
-  #endif
-  #ifndef USES_P042
-    #define USES_P042   // Candle
-  #endif
-  #ifndef USES_P070
-    #define USES_P070   // NeoPixel_Clock
-  #endif
-  #ifndef USES_P128
-    #define USES_P128   // NeoPixelBusFX
-  #endif
-  #ifndef USES_P131
-    #define USES_P131   // NeoMatrix
-    #ifdef ESP32
-      #define TOMTHUMB_USE_EXTENDED 1
-    #endif
-  #endif
-  #if !defined(USES_P105) && defined(ESP32)
-    #define USES_P105   // AHT10/20/21  (used in TinyTronics Smart Home RGB LED Matrix)
-  #endif
-  #if !defined(USES_P137) && defined(ESP32)
-    #define USES_P137   // AXP192
-  #endif
-  #if FEATURE_PLUGIN_STATS && defined(ESP8266)
-    // Does not fit in build
-    #undef FEATURE_PLUGIN_STATS
-  #endif
-  #ifdef ESP8266
-    #define FEATURE_PLUGIN_STATS  0
-  #endif
-  #if FEATURE_CHART_JS && defined(ESP8266)
-    // Does not fit in build
-    #undef FEATURE_CHART_JS
-  #endif
-  #ifdef ESP8266
-    #define FEATURE_CHART_JS  0
-  #endif
-  #if !defined(USES_P138) && defined(ESP32)
-    #define USES_P138   // IP5306
-  #endif
-#endif
-
-#ifdef CONTROLLER_SET_COLLECTION
-    #define USES_C011   // Generic HTTP Advanced
-    #define USES_C012   // Blynk HTTP
-    #define USES_C014   // homie 3 & 4dev MQTT
-    //#define USES_C015   // Blynk
-    #define USES_C017   // Zabbix
-    #ifdef ESP32
-      #define USES_C018 // TTN RN2483
-    #endif
-    // #define USES_C019   // ESPEasy-NOW
-#endif
-
-
-#ifdef NOTIFIER_SET_COLLECTION
-  // To be defined
-#endif
-
-// Disable few plugin(s) to make the build fit :/
-#ifdef PLUGIN_BUILD_IR_EXTENDED_NO_RX
-  #ifdef USES_P039
-    #undef USES_P039  // Environment - Thermocouple
-  #endif
-#endif // ifdef PLUGIN_BUILD_IR_EXTENDED_NO_RX
-
-// EXPERIMENTAL (playground) #######################
-#ifdef PLUGIN_SET_EXPERIMENTAL
-    #define USES_P046   // VentusW266
-    #define USES_P050   // TCS34725 RGB Color Sensor with IR filter and White LED
-    #define USES_P064   // APDS9960 Gesture
-    #define USES_P077	// CSE7766   Was P134 on Playground
-
-
-    // [copied from Playground as of 6 March 2018]
-    // It needs some cleanup as some are ALSO in the main repo,
-    // thus they should have been removed from the Playground repo
-    // #define USES_P100	// Was SRF01, now Pulse Counter - DS2423
-	// #define USES_P101	// Was NeoClock, now Wake On Lan
-	#define USES_P102	// Nodo
-	#define USES_P103	// Event
-	#define USES_P104	// SRF02
-	#define USES_P105	// RGBW
-	#define USES_P106	// IRTX
-	#define USES_P107	// Email_Demo
-	#define USES_P108	// WOL
-	#define USES_P109	// RESOL_DeltaSol_Pro
-	   #define USES_P110	// P1WifiGateway      (MERGED?)
-	#define USES_P111	// RF
-	   //#define USES_P111	// SenseAir     (MERGED?)
-	#define USES_P112	// Power
-	//#define USES_P112	// RFTX
-	#define USES_P113	// SI1145
-	#define USES_P114	// DSM501
-	//#define USES_P115	// HeatpumpIR - P088 in the main repo.
-//	#define USES_P116	// ID12
-	#define USES_P117	// LW12FC
-	//#define USES_P117	// Neopixels
-	//#define USES_P117	// Nextion
-	#define USES_P118	// CCS811
-	#define USES_P119	// BME680
-	#define USES_P120	// Thermocouple
-	#define USES_P121	// Candle
-//        #define USES_P122	// SHT2x
-//	      #define USES_P123	// NeoPixel_Clock  (MERGED?)
-	#define USES_P124	// NeoPixelBusFX
-	//#define USES_P124	// Ventus_W266_RFM69
-	#define USES_P125	// ArduCAM
-	#define USES_P127	// Teleinfo
-	#define USES_P130	// VEML6075
-	#define USES_P131	// SHT3X
-	#define USES_P133	// VL53L0X
-	#define USES_P141	// LedStrip
-	#define USES_P142	// RGB-Strip
-	#define USES_P143	// AnyonePresent
-	#define USES_P144	// RC-Switch-TX
-	#define USES_P145	// Itho - P118 in the main repo.
-	#define USES_P149	// MHZ19
-	#define USES_P150	// SDM120C
-	#define USES_P153	// MAX44009
-	#define USES_P162	// MPL3115A2
-	#define USES_P163	// DS1631
-	#define USES_P165	// SerSwitch
-	#define USES_P166	// WiFiMan
-	#define USES_P167	// ADS1015
-	#define USES_P170	// HLW8012
-	#define USES_P171	// PZEM-004T
-	#define USES_P180	// Mux
-	#define USES_P181	// TempHumidity_SHT2x
-	#define USES_P182	// MT681
-	#define USES_P199	// RF443_KaKu
-	#define USES_P202	// ADC_ACcurrentSensor
-	   #define USES_P205	// FrameOLED      (MERGED?)
-	#define USES_P209	// IFTTTMaker
-	   #define USES_P210	// MQTTImport     (MERGED?)
-	#define USES_P211	// MPU6050
-	#define USES_P212	// MY9291
-	#define USES_P213	// VEML6070
-#endif
-
-
-#ifdef CONTROLLER_SET_EXPERIMENTAL
-  //#define USES_C016   // Cache controller
-  //#define USES_C018   // TTN/RN2483
-#endif
-
-
-#ifdef NOTIFIER_SET_EXPERIMENTAL
-#endif
-
-
-// Maximized build definition for an ESP(32) with 16MB Flash and 4MB sketch partition
-// Add all plugins, controllers and features that don't fit in the COLLECTION set
-#ifdef PLUGIN_SET_MAX
-  // Features
-  #ifndef USES_ESPEASY_NOW
-//    #define USES_ESPEASY_NOW
-  #endif
-  #ifndef FEATURE_SERVO
-    #define FEATURE_SERVO 1
-  #endif
-  #ifndef FEATURE_RTTTL
-    #define FEATURE_RTTTL 1
-  #endif
-  #ifndef FEATURE_SETTINGS_ARCHIVE
-    #define FEATURE_SETTINGS_ARCHIVE  1
-  #endif
-  #ifndef FEATURE_SD
-    #define FEATURE_SD 1
-  #endif
-  #ifndef SHOW_SYSINFO_JSON
-    #define SHOW_SYSINFO_JSON 1
-  #endif
-  #ifndef FEATURE_I2C_DEVICE_SCAN
-    #define FEATURE_I2C_DEVICE_SCAN   1
-  #endif
-
-  // Plugins
-  #ifndef USES_P016
-    #define USES_P016   // IR TSOP4838
-  #endif
-  #ifndef USES_P035
-    #define USES_P035   // IRTX
-  #endif
-  #ifndef USES_P041
-    #define USES_P041   // NeoClock
-  #endif
-  #ifndef USES_P042
-    #define USES_P042   // Candle
-  #endif
-  #ifndef USES_P046
-    #define USES_P046  // VentusW266
-  #endif
-  #ifndef USES_P087
-    #define USES_P087   // Serial Proxy
-  #endif
-  #ifndef USES_P088
-    #define USES_P088   // ToniA IR plugin
-  #endif
-  #ifndef USES_P094
-    #define USES_P094  // CUL Reader
-  #endif
-  #ifndef USES_P095
-    #define USES_P095  // TFT ILI9341
-  #endif
-  #ifndef USES_P096
-    #define USES_P096  // eInk   (Needs lib_deps = Adafruit GFX Library, LOLIN_EPD )
-  #endif
-  #ifndef USES_P097
-    #define USES_P097   // Touch ESP32
-  #endif
-  #ifndef USES_P098
-    #define USES_P098   // PWM motor
-  #endif
-  #ifndef USES_P099
-    #define USES_P099   // XPT2046 Touchscreen
-  #endif
-  #ifndef USES_P100
-    #define USES_P100   // DS2423
-  #endif
-  #ifndef USES_P101
-    #define USES_P101   // Wake on Lan
-  #endif
-  #ifndef USES_P102
-    #define USES_P102   // PZEM004Tv3
-  #endif
-  #ifndef USES_P103
-    #define USES_P103   // Atlas Scientific EZO Sensors (pH, ORP, EZO, DO)
-  #endif
-  #ifndef USES_P104
-    #define USES_P104   // MAX7219 Dot matrix display
-  #endif
-  #ifndef USES_P105
-    #define USES_P105   // AHT10/20/21
-  #endif
-  #ifndef USES_P106
-    #define USES_P106   // BME68x
-  #endif
-  #ifndef USES_P107
-    #define USES_P107   // SI1145
-  #endif
-  #ifndef USES_P108
-    #define USES_P108   // DDS238-x ZN MODBUS energy meter (was P224 in the Playground)
-  #endif
-  #ifndef USES_P109
-    #define USES_P109   // ThermOLED
-  #endif
-  #ifndef USES_P110
-    #define USES_P110   // VL53L0X
-  #endif
-  #ifndef USES_P111
-    #define USES_P111   // RC522 RFID reader
-  #endif
-  #ifndef USES_P112
-    #define USES_P112   // AS7256x
-  #endif
-  #ifndef USES_P113
-    #define USES_P113   // VL53L1X
-  #endif
-  #ifndef USES_P114
-    #define USES_P114   // VEML6075 UVA/UVB sensor
-  #endif
-  #ifndef USES_P115
-    #define USES_P115   // Fuel gauge MAX1704x
-  #endif
-  #ifndef USES_P116
-    #define USES_P116   // ST77xx
-  #endif
-  #ifndef USES_P117
-    #define USES_P117   // SCD30
-  #endif
-  #ifndef USES_P118
-    #define USES_P118   // Itho ventilation coontrol
-  #endif
-  #ifndef USES_P119
-    #define USES_P119   // ITG3205 Gyro
-  #endif
-  #ifndef USES_P120
-    #define USES_P120   // ADXL345 I2C Acceleration / Gravity
-  #endif
-  #ifndef USES_P121
-    #define USES_P121   // HMC5883L
-  #endif
-  #ifndef USES_P122
-    #define USES_P122   // SHT2x
-  #endif
-  #ifndef USES_P123
-    #define USES_P123   // FT6206
-  #endif
-  #ifndef USES_P124
-    #define USES_P124   // I2C Multi relay
-  #endif
-  #ifndef USES_P125
-    #define USES_P125   // ADXL345 SPI Acceleration / Gravity
-  #endif
-  #ifndef USES_P126
-    #define USES_P126   // 74HC595 Shift register
-  #endif
-  #ifndef USES_P127
-    #define USES_P127   // CDM7160
-  #endif
-  #ifndef USES_P128
-    #define USES_P128   // NeoPixelBusFX
-  #endif
-  #ifndef USES_P129
-    #define USES_P129   // 74HC165 Input shiftregisters
-  #endif
-  #ifndef USES_P130
-//    #define USES_P130   //
-  #endif
-  #ifndef USES_P131
-    #define USES_P131   // NeoMatrix
-  #endif
-  #ifndef USES_P132
-    #define USES_P132   // INA3221
-  #endif
-  #ifndef USES_P133
-    #define USES_P133   // LTR390
-  #endif
-  #ifndef USES_P134
-    #define USES_P134   // A02YYUW
-  #endif
-  #ifndef USES_P135
-    #define USES_P135   // SCD4x
-  #endif
-  #ifndef USES_P136
-//    #define USES_P136   // OLED w. AdafruitGFX_Helper
-  #endif
-  #ifndef USES_P137
-    #define USES_P137   // AXP192
-  #endif
-  #ifndef USES_P138
-    #define USES_P138   // IP5306
-  #endif
-  #ifndef USES_P139
-//    #define USES_P139   //
-  #endif
-  #ifndef USES_P140
-//    #define USES_P140   //
-  #endif
-  #ifndef USES_P141
-    #define USES_P141   // PCD8544 Nokia 5110
-  #endif
-  #ifndef USES_P142
-//    #define USES_P142   // GT911 Touchscreen
-  #endif
-  #ifndef USES_P143
-    #define USES_P143   // I2C Rotary encoders
-  #endif
-  #ifndef USES_P144
-    #define USES_P144   // Dust - PM1006(K) (Vindriktning)
-  #endif
-  #ifndef USES_P145
-    #define USES_P145   // gasses MQxxx (MQ135, MQ3, etc)
-  #endif
-  #ifndef USES_P146
-    #define USES_P146   // Cache Controller Reader
-  #endif
-  #ifndef USES_P147
-    #define USES_P147   // Gases - SGP4x CO2
-  #endif
-  #ifndef USES_P148
-    #define USES_P148   // POWR3xxD/THR3xxD
-  #endif
-  #ifndef USES_P149
-    // #define USES_P149   //ePaper 1.9" 91 segments
-  #endif
-  #ifndef USES_P150
-    #define USES_P150   // TMP117 Temperature
-  #endif
-  #ifndef USES_P151
-    #define USES_P151   // Environment - I2C Honeywell Pressure
-  #endif
-  #if !defined(USES_P152) && (defined(ESP32_CLASSIC) || defined(ESP32S2)) // Only supported on ESP32 and ESP32-S2
-    #define USES_P152   // ESP32 DAC
-  #endif
-  #ifndef USES_P153
-    #define USES_P153   // Environment - SHT4x
-  #endif
-  #ifndef USES_P154
-    #define USES_P154   // Environment - BMP3xx
-  #endif
-  #ifndef USES_P159
-    #define USES_P159   // Presence - LD2410 Radar detection
-  #endif
-  #ifndef USES_P162
-    #define USES_P162   // Output - MCP42xxx Digipot
-  #endif
-  #ifndef USES_P166
-    #define USES_P166   // Output - GP8403 DAC 0-10V
-  #endif
-  #ifndef USES_P167
-    #define USES_P167   // Environment - SensirionSEN5x / Ikea Vindstyrka
-  #endif
-
-  // Controllers
-  #ifndef USES_C015
-    #define USES_C015   // Blynk
-  #endif
-  #ifndef USES_C016
-    #define USES_C016   // Cache controller
-  #endif
-  #ifndef USES_C018
-    #define USES_C018 // TTN RN2483
-  #endif
-
-  // Notifiers
-
-#endif // PLUGIN_SET_MAX
-
-
-/******************************************************************************\
- * Remove incompatible plugins ************************************************
-\******************************************************************************/
-#ifdef ESP32
-//  #undef USES_P010   // BH1750          (doesn't work yet on ESP32)
-//  #undef USES_P049   // MHZ19           (doesn't work yet on ESP32)
-
-//  #undef USES_P052   // SenseAir        (doesn't work yet on ESP32)
-//  #undef USES_P053   // PMSx003
-
-//  #undef USES_P056   // SDS011-Dust     (doesn't work yet on ESP32)
-//  #undef USES_P065   // DRF0299
-//  #undef USES_P071   // Kamstrup401
-//  #undef USES_P075   // Nextion
-//  #undef USES_P078   // Eastron Modbus Energy meters (doesn't work yet on ESP32)
-//  #undef USES_P082   // GPS
-#endif
-
-
-#ifdef ARDUINO_ESP8266_RELEASE_2_3_0
-  #ifdef USES_P081
-    #undef USES_P081   // Cron
-  #endif
-
-
-#endif
-
-
-/******************************************************************************\
- * Libraries dependencies *****************************************************
-\******************************************************************************/
-#if defined(USES_P044) && !defined(USES_P020) // P020 is used to replace/emulate P044
-  #define USES_P020
-#endif
-#if defined(USES_P020) || defined(USES_P049) || defined(USES_P052) || defined(USES_P053) || defined(USES_P056)  || defined(USES_P065) || defined(USES_P071) || defined(USES_P075) || defined(USES_P077) || defined(USES_P078) || defined(USES_P082) || defined(USES_P085) || defined(USES_P087) || defined(USES_P093)|| defined(USES_P094) || defined(USES_P102) || defined(USES_P105) || defined(USES_P108) || defined(USES_P144) || defined(USES_C018)
-  // At least one plugin uses serial.
-  #ifndef PLUGIN_USES_SERIAL
-    #define PLUGIN_USES_SERIAL
-  #endif
-#else
-  // No plugin uses serial, so make sure software serial is not included.
-  #define DISABLE_SOFTWARE_SERIAL
-#endif
-
-#if defined(USES_P095) || defined(USES_P096) || defined(USES_P116) || defined(USES_P131) || defined(USES_P141) || defined(USES_P123) // Add any plugin that uses AdafruitGFX_Helper
-  #ifndef PLUGIN_USES_ADAFRUITGFX
-    #define PLUGIN_USES_ADAFRUITGFX // Ensure AdafruitGFX_helper is available for graphics displays (only)
-  #endif
-#endif
-
-#if defined(USES_P099) || defined(USES_P123)
-  #ifndef PLUGIN_USES_TOUCHHANDLER
-    #define PLUGIN_USES_TOUCHHANDLER
-  #endif
-#endif
-
-/*
-#if defined(USES_P00x) || defined(USES_P00y)
-#include <the_required_lib.h>
-#endif
-*/
-
-#ifdef USES_C013
-  #ifdef FEATURE_ESPEASY_P2P
-    #undef FEATURE_ESPEASY_P2P
-  #endif
-  #define FEATURE_ESPEASY_P2P 1
-#endif
-
-#if defined(USES_C018)
-  #ifdef FEATURE_PACKED_RAW_DATA
-    #undef FEATURE_PACKED_RAW_DATA
-  #endif
-  #define FEATURE_PACKED_RAW_DATA 1
-#endif
-
-#if defined(USES_C019)
-  #ifndef USES_ESPEASY_NOW
-    #define USES_ESPEASY_NOW
-  #endif
-#endif
-
-#if defined(USES_P085) || defined (USES_P052) || defined(USES_P078) || defined(USES_P108)
-  // FIXME TD-er: Is this correct? Those plugins use Modbus_RTU.
-  #ifdef FEATURE_MODBUS
-    #undef FEATURE_MODBUS
-  #endif
-  #define FEATURE_MODBUS  1
-#endif
-
-#if defined(USES_C001) || defined (USES_C002) || defined(USES_P029)
-  #ifndef FEATURE_DOMOTICZ
-    #define FEATURE_DOMOTICZ  1
-  #endif
-#endif
-
-#if FEATURE_DOMOTICZ  // Move Domoticz enabling logic together
-    #if !defined(USES_C001) && !FEATURE_NO_HTTP_CLIENT
-      #define USES_C001   // Domoticz HTTP
-    #endif
-    #ifndef USES_C002
-      #define USES_C002   // Domoticz MQTT
-    #endif
-    #ifndef USES_P029
-      #define USES_P029   // Output
-    #endif
-#endif
-
-#if FEATURE_NO_HTTP_CLIENT  // Disable HTTP features
-  // Disable HTTP related Controllers/features
-  #ifdef FEATURE_SEND_TO_HTTP
-    #undef FEATURE_SEND_TO_HTTP
-  #endif
-  #define FEATURE_SEND_TO_HTTP  0 // Disabled
-  #ifdef FEATURE_POST_TO_HTTP
-    #undef FEATURE_POST_TO_HTTP
-  #endif
-  #define FEATURE_POST_TO_HTTP  0 // Disabled
-  #ifdef FEATURE_PUT_TO_HTTP
-    #undef FEATURE_PUT_TO_HTTP
-  #endif
-  #define FEATURE_PUT_TO_HTTP  0 // Disabled
-#endif
-
-
-// Disable Homie plugin for now in the dev build to make it fit.
-#if defined(PLUGIN_DISPLAY_COLLECTION) && defined(USES_C014) && defined(ESP8266)
-  #undef USES_C014
-#endif
-
-// VCC builds need a bit more, disable timing stats to make it fit.
-#ifndef PLUGIN_BUILD_CUSTOM
-  #if FEATURE_ADC_VCC && !(defined(PLUGIN_SET_MAX) || defined(NO_LIMIT_BUILD_SIZE))
-    #ifndef LIMIT_BUILD_SIZE
-      #define LIMIT_BUILD_SIZE
-    #endif
-    #ifndef NOTIFIER_SET_NONE
-      #define NOTIFIER_SET_NONE
-    #endif
-
-  #endif
-  #ifdef ESP8266_1M
-    #ifndef LIMIT_BUILD_SIZE
-      #define LIMIT_BUILD_SIZE
-    #endif
-    #ifndef NOTIFIER_SET_NONE
-      #define NOTIFIER_SET_NONE
-    #endif
-    #ifndef DISABLE_SC16IS752_Serial
-      #define DISABLE_SC16IS752_Serial
-    #endif
-  #endif
-#endif
-
-
-// Due to size restrictions, disable a few plugins/controllers for 1M builds
-#ifdef ESP8266_1M
-  #ifdef USES_C003
-    #undef USES_C003
-  #endif
-  #ifdef USES_C016
-    #undef USES_C016  // Cache controller
-  #endif
-  #ifdef FEATURE_SD
-    #undef FEATURE_SD  // Unlikely on 1M units
-  #endif
-  #define FEATURE_SD 0
-  #define NO_GLOBAL_SD
-  #ifndef LIMIT_BUILD_SIZE
-    #define LIMIT_BUILD_SIZE
-  #endif
-  #ifdef FEATURE_EXT_RTC
-    #undef FEATURE_EXT_RTC
-  #endif
-  #define FEATURE_EXT_RTC 0
-  #ifndef BUILD_NO_DEBUG
-    #define BUILD_NO_DEBUG
-  #endif
-  #ifndef PLUGIN_NEOPIXEL_COLLECTION
-    #ifdef USES_P041  // Disable NeoPixel specials
-      #undef USES_P041
-    #endif
-    #ifdef USES_P042
-      #undef USES_P042
-    #endif
-    #ifdef USES_P043
-      #undef USES_P043
-    #endif
-  #endif
-#endif
-
-#if defined(PLUGIN_BUILD_MAX_ESP32) || defined(NO_LIMIT_BUILD_SIZE)
-  #ifdef LIMIT_BUILD_SIZE
-    #undef LIMIT_BUILD_SIZE
-  #endif
-#endif
-
-// Disable some diagnostic parts to make builds fit.
-#ifdef LIMIT_BUILD_SIZE
-  #ifdef WEBSERVER_TIMINGSTATS
-    #undef WEBSERVER_TIMINGSTATS
-  #endif
-
-  // Do not include large blobs but fetch them from CDN
-  #ifndef WEBSERVER_USE_CDN_JS_CSS
-    #define WEBSERVER_USE_CDN_JS_CSS
-  #endif
-  #ifdef WEBSERVER_CSS
-      #undef WEBSERVER_CSS
-  #endif
-  #ifndef WEBSERVER_EMBED_CUSTOM_CSS
-    #ifdef EMBED_ESPEASY_DEFAULT_MIN_CSS
-      #undef EMBED_ESPEASY_DEFAULT_MIN_CSS
-    #endif
-  #endif
-  #ifdef WEBSERVER_INCLUDE_JS
-      #undef WEBSERVER_INCLUDE_JS
-  #endif
-  #ifdef EMBED_ESPEASY_DEFAULT_MIN_CSS
-    #undef EMBED_ESPEASY_DEFAULT_MIN_CSS
-  #endif
-
-  #ifdef WEBSERVER_GITHUB_COPY
-    #undef WEBSERVER_GITHUB_COPY
-  #endif
-  #ifdef WEBSERVER_CUSTOM
-    // TD-er: Removing WEBSERVER_CUSTOM does free up another 1.7k
-//    #undef WEBSERVER_CUSTOM
-  #endif
-
-
-  #ifndef BUILD_NO_DEBUG
-    #define BUILD_NO_DEBUG
-  #endif
-  #ifndef BUILD_NO_SPECIAL_CHARACTERS_STRINGCONVERTER
-    #define BUILD_NO_SPECIAL_CHARACTERS_STRINGCONVERTER
-  #endif
-  #ifndef KEEP_I2C_MULTIPLEXER
-    #ifdef FEATURE_I2CMULTIPLEXER
-      #undef FEATURE_I2CMULTIPLEXER
-    #endif
-    #define FEATURE_I2CMULTIPLEXER  0
-  #endif
-  #ifdef FEATURE_SETTINGS_ARCHIVE
-    #undef FEATURE_SETTINGS_ARCHIVE
-  #endif
-  #define FEATURE_SETTINGS_ARCHIVE  0
-
-  #ifndef PLUGIN_BUILD_CUSTOM
-  #ifdef FEATURE_SERVO
-    #undef FEATURE_SERVO
-  #endif
-  #define FEATURE_SERVO 0
-  #endif
-  #ifdef FEATURE_RTTTL
-    #undef FEATURE_RTTTL
-  #endif
-  #define FEATURE_RTTTL 0
-  #ifdef FEATURE_TOOLTIPS
-    #undef FEATURE_TOOLTIPS
-  #endif
-  #define FEATURE_TOOLTIPS  0
-  #ifdef FEATURE_BLYNK
-    #undef FEATURE_BLYNK
-  #endif
-  #define FEATURE_BLYNK 0
-  #if !defined(PLUGIN_SET_COLLECTION) && !defined(PLUGIN_SET_SONOFF_POW)
-    #ifdef USES_P076
-      #undef USES_P076   // HLW8012   in POW r1
-    #endif
-    #ifdef USES_P093
-      #undef USES_P093   // Mitsubishi Heat Pump
-    #endif
-    #ifdef USES_P100 // Pulse Counter - DS2423
-      #undef USES_P100
-    #endif
-    #ifdef USES_C017 // Zabbix
-      #undef USES_C017
-    #endif
-  #endif
-  #ifdef USES_C012
-    #undef USES_C012 // Blynk
-  #endif
-  #ifdef USES_C015
-    #undef USES_C015 // Blynk
-  #endif
-  #ifdef USES_C016
-    #undef USES_C016 // Cache controller
-  #endif
-  #ifdef USES_C018
-    #undef USES_C018 // LoRa TTN - RN2483/RN2903
-  #endif
-  #if defined(FEATURE_TRIGONOMETRIC_FUNCTIONS_RULES) && !defined(KEEP_TRIGONOMETRIC_FUNCTIONS_RULES)
-    #undef FEATURE_TRIGONOMETRIC_FUNCTIONS_RULES
-  #endif
-  #ifndef KEEP_TRIGONOMETRIC_FUNCTIONS_RULES
-    #define FEATURE_TRIGONOMETRIC_FUNCTIONS_RULES 0
-  #endif
-  #ifdef FEATURE_SSDP
-    #undef FEATURE_SSDP
-  #endif
-  #define FEATURE_SSDP  0
-  #ifdef FEATURE_PLUGIN_STATS
-    #undef FEATURE_PLUGIN_STATS
-  #endif
-  #define FEATURE_PLUGIN_STATS  0
-  #ifdef FEATURE_CHART_JS
-    #undef FEATURE_CHART_JS
-  #endif
-  #define FEATURE_CHART_JS  0
-  #ifdef FEATURE_RULES_EASY_COLOR_CODE
-    #undef FEATURE_RULES_EASY_COLOR_CODE
-  #endif
-  #define FEATURE_RULES_EASY_COLOR_CODE 0
-  #if FEATURE_EXT_RTC
-    #undef FEATURE_EXT_RTC
-    #define FEATURE_EXT_RTC 0
-  #endif
-
-  #ifdef FEATURE_DNS_SERVER
-    #undef FEATURE_DNS_SERVER
-  #endif
-  #define FEATURE_DNS_SERVER 0
-
-  #ifdef FEATURE_MDNS
-    #undef FEATURE_MDNS
-  #endif
-  #define FEATURE_MDNS 0
-
-  #ifdef FEATURE_ARDUINO_OTA
-    #undef FEATURE_ARDUINO_OTA
-  #endif
-  #define FEATURE_ARDUINO_OTA 0
-#endif
-
-// Timing stats page needs timing stats
-#if defined(WEBSERVER_TIMINGSTATS) && !FEATURE_TIMING_STATS
-  #undef FEATURE_TIMING_STATS
-  #define FEATURE_TIMING_STATS  1
-#endif
-
-// If timing stats page is not included, there is no need in collecting the stats
-#if !defined(WEBSERVER_TIMINGSTATS) && FEATURE_TIMING_STATS
-  #undef FEATURE_TIMING_STATS
-  #define FEATURE_TIMING_STATS  0
-#endif
-
-
-#ifdef BUILD_NO_DEBUG
-  #ifndef BUILD_NO_DIAGNOSTIC_COMMANDS
-    #define BUILD_NO_DIAGNOSTIC_COMMANDS
-  #endif
-  #ifndef BUILD_NO_RAM_TRACKER
-    #define BUILD_NO_RAM_TRACKER
-  #endif
-#endif
-
-  // Do not include large blobs but fetch them from CDN
-#ifdef WEBSERVER_USE_CDN_JS_CSS
-  #ifdef WEBSERVER_FAVICON
-    #ifndef WEBSERVER_FAVICON_CDN
-      #define WEBSERVER_FAVICON_CDN
-    #endif
-  #endif
-  #ifdef WEBSERVER_CSS
-    #undef WEBSERVER_CSS
-  #endif
-  #ifdef WEBSERVER_INCLUDE_JS
-    #undef WEBSERVER_INCLUDE_JS
-  #endif
-  #ifdef EMBED_ESPEASY_DEFAULT_MIN_CSS
-    #undef EMBED_ESPEASY_DEFAULT_MIN_CSS
-  #endif
-#endif
-
-#if defined(USES_C002) || defined (USES_C005) || defined(USES_C006) || defined(USES_C014) || defined(USES_P037)
-  #ifdef FEATURE_MQTT
-    #undef FEATURE_MQTT
-  #endif
-  #define FEATURE_MQTT  1
-#endif
-
-#if defined(USES_C012) || defined (USES_C015)
-  #ifdef FEATURE_BLYNK
-    #undef FEATURE_BLYNK
-  #endif
-  #define FEATURE_BLYNK 1
-#endif
-
-// Specific notifier plugins may be enabled via Custom.h, regardless
-// whether NOTIFIER_SET_NONE is defined
-#if defined(USES_N001) || defined(USES_N002)
-  #ifndef FEATURE_NOTIFIER
-    #define FEATURE_NOTIFIER  1
-  #endif
-#endif
-
-// Cache Controller Reader plugin needs Cache Controller
-#if defined(USES_P146) && !defined(USES_C016)
-  #define USES_C016
-#endif
-
-#if defined(USES_P146) || defined(USES_C016)
-  #ifdef FEATURE_RTC_CACHE_STORAGE
-    #undef FEATURE_RTC_CACHE_STORAGE
-  #endif
-  #define FEATURE_RTC_CACHE_STORAGE 1
-#endif
-
-
-
-// P098 PWM motor needs P003 pulse
-#if defined(USES_P098)
-  #ifndef USES_P003
-    #define USES_P003
-  #endif
-#endif
-
-#if FEATURE_MQTT
-// MQTT_MAX_PACKET_SIZE : Maximum packet size
-#ifndef MQTT_MAX_PACKET_SIZE
-  #define MQTT_MAX_PACKET_SIZE 1024 // Is also used in PubSubClient
-#endif
-#endif //if FEATURE_MQTT
-
-
-// It may have gotten undefined to fit a build. Make sure the Blynk controllers are not defined
-#if !FEATURE_BLYNK
-  #ifdef USES_C012
-    #undef USES_C012
-  #endif
-  #ifdef USES_C015
-    #undef USES_C015
-  #endif
-#endif
-
-#if FEATURE_ARDUINO_OTA
-  #ifndef LIMIT_BUILD_SIZE
-    #ifndef FEATURE_MDNS
-      #ifdef ESP32
-        #define FEATURE_MDNS  0
-      #else
-        // Do not use MDNS on ESP8266 due to memory leak
-        #define FEATURE_MDNS  0
-      #endif
-    #endif
-  #endif
-#endif
-
-#if FEATURE_MDNS
-  #ifndef FEATURE_DNS_SERVER
-    #define FEATURE_DNS_SERVER  1
-  #endif
-#endif
-
-#ifdef WEBSERVER_SETUP
-  #ifndef PLUGIN_BUILD_MINIMAL_OTA
-    #ifndef FEATURE_DNS_SERVER
-      #define FEATURE_DNS_SERVER  1
-    #endif
-  #endif
-#endif
-
-#if FEATURE_SETTINGS_ARCHIVE || FEATURE_CUSTOM_PROVISIONING
-  #ifndef FEATURE_DOWNLOAD
-    #define FEATURE_DOWNLOAD  1
-  #endif
-#endif
-
-// Here we can re-enable specific features in the COLLECTION sets as we have created some space there by splitting them up
-#if defined(COLLECTION_FEATURE_RTTTL) && (defined(PLUGIN_SET_COLLECTION_A) || defined(PLUGIN_SET_COLLECTION_B) || defined(PLUGIN_SET_COLLECTION_C) || defined(PLUGIN_SET_COLLECTION_D) || defined(PLUGIN_SET_COLLECTION_E) || defined(PLUGIN_SET_COLLECTION_F) || defined(PLUGIN_SET_COLLECTION_G))
-  #ifndef FEATURE_RTTTL
-    #define FEATURE_RTTTL 1
-  #endif
-#endif
-
-#ifdef USES_ESPEASY_NOW
-  #if defined(LIMIT_BUILD_SIZE) || defined(ESP8266_1M) || (defined(ESP8266) && defined(PLUGIN_BUILD_IR))
-    // Will not fit on ESP8266 along with IR plugins included
-    #undef USES_ESPEASY_NOW
-  #endif
-#endif
-
-#if defined(USES_C019) && !defined(USES_ESPEASY_NOW)
-  // C019 depends on ESPEASY_NOW, so don't use it if ESPEasy_NOW is excluded
-  #undef USES_C019
-#endif
-
-#if defined(USES_C019) && !defined(FEATURE_PACKED_RAW_DATA)
-  #define FEATURE_PACKED_RAW_DATA  1
-#endif
-
-
-
-// By default we enable the SHOW_SYSINFO_JSON when we enable the WEBSERVER_NEW_UI
-#ifdef WEBSERVER_NEW_UI
-  #define SHOW_SYSINFO_JSON 1
-#endif
-
-#ifdef USES_ESPEASY_NOW
-  // ESPEasy-NOW needs the P2P feature
-  #ifdef FEATURE_ESPEASY_P2P
-    #undef FEATURE_ESPEASY_P2P
-  #endif
-  #define FEATURE_ESPEASY_P2P 1
-#endif
-
-#if !defined(ESP32) && defined(USES_P148)
-  // This chip/display is only used on ESP32 devices made by Sonoff
-  #undef USES_P148   // Sonoff POWR3xxD and THR3xxD display
-#endif
-
-#ifndef FEATURE_ZEROFILLED_UNITNUMBER
-  #ifdef ESP8266_1M
-    #define FEATURE_ZEROFILLED_UNITNUMBER    0
-  #else
-    #define FEATURE_ZEROFILLED_UNITNUMBER    1
-  #endif
-#endif
-
-
-
-// Make sure all features which have not been set exclusively will be disabled.
-// This should be done at the end of this file.
-// Keep them alfabetically sorted so it is easier to add new ones
-
-#ifndef FEATURE_BLYNK
-#define FEATURE_BLYNK                         0
-#endif
-
-#ifndef FEATURE_CHART_JS
-#define FEATURE_CHART_JS                      0
-#endif
-
-#ifndef FEATURE_RULES_EASY_COLOR_CODE
-#define FEATURE_RULES_EASY_COLOR_CODE         0
-#endif
-
-
-#ifndef FEATURE_CUSTOM_PROVISIONING
-#define FEATURE_CUSTOM_PROVISIONING           0
-#endif
-
-#ifndef FEATURE_RTC_CACHE_STORAGE
-#define FEATURE_RTC_CACHE_STORAGE             0
-#endif
-
-#ifndef FEATURE_DNS_SERVER
-#define FEATURE_DNS_SERVER                    0
-#endif
-
-#ifndef FEATURE_DOMOTICZ
-#define FEATURE_DOMOTICZ                      0
-#endif
-
-#ifndef FEATURE_DOWNLOAD
-#define FEATURE_DOWNLOAD                      0
-#endif
-
-#ifndef FEATURE_ESPEASY_P2P
-#define FEATURE_ESPEASY_P2P                   0
-#endif
-
-#ifndef FEATURE_ETHERNET
-#define FEATURE_ETHERNET                      0
-#endif
-
-#ifndef FEATURE_EXT_RTC
-#define FEATURE_EXT_RTC                       0
-#endif
-
-#ifndef FEATURE_FHEM
-#define FEATURE_FHEM                          0
-#endif
-
-#ifndef FEATURE_GPIO_USE_ESP8266_WAVEFORM
- #ifdef ESP8266
-  #define FEATURE_GPIO_USE_ESP8266_WAVEFORM   1
- #else
-  #define FEATURE_GPIO_USE_ESP8266_WAVEFORM   0
- #endif
-#endif
-
-#ifndef FEATURE_HOMEASSISTANT_OPENHAB
-#define FEATURE_HOMEASSISTANT_OPENHAB         0
-#endif
-
-#ifndef FEATURE_I2CMULTIPLEXER
-#define FEATURE_I2CMULTIPLEXER                0
-#endif
-
-#ifndef FEATURE_I2C_DEVICE_SCAN
-  #ifdef ESP32
-    #define FEATURE_I2C_DEVICE_SCAN           1
-  #else
-    #define FEATURE_I2C_DEVICE_SCAN           0
-  #endif
-#endif
-
-#ifndef FEATURE_MDNS
-#define FEATURE_MDNS                          0
-#endif
-
-#ifndef FEATURE_MODBUS
-#define FEATURE_MODBUS                        0
-#endif
-
-#ifndef FEATURE_MQTT
-#define FEATURE_MQTT                          0
-#endif
-
-#ifndef FEATURE_NON_STANDARD_24_TASKS
-#define FEATURE_NON_STANDARD_24_TASKS         0
-#endif
-
-#ifndef FEATURE_NOTIFIER
-#define FEATURE_NOTIFIER                      0
-#endif
-
-#ifndef FEATURE_PACKED_RAW_DATA
-#define FEATURE_PACKED_RAW_DATA               0
-#endif
-
-#ifndef FEATURE_PLUGIN_STATS
-#define FEATURE_PLUGIN_STATS                  0
-#endif
-
-#ifndef FEATURE_REPORTING
-#define FEATURE_REPORTING                     0
-#endif
-
-#ifndef FEATURE_RTTTL
-#define FEATURE_RTTTL                         0
-#endif
-#if defined(FEATURE_RTTTL) && !FEATURE_RTTTL && defined(KEEP_RTTTL)
-  #undef FEATURE_RTTTL
-  #define FEATURE_RTTTL 1
-#endif
-#if FEATURE_RTTTL && !defined(FEATURE_ANYRTTTL_LIB)
-  #define FEATURE_ANYRTTTL_LIB 1    // Enable AnyRtttl library
-#endif
-#ifndef FEATURE_ANYRTTTL_LIB
-  #define FEATURE_ANYRTTTL_LIB 0
-#endif
-#ifndef FEATURE_ANYRTTTL_ASYNC
-  #define FEATURE_ANYRTTTL_ASYNC 1 // Use Async by default for better (non-blocking) behavior
-#endif
-#if FEATURE_ANYRTTTL_ASYNC && !defined(FEATURE_RTTTL_EVENTS)
-  #define FEATURE_RTTTL_EVENTS   1 // Enable RTTTL events for Async use, for blocking it doesn't make sense
-#endif
-
-#ifndef FEATURE_SD
-#define FEATURE_SD                            0
-#endif
-
-#ifndef FEATURE_SERVO
-#define FEATURE_SERVO                         0
-#endif
-
-#ifndef FEATURE_SETTINGS_ARCHIVE
-#ifdef ESP32
-#define FEATURE_SETTINGS_ARCHIVE              1
-#else
-#define FEATURE_SETTINGS_ARCHIVE              0
-#endif
-#endif
-
-
-#if FEATURE_SETTINGS_ARCHIVE
-#if defined(FEATURE_DOWNLOAD) && !FEATURE_DOWNLOAD
-#undef FEATURE_DOWNLOAD
-#endif
-#ifndef FEATURE_DOWNLOAD
-#define FEATURE_DOWNLOAD 1
-#endif
-#endif
-
-#ifndef FEATURE_SSDP
-#define FEATURE_SSDP                          0
-#endif
-
-#ifndef FEATURE_TIMING_STATS
-#define FEATURE_TIMING_STATS                  0
-#endif
-
-#ifndef FEATURE_TOOLTIPS
-#define FEATURE_TOOLTIPS                      0
-#endif
-
-#ifndef FEATURE_TRIGONOMETRIC_FUNCTIONS_RULES
-#define FEATURE_TRIGONOMETRIC_FUNCTIONS_RULES 0
-#endif
-
-
-#ifndef SHOW_SYSINFO_JSON
-#define SHOW_SYSINFO_JSON 0
-#endif
-
-
-#ifndef FEATURE_SEND_TO_HTTP
-  #define FEATURE_SEND_TO_HTTP  1 // Enabled by default
-#endif
-
-#ifndef FEATURE_POST_TO_HTTP
-  #define FEATURE_POST_TO_HTTP  1 // Enabled by default
-#endif
-
-#ifndef FEATURE_PUT_TO_HTTP
-  #define FEATURE_PUT_TO_HTTP   1 // Enabled by default
-#endif
-
-#ifndef FEATURE_HTTP_CLIENT
-  #define FEATURE_HTTP_CLIENT   0 // Disable by default
-#endif
-
-#ifndef FEATURE_PLUGIN_PRIORITY
-  #define FEATURE_PLUGIN_PRIORITY   0 // Disable by default
-#endif
-
-#ifndef FEATURE_INTERNAL_TEMPERATURE
-  #if defined(ESP32) // Feature is only available on (most?) ESP32 chips
-    #define FEATURE_INTERNAL_TEMPERATURE 1
-  #else
-    #define FEATURE_INTERNAL_TEMPERATURE 0 // Not evailable on ESP8266
-  #endif
-#endif
-#if defined(FEATURE_INTERNAL_TEMPERATURE) && defined(ESP8266)
-  #undef FEATURE_INTERNAL_TEMPERATURE
-  #define FEATURE_INTERNAL_TEMPERATURE   0 // Not evailable on ESP8266
-#endif
-
-#ifndef FEATURE_I2C_DEVICE_CHECK
-  #ifdef ESP8266_1M
-    #define FEATURE_I2C_DEVICE_CHECK  0 // Disabled by default for 1M units
-  #else
-    #define FEATURE_I2C_DEVICE_CHECK  1 // Enabled by default
-  #endif
-#endif
-
-#ifndef FEATURE_I2C_GET_ADDRESS
-  #ifdef ESP8266_1M
-    #define FEATURE_I2C_GET_ADDRESS   0 // Disabled by default for 1M units
-  #else
-    #define FEATURE_I2C_GET_ADDRESS   1 // Enabled by default
-  #endif
-#endif
-
-#if FEATURE_I2C_DEVICE_CHECK && !FEATURE_I2C_GET_ADDRESS
-  #undef FEATURE_I2C_GET_ADDRESS
-  #define FEATURE_I2C_GET_ADDRESS     1 // Needed by FEATURE_I2C_DEVICE_CHECK
-#endif
-
-#if !FEATURE_HTTP_CLIENT && (defined(USES_C001) || defined(USES_C008) || defined(USES_C009) || defined(USES_C011) || (defined(FEATURE_SEND_TO_HTTP) && FEATURE_SEND_TO_HTTP) || (defined(FEATURE_POST_TO_HTTP) && FEATURE_POST_TO_HTTP) || (defined(FEATURE_PUT_TO_HTTP) && FEATURE_PUT_TO_HTTP) || (defined(FEATURE_DOWNLOAD) && FEATURE_DOWNLOAD) || (defined(FEATURE_SETTINGS_ARCHIVE) && FEATURE_SETTINGS_ARCHIVE))
-  #undef FEATURE_HTTP_CLIENT
-  #define FEATURE_HTTP_CLIENT   1 // Enable because required for these controllers/features
-#endif
-
-#ifndef FEATURE_AUTO_DARK_MODE
-  #ifdef LIMIT_BUILD_SIZE
-    #define FEATURE_AUTO_DARK_MODE            0
-  #else
-    #define FEATURE_AUTO_DARK_MODE            1
-  #endif
-#endif
-
-#ifndef FEATURE_ESP8266_DIRECT_WIFI_SCAN
-  // Feature still in development, do not yet use.
-  #define FEATURE_ESP8266_DIRECT_WIFI_SCAN    0
-#endif
-
-#if FEATURE_ESP8266_DIRECT_WIFI_SCAN
-  #ifdef ESP32
-    // ESP8266 only feature
-    #undef FEATURE_ESP8266_DIRECT_WIFI_SCAN
-    #define FEATURE_ESP8266_DIRECT_WIFI_SCAN    0
-  #endif
-#endif
-
-#ifndef DISABLE_SC16IS752_SPI
-  #define DISABLE_SC16IS752_SPI
-#endif
-
-#ifndef FEATURE_PINSTATE_EXTENDED
-  #ifdef ESP8266_1M
-    #define FEATURE_PINSTATE_EXTENDED           0 // Don't use extended pinstate feature on 1M builds
-  #else
-    #define FEATURE_PINSTATE_EXTENDED           1 // Enable by default for all other builds
-  #endif
-#endif
-
-#ifndef FEATURE_DEFINE_SERIAL_CONSOLE_PORT
-  #ifdef ESP8266_1M
-    #define FEATURE_DEFINE_SERIAL_CONSOLE_PORT 0
-  #else
-    #define FEATURE_DEFINE_SERIAL_CONSOLE_PORT 1
-  #endif
-#endif
-
-#if FEATURE_DEFINE_SERIAL_CONSOLE_PORT
-# if USES_HWCDC || USES_USBCDC
-#  define USES_ESPEASY_CONSOLE_FALLBACK_PORT 1
-# endif // if USES_HWCDC || USES_USBCDC
-# ifndef PLUGIN_USES_SERIAL
-// Needs Plugin_Helper_serial
-#  define PLUGIN_USES_SERIAL
-# endif
-#endif // if FEATURE_DEFINE_SERIAL_CONSOLE_PORT
-
-
-#ifndef USES_ESPEASY_CONSOLE_FALLBACK_PORT
-# define USES_ESPEASY_CONSOLE_FALLBACK_PORT 0
-#endif // ifndef USES_ESPEASY_CONSOLE_FALLBACK_PORT
-
-
-#if !FEATURE_PLUGIN_PRIORITY && (defined(USES_P137) /*|| defined(USES_Pxxx)*/)
-  #undef FEATURE_PLUGIN_PRIORITY
-  #define FEATURE_PLUGIN_PRIORITY   1
-#endif
-
-// Enable FEATURE_ADC_VCC to measure supply voltage using the analog pin
-// Please note that the TOUT pin has to be disconnected in this mode
-// Use the "System Info" device to read the VCC value
-#ifndef FEATURE_ADC_VCC
-  #define FEATURE_ADC_VCC                  0
-#endif
-
-// Extra task value types, typically used in Dummy tasks.
-// For example 32-bit, 64-bit ints and doubles.
-#ifndef FEATURE_EXTENDED_TASK_VALUE_TYPES
-  #ifdef ESP8266_1M
-    #define FEATURE_EXTENDED_TASK_VALUE_TYPES  0
-  #else
-    #define FEATURE_EXTENDED_TASK_VALUE_TYPES  1
-  #endif
-#endif
-
-#ifndef FEATURE_SET_WIFI_TX_PWR
-  #ifdef ESP32
-    #if defined(ESP32S2) || defined(ESP32S3) || defined(ESP32C2) || defined(ESP32C3) || defined(ESP32C6)
-      #define FEATURE_SET_WIFI_TX_PWR   1
-    #else
-      // TD-er: Disable setting TX power on ESP32 as it seems to cause issues on IDF4.4
-      #define FEATURE_SET_WIFI_TX_PWR   1
-    #endif
-  #elif defined(ESP8266)
-    #define FEATURE_SET_WIFI_TX_PWR   1
-  #endif
-#endif
-
-
-#ifndef FEATURE_USE_DOUBLE_AS_ESPEASY_RULES_FLOAT_TYPE
-  #if defined(ESP8266) && defined(LIMIT_BUILD_SIZE)
-    #define FEATURE_USE_DOUBLE_AS_ESPEASY_RULES_FLOAT_TYPE 0
-  #else
-    #define FEATURE_USE_DOUBLE_AS_ESPEASY_RULES_FLOAT_TYPE 1
-  #endif
-#endif
-
-// ESPEASY_RULES_FLOAT_TYPE should be either double (default) or float.
-// It is solely based on FEATURE_USE_DOUBLE_AS_ESPEASY_RULES_FLOAT_TYPE
-#ifdef ESPEASY_RULES_FLOAT_TYPE
-  #undef ESPEASY_RULES_FLOAT_TYPE
-#endif
-#if FEATURE_USE_DOUBLE_AS_ESPEASY_RULES_FLOAT_TYPE
-  #define ESPEASY_RULES_FLOAT_TYPE double
-#else
-  #define ESPEASY_RULES_FLOAT_TYPE float
-#endif
-
-#ifndef ESPEASY_SERIAL_0
-#if defined(ESP32) && !defined(NO_GLOBAL_INSTANCES) && !defined(NO_GLOBAL_SERIAL) && ARDUINO_USB_CDC_ON_BOOT // Serial used for USB CDC
-  #define ESPEASY_SERIAL_0 Serial0
-#else
-  #define ESPEASY_SERIAL_0 Serial
-#endif
-#endif
-
-
-#if FEATURE_MDNS
-  #ifdef ESP32S2
-    #undef FEATURE_MDNS
-    #define FEATURE_MDNS 0
-  #endif
-#endif
-
-#ifndef FEATURE_IMPROV
-  #if defined(ESP8266) && defined(LIMIT_BUILD_SIZE)
-    #define FEATURE_IMPROV 0
-  #else
-    #define FEATURE_IMPROV 1
-  #endif
-#endif
-
-#ifndef FEATURE_CHART_STORAGE_LAYOUT
-  #ifdef ESP32
-    #define FEATURE_CHART_STORAGE_LAYOUT 1
-  #endif
-  #ifdef ESP8266
-    #ifndef LIMIT_BUILD_SIZE
-      #define FEATURE_CHART_STORAGE_LAYOUT 1
-    #else
-      #define FEATURE_CHART_STORAGE_LAYOUT 0
-    #endif
-  #endif
-#endif
-
-#ifndef FEATURE_TARSTREAM_SUPPORT
-  #define FEATURE_TARSTREAM_SUPPORT   1
-#endif // FEATURE_TARSTREAM_SUPPORT
-
-// Check for plugins that will use Extended Custom Settings storage when available
-#ifndef FEATURE_EXTENDED_CUSTOM_SETTINGS
-  #if defined(USES_P094) || defined(USES_P095) || defined(USES_P096) || defined(USES_P099) || defined(USES_P104) || defined(USES_P116) || defined(USES_P123) || defined(USES_P131)
-    #define FEATURE_EXTENDED_CUSTOM_SETTINGS 1
-  #else
-    #define FEATURE_EXTENDED_CUSTOM_SETTINGS 0
-  #endif
-#endif // ifndef FEATURE_EXTENDED_CUSTOM_SETTINGS
-
-
-
-#ifndef FEATURE_CLEAR_I2C_STUCK
-  #ifdef ESP8266
-    #define FEATURE_CLEAR_I2C_STUCK 1
-  #endif
-  #ifdef ESP32
-    #if ESP_IDF_VERSION_MAJOR >= 5
-      // Messing with the I2C pin mode doesn't work well on IDF5.x
-      #define FEATURE_CLEAR_I2C_STUCK 0
-    #else
-      #define FEATURE_CLEAR_I2C_STUCK 1
-    #endif
-  #endif
-#endif
-
-
-#ifdef USES_P036 // Framed OLED
-// Double buffer allows to check for changed pixels and thus send less data to the display
-# ifndef OLEDDISPLAY_DOUBLE_BUFFER
-#  if defined(ESP32) || defined(USE_SECOND_HEAP)
-#   define OLEDDISPLAY_DOUBLE_BUFFER
-#  endif
-# endif
-#endif
-
-// Incompatible plugins with ESP32-C2 // (C6 seems to work as intended)
-#if defined(ESP32C2) // || defined(ESP32C6)
- #define DISABLE_NEOPIXEL_PLUGINS 1
-#endif
-
-#ifndef FEATURE_USE_IPV6
-# if ESP_IDF_VERSION_MAJOR>=5 && defined(LWIP_IPV6)
-#  ifdef TESTING_FEATURE_USE_IPV6
-#   define FEATURE_USE_IPV6   1
-#  else
-#   define FEATURE_USE_IPV6   0
-#  endif
-# else
-#  define FEATURE_USE_IPV6   0
-# endif
-#endif
-
-// Make sure CONFIG_ETH_USE_ESP32_EMAC is defined on older SDK versions.
-#if FEATURE_ETHERNET && ESP_IDF_VERSION_MAJOR<5
-#ifndef CONFIG_ETH_USE_ESP32_EMAC
-#ifdef ESP32_CLASSIC
-#define CONFIG_ETH_USE_ESP32_EMAC 1
-#endif
-#endif
-#endif
-
-#if defined(DISABLE_NEOPIXEL_PLUGINS) && DISABLE_NEOPIXEL_PLUGINS
-  // Disable NeoPixel plugins
-  #ifdef USES_P038
-  #undef USES_P038
-  #endif
-  #ifdef USES_P041
-  #undef USES_P041
-  #endif
-  #ifdef USES_P042
-  #undef USES_P042
-  #endif
-  #ifdef USES_P070
-  #undef USES_P070
-  #endif
-  #ifdef USES_P128
-  #undef USES_P128
-  #endif
-  #ifdef USES_P131
-  #undef USES_P131
-  #endif
-#endif
-
-
-
-
-#if !defined(CUSTOM_BUILD_CDN_URL) && !defined(FEATURE_ALTERNATIVE_CDN_URL)
-  #if defined(WEBSERVER_EMBED_CUSTOM_CSS) || defined(EMBED_ESPEASY_DEFAULT_MIN_CSS) || defined(EMBED_ESPEASY_DEFAULT_MIN_CSS_USE_GZ)
-    #define FEATURE_ALTERNATIVE_CDN_URL 0 // No need to configure custom CDN url when all content is included in build
-  #else
-    #define FEATURE_ALTERNATIVE_CDN_URL 1
-  #endif
-#endif // if !defined(CUSTOM_BUILD_CDN_URL)
-#if defined(FEATURE_ALTERNATIVE_CDN_URL) && FEATURE_ALTERNATIVE_CDN_URL && defined(PLUGIN_BUILD_MINIMAL_OTA)
-  #undef FEATURE_ALTERNATIVE_CDN_URL
-  #define FEATURE_ALTERNATIVE_CDN_URL 0
-#endif
-
-
-// Enable dependencies for custom provisioning
-// FIXME TD-er: What about using this feature on non-Custom builds????
-#if FEATURE_CUSTOM_PROVISIONING
-  #ifdef FEATURE_DOWNLOAD
-    #undef FEATURE_DOWNLOAD
-  #endif
-  #define FEATURE_DOWNLOAD 1
-  #ifdef FEATURE_SETTINGS_ARCHIVE
-    #undef FEATURE_SETTINGS_ARCHIVE
-  #endif
-  #define FEATURE_SETTINGS_ARCHIVE 1
-#endif
-
-
-#if defined(USES_P004) || defined(USES_P080) || defined(USES_P100)
-  #define FEATURE_DALLAS_HELPER   1
-#endif
-#ifndef FEATURE_DALLAS_HELPER
-  #define FEATURE_DALLAS_HELPER   0 // Only when Dallas/Maxim 1-wire plugins are included
-#endif
-#if FEATURE_DALLAS_HELPER && !defined(FEATURE_COMMAND_OWSCAN)
-  #ifdef MINIMAL_OTA
-    #define FEATURE_COMMAND_OWSCAN  0 // Exclude owscan command for minimal-OTA builds
-  #else // ifdef MINIMAL_OTA
-    #define FEATURE_COMMAND_OWSCAN  1
-  #endif // ifdef MINIMAL_OTA
-#endif
-#ifndef FEATURE_COMMAND_OWSCAN
-  #define FEATURE_COMMAND_OWSCAN  0 // Remaining cases: disable command
-#endif // ifndef FEATURE_COMMAND_OWSCAN
-
-// TODO TD-er: Test feature, must remove
-/*
-#ifdef FEATURE_ALTERNATIVE_CDN_URL
-#undef FEATURE_ALTERNATIVE_CDN_URL
-#endif
-#define FEATURE_ALTERNATIVE_CDN_URL 1
-*/
-
-
-  #ifndef FEATURE_THINGSPEAK_EVENT
-    #ifdef LIMIT_BUILD_SIZE
-      #define FEATURE_THINGSPEAK_EVENT 0
-    #else
-      #define FEATURE_THINGSPEAK_EVENT 1
-    #endif
-  #endif
-
-#endif // CUSTOMBUILD_DEFINE_PLUGIN_SETS_H
-=======
-#ifndef CUSTOMBUILD_DEFINE_PLUGIN_SETS_H
-#define CUSTOMBUILD_DEFINE_PLUGIN_SETS_H
-
-#include "../../include/ESPEasy_config.h"
-
-/*
-#################################################
- This is the place where plugins are registered
-#################################################
-To create/register a plugin, you have to :
-- find an available number, ie 777.
-- Create your own plugin, ie as "_P777_myfunction.ino"
-- be sure it starts with ""#ifdef USES_P777", and ends with "#endif"
-- then register it into the PLUGIN_SET_EXPERIMENTAL block (see below)
- #ifdef PLUGIN_SET_EXPERIMENTAL
-     #define USES_P777   // MYsuperPlugin
- #endif
- - you can from now on test it by compiling using the PLUGIN_BUILD_DEV flag
- either by adding "-DPLUGIN_BUILD_DEV" when compiling, or by momentarly
- adding "#define PLUGIN_BUILD_DEV" at the top of the ESPEasy.ino file
- - You will then have to push a PR including your plugin + the corret line (#define USES_P777) added to this file
- When found stable enough, the maintainer (and only him) will choose to move it to COLLECTION or NORMAL
-*/
-
-//#define FEATURE_SD 1
-
-/******************************************************************************\
- * WebServer pages   **********************************************************
-\******************************************************************************/
-// FIXME TD-er: Make useful selections for these pages to be included. (e.g. view only)
-
-#ifndef WEBSERVER_CUSTOM_BUILD_DEFINED
-    #ifndef WEBSERVER_TIMINGSTATS
-        #define WEBSERVER_TIMINGSTATS
-    #endif
-    #ifndef WEBSERVER_SYSVARS
-        #define WEBSERVER_SYSVARS
-    #endif
-    #ifndef WEBSERVER_NEW_UI
-    //    #define WEBSERVER_NEW_UI
-    #endif
-    #ifndef WEBSERVER_I2C_SCANNER
-        #define WEBSERVER_I2C_SCANNER
-    #endif
-    #ifndef WEBSERVER_FAVICON
-        #define WEBSERVER_FAVICON
-    #endif
-    #ifndef WEBSERVER_CSS
-        #define WEBSERVER_CSS
-    #endif
-    #ifndef WEBSERVER_INCLUDE_JS
-        #define WEBSERVER_INCLUDE_JS
-    #endif
-    #ifndef WEBSERVER_LOG
-        #define WEBSERVER_LOG
-    #endif
-    #ifndef WEBSERVER_GITHUB_COPY
-        #define WEBSERVER_GITHUB_COPY
-    #endif
-    #ifndef WEBSERVER_ROOT
-        #define WEBSERVER_ROOT
-    #endif
-    #ifndef WEBSERVER_ADVANCED
-        #define WEBSERVER_ADVANCED
-    #endif
-    #ifndef WEBSERVER_CONFIG
-        #define WEBSERVER_CONFIG
-    #endif
-    #ifndef WEBSERVER_CONTROL
-        #define WEBSERVER_CONTROL
-    #endif
-    #ifndef WEBSERVER_CONTROLLERS
-        #define WEBSERVER_CONTROLLERS
-    #endif
-    #ifndef WEBSERVER_CUSTOM
-        #define WEBSERVER_CUSTOM
-    #endif
-    #ifndef WEBSERVER_DEVICES
-        #define WEBSERVER_DEVICES
-    #endif
-    #ifndef WEBSERVER_DOWNLOAD
-        #define WEBSERVER_DOWNLOAD
-    #endif
-    #ifndef WEBSERVER_FACTORY_RESET
-        #define WEBSERVER_FACTORY_RESET
-    #endif
-    #ifndef WEBSERVER_FILELIST
-        #define WEBSERVER_FILELIST
-    #endif
-    #ifndef WEBSERVER_HARDWARE
-        #define WEBSERVER_HARDWARE
-    #endif
-    #ifndef WEBSERVER_PINSTATES
-        #define WEBSERVER_PINSTATES
-    #endif
-    #ifndef WEBSERVER_RULES
-        #define WEBSERVER_RULES
-    #endif
-    #ifndef WEBSERVER_SETUP
-        #define WEBSERVER_SETUP
-    #endif
-    #ifndef WEBSERVER_SYSINFO
-        #define WEBSERVER_SYSINFO
-    #endif
-    #ifndef WEBSERVER_METRICS
-        #define WEBSERVER_METRICS
-    #endif
-    #ifndef WEBSERVER_TOOLS
-        #define WEBSERVER_TOOLS
-    #endif
-    #ifndef WEBSERVER_UPLOAD
-        #define WEBSERVER_UPLOAD
-    #endif
-    #ifndef WEBSERVER_WIFI_SCANNER
-        #define WEBSERVER_WIFI_SCANNER
-    #endif
-    #ifndef WEBSERVER_NEW_RULES
-//        #define WEBSERVER_NEW_RULES
-    #endif
-#endif
-
-#ifdef WEBSERVER_CSS
-  #ifndef WEBSERVER_EMBED_CUSTOM_CSS
-    #ifndef EMBED_ESPEASY_DEFAULT_MIN_CSS
-      #define EMBED_ESPEASY_DEFAULT_MIN_CSS
-    #endif
-    #ifndef EMBED_ESPEASY_DEFAULT_MIN_CSS_USE_GZ // Use gzipped minified css (saves ~3.7 kB of .bin size)
-      #define EMBED_ESPEASY_DEFAULT_MIN_CSS_USE_GZ
-    #endif
-  #endif
-#endif
-
-
-#ifndef PLUGIN_BUILD_CUSTOM
-    #ifndef FEATURE_SSDP
-        #define FEATURE_SSDP  0
-    #endif
-    #ifndef FEATURE_TIMING_STATS
-        #define FEATURE_TIMING_STATS  1
-    #endif
-    #ifndef FEATURE_I2CMULTIPLEXER
-        #define FEATURE_I2CMULTIPLEXER  1
-    #endif
-    #ifndef FEATURE_TRIGONOMETRIC_FUNCTIONS_RULES
-        #define FEATURE_TRIGONOMETRIC_FUNCTIONS_RULES 1
-    #endif
-    #ifndef FEATURE_EXT_RTC
-        #define FEATURE_EXT_RTC 1
-    #endif
-#endif
-
-#ifdef MEMORY_ANALYSIS
-  #ifdef MQTT_ONLY
-    #define USES_C002   // Domoticz MQTT
-    #define USES_C005   // Home Assistant (openHAB) MQTT
-    #define USES_C006   // PiDome MQTT
-    #define USES_C014   // homie 3 & 4dev MQTT
-    #define USES_P037   // MQTTImport
-  #endif
-#endif
-
-#ifndef FEATURE_TOOLTIPS
-  #define FEATURE_TOOLTIPS  1
-#endif // ifndef FEATURE_TOOLTIPS
-
-/******************************************************************************\
- * Available options **********************************************************
-\******************************************************************************/
-#if defined(CORE_POST_2_5_0) && !defined(MEMORY_ANALYSIS) && !defined(USE_CUSTOM_H)
-    #ifndef FEATURE_SETTINGS_ARCHIVE
-    // FIXME TD-er: Disabled for now, to reduce binary size
-//        #define FEATURE_SETTINGS_ARCHIVE 1
-    #endif // ifndef FEATURE_SETTINGS_ARCHIVE
-#endif
-
-#if defined(FEATURE_SETTINGS_ARCHIVE) && defined(FORCE_PRE_2_5_0)
-  #undef FEATURE_SETTINGS_ARCHIVE
-#endif
-
-#ifndef FEATURE_NO_HTTP_CLIENT
-  #define FEATURE_NO_HTTP_CLIENT  0
-#endif
-
-
-/******************************************************************************\
- * BUILD Configs **************************************************************
-\******************************************************************************/
-
-// IR library is large, so make a separate build including stable plugins and IR.
-#ifdef PLUGIN_BUILD_DEV_IR
-    #define PLUGIN_BUILD_DEV       // add dev
-    #define PLUGIN_BUILD_IR
-#endif
-
-#ifdef PLUGIN_BUILD_COLLECTION_IR
-    #define PLUGIN_BUILD_COLLECTION   // add collection
-    #define PLUGIN_BUILD_IR
-#endif
-
-#ifdef PLUGIN_BUILD_MINIMAL_IR
-    #ifndef FEATURE_DOMOTICZ
-        #define FEATURE_DOMOTICZ  1
-    #endif
-    #ifndef FEATURE_FHEM
-        #define FEATURE_FHEM  1
-    #endif
-    #ifndef FEATURE_HOMEASSISTANT_OPENHAB
-        #define FEATURE_HOMEASSISTANT_OPENHAB 1
-    #endif
-
-    #define PLUGIN_BUILD_MINIMAL_OTA
-    #define PLUGIN_DESCR  "Minimal, IR"
-    #define PLUGIN_BUILD_IR
-#endif
-
-#ifdef PLUGIN_BUILD_MINIMAL_IRext
-    #ifndef FEATURE_DOMOTICZ
-        #define FEATURE_DOMOTICZ  1
-    #endif
-    #ifndef FEATURE_FHEM
-        #define FEATURE_FHEM  1
-    #endif
-    #ifndef FEATURE_HOMEASSISTANT_OPENHAB
-        #define FEATURE_HOMEASSISTANT_OPENHAB 1
-    #endif
-
-    #define PLUGIN_BUILD_MINIMAL_OTA
-    #define PLUGIN_DESCR  "Minimal, IR with AC"
-    #define PLUGIN_BUILD_IR_EXTENDED
-#endif
-
-#ifdef PLUGIN_BUILD_NORMAL_IR
-    #define PLUGIN_BUILD_NORMAL     // add stable
-    #define PLUGIN_DESCR  "Normal, IR"
-    #define PLUGIN_BUILD_IR
-#endif
-
-#ifdef PLUGIN_BUILD_NORMAL_IRext
-  #define PLUGIN_BUILD_NORMAL     // add stable
-  #if defined(PLUGIN_SET_COLLECTION_ESP32)
-    #define PLUGIN_DESCR  "Collection_A, IR with AC"
-  #elif defined(PLUGIN_SET_COLLECTION_B_ESP32)
-    #define PLUGIN_DESCR  "Collection_B, IR with AC"
-  #elif defined(PLUGIN_SET_COLLECTION_C_ESP32)
-    #define PLUGIN_DESCR  "Collection_C, IR with AC"
-  #elif defined(PLUGIN_SET_COLLECTION_D_ESP32)
-    #define PLUGIN_DESCR  "Collection_D, IR with AC"
-  #elif defined(PLUGIN_SET_COLLECTION_E_ESP32)
-    #define PLUGIN_DESCR  "Collection_E, IR with AC"
-  #elif defined(PLUGIN_SET_COLLECTION_F_ESP32)
-    #define PLUGIN_DESCR  "Collection_F, IR with AC"
-  #elif defined(PLUGIN_SET_COLLECTION_G_ESP32)
-    #define PLUGIN_DESCR  "Collection_G, IR with AC"
-  #else
-    #define PLUGIN_DESCR  "Normal, IR with AC"
-  #endif
-  #define PLUGIN_BUILD_IR_EXTENDED
-#endif
-
-#ifdef PLUGIN_BUILD_DEV
-  #define  PLUGIN_SET_EXPERIMENTAL
-  #define  CONTROLLER_SET_EXPERIMENTAL
-  #define  NOTIFIER_SET_EXPERIMENTAL
-  #define  PLUGIN_BUILD_COLLECTION   // add collection
-#endif
-
-#ifdef PLUGIN_BUILD_COLLECTION
-  #if !defined(PLUGIN_BUILD_COLLECTION_B) && !defined(PLUGIN_BUILD_COLLECTION_C) && !defined(PLUGIN_BUILD_COLLECTION_D) && !defined(PLUGIN_BUILD_COLLECTION_E) && !defined(PLUGIN_BUILD_COLLECTION_F) && !defined(PLUGIN_BUILD_COLLECTION_G)
-    #define PLUGIN_DESCR  "Collection_A"
-    #define PLUGIN_SET_COLLECTION_A
-  #endif
-  #define PLUGIN_SET_COLLECTION
-  #define CONTROLLER_SET_COLLECTION
-  #define NOTIFIER_SET_COLLECTION
-  #define PLUGIN_BUILD_NORMAL     // add stable
-#endif
-
-#ifdef PLUGIN_BUILD_COLLECTION_B
-  #define PLUGIN_DESCR  "Collection_B"
-  #define PLUGIN_SET_COLLECTION
-  #define PLUGIN_SET_COLLECTION_B
-  #define CONTROLLER_SET_COLLECTION
-  #define NOTIFIER_SET_COLLECTION
-  #define PLUGIN_BUILD_NORMAL     // add stable
-#endif
-
-#ifdef PLUGIN_BUILD_COLLECTION_C
-  #define PLUGIN_DESCR  "Collection_C"
-  #define PLUGIN_SET_COLLECTION
-  #define PLUGIN_SET_COLLECTION_C
-  #define CONTROLLER_SET_COLLECTION
-  #define NOTIFIER_SET_COLLECTION
-  #define PLUGIN_BUILD_NORMAL     // add stable
-#endif
-
-#ifdef PLUGIN_BUILD_COLLECTION_D
-  #define PLUGIN_DESCR  "Collection_D"
-  #define PLUGIN_SET_COLLECTION
-  #define PLUGIN_SET_COLLECTION_D
-  #define CONTROLLER_SET_COLLECTION
-  #define NOTIFIER_SET_COLLECTION
-  #define PLUGIN_BUILD_NORMAL     // add stable
-#endif
-
-#ifdef PLUGIN_BUILD_COLLECTION_E
-  #define PLUGIN_DESCR  "Collection_E"
-  #define PLUGIN_SET_COLLECTION
-  #define PLUGIN_SET_COLLECTION_E
-  #define CONTROLLER_SET_COLLECTION
-  #define NOTIFIER_SET_COLLECTION
-  #define PLUGIN_BUILD_NORMAL     // add stable
-#endif
-
-#ifdef PLUGIN_BUILD_COLLECTION_F
-  #define PLUGIN_DESCR  "Collection_F"
-  #define PLUGIN_SET_COLLECTION
-  #define PLUGIN_SET_COLLECTION_F
-  #define CONTROLLER_SET_COLLECTION
-  #define NOTIFIER_SET_COLLECTION
-  #define PLUGIN_BUILD_NORMAL     // add stable
-#endif
-
-#ifdef PLUGIN_BUILD_COLLECTION_G
-  #define PLUGIN_DESCR  "Collection_G"
-  #define PLUGIN_SET_COLLECTION
-  #define PLUGIN_SET_COLLECTION_G
-  #define CONTROLLER_SET_COLLECTION
-  #define NOTIFIER_SET_COLLECTION
-  #define PLUGIN_BUILD_NORMAL     // add stable
-#endif
-
-#ifndef PLUGIN_BUILD_CUSTOM
-  #ifndef PLUGIN_BUILD_NORMAL
-    #define PLUGIN_BUILD_NORMAL // defaults to stable, if not custom
-  #endif
-#endif
-
-#ifdef PLUGIN_CLIMATE_COLLECTION
-  #ifdef PLUGIN_BUILD_NORMAL
-    #undef PLUGIN_BUILD_NORMAL
-  #endif
-  #define PLUGIN_SET_NONE // Specifically configured below
-  #define CONTROLLER_SET_STABLE
-  #define NOTIFIER_SET_STABLE
-  #ifndef FEATURE_ESPEASY_P2P
-    #define FEATURE_ESPEASY_P2P 1
-  #endif
-  #if defined(ESP8266) && !defined(LIMIT_BUILD_SIZE)
-    #define LIMIT_BUILD_SIZE
-  #endif
-
-  #ifndef FEATURE_I2CMULTIPLEXER
-    #define FEATURE_I2CMULTIPLEXER  1
-  #endif
-  #ifndef FEATURE_TRIGONOMETRIC_FUNCTIONS_RULES
-    #define FEATURE_TRIGONOMETRIC_FUNCTIONS_RULES 1
-  #endif
-  #define KEEP_TRIGONOMETRIC_FUNCTIONS_RULES
-  #ifndef FEATURE_PLUGIN_STATS
-    #define FEATURE_PLUGIN_STATS  1
-  #endif
-  #ifndef FEATURE_CHART_JS
-    #define FEATURE_CHART_JS  1
-  #endif
-  #ifndef FEATURE_RULES_EASY_COLOR_CODE
-    #define FEATURE_RULES_EASY_COLOR_CODE 1
-  #endif
-#endif
-
-#ifdef PLUGIN_BUILD_NORMAL
-    #define  PLUGIN_SET_STABLE
-    #define  CONTROLLER_SET_STABLE
-    #define  NOTIFIER_SET_STABLE
-    #ifndef FEATURE_ESPEASY_P2P
-      #define FEATURE_ESPEASY_P2P 1
-    #endif
-
-    #ifndef FEATURE_I2CMULTIPLEXER
-        #define FEATURE_I2CMULTIPLEXER  1
-    #endif
-    #ifndef FEATURE_TRIGONOMETRIC_FUNCTIONS_RULES
-        #define FEATURE_TRIGONOMETRIC_FUNCTIONS_RULES 1
-    #endif
-    #define KEEP_TRIGONOMETRIC_FUNCTIONS_RULES
-    #ifndef FEATURE_PLUGIN_STATS
-        #define FEATURE_PLUGIN_STATS  1
-    #endif
-    #ifndef FEATURE_CHART_JS
-        #define FEATURE_CHART_JS  1
-    #endif
-    #ifndef FEATURE_RULES_EASY_COLOR_CODE
-        #define FEATURE_RULES_EASY_COLOR_CODE 1
-    #endif
-#endif
-
-#if FEATURE_FHEM
-    #define USES_C009   // FHEM HTTP
-#endif
-
-#if FEATURE_HOMEASSISTANT_OPENHAB
-    #define USES_C005   // Home Assistant (openHAB) MQTT
-#endif
-
-#ifdef PLUGIN_BUILD_MINIMAL_OTA
-    // Disable ESPEasy p2p for minimal OTA builds.
-    #ifdef FEATURE_ESPEASY_P2P
-      #undef FEATURE_ESPEASY_P2P
-    #endif
-    #define FEATURE_ESPEASY_P2P 0
-
-    #ifdef FEATURE_MDNS
-      #undef FEATURE_MDNS
-    #endif
-    #define FEATURE_MDNS 0
-
-    #ifdef FEATURE_SSDP
-      #undef FEATURE_SSDP
-    #endif
-    #define FEATURE_SSDP 0
-
-    #ifndef DISABLE_SC16IS752_Serial
-      #define DISABLE_SC16IS752_Serial
-    #endif
-
-    #ifdef FEATURE_ARDUINO_OTA
-      #undef FEATURE_ARDUINO_OTA
-    #endif
-    #define FEATURE_ARDUINO_OTA 0
-
-    #ifndef PLUGIN_DESCR
-      #define PLUGIN_DESCR  "Minimal 1M OTA"
-    #endif
-
-
-    #ifndef CONTROLLER_SET_NONE
-      #define CONTROLLER_SET_NONE
-    #endif
-
-    #ifndef LIMIT_BUILD_SIZE
-      #define LIMIT_BUILD_SIZE
-    #endif
-
-    #define BUILD_MINIMAL_OTA
-    #ifndef BUILD_NO_DEBUG
-      #define BUILD_NO_DEBUG
-    #endif
-
-//    #define USES_C001   // Domoticz HTTP
-//    #define USES_C002   // Domoticz MQTT
-//    #define USES_C005   // Home Assistant (openHAB) MQTT
-//    #define USES_C006   // PiDome MQTT
-  #if !FEATURE_NO_HTTP_CLIENT
-    #define USES_C008   // Generic HTTP
-  #endif
-//    #define USES_C009   // FHEM HTTP
-//    #define USES_C010   // Generic UDP
-//    #define USES_C013   // ESPEasy P2P network
-
-//    #define NOTIFIER_SET_STABLE
-    #ifndef NOTIFIER_SET_NONE
-      #define NOTIFIER_SET_NONE
-    #endif
-
-    #ifdef FEATURE_POST_TO_HTTP
-      #undef FEATURE_POST_TO_HTTP
-    #endif
-    #define FEATURE_POST_TO_HTTP  0 // Disabled
-
-    #ifdef FEATURE_PUT_TO_HTTP
-      #undef FEATURE_PUT_TO_HTTP
-    #endif
-    #define FEATURE_PUT_TO_HTTP  0 // Disabled
-
-    #ifndef PLUGIN_SET_NONE
-      #define PLUGIN_SET_NONE
-    #endif
-
-    #ifdef FEATURE_SETTINGS_ARCHIVE
-        #undef FEATURE_SETTINGS_ARCHIVE
-    #endif // if FEATURE_SETTINGS_ARCHIVE
-    #define FEATURE_SETTINGS_ARCHIVE  0
-
-    #ifdef FEATURE_TIMING_STATS
-        #undef FEATURE_TIMING_STATS
-    #endif
-    #define FEATURE_TIMING_STATS  0
-
-    #ifdef FEATURE_ZEROFILLED_UNITNUMBER
-        #undef FEATURE_ZEROFILLED_UNITNUMBER
-    #endif
-    #define FEATURE_ZEROFILLED_UNITNUMBER  0
-
-    #if defined(FEATURE_I2C_DEVICE_CHECK)
-      #undef FEATURE_I2C_DEVICE_CHECK
-    #endif
-    #define FEATURE_I2C_DEVICE_CHECK 0 // Disable I2C device check code
-
-    #if defined(FEATURE_I2C_GET_ADDRESS)
-      #undef FEATURE_I2C_GET_ADDRESS
-    #endif
-    #define FEATURE_I2C_GET_ADDRESS 0 // Disable fetching I2C device address
-
-    #ifdef FEATURE_TARSTREAM_SUPPORT
-      #undef FEATURE_TARSTREAM_SUPPORT
-    #endif
-    #define FEATURE_TARSTREAM_SUPPORT   0 // Disable TarFile support for size
-
-    #ifndef USES_P001
-        #define USES_P001   // switch
-    #endif
-    #ifndef USES_P026
-      #define USES_P026   // SysInfo
-    #endif
-    #ifndef USES_P033
-      #define USES_P033   // Dummy
-    #endif
-    #ifndef USES_P037
-//        #define USES_P037   // MQTTImport
-    #endif
-
-    #ifndef USES_P004
-//        #define USES_P004   // Dallas
-    #endif
-    #ifndef USES_P005
-//        #define USES_P005   // DHT
-    #endif
-
-    #ifdef FEATURE_SERVO
-      #undef FEATURE_SERVO
-    #endif
-    #define FEATURE_SERVO 0
-    #ifdef FEATURE_RTTTL
-      #undef FEATURE_RTTTL
-    #endif
-    #define FEATURE_RTTTL 0
-#endif
-
-
-// Strip out parts not needed for either MINIMAL_OTA and MEMORY_ANALYSIS
-#if defined(BUILD_MINIMAL_OTA) || defined(MEMORY_ANALYSIS)
-    #ifndef WEBSERVER_CUSTOM_BUILD_DEFINED
-        #ifdef WEBSERVER_TIMINGSTATS
-            #undef WEBSERVER_TIMINGSTATS
-        #endif
-        #ifdef WEBSERVER_SYSVARS
-            #undef WEBSERVER_SYSVARS
-        #endif
-        #ifdef WEBSERVER_NEW_UI
-            #undef WEBSERVER_NEW_UI
-        #endif
-        #ifdef WEBSERVER_I2C_SCANNER
-            #undef WEBSERVER_I2C_SCANNER
-        #endif
-        #ifdef WEBSERVER_FAVICON
-            #undef WEBSERVER_FAVICON
-        #endif
-        #ifdef WEBSERVER_CSS
-            #undef WEBSERVER_CSS
-        #endif
-        #ifndef WEBSERVER_EMBED_CUSTOM_CSS
-          #ifdef EMBED_ESPEASY_DEFAULT_MIN_CSS
-            #undef EMBED_ESPEASY_DEFAULT_MIN_CSS
-          #endif
-        #endif
-        #ifdef WEBSERVER_INCLUDE_JS
-            #undef WEBSERVER_INCLUDE_JS
-        #endif
-        #ifdef WEBSERVER_LOG
-            #undef WEBSERVER_LOG
-        #endif
-        #ifdef WEBSERVER_GITHUB_COPY
-            #undef WEBSERVER_GITHUB_COPY
-        #endif
-        #ifdef WEBSERVER_PINSTATES
-            #undef WEBSERVER_PINSTATES
-        #endif
-        #ifdef WEBSERVER_WIFI_SCANNER
-            #undef WEBSERVER_WIFI_SCANNER
-        #endif
-        #ifdef WEBSERVER_CUSTOM
-            #undef WEBSERVER_CUSTOM
-        #endif
-        #ifdef WEBSERVER_NEW_RULES
-            #undef WEBSERVER_NEW_RULES
-        #endif
-        #ifdef SHOW_SYSINFO_JSON
-            #undef SHOW_SYSINFO_JSON
-        #endif
-        #ifndef WEBSERVER_SYSINFO_MINIMAL
-            #define WEBSERVER_SYSINFO_MINIMAL
-        #endif
-
-    #endif // WEBSERVER_CUSTOM_BUILD_DEFINED
-
-
-    // FEATURE_GPIO_USE_ESP8266_WAVEFORM needs about 200 bytes
-    //#define FEATURE_GPIO_USE_ESP8266_WAVEFORM 0
-
-
-    #ifndef LIMIT_BUILD_SIZE
-        #define LIMIT_BUILD_SIZE
-    #endif
-    #ifdef FEATURE_I2C_DEVICE_SCAN
-        #undef FEATURE_I2C_DEVICE_SCAN
-    #endif // if FEATURE_I2C_DEVICE_SCAN
-    #define FEATURE_I2C_DEVICE_SCAN     0   // turn feature off in OTA builds
-    #ifdef KEEP_TRIGONOMETRIC_FUNCTIONS_RULES
-        #undef KEEP_TRIGONOMETRIC_FUNCTIONS_RULES
-    #endif
-    #ifndef NOTIFIER_SET_NONE
-        #define NOTIFIER_SET_NONE
-    #endif
-    #ifdef FEATURE_EXT_RTC
-        #undef FEATURE_EXT_RTC
-    #endif
-    #define FEATURE_EXT_RTC 0
-#endif
-
-
-
-#ifdef BUILD_NO_DEBUG
-    #ifdef WEBSERVER_RULES_DEBUG
-        #undef WEBSERVER_RULES_DEBUG
-    #endif
-#endif
-
-
-/******************************************************************************\
- * IR plugins *****************************************************************
-\******************************************************************************/
-// See lib\IRremoteESP8266\src\IRremoteESP8266.h
-// Disable all settings like these when not needed:
-// #define DECODE_TOSHIBA_AC      true
-// #define SEND_TOSHIBA_AC        true
-#ifdef PLUGIN_BUILD_IR
-    #if !defined(PLUGIN_DESCR) && !defined(PLUGIN_BUILD_MAX_ESP32)
-      #define PLUGIN_DESCR  "IR"
-    #endif
-    #ifndef USES_P016
-      #define USES_P016      // IR
-    #endif
-    #define P016_SEND_IR_TO_CONTROLLER false //IF true then the JSON replay solution is transmited back to the condroller.
-    #ifndef USES_P035
-      #define USES_P035      // IRTX
-    #endif
-    #define P016_P035_USE_RAW_RAW2 //Use the RAW and RAW2 encodings, disabling it saves 3.7Kb
-#endif
-
-#ifdef PLUGIN_BUILD_IR_EXTENDED
-    #if !defined(PLUGIN_DESCR) && !defined(PLUGIN_BUILD_MAX_ESP32)
-        #define PLUGIN_DESCR  "IR Extended"
-    #endif // PLUGIN_DESCR
-    #ifndef USES_P016
-      #define USES_P016      // IR
-    #endif
-    #define P016_SEND_IR_TO_CONTROLLER false //IF true then the JSON replay solution is transmited back to the condroller.
-    #ifndef USES_P035
-      #define USES_P035      // IRTX
-    #endif
-    // The following define is needed for extended decoding of A/C Messages and or using standardised common arguments for controlling all deeply supported A/C units
-    #define P016_P035_Extended_AC
-    #define P016_P035_USE_RAW_RAW2 //Use the RAW and RAW2 encodings, disabling it saves 3.7Kb
-    #ifndef ESP8266_1M       // Leaving out Heatpump IR for 1M builds because it won't fit after upgrading IRremoteESP8266 library to v2.8.1
-      #define USES_P088      // ToniA IR plugin
-    #endif
-    #define PLUGIN_SET_ONLY_SWITCH
-    #define NOTIFIER_SET_STABLE
-    #define USES_P029      // Output - Domoticz MQTT Helper
-    #define PLUGIN_SET_ONLY_TEMP_HUM
-#endif
-
-#ifdef PLUGIN_BUILD_IR_EXTENDED_NO_RX
-    #if !defined(PLUGIN_DESCR) && !defined(PLUGIN_BUILD_MAX_ESP32)
-        #define PLUGIN_DESCR  "IR Extended, no IR RX"
-    #endif // PLUGIN_DESCR
-    #ifndef USES_P035
-      #define USES_P035      // IRTX
-    #endif
-    // The following define is needed for extended decoding of A/C Messages and or using standardised common arguments for controlling all deeply supported A/C units
-    #define P016_P035_Extended_AC
-    #define P016_P035_USE_RAW_RAW2 //Use the RAW and RAW2 encodings, disabling it saves 3.7Kb
-    #define USES_P088      //ToniA IR plugin
-#endif
-
-/******************************************************************************\
- * Devices ********************************************************************
-\******************************************************************************/
-
-// Itead ----------------------------
-#ifdef PLUGIN_SET_SONOFF_BASIC
-    #define PLUGIN_DESCR  "Sonoff Basic"
-
-    #define PLUGIN_SET_ONLY_SWITCH
-    #define NOTIFIER_SET_STABLE
-#endif
-
-#ifdef PLUGIN_SET_SONOFF_TH1x
-    #define PLUGIN_DESCR  "Sonoff TH10/TH16"
-
-    #define PLUGIN_SET_ONLY_SWITCH
-    #define NOTIFIER_SET_STABLE
-    #define PLUGIN_SET_ONLY_TEMP_HUM
-#endif
-
-#ifdef PLUGIN_SET_SONOFF_POW
-    #ifndef PLUGIN_DESCR
-        #define PLUGIN_DESCR  "Sonoff POW R1/R2"
-    #endif
-
-    #define CONTROLLER_SET_STABLE
-    #define PLUGIN_SET_ONLY_SWITCH
-    #define NOTIFIER_SET_STABLE
-    #define USES_P076   // HLW8012   in POW r1
-    // Needs CSE7766 Energy sensor, via Serial RXD 4800 baud 8E1 (GPIO1), TXD (GPIO3)
-    #define USES_P077	  // CSE7766   in POW R2
-    #define USES_P081   // Cron
-    #ifdef ESP8266_4M
-      #define FEATURE_ADC_VCC 1
-      #define USES_P002   // ADC with FEATURE_ADC_VCC=1 to measure ESP3v3
-      #define CONTROLLER_SET_ALL
-      #ifndef FEATURE_PLUGIN_STATS
-          #define FEATURE_PLUGIN_STATS  1
-      #endif
-      #ifndef FEATURE_CHART_JS
-          #define FEATURE_CHART_JS  1
-      #endif
-      #ifndef FEATURE_RULES_EASY_COLOR_CODE
-          #define FEATURE_RULES_EASY_COLOR_CODE 1
-      #endif
-      #ifndef FEATURE_SETTINGS_ARCHIVE
-        #define FEATURE_SETTINGS_ARCHIVE  1
-      #endif
-      #ifndef SHOW_SYSINFO_JSON
-        #define SHOW_SYSINFO_JSON 1
-      #endif
-      #ifndef FEATURE_TIMING_STATS                  
-        #define FEATURE_TIMING_STATS 1
-      #endif
-      #ifndef FEATURE_TRIGONOMETRIC_FUNCTIONS_RULES 
-        #define FEATURE_TRIGONOMETRIC_FUNCTIONS_RULES 1
-      #endif
-      #ifdef BUILD_NO_DEBUG
-        #undef BUILD_NO_DEBUG
-      #endif
-      
-//      #define FEATURE_MDNS  1
-      #define FEATURE_CUSTOM_PROVISIONING 1
-      #define FEATURE_DOWNLOAD 1
-    #endif
-#endif
-
-#ifdef PLUGIN_SET_SONOFF_S2x
-    #define PLUGIN_DESCR  "Sonoff S20/22/26"
-
-    #define PLUGIN_SET_ONLY_SWITCH
-    #define NOTIFIER_SET_STABLE
-#endif
-
-#ifdef PLUGIN_SET_SONOFF_4CH
-    #define PLUGIN_DESCR  "Sonoff 4CH"
-    #define PLUGIN_SET_ONLY_SWITCH
-    #define NOTIFIER_SET_STABLE
-#endif
-
-#ifdef PLUGIN_SET_SONOFF_TOUCH
-    #define PLUGIN_DESCR  "Sonoff Touch"
-    #define PLUGIN_SET_ONLY_SWITCH
-    #define NOTIFIER_SET_STABLE
-#endif
-
-// Shelly ----------------------------
-#ifdef PLUGIN_SET_SHELLY_1
-    #define PLUGIN_DESCR  "Shelly 1"
-
-    #define PLUGIN_SET_ONLY_SWITCH
-    #define CONTROLLER_SET_STABLE
-    #define NOTIFIER_SET_STABLE
-    #define USES_P004   // DS18B20
-#endif
-
-#ifdef PLUGIN_SET_SHELLY_PLUG_S
-    #define PLUGIN_DESCR  "Shelly PLUG-S"
-
-    #define PLUGIN_SET_ONLY_SWITCH
-    #define CONTROLLER_SET_STABLE
-    #define NOTIFIER_SET_STABLE
-    #define USES_P076   // HLW8012   in POW r1
-    #define USES_P077	  // CSE7766   in POW R2
-    #define USES_P081   // Cron
-#endif
-
-// Easy ----------------------------
-#ifdef PLUGIN_SET_EASY_TEMP
-    #define PLUGIN_DESCR  "Temp Hum"
-    #define PLUGIN_SET_ONLY_TEMP_HUM
-#endif
-
-#ifdef PLUGIN_SET_EASY_CARBON
-    #define PLUGIN_DESCR  "Carbon"
-    #define PLUGIN_SET_NONE
-    #define USES_P052   // SenseAir
-#endif
-
-/*
-#ifdef PLUGIN_SET_EASY_NEXTION
-    #define PLUGIN_SET_ONLY_SWITCH
-    //#define USES_Pxxx   // Nextion
-#endif
-*/
-
-#ifdef PLUGIN_SET_EASY_OLED1
-    #define PLUGIN_SET_ONLY_SWITCH
-    #define NOTIFIER_SET_STABLE
-    #define USES_P036   // FrameOLED
-#endif
-
-#ifdef PLUGIN_SET_EASY_OLED2
-    #define PLUGIN_SET_ONLY_SWITCH
-    #define NOTIFIER_SET_STABLE
-    #define USES_P023   // OLED
-#endif
-
-#ifdef PLUGIN_SET_EASY_RELAY
-    #define PLUGIN_SET_ONLY_SWITCH
-    #define NOTIFIER_SET_STABLE
-#endif
-
-// LedStrips ----------------------------
-#ifdef PLUGIN_SET_H801
-    #define PLUGIN_SET_ONLY_LEDSTRIP
-#endif
-
-#ifdef PLUGIN_SET_MAGICHOME
-    #define PLUGIN_SET_ONLY_LEDSTRIP
-#endif
-
-#ifdef PLUGIN_SET_MAGICHOME_IR
-    #define PLUGIN_SET_ONLY_LEDSTRIP
-    #ifndef USES_P016
-      #define USES_P016      // IR
-    #endif
-
-#endif
-
-
-// Generic ESP32 -----------------------------
-#ifdef PLUGIN_SET_GENERIC_ESP32
-    #define PLUGIN_DESCR  "Generic ESP32"
-
-    #ifndef ESP32
-        #define ESP32
-    #endif
-    #ifdef ESP8266
-        #undef ESP8266
-    #endif
-    #define PLUGIN_SET_ONLY_SWITCH
-    #define NOTIFIER_SET_STABLE
-    #define USES_P036   // FrameOLED
-    #define USES_P027   // INA219
-    #define USES_P028   // BME280
-#endif
-
-#ifdef PLUGIN_SET_COLLECTION_ESP32
-  #if !defined(PLUGIN_SET_COLLECTION_B_ESP32) && !defined(PLUGIN_SET_COLLECTION_C_ESP32) && !defined(PLUGIN_SET_COLLECTION_D_ESP32) && !defined(PLUGIN_SET_COLLECTION_E_ESP32) && !defined(PLUGIN_SET_COLLECTION_F_ESP32) && !defined(PLUGIN_SET_COLLECTION_G_ESP32)
-    #ifndef PLUGIN_DESCR // COLLECTION_A_ESP32_IRExt also passes here
-      #define PLUGIN_DESCR  "Collection_A ESP32"
-    #endif
-    #define  PLUGIN_SET_COLLECTION_A
-  #endif
-  #ifndef ESP32
-    #define ESP32
-  #endif
-  #ifdef ESP8266
-    #undef ESP8266
-  #endif
-  // Undefine contradictionary defines
-  #ifdef PLUGIN_SET_NONE
-    #undef PLUGIN_SET_NONE
-  #endif
-  #ifdef PLUGIN_SET_ONLY_SWITCH
-    #undef PLUGIN_SET_ONLY_SWITCH
-  #endif
-  #ifdef PLUGIN_SET_ONLY_TEMP_HUM
-    #undef PLUGIN_SET_ONLY_TEMP_HUM
-  #endif
-  #define  PLUGIN_SET_COLLECTION
-  #define  CONTROLLER_SET_STABLE
-  #define  CONTROLLER_SET_COLLECTION
-  #define  NOTIFIER_SET_STABLE
-  #define  PLUGIN_SET_STABLE     // add stable
-  // See also PLUGIN_SET_COLLECTION_ESP32 section at end,
-  // where incompatible plugins will be disabled.
-  // TODO : Check compatibility of plugins for ESP32 board.
-#endif
-
-#ifdef PLUGIN_SET_COLLECTION_B_ESP32
-  #ifndef PLUGIN_DESCR // COLLECTION_B_ESP32_IRExt also passes here
-    #define PLUGIN_DESCR  "Collection_B ESP32"
-  #endif
-  #ifndef ESP32
-    #define ESP32
-  #endif
-  #ifdef ESP8266
-    #undef ESP8266
-  #endif
-  // Undefine contradictionary defines
-  #ifdef PLUGIN_SET_NONE
-    #undef PLUGIN_SET_NONE
-  #endif
-  #ifdef PLUGIN_SET_ONLY_SWITCH
-    #undef PLUGIN_SET_ONLY_SWITCH
-  #endif
-  #ifdef PLUGIN_SET_ONLY_TEMP_HUM
-    #undef PLUGIN_SET_ONLY_TEMP_HUM
-  #endif
-  #define  PLUGIN_SET_COLLECTION
-  #define  PLUGIN_SET_COLLECTION_B
-  #define  CONTROLLER_SET_STABLE
-  #define  CONTROLLER_SET_COLLECTION
-  #define  NOTIFIER_SET_STABLE
-  #define  PLUGIN_SET_STABLE     // add stable
-  // See also PLUGIN_SET_COLLECTION_ESP32 section at end,
-  // where incompatible plugins will be disabled.
-  // TODO : Check compatibility of plugins for ESP32 board.
-#endif
-
-#ifdef PLUGIN_SET_COLLECTION_C_ESP32
-  #ifndef PLUGIN_DESCR // COLLECTION_C_ESP32_IRExt also passes here
-    #define PLUGIN_DESCR  "Collection_C ESP32"
-  #endif
-  #ifndef ESP32
-    #define ESP32
-  #endif
-  #ifdef ESP8266
-    #undef ESP8266
-  #endif
-  // Undefine contradictionary defines
-  #ifdef PLUGIN_SET_NONE
-    #undef PLUGIN_SET_NONE
-  #endif
-  #ifdef PLUGIN_SET_ONLY_SWITCH
-    #undef PLUGIN_SET_ONLY_SWITCH
-  #endif
-  #ifdef PLUGIN_SET_ONLY_TEMP_HUM
-    #undef PLUGIN_SET_ONLY_TEMP_HUM
-  #endif
-  #define  PLUGIN_SET_COLLECTION
-  #define  PLUGIN_SET_COLLECTION_C
-  #define  CONTROLLER_SET_STABLE
-  #define  CONTROLLER_SET_COLLECTION
-  #define  NOTIFIER_SET_STABLE
-  #define  PLUGIN_SET_STABLE     // add stable
-  // See also PLUGIN_SET_COLLECTION_ESP32 section at end,
-  // where incompatible plugins will be disabled.
-  // TODO : Check compatibility of plugins for ESP32 board.
-#endif
-
-#ifdef PLUGIN_SET_COLLECTION_D_ESP32
-  #ifndef PLUGIN_DESCR // COLLECTION_D_ESP32_IRExt also passes here
-    #define PLUGIN_DESCR  "Collection_D ESP32"
-  #endif
-  #ifndef ESP32
-    #define ESP32
-  #endif
-  #ifdef ESP8266
-    #undef ESP8266
-  #endif
-  // Undefine contradictionary defines
-  #ifdef PLUGIN_SET_NONE
-    #undef PLUGIN_SET_NONE
-  #endif
-  #ifdef PLUGIN_SET_ONLY_SWITCH
-    #undef PLUGIN_SET_ONLY_SWITCH
-  #endif
-  #ifdef PLUGIN_SET_ONLY_TEMP_HUM
-    #undef PLUGIN_SET_ONLY_TEMP_HUM
-  #endif
-  #define  PLUGIN_SET_COLLECTION
-  #define  PLUGIN_SET_COLLECTION_D
-  #define  CONTROLLER_SET_STABLE
-  #define  CONTROLLER_SET_COLLECTION
-  #define  NOTIFIER_SET_STABLE
-  #define  PLUGIN_SET_STABLE     // add stable
-  // See also PLUGIN_SET_COLLECTION_ESP32 section at end,
-  // where incompatible plugins will be disabled.
-  // TODO : Check compatibility of plugins for ESP32 board.
-#endif
-
-#ifdef PLUGIN_SET_COLLECTION_E_ESP32
-  #ifndef PLUGIN_DESCR // COLLECTION_E_ESP32_IRExt also passes here
-    #define PLUGIN_DESCR  "Collection_E ESP32"
-  #endif
-  #ifndef ESP32
-    #define ESP32
-  #endif
-  #ifdef ESP8266
-    #undef ESP8266
-  #endif
-  // Undefine contradictionary defines
-  #ifdef PLUGIN_SET_NONE
-    #undef PLUGIN_SET_NONE
-  #endif
-  #ifdef PLUGIN_SET_ONLY_SWITCH
-    #undef PLUGIN_SET_ONLY_SWITCH
-  #endif
-  #ifdef PLUGIN_SET_ONLY_TEMP_HUM
-    #undef PLUGIN_SET_ONLY_TEMP_HUM
-  #endif
-  #define  PLUGIN_SET_COLLECTION
-  #define  PLUGIN_SET_COLLECTION_E
-  #define  CONTROLLER_SET_STABLE
-  #define  CONTROLLER_SET_COLLECTION
-  #define  NOTIFIER_SET_STABLE
-  #define  PLUGIN_SET_STABLE     // add stable
-  // See also PLUGIN_SET_COLLECTION_ESP32 section at end,
-  // where incompatible plugins will be disabled.
-  // TODO : Check compatibility of plugins for ESP32 board.
-#endif
-
-#ifdef PLUGIN_SET_COLLECTION_F_ESP32
-  #ifndef PLUGIN_DESCR // COLLECTION_F_ESP32_IRExt also passes here
-    #define PLUGIN_DESCR  "Collection_F ESP32"
-  #endif
-  #ifndef ESP32
-    #define ESP32
-  #endif
-  #ifdef ESP8266
-    #undef ESP8266
-  #endif
-  // Undefine contradictionary defines
-  #ifdef PLUGIN_SET_NONE
-    #undef PLUGIN_SET_NONE
-  #endif
-  #ifdef PLUGIN_SET_ONLY_SWITCH
-    #undef PLUGIN_SET_ONLY_SWITCH
-  #endif
-  #ifdef PLUGIN_SET_ONLY_TEMP_HUM
-    #undef PLUGIN_SET_ONLY_TEMP_HUM
-  #endif
-  #define  PLUGIN_SET_COLLECTION
-  #define  PLUGIN_SET_COLLECTION_F
-  #define  CONTROLLER_SET_STABLE
-  #define  CONTROLLER_SET_COLLECTION
-  #define  NOTIFIER_SET_STABLE
-  #define  PLUGIN_SET_STABLE     // add stable
-  // See also PLUGIN_SET_COLLECTION_ESP32 section at end,
-  // where incompatible plugins will be disabled.
-  // TODO : Check compatibility of plugins for ESP32 board.
-#endif
-
-#ifdef PLUGIN_SET_COLLECTION_G_ESP32
-  #ifndef PLUGIN_DESCR // COLLECTION_G_ESP32_IRExt also passes here
-    #define PLUGIN_DESCR  "Collection_G ESP32"
-  #endif
-  #ifndef ESP32
-    #define ESP32
-  #endif
-  #ifdef ESP8266
-    #undef ESP8266
-  #endif
-  // Undefine contradictionary defines
-  #ifdef PLUGIN_SET_NONE
-    #undef PLUGIN_SET_NONE
-  #endif
-  #ifdef PLUGIN_SET_ONLY_SWITCH
-    #undef PLUGIN_SET_ONLY_SWITCH
-  #endif
-  #ifdef PLUGIN_SET_ONLY_TEMP_HUM
-    #undef PLUGIN_SET_ONLY_TEMP_HUM
-  #endif
-  #define  PLUGIN_SET_COLLECTION
-  #define  PLUGIN_SET_COLLECTION_G
-  #define  CONTROLLER_SET_STABLE
-  #define  CONTROLLER_SET_COLLECTION
-  #define  NOTIFIER_SET_STABLE
-  #define  PLUGIN_SET_STABLE     // add stable
-  // See also PLUGIN_SET_COLLECTION_ESP32 section at end,
-  // where incompatible plugins will be disabled.
-  // TODO : Check compatibility of plugins for ESP32 board.
-#endif
-
-#ifdef PLUGIN_BUILD_MAX_ESP32
-    #ifndef PLUGIN_DESCR
-      #define PLUGIN_DESCR  "MAX ESP32"
-    #endif
-    #ifndef ESP32
-        #define ESP32
-    #endif
-    #ifdef ESP8266
-        #undef ESP8266
-    #endif
-
-    #define PLUGIN_SET_MAX
-    #define CONTROLLER_SET_ALL
-    #define NOTIFIER_SET_ALL
-    #ifndef TESTING_FEATURE_USE_IPV6
-        #define TESTING_FEATURE_USE_IPV6
-    #endif
-    #ifndef PLUGIN_ENERGY_COLLECTION
-        #define PLUGIN_ENERGY_COLLECTION
-    #endif
-    #ifndef PLUGIN_DISPLAY_COLLECTION
-        #define PLUGIN_DISPLAY_COLLECTION
-    #endif
-    #ifndef PLUGIN_CLIMATE_COLLECTION
-      #define PLUGIN_CLIMATE_COLLECTION
-    #endif
-    #ifndef PLUGIN_NEOPIXEL_COLLECTION
-        #define PLUGIN_NEOPIXEL_COLLECTION
-    #endif
-    #ifndef FEATURE_PLUGIN_STATS
-        #define FEATURE_PLUGIN_STATS  1
-    #endif
-    #ifndef FEATURE_CHART_JS
-        #define FEATURE_CHART_JS  1
-    #endif
-    #ifndef FEATURE_RULES_EASY_COLOR_CODE
-        #define FEATURE_RULES_EASY_COLOR_CODE 1
-    #endif
-
-    #ifdef FEATURE_CUSTOM_PROVISIONING
-        #undef FEATURE_CUSTOM_PROVISIONING
-    #endif
-    // FIXME TD-er: Should this be enabled on non-Custom builds???
-    #define FEATURE_CUSTOM_PROVISIONING 1
-
-
-    // See also PLUGIN_SET_MAX section at end, to include any disabled plugins from other definitions
-    // See also PLUGIN_SET_COLLECTION_ESP32 section at end,
-    // where incompatible plugins will be disabled.
-    // TODO : Check compatibility of plugins for ESP32 board.
-#endif
-
-
-// Generic ------------------------------------
-#ifdef PLUGIN_SET_GENERIC_1M
-    #define PLUGIN_SET_NONE
-    // TODO : small list of common plugins to fit in 1M
-#endif
-
-// Ventus W266 --------------------------------
-#ifdef PLUGIN_SET_VENTUS_W266
-    #define PLUGIN_SET_ONLY_SWITCH
-    #define PLUGIN_BUILD_DISABLED
-    #define USES_P046      // Hardware	P046_VentusW266.ino
-#endif
-
-
-#ifdef PLUGIN_SET_LC_TECH_RELAY_X2
-    #define CONTROLLER_SET_STABLE
-    #define PLUGIN_SET_ONLY_SWITCH
-    #define NOTIFIER_SET_STABLE
-    #define USES_P026    // Sysinfo
-    #define USES_P029    // Domoticz MQTT Helper
-    #define USES_P033    // Dummy
-    #define USES_P037    // MQTT import
-    #define USES_P081    // Cron
-    #define USES_P091    // Ser Switch
-#endif
-
-
-
-/******************************************************************************\
- * "ONLY" shorcuts ************************************************************
-\******************************************************************************/
-#ifdef PLUGIN_SET_ONLY_SWITCH
-    #ifndef PLUGIN_SET_NONE
-        #define PLUGIN_SET_NONE
-    #endif
-    #ifndef USES_P001
-        #define USES_P001   // switch
-    #endif
-    #ifndef USES_P003
-//        #define USES_P003   // pulse
-    #endif
-    #ifndef USES_P026
-      #define USES_P026   // SysInfo
-    #endif
-    #ifndef USES_P033
-      #define USES_P033   // Dummy
-    #endif
-    #ifndef USES_P037
-        #define USES_P037   // MQTTImport
-    #endif
-#endif
-
-#ifdef PLUGIN_SET_ONLY_TEMP_HUM
-    #ifndef PLUGIN_SET_NONE
-        #define PLUGIN_SET_NONE
-    #endif
-    #ifndef USES_P004
-        #define USES_P004   // Dallas
-    #endif
-    #ifndef USES_P005
-        #define USES_P005   // DHT
-    #endif
-    #ifndef USES_P014
-        #define USES_P014   // SI7021
-    #endif
-    #ifndef USES_P028
-        #define USES_P028   // BME280
-    #endif
-    #ifndef USES_P034
-        #define USES_P034   // DHT12
-    #endif
-#endif
-
-#ifdef PLUGIN_SET_ONLY_LEDSTRIP
-    #ifndef PLUGIN_SET_NONE
-        #define PLUGIN_SET_NONE
-    #endif
-    #ifndef USES_P141
-        #define USES_P141   // LedStrip
-    #endif
-    #ifndef USES_P037
-        #define USES_P037   // MQTTImport
-    #endif
-#endif
-
-
-/******************************************************************************\
- * Main Families **************************************************************
-\******************************************************************************/
-
-// NONE #####################################
-#ifdef PLUGIN_SET_NONE
-  #ifdef PLUGIN_SET_STABLE
-    #undef PLUGIN_SET_STABLE
-  #endif
-  #ifdef PLUGIN_SET_COLLECTION
-    #undef PLUGIN_SET_COLLECTION
-  #endif
-  #ifdef PLUGIN_SET_COLLECTION_A
-    #undef PLUGIN_SET_COLLECTION_A
-  #endif
-  #ifdef PLUGIN_SET_COLLECTION_B
-    #undef PLUGIN_SET_COLLECTION_B
-  #endif
-  #ifdef PLUGIN_SET_COLLECTION_C
-    #undef PLUGIN_SET_COLLECTION_C
-  #endif
-  #ifdef PLUGIN_SET_COLLECTION_D
-    #undef PLUGIN_SET_COLLECTION_D
-  #endif
-  #ifdef PLUGIN_SET_COLLECTION_E
-    #undef PLUGIN_SET_COLLECTION_E
-  #endif
-  #ifdef PLUGIN_SET_COLLECTION_F
-    #undef PLUGIN_SET_COLLECTION_F
-  #endif
-  #ifdef PLUGIN_SET_COLLECTION_G
-    #undef PLUGIN_SET_COLLECTION_G
-  #endif
-  #ifdef PLUGIN_SET_EXPERIMENTAL
-    #undef PLUGIN_SET_EXPERIMENTAL
-  #endif
-#endif
-
-
-#ifdef CONTROLLER_SET_NONE
-  #ifdef CONTROLLER_SET_STABLE
-    #undef CONTROLLER_SET_STABLE
-  #endif
-  #ifdef CONTROLLER_SET_COLLECTION
-    #undef CONTROLLER_SET_COLLECTION
-  #endif
-  #ifdef CONTROLLER_SET_EXPERIMENTAL
-    #undef CONTROLLER_SET_EXPERIMENTAL
-  #endif
-#endif
-
-
-#ifdef NOTIFIER_SET_NONE
-  #ifdef NOTIFIER_SET_STABLE
-    #undef NOTIFIER_SET_STABLE
-  #endif
-  #ifdef NOTIFIER_SET_COLLECTION
-    #undef NOTIFIER_SET_COLLECTION
-  #endif
-  #ifdef NOTIFIER_SET_EXPERIMENTAL
-    #undef NOTIFIER_SET_EXPERIMENTAL
-  #endif
-#endif
-
-// ALL ###########################################
-#ifdef PLUGIN_SET_ALL
-  #ifndef PLUGIN_SET_STABLE
-    #define PLUGIN_SET_STABLE
-  #endif
-  #ifndef PLUGIN_SET_COLLECTION
-    #define PLUGIN_SET_COLLECTION
-  #endif
-  #ifndef PLUGIN_SET_EXPERIMENTAL
-    #define PLUGIN_SET_EXPERIMENTAL
-  #endif
-#endif
-
-
-#ifdef CONTROLLER_SET_ALL
-  #ifndef CONTROLLER_SET_STABLE
-    #define CONTROLLER_SET_STABLE
-  #endif
-  #ifndef CONTROLLER_SET_COLLECTION
-    #define CONTROLLER_SET_COLLECTION
-  #endif
-  #ifndef CONTROLLER_SET_EXPERIMENTAL
-    #define CONTROLLER_SET_EXPERIMENTAL
-  #endif
-#endif
-
-
-#ifdef NOTIFIER_SET_ALL
-  #ifndef NOTIFIER_SET_STABLE
-    #define NOTIFIER_SET_STABLE
-  #endif
-  #ifndef NOTIFIER_SET_COLLECTION
-    #define NOTIFIER_SET_COLLECTION
-  #endif
-  #ifndef NOTIFIER_SET_EXPERIMENTAL
-    #define NOTIFIER_SET_EXPERIMENTAL
-  #endif
-#endif
-
-// MAX ###########################################
-#ifdef PLUGIN_SET_MAX
-  #ifndef PLUGIN_SET_STABLE
-    #define PLUGIN_SET_STABLE
-  #endif
-  #ifndef PLUGIN_SET_COLLECTION
-    #define PLUGIN_SET_COLLECTION
-  #endif
-  #ifndef PLUGIN_SET_COLLECTION_A
-    #define PLUGIN_SET_COLLECTION_A
-  #endif
-  #ifndef PLUGIN_SET_COLLECTION_B
-    #define PLUGIN_SET_COLLECTION_B
-  #endif
-  #ifndef PLUGIN_SET_COLLECTION_C
-    #define PLUGIN_SET_COLLECTION_C
-  #endif
-  #ifndef PLUGIN_SET_COLLECTION_D
-    #define PLUGIN_SET_COLLECTION_D
-  #endif
-  #ifndef PLUGIN_SET_COLLECTION_E
-    #define PLUGIN_SET_COLLECTION_E
-  #endif
-  #ifndef PLUGIN_SET_COLLECTION_F
-    #define PLUGIN_SET_COLLECTION_F
-  #endif
-  #ifndef PLUGIN_SET_COLLECTION_G
-    #define PLUGIN_SET_COLLECTION_G
-  #endif
-#endif
-
-
-
-
-// STABLE #####################################
-#ifdef PLUGIN_SET_STABLE
-    #ifndef FEATURE_SERVO
-      #define FEATURE_SERVO 1
-    #endif
-    #ifdef FEATURE_RTTTL
-      #undef FEATURE_RTTTL
-    #endif
-    #define FEATURE_RTTTL 1
-
-    #define USES_P001   // Switch
-    #define USES_P002   // ADC
-    #define USES_P003   // Pulse
-    #define USES_P004   // Dallas
-    #define USES_P005   // DHT
-    #define USES_P006   // BMP085
-    #define USES_P007   // PCF8591
-    #define USES_P008   // RFID
-    #define USES_P009   // MCP
-
-    #define USES_P010   // BH1750
-    #define USES_P011   // PME
-    #define USES_P012   // LCD
-    #define USES_P013   // HCSR04
-    #define USES_P014   // SI7021
-    #define USES_P015   // TSL2561
-//    #define USES_P016   // IR
-    #define USES_P017   // PN532
-    #define USES_P018   // Dust
-    #define USES_P019   // PCF8574
-
-    #define USES_P020   // Ser2Net
-    #define USES_P021   // Level
-    #define USES_P022   // PCA9685
-    #define USES_P023   // OLED
-    #define USES_P024   // MLX90614
-    #define USES_P025   // ADS1x15
-    #define USES_P026   // SysInfo
-    #define USES_P027   // INA219
-    #define USES_P028   // BME280
-    #define USES_P029   // Output
-
-    #define USES_P031   // SHT1X
-    #define USES_P032   // MS5611
-    #define USES_P033   // Dummy
-    #define USES_P034   // DHT12
-//    #define USES_P035   // IRTX
-    #define USES_P036   // FrameOLED
-    #define USES_P037   // MQTTImport
-    #define USES_P038   // NeoPixel
-    #define USES_P039   // Environment - Thermocouple
-
-    #define USES_P040   // RFID - ID12LA/RDM6300
-    // FIXME TD-er: Disabled NeoClock and Candle plugin to make builds fit in max bin size.
-//    #define USES_P041   // NeoClock
-//    #define USES_P042   // Candle
-    #define USES_P043   // ClkOutput
-    #define USES_P044   // P1WifiGateway
-
-    #define USES_P049   // MHZ19
-
-    #define USES_P052   // SenseAir
-    #define USES_P053   // PMSx003
-
-    #define USES_P056   // SDS011-Dust
-    #define USES_P059   // Encoder
-
-    #define USES_P063   // TTP229_KeyPad
-    #define USES_P073   // 7DGT
-    #define USES_P079   // Wemos Motoshield
-
-    #if !defined(USES_P152) && (defined(ESP32_CLASSIC) || defined(ESP32S2)) // Only supported on ESP32 and ESP32-S2
-      #define USES_P152 // ESP32 DAC
-    #endif
-#endif
-
-
-#ifdef CONTROLLER_SET_STABLE
-  #if !FEATURE_NO_HTTP_CLIENT
-    #define USES_C001   // Domoticz HTTP
-  #endif
-    #define USES_C002   // Domoticz MQTT
-    #define USES_C003   // Nodo telnet
-    #define USES_C004   // ThingSpeak
-    #define USES_C005   // Home Assistant (openHAB) MQTT
-    #define USES_C006   // PiDome MQTT
-    #define USES_C007   // Emoncms
-  #if !FEATURE_NO_HTTP_CLIENT
-    #define USES_C008   // Generic HTTP
-  #endif
-    #define USES_C009   // FHEM HTTP
-    #define USES_C010   // Generic UDP
-    #define USES_C013   // ESPEasy P2P network
-#endif
-
-
-#ifdef NOTIFIER_SET_STABLE
-    #define USES_N001   // Email
-    #define USES_N002   // Buzzer
-
-    #ifdef NOTIFIER_SET_NONE
-      #undef NOTIFIER_SET_NONE
-    #endif
-#endif
-
-#if defined(PLUGIN_SET_COLLECTION) || defined(PLUGIN_SET_COLLECTION_A) || defined(PLUGIN_SET_COLLECTION_B) || defined(PLUGIN_SET_COLLECTION_C) || defined(PLUGIN_SET_COLLECTION_D) || defined(PLUGIN_SET_COLLECTION_E) || defined(PLUGIN_SET_COLLECTION_F) || defined(PLUGIN_SET_COLLECTION_G)
-  #if !defined(PLUGIN_SET_MAX) && !defined(ESP32)
-    #ifndef LIMIT_BUILD_SIZE
-      #define LIMIT_BUILD_SIZE
-    #endif
-    #ifndef NOTIFIER_SET_NONE
-      #define NOTIFIER_SET_NONE
-    #endif
-    #ifdef USES_N001
-      #undef USES_N001   // Email
-    #endif
-    #ifdef USES_N002
-      #undef USES_N002   // Buzzer
-    #endif
-    
-    // Do not include large blobs but fetch them from CDN
-    #ifndef WEBSERVER_USE_CDN_JS_CSS
-      #define WEBSERVER_USE_CDN_JS_CSS
-    #endif
-  #endif
-  #define KEEP_I2C_MULTIPLEXER
-#endif
-
-// COLLECTIONS #####################################
-#ifdef PLUGIN_SET_COLLECTION
-    #define USES_P045   // MPU6050
-    #define USES_P047   // I2C_soil_misture
-    #define USES_P048   // Motoshield_v2
-
-    #define USES_P050   // TCS34725
-    #define USES_P051   // AM2320
-    #define USES_P054   // DMX512
-    #define USES_P055   // Chiming
-    #define USES_P057   // HT16K33_LED
-    #define USES_P058   // HT16K33_KeyPad
-
-    #define USES_P060   // MCP3221
-    #define USES_P061   // Keypad
-    #define USES_P062   // MPR121_KeyPad
-
-    #define USES_P064   // APDS9960
-    #define USES_P065   // DRF0299
-    #define USES_P066   // VEML6040
-
-    #define USES_P075   // Nextion
-    //#define USES_P076   // HLW8012   in POW r1
-    // Needs CSE7766 Energy sensor, via Serial RXD 4800 baud 8E1 (GPIO1), TXD (GPIO3)
-    //#define USES_P077	  // CSE7766   in POW R2
-    //#define USES_P078   // Eastron Modbus Energy meters
-    #define USES_P081   // Cron
-    #define USES_P082   // GPS
-    #define USES_P089   // Ping
-    #if !defined(USES_P137) && defined(ESP32)
-      #define USES_P137   // AXP192
-    #endif
-  #if !defined(USES_P138) && defined(ESP32)
-    #define USES_P138   // IP5306
-  #endif
-#endif
-
-#ifdef PLUGIN_SET_COLLECTION_A
-
-    #define USES_P067   // HX711_Load_Cell
-    #define USES_P068   // SHT3x
-
-    #define USES_P070   // NeoPixel_Clock
-    #define USES_P071   // Kamstrup401
-    #define USES_P072   // HDC1000/HDC1008/HDC1010/HDC1050/HDC1080
-    #define USES_P074   // TSL2561
-
-    #define USES_P080   // iButton Sensor  DS1990A
-    #define USES_P083   // SGP30
-    #define USES_P084   // VEML6070
-    #define USES_P086   // Receiving values according Homie convention. Works together with C014 Homie controller
-
-    #define USES_P090   // CCS811 TVOC/eCO2 Sensor
-
-    //#define USES_P095  // TFT ILI9341
-    //#define USES_P096  // eInk   (Needs lib_deps = Adafruit GFX Library, LOLIN_EPD )
-    #define USES_P097   // Touch (ESP32)
-    #define USES_P098   // PWM motor  (relies on iRAM, cannot be combined with all other plugins)
-    //#define USES_P099   // XPT2046 Touchscreen
-    #define USES_P105   // AHT10/20/21
-    #define USES_P134   // A02YYUW
-#endif
-
-#ifdef PLUGIN_SET_COLLECTION_B
-    #define USES_P069   // LM75A
-
-    #define USES_P100   // Pulse Counter - DS2423
-    #define USES_P101   // Wake On Lan
-    #define USES_P103   // Atlas Scientific EZO Sensors (pH, ORP, EZO, DO)
-    #define USES_P106   // BME680
-    #define USES_P107   // SI1145 UV index
-    #define USES_P108   // DDS238-x ZN MODBUS energy meter (was P224 in the Playground)
-    // FIXME TD-er: Disabled due to build size
-    //#define USES_P109   // ThermoOLED
-    #define USES_P110   // VL53L0X Time of Flight sensor
-    #define USES_P113   // VL53L1X ToF
-#endif
-
-#ifdef PLUGIN_SET_COLLECTION_C
-    #define USES_P085   // AcuDC24x
-    #define USES_P087   // Serial Proxy
-
-    #define USES_P091	// SerSwitch
-    #define USES_P092   // DL-Bus
-
-    #define USES_P111   // RC522 RFID reader
-    #define USES_P143   // I2C Rotary encoders
-#endif
-
-#ifdef PLUGIN_SET_COLLECTION_D
-    #define USES_P093   // Mitsubishi Heat Pump
-    #define USES_P094  // CUL Reader
-    #ifndef USES_P098
-      #define USES_P098   // PWM motor
-    #endif
-    #define USES_P114  // VEML6075 UVA/UVB sensor
-    #define USES_P115  // Fuel Gauge MAX1704x
-    #define USES_P117  // SCD30
-    #define USES_P124  // I2C MultiRelay
-    #define USES_P127  // CDM7160
-#endif
-
-#ifdef PLUGIN_SET_COLLECTION_E
-    #define USES_P119   // ITG3205 Gyro
-    #define USES_P120   // ADXL345 I2C
-    #define USES_P121   // HMC5883L
-    #define USES_P125   // ADXL345 SPI
-    #define USES_P126  // 74HC595 Shift register
-    #define USES_P129   // 74HC165 Input shiftregisters
-    #define USES_P135   // SCD4x
-    #define USES_P144   // Dust - PM1006(K) (Vindriktning)
-    #define USES_P133     // LTR390 UV
-#endif
-
-#ifdef PLUGIN_SET_COLLECTION_F
-  #ifndef USES_P112
-    #define USES_P112   // AS7265x 
-  #endif
-  #ifndef USES_P122
-    #define USES_P122   // SHT2x 
   #endif
   // Disable Itho when using second heap as it no longer fits.
   #if !defined(USES_P118) && !defined(USE_SECOND_HEAP)
@@ -6425,7 +2981,7 @@
 #define FEATURE_RTC_CACHE_STORAGE             0
 #endif
 
-#ifndef FEATURE_DNS_SERVER                    
+#ifndef FEATURE_DNS_SERVER
 #define FEATURE_DNS_SERVER                    0
 #endif
 
@@ -6461,7 +3017,7 @@
  #endif
 #endif
 
-#ifndef FEATURE_HOMEASSISTANT_OPENHAB         
+#ifndef FEATURE_HOMEASSISTANT_OPENHAB
 #define FEATURE_HOMEASSISTANT_OPENHAB         0
 #endif
 
@@ -6537,7 +3093,7 @@
 #define FEATURE_SERVO                         0
 #endif
 
-#ifndef FEATURE_SETTINGS_ARCHIVE              
+#ifndef FEATURE_SETTINGS_ARCHIVE
 #ifdef ESP32
 #define FEATURE_SETTINGS_ARCHIVE              1
 #else
@@ -6797,7 +3353,7 @@
   #endif
 #endif // ifndef FEATURE_EXTENDED_CUSTOM_SETTINGS
 
-    
+
 
 #ifndef FEATURE_CLEAR_I2C_STUCK
   #ifdef ESP8266
@@ -6832,10 +3388,10 @@
 # if ESP_IDF_VERSION_MAJOR>=5 && defined(LWIP_IPV6)
 #  ifdef TESTING_FEATURE_USE_IPV6
 #   define FEATURE_USE_IPV6   1
-#  else 
+#  else
 #   define FEATURE_USE_IPV6   0
 #  endif
-# else 
+# else
 #  define FEATURE_USE_IPV6   0
 # endif
 #endif
@@ -6872,8 +3428,8 @@
 #endif
 
 
-  
-  
+
+
 #if !defined(CUSTOM_BUILD_CDN_URL) && !defined(FEATURE_ALTERNATIVE_CDN_URL)
   #if defined(WEBSERVER_EMBED_CUSTOM_CSS) || defined(EMBED_ESPEASY_DEFAULT_MIN_CSS) || defined(EMBED_ESPEASY_DEFAULT_MIN_CSS_USE_GZ)
     #define FEATURE_ALTERNATIVE_CDN_URL 0 // No need to configure custom CDN url when all content is included in build
@@ -6889,7 +3445,7 @@
 
 // Enable dependencies for custom provisioning
 // FIXME TD-er: What about using this feature on non-Custom builds????
-#if FEATURE_CUSTOM_PROVISIONING 
+#if FEATURE_CUSTOM_PROVISIONING
   #ifdef FEATURE_DOWNLOAD
     #undef FEATURE_DOWNLOAD
   #endif
@@ -6935,5 +3491,4 @@
     #endif
   #endif
 
-#endif // CUSTOMBUILD_DEFINE_PLUGIN_SETS_H
->>>>>>> 5f6ec043
+#endif // CUSTOMBUILD_DEFINE_PLUGIN_SETS_H