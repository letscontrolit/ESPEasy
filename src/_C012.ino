#include "_CPlugin_Helper.h"
#ifdef USES_C012
//#######################################################################################################
//########################### Controller Plugin 012: Blynk  #############################################
//#######################################################################################################

// #ifdef PLUGIN_BUILD_TESTING

#include "src/Commands/Blynk.h"

#define CPLUGIN_012
#define CPLUGIN_ID_012         12
#define CPLUGIN_NAME_012       "Blynk HTTP [TESTING]"

bool CPlugin_012(CPlugin::Function function, struct EventStruct *event, String& string)
{
  bool success = false;

  switch (function)
  {
    case CPlugin::Function::CPLUGIN_PROTOCOL_ADD:
      {
        Protocol[++protocolCount].Number = CPLUGIN_ID_012;
        Protocol[protocolCount].usesMQTT = false;
        Protocol[protocolCount].usesAccount = false;
        Protocol[protocolCount].usesPassword = true;
        Protocol[protocolCount].usesExtCreds = true;
        Protocol[protocolCount].defaultPort = 80;
        Protocol[protocolCount].usesID = true;
        break;
      }

    case CPlugin::Function::CPLUGIN_GET_DEVICENAME:
      {
        string = F(CPLUGIN_NAME_012);
        break;
      }

    case CPlugin::Function::CPLUGIN_INIT:
      {
        success = init_c012_delay_queue(event->ControllerIndex);
        break;
      }

    case CPlugin::Function::CPLUGIN_EXIT:
      {
        exit_c012_delay_queue();
        break;
      }

    case CPlugin::Function::CPLUGIN_PROTOCOL_SEND:
      {
        if (C012_DelayHandler == nullptr) {
          break;
        }
        // Collect the values at the same run, to make sure all are from the same sample
        byte valueCount = getValueCountFromSensorType(event->sensorType);
        C012_queue_element element(event, valueCount);
        if (ExtraTaskSettings.TaskIndex != event->TaskIndex) {
          String dummy;
          PluginCall(PLUGIN_GET_DEVICEVALUENAMES, event, dummy);
        }

<<<<<<< HEAD
        MakeControllerSettings(ControllerSettings);
        if (!AllocatedControllerSettings()) {
          break;
        }

        LoadControllerSettings(event->ControllerIndex, ControllerSettings);

=======
>>>>>>> b8c7b8cb
        for (byte x = 0; x < valueCount; x++)
        {
          bool isvalid;
          String formattedValue = formatUserVar(event, x, isvalid);
          if (isvalid) {
            element.txt[x] = F("update/V");
            element.txt[x] += event->idx + x;
            element.txt[x] += F("?value=");
            element.txt[x] += formattedValue;
            addLog(LOG_LEVEL_DEBUG_MORE, element.txt[x]);
          }
        }
        // FIXME TD-er must define a proper move operator
        success = C012_DelayHandler->addToQueue(C012_queue_element(element));
        Scheduler.scheduleNextDelayQueue(ESPEasy_Scheduler::IntervalTimer_e::TIMER_C012_DELAY_QUEUE, C012_DelayHandler->getNextScheduleTime());
        break;
      }

    case CPlugin::Function::CPLUGIN_FLUSH:
      {
        process_c012_delay_queue();
        delay(0);
        break;
      }

    default:
      break;

  }
  return success;
}

//********************************************************************************
// Process Queued Blynk request, with data set to NULL
//********************************************************************************

// Uncrustify may change this into multi line, which will result in failed builds
// *INDENT-OFF*
bool do_process_c012_delay_queue(int controller_number, const C012_queue_element& element, ControllerSettingsStruct& ControllerSettings);
// *INDENT-ON*

bool do_process_c012_delay_queue(int controller_number, const C012_queue_element& element, ControllerSettingsStruct& ControllerSettings) {
  while (element.txt[element.valuesSent] == "") {
    // A non valid value, which we are not going to send.
    // Increase sent counter until a valid value is found.
    if (element.checkDone(true))
      return true;
  }
  if (!NetworkConnected()) {
    return false;
  }
  return element.checkDone(Blynk_get(element.txt[element.valuesSent], element.controller_idx));
}


#endif<|MERGE_RESOLUTION|>--- conflicted
+++ resolved
@@ -61,16 +61,6 @@
           PluginCall(PLUGIN_GET_DEVICEVALUENAMES, event, dummy);
         }
 
-<<<<<<< HEAD
-        MakeControllerSettings(ControllerSettings);
-        if (!AllocatedControllerSettings()) {
-          break;
-        }
-
-        LoadControllerSettings(event->ControllerIndex, ControllerSettings);
-
-=======
->>>>>>> b8c7b8cb
         for (byte x = 0; x < valueCount; x++)
         {
           bool isvalid;
