Import("env")
import os

# access to global construction environment
#print env

# Dump construction environment (for debug purpose)
#print(env.Dump())

# append extra flags to global build environment
# which later will be used to build:
# - project source code
# - frameworks
# - dependent libraries

custom_defines = []
#env.Append(CPPDEFINES=[
  # ,"NO_HTTP_UPDATER"
  # ,("WEBSERVER_RULES_DEBUG", "0")
#])
if os.path.isfile('src/Custom.h'):
  custom_defines=["-DUSE_CUSTOM_H"]
else:
  custom_defines=[
    "-DCONTROLLER_SET_ALL",
    "-DNOTIFIER_SET_NONE",
    "-DPLUGIN_SET_NONE",
    "-DUSES_P001",  # Switch
    "-DUSES_P002",  # ADC
    "-DUSES_P003",  # Generic Pulse Counter
    "-DUSES_P004",  # Dallas DS18b20
    "-DUSES_P026",  # System info
    "-DUSES_P027",  # INA219
    "-DUSES_P028",  # BME280
    "-DUSES_P033",  # Dummy
    "-DUSES_P036",  # FrameOLED
    "-DUSES_P045",  # MPU6050
    "-DUSES_P049",  # MHZ19
    "-DUSES_P052",  # SenseAir
    "-DUSES_P056",  # SDS011-Dust
#    "-DUSES_P059",  # Encoder
#    "-DUSES_P080",  # Dallas iButton
    "-DUSES_P081",  # Cron
    "-DUSES_P082",  # GPS
<<<<<<< HEAD
    "-DUSES_P098",  # PWM motor

=======
#   "-DUSES_P085",  # AcuDC24x
    "-DUSES_P098",  # PWM motor

#   "-DUSES_P100",  # Pulse Counter - DS2423
>>>>>>> 72ce17fb
#   "-DUSES_P087",  # Serial Proxy
#   "-DUSES_P094",  # CUL Reader
#   "-DUSES_P095",  # TFT ILI9341
#    "-DUSES_P106",  # BME680
#    "-DUSES_P107",  # SI1145 UV index

    "-DUSES_C016",  # Cache Controller
    "-DUSES_C018",  # TTN/RN2483
#   "-DUSES_C015",  # Blynk

#    "-DFEATURE_MDNS=1",
#    "-DFEATURE_SD=1",
    "-DFEATURE_EXT_RTC=1",
    "-DFEATURE_I2CMULTIPLEXER=1",
    "-DFEATURE_TRIGONOMETRIC_FUNCTIONS_RULES=1",
    "-DFEATURE_CUSTOM_PROVISIONING=1",

    "-DFEATURE_ESPEASY_P2P=1",

    "-DFEATURE_SETTINGS_ARCHIVE=1"
  ]

my_flags = env.ParseFlags(env['BUILD_FLAGS'])
my_defines = my_flags.get("CPPDEFINES")
env.Append(BUILD_FLAGS=custom_defines)
#defines = {k: v for (k, v) in my_defines}

print("\u001b[32m Custom PIO configuration check \u001b[0m")
# print the defines
print("\u001b[33m CPPDEFINES: \u001b[0m  {}".format(my_defines))
print("\u001b[33m Custom CPPDEFINES: \u001b[0m  {}".format(custom_defines))
print("\u001b[32m ------------------------------- \u001b[0m")


if (len(my_defines) == 0):
  print("\u001b[31m No defines are set, probably configuration error. \u001b[0m")
  raise ValueError

<|MERGE_RESOLUTION|>--- conflicted
+++ resolved
@@ -42,15 +42,10 @@
 #    "-DUSES_P080",  # Dallas iButton
     "-DUSES_P081",  # Cron
     "-DUSES_P082",  # GPS
-<<<<<<< HEAD
-    "-DUSES_P098",  # PWM motor
-
-=======
 #   "-DUSES_P085",  # AcuDC24x
     "-DUSES_P098",  # PWM motor
 
 #   "-DUSES_P100",  # Pulse Counter - DS2423
->>>>>>> 72ce17fb
 #   "-DUSES_P087",  # Serial Proxy
 #   "-DUSES_P094",  # CUL Reader
 #   "-DUSES_P095",  # TFT ILI9341
