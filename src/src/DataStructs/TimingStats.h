<<<<<<< HEAD
#ifndef DATASTRUCTS_TIMINGSTATS_H
#define DATASTRUCTS_TIMINGSTATS_H

#include "../../ESPEasy_common.h"

#if FEATURE_TIMING_STATS

# include "../DataTypes/DeviceIndex.h"
# include "../DataTypes/ESPEasy_plugin_functions.h"
# include "../DataTypes/ProtocolIndex.h"
# include "../Globals/Settings.h"
# include "../Helpers/ESPEasy_time_calc.h"

# include <map>
#endif // if FEATURE_TIMING_STATS


/*********************************************************************************************\
* TimingStats
\*********************************************************************************************/

// These TimingStatsElements must not be excluded when FEATURE_TIMING_STATS is not defined.
// The Cxxx_DELAY_QUEUE defines are used in the macros to process the controller queues.
enum class TimingStatsElements {

  // Controller queue
  MQTT_DELAY_QUEUE,

  // Do not interrupt this sequence of Cxxx_DELAY_QUEUE 
  // as its order is used to generate MiscStatsName
  C001_DELAY_QUEUE,
  C002_DELAY_QUEUE,
  C003_DELAY_QUEUE,
  C004_DELAY_QUEUE,
  C005_DELAY_QUEUE,
  C006_DELAY_QUEUE,
  C007_DELAY_QUEUE,
  C008_DELAY_QUEUE,
  C009_DELAY_QUEUE,
  C010_DELAY_QUEUE,
  C011_DELAY_QUEUE,
  C012_DELAY_QUEUE,
  C013_DELAY_QUEUE,
  C014_DELAY_QUEUE,
  C015_DELAY_QUEUE,
  C016_DELAY_QUEUE,
  C017_DELAY_QUEUE,
  C018_DELAY_QUEUE,
  C019_DELAY_QUEUE,
  C020_DELAY_QUEUE,
  C021_DELAY_QUEUE,
  C022_DELAY_QUEUE,
  C023_DELAY_QUEUE,
  C024_DELAY_QUEUE,
  C025_DELAY_QUEUE,

  // Controller specific timing stats
  C018_AIR_TIME,   

  
  // Related to Task runs & sending data + rules
  PLUGIN_CALL_50PS,
  PLUGIN_CALL_10PS,
  PLUGIN_CALL_10PSU,
  PLUGIN_CALL_1PS,
  CPLUGIN_CALL_10PS,
  CPLUGIN_CALL_50PS,
  SENSOR_SEND_TASK,
  SEND_DATA_STATS,
  COMPUTE_FORMULA_STATS,
  COMPUTE_STATS,
  PARSE_SYSVAR,
  PARSE_SYSVAR_NOCHANGE,
  PARSE_TEMPLATE_PADDED,
  IS_NUMERICAL,
  FORMAT_USER_VAR,
  PROCESS_SYSTEM_EVENT_QUEUE,
  RULES_MATCH,
  RULES_PROCESSING,
  RULES_PROCESS_MATCHED,
  RULES_PARSE_LINE,
  COMMAND_EXEC_INTERNAL,
  COMMAND_DECODE_INTERNAL,
  CONSOLE_LOOP,
  CONSOLE_WRITE_SERIAL,
  
  // Related to file access
  LOADFILE_STATS,
  LOAD_TASK_SETTINGS,
  LOAD_CUSTOM_TASK_STATS,
  LOAD_CONTROLLER_SETTINGS,
  #ifdef ESP32
  LOAD_CONTROLLER_SETTINGS_C,
  #endif
  SAVEFILE_STATS,
  SAVE_TASK_SETTINGS,
  SAVE_CONTROLLER_SETTINGS,
  TRY_OPEN_FILE,
  FS_GC_SUCCESS,
  FS_GC_FAIL,

  // Scheduler related
  SAVE_TO_RTC,
  PLUGIN_CALL_DEVICETIMER_IN,
  SET_NEW_TIMER,
  HANDLE_SCHEDULER_TASK,
  HANDLE_SCHEDULER_IDLE,
  BACKGROUND_TASKS,

  // Web serving
  HANDLE_SERVING_WEBPAGE,
  HANDLE_SERVING_WEBPAGE_JSON,

  // Network related
  TRY_CONNECT_HOST_TCP,
  TRY_CONNECT_HOST_UDP,
  HOST_BY_NAME_STATS,
  GRAT_ARP_STATS,
  WIFI_ISCONNECTED_STATS,
  WIFI_NOTCONNECTED_STATS,
  CONNECT_CLIENT_STATS,
  WIFI_SCAN_ASYNC,
  WIFI_SCAN_SYNC,

  // ESPEasy_NOW related
  #ifdef USES_ESPEASY_NOW
  HANDLE_ESPEASY_NOW_LOOP       ,
  EXPIRED_ESPEASY_NOW_LOOP      , 
  INVALID_ESPEASY_NOW_LOOP      , 
  RECEIVE_ESPEASY_NOW_LOOP      , 
  ESPEASY_NOW_SEND_MSG_SUC      , 
  ESPEASY_NOW_SEND_MSG_FAIL     , 
  ESPEASY_NOW_SEND_PCKT         , 
  ESPEASY_NOW_DEDUP_LOOP        , 
  #endif

  // Time sync (also network related)
  NTP_SUCCESS,
  NTP_FAIL,
  SYSTIME_UPDATED,

  // Close to the lifetime stats shown on the timing stats page
  LOOP_STATS
};

#if FEATURE_TIMING_STATS

class TimingStats {
public:

  TimingStats();

  void     add(int64_t time);
  void     reset();
  bool     isEmpty() const;
  float    getAvg() const;
  uint32_t getMinMax(uint64_t& minVal,
                     uint64_t& maxVal) const;
  bool     thresholdExceeded(const uint64_t& threshold) const;

private:

  float _timeTotal;
  uint32_t _count;
  uint64_t _maxVal;
  uint64_t _minVal;
};


const __FlashStringHelper* getPluginFunctionName(int function);
bool                       mustLogFunction(int function);
const __FlashStringHelper* getCPluginCFunctionName(CPlugin::Function function);
bool                       mustLogCFunction(CPlugin::Function function);
String                     getMiscStatsName(TimingStatsElements stat);

void                       stopTimerTask(deviceIndex_t T,
                                         int           F,
                                         uint64_t      statisticsTimerStart);
void                       stopTimerController(protocolIndex_t   T,
                                               CPlugin::Function F,
                                               uint64_t          statisticsTimerStart);
void                       stopTimer(TimingStatsElements L,
                                     uint64_t            statisticsTimerStart);
void                       addMiscTimerStat(TimingStatsElements L,
                                            int64_t             T);

extern std::map<int, TimingStats> pluginStats;
extern std::map<int, TimingStats> controllerStats;
extern std::map<TimingStatsElements, TimingStats> miscStats;
extern unsigned long timingstats_last_reset;

# define START_TIMER const uint64_t statisticsTimerStart(getMicros64());
# define STOP_TIMER_TASK(T, F) stopTimerTask(T, F, statisticsTimerStart);
# define STOP_TIMER_CONTROLLER(T, F) stopTimerController(T, F, statisticsTimerStart);

// #define STOP_TIMER_LOADFILE miscStats[LOADFILE_STATS].add(usecPassedSince(statisticsTimerStart));
# define STOP_TIMER(L) stopTimer(TimingStatsElements::L, statisticsTimerStart);
# define STOP_TIMER_VAR(L) stopTimer(L, statisticsTimerStart);

// Add a timer statistic value in usec.
# define ADD_TIMER_STAT(L, T) addMiscTimerStat(TimingStatsElements::L, T);

#else // if FEATURE_TIMING_STATS

# define START_TIMER ;
# define STOP_TIMER_TASK(T, F) ;
# define STOP_TIMER_CONTROLLER(T, F) ;
# define STOP_TIMER(L) ;
# define ADD_TIMER_STAT(L, T) ;


// FIXME TD-er: This class is used as a parameter in functions defined in .ino files.
// The Arduino build process tries to forward declare all functions it can find, regardless of defines.
// Meaning we must make sure the forward declaration of the TimingStats class is made, since it is used as an argument in some function.
class TimingStats;

#endif // if FEATURE_TIMING_STATS

#endif // DATASTRUCTS_TIMINGSTATS_H
=======
#ifndef DATASTRUCTS_TIMINGSTATS_H
#define DATASTRUCTS_TIMINGSTATS_H

#include "../../ESPEasy_common.h"

#if FEATURE_TIMING_STATS

# include "../DataTypes/DeviceIndex.h"
# include "../DataTypes/ESPEasy_plugin_functions.h"
# include "../DataTypes/ProtocolIndex.h"
# include "../Globals/Settings.h"
# include "../Helpers/ESPEasy_time_calc.h"

# include <map>
#endif // if FEATURE_TIMING_STATS


/*********************************************************************************************\
* TimingStats
\*********************************************************************************************/

// These TimingStatsElements must not be excluded when FEATURE_TIMING_STATS is not defined.
// The Cxxx_DELAY_QUEUE defines are used in the macros to process the controller queues.
enum class TimingStatsElements {

  // Controller queue
  MQTT_DELAY_QUEUE,

  // Do not interrupt this sequence of Cxxx_DELAY_QUEUE 
  // as its order is used to generate MiscStatsName
  C001_DELAY_QUEUE,
  C002_DELAY_QUEUE,
  C003_DELAY_QUEUE,
  C004_DELAY_QUEUE,
  C005_DELAY_QUEUE,
  C006_DELAY_QUEUE,
  C007_DELAY_QUEUE,
  C008_DELAY_QUEUE,
  C009_DELAY_QUEUE,
  C010_DELAY_QUEUE,
  C011_DELAY_QUEUE,
  C012_DELAY_QUEUE,
  C013_DELAY_QUEUE,
  C014_DELAY_QUEUE,
  C015_DELAY_QUEUE,
  C016_DELAY_QUEUE,
  C017_DELAY_QUEUE,
  C018_DELAY_QUEUE,
  C019_DELAY_QUEUE,
  C020_DELAY_QUEUE,
  C021_DELAY_QUEUE,
  C022_DELAY_QUEUE,
  C023_DELAY_QUEUE,
  C024_DELAY_QUEUE,
  C025_DELAY_QUEUE,

  // Controller specific timing stats
  C018_AIR_TIME,   

  
  // Related to Task runs & sending data + rules
  PLUGIN_CALL_50PS,
  PLUGIN_CALL_10PS,
  PLUGIN_CALL_10PSU,
  PLUGIN_CALL_1PS,
  CPLUGIN_CALL_10PS,
  CPLUGIN_CALL_50PS,
  SENSOR_SEND_TASK,
  SEND_DATA_STATS,
  COMPUTE_FORMULA_STATS,
  COMPUTE_STATS,
  PARSE_SYSVAR,
  PARSE_SYSVAR_NOCHANGE,
  PARSE_TEMPLATE_PADDED,
  IS_NUMERICAL,
  FORMAT_USER_VAR,
  PROCESS_SYSTEM_EVENT_QUEUE,
  RULES_MATCH,
  RULES_PROCESSING,
  RULES_PROCESS_MATCHED,
  RULES_PARSE_LINE,
  COMMAND_EXEC_INTERNAL,
  COMMAND_DECODE_INTERNAL,
  CONSOLE_LOOP,
  CONSOLE_WRITE_SERIAL,
  
  // Related to file access
  LOADFILE_STATS,
  LOAD_TASK_SETTINGS,
  LOAD_CUSTOM_TASK_STATS,
  LOAD_CONTROLLER_SETTINGS,
  #ifdef ESP32
  LOAD_CONTROLLER_SETTINGS_C,
  #endif
  SAVEFILE_STATS,
  SAVE_TASK_SETTINGS,
  SAVE_CONTROLLER_SETTINGS,
  TRY_OPEN_FILE,
  FS_GC_SUCCESS,
  FS_GC_FAIL,

  // Scheduler related
  SAVE_TO_RTC,
  PLUGIN_CALL_DEVICETIMER_IN,
  SET_NEW_TIMER,
  HANDLE_SCHEDULER_TASK,
  HANDLE_SCHEDULER_IDLE,
  BACKGROUND_TASKS,
  CHECK_UDP,
  C013_SEND_UDP,
  C013_SEND_UDP_FAIL,
  C013_RECEIVE_SENSOR_DATA,
  WEBSERVER_HANDLE_CLIENT,
  UPDATE_RTTTL,

  // Web serving
  HANDLE_SERVING_WEBPAGE,
  HANDLE_SERVING_WEBPAGE_JSON,

  // Network related
  TRY_CONNECT_HOST_TCP,
  TRY_CONNECT_HOST_UDP,
  HOST_BY_NAME_STATS,
  GRAT_ARP_STATS,
  WIFI_ISCONNECTED_STATS,
  WIFI_NOTCONNECTED_STATS,
  CONNECT_CLIENT_STATS,
  WIFI_SCAN_ASYNC,
  WIFI_SCAN_SYNC,

  // Time sync (also network related)
  NTP_SUCCESS,
  NTP_FAIL,
  SYSTIME_UPDATED,

  // Close to the lifetime stats shown on the timing stats page
  LOOP_STATS
};

#if FEATURE_TIMING_STATS

class TimingStats {
public:

  TimingStats();

  void     add(int64_t time);
  void     reset();
  bool     isEmpty() const;
  float    getAvg() const;
  uint32_t getMinMax(uint64_t& minVal,
                     uint64_t& maxVal) const;
  bool     thresholdExceeded(const uint64_t& threshold) const;

private:

  float _timeTotal;
  uint32_t _count;
  uint64_t _maxVal;
  uint64_t _minVal;
};


const __FlashStringHelper* getPluginFunctionName(int function);
bool                       mustLogFunction(int function);
const __FlashStringHelper* getCPluginCFunctionName(CPlugin::Function function);
bool                       mustLogCFunction(CPlugin::Function function);
String                     getMiscStatsName(TimingStatsElements stat);

void                       stopTimerTask(deviceIndex_t T,
                                         int           F,
                                         uint64_t      statisticsTimerStart);
void                       stopTimerController(protocolIndex_t   T,
                                               CPlugin::Function F,
                                               uint64_t          statisticsTimerStart);
void                       stopTimer(TimingStatsElements L,
                                     uint64_t            statisticsTimerStart);
void                       addMiscTimerStat(TimingStatsElements L,
                                            int64_t             T);

extern std::map<int, TimingStats> pluginStats;
extern std::map<int, TimingStats> controllerStats;
extern std::map<TimingStatsElements, TimingStats> miscStats;
extern unsigned long timingstats_last_reset;

# define START_TIMER const uint64_t statisticsTimerStart(getMicros64());
# define STOP_TIMER_TASK(T, F) stopTimerTask(T, F, statisticsTimerStart);
# define STOP_TIMER_CONTROLLER(T, F) stopTimerController(T, F, statisticsTimerStart);

// #define STOP_TIMER_LOADFILE miscStats[LOADFILE_STATS].add(usecPassedSince(statisticsTimerStart));
# define STOP_TIMER(L) stopTimer(TimingStatsElements::L, statisticsTimerStart);
# define STOP_TIMER_VAR(L) stopTimer(L, statisticsTimerStart);

// Add a timer statistic value in usec.
# define ADD_TIMER_STAT(L, T) addMiscTimerStat(TimingStatsElements::L, T);

#else // if FEATURE_TIMING_STATS

# define START_TIMER ;
# define STOP_TIMER_TASK(T, F) ;
# define STOP_TIMER_CONTROLLER(T, F) ;
# define STOP_TIMER(L) ;
# define ADD_TIMER_STAT(L, T) ;


// FIXME TD-er: This class is used as a parameter in functions defined in .ino files.
// The Arduino build process tries to forward declare all functions it can find, regardless of defines.
// Meaning we must make sure the forward declaration of the TimingStats class is made, since it is used as an argument in some function.
class TimingStats;

#endif // if FEATURE_TIMING_STATS

#endif // DATASTRUCTS_TIMINGSTATS_H
>>>>>>> 5f6ec043
<|MERGE_RESOLUTION|>--- conflicted
+++ resolved
@@ -1,4 +1,3 @@
-<<<<<<< HEAD
 #ifndef DATASTRUCTS_TIMINGSTATS_H
 #define DATASTRUCTS_TIMINGSTATS_H
 
@@ -107,6 +106,12 @@
   HANDLE_SCHEDULER_TASK,
   HANDLE_SCHEDULER_IDLE,
   BACKGROUND_TASKS,
+  CHECK_UDP,
+  C013_SEND_UDP,
+  C013_SEND_UDP_FAIL,
+  C013_RECEIVE_SENSOR_DATA,
+  WEBSERVER_HANDLE_CLIENT,
+  UPDATE_RTTTL,
 
   // Web serving
   HANDLE_SERVING_WEBPAGE,
@@ -217,219 +222,4 @@
 
 #endif // if FEATURE_TIMING_STATS
 
-#endif // DATASTRUCTS_TIMINGSTATS_H
-=======
-#ifndef DATASTRUCTS_TIMINGSTATS_H
-#define DATASTRUCTS_TIMINGSTATS_H
-
-#include "../../ESPEasy_common.h"
-
-#if FEATURE_TIMING_STATS
-
-# include "../DataTypes/DeviceIndex.h"
-# include "../DataTypes/ESPEasy_plugin_functions.h"
-# include "../DataTypes/ProtocolIndex.h"
-# include "../Globals/Settings.h"
-# include "../Helpers/ESPEasy_time_calc.h"
-
-# include <map>
-#endif // if FEATURE_TIMING_STATS
-
-
-/*********************************************************************************************\
-* TimingStats
-\*********************************************************************************************/
-
-// These TimingStatsElements must not be excluded when FEATURE_TIMING_STATS is not defined.
-// The Cxxx_DELAY_QUEUE defines are used in the macros to process the controller queues.
-enum class TimingStatsElements {
-
-  // Controller queue
-  MQTT_DELAY_QUEUE,
-
-  // Do not interrupt this sequence of Cxxx_DELAY_QUEUE 
-  // as its order is used to generate MiscStatsName
-  C001_DELAY_QUEUE,
-  C002_DELAY_QUEUE,
-  C003_DELAY_QUEUE,
-  C004_DELAY_QUEUE,
-  C005_DELAY_QUEUE,
-  C006_DELAY_QUEUE,
-  C007_DELAY_QUEUE,
-  C008_DELAY_QUEUE,
-  C009_DELAY_QUEUE,
-  C010_DELAY_QUEUE,
-  C011_DELAY_QUEUE,
-  C012_DELAY_QUEUE,
-  C013_DELAY_QUEUE,
-  C014_DELAY_QUEUE,
-  C015_DELAY_QUEUE,
-  C016_DELAY_QUEUE,
-  C017_DELAY_QUEUE,
-  C018_DELAY_QUEUE,
-  C019_DELAY_QUEUE,
-  C020_DELAY_QUEUE,
-  C021_DELAY_QUEUE,
-  C022_DELAY_QUEUE,
-  C023_DELAY_QUEUE,
-  C024_DELAY_QUEUE,
-  C025_DELAY_QUEUE,
-
-  // Controller specific timing stats
-  C018_AIR_TIME,   
-
-  
-  // Related to Task runs & sending data + rules
-  PLUGIN_CALL_50PS,
-  PLUGIN_CALL_10PS,
-  PLUGIN_CALL_10PSU,
-  PLUGIN_CALL_1PS,
-  CPLUGIN_CALL_10PS,
-  CPLUGIN_CALL_50PS,
-  SENSOR_SEND_TASK,
-  SEND_DATA_STATS,
-  COMPUTE_FORMULA_STATS,
-  COMPUTE_STATS,
-  PARSE_SYSVAR,
-  PARSE_SYSVAR_NOCHANGE,
-  PARSE_TEMPLATE_PADDED,
-  IS_NUMERICAL,
-  FORMAT_USER_VAR,
-  PROCESS_SYSTEM_EVENT_QUEUE,
-  RULES_MATCH,
-  RULES_PROCESSING,
-  RULES_PROCESS_MATCHED,
-  RULES_PARSE_LINE,
-  COMMAND_EXEC_INTERNAL,
-  COMMAND_DECODE_INTERNAL,
-  CONSOLE_LOOP,
-  CONSOLE_WRITE_SERIAL,
-  
-  // Related to file access
-  LOADFILE_STATS,
-  LOAD_TASK_SETTINGS,
-  LOAD_CUSTOM_TASK_STATS,
-  LOAD_CONTROLLER_SETTINGS,
-  #ifdef ESP32
-  LOAD_CONTROLLER_SETTINGS_C,
-  #endif
-  SAVEFILE_STATS,
-  SAVE_TASK_SETTINGS,
-  SAVE_CONTROLLER_SETTINGS,
-  TRY_OPEN_FILE,
-  FS_GC_SUCCESS,
-  FS_GC_FAIL,
-
-  // Scheduler related
-  SAVE_TO_RTC,
-  PLUGIN_CALL_DEVICETIMER_IN,
-  SET_NEW_TIMER,
-  HANDLE_SCHEDULER_TASK,
-  HANDLE_SCHEDULER_IDLE,
-  BACKGROUND_TASKS,
-  CHECK_UDP,
-  C013_SEND_UDP,
-  C013_SEND_UDP_FAIL,
-  C013_RECEIVE_SENSOR_DATA,
-  WEBSERVER_HANDLE_CLIENT,
-  UPDATE_RTTTL,
-
-  // Web serving
-  HANDLE_SERVING_WEBPAGE,
-  HANDLE_SERVING_WEBPAGE_JSON,
-
-  // Network related
-  TRY_CONNECT_HOST_TCP,
-  TRY_CONNECT_HOST_UDP,
-  HOST_BY_NAME_STATS,
-  GRAT_ARP_STATS,
-  WIFI_ISCONNECTED_STATS,
-  WIFI_NOTCONNECTED_STATS,
-  CONNECT_CLIENT_STATS,
-  WIFI_SCAN_ASYNC,
-  WIFI_SCAN_SYNC,
-
-  // Time sync (also network related)
-  NTP_SUCCESS,
-  NTP_FAIL,
-  SYSTIME_UPDATED,
-
-  // Close to the lifetime stats shown on the timing stats page
-  LOOP_STATS
-};
-
-#if FEATURE_TIMING_STATS
-
-class TimingStats {
-public:
-
-  TimingStats();
-
-  void     add(int64_t time);
-  void     reset();
-  bool     isEmpty() const;
-  float    getAvg() const;
-  uint32_t getMinMax(uint64_t& minVal,
-                     uint64_t& maxVal) const;
-  bool     thresholdExceeded(const uint64_t& threshold) const;
-
-private:
-
-  float _timeTotal;
-  uint32_t _count;
-  uint64_t _maxVal;
-  uint64_t _minVal;
-};
-
-
-const __FlashStringHelper* getPluginFunctionName(int function);
-bool                       mustLogFunction(int function);
-const __FlashStringHelper* getCPluginCFunctionName(CPlugin::Function function);
-bool                       mustLogCFunction(CPlugin::Function function);
-String                     getMiscStatsName(TimingStatsElements stat);
-
-void                       stopTimerTask(deviceIndex_t T,
-                                         int           F,
-                                         uint64_t      statisticsTimerStart);
-void                       stopTimerController(protocolIndex_t   T,
-                                               CPlugin::Function F,
-                                               uint64_t          statisticsTimerStart);
-void                       stopTimer(TimingStatsElements L,
-                                     uint64_t            statisticsTimerStart);
-void                       addMiscTimerStat(TimingStatsElements L,
-                                            int64_t             T);
-
-extern std::map<int, TimingStats> pluginStats;
-extern std::map<int, TimingStats> controllerStats;
-extern std::map<TimingStatsElements, TimingStats> miscStats;
-extern unsigned long timingstats_last_reset;
-
-# define START_TIMER const uint64_t statisticsTimerStart(getMicros64());
-# define STOP_TIMER_TASK(T, F) stopTimerTask(T, F, statisticsTimerStart);
-# define STOP_TIMER_CONTROLLER(T, F) stopTimerController(T, F, statisticsTimerStart);
-
-// #define STOP_TIMER_LOADFILE miscStats[LOADFILE_STATS].add(usecPassedSince(statisticsTimerStart));
-# define STOP_TIMER(L) stopTimer(TimingStatsElements::L, statisticsTimerStart);
-# define STOP_TIMER_VAR(L) stopTimer(L, statisticsTimerStart);
-
-// Add a timer statistic value in usec.
-# define ADD_TIMER_STAT(L, T) addMiscTimerStat(TimingStatsElements::L, T);
-
-#else // if FEATURE_TIMING_STATS
-
-# define START_TIMER ;
-# define STOP_TIMER_TASK(T, F) ;
-# define STOP_TIMER_CONTROLLER(T, F) ;
-# define STOP_TIMER(L) ;
-# define ADD_TIMER_STAT(L, T) ;
-
-
-// FIXME TD-er: This class is used as a parameter in functions defined in .ino files.
-// The Arduino build process tries to forward declare all functions it can find, regardless of defines.
-// Meaning we must make sure the forward declaration of the TimingStats class is made, since it is used as an argument in some function.
-class TimingStats;
-
-#endif // if FEATURE_TIMING_STATS
-
-#endif // DATASTRUCTS_TIMINGSTATS_H
->>>>>>> 5f6ec043
+#endif // DATASTRUCTS_TIMINGSTATS_H