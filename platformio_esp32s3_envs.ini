--- conflicted
+++ resolved
@@ -31,8 +31,6 @@
 extra_scripts             = ${esp32s3_common.extra_scripts}
                             pre:tools/pio/pre_custom_esp32.py
 
-<<<<<<< HEAD
-=======
 [env:neopixel_ESP32s3_4M316k_CDC]
 extends                   = esp32s3_common
 board                     = esp32s3cdc-qio_qspi
@@ -41,7 +39,6 @@
                             -DFEATURE_SD=1
                             -DPLUGIN_NEOPIXEL_COLLECTION
 
->>>>>>> 4e426eb5
 
 [env:custom_IR_ESP32s3_4M316k_CDC]
 extends                   = esp32s3_common
@@ -122,6 +119,15 @@
 build_flags               = ${esp32s3_common.build_flags}  
                             -D PLUGIN_CLIMATE_COLLECTION
 
+[env:neopixel_ESP32s3_4M316k_CDC]
+extends                   = esp32s3_common
+board                     = esp32s3cdc-qio_qspi
+build_flags               = ${esp32s3_common.build_flags} 
+                            -DFEATURE_ARDUINO_OTA=1
+                            -DFEATURE_SD=1
+                            -DPLUGIN_NEOPIXEL_COLLECTION
+
+
 [env:max_ESP32s3_16M8M_LittleFS_CDC]
 extends                   = esp32s3_common
 board                     = esp32s3cdc-qio_qspi
@@ -151,17 +157,5 @@
                             -DPLUGIN_BUILD_IR_EXTENDED
 extra_scripts             = ${esp32_common.extra_scripts}
 board_build.filesystem    = littlefs
-<<<<<<< HEAD
 board_build.partitions    = esp32_partition_app4096k_spiffs8124k.csv
 
-
-[env:neopixel_ESP32s3_4M316k]
-extends                   = esp32s3_common
-board                     = esp32s3-qio_qspi
-build_flags               = ${esp32s3_common.build_flags} 
-                            -DFEATURE_ARDUINO_OTA=1
-                            -DFEATURE_SD=1
-                            -DPLUGIN_NEOPIXEL_COLLECTION
-=======
-board_build.partitions    = esp32_partition_app4096k_spiffs8124k.csv
->>>>>>> 4e426eb5
