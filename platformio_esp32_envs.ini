;;; ESP32 test build ********************************************************************;
; Status of the ESP32 support is still considered "beta"                                 ;
; Most plugins work just fine on ESP32.                                                  ;
; Especially some plugins using serial may not run very well  (GPS does run fine).       ;
; ***************************************************************************************;

[esp32_always]
lib_ignore                = ESP8266Ping
                            ESP8266HTTPUpdateServer
                            ESP8266WiFi
                            ESP8266WebServer
                            ESP8266mDNS
                            ESPEasy_ESP8266Ping
                            RABurton ESP8266 Mutex
                            TinyWireM
                            LittleFS_esp32


[esp32_base]
extends                   = common, core_esp32_IDF4_4__2_0_4
lib_deps                  = 
                            Adafruit ILI9341 ESPEasy
                            Adafruit_ST77xx
                            adafruit/Adafruit GFX Library@^1.11.1
                            adafruit/Adafruit BusIO @ ^1.10.0
                            ArduinoOTA
                            ESP32HTTPUpdateServer
                            FrogmoreScd30
                            I2Cdevlib-Core
                            ITG3205
                            LOLIN_EPD
                            Makuna/NeoPixelBus @ 2.6.9
                            Multi Channel Relay Arduino Library
                            SparkFun ADXL345 Arduino Library
                            SparkFun VL53L1X 4m Laser Distance Sensor @ 1.2.9
                            VL53L0X @ 1.3.0
                            adafruit/Adafruit BusIO @ ^1.10.0
                            adafruit/Adafruit GFX Library@^1.11.1
                            ccronexpr
                            rlogiacco/CircularBuffer
                            td-er/ESPeasySerial @ 2.0.13
<<<<<<< HEAD
                            td-er/SparkFun MAX1704x Fuel Gauge Arduino Library @ ^1.0.1
=======
                            sparkfun/SparkFun MAX1704x Fuel Gauge Arduino Library @ ^1.0.3
>>>>>>> 77f7781f
                            ShiftRegister74HC595_NonTemplate
                            VL53L0X @ 1.3.0
                            RAK12019_LTR390_UV_Light
                            Adafruit NeoMatrix
extra_scripts             = post:tools/pio/post_esp32.py
                            ${extra_scripts_default.extra_scripts}
build_unflags             = -Wall
build_flags               = ${core_esp32_IDF4_4__2_0_4.build_flags}
                            ${mqtt_flags.build_flags}
                            -DCONFIG_FREERTOS_ASSERT_DISABLE
                            -DCONFIG_LWIP_ESP_GRATUITOUS_ARP
                            -fno-strict-aliasing
                            -Wswitch
                            -DCORE_DEBUG_LEVEL=ARDUHAL_LOG_LEVEL_NONE
monitor_filters           = esp32_exception_decoder


; -flto cannot be used for ESP32 C3!
; See: https://github.com/letscontrolit/ESPEasy/pull/3845#issuecomment-1014857366
; TD-er: 2022-01-20: Disabled for now as it also resulted in obscure linker errors on ESP32-S2 and ESP32 running custom builds.
;build_flags               = ${esp32_base.build_flags}
;                            -flto
;build_unflags             = ${esp32_base.build_unflags}
;                            -fexceptions
;                            -fno-lto


[esp32_common]
extends                   = esp32_base
lib_ignore                = ${esp32_always.lib_ignore}
                            ESP32_ping
                            IRremoteESP8266
                            HeatpumpIR
                            ESP32 BLE Arduino
build_flags               = ${esp32_base.build_flags}
extra_scripts             = ${esp32_base.extra_scripts}
lib_deps                  = ${esp32_base.lib_deps}
build_unflags             = ${esp32_base.build_unflags}
                            -fexceptions

[esp32_common_LittleFS]
extends                   = esp32_common
build_flags               = ${esp32_common.build_flags}
                            -DUSE_LITTLEFS
extra_scripts             = ${esp32_common.extra_scripts}
lib_deps                  = ${esp32_common.lib_deps}
                            LittleFS
board_build.filesystem    = littlefs


[esp32_IRExt]
extends                   = esp32_base
lib_ignore                = ${esp32_always.lib_ignore}
                            ESP32_ping
build_flags               = ${esp32_base.build_flags}
                            -DFEATURE_ARDUINO_OTA=1
                            -DPLUGIN_BUILD_NORMAL_IRext
                            -DCOLLECTION_USE_RTTTL
lib_deps                  = ${esp32_base.lib_deps}
                            LittleFS
extra_scripts             = ${esp32_base.extra_scripts}
                            pre:tools/pio/ir_build_check.py


[esp32_custom_base]
extends                   = esp32_common
build_flags               = ${esp32_common.build_flags}
                            -DPLUGIN_BUILD_CUSTOM
extra_scripts             = ${esp32_common.extra_scripts}
                            pre:tools/pio/pre_custom_esp32.py

[esp32_custom_base_LittleFS]
extends                   = esp32_common_LittleFS
build_flags               = ${esp32_common_LittleFS.build_flags}
                            -DPLUGIN_BUILD_CUSTOM
extra_scripts             = ${esp32_common_LittleFS.extra_scripts}
                            pre:tools/pio/pre_custom_esp32.py


[env:custom_ESP32_4M316k]
extends                   = esp32_custom_base
board                     = esp32_4M

[env:custom_ESP32_4M316k_LittleFS]
extends                   = esp32_custom_base_LittleFS
board                     = esp32_4M

[env:custom_ESP32_16M8M_LittleFS]
extends                   = esp32_custom_base_LittleFS
board                     = esp32_16M8M
board_upload.flash_size   = 16MB

[env:custom_IR_ESP32_4M316k]
extends                   = esp32_base
board                     = esp32_4M
build_flags               = ${esp32_base.build_flags}
                            -DPLUGIN_BUILD_CUSTOM
                            -DPLUGIN_BUILD_IR
lib_ignore                = ${esp32_always.lib_ignore}
                            ESP32_ping
                            HeatpumpIR
extra_scripts             = ${esp32_base.extra_scripts}
                            pre:tools/pio/pre_custom_esp32.py
                            pre:tools/pio/ir_build_check.py

[env:custom_ESP32_4M2M_NO_OTA_LittleFS]
extends                   = esp32_custom_base_LittleFS
board                     = esp32_4M
build_flags               = ${esp32_custom_base_LittleFS.build_flags}
                            -DNO_HTTP_UPDATER
board_build.partitions    = esp32_partition_app1810k_spiffs2172k.csv


[env:normal_ESP32_4M316k]
extends                   = esp32_common
board                     = esp32_4M
lib_deps                  = ${esp32_common.lib_deps}
                            ServoESP32


[env:normal_ESP32_4M316k_LittleFS]
extends                   = esp32_common_LittleFS
board                     = esp32_4M
lib_deps                  = ${esp32_common_LittleFS.lib_deps}
                            ServoESP32



[env:collection_A_ESP32_4M316k]
extends                   = esp32_common
board                     = esp32_4M
build_flags               = ${esp32_common.build_flags}  
                            -DFEATURE_ARDUINO_OTA=1
                            -DPLUGIN_SET_COLLECTION_ESP32
                            -DCOLLECTION_USE_RTTTL

[env:collection_B_ESP32_4M316k]
extends                   = esp32_common
board                     = esp32_4M
build_flags               = ${esp32_common.build_flags}  
                            -DFEATURE_ARDUINO_OTA=1
                            -DPLUGIN_SET_COLLECTION_B_ESP32
                            -DCOLLECTION_USE_RTTTL

[env:collection_C_ESP32_4M316k]
extends                   = esp32_common
board                     = esp32_4M
build_flags               = ${esp32_common.build_flags}  
                            -DFEATURE_ARDUINO_OTA=1
                            -DPLUGIN_SET_COLLECTION_C_ESP32
                            -DCOLLECTION_USE_RTTTL

[env:collection_D_ESP32_4M316k]
extends                   = esp32_common
board                     = esp32_4M
build_flags               = ${esp32_common.build_flags}  
                            -DFEATURE_ARDUINO_OTA=1
                            -DPLUGIN_SET_COLLECTION_D_ESP32
                            -DCOLLECTION_USE_RTTTL

[env:collection_E_ESP32_4M316k]
extends                   = esp32_common
board                     = esp32_4M
build_flags               = ${esp32_common.build_flags}  
                            -DFEATURE_ARDUINO_OTA=1
                            -DPLUGIN_SET_COLLECTION_E_ESP32
                            -DCOLLECTION_USE_RTTTL


[env:collection_A_ESP32_IRExt_4M316k]
extends                   = esp32_IRExt
board                     = esp32_4M
build_flags               = ${esp32_IRExt.build_flags}
                            -DPLUGIN_SET_COLLECTION_ESP32

[env:collection_B_ESP32_IRExt_4M316k]
extends                   = esp32_IRExt
board                     = esp32_4M
build_flags               = ${esp32_IRExt.build_flags}
                            -DPLUGIN_SET_COLLECTION_B_ESP32

[env:collection_C_ESP32_IRExt_4M316k]
extends                   = esp32_IRExt
board                     = esp32_4M
build_flags               = ${esp32_IRExt.build_flags}
                            -DPLUGIN_SET_COLLECTION_C_ESP32

[env:collection_D_ESP32_IRExt_4M316k]
extends                   = esp32_IRExt
board                     = esp32_4M
build_flags               = ${esp32_IRExt.build_flags}
                            -DPLUGIN_SET_COLLECTION_D_ESP32

[env:collection_E_ESP32_IRExt_4M316k]
extends                   = esp32_IRExt
board                     = esp32_4M
build_flags               = ${esp32_IRExt.build_flags}
                            -DPLUGIN_SET_COLLECTION_E_ESP32

[env:energy_ESP32_4M316k]
extends                   = esp32_common
board                     = esp32_4M
lib_deps                  = ${esp32_common.lib_deps}
                            ServoESP32
build_flags               = ${esp32_common.build_flags}  
                            -DFEATURE_ARDUINO_OTA=1
                            -DPLUGIN_ENERGY_COLLECTION

[env:display_ESP32_4M316k]
extends                   = esp32_common
board                     = esp32_4M
lib_deps                  = ${esp32_common.lib_deps}
                            ServoESP32
build_flags               = ${esp32_common.build_flags}  
                            -DFEATURE_ARDUINO_OTA=1
                            -DPLUGIN_DISPLAY_COLLECTION

[env:neopixel_ESP32_4M316k]
extends                   = esp32_common
board                     = esp32_4M
lib_deps                  = ${esp32_common.lib_deps}
                            ServoESP32
build_flags               = ${esp32_common.build_flags}  
                            -DFEATURE_ARDUINO_OTA=1
                            -DFEATURE_SD=1
                            -D PLUGIN_NEOPIXEL_COLLECTION


[env:custom_ESP32_4M316k_ETH]
extends                   = env:custom_ESP32_4M316k
build_flags               = ${env:custom_ESP32_4M316k.build_flags}
                            -DFEATURE_ETHERNET=1

[env:normal_ESP32_4M316k_ETH]
extends                   = env:normal_ESP32_4M316k
build_flags               = ${env:normal_ESP32_4M316k.build_flags}
                            -DFEATURE_ETHERNET=1

[env:collection_A_ESP32_4M316k_ETH]
extends                   = env:collection_A_ESP32_4M316k
build_flags               = ${env:collection_A_ESP32_4M316k.build_flags}
                            -DFEATURE_ETHERNET=1
                            -DCOLLECTION_USE_RTTTL

[env:collection_B_ESP32_4M316k_ETH]
extends                   = env:collection_B_ESP32_4M316k
build_flags               = ${env:collection_B_ESP32_4M316k.build_flags}
                            -DFEATURE_ETHERNET=1
                            -DCOLLECTION_USE_RTTTL

[env:collection_C_ESP32_4M316k_ETH]
extends                   = env:collection_C_ESP32_4M316k
build_flags               = ${env:collection_C_ESP32_4M316k.build_flags}
                            -DFEATURE_ETHERNET=1
                            -DCOLLECTION_USE_RTTTL

[env:collection_D_ESP32_4M316k_ETH]
extends                   = env:collection_D_ESP32_4M316k
build_flags               = ${env:collection_D_ESP32_4M316k.build_flags}
                            -DFEATURE_ETHERNET=1
                            -DCOLLECTION_USE_RTTTL

[env:collection_E_ESP32_4M316k_ETH]
extends                   = env:collection_E_ESP32_4M316k
build_flags               = ${env:collection_E_ESP32_4M316k.build_flags}
                            -DFEATURE_ETHERNET=1
                            -DCOLLECTION_USE_RTTTL



; ESP32 MAX builds 16M flash ------------------------------

; A Lolin D32 PRO with 16MB Flash, allowing 4MB sketch size, and file storage using the default (SPIFFS) filesystem
[env:max_ESP32_16M1M]
extends                   = esp32_base
board                     = esp32_16M1M
board_upload.flash_size   = 16MB
lib_ignore                = ${esp32_always.lib_ignore}
                            ESP32_ping
build_flags               = ${esp32_base.build_flags}
                            -DFEATURE_ARDUINO_OTA=1
                            -DPLUGIN_BUILD_MAX_ESP32
                            -DPLUGIN_BUILD_IR_EXTENDED

[env:max_ESP32_16M1M_ETH]
extends                   = env:max_ESP32_16M1M
build_flags               = ${env:max_ESP32_16M1M.build_flags}
                            -DFEATURE_ETHERNET=1


; A Lolin D32 PRO with 16MB Flash, allowing 4MB sketch size, and file storage using LittleFS filesystem
[env:max_ESP32_16M8M_LittleFS]
extends                   = esp32_base
board                     = esp32_16M8M
board_upload.flash_size   = 16MB
lib_ignore                = ${esp32_always.lib_ignore}
                            ESP32_ping
build_flags               = ${esp32_base.build_flags}
                            -DUSE_LITTLEFS
                            -DFEATURE_ARDUINO_OTA=1
                            -DPLUGIN_BUILD_MAX_ESP32
                            -DPLUGIN_BUILD_IR_EXTENDED
extra_scripts             = ${esp32_base.extra_scripts}
lib_deps                  = ${esp32_base.lib_deps}
                            LittleFS
board_build.filesystem    = littlefs

; If you have a board with Ethernet integrated and 16MB Flash, then this configuration could be enabled, it's based on the max_ESP32_16M8M_LittleFS definition
[env:max_ESP32_16M8M_LittleFS_ETH]
extends                   = env:max_ESP32_16M8M_LittleFS
build_flags               = ${env:max_ESP32_16M8M_LittleFS.build_flags}
                            -DFEATURE_ETHERNET=1









<|MERGE_RESOLUTION|>--- conflicted
+++ resolved
@@ -21,8 +21,8 @@
 lib_deps                  = 
                             Adafruit ILI9341 ESPEasy
                             Adafruit_ST77xx
-                            adafruit/Adafruit GFX Library@^1.11.1
-                            adafruit/Adafruit BusIO @ ^1.10.0
+                            Adafruit TSL2591 Library
+                            Adafruit NeoPixel
                             ArduinoOTA
                             ESP32HTTPUpdateServer
                             FrogmoreScd30
@@ -39,11 +39,7 @@
                             ccronexpr
                             rlogiacco/CircularBuffer
                             td-er/ESPeasySerial @ 2.0.13
-<<<<<<< HEAD
-                            td-er/SparkFun MAX1704x Fuel Gauge Arduino Library @ ^1.0.1
-=======
                             sparkfun/SparkFun MAX1704x Fuel Gauge Arduino Library @ ^1.0.3
->>>>>>> 77f7781f
                             ShiftRegister74HC595_NonTemplate
                             VL53L0X @ 1.3.0
                             RAK12019_LTR390_UV_Light
