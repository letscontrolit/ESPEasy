;;; ESP32 test build ********************************************************************;
; Status of the ESP32 support is still considered "beta"                                 ;
; Most plugins work just fine on ESP32.                                                  ;
; Especially some plugins using serial may not run very well  (GPS does run fine).       ;
; ***************************************************************************************;

[esp32_always]
lib_ignore                = ESP8266Ping
                            ESP8266HTTPUpdateServer
                            ESP8266WiFi
                            ESP8266WebServer
                            ESP8266mDNS
                            ESPEasy_ESP8266Ping
                            RABurton ESP8266 Mutex
                            TinyWireM
                            LittleFS_esp32


[esp32_base]
extends                   = common, core_esp32_IDF4_4__2_0_3
lib_deps                  = 
                            Adafruit_ST77xx
                            Adafruit TSL2591 Library
                            Adafruit NeoPixel
                            ArduinoOTA
                            ESP32HTTPUpdateServer
                            FrogmoreScd30
                            I2Cdevlib-Core
                            ITG3205
                            LOLIN_EPD
                            Makuna/NeoPixelBus @ 2.6.9
                            Multi Channel Relay Arduino Library
                            ShiftRegister74HC595_NonTemplate
                            SparkFun ADXL345 Arduino Library
                            SparkFun VL53L1X 4m Laser Distance Sensor @ 1.2.9
                            VL53L0X @ 1.3.0
                            adafruit/Adafruit BusIO @ ^1.10.0
                            adafruit/Adafruit GFX Library@^1.11.1
                            adafruit/Adafruit ILI9341@^1.5.10
                            ccronexpr
                            rlogiacco/CircularBuffer
<<<<<<< HEAD
                            td-er/ESPeasySerial @ 2.0.11
=======
                            td-er/ESPeasySerial @ 2.0.13
>>>>>>> 6fe2e121
                            td-er/SparkFun MAX1704x Fuel Gauge Arduino Library @ ^1.0.1
                            RAK12019_LTR390_UV_Light
extra_scripts             = post:tools/pio/post_esp32.py
                            ${extra_scripts_default.extra_scripts}
build_unflags             = -Wall
build_flags               = ${core_esp32_IDF4_4__2_0_3.build_flags}
                            ${mqtt_flags.build_flags}
                            -DCONFIG_FREERTOS_ASSERT_DISABLE
                            -DCONFIG_LWIP_ESP_GRATUITOUS_ARP
                            -fno-strict-aliasing
                            -Wswitch
                            -DCORE_DEBUG_LEVEL=ARDUHAL_LOG_LEVEL_NONE
monitor_filters           = esp32_exception_decoder


; -flto cannot be used for ESP32 C3!
; See: https://github.com/letscontrolit/ESPEasy/pull/3845#issuecomment-1014857366
; TD-er: 2022-01-20: Disabled for now as it also resulted in obscure linker errors on ESP32-S2 and ESP32 running custom builds.
;build_flags               = ${esp32_base.build_flags}
;                            -flto
;build_unflags             = ${esp32_base.build_unflags}
;                            -fexceptions
;                            -fno-lto


[esp32_common]
extends                   = esp32_base
lib_ignore                = ${esp32_always.lib_ignore}
                            ESP32_ping
                            IRremoteESP8266
                            HeatpumpIR
                            ESP32 BLE Arduino
build_flags               = ${esp32_base.build_flags}
extra_scripts             = ${esp32_base.extra_scripts}
lib_deps                  = ${esp32_base.lib_deps}
build_unflags             = ${esp32_base.build_unflags}
                            -fexceptions

[esp32_common_LittleFS]
extends                   = esp32_common
build_flags               = ${esp32_common.build_flags}
                            -DUSE_LITTLEFS
extra_scripts             = ${esp32_common.extra_scripts}
lib_deps                  = ${esp32_common.lib_deps}
                            LittleFS
board_build.filesystem    = littlefs


[esp32_IRExt]
extends                   = esp32_base
lib_ignore                = AS_BH1750
                            ${esp32_always.lib_ignore}
                            ESP32_ping
build_flags               = ${esp32_base.build_flags}
                            -DFEATURE_ARDUINO_OTA
                            -DPLUGIN_BUILD_NORMAL_IRext
                            -DTESTING_USE_RTTTL
lib_deps                  = ${esp32_base.lib_deps}
                            LittleFS



[esp32_custom_base]
extends                   = esp32_common
build_flags               = ${esp32_common.build_flags}
                            -DPLUGIN_BUILD_CUSTOM
extra_scripts             = ${esp32_common.extra_scripts}
                            pre:tools/pio/pre_custom_esp32.py

[esp32_custom_base_LittleFS]
extends                   = esp32_common_LittleFS
build_flags               = ${esp32_common_LittleFS.build_flags}
                            -DPLUGIN_BUILD_CUSTOM
extra_scripts             = ${esp32_common_LittleFS.extra_scripts}
                            pre:tools/pio/pre_custom_esp32.py


[env:custom_ESP32_4M316k]
extends                   = esp32_custom_base
board                     = esp32_4M

[env:custom_ESP32_4M316k_LittleFS]
extends                   = esp32_custom_base_LittleFS
board                     = esp32_4M

[env:custom_ESP32_16M8M_LittleFS]
extends                   = esp32_custom_base_LittleFS
board                     = esp32_16M8M
board_upload.flash_size   = 16MB

[env:custom_IR_ESP32_4M316k]
extends                   = esp32_base
board                     = esp32_4M
build_flags               = ${esp32_base.build_flags}
                            -DPLUGIN_BUILD_CUSTOM
                            -DPLUGIN_BUILD_IR
lib_ignore                = ${esp32_always.lib_ignore}
                            ESP32_ping
                            HeatpumpIR
extra_scripts             = ${esp32_base.extra_scripts}
                            pre:tools/pio/pre_custom_esp32.py


[env:normal_ESP32_4M316k]
extends                   = esp32_common
board                     = esp32_4M
lib_deps                  = ${esp32_common.lib_deps}
                            ServoESP32


[env:normal_ESP32_4M316k_LittleFS]
extends                   = esp32_common_LittleFS
board                     = esp32_4M
lib_deps                  = ${esp32_common_LittleFS.lib_deps}
                            ServoESP32



[env:test_A_ESP32_4M316k]
extends                   = esp32_common
board                     = esp32_4M
build_flags               = ${esp32_common.build_flags}  
                            -DFEATURE_ARDUINO_OTA
                            -DPLUGIN_SET_TEST_ESP32
                            -DTESTING_USE_RTTTL

[env:test_B_ESP32_4M316k]
extends                   = esp32_common
board                     = esp32_4M
build_flags               = ${esp32_common.build_flags}  
                            -DFEATURE_ARDUINO_OTA
                            -DPLUGIN_SET_TEST_B_ESP32
                            -DTESTING_USE_RTTTL

[env:test_C_ESP32_4M316k]
extends                   = esp32_common
board                     = esp32_4M
build_flags               = ${esp32_common.build_flags}  
                            -DFEATURE_ARDUINO_OTA
                            -DPLUGIN_SET_TEST_C_ESP32
                            -DTESTING_USE_RTTTL

[env:test_D_ESP32_4M316k]
extends                   = esp32_common
board                     = esp32_4M
build_flags               = ${esp32_common.build_flags}  
                            -DFEATURE_ARDUINO_OTA
                            -DPLUGIN_SET_TEST_D_ESP32
                            -DTESTING_USE_RTTTL

[env:test_E_ESP32_4M316k]
extends                   = esp32_common
board                     = esp32_4M
build_flags               = ${esp32_common.build_flags}  
                            -DFEATURE_ARDUINO_OTA
                            -DPLUGIN_SET_TEST_E_ESP32
                            -DTESTING_USE_RTTTL


[env:test_A_ESP32_IRExt_4M316k]
extends                   = esp32_IRExt
board                     = esp32_4M

[env:test_B_ESP32_IRExt_4M316k]
extends                   = esp32_IRExt
board                     = esp32_4M
build_flags               = ${esp32_IRExt.build_flags}
                            -DPLUGIN_SET_TEST_B_ESP32

[env:test_C_ESP32_IRExt_4M316k]
extends                   = esp32_IRExt
board                     = esp32_4M
build_flags               = ${esp32_IRExt.build_flags}
                            -DPLUGIN_SET_TEST_C_ESP32

[env:test_D_ESP32_IRExt_4M316k]
extends                   = esp32_IRExt
board                     = esp32_4M
build_flags               = ${esp32_IRExt.build_flags}
                            -DPLUGIN_SET_TEST_D_ESP32

[env:test_E_ESP32_IRExt_4M316k]
extends                   = esp32_IRExt
board                     = esp32_4M
build_flags               = ${esp32_IRExt.build_flags}
                            -DPLUGIN_SET_TEST_E_ESP32

[env:energy_ESP32_4M316k]
extends                   = esp32_common
board                     = esp32_4M
lib_deps                  = ${esp32_common.lib_deps}
                            ServoESP32
build_flags               = ${esp32_common.build_flags}  
                            -DFEATURE_ARDUINO_OTA
                            -DPLUGIN_ENERGY_COLLECTION

[env:display_ESP32_4M316k]
extends                   = esp32_common
board                     = esp32_4M
lib_deps                  = ${esp32_common.lib_deps}
                            ServoESP32
build_flags               = ${esp32_common.build_flags}  
                            -DFEATURE_ARDUINO_OTA
                            -DPLUGIN_DISPLAY_COLLECTION

[env:neopixel_ESP32_4M316k]
extends                   = esp32_common
board                     = esp32_4M
lib_deps                  = ${esp32_common.lib_deps}
                            ServoESP32
build_flags               = ${esp32_common.build_flags}  
                            -DFEATURE_ARDUINO_OTA
                            -D PLUGIN_NEOPIXEL_COLLECTION


[env:custom_ESP32_4M316k_ETH]
extends                   = env:custom_ESP32_4M316k
build_flags               = ${env:custom_ESP32_4M316k.build_flags}
                            -DHAS_ETHERNET

[env:normal_ESP32_4M316k_ETH]
extends                   = env:normal_ESP32_4M316k
build_flags               = ${env:normal_ESP32_4M316k.build_flags}
                            -DHAS_ETHERNET

[env:test_A_ESP32_4M316k_ETH]
extends                   = env:test_A_ESP32_4M316k
build_flags               = ${env:test_A_ESP32_4M316k.build_flags}
                            -DHAS_ETHERNET
                            -DTESTING_USE_RTTTL

[env:test_B_ESP32_4M316k_ETH]
extends                   = env:test_B_ESP32_4M316k
build_flags               = ${env:test_B_ESP32_4M316k.build_flags}
                            -DHAS_ETHERNET
                            -DTESTING_USE_RTTTL

[env:test_C_ESP32_4M316k_ETH]
extends                   = env:test_C_ESP32_4M316k
build_flags               = ${env:test_C_ESP32_4M316k.build_flags}
                            -DHAS_ETHERNET
                            -DTESTING_USE_RTTTL

[env:test_D_ESP32_4M316k_ETH]
extends                   = env:test_D_ESP32_4M316k
build_flags               = ${env:test_D_ESP32_4M316k.build_flags}
                            -DHAS_ETHERNET
                            -DTESTING_USE_RTTTL

[env:test_E_ESP32_4M316k_ETH]
extends                   = env:test_E_ESP32_4M316k
build_flags               = ${env:test_E_ESP32_4M316k.build_flags}
                            -DHAS_ETHERNET
                            -DTESTING_USE_RTTTL



; ESP32 MAX builds 16M flash ------------------------------

; A Lolin D32 PRO with 16MB Flash, allowing 4MB sketch size, and file storage using the default (SPIFFS) filesystem
[env:max_ESP32_16M1M]
extends                   = esp32_base
board                     = esp32_16M1M
board_upload.flash_size   = 16MB
lib_ignore                = ${esp32_always.lib_ignore}
                            ESP32_ping
build_flags               = ${esp32_base.build_flags}
                            -DFEATURE_ARDUINO_OTA
                            -DPLUGIN_BUILD_MAX_ESP32
                            -DPLUGIN_BUILD_IR_EXTENDED

[env:max_ESP32_16M1M_ETH]
extends                   = env:max_ESP32_16M1M
build_flags               = ${env:max_ESP32_16M1M.build_flags}
                            -DHAS_ETHERNET


; A Lolin D32 PRO with 16MB Flash, allowing 4MB sketch size, and file storage using LittleFS filesystem
[env:max_ESP32_16M8M_LittleFS]
extends                   = esp32_base
board                     = esp32_16M8M
board_upload.flash_size   = 16MB
lib_ignore                = ${esp32_always.lib_ignore}
                            ESP32_ping
build_flags               = ${esp32_base.build_flags}
                            -DUSE_LITTLEFS
                            -DFEATURE_ARDUINO_OTA
                            -DPLUGIN_BUILD_MAX_ESP32
                            -DPLUGIN_BUILD_IR_EXTENDED
extra_scripts             = ${esp32_base.extra_scripts}
lib_deps                  = ${esp32_base.lib_deps}
                            LittleFS
board_build.filesystem    = littlefs

; If you have a board with Ethernet integrated and 16MB Flash, then this configuration could be enabled, it's based on the max_ESP32_16M8M_LittleFS definition
[env:max_ESP32_16M8M_LittleFS_ETH]
extends                   = env:max_ESP32_16M8M_LittleFS
build_flags               = ${env:max_ESP32_16M8M_LittleFS.build_flags}
                            -DHAS_ETHERNET









<|MERGE_RESOLUTION|>--- conflicted
+++ resolved
@@ -39,11 +39,7 @@
                             adafruit/Adafruit ILI9341@^1.5.10
                             ccronexpr
                             rlogiacco/CircularBuffer
-<<<<<<< HEAD
-                            td-er/ESPeasySerial @ 2.0.11
-=======
                             td-er/ESPeasySerial @ 2.0.13
->>>>>>> 6fe2e121
                             td-er/SparkFun MAX1704x Fuel Gauge Arduino Library @ ^1.0.1
                             RAK12019_LTR390_UV_Light
 extra_scripts             = post:tools/pio/post_esp32.py
