--- conflicted
+++ resolved
@@ -272,13 +272,9 @@
                 #if FEATURE_TOOLTIPS
                 ,
                 const String& tooltip = EMPTY_STRING
-<<<<<<< HEAD
-                #endif // ifdef ENABLE_TOOLTIPS
+                #endif // if FEATURE_TOOLTIPS
                 ,
                 const String& datalist = EMPTY_STRING
-=======
-                #endif // if FEATURE_TOOLTIPS
->>>>>>> bc97d448
                 );
 
 // ********************************************************************************
