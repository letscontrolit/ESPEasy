--- conflicted
+++ resolved
@@ -7,11 +7,7 @@
 
 # define PLUGIN_095
 # define PLUGIN_ID_095         95
-<<<<<<< HEAD
-# define PLUGIN_NAME_095       "Display - TFT ILI934x/ILI948x [TESTING]"
-=======
-# define PLUGIN_NAME_095       "Display - TFT 2.4 inches ILI9341"
->>>>>>> b03aa23e
+# define PLUGIN_NAME_095       "Display - TFT ILI934x/ILI948x"
 # define PLUGIN_VALUENAME1_095 "CursorX"
 # define PLUGIN_VALUENAME2_095 "CursorY"
 # define PLUGIN_095_MAX_DISPLAY 1
