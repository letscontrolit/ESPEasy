--- conflicted
+++ resolved
@@ -976,15 +976,9 @@
   {
     #ifndef BUILD_NO_DEBUG
     return F("Invalid index for custom settings");
-<<<<<<< HEAD
     #else
     return F("Load error");
     #endif
-=======
-    #else // ifndef BUILD_NO_DEBUG
-    return F("Save error");
-    #endif // ifndef BUILD_NO_DEBUG
->>>>>>> b590c2f2
   }
 
   const uint32_t bufferSize = 128;
@@ -1555,9 +1549,6 @@
   return LoadFromFile(SettingsType::Enum::NotificationSettings_Type, NotificationIndex, memAddress, datasize);
 }
 
-<<<<<<< HEAD
-#endif // if FEATURE_NOTIFIER
-=======
 #endif
 
 
@@ -1669,7 +1660,6 @@
   return EMPTY_STRING;
 }
 #endif
->>>>>>> b590c2f2
 
 /********************************************************************************************\
    Init a file with zeros on file system
@@ -1713,13 +1703,9 @@
  \*********************************************************************************************/
 String SaveToFile(const char *fname, int index, const uint8_t *memAddress, int datasize)
 {
-<<<<<<< HEAD
-  return doSaveToFile(fname, index, memAddress, datasize, "r+");
-=======
   return doSaveToFile(
     fname, index, memAddress, datasize,
     fileExists(fname) ? "r+" : "w+");
->>>>>>> b590c2f2
 }
 
 String SaveToFile_trunc(const char *fname, int index, const uint8_t *memAddress, int datasize)
@@ -1769,13 +1755,9 @@
   if (f) {
     clearAllButTaskCaches();
     SPIFFS_CHECK(f,                          fname);
-<<<<<<< HEAD
-    SPIFFS_CHECK(f.seek(index, fs::SeekSet), fname);
-=======
     if (index > 0) {
       SPIFFS_CHECK(f.seek(index, fs::SeekSet), fname);
     }
->>>>>>> b590c2f2
     const uint8_t *pointerToByteToSave = memAddress;
 
     for (int x = 0; x < datasize; x++)
@@ -1917,8 +1899,6 @@
   return EMPTY_STRING;
 }
 
-<<<<<<< HEAD
-=======
 String LoadFromFile(const char *fname, String& data, int offset)
 {
   fs::File f = tryOpenFile(fname, "r");
@@ -1965,7 +1945,6 @@
   return String();
 }
 
->>>>>>> b590c2f2
 /********************************************************************************************\
    Wrapper functions to handle errors in accessing settings
  \*********************************************************************************************/
