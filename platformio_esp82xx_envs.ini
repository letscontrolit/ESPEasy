;;; Custom builds *****************************************************
; Use either the plugins defined in                                   ;
; pre_custom_esp82xx.py or Custom.h                                   ;
; *********************************************************************


[hard_esp82xx]
platform                  = ${regular_platform.platform}
platform_packages         = ${regular_platform.platform_packages}
build_flags               = ${regular_platform.build_flags}
                            -DBUILD_NO_DEBUG
                            -DPLUGIN_BUILD_CUSTOM

[hard_esp82xx_alt_wifi]
platform                  = ${regular_platform_alt_wifi.platform}
platform_packages         = ${regular_platform_alt_wifi.platform_packages}
build_flags               = ${regular_platform_alt_wifi.build_flags}
                            -DBUILD_NO_DEBUG
                            -DPLUGIN_BUILD_CUSTOM


[esp8266_custom_common]
;lib_ignore                = ESP32_ping, ESP32WebServer, ServoESP32, ESP32HTTPUpdateServer, Adafruit GFX Library, LOLIN_EPD, Adafruit ILI9341
lib_ignore                = ESP32_ping, ESP32WebServer, ServoESP32, ESP32HTTPUpdateServer, IRremoteESP8266, HeatpumpIR
extra_scripts             = pre:tools/pio/pre_custom_esp82xx.py
                            ${extra_scripts_esp8266.extra_scripts}


; Custom: 4M1M version --------------------------
[env:custom_ESP8266_4M1M]
extends                   = esp8266_4M1M
platform                  = ${regular_platform.platform}
platform_packages         = ${regular_platform.platform_packages}
build_flags               = ${regular_platform.build_flags} 
                            ${esp8266_4M1M.build_flags} 
                            -DPLUGIN_BUILD_CUSTOM
lib_ignore                = ${esp8266_custom_common.lib_ignore}
extra_scripts             = ${esp8266_custom_common.extra_scripts}

[env:custom_IR_ESP8266_4M1M]
extends                   = esp8266_4M1M
platform                  = ${regular_platform.platform}
platform_packages         = ${regular_platform.platform_packages}
build_flags               = ${regular_platform.build_flags} 
                            ${esp8266_4M1M.build_flags} 
                            -DPLUGIN_BUILD_CUSTOM
                            -DPLUGIN_BUILD_IR
<<<<<<< HEAD
lib_ignore                = ESP32_ping, ESP32WebServer, ServoESP32, ESP32HTTPUpdateServer, Adafruit GFX Library, LOLIN_EPD, Adafruit ILI9341, adafruit/Adafruit BusIO, Adafruit NeoPixel, Adafruit Motor Shield V2 Library
=======
lib_ignore                = ESP32_ping, ESP32WebServer, ServoESP32, ESP32HTTPUpdateServer, Adafruit GFX Library, LOLIN_EPD, Adafruit ILI9341, adafruit/Adafruit BusIO @ ^1.10.0, Adafruit NeoPixel, Adafruit Motor Shield V2 Library
>>>>>>> 00f940eb
extra_scripts             = ${esp8266_custom_common.extra_scripts}



[env:custom_alt_wifi_ESP8266_4M1M]
extends                   = esp8266_4M1M
platform                  = ${regular_platform_alt_wifi.platform}
platform_packages         = ${regular_platform_alt_wifi.platform_packages}
build_flags               = ${regular_platform_alt_wifi.build_flags} 
                            ${esp8266_4M1M.build_flags} 
                            -DPLUGIN_BUILD_CUSTOM
lib_ignore                = ${esp8266_custom_common.lib_ignore}
extra_scripts             = ${esp8266_custom_common.extra_scripts}



[env:custom_302_ESP8266_4M1M]
extends                   = esp8266_4M1M
platform                  = ${core_3_0_2.platform}
platform_packages         = ${core_3_0_2.platform_packages}
build_flags               = ${core_3_0_2.build_flags}
                            ${esp8266_4M1M.build_flags} 
                            -DPLUGIN_BUILD_CUSTOM
lib_ignore                = ${esp8266_custom_common.lib_ignore}
extra_scripts             = ${esp8266_custom_common.extra_scripts}


[env:custom_beta_ESP8266_4M1M]
extends                   = esp8266_4M1M
platform                  = ${beta_platform.platform}
platform_packages         = ${beta_platform.platform_packages}
build_flags               = ${beta_platform.build_flags}
                            ${esp8266_4M1M.build_flags}
                            -DPLUGIN_BUILD_CUSTOM
lib_ignore                = ${esp8266_custom_common.lib_ignore}
extra_scripts             = ${esp8266_custom_common.extra_scripts}

[env:custom_beta_IR_ESP8266_4M1M]
extends                   = esp8266_4M1M
platform                  = ${beta_platform.platform}
platform_packages         = ${beta_platform.platform_packages}
build_flags               = ${beta_platform.build_flags} 
                            ${esp8266_4M1M.build_flags} 
                            -DPLUGIN_BUILD_CUSTOM
lib_ignore                = ESP32_ping, ESP32WebServer, ServoESP32, ESP32HTTPUpdateServer, Adafruit GFX Library, LOLIN_EPD, Adafruit ILI9341, adafruit/Adafruit BusIO, Adafruit NeoPixel, Adafruit Motor Shield V2 Library
extra_scripts             = ${esp8266_custom_common.extra_scripts}



[env:custom_beta_debug_ESP8266_4M1M]
extends                   = esp8266_4M1M
platform                  = ${beta_platform.platform}
platform_packages         = ${beta_platform.platform_packages}
build_flags               = ${beta_platform.build_flags}
                            ${esp8266_4M1M.build_flags}
                            -DPLUGIN_BUILD_CUSTOM
                            -g
                            -DDEBUG_ESP_OOM
                            -DUMM_POISON_CHECK
                            -DDEBUG_ESP_PORT=Serial
build_unflags             = 
lib_ignore                = ${esp8266_custom_common.lib_ignore}
extra_scripts             = ${esp8266_custom_common.extra_scripts}


; Custom: 4M2M version -- SPIFFS --------------
[env:custom_ESP8266_4M2M]
extends                   = esp8266_4M2M
platform                  = ${regular_platform.platform}
platform_packages         = ${regular_platform.platform_packages}
build_flags               = ${regular_platform.build_flags}
                            ${esp8266_4M1M.build_flags}
                            -DPLUGIN_BUILD_CUSTOM
lib_ignore                = ${esp8266_custom_common.lib_ignore}
extra_scripts             = ${esp8266_custom_common.extra_scripts}

; Custom: 4M2M version -- LittleFS --------------
; LittleFS is determined by using "LittleFS" in the pio env name
[env:custom_ESP8266_4M2M_LittleFS]
extends                   = esp8266_4M2M
platform                  = ${regular_platform.platform}
platform_packages         = ${regular_platform.platform_packages}
build_flags               = ${regular_platform.build_flags}
                            ${esp8266_4M1M.build_flags}
                            -DPLUGIN_BUILD_CUSTOM
lib_ignore                = ${esp8266_custom_common.lib_ignore}
extra_scripts             = ${esp8266_custom_common.extra_scripts}


; Custom: 1M version --------------------------
[env:custom_ESP8266_1M]
extends                   = esp8266_1M
platform                  = ${regular_platform.platform}
platform_packages         = ${regular_platform.platform_packages}
build_flags               = ${regular_platform.build_flags} 
                            ${esp8266_1M.build_flags} 
                            -DPLUGIN_BUILD_CUSTOM
lib_ignore                = ${esp8266_custom_common.lib_ignore}
extra_scripts             = ${esp8266_custom_common.extra_scripts}

[env:custom_alt_wifi_ESP8266_1M]
extends                   = esp8266_1M
platform                  = ${regular_platform_alt_wifi.platform}
platform_packages         = ${regular_platform_alt_wifi.platform_packages}
build_flags               = ${regular_platform_alt_wifi.build_flags} 
                            ${esp8266_1M.build_flags} 
                            -DPLUGIN_BUILD_CUSTOM
lib_ignore                = ${esp8266_custom_common.lib_ignore}
extra_scripts             = ${esp8266_custom_common.extra_scripts}


[env:custom_beta_ESP8266_1M]
extends                   = esp8266_1M
platform                  = ${beta_platform.platform}
platform_packages         = ${beta_platform.platform_packages}
build_flags               = ${beta_platform.build_flags}
                            ${esp8266_1M.build_flags}
                            -DPLUGIN_BUILD_CUSTOM
lib_ignore                = ${esp8266_custom_common.lib_ignore}
extra_scripts             = ${esp8266_custom_common.extra_scripts}


; Custom: 2M version --------------------------
[env:custom_ESP8266_2M256]
extends                   = espWroom2M256
platform                  = ${regular_platform.platform}
platform_packages         = ${regular_platform.platform_packages}
build_flags               = ${regular_platform.build_flags} 
                            ${espWroom2M256.build_flags} 
                            -DPLUGIN_BUILD_CUSTOM
lib_ignore                = ${esp8266_custom_common.lib_ignore}
extra_scripts             = ${esp8266_custom_common.extra_scripts}



;;; NORMAL (STABLE) ***************************************************
; normal version with stable plugins                                  ;
; *********************************************************************

; NORMAL: 1024k version --------------------------
[env:normal_ESP8266_1M]
extends                   = esp8266_1M
platform                  = ${regular_platform.platform}
platform_packages         = ${regular_platform.platform_packages}
build_flags               = ${regular_platform.build_flags}
                            ${esp8266_1M.build_flags}

[env:normal_alt_wifi_ESP8266_1M]
extends                   = esp8266_1M
platform                  = ${regular_platform_alt_wifi.platform}
platform_packages         = ${regular_platform_alt_wifi.platform_packages}
build_flags               = ${regular_platform_alt_wifi.build_flags}
                            ${esp8266_1M.build_flags}

;[env:normal_302_ESP8266_1M]
;extends                   = esp8266_1M
;platform                  = ${core_3_0_2.platform}
;platform_packages         = ${core_3_0_2.platform_packages}
;build_flags               = ${core_3_0_2.build_flags}
;                            ${esp8266_1M.build_flags}


[env:normal_ESP8266_1M_VCC]
extends                   = esp8266_1M
platform                  = ${regular_platform.platform}
platform_packages         = ${regular_platform.platform_packages}
build_flags               = ${regular_platform.build_flags}
                            ${esp8266_1M.build_flags}
                            -D FEATURE_ADC_VCC=true

[env:normal_alt_wifi_ESP8266_1M_VCC]
extends                   = esp8266_1M
platform                  = ${regular_platform_alt_wifi.platform}
platform_packages         = ${regular_platform_alt_wifi.platform_packages}
build_flags               = ${regular_platform_alt_wifi.build_flags}
                            ${esp8266_1M.build_flags}
                            -D FEATURE_ADC_VCC=true


; NORMAL: 1024k for esp8285 ----------------------
[env:normal_ESP8285_1M]
extends                   = esp8285_1M
platform                  = ${regular_platform.platform}
platform_packages         = ${regular_platform.platform_packages}
build_flags               = ${regular_platform.build_flags}
                            ${esp8285_1M.build_flags}


; NORMAL: 2048k WROOM02 version 256k SPIFFS --------------------------
[env:normal_WROOM02_2M256]
extends                   = espWroom2M256
platform                  = ${regular_platform.platform}
platform_packages         = ${regular_platform.platform_packages}
build_flags               = ${regular_platform.build_flags}
                            ${espWroom2M256.build_flags}


; NORMAL: 4096k version --------------------------
[env:normal_ESP8266_4M1M]
extends                   = esp8266_4M1M
platform                  = ${regular_platform.platform}
platform_packages         = ${regular_platform.platform_packages}
build_flags               = ${regular_platform.build_flags}
                            ${esp8266_4M1M.build_flags}

[env:normal_ESP8266_4M1M_VCC]
extends                   = esp8266_4M1M
platform                  = ${regular_platform.platform}
platform_packages         = ${regular_platform.platform_packages}
build_flags               = ${regular_platform.build_flags}
                            ${esp8266_4M1M.build_flags}
                            -D FEATURE_ADC_VCC=true

[env:normal_alt_wifi_ESP8266_4M1M]
extends                   = esp8266_4M1M
platform                  = ${regular_platform_alt_wifi.platform}
platform_packages         = ${regular_platform_alt_wifi.platform_packages}
build_flags               = ${regular_platform_alt_wifi.build_flags}
                            ${esp8266_4M1M.build_flags}



[env:normal_302_ESP8266_4M1M]
extends                   = esp8266_4M1M
platform                  = ${core_3_0_2.platform}
platform_packages         = ${core_3_0_2.platform_packages}
build_flags               = ${core_3_0_2.build_flags}
                            ${esp8266_4M1M.build_flags}

[env:normal_beta_ESP8266_4M1M]
extends                   = esp8266_4M1M
platform                  = ${normal_beta.platform}
platform_packages         = ${normal_beta.platform_packages}
build_flags               = ${normal_beta.build_flags}
                            ${esp8266_4M1M.build_flags}

; NORMAL: 16M version --- LittleFS --------------
; LittleFS is determined by using "LittleFS" in the pio env name
[env:normal_beta_ESP8266_16M_LittleFS]
extends                   = esp8266_16M
platform                  = ${normal_beta.platform}
platform_packages         = ${normal_beta.platform_packages}
build_flags               = ${normal_beta.build_flags}
                            ${esp8266_16M.build_flags}
                            -DPIO_FRAMEWORK_ARDUINO_ESPRESSIF_SDK22y
lib_ignore                = ESP32_ping, ESP32WebServer, ServoESP32, ESP32HTTPUpdateServer, IRremoteESP8266, HeatpumpIR



;;; Minimal ***********************************************************
; Minimal build size for OTA                                          ;
; *********************************************************************

[minimal_OTA_domoticz]
build_flags               = -DUSES_DOMOTICZ

[minimal_OTA_FHEM_HA]
build_flags               = -DUSES_FHEM
                            -DUSES_HOMEASSISTANT_OPENHAB


[env:minimal_core_274_ESP8266_1M_OTA_Domoticz]
extends                   = esp8266_1M_OTA
platform                  = ${regular_platform.platform}
platform_packages         = ${regular_platform.platform_packages}
build_flags               = ${regular_platform.build_flags} 
                            ${esp8266_1M_OTA.build_flags}
                            ${minimal_OTA_domoticz.build_flags}

[env:minimal_core_274_ESP8285_1M_OTA_Domoticz]
extends                   = esp8285_1M_OTA
platform                  = ${regular_platform.platform}
platform_packages         = ${regular_platform.platform_packages}
build_flags               = ${regular_platform.build_flags} 
                            ${esp8285_1M_OTA.build_flags}
                            ${minimal_OTA_domoticz.build_flags}

[env:minimal_core_302_ESP8266_1M_OTA_Domoticz]
extends                   = esp8266_1M_OTA
platform                  = ${core_3_0_2.platform}
platform_packages         = ${core_3_0_2.platform_packages}
build_flags               = ${core_3_0_2.build_flags} 
                            ${esp8266_1M_OTA.build_flags}
                            ${minimal_OTA_domoticz.build_flags}

[env:minimal_core_302_ESP8285_1M_OTA_Domoticz]
extends                   = esp8285_1M_OTA
platform                  = ${core_3_0_2.platform}
platform_packages         = ${core_3_0_2.platform_packages}
build_flags               = ${core_3_0_2.build_flags} 
                            ${esp8285_1M_OTA.build_flags}
                            ${minimal_OTA_domoticz.build_flags}


[env:minimal_core_274_ESP8266_1M_OTA_FHEM_HA]
extends                   = esp8266_1M_OTA
platform                  = ${regular_platform.platform}
platform_packages         = ${regular_platform.platform_packages}
build_flags               = ${regular_platform.build_flags} 
                            ${esp8266_1M_OTA.build_flags}
                            ${minimal_OTA_FHEM_HA.build_flags}

[env:minimal_core_274_ESP8285_1M_OTA_FHEM_HA]
extends                   = esp8285_1M_OTA
platform                  = ${regular_platform.platform}
platform_packages         = ${regular_platform.platform_packages}
build_flags               = ${regular_platform.build_flags} 
                            ${esp8285_1M_OTA.build_flags}
                            ${minimal_OTA_FHEM_HA.build_flags}

[env:minimal_core_302_ESP8266_1M_OTA_FHEM_HA]
extends                   = esp8266_1M_OTA
platform                  = ${core_3_0_2.platform}
platform_packages         = ${core_3_0_2.platform_packages}
build_flags               = ${core_3_0_2.build_flags} 
                            ${esp8266_1M_OTA.build_flags}
                            ${minimal_OTA_FHEM_HA.build_flags}

[env:minimal_core_302_ESP8285_1M_OTA_FHEM_HA]
extends                   = esp8285_1M_OTA
platform                  = ${core_3_0_2.platform}
platform_packages         = ${core_3_0_2.platform_packages}
build_flags               = ${core_3_0_2.build_flags} 
                            ${esp8285_1M_OTA.build_flags}
                            ${minimal_OTA_FHEM_HA.build_flags}



;;; IR      ***********************************************************
; IR builds                                                           ;
; *********************************************************************


; Minimal IR: 1024k version --------------------------
; Build including IR libraries, including extended AC commands
; Minimal set of other plugins
[env:minimal_IRext_ESP8266_1M]
extends                   = esp8266_1M
platform                  = ${minimal_ir_extended.platform}
platform_packages         = ${minimal_ir_extended.platform_packages}
lib_ignore                = ${minimal_ir_extended.lib_ignore}  
build_flags               = ${minimal_ir_extended.build_flags} 
                            ${esp8266_1M.build_flags}
build_unflags             = ${esp8266_1M_OTA.build_unflags} -DPLUGIN_BUILD_NORMAL_IR


; Minimal IR: 4096k version --------------------------
; Build including IR libraries, INCLUDING extended AC commands
; Includes Extended IR AC commands (takes a lot more program space)
; 4M flash, 1M SPIFFS
[env:minimal_IRext_ESP8266_4M1M]
extends                   = esp8266_4M1M
platform                  = ${minimal_ir_extended.platform} 
platform_packages         = ${minimal_ir_extended.platform_packages}
lib_ignore                = ${minimal_ir_extended.lib_ignore}
build_flags               = ${minimal_ir_extended.build_flags} 
                            ${esp8266_4M1M.build_flags}

; 4M flash, 2M SPIFFS
[env:minimal_IRext_ESP8266_4M2M]
extends                   = esp8266_4M2M
platform                  = ${minimal_ir_extended.platform} 
platform_packages         = ${minimal_ir_extended.platform_packages}
lib_ignore                = ${minimal_ir_extended.lib_ignore}
build_flags               = ${minimal_ir_extended.build_flags}
                            ${esp8266_4M2M.build_flags}


; NORMAL IR: 4096k version --------------------------
; Build including IR libraries, INCLUDING extended AC commands
; Includes Extended IR AC commands (takes a lot more program space)
; 4M flash, 2M SPIFFS
[env:normal_IRext_no_rx_ESP8266_4M2M]
extends                   = esp8266_4M2M
platform                  = ${normal_ir_extended_no_rx.platform} 
platform_packages         = ${normal_ir_extended_no_rx.platform_packages}
lib_ignore                = ${normal_ir_extended_no_rx.lib_ignore}
build_flags               = ${normal_ir_extended_no_rx.build_flags}
                            ${esp8266_4M2M.build_flags}
                            -DLIMIT_BUILD_SIZE



;;; TEST  *************************************************************
; additional plugins (and dependend code) that is marked as TESTING   ;
; Includes "normal" + "testing" plugins                               ;
; *********************************************************************

[testing_ESP8266_4M1M]
extends                   = esp8266_4M1M
platform                  = ${testing.platform}
platform_packages         = ${testing.platform_packages}
build_flags               = ${testing.build_flags}
                            ${esp8266_4M1M.build_flags}

[testing_alt_wifi_ESP8266_4M1M]
extends                   = esp8266_4M1M
platform                  = ${testing_alt_wifi.platform}
platform_packages         = ${testing_alt_wifi.platform_packages}
build_flags               = ${testing_alt_wifi.build_flags}
                            ${esp8266_4M1M.build_flags}

[testing_beta_ESP8266_4M1M]
extends                   = esp8266_4M1M
platform                  = ${testing_beta.platform}
platform_packages         = ${testing_beta.platform_packages}
build_flags               = ${testing_beta.build_flags}
                            ${esp8266_4M1M.build_flags}

[testing_beta_ESP8266_16M_LittleFS]
extends                   = esp8266_16M
platform                  = ${testing_beta.platform}
platform_packages         = ${testing_beta.platform_packages}
build_flags               = ${testing_beta.build_flags}
                            ${esp8266_16M.build_flags} 
                            -DPIO_FRAMEWORK_ARDUINO_ESPRESSIF_SDK22y
board_build.filesystem    = littlefs
lib_ignore                = ESP32_ping, ESP32WebServer, ServoESP32, ESP32HTTPUpdateServer, IRremoteESP8266, HeatpumpIR


[env:test_A_ESP8266_4M1M]
extends                   = testing_ESP8266_4M1M
build_flags               = ${testing_ESP8266_4M1M.build_flags}
                            -DTESTING_USE_RTTTL

[env:test_B_ESP8266_4M1M]
extends                   = testing_ESP8266_4M1M
build_flags               = ${testing_ESP8266_4M1M.build_flags}
                            -DPLUGIN_BUILD_TESTING_B

[env:test_C_ESP8266_4M1M]
extends                   = testing_ESP8266_4M1M
build_flags               = ${testing_ESP8266_4M1M.build_flags}
                            -DPLUGIN_BUILD_TESTING_C
                            -DTESTING_USE_RTTTL

[env:test_D_ESP8266_4M1M]
extends                   = testing_ESP8266_4M1M
build_flags               = ${testing_ESP8266_4M1M.build_flags}
                            -DPLUGIN_BUILD_TESTING_D
                            -DTESTING_USE_RTTTL

[env:test_E_ESP8266_4M1M]
extends                   = esp8266_4M1M
platform                  = ${testing.platform}
platform_packages         = ${testing.platform_packages}
build_flags               = ${testing.build_flags}
                            ${esp8266_4M1M.build_flags}
                            -DPLUGIN_BUILD_TESTING_E
                            -DTESTING_USE_RTTTL


; TEST: 4096k version + FEATURE_ADC_VCC ----------
[env:test_A_ESP8266_4M1M_VCC]
extends                   = testing_ESP8266_4M1M
build_flags               = ${testing_ESP8266_4M1M.build_flags}
                            -DFEATURE_ADC_VCC=true
                            -DTESTING_USE_RTTTL

[env:test_B_ESP8266_4M1M_VCC]
extends                   = testing_ESP8266_4M1M
build_flags               = ${testing_ESP8266_4M1M.build_flags}
                            -DFEATURE_ADC_VCC=true
                            -DPLUGIN_BUILD_TESTING_B

[env:test_C_ESP8266_4M1M_VCC]
extends                   = testing_ESP8266_4M1M
build_flags               = ${testing_ESP8266_4M1M.build_flags}
                            -DFEATURE_ADC_VCC=true
                            -DPLUGIN_BUILD_TESTING_C
                            -DTESTING_USE_RTTTL

[env:test_D_ESP8266_4M1M_VCC]
extends                   = testing_ESP8266_4M1M
build_flags               = ${testing_ESP8266_4M1M.build_flags}
                            -DFEATURE_ADC_VCC=true
                            -DPLUGIN_BUILD_TESTING_D
                            -DTESTING_USE_RTTTL

[env:test_E_ESP8266_4M1M_VCC]
extends                   = esp8266_4M1M
platform                  = ${testing.platform}
platform_packages         = ${testing.platform_packages}
build_flags               = ${testing.build_flags}
                            ${esp8266_4M1M.build_flags}
                            -DFEATURE_ADC_VCC=true
                            -DPLUGIN_BUILD_TESTING_E
                            -DTESTING_USE_RTTTL

[env:test_A_alt_wifi_ESP8266_4M1M_VCC]
extends                   = testing_alt_wifi_ESP8266_4M1M
build_flags               = ${testing_alt_wifi_ESP8266_4M1M.build_flags}
                            -DFEATURE_ADC_VCC=true

[env:test_B_alt_wifi_ESP8266_4M1M_VCC]
extends                   = testing_alt_wifi_ESP8266_4M1M
build_flags               = ${testing_alt_wifi_ESP8266_4M1M.build_flags}
                            -DFEATURE_ADC_VCC=true
                            -DPLUGIN_BUILD_TESTING_B

[env:test_C_alt_wifi_ESP8266_4M1M_VCC]
extends                   = testing_alt_wifi_ESP8266_4M1M
build_flags               = ${testing_alt_wifi_ESP8266_4M1M.build_flags}
                            -DFEATURE_ADC_VCC=true
                            -DPLUGIN_BUILD_TESTING_C

[env:test_D_alt_wifi_ESP8266_4M1M_VCC]
extends                   = testing_alt_wifi_ESP8266_4M1M
build_flags               = ${testing_alt_wifi_ESP8266_4M1M.build_flags}
                            -DFEATURE_ADC_VCC=true
                            -DPLUGIN_BUILD_TESTING_D

[env:test_E_alt_wifi_ESP8266_4M1M_VCC]
extends                   = esp8266_4M1M
platform                  = ${testing_alt_wifi.platform}
platform_packages         = ${testing_alt_wifi.platform_packages}
build_flags               = ${testing_alt_wifi.build_flags}
                            ${esp8266_4M1M.build_flags}
                            -DFEATURE_ADC_VCC=true
                            -DPLUGIN_BUILD_TESTING_E


; TEST: 4096k version + FEATURE_ADC_VCC + FEATURE_MDNS + FEATURE_SD ----------
; Disabled for now as it does not fit in IRAM and with VCC_SD it does not fit in max. build size
;[env:test_ESP8266_4M1M_VCC_MDNS_SD]
;extends                   = esp8266_4M1M
;platform                  = ${testing.platform}
;platform_packages         = ${testing.platform_packages}
;build_flags               = ${testing.build_flags}
;                            ${esp8266_4M1M.build_flags}
;                            -DFEATURE_ADC_VCC=true
;                            -DFEATURE_MDNS
;                            -DFEATURE_SD
;                            -DLIMIT_BUILD_SIZE
;lib_ignore                = ESP32_ping, ESP32WebServer, ServoESP32, ESP32HTTPUpdateServer, IRremoteESP8266, HeatpumpIRLittleFS(esp8266)


[env:test_A_beta_ESP8266_4M1M]
extends                   = testing_beta_ESP8266_4M1M
build_flags               = ${testing_beta_ESP8266_4M1M.build_flags}
                            -DLIMIT_BUILD_SIZE
                            -DTESTING_USE_RTTTL

[env:test_B_beta_ESP8266_4M1M]
extends                   = testing_beta_ESP8266_4M1M
build_flags               = ${testing_beta_ESP8266_4M1M.build_flags}
                            -DLIMIT_BUILD_SIZE
                            -DPLUGIN_BUILD_TESTING_B

[env:test_C_beta_ESP8266_4M1M]
extends                   = testing_beta_ESP8266_4M1M
build_flags               = ${testing_beta_ESP8266_4M1M.build_flags}
                            -DLIMIT_BUILD_SIZE
                            -DPLUGIN_BUILD_TESTING_C
                            -DTESTING_USE_RTTTL

[env:test_D_beta_ESP8266_4M1M]
extends                   = testing_beta_ESP8266_4M1M
build_flags               = ${testing_beta_ESP8266_4M1M.build_flags}
                            -DLIMIT_BUILD_SIZE
                            -DPLUGIN_BUILD_TESTING_D
                            -DTESTING_USE_RTTTL

[env:test_E_beta_ESP8266_4M1M]
extends                   = esp8266_4M1M
platform                  = ${testing_beta.platform}
platform_packages         = ${testing_beta.platform_packages}
build_flags               = ${testing_beta.build_flags}
                            ${esp8266_4M1M.build_flags}
                            -DLIMIT_BUILD_SIZE
                            -DPLUGIN_BUILD_TESTING_E
                            -DTESTING_USE_RTTTL

; Test: 16M version -- LittleFS --------------
; LittleFS is determined by using "LittleFS" in the pio env name
[env:test_A_beta_ESP8266_16M_LittleFS]
extends                   = testing_beta_ESP8266_16M_LittleFS
build_flags               = ${testing_beta_ESP8266_16M_LittleFS.build_flags}

[env:test_B_beta_ESP8266_16M_LittleFS]
extends                   = testing_beta_ESP8266_16M_LittleFS
build_flags               = ${testing_beta_ESP8266_16M_LittleFS.build_flags}
                            -DPLUGIN_BUILD_TESTING_B

[env:test_C_beta_ESP8266_16M_LittleFS]
extends                   = testing_beta_ESP8266_16M_LittleFS
build_flags               = ${testing_beta_ESP8266_16M_LittleFS.build_flags}
                            -DPLUGIN_BUILD_TESTING_C
                            -DTESTING_USE_RTTTL

[env:test_D_beta_ESP8266_16M_LittleFS]
extends                   = testing_beta_ESP8266_16M_LittleFS
build_flags               = ${testing_beta_ESP8266_16M_LittleFS.build_flags}
                            -DPLUGIN_BUILD_TESTING_D
                            -DTESTING_USE_RTTTL

[env:test_E_beta_ESP8266_16M_LittleFS]
extends                   = testing_beta_ESP8266_16M_LittleFS
build_flags               = ${testing_beta_ESP8266_16M_LittleFS.build_flags}
                            -DPLUGIN_BUILD_TESTING_E
                            -DTESTING_USE_RTTTL



;;; Collection builds  ************************************************
; Collection of similar plugins for a specific use case               ;
; for example "Display" or "energy meter"                             ;
; *********************************************************************

; energy : 4096k version ----------------------------
[env:energy_ESP8266_4M1M]
extends                   = esp8266_4M1M
platform                  = ${regular_platform.platform}
platform_packages         = ${regular_platform.platform_packages}
build_flags               = ${regular_platform.build_flags}
                            ${esp8266_4M1M.build_flags}
                            -D PLUGIN_ENERGY_COLLECTION

; display : 4096k version ----------------------------
[env:display_ESP8266_4M1M]
extends                   = esp8266_4M1M
platform                  = ${regular_platform.platform}
platform_packages         = ${regular_platform.platform_packages}
build_flags               = ${regular_platform.build_flags}
                            ${esp8266_4M1M.build_flags}
                            -D PLUGIN_DISPLAY_COLLECTION


;;; HARDWARE SPECIFIC VERSIONS ***********************************************************
; versions specially designed to fit, and contents only needed plugins for each hardware ;
; ****************************************************************************************

; ITEAD Products

; ITEAD / SONOFF BASIC version ------------------
;[env:hard_SONOFF_BASIC_1M]
;extends                   = esp8266_1M, hard_esp82xx
;platform                  = ${hard_esp82xx.platform}
;platform_packages         = ${hard_esp82xx.platform_packages}
;build_flags               = ${hard_esp82xx.build_flags} ${esp8266_1M.build_flags} -D PLUGIN_SET_SONOFF_BASIC


; ITEAD / SONOFF TH10/TH16 version -------------------
;[env:hard_SONOFF_TH1x_1M]
;extends                   = esp8266_1M, hard_esp82xx
;platform                  = ${hard_esp82xx.platform}
;platform_packages         = ${hard_esp82xx.platform_packages}
;build_flags               = ${hard_esp82xx.build_flags} ${esp8266_1M.build_flags} -D PLUGIN_SET_SONOFF_TH1x

; ITEAD / SONOFF POW & POW R2 version --------------------
; Sonoff Pow (ESP8266 - HLW8012)
; GPIO00 Button
; GPIO05 HLW8012 Sel output
; GPIO12 Red Led and Relay (0 = Off, 1 = On)
; GPIO13 HLW8012 CF1 voltage / current
; GPIO14 HLW8012 CF power
; GPIO15 Blue Led (0 = On, 1 = Off)

; Sonoff Pow R2 (ESP8266 4M flash - CSE7766)
; GPIO00 Button
; GPIO01 Serial RXD 4800 baud 8E1 CSE7766 energy sensor
; GPIO03 Serial TXD
; GPIO12 Red Led and Relay (0 = Off, 1 = On)
; GPIO13 Blue Led (0 = On, 1 = Off)
[env:hard_SONOFF_POW_4M1M]
extends                   = esp8266_4M1M, hard_esp82xx
platform                  = ${hard_esp82xx.platform}
platform_packages         = ${hard_esp82xx.platform_packages}
build_flags               = ${hard_esp82xx.build_flags} 
                            ${esp8266_4M1M.build_flags}
                            -D PLUGIN_SET_SONOFF_POW


; Build including power measurement plugins for those devices that have only 1M flash.
; For example those made by BlitzWolf SHP
[env:hard_other_POW_ESP8285_1M]
extends                   = esp8266_1M_OTA, hard_esp82xx
platform                  = ${hard_esp82xx.platform}
platform_packages         = ${hard_esp82xx.platform_packages}
build_flags               = ${hard_esp82xx.build_flags} 
                            ${esp8266_1M_OTA.build_flags}
                            -D PLUGIN_SET_SONOFF_POW


; ITEAD / SONOFF S20 version --------------------
;[env:hard_SONOFF_S20_1M]
;extends                   = esp8266_1M_OTA, hard_esp82xx
;platform                  = ${hard_esp82xx.platform}
;platform_packages         = ${hard_esp82xx.platform_packages}
;build_flags               = ${hard_esp82xx.build_flags} ${esp8266_1M_OTA.build_flags} -D PLUGIN_SET_SONOFF_S2x


; ITEAD / SONOFF 4CH version --------------------
;[env:hard_SONOFF_4CH_1M]
;extends                   = esp8285_1M_OTA, hard_esp82xx
;platform                  = ${hard_esp82xx.platform}
;platform_packages         = ${hard_esp82xx.platform_packages}
;build_flags               = ${hard_esp82xx.build_flags} ${esp8285_1M_OTA.build_flags} -D PLUGIN_SET_SONOFF_4CH



; ITEAD / SONOFF TOUCH version ------------------
;[env:hard_SONOFF_TOUCH_1M]
;extends                   = esp8285_1M_OTA, hard_esp82xx
;platform                  = ${hard_esp82xx.platform}
;platform_packages         = ${hard_esp82xx.platform_packages}
;build_flags               = ${hard_esp82xx.build_flags} ${esp8285_1M_OTA.build_flags} -D PLUGIN_SET_SONOFF_TOUCH


; Shelly1 Open Source (ESP8266-2MB)
; https://shelly.cloud/shelly1-open-source/
; GPIO04 Relay (non inverted)
; GPIO05 Button
[env:hard_Shelly_1_2M256]
extends                   = esp8266_2M256, hard_esp82xx
platform                  = ${hard_esp82xx.platform}
platform_packages         = ${hard_esp82xx.platform_packages}
build_flags               = ${hard_esp82xx.build_flags} 
                            ${esp8266_2M256.build_flags}
                            -D PLUGIN_SET_SHELLY_1

[env:hard_Shelly_PLUG_S_2M256]
extends                   = esp8266_2M256, hard_esp82xx
platform                  = ${hard_esp82xx.platform}
platform_packages         = ${hard_esp82xx.platform_packages}
build_flags               = ${hard_esp82xx.build_flags} 
                            ${esp8266_2M256.build_flags}
                            -D PLUGIN_SET_SHELLY_PLUG_S


; Ventus W266 weather station
; https://www.letscontrolit.com/wiki/index.php/VentusW266
[env:hard_Ventus_W266_1M]
extends                   = esp8266_1M, hard_esp82xx
platform                  = ${hard_esp82xx.platform}
platform_packages         = ${hard_esp82xx.platform_packages}
build_flags               = ${hard_esp82xx.build_flags}
                            ${esp8266_1M_OTA.build_flags}
                            -D PLUGIN_SET_VENTUS_W266

[env:hard_LCtech_relay_x2_1M]
extends                   = esp8266_1M, hard_esp82xx
platform                  = ${hard_esp82xx.platform}
platform_packages         = ${hard_esp82xx.platform_packages}
build_flags               = ${hard_esp82xx.build_flags}
                            ${esp8266_1M.build_flags}
                            -D PLUGIN_SET_LC_TECH_RELAY_X2
<|MERGE_RESOLUTION|>--- conflicted
+++ resolved
@@ -45,11 +45,7 @@
                             ${esp8266_4M1M.build_flags} 
                             -DPLUGIN_BUILD_CUSTOM
                             -DPLUGIN_BUILD_IR
-<<<<<<< HEAD
 lib_ignore                = ESP32_ping, ESP32WebServer, ServoESP32, ESP32HTTPUpdateServer, Adafruit GFX Library, LOLIN_EPD, Adafruit ILI9341, adafruit/Adafruit BusIO, Adafruit NeoPixel, Adafruit Motor Shield V2 Library
-=======
-lib_ignore                = ESP32_ping, ESP32WebServer, ServoESP32, ESP32HTTPUpdateServer, Adafruit GFX Library, LOLIN_EPD, Adafruit ILI9341, adafruit/Adafruit BusIO @ ^1.10.0, Adafruit NeoPixel, Adafruit Motor Shield V2 Library
->>>>>>> 00f940eb
 extra_scripts             = ${esp8266_custom_common.extra_scripts}
 
 
