--- conflicted
+++ resolved
@@ -180,36 +180,24 @@
   switch (address)
   {
     case 0x10:
-<<<<<<< HEAD
       result += F("VEML6075,VEML6040,VEML6030,VEML7700");
-=======
-      result += F("VEML6075");
->>>>>>> 2a909365
       break;
     case 0x11:
       result += F("VEML6075,I2C_MultiRelay");
       break;
     case 0x12:
     case 0x13:
-<<<<<<< HEAD
-    case 0x14:
-    case 0x15:
-=======
->>>>>>> 2a909365
     case 0x16:
     case 0x17:
     case 0x18:
       result += F("I2C_MultiRelay");
       break;
-<<<<<<< HEAD
-=======
     case 0x14:
       result += F("I2C_MultiRelay,GT911");
       break;
     case 0x15:
       result += F("I2C_MultiRelay,CST820");
       break;
->>>>>>> 2a909365
     case 0x1D:
       result += F("ADXL345");
       break;
@@ -233,12 +221,9 @@
     case 0x29:
       result += F("TSL2561,TSL2591,TCS34725,VL53L0X,VL53L1X");
       break;
-<<<<<<< HEAD
-=======
     case 0x2E:
       result += F("CHSC5816");
       break;
->>>>>>> 2a909365
     case 0x30:
       result += F("VL53L0X,VL53L1X");
       break;
@@ -258,17 +243,11 @@
       result += F("LCD,PCF8574A,TSL2561,APDS9960,AHT10,Adafruit Rotary enc,Adafruit Soil moisture");
       break;
     case 0x3A:
-<<<<<<< HEAD
-    case 0x3B:
-      result += F("LCD,PCF8574A,Adafruit Rotary enc");
-      break;
-=======
       result += F("LCD,PCF8574A,Adafruit Rotary enc");
       break;
     case 0x3B:
       result += F("LCD,PCF8574A,Adafruit Rotary enc,AXS15231");
       break;
->>>>>>> 2a909365
     case 0x3C:
     case 0x3D:
       result += F("LCD,PCF8574A,OLED,Adafruit Rotary enc");
@@ -293,11 +272,8 @@
       result += F("SHT4x");
       break;
     case 0x48:
-<<<<<<< HEAD
       result += F("PCF8591,ADS1x15,LM75A,INA219,TMP117,VEML6030");
       break;
-=======
->>>>>>> 2a909365
     case 0x4A:
     case 0x4B:
       result += F("PCF8591,ADS1x15,LM75A,INA219,TMP117");
@@ -334,11 +310,7 @@
       result += F("SGP4x,GP8403");
       break;
     case 0x5A:
-<<<<<<< HEAD
-      result += F("MLX90614,MPR121,CCS811,GP8403");
-=======
       result += F("MLX90614,MPR121,CCS811,GP8403,CST226");
->>>>>>> 2a909365
       break;
     case 0x5B:
       result += F("MPR121,CCS811,GP8403");
@@ -347,11 +319,7 @@
       result += F("DHT12,AM2320,BH1750,MPR121,GP8403");
       break;
     case 0x5D:
-<<<<<<< HEAD
-      result += F("MPR121,GP8403");
-=======
       result += F("MPR121,GP8403,GT911");
->>>>>>> 2a909365
       break;
     case 0x5E:
     case 0x5F:
