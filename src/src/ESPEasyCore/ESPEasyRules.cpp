<<<<<<< HEAD
#include "../ESPEasyCore/ESPEasyRules.h"

#include "../../_Plugin_Helper.h"

#include "../Commands/ExecuteCommand.h"
#include "../DataStructs/TimingStats.h"
#include "../DataTypes/EventValueSource.h"
#include "../ESPEasyCore/ESPEasy_backgroundtasks.h"
#include "../ESPEasyCore/Serial.h"
#include "../Globals/Cache.h"
#include "../Globals/Device.h"
#include "../Globals/EventQueue.h"
#include "../Globals/Plugins.h"
#include "../Globals/Plugins_other.h"
#include "../Globals/RulesCalculate.h"
#include "../Globals/Settings.h"
#include "../Helpers/ESPEasy_Storage.h"
#include "../Helpers/ESPEasy_time_calc.h"
#include "../Helpers/FS_Helper.h"
#include "../Helpers/Misc.h"
#include "../Helpers/Numerical.h"
#include "../Helpers/RulesHelper.h"
#include "../Helpers/RulesMatcher.h"
#include "../Helpers/StringConverter.h"
#include "../Helpers/StringParser.h"


#include <math.h>
#include <vector>

#ifdef WEBSERVER_NEW_RULES
String EventToFileName(const String& eventName) {
  int size  = eventName.length();
  int index = eventName.indexOf('=');

  if (index > -1) {
    size = index;
  }
#if defined(ESP8266)
  String fileName = F("rules/");
#endif // if defined(ESP8266)
#if defined(ESP32)
  String fileName = F("/rules/");
#endif // if defined(ESP32)
  fileName += eventName.substring(0, size);
  fileName.replace('#', RULE_FILE_SEPARAROR);
  fileName.toLowerCase();
  return fileName;
}

String FileNameToEvent(const String& fileName) {
#if defined(ESP8266)
  String eventName = fileName.substring(6);
#endif // if defined(ESP8266)
#if defined(ESP32)
  String eventName = fileName.substring(7);
#endif // if defined(ESP32)
  eventName.replace(RULE_FILE_SEPARAROR, '#');
  return eventName;
}
#endif

void checkRuleSets() {
  Cache.rulesHelper.closeAllFiles();
}

/********************************************************************************************\
   Process next event from event queue
 \*********************************************************************************************/
bool processNextEvent() {
  if (Settings.UseRules)
  {
    String nextEvent;

    if (eventQueue.getNext(nextEvent)) {
      rulesProcessing(nextEvent);
      return true;
    }
  }

  // Just make sure any (accidentally) added or remaining events are not kept.
  eventQueue.clear();
  return false;
}

/********************************************************************************************\
   Rules processing
 \*********************************************************************************************/
void rulesProcessing(const String& event) {
  if (!Settings.UseRules) {
    return;
  }
  START_TIMER
  #ifndef BUILD_NO_RAM_TRACKER
  checkRAM(F("rulesProcessing"));
  #endif // ifndef BUILD_NO_RAM_TRACKER
#ifndef BUILD_NO_DEBUG
  const unsigned long timer = millis();
#endif // ifndef BUILD_NO_DEBUG

  if (loglevelActiveFor(LOG_LEVEL_INFO)) {
    addLogMove(LOG_LEVEL_INFO, concat(F("EVENT: "), event));
  }

  if (Settings.OldRulesEngine()) {
    bool eventHandled = false;

    if (Settings.EnableRulesCaching()) {
      String filename;
      size_t pos = 0;
      if (Cache.rulesHelper.findMatchingRule(event, filename, pos)) {
        const bool startOnMatched = true; // We already matched the event
        eventHandled = rulesProcessingFile(filename, event, pos, startOnMatched);
      }
    } else {
      for (uint8_t x = 0; x < RULESETS_MAX && !eventHandled; x++) {
        eventHandled = rulesProcessingFile(getRulesFileName(x), event);
      }
    }
  } else {
    #ifdef WEBSERVER_NEW_RULES
    String fileName = EventToFileName(event);

    // if exists processed the rule file
    if (fileExists(fileName)) {
      rulesProcessingFile(fileName, event);
    }
# ifndef BUILD_NO_DEBUG
    else {
      addLog(LOG_LEVEL_DEBUG, String(F("EVENT: ")) + event +
             F(" is ingnored. File ") + fileName +
             F(" not found."));
    }
# endif    // ifndef BUILD_NO_DEBUG
    #endif // WEBSERVER_NEW_RULES
  }

#ifndef BUILD_NO_DEBUG

  if (loglevelActiveFor(LOG_LEVEL_DEBUG)) {
    addLogMove(LOG_LEVEL_DEBUG, strformat(F("EVENT: %s Processing: %d ms"), event.c_str(), timePassedSince(timer)));
  }
#endif // ifndef BUILD_NO_DEBUG
  STOP_TIMER(RULES_PROCESSING);
  backgroundtasks();
}

/********************************************************************************************\
   Rules processing
 \*********************************************************************************************/
bool rulesProcessingFile(const String& fileName, 
                         const String& event, 
                         size_t pos,
                         bool   startOnMatched) {
  if (!Settings.UseRules || !fileExists(fileName)) {
    return false;
  }
  #ifndef BUILD_NO_RAM_TRACKER
  checkRAM(F("rulesProcessingFile"));
  #endif // ifndef BUILD_NO_RAM_TRACKER
#ifndef BUILD_NO_DEBUG

  if (Settings.SerialLogLevel == LOG_LEVEL_DEBUG_DEV) {
    serialPrint(F("RuleDebug Processing:"));
    serialPrintln(fileName);
    serialPrintln(F("     flags CMI  parse output:"));
  }
#endif // ifndef BUILD_NO_DEBUG

  static uint8_t nestingLevel = 0;

  nestingLevel++;

  if (nestingLevel > RULES_MAX_NESTING_LEVEL) {
    addLog(LOG_LEVEL_ERROR, F("EVENT: Error: Nesting level exceeded!"));
    nestingLevel--;
    return false;
  }


  bool match     = false;
  bool codeBlock = false;
  bool isCommand = false;
  bool condition[RULES_IF_MAX_NESTING_LEVEL];
  bool ifBranche[RULES_IF_MAX_NESTING_LEVEL];
  uint8_t ifBlock     = 0;
  uint8_t fakeIfBlock = 0;


  bool moreAvailable = true;
  bool eventHandled = false;
  while (moreAvailable && !eventHandled) {
    const bool searchNextOnBlock = !codeBlock && !match;
    String line = Cache.rulesHelper.readLn(fileName, pos, moreAvailable, searchNextOnBlock);

    // Parse the line and extract the action (if there is any)
    String action;
    {
      START_TIMER
      const bool matched_before_parse = match;
      bool isOneLiner = false;
      parseCompleteNonCommentLine(line, event, action, match, codeBlock,
                                  isCommand, isOneLiner, condition, ifBranche, ifBlock,
                                  fakeIfBlock, startOnMatched);
      if ((matched_before_parse && !match) || isOneLiner) {
        // We were processing a matching event and now crossed the "endon"
        // Or just dealing with a oneliner.
        // So we're done processing
        eventHandled = true;
        backgroundtasks();
      }
      STOP_TIMER(RULES_PARSE_LINE);
    }

    if (match) // rule matched for one action or a block of actions
    {
      START_TIMER
      processMatchedRule(action, event,
                         isCommand, condition,
                         ifBranche, ifBlock, fakeIfBlock);
      STOP_TIMER(RULES_PROCESS_MATCHED);
    }
  }

/*
  if (f) {
    f.close();
  }
*/

  nestingLevel--;
  #ifndef BUILD_NO_RAM_TRACKER
  checkRAM(F("rulesProcessingFile2"));
  #endif // ifndef BUILD_NO_RAM_TRACKER
  backgroundtasks();
  return eventHandled; // && nestingLevel == 0;
}


/********************************************************************************************\
   Parse string commands
 \*********************************************************************************************/
bool get_next_inner_bracket(const String& line, int& startIndex, int& closingIndex, char closingBracket)
{
  if (line.length() <= 1) {
    // Not possible to have opening and closing bracket on a line this short.
    return false;
  }
  char openingBracket = closingBracket;

  switch (closingBracket) {
    case ']': openingBracket = '['; break;
    case '}': openingBracket = '{'; break;
    case ')': openingBracket = '('; break;
    default:
      // unknown bracket type
      return false;
  }
  // Closing bracket should not be found on the first position.
  closingIndex = line.indexOf(closingBracket, startIndex + 1);

  if (closingIndex == -1) { 
    // not found
    return false; 
  }

  for (int i = (closingIndex - 1); i > startIndex; --i) {
    if (line[i] == openingBracket) {
      startIndex = i;
      return true;
    }
  }
  return false;
}

bool get_next_argument(const String& fullCommand, int& index, String& argument, char separator)
{
  if (index == -1) {
    return false;
  }
  int newIndex = fullCommand.indexOf(separator, index);

  if (newIndex == -1) {
    argument = fullCommand.substring(index);
  } else {
    argument = fullCommand.substring(index, newIndex);
  }

  if (argument.startsWith(String(separator))) {
    argument = argument.substring(1);
  }

  //  addLog(LOG_LEVEL_INFO, String("get_next_argument: ") + String(index) + " " + fullCommand + " " + argument);
  index = newIndex;

  if (index != -1) {
    ++index;
  }
  return argument.length() > 0;
}

const char bitwise_functions[] PROGMEM = "bitread|bitset|bitclear|bitwrite|xor|and|or";
enum class bitwise_functions_e {
  bitread,
  bitset,
  bitclear,
  bitwrite,
  xor_e,  // protected keywords, thus appended _e
  and_e,
  or_e
};


bool parse_bitwise_functions(const String& cmd_s_lower, const String& arg1, const String& arg2, const String& arg3, int64_t& result) {
  #ifndef BUILD_NO_DEBUG
  if (loglevelActiveFor(LOG_LEVEL_DEBUG)) {
    String log = F("Bitwise: {");
    log += wrapIfContains(cmd_s_lower, ':', '\"');
    log += ':';
    log += wrapIfContains(arg1, ':', '\"');

    if (arg2.length() > 0) {
      log += ':';
      log += wrapIfContains(arg2, ':', '\"');

      if (arg3.length() > 0) {
        log += ':';
        log += wrapIfContains(arg3, ':', '\"');
      }
    }
    log += '}';
    addLogMove(LOG_LEVEL_DEBUG, log);
  }
  #endif

  if (cmd_s_lower.length() < 2) {
    return false;
  }

  int command_i = GetCommandCode(cmd_s_lower.c_str(), bitwise_functions);
  if (command_i == -1) {
    // No matching function found
    return false;
  }
  
  if (cmd_s_lower.startsWith(F("bit"))) {
    uint32_t bitnr = 0;
    uint64_t iarg2 = 0;

    if (!validUIntFromString(arg1, bitnr) || !validUInt64FromString(arg2, iarg2)) {
      return false;
    }

    switch(static_cast<bitwise_functions_e>(command_i)) {
      case bitwise_functions_e::bitread:
        // Syntax like {bitread:0:123} to get a single decimal '1'
        result = bitRead(iarg2, bitnr);
        break;
      case bitwise_functions_e::bitset:
        // Syntax like {bitset:0:122} to set least significant bit of the given nr '122' to '1' => '123'
        result = iarg2;
        bitSetULL(result, bitnr);
        break;
      case bitwise_functions_e::bitclear:
        // Syntax like {bitclear:0:123} to set least significant bit of the given nr '123' to '0' => '122'
        result = iarg2;
        bitClearULL(result, bitnr);
        break;
      case bitwise_functions_e::bitwrite:
      {
        uint32_t iarg3 = 0;
        // Syntax like {bitwrite:0:122:1} to set least significant bit of the given nr '122' to '1' => '123'
        if (validUIntFromString(arg3, iarg3)) {
          const int bitvalue = (iarg3 & 1); // Only use the last bit of the given parameter
          result = iarg2;
          bitWriteULL(result, bitnr, bitvalue);
        } else {
          // Need 3 parameters, but 3rd one is not a valid uint
          return false;
        }
        break;
      }
      default: 
        return false;
    }

    // all functions starting with "bit" are checked
    return true;
  }

  uint64_t iarg1, iarg2 = 0;

  if (!validUInt64FromString(arg1, iarg1) || !validUInt64FromString(arg2, iarg2)) {
    return false;
  }

  switch(static_cast<bitwise_functions_e>(command_i)) {
    case bitwise_functions_e::xor_e:
      // Syntax like {xor:127:15} to XOR the binary values 1111111 and 1111 => 1110000
      result = iarg1 ^ iarg2;
      break;
    case bitwise_functions_e::and_e:
      // Syntax like {and:254:15} to AND the binary values 11111110 and 1111 => 1110
      result = iarg1 & iarg2;
      break;
    case bitwise_functions_e::or_e:
      // Syntax like {or:254:15} to OR the binary values 11111110 and 1111 => 11111111
      result = iarg1 | iarg2;
      break;
    default: 
      return false;

  }
  return true;
}

bool parse_math_functions(const String& cmd_s_lower, const String& arg1, const String& arg2, const String& arg3, ESPEASY_RULES_FLOAT_TYPE& result) {
  ESPEASY_RULES_FLOAT_TYPE farg1;
  float  farg2, farg3 = 0.0f;

  if (!validDoubleFromString(arg1, farg1)) {
    return false;
  }

  if (equals(cmd_s_lower, F("constrain"))) {
    // Contrain a value X to be within range of A to B
    // Syntax like {constrain:x:a:b} to constrain x in range a...b
    if (validFloatFromString(arg2, farg2) && validFloatFromString(arg3, farg3)) {
      if (farg2 > farg3) {
        const float tmp = farg2;
        farg2 = farg3;
        farg3 = tmp;
      }
      result = constrain(farg1, farg2, farg3);
    } else {
      return false;
    }
  } else {
    // No matching function found
    return false;
  }
  return true;
}

const char string_commands[] PROGMEM = "substring|indexof|indexof_ci|equals|equals_ci|timetomin|timetosec|strtol|tobin|tohex|ord|urlencode";
enum class string_commands_e {
  substring,
  indexof,
  indexof_ci,
  equals,
  equals_ci,
  timetomin,
  timetosec,
  strtol,
  tobin,
  tohex,
  ord,
  urlencode
};


void parse_string_commands(String& line) {
  int startIndex = 0;
  int closingIndex;

  bool mustReplaceMaskedChars = false;

  while (get_next_inner_bracket(line, startIndex, closingIndex, '}')) {
    // Command without opening and closing brackets.
    const String fullCommand = line.substring(startIndex + 1, closingIndex);
    const String cmd_s_lower = parseString(fullCommand, 1, ':');
    const String arg1        = parseStringKeepCaseNoTrim(fullCommand, 2, ':');
    const String arg2        = parseStringKeepCaseNoTrim(fullCommand, 3, ':');
    const String arg3        = parseStringKeepCaseNoTrim(fullCommand, 4, ':');

    if (cmd_s_lower.length() > 0) {
      String replacement; // maybe just replace with empty to avoid looping?
      uint64_t iarg1, iarg2 = 0;
      ESPEASY_RULES_FLOAT_TYPE fresult{};
      int64_t  iresult = 0;
      int32_t startpos, endpos = -1;
      const bool arg1valid = validIntFromString(arg1, startpos);
      const bool arg2valid = validIntFromString(arg2, endpos);

      if (parse_math_functions(cmd_s_lower, arg1, arg2, arg3, fresult)) {
        const bool trimTrailingZeros = true;
        #if FEATURE_USE_DOUBLE_AS_ESPEASY_RULES_FLOAT_TYPE
        replacement = doubleToString(fresult, maxNrDecimals_fpType(fresult), trimTrailingZeros);
        #else
        replacement = floatToString(fresult, maxNrDecimals_fpType(fresult), trimTrailingZeros);
        #endif
      } else if (parse_bitwise_functions(cmd_s_lower, arg1, arg2, arg3, iresult)) {
        replacement = ull2String(iresult);
      } else {

        int command_i = GetCommandCode(cmd_s_lower.c_str(), string_commands);
        if (command_i != -1) {
          const string_commands_e command = static_cast<string_commands_e>(command_i);

          //      addLog(LOG_LEVEL_INFO, String(F("parse_string_commands cmd: ")) + cmd_s_lower + " " + arg1 + " " + arg2 + " " + arg3);

          switch (command) {
            case string_commands_e::substring:
              // substring arduino style (first char included, last char excluded)
              // Syntax like 12345{substring:8:12:ANOTHER HELLO WORLD}67890

              if (arg1valid
                  && arg2valid) {
                replacement = arg3.substring(startpos, endpos);
              }
              break;
            case string_commands_e::indexof:
            case string_commands_e::indexof_ci:
              // indexOf arduino style (0-based position of first char returned, -1 if not found, case sensitive), 3rd argument is search-offset
              // indexOf_ci : case-insensitive
              // Syntax like {indexof:HELLO:"ANOTHER HELLO WORLD"} => 8, {indexof:hello:"ANOTHER HELLO WORLD"} => -1, {indexof_ci:Hello:"ANOTHER HELLO WORLD"} => 8
              // or like {indexof_ci:hello:"ANOTHER HELLO WORLD":10} => -1

              if (!arg1.isEmpty()
                  && !arg2.isEmpty()) {
                uint32_t offset = 0;
                validUIntFromString(arg3, offset);
                if (command == string_commands_e::indexof_ci) {
                  String arg1copy(arg1);
                  String arg2copy(arg2);
                  arg1copy.toLowerCase();
                  arg2copy.toLowerCase();
                  replacement = arg2copy.indexOf(arg1copy, offset);
                } else {
                  replacement = arg2.indexOf(arg1, offset);
                }
              }
              break;
            case string_commands_e::equals:
            case string_commands_e::equals_ci:
              // equals: compare strings 1 = equal, 0 = unequal (case sensitive)
              // equals_ci: case-insensitive compare
              // Syntax like {equals:HELLO:HELLO} => 1, {equals:hello:HELLO} => 0, {equals_ci:hello:HELLO} => 1, {equals_ci:hello:BLA} => 0

              if (!arg1.isEmpty()
                  && !arg2.isEmpty()) {
                if (command == string_commands_e::equals_ci) {
                  replacement = arg2.equalsIgnoreCase(arg1);
                } else {
                  replacement = arg2.equals(arg1);
                }
              }
              break;
            case string_commands_e::timetomin:
            case string_commands_e::timetosec:
              // time to minutes, transform a substring hh:mm to minutes
              // time to seconds, transform a substring hh:mm:ss to seconds
              // syntax similar to substring

              if (arg1valid
                  && arg2valid) {
                int timeSeconds = 0;
                String timeString;
                if(timeStringToSeconds(arg3.substring(startpos, endpos), timeSeconds, timeString)) {
                  if (command == string_commands_e::timetosec) {
                    replacement = timeSeconds;
                  } else { // timetomin
                    replacement = timeSeconds / 60;
                  }
                }
              }
              break;
            case string_commands_e::strtol:
              // string to long integer (from cstdlib)
              // Syntax like 1234{strtol:16:38}7890
              if (validUInt64FromString(arg1, iarg1)
                  && validUInt64FromString(arg2, iarg2)) {
                replacement = String(strtoul(arg2.c_str(), nullptr, iarg1));
              }
              break;
            case string_commands_e::tobin:
              // Convert to binary string
              // Syntax like 1234{tobin:15}7890
              if (validUInt64FromString(arg1, iarg1)) {
                replacement = ull2String(iarg1, BIN);
              }
              break;
            case string_commands_e::tohex:
              // Convert to HEX string
              // Syntax like 1234{tohex:15[,minHexDigits]}7890
              if (validUInt64FromString(arg1, iarg1)) {
                if (!validUInt64FromString(arg2, iarg2)) {
                  iarg2 = 0;
                }
                replacement = formatToHex_no_prefix(iarg1, iarg2);
              }
              break;
            case string_commands_e::ord:
              {
                // Give the ordinal/integer value of the first character of a string
                // Syntax like let 1,{ord:B}
                uint8_t uval = arg1.c_str()[0];
                replacement = String(uval);
              }
              break;
            case string_commands_e::urlencode:
              // Convert to url-encoded string
              // Syntax like {urlencode:"string to/encode"}
              if (!arg1.isEmpty()) {
                replacement = URLEncode(arg1);
              }
              break;
          }
        }
      }

      if (replacement.isEmpty()) {
        // part in braces is not a supported command.
        // replace the {} with other characters to mask the braces so we can continue parsing.
        // We have to unmask then after we're finished.
        // See: https://github.com/letscontrolit/ESPEasy/issues/2932#issuecomment-596139096
        replacement = line.substring(startIndex, closingIndex + 1);
        replacement.replace('{', static_cast<char>(0x02));
        replacement.replace('}', static_cast<char>(0x03));
        mustReplaceMaskedChars = true;
      }

      // Replace the full command including opening and closing brackets.
      line.replace(line.substring(startIndex, closingIndex + 1), replacement);

      /*
         if (replacement.length() > 0) {
         addLog(LOG_LEVEL_INFO, String(F("parse_string_commands cmd: ")) + fullCommand + String(F(" -> ")) + replacement);
         }
       */
    }
  }

  if (mustReplaceMaskedChars) {
    // We now have to check if we did mask some parts and unmask them.
    // Let's hope we don't mess up any Unicode here.
    line.replace(static_cast<char>(0x02), '{');
    line.replace(static_cast<char>(0x03), '}');
  }
}

void substitute_eventvalue(String& line, const String& event) {
  if (substitute_eventvalue_CallBack_ptr != nullptr) {
    substitute_eventvalue_CallBack_ptr(line, event);
  }

  if (line.indexOf(F("%event")) != -1) {
    if (event.charAt(0) == '!') {
      line.replace(F("%eventvalue%"), event); // substitute %eventvalue% with
                                              // literal event string if
                                              // starting with '!'
    } else {
      const int equalsPos = event.indexOf('=');

      String argString;

      if (equalsPos > 0) {
        argString = event.substring(equalsPos + 1);
      }

      // Replace %eventvalueX% with the actual value of the event.
      // For compatibility reasons also replace %eventvalue%  (argc = 0)
      line.replace(F("%eventvalue%"), F("%eventvalue1%"));
      int eventvalue_pos = line.indexOf(F("%eventvalue"));

      while (eventvalue_pos != -1) {
        const int percent_pos = line.indexOf('%', eventvalue_pos + 1);

        if (percent_pos == -1) {
          // Found "%eventvalue" without closing %
          if (loglevelActiveFor(LOG_LEVEL_ERROR)) {
            String log = F("Rules : Syntax error, missing '%' in '%eventvalue%': '");
            log += line;
            log += F("' %-pos: ");
            log += percent_pos;
            addLog(LOG_LEVEL_ERROR, log);
          }
          line.replace(F("%eventvalue"), F(""));
        } else {
          // Find the optional part for a default value when the asked for eventvalue does not exist.
          // Syntax: %eventvalueX|Y%
          // With: X = event value nr, Y = default value when eventvalue does not exist.
          String defaultValue('0');
          int or_else_pos = line.indexOf('|', eventvalue_pos);
          if ((or_else_pos == -1) || (or_else_pos > percent_pos)) {
            or_else_pos = percent_pos;
          } else {
            defaultValue = line.substring(or_else_pos + 1, percent_pos);
          }
          const String nr         = line.substring(eventvalue_pos + 11, or_else_pos);
          const String eventvalue = line.substring(eventvalue_pos, percent_pos + 1);
          int argc                = -1;

          if (equals(nr, '0')) {
            // Replace %eventvalue0% with the entire list of arguments.
            line.replace(eventvalue, argString);
          } else {
            argc = nr.toInt();
            
            // argc will be 0 on invalid int (0 was already handled)
            if (argc > 0) {
              String tmpParam;

              if (!GetArgv(argString.c_str(), tmpParam, argc)) {
                // Replace with default value for non existing event values
                tmpParam = parseTemplate(defaultValue);
              }
              line.replace(eventvalue, tmpParam);
            } else {
              // Just remove the invalid eventvalue variable
              if (loglevelActiveFor(LOG_LEVEL_ERROR)) {
                addLog(LOG_LEVEL_ERROR, concat(F("Rules : Syntax error, invalid variable: "), eventvalue));
              }
              line.replace(eventvalue, EMPTY_STRING);
            }
          }
        }
        eventvalue_pos = line.indexOf(F("%eventvalue"));
      }

      if ((line.indexOf(F("%eventname%")) != -1) ||
          (line.indexOf(F("%eventpar%")) != -1)) {
        const String eventName = equalsPos == -1 ? event : event.substring(0, equalsPos);

        // Replace %eventname% with the literal event
        line.replace(F("%eventname%"), eventName);

        // Part of %eventname% after the # char
        const int hash_pos = eventName.indexOf('#');
        line.replace(F("%eventpar%"), hash_pos == -1 ? EMPTY_STRING : eventName.substring(hash_pos + 1));
      }
    }
  }
}

void parseCompleteNonCommentLine(String& line, const String& event,
                                 String& action, bool& match,
                                 bool& codeBlock, bool& isCommand, bool& isOneLiner,
                                 bool condition[], bool ifBranche[],
                                 uint8_t& ifBlock, uint8_t& fakeIfBlock,
                                 bool   startOnMatched) {
  if (line.length() == 0) {
    return;
  }
  const bool lineStartsWith_on = line.substring(0, 3).equalsIgnoreCase(F("on "));

  if (!codeBlock && !match) {
    // We're looking for a new code block.
    // Continue with next line if none was found on current line.
    if (!lineStartsWith_on) {
      return;
    }
  }

  if (line.equalsIgnoreCase(F("endon"))) // Check if action block has ended, then we will
                                           // wait for a new "on" rule
  {
    isCommand   = false;
    codeBlock   = false;
    match       = false;
    ifBlock     = 0;
    fakeIfBlock = 0;
    return;
  }

  const bool lineStartsWith_pct_event = line.startsWith(F("%event"));;

  isCommand = true;

  if (match || !codeBlock) {
    // only parse [xxx#yyy] if we have a matching ruleblock or need to eval the
    // "on" (no codeBlock)
    // This to avoid wasting CPU time...
    if (match && !fakeIfBlock) {
      // substitution of %eventvalue% is made here so it can be used on if
      // statement too
      substitute_eventvalue(line, event);
    }

    if (match || lineStartsWith_on) {
      // Only parseTemplate when we are actually doing something with the line.
      // When still looking for the "on ... do" part, do not change it before we found the block.
      line = parseTemplate(line);
    }
  }

  if (!codeBlock) // do not check "on" rules if a block of actions is to be
                  // processed
  {
    action.clear();
    if (lineStartsWith_on) {
      ifBlock     = 0;
      fakeIfBlock = 0;

      String ruleEvent;
      if (getEventFromRulesLine(line, ruleEvent, action)) {
        START_TIMER
        match = startOnMatched || ruleMatch(event, ruleEvent);
        STOP_TIMER(RULES_MATCH);
      } else {
        match = false;
      }

      if (action.length() > 0) // single on/do/action line, no block
      {
        isCommand  = true;
        isOneLiner = true;
        codeBlock  = false;
      } else {
        isCommand = false;
        codeBlock = true;
      }
    }
  } else {
    #ifndef BUILD_NO_DEBUG
    if (loglevelActiveFor(LOG_LEVEL_DEBUG_DEV)) {
      // keep the line for the log
      action = line;
    } else {
      action = std::move(line);  
    }
    #else
    action = std::move(line);
    #endif
  }

  if (isCommand && lineStartsWith_pct_event) {
    action = String(F("restrict,")) + action;
    if (loglevelActiveFor(LOG_LEVEL_ERROR)) {
      String log = F("Rules : Prefix command with 'restrict': ");
      log += action;
      addLogMove(LOG_LEVEL_ERROR, log);
    }
  }

#ifndef BUILD_NO_DEBUG

  if (loglevelActiveFor(LOG_LEVEL_DEBUG_DEV)) {
    String log = F("RuleDebug: ");
    log += codeBlock ? 0 : 1;
    log += match ? 0 : 1;
    log += isCommand ? 0 : 1;
    log += F(": ");
    log += line;
    addLogMove(LOG_LEVEL_DEBUG_DEV, log);
  }
#endif // ifndef BUILD_NO_DEBUG
}

void processMatchedRule(String& action, const String& event,
                        bool& isCommand, bool condition[], bool ifBranche[],
                        uint8_t& ifBlock, uint8_t& fakeIfBlock) {
  String lcAction = action;

  lcAction.toLowerCase();
  lcAction.trim();

  if (fakeIfBlock) {
    isCommand = false;
  }
  else if (ifBlock) {
    if (condition[ifBlock - 1] != ifBranche[ifBlock - 1]) {
      isCommand = false;
    }
  }
  int split =
    lcAction.startsWith(F("elseif ")) ? 0 : -1; // check for optional "elseif" condition

  if (split != -1) {
    // Found "elseif" condition
    isCommand = false;

    if (ifBlock && !fakeIfBlock) {
      if (ifBranche[ifBlock - 1]) {
        if (condition[ifBlock - 1]) {
          ifBranche[ifBlock - 1] = false;
        }
        else {
          String check = lcAction.substring(split + 7);
          check.trim();
          condition[ifBlock - 1] = conditionMatchExtended(check);
#ifndef BUILD_NO_DEBUG

          if (loglevelActiveFor(LOG_LEVEL_DEBUG)) {
            String log  = F("Lev.");
            log += String(ifBlock);
            log += F(": [elseif ");
            log += check;
            log += F("]=");
            log += boolToString(condition[ifBlock - 1]);
            addLogMove(LOG_LEVEL_DEBUG, log);
          }
#endif // ifndef BUILD_NO_DEBUG
        }
      }
    }
  } else {
    // check for optional "if" condition
    split = lcAction.startsWith(F("if ")) ? 0 : -1;

    if (split != -1) {
      if (ifBlock < RULES_IF_MAX_NESTING_LEVEL) {
        if (isCommand) {
          ifBlock++;
          String check = lcAction.substring(split + 3);
          check.trim();
          condition[ifBlock - 1] = conditionMatchExtended(check);
          ifBranche[ifBlock - 1] = true;
#ifndef BUILD_NO_DEBUG

          if (loglevelActiveFor(LOG_LEVEL_DEBUG)) {
            String log  = F("Lev.");
            log += String(ifBlock);
            log += F(": [if ");
            log += check;
            log += F("]=");
            log += boolToString(condition[ifBlock - 1]);
            addLogMove(LOG_LEVEL_DEBUG, log);
          }
#endif // ifndef BUILD_NO_DEBUG
        } else {
          fakeIfBlock++;
        }
      } else {
        fakeIfBlock++;

        if (loglevelActiveFor(LOG_LEVEL_ERROR)) {
          String log  = F("Lev.");
          log += String(ifBlock);
          log += F(": Error: IF Nesting level exceeded!");
          addLogMove(LOG_LEVEL_ERROR, log);
        }
      }
      isCommand = false;
    }
  }

  if ((equals(lcAction, F("else"))) && !fakeIfBlock) // in case of an "else" block of
                                               // actions, set ifBranche to
                                               // false
  {
    ifBranche[ifBlock - 1] = false;
    isCommand              = false;
#ifndef BUILD_NO_DEBUG

    if (loglevelActiveFor(LOG_LEVEL_DEBUG)) {
      String log  = F("Lev.");
      log += String(ifBlock);
      log += F(": [else]=");
      log += boolToString(condition[ifBlock - 1] == ifBranche[ifBlock - 1]);
      addLogMove(LOG_LEVEL_DEBUG, log);
    }
#endif // ifndef BUILD_NO_DEBUG
  }

  if (equals(lcAction, F("endif"))) // conditional block ends here
  {
    if (fakeIfBlock) {
      fakeIfBlock--;
    }
    else if (ifBlock) {
      ifBlock--;
    }
    isCommand = false;
  }

  // process the action if it's a command and unconditional, or conditional and
  // the condition matches the if or else block.
  if (isCommand) {
    substitute_eventvalue(action, event);

    const bool executeRestricted = equals(parseString(action, 1), F("restrict"));

    if (loglevelActiveFor(LOG_LEVEL_INFO)) {
      String actionlog = executeRestricted ? F("ACT  : (restricted) ") : F("ACT  : ");
      actionlog += action;
      addLogMove(LOG_LEVEL_INFO, actionlog);
    }

    if (executeRestricted) {
      ExecuteCommand_all(EventValueSource::Enum::VALUE_SOURCE_RULES_RESTRICTED, parseStringToEndKeepCase(action, 2).c_str());
    } else {
      ExecuteCommand_all(EventValueSource::Enum::VALUE_SOURCE_RULES, action.c_str());
    }
    delay(0);
  }
}

/********************************************************************************************\
   Check if an event matches to a given rule
 \*********************************************************************************************/


/********************************************************************************************\
   Check expression
 \*********************************************************************************************/
bool conditionMatchExtended(String& check) {
  int  condAnd   = -1;
  int  condOr    = -1;
  bool rightcond = false;
  bool leftcond  = conditionMatch(check); // initial check

  #ifndef BUILD_NO_DEBUG
  String debugstr;

  if (loglevelActiveFor(LOG_LEVEL_DEBUG)) {
    debugstr += boolToString(leftcond);
  }
  #endif // ifndef BUILD_NO_DEBUG

  do {
    #ifndef BUILD_NO_DEBUG

    if (loglevelActiveFor(LOG_LEVEL_DEBUG)) {
      String log = F("conditionMatchExtended: ");
      log += debugstr;
      log += ' ';
      log += wrap_String(check, '"');
      addLogMove(LOG_LEVEL_DEBUG, log);
    }
    #endif // ifndef BUILD_NO_DEBUG
    condAnd = check.indexOf(F(" and "));
    condOr  = check.indexOf(F(" or "));

    if ((condAnd > 0) || (condOr > 0)) {                             // we got AND/OR
      if ((condAnd > 0) && (((condOr < 0) /*&& (condOr < condAnd)*/) ||
                            ((condOr > 0) && (condOr > condAnd)))) { // AND is first
        check     = check.substring(condAnd + 5);
        rightcond = conditionMatch(check);
        leftcond  = (leftcond && rightcond);

        #ifndef BUILD_NO_DEBUG

        if (loglevelActiveFor(LOG_LEVEL_DEBUG)) {
          debugstr += F(" && ");
        }
        #endif // ifndef BUILD_NO_DEBUG
      } else { // OR is first
        check     = check.substring(condOr + 4);
        rightcond = conditionMatch(check);
        leftcond  = (leftcond || rightcond);

        #ifndef BUILD_NO_DEBUG

        if (loglevelActiveFor(LOG_LEVEL_DEBUG)) {
          debugstr += F(" || ");
        }
        #endif // ifndef BUILD_NO_DEBUG
      }

      #ifndef BUILD_NO_DEBUG

      if (loglevelActiveFor(LOG_LEVEL_DEBUG)) {
        debugstr += boolToString(rightcond);
      }
      #endif // ifndef BUILD_NO_DEBUG
    }
  } while (condAnd > 0 || condOr > 0);

  #ifndef BUILD_NO_DEBUG

  if (loglevelActiveFor(LOG_LEVEL_DEBUG)) {
    check = debugstr;
  }
  #endif // ifndef BUILD_NO_DEBUG
  return leftcond;
}


void logtimeStringToSeconds(const String& tBuf, int hours, int minutes, int seconds, bool valid)
{
  #ifndef BUILD_NO_DEBUG

  if (loglevelActiveFor(LOG_LEVEL_DEBUG)) {
    String log;
    log  = F("timeStringToSeconds: ");
    log += wrap_String(tBuf, '"');
    log += F(" --> ");
    if (valid) {
      log += formatIntLeadingZeroes(hours, 2);
      log += ':';
      log += formatIntLeadingZeroes(minutes, 2);
      log += ':';
      log += formatIntLeadingZeroes(seconds, 2);
    } else {
      log += F("invalid");
    }
    addLogMove(LOG_LEVEL_DEBUG, log);
  }

  #endif // ifndef BUILD_NO_DEBUG
}

// convert old and new time string to nr of seconds
// return whether it should be considered a time string.
bool timeStringToSeconds(const String& tBuf, int& time_seconds, String& timeString) {
  {
    // Make sure we only check for expected characters
    // e.g. if 10:11:12 > 7:07 and 10:11:12 < 20:09:04
    // Should only try to match "7:07", not "7:07 and 10:11:12" 
    // Or else it will find "7:07:11"
    bool done = false;
    for (uint8_t pos = 0; !done && timeString.length() < 8 && pos < tBuf.length(); ++pos) {
      char c = tBuf[pos];
      if (isdigit(c) || c == ':') {
        timeString += c;
      } else {
        done = true;
      }
    }
  }

  time_seconds = -1;
  int32_t hours   = 0;
  int32_t minutes = 0;
  int32_t seconds = 0;

  int tmpIndex = 0;
  String hours_str, minutes_str, seconds_str;
  bool   validTime = false;

  if (get_next_argument(timeString, tmpIndex, hours_str, ':')) {
    if (validIntFromString(hours_str, hours)) {
      validTime = true;

      if ((hours < 0) || (hours > 24)) {
        validTime = false;
      } else {
        time_seconds = hours * 60 * 60;
      }

      if (validTime && get_next_argument(timeString, tmpIndex, minutes_str, ':')) {
        if (validIntFromString(minutes_str, minutes)) {
          if ((minutes < 0) || (minutes > 59)) {
            validTime = false;
          } else {
            time_seconds += minutes * 60;
          }

          if (validTime && get_next_argument(timeString, tmpIndex, seconds_str, ':')) {
            // New format, only HH:MM:SS
            if (validIntFromString(seconds_str, seconds)) {
              if ((seconds < 0) || (seconds > 59)) {
                validTime = false;
              } else {
                time_seconds += seconds;
              }
            }
          } else {
            // Old format, only HH:MM
          }
        }
      } else {
        // It is a valid time string, but could also be just a numerical.
        // We mark it here as invalid, meaning the 'other' time to compare it to must contain more than just the hour.
        validTime = false;
      }
    }
  }
  logtimeStringToSeconds(timeString, hours, minutes, seconds, validTime);
  return validTime;
}

// Balance the count of parentheses (aka round braces) by adding the missing left or right parentheses, if any
// Returns the number of added parentheses, < 0 is left parentheses added, > 0 is right parentheses added
int balanceParentheses(String& string) {
  int left = 0;
  int right = 0;
  for (unsigned int i = 0; i < string.length(); i++) {
    if (string[i] == '(') {
      left++;
    } else if (string[i] == ')') {
      right++;
    }
  }
  if (left != right) {
    string.reserve(string.length() + abs(right - left)); // Re-allocate max. once
  }
  if (left > right) {
    for (int i = 0; i < left - right; i++) {
      string += ')';
    }
  } else if (right > left) {
    for (int i = 0; i < right - left; i++) {
      string = String('(') + string; // This is quite 'expensive'
    }
  }
  return left - right;
}

bool conditionMatch(const String& check) {
  int  posStart, posEnd;
  char compare;

  if (!findCompareCondition(check, compare, posStart, posEnd)) {
    return false;
  }

  String tmpCheck1 = check.substring(0, posStart);
  String tmpCheck2 = check.substring(posEnd);

  tmpCheck1.trim();
  tmpCheck2.trim();
  ESPEASY_RULES_FLOAT_TYPE Value1{};
  ESPEASY_RULES_FLOAT_TYPE Value2{};

  int  timeInSec1 = 0;
  int  timeInSec2 = 0;
  String timeString1, timeString2;
  bool validTime1 = timeStringToSeconds(tmpCheck1, timeInSec1, timeString1);
  bool validTime2 = timeStringToSeconds(tmpCheck2, timeInSec2, timeString2);
  bool result     = false;

  bool compareTimes = false;

  if ((validTime1 || validTime2) && (timeInSec1 != -1) && (timeInSec2 != -1))
  {
    // At least one is a time containing ':' separator
    // AND both can be considered a time, so use it as a time and compare seconds.
    compareTimes = true;
    result       = compareIntValues(compare, timeInSec1, timeInSec2);
    tmpCheck1    = timeString1;
    tmpCheck2    = timeString2;
  } else {
    int condAnd = tmpCheck2.indexOf(F(" and "));
    int condOr  = tmpCheck2.indexOf(F(" or "));
    if (condAnd > -1 || condOr > -1) {            // Only parse first condition, rest will be parsed 'later'
      if (condAnd > -1 && (condOr == -1 || condAnd < condOr)) {
        tmpCheck2 = tmpCheck2.substring(0, condAnd);
      } else if (condOr > -1) {
        tmpCheck2 = tmpCheck2.substring(0, condOr);
      }
      tmpCheck2.trim();
    }
    balanceParentheses(tmpCheck1);
    balanceParentheses(tmpCheck2);
    if (isError(Calculate(tmpCheck1, Value1)) ||
        isError(Calculate(tmpCheck2, Value2)))
    {
      return false;
    }
    result = compareDoubleValues(compare, Value1, Value2);
  }

  #ifndef BUILD_NO_DEBUG

  if (loglevelActiveFor(LOG_LEVEL_DEBUG)) {
    String log = F("conditionMatch: ");
    log += wrap_String(check, '"');
    log += F(" --> ");

    log += wrap_String(tmpCheck1, '"');
    log += wrap_String(check.substring(posStart, posEnd), ' '); // Compare
    log += wrap_String(tmpCheck2, '"');

    log += F(" --> ");
    log += boolToString(result);
    log += ' ';

    log += '(';
    const bool trimTrailingZeros = true;
    log += compareTimes ? String(timeInSec1) : 
#if FEATURE_USE_DOUBLE_AS_ESPEASY_RULES_FLOAT_TYPE
    doubleToString(Value1, 6, trimTrailingZeros);
#else
    floatToString(Value1, 6, trimTrailingZeros);
#endif
    log += wrap_String(check.substring(posStart, posEnd), ' '); // Compare
    log += compareTimes ? String(timeInSec2) : 
#if FEATURE_USE_DOUBLE_AS_ESPEASY_RULES_FLOAT_TYPE
    doubleToString(Value2, 6, trimTrailingZeros);
#else
    floatToString(Value2, 6, trimTrailingZeros);
#endif    
    log += ')';
    addLogMove(LOG_LEVEL_DEBUG, log);
  }
  #else // ifndef BUILD_NO_DEBUG
  (void)compareTimes; // To avoid compiler warning
  #endif // ifndef BUILD_NO_DEBUG
  return result;
}

/********************************************************************************************\
   Generate rule events based on task refresh
 \*********************************************************************************************/
void createRuleEvents(struct EventStruct *event) {
  if (!Settings.UseRules) {
    return;
  }
  const deviceIndex_t DeviceIndex = getDeviceIndex_from_TaskIndex(event->TaskIndex);

  if (!validDeviceIndex(DeviceIndex)) { return; }

  const uint8_t valueCount = getValueCountForTask(event->TaskIndex);

  // Small optimization as sensor type string may result in large strings
  // These also only yield a single value, so no need to check for combining task values.
  if (event->getSensorType() == Sensor_VType::SENSOR_TYPE_STRING) {
    size_t expectedSize = 2 + getTaskDeviceName(event->TaskIndex).length();
    expectedSize += getTaskValueName(event->TaskIndex, 0).length();
   
    bool appendCompleteStringvalue = false;

    String eventString;
    if (reserve_special(eventString, expectedSize + event->String2.length())) {
      appendCompleteStringvalue = true;
    } else if (!reserve_special(eventString, expectedSize + 24)) {
      // No need to continue as we can't even allocate the event, we probably also cannot process it
      addLog(LOG_LEVEL_ERROR, F("Not enough memory for event"));
      return;
    }
    eventString += getTaskDeviceName(event->TaskIndex);
    eventString += '#';
    eventString += getTaskValueName(event->TaskIndex, 0);
    eventString += '=';
    eventString += '`';
    if (appendCompleteStringvalue) {
      eventString += event->String2;
    } else {
      eventString += event->String2.substring(0, 10);
      eventString += F("...");
      eventString += event->String2.substring(event->String2.length() - 10);
    }
    eventString += '`';
    eventQueue.addMove(std::move(eventString));    
  } else if (Settings.CombineTaskValues_SingleEvent(event->TaskIndex)) {
    String eventvalues;
    reserve_special(eventvalues, 32); // Enough for most use cases, prevent lots of memory allocations.

    for (uint8_t varNr = 0; varNr < valueCount; varNr++) {
      if (varNr != 0) {
        eventvalues += ',';
      }
      eventvalues += formatUserVarNoCheck(event, varNr);
    }
    eventQueue.add(event->TaskIndex, F("All"), eventvalues);
  } else {
    for (uint8_t varNr = 0; varNr < valueCount; varNr++) {
      eventQueue.add(event->TaskIndex, getTaskValueName(event->TaskIndex, varNr), formatUserVarNoCheck(event, varNr));
    }
  }
}
=======
#include "../ESPEasyCore/ESPEasyRules.h"

#include "../../_Plugin_Helper.h"

#include "../Commands/ExecuteCommand.h"
#include "../DataStructs/TimingStats.h"
#include "../DataTypes/EventValueSource.h"
#include "../ESPEasyCore/ESPEasy_backgroundtasks.h"
#include "../ESPEasyCore/Serial.h"
#include "../Globals/Cache.h"
#include "../Globals/Device.h"
#include "../Globals/EventQueue.h"
#include "../Globals/Plugins.h"
#include "../Globals/Plugins_other.h"
#include "../Globals/RulesCalculate.h"
#include "../Globals/Settings.h"
#include "../Helpers/ESPEasy_Storage.h"
#include "../Helpers/ESPEasy_time_calc.h"
#include "../Helpers/FS_Helper.h"
#include "../Helpers/Misc.h"
#include "../Helpers/Numerical.h"
#include "../Helpers/RulesHelper.h"
#include "../Helpers/RulesMatcher.h"
#include "../Helpers/StringConverter.h"
#include "../Helpers/StringParser.h"


#include <math.h>
#include <vector>

#ifdef WEBSERVER_NEW_RULES
String EventToFileName(const String& eventName) {
  int size  = eventName.length();
  int index = eventName.indexOf('=');

  if (index > -1) {
    size = index;
  }
#if defined(ESP8266)
  String fileName = F("rules/");
#endif // if defined(ESP8266)
#if defined(ESP32)
  String fileName = F("/rules/");
#endif // if defined(ESP32)
  fileName += eventName.substring(0, size);
  fileName.replace('#', RULE_FILE_SEPARAROR);
  fileName.toLowerCase();
  return fileName;
}

String FileNameToEvent(const String& fileName) {
#if defined(ESP8266)
  String eventName = fileName.substring(6);
#endif // if defined(ESP8266)
#if defined(ESP32)
  String eventName = fileName.substring(7);
#endif // if defined(ESP32)
  eventName.replace(RULE_FILE_SEPARAROR, '#');
  return eventName;
}
#endif

void checkRuleSets() {
  Cache.rulesHelper.closeAllFiles();
}

/********************************************************************************************\
   Process next event from event queue
 \*********************************************************************************************/
bool processNextEvent() {
  if (Settings.UseRules)
  {
    String nextEvent;

    if (eventQueue.getNext(nextEvent)) {
      rulesProcessing(nextEvent);
      return true;
    }
  }

  // Just make sure any (accidentally) added or remaining events are not kept.
  eventQueue.clear();
  return false;
}

/********************************************************************************************\
   Rules processing
 \*********************************************************************************************/
void rulesProcessing(const String& event) {
  if (!Settings.UseRules) {
    return;
  }
  START_TIMER
  #ifndef BUILD_NO_RAM_TRACKER
  checkRAM(F("rulesProcessing"));
  #endif // ifndef BUILD_NO_RAM_TRACKER
#ifndef BUILD_NO_DEBUG
  const unsigned long timer = millis();
#endif // ifndef BUILD_NO_DEBUG

  if (loglevelActiveFor(LOG_LEVEL_INFO)) {
    addLogMove(LOG_LEVEL_INFO, concat(F("EVENT: "), event));
  }

  if (Settings.OldRulesEngine()) {
    bool eventHandled = false;

    if (Settings.EnableRulesCaching()) {
      String filename;
      size_t pos = 0;
      if (Cache.rulesHelper.findMatchingRule(event, filename, pos)) {
        const bool startOnMatched = true; // We already matched the event
        eventHandled = rulesProcessingFile(filename, event, pos, startOnMatched);
      }
    } else {
      for (uint8_t x = 0; x < RULESETS_MAX && !eventHandled; x++) {
        eventHandled = rulesProcessingFile(getRulesFileName(x), event);
      }
    }
  } else {
    #ifdef WEBSERVER_NEW_RULES
    String fileName = EventToFileName(event);

    // if exists processed the rule file
    if (fileExists(fileName)) {
      rulesProcessingFile(fileName, event);
    }
    # ifndef BUILD_NO_DEBUG
    else {
      addLog(LOG_LEVEL_DEBUG, strformat(F("EVENT: %s is ingnored. File %s not found."),
             event.c_str(), fileName.c_str()));
    }
    # endif    // ifndef BUILD_NO_DEBUG
    #endif // WEBSERVER_NEW_RULES
  }

#ifndef BUILD_NO_DEBUG

  if (loglevelActiveFor(LOG_LEVEL_DEBUG)) {
    addLogMove(LOG_LEVEL_DEBUG, strformat(F("EVENT: %s Processing: %d ms"), event.c_str(), timePassedSince(timer)));
  }
#endif // ifndef BUILD_NO_DEBUG
  STOP_TIMER(RULES_PROCESSING);
  backgroundtasks();
}

/********************************************************************************************\
   Rules processing
 \*********************************************************************************************/
bool rulesProcessingFile(const String& fileName, 
                         const String& event, 
                         size_t pos,
                         bool   startOnMatched) {
  if (!Settings.UseRules || !fileExists(fileName)) {
    return false;
  }
  #ifndef BUILD_NO_RAM_TRACKER
  checkRAM(F("rulesProcessingFile"));
  #endif // ifndef BUILD_NO_RAM_TRACKER
#ifndef BUILD_NO_DEBUG

  if (Settings.SerialLogLevel == LOG_LEVEL_DEBUG_DEV) {
    serialPrint(F("RuleDebug Processing:"));
    serialPrintln(fileName);
    serialPrintln(F("     flags CMI  parse output:"));
  }
#endif // ifndef BUILD_NO_DEBUG

  static uint8_t nestingLevel = 0;

  nestingLevel++;

  if (nestingLevel > RULES_MAX_NESTING_LEVEL) {
    addLog(LOG_LEVEL_ERROR, F("EVENT: Error: Nesting level exceeded!"));
    nestingLevel--;
    return false;
  }


  bool match     = false;
  bool codeBlock = false;
  bool isCommand = false;
  bool condition[RULES_IF_MAX_NESTING_LEVEL];
  bool ifBranche[RULES_IF_MAX_NESTING_LEVEL];
  uint8_t ifBlock     = 0;
  uint8_t fakeIfBlock = 0;


  bool moreAvailable = true;
  bool eventHandled = false;
  while (moreAvailable && !eventHandled) {
    const bool searchNextOnBlock = !codeBlock && !match;
    String line = Cache.rulesHelper.readLn(fileName, pos, moreAvailable, searchNextOnBlock);

    // Parse the line and extract the action (if there is any)
    String action;
    {
      START_TIMER
      const bool matched_before_parse = match;
      bool isOneLiner = false;
      parseCompleteNonCommentLine(line, event, action, match, codeBlock,
                                  isCommand, isOneLiner, condition, ifBranche, ifBlock,
                                  fakeIfBlock, startOnMatched);
      if ((matched_before_parse && !match) || isOneLiner) {
        // We were processing a matching event and now crossed the "endon"
        // Or just dealing with a oneliner.
        // So we're done processing
        eventHandled = true;
        backgroundtasks();
      }
      STOP_TIMER(RULES_PARSE_LINE);
    }

    if (match) // rule matched for one action or a block of actions
    {
      START_TIMER
      processMatchedRule(action, event,
                         isCommand, condition,
                         ifBranche, ifBlock, fakeIfBlock);
      STOP_TIMER(RULES_PROCESS_MATCHED);
    }
  }

/*
  if (f) {
    f.close();
  }
*/

  nestingLevel--;
  #ifndef BUILD_NO_RAM_TRACKER
  checkRAM(F("rulesProcessingFile2"));
  #endif // ifndef BUILD_NO_RAM_TRACKER
  backgroundtasks();
  return eventHandled; // && nestingLevel == 0;
}


/********************************************************************************************\
   Parse string commands
 \*********************************************************************************************/
bool get_next_inner_bracket(const String& line, int& startIndex, int& closingIndex, char closingBracket)
{
  if (line.length() <= 1) {
    // Not possible to have opening and closing bracket on a line this short.
    return false;
  }
  char openingBracket = closingBracket;

  switch (closingBracket) {
    case ']': openingBracket = '['; break;
    case '}': openingBracket = '{'; break;
    case ')': openingBracket = '('; break;
    default:
      // unknown bracket type
      return false;
  }
  // Closing bracket should not be found on the first position.
  closingIndex = line.indexOf(closingBracket, startIndex + 1);

  if (closingIndex == -1) { 
    // not found
    return false; 
  }

  for (int i = (closingIndex - 1); i > startIndex; --i) {
    if (line[i] == openingBracket) {
      startIndex = i;
      return true;
    }
  }
  return false;
}

bool get_next_argument(const String& fullCommand, int& index, String& argument, char separator)
{
  if (index == -1) {
    return false;
  }
  int newIndex = fullCommand.indexOf(separator, index);

  if (newIndex == -1) {
    argument = fullCommand.substring(index);
  } else {
    argument = fullCommand.substring(index, newIndex);
  }

  if (argument.startsWith(String(separator))) {
    argument = argument.substring(1);
  }

  //  addLog(LOG_LEVEL_INFO, String("get_next_argument: ") + String(index) + " " + fullCommand + " " + argument);
  index = newIndex;

  if (index != -1) {
    ++index;
  }
  return argument.length() > 0;
}

const char bitwise_functions[] PROGMEM = "bitread|bitset|bitclear|bitwrite|xor|and|or";
enum class bitwise_functions_e {
  bitread,
  bitset,
  bitclear,
  bitwrite,
  xor_e,  // protected keywords, thus appended _e
  and_e,
  or_e
};


bool parse_bitwise_functions(const String& cmd_s_lower, const String& arg1, const String& arg2, const String& arg3, int64_t& result) {
  #ifndef BUILD_NO_DEBUG
  if (loglevelActiveFor(LOG_LEVEL_DEBUG)) {
    String log = F("Bitwise: {");
    log += wrapIfContains(cmd_s_lower, ':', '\"');
    log += ':';
    log += wrapIfContains(arg1, ':', '\"');

    if (arg2.length() > 0) {
      log += ':';
      log += wrapIfContains(arg2, ':', '\"');

      if (arg3.length() > 0) {
        log += ':';
        log += wrapIfContains(arg3, ':', '\"');
      }
    }
    log += '}';
    addLogMove(LOG_LEVEL_DEBUG, log);
  }
  #endif

  if (cmd_s_lower.length() < 2) {
    return false;
  }

  int command_i = GetCommandCode(cmd_s_lower.c_str(), bitwise_functions);
  if (command_i == -1) {
    // No matching function found
    return false;
  }
  
  if (cmd_s_lower.startsWith(F("bit"))) {
    uint32_t bitnr = 0;
    uint64_t iarg2 = 0;

    if (!validUIntFromString(arg1, bitnr) || !validUInt64FromString(arg2, iarg2)) {
      return false;
    }

    switch(static_cast<bitwise_functions_e>(command_i)) {
      case bitwise_functions_e::bitread:
        // Syntax like {bitread:0:123} to get a single decimal '1'
        result = bitRead(iarg2, bitnr);
        break;
      case bitwise_functions_e::bitset:
        // Syntax like {bitset:0:122} to set least significant bit of the given nr '122' to '1' => '123'
        result = iarg2;
        bitSetULL(result, bitnr);
        break;
      case bitwise_functions_e::bitclear:
        // Syntax like {bitclear:0:123} to set least significant bit of the given nr '123' to '0' => '122'
        result = iarg2;
        bitClearULL(result, bitnr);
        break;
      case bitwise_functions_e::bitwrite:
      {
        uint32_t iarg3 = 0;
        // Syntax like {bitwrite:0:122:1} to set least significant bit of the given nr '122' to '1' => '123'
        if (validUIntFromString(arg3, iarg3)) {
          const int bitvalue = (iarg3 & 1); // Only use the last bit of the given parameter
          result = iarg2;
          bitWriteULL(result, bitnr, bitvalue);
        } else {
          // Need 3 parameters, but 3rd one is not a valid uint
          return false;
        }
        break;
      }
      default: 
        return false;
    }

    // all functions starting with "bit" are checked
    return true;
  }

  uint64_t iarg1, iarg2 = 0;

  if (!validUInt64FromString(arg1, iarg1) || !validUInt64FromString(arg2, iarg2)) {
    return false;
  }

  switch(static_cast<bitwise_functions_e>(command_i)) {
    case bitwise_functions_e::xor_e:
      // Syntax like {xor:127:15} to XOR the binary values 1111111 and 1111 => 1110000
      result = iarg1 ^ iarg2;
      break;
    case bitwise_functions_e::and_e:
      // Syntax like {and:254:15} to AND the binary values 11111110 and 1111 => 1110
      result = iarg1 & iarg2;
      break;
    case bitwise_functions_e::or_e:
      // Syntax like {or:254:15} to OR the binary values 11111110 and 1111 => 11111111
      result = iarg1 | iarg2;
      break;
    default: 
      return false;

  }
  return true;
}

bool parse_math_functions(const String& cmd_s_lower, const String& arg1, const String& arg2, const String& arg3, ESPEASY_RULES_FLOAT_TYPE& result) {
  ESPEASY_RULES_FLOAT_TYPE farg1;
  float  farg2, farg3 = 0.0f;

  if (!validDoubleFromString(arg1, farg1)) {
    return false;
  }

  if (equals(cmd_s_lower, F("constrain"))) {
    // Contrain a value X to be within range of A to B
    // Syntax like {constrain:x:a:b} to constrain x in range a...b
    if (validFloatFromString(arg2, farg2) && validFloatFromString(arg3, farg3)) {
      if (farg2 > farg3) {
        const float tmp = farg2;
        farg2 = farg3;
        farg3 = tmp;
      }
      result = constrain(farg1, farg2, farg3);
    } else {
      return false;
    }
  } else {
    // No matching function found
    return false;
  }
  return true;
}

const char string_commands[] PROGMEM = "substring|indexof|indexof_ci|equals|equals_ci|timetomin|timetosec|strtol|tobin|tohex|ord|urlencode";
enum class string_commands_e {
  substring,
  indexof,
  indexof_ci,
  equals,
  equals_ci,
  timetomin,
  timetosec,
  strtol,
  tobin,
  tohex,
  ord,
  urlencode
};


void parse_string_commands(String& line) {
  int startIndex = 0;
  int closingIndex;

  bool mustReplaceMaskedChars = false;

  while (get_next_inner_bracket(line, startIndex, closingIndex, '}')) {
    // Command without opening and closing brackets.
    const String fullCommand = line.substring(startIndex + 1, closingIndex);
    const String cmd_s_lower = parseString(fullCommand, 1, ':');
    const String arg1        = parseStringKeepCaseNoTrim(fullCommand, 2, ':');
    const String arg2        = parseStringKeepCaseNoTrim(fullCommand, 3, ':');
    const String arg3        = parseStringKeepCaseNoTrim(fullCommand, 4, ':');

    if (cmd_s_lower.length() > 0) {
      String replacement; // maybe just replace with empty to avoid looping?
      uint64_t iarg1, iarg2 = 0;
      ESPEASY_RULES_FLOAT_TYPE fresult{};
      int64_t  iresult = 0;
      int32_t startpos, endpos = -1;
      const bool arg1valid = validIntFromString(arg1, startpos);
      const bool arg2valid = validIntFromString(arg2, endpos);

      if (parse_math_functions(cmd_s_lower, arg1, arg2, arg3, fresult)) {
        const bool trimTrailingZeros = true;
        #if FEATURE_USE_DOUBLE_AS_ESPEASY_RULES_FLOAT_TYPE
        replacement = doubleToString(fresult, maxNrDecimals_fpType(fresult), trimTrailingZeros);
        #else
        replacement = floatToString(fresult, maxNrDecimals_fpType(fresult), trimTrailingZeros);
        #endif
      } else if (parse_bitwise_functions(cmd_s_lower, arg1, arg2, arg3, iresult)) {
        replacement = ull2String(iresult);
      } else {

        int command_i = GetCommandCode(cmd_s_lower.c_str(), string_commands);
        if (command_i != -1) {
          const string_commands_e command = static_cast<string_commands_e>(command_i);

              //  addLog(LOG_LEVEL_INFO, strformat(F("parse_string_commands cmd: %s %s %s %s"), 
              // cmd_s_lower.c_str(), arg1.c_str(), arg2.c_str(), arg3.c_str()));

          switch (command) {
            case string_commands_e::substring:
              // substring arduino style (first char included, last char excluded)
              // Syntax like 12345{substring:8:12:ANOTHER HELLO WORLD}67890

              if (arg1valid
                  && arg2valid) {
                replacement = arg3.substring(startpos, endpos);
              }
              break;
            case string_commands_e::indexof:
            case string_commands_e::indexof_ci:
              // indexOf arduino style (0-based position of first char returned, -1 if not found, case sensitive), 3rd argument is search-offset
              // indexOf_ci : case-insensitive
              // Syntax like {indexof:HELLO:"ANOTHER HELLO WORLD"} => 8, {indexof:hello:"ANOTHER HELLO WORLD"} => -1, {indexof_ci:Hello:"ANOTHER HELLO WORLD"} => 8
              // or like {indexof_ci:hello:"ANOTHER HELLO WORLD":10} => -1

              if (!arg1.isEmpty()
                  && !arg2.isEmpty()) {
                uint32_t offset = 0;
                validUIntFromString(arg3, offset);
                if (command == string_commands_e::indexof_ci) {
                  String arg1copy(arg1);
                  String arg2copy(arg2);
                  arg1copy.toLowerCase();
                  arg2copy.toLowerCase();
                  replacement = arg2copy.indexOf(arg1copy, offset);
                } else {
                  replacement = arg2.indexOf(arg1, offset);
                }
              }
              break;
            case string_commands_e::equals:
            case string_commands_e::equals_ci:
              // equals: compare strings 1 = equal, 0 = unequal (case sensitive)
              // equals_ci: case-insensitive compare
              // Syntax like {equals:HELLO:HELLO} => 1, {equals:hello:HELLO} => 0, {equals_ci:hello:HELLO} => 1, {equals_ci:hello:BLA} => 0

              if (!arg1.isEmpty()
                  && !arg2.isEmpty()) {
                if (command == string_commands_e::equals_ci) {
                  replacement = arg2.equalsIgnoreCase(arg1);
                } else {
                  replacement = arg2.equals(arg1);
                }
              }
              break;
            case string_commands_e::timetomin:
            case string_commands_e::timetosec:
              // time to minutes, transform a substring hh:mm to minutes
              // time to seconds, transform a substring hh:mm:ss to seconds
              // syntax similar to substring

              if (arg1valid
                  && arg2valid) {
                int timeSeconds = 0;
                String timeString;
                if(timeStringToSeconds(arg3.substring(startpos, endpos), timeSeconds, timeString)) {
                  if (command == string_commands_e::timetosec) {
                    replacement = timeSeconds;
                  } else { // timetomin
                    replacement = timeSeconds / 60;
                  }
                }
              }
              break;
            case string_commands_e::strtol:
              // string to long integer (from cstdlib)
              // Syntax like 1234{strtol:16:38}7890
              if (validUInt64FromString(arg1, iarg1)
                  && validUInt64FromString(arg2, iarg2)) {
                replacement = String(strtoul(arg2.c_str(), nullptr, iarg1));
              }
              break;
            case string_commands_e::tobin:
              // Convert to binary string
              // Syntax like 1234{tobin:15}7890
              if (validUInt64FromString(arg1, iarg1)) {
                replacement = ull2String(iarg1, BIN);
              }
              break;
            case string_commands_e::tohex:
              // Convert to HEX string
              // Syntax like 1234{tohex:15[,minHexDigits]}7890
              if (validUInt64FromString(arg1, iarg1)) {
                if (!validUInt64FromString(arg2, iarg2)) {
                  iarg2 = 0;
                }
                replacement = formatToHex_no_prefix(iarg1, iarg2);
              }
              break;
            case string_commands_e::ord:
              {
                // Give the ordinal/integer value of the first character of a string
                // Syntax like let 1,{ord:B}
                uint8_t uval = arg1.c_str()[0];
                replacement = String(uval);
              }
              break;
            case string_commands_e::urlencode:
              // Convert to url-encoded string
              // Syntax like {urlencode:"string to/encode"}
              if (!arg1.isEmpty()) {
                replacement = URLEncode(arg1);
              }
              break;
          }
        }
      }

      if (replacement.isEmpty()) {
        // part in braces is not a supported command.
        // replace the {} with other characters to mask the braces so we can continue parsing.
        // We have to unmask then after we're finished.
        // See: https://github.com/letscontrolit/ESPEasy/issues/2932#issuecomment-596139096
        replacement = line.substring(startIndex, closingIndex + 1);
        replacement.replace('{', static_cast<char>(0x02));
        replacement.replace('}', static_cast<char>(0x03));
        mustReplaceMaskedChars = true;
      }

      // Replace the full command including opening and closing brackets.
      line.replace(line.substring(startIndex, closingIndex + 1), replacement);

      /*
         if (replacement.length() > 0) {
         addLog(LOG_LEVEL_INFO, strformat(F("parse_string_commands cmd: %s -> %s"), fullCommand.c_str(), replacement.c_str());
         }
       */
    }
  }

  if (mustReplaceMaskedChars) {
    // We now have to check if we did mask some parts and unmask them.
    // Let's hope we don't mess up any Unicode here.
    line.replace(static_cast<char>(0x02), '{');
    line.replace(static_cast<char>(0x03), '}');
  }
}

void substitute_eventvalue(String& line, const String& event) {
  if (substitute_eventvalue_CallBack_ptr != nullptr) {
    substitute_eventvalue_CallBack_ptr(line, event);
  }

  if (line.indexOf(F("%event")) != -1) {
    if (event.charAt(0) == '!') {
      line.replace(F("%eventvalue%"), event); // substitute %eventvalue% with
                                              // literal event string if
                                              // starting with '!'
    } else {
      const int equalsPos = event.indexOf('=');

      String argString;

      if (equalsPos > 0) {
        argString = event.substring(equalsPos + 1);
      }

      // Replace %eventvalueX% with the actual value of the event.
      // For compatibility reasons also replace %eventvalue%  (argc = 0)
      line.replace(F("%eventvalue%"), F("%eventvalue1%"));
      int eventvalue_pos = line.indexOf(F("%eventvalue"));

      while (eventvalue_pos != -1) {
        const int percent_pos = line.indexOf('%', eventvalue_pos + 1);

        if (percent_pos == -1) {
          // Found "%eventvalue" without closing %
          if (loglevelActiveFor(LOG_LEVEL_ERROR)) {
            String log = F("Rules : Syntax error, missing '%' in '%eventvalue%': '");
            log += line;
            log += F("' %-pos: ");
            log += percent_pos;
            addLog(LOG_LEVEL_ERROR, log);
          }
          line.replace(F("%eventvalue"), F(""));
        } else {
          // Find the optional part for a default value when the asked for eventvalue does not exist.
          // Syntax: %eventvalueX|Y%
          // With: X = event value nr, Y = default value when eventvalue does not exist.
          String defaultValue('0');
          int or_else_pos = line.indexOf('|', eventvalue_pos);
          if ((or_else_pos == -1) || (or_else_pos > percent_pos)) {
            or_else_pos = percent_pos;
          } else {
            defaultValue = line.substring(or_else_pos + 1, percent_pos);
          }
          const String nr         = line.substring(eventvalue_pos + 11, or_else_pos);
          const String eventvalue = line.substring(eventvalue_pos, percent_pos + 1);
          int argc                = -1;

          if (equals(nr, '0')) {
            // Replace %eventvalue0% with the entire list of arguments.
            line.replace(eventvalue, argString);
          } else {
            argc = nr.toInt();
            
            // argc will be 0 on invalid int (0 was already handled)
            if (argc > 0) {
              String tmpParam;

              if (!GetArgv(argString.c_str(), tmpParam, argc)) {
                // Replace with default value for non existing event values
                tmpParam = parseTemplate(defaultValue);
              }
              line.replace(eventvalue, tmpParam);
            } else {
              // Just remove the invalid eventvalue variable
              if (loglevelActiveFor(LOG_LEVEL_ERROR)) {
                addLog(LOG_LEVEL_ERROR, concat(F("Rules : Syntax error, invalid variable: "), eventvalue));
              }
              line.replace(eventvalue, EMPTY_STRING);
            }
          }
        }
        eventvalue_pos = line.indexOf(F("%eventvalue"));
      }

      if ((line.indexOf(F("%eventname%")) != -1) ||
          (line.indexOf(F("%eventpar%")) != -1)) {
        const String eventName = equalsPos == -1 ? event : event.substring(0, equalsPos);

        // Replace %eventname% with the literal event
        line.replace(F("%eventname%"), eventName);

        // Part of %eventname% after the # char
        const int hash_pos = eventName.indexOf('#');
        line.replace(F("%eventpar%"), hash_pos == -1 ? EMPTY_STRING : eventName.substring(hash_pos + 1));
      }
    }
  }
}

void parseCompleteNonCommentLine(String& line, const String& event,
                                 String& action, bool& match,
                                 bool& codeBlock, bool& isCommand, bool& isOneLiner,
                                 bool condition[], bool ifBranche[],
                                 uint8_t& ifBlock, uint8_t& fakeIfBlock,
                                 bool   startOnMatched) {
  if (line.length() == 0) {
    return;
  }
  const bool lineStartsWith_on = line.substring(0, 3).equalsIgnoreCase(F("on "));

  if (!codeBlock && !match) {
    // We're looking for a new code block.
    // Continue with next line if none was found on current line.
    if (!lineStartsWith_on) {
      return;
    }
  }

  if (line.equalsIgnoreCase(F("endon"))) // Check if action block has ended, then we will
                                           // wait for a new "on" rule
  {
    isCommand   = false;
    codeBlock   = false;
    match       = false;
    ifBlock     = 0;
    fakeIfBlock = 0;
    return;
  }

  const bool lineStartsWith_pct_event = line.startsWith(F("%event"));;

  isCommand = true;

  if (match || !codeBlock) {
    // only parse [xxx#yyy] if we have a matching ruleblock or need to eval the
    // "on" (no codeBlock)
    // This to avoid wasting CPU time...
    if (match && !fakeIfBlock) {
      // substitution of %eventvalue% is made here so it can be used on if
      // statement too
      substitute_eventvalue(line, event);
    }

    if (match || lineStartsWith_on) {
      // Only parseTemplate when we are actually doing something with the line.
      // When still looking for the "on ... do" part, do not change it before we found the block.
      line = parseTemplate(line);
    }
  }


  if (!codeBlock) // do not check "on" rules if a block of actions is to be
                  // processed
  {
    action.clear();
    if (lineStartsWith_on) {
      ifBlock     = 0;
      fakeIfBlock = 0;

      String ruleEvent;
      if (getEventFromRulesLine(line, ruleEvent, action)) {
        START_TIMER
        match = startOnMatched || ruleMatch(event, ruleEvent);
        STOP_TIMER(RULES_MATCH);
      } else {
        match = false;
      }

      if (action.length() > 0) // single on/do/action line, no block
      {
        isCommand  = true;
        isOneLiner = true;
        codeBlock  = false;
      } else {
        isCommand = false;
        codeBlock = true;
      }
    }
  } else {
    #ifndef BUILD_NO_DEBUG
    if (loglevelActiveFor(LOG_LEVEL_DEBUG_DEV)) {
      // keep the line for the log
      action = line;
    } else {
      action = std::move(line);  
    }
    #else
    action = std::move(line);
    #endif
  }

  if (isCommand && lineStartsWith_pct_event) {
    action = concat(F("restrict,"), action);
    if (loglevelActiveFor(LOG_LEVEL_ERROR)) {
      addLogMove(LOG_LEVEL_ERROR, 
        concat(F("Rules : Prefix command with 'restrict': "), action));
    }
  }

#ifndef BUILD_NO_DEBUG

  if (loglevelActiveFor(LOG_LEVEL_DEBUG_DEV)) {
    String log = F("RuleDebug: ");
    log += codeBlock ? 0 : 1;
    log += match ? 0 : 1;
    log += isCommand ? 0 : 1;
    log += F(": ");
    log += line;
    addLogMove(LOG_LEVEL_DEBUG_DEV, log);
  }
#endif // ifndef BUILD_NO_DEBUG
}

void processMatchedRule(String& action, const String& event,
                        bool& isCommand, bool condition[], bool ifBranche[],
                        uint8_t& ifBlock, uint8_t& fakeIfBlock) {
  String lcAction = action;

  lcAction.toLowerCase();
  lcAction.trim();

  if (fakeIfBlock) {
    isCommand = false;
  }
  else if (ifBlock) {
    if (condition[ifBlock - 1] != ifBranche[ifBlock - 1]) {
      isCommand = false;
    }
  }
  int split =
    lcAction.startsWith(F("elseif ")) ? 0 : -1; // check for optional "elseif" condition

  if (split != -1) {
    // Found "elseif" condition
    isCommand = false;

    if (ifBlock && !fakeIfBlock) {
      if (ifBranche[ifBlock - 1]) {
        if (condition[ifBlock - 1]) {
          ifBranche[ifBlock - 1] = false;
        }
        else {
          String check = lcAction.substring(split + 7);
          check.trim();
          condition[ifBlock - 1] = conditionMatchExtended(check);
#ifndef BUILD_NO_DEBUG

          if (loglevelActiveFor(LOG_LEVEL_DEBUG)) {
            String log  = F("Lev.");
            log += String(ifBlock);
            log += F(": [elseif ");
            log += check;
            log += F("]=");
            log += boolToString(condition[ifBlock - 1]);
            addLogMove(LOG_LEVEL_DEBUG, log);
          }
#endif // ifndef BUILD_NO_DEBUG
        }
      }
    }
  } else {
    // check for optional "if" condition
    split = lcAction.startsWith(F("if ")) ? 0 : -1;

    if (split != -1) {
      if (ifBlock < RULES_IF_MAX_NESTING_LEVEL) {
        if (isCommand) {
          ifBlock++;
          String check = lcAction.substring(split + 3);
          check.trim();
          condition[ifBlock - 1] = conditionMatchExtended(check);
          ifBranche[ifBlock - 1] = true;
#ifndef BUILD_NO_DEBUG

          if (loglevelActiveFor(LOG_LEVEL_DEBUG)) {
            String log  = F("Lev.");
            log += String(ifBlock);
            log += F(": [if ");
            log += check;
            log += F("]=");
            log += boolToString(condition[ifBlock - 1]);
            addLogMove(LOG_LEVEL_DEBUG, log);
          }
#endif // ifndef BUILD_NO_DEBUG
        } else {
          fakeIfBlock++;
        }
      } else {
        fakeIfBlock++;

        if (loglevelActiveFor(LOG_LEVEL_ERROR)) {
          String log  = F("Lev.");
          log += String(ifBlock);
          log += F(": Error: IF Nesting level exceeded!");
          addLogMove(LOG_LEVEL_ERROR, log);
        }
      }
      isCommand = false;
    }
  }

  if ((equals(lcAction, F("else"))) && !fakeIfBlock) // in case of an "else" block of
                                               // actions, set ifBranche to
                                               // false
  {
    ifBranche[ifBlock - 1] = false;
    isCommand              = false;
#ifndef BUILD_NO_DEBUG

    if (loglevelActiveFor(LOG_LEVEL_DEBUG)) {
      String log  = F("Lev.");
      log += String(ifBlock);
      log += F(": [else]=");
      log += boolToString(condition[ifBlock - 1] == ifBranche[ifBlock - 1]);
      addLogMove(LOG_LEVEL_DEBUG, log);
    }
#endif // ifndef BUILD_NO_DEBUG
  }

  if (equals(lcAction, F("endif"))) // conditional block ends here
  {
    if (fakeIfBlock) {
      fakeIfBlock--;
    }
    else if (ifBlock) {
      ifBlock--;
    }
    isCommand = false;
  }

  // process the action if it's a command and unconditional, or conditional and
  // the condition matches the if or else block.
  if (isCommand) {
    substitute_eventvalue(action, event);

    const bool executeRestricted = equals(parseString(action, 1), F("restrict"));

    if (loglevelActiveFor(LOG_LEVEL_INFO)) {
      String actionlog = executeRestricted ? F("ACT  : (restricted) ") : F("ACT  : ");
      actionlog += action;
      addLogMove(LOG_LEVEL_INFO, actionlog);
    }

    if (executeRestricted) {
      ExecuteCommand_all({EventValueSource::Enum::VALUE_SOURCE_RULES_RESTRICTED, parseStringToEndKeepCase(action, 2)});
    } else {
      // Use action.c_str() here as we need to preserve the action string.
      ExecuteCommand_all({EventValueSource::Enum::VALUE_SOURCE_RULES, action.c_str()});
    }
    delay(0);
  }
}

/********************************************************************************************\
   Check if an event matches to a given rule
 \*********************************************************************************************/


/********************************************************************************************\
   Check expression
 \*********************************************************************************************/
bool conditionMatchExtended(String& check) {
  int  condAnd   = -1;
  int  condOr    = -1;
  bool rightcond = false;
  bool leftcond  = conditionMatch(check); // initial check

  #ifndef BUILD_NO_DEBUG
  String debugstr;

  if (loglevelActiveFor(LOG_LEVEL_DEBUG)) {
    debugstr += boolToString(leftcond);
  }
  #endif // ifndef BUILD_NO_DEBUG

  do {
    #ifndef BUILD_NO_DEBUG

    if (loglevelActiveFor(LOG_LEVEL_DEBUG)) {
      String log = F("conditionMatchExtended: ");
      log += debugstr;
      log += ' ';
      log += wrap_String(check, '"');
      addLogMove(LOG_LEVEL_DEBUG, log);
    }
    #endif // ifndef BUILD_NO_DEBUG
    condAnd = check.indexOf(F(" and "));
    condOr  = check.indexOf(F(" or "));

    if ((condAnd > 0) || (condOr > 0)) {                             // we got AND/OR
      if ((condAnd > 0) && (((condOr < 0) /*&& (condOr < condAnd)*/) ||
                            ((condOr > 0) && (condOr > condAnd)))) { // AND is first
        check     = check.substring(condAnd + 5);
        rightcond = conditionMatch(check);
        leftcond  = (leftcond && rightcond);

        #ifndef BUILD_NO_DEBUG

        if (loglevelActiveFor(LOG_LEVEL_DEBUG)) {
          debugstr += F(" && ");
        }
        #endif // ifndef BUILD_NO_DEBUG
      } else { // OR is first
        check     = check.substring(condOr + 4);
        rightcond = conditionMatch(check);
        leftcond  = (leftcond || rightcond);

        #ifndef BUILD_NO_DEBUG

        if (loglevelActiveFor(LOG_LEVEL_DEBUG)) {
          debugstr += F(" || ");
        }
        #endif // ifndef BUILD_NO_DEBUG
      }

      #ifndef BUILD_NO_DEBUG

      if (loglevelActiveFor(LOG_LEVEL_DEBUG)) {
        debugstr += boolToString(rightcond);
      }
      #endif // ifndef BUILD_NO_DEBUG
    }
  } while (condAnd > 0 || condOr > 0);

  #ifndef BUILD_NO_DEBUG

  if (loglevelActiveFor(LOG_LEVEL_DEBUG)) {
    check = debugstr;
  }
  #endif // ifndef BUILD_NO_DEBUG
  return leftcond;
}


void logtimeStringToSeconds(const String& tBuf, int hours, int minutes, int seconds, bool valid)
{
  #ifndef BUILD_NO_DEBUG

  if (loglevelActiveFor(LOG_LEVEL_DEBUG)) {
    String log;
    log  = F("timeStringToSeconds: ");
    log += wrap_String(tBuf, '"');
    log += F(" --> ");
    if (valid) {
      log += formatIntLeadingZeroes(hours, 2);
      log += ':';
      log += formatIntLeadingZeroes(minutes, 2);
      log += ':';
      log += formatIntLeadingZeroes(seconds, 2);
    } else {
      log += F("invalid");
    }
    addLogMove(LOG_LEVEL_DEBUG, log);
  }

  #endif // ifndef BUILD_NO_DEBUG
}

// convert old and new time string to nr of seconds
// return whether it should be considered a time string.
bool timeStringToSeconds(const String& tBuf, int& time_seconds, String& timeString) {
  {
    // Make sure we only check for expected characters
    // e.g. if 10:11:12 > 7:07 and 10:11:12 < 20:09:04
    // Should only try to match "7:07", not "7:07 and 10:11:12" 
    // Or else it will find "7:07:11"
    bool done = false;
    for (uint8_t pos = 0; !done && timeString.length() < 8 && pos < tBuf.length(); ++pos) {
      char c = tBuf[pos];
      if (isdigit(c) || c == ':') {
        timeString += c;
      } else {
        done = true;
      }
    }
  }

  time_seconds = -1;
  int32_t hours   = 0;
  int32_t minutes = 0;
  int32_t seconds = 0;

  int tmpIndex = 0;
  String hours_str, minutes_str, seconds_str;
  bool   validTime = false;

  if (get_next_argument(timeString, tmpIndex, hours_str, ':')) {
    if (validIntFromString(hours_str, hours)) {
      validTime = true;

      if ((hours < 0) || (hours > 24)) {
        validTime = false;
      } else {
        time_seconds = hours * 60 * 60;
      }

      if (validTime && get_next_argument(timeString, tmpIndex, minutes_str, ':')) {
        if (validIntFromString(minutes_str, minutes)) {
          if ((minutes < 0) || (minutes > 59)) {
            validTime = false;
          } else {
            time_seconds += minutes * 60;
          }

          if (validTime && get_next_argument(timeString, tmpIndex, seconds_str, ':')) {
            // New format, only HH:MM:SS
            if (validIntFromString(seconds_str, seconds)) {
              if ((seconds < 0) || (seconds > 59)) {
                validTime = false;
              } else {
                time_seconds += seconds;
              }
            }
          } else {
            // Old format, only HH:MM
          }
        }
      } else {
        // It is a valid time string, but could also be just a numerical.
        // We mark it here as invalid, meaning the 'other' time to compare it to must contain more than just the hour.
        validTime = false;
      }
    }
  }
  logtimeStringToSeconds(timeString, hours, minutes, seconds, validTime);
  return validTime;
}

// Balance the count of parentheses (aka round braces) by adding the missing left or right parentheses, if any
// Returns the number of added parentheses, < 0 is left parentheses added, > 0 is right parentheses added
int balanceParentheses(String& string) {
  int left = 0;
  int right = 0;
  for (unsigned int i = 0; i < string.length(); i++) {
    if (string[i] == '(') {
      left++;
    } else if (string[i] == ')') {
      right++;
    }
  }
  if (left != right) {
    string.reserve(string.length() + abs(right - left)); // Re-allocate max. once
  }
  if (left > right) {
    for (int i = 0; i < left - right; i++) {
      string += ')';
    }
  } else if (right > left) {
    for (int i = 0; i < right - left; i++) {
      string = String('(') + string; // This is quite 'expensive'
    }
  }
  return left - right;
}

bool conditionMatch(const String& check) {
  int  posStart, posEnd;
  char compare;

  if (!findCompareCondition(check, compare, posStart, posEnd)) {
    return false;
  }

  String tmpCheck1 = check.substring(0, posStart);
  String tmpCheck2 = check.substring(posEnd);

  tmpCheck1.trim();
  tmpCheck2.trim();
  ESPEASY_RULES_FLOAT_TYPE Value1{};
  ESPEASY_RULES_FLOAT_TYPE Value2{};

  int  timeInSec1 = 0;
  int  timeInSec2 = 0;
  String timeString1, timeString2;
  bool validTime1 = timeStringToSeconds(tmpCheck1, timeInSec1, timeString1);
  bool validTime2 = timeStringToSeconds(tmpCheck2, timeInSec2, timeString2);
  bool result     = false;

  bool compareTimes = false;

  if ((validTime1 || validTime2) && (timeInSec1 != -1) && (timeInSec2 != -1))
  {
    // At least one is a time containing ':' separator
    // AND both can be considered a time, so use it as a time and compare seconds.
    compareTimes = true;
    result       = compareIntValues(compare, timeInSec1, timeInSec2);
    tmpCheck1    = timeString1;
    tmpCheck2    = timeString2;
  } else {
    int condAnd = tmpCheck2.indexOf(F(" and "));
    int condOr  = tmpCheck2.indexOf(F(" or "));
    if (condAnd > -1 || condOr > -1) {            // Only parse first condition, rest will be parsed 'later'
      if (condAnd > -1 && (condOr == -1 || condAnd < condOr)) {
        tmpCheck2 = tmpCheck2.substring(0, condAnd);
      } else if (condOr > -1) {
        tmpCheck2 = tmpCheck2.substring(0, condOr);
      }
      tmpCheck2.trim();
    }
    balanceParentheses(tmpCheck1);
    balanceParentheses(tmpCheck2);
    if (isError(Calculate(tmpCheck1, Value1)) ||
        isError(Calculate(tmpCheck2, Value2)))
    {
      return false;
    }
    result = compareDoubleValues(compare, Value1, Value2);
  }

  #ifndef BUILD_NO_DEBUG

  if (loglevelActiveFor(LOG_LEVEL_DEBUG)) {
    String log = F("conditionMatch: ");
    log += wrap_String(check, '"');
    log += F(" --> ");

    log += wrap_String(tmpCheck1, '"');
    log += wrap_String(check.substring(posStart, posEnd), ' '); // Compare
    log += wrap_String(tmpCheck2, '"');

    log += F(" --> ");
    log += boolToString(result);
    log += ' ';

    log += '(';
    const bool trimTrailingZeros = true;
    log += compareTimes ? String(timeInSec1) : 
#if FEATURE_USE_DOUBLE_AS_ESPEASY_RULES_FLOAT_TYPE
    doubleToString(Value1, 6, trimTrailingZeros);
#else
    floatToString(Value1, 6, trimTrailingZeros);
#endif
    log += wrap_String(check.substring(posStart, posEnd), ' '); // Compare
    log += compareTimes ? String(timeInSec2) : 
#if FEATURE_USE_DOUBLE_AS_ESPEASY_RULES_FLOAT_TYPE
    doubleToString(Value2, 6, trimTrailingZeros);
#else
    floatToString(Value2, 6, trimTrailingZeros);
#endif    
    log += ')';
    addLogMove(LOG_LEVEL_DEBUG, log);
  }
  #else // ifndef BUILD_NO_DEBUG
  (void)compareTimes; // To avoid compiler warning
  #endif // ifndef BUILD_NO_DEBUG
  return result;
}

/********************************************************************************************\
   Generate rule events based on task refresh
 \*********************************************************************************************/
void createRuleEvents(struct EventStruct *event) {
  if (!Settings.UseRules) {
    return;
  }
  const deviceIndex_t DeviceIndex = getDeviceIndex_from_TaskIndex(event->TaskIndex);

  if (!validDeviceIndex(DeviceIndex)) { return; }

  const uint8_t valueCount = getValueCountForTask(event->TaskIndex);

  // Small optimization as sensor type string may result in large strings
  // These also only yield a single value, so no need to check for combining task values.
  if (event->getSensorType() == Sensor_VType::SENSOR_TYPE_STRING) {
    size_t expectedSize = 2 + getTaskDeviceName(event->TaskIndex).length();
    expectedSize += Cache.getTaskDeviceValueName(event->TaskIndex, 0).length();
   
    bool appendCompleteStringvalue = false;

    String eventString;
    if (reserve_special(eventString, expectedSize + event->String2.length())) {
      appendCompleteStringvalue = true;
    } else if (!reserve_special(eventString, expectedSize + 24)) {
      // No need to continue as we can't even allocate the event, we probably also cannot process it
      addLog(LOG_LEVEL_ERROR, F("Not enough memory for event"));
      return;
    }
    eventString += getTaskDeviceName(event->TaskIndex);
    eventString += '#';
    eventString += Cache.getTaskDeviceValueName(event->TaskIndex, 0);
    eventString += '=';
    eventString += '`';
    if (appendCompleteStringvalue) {
      eventString += event->String2;
    } else {
      eventString += event->String2.substring(0, 10);
      eventString += F("...");
      eventString += event->String2.substring(event->String2.length() - 10);
    }
    eventString += '`';
    eventQueue.addMove(std::move(eventString));    
  } else if (Settings.CombineTaskValues_SingleEvent(event->TaskIndex)) {
    String eventvalues;
    reserve_special(eventvalues, 32); // Enough for most use cases, prevent lots of memory allocations.

    for (uint8_t varNr = 0; varNr < valueCount; varNr++) {
      if (varNr != 0) {
        eventvalues += ',';
      }
      eventvalues += formatUserVarNoCheck(event, varNr);
    }
    eventQueue.add(event->TaskIndex, F("All"), eventvalues);
  } else {
    for (uint8_t varNr = 0; varNr < valueCount; varNr++) {
      eventQueue.add(event->TaskIndex, Cache.getTaskDeviceValueName(event->TaskIndex, varNr), formatUserVarNoCheck(event, varNr));
    }
  }
}
>>>>>>> c44c85c9
<|MERGE_RESOLUTION|>--- conflicted
+++ resolved
@@ -1,4 +1,3 @@
-<<<<<<< HEAD
 #include "../ESPEasyCore/ESPEasyRules.h"
 
 #include "../../_Plugin_Helper.h"
@@ -126,13 +125,12 @@
     if (fileExists(fileName)) {
       rulesProcessingFile(fileName, event);
     }
-# ifndef BUILD_NO_DEBUG
+    # ifndef BUILD_NO_DEBUG
     else {
-      addLog(LOG_LEVEL_DEBUG, String(F("EVENT: ")) + event +
-             F(" is ingnored. File ") + fileName +
-             F(" not found."));
-    }
-# endif    // ifndef BUILD_NO_DEBUG
+      addLog(LOG_LEVEL_DEBUG, strformat(F("EVENT: %s is ingnored. File %s not found."),
+             event.c_str(), fileName.c_str()));
+    }
+    # endif    // ifndef BUILD_NO_DEBUG
     #endif // WEBSERVER_NEW_RULES
   }
 
@@ -498,7 +496,8 @@
         if (command_i != -1) {
           const string_commands_e command = static_cast<string_commands_e>(command_i);
 
-          //      addLog(LOG_LEVEL_INFO, String(F("parse_string_commands cmd: ")) + cmd_s_lower + " " + arg1 + " " + arg2 + " " + arg3);
+              //  addLog(LOG_LEVEL_INFO, strformat(F("parse_string_commands cmd: %s %s %s %s"), 
+              // cmd_s_lower.c_str(), arg1.c_str(), arg2.c_str(), arg3.c_str()));
 
           switch (command) {
             case string_commands_e::substring:
@@ -626,7 +625,7 @@
 
       /*
          if (replacement.length() > 0) {
-         addLog(LOG_LEVEL_INFO, String(F("parse_string_commands cmd: ")) + fullCommand + String(F(" -> ")) + replacement);
+         addLog(LOG_LEVEL_INFO, strformat(F("parse_string_commands cmd: %s -> %s"), fullCommand.c_str(), replacement.c_str());
          }
        */
     }
@@ -826,11 +825,10 @@
   }
 
   if (isCommand && lineStartsWith_pct_event) {
-    action = String(F("restrict,")) + action;
+    action = concat(F("restrict,"), action);
     if (loglevelActiveFor(LOG_LEVEL_ERROR)) {
-      String log = F("Rules : Prefix command with 'restrict': ");
-      log += action;
-      addLogMove(LOG_LEVEL_ERROR, log);
+      addLogMove(LOG_LEVEL_ERROR, 
+        concat(F("Rules : Prefix command with 'restrict': "), action));
     }
   }
 
@@ -979,9 +977,10 @@
     }
 
     if (executeRestricted) {
-      ExecuteCommand_all(EventValueSource::Enum::VALUE_SOURCE_RULES_RESTRICTED, parseStringToEndKeepCase(action, 2).c_str());
+      ExecuteCommand_all({EventValueSource::Enum::VALUE_SOURCE_RULES_RESTRICTED, parseStringToEndKeepCase(action, 2)});
     } else {
-      ExecuteCommand_all(EventValueSource::Enum::VALUE_SOURCE_RULES, action.c_str());
+      // Use action.c_str() here as we need to preserve the action string.
+      ExecuteCommand_all({EventValueSource::Enum::VALUE_SOURCE_RULES, action.c_str()});
     }
     delay(0);
   }
@@ -1299,1351 +1298,6 @@
   // These also only yield a single value, so no need to check for combining task values.
   if (event->getSensorType() == Sensor_VType::SENSOR_TYPE_STRING) {
     size_t expectedSize = 2 + getTaskDeviceName(event->TaskIndex).length();
-    expectedSize += getTaskValueName(event->TaskIndex, 0).length();
-   
-    bool appendCompleteStringvalue = false;
-
-    String eventString;
-    if (reserve_special(eventString, expectedSize + event->String2.length())) {
-      appendCompleteStringvalue = true;
-    } else if (!reserve_special(eventString, expectedSize + 24)) {
-      // No need to continue as we can't even allocate the event, we probably also cannot process it
-      addLog(LOG_LEVEL_ERROR, F("Not enough memory for event"));
-      return;
-    }
-    eventString += getTaskDeviceName(event->TaskIndex);
-    eventString += '#';
-    eventString += getTaskValueName(event->TaskIndex, 0);
-    eventString += '=';
-    eventString += '`';
-    if (appendCompleteStringvalue) {
-      eventString += event->String2;
-    } else {
-      eventString += event->String2.substring(0, 10);
-      eventString += F("...");
-      eventString += event->String2.substring(event->String2.length() - 10);
-    }
-    eventString += '`';
-    eventQueue.addMove(std::move(eventString));    
-  } else if (Settings.CombineTaskValues_SingleEvent(event->TaskIndex)) {
-    String eventvalues;
-    reserve_special(eventvalues, 32); // Enough for most use cases, prevent lots of memory allocations.
-
-    for (uint8_t varNr = 0; varNr < valueCount; varNr++) {
-      if (varNr != 0) {
-        eventvalues += ',';
-      }
-      eventvalues += formatUserVarNoCheck(event, varNr);
-    }
-    eventQueue.add(event->TaskIndex, F("All"), eventvalues);
-  } else {
-    for (uint8_t varNr = 0; varNr < valueCount; varNr++) {
-      eventQueue.add(event->TaskIndex, getTaskValueName(event->TaskIndex, varNr), formatUserVarNoCheck(event, varNr));
-    }
-  }
-}
-=======
-#include "../ESPEasyCore/ESPEasyRules.h"
-
-#include "../../_Plugin_Helper.h"
-
-#include "../Commands/ExecuteCommand.h"
-#include "../DataStructs/TimingStats.h"
-#include "../DataTypes/EventValueSource.h"
-#include "../ESPEasyCore/ESPEasy_backgroundtasks.h"
-#include "../ESPEasyCore/Serial.h"
-#include "../Globals/Cache.h"
-#include "../Globals/Device.h"
-#include "../Globals/EventQueue.h"
-#include "../Globals/Plugins.h"
-#include "../Globals/Plugins_other.h"
-#include "../Globals/RulesCalculate.h"
-#include "../Globals/Settings.h"
-#include "../Helpers/ESPEasy_Storage.h"
-#include "../Helpers/ESPEasy_time_calc.h"
-#include "../Helpers/FS_Helper.h"
-#include "../Helpers/Misc.h"
-#include "../Helpers/Numerical.h"
-#include "../Helpers/RulesHelper.h"
-#include "../Helpers/RulesMatcher.h"
-#include "../Helpers/StringConverter.h"
-#include "../Helpers/StringParser.h"
-
-
-#include <math.h>
-#include <vector>
-
-#ifdef WEBSERVER_NEW_RULES
-String EventToFileName(const String& eventName) {
-  int size  = eventName.length();
-  int index = eventName.indexOf('=');
-
-  if (index > -1) {
-    size = index;
-  }
-#if defined(ESP8266)
-  String fileName = F("rules/");
-#endif // if defined(ESP8266)
-#if defined(ESP32)
-  String fileName = F("/rules/");
-#endif // if defined(ESP32)
-  fileName += eventName.substring(0, size);
-  fileName.replace('#', RULE_FILE_SEPARAROR);
-  fileName.toLowerCase();
-  return fileName;
-}
-
-String FileNameToEvent(const String& fileName) {
-#if defined(ESP8266)
-  String eventName = fileName.substring(6);
-#endif // if defined(ESP8266)
-#if defined(ESP32)
-  String eventName = fileName.substring(7);
-#endif // if defined(ESP32)
-  eventName.replace(RULE_FILE_SEPARAROR, '#');
-  return eventName;
-}
-#endif
-
-void checkRuleSets() {
-  Cache.rulesHelper.closeAllFiles();
-}
-
-/********************************************************************************************\
-   Process next event from event queue
- \*********************************************************************************************/
-bool processNextEvent() {
-  if (Settings.UseRules)
-  {
-    String nextEvent;
-
-    if (eventQueue.getNext(nextEvent)) {
-      rulesProcessing(nextEvent);
-      return true;
-    }
-  }
-
-  // Just make sure any (accidentally) added or remaining events are not kept.
-  eventQueue.clear();
-  return false;
-}
-
-/********************************************************************************************\
-   Rules processing
- \*********************************************************************************************/
-void rulesProcessing(const String& event) {
-  if (!Settings.UseRules) {
-    return;
-  }
-  START_TIMER
-  #ifndef BUILD_NO_RAM_TRACKER
-  checkRAM(F("rulesProcessing"));
-  #endif // ifndef BUILD_NO_RAM_TRACKER
-#ifndef BUILD_NO_DEBUG
-  const unsigned long timer = millis();
-#endif // ifndef BUILD_NO_DEBUG
-
-  if (loglevelActiveFor(LOG_LEVEL_INFO)) {
-    addLogMove(LOG_LEVEL_INFO, concat(F("EVENT: "), event));
-  }
-
-  if (Settings.OldRulesEngine()) {
-    bool eventHandled = false;
-
-    if (Settings.EnableRulesCaching()) {
-      String filename;
-      size_t pos = 0;
-      if (Cache.rulesHelper.findMatchingRule(event, filename, pos)) {
-        const bool startOnMatched = true; // We already matched the event
-        eventHandled = rulesProcessingFile(filename, event, pos, startOnMatched);
-      }
-    } else {
-      for (uint8_t x = 0; x < RULESETS_MAX && !eventHandled; x++) {
-        eventHandled = rulesProcessingFile(getRulesFileName(x), event);
-      }
-    }
-  } else {
-    #ifdef WEBSERVER_NEW_RULES
-    String fileName = EventToFileName(event);
-
-    // if exists processed the rule file
-    if (fileExists(fileName)) {
-      rulesProcessingFile(fileName, event);
-    }
-    # ifndef BUILD_NO_DEBUG
-    else {
-      addLog(LOG_LEVEL_DEBUG, strformat(F("EVENT: %s is ingnored. File %s not found."),
-             event.c_str(), fileName.c_str()));
-    }
-    # endif    // ifndef BUILD_NO_DEBUG
-    #endif // WEBSERVER_NEW_RULES
-  }
-
-#ifndef BUILD_NO_DEBUG
-
-  if (loglevelActiveFor(LOG_LEVEL_DEBUG)) {
-    addLogMove(LOG_LEVEL_DEBUG, strformat(F("EVENT: %s Processing: %d ms"), event.c_str(), timePassedSince(timer)));
-  }
-#endif // ifndef BUILD_NO_DEBUG
-  STOP_TIMER(RULES_PROCESSING);
-  backgroundtasks();
-}
-
-/********************************************************************************************\
-   Rules processing
- \*********************************************************************************************/
-bool rulesProcessingFile(const String& fileName, 
-                         const String& event, 
-                         size_t pos,
-                         bool   startOnMatched) {
-  if (!Settings.UseRules || !fileExists(fileName)) {
-    return false;
-  }
-  #ifndef BUILD_NO_RAM_TRACKER
-  checkRAM(F("rulesProcessingFile"));
-  #endif // ifndef BUILD_NO_RAM_TRACKER
-#ifndef BUILD_NO_DEBUG
-
-  if (Settings.SerialLogLevel == LOG_LEVEL_DEBUG_DEV) {
-    serialPrint(F("RuleDebug Processing:"));
-    serialPrintln(fileName);
-    serialPrintln(F("     flags CMI  parse output:"));
-  }
-#endif // ifndef BUILD_NO_DEBUG
-
-  static uint8_t nestingLevel = 0;
-
-  nestingLevel++;
-
-  if (nestingLevel > RULES_MAX_NESTING_LEVEL) {
-    addLog(LOG_LEVEL_ERROR, F("EVENT: Error: Nesting level exceeded!"));
-    nestingLevel--;
-    return false;
-  }
-
-
-  bool match     = false;
-  bool codeBlock = false;
-  bool isCommand = false;
-  bool condition[RULES_IF_MAX_NESTING_LEVEL];
-  bool ifBranche[RULES_IF_MAX_NESTING_LEVEL];
-  uint8_t ifBlock     = 0;
-  uint8_t fakeIfBlock = 0;
-
-
-  bool moreAvailable = true;
-  bool eventHandled = false;
-  while (moreAvailable && !eventHandled) {
-    const bool searchNextOnBlock = !codeBlock && !match;
-    String line = Cache.rulesHelper.readLn(fileName, pos, moreAvailable, searchNextOnBlock);
-
-    // Parse the line and extract the action (if there is any)
-    String action;
-    {
-      START_TIMER
-      const bool matched_before_parse = match;
-      bool isOneLiner = false;
-      parseCompleteNonCommentLine(line, event, action, match, codeBlock,
-                                  isCommand, isOneLiner, condition, ifBranche, ifBlock,
-                                  fakeIfBlock, startOnMatched);
-      if ((matched_before_parse && !match) || isOneLiner) {
-        // We were processing a matching event and now crossed the "endon"
-        // Or just dealing with a oneliner.
-        // So we're done processing
-        eventHandled = true;
-        backgroundtasks();
-      }
-      STOP_TIMER(RULES_PARSE_LINE);
-    }
-
-    if (match) // rule matched for one action or a block of actions
-    {
-      START_TIMER
-      processMatchedRule(action, event,
-                         isCommand, condition,
-                         ifBranche, ifBlock, fakeIfBlock);
-      STOP_TIMER(RULES_PROCESS_MATCHED);
-    }
-  }
-
-/*
-  if (f) {
-    f.close();
-  }
-*/
-
-  nestingLevel--;
-  #ifndef BUILD_NO_RAM_TRACKER
-  checkRAM(F("rulesProcessingFile2"));
-  #endif // ifndef BUILD_NO_RAM_TRACKER
-  backgroundtasks();
-  return eventHandled; // && nestingLevel == 0;
-}
-
-
-/********************************************************************************************\
-   Parse string commands
- \*********************************************************************************************/
-bool get_next_inner_bracket(const String& line, int& startIndex, int& closingIndex, char closingBracket)
-{
-  if (line.length() <= 1) {
-    // Not possible to have opening and closing bracket on a line this short.
-    return false;
-  }
-  char openingBracket = closingBracket;
-
-  switch (closingBracket) {
-    case ']': openingBracket = '['; break;
-    case '}': openingBracket = '{'; break;
-    case ')': openingBracket = '('; break;
-    default:
-      // unknown bracket type
-      return false;
-  }
-  // Closing bracket should not be found on the first position.
-  closingIndex = line.indexOf(closingBracket, startIndex + 1);
-
-  if (closingIndex == -1) { 
-    // not found
-    return false; 
-  }
-
-  for (int i = (closingIndex - 1); i > startIndex; --i) {
-    if (line[i] == openingBracket) {
-      startIndex = i;
-      return true;
-    }
-  }
-  return false;
-}
-
-bool get_next_argument(const String& fullCommand, int& index, String& argument, char separator)
-{
-  if (index == -1) {
-    return false;
-  }
-  int newIndex = fullCommand.indexOf(separator, index);
-
-  if (newIndex == -1) {
-    argument = fullCommand.substring(index);
-  } else {
-    argument = fullCommand.substring(index, newIndex);
-  }
-
-  if (argument.startsWith(String(separator))) {
-    argument = argument.substring(1);
-  }
-
-  //  addLog(LOG_LEVEL_INFO, String("get_next_argument: ") + String(index) + " " + fullCommand + " " + argument);
-  index = newIndex;
-
-  if (index != -1) {
-    ++index;
-  }
-  return argument.length() > 0;
-}
-
-const char bitwise_functions[] PROGMEM = "bitread|bitset|bitclear|bitwrite|xor|and|or";
-enum class bitwise_functions_e {
-  bitread,
-  bitset,
-  bitclear,
-  bitwrite,
-  xor_e,  // protected keywords, thus appended _e
-  and_e,
-  or_e
-};
-
-
-bool parse_bitwise_functions(const String& cmd_s_lower, const String& arg1, const String& arg2, const String& arg3, int64_t& result) {
-  #ifndef BUILD_NO_DEBUG
-  if (loglevelActiveFor(LOG_LEVEL_DEBUG)) {
-    String log = F("Bitwise: {");
-    log += wrapIfContains(cmd_s_lower, ':', '\"');
-    log += ':';
-    log += wrapIfContains(arg1, ':', '\"');
-
-    if (arg2.length() > 0) {
-      log += ':';
-      log += wrapIfContains(arg2, ':', '\"');
-
-      if (arg3.length() > 0) {
-        log += ':';
-        log += wrapIfContains(arg3, ':', '\"');
-      }
-    }
-    log += '}';
-    addLogMove(LOG_LEVEL_DEBUG, log);
-  }
-  #endif
-
-  if (cmd_s_lower.length() < 2) {
-    return false;
-  }
-
-  int command_i = GetCommandCode(cmd_s_lower.c_str(), bitwise_functions);
-  if (command_i == -1) {
-    // No matching function found
-    return false;
-  }
-  
-  if (cmd_s_lower.startsWith(F("bit"))) {
-    uint32_t bitnr = 0;
-    uint64_t iarg2 = 0;
-
-    if (!validUIntFromString(arg1, bitnr) || !validUInt64FromString(arg2, iarg2)) {
-      return false;
-    }
-
-    switch(static_cast<bitwise_functions_e>(command_i)) {
-      case bitwise_functions_e::bitread:
-        // Syntax like {bitread:0:123} to get a single decimal '1'
-        result = bitRead(iarg2, bitnr);
-        break;
-      case bitwise_functions_e::bitset:
-        // Syntax like {bitset:0:122} to set least significant bit of the given nr '122' to '1' => '123'
-        result = iarg2;
-        bitSetULL(result, bitnr);
-        break;
-      case bitwise_functions_e::bitclear:
-        // Syntax like {bitclear:0:123} to set least significant bit of the given nr '123' to '0' => '122'
-        result = iarg2;
-        bitClearULL(result, bitnr);
-        break;
-      case bitwise_functions_e::bitwrite:
-      {
-        uint32_t iarg3 = 0;
-        // Syntax like {bitwrite:0:122:1} to set least significant bit of the given nr '122' to '1' => '123'
-        if (validUIntFromString(arg3, iarg3)) {
-          const int bitvalue = (iarg3 & 1); // Only use the last bit of the given parameter
-          result = iarg2;
-          bitWriteULL(result, bitnr, bitvalue);
-        } else {
-          // Need 3 parameters, but 3rd one is not a valid uint
-          return false;
-        }
-        break;
-      }
-      default: 
-        return false;
-    }
-
-    // all functions starting with "bit" are checked
-    return true;
-  }
-
-  uint64_t iarg1, iarg2 = 0;
-
-  if (!validUInt64FromString(arg1, iarg1) || !validUInt64FromString(arg2, iarg2)) {
-    return false;
-  }
-
-  switch(static_cast<bitwise_functions_e>(command_i)) {
-    case bitwise_functions_e::xor_e:
-      // Syntax like {xor:127:15} to XOR the binary values 1111111 and 1111 => 1110000
-      result = iarg1 ^ iarg2;
-      break;
-    case bitwise_functions_e::and_e:
-      // Syntax like {and:254:15} to AND the binary values 11111110 and 1111 => 1110
-      result = iarg1 & iarg2;
-      break;
-    case bitwise_functions_e::or_e:
-      // Syntax like {or:254:15} to OR the binary values 11111110 and 1111 => 11111111
-      result = iarg1 | iarg2;
-      break;
-    default: 
-      return false;
-
-  }
-  return true;
-}
-
-bool parse_math_functions(const String& cmd_s_lower, const String& arg1, const String& arg2, const String& arg3, ESPEASY_RULES_FLOAT_TYPE& result) {
-  ESPEASY_RULES_FLOAT_TYPE farg1;
-  float  farg2, farg3 = 0.0f;
-
-  if (!validDoubleFromString(arg1, farg1)) {
-    return false;
-  }
-
-  if (equals(cmd_s_lower, F("constrain"))) {
-    // Contrain a value X to be within range of A to B
-    // Syntax like {constrain:x:a:b} to constrain x in range a...b
-    if (validFloatFromString(arg2, farg2) && validFloatFromString(arg3, farg3)) {
-      if (farg2 > farg3) {
-        const float tmp = farg2;
-        farg2 = farg3;
-        farg3 = tmp;
-      }
-      result = constrain(farg1, farg2, farg3);
-    } else {
-      return false;
-    }
-  } else {
-    // No matching function found
-    return false;
-  }
-  return true;
-}
-
-const char string_commands[] PROGMEM = "substring|indexof|indexof_ci|equals|equals_ci|timetomin|timetosec|strtol|tobin|tohex|ord|urlencode";
-enum class string_commands_e {
-  substring,
-  indexof,
-  indexof_ci,
-  equals,
-  equals_ci,
-  timetomin,
-  timetosec,
-  strtol,
-  tobin,
-  tohex,
-  ord,
-  urlencode
-};
-
-
-void parse_string_commands(String& line) {
-  int startIndex = 0;
-  int closingIndex;
-
-  bool mustReplaceMaskedChars = false;
-
-  while (get_next_inner_bracket(line, startIndex, closingIndex, '}')) {
-    // Command without opening and closing brackets.
-    const String fullCommand = line.substring(startIndex + 1, closingIndex);
-    const String cmd_s_lower = parseString(fullCommand, 1, ':');
-    const String arg1        = parseStringKeepCaseNoTrim(fullCommand, 2, ':');
-    const String arg2        = parseStringKeepCaseNoTrim(fullCommand, 3, ':');
-    const String arg3        = parseStringKeepCaseNoTrim(fullCommand, 4, ':');
-
-    if (cmd_s_lower.length() > 0) {
-      String replacement; // maybe just replace with empty to avoid looping?
-      uint64_t iarg1, iarg2 = 0;
-      ESPEASY_RULES_FLOAT_TYPE fresult{};
-      int64_t  iresult = 0;
-      int32_t startpos, endpos = -1;
-      const bool arg1valid = validIntFromString(arg1, startpos);
-      const bool arg2valid = validIntFromString(arg2, endpos);
-
-      if (parse_math_functions(cmd_s_lower, arg1, arg2, arg3, fresult)) {
-        const bool trimTrailingZeros = true;
-        #if FEATURE_USE_DOUBLE_AS_ESPEASY_RULES_FLOAT_TYPE
-        replacement = doubleToString(fresult, maxNrDecimals_fpType(fresult), trimTrailingZeros);
-        #else
-        replacement = floatToString(fresult, maxNrDecimals_fpType(fresult), trimTrailingZeros);
-        #endif
-      } else if (parse_bitwise_functions(cmd_s_lower, arg1, arg2, arg3, iresult)) {
-        replacement = ull2String(iresult);
-      } else {
-
-        int command_i = GetCommandCode(cmd_s_lower.c_str(), string_commands);
-        if (command_i != -1) {
-          const string_commands_e command = static_cast<string_commands_e>(command_i);
-
-              //  addLog(LOG_LEVEL_INFO, strformat(F("parse_string_commands cmd: %s %s %s %s"), 
-              // cmd_s_lower.c_str(), arg1.c_str(), arg2.c_str(), arg3.c_str()));
-
-          switch (command) {
-            case string_commands_e::substring:
-              // substring arduino style (first char included, last char excluded)
-              // Syntax like 12345{substring:8:12:ANOTHER HELLO WORLD}67890
-
-              if (arg1valid
-                  && arg2valid) {
-                replacement = arg3.substring(startpos, endpos);
-              }
-              break;
-            case string_commands_e::indexof:
-            case string_commands_e::indexof_ci:
-              // indexOf arduino style (0-based position of first char returned, -1 if not found, case sensitive), 3rd argument is search-offset
-              // indexOf_ci : case-insensitive
-              // Syntax like {indexof:HELLO:"ANOTHER HELLO WORLD"} => 8, {indexof:hello:"ANOTHER HELLO WORLD"} => -1, {indexof_ci:Hello:"ANOTHER HELLO WORLD"} => 8
-              // or like {indexof_ci:hello:"ANOTHER HELLO WORLD":10} => -1
-
-              if (!arg1.isEmpty()
-                  && !arg2.isEmpty()) {
-                uint32_t offset = 0;
-                validUIntFromString(arg3, offset);
-                if (command == string_commands_e::indexof_ci) {
-                  String arg1copy(arg1);
-                  String arg2copy(arg2);
-                  arg1copy.toLowerCase();
-                  arg2copy.toLowerCase();
-                  replacement = arg2copy.indexOf(arg1copy, offset);
-                } else {
-                  replacement = arg2.indexOf(arg1, offset);
-                }
-              }
-              break;
-            case string_commands_e::equals:
-            case string_commands_e::equals_ci:
-              // equals: compare strings 1 = equal, 0 = unequal (case sensitive)
-              // equals_ci: case-insensitive compare
-              // Syntax like {equals:HELLO:HELLO} => 1, {equals:hello:HELLO} => 0, {equals_ci:hello:HELLO} => 1, {equals_ci:hello:BLA} => 0
-
-              if (!arg1.isEmpty()
-                  && !arg2.isEmpty()) {
-                if (command == string_commands_e::equals_ci) {
-                  replacement = arg2.equalsIgnoreCase(arg1);
-                } else {
-                  replacement = arg2.equals(arg1);
-                }
-              }
-              break;
-            case string_commands_e::timetomin:
-            case string_commands_e::timetosec:
-              // time to minutes, transform a substring hh:mm to minutes
-              // time to seconds, transform a substring hh:mm:ss to seconds
-              // syntax similar to substring
-
-              if (arg1valid
-                  && arg2valid) {
-                int timeSeconds = 0;
-                String timeString;
-                if(timeStringToSeconds(arg3.substring(startpos, endpos), timeSeconds, timeString)) {
-                  if (command == string_commands_e::timetosec) {
-                    replacement = timeSeconds;
-                  } else { // timetomin
-                    replacement = timeSeconds / 60;
-                  }
-                }
-              }
-              break;
-            case string_commands_e::strtol:
-              // string to long integer (from cstdlib)
-              // Syntax like 1234{strtol:16:38}7890
-              if (validUInt64FromString(arg1, iarg1)
-                  && validUInt64FromString(arg2, iarg2)) {
-                replacement = String(strtoul(arg2.c_str(), nullptr, iarg1));
-              }
-              break;
-            case string_commands_e::tobin:
-              // Convert to binary string
-              // Syntax like 1234{tobin:15}7890
-              if (validUInt64FromString(arg1, iarg1)) {
-                replacement = ull2String(iarg1, BIN);
-              }
-              break;
-            case string_commands_e::tohex:
-              // Convert to HEX string
-              // Syntax like 1234{tohex:15[,minHexDigits]}7890
-              if (validUInt64FromString(arg1, iarg1)) {
-                if (!validUInt64FromString(arg2, iarg2)) {
-                  iarg2 = 0;
-                }
-                replacement = formatToHex_no_prefix(iarg1, iarg2);
-              }
-              break;
-            case string_commands_e::ord:
-              {
-                // Give the ordinal/integer value of the first character of a string
-                // Syntax like let 1,{ord:B}
-                uint8_t uval = arg1.c_str()[0];
-                replacement = String(uval);
-              }
-              break;
-            case string_commands_e::urlencode:
-              // Convert to url-encoded string
-              // Syntax like {urlencode:"string to/encode"}
-              if (!arg1.isEmpty()) {
-                replacement = URLEncode(arg1);
-              }
-              break;
-          }
-        }
-      }
-
-      if (replacement.isEmpty()) {
-        // part in braces is not a supported command.
-        // replace the {} with other characters to mask the braces so we can continue parsing.
-        // We have to unmask then after we're finished.
-        // See: https://github.com/letscontrolit/ESPEasy/issues/2932#issuecomment-596139096
-        replacement = line.substring(startIndex, closingIndex + 1);
-        replacement.replace('{', static_cast<char>(0x02));
-        replacement.replace('}', static_cast<char>(0x03));
-        mustReplaceMaskedChars = true;
-      }
-
-      // Replace the full command including opening and closing brackets.
-      line.replace(line.substring(startIndex, closingIndex + 1), replacement);
-
-      /*
-         if (replacement.length() > 0) {
-         addLog(LOG_LEVEL_INFO, strformat(F("parse_string_commands cmd: %s -> %s"), fullCommand.c_str(), replacement.c_str());
-         }
-       */
-    }
-  }
-
-  if (mustReplaceMaskedChars) {
-    // We now have to check if we did mask some parts and unmask them.
-    // Let's hope we don't mess up any Unicode here.
-    line.replace(static_cast<char>(0x02), '{');
-    line.replace(static_cast<char>(0x03), '}');
-  }
-}
-
-void substitute_eventvalue(String& line, const String& event) {
-  if (substitute_eventvalue_CallBack_ptr != nullptr) {
-    substitute_eventvalue_CallBack_ptr(line, event);
-  }
-
-  if (line.indexOf(F("%event")) != -1) {
-    if (event.charAt(0) == '!') {
-      line.replace(F("%eventvalue%"), event); // substitute %eventvalue% with
-                                              // literal event string if
-                                              // starting with '!'
-    } else {
-      const int equalsPos = event.indexOf('=');
-
-      String argString;
-
-      if (equalsPos > 0) {
-        argString = event.substring(equalsPos + 1);
-      }
-
-      // Replace %eventvalueX% with the actual value of the event.
-      // For compatibility reasons also replace %eventvalue%  (argc = 0)
-      line.replace(F("%eventvalue%"), F("%eventvalue1%"));
-      int eventvalue_pos = line.indexOf(F("%eventvalue"));
-
-      while (eventvalue_pos != -1) {
-        const int percent_pos = line.indexOf('%', eventvalue_pos + 1);
-
-        if (percent_pos == -1) {
-          // Found "%eventvalue" without closing %
-          if (loglevelActiveFor(LOG_LEVEL_ERROR)) {
-            String log = F("Rules : Syntax error, missing '%' in '%eventvalue%': '");
-            log += line;
-            log += F("' %-pos: ");
-            log += percent_pos;
-            addLog(LOG_LEVEL_ERROR, log);
-          }
-          line.replace(F("%eventvalue"), F(""));
-        } else {
-          // Find the optional part for a default value when the asked for eventvalue does not exist.
-          // Syntax: %eventvalueX|Y%
-          // With: X = event value nr, Y = default value when eventvalue does not exist.
-          String defaultValue('0');
-          int or_else_pos = line.indexOf('|', eventvalue_pos);
-          if ((or_else_pos == -1) || (or_else_pos > percent_pos)) {
-            or_else_pos = percent_pos;
-          } else {
-            defaultValue = line.substring(or_else_pos + 1, percent_pos);
-          }
-          const String nr         = line.substring(eventvalue_pos + 11, or_else_pos);
-          const String eventvalue = line.substring(eventvalue_pos, percent_pos + 1);
-          int argc                = -1;
-
-          if (equals(nr, '0')) {
-            // Replace %eventvalue0% with the entire list of arguments.
-            line.replace(eventvalue, argString);
-          } else {
-            argc = nr.toInt();
-            
-            // argc will be 0 on invalid int (0 was already handled)
-            if (argc > 0) {
-              String tmpParam;
-
-              if (!GetArgv(argString.c_str(), tmpParam, argc)) {
-                // Replace with default value for non existing event values
-                tmpParam = parseTemplate(defaultValue);
-              }
-              line.replace(eventvalue, tmpParam);
-            } else {
-              // Just remove the invalid eventvalue variable
-              if (loglevelActiveFor(LOG_LEVEL_ERROR)) {
-                addLog(LOG_LEVEL_ERROR, concat(F("Rules : Syntax error, invalid variable: "), eventvalue));
-              }
-              line.replace(eventvalue, EMPTY_STRING);
-            }
-          }
-        }
-        eventvalue_pos = line.indexOf(F("%eventvalue"));
-      }
-
-      if ((line.indexOf(F("%eventname%")) != -1) ||
-          (line.indexOf(F("%eventpar%")) != -1)) {
-        const String eventName = equalsPos == -1 ? event : event.substring(0, equalsPos);
-
-        // Replace %eventname% with the literal event
-        line.replace(F("%eventname%"), eventName);
-
-        // Part of %eventname% after the # char
-        const int hash_pos = eventName.indexOf('#');
-        line.replace(F("%eventpar%"), hash_pos == -1 ? EMPTY_STRING : eventName.substring(hash_pos + 1));
-      }
-    }
-  }
-}
-
-void parseCompleteNonCommentLine(String& line, const String& event,
-                                 String& action, bool& match,
-                                 bool& codeBlock, bool& isCommand, bool& isOneLiner,
-                                 bool condition[], bool ifBranche[],
-                                 uint8_t& ifBlock, uint8_t& fakeIfBlock,
-                                 bool   startOnMatched) {
-  if (line.length() == 0) {
-    return;
-  }
-  const bool lineStartsWith_on = line.substring(0, 3).equalsIgnoreCase(F("on "));
-
-  if (!codeBlock && !match) {
-    // We're looking for a new code block.
-    // Continue with next line if none was found on current line.
-    if (!lineStartsWith_on) {
-      return;
-    }
-  }
-
-  if (line.equalsIgnoreCase(F("endon"))) // Check if action block has ended, then we will
-                                           // wait for a new "on" rule
-  {
-    isCommand   = false;
-    codeBlock   = false;
-    match       = false;
-    ifBlock     = 0;
-    fakeIfBlock = 0;
-    return;
-  }
-
-  const bool lineStartsWith_pct_event = line.startsWith(F("%event"));;
-
-  isCommand = true;
-
-  if (match || !codeBlock) {
-    // only parse [xxx#yyy] if we have a matching ruleblock or need to eval the
-    // "on" (no codeBlock)
-    // This to avoid wasting CPU time...
-    if (match && !fakeIfBlock) {
-      // substitution of %eventvalue% is made here so it can be used on if
-      // statement too
-      substitute_eventvalue(line, event);
-    }
-
-    if (match || lineStartsWith_on) {
-      // Only parseTemplate when we are actually doing something with the line.
-      // When still looking for the "on ... do" part, do not change it before we found the block.
-      line = parseTemplate(line);
-    }
-  }
-
-
-  if (!codeBlock) // do not check "on" rules if a block of actions is to be
-                  // processed
-  {
-    action.clear();
-    if (lineStartsWith_on) {
-      ifBlock     = 0;
-      fakeIfBlock = 0;
-
-      String ruleEvent;
-      if (getEventFromRulesLine(line, ruleEvent, action)) {
-        START_TIMER
-        match = startOnMatched || ruleMatch(event, ruleEvent);
-        STOP_TIMER(RULES_MATCH);
-      } else {
-        match = false;
-      }
-
-      if (action.length() > 0) // single on/do/action line, no block
-      {
-        isCommand  = true;
-        isOneLiner = true;
-        codeBlock  = false;
-      } else {
-        isCommand = false;
-        codeBlock = true;
-      }
-    }
-  } else {
-    #ifndef BUILD_NO_DEBUG
-    if (loglevelActiveFor(LOG_LEVEL_DEBUG_DEV)) {
-      // keep the line for the log
-      action = line;
-    } else {
-      action = std::move(line);  
-    }
-    #else
-    action = std::move(line);
-    #endif
-  }
-
-  if (isCommand && lineStartsWith_pct_event) {
-    action = concat(F("restrict,"), action);
-    if (loglevelActiveFor(LOG_LEVEL_ERROR)) {
-      addLogMove(LOG_LEVEL_ERROR, 
-        concat(F("Rules : Prefix command with 'restrict': "), action));
-    }
-  }
-
-#ifndef BUILD_NO_DEBUG
-
-  if (loglevelActiveFor(LOG_LEVEL_DEBUG_DEV)) {
-    String log = F("RuleDebug: ");
-    log += codeBlock ? 0 : 1;
-    log += match ? 0 : 1;
-    log += isCommand ? 0 : 1;
-    log += F(": ");
-    log += line;
-    addLogMove(LOG_LEVEL_DEBUG_DEV, log);
-  }
-#endif // ifndef BUILD_NO_DEBUG
-}
-
-void processMatchedRule(String& action, const String& event,
-                        bool& isCommand, bool condition[], bool ifBranche[],
-                        uint8_t& ifBlock, uint8_t& fakeIfBlock) {
-  String lcAction = action;
-
-  lcAction.toLowerCase();
-  lcAction.trim();
-
-  if (fakeIfBlock) {
-    isCommand = false;
-  }
-  else if (ifBlock) {
-    if (condition[ifBlock - 1] != ifBranche[ifBlock - 1]) {
-      isCommand = false;
-    }
-  }
-  int split =
-    lcAction.startsWith(F("elseif ")) ? 0 : -1; // check for optional "elseif" condition
-
-  if (split != -1) {
-    // Found "elseif" condition
-    isCommand = false;
-
-    if (ifBlock && !fakeIfBlock) {
-      if (ifBranche[ifBlock - 1]) {
-        if (condition[ifBlock - 1]) {
-          ifBranche[ifBlock - 1] = false;
-        }
-        else {
-          String check = lcAction.substring(split + 7);
-          check.trim();
-          condition[ifBlock - 1] = conditionMatchExtended(check);
-#ifndef BUILD_NO_DEBUG
-
-          if (loglevelActiveFor(LOG_LEVEL_DEBUG)) {
-            String log  = F("Lev.");
-            log += String(ifBlock);
-            log += F(": [elseif ");
-            log += check;
-            log += F("]=");
-            log += boolToString(condition[ifBlock - 1]);
-            addLogMove(LOG_LEVEL_DEBUG, log);
-          }
-#endif // ifndef BUILD_NO_DEBUG
-        }
-      }
-    }
-  } else {
-    // check for optional "if" condition
-    split = lcAction.startsWith(F("if ")) ? 0 : -1;
-
-    if (split != -1) {
-      if (ifBlock < RULES_IF_MAX_NESTING_LEVEL) {
-        if (isCommand) {
-          ifBlock++;
-          String check = lcAction.substring(split + 3);
-          check.trim();
-          condition[ifBlock - 1] = conditionMatchExtended(check);
-          ifBranche[ifBlock - 1] = true;
-#ifndef BUILD_NO_DEBUG
-
-          if (loglevelActiveFor(LOG_LEVEL_DEBUG)) {
-            String log  = F("Lev.");
-            log += String(ifBlock);
-            log += F(": [if ");
-            log += check;
-            log += F("]=");
-            log += boolToString(condition[ifBlock - 1]);
-            addLogMove(LOG_LEVEL_DEBUG, log);
-          }
-#endif // ifndef BUILD_NO_DEBUG
-        } else {
-          fakeIfBlock++;
-        }
-      } else {
-        fakeIfBlock++;
-
-        if (loglevelActiveFor(LOG_LEVEL_ERROR)) {
-          String log  = F("Lev.");
-          log += String(ifBlock);
-          log += F(": Error: IF Nesting level exceeded!");
-          addLogMove(LOG_LEVEL_ERROR, log);
-        }
-      }
-      isCommand = false;
-    }
-  }
-
-  if ((equals(lcAction, F("else"))) && !fakeIfBlock) // in case of an "else" block of
-                                               // actions, set ifBranche to
-                                               // false
-  {
-    ifBranche[ifBlock - 1] = false;
-    isCommand              = false;
-#ifndef BUILD_NO_DEBUG
-
-    if (loglevelActiveFor(LOG_LEVEL_DEBUG)) {
-      String log  = F("Lev.");
-      log += String(ifBlock);
-      log += F(": [else]=");
-      log += boolToString(condition[ifBlock - 1] == ifBranche[ifBlock - 1]);
-      addLogMove(LOG_LEVEL_DEBUG, log);
-    }
-#endif // ifndef BUILD_NO_DEBUG
-  }
-
-  if (equals(lcAction, F("endif"))) // conditional block ends here
-  {
-    if (fakeIfBlock) {
-      fakeIfBlock--;
-    }
-    else if (ifBlock) {
-      ifBlock--;
-    }
-    isCommand = false;
-  }
-
-  // process the action if it's a command and unconditional, or conditional and
-  // the condition matches the if or else block.
-  if (isCommand) {
-    substitute_eventvalue(action, event);
-
-    const bool executeRestricted = equals(parseString(action, 1), F("restrict"));
-
-    if (loglevelActiveFor(LOG_LEVEL_INFO)) {
-      String actionlog = executeRestricted ? F("ACT  : (restricted) ") : F("ACT  : ");
-      actionlog += action;
-      addLogMove(LOG_LEVEL_INFO, actionlog);
-    }
-
-    if (executeRestricted) {
-      ExecuteCommand_all({EventValueSource::Enum::VALUE_SOURCE_RULES_RESTRICTED, parseStringToEndKeepCase(action, 2)});
-    } else {
-      // Use action.c_str() here as we need to preserve the action string.
-      ExecuteCommand_all({EventValueSource::Enum::VALUE_SOURCE_RULES, action.c_str()});
-    }
-    delay(0);
-  }
-}
-
-/********************************************************************************************\
-   Check if an event matches to a given rule
- \*********************************************************************************************/
-
-
-/********************************************************************************************\
-   Check expression
- \*********************************************************************************************/
-bool conditionMatchExtended(String& check) {
-  int  condAnd   = -1;
-  int  condOr    = -1;
-  bool rightcond = false;
-  bool leftcond  = conditionMatch(check); // initial check
-
-  #ifndef BUILD_NO_DEBUG
-  String debugstr;
-
-  if (loglevelActiveFor(LOG_LEVEL_DEBUG)) {
-    debugstr += boolToString(leftcond);
-  }
-  #endif // ifndef BUILD_NO_DEBUG
-
-  do {
-    #ifndef BUILD_NO_DEBUG
-
-    if (loglevelActiveFor(LOG_LEVEL_DEBUG)) {
-      String log = F("conditionMatchExtended: ");
-      log += debugstr;
-      log += ' ';
-      log += wrap_String(check, '"');
-      addLogMove(LOG_LEVEL_DEBUG, log);
-    }
-    #endif // ifndef BUILD_NO_DEBUG
-    condAnd = check.indexOf(F(" and "));
-    condOr  = check.indexOf(F(" or "));
-
-    if ((condAnd > 0) || (condOr > 0)) {                             // we got AND/OR
-      if ((condAnd > 0) && (((condOr < 0) /*&& (condOr < condAnd)*/) ||
-                            ((condOr > 0) && (condOr > condAnd)))) { // AND is first
-        check     = check.substring(condAnd + 5);
-        rightcond = conditionMatch(check);
-        leftcond  = (leftcond && rightcond);
-
-        #ifndef BUILD_NO_DEBUG
-
-        if (loglevelActiveFor(LOG_LEVEL_DEBUG)) {
-          debugstr += F(" && ");
-        }
-        #endif // ifndef BUILD_NO_DEBUG
-      } else { // OR is first
-        check     = check.substring(condOr + 4);
-        rightcond = conditionMatch(check);
-        leftcond  = (leftcond || rightcond);
-
-        #ifndef BUILD_NO_DEBUG
-
-        if (loglevelActiveFor(LOG_LEVEL_DEBUG)) {
-          debugstr += F(" || ");
-        }
-        #endif // ifndef BUILD_NO_DEBUG
-      }
-
-      #ifndef BUILD_NO_DEBUG
-
-      if (loglevelActiveFor(LOG_LEVEL_DEBUG)) {
-        debugstr += boolToString(rightcond);
-      }
-      #endif // ifndef BUILD_NO_DEBUG
-    }
-  } while (condAnd > 0 || condOr > 0);
-
-  #ifndef BUILD_NO_DEBUG
-
-  if (loglevelActiveFor(LOG_LEVEL_DEBUG)) {
-    check = debugstr;
-  }
-  #endif // ifndef BUILD_NO_DEBUG
-  return leftcond;
-}
-
-
-void logtimeStringToSeconds(const String& tBuf, int hours, int minutes, int seconds, bool valid)
-{
-  #ifndef BUILD_NO_DEBUG
-
-  if (loglevelActiveFor(LOG_LEVEL_DEBUG)) {
-    String log;
-    log  = F("timeStringToSeconds: ");
-    log += wrap_String(tBuf, '"');
-    log += F(" --> ");
-    if (valid) {
-      log += formatIntLeadingZeroes(hours, 2);
-      log += ':';
-      log += formatIntLeadingZeroes(minutes, 2);
-      log += ':';
-      log += formatIntLeadingZeroes(seconds, 2);
-    } else {
-      log += F("invalid");
-    }
-    addLogMove(LOG_LEVEL_DEBUG, log);
-  }
-
-  #endif // ifndef BUILD_NO_DEBUG
-}
-
-// convert old and new time string to nr of seconds
-// return whether it should be considered a time string.
-bool timeStringToSeconds(const String& tBuf, int& time_seconds, String& timeString) {
-  {
-    // Make sure we only check for expected characters
-    // e.g. if 10:11:12 > 7:07 and 10:11:12 < 20:09:04
-    // Should only try to match "7:07", not "7:07 and 10:11:12" 
-    // Or else it will find "7:07:11"
-    bool done = false;
-    for (uint8_t pos = 0; !done && timeString.length() < 8 && pos < tBuf.length(); ++pos) {
-      char c = tBuf[pos];
-      if (isdigit(c) || c == ':') {
-        timeString += c;
-      } else {
-        done = true;
-      }
-    }
-  }
-
-  time_seconds = -1;
-  int32_t hours   = 0;
-  int32_t minutes = 0;
-  int32_t seconds = 0;
-
-  int tmpIndex = 0;
-  String hours_str, minutes_str, seconds_str;
-  bool   validTime = false;
-
-  if (get_next_argument(timeString, tmpIndex, hours_str, ':')) {
-    if (validIntFromString(hours_str, hours)) {
-      validTime = true;
-
-      if ((hours < 0) || (hours > 24)) {
-        validTime = false;
-      } else {
-        time_seconds = hours * 60 * 60;
-      }
-
-      if (validTime && get_next_argument(timeString, tmpIndex, minutes_str, ':')) {
-        if (validIntFromString(minutes_str, minutes)) {
-          if ((minutes < 0) || (minutes > 59)) {
-            validTime = false;
-          } else {
-            time_seconds += minutes * 60;
-          }
-
-          if (validTime && get_next_argument(timeString, tmpIndex, seconds_str, ':')) {
-            // New format, only HH:MM:SS
-            if (validIntFromString(seconds_str, seconds)) {
-              if ((seconds < 0) || (seconds > 59)) {
-                validTime = false;
-              } else {
-                time_seconds += seconds;
-              }
-            }
-          } else {
-            // Old format, only HH:MM
-          }
-        }
-      } else {
-        // It is a valid time string, but could also be just a numerical.
-        // We mark it here as invalid, meaning the 'other' time to compare it to must contain more than just the hour.
-        validTime = false;
-      }
-    }
-  }
-  logtimeStringToSeconds(timeString, hours, minutes, seconds, validTime);
-  return validTime;
-}
-
-// Balance the count of parentheses (aka round braces) by adding the missing left or right parentheses, if any
-// Returns the number of added parentheses, < 0 is left parentheses added, > 0 is right parentheses added
-int balanceParentheses(String& string) {
-  int left = 0;
-  int right = 0;
-  for (unsigned int i = 0; i < string.length(); i++) {
-    if (string[i] == '(') {
-      left++;
-    } else if (string[i] == ')') {
-      right++;
-    }
-  }
-  if (left != right) {
-    string.reserve(string.length() + abs(right - left)); // Re-allocate max. once
-  }
-  if (left > right) {
-    for (int i = 0; i < left - right; i++) {
-      string += ')';
-    }
-  } else if (right > left) {
-    for (int i = 0; i < right - left; i++) {
-      string = String('(') + string; // This is quite 'expensive'
-    }
-  }
-  return left - right;
-}
-
-bool conditionMatch(const String& check) {
-  int  posStart, posEnd;
-  char compare;
-
-  if (!findCompareCondition(check, compare, posStart, posEnd)) {
-    return false;
-  }
-
-  String tmpCheck1 = check.substring(0, posStart);
-  String tmpCheck2 = check.substring(posEnd);
-
-  tmpCheck1.trim();
-  tmpCheck2.trim();
-  ESPEASY_RULES_FLOAT_TYPE Value1{};
-  ESPEASY_RULES_FLOAT_TYPE Value2{};
-
-  int  timeInSec1 = 0;
-  int  timeInSec2 = 0;
-  String timeString1, timeString2;
-  bool validTime1 = timeStringToSeconds(tmpCheck1, timeInSec1, timeString1);
-  bool validTime2 = timeStringToSeconds(tmpCheck2, timeInSec2, timeString2);
-  bool result     = false;
-
-  bool compareTimes = false;
-
-  if ((validTime1 || validTime2) && (timeInSec1 != -1) && (timeInSec2 != -1))
-  {
-    // At least one is a time containing ':' separator
-    // AND both can be considered a time, so use it as a time and compare seconds.
-    compareTimes = true;
-    result       = compareIntValues(compare, timeInSec1, timeInSec2);
-    tmpCheck1    = timeString1;
-    tmpCheck2    = timeString2;
-  } else {
-    int condAnd = tmpCheck2.indexOf(F(" and "));
-    int condOr  = tmpCheck2.indexOf(F(" or "));
-    if (condAnd > -1 || condOr > -1) {            // Only parse first condition, rest will be parsed 'later'
-      if (condAnd > -1 && (condOr == -1 || condAnd < condOr)) {
-        tmpCheck2 = tmpCheck2.substring(0, condAnd);
-      } else if (condOr > -1) {
-        tmpCheck2 = tmpCheck2.substring(0, condOr);
-      }
-      tmpCheck2.trim();
-    }
-    balanceParentheses(tmpCheck1);
-    balanceParentheses(tmpCheck2);
-    if (isError(Calculate(tmpCheck1, Value1)) ||
-        isError(Calculate(tmpCheck2, Value2)))
-    {
-      return false;
-    }
-    result = compareDoubleValues(compare, Value1, Value2);
-  }
-
-  #ifndef BUILD_NO_DEBUG
-
-  if (loglevelActiveFor(LOG_LEVEL_DEBUG)) {
-    String log = F("conditionMatch: ");
-    log += wrap_String(check, '"');
-    log += F(" --> ");
-
-    log += wrap_String(tmpCheck1, '"');
-    log += wrap_String(check.substring(posStart, posEnd), ' '); // Compare
-    log += wrap_String(tmpCheck2, '"');
-
-    log += F(" --> ");
-    log += boolToString(result);
-    log += ' ';
-
-    log += '(';
-    const bool trimTrailingZeros = true;
-    log += compareTimes ? String(timeInSec1) : 
-#if FEATURE_USE_DOUBLE_AS_ESPEASY_RULES_FLOAT_TYPE
-    doubleToString(Value1, 6, trimTrailingZeros);
-#else
-    floatToString(Value1, 6, trimTrailingZeros);
-#endif
-    log += wrap_String(check.substring(posStart, posEnd), ' '); // Compare
-    log += compareTimes ? String(timeInSec2) : 
-#if FEATURE_USE_DOUBLE_AS_ESPEASY_RULES_FLOAT_TYPE
-    doubleToString(Value2, 6, trimTrailingZeros);
-#else
-    floatToString(Value2, 6, trimTrailingZeros);
-#endif    
-    log += ')';
-    addLogMove(LOG_LEVEL_DEBUG, log);
-  }
-  #else // ifndef BUILD_NO_DEBUG
-  (void)compareTimes; // To avoid compiler warning
-  #endif // ifndef BUILD_NO_DEBUG
-  return result;
-}
-
-/********************************************************************************************\
-   Generate rule events based on task refresh
- \*********************************************************************************************/
-void createRuleEvents(struct EventStruct *event) {
-  if (!Settings.UseRules) {
-    return;
-  }
-  const deviceIndex_t DeviceIndex = getDeviceIndex_from_TaskIndex(event->TaskIndex);
-
-  if (!validDeviceIndex(DeviceIndex)) { return; }
-
-  const uint8_t valueCount = getValueCountForTask(event->TaskIndex);
-
-  // Small optimization as sensor type string may result in large strings
-  // These also only yield a single value, so no need to check for combining task values.
-  if (event->getSensorType() == Sensor_VType::SENSOR_TYPE_STRING) {
-    size_t expectedSize = 2 + getTaskDeviceName(event->TaskIndex).length();
     expectedSize += Cache.getTaskDeviceValueName(event->TaskIndex, 0).length();
    
     bool appendCompleteStringvalue = false;
@@ -2686,5 +1340,4 @@
       eventQueue.add(event->TaskIndex, Cache.getTaskDeviceValueName(event->TaskIndex, varNr), formatUserVarNoCheck(event, varNr));
     }
   }
-}
->>>>>>> c44c85c9
+}