--- conflicted
+++ resolved
@@ -40,20 +40,16 @@
                             ${debug_pio.build_flags}
                             ${esp8266_4M1M.build_flags}
                             -DPLUGIN_BUILD_CUSTOM
-<<<<<<< HEAD
-lib_ignore                = ESP32_ping, ESP32WebServer, ServoESP32, ESP32HTTPUpdateServer, adafruit/Adafruit GFX Library@^1.11.1, LOLIN_EPD, Adafruit ILI9341, adafruit/Adafruit BusIO, Adafruit NeoPixel, Adafruit Motor Shield V2 Library
-=======
 lib_ignore                = ESP32_ping
-                            ESP32WebServer 
-                            ServoESP32 
+                            ESP32WebServer
+                            ServoESP32
                             ESP32HTTPUpdateServer
-                            adafruit/Adafruit GFX Library
+                            adafruit/Adafruit GFX Library@^1.11.1
                             LOLIN_EPD
-                            adafruit/Adafruit ILI9341
+                            Adafruit ILI9341
                             adafruit/Adafruit BusIO
                             Adafruit NeoPixel
                             Adafruit Motor Shield V2 Library
->>>>>>> 4ecf3b94
 extra_scripts             = ${extra_scripts_esp8266.extra_scripts}
 
 
@@ -94,13 +90,8 @@
 build_type                = ${debug_pio.build_type}
 check_tool                = ${debug_pio.check_tool}
 check_flags               = ${debug_pio.check_flags}
-<<<<<<< HEAD
-lib_ignore                = ${esp32_always.lib_ignore}, ESP32_ping
-lib_deps                  = ${esp32_common.lib_deps}, VL53L0X
-=======
 lib_ignore                = ${esp32_always.lib_ignore}
                             ESP32_ping
->>>>>>> 4ecf3b94
 board_upload.maximum_size = 4194304
 build_flags               = ${esp32_common.build_flags}  
                             ${debug_pio.build_flags}
