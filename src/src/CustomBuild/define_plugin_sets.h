#ifndef CUSTOMBUILD_DEFINE_PLUGIN_SETS_H
#define CUSTOMBUILD_DEFINE_PLUGIN_SETS_H

#include "../../ESPEasy_common.h"

/*
#################################################
 This is the place where plugins are registered
#################################################
To create/register a plugin, you have to :
- find an available number, ie 777.
- Create your own plugin, ie as "_P777_myfunction.ino"
- be sure it starts with ""#ifdef USES_P777", and ends with "#endif"
- then register it into the PLUGIN_SET_EXPERIMENTAL block (see below)
 #ifdef PLUGIN_SET_EXPERIMENTAL
     #define USES_P777   // MYsuperPlugin
 #endif
 - you can from now on test it by compiling using the PLUGIN_BUILD_DEV flag
 either by adding "-DPLUGIN_BUILD_DEV" when compiling, or by momentarly
 adding "#define PLUGIN_BUILD_DEV" at the top of the ESPEasy.ino file
 - You will then have to push a PR including your plugin + the corret line (#define USES_P777) added to this file
 When found stable enough, the maintainer (and only him) will choose to move it to TESTING or STABLE
*/

//#define FEATURE_SD

/******************************************************************************\
 * WebServer pages   **********************************************************
\******************************************************************************/
// FIXME TD-er: Make useful selections for these pages to be included. (e.g. view only)

#ifndef WEBSERVER_CUSTOM_BUILD_DEFINED
    #ifndef WEBSERVER_TIMINGSTATS
        #define WEBSERVER_TIMINGSTATS
    #endif
    #ifndef WEBSERVER_SYSVARS
        #define WEBSERVER_SYSVARS
    #endif
    #ifndef WEBSERVER_NEW_UI
    //    #define WEBSERVER_NEW_UI
    #endif
    #ifndef WEBSERVER_I2C_SCANNER
        #define WEBSERVER_I2C_SCANNER
    #endif
    #ifndef WEBSERVER_FAVICON
        #define WEBSERVER_FAVICON
    #endif
    #ifndef WEBSERVER_CSS
        #define WEBSERVER_CSS
    #endif
    #ifndef WEBSERVER_INCLUDE_JS
        #define WEBSERVER_INCLUDE_JS
    #endif
    #ifndef WEBSERVER_LOG
        #define WEBSERVER_LOG
    #endif
    #ifndef WEBSERVER_GITHUB_COPY
        #define WEBSERVER_GITHUB_COPY
    #endif
    #ifndef WEBSERVER_ROOT
        #define WEBSERVER_ROOT
    #endif
    #ifndef WEBSERVER_ADVANCED
        #define WEBSERVER_ADVANCED
    #endif
    #ifndef WEBSERVER_CONFIG
        #define WEBSERVER_CONFIG
    #endif
    #ifndef WEBSERVER_CONTROL
        #define WEBSERVER_CONTROL
    #endif
    #ifndef WEBSERVER_CONTROLLERS
        #define WEBSERVER_CONTROLLERS
    #endif
    #ifndef WEBSERVER_CUSTOM
        #define WEBSERVER_CUSTOM
    #endif
    #ifndef WEBSERVER_DEVICES
        #define WEBSERVER_DEVICES
    #endif
    #ifndef WEBSERVER_DOWNLOAD
        #define WEBSERVER_DOWNLOAD
    #endif
    #ifndef WEBSERVER_FACTORY_RESET
        #define WEBSERVER_FACTORY_RESET
    #endif
    #ifndef WEBSERVER_FILELIST
        #define WEBSERVER_FILELIST
    #endif
    #ifndef WEBSERVER_HARDWARE
        #define WEBSERVER_HARDWARE
    #endif
    #ifndef WEBSERVER_PINSTATES
        #define WEBSERVER_PINSTATES
    #endif
    #ifndef WEBSERVER_RULES
        #define WEBSERVER_RULES
    #endif
    #ifndef WEBSERVER_SETUP
        #define WEBSERVER_SETUP
    #endif
    #ifndef WEBSERVER_SYSINFO
        #define WEBSERVER_SYSINFO
    #endif
    #ifndef WEBSERVER_METRICS
        #define WEBSERVER_METRICS
    #endif
    #ifndef WEBSERVER_TOOLS
        #define WEBSERVER_TOOLS
    #endif
    #ifndef WEBSERVER_UPLOAD
        #define WEBSERVER_UPLOAD
    #endif
    #ifndef WEBSERVER_WIFI_SCANNER
        #define WEBSERVER_WIFI_SCANNER
    #endif
    #ifndef WEBSERVER_NEW_RULES
//        #define WEBSERVER_NEW_RULES
    #endif
#endif

#ifndef PLUGIN_BUILD_CUSTOM
    #ifndef USES_SSDP
        #define USES_SSDP
    #endif
    #ifndef USES_TIMING_STATS
        #define USES_TIMING_STATS
    #endif
    #ifndef FEATURE_I2CMULTIPLEXER
        #define FEATURE_I2CMULTIPLEXER
    #endif
    #ifndef USE_TRIGONOMETRIC_FUNCTIONS_RULES
        #define USE_TRIGONOMETRIC_FUNCTIONS_RULES
    #endif
    #ifndef USE_EXT_RTC
        #define USE_EXT_RTC
    #endif
#endif



#ifdef MEMORY_ANALYSIS
  #ifdef MQTT_ONLY
    #define USES_C002   // Domoticz MQTT
    #define USES_C005   // Home Assistant (openHAB) MQTT
    #define USES_C006   // PiDome MQTT
    #define USES_C014   // homie 3 & 4dev MQTT
    #define USES_P037   // MQTTImport
  #endif
#endif

#ifndef ENABLE_TOOLTIPS
  #define ENABLE_TOOLTIPS
#endif // ENABLE_TOOLTIPS

/******************************************************************************\
 * Available options **********************************************************
\******************************************************************************/
#if defined(CORE_POST_2_5_0) && !defined(MEMORY_ANALYSIS) && !defined(USE_CUSTOM_H)
    #ifndef USE_SETTINGS_ARCHIVE
    // FIXME TD-er: Disabled for now, to reduce binary size
//        #define USE_SETTINGS_ARCHIVE
    #endif // USE_SETTINGS_ARCHIVE
#endif

#if defined(USE_SETTINGS_ARCHIVE) && defined(FORCE_PRE_2_5_0)
  #undef USE_SETTINGS_ARCHIVE
#endif


/******************************************************************************\
 * BUILD Configs **************************************************************
\******************************************************************************/

// IR library is large, so make a separate build including stable plugins and IR.
#ifdef PLUGIN_BUILD_DEV_IR
    #define PLUGIN_BUILD_DEV       // add dev
    #define PLUGIN_BUILD_IR
#endif

#ifdef PLUGIN_BUILD_TESTING_IR
    #define PLUGIN_BUILD_TESTING   // add testing
    #define PLUGIN_BUILD_IR
#endif

#ifdef PLUGIN_BUILD_MINIMAL_IR
    #ifndef USES_DOMOTICZ
        #define USES_DOMOTICZ
    #endif
    #ifndef USES_FHEM
        #define USES_FHEM
    #endif
    #ifndef USES_HOMEASSISTANT_OPENHAB
        #define USES_HOMEASSISTANT_OPENHAB
    #endif

    #define PLUGIN_BUILD_MINIMAL_OTA
    #define PLUGIN_DESCR  "Minimal, IR"
    #define PLUGIN_BUILD_IR
#endif

#ifdef PLUGIN_BUILD_MINIMAL_IRext
    #ifndef USES_DOMOTICZ
        #define USES_DOMOTICZ
    #endif
    #ifndef USES_FHEM
        #define USES_FHEM
    #endif
    #ifndef USES_HOMEASSISTANT_OPENHAB
        #define USES_HOMEASSISTANT_OPENHAB
    #endif

    #define PLUGIN_BUILD_MINIMAL_OTA
    #define PLUGIN_DESCR  "Minimal, IR with AC"
    #define PLUGIN_BUILD_IR_EXTENDED
#endif

#ifdef PLUGIN_BUILD_NORMAL_IR
    #define PLUGIN_BUILD_NORMAL     // add stable
    #define PLUGIN_DESCR  "Normal, IR"
    #define PLUGIN_BUILD_IR
#endif

#ifdef PLUGIN_BUILD_NORMAL_IRext
    #define PLUGIN_BUILD_NORMAL     // add stable
    #define PLUGIN_DESCR  "Normal, IR with AC"
    #define PLUGIN_BUILD_IR_EXTENDED
#endif

#ifdef PLUGIN_BUILD_DEV
    #define  PLUGIN_SET_EXPERIMENTAL
    #define  CONTROLLER_SET_EXPERIMENTAL
    #define  NOTIFIER_SET_EXPERIMENTAL
    #define  PLUGIN_BUILD_TESTING   // add testing
#endif

#ifdef PLUGIN_BUILD_TESTING
    #if !defined(PLUGIN_BUILD_TESTING_B) && !defined(PLUGIN_BUILD_TESTING_C) && !defined(PLUGIN_BUILD_TESTING_D) && !defined(PLUGIN_BUILD_TESTING_E)
      #define PLUGIN_DESCR  "TEST_A"
      #define PLUGIN_SET_TESTING_A
    #endif
    #define PLUGIN_SET_TESTING
    #define CONTROLLER_SET_TESTING
    #define NOTIFIER_SET_TESTING
    #define PLUGIN_BUILD_NORMAL     // add stable
#endif

#ifdef PLUGIN_BUILD_TESTING_B
    #define PLUGIN_DESCR  "TEST_B"
    #define PLUGIN_SET_TESTING
    #define PLUGIN_SET_TESTING_B
    #define CONTROLLER_SET_TESTING
    #define NOTIFIER_SET_TESTING
    #define PLUGIN_BUILD_NORMAL     // add stable
#endif

#ifdef PLUGIN_BUILD_TESTING_C
    #define PLUGIN_DESCR  "TEST_C"
    #define PLUGIN_SET_TESTING
    #define PLUGIN_SET_TESTING_C
    #define CONTROLLER_SET_TESTING
    #define NOTIFIER_SET_TESTING
    #define PLUGIN_BUILD_NORMAL     // add stable
#endif

#ifdef PLUGIN_BUILD_TESTING_D
    #define PLUGIN_DESCR  "TEST_D"
    #define PLUGIN_SET_TESTING
    #define PLUGIN_SET_TESTING_D
    #define CONTROLLER_SET_TESTING
    #define NOTIFIER_SET_TESTING
    #define PLUGIN_BUILD_NORMAL     // add stable
#endif

#ifdef PLUGIN_BUILD_TESTING_E
    #define PLUGIN_DESCR  "TEST_E"
    #define PLUGIN_SET_TESTING
    #define PLUGIN_SET_TESTING_E
    #define CONTROLLER_SET_TESTING
    #define NOTIFIER_SET_TESTING
    #define PLUGIN_BUILD_NORMAL     // add stable
#endif

#ifndef PLUGIN_BUILD_CUSTOM
    #ifndef PLUGIN_BUILD_NORMAL
        #define PLUGIN_BUILD_NORMAL // defaults to stable, if not custom
    #endif
#endif

#ifdef PLUGIN_BUILD_NORMAL
    #define  PLUGIN_SET_STABLE
    #define  CONTROLLER_SET_STABLE
    #define  NOTIFIER_SET_STABLE

    #ifndef FEATURE_I2CMULTIPLEXER
        #define FEATURE_I2CMULTIPLEXER
    #endif
    #ifndef USE_TRIGONOMETRIC_FUNCTIONS_RULES
        #define USE_TRIGONOMETRIC_FUNCTIONS_RULES
    #endif
    #define KEEP_TRIGONOMETRIC_FUNCTIONS_RULES
#endif

#ifdef USES_FHEM
    #define USES_C009   // FHEM HTTP
#endif

#ifdef USES_HOMEASSISTANT_OPENHAB
    #define USES_C005   // Home Assistant (openHAB) MQTT
#endif

#ifdef PLUGIN_BUILD_MINIMAL_OTA
    #ifndef PLUGIN_DESCR
      #define PLUGIN_DESCR  "Minimal 1M OTA"
    #endif

    #define CONTROLLER_SET_NONE

    #define BUILD_MINIMAL_OTA
    #ifndef BUILD_NO_DEBUG
      #define BUILD_NO_DEBUG
    #endif

//    #define USES_C001   // Domoticz HTTP
//    #define USES_C002   // Domoticz MQTT
//    #define USES_C005   // Home Assistant (openHAB) MQTT
//    #define USES_C006   // PiDome MQTT
    #define USES_C008   // Generic HTTP
//    #define USES_C009   // FHEM HTTP
//    #define USES_C010   // Generic UDP
    #define USES_C013   // ESPEasy P2P network

//    #define NOTIFIER_SET_STABLE
    #define NOTIFIER_SET_NONE

    #define PLUGIN_SET_NONE

    #ifdef USE_SETTINGS_ARCHIVE
        #undef USE_SETTINGS_ARCHIVE
    #endif // USE_SETTINGS_ARCHIVE

    #ifdef USES_TIMING_STATS
        #undef USES_TIMING_STATS
    #endif

    #ifndef USES_P001
        #define USES_P001   // switch
    #endif
    #ifndef USES_P026
      #define USES_P026   // SysInfo
    #endif
    #ifndef USES_P033
      #define USES_P033   // Dummy
    #endif
    #ifndef USES_P037
//        #define USES_P037   // MQTTImport
    #endif

    #ifndef USES_P004
//        #define USES_P004   // Dallas
    #endif
    #ifndef USES_P005
//        #define USES_P005   // DHT
    #endif

    #ifdef USE_SERVO
      #undef USE_SERVO
    #endif
    #ifdef USE_RTTTL
      #undef USE_RTTTL
    #endif
#endif


// Strip out parts not needed for either MINIMAL_OTA and MEMORY_ANALYSIS
#if defined(BUILD_MINIMAL_OTA) || defined(MEMORY_ANALYSIS)
    #ifndef WEBSERVER_CUSTOM_BUILD_DEFINED
        #ifdef WEBSERVER_TIMINGSTATS
            #undef WEBSERVER_TIMINGSTATS
        #endif
        #ifdef WEBSERVER_SYSVARS
            #undef WEBSERVER_SYSVARS
        #endif
        #ifdef WEBSERVER_NEW_UI
            #undef WEBSERVER_NEW_UI
        #endif
        #ifdef WEBSERVER_I2C_SCANNER
            #undef WEBSERVER_I2C_SCANNER
        #endif
        #ifdef WEBSERVER_FAVICON
            #undef WEBSERVER_FAVICON
        #endif
        #ifdef WEBSERVER_CSS
            #undef WEBSERVER_CSS
        #endif
        #ifdef WEBSERVER_INCLUDE_JS
            #undef WEBSERVER_INCLUDE_JS
        #endif
        #ifdef WEBSERVER_LOG
            #undef WEBSERVER_LOG
        #endif
        #ifdef WEBSERVER_GITHUB_COPY
            #undef WEBSERVER_GITHUB_COPY
        #endif
        #ifdef WEBSERVER_PINSTATES
            #undef WEBSERVER_PINSTATES
        #endif
        #ifdef WEBSERVER_WIFI_SCANNER
            #undef WEBSERVER_WIFI_SCANNER
        #endif
        #ifdef WEBSERVER_CUSTOM
            #undef WEBSERVER_CUSTOM
        #endif
        #ifdef WEBSERVER_NEW_RULES
            #undef WEBSERVER_NEW_RULES
        #endif


    #endif // WEBSERVER_CUSTOM_BUILD_DEFINED

    #ifndef LIMIT_BUILD_SIZE
        #define LIMIT_BUILD_SIZE
    #endif
    #if USE_I2C_DEVICE_SCAN
        #undef USE_I2C_DEVICE_SCAN
        #define USE_I2C_DEVICE_SCAN     false   // turn feature off in OTA builds
    #endif // if USE_I2C_DEVICE_SCAN
    #ifdef KEEP_TRIGONOMETRIC_FUNCTIONS_RULES
        #undef KEEP_TRIGONOMETRIC_FUNCTIONS_RULES
    #endif
    #ifndef NOTIFIER_SET_NONE
        #define NOTIFIER_SET_NONE
    #endif
    #ifdef USE_EXT_RTC
        #undef USE_EXT_RTC
    #endif
#endif



#ifdef BUILD_NO_DEBUG
    #ifdef WEBSERVER_RULES_DEBUG
        #undef WEBSERVER_RULES_DEBUG
    #endif
#endif


/******************************************************************************\
 * IR plugins *****************************************************************
\******************************************************************************/
// See lib\IRremoteESP8266\src\IRremoteESP8266.h
// Disable all settings like these when not needed:
// #define DECODE_TOSHIBA_AC      true
// #define SEND_TOSHIBA_AC        true
#ifdef PLUGIN_BUILD_IR
    #if !defined(PLUGIN_DESCR) && !defined(PLUGIN_BUILD_MAX_ESP32)
      #define PLUGIN_DESCR  "IR"
    #endif
    #define USES_P016      // IR
    #define P016_SEND_IR_TO_CONTROLLER false //IF true then the JSON replay solution is transmited back to the condroller.
    #define USES_P035      // IRTX
    #define P016_P035_USE_RAW_RAW2 //Use the RAW and RAW2 encodings, disabling it saves 3.7Kb
#endif

#ifdef PLUGIN_BUILD_IR_EXTENDED
    #if !defined(PLUGIN_DESCR) && !defined(PLUGIN_BUILD_MAX_ESP32)
        #define PLUGIN_DESCR  "IR Extended"
    #endif // PLUGIN_DESCR
    #define USES_P016      // IR
    #define P016_SEND_IR_TO_CONTROLLER false //IF true then the JSON replay solution is transmited back to the condroller.
    #define USES_P035      // IRTX
    // The following define is needed for extended decoding of A/C Messages and or using standardised common arguments for controlling all deeply supported A/C units
    #define P016_P035_Extended_AC
    #define P016_P035_USE_RAW_RAW2 //Use the RAW and RAW2 encodings, disabling it saves 3.7Kb
    #ifndef SIZE_1M          // Leaving out Heatpump IR for 1M builds because it won't fit after upgrading IRremoteESP8266 library to v2.8.1
      #define USES_P088      // ToniA IR plugin
    #endif
    #define PLUGIN_SET_ONLY_SWITCH
    #define NOTIFIER_SET_STABLE
    #define USES_P029      // Output - Domoticz MQTT Helper
    #define PLUGIN_SET_ONLY_TEMP_HUM
#endif

#ifdef PLUGIN_BUILD_IR_EXTENDED_NO_RX
    #if !defined(PLUGIN_DESCR) && !defined(PLUGIN_BUILD_MAX_ESP32)
        #define PLUGIN_DESCR  "IR Extended, no IR RX"
    #endif // PLUGIN_DESCR
    #define USES_P035      // IRTX
    // The following define is needed for extended decoding of A/C Messages and or using standardised common arguments for controlling all deeply supported A/C units
    #define P016_P035_Extended_AC
    #define P016_P035_USE_RAW_RAW2 //Use the RAW and RAW2 encodings, disabling it saves 3.7Kb
    #define USES_P088      //ToniA IR plugin
#endif

/******************************************************************************\
 * Devices ********************************************************************
\******************************************************************************/

// Itead ----------------------------
#ifdef PLUGIN_SET_SONOFF_BASIC
    #define PLUGIN_DESCR  "Sonoff Basic"

    #define PLUGIN_SET_ONLY_SWITCH
    #define NOTIFIER_SET_STABLE
#endif

#ifdef PLUGIN_SET_SONOFF_TH1x
    #define PLUGIN_DESCR  "Sonoff TH10/TH16"

    #define PLUGIN_SET_ONLY_SWITCH
    #define NOTIFIER_SET_STABLE
    #define PLUGIN_SET_ONLY_TEMP_HUM
#endif

#ifdef PLUGIN_SET_SONOFF_POW
    #ifndef PLUGIN_DESCR
        #define PLUGIN_DESCR  "Sonoff POW R1/R2"
    #endif

    #define CONTROLLER_SET_STABLE
    #define PLUGIN_SET_ONLY_SWITCH
    #define NOTIFIER_SET_STABLE
    #define USES_P076   // HWL8012   in POW r1
    // Needs CSE7766 Energy sensor, via Serial RXD 4800 baud 8E1 (GPIO1), TXD (GPIO3)
    #define USES_P077	  // CSE7766   in POW R2
    #define USES_P081   // Cron
#endif

#ifdef PLUGIN_SET_SONOFF_S2x
    #define PLUGIN_DESCR  "Sonoff S20/22/26"

    #define PLUGIN_SET_ONLY_SWITCH
    #define NOTIFIER_SET_STABLE
#endif

#ifdef PLUGIN_SET_SONOFF_4CH
    #define PLUGIN_DESCR  "Sonoff 4CH"
    #define PLUGIN_SET_ONLY_SWITCH
    #define NOTIFIER_SET_STABLE
#endif

#ifdef PLUGIN_SET_SONOFF_TOUCH
    #define PLUGIN_DESCR  "Sonoff Touch"
    #define PLUGIN_SET_ONLY_SWITCH
    #define NOTIFIER_SET_STABLE
#endif

// Shelly ----------------------------
#ifdef PLUGIN_SET_SHELLY_1
    #define PLUGIN_DESCR  "Shelly 1"

    #define PLUGIN_SET_ONLY_SWITCH
    #define CONTROLLER_SET_STABLE
    #define NOTIFIER_SET_STABLE
    #define USES_P004   // DS18B20
#endif

#ifdef PLUGIN_SET_SHELLY_PLUG_S
    #define PLUGIN_DESCR  "Shelly PLUG-S"

    #define PLUGIN_SET_ONLY_SWITCH
    #define CONTROLLER_SET_STABLE
    #define NOTIFIER_SET_STABLE
    #define USES_P076   // HWL8012   in POW r1
    #define USES_P081   // Cron
#endif

// Easy ----------------------------
#ifdef PLUGIN_SET_EASY_TEMP
    #define PLUGIN_DESCR  "Temp Hum"
    #define PLUGIN_SET_ONLY_TEMP_HUM
#endif

#ifdef PLUGIN_SET_EASY_CARBON
    #define PLUGIN_DESCR  "Carbon"
    #define PLUGIN_SET_NONE
    #define USES_P052   // SenseAir
#endif

/*
#ifdef PLUGIN_SET_EASY_NEXTION
    #define PLUGIN_SET_ONLY_SWITCH
    //#define USES_Pxxx   // Nextion
#endif
*/

#ifdef PLUGIN_SET_EASY_OLED1
    #define PLUGIN_SET_ONLY_SWITCH
    #define NOTIFIER_SET_STABLE
    #define USES_P036   // FrameOLED
#endif

#ifdef PLUGIN_SET_EASY_OLED2
    #define PLUGIN_SET_ONLY_SWITCH
    #define NOTIFIER_SET_STABLE
    #define USES_P023   // OLED
#endif

#ifdef PLUGIN_SET_EASY_RELAY
    #define PLUGIN_SET_ONLY_SWITCH
    #define NOTIFIER_SET_STABLE
#endif

// LedStrips ----------------------------
#ifdef PLUGIN_SET_H801
    #define PLUGIN_SET_ONLY_LEDSTRIP
#endif

#ifdef PLUGIN_SET_MAGICHOME
    #define PLUGIN_SET_ONLY_LEDSTRIP
#endif

#ifdef PLUGIN_SET_MAGICHOME_IR
    #define PLUGIN_SET_ONLY_LEDSTRIP
    #define USES_P016      // IR
#endif


// Generic ESP32 -----------------------------
#ifdef PLUGIN_SET_GENERIC_ESP32
    #define PLUGIN_DESCR  "Generic ESP32"

    #ifndef ESP32
        #define ESP32
    #endif
    #ifdef ESP8266
        #undef ESP8266
    #endif
    #define PLUGIN_SET_ONLY_SWITCH
    #define NOTIFIER_SET_STABLE
    #define USES_P036   // FrameOLED
    #define USES_P027   // INA219
    #define USES_P028   // BME280
#endif

#ifdef PLUGIN_SET_TEST_ESP32
    #if !defined(PLUGIN_SET_TEST_B_ESP32) && !defined(PLUGIN_SET_TEST_C_ESP32) && !defined(PLUGIN_SET_TEST_D_ESP32) && !defined(PLUGIN_SET_TEST_E_ESP32)
      #define PLUGIN_DESCR  "TEST_A ESP32"
      #define  PLUGIN_SET_TESTING_A
    #endif
    #ifndef ESP32
        #define ESP32
    #endif
    #ifdef ESP8266
        #undef ESP8266
    #endif
//    #define PLUGIN_SET_ONLY_SWITCH

    #define  PLUGIN_SET_TESTING
    #define  CONTROLLER_SET_STABLE
    #define  NOTIFIER_SET_STABLE
    #define  PLUGIN_SET_STABLE     // add stable
    // See also PLUGIN_SET_TEST_ESP32 section at end,
    // where incompatible plugins will be disabled.
    // TODO : Check compatibility of plugins for ESP32 board.
#endif

#ifdef PLUGIN_SET_TEST_B_ESP32
    #define PLUGIN_DESCR  "TEST_B ESP32"
    #ifndef ESP32
        #define ESP32
    #endif
    #ifdef ESP8266
        #undef ESP8266
    #endif
//    #define PLUGIN_SET_ONLY_SWITCH

    #define  PLUGIN_SET_TESTING
    #define  PLUGIN_SET_TESTING_B
    #define  CONTROLLER_SET_STABLE
    #define  NOTIFIER_SET_STABLE
    #define  PLUGIN_SET_STABLE     // add stable
    // See also PLUGIN_SET_TEST_ESP32 section at end,
    // where incompatible plugins will be disabled.
    // TODO : Check compatibility of plugins for ESP32 board.
#endif

#ifdef PLUGIN_SET_TEST_C_ESP32
    #define PLUGIN_DESCR  "TEST_C ESP32"
    #ifndef ESP32
        #define ESP32
    #endif
    #ifdef ESP8266
        #undef ESP8266
    #endif
//    #define PLUGIN_SET_ONLY_SWITCH

    #define  PLUGIN_SET_TESTING
    #define  PLUGIN_SET_TESTING_C
    #define  CONTROLLER_SET_STABLE
    #define  NOTIFIER_SET_STABLE
    #define  PLUGIN_SET_STABLE     // add stable
    // See also PLUGIN_SET_TEST_ESP32 section at end,
    // where incompatible plugins will be disabled.
    // TODO : Check compatibility of plugins for ESP32 board.
#endif

#ifdef PLUGIN_SET_TEST_D_ESP32
    #define PLUGIN_DESCR  "TEST_D ESP32"
    #ifndef ESP32
        #define ESP32
    #endif
    #ifdef ESP8266
        #undef ESP8266
    #endif
//    #define PLUGIN_SET_ONLY_SWITCH

    #define  PLUGIN_SET_TESTING
    #define  PLUGIN_SET_TESTING_D
    #define  CONTROLLER_SET_STABLE
    #define  NOTIFIER_SET_STABLE
    #define  PLUGIN_SET_STABLE     // add stable
    // See also PLUGIN_SET_TEST_ESP32 section at end,
    // where incompatible plugins will be disabled.
    // TODO : Check compatibility of plugins for ESP32 board.
#endif

#ifdef PLUGIN_SET_TEST_E_ESP32
    #define PLUGIN_DESCR  "TEST_E ESP32"
    #ifndef ESP32
        #define ESP32
    #endif
    #ifdef ESP8266
        #undef ESP8266
    #endif
//    #define PLUGIN_SET_ONLY_SWITCH

    #define  PLUGIN_SET_TESTING
    #define  PLUGIN_SET_TESTING_E
    #define  CONTROLLER_SET_STABLE
    #define  NOTIFIER_SET_STABLE
    #define  PLUGIN_SET_STABLE     // add stable
    // See also PLUGIN_SET_TEST_ESP32 section at end,
    // where incompatible plugins will be disabled.
    // TODO : Check compatibility of plugins for ESP32 board.
#endif

#ifdef PLUGIN_BUILD_MAX_ESP32
    #ifndef PLUGIN_DESCR
      #define PLUGIN_DESCR  "MAX ESP32"
    #endif
    #ifndef ESP32
        #define ESP32
    #endif
    #ifdef ESP8266
        #undef ESP8266
    #endif

    #define PLUGIN_SET_MAX
    #define CONTROLLER_SET_ALL
    #define NOTIFIER_SET_ALL
    #ifndef PLUGIN_ENERGY_COLLECTION
        #define PLUGIN_ENERGY_COLLECTION
    #endif
    #ifndef PLUGIN_DISPLAY_COLLECTION
        #define PLUGIN_DISPLAY_COLLECTION
    #endif
    #ifndef PLUGIN_NEOPIXEL_COLLECTION
        #define PLUGIN_NEOPIXEL_COLLECTION
    #endif
    // See also PLUGIN_SET_MAX section at end, to include any disabled plugins from other definitions
    // See also PLUGIN_SET_TEST_ESP32 section at end,
    // where incompatible plugins will be disabled.
    // TODO : Check compatibility of plugins for ESP32 board.
#endif


// Generic ------------------------------------
#ifdef PLUGIN_SET_GENERIC_1M
    #define PLUGIN_SET_NONE
    // TODO : small list of common plugins to fit in 1M
#endif

// Ventus W266 --------------------------------
#ifdef PLUGIN_SET_VENTUS_W266
    #define PLUGIN_SET_ONLY_SWITCH
    #define PLUGIN_BUILD_DISABLED
    #define USES_P046      // TESTING	Hardware	P046_VentusW266.ino
#endif


#ifdef PLUGIN_SET_LC_TECH_RELAY_X2
    #define CONTROLLER_SET_STABLE
    #define PLUGIN_SET_ONLY_SWITCH
    #define NOTIFIER_SET_STABLE
    #define USES_P026    // Sysinfo
    #define USES_P029    // Domoticz MQTT Helper
    #define USES_P033    // Dummy
    #define USES_P037    // MQTT import
    #define USES_P081    // Cron
    #define USES_P091    // Ser Switch
#endif



/******************************************************************************\
 * "ONLY" shorcuts ************************************************************
\******************************************************************************/
#ifdef PLUGIN_SET_ONLY_SWITCH
    #ifndef PLUGIN_SET_NONE
        #define PLUGIN_SET_NONE
    #endif
    #ifndef USES_P001
        #define USES_P001   // switch
    #endif
    #ifndef USES_P003
//        #define USES_P003   // pulse
    #endif
    #ifndef USES_P026
      #define USES_P026   // SysInfo
    #endif
    #ifndef USES_P033
      #define USES_P033   // Dummy
    #endif
    #ifndef USES_P037
        #define USES_P037   // MQTTImport
    #endif
#endif

#ifdef PLUGIN_SET_ONLY_TEMP_HUM
    #ifndef PLUGIN_SET_NONE
        #define PLUGIN_SET_NONE
    #endif
    #ifndef USES_P004
        #define USES_P004   // Dallas
    #endif
    #ifndef USES_P005
        #define USES_P005   // DHT
    #endif
    #ifndef USES_P014
        #define USES_P014   // SI7021
    #endif
    #ifndef USES_P028
        #define USES_P028   // BME280
    #endif
    #ifndef USES_P034
        #define USES_P034   // DHT12
    #endif
#endif

#ifdef PLUGIN_SET_ONLY_LEDSTRIP
    #ifndef PLUGIN_SET_NONE
        #define PLUGIN_SET_NONE
    #endif
    #ifndef USES_P141
        #define USES_P141   // LedStrip
    #endif
    #ifndef USES_P037
        #define USES_P037   // MQTTImport
    #endif
#endif






/******************************************************************************\
 * Main Families **************************************************************
\******************************************************************************/

// NONE #####################################
#ifdef PLUGIN_SET_NONE
    #ifdef PLUGIN_SET_STABLE
        #undef PLUGIN_SET_STABLE
    #endif
    #ifdef PLUGIN_SET_TESTING
        #undef PLUGIN_SET_TESTING
    #endif
    #ifdef PLUGIN_SET_TESTING_A
        #undef PLUGIN_SET_TESTING_A
    #endif
    #ifdef PLUGIN_SET_TESTING_B
        #undef PLUGIN_SET_TESTING_B
    #endif
    #ifdef PLUGIN_SET_TESTING_C
        #undef PLUGIN_SET_TESTING_C
    #endif
    #ifdef PLUGIN_SET_TESTING_D
        #undef PLUGIN_SET_TESTING_D
    #endif
    #ifdef PLUGIN_SET_TESTING_E
        #undef PLUGIN_SET_TESTING_E
    #endif
    #ifdef PLUGIN_SET_EXPERIMENTAL
        #undef PLUGIN_SET_EXPERIMENTAL
    #endif
#endif


#ifdef CONTROLLER_SET_NONE
    #ifdef CONTROLLER_SET_STABLE
        #undef CONTROLLER_SET_STABLE
    #endif
    #ifdef CONTROLLER_SET_TESTING
        #undef CONTROLLER_SET_TESTING
    #endif
    #ifdef CONTROLLER_SET_EXPERIMENTAL
        #undef CONTROLLER_SET_EXPERIMENTAL
    #endif
#endif


#ifdef NOTIFIER_SET_NONE
    #ifdef NOTIFIER_SET_STABLE
        #undef NOTIFIER_SET_STABLE
    #endif
    #ifdef NOTIFIER_SET_TESTING
        #undef NOTIFIER_SET_TESTING
    #endif
    #ifdef NOTIFIER_SET_EXPERIMENTAL
        #undef NOTIFIER_SET_EXPERIMENTAL
    #endif
#endif

// ALL ###########################################
#ifdef PLUGIN_SET_ALL
    #ifndef PLUGIN_SET_STABLE
        #define PLUGIN_SET_STABLE
    #endif
    #ifndef PLUGIN_SET_TESTING
        #define PLUGIN_SET_TESTING
    #endif
    // #ifndef PLUGIN_SET_TESTING_A
    //     #define PLUGIN_SET_TESTING_A
    // #endif
    #ifndef PLUGIN_SET_EXPERIMENTAL
        #define PLUGIN_SET_EXPERIMENTAL
    #endif
#endif


#ifdef CONTROLLER_SET_ALL
    #ifndef CONTROLLER_SET_STABLE
        #define CONTROLLER_SET_STABLE
    #endif
    #ifndef CONTROLLER_SET_TESTING
        #define CONTROLLER_SET_TESTING
    #endif
    #ifndef CONTROLLER_SET_EXPERIMENTAL
        #define CONTROLLER_SET_EXPERIMENTAL
    #endif
#endif


#ifdef NOTIFIER_SET_ALL
    #ifndef NOTIFIER_SET_STABLE
        #define NOTIFIER_SET_STABLE
    #endif
    #ifndef NOTIFIER_SET_TESTING
        #define NOTIFIER_SET_TESTING
    #endif
    #ifndef NOTIFIER_SET_EXPERIMENTAL
        #define NOTIFIER_SET_EXPERIMENTAL
    #endif
#endif

// MAX ###########################################
#ifdef PLUGIN_SET_MAX
    #ifndef PLUGIN_SET_STABLE
        #define PLUGIN_SET_STABLE
    #endif
    #ifndef PLUGIN_SET_TESTING
        #define PLUGIN_SET_TESTING
    #endif
    #ifndef PLUGIN_SET_TESTING_A
        #define PLUGIN_SET_TESTING_A
    #endif
    #ifndef PLUGIN_SET_TESTING_B
        #define PLUGIN_SET_TESTING_B
    #endif
    #ifndef PLUGIN_SET_TESTING_C
        #define PLUGIN_SET_TESTING_C
    #endif
    #ifndef PLUGIN_SET_TESTING_D
        #define PLUGIN_SET_TESTING_D
    #endif
    #ifndef PLUGIN_SET_TESTING_E
        #define PLUGIN_SET_TESTING_E
    #endif
    // #ifndef PLUGIN_SET_EXPERIMENTAL
    //     #define PLUGIN_SET_EXPERIMENTAL
    // #endif
#endif




// STABLE #####################################
#ifdef PLUGIN_SET_STABLE
    #ifndef DONT_USE_SERVO
        #define USE_SERVO
    #endif
    #define USE_RTTTL

    #define USES_P001   // Switch
    #define USES_P002   // ADC
    #define USES_P003   // Pulse
    #define USES_P004   // Dallas
    #define USES_P005   // DHT
    #define USES_P006   // BMP085
    #define USES_P007   // PCF8591
    #define USES_P008   // RFID
    #define USES_P009   // MCP

    #define USES_P010   // BH1750
    #define USES_P011   // PME
    #define USES_P012   // LCD
    #define USES_P013   // HCSR04
    #define USES_P014   // SI7021
    #define USES_P015   // TSL2561
//    #define USES_P016   // IR
    #define USES_P017   // PN532
    #define USES_P018   // Dust
    #define USES_P019   // PCF8574

    #define USES_P020   // Ser2Net
    #define USES_P021   // Level
    #define USES_P022   // PCA9685
    #define USES_P023   // OLED
    #define USES_P024   // MLX90614
    #define USES_P025   // ADS1115
    #define USES_P026   // SysInfo
    #define USES_P027   // INA219
    #define USES_P028   // BME280
    #define USES_P029   // Output

//    #define USES_P030   // BMP280   (Made obsolete, now BME280 can handle both)
    #define USES_P031   // SHT1X
    #define USES_P032   // MS5611
    #define USES_P033   // Dummy
    #define USES_P034   // DHT12
//    #define USES_P035   // IRTX
    #define USES_P036   // FrameOLED
    #define USES_P037   // MQTTImport
    #define USES_P038   // NeoPixel
    #define USES_P039   // Environment - Thermocouple

    #define USES_P040   // RFID - ID12LA/RDM6300
    // FIXME TD-er: Disabled NeoClock and Candle plugin to make builds fit in max bin size.
//    #define USES_P041   // NeoClock
//    #define USES_P042   // Candle
    #define USES_P043   // ClkOutput
    #define USES_P044   // P1WifiGateway

    #define USES_P049   // MHZ19

    #define USES_P052   // SenseAir
    #define USES_P053   // PMSx003

    #define USES_P056   // SDS011-Dust
    #define USES_P059   // Encoder

    #define USES_P063   // TTP229_KeyPad
    #define USES_P073   // 7DG
    #define USES_P079   // Wemos Motoshield
#endif


#ifdef CONTROLLER_SET_STABLE
    #define USES_C001   // Domoticz HTTP
    #define USES_C002   // Domoticz MQTT
    #define USES_C003   // Nodo telnet
    #define USES_C004   // ThingSpeak
    #define USES_C005   // Home Assistant (openHAB) MQTT
    #define USES_C006   // PiDome MQTT
    #define USES_C007   // Emoncms
    #define USES_C008   // Generic HTTP
    #define USES_C009   // FHEM HTTP
    #define USES_C010   // Generic UDP
    #define USES_C013   // ESPEasy P2P network
#endif


#ifdef NOTIFIER_SET_STABLE
    #define USES_N001   // Email
    #define USES_N002   // Buzzer

    #ifdef NOTIFIER_SET_NONE
      #undef NOTIFIER_SET_NONE
    #endif
#endif



// TESTING #####################################
#ifdef PLUGIN_SET_TESTING
  #ifndef PLUGIN_SET_MAX
    #ifndef LIMIT_BUILD_SIZE
      #define LIMIT_BUILD_SIZE
    #endif
    #ifndef NOTIFIER_SET_NONE
      #define NOTIFIER_SET_NONE
    #endif
  #endif // PLUGIN_SET_MAX

    #define USES_P045   // MPU6050
    #define USES_P047   // I2C_soil_misture
    #define USES_P048   // Motoshield_v2

    #define USES_P050   // TCS34725
    #define USES_P051   // AM2320
    #define USES_P054   // DMX512
    #define USES_P055   // Chiming
    #define USES_P057   // HT16K33_LED
    #define USES_P058   // HT16K33_KeyPad

    #define USES_P060   // MCP3221
    #define USES_P061   // Keypad
    #define USES_P062   // MPR121_KeyPad

    #define USES_P064   // APDS9960
    #define USES_P065   // DRF0299
    #define USES_P066   // VEML6040

    #define USES_P075   // Nextion
    //#define USES_P076   // HWL8012   in POW r1
    // Needs CSE7766 Energy sensor, via Serial RXD 4800 baud 8E1 (GPIO1), TXD (GPIO3)
    //#define USES_P077	  // CSE7766   in POW R2
    //#define USES_P078   // Eastron Modbus Energy meters
    #define USES_P081   // Cron
    #define USES_P082   // GPS
    #define USES_P089   // Ping
#endif

#ifdef PLUGIN_SET_TESTING_A

    #define USES_P067   // HX711_Load_Cell
    #define USES_P068   // SHT3x

    #define USES_P070   // NeoPixel_Clock
    #define USES_P071   // Kamstrup401
    #define USES_P072   // HDC1080
    #define USES_P074   // TSL2561

    #define USES_P080   // iButton Sensor  DS1990A
    #define USES_P083   // SGP30
    #define USES_P084   // VEML6070
    #define USES_P086   // Receiving values according Homie convention. Works together with C014 Homie controller

    #define USES_P090   // CCS811 TVOC/eCO2 Sensor

    //#define USES_P095  // TFT ILI9341
    //#define USES_P096  // eInk   (Needs lib_deps = Adafruit GFX Library, LOLIN_EPD )
    #define USES_P097   // Touch (ESP32)
    //#define USES_P099   // XPT2046 Touchscreen
    #define USES_P098   // PWM motor  (relies on iRAM, cannot be combined with all other plugins)
    #define USES_P105   // AHT10/20/21
#endif

#ifdef PLUGIN_SET_TESTING_B
    #define USES_P069   // LM75A

    #define USES_P100   // Pulse Counter - DS2423
    #define USES_P101   // Wake On Lan
    #define USES_P103   // Atlas Scientific EZO Sensors (pH, ORP, EZO, DO)
    #define USES_P106   // BME680
    #define USES_P107   // SI1145 UV index
    #define USES_P108   // DDS238-x ZN MODBUS energy meter (was P224 in the Playground)
    // FIXME TD-er: Disabled due to build size
    //#define USES_P109   // ThermoOLED
    #define USES_P110   // VL53L0X Time of Flight sensor
    #define USES_P113   // VL53L1X ToF
#endif

#ifdef PLUGIN_SET_TESTING_C
    #define USES_P085   // AcuDC24x
    #define USES_P087   // Serial Proxy

    #define USES_P091	// SerSwitch
    #define USES_P092   // DL-Bus

    #define USES_P111   // RC522 RFID reader
#endif

#ifdef PLUGIN_SET_TESTING_D
    #define USES_P093   // Mitsubishi Heat Pump
    #define USES_P094  // CUL Reader
    #ifndef USES_P098
      #define USES_P098   // PWM motor
    #endif
    #define USES_P114  // VEML6075 UVA/UVB sensor
    #define USES_P115  // Fuel Gauge MAX1704x
    #define USES_P117  // SCD30
    #ifndef USE_SECOND_HEAP  // Disable Itho when using second heap as it no longer fits.
    #define USES_P118  // Itho ventilation control
    #endif
    #define USES_P124  // I2C MultiRelay
#endif

#ifdef PLUGIN_SET_TESTING_E
    #define USES_P119   // ITG3205 Gyro
    #define USES_P120   // ADXL345 I2C
    #define USES_P121   // HMC5883L 
    #define USES_P125   // ADXL345 SPI
#endif


// Collection of all energy related plugins.
#ifdef PLUGIN_ENERGY_COLLECTION
   #ifndef USES_P025
     #define USES_P025   // ADS1115
   #endif
   #ifndef USES_P027
     #define USES_P027   // INA219
   #endif
   #ifndef USES_P076
     #define USES_P076   // HWL8012   in POW r1
   #endif
   #ifndef USES_P077
     // Needs CSE7766 Energy sensor, via Serial RXD 4800 baud 8E1 (GPIO1), TXD (GPIO3)
     #define USES_P077	  // CSE7766   in POW R2
   #endif
   #ifndef USES_P078
     #define USES_P078   // Eastron Modbus Energy meters
   #endif
   #ifndef USES_P085
     #define USES_P085   // AcuDC24x
   #endif
   #ifndef USES_P093
     #define USES_P093   // Mitsubishi Heat Pump
   #endif
   #ifndef USES_P102
     #define USES_P102   // PZEM-004Tv30
   #endif
   #ifndef USES_P108
     #define USES_P108   // DDS238-x ZN MODBUS energy meter (was P224 in the Playground)
   #endif
   #ifndef USES_P115
     #define USES_P115   // Fuel Gauge MAX1704x
   #endif
#endif

// Collection of all display plugins. (also NeoPixel)
#ifdef PLUGIN_DISPLAY_COLLECTION
   #if !defined(LIMIT_BUILD_SIZE) && (defined(ESP8266) || !(ESP_IDF_VERSION_MAJOR > 3))
     #define LIMIT_BUILD_SIZE // Reduce buildsize (on ESP8266 / pre-IDF4.x) to fit in all Display plugins
   #endif
   #ifndef USES_P012
     #define USES_P012   // LCD
   #endif
   #ifndef USES_P023
    #define USES_P023   // OLED
   #endif
   #ifndef USES_P036
    #define USES_P036   // FrameOLED
   #endif
   #ifndef USES_P038
    #define USES_P038   // NeoPixel
   #endif
   #ifndef USES_P041
    #define USES_P041   // NeoClock
   #endif
   #ifndef USES_P042
    #define USES_P042   // Candle
   #endif
   #ifndef USES_P057
    #define USES_P057   // HT16K33_LED
   #endif
   #ifndef USES_P070
    #define USES_P070   // NeoPixel_Clock
   #endif
   #ifndef USES_P075
    #define USES_P075   // Nextion
   #endif
   #ifndef USES_P095
    #define USES_P095  // TFT ILI9341
   #endif
   #ifndef USES_P096
    #define USES_P096  // eInk   (Needs lib_deps = Adafruit GFX Library, LOLIN_EPD )
   #endif
   #ifndef USES_P099
    #define USES_P099   // XPT2046 Touchscreen
   #endif
   #ifndef USES_P104
    #define USES_P104   // MAX7219 dot matrix
   #endif
   #ifndef USES_P109
    #define USES_P109   // ThermoOLED
   #endif
#endif

// Collection of all NeoPixel plugins
#ifdef PLUGIN_NEOPIXEL_COLLECTION
  #ifndef USES_P038
    #define USES_P038   // NeoPixel
  #endif
  #ifndef USES_P041
    #define USES_P041   // NeoClock
  #endif
  #ifndef USES_P042
    #define USES_P042   // Candle
  #endif
  #ifndef USES_P070
    #define USES_P070   // NeoPixel_Clock
  #endif
  #ifndef USES_P128
    #define USES_P128   // NeoPixelBusFX
  #endif
#endif

#ifdef CONTROLLER_SET_TESTING
    #define USES_C011   // Generic HTTP Advanced
    #define USES_C012   // Blynk HTTP
    #define USES_C014   // homie 3 & 4dev MQTT
    //#define USES_C015   // Blynk
    #define USES_C017   // Zabbix
    // #define USES_C018 // TTN RN2483
#endif


#ifdef NOTIFIER_SET_TESTING
#endif


// EXPERIMENTAL (playground) #######################
#ifdef PLUGIN_SET_EXPERIMENTAL
    #define USES_P046   // VentusW266
    #define USES_P050   // TCS34725 RGB Color Sensor with IR filter and White LED
    #define USES_P064   // APDS9960 Gesture
    #define USES_P077	// CSE7766   Was P134 on Playground


    // [copied from Playground as of 6 March 2018]
    // It needs some cleanup as some are ALSO in the main repo,
    // thus they should have been removed from the Playground repo
    // #define USES_P100	// Was SRF01, now Pulse Counter - DS2423 [Testing]
	// #define USES_P101	// Was NeoClock, now Wake On Lan [Testing]
	#define USES_P102	// Nodo
	#define USES_P103	// Event
	#define USES_P104	// SRF02
	#define USES_P105	// RGBW
	#define USES_P106	// IRTX
	#define USES_P107	// Email_Demo
	#define USES_P108	// WOL
	#define USES_P109	// RESOL_DeltaSol_Pro
	   #define USES_P110	// P1WifiGateway      (MERGED?)
	#define USES_P111	// RF
	   //#define USES_P111	// SenseAir     (MERGED?)
	#define USES_P112	// Power
	//#define USES_P112	// RFTX
	#define USES_P113	// SI1145
	#define USES_P114	// DSM501
	//#define USES_P115	// HeatpumpIR - P088 in the main repo.
//	#define USES_P116	// ID12
	#define USES_P117	// LW12FC
	//#define USES_P117	// Neopixels
	//#define USES_P117	// Nextion
	#define USES_P118	// CCS811
	#define USES_P119	// BME680
	#define USES_P120	// Thermocouple
	#define USES_P121	// Candle
//	   #define USES_P122	// NeoPixel       (MERGED?)
//	      #define USES_P123	// NeoPixel_Clock  (MERGED?)
	#define USES_P124	// NeoPixelBusFX
	//#define USES_P124	// Ventus_W266_RFM69
	#define USES_P125	// ArduCAM
	#define USES_P127	// Teleinfo
	#define USES_P130	// VEML6075
	#define USES_P131	// SHT3X
	#define USES_P133	// VL53L0X
	#define USES_P141	// LedStrip
	#define USES_P142	// RGB-Strip
	#define USES_P143	// AnyonePresent
	#define USES_P144	// RC-Switch-TX
	#define USES_P145	// Itho - P118 in the main repo.
	#define USES_P149	// MHZ19
	#define USES_P150	// SDM120C
	#define USES_P151	// CISA
	#define USES_P153	// MAX44009
	#define USES_P162	// MPL3115A2
	#define USES_P163	// DS1631
	#define USES_P165	// SerSwitch
	#define USES_P166	// WiFiMan
	#define USES_P167	// ADS1015
	#define USES_P170	// HLW8012
	#define USES_P171	// PZEM-004T
	#define USES_P180	// Mux
	#define USES_P181	// TempHumidity_SHT2x
	#define USES_P182	// MT681
	#define USES_P199	// RF443_KaKu
	#define USES_P202	// ADC_ACcurrentSensor
	   #define USES_P205	// FrameOLED      (MERGED?)
	#define USES_P209	// IFTTTMaker
	   #define USES_P210	// MQTTImport     (MERGED?)
	#define USES_P211	// MPU6050
	#define USES_P212	// MY9291
	#define USES_P213	// VEML6070
#endif


#ifdef CONTROLLER_SET_EXPERIMENTAL
  //#define USES_C016   // Cache controller
  //#define USES_C018   // TTN/RN2483
#endif


#ifdef NOTIFIER_SET_EXPERIMENTAL
#endif


// Maximized build definition for an ESP(32) with 16MB Flash and 4MB sketch partition
// Add all plugins, controllers and features that don't fit in the TESTING set
#ifdef PLUGIN_SET_MAX
  // Features
  #ifndef USE_SERVO
    #define USE_SERVO
  #endif
  #ifndef USE_RTTTL
    #define USE_RTTTL
  #endif
  #ifndef USE_SETTINGS_ARCHIVE
    #define USE_SETTINGS_ARCHIVE
  #endif
  #ifndef FEATURE_SD
    #define FEATURE_SD
  #endif

  // Plugins
  #ifndef USES_P016
//    #define USES_P016   // IR
  #endif
  #ifndef USES_P035
//    #define USES_P035   // IRTX
  #endif
  #ifndef USES_P041
    #define USES_P041   // NeoClock
  #endif
  #ifndef USES_P042
    #define USES_P042   // Candle
  #endif
  #ifndef USES_P087
    #define USES_P087   // Serial Proxy
  #endif
  #ifndef USES_P094
    #define USES_P094  // CUL Reader
  #endif
  #ifndef USES_P095
    #define USES_P095  // TFT ILI9341
  #endif
  #ifndef USES_P096
    #define USES_P096  // eInk   (Needs lib_deps = Adafruit GFX Library, LOLIN_EPD )
  #endif
  #ifndef USES_P098
    #define USES_P098   // PWM motor
  #endif
  #ifndef USES_P099
    #define USES_P099   // XPT2046 Touchscreen
  #endif
  #ifndef USES_P102
    #define USES_P102   // PZEM004Tv3
  #endif
  #ifndef USES_P103
    #define USES_P103   // Atlas Scientific EZO Sensors (pH, ORP, EZO, DO)
  #endif
  #ifndef USES_P104
    #define USES_P104   //
  #endif
  #ifndef USES_P105
    #define USES_P105   // AHT10/20/21
  #endif
  #ifndef USES_P104
    #define USES_P104   //
  #endif
  #ifndef USES_P105
    #define USES_P105   // AHT10/20/21
  #endif
  #ifndef USES_P108
    #define USES_P108   // DDS238-x ZN MODBUS energy meter (was P224 in the Playground)
  #endif
  #ifndef USES_P109
    #define USES_P109   // ThermOLED
  #endif
  #ifndef USES_P110
    #define USES_P110   // VL53L0X
  #endif
  #ifndef USES_P111
    #define USES_P111   // RC522 RFID reader
  #endif
  #ifndef USES_P112
    #define USES_P112   // AS7256x
  #endif
  #ifndef USES_P113
    #define USES_P113   // VL53L1X
  #endif
  #ifndef USES_P114
    #define USES_P114   // VEML6075 UVA/UVB sensor
  #endif
  #ifndef USES_P115
    #define USES_P115   // Fuel gauge MAX1704x
  #endif
  #ifndef USES_P116
//    #define USES_P116   //
  #endif
  #ifndef USES_P117
    #define USES_P117   // SCD30
  #endif
  #ifndef USES_P118
    #define USES_P118   // Itho ventilation coontrol
  #endif
  #ifndef USES_P119
    #define USES_P119   // ITG3205 Gyro
  #endif
  #ifndef USES_P120
    #define USES_P120   // ADXL345 I2C Acceleration / Gravity
  #endif
  #ifndef USES_P121
    #define USES_P121   // HMC5883L 
  #endif
  #ifndef USES_P122
//    #define USES_P122   //
  #endif
  #ifndef USES_P123
//    #define USES_P123   //
  #endif
  #ifndef USES_P124
    #define USES_P124   //
  #endif
  #ifndef USES_P125
    #define USES_P125   // ADXL345 SPI Acceleration / Gravity
  #endif
  #ifndef USES_P126
//    #define USES_P126   //
  #endif
  #ifndef USES_P127
//    #define USES_P127   //
  #endif
  #ifndef USES_P128
<<<<<<< HEAD
    #define USES_P128   // NeoPixelBusFX
=======
//    #define USES_P128   //
>>>>>>> 71cbd1d3
  #endif
  #ifndef USES_P129
//    #define USES_P129   //
  #endif
  #ifndef USES_P130
//    #define USES_P130   //
  #endif
  #ifndef USES_P131
//    #define USES_P131   //
  #endif
  #ifndef USES_P132
//    #define USES_P132   //
  #endif
  #ifndef USES_P133
//    #define USES_P133   //
  #endif
  #ifndef USES_P134
//    #define USES_P134   //
  #endif
  #ifndef USES_P135
//    #define USES_P135   //
  #endif

  // Controllers
  #ifndef USES_C015
    #define USES_C015   // Blynk
  #endif
  #ifndef USES_C016
    #define USES_C016   // Cache controller
  #endif
  #ifndef USES_C018
    #define USES_C018 // TTN RN2483
  #endif

  // Notifiers

#endif // PLUGIN_SET_MAX


/******************************************************************************\
 * Remove incompatible plugins ************************************************
\******************************************************************************/
#ifdef ESP32
//  #undef USES_P010   // BH1750          (doesn't work yet on ESP32)
//  #undef USES_P049   // MHZ19           (doesn't work yet on ESP32)

//  #undef USES_P052   // SenseAir        (doesn't work yet on ESP32)
//  #undef USES_P053   // PMSx003

//  #undef USES_P056   // SDS011-Dust     (doesn't work yet on ESP32)
//  #undef USES_P065   // DRF0299
//  #undef USES_P071   // Kamstrup401
//  #undef USES_P075   // Nextion
//  #undef USES_P078   // Eastron Modbus Energy meters (doesn't work yet on ESP32)
//  #undef USES_P082   // GPS
#endif


#ifdef ARDUINO_ESP8266_RELEASE_2_3_0
  #ifdef USES_P081
    #undef USES_P081   // Cron
  #endif


#endif


/******************************************************************************\
 * Libraries dependencies *****************************************************
\******************************************************************************/
#if defined(USES_P020) || defined(USES_P049) || defined(USES_P052) || defined(USES_P053) || defined(USES_P056) || defined(USES_P071) || defined(USES_P075) || defined(USES_P078) || defined(USES_P082) || defined(USES_P085) || defined(USES_P087) || defined(USES_P094) || defined(USES_P102) || defined(USES_P108) || defined(USES_C018)
  // At least one plugin uses serial.
  #ifndef PLUGIN_USES_SERIAL
    #define PLUGIN_USES_SERIAL
  #endif
#else
  // No plugin uses serial, so make sure software serial is not included.
  #define DISABLE_SOFTWARE_SERIAL
#endif


/*
#if defined(USES_P00x) || defined(USES_P00y)
#include <the_required_lib.h>
#endif
*/


#if defined(USES_C018)
  #define USES_PACKED_RAW_DATA
#endif

#if defined(USES_P085) || defined (USES_P052) || defined(USES_P078) || defined(USES_P108)
  // FIXME TD-er: Is this correct? Those plugins use Modbus_RTU.
  #define USES_MODBUS
#endif

#if defined(USES_C001) || defined (USES_C002) || defined(USES_P029)
  #ifndef USES_DOMOTICZ
    #define USES_DOMOTICZ
  #endif
#endif

#ifdef USES_DOMOTICZ  // Move Domoticz enabling logic together
    #ifndef USES_C001
      #define USES_C001   // Domoticz HTTP
    #endif
    #ifndef USES_C002
      #define USES_C002   // Domoticz MQTT
    #endif
    #ifndef USES_P029
      #define USES_P029   // Output
    #endif
#endif


// Disable Homie plugin for now in the dev build to make it fit.
#if defined(PLUGIN_BUILD_DEV) && defined(USES_C014)
  #undef USES_C014
#endif

// VCC builds need a bit more, disable timing stats to make it fit.
#if defined(FEATURE_ADC_VCC) && !defined(PLUGIN_SET_MAX)
  #ifndef LIMIT_BUILD_SIZE
    #define LIMIT_BUILD_SIZE
  #endif
  #ifndef NOTIFIER_SET_NONE
    #define NOTIFIER_SET_NONE
  #endif

#endif


// Due to size restrictions, disable a few plugins/controllers for 1M builds
#ifdef SIZE_1M
  #ifdef USES_C003
    #undef USES_C003
  #endif
  #ifdef USES_C016
    #undef USES_C016  // Cache controller
  #endif
  #ifdef FEATURE_SD
    #undef FEATURE_SD  // Unlikely on 1M units
  #endif
  #ifndef LIMIT_BUILD_SIZE
    #define LIMIT_BUILD_SIZE
  #endif
  #ifdef USE_EXT_RTC
    #undef USE_EXT_RTC
  #endif
#endif

// Disable some diagnostic parts to make builds fit.
#ifdef LIMIT_BUILD_SIZE
  #ifdef WEBSERVER_TIMINGSTATS
    #undef WEBSERVER_TIMINGSTATS
  #endif

  // Do not include large blobs but fetch them from CDN
  #ifndef WEBSERVER_USE_CDN_JS_CSS
    #define WEBSERVER_USE_CDN_JS_CSS
  #endif

  #ifndef BUILD_NO_DEBUG
    #define BUILD_NO_DEBUG
  #endif
  #ifndef BUILD_NO_SPECIAL_CHARACTERS_STRINGCONVERTER
    #define BUILD_NO_SPECIAL_CHARACTERS_STRINGCONVERTER
  #endif
  #ifdef FEATURE_I2CMULTIPLEXER
    #undef FEATURE_I2CMULTIPLEXER
  #endif
  #ifdef USE_SETTINGS_ARCHIVE
    #undef USE_SETTINGS_ARCHIVE
  #endif

  #ifdef USE_SERVO
    #undef USE_SERVO
  #endif
  #ifdef USE_RTTTL
    #undef USE_RTTTL
  #endif
  #ifdef ENABLE_TOOLTIPS
    #undef ENABLE_TOOLTIPS
  #endif
  #ifdef USES_BLYNK
    #undef USES_BLYNK
  #endif
  #ifndef PLUGIN_SET_TESTING
    #ifdef USES_P076
      #undef USES_P076   // HWL8012   in POW r1
    #endif
    #ifdef USES_P093
      #undef USES_P093   // Mitsubishi Heat Pump
    #endif
    #ifdef USES_P100 // Pulse Counter - DS2423
      #undef USES_P100
    #endif
  #endif
  #ifdef USES_C012
    #undef USES_C012 // Blynk
  #endif
  #ifdef USES_C015
    #undef USES_C015 // Blynk
  #endif
  #ifdef USES_C016
    #undef USES_C016 // Cache controller
  #endif
  #ifdef USES_C017 // Zabbix
    #undef USES_C017
  #endif
  #ifdef USES_C018
    #undef USES_C018 // LoRa TTN - RN2483/RN2903
  #endif
  #if defined(USE_TRIGONOMETRIC_FUNCTIONS_RULES) && !defined(KEEP_TRIGONOMETRIC_FUNCTIONS_RULES)
    #undef USE_TRIGONOMETRIC_FUNCTIONS_RULES
  #endif
  #ifdef USES_SSDP
    #undef USES_SSDP
  #endif

#endif

// Timing stats page needs timing stats
#if defined(WEBSERVER_TIMINGSTATS) && !defined(USES_TIMING_STATS)
  #define USES_TIMING_STATS
#endif

// If timing stats page is not included, there is no need in collecting the stats
#if !defined(WEBSERVER_TIMINGSTATS) && defined(USES_TIMING_STATS)
  #undef USES_TIMING_STATS
#endif


#ifdef BUILD_NO_DEBUG
  #ifndef BUILD_NO_DIAGNOSTIC_COMMANDS
    #define BUILD_NO_DIAGNOSTIC_COMMANDS
  #endif
  #ifndef BUILD_NO_RAM_TRACKER
    #define BUILD_NO_RAM_TRACKER
  #endif
#endif

  // Do not include large blobs but fetch them from CDN
#ifdef WEBSERVER_USE_CDN_JS_CSS
  #ifdef WEBSERVER_FAVICON
    #ifndef WEBSERVER_FAVICON_CDN
      #define WEBSERVER_FAVICON_CDN
    #endif
  #endif
  #ifdef WEBSERVER_CSS
    #undef WEBSERVER_CSS
  #endif
  #ifdef WEBSERVER_INCLUDE_JS
    #undef WEBSERVER_INCLUDE_JS
  #endif
#endif

#if defined(USES_C002) || defined (USES_C005) || defined(USES_C006) || defined(USES_C014) || defined(USES_P037)
  #define USES_MQTT
#endif

#if defined(USES_C012) || defined (USES_C015)
  #define USES_BLYNK
#endif

// Specific notifier plugins may be enabled via Custom.h, regardless
// whether NOTIFIER_SET_NONE is defined
#if defined(USES_N001) || defined(USES_N002)
  #ifndef USES_NOTIFIER
    #define USES_NOTIFIER
  #endif
#endif


// P098 PWM motor needs P003 pulse
#if defined(USES_P098)
  #ifndef USES_P003
    #define USES_P003
  #endif
#endif

#ifdef USES_MQTT
// MQTT_MAX_PACKET_SIZE : Maximum packet size
#ifndef MQTT_MAX_PACKET_SIZE
  #define MQTT_MAX_PACKET_SIZE 1024 // Is also used in PubSubClient
#endif
#endif //USES_MQTT


// It may have gotten undefined to fit a build. Make sure the Blynk controllers are not defined
#ifndef USES_BLYNK
  #ifdef USES_C012
    #undef USES_C012
  #endif
  #ifdef USES_C015
    #undef USES_C015
  #endif
#endif

#ifdef FEATURE_ARDUINO_OTA
  #ifndef FEATURE_MDNS
    #define FEATURE_MDNS
  #endif
#endif

#ifdef FEATURE_MDNS
  #ifndef FEATURE_DNS_SERVER
    #define FEATURE_DNS_SERVER
  #endif
#endif

#ifdef WEBSERVER_SETUP
  #ifndef PLUGIN_BUILD_MINIMAL_OTA
    #ifndef FEATURE_DNS_SERVER
      #define FEATURE_DNS_SERVER
    #endif
  #endif
#endif

// Here we can re-enable specific features in the TESTING sets as we have created some space there by splitting them up
#if defined(TESTING_USE_RTTTL) && (defined(PLUGIN_SET_TESTING_A) || defined(PLUGIN_SET_TESTING_B) || defined(PLUGIN_SET_TESTING_C) || defined(PLUGIN_SET_TESTING_D) || defined(PLUGIN_SET_TESTING_E))
  #ifndef USE_RTTTL
    #define USE_RTTTL
  #endif
#endif

#endif // CUSTOMBUILD_DEFINE_PLUGIN_SETS_H<|MERGE_RESOLUTION|>--- conflicted
+++ resolved
@@ -1526,11 +1526,7 @@
 //    #define USES_P127   //
   #endif
   #ifndef USES_P128
-<<<<<<< HEAD
     #define USES_P128   // NeoPixelBusFX
-=======
-//    #define USES_P128   //
->>>>>>> 71cbd1d3
   #endif
   #ifndef USES_P129
 //    #define USES_P129   //
