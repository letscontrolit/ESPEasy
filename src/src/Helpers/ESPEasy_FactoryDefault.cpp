--- conflicted
+++ resolved
@@ -260,26 +260,6 @@
     MakeControllerSettings(ControllerSettings); //-V522
 
     if (AllocatedControllerSettings()) {
-<<<<<<< HEAD
-      safe_strncpy(ControllerSettings.Subscribe,            F(DEFAULT_SUB),            sizeof(ControllerSettings.Subscribe));
-      safe_strncpy(ControllerSettings.Publish,              F(DEFAULT_PUB),            sizeof(ControllerSettings.Publish));
-      safe_strncpy(ControllerSettings.MQTTLwtTopic,         F(DEFAULT_MQTT_LWT_TOPIC), sizeof(ControllerSettings.MQTTLwtTopic));
-      safe_strncpy(ControllerSettings.LWTMessageConnect,    F(DEFAULT_MQTT_LWT_CONNECT_MESSAGE),
-                   sizeof(ControllerSettings.LWTMessageConnect));
-      safe_strncpy(ControllerSettings.LWTMessageDisconnect, F(DEFAULT_MQTT_LWT_DISCONNECT_MESSAGE),
-                   sizeof(ControllerSettings.LWTMessageDisconnect));
-      str2ip((char *)DEFAULT_SERVER, ControllerSettings.IP);
-      ControllerSettings.setHostname(F(DEFAULT_SERVER_HOST));
-      ControllerSettings.UseDNS = DEFAULT_SERVER_USEDNS;
-      ControllerSettings.useExtendedCredentials(DEFAULT_USE_EXTD_CONTROLLER_CREDENTIALS);
-      ControllerSettings.Port = DEFAULT_PORT;
-      ControllerSettings.ClientTimeout = DEFAULT_CONTROLLER_TIMEOUT;
-      ControllerSettings.enableESPEasyNowFallback(DEFAULT_CONTROLLER_FALLBACK_MESH);
-      setControllerUser(0, ControllerSettings, F(DEFAULT_CONTROLLER_USER));
-      setControllerPass(0, ControllerSettings, F(DEFAULT_CONTROLLER_PASS));
-
-      SaveControllerSettings(0, ControllerSettings);
-=======
       safe_strncpy(ControllerSettings->Subscribe,            F(DEFAULT_SUB),            sizeof(ControllerSettings->Subscribe));
       safe_strncpy(ControllerSettings->Publish,              F(DEFAULT_PUB),            sizeof(ControllerSettings->Publish));
       safe_strncpy(ControllerSettings->MQTTLwtTopic,         F(DEFAULT_MQTT_LWT_TOPIC), sizeof(ControllerSettings->MQTTLwtTopic));
@@ -293,11 +273,11 @@
       ControllerSettings->useExtendedCredentials(DEFAULT_USE_EXTD_CONTROLLER_CREDENTIALS);
       ControllerSettings->Port = DEFAULT_PORT;
       ControllerSettings->ClientTimeout = DEFAULT_CONTROLLER_TIMEOUT;
+      ControllerSettings.enableESPEasyNowFallback(DEFAULT_CONTROLLER_FALLBACK_MESH);
       setControllerUser(0, *ControllerSettings, F(DEFAULT_CONTROLLER_USER));
       setControllerPass(0, *ControllerSettings, F(DEFAULT_CONTROLLER_PASS));
 
       SaveControllerSettings(0, *ControllerSettings);
->>>>>>> a48dc65f
     }
   }
 #endif // if DEFAULT_CONTROLLER
