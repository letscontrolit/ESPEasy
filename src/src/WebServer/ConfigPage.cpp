--- conflicted
+++ resolved
@@ -55,19 +55,11 @@
       if (CPluginCall(CPlugin::Function::CPLUGIN_GOT_INVALID, 0)) { // inform controllers that the old name will be invalid from now on.
 #if FEATURE_MQTT
         MQTTDisconnect();                                           // disconnect form MQTT Server if invalid message was sent succesfull.
-<<<<<<< HEAD
-#endif
-      }
-#if FEATURE_MQTT
-      MQTTclient_should_reconnect = true;
-#endif
-=======
 #endif // if FEATURE_MQTT
       }
 #if FEATURE_MQTT
       MQTTclient_should_reconnect = true;
 #endif // if FEATURE_MQTT
->>>>>>> 9044f431
     }
 
     // Unit name
