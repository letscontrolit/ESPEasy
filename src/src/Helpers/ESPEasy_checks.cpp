--- conflicted
+++ resolved
@@ -111,17 +111,9 @@
   #if FEATURE_NOTIFIER
   check_size<NotificationStruct,                    3u>();
   #endif // if FEATURE_NOTIFIER
-<<<<<<< HEAD
-#if FEATURE_ESPEASY_P2P
-
-  check_size<NodeStruct,                            56u>();
-
-#endif
-=======
   #if FEATURE_ESPEASY_P2P
   check_size<NodeStruct,                            56u>();
   #endif
->>>>>>> 6ae3bb01
   check_size<systemTimerStruct,                     24u>();
   check_size<RTCStruct,                             32u>();
   check_size<portStatusStruct,                      6u>();
