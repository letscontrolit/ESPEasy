#ifndef HELPERS_ADAFRUITGFX_HELPER_H
#define HELPERS_ADAFRUITGFX_HELPER_H

#include "../../_Plugin_Helper.h"

#ifdef PLUGIN_USES_ADAFRUITGFX

# define ADAGFX_LOG_LEVEL LOG_LEVEL_DEBUG

/****************************************************************************
 * helper class and functions for displays that use Adafruit_GFX library
 ***************************************************************************/
/************
 * Changelog:
 * 2023-02-26 tonhuisman: Use GetCommandCode() / PROGMEM for parsing of commands and colors to reduce .bin size.
 * 2022-10-05 tonhuisman: No longer trim off spaces from arguments to commands
 * 2022-09-23 tonhuisman: Allow backlight percentage from 0% instead of from 1% to be able to completely turn it off
 * 2022-09-12 tonhuisman: Add line-spacing option for Column/Row mode, default set to auto, optional 0..14 pixels line-spacing
 *                        Add line spacing form selector function
 * 2022-09-10 tonhuisman: Enable printing partial characters falling off at the right edge of the screen, only when on Window 0
 * 2022-08-25 tonhuisman: Add invertDisplay() functionality, often used for monochrome displays
 * 2022-08-23 tonhuisman: Several small improvements, and a few bugfixes
 * 2022-08-22 tonhuisman: Improve drawing of slider when using a range, so a reverse range (40,-10) is displayed 'flipped'
 * 2022-08-20 tonhuisman: Add txl subcommand to display text on 1 or more lines, autoincrementing the line nr,
 *                        always in row/column mode.
 *                        Improved argument parsing to allow up to 2 empty arguments between filled arguments
 * 2022-08-16 tonhuisman: Add drawing of Slide/Gauge controls via btn subcommand, horizontal or vertical depending on width/height ratio
 * 2022-08-15 tonhuisman: Add initial support for slide/gauge controls
 * 2022-06-07 tonhuisman: Code improvements in initialization, move offset calculation to printText() function
 * 2022-06-06 tonhuisman: Process any special characters for lenght and textheight values for correct sizing
 * 2022-06-05 tonhuisman: Add support for getting config values: win (current window id), iswin (exists?), width & height (current window),
 *                        (text)length and textheight of a provided text, rot (current rotation), txs (fontscaling), tpm (textprintmode)
 * 2022-06-04 tonhuisman: Add Window support for drawing and printing within confined areas (windows)
 *                        Always use exact font calculation for determining allowable text length
 * 2022-06-02 tonhuisman: Leave out some Notes from UI to save a few bytes from size limited builds
 * 2022-05-27 tonhuisman: Change btn subcommand to split state and mode arguments, state = 0/1, -2/-1, mode = -2, -1, 0
 * 2022-05-27 tonhuisman: Fix a few character mappings in AdaGFXparseTemplate, add surrogates for chars not in font
 *                        Add support for {0xNN...} to insert any ascii character in template, supports multiple 2-digit hex values > 00
 *                        space, comma, dot, colon, semicolon or dash (' ,.:;-') as separators in hex value are allowed
 * 2022-05-23 tonhuisman: Fix cast for returned value from AdaGFXparseColor
 *                        Make 8 and 16 color support optional to squeeze a few bytes from size limited builds
 * 2022-05-23 tonhuisman: Add changelog, older changes have not been logged.
 ***************************************************************************/

# include "../Helpers/Numerical.h"
# include "../Helpers/ESPEasy_Storage.h"
# include "../ESPEasyCore/ESPEasy_Log.h"


# include <Adafruit_GFX.h>
# include <Adafruit_SPITFT.h>
# include <FS.h>
# include <vector>

// Used for bmp support
# define BUFPIXELS 200 ///< 200 * 5 = 1000 bytes

<<<<<<< HEAD
# include "../Helpers/Numerical.h"
# include "../Helpers/ESPEasy_Storage.h"
# include "../ESPEasyCore/ESPEasy_Log.h"

# define ADAGFX_PARSE_MAX_ARGS        7     // Maximum number of arguments needed and supported (corrected)
=======
# define ADAGFX_PARSE_MAX_ARGS        7 // Maximum number of arguments needed and supported (corrected)
>>>>>>> 75f2d94a
# ifndef ADAGFX_ARGUMENT_VALIDATION
#  define ADAGFX_ARGUMENT_VALIDATION  1     // Validate command arguments
# endif // ifndef ADAGFX_ARGUMENT_VALIDATION
# ifndef ADAGFX_USE_ASCIITABLE
#  define ADAGFX_USE_ASCIITABLE       1     // Enable 'asciitable' command (useful for debugging/development)
# endif // ifndef ADAGFX_USE_ASCIITABLE
# ifndef ADAGFX_SUPPORT_7COLOR
#  define ADAGFX_SUPPORT_7COLOR       0     // Do we support 7-Color displays?
# endif // ifndef ADAGFX_SUPPORT_7COLOR
# ifndef ADAGFX_SUPPORT_8and16COLOR
#  define ADAGFX_SUPPORT_8and16COLOR  0     // Do we support 8 and 16-Color displays?
# endif // ifndef ADAGFX_SUPPORT_8and16COLOR
# ifndef ADAGFX_FONTS_INCLUDED
#  define ADAGFX_FONTS_INCLUDED       1     // 3 extra fonts, also controls enable/disable of below 8pt/12pt fonts
# endif // ifndef ADAGFX_FONTS_INCLUDED
# ifndef ADAGFX_PARSE_SUBCOMMAND
#  define ADAGFX_PARSE_SUBCOMMAND     1     // Enable parsing of subcommands (pre/postfix below) to be executed by the helper
# endif // ifndef ADAGFX_PARSE_SUBCOMMAND
# ifndef ADAGFX_ENABLE_EXTRA_CMDS
#  define ADAGFX_ENABLE_EXTRA_CMDS    1     // Enable extra subcommands like lm (line-multi) and lmr (line-multi, relative)
# endif // ifndef ADAGFX_ENABLE_EXTRA_CMDS
# ifndef ADAGFX_ENABLE_BMP_DISPLAY
#  define ADAGFX_ENABLE_BMP_DISPLAY   1     // Enable subcommands for displaying .bmp files on supported displays (color)
# endif // ifndef ADAGFX_ENABLE_BMP_DISPLAY
# ifndef ADAGFX_ENABLE_BUTTON_DRAW
#  define ADAGFX_ENABLE_BUTTON_DRAW   1     // Enable/disable subcommands for displaying button-like shapes
# endif // ifndef ADAGFX_ENABLE_BUTTON_DRAW
# ifndef ADAGFX_ENABLE_BUTTON_SLIDER
#  define ADAGFX_ENABLE_BUTTON_SLIDER 1     // Enable/disable displaying button-shape with slider-actions
# endif // ifndef ADAGFX_ENABLE_BUTTON_SLIDER
# ifndef ADAGFX_ENABLE_FRAMED_WINDOW
#  define ADAGFX_ENABLE_FRAMED_WINDOW 1     // Enable framed window features
# endif // ifndef ADAGFX_ENABLE_BUTTON_DRAW
# ifndef ADAGFX_ENABLE_GET_CONFIG_VALUE
#  define ADAGFX_ENABLE_GET_CONFIG_VALUE  1 // Enable getting values features
# endif // ifndef ADAGFX_ENABLE_GET_CONFIG_VALUE

// # define ADAGFX_FONTS_EXTRA_8PT_INCLUDED  // 8 extra 8pt fonts, should probably only be enabled in a private custom build, adds ~15.4 kB
// # define ADAGFX_FONTS_EXTRA_12PT_INCLUDED // 9 extra 12pt fonts, should probably only be enabled in a private custom build, adds ~28 kB
// # define ADAGFX_FONTS_EXTRA_16PT_INCLUDED // 5 extra 16pt fonts, should probably only be enabled in a private custom build, adds ~19.9 kB
// # define ADAGFX_FONTS_EXTRA_18PT_INCLUDED // 1 extra 18pt fonts, should probably only be enabled in a private custom build, adds ~4.3 kB
// # define ADAGFX_FONTS_EXTRA_20PT_INCLUDED // 1 extra 20pt fonts, should probably only be enabled in a private custom build, adds ~5.3 kB

// To enable/disable 8pt fonts separately: (will only be enabled if ADAGFX_FONTS_EXTRA_8PT_INCLUDED is defined)
# define ADAGFX_FONTS_EXTRA_8PT_ANGELINA // This font is proportinally spaced!
# define ADAGFX_FONTS_EXTRA_8PT_NOVAMONO
# define ADAGFX_FONTS_EXTRA_8PT_UNISPACE
# define ADAGFX_FONTS_EXTRA_8PT_UNISPACEITALIC
# define ADAGFX_FONTS_EXTRA_8PT_WHITERABBiT

// # define ADAGFX_FONTS_EXTRA_8PT_ROBOTO          // This font is proportinally spaced!
// # define ADAGFX_FONTS_EXTRA_8PT_ROBOTOCONDENSED // This font is proportinally spaced!
# define ADAGFX_FONTS_EXTRA_8PT_ROBOTOMONO

// To enable/disable 12pt fonts separately: (will only be enabled if ADAGFX_FONTS_EXTRA_12PT_INCLUDED is defined)
# define ADAGFX_FONTS_EXTRA_12PT_ANGELINA // This font is proportinally spaced!
# define ADAGFX_FONTS_EXTRA_12PT_NOVAMONO
# define ADAGFX_FONTS_EXTRA_12PT_REPETITIONSCROLLiNG
# define ADAGFX_FONTS_EXTRA_12PT_UNISPACE
# define ADAGFX_FONTS_EXTRA_12PT_UNISPACEITALIC
# define ADAGFX_FONTS_EXTRA_12PT_WHITERABBiT

// # define ADAGFX_FONTS_EXTRA_12PT_ROBOTO          // This font is proportinally spaced!
// # define ADAGFX_FONTS_EXTRA_12PT_ROBOTOCONDENSED // This font is proportinally spaced!
# define ADAGFX_FONTS_EXTRA_12PT_ROBOTOMONO

// To enable/disable 16pt fonts separately: (will only be enabled if ADAGFX_FONTS_EXTRA_16PT_INCLUDED is defined)
# define ADAGFX_FONTS_EXTRA_16PT_AMERIKASANS // This font is proportinally spaced!
# define ADAGFX_FONTS_EXTRA_16PT_WHITERABBiT

// # define ADAGFX_FONTS_EXTRA_16PT_ROBOTO          // This font is proportinally spaced!
// # define ADAGFX_FONTS_EXTRA_16PT_ROBOTOCONDENSED // This font is proportinally spaced!
# define ADAGFX_FONTS_EXTRA_16PT_ROBOTOMONO

// To enable/disable 18pt fonts separately: (will only be enabled if ADAGFX_FONTS_EXTRA_18PT_INCLUDED is defined)
# define ADAGFX_FONTS_EXTRA_18PT_WHITERABBiT

// To enable/disable 20pt fonts separately: (will only be enabled if ADAGFX_FONTS_EXTRA_20PT_INCLUDED is defined)
# define ADAGFX_FONTS_EXTRA_20PT_WHITERABBiT

# ifdef LIMIT_BUILD_SIZE
#  if ADAGFX_FONTS_INCLUDED
#   undef ADAGFX_FONTS_INCLUDED
#   define ADAGFX_FONTS_INCLUDED  0
#  endif // if ADAGFX_FONTS_INCLUDED
#  if ADAGFX_ARGUMENT_VALIDATION
#   undef ADAGFX_ARGUMENT_VALIDATION
#   define ADAGFX_ARGUMENT_VALIDATION 0
#  endif // if ADAGFX_ARGUMENT_VALIDATION
#  if ADAGFX_USE_ASCIITABLE
#   undef ADAGFX_USE_ASCIITABLE
#   define ADAGFX_USE_ASCIITABLE  0
#  endif // if ADAGFX_USE_ASCIITABLE
#  if ADAGFX_SUPPORT_8and16COLOR
#   undef ADAGFX_SUPPORT_8and16COLOR
#   define ADAGFX_SUPPORT_8and16COLOR 0
#  endif // if ADAGFX_SUPPORT_8and16COLOR
// #  if ADAGFX_ENABLE_BMP_DISPLAY
// #   undef ADAGFX_ENABLE_BMP_DISPLAY
// #   define ADAGFX_ENABLE_BMP_DISPLAY  0
// #  endif // if ADAGFX_ENABLE_BMP_DISPLAY
// #  if ADAGFX_ENABLE_BUTTON_DRAW
// #   undef ADAGFX_ENABLE_BUTTON_DRAW
// #   define ADAGFX_ENABLE_BUTTON_DRAW  0
// #  endif // if ADAGFX_ENABLE_BUTTON_DRAW
#  if ADAGFX_ENABLE_FRAMED_WINDOW
#   undef ADAGFX_ENABLE_FRAMED_WINDOW
#   define ADAGFX_ENABLE_FRAMED_WINDOW  0
#  endif // if ADAGFX_ENABLE_FRAMED_WINDOW
// #  ifdef ADAGFX_ENABLE_GET_CONFIG_VALUE
// #   undef ADAGFX_ENABLE_GET_CONFIG_VALUE
// #  endif // ifdef ADAGFX_ENABLE_GET_CONFIG_VALUE
#  if ADAGFX_ENABLE_BUTTON_SLIDER
#   undef ADAGFX_ENABLE_BUTTON_SLIDER
#   define ADAGFX_ENABLE_BUTTON_SLIDER  0 // Disable displaying button-shape with slider-actions
#  endif // if ADAGFX_ENABLE_BUTTON_SLIDER
# endif  // ifdef LIMIT_BUILD_SIZE

# ifdef PLUGIN_SET_MAX // Include all fonts in MAX builds
#  ifndef ADAGFX_FONTS_EXTRA_8PT_INCLUDED
#   define ADAGFX_FONTS_EXTRA_8PT_INCLUDED
#  endif // ifndef ADAGFX_FONTS_EXTRA_8PT_INCLUDED
#  ifndef ADAGFX_FONTS_EXTRA_12PT_INCLUDED
#   define ADAGFX_FONTS_EXTRA_12PT_INCLUDED
#  endif // ifndef ADAGFX_FONTS_EXTRA_12PT_INCLUDED
#  ifndef ADAGFX_FONTS_EXTRA_16PT_INCLUDED
#   define ADAGFX_FONTS_EXTRA_16PT_INCLUDED
#  endif // ifndef ADAGFX_FONTS_EXTRA_16PT_INCLUDED
#  ifndef ADAGFX_FONTS_EXTRA_18PT_INCLUDED
#   define ADAGFX_FONTS_EXTRA_18PT_INCLUDED
#  endif // ifndef ADAGFX_FONTS_EXTRA_18PT_INCLUDED
#  ifndef ADAGFX_FONTS_EXTRA_20PT_INCLUDED
#   define ADAGFX_FONTS_EXTRA_20PT_INCLUDED
#  endif // ifndef ADAGFX_FONTS_EXTRA_20PT_INCLUDED
#  if !ADAGFX_SUPPORT_7COLOR
#   undef ADAGFX_SUPPORT_7COLOR
#   define ADAGFX_SUPPORT_7COLOR       1
#  endif // if !ADAGFX_SUPPORT_7COLOR
#  if !ADAGFX_SUPPORT_8and16COLOR
#   undef ADAGFX_SUPPORT_8and16COLOR
#   define ADAGFX_SUPPORT_8and16COLOR  1
#  endif // if !ADAGFX_SUPPORT_8and16COLOR
# endif  // ifdef PLUGIN_SET_MAX

# define ADAGFX_PARSE_PREFIX      F("~")              // Subcommand-trigger prefix and postfix strings
# define ADAGFX_PARSE_PREFIX_LEN  1
# define ADAGFX_PARSE_POSTFIX     F("~")              // Will be removed before the normal template parsing is done
# define ADAGFX_PARSE_POSTFIX_LEN 1

# define ADAGFX_UNIVERSAL_TRIGGER F("adagfx_trigger") // Universal command trigger

// Color definitions, borrowed from Adafruit_ILI9341.h

# define ADAGFX_BLACK        0x0000 ///<   0,   0,   0
# define ADAGFX_NAVY         0x000F ///<   0,   0, 123
# define ADAGFX_DARKGREEN    0x03E0 ///<   0, 125,   0
# define ADAGFX_DARKCYAN     0x03EF ///<   0, 125, 123
# define ADAGFX_MAROON       0x7800 ///< 123,   0,   0
# define ADAGFX_PURPLE       0x780F ///< 123,   0, 123
# define ADAGFX_OLIVE        0x7BE0 ///< 123, 125,   0
# define ADAGFX_LIGHTGREY    0xC618 ///< 198, 195, 198
# define ADAGFX_DARKGREY     0x7BEF ///< 123, 125, 123
# define ADAGFX_BLUE         0x001F ///<   0,   0, 255
# define ADAGFX_GREEN        0x07E0 ///<   0, 255,   0
# define ADAGFX_CYAN         0x07FF ///<   0, 255, 255
# define ADAGFX_RED          0xF800 ///< 255,   0,   0
# define ADAGFX_MAGENTA      0xF81F ///< 255,   0, 255
# define ADAGFX_YELLOW       0xFFE0 ///< 255, 255,   0
# define ADAGFX_WHITE        0xFFFF ///< 255, 255, 255
# define ADAGFX_ORANGE       0xFD20 ///< 255, 165,   0
# define ADAGFX_GREENYELLOW  0xAFE5 ///< 173, 255,  41
# define ADAGFX_PINK         0xFC18 ///< 255, 130, 198

enum class AdaGFXMonoRedGreyscaleColors: uint16_t {
  ADAGFXEPD_BLACK,                  ///< black color
  ADAGFXEPD_WHITE,                  ///< white color
  ADAGFXEPD_INVERSE,                ///< invert color
  ADAGFXEPD_RED,                    ///< red color
  ADAGFXEPD_DARK,                   ///< darker color
  ADAGFXEPD_LIGHT                   ///< lighter color
};

# if ADAGFX_SUPPORT_7COLOR
enum class AdaGFX7Colors: uint16_t {
  ADAGFX7C_BLACK,  ///< black color
  ADAGFX7C_WHITE,  ///< white color
  ADAGFX7C_GREEN,  ///< green color
  ADAGFX7C_BLUE,   ///< blue color
  ADAGFX7C_RED,    ///< red color
  ADAGFX7C_YELLOW, ///< yellow color
  ADAGFX7C_ORANGE  ///< orange color
};
# endif // if ADAGFX_SUPPORT_7COLOR

enum class AdaGFXTextPrintMode : uint8_t {
  ContinueToNextLine        = 0u,
  TruncateExceedingMessage  = 1u,
  ClearThenTruncate         = 2u,
  TruncateExceedingCentered = 3u, // Should have max. 16 options

  MAX                             // Keep as last
};

# if ADAGFX_SUPPORT_7COLOR
#  if ADAGFX_SUPPORT_8and16COLOR
#   define ADAGFX_COLORDEPTH_COUNT 7
#   define ADAGFX_MONOCOLORS_COUNT 4
#  else // if ADAGFX_SUPPORT_8and16COLOR
#   define ADAGFX_COLORDEPTH_COUNT 5
#   define ADAGFX_MONOCOLORS_COUNT 4
#  endif // if ADAGFX_SUPPORT_8and16COLOR
# else // if ADAGFX_SUPPORT_7COLOR
#  if ADAGFX_SUPPORT_8and16COLOR
#   define ADAGFX_COLORDEPTH_COUNT 6
#   define ADAGFX_MONOCOLORS_COUNT 3
#  else // if ADAGFX_SUPPORT_8and16COLOR
#   define ADAGFX_COLORDEPTH_COUNT 4
#   define ADAGFX_MONOCOLORS_COUNT 3
#  endif // if ADAGFX_SUPPORT_8and16COLOR
# endif // if ADAGFX_SUPPORT_7COLOR
enum class AdaGFXColorDepth : uint16_t {
  Monochrome            = 2u, // Black & white
  BlackWhiteRed         = 3u, // Black, white & red (or yellow)
  BlackWhite2Greyscales = 4u, // Black, white, lightgrey & darkgrey
  # if ADAGFX_SUPPORT_7COLOR
  SevenColor = 7u,            // Black, white, red, yellow, blue, green, orange
  # endif // if ADAGFX_SUPPORT_7COLOR
  # if ADAGFX_SUPPORT_8and16COLOR
  EightColor   = 8u,          // 8 regular colors
  SixteenColor = 16u,         // 16 colors
  # endif // if ADAGFX_SUPPORT_8and16COLOR
  FullColor = 65535u          // 65535 colors (max. supported by RGB565)
};

# if ADAGFX_ENABLE_BUTTON_DRAW

// Only bits 0..3 can be used, masked with: 0x0F, max possible values: 16
// stored combined with Button_layout_e value
enum class Button_type_e : uint8_t {
  None       = 0x00,
  Square     = 0x01,
  Rounded    = 0x02,
  Circle     = 0x03,
  ArrowLeft  = 0x04,
  ArrowUp    = 0x05,
  ArrowRight = 0x06,
  ArrowDown  = 0x07,
};

// Only bits 4..7 can be used, masked with: 0xF0, max possible values: 16
// stored combined with Button_type_e value
enum class Button_layout_e : uint8_t {
  CenterAligned      = 0x00,
  LeftAligned        = 0x10,
  TopAligned         = 0x20,
  RightAligned       = 0x30,
  BottomAligned      = 0x40,
  LeftTopAligned     = 0x50,
  RightTopAligned    = 0x60,
  RightBottomAligned = 0x70,
  LeftBottomAligned  = 0x80,
  NoCaption          = 0x90,
  #  if ADAGFX_ENABLE_BMP_DISPLAY
  Bitmap = 0xA0,
  #  endif // if ADAGFX_ENABLE_BMP_DISPLAY
  #  if ADAGFX_ENABLE_BUTTON_SLIDER
  Slider = 0xB0,
  #  endif // if ADAGFX_ENABLE_BUTTON_SLIDER
};

const __FlashStringHelper* toString(const Button_type_e button);
const __FlashStringHelper* toString(const Button_layout_e layout);

# endif // if ADAGFX_ENABLE_BUTTON_DRAW

# if ADAGFX_ENABLE_FRAMED_WINDOW

struct tWindowPoint {
  uint16_t x = 0;
  uint16_t y = 0;
};
struct tWindowObject {
  tWindowPoint top_left;
  tWindowPoint width_height;
  tWindowPoint org_top_left;
  tWindowPoint org_width_height;
  uint8_t      id       = 0u;
  int8_t       rotation = 0;
};
# endif // if ADAGFX_ENABLE_FRAMED_WINDOW

class AdafruitGFX_helper; // Forward declaration

// Some generic AdafruitGFX_helper support functions
const __FlashStringHelper* toString(const AdaGFXTextPrintMode& mode);
const __FlashStringHelper* toString(const AdaGFXColorDepth& colorDepth);
void                       AdaGFXFormTextPrintMode(const __FlashStringHelper *id,
                                                   uint8_t                    selectedIndex);
void                       AdaGFXFormColorDepth(const __FlashStringHelper *id,
                                                uint16_t                   selectedIndex,
                                                bool                       enabled = true);
void                       AdaGFXFormRotation(const __FlashStringHelper *id,
                                              uint8_t                    selectedIndex);
void                       AdaGFXFormTextBackgroundFill(const __FlashStringHelper *id,
                                                        uint8_t                    selectedIndex);
void                       AdaGFXFormTextColRowMode(const __FlashStringHelper *id,
                                                    bool                       selectedState);
void                       AdaGFXFormOnePixelCompatibilityOption(const __FlashStringHelper *id,
                                                                 uint8_t                    selectedIndex);
void                       AdaGFXFormForeAndBackColors(const __FlashStringHelper *foregroundId,
                                                       uint16_t                   foregroundColor,
                                                       const __FlashStringHelper *backgroundId,
                                                       uint16_t                   backgroundColor,
                                                       AdaGFXColorDepth           colorDepth = AdaGFXColorDepth::FullColor);
void AdaGFXFormBacklight(const __FlashStringHelper *backlightPinId,
                         int8_t                     backlightPin,
                         const __FlashStringHelper *backlightPercentageId,
                         uint16_t                   backlightPercentage);
void AdaGFXFormDisplayButton(const __FlashStringHelper *buttonPinId,
                             int8_t                     buttonPin,
                             const __FlashStringHelper *buttonInverseId,
                             bool                       buttonInverse,
                             const __FlashStringHelper *displayTimeoutId,
                             int                        displayTimeout);
void     AdaGFXFormFontScaling(const __FlashStringHelper *fontScalingId,
                               uint8_t                    fontScaling,
                               uint8_t                    maxScale = 10);
String   AdaGFXparseTemplate(const String      & tmpString,
                             const uint8_t       lineSize,
                             AdafruitGFX_helper *gfxHelper = nullptr);
uint16_t AdaGFXparseColor(String                & s,
                          const AdaGFXColorDepth& colorDepth   = AdaGFXColorDepth::FullColor,
                          const bool              emptyIsBlack = false); // Parse either a color by name, 6 digit hex rrggbb color,
                                                                         // or 1..4 digit
                                                                         // #rgb565 color (hex with # prefix)
void   AdaGFXHtmlColorDepthDataList(const __FlashStringHelper *id,
                                    const AdaGFXColorDepth   & colorDepth);
String AdaGFXcolorToString(const uint16_t        & color,
                           const AdaGFXColorDepth& colorDepth   = AdaGFXColorDepth::FullColor,
                           bool                    blackIsEmpty = false);
# if ADAGFX_SUPPORT_7COLOR
uint16_t AdaGFXrgb565ToColor7(const uint16_t& color); // Convert rgb565 color to 7-color
# endif // if ADAGFX_SUPPORT_7COLOR
void     AdaGFXFormLineSpacing(const __FlashStringHelper *id,
                               uint8_t                    selectedIndex);

class AdafruitGFX_helper {
public:

  AdafruitGFX_helper(Adafruit_GFX              *display,
                     const String             & trigger,
                     const uint16_t             res_x,
                     const uint16_t             res_y,
                     const AdaGFXColorDepth   & colorDepth    = AdaGFXColorDepth::FullColor,
                     const AdaGFXTextPrintMode& textPrintMode = AdaGFXTextPrintMode::ContinueToNextLine,
                     const uint8_t              fontscaling   = 1,
                     const uint16_t             fgcolor       = ADAGFX_WHITE,
                     const uint16_t             bgcolor       = ADAGFX_BLACK,
                     const bool                 useValidation = true,
                     const bool                 textBackFill  = false);
  # if ADAGFX_ENABLE_BMP_DISPLAY
  AdafruitGFX_helper(Adafruit_SPITFT           *display,
                     const String             & trigger,
                     const uint16_t             res_x,
                     const uint16_t             res_y,
                     const AdaGFXColorDepth   & colorDepth    = AdaGFXColorDepth::FullColor,
                     const AdaGFXTextPrintMode& textPrintMode = AdaGFXTextPrintMode::ContinueToNextLine,
                     const uint8_t              fontscaling   = 1,
                     const uint16_t             fgcolor       = ADAGFX_WHITE,
                     const uint16_t             bgcolor       = ADAGFX_BLACK,
                     const bool                 useValidation = true,
                     const bool                 textBackFill  = false);
  # endif // if ADAGFX_ENABLE_BMP_DISPLAY
  virtual ~AdafruitGFX_helper() {}

  String getFeatures();

  bool   processCommand(const String& string); // Parse the string for recognized commands and apply them on the graphics display

  # if ADAGFX_ENABLE_GET_CONFIG_VALUE
  bool   pluginGetConfigValue(String& string); // Get a config value from the plugin
  # endif // if ADAGFX_ENABLE_GET_CONFIG_VALUE

  void   printText(const char     *string,
                   const int16_t & X,
                   const int16_t & Y,
                   const uint8_t & textSize = 0,
                   const uint16_t& color    = ADAGFX_WHITE,
                   uint16_t        bkcolor  = ADAGFX_BLACK,
                   const uint16_t& maxWidth = 0);
  void calculateTextMetrics(const uint8_t fontwidth,
                            const uint8_t fontheight,
                            const int8_t  heightOffset   = 0,
                            const bool    isProportional = false);
  void getTextMetrics(uint16_t& textcols,
                      uint16_t& textrows,
                      uint8_t & fontwidth,
                      uint8_t & fontheight,
                      uint8_t & fontscaling,
                      uint8_t & heightOffset,
                      uint16_t& xpix,
                      uint16_t& ypix);
  void getColors(uint16_t& fgcolor,
                 uint16_t& bgcolor);
  void getCursorXY(int16_t& currentX,                // Get last known (text)cursor position, recalculates to col/row if that
                   int16_t& currentY);               // setting is acive

  void setTxtfullCompensation(uint8_t compensation); // Set to 1 for backward comp. with P095/P096 txtfull subcommands, uses offset -1
                                                     // Set to 2 for extra offset of +1 on y axis
                                                     // Set to 3 for extra offset of +1 on x axis

  void setRotation(uint8_t m);                       // Set the helper-rotation the same as the display object rotation

  void setColumnRowMode(bool state) {                // When true, addressing for txp, txtfull commands is in columns/rows, default in
    _columnRowMode = state;                          // pixels NOT compatible with _x_compensation!
  }

  void setLineSpacing(int8_t lineSpacing) {          // Set inter-line spacing in Column/Row mode
    _lineSpacing = lineSpacing & 0xF;                // Limited to 0..14 px, 15 = auto, based on fontheight * fontsize
  }

  String getTrigger() {                              // Returns the current trigger
    return _trigger;
  }

  bool isAdaGFXTrigger(const String& trigger) {
    return trigger.equalsIgnoreCase(ADAGFX_UNIVERSAL_TRIGGER);
  }

  # if ADAGFX_ENABLE_BMP_DISPLAY
  bool showBmp(const String& filename,
               int16_t       x,
               int16_t       y);
  # endif // if ADAGFX_ENABLE_BMP_DISPLAY

  # if ADAGFX_ENABLE_FRAMED_WINDOW
  uint8_t getWindow() {
    return _window;
  }

  bool    validWindow(const uint8_t& windowId);
  bool    selectWindow(const uint8_t& windowId,
                       const int8_t & rotation = -1);
  uint8_t defineWindow(const int16_t& x,
                       const int16_t& y,
                       const int16_t& w,
                       const int16_t& h,
                       int16_t        windowId = -1,
                       const int8_t & rotation = -1);
  bool     deleteWindow(const uint8_t& windowId);
  # endif // if ADAGFX_ENABLE_FRAMED_WINDOW

  uint16_t getTextSize(const String& text,
                       uint16_t    & h); // return length and height in pixels using current font

  void     setValidation(const bool& state);
  bool     getValidation() const {
    return _useValidation;
  }

  void invertDisplay(bool i);
  void initialize();

private:

  # if ADAGFX_ARGUMENT_VALIDATION
  bool invalidCoordinates(const int  X,
                          const int  Y,
                          const bool colRowMode = false);
  # endif // if ADAGFX_ARGUMENT_VALIDATION
  # if ADAGFX_ENABLE_BUTTON_DRAW
  void drawButtonShape(const Button_type_e& buttonType,
                       const int          & x,
                       const int          & y,
                       const int          & w,
                       const int          & h,
                       const uint16_t     & fillColor,
                       const uint16_t     & borderColor);
  # endif // if ADAGFX_ENABLE_BUTTON_DRAW

  Adafruit_GFX *_display = nullptr;
  Adafruit_SPITFT *_tft = nullptr;
  String _trigger;
  uint16_t _res_x;
  uint16_t _res_y;
  AdaGFXColorDepth _colorDepth;
  AdaGFXTextPrintMode _textPrintMode;
  uint8_t _fontscaling;
  uint16_t _fgcolor;
  uint16_t _bgcolor;
  bool _useValidation;
  bool _textBackFill;
  uint16_t _textcols     = 0;
  uint16_t _textrows     = 0;
  int16_t _lastX         = 0;
  int16_t _lastY         = 0;
  uint8_t _fontwidth     = 6; // Default font characteristics
  uint8_t _fontheight    = 10;
  int8_t _heightOffset   = 0;
  bool _isProportional   = false;
  int8_t _x_compensation = 0;
  int8_t _y_compensation = 0;
  bool _columnRowMode    = false;
  int8_t _rotation       = 0;
  bool _displayInverted  = false;
  int8_t _lineSpacing    = 15; // Default fontheight * fontsize

  uint16_t _display_x = 0;
  uint16_t _display_y = 0;
  # if ADAGFX_ENABLE_BMP_DISPLAY
  uint16_t readLE16(void);
  uint32_t readLE32(void);
  fs::File file;
  # endif // if ADAGFX_ENABLE_BMP_DISPLAY
  # if ADAGFX_ENABLE_FRAMED_WINDOW
  int16_t getWindowIndex(const int16_t& windowId);
  void    logWindows(const String& prefix = EMPTY_STRING);
  void    getWindowOffsets(uint16_t& xOffset,
                           uint16_t& yOffset);
  void    getWindowLimits(uint16_t& xLimit,
                          uint16_t& yLimit);
  std::vector<tWindowObject>_windows;
  uint8_t _window      = 0; // current window
  uint8_t _windowIndex = 0; // current window Index
  # endif // if ADAGFX_ENABLE_FRAMED_WINDOW
};
#endif // ifdef PLUGIN_USES_ADAFRUITGFX

#endif // ifndef HELPERS_ADAFRUITGFX_HELPER_H<|MERGE_RESOLUTION|>--- conflicted
+++ resolved
@@ -55,15 +55,7 @@
 // Used for bmp support
 # define BUFPIXELS 200 ///< 200 * 5 = 1000 bytes
 
-<<<<<<< HEAD
-# include "../Helpers/Numerical.h"
-# include "../Helpers/ESPEasy_Storage.h"
-# include "../ESPEasyCore/ESPEasy_Log.h"
-
-# define ADAGFX_PARSE_MAX_ARGS        7     // Maximum number of arguments needed and supported (corrected)
-=======
 # define ADAGFX_PARSE_MAX_ARGS        7 // Maximum number of arguments needed and supported (corrected)
->>>>>>> 75f2d94a
 # ifndef ADAGFX_ARGUMENT_VALIDATION
 #  define ADAGFX_ARGUMENT_VALIDATION  1     // Validate command arguments
 # endif // ifndef ADAGFX_ARGUMENT_VALIDATION
