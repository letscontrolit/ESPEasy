#include "../Helpers/Networking.h"

#include "../../ESPEasy_common.h"
#include "../Commands/InternalCommands.h"
#include "../DataStructs/TimingStats.h"
#include "../DataTypes/EventValueSource.h"
#include "../ESPEasyCore/ESPEasy_Log.h"
#include "../ESPEasyCore/ESPEasyNetwork.h"
#include "../ESPEasyCore/ESPEasyWifi.h"
#include "../Globals/ESPEasyWiFiEvent.h"
#include "../Globals/ESPEasy_Scheduler.h"
#include "../Globals/ESPEasy_now_handler.h"
#include "../Globals/NetworkState.h"
#include "../Globals/Nodes.h"
#include "../Globals/Settings.h"
#include "../Globals/WiFi_AP_Candidates.h"
#include "../Helpers/ESPEasy_Storage.h"
#include "../Helpers/ESPEasy_time_calc.h"
#include "../Helpers/Misc.h"
#include "../Helpers/Network.h"
#include "../Helpers/Numerical.h"
#include "../Helpers/StringConverter.h"
#include "../Helpers/StringProvider.h"

#include <IPAddress.h>

// Generic Networking routines

// Syslog
// UDP system messaging
// SSDP
//  #if LWIP_VERSION_MAJOR == 2
#define IPADDR2STR(addr) (uint8_t)((uint32_t)addr &  0xFF), (uint8_t)(((uint32_t)addr >> 8) &  0xFF), \
  (uint8_t)(((uint32_t)addr >> 16) &  0xFF), (uint8_t)(((uint32_t)addr >> 24) &  0xFF)

//  #endif

#include <lwip/netif.h>


#ifdef SUPPORT_ARP
# include <lwip/etharp.h>

# ifdef ESP32
#  include <lwip/etharp.h>
#  include <lwip/tcpip.h>

void _etharp_gratuitous_func(struct netif *netif) {
  etharp_gratuitous(netif);
}

void etharp_gratuitous_r(struct netif *netif) {
  tcpip_callback_with_block((tcpip_callback_fn)_etharp_gratuitous_func, netif, 0);
}

# endif // ifdef ESP32

#endif  // ifdef SUPPORT_ARP

#ifdef USE_DOWNLOAD
# ifdef ESP8266
#  include <ESP8266HTTPClient.h>
# endif // ifdef ESP8266
# ifdef ESP32
#  include "HTTPClient.h"
# endif // ifdef ESP32
#endif


/*********************************************************************************************\
   Syslog client
\*********************************************************************************************/
void syslog(uint8_t logLevel, const char *message)
{
  if ((Settings.Syslog_IP[0] != 0) && NetworkConnected())
  {
    IPAddress broadcastIP(Settings.Syslog_IP[0], Settings.Syslog_IP[1], Settings.Syslog_IP[2], Settings.Syslog_IP[3]);

    FeedSW_watchdog();
    if (portUDP.beginPacket(broadcastIP, Settings.SyslogPort) == 0) {
      // problem resolving the hostname or port
      return;
    }
    uint8_t prio = Settings.SyslogFacility * 8;

    if (logLevel == LOG_LEVEL_ERROR) {
      prio += 3; // syslog error
    }
    else if (logLevel == LOG_LEVEL_INFO) {
      prio += 5; // syslog notice
    }
    else {
      prio += 7;
    }

    // An RFC3164 compliant message must be formated like :  "<PRIO>[TimeStamp ]Hostname TaskName: Message"

    // Using Settings.Name as the Hostname (Hostname must NOT content space)
    {
      String header;
      String hostname = NetworkCreateRFCCompliantHostname(true);
      hostname.trim();
      hostname.replace(' ', '_');
      header.reserve(16 + hostname.length());
      char str[8] = { 0 };
      snprintf_P(str, sizeof(str), PSTR("<%u>"), prio);
      header  = str;
      header += hostname;
      header += F(" EspEasy: ");
      #ifdef ESP8266
      portUDP.write(header.c_str(),            header.length());
      #endif // ifdef ESP8266
      #ifdef ESP32
      portUDP.write(reinterpret_cast<const uint8_t *>(header.c_str()), header.length());
      #endif // ifdef ESP32
    }
    const char *c = message;
    bool done     = false;

    while (!done) {
      // Must use PROGMEM aware functions here to process message
      char ch = pgm_read_byte(c++);

      if (ch == '\0') {
        done = true;
      } else {
        #ifdef ESP8266
        portUDP.write(ch);
        #endif // ifdef ESP8266
        #ifdef ESP32
        portUDP.write((uint8_t)ch);
        #endif // ifdef ESP32
      }
    }
    portUDP.endPacket();
    FeedSW_watchdog();
    delay(0);
  }
}

/*********************************************************************************************\
   Update UDP port (ESPEasy propiertary protocol)
\*********************************************************************************************/
void updateUDPport()
{
  static uint16_t lastUsedUDPPort = 0;

  if (Settings.UDPPort == lastUsedUDPPort) {
    return;
  }

  if (lastUsedUDPPort != 0) {
    portUDP.stop();
    lastUsedUDPPort = 0;
  }

  if (!NetworkConnected()) {
    return;
  }

  if (Settings.UDPPort != 0) {
    if (portUDP.begin(Settings.UDPPort) == 0) {
      if (loglevelActiveFor(LOG_LEVEL_ERROR)) {
        String log = F("UDP : Cannot bind to ESPEasy p2p UDP port ");
        log += String(Settings.UDPPort);
        addLog(LOG_LEVEL_ERROR, log);
      }
    } else {
      lastUsedUDPPort = Settings.UDPPort;

      if (loglevelActiveFor(LOG_LEVEL_INFO)) {
        String log = F("UDP : Start listening on port ");
        log += String(Settings.UDPPort);
        addLog(LOG_LEVEL_INFO, log);
      }
    }
  }
}

/*********************************************************************************************\
   Check UDP messages (ESPEasy propiertary protocol)
\*********************************************************************************************/
boolean runningUPDCheck = false;
void checkUDP()
{
  if (Settings.UDPPort == 0) {
    return;
  }

  if (runningUPDCheck) {
    return;
  }

  runningUPDCheck = true;

  // UDP events
  int packetSize = portUDP.parsePacket();

  if (packetSize > 0 /*&& portUDP.remotePort() == Settings.UDPPort*/)
  {
    statusLED(true);

    IPAddress remoteIP = portUDP.remoteIP();

    if (portUDP.remotePort() == 123)
    {
      // unexpected NTP reply, drop for now...
      runningUPDCheck = false;
      return;
    }

    // UDP_PACKETSIZE_MAX should be as small as possible but still enough to hold all
    // data for PLUGIN_UDP_IN or CPLUGIN_UDP_IN calls
    // This node may also receive other UDP packets which may be quite large
    // and then crash due to memory allocation failures
    if ((packetSize >= 2) && (packetSize < UDP_PACKETSIZE_MAX)) {
      // Allocate buffer to process packet.
      std::vector<char> packetBuffer;
      packetBuffer.resize(packetSize + 1);

      if (packetBuffer.size() >= static_cast<size_t>(packetSize)) {
        memset(&packetBuffer[0], 0, packetSize + 1);
        int len = portUDP.read(&packetBuffer[0], packetSize);

        if (len >= 2) {
          if (static_cast<uint8_t>(packetBuffer[0]) != 255)
          {
            packetBuffer[len] = 0;
            addLog(LOG_LEVEL_DEBUG, &packetBuffer[0]);
            ExecuteCommand_all(EventValueSource::Enum::VALUE_SOURCE_SYSTEM, &packetBuffer[0]);
          }
          else
          {
            // binary data!
            switch (packetBuffer[1])
            {
              case 1: // sysinfo message
              {
                if (len < 13) {
                  break;
                }
                int copy_length = sizeof(NodeStruct);

                if (copy_length > len) {
                  copy_length = len;
                }
                NodeStruct received;
                memcpy(&received, &packetBuffer[2], copy_length);

                if (received.validate()) {
                  Nodes.addNode(received); // Create a new element when not present

#ifndef BUILD_NO_DEBUG

                  if (loglevelActiveFor(LOG_LEVEL_DEBUG_MORE)) {
                    String log;
                    log.reserve(64);
                    log  = F("UDP  : ");
                    log += received.STA_MAC().toString();
                    log += ',';
                    log += received.IP().toString();
                    log += ',';
                    log += received.unit;
                    addLog(LOG_LEVEL_DEBUG_MORE, log);
                  }
#endif // ifndef BUILD_NO_DEBUG
                }
                break;
              }

              default:
              {
                struct EventStruct TempEvent;
                TempEvent.Data = reinterpret_cast<uint8_t *>(&packetBuffer[0]);
                TempEvent.Par1 = remoteIP[3];
                TempEvent.Par2 = len;
                String dummy;
                PluginCall(PLUGIN_UDP_IN, &TempEvent, dummy);
                CPluginCall(CPlugin::Function::CPLUGIN_UDP_IN, &TempEvent);
                break;
              }
            }
          }
        }
      }
    }
  }

  // Flush any remaining content of the packet.
  while (portUDP.available()) {
    // Do not call portUDP.flush() as that's meant to sending the packet (on ESP8266)
    portUDP.read();
  }
  runningUPDCheck = false;
}

/*********************************************************************************************\
   Send event using UDP message
\*********************************************************************************************/
void SendUDPCommand(uint8_t destUnit, const char *data, uint8_t dataLength)
{
  if (!NetworkConnected(10)) {
    return;
  }

  if (destUnit != 0)
  {
    sendUDP(destUnit, (const uint8_t *)data, dataLength);
    delay(10);
  } else {
    for (auto it = Nodes.begin(); it != Nodes.end(); ++it) {
      if (it->first != Settings.Unit) {
        sendUDP(it->first, (const uint8_t *)data, dataLength);
        delay(10);
      }
    }
  }
  delay(50);
}

/*********************************************************************************************\
   Get formatted IP address for unit
   formatcodes: 0 = default toString(), 1 = empty string when invalid, 2 = 0 when invalid
\*********************************************************************************************/
String formatUnitToIPAddress(uint8_t unit, uint8_t formatCode) {
  IPAddress unitIPAddress = getIPAddressForUnit(unit);

  if (unitIPAddress[0] == 0) { // Invalid?
    switch (formatCode) {
      case 1:                  // Return empty string
      {
        return EMPTY_STRING;
      }
      case 2: // Return "0"
      {
        return F("0");
      }
    }
  }
  return unitIPAddress.toString();
}

/*********************************************************************************************\
   Get IP address for unit
\*********************************************************************************************/
IPAddress getIPAddressForUnit(uint8_t unit) {
  IPAddress remoteNodeIP;

  if (unit == 255) {
    remoteNodeIP = { 255, 255, 255, 255 };
  }
  else {
    auto it = Nodes.find(unit);

    if (it == Nodes.end()) {
      return remoteNodeIP;
    }

    if (it->second.ip[0] == 0) {
      return remoteNodeIP;
    }
    remoteNodeIP = it->second.ip;
  }
  return remoteNodeIP;
}

/*********************************************************************************************\
   Send UDP message (unit 255=broadcast)
\*********************************************************************************************/
void sendUDP(uint8_t unit, const uint8_t *data, uint8_t size)
{
  if (!NetworkConnected(10)) {
    return;
  }

  IPAddress remoteNodeIP = getIPAddressForUnit(unit);

  if (remoteNodeIP[0] == 0) {
    return;
  }

#ifndef BUILD_NO_DEBUG

  if (loglevelActiveFor(LOG_LEVEL_DEBUG_MORE)) {
    String log = F("UDP  : Send UDP message to ");
    log += unit;
    addLog(LOG_LEVEL_DEBUG_MORE, log);
  }
#endif // ifndef BUILD_NO_DEBUG

  statusLED(true);
  FeedSW_watchdog();
  portUDP.beginPacket(remoteNodeIP, Settings.UDPPort);
  portUDP.write(data, size);
  portUDP.endPacket();
  FeedSW_watchdog();
  delay(0);
}

/*********************************************************************************************\
   Refresh aging for remote units, drop if too old...
\*********************************************************************************************/
void refreshNodeList()
{
  unsigned long max_age;
  const unsigned long max_age_allowed = 10 * 60 * 1000; // 10 minutes

  Nodes.refreshNodeList(max_age_allowed, max_age);

  #ifdef USES_ESPEASY_NOW
  #ifdef ESP8266
  // FIXME TD-er: Do not perform regular scans on ESP32 as long as we cannot scan per channel
  if (!Nodes.isEndpoint()) {
    WifiScan(true, Nodes.getESPEasyNOW_channel());
  }
  #endif
  #endif

  if (max_age > (0.75 * max_age_allowed)) {
    Scheduler.sendGratuitousARP_now();
  }
  sendSysInfoUDP(1);
  #ifdef USES_ESPEASY_NOW
  if (Nodes.recentlyBecameDistanceZero()) {
    // Send to all channels
    ESPEasy_now_handler.sendDiscoveryAnnounce(-1);
  } else {
    ESPEasy_now_handler.sendDiscoveryAnnounce();
  }
  ESPEasy_now_handler.sendNTPquery();
  ESPEasy_now_handler.sendTraceRoute();
  #endif // ifdef USES_ESPEASY_NOW
}

/*********************************************************************************************\
   Broadcast system info to other nodes. (to update node lists)
\*********************************************************************************************/
void sendSysInfoUDP(uint8_t repeats)
{
  if ((Settings.UDPPort == 0) || !NetworkConnected(10)) {
    return;
  }

  // 1 byte 'binary token 255'
  // 1 byte id '1'
  // NodeStruct object (packed data struct)

  // send my info to the world...
#ifndef BUILD_NO_DEBUG
  addLog(LOG_LEVEL_DEBUG_MORE, F("UDP  : Send Sysinfo message"));
#endif // ifndef BUILD_NO_DEBUG

  const NodeStruct *thisNode = Nodes.getThisNode();

  if (thisNode == nullptr) {
    // Should not happen
    return;
  }

<<<<<<< HEAD
  // Prepare UDP packet to send
  uint8_t data[80];
  data[0] = 255;
  data[1] = 1;
  memcpy(&data[2], thisNode, sizeof(NodeStruct));

  for (uint8_t counter = 0; counter < repeats; counter++)
  {
=======
    {
      const IPAddress ip = NetworkLocalIP();
      for (uint8_t x = 0; x < 4; x++) {
        data[x + 8] = ip[x];
      }
    }
    data[12] = Settings.Unit;
    data[13] =  lowByte(Settings.Build);
    data[14] = highByte(Settings.Build);
    memcpy(reinterpret_cast<uint8_t *>(data) + 15, Settings.Name, 25);
    data[40] = NODE_TYPE_ID;
    data[41] =  lowByte(Settings.WebserverPort);
    data[42] = highByte(Settings.WebserverPort);
>>>>>>> a846ed32
    statusLED(true);

    IPAddress broadcastIP(255, 255, 255, 255);
    FeedSW_watchdog();
    portUDP.beginPacket(broadcastIP, Settings.UDPPort);
    portUDP.write(data, 80);
    portUDP.endPacket();

    if (counter < (repeats - 1)) {
      // FIXME TD-er: Must use scheduler to send out messages, not using delay
      delay(100);
    }
  }
}

#if defined(ESP8266)

# ifdef USES_SSDP

/********************************************************************************************\
   Respond to HTTP XML requests for SSDP information
 \*********************************************************************************************/
void SSDP_schema(WiFiClient& client) {
  if (!NetworkConnected(10)) {
    return;
  }

  const IPAddress ip     = NetworkLocalIP();
  const uint32_t  chipId = ESP.getChipId();
  char uuid[64];

  sprintf_P(uuid, PSTR("38323636-4558-4dda-9188-cda0e6%02x%02x%02x"),
            (uint16_t)((chipId >> 16) & 0xff),
            (uint16_t)((chipId >>  8) & 0xff),
            (uint16_t)chipId        & 0xff);

  String ssdp_schema = F(
    "HTTP/1.1 200 OK\r\n"
    "Content-Type: text/xml\r\n"
    "Connection: close\r\n"
    "Access-Control-Allow-Origin: *\r\n"
    "\r\n"
    "<?xml version=\"1.0\"?>"
    "<root xmlns=\"urn:schemas-upnp-org:device-1-0\">"
    "<specVersion>"
    "<major>1</major>"
    "<minor>0</minor>"
    "</specVersion>"
    "<URLBase>http://");

  ssdp_schema += formatIP(ip);
  ssdp_schema += F(":80/</URLBase>"
                   "<device>"
                   "<deviceType>urn:schemas-upnp-org:device:BinaryLight:1</deviceType>"
                   "<friendlyName>");
  ssdp_schema += Settings.Name;
  ssdp_schema += F("</friendlyName>"
                   "<presentationURL>/</presentationURL>"
                   "<serialNumber>");
  ssdp_schema += ESP.getChipId();
  ssdp_schema += F("</serialNumber>"
                   "<modelName>ESP Easy</modelName>"
                   "<modelNumber>");
  ssdp_schema += getValue(LabelType::GIT_BUILD);
  ssdp_schema += F("</modelNumber>"
                   "<modelURL>http://www.letscontrolit.com</modelURL>"
                   "<manufacturer>http://www.letscontrolit.com</manufacturer>"
                   "<manufacturerURL>http://www.letscontrolit.com</manufacturerURL>"
                   "<UDN>uuid:");
  ssdp_schema += uuid;
  ssdp_schema += F("</UDN></device>"
                   "</root>\r\n"
                   "\r\n");

  client.printf("%s", ssdp_schema.c_str());
}

/********************************************************************************************\
   Global SSDP stuff
 \*********************************************************************************************/

UdpContext *_server;

IPAddress _respondToAddr;
uint16_t  _respondToPort;

bool _pending;
unsigned short _delay;
unsigned long  _process_time;
unsigned long  _notify_time;

#  define SSDP_INTERVAL     1200
#  define SSDP_PORT         1900
#  define SSDP_METHOD_SIZE  10
#  define SSDP_URI_SIZE     2
#  define SSDP_BUFFER_SIZE  64
#  define SSDP_MULTICAST_TTL 2

static const IPAddress SSDP_MULTICAST_ADDR(239, 255, 255, 250);


/********************************************************************************************\
   Launch SSDP listener and send initial notify
 \*********************************************************************************************/
bool SSDP_begin() {
  _pending = false;

  if (_server) {
    _server->unref();

    _server = 0;
  }

  _server = new UdpContext;
  _server->ref();

  ip_addr_t ifaddr;

  ifaddr.addr = NetworkLocalIP();
  ip_addr_t multicast_addr;

  multicast_addr.addr = (uint32_t)SSDP_MULTICAST_ADDR;

  if (igmp_joingroup(&ifaddr, &multicast_addr) != ERR_OK) {
    return false;
  }

#  ifdef CORE_POST_2_5_0

  // Core 2.5.0 changed the signature of some UdpContext function.
  if (!_server->listen(IP_ADDR_ANY, SSDP_PORT)) {
    return false;
  }

  _server->setMulticastInterface(&ifaddr);
  _server->setMulticastTTL(SSDP_MULTICAST_TTL);
  _server->onRx(&SSDP_update);

  if (!_server->connect(&multicast_addr, SSDP_PORT)) {
    return false;
  }
#  else // ifdef CORE_POST_2_5_0

  if (!_server->listen(*IP_ADDR_ANY, SSDP_PORT)) {
    return false;
  }

  _server->setMulticastInterface(ifaddr);
  _server->setMulticastTTL(SSDP_MULTICAST_TTL);
  _server->onRx(&SSDP_update);

  if (!_server->connect(multicast_addr, SSDP_PORT)) {
    return false;
  }
#  endif // ifdef CORE_POST_2_5_0

  SSDP_update();

  return true;
}

/********************************************************************************************\
   Send SSDP messages (notify & responses)
 \*********************************************************************************************/
void SSDP_send(uint8_t method) {
  uint32_t ip = NetworkLocalIP();

  // FIXME TD-er: Why create String objects of these flashstrings?
  String _ssdp_response_template = F(
    "HTTP/1.1 200 OK\r\n"
    "EXT:\r\n"
    "ST: upnp:rootdevice\r\n");

  String _ssdp_notify_template = F(
    "NOTIFY * HTTP/1.1\r\n"
    "HOST: 239.255.255.250:1900\r\n"
    "NT: upnp:rootdevice\r\n"
    "NTS: ssdp:alive\r\n");

  String _ssdp_packet_template = F(
    "%s"                                           // _ssdp_response_template / _ssdp_notify_template
    "CACHE-CONTROL: max-age=%u\r\n"                // SSDP_INTERVAL
    "SERVER: Arduino/1.0 UPNP/1.1 ESPEasy/%u\r\n"  // _modelNumber
    "USN: uuid:%s\r\n"                             // _uuid
    "LOCATION: http://%u.%u.%u.%u:80/ssdp.xml\r\n" // NetworkLocalIP(),
    "\r\n");
  {
    char uuid[64]   = { 0 };
    uint32_t chipId = ESP.getChipId();
    sprintf_P(uuid, PSTR("38323636-4558-4dda-9188-cda0e6%02x%02x%02x"),
              (uint16_t)((chipId >> 16) & 0xff),
              (uint16_t)((chipId >>  8) & 0xff),
              (uint16_t)chipId        & 0xff);

    char *buffer = new (std::nothrow) char[1460]();

    if (buffer == nullptr) { return; }
    int len = snprintf(buffer, 1460,
                       _ssdp_packet_template.c_str(),
                       (method == 0) ? _ssdp_response_template.c_str() : _ssdp_notify_template.c_str(),
                       SSDP_INTERVAL,
                       Settings.Build,
                       uuid,
                       IPADDR2STR(&ip)
                       );

    _server->append(buffer, len);
    delete[] buffer;
  }

  ip_addr_t remoteAddr;
  uint16_t  remotePort;

  if (method == 0) {
    remoteAddr.addr = _respondToAddr;
    remotePort      = _respondToPort;
  } else {
    remoteAddr.addr = SSDP_MULTICAST_ADDR;
    remotePort      = SSDP_PORT;
  }
  _server->send(&remoteAddr, remotePort);
  statusLED(true);
}

/********************************************************************************************\
   SSDP message processing
 \*********************************************************************************************/
void SSDP_update() {
  if (!_pending && _server->next()) {
    ssdp_method_t method = NONE;

    _respondToAddr = _server->getRemoteAddress();
    _respondToPort = _server->getRemotePort();

    typedef enum { METHOD, URI, PROTO, KEY, VALUE, ABORT } states;
    states state = METHOD;

    typedef enum { START, MAN, ST, MX } headers;
    headers header = START;

    uint8_t cursor = 0;
    uint8_t cr     = 0;

    char buffer[SSDP_BUFFER_SIZE] = { 0 };

    while (_server->getSize() > 0) {
      char c = _server->read();

      (c == '\r' || c == '\n') ? cr++ : cr = 0;

      switch (state) {
        case METHOD:

          if (c == ' ') {
            if (strcmp_P(buffer, PSTR("M-SEARCH")) == 0) { method = SEARCH; }
            else if (strcmp_P(buffer, PSTR("NOTIFY")) == 0) { method = NOTIFY; }

            if (method == NONE) { state = ABORT; }
            else { state = URI; }
            cursor = 0;
          } else if (cursor < SSDP_METHOD_SIZE - 1) {
            buffer[cursor++] = c;
            buffer[cursor]   = '\0';
          }
          break;
        case URI:

          if (c == ' ') {
            if (strcmp(buffer, "*")) { state = ABORT; }
            else { state = PROTO; }
            cursor = 0;
          } else if (cursor < SSDP_URI_SIZE - 1) {
            buffer[cursor++] = c;
            buffer[cursor]   = '\0';
          }
          break;
        case PROTO:

          if (cr == 2) {
            state  = KEY;
            cursor = 0;
          }
          break;
        case KEY:

          if (cr == 4) {
            _pending      = true;
            _process_time = millis();
          }
          else if (c == ' ') {
            cursor = 0;
            state  = VALUE;
          }
          else if ((c != '\r') && (c != '\n') && (c != ':') && (cursor < SSDP_BUFFER_SIZE - 1)) {
            buffer[cursor++] = c;
            buffer[cursor]   = '\0';
          }
          break;
        case VALUE:

          if (cr == 2) {
            switch (header) {
              case START:
                break;
              case MAN:
                break;
              case ST:

                if (strcmp_P(buffer, PSTR("ssdp:all"))) {
                  state = ABORT;
                }

                // if the search type matches our type, we should respond instead of ABORT
                if (strcmp_P(buffer, PSTR("urn:schemas-upnp-org:device:BinaryLight:1")) == 0) {
                  _pending      = true;
                  _process_time = millis();
                  state         = KEY;
                }
                break;
              case MX:
                _delay = random(0, atoi(buffer)) * 1000L;
                break;
            }

            if (state != ABORT) {
              state  = KEY;
              header = START;
              cursor = 0;
            }
          } else if ((c != '\r') && (c != '\n')) {
            if (header == START) {
              if (strncmp(buffer, "MA", 2) == 0) { header = MAN; }
              else if (strcmp(buffer, "ST") == 0) { header = ST; }
              else if (strcmp(buffer, "MX") == 0) { header = MX; }
            }

            if (cursor < SSDP_BUFFER_SIZE - 1) {
              buffer[cursor++] = c;
              buffer[cursor]   = '\0';
            }
          }
          break;
        case ABORT:
          _pending = false; _delay = 0;
          break;
      }
    }
  }

  if (_pending && timeOutReached(_process_time + _delay)) {
    _pending = false; _delay = 0;
    SSDP_send(NONE);
  } else if ((_notify_time == 0) || timeOutReached(_notify_time + (SSDP_INTERVAL * 1000L))) {
    _notify_time = millis();
    SSDP_send(NOTIFY);
  }

  if (_pending) {
    while (_server->next()) {
      _server->flush();
    }
  }
}

# endif // ifdef USES_SSDP
#endif  // if defined(ESP8266)


// ********************************************************************************
// Return subnet range of WiFi.
// ********************************************************************************
bool getSubnetRange(IPAddress& low, IPAddress& high)
{
  if (!WiFiEventData.WiFiGotIP()) {
    return false;
  }

  const IPAddress ip     = NetworkLocalIP();
  const IPAddress subnet = NetworkSubnetMask();

  low  = ip;
  high = ip;

  // Compute subnet range.
  for (uint8_t i = 0; i < 4; ++i) {
    if (subnet[i] != 255) {
      low[i]  = low[i] & subnet[i];
      high[i] = high[i] | ~subnet[i];
    }
  }
  return true;
}

// ********************************************************************************
// Functions to test and handle network/client connectivity.
// ********************************************************************************

#ifdef CORE_POST_2_5_0
# include <AddrList.h>
#endif // ifdef CORE_POST_2_5_0


bool hasIPaddr() {
  if (useStaticIP()) { return true; }

#ifdef CORE_POST_2_5_0
  bool configured = false;

  for (auto addr : addrList) {
    if ((configured = (!addr.isLocal() && (addr.ifnumber() == STATION_IF)))) {
      /*
         Serial.printf("STA: IF='%s' hostname='%s' addr= %s\n",
                    addr.ifname().c_str(),
                    addr.ifhostname(),
                    addr.toString().c_str());
       */
      break;
    }
  }
  return configured;
#else // ifdef CORE_POST_2_5_0
  return WiFi.isConnected();
#endif // ifdef CORE_POST_2_5_0
}

// Check connection. Maximum timeout 500 msec.
bool NetworkConnected(uint32_t timeout_ms) {

#ifdef USES_ESPEASY_NOW
  if (isESPEasy_now_only()) {
    return false;
  }
#endif

  if (timeout_ms > 500) {
    timeout_ms = 500;
  }

  uint32_t timer     = millis() + timeout_ms;
  uint32_t min_delay = timeout_ms / 20;

  if (min_delay < 10) {
    delay(0); // Allow at least once time for backgroundtasks
    min_delay = 10;
  }

  // Apparently something needs network, perform check to see if it is ready now.
  while (!NetworkConnected()) {
    if (timeOutReached(timer)) {
      return false;
    }
    delay(min_delay); // Allow the backgroundtasks to continue procesing.
  }
  return true;
}

bool hostReachable(const IPAddress& ip) {
  if (!NetworkConnected()) { return false; }

  return true; // Disabled ping as requested here:
  // https://github.com/letscontrolit/ESPEasy/issues/1494#issuecomment-397872538

  /*
     // Only do 1 ping at a time to return early
     uint8_t retry = 3;
     while (retry > 0) {
   #if defined(ESP8266)
      if (Ping.ping(ip, 1)) return true;
   #endif
   #if defined(ESP32)
     if (ping_start(ip, 4, 0, 0, 5)) return true;
   #endif
      delay(50);
      --retry;
     }
     if (loglevelActiveFor(LOG_LEVEL_ERROR)) {
      String log = F("Host unreachable: ");
      log += formatIP(ip);
      addLog(LOG_LEVEL_ERROR, log);
     }
     if (ip[1] == 0 && ip[2] == 0 && ip[3] == 0) {
      // Work-around to fix connected but not able to communicate.
      addLog(LOG_LEVEL_ERROR, F("WiFi : Detected strange behavior, reconnect wifi."));
      WifiDisconnect();
     }
     logConnectionStatus();
     return false;
   */
}

bool connectClient(WiFiClient& client, const char *hostname, uint16_t port, uint32_t timeout_ms) {
  IPAddress ip;

  if (resolveHostByName(hostname, ip, timeout_ms)) {
    return connectClient(client, ip, port, timeout_ms);
  }
  return false;
}

bool connectClient(WiFiClient& client, IPAddress ip, uint16_t port, uint32_t timeout_ms)
{
  START_TIMER;

  if (!NetworkConnected()) {
    return false;
  }

  // In case of domain name resolution error result can be negative.
  // https://github.com/esp8266/Arduino/blob/18f643c7e2d6a0da9d26ff2b14c94e6536ab78c1/libraries/Ethernet/src/Dns.cpp#L44
  // Thus must match the result with 1.
  bool connected = (client.connect(ip, port) == 1);

  delay(0);

  if (!connected) {
    Scheduler.sendGratuitousARP_now();
  }
  STOP_TIMER(CONNECT_CLIENT_STATS);
#if defined(ESP32) || defined(ARDUINO_ESP8266_RELEASE_2_3_0) || defined(ARDUINO_ESP8266_RELEASE_2_4_0)
#else

  if (connected) {
    client.keepAlive(); // Use default keep alive values
  }
#endif // if defined(ESP32) || defined(ARDUINO_ESP8266_RELEASE_2_3_0) || defined(ARDUINO_ESP8266_RELEASE_2_4_0)
  return connected;
}

bool resolveHostByName(const char *aHostname, IPAddress& aResult, uint32_t timeout_ms) {
  START_TIMER;

  if (!NetworkConnected()) {
    return false;
  }

  FeedSW_watchdog();

#if defined(ARDUINO_ESP8266_RELEASE_2_3_0) || defined(ESP32)
  bool resolvedIP = WiFi.hostByName(aHostname, aResult) == 1;
#else // if defined(ARDUINO_ESP8266_RELEASE_2_3_0) || defined(ESP32)
  bool resolvedIP = WiFi.hostByName(aHostname, aResult, timeout_ms) == 1;
#endif // if defined(ARDUINO_ESP8266_RELEASE_2_3_0) || defined(ESP32)
  delay(0);
  FeedSW_watchdog();

  if (!resolvedIP) {
    Scheduler.sendGratuitousARP_now();
  }
  STOP_TIMER(HOST_BY_NAME_STATS);
  return resolvedIP;
}

bool hostReachable(const String& hostname) {
  IPAddress remote_addr;

  if (resolveHostByName(hostname.c_str(), remote_addr)) {
    return hostReachable(remote_addr);
  }
  String log = F("Hostname cannot be resolved: ");

  log += hostname;
  addLog(LOG_LEVEL_ERROR, log);
  return false;
}

// Create a random port for the UDP connection.
// Return true when successful.
bool beginWiFiUDP_randomPort(WiFiUDP& udp) {
  if (!NetworkConnected()) {
    return false;
  }
  unsigned int attempts = 3;

  while (attempts > 0) {
    --attempts;
    long port = random(1025, 65535);

    if (udp.begin(port) != 0) {
      return true;
    }
  }
  return false;
}

void sendGratuitousARP() {
  if (!NetworkConnected()) {
    return;
  }
#ifdef SUPPORT_ARP

  // See https://github.com/letscontrolit/ESPEasy/issues/2374
  START_TIMER;
  netif *n = netif_list;

  while (n) {
    if ((n->hwaddr_len == ETH_HWADDR_LEN) &&
        (n->flags & NETIF_FLAG_ETHARP) &&
        ((n->flags & NETIF_FLAG_LINK_UP) && (n->flags & NETIF_FLAG_UP))) {
      # ifdef ESP32
      etharp_gratuitous_r(n);
      # else // ifdef ESP32
      etharp_gratuitous(n);
      # endif // ifdef ESP32
    }
    n = n->next;
  }
  STOP_TIMER(GRAT_ARP_STATS);
#endif // ifdef SUPPORT_ARP
}

bool splitHostPortString(const String& hostPortString, String& host, uint16_t& port) {
  port = 80; // Some default
  int index_colon = hostPortString.indexOf(':');

  if (index_colon >= 0) {
    int port_tmp;

    if (!validIntFromString(hostPortString.substring(index_colon + 1), port_tmp)) {
      return false;
    }

    if ((port_tmp < 0) || (port_tmp > 65535)) { return false; }
    port = port_tmp;
    host = hostPortString.substring(0, index_colon);
  } else {
    // No port nr defined.
    host = hostPortString;
  }
  return true;
}

// Split a full URL like "http://hostname:port/path/file.htm"
// Return value is everything after the hostname:port section (including /)
String splitURL(const String& fullURL, String& host, uint16_t& port, String& file) {
  int starthost = fullURL.indexOf(F("//"));

  if (starthost == -1) {
    starthost = 0;
  } else {
    starthost += 2;
  }
  int endhost = fullURL.indexOf('/', starthost);

  splitHostPortString(fullURL.substring(starthost, endhost), host, port);
  int startfile = fullURL.lastIndexOf('/');

  if (startfile >= 0) {
    file = fullURL.substring(startfile);
  }
  return fullURL.substring(endhost);
}

#ifdef USE_DOWNLOAD

// Download a file from a given URL and save to a local file named "file_save"
// If the URL ends with a /, the file part will be assumed the same as file_save.
// If file_save is empty, the file part from the URL will be used as local file name.
// Return true when successful.
bool downloadFile(const String& url, String file_save) {
  String error;

  return downloadFile(url, file_save, EMPTY_STRING, EMPTY_STRING, error);
}

bool downloadFile(const String& url, String file_save, const String& user, const String& pass, String& error) {
  String   host, file;
  uint16_t port;
  String   uri = splitURL(url, host, port, file);

  if (file_save.isEmpty()) {
    file_save = file;
  } else if ((file.isEmpty()) && uri.endsWith("/")) {
    // file = file_save;
    uri += file_save;
  }

  if (loglevelActiveFor(LOG_LEVEL_INFO)) {
    String log = F("downloadFile: URL: ");
    log += url;
    log += F(" decoded: ");
    log += host;
    log += ':';
    log += port;
    log += uri;
    addLog(LOG_LEVEL_ERROR, log);
  }

  if (file_save.isEmpty()) {
    error = F("Empty filename");
    addLog(LOG_LEVEL_ERROR, error);
    return false;
  }

  if (fileExists(file_save)) {
    error = F("File exists: ");
    error += file_save;
    addLog(LOG_LEVEL_ERROR, error);
    return false;
  }
  unsigned long timeout = millis() + 2000;
  WiFiClient    client;
  HTTPClient    http;

  http.begin(client, host, port, uri);
  {
    if ((user.length() > 0) && (pass.length() > 0)) {
      http.setAuthorization(user.c_str(), pass.c_str());
    }

    /*
       String authHeader = get_auth_header(user, pass);

       if (authHeader.length() > 0) {
       http.setAuthorization(authHeader.c_str());
       }
     */
  }
  int httpCode = http.GET();

  if (httpCode != HTTP_CODE_OK) {
    error  = F("HTTP code: ");
    error += httpCode;
    error += ' ';
    error += url;

    addLog(LOG_LEVEL_ERROR, error);
    http.end();
    return false;
  }

  long len = http.getSize();
  File f   = tryOpenFile(file_save, "w");

  if (f) {
    const size_t downloadBuffSize = 256;
    uint8_t buff[downloadBuffSize];
    size_t  bytesWritten = 0;

    // get tcp stream
    WiFiClient *stream = &client;

    // read all data from server
    while (http.connected() && (len > 0 || len == -1)) {
<<<<<<< HEAD
      // read up to downloadBuffSize at a time.
      const size_t c = stream->readBytes(buff, std::min((size_t)len, downloadBuffSize));
=======
      // read up to 128 uint8_t
      size_t c = stream->readBytes(buff, std::min(static_cast<size_t>(len), sizeof(buff)));
>>>>>>> a846ed32

      if (c > 0) {
        timeout = millis() + 2000;

        if (f.write(buff, c) != c) {
          error  = F("Error saving file: ");
          error += file_save;
          error += ' ';
          error += bytesWritten;
          error += F(" Bytes written");
          addLog(LOG_LEVEL_ERROR, error);
          http.end();
          return false;
        }
        bytesWritten += c;

        if (len > 0) { len -= c; }
      }

      if (timeOutReached(timeout)) {
        error = F("Timeout: ");
        error += file_save;
        addLog(LOG_LEVEL_ERROR, error);
        delay(0);
        http.end();
        return false;
      }
      delay(0);
    }
    f.close();
    http.end();
    if (loglevelActiveFor(LOG_LEVEL_INFO)) {
      String log = F("downloadFile: ");
      log += file_save;
      log += F(" Success");
      addLog(LOG_LEVEL_INFO, log);
    }
    return true;
  }
  error = F("Failed to open file for writing: ");
  error += file_save;
  addLog(LOG_LEVEL_ERROR, error);
  return false;
}

#endif<|MERGE_RESOLUTION|>--- conflicted
+++ resolved
@@ -457,7 +457,6 @@
     return;
   }
 
-<<<<<<< HEAD
   // Prepare UDP packet to send
   uint8_t data[80];
   data[0] = 255;
@@ -466,21 +465,6 @@
 
   for (uint8_t counter = 0; counter < repeats; counter++)
   {
-=======
-    {
-      const IPAddress ip = NetworkLocalIP();
-      for (uint8_t x = 0; x < 4; x++) {
-        data[x + 8] = ip[x];
-      }
-    }
-    data[12] = Settings.Unit;
-    data[13] =  lowByte(Settings.Build);
-    data[14] = highByte(Settings.Build);
-    memcpy(reinterpret_cast<uint8_t *>(data) + 15, Settings.Name, 25);
-    data[40] = NODE_TYPE_ID;
-    data[41] =  lowByte(Settings.WebserverPort);
-    data[42] = highByte(Settings.WebserverPort);
->>>>>>> a846ed32
     statusLED(true);
 
     IPAddress broadcastIP(255, 255, 255, 255);
@@ -1224,13 +1208,8 @@
 
     // read all data from server
     while (http.connected() && (len > 0 || len == -1)) {
-<<<<<<< HEAD
       // read up to downloadBuffSize at a time.
-      const size_t c = stream->readBytes(buff, std::min((size_t)len, downloadBuffSize));
-=======
-      // read up to 128 uint8_t
-      size_t c = stream->readBytes(buff, std::min(static_cast<size_t>(len), sizeof(buff)));
->>>>>>> a846ed32
+      const size_t c = stream->readBytes(buff, std::min(static_cast<size_t>(len), downloadBuffSize));
 
       if (c > 0) {
         timeout = millis() + 2000;
