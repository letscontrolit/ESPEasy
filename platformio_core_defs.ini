--- conflicted
+++ resolved
@@ -224,16 +224,9 @@
                               -DLIBRARIES_NO_LOG=1
 
 [core_esp32_stage]
-<<<<<<< HEAD
 platform                    = https://github.com/Jason2866/platform-espressif32.git
 platform_packages           = framework-arduinoespressif32 @ https://github.com/tasmota/arduino-esp32/releases/download/2.0.1/framework-arduinoespressif32-release_IDF4.4.tar.gz
                               platformio/tool-esptoolpy @ https://github.com/tasmota/esptool/releases/download/v3.2/esptool-v3.2.zip
 build_flags                 = -DESP32_STAGE -Wswitch
                               -DMUSTFIX_CLIENT_TIMEOUT_IN_SECONDS
-=======
-platform                    = https://github.com/tasmota/platform-espressif32/releases/download/v2.0.4.1/platform-espressif32-2.0.4.1.zip
-platform_packages           = 
-build_flags                 = -DESP32_STAGE
-                              -DMUSTFIX_CLIENT_TIMEOUT_IN_SECONDS
-                              -DLIBRARIES_NO_LOG=1
->>>>>>> 77f7781f
+                              -DLIBRARIES_NO_LOG=1