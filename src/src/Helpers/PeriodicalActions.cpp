#include "PeriodicalActions.h"

#include "../../ESPEasy_common.h"
#include "../../ESPEasy_fdwdecl.h"
#include "../../ESPEasy-Globals.h"

#include "../ControllerQueue/DelayQueueElements.h"
#include "../ControllerQueue/MQTT_queue_element.h"
#include "../DataStructs/TimingStats.h"
#include "../DataTypes/ESPEasy_plugin_functions.h"
#include "../ESPEasyCore/Controller.h"
#include "../ESPEasyCore/ESPEasyGPIO.h"
#include "../ESPEasyCore/ESPEasy_Log.h"
#include "../ESPEasyCore/ESPEasyNetwork.h"
#include "../ESPEasyCore/ESPEasyWifi.h"
#include "../ESPEasyCore/ESPEasyRules.h"
#include "../ESPEasyCore/Serial.h"
#include "../Globals/ESPEasyWiFiEvent.h"
#include "../Globals/ESPEasy_Scheduler.h"
#include "../Globals/ESPEasy_time.h"
#include "../Globals/EventQueue.h"
#include "../Globals/MainLoopCommand.h"
#include "../Globals/MQTT.h"
#include "../Globals/NetworkState.h"
#include "../Globals/RTC.h"
#include "../Globals/SecuritySettings.h"
#include "../Globals/Services.h"
#include "../Globals/Settings.h"
#include "../Globals/Statistics.h"
#include "../Globals/ESPEasy_now_handler.h"
#include "../Globals/SendData_DuplicateChecker.h"
#include "../Helpers/ESPEasyRTC.h"
#include "../Helpers/Hardware.h"
#include "../Helpers/Memory.h"
#include "../Helpers/Misc.h"
#include "../Helpers/Network.h"
#include "../Helpers/Networking.h"
#include "../Helpers/StringGenerator_System.h"
#include "../Helpers/StringProvider.h"


/*********************************************************************************************\
 * Tasks that run 50 times per second
\*********************************************************************************************/

void run50TimesPerSecond() {
  String dummy;
  {
    START_TIMER;
    PluginCall(PLUGIN_FIFTY_PER_SECOND, 0, dummy);
    STOP_TIMER(PLUGIN_CALL_50PS);
  }
  {
    START_TIMER;
    CPluginCall(CPlugin::Function::CPLUGIN_FIFTY_PER_SECOND, 0, dummy);
    STOP_TIMER(CPLUGIN_CALL_50PS);
  }
}

/*********************************************************************************************\
 * Tasks that run 10 times per second
\*********************************************************************************************/
void run10TimesPerSecond() {
  String dummy;
  //@giig19767g: WARNING: Monitor10xSec must run before PLUGIN_TEN_PER_SECOND
  {
    START_TIMER;
    GPIO_Monitor10xSec();
    STOP_TIMER(PLUGIN_CALL_10PSU);
  }
  {
    START_TIMER;
    PluginCall(PLUGIN_TEN_PER_SECOND, 0, dummy);
    STOP_TIMER(PLUGIN_CALL_10PS);
  }
  {
    START_TIMER;
//    PluginCall(PLUGIN_UNCONDITIONAL_POLL, 0, dummyString);
    PluginCall(PLUGIN_MONITOR, 0, dummy);
    STOP_TIMER(PLUGIN_CALL_10PSU);
  }
  {
    START_TIMER;
    CPluginCall(CPlugin::Function::CPLUGIN_TEN_PER_SECOND, 0, dummy);
    STOP_TIMER(CPLUGIN_CALL_10PS);
  }
  #ifdef USES_ESPEASY_NOW
  {
    if (ESPEasy_now_handler.loop()) {
      // FIXME TD-er: Must check if enabled, etc.
    }
    START_TIMER;
    SendData_DuplicateChecker.loop();
    STOP_TIMER(ESPEASY_NOW_DEDUP_LOOP);
  }
  #endif
  processNextEvent();
  
  #ifdef USES_C015
  if (NetworkConnected())
      Blynk_Run_c015();
  #endif
  #ifndef USE_RTOS_MULTITASKING
    web_server.handleClient();
  #endif
}


/*********************************************************************************************\
 * Tasks each second
\*********************************************************************************************/
void runOncePerSecond()
{
  START_TIMER;
  updateLogLevelCache();
  dailyResetCounter++;
  if (dailyResetCounter > 86400) // 1 day elapsed... //86400
  {
    RTC.flashDayCounter=0;
    saveToRTC();
    dailyResetCounter=0;
    addLog(LOG_LEVEL_INFO, F("SYS  : Reset 24h counters"));
  }

  if (Settings.ConnectionFailuresThreshold)
    if (WiFiEventData.connectionFailures > Settings.ConnectionFailuresThreshold)
      delayedReboot(60, ESPEasy_Scheduler::IntendedRebootReason_e::DelayedReboot);

  if (cmd_within_mainloop != 0)
  {
    switch (cmd_within_mainloop)
    {
      case CMD_WIFI_DISCONNECT:
        {
          WifiDisconnect();
          break;
        }
      case CMD_REBOOT:
        {
          reboot(ESPEasy_Scheduler::IntendedRebootReason_e::CommandReboot);
          break;
        }
    }
    cmd_within_mainloop = 0;
  }
  // clock events
  if (node_time.reportNewMinute()) {
    String dummy;
    PluginCall(PLUGIN_CLOCK_IN, 0, dummy);
    if (Settings.UseRules)
    {
      String event;
      event.reserve(21);
      event  = F("Clock#Time=");
      event += node_time.weekday_str();
      event += ",";

      if (node_time.hour() < 10) {
        event += '0';
      }
      event += node_time.hour();
      event += ":";

      if (node_time.minute() < 10) {
        event += '0';
      }
      event += node_time.minute();
      // TD-er: Do not add to the eventQueue, but execute right now.
      rulesProcessing(event);
    }
  }

//  unsigned long start = micros();
  String dummy;
  PluginCall(PLUGIN_ONCE_A_SECOND, 0, dummy);
//  unsigned long elapsed = micros() - start;


  if (SecuritySettings.Password[0] != 0)
  {
    if (WebLoggedIn)
      WebLoggedInTimer++;
    if (WebLoggedInTimer > 300)
      WebLoggedIn = false;
  }

  // I2C Watchdog feed
  if (Settings.WDI2CAddress != 0)
  {
    Wire.beginTransmission(Settings.WDI2CAddress);
    Wire.write(0xA5);
    Wire.endTransmission();
  }

  checkResetFactoryPin();
  STOP_TIMER(PLUGIN_CALL_1PS);
}

/*********************************************************************************************\
 * Tasks each 30 seconds
\*********************************************************************************************/
void runEach30Seconds()
{
  checkRAMtoLog();
  wdcounter++;
  if (loglevelActiveFor(LOG_LEVEL_INFO)) {
    String log;
    log.reserve(80);
    log = F("WD   : Uptime ");
    log += wdcounter / 2;
    log += F(" ConnectFailures ");
    log += WiFiEventData.connectionFailures;
    log += F(" FreeMem ");
    log += FreeMem();
    #ifdef HAS_ETHERNET
    if(active_network_medium == NetworkMedium_t::Ethernet) {
      log += F( " EthSpeedState ");
      log += getValue(LabelType::ETH_SPEED_STATE);
    } else {
      log += F(" WiFiStatus ");
      log += ArduinoWifiStatusToString(WiFi.status());
    }
    #else
    log += F(" WiFiStatus ");
    log += ArduinoWifiStatusToString(WiFi.status());
    #endif
    log += F(" ESPeasy internal wifi status: ");
    log += ESPeasyWifiStatusToString();

//    log += F(" ListenInterval ");
//    log += WiFi.getListenInterval();
    addLog(LOG_LEVEL_INFO, log);
  }
  sendSysInfoUDP(1);
  refreshNodeList();

  // sending $stats to homie controller
  CPluginCall(CPlugin::Function::CPLUGIN_INTERVAL, 0);

  #if defined(ESP8266)
  #ifdef USES_SSDP
  if (Settings.UseSSDP)
    SSDP_update();

  #endif // USES_SSDP
  #endif
#if FEATURE_ADC_VCC
  if (!WiFiEventData.wifiConnectInProgress) {
    vcc = ESP.getVcc() / 1000.0f;
  }
#endif

  #ifdef FEATURE_REPORTING
  ReportStatus();
  #endif

}

#ifdef USES_MQTT


void scheduleNextMQTTdelayQueue() {
  Scheduler.scheduleNextDelayQueue(ESPEasy_Scheduler::IntervalTimer_e::TIMER_MQTT_DELAY_QUEUE, MQTTDelayHandler->getNextScheduleTime());
}

void schedule_all_tasks_using_MQTT_controller() {
  controllerIndex_t ControllerIndex = firstEnabledMQTT_ControllerIndex();

  if (!validControllerIndex(ControllerIndex)) { return; }

  for (taskIndex_t task = 0; task < TASKS_MAX; task++) {
    if (Settings.TaskDeviceSendData[ControllerIndex][task] &&
        Settings.ControllerEnabled[ControllerIndex] &&
        Settings.Protocol[ControllerIndex])
    {
      Scheduler.schedule_task_device_timer_at_init(task);
    }
  }
}

void processMQTTdelayQueue() {
  if (MQTTDelayHandler == nullptr) {
    return;
  }

  START_TIMER;
  MQTT_queue_element *element(MQTTDelayHandler->getNext());

  if (element == NULL) { return; }

<<<<<<< HEAD
#ifndef BUILD_NO_DEBUG
  if (loglevelActiveFor(LOG_LEVEL_DEBUG)) {
    String log;
    log.reserve(30 + element->_topic.length() + element->_payload.length());
    log += F("processMQTTdelayQueue: ");
    log += element->_topic;
    log += " ";
    log += element->_payload.substring(0,64);
    addLog(LOG_LEVEL_DEBUG, log);
  }
#endif

  bool processed = false;

  #ifdef USES_ESPEASY_NOW
  if (!MQTTclient.connected()) {
    processed = ESPEasy_now_handler.sendToMQTT(element->controller_idx, element->_topic, element->_payload);
  }
  #endif

  if (!processed) {
    if (MQTTclient.publish(element->_topic.c_str(), element->_payload.c_str(), element->_retained)) {
      if (connectionFailures > 0) {
        --connectionFailures;
      }
      processed = true;
=======
  if (MQTTclient.publish(element->_topic.c_str(), element->_payload.c_str(), element->_retained)) {
    if (WiFiEventData.connectionFailures > 0) {
      --WiFiEventData.connectionFailures;
>>>>>>> d0faa2dd
    }
  }
  MQTTDelayHandler->markProcessed(processed);
  if (processed) {
    statusLED(true);
  } else {
#ifndef BUILD_NO_DEBUG

    if (loglevelActiveFor(LOG_LEVEL_DEBUG)) {
      String log = F("MQTT : process MQTT queue not published, ");
      log += MQTTDelayHandler->sendQueue.size();
      log += F(" items left in queue");
      addLog(LOG_LEVEL_DEBUG, log);
    }
#endif // ifndef BUILD_NO_DEBUG
  }
  Scheduler.setIntervalTimerOverride(ESPEasy_Scheduler::IntervalTimer_e::TIMER_MQTT, 10); // Make sure the MQTT is being processed as soon as possible.
  scheduleNextMQTTdelayQueue();
  STOP_TIMER(MQTT_DELAY_QUEUE);
}

void updateMQTTclient_connected() {
  if (MQTTclient_connected != MQTTclient.connected()) {
    MQTTclient_connected = !MQTTclient_connected;
    if (!MQTTclient_connected) {
      if (loglevelActiveFor(LOG_LEVEL_ERROR)) {
        String connectionError = F("MQTT : Connection lost, state: ");
        connectionError += getMQTT_state();
        addLog(LOG_LEVEL_ERROR, connectionError);
      }
      MQTTclient_must_send_LWT_connected = false;
    } else {
      schedule_all_tasks_using_MQTT_controller();
    }
    if (Settings.UseRules) {
      if (MQTTclient_connected) {
        eventQueue.add(F("MQTT#Connected"));
      } else {
        eventQueue.add(F("MQTT#Disconnected"));
      }
    }
  }
  if (!MQTTclient_connected) {
    // As suggested here: https://github.com/letscontrolit/ESPEasy/issues/1356
    if (timermqtt_interval < 30000) {
      timermqtt_interval += 5000;
    }
  } else {
    timermqtt_interval = 250;
  }
  Scheduler.setIntervalTimer(ESPEasy_Scheduler::IntervalTimer_e::TIMER_MQTT);
}

void runPeriodicalMQTT() {
  // MQTT_KEEPALIVE = 15 seconds.
  if (!NetworkConnected(10)) {
    updateMQTTclient_connected();
    return;
  }
  //dont do this in backgroundtasks(), otherwise causes crashes. (https://github.com/letscontrolit/ESPEasy/issues/683)
  controllerIndex_t enabledMqttController = firstEnabledMQTT_ControllerIndex();
  if (validControllerIndex(enabledMqttController)) {
    if (!MQTTclient.loop()) {
      updateMQTTclient_connected();
      if (MQTTCheck(enabledMqttController)) {
        updateMQTTclient_connected();
      }
    }
  } else {
    if (MQTTclient.connected()) {
      MQTTclient.disconnect();
      updateMQTTclient_connected();
    }
  }
}

controllerIndex_t firstEnabledMQTT_ControllerIndex() {
  for (controllerIndex_t i = 0; i < CONTROLLER_MAX; ++i) {
    protocolIndex_t ProtocolIndex = getProtocolIndex_from_ControllerIndex(i);
    if (validProtocolIndex(ProtocolIndex)) {
      if (Protocol[ProtocolIndex].usesMQTT && Settings.ControllerEnabled[i]) {
        return i;
      }
    }
  }
  return INVALID_CONTROLLER_INDEX;
}


#endif //USES_MQTT



void logTimerStatistics() {
  byte loglevel = LOG_LEVEL_DEBUG;
  updateLoopStats_30sec(loglevel);
#ifndef BUILD_NO_DEBUG
//  logStatistics(loglevel, true);
  if (loglevelActiveFor(loglevel)) {
    String queueLog = F("Scheduler stats: (called/tasks/max_length/idle%) ");
    queueLog += Scheduler.getQueueStats();
    addLog(loglevel, queueLog);
  }
#endif
}

void updateLoopStats_30sec(byte loglevel) {
  loopCounterLast = loopCounter;
  loopCounter = 0;
  if (loopCounterLast > loopCounterMax)
    loopCounterMax = loopCounterLast;

  Scheduler.updateIdleTimeStats();

#ifndef BUILD_NO_DEBUG
  if (loglevelActiveFor(loglevel)) {
    String log = F("LoopStats: shortestLoop: ");
    log += shortestLoop;
    log += F(" longestLoop: ");
    log += longestLoop;
    log += F(" avgLoopDuration: ");
    log += loop_usec_duration_total / loopCounter_full;
    log += F(" loopCounterMax: ");
    log += loopCounterMax;
    log += F(" loopCounterLast: ");
    log += loopCounterLast;
    addLog(loglevel, log);
  }
#endif
  loop_usec_duration_total = 0;
  loopCounter_full = 1;
}


/********************************************************************************************\
   Clean up all before going to sleep or reboot.
 \*********************************************************************************************/
void prepareShutdown(ESPEasy_Scheduler::IntendedRebootReason_e reason)
{
#ifdef USES_MQTT
  runPeriodicalMQTT(); // Flush outstanding MQTT messages
#endif // USES_MQTT
  process_serialWriteBuffer();
  flushAndDisconnectAllClients();
  saveUserVarToRTC();
  ESPEASY_FS.end();
  delay(100); // give the node time to flush all before reboot or sleep
  node_time.now();
  Scheduler.markIntendedReboot(reason);
  saveToRTC();
}

<|MERGE_RESOLUTION|>--- conflicted
+++ resolved
@@ -288,7 +288,6 @@
 
   if (element == NULL) { return; }
 
-<<<<<<< HEAD
 #ifndef BUILD_NO_DEBUG
   if (loglevelActiveFor(LOG_LEVEL_DEBUG)) {
     String log;
@@ -311,15 +310,10 @@
 
   if (!processed) {
     if (MQTTclient.publish(element->_topic.c_str(), element->_payload.c_str(), element->_retained)) {
-      if (connectionFailures > 0) {
-        --connectionFailures;
+      if (WiFiEventData.connectionFailures > 0) {
+        --WiFiEventData.connectionFailures;
       }
       processed = true;
-=======
-  if (MQTTclient.publish(element->_topic.c_str(), element->_payload.c_str(), element->_retained)) {
-    if (WiFiEventData.connectionFailures > 0) {
-      --WiFiEventData.connectionFailures;
->>>>>>> d0faa2dd
     }
   }
   MQTTDelayHandler->markProcessed(processed);
