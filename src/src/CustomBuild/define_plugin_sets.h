#ifndef DEFINE_PLUGIN_SETS_H
#define DEFINE_PLUGIN_SETS_H

#include "../../ESPEasy_common.h"

/*
#################################################
 This is the place where plugins are registered
#################################################
To create/register a plugin, you have to :
- find an available number, ie 777.
- Create your own plugin, ie as "_P777_myfunction.ino"
- be sure it starts with ""#ifdef USES_P777", and ends with "#endif"
- then register it into the PLUGIN_SET_EXPERIMENTAL block (see below)
 #ifdef PLUGIN_SET_EXPERIMENTAL
     #define USES_P777   // MYsuperPlugin
 #endif
 - you can from now on test it by compiling using the PLUGIN_BUILD_DEV flag
 either by adding "-DPLUGIN_BUILD_DEV" when compiling, or by momentarly
 adding "#define PLUGIN_BUILD_DEV" at the top of the ESPEasy.ino file
 - You will then have to push a PR including your plugin + the corret line (#define USES_P777) added to this file
 When found stable enough, the maintainer (and only him) will choose to move it to TESTING or STABLE
*/

//#define FEATURE_SD

/******************************************************************************\
 * WebServer pages   **********************************************************
\******************************************************************************/
// FIXME TD-er: Make useful selections for these pages to be included. (e.g. view only)

#ifndef WEBSERVER_CUSTOM_BUILD_DEFINED
    #ifndef WEBSERVER_TIMINGSTATS
        #define WEBSERVER_TIMINGSTATS
    #endif
    #ifndef WEBSERVER_SYSVARS
        #define WEBSERVER_SYSVARS
    #endif
    #ifndef WEBSERVER_NEW_UI
    //    #define WEBSERVER_NEW_UI
    #endif
    #ifndef WEBSERVER_I2C_SCANNER
        #define WEBSERVER_I2C_SCANNER
    #endif
    #ifndef WEBSERVER_FAVICON
        #define WEBSERVER_FAVICON
    #endif
    #ifndef WEBSERVER_CSS
        #define WEBSERVER_CSS
    #endif
    #ifndef WEBSERVER_INCLUDE_JS
        #define WEBSERVER_INCLUDE_JS
    #endif
    #ifndef WEBSERVER_LOG
        #define WEBSERVER_LOG
    #endif
    #ifndef WEBSERVER_GITHUB_COPY
        #define WEBSERVER_GITHUB_COPY
    #endif
    #ifndef WEBSERVER_ROOT
        #define WEBSERVER_ROOT
    #endif
    #ifndef WEBSERVER_ADVANCED
        #define WEBSERVER_ADVANCED
    #endif
    #ifndef WEBSERVER_CONFIG
        #define WEBSERVER_CONFIG
    #endif
    #ifndef WEBSERVER_CONTROL
        #define WEBSERVER_CONTROL
    #endif
    #ifndef WEBSERVER_CONTROLLERS
        #define WEBSERVER_CONTROLLERS
    #endif
    #ifndef WEBSERVER_CUSTOM
        #define WEBSERVER_CUSTOM
    #endif
    #ifndef WEBSERVER_DEVICES
        #define WEBSERVER_DEVICES
    #endif
    #ifndef WEBSERVER_DOWNLOAD
        #define WEBSERVER_DOWNLOAD
    #endif
    #ifndef WEBSERVER_FACTORY_RESET
        #define WEBSERVER_FACTORY_RESET
    #endif
    #ifndef WEBSERVER_FILELIST
        #define WEBSERVER_FILELIST
    #endif
    #ifndef WEBSERVER_HARDWARE
        #define WEBSERVER_HARDWARE
    #endif
    #ifndef WEBSERVER_PINSTATES
        #define WEBSERVER_PINSTATES
    #endif
    #ifndef WEBSERVER_RULES
        #define WEBSERVER_RULES
    #endif
    #ifndef WEBSERVER_SETUP
        #define WEBSERVER_SETUP
    #endif
    #ifndef WEBSERVER_SYSINFO
        #define WEBSERVER_SYSINFO
    #endif
    #ifndef WEBSERVER_TOOLS
        #define WEBSERVER_TOOLS
    #endif
    #ifndef WEBSERVER_UPLOAD
        #define WEBSERVER_UPLOAD
    #endif
    #ifndef WEBSERVER_WIFI_SCANNER
        #define WEBSERVER_WIFI_SCANNER
    #endif
    #ifndef WEBSERVER_NEW_RULES
        #define WEBSERVER_NEW_RULES
    #endif
#endif

#ifndef USE_CUSTOM_H
    #ifndef USES_SSDP
        #define USES_SSDP
    #endif
    #ifndef USES_TIMING_STATS
        #define USES_TIMING_STATS
    #endif
    #ifndef FEATURE_I2CMULTIPLEXER
        #define FEATURE_I2CMULTIPLEXER
    #endif
    #ifndef USE_TRIGONOMETRIC_FUNCTIONS_RULES
        #define USE_TRIGONOMETRIC_FUNCTIONS_RULES
    #endif
#endif



#ifdef MEMORY_ANALYSIS
  #ifdef MQTT_ONLY
    #define USES_C002   // Domoticz MQTT
    #define USES_C005   // Home Assistant (openHAB) MQTT
    #define USES_C006   // PiDome MQTT
    #define USES_C014   // homie 3 & 4dev MQTT
    #define USES_P037   // MQTTImport
  #endif
#endif


/******************************************************************************\
 * Available options **********************************************************
\******************************************************************************/
#if defined(CORE_POST_2_5_0) && !defined(MEMORY_ANALYSIS) && !defined(USE_CUSTOM_H)
    #ifndef USE_SETTINGS_ARCHIVE
    // FIXME TD-er: Disabled for now, to reduce binary size
//        #define USE_SETTINGS_ARCHIVE
    #endif // USE_SETTINGS_ARCHIVE
#endif

#if defined(USE_SETTINGS_ARCHIVE) && defined(FORCE_PRE_2_5_0)
  #undef USE_SETTINGS_ARCHIVE
#endif


/******************************************************************************\
 * BUILD Configs **************************************************************
\******************************************************************************/

// IR library is large, so make a separate build including stable plugins and IR.
#ifdef PLUGIN_BUILD_DEV_IR
    #define PLUGIN_BUILD_DEV       // add dev
    #define PLUGIN_BUILD_IR
#endif

#ifdef PLUGIN_BUILD_TESTING_IR
    #define PLUGIN_BUILD_TESTING   // add testing
    #define PLUGIN_BUILD_IR
#endif

#ifdef PLUGIN_BUILD_MINIMAL_IR
    #ifndef USES_DOMOTICZ
        #define USES_DOMOTICZ
    #endif
    #ifndef USES_FHEM
        #define USES_FHEM
    #endif
    #ifndef USES_HOMEASSISTANT_OPENHAB
        #define USES_HOMEASSISTANT_OPENHAB
    #endif

    #define PLUGIN_BUILD_MINIMAL_OTA
    #define PLUGIN_DESCR  "Minimal, IR"
    #define PLUGIN_BUILD_IR
#endif

#ifdef PLUGIN_BUILD_MINIMAL_IRext
    #ifndef USES_DOMOTICZ
        #define USES_DOMOTICZ
    #endif
    #ifndef USES_FHEM
        #define USES_FHEM
    #endif
    #ifndef USES_HOMEASSISTANT_OPENHAB
        #define USES_HOMEASSISTANT_OPENHAB
    #endif

    #define PLUGIN_BUILD_MINIMAL_OTA
    #define PLUGIN_DESCR  "Minimal, IR with AC"
    #define PLUGIN_BUILD_IR_EXTENDED
#endif

#ifdef PLUGIN_BUILD_NORMAL_IR
    #define PLUGIN_BUILD_NORMAL     // add stable
    #define PLUGIN_DESCR  "Normal, IR"
    #define PLUGIN_BUILD_IR
#endif

#ifdef PLUGIN_BUILD_NORMAL_IRext
    #define PLUGIN_BUILD_NORMAL     // add stable
    #define PLUGIN_DESCR  "Normal, IR with AC"
    #define PLUGIN_BUILD_IR_EXTENDED
#endif

#ifdef PLUGIN_BUILD_DEV
    #define  PLUGIN_SET_EXPERIMENTAL
    #define  CONTROLLER_SET_EXPERIMENTAL
    #define  NOTIFIER_SET_EXPERIMENTAL
    #define  PLUGIN_BUILD_TESTING   // add testing
#endif

#ifdef PLUGIN_BUILD_TESTING
    #if !defined(PLUGIN_BUILD_TESTING_B) && !defined(PLUGIN_BUILD_TESTING_C) && !defined(PLUGIN_BUILD_TESTING_D)
      #define PLUGIN_DESCR  "TEST_A"
      #define PLUGIN_SET_TESTING_A
    #endif
    #define PLUGIN_SET_TESTING
    #define CONTROLLER_SET_TESTING
    #define NOTIFIER_SET_TESTING
    #define PLUGIN_BUILD_NORMAL     // add stable
#endif

#ifdef PLUGIN_BUILD_TESTING_B
    #define PLUGIN_DESCR  "TEST_B"
    #define PLUGIN_SET_TESTING
    #define PLUGIN_SET_TESTING_B
    #define CONTROLLER_SET_TESTING
    #define NOTIFIER_SET_TESTING
    #define PLUGIN_BUILD_NORMAL     // add stable
#endif

#ifdef PLUGIN_BUILD_TESTING_C
    #define PLUGIN_DESCR  "TEST_C"
    #define PLUGIN_SET_TESTING
    #define PLUGIN_SET_TESTING_C
    #define CONTROLLER_SET_TESTING
    #define NOTIFIER_SET_TESTING
    #define PLUGIN_BUILD_NORMAL     // add stable
#endif

#ifdef PLUGIN_BUILD_TESTING_D
    #define PLUGIN_DESCR  "TEST_D"
    #define PLUGIN_SET_TESTING
    #define PLUGIN_SET_TESTING_D
    #define CONTROLLER_SET_TESTING
    #define NOTIFIER_SET_TESTING
    #define PLUGIN_BUILD_NORMAL     // add stable
#endif

#ifndef PLUGIN_BUILD_CUSTOM
    #ifndef PLUGIN_BUILD_NORMAL
        #define PLUGIN_BUILD_NORMAL // defaults to stable, if not custom
    #endif
#endif

#ifdef PLUGIN_BUILD_NORMAL
    #define  PLUGIN_SET_STABLE
    #define  CONTROLLER_SET_STABLE
    #define  NOTIFIER_SET_STABLE

    #ifndef FEATURE_I2CMULTIPLEXER
        #define FEATURE_I2CMULTIPLEXER
    #endif
    #ifndef USE_TRIGONOMETRIC_FUNCTIONS_RULES
        #define USE_TRIGONOMETRIC_FUNCTIONS_RULES
    #endif
#endif

#ifdef USES_FHEM
    #define USES_C009   // FHEM HTTP
#endif

#ifdef USES_HOMEASSISTANT_OPENHAB
    #define USES_C005   // Home Assistant (openHAB) MQTT
#endif

#ifdef PLUGIN_BUILD_MINIMAL_OTA
    #ifndef PLUGIN_DESCR
      #define PLUGIN_DESCR  "Minimal 1M OTA"
    #endif

    #define CONTROLLER_SET_NONE

    #define BUILD_MINIMAL_OTA
    #ifndef BUILD_NO_DEBUG
      #define BUILD_NO_DEBUG
    #endif

//    #define USES_C001   // Domoticz HTTP
//    #define USES_C002   // Domoticz MQTT
//    #define USES_C005   // Home Assistant (openHAB) MQTT
//    #define USES_C006   // PiDome MQTT
    #define USES_C008   // Generic HTTP
//    #define USES_C009   // FHEM HTTP
//    #define USES_C010   // Generic UDP
    #define USES_C013   // ESPEasy P2P network

//    #define NOTIFIER_SET_STABLE
    #define NOTIFIER_SET_NONE

    #define PLUGIN_SET_NONE

    #ifdef USE_SETTINGS_ARCHIVE
        #undef USE_SETTINGS_ARCHIVE
    #endif // USE_SETTINGS_ARCHIVE

    #ifdef USES_TIMING_STATS
        #undef USES_TIMING_STATS
    #endif

    #ifndef USES_P001
        #define USES_P001   // switch
    #endif
    #ifndef USES_P026
      #define USES_P026   // SysInfo
    #endif
    #ifndef USES_P033
      #define USES_P033   // Dummy
    #endif
    #ifndef USES_P037
//        #define USES_P037   // MQTTImport
    #endif

    #ifndef USES_P004
//        #define USES_P004   // Dallas
    #endif
    #ifndef USES_P005
//        #define USES_P005   // DHT
    #endif

    #ifdef USE_SERVO
      #undef USE_SERVO
    #endif
    #ifdef USE_RTTTL
      #undef USE_RTTTL
    #endif
#endif


// Strip out parts not needed for either MINIMAL_OTA and MEMORY_ANALYSIS
#if defined(BUILD_MINIMAL_OTA) || defined(MEMORY_ANALYSIS)
    #ifndef WEBSERVER_CUSTOM_BUILD_DEFINED
        #ifdef WEBSERVER_TIMINGSTATS
            #undef WEBSERVER_TIMINGSTATS
        #endif
        #ifdef WEBSERVER_SYSVARS
            #undef WEBSERVER_SYSVARS
        #endif
        #ifdef WEBSERVER_NEW_UI
            #undef WEBSERVER_NEW_UI
        #endif
        #ifdef WEBSERVER_I2C_SCANNER
            #undef WEBSERVER_I2C_SCANNER
        #endif
        #ifdef WEBSERVER_FAVICON
            #undef WEBSERVER_FAVICON
        #endif
        #ifdef WEBSERVER_CSS
            #undef WEBSERVER_CSS
        #endif
        #ifdef WEBSERVER_INCLUDE_JS
            #undef WEBSERVER_INCLUDE_JS
        #endif
        #ifdef WEBSERVER_LOG
            #undef WEBSERVER_LOG
        #endif
        #ifdef WEBSERVER_GITHUB_COPY
            #undef WEBSERVER_GITHUB_COPY
        #endif
        #ifdef WEBSERVER_PINSTATES
            #undef WEBSERVER_PINSTATES
        #endif
        #ifdef WEBSERVER_WIFI_SCANNER
            #undef WEBSERVER_WIFI_SCANNER
        #endif
        #ifdef WEBSERVER_CUSTOM
            #undef WEBSERVER_CUSTOM
        #endif
        #ifdef WEBSERVER_NEW_RULES
            #undef WEBSERVER_NEW_RULES
        #endif


    #endif // WEBSERVER_CUSTOM_BUILD_DEFINED

    #ifndef LIMIT_BUILD_SIZE
        #define LIMIT_BUILD_SIZE
    #endif
    #ifndef NOTIFIER_SET_NONE
        #define NOTIFIER_SET_NONE
    #endif
#endif



#ifdef BUILD_NO_DEBUG
    #ifdef WEBSERVER_RULES_DEBUG
        #undef WEBSERVER_RULES_DEBUG
    #endif
#endif


/******************************************************************************\
 * IR plugins *****************************************************************
\******************************************************************************/
// See lib\IRremoteESP8266\src\IRremoteESP8266.h
// Disable all settings like these when not needed:
// #define DECODE_TOSHIBA_AC      true
// #define SEND_TOSHIBA_AC        true
#ifdef PLUGIN_BUILD_IR
    #define PLUGIN_DESCR  "IR"
    #define USES_P016      // IR
    #define P016_SEND_IR_TO_CONTROLLER false //IF true then the JSON replay solution is transmited back to the condroller.
    #define USES_P035      // IRTX
    #define P016_P035_USE_RAW_RAW2 //Use the RAW and RAW2 encodings, disabling it saves 3.7Kb
#endif

#ifdef PLUGIN_BUILD_IR_EXTENDED
    #ifndef PLUGIN_DESCR
        #define PLUGIN_DESCR  "IR Extended"
    #endif // PLUGIN_DESCR
    #define USES_P016      // IR
    #define P016_SEND_IR_TO_CONTROLLER false //IF true then the JSON replay solution is transmited back to the condroller.
    #define USES_P035      // IRTX
    // The following define is needed for extended decoding of A/C Messages and or using standardised common arguments for controlling all deeply supported A/C units
    #define P016_P035_Extended_AC
    #define P016_P035_USE_RAW_RAW2 //Use the RAW and RAW2 encodings, disabling it saves 3.7Kb
    #define USES_P088      // ToniA IR plugin
    #define PLUGIN_SET_ONLY_SWITCH
    #define NOTIFIER_SET_STABLE
    #define USES_P029      // Output - Domoticz MQTT Helper
    #define PLUGIN_SET_ONLY_TEMP_HUM
#endif

#ifdef PLUGIN_BUILD_IR_EXTENDED_NO_RX
    #ifndef PLUGIN_DESCR
        #define PLUGIN_DESCR  "IR Extended, no IR RX"
    #endif // PLUGIN_DESCR
    #define USES_P035      // IRTX
    // The following define is needed for extended decoding of A/C Messages and or using standardised common arguments for controlling all deeply supported A/C units
    #define P016_P035_Extended_AC
    #define P016_P035_USE_RAW_RAW2 //Use the RAW and RAW2 encodings, disabling it saves 3.7Kb
    #define USES_P088      //ToniA IR plugin
#endif

/******************************************************************************\
 * Devices ********************************************************************
\******************************************************************************/

// Itead ----------------------------
#ifdef PLUGIN_SET_SONOFF_BASIC
    #define PLUGIN_DESCR  "Sonoff Basic"

    #define PLUGIN_SET_ONLY_SWITCH
    #define NOTIFIER_SET_STABLE
#endif

#ifdef PLUGIN_SET_SONOFF_TH1x
    #define PLUGIN_DESCR  "Sonoff TH10/TH16"

    #define PLUGIN_SET_ONLY_SWITCH
    #define NOTIFIER_SET_STABLE
    #define PLUGIN_SET_ONLY_TEMP_HUM
#endif

#ifdef PLUGIN_SET_SONOFF_POW
    #ifndef PLUGIN_DESCR
        #define PLUGIN_DESCR  "Sonoff POW R1/R2"
    #endif

    #define CONTROLLER_SET_STABLE
    #define PLUGIN_SET_ONLY_SWITCH
    #define NOTIFIER_SET_STABLE
    #define USES_P076   // HWL8012   in POW r1
    // Needs CSE7766 Energy sensor, via Serial RXD 4800 baud 8E1 (GPIO1), TXD (GPIO3)
    #define USES_P077	  // CSE7766   in POW R2
    #define USES_P081   // Cron
#endif

#ifdef PLUGIN_SET_SONOFF_S2x
    #define PLUGIN_DESCR  "Sonoff S20/22/26"

    #define PLUGIN_SET_ONLY_SWITCH
    #define NOTIFIER_SET_STABLE
#endif

#ifdef PLUGIN_SET_SONOFF_4CH
    #define PLUGIN_DESCR  "Sonoff 4CH"
    #define PLUGIN_SET_ONLY_SWITCH
    #define NOTIFIER_SET_STABLE
#endif

#ifdef PLUGIN_SET_SONOFF_TOUCH
    #define PLUGIN_DESCR  "Sonoff Touch"
    #define PLUGIN_SET_ONLY_SWITCH
    #define NOTIFIER_SET_STABLE
#endif

// Shelly ----------------------------
#ifdef PLUGIN_SET_SHELLY_1
    #define PLUGIN_DESCR  "Shelly 1"

    #define PLUGIN_SET_ONLY_SWITCH
    #define CONTROLLER_SET_STABLE
    #define NOTIFIER_SET_STABLE
    #define USES_P004   // DS18B20
#endif

#ifdef PLUGIN_SET_SHELLY_PLUG_S
    #define PLUGIN_DESCR  "Shelly PLUG-S"

    #define PLUGIN_SET_ONLY_SWITCH
    #define CONTROLLER_SET_STABLE
    #define NOTIFIER_SET_STABLE
    #define USES_P076   // HWL8012   in POW r1
    #define USES_P081   // Cron
#endif

// Easy ----------------------------
#ifdef PLUGIN_SET_EASY_TEMP
    #define PLUGIN_DESCR  "Temp Hum"
    #define PLUGIN_SET_ONLY_TEMP_HUM
#endif

#ifdef PLUGIN_SET_EASY_CARBON
    #define PLUGIN_DESCR  "Carbon"
    #define PLUGIN_SET_NONE
    #define USES_P052   // SenseAir
#endif

/*
#ifdef PLUGIN_SET_EASY_NEXTION
    #define PLUGIN_SET_ONLY_SWITCH
    //#define USES_Pxxx   // Nextion
#endif
*/

#ifdef PLUGIN_SET_EASY_OLED1
    #define PLUGIN_SET_ONLY_SWITCH
    #define NOTIFIER_SET_STABLE
    #define USES_P036   // FrameOLED
#endif

#ifdef PLUGIN_SET_EASY_OLED2
    #define PLUGIN_SET_ONLY_SWITCH
    #define NOTIFIER_SET_STABLE
    #define USES_P023   // OLED
#endif

#ifdef PLUGIN_SET_EASY_RELAY
    #define PLUGIN_SET_ONLY_SWITCH
    #define NOTIFIER_SET_STABLE
#endif

// LedStrips ----------------------------
#ifdef PLUGIN_SET_H801
    #define PLUGIN_SET_ONLY_LEDSTRIP
#endif

#ifdef PLUGIN_SET_MAGICHOME
    #define PLUGIN_SET_ONLY_LEDSTRIP
#endif

#ifdef PLUGIN_SET_MAGICHOME_IR
    #define PLUGIN_SET_ONLY_LEDSTRIP
    #define USES_P016      // IR
#endif


// Generic ESP32 -----------------------------
#ifdef PLUGIN_SET_GENERIC_ESP32
    #define PLUGIN_DESCR  "Generic ESP32"

    #ifndef ESP32
        #define ESP32
    #endif
    #ifdef ESP8266
        #undef ESP8266
    #endif
    #define PLUGIN_SET_ONLY_SWITCH
    #define NOTIFIER_SET_STABLE
    #define USES_P036   // FrameOLED
    #define USES_P027   // INA219
    #define USES_P028   // BME280
#endif

#ifdef PLUGIN_SET_TEST_ESP32
    #if !defined(PLUGIN_SET_TEST_B_ESP32) && !defined(PLUGIN_SET_TEST_C_ESP32) && !defined(PLUGIN_SET_TEST_D_ESP32)
      #define PLUGIN_DESCR  "TEST_A ESP32"
      #define  PLUGIN_SET_TESTING_A
    #endif
    #ifndef ESP32
        #define ESP32
    #endif
    #ifdef ESP8266
        #undef ESP8266
    #endif
//    #define PLUGIN_SET_ONLY_SWITCH

    #define  PLUGIN_SET_TESTING
    #define  CONTROLLER_SET_STABLE
    #define  NOTIFIER_SET_STABLE
    #define  PLUGIN_SET_STABLE     // add stable
    // See also PLUGIN_SET_TEST_ESP32 section at end,
    // where incompatible plugins will be disabled.
    // TODO : Check compatibility of plugins for ESP32 board.
#endif

#ifdef PLUGIN_SET_TEST_B_ESP32
    #define PLUGIN_DESCR  "TEST_B ESP32"
    #ifndef ESP32
        #define ESP32
    #endif
    #ifdef ESP8266
        #undef ESP8266
    #endif
//    #define PLUGIN_SET_ONLY_SWITCH

    #define  PLUGIN_SET_TESTING
    #define  PLUGIN_SET_TESTING_B
    #define  CONTROLLER_SET_STABLE
    #define  NOTIFIER_SET_STABLE
    #define  PLUGIN_SET_STABLE     // add stable
    // See also PLUGIN_SET_TEST_ESP32 section at end,
    // where incompatible plugins will be disabled.
    // TODO : Check compatibility of plugins for ESP32 board.
#endif

#ifdef PLUGIN_SET_TEST_C_ESP32
    #define PLUGIN_DESCR  "TEST_C ESP32"
    #ifndef ESP32
        #define ESP32
    #endif
    #ifdef ESP8266
        #undef ESP8266
    #endif
//    #define PLUGIN_SET_ONLY_SWITCH

    #define  PLUGIN_SET_TESTING
    #define  PLUGIN_SET_TESTING_C
    #define  CONTROLLER_SET_STABLE
    #define  NOTIFIER_SET_STABLE
    #define  PLUGIN_SET_STABLE     // add stable
    // See also PLUGIN_SET_TEST_ESP32 section at end,
    // where incompatible plugins will be disabled.
    // TODO : Check compatibility of plugins for ESP32 board.
#endif

#ifdef PLUGIN_SET_TEST_D_ESP32
    #define PLUGIN_DESCR  "TEST_D ESP32"
    #ifndef ESP32
        #define ESP32
    #endif
    #ifdef ESP8266
        #undef ESP8266
    #endif
//    #define PLUGIN_SET_ONLY_SWITCH

    #define  PLUGIN_SET_TESTING
    #define  PLUGIN_SET_TESTING_D
    #define  CONTROLLER_SET_STABLE
    #define  NOTIFIER_SET_STABLE
    #define  PLUGIN_SET_STABLE     // add stable
    // See also PLUGIN_SET_TEST_ESP32 section at end,
    // where incompatible plugins will be disabled.
    // TODO : Check compatibility of plugins for ESP32 board.
#endif

#ifdef PLUGIN_BUILD_MAX_ESP32
    #define PLUGIN_DESCR  "MAX ESP32"
    #ifndef ESP32
        #define ESP32
    #endif
    #ifdef ESP8266
        #undef ESP8266
    #endif

    #define PLUGIN_SET_MAX
    #define CONTROLLER_SET_ALL
    #define NOTIFIER_SET_ALL
    #ifndef PLUGIN_ENERGY_COLLECTION
        #define PLUGIN_ENERGY_COLLECTION
    #endif
    #ifndef PLUGIN_DISPLAY_COLLECTION
        #define PLUGIN_DISPLAY_COLLECTION
    #endif
    // See also PLUGIN_SET_MAX section at end, to include any disabled plugins from other definitions
    // See also PLUGIN_SET_TEST_ESP32 section at end,
    // where incompatible plugins will be disabled.
    // TODO : Check compatibility of plugins for ESP32 board.
#endif


// Generic ------------------------------------
#ifdef PLUGIN_SET_GENERIC_1M
    #define PLUGIN_SET_NONE
    // TODO : small list of common plugins to fit in 1M
#endif

// Ventus W266 --------------------------------
#ifdef PLUGIN_SET_VENTUS_W266
    #define PLUGIN_SET_ONLY_SWITCH
    #define PLUGIN_BUILD_DISABLED
    #define USES_P046      // TESTING	Hardware	P046_VentusW266.ino
#endif


#ifdef PLUGIN_SET_LC_TECH_RELAY_X2
    #define CONTROLLER_SET_STABLE
    #define PLUGIN_SET_ONLY_SWITCH
    #define NOTIFIER_SET_STABLE
    #define USES_P026    // Sysinfo
    #define USES_P029    // Domoticz MQTT Helper
    #define USES_P033    // Dummy
    #define USES_P037    // MQTT import
    #define USES_P081    // Cron
    #define USES_P091    // Ser Switch
#endif



/******************************************************************************\
 * "ONLY" shorcuts ************************************************************
\******************************************************************************/
#ifdef PLUGIN_SET_ONLY_SWITCH
    #ifndef PLUGIN_SET_NONE
        #define PLUGIN_SET_NONE
    #endif
    #ifndef USES_P001
        #define USES_P001   // switch
    #endif
    #ifndef USES_P003
//        #define USES_P003   // pulse
    #endif
    #ifndef USES_P026
      #define USES_P026   // SysInfo
    #endif
    #ifndef USES_P033
      #define USES_P033   // Dummy
    #endif
    #ifndef USES_P037
        #define USES_P037   // MQTTImport
    #endif
#endif

#ifdef PLUGIN_SET_ONLY_TEMP_HUM
    #ifndef PLUGIN_SET_NONE
        #define PLUGIN_SET_NONE
    #endif
    #ifndef USES_P004
        #define USES_P004   // Dallas
    #endif
    #ifndef USES_P005
        #define USES_P005   // DHT
    #endif
    #ifndef USES_P014
        #define USES_P014   // SI7021
    #endif
    #ifndef USES_P028
        #define USES_P028   // BME280
    #endif
    #ifndef USES_P034
        #define USES_P034   // DHT12
    #endif
#endif

#ifdef PLUGIN_SET_ONLY_LEDSTRIP
    #ifndef PLUGIN_SET_NONE
        #define PLUGIN_SET_NONE
    #endif
    #ifndef USES_P141
        #define USES_P141   // LedStrip
    #endif
    #ifndef USES_P037
        #define USES_P037   // MQTTImport
    #endif
#endif






/******************************************************************************\
 * Main Families **************************************************************
\******************************************************************************/

// NONE #####################################
#ifdef PLUGIN_SET_NONE
    #ifdef PLUGIN_SET_STABLE
        #undef PLUGIN_SET_STABLE
    #endif
    #ifdef PLUGIN_SET_TESTING
        #undef PLUGIN_SET_TESTING
    #endif
    #ifdef PLUGIN_SET_TESTING_A
        #undef PLUGIN_SET_TESTING_A
    #endif
    #ifdef PLUGIN_SET_TESTING_B
        #undef PLUGIN_SET_TESTING_B
    #endif
    #ifdef PLUGIN_SET_TESTING_C
        #undef PLUGIN_SET_TESTING_C
    #endif
    #ifdef PLUGIN_SET_TESTING_D
        #undef PLUGIN_SET_TESTING_D
    #endif
    #ifdef PLUGIN_SET_EXPERIMENTAL
        #undef PLUGIN_SET_EXPERIMENTAL
    #endif
#endif


#ifdef CONTROLLER_SET_NONE
    #ifdef CONTROLLER_SET_STABLE
        #undef CONTROLLER_SET_STABLE
    #endif
    #ifdef CONTROLLER_SET_TESTING
        #undef CONTROLLER_SET_TESTING
    #endif
    #ifdef CONTROLLER_SET_EXPERIMENTAL
        #undef CONTROLLER_SET_EXPERIMENTAL
    #endif
#endif


#ifdef NOTIFIER_SET_NONE
    #ifdef NOTIFIER_SET_STABLE
        #undef NOTIFIER_SET_STABLE
    #endif
    #ifdef NOTIFIER_SET_TESTING
        #undef NOTIFIER_SET_TESTING
    #endif
    #ifdef NOTIFIER_SET_EXPERIMENTAL
        #undef NOTIFIER_SET_EXPERIMENTAL
    #endif
#endif

// ALL ###########################################
#ifdef PLUGIN_SET_ALL
    #ifndef PLUGIN_SET_STABLE
        #define PLUGIN_SET_STABLE
    #endif
    #ifndef PLUGIN_SET_TESTING
        #define PLUGIN_SET_TESTING
    #endif
    // #ifndef PLUGIN_SET_TESTING_A
    //     #define PLUGIN_SET_TESTING_A
    // #endif
    #ifndef PLUGIN_SET_EXPERIMENTAL
        #define PLUGIN_SET_EXPERIMENTAL
    #endif
#endif


#ifdef CONTROLLER_SET_ALL
    #ifndef CONTROLLER_SET_STABLE
        #define CONTROLLER_SET_STABLE
    #endif
    #ifndef CONTROLLER_SET_TESTING
        #define CONTROLLER_SET_TESTING
    #endif
    #ifndef CONTROLLER_SET_EXPERIMENTAL
        #define CONTROLLER_SET_EXPERIMENTAL
    #endif
#endif


#ifdef NOTIFIER_SET_ALL
    #ifndef NOTIFIER_SET_STABLE
        #define NOTIFIER_SET_STABLE
    #endif
    #ifndef NOTIFIER_SET_TESTING
        #define NOTIFIER_SET_TESTING
    #endif
    #ifndef NOTIFIER_SET_EXPERIMENTAL
        #define NOTIFIER_SET_EXPERIMENTAL
    #endif
#endif

// MAX ###########################################
#ifdef PLUGIN_SET_MAX
    #ifndef PLUGIN_SET_STABLE
        #define PLUGIN_SET_STABLE
    #endif
    #ifndef PLUGIN_SET_TESTING
        #define PLUGIN_SET_TESTING
    #endif
    #ifndef PLUGIN_SET_TESTING_A
        #define PLUGIN_SET_TESTING_A
    #endif
    #ifndef PLUGIN_SET_TESTING_B
        #define PLUGIN_SET_TESTING_B
    #endif
    #ifndef PLUGIN_SET_TESTING_C
        #define PLUGIN_SET_TESTING_C
    #endif
    #ifndef PLUGIN_SET_TESTING_D
        #define PLUGIN_SET_TESTING_D
    #endif
    // #ifndef PLUGIN_SET_EXPERIMENTAL
    //     #define PLUGIN_SET_EXPERIMENTAL
    // #endif
#endif




// STABLE #####################################
#ifdef PLUGIN_SET_STABLE
    #ifndef DONT_USE_SERVO
        #define USE_SERVO
    #endif
    #define USE_RTTTL

    #define USES_P001   // Switch
    #define USES_P002   // ADC
    #define USES_P003   // Pulse
    #define USES_P004   // Dallas
    #define USES_P005   // DHT
    #define USES_P006   // BMP085
    #define USES_P007   // PCF8591
    #define USES_P008   // RFID
    #define USES_P009   // MCP

    #define USES_P010   // BH1750
    #define USES_P011   // PME
    #define USES_P012   // LCD
    #define USES_P013   // HCSR04
    #define USES_P014   // SI7021
    #define USES_P015   // TSL2561
//    #define USES_P016   // IR
    #define USES_P017   // PN532
    #define USES_P018   // Dust
    #define USES_P019   // PCF8574

    #define USES_P020   // Ser2Net
    #define USES_P021   // Level
    #define USES_P022   // PCA9685
    #define USES_P023   // OLED
    #define USES_P024   // MLX90614
    #define USES_P025   // ADS1115
    #define USES_P026   // SysInfo
    #define USES_P027   // INA219
    #define USES_P028   // BME280
    #define USES_P029   // Output

//    #define USES_P030   // BMP280   (Made obsolete, now BME280 can handle both)
    #define USES_P031   // SHT1X
    #define USES_P032   // MS5611
    #define USES_P033   // Dummy
    #define USES_P034   // DHT12
//    #define USES_P035   // IRTX
    #define USES_P036   // FrameOLED
    #define USES_P037   // MQTTImport
    #define USES_P038   // NeoPixel
    #define USES_P039   // Environment - Thermocouple

    #define USES_P040   // RFID - ID12LA/RDM6300
    // FIXME TD-er: Disabled NeoClock and Candle plugin to make builds fit in max bin size.
//    #define USES_P041   // NeoClock
//    #define USES_P042   // Candle
    #define USES_P043   // ClkOutput
    #define USES_P044   // P1WifiGateway

    #define USES_P049   // MHZ19

    #define USES_P052   // SenseAir
    #define USES_P053   // PMSx003

    #define USES_P056   // SDS011-Dust
    #define USES_P059   // Encoder

    #define USES_P063   // TTP229_KeyPad
    #define USES_P073   // 7DG
    #define USES_P079   // Wemos Motoshield
#endif


#ifdef CONTROLLER_SET_STABLE
    #define USES_C001   // Domoticz HTTP
    #define USES_C002   // Domoticz MQTT
    #define USES_C003   // Nodo telnet
    #define USES_C004   // ThingSpeak
    #define USES_C005   // Home Assistant (openHAB) MQTT
    #define USES_C006   // PiDome MQTT
    #define USES_C007   // Emoncms
    #define USES_C008   // Generic HTTP
    #define USES_C009   // FHEM HTTP
    #define USES_C010   // Generic UDP
    #define USES_C013   // ESPEasy P2P network
#endif


#ifdef NOTIFIER_SET_STABLE
    #define USES_N001   // Email
    #define USES_N002   // Buzzer

    #ifdef NOTIFIER_SET_NONE
      #undef NOTIFIER_SET_NONE
    #endif
#endif



// TESTING #####################################
#ifdef PLUGIN_SET_TESTING
  #ifndef PLUGIN_SET_MAX
    #ifndef LIMIT_BUILD_SIZE
      #define LIMIT_BUILD_SIZE
    #endif
    #ifndef NOTIFIER_SET_NONE
      #define NOTIFIER_SET_NONE
    #endif
  #endif // PLUGIN_SET_MAX

    #define USES_P045   // MPU6050
    #define USES_P047   // I2C_soil_misture
    #define USES_P048   // Motoshield_v2

    #define USES_P050   // TCS34725
    #define USES_P051   // AM2320
    #define USES_P054   // DMX512
    #define USES_P055   // Chiming
    #define USES_P057   // HT16K33_LED
    #define USES_P058   // HT16K33_KeyPad

    #define USES_P060   // MCP3221
    #define USES_P061   // Keypad
    #define USES_P062   // MPR121_KeyPad

    #define USES_P064   // APDS9960
    #define USES_P065   // DRF0299
    #define USES_P066   // VEML6040

    #define USES_P075   // Nextion
    //#define USES_P076   // HWL8012   in POW r1
    // Needs CSE7766 Energy sensor, via Serial RXD 4800 baud 8E1 (GPIO1), TXD (GPIO3)
    //#define USES_P077	  // CSE7766   in POW R2
    //#define USES_P078   // Eastron Modbus Energy meters
    #define USES_P081   // Cron
    #define USES_P082   // GPS
    #define USES_P089   // Ping
#endif

#ifdef PLUGIN_SET_TESTING_A

    #define USES_P067   // HX711_Load_Cell
    #define USES_P068   // SHT3x

    #define USES_P070   // NeoPixel_Clock
    #define USES_P071   // Kamstrup401
    #define USES_P072   // HDC1080
    #define USES_P074   // TSL2561

    #define USES_P080   // iButton Sensor  DS1990A
    #define USES_P083   // SGP30
    #define USES_P084   // VEML6070
    #define USES_P086   // Receiving values according Homie convention. Works together with C014 Homie controller

    #define USES_P090   // CCS811 TVOC/eCO2 Sensor

    //#define USES_P095  // TFT ILI9341
    //#define USES_P096  // eInk   (Needs lib_deps = Adafruit GFX Library, LOLIN_EPD )
    #define USES_P097   // Touch (ESP32)
    //#define USES_P099   // XPT2046 Touchscreen
#endif

#ifdef PLUGIN_SET_TESTING_B
    #define USES_P069   // LM75A

    #define USES_P100   // Pulse Counter - DS2423
    #define USES_P101   // Wake On Lan
<<<<<<< HEAD
    #define USES_P103   // Atlas Scientific EZO Sensors (pH, ORP, EZO)
=======

>>>>>>> bdeb1e5a
    #define USES_P106   // BME680
    #define USES_P107   // SI1145 UV index
    #define USES_P108   // DDS238-x ZN MODBUS energy meter (was P224 in the Playground)

    #define USES_P110   // VL53L0X Time of Flight sensor
    #define USES_P113   // VL53L1X ToF
#endif

#ifdef PLUGIN_SET_TESTING_C
    #define USES_P085   // AcuDC24x
    #define USES_P087   // Serial Proxy

    #define USES_P091	// SerSwitch
    #define USES_P092   // DL-Bus

    #define USES_P111   // RC522 RFID reader
#endif

#ifdef PLUGIN_SET_TESTING_D
    #define USES_P093   // Mitsubishi Heat Pump
    #define USES_P094  // CUL Reader
    #define USES_P114  // VEML6075 UVA/UVB sensor
#endif


// Collection of all energy related plugins.
#ifdef PLUGIN_ENERGY_COLLECTION
   #ifndef USES_P025
     #define USES_P025   // ADS1115
   #endif
   #ifndef USES_P027
     #define USES_P027   // INA219
   #endif
   #ifndef USES_P076 
     #define USES_P076   // HWL8012   in POW r1
   #endif
   #ifndef USES_P077 
     // Needs CSE7766 Energy sensor, via Serial RXD 4800 baud 8E1 (GPIO1), TXD (GPIO3)
     #define USES_P077	  // CSE7766   in POW R2
   #endif
   #ifndef USES_P078 
     #define USES_P078   // Eastron Modbus Energy meters
   #endif
   #ifndef USES_P085
     #define USES_P085   // AcuDC24x
   #endif
   #ifndef USES_P093
     #define USES_P093   // Mitsubishi Heat Pump
   #endif
   #ifndef USES_P102
     #define USES_P102   // PZEM-004Tv30
   #endif
   #ifndef USES_P108 
     #define USES_P108   // DDS238-x ZN MODBUS energy meter (was P224 in the Playground)
   #endif
#endif

// Collection of all display plugins. (also NeoPixel)
#ifdef PLUGIN_DISPLAY_COLLECTION
   #ifndef USES_P012
     #define USES_P012   // LCD
   #endif
   #ifndef USES_P023
    #define USES_P023   // OLED
   #endif
   #ifndef USES_P036 
    #define USES_P036   // FrameOLED
   #endif
   #ifndef USES_P038 
    #define USES_P038   // NeoPixel
   #endif
   #ifndef USES_P041 
    #define USES_P041   // NeoClock
   #endif
   #ifndef USES_P042 
    #define USES_P042   // Candle
   #endif
   #ifndef USES_P057 
    #define USES_P057   // HT16K33_LED
   #endif
   #ifndef USES_P070 
    #define USES_P070   // NeoPixel_Clock
   #endif
   #ifndef USES_P075 
    #define USES_P075   // Nextion
   #endif
   #ifndef USES_P095 
    #define USES_P095  // TFT ILI9341
   #endif
   #ifndef USES_P096 
    #define USES_P096  // eInk   (Needs lib_deps = Adafruit GFX Library, LOLIN_EPD )
   #endif
   #ifndef USES_P099
    #define USES_P099   // XPT2046 Touchscreen
   #endif
#endif


#ifdef CONTROLLER_SET_TESTING
    #define USES_C011   // Generic HTTP Advanced
    #define USES_C012   // Blynk HTTP
    #define USES_C014   // homie 3 & 4dev MQTT
    //#define USES_C015   // Blynk
    #define USES_C017   // Zabbix
    // #define USES_C018 // TTN RN2483
#endif


#ifdef NOTIFIER_SET_TESTING
#endif


// EXPERIMENTAL (playground) #######################
#ifdef PLUGIN_SET_EXPERIMENTAL
    #define USES_P046   // VentusW266
    #define USES_P050   // TCS34725 RGB Color Sensor with IR filter and White LED
    #define USES_P064   // APDS9960 Gesture
    #define USES_P077	// CSE7766   Was P134 on Playground


    // [copied from Playground as of 6 March 2018]
    // It needs some cleanup as some are ALSO in the main repo,
    // thus they should have been removed from the Playground repo
    // #define USES_P100	// Was SRF01, now Pulse Counter - DS2423 [Testing]
	// #define USES_P101	// Was NeoClock, now Wake On Lan [Testing]
	#define USES_P102	// Nodo
	#define USES_P103	// Event
	#define USES_P104	// SRF02
	#define USES_P105	// RGBW
	#define USES_P106	// IRTX
	#define USES_P107	// Email_Demo
	#define USES_P108	// WOL
	#define USES_P109	// RESOL_DeltaSol_Pro
	   #define USES_P110	// P1WifiGateway      (MERGED?)
	#define USES_P111	// RF
	   //#define USES_P111	// SenseAir     (MERGED?)
	#define USES_P112	// Power
	//#define USES_P112	// RFTX
	#define USES_P113	// SI1145
	#define USES_P114	// DSM501
	//#define USES_P115	// HeatpumpIR - P088 in the main repo.
	#define USES_P116	// ID12
	#define USES_P117	// LW12FC
	//#define USES_P117	// Neopixels
	//#define USES_P117	// Nextion
	#define USES_P118	// CCS811
	#define USES_P119	// BME680
	#define USES_P120	// Thermocouple
	#define USES_P121	// Candle
	   #define USES_P122	// NeoPixel       (MERGED?)
	      #define USES_P123	// NeoPixel_Clock  (MERGED?)
	#define USES_P124	// NeoPixelBusFX
	//#define USES_P124	// Ventus_W266_RFM69
	#define USES_P125	// ArduCAM
	#define USES_P127	// Teleinfo
	#define USES_P130	// VEML6075
	#define USES_P131	// SHT3X
	#define USES_P133	// VL53L0X
	#define USES_P141	// LedStrip
	#define USES_P142	// RGB-Strip
	#define USES_P143	// AnyonePresent
	#define USES_P144	// RC-Switch-TX
	#define USES_P145	// Itho
	#define USES_P149	// MHZ19
	#define USES_P150	// SDM120C
	#define USES_P151	// CISA
	#define USES_P153	// MAX44009
	#define USES_P162	// MPL3115A2
	#define USES_P163	// DS1631
	#define USES_P165	// SerSwitch
	#define USES_P166	// WiFiMan
	#define USES_P167	// ADS1015
	#define USES_P170	// HLW8012
	#define USES_P171	// PZEM-004T
	#define USES_P180	// Mux
	#define USES_P181	// TempHumidity_SHT2x
	#define USES_P182	// MT681
	#define USES_P199	// RF443_KaKu
	#define USES_P202	// ADC_ACcurrentSensor
	   #define USES_P205	// FrameOLED      (MERGED?)
	#define USES_P209	// IFTTTMaker
	   #define USES_P210	// MQTTImport     (MERGED?)
	#define USES_P211	// MPU6050
	#define USES_P212	// MY9291
	#define USES_P213	// VEML6070
#endif


#ifdef CONTROLLER_SET_EXPERIMENTAL
  //#define USES_C016   // Cache controller
  //#define USES_C018   // TTN/RN2483
#endif


#ifdef NOTIFIER_SET_EXPERIMENTAL
#endif


// Maximized build definition for an ESP(32) with 16MB Flash and 4MB sketch partition
// Add all plugins, controllers and features that don't fit in the TESTING set
#ifdef PLUGIN_SET_MAX
  // Features
  #ifndef USE_SERVO
    #define USE_SERVO
  #endif
  #ifndef USE_RTTTL
    #define USE_RTTTL
  #endif
  #ifndef USE_SETTINGS_ARCHIVE
    #define USE_SETTINGS_ARCHIVE
  #endif
  #ifndef FEATURE_SD
    #define FEATURE_SD
  #endif

  // Plugins
  #ifndef USES_P016
    #define USES_P016   // IR
  #endif
  #ifndef USES_P035
    #define USES_P035   // IRTX
  #endif
  #ifndef USES_P041
    #define USES_P041   // NeoClock
  #endif
  #ifndef USES_P042
    #define USES_P042   // Candle
  #endif
  #ifndef USES_P087
    #define USES_P087   // Serial Proxy
  #endif
  #ifndef USES_P094
    #define USES_P094  // CUL Reader
  #endif
  #ifndef USES_P095
    #define USES_P095  // TFT ILI9341
  #endif
  #ifndef USES_P096
    #define USES_P096  // eInk   (Needs lib_deps = Adafruit GFX Library, LOLIN_EPD )
  #endif
  #ifndef USES_P098
    #define USES_P098   // ESPEasy-NOW Receiver
  #endif
  #ifndef USES_P099
    #define USES_P099   // XPT2046 Touchscreen
  #endif
  #ifndef USES_P102
    #define USES_P102   // PZEM004Tv3
  #endif
  #ifndef USES_P103
    #define USES_P103   // Atlas EZO pH
  #endif
  #ifndef USES_P104
    #define USES_P104   // Atlas EZO EC
  #endif
  #ifndef USES_P105
    #define USES_P105   // Atlas EZO_ORP
  #endif
  #ifndef USES_P108
    #define USES_P108   // DDS238-x ZN MODBUS energy meter (was P224 in the Playground)
  #endif
  #ifndef USES_P109
    #define USES_P109   // ThermOLED
  #endif
  #ifndef USES_P110
    #define USES_P110   // VL53L0X
  #endif
  #ifndef USES_P111
    #define USES_P111   // RC522 RFID reader
  #endif
  #ifndef USES_P112
    #define USES_P112   // AS7256x
  #endif
  #ifndef USES_P113
    #define USES_P113   // VL53L1X
  #endif
  #ifndef USES_P114
    #define USES_P114   // 
  #endif
  #ifndef USES_P115
    #define USES_P115   // 
  #endif
  #ifndef USES_P116
    #define USES_P116   // 
  #endif
  #ifndef USES_P117
    #define USES_P117   // 
  #endif
  #ifndef USES_P118
    #define USES_P118   // 
  #endif
  #ifndef USES_P119
    #define USES_P119   // 
  #endif
  #ifndef USES_P120
    #define USES_P120   // 
  #endif
  #ifndef USES_P121
    #define USES_P121   // 
  #endif
  #ifndef USES_P122
    #define USES_P122   // 
  #endif
  #ifndef USES_P123
    #define USES_P123   // 
  #endif
  #ifndef USES_P124
    #define USES_P124   // 
  #endif
  #ifndef USES_P125
    #define USES_P125   // 
  #endif

  // Controllers
  #ifndef USES_C015
    #ifndef ESP32
      #define USES_C015   // Blynk (?doesn't compile on ESP32?)
    #endif
  #endif
  #ifndef USES_C016
    #ifndef ESP32         // Not implemented yet for ESP32
      #define USES_C016   // Cache controller
    #endif
  #endif
  #ifndef USES_C018
    #define USES_C018 // TTN RN2483
  #endif

  // Notifiers

#endif // PLUGIN_SET_MAX


/******************************************************************************\
 * Remove incompatible plugins ************************************************
\******************************************************************************/
#ifdef ESP32
//  #undef USES_P010   // BH1750          (doesn't work yet on ESP32)
//  #undef USES_P049   // MHZ19           (doesn't work yet on ESP32)

//  #undef USES_P052   // SenseAir        (doesn't work yet on ESP32)
//  #undef USES_P053   // PMSx003

//  #undef USES_P056   // SDS011-Dust     (doesn't work yet on ESP32)
//  #undef USES_P065   // DRF0299
//  #undef USES_P071   // Kamstrup401
//  #undef USES_P075   // Nextion
//  #undef USES_P078   // Eastron Modbus Energy meters (doesn't work yet on ESP32)
//  #undef USES_P082   // GPS

  #ifdef USES_C016
    // Cache controller uses RTC memory which we do not yet support on ESP32.
    #undef USES_C016 // Cache controller
  #endif


#endif


#ifdef ARDUINO_ESP8266_RELEASE_2_3_0
  #ifdef USES_P081
    #undef USES_P081   // Cron
  #endif


#endif


/******************************************************************************\
 * Libraries dependencies *****************************************************
\******************************************************************************/
#if defined(USES_P020) || defined(USES_P049) || defined(USES_P052) || defined(USES_P053) || defined(USES_P056) || defined(USES_P071) || defined(USES_P075) || defined(USES_P078) || defined(USES_P082) || defined(USES_P085) || defined(USES_P087) || defined(USES_P094) || defined(USES_P102) || defined(USES_P108) || defined(USES_C018)
  // At least one plugin uses serial.
  #ifndef PLUGIN_USES_SERIAL
    #define PLUGIN_USES_SERIAL
  #endif
#else
  // No plugin uses serial, so make sure software serial is not included.
  #define DISABLE_SOFTWARE_SERIAL
#endif


/*
#if defined(USES_P00x) || defined(USES_P00y)
#include <the_required_lib.h>
#endif
*/


#if defined(USES_C018)
  #define USES_PACKED_RAW_DATA
#endif

#if defined(USES_P085) || defined (USES_P052) || defined(USES_P078) || defined(USES_P108)
  // FIXME TD-er: Is this correct? Those plugins use Modbus_RTU.
  #define USES_MODBUS
#endif

#if defined(USES_C001) || defined (USES_C002) || defined(USES_P029)
  #ifndef USES_DOMOTICZ
    #define USES_DOMOTICZ
  #endif
#endif

#ifdef USES_DOMOTICZ  // Move Domoticz enabling logic together
    #ifndef USES_C001
      #define USES_C001   // Domoticz HTTP
    #endif
    #ifndef USES_C002
      #define USES_C002   // Domoticz MQTT
    #endif
    #ifndef USES_P029
      #define USES_P029   // Output
    #endif
#endif


// Disable Homie plugin for now in the dev build to make it fit.
#if defined(PLUGIN_BUILD_DEV) && defined(USES_C014)
  #undef USES_C014
#endif

// VCC builds need a bit more, disable timing stats to make it fit.
#if defined(FEATURE_ADC_VCC) && !defined(PLUGIN_SET_MAX)
  #ifndef LIMIT_BUILD_SIZE
    #define LIMIT_BUILD_SIZE
  #endif
  #ifndef NOTIFIER_SET_NONE
    #define NOTIFIER_SET_NONE
  #endif

#endif


// Due to size restrictions, disable a few plugins/controllers for 1M builds
#ifdef SIZE_1M
  #ifdef USES_C003
    #undef USES_C003
  #endif
  #ifdef USES_C016
    #undef USES_C016  // Cache controller
  #endif
  #ifdef FEATURE_SD
    #undef FEATURE_SD  // Unlikely on 1M units
  #endif
  #ifndef LIMIT_BUILD_SIZE
    #define LIMIT_BUILD_SIZE
  #endif
#endif

// Disable some diagnostic parts to make builds fit.
#ifdef LIMIT_BUILD_SIZE
  #ifdef WEBSERVER_TIMINGSTATS
    #undef WEBSERVER_TIMINGSTATS
  #endif

  // Do not include large blobs but fetch them from CDN
  #ifndef WEBSERVER_USE_CDN_JS_CSS
    #define WEBSERVER_USE_CDN_JS_CSS
  #endif

  #ifndef BUILD_NO_DEBUG
    #define BUILD_NO_DEBUG
  #endif
  #ifndef BUILD_NO_SPECIAL_CHARACTERS_STRINGCONVERTER
    #define BUILD_NO_SPECIAL_CHARACTERS_STRINGCONVERTER
  #endif
  #ifdef FEATURE_I2CMULTIPLEXER
    #undef FEATURE_I2CMULTIPLEXER
  #endif
  #ifdef USE_SETTINGS_ARCHIVE
    #undef USE_SETTINGS_ARCHIVE
  #endif

  #ifdef USE_SERVO
    #undef USE_SERVO
  #endif
  #ifdef USE_RTTTL
    #undef USE_RTTTL
  #endif
  #ifdef USES_BLYNK
    #undef USES_BLYNK
  #endif
  #ifdef USES_P076
    #undef USES_P076   // HWL8012   in POW r1
  #endif
  #ifdef USES_P092
    #undef USES_P092   // DL-Bus
  #endif
  #ifdef USES_P093
    #undef USES_P093   // Mitsubishi Heat Pump
  #endif
  #ifdef USES_P100 // Pulse Counter - DS2423
    #undef USES_P100
  #endif
  #ifdef USES_C012
    #undef USES_C012 // Blynk
  #endif
  #ifdef USES_C015
    #undef USES_C015 // Blynk
  #endif
  #ifdef USES_C016
    #undef USES_C016 // Cache controller
  #endif
  #ifdef USES_C017 // Zabbix
    #undef USES_C017
  #endif
  #ifdef USES_C018
    #undef USES_C018 // LoRa TTN - RN2483/RN2903
  #endif
  #ifdef USE_TRIGONOMETRIC_FUNCTIONS_RULES
    #undef USE_TRIGONOMETRIC_FUNCTIONS_RULES
  #endif
  #ifdef USES_SSDP
    #undef USES_SSDP
  #endif

#endif

// Timing stats page needs timing stats
#if defined(WEBSERVER_TIMINGSTATS) && !defined(USES_TIMING_STATS)
  #define USES_TIMING_STATS
#endif

// If timing stats page is not included, there is no need in collecting the stats
#if !defined(WEBSERVER_TIMINGSTATS) && defined(USES_TIMING_STATS)
  #undef USES_TIMING_STATS
#endif


#ifdef BUILD_NO_DEBUG
  #ifndef BUILD_NO_DIAGNOSTIC_COMMANDS
    #define BUILD_NO_DIAGNOSTIC_COMMANDS
  #endif
  #ifndef BUILD_NO_RAM_TRACKER
    #define BUILD_NO_RAM_TRACKER
  #endif
#endif

  // Do not include large blobs but fetch them from CDN
#ifdef WEBSERVER_USE_CDN_JS_CSS
  #ifdef WEBSERVER_FAVICON
    #ifndef WEBSERVER_FAVICON_CDN
      #define WEBSERVER_FAVICON_CDN
    #endif
  #endif
  #ifdef WEBSERVER_CSS
    #undef WEBSERVER_CSS
  #endif
  #ifdef WEBSERVER_INCLUDE_JS
    #undef WEBSERVER_INCLUDE_JS
  #endif
#endif

#if defined(USES_C002) || defined (USES_C005) || defined(USES_C006) || defined(USES_C014) || defined(USES_P037)
  #define USES_MQTT
#endif

#if defined(USES_C012) || defined (USES_C015)
  #define USES_BLYNK
#endif

// Specific notifier plugins may be enabled via Custom.h, regardless
// whether NOTIFIER_SET_NONE is defined
#if defined(USES_N001) || defined(USES_N002)
  #ifndef USES_NOTIFIER
    #define USES_NOTIFIER
  #endif
#endif


#ifdef USES_MQTT
// MQTT_MAX_PACKET_SIZE : Maximum packet size
#ifndef MQTT_MAX_PACKET_SIZE
  #define MQTT_MAX_PACKET_SIZE 1024 // Is also used in PubSubClient
#endif
#endif //USES_MQTT


// It may have gotten undefined to fit a build. Make sure the Blynk controllers are not defined
#ifndef USES_BLYNK
  #ifdef USES_C012
    #undef USES_C012
  #endif
  #ifdef USES_C015
    #undef USES_C015
  #endif
#endif

#ifdef FEATURE_ARDUINO_OTA
  #ifndef FEATURE_MDNS
    #define FEATURE_MDNS
  #endif
#endif

#ifdef FEATURE_MDNS
  #ifndef FEATURE_DNS_SERVER
    #define FEATURE_DNS_SERVER
  #endif
#endif

#ifdef WEBSERVER_SETUP
  #ifndef FEATURE_DNS_SERVER
    #define FEATURE_DNS_SERVER
  #endif
#endif



#endif // DEFINE_PLUGIN_SETS_H<|MERGE_RESOLUTION|>--- conflicted
+++ resolved
@@ -1087,11 +1087,7 @@
 
     #define USES_P100   // Pulse Counter - DS2423
     #define USES_P101   // Wake On Lan
-<<<<<<< HEAD
     #define USES_P103   // Atlas Scientific EZO Sensors (pH, ORP, EZO)
-=======
-
->>>>>>> bdeb1e5a
     #define USES_P106   // BME680
     #define USES_P107   // SI1145 UV index
     #define USES_P108   // DDS238-x ZN MODBUS energy meter (was P224 in the Playground)
