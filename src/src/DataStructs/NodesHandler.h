<<<<<<< HEAD
#ifndef DATASTRUCTS_NODESHANDLER_H
#define DATASTRUCTS_NODESHANDLER_H

#include "../../ESPEasy_common.h"
#if FEATURE_ESPEASY_P2P

#include "../DataStructs/MAC_address.h"
#include "../DataStructs/NodeStruct.h"
#include "../DataStructs/NTP_candidate.h"


#ifdef USES_ESPEASY_NOW
# include "../DataStructs/ESPEasy_now_traceroute.h"
# include "../DataStructs/ESPEasy_now_Node_statistics.h"
# include "../DataStructs/ESPEasy_Now_MQTT_queue_check_packet.h"
# include "../DataTypes/ESPEasy_Now_MQTT_queue_check_state.h"
# include "../Globals/ESPEasy_now_peermanager.h"
#endif // ifdef USES_ESPEASY_NOW

#include "../Helpers/ESPEasyMutex.h"


class NodesHandler {
public:

  // Add node to the list of known nodes.
  // @retval true when the node was not yet present in the list.
  bool addNode(const NodeStruct& node);

#ifdef USES_ESPEASY_NOW
  bool addNode(const NodeStruct                   & node,
               const ESPEasy_now_traceroute_struct& traceRoute);
#endif // ifdef USES_ESPEASY_NOW


  bool                     hasNode(uint8_t unit_nr) const;

  bool                     hasNode(const uint8_t *mac) const;

  NodeStruct             * getNode(uint8_t unit_nr);
  const NodeStruct       * getNode(uint8_t unit_nr) const;

  NodeStruct             * getNodeByMac(const MAC_address& mac);
  const NodeStruct       * getNodeByMac(const MAC_address& mac) const;
  const NodeStruct       * getNodeByMac(const MAC_address& mac,
                                        bool             & match_STA) const;

  NodesMap::const_iterator begin() const;
  NodesMap::const_iterator end() const;
  NodesMap::const_iterator find(uint8_t unit_nr) const;

  // Remove nodes in list older than max_age_allowed (msec)
  // Returns oldest age, max_age (msec) not removed from the list.
  // Return true if a node has been removed.
  bool refreshNodeList(unsigned long  max_age_allowed,
                       unsigned long& max_age);


  const NodeStruct                   * getPreferredNode() const;
  const NodeStruct                   * getPreferredNode_notMatching(uint8_t unit_nr, bool checkMQTT_QueueState = false) const;
  const NodeStruct                   * getPreferredNode_notMatching(const MAC_address& not_matching, bool checkMQTT_QueueState = false) const;

#ifdef USES_ESPEASY_NOW
  const ESPEasy_now_traceroute_struct* getTraceRoute(uint8_t unit) const;
  const ESPEasy_now_traceroute_struct* getDiscoveryRoute(uint8_t unit) const;

  void                                 setTraceRoute(const MAC_address                  & mac,
                                                     const ESPEasy_now_traceroute_struct& traceRoute);
#endif // ifdef USES_ESPEASY_NOW

  // Update the node referring to this unit with the most recent info.
  void              updateThisNode();

  const NodeStruct* getThisNode();

  uint8_t           getDistance() const;

  bool              lastTimeValidDistanceExpired() const;

  unsigned long     get_lastTimeValidDistance() const {
    return _lastTimeValidDistance;
  }

  bool    isEndpoint() const;

#ifdef USES_ESPEASY_NOW
  uint8_t getESPEasyNOW_channel() const;
#endif // ifdef USES_ESPEASY_NOW

  bool    recentlyBecameDistanceZero();

  bool    setRSSI(const MAC_address& mac,
                  int                rssi);

  bool    setRSSI(uint8_t unit,
                  int     rssi);

#ifdef USES_ESPEASY_NOW
  void                                            updateSuccessRate(uint8_t unit,
                                                                    bool    success);
  void                                            updateSuccessRate(const MAC_address& mac,
                                                                    bool               success);

  int                                             getRouteSuccessRate(uint8_t  unit,
                                                                      uint8_t& distance) const;

  uint8_t                                         getSuccessRate(uint8_t unit) const;

  ESPEasy_Now_MQTT_QueueCheckState::Enum getMQTTQueueState(uint8_t unit) const;

  void                                            setMQTTQueueState(uint8_t                                         unit,
                                                                    ESPEasy_Now_MQTT_QueueCheckState::Enum state);
  void                                            setMQTTQueueState(const MAC_address                             & mac,
                                                                    ESPEasy_Now_MQTT_QueueCheckState::Enum state);

#endif // ifdef USES_ESPEASY_NOW

  bool getUnixTime(double &unix_time, uint8_t& unit) const {
    return _ntp_candidate.getUnixTime(unix_time, unit);
  }


#ifdef USES_ESPEASY_NOW
  void updateMQTT_checkQueue();
  std::list<ESPEasy_now_traceroute_struct> ESPEasy_now_traceroute_queue;
  std::list<MAC_address> ESPEasy_now_MQTT_check_queue;
#endif

private:

  bool setRSSI(NodeStruct *node,
               int         rssi);

  unsigned long _lastTimeValidDistance = 0;

  uint8_t _distance = 255; // Cached value

  NodesMap _nodes;
  ESPEasy_Mutex _nodes_mutex;

  NTP_candidate_struct _ntp_candidate;
  

#ifdef USES_ESPEASY_NOW
  ESPEasy_now_Node_statisticsMap _nodeStats;
  ESPEasy_Mutex _nodeStats_mutex;
#endif // ifdef USES_ESPEASY_NOW

  bool _recentlyBecameDistanceZero = false;
};

#endif

=======
#ifndef DATASTRUCTS_NODESHANDLER_H
#define DATASTRUCTS_NODESHANDLER_H

#include "../../ESPEasy_common.h"
#if FEATURE_ESPEASY_P2P

#include "../DataStructs/MAC_address.h"
#include "../DataStructs/NodeStruct.h"
#include "../DataStructs/NTP_candidate.h"


#ifdef USES_ESPEASY_NOW
# include "../DataStructs/ESPEasy_now_traceroute.h"
# include "../DataStructs/ESPEasy_now_Node_statistics.h"
# include "../DataStructs/ESPEasy_Now_MQTT_queue_check_packet.h"
# include "../DataTypes/ESPEasy_Now_MQTT_queue_check_state.h"
# include "../Globals/ESPEasy_now_peermanager.h"
#endif // ifdef USES_ESPEASY_NOW

#include "../Helpers/ESPEasyMutex.h"


class NodesHandler {
public:

  // Add node to the list of known nodes.
  // @retval true when the node was not yet present in the list.
  bool addNode(const NodeStruct& node);

#ifdef USES_ESPEASY_NOW
  bool addNode(const NodeStruct                   & node,
               const ESPEasy_now_traceroute_struct& traceRoute);
#endif // ifdef USES_ESPEASY_NOW


  bool                     hasNode(uint8_t unit_nr) const;

  bool                     hasNode(const uint8_t *mac) const;

  NodeStruct             * getNode(uint8_t unit_nr);
  const NodeStruct       * getNode(uint8_t unit_nr) const;

  NodeStruct             * getNodeByMac(const MAC_address& mac);
  const NodeStruct       * getNodeByMac(const MAC_address& mac) const;
  const NodeStruct       * getNodeByMac(const MAC_address& mac,
                                        bool             & match_STA) const;

  NodesMap::const_iterator begin() const;
  NodesMap::const_iterator end() const;
  NodesMap::const_iterator find(uint8_t unit_nr) const;

  // Remove nodes in list older than max_age_allowed (msec)
  // Returns oldest age, max_age (msec) not removed from the list.
  // Return true if a node has been removed.
  bool refreshNodeList(unsigned long  max_age_allowed,
                       unsigned long& max_age);


  const NodeStruct                   * getPreferredNode() const;
  const NodeStruct                   * getPreferredNode_notMatching(uint8_t unit_nr) const;
  const NodeStruct                   * getPreferredNode_notMatching(const MAC_address& not_matching) const;

#ifdef USES_ESPEASY_NOW
  const ESPEasy_now_traceroute_struct* getTraceRoute(uint8_t unit) const;
  const ESPEasy_now_traceroute_struct* getDiscoveryRoute(uint8_t unit) const;

  void                                 setTraceRoute(const MAC_address                  & mac,
                                                     const ESPEasy_now_traceroute_struct& traceRoute);
#endif // ifdef USES_ESPEASY_NOW

  // Update the node referring to this unit with the most recent info.
  void              updateThisNode();

  const NodeStruct* getThisNode();

  uint8_t           getDistance() const;

  bool              lastTimeValidDistanceExpired() const;

  unsigned long     get_lastTimeValidDistance() const {
    return _lastTimeValidDistance;
  }

  bool    isEndpoint() const;

#ifdef USES_ESPEASY_NOW
  uint8_t getESPEasyNOW_channel() const;
#endif // ifdef USES_ESPEASY_NOW

  bool    recentlyBecameDistanceZero();

  void    setRSSI(const MAC_address& mac,
                  int                rssi);

  void    setRSSI(uint8_t unit,
                  int     rssi);

#ifdef USES_ESPEASY_NOW
  void                                            updateSuccessRate(uint8_t unit,
                                                                    bool    success);
  void                                            updateSuccessRate(const MAC_address& mac,
                                                                    bool               success);

  int                                             getRouteSuccessRate(uint8_t  unit,
                                                                      uint8_t& distance) const;

  uint8_t                                         getSuccessRate(uint8_t unit) const;

  ESPEasy_Now_MQTT_QueueCheckState::Enum getMQTTQueueState(uint8_t unit) const;

  void                                            setMQTTQueueState(uint8_t                                         unit,
                                                                    ESPEasy_Now_MQTT_QueueCheckState::Enum state);
  void                                            setMQTTQueueState(const MAC_address                             & mac,
                                                                    ESPEasy_Now_MQTT_QueueCheckState::Enum state);

#endif // ifdef USES_ESPEASY_NOW

  timeSource_t getUnixTime(double &unix_time, int32_t& wander, uint8_t& unit) const {
    return _ntp_candidate.getUnixTime(unix_time, wander, unit);
  }


private:

  void setRSSI(NodeStruct *node,
               int         rssi);

  unsigned long _lastTimeValidDistance = 0;

  uint8_t _distance = 255; // Cached value

  NodesMap _nodes;
  ESPEasy_Mutex _nodes_mutex;

  NTP_candidate_struct _ntp_candidate;
  

#ifdef USES_ESPEASY_NOW
  ESPEasy_now_Node_statisticsMap _nodeStats;
  ESPEasy_Mutex _nodeStats_mutex;
#endif // ifdef USES_ESPEASY_NOW

  bool _recentlyBecameDistanceZero = false;
};

#endif

>>>>>>> c8ecd35c
#endif // ifndef DATASTRUCTS_NODESHANDLER_H<|MERGE_RESOLUTION|>--- conflicted
+++ resolved
@@ -1,4 +1,3 @@
-<<<<<<< HEAD
 #ifndef DATASTRUCTS_NODESHANDLER_H
 #define DATASTRUCTS_NODESHANDLER_H
 
@@ -116,8 +115,8 @@
 
 #endif // ifdef USES_ESPEASY_NOW
 
-  bool getUnixTime(double &unix_time, uint8_t& unit) const {
-    return _ntp_candidate.getUnixTime(unix_time, unit);
+  timeSource_t getUnixTime(double &unix_time, int32_t& wander, uint8_t& unit) const {
+    return _ntp_candidate.getUnixTime(unix_time, wander, unit);
   }
 
 
@@ -152,153 +151,4 @@
 
 #endif
 
-=======
-#ifndef DATASTRUCTS_NODESHANDLER_H
-#define DATASTRUCTS_NODESHANDLER_H
-
-#include "../../ESPEasy_common.h"
-#if FEATURE_ESPEASY_P2P
-
-#include "../DataStructs/MAC_address.h"
-#include "../DataStructs/NodeStruct.h"
-#include "../DataStructs/NTP_candidate.h"
-
-
-#ifdef USES_ESPEASY_NOW
-# include "../DataStructs/ESPEasy_now_traceroute.h"
-# include "../DataStructs/ESPEasy_now_Node_statistics.h"
-# include "../DataStructs/ESPEasy_Now_MQTT_queue_check_packet.h"
-# include "../DataTypes/ESPEasy_Now_MQTT_queue_check_state.h"
-# include "../Globals/ESPEasy_now_peermanager.h"
-#endif // ifdef USES_ESPEASY_NOW
-
-#include "../Helpers/ESPEasyMutex.h"
-
-
-class NodesHandler {
-public:
-
-  // Add node to the list of known nodes.
-  // @retval true when the node was not yet present in the list.
-  bool addNode(const NodeStruct& node);
-
-#ifdef USES_ESPEASY_NOW
-  bool addNode(const NodeStruct                   & node,
-               const ESPEasy_now_traceroute_struct& traceRoute);
-#endif // ifdef USES_ESPEASY_NOW
-
-
-  bool                     hasNode(uint8_t unit_nr) const;
-
-  bool                     hasNode(const uint8_t *mac) const;
-
-  NodeStruct             * getNode(uint8_t unit_nr);
-  const NodeStruct       * getNode(uint8_t unit_nr) const;
-
-  NodeStruct             * getNodeByMac(const MAC_address& mac);
-  const NodeStruct       * getNodeByMac(const MAC_address& mac) const;
-  const NodeStruct       * getNodeByMac(const MAC_address& mac,
-                                        bool             & match_STA) const;
-
-  NodesMap::const_iterator begin() const;
-  NodesMap::const_iterator end() const;
-  NodesMap::const_iterator find(uint8_t unit_nr) const;
-
-  // Remove nodes in list older than max_age_allowed (msec)
-  // Returns oldest age, max_age (msec) not removed from the list.
-  // Return true if a node has been removed.
-  bool refreshNodeList(unsigned long  max_age_allowed,
-                       unsigned long& max_age);
-
-
-  const NodeStruct                   * getPreferredNode() const;
-  const NodeStruct                   * getPreferredNode_notMatching(uint8_t unit_nr) const;
-  const NodeStruct                   * getPreferredNode_notMatching(const MAC_address& not_matching) const;
-
-#ifdef USES_ESPEASY_NOW
-  const ESPEasy_now_traceroute_struct* getTraceRoute(uint8_t unit) const;
-  const ESPEasy_now_traceroute_struct* getDiscoveryRoute(uint8_t unit) const;
-
-  void                                 setTraceRoute(const MAC_address                  & mac,
-                                                     const ESPEasy_now_traceroute_struct& traceRoute);
-#endif // ifdef USES_ESPEASY_NOW
-
-  // Update the node referring to this unit with the most recent info.
-  void              updateThisNode();
-
-  const NodeStruct* getThisNode();
-
-  uint8_t           getDistance() const;
-
-  bool              lastTimeValidDistanceExpired() const;
-
-  unsigned long     get_lastTimeValidDistance() const {
-    return _lastTimeValidDistance;
-  }
-
-  bool    isEndpoint() const;
-
-#ifdef USES_ESPEASY_NOW
-  uint8_t getESPEasyNOW_channel() const;
-#endif // ifdef USES_ESPEASY_NOW
-
-  bool    recentlyBecameDistanceZero();
-
-  void    setRSSI(const MAC_address& mac,
-                  int                rssi);
-
-  void    setRSSI(uint8_t unit,
-                  int     rssi);
-
-#ifdef USES_ESPEASY_NOW
-  void                                            updateSuccessRate(uint8_t unit,
-                                                                    bool    success);
-  void                                            updateSuccessRate(const MAC_address& mac,
-                                                                    bool               success);
-
-  int                                             getRouteSuccessRate(uint8_t  unit,
-                                                                      uint8_t& distance) const;
-
-  uint8_t                                         getSuccessRate(uint8_t unit) const;
-
-  ESPEasy_Now_MQTT_QueueCheckState::Enum getMQTTQueueState(uint8_t unit) const;
-
-  void                                            setMQTTQueueState(uint8_t                                         unit,
-                                                                    ESPEasy_Now_MQTT_QueueCheckState::Enum state);
-  void                                            setMQTTQueueState(const MAC_address                             & mac,
-                                                                    ESPEasy_Now_MQTT_QueueCheckState::Enum state);
-
-#endif // ifdef USES_ESPEASY_NOW
-
-  timeSource_t getUnixTime(double &unix_time, int32_t& wander, uint8_t& unit) const {
-    return _ntp_candidate.getUnixTime(unix_time, wander, unit);
-  }
-
-
-private:
-
-  void setRSSI(NodeStruct *node,
-               int         rssi);
-
-  unsigned long _lastTimeValidDistance = 0;
-
-  uint8_t _distance = 255; // Cached value
-
-  NodesMap _nodes;
-  ESPEasy_Mutex _nodes_mutex;
-
-  NTP_candidate_struct _ntp_candidate;
-  
-
-#ifdef USES_ESPEASY_NOW
-  ESPEasy_now_Node_statisticsMap _nodeStats;
-  ESPEasy_Mutex _nodeStats_mutex;
-#endif // ifdef USES_ESPEASY_NOW
-
-  bool _recentlyBecameDistanceZero = false;
-};
-
-#endif
-
->>>>>>> c8ecd35c
 #endif // ifndef DATASTRUCTS_NODESHANDLER_H