//********************************************************************************
// Allowed IP range check
//********************************************************************************
#define ALL_ALLOWED            0
#define LOCAL_SUBNET_ALLOWED   1
#define ONLY_IP_RANGE_ALLOWED  2
#define _HEAD false
#define _TAIL true
#define BufferSize 400

void sendContentBlocking(String& data);
void sendHeaderBlocking(bool json);

class StreamingBuffer{
private: 
  
public: 
  uint32_t initialRam; 
  uint32_t beforeTXRam;
  uint32_t duringTXRam; 
  uint32_t finalRam;
  uint32_t maxCoreUsage;
  uint32_t maxServerUsage;
  


  String buf; 
  unsigned int sentBytes;
  StreamingBuffer(void) {     
    buf = "";  
    buf.reserve(BufferSize+100);
    initialRam=0; 
    beforeTXRam=0;
    duringTXRam=0; 
    finalRam=0;
    maxCoreUsage=0;
    maxServerUsage=0;

    }
  StreamingBuffer(String &a) {     buf = a; }
  StreamingBuffer operator= (String& a)                 {    this->buf= a;                  checkFull();  return *this;  }
  StreamingBuffer operator= (const String& a)           { this->buf+= a;                     checkFull();   return *this; }
  StreamingBuffer operator+= (long unsigned int  a)     { this->buf+=String(a);  checkFull(); return *this;   }
  StreamingBuffer operator+= (float a)                  { this->buf+=String(a);  checkFull();  return *this;  }
  StreamingBuffer operator+= (int a)                    { this->buf+=String(a);  checkFull();  return *this;  }
  StreamingBuffer operator+= (uint32_t a)               { this->buf+=String(a);  checkFull();  return *this;  }
  StreamingBuffer operator+= (const StreamingBuffer& a) { this->buf+=a.buf;      checkFull(); return *this;   }
  StreamingBuffer operator+= (const String& a)          { 
    if ((      (this->buf.length() + a.length()) >BufferSize)&&(this->buf.length()>100 )) 
      sendContentBlocking(this->buf); 
      this->buf+=a ;      
      checkFull();
      return *this;  
    }
  StreamingBuffer operator+ (const StreamingBuffer& a)  { this->buf = this->buf+a.buf;      checkFull(); return *this;  }
  StreamingBuffer operator+ (const String& a)           { this->buf = this->buf+a;          checkFull(); return *this;  }
  
  void checkFull(void){
    if (this->buf.length()>BufferSize) {
    trackTotalMem();
    sendContentBlocking(this->buf); 
    }
  }
  
  void startStream(bool json=false){
    maxCoreUsage=maxServerUsage=0;
    beforeTXRam= ESP.getFreeHeap();
    initialRam=  ESP.getFreeHeap();
    sentBytes=0;
    buf ="";
    sendHeaderBlocking(json);
  }
  
void trackTotalMem()
{
    beforeTXRam = ESP.getFreeHeap();
    if( (initialRam-beforeTXRam)  > maxServerUsage)
      maxServerUsage=initialRam-beforeTXRam ; 
 }

void trackCoreMem()
{
    duringTXRam = ESP.getFreeHeap();
    if( (initialRam-duringTXRam)  > maxCoreUsage)
      maxCoreUsage=(initialRam-duringTXRam) ; 
}
  void endStream(void){
 
   if (buf.length() >0) sendContentBlocking(buf); 
    buf =""; 
    sendContentBlocking(buf); 

    finalRam= ESP.getFreeHeap();
    String log = String("Ram usage: Webserver only: ")+ maxServerUsage +" including Core: "+ maxCoreUsage;
    addLog(LOG_LEVEL_DEBUG, log);
  }

}TXBuffer; 


void sendContentBlocking(String& data){
      checkRAM(F("sendContentBlocking"));
      uint32_t freeBeforeSend= ESP.getFreeHeap();
      String log = String("sendcontent free: ")+freeBeforeSend+" chunk size:"+ data.length();
      addLog(LOG_LEVEL_DEBUG, log);
      freeBeforeSend= ESP.getFreeHeap();
      if (TXBuffer.beforeTXRam > freeBeforeSend)   TXBuffer.beforeTXRam = freeBeforeSend ;
      TXBuffer.duringTXRam=freeBeforeSend;
      #if defined(ESP8266) && defined(ARDUINO_ESP8266_RELEASE_2_3_0)
          String size  =String(data.length(), HEX)+"\r\n";
          //do chunked transfer encoding ourselves (WebServer doesn't support it)
          WebServer.sendContent(size);
          if (data.length()) WebServer.sendContent(data);
          WebServer.sendContent("\r\n");
      #else  // ESP8266 2.4.0rc2 and higher and the ESP32 webserver supports chunked http transfer
          uint32_t beginWait = millis();
          WebServer.sendContent(data);
          while ((ESP.getFreeHeap() < freeBeforeSend) &&  !timeOutReached(beginWait + 1000)) {
            if(ESP.getFreeHeap()<TXBuffer.duringTXRam) TXBuffer.duringTXRam=ESP.getFreeHeap();; 
            TXBuffer.trackCoreMem();
            checkRAM(F("duringDataTX"));
            delay(1);
          } 
     #endif
  
      TXBuffer.sentBytes+=data.length();
      data="";
}



 void sendHeaderBlocking(bool json=false){
    checkRAM(F("sendHeaderBlocking"));
    #if defined(ESP8266) && defined(ARDUINO_ESP8266_RELEASE_2_3_0)
     if (json) // "application/json"
        WebServer.sendHeader("Content-Type","application/json",true);
     else
        WebServer.sendHeader("Content-Type","text/html",true);
     WebServer.sendHeader("Cache-Control","no-cache");
     WebServer.sendHeader("Transfer-Encoding","chunked");
     WebServer.send(200);
    #else
     uint32_t beginWait = millis();
     uint32_t freeBeforeSend= ESP.getFreeHeap();
     WebServer.setContentLength(CONTENT_LENGTH_UNKNOWN);
     if (json) // "application/json"
        WebServer.sendHeader("Content-Type","application/json",true);
     else
        WebServer.sendHeader("Content-Type","text/html",true);
     WebServer.sendHeader("Cache-Control","no-cache");
     WebServer.send(200);
       // dont wait on 2.3.0. Memory returns just too slow.
     while ((ESP.getFreeHeap() < freeBeforeSend) &&  !timeOutReached(beginWait + 50)) {
        checkRAM(F("duringHeaderTX"));
        delay(1);
     }
    #endif
 }
 
 


void sendHeadandTail(const String& tmplName, boolean Tail=false)
{
  String pageTemplate=""; 
  int indexStart, indexEnd;
  String  varName; //, varValue;
  String fileName = tmplName;
  fileName += F(".htm");
  fs::File f = SPIFFS.open(fileName, "r+");
 
  if (f)
  {
    pageTemplate.reserve(f.size());
    while (f.available())
      pageTemplate += (char)f.read();
    f.close();
  }
  else
  {
    getWebPageTemplateDefault(tmplName, pageTemplate);
  }
  checkRAM(F("sendWebPage"));
    //web activity timer
  lastWeb = millis();

 
 
  if (Tail) {
    pageTemplate = pageTemplate.substring( 11+pageTemplate.indexOf("{{content}}")); // advance beyond content key
    TXBuffer+=pageTemplate; 
  } else
     

  while ((indexStart = pageTemplate.indexOf("{{")) >= 0)
  {
    TXBuffer += pageTemplate.substring(0, indexStart);
    pageTemplate = pageTemplate.substring(indexStart);
    if ((indexEnd = pageTemplate.indexOf("}}")) > 0)
    {
     varName = pageTemplate.substring(2, indexEnd);
     pageTemplate = pageTemplate.substring(indexEnd + 2);
     varName.toLowerCase();
     
     if (varName == F("content")) {  //is var == page content?
           break;        // send first part of result only
      } else if (varName == F("error")) {
       String errors(getErrorNotifications());
       if (errors.length() > 0) 
          TXBuffer+=(errors);
      } else {
         getWebPageTemplateVar(varName);
         TXBuffer.checkFull();
       }
    }
    else   {//no closing "}}"
      pageTemplate = pageTemplate.substring(2);   //eat "{{"
   }
  }  

  if (shouldReboot)
  {
    //we only add this here as a seperate chucnk to prevent using too much memory at once
    TXBuffer+=F(
      "<script>"
        "i=document.getElementById('rbtmsg');"
        "i.innerHTML=\"Please reboot: <input id='reboot' class='button link' value='Reboot' type='submit' onclick='r()'>\";"
        "var x = new XMLHttpRequest();"

        //done
        "function d(){"
          "i.innerHTML='';"
          "clearTimeout(t);"
        "}"


        //keep requesting mainpage until no more errors
        "function c(){"
          "i.innerHTML+='.';"
          "x.onload=d;"
          "x.open('GET', window.location.origin);"
          "x.send();"
        "}"

        //rebooting
        "function b(){"
          "i.innerHTML='Rebooting..';"
          "t=setInterval(c,2000);"
        "}"


        //request reboot
        "function r(){"
          "i.innerHTML+=' (requesting)';"
          "x.onload=b;"
          "x.open('GET', window.location.origin+'/?cmd=reboot');"
          "x.send();"
        "}"

      "</script>"
    );
    
  }
 
}



boolean ipLessEqual(const IPAddress& ip, const IPAddress& high)
{
  for (byte i = 0; i < 4; ++i) {
    if (ip[i] > high[i]) return false;
  }
  return true;
}

boolean ipInRange(const IPAddress& ip, const IPAddress& low, const IPAddress& high)
{
  return (ipLessEqual(low, ip) && ipLessEqual(ip, high));
}

String describeAllowedIPrange() {
  String  reply;
  switch (SecuritySettings.IPblockLevel) {
    case ALL_ALLOWED:
     reply +=  F("All Allowed");
      break;
    default:
    {
      IPAddress low, high;
      getIPallowedRange(low, high);
      reply +=  formatIP(low);
      reply +=  F(" - ");
      reply +=  formatIP(high);
    }
  }
  return reply;
}

bool getIPallowedRange(IPAddress& low, IPAddress& high)
{
  switch (SecuritySettings.IPblockLevel) {
    case LOCAL_SUBNET_ALLOWED:
      return getSubnetRange(low, high);
    case ONLY_IP_RANGE_ALLOWED:
      low = SecuritySettings.AllowedIPrangeLow;
      high = SecuritySettings.AllowedIPrangeHigh;
      break;
    default:
      low = IPAddress(0,0,0,0);
      high = IPAddress(255,255,255,255);
      return false;
  }
  return true;
}

boolean clientIPallowed()
{
  // TD-er Must implement "safe time after boot"
  IPAddress low, high;
  if (!getIPallowedRange(low, high))
  {
    // No subnet range determined, cannot filter on IP
    return true;
  }
  WiFiClient client(WebServer.client());
  if (ipInRange(client.remoteIP(), low, high))
    return true;
  String response = F("IP blocked: ");
  response += formatIP(client.remoteIP());
  WebServer.send(403, "text/html", response);
  response += F(" Allowed: ");
  response += formatIP(low);
  response += F(" - ");
  response += formatIP(high);
  addLog(LOG_LEVEL_ERROR, response);
  return false;
}

void clearAccessBlock()
{
  SecuritySettings.IPblockLevel = ALL_ALLOWED;
}

//********************************************************************************
// Web Interface init
//********************************************************************************
#include "core_version.h"
#define HTML_SYMBOL_WARNING "&#9888;"

#define TASKS_PER_PAGE 4

static const char pgDefaultCSS[] PROGMEM = {
  //color scheme: #07D #D50 #DB0 #A0D
  "* {font-family:sans-serif; font-size:12pt;}"
  "h1 {font-size:16pt; color:#07D; margin:8px 0; font-weight:bold;}"
  "h2 {font-size:12pt; margin:0 -4px; padding:6px; background-color:#444; color:#FFF; font-weight:bold;}"
  "h3 {font-size:12pt; margin:16px -4px 0 -4px; padding:4px; background-color:#EEE; color:#444; font-weight:bold;}"
  "h6 {font-size:10pt; color:#07D;}"
  //buttons
  ".button {margin:4px; padding:4px 16px; background-color:#07D; color:#FFF; text-decoration:none; border-radius:4px}"
  ".button.link {}"
  ".button.help {padding:2px 4px; border:solid 1px #FFF; border-radius:50%}"
  ".button:hover {background:#369;}"
  //tables
  "th {padding:6px; background-color:#444; color:#FFF; border-color:#888; font-weight:bold;}"
  "td {padding:4px;}"
  "tr {padding:4px;}"
  "table {color:#000;}"
  //inside a form
  ".note {color:#444; font-style:italic}"
  //header with title and menu
  ".headermenu {position:fixed; top:0; left:0; right:0; height:64px; padding:8px 12px; background-color:#F8F8F8; border-bottom: 1px solid #DDD;}"
  ".bodymenu {margin-top:96px;}"
  //menu
  ".menubar {position:inherit; top:44px;}"
  ".menu {float:left; height:20px; padding: 4px 16px 8px 16px; color:#444; white-space:nowrap; border:solid transparent; border-width: 4px 1px 1px; border-radius: 4px 4px 0 0; text-decoration: none;}"
  ".menu.active {color:#000; background-color:#FFF; border-color:#07D #DDD #FFF;}"
  ".menu:hover {color:#000; background:#DEF;}"
  //symbols for enabled
  ".on {color:green;}"
  ".off {color:red;}"
  //others
  ".div_l {float:left;}"
  ".div_r {float:right; margin:2px; padding:1px 10px; border-radius:4px; background-color:#080; color:white;}"
  ".div_br {clear:both;}"
  //".active {text-decoration:underline;}"
  // The alert message box
  ".alert {padding: 20px; background-color: #f44336; color: white; margin-bottom: 15px;}"
  // The close button
  ".closebtn {margin-left: 15px; color: white; font-weight: bold; float: right; font-size: 22px; line-height: 20px; cursor: pointer; transition: 0.3s;}"
  // When moving the mouse over the close button
  ".closebtn:hover {color: black;}"
  "\0"
};

#define PGMT( pgm_ptr ) ( reinterpret_cast< const __FlashStringHelper * >( pgm_ptr ) )

//if there is an error-string, add it to the html code with correct formatting
void  addHtmlError( String error){
  String t; 
   addHtmlError(t,  error);
  TXBuffer+=t; 
}
void addHtmlError(String & str, String error)
{
    if (error.length()>0)
    {
      str += F("<div class=\"alert\"><span class=\"closebtn\" onclick=\"this.parentElement.style.display='none';\">&times;</span>");
      str += error;
      str += F("</div>");
    }
}

void WebServerInit()
{
  // Prepare webserver pages
  WebServer.on("/", handle_root);
  WebServer.on("/config", handle_config);
  WebServer.on("/controllers", handle_controllers);
  WebServer.on("/hardware", handle_hardware);
  WebServer.on("/devices", handle_devices);
  WebServer.on("/notifications", handle_notifications);
  WebServer.on("/log", handle_log);
  WebServer.on("/tools", handle_tools);
  WebServer.on("/i2cscanner", handle_i2cscanner);
  WebServer.on("/wifiscanner", handle_wifiscanner);
  WebServer.on("/login", handle_login);
  WebServer.on("/control", handle_control);
  WebServer.on("/download", handle_download);
  WebServer.on("/upload", HTTP_GET, handle_upload);
  WebServer.on("/upload", HTTP_POST, handle_upload_post, handleFileUpload);
  WebServer.onNotFound(handleNotFound);
  WebServer.on("/filelist", handle_filelist);
#ifdef FEATURE_SD
  WebServer.on("/SDfilelist", handle_SDfilelist);
#endif
  WebServer.on("/advanced", handle_advanced);
  WebServer.on("/setup", handle_setup);
  WebServer.on("/json", handle_json);
  WebServer.on("/rules", handle_rules);
  WebServer.on("/sysinfo", handle_sysinfo);
  WebServer.on("/pinstates", handle_pinstates);

  #if defined(ESP8266)
    if (ESP.getFlashChipRealSize() > 524288)
      httpUpdater.setup(&WebServer);
  #endif

  #if defined(ESP8266)
  if (Settings.UseSSDP)
  {
    WebServer.on("/ssdp.xml", HTTP_GET, []() {
      WiFiClient client(WebServer.client());
      SSDP_schema(client);
    });
    SSDP_begin();
  }
  #endif

  WebServer.begin();
}

 


void getWebPageTemplateDefault(const String& tmplName, String& tmpl)
{
  if (tmplName == F("TmplAP"))
  {
    tmpl += F(
              "<!DOCTYPE html><html lang='en'>"
              "<head>"
              "<meta charset='utf-8'/>"
              "<title>{{name}}</title>"
              "{{css}}"
              "</head>"
              "<body>"
              "<h1>Welcome to ESP Easy Mega AP</h1>"
              "{{error}}"
              "{{content}}"
              "<BR><h6>Powered by www.letscontrolit.com</h6>"
              "</body>"
            );
  }
  else if (tmplName == F("TmplMsg"))
  {
    tmpl += F(
              "<!DOCTYPE html><html lang='en'>"
              "<head>"
              "<meta charset='utf-8'/>"
              "<title>{{name}}</title>"
              "{{css}}"
              "</head>"
              "<body>"
              "<h1>ESP Easy Mega: {{name}}</h1>"
              "{{error}}"
              "{{content}}"
              "<BR><h6>Powered by www.letscontrolit.com</h6>"
              "</body>"
            );
  }
  else   //all other template names e.g. TmplStd
  {
    tmpl += F(
      "<!DOCTYPE html><html lang='en'>"
      "<head>"
        "<meta charset='utf-8'/>"
        "<title>{{name}}</title>"
        "{{js}}"
        "{{css}}"
      "</head>"
      "<body class='bodymenu'>"
        "<b style=\"color:red\" id='rbtmsg'></b>"
        "<header class='headermenu'>"
          "<h1>ESP Easy Mega: {{name}} {{logo}}</h1>"
          "{{menu}}"
        "</header>"
        "{{error}}"
        "{{content}}"
        "<footer>"
          "<h6>Powered by www.letscontrolit.com</h6>"
        "</footer>"
      "</body></html>"
            );
  }
}


String getErrorNotifications() {
  String errors;
  // Check number of MQTT controllers active.
  int nrMQTTenabled = 0;
  for (byte x = 0; x < CONTROLLER_MAX; x++) {
    if (Settings.Protocol[x] != 0) {
      byte ProtocolIndex = getProtocolIndex(Settings.Protocol[x]);
      if (Settings.ControllerEnabled[x] && Protocol[ProtocolIndex].usesMQTT) {
        ++nrMQTTenabled;
      }
    }
  }
  if (nrMQTTenabled > 1) {
    // Add warning, only one MQTT protocol should be used.
    addHtmlError(errors, F("Only one MQTT controller should be active."));
}
  // Check checksum of stored settings.


  return errors;
}


static byte navMenuIndex = 0;
 
void getWebPageTemplateVar(const String& varName )
{
 // Serial.print(varName); Serial.print(" : free: "); Serial.print(ESP.getFreeHeap());   Serial.print("var len before:  "); Serial.print (varValue.length()) ;Serial.print("after:  ");
 //varValue = F("");

  if (varName == F("name"))
  {
    TXBuffer += Settings.Name;
  }

  else if (varName == F("unit"))
  {
    TXBuffer += String(Settings.Unit);
  }

  else if (varName == F("menu"))
  {
    static const __FlashStringHelper* gpMenu[8][2] = {
      F("Main"), F("."),                      //0
      F("Config"), F("config"),               //1
      F("Controllers"), F("controllers"),     //2
      F("Hardware"), F("hardware"),           //3
      F("Devices"), F("devices"),             //4
      F("Rules"), F("rules"),                 //5
      F("Notifications"), F("notifications"), //6
      F("Tools"), F("tools"),                 //7
    };

    TXBuffer += F("<div class='menubar'>");

    for (byte i = 0; i < 8; i++)
    {
      if (i == 5 && !Settings.UseRules)   //hide rules menu item
        continue;

      TXBuffer += F("<a class='menu");
      if (i == navMenuIndex)
        TXBuffer += F(" active");
      TXBuffer += F("' href='");
      TXBuffer += gpMenu[i][1];
      TXBuffer += F("'>");
      TXBuffer += gpMenu[i][0];
      TXBuffer += F("</a>");
    }

    TXBuffer += F("</div>");
  }

  else if (varName == F("logo"))
  {
    if (SPIFFS.exists("esp.png"))
    {
      TXBuffer = F("<img src=\"esp.png\" width=48 height=48 align=right>");
    }
  }

  else if (varName == F("css"))
  {
    if (SPIFFS.exists("esp.css"))   //now css is written in writeDefaultCSS() to SPIFFS and always present
    //if (0) //TODO
    {
      TXBuffer = F("<link rel=\"stylesheet\" type=\"text/css\" href=\"esp.css\">");
    } 
   else
    {
      TXBuffer += F("<style>");
      // TXBuffer += PGMT(pgDefaultCSS);
      for (int i = 0; i<  strlen(pgDefaultCSS); i++){   TXBuffer +=String((char)pgm_read_byte(&pgDefaultCSS[i]));      } // saves 1k of ram
      TXBuffer += F("</style>");
    } 
  }


  else if (varName == F("js"))
  {
    TXBuffer += F(
                  "<script><!--\n"
                  "function dept_onchange(frmselect) {frmselect.submit();}"
                  "\n//--></script>");
  }

  else if (varName == F("error"))
  {
    //print last error - not implemented yet
  }

  else if (varName == F("debug"))
  {
    //print debug messages - not implemented yet
  }

  else
  {
    String log = F("Templ: Unknown Var : ");
    log += varName;
    addLog(LOG_LEVEL_ERROR, log);
    //no return string - eat var name
  }
   
 }


void writeDefaultCSS(void)
{
  return; //TODO

  if (!SPIFFS.exists("esp.css"))
  {
    String defaultCSS;
 
    fs::File f = SPIFFS.open("esp.css", "w");
    if (f)
    {
      String log = F("CSS  : Writing default CSS file to SPIFFS (");
      log += defaultCSS.length();
      log += F(" bytes)");
      addLog(LOG_LEVEL_INFO, log);
      defaultCSS= PGMT(pgDefaultCSS);
      f.write((const unsigned char*)defaultCSS.c_str(), defaultCSS.length());   //note: content must be in RAM - a write of F("XXX") does not work
      f.close();
    }

  }
}


//********************************************************************************
// Add top menu
//********************************************************************************
void addHeader(boolean showMenu, String& str)
{
  //not longer used - now part of template
}


//********************************************************************************
// Add footer to web page
//********************************************************************************
void addFooter(String& str)
{
  //not longer used - now part of template
}


//********************************************************************************
// Web Interface root page
//********************************************************************************
void handle_root() {
 
  // if Wifi setup, launch setup wizard
  if (wifiSetup)
  {
    WebServer.send(200, "text/html", F("<meta HTTP-EQUIV='REFRESH' content='0; url=/setup'>"));
    return;
  }
   if (!isLoggedIn()) return;
   navMenuIndex = 0;
   TXBuffer.startStream();
   sendHeadandTail(F("TmplStd"),_HEAD); 
  
  int freeMem = ESP.getFreeHeap();
  String sCommand = WebServer.arg(F("cmd"));

  if ((strcasecmp_P(sCommand.c_str(), PSTR("wifidisconnect")) != 0) && (strcasecmp_P(sCommand.c_str(), PSTR("reboot")) != 0))
  {
    if (timerAPoff)
      timerAPoff = millis() + 2000L;  //user has reached the main page - AP can be switched off in 2..3 sec


  
    printToWeb = true;
    printWebString = "";
    if (sCommand.length() > 0) {
      ExecuteCommand(VALUE_SOURCE_HTTP, sCommand.c_str());
    }

    IPAddress ip = WiFi.localIP();
    // IPAddress gw = WiFi.gatewayIP();

    TXBuffer += printWebString;
    TXBuffer += F("<form>");
    TXBuffer += F("<table><TR><TH>System Info<TH>Value<TH><TH>System Info<TH>Value<TH>");

    TXBuffer += F("<TR><TD>Unit:<TD>");
    TXBuffer += String(Settings.Unit);

    TXBuffer += F("<TD><TD>GIT version:<TD>");
    TXBuffer += BUILD_GIT;

    TXBuffer += F("<TR><TD>Local Time:<TD>");
    if (Settings.UseNTP)
    {
      TXBuffer += getDateTimeString('-', ':', ' ');
    }
    else
      TXBuffer += F("NTP disabled");

    TXBuffer += F("<TD><TD>Uptime:<TD>");
    char strUpTime[40];
    int minutes = wdcounter / 2;
    int days = minutes / 1440;
    minutes = minutes % 1440;
    int hrs = minutes / 60;
    minutes = minutes % 60;
    sprintf_P(strUpTime, PSTR("%d days %d hours %d minutes"), days, hrs, minutes);
    TXBuffer += strUpTime;

    TXBuffer += F("<TR><TD>Load:<TD>");
    if (wdcounter > 0)
    {
      TXBuffer += String(100 - (100 * loopCounterLast / loopCounterMax));
      TXBuffer += F("% (LC=");
      TXBuffer += String(int(loopCounterLast / 30));
      TXBuffer += F(")");
    }

    TXBuffer += F("<TD><TD>Free Mem:<TD>");
    TXBuffer += String(freeMem);
    TXBuffer += F(" (");
    TXBuffer += String(lowestRAM);
    TXBuffer += F(" - ");
    TXBuffer += String(lowestRAMfunction);
    TXBuffer += F(")");

    TXBuffer += F("<TR><TD>IP:<TD>");
    TXBuffer += formatIP(ip);

    TXBuffer += F("<TD><TD>Wifi RSSI:<TD>");
    if (WiFi.status() == WL_CONNECTED)
    {
      TXBuffer += String(WiFi.RSSI());
      TXBuffer += F(" dB");
    }

    #ifdef FEATURE_MDNS
      TXBuffer += F("<TR><TD>mDNS:<TD><a href='http://");
      TXBuffer += WifiGetHostname();
      TXBuffer += F(".local'>");
      TXBuffer += WifiGetHostname();
      TXBuffer += F(".local</a><TD><TD><TD>");
    #endif


    TXBuffer += F("<TR><TH>Node List:<TH>Name<TH>Build<TH>Type<TH>IP<TH>Age<TR><TD><TD>");
    for (byte x = 0; x < UNIT_MAX; x++)
    {
      if (Nodes[x].ip[0] != 0)
      {
        char url[80];
        sprintf_P(url, PSTR("<a class='button link' href='http://%u.%u.%u.%u'>%u.%u.%u.%u</a>"), Nodes[x].ip[0], Nodes[x].ip[1], Nodes[x].ip[2], Nodes[x].ip[3], Nodes[x].ip[0], Nodes[x].ip[1], Nodes[x].ip[2], Nodes[x].ip[3]);
        TXBuffer += F("<TR><TD>Unit ");
        TXBuffer += String(x);
        TXBuffer += F("<TD>");
        if (x != Settings.Unit)
          TXBuffer += Nodes[x].nodeName;
        else
          TXBuffer += Settings.Name;
        TXBuffer += F("<TD>");
        if (Nodes[x].build)
          TXBuffer += String(Nodes[x].build);
        TXBuffer += F("<TD>");
        if (Nodes[x].nodeType)
          switch (Nodes[x].nodeType)
          {
            case NODE_TYPE_ID_ESP_EASY_STD:
              TXBuffer += F("ESP Easy");
              break;
            case NODE_TYPE_ID_ESP_EASYM_STD:
              TXBuffer += F("ESP Easy Mega");
              break;
            case NODE_TYPE_ID_ESP_EASY32_STD:
              TXBuffer += F("ESP Easy 32");
              break;
            case NODE_TYPE_ID_ARDUINO_EASY_STD:
              TXBuffer += F("Arduino Easy");
              break;
            case NODE_TYPE_ID_NANO_EASY_STD:
              TXBuffer += F("Nano Easy");
              break;
          }
        TXBuffer += F("<TD>");
        TXBuffer += url;
        TXBuffer += F("<TD>");
        TXBuffer += String( Nodes[x].age);
      }
    }

    TXBuffer += F("</table></form>");
  
    printWebString = "";
    printToWeb = false;
    sendHeadandTail(F("TmplStd"),_TAIL); 
    TXBuffer.endStream();

  }
  else
  {
    //TODO: move this to handle_tools, from where it is actually called?

    // have to disconnect or reboot from within the main loop
    // because the webconnection is still active at this point
    // disconnect here could result into a crash/reboot...
    if (strcasecmp_P(sCommand.c_str(), PSTR("wifidisconnect")) == 0)
    {
      String log = F("WIFI : Disconnecting...");
      addLog(LOG_LEVEL_INFO, log);
      cmd_within_mainloop = CMD_WIFI_DISCONNECT;
    }

    if (strcasecmp_P(sCommand.c_str(), PSTR("reboot")) == 0)
    {
      String log = F("     : Rebooting...");
      addLog(LOG_LEVEL_INFO, log);
      cmd_within_mainloop = CMD_REBOOT;
    }

    TXBuffer+= "OK";
    TXBuffer.endStream();
    
  }
}


//********************************************************************************
// Web Interface config page
//********************************************************************************
void handle_config() {
      
 if (!isLoggedIn()) return;
   navMenuIndex = 1;
   TXBuffer.startStream();
   sendHeadandTail(F("TmplStd"),_HEAD); 

  if (timerAPoff)
    timerAPoff = millis() + 2000L;  //user has reached the main page - AP can be switched off in 2..3 sec


  String name = WebServer.arg(F("name"));
  //String password = WebServer.arg(F("password"));
  String ssid = WebServer.arg(F("ssid"));
  //String key = WebServer.arg(F("key"));
  String ssid2 = WebServer.arg(F("ssid2"));
  //String key2 = WebServer.arg(F("key2"));
  String iprangelow = WebServer.arg(F("iprangelow"));
  String iprangehigh = WebServer.arg(F("iprangehigh"));

  String sensordelay = WebServer.arg(F("delay"));
  String deepsleep = WebServer.arg(F("deepsleep"));
  String deepsleeponfail = WebServer.arg(F("deepsleeponfail"));
  String espip = WebServer.arg(F("espip"));
  String espgateway = WebServer.arg(F("espgateway"));
  String espsubnet = WebServer.arg(F("espsubnet"));
  String espdns = WebServer.arg(F("espdns"));
  String unit = WebServer.arg(F("unit"));
  //String apkey = WebServer.arg(F("apkey"));

  
  if (ssid[0] != 0)
  {
    if (strcmp(Settings.Name, name.c_str()) != 0) {
      addLog(LOG_LEVEL_INFO, F("Unit Name changed."));
      MQTTclient_should_reconnect = true;
    }
    strncpy(Settings.Name, name.c_str(), sizeof(Settings.Name));
    //strncpy(SecuritySettings.Password, password.c_str(), sizeof(SecuritySettings.Password));
    copyFormPassword(F("password"), SecuritySettings.Password, sizeof(SecuritySettings.Password));
    strncpy(SecuritySettings.WifiSSID, ssid.c_str(), sizeof(SecuritySettings.WifiSSID));
    //strncpy(SecuritySettings.WifiKey, key.c_str(), sizeof(SecuritySettings.WifiKey));
    copyFormPassword(F("key"), SecuritySettings.WifiKey, sizeof(SecuritySettings.WifiKey));
    strncpy(SecuritySettings.WifiSSID2, ssid2.c_str(), sizeof(SecuritySettings.WifiSSID2));
    //strncpy(SecuritySettings.WifiKey2, key2.c_str(), sizeof(SecuritySettings.WifiKey2));
    copyFormPassword(F("key2"), SecuritySettings.WifiKey2, sizeof(SecuritySettings.WifiKey2));
    //strncpy(SecuritySettings.WifiAPKey, apkey.c_str(), sizeof(SecuritySettings.WifiAPKey));
    copyFormPassword(F("apkey"), SecuritySettings.WifiAPKey, sizeof(SecuritySettings.WifiAPKey));
     

    // TD-er Read access control from form.
    SecuritySettings.IPblockLevel = getFormItemInt(F("ipblocklevel"));
    switch (SecuritySettings.IPblockLevel) {
      case LOCAL_SUBNET_ALLOWED:
      {
        IPAddress low, high;
        getSubnetRange(low, high);
        for (byte i=0; i < 4; ++i) {
          SecuritySettings.AllowedIPrangeLow[i] = low[i];
          SecuritySettings.AllowedIPrangeHigh[i] = high[i];
        }
        break;
      }
      case ONLY_IP_RANGE_ALLOWED:
      case ALL_ALLOWED:
        // iprangelow.toCharArray(tmpString, 26);
        str2ip(iprangelow, SecuritySettings.AllowedIPrangeLow);
        // iprangehigh.toCharArray(tmpString, 26);
        str2ip(iprangehigh, SecuritySettings.AllowedIPrangeHigh);
        break;
    }
 
    Settings.Delay = sensordelay.toInt();
    Settings.deepSleep = (deepsleep == "on");
    Settings.deepSleepOnFail = (deepsleeponfail == "on");
    str2ip(espip, Settings.IP);
    str2ip(espgateway, Settings.Gateway);
    str2ip(espsubnet, Settings.Subnet);
    str2ip(espdns, Settings.DNS);
    Settings.Unit = unit.toInt();
    addHtmlError(  SaveSettings());
  }

  TXBuffer += F("<form name='frmselect' method='post'><table>");

  addFormHeader(TXBuffer.buf,  F("Main Settings"));

  Settings.Name[25] = 0;
  SecuritySettings.Password[25] = 0;
  addFormTextBox(TXBuffer.buf,  F("Unit Name"), F("name"), Settings.Name, 25);
  addFormNumericBox(TXBuffer.buf,  F("Unit Number"), F("unit"), Settings.Unit, 0, 9999);
  addFormPasswordBox( TXBuffer.buf, F("Admin Password"), F("password"), SecuritySettings.Password, 25);

  addFormSubHeader(TXBuffer.buf,  F("Wifi Settings"));

  addFormTextBox(TXBuffer.buf,  F("SSID"), F("ssid"), SecuritySettings.WifiSSID, 31);
  addFormPasswordBox( TXBuffer.buf, F("WPA Key"), F("key"), SecuritySettings.WifiKey, 63);
  addFormTextBox(TXBuffer.buf,  F("Fallback SSID"), F("ssid2"), SecuritySettings.WifiSSID2, 31);
  addFormPasswordBox(TXBuffer.buf,  F("Fallback WPA Key"), F("key2"), SecuritySettings.WifiKey2, 63);
  addFormSeparator(TXBuffer.buf  );
  addFormPasswordBox( TXBuffer.buf, F("WPA AP Mode Key"), F("apkey"), SecuritySettings.WifiAPKey, 63);

  // TD-er add IP access box F("ipblocklevel")
  addFormSubHeader( TXBuffer.buf, F("Client IP filtering"));
  {
    IPAddress low, high;
    getIPallowedRange(low, high);
    byte iplow[4];
    byte iphigh[4];
    for (byte i = 0; i < 4; ++i) {
      iplow[i] = low[i];
      iphigh[i] = high[i];
    }
    addFormIPaccessControlSelect( TXBuffer.buf, F("Client IP block level"), F("ipblocklevel"), SecuritySettings.IPblockLevel);
    addFormIPBox( TXBuffer.buf, F("Access IP lower range"), F("iprangelow"), iplow);
    addFormIPBox( TXBuffer.buf, F("Access IP upper range"), F("iprangehigh"), iphigh);
  }

  addFormSubHeader( TXBuffer.buf, F("IP Settings"));

  addFormIPBox(TXBuffer.buf,  F("ESP IP"), F("espip"), Settings.IP);
  addFormIPBox( TXBuffer.buf, F("ESP GW"), F("espgateway"), Settings.Gateway);
  addFormIPBox(TXBuffer.buf,  F("ESP Subnet"), F("espsubnet"), Settings.Subnet);
  addFormIPBox(TXBuffer.buf,  F("ESP DNS"), F("espdns"), Settings.DNS);
  addFormNote(TXBuffer.buf,  F("Leave empty for DHCP"));


  addFormSubHeader(TXBuffer.buf,  F("Sleep Mode"));

  addFormCheckBox(TXBuffer.buf,  F("Sleep enabled"), F("deepsleep"), Settings.deepSleep);

  addHelpButton(TXBuffer.buf,  F("SleepMode"));
  addFormNumericBox(TXBuffer.buf,  F("Sleep Delay"), F("delay"), Settings.Delay, 0, 4294);   //limited by hardware to ~1.2h
  addUnit(TXBuffer.buf,  F("sec"));

  addFormCheckBox( TXBuffer.buf, F("Sleep on connection failure"), F("deepsleeponfail"), Settings.deepSleepOnFail);

  addFormSeparator( TXBuffer.buf);

  TXBuffer += F("<TR><TD><TD>");
  addSubmitButton(TXBuffer.buf );
  TXBuffer += F("</table></form>");

  sendHeadandTail(F("TmplStd"),_TAIL); 
  TXBuffer.endStream();
}


//********************************************************************************
// Web Interface controller page
//********************************************************************************
void handle_controllers() {
  if (!isLoggedIn()) return;
  navMenuIndex = 2;
  TXBuffer.startStream();
  sendHeadandTail(F("TmplStd"),_HEAD); 

  struct EventStruct TempEvent;

  byte controllerindex = WebServer.arg(F("index")).toInt();
  boolean controllerNotSet = controllerindex == 0;
  --controllerindex;

  String usedns = WebServer.arg(F("usedns"));
  String controllerip = WebServer.arg(F("controllerip"));
  String controllerhostname = WebServer.arg(F("controllerhostname"));
  String controllerport = WebServer.arg(F("controllerport"));
  String protocol = WebServer.arg(F("protocol"));
  String controlleruser = WebServer.arg(F("controlleruser"));
  String controllerpassword = WebServer.arg(F("controllerpassword"));
  String controllersubscribe = WebServer.arg(F("controllersubscribe"));
  String controllerpublish = WebServer.arg(F("controllerpublish"));
  String controllerenabled = WebServer.arg(F("controllerenabled"));

   

  //submitted data
  if (protocol.length() != 0 && !controllerNotSet)
  {
    ControllerSettingsStruct ControllerSettings;
    //submitted changed protocol
    if (Settings.Protocol[controllerindex] != protocol.toInt())
    {

      Settings.Protocol[controllerindex] = protocol.toInt();

      //there is a protocol selected?
      if (Settings.Protocol[controllerindex]!=0)
      {
        //reset (some) default-settings
        byte ProtocolIndex = getProtocolIndex(Settings.Protocol[controllerindex]);
        ControllerSettings.Port = Protocol[ProtocolIndex].defaultPort;
        if (Protocol[ProtocolIndex].usesTemplate)
          CPlugin_ptr[ProtocolIndex](CPLUGIN_PROTOCOL_TEMPLATE, &TempEvent, dummyString);
        strncpy(ControllerSettings.Subscribe, TempEvent.String1.c_str(), sizeof(ControllerSettings.Subscribe));
        strncpy(ControllerSettings.Publish, TempEvent.String2.c_str(), sizeof(ControllerSettings.Publish));
        TempEvent.String1 = "";
        TempEvent.String2 = "";
        //NOTE: do not enable controller by default, give user a change to enter sensible values first

        //not resetted to default (for convenience)
        //SecuritySettings.ControllerUser[controllerindex]
        //SecuritySettings.ControllerPassword[controllerindex]

        ClearCustomControllerSettings(controllerindex);
      }

    }

    //subitted same protocol
    else
    {
      //there is a protocol selected
      if (Settings.Protocol != 0)
      {
        //copy all settings to conroller settings struct
        byte ProtocolIndex = getProtocolIndex(Settings.Protocol[controllerindex]);
        TempEvent.ControllerIndex = controllerindex;
        TempEvent.ProtocolIndex = ProtocolIndex;
        CPlugin_ptr[ProtocolIndex](CPLUGIN_WEBFORM_SAVE, &TempEvent, dummyString);
        ControllerSettings.UseDNS = usedns.toInt();
        if (ControllerSettings.UseDNS)
        {
          strncpy(ControllerSettings.HostName, controllerhostname.c_str(), sizeof(ControllerSettings.HostName));
          IPAddress IP;
          WiFi.hostByName(ControllerSettings.HostName, IP);
          for (byte x = 0; x < 4; x++)
            ControllerSettings.IP[x] = IP[x];
        }
        //no protocol selected
        else
        {
          str2ip(controllerip, ControllerSettings.IP);
        }
        //copy settings to struct
        Settings.ControllerEnabled[controllerindex] = (controllerenabled == "on");
        ControllerSettings.Port = controllerport.toInt();
        strncpy(SecuritySettings.ControllerUser[controllerindex], controlleruser.c_str(), sizeof(SecuritySettings.ControllerUser[0]));
        //strncpy(SecuritySettings.ControllerPassword[controllerindex], controllerpassword.c_str(), sizeof(SecuritySettings.ControllerPassword[0]));
        copyFormPassword(F("controllerpassword"), SecuritySettings.ControllerPassword[controllerindex], sizeof(SecuritySettings.ControllerPassword[0]));
        strncpy(ControllerSettings.Subscribe, controllersubscribe.c_str(), sizeof(ControllerSettings.Subscribe));
        strncpy(ControllerSettings.Publish, controllerpublish.c_str(), sizeof(ControllerSettings.Publish));
      }
    }
    addHtmlError( TXBuffer.buf, SaveControllerSettings(controllerindex, (byte*)&ControllerSettings, sizeof(ControllerSettings)));
    addHtmlError( TXBuffer.buf,  SaveSettings());
  }

  TXBuffer += F("<form name='frmselect' method='post'>");

  if (controllerNotSet)
  {
    TXBuffer += F("<table border=1px frame='box' rules='all'><TR><TH>");
    TXBuffer += F("<TH>Nr<TH>Enabled<TH>Protocol<TH>Host<TH>Port");

    ControllerSettingsStruct ControllerSettings;
    for (byte x = 0; x < CONTROLLER_MAX; x++)
    {
      LoadControllerSettings(x, (byte*)&ControllerSettings, sizeof(ControllerSettings));
      TXBuffer += F("<TR><TD>");
      TXBuffer += F("<a class='button link' href=\"controllers?index=");
      TXBuffer +=  x + 1;
      TXBuffer += F("\">Edit</a>");
      TXBuffer += F("<TD>");
      TXBuffer +=  getControllerSymbol(x);
      TXBuffer += F("<TD>");
      if (Settings.Protocol[x] != 0)
      {
        addEnabled( TXBuffer.buf, Settings.ControllerEnabled[x]);

        TXBuffer += F("<TD>");
        byte ProtocolIndex = getProtocolIndex(Settings.Protocol[x]);
        String ProtocolName = "";
        CPlugin_ptr[ProtocolIndex](CPLUGIN_GET_DEVICENAME, 0, ProtocolName);
        TXBuffer +=  ProtocolName;

        TXBuffer += F("<TD>");
        TXBuffer +=  ControllerSettings.getHost();
        TXBuffer += F("<TD>");
        TXBuffer +=  ControllerSettings.Port;
      }
      else
        TXBuffer += F("<TD><TD><TD>");
    }
    TXBuffer += F("</table></form>");
  }
  else
  {
    TXBuffer += F("<table><TR><TH>Controller Settings<TH>");
    TXBuffer += F("<TR><TD>Protocol:");
    byte choice = Settings.Protocol[controllerindex];
    TXBuffer += F("<TD>");
    addSelector_Head(TXBuffer.buf,  F("protocol"), true);
    addSelector_Item(TXBuffer.buf,  F("- Standalone -"), 0, false, false, F(""));
    for (byte x = 0; x <= protocolCount; x++)
    {
      String ProtocolName = "";
      CPlugin_ptr[x](CPLUGIN_GET_DEVICENAME, 0, ProtocolName);
      boolean disabled = false;// !((controllerindex == 0) || !Protocol[x].usesMQTT);
      addSelector_Item( TXBuffer.buf,
                       ProtocolName,
                       Protocol[x].Number,
                       choice == Protocol[x].Number,
                       disabled,
                       F(""));
    }
    addSelector_Foot( TXBuffer.buf);

    addHelpButton(TXBuffer.buf,  F("EasyProtocols"));
      // char str[20];

    if (Settings.Protocol[controllerindex])
    {
      ControllerSettingsStruct ControllerSettings;
      LoadControllerSettings(controllerindex, (byte*)&ControllerSettings, sizeof(ControllerSettings));
      byte choice = ControllerSettings.UseDNS;
      String options[2];
      options[0] = F("Use IP address");
      options[1] = F("Use Hostname");

      addFormSelector(TXBuffer.buf,  F("Locate Controller"), F("usedns"), 2, options, NULL, NULL, choice, true);

      if (ControllerSettings.UseDNS)
      {
        addFormTextBox(TXBuffer.buf,  F("Controller Hostname"), F("controllerhostname"), ControllerSettings.HostName, sizeof(ControllerSettings.HostName)-1);
      }
      else
      {
        addFormIPBox(TXBuffer.buf,  F("Controller IP"), F("controllerip"), ControllerSettings.IP);
      }

      addFormNumericBox(TXBuffer.buf,  F("Controller Port"), F("controllerport"), ControllerSettings.Port, 1, 65535);

      byte ProtocolIndex = getProtocolIndex(Settings.Protocol[controllerindex]);
      if (Protocol[ProtocolIndex].usesAccount)
      {
<<<<<<< HEAD
        addFormTextBox(TXBuffer.buf,  F("Controller User"), F("controlleruser"), SecuritySettings.ControllerUser[controllerindex], sizeof(SecuritySettings.ControllerUser[0])-1);
=======
        String protoDisplayName;
        if (!getControllerProtocolDisplayName(ProtocolIndex, CONTROLLER_USER, protoDisplayName)) {
          protoDisplayName = F("Controller User");
        }
        addFormTextBox(reply, protoDisplayName, F("controlleruser"), SecuritySettings.ControllerUser[controllerindex], sizeof(SecuritySettings.ControllerUser[0])-1);
>>>>>>> d7134e6b
      }
      if (Protocol[ProtocolIndex].usesPassword)
      {
<<<<<<< HEAD
        addFormPasswordBox( TXBuffer.buf, F("Controller Password"), F("controllerpassword"), SecuritySettings.ControllerPassword[controllerindex], sizeof(SecuritySettings.ControllerPassword[0])-1);
=======
        String protoDisplayName;
        if (getControllerProtocolDisplayName(ProtocolIndex, CONTROLLER_PASS, protoDisplayName)) {
          // It is not a regular password, thus use normal text field.
          addFormTextBox(reply, protoDisplayName, F("controllerpassword"), SecuritySettings.ControllerPassword[controllerindex], sizeof(SecuritySettings.ControllerPassword[0])-1);
        } else {
          addFormPasswordBox(reply, F("Controller Password"), F("controllerpassword"), SecuritySettings.ControllerPassword[controllerindex], sizeof(SecuritySettings.ControllerPassword[0])-1);
        }
>>>>>>> d7134e6b
      }

      if (Protocol[ProtocolIndex].usesTemplate || Protocol[ProtocolIndex].usesMQTT)
      {
<<<<<<< HEAD
        addFormTextBox(TXBuffer.buf,  F("Controller Subscribe"), F("controllersubscribe"), ControllerSettings.Subscribe, sizeof(ControllerSettings.Subscribe)-1);
=======
        String protoDisplayName;
        if (!getControllerProtocolDisplayName(ProtocolIndex, CONTROLLER_SUBSCRIBE, protoDisplayName)) {
          protoDisplayName = F("Controller Subscribe");
        }
        addFormTextBox(reply, protoDisplayName, F("controllersubscribe"), ControllerSettings.Subscribe, sizeof(ControllerSettings.Subscribe)-1);
>>>>>>> d7134e6b
      }

      if (Protocol[ProtocolIndex].usesTemplate || Protocol[ProtocolIndex].usesMQTT)
      {
<<<<<<< HEAD
        addFormTextBox(TXBuffer.buf,  F("Controller Publish"), F("controllerpublish"), ControllerSettings.Publish, sizeof(ControllerSettings.Publish)-1);
=======
        String protoDisplayName;
        if (!getControllerProtocolDisplayName(ProtocolIndex, CONTROLLER_PUBLISH, protoDisplayName)) {
          protoDisplayName = F("Controller Publish");
        }
        addFormTextBox(reply, protoDisplayName, F("controllerpublish"), ControllerSettings.Publish, sizeof(ControllerSettings.Publish)-1);
>>>>>>> d7134e6b
      }

      addFormCheckBox(TXBuffer.buf,  F("Enabled"), F("controllerenabled"), Settings.ControllerEnabled[controllerindex]);

      TempEvent.ControllerIndex = controllerindex;
      TempEvent.ProtocolIndex = ProtocolIndex;
      CPlugin_ptr[ProtocolIndex](CPLUGIN_WEBFORM_LOAD, &TempEvent,TXBuffer.buf);

    }

    addFormSeparator (TXBuffer.buf);

    TXBuffer += F("<TR><TD><TD><a class='button link' href=\"controllers\">Close</a>");
    addSubmitButton (TXBuffer.buf);
    TXBuffer += F("</table></form>");
  }
 
    sendHeadandTail(F("TmplStd"),_TAIL); 
    TXBuffer.endStream();
}


//********************************************************************************
// Web Interface notifcations page
//********************************************************************************
void handle_notifications() {
  if (!isLoggedIn()) return;
  navMenuIndex = 6;
  TXBuffer.startStream();
  sendHeadandTail(F("TmplStd"),_HEAD); 

  struct EventStruct TempEvent;
  // char tmpString[64];


  byte notificationindex = WebServer.arg(F("index")).toInt();
  boolean notificationindexNotSet = notificationindex == 0;
  --notificationindex;

  String notification = WebServer.arg(F("notification"));
  String domain = WebServer.arg(F("domain"));
  String server = WebServer.arg(F("server"));
  String port = WebServer.arg(F("port"));
  String sender = WebServer.arg(F("sender"));
  String receiver = WebServer.arg(F("receiver"));
  String subject = WebServer.arg(F("subject"));
  String user = WebServer.arg(F("user"));
  String pass = WebServer.arg(F("pass"));
  String body = WebServer.arg(F("body"));
  String pin1 = WebServer.arg(F("pin1"));
  String pin2 = WebServer.arg(F("pin2"));
  String notificationenabled = WebServer.arg(F("notificationenabled"));

 
   

  if (notification.length() != 0 && !notificationindexNotSet)
  {
    NotificationSettingsStruct NotificationSettings;
    if (Settings.Notification[notificationindex] != notification.toInt())
    {
      Settings.Notification[notificationindex] = notification.toInt();
    }
    else
    {
      if (Settings.Notification != 0)
      {
        byte NotificationProtocolIndex = getNotificationProtocolIndex(Settings.Notification[notificationindex]);
        if (NotificationProtocolIndex!=NPLUGIN_NOT_FOUND)
          NPlugin_ptr[NotificationProtocolIndex](NPLUGIN_WEBFORM_SAVE, 0, dummyString);
        NotificationSettings.Port = port.toInt();
        NotificationSettings.Pin1 = pin1.toInt();
        NotificationSettings.Pin2 = pin2.toInt();
        Settings.NotificationEnabled[notificationindex] = (notificationenabled == "on");
        strncpy(NotificationSettings.Domain, domain.c_str(), sizeof(NotificationSettings.Domain));
        strncpy(NotificationSettings.Server, server.c_str(), sizeof(NotificationSettings.Server));
        strncpy(NotificationSettings.Sender, sender.c_str(), sizeof(NotificationSettings.Sender));
        strncpy(NotificationSettings.Receiver, receiver.c_str(), sizeof(NotificationSettings.Receiver));
        strncpy(NotificationSettings.Subject, subject.c_str(), sizeof(NotificationSettings.Subject));
        strncpy(NotificationSettings.User, user.c_str(), sizeof(NotificationSettings.User));
        strncpy(NotificationSettings.Pass, pass.c_str(), sizeof(NotificationSettings.Pass));
        strncpy(NotificationSettings.Body, body.c_str(), sizeof(NotificationSettings.Body));
      }
    }
    // Save the settings.
    addHtmlError(  SaveNotificationSettings(notificationindex, (byte*)&NotificationSettings, sizeof(NotificationSettings)));
    addHtmlError(  SaveSettings());
    if (WebServer.hasArg(F("test"))) {
      // Perform tests with the settings in the form.
      byte NotificationProtocolIndex = getNotificationProtocolIndex(Settings.Notification[notificationindex]);
      if (NotificationProtocolIndex != NPLUGIN_NOT_FOUND)
      {
        // TempEvent.NotificationProtocolIndex = NotificationProtocolIndex;
        TempEvent.NotificationIndex = notificationindex;
        NPlugin_ptr[NotificationProtocolIndex](NPLUGIN_NOTIFY, &TempEvent, dummyString);
      }
    }
  }

  TXBuffer += F("<form name='frmselect' method='post'>");

  if (notificationindexNotSet)
  {
    TXBuffer += F("<table border=1px frame='box' rules='all'><TR><TH>");
    TXBuffer += F("<TH>Nr<TH>Enabled<TH>Service<TH>Server<TH>Port");

    NotificationSettingsStruct NotificationSettings;
    for (byte x = 0; x < NOTIFICATION_MAX; x++)
    {
      LoadNotificationSettings(x, (byte*)&NotificationSettings, sizeof(NotificationSettings));
      TXBuffer += F("<TR><TD>");
      TXBuffer += F("<a class='button link' href=\"notifications?index=");
      TXBuffer +=  x + 1;
      TXBuffer += F("\">Edit</a>");
      TXBuffer += F("<TD>");
      TXBuffer +=  x + 1;
      TXBuffer += F("<TD>");
      if (Settings.Notification[x] != 0)
      {
        addEnabled( TXBuffer.buf, Settings.NotificationEnabled[x]);

        TXBuffer += F("<TD>");
        byte NotificationProtocolIndex = getNotificationProtocolIndex(Settings.Notification[x]);
        String NotificationName = F("(plugin not found?)");
        if (NotificationProtocolIndex!=NPLUGIN_NOT_FOUND)
        {
          NPlugin_ptr[NotificationProtocolIndex](NPLUGIN_GET_DEVICENAME, 0, NotificationName);
        }
        TXBuffer +=  NotificationName;
        TXBuffer += F("<TD>");
        TXBuffer +=  NotificationSettings.Server;
        TXBuffer += F("<TD>");
        TXBuffer +=  NotificationSettings.Port;
      }
      else
        TXBuffer += F("<TD><TD><TD>");
    }
    TXBuffer += F("</table></form>");
  }
  else
  {
    TXBuffer += F("<table><TR><TH>Notification Settings<TH>");
    TXBuffer += F("<TR><TD>Notification:");
    byte choice = Settings.Notification[notificationindex];
    TXBuffer += F("<TD>");
    addSelector_Head( TXBuffer.buf, F("notification"), true);
    addSelector_Item( TXBuffer.buf, F("- None -"), 0, false, false, F(""));
    for (byte x = 0; x <= notificationCount; x++)
    {
      String NotificationName = "";
      NPlugin_ptr[x](NPLUGIN_GET_DEVICENAME, 0, NotificationName);
      addSelector_Item( TXBuffer.buf,
                       NotificationName,
                       Notification[x].Number,
                       choice == Notification[x].Number,
                       false,
                       F(""));
    }
    addSelector_Foot (TXBuffer.buf);

    addHelpButton(TXBuffer.buf,  F("EasyNotifications"));


    // char str[20];

    if (Settings.Notification[notificationindex])
    {
      NotificationSettingsStruct NotificationSettings;
      LoadNotificationSettings(notificationindex, (byte*)&NotificationSettings, sizeof(NotificationSettings));

      byte NotificationProtocolIndex = getNotificationProtocolIndex(Settings.Notification[notificationindex]);
      if (NotificationProtocolIndex!=NPLUGIN_NOT_FOUND)
      {

        if (Notification[NotificationProtocolIndex].usesMessaging)
        {
          TXBuffer += F("<TR><TD>Domain:<TD><input type='text' name='domain' size=64 value='");
          TXBuffer +=  NotificationSettings.Domain;
          TXBuffer += F("'>");

          TXBuffer += F("<TR><TD>Server:<TD><input type='text' name='server' size=64 value='");
          TXBuffer +=  NotificationSettings.Server;
          TXBuffer += F("'>");

          TXBuffer += F("<TR><TD>Port:<TD><input type='text' name='port' value='");
          TXBuffer +=  NotificationSettings.Port;
          TXBuffer += F("'>");

          TXBuffer += F("<TR><TD>Sender:<TD><input type='text' name='sender' size=64 value='");
          TXBuffer +=  NotificationSettings.Sender;
          TXBuffer += F("'>");

          TXBuffer += F("<TR><TD>Receiver:<TD><input type='text' name='receiver' size=64 value='");
          TXBuffer +=  NotificationSettings.Receiver;
          TXBuffer += F("'>");

          TXBuffer += F("<TR><TD>Subject:<TD><input type='text' name='subject' size=64 value='");
          TXBuffer +=  NotificationSettings.Subject;
          TXBuffer += F("'>");

          TXBuffer += F("<TR><TD>User:<TD><input type='text' name='user' size=48 value='");
          TXBuffer +=  NotificationSettings.User;
          TXBuffer += F("'>");

          TXBuffer += F("<TR><TD>Pass:<TD><input type='text' name='pass' size=32 value='");
          TXBuffer +=  NotificationSettings.Pass;
          TXBuffer += F("'>");

          TXBuffer += F("<TR><TD>Body:<TD><textarea name='body' rows='5' cols='80' size=512 wrap='off'>");
          TXBuffer +=  NotificationSettings.Body;
          TXBuffer += F("</textarea>");
        }

        if (Notification[NotificationProtocolIndex].usesGPIO > 0)
        {
          TXBuffer += F("<TR><TD>1st GPIO:<TD>");
          addPinSelect(false, TXBuffer.buf,  "pin1", NotificationSettings.Pin1);
        }

        TXBuffer += F("<TR><TD>Enabled:<TD>");
        addCheckBox(TXBuffer.buf,  F("notificationenabled"), Settings.NotificationEnabled[notificationindex]);

        TempEvent.NotificationIndex = notificationindex;
        NPlugin_ptr[NotificationProtocolIndex](NPLUGIN_WEBFORM_LOAD, &TempEvent,TXBuffer.buf);
      }
    }

    addFormSeparator (TXBuffer.buf);

    TXBuffer += F("<TR><TD><TD><a class='button link' href=\"notifications\">Close</a>");
    addSubmitButton (TXBuffer.buf);
    addSubmitButton(TXBuffer.buf,  F("Test"), F("test"));
    TXBuffer += F("</table></form>");
  }
    sendHeadandTail(F("TmplStd"),_TAIL); 
    TXBuffer.endStream();
}

 











//********************************************************************************
// Web Interface hardware page
//********************************************************************************
void handle_hardware() {
  if (!isLoggedIn()) return;
  navMenuIndex = 3;
  TXBuffer.startStream();
  sendHeadandTail(F("TmplStd"),_HEAD); 
  
  

 
  if (isFormItem(F("psda")))
  {
    Settings.Pin_status_led  = getFormItemInt(F("pled"));
    Settings.Pin_status_led_Inversed  = isFormItemChecked(F("pledi"));
    Settings.Pin_i2c_sda     = getFormItemInt(F("psda"));
    Settings.Pin_i2c_scl     = getFormItemInt(F("pscl"));
    Settings.InitSPI = isFormItemChecked(F("initspi"));      // SPI Init
    Settings.Pin_sd_cs  = getFormItemInt(F("sd"));
    Settings.PinBootStates[0]  =  getFormItemInt(F("p0"));
    Settings.PinBootStates[2]  =  getFormItemInt(F("p2"));
    Settings.PinBootStates[4]  =  getFormItemInt(F("p4"));
    Settings.PinBootStates[5]  =  getFormItemInt(F("p5"));
    Settings.PinBootStates[9]  =  getFormItemInt(F("p9"));
    Settings.PinBootStates[10] =  getFormItemInt(F("p10"));
    Settings.PinBootStates[12] =  getFormItemInt(F("p12"));
    Settings.PinBootStates[13] =  getFormItemInt(F("p13"));
    Settings.PinBootStates[14] =  getFormItemInt(F("p14"));
    Settings.PinBootStates[15] =  getFormItemInt(F("p15"));
    Settings.PinBootStates[16] =  getFormItemInt(F("p16"));

    addHtmlError(TXBuffer.buf, SaveSettings());
  }

  TXBuffer += F("<form  method='post'><table><TR><TH>Hardware Settings<TH><TR><TD>");

  addFormSubHeader(TXBuffer.buf, F("Wifi Status LED"));
  addFormPinSelect( TXBuffer.buf,F("GPIO &rarr; LED"), "pled", Settings.Pin_status_led);
  addFormCheckBox(TXBuffer.buf,  F("Inversed LED"), F("pledi"), Settings.Pin_status_led_Inversed);
  addFormNote(TXBuffer.buf,      F("Use &rsquo;GPIO-2 (D4)&rsquo; with &rsquo;Inversed&rsquo; checked for onboard LED"));
  addFormSubHeader(TXBuffer.buf, F("I2C Interface"));
  addFormPinSelectI2C(TXBuffer.buf, F("GPIO &#8703; SDA"), F("psda"), Settings.Pin_i2c_sda);
  addFormPinSelectI2C(TXBuffer.buf, F("GPIO &#8702; SCL"), F("pscl"), Settings.Pin_i2c_scl);

  // SPI Init
  addFormSubHeader(TXBuffer.buf, F("SPI Interface"));
  addFormCheckBox(TXBuffer.buf,  F("Init SPI"), F("initspi"), Settings.InitSPI);
  addFormNote( TXBuffer.buf,     F("CLK=GPIO-14 (D5), MISO=GPIO-12 (D6), MOSI=GPIO-13 (D7)"));
  addFormNote( TXBuffer.buf,     F("Chip Select (CS) config must be done in the plugin"));
#ifdef FEATURE_SD
  addFormPinSelect( TXBuffer.buf,F("GPIO &rarr; SD Card CS"), "sd", Settings.Pin_sd_cs);
#endif
 
  addFormSubHeader(TXBuffer.buf, F("GPIO boot states"));
  addFormPinStateSelect(TXBuffer.buf, F("Pin mode 0 (D3)"), F("p0"), Settings.PinBootStates[0]);
  addFormPinStateSelect(TXBuffer.buf, F("Pin mode 2 (D4)"), F("p2"), Settings.PinBootStates[2]);
  addFormPinStateSelect(TXBuffer.buf, F("Pin mode 4 (D2)"), F("p4"), Settings.PinBootStates[4]);
  addFormPinStateSelect(TXBuffer.buf, F("Pin mode 5 (D1)"), F("p5"), Settings.PinBootStates[5]);
  addFormPinStateSelect(TXBuffer.buf, F("Pin mode 9 (D11)"), F("p9"), Settings.PinBootStates[9]);
  addFormPinStateSelect(TXBuffer.buf, F("Pin mode 10 (D12)"), F("p10"), Settings.PinBootStates[10]);
  addFormPinStateSelect(TXBuffer.buf, F("Pin mode 12 (D6)"), F("p12"), Settings.PinBootStates[12]);
  addFormPinStateSelect(TXBuffer.buf, F("Pin mode 13 (D7)"), F("p13"), Settings.PinBootStates[13]);
  addFormPinStateSelect(TXBuffer.buf, F("Pin mode 14 (D5)"), F("p14"), Settings.PinBootStates[14]);
  addFormPinStateSelect(TXBuffer.buf, F("Pin mode 15 (D8)"), F("p15"), Settings.PinBootStates[15]);
  addFormPinStateSelect(TXBuffer.buf, F("Pin mode 16 (D0)"), F("p16"), Settings.PinBootStates[16]);
  addFormSeparator(TXBuffer.buf);
 
  TXBuffer += F("<TR><TD><TD>");
  addSubmitButton(TXBuffer.buf);
  addHelpButton(TXBuffer.buf, F("ESPEasy#Hardware_page"));
  TXBuffer += F("<TR><TD></table></form>");
  
  sendHeadandTail(F("TmplStd"),_TAIL); 
  TXBuffer.endStream();

}

//********************************************************************************
// Add a GPIO pin select dropdown list
//********************************************************************************
void addFormPinStateSelect(String& str, const String& label, const String& id, int choice)
{
  addRowLabel(str, label);
  addPinStateSelect(str, id, choice);
  TXBuffer.checkFull();
}

void addPinStateSelect(String& str, String name, int choice)
{
  String options[4] = { F("Default"), F("Output Low"), F("Output High"), F("Input") };
  addSelector(str, name, 4, options, NULL, NULL, choice, false);
  TXBuffer.checkFull();
}

//********************************************************************************
// Add a IP Access Control select dropdown list
//********************************************************************************
void addFormIPaccessControlSelect(String& str, const String& label, const String& id, int choice)
{
  addRowLabel(str, label);
  addIPaccessControlSelect(str, id, choice);
  TXBuffer.checkFull();
}

void addIPaccessControlSelect(String& str, String name, int choice)
{
  String options[3] = { F("Allow All"), F("Allow Local Subnet"), F("Allow IP range") };
  addSelector(str, name, 3, options, NULL, NULL, choice, false);
  TXBuffer.checkFull();
}




//********************************************************************************
// Web Interface device page
//********************************************************************************
//19480 (11128)
void handle_devices() {
  if (!isLoggedIn()) return;
  navMenuIndex = 4;
  TXBuffer.startStream();
  sendHeadandTail(F("TmplStd"),_HEAD); 


  // char tmpString[41];
  struct EventStruct TempEvent;

  // String taskindex = WebServer.arg(F("index"));

  byte taskdevicenumber;
  if (WebServer.hasArg(F("del")))
    taskdevicenumber=0;
  else
    taskdevicenumber = WebServer.arg(F("TDNUM")).toInt();


  unsigned long taskdevicetimer = WebServer.arg(F("TDT")).toInt();
  // String taskdeviceid[CONTROLLER_MAX];
  // String taskdevicepin1 = WebServer.arg(F("taskdevicepin1"));   // "taskdevicepin*" should not be changed because it is uses by plugins and expected to be saved by this code
  // String taskdevicepin2 = WebServer.arg(F("taskdevicepin2"));
  // String taskdevicepin3 = WebServer.arg(F("taskdevicepin3"));
  // String taskdevicepin1pullup = WebServer.arg(F("TDPPU"));
  // String taskdevicepin1inversed = WebServer.arg(F("TDPI"));
  // String taskdevicename = WebServer.arg(F("TDN"));
  // String taskdeviceport = WebServer.arg(F("TDP"));
  // String taskdeviceformula[VARS_PER_TASK];
  // String taskdevicevaluename[VARS_PER_TASK];
  // String taskdevicevaluedecimals[VARS_PER_TASK];
  // String taskdevicesenddata[CONTROLLER_MAX];
  // String taskdeviceglobalsync = WebServer.arg(F("TDGS"));
  // String taskdeviceenabled = WebServer.arg(F("TDE"));

  // for (byte varNr = 0; varNr < VARS_PER_TASK; varNr++)
  // {
  //   char argc[25];
  //   String arg = F("TDF");
  //   arg += varNr + 1;
  //   arg.toCharArray(argc, 25);
  //   taskdeviceformula[varNr] = WebServer.arg(argc);
  //
  //   arg = F("TDVN");
  //   arg += varNr + 1;
  //   arg.toCharArray(argc, 25);
  //   taskdevicevaluename[varNr] = WebServer.arg(argc);
  //
  //   arg = F("TDVD");
  //   arg += varNr + 1;
  //   arg.toCharArray(argc, 25);
  //   taskdevicevaluedecimals[varNr] = WebServer.arg(argc);
  // }

  // for (byte controllerNr = 0; controllerNr < CONTROLLER_MAX; controllerNr++)
  // {
  //   char argc[25];
  //   String arg = F("TDID");
  //   arg += controllerNr + 1;
  //   arg.toCharArray(argc, 25);
  //   taskdeviceid[controllerNr] = WebServer.arg(argc);
  //
  //   arg = F("TDSD");
  //   arg += controllerNr + 1;
  //   arg.toCharArray(argc, 25);
  //   taskdevicesenddata[controllerNr] = WebServer.arg(argc);
  // }

  String edit = WebServer.arg(F("edit"));



  byte page = WebServer.arg(F("page")).toInt();
  if (page == 0)
    page = 1;
  byte setpage = WebServer.arg(F("setpage")).toInt();
  if (setpage > 0)
  {
    if (setpage <= (TASKS_MAX / 4))
      page = setpage;
    else
      page = TASKS_MAX / 4;
  }

  
   

  byte taskIndex = WebServer.arg(F("index")).toInt();
  boolean taskIndexNotSet = taskIndex == 0;
  --taskIndex;

  byte DeviceIndex = 0;

  if (edit.toInt() != 0  && !taskIndexNotSet) // when form submitted
  {
    if (Settings.TaskDeviceNumber[taskIndex] != taskdevicenumber) // change of device: cleanup old device and reset default settings
    {
      //let the plugin do its cleanup by calling PLUGIN_EXIT with this TaskIndex
      TempEvent.TaskIndex = taskIndex;
      PluginCall(PLUGIN_EXIT, &TempEvent, dummyString);

      taskClear(taskIndex, false); // clear settings, but do not save

      Settings.TaskDeviceNumber[taskIndex] = taskdevicenumber;
      if (taskdevicenumber != 0) // set default values if a new device has been selected
      {
        //NOTE: do not enable task by default. allow user to enter sensible valus first and let him enable it when ready.
        if (ExtraTaskSettings.TaskDeviceValueNames[0][0] == 0) // if field set empty, reload defaults
          PluginCall(PLUGIN_GET_DEVICEVALUENAMES, &TempEvent, dummyString); //the plugin should populate ExtraTaskSettings with its default values.

          ClearCustomTaskSettings(taskIndex);
      }
    }
    else if (taskdevicenumber != 0) //save settings
    {
      Settings.TaskDeviceNumber[taskIndex] = taskdevicenumber;
      DeviceIndex = getDeviceIndex(Settings.TaskDeviceNumber[taskIndex]);

      if (taskdevicetimer > 0)
        Settings.TaskDeviceTimer[taskIndex] = taskdevicetimer;
      else
      {
        if (!Device[DeviceIndex].TimerOptional) // Set default delay, unless it's optional...
          Settings.TaskDeviceTimer[taskIndex] = Settings.Delay;
        else
          Settings.TaskDeviceTimer[taskIndex] = 0;
      }

      Settings.TaskDeviceEnabled[taskIndex] = (WebServer.arg(F("TDE")) == F("on"));
      strcpy(ExtraTaskSettings.TaskDeviceName, WebServer.arg(F("TDN")).c_str());
      Settings.TaskDevicePort[taskIndex] =  WebServer.arg(F("TDP")).toInt();

      for (byte controllerNr = 0; controllerNr < CONTROLLER_MAX; controllerNr++)
      {

        Settings.TaskDeviceID[controllerNr][taskIndex] = WebServer.arg(String(F("TDID")) + (controllerNr + 1)).toInt();
        Settings.TaskDeviceSendData[controllerNr][taskIndex] = (WebServer.arg(String(F("TDSD")) + (controllerNr + 1)) == F("on"));
      }

      if (WebServer.arg(F("taskdevicepin1")).length() != 0)
        Settings.TaskDevicePin1[taskIndex] = WebServer.arg(F("taskdevicepin1")).toInt();

      if (WebServer.arg(F("taskdevicepin2")).length() != 0)
        Settings.TaskDevicePin2[taskIndex] = WebServer.arg(F("taskdevicepin2")).toInt();

      if (WebServer.arg(F("taskdevicepin3")).length() != 0)
        Settings.TaskDevicePin3[taskIndex] = WebServer.arg(F("taskdevicepin3")).toInt();

      if (Device[DeviceIndex].PullUpOption)
        Settings.TaskDevicePin1PullUp[taskIndex] = (WebServer.arg(F("TDPPU")) == F("on"));

      if (Device[DeviceIndex].InverseLogicOption)
        Settings.TaskDevicePin1Inversed[taskIndex] = (WebServer.arg(F("TDPI")) == F("on"));

      if (Settings.GlobalSync)
      {
        if (Device[DeviceIndex].GlobalSyncOption)
          Settings.TaskDeviceGlobalSync[taskIndex] = (WebServer.arg(F("TDGS")) == F("on"));

        // Send task info if set global
        if (Settings.TaskDeviceGlobalSync[taskIndex])
        {
          SendUDPTaskInfo(0, taskIndex, taskIndex);
        }
      }

      for (byte varNr = 0; varNr < Device[DeviceIndex].ValueCount; varNr++)
      {

        strcpy(ExtraTaskSettings.TaskDeviceFormula[varNr], WebServer.arg(String(F("TDF")) + (varNr + 1)).c_str());
        ExtraTaskSettings.TaskDeviceValueDecimals[varNr] = WebServer.arg(String(F("TDVD")) + (varNr + 1)).toInt();
        strcpy(ExtraTaskSettings.TaskDeviceValueNames[varNr], WebServer.arg(String(F("TDVN")) + (varNr + 1)).c_str());

        // taskdeviceformula[varNr].toCharArray(tmpString, 41);
        // strcpy(ExtraTaskSettings.TaskDeviceFormula[varNr], tmpString);
        // ExtraTaskSettings.TaskDeviceValueDecimals[varNr] = taskdevicevaluedecimals[varNr].toInt();
        // taskdevicevaluename[varNr].toCharArray(tmpString, 41);

      }

      // // task value names handling.
      // for (byte varNr = 0; varNr < Device[DeviceIndex].ValueCount; varNr++)
      // {
      //   taskdevicevaluename[varNr].toCharArray(tmpString, 41);
      //   strcpy(ExtraTaskSettings.TaskDeviceValueNames[varNr], tmpString);
      // }

      TempEvent.TaskIndex = taskIndex;
      if (ExtraTaskSettings.TaskDeviceValueNames[0][0] == 0) // if field set empty, reload defaults
        PluginCall(PLUGIN_GET_DEVICEVALUENAMES, &TempEvent, dummyString);

      //allow the plugin to save plugin-specific form settings.
      PluginCall(PLUGIN_WEBFORM_SAVE, &TempEvent, dummyString);
    }
    addHtmlError(  SaveTaskSettings(taskIndex));

    addHtmlError(  SaveSettings());

    if (taskdevicenumber != 0 && Settings.TaskDeviceEnabled[taskIndex])
      PluginCall(PLUGIN_INIT, &TempEvent, dummyString);
  }

  // show all tasks as table
  if (taskIndexNotSet)
  {
    TXBuffer += F("<table border=1px frame='box' rules='all'><TR><TH>");
    TXBuffer += F("<a class='button link' href=\"devices?setpage=");
    if (page > 1)
      TXBuffer +=  page - 1;
    else
      TXBuffer +=  page;
    TXBuffer += F("\">&lt;</a>");
    TXBuffer += F("<a class='button link' href=\"devices?setpage=");
    if (page < (TASKS_MAX / TASKS_PER_PAGE))
      TXBuffer +=  page + 1;
    else
      TXBuffer +=  page;
    TXBuffer += F("\">&gt;</a>");

    TXBuffer += F("<TH>Task<TH>Enabled<TH>Device<TH>Name<TH>Port<TH>Ctr (IDX)<TH>GPIO<TH>Values");

    String deviceName;

    for (byte x = (page - 1) * TASKS_PER_PAGE; x < ((page) * TASKS_PER_PAGE); x++)
    {
      TXBuffer += F("<TR><TD>");
      TXBuffer += F("<a class='button link' href=\"devices?index=");
      TXBuffer +=  x + 1;
      TXBuffer += F("&page=");
      TXBuffer +=  page;
      TXBuffer += F("\">Edit</a>");
      TXBuffer += F("<TD>");
      TXBuffer +=  x + 1;
      TXBuffer += F("<TD>");

      if (Settings.TaskDeviceNumber[x] != 0)
      {
        LoadTaskSettings(x);
        DeviceIndex = getDeviceIndex(Settings.TaskDeviceNumber[x]);
        TempEvent.TaskIndex = x;
        addEnabled(TXBuffer.buf,  Settings.TaskDeviceEnabled[x]);

        TXBuffer += F("<TD>");
        TXBuffer +=  getPluginNameFromDeviceIndex(DeviceIndex);
        TXBuffer += F("<TD>");
        TXBuffer +=  ExtraTaskSettings.TaskDeviceName;
        TXBuffer += F("<TD>");

        byte customConfig = false;
        customConfig = PluginCall(PLUGIN_WEBFORM_SHOW_CONFIG, &TempEvent,TXBuffer.buf);
        if (!customConfig)
          if (Device[DeviceIndex].Ports != 0)
            TXBuffer +=  Settings.TaskDevicePort[x];

        TXBuffer += F("<TD>");

        if (Device[DeviceIndex].SendDataOption)
        {
          boolean doBR = false;
          for (byte controllerNr = 0; controllerNr < CONTROLLER_MAX; controllerNr++)
          {
            byte ProtocolIndex = getProtocolIndex(Settings.Protocol[controllerNr]);
            if (Settings.TaskDeviceSendData[controllerNr][x])
            {
              if (doBR)
                TXBuffer += F("<BR>");
              TXBuffer +=  getControllerSymbol(controllerNr);
              if (Protocol[ProtocolIndex].usesID && Settings.Protocol[controllerNr] != 0)
              {
                TXBuffer += F(" (");
                TXBuffer +=  Settings.TaskDeviceID[controllerNr][x];
                TXBuffer += F(")");
                if (Settings.TaskDeviceID[controllerNr][x] == 0)
                  TXBuffer += F(" " HTML_SYMBOL_WARNING);
              }
              doBR = true;
            }
          }
        }

        TXBuffer += F("<TD>");

        if (Settings.TaskDeviceDataFeed[x] == 0)
        {
          if (Device[DeviceIndex].Type == DEVICE_TYPE_I2C)
          {
            TXBuffer += F("GPIO-");
            TXBuffer +=  Settings.Pin_i2c_sda;
            TXBuffer += F("<BR>GPIO-");
            TXBuffer +=  Settings.Pin_i2c_scl;
          }
          if (Device[DeviceIndex].Type == DEVICE_TYPE_ANALOG)
            TXBuffer += F("ADC (TOUT)");

          if (Settings.TaskDevicePin1[x] != -1)
          {
            TXBuffer += F("GPIO-");
            TXBuffer +=  Settings.TaskDevicePin1[x];
          }

          if (Settings.TaskDevicePin2[x] != -1)
          {
            TXBuffer += F("<BR>GPIO-");
            TXBuffer +=  Settings.TaskDevicePin2[x];
          }

          if (Settings.TaskDevicePin3[x] != -1)
          {
            TXBuffer += F("<BR>GPIO-");
            TXBuffer +=  Settings.TaskDevicePin3[x];
          }
        }

        TXBuffer += F("<TD>");
        byte customValues = false;
        customValues = PluginCall(PLUGIN_WEBFORM_SHOW_VALUES, &TempEvent,TXBuffer.buf);
        if (!customValues)
        {
          if (Device[DeviceIndex].VType == SENSOR_TYPE_LONG)
          {
            TXBuffer  += F("<div class=\"div_l\">");
            TXBuffer  += ExtraTaskSettings.TaskDeviceValueNames[0];
            TXBuffer  += F(":</div><div class=\"div_r\">");
            TXBuffer  += (unsigned long)UserVar[x * VARS_PER_TASK] + ((unsigned long)UserVar[x * VARS_PER_TASK + 1] << 16);
            TXBuffer  += F("</div>");
          }
          else
          {
            for (byte varNr = 0; varNr < VARS_PER_TASK; varNr++)
            {
              if ((Settings.TaskDeviceNumber[x] != 0) and (varNr < Device[DeviceIndex].ValueCount))
              {
                if (varNr > 0)
                  TXBuffer += F("<div class=\"div_br\"></div>");
                TXBuffer += F("<div class=\"div_l\">");
                TXBuffer +=  ExtraTaskSettings.TaskDeviceValueNames[varNr];
                TXBuffer += F(":</div><div class=\"div_r\">");
                TXBuffer +=  String(UserVar[x * VARS_PER_TASK + varNr], ExtraTaskSettings.TaskDeviceValueDecimals[varNr]);
                TXBuffer +=  "</div>";
              }
            }
          }
        }
      }
      else
        TXBuffer += F("<TD><TD><TD><TD><TD><TD>");

    } // next
    TXBuffer += F("</table></form>");
  }
  // Show edit form if a specific entry is chosen with the edit button
  else
  {
    LoadTaskSettings(taskIndex);
    DeviceIndex = getDeviceIndex(Settings.TaskDeviceNumber[taskIndex]);
    TempEvent.TaskIndex = taskIndex;

    TXBuffer += F("<form name='frmselect' method='post'><table>");
    addFormHeader(TXBuffer.buf,  F("Task Settings"));


    TXBuffer += F("<TR><TD>Device:<TD>");

    //no device selected
    if (Settings.TaskDeviceNumber[taskIndex] == 0 )
    {
      //takes lots of memory/time so call this only when needed.
      addDeviceSelect(TXBuffer.buf,  "TDNUM", Settings.TaskDeviceNumber[taskIndex]);   //="taskdevicenumber"

    }
    // device selected
    else
    {
      //remember selected device number
      TXBuffer += F("<input type='hidden' name='TDNUM' value='");
      TXBuffer +=  Settings.TaskDeviceNumber[taskIndex];
      TXBuffer += F("'>");

      //show selected device name and delete button
      TXBuffer +=  getPluginNameFromDeviceIndex(DeviceIndex);

      addHelpButton( TXBuffer.buf, String(F("Plugin")) + Settings.TaskDeviceNumber[taskIndex]);

      addFormTextBox(TXBuffer.buf,  F("Name"), F("TDN"), ExtraTaskSettings.TaskDeviceName, 40);   //="taskdevicename"

      addFormCheckBox(TXBuffer.buf,  F("Enabled"), F("TDE"), Settings.TaskDeviceEnabled[taskIndex]);   //="taskdeviceenabled"

      if (Settings.GlobalSync && Device[DeviceIndex].GlobalSyncOption && Settings.TaskDeviceDataFeed[taskIndex] == 0 && Settings.UDPPort != 0)
      {
        addFormCheckBox(TXBuffer.buf,  F("Global Sync"), F("TDGS"), Settings.TaskDeviceGlobalSync[taskIndex]);   //="taskdeviceglobalsync"
      }

      // section: Sensor / Actuator
      if (!Device[DeviceIndex].Custom && Settings.TaskDeviceDataFeed[taskIndex] == 0 &&
          ((Device[DeviceIndex].Ports != 0) || (Device[DeviceIndex].PullUpOption) || (Device[DeviceIndex].InverseLogicOption) || (Device[DeviceIndex].Type >= DEVICE_TYPE_SINGLE && Device[DeviceIndex].Type <= DEVICE_TYPE_TRIPLE)) )
      {
        addFormSubHeader(TXBuffer.buf,  (Device[DeviceIndex].SendDataOption) ? F("Sensor") : F("Actuator"));

        if (Device[DeviceIndex].Ports != 0)
          addFormNumericBox( TXBuffer.buf, F("Port"), F("TDP"), Settings.TaskDevicePort[taskIndex]);   //="taskdeviceport"

        if (Device[DeviceIndex].PullUpOption)
        {
          addFormCheckBox(TXBuffer.buf,  F("Internal PullUp"), F("TDPPU"), Settings.TaskDevicePin1PullUp[taskIndex]);   //="taskdevicepin1pullup"
          if ((Settings.TaskDevicePin1[taskIndex] == 16) || (Settings.TaskDevicePin2[taskIndex] == 16) || (Settings.TaskDevicePin3[taskIndex] == 16))
            addFormNote(TXBuffer.buf,  F("GPIO-16 (D0) does not support PullUp"));
        }

        if (Device[DeviceIndex].InverseLogicOption)
        {
          addFormCheckBox( TXBuffer.buf, F("Inversed Logic"), F("TDPI"), Settings.TaskDevicePin1Inversed[taskIndex]);   //="taskdevicepin1inversed"
          addFormNote( TXBuffer.buf, F("Will go into effect on next input change."));
        }

        //get descriptive GPIO-names from plugin
        TempEvent.String1 = F("1st GPIO");
        TempEvent.String2 = F("2nd GPIO");
        TempEvent.String3 = F("3rd GPIO");
        PluginCall(PLUGIN_GET_DEVICEGPIONAMES, &TempEvent, dummyString);

        if (Device[DeviceIndex].Type >= DEVICE_TYPE_SINGLE && Device[DeviceIndex].Type <= DEVICE_TYPE_TRIPLE)
          addFormPinSelect( TXBuffer.buf, TempEvent.String1, F("taskdevicepin1"), Settings.TaskDevicePin1[taskIndex]);
        if (Device[DeviceIndex].Type >= DEVICE_TYPE_DUAL && Device[DeviceIndex].Type <= DEVICE_TYPE_TRIPLE)
          addFormPinSelect(TXBuffer.buf,  TempEvent.String2, F("taskdevicepin2"), Settings.TaskDevicePin2[taskIndex]);
        if (Device[DeviceIndex].Type == DEVICE_TYPE_TRIPLE)
          addFormPinSelect( TXBuffer.buf, TempEvent.String3, F("taskdevicepin3"), Settings.TaskDevicePin3[taskIndex]);
      }

      //add plugins content
      if (Settings.TaskDeviceDataFeed[taskIndex] == 0) // only show additional config for local connected sensors
        PluginCall(PLUGIN_WEBFORM_LOAD, &TempEvent,TXBuffer.buf);

      //section: Data Acquisition
      if (Device[DeviceIndex].SendDataOption)
      {
        addFormSubHeader( TXBuffer.buf, F("Data Acquisition"));

        for (byte controllerNr = 0; controllerNr < CONTROLLER_MAX; controllerNr++)
        {
          if (Settings.Protocol[controllerNr] != 0)
          {
            String id = F("TDSD");   //="taskdevicesenddata"
            id += controllerNr + 1;

            TXBuffer += F("<TR><TD>Send to Controller ");
            TXBuffer +=  getControllerSymbol(controllerNr);
            TXBuffer += F("<TD>");
            addCheckBox(TXBuffer.buf,  id, Settings.TaskDeviceSendData[controllerNr][taskIndex]);

            byte ProtocolIndex = getProtocolIndex(Settings.Protocol[controllerNr]);
            if (Protocol[ProtocolIndex].usesID && Settings.Protocol[controllerNr] != 0)
            {
              TXBuffer += F(" &nbsp; IDX: ");
              id = F("TDID");   //="taskdeviceid"
              id += controllerNr + 1;
              addNumericBox(TXBuffer.buf,  id, Settings.TaskDeviceID[controllerNr][taskIndex], 0, 9999);
            }
          }
        }
      }

      addFormSeparator (TXBuffer.buf);

      if (Device[DeviceIndex].TimerOption)
      {
        //FIXME: shoudn't the max be ULONG_MAX because Settings.TaskDeviceTimer is an unsigned long? addFormNumericBox only supports ints for min and max specification
        addFormNumericBox(TXBuffer.buf,  F("Delay"), F("TDT"), Settings.TaskDeviceTimer[taskIndex], 0, 65535);   //="taskdevicetimer"
        addUnit(TXBuffer.buf,  F("sec"));
        if (Device[DeviceIndex].TimerOptional)
          TXBuffer += F(" (Optional for this Device)");
      }

      //section: Values
      if (!Device[DeviceIndex].Custom && Device[DeviceIndex].ValueCount > 0)
      {
        addFormSubHeader( TXBuffer.buf, F("Values"));
        TXBuffer += F("</table><table>");

        //table header
        TXBuffer += F("<TR><TH>Value");
        TXBuffer += F("<TH>Name");

        if (Device[DeviceIndex].FormulaOption)
        {
          TXBuffer += F("<TH>Formula");
          addHelpButton( TXBuffer.buf, F("EasyFormula"));
        }

        if (Device[DeviceIndex].FormulaOption || Device[DeviceIndex].DecimalsOnly)
        {
          TXBuffer += F("<TH>Decimals");
        }

        //table body
        for (byte varNr = 0; varNr < Device[DeviceIndex].ValueCount; varNr++)
        {
          TXBuffer += F("<TR><TD>");
          TXBuffer +=  varNr + 1;
          TXBuffer += F("<TD>");
          String id = F("TDVN");   //="taskdevicevaluename"
          id += (varNr + 1);
          addTextBox( TXBuffer.buf, id, ExtraTaskSettings.TaskDeviceValueNames[varNr], 40);

          if (Device[DeviceIndex].FormulaOption)
          {
            TXBuffer += F("<TD>");
            String id = F("TDF");   //="taskdeviceformula"
            id += (varNr + 1);
            addTextBox( TXBuffer.buf, id, ExtraTaskSettings.TaskDeviceFormula[varNr], 40);
          }

          if (Device[DeviceIndex].FormulaOption || Device[DeviceIndex].DecimalsOnly)
          {
            TXBuffer += F("<TD>");
            String id = F("TDVD");   //="taskdevicevaluedecimals"
            id += (varNr + 1);
            addNumericBox(TXBuffer.buf,  id, ExtraTaskSettings.TaskDeviceValueDecimals[varNr], 0, 6);
          }
        }
      }
    }

    addFormSeparator (TXBuffer.buf);

    TXBuffer += F("<TR><TD><TD><a class='button link' href=\"devices?setpage=");
    TXBuffer +=  page;
    TXBuffer += F("\">Close</a>");
    addSubmitButton (TXBuffer.buf);
    TXBuffer += F("<input type='hidden' name='edit' value='1'>");
    TXBuffer += F("<input type='hidden' name='page' value='1'>");

    //if user selected a device, add the delete button
    if (Settings.TaskDeviceNumber[taskIndex] != 0 )
      addSubmitButton( TXBuffer.buf, F("Delete"), F("del"));



    TXBuffer += F("</table></form>");
  }

 
  checkRAM(F("handle_devices"));
  String log = F("DEBUG: String size:");
  log += String(TXBuffer.sentBytes);
  addLog(LOG_LEVEL_DEBUG_DEV, log);
  sendHeadandTail(F("TmplStd"),_TAIL); 
  TXBuffer.endStream();
}


byte sortedIndex[DEVICES_MAX + 1];
//********************************************************************************
// Add a device select dropdown list
//********************************************************************************
void addDeviceSelect(String& str, String name,  int choice)
{
  // first get the list in alphabetic order
  for (byte x = 0; x <= deviceCount; x++)
    sortedIndex[x] = x;
  sortDeviceArray();

  String deviceName;

  addSelector_Head(str, name, true);
  addSelector_Item(str, F("- None -"), 0, false, false, F(""));
  for (byte x = 0; x <= deviceCount; x++)
  {
    byte deviceIndex = sortedIndex[x];
    if (Plugin_id[deviceIndex] != 0)
      deviceName = getPluginNameFromDeviceIndex(deviceIndex);

#ifdef PLUGIN_BUILD_DEV
    int num = deviceIndex + 1;
    String plugin = F("P");
    if (num < 10) plugin += F("0");
    if (num < 100) plugin += F("0");
    plugin += num;
    plugin += F(" - ");
    deviceName = plugin + deviceName;
#endif

    addSelector_Item(str,
                     deviceName,
                     Device[deviceIndex].Number,
                     choice == Device[deviceIndex].Number,
                     false,
                     F(""));
  }
  addSelector_Foot(str);
  TXBuffer.checkFull();

}
//********************************************************************************
// Device Sort routine, switch array entries
//********************************************************************************
void switchArray(byte value)
{
  byte temp;
  temp = sortedIndex[value - 1];
  sortedIndex[value - 1] = sortedIndex[value];
  sortedIndex[value] = temp;
}


//********************************************************************************
// Device Sort routine, compare two array entries
//********************************************************************************
boolean arrayLessThan(const String& ptr_1, const String& ptr_2)
{
  unsigned int i = 0;
  while (i < ptr_1.length())    // For each character in string 1, starting with the first:
  {
    if (ptr_2.length() < i)    // If string 2 is shorter, then switch them
    {
      return true;
    }
    else
    {
      const char check1 = (char)ptr_1[i];  // get the same char from string 1 and string 2
      const char check2 = (char)ptr_2[i];
      if (check1 == check2) {
        // they're equal so far; check the next char !!
        i++;
      } else {
        return (check2 > check1);
      }
    }
  }
  return false;
}


//********************************************************************************
// Device Sort routine, actual sorting
//********************************************************************************
void sortDeviceArray()
{
  int innerLoop ;
  int mainLoop ;
  for ( mainLoop = 1; mainLoop <= deviceCount; mainLoop++)
  {
    innerLoop = mainLoop;
    while (innerLoop  >= 1)
    {
      if (arrayLessThan(
        getPluginNameFromDeviceIndex(sortedIndex[innerLoop]),
        getPluginNameFromDeviceIndex(sortedIndex[innerLoop - 1])))
      {
        switchArray(innerLoop);
      }
      innerLoop--;
    }
  }
}

void addFormPinSelect(String& str, const String& label, const String& id, int choice)
{
  addRowLabel(str, label);
  addPinSelect(false, str, id, choice);
  TXBuffer.checkFull();
}


void addFormPinSelectI2C(String& str, const String& label, const String& id, int choice)
{
  addRowLabel(str, label);
  addPinSelect(true, str, id, choice);
  TXBuffer.checkFull();
}


//********************************************************************************
// Add a GPIO pin select dropdown list for both 8266 and 8285
//********************************************************************************
#if defined(ESP8285)
// Code for the ESP8285

//********************************************************************************
// Add a GPIO pin select dropdown list
//********************************************************************************
void addPinSelect(boolean forI2C, String& str, String name,  int choice)
{
  String options[18];
  options[0] = F("- None -");
  options[1] = F("GPIO-0 (D3)");
  options[2] = F("GPIO-1 (D10)");
  options[3] = F("GPIO-2 (D4)");
  options[4] = F("GPIO-3 (D9)");
  options[5] = F("GPIO-4 (D2)");
  options[6] = F("GPIO-5 (D1)");
  options[7] = F("GPIO-6");
  options[8] = F("GPIO-7");
  options[9] = F("GPIO-8");
  options[10] = F("GPIO-9 (D11)");
  options[11] = F("GPIO-10 (D12)");
  options[12] = F("GPIO-11");
  options[13] = F("GPIO-12 (D6)");
  options[14] = F("GPIO-13 (D7)");
  options[15] = F("GPIO-14 (D5)");
  options[16] = F("GPIO-15 (D8)");
  options[17] = F("GPIO-16 (D0)");
  int optionValues[18];
  optionValues[0] = -1;
  optionValues[1] = 0;
  optionValues[2] = 1;
  optionValues[3] = 2;
  optionValues[4] = 3;
  optionValues[5] = 4;
  optionValues[6] = 5;
  optionValues[7] = 7;
  optionValues[8] = 7;
  optionValues[9] = 8;
  optionValues[10] = 9;
  optionValues[11] = 10;
  optionValues[12] = 11;
  optionValues[13] = 12;
  optionValues[14] = 13;
  optionValues[15] = 14;
  optionValues[16] = 15;
  optionValues[17] = 16;
  renderHTMLForPinSelect(options, optionValues, forI2C, str, name, choice, 18);
  
}

#else
#if defined(ESP8266)
// Code for the ESP8266

//********************************************************************************
// Add a GPIO pin select dropdown list
//********************************************************************************
void addPinSelect(boolean forI2C, String& str, String name,  int choice)
{
  String options[14];
  options[0] = F("- None -");
  options[1] = F("GPIO-0 (D3)");
  options[2] = F("GPIO-1 (D10)");
  options[3] = F("GPIO-2 (D4)");
  options[4] = F("GPIO-3 (D9)");
  options[5] = F("GPIO-4 (D2)");
  options[6] = F("GPIO-5 (D1)");
  options[7] = F("GPIO-9 (D11) " HTML_SYMBOL_WARNING);
  options[8] = F("GPIO-10 (D12)");
  options[9] = F("GPIO-12 (D6)");
  options[10] = F("GPIO-13 (D7)");
  options[11] = F("GPIO-14 (D5)");
  options[12] = F("GPIO-15 (D8)");
  options[13] = F("GPIO-16 (D0)");
  int optionValues[14];
  optionValues[0] = -1;
  optionValues[1] = 0;
  optionValues[2] = 1;
  optionValues[3] = 2;
  optionValues[4] = 3;
  optionValues[5] = 4;
  optionValues[6] = 5;
  optionValues[7] = 9;
  optionValues[8] = 10;
  optionValues[9] = 12;
  optionValues[10] = 13;
  optionValues[11] = 14;
  optionValues[12] = 15;
  optionValues[13] = 16;
  renderHTMLForPinSelect(options, optionValues, forI2C, str, name, choice, 14);
}
#endif

#if defined(ESP32)
//********************************************************************************
// Add a GPIO pin select dropdown list
//********************************************************************************
void addPinSelect(boolean forI2C, String& str, String name,  int choice)
{
  String options[PIN_D_MAX+1];
  int optionValues[PIN_D_MAX+1];
  options[0] = F("- None -");
  optionValues[0] = -1;
  for(byte x=1; x < PIN_D_MAX+1; x++)
  {
    options[x] = F("GPIO-");
    options[x] += x;
    optionValues[x] = x;
  }
  renderHTMLForPinSelect(options, optionValues, forI2C, str, name, choice, PIN_D_MAX+1);
}
#endif


#endif

//********************************************************************************
// Helper function actually rendering dropdown list for addPinSelect()
//********************************************************************************
void renderHTMLForPinSelect(String options[], int optionValues[], boolean forI2C, String& str, String name,  int choice, int count) {
  addSelector_Head(str, name, false);
  for (byte x = 0; x < count; x++)
  {
    boolean disabled = false;

    if (optionValues[x] != -1) // empty selection can never be disabled...
    {
      if (!forI2C && ((optionValues[x] == Settings.Pin_i2c_sda) || (optionValues[x] == Settings.Pin_i2c_scl)))
        disabled = true;
      if (Settings.UseSerial && ((optionValues[x] == 1) || (optionValues[x] == 3)))
        disabled = true;
    }
    addSelector_Item(str,
                     options[x],
                     optionValues[x],
                     choice == optionValues[x],
                     disabled,
                     F(""));
  }
  addSelector_Foot(str);
  TXBuffer.checkFull();

}


void addFormSelectorI2C(String& str, const String& id, int addressCount, const int addresses[], int selectedIndex)
{
  String options[addressCount];
  for (byte x = 0; x < addressCount; x++)
  {
    options[x] = F("0x");
    options[x] += String(addresses[x], HEX);
    if (x == 0)
      options[x] += F(" - (default)");
  }
  addFormSelector(str, F("I2C Address"), id, addressCount, options, addresses, NULL, selectedIndex, false);
  TXBuffer.checkFull();
}

void addFormSelector(String& str, const String& label, const String& id, int optionCount, const String options[], const int indices[], int selectedIndex)
{
  addFormSelector(str, label, id, optionCount, options, indices, NULL, selectedIndex, false);
}

void addFormSelector(String& str, const String& label, const String& id, int optionCount, const String options[], const int indices[], const String attr[], int selectedIndex, boolean reloadonchange)
{
  addRowLabel(str, label);
  addSelector(str, id, optionCount, options, indices, attr, selectedIndex, reloadonchange);
  TXBuffer.checkFull();
}

void addSelector(String& str, const String& id, int optionCount, const String options[], const int indices[], const String attr[], int selectedIndex, boolean reloadonchange)
{
  int index;

  str += F("<select name='");
  str += id;
  str += F("'");
  if (reloadonchange)
    str += F(" onchange=\"return dept_onchange(frmselect)\"");
  str += F(">");
  for (byte x = 0; x < optionCount; x++)
  {
    if (indices)
      index = indices[x];
    else
      index = x;
    str += F("<option value=");
    str += index;
    if (selectedIndex == index)
      str += F(" selected");
    if (attr)
    {
      str += F(" ");
      str += attr[x];
    }
    str += ">";
    str += options[x];
    str += F("</option>");
    TXBuffer.checkFull();
  }
  str += F("</select>");
}


void addSelector_Head(String& str, const String& id, boolean reloadonchange)
{
  str += F("<select name='");
  str += id;
  str += F("'");
  if (reloadonchange)
    str += F(" onchange=\"return dept_onchange(frmselect)\"");
  str += F(">");
  TXBuffer.checkFull();

}

void addSelector_Item(String& str, const String& option, int index, boolean selected, boolean disabled, const String& attr)
{
  str += F("<option value=");
  str += index;
  if (selected)
    str += F(" selected");
  if (disabled)
    str += F(" disabled");
  if (attr && attr.length() > 0)
  {
    str += F(" ");
    str += attr;
  }
  str += ">";
  str += option;
  str += F("</option>");
  TXBuffer.checkFull();

}


void addSelector_Foot(String& str)
{
  str += F("</select>");
}


void addUnit(String& str, const String& unit)
{
  str += F(" [");
  str += unit;
  str += F("]");
  TXBuffer.checkFull();
}


void addRowLabel(String& str, const String& label)
{
  str += F("<TR><TD>");
  str += label;
  str += F(":<TD>");
  TXBuffer.checkFull();
}

void addButton(String& str, const String &url, const String &label)
{
  str += F("<a class='button link' href='");
  str += url;
  str += F("'>");
  str += label;
  str += F("</a>");
  TXBuffer.checkFull();
}

void addSubmitButton(String& str)
{
  str += F("<input class='button link' type='submit' value='Submit'>");
  TXBuffer.checkFull();
}

//add submit button with different label and name
void addSubmitButton(String& str, const String &value, const String &name)
{
  str += F("<input class='button link' type='submit' value='");
  str += value;
  str += F("' name='");
  str += name;
  str += F("'>");
  TXBuffer.checkFull();
}



//********************************************************************************
// Add a header
//********************************************************************************
void addFormHeader(String& str, const String& header1, const String& header2)
{
   str += F("<TR><TH>");
  str += header1;
  str += F("<TH>");
  str += header2;
  str += F("");
  TXBuffer.checkFull();
}

void addFormHeader(String& str, const String& header)
{
  str += F("<TR><TD colspan='2'><h2>");
  str += header;
  str += F("</h2>");
  TXBuffer.checkFull();
 
}


//********************************************************************************
// Add a sub header
//********************************************************************************
void addFormSubHeader(String& str, const String& header)
{
  str += F("<TR><TD colspan='2'><h3>");
  str += header;
  str += F("</h3>");
  TXBuffer.checkFull();
}


//********************************************************************************
// Add a note as row start
//********************************************************************************
void addFormNote(String& str, const String& text)
{
  str += F("<TR><TD><TD><div class='note'>Note: ");
  str += text;
  str += F("</div>");
  TXBuffer.checkFull();
}


//********************************************************************************
// Add a separator as row start
//********************************************************************************
void addFormSeparator(String& str)
{
  str += F("<TR><TD colspan='2'><hr>");
  TXBuffer.checkFull();
}


//********************************************************************************
// Add a checkbox
//********************************************************************************
void addCheckBox(String& str, const String& id, boolean checked)
{
  str += F("<input type=checkbox id='");
  str += id;
  str += F("' name='");
  str += id;
  str += F("'");
  if (checked)
    str += F(" checked");
  str += F(">");
  TXBuffer.checkFull();
}

void addFormCheckBox(String& str, const String& label, const String& id, boolean checked)
{
  addRowLabel(str, label);
  addCheckBox(str, id, checked);
  TXBuffer.checkFull();
}


//********************************************************************************
// Add a numeric box
//********************************************************************************
void addNumericBox(String& str, const String& id, int value, int min, int max)
{
  str += F("<input type='number' name='");
  str += id;
  str += F("'");
  if (min != INT_MIN)
  {
    str += F(" min=");
    str += min;
  }
  if (max != INT_MAX)
  {
    str += F(" max=");
    str += max;
  }
  str += F(" style='width:5em;' value=");
  str += value;
  str += F(">");
  TXBuffer.checkFull();
}

void addNumericBox(String& str, const String& id, int value)
{
  addNumericBox(str, id, value, INT_MIN, INT_MAX);
}

void addFormNumericBox(String& str, const String& label, const String& id, int value, int min, int max)
{
  addRowLabel(str,  label);
  addNumericBox(str, id, value, min, max);
}

void addFormNumericBox(String& str, const String& label, const String& id, int value)
{
  addFormNumericBox(str, label, id, value, INT_MIN, INT_MAX);
}



void addTextBox(String& str, const String& id, const String&  value, int maxlength)
{
  str += F("<input type='text' name='");
  str += id;
  str += F("' maxlength=");
  str += maxlength;
  str += F(" value='");
  str += value;
  str += F("'>");
  TXBuffer.checkFull();
}

void addFormTextBox(String& str, const String& label, const String& id, const String&  value, int maxlength)
{
  addRowLabel(str, label);
  addTextBox(str, id, value, maxlength);
}


void addFormPasswordBox(String& str, const String& label, const String& id, const String& password, int maxlength)
{
  addRowLabel(str, label);
  str += F("<input type='password' name='");
  str += id;
  str += F("' maxlength=");
  str += maxlength;
  str += F(" value='");
  if (password != F(""))   //no password?
    str += F("*****");
  //str += password;   //password will not published over HTTP
  str += F("'>");
  TXBuffer.checkFull();
}

void copyFormPassword(const String& id, char* pPassword, int maxlength)
{
  String password = WebServer.arg(id);
  if (password == F("*****"))   //no change?
    return;
  strncpy(pPassword, password.c_str(), maxlength);
}

void addFormIPBox(String& str, const String& label, const String& id, const byte ip[4])
{
  char strip[20];
  if (ip[0] == 0 && ip[1] == 0 && ip[2] == 0 && ip[3] == 0)
    strip[0] = 0;
  else {
    formatIP(ip, strip);
  }

  addRowLabel(str, label);
  str += F("<input type='text' name='");
  str += id;
  str += F("' value='");
  str += strip;
  str += F("'>");
  TXBuffer.checkFull();
}

// adds a Help Button with points to the the given Wiki Subpage
void addHelpButton(String& str, const String& url)
{
  str += F(" <a class=\"button help\" href=\"http://www.letscontrolit.com/wiki/index.php/");
  str += url;
  str += F("\" target=\"_blank\">&#10068;</a>");
  TXBuffer.checkFull();
}


void addEnabled(String& str, boolean enabled)
{
  if (enabled)
    str += F("<span class='enabled on'>&#10004;</span>");
  else
    str += F("<span class='enabled off'>&#10008;</span>");

  TXBuffer.checkFull();
}


//********************************************************************************
// Add a task select dropdown list
//********************************************************************************
void addTaskSelect(String& str, String name,  int choice)
{
  struct EventStruct TempEvent;
  String deviceName;

  str += F("<select name='");
  str += name;
  str += F("' onchange=\"return dept_onchange(frmselect)\">");

  for (byte x = 0; x < TASKS_MAX; x++)
  {
    deviceName = "";
    if (Settings.TaskDeviceNumber[x] != 0 )
    {
      byte DeviceIndex = getDeviceIndex(Settings.TaskDeviceNumber[x]);

      if (Plugin_id[DeviceIndex] != 0)
        deviceName = getPluginNameFromDeviceIndex(DeviceIndex);
    }
    LoadTaskSettings(x);
    str += F("<option value='");
    str += x;
    str += "'";
    if (choice == x)
      str += " selected";
    if (Settings.TaskDeviceNumber[x] == 0)
      str += " disabled";
    str += ">";
    str += x + 1;
    str += " - ";
    str += deviceName;
    str += " - ";
    str += ExtraTaskSettings.TaskDeviceName;
    str += "</option>";
    TXBuffer.checkFull();

  }
}



bool isFormItemChecked(const String& id)
{
  return WebServer.arg(id) == "on";
}

int getFormItemInt(const String& id)
{
  String val = WebServer.arg(id);
  return val.toInt();
}

float getFormItemFloat(const String& id)
{
  String val = WebServer.arg(id);
  return val.toFloat();
}

bool isFormItem(const String& id)
{
  return (WebServer.arg(id).length() != 0);
}


//********************************************************************************
// Add a Value select dropdown list, based on TaskIndex
//********************************************************************************
void addTaskValueSelect(String& str, String name,  int choice, byte TaskIndex)
{
  str += F("<select name='");
  str += name;
  str += "'>";

  byte DeviceIndex = getDeviceIndex(Settings.TaskDeviceNumber[TaskIndex]);

  for (byte x = 0; x < Device[DeviceIndex].ValueCount; x++)
  {
    str += F("<option value='");
    str += x;
    str += "'";
    if (choice == x)
      str += " selected";
    str += ">";
    str += ExtraTaskSettings.TaskDeviceValueNames[x];
    str += "</option>";
    TXBuffer.checkFull();

  }
}



//********************************************************************************
// Web Interface log page
//********************************************************************************
void handle_log() {
  if (!isLoggedIn()) return;
  navMenuIndex = 7;
  TXBuffer.startStream();
  sendHeadandTail(F("TmplStd"),_HEAD); 


 
   
  TXBuffer += F("<script>function RefreshMe(){window.location = window.location}setTimeout('RefreshMe()', 3000);</script>");
  TXBuffer += F("<table><TR><TH>Log<TR><TD>");
  for (int i = 0; i< LOG_STRUCT_MESSAGE_LINES; i++){
    Logging.get(TXBuffer.buf, F("<BR>"),i);
    TXBuffer.checkFull();
  }
  //Logging.getAll( TXBuffer.buf, F("<BR>"));
  TXBuffer += F("</table>");
  sendHeadandTail(F("TmplStd"),_TAIL); 
  TXBuffer.endStream();
}


//********************************************************************************
// Web Interface debug page
//********************************************************************************
void handle_tools() {
  if (!isLoggedIn()) return;
  navMenuIndex = 7;
  TXBuffer.startStream();
  sendHeadandTail(F("TmplStd"),_HEAD); 


  String webrequest = WebServer.arg(F("cmd"));
 
  TXBuffer += F("<form>");
  TXBuffer += F("<table>");

  addFormHeader(TXBuffer.buf,  F("Tools"));

  addFormSubHeader(TXBuffer.buf,  F("Command"));
    TXBuffer += F("<TR><TD HEIGHT=\"30\">");
    TXBuffer += F("<input type='text' name='cmd' value='");
    TXBuffer +=  webrequest;
    TXBuffer += F("'>");
    addHelpButton( TXBuffer.buf, F("ESPEasy_Command_Reference"));
    TXBuffer += F("<TD>");
    addSubmitButton(TXBuffer.buf );
    TXBuffer += F("<TR><TD>");

    printToWeb = true;
    printWebString = "";

    if (webrequest.length() > 0)
    {
      struct EventStruct TempEvent;
      parseCommandString(&TempEvent, webrequest);
      TempEvent.Source = VALUE_SOURCE_HTTP;
      if (!PluginCall(PLUGIN_WRITE, &TempEvent, webrequest))
        ExecuteCommand(VALUE_SOURCE_HTTP, webrequest.c_str());
    }

    if (printWebString.length() > 0)
    {
      TXBuffer += F("<TR><TD>Command Output<TD><textarea readonly rows='10' cols='60' wrap='on'>");
      TXBuffer +=  printWebString;
      TXBuffer += F("</textarea>");
    }

  addFormSubHeader( TXBuffer.buf, F("System"));

  TXBuffer += F("<TR><TD HEIGHT=\"30\">");
  addButton(TXBuffer.buf,  F("/?cmd=reboot"), F("Reboot"));
  TXBuffer += F("<TD>");
  TXBuffer += F("Reboots ESP");

  TXBuffer += F("<TR><TD HEIGHT=\"30\">");
  addButton(TXBuffer.buf,  F("log"), F("Log"));
  TXBuffer += F("<TD>");
  TXBuffer += F("Open log output");

  TXBuffer += F("<TR><TD HEIGHT=\"30\">");
  addButton(TXBuffer.buf,  F("sysinfo"), F("Info"));
  TXBuffer += F("<TD>");
  TXBuffer += F("Open system info page");

  TXBuffer += F("<TR><TD HEIGHT=\"30\">");
  addButton(TXBuffer.buf,  F("advanced"), F("Advanced"));
  TXBuffer += F("<TD>");
  TXBuffer += F("Open advanced settings");

  TXBuffer += F("<TR><TD HEIGHT=\"30\">");
  addButton(TXBuffer.buf,  F("json"), F("Show JSON"));
  TXBuffer += F("<TD>");
  TXBuffer += F("Open JSON output");

  TXBuffer += F("<TR><TD HEIGHT=\"30\">");
  addButton(TXBuffer.buf,  F("pinstates"), F("Pin state buffer"));
  TXBuffer += F("<TD>");
  TXBuffer += F("Show Pin state buffer");

  addFormSubHeader(TXBuffer.buf,  F("Wifi"));

  TXBuffer += F("<TR><TD HEIGHT=\"30\">");
  addButton(TXBuffer.buf,  F("/?cmd=wificonnect"), F("Connect"));
  TXBuffer += F("<TD>");
  TXBuffer += F("Connects to known Wifi network");

  TXBuffer += F("<TR><TD HEIGHT=\"30\">");
  addButton(TXBuffer.buf,  F("/?cmd=wifidisconnect"), F("Disconnect"));
  TXBuffer += F("<TD>");
  TXBuffer += F("Disconnect from wifi network");

  TXBuffer += F("<TR><TD HEIGHT=\"30\">");
  addButton(TXBuffer.buf,  F("wifiscanner"), F("Scan"));
  TXBuffer += F("<TD>");
  TXBuffer += F("Scan for wifi networks");

  addFormSubHeader(TXBuffer.buf,  F("Interfaces"));

  TXBuffer += F("<TR><TD HEIGHT=\"30\">");
  addButton(TXBuffer.buf,  F("i2cscanner"), F("I2C Scan"));
  TXBuffer += F("<TD>");
  TXBuffer += F("Scan for I2C devices");

  addFormSubHeader( TXBuffer.buf, F("Settings"));

  TXBuffer += F("<TR><TD HEIGHT=\"30\">");
  addButton(TXBuffer.buf,  F("upload"), F("Load"));
  TXBuffer += F("<TD>");
  TXBuffer += F("Loads a settings file");
  addFormNote( TXBuffer.buf, F("(File MUST be renamed to \"config.dat\" before upload!)"));

  TXBuffer += F("<TR><TD HEIGHT=\"30\">");
  addButton(TXBuffer.buf,  F("download"), F("Save"));
  TXBuffer += F("<TD>");
  TXBuffer += F("Saves a settings file");

#if defined(ESP8266)
  if (ESP.getFlashChipRealSize() > 524288)
  {
    addFormSubHeader(TXBuffer.buf,  F("Firmware"));
    TXBuffer += F("<TR><TD HEIGHT=\"30\">");
    addButton(TXBuffer.buf,  F("update"), F("Load"));
    addHelpButton(TXBuffer.buf,  F("EasyOTA"));
    TXBuffer += F("<TD>");
    TXBuffer += F("Load a new firmware");
  }
#endif

  addFormSubHeader( TXBuffer.buf, F("Filesystem"));

  TXBuffer += F("<TR><TD HEIGHT=\"30\">");
  addButton(TXBuffer.buf,  F("filelist"), F("Flash"));
  TXBuffer += F("<TD>");
  TXBuffer += F("Show files on internal flash");

#ifdef FEATURE_SD
  TXBuffer += F("<TR><TD HEIGHT=\"30\">");
  addButton(TXBuffer.buf,  F("SDfilelist"), F("SD Card"));
  TXBuffer += F("<TD>");
  TXBuffer += F("Show files on SD-Card");
#endif

  TXBuffer += F("</table></form>");
  sendHeadandTail(F("TmplStd"),_TAIL); 
  TXBuffer.endStream();
  printWebString = "";
  printToWeb = false;
}


//********************************************************************************
// Web Interface pin state list
//********************************************************************************
void handle_pinstates() {
  if (!isLoggedIn()) return;
  navMenuIndex = 7;
  TXBuffer.startStream();
  sendHeadandTail(F("TmplStd"),_HEAD); 



 
   
  //addFormSubHeader(  F("Pin state table<TR>"));

  TXBuffer += F("<table border=1px frame='box' rules='all'><TH>Plugin");
  addHelpButton(TXBuffer.buf,  F("Official_plugin_list"));
  TXBuffer += F("<TH>GPIO<TH>Mode<TH>Value/State");
  for (byte x = 0; x < PINSTATE_TABLE_MAX; x++)
    if (pinStates[x].plugin != 0)
    {
      TXBuffer += F("<TR><TD>P");
      if (pinStates[x].plugin < 100)
      {
        TXBuffer += F("0");
      }
      if (pinStates[x].plugin < 10)
      {
        TXBuffer += F("0");
      }
      TXBuffer +=  pinStates[x].plugin;
      TXBuffer += F("<TD>");
      TXBuffer +=  pinStates[x].index;
      TXBuffer += F("<TD>");
      byte mode = pinStates[x].mode;
      switch (mode)
      {
        case PIN_MODE_UNDEFINED:
          TXBuffer += F("undefined");
          break;
        case PIN_MODE_INPUT:
          TXBuffer += F("input");
          break;
        case PIN_MODE_OUTPUT:
          TXBuffer += F("output");
          break;
        case PIN_MODE_PWM:
          TXBuffer += F("PWM");
          break;
        case PIN_MODE_SERVO:
          TXBuffer += F("servo");
          break;
      }
      TXBuffer += F("<TD>");
      TXBuffer +=  pinStates[x].value;
    }

  TXBuffer += F("</table>");
    sendHeadandTail(F("TmplStd"),_TAIL); 
    TXBuffer.endStream();
}


//********************************************************************************
// Web Interface I2C scanner
//********************************************************************************
void handle_i2cscanner() {
  if (!isLoggedIn()) return;
  navMenuIndex = 7;
  TXBuffer.startStream();
  sendHeadandTail(F("TmplStd"),_HEAD); 

  char *TempString = (char*)malloc(80);

 
   
  TXBuffer += F("<table border=1px frame='box' rules='all'><TH>I2C Addresses in use<TH>Supported devices");

  byte error, address;
  int nDevices;
  nDevices = 0;
  for (address = 1; address <= 127; address++ )
  {
    Wire.beginTransmission(address);
    error = Wire.endTransmission();
    if (error == 0)
    {
      TXBuffer +=  "<TR><TD>0x";
      TXBuffer +=  String(address, HEX);
      TXBuffer +=  "<TD>";
      switch (address)
      {
        case 0x20:
        case 0x21:
        case 0x22:
        case 0x25:
        case 0x26:
        case 0x27:
          TXBuffer += F("PCF8574<BR>MCP23017<BR>LCD");
          break;
        case 0x23:
          TXBuffer += F("PCF8574<BR>MCP23017<BR>LCD<BR>BH1750");
          break;
        case 0x24:
          TXBuffer += F("PCF8574<BR>MCP23017<BR>LCD<BR>PN532");
          break;
        case 0x29:
          TXBuffer += F("TSL2561");
          break;
        case 0x38:
        case 0x3A:
        case 0x3B:
        case 0x3E:
        case 0x3F:
          TXBuffer += F("PCF8574A");
          break;
        case 0x39:
          TXBuffer += F("PCF8574A<BR>TSL2561<BR>APDS9960");
          break;
        case 0x3C:
        case 0x3D:
          TXBuffer += F("PCF8574A<BR>OLED");
          break;
        case 0x40:
          TXBuffer += F("SI7021<BR>HTU21D<BR>INA219<BR>PCA9685");
          break;
        case 0x41:
        case 0x42:
        case 0x43:
          TXBuffer += F("INA219");
          break;
        case 0x44:
        case 0x45:
          TXBuffer += F("SHT30/31/35");
          break;
        case 0x48:
        case 0x4A:
        case 0x4B:
          TXBuffer += F("PCF8591<BR>ADS1115<BR>LM75A");
          break;
        case 0x49:
          TXBuffer += F("PCF8591<BR>ADS1115<BR>TSL2561<BR>LM75A");
          break;
        case 0x4C:
        case 0x4E:
        case 0x4F:
          TXBuffer += F("PCF8591<BR>LM75A");
          break;
        case 0x4D:
          TXBuffer += F("PCF8591<BR>MCP3221<BR>LM75A");
          break;
        case 0x5A:
          TXBuffer += F("MLX90614<BR>MPR121");
          break;
        case 0x5B:
          TXBuffer += F("MPR121");
          break;
        case 0x5C:
          TXBuffer += F("DHT12<BR>AM2320<BR>BH1750<BR>MPR121");
          break;
        case 0x5D:
          TXBuffer += F("MPR121");
          break;
        case 0x60:
          TXBuffer += F("Adafruit Motorshield v2<BR>SI1145");
          break;
        case 0x70:
          TXBuffer += F("Adafruit Motorshield v2 (Catchall)<BR>HT16K33");
          break;
        case 0x71:
        case 0x72:
        case 0x73:
        case 0x74:
        case 0x75:
          TXBuffer += F("HT16K33");
          break;
        case 0x76:
          TXBuffer += F("BME280<BR>BMP280<BR>MS5607<BR>MS5611<BR>HT16K33");
          break;
        case 0x77:
          TXBuffer += F("BMP085<BR>BMP180<BR>BME280<BR>BMP280<BR>MS5607<BR>MS5611<BR>HT16K33");
          break;
        case 0x7f:
          TXBuffer += F("Arduino PME");
          break;
      }
      nDevices++;
    }
    else if (error == 4)
    {
      TXBuffer += F("<TR><TD>Unknown error at address 0x");
      TXBuffer +=  String(address, HEX);
    }
  }

  if (nDevices == 0)
    TXBuffer += F("<TR>No I2C devices found");

  TXBuffer += F("</table>");
  sendHeadandTail(F("TmplStd"),_TAIL); 
  TXBuffer.endStream();
  free(TempString);
}


//********************************************************************************
// Web Interface Wifi scanner
//********************************************************************************
void handle_wifiscanner() {
  if (!isLoggedIn()) return;
  navMenuIndex = 7;
  TXBuffer.startStream();
  sendHeadandTail(F("TmplStd"),_HEAD); 

   char *TempString = (char*)malloc(80);

 
   
  TXBuffer += F("<table><TR><TH>Access Points:<TH>RSSI");

  int n = WiFi.scanNetworks();
  if (n == 0)
    TXBuffer += F("No Access Points found");
  else
  {
    for (int i = 0; i < n; ++i)
    {
      TXBuffer += F("<TR><TD>");
      TXBuffer +=  WiFi.SSID(i);
      TXBuffer +=  "<TD>";
      TXBuffer +=  WiFi.RSSI(i);
    }
  }


  TXBuffer += F("</table>");
  sendHeadandTail(F("TmplStd"),_TAIL); 
  TXBuffer.endStream();
  free(TempString);
}


//********************************************************************************
// Web Interface login page
//********************************************************************************
void handle_login() {
  if (!clientIPallowed()) return;
  TXBuffer.startStream();
  sendHeadandTail(F("TmplStd"),_HEAD); 

  String webrequest = WebServer.arg(F("password"));
  char command[80];
  command[0] = 0;
  webrequest.toCharArray(command, 80);

 
  TXBuffer += F("<form method='post'>");
  TXBuffer += F("<table><TR><TD>Password<TD>");
  TXBuffer += F("<input type='password' name='password' value='");
  TXBuffer +=  webrequest;
  TXBuffer += F("'><TR><TD><TD>");
  addSubmitButton (TXBuffer.buf);
  TXBuffer += F("<TR><TD>");
  TXBuffer += F("</table></form>");

  if (webrequest.length() != 0)
  {
    // compare with stored password and set timer if there's a match
    if ((strcasecmp(command, SecuritySettings.Password) == 0) || (SecuritySettings.Password[0] == 0))
    {
      WebLoggedIn = true;
      WebLoggedInTimer = 0;
      TXBuffer = F("<script>window.location = '.'</script>");
    }
    else
    {
      TXBuffer += F("Invalid password!");
    }
  }

  sendHeadandTail(F("TmplStd"),_TAIL); 
  TXBuffer.endStream();
  printWebString = "";
  printToWeb = false;
}


//********************************************************************************
// Web Interface control page (no password!)
//********************************************************************************
void handle_control() {
  if (!clientIPallowed()) return;
  //TXBuffer.startStream(true); // true= json
 // sendHeadandTail(F("TmplStd"),_HEAD); 

  String webrequest = WebServer.arg(F("cmd"));

  // in case of event, store to buffer and return...
  String command = parseString(webrequest, 1);
  if (command == F("event"))
  {
    eventBuffer = webrequest.substring(6);
    WebServer.send(200, "text/html", "OK");
    return;
  }

  struct EventStruct TempEvent;
  parseCommandString(&TempEvent, webrequest);
  TempEvent.Source = VALUE_SOURCE_HTTP;

  printToWeb = true;
  printWebString = "";
 

  if (PluginCall(PLUGIN_WRITE, &TempEvent, webrequest));
  else if (remoteConfig(&TempEvent, webrequest));
  else
    TXBuffer += F("Unknown or restricted command!");

  TXBuffer +=  printWebString;

  if (printToWebJSON)
    WebServer.send(200, "application/json");
  else
    WebServer.send(200, "text/html");

  printWebString = "";
  printToWeb = false;
  printToWebJSON = false;
}


//********************************************************************************
// Web Interface JSON page (no password!)
//********************************************************************************


void handle_json()
{
  // ToDo TD-er: Must check for allowed client IP??????
  String tasknr = WebServer.arg(F("tasknr"));
  TXBuffer.startStream( true);  // true = WebServer.send(200, "application/json");
 // sendHeadandTail(F("TmplStd"),_HEAD); 


  if (tasknr.length() == 0)
  {
<<<<<<< HEAD
    TXBuffer += F("{\"System\":{\n");
    TXBuffer += F("\"Build\":");
    TXBuffer +=  BUILD;
    TXBuffer += F(",\n\"Git Build\":\"");
    TXBuffer +=  BUILD_GIT;
    TXBuffer += F("\",\n\"Unit\":");
    TXBuffer +=  Settings.Unit;
    TXBuffer += F(",\n\"Local time\":");
    TXBuffer += F("\"");
    TXBuffer +=  getDateTimeString('-',':',' ');
    TXBuffer += F("\"");
    TXBuffer += F(",\n\"Uptime\":");
    TXBuffer +=  wdcounter / 2;
    TXBuffer += F(",\n\"Free RAM\":");
    TXBuffer +=  ESP.getFreeHeap();
    TXBuffer += F("\n},\n");
=======
    reply += F("{\"System\":{\n");

	reply += F("\"Name\":");		reply += F("\"");	reply += Settings.Name;					reply += F("\"");	reply += F(",");
	reply += F("\"Unit\":");							reply += Settings.Unit;										reply += F(",");
	reply += F("\"Build\":");							reply += BUILD;												reply += F(",");
	reply += F("\"Git Build\":");	reply += F("\"");	reply += BUILD_GIT;						reply += F("\"");	reply += F(",");
	reply += F("\"Local time\":");	reply += F("\"");	reply += getDateTimeString('-',':',' ');reply += F("\"");	reply += F(",");
	reply += F("\"Uptime\":");							reply += wdcounter / 2;										reply += F(",");
    reply += F("\"Free RAM\":");						reply += ESP.getFreeHeap();									//end of array

    reply += F("},\n");
>>>>>>> d7134e6b
  }

  byte taskNr = tasknr.toInt();
  byte firstTaskIndex = 0;
  byte lastTaskIndex = TASKS_MAX - 1;
  if (taskNr != 0 )
  {
    firstTaskIndex = taskNr - 1;
    lastTaskIndex = taskNr - 1;
  }

  byte lastActiveTaskIndex = 0;
  for (byte TaskIndex = firstTaskIndex; TaskIndex <= lastTaskIndex; TaskIndex++)
    if (Settings.TaskDeviceNumber[TaskIndex])
      lastActiveTaskIndex = TaskIndex;

  if (taskNr == 0 )
    TXBuffer += F("\"Sensors\":[\n");
  for (byte TaskIndex = firstTaskIndex; TaskIndex <= lastTaskIndex; TaskIndex++)
  {
    if (Settings.TaskDeviceNumber[TaskIndex])
    {
      byte BaseVarIndex = TaskIndex * VARS_PER_TASK;
      byte DeviceIndex = getDeviceIndex(Settings.TaskDeviceNumber[TaskIndex]);
      LoadTaskSettings(TaskIndex);
      TXBuffer += F("{\n");

      TXBuffer += F("\"TaskName\":\"");
      TXBuffer +=  ExtraTaskSettings.TaskDeviceName;
      TXBuffer += F("\"");
      if (Device[DeviceIndex].ValueCount != 0)
        TXBuffer += F(",");
      TXBuffer += F("\n");

      for (byte x = 0; x < Device[DeviceIndex].ValueCount; x++)
      {
        TXBuffer += F("\"");
        TXBuffer +=  ExtraTaskSettings.TaskDeviceValueNames[x];
        TXBuffer += F("\": ");
        TXBuffer +=  UserVar[BaseVarIndex + x];
        if (x < (Device[DeviceIndex].ValueCount - 1))
          TXBuffer += F(",");
        TXBuffer += F("\n");
      }
      TXBuffer += F("}");
      if (TaskIndex != lastActiveTaskIndex)
        TXBuffer += F(",");
      TXBuffer += F("\n");
    }
  }
  if (taskNr == 0 )
    TXBuffer += F("]}\n");
  
  TXBuffer.endStream();
 
}


//********************************************************************************
// Web Interface config page
//********************************************************************************
void handle_advanced() {
  if (!isLoggedIn()) return;
  navMenuIndex = 7;
  TXBuffer.startStream();
  sendHeadandTail(F("TmplStd")); 

  char tmpString[81];

  String messagedelay = WebServer.arg(F("messagedelay"));
  String ip = WebServer.arg(F("ip"));
  String syslogip = WebServer.arg(F("syslogip"));
  String ntphost = WebServer.arg(F("ntphost"));
  int timezone = WebServer.arg(F("timezone")).toInt();
  int dststartweek = WebServer.arg(F("dststartweek")).toInt();
  int dststartdow = WebServer.arg(F("dststartdow")).toInt();
  int dststartmonth = WebServer.arg(F("dststartmonth")).toInt();
  int dststarthour = WebServer.arg(F("dststarthour")).toInt();
  int dstendweek = WebServer.arg(F("dstendweek")).toInt();
  int dstenddow = WebServer.arg(F("dstenddow")).toInt();
  int dstendmonth = WebServer.arg(F("dstendmonth")).toInt();
  int dstendhour = WebServer.arg(F("dstendhour")).toInt();
  String dst = WebServer.arg(F("dst"));
  String sysloglevel = WebServer.arg(F("sysloglevel"));
  String udpport = WebServer.arg(F("udpport"));
  String useserial = WebServer.arg(F("useserial"));
  String serialloglevel = WebServer.arg(F("serialloglevel"));
  String webloglevel = WebServer.arg(F("webloglevel"));
  String sdloglevel = WebServer.arg(F("sdloglevel"));
  String baudrate = WebServer.arg(F("baudrate"));
  String usentp = WebServer.arg(F("usentp"));
  String wdi2caddress = WebServer.arg(F("wdi2caddress"));
  String usessdp = WebServer.arg(F("usessdp"));
  String edit = WebServer.arg(F("edit"));
  String wireclockstretchlimit = WebServer.arg(F("wireclockstretchlimit"));
  String globalsync = WebServer.arg(F("globalsync"));
  String userules = WebServer.arg(F("userules"));
  String cft = WebServer.arg(F("cft"));
  String MQTTRetainFlag = WebServer.arg(F("mqttretainflag"));
  String ArduinoOTAEnable = WebServer.arg(F("arduinootaenable"));
 
   

  if (edit.length() != 0)
  {
    Settings.MessageDelay = messagedelay.toInt();
    Settings.IP_Octet = ip.toInt();
    ntphost.toCharArray(tmpString, 64);
    strcpy(Settings.NTPHost, tmpString);
    Settings.TimeZone = timezone;
    TimeChangeRule dst_start(dststartweek, dststartdow, dststartmonth, dststarthour, timezone);
    if (dst_start.isValid()) { Settings.DST_Start = dst_start.toFlashStoredValue(); }
    TimeChangeRule dst_end(dstendweek, dstenddow, dstendmonth, dstendhour, timezone);
    if (dst_end.isValid()) { Settings.DST_End = dst_end.toFlashStoredValue(); }
    str2ip(syslogip.c_str(), Settings.Syslog_IP);
    Settings.UDPPort = udpport.toInt();
    Settings.SyslogLevel = sysloglevel.toInt();
    Settings.UseSerial = (useserial == "on");
    Settings.SerialLogLevel = serialloglevel.toInt();
    Settings.WebLogLevel = webloglevel.toInt();
    Settings.SDLogLevel = sdloglevel.toInt();
    Settings.UseValueLogger = isFormItemChecked(F("valuelogger"));
    Settings.BaudRate = baudrate.toInt();
    Settings.UseNTP = (usentp == "on");
    Settings.DST = (dst == "on");
    Settings.WDI2CAddress = wdi2caddress.toInt();
    Settings.UseSSDP = (usessdp == "on");
    Settings.WireClockStretchLimit = wireclockstretchlimit.toInt();
    Settings.UseRules = (userules == "on");
    Settings.GlobalSync = (globalsync == "on");
    Settings.ConnectionFailuresThreshold = cft.toInt();
    Settings.MQTTRetainFlag = (MQTTRetainFlag == "on");
    Settings.ArduinoOTAEnable = (ArduinoOTAEnable == "on");

    addHtmlError( TXBuffer.buf, SaveSettings());
    if (Settings.UseNTP)
      initTime();
  }

  // char str[20];

  TXBuffer += F("<form  method='post'><table>");

  addFormHeader(TXBuffer.buf,  F("Advanced Settings"));

  addFormCheckBox(TXBuffer.buf,  F("Rules"), F("userules"), Settings.UseRules);

  addFormSubHeader(TXBuffer.buf,  F("Controller Settings"));

  addFormCheckBox(TXBuffer.buf,  F("MQTT Retain Msg"), F("mqttretainflag"), Settings.MQTTRetainFlag);
  addFormNumericBox(TXBuffer.buf,  F("Message Delay"), F("messagedelay"), Settings.MessageDelay, 0, INT_MAX);
  addUnit(TXBuffer.buf,  F("ms"));

  addFormSubHeader(TXBuffer.buf, F("NTP Settings"));

  addFormCheckBox(TXBuffer.buf,  F("Use NTP"), F("usentp"), Settings.UseNTP);
  addFormTextBox(TXBuffer.buf,  F("NTP Hostname"), F("ntphost"), Settings.NTPHost, 63);

  addFormSubHeader(TXBuffer.buf,  F("DST Settings"));
  addFormDstSelect(TXBuffer.buf,  true, Settings.DST_Start);
  addFormDstSelect( TXBuffer.buf, false, Settings.DST_End);
  addFormNumericBox( TXBuffer.buf, F("Timezone Offset (UTC +)"), F("timezone"), Settings.TimeZone, -720, 840);   // UTC-12H ... UTC+14h
  addUnit( TXBuffer.buf, F("minutes"));
  addFormCheckBox( TXBuffer.buf, F("DST"), F("dst"), Settings.DST);

  addFormSubHeader(TXBuffer.buf,  F("Log Settings"));

  addFormIPBox( TXBuffer.buf, F("Syslog IP"), F("syslogip"), Settings.Syslog_IP);
  addFormLogLevelSelect( TXBuffer.buf, F("Syslog Level"),      F("sysloglevel"),    Settings.SyslogLevel);
  addFormLogLevelSelect(TXBuffer.buf,  F("Serial log Level"),  F("serialloglevel"), Settings.SerialLogLevel);
  addFormLogLevelSelect(TXBuffer.buf,  F("Web log Level"),     F("webloglevel"),    Settings.WebLogLevel);

#ifdef FEATURE_SD
  addFormLogLevelSelect(TXBuffer.buf,  F("SD Card log Level"), F("sdloglevel"),     Settings.SDLogLevel);

  addFormCheckBox(TXBuffer.buf,  F("SD Card Value Logger"), F("valuelogger"), Settings.UseValueLogger);
#endif


  addFormSubHeader(TXBuffer.buf,  F("Serial Settings"));

  addFormCheckBox(TXBuffer.buf,  F("Enable Serial port"), F("useserial"), Settings.UseSerial);
  addFormNumericBox(TXBuffer.buf,  F("Baud Rate"), F("baudrate"), Settings.BaudRate, 0, 1000000);


  addFormSubHeader(TXBuffer.buf,  F("Inter-ESPEasy Network (experimental)"));

  addFormCheckBox( TXBuffer.buf, F("Global Sync"), F("globalsync"), Settings.GlobalSync);
  addFormNumericBox(TXBuffer.buf,  F("UDP port"), F("udpport"), Settings.UDPPort, 0, 65535);


  //TODO sort settings in groups or move to other pages/groups
  addFormSubHeader(TXBuffer.buf,  F("Special and Experimental Settings"));

  addFormNumericBox(TXBuffer.buf,  F("Fixed IP Octet"), F("ip"), Settings.IP_Octet, 0, 255);

  addFormNumericBox(TXBuffer.buf,  F("WD I2C Address"), F("wdi2caddress"), Settings.WDI2CAddress, 0, 127);
  TXBuffer += F(" (decimal)");

  addFormCheckBox(TXBuffer.buf,  F("Use SSDP"), F("usessdp"), Settings.UseSSDP);

  addFormNumericBox(TXBuffer.buf,  F("Connection Failure Threshold"), F("cft"), Settings.ConnectionFailuresThreshold, 0, 100);

  addFormNumericBox(TXBuffer.buf,  F("I2C ClockStretchLimit"), F("wireclockstretchlimit"), Settings.WireClockStretchLimit);   //TODO define limits

  addFormCheckBox(TXBuffer.buf,  F("Enable Arduino OTA"), F("arduinootaenable"), Settings.ArduinoOTAEnable);

  addFormSeparator (TXBuffer.buf);

  TXBuffer += F("<TR><TD><TD>");
  addSubmitButton (TXBuffer.buf);
  TXBuffer += F("<input type='hidden' name='edit' value='1'>");
  TXBuffer += F("</table></form>");
    sendHeadandTail(F("TmplStd"),true); 
    TXBuffer.endStream();
}

void addFormDstSelect(String& str, bool isStart, uint16_t choice) {
  String weekid  = isStart ? F("dststartweek")  : F("dstendweek");
  String dowid   = isStart ? F("dststartdow")   : F("dstenddow");
  String monthid = isStart ? F("dststartmonth") : F("dstendmonth");
  String hourid  = isStart ? F("dststarthour")  : F("dstendhour");

  String weeklabel  = isStart ? F("Start (week, dow, month)")  : F("End (week, dow, month)");
  String hourlabel  = isStart ? F("Start (localtime, e.g. 2h&rarr;3h)")  : F("End (localtime, e.g. 3h&rarr;2h)");

  String week[5] = {F("Last"), F("1st"), F("2nd"), F("3rd"), F("4th")};
  int weekValues[5] = {0, 1, 2, 3, 4};
  String dow[7] = {F("Sun"), F("Mon"), F("Tue"), F("Wed"), F("Thu"), F("Fri"), F("Sat")};
  int dowValues[7] = {1, 2, 3, 4, 5, 6, 7};
  String month[12] = {F("Jan"), F("Feb"), F("Mar"), F("Apr"), F("May"), F("Jun"), F("Jul"), F("Aug"), F("Sep"), F("Oct"), F("Nov"), F("Dec")};
  int monthValues[12] = {1, 2, 3, 4, 5, 6, 7, 8, 9, 10, 11, 12};

  uint16_t tmpstart(choice);
  uint16_t tmpend(choice);
  if (!TimeChangeRule(choice, 0).isValid()) {
    getDefaultDst_flash_values(tmpstart, tmpend);
  }
  TimeChangeRule rule(isStart ? tmpstart : tmpend, 0);
  addRowLabel(str, weeklabel);
  addSelector(str, weekid, 5, week, weekValues, NULL, rule.week, false);
  addSelector(str,  dowid, 7, dow, dowValues, NULL, rule.dow, false);
  addSelector(str,  monthid, 12, month, monthValues, NULL, rule.month, false);

  addFormNumericBox( TXBuffer.buf, hourlabel, hourid, rule.hour, 0, 23);
  addUnit(str, isStart ? F("hour &#x21b7;") : F("hour &#x21b6;"));
}

void addFormLogLevelSelect(String& str, const String& label, const String& id, int choice)
{
  addRowLabel(str, label);
  addLogLevelSelect(str, id, choice);
}

void addLogLevelSelect(String& str, String name, int choice)
{
  String options[6] = { F("None"), F("Error"), F("Info"), F("Debug"), F("Debug More"), F("Debug dev")};
  int optionValues[6] = { 0 , LOG_LEVEL_ERROR, LOG_LEVEL_INFO, LOG_LEVEL_DEBUG, LOG_LEVEL_DEBUG_MORE, LOG_LEVEL_DEBUG_DEV};
  addSelector(str, name, 6, options, optionValues, NULL, choice, false);
}


//********************************************************************************
// Login state check
//********************************************************************************
boolean isLoggedIn()
{
  if (!clientIPallowed()) return false;
  if (SecuritySettings.Password[0] == 0)
    WebLoggedIn = true;

  if (!WebLoggedIn)
  {
    WebServer.sendContent(F("HTTP/1.1 302 \r\nLocation: /login\r\n"));
  }
  else
  {
    WebLoggedInTimer = 0;
  }

  return WebLoggedIn;
}


//********************************************************************************
// Web Interface download page
//********************************************************************************
void handle_download()
{
  if (!isLoggedIn()) return;
  navMenuIndex = 7;
//  TXBuffer.startStream();
//  sendHeadandTail(F("TmplStd")); 


  fs::File dataFile = SPIFFS.open(F(FILE_CONFIG), "r");
  if (!dataFile)
    return;

  String str = F("attachment; filename=config_");
  str += Settings.Name;
  str += "_U";
  str += Settings.Unit;
  str += F("_Build");
  str += BUILD;
  str += F("_");
  if (Settings.UseNTP)
  {
    str += getDateTimeString('\0', '\0', '\0');
  }
  str += (".dat");

  WebServer.sendHeader("Content-Disposition", str);
  WebServer.streamFile(dataFile, "application/octet-stream");
}


//********************************************************************************
// Web Interface upload page
//********************************************************************************
byte uploadResult = 0;
void handle_upload() {
  if (!isLoggedIn()) return;
  navMenuIndex = 7;
  TXBuffer.startStream();
  sendHeadandTail(F("TmplStd")); 

  TXBuffer += F("<form enctype=\"multipart/form-data\" method=\"post\"><p>Upload settings file:<br><input type=\"file\" name=\"datafile\" size=\"40\"></p><div><input class='button link' type='submit' value='Upload'></div><input type='hidden' name='edit' value='1'></form>");
     sendHeadandTail(F("TmplStd"),true); 
    TXBuffer.endStream();
  printWebString = "";
  printToWeb = false;
}


//********************************************************************************
// Web Interface upload page
//********************************************************************************
void handle_upload_post() {
  if (!isLoggedIn()) return;

  navMenuIndex = 7;
  TXBuffer.startStream();
  sendHeadandTail(F("TmplStd")); 

 

  if (uploadResult == 1)
  {
    TXBuffer += F("Upload OK!<BR>You may need to reboot to apply all settings...");
    LoadSettings();
  }

  if (uploadResult == 2)
    TXBuffer += F("<font color=\"red\">Upload file invalid!</font>");

  if (uploadResult == 3)
    TXBuffer += F("<font color=\"red\">No filename!</font>");

   
  TXBuffer += F("Upload finished");
  sendHeadandTail(F("TmplStd"),true); 
  TXBuffer.endStream();
  printWebString = "";
  printToWeb = false;
}


//********************************************************************************
// Web Interface upload handler
//********************************************************************************
fs::File uploadFile;
void handleFileUpload() {
  if (!isLoggedIn()) return;

  static boolean valid = false;
  String log = "";

  HTTPUpload& upload = WebServer.upload();

  if (upload.filename.c_str()[0] == 0)
  {
    uploadResult = 3;
    return;
  }

  if (upload.status == UPLOAD_FILE_START)
  {
    log = F("Upload: START, filename: ");
    log += upload.filename;
    addLog(LOG_LEVEL_INFO, log);
    valid = false;
    uploadResult = 0;
  }
  else if (upload.status == UPLOAD_FILE_WRITE)
  {
    // first data block, if this is the config file, check PID/Version
    if (upload.totalSize == 0)
    {
      if (strcasecmp(upload.filename.c_str(), FILE_CONFIG) == 0)
      {
        struct TempStruct {
          unsigned long PID;
          int Version;
        } Temp;
        for (unsigned int x = 0; x < sizeof(struct TempStruct); x++)
        {
          byte b = upload.buf[x];
          memcpy((byte*)&Temp + x, &b, 1);
        }
        if (Temp.Version == VERSION && Temp.PID == ESP_PROJECT_PID)
          valid = true;
      }
      else
      {
        // other files are always valid...
        valid = true;
      }
      if (valid)
      {
        // once we're safe, remove file and create empty one...
        SPIFFS.remove((char *)upload.filename.c_str());
        uploadFile = SPIFFS.open(upload.filename.c_str(), "w");
        // dont count manual uploads: flashCount();
      }
    }
    if (uploadFile) uploadFile.write(upload.buf, upload.currentSize);
    log = F("Upload: WRITE, Bytes: ");
    log += upload.currentSize;
    addLog(LOG_LEVEL_INFO, log);
  }
  else if (upload.status == UPLOAD_FILE_END)
  {
    if (uploadFile) uploadFile.close();
    log = F("Upload: END, Size: ");
    log += upload.totalSize;
    addLog(LOG_LEVEL_INFO, log);
  }

  if (valid)
    uploadResult = 1;
  else
    uploadResult = 2;

}


//********************************************************************************
// Web Interface server web file from SPIFFS
//********************************************************************************
bool loadFromFS(boolean spiffs, String path) {
  if (!isLoggedIn()) return false;

  statusLED(true);

  String dataType = F("text/plain");
  if (path.endsWith("/")) path += F("index.htm");

  if (path.endsWith(".src")) path = path.substring(0, path.lastIndexOf("."));
  else if (path.endsWith(".htm")) dataType = F("text/html");
  else if (path.endsWith(".css")) dataType = F("text/css");
  else if (path.endsWith(".js")) dataType = F("application/javascript");
  else if (path.endsWith(".png")) dataType = F("image/png");
  else if (path.endsWith(".gif")) dataType = F("image/gif");
  else if (path.endsWith(".jpg")) dataType = F("image/jpeg");
  else if (path.endsWith(".ico")) dataType = F("image/x-icon");
  else if (path.endsWith(".txt")) dataType = F("application/octet-stream");
  else if (path.endsWith(".dat")) dataType = F("application/octet-stream");
  else if (path.endsWith(".esp")) return handle_custom(path);

  String log = F("HTML : Request file ");
  log += path;

  path = path.substring(1);
  if (spiffs)
  {
    fs::File dataFile = SPIFFS.open(path.c_str(), "r");
    if (!dataFile)
      return false;

    //prevent reloading stuff on every click
    WebServer.sendHeader("Cache-Control","max-age=3600, public");
    WebServer.sendHeader("Vary","*");
    WebServer.sendHeader("ETag","\"2.0.0\"");

    if (path.endsWith(".dat"))
      WebServer.sendHeader("Content-Disposition", "attachment;");
    WebServer.streamFile(dataFile, dataType);
    dataFile.close();
  }
  else
  {
#ifdef FEATURE_SD
    File dataFile = SD.open(path.c_str());
    if (!dataFile)
      return false;
    if (path.endsWith(".DAT"))
      WebServer.sendHeader("Content-Disposition", "attachment;");
    WebServer.streamFile(dataFile, dataType);
    dataFile.close();
#endif
  }
  statusLED(true);

  addLog(LOG_LEVEL_DEBUG, log);
  return true;
}

//********************************************************************************
// Web Interface custom page handler
//********************************************************************************
boolean handle_custom(String path) {
  if (!clientIPallowed()) return false;
  path = path.substring(1);
  String reply = "";

  if (path.startsWith(F("dashboard"))) // for the dashboard page, create a default unit dropdown selector
  {
    reply += F("<script><!--\n"
             "function dept_onchange(frmselect) {frmselect.submit();}"
             "\n//--></script>");

    reply += F("<form name='frmselect' method='post'>");

    // handle page redirects to other unit's as requested by the unit dropdown selector
    byte unit = WebServer.arg(F("unit")).toInt();
    byte btnunit = WebServer.arg(F("btnunit")).toInt();
    if(!unit) unit = btnunit; // unit element prevails, if not used then set to btnunit
    if (unit && unit != Settings.Unit)
    {
      char url[20];
      sprintf_P(url, PSTR("http://%u.%u.%u.%u/dashboard.esp"), Nodes[unit].ip[0], Nodes[unit].ip[1], Nodes[unit].ip[2], Nodes[unit].ip[3]);
      reply = F("<meta http-equiv=\"refresh\" content=\"0; URL=");
      reply += url;
      reply += F("\">");
      WebServer.send(200, F("text/html"), reply);
      return true;
    }

    // create unit selector dropdown
    addSelector_Head(reply, F("unit"), true);
    byte choice = Settings.Unit;
    for (byte x = 0; x < UNIT_MAX; x++)
    {
      if (Nodes[x].ip[0] != 0 || x == Settings.Unit)
      {
      String name = String(x) + F(" - ");
      if (x != Settings.Unit)
        name += Nodes[x].nodeName;
      else
        name += Settings.Name;

      addSelector_Item(reply, name, x, choice == x, false, F(""));
      }
    }
    addSelector_Foot(reply);

    // create <> navigation buttons
    byte prev=Settings.Unit;
    byte next=Settings.Unit;
    for (byte x = Settings.Unit-1; x > 0; x--)
      if (Nodes[x].ip[0] != 0) {prev = x; break;}
    for (byte x = Settings.Unit+1; x < UNIT_MAX; x++)
      if (Nodes[x].ip[0] != 0) {next = x; break;}

    reply += F("<a class='button link' href=");
    reply += path;
    reply += F("?btnunit=");
    reply += prev;
    reply += F(">&lt;</a>");
    reply += F("<a class='button link' href=");
    reply += path;
    reply += F("?btnunit=");
    reply += next;
    reply += F(">&gt;</a>");
  }

  // handle commands from a custom page
  String webrequest = WebServer.arg(F("cmd"));
  if (webrequest.length() > 0 ){
    struct EventStruct TempEvent;
    parseCommandString(&TempEvent, webrequest);
    TempEvent.Source = VALUE_SOURCE_HTTP;

    if (PluginCall(PLUGIN_WRITE, &TempEvent, webrequest));
    else if (remoteConfig(&TempEvent, webrequest));
    else if (webrequest.startsWith(F("event")))
      ExecuteCommand(VALUE_SOURCE_HTTP, webrequest.c_str());

    // handle some update processes first, before returning page update...
    PluginCall(PLUGIN_TEN_PER_SECOND, 0, dummyString);
  }

  // create a dynamic custom page, parsing task values into [<taskname>#<taskvalue>] placeholders and parsing %xx% system variables
  fs::File dataFile = SPIFFS.open(path.c_str(), "r");
  if (dataFile)
  {
    String page = "";
    page.reserve(dataFile.size());
    while (dataFile.available())
      page += ((char)dataFile.read());

    reply += parseTemplate(page,0);
    dataFile.close();
  }
  else // if the requestef file does not exist, create a default action in case the page is named "dashboard*"
  {
    if (path.startsWith(F("dashboard")))
    {
      // if the custom page does not exist, create a basic task value overview page in case of dashboard request...
      reply += F("<meta name=\"viewport\" content=\"width=width=device-width, initial-scale=1\"><STYLE>* {font-family:sans-serif; font-size:16pt;}.button {margin:4px; padding:4px 16px; background-color:#07D; color:#FFF; text-decoration:none; border-radius:4px}</STYLE>");
      reply += F("<table>");
      for (byte x = 0; x < TASKS_MAX; x++)
      {
        if (Settings.TaskDeviceNumber[x] != 0)
          {
            LoadTaskSettings(x);
            byte DeviceIndex = getDeviceIndex(Settings.TaskDeviceNumber[x]);
            reply += F("<TR><TD>");
            reply += ExtraTaskSettings.TaskDeviceName;
            for (byte varNr = 0; varNr < VARS_PER_TASK; varNr++)
              {
                if ((Settings.TaskDeviceNumber[x] != 0) && (varNr < Device[DeviceIndex].ValueCount) && ExtraTaskSettings.TaskDeviceValueNames[varNr][0] !=0)
                {
                  if (varNr > 0)
                    reply += F("<TR><TD>");
                  reply += F("<TD>");
                  reply += ExtraTaskSettings.TaskDeviceValueNames[varNr];
                  reply += F("<TD>");
                  reply += String(UserVar[x * VARS_PER_TASK + varNr], ExtraTaskSettings.TaskDeviceValueDecimals[varNr]);
                }
              }
          }
      }
    }
    else
      return false; // unknown file that does not exist...
  }
  WebServer.send(200, "text/html", reply);
  return true;
}



//********************************************************************************
// Web Interface file list
//********************************************************************************
void handle_filelist() {
  if (!clientIPallowed()) return;
  navMenuIndex = 7;
  TXBuffer.startStream();
  sendHeadandTail(F("TmplStd")); 

#if defined(ESP8266)

  String fdelete = WebServer.arg(F("delete"));

  if (fdelete.length() > 0)
  {
    SPIFFS.remove(fdelete);
    // flashCount();
  }

 
   
  TXBuffer += F("<table border=1px frame='box' rules='all'><TH><TH>Filename:<TH>Size");

  fs::Dir dir = SPIFFS.openDir("");
  while (dir.next())
  {
    TXBuffer += F("<TR><TD>");
    if (dir.fileName() != FILE_CONFIG && dir.fileName() != FILE_SECURITY && dir.fileName() != FILE_NOTIFICATION)
    {
      TXBuffer += F("<a class='button link' href=\"filelist?delete=");
      TXBuffer +=  dir.fileName();
      TXBuffer += F("\">Del</a>");
    }

    TXBuffer += F("<TD><a href=\"");
    TXBuffer +=  dir.fileName();
    TXBuffer += F("\">");
    TXBuffer +=  dir.fileName();
    TXBuffer += F("</a>");
    fs::File f = dir.openFile("r");
    TXBuffer += F("<TD>");
    TXBuffer +=  f.size();
  }
  TXBuffer += F("</table></form>");
  TXBuffer += F("<BR><a class='button link' href=\"/upload\">Upload</a>");
    sendHeadandTail(F("TmplStd"),true); 
    TXBuffer.endStream();
#endif
#if defined(ESP32)
  String fdelete = WebServer.arg(F("delete"));

  if (fdelete.length() > 0)
  {
    SPIFFS.remove(fdelete);
    // flashCount();
  }

 
   
  TXBuffer += F("<table border=1px frame='box' rules='all'><TH><TH>Filename:<TH>Size");

  File root = SPIFFS.open("/");
  File file = root.openNextFile();
  while (file)
  {
    if(!file.isDirectory()){
      TXBuffer += F("<TR><TD>");
      if (file.name() != "/config.dat" && file.name() != "/security.dat" && file.name() != "/notification.dat")
      {
        TXBuffer += F("<a class='button link' href=\"filelist?delete=");
        TXBuffer +=  file.name();
        TXBuffer += F("\">Del</a>");
      }

      TXBuffer += F("<TD><a href=\"");
      TXBuffer +=  file.name();
      TXBuffer += F("\">");
      TXBuffer +=  file.name();
      TXBuffer += F("</a>");
      TXBuffer += F("<TD>");
      TXBuffer +=  file.size();
      file = root.openNextFile();
    }
  }
  TXBuffer += F("</table></form>");
  TXBuffer += F("<BR><a class='button link' href=\"/upload\">Upload</a>");
    sendHeadandTail(F("TmplStd"),true); 
    TXBuffer.endStream();
#endif
}


//********************************************************************************
// Web Interface SD card file and directory list
//********************************************************************************
#ifdef FEATURE_SD
void handle_SDfilelist() {
  if (!clientIPallowed()) return;
  navMenuIndex = 7;
  TXBuffer.startStream();
  sendHeadandTail(F("TmplStd")); 


  String fdelete = "";
  String ddelete = "";
  String change_to_dir = "";
  String current_dir = "";
  String parent_dir = "";
  char SDcardDir[80];

  for (uint8_t i = 0; i < WebServer.args(); i++) {
    if (WebServer.argName(i) == "delete")
    {
      fdelete = WebServer.arg(i);
    }
    if (WebServer.argName(i) == "deletedir")
    {
      ddelete = WebServer.arg(i);
    }
    if (WebServer.argName(i) == "chgto")
    {
      change_to_dir = WebServer.arg(i);
    }
  }

  if (fdelete.length() > 0)
  {
    SD.remove((char*)fdelete.c_str());
  }
  if (ddelete.length() > 0)
  {
    SD.rmdir((char*)ddelete.c_str());
  }
  if (change_to_dir.length() > 0)
  {
    current_dir = change_to_dir;
  }
  else
  {
    current_dir = "/";
  }

  current_dir.toCharArray(SDcardDir, current_dir.length()+1);
  File root = SD.open(SDcardDir);
  root.rewindDirectory();
  File entry = root.openNextFile();
  parent_dir = current_dir;
  if (!current_dir.equals("/"))
  {
    /* calculate the position to remove
    /
    / current_dir = /dir1/dir2/   =>   parent_dir = /dir1/
    /                     ^ position to remove, second last index of "/" + 1
    /
    / current_dir = /dir1/   =>   parent_dir = /
    /                ^ position to remove, second last index of "/" + 1
    */
    parent_dir.remove(parent_dir.lastIndexOf("/", parent_dir.lastIndexOf("/") - 1) + 1);
  }

 
   
  String subheader = "SD Card: " + current_dir;
  addFormSubHeader(  subheader);
  TXBuffer += F("<BR>");
  TXBuffer += F("<table border=1px frame='box' rules='all'><TH>Action<TH>Name<TH>Size");
  TXBuffer += F("<TR><TD>");
  TXBuffer += F("<TD><a href=\"SDfilelist?chgto=");
  TXBuffer +=  parent_dir;
  TXBuffer += F("\">..");
  TXBuffer += F("</a>");
  TXBuffer += F("<TD>");
  while (entry)
  {
    if (entry.isDirectory())
    {
      char SDcardChildDir[80];
      TXBuffer += F("<TR><TD>");
      // take a look in the directory for entries
      String child_dir = current_dir + entry.name();
      child_dir.toCharArray(SDcardChildDir, child_dir.length()+1);
      File child = SD.open(SDcardChildDir);
      File dir_has_entry = child.openNextFile();
      // when the directory is empty, display the button to delete them
      if (!dir_has_entry)
      {
        TXBuffer += F("<a class='button link' onclick=\"return confirm('Delete this directory?')\" href=\"SDfilelist?deletedir=");
        TXBuffer +=  current_dir;
        TXBuffer +=  entry.name();
        TXBuffer += F("/");
        TXBuffer += F("&chgto=");
        TXBuffer +=  current_dir;
        TXBuffer += F("\">Del</a>");
      }
      TXBuffer += F("<TD><a href=\"SDfilelist?chgto=");
      TXBuffer +=  current_dir;
      TXBuffer +=  entry.name();
      TXBuffer += F("/");
      TXBuffer += F("\">");
      TXBuffer +=  entry.name();
      TXBuffer += F("</a>");
      TXBuffer += F("<TD>");
      TXBuffer += F("dir");
      dir_has_entry.close();
    }
    else
    {
      TXBuffer += F("<TR><TD>");
      if (entry.name() != String(F(FILE_CONFIG)).c_str() && entry.name() != String(F(FILE_SECURITY)).c_str())
      {
        TXBuffer += F("<a class='button link' onclick=\"return confirm('Delete this file?')\" href=\"SDfilelist?delete=");
        TXBuffer +=  current_dir;
        TXBuffer +=  entry.name();
        TXBuffer += F("&chgto=");
        TXBuffer +=  current_dir;
        TXBuffer += F("\">Del</a>");
      }
      TXBuffer += F("<TD><a href=\"");
      TXBuffer +=  current_dir;
      TXBuffer +=  entry.name();
      TXBuffer += F("\">");
      TXBuffer +=  entry.name();
      TXBuffer += F("</a>");
      TXBuffer += F("<TD>");
      TXBuffer +=  entry.size();
    }
    entry.close();
    entry = root.openNextFile();
  }
  root.close();
  TXBuffer += F("</table></form>");
  //TXBuffer += F("<BR><a class='button link' href=\"/upload\">Upload</a>");
     sendHeadandTail(F("TmplStd"),true); 
    TXBuffer.endStream();
}
#endif


//********************************************************************************
// Web Interface handle other requests
//********************************************************************************
void handleNotFound() {

  if (wifiSetup)
  {
    WebServer.send(200, "text/html", "<meta HTTP-EQUIV='REFRESH' content='0; url=/setup'>");
    return;
  }

  if (!isLoggedIn()) return;
  if (loadFromFS(true, WebServer.uri())) return;
  if (loadFromFS(false, WebServer.uri())) return;
  String message = "URI: ";
  message += WebServer.uri();
  message += "\nMethod: ";
  message += (WebServer.method() == HTTP_GET) ? "GET" : "POST";
  message += "\nArguments: ";
  message += WebServer.args();
  message += "\n";
  for (uint8_t i = 0; i < WebServer.args(); i++) {
    message += " NAME:" + WebServer.argName(i) + "\n VALUE:" + WebServer.arg(i) + "\n";
  }
  WebServer.send(404, "text/plain", message);
}


//********************************************************************************
// Web Interface Setup Wizard
//********************************************************************************
void handle_setup() {
  // Do not check client IP range allowed.
  TXBuffer.startStream();
  sendHeadandTail(F("TmplAP")); 
 
  addHeader(false,TXBuffer.buf);

  if (WiFi.status() == WL_CONNECTED)
  {
    addHtmlError(  SaveSettings());
    const IPAddress ip = WiFi.localIP();
    char host[20];
    formatIP(ip, host);
    TXBuffer += F("<BR>ESP is connected and using IP Address: <BR><h1>");
    TXBuffer +=  host;
    TXBuffer += F("</h1><BR><BR>Connect your laptop / tablet / phone<BR>back to your main Wifi network and<BR><BR>");
    TXBuffer += F("<a class='button' href='http://");
    TXBuffer +=  host;
    TXBuffer += F("/config'>Proceed to main config</a>");
    
    sendHeadandTail(F("TmplAP"),true); 
    TXBuffer.endStream();

    wifiSetup = false;
    //WifiAPMode(false);  //this forces the iPhone to exit safari and this page was never displayed
    timerAPoff = millis() + 60000L;  //switch the AP off in 1 minute
    return;
  }

  static byte status = 0;
  static int n = 0;
  static byte refreshCount = 0;
  String ssid = WebServer.arg(F("ssid"));
  String other = WebServer.arg(F("other"));
  String password = WebServer.arg(F("pass"));

  if (other.length() != 0)
  {
    ssid = other;
  }

  // if ssid config not set and params are both provided
  if (status == 0 && ssid.length() != 0 && strcasecmp(SecuritySettings.WifiSSID, "ssid") == 0)
  {
    strncpy(SecuritySettings.WifiKey, password.c_str(), sizeof(SecuritySettings.WifiKey));
    strncpy(SecuritySettings.WifiSSID, ssid.c_str(), sizeof(SecuritySettings.WifiSSID));
    wifiSetupConnect = true;
    status = 1;
    refreshCount = 0;
  }

  TXBuffer += F("<h1>Wifi Setup wizard</h1><BR>");
  TXBuffer += F("<form name='frmselect' method='post'>");

  if (status == 0)  // first step, scan and show access points within reach...
  {
    if (n == 0)
      n = WiFi.scanNetworks();

    if (n == 0)
      TXBuffer += F("No Access Points found");
    else
    {
      for (int i = 0; i < n; ++i)
      {
        TXBuffer += F("<input type='radio' name='ssid' value='");
        TXBuffer +=  WiFi.SSID(i);
        TXBuffer += F("'");
        if (WiFi.SSID(i) == ssid)
          TXBuffer += F(" checked ");
        TXBuffer += F(">");
        TXBuffer +=  WiFi.SSID(i);
        TXBuffer += F("</input><br>");
      }
    }

    TXBuffer += F("<input type='radio' name='ssid' id='other_ssid' value='other' >other SSID:</input>");
    TXBuffer += F("<input type ='text' name='other' value='");
    TXBuffer += other;
    TXBuffer += F("'><br><br>");
    TXBuffer += F("Password: <input type ='text' name='pass' value='");
    TXBuffer +=  password;
    TXBuffer += F("'><br>");

    TXBuffer += F("<input type='submit' value='Connect'>");
  }

  if (status == 1)  // connecting stage...
  {
    if (refreshCount > 0)
    {
      status = 0;
      strncpy(SecuritySettings.WifiSSID, "ssid", sizeof(SecuritySettings.WifiSSID));
      SecuritySettings.WifiKey[0] = 0;
      TXBuffer += F("<a class=\"button\" href=\"setup\">Back to Setup</a>");
    }
    else
    {
      int wait = 20;
      if (refreshCount != 0)
        wait = 3;
      TXBuffer += F("Please wait for <h1 id=\"countdown\">20..</h1>");
      TXBuffer += F("<script type=\"text/JavaScript\">");
      TXBuffer += F("function timedRefresh(timeoutPeriod) {");
      TXBuffer += F("   var timer = setInterval(function() {");
      TXBuffer += F("   if (timeoutPeriod > 0) {");
      TXBuffer += F("       timeoutPeriod -= 1;");
      TXBuffer += F("       document.getElementById(\"countdown\").innerHTML = timeoutPeriod + \"..\" + \"<br />\";");
      TXBuffer += F("   } else {");
      TXBuffer += F("       clearInterval(timer);");
      TXBuffer += F("            window.location.href = window.location.href;");
      TXBuffer += F("       };");
      TXBuffer += F("   }, 1000);");
      TXBuffer += F("};");
      TXBuffer += F("timedRefresh(");
      TXBuffer += wait;
      TXBuffer += F(");");
      TXBuffer += F("</script>");
      TXBuffer += F("seconds while trying to connect");
    }
    refreshCount++;
  }

  TXBuffer += F("</form>");
   sendHeadandTail(F("TmplAP"),true); 
  TXBuffer.endStream();
  delay(10);
}


//********************************************************************************
// Web Interface rules page
//********************************************************************************
void handle_rules() {
  if (!isLoggedIn()) return;
  navMenuIndex = 5;
  TXBuffer.startStream();
  sendHeadandTail(F("TmplStd")); 
  static byte currentSet = 1;


  String set = WebServer.arg(F("set"));
  byte rulesSet = 1;
  if (set.length() > 0)
  {
    rulesSet = set.toInt();
  }

  #if defined(ESP8266)
    String fileName = F("rules");
  #endif
  #if defined(ESP32)
    String fileName = F("/rules");
  #endif
  fileName += rulesSet;
  fileName += F(".txt");

 
  checkRAM(F("handle_rules"));

   

  if (WebServer.args() > 0)
  {
    if (currentSet == rulesSet) // only save when the dropbox was not used to change set
    {
      String rules = WebServer.arg(F("rules"));
      if (rules.length() > RULES_MAX_SIZE)
        TXBuffer += F("<span style=\"color:red\">Data was not saved, exceeds web editor limit!</span>");
      else
      {

        // if (RTC.flashDayCounter > MAX_FLASHWRITES_PER_DAY)
        // {
        //   String log = F("FS   : Daily flash write rate exceeded! (powercyle to reset this)");
        //   addLog(LOG_LEVEL_ERROR, log);
        //   TXBuffer += F("<span style=\"color:red\">Error saving to flash!</span>");
        // }
        // else
        // {
          fs::File f = SPIFFS.open(fileName, "w");
          if (f)
          {
            f.print(rules);
            f.close();
            // flashCount();
          }
        // }
      }
    }
    else // changed set, check if file exists and create new
    {
      if (!SPIFFS.exists(fileName))
      {
        fs::File f = SPIFFS.open(fileName, "w");
        f.close();
      }
    }
  }

  if (rulesSet != currentSet)
    currentSet = rulesSet;

  TXBuffer += F("<form name = 'frmselect' method = 'post'><table><TR><TH>Rules");

  byte choice = rulesSet;
  String options[RULESETS_MAX];
  int optionValues[RULESETS_MAX];
  for (byte x = 0; x < RULESETS_MAX; x++)
  {
    options[x] = F("Rules Set ");
    options[x] += x + 1;
    optionValues[x] = x + 1;
  }

   TXBuffer += F("<TR><TD>Edit: ");
  addSelector(TXBuffer.buf,  F("set"), RULESETS_MAX, options, optionValues, NULL, choice, true);
  addHelpButton(TXBuffer.buf,  F("Tutorial_Rules"));

  // load form data from flash

  int size = 0;
  fs::File f = SPIFFS.open(fileName, "r+");
  if (f)
  {
    size = f.size();
    if (size > RULES_MAX_SIZE)
       TXBuffer += F("<span style=\"color:red\">Filesize exceeds web editor limit!</span>");
    else
    {
       TXBuffer += F("<TR><TD><textarea name='rules' rows='15' cols='80' wrap='off'>");
      while (f.available())
      {
        String c((char)f.read());
        htmlEscape(c);
         TXBuffer += c;
      }
       TXBuffer += F("</textarea>");
    }
    f.close();
  }

   TXBuffer += F("<TR><TD>Current size: ");
   TXBuffer += size;
   TXBuffer += F(" characters (Max ");
   TXBuffer += RULES_MAX_SIZE;
   TXBuffer += F(")");

  addFormSeparator( TXBuffer.buf);

   TXBuffer += F("<TR><TD>");
  addSubmitButton( TXBuffer.buf);
   TXBuffer += F("</table></form>");
  sendHeadandTail(F("TmplStd"),true); 
  TXBuffer.endStream();

}


//********************************************************************************
// Web Interface sysinfo page
//********************************************************************************
void handle_sysinfo() {
  if (!isLoggedIn()) return;
  TXBuffer.startStream();
  sendHeadandTail(F("TmplStd")); 

  int freeMem = ESP.getFreeHeap();
 
  addHeader(true,  TXBuffer.buf);
   TXBuffer += printWebString;
   TXBuffer += F("<form>");
   TXBuffer += F("<table><TR><TH width=120>System Info<TH>");

   TXBuffer += F("<TR><TD>Unit<TD>");
   TXBuffer += Settings.Unit;

  if (Settings.UseNTP)
  {

     TXBuffer += F("<TR><TD>Local Time<TD>");
     TXBuffer += getDateTimeString('-', ':', ' ');
  }

   TXBuffer += F("<TR><TD>Uptime<TD>");
  char strUpTime[40];
  int minutes = wdcounter / 2;
  int days = minutes / 1440;
  minutes = minutes % 1440;
  int hrs = minutes / 60;
  minutes = minutes % 60;
  sprintf_P(strUpTime, PSTR("%d days %d hours %d minutes"), days, hrs, minutes);
   TXBuffer += strUpTime;

   TXBuffer += F("<TR><TD>Load<TD>");
  if (wdcounter > 0)
  {
     TXBuffer += 100 - (100 * loopCounterLast / loopCounterMax);
     TXBuffer += F("% (LC=");
     TXBuffer += int(loopCounterLast / 30);
     TXBuffer += F(")");
  }

   TXBuffer += F("<TR><TD>Free Mem<TD>");
   TXBuffer += freeMem;
   TXBuffer += F(" (");
   TXBuffer += lowestRAM;
   TXBuffer += F(" - ");
   TXBuffer += lowestRAMfunction;
   TXBuffer += F(")");

   TXBuffer += F("<TR><TD>Boot<TD>");
  switch (lastBootCause)
  {
    case BOOT_CAUSE_MANUAL_REBOOT:
       TXBuffer += F("Manual reboot");
      break;
    case BOOT_CAUSE_DEEP_SLEEP: //nobody should ever see this, since it should sleep again right away.
       TXBuffer += F("Deep sleep");
      break;
    case BOOT_CAUSE_COLD_BOOT:
       TXBuffer += F("Cold boot");
      break;
    case BOOT_CAUSE_EXT_WD:
       TXBuffer += F("External Watchdog");
      break;
  }
   TXBuffer += F(" (");
   TXBuffer += RTC.bootCounter;
   TXBuffer += F(")");

   TXBuffer += F("<TR><TD colspan=2><H3>Network</H3></TD></TR>");

  if (WiFi.status() == WL_CONNECTED)
  {
     TXBuffer += F("<TR><TD>Wifi<TD>");
    #if defined(ESP8266)
      byte PHYmode = wifi_get_phy_mode();
    #endif
    #if defined(ESP32)
      byte PHYmode = 3; // wifi_get_phy_mode();
    #endif
    switch (PHYmode)
    {
      case 1:
         TXBuffer += F("802.11B");
        break;
      case 2:
         TXBuffer += F("802.11G");
        break;
      case 3:
         TXBuffer += F("802.11N");
        break;
    }
     TXBuffer += F(" (RSSI ");
     TXBuffer += WiFi.RSSI();
     TXBuffer += F(" dB)");
  }

   TXBuffer += F("<TR><TD>IP / subnet<TD>");
   TXBuffer += formatIP(WiFi.localIP());
   TXBuffer += F(" / ");
   TXBuffer += formatIP(WiFi.subnetMask());

   TXBuffer += F("<TR><TD>GW<TD>");
   TXBuffer += formatIP(WiFi.gatewayIP());

  {
     TXBuffer += F("<TR><TD>Client IP<TD>");
    WiFiClient client(WebServer.client());
     TXBuffer += formatIP(client.remoteIP());
  }

   TXBuffer += F("<TR><TD>Allowed IP Range<TD>");
   TXBuffer += describeAllowedIPrange();

   TXBuffer += F("<TR><TD>STA MAC<TD>");
  uint8_t mac[] = {0, 0, 0, 0, 0, 0};
  uint8_t* macread = WiFi.macAddress(mac);
  char macaddress[20];
  formatMAC(macread, macaddress);
   TXBuffer += macaddress;

   TXBuffer += F("<TR><TD>AP MAC<TD>");
  macread = WiFi.softAPmacAddress(mac);
  formatMAC(macread, macaddress);
   TXBuffer += macaddress;

   TXBuffer += F("<TR><TD colspan=2><H3>Firmware</H3></TD></TR>");

   TXBuffer += F("<TR><TD>Build<TD>");
   TXBuffer += BUILD;
   TXBuffer += F(" ");
   TXBuffer += F(BUILD_NOTES);
  #if defined(ESP8266)
     TXBuffer += F(" (core ");
     TXBuffer += ESP.getCoreVersion();
     TXBuffer += F(")");
  #endif

   TXBuffer += F("<TR><TD>GIT version<TD>");
   TXBuffer += BUILD_GIT;

   TXBuffer += F("<TR><TD>Plugins<TD>");
   TXBuffer += deviceCount + 1;

  #ifdef PLUGIN_BUILD_NORMAL
     TXBuffer += F(" [Normal]");
  #endif

  #ifdef PLUGIN_BUILD_TESTING
     TXBuffer += F(" [Testing]");
  #endif

  #ifdef PLUGIN_BUILD_DEV
     TXBuffer += F(" [Development]");
  #endif

   TXBuffer += F("<TR><TD>Build Md5<TD>");
  for (byte i = 0; i<16; i++)    TXBuffer += String(CRCValues.compileTimeMD5[i],HEX);
 
   TXBuffer += F("<TR><TD>Md5 check<TD>");
  if (! CRCValues.checkPassed()) 
     TXBuffer +="<font color = 'red'>fail !</font>";
  else  TXBuffer +="passed.";
  
   TXBuffer += F("<TR><TD>Build time<TD>");
   TXBuffer += String(CRCValues.compileDate);
   TXBuffer += " ";
   TXBuffer += String(CRCValues.compileTime);
 
   TXBuffer += F("<TR><TD colspan=2><H3>ESP board</H3></TD></TR>");

   TXBuffer += F("<TR><TD>ESP Chip ID<TD>");
  #if defined(ESP8266)
     TXBuffer += ESP.getChipId();
     TXBuffer += F(" (0x");
    String espChipId(ESP.getChipId(), HEX);
    espChipId.toUpperCase();
     TXBuffer += espChipId;
     TXBuffer += F(")");

     TXBuffer += F("<TR><TD>ESP Chip Freq:<TD>");
     TXBuffer += ESP.getCpuFreqMHz();
     TXBuffer += F(" MHz");
  #endif

   TXBuffer += F("<TR><TD colspan=2><H3>Storage</H3></TD></TR>");

   TXBuffer += F("<TR><TD>Flash Chip ID<TD>");
  #if defined(ESP8266)
    uint32_t flashChipId = ESP.getFlashChipId();
    // Set to HEX may be something like 0x1640E0.
    // Where manufacturer is 0xE0 and device is 0x4016.
     TXBuffer += F("Vendor: 0x");
    String flashVendor(flashChipId & 0xFF, HEX);
    flashVendor.toUpperCase();
     TXBuffer += flashVendor;
     TXBuffer += F(" Device: 0x");
    uint32_t flashDevice = (flashChipId & 0xFF00) | ((flashChipId >> 16) & 0xFF);
    String flashDeviceString(flashDevice, HEX);
    flashDeviceString.toUpperCase();
     TXBuffer += flashDeviceString;
  #endif
  uint32_t realSize = 0;
  #if defined(ESP8266)
    realSize = ESP.getFlashChipRealSize(); //ESP.getFlashChipSize();
  #endif
  #if defined(ESP32)
    realSize = ESP.getFlashChipSize();
  #endif
  uint32_t ideSize = ESP.getFlashChipSize();

   TXBuffer += F("<TR><TD>Flash Chip Real Size:<TD>");
   TXBuffer += realSize / 1024;
   TXBuffer += F(" kB");

   TXBuffer += F("<TR><TD>Flash IDE Size:<TD>");
   TXBuffer += ideSize / 1024;
   TXBuffer += F(" kB");

  // Please check what is supported for the ESP32
  #if defined(ESP8266)
     TXBuffer += F("<TR><TD>Flash IDE speed:<TD>");
     TXBuffer += ESP.getFlashChipSpeed() / 1000000;
     TXBuffer += F(" MHz");

    FlashMode_t ideMode = ESP.getFlashChipMode();
     TXBuffer += F("<TR><TD>Flash IDE mode:<TD>");
    switch (ideMode) {
      case FM_QIO:   TXBuffer += F("QIO");  break;
      case FM_QOUT:  TXBuffer += F("QOUT"); break;
      case FM_DIO:   TXBuffer += F("DIO");  break;
      case FM_DOUT:  TXBuffer += F("DOUT"); break;
      default:
          TXBuffer += F("Unknown"); break;
    }
  #endif

   TXBuffer += F("<TR><TD>Flash Writes<TD>");
   TXBuffer += RTC.flashDayCounter;
   TXBuffer += F(" daily / ");
   TXBuffer += RTC.flashCounter;
   TXBuffer += F(" boot");

   TXBuffer += F("<TR><TD>Sketch Size<TD>");
  #if defined(ESP8266)
   TXBuffer += ESP.getSketchSize() / 1024;
   TXBuffer += F(" kB (");
   TXBuffer += ESP.getFreeSketchSpace() / 1024;
   TXBuffer += F(" kB free)");
  #endif

   TXBuffer += F("</table></form>");
   sendHeadandTail(F("TmplStd"),true); 
  TXBuffer.endStream();
}


//********************************************************************************
// URNEncode char string to string object
//********************************************************************************
String URLEncode(const char* msg)
{
  const char *hex = "0123456789abcdef";
  String encodedMsg = "";

  while (*msg != '\0') {
    if ( ('a' <= *msg && *msg <= 'z')
         || ('A' <= *msg && *msg <= 'Z')
         || ('0' <= *msg && *msg <= '9')
         || ('-' == *msg) || ('_' == *msg)
         || ('.' == *msg) || ('~' == *msg) ) {
      encodedMsg += *msg;
    } else {
      encodedMsg += '%';
      encodedMsg += hex[*msg >> 4];
      encodedMsg += hex[*msg & 15];
    }
    msg++;
  }
  return encodedMsg;
}


String getControllerSymbol(byte index)
{
  String ret = F("&#");
  ret += 10102 + index;
  ret += F(";");
  return ret;
}

String getValueSymbol(byte index)
{
  String ret = F("&#");
  ret += 10112 + index;
  ret += F(";");
  return ret;
}<|MERGE_RESOLUTION|>--- conflicted
+++ resolved
@@ -1214,56 +1214,40 @@
       byte ProtocolIndex = getProtocolIndex(Settings.Protocol[controllerindex]);
       if (Protocol[ProtocolIndex].usesAccount)
       {
-<<<<<<< HEAD
-        addFormTextBox(TXBuffer.buf,  F("Controller User"), F("controlleruser"), SecuritySettings.ControllerUser[controllerindex], sizeof(SecuritySettings.ControllerUser[0])-1);
-=======
-        String protoDisplayName;
+         String protoDisplayName;
         if (!getControllerProtocolDisplayName(ProtocolIndex, CONTROLLER_USER, protoDisplayName)) {
           protoDisplayName = F("Controller User");
         }
-        addFormTextBox(reply, protoDisplayName, F("controlleruser"), SecuritySettings.ControllerUser[controllerindex], sizeof(SecuritySettings.ControllerUser[0])-1);
->>>>>>> d7134e6b
-      }
+        addFormTextBox(TXBuffer.buf, protoDisplayName, F("controlleruser"), SecuritySettings.ControllerUser[controllerindex], sizeof(SecuritySettings.ControllerUser[0])-1);
+       }
       if (Protocol[ProtocolIndex].usesPassword)
       {
-<<<<<<< HEAD
-        addFormPasswordBox( TXBuffer.buf, F("Controller Password"), F("controllerpassword"), SecuritySettings.ControllerPassword[controllerindex], sizeof(SecuritySettings.ControllerPassword[0])-1);
-=======
         String protoDisplayName;
         if (getControllerProtocolDisplayName(ProtocolIndex, CONTROLLER_PASS, protoDisplayName)) {
           // It is not a regular password, thus use normal text field.
-          addFormTextBox(reply, protoDisplayName, F("controllerpassword"), SecuritySettings.ControllerPassword[controllerindex], sizeof(SecuritySettings.ControllerPassword[0])-1);
+          addFormTextBox(TXBuffer.buf, protoDisplayName, F("controllerpassword"), SecuritySettings.ControllerPassword[controllerindex], sizeof(SecuritySettings.ControllerPassword[0])-1);
         } else {
-          addFormPasswordBox(reply, F("Controller Password"), F("controllerpassword"), SecuritySettings.ControllerPassword[controllerindex], sizeof(SecuritySettings.ControllerPassword[0])-1);
+          addFormPasswordBox(TXBuffer.buf, F("Controller Password"), F("controllerpassword"), SecuritySettings.ControllerPassword[controllerindex], sizeof(SecuritySettings.ControllerPassword[0])-1);
         }
->>>>>>> d7134e6b
       }
 
       if (Protocol[ProtocolIndex].usesTemplate || Protocol[ProtocolIndex].usesMQTT)
       {
-<<<<<<< HEAD
-        addFormTextBox(TXBuffer.buf,  F("Controller Subscribe"), F("controllersubscribe"), ControllerSettings.Subscribe, sizeof(ControllerSettings.Subscribe)-1);
-=======
-        String protoDisplayName;
+         String protoDisplayName;
         if (!getControllerProtocolDisplayName(ProtocolIndex, CONTROLLER_SUBSCRIBE, protoDisplayName)) {
           protoDisplayName = F("Controller Subscribe");
         }
-        addFormTextBox(reply, protoDisplayName, F("controllersubscribe"), ControllerSettings.Subscribe, sizeof(ControllerSettings.Subscribe)-1);
->>>>>>> d7134e6b
-      }
+        addFormTextBox(TXBuffer.buf, protoDisplayName, F("controllersubscribe"), ControllerSettings.Subscribe, sizeof(ControllerSettings.Subscribe)-1);
+       }
 
       if (Protocol[ProtocolIndex].usesTemplate || Protocol[ProtocolIndex].usesMQTT)
       {
-<<<<<<< HEAD
-        addFormTextBox(TXBuffer.buf,  F("Controller Publish"), F("controllerpublish"), ControllerSettings.Publish, sizeof(ControllerSettings.Publish)-1);
-=======
-        String protoDisplayName;
+         String protoDisplayName;
         if (!getControllerProtocolDisplayName(ProtocolIndex, CONTROLLER_PUBLISH, protoDisplayName)) {
           protoDisplayName = F("Controller Publish");
         }
-        addFormTextBox(reply, protoDisplayName, F("controllerpublish"), ControllerSettings.Publish, sizeof(ControllerSettings.Publish)-1);
->>>>>>> d7134e6b
-      }
+        addFormTextBox(TXBuffer.buf, protoDisplayName, F("controllerpublish"), ControllerSettings.Publish, sizeof(ControllerSettings.Publish)-1);
+       }
 
       addFormCheckBox(TXBuffer.buf,  F("Enabled"), F("controllerenabled"), Settings.ControllerEnabled[controllerindex]);
 
@@ -3416,36 +3400,17 @@
 
   if (tasknr.length() == 0)
   {
-<<<<<<< HEAD
-    TXBuffer += F("{\"System\":{\n");
-    TXBuffer += F("\"Build\":");
-    TXBuffer +=  BUILD;
-    TXBuffer += F(",\n\"Git Build\":\"");
-    TXBuffer +=  BUILD_GIT;
-    TXBuffer += F("\",\n\"Unit\":");
-    TXBuffer +=  Settings.Unit;
-    TXBuffer += F(",\n\"Local time\":");
-    TXBuffer += F("\"");
-    TXBuffer +=  getDateTimeString('-',':',' ');
-    TXBuffer += F("\"");
-    TXBuffer += F(",\n\"Uptime\":");
-    TXBuffer +=  wdcounter / 2;
-    TXBuffer += F(",\n\"Free RAM\":");
-    TXBuffer +=  ESP.getFreeHeap();
-    TXBuffer += F("\n},\n");
-=======
-    reply += F("{\"System\":{\n");
-
-	reply += F("\"Name\":");		reply += F("\"");	reply += Settings.Name;					reply += F("\"");	reply += F(",");
-	reply += F("\"Unit\":");							reply += Settings.Unit;										reply += F(",");
-	reply += F("\"Build\":");							reply += BUILD;												reply += F(",");
-	reply += F("\"Git Build\":");	reply += F("\"");	reply += BUILD_GIT;						reply += F("\"");	reply += F(",");
-	reply += F("\"Local time\":");	reply += F("\"");	reply += getDateTimeString('-',':',' ');reply += F("\"");	reply += F(",");
-	reply += F("\"Uptime\":");							reply += wdcounter / 2;										reply += F(",");
-    reply += F("\"Free RAM\":");						reply += ESP.getFreeHeap();									//end of array
-
-    reply += F("},\n");
->>>>>>> d7134e6b
+
+    TXBuffer.buf += F("{\"System\":{\n");
+ 	  TXBuffer.buf += F("\"Name\":");		      TXBuffer.buf += F("\"");	TXBuffer.buf += Settings.Name;	TXBuffer.buf += F("\"");	TXBuffer.buf += F(",");
+	  TXBuffer.buf += F("\"Unit\":");					TXBuffer.buf += Settings.Unit;	TXBuffer.buf += F(",");
+	  TXBuffer.buf += F("\"Build\":");				TXBuffer.buf += BUILD;	TXBuffer.buf += F(",");
+	  TXBuffer.buf += F("\"Git Build\":");	  TXBuffer.buf += F("\"");	TXBuffer.buf += BUILD_GIT;	 TXBuffer.buf += F("\"");	TXBuffer.buf += F(",");
+	  TXBuffer.buf += F("\"Local time\":");	  TXBuffer.buf += F("\"");	TXBuffer.buf += getDateTimeString('-',':',' '); TXBuffer.buf += F("\"");	TXBuffer.buf += F(",");
+	  TXBuffer.buf += F("\"Uptime\":");				TXBuffer.buf += wdcounter / 2;		 TXBuffer.buf += F(",");
+    TXBuffer.buf += F("\"Free RAM\":");			TXBuffer.buf += ESP.getFreeHeap();	 	//end of array
+
+    TXBuffer.buf += F("},\n");
   }
 
   byte taskNr = tasknr.toInt();
