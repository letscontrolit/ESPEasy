#ifndef ESPEASY_DEFAULTS_H_
#define ESPEASY_DEFAULTS_H_


// ********************************************************************************
//   User specific configuration
// ********************************************************************************

// Set default configuration settings if you want (not mandatory)
// You can always change these during runtime and save to eeprom
// After loading firmware, issue a 'reset' command to load the defaults.
// --- Basic Config Settings ------------------------------------------------------------------------
#ifndef DEFAULT_NAME
#define DEFAULT_NAME        "ESP_Easy"          // Enter your device friendly name
#endif
#ifndef UNIT
#define UNIT                0                   // Unit Number
#endif
#ifndef DEFAULT_DELAY
#define DEFAULT_DELAY       60                  // Sleep Delay in seconds
#endif

// --- Wifi AP Mode (when your Wifi Network is not reachable) ----------------------------------------
#ifndef DEFAULT_AP_IP
#define DEFAULT_AP_IP       192,168,4,1         // Enter IP address (comma separated) for AP (config) mode
#endif
#ifndef DEFAULT_AP_SUBNET
#define DEFAULT_AP_SUBNET   255,255,255,0       // Enter IP address (comma separated) for AP (config) mode
#endif
#ifndef DEFAULT_AP_KEY
#define DEFAULT_AP_KEY      "configesp"         // Enter network WPA key for AP (config) mode
#endif

// --- Wifi Client Mode -----------------------------------------------------------------------------
#ifndef DEFAULT_SSID
#define DEFAULT_SSID        "ssid"              // Enter your Wifi network SSID
#endif
#ifndef DEFAULT_KEY
#define DEFAULT_KEY         "wpakey"            // Enter your Wifi network WPA key
#endif
#ifndef DEFAULT_USE_STATIC_IP
#define DEFAULT_USE_STATIC_IP   false           // (true|false) enabled or disabled static IP
#endif
#ifndef DEFAULT_IP
#define DEFAULT_IP          "192.168.0.50"      // Enter your IP address
#endif
#ifndef DEFAULT_DNS
#define DEFAULT_DNS         "192.168.0.1"       // Enter your DNS
#endif
#ifndef DEFAULT_GW
#define DEFAULT_GW          "192.168.0.1"       // Enter your Gateway
#endif
#ifndef DEFAULT_SUBNET
#define DEFAULT_SUBNET      "255.255.255.0"     // Enter your Subnet
#endif
#ifndef DEFAULT_IPRANGE_LOW
#define DEFAULT_IPRANGE_LOW  "0.0.0.0"          // Allowed IP range to access webserver
#endif
#ifndef DEFAULT_IPRANGE_HIGH
#define DEFAULT_IPRANGE_HIGH "255.255.255.255"  // Allowed IP range to access webserver
#endif
#ifndef DEFAULT_IP_BLOCK_LEVEL
#define DEFAULT_IP_BLOCK_LEVEL 1                // 0: ALL_ALLOWED  1: LOCAL_SUBNET_ALLOWED  2: ONLY_IP_RANGE_ALLOWED
#endif
#ifndef DEFAULT_ADMIN_USERNAME
#define DEFAULT_ADMIN_USERNAME  "admin"
#endif
#ifndef DEFAULT_ADMIN_PASS
#define DEFAULT_ADMIN_PASS     ""
#endif

#ifndef DEFAULT_WIFI_CONNECTION_TIMEOUT
#define DEFAULT_WIFI_CONNECTION_TIMEOUT  10000  // minimum timeout in ms for WiFi to be connected.
#endif
#ifndef DEFAULT_WIFI_FORCE_BG_MODE
#define DEFAULT_WIFI_FORCE_BG_MODE       false  // when set, only allow to connect in 802.11B or G mode (not N)
#endif
#ifndef DEFAULT_WIFI_RESTART_WIFI_CONN_LOST
#define DEFAULT_WIFI_RESTART_WIFI_CONN_LOST  false // Perform wifi off and on when connection was lost.
#endif
#ifndef DEFAULT_ECO_MODE
#define DEFAULT_ECO_MODE                 false   // When set, make idle calls between executing tasks.
#endif
#ifndef DEFAULT_WIFI_NONE_SLEEP
#define DEFAULT_WIFI_NONE_SLEEP          false  // When set, the wifi will be set to no longer sleep (more power used and need reboot to reset mode)
#endif
#ifndef DEFAULT_GRATUITOUS_ARP
#define DEFAULT_GRATUITOUS_ARP           false  // When set, the node will send periodical gratuitous ARP packets to announce itself.
#endif
#ifndef DEFAULT_TOLERANT_LAST_ARG_PARSE
#define DEFAULT_TOLERANT_LAST_ARG_PARSE  false  // When set, the last argument of some commands will be parsed to the end of the line
                                                // See: https://github.com/letscontrolit/ESPEasy/issues/2724
#endif
#ifndef DEFAULT_SEND_TO_HTTP_ACK
#define DEFAULT_SEND_TO_HTTP_ACK         false // Wait for ack with SendToHttp command.
#endif

// --- Default Controller ------------------------------------------------------------------------------
#ifndef DEFAULT_CONTROLLER
#define DEFAULT_CONTROLLER   true              // true or false enabled or disabled, set 1st controller defaults
#endif

#ifndef DEFAULT_CONTROLLER_ENABLED
#define DEFAULT_CONTROLLER_ENABLED   false     // Enable default controller by default
#endif

#ifndef DEFAULT_CONTROLLER_USER
#define DEFAULT_CONTROLLER_USER    ""                                       // Default controller user
#endif
#ifndef DEFAULT_CONTROLLER_PASS
#define DEFAULT_CONTROLLER_PASS    ""                                       // Default controller Password
#endif

// using a default template, you also need to set a DEFAULT PROTOCOL to a suitable MQTT protocol !
#ifndef DEFAULT_PUB
#define DEFAULT_PUB         "sensors/espeasy/%sysname%/%tskname%/%valname%" // Enter your pub
#endif
#ifndef DEFAULT_SUB
#define DEFAULT_SUB         "sensors/espeasy/%sysname%/#" // Enter your sub
#endif
#ifndef DEFAULT_SERVER
#define DEFAULT_SERVER      "192.168.0.8"       // Enter your Server IP address
#endif
#ifndef DEFAULT_SERVER_HOST
#define DEFAULT_SERVER_HOST ""                  // Server hostname
#endif
#ifndef DEFAULT_SERVER_USEDNS
#define DEFAULT_SERVER_USEDNS false             // true: Use hostname.  false: use IP
#endif
#ifndef DEFAULT_USE_EXTD_CONTROLLER_CREDENTIALS
#define DEFAULT_USE_EXTD_CONTROLLER_CREDENTIALS   false                     // true: Allow longer user credentials for controllers
#endif

#ifndef DEFAULT_PORT
#define DEFAULT_PORT        8080                // Enter your Server port value
#endif



#ifndef DEFAULT_PROTOCOL
#define DEFAULT_PROTOCOL    0                   // Protocol used for controller communications
                                                //   0 = Stand-alone (no controller set)
                                                //   1 = Domoticz HTTP
                                                //   2 = Domoticz MQTT
                                                //   3 = Nodo Telnet
                                                //   4 = ThingSpeak
                                                //   5 = Home Assistant (openHAB) MQTT
                                                //   6 = PiDome MQTT
                                                //   7 = EmonCMS
                                                //   8 = Generic HTTP
                                                //   9 = FHEM HTTP
#endif

#ifndef DEFAULT_PIN_I2C_SDA
#define DEFAULT_PIN_I2C_SDA              4
#endif
#ifndef DEFAULT_PIN_I2C_SCL
#define DEFAULT_PIN_I2C_SCL              5
#endif
#ifndef DEFAULT_I2C_CLOCK_SPEED
#define DEFAULT_I2C_CLOCK_SPEED          400000            // Use 100 kHz if working with old I2C chips
#endif

#ifndef DEFAULT_PIN_STATUS_LED
#define DEFAULT_PIN_STATUS_LED           (-1)
#endif
#ifndef DEFAULT_PIN_STATUS_LED_INVERSED
#define DEFAULT_PIN_STATUS_LED_INVERSED  true
#endif

<<<<<<< HEAD
#ifndef DEFAULT_PIN_RESET_BUTTON
#define DEFAULT_PIN_RESET_BUTTON         (-1)
#endif
=======
#ifndef DEFAULT_ETH_PHY_ADDR
#define DEFAULT_ETH_PHY_ADDR             0
#endif
#ifndef DEFAULT_ETH_PHY_TYPE
#define DEFAULT_ETH_PHY_TYPE             0
#endif
#ifndef DEFAULT_ETH_PIN_MDC
#define DEFAULT_ETH_PIN_MDC              23
#endif
#ifndef DEFAULT_ETH_PIN_MDIO
#define DEFAULT_ETH_PIN_MDIO             18
#endif
#ifndef DEFAULT_ETH_PIN_POWER
#define DEFAULT_ETH_PIN_POWER            -1
#endif
#ifndef DEFAULT_ETH_CLOCK_MODE
#define DEFAULT_ETH_CLOCK_MODE           3
#endif

>>>>>>> da1039e7


// --- Advanced Settings ---------------------------------------------------------------------------------
#if defined(ESP32)
  #define USE_RTOS_MULTITASKING
#endif
#ifdef M5STACK_ESP
//  #include <M5Stack.h>
#endif

#ifndef DEFAULT_USE_RULES
#define DEFAULT_USE_RULES                       false   // (true|false) Enable Rules?
#endif
#ifndef DEFAULT_RULES_OLDENGINE
#define DEFAULT_RULES_OLDENGINE                true
#endif

#ifndef DEFAULT_MQTT_RETAIN
#define DEFAULT_MQTT_RETAIN                     false   // (true|false) Retain MQTT messages?
#endif
#ifndef DEFAULT_MQTT_DELAY
#define DEFAULT_MQTT_DELAY                      100    // Time in milliseconds to retain MQTT messages
#endif
#ifndef DEFAULT_MQTT_LWT_TOPIC
#define DEFAULT_MQTT_LWT_TOPIC                  ""      // Default lwt topic
#endif
#ifndef DEFAULT_MQTT_LWT_CONNECT_MESSAGE
#define DEFAULT_MQTT_LWT_CONNECT_MESSAGE        "Connected" // Default lwt message
#endif
#ifndef DEFAULT_MQTT_LWT_DISCONNECT_MESSAGE
#define DEFAULT_MQTT_LWT_DISCONNECT_MESSAGE     "Connection Lost" // Default lwt message
#endif
#ifndef DEFAULT_MQTT_USE_UNITNAME_AS_CLIENTID
#define DEFAULT_MQTT_USE_UNITNAME_AS_CLIENTID   0
#endif

#ifndef DEFAULT_USE_NTP
#define DEFAULT_USE_NTP                         false   // (true|false) Use NTP Server
#endif
#ifndef DEFAULT_NTP_HOST
#define DEFAULT_NTP_HOST                        ""              // NTP Server Hostname
#endif
#ifndef DEFAULT_TIME_ZONE
#define DEFAULT_TIME_ZONE                       0               // Time Offset (in minutes)
#endif
#ifndef DEFAULT_USE_DST
#define DEFAULT_USE_DST                         false   // (true|false) Use Daily Time Saving
#endif

#ifndef DEFAULT_SYSLOG_IP
#define DEFAULT_SYSLOG_IP                       ""                      // Syslog IP Address
#endif
#ifndef DEFAULT_SYSLOG_LEVEL
#define DEFAULT_SYSLOG_LEVEL            0                               // Syslog Log Level
#endif
#ifndef DEFAULT_SERIAL_LOG_LEVEL
#define DEFAULT_SERIAL_LOG_LEVEL        LOG_LEVEL_INFO                  // Serial Log Level
#endif
#ifndef DEFAULT_WEB_LOG_LEVEL
#define DEFAULT_WEB_LOG_LEVEL           LOG_LEVEL_INFO                  // Web Log Level
#endif
#ifndef DEFAULT_SD_LOG_LEVEL
#define DEFAULT_SD_LOG_LEVEL            0                               // SD Card Log Level
#endif
#ifndef DEFAULT_USE_SD_LOG
#define DEFAULT_USE_SD_LOG                      false                   // (true|false) Enable Logging to the SD card
#endif

#ifndef DEFAULT_USE_SERIAL
#define DEFAULT_USE_SERIAL                      true    // (true|false) Enable Logging to the Serial Port
#endif
#ifndef DEFAULT_SERIAL_BAUD
#define DEFAULT_SERIAL_BAUD                     115200  // Serial Port Baud Rate
#endif
#ifndef DEFAULT_SYSLOG_FACILITY
#define DEFAULT_SYSLOG_FACILITY               	0 	    // kern
#endif

#ifndef DEFAULT_SYNC_UDP_PORT
#define DEFAULT_SYNC_UDP_PORT                   0                       // Used for ESPEasy p2p. (IANA registered port: 8266)
#endif

/*
// --- Experimental Advanced Settings (NOT ACTIVES at this time) ------------------------------------

#define DEFAULT_USE_GLOBAL_SYNC                 false           // (true|false)

#define DEFAULT_IP_OCTET                        0                       //
#define DEFAULT_WD_IC2_ADDRESS                  0                       //
#define DEFAULT_USE_SSDP                        false           // (true|false)
#define DEFAULT_CON_FAIL_THRES                  0                       //
#define DEFAULT_I2C_CLOCK_LIMIT                 0                       //
*/

#endif // ESPEASY_DEFAULTS_H_<|MERGE_RESOLUTION|>--- conflicted
+++ resolved
@@ -168,11 +168,9 @@
 #define DEFAULT_PIN_STATUS_LED_INVERSED  true
 #endif
 
-<<<<<<< HEAD
 #ifndef DEFAULT_PIN_RESET_BUTTON
 #define DEFAULT_PIN_RESET_BUTTON         (-1)
 #endif
-=======
 #ifndef DEFAULT_ETH_PHY_ADDR
 #define DEFAULT_ETH_PHY_ADDR             0
 #endif
@@ -192,7 +190,6 @@
 #define DEFAULT_ETH_CLOCK_MODE           3
 #endif
 
->>>>>>> da1039e7
 
 
 // --- Advanced Settings ---------------------------------------------------------------------------------
