--- conflicted
+++ resolved
@@ -38,9 +38,8 @@
   // This will force a reconnect to the current AP if connection is lost.
   void markCurrentConnectionStable();
 
-<<<<<<< HEAD
   bool addedKnownCandidate() const { return _addedKnownCandidate; }
-=======
+
   int8_t scanComplete() const;
 
   WiFi_AP_Candidate_const_iterator scanned_begin() const {
@@ -52,7 +51,6 @@
   }
 
   static bool SettingsIndexMatchCustomCredentials(uint8_t index);
->>>>>>> 474908fa
 
 private:
 
@@ -79,11 +77,7 @@
   WiFi_AP_Candidate currentCandidate;
 
   bool _mustLoadCredentials = true;
-<<<<<<< HEAD
   bool _addedKnownCandidate = false;
-=======
-
->>>>>>> 474908fa
 };
 
 #endif // ifndef HELPERS_WIFI_AP_CANDIDATESLIST_H