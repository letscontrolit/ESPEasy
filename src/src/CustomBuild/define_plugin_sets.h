--- conflicted
+++ resolved
@@ -1463,15 +1463,12 @@
    #ifndef USES_P116
      #define USES_P116   // ST77xx
    #endif
-<<<<<<< HEAD
    #if !defined(USES_P123) && defined(ESP32)
      #define USES_P123   // FT6206
    #endif
-=======
   #ifndef USES_P141
     #define USES_P141   // PCD8544 Nokia 5110
   #endif
->>>>>>> 712ab6c5
 #endif
 
 // Collection of all NeoPixel plugins
