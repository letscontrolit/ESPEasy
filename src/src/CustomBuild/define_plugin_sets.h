#ifndef CUSTOMBUILD_DEFINE_PLUGIN_SETS_H
#define CUSTOMBUILD_DEFINE_PLUGIN_SETS_H

#include "../../include/ESPEasy_config.h"

/*
#################################################
 This is the place where plugins are registered
#################################################
To create/register a plugin, you have to :
- find an available number, ie 777.
- Create your own plugin, ie as "_P777_myfunction.ino"
- be sure it starts with ""#ifdef USES_P777", and ends with "#endif"
- then register it into the PLUGIN_SET_EXPERIMENTAL block (see below)
 #ifdef PLUGIN_SET_EXPERIMENTAL
     #define USES_P777   // MYsuperPlugin
 #endif
 - you can from now on test it by compiling using the PLUGIN_BUILD_DEV flag
 either by adding "-DPLUGIN_BUILD_DEV" when compiling, or by momentarly
 adding "#define PLUGIN_BUILD_DEV" at the top of the ESPEasy.ino file
 - You will then have to push a PR including your plugin + the corret line (#define USES_P777) added to this file
 When found stable enough, the maintainer (and only him) will choose to move it to COLLECTION or NORMAL
*/

//#define FEATURE_SD 1

/******************************************************************************\
 * WebServer pages   **********************************************************
\******************************************************************************/
// FIXME TD-er: Make useful selections for these pages to be included. (e.g. view only)

#ifndef WEBSERVER_CUSTOM_BUILD_DEFINED
    #ifndef WEBSERVER_TIMINGSTATS
        #define WEBSERVER_TIMINGSTATS
    #endif
    #ifndef WEBSERVER_SYSVARS
        #define WEBSERVER_SYSVARS
    #endif
    #ifndef WEBSERVER_NEW_UI
    //    #define WEBSERVER_NEW_UI
    #endif
    #ifndef WEBSERVER_I2C_SCANNER
        #define WEBSERVER_I2C_SCANNER
    #endif
    #ifndef WEBSERVER_FAVICON
        #define WEBSERVER_FAVICON
    #endif
    #ifndef WEBSERVER_CSS
        #define WEBSERVER_CSS
    #endif
    #ifndef WEBSERVER_INCLUDE_JS
        #define WEBSERVER_INCLUDE_JS
    #endif
    #ifndef WEBSERVER_LOG
        #define WEBSERVER_LOG
    #endif
    #ifndef WEBSERVER_GITHUB_COPY
        #define WEBSERVER_GITHUB_COPY
    #endif
    #ifndef WEBSERVER_ROOT
        #define WEBSERVER_ROOT
    #endif
    #ifndef WEBSERVER_ADVANCED
        #define WEBSERVER_ADVANCED
    #endif
    #ifndef WEBSERVER_CONFIG
        #define WEBSERVER_CONFIG
    #endif
    #ifndef WEBSERVER_CONTROL
        #define WEBSERVER_CONTROL
    #endif
    #ifndef WEBSERVER_CONTROLLERS
        #define WEBSERVER_CONTROLLERS
    #endif
    #ifndef WEBSERVER_CUSTOM
        #define WEBSERVER_CUSTOM
    #endif
    #ifndef WEBSERVER_DEVICES
        #define WEBSERVER_DEVICES
    #endif
    #ifndef WEBSERVER_DOWNLOAD
        #define WEBSERVER_DOWNLOAD
    #endif
    #ifndef WEBSERVER_FACTORY_RESET
        #define WEBSERVER_FACTORY_RESET
    #endif
    #ifndef WEBSERVER_FILELIST
        #define WEBSERVER_FILELIST
    #endif
    #ifndef WEBSERVER_HARDWARE
        #define WEBSERVER_HARDWARE
    #endif
    #ifndef WEBSERVER_PINSTATES
        #define WEBSERVER_PINSTATES
    #endif
    #ifndef WEBSERVER_RULES
        #define WEBSERVER_RULES
    #endif
    #ifndef WEBSERVER_SETUP
        #define WEBSERVER_SETUP
    #endif
    #ifndef WEBSERVER_SYSINFO
        #define WEBSERVER_SYSINFO
    #endif
    #ifndef WEBSERVER_METRICS
        #define WEBSERVER_METRICS
    #endif
    #ifndef WEBSERVER_TOOLS
        #define WEBSERVER_TOOLS
    #endif
    #ifndef WEBSERVER_UPLOAD
        #define WEBSERVER_UPLOAD
    #endif
    #ifndef WEBSERVER_WIFI_SCANNER
        #define WEBSERVER_WIFI_SCANNER
    #endif
    #ifndef WEBSERVER_NEW_RULES
//        #define WEBSERVER_NEW_RULES
    #endif
#endif

#ifdef WEBSERVER_CSS
  #ifndef WEBSERVER_EMBED_CUSTOM_CSS
    #ifndef EMBED_ESPEASY_DEFAULT_MIN_CSS
      #define EMBED_ESPEASY_DEFAULT_MIN_CSS
    #endif
    #ifndef EMBED_ESPEASY_DEFAULT_MIN_CSS_USE_GZ // Use gzipped minified css (saves ~3.7 kB of .bin size)
      #define EMBED_ESPEASY_DEFAULT_MIN_CSS_USE_GZ
    #endif
  #endif
#endif


#ifndef PLUGIN_BUILD_CUSTOM
    #ifndef FEATURE_SSDP
        #define FEATURE_SSDP  1
    #endif
    #ifndef FEATURE_TIMING_STATS
        #define FEATURE_TIMING_STATS  1
    #endif
    #ifndef FEATURE_I2CMULTIPLEXER
        #define FEATURE_I2CMULTIPLEXER  1
    #endif
    #ifndef FEATURE_TRIGONOMETRIC_FUNCTIONS_RULES
        #define FEATURE_TRIGONOMETRIC_FUNCTIONS_RULES 1
    #endif
    #ifndef FEATURE_EXT_RTC
        #define FEATURE_EXT_RTC 1
    #endif
#endif

#ifdef MEMORY_ANALYSIS
  #ifdef MQTT_ONLY
    #define USES_C002   // Domoticz MQTT
    #define USES_C005   // Home Assistant (openHAB) MQTT
    #define USES_C006   // PiDome MQTT
    #define USES_C014   // homie 3 & 4dev MQTT
    #define USES_P037   // MQTTImport
  #endif
#endif

#ifndef FEATURE_TOOLTIPS
  #define FEATURE_TOOLTIPS  1
#endif // ifndef FEATURE_TOOLTIPS

/******************************************************************************\
 * Available options **********************************************************
\******************************************************************************/
#if defined(CORE_POST_2_5_0) && !defined(MEMORY_ANALYSIS) && !defined(USE_CUSTOM_H)
    #ifndef FEATURE_SETTINGS_ARCHIVE
    // FIXME TD-er: Disabled for now, to reduce binary size
//        #define FEATURE_SETTINGS_ARCHIVE 1
    #endif // ifndef FEATURE_SETTINGS_ARCHIVE
#endif

#if defined(FEATURE_SETTINGS_ARCHIVE) && defined(FORCE_PRE_2_5_0)
  #undef FEATURE_SETTINGS_ARCHIVE
#endif

#ifndef FEATURE_NO_HTTP_CLIENT
  #define FEATURE_NO_HTTP_CLIENT  0
#endif


/******************************************************************************\
 * BUILD Configs **************************************************************
\******************************************************************************/

// IR library is large, so make a separate build including stable plugins and IR.
#ifdef PLUGIN_BUILD_DEV_IR
    #define PLUGIN_BUILD_DEV       // add dev
    #define PLUGIN_BUILD_IR
#endif

#ifdef PLUGIN_BUILD_COLLECTION_IR
    #define PLUGIN_BUILD_COLLECTION   // add collection
    #define PLUGIN_BUILD_IR
#endif

#ifdef PLUGIN_BUILD_MINIMAL_IR
    #ifndef FEATURE_DOMOTICZ
        #define FEATURE_DOMOTICZ  1
    #endif
    #ifndef FEATURE_FHEM
        #define FEATURE_FHEM  1
    #endif
    #ifndef FEATURE_HOMEASSISTANT_OPENHAB
        #define FEATURE_HOMEASSISTANT_OPENHAB 1
    #endif

    #define PLUGIN_BUILD_MINIMAL_OTA
    #define PLUGIN_DESCR  "Minimal, IR"
    #define PLUGIN_BUILD_IR
#endif

#ifdef PLUGIN_BUILD_MINIMAL_IRext
    #ifndef FEATURE_DOMOTICZ
        #define FEATURE_DOMOTICZ  1
    #endif
    #ifndef FEATURE_FHEM
        #define FEATURE_FHEM  1
    #endif
    #ifndef FEATURE_HOMEASSISTANT_OPENHAB
        #define FEATURE_HOMEASSISTANT_OPENHAB 1
    #endif

    #define PLUGIN_BUILD_MINIMAL_OTA
    #define PLUGIN_DESCR  "Minimal, IR with AC"
    #define PLUGIN_BUILD_IR_EXTENDED
#endif

#ifdef PLUGIN_BUILD_NORMAL_IR
    #define PLUGIN_BUILD_NORMAL     // add stable
    #define PLUGIN_DESCR  "Normal, IR"
    #define PLUGIN_BUILD_IR
#endif

#ifdef PLUGIN_BUILD_NORMAL_IRext
  #define PLUGIN_BUILD_NORMAL     // add stable
  #if defined(PLUGIN_SET_COLLECTION_ESP32)
    #define PLUGIN_DESCR  "Collection_A, IR with AC"
  #elif defined(PLUGIN_SET_COLLECTION_B_ESP32)
    #define PLUGIN_DESCR  "Collection_B, IR with AC"
  #elif defined(PLUGIN_SET_COLLECTION_C_ESP32)
    #define PLUGIN_DESCR  "Collection_C, IR with AC"
  #elif defined(PLUGIN_SET_COLLECTION_D_ESP32)
    #define PLUGIN_DESCR  "Collection_D, IR with AC"
  #elif defined(PLUGIN_SET_COLLECTION_E_ESP32)
    #define PLUGIN_DESCR  "Collection_E, IR with AC"
  #elif defined(PLUGIN_SET_COLLECTION_F_ESP32)
    #define PLUGIN_DESCR  "Collection_F, IR with AC"
  #elif defined(PLUGIN_SET_COLLECTION_G_ESP32)
    #define PLUGIN_DESCR  "Collection_G, IR with AC"
  #else
    #define PLUGIN_DESCR  "Normal, IR with AC"
  #endif
  #define PLUGIN_BUILD_IR_EXTENDED
#endif

#ifdef PLUGIN_BUILD_DEV
  #define  PLUGIN_SET_EXPERIMENTAL
  #define  CONTROLLER_SET_EXPERIMENTAL
  #define  NOTIFIER_SET_EXPERIMENTAL
  #define  PLUGIN_BUILD_COLLECTION   // add collection
#endif

#ifdef PLUGIN_BUILD_COLLECTION
  #if !defined(PLUGIN_BUILD_COLLECTION_B) && !defined(PLUGIN_BUILD_COLLECTION_C) && !defined(PLUGIN_BUILD_COLLECTION_D) && !defined(PLUGIN_BUILD_COLLECTION_E) && !defined(PLUGIN_BUILD_COLLECTION_F) && !defined(PLUGIN_BUILD_COLLECTION_G)
    #define PLUGIN_DESCR  "Collection_A"
    #define PLUGIN_SET_COLLECTION_A
  #endif
  #define PLUGIN_SET_COLLECTION
  #define CONTROLLER_SET_COLLECTION
  #define NOTIFIER_SET_COLLECTION
  #define PLUGIN_BUILD_NORMAL     // add stable
#endif

#ifdef PLUGIN_BUILD_COLLECTION_B
  #define PLUGIN_DESCR  "Collection_B"
  #define PLUGIN_SET_COLLECTION
  #define PLUGIN_SET_COLLECTION_B
  #define CONTROLLER_SET_COLLECTION
  #define NOTIFIER_SET_COLLECTION
  #define PLUGIN_BUILD_NORMAL     // add stable
#endif

#ifdef PLUGIN_BUILD_COLLECTION_C
  #define PLUGIN_DESCR  "Collection_C"
  #define PLUGIN_SET_COLLECTION
  #define PLUGIN_SET_COLLECTION_C
  #define CONTROLLER_SET_COLLECTION
  #define NOTIFIER_SET_COLLECTION
  #define PLUGIN_BUILD_NORMAL     // add stable
#endif

#ifdef PLUGIN_BUILD_COLLECTION_D
  #define PLUGIN_DESCR  "Collection_D"
  #define PLUGIN_SET_COLLECTION
  #define PLUGIN_SET_COLLECTION_D
  #define CONTROLLER_SET_COLLECTION
  #define NOTIFIER_SET_COLLECTION
  #define PLUGIN_BUILD_NORMAL     // add stable
#endif

#ifdef PLUGIN_BUILD_COLLECTION_E
  #define PLUGIN_DESCR  "Collection_E"
  #define PLUGIN_SET_COLLECTION
  #define PLUGIN_SET_COLLECTION_E
  #define CONTROLLER_SET_COLLECTION
  #define NOTIFIER_SET_COLLECTION
  #define PLUGIN_BUILD_NORMAL     // add stable
#endif

#ifdef PLUGIN_BUILD_COLLECTION_F
  #define PLUGIN_DESCR  "Collection_F"
  #define PLUGIN_SET_COLLECTION
  #define PLUGIN_SET_COLLECTION_F
  #define CONTROLLER_SET_COLLECTION
  #define NOTIFIER_SET_COLLECTION
  #define PLUGIN_BUILD_NORMAL     // add stable
#endif

#ifdef PLUGIN_BUILD_COLLECTION_G
  #define PLUGIN_DESCR  "Collection_G"
  #define PLUGIN_SET_COLLECTION
  #define PLUGIN_SET_COLLECTION_G
  #define CONTROLLER_SET_COLLECTION
  #define NOTIFIER_SET_COLLECTION
  #define PLUGIN_BUILD_NORMAL     // add stable
#endif

#ifndef PLUGIN_BUILD_CUSTOM
  #ifndef PLUGIN_BUILD_NORMAL
    #define PLUGIN_BUILD_NORMAL // defaults to stable, if not custom
  #endif
#endif

#ifdef PLUGIN_CLIMATE_COLLECTION
  #ifdef PLUGIN_BUILD_NORMAL
    #undef PLUGIN_BUILD_NORMAL
  #endif
  #define PLUGIN_SET_NONE // Specifically configured below
  #define CONTROLLER_SET_STABLE
  #define NOTIFIER_SET_STABLE
  #ifndef FEATURE_ESPEASY_P2P
    #define FEATURE_ESPEASY_P2P 1
  #endif
  #if defined(ESP8266) && !defined(LIMIT_BUILD_SIZE)
    #define LIMIT_BUILD_SIZE
  #endif

  #ifndef FEATURE_I2CMULTIPLEXER
    #define FEATURE_I2CMULTIPLEXER  1
  #endif
  #ifndef FEATURE_TRIGONOMETRIC_FUNCTIONS_RULES
    #define FEATURE_TRIGONOMETRIC_FUNCTIONS_RULES 1
  #endif
  #define KEEP_TRIGONOMETRIC_FUNCTIONS_RULES
  #ifndef FEATURE_PLUGIN_STATS
    #define FEATURE_PLUGIN_STATS  1
  #endif
  #ifndef FEATURE_CHART_JS
    #define FEATURE_CHART_JS  1
  #endif
  #ifndef FEATURE_RULES_EASY_COLOR_CODE
    #define FEATURE_RULES_EASY_COLOR_CODE 1
  #endif
#endif

#ifdef PLUGIN_BUILD_NORMAL
    #define  PLUGIN_SET_STABLE
    #define  CONTROLLER_SET_STABLE
    #define  NOTIFIER_SET_STABLE
    #ifndef FEATURE_ESPEASY_P2P
      #define FEATURE_ESPEASY_P2P 1
    #endif

    #ifndef FEATURE_I2CMULTIPLEXER
        #define FEATURE_I2CMULTIPLEXER  1
    #endif
    #ifndef FEATURE_TRIGONOMETRIC_FUNCTIONS_RULES
        #define FEATURE_TRIGONOMETRIC_FUNCTIONS_RULES 1
    #endif
    #define KEEP_TRIGONOMETRIC_FUNCTIONS_RULES
    #ifndef FEATURE_PLUGIN_STATS
        #define FEATURE_PLUGIN_STATS  1
    #endif
    #ifndef FEATURE_CHART_JS
        #define FEATURE_CHART_JS  1
    #endif
    #ifndef FEATURE_RULES_EASY_COLOR_CODE
        #define FEATURE_RULES_EASY_COLOR_CODE 1
    #endif
#endif

#if FEATURE_FHEM
    #define USES_C009   // FHEM HTTP
#endif

#if FEATURE_HOMEASSISTANT_OPENHAB
    #define USES_C005   // Home Assistant (openHAB) MQTT
#endif

#ifdef PLUGIN_BUILD_MINIMAL_OTA
    // Disable ESPEasy p2p for minimal OTA builds.
    #ifdef FEATURE_ESPEASY_P2P
      #undef FEATURE_ESPEASY_P2P
    #endif
    #define FEATURE_ESPEASY_P2P 0

    #ifdef FEATURE_MDNS
      #undef FEATURE_MDNS
    #endif
    #define FEATURE_MDNS 0

    #ifndef DISABLE_SC16IS752_Serial
      #define DISABLE_SC16IS752_Serial
    #endif

    #ifdef FEATURE_ARDUINO_OTA
      #undef FEATURE_ARDUINO_OTA
    #endif
    #define FEATURE_ARDUINO_OTA 0

    #ifndef PLUGIN_DESCR
      #define PLUGIN_DESCR  "Minimal 1M OTA"
    #endif


    #ifndef CONTROLLER_SET_NONE
      #define CONTROLLER_SET_NONE
    #endif

    #define BUILD_MINIMAL_OTA
    #ifndef BUILD_NO_DEBUG
      #define BUILD_NO_DEBUG
    #endif

//    #define USES_C001   // Domoticz HTTP
//    #define USES_C002   // Domoticz MQTT
//    #define USES_C005   // Home Assistant (openHAB) MQTT
//    #define USES_C006   // PiDome MQTT
  #if !FEATURE_NO_HTTP_CLIENT
    #define USES_C008   // Generic HTTP
  #endif
//    #define USES_C009   // FHEM HTTP
//    #define USES_C010   // Generic UDP
//    #define USES_C013   // ESPEasy P2P network

//    #define NOTIFIER_SET_STABLE
    #ifndef NOTIFIER_SET_NONE
      #define NOTIFIER_SET_NONE
    #endif

    #ifdef FEATURE_POST_TO_HTTP
      #undef FEATURE_POST_TO_HTTP
    #endif
    #define FEATURE_POST_TO_HTTP  0 // Disabled

    #ifdef FEATURE_PUT_TO_HTTP
      #undef FEATURE_PUT_TO_HTTP
    #endif
    #define FEATURE_PUT_TO_HTTP  0 // Disabled

    #ifndef PLUGIN_SET_NONE
      #define PLUGIN_SET_NONE
    #endif

    #ifdef FEATURE_SETTINGS_ARCHIVE
        #undef FEATURE_SETTINGS_ARCHIVE
    #endif // if FEATURE_SETTINGS_ARCHIVE
    #define FEATURE_SETTINGS_ARCHIVE  0

    #ifdef FEATURE_TIMING_STATS
        #undef FEATURE_TIMING_STATS
    #endif
    #define FEATURE_TIMING_STATS  0

    #ifdef FEATURE_ZEROFILLED_UNITNUMBER
        #undef FEATURE_ZEROFILLED_UNITNUMBER
    #endif
    #define FEATURE_ZEROFILLED_UNITNUMBER  0

    #if defined(FEATURE_I2C_DEVICE_CHECK)
      #undef FEATURE_I2C_DEVICE_CHECK
    #endif
    #define FEATURE_I2C_DEVICE_CHECK 0 // Disable I2C device check code

    #if defined(FEATURE_I2C_GET_ADDRESS)
      #undef FEATURE_I2C_GET_ADDRESS
    #endif
    #define FEATURE_I2C_GET_ADDRESS 0 // Disable fetching I2C device address

    #ifdef FEATURE_TARSTREAM_SUPPORT
      #undef FEATURE_TARSTREAM_SUPPORT
    #endif
    #define FEATURE_TARSTREAM_SUPPORT   0 // Disable TarFile support for size

    #ifndef USES_P001
        #define USES_P001   // switch
    #endif
    #ifndef USES_P026
      #define USES_P026   // SysInfo
    #endif
    #ifndef USES_P033
      #define USES_P033   // Dummy
    #endif
    #ifndef USES_P037
//        #define USES_P037   // MQTTImport
    #endif

    #ifndef USES_P004
//        #define USES_P004   // Dallas
    #endif
    #ifndef USES_P005
//        #define USES_P005   // DHT
    #endif

    #ifdef FEATURE_SERVO
      #undef FEATURE_SERVO
    #endif
    #define FEATURE_SERVO 0
    #ifdef FEATURE_RTTTL
      #undef FEATURE_RTTTL
    #endif
    #define FEATURE_RTTTL 0
#endif


// Strip out parts not needed for either MINIMAL_OTA and MEMORY_ANALYSIS
#if defined(BUILD_MINIMAL_OTA) || defined(MEMORY_ANALYSIS)
    #ifndef WEBSERVER_CUSTOM_BUILD_DEFINED
        #ifdef WEBSERVER_TIMINGSTATS
            #undef WEBSERVER_TIMINGSTATS
        #endif
        #ifdef WEBSERVER_SYSVARS
            #undef WEBSERVER_SYSVARS
        #endif
        #ifdef WEBSERVER_NEW_UI
            #undef WEBSERVER_NEW_UI
        #endif
        #ifdef WEBSERVER_I2C_SCANNER
            #undef WEBSERVER_I2C_SCANNER
        #endif
        #ifdef WEBSERVER_FAVICON
            #undef WEBSERVER_FAVICON
        #endif
        #ifdef WEBSERVER_CSS
            #undef WEBSERVER_CSS
        #endif
        #ifndef WEBSERVER_EMBED_CUSTOM_CSS
          #ifdef EMBED_ESPEASY_DEFAULT_MIN_CSS
            #undef EMBED_ESPEASY_DEFAULT_MIN_CSS
          #endif
        #endif
        #ifdef WEBSERVER_INCLUDE_JS
            #undef WEBSERVER_INCLUDE_JS
        #endif
        #ifdef WEBSERVER_LOG
            #undef WEBSERVER_LOG
        #endif
        #ifdef WEBSERVER_GITHUB_COPY
            #undef WEBSERVER_GITHUB_COPY
        #endif
        #ifdef WEBSERVER_PINSTATES
            #undef WEBSERVER_PINSTATES
        #endif
        #ifdef WEBSERVER_WIFI_SCANNER
            #undef WEBSERVER_WIFI_SCANNER
        #endif
        #ifdef WEBSERVER_CUSTOM
            #undef WEBSERVER_CUSTOM
        #endif
        #ifdef WEBSERVER_NEW_RULES
            #undef WEBSERVER_NEW_RULES
        #endif
        #ifdef SHOW_SYSINFO_JSON
            #undef SHOW_SYSINFO_JSON
        #endif
        #ifndef WEBSERVER_SYSINFO_MINIMAL
            #define WEBSERVER_SYSINFO_MINIMAL
        #endif

    #endif // WEBSERVER_CUSTOM_BUILD_DEFINED


    // FEATURE_GPIO_USE_ESP8266_WAVEFORM needs about 200 bytes
    //#define FEATURE_GPIO_USE_ESP8266_WAVEFORM 0


    #ifndef LIMIT_BUILD_SIZE
        #define LIMIT_BUILD_SIZE
    #endif
    #ifdef FEATURE_I2C_DEVICE_SCAN
        #undef FEATURE_I2C_DEVICE_SCAN
    #endif // if FEATURE_I2C_DEVICE_SCAN
    #define FEATURE_I2C_DEVICE_SCAN     0   // turn feature off in OTA builds
    #ifdef KEEP_TRIGONOMETRIC_FUNCTIONS_RULES
        #undef KEEP_TRIGONOMETRIC_FUNCTIONS_RULES
    #endif
    #ifndef NOTIFIER_SET_NONE
        #define NOTIFIER_SET_NONE
    #endif
    #ifdef FEATURE_EXT_RTC
        #undef FEATURE_EXT_RTC
    #endif
    #define FEATURE_EXT_RTC 0
#endif



#ifdef BUILD_NO_DEBUG
    #ifdef WEBSERVER_RULES_DEBUG
        #undef WEBSERVER_RULES_DEBUG
    #endif
#endif


/******************************************************************************\
 * IR plugins *****************************************************************
\******************************************************************************/
// See lib\IRremoteESP8266\src\IRremoteESP8266.h
// Disable all settings like these when not needed:
// #define DECODE_TOSHIBA_AC      true
// #define SEND_TOSHIBA_AC        true
#ifdef PLUGIN_BUILD_IR
    #if !defined(PLUGIN_DESCR) && !defined(PLUGIN_BUILD_MAX_ESP32)
      #define PLUGIN_DESCR  "IR"
    #endif
    #ifndef USES_P016    
      #define USES_P016      // IR
    #endif
    #define P016_SEND_IR_TO_CONTROLLER false //IF true then the JSON replay solution is transmited back to the condroller.
    #ifndef USES_P035    
      #define USES_P035      // IRTX
    #endif
    #define P016_P035_USE_RAW_RAW2 //Use the RAW and RAW2 encodings, disabling it saves 3.7Kb
#endif

#ifdef PLUGIN_BUILD_IR_EXTENDED
    #if !defined(PLUGIN_DESCR) && !defined(PLUGIN_BUILD_MAX_ESP32)
        #define PLUGIN_DESCR  "IR Extended"
    #endif // PLUGIN_DESCR
    #ifndef USES_P016    
      #define USES_P016      // IR
    #endif
    #define P016_SEND_IR_TO_CONTROLLER false //IF true then the JSON replay solution is transmited back to the condroller.
    #ifndef USES_P035    
      #define USES_P035      // IRTX
    #endif
    // The following define is needed for extended decoding of A/C Messages and or using standardised common arguments for controlling all deeply supported A/C units
    #define P016_P035_Extended_AC
    #define P016_P035_USE_RAW_RAW2 //Use the RAW and RAW2 encodings, disabling it saves 3.7Kb
    #ifndef ESP8266_1M       // Leaving out Heatpump IR for 1M builds because it won't fit after upgrading IRremoteESP8266 library to v2.8.1
      #define USES_P088      // ToniA IR plugin
    #endif
    #define PLUGIN_SET_ONLY_SWITCH
    #define NOTIFIER_SET_STABLE
    #define USES_P029      // Output - Domoticz MQTT Helper
    #define PLUGIN_SET_ONLY_TEMP_HUM
#endif

#ifdef PLUGIN_BUILD_IR_EXTENDED_NO_RX
    #if !defined(PLUGIN_DESCR) && !defined(PLUGIN_BUILD_MAX_ESP32)
        #define PLUGIN_DESCR  "IR Extended, no IR RX"
    #endif // PLUGIN_DESCR
    #ifndef USES_P035    
      #define USES_P035      // IRTX
    #endif
    // The following define is needed for extended decoding of A/C Messages and or using standardised common arguments for controlling all deeply supported A/C units
    #define P016_P035_Extended_AC
    #define P016_P035_USE_RAW_RAW2 //Use the RAW and RAW2 encodings, disabling it saves 3.7Kb
    #define USES_P088      //ToniA IR plugin
#endif

/******************************************************************************\
 * Devices ********************************************************************
\******************************************************************************/

// Itead ----------------------------
#ifdef PLUGIN_SET_SONOFF_BASIC
    #define PLUGIN_DESCR  "Sonoff Basic"

    #define PLUGIN_SET_ONLY_SWITCH
    #define NOTIFIER_SET_STABLE
#endif

#ifdef PLUGIN_SET_SONOFF_TH1x
    #define PLUGIN_DESCR  "Sonoff TH10/TH16"

    #define PLUGIN_SET_ONLY_SWITCH
    #define NOTIFIER_SET_STABLE
    #define PLUGIN_SET_ONLY_TEMP_HUM
#endif

#ifdef PLUGIN_SET_SONOFF_POW
    #ifndef PLUGIN_DESCR
        #define PLUGIN_DESCR  "Sonoff POW R1/R2"
    #endif

    #define CONTROLLER_SET_STABLE
    #define PLUGIN_SET_ONLY_SWITCH
    #define NOTIFIER_SET_STABLE
    #define USES_P076   // HWL8012   in POW r1
    // Needs CSE7766 Energy sensor, via Serial RXD 4800 baud 8E1 (GPIO1), TXD (GPIO3)
    #define USES_P077	  // CSE7766   in POW R2
    #define USES_P081   // Cron
    #ifdef ESP8266_4M
      #define FEATURE_ADC_VCC 1
      #define USES_P002   // ADC with FEATURE_ADC_VCC=1 to measure ESP3v3
      #define CONTROLLER_SET_ALL
      #ifndef FEATURE_PLUGIN_STATS
          #define FEATURE_PLUGIN_STATS  1
      #endif
      #ifndef FEATURE_CHART_JS
          #define FEATURE_CHART_JS  1
      #endif
      #ifndef FEATURE_RULES_EASY_COLOR_CODE
          #define FEATURE_RULES_EASY_COLOR_CODE 1
      #endif
      #ifndef FEATURE_SETTINGS_ARCHIVE
        #define FEATURE_SETTINGS_ARCHIVE  1
      #endif
      #ifndef SHOW_SYSINFO_JSON
        #define SHOW_SYSINFO_JSON 1
      #endif
      #ifndef FEATURE_TIMING_STATS                  
        #define FEATURE_TIMING_STATS 1
      #endif
      #ifndef FEATURE_TRIGONOMETRIC_FUNCTIONS_RULES 
        #define FEATURE_TRIGONOMETRIC_FUNCTIONS_RULES 1
      #endif
      #ifdef BUILD_NO_DEBUG
        #undef BUILD_NO_DEBUG
      #endif
      
//      #define FEATURE_MDNS  1
      #define FEATURE_CUSTOM_PROVISIONING 1
      #define FEATURE_DOWNLOAD 1
    #endif
#endif

#ifdef PLUGIN_SET_SONOFF_S2x
    #define PLUGIN_DESCR  "Sonoff S20/22/26"

    #define PLUGIN_SET_ONLY_SWITCH
    #define NOTIFIER_SET_STABLE
#endif

#ifdef PLUGIN_SET_SONOFF_4CH
    #define PLUGIN_DESCR  "Sonoff 4CH"
    #define PLUGIN_SET_ONLY_SWITCH
    #define NOTIFIER_SET_STABLE
#endif

#ifdef PLUGIN_SET_SONOFF_TOUCH
    #define PLUGIN_DESCR  "Sonoff Touch"
    #define PLUGIN_SET_ONLY_SWITCH
    #define NOTIFIER_SET_STABLE
#endif

// Shelly ----------------------------
#ifdef PLUGIN_SET_SHELLY_1
    #define PLUGIN_DESCR  "Shelly 1"

    #define PLUGIN_SET_ONLY_SWITCH
    #define CONTROLLER_SET_STABLE
    #define NOTIFIER_SET_STABLE
    #define USES_P004   // DS18B20
#endif

#ifdef PLUGIN_SET_SHELLY_PLUG_S
    #define PLUGIN_DESCR  "Shelly PLUG-S"

    #define PLUGIN_SET_ONLY_SWITCH
    #define CONTROLLER_SET_STABLE
    #define NOTIFIER_SET_STABLE
    #define USES_P076   // HWL8012   in POW r1
    #define USES_P077	  // CSE7766   in POW R2
    #define USES_P081   // Cron
#endif

// Easy ----------------------------
#ifdef PLUGIN_SET_EASY_TEMP
    #define PLUGIN_DESCR  "Temp Hum"
    #define PLUGIN_SET_ONLY_TEMP_HUM
#endif

#ifdef PLUGIN_SET_EASY_CARBON
    #define PLUGIN_DESCR  "Carbon"
    #define PLUGIN_SET_NONE
    #define USES_P052   // SenseAir
#endif

/*
#ifdef PLUGIN_SET_EASY_NEXTION
    #define PLUGIN_SET_ONLY_SWITCH
    //#define USES_Pxxx   // Nextion
#endif
*/

#ifdef PLUGIN_SET_EASY_OLED1
    #define PLUGIN_SET_ONLY_SWITCH
    #define NOTIFIER_SET_STABLE
    #define USES_P036   // FrameOLED
#endif

#ifdef PLUGIN_SET_EASY_OLED2
    #define PLUGIN_SET_ONLY_SWITCH
    #define NOTIFIER_SET_STABLE
    #define USES_P023   // OLED
#endif

#ifdef PLUGIN_SET_EASY_RELAY
    #define PLUGIN_SET_ONLY_SWITCH
    #define NOTIFIER_SET_STABLE
#endif

// LedStrips ----------------------------
#ifdef PLUGIN_SET_H801
    #define PLUGIN_SET_ONLY_LEDSTRIP
#endif

#ifdef PLUGIN_SET_MAGICHOME
    #define PLUGIN_SET_ONLY_LEDSTRIP
#endif

#ifdef PLUGIN_SET_MAGICHOME_IR
    #define PLUGIN_SET_ONLY_LEDSTRIP
    #ifndef USES_P016    
      #define USES_P016      // IR
    #endif

#endif


// Generic ESP32 -----------------------------
#ifdef PLUGIN_SET_GENERIC_ESP32
    #define PLUGIN_DESCR  "Generic ESP32"

    #ifndef ESP32
        #define ESP32
    #endif
    #ifdef ESP8266
        #undef ESP8266
    #endif
    #define PLUGIN_SET_ONLY_SWITCH
    #define NOTIFIER_SET_STABLE
    #define USES_P036   // FrameOLED
    #define USES_P027   // INA219
    #define USES_P028   // BME280
#endif

#ifdef PLUGIN_SET_COLLECTION_ESP32
  #if !defined(PLUGIN_SET_COLLECTION_B_ESP32) && !defined(PLUGIN_SET_COLLECTION_C_ESP32) && !defined(PLUGIN_SET_COLLECTION_D_ESP32) && !defined(PLUGIN_SET_COLLECTION_E_ESP32) && !defined(PLUGIN_SET_COLLECTION_F_ESP32) && !defined(PLUGIN_SET_COLLECTION_G_ESP32)
    #ifndef PLUGIN_DESCR // COLLECTION_A_ESP32_IRExt also passes here
      #define PLUGIN_DESCR  "Collection_A ESP32"
    #endif
    #define  PLUGIN_SET_COLLECTION_A
  #endif
  #ifndef ESP32
    #define ESP32
  #endif
  #ifdef ESP8266
    #undef ESP8266
  #endif
  // Undefine contradictionary defines
  #ifdef PLUGIN_SET_NONE
    #undef PLUGIN_SET_NONE
  #endif
  #ifdef PLUGIN_SET_ONLY_SWITCH
    #undef PLUGIN_SET_ONLY_SWITCH
  #endif
  #ifdef PLUGIN_SET_ONLY_TEMP_HUM
    #undef PLUGIN_SET_ONLY_TEMP_HUM
  #endif
  #define  PLUGIN_SET_COLLECTION
  #define  CONTROLLER_SET_STABLE
  #define  CONTROLLER_SET_COLLECTION
  #define  NOTIFIER_SET_STABLE
  #define  PLUGIN_SET_STABLE     // add stable
  // See also PLUGIN_SET_COLLECTION_ESP32 section at end,
  // where incompatible plugins will be disabled.
  // TODO : Check compatibility of plugins for ESP32 board.
#endif

#ifdef PLUGIN_SET_COLLECTION_B_ESP32
  #ifndef PLUGIN_DESCR // COLLECTION_B_ESP32_IRExt also passes here
    #define PLUGIN_DESCR  "Collection_B ESP32"
  #endif
  #ifndef ESP32
    #define ESP32
  #endif
  #ifdef ESP8266
    #undef ESP8266
  #endif
  // Undefine contradictionary defines
  #ifdef PLUGIN_SET_NONE
    #undef PLUGIN_SET_NONE
  #endif
  #ifdef PLUGIN_SET_ONLY_SWITCH
    #undef PLUGIN_SET_ONLY_SWITCH
  #endif
  #ifdef PLUGIN_SET_ONLY_TEMP_HUM
    #undef PLUGIN_SET_ONLY_TEMP_HUM
  #endif
  #define  PLUGIN_SET_COLLECTION
  #define  PLUGIN_SET_COLLECTION_B
  #define  CONTROLLER_SET_STABLE
  #define  CONTROLLER_SET_COLLECTION
  #define  NOTIFIER_SET_STABLE
  #define  PLUGIN_SET_STABLE     // add stable
  // See also PLUGIN_SET_COLLECTION_ESP32 section at end,
  // where incompatible plugins will be disabled.
  // TODO : Check compatibility of plugins for ESP32 board.
#endif

#ifdef PLUGIN_SET_COLLECTION_C_ESP32
  #ifndef PLUGIN_DESCR // COLLECTION_C_ESP32_IRExt also passes here
    #define PLUGIN_DESCR  "Collection_C ESP32"
  #endif
  #ifndef ESP32
    #define ESP32
  #endif
  #ifdef ESP8266
    #undef ESP8266
  #endif
  // Undefine contradictionary defines
  #ifdef PLUGIN_SET_NONE
    #undef PLUGIN_SET_NONE
  #endif
  #ifdef PLUGIN_SET_ONLY_SWITCH
    #undef PLUGIN_SET_ONLY_SWITCH
  #endif
  #ifdef PLUGIN_SET_ONLY_TEMP_HUM
    #undef PLUGIN_SET_ONLY_TEMP_HUM
  #endif
  #define  PLUGIN_SET_COLLECTION
  #define  PLUGIN_SET_COLLECTION_C
  #define  CONTROLLER_SET_STABLE
  #define  CONTROLLER_SET_COLLECTION
  #define  NOTIFIER_SET_STABLE
  #define  PLUGIN_SET_STABLE     // add stable
  // See also PLUGIN_SET_COLLECTION_ESP32 section at end,
  // where incompatible plugins will be disabled.
  // TODO : Check compatibility of plugins for ESP32 board.
#endif

#ifdef PLUGIN_SET_COLLECTION_D_ESP32
  #ifndef PLUGIN_DESCR // COLLECTION_D_ESP32_IRExt also passes here
    #define PLUGIN_DESCR  "Collection_D ESP32"
  #endif
  #ifndef ESP32
    #define ESP32
  #endif
  #ifdef ESP8266
    #undef ESP8266
  #endif
  // Undefine contradictionary defines
  #ifdef PLUGIN_SET_NONE
    #undef PLUGIN_SET_NONE
  #endif
  #ifdef PLUGIN_SET_ONLY_SWITCH
    #undef PLUGIN_SET_ONLY_SWITCH
  #endif
  #ifdef PLUGIN_SET_ONLY_TEMP_HUM
    #undef PLUGIN_SET_ONLY_TEMP_HUM
  #endif
  #define  PLUGIN_SET_COLLECTION
  #define  PLUGIN_SET_COLLECTION_D
  #define  CONTROLLER_SET_STABLE
  #define  CONTROLLER_SET_COLLECTION
  #define  NOTIFIER_SET_STABLE
  #define  PLUGIN_SET_STABLE     // add stable
  // See also PLUGIN_SET_COLLECTION_ESP32 section at end,
  // where incompatible plugins will be disabled.
  // TODO : Check compatibility of plugins for ESP32 board.
#endif

#ifdef PLUGIN_SET_COLLECTION_E_ESP32
  #ifndef PLUGIN_DESCR // COLLECTION_E_ESP32_IRExt also passes here
    #define PLUGIN_DESCR  "Collection_E ESP32"
  #endif
  #ifndef ESP32
    #define ESP32
  #endif
  #ifdef ESP8266
    #undef ESP8266
  #endif
  // Undefine contradictionary defines
  #ifdef PLUGIN_SET_NONE
    #undef PLUGIN_SET_NONE
  #endif
  #ifdef PLUGIN_SET_ONLY_SWITCH
    #undef PLUGIN_SET_ONLY_SWITCH
  #endif
  #ifdef PLUGIN_SET_ONLY_TEMP_HUM
    #undef PLUGIN_SET_ONLY_TEMP_HUM
  #endif
  #define  PLUGIN_SET_COLLECTION
  #define  PLUGIN_SET_COLLECTION_E
  #define  CONTROLLER_SET_STABLE
  #define  CONTROLLER_SET_COLLECTION
  #define  NOTIFIER_SET_STABLE
  #define  PLUGIN_SET_STABLE     // add stable
  // See also PLUGIN_SET_COLLECTION_ESP32 section at end,
  // where incompatible plugins will be disabled.
  // TODO : Check compatibility of plugins for ESP32 board.
#endif

#ifdef PLUGIN_SET_COLLECTION_F_ESP32
  #ifndef PLUGIN_DESCR // COLLECTION_F_ESP32_IRExt also passes here
    #define PLUGIN_DESCR  "Collection_F ESP32"
  #endif
  #ifndef ESP32
    #define ESP32
  #endif
  #ifdef ESP8266
    #undef ESP8266
  #endif
  // Undefine contradictionary defines
  #ifdef PLUGIN_SET_NONE
    #undef PLUGIN_SET_NONE
  #endif
  #ifdef PLUGIN_SET_ONLY_SWITCH
    #undef PLUGIN_SET_ONLY_SWITCH
  #endif
  #ifdef PLUGIN_SET_ONLY_TEMP_HUM
    #undef PLUGIN_SET_ONLY_TEMP_HUM
  #endif
  #define  PLUGIN_SET_COLLECTION
  #define  PLUGIN_SET_COLLECTION_F
  #define  CONTROLLER_SET_STABLE
  #define  CONTROLLER_SET_COLLECTION
  #define  NOTIFIER_SET_STABLE
  #define  PLUGIN_SET_STABLE     // add stable
  // See also PLUGIN_SET_COLLECTION_ESP32 section at end,
  // where incompatible plugins will be disabled.
  // TODO : Check compatibility of plugins for ESP32 board.
#endif

#ifdef PLUGIN_SET_COLLECTION_G_ESP32
  #ifndef PLUGIN_DESCR // COLLECTION_G_ESP32_IRExt also passes here
    #define PLUGIN_DESCR  "Collection_G ESP32"
  #endif
  #ifndef ESP32
    #define ESP32
  #endif
  #ifdef ESP8266
    #undef ESP8266
  #endif
  // Undefine contradictionary defines
  #ifdef PLUGIN_SET_NONE
    #undef PLUGIN_SET_NONE
  #endif
  #ifdef PLUGIN_SET_ONLY_SWITCH
    #undef PLUGIN_SET_ONLY_SWITCH
  #endif
  #ifdef PLUGIN_SET_ONLY_TEMP_HUM
    #undef PLUGIN_SET_ONLY_TEMP_HUM
  #endif
  #define  PLUGIN_SET_COLLECTION
  #define  PLUGIN_SET_COLLECTION_G
  #define  CONTROLLER_SET_STABLE
  #define  CONTROLLER_SET_COLLECTION
  #define  NOTIFIER_SET_STABLE
  #define  PLUGIN_SET_STABLE     // add stable
  // See also PLUGIN_SET_COLLECTION_ESP32 section at end,
  // where incompatible plugins will be disabled.
  // TODO : Check compatibility of plugins for ESP32 board.
#endif

#ifdef PLUGIN_BUILD_MAX_ESP32
    #ifndef PLUGIN_DESCR
      #define PLUGIN_DESCR  "MAX ESP32"
    #endif
    #ifndef ESP32
        #define ESP32
    #endif
    #ifdef ESP8266
        #undef ESP8266
    #endif

    #define PLUGIN_SET_MAX
    #define CONTROLLER_SET_ALL
    #define NOTIFIER_SET_ALL
    #ifndef PLUGIN_ENERGY_COLLECTION
        #define PLUGIN_ENERGY_COLLECTION
    #endif
    #ifndef PLUGIN_DISPLAY_COLLECTION
        #define PLUGIN_DISPLAY_COLLECTION
    #endif
    #ifndef PLUGIN_CLIMATE_COLLECTION
      #define PLUGIN_CLIMATE_COLLECTION
    #endif
    #ifndef PLUGIN_NEOPIXEL_COLLECTION
        #define PLUGIN_NEOPIXEL_COLLECTION
    #endif
    #ifndef FEATURE_PLUGIN_STATS
        #define FEATURE_PLUGIN_STATS  1
    #endif
    #ifndef FEATURE_CHART_JS
        #define FEATURE_CHART_JS  1
    #endif
    #ifndef FEATURE_RULES_EASY_COLOR_CODE
        #define FEATURE_RULES_EASY_COLOR_CODE 1
    #endif

    #ifdef FEATURE_CUSTOM_PROVISIONING
        #undef FEATURE_CUSTOM_PROVISIONING
    #endif
    #define FEATURE_CUSTOM_PROVISIONING 1


    // See also PLUGIN_SET_MAX section at end, to include any disabled plugins from other definitions
    // See also PLUGIN_SET_COLLECTION_ESP32 section at end,
    // where incompatible plugins will be disabled.
    // TODO : Check compatibility of plugins for ESP32 board.
#endif


// Generic ------------------------------------
#ifdef PLUGIN_SET_GENERIC_1M
    #define PLUGIN_SET_NONE
    // TODO : small list of common plugins to fit in 1M
#endif

// Ventus W266 --------------------------------
#ifdef PLUGIN_SET_VENTUS_W266
    #define PLUGIN_SET_ONLY_SWITCH
    #define PLUGIN_BUILD_DISABLED
    #define USES_P046      // Hardware	P046_VentusW266.ino
#endif


#ifdef PLUGIN_SET_LC_TECH_RELAY_X2
    #define CONTROLLER_SET_STABLE
    #define PLUGIN_SET_ONLY_SWITCH
    #define NOTIFIER_SET_STABLE
    #define USES_P026    // Sysinfo
    #define USES_P029    // Domoticz MQTT Helper
    #define USES_P033    // Dummy
    #define USES_P037    // MQTT import
    #define USES_P081    // Cron
    #define USES_P091    // Ser Switch
#endif



/******************************************************************************\
 * "ONLY" shorcuts ************************************************************
\******************************************************************************/
#ifdef PLUGIN_SET_ONLY_SWITCH
    #ifndef PLUGIN_SET_NONE
        #define PLUGIN_SET_NONE
    #endif
    #ifndef USES_P001
        #define USES_P001   // switch
    #endif
    #ifndef USES_P003
//        #define USES_P003   // pulse
    #endif
    #ifndef USES_P026
      #define USES_P026   // SysInfo
    #endif
    #ifndef USES_P033
      #define USES_P033   // Dummy
    #endif
    #ifndef USES_P037
        #define USES_P037   // MQTTImport
    #endif
#endif

#ifdef PLUGIN_SET_ONLY_TEMP_HUM
    #ifndef PLUGIN_SET_NONE
        #define PLUGIN_SET_NONE
    #endif
    #ifndef USES_P004
        #define USES_P004   // Dallas
    #endif
    #ifndef USES_P005
        #define USES_P005   // DHT
    #endif
    #ifndef USES_P014
        #define USES_P014   // SI7021
    #endif
    #ifndef USES_P028
        #define USES_P028   // BME280
    #endif
    #ifndef USES_P034
        #define USES_P034   // DHT12
    #endif
#endif

#ifdef PLUGIN_SET_ONLY_LEDSTRIP
    #ifndef PLUGIN_SET_NONE
        #define PLUGIN_SET_NONE
    #endif
    #ifndef USES_P141
        #define USES_P141   // LedStrip
    #endif
    #ifndef USES_P037
        #define USES_P037   // MQTTImport
    #endif
#endif


/******************************************************************************\
 * Main Families **************************************************************
\******************************************************************************/

// NONE #####################################
#ifdef PLUGIN_SET_NONE
  #ifdef PLUGIN_SET_STABLE
    #undef PLUGIN_SET_STABLE
  #endif
  #ifdef PLUGIN_SET_COLLECTION
    #undef PLUGIN_SET_COLLECTION
  #endif
  #ifdef PLUGIN_SET_COLLECTION_A
    #undef PLUGIN_SET_COLLECTION_A
  #endif
  #ifdef PLUGIN_SET_COLLECTION_B
    #undef PLUGIN_SET_COLLECTION_B
  #endif
  #ifdef PLUGIN_SET_COLLECTION_C
    #undef PLUGIN_SET_COLLECTION_C
  #endif
  #ifdef PLUGIN_SET_COLLECTION_D
    #undef PLUGIN_SET_COLLECTION_D
  #endif
  #ifdef PLUGIN_SET_COLLECTION_E
    #undef PLUGIN_SET_COLLECTION_E
  #endif
  #ifdef PLUGIN_SET_COLLECTION_F
    #undef PLUGIN_SET_COLLECTION_F
  #endif
  #ifdef PLUGIN_SET_COLLECTION_G
    #undef PLUGIN_SET_COLLECTION_G
  #endif
  #ifdef PLUGIN_SET_EXPERIMENTAL
    #undef PLUGIN_SET_EXPERIMENTAL
  #endif
#endif


#ifdef CONTROLLER_SET_NONE
  #ifdef CONTROLLER_SET_STABLE
    #undef CONTROLLER_SET_STABLE
  #endif
  #ifdef CONTROLLER_SET_COLLECTION
    #undef CONTROLLER_SET_COLLECTION
  #endif
  #ifdef CONTROLLER_SET_EXPERIMENTAL
    #undef CONTROLLER_SET_EXPERIMENTAL
  #endif
#endif


#ifdef NOTIFIER_SET_NONE
  #ifdef NOTIFIER_SET_STABLE
    #undef NOTIFIER_SET_STABLE
  #endif
  #ifdef NOTIFIER_SET_COLLECTION
    #undef NOTIFIER_SET_COLLECTION
  #endif
  #ifdef NOTIFIER_SET_EXPERIMENTAL
    #undef NOTIFIER_SET_EXPERIMENTAL
  #endif
#endif

// ALL ###########################################
#ifdef PLUGIN_SET_ALL
  #ifndef PLUGIN_SET_STABLE
    #define PLUGIN_SET_STABLE
  #endif
  #ifndef PLUGIN_SET_COLLECTION
    #define PLUGIN_SET_COLLECTION
  #endif
  #ifndef PLUGIN_SET_EXPERIMENTAL
    #define PLUGIN_SET_EXPERIMENTAL
  #endif
#endif


#ifdef CONTROLLER_SET_ALL
  #ifndef CONTROLLER_SET_STABLE
    #define CONTROLLER_SET_STABLE
  #endif
  #ifndef CONTROLLER_SET_COLLECTION
    #define CONTROLLER_SET_COLLECTION
  #endif
  #ifndef CONTROLLER_SET_EXPERIMENTAL
    #define CONTROLLER_SET_EXPERIMENTAL
  #endif
#endif


#ifdef NOTIFIER_SET_ALL
  #ifndef NOTIFIER_SET_STABLE
    #define NOTIFIER_SET_STABLE
  #endif
  #ifndef NOTIFIER_SET_COLLECTION
    #define NOTIFIER_SET_COLLECTION
  #endif
  #ifndef NOTIFIER_SET_EXPERIMENTAL
    #define NOTIFIER_SET_EXPERIMENTAL
  #endif
#endif

// MAX ###########################################
#ifdef PLUGIN_SET_MAX
  #ifndef PLUGIN_SET_STABLE
    #define PLUGIN_SET_STABLE
  #endif
  #ifndef PLUGIN_SET_COLLECTION
    #define PLUGIN_SET_COLLECTION
  #endif
  #ifndef PLUGIN_SET_COLLECTION_A
    #define PLUGIN_SET_COLLECTION_A
  #endif
  #ifndef PLUGIN_SET_COLLECTION_B
    #define PLUGIN_SET_COLLECTION_B
  #endif
  #ifndef PLUGIN_SET_COLLECTION_C
    #define PLUGIN_SET_COLLECTION_C
  #endif
  #ifndef PLUGIN_SET_COLLECTION_D
    #define PLUGIN_SET_COLLECTION_D
  #endif
  #ifndef PLUGIN_SET_COLLECTION_E
    #define PLUGIN_SET_COLLECTION_E
  #endif
  #ifndef PLUGIN_SET_COLLECTION_F
    #define PLUGIN_SET_COLLECTION_F
  #endif
  #ifndef PLUGIN_SET_COLLECTION_G
    #define PLUGIN_SET_COLLECTION_G
  #endif
#endif




// STABLE #####################################
#ifdef PLUGIN_SET_STABLE
    #ifndef FEATURE_SERVO
      #define FEATURE_SERVO 1
    #endif
    #ifdef FEATURE_RTTTL
      #undef FEATURE_RTTTL
    #endif
    #define FEATURE_RTTTL 1

    #define USES_P001   // Switch
    #define USES_P002   // ADC
    #define USES_P003   // Pulse
    #define USES_P004   // Dallas
    #define USES_P005   // DHT
    #define USES_P006   // BMP085
    #define USES_P007   // PCF8591
    #define USES_P008   // RFID
    #define USES_P009   // MCP

    #define USES_P010   // BH1750
    #define USES_P011   // PME
    #define USES_P012   // LCD
    #define USES_P013   // HCSR04
    #define USES_P014   // SI7021
    #define USES_P015   // TSL2561
//    #define USES_P016   // IR
    #define USES_P017   // PN532
    #define USES_P018   // Dust
    #define USES_P019   // PCF8574

    #define USES_P020   // Ser2Net
    #define USES_P021   // Level
    #define USES_P022   // PCA9685
    #define USES_P023   // OLED
    #define USES_P024   // MLX90614
    #define USES_P025   // ADS1x15
    #define USES_P026   // SysInfo
    #define USES_P027   // INA219
    #define USES_P028   // BME280
    #define USES_P029   // Output

    #define USES_P031   // SHT1X
    #define USES_P032   // MS5611
    #define USES_P033   // Dummy
    #define USES_P034   // DHT12
//    #define USES_P035   // IRTX
    #define USES_P036   // FrameOLED
    #define USES_P037   // MQTTImport
    #define USES_P038   // NeoPixel
    #define USES_P039   // Environment - Thermocouple

    #define USES_P040   // RFID - ID12LA/RDM6300
    // FIXME TD-er: Disabled NeoClock and Candle plugin to make builds fit in max bin size.
//    #define USES_P041   // NeoClock
//    #define USES_P042   // Candle
    #define USES_P043   // ClkOutput
    #define USES_P044   // P1WifiGateway

    #define USES_P049   // MHZ19

    #define USES_P052   // SenseAir
    #define USES_P053   // PMSx003

    #define USES_P056   // SDS011-Dust
    #define USES_P059   // Encoder

    #define USES_P063   // TTP229_KeyPad
    #define USES_P073   // 7DGT
    #define USES_P079   // Wemos Motoshield

    #if !defined(USES_P152) && (defined(ESP32_CLASSIC) || defined(ESP32S2)) // Only supported on ESP32 and ESP32-S2
      #define USES_P152 // ESP32 DAC
    #endif
#endif


#ifdef CONTROLLER_SET_STABLE
  #if !FEATURE_NO_HTTP_CLIENT
    #define USES_C001   // Domoticz HTTP
  #endif
    #define USES_C002   // Domoticz MQTT
    #define USES_C003   // Nodo telnet
    #define USES_C004   // ThingSpeak
    #define USES_C005   // Home Assistant (openHAB) MQTT
    #define USES_C006   // PiDome MQTT
    #define USES_C007   // Emoncms
  #if !FEATURE_NO_HTTP_CLIENT
    #define USES_C008   // Generic HTTP
  #endif
    #define USES_C009   // FHEM HTTP
    #define USES_C010   // Generic UDP
    #define USES_C013   // ESPEasy P2P network
#endif


#ifdef NOTIFIER_SET_STABLE
    #define USES_N001   // Email
    #define USES_N002   // Buzzer

    #ifdef NOTIFIER_SET_NONE
      #undef NOTIFIER_SET_NONE
    #endif
#endif

#if defined(PLUGIN_SET_COLLECTION) || defined(PLUGIN_SET_COLLECTION_A) || defined(PLUGIN_SET_COLLECTION_B) || defined(PLUGIN_SET_COLLECTION_C) || defined(PLUGIN_SET_COLLECTION_D) || defined(PLUGIN_SET_COLLECTION_E) || defined(PLUGIN_SET_COLLECTION_F) || defined(PLUGIN_SET_COLLECTION_G)
  #if !defined(PLUGIN_SET_MAX) && !defined(ESP32)
    #ifndef LIMIT_BUILD_SIZE
      #define LIMIT_BUILD_SIZE
    #endif
    #ifndef NOTIFIER_SET_NONE
      #define NOTIFIER_SET_NONE
    #endif
    
    // Do not include large blobs but fetch them from CDN
    #ifndef WEBSERVER_USE_CDN_JS_CSS
      #define WEBSERVER_USE_CDN_JS_CSS
    #endif
  #endif
  #define KEEP_I2C_MULTIPLEXER
#endif

// COLLECTIONS #####################################
#ifdef PLUGIN_SET_COLLECTION
    #define USES_P045   // MPU6050
    #define USES_P047   // I2C_soil_misture
    #define USES_P048   // Motoshield_v2

    #define USES_P050   // TCS34725
    #define USES_P051   // AM2320
    #define USES_P054   // DMX512
    #define USES_P055   // Chiming
    #define USES_P057   // HT16K33_LED
    #define USES_P058   // HT16K33_KeyPad

    #define USES_P060   // MCP3221
    #define USES_P061   // Keypad
    #define USES_P062   // MPR121_KeyPad

    #define USES_P064   // APDS9960
    #define USES_P065   // DRF0299
    #define USES_P066   // VEML6040

    #define USES_P075   // Nextion
    //#define USES_P076   // HWL8012   in POW r1
    // Needs CSE7766 Energy sensor, via Serial RXD 4800 baud 8E1 (GPIO1), TXD (GPIO3)
    //#define USES_P077	  // CSE7766   in POW R2
    //#define USES_P078   // Eastron Modbus Energy meters
    #define USES_P081   // Cron
    #define USES_P082   // GPS
    #define USES_P089   // Ping
    #if !defined(USES_P137) && defined(ESP32)
      #define USES_P137   // AXP192
    #endif
  #if !defined(USES_P138) && defined(ESP32)
    #define USES_P138   // IP5306
  #endif
#endif

#ifdef PLUGIN_SET_COLLECTION_A

    #define USES_P067   // HX711_Load_Cell
    #define USES_P068   // SHT3x

    #define USES_P070   // NeoPixel_Clock
    #define USES_P071   // Kamstrup401
    #define USES_P072   // HDC1000/HDC1008/HDC1010/HDC1050/HDC1080
    #define USES_P074   // TSL2561

    #define USES_P080   // iButton Sensor  DS1990A
    #define USES_P083   // SGP30
    #define USES_P084   // VEML6070
    #define USES_P086   // Receiving values according Homie convention. Works together with C014 Homie controller

    #define USES_P090   // CCS811 TVOC/eCO2 Sensor

    //#define USES_P095  // TFT ILI9341
    //#define USES_P096  // eInk   (Needs lib_deps = Adafruit GFX Library, LOLIN_EPD )
    #define USES_P097   // Touch (ESP32)
    #define USES_P098   // PWM motor  (relies on iRAM, cannot be combined with all other plugins)
    //#define USES_P099   // XPT2046 Touchscreen
    #define USES_P105   // AHT10/20/21
    #define USES_P134   // A02YYUW
#endif

#ifdef PLUGIN_SET_COLLECTION_B
    #define USES_P069   // LM75A

    #define USES_P100   // Pulse Counter - DS2423
    #define USES_P101   // Wake On Lan
    #define USES_P103   // Atlas Scientific EZO Sensors (pH, ORP, EZO, DO)
    #define USES_P106   // BME680
    #define USES_P107   // SI1145 UV index
    #define USES_P108   // DDS238-x ZN MODBUS energy meter (was P224 in the Playground)
    // FIXME TD-er: Disabled due to build size
    //#define USES_P109   // ThermoOLED
    #define USES_P110   // VL53L0X Time of Flight sensor
    #define USES_P113   // VL53L1X ToF
#endif

#ifdef PLUGIN_SET_COLLECTION_C
    #define USES_P085   // AcuDC24x
    #define USES_P087   // Serial Proxy

    #define USES_P091	// SerSwitch
    #define USES_P092   // DL-Bus

    #define USES_P111   // RC522 RFID reader
    #define USES_P143   // I2C Rotary encoders
#endif

#ifdef PLUGIN_SET_COLLECTION_D
    #define USES_P093   // Mitsubishi Heat Pump
    #define USES_P094  // CUL Reader
    #ifndef USES_P098
      #define USES_P098   // PWM motor
    #endif
    #define USES_P114  // VEML6075 UVA/UVB sensor
    #define USES_P115  // Fuel Gauge MAX1704x
    #define USES_P117  // SCD30
    #define USES_P124  // I2C MultiRelay
    #define USES_P127  // CDM7160
#endif

#ifdef PLUGIN_SET_COLLECTION_E
    #define USES_P119   // ITG3205 Gyro
    #define USES_P120   // ADXL345 I2C
    #define USES_P121   // HMC5883L 
    #define USES_P125   // ADXL345 SPI
    #define USES_P126  // 74HC595 Shift register
    #define USES_P129   // 74HC165 Input shiftregisters
    #define USES_P135   // SCD4x
    #define USES_P144   // Dust - PM1006(K) (Vindriktning)
    #define USES_P133     // LTR390 UV
#endif

#ifdef PLUGIN_SET_COLLECTION_F
  #ifndef USES_P112
    #define USES_P112   // AS7265x 
  #endif
  #ifndef USES_P122
    #define USES_P122   // SHT2x 
  #endif
  // Disable Itho when using second heap as it no longer fits.
  #if !defined(USES_P118) && !defined(USE_SECOND_HEAP)
    #define USES_P118 // Itho ventilation control
  #endif
  #ifndef USES_P145
    #define USES_P145   // gasses MQxxx (MQ135, MQ3, etc)
  #endif
  #ifndef USES_P147
    #define USES_P147   // Gases - SGP4x CO2
  #endif
  #ifndef USES_P150
    #define USES_P150   // TMP117 Temperature
  #endif
  #ifndef USES_P151
    #define USES_P151   // Environment - I2C Honeywell Pressure
  #endif
  #ifndef USES_P153
    #define USES_P153   // Environment - SHT4x
  #endif

#endif

#ifdef PLUGIN_SET_COLLECTION_G
  #ifndef USES_P154
    #define USES_P154   // Environment - BMP3xx
  #endif

#endif

// Collection of all energy related plugins.
#ifdef PLUGIN_ENERGY_COLLECTION
  #ifndef PLUGIN_DESCR
    #define PLUGIN_DESCR  "Energy"
  #endif
  #if !defined(LIMIT_BUILD_SIZE) && (defined(ESP8266) || !(ESP_IDF_VERSION_MAJOR > 3))
    // #define LIMIT_BUILD_SIZE // Reduce buildsize (on ESP8266 / pre-IDF4.x) to fit in all Energy plugins
    #define BUILD_NO_DEBUG // Reduce build size without sacrificing features other than some logging
    #ifndef P036_LIMIT_BUILD_SIZE
      #define P036_LIMIT_BUILD_SIZE // Reduce build size for P036 (FramedOLED) only
    #endif
    #ifndef P037_LIMIT_BUILD_SIZE
      #define P037_LIMIT_BUILD_SIZE // Reduce build size for P037 (MQTT Import) only
    #endif
  #endif
   #ifndef USES_P025
     #define USES_P025   // ADS1x15
   #endif
   #ifndef USES_P027
     #define USES_P027   // INA219
   #endif
   #ifndef USES_P076
     #define USES_P076   // HWL8012   in POW r1
   #endif
   #ifndef USES_P077
     // Needs CSE7766 Energy sensor, via Serial RXD 4800 baud 8E1 (GPIO1), TXD (GPIO3)
     #define USES_P077	  // CSE7766   in POW R2
   #endif
   #ifndef USES_P078
     #define USES_P078   // Eastron Modbus Energy meters
   #endif
   #ifndef USES_P085
     #define USES_P085   // AcuDC24x
   #endif
   #ifndef USES_P093
     #define USES_P093   // Mitsubishi Heat Pump
   #endif
   #ifndef USES_P102
     #define USES_P102   // PZEM-004Tv30
   #endif
   #ifndef USES_P108
     #define USES_P108   // DDS238-x ZN MODBUS energy meter (was P224 in the Playground)
   #endif
   #ifndef USES_P115
     #define USES_P115   // Fuel Gauge MAX1704x
   #endif
   #ifndef USES_P132
     #define USES_P132   // INA3221
   #endif
  #if !defined(USES_P137) && defined(ESP32)
    #define USES_P137   // AXP192
  #endif
  #if !defined(USES_P138) && defined(ESP32)
    #define USES_P138   // IP5306
  #endif
   #ifndef USES_P148
     #define USES_P148   // Sonoff POWR3xxD and THR3xxD display
   #endif

#endif

// Collection of all display plugins. (also NeoPixel)
#ifdef PLUGIN_DISPLAY_COLLECTION
  #ifndef PLUGIN_DESCR
    #define PLUGIN_DESCR  "Display"
  #endif
   #if !defined(LIMIT_BUILD_SIZE) && (defined(ESP8266) || !(ESP_IDF_VERSION_MAJOR > 3))
     #ifndef PLUGIN_BUILD_MAX_ESP32
       #define LIMIT_BUILD_SIZE // Reduce buildsize (on ESP8266 / pre-IDF4.x) to fit in all Display plugins
       #define KEEP_I2C_MULTIPLEXER
     #endif
   #endif
   #if defined(ESP8266)
     #if defined(FEATURE_I2C_DEVICE_CHECK)
       #undef FEATURE_I2C_DEVICE_CHECK
     #endif
     #define FEATURE_I2C_DEVICE_CHECK 0 // Disable I2C device check code
     #if !defined(FEATURE_TARSTREAM_SUPPORT)
       #define FEATURE_TARSTREAM_SUPPORT   0 // Disable TarStream support for size
     #endif // FEATURE_TARSTREAM_SUPPORT
   #endif
   #if !defined(FEATURE_SD) && !defined(ESP8266)
     #define FEATURE_SD 1
   #endif
   #ifndef USES_P012
     #define USES_P012   // LCD
   #endif
   #ifndef USES_P023
    #define USES_P023   // OLED
   #endif
   #ifndef USES_P036
    #define USES_P036   // FrameOLED
   #endif
   #ifdef USES_P038
    #undef USES_P038   // DISABLE NeoPixel
   #endif
   #ifdef USES_P041
    #undef USES_P041   // DISABLE NeoClock
   #endif
   #ifdef USES_P042
    #undef USES_P042   // DISABLE Candle
   #endif
   #ifndef USES_P057
    #define USES_P057   // HT16K33_LED
   #endif
   #ifdef USES_P070
    #undef USES_P070   // DISABLE NeoPixel_Clock
   #endif
   #ifndef USES_P075
    #define USES_P075   // Nextion
   #endif
   #ifndef USES_P095
    #define USES_P095  // TFT ILI9341
   #endif
   #ifndef USES_P096
    #define USES_P096  // eInk   (Needs lib_deps = Adafruit GFX Library, LOLIN_EPD )
   #endif
   #ifndef USES_P099
    #define USES_P099   // XPT2046 Touchscreen
   #endif
   #ifndef USES_P104
    #define USES_P104   // MAX7219 dot matrix
   #endif
   #if !defined(USES_P109) && defined(ESP32)
     #define USES_P109   // ThermoOLED
   #endif
   #ifndef USES_P116
     #define USES_P116   // ST77xx
   #endif
  #if !defined(USES_P137) && defined(ESP32)
    #define USES_P137   // AXP192
  #endif
  #if !defined(USES_P138) && defined(ESP32)
    #define USES_P138   // IP5306
  #endif
  #ifndef USES_P141
    #define USES_P141   // PCD8544 Nokia 5110
  #endif
  #ifndef USES_P143
    #define USES_P143   // I2C Rotary encoders
  #endif
  #ifndef USES_P148
    #define USES_P148   // Sonoff POWR3xxD and THR3xxD display
  #endif
#endif

// Collection of all climate plugins.
#ifdef PLUGIN_CLIMATE_COLLECTION
  #ifndef PLUGIN_DESCR
    #define PLUGIN_DESCR  "Climate"
  #endif

  // Features and plugins cherry picked from stable set
  #ifndef FEATURE_SERVO
    #define FEATURE_SERVO 1
  #endif
  #ifndef FEATURE_RTTTL
    #define FEATURE_RTTTL 1
  #endif

  #define USES_P001   // Switch
  #define USES_P002   // ADC
  #define USES_P003   // Pulse
  #define USES_P004   // Dallas
  #define USES_P005   // DHT
  #define USES_P006   // BMP085

  #define USES_P010   // BH1750
  #define USES_P011   // PME
  #define USES_P012   // LCD
  #define USES_P013   // HCSR04
  #define USES_P014   // SI7021
  #define USES_P015   // TSL2561
  #define USES_P018   // Dust
  #define USES_P019   // PCF8574

  #define USES_P021   // Level
  #define USES_P023   // OLED
  #define USES_P024   // MLX90614
  #define USES_P025   // ADS1x15
  #define USES_P026   // SysInfo
  #define USES_P028   // BME280
  #define USES_P029   // Output

  #define USES_P031   // SHT1X
  #define USES_P032   // MS5611
  #define USES_P033   // Dummy
  #define USES_P034   // DHT12
  #define USES_P036   // FrameOLED
  #define USES_P037   // MQTTImport
  #define USES_P038   // NeoPixel
  #define USES_P039   // Environment - Thermocouple

  #define USES_P043   // ClkOutput
  #define USES_P044   // P1WifiGateway
  #define USES_P049   // MHZ19

  #define USES_P052   // SenseAir
  #define USES_P053   // PMSx003
  #define USES_P056   // SDS011-Dust
  #define USES_P059   // Encoder

  #define USES_P073   // 7DGT

  // Enable extra climate-related plugins (CO2/Temp/Hum)
  #ifndef USES_P047
    #define USES_P047 // Soil Moisture
  #endif
  #ifndef USES_P049
    #define USES_P049 // MH-Z19
  #endif
  #ifndef USES_P051
    #define USES_P051 // AM2320
  #endif
  #ifndef USES_P068
    #define USES_P068 // SHT3x
  #endif
  #ifndef USES_P069
    #define USES_P069 // LM75
  #endif
  #ifndef USES_P072
    #define USES_P072 // HCD1080
  #endif
  #ifndef USES_P081
    #define USES_P081 // Cron
  #endif
  #ifndef USES_P083
    #define USES_P083 // SGP30
  #endif
  #ifndef USES_P090
    #define USES_P090 // CCS811
  #endif
  #ifndef USES_P103
    #define USES_P103 // Atlas EZO
  #endif
  #ifndef USES_P105
    #define USES_P105 // AHT10/20/21
  #endif
  #ifndef USES_P106
    #define USES_P106 // BME680
  #endif
  #ifndef USES_P117
    #define USES_P117 // SCD30
  #endif
  // Disable Itho when using second heap as it no longer fits.
  #if !defined(USES_P118) && !defined(USE_SECOND_HEAP)
    #define USES_P118 // Itho ventilation control
  #endif
  #ifndef USES_P122
    #define USES_P122
  #endif
  #ifndef USES_P127
    #define USES_P127 // CDM7160
  #endif
  #ifndef USES_P133
    #define USES_P133     // LTR390 UV
  #endif
  #ifndef USES_P135
    #define USES_P135 // SCD4x
  #endif
  #ifndef USES_P144
    #define USES_P144   // Dust - PM1006(K) (Vindriktning)
  #endif
  #ifndef USES_P147
    #define USES_P147   // Gases - SGP4x CO2
  #endif
  #ifndef USES_P148
    #define USES_P148   // Sonoff POWR3xxD and THR3xxD display
  #endif
  #ifndef USES_P150
    #define USES_P150   // TMP117 Temperature
  #endif
  #ifndef USES_P151
    #define USES_P151   // Environment - I2C Honeywell Pressure
  #endif
  #ifndef USES_P153
    #define USES_P153   // Environment - SHT4x
  #endif
  #ifndef USES_P154
    #define USES_P154   // Environment - BMP3xx
  #endif



  // Controllers
  #ifndef USES_C011
    #define USES_C011   // HTTP Advanced
  #endif
#endif

// Collection of all NeoPixel plugins
#ifdef PLUGIN_NEOPIXEL_COLLECTION
  #ifndef PLUGIN_DESCR
    #define PLUGIN_DESCR  "NeoPixel"
  #endif
  #if !defined(FEATURE_SD) && !defined(ESP8266)
    #define FEATURE_SD  1
  #endif
  #ifndef USES_P038
    #define USES_P038   // NeoPixel
  #endif
  #ifndef USES_P041
    #define USES_P041   // NeoClock
  #endif
  #ifndef USES_P042
    #define USES_P042   // Candle
  #endif
  #ifndef USES_P070
    #define USES_P070   // NeoPixel_Clock
  #endif
  #ifndef USES_P128
    #define USES_P128   // NeoPixelBusFX
  #endif
  #ifndef USES_P131
    #define USES_P131   // NeoMatrix
  #endif
  #if !defined(USES_P137) && defined(ESP32)
    #define USES_P137   // AXP192
  #endif
  #if FEATURE_PLUGIN_STATS && defined(ESP8266)
    // Does not fit in build
    #undef FEATURE_PLUGIN_STATS
  #endif
  #ifdef ESP8266
    #define FEATURE_PLUGIN_STATS  0
  #endif
  #if FEATURE_CHART_JS && defined(ESP8266)
    // Does not fit in build
    #undef FEATURE_CHART_JS
  #endif
  #ifdef ESP8266
    #define FEATURE_CHART_JS  0
  #endif
  #if !defined(USES_P138) && defined(ESP32)
    #define USES_P138   // IP5306
  #endif
#endif

#ifdef CONTROLLER_SET_COLLECTION
    #define USES_C011   // Generic HTTP Advanced
    #define USES_C012   // Blynk HTTP
    #define USES_C014   // homie 3 & 4dev MQTT
    //#define USES_C015   // Blynk
    #define USES_C017   // Zabbix
    // #define USES_C018 // TTN RN2483
    // #define USES_C019   // ESPEasy-NOW
#endif


#ifdef NOTIFIER_SET_COLLECTION
  // To be defined
#endif


// EXPERIMENTAL (playground) #######################
#ifdef PLUGIN_SET_EXPERIMENTAL
    #define USES_P046   // VentusW266
    #define USES_P050   // TCS34725 RGB Color Sensor with IR filter and White LED
    #define USES_P064   // APDS9960 Gesture
    #define USES_P077	// CSE7766   Was P134 on Playground


    // [copied from Playground as of 6 March 2018]
    // It needs some cleanup as some are ALSO in the main repo,
    // thus they should have been removed from the Playground repo
    // #define USES_P100	// Was SRF01, now Pulse Counter - DS2423
	// #define USES_P101	// Was NeoClock, now Wake On Lan
	#define USES_P102	// Nodo
	#define USES_P103	// Event
	#define USES_P104	// SRF02
	#define USES_P105	// RGBW
	#define USES_P106	// IRTX
	#define USES_P107	// Email_Demo
	#define USES_P108	// WOL
	#define USES_P109	// RESOL_DeltaSol_Pro
	   #define USES_P110	// P1WifiGateway      (MERGED?)
	#define USES_P111	// RF
	   //#define USES_P111	// SenseAir     (MERGED?)
	#define USES_P112	// Power
	//#define USES_P112	// RFTX
	#define USES_P113	// SI1145
	#define USES_P114	// DSM501
	//#define USES_P115	// HeatpumpIR - P088 in the main repo.
//	#define USES_P116	// ID12
	#define USES_P117	// LW12FC
	//#define USES_P117	// Neopixels
	//#define USES_P117	// Nextion
	#define USES_P118	// CCS811
	#define USES_P119	// BME680
	#define USES_P120	// Thermocouple
	#define USES_P121	// Candle
//        #define USES_P122	// SHT2x
//	      #define USES_P123	// NeoPixel_Clock  (MERGED?)
	#define USES_P124	// NeoPixelBusFX
	//#define USES_P124	// Ventus_W266_RFM69
	#define USES_P125	// ArduCAM
	#define USES_P127	// Teleinfo
	#define USES_P130	// VEML6075
	#define USES_P131	// SHT3X
	#define USES_P133	// VL53L0X
	#define USES_P141	// LedStrip
	#define USES_P142	// RGB-Strip
	#define USES_P143	// AnyonePresent
	#define USES_P144	// RC-Switch-TX
	#define USES_P145	// Itho - P118 in the main repo.
	#define USES_P149	// MHZ19
	#define USES_P150	// SDM120C
	#define USES_P153	// MAX44009
	#define USES_P162	// MPL3115A2
	#define USES_P163	// DS1631
	#define USES_P165	// SerSwitch
	#define USES_P166	// WiFiMan
	#define USES_P167	// ADS1015
	#define USES_P170	// HLW8012
	#define USES_P171	// PZEM-004T
	#define USES_P180	// Mux
	#define USES_P181	// TempHumidity_SHT2x
	#define USES_P182	// MT681
	#define USES_P199	// RF443_KaKu
	#define USES_P202	// ADC_ACcurrentSensor
	   #define USES_P205	// FrameOLED      (MERGED?)
	#define USES_P209	// IFTTTMaker
	   #define USES_P210	// MQTTImport     (MERGED?)
	#define USES_P211	// MPU6050
	#define USES_P212	// MY9291
	#define USES_P213	// VEML6070
#endif


#ifdef CONTROLLER_SET_EXPERIMENTAL
  //#define USES_C016   // Cache controller
  //#define USES_C018   // TTN/RN2483
#endif


#ifdef NOTIFIER_SET_EXPERIMENTAL
#endif


// Maximized build definition for an ESP(32) with 16MB Flash and 4MB sketch partition
// Add all plugins, controllers and features that don't fit in the COLLECTION set
#ifdef PLUGIN_SET_MAX
  // Features
  #ifndef USES_ESPEASY_NOW
//    #define USES_ESPEASY_NOW
  #endif
  #ifndef FEATURE_SERVO
    #define FEATURE_SERVO 1
  #endif
  #ifndef FEATURE_RTTTL
    #define FEATURE_RTTTL 1
  #endif
  #ifndef FEATURE_SETTINGS_ARCHIVE
    #define FEATURE_SETTINGS_ARCHIVE  1
  #endif
  #ifndef FEATURE_SD
    #define FEATURE_SD 1
  #endif
  #ifndef SHOW_SYSINFO_JSON
    #define SHOW_SYSINFO_JSON 1
  #endif
  #ifndef FEATURE_I2C_DEVICE_SCAN
    #define FEATURE_I2C_DEVICE_SCAN   1
  #endif

  // Plugins
  #ifndef USES_P016
    #define USES_P016   // IR TSOP4838
  #endif
  #ifndef USES_P035
    #define USES_P035   // IRTX
  #endif
  #ifndef USES_P041
    #define USES_P041   // NeoClock
  #endif
  #ifndef USES_P042
    #define USES_P042   // Candle
  #endif
  #ifndef USES_P046
    #define USES_P046  // VentusW266
  #endif
  #ifndef USES_P087
    #define USES_P087   // Serial Proxy
  #endif
  #ifndef USES_P088
    #define USES_P088   // ToniA IR plugin
  #endif
  #ifndef USES_P094
    #define USES_P094  // CUL Reader
  #endif
  #ifndef USES_P095
    #define USES_P095  // TFT ILI9341
  #endif
  #ifndef USES_P096
    #define USES_P096  // eInk   (Needs lib_deps = Adafruit GFX Library, LOLIN_EPD )
  #endif
  #ifndef USES_P097
    #define USES_P097   // Touch ESP32
  #endif
  #ifndef USES_P098
    #define USES_P098   // PWM motor
  #endif
  #ifndef USES_P099
    #define USES_P099   // XPT2046 Touchscreen
  #endif
  #ifndef USES_P100
    #define USES_P100   // DS2423
  #endif
  #ifndef USES_P101
    #define USES_P101   // Wake on Lan
  #endif
  #ifndef USES_P102
    #define USES_P102   // PZEM004Tv3
  #endif
  #ifndef USES_P103
    #define USES_P103   // Atlas Scientific EZO Sensors (pH, ORP, EZO, DO)
  #endif
  #ifndef USES_P104
    #define USES_P104   // MAX7219 Dot matrix display
  #endif
  #ifndef USES_P105
    #define USES_P105   // AHT10/20/21
  #endif
  #ifndef USES_P106
    #define USES_P106   // BME68x
  #endif
  #ifndef USES_P107
    #define USES_P107   // SI1145
  #endif
  #ifndef USES_P108
    #define USES_P108   // DDS238-x ZN MODBUS energy meter (was P224 in the Playground)
  #endif
  #ifndef USES_P109
    #define USES_P109   // ThermOLED
  #endif
  #ifndef USES_P110
    #define USES_P110   // VL53L0X
  #endif
  #ifndef USES_P111
    #define USES_P111   // RC522 RFID reader
  #endif
  #ifndef USES_P112
    #define USES_P112   // AS7256x
  #endif
  #ifndef USES_P113
    #define USES_P113   // VL53L1X
  #endif
  #ifndef USES_P114
    #define USES_P114   // VEML6075 UVA/UVB sensor
  #endif
  #ifndef USES_P115
    #define USES_P115   // Fuel gauge MAX1704x
  #endif
  #ifndef USES_P116
    #define USES_P116   // ST77xx
  #endif
  #ifndef USES_P117
    #define USES_P117   // SCD30
  #endif
  #ifndef USES_P118
    #define USES_P118   // Itho ventilation coontrol
  #endif
  #ifndef USES_P119
    #define USES_P119   // ITG3205 Gyro
  #endif
  #ifndef USES_P120
    #define USES_P120   // ADXL345 I2C Acceleration / Gravity
  #endif
  #ifndef USES_P121
    #define USES_P121   // HMC5883L 
  #endif
  #ifndef USES_P122
    #define USES_P122   // SHT2x
  #endif
  #ifndef USES_P123
//    #define USES_P123   // FT62x6
  #endif
  #ifndef USES_P124
    #define USES_P124   // I2C Multi relay
  #endif
  #ifndef USES_P125
    #define USES_P125   // ADXL345 SPI Acceleration / Gravity
  #endif
  #ifndef USES_P126
    #define USES_P126   // 74HC595 Shift register
  #endif
  #ifndef USES_P127
    #define USES_P127   // CDM7160
  #endif
  #ifndef USES_P128
    #define USES_P128   // NeoPixelBusFX
  #endif
  #ifndef USES_P129
    #define USES_P129   // 74HC165 Input shiftregisters
  #endif
  #ifndef USES_P130
//    #define USES_P130   //
  #endif
  #ifndef USES_P131
    #define USES_P131   // NeoMatrix
  #endif
  #ifndef USES_P132
    #define USES_P132   // INA3221
  #endif
  #ifndef USES_P133
    #define USES_P133   // LTR390
  #endif
  #ifndef USES_P134
    #define USES_P134   // A02YYUW
  #endif
  #ifndef USES_P135
    #define USES_P135   // SCD4x
  #endif
  #ifndef USES_P136
//    #define USES_P136   // OLED w. AdafruitGFX_Helper
  #endif
  #ifndef USES_P137
    #define USES_P137   // AXP192
  #endif
  #ifndef USES_P138
    #define USES_P138   // IP5306
  #endif
  #ifndef USES_P139
//    #define USES_P139   //
  #endif
  #ifndef USES_P140
//    #define USES_P140   //
  #endif
  #ifndef USES_P141
    #define USES_P141   // PCD8544 Nokia 5110
  #endif
  #ifndef USES_P142
//    #define USES_P142   // GT911 Touchscreen
  #endif
  #ifndef USES_P143
    #define USES_P143   // I2C Rotary encoders
  #endif
  #ifndef USES_P144
    #define USES_P144   // Dust - PM1006(K) (Vindriktning)
  #endif
  #ifndef USES_P145
    #define USES_P145   // gasses MQxxx (MQ135, MQ3, etc)
  #endif
  #ifndef USES_P146
    #define USES_P146   // Cache Controller Reader
  #endif
  #ifndef USES_P147
    #define USES_P147   // Gases - SGP4x CO2
  #endif
  #ifndef USES_P148
    #define USES_P148   // POWR3xxD/THR3xxD
  #endif
  #ifndef USES_P149
    // #define USES_P149   //ePaper 1.9" 91 segments
  #endif
  #ifndef USES_P150
    #define USES_P150   // TMP117 Temperature
  #endif
  #ifndef USES_P151
    #define USES_P151   // Environment - I2C Honeywell Pressure
  #endif
  #if !defined(USES_P152) && (defined(ESP32_CLASSIC) || defined(ESP32S2)) // Only supported on ESP32 and ESP32-S2
    #define USES_P152   // ESP32 DAC
  #endif
  #ifndef USES_P153
    #define USES_P153   // Environment - SHT4x
  #endif
  #ifndef USES_P154
    #define USES_P154   // Environment - BMP3xx
  #endif

  // Controllers
  #ifndef USES_C015
    #define USES_C015   // Blynk
  #endif
  #ifndef USES_C016
    #define USES_C016   // Cache controller
  #endif
  #ifndef USES_C018
    #define USES_C018 // TTN RN2483
  #endif

  // Notifiers

#endif // PLUGIN_SET_MAX


/******************************************************************************\
 * Remove incompatible plugins ************************************************
\******************************************************************************/
#ifdef ESP32
//  #undef USES_P010   // BH1750          (doesn't work yet on ESP32)
//  #undef USES_P049   // MHZ19           (doesn't work yet on ESP32)

//  #undef USES_P052   // SenseAir        (doesn't work yet on ESP32)
//  #undef USES_P053   // PMSx003

//  #undef USES_P056   // SDS011-Dust     (doesn't work yet on ESP32)
//  #undef USES_P065   // DRF0299
//  #undef USES_P071   // Kamstrup401
//  #undef USES_P075   // Nextion
//  #undef USES_P078   // Eastron Modbus Energy meters (doesn't work yet on ESP32)
//  #undef USES_P082   // GPS
#endif


#ifdef ARDUINO_ESP8266_RELEASE_2_3_0
  #ifdef USES_P081
    #undef USES_P081   // Cron
  #endif


#endif


/******************************************************************************\
 * Libraries dependencies *****************************************************
\******************************************************************************/
#if defined(USES_P020) || defined(USES_P049) || defined(USES_P052) || defined(USES_P053) || defined(USES_P056)  || defined(USES_P065) || defined(USES_P071) || defined(USES_P075) || defined(USES_P077) || defined(USES_P078) || defined(USES_P082) || defined(USES_P085) || defined(USES_P087) || defined(USES_P093)|| defined(USES_P094) || defined(USES_P102) || defined(USES_P105) || defined(USES_P108) || defined(USES_P144) || defined(USES_C018)
  // At least one plugin uses serial.
  #ifndef PLUGIN_USES_SERIAL
    #define PLUGIN_USES_SERIAL
  #endif
#else
  // No plugin uses serial, so make sure software serial is not included.
  #define DISABLE_SOFTWARE_SERIAL
#endif

#if defined(USES_P095) || defined(USES_P096) || defined(USES_P116) || defined(USES_P131) || defined(USES_P141) // Add any plugin that uses AdafruitGFX_Helper
  #ifndef PLUGIN_USES_ADAFRUITGFX
    #define PLUGIN_USES_ADAFRUITGFX // Ensure AdafruitGFX_helper is available for graphics displays (only)
  #endif
#endif

/*
#if defined(USES_P00x) || defined(USES_P00y)
#include <the_required_lib.h>
#endif
*/

#ifdef USES_C013
  #ifdef FEATURE_ESPEASY_P2P
    #undef FEATURE_ESPEASY_P2P
  #endif
  #define FEATURE_ESPEASY_P2P 1
#endif

#if defined(USES_C018)
  #ifdef FEATURE_PACKED_RAW_DATA
    #undef FEATURE_PACKED_RAW_DATA
  #endif
  #define FEATURE_PACKED_RAW_DATA 1
#endif

#if defined(USES_C019)
  #ifndef USES_ESPEASY_NOW
    #define USES_ESPEASY_NOW
  #endif
#endif

#if defined(USES_P085) || defined (USES_P052) || defined(USES_P078) || defined(USES_P108)
  // FIXME TD-er: Is this correct? Those plugins use Modbus_RTU.
  #ifdef FEATURE_MODBUS
    #undef FEATURE_MODBUS
  #endif
  #define FEATURE_MODBUS  1
#endif

#if defined(USES_C001) || defined (USES_C002) || defined(USES_P029)
  #ifndef FEATURE_DOMOTICZ
    #define FEATURE_DOMOTICZ  1
  #endif
#endif

#if FEATURE_DOMOTICZ  // Move Domoticz enabling logic together
    #if !defined(USES_C001) && !FEATURE_NO_HTTP_CLIENT
      #define USES_C001   // Domoticz HTTP
    #endif
    #ifndef USES_C002
      #define USES_C002   // Domoticz MQTT
    #endif
    #ifndef USES_P029
      #define USES_P029   // Output
    #endif
#endif

#if FEATURE_NO_HTTP_CLIENT  // Disable HTTP features
  // Disable HTTP related Controllers/features
  #ifdef FEATURE_SEND_TO_HTTP
    #undef FEATURE_SEND_TO_HTTP
  #endif
  #define FEATURE_SEND_TO_HTTP  0 // Disabled
  #ifdef FEATURE_POST_TO_HTTP
    #undef FEATURE_POST_TO_HTTP
  #endif
  #define FEATURE_POST_TO_HTTP  0 // Disabled
  #ifdef FEATURE_PUT_TO_HTTP
    #undef FEATURE_PUT_TO_HTTP
  #endif
  #define FEATURE_PUT_TO_HTTP  0 // Disabled
#endif


// Disable Homie plugin for now in the dev build to make it fit.
#if defined(PLUGIN_BUILD_DEV) && defined(USES_C014)
  #undef USES_C014
#endif

// VCC builds need a bit more, disable timing stats to make it fit.
#ifndef PLUGIN_BUILD_CUSTOM
  #if FEATURE_ADC_VCC && !(defined(PLUGIN_SET_MAX) || defined(NO_LIMIT_BUILD_SIZE))
    #ifndef LIMIT_BUILD_SIZE
      #define LIMIT_BUILD_SIZE
    #endif
    #ifndef NOTIFIER_SET_NONE
      #define NOTIFIER_SET_NONE
    #endif

  #endif
  #ifdef ESP8266_1M
    #ifndef LIMIT_BUILD_SIZE
      #define LIMIT_BUILD_SIZE
    #endif
    #ifndef NOTIFIER_SET_NONE
      #define NOTIFIER_SET_NONE
    #endif
    #ifndef DISABLE_SC16IS752_Serial
      #define DISABLE_SC16IS752_Serial
    #endif
  #endif
#endif


// Due to size restrictions, disable a few plugins/controllers for 1M builds
#ifdef ESP8266_1M
  #ifdef USES_C003
    #undef USES_C003
  #endif
  #ifdef USES_C016
    #undef USES_C016  // Cache controller
  #endif
  #ifdef FEATURE_SD
    #undef FEATURE_SD  // Unlikely on 1M units
  #endif
  #define FEATURE_SD 0
  #define NO_GLOBAL_SD
  #ifndef LIMIT_BUILD_SIZE
    #define LIMIT_BUILD_SIZE
  #endif
  #ifdef FEATURE_EXT_RTC
    #undef FEATURE_EXT_RTC
  #endif
  #define FEATURE_EXT_RTC 0
  #ifndef BUILD_NO_DEBUG
    #define BUILD_NO_DEBUG
  #endif
  #ifndef PLUGIN_NEOPIXEL_COLLECTION
    #ifdef USES_P041  // Disable NeoPixel specials
      #undef USES_P041
    #endif
    #ifdef USES_P042
      #undef USES_P042
    #endif
    #ifdef USES_P043
      #undef USES_P043
    #endif
  #endif
#endif

#if defined(PLUGIN_BUILD_MAX_ESP32) || defined(NO_LIMIT_BUILD_SIZE)
  #ifdef LIMIT_BUILD_SIZE
    #undef LIMIT_BUILD_SIZE
  #endif
#endif

// Disable some diagnostic parts to make builds fit.
#ifdef LIMIT_BUILD_SIZE
  #ifdef WEBSERVER_TIMINGSTATS
    #undef WEBSERVER_TIMINGSTATS
  #endif

  // Do not include large blobs but fetch them from CDN
  #ifndef WEBSERVER_USE_CDN_JS_CSS
    #define WEBSERVER_USE_CDN_JS_CSS
  #endif
  #ifdef WEBSERVER_CSS
      #undef WEBSERVER_CSS
  #endif
  #ifndef WEBSERVER_EMBED_CUSTOM_CSS
    #ifdef EMBED_ESPEASY_DEFAULT_MIN_CSS
      #undef EMBED_ESPEASY_DEFAULT_MIN_CSS
    #endif
  #endif
  #ifdef WEBSERVER_INCLUDE_JS
      #undef WEBSERVER_INCLUDE_JS
  #endif
  #ifdef EMBED_ESPEASY_DEFAULT_MIN_CSS
    #undef EMBED_ESPEASY_DEFAULT_MIN_CSS
  #endif

  #ifdef WEBSERVER_GITHUB_COPY
    #undef WEBSERVER_GITHUB_COPY
  #endif
  #ifdef WEBSERVER_CUSTOM
    // TD-er: Removing WEBSERVER_CUSTOM does free up another 1.7k
//    #undef WEBSERVER_CUSTOM
  #endif


  #ifndef BUILD_NO_DEBUG
    #define BUILD_NO_DEBUG
  #endif
  #ifndef BUILD_NO_SPECIAL_CHARACTERS_STRINGCONVERTER
    #define BUILD_NO_SPECIAL_CHARACTERS_STRINGCONVERTER
  #endif
  #ifndef KEEP_I2C_MULTIPLEXER
    #ifdef FEATURE_I2CMULTIPLEXER
      #undef FEATURE_I2CMULTIPLEXER
    #endif
    #define FEATURE_I2CMULTIPLEXER  0
  #endif
  #ifdef FEATURE_SETTINGS_ARCHIVE
    #undef FEATURE_SETTINGS_ARCHIVE
  #endif
  #define FEATURE_SETTINGS_ARCHIVE  0

  #ifdef FEATURE_SERVO
    #undef FEATURE_SERVO
  #endif
  #define FEATURE_SERVO 0
  #ifdef FEATURE_RTTTL
    #undef FEATURE_RTTTL
  #endif
  #define FEATURE_RTTTL 0
  #ifdef FEATURE_TOOLTIPS
    #undef FEATURE_TOOLTIPS
  #endif
  #define FEATURE_TOOLTIPS  0
  #ifdef FEATURE_BLYNK
    #undef FEATURE_BLYNK
  #endif
  #define FEATURE_BLYNK 0
  #if !defined(PLUGIN_SET_COLLECTION) && !defined(PLUGIN_SET_SONOFF_POW)
    #ifdef USES_P076
      #undef USES_P076   // HWL8012   in POW r1
    #endif
    #ifdef USES_P093
      #undef USES_P093   // Mitsubishi Heat Pump
    #endif
    #ifdef USES_P100 // Pulse Counter - DS2423
      #undef USES_P100
    #endif
    #ifdef USES_C017 // Zabbix
      #undef USES_C017
    #endif
  #endif
  #ifdef USES_C012
    #undef USES_C012 // Blynk
  #endif
  #ifdef USES_C015
    #undef USES_C015 // Blynk
  #endif
  #ifdef USES_C016
    #undef USES_C016 // Cache controller
  #endif
  #ifdef USES_C018
    #undef USES_C018 // LoRa TTN - RN2483/RN2903
  #endif
  #if defined(FEATURE_TRIGONOMETRIC_FUNCTIONS_RULES) && !defined(KEEP_TRIGONOMETRIC_FUNCTIONS_RULES)
    #undef FEATURE_TRIGONOMETRIC_FUNCTIONS_RULES
  #endif
  #ifndef KEEP_TRIGONOMETRIC_FUNCTIONS_RULES
    #define FEATURE_TRIGONOMETRIC_FUNCTIONS_RULES 0
  #endif
  #ifdef FEATURE_SSDP
    #undef FEATURE_SSDP
  #endif
  #define FEATURE_SSDP  0
  #ifdef FEATURE_PLUGIN_STATS
    #undef FEATURE_PLUGIN_STATS
  #endif
  #define FEATURE_PLUGIN_STATS  0
  #ifdef FEATURE_CHART_JS
    #undef FEATURE_CHART_JS
  #endif
  #define FEATURE_CHART_JS  0
  #ifdef FEATURE_RULES_EASY_COLOR_CODE
    #undef FEATURE_RULES_EASY_COLOR_CODE
  #endif
  #define FEATURE_RULES_EASY_COLOR_CODE 0
  #if FEATURE_EXT_RTC
    #undef FEATURE_EXT_RTC
    #define FEATURE_EXT_RTC 0
  #endif

  #ifdef FEATURE_DNS_SERVER
    #undef FEATURE_DNS_SERVER
  #endif
  #define FEATURE_DNS_SERVER 0

  #ifdef FEATURE_MDNS
    #undef FEATURE_MDNS
  #endif
  #define FEATURE_MDNS 0

  #ifdef FEATURE_ARDUINO_OTA
    #undef FEATURE_ARDUINO_OTA
  #endif
  #define FEATURE_ARDUINO_OTA 0
#endif

// Timing stats page needs timing stats
#if defined(WEBSERVER_TIMINGSTATS) && !FEATURE_TIMING_STATS
  #undef FEATURE_TIMING_STATS
  #define FEATURE_TIMING_STATS  1
#endif

// If timing stats page is not included, there is no need in collecting the stats
#if !defined(WEBSERVER_TIMINGSTATS) && FEATURE_TIMING_STATS
  #undef FEATURE_TIMING_STATS
  #define FEATURE_TIMING_STATS  0
#endif


#ifdef BUILD_NO_DEBUG
  #ifndef BUILD_NO_DIAGNOSTIC_COMMANDS
    #define BUILD_NO_DIAGNOSTIC_COMMANDS
  #endif
  #ifndef BUILD_NO_RAM_TRACKER
    #define BUILD_NO_RAM_TRACKER
  #endif
#endif

  // Do not include large blobs but fetch them from CDN
#ifdef WEBSERVER_USE_CDN_JS_CSS
  #ifdef WEBSERVER_FAVICON
    #ifndef WEBSERVER_FAVICON_CDN
      #define WEBSERVER_FAVICON_CDN
    #endif
  #endif
  #ifdef WEBSERVER_CSS
    #undef WEBSERVER_CSS
  #endif
  #ifdef WEBSERVER_INCLUDE_JS
    #undef WEBSERVER_INCLUDE_JS
  #endif
  #ifdef EMBED_ESPEASY_DEFAULT_MIN_CSS
    #undef EMBED_ESPEASY_DEFAULT_MIN_CSS
  #endif
#endif

#if defined(USES_C002) || defined (USES_C005) || defined(USES_C006) || defined(USES_C014) || defined(USES_P037)
  #ifdef FEATURE_MQTT
    #undef FEATURE_MQTT
  #endif
  #define FEATURE_MQTT  1
#endif

#if defined(USES_C012) || defined (USES_C015)
  #ifdef FEATURE_BLYNK
    #undef FEATURE_BLYNK
  #endif
  #define FEATURE_BLYNK 1
#endif

// Specific notifier plugins may be enabled via Custom.h, regardless
// whether NOTIFIER_SET_NONE is defined
#if defined(USES_N001) || defined(USES_N002)
  #ifndef FEATURE_NOTIFIER
    #define FEATURE_NOTIFIER  1
  #endif
#endif

// Cache Controller Reader plugin needs Cache Controller
#if defined(USES_P146) && !defined(USES_C016)
  #define USES_C016
#endif

#if defined(USES_P146) || defined(USES_C016)
  #ifdef FEATURE_RTC_CACHE_STORAGE
    #undef FEATURE_RTC_CACHE_STORAGE
  #endif
  #define FEATURE_RTC_CACHE_STORAGE 1
#endif



// P098 PWM motor needs P003 pulse
#if defined(USES_P098)
  #ifndef USES_P003
    #define USES_P003
  #endif
#endif

#if FEATURE_MQTT
// MQTT_MAX_PACKET_SIZE : Maximum packet size
#ifndef MQTT_MAX_PACKET_SIZE
  #define MQTT_MAX_PACKET_SIZE 1024 // Is also used in PubSubClient
#endif
#endif //if FEATURE_MQTT


// It may have gotten undefined to fit a build. Make sure the Blynk controllers are not defined
#if !FEATURE_BLYNK
  #ifdef USES_C012
    #undef USES_C012
  #endif
  #ifdef USES_C015
    #undef USES_C015
  #endif
#endif

#if FEATURE_ARDUINO_OTA
  #ifndef LIMIT_BUILD_SIZE
    #ifndef FEATURE_MDNS
      #ifdef ESP32
        #define FEATURE_MDNS  1
      #else
        // Do not use MDNS on ESP8266 due to memory leak
        #define FEATURE_MDNS  0
      #endif
    #endif
  #endif
#endif

#if FEATURE_MDNS
  #ifndef FEATURE_DNS_SERVER
    #define FEATURE_DNS_SERVER  1
  #endif
#endif

#ifdef WEBSERVER_SETUP
  #ifndef PLUGIN_BUILD_MINIMAL_OTA
    #ifndef FEATURE_DNS_SERVER
      #define FEATURE_DNS_SERVER  1
    #endif
  #endif
#endif

#if FEATURE_SETTINGS_ARCHIVE || FEATURE_CUSTOM_PROVISIONING
  #ifndef FEATURE_DOWNLOAD
    #define FEATURE_DOWNLOAD  1
  #endif
#endif

// Here we can re-enable specific features in the COLLECTION sets as we have created some space there by splitting them up
#if defined(COLLECTION_FEATURE_RTTTL) && (defined(PLUGIN_SET_COLLECTION_A) || defined(PLUGIN_SET_COLLECTION_B) || defined(PLUGIN_SET_COLLECTION_C) || defined(PLUGIN_SET_COLLECTION_D) || defined(PLUGIN_SET_COLLECTION_E) || defined(PLUGIN_SET_COLLECTION_F) || defined(PLUGIN_SET_COLLECTION_G))
  #ifndef FEATURE_RTTTL
    #define FEATURE_RTTTL 1
  #endif
#endif

#ifdef USES_ESPEASY_NOW
  #if defined(LIMIT_BUILD_SIZE) || defined(ESP8266_1M) || (defined(ESP8266) && defined(PLUGIN_BUILD_IR))
    // Will not fit on ESP8266 along with IR plugins included
    #undef USES_ESPEASY_NOW
  #endif
#endif

#if defined(USES_C019) && !defined(USES_ESPEASY_NOW)
  // C019 depends on ESPEASY_NOW, so don't use it if ESPEasy_NOW is excluded
  #undef USES_C019
#endif

#if defined(USES_C019) && !defined(FEATURE_PACKED_RAW_DATA)
  #define FEATURE_PACKED_RAW_DATA  1
#endif



// By default we enable the SHOW_SYSINFO_JSON when we enable the WEBSERVER_NEW_UI
#ifdef WEBSERVER_NEW_UI
  #define SHOW_SYSINFO_JSON 1
#endif

#ifdef USES_ESPEASY_NOW
  // ESPEasy-NOW needs the P2P feature
  #ifdef FEATURE_ESPEASY_P2P
    #undef FEATURE_ESPEASY_P2P
  #endif
  #define FEATURE_ESPEASY_P2P 1
#endif

#if !defined(ESP32) && defined(USES_P148)
  // This chip/display is only used on ESP32 devices made by Sonoff
  #undef USES_P148   // Sonoff POWR3xxD and THR3xxD display
#endif

#ifndef FEATURE_ZEROFILLED_UNITNUMBER
  #ifdef ESP8266_1M
    #define FEATURE_ZEROFILLED_UNITNUMBER    0
  #else
    #define FEATURE_ZEROFILLED_UNITNUMBER    1
  #endif
#endif



// Make sure all features which have not been set exclusively will be disabled.
// This should be done at the end of this file.
// Keep them alfabetically sorted so it is easier to add new ones

#ifndef FEATURE_BLYNK                         
#define FEATURE_BLYNK                         0
#endif

#ifndef FEATURE_CHART_JS                      
#define FEATURE_CHART_JS                      0
#endif

#ifndef FEATURE_RULES_EASY_COLOR_CODE
#define FEATURE_RULES_EASY_COLOR_CODE         0
#endif


#ifndef FEATURE_CUSTOM_PROVISIONING           
#define FEATURE_CUSTOM_PROVISIONING           0
#endif

#ifndef FEATURE_RTC_CACHE_STORAGE
#define FEATURE_RTC_CACHE_STORAGE             0
#endif

#ifndef FEATURE_DNS_SERVER                    
#define FEATURE_DNS_SERVER                    0
#endif

#ifndef FEATURE_DOMOTICZ                      
#define FEATURE_DOMOTICZ                      0
#endif

#ifndef FEATURE_DOWNLOAD                      
#define FEATURE_DOWNLOAD                      0
#endif

#ifndef FEATURE_ESPEASY_P2P                      
#define FEATURE_ESPEASY_P2P                   0
#endif

#ifndef FEATURE_ETHERNET                      
#define FEATURE_ETHERNET                      0
#endif

#ifndef FEATURE_EXT_RTC                       
#define FEATURE_EXT_RTC                       0
#endif

#ifndef FEATURE_FHEM                          
#define FEATURE_FHEM                          0
#endif

#ifndef FEATURE_GPIO_USE_ESP8266_WAVEFORM
 #ifdef ESP8266
  #define FEATURE_GPIO_USE_ESP8266_WAVEFORM   1
 #else
  #define FEATURE_GPIO_USE_ESP8266_WAVEFORM   0
 #endif
#endif

#ifndef FEATURE_HOMEASSISTANT_OPENHAB         
#define FEATURE_HOMEASSISTANT_OPENHAB         0
#endif

#ifndef FEATURE_I2CMULTIPLEXER                
#define FEATURE_I2CMULTIPLEXER                0
#endif

#ifndef FEATURE_I2C_DEVICE_SCAN               
  #ifdef ESP32
    #define FEATURE_I2C_DEVICE_SCAN           1
  #else
    #define FEATURE_I2C_DEVICE_SCAN           0
  #endif
#endif

#ifndef FEATURE_MDNS                          
#define FEATURE_MDNS                          0
#endif

#ifndef FEATURE_MODBUS                        
#define FEATURE_MODBUS                        0
#endif

#ifndef FEATURE_MQTT                        
#define FEATURE_MQTT                          0
#endif

#ifndef FEATURE_NON_STANDARD_24_TASKS         
#define FEATURE_NON_STANDARD_24_TASKS         0
#endif

#ifndef FEATURE_NOTIFIER                      
#define FEATURE_NOTIFIER                      0
#endif

#ifndef FEATURE_PACKED_RAW_DATA               
#define FEATURE_PACKED_RAW_DATA               0
#endif

#ifndef FEATURE_PLUGIN_STATS                  
#define FEATURE_PLUGIN_STATS                  0
#endif

#ifndef FEATURE_REPORTING                     
#define FEATURE_REPORTING                     0
#endif

#ifndef FEATURE_RTTTL                         
#define FEATURE_RTTTL                         0
#endif
#if defined(FEATURE_RTTTL) && !FEATURE_RTTTL && defined(KEEP_RTTTL)
  #undef FEATURE_RTTTL
  #define FEATURE_RTTTL 1
#endif

#ifndef FEATURE_SD                         
#define FEATURE_SD                            0
#endif

#ifndef FEATURE_SERVO                         
#define FEATURE_SERVO                         0
#endif

#ifndef FEATURE_SETTINGS_ARCHIVE              
#define FEATURE_SETTINGS_ARCHIVE              0
#endif

#ifndef FEATURE_SSDP                          
#define FEATURE_SSDP                          0
#endif

#ifndef FEATURE_TIMING_STATS                  
#define FEATURE_TIMING_STATS                  0
#endif

#ifndef FEATURE_TOOLTIPS                      
#define FEATURE_TOOLTIPS                      0
#endif

#ifndef FEATURE_TRIGONOMETRIC_FUNCTIONS_RULES 
#define FEATURE_TRIGONOMETRIC_FUNCTIONS_RULES 0
#endif


#ifndef SHOW_SYSINFO_JSON
#define SHOW_SYSINFO_JSON 0
#endif


#ifndef FEATURE_SEND_TO_HTTP
  #define FEATURE_SEND_TO_HTTP  1 // Enabled by default
#endif

#ifndef FEATURE_POST_TO_HTTP
  #define FEATURE_POST_TO_HTTP  1 // Enabled by default
#endif

#ifndef FEATURE_PUT_TO_HTTP
  #define FEATURE_PUT_TO_HTTP   1 // Enabled by default
#endif

#ifndef FEATURE_HTTP_CLIENT
  #define FEATURE_HTTP_CLIENT   0 // Disable by default
#endif

#ifndef FEATURE_PLUGIN_PRIORITY
  #define FEATURE_PLUGIN_PRIORITY   0 // Disable by default
#endif

#ifndef FEATURE_INTERNAL_TEMPERATURE
  #if defined(ESP32) // Feature is only available on (most?) ESP32 chips
    #define FEATURE_INTERNAL_TEMPERATURE 1
  #else
    #define FEATURE_INTERNAL_TEMPERATURE 0 // Not evailable on ESP8266
  #endif
#endif
#if defined(FEATURE_INTERNAL_TEMPERATURE) && defined(ESP8266)
  #undef FEATURE_INTERNAL_TEMPERATURE
  #define FEATURE_INTERNAL_TEMPERATURE   0 // Not evailable on ESP8266
#endif

#ifndef FEATURE_I2C_DEVICE_CHECK
  #ifdef ESP8266_1M
    #define FEATURE_I2C_DEVICE_CHECK  0 // Disabled by default for 1M units
  #else
    #define FEATURE_I2C_DEVICE_CHECK  1 // Enabled by default
  #endif
#endif

#ifndef FEATURE_I2C_GET_ADDRESS
  #ifdef ESP8266_1M
    #define FEATURE_I2C_GET_ADDRESS   0 // Disabled by default for 1M units
  #else
    #define FEATURE_I2C_GET_ADDRESS   1 // Enabled by default
  #endif
#endif

#if FEATURE_I2C_DEVICE_CHECK && !FEATURE_I2C_GET_ADDRESS
  #undef FEATURE_I2C_GET_ADDRESS
  #define FEATURE_I2C_GET_ADDRESS     1 // Needed by FEATURE_I2C_DEVICE_CHECK
#endif

#if !FEATURE_HTTP_CLIENT && (defined(USES_C001) || defined(USES_C008) || defined(USES_C009) || defined(USES_C011) || (defined(FEATURE_SEND_TO_HTTP) && FEATURE_SEND_TO_HTTP) || (defined(FEATURE_POST_TO_HTTP) && FEATURE_POST_TO_HTTP) || (defined(FEATURE_PUT_TO_HTTP) && FEATURE_PUT_TO_HTTP) || (defined(FEATURE_DOWNLOAD) && FEATURE_DOWNLOAD) || (defined(FEATURE_SETTINGS_ARCHIVE) && FEATURE_SETTINGS_ARCHIVE))
  #undef FEATURE_HTTP_CLIENT
  #define FEATURE_HTTP_CLIENT   1 // Enable because required for these controllers/features
#endif

#ifndef FEATURE_AUTO_DARK_MODE
  #ifdef LIMIT_BUILD_SIZE
    #define FEATURE_AUTO_DARK_MODE            0
  #else
    #define FEATURE_AUTO_DARK_MODE            1
  #endif
#endif

#ifndef FEATURE_ESP8266_DIRECT_WIFI_SCAN
  // Feature still in development, do not yet use.
  #define FEATURE_ESP8266_DIRECT_WIFI_SCAN    0
#endif

#if FEATURE_ESP8266_DIRECT_WIFI_SCAN
  #ifdef ESP32
    // ESP8266 only feature
    #undef FEATURE_ESP8266_DIRECT_WIFI_SCAN
    #define FEATURE_ESP8266_DIRECT_WIFI_SCAN    0
  #endif
#endif

#ifndef DISABLE_SC16IS752_SPI
  #define DISABLE_SC16IS752_SPI
#endif

#ifndef FEATURE_PINSTATE_EXTENDED
  #ifdef ESP8266_1M
    #define FEATURE_PINSTATE_EXTENDED           0 // Don't use extended pinstate feature on 1M builds
  #else
    #define FEATURE_PINSTATE_EXTENDED           1 // Enable by default for all other builds
  #endif
#endif

#ifndef FEATURE_DEFINE_SERIAL_CONSOLE_PORT
  #ifdef ESP8266_1M
    #define FEATURE_DEFINE_SERIAL_CONSOLE_PORT 0
  #else
    #define FEATURE_DEFINE_SERIAL_CONSOLE_PORT 1
  #endif
#endif

#if FEATURE_DEFINE_SERIAL_CONSOLE_PORT
# if USES_HWCDC || USES_USBCDC
#  define USES_ESPEASY_CONSOLE_FALLBACK_PORT 1
# endif // if USES_HWCDC || USES_USBCDC
# ifndef PLUGIN_USES_SERIAL
// Needs Plugin_Helper_serial
#  define PLUGIN_USES_SERIAL
# endif
#endif // if FEATURE_DEFINE_SERIAL_CONSOLE_PORT


#ifndef USES_ESPEASY_CONSOLE_FALLBACK_PORT
# define USES_ESPEASY_CONSOLE_FALLBACK_PORT 0
#endif // ifndef USES_ESPEASY_CONSOLE_FALLBACK_PORT


#if !FEATURE_PLUGIN_PRIORITY && (defined(USES_P137) /*|| defined(USES_Pxxx)*/)
  #undef FEATURE_PLUGIN_PRIORITY
  #define FEATURE_PLUGIN_PRIORITY   1
#endif

// Enable FEATURE_ADC_VCC to measure supply voltage using the analog pin
// Please note that the TOUT pin has to be disconnected in this mode
// Use the "System Info" device to read the VCC value
#ifndef FEATURE_ADC_VCC
  #define FEATURE_ADC_VCC                  0
#endif

// Extra task value types, typically used in Dummy tasks.
// For example 32-bit, 64-bit ints and doubles.
#ifndef FEATURE_EXTENDED_TASK_VALUE_TYPES
  #ifdef ESP8266_1M
    #define FEATURE_EXTENDED_TASK_VALUE_TYPES  0
  #else
    #define FEATURE_EXTENDED_TASK_VALUE_TYPES  1
  #endif
#endif

#ifndef FEATURE_SET_WIFI_TX_PWR
  #ifdef ESP32
    #if defined(ESP32S2) || defined(ESP32S3) || defined(ESP32C3)
      #define FEATURE_SET_WIFI_TX_PWR   1
    #else
      // TD-er: Disable setting TX power on ESP32 as it seems to cause issues on IDF4.4
      #define FEATURE_SET_WIFI_TX_PWR   1
    #endif
  #elif defined(ESP8266)
    #define FEATURE_SET_WIFI_TX_PWR   1
  #endif
#endif


#ifndef FEATURE_USE_DOUBLE_AS_ESPEASY_RULES_FLOAT_TYPE
  #if defined(ESP8266) && defined(LIMIT_BUILD_SIZE)
    #define FEATURE_USE_DOUBLE_AS_ESPEASY_RULES_FLOAT_TYPE 0
  #else
    #define FEATURE_USE_DOUBLE_AS_ESPEASY_RULES_FLOAT_TYPE 1
  #endif
#endif

// ESPEASY_RULES_FLOAT_TYPE should be either double (default) or float.
// It is solely based on FEATURE_USE_DOUBLE_AS_ESPEASY_RULES_FLOAT_TYPE
#ifdef ESPEASY_RULES_FLOAT_TYPE
  #undef ESPEASY_RULES_FLOAT_TYPE
#endif
#if FEATURE_USE_DOUBLE_AS_ESPEASY_RULES_FLOAT_TYPE
  #define ESPEASY_RULES_FLOAT_TYPE double
#else
  #define ESPEASY_RULES_FLOAT_TYPE float
#endif

#ifndef ESPEASY_SERIAL_0
#if defined(ESP32) && !defined(NO_GLOBAL_INSTANCES) && !defined(NO_GLOBAL_SERIAL) && ARDUINO_USB_CDC_ON_BOOT // Serial used for USB CDC
  #define ESPEASY_SERIAL_0 Serial0
#else
  #define ESPEASY_SERIAL_0 Serial
#endif
#endif


#if FEATURE_MDNS
  #ifdef ESP32S2
    #undef FEATURE_MDNS
    #define FEATURE_MDNS 0
  #endif
#endif

#ifndef FEATURE_IMPROV
  #if defined(ESP8266) && defined(LIMIT_BUILD_SIZE)
    #define FEATURE_IMPROV 0
  #else
    #if FEATURE_DEFINE_SERIAL_CONSOLE_PORT
      #define FEATURE_IMPROV 1
    #else
      #define FEATURE_IMPROV 0
    #endif
  #endif
#endif

<<<<<<< HEAD
#ifndef FEATURE_TARSTREAM_SUPPORT
  #define FEATURE_TARSTREAM_SUPPORT   1
#endif // FEATURE_TARSTREAM_SUPPORT

// Check for plugins that will use Extended Custom Settings storage when available
#ifndef FEATURE_EXTENDED_CUSTOM_SETTINGS
  #if defined(USES_P094) || defined(USES_P095) || defined(USES_P096) || defined(USES_P099) || defined(USES_P104) || defined(USES_P116) || defined(USES_P123) || defined(USES_P131)
    #define FEATURE_EXTENDED_CUSTOM_SETTINGS 1
  #else
    #define FEATURE_EXTENDED_CUSTOM_SETTINGS 0
  #endif
#endif // ifndef FEATURE_EXTENDED_CUSTOM_SETTINGS
=======
#ifndef FEATURE_CHART_STORAGE_LAYOUT
  #ifdef ESP32
    #define FEATURE_CHART_SETTINGS_FILE_LAYOUT 1
  #endif
  #ifdef ESP8266
    #ifndef LIMIT_BUILD_SIZE
      #define FEATURE_CHART_SETTINGS_FILE_LAYOUT 1
    #else
      #define FEATURE_CHART_SETTINGS_FILE_LAYOUT 0
    #endif
  #endif
#endif

    

>>>>>>> 18270ad9

#endif // CUSTOMBUILD_DEFINE_PLUGIN_SETS_H<|MERGE_RESOLUTION|>--- conflicted
+++ resolved
@@ -3161,7 +3161,19 @@
   #endif
 #endif
 
-<<<<<<< HEAD
+#ifndef FEATURE_CHART_STORAGE_LAYOUT
+  #ifdef ESP32
+    #define FEATURE_CHART_SETTINGS_FILE_LAYOUT 1
+  #endif
+  #ifdef ESP8266
+    #ifndef LIMIT_BUILD_SIZE
+      #define FEATURE_CHART_SETTINGS_FILE_LAYOUT 1
+    #else
+      #define FEATURE_CHART_SETTINGS_FILE_LAYOUT 0
+    #endif
+  #endif
+#endif
+
 #ifndef FEATURE_TARSTREAM_SUPPORT
   #define FEATURE_TARSTREAM_SUPPORT   1
 #endif // FEATURE_TARSTREAM_SUPPORT
@@ -3174,22 +3186,8 @@
     #define FEATURE_EXTENDED_CUSTOM_SETTINGS 0
   #endif
 #endif // ifndef FEATURE_EXTENDED_CUSTOM_SETTINGS
-=======
-#ifndef FEATURE_CHART_STORAGE_LAYOUT
-  #ifdef ESP32
-    #define FEATURE_CHART_SETTINGS_FILE_LAYOUT 1
-  #endif
-  #ifdef ESP8266
-    #ifndef LIMIT_BUILD_SIZE
-      #define FEATURE_CHART_SETTINGS_FILE_LAYOUT 1
-    #else
-      #define FEATURE_CHART_SETTINGS_FILE_LAYOUT 0
-    #endif
-  #endif
-#endif
 
     
 
->>>>>>> 18270ad9
 
 #endif // CUSTOMBUILD_DEFINE_PLUGIN_SETS_H