#ifndef ESPEASY_CUSTOM_H
#define ESPEASY_CUSTOM_H

#include <Arduino.h>

/*
    To modify the stock configuration without changing the EspEasy.ino file :
    1) rename this file to "Custom.h" (It is ignored by Git)
    2) define your own settings below
    3) define USE_CUSTOM_H as a build flags. ie : export PLATFORMIO_BUILD_FLAGS="'-DUSE_CUSTOM_H'"
 */


/*
 #######################################################################################################
   Your Own Default Settings
 #######################################################################################################
    You can basically ovveride ALL macro defined in ESPEasy.ino.
    Don't forget to first #undef each existing #define that you add below.
    But since this Custom.h is included before other defines are made, you don't have to undef a lot of defines.
    Here are some examples:
 */

#ifdef BUILD_GIT
# undef BUILD_GIT
#endif // ifdef BUILD_GIT

#define BUILD_GIT           "My Build: "  __DATE__ " "  __TIME__


#define DEFAULT_NAME        "MyEspEasyDevice"                        // Enter your device friendly name
#define UNIT                0                                        // Unit Number
#define DEFAULT_DELAY       60                                       // Sleep Delay in seconds

// --- Wifi AP Mode (when your Wifi Network is not reachable) ----------------------------------------
#define DEFAULT_AP_IP       192, 168, 4, 1                           // Enter IP address (comma separated) for AP (config) mode
#define DEFAULT_AP_SUBNET   255, 255, 255, 0                         // Enter IP address (comma separated) for AP (config) mode
#define DEFAULT_AP_KEY      "configesp"                              // Enter network WPA key for AP (config) mode

// --- Wifi Client Mode -----------------------------------------------------------------------------
#define DEFAULT_SSID                         "MyHomeSSID"            // Enter your network SSID
#define DEFAULT_KEY                          "MySuperSecretPassword" // Enter your network WPA key
#define DEFAULT_SSID2                        ""                      // Enter your fallback network SSID
#define DEFAULT_KEY2                         ""                      // Enter your fallback network WPA key
#define DEFAULT_WIFI_INCLUDE_HIDDEN_SSID     false                   // Allow to connect to hidden SSID APs
#define DEFAULT_USE_STATIC_IP                false                   // (true|false) enabled or disabled static IP
#define DEFAULT_IP                           "192.168.0.50"          // Enter your IP address
#define DEFAULT_DNS                          "192.168.0.1"           // Enter your DNS
#define DEFAULT_GW                           "192.168.0.1"           // Enter your Gateway
#define DEFAULT_SUBNET                       "255.255.255.0"         // Enter your Subnet
#define DEFAULT_IPRANGE_LOW                  "0.0.0.0"               // Allowed IP range to access webserver
#define DEFAULT_IPRANGE_HIGH                 "255.255.255.255"       // Allowed IP range to access webserver
#define DEFAULT_IP_BLOCK_LEVEL               1                       // 0: ALL_ALLOWED  1: LOCAL_SUBNET_ALLOWED  2:
// ONLY_IP_RANGE_ALLOWED
#define DEFAULT_ADMIN_USERNAME               "admin"
#define DEFAULT_ADMIN_PASS                   ""

#define DEFAULT_WIFI_CONNECTION_TIMEOUT      10000 // minimum timeout in ms for WiFi to be connected.
#define DEFAULT_WIFI_FORCE_BG_MODE           false // when set, only allow to connect in 802.11B or G mode (not N)
#define DEFAULT_WIFI_RESTART_WIFI_CONN_LOST  false // Perform wifi off and on when connection was lost.
#define DEFAULT_ECO_MODE                     false // When set, make idle calls between executing tasks.
#define DEFAULT_WIFI_NONE_SLEEP              false // When set, the wifi will be set to no longer sleep (more power
// used and need reboot to reset mode)
#define DEFAULT_GRATUITOUS_ARP               false // When set, the node will send periodical gratuitous ARP
                                                   // packets to announce itself.
#define DEFAULT_TOLERANT_LAST_ARG_PARSE      false // When set, the last argument of some commands will be parsed to the end of the line
                                                   // See: https://github.com/letscontrolit/ESPEasy/issues/2724
#define DEFAULT_SEND_TO_HTTP_ACK             false // Wait for ack with SendToHttp command.

#define DEFAULT_AP_DONT_FORCE_SETUP          false // Allow optional usage of Sensor without WIFI avaiable // When set you can use the Sensor in AP-Mode without beeing forced to /setup
#define DEFAULT_DONT_ALLOW_START_AP          false // Usually the AP will be started when no WiFi is defined, or the defined one cannot be found. This flag may prevent it.

// --- Default Controller ------------------------------------------------------------------------------
#define DEFAULT_CONTROLLER   false                                          // true or false enabled or disabled, set 1st controller
                                                                            // defaults
#define DEFAULT_CONTROLLER_ENABLED true                                     // Enable default controller by default
#define DEFAULT_CONTROLLER_USER    ""                                       // Default controller user
#define DEFAULT_CONTROLLER_PASS    ""                                       // Default controller Password

// using a default template, you also need to set a DEFAULT PROTOCOL to a suitable MQTT protocol !
#define DEFAULT_PUB         "sensors/espeasy/%sysname%/%tskname%/%valname%" // Enter your pub
#define DEFAULT_SUB         "sensors/espeasy/%sysname%/#"                   // Enter your sub
#define DEFAULT_SERVER      "192.168.0.8"                                   // Enter your Server IP address
#define DEFAULT_SERVER_HOST ""                                              // Server hostname
#define DEFAULT_SERVER_USEDNS false                                         // true: Use hostname.  false: use IP
#define DEFAULT_USE_EXTD_CONTROLLER_CREDENTIALS   false                     // true: Allow longer user credentials for controllers

#define DEFAULT_PORT        8080                                            // Enter your Server port value

#define DEFAULT_PROTOCOL    0                                               // Protocol used for controller communications
                                                                            //   0 = Stand-alone (no controller set)
                                                                            //   1 = Domoticz HTTP
                                                                            //   2 = Domoticz MQTT
                                                                            //   3 = Nodo Telnet
                                                                            //   4 = ThingSpeak
                                                                            //   5 = Home Assistant (openHAB) MQTT
                                                                            //   6 = PiDome MQTT
                                                                            //   7 = EmonCMS
                                                                            //   8 = Generic HTTP
                                                                            //   9 = FHEM HTTP

#define DEFAULT_PIN_I2C_SDA                     4
#define DEFAULT_PIN_I2C_SCL                     5
#define DEFAULT_I2C_CLOCK_SPEED                 400000            // Use 100 kHz if working with old I2C chips
#define USE_I2C_DEVICE_SCAN                     true

#define DEFAULT_SPI                             0                 //0=disabled 1=enabled and for ESP32 there is option 2 =HSPI

#define DEFAULT_PIN_STATUS_LED                  (-1)
#define DEFAULT_PIN_STATUS_LED_INVERSED         true

#define DEFAULT_PIN_RESET_BUTTON                (-1)


#define DEFAULT_USE_RULES                       false             // (true|false) Enable Rules?
#define DEFAULT_RULES_OLDENGINE                 true

#define DEFAULT_MQTT_RETAIN                     false             // (true|false) Retain MQTT messages?
#define DEFAULT_MQTT_DELAY                      100               // Time in milliseconds to retain MQTT messages
#define DEFAULT_MQTT_LWT_TOPIC                  ""                // Default lwt topic
#define DEFAULT_MQTT_LWT_CONNECT_MESSAGE        "Connected"       // Default lwt message
#define DEFAULT_MQTT_LWT_DISCONNECT_MESSAGE     "Connection Lost" // Default lwt message
#define DEFAULT_MQTT_USE_UNITNAME_AS_CLIENTID   0

#define DEFAULT_USE_NTP                         false             // (true|false) Use NTP Server
#define DEFAULT_NTP_HOST                        ""                // NTP Server Hostname
#define DEFAULT_TIME_ZONE                       0                 // Time Offset (in minutes)
#define DEFAULT_USE_DST                         false             // (true|false) Use Daily Time Saving

#define DEFAULT_LATITUDE                        0.0f              // Default Latitude  
#define DEFAULT_LONGITUDE                       0.0f              // Default Longitude

#define DEFAULT_SYSLOG_IP                       ""                // Syslog IP Address
#define DEFAULT_SYSLOG_LEVEL                    0                 // Syslog Log Level
#define DEFAULT_SERIAL_LOG_LEVEL                LOG_LEVEL_INFO    // Serial Log Level
#define DEFAULT_WEB_LOG_LEVEL                   LOG_LEVEL_INFO    // Web Log Level
#define DEFAULT_SD_LOG_LEVEL                    0                 // SD Card Log Level
#define DEFAULT_USE_SD_LOG                      false             // (true|false) Enable Logging to the SD card

#define DEFAULT_USE_SERIAL                      true              // (true|false) Enable Logging to the Serial Port
#define DEFAULT_SERIAL_BAUD                     115200            // Serial Port Baud Rate
#define DEFAULT_SYSLOG_FACILITY                 0                 // kern

#define DEFAULT_SYNC_UDP_PORT                   0                 // Used for ESPEasy p2p. (IANA registered port: 8266)


#define BUILD_NO_DEBUG


// Special SSID/key setup only to be used in custom builds.

// Deployment SSID will be used only when the configured SSIDs are not reachable and/or no credentials are set.
// This to make deployment of large number of nodes easier
#define CUSTOM_DEPLOYMENT_SSID                  ""                // Enter SSID not shown in UI, to be used on custom builds to ease deployment
#define CUSTOM_DEPLOYMENT_KEY                   ""                // Enter key not shown in UI, to be used on custom builds to ease deployment
#define CUSTOM_SUPPORT_SSID                     ""                // Enter SSID not shown in UI, to be used on custom builds to ease support
#define CUSTOM_SUPPORT_KEY                      ""                // Enter key not shown in UI, to be used on custom builds to ease support


// Emergency fallback SSID will only be attempted in the first 10 minutes after reboot.
// When found, the unit will connect to it and depending on the built in flag, it will either just connect to it, or clear set credentials.
// Use case: User connects to a public AP which does need to agree on an agreement page for the rules of conduct (e.g. open APs)
// This is seen as a valid connection, so the unit will not reconnect to another node and thus becomes inaccessible.
#define CUSTOM_EMERGENCY_FALLBACK_SSID          ""                // Enter SSID not shown in UI, to be used to regain access to the node
#define CUSTOM_EMERGENCY_FALLBACK_KEY           ""                // Enter key not shown in UI, to be used to regain access to the node

#define CUSTOM_EMERGENCY_FALLBACK_RESET_CREDENTIALS  false
#define CUSTOM_EMERGENCY_FALLBACK_START_AP           false

#define CUSTOM_EMERGENCY_FALLBACK_ALLOW_MINUTES_UPTIME 10

#define USES_SSDP

#define USE_EXT_RTC                // Support for external RTC clock modules like PCF8563/PCF8523/DS3231/DS1307 


// #define USE_SETTINGS_ARCHIVE
// #define FEATURE_I2CMULTIPLEXER
// #define USE_TRIGONOMETRIC_FUNCTIONS_RULES

/*
 #######################################################################################################
   Defining web interface
 #######################################################################################################
 */

#define MENU_INDEX_MAIN_VISIBLE          true
/*
#define MENU_INDEX_CONFIG_VISIBLE        false
#define MENU_INDEX_CONTROLLERS_VISIBLE   false
#define MENU_INDEX_HARDWARE_VISIBLE      false
#define MENU_INDEX_DEVICES_VISIBLE       false
#define MENU_INDEX_RULES_VISIBLE         false
#define MENU_INDEX_NOTIFICATIONS_VISIBLE false
#define MENU_INDEX_TOOLS_VISIBLE         false
*/

#define MAIN_PAGE_SHOW_SYSINFO_BUTTON    true
#define MAIN_PAGE_SHOW_WiFi_SETUP_BUTTON true
#define MAIN_PAGE_SHOW_BASIC_INFO_NOT_LOGGED_IN false

#define MAIN_PAGE_SHOW_NODE_LIST_BUILD   true
#define MAIN_PAGE_SHOW_NODE_LIST_TYPE    true

#define SETUP_PAGE_SHOW_CONFIG_BUTTON    true


//#define WEBPAGE_TEMPLATE_HIDE_HELP_BUTTON


/*
 #######################################################################################################
   CSS / template
 #######################################################################################################
 */
/*
#define WEBPAGE_TEMPLATE_DEFAULT_HEADER "<header class='headermenu'><h1>ESP Easy Mega: {{title}}</h1><BR>"
#define WEBPAGE_TEMPLATE_DEFAULT_FOOTER "<footer><br><h6>Powered by <a href='http://www.letscontrolit.com' style='font-size: 15px; text-decoration: none'>Let's Control It</a> community</h6></footer></body></html>"
#define WEBPAGE_TEMPLATE_AP_HEADER      "<body><header class='apheader'><h1>Welcome to ESP Easy Mega AP</h1>"
#define WEBPAGE_TEMPLATE_HIDE_HELP_BUTTON
*/
// Embed Custom CSS in Custom.h:
/*
#define WEBSERVER_EMBED_CUSTOM_CSS
static const char DATA_ESPEASY_DEFAULT_MIN_CSS[] PROGMEM = {
...
,0};
*/


/*
 #######################################################################################################
   Special settings  (rendering settings incompatible with other builds)
 #######################################################################################################
 */

// #define USE_NON_STANDARD_24_TASKS

/*
 #######################################################################################################
   Your Own selection of plugins and controllers
 #######################################################################################################
 */

#define CONTROLLER_SET_NONE
#define NOTIFIER_SET_NONE
#define PLUGIN_SET_NONE


/*
 #######################################################################################################
 ###########     Plugins
 #######################################################################################################
 */

// #define USE_SERVO


// #define USES_P001   // Switch
// #define USES_P002   // ADC
// #define USES_P003   // Pulse
// #define USES_P004   // Dallas
// #define USES_P005   // DHT
// #define USES_P006   // BMP085
// #define USES_P007   // PCF8591
// #define USES_P008   // RFID
// #define USES_P009   // MCP

// #define USES_P010   // BH1750
// #define USES_P011   // PME
// #define USES_P012   // LCD
// #define USES_P013   // HCSR04
// #define USES_P014   // SI7021
// #define USES_P015   // TSL2561
// #define USES_P017   // PN532
// #define USES_P018   // Dust
// #define USES_P019   // PCF8574

// #define USES_P020   // Ser2Net
// #define USES_P021   // Level
// #define USES_P022   // PCA9685
// #define USES_P023   // OLED
// #define USES_P024   // MLX90614
// #define USES_P025   // ADS1115
// #define USES_P026   // SysInfo
// #define USES_P027   // INA219
// #define USES_P028   // BME280
// #define USES_P029   // Output

// #define USES_P031   // SHT1X
// #define USES_P032   // MS5611
// #define USES_P033   // Dummy
// #define USES_P034   // DHT12
// #define USES_P036   // FrameOLED
// #define USES_P037   // MQTTImport
// #define USES_P038   // NeoPixel
// #define USES_P039   // Environment - Thermocouple

// #define USES_P040   // RFID - ID12LA/RDM6300
// #define USES_P041   // NeoClock
// #define USES_P042   // Candle
// #define USES_P043   // ClkOutput
// #define USES_P044   // P1WifiGateway
// #define USES_P045   // MPU6050
// #define USES_P046   // VentusW266
// #define USES_P047   // I2C_soil_misture
// #define USES_P048   // Motoshield_v2
// #define USES_P049   // MHZ19

// #define USES_P050   // TCS34725 RGB Color Sensor with IR filter and White LED
// #define USES_P051   // AM2320
// #define USES_P052   // SenseAir
// #define USES_P053   // PMSx003
// #define USES_P054   // DMX512
// #define USES_P055   // Chiming
// #define USES_P056   // SDS011-Dust
// #define USES_P057   // HT16K33_LED
// #define USES_P058   // HT16K33_KeyPad
// #define USES_P059   // Encoder

// #define USES_P060   // MCP3221
// #define USES_P061   // Keypad
// #define USES_P062   // MPR121_KeyPad
// #define USES_P063   // TTP229_KeyPad
// #define USES_P064   // APDS9960 Gesture
// #define USES_P065   // DRF0299
// #define USES_P066   // VEML6040
// #define USES_P067   // HX711_Load_Cell
// #define USES_P068   // SHT3x
// #define USES_P069   // LM75A

// #define USES_P070   // NeoPixel_Clock
// #define USES_P071   // Kamstrup401
// #define USES_P072   // HDC1080
// #define USES_P073   // 7DG
// #define USES_P074   // TSL2561
// #define USES_P075   // Nextion
// #define USES_P076   // HWL8012   in POW r1
// #define USES_P077   // CSE7766   in POW R2
// #define USES_P078   // Eastron Modbus Energy meters
// #define USES_P079   // Wemos Motoshield

// #define USES_P080   // iButton Sensor  DS1990A
// #define USES_P081   // Cron
// #define USES_P082   // GPS
// #define USES_P083   // SGP30
// #define USES_P084   // VEML6070
// #define USES_P085   // AcuDC24x
// #define USES_P086   // Receiving values according Homie convention. Works together with C014 Homie controller
// #define USES_P087   // Serial Proxy
// #define USES_P088   // HeatpumpIR
// #define USES_P089   // Ping

// #define USES_P090   // CCS811
// #define USES_P091   // SerSwitch
// #define USES_P092   // DLbus
// #define USES_P093   // MitsubishiHP
// #define USES_P094   // CULReader
// #define USES_P095   // ILI9341
// #define USES_P096   // eInk
// #define USES_P097   // ESP32Touch
// #define USES_P098   // 
// #define USES_P099   // XPT2046 touchscreen

// #define USES_P100   // DS2423 counter
// #define USES_P101   // WakeOnLan
// #define USES_P102   // PZEM004Tv3
// #define USES_P103   // Atlas Scientific EZO Sensors (pH, ORP, EZO, DO)
// #define USES_P104   // MAX7219 dotmatrix
// #define USES_P105   // AHT10/20/21
// #define USES_P106   // BME680
// #define USES_P107   // Si1145
// #define USES_P109   // ThermoOLED
// #define USES_P110   // VL53L0X Time of Flight sensor
// #define USES_P111   // RF522 RFID reader
// #define USES_P112   // AS7265x
// #define USES_P113   // VL53L1X ToF
// #define USES_P114   // VEML6075
// #define USES_P115   // MAX1704x
// #define USES_P117   // SCD30
// #define USES_P119   // ITG3205 Gyro
// #define USES_P120   // ADXL345 I2C Acceleration / Gravity
// #define USES_P124   // I2C MultiRelay
<<<<<<< HEAD
// #define USES_P128   // NeoPixelBusFX
// #define P128_USES_GRB  // Default
// #define P128_USES_GRBW // Select 1 option, only first one enabled from this list will be used
// #define P128_USES_RGB
// #define P128_USES_RGBW
// #define P128_USES_BRG
// #define P128_USES_RBG
=======
// #define USES_P125   // ADXL345 SPI Acceleration / Gravity
>>>>>>> 69875807


// Special plugins needing IR library
// #define USES_P016   // IR
// #define P016_SEND_IR_TO_CONTROLLER false //IF true then the JSON replay solution is transmited back to the condroller.
// #define USES_P035   // IRTX
// #define P016_P035_Extended_AC // The following define is needed for extended decoding of A/C Messages and or using standardised 
                                 //common arguments for controlling all deeply supported A/C units
// #define P016_P035_USE_RAW_RAW2 //Use the RAW and RAW2 encodings, disabling it saves 3.7Kb
// #define USES_P088   // Heatpump IR
// #define USES_P108   // DDS238-x ZN Modbus energy meters


/*
 #######################################################################################################
 ###########     Controllers
 #######################################################################################################
 */


// #define USES_C001   // Domoticz HTTP
// #define USES_C002   // Domoticz MQTT
// #define USES_C003   // Nodo telnet
// #define USES_C004   // ThingSpeak
// #define USES_C005   // Home Assistant (openHAB) MQTT
// #define USES_C006   // PiDome MQTT
// #define USES_C007   // Emoncms
// #define USES_C008   // Generic HTTP
// #define USES_C009   // FHEM HTTP
// #define USES_C010   // Generic UDP
// #define USES_C011   // Generic HTTP Advanced
// #define USES_C012   // Blynk HTTP
// #define USES_C013   // ESPEasy P2P network
// #define USES_C014   // homie 3 & 4dev MQTT
// #define USES_C015   // Blynk
// #define USES_C016   // Cache controller
// #define USES_C017   // Zabbix
// #define USES_C018   // TTN/RN2483


/*
 #######################################################################################################
 ###########     Notifiers
 #######################################################################################################
 */


// #define USES_N001   // Email
// #define USES_N002   // Buzzer


#endif // ESPEASY_CUSTOM_H<|MERGE_RESOLUTION|>--- conflicted
+++ resolved
@@ -381,7 +381,7 @@
 // #define USES_P119   // ITG3205 Gyro
 // #define USES_P120   // ADXL345 I2C Acceleration / Gravity
 // #define USES_P124   // I2C MultiRelay
-<<<<<<< HEAD
+// #define USES_P125   // ADXL345 SPI Acceleration / Gravity
 // #define USES_P128   // NeoPixelBusFX
 // #define P128_USES_GRB  // Default
 // #define P128_USES_GRBW // Select 1 option, only first one enabled from this list will be used
@@ -389,9 +389,6 @@
 // #define P128_USES_RGBW
 // #define P128_USES_BRG
 // #define P128_USES_RBG
-=======
-// #define USES_P125   // ADXL345 SPI Acceleration / Gravity
->>>>>>> 69875807
 
 
 // Special plugins needing IR library
