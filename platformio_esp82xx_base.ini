;;; ESP82xx base definitions*******************************************
; Basic definitions used in ESP82xx environments                      ;
; *********************************************************************


[regular_platform]
build_flags               = ${core_2_7_4.build_flags}
platform                  = ${core_2_7_4.platform}
platform_packages         = ${core_2_7_4.platform_packages}
lib_ignore                = ${core_2_7_4.lib_ignore}

[regular_platform_alt_wifi]
build_flags               = ${core_2_7_4_alt_wifi.build_flags}
platform                  = ${core_2_7_4_alt_wifi.platform}
platform_packages         = ${core_2_7_4_alt_wifi.platform_packages}
lib_ignore                = ${core_2_7_4_alt_wifi.lib_ignore}


[core302_platform]
build_flags               = ${core_4_0_1.build_flags}
platform                  = ${core_4_0_1.platform}
platform_packages         = ${core_4_0_1.platform_packages}
lib_ignore                = ${core_4_0_1.lib_ignore}


[beta_platform_2ndheap]
build_flags               = ${core_stage_2ndheap.build_flags}
platform                  = ${core_stage_2ndheap.platform}
platform_packages         = ${core_stage_2ndheap.platform_packages}
lib_ignore                = ${core_stage_2ndheap.lib_ignore}

[beta_platform]
build_flags               = ${core_stage.build_flags}
platform                  = ${core_stage.platform}
platform_packages         = ${core_stage.platform_packages}
lib_ignore                = ${core_stage.lib_ignore}


[no_ir]
lib_ignore                = IRremoteESP8266, HeatpumpIR

[no_sd]
lib_ignore                = SD(esp8266), SD, SDFS

[no_littlefs]
lib_ignore                = LittleFS(esp8266)

[generic_build]
lib_ignore                = ${no_ir.lib_ignore}
                            ${no_sd.lib_ignore}
                            ${no_littlefs.lib_ignore}

[esp82xx_common]
lib_archive               = ${common.lib_archive}
framework                 = ${common.framework} 
upload_speed              = ${common.upload_speed}
monitor_speed             = ${common.monitor_speed}
targets                   = ${common.targets}
build_flags               = ${debug_flags.build_flags}
                            ${mqtt_flags.build_flags}
                            -DHTTPCLIENT_1_1_COMPATIBLE=0
build_unflags             = -DDEBUG_ESP_PORT
                            -fexceptions
lib_deps                  = 
                            Adafruit ILI9341 ESPEasy
                            Adafruit_ST77xx
                            Adafruit TSL2591 Library
                            Adafruit NeoPixel
                            ESP8266HTTPUpdateServer
                            ESP8266WebServer
                            I2Cdevlib-Core
                            ITG3205
                            LOLIN_EPD
                            FrogmoreScd30
                            Makuna/NeoPixelBus @ 2.6.9
                            Multi Channel Relay Arduino Library
                            ShiftRegister74HC595_NonTemplate
                            SparkFun ADXL345 Arduino Library
                            SparkFun VL53L1X 4m Laser Distance Sensor @ 1.2.9
                            VL53L0X @ 1.3.0
                            ccronexpr
                            adafruit/Adafruit BusIO @ ^1.10.0
                            adafruit/Adafruit GFX Library@^1.11.1
                            bblanchon/ArduinoJson @ ^6.17.2
                            rlogiacco/CircularBuffer
                            td-er/ESPeasySerial @ 2.0.13
                            td-er/RABurton ESP8266 Mutex @ ^1.0.2
<<<<<<< HEAD
                            sparkfun/SparkFun MAX1704x Fuel Gauge Arduino Library @ ^1.0.3
=======
                            td-er/SparkFun MAX1704x Fuel Gauge Arduino Library @ ^1.0.1
                            VL53L0X @ 1.3.0
>>>>>>> b577ba8d
                            RAK12019_LTR390_UV_Light
                            Adafruit NeoMatrix
lib_ignore                = ${esp82xx_defaults.lib_ignore}
                            IRremoteESP8266
                            HeatpumpIR
                            LittleFS(esp8266)
                            ServoESP32
                            TinyWireM
monitor_filters           = esp8266_exception_decoder
extra_scripts             = pre:tools/pio/pre_default_check.py
                            ${extra_scripts_esp8266.extra_scripts}



;;; NORMAL (STABLE) ***************************************************
; normal version with stable plugins                                  ;
; *********************************************************************

[normal]
platform                  = ${regular_platform.platform}
platform_packages         = ${regular_platform.platform_packages}
build_flags               = ${regular_platform.build_flags}
lib_ignore                = ${regular_platform.lib_ignore}
                            SD(esp8266)
                            SD
                            SDFS
                            LittleFS(esp8266)

[normal_alt_wifi]
platform                  = ${regular_platform_alt_wifi.platform}
platform_packages         = ${regular_platform_alt_wifi.platform_packages}
build_flags               = ${regular_platform_alt_wifi.build_flags}
lib_ignore                = ${regular_platform_alt_wifi.lib_ignore}
                            SD(esp8266)
                            SD
                            SDFS
                            LittleFS(esp8266)


[normal_beta]
platform                  = ${beta_platform.platform}
platform_packages         = ${beta_platform.platform_packages}
build_flags               = ${beta_platform.build_flags}
lib_ignore                = ${beta_platform.lib_ignore}
                            SD(esp8266)
                            SD
                            SDFS
                            LittleFS(esp8266)


;;; COLLECTION  ********************************************************
; additional plugins (and dependend code) that is marked as COLLECTION ;
; Includes "normal" + "collection" plugins                             ;
; **********************************************************************

[collection]
platform                  = ${regular_platform.platform}
platform_packages         = ${regular_platform.platform_packages}
build_flags               = ${regular_platform.build_flags}
                            -DPLUGIN_BUILD_COLLECTION
                            -DLIMIT_BUILD_SIZE
                            -DDISABLE_SC16IS752_Serial
lib_ignore                = ${regular_platform.lib_ignore}
                            SD(esp8266)
                            SD
                            SDFS
                            LittleFS(esp8266)


[collection_alt_wifi]
platform                  = ${regular_platform_alt_wifi.platform}
platform_packages         = ${regular_platform_alt_wifi.platform_packages}
build_flags               = ${regular_platform_alt_wifi.build_flags}
                            -DPLUGIN_BUILD_COLLECTION
                            -DLIMIT_BUILD_SIZE
                            -DDISABLE_SC16IS752_Serial
lib_ignore                = ${regular_platform_alt_wifi.lib_ignore}
                            SD(esp8266)
                            SD
                            SDFS
                            LittleFS(esp8266)

[collection_beta]
platform                  = ${beta_platform.platform}
platform_packages         = ${beta_platform.platform_packages}
build_flags               = ${beta_platform.build_flags}
                            -DPLUGIN_BUILD_COLLECTION
                            -DLIMIT_BUILD_SIZE
                            -DDISABLE_SC16IS752_Serial
lib_ignore                = ${beta_platform.lib_ignore}
                            SD
                            SDFS
                            LittleFS(esp8266)


;;; IR      ***********************************************************
; IR builds                                                           ;
; *********************************************************************

[ir]
platform                  = ${regular_platform.platform}
platform_packages         = ${regular_platform.platform_packages}
build_flags               = ${regular_platform.build_flags}
lib_ignore                = ESP32_ping
                            ESP32WebServer
                            ServoESP32
                            ESP32HTTPUpdateServer
                            SD(esp8266)
                            SD
                            SDFS
                            LittleFS(esp8266)

[ir_alt_wifi]
platform                  = ${regular_platform_alt_wifi.platform}
platform_packages         = ${regular_platform_alt_wifi.platform_packages}
build_flags               = ${regular_platform_alt_wifi.build_flags}
lib_ignore                = ${ir.lib_ignore}


[minimal_ir]
extends                   = ir
build_flags               = ${ir.build_flags}
                            -DPLUGIN_BUILD_MINIMAL_IR

[minimal_ir_extended]
extends                   = ir
build_flags               = ${ir.build_flags}
                            -DPLUGIN_BUILD_MINIMAL_IRext

[normal_ir]
extends                   = ir
build_flags               = ${ir.build_flags}
                            -DPLUGIN_BUILD_NORMAL_IR

[normal_ir_extended]
extends                   = ir
build_flags               = ${ir.build_flags}
                            -DPLUGIN_BUILD_IR_EXTENDED

[normal_ir_extended_no_rx]
extends                   = ir
build_flags               = ${ir.build_flags}
                            -DPLUGIN_BUILD_IR_EXTENDED_NO_RX



;;; 1MB flash nodes  **************************************************
; Layout for 1M flash nodes                                           ;
; *********************************************************************
[esp82xx_1M]
extends                   = esp82xx_common
build_flags               = -DBUILD_NO_DEBUG
                            -Os
                            -s
                            ${esp82xx_common.build_flags}
extra_scripts             = ${esp82xx_common.extra_scripts}

[esp8266_1M]
extends                   = esp82xx_1M
board                     = esp8266_1M128k
build_flags               = ${esp82xx_1M.build_flags}
extra_scripts             = ${esp82xx_1M.extra_scripts}


;;; Minimal ***********************************************************
; Minimal build size for OTA                                          ;
; *********************************************************************
[esp82xx_1M_OTA]
extends                   = esp82xx_1M
build_flags               = ${esp82xx_1M.build_flags}
                            -DPLUGIN_BUILD_MINIMAL_OTA
                            -DDISABLE_SC16IS752_Serial


[esp8266_1M_OTA]
extends                   = esp82xx_1M_OTA
board                     = esp8266_1M128k_OTA
build_flags               = ${esp82xx_1M_OTA.build_flags}


;;; 2MB flash nodes  **************************************************
; Layout for 2M flash nodes                                           ;
; *********************************************************************

[esp8266_2M256]
extends                   = esp82xx_common
board                     = esp8266_2M256
build_flags               = ${esp82xx_common.build_flags}

[espWroom2M256]
extends                   = esp82xx_common
board_build.flash_mode    = dout
board_upload.maximum_size = 1044464
board                     = esp_wroom_02
board_build.ldscript      = eagle.flash.2m256.ld
build_flags               = ${esp82xx_common.build_flags}

;;; 4MB flash nodes  **************************************************
; Layout for 4M flash nodes                                           ;
; *********************************************************************

[esp8266_4M1M]
extends                   = esp82xx_common
board                     = esp8266_4M1M_board
build_flags               = ${esp82xx_common.build_flags}
extra_scripts             = ${esp82xx_common.extra_scripts}

[esp8266_4M2M]
extends                   = esp82xx_common
board                     = esp8266_4M2M_board
build_flags               = ${esp82xx_common.build_flags}
extra_scripts             = ${esp82xx_common.extra_scripts}



;;; 16MB flash nodes  *************************************************
; Layout for 16M flash nodes                                          ;
; *********************************************************************

; Configuration for the Wemos D1 mini pro (16M)
; This configuration can only be used with core versions 2.5.0 or newer.
; Performance of 14M SPIFFS is really slow.
; See https://github.com/esp8266/Arduino/issues/5932
[esp8266_16M]
extends                   = esp82xx_common
board                     = esp8266_16M14M_board
build_flags               = -DSPIFFS_MAX_OPEN_FILES=20
                            ${esp82xx_common.build_flags}
<|MERGE_RESOLUTION|>--- conflicted
+++ resolved
@@ -85,12 +85,8 @@
                             rlogiacco/CircularBuffer
                             td-er/ESPeasySerial @ 2.0.13
                             td-er/RABurton ESP8266 Mutex @ ^1.0.2
-<<<<<<< HEAD
                             sparkfun/SparkFun MAX1704x Fuel Gauge Arduino Library @ ^1.0.3
-=======
-                            td-er/SparkFun MAX1704x Fuel Gauge Arduino Library @ ^1.0.1
                             VL53L0X @ 1.3.0
->>>>>>> b577ba8d
                             RAK12019_LTR390_UV_Light
                             Adafruit NeoMatrix
 lib_ignore                = ${esp82xx_defaults.lib_ignore}
