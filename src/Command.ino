--- conflicted
+++ resolved
@@ -228,29 +228,18 @@
                                                                // arguments?
       COMMAND_CASE( "sendtohttp", Command_HTTP_SendToHTTP, 3); // HTTP.h
       COMMAND_CASE(  "sendtoudp", Command_UDP_SendToUPD,   3); // UDP.h
-<<<<<<< HEAD
-        COMMAND_CASE("serialfloat", Command_SerialFloat,     0); // Diagnostic.h
-        COMMAND_CASE(   "settings", Command_Settings_Print,  0); // Settings.h
-      }
-      COMMAND_CASE(   "subnet", Command_Subnet,         1);      // Network Command
-=======
     #ifndef BUILD_NO_DIAGNOSTIC_COMMANDS
       COMMAND_CASE("serialfloat", Command_SerialFloat,     0); // Diagnostic.h
     #endif
       COMMAND_CASE(   "settings", Command_Settings_Print,  0); // Settings.h
     }
       COMMAND_CASE(     "subnet", Command_Subnet,          1); // Network Command
->>>>>>> 89eb6d88
     #ifdef USES_MQTT
-      COMMAND_CASE("subscribe", Command_MQTT_Subscribe, 1);      // MQTT.h
+      COMMAND_CASE(  "subscribe", Command_MQTT_Subscribe,  1);      // MQTT.h
     #endif // USES_MQTT
-<<<<<<< HEAD
-      COMMAND_CASE(  "sysload", Command_SysLoad,        0);      // Diagnostic.h
-=======
     #ifndef BUILD_NO_DIAGNOSTIC_COMMANDS
       COMMAND_CASE(    "sysload", Command_SysLoad,         0); // Diagnostic.h
     #endif
->>>>>>> 89eb6d88
       break;
     }
     case 't': {
