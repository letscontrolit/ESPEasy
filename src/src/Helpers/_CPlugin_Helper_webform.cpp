#include "../Helpers/_CPlugin_Helper_webform.h"

#include "../../ESPEasy_common.h"

#include "../DataStructs/ESPEasy_EventStruct.h"
#include "../DataTypes/ESPEasy_plugin_functions.h"
#include "../Globals/CPlugins.h"
#include "../Globals/SecuritySettings.h"
#include "../Globals/Settings.h"
#include "../Helpers/_CPlugin_Helper.h"
#include "../Helpers/Networking.h"
#include "../WebServer/ESPEasy_WebServer.h"
#include "../WebServer/Markup.h"
#include "../WebServer/Markup_Forms.h"

/*********************************************************************************************\
* Functions to load and store controller settings on the web page.
\*********************************************************************************************/
<<<<<<< HEAD
const __FlashStringHelper * toString(ControllerSettingsStruct::VarType parameterIdx, bool displayName)
{
  switch (parameterIdx) {
    case ControllerSettingsStruct::CONTROLLER_USE_DNS:                  return  F("Locate Controller");      
    case ControllerSettingsStruct::CONTROLLER_HOSTNAME:                 return  F("Controller Hostname");    
    case ControllerSettingsStruct::CONTROLLER_IP:                       return  F("Controller IP");          
    case ControllerSettingsStruct::CONTROLLER_PORT:                     return  F("Controller Port");        
    case ControllerSettingsStruct::CONTROLLER_USER:                     return  F("Controller User");        
    case ControllerSettingsStruct::CONTROLLER_PASS:                     return  F("Controller Password");    

    case ControllerSettingsStruct::CONTROLLER_MIN_SEND_INTERVAL:        return  F("Minimum Send Interval");  
    case ControllerSettingsStruct::CONTROLLER_MAX_QUEUE_DEPTH:          return  F("Max Queue Depth");        
    case ControllerSettingsStruct::CONTROLLER_MAX_RETRIES:              return  F("Max Retries");            
    case ControllerSettingsStruct::CONTROLLER_FULL_QUEUE_ACTION:        return  F("Full Queue Action");      
    case ControllerSettingsStruct::CONTROLLER_ALLOW_EXPIRE:             return  F("Allow Expire");           
    case ControllerSettingsStruct::CONTROLLER_DEDUPLICATE:              return  F("De-duplicate");           
    case ControllerSettingsStruct::CONTROLLER_USE_LOCAL_SYSTEM_TIME:    return  F("Use Local System Time");
    
    case ControllerSettingsStruct::CONTROLLER_CHECK_REPLY:              return  F("Check Reply");            

    case ControllerSettingsStruct::CONTROLLER_CLIENT_ID:                return  F("Controller Client ID");   
    case ControllerSettingsStruct::CONTROLLER_UNIQUE_CLIENT_ID_RECONNECT: return  F("Unique Client ID on Reconnect");   
    case ControllerSettingsStruct::CONTROLLER_RETAINFLAG:               return  F("Publish Retain Flag");    
    case ControllerSettingsStruct::CONTROLLER_SUBSCRIBE:                return  F("Controller Subscribe");   
    case ControllerSettingsStruct::CONTROLLER_PUBLISH:                  return  F("Controller Publish");     
    case ControllerSettingsStruct::CONTROLLER_LWT_TOPIC:                return  F("Controller LWT Topic");   
    case ControllerSettingsStruct::CONTROLLER_LWT_CONNECT_MESSAGE:      return  F("LWT Connect Message");    
    case ControllerSettingsStruct::CONTROLLER_LWT_DISCONNECT_MESSAGE:   return  F("LWT Disconnect Message"); 
    case ControllerSettingsStruct::CONTROLLER_SEND_LWT:                 return  F("Send LWT to broker");     
    case ControllerSettingsStruct::CONTROLLER_WILL_RETAIN:              return  F("Will Retain");            
    case ControllerSettingsStruct::CONTROLLER_CLEAN_SESSION:            return  F("Clean Session");          
    case ControllerSettingsStruct::CONTROLLER_USE_EXTENDED_CREDENTIALS: return  F("Use Extended Credentials");  
    case ControllerSettingsStruct::CONTROLLER_SEND_BINARY:              return  F("Send Binary");            
    case ControllerSettingsStruct::CONTROLLER_TIMEOUT:                  return  F("Client Timeout");         
    case ControllerSettingsStruct::CONTROLLER_SAMPLE_SET_INITIATOR:     return  F("Sample Set Initiator");   
#ifdef USES_ESPEASY_NOW
    case ControllerSettingsStruct::CONTROLLER_ENABLE_ESPEASY_NOW_FALLBACK: return F("Enable " ESPEASY_NOW_NAME " Fallback");
#endif

    case ControllerSettingsStruct::CONTROLLER_ENABLED:

      if (displayName) { return  F("Enabled"); }
      else {             return  F("controllerenabled"); }
      

    default:
      return  F("Undefined");
=======
const __FlashStringHelper* toString(ControllerSettingsStruct::VarType parameterIdx, bool displayName)
{
  switch (parameterIdx) {
    case ControllerSettingsStruct::CONTROLLER_USE_DNS:                  return F("Locate Controller");
    case ControllerSettingsStruct::CONTROLLER_HOSTNAME:                 return F("Controller Hostname");
    case ControllerSettingsStruct::CONTROLLER_IP:                       return F("Controller IP");
    case ControllerSettingsStruct::CONTROLLER_PORT:                     return F("Controller Port");
#if FEATURE_MQTT_TLS
    case ControllerSettingsStruct::CONTROLLER_MQTT_TLS_TYPE:            return F("Use TLS");
    case ControllerSettingsStruct::CONTROLLER_MQTT_TLS_STORE_FINGERPRINT: return F("Store Fingerprint");
    case ControllerSettingsStruct::CONTROLLER_MQTT_TLS_STORE_CERT:      return F("Store Certificate");
    case ControllerSettingsStruct::CONTROLLER_MQTT_TLS_STORE_CACERT:    return F("Store CA Certificate");
#endif // if FEATURE_MQTT_TLS

    case ControllerSettingsStruct::CONTROLLER_USER:                     return F("Controller User");
    case ControllerSettingsStruct::CONTROLLER_PASS:                     return F("Controller Password");

    case ControllerSettingsStruct::CONTROLLER_MIN_SEND_INTERVAL:        return F("Minimum Send Interval");
    case ControllerSettingsStruct::CONTROLLER_MAX_QUEUE_DEPTH:          return F("Max Queue Depth");
    case ControllerSettingsStruct::CONTROLLER_MAX_RETRIES:              return F("Max Retries");
    case ControllerSettingsStruct::CONTROLLER_FULL_QUEUE_ACTION:        return F("Full Queue Action");
    case ControllerSettingsStruct::CONTROLLER_ALLOW_EXPIRE:             return F("Allow Expire");
    case ControllerSettingsStruct::CONTROLLER_DEDUPLICATE:              return F("De-duplicate");
    case ControllerSettingsStruct::CONTROLLER_USE_LOCAL_SYSTEM_TIME:    return F("Use Local System Time");

    case ControllerSettingsStruct::CONTROLLER_CHECK_REPLY:              return F("Check Reply");

    case ControllerSettingsStruct::CONTROLLER_CLIENT_ID:                return F("Controller Client ID");
#if FEATURE_MQTT
    case ControllerSettingsStruct::CONTROLLER_UNIQUE_CLIENT_ID_RECONNECT: return F("Unique Client ID on Reconnect");
    case ControllerSettingsStruct::CONTROLLER_RETAINFLAG:               return F("Publish Retain Flag");
#endif // if FEATURE_MQTT
    case ControllerSettingsStruct::CONTROLLER_SUBSCRIBE:                return F("Controller Subscribe");
    case ControllerSettingsStruct::CONTROLLER_PUBLISH:                  return F("Controller Publish");
#if FEATURE_MQTT
    case ControllerSettingsStruct::CONTROLLER_LWT_TOPIC:                return F("Controller LWT Topic");
    case ControllerSettingsStruct::CONTROLLER_LWT_CONNECT_MESSAGE:      return F("LWT Connect Message");
    case ControllerSettingsStruct::CONTROLLER_LWT_DISCONNECT_MESSAGE:   return F("LWT Disconnect Message");
    case ControllerSettingsStruct::CONTROLLER_SEND_LWT:                 return F("Send LWT to broker");
    case ControllerSettingsStruct::CONTROLLER_WILL_RETAIN:              return F("Will Retain");
    case ControllerSettingsStruct::CONTROLLER_CLEAN_SESSION:            return F("Clean Session");
#endif // if FEATURE_MQTT
    case ControllerSettingsStruct::CONTROLLER_USE_EXTENDED_CREDENTIALS: return F("Use Extended Credentials");
    case ControllerSettingsStruct::CONTROLLER_SEND_BINARY:              return F("Send Binary");
    case ControllerSettingsStruct::CONTROLLER_TIMEOUT:                  return F("Client Timeout");
    case ControllerSettingsStruct::CONTROLLER_SAMPLE_SET_INITIATOR:     return F("Sample Set Initiator");

    case ControllerSettingsStruct::CONTROLLER_ENABLED:

      if (displayName) { return F("Enabled"); }
      else {             return F("controllerenabled"); }


    default:
      return F("Undefined");
>>>>>>> b590c2f2
  }
}

String getControllerParameterName(protocolIndex_t                   ProtocolIndex,
                                  ControllerSettingsStruct::VarType parameterIdx,
                                  bool                              displayName,
                                  bool                            & isAlternative) {
  String name;

  if (displayName) {
    EventStruct tmpEvent;
    tmpEvent.idx = parameterIdx;

    if (CPluginCall(ProtocolIndex, CPlugin::Function::CPLUGIN_GET_PROTOCOL_DISPLAY_NAME, &tmpEvent, name)) {
      // Found an alternative name for it.
      isAlternative = true;
      return name;
    }
  }
  isAlternative = false;

  name = toString(parameterIdx, displayName);

  if (!displayName) {
    // Change name to lower case and remove spaces to make it an internal name.
    name.toLowerCase();
    removeChar(name, ' ');
  }
  return name;
}

String getControllerParameterInternalName(protocolIndex_t ProtocolIndex, ControllerSettingsStruct::VarType parameterIdx) {
  bool isAlternative; // Dummy, not needed for internal name
  bool displayName = false;

  return getControllerParameterName(ProtocolIndex, parameterIdx, displayName, isAlternative);
}

String getControllerParameterDisplayName(protocolIndex_t ProtocolIndex, ControllerSettingsStruct::VarType parameterIdx, bool& isAlternative) {
  bool displayName = true;

  return getControllerParameterName(ProtocolIndex, parameterIdx, displayName, isAlternative);
}

void addControllerEnabledForm(controllerIndex_t controllerindex) {
  protocolIndex_t ProtocolIndex = getProtocolIndex_from_ControllerIndex(controllerindex);

  if (!validProtocolIndex(ProtocolIndex)) {
    return;
  }

  ControllerSettingsStruct::VarType varType = ControllerSettingsStruct::CONTROLLER_ENABLED;

<<<<<<< HEAD
  bool   isAlternativeDisplayName = false;
  const String displayName        = getControllerParameterDisplayName(ProtocolIndex, varType, isAlternativeDisplayName);
  const String internalName       = getControllerParameterInternalName(ProtocolIndex, varType);
  addFormCheckBox(displayName, internalName, Settings.ControllerEnabled[controllerindex]);
}

void addControllerParameterForm(const ControllerSettingsStruct& ControllerSettings, controllerIndex_t controllerindex, ControllerSettingsStruct::VarType varType) {
  protocolIndex_t  ProtocolIndex  = getProtocolIndex_from_ControllerIndex(controllerindex);
=======
  bool isAlternativeDisplayName = false;
  const String displayName      = getControllerParameterDisplayName(ProtocolIndex, varType, isAlternativeDisplayName);
  const String internalName     = getControllerParameterInternalName(ProtocolIndex, varType);
  addFormCheckBox(displayName, internalName, Settings.ControllerEnabled[controllerindex]);
}

#if FEATURE_MQTT_TLS
void addCertificateFileNote(const ControllerSettingsStruct& ControllerSettings, const String& description, TLS_types tls_type) {
  const String certFile = ControllerSettings.getCertificateFilename(tls_type);

  if (!certFile.isEmpty())
  {
    String note = description;
    note += F(" <tt>");
    note += certFile;
    note += F("</tt> ");

    if (fileExists(certFile)) {
      note += F("(File exists)");
    } else {
      note += F("(Not found)");
    }
    addFormNote(note);
  }
}

#endif // if FEATURE_MQTT_TLS

void addControllerParameterForm(const ControllerSettingsStruct  & ControllerSettings,
                                controllerIndex_t                 controllerindex,
                                ControllerSettingsStruct::VarType varType) {
  protocolIndex_t ProtocolIndex = getProtocolIndex_from_ControllerIndex(controllerindex);

>>>>>>> b590c2f2
  if (!validProtocolIndex(ProtocolIndex)) {
    return;
  }

<<<<<<< HEAD
  bool   isAlternativeDisplayName = false;
  const String displayName        = getControllerParameterDisplayName(ProtocolIndex, varType, isAlternativeDisplayName);
  const String internalName       = getControllerParameterInternalName(ProtocolIndex, varType);
=======
  bool isAlternativeDisplayName = false;
  const String displayName      = getControllerParameterDisplayName(ProtocolIndex, varType, isAlternativeDisplayName);
  const String internalName     = getControllerParameterInternalName(ProtocolIndex, varType);
>>>>>>> b590c2f2

  switch (varType) {
    case ControllerSettingsStruct::CONTROLLER_USE_DNS:
    {
<<<<<<< HEAD
      const __FlashStringHelper * options[2] = {
=======
      const __FlashStringHelper *options[2] = {
>>>>>>> b590c2f2
        F("Use IP address"),
        F("Use Hostname")
      };
      addFormSelector(displayName, internalName, 2, options, nullptr, nullptr, ControllerSettings.UseDNS, true);
      break;
    }
    case ControllerSettingsStruct::CONTROLLER_HOSTNAME:
    {
      addFormTextBox(displayName, internalName, ControllerSettings.HostName, sizeof(ControllerSettings.HostName) - 1);
      break;
    }
    case ControllerSettingsStruct::CONTROLLER_IP:
    {
      addFormIPBox(displayName, internalName, ControllerSettings.IP);
      break;
    }
    case ControllerSettingsStruct::CONTROLLER_PORT:
    {
      addFormNumericBox(displayName, internalName, ControllerSettings.Port, 1, 65535);
      break;
    }
<<<<<<< HEAD
=======
#if FEATURE_MQTT_TLS
    case ControllerSettingsStruct::CONTROLLER_MQTT_TLS_TYPE:
    {
      const int choice                     = static_cast<int>(ControllerSettings.TLStype());
      const __FlashStringHelper *options[] = {
        toString(TLS_types::NoTLS),

        //       toString(TLS_types::TLS_PSK),

/*
        // FIXME TD-er: Disabled for now, will add selection later
        toString(TLS_types::TLS_CA_CERT),
        toString(TLS_types::TLS_FINGERPRINT),
*/
        toString(TLS_types::TLS_insecure)
      };
      const int indices[] = {
        static_cast<int>(TLS_types::NoTLS),

        //        static_cast<int>(TLS_types::TLS_PSK),

  /*
        // FIXME TD-er: Disabled for now, will add selection later
        static_cast<int>(TLS_types::TLS_CA_CERT),
        static_cast<int>(TLS_types::TLS_FINGERPRINT),
*/
        static_cast<int>(TLS_types::TLS_insecure)
      };
      constexpr int nrOptions = NR_ELEMENTS(indices);
      addFormSelector(displayName, internalName, nrOptions, options, indices, choice, true);
      addCertificateFileNote(ControllerSettings,
                             F("Certificate or FingerPrint must be stored on the filesystem in"),
                             ControllerSettings.TLStype());
      break;
    }
    case ControllerSettingsStruct::CONTROLLER_MQTT_TLS_STORE_FINGERPRINT:
    {
/*
      // FIXME TD-er: Disabled for now, will add selection later
      const bool saveDisabled = fileExists(ControllerSettings.getCertificateFilename(TLS_types::TLS_FINGERPRINT));
      addFormCheckBox(displayName, internalName, false, saveDisabled);
      addCertificateFileNote(ControllerSettings, F("Store fingerprint in"), TLS_types::TLS_FINGERPRINT);
*/
      break;
    }
    case ControllerSettingsStruct::CONTROLLER_MQTT_TLS_STORE_CERT:
    // fall through
    case ControllerSettingsStruct::CONTROLLER_MQTT_TLS_STORE_CACERT:
    {
  /*
      // FIXME TD-er: Disabled for now, will add selection later      
      //   const TLS_types tls_type =  (varType == ControllerSettingsStruct::CONTROLLER_MQTT_TLS_STORE_CACERT) ?
      //         TLS_types::TLS_CA_CERT : TLS_types::TLS_CERT;
      const bool saveDisabled = fileExists(ControllerSettings.getCertificateFilename(TLS_types::TLS_CA_CERT));
      addFormCheckBox(displayName, internalName, false, saveDisabled);

      if (saveDisabled) {
        addUnit(F("File Exists"));
      }
      addCertificateFileNote(ControllerSettings, F("Store CA Certificate in"), TLS_types::TLS_CA_CERT);
*/
      break;
    }
#endif // if FEATURE_MQTT_TLS
>>>>>>> b590c2f2
    case ControllerSettingsStruct::CONTROLLER_USER:
    {
      const size_t fieldMaxLength =
        ControllerSettings.useExtendedCredentials() ? EXT_SECURITY_MAX_USER_LENGTH : sizeof(SecuritySettings.ControllerUser[0]) - 1;
      addFormTextBox(displayName,
                     internalName,
                     getControllerUser(controllerindex, ControllerSettings, false),
                     fieldMaxLength);
      break;
    }
    case ControllerSettingsStruct::CONTROLLER_PASS:
    {
<<<<<<< HEAD
      const size_t fieldMaxLength = ControllerSettings.useExtendedCredentials() ? EXT_SECURITY_MAX_PASS_LENGTH : sizeof(SecuritySettings.ControllerPassword[0]) - 1;
      if (isAlternativeDisplayName) {
        // It is not a regular password, thus use normal text field.
        addFormTextBox(displayName, internalName, 
=======
      const size_t fieldMaxLength =
        ControllerSettings.useExtendedCredentials() ? EXT_SECURITY_MAX_PASS_LENGTH : sizeof(SecuritySettings.ControllerPassword[0]) - 1;

      if (isAlternativeDisplayName) {
        // It is not a regular password, thus use normal text field.
        addFormTextBox(displayName, internalName,
>>>>>>> b590c2f2
                       getControllerPass(controllerindex, ControllerSettings),
                       fieldMaxLength);
      } else {
        addFormPasswordBox(displayName, internalName,
                           getControllerPass(controllerindex, ControllerSettings),
                           fieldMaxLength);
      }
      break;
    }
    case ControllerSettingsStruct::CONTROLLER_MIN_SEND_INTERVAL:
    {
      addFormNumericBox(displayName, internalName, ControllerSettings.MinimalTimeBetweenMessages, 1, CONTROLLER_DELAY_QUEUE_DELAY_MAX);
      addUnit(F("ms"));
      break;
    }
    case ControllerSettingsStruct::CONTROLLER_MAX_QUEUE_DEPTH:
    {
      addFormNumericBox(displayName, internalName, ControllerSettings.MaxQueueDepth, 1, CONTROLLER_DELAY_QUEUE_DEPTH_MAX);
      break;
    }
    case ControllerSettingsStruct::CONTROLLER_MAX_RETRIES:
    {
      addFormNumericBox(displayName, internalName, ControllerSettings.MaxRetry, 1, CONTROLLER_DELAY_QUEUE_RETRY_MAX);
      break;
    }
    case ControllerSettingsStruct::CONTROLLER_FULL_QUEUE_ACTION:
    {
<<<<<<< HEAD
      const __FlashStringHelper * options[2] {
=======
      const __FlashStringHelper *options[2] {
>>>>>>> b590c2f2
        F("Ignore New"),
        F("Delete Oldest")
      };
      addFormSelector(displayName, internalName, 2, options, nullptr, nullptr, ControllerSettings.DeleteOldest, false);
      break;
    }
    case ControllerSettingsStruct::CONTROLLER_ALLOW_EXPIRE:
      addFormCheckBox(displayName, internalName, ControllerSettings.allowExpire());
      break;
    case ControllerSettingsStruct::CONTROLLER_DEDUPLICATE:
      addFormCheckBox(displayName, internalName, ControllerSettings.deduplicate());
      break;
    case ControllerSettingsStruct::CONTROLLER_USE_LOCAL_SYSTEM_TIME:
      addFormCheckBox(displayName, internalName, ControllerSettings.useLocalSystemTime());
<<<<<<< HEAD
      break;      
    case ControllerSettingsStruct::CONTROLLER_CHECK_REPLY:
    {
      const __FlashStringHelper * options[2] = {
=======
      break;
    case ControllerSettingsStruct::CONTROLLER_CHECK_REPLY:
    {
      const __FlashStringHelper *options[2] = {
>>>>>>> b590c2f2
        F("Ignore Acknowledgement"),
        F("Check Acknowledgement")
      };
      addFormSelector(displayName, internalName, 2, options, nullptr, nullptr, ControllerSettings.MustCheckReply, false);
      break;
    }
    case ControllerSettingsStruct::CONTROLLER_CLIENT_ID:
      addFormTextBox(displayName, internalName, ControllerSettings.ClientID, sizeof(ControllerSettings.ClientID) - 1);
      break;
<<<<<<< HEAD
=======
#if FEATURE_MQTT
>>>>>>> b590c2f2
    case ControllerSettingsStruct::CONTROLLER_UNIQUE_CLIENT_ID_RECONNECT:
      addFormCheckBox(displayName, internalName, ControllerSettings.mqtt_uniqueMQTTclientIdReconnect());
      break;
    case ControllerSettingsStruct::CONTROLLER_RETAINFLAG:
      addFormCheckBox(displayName, internalName, ControllerSettings.mqtt_retainFlag());
      break;
<<<<<<< HEAD
    case ControllerSettingsStruct::CONTROLLER_SUBSCRIBE:
      addFormTextBox(displayName, internalName, ControllerSettings.Subscribe,            sizeof(ControllerSettings.Subscribe) - 1);
      break;
    case ControllerSettingsStruct::CONTROLLER_PUBLISH:
      addFormTextBox(displayName, internalName, ControllerSettings.Publish,              sizeof(ControllerSettings.Publish) - 1);
      break;
=======
#endif // if FEATURE_MQTT
    case ControllerSettingsStruct::CONTROLLER_SUBSCRIBE:
      addFormTextBox(displayName, internalName, ControllerSettings.Subscribe, sizeof(ControllerSettings.Subscribe) - 1);
      break;
    case ControllerSettingsStruct::CONTROLLER_PUBLISH:
      addFormTextBox(displayName, internalName, ControllerSettings.Publish,   sizeof(ControllerSettings.Publish) - 1);
      break;
#if FEATURE_MQTT
>>>>>>> b590c2f2
    case ControllerSettingsStruct::CONTROLLER_LWT_TOPIC:
      addFormTextBox(displayName, internalName, ControllerSettings.MQTTLwtTopic,         sizeof(ControllerSettings.MQTTLwtTopic) - 1);
      break;
    case ControllerSettingsStruct::CONTROLLER_LWT_CONNECT_MESSAGE:
      addFormTextBox(displayName, internalName, ControllerSettings.LWTMessageConnect,    sizeof(ControllerSettings.LWTMessageConnect) - 1);
      break;
    case ControllerSettingsStruct::CONTROLLER_LWT_DISCONNECT_MESSAGE:
      addFormTextBox(displayName, internalName, ControllerSettings.LWTMessageDisconnect, sizeof(ControllerSettings.LWTMessageDisconnect) - 1);
      break;
    case ControllerSettingsStruct::CONTROLLER_SEND_LWT:
      addFormCheckBox(displayName, internalName, ControllerSettings.mqtt_sendLWT());
      break;
    case ControllerSettingsStruct::CONTROLLER_WILL_RETAIN:
      addFormCheckBox(displayName, internalName, ControllerSettings.mqtt_willRetain());
      break;
    case ControllerSettingsStruct::CONTROLLER_CLEAN_SESSION:
      addFormCheckBox(displayName, internalName, ControllerSettings.mqtt_cleanSession());
      break;
<<<<<<< HEAD
=======
#endif // if FEATURE_MQTT
>>>>>>> b590c2f2
    case ControllerSettingsStruct::CONTROLLER_USE_EXTENDED_CREDENTIALS:
      addFormCheckBox(displayName, internalName, ControllerSettings.useExtendedCredentials());
      break;
    case ControllerSettingsStruct::CONTROLLER_SEND_BINARY:
      addFormCheckBox(displayName, internalName, ControllerSettings.sendBinary());
      break;
    case ControllerSettingsStruct::CONTROLLER_TIMEOUT:
      addFormNumericBox(displayName, internalName, ControllerSettings.ClientTimeout, 10, CONTROLLER_CLIENTTIMEOUT_MAX);
      addUnit(F("ms"));
      break;
    case ControllerSettingsStruct::CONTROLLER_SAMPLE_SET_INITIATOR:
      addTaskSelectBox(displayName, internalName, ControllerSettings.SampleSetInitiator);
      break;
<<<<<<< HEAD
#ifdef USES_ESPEASY_NOW
    case ControllerSettingsStruct::CONTROLLER_ENABLE_ESPEASY_NOW_FALLBACK:
      addFormCheckBox(displayName, internalName, ControllerSettings.enableESPEasyNowFallback());
      break;
#endif
=======
>>>>>>> b590c2f2
    case ControllerSettingsStruct::CONTROLLER_ENABLED:
      addFormCheckBox(displayName, internalName, Settings.ControllerEnabled[controllerindex]);
      break;
  }
}

void saveControllerParameterForm(ControllerSettingsStruct        & ControllerSettings,
                                 controllerIndex_t                 controllerindex,
                                 ControllerSettingsStruct::VarType varType) {
<<<<<<< HEAD
  const protocolIndex_t ProtocolIndex = 
=======
  const protocolIndex_t ProtocolIndex =
>>>>>>> b590c2f2
    getProtocolIndex_from_ControllerIndex(controllerindex);

  if (!validProtocolIndex(ProtocolIndex)) {
    return;
  }
  const String internalName = getControllerParameterInternalName(ProtocolIndex, varType);

  switch (varType) {
    case ControllerSettingsStruct::CONTROLLER_USE_DNS:  ControllerSettings.UseDNS = getFormItemInt(internalName); break;
    case ControllerSettingsStruct::CONTROLLER_HOSTNAME:

      if (ControllerSettings.UseDNS)
      {
        strncpy_webserver_arg(ControllerSettings.HostName, internalName);
        IPAddress IP;
        resolveHostByName(ControllerSettings.HostName, IP, ControllerSettings.ClientTimeout);

        for (uint8_t x = 0; x < 4; x++) {
          ControllerSettings.IP[x] = IP[x];
        }
      }
      break;
    case ControllerSettingsStruct::CONTROLLER_IP:

      if (!ControllerSettings.UseDNS)
      {
        str2ip(webArg(internalName), ControllerSettings.IP);
      }
      break;
    case ControllerSettingsStruct::CONTROLLER_PORT:
      ControllerSettings.Port = getFormItemInt(internalName, ControllerSettings.Port);
      break;
<<<<<<< HEAD
=======
#if FEATURE_MQTT_TLS
    case ControllerSettingsStruct::CONTROLLER_MQTT_TLS_TYPE:
    {
      # if FEATURE_MQTT_TLS
      const int current        = static_cast<int>(ControllerSettings.TLStype());
      const TLS_types tls_type = static_cast<TLS_types>(getFormItemInt(internalName, current));
      ControllerSettings.TLStype(tls_type);
      # endif // if FEATURE_MQTT_TLS
      break;
    }

    case ControllerSettingsStruct::CONTROLLER_MQTT_TLS_STORE_FINGERPRINT:
    {
      # if FEATURE_MQTT_TLS

      if (isFormItemChecked(internalName)) {
        String fingerprint;

        if (GetTLSfingerprint(fingerprint)) {
          if (ControllerSettings.UseDNS) {
            fingerprint += '\n';
            fingerprint += ControllerSettings.getHost();
          }
          SaveCertificate(ControllerSettings.getCertificateFilename(TLS_types::TLS_FINGERPRINT), fingerprint);
        }
      }
      # endif // if FEATURE_MQTT_TLS
      break;
    }

    case ControllerSettingsStruct::CONTROLLER_MQTT_TLS_STORE_CERT:
    // fall through
    case ControllerSettingsStruct::CONTROLLER_MQTT_TLS_STORE_CACERT:
    {
      # if FEATURE_MQTT_TLS

      if (isFormItemChecked(internalName)) {
        String cacert;

        if (GetTLS_Certificate(cacert, true)) {
          SaveCertificate(ControllerSettings.getCertificateFilename(TLS_types::TLS_CA_CERT), cacert);
        }
      }
      # endif // if FEATURE_MQTT_TLS
      break;
    }
#endif // if FEATURE_MQTT_TLS
>>>>>>> b590c2f2
    case ControllerSettingsStruct::CONTROLLER_USER:
      setControllerUser(controllerindex, ControllerSettings, webArg(internalName));
      break;
    case ControllerSettingsStruct::CONTROLLER_PASS:
    {
      String password;

      if (getFormPassword(internalName, password)) {
        setControllerPass(controllerindex, ControllerSettings, password);
      }
      break;
    }

    case ControllerSettingsStruct::CONTROLLER_MIN_SEND_INTERVAL:
      ControllerSettings.MinimalTimeBetweenMessages = getFormItemInt(internalName, ControllerSettings.MinimalTimeBetweenMessages);
      break;
    case ControllerSettingsStruct::CONTROLLER_MAX_QUEUE_DEPTH:
      ControllerSettings.MaxQueueDepth = getFormItemInt(internalName, ControllerSettings.MaxQueueDepth);
      break;
    case ControllerSettingsStruct::CONTROLLER_MAX_RETRIES:
      ControllerSettings.MaxRetry = getFormItemInt(internalName, ControllerSettings.MaxRetry);
      break;
    case ControllerSettingsStruct::CONTROLLER_FULL_QUEUE_ACTION:
      ControllerSettings.DeleteOldest = getFormItemInt(internalName, ControllerSettings.DeleteOldest);
      break;
    case ControllerSettingsStruct::CONTROLLER_ALLOW_EXPIRE:
      ControllerSettings.allowExpire(isFormItemChecked(internalName));
      break;
    case ControllerSettingsStruct::CONTROLLER_DEDUPLICATE:
      ControllerSettings.deduplicate(isFormItemChecked(internalName));
      break;
    case ControllerSettingsStruct::CONTROLLER_USE_LOCAL_SYSTEM_TIME:
      ControllerSettings.useLocalSystemTime(isFormItemChecked(internalName));
      break;
    case ControllerSettingsStruct::CONTROLLER_CHECK_REPLY:
      ControllerSettings.MustCheckReply = getFormItemInt(internalName, ControllerSettings.MustCheckReply);
      break;
    case ControllerSettingsStruct::CONTROLLER_CLIENT_ID:
      strncpy_webserver_arg(ControllerSettings.ClientID, internalName);
      break;
<<<<<<< HEAD
=======
#if FEATURE_MQTT
>>>>>>> b590c2f2
    case ControllerSettingsStruct::CONTROLLER_UNIQUE_CLIENT_ID_RECONNECT:
      ControllerSettings.mqtt_uniqueMQTTclientIdReconnect(isFormItemChecked(internalName));
      break;
    case ControllerSettingsStruct::CONTROLLER_RETAINFLAG:
      ControllerSettings.mqtt_retainFlag(isFormItemChecked(internalName));
      break;
<<<<<<< HEAD
    case ControllerSettingsStruct::CONTROLLER_SUBSCRIBE:
      strncpy_webserver_arg(ControllerSettings.Subscribe,            internalName);
      break;
    case ControllerSettingsStruct::CONTROLLER_PUBLISH:
      strncpy_webserver_arg(ControllerSettings.Publish,              internalName);
      break;
=======
#endif // if FEATURE_MQTT
    case ControllerSettingsStruct::CONTROLLER_SUBSCRIBE:
      strncpy_webserver_arg(ControllerSettings.Subscribe, internalName);
      break;
    case ControllerSettingsStruct::CONTROLLER_PUBLISH:
      strncpy_webserver_arg(ControllerSettings.Publish,   internalName);
      break;
#if FEATURE_MQTT
>>>>>>> b590c2f2
    case ControllerSettingsStruct::CONTROLLER_LWT_TOPIC:
      strncpy_webserver_arg(ControllerSettings.MQTTLwtTopic,         internalName);
      break;
    case ControllerSettingsStruct::CONTROLLER_LWT_CONNECT_MESSAGE:
      strncpy_webserver_arg(ControllerSettings.LWTMessageConnect,    internalName);
      break;
    case ControllerSettingsStruct::CONTROLLER_LWT_DISCONNECT_MESSAGE:
      strncpy_webserver_arg(ControllerSettings.LWTMessageDisconnect, internalName);
      break;
    case ControllerSettingsStruct::CONTROLLER_SEND_LWT:
      ControllerSettings.mqtt_sendLWT(isFormItemChecked(internalName));
      break;
    case ControllerSettingsStruct::CONTROLLER_WILL_RETAIN:
      ControllerSettings.mqtt_willRetain(isFormItemChecked(internalName));
      break;
    case ControllerSettingsStruct::CONTROLLER_CLEAN_SESSION:
      ControllerSettings.mqtt_cleanSession(isFormItemChecked(internalName));
      break;
<<<<<<< HEAD
=======
#endif // if FEATURE_MQTT
>>>>>>> b590c2f2
    case ControllerSettingsStruct::CONTROLLER_USE_EXTENDED_CREDENTIALS:
      ControllerSettings.useExtendedCredentials(isFormItemChecked(internalName));
      break;
    case ControllerSettingsStruct::CONTROLLER_SEND_BINARY:
      ControllerSettings.sendBinary(isFormItemChecked(internalName));
      break;
    case ControllerSettingsStruct::CONTROLLER_TIMEOUT:
      ControllerSettings.ClientTimeout = getFormItemInt(internalName, ControllerSettings.ClientTimeout);
      break;
    case ControllerSettingsStruct::CONTROLLER_SAMPLE_SET_INITIATOR:
      ControllerSettings.SampleSetInitiator = getFormItemInt(internalName, ControllerSettings.SampleSetInitiator);
      break;
<<<<<<< HEAD
#ifdef USES_ESPEASY_NOW
    case ControllerSettingsStruct::CONTROLLER_ENABLE_ESPEASY_NOW_FALLBACK:
      ControllerSettings.enableESPEasyNowFallback(isFormItemChecked(internalName));
      break;
#endif
=======
>>>>>>> b590c2f2
    case ControllerSettingsStruct::CONTROLLER_ENABLED:
      Settings.ControllerEnabled[controllerindex] = isFormItemChecked(internalName);
      break;
  }
}<|MERGE_RESOLUTION|>--- conflicted
+++ resolved
@@ -16,55 +16,6 @@
 /*********************************************************************************************\
 * Functions to load and store controller settings on the web page.
 \*********************************************************************************************/
-<<<<<<< HEAD
-const __FlashStringHelper * toString(ControllerSettingsStruct::VarType parameterIdx, bool displayName)
-{
-  switch (parameterIdx) {
-    case ControllerSettingsStruct::CONTROLLER_USE_DNS:                  return  F("Locate Controller");      
-    case ControllerSettingsStruct::CONTROLLER_HOSTNAME:                 return  F("Controller Hostname");    
-    case ControllerSettingsStruct::CONTROLLER_IP:                       return  F("Controller IP");          
-    case ControllerSettingsStruct::CONTROLLER_PORT:                     return  F("Controller Port");        
-    case ControllerSettingsStruct::CONTROLLER_USER:                     return  F("Controller User");        
-    case ControllerSettingsStruct::CONTROLLER_PASS:                     return  F("Controller Password");    
-
-    case ControllerSettingsStruct::CONTROLLER_MIN_SEND_INTERVAL:        return  F("Minimum Send Interval");  
-    case ControllerSettingsStruct::CONTROLLER_MAX_QUEUE_DEPTH:          return  F("Max Queue Depth");        
-    case ControllerSettingsStruct::CONTROLLER_MAX_RETRIES:              return  F("Max Retries");            
-    case ControllerSettingsStruct::CONTROLLER_FULL_QUEUE_ACTION:        return  F("Full Queue Action");      
-    case ControllerSettingsStruct::CONTROLLER_ALLOW_EXPIRE:             return  F("Allow Expire");           
-    case ControllerSettingsStruct::CONTROLLER_DEDUPLICATE:              return  F("De-duplicate");           
-    case ControllerSettingsStruct::CONTROLLER_USE_LOCAL_SYSTEM_TIME:    return  F("Use Local System Time");
-    
-    case ControllerSettingsStruct::CONTROLLER_CHECK_REPLY:              return  F("Check Reply");            
-
-    case ControllerSettingsStruct::CONTROLLER_CLIENT_ID:                return  F("Controller Client ID");   
-    case ControllerSettingsStruct::CONTROLLER_UNIQUE_CLIENT_ID_RECONNECT: return  F("Unique Client ID on Reconnect");   
-    case ControllerSettingsStruct::CONTROLLER_RETAINFLAG:               return  F("Publish Retain Flag");    
-    case ControllerSettingsStruct::CONTROLLER_SUBSCRIBE:                return  F("Controller Subscribe");   
-    case ControllerSettingsStruct::CONTROLLER_PUBLISH:                  return  F("Controller Publish");     
-    case ControllerSettingsStruct::CONTROLLER_LWT_TOPIC:                return  F("Controller LWT Topic");   
-    case ControllerSettingsStruct::CONTROLLER_LWT_CONNECT_MESSAGE:      return  F("LWT Connect Message");    
-    case ControllerSettingsStruct::CONTROLLER_LWT_DISCONNECT_MESSAGE:   return  F("LWT Disconnect Message"); 
-    case ControllerSettingsStruct::CONTROLLER_SEND_LWT:                 return  F("Send LWT to broker");     
-    case ControllerSettingsStruct::CONTROLLER_WILL_RETAIN:              return  F("Will Retain");            
-    case ControllerSettingsStruct::CONTROLLER_CLEAN_SESSION:            return  F("Clean Session");          
-    case ControllerSettingsStruct::CONTROLLER_USE_EXTENDED_CREDENTIALS: return  F("Use Extended Credentials");  
-    case ControllerSettingsStruct::CONTROLLER_SEND_BINARY:              return  F("Send Binary");            
-    case ControllerSettingsStruct::CONTROLLER_TIMEOUT:                  return  F("Client Timeout");         
-    case ControllerSettingsStruct::CONTROLLER_SAMPLE_SET_INITIATOR:     return  F("Sample Set Initiator");   
-#ifdef USES_ESPEASY_NOW
-    case ControllerSettingsStruct::CONTROLLER_ENABLE_ESPEASY_NOW_FALLBACK: return F("Enable " ESPEASY_NOW_NAME " Fallback");
-#endif
-
-    case ControllerSettingsStruct::CONTROLLER_ENABLED:
-
-      if (displayName) { return  F("Enabled"); }
-      else {             return  F("controllerenabled"); }
-      
-
-    default:
-      return  F("Undefined");
-=======
 const __FlashStringHelper* toString(ControllerSettingsStruct::VarType parameterIdx, bool displayName)
 {
   switch (parameterIdx) {
@@ -89,6 +40,9 @@
     case ControllerSettingsStruct::CONTROLLER_ALLOW_EXPIRE:             return F("Allow Expire");
     case ControllerSettingsStruct::CONTROLLER_DEDUPLICATE:              return F("De-duplicate");
     case ControllerSettingsStruct::CONTROLLER_USE_LOCAL_SYSTEM_TIME:    return F("Use Local System Time");
+#ifdef USES_ESPEASY_NOW
+    case ControllerSettingsStruct::CONTROLLER_ENABLE_ESPEASY_NOW_FALLBACK: return F("Enable " ESPEASY_NOW_NAME " Fallback");
+#endif
 
     case ControllerSettingsStruct::CONTROLLER_CHECK_REPLY:              return F("Check Reply");
 
@@ -120,7 +74,6 @@
 
     default:
       return F("Undefined");
->>>>>>> b590c2f2
   }
 }
 
@@ -174,16 +127,6 @@
 
   ControllerSettingsStruct::VarType varType = ControllerSettingsStruct::CONTROLLER_ENABLED;
 
-<<<<<<< HEAD
-  bool   isAlternativeDisplayName = false;
-  const String displayName        = getControllerParameterDisplayName(ProtocolIndex, varType, isAlternativeDisplayName);
-  const String internalName       = getControllerParameterInternalName(ProtocolIndex, varType);
-  addFormCheckBox(displayName, internalName, Settings.ControllerEnabled[controllerindex]);
-}
-
-void addControllerParameterForm(const ControllerSettingsStruct& ControllerSettings, controllerIndex_t controllerindex, ControllerSettingsStruct::VarType varType) {
-  protocolIndex_t  ProtocolIndex  = getProtocolIndex_from_ControllerIndex(controllerindex);
-=======
   bool isAlternativeDisplayName = false;
   const String displayName      = getControllerParameterDisplayName(ProtocolIndex, varType, isAlternativeDisplayName);
   const String internalName     = getControllerParameterInternalName(ProtocolIndex, varType);
@@ -217,29 +160,18 @@
                                 ControllerSettingsStruct::VarType varType) {
   protocolIndex_t ProtocolIndex = getProtocolIndex_from_ControllerIndex(controllerindex);
 
->>>>>>> b590c2f2
   if (!validProtocolIndex(ProtocolIndex)) {
     return;
   }
 
-<<<<<<< HEAD
-  bool   isAlternativeDisplayName = false;
-  const String displayName        = getControllerParameterDisplayName(ProtocolIndex, varType, isAlternativeDisplayName);
-  const String internalName       = getControllerParameterInternalName(ProtocolIndex, varType);
-=======
   bool isAlternativeDisplayName = false;
   const String displayName      = getControllerParameterDisplayName(ProtocolIndex, varType, isAlternativeDisplayName);
   const String internalName     = getControllerParameterInternalName(ProtocolIndex, varType);
->>>>>>> b590c2f2
 
   switch (varType) {
     case ControllerSettingsStruct::CONTROLLER_USE_DNS:
     {
-<<<<<<< HEAD
-      const __FlashStringHelper * options[2] = {
-=======
       const __FlashStringHelper *options[2] = {
->>>>>>> b590c2f2
         F("Use IP address"),
         F("Use Hostname")
       };
@@ -261,8 +193,6 @@
       addFormNumericBox(displayName, internalName, ControllerSettings.Port, 1, 65535);
       break;
     }
-<<<<<<< HEAD
-=======
 #if FEATURE_MQTT_TLS
     case ControllerSettingsStruct::CONTROLLER_MQTT_TLS_TYPE:
     {
@@ -327,7 +257,6 @@
       break;
     }
 #endif // if FEATURE_MQTT_TLS
->>>>>>> b590c2f2
     case ControllerSettingsStruct::CONTROLLER_USER:
     {
       const size_t fieldMaxLength =
@@ -340,19 +269,12 @@
     }
     case ControllerSettingsStruct::CONTROLLER_PASS:
     {
-<<<<<<< HEAD
-      const size_t fieldMaxLength = ControllerSettings.useExtendedCredentials() ? EXT_SECURITY_MAX_PASS_LENGTH : sizeof(SecuritySettings.ControllerPassword[0]) - 1;
-      if (isAlternativeDisplayName) {
-        // It is not a regular password, thus use normal text field.
-        addFormTextBox(displayName, internalName, 
-=======
       const size_t fieldMaxLength =
         ControllerSettings.useExtendedCredentials() ? EXT_SECURITY_MAX_PASS_LENGTH : sizeof(SecuritySettings.ControllerPassword[0]) - 1;
 
       if (isAlternativeDisplayName) {
         // It is not a regular password, thus use normal text field.
         addFormTextBox(displayName, internalName,
->>>>>>> b590c2f2
                        getControllerPass(controllerindex, ControllerSettings),
                        fieldMaxLength);
       } else {
@@ -380,11 +302,7 @@
     }
     case ControllerSettingsStruct::CONTROLLER_FULL_QUEUE_ACTION:
     {
-<<<<<<< HEAD
-      const __FlashStringHelper * options[2] {
-=======
       const __FlashStringHelper *options[2] {
->>>>>>> b590c2f2
         F("Ignore New"),
         F("Delete Oldest")
       };
@@ -399,17 +317,10 @@
       break;
     case ControllerSettingsStruct::CONTROLLER_USE_LOCAL_SYSTEM_TIME:
       addFormCheckBox(displayName, internalName, ControllerSettings.useLocalSystemTime());
-<<<<<<< HEAD
-      break;      
+      break;
     case ControllerSettingsStruct::CONTROLLER_CHECK_REPLY:
     {
-      const __FlashStringHelper * options[2] = {
-=======
-      break;
-    case ControllerSettingsStruct::CONTROLLER_CHECK_REPLY:
-    {
       const __FlashStringHelper *options[2] = {
->>>>>>> b590c2f2
         F("Ignore Acknowledgement"),
         F("Check Acknowledgement")
       };
@@ -419,24 +330,13 @@
     case ControllerSettingsStruct::CONTROLLER_CLIENT_ID:
       addFormTextBox(displayName, internalName, ControllerSettings.ClientID, sizeof(ControllerSettings.ClientID) - 1);
       break;
-<<<<<<< HEAD
-=======
 #if FEATURE_MQTT
->>>>>>> b590c2f2
     case ControllerSettingsStruct::CONTROLLER_UNIQUE_CLIENT_ID_RECONNECT:
       addFormCheckBox(displayName, internalName, ControllerSettings.mqtt_uniqueMQTTclientIdReconnect());
       break;
     case ControllerSettingsStruct::CONTROLLER_RETAINFLAG:
       addFormCheckBox(displayName, internalName, ControllerSettings.mqtt_retainFlag());
       break;
-<<<<<<< HEAD
-    case ControllerSettingsStruct::CONTROLLER_SUBSCRIBE:
-      addFormTextBox(displayName, internalName, ControllerSettings.Subscribe,            sizeof(ControllerSettings.Subscribe) - 1);
-      break;
-    case ControllerSettingsStruct::CONTROLLER_PUBLISH:
-      addFormTextBox(displayName, internalName, ControllerSettings.Publish,              sizeof(ControllerSettings.Publish) - 1);
-      break;
-=======
 #endif // if FEATURE_MQTT
     case ControllerSettingsStruct::CONTROLLER_SUBSCRIBE:
       addFormTextBox(displayName, internalName, ControllerSettings.Subscribe, sizeof(ControllerSettings.Subscribe) - 1);
@@ -445,7 +345,6 @@
       addFormTextBox(displayName, internalName, ControllerSettings.Publish,   sizeof(ControllerSettings.Publish) - 1);
       break;
 #if FEATURE_MQTT
->>>>>>> b590c2f2
     case ControllerSettingsStruct::CONTROLLER_LWT_TOPIC:
       addFormTextBox(displayName, internalName, ControllerSettings.MQTTLwtTopic,         sizeof(ControllerSettings.MQTTLwtTopic) - 1);
       break;
@@ -464,10 +363,7 @@
     case ControllerSettingsStruct::CONTROLLER_CLEAN_SESSION:
       addFormCheckBox(displayName, internalName, ControllerSettings.mqtt_cleanSession());
       break;
-<<<<<<< HEAD
-=======
 #endif // if FEATURE_MQTT
->>>>>>> b590c2f2
     case ControllerSettingsStruct::CONTROLLER_USE_EXTENDED_CREDENTIALS:
       addFormCheckBox(displayName, internalName, ControllerSettings.useExtendedCredentials());
       break;
@@ -481,14 +377,11 @@
     case ControllerSettingsStruct::CONTROLLER_SAMPLE_SET_INITIATOR:
       addTaskSelectBox(displayName, internalName, ControllerSettings.SampleSetInitiator);
       break;
-<<<<<<< HEAD
 #ifdef USES_ESPEASY_NOW
     case ControllerSettingsStruct::CONTROLLER_ENABLE_ESPEASY_NOW_FALLBACK:
       addFormCheckBox(displayName, internalName, ControllerSettings.enableESPEasyNowFallback());
       break;
 #endif
-=======
->>>>>>> b590c2f2
     case ControllerSettingsStruct::CONTROLLER_ENABLED:
       addFormCheckBox(displayName, internalName, Settings.ControllerEnabled[controllerindex]);
       break;
@@ -498,11 +391,7 @@
 void saveControllerParameterForm(ControllerSettingsStruct        & ControllerSettings,
                                  controllerIndex_t                 controllerindex,
                                  ControllerSettingsStruct::VarType varType) {
-<<<<<<< HEAD
-  const protocolIndex_t ProtocolIndex = 
-=======
   const protocolIndex_t ProtocolIndex =
->>>>>>> b590c2f2
     getProtocolIndex_from_ControllerIndex(controllerindex);
 
   if (!validProtocolIndex(ProtocolIndex)) {
@@ -535,8 +424,6 @@
     case ControllerSettingsStruct::CONTROLLER_PORT:
       ControllerSettings.Port = getFormItemInt(internalName, ControllerSettings.Port);
       break;
-<<<<<<< HEAD
-=======
 #if FEATURE_MQTT_TLS
     case ControllerSettingsStruct::CONTROLLER_MQTT_TLS_TYPE:
     {
@@ -584,7 +471,6 @@
       break;
     }
 #endif // if FEATURE_MQTT_TLS
->>>>>>> b590c2f2
     case ControllerSettingsStruct::CONTROLLER_USER:
       setControllerUser(controllerindex, ControllerSettings, webArg(internalName));
       break;
@@ -625,24 +511,13 @@
     case ControllerSettingsStruct::CONTROLLER_CLIENT_ID:
       strncpy_webserver_arg(ControllerSettings.ClientID, internalName);
       break;
-<<<<<<< HEAD
-=======
 #if FEATURE_MQTT
->>>>>>> b590c2f2
     case ControllerSettingsStruct::CONTROLLER_UNIQUE_CLIENT_ID_RECONNECT:
       ControllerSettings.mqtt_uniqueMQTTclientIdReconnect(isFormItemChecked(internalName));
       break;
     case ControllerSettingsStruct::CONTROLLER_RETAINFLAG:
       ControllerSettings.mqtt_retainFlag(isFormItemChecked(internalName));
       break;
-<<<<<<< HEAD
-    case ControllerSettingsStruct::CONTROLLER_SUBSCRIBE:
-      strncpy_webserver_arg(ControllerSettings.Subscribe,            internalName);
-      break;
-    case ControllerSettingsStruct::CONTROLLER_PUBLISH:
-      strncpy_webserver_arg(ControllerSettings.Publish,              internalName);
-      break;
-=======
 #endif // if FEATURE_MQTT
     case ControllerSettingsStruct::CONTROLLER_SUBSCRIBE:
       strncpy_webserver_arg(ControllerSettings.Subscribe, internalName);
@@ -651,7 +526,6 @@
       strncpy_webserver_arg(ControllerSettings.Publish,   internalName);
       break;
 #if FEATURE_MQTT
->>>>>>> b590c2f2
     case ControllerSettingsStruct::CONTROLLER_LWT_TOPIC:
       strncpy_webserver_arg(ControllerSettings.MQTTLwtTopic,         internalName);
       break;
@@ -670,10 +544,7 @@
     case ControllerSettingsStruct::CONTROLLER_CLEAN_SESSION:
       ControllerSettings.mqtt_cleanSession(isFormItemChecked(internalName));
       break;
-<<<<<<< HEAD
-=======
 #endif // if FEATURE_MQTT
->>>>>>> b590c2f2
     case ControllerSettingsStruct::CONTROLLER_USE_EXTENDED_CREDENTIALS:
       ControllerSettings.useExtendedCredentials(isFormItemChecked(internalName));
       break;
@@ -686,14 +557,11 @@
     case ControllerSettingsStruct::CONTROLLER_SAMPLE_SET_INITIATOR:
       ControllerSettings.SampleSetInitiator = getFormItemInt(internalName, ControllerSettings.SampleSetInitiator);
       break;
-<<<<<<< HEAD
 #ifdef USES_ESPEASY_NOW
     case ControllerSettingsStruct::CONTROLLER_ENABLE_ESPEASY_NOW_FALLBACK:
       ControllerSettings.enableESPEasyNowFallback(isFormItemChecked(internalName));
       break;
 #endif
-=======
->>>>>>> b590c2f2
     case ControllerSettingsStruct::CONTROLLER_ENABLED:
       Settings.ControllerEnabled[controllerindex] = isFormItemChecked(internalName);
       break;
