#include "_Plugin_Helper.h"
#ifdef USES_P004

// #######################################################################################################
// #################################### Plugin 004: TempSensor Dallas DS18B20  ###########################
// #######################################################################################################

// Maxim Integrated (ex Dallas) DS18B20 datasheet : https://datasheets.maximintegrated.com/en/ds/DS18B20.pdf

# include "src/PluginStructs/P004_data_struct.h"
# include "src/Helpers/Dallas1WireHelper.h"


# define PLUGIN_004
# define PLUGIN_ID_004         4
# define PLUGIN_NAME_004       "Environment - DS18b20"
# define PLUGIN_VALUENAME1_004 "Temperature"

# define P004_ERROR_NAN        0
# define P004_ERROR_MIN_RANGE  1
# define P004_ERROR_ZERO       2
# define P004_ERROR_MAX_RANGE  3
# define P004_ERROR_IGNORE     4

// place sensor type selector right after the output value settings
# define P004_ERROR_STATE_OUTPUT PCONFIG(0)
# define P004_RESOLUTION         PCONFIG(1)
# define P004_SENSOR_TYPE_INDEX  2
# define P004_NR_OUTPUT_VALUES   getValueCountFromSensorType(static_cast<Sensor_VType>(PCONFIG(P004_SENSOR_TYPE_INDEX)))

// Used to easily replace a sensor, without configuring.
// Can only be used for a single instance of this plugin and a single sensor.
# define P004_SCAN_ON_INIT       PCONFIG(3)


boolean Plugin_004(uint8_t function, struct EventStruct *event, String& string)
{
  boolean success = false;

  switch (function)
  {
    case PLUGIN_DEVICE_ADD:
    {
      Device[++deviceCount].Number           = PLUGIN_ID_004;
      Device[deviceCount].Type               = DEVICE_TYPE_DUAL;
      Device[deviceCount].VType              = Sensor_VType::SENSOR_TYPE_SINGLE;
      Device[deviceCount].Ports              = 0;
      Device[deviceCount].PullUpOption       = false;
      Device[deviceCount].InverseLogicOption = false;
      Device[deviceCount].FormulaOption      = true;
      Device[deviceCount].ValueCount         = 1;
      Device[deviceCount].SendDataOption     = true;
      Device[deviceCount].TimerOption        = true;
      Device[deviceCount].GlobalSyncOption   = true;
      Device[deviceCount].OutputDataType     = Output_Data_type_t::Simple;
      Device[deviceCount].PluginStats        = true;
      break;
    }

    case PLUGIN_GET_DEVICENAME:
    {
      string = F(PLUGIN_NAME_004);
      break;
    }

    case PLUGIN_GET_DEVICEVALUENAMES:
    {
      for (uint8_t i = 0; i < VARS_PER_TASK; ++i) {
        if (i < P004_NR_OUTPUT_VALUES) {
          safe_strncpy(
            ExtraTaskSettings.TaskDeviceValueNames[i],
            Plugin_valuename(F("Temperature"), i, false),
            sizeof(ExtraTaskSettings.TaskDeviceValueNames[i]));
          ExtraTaskSettings.TaskDeviceValueDecimals[i] = 2;
        } else {
          ZERO_FILL(ExtraTaskSettings.TaskDeviceValueNames[i]);
        }
      }
      break;
    }

    case PLUGIN_GET_DEVICEVALUECOUNT:
    {
      event->Par1 = P004_NR_OUTPUT_VALUES;
      success     = true;
      break;
    }

    case PLUGIN_GET_DEVICEVTYPE:
    {
      event->sensorType = static_cast<Sensor_VType>(PCONFIG(P004_SENSOR_TYPE_INDEX));
      event->idx        = P004_SENSOR_TYPE_INDEX;
      success           = true;
      break;
    }

    case PLUGIN_SET_DEFAULTS:
    {
      PCONFIG(P004_SENSOR_TYPE_INDEX) = static_cast<uint8_t>(Sensor_VType::SENSOR_TYPE_SINGLE);
<<<<<<< HEAD

      for (uint8_t i = 0; i < VARS_PER_TASK; ++i) {
        ExtraTaskSettings.TaskDeviceValueDecimals[i] = 2;
      }
=======
>>>>>>> a8d1860c

      success = true;
      break;
    }

    case PLUGIN_GET_DEVICEGPIONAMES:
    {
      event->String1 = formatGpioName_RX(false);
      event->String2 = formatGpioName_TX(true);
      break;
    }

    case PLUGIN_WEBFORM_LOAD:
    {
      // Scan the onewire bus and fill dropdown list with devicecount on this GPIO.
      int8_t Plugin_004_DallasPin_RX = CONFIG_PIN1;
      int8_t Plugin_004_DallasPin_TX = CONFIG_PIN2;

      if (Plugin_004_DallasPin_TX == -1) {
        Plugin_004_DallasPin_TX = Plugin_004_DallasPin_RX;
      }

      if (validGpio(Plugin_004_DallasPin_RX) && validGpio(Plugin_004_DallasPin_TX)) {
        addFormCheckBox(F("Auto Select Sensor"), F("autoselect"), P004_SCAN_ON_INIT, P004_NR_OUTPUT_VALUES > 1);
        addFormNote(F("Auto Select can only be used for 1 Dallas sensor per GPIO pin."));
        Dallas_addr_selector_webform_load(event->TaskIndex, Plugin_004_DallasPin_RX, Plugin_004_DallasPin_TX, P004_NR_OUTPUT_VALUES);

        {
          // Device Resolution select
          int activeRes =  P004_RESOLUTION;

          uint8_t savedAddress[8];
          Dallas_plugin_get_addr(savedAddress, event->TaskIndex);

          if (savedAddress[0] != 0) {
            activeRes = Dallas_getResolution(savedAddress, Plugin_004_DallasPin_RX, Plugin_004_DallasPin_TX);
          }

          int resolutionChoice = P004_RESOLUTION;

          if ((resolutionChoice < 9) || (resolutionChoice > 12)) { resolutionChoice = activeRes; }
<<<<<<< HEAD
          const __FlashStringHelper *resultsOptions[4] = { F("9"), F("10"), F("11"), F("12") };
          int resultsOptionValues[4]                   = { 9, 10, 11, 12 };
          addFormSelector(F("Device Resolution"), F("p004_res"), 4, resultsOptions, resultsOptionValues, resolutionChoice);
=======
          const __FlashStringHelper * resultsOptions[4]      = { F("9"), F("10"), F("11"), F("12") };
          int    resultsOptionValues[4] = { 9, 10, 11, 12 };
          addFormSelector(F("Device Resolution"), F("res"), 4, resultsOptions, resultsOptionValues, resolutionChoice);
>>>>>>> a8d1860c
          addHtml(F(" Bit"));
        }

        {
          // Value in case of Error
<<<<<<< HEAD
          const __FlashStringHelper *resultsOptions[5] = { F("NaN"), F("-127"), F("0"), F("125"), F("Ignore") };
          int resultsOptionValues[5]                   =
          { P004_ERROR_NAN, P004_ERROR_MIN_RANGE, P004_ERROR_ZERO, P004_ERROR_MAX_RANGE, P004_ERROR_IGNORE };
          addFormSelector(F("Error State Value"), F("p004_err"), 5, resultsOptions, resultsOptionValues, P004_ERROR_STATE_OUTPUT);
=======
          const __FlashStringHelper * resultsOptions[5]      = { F("NaN"), F("-127"), F("0"), F("125"), F("Ignore") };
          int    resultsOptionValues[5] = { P004_ERROR_NAN, P004_ERROR_MIN_RANGE, P004_ERROR_ZERO, P004_ERROR_MAX_RANGE, P004_ERROR_IGNORE };
          addFormSelector(F("Error State Value"), F("err"), 5, resultsOptions, resultsOptionValues, P004_ERROR_STATE_OUTPUT);
>>>>>>> a8d1860c
        }
        addFormNote(F("External pull up resistor is needed, see docs!"));

        {
          P004_data_struct *P004_data =
            static_cast<P004_data_struct *>(getPluginTaskData(event->TaskIndex));

          if (nullptr != P004_data) {
            for (uint8_t i = 0; i < P004_NR_OUTPUT_VALUES; ++i) {
              if (i == 0) {
                addFormSubHeader(F("Statistics"));
              } else {
                addFormSeparator(2);
              }
              Dallas_show_sensor_stats_webform_load(P004_data->get_sensor_data(i));
            }
          }
        }
      }
      success = true;
      break;
    }

    case PLUGIN_WEBFORM_SAVE:
    {
      int8_t Plugin_004_DallasPin_RX = CONFIG_PIN1;
      int8_t Plugin_004_DallasPin_TX = CONFIG_PIN2;

      if (Plugin_004_DallasPin_TX == -1) {
        Plugin_004_DallasPin_TX = Plugin_004_DallasPin_RX;
      }

      if (validGpio(Plugin_004_DallasPin_RX) && validGpio(Plugin_004_DallasPin_TX)) {
        // save the address for selected device and store into extra tasksettings
        Dallas_addr_selector_webform_save(event->TaskIndex, Plugin_004_DallasPin_RX, Plugin_004_DallasPin_TX, P004_NR_OUTPUT_VALUES);

        uint8_t res = getFormItemInt(F("res"));

        if ((res < 9) || (res > 12)) { res = 12; }
        P004_RESOLUTION = res;

        uint8_t savedAddress[8];
        Dallas_plugin_get_addr(savedAddress, event->TaskIndex);
        Dallas_setResolution(savedAddress, res, Plugin_004_DallasPin_RX, Plugin_004_DallasPin_TX);
      }
      P004_SCAN_ON_INIT       = isFormItemChecked(F("autoselect"));
      P004_ERROR_STATE_OUTPUT = getFormItemInt(F("err"));
      success                 = true;
      break;
    }

    case PLUGIN_WEBFORM_SHOW_CONFIG:
    {
      P004_data_struct *P004_data =
        static_cast<P004_data_struct *>(getPluginTaskData(event->TaskIndex));

      for (uint8_t i = 0; i < VARS_PER_TASK; ++i) {
        if (i < P004_NR_OUTPUT_VALUES) {
          if (i != 0) {
            string += F("<br>");
          }

          if (nullptr != P004_data) {
            // Show the actively used IDs
            // For "Auto Select Sensor" no value is stored
            string += P004_data->get_formatted_address(i);
          } else {
            // Read the data from the settings.
            uint8_t addr[8]{};
            Dallas_plugin_get_addr(addr, event->TaskIndex, i);

            string += Dallas_format_address(addr);
          }
        }
      }
      success = true;
      break;
    }

    case PLUGIN_INIT:
    {
      int8_t Plugin_004_DallasPin_RX = CONFIG_PIN1;
      int8_t Plugin_004_DallasPin_TX = CONFIG_PIN2;
      const uint8_t res              = P004_RESOLUTION;

      if (Plugin_004_DallasPin_TX == -1) {
        Plugin_004_DallasPin_TX = Plugin_004_DallasPin_RX;
      }

      initPluginTaskData(event->TaskIndex, new (std::nothrow) P004_data_struct(
        event->TaskIndex,
        Plugin_004_DallasPin_RX, 
        Plugin_004_DallasPin_TX, 
        res, 
        P004_NR_OUTPUT_VALUES == 1 && P004_SCAN_ON_INIT));
      P004_data_struct *P004_data =
        static_cast<P004_data_struct *>(getPluginTaskData(event->TaskIndex));

      if (nullptr != P004_data) {
        for (uint8_t i = 0; i < P004_NR_OUTPUT_VALUES; ++i) {
          uint8_t addr[8] = { 0 };
          Dallas_plugin_get_addr(addr, event->TaskIndex, i);
          P004_data->add_addr(addr, i);
        }
        P004_data->init();
        success = true;
      }

      break;
    }

    case PLUGIN_READ:
    {
      P004_data_struct *P004_data =
        static_cast<P004_data_struct *>(getPluginTaskData(event->TaskIndex));

      if (nullptr != P004_data) {
        if (P004_NR_OUTPUT_VALUES == 1 && P004_SCAN_ON_INIT) {
          if (!P004_data->sensorAddressSet()) {
            P004_data->init();
          }
        }
        if (!timeOutReached(P004_data->get_timer())) {
          Scheduler.schedule_task_device_timer(event->TaskIndex, P004_data->get_timer());
        } else {
          if (!P004_data->measurement_active()) {
            if (P004_data->initiate_read()) {
              Scheduler.schedule_task_device_timer(event->TaskIndex, P004_data->get_timer());
            }
          } else {
            // Try to get in sync with the existing interval again.
            Scheduler.reschedule_task_device_timer(event->TaskIndex, P004_data->get_measurement_start());

            P004_data->collect_values();

            for (uint8_t i = 0; i < P004_NR_OUTPUT_VALUES; ++i) {
              float value = 0;

              if (P004_data->read_temp(value, i))
              {
                UserVar[event->BaseVarIndex + i] = value;
                success                          = true;
              }
              else
              {
                if (P004_ERROR_STATE_OUTPUT != P004_ERROR_IGNORE) {
                  float errorValue = NAN;

                  switch (P004_ERROR_STATE_OUTPUT) {
                    case P004_ERROR_MIN_RANGE: errorValue = -127; break;
                    case P004_ERROR_ZERO:      errorValue = 0; break;
                    case P004_ERROR_MAX_RANGE: errorValue = 125; break;
                    default:
                      break;
                  }
                  UserVar[event->BaseVarIndex + i] = errorValue;
                }
              }

              if (loglevelActiveFor(LOG_LEVEL_INFO)) {
                String log = F("DS   : Temperature: ");

                if (success) {
                  log += formatUserVarNoCheck(event, i);
                } else {
                  log += F("Error!");
                }
                log += F(" (");
                log += P004_data->get_formatted_address(i);
                log += ')';
                addLogMove(LOG_LEVEL_INFO, log);
              }
            }
            P004_data->set_measurement_inactive();
          }
        }
      }
      break;
    }
  }
  return success;
}

#endif // USES_P004<|MERGE_RESOLUTION|>--- conflicted
+++ resolved
@@ -97,13 +97,6 @@
     case PLUGIN_SET_DEFAULTS:
     {
       PCONFIG(P004_SENSOR_TYPE_INDEX) = static_cast<uint8_t>(Sensor_VType::SENSOR_TYPE_SINGLE);
-<<<<<<< HEAD
-
-      for (uint8_t i = 0; i < VARS_PER_TASK; ++i) {
-        ExtraTaskSettings.TaskDeviceValueDecimals[i] = 2;
-      }
-=======
->>>>>>> a8d1860c
 
       success = true;
       break;
@@ -145,30 +138,17 @@
           int resolutionChoice = P004_RESOLUTION;
 
           if ((resolutionChoice < 9) || (resolutionChoice > 12)) { resolutionChoice = activeRes; }
-<<<<<<< HEAD
           const __FlashStringHelper *resultsOptions[4] = { F("9"), F("10"), F("11"), F("12") };
           int resultsOptionValues[4]                   = { 9, 10, 11, 12 };
-          addFormSelector(F("Device Resolution"), F("p004_res"), 4, resultsOptions, resultsOptionValues, resolutionChoice);
-=======
-          const __FlashStringHelper * resultsOptions[4]      = { F("9"), F("10"), F("11"), F("12") };
-          int    resultsOptionValues[4] = { 9, 10, 11, 12 };
           addFormSelector(F("Device Resolution"), F("res"), 4, resultsOptions, resultsOptionValues, resolutionChoice);
->>>>>>> a8d1860c
           addHtml(F(" Bit"));
         }
 
         {
           // Value in case of Error
-<<<<<<< HEAD
-          const __FlashStringHelper *resultsOptions[5] = { F("NaN"), F("-127"), F("0"), F("125"), F("Ignore") };
-          int resultsOptionValues[5]                   =
-          { P004_ERROR_NAN, P004_ERROR_MIN_RANGE, P004_ERROR_ZERO, P004_ERROR_MAX_RANGE, P004_ERROR_IGNORE };
-          addFormSelector(F("Error State Value"), F("p004_err"), 5, resultsOptions, resultsOptionValues, P004_ERROR_STATE_OUTPUT);
-=======
           const __FlashStringHelper * resultsOptions[5]      = { F("NaN"), F("-127"), F("0"), F("125"), F("Ignore") };
           int    resultsOptionValues[5] = { P004_ERROR_NAN, P004_ERROR_MIN_RANGE, P004_ERROR_ZERO, P004_ERROR_MAX_RANGE, P004_ERROR_IGNORE };
           addFormSelector(F("Error State Value"), F("err"), 5, resultsOptions, resultsOptionValues, P004_ERROR_STATE_OUTPUT);
->>>>>>> a8d1860c
         }
         addFormNote(F("External pull up resistor is needed, see docs!"));
 
