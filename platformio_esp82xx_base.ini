--- conflicted
+++ resolved
@@ -48,11 +48,7 @@
 board_build.f_cpu         = 80000000L
 build_flags               = ${debug_flags.build_flags} ${mqtt_flags.build_flags} -DHTTPCLIENT_1_1_COMPATIBLE=0
 build_unflags             = -DDEBUG_ESP_PORT
-<<<<<<< HEAD
-lib_deps                  = td-er/ESPeasySerial @ 2.0.7, adafruit/Adafruit ILI9341 @ ^1.5.6, Adafruit GFX Library, LOLIN_EPD, adafruit/Adafruit BusIO @ ~1.9.0, bblanchon/ArduinoJson @ ^6.17.2, VL53L0X @ 1.3.0, SparkFun VL53L1X 4m Laser Distance Sensor @ 1.2.9, td-er/RABurton ESP8266 Mutex @ ^1.0.2, td-er/SparkFun MAX1704x Fuel Gauge Arduino Library @ ^1.0.1
-=======
-lib_deps                  = td-er/ESPeasySerial @ 2.0.7, adafruit/Adafruit ILI9341 @ ^1.5.6, Adafruit GFX Library, LOLIN_EPD, Adafruit BusIO, bblanchon/ArduinoJson @ ^6.17.2, VL53L0X @ 1.3.0, SparkFun VL53L1X 4m Laser Distance Sensor @ 1.2.9, td-er/RABurton ESP8266 Mutex @ ^1.0.2, td-er/SparkFun MAX1704x Fuel Gauge Arduino Library @ ^1.0.1, ESP8266HTTPUpdateServer
->>>>>>> f268d217
+lib_deps                  = td-er/ESPeasySerial @ 2.0.7, adafruit/Adafruit ILI9341 @ ^1.5.6, Adafruit GFX Library, LOLIN_EPD, adafruit/Adafruit BusIO @ ~1.9.0, bblanchon/ArduinoJson @ ^6.17.2, VL53L0X @ 1.3.0, SparkFun VL53L1X 4m Laser Distance Sensor @ 1.2.9, td-er/RABurton ESP8266 Mutex @ ^1.0.2, td-er/SparkFun MAX1704x Fuel Gauge Arduino Library @ ^1.0.1, ESP8266HTTPUpdateServer
 lib_ignore                = ${esp82xx_defaults.lib_ignore}, IRremoteESP8266, HeatpumpIR, LittleFS(esp8266), ServoESP32, TinyWireM
 board                     = esp12e
 monitor_filters           = esp8266_exception_decoder
