#include "../WebServer/Markup_Forms.h"

#include "../WebServer/WebServer.h"
#include "../WebServer/AccessControl.h"
#include "../WebServer/Markup.h"
#include "../WebServer/HTML_wrappers.h"

#include "../Globals/Settings.h"

#include "../Helpers/Hardware.h"
#include "../Helpers/Numerical.h"
#include "../Helpers/StringConverter.h"
#include "../Helpers/StringGenerator_GPIO.h"

// ********************************************************************************
// Add a separator as row start
// ********************************************************************************
void addFormSeparator(int clspan)
{
  String html;

  html.reserve(40);
  html += F("<TR><TD colspan='");
  html += clspan;
  html += F("'><hr>");
  addHtml(html);
}

// ********************************************************************************
// Add a note as row start
// ********************************************************************************
void addFormNote(const __FlashStringHelper * text)
{
  addRowLabel_tr_id(EMPTY_STRING, EMPTY_STRING);
  addHtml(F(" <div "));
  addHtmlAttribute(F("class"), F("note"));
  addHtml('>');
  addHtml(F("Note: "));
  addHtml(text);
  addHtml(F("</div>"));
}

void addFormNote(const String& text, const String& id)
{
  addRowLabel_tr_id(EMPTY_STRING, id);
  addHtmlDiv(F("note"), String(F("Note: ")) + text);
}

// ********************************************************************************
// Create Forms
// ********************************************************************************


// ********************************************************************************
// Add a checkbox Form
// ********************************************************************************

void addFormCheckBox_disabled(const String& label, const String& id, boolean checked
                              #ifdef ENABLE_TOOLTIPS
                              , const String& tooltip
                              #endif // ifdef ENABLE_TOOLTIPS
                              ) {
  addFormCheckBox(label, id, checked, true
                  #ifdef ENABLE_TOOLTIPS
                  , tooltip
                  #endif // ifdef ENABLE_TOOLTIPS
                  );
}

void addFormCheckBox(const __FlashStringHelper * label, const __FlashStringHelper * id, boolean checked, bool disabled)
{
  addRowLabel_tr_id(label, id);
  addCheckBox(id, checked, disabled);
}

void addFormCheckBox(const __FlashStringHelper * label, const String& id, boolean checked, bool disabled)
{
  addRowLabel_tr_id(label, id);
  addCheckBox(id, checked, disabled);
}

void addFormCheckBox(const String& label, const String& id, boolean checked, bool disabled
                     #ifdef ENABLE_TOOLTIPS
                     , const String& tooltip
                     #endif // ifdef ENABLE_TOOLTIPS
                     )
{
  addRowLabel_tr_id(label, id);
  addCheckBox(id, checked, disabled
              #ifdef ENABLE_TOOLTIPS
              , tooltip
              #endif // ifdef ENABLE_TOOLTIPS
              );
}

void addFormCheckBox(LabelType::Enum label, boolean checked, bool disabled
                     #ifdef ENABLE_TOOLTIPS
                     , const String& tooltip
                     #endif // ifdef ENABLE_TOOLTIPS
                     ) {
  addFormCheckBox(getLabel(label), getInternalLabel(label), checked, disabled
                  #ifdef ENABLE_TOOLTIPS
                  , tooltip
                  #endif // ifdef ENABLE_TOOLTIPS
                  );
}

void addFormCheckBox_disabled(LabelType::Enum label, boolean checked) {
  addFormCheckBox(label, checked, true);
}

// ********************************************************************************
// Add a Numeric Box form
// ********************************************************************************
void addFormNumericBox(LabelType::Enum label, int value, int min, int max
                       #ifdef ENABLE_TOOLTIPS
                       , const String& tooltip
                       #endif // ifdef ENABLE_TOOLTIPS
                       )
{
  addFormNumericBox(getLabel(label), getInternalLabel(label), value, min, max
                    #ifdef ENABLE_TOOLTIPS
                    , tooltip
                    #endif // ifdef ENABLE_TOOLTIPS
                    );
}

void addFormNumericBox(const __FlashStringHelper * label, const __FlashStringHelper * id, int value, int min, int max)
{
  addFormNumericBox(String(label), String(id), value, min, max);
}

void addFormNumericBox(const String& label, const String& id, int value, int min, int max
                       #ifdef ENABLE_TOOLTIPS
                       , const String& tooltip
                       #endif // ifdef ENABLE_TOOLTIPS
                       )
{
  addRowLabel_tr_id(label, id);
<<<<<<< HEAD
  addNumericBox(id, value, min, max
                #ifdef ENABLE_TOOLTIPS
                , F("widenumber"), tooltip
                #endif // ifdef ENABLE_TOOLTIPS
                );
}

void addFormFloatNumberBox(LabelType::Enum label, float value, float min, float max, byte nrDecimals, float stepsize
                           #ifdef ENABLE_TOOLTIPS
                           , const String& tooltip
                           #endif // ifdef ENABLE_TOOLTIPS
                           ) {
  addFormFloatNumberBox(getLabel(label), getInternalLabel(label), value, min, max, nrDecimals, stepsize
                        #ifdef ENABLE_TOOLTIPS
                        , tooltip
                        #endif // ifdef ENABLE_TOOLTIPS
                        );
}

void addFormFloatNumberBox(const String& label,
                           const String& id,
                           float         value,
                           float         min,
                           float         max,
                           byte          nrDecimals,
                           float         stepsize
                           #ifdef        ENABLE_TOOLTIPS
                           ,
                           const String& tooltip
                           #endif // ifdef ENABLE_TOOLTIPS
                           )
=======
  addNumericBox(id, value, min, max);
}

void addFormFloatNumberBox(LabelType::Enum label, float value, float min, float max, uint8_t nrDecimals, float stepsize) {
  addFormFloatNumberBox(getLabel(label), getInternalLabel(label), value, min, max, nrDecimals, stepsize);
}

void addFormFloatNumberBox(const String& label, const String& id, float value, float min, float max, uint8_t nrDecimals, float stepsize)
>>>>>>> 37eac30d
{
  addRowLabel_tr_id(label, id);
  addFloatNumberBox(id, value, min, max, nrDecimals, stepsize
                    #ifdef ENABLE_TOOLTIPS
                    , tooltip
                    #endif // ifdef ENABLE_TOOLTIPS
                    );
}

// ********************************************************************************
// Add a task selector form
// ********************************************************************************
void addTaskSelectBox(const String& label, const String& id, taskIndex_t choice)
{
  addRowLabel_tr_id(label, id);
  addTaskSelect(id, choice);
}

// ********************************************************************************
// Add a Text Box form
// ********************************************************************************
void addFormTextBox(const __FlashStringHelper * label,
                    const __FlashStringHelper * id,
                    const String& value,
                    int           maxlength,
                    bool          readonly,
                    bool          required,
                    const String& pattern)
{
  addRowLabel_tr_id(label, id);
  addTextBox(id, value, maxlength, readonly, required, pattern);
}

void addFormTextBox(const String  & label,
                    const String  & id,
                    const String  & value,
                    int             maxlength,
                    bool            readonly,
                    bool            required,
                    const String& pattern
                    #ifdef          ENABLE_TOOLTIPS
                    , const String& tooltip
                    #endif // ifdef ENABLE_TOOLTIPS
                    )
{
  addRowLabel_tr_id(label, id);
  addTextBox(id, value, maxlength, readonly, required, pattern, F("wide")
             #ifdef ENABLE_TOOLTIPS
             , tooltip
             #endif // ifdef ENABLE_TOOLTIPS
             );
}

void addFormTextArea(const String  & label,
                     const String  & id,
                     const String  & value,
                     int             maxlength,
                     int             rows,
                     int             columns,
                     bool            readonly,
                     bool            required
                     #ifdef          ENABLE_TOOLTIPS
                     , const String& tooltip
                     #endif // ifdef ENABLE_TOOLTIPS
                     )
{
  addRowLabel_tr_id(label, id);
  addTextArea(id, value, maxlength, rows, columns, readonly, required
              #ifdef ENABLE_TOOLTIPS
              , tooltip
              #endif // ifdef ENABLE_TOOLTIPS
              );
}

// ********************************************************************************
// Add a Password Box form
// ********************************************************************************

void addFormPasswordBox(const String& label, const String& id, const String& password, int maxlength
                        #ifdef ENABLE_TOOLTIPS
                        , const String& tooltip
                        #endif // ifdef ENABLE_TOOLTIPS
                        )
{
  addRowLabel_tr_id(label, id);

  addHtml(F("<input "));
  addHtmlAttribute(F("class"),     F("wide"));
  addHtmlAttribute(F("type"),      F("password"));
  addHtmlAttribute(F("name"),      id);
  addHtmlAttribute(F("maxlength"), maxlength);

  #ifdef ENABLE_TOOLTIPS

  if (tooltip.length() > 0) {
    addHtmlAttribute(F("title"), tooltip);
  }
  #endif // ifdef ENABLE_TOOLTIPS
  addHtmlAttribute(F("value"), (password.length() == 0) ? F("") : F("*****"));
  addHtml('>');
}

bool getFormPassword(const String& id, String& password)
{
  password = webArg(id);
  return !password.equals(F("*****"));
}

// ********************************************************************************
// Add a IP Box form
// ********************************************************************************

void addFormIPBox(const String& label, const String& id, const uint8_t ip[4])
{
  bool empty_IP = (ip[0] == 0 && ip[1] == 0 && ip[2] == 0 && ip[3] == 0);

  addRowLabel_tr_id(label, id);

  addHtml(F("<input "));
  addHtmlAttribute(F("class"), F("wide"));
  addHtmlAttribute(F("type"),  F("text"));
  addHtmlAttribute(F("name"),  id);
  addHtmlAttribute(F("value"), (empty_IP) ? EMPTY_STRING : formatIP(ip));
  addHtml('>');
}

// ********************************************************************************
// Add a IP Access Control select dropdown list
// ********************************************************************************
void addFormIPaccessControlSelect(const String& label, const String& id, int choice)
{
  addRowLabel_tr_id(label, id);
  addIPaccessControlSelect(id, choice);
}

// ********************************************************************************
// Add a selector form
// ********************************************************************************
void addFormPinSelect(PinSelectPurpose purpose, const String& label, const __FlashStringHelper * id, int choice)
{
  addRowLabel_tr_id(label, id);
  addPinSelect(purpose, id, choice);
}


void addFormPinSelect(const String& label, const __FlashStringHelper * id, int choice)
{
  addRowLabel_tr_id(label, id);
  addPinSelect(PinSelectPurpose::Generic, id, choice);
}

void addFormPinSelect(const String& label, const String & id, int choice)
{
  addRowLabel_tr_id(label, id);
  addPinSelect(PinSelectPurpose::Generic, id, choice);
}

void addFormPinSelectI2C(const String& label, const String& id, int choice)
{
  addRowLabel_tr_id(label, id);
  addPinSelect(PinSelectPurpose::I2C, id, choice);
}

void addFormSelectorI2C(const String& id, int addressCount, const int addresses[], int selectedIndex
                        #ifdef ENABLE_TOOLTIPS
                        , const String& tooltip
                        #endif // ifdef ENABLE_TOOLTIPS
                        )
{
  addRowLabel_tr_id(F("I2C Address"), id);
  do_addSelector_Head(id, EMPTY_STRING, EMPTY_STRING, false
                      #ifdef ENABLE_TOOLTIPS
                      , tooltip
                      #endif // ifdef ENABLE_TOOLTIPS
                      );

  for (uint8_t x = 0; x < addressCount; x++)
  {
    String option = formatToHex_decimal(addresses[x]);

    if (x == 0) {
      option += F(" - (default)");
    }
    addSelector_Item(option, addresses[x], addresses[x] == selectedIndex);
  }
  addSelector_Foot();
}

void addFormSelector(const __FlashStringHelper * label, const __FlashStringHelper * id, int optionCount, const __FlashStringHelper * options[], const int indices[], int selectedIndex, bool reloadonchange)
{
  addFormSelector(String(label), String(id), optionCount, options, indices, NULL, selectedIndex, reloadonchange);
}

void addFormSelector(const String& label, const String& id, int optionCount, const __FlashStringHelper * options[], const int indices[], int selectedIndex)
{
  addFormSelector(label, id, optionCount, options, indices, NULL, selectedIndex, false);
}

void addFormSelector(const __FlashStringHelper * label, const __FlashStringHelper * id, int optionCount, const String options[], const int indices[], int selectedIndex)
{
  addFormSelector(String(label), String(id), optionCount, options, indices, NULL, selectedIndex, false);
}

void addFormSelector(const String  & label,
                     const String  & id,
                     int             optionCount,
                     const String    options[],
                     const int       indices[],
                     int           selectedIndex
                     #ifdef          ENABLE_TOOLTIPS
                     , const String& tooltip
                     #endif // ifdef ENABLE_TOOLTIPS
                     )
{
  addFormSelector(label, id, optionCount, options, indices, NULL, selectedIndex, false
                  #ifdef ENABLE_TOOLTIPS
                  , tooltip
                  #endif // ifdef ENABLE_TOOLTIPS
                  );
}

void addFormSelector(const String& label,
                     const String& id,
                     int           optionCount,
                     const __FlashStringHelper * options[],
                     const int     indices[],
                     int           selectedIndex,
                     bool          reloadonchange)
{
  addFormSelector(label, id, optionCount, options, indices, NULL, selectedIndex, reloadonchange);
}

void addFormSelector(const String& label,
                     const String& id,
                     int           optionCount,
                     const __FlashStringHelper * options[],
                     const int     indices[],
                     const String  attr[],
                     int           selectedIndex,
                     boolean       reloadonchange)
{
  addRowLabel_tr_id(label, id);
  addSelector(id, optionCount, options, indices, attr, selectedIndex, reloadonchange, true);
}

void addFormSelector(const String& label,
                     const String& id,
                     int           optionCount,
                     const String  options[],
                     const int     indices[],
                     int           selectedIndex,
                     bool          reloadonchange)
{
  addFormSelector(label, id, optionCount, options, indices, NULL, selectedIndex, reloadonchange);
}

void addFormSelector(const String  & label,
                     const String  & id,
                     int             optionCount,
                     const String    options[],
                     const int       indices[],
                     const String    attr[],
                     int             selectedIndex,
                     boolean       reloadonchange
                     #ifdef          ENABLE_TOOLTIPS
                     , const String& tooltip
                     #endif // ifdef ENABLE_TOOLTIPS
                     )
{
  addRowLabel_tr_id(label, id);
  addSelector(id, optionCount, options, indices, attr, selectedIndex, reloadonchange, true, F("wide")
              #ifdef ENABLE_TOOLTIPS
              , tooltip
              #endif // ifdef ENABLE_TOOLTIPS
              );
}

void addFormSelector_script(const String  & label,
                            const String  & id,
                            int             optionCount,
                            const String    options[],
                            const int       indices[],
                            const String    attr[],
                            int             selectedIndex,
                            const String& onChangeCall
                            #ifdef          ENABLE_TOOLTIPS
                            , const String& tooltip
                            #endif // ifdef ENABLE_TOOLTIPS
                            )
{
  addRowLabel_tr_id(label, id);
  do_addSelector_Head(id, EMPTY_STRING, onChangeCall, false
                      #ifdef ENABLE_TOOLTIPS
                      , tooltip
                      #endif // ifdef ENABLE_TOOLTIPS
                      );
  addSelector_options(optionCount, options, indices, attr, selectedIndex);
  addSelector_Foot();
}

// ********************************************************************************
// Add a GPIO pin select dropdown list
// ********************************************************************************
void addFormPinStateSelect(int gpio, int choice)
{
  bool enabled = true;

  if (Settings.UseSerial && ((gpio == 1) || (gpio == 3))) {
    // do not add the pin state select for these pins.
    enabled = false;
  }
  if (Settings.isEthernetPin(gpio)) {
    // do not add the pin state select for non-optional Ethernet pins
    enabled = false;
  }
  int  pinnr = -1;
  bool input, output, warning;

  if (getGpioInfo(gpio, pinnr, input, output, warning)) {
    String id;
    id += 'p';
    id += gpio;
    {
      String label;
      label.reserve(32);
      label  = F("Pin mode ");
      label += createGPIO_label(gpio, pinnr, input, output, warning);

      addRowLabel_tr_id(label, id);
    }
    bool hasPullUp, hasPullDown;
    getGpioPullResistor(gpio, hasPullUp, hasPullDown);
    int nr_options = 0;
    const __FlashStringHelper * options[6];
    int    option_val[6];
    options[nr_options]    = F("Default");
    option_val[nr_options] = static_cast<int>(PinBootState::Default_state);
    ++nr_options;

    if (output) {
      options[nr_options]    = F("Output Low");
      option_val[nr_options] = static_cast<int>(PinBootState::Output_low);
      ++nr_options;
      options[nr_options]    = F("Output High");
      option_val[nr_options] = static_cast<int>(PinBootState::Output_high);
      ++nr_options;
    }

    if (input) {
      if (hasPullUp) {
        options[nr_options]    = F("Input pullup");
        option_val[nr_options] = static_cast<int>(PinBootState::Input_pullup);
        ++nr_options;
      }

      if (hasPullDown) {
        options[nr_options]    = F("Input pulldown");
        option_val[nr_options] = static_cast<int>(PinBootState::Input_pulldown);
        ++nr_options;
      }

      if (!hasPullUp && !hasPullDown) {
        options[nr_options]    = F("Input");
        option_val[nr_options] = static_cast<int>(PinBootState::Input);
        ++nr_options;
      }
    }
    addSelector(id, nr_options, options, option_val, NULL, choice, false, enabled);
    {
      const String conflict = getConflictingUse(gpio);
      if (!conflict.isEmpty()) {
        addUnit(conflict);
      }
    }
  }
}

// ********************************************************************************
// Retrieve return values from form/checkbox.
// ********************************************************************************
int getFormItemInt(const __FlashStringHelper * key, int defaultValue) {
  return getFormItemInt(String(key), defaultValue);
}

int getFormItemInt(const String& key, int defaultValue) {
  int value = defaultValue;

  getCheckWebserverArg_int(key, value);
  return value;
}

bool getCheckWebserverArg_int(const String& key, int& value) {
  const String valueStr = webArg(key);
  if (valueStr.isEmpty()) return false;
  return validIntFromString(valueStr, value);
}

bool update_whenset_FormItemInt(const String& key, int& value) {
  int tmpVal;

  if (getCheckWebserverArg_int(key, tmpVal)) {
    value = tmpVal;
    return true;
  }
  return false;
}

bool update_whenset_FormItemInt(const String& key, uint8_t& value) {
  int tmpVal;

  if (getCheckWebserverArg_int(key, tmpVal)) {
    value = tmpVal;
    return true;
  }
  return false;
}

// Note: Checkbox values will not appear in POST Form data if unchecked.
// So if webserver does not have an argument for a checkbox form, it means it should be considered unchecked.
bool isFormItemChecked(const __FlashStringHelper * id)
{
  return isFormItemChecked(String(id));
}

bool isFormItemChecked(const String& id)
{
  return webArg(id) == F("on");
}

bool isFormItemChecked(const LabelType::Enum& id)
{
  return isFormItemChecked(getInternalLabel(id));
}

int getFormItemInt(const __FlashStringHelper * id)
{
  return getFormItemInt(String(id), 0);
}

int getFormItemInt(const String& id)
{
  return getFormItemInt(id, 0);
}

int getFormItemInt(const LabelType::Enum& id)
{
  return getFormItemInt(getInternalLabel(id), 0);
}

float getFormItemFloat(const __FlashStringHelper * id)
{
  return getFormItemFloat(String(id));
}

float getFormItemFloat(const String& id)
{
  const String val = webArg(id);
  float res = 0.0;
  if (val.length() > 0) {
    validFloatFromString(val, res);
  }
  return res;
}

float getFormItemFloat(const LabelType::Enum& id)
{
  return getFormItemFloat(getInternalLabel(id));
}

bool isFormItem(const String& id)
{
  return !webArg(id).isEmpty();
}

void copyFormPassword(const String& id, char *pPassword, int maxlength)
{
  String password;

  if (getFormPassword(id, password)) {
    safe_strncpy(pPassword, password.c_str(), maxlength);
  }
}<|MERGE_RESOLUTION|>--- conflicted
+++ resolved
@@ -137,7 +137,6 @@
                        )
 {
   addRowLabel_tr_id(label, id);
-<<<<<<< HEAD
   addNumericBox(id, value, min, max
                 #ifdef ENABLE_TOOLTIPS
                 , F("widenumber"), tooltip
@@ -162,23 +161,13 @@
                            float         value,
                            float         min,
                            float         max,
-                           byte          nrDecimals,
+                           uint8_t       nrDecimals,
                            float         stepsize
                            #ifdef        ENABLE_TOOLTIPS
                            ,
                            const String& tooltip
                            #endif // ifdef ENABLE_TOOLTIPS
                            )
-=======
-  addNumericBox(id, value, min, max);
-}
-
-void addFormFloatNumberBox(LabelType::Enum label, float value, float min, float max, uint8_t nrDecimals, float stepsize) {
-  addFormFloatNumberBox(getLabel(label), getInternalLabel(label), value, min, max, nrDecimals, stepsize);
-}
-
-void addFormFloatNumberBox(const String& label, const String& id, float value, float min, float max, uint8_t nrDecimals, float stepsize)
->>>>>>> 37eac30d
 {
   addRowLabel_tr_id(label, id);
   addFloatNumberBox(id, value, min, max, nrDecimals, stepsize
