#include "../DataStructs/ControllerSettingsStruct.h"

#include "../../ESPEasy_common.h"

#include "../CustomBuild/ESPEasyLimits.h"
#include "../ESPEasyCore/ESPEasyNetwork.h"
#include "../Helpers/Misc.h"
#include "../Helpers/Networking.h"
#include "../Helpers/StringConverter.h"


#include <IPAddress.h>
#include <WString.h>
#include <WiFiClient.h>
#include <WiFiUdp.h>

ControllerSettingsStruct::ControllerSettingsStruct()
{
  memset(this, 0, sizeof(ControllerSettingsStruct));
  safe_strncpy(ClientID, F(CONTROLLER_DEFAULT_CLIENTID), sizeof(ClientID));
}

void ControllerSettingsStruct::reset() {
  // Need to make sure every byte between the members is also zero
  // Otherwise the checksum will fail and settings will be saved too often.
  memset(this, 0, sizeof(ControllerSettingsStruct));

  UseDNS                                        = DEFAULT_SERVER_USEDNS;
  Port                                          = DEFAULT_PORT;
  MinimalTimeBetweenMessages                    = CONTROLLER_DELAY_QUEUE_DELAY_DFLT;
  MaxQueueDepth                                 = CONTROLLER_DELAY_QUEUE_DEPTH_DFLT;
  MaxRetry                                      = CONTROLLER_DELAY_QUEUE_RETRY_DFLT;
  DeleteOldest                                  = DEFAULT_CONTROLLER_DELETE_OLDEST;
  ClientTimeout                                 = CONTROLLER_CLIENTTIMEOUT_DFLT;
  MustCheckReply                                = DEFAULT_CONTROLLER_MUST_CHECK_REPLY;
  SampleSetInitiator                            = INVALID_TASK_INDEX;
  VariousBits1.mqtt_cleanSession                = 0;
  VariousBits1.mqtt_not_sendLWT                 = 0;
  VariousBits1.mqtt_not_willRetain              = 0;
  VariousBits1.mqtt_uniqueMQTTclientIdReconnect = 0;
  VariousBits1.mqtt_retainFlag                  = 0;
  VariousBits1.useExtendedCredentials           = 0;
  VariousBits1.sendBinary                       = 0;
  VariousBits1.allowExpire                      = 0;
  VariousBits1.deduplicate                      = 0;
  VariousBits1.useLocalSystemTime               = 0;

  safe_strncpy(ClientID, F(CONTROLLER_DEFAULT_CLIENTID), sizeof(ClientID));
}

bool ControllerSettingsStruct::isSet() const {
  if (UseDNS) {
    return HostName[0] != 0;
  }
  return ipSet();
}

void ControllerSettingsStruct::validate() {
  if (Port > 65535) { Port = 0; }

  if ((MinimalTimeBetweenMessages < 1) ||  (MinimalTimeBetweenMessages > CONTROLLER_DELAY_QUEUE_DELAY_MAX)) {
    MinimalTimeBetweenMessages = CONTROLLER_DELAY_QUEUE_DELAY_DFLT;
  }

  if (MaxQueueDepth > CONTROLLER_DELAY_QUEUE_DEPTH_MAX) { MaxQueueDepth = CONTROLLER_DELAY_QUEUE_DEPTH_DFLT; }

  if (MaxRetry > CONTROLLER_DELAY_QUEUE_RETRY_MAX) { MaxRetry = CONTROLLER_DELAY_QUEUE_RETRY_MAX; }

  if (MaxQueueDepth == 0) { MaxQueueDepth = CONTROLLER_DELAY_QUEUE_DEPTH_DFLT; }

  if (MaxRetry == 0) { MaxRetry = CONTROLLER_DELAY_QUEUE_RETRY_DFLT; }

  if ((ClientTimeout < 10) || (ClientTimeout > CONTROLLER_CLIENTTIMEOUT_MAX)) {
    ClientTimeout = CONTROLLER_CLIENTTIMEOUT_DFLT;
  }
  ZERO_TERMINATE(HostName);
  ZERO_TERMINATE(Publish);
  ZERO_TERMINATE(Subscribe);
  ZERO_TERMINATE(MQTTLwtTopic);
  ZERO_TERMINATE(LWTMessageConnect);
  ZERO_TERMINATE(LWTMessageDisconnect);
}

String ControllerSettingsStruct::getHost() const {
  if (UseDNS) {
    return HostName;
  }
  return formatIP(getIP());
}

void ControllerSettingsStruct::setHostname(const String& controllerhostname) {
  safe_strncpy(HostName, controllerhostname.c_str(), sizeof(HostName));
  updateIPcache();
}

bool ControllerSettingsStruct::checkHostReachable(bool quick) {
  if (!isSet()) {
    // No IP/hostname set
    return false;
  }

  if (!NetworkConnected(10)) {
    return false; // Not connected, so no use in wasting time to connect to a host.
  }
  delay(0);       // Make sure the Watchdog will not trigger a reset.

  if (quick && ipSet()) { return true; }

  if (UseDNS) {
    if (!updateIPcache()) {
      return false;
    }
  }
  return hostReachable(getIP());
}

#if FEATURE_HTTP_CLIENT
bool ControllerSettingsStruct::connectToHost(WiFiClient& client) {
  if (!checkHostReachable(true)) {
    return false; // Host not reachable
  }
  uint8_t retry     = 2;
  bool    connected = false;

  while (retry > 0 && !connected) {
    --retry;
    connected = connectClient(client, getIP(), Port, ClientTimeout);

    if (connected) { return true; }

    if (!checkHostReachable(false)) {
      return false;
    }
  }
  return false;
}

#endif // FEATURE_HTTP_CLIENT

bool ControllerSettingsStruct::beginPacket(WiFiUDP& client) {
  if (!checkHostReachable(true)) {
    return false; // Host not reachable
  }
  uint8_t retry = 2;

  while (retry > 0) {
    --retry;
    FeedSW_watchdog();

    if (client.beginPacket(getIP(), Port) == 1) {
      return true;
    }

    if (!checkHostReachable(false)) {
      return false;
    }
    delay(10);
  }
  return false;
}

String ControllerSettingsStruct::getHostPortString() const {
  String result = getHost();

  result += ':';
  result += Port;
  return result;
}

bool ControllerSettingsStruct::ipSet() const {
  for (uint8_t i = 0; i < 4; ++i) {
    if (IP[i] != 0) { return true; }
  }
  return false;
}

bool ControllerSettingsStruct::updateIPcache() {
  if (!UseDNS) {
    return true;
  }

  if (!NetworkConnected()) { return false; }
  IPAddress tmpIP;

  if (resolveHostByName(HostName, tmpIP, ClientTimeout)) {
    for (uint8_t x = 0; x < 4; x++) {
      IP[x] = tmpIP[x];
    }
    return true;
  }
  return false;
}
/*
bool ControllerSettingsStruct::mqtt_cleanSession() const
{
<<<<<<< HEAD
  return bitRead(VariousFlags, 1);
}

void ControllerSettingsStruct::mqtt_cleanSession(bool value)
{
  bitWrite(VariousFlags, 1, value);
}

bool ControllerSettingsStruct::mqtt_sendLWT() const
{
  return !bitRead(VariousFlags, 2);
}

void ControllerSettingsStruct::mqtt_sendLWT(bool value)
{
  bitWrite(VariousFlags, 2, !value);
}

bool ControllerSettingsStruct::mqtt_willRetain() const
{
  return !bitRead(VariousFlags, 3);
}

void ControllerSettingsStruct::mqtt_willRetain(bool value)
{
  bitWrite(VariousFlags, 3, !value);
}

bool ControllerSettingsStruct::mqtt_uniqueMQTTclientIdReconnect() const
{
  return bitRead(VariousFlags, 4);
}

void ControllerSettingsStruct::mqtt_uniqueMQTTclientIdReconnect(bool value)
{
  bitWrite(VariousFlags, 4, value);
}

bool ControllerSettingsStruct::mqtt_retainFlag() const
{
  return bitRead(VariousFlags, 5);
}

void ControllerSettingsStruct::mqtt_retainFlag(bool value)
{
  bitWrite(VariousFlags, 5, value);
}

bool ControllerSettingsStruct::useExtendedCredentials() const
{
  return bitRead(VariousFlags, 6);
}

void ControllerSettingsStruct::useExtendedCredentials(bool value)
{
  bitWrite(VariousFlags, 6, value);
}

bool ControllerSettingsStruct::sendBinary() const
{
  return bitRead(VariousFlags, 7);
}

void ControllerSettingsStruct::sendBinary(bool value)
{
  bitWrite(VariousFlags, 7, value);
}

bool ControllerSettingsStruct::enableESPEasyNowFallback() const
{
  return bitRead(VariousFlags, 8);
}

void ControllerSettingsStruct::enableESPEasyNowFallback(bool value)
{
  bitWrite(VariousFlags, 8, value);
}

bool ControllerSettingsStruct::allowExpire() const
{
  return bitRead(VariousFlags, 9);
}

void ControllerSettingsStruct::allowExpire(bool value)
{
  bitWrite(VariousFlags, 9, value);
}

bool ControllerSettingsStruct::deduplicate() const
{
  return bitRead(VariousFlags, 10);
}

void ControllerSettingsStruct::deduplicate(bool value)
{
  bitWrite(VariousFlags, 10, value);
}

bool ControllerSettingsStruct::useLocalSystemTime() const
{
  return bitRead(VariousFlags, 11);
}

void ControllerSettingsStruct::useLocalSystemTime(bool value)
{
=======
   return bitRead(VariousFlags, 1);
   }

   void ControllerSettingsStruct::mqtt_cleanSession(bool value)
   {
   bitWrite(VariousFlags, 1, value);
   }

   bool ControllerSettingsStruct::mqtt_sendLWT() const
   {
   return !bitRead(VariousFlags, 2);
   }

   void ControllerSettingsStruct::mqtt_sendLWT(bool value)
   {
   bitWrite(VariousFlags, 2, !value);
   }

   bool ControllerSettingsStruct::mqtt_willRetain() const
   {
   return !bitRead(VariousFlags, 3);
   }

   void ControllerSettingsStruct::mqtt_willRetain(bool value)
   {
   bitWrite(VariousFlags, 3, !value);
   }

   bool ControllerSettingsStruct::mqtt_uniqueMQTTclientIdReconnect() const
   {
   return bitRead(VariousFlags, 4);
   }

   void ControllerSettingsStruct::mqtt_uniqueMQTTclientIdReconnect(bool value)
   {
   bitWrite(VariousFlags, 4, value);
   }

   bool ControllerSettingsStruct::mqtt_retainFlag() const
   {
   return bitRead(VariousFlags, 5);
   }

   void ControllerSettingsStruct::mqtt_retainFlag(bool value)
   {
   bitWrite(VariousFlags, 5, value);
   }

   bool ControllerSettingsStruct::useExtendedCredentials() const
   {
   return bitRead(VariousFlags, 6);
   }

   void ControllerSettingsStruct::useExtendedCredentials(bool value)
   {
   bitWrite(VariousFlags, 6, value);
   }

   bool ControllerSettingsStruct::sendBinary() const
   {
   return bitRead(VariousFlags, 7);
   }

   void ControllerSettingsStruct::sendBinary(bool value)
   {
   bitWrite(VariousFlags, 7, value);
   }

   bool ControllerSettingsStruct::allowExpire() const
   {
   return bitRead(VariousFlags, 9);
   }

   void ControllerSettingsStruct::allowExpire(bool value)
   {
   bitWrite(VariousFlags, 9, value);
   }

   bool ControllerSettingsStruct::deduplicate() const
   {
   return bitRead(VariousFlags, 10);
   }

   void ControllerSettingsStruct::deduplicate(bool value)
   {
   bitWrite(VariousFlags, 10, value);
   }

   bool ControllerSettingsStruct::useLocalSystemTime() const
   {
   return bitRead(VariousFlags, 11);
   }

   void ControllerSettingsStruct::useLocalSystemTime(bool value)
   {
>>>>>>> edccb0b9
  bitWrite(VariousFlags, 11, value);
}
*/<|MERGE_RESOLUTION|>--- conflicted
+++ resolved
@@ -193,7 +193,6 @@
 /*
 bool ControllerSettingsStruct::mqtt_cleanSession() const
 {
-<<<<<<< HEAD
   return bitRead(VariousFlags, 1);
 }
 
@@ -299,103 +298,6 @@
 
 void ControllerSettingsStruct::useLocalSystemTime(bool value)
 {
-=======
-   return bitRead(VariousFlags, 1);
-   }
-
-   void ControllerSettingsStruct::mqtt_cleanSession(bool value)
-   {
-   bitWrite(VariousFlags, 1, value);
-   }
-
-   bool ControllerSettingsStruct::mqtt_sendLWT() const
-   {
-   return !bitRead(VariousFlags, 2);
-   }
-
-   void ControllerSettingsStruct::mqtt_sendLWT(bool value)
-   {
-   bitWrite(VariousFlags, 2, !value);
-   }
-
-   bool ControllerSettingsStruct::mqtt_willRetain() const
-   {
-   return !bitRead(VariousFlags, 3);
-   }
-
-   void ControllerSettingsStruct::mqtt_willRetain(bool value)
-   {
-   bitWrite(VariousFlags, 3, !value);
-   }
-
-   bool ControllerSettingsStruct::mqtt_uniqueMQTTclientIdReconnect() const
-   {
-   return bitRead(VariousFlags, 4);
-   }
-
-   void ControllerSettingsStruct::mqtt_uniqueMQTTclientIdReconnect(bool value)
-   {
-   bitWrite(VariousFlags, 4, value);
-   }
-
-   bool ControllerSettingsStruct::mqtt_retainFlag() const
-   {
-   return bitRead(VariousFlags, 5);
-   }
-
-   void ControllerSettingsStruct::mqtt_retainFlag(bool value)
-   {
-   bitWrite(VariousFlags, 5, value);
-   }
-
-   bool ControllerSettingsStruct::useExtendedCredentials() const
-   {
-   return bitRead(VariousFlags, 6);
-   }
-
-   void ControllerSettingsStruct::useExtendedCredentials(bool value)
-   {
-   bitWrite(VariousFlags, 6, value);
-   }
-
-   bool ControllerSettingsStruct::sendBinary() const
-   {
-   return bitRead(VariousFlags, 7);
-   }
-
-   void ControllerSettingsStruct::sendBinary(bool value)
-   {
-   bitWrite(VariousFlags, 7, value);
-   }
-
-   bool ControllerSettingsStruct::allowExpire() const
-   {
-   return bitRead(VariousFlags, 9);
-   }
-
-   void ControllerSettingsStruct::allowExpire(bool value)
-   {
-   bitWrite(VariousFlags, 9, value);
-   }
-
-   bool ControllerSettingsStruct::deduplicate() const
-   {
-   return bitRead(VariousFlags, 10);
-   }
-
-   void ControllerSettingsStruct::deduplicate(bool value)
-   {
-   bitWrite(VariousFlags, 10, value);
-   }
-
-   bool ControllerSettingsStruct::useLocalSystemTime() const
-   {
-   return bitRead(VariousFlags, 11);
-   }
-
-   void ControllerSettingsStruct::useLocalSystemTime(bool value)
-   {
->>>>>>> edccb0b9
   bitWrite(VariousFlags, 11, value);
 }
 */