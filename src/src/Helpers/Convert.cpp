--- conflicted
+++ resolved
@@ -33,11 +33,7 @@
       F("NNW")
     };
     constexpr size_t nrStrings = sizeof(strings) / sizeof(strings[0]);
-<<<<<<< HEAD
     if (static_cast<size_t>(bearing_idx) < nrStrings) {
-=======
-    if (bearing_idx < nrStrings) {
->>>>>>> 97955ab5
       return strings[bearing_idx];
     }
   }
