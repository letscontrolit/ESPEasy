--- conflicted
+++ resolved
@@ -235,31 +235,8 @@
 
     case PLUGIN_INIT:
       {
-<<<<<<< HEAD
         //apply INIT only if PORT is in range. Do not start INIT if port not set in the device page.
         if (Settings.TaskDevicePin1[event->TaskIndex] >= 0 && Settings.TaskDevicePin1[event->TaskIndex] <= PIN_D_MAX)
-=======
-        for (byte x=0; x < GPIO_MAX; x++){
-           PinMonitor[x] = 0;
-           PinMonitorState[x] = 0;
-          }
-
-        if (Settings.TaskDevicePin1PullUp[event->TaskIndex])
-          pinMode(Settings.TaskDevicePin1[event->TaskIndex], INPUT_PULLUP);
-        else
-          pinMode(Settings.TaskDevicePin1[event->TaskIndex], INPUT);
-
-        // read and store current state to prevent switching at boot time
-        switchstate[event->TaskIndex] = Plugin_001_read_switch_state(event);
-        outputstate[event->TaskIndex] = switchstate[event->TaskIndex];
-
-        // @giig1967g-20181022: if it is in the device list we assume it's an input pin
-        setPinState(PLUGIN_ID_001, Settings.TaskDevicePin1[event->TaskIndex], PIN_MODE_INPUT, switchstate[event->TaskIndex]);
-
-        // if boot state must be send, inverse default state
-        // this is done to force the trigger in PLUGIN_TEN_PER_SECOND
-        if (Settings.TaskDevicePluginConfig[event->TaskIndex][3])
->>>>>>> 616115d7
         {
           portStatusStruct newStatus;
           const uint32_t key = createKey(PLUGIN_ID_001,Settings.TaskDevicePin1[event->TaskIndex]);
