; *********************************************************************

; **** Definition cheat sheet:
; board_build.flash_mode in terms of performance: QIO > QOUT > DIO > DOUT
; for lib_ldf_mode, see http://docs.platformio.org/en/latest/librarymanager/ldf.html;ldf

; **** Frequently used build flags:
; Use custom.h file to override default settings for ESPeasy: -D USE_CUSTOM_H
; Set VCC mode to measure Vcc of ESP chip :                   -D FEATURE_ADC_VCC=1

; Build Flags:
;  -DUSE_CONFIG_OVERRIDE
; lwIP 1.4 (Default)
;  -DPIO_FRAMEWORK_ARDUINO_LWIP_HIGHER_BANDWIDTH
; lwIP 2 - Low Memory
;  -DPIO_FRAMEWORK_ARDUINO_LWIP2_LOW_MEMORY
; lwIP 2 - Higher Bandwitdh
;  -DPIO_FRAMEWORK_ARDUINO_LWIP2_HIGHER_BANDWIDTH
; VTABLES in Flash (default)
;  -DVTABLES_IN_FLASH
; VTABLES in Heap
;  -DVTABLES_IN_DRAM
; VTABLES in IRAM
;  -DVTABLES_IN_IRAM
; NO_EXTRA_4K_HEAP - this forces the default NONOS-SDK user's heap location
;     Default currently overlaps cont stack (Arduino) with sys stack (System)
;     to save up-to 4 kB of heap. (starting core_2.4.2)
; ESP8266_DISABLE_EXTRA4K  - Calls disable_extra4k_at_link_time() from setup
;                            to force the linker keep user's stack in user ram.
; CONT_STACKSIZE to set the 'cont' (Arduino) stack size. Default = 4096
; -mtarget-align  see: https://github.com/arendst/Sonoff-Tasmota/issues/3678#issuecomment-419712437

[esp82xx_defaults]
build_flags               = -D NDEBUG
                            -lstdc++ -lsupc++
                            -mtarget-align
                            -DPIO_FRAMEWORK_ARDUINO_LWIP2_LOW_MEMORY
                            -DVTABLES_IN_FLASH
                            -DPUYA_SUPPORT=1
                            -fno-strict-aliasing
                            -I$PROJECT_DIR/include
                            -include "ESPEasy_config.h"

lib_ignore                = ESP32_ping
                            ESP32WebServer
                            ESP32HTTPUpdateServer
                            ServoESP32
                            IRremoteESP8266
                            HeatpumpIR
                            TinyWireM

[esp82xx_2_5_x]
build_flags               = -DNDEBUG
                            -mtarget-align
                            -DVTABLES_IN_FLASH
                            -fno-exceptions
                            -lstdc++
                            -DPIO_FRAMEWORK_ARDUINO_LWIP2_HIGHER_BANDWIDTH_LOW_FLASH
                            -DPUYA_SUPPORT=1
                            -DCORE_POST_2_5_0
                            -fno-strict-aliasing
                            -DLIBRARIES_NO_LOG=1
                            -I$PROJECT_DIR/include
                            -include "ESPEasy_config.h"
lib_ignore                = ${esp82xx_defaults.lib_ignore}

[esp82xx_2_6_x]
build_flags               = ${esp82xx_2_5_x.build_flags} 
                            -Os
                            -s
                            -DBEARSSL_SSL_BASIC
                            -DCORE_POST_2_6_0 
                            ; remove the 4-bytes alignment for PSTR()
                            -DPSTR_ALIGN=1
lib_ignore                = ${esp82xx_defaults.lib_ignore}


[esp82xx_3_0_x]
build_flags               = ${esp82xx_2_6_x.build_flags} 
                            -DCORE_POST_3_0_0
                            -Wno-deprecated-declarations
                            -Werror=return-type
lib_ignore                = ${esp82xx_defaults.lib_ignore}


;[core_2_3_0]
;platform                  = https://github.com/TD-er/platform-espressif8266.git#patch/v1.5.0_Puya
;build_flags               = -DNDEBUG
;                            -DVTABLES_IN_FLASH
;                            -fno-exceptions
;                            -DPUYA_SUPPORT=1
;                            -DARDUINO_ESP8266_RELEASE_2_3_0
;                            -DFORCE_PRE_2_5_0
;lib_ignore                = ${esp82xx_defaults.lib_ignore}
;                             IRremoteESP8266
;                             HeatpumpIR

;[core_2_4_0]
;platform                  = https://github.com/TD-er/platform-espressif8266.git#patch/v1.6.0_Puya
;build_flags               = ${esp82xx_defaults.build_flags} -DARDUINO_ESP8266_RELEASE_2_4_0 -DFORCE_PRE_2_5_0
;lib_ignore                = ${esp82xx_defaults.lib_ignore}
;                             IRremoteESP8266
;                             HeatpumpIR

;[core_2_4_1]
;platform                  = https://github.com/TD-er/platform-espressif8266.git#patch/v1.7.3_Puya
;build_flags               = ${esp82xx_defaults.build_flags} -DARDUINO_ESP8266_RELEASE_2_4_1 -DFORCE_PRE_2_5_0
;lib_ignore                = ${esp82xx_defaults.lib_ignore}
;                             IRremoteESP8266
;                             HeatpumpIR


;[core_2_4_2]
;platform                  = https://github.com/TD-er/platform-espressif8266.git#patch/v1.8.0_Puya
;build_flags               = ${esp82xx_defaults.build_flags} -DARDUINO_ESP8266_RELEASE_2_4_2 -DFORCE_PRE_2_5_0
;lib_ignore                = ${esp82xx_defaults.lib_ignore}
;                             IRremoteESP8266
;                             HeatpumpIR
;                             ServoESP32

;[core_2_5_0]
;platform                  = espressif8266@2.0.4
;build_flags               = ${esp82xx_2_5_x.build_flags}

;[core_2_5_2]
;platform                  = espressif8266@2.2.3
;build_flags               = ${esp82xx_2_5_x.build_flags}


; See for SDK flags: https://github.com/esp8266/Arduino/blob/master/tools/platformio-build.py

[core_2_7_4]
extends                   = esp82xx_2_6_x
platform                  = espressif8266@2.6.3
platform_packages         =
	framework-arduinoespressif8266 @ https://github.com/esp8266/Arduino.git#2.7.4
build_flags               = ${esp82xx_2_6_x.build_flags} 
                            -DPIO_FRAMEWORK_ARDUINO_ESPRESSIF_SDK22x_190703
                            -Wno-deprecated-declarations
lib_ignore                = ${esp82xx_defaults.lib_ignore}
                            IRremoteESP8266
                            HeatpumpIR
                            LittleFS(esp8266)
                            ServoESP32
                            TinyWireM

; Core with alternative WiFi for nodes not running stable wifi or slow network response
; e.g. Sonoff Basic R2.
[core_2_7_4_alt_wifi]
extends                   = esp82xx_2_6_x
platform                  = espressif8266@2.6.3
platform_packages         =
	framework-arduinoespressif8266 @ https://github.com/esp8266/Arduino.git#2.7.4
build_flags               = ${esp82xx_2_6_x.build_flags} 
                            -DPIO_FRAMEWORK_ARDUINO_ESPRESSIF_SDK22x_191122
                            -Wno-deprecated-declarations
lib_ignore                = ${esp82xx_defaults.lib_ignore}
                            IRremoteESP8266
                            HeatpumpIR
                            LittleFS(esp8266)
                            ServoESP32
                            TinyWireM

[core_3_0_2]
extends                   = esp82xx_3_0_x
platform                  = espressif8266@3.2.0
platform_packages = 
    platformio/framework-arduinoespressif8266 @ https://github.com/esp8266/Arduino.git
    mcspr/toolchain-xtensa @ ~5.100300.211127
build_flags               = ${esp82xx_3_0_x.build_flags}
                            -DPIO_FRAMEWORK_ARDUINO_ESPRESSIF_SDK3
lib_ignore                = ${esp82xx_defaults.lib_ignore}
                            IRremoteESP8266
                            HeatpumpIR
                            LittleFS(esp8266)
                            ServoESP32
                            TinyWireM

[core_4_0_1]
extends                   = esp82xx_3_0_x
platform                  = espressif8266@4.0.1
platform_packages         = 
build_flags               = ${esp82xx_3_0_x.build_flags}
                            -DPIO_FRAMEWORK_ARDUINO_ESPRESSIF_SDK3
lib_ignore                = ${esp82xx_defaults.lib_ignore}
                            IRremoteESP8266
                            HeatpumpIR
                            LittleFS(esp8266)
                            ServoESP32
                            TinyWireM


[core_stage_2ndheap]
extends                   = esp82xx_3_0_x
platform                  = https://github.com/platformio/platform-espressif8266.git
build_flags               = ${esp82xx_3_0_x.build_flags}
                            -DPIO_FRAMEWORK_ARDUINO_ESPRESSIF_SDK3
                            -DPIO_FRAMEWORK_ARDUINO_MMU_CACHE16_IRAM48_SECHEAP_SHARED
                            -DUSE_SECOND_HEAP
                            -DPHASE_LOCKED_WAVEFORM
platform_packages = 
    platformio/framework-arduinoespressif8266 @ https://github.com/esp8266/Arduino.git
    mcspr/toolchain-xtensa @ ~5.100300.211127

[core_stage]
extends                   = esp82xx_3_0_x
platform                  = https://github.com/platformio/platform-espressif8266.git
build_flags               = ${esp82xx_3_0_x.build_flags}
                            -DPIO_FRAMEWORK_ARDUINO_ESPRESSIF_SDK3
                            -DPHASE_LOCKED_WAVEFORM
platform_packages = 
    platformio/framework-arduinoespressif8266 @ https://github.com/esp8266/Arduino.git
    mcspr/toolchain-xtensa @ ~5.100300.211127




; Updated ESP-IDF to the latest stable 4.0.1
; See: https://github.com/platformio/platform-espressif32/releases
; IDF 4.4 = platform-espressif32 3.4.x = espressif/arduino-esp32 tag 2.0.4
; Just for those who lost track of the extremely confusing numbering schema.
; For MUSTFIX_CLIENT_TIMEOUT_IN_SECONDS See: https://github.com/espressif/arduino-esp32/pull/6676
[core_esp32_IDF4_4__2_0_4]
<<<<<<< HEAD
platform                    = https://github.com/tasmota/platform-espressif32/releases/download/v2.0.4.1/platform-espressif32-2.0.4.1.zip
platform_packages           =
build_flags                 = -DESP32_STAGE -Wswitch
=======
;platform                    = https://github.com/tasmota/platform-espressif32/releases/download/v2.0.4.1/platform-espressif32-2.0.4.1.zip

; debug boot log enabled
; See: https://github.com/letscontrolit/ESPEasy/pull/4200#issuecomment-1216929859
;platform                    = https://github.com/Jason2866/platform-espressif32.git
;platform_packages           = framework-arduinoespressif32 @ https://github.com/Jason2866/esp32-arduino-lib-builder/releases/download/936/framework-arduinoespressif32-443_esp421-9ce849ce72.tar.gz

; debug boot log disabled
platform                    = https://github.com/Jason2866/platform-espressif32.git
platform_packages           = framework-arduinoespressif32 @ https://github.com/Jason2866/esp32-arduino-lib-builder/releases/download/938/framework-arduinoespressif32-443_esp421-10ab11e815.tar.gz

build_flags                 = -DESP32_STAGE
>>>>>>> 474c2e17
                              -DMUSTFIX_CLIENT_TIMEOUT_IN_SECONDS
                              -DLIBRARIES_NO_LOG=1
                              -I$PROJECT_DIR/include
                              -include "sdkconfig.h"
                              -include "ESPEasy_config.h"

[core_esp32_stage]
platform                    = https://github.com/Jason2866/platform-espressif32.git
platform_packages           = framework-arduinoespressif32 @ https://github.com/tasmota/arduino-esp32/releases/download/2.0.1/framework-arduinoespressif32-release_IDF4.4.tar.gz
                              platformio/tool-esptoolpy @ https://github.com/tasmota/esptool/releases/download/v3.2/esptool-v3.2.zip
build_flags                 = -DESP32_STAGE -Wswitch
                              -DMUSTFIX_CLIENT_TIMEOUT_IN_SECONDS
                              -DLIBRARIES_NO_LOG=1
                              -I$PROJECT_DIR/include
                              -include "sdkconfig.h"
                              -include "ESPEasy_config.h"<|MERGE_RESOLUTION|>--- conflicted
+++ resolved
@@ -221,11 +221,6 @@
 ; Just for those who lost track of the extremely confusing numbering schema.
 ; For MUSTFIX_CLIENT_TIMEOUT_IN_SECONDS See: https://github.com/espressif/arduino-esp32/pull/6676
 [core_esp32_IDF4_4__2_0_4]
-<<<<<<< HEAD
-platform                    = https://github.com/tasmota/platform-espressif32/releases/download/v2.0.4.1/platform-espressif32-2.0.4.1.zip
-platform_packages           =
-build_flags                 = -DESP32_STAGE -Wswitch
-=======
 ;platform                    = https://github.com/tasmota/platform-espressif32/releases/download/v2.0.4.1/platform-espressif32-2.0.4.1.zip
 
 ; debug boot log enabled
@@ -238,7 +233,6 @@
 platform_packages           = framework-arduinoespressif32 @ https://github.com/Jason2866/esp32-arduino-lib-builder/releases/download/938/framework-arduinoespressif32-443_esp421-10ab11e815.tar.gz
 
 build_flags                 = -DESP32_STAGE
->>>>>>> 474c2e17
                               -DMUSTFIX_CLIENT_TIMEOUT_IN_SECONDS
                               -DLIBRARIES_NO_LOG=1
                               -I$PROJECT_DIR/include
