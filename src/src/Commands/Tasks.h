--- conflicted
+++ resolved
@@ -15,10 +15,6 @@
 String Command_Task_Run(struct EventStruct *event, const char* Line);
 String Command_Task_RemoteConfig(struct EventStruct *event, const char* Line);
 
-<<<<<<< HEAD
-bool validTaskVars(struct EventStruct *event, taskIndex_t& taskIndex, unsigned int& varNr);
-=======
 //bool validTaskVars(struct EventStruct *event, taskIndex_t& taskIndex, unsigned int& varNr);
->>>>>>> b8c7b8cb
 
 #endif // COMMAND_TASKS_H