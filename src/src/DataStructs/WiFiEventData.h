#ifndef DATASTRUCTS_WIFIEVENTDATA_H
#define DATASTRUCTS_WIFIEVENTDATA_H

#include "../DataStructs/MAC_address.h"
#include "../DataTypes/WiFiDisconnectReason.h"
#include "../Helpers/LongTermTimer.h"


#ifdef ESP32
# include <esp_event.h>
# include <WiFiGeneric.h>
# include <WiFiType.h>

#endif // ifdef ESP32

#include <IPAddress.h>

#ifdef ESP8266
# include <ESP8266WiFiGeneric.h>
# include <ESP8266WiFiType.h>
#endif // ifdef ESP8266

// WifiStatus
#define ESPEASY_WIFI_DISCONNECTED            0


struct WiFiEventData_t {
  bool WiFiConnectAllowed() const;

  bool unprocessedWifiEvents() const;

  void clearAll();
  void markWiFiBegin();

  bool WiFiDisconnected() const;
  bool WiFiGotIP() const;
  bool WiFiConnected() const;
  bool WiFiServicesInitialized() const;

  void setWiFiDisconnected();
  void setWiFiGotIP();
  void setWiFiConnected();
  void setWiFiServicesInitialized();


  void markGotIP();
  void markDisconnect(WiFiDisconnectReason reason);
  void markConnected(const String& ssid,
                     const uint8_t bssid[6],
                     byte          channel);
  void markConnectedAPmode(const uint8_t mac[6]);
  void markDisconnectedAPmode(const uint8_t mac[6]);


  // WiFi related data
  bool          wifiSetup        = false;
  bool          wifiSetupConnect = false;
  uint8_t       wifiStatus       = ESPEASY_WIFI_DISCONNECTED;
  LongTermTimer last_wifi_connect_attempt_moment;
  unsigned int  wifi_connect_attempt   = 0;
  bool          wifi_considered_stable = false;
  int           wifi_reconnects        = -1; // First connection attempt is not a reconnect.
  String        last_ssid;
<<<<<<< HEAD
  bool          bssid_changed    = false;
  bool          channel_changed  = false;
  bool          espeasy_now_only = false;
=======
  float         wifi_TX_pwr            = 0;
  bool          bssid_changed   = false;
  bool          channel_changed = false;
>>>>>>> 3c7e85fc

  WiFiDisconnectReason    lastDisconnectReason = WIFI_DISCONNECT_REASON_UNSPECIFIED;
  LongTermTimer           lastConnectMoment;
  LongTermTimer           lastDisconnectMoment;
  LongTermTimer           lastWiFiResetMoment;
  LongTermTimer           lastGetIPmoment;
  LongTermTimer           lastGetScanMoment;
  LongTermTimer::Duration lastConnectedDuration_us = 0ll;
  LongTermTimer           timerAPoff;   // Timer to check whether the AP mode should be disabled (0 = disabled)
  LongTermTimer           timerAPstart; // Timer to start AP mode, started when no valid network is detected.
  LongTermTimer           lastAPmodeStationConnectMoment;
  bool                    intent_to_reboot = false;
  MAC_address             lastMacConnectedAPmode;
  MAC_address             lastMacDisconnectedAPmode;


  // Semaphore like bools for processing data gathered from WiFi events.
  bool processedConnect          = true;
  bool processedDisconnect       = true;
  bool processedGotIP            = true;
  bool processedDHCPTimeout      = true;
  bool processedConnectAPmode    = true;
  bool processedDisconnectAPmode = true;
  bool processedScanDone         = true;
  bool processedProbeRequestAPmode = true;
  bool wifiConnectAttemptNeeded  = true;
  bool wifiConnectInProgress     = false;

  unsigned long connectionFailures = 0;

  #ifdef ESP32
  WiFiEventId_t wm_event_id;
  #endif // ifdef ESP32
};

#endif   // ifndef DATASTRUCTS_WIFIEVENTDATA_H<|MERGE_RESOLUTION|>--- conflicted
+++ resolved
@@ -61,15 +61,10 @@
   bool          wifi_considered_stable = false;
   int           wifi_reconnects        = -1; // First connection attempt is not a reconnect.
   String        last_ssid;
-<<<<<<< HEAD
-  bool          bssid_changed    = false;
-  bool          channel_changed  = false;
-  bool          espeasy_now_only = false;
-=======
   float         wifi_TX_pwr            = 0;
-  bool          bssid_changed   = false;
-  bool          channel_changed = false;
->>>>>>> 3c7e85fc
+  bool          bssid_changed          = false;
+  bool          channel_changed        = false;
+  bool          espeasy_now_only       = false;
 
   WiFiDisconnectReason    lastDisconnectReason = WIFI_DISCONNECT_REASON_UNSPECIFIED;
   LongTermTimer           lastConnectMoment;
