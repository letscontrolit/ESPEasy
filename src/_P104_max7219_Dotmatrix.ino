#include "_Plugin_Helper.h"
#ifdef USES_P104

// #######################################################################################################
// #######################   Plugin 104 - dot matrix display plugin MAX7219       ########################
// #######################################################################################################
//
// Chips/displays supported:
//  MAX7219/21 -- 3 pins (SPI + CS) - Dot matrix display, 8x8 leds per unit/module, units can be connected daisy chained, up to 255
// (theoretically, untested yet)
//
// Plugin Commands:
// Commands have this syntax: dotmatrix,<subcommand>,<zone>[,<argument>]
// <zone> is in the range of configured zones, limited to 1..8 (ESP8266) or 1..16 (ESP32)
// Subcommands:
// clear[,all|<zone>]           : Clears the entire display (all zones if 'all' or no zone specified) or the zone specified
// update[,all|<zone>]          : Updates the entire display (all zones if 'all' or no zone specified) or the zone specified
// size,<zone>,<modules>        : Set the number of modules (Size) for that zone (1..64). A complete reconfiguration will be done if this
//                                setting is changed
// txt,<zone>,<text>            : Put the <text> (use quotes if it contains spaces or commas) in the specified zone, for Bar graph a set of
//                                graphStrings can be set
// settxt,<zone>,<text>         : As the txt subcommand, but also stores the text in the settings for that zone (not automatically saved)
// content,<zone>,<contenttype> : Set the desired content type for that zone (0..)
//                                0 = Text : Any text, including variable expansion
//                                1 = Text reverse : Any text, including variable expansion, reversed when displayed
//                                2 = Clock (4 mod.) : Time in 4 digits (HH:mm) 24h with flashing colon or Clock settings are applied
//                                3 = Clock sec (6 mod) : Time in 6 digits (HH:mm ss) 24h with flashing colon between HH and mm
//                                4 = Date (4 mod.) : Date in 4 digits (dd MM)
//                                5 = Date yy (6/7 mod.) : Date in 6 or 8 digits (dd MM yy / dd mm yyyy)
//                                6 = Date/time (9/13 mod.) : Date + time in 10 digits (dd MM yy HH:mm) 24h, flashing colon between HH and
//                                    mm
//                                7 = Bar graph : See below at bar/setbar commands on how to set the graphString(s).
//                                The (n mod.) suffix indicates the number of modules required to make all digits visible at once
// alignment,<zone>,<alignment> : Set the Alignment of the zone (0 = Left, 1 = Center, 2 = Right). A complete reconfiguration will be done
//                                if this setting is changed
// anim.in,<zone>,<animation>   : Set the Animation In type of the zone (1..). A complete reconfiguration will be done if this setting is
//                                changed
// anim.out,<zone>,<animation>  : Set the Animation Out type of the zone (0..). A complete reconfiguration will be done if this setting is
//                                changed
//                                The supported animation ID's are visible in the Animation In/Out selection comboboxes
//                                Only supported animations are accepted (some can be disabled at compiletime)
// speed,<zone>,<speed>         : Set the Speed of the zone, determining the delay in millis between each animation step
// pause,<zone>,<pause>         : Set the Pause of the zone, determining the delay in millis after Animation In is completed before
//                                Animation Out starts
// font,<zone>,<font ID>        : Set the font for the zone. The font ID is visible in the UI in the Font selection combobox.
// inverted,<zone>,<inv.option> : Set the content display to normal (0), light on dar3k, or inverted (1), dark on light background.
// layout,<zone>,<layout ID>    : Set the Layout type if a double-height font is included (upper(1) or lower(2) part) else only Default (0)
//                                is available
// specialeffect,<zone>,<effect>: Set the Special Effects field, 0 = None, 1 = Flip Up/Done, 2 = Flip Left/Right, 3 = Flip u/d & l/r
//                                Any special effect marked with an asterisk * should not be combined with an Animation marked with an
//                                asterisk, as that could result in unexpected effects during display (it may look strange)
// offset,<zone>,<modules>      : Set the Offset of modules for that zone (0..size). A complete reconfiguration will be done if this setting
//                                is changed
// brightness,<zone>,<level>    : Set the Brightness for the zone, range from 0 (off) to 15 (very bright)
// repeat,<zone>,<delay_sec>    : Set the Repeat (sec) for the zone, after this delay the text & animation will be repeated.
//                                -1 = off, range 0..86400 seconds (24h)
// bar,<zone>,<graph-string>    : Set the graph-string for a Bargraph zone, format: value,max,min,direction,barType|...
// setbar,<zone>,<graph-string> : as the bar subcommand, but also stores the graph-string in the settings for that zone (not automatically
//                                saved)
//                                value: numeric value of type double, variables can be used
//                                max: value for a full bar display, default 100 (percent)
//                                min: value for minimal bar display, default 0
//                                direction: 0 (default): right to left, 1: left to right
//                                barType: 0: solid, width: 8/number of graph-strings
//                                         1: solid, width: 1
//                                         2: dotted line, alternating, only if the bar is wider than 1 pixel
//                                Up to 8 graph-strings can be provided and must be separated by a pipe |
//                                The bar width is determined by the number of graph-strings
// dot,<zone>,<r>,<c>[,0][,...] : Draw dot(s) at the row/column positions provided, adding a 0 after a coordinate will turn that dot off.
//                                Default is to turn a dot On (no argument needed).
//                                Row/col must fit within the zone (r = 1..8, c = 1..8 * modules), double-height parts are separate zones!
//                                Display of the selected zone is suspended until all provided dots are drawn. No quotes are needed around
//                                the coordinate set.
//
// History:
<<<<<<< HEAD
// 2023-08-15 tonhuisman: Implement Extended CustomTaskSettings, and use that to significantly improve saving the settings on LittleFS by
//                        a) only storing the settings-version (V3) in regular CustomTaskSettings file, and the rest in the Extended
//                           CustomTaskSettings file, by using the offset as a starting location for the data elements
//                        b) Combine storing the size and the data-block in a single save action
//                        Apply toStringNoZero() converter to reduce the settings-data to be saved
=======
// 2023-08-13 tonhuisman: Add Dot subcommand for pixel-drawing in a zone. Can be applied on any type of zone (so can be overwritten by the
//                        original content when that's updated...)
//                        Set default Hardware type to FC16, as that's the most used for modules found on Aliexpress
>>>>>>> 18270ad9
// 2023-03-07 tonhuisman: Parse text to display without trimming off leading and trailing spaces
// 2022-08-12 tonhuisman: Remove [DEVELOPMENT] tag
// 2021-10-03 tonhuisman: Add Inverted option per zone
// 2021-09    tonhuisman: Minor improvements, attempts to fix stack failures
// 2021-08-08 tonhuisman: Reworked loading & saving the settings from A huge fixed size pre-allocated block to dynamic allocation
//                        and saving/loading per zone. That should sove the numerous stack related crashes.
// 2021-08-07 tonhuisman: Review feedback: several small improvements and corrections
// 2021-07-18 tonhuisman: Small optimizations and improvements
// 2021-07-14 tonhuisman: Fix some bugs in font selection, add Text reverse content type to improve usability of Vertical font
// 2021-07-12 tonhuisman: Reduce number of reconfiguration during command handling, will be applied the next time content is displayed
//                        update/correct some documentation
// 2021-07-08 tonhuisman: Several bugfixes: settings defaults, fix brightness to enable 0 value, simplify storing the zone settings
// 2021-06-29-2021-07-03: Add Actions column to insert before/after zone or delete a zone, order the zones either in numeric order
//            tonhuisman: or in display order ('upside-down'), fixed many bugs, refactored bar-graph method, other improvements
//                        All optional at compile-time by P104_USE_ZONE_ACTIONS and P104_USE_ZONE_ORDERING
//                        Disabled P104_DEBUG_DEV by default
// 2021-06-28 tonhuisman: Bugfixes during testing, re-enable subcommands for ESP8266 display build
// 2021-06-27 tonhuisman: Implement 'barType' option for Bar-graph, bugfixes, bugfixes, bugfixes
// 2021-06-26 tonhuisman: Implement 'direction' option for Bar-graph, bugfixes
// 2021-06-26 tonhuisman: Add update command for updating one or all zones, restart repeat timer if content is updated by command, bugfixes
// 2021-06-24 tonhuisman: Add min/max range with negative minimal value support and zero-point indication if possible
// 2021-06-23 tonhuisman: Add Bar-graph option and bar command (initial feature, options to implement) guarded with P104_USE_BAR_GRAPH
// 2021-06-22 tonhuisman: Add Bar-graph initial code-infrastructure
// 2021-06-21 tonhuisman: Add options for 'formatting' time & date, will be disabled on memory-tight configs guarded by
//                        P104_USE_DATETIME_OPTIONS
//                        Introduced guard P104_ADD_SETTINGS_NOTES to disable some addFormNotes() to further reduce code size
// 2021-06-19 tonhuisman: Implement repeat delay, add settxt command, add command reference (above), bug fixing, some source reorganization
//                        Webform_Load now works on current settings if the plugin is active, instead of last stored settings
//                        Disabled most commands a some fonts to make the build fit in the ESP8266 display configuration
// 2021-06-18 tonhuisman: Implement PLUGIN_WRITE commands
//                        Implement several fonts extracted from MD_Parola examples (Vertical, Extended ASCII, Full Double Height, Arabic,
//                        Greek, Katakana) (NB: Vertical isn't working as expected yet) Will be disabled when flash memory is tight
// 2021-06-16 tonhuisman: Implement Clock and Date (once per second)
// 2021-06-13 tonhuisman: First working version, many improvemnts to make, like command handling, repeat timer implementaation
// 2021-05 tonhuisman: Store and retrieve settings for max 8 (ESP82xx) or 16 (ESP32) zones
// 2021-04 tonhuisman: Pickup and rework to get it working with ESPEasy
// 2021-03 rixtyan : Initial plugin setup, partially based on P073 MAX7219 LED display

# define PLUGIN_104
# define PLUGIN_ID_104           104
# define PLUGIN_NAME_104         "Display - MAX7219 dot matrix"

# define PLUGIN_104_DEBUG        true // activate extra log info in the debug


# include "src/PluginStructs/P104_data_struct.h"


boolean Plugin_104(uint8_t function, struct EventStruct *event, String& string) {
  boolean success = false;

  switch (function) {
    case PLUGIN_DEVICE_ADD: {
      Device[++deviceCount].Number           = PLUGIN_ID_104;
      Device[deviceCount].Type               = DEVICE_TYPE_SPI;
      Device[deviceCount].VType              = Sensor_VType::SENSOR_TYPE_NONE;
      Device[deviceCount].Ports              = 0;
      Device[deviceCount].PullUpOption       = false;
      Device[deviceCount].InverseLogicOption = false;
      Device[deviceCount].FormulaOption      = false;
      Device[deviceCount].ValueCount         = 0;
      Device[deviceCount].SendDataOption     = false;
      Device[deviceCount].TimerOption        = false;
      Device[deviceCount].TimerOptional      = false;
      Device[deviceCount].GlobalSyncOption   = true;
      Device[deviceCount].ExitTaskBeforeSave = false;
      break;
    }

    case PLUGIN_SET_DEFAULTS: {
      CONFIG_PORT              = -1;
      P104_CONFIG_HARDWARETYPE = static_cast<int>(MD_MAX72XX::moduleType_t::FC16_HW);
      break;
    }

    case PLUGIN_GET_DEVICENAME: {
      string = F(PLUGIN_NAME_104);
      break;
    }

    case PLUGIN_GET_DEVICEGPIONAMES: {
      event->String1 = formatGpioName_output(F("CS"));
      break;
    }

    case PLUGIN_WEBFORM_LOAD: {
      int8_t spi_pins[3];
      Settings.getSPI_pins(spi_pins);
      int    pinnr = -1;
      bool   input, output, warning;
      String note;
      note.reserve(72);
      note = F("SPI->MAX7219: MOSI");

      if (spi_pins[2] != -1) {
        getGpioInfo(spi_pins[2], pinnr, input, output, warning);
        note += wrap_braces(createGPIO_label(spi_pins[2], pinnr, true, true, false));
      }
      note += F("->DIN, CLK");

      if (spi_pins[0] != -1) {
        getGpioInfo(spi_pins[0], pinnr, input, output, warning);
        note += wrap_braces(createGPIO_label(spi_pins[0], pinnr, true, true, false));
      }
      note += F("->CLK");
      addFormNote(note);

      P104_data_struct *P104_data = static_cast<P104_data_struct *>(getPluginTaskData(event->TaskIndex));

      bool createdWhileActive = false;

      if (nullptr == P104_data) { // Create new object if not active atm.
        P104_data = new (std::nothrow) P104_data_struct(static_cast<MD_MAX72XX::moduleType_t>(P104_CONFIG_HARDWARETYPE),
                                                        event->TaskIndex,
                                                        CONFIG_PIN1,
                                                        -1,
                                                        P104_CONFIG_ZONE_COUNT);
        createdWhileActive = true;
      }

      if (nullptr == P104_data) {
        addFormNote(F("Memory allocation error, re-open task to load."));
        return success;
      }

      if (createdWhileActive) {
        P104_data->loadSettings();
      }
      success = P104_data->webform_load(event);

      if (createdWhileActive) {
        delete P104_data; // Clean up
      }
      break;
    }

    case PLUGIN_WEBFORM_SAVE: {
      P104_data_struct *P104_data = static_cast<P104_data_struct *>(getPluginTaskData(event->TaskIndex));

      P104_CONFIG_ZONE_COUNT = getFormItemInt(F("zonecount"));
      bool createdWhileActive = false;

      if (nullptr == P104_data) { // Create new object if not active atm.
        P104_data = new (std::nothrow) P104_data_struct(static_cast<MD_MAX72XX::moduleType_t>(P104_CONFIG_HARDWARETYPE),
                                                        event->TaskIndex,
                                                        CONFIG_PIN1,
                                                        -1,
                                                        P104_CONFIG_ZONE_COUNT);
        createdWhileActive = true;
      }

      if (nullptr != P104_data) {
        P104_data->setZones(P104_CONFIG_ZONE_COUNT);
        success = P104_data->webform_save(event);

        if (!success) {
          addHtmlError(P104_data->getError());
        }

        if (createdWhileActive) {
          delete P104_data; // Cleanup
        }
      }

      break;
    }

    case PLUGIN_INIT: {
      uint8_t numDevices = P104_CONFIG_TOTAL_UNITS;

      if (numDevices == 0) { // fallback value
        numDevices++;
      }
      # ifdef P104_DEBUG

      if (loglevelActiveFor(LOG_LEVEL_INFO)) {
        addLogMove(LOG_LEVEL_INFO, concat(F("dotmatrix: PLUGIN_INIT numDevices: "), numDevices));
      }
      # endif // ifdef P104_DEBUG

      initPluginTaskData(event->TaskIndex,
                         new (std::nothrow) P104_data_struct(static_cast<MD_MAX72XX::moduleType_t>(P104_CONFIG_HARDWARETYPE),
                                                             event->TaskIndex,
                                                             CONFIG_PIN1,
                                                             numDevices,
                                                             P104_CONFIG_ZONE_COUNT));

      P104_data_struct *P104_data =
        static_cast<P104_data_struct *>(getPluginTaskData(event->TaskIndex));

      if (nullptr == P104_data) {
        return success;
      }

      P104_data->logAllText = bitRead(P104_CONFIG_FLAGS, P104_CONFIG_FLAG_LOG_ALL_TEXT);

      // initialize the LED display
      if (P104_data->begin()) {
        // Setup the zones from configuration
        P104_data->configureZones();

        success = true;
      }
      break;
    }

    case PLUGIN_EXIT: {
      P104_data_struct *P104_data = static_cast<P104_data_struct *>(getPluginTaskData(event->TaskIndex));

      if ((nullptr == P104_data) || (nullptr == P104_data->P)) {
        return success;
      }

      if (bitRead(P104_CONFIG_FLAGS, P104_CONFIG_FLAG_CLEAR_DISABLE)) { // Clear on exit?
        P104_data->P->displayClear();
      }
      success = true;

      break;
    }

    case PLUGIN_WRITE: {
      P104_data_struct *P104_data = static_cast<P104_data_struct *>(getPluginTaskData(event->TaskIndex));

      if (nullptr != P104_data) {
        success = P104_data->handlePluginWrite(event->TaskIndex, string); // process commands
      }

      break;
    }

    case PLUGIN_TEN_PER_SECOND: {
      P104_data_struct *P104_data = static_cast<P104_data_struct *>(getPluginTaskData(event->TaskIndex));

      if ((nullptr != P104_data) && (nullptr != P104_data->P)) {
        P104_data->P->displayAnimate(); // Keep the animations moving
        success = true;
      }

      break;
    }

    case PLUGIN_ONCE_A_SECOND: {
      P104_data_struct *P104_data = static_cast<P104_data_struct *>(getPluginTaskData(event->TaskIndex));

      if ((nullptr != P104_data) && (nullptr != P104_data->P)) {
        if (P104_data->P->displayAnimate()) {     // At least 1 zone is ready
          for (uint8_t z = 0; z < P104_CONFIG_ZONE_COUNT; z++) {
            if (P104_data->P->getZoneStatus(z)) { // If the zone is ready, see if it should be repeated
              P104_data->checkRepeatTimer(z);
            }
          }

          P104_data->handlePluginOncePerSecond(event); // Update date & time contents, if needed
        }
        success = true;
      }
    }
  }

  return success;
}

#endif // USES_P104<|MERGE_RESOLUTION|>--- conflicted
+++ resolved
@@ -73,17 +73,14 @@
 //                                the coordinate set.
 //
 // History:
-<<<<<<< HEAD
 // 2023-08-15 tonhuisman: Implement Extended CustomTaskSettings, and use that to significantly improve saving the settings on LittleFS by
 //                        a) only storing the settings-version (V3) in regular CustomTaskSettings file, and the rest in the Extended
 //                           CustomTaskSettings file, by using the offset as a starting location for the data elements
 //                        b) Combine storing the size and the data-block in a single save action
 //                        Apply toStringNoZero() converter to reduce the settings-data to be saved
-=======
 // 2023-08-13 tonhuisman: Add Dot subcommand for pixel-drawing in a zone. Can be applied on any type of zone (so can be overwritten by the
 //                        original content when that's updated...)
 //                        Set default Hardware type to FC16, as that's the most used for modules found on Aliexpress
->>>>>>> 18270ad9
 // 2023-03-07 tonhuisman: Parse text to display without trimming off leading and trailing spaces
 // 2022-08-12 tonhuisman: Remove [DEVELOPMENT] tag
 // 2021-10-03 tonhuisman: Add Inverted option per zone
