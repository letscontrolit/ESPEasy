--- conflicted
+++ resolved
@@ -57,12 +57,8 @@
   byte    index    = 0;     // Index of the matching credentials
   byte    enc_type = 0;     // Encryption used (e.g. WPA2)
   bool    isHidden = false; // Hidden SSID
-<<<<<<< HEAD
-  bool    lowPrio  = false; // Use as last option.
-=======
   bool    lowPriority = false; // Try as last attempt
   bool    isEmergencyFallback = false;
->>>>>>> 474908fa
 };
 
 #endif // ifndef DATASTRUCTS_WIFI_AP_CANDIDATES_H