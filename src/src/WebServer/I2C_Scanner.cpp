--- conflicted
+++ resolved
@@ -164,17 +164,10 @@
       result =  F("PCF8574,MCP23017,LCD,PN532");
       break;
     case 0x29:
-<<<<<<< HEAD
-      result =  F("TSL2561,TCS34725,VL53L1X");
+      result =  F("TSL2561,TCS34725,VL53L0X,VL53L1X");
       break;
     case 0x30:
-      result =  F("VL53L1X");
-=======
-      result =  F("TSL2561,TCS34725,VL53L0X");
-      break;
-    case 0x30:
-      result =  F("VL53L0X");
->>>>>>> 7ef72e9e
+      result =  F("VL53L0X,VL53L1X");
       break;
     case 0x38:
     case 0x3A:
