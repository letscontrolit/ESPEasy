--- conflicted
+++ resolved
@@ -20,11 +20,7 @@
 #endif // if defined(ESP32)
 
 
-<<<<<<< HEAD
-#define BUILD                           20107    // git version e.g. "20103" can be read as "2.1.03" (stored in int16_t)
-=======
 #define BUILD                           20108    // git version e.g. "20103" can be read as "2.1.03" (stored in int16_t)
->>>>>>> da09f9e1
 #if defined(ESP8266)
   # define BUILD_NOTES                 " - Mega"
 #endif // if defined(ESP8266)
