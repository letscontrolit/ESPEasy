.. include:: ../Plugin/_plugin_substitutions_p00x.repl


**TODO** : Check commands M..Z and check for all commands whether the "class" is still valid.


.. csv-table::
    :header: "Command", "Class", "Purpose / Syntax"
    :widths: 8, 5, 30

    "
    AsyncEvent","
    :blue:`Special`","
    Schedule an event, it's possible to send a float value along as well.

    This is the same as a regular event, but it will not be executed immediately.
    Instead it will be added to an event queue.
    
    Use this to keep rules execution times as short as possible.

    N.B. New values sent by a task will also be of this type.

    See event syntax below..."
    "
    AccessInfo","
    :red:`Internal`","
    Show allowed IP range for the web interface.

    ``AccessInfo``
    
    Example output: ``Allowed IP range : 192.168.10.0 - 192.168.10.255``"
    "
    Background","
    :red:`Internal`","
    Process background tasks.

    ``Background``"
    "
    Build","
    :red:`Internal`","
    Get or set build information.  This will not be stored, so only valid until reboot.

    ``Build``

    ``Build,12345``
    
    Example output: ``Build:20104``"
    "
    ClearAccessBlock","
    :red:`Internal`","
    Clear allowed IP range for the web interface for the current session.
    See also ``AccessInfo``.

    ``ClearAccessBlock``"
    "
    ClearRTCram","
    :red:`Internal`","
    Clear all (cached) data from the RTC memory. 
    This data is persistent as long as the node is powered and thus survives a reboot or crash.

    ``ClearRTCram``"
    "
    Config","
    :red:`Internal`","
    Remote config of a task.    TODO: Describe command syntax.

    ``Config``"
    "
    ControllerDisable","
    :red:`Internal`","
    Disable a controller.
    This will not save the settings, but if the settings get saved anyway the controller will remain disabled at reboot.

    ``ControllerDisable,<controller nr>``"
    "
    ControllerEnable","
    :red:`Internal`","
    Enable a controller. (Only possible when a protocol is assigned to the controller index)
    This will not save the settings, but if the settings get saved anyway the controller will remain enabled at reboot.

    ``ControllerEnable,<controller nr>``"
    "
    DateTime","
    :red:`Internal`","
    Get or set the date and time (optional).

    Usage: ``Datetime[,YYYY-MM-DD[,hh:mm:ss]]``

    Examples:
    
    * ``Datetime,2020-02-29,00:23:00``
    * ``Datetime,2020-02-29`` - set node time '2020-02-29 00:00:00'
    * ``Datetime`` - get current node time
    
    Time source will be set to ``Manual_set`` until the time will be updated via another source. (e.g. GPS or NTP)"
    "
    Debug","
    :red:`Internal`","
    Change Serial port debug level

    ``Debug,<1-4>``"
    "
    DeepSleep","
    :red:`Internal`","
    Switch the node to deep sleep.
    Max sleep time depends on library version and differs from roughly 71 minutes to 3h46.
    If you specify a Min sleep time of 0, you'll have to wake the device yourself by pulling RST to GND. 

    ``DeepSleep,<sleep time in seconds>``"
    "
    Delay","
    :green:`Rules`","
    Delay rule processing. Warning: Do not use this as it may cause all kinds of issues.

    ``Delay,<delay in milliSeconds>``"
    "
    DNS","
    :red:`Internal`","
    Get or set DNS configuration.

    ``DNS``

    ``DNS,8.8.8.8``
    
    Example output: ``DNS:192.168.88.1(DHCP)``"
    "
    DST","
    :red:`Internal`","
    Get or set Daylight Saving Time.

    ``DST``

    ``DST,0`` to disable, ``DST,1`` to enable
    
    Example output: ``DST:true``"
    "
    EraseSDKwifi","
    :red:`Internal`","
    Erase WiFi settings that may have been stored in the SDK wifi settings area.

    ``EraseSDKwifi``"
    "
    Event","
    :blue:`Special`","
    Create an event, it's possible to send a float value along as well.

    See event syntax below..."
    "
    ExecuteRules","
    :red:`Internal`","
    Execute the rules in a specific file on the file system.    

    ``ExecuteRules,<filename>``"
    "
    Gateway","
    :red:`Internal`","
    Get or set the gateway configuration

    ``Gateway``

    ``Gateway,192.168.1.1``
    
    Example output: ``Gateway:192.168.10.254(DHCP)``"
    "
    I2Cscanner","
    :red:`Internal`","
    Run I2C scanner to find connected I2C chips. Output will be sent to the serial port.

    ``I2Cscanner``
    
    Example output:

    .. code-block:: none

     4500043 : Info  : Command: i2cscanner
     I2C  : Found 0x3c
     I2C  : Found 0x40
     I2C  : Found 0x5a

    "
    "
    IP","
    :red:`Internal`","
    Get or set IP address

    ``IP``

    ``IP,<IP address>``
    
    Example output: ``IP:192.168.10.86(DHCP)``"
    "
    Let","
    :red:`Internal`","
    Set the value of n (1..16).

    ``Let,<n>,<value>``"
    "
    Load","
    :red:`Internal`","
    Load (reload) the stored settings.

    ``Load``"
    "
    LogEntry","
    :red:`Internal`","
    Add string to log

    ``LogEntry,<string>``"
    "
<<<<<<< HEAD
    LogPortStatus","
    :red:`Internal`","
    Display status information about all ports

    ``LogPortStatus``"
=======
    LoopTimerSet

    LoopTimerSet_ms","
    :green:`Rules`","
    Start a sequence of timed events

    * ``LoopTimerSet,<timernr>,<timeInSeconds>``
    * ``LoopTimerSet_ms,<timernr>,<time in msec>``
    * ``LoopTimerSet,<timernr>,<timeInSeconds>,<nr of loops>``
    * ``LoopTimerSet_ms,<timernr>,<time in msec>,<nr of loops>``
    * ``LoopTimerSet,<timernr>,0`` (disables the timer)

    The 3rd value is optional and can be used to set a fixed number of loops.

    When possible, try using the ``LoopTimerSet`` funxtion (or its msec equivalent) to get a consistent schedule interval.
    A loop timer is basing its next scheduled time on the previous scheduled time and not the moment when it is actually executed.
    
    On a typical setup, calling ``TimerSet`` from the rules every time a timer has expired, may cause a delay of at least 20 msec.
    The actual jitter introduced here depends on the load of the node and the length of the rules.

    Please note, the execution time in the rules may differ, but as long as a loop timer is used, the scheduled time to run is always a fixed interval from when it was set. (even when a timer interval was missed)

    The ``Rules#Timer`` event generated by a timer has 2 event values. (since build 2020/08/12):

    * ``%eventvalue1%`` has the timer number (1 ... max timer ID)
    * ``%eventvalue2%`` has the loop count for loop timers (since build 2020/08/12)

    See also ``TimerSet``.

    N.B. the timernr is shared between ``TimerSet`` and ``LoopTimerSet``"
>>>>>>> 481435f8
    "
    meminfo","
    :red:`Internal`","
    Will send summary of struct sizes to the serial port.

    ``meminfo``
    
    Example output:

    .. code-block:: none

     4306250 : Info  : Command: meminfo
     SecurityStruct         | 593      
     SettingsStruct         | 1228
     ExtraTaskSettingsStruct| 472 
     DeviceStruct           | 12

    "
    "
    meminfoDetail","
    :red:`Internal`","
    Will enable extra detailed information on the internal structure of the settings file.
    This is displayed graphically in the system info page.
    This state is not stored, so only active until reboot.

    A detailed summary is also sent to the serial port.

    ``meminfoDetail``"
    "
    Name","
    :red:`Internal`","
    Set the name of the unit

    ``Name,<new name>``"
    "
    Password","
    :red:`Internal`","
    Set the password of the unit

    ``Password,<new password>``"
    "
    Publish","
    :green:`Rules`","
    Send command using MQTT broker service

    ``Publish,<topic>,<value>``"
    "
    Reboot","
    :red:`Internal`","
    Reboot the ESP

    ``Reboot``"
    "
    Reset","
    :red:`Internal`","
    Reset config to factory default. Caution, all settings will be lost!

    ``Reset``"
    "
    Reset Flash Write Counter","
    :red:`Internal`","
    Reset flash write to zero.

    ``ResetFlashWriteCounter``"
    "
    Rules","
    :red:`Internal`","
    Rules enabled (1) or rules disabled (0)

    ``Rules,<1/0>``"
    "
    Save","
    :red:`Internal`","
    Save config to persistent flash memory

    ``Save``"
    "
    SendTo","
    :green:`Rules`","
    Send command to other ESP (using UDP)

    ``SendTo,<unit nr>,<command>``"
    "
    SendToHTTP","
    :green:`Rules`","
    Send command to other network device using HTTP

    ``SendToHTTP,<IP address>,<Portnumber>,<command>``

    ``SendToHTTP,<domain>,<Portnumber>,</url>``"
    "
    SendToUDP","
    :green:`Rules`","
    Send command to other network device using UDP (non-ESP Easy units)

    ``SendToUDP,<IP address>,<Portnumber>,<command>``"
    "
    Settings","
    :red:`Internal`","
    Show settings on serial terminal

    ``Settings``"
    "
    Subnet","
    :red:`Internal`","
    Get or set the network subnet setting

    ``Subnet``

    Example output: ``Subnet:255.255.255.0(DHCP)``

    ``Subnet,255.255.255.0``"
    "
    Subscribe","
    :green:`Rules`","
    Subscribes to a specific topic using MQTT broker service

    ``Subscribe,<topic>``"
    "
    TaskClear","
    :red:`Internal`","
    Delete the given task/device

    ``TaskClear,<task nr>``"
    "
    TaskClearAll","
    :red:`Internal`","
    Delete ALL task/device

    ``TaskClearAll``"
    "
    TaskDisable","
    :red:`Internal`","
    Disable a task.
    This will not save the settings, but if the settings get saved anyway the task will remain disabled at reboot.

    ``TaskDisable,<task nr>``"
    "
    TaskEnable","
    :red:`Internal`","
    Enable a task. (only possible when a plugin is assigned to the task)
    This will not save the settings, but if the settings get saved anyway the task will remain enabled at reboot.

    ``TaskEnable,<task nr>``"
    "
    TaskRun","
    :red:`Internal`","
    Run/excecute the given task/device, use to manually force an update/read of the task.

    ``TaskRun,<task nr>``"
    "
    TaskValueSet","
    :green:`Rules`","
    Set values on a **Dummy Task** (device)

    ``TaskValueSet,<task nr>,<value nr>,<value/formula>``"
    "
<<<<<<< HEAD
    TaskValueSetAndRun","
    :green:`Rules`","
    Set values on a **Dummy Task** (device) and execute a TaskRun on it

    ``TaskValueSetAndRun,<task nr>,<value nr>,<value/formula>``"
    "
    TimerPause","
    :green:`Rules`","
    Pause a timer

    ``TimerPause,<timer number>``"
    "
    TimerResume","
    :green:`Rules`","
    Resume a paused timer

    ``TimerResume,<timer number>``"
    "
    TimerSet","
=======
    TimerSet

    TimerSet_ms","
>>>>>>> 481435f8
    :green:`Rules`","
    Start a timed event

    * ``TimerSet,<timernr>,<timeInSeconds>``
    * ``TimerSet_ms,<timernr>,<time in msec>``
    * ``TimerSet,<timernr>,0`` (disables the timer)

    See also ``LoopTimerSet``

    N.B. the timernr is shared between ``TimerSet`` and ``LoopTimerSet``"
    "
    TimeZone","
    :red:`Internal`","
    Get or set the TimeZone

    ``TimeZone``

    Example output: ``TimeZone:60``

    ``TimeZone,<minutes from UTC>``"
    "
    UdpPort","
    :red:`Internal`","
    Set the udp port

    ``UdpPort,<port>``"
    "
    UdpTest","
    :red:`Internal`","
    Send a test message to an udp port, for <count> number of times

    ``UdpTest,<port>,<count>``"
    "
    Unit","
    :red:`Internal`","
    Set the unit number

    ``Unit,<unit number>``"
    "
    UseNTP","
    :red:`Internal`","
    Get or set the status of NTP (Network Time Protocol)

    ``UseNTP``

    Example output: ``UseNTP:true``

    ``UseNTP,<0/1>``"
    "
    WdConfig","
    :red:`Internal`","
    Configure external Watchdog device

    ``WdConfig,<address>,<command>,<data>``"
    "
    WdRead","
    :red:`Internal`","
    Read from external Watchdog device

    ``WdRead,<address>,<pointer/register>``"
    "
    WifiAPKey","
    :red:`Internal`","
    Change AP WPA key

    ``WifiAPKey,<WPA key>``"
    "
    WifiAPMode","
    :red:`Internal`","
    Force the unit into AP mode.

    ``WifiAPMode``"
    "
    WifiConnect","
    :red:`Internal`","
    Connect to configured wireless network

    ``WifiConnect``"
    "
    WifiDisconnect","
    :red:`Internal`","
    Disconnect from wireless network

    ``WifiDisconnect``"
    "
    WifiKey","
    :red:`Internal`","
    Change WPA key for primary WiFi

    ``WifiKey,<Wifi WPA key>``"
    "
    WifiKey2","
    :red:`Internal`","
    Change WPA key for secondary WiFi

    ``WifiKey2,<Wifi WPA key>``"
    "
    WifiScan","
    :red:`Internal`","
    Scan Wireless networks

    ``WifiScan``"
    "
    WifiSSID","
    :red:`Internal`","
    Change SSID to connect as primary WiFi

    ``WifiSSID,<SSID>``"
    "
    WifiSSID2","
    :red:`Internal`","
    Change SSID to connect as secondry WiFi

    ``WifiSSID2,<SSID>``"
    "
    WifiSTAMode","
    :red:`Internal`","
    Force the unit into STA mode.

    ``WifiSTAMode``"



Event command
~~~~~~~~~~~~~

The event command is a special command used to trigger an event. This event can then be acted upon from the rules.
You can send 0..4 event values along with the event.

An event will be executed immediately if its origin demands a state update.
For events which do not need to be executed immediately, we have the AsyncEvent, which is added to an event queue.
This queue is processed 10 times per second, one event at a time.

Try to use AsyncEvents where possible, to keep rules processing times low.


.. csv-table::
    :header: "Event / Info"
    :widths: 1

    "
    ``Event,SingleEvent``

    The event (triggered by any of the launch ways) will make the unit publish a message.

    **Rules example**

    .. code-block:: none

        on SingleEvent do
          Publish,%sysname%/Info,A single event has been triggered!
        endon
    "
    "
    ``Event,SingleValue=123``

    The event value ``123`` is intercepted and published.

    **Rules example**

    .. code-block:: none

      on SingleValue do
        Publish,%sysname%/Info,An event has been sent (%eventvalue%)!
      endon
    "
    "
    ``Event,Multi=1,2,3,99``

    The event value ``99`` (4) is intercepted and the rule ``TaskValueSet...`` is
    triggered, value of task 12 value 1 is then ``1 + 2`` = ``3`` or ``1 - 2`` = ``-1``.

    **Rules example**

    .. code-block:: none

      on Multi do
        if %eventvalue4%=99
          TaskValueSet,12,1,[%eventvalue1%+%eventvalue2%]
        else
          TaskValueSet,12,1,[%eventvalue3%-%eventvalue2%]
        endif
      endon
    "
<|MERGE_RESOLUTION|>--- conflicted
+++ resolved
@@ -207,13 +207,12 @@
 
     ``LogEntry,<string>``"
     "
-<<<<<<< HEAD
     LogPortStatus","
     :red:`Internal`","
     Display status information about all ports
 
     ``LogPortStatus``"
-=======
+    "
     LoopTimerSet
 
     LoopTimerSet_ms","
@@ -244,7 +243,6 @@
     See also ``TimerSet``.
 
     N.B. the timernr is shared between ``TimerSet`` and ``LoopTimerSet``"
->>>>>>> 481435f8
     "
     meminfo","
     :red:`Internal`","
@@ -402,7 +400,6 @@
 
     ``TaskValueSet,<task nr>,<value nr>,<value/formula>``"
     "
-<<<<<<< HEAD
     TaskValueSetAndRun","
     :green:`Rules`","
     Set values on a **Dummy Task** (device) and execute a TaskRun on it
@@ -421,12 +418,9 @@
 
     ``TimerResume,<timer number>``"
     "
-    TimerSet","
-=======
     TimerSet
 
     TimerSet_ms","
->>>>>>> 481435f8
     :green:`Rules`","
     Start a timed event
 
@@ -610,4 +604,4 @@
           TaskValueSet,12,1,[%eventvalue3%-%eventvalue2%]
         endif
       endon
-    "
+    "