;;; ESP32 test build ********************************************************************;
; Status of the ESP32 support is still considered "beta"                                 ;
; Most plugins work just fine on ESP32.                                                  ;
; Especially some plugins using serial may not run very well  (GPS does run fine).       ;
; ***************************************************************************************;

[esp32_always]
lib_ignore                = ESP8266Ping
                            ESP8266HTTPUpdateServer
                            ESP8266WiFi
                            ESP8266WebServer
                            ESP8266mDNS
                            ESPEasy_ESP8266Ping
                            RABurton ESP8266 Mutex
                            TinyWireM
                            LittleFS_esp32


[esp32_base]
extends                   = common, core_esp32_IDF4_4__2_0_3
lib_deps                  = 
                            Adafruit_ST77xx
                            ArduinoOTA
                            ESP32HTTPUpdateServer
                            FrogmoreScd30
                            I2Cdevlib-Core
                            ITG3205
                            LOLIN_EPD
                            Makuna/NeoPixelBus @ 2.6.9
                            Multi Channel Relay Arduino Library
                            ShiftRegister74HC595_NonTemplate
                            SparkFun ADXL345 Arduino Library
                            SparkFun VL53L1X 4m Laser Distance Sensor @ 1.2.9
                            VL53L0X @ 1.3.0
                            adafruit/Adafruit BusIO @ ^1.10.0
                            adafruit/Adafruit GFX Library@^1.11.1
                            adafruit/Adafruit ILI9341@^1.5.10
                            td-er/ESPeasySerial @ 2.0.10
                            td-er/SparkFun MAX1704x Fuel Gauge Arduino Library @ ^1.0.1
<<<<<<< HEAD
=======
                            RAK12019_LTR390_UV_Light
>>>>>>> 4e5d0172
                            Adafruit NeoMatrix
extra_scripts             = post:tools/pio/post_esp32.py
                            ${extra_scripts_default.extra_scripts}
build_unflags             = -Wall
build_flags               = ${core_esp32_IDF4_4__2_0_3.build_flags}
                            ${mqtt_flags.build_flags}
                            -DCONFIG_FREERTOS_ASSERT_DISABLE
                            -DCONFIG_LWIP_ESP_GRATUITOUS_ARP
                            -fno-strict-aliasing
                            -Wswitch
                            -DCORE_DEBUG_LEVEL=ARDUHAL_LOG_LEVEL_NONE
monitor_filters           = esp32_exception_decoder


; -flto cannot be used for ESP32 C3!
; See: https://github.com/letscontrolit/ESPEasy/pull/3845#issuecomment-1014857366
; TD-er: 2022-01-20: Disabled for now as it also resulted in obscure linker errors on ESP32-S2 and ESP32 running custom builds.
;build_flags               = ${esp32_base.build_flags}
;                            -flto
;build_unflags             = ${esp32_base.build_unflags}
;                            -fexceptions
;                            -fno-lto


[esp32_common]
extends                   = esp32_base
lib_ignore                = ${esp32_always.lib_ignore}
                            ESP32_ping
                            IRremoteESP8266
                            HeatpumpIR
                            ESP32 BLE Arduino
build_flags               = ${esp32_base.build_flags}
extra_scripts             = ${esp32_base.extra_scripts}
lib_deps                  = ${esp32_base.lib_deps}
build_unflags             = ${esp32_base.build_unflags}
                            -fexceptions

[esp32_common_LittleFS]
extends                   = esp32_common
build_flags               = ${esp32_common.build_flags}
                            -DUSE_LITTLEFS
extra_scripts             = ${esp32_common.extra_scripts}
lib_deps                  = ${esp32_common.lib_deps}
                            LittleFS
board_build.filesystem    = littlefs


[esp32_IRExt]
extends                   = esp32_base
lib_ignore                = AS_BH1750
                            ${esp32_always.lib_ignore}
                            ESP32_ping
build_flags               = ${esp32_base.build_flags}
                            -DFEATURE_ARDUINO_OTA
                            -DPLUGIN_BUILD_NORMAL_IRext
                            -DTESTING_USE_RTTTL
lib_deps                  = ${esp32_base.lib_deps}
                            LittleFS


[esp32_custom_base]
extends                   = esp32_common
build_flags               = ${esp32_common.build_flags}
                            -DPLUGIN_BUILD_CUSTOM
extra_scripts             = ${esp32_common.extra_scripts}
                            pre:tools/pio/pre_custom_esp32.py

[esp32_custom_base_LittleFS]
extends                   = esp32_common_LittleFS
build_flags               = ${esp32_common_LittleFS.build_flags}
                            -DPLUGIN_BUILD_CUSTOM
extra_scripts             = ${esp32_common_LittleFS.extra_scripts}
                            pre:tools/pio/pre_custom_esp32.py


[env:custom_ESP32_4M316k]
extends                   = esp32_custom_base
board                     = esp32_4M

[env:custom_ESP32_4M316k_LittleFS]
extends                   = esp32_custom_base_LittleFS
board                     = esp32_4M

[env:custom_ESP32_16M8M_LittleFS]
extends                   = esp32_custom_base_LittleFS
board                     = esp32_16M8M

[env:custom_IR_ESP32_4M316k]
extends                   = esp32_base
board                     = esp32_4M
build_flags               = ${esp32_base.build_flags}
                            -DPLUGIN_BUILD_CUSTOM
                            -DPLUGIN_BUILD_IR
lib_ignore                = ${esp32_always.lib_ignore}
                            ESP32_ping
                            HeatpumpIR
extra_scripts             = ${esp32_base.extra_scripts}
                            pre:tools/pio/pre_custom_esp32.py

[env:custom_ESP32_4M2M_NO_OTA_LittleFS]
extends                   = esp32_custom_base_LittleFS
board                     = esp32_4M
build_flags               = ${esp32_custom_base_LittleFS.build_flags}
                            -DNO_HTTP_UPDATER
board_build.partitions    = esp32_partition_app1810k_spiffs2172k.csv


[env:normal_ESP32_4M316k]
extends                   = esp32_common
board                     = esp32_4M
lib_deps                  = ${esp32_common.lib_deps}
                            ServoESP32


[env:normal_ESP32_4M316k_LittleFS]
extends                   = esp32_common_LittleFS
board                     = esp32_4M
lib_deps                  = ${esp32_common_LittleFS.lib_deps}
                            ServoESP32



[env:test_A_ESP32_4M316k]
extends                   = esp32_common
board                     = esp32_4M
build_flags               = ${esp32_common.build_flags}  
                            -DFEATURE_ARDUINO_OTA
                            -DPLUGIN_SET_TEST_ESP32
                            -DTESTING_USE_RTTTL

[env:test_B_ESP32_4M316k]
extends                   = esp32_common
board                     = esp32_4M
build_flags               = ${esp32_common.build_flags}  
                            -DFEATURE_ARDUINO_OTA
                            -DPLUGIN_SET_TEST_B_ESP32
                            -DTESTING_USE_RTTTL

[env:test_C_ESP32_4M316k]
extends                   = esp32_common
board                     = esp32_4M
build_flags               = ${esp32_common.build_flags}  
                            -DFEATURE_ARDUINO_OTA
                            -DPLUGIN_SET_TEST_C_ESP32
                            -DTESTING_USE_RTTTL

[env:test_D_ESP32_4M316k]
extends                   = esp32_common
board                     = esp32_4M
build_flags               = ${esp32_common.build_flags}  
                            -DFEATURE_ARDUINO_OTA
                            -DPLUGIN_SET_TEST_D_ESP32
                            -DTESTING_USE_RTTTL

[env:test_E_ESP32_4M316k]
extends                   = esp32_common
board                     = esp32_4M
build_flags               = ${esp32_common.build_flags}  
                            -DFEATURE_ARDUINO_OTA
                            -DPLUGIN_SET_TEST_E_ESP32
                            -DTESTING_USE_RTTTL


[env:test_A_ESP32_IRExt_4M316k]
extends                   = esp32_IRExt
board                     = esp32_4M

[env:test_B_ESP32_IRExt_4M316k]
extends                   = esp32_IRExt
board                     = esp32_4M
build_flags               = ${esp32_IRExt.build_flags}
                            -DPLUGIN_SET_TEST_B_ESP32

[env:test_C_ESP32_IRExt_4M316k]
extends                   = esp32_IRExt
board                     = esp32_4M
build_flags               = ${esp32_IRExt.build_flags}
                            -DPLUGIN_SET_TEST_C_ESP32

[env:test_D_ESP32_IRExt_4M316k]
extends                   = esp32_IRExt
board                     = esp32_4M
build_flags               = ${esp32_IRExt.build_flags}
                            -DPLUGIN_SET_TEST_D_ESP32

[env:test_E_ESP32_IRExt_4M316k]
extends                   = esp32_IRExt
board                     = esp32_4M
build_flags               = ${esp32_IRExt.build_flags}
                            -DPLUGIN_SET_TEST_E_ESP32

[env:energy_ESP32_4M316k]
extends                   = esp32_common
board                     = esp32_4M
lib_deps                  = ${esp32_common.lib_deps}
                            ServoESP32
build_flags               = ${esp32_common.build_flags}  
                            -DFEATURE_ARDUINO_OTA
                            -DPLUGIN_ENERGY_COLLECTION

[env:display_ESP32_4M316k]
extends                   = esp32_common
board                     = esp32_4M
lib_deps                  = ${esp32_common.lib_deps}
                            ServoESP32
build_flags               = ${esp32_common.build_flags}  
                            -DFEATURE_ARDUINO_OTA
                            -DPLUGIN_DISPLAY_COLLECTION

[env:neopixel_ESP32_4M316k]
extends                   = esp32_common
board                     = esp32_4M
lib_deps                  = ${esp32_common.lib_deps}
                            ServoESP32
build_flags               = ${esp32_common.build_flags}  
                            -DFEATURE_ARDUINO_OTA
                            -D PLUGIN_NEOPIXEL_COLLECTION


[env:custom_ESP32_4M316k_ETH]
extends                   = env:custom_ESP32_4M316k
build_flags               = ${env:custom_ESP32_4M316k.build_flags}
                            -DHAS_ETHERNET

[env:normal_ESP32_4M316k_ETH]
extends                   = env:normal_ESP32_4M316k
build_flags               = ${env:normal_ESP32_4M316k.build_flags}
                            -DHAS_ETHERNET

[env:test_A_ESP32_4M316k_ETH]
extends                   = env:test_A_ESP32_4M316k
build_flags               = ${env:test_A_ESP32_4M316k.build_flags}
                            -DHAS_ETHERNET
                            -DTESTING_USE_RTTTL

[env:test_B_ESP32_4M316k_ETH]
extends                   = env:test_B_ESP32_4M316k
build_flags               = ${env:test_B_ESP32_4M316k.build_flags}
                            -DHAS_ETHERNET
                            -DTESTING_USE_RTTTL

[env:test_C_ESP32_4M316k_ETH]
extends                   = env:test_C_ESP32_4M316k
build_flags               = ${env:test_C_ESP32_4M316k.build_flags}
                            -DHAS_ETHERNET
                            -DTESTING_USE_RTTTL

[env:test_D_ESP32_4M316k_ETH]
extends                   = env:test_D_ESP32_4M316k
build_flags               = ${env:test_D_ESP32_4M316k.build_flags}
                            -DHAS_ETHERNET
                            -DTESTING_USE_RTTTL

[env:test_E_ESP32_4M316k_ETH]
extends                   = env:test_E_ESP32_4M316k
build_flags               = ${env:test_E_ESP32_4M316k.build_flags}
                            -DHAS_ETHERNET
                            -DTESTING_USE_RTTTL



; ESP32 MAX builds 16M flash ------------------------------

; A Lolin D32 PRO with 16MB Flash, allowing 4MB sketch size, and file storage using the default (SPIFFS) filesystem
[env:max_ESP32_16M1M]
extends                   = esp32_base
board                     = esp32_16M1M
lib_ignore                = ${esp32_always.lib_ignore}
                            ESP32_ping
build_flags               = ${esp32_base.build_flags}
                            -DFEATURE_ARDUINO_OTA
                            -DPLUGIN_BUILD_MAX_ESP32
                            -DPLUGIN_BUILD_IR_EXTENDED

[env:max_ESP32_16M1M_ETH]
extends                   = env:max_ESP32_16M1M
build_flags               = ${env:max_ESP32_16M1M.build_flags}
                            -DHAS_ETHERNET


; A Lolin D32 PRO with 16MB Flash, allowing 4MB sketch size, and file storage using LittleFS filesystem
[env:max_ESP32_16M8M_LittleFS]
extends                   = esp32_base
board                     = esp32_16M8M
lib_ignore                = ${esp32_always.lib_ignore}
                            ESP32_ping
build_flags               = ${esp32_base.build_flags}
                            -DUSE_LITTLEFS
                            -DFEATURE_ARDUINO_OTA
                            -DPLUGIN_BUILD_MAX_ESP32
                            -DPLUGIN_BUILD_IR_EXTENDED
extra_scripts             = ${esp32_base.extra_scripts}
lib_deps                  = ${esp32_base.lib_deps}
                            LittleFS
board_build.filesystem    = littlefs

; If you have a board with Ethernet integrated and 16MB Flash, then this configuration could be enabled, it's based on the max_ESP32_16M8M_LittleFS definition
[env:max_ESP32_16M8M_LittleFS_ETH]
extends                   = env:max_ESP32_16M8M_LittleFS
build_flags               = ${env:max_ESP32_16M8M_LittleFS.build_flags}
                            -DHAS_ETHERNET









<|MERGE_RESOLUTION|>--- conflicted
+++ resolved
@@ -37,10 +37,7 @@
                             adafruit/Adafruit ILI9341@^1.5.10
                             td-er/ESPeasySerial @ 2.0.10
                             td-er/SparkFun MAX1704x Fuel Gauge Arduino Library @ ^1.0.1
-<<<<<<< HEAD
-=======
                             RAK12019_LTR390_UV_Light
->>>>>>> 4e5d0172
                             Adafruit NeoMatrix
 extra_scripts             = post:tools/pio/post_esp32.py
                             ${extra_scripts_default.extra_scripts}
