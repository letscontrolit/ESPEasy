--- conflicted
+++ resolved
@@ -137,7 +137,6 @@
 
     case PLUGIN_TASKTIMER_IN:
     {
-      // Timer is triggered from plugin_ten_per_second handler after a successful read
       // Reset card id on timeout
       if (P111_TAG_AUTOREMOVAL == 0
           # ifdef P111_USE_REMOVAL
@@ -163,7 +162,6 @@
         success = P111_data->plugin_ten_per_second(event);
       }
 
-<<<<<<< HEAD
       break;
     }
 
@@ -173,51 +171,6 @@
 
       if (nullptr != P111_data) {
         success = P111_data->plugin_fifty_per_second();
-=======
-      P111_data->counter++; // This variable replaces a static variable in the original implementation
-      if (P111_data->counter == 3) { // Only every 3rd 0.1 second we do a read
-        P111_data->counter = 0;
-
-        unsigned long key        = P111_NO_KEY;
-        bool          removedTag = false;
-        uint8_t          error      = P111_data->readCardStatus(&key, &removedTag);
-
-        if (error == 0) {
-          unsigned long old_key = UserVar.getSensorTypeLong(event->TaskIndex);
-          bool          new_key = false;
-
-          #ifdef P111_USE_REMOVAL
-          if (removedTag && PCONFIG(0) == 2) { // removal detected and enabled
-            key = PCONFIG_LONG(0);
-          }
-          #endif // P111_USE_REMOVAL
-
-          if (old_key != key && key != P111_NO_KEY) {
-            UserVar.setSensorTypeLong(event->TaskIndex, key);
-            new_key = true;
-          }
-
-          if (loglevelActiveFor(LOG_LEVEL_INFO) && key != P111_NO_KEY) {
-            String log = F("MFRC522: ");
-            if (new_key) {
-              log += F("New Tag: ");
-            } else {
-              log += F("Old Tag: ");
-            }
-            log += key;
-            if (!removedTag) {
-              log += F(" card: ");
-              log += P111_data->getCardName();
-            }
-            addLogMove(LOG_LEVEL_INFO, log);
-          }
-
-          if (new_key && !removedTag) { // Removal event sent from PLUGIN_TASKTIMER_IN, if any
-            sendData(event);
-          }
-          Scheduler.setPluginTaskTimer(PCONFIG_LONG(1), event->TaskIndex, event->Par1);
-        }
->>>>>>> 77f7781f
       }
       break;
     }
