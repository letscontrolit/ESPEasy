--- conflicted
+++ resolved
@@ -361,18 +361,13 @@
   #  ifndef LIMIT_BUILD_SIZE
   addRowLabelValue(LabelType::HEAP_FRAGMENTATION);
   addHtml('%');
-<<<<<<< HEAD
-# endif // ifdef CORE_POST_2_5_0
+  #  endif // ifndef LIMIT_BUILD_SIZE
   {
     #ifdef USE_SECOND_HEAP
     addRowLabelValue(LabelType::FREE_HEAP_IRAM);
     #endif
   }
-
-=======
-  #  endif // ifndef LIMIT_BUILD_SIZE
 # endif // if defined(CORE_POST_2_5_0)
->>>>>>> f95cbaa4
 
 
   addRowLabel(LabelType::FREE_STACK);
