#include "src/Helpers/_CPlugin_Helper.h"
#ifdef USES_C014

# include "src/Commands/InternalCommands.h"
# include "src/Globals/Device.h"
# include "src/Globals/MQTT.h"
# include "src/Globals/Plugins.h"
# include "src/Globals/Statistics.h"
# include "src/Helpers/PeriodicalActions.h"
# include "_Plugin_Helper.h"

// #######################################################################################################
// ################################# Controller Plugin 0014: Homie 3/4 ###################################
// #######################################################################################################

# define CPLUGIN_014
# define CPLUGIN_ID_014              14

// Define which Homie version to use
// #define CPLUGIN_014_V3
# define CPLUGIN_014_V4

# ifdef CPLUGIN_014_V3
  #  define CPLUGIN_014_HOMIE_VERSION   "3.0.0"
  #  define CPLUGIN_NAME_014            "Homie MQTT (Version 3.0.1)"
# endif // ifdef CPLUGIN_014_V3
# ifdef CPLUGIN_014_V4
  #  define CPLUGIN_014_HOMIE_VERSION   "4.0.0"
  #  define CPLUGIN_NAME_014            "Homie MQTT (Version 4.0.0 dev)"
# endif // ifdef CPLUGIN_014_V4

// subscribe and publish schemes should not be changed by the user. This will probably break the homie convention. Do @ your own risk;)
# define CPLUGIN_014_SUBSCRIBE       "homie/%sysname%/+/+/set" // only subscribe to /set topics to reduce load by receiving all retained
                                                               // messages
# define CPLUGIN_014_PUBLISH         "homie/%sysname%/%tskname%/%valname%"

# define CPLUGIN_014_BASE_TOPIC      "homie/%sysname%/#"
# define CPLUGIN_014_BASE_VALUE      "homie/%sysname%/%device%/%node%/%property%"
# define CPLUGIN_014_INTERVAL        "90"      // to prevent timeout !ToDo set by lowest plugin interval
# define CPLUGIN_014_SYSTEM_DEVICE   "SYSTEM"  // name for system device Plugin for cmd and GIO values
# define CPLUGIN_014_CMD_VALUE       "cmd"     // name for command value
# define CPLUGIN_014_GPIO_VALUE      "gpio"    // name for gpio value i.e. "gpio1"
# define CPLUGIN_014_CMD_VALUE_NAME  "Command" // human readabele name for command value

uint8_t msgCounter = 0;                        // counter for send Messages (currently for information / log only!

String CPlugin_014_pubname;
bool   CPlugin_014_mqtt_retainFlag = false;

/*
   // send MQTT Message with complete Topic / Payload
   bool CPlugin_014_sendMQTTmsg(String& topic, const char* payload, int& errorCounter) {
        bool mqttReturn = MQTTpublish(CPLUGIN_ID_014, INVALID_TASK_INDEX, topic, payload, true);
        if (mqttReturn) msgCounter++;
          else errorCounter++;
        if (loglevelActiveFor(LOG_LEVEL_INFO) && mqttReturn) {
          String log = F("C014 : msg T:");
          log += topic;
          log += F(" P: ");
          log += payload;
          addLog(LOG_LEVEL_DEBUG_MORE, log+" success!");
        }
        if (loglevelActiveFor(LOG_LEVEL_INFO) && !mqttReturn) {
          String log = F("C014 : msg T:");
          log += topic;
          log += F(" P: ");
          log += payload;
          addLog(LOG_LEVEL_ERROR, log+" ERROR!");
        }
        return mqttReturn;
   }
 */

// send MQTT Message with CPLUGIN_014_BASE_TOPIC Topic scheme / Payload
bool CPlugin_014_sendMQTTdevice(const String& tmppubname, 
                                taskIndex_t taskIndex, 
                                const __FlashStringHelper *topic, 
                                const __FlashStringHelper *payload, 
                                int& errorCounter) 
{
  return CPlugin_014_sendMQTTdevice(tmppubname, taskIndex, topic, String(payload), errorCounter);
}

bool CPlugin_014_sendMQTTdevice(String tmppubname, 
                                taskIndex_t taskIndex, 
                                const __FlashStringHelper *topic, 
                                const String& payload, 
                                int& errorCounter) {
  tmppubname.replace(F("#"), topic);
  bool mqttReturn = MQTTpublish(CPLUGIN_ID_014, taskIndex, tmppubname.c_str(), payload.c_str(), true);

  if (mqttReturn) { msgCounter++; }
  else { errorCounter++; }

#ifndef BUILD_NO_DEBUG
  if (loglevelActiveFor(LOG_LEVEL_DEBUG_MORE) && mqttReturn) {
    String log = F("C014 : T:");
    log += topic;
    log += F(" P: ");
    log += payload;
    log += F(" success!");
    addLog(LOG_LEVEL_DEBUG_MORE, log);
  }
#endif

  if (loglevelActiveFor(LOG_LEVEL_ERROR) && !mqttReturn) {
    String log = F("C014 : T:");
    log += topic;
    log += F(" P: ");
    log += payload;
    log += F(" ERROR!");
    addLog(LOG_LEVEL_ERROR, log);
  }
  processMQTTdelayQueue();
  return mqttReturn;
}

// send MQTT Message with CPLUGIN_014_BASE_VALUE Topic scheme / Payload
bool CPlugin_014_sendMQTTnode(String      tmppubname,
                              const String& node,
                              const String& value,
                              const String& topic,
                              const String& payload,
                              int       & errorCounter) {
  tmppubname.replace(F("%device%"),    node);
  tmppubname.replace(F("%node%"),      value);
  tmppubname.replace(F("/%property%"), topic); // leading forward slash required to send "homie/device/value" topics
  bool mqttReturn = MQTTpublish(CPLUGIN_ID_014, INVALID_TASK_INDEX, tmppubname.c_str(), payload.c_str(), true);

  if (mqttReturn) { msgCounter++; }
  else { errorCounter++; }

  if (loglevelActiveFor(LOG_LEVEL_DEBUG_MORE) && mqttReturn) {
    String log = F("C014 : V:");
    log += value;
    log += F(" T: ");
    log += topic;
    log += F(" P: ");
    log += payload;
    log += F(" success!");
    addLog(LOG_LEVEL_DEBUG_MORE, log);
  }

  if (loglevelActiveFor(LOG_LEVEL_ERROR) && !mqttReturn) {
    String log = F("C014 : V:");
    log += value;
    log += F(" T: ");
    log += topic;
    log += F(" P: ");
    log += payload;
    log += F(" ERROR!");
    addLog(LOG_LEVEL_ERROR, log);
  }
  processMQTTdelayQueue();
  return mqttReturn;
}

// and String a comma seperated list
void CPLUGIN_014_addToList(String& valuesList, const String& node)
{
  if (valuesList.length() > 0) { valuesList += ','; }
  valuesList += node;
}

bool CPlugin_014(CPlugin::Function function, struct EventStruct *event, String& string)
{
  bool   success      = false;
  int    errorCounter = 0;
  String pubname;
  String tmppubname;

  switch (function)
  {
    case CPlugin::Function::CPLUGIN_PROTOCOL_ADD:
    {
      Protocol[++protocolCount].Number     = CPLUGIN_ID_014;
      Protocol[protocolCount].usesMQTT     = true;
      Protocol[protocolCount].usesTemplate = true;
      Protocol[protocolCount].usesAccount  = true;
      Protocol[protocolCount].usesPassword = true;
      Protocol[protocolCount].usesExtCreds = true;
      Protocol[protocolCount].defaultPort  = 1883;
      Protocol[protocolCount].usesID       = false;
      break;
    }

    case CPlugin::Function::CPLUGIN_GET_DEVICENAME:
    {
      string = F(CPLUGIN_NAME_014);
      break;
    }

    case CPlugin::Function::CPLUGIN_INIT:
    {
      success = init_mqtt_delay_queue(event->ControllerIndex, CPlugin_014_pubname, CPlugin_014_mqtt_retainFlag);
      break;
    }

    case CPlugin::Function::CPLUGIN_EXIT:
    {
      exit_mqtt_delay_queue();
      break;
    }

    case CPlugin::Function::CPLUGIN_INTERVAL:
    {
      if (MQTTclient.connected())
      {
        errorCounter = 0;

        pubname = CPLUGIN_014_BASE_TOPIC; // Scheme to form device messages
        pubname.replace(F("%sysname%"), Settings.Name);

# ifdef CPLUGIN_014_V3

        // $stats/uptime	Device → Controller	Time elapsed in seconds since the boot of the device	Yes	Yes
        CPlugin_014_sendMQTTdevice(pubname, event->TaskIndex, F("$stats/uptime"), toString(getUptimeMinutes() * 60, 0), errorCounter);

        // $stats/signal	Device → Controller	Signal strength in %	Yes	No
        float RssI = WiFi.RSSI();
        RssI = isnan(RssI) ? -100.0f : RssI;
        RssI = min(max(2 * (RssI + 100.0f), 0.0f), 100.0f);

        CPlugin_014_sendMQTTdevice(pubname, event->TaskIndex, F("$stats/signal"), toString(RssI, 1), errorCounter);
# endif // ifdef CPLUGIN_014_V3

        if (errorCounter > 0)
        {
          // alert: this is the state the device is when connected to the MQTT broker, but something wrong is happening. E.g. a sensor is
          // not providing data and needs human intervention. You have to send this message when something is wrong.
          CPlugin_014_sendMQTTdevice(pubname, event->TaskIndex, F("$state"), F("alert"), errorCounter);
          success = false;
        } else {
          // ready: this is the state the device is in when it is connected to the MQTT broker, has sent all Homie messages and is ready to
          // operate. You have to send this message after all other announcements message have been sent.
          CPlugin_014_sendMQTTdevice(pubname, event->TaskIndex, F("$state"), F("ready"), errorCounter);
          success = true;
        }

        if (loglevelActiveFor(LOG_LEVEL_DEBUG)) {
          String log = F("C014 : $stats information sent with ");

<<<<<<< HEAD
        if (lastBootCause!=BOOT_CAUSE_DEEP_SLEEP) // skip sending autodiscover data when returning from deep sleep
        {
          String nodename = CPLUGIN_014_BASE_VALUE; // Scheme to form node messages
          nodename.replace(F("%sysname%"), Settings.Name);
          String nodesList; // build comma separated List for nodes
          String valuesList; // build comma separated List for values
          String deviceName; // current Device Name nr:name
          String valueName; // current Value Name
          String unitName; // estaimate Units

          // init: this is the state the device is in when it is connected to the MQTT broker, but has not yet sent all Homie messages and is not yet ready to operate. This is the first message that must that must be sent.
          CPlugin_014_sendMQTTdevice(pubname, event->TaskIndex,"$state","init",errorCounter);

          // $homie	Device → Controller	Version of the Homie convention the device conforms to	Yes	Yes
          CPlugin_014_sendMQTTdevice(pubname, event->TaskIndex,"$homie",CPLUGIN_014_HOMIE_VERSION,errorCounter);

          // $name	Device → Controller	Friendly name of the device	Yes	Yes
          CPlugin_014_sendMQTTdevice(pubname, event->TaskIndex,"$name",Settings.Name,errorCounter);

          // $localip	Device → Controller	IP of the device on the local network	Yes	Yes
#ifdef CPLUGIN_014_V3
          CPlugin_014_sendMQTTdevice(pubname, event->TaskIndex,"$localip",formatIP(NetworkLocalIP()).c_str(),errorCounter);

          // $mac	Device → Controller	Mac address of the device network interface. The format MUST be of the type A1:B2:C3:D4:E5:F6	Yes	Yes
          CPlugin_014_sendMQTTdevice(pubname, event->TaskIndex,"$mac",NetworkMacAddress().c_str(),errorCounter);

          // $implementation	Device → Controller	An identifier for the Homie implementation (example esp8266)	Yes	Yes
          #if defined(ESP8266)
            CPlugin_014_sendMQTTdevice(pubname, event->TaskIndex,"$implementation","ESP8266",errorCounter);
          #endif
          #if defined(ESP32)
            CPlugin_014_sendMQTTdevice(pubname, event->TaskIndex,"$implementation","ESP32",errorCounter);
          #endif

          // $fw/version	Device → Controller	Version of the firmware running on the device	Yes	Yes
          CPlugin_014_sendMQTTdevice(pubname, event->TaskIndex,"$fw/version",toString(Settings.Build,0).c_str(),errorCounter);

          // $fw/name	Device → Controller	Name of the firmware running on the device. Allowed characters are the same as the device ID	Yes	Yes
          CPlugin_014_sendMQTTdevice(pubname, event->TaskIndex,"$fw/name",String(NodeStruct::getNodeTypeDisplayString(NODE_TYPE_ID)).c_str(),errorCounter);

          // $stats/interval	Device → Controller	Interval in seconds at which the device refreshes its $stats/+: See next section for details about statistical attributes	Yes	Yes
          CPlugin_014_sendMQTTdevice(pubname, event->TaskIndex,"$stats/interval",CPLUGIN_014_INTERVAL,errorCounter);
#endif
=======
          if (errorCounter > 0) { log += errorCounter; }
          else { log += F("no"); }
          log       += F(" errors! (");
          log       += msgCounter;
          log       += F(" messages)");
          msgCounter = 0;
          addLog(LOG_LEVEL_DEBUG, log);
        }
      }
      break;
    }
>>>>>>> a846ed32

    case CPlugin::Function::CPLUGIN_GOT_CONNECTED: //// call after connected to mqtt server to publich device autodicover features
    {
      statusLED(true);

      // send autodiscover header
      pubname = CPLUGIN_014_BASE_TOPIC;           // Scheme to form device messages
      pubname.replace(F("%sysname%"), Settings.Name);
      int deviceCount = 1;                        // minimum the SYSTEM device exists
      int nodeCount   = 1;                        // minimum the cmd node exists
      errorCounter = 0;

      if (lastBootCause != BOOT_CAUSE_DEEP_SLEEP) // skip sending autodiscover data when returning from deep sleep
      {
        String nodename = CPLUGIN_014_BASE_VALUE; // Scheme to form node messages
        nodename.replace(F("%sysname%"), Settings.Name);
        String nodesList;                         // build comma separated List for nodes
        String valuesList;                        // build comma separated List for values
        String deviceName;                        // current Device Name nr:name
        String valueName;                         // current Value Name
        String unitName;                          // estaimate Units

        // init: this is the state the device is in when it is connected to the MQTT broker, but has not yet sent all Homie messages and is
        // not yet ready to operate. This is the first message that must that must be sent.
        CPlugin_014_sendMQTTdevice(pubname, event->TaskIndex, F("$state"), F("init"),                    errorCounter);

        // $homie	Device → Controller	Version of the Homie convention the device conforms to	Yes	Yes
        CPlugin_014_sendMQTTdevice(pubname, event->TaskIndex, F("$homie"), F(CPLUGIN_014_HOMIE_VERSION), errorCounter);

        // $name	Device → Controller	Friendly name of the device	Yes	Yes
        CPlugin_014_sendMQTTdevice(pubname, event->TaskIndex, F("$name"),  Settings.Name,             errorCounter);

        // $localip	Device → Controller	IP of the device on the local network	Yes	Yes
# ifdef CPLUGIN_014_V3
        CPlugin_014_sendMQTTdevice(pubname, event->TaskIndex, F("$localip"), formatIP(NetworkLocalIP()), errorCounter);

        // $mac	Device → Controller	Mac address of the device network interface. The format MUST be of the type A1:B2:C3:D4:E5:F6	Yes	Yes
        CPlugin_014_sendMQTTdevice(pubname, event->TaskIndex, F("$mac"),     NetworkMacAddress(),        errorCounter);

        // $implementation	Device → Controller	An identifier for the Homie implementation (example esp8266)	Yes	Yes
          #  if defined(ESP8266)
        CPlugin_014_sendMQTTdevice(pubname, event->TaskIndex, F("$implementation"), F("ESP8266"), errorCounter);
          #  endif // if defined(ESP8266)
          #  if defined(ESP32)
        CPlugin_014_sendMQTTdevice(pubname, event->TaskIndex, F("$implementation"), F("ESP32"),   errorCounter);
          #  endif // if defined(ESP32)

        // $fw/version	Device → Controller	Version of the firmware running on the device	Yes	Yes
        CPlugin_014_sendMQTTdevice(pubname, event->TaskIndex, F("$fw/version"), toString(Settings.Build, 0),
                                   errorCounter);

        // $fw/name	Device → Controller	Name of the firmware running on the device. Allowed characters are the same as the device ID	Yes	Yes
        CPlugin_014_sendMQTTdevice(pubname, event->TaskIndex, F("$fw/name"), getNodeTypeDisplayString(NODE_TYPE_ID),
                                   errorCounter);

        // $stats/interval	Device → Controller	Interval in seconds at which the device refreshes its $stats/+: See next section for
        // details about statistical attributes	Yes	Yes
        CPlugin_014_sendMQTTdevice(pubname, event->TaskIndex, F("$stats/interval"), F(CPLUGIN_014_INTERVAL),
                                   errorCounter);
# endif // ifdef CPLUGIN_014_V3

        // always send the SYSTEM device with the cmd node
        CPLUGIN_014_addToList(nodesList,  F(CPLUGIN_014_SYSTEM_DEVICE));
        CPLUGIN_014_addToList(valuesList, F(CPLUGIN_014_CMD_VALUE));

        // $name	Device → Controller	Friendly name of the Node	Yes	Yes
        CPlugin_014_sendMQTTnode(nodename,
                                 F(CPLUGIN_014_SYSTEM_DEVICE),
                                 F("$name"),
                                 F(""),
                                 F(CPLUGIN_014_SYSTEM_DEVICE),
                                 errorCounter);

        // $name	Device → Controller	Friendly name of the property.	Any String	Yes	No ("")
        CPlugin_014_sendMQTTnode(nodename,
                                 F(CPLUGIN_014_SYSTEM_DEVICE),
                                 F(CPLUGIN_014_CMD_VALUE),
                                 F("/$name"),
                                 F(CPLUGIN_014_CMD_VALUE_NAME),
                                 errorCounter);

        // $datatype	The data type. See Payloads.	Enum: [integer, float, boolean, string, enum, color]
        CPlugin_014_sendMQTTnode(nodename,
                                 F(CPLUGIN_014_SYSTEM_DEVICE),
                                 F(CPLUGIN_014_CMD_VALUE),
                                 F("/$datatype"),
                                 F("string"),
                                 errorCounter);

        // $settable	Device → Controller	Specifies whether the property is settable (true) or readonly (false)	true or false	Yes	No
        // (false)
        CPlugin_014_sendMQTTnode(nodename,
                                 F(CPLUGIN_014_SYSTEM_DEVICE),
                                 F(CPLUGIN_014_CMD_VALUE),
                                 F("/$settable"),
                                 F("true"),
                                 errorCounter);

        // enum all devices

        // FIRST Standard GPIO tasks
        int gpio = 0;

        while (gpio <= MAX_GPIO) {
          if (Settings.getPinBootState(gpio) != PinBootState::Default_state) // anything but default
          {
            nodeCount++;
            valueName  = F(CPLUGIN_014_GPIO_VALUE);
            valueName += toString(gpio, 0);
            CPLUGIN_014_addToList(valuesList, valueName);

            // $name	Device → Controller	Friendly name of the property.	Any String	Yes	No ("")
            CPlugin_014_sendMQTTnode(nodename, F(CPLUGIN_014_SYSTEM_DEVICE), valueName, F("/$name"),     valueName, errorCounter);

            // $datatype	The data type. See Payloads.	Enum: [integer, float, boolean,string, enum, color]
            CPlugin_014_sendMQTTnode(nodename, F(CPLUGIN_014_SYSTEM_DEVICE), valueName, F("/$datatype"), F("boolean"),         errorCounter);

            if (Settings.getPinBootState(gpio) != PinBootState::Input) // defined as output
            {
              // $settable	Device → Controller	Specifies whether the property is settable (true) or readonly (false)	true or
              // false	Yes	No (false)
              CPlugin_014_sendMQTTnode(nodename, F(CPLUGIN_014_SYSTEM_DEVICE), valueName, F("/$settable"), F("true"), errorCounter);
            }
          }
          ++gpio;
        }

        // $properties	Device → Controller	Properties the node exposes, with format id separated by a , if there are multiple nodes.	Yes	Yes
        CPlugin_014_sendMQTTnode(nodename, F(CPLUGIN_014_SYSTEM_DEVICE), F("$properties"), F(""), valuesList, errorCounter);
        valuesList = F("");
        deviceCount++;

        // SECOND Plugins
        for (taskIndex_t x = 0; x < TASKS_MAX; x++)
        {
          if (validPluginID_fullcheck((Settings.TaskDeviceNumber[x])))
          {
            LoadTaskSettings(x);
            deviceIndex_t DeviceIndex = getDeviceIndex_from_TaskIndex(x);

            deviceName = ExtraTaskSettings.TaskDeviceName;

            if (validDeviceIndex(DeviceIndex) && Settings.TaskDeviceEnabled[x]) // Device is enabled so send information
            {                                                                   // device enabled
              valuesList = F("");

              const uint8_t valueCount = getValueCountForTask(x);

              if (!Device[DeviceIndex].SendDataOption) // check if device is not sending data = assume that it can receive.
              {
                if (Device[DeviceIndex].Number == 86)  // Homie receiver
                {
                  for (uint8_t varNr = 0; varNr < valueCount; varNr++) {
                    if (validPluginID_fullcheck(Settings.TaskDeviceNumber[x])) {
                      if (ExtraTaskSettings.TaskDeviceValueNames[varNr][0] != 0) { // do not send if Value Name is empty!
                        CPLUGIN_014_addToList(valuesList, ExtraTaskSettings.TaskDeviceValueNames[varNr]);

                        // $settable	Device → Controller	Specifies whether the property is settable (true) or readonly (false)	true
                        // or false	Yes	No (false)
                        CPlugin_014_sendMQTTnode(nodename,
                                                 deviceName,
                                                 ExtraTaskSettings.TaskDeviceValueNames[varNr],
                                                 F("/$settable"),
                                                 F("true"),
                                                 errorCounter);

                        // $name	Device → Controller	Friendly name of the property.	Any String	Yes	No ("")
                        valueName  = F("Homie Receiver: ");
                        valueName += ExtraTaskSettings.TaskDeviceValueNames[varNr];
                        CPlugin_014_sendMQTTnode(nodename,
                                                 deviceName,
                                                 ExtraTaskSettings.TaskDeviceValueNames[varNr],
                                                 F("/$name"),
                                                 valueName,
                                                 errorCounter);

                        // $datatype	The data type. See Payloads.	Enum: [integer, float, boolean,string, enum, color]
                        unitName = F("");

                        switch (Settings.TaskDevicePluginConfig[x][varNr]) {
                          case 0: valueName = F("integer");

                            if ((ExtraTaskSettings.TaskDevicePluginConfig[varNr] != 0) ||
                                (ExtraTaskSettings.TaskDevicePluginConfig[varNr + 5] != 0)) {
                              unitName  = ExtraTaskSettings.TaskDevicePluginConfig[varNr];
                              unitName += ':';
                              unitName += ExtraTaskSettings.TaskDevicePluginConfig[varNr + valueCount];
                            }
                            break;
                          case 1: valueName = F("float");

                            if ((ExtraTaskSettings.TaskDevicePluginConfig[varNr] != 0) ||
                                (ExtraTaskSettings.TaskDevicePluginConfig[varNr + 5] != 0)) {
                              unitName  = ExtraTaskSettings.TaskDevicePluginConfig[varNr];
                              unitName += ':';
                              unitName += ExtraTaskSettings.TaskDevicePluginConfig[varNr + valueCount];
                            }
                            break;
                          case 2: valueName = F("boolean"); break;
                          case 3: valueName = F("string"); break;
                          case 4: valueName = F("enum");
                            unitName        = ExtraTaskSettings.TaskDeviceFormula[varNr];
                            break;
                          case 5: valueName = F("color");
                            unitName        = F("rgb");
                            break;
                          case 6: valueName = F("color");
                            unitName        = F("hsv");
                            break;
                        }
                        CPlugin_014_sendMQTTnode(nodename,
                                                 deviceName,
                                                 ExtraTaskSettings.TaskDeviceValueNames[varNr],
                                                 F("/$datatype"),
                                                 valueName,
                                                 errorCounter);

                        if (!unitName.isEmpty()) { 
                          CPlugin_014_sendMQTTnode(nodename,
                                                   deviceName,
                                                   ExtraTaskSettings.TaskDeviceValueNames[varNr],
                                                   F("/$format"),
                                                   unitName,
                                                   errorCounter); }
                        nodeCount++;
                      }
                    }
                  }
                }
              } else {
                // ignore cutom values for now! Assume all Values are standard float.
                // String customValuesStr;
                // customValues = PluginCall(PLUGIN_WEBFORM_SHOW_VALUES, &TempEvent, customValuesStr);
                uint8_t customValues = false;

                if (!customValues)
                { // standard Values
                  for (uint8_t varNr = 0; varNr < valueCount; varNr++)
                  {
                    if (validPluginID_fullcheck(Settings.TaskDeviceNumber[x]))
                    {
                      if (ExtraTaskSettings.TaskDeviceValueNames[varNr][0] != 0) // do not send if Value Name is empty!
                      {
                        CPLUGIN_014_addToList(valuesList, ExtraTaskSettings.TaskDeviceValueNames[varNr]);

                        // $name	Device → Controller	Friendly name of the property.	Any String	Yes	No ("")
                        CPlugin_014_sendMQTTnode(nodename,
                                                 deviceName,
                                                 ExtraTaskSettings.TaskDeviceValueNames[varNr],
                                                 F("/$name"),
                                                 ExtraTaskSettings.TaskDeviceValueNames[varNr],
                                                 errorCounter);

                        // $datatype	The data type. See Payloads.	Enum: [integer, float, boolean,string, enum, color]
                        CPlugin_014_sendMQTTnode(nodename,
                                                 deviceName,
                                                 ExtraTaskSettings.TaskDeviceValueNames[varNr],
                                                 F("/$datatype"),
                                                 F("float"),
                                                 errorCounter);

                        if (Device[DeviceIndex].Number == 33) { // Dummy Device can send AND receive Data
                          CPlugin_014_sendMQTTnode(nodename,
                                                   deviceName,
                                                   ExtraTaskSettings.TaskDeviceValueNames[varNr],
                                                   F("/$settable"),
                                                   F("true"),
                                                   errorCounter);
                        }

                        nodeCount++;

                        /*                          // because values in ESPEasy are unitless lets assueme some units by the value name
                           (still case sensitive)
                                                  if (strstr(ExtraTaskSettings.TaskDeviceValueNames[varNr], "temp") != NULL )
                                                  {
                                                    unitName = F("°C");
                                                  } else if (strstr(ExtraTaskSettings.TaskDeviceValueNames[varNr], "humi") != NULL )
                                                  {
                                                    unitName = F("%");
                                                  } else if (strstr(ExtraTaskSettings.TaskDeviceValueNames[varNr], "press") != NULL )
                                                  {
                                                    unitName = F("Pa");
                                                  } // ToDo: .... and more

                                                  if (unitName != F(""))  // found a unit match
                                                  {
                                                    // $unit	Device → Controller	A string containing the unit of this property. You
                                                       are not limited to the recommended values, although they are the only well known ones
                                                       that will have to be recognized by any Homie consumer.	Recommended: Yes	No
                                                       ("")
                                                    CPlugin_014_sendMQTTnode(nodename, deviceName,
                                                       ExtraTaskSettings.TaskDeviceValueNames[varNr], F("/$unit"), unitName,
                                                       errorCounter);
                                                  }
                                                  unitName = F("");
                         */
                      }
                    }
                  }      // end loop throug values
                } else { // Device has custom Values
                  if (loglevelActiveFor(LOG_LEVEL_DEBUG)) {
                    String log = F("C014 : Device has custom values: ");
                    log += getPluginNameFromDeviceIndex(getDeviceIndex_from_TaskIndex(x));
                    log += F(" not implemented!");
                    addLog(LOG_LEVEL_DEBUG, log);
                  }
                }
              }

              if (!valuesList.isEmpty())
              {
                // only add device to list if it has nodes!
                // $name	Device → Controller	Friendly name of the Node	Yes	Yes
                CPlugin_014_sendMQTTnode(nodename,
                                         deviceName,
                                         F("$name"),
                                         F(""),
                                         ExtraTaskSettings.TaskDeviceName,
                                         errorCounter);

                // $type	Device → Controller	Type of the node	Yes	Yes
                CPlugin_014_sendMQTTnode(nodename,
                                         deviceName,
                                         F("$type"),
                                         F(""),
                                         getPluginNameFromDeviceIndex(DeviceIndex),
                                         errorCounter);

                // add device to device list
                CPLUGIN_014_addToList(nodesList, deviceName);
                deviceCount++;

                // $properties	Device → Controller	Properties the node exposes, with format id separated by a , if there are multiple
                // nodes.	Yes	Yes
                CPlugin_014_sendMQTTnode(nodename, 
                                         deviceName, 
                                         F("$properties"), 
                                         F(""), 
                                         valuesList, 
                                         errorCounter);
                valuesList = F("");
              }
            } else { // device not enabeled
              if (loglevelActiveFor(LOG_LEVEL_DEBUG)) {
                String log = F("C014 : Device Disabled: ");
                log += getPluginNameFromDeviceIndex(getDeviceIndex_from_TaskIndex(x));
                log += F(" not propagated!");
                addLog(LOG_LEVEL_DEBUG, log);
              }
            }
          } // device configured
        }   // loop through devices

        // and finally ...
        // $nodes	Device → Controller	Nodes the device exposes, with format id separated by a , if there are multiple nodes. To
        // make a node an array, append [] to the ID.	Yes	Yes
        CPlugin_014_sendMQTTdevice(pubname, event->TaskIndex, F("$nodes"), nodesList, errorCounter);
      }

      if (errorCounter > 0)
      {
        // alert: this is the state the device is when connected to the MQTT broker, but something wrong is happening. E.g. a sensor is not
        // providing data and needs human intervention. You have to send this message when something is wrong.
        CPlugin_014_sendMQTTdevice(pubname, event->TaskIndex, F("$state"), F("alert"), errorCounter);
        success = false;
      } else {
        // ready: this is the state the device is in when it is connected to the MQTT broker, has sent all Homie messages and is ready to
        // operate. You have to send this message after all other announcements message have been sent.
        CPlugin_014_sendMQTTdevice(pubname, event->TaskIndex, F("$state"), F("ready"), errorCounter);
        success = true;
      }

      if (loglevelActiveFor(LOG_LEVEL_INFO)) {
        String log = F("C014 : autodiscover information of ");
        log += deviceCount;
        log += F(" Devices and ");
        log += nodeCount;
        log += F(" Nodes sent with ");

        if (errorCounter > 0) { log += errorCounter; }
        else { log += F("no"); }
        log         += F(" errors! (");
        log         += msgCounter;
        log         += F(" messages)");
        addLog(LOG_LEVEL_INFO, log);
      }
      msgCounter   = 0;
      errorCounter = 0;
      break;
    }

    case CPlugin::Function::CPLUGIN_PROTOCOL_TEMPLATE:
    {
      event->String1 = F(CPLUGIN_014_SUBSCRIBE);
      event->String2 = F(CPLUGIN_014_PUBLISH);
      break;
    }

    case CPlugin::Function::CPLUGIN_GOT_INVALID:
    {
      pubname = CPLUGIN_014_BASE_TOPIC; // Scheme to form device messages
      pubname.replace(F("%sysname%"), Settings.Name);

      // disconnected: this is the state the device is in when it is cleanly disconnected from the MQTT broker. You must send this message
      // before cleanly disconnecting
      success = CPlugin_014_sendMQTTdevice(pubname, event->TaskIndex, F("$state"), F("disconnected"), errorCounter);

      if (loglevelActiveFor(LOG_LEVEL_INFO)) {
        String log = F("C014 : Device: ");
        log += Settings.Name;

        if (success) { log += F(" got invalid (disconnected)."); }
        else { log += F(" got invaild (disconnect) failed!"); }
        addLog(LOG_LEVEL_INFO, log);
      }
      break;
    }

    case CPlugin::Function::CPLUGIN_FLUSH:
    {
      pubname = CPLUGIN_014_BASE_TOPIC; // Scheme to form device messages
      pubname.replace(F("%sysname%"), Settings.Name);

      // sleeping: this is the state the device is in when the device is sleeping. You have to send this message before sleeping.
      success = CPlugin_014_sendMQTTdevice(pubname, event->TaskIndex, F("$state"), F("sleeping"), errorCounter);
      break;
    }

    case CPlugin::Function::CPLUGIN_PROTOCOL_RECV:
    {
      controllerIndex_t ControllerID = findFirstEnabledControllerWithId(CPLUGIN_ID_014);
      bool validTopic                = false;

      if (!validControllerIndex(ControllerID)) {
        // Controller is not enabled.
        break;
      } else {
        String cmd;
        int    valueNr        = 0;
        taskIndex_t taskIndex = INVALID_TASK_INDEX;
        struct EventStruct TempEvent(event->TaskIndex);
        TempEvent.Source = EventValueSource::Enum::VALUE_SOURCE_MQTT; // to trigger the correct acknowledgment
        int lastindex = event->String1.lastIndexOf('/');
        errorCounter = 0;

        if (event->String1.substring(lastindex + 1) == F("set"))
        {
          pubname   = event->String1.substring(0, lastindex);
          lastindex = pubname.lastIndexOf('/');
          String nodeName  = pubname.substring(0, lastindex);
          String valueName = pubname.substring(lastindex + 1);
          lastindex = nodeName.lastIndexOf('/');
          nodeName  = nodeName.substring(lastindex + 1);

          String log;
          if (loglevelActiveFor(LOG_LEVEL_INFO)) {
            log  = F("C014 : MQTT received: ");
            log += F("/set: N: ");
            log += nodeName;
            log += F(" V: ");
            log += valueName;
          }

          if (nodeName == F(CPLUGIN_014_SYSTEM_DEVICE))                                              // msg to a system device
          {
            if (valueName.startsWith(F(CPLUGIN_014_GPIO_VALUE))) // msg to to set gpio values
            {
              const size_t gpio_value_tag_length = String(F(CPLUGIN_014_GPIO_VALUE)).length();

              cmd  = F("GPIO,");
              cmd += valueName.substring(gpio_value_tag_length).toInt();                    // get the GPIO

              if ((event->String2 == F("true")) || (event->String2 == F("1"))) { cmd += F(",1"); }
              else { cmd += F(",0"); }
              validTopic = true;
            } else if (valueName == F(CPLUGIN_014_CMD_VALUE)) // msg to send a command
            {
              cmd        = event->String2;
              validTopic = true;
            } else
            {
              cmd  = F("SYSTEM/");
              cmd += valueName;
              cmd += F(" unknown!");
            }
          } else // msg to a receiving plugin
          {
            taskIndex = findTaskIndexByName(nodeName);
            deviceIndex_t  deviceIndex  = getDeviceIndex_from_TaskIndex(taskIndex);
            taskVarIndex_t taskVarIndex = event->Par2 - 1;

            if (validDeviceIndex(deviceIndex) && validTaskVarIndex(taskVarIndex)) {
              int pluginID = Device[deviceIndex].Number;

              if (pluginID == 33)                   // Plugin 33 Dummy Device
              {                                     // DummyValueSet,<task/device nr>,<value nr>,<value/formula (!ToDo) >, works only with
                                                    // new version of P033!
                valueNr = findDeviceValueIndexByName(valueName, taskIndex);

                if (valueNr != VARS_PER_TASK)       // value Name identified
                {
                  cmd        = F("DummyValueSet,"); // Set a Dummy Device Value
                  cmd       += (taskIndex + 1);     // set the device Number
                  cmd       += ',';
                  cmd       += (valueNr + 1);       // set the value Number
                  cmd       += ',';
                  cmd       += event->String2;      // expect float as payload!
                  validTopic = true;
                }
              } else if (pluginID == 86) {          // Plugin Homie receiver. Schedules the event defined in the plugin. Does NOT store the
                                                    // value. Use HomieValueSet to save the value. This will acknolage back to the
                                                    // controller too.
                valueNr = findDeviceValueIndexByName(valueName, taskIndex);

                if (valueNr != VARS_PER_TASK) {
                  cmd  = F("event,");
                  cmd += valueName;
                  cmd += '=';

                  if (Settings.TaskDevicePluginConfig[taskIndex][valueNr] == 3) { // Quote Sting parameters. PLUGIN_086_VALUE_STRING
                    cmd += '"';
                    cmd += event->String2;
                    cmd += '"';
                  } else {
                    if (Settings.TaskDevicePluginConfig[taskIndex][valueNr] == 4) { // Enumeration parameter, find Number of item.
                                                                                    // PLUGIN_086_VALUE_ENUM
                      String enumList = ExtraTaskSettings.TaskDeviceFormula[taskVarIndex];
                      int    i        = 1;

                      while (!parseString(enumList, i).isEmpty()) { // lookup result in enum List
                        if (parseString(enumList, i) == event->String2) { break; }
                        i++;
                      }
                      cmd += i;
                      cmd += ',';
                    }
                    cmd += event->String2;
                  }
                  validTopic = true;
                }
              }
            }
          }

          if (validTopic) {
            parseCommandString(&TempEvent, cmd);

            if (loglevelActiveFor(LOG_LEVEL_INFO)) {
              log += F(" cmd: ");
              log += cmd;
              log += F(" OK");
              addLog(LOG_LEVEL_INFO, log);
            }
          } else {
            if (loglevelActiveFor(LOG_LEVEL_INFO)) {
              log += F(" INVALID MSG");
              addLog(LOG_LEVEL_INFO, log);
            }
          }
        }

        if (validTopic) {
          // in case of event, store to buffer and return...
          String command = parseString(cmd, 1);

          if ((command == F("event")) || (command == F("asyncevent")))
          {
            if (Settings.UseRules) {
              String newEvent = parseStringToEnd(cmd, 2);
              eventQueue.add(newEvent);

              if (loglevelActiveFor(LOG_LEVEL_INFO)) {
                String log = F("C014 : taskIndex:");

                if (!validTaskIndex(taskIndex)) {
                  log += F("Invalid");
                } else {
                  log += taskIndex;
                  log += F(" valueNr:");
                  log += valueNr;
                  log += F(" valueType:");
                  log += Settings.TaskDevicePluginConfig[taskIndex][valueNr];
                }
                log += F(" Event: ");
                log += newEvent;
                addLog(LOG_LEVEL_INFO, log);
              }
            }
          } else { // not an event
            String log;
            if (loglevelActiveFor(LOG_LEVEL_INFO)) {
              log = F("C014 :");
            }

            // FIXME TD-er: Command is not parsed, should we call ExecuteCommand here?
            if (ExecuteCommand_internal(EventValueSource::Enum::VALUE_SOURCE_MQTT, cmd.c_str())) {
              if (loglevelActiveFor(LOG_LEVEL_INFO)) {
                log += F(" Internal Command: OK!");
              }
            } else if (PluginCall(PLUGIN_WRITE, &TempEvent, cmd)) {
              if (loglevelActiveFor(LOG_LEVEL_INFO)) {
                log += F(" PluginCall: OK!");
              }
            } else {
              remoteConfig(&TempEvent, cmd);

              if (loglevelActiveFor(LOG_LEVEL_INFO)) {
                log += F(" Plugin/Internal command failed! remoteConfig?");
              }
            }

            if (loglevelActiveFor(LOG_LEVEL_INFO)) {
              addLog(LOG_LEVEL_INFO, log);
            }
          }
        }
      }
      success = validTopic;
      break;
    }

    case CPlugin::Function::CPLUGIN_PROTOCOL_SEND:
    {
      String pubname         = CPlugin_014_pubname;
      bool   mqtt_retainFlag = CPlugin_014_mqtt_retainFlag;

      statusLED(true);

      parseControllerVariables(pubname, event, false);
      LoadTaskSettings(event->TaskIndex);

      uint8_t valueCount = getValueCountForTask(event->TaskIndex);

      for (uint8_t x = 0; x < valueCount; x++)
      {
        String tmppubname = pubname;
        String value;
        parseSingleControllerVariable(tmppubname, event, x, false);

        // Small optimization so we don't try to copy potentially large strings
        if (event->getSensorType() == Sensor_VType::SENSOR_TYPE_STRING) {
          MQTTpublish(event->ControllerIndex, event->TaskIndex, tmppubname.c_str(), event->String2.c_str(), mqtt_retainFlag);
          value = event->String2.substring(0, 20); // For the log
        } else {
          value = formatUserVarNoCheck(event, x);
          MQTTpublish(event->ControllerIndex, event->TaskIndex, tmppubname.c_str(), value.c_str(), mqtt_retainFlag);
        }

        if (loglevelActiveFor(LOG_LEVEL_DEBUG)) {
          String log = F("C014 : Sent to ");
          log += tmppubname;
          log += ' ';
          log += value;
          addLog(LOG_LEVEL_DEBUG, log);
        }
      }
      break;
    }

    case CPlugin::Function::CPLUGIN_ACKNOWLEDGE:
    {
      LoadTaskSettings(event->Par1 - 1);

      /*        if (loglevelActiveFor(LOG_LEVEL_DEBUG)) {
                String log = F("CPLUGIN_ACKNOWLEDGE: ");
                log += string;
                log += F(" / ");
                log += ExtraTaskSettings.TaskDeviceName;
                log += F(" / ");
                log += ExtraTaskSettings.TaskDeviceValueNames[event->Par2-1];
                log += F(" sensorType:");
                log += event->sensorType;
                log += F(" Source:");
                log += event->Source;
                log += F(" idx:");
                log += event->idx;
                log += F(" S1:");
                log += event->String1;
                log += F(" S2:");
                log += event->String2;
                log += F(" S3:");
                log += event->String3;
                log += F(" S4:");
                log += event->String4;
                log += F(" S5:");
                log += event->String5;
                log += F(" P1:");
                log += event->Par1;
                log += F(" P2:");
                log += event->Par2;
                log += F(" P3:");
                log += event->Par3;
                log += F(" P4:");
                log += event->Par4;
                log += F(" P5:");
                log += event->Par5;
                addLog(LOG_LEVEL_DEBUG, log);
              } */
      success = false;

      if (!string.isEmpty()) {
        String commandName = parseString(string, 1); // could not find a way to get the command out of the event structure.

        if (commandName == F("gpio"))                // !ToDo : As gpio is like any other plugin commands should be integrated below!
        {
          int port         = event->Par1;            // parseString(string, 2).toInt();
          int valueInt     = event->Par2;            // parseString(string, 3).toInt();
          String valueBool = F("false");

          if (valueInt == 1) { valueBool = F("true"); }

          String topic = CPLUGIN_014_PUBLISH; // ControllerSettings.Publish not used because it can be modified by the user!
          topic.replace(F("%sysname%"), Settings.Name);
          topic.replace(F("%tskname%"), F(CPLUGIN_014_SYSTEM_DEVICE));
          topic.replace(F("%valname%"), String(F(CPLUGIN_014_GPIO_VALUE)) + toString(port, 0));

          success = MQTTpublish(CPLUGIN_ID_014, INVALID_TASK_INDEX, topic.c_str(), valueBool.c_str(), false);

          if (loglevelActiveFor(LOG_LEVEL_INFO) && success) {
            String log = F("C014 : Acknowledged GPIO");
            log += port;
            log += F(" value:");
            log += valueBool;
            log += F(" (");
            log += valueInt;
            log += ')';
            log += F(" success!");
            addLog(LOG_LEVEL_INFO, log);
          }

          if (loglevelActiveFor(LOG_LEVEL_ERROR) && !success) {
            String log = F("C014 : Acknowledged GPIO");
            log += port;
            log += F(" value:");
            log += valueBool;
            log += F(" (");
            log += valueInt;
            log += ')';
            log += F(" ERROR!");
            addLog(LOG_LEVEL_ERROR, log);
          }
        } else // not gpio
        {
          taskVarIndex_t taskVarIndex = event->Par2 - 1;

          if (validTaskVarIndex(taskVarIndex)) {
            userVarIndex_t userVarIndex = event->BaseVarIndex + taskVarIndex;
            String topic                = CPLUGIN_014_PUBLISH;
            topic.replace(F("%sysname%"), Settings.Name);
            int deviceIndex = event->Par1; // parseString(string, 2).toInt();
            LoadTaskSettings(deviceIndex - 1);
            String deviceName = ExtraTaskSettings.TaskDeviceName;
            topic.replace(F("%tskname%"), deviceName);
            String valueName = ExtraTaskSettings.TaskDeviceValueNames[event->Par2 - 1]; // parseString(string, 3).toInt()-1];
            topic.replace(F("%valname%"), valueName);
            String valueStr;
            int    valueInt = 0;

            if ((commandName == F("taskvalueset")) || (commandName == F("dummyvalueset"))) // should work for both
            {
              valueStr = formatUserVarNoCheck(event, taskVarIndex);                        // parseString(string, 4);
              success  = MQTTpublish(CPLUGIN_ID_014, INVALID_TASK_INDEX, topic.c_str(), valueStr.c_str(), false);

              if (loglevelActiveFor(LOG_LEVEL_INFO) && success) {
                String log = F("C014 : Acknowledged: ");
                log += deviceName;
                log += F(" var: ");
                log += valueName;
                log += F(" topic: ");
                log += topic;
                log += F(" value: ");
                log += valueStr;
                log += F(" success!");
                addLog(LOG_LEVEL_INFO, log);
              }

              if (loglevelActiveFor(LOG_LEVEL_ERROR) && !success) {
                String log = F("C014 : Aacknowledged: ");
                log += deviceName;
                log += F(" var: ");
                log += valueName;
                log += F(" topic: ");
                log += topic;
                log += F(" value: ");
                log += valueStr;
                log += F(" ERROR!");
                addLog(LOG_LEVEL_ERROR, log);
              }
            } else if (parseString(commandName, 1) == F("homievalueset")) { // acknolages value form P086 Homie Receiver
              switch (Settings.TaskDevicePluginConfig[deviceIndex - 1][taskVarIndex]) {
                case 0:                                                     // PLUGIN_085_VALUE_INTEGER
                  valueInt = static_cast<int>(UserVar[userVarIndex]);
                  valueStr = toString(UserVar[userVarIndex], 0);
                  break;
                case 1: // PLUGIN_085_VALUE_FLOAT
                  valueStr = formatUserVarNoCheck(event, taskVarIndex);
                  break;
                case 2: // PLUGIN_085_VALUE_BOOLEAN

                  if (UserVar[userVarIndex] == 1) { valueStr = F("true"); }
                  else { valueStr = F("false"); }
                  break;
                case 3: // PLUGIN_085_VALUE_STRING
                  // valueStr = ExtraTaskSettings.TaskDeviceFormula[taskVarIndex];
                  valueStr = parseStringToEndKeepCase(string, 4);
                  break;
                case 4: // PLUGIN_085_VALUE_ENUM
                  valueInt = static_cast<int>(UserVar[userVarIndex]);
                  valueStr = parseStringKeepCase(ExtraTaskSettings.TaskDeviceFormula[taskVarIndex], valueInt);
                  break;
                case 5: // PLUGIN_085_VALUE_RGB
                  // valueStr = ExtraTaskSettings.TaskDeviceFormula[taskVarIndex];
                  valueStr = parseStringToEnd(string, 4);
                  break;
                case 6: // PLUGIN_085_VALUE_HSV
                  // valueStr = ExtraTaskSettings.TaskDeviceFormula[taskVarIndex];
                  valueStr = parseStringToEnd(string, 4);
                  break;
              }
              success = MQTTpublish(CPLUGIN_ID_014, INVALID_TASK_INDEX, topic.c_str(), valueStr.c_str(), false);

              if (loglevelActiveFor(LOG_LEVEL_INFO) && success) {
                String log = F("C014 : homie acknowledge: ");
                log += deviceName;
                log += F(" taskIndex:");
                log += deviceIndex;
                log += F(" valueNr:");
                log += event->Par2;
                log += F(" valueName:");
                log += valueName;
                log += F(" valueType:");
                log += Settings.TaskDevicePluginConfig[deviceIndex - 1][taskVarIndex];
                log += F(" topic:");
                log += topic;
                log += F(" valueInt:");
                log += valueInt;
                log += F(" valueStr:");
                log += valueStr;
                log += F(" success!");
                addLog(LOG_LEVEL_INFO, log);
              }

              if (loglevelActiveFor(LOG_LEVEL_ERROR) && !success) {
                String log = F("C014 : homie acknowledge: ");
                log += deviceName;
                log += F(" var: ");
                log += valueName;
                log += F(" topic: ");
                log += topic;
                log += F(" value: ");
                log += valueStr;
                log += F(" failed!");
                addLog(LOG_LEVEL_ERROR, log);
              }
            } else // Acknowledge not implemented yet
            {
              /*              if (loglevelActiveFor(LOG_LEVEL_INFO)) {
                              String log = F("C014 : Plugin acknowledged: ");
                              log+=function;
                              log+=F(" / ");
                              log+=commandName;
                              log+=F(" cmd: ");
                              log+=string;
                              log+=F(" not implemented!");
                              addLog(LOG_LEVEL_ERROR, log);
                            } */
              success = false;
            }
          }
        }
      }
      break;
    }

    default:
      break;
  }

  return success;
}

#endif // ifdef USES_C014<|MERGE_RESOLUTION|>--- conflicted
+++ resolved
@@ -240,51 +240,6 @@
         if (loglevelActiveFor(LOG_LEVEL_DEBUG)) {
           String log = F("C014 : $stats information sent with ");
 
-<<<<<<< HEAD
-        if (lastBootCause!=BOOT_CAUSE_DEEP_SLEEP) // skip sending autodiscover data when returning from deep sleep
-        {
-          String nodename = CPLUGIN_014_BASE_VALUE; // Scheme to form node messages
-          nodename.replace(F("%sysname%"), Settings.Name);
-          String nodesList; // build comma separated List for nodes
-          String valuesList; // build comma separated List for values
-          String deviceName; // current Device Name nr:name
-          String valueName; // current Value Name
-          String unitName; // estaimate Units
-
-          // init: this is the state the device is in when it is connected to the MQTT broker, but has not yet sent all Homie messages and is not yet ready to operate. This is the first message that must that must be sent.
-          CPlugin_014_sendMQTTdevice(pubname, event->TaskIndex,"$state","init",errorCounter);
-
-          // $homie	Device → Controller	Version of the Homie convention the device conforms to	Yes	Yes
-          CPlugin_014_sendMQTTdevice(pubname, event->TaskIndex,"$homie",CPLUGIN_014_HOMIE_VERSION,errorCounter);
-
-          // $name	Device → Controller	Friendly name of the device	Yes	Yes
-          CPlugin_014_sendMQTTdevice(pubname, event->TaskIndex,"$name",Settings.Name,errorCounter);
-
-          // $localip	Device → Controller	IP of the device on the local network	Yes	Yes
-#ifdef CPLUGIN_014_V3
-          CPlugin_014_sendMQTTdevice(pubname, event->TaskIndex,"$localip",formatIP(NetworkLocalIP()).c_str(),errorCounter);
-
-          // $mac	Device → Controller	Mac address of the device network interface. The format MUST be of the type A1:B2:C3:D4:E5:F6	Yes	Yes
-          CPlugin_014_sendMQTTdevice(pubname, event->TaskIndex,"$mac",NetworkMacAddress().c_str(),errorCounter);
-
-          // $implementation	Device → Controller	An identifier for the Homie implementation (example esp8266)	Yes	Yes
-          #if defined(ESP8266)
-            CPlugin_014_sendMQTTdevice(pubname, event->TaskIndex,"$implementation","ESP8266",errorCounter);
-          #endif
-          #if defined(ESP32)
-            CPlugin_014_sendMQTTdevice(pubname, event->TaskIndex,"$implementation","ESP32",errorCounter);
-          #endif
-
-          // $fw/version	Device → Controller	Version of the firmware running on the device	Yes	Yes
-          CPlugin_014_sendMQTTdevice(pubname, event->TaskIndex,"$fw/version",toString(Settings.Build,0).c_str(),errorCounter);
-
-          // $fw/name	Device → Controller	Name of the firmware running on the device. Allowed characters are the same as the device ID	Yes	Yes
-          CPlugin_014_sendMQTTdevice(pubname, event->TaskIndex,"$fw/name",String(NodeStruct::getNodeTypeDisplayString(NODE_TYPE_ID)).c_str(),errorCounter);
-
-          // $stats/interval	Device → Controller	Interval in seconds at which the device refreshes its $stats/+: See next section for details about statistical attributes	Yes	Yes
-          CPlugin_014_sendMQTTdevice(pubname, event->TaskIndex,"$stats/interval",CPLUGIN_014_INTERVAL,errorCounter);
-#endif
-=======
           if (errorCounter > 0) { log += errorCounter; }
           else { log += F("no"); }
           log       += F(" errors! (");
@@ -296,7 +251,6 @@
       }
       break;
     }
->>>>>>> a846ed32
 
     case CPlugin::Function::CPLUGIN_GOT_CONNECTED: //// call after connected to mqtt server to publich device autodicover features
     {
