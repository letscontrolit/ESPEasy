--- conflicted
+++ resolved
@@ -49,9 +49,6 @@
   return 0;
 }
 
-<<<<<<< HEAD
-const __FlashStringHelper* getSensorTypeLabel(Sensor_VType sensorType) {
-=======
 bool isSimpleOutputDataType(Sensor_VType sensorType)
 {
   return sensorType == Sensor_VType::SENSOR_TYPE_SINGLE ||
@@ -62,7 +59,6 @@
 
 
 const __FlashStringHelper * getSensorTypeLabel(Sensor_VType sensorType) {
->>>>>>> 97955ab5
   switch (sensorType) {
     case Sensor_VType::SENSOR_TYPE_SINGLE:           return F("Single");
     case Sensor_VType::SENSOR_TYPE_TEMP_HUM:         return F("Temp / Hum");
@@ -106,7 +102,6 @@
 void sensorTypeHelper_webformLoad_allTypes(struct EventStruct *event, uint8_t pconfigIndex)
 {
   const uint8_t optionValues[] {
-<<<<<<< HEAD
     static_cast<uint8_t>(Sensor_VType::SENSOR_TYPE_SINGLE),
     static_cast<uint8_t>(Sensor_VType::SENSOR_TYPE_DUAL),
     static_cast<uint8_t>(Sensor_VType::SENSOR_TYPE_TRIPLE),
@@ -126,22 +121,6 @@
   };
   constexpr int optionCount = sizeof(optionValues) / sizeof(optionValues[0]);
 
-=======
-   static_cast<uint8_t>(Sensor_VType::SENSOR_TYPE_SINGLE),
-   static_cast<uint8_t>(Sensor_VType::SENSOR_TYPE_TEMP_HUM),
-   static_cast<uint8_t>(Sensor_VType::SENSOR_TYPE_TEMP_BARO),
-   static_cast<uint8_t>(Sensor_VType::SENSOR_TYPE_TEMP_HUM_BARO),
-   static_cast<uint8_t>(Sensor_VType::SENSOR_TYPE_DUAL),
-   static_cast<uint8_t>(Sensor_VType::SENSOR_TYPE_TRIPLE),
-   static_cast<uint8_t>(Sensor_VType::SENSOR_TYPE_QUAD),
-   static_cast<uint8_t>(Sensor_VType::SENSOR_TYPE_SWITCH),
-   static_cast<uint8_t>(Sensor_VType::SENSOR_TYPE_DIMMER),
-   static_cast<uint8_t>(Sensor_VType::SENSOR_TYPE_LONG),
-   static_cast<uint8_t>(Sensor_VType::SENSOR_TYPE_WIND),
-   static_cast<uint8_t>(Sensor_VType::SENSOR_TYPE_STRING)
-  };
-  constexpr int optionCount = sizeof(optionValues) / sizeof(optionValues[0]);
->>>>>>> 97955ab5
   sensorTypeHelper_webformLoad(event, pconfigIndex, optionCount, optionValues);
 }
 
@@ -154,10 +133,7 @@
     static_cast<uint8_t>(Sensor_VType::SENSOR_TYPE_QUAD)
   };
   constexpr int optionCount = sizeof(optionValues) / sizeof(optionValues[0]);
-<<<<<<< HEAD
-
-=======
->>>>>>> 97955ab5
+
   sensorTypeHelper_webformLoad(event, pconfigIndex, optionCount, optionValues);
 }
 
@@ -180,20 +156,13 @@
     choice                = event->sensorType;
     PCONFIG(pconfigIndex) = static_cast<uint8_t>(choice);
   }
-<<<<<<< HEAD
+
   const __FlashStringHelper *outputTypeLabel = F("Output Data Type");
 
   if (Device[DeviceIndex].OutputDataType ==  Output_Data_type_t::Simple) {
     if (!isSimpleOutputDataType(event->sensorType))
     {
       choice                = Device[DeviceIndex].VType;
-=======
-  const __FlashStringHelper * outputTypeLabel = F("Output Data Type");
-  if (Device[DeviceIndex].OutputDataType ==  Output_Data_type_t::Simple) {
-    if (!isSimpleOutputDataType(event->sensorType))
-    {
-      choice = Device[DeviceIndex].VType;
->>>>>>> 97955ab5
       PCONFIG(pconfigIndex) = static_cast<uint8_t>(choice);
     }
     outputTypeLabel = F("Number Output Values");
@@ -239,19 +208,11 @@
   int optionCount, const __FlashStringHelper *options[], const int indices[])
 {
   addFormSelector(
-<<<<<<< HEAD
     concat(F("Value "), valuenr + 1),
     PCONFIG_LABEL(pconfigIndex),
     optionCount,
     options,
     indices,
-=======
-    concat(F("Value "), valuenr + 1), 
-    PCONFIG_LABEL(pconfigIndex), 
-    optionCount, 
-    options, 
-    indices, 
->>>>>>> 97955ab5
     PCONFIG(pconfigIndex));
 }
 
@@ -260,18 +221,10 @@
   int optionCount, const String options[], const int indices[])
 {
   addFormSelector(
-<<<<<<< HEAD
     concat(F("Value "), valuenr + 1),
     PCONFIG_LABEL(pconfigIndex),
     optionCount,
     options,
     indices,
-=======
-    concat(F("Value "), valuenr + 1), 
-    PCONFIG_LABEL(pconfigIndex), 
-    optionCount, 
-    options, 
-    indices, 
->>>>>>> 97955ab5
     PCONFIG(pconfigIndex));
 }