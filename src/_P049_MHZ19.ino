#include "_Plugin_Helper.h"
#ifdef USES_P049

/*

   This plug in is written by Dmitry (rel22 ___ inbox.ru)
   Plugin is based upon SenseAir plugin by Daniel Tedenljung info__AT__tedenljungconsulting.com
   Additional features based on https://geektimes.ru/post/285572/ by Gerben (infernix__AT__gmail.com)

   This plugin reads the CO2 value from MH-Z19 NDIR Sensor

   Pin-out:
   Hd o
   SR o   o PWM
   Tx o   o AOT
   Rx o   o GND
   Vo o   o Vin
   (bottom view)
   Skipping pin numbers due to inconsistancies in individual data sheet revisions.
   MHZ19:  Connection:
   VCC     5 V
   GND     GND
   Tx      ESP8266 1st GPIO specified in Device-settings
   Rx      ESP8266 2nd GPIO specified in Device-settings
 */

// Uncomment the following define to enable the detection range commands:
// #define ENABLE_DETECTION_RANGE_COMMANDS

#define PLUGIN_049
#define PLUGIN_ID_049         49
#define PLUGIN_NAME_049       "Gases - CO2 MH-Z19"
#define PLUGIN_VALUENAME1_049 "PPM"
#define PLUGIN_VALUENAME2_049 "Temperature" // Temperature in C
#define PLUGIN_VALUENAME3_049 "U"           // Undocumented, minimum measurement per time period?
#define PLUGIN_READ_TIMEOUT   300

#define PLUGIN_049_FILTER_OFF        1
#define PLUGIN_049_FILTER_OFF_ALLSAMPLES 2
#define PLUGIN_049_FILTER_FAST       3
#define PLUGIN_049_FILTER_MEDIUM     4
#define PLUGIN_049_FILTER_SLOW       5

#include <ESPeasySerial.h>


enum MHZ19Types {
  MHZ19_notDetected,
  MHZ19_A,
  MHZ19_B
};


enum mhzCommands : uint8_t { mhzCmdReadPPM,
                          mhzCmdCalibrateZero,
                          mhzCmdABCEnable,
                          mhzCmdABCDisable,
                          mhzCmdReset,
#ifdef ENABLE_DETECTION_RANGE_COMMANDS
                          mhzCmdMeasurementRange1000,
                          mhzCmdMeasurementRange2000,
                          mhzCmdMeasurementRange3000,
                          mhzCmdMeasurementRange5000
#endif // ifdef ENABLE_DETECTION_RANGE_COMMANDS
};

// 9 uint8_t commands:
// mhzCmdReadPPM[]              = {0xFF,0x01,0x86,0x00,0x00,0x00,0x00,0x00,0x79};
// mhzCmdCalibrateZero[]        = {0xFF,0x01,0x87,0x00,0x00,0x00,0x00,0x00,0x78};
// mhzCmdABCEnable[]            = {0xFF,0x01,0x79,0xA0,0x00,0x00,0x00,0x00,0xE6};
// mhzCmdABCDisable[]           = {0xFF,0x01,0x79,0x00,0x00,0x00,0x00,0x00,0x86};
// mhzCmdReset[]                = {0xFF,0x01,0x8d,0x00,0x00,0x00,0x00,0x00,0x72};

/* It seems the offsets [3]..[4] for the detection range setting (command uint8_t 0x99) are wrong in the latest
 * online data sheet: http://www.winsen-sensor.com/d/files/infrared-gas-sensor/mh-z19b-co2-ver1_0.pdf
 * According to the MH-Z19B datasheet version 1.2, valid from: 2017.03.22 (received 2018-03-07)
 * the offset should be [6]..[7] instead.
 * 0x99 - Detection range setting, send command:
 * /---------+---------+---------+---------+---------+---------+---------+---------+---------\
 * | Byte 0  | Byte 1  | Byte 2  | Byte 3  | Byte 4  | Byte 5  | Byte 6  | Byte 7  | Byte 8  |
 * |---------+---------+---------+---------+---------+---------+---------+---------+---------|
 * | Start   | Reserved| Command | Reserved|Detection|Detection|Detection|Detection| Checksum|
 * | Byte    |         |         |         |range    |range    |range    |range    |         |
 * |         |         |         |         |24~32 bit|16~23 bit|8~15 bit |0~7 bit  |         |
 * |---------+---------+---------+---------+---------+---------+---------+---------+---------|
 * | 0xFF    | 0x01    | 0x99    | 0x00    | Data 1  | Data 2  | Data 3  | Data 4  | Checksum|
 * \---------+---------+---------+---------+---------+---------+---------+---------+---------/
 * Note: Detection range should be 0~2000, 0~5000, 0~10000 ppm.
 * For example: set 0~2000 ppm  detection range, send command: FF 01 99 00 00 00 07 D0 8F
 *              set 0~10000 ppm detection range, send command: FF 01 99 00 00 00 27 10 8F
 * The latter, updated version above is implemented here.
 */

// mhzCmdMeasurementRange1000[] = {0xFF,0x01,0x99,0x00,0x00,0x00,0x03,0xE8,0x7B};
// mhzCmdMeasurementRange2000[] = {0xFF,0x01,0x99,0x00,0x00,0x00,0x07,0xD0,0x8F};
// mhzCmdMeasurementRange3000[] = {0xFF,0x01,0x99,0x00,0x00,0x00,0x0B,0xB8,0xA3};
// mhzCmdMeasurementRange5000[] = {0xFF,0x01,0x99,0x00,0x00,0x00,0x13,0x88,0xCB};
// Removing redundant data, just keeping offsets [2], [6]..[7]:
const PROGMEM uint8_t mhzCmdData[][3] = {
  { 0x86, 0x00, 0x00 },
  { 0x87, 0x00, 0x00 },
  { 0x79, 0xA0, 0x00 },
  { 0x79, 0x00, 0x00 },
  { 0x8d, 0x00, 0x00 },
#ifdef ENABLE_DETECTION_RANGE_COMMANDS
  { 0x99, 0x03, 0xE8 },
  { 0x99, 0x07, 0xD0 },
  { 0x99, 0x0B, 0xB8 },
  { 0x99, 0x13, 0x88 }
#endif // ifdef ENABLE_DETECTION_RANGE_COMMANDS
};

enum
{
  ABC_enabled  = 0x01,
  ABC_disabled = 0x02
};


struct P049_data_struct : public PluginTaskData_base {
  P049_data_struct() {
    reset();
    sensorResets = 0;
  }

  ~P049_data_struct() {
    reset();
  }

  void reset() {
    if (easySerial != nullptr) {
      delete easySerial;
      easySerial = nullptr;
    }
    linesHandled       = 0;
    checksumFailed     = 0;
    nrUnknownResponses = 0;
    ++sensorResets;

    // Default of the sensor is to run ABC
    ABC_Disable     = false;
    ABC_MustApply   = false;
    modelA_detected = false;
  }

  bool init(ESPEasySerialPort port, const int16_t serial_rx, const int16_t serial_tx, bool setABCdisabled) {
    if ((serial_rx < 0) || (serial_tx < 0)) {
      return false;
    }
    reset();
    easySerial = new (std::nothrow) ESPeasySerial(port, serial_rx, serial_tx);

    if (easySerial == nullptr) {
      return false;
    }
    easySerial->begin(9600);
    ABC_Disable = setABCdisabled;

    if (ABC_Disable) {
      // No guarantee the correct state is active on the sensor after reboot.
      ABC_MustApply = true;
    }
    lastInitTimestamp = millis();
    initTimePassed    = false;
    return isInitialized();
  }

  bool isInitialized() const {
    return easySerial != nullptr;
  }

  void setABCmode(int abcDisableSetting) {
    boolean new_ABC_disable = (abcDisableSetting == ABC_disabled);

    if (ABC_Disable != new_ABC_disable) {
      // Setting changed in the webform.
      ABC_MustApply = true;
      ABC_Disable   = new_ABC_disable;
    }
  }

  uint8_t calculateChecksum() const {
    uint8_t checksum = 0;

    for (uint8_t i = 1; i < 8; i++) {
      checksum += mhzResp[i];
    }
    checksum = 0xFF - checksum;
    return checksum + 1;
  }

  size_t send_mhzCmd(uint8_t CommandId)
  {
    if (!isInitialized()) { return 0; }

    // The receive buffer "mhzResp" is re-used to send a command here:
    mhzResp[0] = 0xFF; // Start uint8_t, fixed
    mhzResp[1] = 0x01; // Sensor number, 0x01 by default
    memcpy_P(&mhzResp[2], mhzCmdData[CommandId], sizeof(mhzCmdData[0]));
    mhzResp[6] = mhzResp[3]; mhzResp[7] = mhzResp[4];
    mhzResp[3] = mhzResp[4] = mhzResp[5] = 0x00;
    mhzResp[8] = calculateChecksum();

    if (!initTimePassed) {
      // Allow for 3 minutes of init time.
      initTimePassed = timePassedSince(lastInitTimestamp) > 180000;
    }

    return easySerial->write(mhzResp, sizeof(mhzResp));
  }

  bool read_ppm(unsigned int& ppm, signed int& temp, unsigned int& s, float& u) {
    if (!isInitialized()) { return false; }

    // send read PPM command
    uint8_t nbBytesSent = send_mhzCmd(mhzCmdReadPPM);

    if (nbBytesSent != 9) {
      return false;
    }

    // get response
    memset(mhzResp, 0, sizeof(mhzResp));

    long timer   = millis() + PLUGIN_READ_TIMEOUT;
    int  counter = 0;

    while (!timeOutReached(timer) && (counter < 9)) {
      if (easySerial->available() > 0) {
        uint8_t value = easySerial->read();

        if (((counter == 0) && (value == 0xFF)) || (counter > 0)) {
          mhzResp[counter++] = value;
        }
      } else {
        delay(10);
      }
    }

    if (counter < 9) {
      // Timeout
      return false;
    }
    ++linesHandled;

    if (!(mhzResp[8] == calculateChecksum())) {
      ++checksumFailed;
      return false;
    }

    if ((mhzResp[0] == 0xFF) && (mhzResp[1] == 0x86)) {
      // calculate CO2 PPM
      ppm = (static_cast<unsigned int>(mhzResp[2]) << 8) + mhzResp[3];

      // set temperature (offset 40)
      unsigned int mhzRespTemp = (unsigned int)mhzResp[4];
      temp = mhzRespTemp - 40;

      // set 's' (stability) value
      s = mhzResp[5];

      if (s != 0) {
        modelA_detected = true;
      }

      // calculate 'u' value
      u = (static_cast<unsigned int>(mhzResp[6]) << 8) + mhzResp[7];
      return true;
    }
    return false;
  }

  bool receivedCommandAcknowledgement(bool& expectReset) {
    expectReset = false;

    if (mhzResp[0] == 0xFF)  {
      switch (mhzResp[1]) {
        case 0x86: // Read CO2 concentration
        case 0x79: // ON/OFF Auto Calibration
          break;
        case 0x87: // Calibrate Zero Point (ZERO)
        case 0x88: // Calibrate Span Point (SPAN)
        case 0x99: // Detection range setting
          expectReset = true;
          break;
        default:
          ++nrUnknownResponses;
          return false;
      }
      uint8_t checksum = calculateChecksum();
      return mhzResp[8] == checksum;
    }
    ++nrUnknownResponses;
    return false;
  }

  String getBufferHexDump() {
    String result;

    result.reserve(27);

    for (int i = 0; i < 9; ++i) {
      result += ' ';
      result += String(mhzResp[i], HEX);
    }
    return result;
  }

  MHZ19Types getDetectedDevice() {
    if (linesHandled > checksumFailed) {
      return modelA_detected ? MHZ19_A : MHZ19_B;
    }
    return MHZ19_notDetected;
  }

  uint32_t      linesHandled       = 0;
  uint32_t      checksumFailed     = 0;
  uint32_t      sensorResets       = 0;
  uint32_t      nrUnknownResponses = 0;
  unsigned long lastInitTimestamp  = 0;

  ESPeasySerial *easySerial = nullptr;
<<<<<<< HEAD
  uint8_t           mhzResp[9] = {0}; // 9 uint8_t response buffer
=======
  byte           mhzResp[9] = {0}; // 9 byte response buffer
>>>>>>> 8cea0af5
  // Default of the sensor is to run ABC
  bool ABC_Disable     = false;
  bool ABC_MustApply   = false;
  bool modelA_detected = false;
  bool initTimePassed  = false;
};


boolean Plugin_049_Check_and_ApplyFilter(unsigned int prevVal, unsigned int& newVal, uint32_t s, const int filterValue, String& log) {
  if (s == 1) {
    // S==1 => "A" version sensor bootup, do not use values.
    return false;
  }

  if ((prevVal < 400) || (prevVal > 5000)) {
    // Prevent unrealistic values during start-up with filtering enabled.
    // Just assume the entered value is correct.
    return true;
  }
  boolean filterApplied = filterValue > PLUGIN_049_FILTER_OFF_ALLSAMPLES;
  int32_t difference    = newVal - prevVal;

  if ((s > 0) && (s < 64) && (filterValue != PLUGIN_049_FILTER_OFF)) {
    // Not the "B" version of the sensor, S value is used.
    // S==0 => "B" version, else "A" version
    // The S value is an indication of the stability of the reading.
    // S == 64 represents a stable reading and any lower value indicates (unusual) fast change.
    // Now we increase the delay filter for low values of S and increase response time when the
    // value is more stable.
    // This will make the reading useful in more turbulent environments,
    // where the sensor would report more rapid change of measured values.
    difference    = difference * s;
    difference   /= 64;
    log          += F("Compensate Unstable ");
    filterApplied = true;
  }

  switch (filterValue) {
    case PLUGIN_049_FILTER_OFF: {
      if ((s != 0) && (s != 64)) {
        log += F("Skip Unstable ");
        return false;
      }
      filterApplied = false;
      break;
    }

    // #Samples to reach >= 75% of step response
    case PLUGIN_049_FILTER_OFF_ALLSAMPLES: filterApplied = false; break; // No Delay
    case PLUGIN_049_FILTER_FAST:    difference          /= 2; break;     // Delay: 2 samples
    case PLUGIN_049_FILTER_MEDIUM:  difference          /= 4; break;     // Delay: 5 samples
    case PLUGIN_049_FILTER_SLOW:    difference          /= 8; break;     // Delay: 11 samples
  }

  if (filterApplied) {
    log += F("Raw PPM: ");
    log += newVal;
    log += F(" Filtered ");
  }
  newVal = static_cast<unsigned int>(prevVal + difference);
  return true;
}

boolean Plugin_049(uint8_t function, struct EventStruct *event, String& string)
{
  bool success = false;

  switch (function)
  {
    case PLUGIN_DEVICE_ADD:
    {
      Device[++deviceCount].Number           = PLUGIN_ID_049;
      Device[deviceCount].Type               = DEVICE_TYPE_SERIAL;
      Device[deviceCount].VType              = Sensor_VType::SENSOR_TYPE_TRIPLE;
      Device[deviceCount].Ports              = 0;
      Device[deviceCount].PullUpOption       = false;
      Device[deviceCount].InverseLogicOption = false;
      Device[deviceCount].FormulaOption      = true;
      Device[deviceCount].ValueCount         = 3;
      Device[deviceCount].SendDataOption     = true;
      Device[deviceCount].TimerOption        = true;
      Device[deviceCount].GlobalSyncOption   = true;
      break;
    }

    case PLUGIN_GET_DEVICENAME:
    {
      string = F(PLUGIN_NAME_049);
      break;
    }

    case PLUGIN_GET_DEVICEVALUENAMES:
    {
      strcpy_P(ExtraTaskSettings.TaskDeviceValueNames[0], PSTR(PLUGIN_VALUENAME1_049));
      strcpy_P(ExtraTaskSettings.TaskDeviceValueNames[1], PSTR(PLUGIN_VALUENAME2_049));
      strcpy_P(ExtraTaskSettings.TaskDeviceValueNames[2], PSTR(PLUGIN_VALUENAME3_049));
      break;
    }

    case PLUGIN_GET_DEVICEGPIONAMES:
    {
      serialHelper_getGpioNames(event);
      break;
    }

    case PLUGIN_WEBFORM_SHOW_CONFIG:
    {
      string += serialHelper_getSerialTypeLabel(event);
      success = true;
      break;
    }


    case PLUGIN_WEBFORM_LOAD:
    {
      {
        uint8_t choice         = PCONFIG(0);
        const __FlashStringHelper * options[2]   = { F("Normal"), F("ABC disabled") };
        int optionValues[2] = { ABC_enabled, ABC_disabled };
        addFormSelector(F("Auto Base Calibration"), F("p049_abcdisable"), 2, options, optionValues, choice);
      }
      {
        uint8_t   choiceFilter     = PCONFIG(1);
        const __FlashStringHelper * filteroptions[5] =
        { F("Skip Unstable"), F("Use Unstable"), F("Fast Response"), F("Medium Response"), F("Slow Response") };
        int filteroptionValues[5] = {
          PLUGIN_049_FILTER_OFF,
          PLUGIN_049_FILTER_OFF_ALLSAMPLES,
          PLUGIN_049_FILTER_FAST,
          PLUGIN_049_FILTER_MEDIUM,
          PLUGIN_049_FILTER_SLOW };
        addFormSelector(F("Filter"), F("p049_filter"), 5, filteroptions, filteroptionValues, choiceFilter);
      }
      P049_html_show_stats(event);

      success = true;
      break;
    }

    case PLUGIN_WEBFORM_SAVE:
    {
      const int formValue = getFormItemInt(F("p049_abcdisable"));

      P049_data_struct *P049_data =
        static_cast<P049_data_struct *>(getPluginTaskData(event->TaskIndex));

      if (nullptr != P049_data) {
        P049_data->setABCmode(formValue);
      }
      PCONFIG(0) = formValue;
      PCONFIG(1) = getFormItemInt(F("p049_filter"));
      success    = true;
      break;
    }

    case PLUGIN_INIT:
    {
      initPluginTaskData(event->TaskIndex, new (std::nothrow) P049_data_struct());
      success = P049_performInit(event);
      break;
    }

    case PLUGIN_EXIT: {
      success = true;
      break;
    }

    case PLUGIN_WRITE:
    {
      P049_data_struct *P049_data =
        static_cast<P049_data_struct *>(getPluginTaskData(event->TaskIndex));

      if (nullptr == P049_data) {
        return success;
      }

      String command = parseString(string, 1);

      if (command == F("mhzcalibratezero"))
      {
        P049_data->send_mhzCmd(mhzCmdCalibrateZero);
        addLog(LOG_LEVEL_INFO, F("MHZ19: Calibrated zero point!"));
        success = true;
      }
      else if (command == F("mhzreset"))
      {
        P049_data->send_mhzCmd(mhzCmdReset);
        addLog(LOG_LEVEL_INFO, F("MHZ19: Sent sensor reset!"));
        success = true;
      }
      else if (command == F("mhzabcenable"))
      {
        P049_data->send_mhzCmd(mhzCmdABCEnable);
        addLog(LOG_LEVEL_INFO, F("MHZ19: Sent sensor ABC Enable!"));
        success = true;
      }
      else if (command == F("mhzabcdisable"))
      {
        P049_data->send_mhzCmd(mhzCmdABCDisable);
        addLog(LOG_LEVEL_INFO, F("MHZ19: Sent sensor ABC Disable!"));
        success = true;
      }

#ifdef ENABLE_DETECTION_RANGE_COMMANDS
      else if (command.startsWith(F("mhzmeasurementrange"))) {
        if (command == F("mhzmeasurementrange1000"))
        {
          P049_data->send_mhzCmd(mhzCmdMeasurementRange1000);
          addLog(LOG_LEVEL_INFO, F("MHZ19: Sent measurement range 0-1000PPM!"));
          success = true;
        }
        else if (command == F("mhzmeasurementrange2000"))
        {
          P049_data->send_mhzCmd(mhzCmdMeasurementRange2000);
          addLog(LOG_LEVEL_INFO, F("MHZ19: Sent measurement range 0-2000PPM!"));
          success = true;
        }
        else if (command == F("mhzmeasurementrange3000"))
        {
          P049_data->send_mhzCmd(mhzCmdMeasurementRange3000);
          addLog(LOG_LEVEL_INFO, F("MHZ19: Sent measurement range 0-3000PPM!"));
          success = true;
        }
        else if (command == F("mhzmeasurementrange5000"))
        {
          P049_data->send_mhzCmd(mhzCmdMeasurementRange5000);
          addLog(LOG_LEVEL_INFO, F("MHZ19: Sent measurement range 0-5000PPM!"));
          success = true;
        }
      }
#endif // ENABLE_DETECTION_RANGE_COMMANDS
      break;
    }

    case PLUGIN_READ:
    {
      P049_data_struct *P049_data =
        static_cast<P049_data_struct *>(getPluginTaskData(event->TaskIndex));

      if (nullptr == P049_data) {
        return success;
      }
      bool expectReset  = false;
      unsigned int ppm  = 0;
      signed int   temp = 0;
      unsigned int s    = 0;
      float u           = 0;

      if (P049_data->read_ppm(ppm, temp, s, u)) {
        const bool mustLog = loglevelActiveFor(LOG_LEVEL_INFO);
        String log;
        if (mustLog)
          log = F("MHZ19: ");

        // During (and only ever at) sensor boot, 'u' is reported as 15000
        // We log but don't process readings during that time
        if (approximatelyEqual(u, 15000)) {
          if (mustLog)
            log += F("Bootup detected! ");

          if (P049_data->ABC_Disable) {
            // After bootup of the sensor the ABC will be enabled.
            // Thus only actively disable after bootup.
            P049_data->ABC_MustApply = true;
            if (mustLog)
              log                     += F("Will disable ABC when bootup complete. ");
          }
          success = false;

          // Finally, stable readings are used for variables
        } else {
          const int filterValue = PCONFIG(1);

          if (Plugin_049_Check_and_ApplyFilter(UserVar[event->BaseVarIndex], ppm, s, filterValue, log)) {
            UserVar[event->BaseVarIndex]     = (float)ppm;
            UserVar[event->BaseVarIndex + 1] = (float)temp;
            UserVar[event->BaseVarIndex + 2] = (float)u;
            success                          = true;
          } else {
            success = false;
          }
        }

        if ((s == 0) || (s == 64)) {
          // Reading is stable.
          if (P049_data->ABC_MustApply) {
            // Send ABC enable/disable command based on the desired state.
            if (P049_data->ABC_Disable) {
              P049_data->send_mhzCmd(mhzCmdABCDisable);
              addLog(LOG_LEVEL_INFO, F("MHZ19: Sent sensor ABC Disable!"));
            } else {
              P049_data->send_mhzCmd(mhzCmdABCEnable);
              addLog(LOG_LEVEL_INFO, F("MHZ19: Sent sensor ABC Enable!"));
            }
            P049_data->ABC_MustApply = false;
          }
        }

        if (mustLog) {
          // Log values in all cases
          log += F("PPM value: ");
          log += ppm;
          log += F(" Temp/S/U values: ");
          log += temp;
          log += '/';
          log += s;
          log += '/';
          log += u;
          addLog(LOG_LEVEL_INFO, log);
        }
        break;

        // #ifdef ENABLE_DETECTION_RANGE_COMMANDS
        // Sensor responds with 0x99 whenever we send it a measurement range adjustment
      } else if (P049_data->receivedCommandAcknowledgement(expectReset))  {
        addLog(LOG_LEVEL_INFO, F("MHZ19: Received command acknowledgment! "));

        if (expectReset) {
          addLog(LOG_LEVEL_INFO, F("Expecting sensor reset..."));
        }
        success = false;
        break;

        // #endif

        // log verbosely anything else that the sensor reports
      } else {
        if (loglevelActiveFor(LOG_LEVEL_INFO)) {
          String log = F("MHZ19: Unknown response:");
          log += P049_data->getBufferHexDump();
          addLog(LOG_LEVEL_INFO, log);
        }

        // Check for stable reads and allow unstable reads the first 3 minutes after reset.
        if ((P049_data->nrUnknownResponses > 10) && P049_data->initTimePassed) {
          P049_performInit(event);
        }
        success = false;
        break;
      }
      break;
    }
  }
  return success;
}

bool P049_performInit(struct EventStruct *event) {
  bool success                 = false;
  const int16_t serial_rx      = CONFIG_PIN1;
  const int16_t serial_tx      = CONFIG_PIN2;
  const ESPEasySerialPort port = static_cast<ESPEasySerialPort>(CONFIG_PORT);
  P049_data_struct *P049_data  =
    static_cast<P049_data_struct *>(getPluginTaskData(event->TaskIndex));

  if (nullptr == P049_data) {
    return success;
  }

  if (P049_data->init(port, serial_rx, serial_tx, (PCONFIG(0) == ABC_disabled))) {
    success = true;
    addLog(LOG_LEVEL_INFO, F("MHZ19: Init OK "));

    // delay first read, because hardware needs to initialize on cold boot
    // otherwise we get a weird value or read error
    Scheduler.schedule_task_device_timer(event->TaskIndex, millis() + 15000);
  }
  return success;
}

void P049_html_show_stats(struct EventStruct *event) {
  P049_data_struct *P049_data =
    static_cast<P049_data_struct *>(getPluginTaskData(event->TaskIndex));

  if (nullptr == P049_data) {
    return;
  }

  addRowLabel(F("Checksum (pass/fail/reset)"));
  String chksumStats;

  chksumStats  = P049_data->linesHandled;
  chksumStats += '/';
  chksumStats += P049_data->checksumFailed;
  chksumStats += '/';
  chksumStats += P049_data->sensorResets;
  addHtml(chksumStats);
  addRowLabel(F("Detected"));

  switch (P049_data->getDetectedDevice()) {
    case MHZ19_A: addHtml(F("MH-Z19A")); break;
    case MHZ19_B: addHtml(F("MH-Z19B")); break;
    default: addHtml(F("---")); break;
  }
}

#endif // USES_P049<|MERGE_RESOLUTION|>--- conflicted
+++ resolved
@@ -320,11 +320,7 @@
   unsigned long lastInitTimestamp  = 0;
 
   ESPeasySerial *easySerial = nullptr;
-<<<<<<< HEAD
-  uint8_t           mhzResp[9] = {0}; // 9 uint8_t response buffer
-=======
-  byte           mhzResp[9] = {0}; // 9 byte response buffer
->>>>>>> 8cea0af5
+  uint8_t        mhzResp[9] = {0}; // 9 uint8_t response buffer
   // Default of the sensor is to run ABC
   bool ABC_Disable     = false;
   bool ABC_MustApply   = false;
