--- conflicted
+++ resolved
@@ -35,15 +35,9 @@
   char          ControllerUser[CONTROLLER_MAX][26];
   char          ControllerPassword[CONTROLLER_MAX][64];
   char          Password[26];
-<<<<<<< HEAD
-  byte          AllowedIPrangeLow[4] = {0}; // TD-er: Use these
-  byte          AllowedIPrangeHigh[4] = {0};
-  byte          IPblockLevel = 0;  
-=======
-  uint8_t          AllowedIPrangeLow[4] = {0}; // TD-er: Use these
-  uint8_t          AllowedIPrangeHigh[4] = {0};
-  uint8_t          IPblockLevel = 0;
->>>>>>> 74901b15
+  uint8_t       AllowedIPrangeLow[4] = {0}; // TD-er: Use these
+  uint8_t       AllowedIPrangeHigh[4] = {0};
+  uint8_t       IPblockLevel = 0;
 
   //its safe to extend this struct, up to 4096 bytes, default values in config are 0. Make sure crc is last
   uint8_t       ProgmemMd5[16] = {0}; // crc of the binary that last saved the struct to file.
