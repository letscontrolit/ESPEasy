--- conflicted
+++ resolved
@@ -44,12 +44,8 @@
 build_flags               = ${regular_platform.build_flags} 
                             ${esp8266_4M1M.build_flags} 
                             -DPLUGIN_BUILD_CUSTOM
-<<<<<<< HEAD
+                            -DPLUGIN_BUILD_IR
 lib_ignore                = ESP32_ping, ESP32WebServer, ServoESP32, ESP32HTTPUpdateServer, Adafruit GFX Library, LOLIN_EPD, Adafruit ILI9341, Adafruit BusIO, Adafruit NeoPixel, Adafruit Motor Shield V2 Library, Adafruit_ST77xx
-=======
-                            -DPLUGIN_BUILD_IR
-lib_ignore                = ESP32_ping, ESP32WebServer, ServoESP32, ESP32HTTPUpdateServer, Adafruit GFX Library, LOLIN_EPD, Adafruit ILI9341, Adafruit BusIO, Adafruit NeoPixel, Adafruit Motor Shield V2 Library
->>>>>>> e41a6f07
 extra_scripts             = ${esp8266_custom_common.extra_scripts}
 
 
