--- conflicted
+++ resolved
@@ -182,12 +182,7 @@
     }
     remoteNodeIP = it->second.ip;
   }
-<<<<<<< HEAD
-
-#ifndef BUILD_NO_DEBUG
-=======
 # ifndef BUILD_NO_DEBUG
->>>>>>> 4747dd81
 
   if (loglevelActiveFor(LOG_LEVEL_DEBUG_MORE)) {
     String log = F("C013 : Send UDP message to ");
