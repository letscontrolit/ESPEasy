--- conflicted
+++ resolved
@@ -630,7 +630,6 @@
   addHtml('>');
 }
 
-<<<<<<< HEAD
 #ifdef ENABLE_TOOLTIPS
 void addNumericBox(const String& id, int value, int min, int max)
 {
@@ -639,14 +638,11 @@
 
 #endif // ifdef ENABLE_TOOLTIPS
 
-void addFloatNumberBox(const String& id, float value, float min, float max, byte nrDecimals, float stepsize
+void addFloatNumberBox(const String& id, float value, float min, float max, uint8_t nrDecimals, float stepsize
                        #ifdef ENABLE_TOOLTIPS
                        , const String& tooltip
                        #endif // ifdef ENABLE_TOOLTIPS
                        )
-=======
-void addFloatNumberBox(const String& id, float value, float min, float max, uint8_t nrDecimals, float stepsize)
->>>>>>> 37eac30d
 {
   String html;
 
