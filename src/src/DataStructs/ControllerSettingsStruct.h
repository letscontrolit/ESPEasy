--- conflicted
+++ resolved
@@ -180,45 +180,6 @@
   bool         MustCheckReply;     // When set to false, a sent message is considered always successful.
   taskIndex_t  SampleSetInitiator; // The first task to start a sample set.
 
-<<<<<<< HEAD
-  union {
-    struct {
-      uint32_t unused_00                        : 1; // Bit 00
-      uint32_t mqtt_cleanSession                : 1; // Bit 01
-      uint32_t mqtt_not_sendLWT                 : 1; // Bit 02, !value, default enabled
-      uint32_t mqtt_not_willRetain              : 1; // Bit 03, !value, default enabled
-      uint32_t mqtt_uniqueMQTTclientIdReconnect : 1; // Bit 04
-      uint32_t mqtt_retainFlag                  : 1; // Bit 05
-      uint32_t useExtendedCredentials           : 1; // Bit 06
-      uint32_t sendBinary                       : 1; // Bit 07
-      uint32_t enableESPEasyNowFallback         : 1; // Bit 08
-      uint32_t allowExpire                      : 1; // Bit 09
-      uint32_t deduplicate                      : 1; // Bit 10
-      uint32_t useLocalSystemTime               : 1; // Bit 11
-      uint32_t unused_12                        : 1; // Bit 12
-      uint32_t unused_13                        : 1; // Bit 13
-      uint32_t unused_14                        : 1; // Bit 14
-      uint32_t unused_15                        : 1; // Bit 15
-      uint32_t unused_16                        : 1; // Bit 16
-      uint32_t unused_17                        : 1; // Bit 17
-      uint32_t unused_18                        : 1; // Bit 18
-      uint32_t unused_19                        : 1; // Bit 19
-      uint32_t unused_20                        : 1; // Bit 20
-      uint32_t unused_21                        : 1; // Bit 21
-      uint32_t unused_22                        : 1; // Bit 22
-      uint32_t unused_23                        : 1; // Bit 23
-      uint32_t unused_24                        : 1; // Bit 24
-      uint32_t unused_25                        : 1; // Bit 25
-      uint32_t unused_26                        : 1; // Bit 26
-      uint32_t unused_27                        : 1; // Bit 27
-      uint32_t unused_28                        : 1; // Bit 28
-      uint32_t unused_29                        : 1; // Bit 29
-      uint32_t unused_30                        : 1; // Bit 30
-      uint32_t unused_31                        : 1; // Bit 31
-    }        VariousBits1;
-    uint32_t VariousFlags;                           // Various flags
-  };
-=======
   struct {
     uint32_t unused_00                        : 1; // Bit 00
     uint32_t mqtt_cleanSession                : 1; // Bit 01
@@ -253,7 +214,7 @@
     uint32_t unused_30                        : 1; // Bit 30
     uint32_t unused_31                        : 1; // Bit 31
   }    VariousBits1;
->>>>>>> edccb0b9
+  
   char ClientID[65];                                 // Used to define the Client ID used by the controller
 
 private:
