--- conflicted
+++ resolved
@@ -55,11 +55,7 @@
 {
   public:
 
-<<<<<<< HEAD
-//  SettingsStruct_tmpl(); //-V730
-=======
 //  SettingsStruct_tmpl() = default;
->>>>>>> 1deac875
 
   // VariousBits1 defaults to 0, keep in mind when adding bit lookups.
   bool appendUnitToHostname() const;
