;;; Custom builds *****************************************************
; Use either the plugins defined in                                   ;
; pre_custom_esp82xx.py or Custom.h                                   ;
; *********************************************************************


[hard_esp82xx]
platform                  = ${regular_platform.platform}
platform_packages         = ${regular_platform.platform_packages}
build_flags               = ${regular_platform.build_flags}
                            -DBUILD_NO_DEBUG
                            -DPLUGIN_BUILD_CUSTOM


; Custom: 4M1M version --------------------------
[env:custom_ESP8266_4M1M]
extends                   = esp8266_4M1M
platform                  = ${regular_platform.platform}
platform_packages         = ${regular_platform.platform_packages}
build_flags               = ${regular_platform.build_flags} 
                            ${esp8266_4M1M.build_flags} 
                            -DPLUGIN_BUILD_CUSTOM
lib_ignore                = ESP32_ping, ESP32WebServer
extra_scripts             = pre:pre_custom_esp82xx.py


[env:custom_sdk3_ESP8266_4M1M]
extends                   = esp8266_4M1M
<<<<<<< HEAD
platform                  = ${core_2_6_2_sdk3.platform}
build_flags               = ${core_2_6_2_sdk3.build_flags}
=======
platform                  = ${core_2_6_3_sdk3.platform}
build_flags               = ${core_2_6_3_sdk3.build_flags}
>>>>>>> d270bad6
                            ${esp8266_4M1M.build_flags} 
                            -DPLUGIN_BUILD_CUSTOM
lib_ignore                = ESP32_ping, ESP32WebServer
extra_scripts             = pre:pre_custom_esp82xx.py


[env:custom_beta_ESP8266_4M1M]
extends                   = esp8266_4M1M
platform                  = ${beta_platform.platform}
build_flags               = ${beta_platform.build_flags}
                            ${esp8266_4M1M.build_flags}
                            -DPLUGIN_BUILD_CUSTOM
lib_ignore                = ESP32_ping, ESP32WebServer
extra_scripts             = pre:pre_custom_esp82xx.py


; Custom: 4M2M version --------------------------
[env:custom_ESP8266_4M2M]
extends                   = esp8266_4M2M
platform                  = ${regular_platform.platform}
platform_packages         = ${regular_platform.platform_packages}
build_flags               = ${regular_platform.build_flags}
                            ${esp8266_4M1M.build_flags}
                            -DPLUGIN_BUILD_CUSTOM
lib_ignore                = ESP32_ping, ESP32WebServer
extra_scripts             = pre:pre_custom_esp82xx.py

; Custom: 1M version --------------------------
[env:custom_ESP8266_1M]
extends                   = esp8266_1M
platform                  = ${regular_platform.platform}
platform_packages         = ${regular_platform.platform_packages}
build_flags               = ${regular_platform.build_flags} 
                            ${esp8266_1M.build_flags} 
                            -DPLUGIN_BUILD_CUSTOM
lib_ignore                = ESP32_ping, ESP32WebServer, ESP8266WiFiMesh
extra_scripts             = pre:pre_custom_esp82xx.py



;;; NORMAL (STABLE) ***************************************************
; normal version with stable plugins                                  ;
; *********************************************************************

; NORMAL: 1024k version --------------------------
[env:normal_ESP8266_1M]
extends                   = esp8266_1M
platform                  = ${regular_platform.platform}
platform_packages         = ${regular_platform.platform_packages}
build_flags               = ${regular_platform.build_flags}
                            ${esp8266_1M.build_flags}


[env:normal_sdk3_ESP8266_1M]
extends                   = esp8266_1M
<<<<<<< HEAD
platform                  = ${core_2_6_2_sdk3.platform}
build_flags               = ${core_2_6_2_sdk3.build_flags}
=======
platform                  = ${core_2_6_3_sdk3.platform}
build_flags               = ${core_2_6_3_sdk3.build_flags}
>>>>>>> d270bad6
                            ${esp8266_1M.build_flags}


[env:normal_ESP8266_1M_VCC]
extends                   = esp8266_1M
platform                  = ${regular_platform.platform}
platform_packages         = ${regular_platform.platform_packages}
build_flags               = ${regular_platform.build_flags}
                            ${esp8266_1M.build_flags}
                            -D FEATURE_ADC_VCC=true


; NORMAL: 1024k for esp8285 ----------------------
[env:normal_ESP8285_1M]
extends                   = esp8285_1M
platform                  = ${regular_platform.platform}
platform_packages         = ${regular_platform.platform_packages}
build_flags               = ${regular_platform.build_flags}
                            ${esp8285_1M.build_flags}


; NORMAL: 2048k WROOM02 version --------------------------
[env:normal_WROOM02_2M]
extends                   = espWroom2M
platform                  = ${regular_platform.platform}
platform_packages         = ${regular_platform.platform_packages}
build_flags               = ${regular_platform.build_flags}
                            ${espWroom2M.build_flags}


; NORMAL: 2048k WROOM02 version 256k SPIFFS --------------------------
[env:normal_WROOM02_2M256]
extends                   = espWroom2M256
platform                  = ${regular_platform.platform}
platform_packages         = ${regular_platform.platform_packages}
build_flags               = ${regular_platform.build_flags}
                            ${espWroom2M256.build_flags}


; NORMAL: 4096k version --------------------------
[env:normal_ESP8266_4M1M]
extends                   = esp8266_4M1M
platform                  = ${regular_platform.platform}
platform_packages         = ${regular_platform.platform_packages}
build_flags               = ${regular_platform.build_flags}
                            ${esp8266_4M1M.build_flags}

; NORMAL: 16M version --------------------------
[env:normal_ESP8266_16M]
extends                   = esp8266_16M
platform                  = ${regular_platform.platform}
platform_packages         = ${regular_platform.platform_packages}
build_flags               = ${regular_platform.build_flags}
                            ${esp8266_16M.build_flags}


;;; Minimal ***********************************************************
; Minimal build size for OTA                                          ;
; *********************************************************************

[minimal_OTA_domoticz]
build_flags               = -DUSES_DOMOTICZ

[minimal_OTA_FHEM_HA]
build_flags               = -DUSES_FHEM
                            -DUSES_HOMEASSISTANT_OPENHAB


[env:minimal_core_242_ESP8266_1M_OTA]
extends                   = esp8266_1M_OTA
platform                  = ${core_2_4_2.platform}
build_flags               = ${core_2_4_2.build_flags}
                            ${esp8266_1M_OTA.build_flags}

[env:minimal_core_242_ESP8285_1M_OTA]
extends                   = esp8285_1M_OTA
platform                  = ${core_2_4_2.platform}
build_flags               = ${core_2_4_2.build_flags}
                            ${esp8285_1M_OTA.build_flags}

[env:minimal_core_263_ESP8266_1M_OTA_Domoticz]
extends                   = esp8266_1M_OTA
platform                  = ${regular_platform.platform}
platform_packages         = ${regular_platform.platform_packages}
build_flags               = ${regular_platform.build_flags} 
                            ${esp8266_1M_OTA.build_flags}
                            ${minimal_OTA_domoticz.build_flags}

[env:minimal_core_263_ESP8285_1M_OTA_Domoticz]
extends                   = esp8285_1M_OTA
platform                  = ${regular_platform.platform}
platform_packages         = ${regular_platform.platform_packages}
build_flags               = ${regular_platform.build_flags} 
                            ${esp8285_1M_OTA.build_flags}
                            ${minimal_OTA_domoticz.build_flags}

[env:minimal_core_263_sdk3_ESP8266_1M_OTA_Domoticz]
extends                   = esp8266_1M_OTA
<<<<<<< HEAD
platform                  = ${core_2_6_2_sdk3.platform}
build_flags               = ${core_2_6_2_sdk3.build_flags} 
=======
platform                  = ${core_2_6_3_sdk3.platform}
build_flags               = ${core_2_6_3_sdk3.build_flags} 
>>>>>>> d270bad6
                            ${esp8266_1M_OTA.build_flags}
                            ${minimal_OTA_domoticz.build_flags}

[env:minimal_core_263_sdk3_ESP8285_1M_OTA_Domoticz]
extends                   = esp8285_1M_OTA
<<<<<<< HEAD
platform                  = ${core_2_6_2_sdk3.platform}
build_flags               = ${core_2_6_2_sdk3.build_flags} 
=======
platform                  = ${core_2_6_3_sdk3.platform}
build_flags               = ${core_2_6_3_sdk3.build_flags} 
>>>>>>> d270bad6
                            ${esp8285_1M_OTA.build_flags}
                            ${minimal_OTA_domoticz.build_flags}


[env:minimal_core_263_ESP8266_1M_OTA_FHEM_HA]
extends                   = esp8266_1M_OTA
platform                  = ${regular_platform.platform}
platform_packages         = ${regular_platform.platform_packages}
build_flags               = ${regular_platform.build_flags} 
                            ${esp8266_1M_OTA.build_flags}
                            ${minimal_OTA_FHEM_HA.build_flags}

[env:minimal_core_263_ESP8285_1M_OTA_FHEM_HA]
extends                   = esp8285_1M_OTA
platform                  = ${regular_platform.platform}
platform_packages         = ${regular_platform.platform_packages}
build_flags               = ${regular_platform.build_flags} 
                            ${esp8285_1M_OTA.build_flags}
                            ${minimal_OTA_FHEM_HA.build_flags}

[env:minimal_core_263_sdk3_ESP8266_1M_OTA_FHEM_HA]
extends                   = esp8266_1M_OTA
platform                  = ${core_2_6_3_sdk3.platform}
build_flags               = ${core_2_6_3_sdk3.build_flags} 
                            ${esp8266_1M_OTA.build_flags}
                            ${minimal_OTA_FHEM_HA.build_flags}

[env:minimal_core_263_sdk3_ESP8285_1M_OTA_FHEM_HA]
extends                   = esp8285_1M_OTA
platform                  = ${core_2_6_3_sdk3.platform}
build_flags               = ${core_2_6_3_sdk3.build_flags} 
                            ${esp8285_1M_OTA.build_flags}
                            ${minimal_OTA_FHEM_HA.build_flags}



;;; IR      ***********************************************************
; IR builds                                                           ;
; *********************************************************************


; Minimal IR: 1024k version --------------------------
; Build including IR libraries, including extended AC commands
; Minimal set of other plugins
[env:minimal_IRext_ESP8266_1M]
extends                   = esp8266_1M
platform                  = ${minimal_ir_extended.platform}
lib_ignore                = ${minimal_ir_extended.lib_ignore}  
build_flags               = ${minimal_ir_extended.build_flags} 
                            ${esp8266_1M.build_flags}
build_unflags             = ${esp8266_1M_OTA.build_unflags} -DPLUGIN_BUILD_NORMAL_IR


; Minimal IR: 4096k version --------------------------
; Build including IR libraries, INCLUDING extended AC commands
; Includes Extended IR AC commands (takes a lot more program space)
; 4M flash, 1M SPIFFS
[env:minimal_IRext_ESP8266_4M1M]
extends                   = esp8266_4M1M
platform                  = ${minimal_ir_extended.platform} 
lib_ignore                = ${minimal_ir_extended.lib_ignore}
build_flags               = ${minimal_ir_extended.build_flags} 
                            ${esp8266_4M1M.build_flags}

; 4M flash, 2M SPIFFS
[env:minimal_IRext_ESP8266_4M2M]
extends                   = esp8266_4M2M
platform                  = ${minimal_ir_extended.platform} 
lib_ignore                = ${minimal_ir_extended.lib_ignore}
build_flags               = ${minimal_ir_extended.build_flags}
                            ${esp8266_4M2M.build_flags}


; NORMAL IR: 4096k version --------------------------
; Build including IR libraries, INCLUDING extended AC commands
; Includes Extended IR AC commands (takes a lot more program space)
; 4M flash, 2M SPIFFS
[env:normal_IRext_no_rx_ESP8266_4M2M]
extends                   = esp8266_4M2M
platform                  = ${normal_ir_extended_no_rx.platform} 
lib_ignore                = ${normal_ir_extended_no_rx.lib_ignore}
build_flags               = ${normal_ir_extended_no_rx.build_flags}
                            ${esp8266_4M2M.build_flags}



;;; TEST  *************************************************************
; additional plugins (and dependend code) that is marked as TESTING   ;
; Includes "normal" + "testing" plugins                               ;
; *********************************************************************


; TEST: 4096k version + FEATURE_ADC_VCC ----------
[env:test_ESP8266_4M1M_VCC]
extends                   = esp8266_4M1M
platform                  = ${testing.platform}
build_flags               = ${testing.build_flags}
                            ${esp8266_4M1M.build_flags}
                            -DFEATURE_ADC_VCC=true

; TEST: 4096k version + FEATURE_ADC_VCC + FEATURE_MDNS + FEATURE_SD ----------
[env:test_ESP8266_4M1M_VCC_MDNS_SD]
extends                   = esp8266_4M1M
platform                  = ${testing.platform}
build_flags               = ${testing.build_flags}
                            ${esp8266_4M1M.build_flags}
                            -DFEATURE_ADC_VCC=true
                            -DFEATURE_MDNS
                            -DFEATURE_SD
lib_ignore                = ESP32_ping, ESP32WebServer, IRremoteESP8266, HeatpumpIR


[env:test_beta_ESP8266_4M1M]
extends                   = esp8266_4M1M
platform                  = ${testing_beta.platform}
build_flags               = ${testing_beta.build_flags}
                            ${esp8266_4M1M.build_flags}


[env:test_beta_ESP8266_16M]
extends                   = esp8266_16M
platform                  = ${testing_beta.platform}
build_flags               = ${testing_beta.build_flags}
                            ${esp8266_16M.build_flags} 
                            -DPIO_FRAMEWORK_ARDUINO_ESPRESSIF_SDK22y







;;; DEV  **************************************************************
; additional plugins (and dependend code) that is in development      ;
; (probably broken or incomplete)                                     ;
; *********************************************************************

; DEV : 4096k version ----------------------------
[env:dev_ESP8266_4M1M]
extends                   = esp8266_4M1M
platform                  = ${dev.platform}
build_flags               = ${dev.build_flags} 
                            ${esp8266_4M1M.build_flags}



;;; HARDWARE SPECIFIC VERSIONS ***********************************************************
; versions specially designed to fit, and contents only needed plugins for each hardware ;
; ****************************************************************************************

; ITEAD Products

; ITEAD / SONOFF BASIC version ------------------
;[env:hard_SONOFF_BASIC]
;extends                   = esp8266_1M, hard_esp82xx
;platform                  = ${hard_esp82xx.platform}
;platform_packages         = ${hard_esp82xx.platform_packages}
;build_flags               = ${hard_esp82xx.build_flags} ${esp8266_1M.build_flags} -D PLUGIN_SET_SONOFF_BASIC


; ITEAD / SONOFF TH10/TH16 version -------------------
;[env:hard_SONOFF_TH1x]
;extends                   = esp8266_1M, hard_esp82xx
;platform                  = ${hard_esp82xx.platform}
;platform_packages         = ${hard_esp82xx.platform_packages}
;build_flags               = ${hard_esp82xx.build_flags} ${esp8266_1M.build_flags} -D PLUGIN_SET_SONOFF_TH1x

; ITEAD / SONOFF POW & POW R2 version --------------------
; Sonoff Pow (ESP8266 - HLW8012)
; GPIO00 Button
; GPIO05 HLW8012 Sel output
; GPIO12 Red Led and Relay (0 = Off, 1 = On)
; GPIO13 HLW8012 CF1 voltage / current
; GPIO14 HLW8012 CF power
; GPIO15 Blue Led (0 = On, 1 = Off)

; Sonoff Pow R2 (ESP8266 4M flash - CSE7766)
; GPIO00 Button
; GPIO01 Serial RXD 4800 baud 8E1 CSE7766 energy sensor
; GPIO03 Serial TXD
; GPIO12 Red Led and Relay (0 = Off, 1 = On)
; GPIO13 Blue Led (0 = On, 1 = Off)
[env:hard_SONOFF_POW_4M1M]
extends                   = esp8266_4M1M, hard_esp82xx
platform                  = ${hard_esp82xx.platform}
platform_packages         = ${hard_esp82xx.platform_packages}
build_flags               = ${hard_esp82xx.build_flags} 
                            ${esp8266_4M1M.build_flags}
                            -D PLUGIN_SET_SONOFF_POW


; Build including power measurement plugins for those devices that have only 1M flash.
; For example those made by BlitzWolf SHP
[env:hard_other_POW_ESP8285_1M]
extends                   = esp8266_1M_OTA, hard_esp82xx
platform                  = ${hard_esp82xx.platform}
platform_packages         = ${hard_esp82xx.platform_packages}
build_flags               = ${hard_esp82xx.build_flags} 
                            ${esp8266_1M_OTA.build_flags}
                            -D PLUGIN_SET_SONOFF_POW


; ITEAD / SONOFF S20 version --------------------
;[env:hard_SONOFF_S20]
;extends                   = esp8266_1M_OTA, hard_esp82xx
;platform                  = ${hard_esp82xx.platform}
;platform_packages         = ${hard_esp82xx.platform_packages}
;build_flags               = ${hard_esp82xx.build_flags} ${esp8266_1M_OTA.build_flags} -D PLUGIN_SET_SONOFF_S2x


; ITEAD / SONOFF 4CH version --------------------
;[env:hard_SONOFF_4CH]
;extends                   = esp8285_1M_OTA, hard_esp82xx
;platform                  = ${hard_esp82xx.platform}
;platform_packages         = ${hard_esp82xx.platform_packages}
;build_flags               = ${hard_esp82xx.build_flags} ${esp8285_1M_OTA.build_flags} -D PLUGIN_SET_SONOFF_4CH



; ITEAD / SONOFF TOUCH version ------------------
;[env:hard_SONOFF_TOUCH]
;extends                   = esp8285_1M_OTA, hard_esp82xx
;platform                  = ${hard_esp82xx.platform}
;platform_packages         = ${hard_esp82xx.platform_packages}
;build_flags               = ${hard_esp82xx.build_flags} ${esp8285_1M_OTA.build_flags} -D PLUGIN_SET_SONOFF_TOUCH


; Shelly1 Open Source (ESP8266-2MB)
; https://shelly.cloud/shelly1-open-source/
; GPIO04 Relay (non inverted)
; GPIO05 Button
[env:hard_Shelly_1_2M256]
extends                   = esp8266_2M256, hard_esp82xx
platform                  = ${hard_esp82xx.platform}
platform_packages         = ${hard_esp82xx.platform_packages}
build_flags               = ${hard_esp82xx.build_flags} 
                            ${esp8266_2M256.build_flags}
                            -D PLUGIN_SET_SHELLY_1

; Ventus W266 weather station
; https://www.letscontrolit.com/wiki/index.php/VentusW266
[env:hard_Ventus_W266]
extends                   = esp8266_1M, hard_esp82xx
platform                  = ${hard_esp82xx.platform}
platform_packages         = ${hard_esp82xx.platform_packages}
build_flags               = ${hard_esp82xx.build_flags}
                            ${esp8266_1M_OTA.build_flags}
                            -D PLUGIN_SET_VENTUS_W266

<|MERGE_RESOLUTION|>--- conflicted
+++ resolved
@@ -26,13 +26,8 @@
 
 [env:custom_sdk3_ESP8266_4M1M]
 extends                   = esp8266_4M1M
-<<<<<<< HEAD
-platform                  = ${core_2_6_2_sdk3.platform}
-build_flags               = ${core_2_6_2_sdk3.build_flags}
-=======
 platform                  = ${core_2_6_3_sdk3.platform}
 build_flags               = ${core_2_6_3_sdk3.build_flags}
->>>>>>> d270bad6
                             ${esp8266_4M1M.build_flags} 
                             -DPLUGIN_BUILD_CUSTOM
 lib_ignore                = ESP32_ping, ESP32WebServer
@@ -88,13 +83,8 @@
 
 [env:normal_sdk3_ESP8266_1M]
 extends                   = esp8266_1M
-<<<<<<< HEAD
-platform                  = ${core_2_6_2_sdk3.platform}
-build_flags               = ${core_2_6_2_sdk3.build_flags}
-=======
 platform                  = ${core_2_6_3_sdk3.platform}
 build_flags               = ${core_2_6_3_sdk3.build_flags}
->>>>>>> d270bad6
                             ${esp8266_1M.build_flags}
 
 
@@ -193,25 +183,15 @@
 
 [env:minimal_core_263_sdk3_ESP8266_1M_OTA_Domoticz]
 extends                   = esp8266_1M_OTA
-<<<<<<< HEAD
-platform                  = ${core_2_6_2_sdk3.platform}
-build_flags               = ${core_2_6_2_sdk3.build_flags} 
-=======
 platform                  = ${core_2_6_3_sdk3.platform}
 build_flags               = ${core_2_6_3_sdk3.build_flags} 
->>>>>>> d270bad6
                             ${esp8266_1M_OTA.build_flags}
                             ${minimal_OTA_domoticz.build_flags}
 
 [env:minimal_core_263_sdk3_ESP8285_1M_OTA_Domoticz]
 extends                   = esp8285_1M_OTA
-<<<<<<< HEAD
-platform                  = ${core_2_6_2_sdk3.platform}
-build_flags               = ${core_2_6_2_sdk3.build_flags} 
-=======
 platform                  = ${core_2_6_3_sdk3.platform}
 build_flags               = ${core_2_6_3_sdk3.build_flags} 
->>>>>>> d270bad6
                             ${esp8285_1M_OTA.build_flags}
                             ${minimal_OTA_domoticz.build_flags}
 
