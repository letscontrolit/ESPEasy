--- conflicted
+++ resolved
@@ -24,15 +24,4 @@
 #endif
 #endif
 
-WiFiEventData_t WiFiEventData;
-
-<<<<<<< HEAD
-#if FEATURE_ETHERNET
-EthernetEventData_t EthEventData;
-#endif
-
-#ifdef ESP32
-WiFiEventId_t wm_event_id;
-#endif // ifdef ESP32
-=======
->>>>>>> 88a5a812
+WiFiEventData_t WiFiEventData;