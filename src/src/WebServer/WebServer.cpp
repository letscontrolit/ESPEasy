--- conflicted
+++ resolved
@@ -220,28 +220,6 @@
   // FIXME TD-er: The added String() wrapper is needed for the latest ESP32 core lib.
   // See: https://github.com/espressif/arduino-esp32/issues/4374
   #ifdef WEBSERVER_ROOT
-<<<<<<< HEAD
-  web_server.on(String(F("/")),                 handle_root);
-  #endif
-  #ifdef WEBSERVER_ADVANCED
-  web_server.on(String(F("/advanced")),      handle_advanced);
-  #endif
-  #ifdef WEBSERVER_CONFIG
-  web_server.on(String(F("/config")),        handle_config);
-  #endif
-  #ifdef WEBSERVER_CONTROL
-  web_server.on(String(F("/control")),       handle_control);
-  #endif
-  #ifdef WEBSERVER_CONTROLLERS
-  web_server.on(String(F("/controllers")),   handle_controllers);
-  #endif
-  #ifdef WEBSERVER_DEVICES
-  web_server.on(String(F("/devices")),       handle_devices);
-  #endif
-  #ifdef WEBSERVER_DOWNLOAD
-  web_server.on(String(F("/download")),      handle_download);
-  #endif
-=======
   web_server.on("/",               handle_root);
   #endif // ifdef WEBSERVER_ROOT
   #ifdef WEBSERVER_ADVANCED
@@ -262,91 +240,10 @@
   #ifdef WEBSERVER_DOWNLOAD
   web_server.on(F("/download"),    handle_download);
   #endif // ifdef WEBSERVER_DOWNLOAD
->>>>>>> 4430e45e
 
 #ifdef USES_C016
 
   // web_server.on(F("/dumpcache"),     handle_dumpcache);  // C016 specific entrie
-<<<<<<< HEAD
-  web_server.on(String(F("/cache_json")),    handle_cache_json); // C016 specific entrie
-  web_server.on(String(F("/cache_csv")),     handle_cache_csv);  // C016 specific entrie
-#endif // USES_C016
-
-  #ifdef WEBSERVER_FACTORY_RESET
-  web_server.on(String(F("/factoryreset")),  handle_factoryreset);
-  #endif
-  #ifdef USE_SETTINGS_ARCHIVE
-  web_server.on(String(F("/settingsarchive")), handle_settingsarchive);
-  #endif
-  web_server.on(String(F("/favicon.ico")),   handle_favicon);
-  #ifdef WEBSERVER_FILELIST
-  web_server.on(String(F("/filelist")),      handle_filelist);
-  #endif
-  #ifdef WEBSERVER_HARDWARE
-  web_server.on(String(F("/hardware")),      handle_hardware);
-  #endif
-  #ifdef WEBSERVER_I2C_SCANNER
-  web_server.on(String(F("/i2cscanner")),    handle_i2cscanner);
-  #endif
-  web_server.on(String(F("/json")),          handle_json);     // Also part of WEBSERVER_NEW_UI
-  web_server.on(String(F("/csv")),           handle_csvval);
-  web_server.on(String(F("/log")),           handle_log);
-  web_server.on(String(F("/login")),         handle_login);
-  web_server.on(String(F("/logjson")),       handle_log_JSON); // Also part of WEBSERVER_NEW_UI
-#ifdef USES_NOTIFIER
-  web_server.on(String(F("/notifications")), handle_notifications);
-#endif 
-  #ifdef WEBSERVER_PINSTATES
-  web_server.on(String(F("/pinstates")),     handle_pinstates);
-  #endif
-  #ifdef WEBSERVER_RULES
-  web_server.on(String(F("/rules")),         handle_rules_new);
-  web_server.on(String(F("/rules/")),        Goto_Rules_Root);
-  web_server.on(String(F("/rules/add")),     []()
-  {
-    handle_rules_edit(web_server.uri(), true);
-  });
-  web_server.on(String(F("/rules/backup")),      handle_rules_backup);
-  web_server.on(String(F("/rules/delete")),      handle_rules_delete);
-  #endif // WEBSERVER_RULES
-#ifdef FEATURE_SD
-  web_server.on(String(F("/SDfilelist")),        handle_SDfilelist);
-#endif // ifdef FEATURE_SD
-#ifdef WEBSERVER_SETUP
-  web_server.on(String(F("/setup")),             handle_setup);
-#endif
-#ifdef WEBSERVER_SYSINFO
-  web_server.on(String(F("/sysinfo")),           handle_sysinfo);
-#endif
-#ifdef WEBSERVER_SYSVARS
-  web_server.on(String(F("/sysvars")),           handle_sysvars);
-#endif // WEBSERVER_SYSVARS
-#ifdef WEBSERVER_TIMINGSTATS
-  web_server.on(String(F("/timingstats")),       handle_timingstats);
-#endif // WEBSERVER_TIMINGSTATS
-#ifdef WEBSERVER_TOOLS
-  web_server.on(String(F("/tools")),             handle_tools);
-#endif
-#ifdef WEBSERVER_UPLOAD
-  web_server.on(String(F("/upload")),            HTTP_GET,  handle_upload);
-  web_server.on(String(F("/upload")),            HTTP_POST, handle_upload_post, handleFileUpload);
-#endif
-#ifdef WEBSERVER_WIFI_SCANNER
-  web_server.on(String(F("/wifiscanner")),       handle_wifiscanner);
-#endif
-
-#ifdef WEBSERVER_NEW_UI
-  web_server.on(String(F("/buildinfo")),         handle_buildinfo);     // Also part of WEBSERVER_NEW_UI
-  web_server.on(String(F("/factoryreset_json")), handle_factoryreset_json);
-  web_server.on(String(F("/filelist_json")),     handle_filelist_json);
-  web_server.on(String(F("/i2cscanner_json")),   handle_i2cscanner_json);
-  web_server.on(String(F("/node_list_json")),    handle_nodes_list_json);
-  web_server.on(String(F("/pinstates_json")),    handle_pinstates_json);
-  web_server.on(String(F("/sysinfo_json")),      handle_sysinfo_json);
-  web_server.on(String(F("/timingstats_json")),  handle_timingstats_json);
-  web_server.on(String(F("/upload_json")),       HTTP_POST, handle_upload_json, handleFileUpload);
-  web_server.on(String(F("/wifiscanner_json")),  handle_wifiscanner_json);
-=======
   web_server.on(F("/cache_json"), handle_cache_json); // C016 specific entrie
   web_server.on(F("/cache_csv"),  handle_cache_csv);  // C016 specific entrie
 #endif // USES_C016
@@ -425,7 +322,6 @@
   web_server.on(F("/timingstats_json"),  handle_timingstats_json);
   web_server.on(F("/upload_json"),       HTTP_POST, handle_upload_json, handleFileUpload);
   web_server.on(F("/wifiscanner_json"),  handle_wifiscanner_json);
->>>>>>> 4430e45e
 #endif // WEBSERVER_NEW_UI
 
   web_server.onNotFound(handleNotFound);
