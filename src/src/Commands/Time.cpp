--- conflicted
+++ resolved
@@ -87,12 +87,8 @@
       newtime.tm_sec  = 0;
     }
 
-<<<<<<< HEAD
     // Please note the time set in this command is in UTC time, not local time.
     node_time.setExternalTimeSource(makeTime(newtime), timeSource_t::Manual_set);
-=======
-    node_time.setExternalTimeSource(makeTime(tm), timeSource_t::Manual_set);
->>>>>>> 2e796822
   } else  {
     // serialPrintln();
     String result = F("Datetime:");
