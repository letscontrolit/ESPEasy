--- conflicted
+++ resolved
@@ -239,9 +239,14 @@
                 NodeStruct received;
                 memcpy(&received, &packetBuffer[2], copy_length);
 
-<<<<<<< HEAD
                 if (received.validate()) {
-                  Nodes.addNode(received); // Create a new element when not present
+                  {
+                    #ifdef USE_SECOND_HEAP
+                    HeapSelectIram ephemeral;
+                    #endif
+
+                    Nodes.addNode(received); // Create a new element when not present
+                  }
 
 #ifndef BUILD_NO_DEBUG
 
@@ -256,63 +261,7 @@
                     log += received.unit;
                     addLog(LOG_LEVEL_DEBUG_MORE, log);
                   }
-=======
-                for (uint8_t x = 0; x < 4; x++) {
-                  ip[x] = packetBuffer[x + 8];
-                }
-#endif // ifndef BUILD_NO_DEBUG
-                {
-                  #ifdef USE_SECOND_HEAP
-                  HeapSelectIram ephemeral;
-                  // TD-er: Disabled for now as it is suspect for crashes.
-                  #endif
-
-                  Nodes[unit].age = 0; // Create a new element when not present
-                }
-                NodesMap::iterator it = Nodes.find(unit);
-
-                if (it != Nodes.end()) {
-                  for (uint8_t x = 0; x < 4; x++) {
-                    it->second.ip[x] = packetBuffer[x + 8];
-                  }
-                  it->second.age = 0; // reset 'age counter'
-
-                  if (len >= 41)      // extended packet size
-                  {
-                    it->second.build = makeWord(packetBuffer[14], packetBuffer[13]);
-                    char tmpNodeName[26] = { 0 };
-                    memcpy(&tmpNodeName[0], reinterpret_cast<uint8_t *>(&packetBuffer[15]), 25);
-                    tmpNodeName[25]     = 0;
-                    {
-                      #ifdef USE_SECOND_HEAP
-                      HeapSelectIram ephemeral;
-                      #endif
-
-                      it->second.nodeName = tmpNodeName;
-                      it->second.nodeName.trim();
-                    }
-                    it->second.nodeType          = packetBuffer[40];
-                    it->second.webgui_portnumber = 80;
-
-                    if ((len >= 43) && (it->second.build >= 20107)) {
-                      it->second.webgui_portnumber = makeWord(packetBuffer[42], packetBuffer[41]);
-                    }
-                  }
-                }
-
-#ifndef BUILD_NO_DEBUG
-
-                if (loglevelActiveFor(LOG_LEVEL_DEBUG_MORE)) {
-                  String log;
-                  log += F("UDP  : ");
-                  log += mac.toString();
-                  log += ',';
-                  log += formatIP(ip);
-                  log += ',';
-                  log += unit;
-                  addLogMove(LOG_LEVEL_DEBUG_MORE, log);
-                }
->>>>>>> acb2c9e6
+
 #endif // ifndef BUILD_NO_DEBUG
                 }
                 break;
