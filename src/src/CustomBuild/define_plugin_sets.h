--- conflicted
+++ resolved
@@ -1100,11 +1100,8 @@
     //#define USES_P096  // eInk   (Needs lib_deps = Adafruit GFX Library, LOLIN_EPD )
     #define USES_P097   // Touch (ESP32)
     //#define USES_P099   // XPT2046 Touchscreen
-<<<<<<< HEAD
     #define USES_P098   // PWM motor  (relies on iRAM, cannot be combined with all other plugins)
-=======
     #define USES_P105   // AHT10/20/21
->>>>>>> 485ff05d
 #endif
 
 #ifdef PLUGIN_SET_TESTING_B
