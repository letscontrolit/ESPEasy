--- conflicted
+++ resolved
@@ -1536,8 +1536,6 @@
   #if !defined(USES_P137) && defined(ESP32)
     #define USES_P137   // AXP192
   #endif
-<<<<<<< HEAD
-=======
   #ifndef USES_P141
     #define USES_P141   // PCD8544 Nokia 5110
   #endif
@@ -1644,7 +1642,6 @@
   #ifndef USES_P135
     #define USES_P135 // SCD4x
   #endif
->>>>>>> 9a94141c
 #endif
 
 // Collection of all NeoPixel plugins
@@ -1959,8 +1956,6 @@
   #ifndef USES_P137
     #define USES_P137   // AXP192
   #endif
-<<<<<<< HEAD
-=======
   #ifndef USES_P138
 //    #define USES_P138   //
   #endif
@@ -1973,7 +1968,6 @@
   #ifndef USES_P141
     #define USES_P141   // PCD8544 Nokia 5110
   #endif
->>>>>>> 9a94141c
 
   // Controllers
   #ifndef USES_C015
