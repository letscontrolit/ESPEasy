#ifndef CUSTOMBUILD_DEFINE_PLUGIN_SETS_H
#define CUSTOMBUILD_DEFINE_PLUGIN_SETS_H

#include "../../ESPEasy_common.h"

/*
#################################################
 This is the place where plugins are registered
#################################################
To create/register a plugin, you have to :
- find an available number, ie 777.
- Create your own plugin, ie as "_P777_myfunction.ino"
- be sure it starts with ""#ifdef USES_P777", and ends with "#endif"
- then register it into the PLUGIN_SET_EXPERIMENTAL block (see below)
 #ifdef PLUGIN_SET_EXPERIMENTAL
     #define USES_P777   // MYsuperPlugin
 #endif
 - you can from now on test it by compiling using the PLUGIN_BUILD_DEV flag
 either by adding "-DPLUGIN_BUILD_DEV" when compiling, or by momentarly
 adding "#define PLUGIN_BUILD_DEV" at the top of the ESPEasy.ino file
 - You will then have to push a PR including your plugin + the corret line (#define USES_P777) added to this file
 When found stable enough, the maintainer (and only him) will choose to move it to TESTING or STABLE
*/

//#define FEATURE_SD

/******************************************************************************\
 * WebServer pages   **********************************************************
\******************************************************************************/
// FIXME TD-er: Make useful selections for these pages to be included. (e.g. view only)

#ifndef WEBSERVER_CUSTOM_BUILD_DEFINED
    #ifndef WEBSERVER_TIMINGSTATS
        #define WEBSERVER_TIMINGSTATS
    #endif
    #ifndef WEBSERVER_SYSVARS
        #define WEBSERVER_SYSVARS
    #endif
    #ifndef WEBSERVER_NEW_UI
    //    #define WEBSERVER_NEW_UI
    #endif
    #ifndef WEBSERVER_I2C_SCANNER
        #define WEBSERVER_I2C_SCANNER
    #endif
    #ifndef WEBSERVER_FAVICON
        #define WEBSERVER_FAVICON
    #endif
    #ifndef WEBSERVER_CSS
        #define WEBSERVER_CSS
    #endif
    #ifndef WEBSERVER_INCLUDE_JS
        #define WEBSERVER_INCLUDE_JS
    #endif
    #ifndef WEBSERVER_LOG
        #define WEBSERVER_LOG
    #endif
    #ifndef WEBSERVER_GITHUB_COPY
        #define WEBSERVER_GITHUB_COPY
    #endif
    #ifndef WEBSERVER_ROOT
        #define WEBSERVER_ROOT
    #endif
    #ifndef WEBSERVER_ADVANCED
        #define WEBSERVER_ADVANCED
    #endif
    #ifndef WEBSERVER_CONFIG
        #define WEBSERVER_CONFIG
    #endif
    #ifndef WEBSERVER_CONTROL
        #define WEBSERVER_CONTROL
    #endif
    #ifndef WEBSERVER_CONTROLLERS
        #define WEBSERVER_CONTROLLERS
    #endif
    #ifndef WEBSERVER_CUSTOM
        #define WEBSERVER_CUSTOM
    #endif
    #ifndef WEBSERVER_DEVICES
        #define WEBSERVER_DEVICES
    #endif
    #ifndef WEBSERVER_DOWNLOAD
        #define WEBSERVER_DOWNLOAD
    #endif
    #ifndef WEBSERVER_FACTORY_RESET
        #define WEBSERVER_FACTORY_RESET
    #endif
    #ifndef WEBSERVER_FILELIST
        #define WEBSERVER_FILELIST
    #endif
    #ifndef WEBSERVER_HARDWARE
        #define WEBSERVER_HARDWARE
    #endif
    #ifndef WEBSERVER_PINSTATES
        #define WEBSERVER_PINSTATES
    #endif
    #ifndef WEBSERVER_RULES
        #define WEBSERVER_RULES
    #endif
    #ifndef WEBSERVER_SETUP
        #define WEBSERVER_SETUP
    #endif
    #ifndef WEBSERVER_SYSINFO
        #define WEBSERVER_SYSINFO
    #endif
    #ifndef WEBSERVER_METRICS
        #define WEBSERVER_METRICS
    #endif
    #ifndef WEBSERVER_TOOLS
        #define WEBSERVER_TOOLS
    #endif
    #ifndef WEBSERVER_UPLOAD
        #define WEBSERVER_UPLOAD
    #endif
    #ifndef WEBSERVER_WIFI_SCANNER
        #define WEBSERVER_WIFI_SCANNER
    #endif
    #ifndef WEBSERVER_NEW_RULES
//        #define WEBSERVER_NEW_RULES
    #endif
#endif

#ifndef PLUGIN_BUILD_CUSTOM
    #ifndef USES_SSDP
        #define USES_SSDP
    #endif
    #ifndef USES_TIMING_STATS
        #define USES_TIMING_STATS
    #endif
    #ifndef FEATURE_I2CMULTIPLEXER
        #define FEATURE_I2CMULTIPLEXER
    #endif
    #ifndef USE_TRIGONOMETRIC_FUNCTIONS_RULES
        #define USE_TRIGONOMETRIC_FUNCTIONS_RULES
    #endif
    #ifndef USE_EXT_RTC
        #define USE_EXT_RTC
    #endif
#endif

#ifdef MEMORY_ANALYSIS
  #ifdef MQTT_ONLY
    #define USES_C002   // Domoticz MQTT
    #define USES_C005   // Home Assistant (openHAB) MQTT
    #define USES_C006   // PiDome MQTT
    #define USES_C014   // homie 3 & 4dev MQTT
    #define USES_P037   // MQTTImport
  #endif
#endif

#ifndef ENABLE_TOOLTIPS
  #define ENABLE_TOOLTIPS
#endif // ENABLE_TOOLTIPS

/******************************************************************************\
 * Available options **********************************************************
\******************************************************************************/
#if defined(CORE_POST_2_5_0) && !defined(MEMORY_ANALYSIS) && !defined(USE_CUSTOM_H)
    #ifndef USE_SETTINGS_ARCHIVE
    // FIXME TD-er: Disabled for now, to reduce binary size
//        #define USE_SETTINGS_ARCHIVE
    #endif // USE_SETTINGS_ARCHIVE
#endif

#if defined(USE_SETTINGS_ARCHIVE) && defined(FORCE_PRE_2_5_0)
  #undef USE_SETTINGS_ARCHIVE
#endif


/******************************************************************************\
 * BUILD Configs **************************************************************
\******************************************************************************/

// IR library is large, so make a separate build including stable plugins and IR.
#ifdef PLUGIN_BUILD_DEV_IR
    #define PLUGIN_BUILD_DEV       // add dev
    #define PLUGIN_BUILD_IR
#endif

#ifdef PLUGIN_BUILD_TESTING_IR
    #define PLUGIN_BUILD_TESTING   // add testing
    #define PLUGIN_BUILD_IR
#endif

#ifdef PLUGIN_BUILD_MINIMAL_IR
    #ifndef USES_DOMOTICZ
        #define USES_DOMOTICZ
    #endif
    #ifndef USES_FHEM
        #define USES_FHEM
    #endif
    #ifndef USES_HOMEASSISTANT_OPENHAB
        #define USES_HOMEASSISTANT_OPENHAB
    #endif

    #define PLUGIN_BUILD_MINIMAL_OTA
    #define PLUGIN_DESCR  "Minimal, IR"
    #define PLUGIN_BUILD_IR
#endif

#ifdef PLUGIN_BUILD_MINIMAL_IRext
    #ifndef USES_DOMOTICZ
        #define USES_DOMOTICZ
    #endif
    #ifndef USES_FHEM
        #define USES_FHEM
    #endif
    #ifndef USES_HOMEASSISTANT_OPENHAB
        #define USES_HOMEASSISTANT_OPENHAB
    #endif

    #define PLUGIN_BUILD_MINIMAL_OTA
    #define PLUGIN_DESCR  "Minimal, IR with AC"
    #define PLUGIN_BUILD_IR_EXTENDED
#endif

#ifdef PLUGIN_BUILD_NORMAL_IR
    #define PLUGIN_BUILD_NORMAL     // add stable
    #define PLUGIN_DESCR  "Normal, IR"
    #define PLUGIN_BUILD_IR
#endif

#ifdef PLUGIN_BUILD_NORMAL_IRext
    #define PLUGIN_BUILD_NORMAL     // add stable
    #define PLUGIN_DESCR  "Normal, IR with AC"
    #define PLUGIN_BUILD_IR_EXTENDED
#endif

#ifdef PLUGIN_BUILD_DEV
    #define  PLUGIN_SET_EXPERIMENTAL
    #define  CONTROLLER_SET_EXPERIMENTAL
    #define  NOTIFIER_SET_EXPERIMENTAL
    #define  PLUGIN_BUILD_TESTING   // add testing
#endif

#ifdef PLUGIN_BUILD_TESTING
    #if !defined(PLUGIN_BUILD_TESTING_B) && !defined(PLUGIN_BUILD_TESTING_C) && !defined(PLUGIN_BUILD_TESTING_D) && !defined(PLUGIN_BUILD_TESTING_E)
      #define PLUGIN_DESCR  "TEST_A"
      #define PLUGIN_SET_TESTING_A
    #endif
    #define PLUGIN_SET_TESTING
    #define CONTROLLER_SET_TESTING
    #define NOTIFIER_SET_TESTING
    #define PLUGIN_BUILD_NORMAL     // add stable
#endif

#ifdef PLUGIN_BUILD_TESTING_B
    #define PLUGIN_DESCR  "TEST_B"
    #define PLUGIN_SET_TESTING
    #define PLUGIN_SET_TESTING_B
    #define CONTROLLER_SET_TESTING
    #define NOTIFIER_SET_TESTING
    #define PLUGIN_BUILD_NORMAL     // add stable
#endif

#ifdef PLUGIN_BUILD_TESTING_C
    #define PLUGIN_DESCR  "TEST_C"
    #define PLUGIN_SET_TESTING
    #define PLUGIN_SET_TESTING_C
    #define CONTROLLER_SET_TESTING
    #define NOTIFIER_SET_TESTING
    #define PLUGIN_BUILD_NORMAL     // add stable
#endif

#ifdef PLUGIN_BUILD_TESTING_D
    #define PLUGIN_DESCR  "TEST_D"
    #define PLUGIN_SET_TESTING
    #define PLUGIN_SET_TESTING_D
    #define CONTROLLER_SET_TESTING
    #define NOTIFIER_SET_TESTING
    #define PLUGIN_BUILD_NORMAL     // add stable
#endif

#ifdef PLUGIN_BUILD_TESTING_E
    #define PLUGIN_DESCR  "TEST_E"
    #define PLUGIN_SET_TESTING
    #define PLUGIN_SET_TESTING_E
    #define CONTROLLER_SET_TESTING
    #define NOTIFIER_SET_TESTING
    #define PLUGIN_BUILD_NORMAL     // add stable
#endif

#ifndef PLUGIN_BUILD_CUSTOM
    #ifndef PLUGIN_BUILD_NORMAL
        #define PLUGIN_BUILD_NORMAL // defaults to stable, if not custom
    #endif
#endif

#ifdef PLUGIN_BUILD_NORMAL
    #define  PLUGIN_SET_STABLE
    #define  CONTROLLER_SET_STABLE
    #define  NOTIFIER_SET_STABLE

    #ifndef FEATURE_I2CMULTIPLEXER
        #define FEATURE_I2CMULTIPLEXER
    #endif
    #ifndef USE_TRIGONOMETRIC_FUNCTIONS_RULES
        #define USE_TRIGONOMETRIC_FUNCTIONS_RULES
    #endif
    #define KEEP_TRIGONOMETRIC_FUNCTIONS_RULES
    #ifndef USES_PLUGIN_STATS
        #define USES_PLUGIN_STATS
    #endif
    #ifndef USES_CHART_JS
        #define USES_CHART_JS
    #endif
#endif

#ifdef USES_FHEM
    #define USES_C009   // FHEM HTTP
#endif

#ifdef USES_HOMEASSISTANT_OPENHAB
    #define USES_C005   // Home Assistant (openHAB) MQTT
#endif

#ifdef PLUGIN_BUILD_MINIMAL_OTA
    #ifndef PLUGIN_DESCR
      #define PLUGIN_DESCR  "Minimal 1M OTA"
    #endif

    #define CONTROLLER_SET_NONE

    #define BUILD_MINIMAL_OTA
    #ifndef BUILD_NO_DEBUG
      #define BUILD_NO_DEBUG
    #endif

//    #define USES_C001   // Domoticz HTTP
//    #define USES_C002   // Domoticz MQTT
//    #define USES_C005   // Home Assistant (openHAB) MQTT
//    #define USES_C006   // PiDome MQTT
    #define USES_C008   // Generic HTTP
//    #define USES_C009   // FHEM HTTP
//    #define USES_C010   // Generic UDP
    #define USES_C013   // ESPEasy P2P network

//    #define NOTIFIER_SET_STABLE
    #define NOTIFIER_SET_NONE

    #define PLUGIN_SET_NONE

    #ifdef USE_SETTINGS_ARCHIVE
        #undef USE_SETTINGS_ARCHIVE
    #endif // USE_SETTINGS_ARCHIVE

    #ifdef USES_TIMING_STATS
        #undef USES_TIMING_STATS
    #endif

    #ifndef USES_P001
        #define USES_P001   // switch
    #endif
    #ifndef USES_P026
      #define USES_P026   // SysInfo
    #endif
    #ifndef USES_P033
      #define USES_P033   // Dummy
    #endif
    #ifndef USES_P037
//        #define USES_P037   // MQTTImport
    #endif

    #ifndef USES_P004
//        #define USES_P004   // Dallas
    #endif
    #ifndef USES_P005
//        #define USES_P005   // DHT
    #endif

    #ifdef USE_SERVO
      #undef USE_SERVO
    #endif
    #ifdef USE_RTTTL
      #undef USE_RTTTL
    #endif
#endif


// Strip out parts not needed for either MINIMAL_OTA and MEMORY_ANALYSIS
#if defined(BUILD_MINIMAL_OTA) || defined(MEMORY_ANALYSIS)
    #ifndef WEBSERVER_CUSTOM_BUILD_DEFINED
        #ifdef WEBSERVER_TIMINGSTATS
            #undef WEBSERVER_TIMINGSTATS
        #endif
        #ifdef WEBSERVER_SYSVARS
            #undef WEBSERVER_SYSVARS
        #endif
        #ifdef WEBSERVER_NEW_UI
            #undef WEBSERVER_NEW_UI
        #endif
        #ifdef WEBSERVER_I2C_SCANNER
            #undef WEBSERVER_I2C_SCANNER
        #endif
        #ifdef WEBSERVER_FAVICON
            #undef WEBSERVER_FAVICON
        #endif
        #ifdef WEBSERVER_CSS
            #undef WEBSERVER_CSS
        #endif
        #ifdef WEBSERVER_INCLUDE_JS
            #undef WEBSERVER_INCLUDE_JS
        #endif
        #ifdef WEBSERVER_LOG
            #undef WEBSERVER_LOG
        #endif
        #ifdef WEBSERVER_GITHUB_COPY
            #undef WEBSERVER_GITHUB_COPY
        #endif
        #ifdef WEBSERVER_PINSTATES
            #undef WEBSERVER_PINSTATES
        #endif
        #ifdef WEBSERVER_WIFI_SCANNER
            #undef WEBSERVER_WIFI_SCANNER
        #endif
        #ifdef WEBSERVER_CUSTOM
            #undef WEBSERVER_CUSTOM
        #endif
        #ifdef WEBSERVER_NEW_RULES
            #undef WEBSERVER_NEW_RULES
        #endif


    #endif // WEBSERVER_CUSTOM_BUILD_DEFINED

    #ifndef LIMIT_BUILD_SIZE
        #define LIMIT_BUILD_SIZE
    #endif
    #if USE_I2C_DEVICE_SCAN
        #undef USE_I2C_DEVICE_SCAN
        #define USE_I2C_DEVICE_SCAN     false   // turn feature off in OTA builds
    #endif // if USE_I2C_DEVICE_SCAN
    #ifdef KEEP_TRIGONOMETRIC_FUNCTIONS_RULES
        #undef KEEP_TRIGONOMETRIC_FUNCTIONS_RULES
    #endif
    #ifndef NOTIFIER_SET_NONE
        #define NOTIFIER_SET_NONE
    #endif
    #ifdef USE_EXT_RTC
        #undef USE_EXT_RTC
    #endif
#endif



#ifdef BUILD_NO_DEBUG
    #ifdef WEBSERVER_RULES_DEBUG
        #undef WEBSERVER_RULES_DEBUG
    #endif
#endif


/******************************************************************************\
 * IR plugins *****************************************************************
\******************************************************************************/
// See lib\IRremoteESP8266\src\IRremoteESP8266.h
// Disable all settings like these when not needed:
// #define DECODE_TOSHIBA_AC      true
// #define SEND_TOSHIBA_AC        true
#ifdef PLUGIN_BUILD_IR
    #if !defined(PLUGIN_DESCR) && !defined(PLUGIN_BUILD_MAX_ESP32)
      #define PLUGIN_DESCR  "IR"
    #endif
    #ifndef USES_P016    
      #define USES_P016      // IR
    #endif
    #define P016_SEND_IR_TO_CONTROLLER false //IF true then the JSON replay solution is transmited back to the condroller.
    #ifndef USES_P035    
      #define USES_P035      // IRTX
    #endif
    #define P016_P035_USE_RAW_RAW2 //Use the RAW and RAW2 encodings, disabling it saves 3.7Kb
#endif

#ifdef PLUGIN_BUILD_IR_EXTENDED
    #if !defined(PLUGIN_DESCR) && !defined(PLUGIN_BUILD_MAX_ESP32)
        #define PLUGIN_DESCR  "IR Extended"
    #endif // PLUGIN_DESCR
    #ifndef USES_P016    
      #define USES_P016      // IR
    #endif
    #define P016_SEND_IR_TO_CONTROLLER false //IF true then the JSON replay solution is transmited back to the condroller.
    #ifndef USES_P035    
      #define USES_P035      // IRTX
    #endif
    // The following define is needed for extended decoding of A/C Messages and or using standardised common arguments for controlling all deeply supported A/C units
    #define P016_P035_Extended_AC
    #define P016_P035_USE_RAW_RAW2 //Use the RAW and RAW2 encodings, disabling it saves 3.7Kb
    #ifndef ESP8266_1M       // Leaving out Heatpump IR for 1M builds because it won't fit after upgrading IRremoteESP8266 library to v2.8.1
      #define USES_P088      // ToniA IR plugin
    #endif
    #define PLUGIN_SET_ONLY_SWITCH
    #define NOTIFIER_SET_STABLE
    #define USES_P029      // Output - Domoticz MQTT Helper
    #define PLUGIN_SET_ONLY_TEMP_HUM
#endif

#ifdef PLUGIN_BUILD_IR_EXTENDED_NO_RX
    #if !defined(PLUGIN_DESCR) && !defined(PLUGIN_BUILD_MAX_ESP32)
        #define PLUGIN_DESCR  "IR Extended, no IR RX"
    #endif // PLUGIN_DESCR
    #ifndef USES_P035    
      #define USES_P035      // IRTX
    #endif
    // The following define is needed for extended decoding of A/C Messages and or using standardised common arguments for controlling all deeply supported A/C units
    #define P016_P035_Extended_AC
    #define P016_P035_USE_RAW_RAW2 //Use the RAW and RAW2 encodings, disabling it saves 3.7Kb
    #define USES_P088      //ToniA IR plugin
#endif

/******************************************************************************\
 * Devices ********************************************************************
\******************************************************************************/

// Itead ----------------------------
#ifdef PLUGIN_SET_SONOFF_BASIC
    #define PLUGIN_DESCR  "Sonoff Basic"

    #define PLUGIN_SET_ONLY_SWITCH
    #define NOTIFIER_SET_STABLE
#endif

#ifdef PLUGIN_SET_SONOFF_TH1x
    #define PLUGIN_DESCR  "Sonoff TH10/TH16"

    #define PLUGIN_SET_ONLY_SWITCH
    #define NOTIFIER_SET_STABLE
    #define PLUGIN_SET_ONLY_TEMP_HUM
#endif

#ifdef PLUGIN_SET_SONOFF_POW
    #ifndef PLUGIN_DESCR
        #define PLUGIN_DESCR  "Sonoff POW R1/R2"
    #endif

    #define CONTROLLER_SET_STABLE
    #define PLUGIN_SET_ONLY_SWITCH
    #define NOTIFIER_SET_STABLE
    #define USES_P076   // HWL8012   in POW r1
    // Needs CSE7766 Energy sensor, via Serial RXD 4800 baud 8E1 (GPIO1), TXD (GPIO3)
    #define USES_P077	  // CSE7766   in POW R2
    #define USES_P081   // Cron
#endif

#ifdef PLUGIN_SET_SONOFF_S2x
    #define PLUGIN_DESCR  "Sonoff S20/22/26"

    #define PLUGIN_SET_ONLY_SWITCH
    #define NOTIFIER_SET_STABLE
#endif

#ifdef PLUGIN_SET_SONOFF_4CH
    #define PLUGIN_DESCR  "Sonoff 4CH"
    #define PLUGIN_SET_ONLY_SWITCH
    #define NOTIFIER_SET_STABLE
#endif

#ifdef PLUGIN_SET_SONOFF_TOUCH
    #define PLUGIN_DESCR  "Sonoff Touch"
    #define PLUGIN_SET_ONLY_SWITCH
    #define NOTIFIER_SET_STABLE
#endif

// Shelly ----------------------------
#ifdef PLUGIN_SET_SHELLY_1
    #define PLUGIN_DESCR  "Shelly 1"

    #define PLUGIN_SET_ONLY_SWITCH
    #define CONTROLLER_SET_STABLE
    #define NOTIFIER_SET_STABLE
    #define USES_P004   // DS18B20
#endif

#ifdef PLUGIN_SET_SHELLY_PLUG_S
    #define PLUGIN_DESCR  "Shelly PLUG-S"

    #define PLUGIN_SET_ONLY_SWITCH
    #define CONTROLLER_SET_STABLE
    #define NOTIFIER_SET_STABLE
    #define USES_P076   // HWL8012   in POW r1
    #define USES_P081   // Cron
#endif

// Easy ----------------------------
#ifdef PLUGIN_SET_EASY_TEMP
    #define PLUGIN_DESCR  "Temp Hum"
    #define PLUGIN_SET_ONLY_TEMP_HUM
#endif

#ifdef PLUGIN_SET_EASY_CARBON
    #define PLUGIN_DESCR  "Carbon"
    #define PLUGIN_SET_NONE
    #define USES_P052   // SenseAir
#endif

/*
#ifdef PLUGIN_SET_EASY_NEXTION
    #define PLUGIN_SET_ONLY_SWITCH
    //#define USES_Pxxx   // Nextion
#endif
*/

#ifdef PLUGIN_SET_EASY_OLED1
    #define PLUGIN_SET_ONLY_SWITCH
    #define NOTIFIER_SET_STABLE
    #define USES_P036   // FrameOLED
#endif

#ifdef PLUGIN_SET_EASY_OLED2
    #define PLUGIN_SET_ONLY_SWITCH
    #define NOTIFIER_SET_STABLE
    #define USES_P023   // OLED
#endif

#ifdef PLUGIN_SET_EASY_RELAY
    #define PLUGIN_SET_ONLY_SWITCH
    #define NOTIFIER_SET_STABLE
#endif

// LedStrips ----------------------------
#ifdef PLUGIN_SET_H801
    #define PLUGIN_SET_ONLY_LEDSTRIP
#endif

#ifdef PLUGIN_SET_MAGICHOME
    #define PLUGIN_SET_ONLY_LEDSTRIP
#endif

#ifdef PLUGIN_SET_MAGICHOME_IR
    #define PLUGIN_SET_ONLY_LEDSTRIP
    #ifndef USES_P016    
      #define USES_P016      // IR
    #endif

#endif


// Generic ESP32 -----------------------------
#ifdef PLUGIN_SET_GENERIC_ESP32
    #define PLUGIN_DESCR  "Generic ESP32"

    #ifndef ESP32
        #define ESP32
    #endif
    #ifdef ESP8266
        #undef ESP8266
    #endif
    #define PLUGIN_SET_ONLY_SWITCH
    #define NOTIFIER_SET_STABLE
    #define USES_P036   // FrameOLED
    #define USES_P027   // INA219
    #define USES_P028   // BME280
#endif

#ifdef PLUGIN_SET_TEST_ESP32
    #if !defined(PLUGIN_SET_TEST_B_ESP32) && !defined(PLUGIN_SET_TEST_C_ESP32) && !defined(PLUGIN_SET_TEST_D_ESP32) && !defined(PLUGIN_SET_TEST_E_ESP32)
      #define PLUGIN_DESCR  "TEST_A ESP32"
      #define  PLUGIN_SET_TESTING_A
    #endif
    #ifndef ESP32
        #define ESP32
    #endif
    #ifdef ESP8266
        #undef ESP8266
    #endif
//    #define PLUGIN_SET_ONLY_SWITCH

    #define  PLUGIN_SET_TESTING
    #define  CONTROLLER_SET_STABLE
    #define  NOTIFIER_SET_STABLE
    #define  PLUGIN_SET_STABLE     // add stable
    // See also PLUGIN_SET_TEST_ESP32 section at end,
    // where incompatible plugins will be disabled.
    // TODO : Check compatibility of plugins for ESP32 board.
#endif

#ifdef PLUGIN_SET_TEST_B_ESP32
    #define PLUGIN_DESCR  "TEST_B ESP32"
    #ifndef ESP32
        #define ESP32
    #endif
    #ifdef ESP8266
        #undef ESP8266
    #endif
//    #define PLUGIN_SET_ONLY_SWITCH

    #define  PLUGIN_SET_TESTING
    #define  PLUGIN_SET_TESTING_B
    #define  CONTROLLER_SET_STABLE
    #define  NOTIFIER_SET_STABLE
    #define  PLUGIN_SET_STABLE     // add stable
    // See also PLUGIN_SET_TEST_ESP32 section at end,
    // where incompatible plugins will be disabled.
    // TODO : Check compatibility of plugins for ESP32 board.
#endif

#ifdef PLUGIN_SET_TEST_C_ESP32
    #define PLUGIN_DESCR  "TEST_C ESP32"
    #ifndef ESP32
        #define ESP32
    #endif
    #ifdef ESP8266
        #undef ESP8266
    #endif
//    #define PLUGIN_SET_ONLY_SWITCH

    #define  PLUGIN_SET_TESTING
    #define  PLUGIN_SET_TESTING_C
    #define  CONTROLLER_SET_STABLE
    #define  NOTIFIER_SET_STABLE
    #define  PLUGIN_SET_STABLE     // add stable
    // See also PLUGIN_SET_TEST_ESP32 section at end,
    // where incompatible plugins will be disabled.
    // TODO : Check compatibility of plugins for ESP32 board.
#endif

#ifdef PLUGIN_SET_TEST_D_ESP32
    #define PLUGIN_DESCR  "TEST_D ESP32"
    #ifndef ESP32
        #define ESP32
    #endif
    #ifdef ESP8266
        #undef ESP8266
    #endif
//    #define PLUGIN_SET_ONLY_SWITCH

    #define  PLUGIN_SET_TESTING
    #define  PLUGIN_SET_TESTING_D
    #define  CONTROLLER_SET_STABLE
    #define  NOTIFIER_SET_STABLE
    #define  PLUGIN_SET_STABLE     // add stable
    // See also PLUGIN_SET_TEST_ESP32 section at end,
    // where incompatible plugins will be disabled.
    // TODO : Check compatibility of plugins for ESP32 board.
#endif

#ifdef PLUGIN_SET_TEST_E_ESP32
    #define PLUGIN_DESCR  "TEST_E ESP32"
    #ifndef ESP32
        #define ESP32
    #endif
    #ifdef ESP8266
        #undef ESP8266
    #endif
//    #define PLUGIN_SET_ONLY_SWITCH

    #define  PLUGIN_SET_TESTING
    #define  PLUGIN_SET_TESTING_E
    #define  CONTROLLER_SET_STABLE
    #define  NOTIFIER_SET_STABLE
    #define  PLUGIN_SET_STABLE     // add stable
    // See also PLUGIN_SET_TEST_ESP32 section at end,
    // where incompatible plugins will be disabled.
    // TODO : Check compatibility of plugins for ESP32 board.
#endif

#ifdef PLUGIN_BUILD_MAX_ESP32
    #ifndef PLUGIN_DESCR
      #define PLUGIN_DESCR  "MAX ESP32"
    #endif
    #ifndef ESP32
        #define ESP32
    #endif
    #ifdef ESP8266
        #undef ESP8266
    #endif

    #define PLUGIN_SET_MAX
    #define CONTROLLER_SET_ALL
    #define NOTIFIER_SET_ALL
    #ifndef PLUGIN_ENERGY_COLLECTION
        #define PLUGIN_ENERGY_COLLECTION
    #endif
    #ifndef PLUGIN_DISPLAY_COLLECTION
        #define PLUGIN_DISPLAY_COLLECTION
    #endif
    #ifndef PLUGIN_NEOPIXEL_COLLECTION
        #define PLUGIN_NEOPIXEL_COLLECTION
    #endif
    #ifndef USES_PLUGIN_STATS
        #define USES_PLUGIN_STATS
    #endif
    #ifndef USES_CHART_JS
        #define USES_CHART_JS
    #endif

    // See also PLUGIN_SET_MAX section at end, to include any disabled plugins from other definitions
    // See also PLUGIN_SET_TEST_ESP32 section at end,
    // where incompatible plugins will be disabled.
    // TODO : Check compatibility of plugins for ESP32 board.
#endif


// Generic ------------------------------------
#ifdef PLUGIN_SET_GENERIC_1M
    #define PLUGIN_SET_NONE
    // TODO : small list of common plugins to fit in 1M
#endif

// Ventus W266 --------------------------------
#ifdef PLUGIN_SET_VENTUS_W266
    #define PLUGIN_SET_ONLY_SWITCH
    #define PLUGIN_BUILD_DISABLED
    #define USES_P046      // TESTING	Hardware	P046_VentusW266.ino
#endif


#ifdef PLUGIN_SET_LC_TECH_RELAY_X2
    #define CONTROLLER_SET_STABLE
    #define PLUGIN_SET_ONLY_SWITCH
    #define NOTIFIER_SET_STABLE
    #define USES_P026    // Sysinfo
    #define USES_P029    // Domoticz MQTT Helper
    #define USES_P033    // Dummy
    #define USES_P037    // MQTT import
    #define USES_P081    // Cron
    #define USES_P091    // Ser Switch
#endif



/******************************************************************************\
 * "ONLY" shorcuts ************************************************************
\******************************************************************************/
#ifdef PLUGIN_SET_ONLY_SWITCH
    #ifndef PLUGIN_SET_NONE
        #define PLUGIN_SET_NONE
    #endif
    #ifndef USES_P001
        #define USES_P001   // switch
    #endif
    #ifndef USES_P003
//        #define USES_P003   // pulse
    #endif
    #ifndef USES_P026
      #define USES_P026   // SysInfo
    #endif
    #ifndef USES_P033
      #define USES_P033   // Dummy
    #endif
    #ifndef USES_P037
        #define USES_P037   // MQTTImport
    #endif
#endif

#ifdef PLUGIN_SET_ONLY_TEMP_HUM
    #ifndef PLUGIN_SET_NONE
        #define PLUGIN_SET_NONE
    #endif
    #ifndef USES_P004
        #define USES_P004   // Dallas
    #endif
    #ifndef USES_P005
        #define USES_P005   // DHT
    #endif
    #ifndef USES_P014
        #define USES_P014   // SI7021
    #endif
    #ifndef USES_P028
        #define USES_P028   // BME280
    #endif
    #ifndef USES_P034
        #define USES_P034   // DHT12
    #endif
#endif

#ifdef PLUGIN_SET_ONLY_LEDSTRIP
    #ifndef PLUGIN_SET_NONE
        #define PLUGIN_SET_NONE
    #endif
    #ifndef USES_P141
        #define USES_P141   // LedStrip
    #endif
    #ifndef USES_P037
        #define USES_P037   // MQTTImport
    #endif
#endif






/******************************************************************************\
 * Main Families **************************************************************
\******************************************************************************/

// NONE #####################################
#ifdef PLUGIN_SET_NONE
    #ifdef PLUGIN_SET_STABLE
        #undef PLUGIN_SET_STABLE
    #endif
    #ifdef PLUGIN_SET_TESTING
        #undef PLUGIN_SET_TESTING
    #endif
    #ifdef PLUGIN_SET_TESTING_A
        #undef PLUGIN_SET_TESTING_A
    #endif
    #ifdef PLUGIN_SET_TESTING_B
        #undef PLUGIN_SET_TESTING_B
    #endif
    #ifdef PLUGIN_SET_TESTING_C
        #undef PLUGIN_SET_TESTING_C
    #endif
    #ifdef PLUGIN_SET_TESTING_D
        #undef PLUGIN_SET_TESTING_D
    #endif
    #ifdef PLUGIN_SET_TESTING_E
        #undef PLUGIN_SET_TESTING_E
    #endif
    #ifdef PLUGIN_SET_EXPERIMENTAL
        #undef PLUGIN_SET_EXPERIMENTAL
    #endif
#endif


#ifdef CONTROLLER_SET_NONE
    #ifdef CONTROLLER_SET_STABLE
        #undef CONTROLLER_SET_STABLE
    #endif
    #ifdef CONTROLLER_SET_TESTING
        #undef CONTROLLER_SET_TESTING
    #endif
    #ifdef CONTROLLER_SET_EXPERIMENTAL
        #undef CONTROLLER_SET_EXPERIMENTAL
    #endif
#endif


#ifdef NOTIFIER_SET_NONE
    #ifdef NOTIFIER_SET_STABLE
        #undef NOTIFIER_SET_STABLE
    #endif
    #ifdef NOTIFIER_SET_TESTING
        #undef NOTIFIER_SET_TESTING
    #endif
    #ifdef NOTIFIER_SET_EXPERIMENTAL
        #undef NOTIFIER_SET_EXPERIMENTAL
    #endif
#endif

// ALL ###########################################
#ifdef PLUGIN_SET_ALL
    #ifndef PLUGIN_SET_STABLE
        #define PLUGIN_SET_STABLE
    #endif
    #ifndef PLUGIN_SET_TESTING
        #define PLUGIN_SET_TESTING
    #endif
    // #ifndef PLUGIN_SET_TESTING_A
    //     #define PLUGIN_SET_TESTING_A
    // #endif
    #ifndef PLUGIN_SET_EXPERIMENTAL
        #define PLUGIN_SET_EXPERIMENTAL
    #endif
#endif


#ifdef CONTROLLER_SET_ALL
    #ifndef CONTROLLER_SET_STABLE
        #define CONTROLLER_SET_STABLE
    #endif
    #ifndef CONTROLLER_SET_TESTING
        #define CONTROLLER_SET_TESTING
    #endif
    #ifndef CONTROLLER_SET_EXPERIMENTAL
        #define CONTROLLER_SET_EXPERIMENTAL
    #endif
#endif


#ifdef NOTIFIER_SET_ALL
    #ifndef NOTIFIER_SET_STABLE
        #define NOTIFIER_SET_STABLE
    #endif
    #ifndef NOTIFIER_SET_TESTING
        #define NOTIFIER_SET_TESTING
    #endif
    #ifndef NOTIFIER_SET_EXPERIMENTAL
        #define NOTIFIER_SET_EXPERIMENTAL
    #endif
#endif

// MAX ###########################################
#ifdef PLUGIN_SET_MAX
    #ifndef PLUGIN_SET_STABLE
        #define PLUGIN_SET_STABLE
    #endif
    #ifndef PLUGIN_SET_TESTING
        #define PLUGIN_SET_TESTING
    #endif
    #ifndef PLUGIN_SET_TESTING_A
        #define PLUGIN_SET_TESTING_A
    #endif
    #ifndef PLUGIN_SET_TESTING_B
        #define PLUGIN_SET_TESTING_B
    #endif
    #ifndef PLUGIN_SET_TESTING_C
        #define PLUGIN_SET_TESTING_C
    #endif
    #ifndef PLUGIN_SET_TESTING_D
        #define PLUGIN_SET_TESTING_D
    #endif
    #ifndef PLUGIN_SET_TESTING_E
        #define PLUGIN_SET_TESTING_E
    #endif
    // #ifndef PLUGIN_SET_EXPERIMENTAL
    //     #define PLUGIN_SET_EXPERIMENTAL
    // #endif
#endif




// STABLE #####################################
#ifdef PLUGIN_SET_STABLE
    #ifndef DONT_USE_SERVO
        #define USE_SERVO
    #endif
    #define USE_RTTTL

    #define USES_P001   // Switch
    #define USES_P002   // ADC
    #define USES_P003   // Pulse
    #define USES_P004   // Dallas
    #define USES_P005   // DHT
    #define USES_P006   // BMP085
    #define USES_P007   // PCF8591
    #define USES_P008   // RFID
    #define USES_P009   // MCP

    #define USES_P010   // BH1750
    #define USES_P011   // PME
    #define USES_P012   // LCD
    #define USES_P013   // HCSR04
    #define USES_P014   // SI7021
    #define USES_P015   // TSL2561
//    #define USES_P016   // IR
    #define USES_P017   // PN532
    #define USES_P018   // Dust
    #define USES_P019   // PCF8574

    #define USES_P020   // Ser2Net
    #define USES_P021   // Level
    #define USES_P022   // PCA9685
    #define USES_P023   // OLED
    #define USES_P024   // MLX90614
    #define USES_P025   // ADS1115
    #define USES_P026   // SysInfo
    #define USES_P027   // INA219
    #define USES_P028   // BME280
    #define USES_P029   // Output

//    #define USES_P030   // BMP280   (Made obsolete, now BME280 can handle both)
    #define USES_P031   // SHT1X
    #define USES_P032   // MS5611
    #define USES_P033   // Dummy
    #define USES_P034   // DHT12
//    #define USES_P035   // IRTX
    #define USES_P036   // FrameOLED
    #define USES_P037   // MQTTImport
    #define USES_P038   // NeoPixel
    #define USES_P039   // Environment - Thermocouple

    #define USES_P040   // RFID - ID12LA/RDM6300
    // FIXME TD-er: Disabled NeoClock and Candle plugin to make builds fit in max bin size.
//    #define USES_P041   // NeoClock
//    #define USES_P042   // Candle
    #define USES_P043   // ClkOutput
    #define USES_P044   // P1WifiGateway

    #define USES_P049   // MHZ19

    #define USES_P052   // SenseAir
    #define USES_P053   // PMSx003

    #define USES_P056   // SDS011-Dust
    #define USES_P059   // Encoder

    #define USES_P063   // TTP229_KeyPad
    #define USES_P073   // 7DG
    #define USES_P079   // Wemos Motoshield
#endif


#ifdef CONTROLLER_SET_STABLE
    #define USES_C001   // Domoticz HTTP
    #define USES_C002   // Domoticz MQTT
    #define USES_C003   // Nodo telnet
    #define USES_C004   // ThingSpeak
    #define USES_C005   // Home Assistant (openHAB) MQTT
    #define USES_C006   // PiDome MQTT
    #define USES_C007   // Emoncms
    #define USES_C008   // Generic HTTP
    #define USES_C009   // FHEM HTTP
    #define USES_C010   // Generic UDP
    #define USES_C013   // ESPEasy P2P network
#endif


#ifdef NOTIFIER_SET_STABLE
    #define USES_N001   // Email
    #define USES_N002   // Buzzer

    #ifdef NOTIFIER_SET_NONE
      #undef NOTIFIER_SET_NONE
    #endif
#endif

#if defined(PLUGIN_SET_TESTING) || defined(PLUGIN_SET_TESTING_A) || defined(PLUGIN_SET_TESTING_B) || defined(PLUGIN_SET_TESTING_C) || defined(PLUGIN_SET_TESTING_D) || defined(PLUGIN_SET_TESTING_E)
  #if !defined(PLUGIN_SET_MAX) && !defined(ESP32)
    #ifndef LIMIT_BUILD_SIZE
      #define LIMIT_BUILD_SIZE
    #endif
    #ifndef NOTIFIER_SET_NONE
      #define NOTIFIER_SET_NONE
    #endif
  #endif
#endif

// TESTING #####################################
#ifdef PLUGIN_SET_TESTING
    #define USES_P045   // MPU6050
    #define USES_P047   // I2C_soil_misture
    #define USES_P048   // Motoshield_v2

    #define USES_P050   // TCS34725
    #define USES_P051   // AM2320
    #define USES_P054   // DMX512
    #define USES_P055   // Chiming
    #define USES_P057   // HT16K33_LED
    #define USES_P058   // HT16K33_KeyPad

    #define USES_P060   // MCP3221
    #define USES_P061   // Keypad
    #define USES_P062   // MPR121_KeyPad

    #define USES_P064   // APDS9960
    #define USES_P065   // DRF0299
    #define USES_P066   // VEML6040

    #define USES_P075   // Nextion
    //#define USES_P076   // HWL8012   in POW r1
    // Needs CSE7766 Energy sensor, via Serial RXD 4800 baud 8E1 (GPIO1), TXD (GPIO3)
    //#define USES_P077	  // CSE7766   in POW R2
    //#define USES_P078   // Eastron Modbus Energy meters
    #define USES_P081   // Cron
    #define USES_P082   // GPS
    #define USES_P089   // Ping
#endif

#ifdef PLUGIN_SET_TESTING_A

    #define USES_P067   // HX711_Load_Cell
    #define USES_P068   // SHT3x

    #define USES_P070   // NeoPixel_Clock
    #define USES_P071   // Kamstrup401
    #define USES_P072   // HDC1080
    #define USES_P074   // TSL2561

    #define USES_P080   // iButton Sensor  DS1990A
    #define USES_P083   // SGP30
    #define USES_P084   // VEML6070
    #define USES_P086   // Receiving values according Homie convention. Works together with C014 Homie controller

    #define USES_P090   // CCS811 TVOC/eCO2 Sensor

    //#define USES_P095  // TFT ILI9341
    //#define USES_P096  // eInk   (Needs lib_deps = Adafruit GFX Library, LOLIN_EPD )
    #define USES_P097   // Touch (ESP32)
    #define USES_P098   // PWM motor  (relies on iRAM, cannot be combined with all other plugins)
    //#define USES_P099   // XPT2046 Touchscreen
    #define USES_P105   // AHT10/20/21
#endif

#ifdef PLUGIN_SET_TESTING_B
    #define USES_P069   // LM75A

    #define USES_P100   // Pulse Counter - DS2423
    #define USES_P101   // Wake On Lan
    #define USES_P103   // Atlas Scientific EZO Sensors (pH, ORP, EZO, DO)
    #define USES_P106   // BME680
    #define USES_P107   // SI1145 UV index
    #define USES_P108   // DDS238-x ZN MODBUS energy meter (was P224 in the Playground)
    // FIXME TD-er: Disabled due to build size
    //#define USES_P109   // ThermoOLED
    #define USES_P110   // VL53L0X Time of Flight sensor
    #define USES_P113   // VL53L1X ToF
#endif

#ifdef PLUGIN_SET_TESTING_C
    #define USES_P085   // AcuDC24x
    #define USES_P087   // Serial Proxy

    #define USES_P091	// SerSwitch
    #define USES_P092   // DL-Bus

    #define USES_P111   // RC522 RFID reader
#endif

#ifdef PLUGIN_SET_TESTING_D
    #define USES_P093   // Mitsubishi Heat Pump
    #define USES_P094  // CUL Reader
    #ifndef USES_P098
      #define USES_P098   // PWM motor
    #endif
    #define USES_P114  // VEML6075 UVA/UVB sensor
    #define USES_P115  // Fuel Gauge MAX1704x
    #define USES_P117  // SCD30
      // Disable Itho when using second heap as it no longer fits.
      // Disable Itho for ESP32 as it does not (yet) work on ESP32 IDF4.4
    #if !defined(USE_SECOND_HEAP) && !defined(ESP32)
      #define USES_P118  // Itho ventilation control
    #endif
    #define USES_P124  // I2C MultiRelay
    #define USES_P127  // CDM7160
#endif

#ifdef PLUGIN_SET_TESTING_E
    #define USES_P119   // ITG3205 Gyro
    #define USES_P120   // ADXL345 I2C
    #define USES_P121   // HMC5883L 
    #define USES_P125   // ADXL345 SPI
    #define USES_P126  // 74HC595 Shift register
    #define USES_P133   // LTR390 UV
#endif


// Collection of all energy related plugins.
#ifdef PLUGIN_ENERGY_COLLECTION
   #ifndef USES_P025
     #define USES_P025   // ADS1115
   #endif
   #ifndef USES_P027
     #define USES_P027   // INA219
   #endif
   #ifndef USES_P076
     #define USES_P076   // HWL8012   in POW r1
   #endif
   #ifndef USES_P077
     // Needs CSE7766 Energy sensor, via Serial RXD 4800 baud 8E1 (GPIO1), TXD (GPIO3)
     #define USES_P077	  // CSE7766   in POW R2
   #endif
   #ifndef USES_P078
     #define USES_P078   // Eastron Modbus Energy meters
   #endif
   #ifndef USES_P085
     #define USES_P085   // AcuDC24x
   #endif
   #ifndef USES_P093
     #define USES_P093   // Mitsubishi Heat Pump
   #endif
   #ifndef USES_P102
     #define USES_P102   // PZEM-004Tv30
   #endif
   #ifndef USES_P108
     #define USES_P108   // DDS238-x ZN MODBUS energy meter (was P224 in the Playground)
   #endif
   #ifndef USES_P115
     #define USES_P115   // Fuel Gauge MAX1704x
   #endif
   #ifndef USES_P132
     #define USES_P132   // INA3221
   #endif
#endif

// Collection of all display plugins. (also NeoPixel)
#ifdef PLUGIN_DISPLAY_COLLECTION
   #if !defined(LIMIT_BUILD_SIZE) && (defined(ESP8266) || !(ESP_IDF_VERSION_MAJOR > 3))
     #define LIMIT_BUILD_SIZE // Reduce buildsize (on ESP8266 / pre-IDF4.x) to fit in all Display plugins
   #endif
   #ifndef USES_ADAFRUITGFX_HELPER
    #define USES_ADAFRUITGFX_HELPER
   #endif
   #ifndef USES_P012
     #define USES_P012   // LCD
   #endif
   #ifndef USES_P023
    #define USES_P023   // OLED
   #endif
   #ifndef USES_P036
    #define USES_P036   // FrameOLED
   #endif
   #ifndef USES_P038
    #define USES_P038   // NeoPixel
   #endif
   #ifndef USES_P041
    #define USES_P041   // NeoClock
   #endif
   #ifndef USES_P042
    #define USES_P042   // Candle
   #endif
   #ifndef USES_P057
    #define USES_P057   // HT16K33_LED
   #endif
   #ifndef USES_P070
    #define USES_P070   // NeoPixel_Clock
   #endif
   #ifndef USES_P075
    #define USES_P075   // Nextion
   #endif
   #ifndef USES_P095
    #define USES_P095  // TFT ILI9341
   #endif
   #ifndef USES_P096
    #define USES_P096  // eInk   (Needs lib_deps = Adafruit GFX Library, LOLIN_EPD )
   #endif
   #ifndef USES_P099
    #define USES_P099   // XPT2046 Touchscreen
   #endif
   #ifndef USES_P104
    #define USES_P104   // MAX7219 dot matrix
   #endif
  //  #ifndef USES_P109
  //    #define USES_P109   // ThermoOLED
  //  #endif
   #ifndef USES_P116
     #define USES_P116   // ST77xx
   #endif
#endif

// Collection of all NeoPixel plugins
#ifdef PLUGIN_NEOPIXEL_COLLECTION
  #ifndef USES_P038
    #define USES_P038   // NeoPixel
  #endif
  #ifndef USES_P041
    #define USES_P041   // NeoClock
  #endif
  #ifndef USES_P042
    #define USES_P042   // Candle
  #endif
  #ifndef USES_P070
    #define USES_P070   // NeoPixel_Clock
  #endif
  #ifndef USES_P128
    #define USES_P128   // NeoPixelBusFX
  #endif
  #if defined(USES_PLUGIN_STATS) && defined(ESP8266)
    // Does not fit in build
    #undef USES_PLUGIN_STATS
  #endif
  #if defined(USES_CHART_JS) && defined(ESP8266)
    // Does not fit in build
    #undef USES_CHART_JS
  #endif
#endif

#ifdef CONTROLLER_SET_TESTING
    #define USES_C011   // Generic HTTP Advanced
    #define USES_C012   // Blynk HTTP
    #define USES_C014   // homie 3 & 4dev MQTT
    //#define USES_C015   // Blynk
    #define USES_C017   // Zabbix
    // #define USES_C018 // TTN RN2483
    // #define USES_C019   // ESPEasy-NOW
#endif


#ifdef NOTIFIER_SET_TESTING
#endif


// EXPERIMENTAL (playground) #######################
#ifdef PLUGIN_SET_EXPERIMENTAL
    #define USES_P046   // VentusW266
    #define USES_P050   // TCS34725 RGB Color Sensor with IR filter and White LED
    #define USES_P064   // APDS9960 Gesture
    #define USES_P077	// CSE7766   Was P134 on Playground


    // [copied from Playground as of 6 March 2018]
    // It needs some cleanup as some are ALSO in the main repo,
    // thus they should have been removed from the Playground repo
    // #define USES_P100	// Was SRF01, now Pulse Counter - DS2423 [Testing]
	// #define USES_P101	// Was NeoClock, now Wake On Lan [Testing]
	#define USES_P102	// Nodo
	#define USES_P103	// Event
	#define USES_P104	// SRF02
	#define USES_P105	// RGBW
	#define USES_P106	// IRTX
	#define USES_P107	// Email_Demo
	#define USES_P108	// WOL
	#define USES_P109	// RESOL_DeltaSol_Pro
	   #define USES_P110	// P1WifiGateway      (MERGED?)
	#define USES_P111	// RF
	   //#define USES_P111	// SenseAir     (MERGED?)
	#define USES_P112	// Power
	//#define USES_P112	// RFTX
	#define USES_P113	// SI1145
	#define USES_P114	// DSM501
	//#define USES_P115	// HeatpumpIR - P088 in the main repo.
//	#define USES_P116	// ID12
	#define USES_P117	// LW12FC
	//#define USES_P117	// Neopixels
	//#define USES_P117	// Nextion
	#define USES_P118	// CCS811
	#define USES_P119	// BME680
	#define USES_P120	// Thermocouple
	#define USES_P121	// Candle
//	   #define USES_P122	// NeoPixel       (MERGED?)
//	      #define USES_P123	// NeoPixel_Clock  (MERGED?)
	#define USES_P124	// NeoPixelBusFX
	//#define USES_P124	// Ventus_W266_RFM69
	#define USES_P125	// ArduCAM
	#define USES_P127	// Teleinfo
	#define USES_P130	// VEML6075
	#define USES_P131	// SHT3X
	#define USES_P133	// VL53L0X
	#define USES_P141	// LedStrip
	#define USES_P142	// RGB-Strip
	#define USES_P143	// AnyonePresent
	#define USES_P144	// RC-Switch-TX
	#define USES_P145	// Itho - P118 in the main repo.
	#define USES_P149	// MHZ19
	#define USES_P150	// SDM120C
	#define USES_P151	// CISA
	#define USES_P153	// MAX44009
	#define USES_P162	// MPL3115A2
	#define USES_P163	// DS1631
	#define USES_P165	// SerSwitch
	#define USES_P166	// WiFiMan
	#define USES_P167	// ADS1015
	#define USES_P170	// HLW8012
	#define USES_P171	// PZEM-004T
	#define USES_P180	// Mux
	#define USES_P181	// TempHumidity_SHT2x
	#define USES_P182	// MT681
	#define USES_P199	// RF443_KaKu
	#define USES_P202	// ADC_ACcurrentSensor
	   #define USES_P205	// FrameOLED      (MERGED?)
	#define USES_P209	// IFTTTMaker
	   #define USES_P210	// MQTTImport     (MERGED?)
	#define USES_P211	// MPU6050
	#define USES_P212	// MY9291
	#define USES_P213	// VEML6070
#endif


#ifdef CONTROLLER_SET_EXPERIMENTAL
  //#define USES_C016   // Cache controller
  //#define USES_C018   // TTN/RN2483
#endif


#ifdef NOTIFIER_SET_EXPERIMENTAL
#endif


// Maximized build definition for an ESP(32) with 16MB Flash and 4MB sketch partition
// Add all plugins, controllers and features that don't fit in the TESTING set
#ifdef PLUGIN_SET_MAX
  // Features
  #ifndef USE_SERVO
    #define USE_SERVO
  #endif
  #ifndef USE_RTTTL
    #define USE_RTTTL
  #endif
  #ifndef USE_SETTINGS_ARCHIVE
    #define USE_SETTINGS_ARCHIVE
  #endif
  #ifndef FEATURE_SD
    #define FEATURE_SD
  #endif

  // Plugins
  #ifndef USES_P016
//    #define USES_P016   // IR
  #endif
  #ifndef USES_P035
//    #define USES_P035   // IRTX
  #endif
  #ifndef USES_P041
    #define USES_P041   // NeoClock
  #endif
  #ifndef USES_P042
    #define USES_P042   // Candle
  #endif
  #ifndef USES_P087
    #define USES_P087   // Serial Proxy
  #endif
  #ifndef USES_P094
    #define USES_P094  // CUL Reader
  #endif
  #ifndef USES_P095
    #define USES_P095  // TFT ILI9341
  #endif
  #ifndef USES_P096
    #define USES_P096  // eInk   (Needs lib_deps = Adafruit GFX Library, LOLIN_EPD )
  #endif
  #ifndef USES_P098
    #define USES_P098   // PWM motor
  #endif
  #ifndef USES_P099
    #define USES_P099   // XPT2046 Touchscreen
  #endif
  #ifndef USES_P102
    #define USES_P102   // PZEM004Tv3
  #endif
  #ifndef USES_P103
    #define USES_P103   // Atlas Scientific EZO Sensors (pH, ORP, EZO, DO)
  #endif
  #ifndef USES_P104
    #define USES_P104   //
  #endif
  #ifndef USES_P105
    #define USES_P105   // AHT10/20/21
  #endif
  #ifndef USES_P104
    #define USES_P104   //
  #endif
  #ifndef USES_P105
    #define USES_P105   // AHT10/20/21
  #endif
  #ifndef USES_P108
    #define USES_P108   // DDS238-x ZN MODBUS energy meter (was P224 in the Playground)
  #endif
  #ifndef USES_P109
    #define USES_P109   // ThermOLED
  #endif
  #ifndef USES_P110
    #define USES_P110   // VL53L0X
  #endif
  #ifndef USES_P111
    #define USES_P111   // RC522 RFID reader
  #endif
  #ifndef USES_P112
    #define USES_P112   // AS7256x
  #endif
  #ifndef USES_P113
    #define USES_P113   // VL53L1X
  #endif
  #ifndef USES_P114
    #define USES_P114   // VEML6075 UVA/UVB sensor
  #endif
  #ifndef USES_P115
    #define USES_P115   // Fuel gauge MAX1704x
  #endif
  #ifndef USES_P116
    #define USES_P116   // ST77xx
  #endif
  #ifndef USES_P117
    #define USES_P117   // SCD30
  #endif
  #ifndef USES_P118
    // Does not (yet) work well on ESP32 with IDF 4.4
    // #define USES_P118   // Itho ventilation coontrol
  #endif
  #ifndef USES_P119
    #define USES_P119   // ITG3205 Gyro
  #endif
  #ifndef USES_P120
    #define USES_P120   // ADXL345 I2C Acceleration / Gravity
  #endif
  #ifndef USES_P121
    #define USES_P121   // HMC5883L 
  #endif
  #ifndef USES_P122
//    #define USES_P122   //
  #endif
  #ifndef USES_P123
//    #define USES_P123   //
  #endif
  #ifndef USES_P124
    #define USES_P124   //
  #endif
  #ifndef USES_P125
    #define USES_P125   // ADXL345 SPI Acceleration / Gravity
  #endif
  #ifndef USES_P126
    #define USES_P126   // 74HC595 Shift register
  #endif
  #ifndef USES_P127
    #define USES_P127   // CDM7160
  #endif
  #ifndef USES_P128
    #define USES_P128   // NeoPixelBusFX
  #endif
  #ifndef USES_P129
//    #define USES_P129   //
  #endif
  #ifndef USES_P130
//    #define USES_P130   //
  #endif
  #ifndef USES_P131
//    #define USES_P131   //
  #endif
  #ifndef USES_P132
    #define USES_P132   // INA3221
  #endif
  #ifndef USES_P133
//    #define USES_P133   //
  #endif
  #ifndef USES_P134
//    #define USES_P134   //
  #endif
  #ifndef USES_P135
//    #define USES_P135   //
  #endif

  // Controllers
  #ifndef USES_C015
    #define USES_C015   // Blynk
  #endif
  #ifndef USES_C016
    #define USES_C016   // Cache controller
  #endif
  #ifndef USES_C018
    #define USES_C018 // TTN RN2483
  #endif

  // Notifiers

#endif // PLUGIN_SET_MAX


/******************************************************************************\
 * Remove incompatible plugins ************************************************
\******************************************************************************/
#ifdef ESP32
//  #undef USES_P010   // BH1750          (doesn't work yet on ESP32)
//  #undef USES_P049   // MHZ19           (doesn't work yet on ESP32)

//  #undef USES_P052   // SenseAir        (doesn't work yet on ESP32)
//  #undef USES_P053   // PMSx003

//  #undef USES_P056   // SDS011-Dust     (doesn't work yet on ESP32)
//  #undef USES_P065   // DRF0299
//  #undef USES_P071   // Kamstrup401
//  #undef USES_P075   // Nextion
//  #undef USES_P078   // Eastron Modbus Energy meters (doesn't work yet on ESP32)
//  #undef USES_P082   // GPS
#endif


#ifdef ARDUINO_ESP8266_RELEASE_2_3_0
  #ifdef USES_P081
    #undef USES_P081   // Cron
  #endif


#endif


/******************************************************************************\
 * Libraries dependencies *****************************************************
\******************************************************************************/
#if defined(USES_P020) || defined(USES_P049) || defined(USES_P052) || defined(USES_P053) || defined(USES_P056) || defined(USES_P071) || defined(USES_P075) || defined(USES_P078) || defined(USES_P082) || defined(USES_P085) || defined(USES_P087) || defined(USES_P094) || defined(USES_P102) || defined(USES_P108) || defined(USES_C018)
  // At least one plugin uses serial.
  #ifndef PLUGIN_USES_SERIAL
    #define PLUGIN_USES_SERIAL
  #endif
#else
  // No plugin uses serial, so make sure software serial is not included.
  #define DISABLE_SOFTWARE_SERIAL
#endif

#if defined(USES_P095) || defined(USES_P096) || defined(USES_P116)
  #ifndef PLUGIN_USES_ADAFRUITGFX
    #define PLUGIN_USES_ADAFRUITGFX // Ensure AdafruitGFX_helper is available for graphics displays (only)
  #endif
#endif

/*
#if defined(USES_P00x) || defined(USES_P00y)
#include <the_required_lib.h>
#endif
*/


#if defined(USES_C018)
  #define USES_PACKED_RAW_DATA
#endif

#if defined(USES_C019)
  #ifndef USES_ESPEASY_NOW
    #define USES_ESPEASY_NOW
  #endif
#endif

#if defined(USES_P085) || defined (USES_P052) || defined(USES_P078) || defined(USES_P108)
  // FIXME TD-er: Is this correct? Those plugins use Modbus_RTU.
  #define USES_MODBUS
#endif

#if defined(USES_C001) || defined (USES_C002) || defined(USES_P029)
  #ifndef USES_DOMOTICZ
    #define USES_DOMOTICZ
  #endif
#endif

#ifdef USES_DOMOTICZ  // Move Domoticz enabling logic together
    #ifndef USES_C001
      #define USES_C001   // Domoticz HTTP
    #endif
    #ifndef USES_C002
      #define USES_C002   // Domoticz MQTT
    #endif
    #ifndef USES_P029
      #define USES_P029   // Output
    #endif
#endif


// Disable Homie plugin for now in the dev build to make it fit.
#if defined(PLUGIN_BUILD_DEV) && defined(USES_C014)
  #undef USES_C014
#endif

// VCC builds need a bit more, disable timing stats to make it fit.
#ifndef PLUGIN_BUILD_CUSTOM
  #if defined(FEATURE_ADC_VCC) && !defined(PLUGIN_SET_MAX)
    #ifndef LIMIT_BUILD_SIZE
      #define LIMIT_BUILD_SIZE
    #endif
    #ifndef NOTIFIER_SET_NONE
      #define NOTIFIER_SET_NONE
    #endif

  #endif
#endif


// Due to size restrictions, disable a few plugins/controllers for 1M builds
#ifdef ESP8266_1M
  #ifdef USES_C003
    #undef USES_C003
  #endif
  #ifdef USES_C016
    #undef USES_C016  // Cache controller
  #endif
  #ifdef FEATURE_SD
    #undef FEATURE_SD  // Unlikely on 1M units
  #endif
  #ifndef LIMIT_BUILD_SIZE
    #define LIMIT_BUILD_SIZE
  #endif
  #ifdef USE_EXT_RTC
    #undef USE_EXT_RTC
  #endif
#endif

// Disable some diagnostic parts to make builds fit.
#ifdef LIMIT_BUILD_SIZE
  #ifdef WEBSERVER_TIMINGSTATS
    #undef WEBSERVER_TIMINGSTATS
  #endif

  // Do not include large blobs but fetch them from CDN
  #ifndef WEBSERVER_USE_CDN_JS_CSS
    #define WEBSERVER_USE_CDN_JS_CSS
  #endif

  #ifndef BUILD_NO_DEBUG
    #define BUILD_NO_DEBUG
  #endif
  #ifndef BUILD_NO_SPECIAL_CHARACTERS_STRINGCONVERTER
    #define BUILD_NO_SPECIAL_CHARACTERS_STRINGCONVERTER
  #endif
  #ifdef FEATURE_I2CMULTIPLEXER
    #undef FEATURE_I2CMULTIPLEXER
  #endif
  #ifdef USE_SETTINGS_ARCHIVE
    #undef USE_SETTINGS_ARCHIVE
  #endif

  #ifdef USE_SERVO
    #undef USE_SERVO
  #endif
  #ifdef USE_RTTTL
    #undef USE_RTTTL
  #endif
  #ifdef ENABLE_TOOLTIPS
    #undef ENABLE_TOOLTIPS
  #endif
  #ifdef USES_BLYNK
    #undef USES_BLYNK
  #endif
  #if !defined(PLUGIN_SET_TESTING) && !defined(PLUGIN_SET_SONOFF_POW)
    #ifdef USES_P076
      #undef USES_P076   // HWL8012   in POW r1
    #endif
    #ifdef USES_P093
      #undef USES_P093   // Mitsubishi Heat Pump
    #endif
    #ifdef USES_P100 // Pulse Counter - DS2423
      #undef USES_P100
    #endif
  #endif
  #ifdef USES_C012
    #undef USES_C012 // Blynk
  #endif
  #ifdef USES_C015
    #undef USES_C015 // Blynk
  #endif
  #ifdef USES_C016
    #undef USES_C016 // Cache controller
  #endif
  #ifdef USES_C017 // Zabbix
    #undef USES_C017
  #endif
  #ifdef USES_C018
    #undef USES_C018 // LoRa TTN - RN2483/RN2903
  #endif
  #if defined(USE_TRIGONOMETRIC_FUNCTIONS_RULES) && !defined(KEEP_TRIGONOMETRIC_FUNCTIONS_RULES)
    #undef USE_TRIGONOMETRIC_FUNCTIONS_RULES
  #endif
  #ifdef USES_SSDP
    #undef USES_SSDP
  #endif
  #ifdef USES_PLUGIN_STATS
    #undef USES_PLUGIN_STATS
  #endif
  #ifdef USES_CHART_JS
    #undef USES_CHART_JS
  #endif
#endif

// Timing stats page needs timing stats
#if defined(WEBSERVER_TIMINGSTATS) && !defined(USES_TIMING_STATS)
  #define USES_TIMING_STATS
#endif

// If timing stats page is not included, there is no need in collecting the stats
#if !defined(WEBSERVER_TIMINGSTATS) && defined(USES_TIMING_STATS)
  #undef USES_TIMING_STATS
#endif


#ifdef BUILD_NO_DEBUG
  #ifndef BUILD_NO_DIAGNOSTIC_COMMANDS
    #define BUILD_NO_DIAGNOSTIC_COMMANDS
  #endif
  #ifndef BUILD_NO_RAM_TRACKER
    #define BUILD_NO_RAM_TRACKER
  #endif
#endif

  // Do not include large blobs but fetch them from CDN
#ifdef WEBSERVER_USE_CDN_JS_CSS
  #ifdef WEBSERVER_FAVICON
    #ifndef WEBSERVER_FAVICON_CDN
      #define WEBSERVER_FAVICON_CDN
    #endif
  #endif
  #ifdef WEBSERVER_CSS
    #undef WEBSERVER_CSS
  #endif
  #ifdef WEBSERVER_INCLUDE_JS
    #undef WEBSERVER_INCLUDE_JS
  #endif
#endif

#if defined(USES_C002) || defined (USES_C005) || defined(USES_C006) || defined(USES_C014) || defined(USES_P037)
  #define USES_MQTT
#endif

#if defined(USES_C012) || defined (USES_C015)
  #define USES_BLYNK
#endif

// Specific notifier plugins may be enabled via Custom.h, regardless
// whether NOTIFIER_SET_NONE is defined
#if defined(USES_N001) || defined(USES_N002)
  #ifndef USES_NOTIFIER
    #define USES_NOTIFIER
  #endif
#endif


// P098 PWM motor needs P003 pulse
#if defined(USES_P098)
  #ifndef USES_P003
    #define USES_P003
  #endif
#endif

#ifdef USES_MQTT
// MQTT_MAX_PACKET_SIZE : Maximum packet size
#ifndef MQTT_MAX_PACKET_SIZE
  #define MQTT_MAX_PACKET_SIZE 1024 // Is also used in PubSubClient
#endif
#endif //USES_MQTT


// It may have gotten undefined to fit a build. Make sure the Blynk controllers are not defined
#ifndef USES_BLYNK
  #ifdef USES_C012
    #undef USES_C012
  #endif
  #ifdef USES_C015
    #undef USES_C015
  #endif
#endif

#ifdef FEATURE_ARDUINO_OTA
  #ifndef FEATURE_MDNS
    #define FEATURE_MDNS
  #endif
#endif

#ifdef FEATURE_MDNS
  #ifndef FEATURE_DNS_SERVER
    #define FEATURE_DNS_SERVER
  #endif
#endif

#ifdef WEBSERVER_SETUP
  #ifndef PLUGIN_BUILD_MINIMAL_OTA
    #ifndef FEATURE_DNS_SERVER
      #define FEATURE_DNS_SERVER
    #endif
  #endif
#endif

#if defined(USE_SETTINGS_ARCHIVE) || defined(USE_CUSTOM_PROVISIONING)
  #ifndef USE_DOWNLOAD
    #define USE_DOWNLOAD
  #endif
#endif

// Here we can re-enable specific features in the TESTING sets as we have created some space there by splitting them up
#if defined(TESTING_USE_RTTTL) && (defined(PLUGIN_SET_TESTING_A) || defined(PLUGIN_SET_TESTING_B) || defined(PLUGIN_SET_TESTING_C) || defined(PLUGIN_SET_TESTING_D) || defined(PLUGIN_SET_TESTING_E))
  #ifndef USE_RTTTL
    #define USE_RTTTL
  #endif
#endif

<<<<<<< HEAD
#ifdef USES_ESPEASY_NOW
  #if defined(LIMIT_BUILD_SIZE) || defined(ESP8266_1M) || (defined(ESP8266) && defined(PLUGIN_BUILD_IR))
    // Will not fit on ESP8266 along with IR plugins included
    #undef USES_ESPEASY_NOW
  #endif
#endif

#if defined(USES_C019) && !defined(USES_ESPEASY_NOW)
  // C019 depends on ESPEASY_NOW, so don't use it if ESPEasy_NOW is excluded
  #undef USES_C019
#endif

#if defined(USES_C019) && !defined(USES_PACKED_RAW_DATA)
  #define USES_PACKED_RAW_DATA
#endif



=======
// By default we enable the SHOW_SYSINFO_JSON when we enable the WEBSERVER_NEW_UI
#ifdef WEBSERVER_NEW_UI
 #define SHOW_SYSINFO_JSON
#endif

>>>>>>> fffa92e4
#endif // CUSTOMBUILD_DEFINE_PLUGIN_SETS_H<|MERGE_RESOLUTION|>--- conflicted
+++ resolved
@@ -1926,7 +1926,6 @@
   #endif
 #endif
 
-<<<<<<< HEAD
 #ifdef USES_ESPEASY_NOW
   #if defined(LIMIT_BUILD_SIZE) || defined(ESP8266_1M) || (defined(ESP8266) && defined(PLUGIN_BUILD_IR))
     // Will not fit on ESP8266 along with IR plugins included
@@ -1945,11 +1944,10 @@
 
 
 
-=======
 // By default we enable the SHOW_SYSINFO_JSON when we enable the WEBSERVER_NEW_UI
 #ifdef WEBSERVER_NEW_UI
  #define SHOW_SYSINFO_JSON
 #endif
 
->>>>>>> fffa92e4
+
 #endif // CUSTOMBUILD_DEFINE_PLUGIN_SETS_H