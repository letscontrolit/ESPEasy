#include "ESPEasy_time.h"

#include "../DataTypes/TimeSource.h"

#include "../ESPEasyCore/ESPEasy_Log.h"
#include "../ESPEasyCore/ESPEasyNetwork.h"

#include "../Globals/EventQueue.h"
#include "../Globals/NetworkState.h"
#include "../Globals/ESPEasy_now_handler.h"
#include "../Globals/RTC.h"
#include "../Globals/Settings.h"
#include "../Globals/TimeZone.h"

#include "../Helpers/Misc.h"
#include "../Helpers/Networking.h"
#include "../Helpers/Numerical.h"

#include "ESPEasy_time_calc.h"

#include <time.h>

#include <RTClib.h>



#define DS1307_CTRL_ID 0x68


ESPEasy_time::ESPEasy_time() {
  memset(&tm,      0, sizeof(tm));
  memset(&tsRise,  0, sizeof(tm));
  memset(&tsSet,   0, sizeof(tm));
  memset(&sunRise, 0, sizeof(tm));
  memset(&sunSet,  0, sizeof(tm));
}

struct tm ESPEasy_time::addSeconds(const struct tm& ts, int seconds, bool toLocalTime) const {
  unsigned long time = makeTime(ts);

  time += seconds;

  if (toLocalTime) {
    time = time_zone.toLocal(time);
  }
  struct tm result;
  breakTime(time, result);
  return result;
}

void ESPEasy_time::breakTime(unsigned long timeInput, struct tm& tm) {
  uint32_t time = (uint32_t)timeInput;
  tm.tm_sec  = time % 60;
  time      /= 60;                   // now it is minutes
  tm.tm_min  = time % 60;
  time      /= 60;                   // now it is hours
  tm.tm_hour = time % 24;
  time      /= 24;                   // now it is days
  tm.tm_wday = ((time + 4) % 7) + 1; // Sunday is day 1

  int      year = 1970;
  unsigned long days = 0;
  while ((unsigned)(days += (isLeapYear(year) ? 366 : 365)) <= time) {
    year++;
  }
  tm.tm_year = year - 1900; // tm_year starts at 1900

  days -= isLeapYear(year) ? 366 : 365;
  time -= days;      // now it is days in this year, starting at 0

  uint8_t month = 0;
  for (month = 0; month < 12; month++) {
    const uint8_t monthLength = getMonthDays(year, month);
    if (time >= monthLength) {
      time -= monthLength;
    } else {
      break;
    }
  }
  tm.tm_mon  = month;     // Jan is month 0
  tm.tm_mday = time + 1;  // day of month start at 1
}


void ESPEasy_time::restoreFromRTC()
{
  static bool firstCall = true;
<<<<<<< HEAD

  if (firstCall && (lastSysTime != 0) && (deepSleepState != 1)) {
    firstCall          = false;
    timeSource         = timeSource_t::Restore_RTC_time_source;
    externalUnixTime_d = static_cast<double>(lastSysTime);

=======
  uint32_t unixtime = 0;
  if (ExtRTC_get(unixtime)) {
    setExternalTimeSource(unixtime, timeSource_t::External_RTC_time_source);
    firstCall = false;
    return;
  }

  if (firstCall && RTC.lastSysTime != 0 && RTC.deepSleepState != 1) {
    firstCall = false;
    setExternalTimeSource(RTC.lastSysTime, timeSource_t::Restore_RTC_time_source);
>>>>>>> 2e796822
    // Do not add the current uptime as offset. This will be done when calling now()
    lastSyncTime = 0;
    initTime();
  }
}

void ESPEasy_time::setExternalTimeSource(double time, timeSource_t source) {
  timeSource         = source;
  externalUnixTime_d = time;
  lastSyncTime       = millis();
<<<<<<< HEAD
  nextSyncTime       = 0;
=======
  initTime();
>>>>>>> 2e796822
}

uint32_t ESPEasy_time::getUnixTime() const
{
  return static_cast<uint32_t>(sysTime);
}

void ESPEasy_time::initTime()
{
  nextSyncTime = 0;
  now();
}

unsigned long ESPEasy_time::now() {
  // calculate number of seconds passed since last call to now()
  bool timeSynced        = false;
  const long msec_passed = timePassedSince(prevMillis);

  sysTime    += static_cast<double>(msec_passed) / 1000.0;
  prevMillis += msec_passed;

  if (nextSyncTime <= sysTime) {
    // nextSyncTime & sysTime are in seconds
    double unixTime_d = -1.0;

    if (externalUnixTime_d > 0.0) {
      unixTime_d = externalUnixTime_d;

      // Correct for the delay between the last received external time and applying it
      unixTime_d        += (timePassedSince(lastSyncTime) / 1000.0);
      externalUnixTime_d = -1.0;
    }

    // Try NTP if the time source is not external.
    bool updatedTime = (unixTime_d > 0.0);
<<<<<<< HEAD
    if (!isExternalTimeSource(timeSource) || timeSource_t::NTP_time_source == timeSource) {
      if (getNtpTime(unixTime_d)) {
        updatedTime = true;
=======
    if (!isExternalTimeSource(timeSource) 
        || timeSource_t::NTP_time_source == timeSource 
        || timePassedSince(lastSyncTime) > static_cast<long>(1000 * syncInterval)) {
      if (getNtpTime(unixTime_d)) {
        updatedTime = true;
      } else {
        uint32_t tmp_unixtime;
        if (ExtRTC_get(tmp_unixtime)) {
          unixTime_d = tmp_unixtime;
          timeSource = timeSource_t::External_RTC_time_source;
          updatedTime = true;
        }
>>>>>>> 2e796822
      }
    }
    if (updatedTime) {
      prevMillis = millis(); // restart counting from now (thanks to Korman for this fix)
      timeSynced = true;

      const double time_offset = unixTime_d - sysTime;
      sysTime = unixTime_d;
      ExtRTC_set(sysTime);

      if (loglevelActiveFor(LOG_LEVEL_INFO)) {
<<<<<<< HEAD
        double time_offset = unixTime_d - sysTime;
=======
>>>>>>> 2e796822
        String log         = F("Time set to ");
        log += String(unixTime_d, 3);

        if ((-86400 < time_offset) && (time_offset < 86400)) {
          // Only useful to show adjustment if it is less than a day.
          log += F(" Time adjusted by ");
          log += String(time_offset * 1000.0f);
          log += F(" msec. Wander: ");
          log += String((time_offset * 1000.0f) / syncInterval);
          log += F(" msec/second");
          log += F(" Source: ");
          log += toString(timeSource);
        }
        addLog(LOG_LEVEL_INFO, log);
      }

      time_zone.applyTimeZone(unixTime_d);
      nextSyncTime = (uint32_t)unixTime_d + syncInterval;
      if (isExternalTimeSource(timeSource)) {
        #ifdef USES_ESPEASY_NOW
        ESPEasy_now_handler.sendNTPbroadcast();
        #endif
      }
    }
  }
  RTC.lastSysTime = static_cast<unsigned long>(sysTime);
  uint32_t localSystime = time_zone.toLocal(sysTime);
  breakTime(localSystime, tm);

  if (timeSynced) {
    calcSunRiseAndSet();

    if (loglevelActiveFor(LOG_LEVEL_INFO)) {
      String log = F("Local time: ");
      log += getDateTimeString('-', ':', ' ');
      addLog(LOG_LEVEL_INFO, log);
    }
    {
      // Notify plugins the time has been set.
      String dummy;
      PluginCall(PLUGIN_TIME_CHANGE, 0, dummy);
    }

    if (Settings.UseRules) {
      if (statusNTPInitialized) {
        eventQueue.add(F("Time#Set"));
      } else {
        eventQueue.add(F("Time#Initialized"));
      }
    }
    statusNTPInitialized = true; // @giig1967g: setting system variable %isntp%
  }
  return (unsigned long)localSystime;
}

bool ESPEasy_time::reportNewMinute()
{
  now();

  if (!systemTimePresent()) {
    return false;
  }

  if (tm.tm_min == PrevMinutes)
  {
    return false;
  }
  PrevMinutes = tm.tm_min;
  return true;
}

bool ESPEasy_time::systemTimePresent() const {
  switch (timeSource) {
    case timeSource_t::No_time_source: 
      break;
    case timeSource_t::NTP_time_source:  
    case timeSource_t::Restore_RTC_time_source: 
<<<<<<< HEAD
=======
    case timeSource_t::External_RTC_time_source:
>>>>>>> 2e796822
    case timeSource_t::GPS_time_source:
    case timeSource_t::GPS_PPS_time_source:
    case timeSource_t::ESP_now_peer:
    case timeSource_t::Manual_set:
      return true;
  }
<<<<<<< HEAD
  return nextSyncTime > 0 || Settings.UseNTP || externalUnixTime_d > 0.0f;
=======
  return nextSyncTime > 0 || Settings.UseNTP() || externalUnixTime_d > 0.0f;
>>>>>>> 2e796822
}

bool ESPEasy_time::getNtpTime(double& unixTime_d)
{
  if (!Settings.UseNTP() || !NetworkConnected(10)) {
    return false;
  }
  if (lastNTPSyncTime != 0) {
    if (timePassedSince(lastNTPSyncTime) < static_cast<long>(1000 * syncInterval)) {
      // Make sure not to flood the NTP servers with requests.
      return false;
    }
  }

  IPAddress timeServerIP;
  String    log = F("NTP  : NTP host ");

  bool useNTPpool = false;

  if (Settings.NTPHost[0] != 0) {
    resolveHostByName(Settings.NTPHost, timeServerIP);
    log += Settings.NTPHost;

    // When single set host fails, retry again in 20 seconds
    nextSyncTime = sysTime + 20;
  } else  {
    // Have to do a lookup each time, since the NTP pool always returns another IP
    String ntpServerName = String(random(0, 3));
    ntpServerName += F(".pool.ntp.org");
    resolveHostByName(ntpServerName.c_str(), timeServerIP);
    log += ntpServerName;

    // When pool host fails, retry can be much sooner
    nextSyncTime = sysTime + 5;
    useNTPpool   = true;
  }

  log += " (";
  log += timeServerIP.toString();
  log += ')';

  if (!hostReachable(timeServerIP)) {
    log += F(" unreachable");
    addLog(LOG_LEVEL_INFO, log);
    return false;
  }

  WiFiUDP udp;

  if (!beginWiFiUDP_randomPort(udp)) {
    return false;
  }

  const int NTP_PACKET_SIZE = 48;     // NTP time is in the first 48 bytes of message
  uint8_t packetBuffer[NTP_PACKET_SIZE]; // buffer to hold incoming & outgoing packets

  log += F(" queried");
#ifndef BUILD_NO_DEBUG
  addLog(LOG_LEVEL_DEBUG_MORE, log);
#endif // ifndef BUILD_NO_DEBUG

  while (udp.parsePacket() > 0) { // discard any previously received packets
  }
  memset(packetBuffer, 0, NTP_PACKET_SIZE);
  packetBuffer[0]  = 0b11100011; // LI, Version, Mode
  packetBuffer[1]  = 0;          // Stratum, or type of clock
  packetBuffer[2]  = 6;          // Polling Interval
  packetBuffer[3]  = 0xEC;       // Peer Clock Precision
  packetBuffer[12] = 49;
  packetBuffer[13] = 0x4E;
  packetBuffer[14] = 49;
  packetBuffer[15] = 52;

  FeedSW_watchdog();
  if (udp.beginPacket(timeServerIP, 123) == 0) { // NTP requests are to port 123
    FeedSW_watchdog();
    udp.stop();
    return false;
  }
  udp.write(packetBuffer, NTP_PACKET_SIZE);
  udp.endPacket();


  uint32_t beginWait = millis();

  while (!timeOutReached(beginWait + 1000)) {
    int size       = udp.parsePacket();
    int remotePort = udp.remotePort();

    if ((size >= NTP_PACKET_SIZE) && (remotePort == 123)) {
      udp.read(packetBuffer, NTP_PACKET_SIZE); // read packet into the buffer

      if ((packetBuffer[0] & 0b11000000) == 0b11000000) {
        // Leap-Indicator: unknown (clock unsynchronized)
        // See: https://github.com/letscontrolit/ESPEasy/issues/2886#issuecomment-586656384
        if (loglevelActiveFor(LOG_LEVEL_ERROR)) {
          String log = F("NTP  : NTP host (");
          log += timeServerIP.toString();
          log += F(") unsynchronized");
          addLog(LOG_LEVEL_ERROR, log);
        }

        if (!useNTPpool) {
          // Does not make sense to try it very often if a single host is used which is not synchronized.
          nextSyncTime = sysTime + 120;
        }
        udp.stop();
        return false;
      }

      // For more detailed info on improving accuracy, see:
      // https://github.com/lettier/ntpclient/issues/4#issuecomment-360703503
      // For now, we simply use half the reply time as delay compensation.

      unsigned long secsSince1900;

      // convert four bytes starting at location 40 to a long integer
      // TX time is used here.
      secsSince1900  = (unsigned long)packetBuffer[40] << 24;
      secsSince1900 |= (unsigned long)packetBuffer[41] << 16;
      secsSince1900 |= (unsigned long)packetBuffer[42] << 8;
      secsSince1900 |= (unsigned long)packetBuffer[43];

      if (secsSince1900 == 0) {
        // No time stamp received

        if (!useNTPpool) {
          // Retry again in a minute.
          nextSyncTime = sysTime + 60;
        }
        udp.stop();
        return false;
      }
      uint32_t txTm = secsSince1900 - 2208988800UL;

      unsigned long txTm_f;
      txTm_f  = (unsigned long)packetBuffer[44] << 24;
      txTm_f |= (unsigned long)packetBuffer[45] << 16;
      txTm_f |= (unsigned long)packetBuffer[46] << 8;
      txTm_f |= (unsigned long)packetBuffer[47];

      // Convert seconds to double
      unixTime_d = static_cast<double>(txTm);

      // Add fractional part.
      unixTime_d += (static_cast<double>(txTm_f) / 4294967295.0);

      long total_delay = timePassedSince(beginWait);
      lastSyncTime = millis();

      // compensate for the delay by adding half the total delay
      // N.B. unixTime_d is in seconds and delay in msec.
      double delay_compensation = static_cast<double>(total_delay) / 2000.0;
      unixTime_d += delay_compensation;

      if (loglevelActiveFor(LOG_LEVEL_INFO)) {
        String log = F("NTP  : NTP replied: delay ");
        log += total_delay;
        log += F(" mSec");
        log += F(" Accuracy increased by ");
        double fractpart, intpart;
        fractpart = modf(unixTime_d, &intpart);

        if (fractpart < delay_compensation) {
          // We gained more than 1 second in accuracy
          fractpart += 1.0;
        }
        log += String(fractpart, 3);
        log += F(" seconds");
        addLog(LOG_LEVEL_INFO, log);
      }
      udp.stop();
      timeSource = timeSource_t::NTP_time_source;
      lastNTPSyncTime = millis();
      CheckRunningServices(); // FIXME TD-er: Sometimes services can only be started after NTP is successful
      return true;
    }
    delay(10);
  }

  // Timeout.
  if (!useNTPpool) {
    // Retry again in a minute.
    nextSyncTime = sysTime + 60;
  }

#ifndef BUILD_NO_DEBUG
  addLog(LOG_LEVEL_DEBUG_MORE, F("NTP  : No reply"));
#endif // ifndef BUILD_NO_DEBUG
  udp.stop();
  return false;
}

/********************************************************************************************\
   Date/Time string formatters
 \*********************************************************************************************/
String ESPEasy_time::getDateString(char delimiter) const
{
  return getDateString(tm, delimiter);
}

String ESPEasy_time::getDateString(const struct tm& ts, char delimiter) {
  // time format example with ':' delimiter: 23:59:59 (HH:MM:SS)
  char DateString[20]; // 19 digits plus the null char
  const int year = 1900 + ts.tm_year;

  sprintf_P(DateString, PSTR("%4d%c%02d%c%02d"), year, delimiter, ts.tm_mon + 1, delimiter, ts.tm_mday);
  return DateString;
}

String ESPEasy_time::getTimeString(char delimiter, bool show_seconds /*=true*/) const
{
  return getTimeString(tm, delimiter, false, show_seconds);
}

String ESPEasy_time::getTimeString_ampm(char delimiter, bool show_seconds /*=true*/) const
{
  return getTimeString(tm, delimiter, true, show_seconds);
}

// returns the current Time separated by the given delimiter
// time format example with ':' delimiter: 23:59:59 (HH:MM:SS)
String ESPEasy_time::getTimeString(const struct tm& ts, char delimiter, bool am_pm, bool show_seconds)
{
  char TimeString[20]; // 19 digits plus the null char

  if (am_pm) {
    uint8_t hour(ts.tm_hour % 12);

    if (hour == 0) { hour = 12; }
    const char a_or_p = ts.tm_hour < 12 ? 'A' : 'P';

    if (show_seconds) {
      sprintf_P(TimeString, PSTR("%d%c%02d%c%02d %cM"),
                hour, delimiter, ts.tm_min, delimiter, ts.tm_sec, a_or_p);
    } else {
      sprintf_P(TimeString, PSTR("%d%c%02d %cM"),
                hour, delimiter, ts.tm_min, a_or_p);
    }
  } else {
    if (show_seconds) {
      sprintf_P(TimeString, PSTR("%02d%c%02d%c%02d"),
                ts.tm_hour, delimiter, ts.tm_min, delimiter, ts.tm_sec);
    } else {
      sprintf_P(TimeString, PSTR("%d%c%02d"),
                ts.tm_hour, delimiter, ts.tm_min);
    }
  }
  return TimeString;
}

String ESPEasy_time::getDateTimeString(char dateDelimiter, char timeDelimiter,  char dateTimeDelimiter) const {
  return getDateTimeString(tm, dateDelimiter, timeDelimiter, dateTimeDelimiter, false);
}

String ESPEasy_time::getDateTimeString_ampm(char dateDelimiter, char timeDelimiter,  char dateTimeDelimiter) const {
  return getDateTimeString(tm, dateDelimiter, timeDelimiter, dateTimeDelimiter, true);
}

String ESPEasy_time::getDateTimeString(const struct tm& ts, char dateDelimiter, char timeDelimiter,  char dateTimeDelimiter, bool am_pm)
{
  // if called like this: getDateTimeString('\0', '\0', '\0');
  // it will give back this: 20161231235959  (YYYYMMDDHHMMSS)
  String ret = getDateString(ts, dateDelimiter);

  if (dateTimeDelimiter != '\0') {
    ret += dateTimeDelimiter;
  }
  ret += getTimeString(ts, timeDelimiter, am_pm, true);
  return ret;
}

/********************************************************************************************\
   Get current time/date
 \*********************************************************************************************/
int ESPEasy_time::year(unsigned long t)
{
  struct tm tmp;

  breakTime(t, tmp);
  return 1900 + tmp.tm_year;
}

int ESPEasy_time::weekday(unsigned long t)
{
  struct tm tmp;

  breakTime(t, tmp);
  return tmp.tm_wday;
}

String ESPEasy_time::weekday_str(int wday)
{
  const String weekDays = F("SunMonTueWedThuFriSat");

  return weekDays.substring(wday * 3, wday * 3 + 3);
}

String ESPEasy_time::weekday_str() const
{
  return weekday_str(weekday() - 1);
}

/********************************************************************************************\
   Sunrise/Sunset calculations
 \*********************************************************************************************/
int ESPEasy_time::getSecOffset(const String& format) {
  int position_minus = format.indexOf('-');
  int position_plus  = format.indexOf('+');

  if ((position_minus == -1) && (position_plus == -1)) {
    return 0;
  }
  int sign_position    = _max(position_minus, position_plus);
  int position_percent = format.indexOf('%', sign_position);

  if (position_percent == -1) {
    return 0;
  }

  int value;
  if (!validIntFromString(format.substring(sign_position, position_percent), value)) {
    return 0;
  }

  switch (format.charAt(position_percent - 1)) {
    case 'm':
    case 'M':
      return value * 60;
    case 'h':
    case 'H':
      return value * 3600;
  }
  return value;
}

String ESPEasy_time::getSunriseTimeString(char delimiter) const {
  return getTimeString(sunRise, delimiter, false, false);
}

String ESPEasy_time::getSunsetTimeString(char delimiter) const {
  return getTimeString(sunSet, delimiter, false, false);
}

String ESPEasy_time::getSunriseTimeString(char delimiter, int secOffset) const {
  if (secOffset == 0) {
    return getSunriseTimeString(delimiter);
  }
  return getTimeString(getSunRise(secOffset), delimiter, false, false);
}

String ESPEasy_time::getSunsetTimeString(char delimiter, int secOffset) const {
  if (secOffset == 0) {
    return getSunsetTimeString(delimiter);
  }
  return getTimeString(getSunSet(secOffset), delimiter, false, false);
}

float ESPEasy_time::sunDeclination(int doy) {
  // Declination of the sun in radians
  // Formula 2008 by Arnold(at)Barmettler.com, fit to 20 years of average declinations (2008-2027)
  return 0.409526325277017 * sin(0.0169060504029192 * (doy - 80.0856919827619));
}

float ESPEasy_time::diurnalArc(float dec, float lat) {
  // Duration of the half sun path in hours (time from sunrise to the highest level in the south)
  float rad    = 0.0174532925f; // = pi/180.0
  float height = -50.0f / 60.0f * rad;
  float latRad = lat * rad;

  return 12.0 * acos((sin(height) - sin(latRad) * sin(dec)) / (cos(latRad) * cos(dec))) / M_PI;
}

float ESPEasy_time::equationOfTime(int doy) {
  // Difference between apparent and mean solar time
  // Formula 2008 by Arnold(at)Barmettler.com, fit to 20 years of average equation of time (2008-2027)
  return -0.170869921174742 * sin(0.0336997028793971 * doy + 0.465419984181394) - 0.129890681040717 * sin(
    0.0178674832556871 * doy - 0.167936777524864);
}

int ESPEasy_time::dayOfYear(int year, int month, int day) {
  // Algorithm borrowed from DateToOrdinal by Ritchie Lawrence, www.commandline.co.uk
  int z = 14 - month;

  z /= 12;
  int y = year + 4800 - z;
  int m = month + 12 * z - 3;
  int j = 153 * m + 2;
  j = j / 5 + day + y * 365 + y / 4 - y / 100 + y / 400 - 32045;
  y = year + 4799;
  int k = y * 365 + y / 4 - y / 100 + y / 400 - 31738;
  return j - k + 1;
}

void ESPEasy_time::calcSunRiseAndSet() {
  int   doy  = dayOfYear(tm.tm_year, tm.tm_mon + 1, tm.tm_mday);
  float eqt  = equationOfTime(doy);
  float dec  = sunDeclination(doy);
  float da   = diurnalArc(dec, Settings.Latitude);
  float rise = 12 - da - eqt;
  float set  = 12 + da - eqt;

  tsRise.tm_hour = (int)rise;
  tsRise.tm_min  = (rise - (int)rise) * 60.0f;
  tsSet.tm_hour  = (int)set;
  tsSet.tm_min   = (set - (int)set) * 60.0f;
  tsRise.tm_mday = tsSet.tm_mday = tm.tm_mday;
  tsRise.tm_mon  = tsSet.tm_mon = tm.tm_mon;
  tsRise.tm_year = tsSet.tm_year = tm.tm_year;

  // Now apply the longitude
  int secOffset_longitude = -1.0f * (Settings.Longitude / 15.0f) * 3600;
  tsSet  = addSeconds(tsSet, secOffset_longitude, false);
  tsRise = addSeconds(tsRise, secOffset_longitude, false);

  breakTime(time_zone.toLocal(makeTime(tsRise)), sunRise);
  breakTime(time_zone.toLocal(makeTime(tsSet)),   sunSet);
}

struct tm ESPEasy_time::getSunRise(int secOffset) const {
  return addSeconds(tsRise, secOffset, true);
}

struct tm ESPEasy_time::getSunSet(int secOffset) const {
  return addSeconds(tsSet, secOffset, true);
<<<<<<< HEAD
=======
}

bool ESPEasy_time::ExtRTC_get(uint32_t &unixtime)
{
  bool timeRead = false;
  switch (Settings.ExtTimeSource()) {
    case ExtTimeSource_e::None:
      return false;
    case ExtTimeSource_e::DS1307:
      {
        RTC_DS1307 rtc;
        if (!rtc.begin()) {
          // Not found
          break;
        }
        if (!rtc.isrunning()) {
          // not running
          break;
        }
        unixtime = rtc.now().unixtime();
        timeRead = true;
        break;
      }
    case ExtTimeSource_e::DS3231:
      {
        RTC_DS3231 rtc;
        if (!rtc.begin()) {
          // Not found
          break;
        }
        if (rtc.lostPower()) {
          // Cannot get the time from the module
          break;
        }
        unixtime = rtc.now().unixtime();
        timeRead = true;
        break;
      }
      
    case ExtTimeSource_e::PCF8523:
      {
        RTC_PCF8523 rtc;
        if (!rtc.begin()) {
          // Not found
          break;
        }
        if (rtc.lostPower() || !rtc.initialized() || !rtc.isrunning()) {
          // Cannot get the time from the module
          break;
        }
        unixtime = rtc.now().unixtime();
        timeRead = true;
        break;
      }
    case ExtTimeSource_e::PCF8563:
      {
        RTC_PCF8563 rtc;
        if (!rtc.begin()) {
          // Not found
          break;
        }
        if (rtc.lostPower() || !rtc.isrunning()) {
          // Cannot get the time from the module
          break;
        }
        unixtime = rtc.now().unixtime();
        timeRead = true;
        break;
      }

  }
  if (timeRead) {
    String log = F("ExtRTC: Read external time source: ");
    log += unixtime;
    addLog(LOG_LEVEL_INFO, log);
    return true;
  }
  addLog(LOG_LEVEL_ERROR, F("ExtRTC: Cannot get time from external time source"));
  return false;
}

bool ESPEasy_time::ExtRTC_set(uint32_t unixtime)
{
  if (timeSource == timeSource_t::External_RTC_time_source || 
      !isExternalTimeSource(timeSource)) {
    // Do not adjust the external RTC time if we already used it as a time source.
    return true;
  }
  bool timeAdjusted = false;
  switch (Settings.ExtTimeSource()) {
    case ExtTimeSource_e::None:
      return false;
    case ExtTimeSource_e::DS1307:
      {
        RTC_DS1307 rtc;
        if (rtc.begin()) {
          rtc.adjust(DateTime(unixtime));
          timeAdjusted = true;
        }
        break;
      }
    case ExtTimeSource_e::DS3231:
      {
        RTC_DS3231 rtc;
        if (rtc.begin()) {
          rtc.adjust(DateTime(unixtime));
          timeAdjusted = true;
        }
        break;
      }
      
    case ExtTimeSource_e::PCF8523:
      {
        RTC_PCF8523 rtc;
        if (rtc.begin()) {
          rtc.adjust(DateTime(unixtime));
          rtc.start();
          timeAdjusted = true;
        }
        break;
      }
    case ExtTimeSource_e::PCF8563:
      {
        RTC_PCF8563 rtc;
        if (rtc.begin()) {
          rtc.adjust(DateTime(unixtime));
          rtc.start();
          timeAdjusted = true;
        }
        break;
      }
  }
  if (timeAdjusted) {
    String log = F("ExtRTC: External time source set to: ");
    log += unixtime;
    addLog(LOG_LEVEL_INFO, log);
    return true;
  }
  addLog(LOG_LEVEL_ERROR, F("ExtRTC: Cannot set time to external time source"));
  return false;
>>>>>>> 2e796822
}<|MERGE_RESOLUTION|>--- conflicted
+++ resolved
@@ -85,14 +85,6 @@
 void ESPEasy_time::restoreFromRTC()
 {
   static bool firstCall = true;
-<<<<<<< HEAD
-
-  if (firstCall && (lastSysTime != 0) && (deepSleepState != 1)) {
-    firstCall          = false;
-    timeSource         = timeSource_t::Restore_RTC_time_source;
-    externalUnixTime_d = static_cast<double>(lastSysTime);
-
-=======
   uint32_t unixtime = 0;
   if (ExtRTC_get(unixtime)) {
     setExternalTimeSource(unixtime, timeSource_t::External_RTC_time_source);
@@ -103,7 +95,6 @@
   if (firstCall && RTC.lastSysTime != 0 && RTC.deepSleepState != 1) {
     firstCall = false;
     setExternalTimeSource(RTC.lastSysTime, timeSource_t::Restore_RTC_time_source);
->>>>>>> 2e796822
     // Do not add the current uptime as offset. This will be done when calling now()
     lastSyncTime = 0;
     initTime();
@@ -114,11 +105,7 @@
   timeSource         = source;
   externalUnixTime_d = time;
   lastSyncTime       = millis();
-<<<<<<< HEAD
-  nextSyncTime       = 0;
-=======
   initTime();
->>>>>>> 2e796822
 }
 
 uint32_t ESPEasy_time::getUnixTime() const
@@ -154,11 +141,6 @@
 
     // Try NTP if the time source is not external.
     bool updatedTime = (unixTime_d > 0.0);
-<<<<<<< HEAD
-    if (!isExternalTimeSource(timeSource) || timeSource_t::NTP_time_source == timeSource) {
-      if (getNtpTime(unixTime_d)) {
-        updatedTime = true;
-=======
     if (!isExternalTimeSource(timeSource) 
         || timeSource_t::NTP_time_source == timeSource 
         || timePassedSince(lastSyncTime) > static_cast<long>(1000 * syncInterval)) {
@@ -171,7 +153,6 @@
           timeSource = timeSource_t::External_RTC_time_source;
           updatedTime = true;
         }
->>>>>>> 2e796822
       }
     }
     if (updatedTime) {
@@ -183,10 +164,6 @@
       ExtRTC_set(sysTime);
 
       if (loglevelActiveFor(LOG_LEVEL_INFO)) {
-<<<<<<< HEAD
-        double time_offset = unixTime_d - sysTime;
-=======
->>>>>>> 2e796822
         String log         = F("Time set to ");
         log += String(unixTime_d, 3);
 
@@ -264,21 +241,14 @@
       break;
     case timeSource_t::NTP_time_source:  
     case timeSource_t::Restore_RTC_time_source: 
-<<<<<<< HEAD
-=======
     case timeSource_t::External_RTC_time_source:
->>>>>>> 2e796822
     case timeSource_t::GPS_time_source:
     case timeSource_t::GPS_PPS_time_source:
     case timeSource_t::ESP_now_peer:
     case timeSource_t::Manual_set:
       return true;
   }
-<<<<<<< HEAD
-  return nextSyncTime > 0 || Settings.UseNTP || externalUnixTime_d > 0.0f;
-=======
   return nextSyncTime > 0 || Settings.UseNTP() || externalUnixTime_d > 0.0f;
->>>>>>> 2e796822
 }
 
 bool ESPEasy_time::getNtpTime(double& unixTime_d)
@@ -704,8 +674,6 @@
 
 struct tm ESPEasy_time::getSunSet(int secOffset) const {
   return addSeconds(tsSet, secOffset, true);
-<<<<<<< HEAD
-=======
 }
 
 bool ESPEasy_time::ExtRTC_get(uint32_t &unixtime)
@@ -846,5 +814,4 @@
   }
   addLog(LOG_LEVEL_ERROR, F("ExtRTC: Cannot set time to external time source"));
   return false;
->>>>>>> 2e796822
 }