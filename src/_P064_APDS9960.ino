#ifdef USES_P064

// #######################################################################################################
// #################################### Plugin 064: APDS9960 Gesture ##############################
// #######################################################################################################

// ESPEasy Plugin to scan a gesture, proximity and light chip APDS9960
// written by Jochen Krapf (jk@nerd2nerd.org)

// A new gesture is send immediately to controllers.
// Proximity and Light are scanned frequently by given 'Delay' setting.
// RGB is not scanned because there are only 4 vars per task.

// Known BUG: While performing a gesture the reader function blocks rest of ESPEasy processing!!! (Feel free to fix...)

// Note: The chip has a wide view-of-angle. If housing is in this angle the chip blocks!

// 2020-04-25 tonhuisman: Added Plugin Mode setting to switch between Proximity/Ambient Light Sensor or R/G/B Colors.
//   Added settings for Gain (Gesture, Proximity, Ambient Light Sensor), Led Power (Gesture and Proximity/ALS) and Led Boost (Gesture)
//   to allow better tuning for use of the sensor. Also adapted the SparkFun_APDS9960 driver for enabling this.
//   R/G/B Colors mode has it's settings shared with the Gesture/Proximity/ALS as they are the exact same parameters, but with different
// labels only.


#define PLUGIN_064
#define PLUGIN_ID_064             64
#define PLUGIN_NAME_064           "Gesture - APDS9960 [DEVELOPMENT]"
#define PLUGIN_GPL_VALUENAME1_064 "Gesture"
#define PLUGIN_GPL_VALUENAME2_064 "Proximity"
#define PLUGIN_GPL_VALUENAME3_064 "Light"

#define PLUGIN_RGB_VALUENAME1_064 "R"
#define PLUGIN_RGB_VALUENAME2_064 "G"
#define PLUGIN_RGB_VALUENAME3_064 "B"

#define PLUGIN_MODE_GPL_064       0 // GPL = Gesture/Proximity/(Ambient) Light Sensor mode
#define PLUGIN_MODE_RGB_064       1 // RGB = R/G/B Colors mode

#define P064_ADDR                 PCONFIG(0)
#define P064_MODE                 PCONFIG(1)
#define P064_GGAIN                PCONFIG(2)
#define P064_GLDRIVE              PCONFIG(3)
#define P064_LED_BOOST            PCONFIG(4)
#define P064_PGAIN                PCONFIG(5)
#define P064_AGAIN                PCONFIG(6)
#define P064_LDRIVE               PCONFIG(7)

#define P064_IS_GPL_SENSOR        (P064_MODE == PLUGIN_MODE_GPL_064)
#define P064_IS_RGB_SENSOR        (P064_MODE == PLUGIN_MODE_RGB_064)

<<<<<<< HEAD
#include <SparkFun_APDS9960.h> // Lib is modified to work with ESP
#include "_Plugin_Helper.h"

SparkFun_APDS9960 *PLUGIN_064_pds = NULL;
=======

#include "_Plugin_Helper.h"

#include "src/PluginStructs/P064_data_struct.h"

>>>>>>> b8c7b8cb

boolean Plugin_064(byte function, struct EventStruct *event, String& string)
{
  boolean success = false;

  switch (function)
  {
    case PLUGIN_DEVICE_ADD:
    {
      Device[++deviceCount].Number           = PLUGIN_ID_064;
      Device[deviceCount].Type               = DEVICE_TYPE_I2C;
      Device[deviceCount].Ports              = 0;
      Device[deviceCount].VType              = SENSOR_TYPE_SWITCH;
      Device[deviceCount].PullUpOption       = false;
      Device[deviceCount].InverseLogicOption = false;
      Device[deviceCount].FormulaOption      = false;
      Device[deviceCount].ValueCount         = 3;
      Device[deviceCount].SendDataOption     = true;
      Device[deviceCount].TimerOption        = true;
      Device[deviceCount].TimerOptional      = true;
      Device[deviceCount].GlobalSyncOption   = true;
      break;
    }

    case PLUGIN_GET_DEVICENAME:
    {
      string = F(PLUGIN_NAME_064);
      break;
    }

    case PLUGIN_GET_DEVICEVALUENAMES:
    {
      if (P064_IS_GPL_SENSOR) { // Gesture/Proximity/ALS mode
        strcpy_P(ExtraTaskSettings.TaskDeviceValueNames[0], PSTR(PLUGIN_GPL_VALUENAME1_064));
        strcpy_P(ExtraTaskSettings.TaskDeviceValueNames[1], PSTR(PLUGIN_GPL_VALUENAME2_064));
        strcpy_P(ExtraTaskSettings.TaskDeviceValueNames[2], PSTR(PLUGIN_GPL_VALUENAME3_064));
      } else {
        strcpy_P(ExtraTaskSettings.TaskDeviceValueNames[0], PSTR(PLUGIN_RGB_VALUENAME1_064));
        strcpy_P(ExtraTaskSettings.TaskDeviceValueNames[1], PSTR(PLUGIN_RGB_VALUENAME2_064));
        strcpy_P(ExtraTaskSettings.TaskDeviceValueNames[2], PSTR(PLUGIN_RGB_VALUENAME3_064));
      }
      break;
    }

    case PLUGIN_WEBFORM_SHOW_I2C_PARAMS:
    {
      byte addr = 0x39;                                         // P064_ADDR; chip has only 1 address
<<<<<<< HEAD

      int optionValues[1] = { 0x39 };
      addFormSelectorI2C(F("i2c_addr"), 1, optionValues, addr); // Only for display I2C address
      break;
    }

    case PLUGIN_WEBFORM_LOAD:
    {
      String optionsPluginMode[2];
      optionsPluginMode[0] = F("Gesture/Proximity/Ambient Light Sensor");
      optionsPluginMode[1] = F("R/G/B Colors");
      int optionsPluginModeValues[2] = { PLUGIN_MODE_GPL_064, PLUGIN_MODE_RGB_064 };
      addFormSelector(F("Plugin Mode"), F("p064_mode"), 2, optionsPluginMode, optionsPluginModeValues, P064_MODE, true);
      addFormNote(F("After changing Plugin Mode you may want to change the Values names, below."));

      if (P064_IS_RGB_SENSOR // R/G/B Colors mode and default Gesture/Proximity/ALS values: Set new default names
          && (strcmp_P(ExtraTaskSettings.TaskDeviceValueNames[0], PSTR(PLUGIN_GPL_VALUENAME1_064)) == 0)
          && (strcmp_P(ExtraTaskSettings.TaskDeviceValueNames[1], PSTR(PLUGIN_GPL_VALUENAME2_064)) == 0)
          && (strcmp_P(ExtraTaskSettings.TaskDeviceValueNames[2], PSTR(PLUGIN_GPL_VALUENAME3_064)) == 0)) {
        strcpy_P(ExtraTaskSettings.TaskDeviceValueNames[0], PSTR(PLUGIN_RGB_VALUENAME1_064));
        strcpy_P(ExtraTaskSettings.TaskDeviceValueNames[1], PSTR(PLUGIN_RGB_VALUENAME2_064));
        strcpy_P(ExtraTaskSettings.TaskDeviceValueNames[2], PSTR(PLUGIN_RGB_VALUENAME3_064));

        // Reset values
        UserVar[event->BaseVarIndex + 0] = 0.0;
        UserVar[event->BaseVarIndex + 1] = 0.0;
        UserVar[event->BaseVarIndex + 2] = 0.0;
      }

      if (P064_IS_GPL_SENSOR // Gesture/Proximity/ALS mode and default R/G/B values: Set new default names
          && (strcmp_P(ExtraTaskSettings.TaskDeviceValueNames[0], PSTR(PLUGIN_RGB_VALUENAME1_064)) == 0)
          && (strcmp_P(ExtraTaskSettings.TaskDeviceValueNames[1], PSTR(PLUGIN_RGB_VALUENAME2_064)) == 0)
          && (strcmp_P(ExtraTaskSettings.TaskDeviceValueNames[2], PSTR(PLUGIN_RGB_VALUENAME3_064)) == 0)) {
        strcpy_P(ExtraTaskSettings.TaskDeviceValueNames[0], PSTR(PLUGIN_GPL_VALUENAME1_064));
        strcpy_P(ExtraTaskSettings.TaskDeviceValueNames[1], PSTR(PLUGIN_GPL_VALUENAME2_064));
        strcpy_P(ExtraTaskSettings.TaskDeviceValueNames[2], PSTR(PLUGIN_GPL_VALUENAME3_064));

        // Reset values
        UserVar[event->BaseVarIndex + 0] = 0.0;
        UserVar[event->BaseVarIndex + 1] = 0.0;
        UserVar[event->BaseVarIndex + 2] = 0.0;
      }
=======

      int optionValues[1] = { 0x39 };
      addFormSelectorI2C(F("i2c_addr"), 1, optionValues, addr); // Only for display I2C address
      break;
    }

    case PLUGIN_WEBFORM_LOAD:
    {
      {
        String optionsPluginMode[2];
        optionsPluginMode[0]           = F("Gesture/Proximity/Ambient Light Sensor");
        optionsPluginMode[1]           = F("R/G/B Colors");
        int optionsPluginModeValues[2] = { PLUGIN_MODE_GPL_064, PLUGIN_MODE_RGB_064 };
        addFormSelector(F("Plugin Mode"), F("p064_mode"), 2, optionsPluginMode, optionsPluginModeValues, P064_MODE, true);
        addFormNote(F("After changing Plugin Mode you may want to change the Values names, below."));
      }

      if (P064_IS_RGB_SENSOR // R/G/B Colors mode and default Gesture/Proximity/ALS values: Set new default names
          && (strcmp_P(ExtraTaskSettings.TaskDeviceValueNames[0], PSTR(PLUGIN_GPL_VALUENAME1_064)) == 0)
          && (strcmp_P(ExtraTaskSettings.TaskDeviceValueNames[1], PSTR(PLUGIN_GPL_VALUENAME2_064)) == 0)
          && (strcmp_P(ExtraTaskSettings.TaskDeviceValueNames[2], PSTR(PLUGIN_GPL_VALUENAME3_064)) == 0)) {
        strcpy_P(ExtraTaskSettings.TaskDeviceValueNames[0], PSTR(PLUGIN_RGB_VALUENAME1_064));
        strcpy_P(ExtraTaskSettings.TaskDeviceValueNames[1], PSTR(PLUGIN_RGB_VALUENAME2_064));
        strcpy_P(ExtraTaskSettings.TaskDeviceValueNames[2], PSTR(PLUGIN_RGB_VALUENAME3_064));

        // Reset values
        UserVar[event->BaseVarIndex + 0] = 0.0f;
        UserVar[event->BaseVarIndex + 1] = 0.0f;
        UserVar[event->BaseVarIndex + 2] = 0.0f;
      }

      if (P064_IS_GPL_SENSOR // Gesture/Proximity/ALS mode and default R/G/B values: Set new default names
          && (strcmp_P(ExtraTaskSettings.TaskDeviceValueNames[0], PSTR(PLUGIN_RGB_VALUENAME1_064)) == 0)
          && (strcmp_P(ExtraTaskSettings.TaskDeviceValueNames[1], PSTR(PLUGIN_RGB_VALUENAME2_064)) == 0)
          && (strcmp_P(ExtraTaskSettings.TaskDeviceValueNames[2], PSTR(PLUGIN_RGB_VALUENAME3_064)) == 0)) {
        strcpy_P(ExtraTaskSettings.TaskDeviceValueNames[0], PSTR(PLUGIN_GPL_VALUENAME1_064));
        strcpy_P(ExtraTaskSettings.TaskDeviceValueNames[1], PSTR(PLUGIN_GPL_VALUENAME2_064));
        strcpy_P(ExtraTaskSettings.TaskDeviceValueNames[2], PSTR(PLUGIN_GPL_VALUENAME3_064));

        // Reset values
        UserVar[event->BaseVarIndex + 0] = 0.0f;
        UserVar[event->BaseVarIndex + 1] = 0.0f;
        UserVar[event->BaseVarIndex + 2] = 0.0f;
      }

      {
        // Gain options, multiple gain optionsets in SparkFun_APDS9960.h have the same valueset, so only defined once here
        String optionsGain[4];
        optionsGain[0] = F("1x");
        optionsGain[1] = F("2x");
        optionsGain[2] = F("4x (default)");
        optionsGain[3] = F("8x");
        int optionsGainValues[4] = { PGAIN_1X, PGAIN_2X, PGAIN_4X, PGAIN_8X }; // Also used for optionsALSGain

        // Led_Drive options, all Led_Drive optionsets in SparkFun_APDS9960.h have the same valueset, so only defined once here
        String optionsLedDrive[4];
        optionsLedDrive[0] = F("100 mA (default)");
        optionsLedDrive[1] = F("50 mA");
        optionsLedDrive[2] = F("25 mA");
        optionsLedDrive[3] = F("12.5 mA");
        int optionsLedDriveValues[4] = { LED_DRIVE_100MA, LED_DRIVE_50MA, LED_DRIVE_25MA, LED_DRIVE_12_5MA };


        String lightSensorGainLabel;
        String lightSensorDriveLabel;

        if (P064_IS_GPL_SENSOR) { // Gesture/Proximity/ALS mode
          addFormSubHeader(F("Gesture parameters"));

          addFormSelector(F("Gesture Gain"),      F("p064_ggain"),   4, optionsGain,     optionsGainValues,     P064_GGAIN);

          addFormSelector(F("Gesture LED Drive"), F("p064_gldrive"), 4, optionsLedDrive, optionsLedDriveValues, P064_GLDRIVE);
          {
            // Gesture Led-boost values
            String optionsLedBoost[4];
            optionsLedBoost[0] = F("100 %");
            optionsLedBoost[1] = F("150 %");
            optionsLedBoost[2] = F("200 %");
            optionsLedBoost[3] = F("300 % (default)");
            int optionsLedBoostValues[4] = { LED_BOOST_100, LED_BOOST_150, LED_BOOST_200, LED_BOOST_300 };
            addFormSelector(F("Gesture LED Boost"), F("p064_lboost"), 4, optionsLedBoost, optionsLedBoostValues, P064_LED_BOOST);
          }
>>>>>>> b8c7b8cb

      // Gain options, multiple gain optionsets in SparkFun_APDS9960.h have the same valueset, so only defined once here
      String optionsGain[4];
      optionsGain[0] = F("1x");
      optionsGain[1] = F("2x");
      optionsGain[2] = F("4x (default)");
      optionsGain[3] = F("8x");
      int optionsGainValues[4] = { PGAIN_1X, PGAIN_2X, PGAIN_4X, PGAIN_8X }; // Also used for optionsALSGain
      // Ambient Light Sensor Gain options, values are equal to PGAIN values, so again avoid duplication
      String optionsALSGain[4];
      optionsALSGain[0] = F("1x");
      optionsALSGain[1] = F("4x (default)");
      optionsALSGain[2] = F("16x");
      optionsALSGain[3] = F("64x");

      // Led_Drive options, all Led_Drive optionsets in SparkFun_APDS9960.h have the same valueset, so only defined once here
      String optionsLedDrive[4];
      optionsLedDrive[0] = F("100 mA (default)");
      optionsLedDrive[1] = F("50 mA");
      optionsLedDrive[2] = F("25 mA");
      optionsLedDrive[3] = F("12.5 mA");
      int optionsLedDriveValues[4] = { LED_DRIVE_100MA, LED_DRIVE_50MA, LED_DRIVE_25MA, LED_DRIVE_12_5MA };

      // Gesture Led-boost values
      String optionsLedBoost[4];
      optionsLedBoost[0] = F("100 %");
      optionsLedBoost[1] = F("150 %");
      optionsLedBoost[2] = F("200 %");
      optionsLedBoost[3] = F("300 % (default)");
      int optionsLedBoostValues[4] = { LED_BOOST_100, LED_BOOST_150, LED_BOOST_200, LED_BOOST_300 };

      String lightSensorGainLabel;
      String lightSensorDriveLabel;

      if (P064_IS_GPL_SENSOR) { // Gesture/Proximity/ALS mode
        addFormSubHeader(F("Gesture parameters"));

        addFormSelector(F("Gesture Gain"),      F("p064_ggain"),   4, optionsGain,     optionsGainValues,     P064_GGAIN);

        addFormSelector(F("Gesture LED Drive"), F("p064_gldrive"), 4, optionsLedDrive, optionsLedDriveValues, P064_GLDRIVE);

        addFormSelector(F("Gesture LED Boost"), F("p064_lboost"),  4, optionsLedBoost, optionsLedBoostValues, P064_LED_BOOST);

        addFormSubHeader(F("Proximity & Ambient Light Sensor parameters"));

        addFormSelector(F("Proximity Gain"), F("p064_pgain"), 4, optionsGain, optionsGainValues, P064_PGAIN);

        lightSensorGainLabel  = F("Ambient Light Sensor Gain");
        lightSensorDriveLabel = F("Proximity & ALS LED Drive");
      } else {
        addFormSubHeader(F("R/G/B Colors parameters"));

        lightSensorGainLabel  = F("Light Sensor Gain");
        lightSensorDriveLabel = F("Light Sensor LED Drive");
      }
      addFormSelector(lightSensorGainLabel,  F("p064_again"),  4, optionsALSGain,  optionsGainValues,     P064_AGAIN);

<<<<<<< HEAD
      addFormSelector(lightSensorDriveLabel, F("p064_ldrive"), 4, optionsLedDrive, optionsLedDriveValues, P064_LDRIVE);
=======
          addFormSelector(F("Proximity Gain"), F("p064_pgain"), 4, optionsGain, optionsGainValues, P064_PGAIN);
>>>>>>> b8c7b8cb

      success = true;
      break;
    }

<<<<<<< HEAD
    case PLUGIN_WEBFORM_SAVE:
    {
      // P064_ADDR = getFormItemInt(F("i2c_addr"));

      P064_MODE = getFormItemInt(F("p064_mode"));

      if (P064_IS_GPL_SENSOR) {
        P064_GGAIN     = getFormItemInt(F("p064_ggain"));
        P064_GLDRIVE   = getFormItemInt(F("p064_gldrive"));
        P064_LED_BOOST = getFormItemInt(F("p064_lboost"));
        P064_PGAIN     = getFormItemInt(F("p064_pgain"));
      }
      P064_AGAIN  = getFormItemInt(F("p064_again"));
      P064_LDRIVE = getFormItemInt(F("p064_ldrive"));

      success = true;
      break;
    }

    case PLUGIN_INIT:
    {
      if (PLUGIN_064_pds) {
        delete PLUGIN_064_pds;
      }
      PLUGIN_064_pds = new (std::nothrow) SparkFun_APDS9960();
      if (PLUGIN_064_pds == nullptr) {
        break;
=======
          lightSensorGainLabel  = F("Light Sensor Gain");
          lightSensorDriveLabel = F("Light Sensor LED Drive");
        }
        {
          // Ambient Light Sensor Gain options, values are equal to PGAIN values, so again avoid duplication
          String optionsALSGain[4];
          optionsALSGain[0] = F("1x");
          optionsALSGain[1] = F("4x (default)");
          optionsALSGain[2] = F("16x");
          optionsALSGain[3] = F("64x");
          addFormSelector(lightSensorGainLabel, F("p064_again"), 4, optionsALSGain, optionsGainValues, P064_AGAIN);
        }
        addFormSelector(lightSensorDriveLabel, F("p064_ldrive"), 4, optionsLedDrive, optionsLedDriveValues, P064_LDRIVE);
      }
      success = true;
      break;
    }

    case PLUGIN_WEBFORM_SAVE:
    {
      // P064_ADDR = getFormItemInt(F("i2c_addr"));

      P064_MODE = getFormItemInt(F("p064_mode"));

      if (P064_IS_GPL_SENSOR) {
        P064_GGAIN     = getFormItemInt(F("p064_ggain"));
        P064_GLDRIVE   = getFormItemInt(F("p064_gldrive"));
        P064_LED_BOOST = getFormItemInt(F("p064_lboost"));
        P064_PGAIN     = getFormItemInt(F("p064_pgain"));
>>>>>>> b8c7b8cb
      }
      P064_AGAIN  = getFormItemInt(F("p064_again"));
      P064_LDRIVE = getFormItemInt(F("p064_ldrive"));

      success = true;
      break;
    }

<<<<<<< HEAD
      String log = F("APDS : ");

      if (PLUGIN_064_pds->init(P064_GGAIN, P064_GLDRIVE, P064_PGAIN, P064_AGAIN, P064_LDRIVE))
      {
        log += F("Init");

        PLUGIN_064_pds->enablePower();

        if (!PLUGIN_064_pds->enableLightSensor(false)) {
          log += F(" - Error during light sensor init!");
        }

        if (P064_IS_GPL_SENSOR) { // Gesture/Proximity/ALS mode
          if (!PLUGIN_064_pds->enableProximitySensor(false)) {
            log += F(" - Error during proximity sensor init!");
          }

          if (!PLUGIN_064_pds->enableGestureSensor(false, P064_LED_BOOST)) {
            log += F(" - Error during gesture sensor init!");
=======
    case PLUGIN_INIT:
    {
      initPluginTaskData(event->TaskIndex, new (std::nothrow) P064_data_struct());
      P064_data_struct *P064_data =
        static_cast<P064_data_struct *>(getPluginTaskData(event->TaskIndex));

      if (nullptr != P064_data) {
        String log = F("APDS : ");

        if (P064_data->sensor.init(P064_GGAIN, P064_GLDRIVE, P064_PGAIN, P064_AGAIN, P064_LDRIVE))
        {
          log += F("Init");

          P064_data->sensor.enablePower();

          if (!P064_data->sensor.enableLightSensor(false)) {
            log += F(" - Error during light sensor init!");
          }

          if (P064_IS_GPL_SENSOR) { // Gesture/Proximity/ALS mode
            if (!P064_data->sensor.enableProximitySensor(false)) {
              log += F(" - Error during proximity sensor init!");
            }

            if (!P064_data->sensor.enableGestureSensor(false, P064_LED_BOOST)) {
              log += F(" - Error during gesture sensor init!");
            }
>>>>>>> b8c7b8cb
          }
        }
      }
      else
      {
        log += F("Error during APDS-9960 init!");
      }

<<<<<<< HEAD
      addLog(LOG_LEVEL_INFO, log);
      success = true;
      break;
    }

    case PLUGIN_FIFTY_PER_SECOND:
    {
      if (!PLUGIN_064_pds) {
        break;
=======
        addLog(LOG_LEVEL_INFO, log);
        success = true;
>>>>>>> b8c7b8cb
      }
      break;
    }

<<<<<<< HEAD
      if ((P064_MODE != PLUGIN_MODE_GPL_064) || !PLUGIN_064_pds->isGestureAvailable()) {
        break;
      }

      int gesture = PLUGIN_064_pds->readGesture();

      // int gesture = PLUGIN_064_pds->readGestureNonBlocking();

      // if (gesture == -1) serialPrint(".");
      // if (gesture == -2) serialPrint(":");
      // if (gesture == -3) serialPrint("|");

      // if ( 0 && PLUGIN_064_pds->isGestureAvailable() )
      if (gesture >= 0)
      {
        String log = F("APDS : Gesture=");

=======
    case PLUGIN_FIFTY_PER_SECOND:
    {
      P064_data_struct *P064_data =
        static_cast<P064_data_struct *>(getPluginTaskData(event->TaskIndex));

      if (nullptr == P064_data) {
        break;
      }

      if ((P064_MODE != PLUGIN_MODE_GPL_064) || !P064_data->sensor.isGestureAvailable()) {
        break;
      }

      int gesture = P064_data->sensor.readGesture();

      // int gesture = P064_data->sensor.readGestureNonBlocking();

      // if (gesture == -1) serialPrint(".");
      // if (gesture == -2) serialPrint(":");
      // if (gesture == -3) serialPrint("|");

      // if ( 0 && P064_data->sensor.isGestureAvailable() )
      if (gesture >= 0)
      {
        String log = F("APDS : Gesture=");

>>>>>>> b8c7b8cb
        switch (gesture)
        {
          case DIR_UP:      log += F("UP");      break;
          case DIR_DOWN:    log += F("DOWN");    break;
          case DIR_LEFT:    log += F("LEFT");    break;
          case DIR_RIGHT:   log += F("RIGHT");   break;
          case DIR_NEAR:    log += F("NEAR");    break;
          case DIR_FAR:     log += F("FAR");     break;
          default:          log += F("NONE");    break;
        }
        log += " (";
        log += gesture;
        log += ')';
<<<<<<< HEAD

        UserVar[event->BaseVarIndex] = static_cast<float>(gesture);
        event->sensorType            = SENSOR_TYPE_SWITCH;

        sendData(event);

        addLog(LOG_LEVEL_INFO, log);
      }

=======

        UserVar[event->BaseVarIndex] = static_cast<float>(gesture);
        event->sensorType            = SENSOR_TYPE_SWITCH;

        sendData(event);

        addLog(LOG_LEVEL_INFO, log);
      }

>>>>>>> b8c7b8cb
      success = true;
      break;
    }

    case PLUGIN_READ:
    {
<<<<<<< HEAD
      if (!PLUGIN_064_pds) {
=======
      P064_data_struct *P064_data =
        static_cast<P064_data_struct *>(getPluginTaskData(event->TaskIndex));

      if (nullptr == P064_data) {
>>>>>>> b8c7b8cb
        break;
      }

      // Gesture - work is done in PLUGIN_FIFTY_PER_SECOND

      if (1)
      {
        if (P064_IS_GPL_SENSOR) { // Gesture/Proximity/ALS mode
          uint8_t proximity_data = 0;
<<<<<<< HEAD
          PLUGIN_064_pds->readProximity(proximity_data);
          UserVar[event->BaseVarIndex + 1] = static_cast<float>(proximity_data);

          uint16_t ambient_light = 0;
          PLUGIN_064_pds->readAmbientLight(ambient_light);
=======
          P064_data->sensor.readProximity(proximity_data);
          UserVar[event->BaseVarIndex + 1] = static_cast<float>(proximity_data);

          uint16_t ambient_light = 0;
          P064_data->sensor.readAmbientLight(ambient_light);
>>>>>>> b8c7b8cb
          UserVar[event->BaseVarIndex + 2] = static_cast<float>(ambient_light);
        } else {
          uint16_t red_light   = 0;
          uint16_t green_light = 0;
          uint16_t blue_light  = 0;
<<<<<<< HEAD
          PLUGIN_064_pds->readRedLight(red_light);
          PLUGIN_064_pds->readGreenLight(green_light);
          PLUGIN_064_pds->readBlueLight(blue_light);
=======
          P064_data->sensor.readRedLight(red_light);
          P064_data->sensor.readGreenLight(green_light);
          P064_data->sensor.readBlueLight(blue_light);
>>>>>>> b8c7b8cb
          UserVar[event->BaseVarIndex + 0] = static_cast<float>(red_light);
          UserVar[event->BaseVarIndex + 1] = static_cast<float>(green_light);
          UserVar[event->BaseVarIndex + 2] = static_cast<float>(blue_light);
        }
      }

      success = true;
      break;
    }
  }
  return success;
}

#endif // USES_P064
<|MERGE_RESOLUTION|>--- conflicted
+++ resolved
@@ -1,589 +1,365 @@
-#ifdef USES_P064
-
-// #######################################################################################################
-// #################################### Plugin 064: APDS9960 Gesture ##############################
-// #######################################################################################################
-
-// ESPEasy Plugin to scan a gesture, proximity and light chip APDS9960
-// written by Jochen Krapf (jk@nerd2nerd.org)
-
-// A new gesture is send immediately to controllers.
-// Proximity and Light are scanned frequently by given 'Delay' setting.
-// RGB is not scanned because there are only 4 vars per task.
-
-// Known BUG: While performing a gesture the reader function blocks rest of ESPEasy processing!!! (Feel free to fix...)
-
-// Note: The chip has a wide view-of-angle. If housing is in this angle the chip blocks!
-
-// 2020-04-25 tonhuisman: Added Plugin Mode setting to switch between Proximity/Ambient Light Sensor or R/G/B Colors.
-//   Added settings for Gain (Gesture, Proximity, Ambient Light Sensor), Led Power (Gesture and Proximity/ALS) and Led Boost (Gesture)
-//   to allow better tuning for use of the sensor. Also adapted the SparkFun_APDS9960 driver for enabling this.
-//   R/G/B Colors mode has it's settings shared with the Gesture/Proximity/ALS as they are the exact same parameters, but with different
-// labels only.
-
-
-#define PLUGIN_064
-#define PLUGIN_ID_064             64
-#define PLUGIN_NAME_064           "Gesture - APDS9960 [DEVELOPMENT]"
-#define PLUGIN_GPL_VALUENAME1_064 "Gesture"
-#define PLUGIN_GPL_VALUENAME2_064 "Proximity"
-#define PLUGIN_GPL_VALUENAME3_064 "Light"
-
-#define PLUGIN_RGB_VALUENAME1_064 "R"
-#define PLUGIN_RGB_VALUENAME2_064 "G"
-#define PLUGIN_RGB_VALUENAME3_064 "B"
-
-#define PLUGIN_MODE_GPL_064       0 // GPL = Gesture/Proximity/(Ambient) Light Sensor mode
-#define PLUGIN_MODE_RGB_064       1 // RGB = R/G/B Colors mode
-
-#define P064_ADDR                 PCONFIG(0)
-#define P064_MODE                 PCONFIG(1)
-#define P064_GGAIN                PCONFIG(2)
-#define P064_GLDRIVE              PCONFIG(3)
-#define P064_LED_BOOST            PCONFIG(4)
-#define P064_PGAIN                PCONFIG(5)
-#define P064_AGAIN                PCONFIG(6)
-#define P064_LDRIVE               PCONFIG(7)
-
-#define P064_IS_GPL_SENSOR        (P064_MODE == PLUGIN_MODE_GPL_064)
-#define P064_IS_RGB_SENSOR        (P064_MODE == PLUGIN_MODE_RGB_064)
-
-<<<<<<< HEAD
-#include <SparkFun_APDS9960.h> // Lib is modified to work with ESP
-#include "_Plugin_Helper.h"
-
-SparkFun_APDS9960 *PLUGIN_064_pds = NULL;
-=======
-
-#include "_Plugin_Helper.h"
-
-#include "src/PluginStructs/P064_data_struct.h"
-
->>>>>>> b8c7b8cb
-
-boolean Plugin_064(byte function, struct EventStruct *event, String& string)
-{
-  boolean success = false;
-
-  switch (function)
-  {
-    case PLUGIN_DEVICE_ADD:
-    {
-      Device[++deviceCount].Number           = PLUGIN_ID_064;
-      Device[deviceCount].Type               = DEVICE_TYPE_I2C;
-      Device[deviceCount].Ports              = 0;
-      Device[deviceCount].VType              = SENSOR_TYPE_SWITCH;
-      Device[deviceCount].PullUpOption       = false;
-      Device[deviceCount].InverseLogicOption = false;
-      Device[deviceCount].FormulaOption      = false;
-      Device[deviceCount].ValueCount         = 3;
-      Device[deviceCount].SendDataOption     = true;
-      Device[deviceCount].TimerOption        = true;
-      Device[deviceCount].TimerOptional      = true;
-      Device[deviceCount].GlobalSyncOption   = true;
-      break;
-    }
-
-    case PLUGIN_GET_DEVICENAME:
-    {
-      string = F(PLUGIN_NAME_064);
-      break;
-    }
-
-    case PLUGIN_GET_DEVICEVALUENAMES:
-    {
-      if (P064_IS_GPL_SENSOR) { // Gesture/Proximity/ALS mode
-        strcpy_P(ExtraTaskSettings.TaskDeviceValueNames[0], PSTR(PLUGIN_GPL_VALUENAME1_064));
-        strcpy_P(ExtraTaskSettings.TaskDeviceValueNames[1], PSTR(PLUGIN_GPL_VALUENAME2_064));
-        strcpy_P(ExtraTaskSettings.TaskDeviceValueNames[2], PSTR(PLUGIN_GPL_VALUENAME3_064));
-      } else {
-        strcpy_P(ExtraTaskSettings.TaskDeviceValueNames[0], PSTR(PLUGIN_RGB_VALUENAME1_064));
-        strcpy_P(ExtraTaskSettings.TaskDeviceValueNames[1], PSTR(PLUGIN_RGB_VALUENAME2_064));
-        strcpy_P(ExtraTaskSettings.TaskDeviceValueNames[2], PSTR(PLUGIN_RGB_VALUENAME3_064));
-      }
-      break;
-    }
-
-    case PLUGIN_WEBFORM_SHOW_I2C_PARAMS:
-    {
-      byte addr = 0x39;                                         // P064_ADDR; chip has only 1 address
-<<<<<<< HEAD
-
-      int optionValues[1] = { 0x39 };
-      addFormSelectorI2C(F("i2c_addr"), 1, optionValues, addr); // Only for display I2C address
-      break;
-    }
-
-    case PLUGIN_WEBFORM_LOAD:
-    {
-      String optionsPluginMode[2];
-      optionsPluginMode[0] = F("Gesture/Proximity/Ambient Light Sensor");
-      optionsPluginMode[1] = F("R/G/B Colors");
-      int optionsPluginModeValues[2] = { PLUGIN_MODE_GPL_064, PLUGIN_MODE_RGB_064 };
-      addFormSelector(F("Plugin Mode"), F("p064_mode"), 2, optionsPluginMode, optionsPluginModeValues, P064_MODE, true);
-      addFormNote(F("After changing Plugin Mode you may want to change the Values names, below."));
-
-      if (P064_IS_RGB_SENSOR // R/G/B Colors mode and default Gesture/Proximity/ALS values: Set new default names
-          && (strcmp_P(ExtraTaskSettings.TaskDeviceValueNames[0], PSTR(PLUGIN_GPL_VALUENAME1_064)) == 0)
-          && (strcmp_P(ExtraTaskSettings.TaskDeviceValueNames[1], PSTR(PLUGIN_GPL_VALUENAME2_064)) == 0)
-          && (strcmp_P(ExtraTaskSettings.TaskDeviceValueNames[2], PSTR(PLUGIN_GPL_VALUENAME3_064)) == 0)) {
-        strcpy_P(ExtraTaskSettings.TaskDeviceValueNames[0], PSTR(PLUGIN_RGB_VALUENAME1_064));
-        strcpy_P(ExtraTaskSettings.TaskDeviceValueNames[1], PSTR(PLUGIN_RGB_VALUENAME2_064));
-        strcpy_P(ExtraTaskSettings.TaskDeviceValueNames[2], PSTR(PLUGIN_RGB_VALUENAME3_064));
-
-        // Reset values
-        UserVar[event->BaseVarIndex + 0] = 0.0;
-        UserVar[event->BaseVarIndex + 1] = 0.0;
-        UserVar[event->BaseVarIndex + 2] = 0.0;
-      }
-
-      if (P064_IS_GPL_SENSOR // Gesture/Proximity/ALS mode and default R/G/B values: Set new default names
-          && (strcmp_P(ExtraTaskSettings.TaskDeviceValueNames[0], PSTR(PLUGIN_RGB_VALUENAME1_064)) == 0)
-          && (strcmp_P(ExtraTaskSettings.TaskDeviceValueNames[1], PSTR(PLUGIN_RGB_VALUENAME2_064)) == 0)
-          && (strcmp_P(ExtraTaskSettings.TaskDeviceValueNames[2], PSTR(PLUGIN_RGB_VALUENAME3_064)) == 0)) {
-        strcpy_P(ExtraTaskSettings.TaskDeviceValueNames[0], PSTR(PLUGIN_GPL_VALUENAME1_064));
-        strcpy_P(ExtraTaskSettings.TaskDeviceValueNames[1], PSTR(PLUGIN_GPL_VALUENAME2_064));
-        strcpy_P(ExtraTaskSettings.TaskDeviceValueNames[2], PSTR(PLUGIN_GPL_VALUENAME3_064));
-
-        // Reset values
-        UserVar[event->BaseVarIndex + 0] = 0.0;
-        UserVar[event->BaseVarIndex + 1] = 0.0;
-        UserVar[event->BaseVarIndex + 2] = 0.0;
-      }
-=======
-
-      int optionValues[1] = { 0x39 };
-      addFormSelectorI2C(F("i2c_addr"), 1, optionValues, addr); // Only for display I2C address
-      break;
-    }
-
-    case PLUGIN_WEBFORM_LOAD:
-    {
-      {
-        String optionsPluginMode[2];
-        optionsPluginMode[0]           = F("Gesture/Proximity/Ambient Light Sensor");
-        optionsPluginMode[1]           = F("R/G/B Colors");
-        int optionsPluginModeValues[2] = { PLUGIN_MODE_GPL_064, PLUGIN_MODE_RGB_064 };
-        addFormSelector(F("Plugin Mode"), F("p064_mode"), 2, optionsPluginMode, optionsPluginModeValues, P064_MODE, true);
-        addFormNote(F("After changing Plugin Mode you may want to change the Values names, below."));
-      }
-
-      if (P064_IS_RGB_SENSOR // R/G/B Colors mode and default Gesture/Proximity/ALS values: Set new default names
-          && (strcmp_P(ExtraTaskSettings.TaskDeviceValueNames[0], PSTR(PLUGIN_GPL_VALUENAME1_064)) == 0)
-          && (strcmp_P(ExtraTaskSettings.TaskDeviceValueNames[1], PSTR(PLUGIN_GPL_VALUENAME2_064)) == 0)
-          && (strcmp_P(ExtraTaskSettings.TaskDeviceValueNames[2], PSTR(PLUGIN_GPL_VALUENAME3_064)) == 0)) {
-        strcpy_P(ExtraTaskSettings.TaskDeviceValueNames[0], PSTR(PLUGIN_RGB_VALUENAME1_064));
-        strcpy_P(ExtraTaskSettings.TaskDeviceValueNames[1], PSTR(PLUGIN_RGB_VALUENAME2_064));
-        strcpy_P(ExtraTaskSettings.TaskDeviceValueNames[2], PSTR(PLUGIN_RGB_VALUENAME3_064));
-
-        // Reset values
-        UserVar[event->BaseVarIndex + 0] = 0.0f;
-        UserVar[event->BaseVarIndex + 1] = 0.0f;
-        UserVar[event->BaseVarIndex + 2] = 0.0f;
-      }
-
-      if (P064_IS_GPL_SENSOR // Gesture/Proximity/ALS mode and default R/G/B values: Set new default names
-          && (strcmp_P(ExtraTaskSettings.TaskDeviceValueNames[0], PSTR(PLUGIN_RGB_VALUENAME1_064)) == 0)
-          && (strcmp_P(ExtraTaskSettings.TaskDeviceValueNames[1], PSTR(PLUGIN_RGB_VALUENAME2_064)) == 0)
-          && (strcmp_P(ExtraTaskSettings.TaskDeviceValueNames[2], PSTR(PLUGIN_RGB_VALUENAME3_064)) == 0)) {
-        strcpy_P(ExtraTaskSettings.TaskDeviceValueNames[0], PSTR(PLUGIN_GPL_VALUENAME1_064));
-        strcpy_P(ExtraTaskSettings.TaskDeviceValueNames[1], PSTR(PLUGIN_GPL_VALUENAME2_064));
-        strcpy_P(ExtraTaskSettings.TaskDeviceValueNames[2], PSTR(PLUGIN_GPL_VALUENAME3_064));
-
-        // Reset values
-        UserVar[event->BaseVarIndex + 0] = 0.0f;
-        UserVar[event->BaseVarIndex + 1] = 0.0f;
-        UserVar[event->BaseVarIndex + 2] = 0.0f;
-      }
-
-      {
-        // Gain options, multiple gain optionsets in SparkFun_APDS9960.h have the same valueset, so only defined once here
-        String optionsGain[4];
-        optionsGain[0] = F("1x");
-        optionsGain[1] = F("2x");
-        optionsGain[2] = F("4x (default)");
-        optionsGain[3] = F("8x");
-        int optionsGainValues[4] = { PGAIN_1X, PGAIN_2X, PGAIN_4X, PGAIN_8X }; // Also used for optionsALSGain
-
-        // Led_Drive options, all Led_Drive optionsets in SparkFun_APDS9960.h have the same valueset, so only defined once here
-        String optionsLedDrive[4];
-        optionsLedDrive[0] = F("100 mA (default)");
-        optionsLedDrive[1] = F("50 mA");
-        optionsLedDrive[2] = F("25 mA");
-        optionsLedDrive[3] = F("12.5 mA");
-        int optionsLedDriveValues[4] = { LED_DRIVE_100MA, LED_DRIVE_50MA, LED_DRIVE_25MA, LED_DRIVE_12_5MA };
-
-
-        String lightSensorGainLabel;
-        String lightSensorDriveLabel;
-
-        if (P064_IS_GPL_SENSOR) { // Gesture/Proximity/ALS mode
-          addFormSubHeader(F("Gesture parameters"));
-
-          addFormSelector(F("Gesture Gain"),      F("p064_ggain"),   4, optionsGain,     optionsGainValues,     P064_GGAIN);
-
-          addFormSelector(F("Gesture LED Drive"), F("p064_gldrive"), 4, optionsLedDrive, optionsLedDriveValues, P064_GLDRIVE);
-          {
-            // Gesture Led-boost values
-            String optionsLedBoost[4];
-            optionsLedBoost[0] = F("100 %");
-            optionsLedBoost[1] = F("150 %");
-            optionsLedBoost[2] = F("200 %");
-            optionsLedBoost[3] = F("300 % (default)");
-            int optionsLedBoostValues[4] = { LED_BOOST_100, LED_BOOST_150, LED_BOOST_200, LED_BOOST_300 };
-            addFormSelector(F("Gesture LED Boost"), F("p064_lboost"), 4, optionsLedBoost, optionsLedBoostValues, P064_LED_BOOST);
-          }
->>>>>>> b8c7b8cb
-
-      // Gain options, multiple gain optionsets in SparkFun_APDS9960.h have the same valueset, so only defined once here
-      String optionsGain[4];
-      optionsGain[0] = F("1x");
-      optionsGain[1] = F("2x");
-      optionsGain[2] = F("4x (default)");
-      optionsGain[3] = F("8x");
-      int optionsGainValues[4] = { PGAIN_1X, PGAIN_2X, PGAIN_4X, PGAIN_8X }; // Also used for optionsALSGain
-      // Ambient Light Sensor Gain options, values are equal to PGAIN values, so again avoid duplication
-      String optionsALSGain[4];
-      optionsALSGain[0] = F("1x");
-      optionsALSGain[1] = F("4x (default)");
-      optionsALSGain[2] = F("16x");
-      optionsALSGain[3] = F("64x");
-
-      // Led_Drive options, all Led_Drive optionsets in SparkFun_APDS9960.h have the same valueset, so only defined once here
-      String optionsLedDrive[4];
-      optionsLedDrive[0] = F("100 mA (default)");
-      optionsLedDrive[1] = F("50 mA");
-      optionsLedDrive[2] = F("25 mA");
-      optionsLedDrive[3] = F("12.5 mA");
-      int optionsLedDriveValues[4] = { LED_DRIVE_100MA, LED_DRIVE_50MA, LED_DRIVE_25MA, LED_DRIVE_12_5MA };
-
-      // Gesture Led-boost values
-      String optionsLedBoost[4];
-      optionsLedBoost[0] = F("100 %");
-      optionsLedBoost[1] = F("150 %");
-      optionsLedBoost[2] = F("200 %");
-      optionsLedBoost[3] = F("300 % (default)");
-      int optionsLedBoostValues[4] = { LED_BOOST_100, LED_BOOST_150, LED_BOOST_200, LED_BOOST_300 };
-
-      String lightSensorGainLabel;
-      String lightSensorDriveLabel;
-
-      if (P064_IS_GPL_SENSOR) { // Gesture/Proximity/ALS mode
-        addFormSubHeader(F("Gesture parameters"));
-
-        addFormSelector(F("Gesture Gain"),      F("p064_ggain"),   4, optionsGain,     optionsGainValues,     P064_GGAIN);
-
-        addFormSelector(F("Gesture LED Drive"), F("p064_gldrive"), 4, optionsLedDrive, optionsLedDriveValues, P064_GLDRIVE);
-
-        addFormSelector(F("Gesture LED Boost"), F("p064_lboost"),  4, optionsLedBoost, optionsLedBoostValues, P064_LED_BOOST);
-
-        addFormSubHeader(F("Proximity & Ambient Light Sensor parameters"));
-
-        addFormSelector(F("Proximity Gain"), F("p064_pgain"), 4, optionsGain, optionsGainValues, P064_PGAIN);
-
-        lightSensorGainLabel  = F("Ambient Light Sensor Gain");
-        lightSensorDriveLabel = F("Proximity & ALS LED Drive");
-      } else {
-        addFormSubHeader(F("R/G/B Colors parameters"));
-
-        lightSensorGainLabel  = F("Light Sensor Gain");
-        lightSensorDriveLabel = F("Light Sensor LED Drive");
-      }
-      addFormSelector(lightSensorGainLabel,  F("p064_again"),  4, optionsALSGain,  optionsGainValues,     P064_AGAIN);
-
-<<<<<<< HEAD
-      addFormSelector(lightSensorDriveLabel, F("p064_ldrive"), 4, optionsLedDrive, optionsLedDriveValues, P064_LDRIVE);
-=======
-          addFormSelector(F("Proximity Gain"), F("p064_pgain"), 4, optionsGain, optionsGainValues, P064_PGAIN);
->>>>>>> b8c7b8cb
-
-      success = true;
-      break;
-    }
-
-<<<<<<< HEAD
-    case PLUGIN_WEBFORM_SAVE:
-    {
-      // P064_ADDR = getFormItemInt(F("i2c_addr"));
-
-      P064_MODE = getFormItemInt(F("p064_mode"));
-
-      if (P064_IS_GPL_SENSOR) {
-        P064_GGAIN     = getFormItemInt(F("p064_ggain"));
-        P064_GLDRIVE   = getFormItemInt(F("p064_gldrive"));
-        P064_LED_BOOST = getFormItemInt(F("p064_lboost"));
-        P064_PGAIN     = getFormItemInt(F("p064_pgain"));
-      }
-      P064_AGAIN  = getFormItemInt(F("p064_again"));
-      P064_LDRIVE = getFormItemInt(F("p064_ldrive"));
-
-      success = true;
-      break;
-    }
-
-    case PLUGIN_INIT:
-    {
-      if (PLUGIN_064_pds) {
-        delete PLUGIN_064_pds;
-      }
-      PLUGIN_064_pds = new (std::nothrow) SparkFun_APDS9960();
-      if (PLUGIN_064_pds == nullptr) {
-        break;
-=======
-          lightSensorGainLabel  = F("Light Sensor Gain");
-          lightSensorDriveLabel = F("Light Sensor LED Drive");
-        }
-        {
-          // Ambient Light Sensor Gain options, values are equal to PGAIN values, so again avoid duplication
-          String optionsALSGain[4];
-          optionsALSGain[0] = F("1x");
-          optionsALSGain[1] = F("4x (default)");
-          optionsALSGain[2] = F("16x");
-          optionsALSGain[3] = F("64x");
-          addFormSelector(lightSensorGainLabel, F("p064_again"), 4, optionsALSGain, optionsGainValues, P064_AGAIN);
-        }
-        addFormSelector(lightSensorDriveLabel, F("p064_ldrive"), 4, optionsLedDrive, optionsLedDriveValues, P064_LDRIVE);
-      }
-      success = true;
-      break;
-    }
-
-    case PLUGIN_WEBFORM_SAVE:
-    {
-      // P064_ADDR = getFormItemInt(F("i2c_addr"));
-
-      P064_MODE = getFormItemInt(F("p064_mode"));
-
-      if (P064_IS_GPL_SENSOR) {
-        P064_GGAIN     = getFormItemInt(F("p064_ggain"));
-        P064_GLDRIVE   = getFormItemInt(F("p064_gldrive"));
-        P064_LED_BOOST = getFormItemInt(F("p064_lboost"));
-        P064_PGAIN     = getFormItemInt(F("p064_pgain"));
->>>>>>> b8c7b8cb
-      }
-      P064_AGAIN  = getFormItemInt(F("p064_again"));
-      P064_LDRIVE = getFormItemInt(F("p064_ldrive"));
-
-      success = true;
-      break;
-    }
-
-<<<<<<< HEAD
-      String log = F("APDS : ");
-
-      if (PLUGIN_064_pds->init(P064_GGAIN, P064_GLDRIVE, P064_PGAIN, P064_AGAIN, P064_LDRIVE))
-      {
-        log += F("Init");
-
-        PLUGIN_064_pds->enablePower();
-
-        if (!PLUGIN_064_pds->enableLightSensor(false)) {
-          log += F(" - Error during light sensor init!");
-        }
-
-        if (P064_IS_GPL_SENSOR) { // Gesture/Proximity/ALS mode
-          if (!PLUGIN_064_pds->enableProximitySensor(false)) {
-            log += F(" - Error during proximity sensor init!");
-          }
-
-          if (!PLUGIN_064_pds->enableGestureSensor(false, P064_LED_BOOST)) {
-            log += F(" - Error during gesture sensor init!");
-=======
-    case PLUGIN_INIT:
-    {
-      initPluginTaskData(event->TaskIndex, new (std::nothrow) P064_data_struct());
-      P064_data_struct *P064_data =
-        static_cast<P064_data_struct *>(getPluginTaskData(event->TaskIndex));
-
-      if (nullptr != P064_data) {
-        String log = F("APDS : ");
-
-        if (P064_data->sensor.init(P064_GGAIN, P064_GLDRIVE, P064_PGAIN, P064_AGAIN, P064_LDRIVE))
-        {
-          log += F("Init");
-
-          P064_data->sensor.enablePower();
-
-          if (!P064_data->sensor.enableLightSensor(false)) {
-            log += F(" - Error during light sensor init!");
-          }
-
-          if (P064_IS_GPL_SENSOR) { // Gesture/Proximity/ALS mode
-            if (!P064_data->sensor.enableProximitySensor(false)) {
-              log += F(" - Error during proximity sensor init!");
-            }
-
-            if (!P064_data->sensor.enableGestureSensor(false, P064_LED_BOOST)) {
-              log += F(" - Error during gesture sensor init!");
-            }
->>>>>>> b8c7b8cb
-          }
-        }
-      }
-      else
-      {
-        log += F("Error during APDS-9960 init!");
-      }
-
-<<<<<<< HEAD
-      addLog(LOG_LEVEL_INFO, log);
-      success = true;
-      break;
-    }
-
-    case PLUGIN_FIFTY_PER_SECOND:
-    {
-      if (!PLUGIN_064_pds) {
-        break;
-=======
-        addLog(LOG_LEVEL_INFO, log);
-        success = true;
->>>>>>> b8c7b8cb
-      }
-      break;
-    }
-
-<<<<<<< HEAD
-      if ((P064_MODE != PLUGIN_MODE_GPL_064) || !PLUGIN_064_pds->isGestureAvailable()) {
-        break;
-      }
-
-      int gesture = PLUGIN_064_pds->readGesture();
-
-      // int gesture = PLUGIN_064_pds->readGestureNonBlocking();
-
-      // if (gesture == -1) serialPrint(".");
-      // if (gesture == -2) serialPrint(":");
-      // if (gesture == -3) serialPrint("|");
-
-      // if ( 0 && PLUGIN_064_pds->isGestureAvailable() )
-      if (gesture >= 0)
-      {
-        String log = F("APDS : Gesture=");
-
-=======
-    case PLUGIN_FIFTY_PER_SECOND:
-    {
-      P064_data_struct *P064_data =
-        static_cast<P064_data_struct *>(getPluginTaskData(event->TaskIndex));
-
-      if (nullptr == P064_data) {
-        break;
-      }
-
-      if ((P064_MODE != PLUGIN_MODE_GPL_064) || !P064_data->sensor.isGestureAvailable()) {
-        break;
-      }
-
-      int gesture = P064_data->sensor.readGesture();
-
-      // int gesture = P064_data->sensor.readGestureNonBlocking();
-
-      // if (gesture == -1) serialPrint(".");
-      // if (gesture == -2) serialPrint(":");
-      // if (gesture == -3) serialPrint("|");
-
-      // if ( 0 && P064_data->sensor.isGestureAvailable() )
-      if (gesture >= 0)
-      {
-        String log = F("APDS : Gesture=");
-
->>>>>>> b8c7b8cb
-        switch (gesture)
-        {
-          case DIR_UP:      log += F("UP");      break;
-          case DIR_DOWN:    log += F("DOWN");    break;
-          case DIR_LEFT:    log += F("LEFT");    break;
-          case DIR_RIGHT:   log += F("RIGHT");   break;
-          case DIR_NEAR:    log += F("NEAR");    break;
-          case DIR_FAR:     log += F("FAR");     break;
-          default:          log += F("NONE");    break;
-        }
-        log += " (";
-        log += gesture;
-        log += ')';
-<<<<<<< HEAD
-
-        UserVar[event->BaseVarIndex] = static_cast<float>(gesture);
-        event->sensorType            = SENSOR_TYPE_SWITCH;
-
-        sendData(event);
-
-        addLog(LOG_LEVEL_INFO, log);
-      }
-
-=======
-
-        UserVar[event->BaseVarIndex] = static_cast<float>(gesture);
-        event->sensorType            = SENSOR_TYPE_SWITCH;
-
-        sendData(event);
-
-        addLog(LOG_LEVEL_INFO, log);
-      }
-
->>>>>>> b8c7b8cb
-      success = true;
-      break;
-    }
-
-    case PLUGIN_READ:
-    {
-<<<<<<< HEAD
-      if (!PLUGIN_064_pds) {
-=======
-      P064_data_struct *P064_data =
-        static_cast<P064_data_struct *>(getPluginTaskData(event->TaskIndex));
-
-      if (nullptr == P064_data) {
->>>>>>> b8c7b8cb
-        break;
-      }
-
-      // Gesture - work is done in PLUGIN_FIFTY_PER_SECOND
-
-      if (1)
-      {
-        if (P064_IS_GPL_SENSOR) { // Gesture/Proximity/ALS mode
-          uint8_t proximity_data = 0;
-<<<<<<< HEAD
-          PLUGIN_064_pds->readProximity(proximity_data);
-          UserVar[event->BaseVarIndex + 1] = static_cast<float>(proximity_data);
-
-          uint16_t ambient_light = 0;
-          PLUGIN_064_pds->readAmbientLight(ambient_light);
-=======
-          P064_data->sensor.readProximity(proximity_data);
-          UserVar[event->BaseVarIndex + 1] = static_cast<float>(proximity_data);
-
-          uint16_t ambient_light = 0;
-          P064_data->sensor.readAmbientLight(ambient_light);
->>>>>>> b8c7b8cb
-          UserVar[event->BaseVarIndex + 2] = static_cast<float>(ambient_light);
-        } else {
-          uint16_t red_light   = 0;
-          uint16_t green_light = 0;
-          uint16_t blue_light  = 0;
-<<<<<<< HEAD
-          PLUGIN_064_pds->readRedLight(red_light);
-          PLUGIN_064_pds->readGreenLight(green_light);
-          PLUGIN_064_pds->readBlueLight(blue_light);
-=======
-          P064_data->sensor.readRedLight(red_light);
-          P064_data->sensor.readGreenLight(green_light);
-          P064_data->sensor.readBlueLight(blue_light);
->>>>>>> b8c7b8cb
-          UserVar[event->BaseVarIndex + 0] = static_cast<float>(red_light);
-          UserVar[event->BaseVarIndex + 1] = static_cast<float>(green_light);
-          UserVar[event->BaseVarIndex + 2] = static_cast<float>(blue_light);
-        }
-      }
-
-      success = true;
-      break;
-    }
-  }
-  return success;
-}
-
-#endif // USES_P064
+#ifdef USES_P064
+
+// #######################################################################################################
+// #################################### Plugin 064: APDS9960 Gesture ##############################
+// #######################################################################################################
+
+// ESPEasy Plugin to scan a gesture, proximity and light chip APDS9960
+// written by Jochen Krapf (jk@nerd2nerd.org)
+
+// A new gesture is send immediately to controllers.
+// Proximity and Light are scanned frequently by given 'Delay' setting.
+// RGB is not scanned because there are only 4 vars per task.
+
+// Known BUG: While performing a gesture the reader function blocks rest of ESPEasy processing!!! (Feel free to fix...)
+
+// Note: The chip has a wide view-of-angle. If housing is in this angle the chip blocks!
+
+// 2020-04-25 tonhuisman: Added Plugin Mode setting to switch between Proximity/Ambient Light Sensor or R/G/B Colors.
+//   Added settings for Gain (Gesture, Proximity, Ambient Light Sensor), Led Power (Gesture and Proximity/ALS) and Led Boost (Gesture)
+//   to allow better tuning for use of the sensor. Also adapted the SparkFun_APDS9960 driver for enabling this.
+//   R/G/B Colors mode has it's settings shared with the Gesture/Proximity/ALS as they are the exact same parameters, but with different
+// labels only.
+
+
+#define PLUGIN_064
+#define PLUGIN_ID_064             64
+#define PLUGIN_NAME_064           "Gesture - APDS9960 [DEVELOPMENT]"
+#define PLUGIN_GPL_VALUENAME1_064 "Gesture"
+#define PLUGIN_GPL_VALUENAME2_064 "Proximity"
+#define PLUGIN_GPL_VALUENAME3_064 "Light"
+
+#define PLUGIN_RGB_VALUENAME1_064 "R"
+#define PLUGIN_RGB_VALUENAME2_064 "G"
+#define PLUGIN_RGB_VALUENAME3_064 "B"
+
+#define PLUGIN_MODE_GPL_064       0 // GPL = Gesture/Proximity/(Ambient) Light Sensor mode
+#define PLUGIN_MODE_RGB_064       1 // RGB = R/G/B Colors mode
+
+#define P064_ADDR                 PCONFIG(0)
+#define P064_MODE                 PCONFIG(1)
+#define P064_GGAIN                PCONFIG(2)
+#define P064_GLDRIVE              PCONFIG(3)
+#define P064_LED_BOOST            PCONFIG(4)
+#define P064_PGAIN                PCONFIG(5)
+#define P064_AGAIN                PCONFIG(6)
+#define P064_LDRIVE               PCONFIG(7)
+
+#define P064_IS_GPL_SENSOR        (P064_MODE == PLUGIN_MODE_GPL_064)
+#define P064_IS_RGB_SENSOR        (P064_MODE == PLUGIN_MODE_RGB_064)
+
+
+#include "_Plugin_Helper.h"
+
+#include "src/PluginStructs/P064_data_struct.h"
+
+
+boolean Plugin_064(byte function, struct EventStruct *event, String& string)
+{
+  boolean success = false;
+
+  switch (function)
+  {
+    case PLUGIN_DEVICE_ADD:
+    {
+      Device[++deviceCount].Number           = PLUGIN_ID_064;
+      Device[deviceCount].Type               = DEVICE_TYPE_I2C;
+      Device[deviceCount].Ports              = 0;
+      Device[deviceCount].VType              = SENSOR_TYPE_SWITCH;
+      Device[deviceCount].PullUpOption       = false;
+      Device[deviceCount].InverseLogicOption = false;
+      Device[deviceCount].FormulaOption      = false;
+      Device[deviceCount].ValueCount         = 3;
+      Device[deviceCount].SendDataOption     = true;
+      Device[deviceCount].TimerOption        = true;
+      Device[deviceCount].TimerOptional      = true;
+      Device[deviceCount].GlobalSyncOption   = true;
+      break;
+    }
+
+    case PLUGIN_GET_DEVICENAME:
+    {
+      string = F(PLUGIN_NAME_064);
+      break;
+    }
+
+    case PLUGIN_GET_DEVICEVALUENAMES:
+    {
+      if (P064_IS_GPL_SENSOR) { // Gesture/Proximity/ALS mode
+        strcpy_P(ExtraTaskSettings.TaskDeviceValueNames[0], PSTR(PLUGIN_GPL_VALUENAME1_064));
+        strcpy_P(ExtraTaskSettings.TaskDeviceValueNames[1], PSTR(PLUGIN_GPL_VALUENAME2_064));
+        strcpy_P(ExtraTaskSettings.TaskDeviceValueNames[2], PSTR(PLUGIN_GPL_VALUENAME3_064));
+      } else {
+        strcpy_P(ExtraTaskSettings.TaskDeviceValueNames[0], PSTR(PLUGIN_RGB_VALUENAME1_064));
+        strcpy_P(ExtraTaskSettings.TaskDeviceValueNames[1], PSTR(PLUGIN_RGB_VALUENAME2_064));
+        strcpy_P(ExtraTaskSettings.TaskDeviceValueNames[2], PSTR(PLUGIN_RGB_VALUENAME3_064));
+      }
+      break;
+    }
+
+    case PLUGIN_WEBFORM_SHOW_I2C_PARAMS:
+    {
+      byte addr = 0x39;                                         // P064_ADDR; chip has only 1 address
+
+      int optionValues[1] = { 0x39 };
+      addFormSelectorI2C(F("i2c_addr"), 1, optionValues, addr); // Only for display I2C address
+      break;
+    }
+
+    case PLUGIN_WEBFORM_LOAD:
+    {
+      {
+        String optionsPluginMode[2];
+        optionsPluginMode[0]           = F("Gesture/Proximity/Ambient Light Sensor");
+        optionsPluginMode[1]           = F("R/G/B Colors");
+        int optionsPluginModeValues[2] = { PLUGIN_MODE_GPL_064, PLUGIN_MODE_RGB_064 };
+        addFormSelector(F("Plugin Mode"), F("p064_mode"), 2, optionsPluginMode, optionsPluginModeValues, P064_MODE, true);
+        addFormNote(F("After changing Plugin Mode you may want to change the Values names, below."));
+      }
+
+      if (P064_IS_RGB_SENSOR // R/G/B Colors mode and default Gesture/Proximity/ALS values: Set new default names
+          && (strcmp_P(ExtraTaskSettings.TaskDeviceValueNames[0], PSTR(PLUGIN_GPL_VALUENAME1_064)) == 0)
+          && (strcmp_P(ExtraTaskSettings.TaskDeviceValueNames[1], PSTR(PLUGIN_GPL_VALUENAME2_064)) == 0)
+          && (strcmp_P(ExtraTaskSettings.TaskDeviceValueNames[2], PSTR(PLUGIN_GPL_VALUENAME3_064)) == 0)) {
+        strcpy_P(ExtraTaskSettings.TaskDeviceValueNames[0], PSTR(PLUGIN_RGB_VALUENAME1_064));
+        strcpy_P(ExtraTaskSettings.TaskDeviceValueNames[1], PSTR(PLUGIN_RGB_VALUENAME2_064));
+        strcpy_P(ExtraTaskSettings.TaskDeviceValueNames[2], PSTR(PLUGIN_RGB_VALUENAME3_064));
+
+        // Reset values
+        UserVar[event->BaseVarIndex + 0] = 0.0f;
+        UserVar[event->BaseVarIndex + 1] = 0.0f;
+        UserVar[event->BaseVarIndex + 2] = 0.0f;
+      }
+
+      if (P064_IS_GPL_SENSOR // Gesture/Proximity/ALS mode and default R/G/B values: Set new default names
+          && (strcmp_P(ExtraTaskSettings.TaskDeviceValueNames[0], PSTR(PLUGIN_RGB_VALUENAME1_064)) == 0)
+          && (strcmp_P(ExtraTaskSettings.TaskDeviceValueNames[1], PSTR(PLUGIN_RGB_VALUENAME2_064)) == 0)
+          && (strcmp_P(ExtraTaskSettings.TaskDeviceValueNames[2], PSTR(PLUGIN_RGB_VALUENAME3_064)) == 0)) {
+        strcpy_P(ExtraTaskSettings.TaskDeviceValueNames[0], PSTR(PLUGIN_GPL_VALUENAME1_064));
+        strcpy_P(ExtraTaskSettings.TaskDeviceValueNames[1], PSTR(PLUGIN_GPL_VALUENAME2_064));
+        strcpy_P(ExtraTaskSettings.TaskDeviceValueNames[2], PSTR(PLUGIN_GPL_VALUENAME3_064));
+
+        // Reset values
+        UserVar[event->BaseVarIndex + 0] = 0.0f;
+        UserVar[event->BaseVarIndex + 1] = 0.0f;
+        UserVar[event->BaseVarIndex + 2] = 0.0f;
+      }
+
+      {
+        // Gain options, multiple gain optionsets in SparkFun_APDS9960.h have the same valueset, so only defined once here
+        String optionsGain[4];
+        optionsGain[0] = F("1x");
+        optionsGain[1] = F("2x");
+        optionsGain[2] = F("4x (default)");
+        optionsGain[3] = F("8x");
+        int optionsGainValues[4] = { PGAIN_1X, PGAIN_2X, PGAIN_4X, PGAIN_8X }; // Also used for optionsALSGain
+
+        // Led_Drive options, all Led_Drive optionsets in SparkFun_APDS9960.h have the same valueset, so only defined once here
+        String optionsLedDrive[4];
+        optionsLedDrive[0] = F("100 mA (default)");
+        optionsLedDrive[1] = F("50 mA");
+        optionsLedDrive[2] = F("25 mA");
+        optionsLedDrive[3] = F("12.5 mA");
+        int optionsLedDriveValues[4] = { LED_DRIVE_100MA, LED_DRIVE_50MA, LED_DRIVE_25MA, LED_DRIVE_12_5MA };
+
+
+        String lightSensorGainLabel;
+        String lightSensorDriveLabel;
+
+        if (P064_IS_GPL_SENSOR) { // Gesture/Proximity/ALS mode
+          addFormSubHeader(F("Gesture parameters"));
+
+          addFormSelector(F("Gesture Gain"),      F("p064_ggain"),   4, optionsGain,     optionsGainValues,     P064_GGAIN);
+
+          addFormSelector(F("Gesture LED Drive"), F("p064_gldrive"), 4, optionsLedDrive, optionsLedDriveValues, P064_GLDRIVE);
+          {
+            // Gesture Led-boost values
+            String optionsLedBoost[4];
+            optionsLedBoost[0] = F("100 %");
+            optionsLedBoost[1] = F("150 %");
+            optionsLedBoost[2] = F("200 %");
+            optionsLedBoost[3] = F("300 % (default)");
+            int optionsLedBoostValues[4] = { LED_BOOST_100, LED_BOOST_150, LED_BOOST_200, LED_BOOST_300 };
+            addFormSelector(F("Gesture LED Boost"), F("p064_lboost"), 4, optionsLedBoost, optionsLedBoostValues, P064_LED_BOOST);
+          }
+
+          addFormSubHeader(F("Proximity & Ambient Light Sensor parameters"));
+
+          addFormSelector(F("Proximity Gain"), F("p064_pgain"), 4, optionsGain, optionsGainValues, P064_PGAIN);
+
+          lightSensorGainLabel  = F("Ambient Light Sensor Gain");
+          lightSensorDriveLabel = F("Proximity & ALS LED Drive");
+        } else {
+          addFormSubHeader(F("R/G/B Colors parameters"));
+
+          lightSensorGainLabel  = F("Light Sensor Gain");
+          lightSensorDriveLabel = F("Light Sensor LED Drive");
+        }
+        {
+          // Ambient Light Sensor Gain options, values are equal to PGAIN values, so again avoid duplication
+          String optionsALSGain[4];
+          optionsALSGain[0] = F("1x");
+          optionsALSGain[1] = F("4x (default)");
+          optionsALSGain[2] = F("16x");
+          optionsALSGain[3] = F("64x");
+          addFormSelector(lightSensorGainLabel, F("p064_again"), 4, optionsALSGain, optionsGainValues, P064_AGAIN);
+        }
+        addFormSelector(lightSensorDriveLabel, F("p064_ldrive"), 4, optionsLedDrive, optionsLedDriveValues, P064_LDRIVE);
+      }
+      success = true;
+      break;
+    }
+
+    case PLUGIN_WEBFORM_SAVE:
+    {
+      // P064_ADDR = getFormItemInt(F("i2c_addr"));
+
+      P064_MODE = getFormItemInt(F("p064_mode"));
+
+      if (P064_IS_GPL_SENSOR) {
+        P064_GGAIN     = getFormItemInt(F("p064_ggain"));
+        P064_GLDRIVE   = getFormItemInt(F("p064_gldrive"));
+        P064_LED_BOOST = getFormItemInt(F("p064_lboost"));
+        P064_PGAIN     = getFormItemInt(F("p064_pgain"));
+      }
+      P064_AGAIN  = getFormItemInt(F("p064_again"));
+      P064_LDRIVE = getFormItemInt(F("p064_ldrive"));
+
+      success = true;
+      break;
+    }
+
+    case PLUGIN_INIT:
+    {
+      initPluginTaskData(event->TaskIndex, new (std::nothrow) P064_data_struct());
+      P064_data_struct *P064_data =
+        static_cast<P064_data_struct *>(getPluginTaskData(event->TaskIndex));
+
+      if (nullptr != P064_data) {
+        String log = F("APDS : ");
+
+        if (P064_data->sensor.init(P064_GGAIN, P064_GLDRIVE, P064_PGAIN, P064_AGAIN, P064_LDRIVE))
+        {
+          log += F("Init");
+
+          P064_data->sensor.enablePower();
+
+          if (!P064_data->sensor.enableLightSensor(false)) {
+            log += F(" - Error during light sensor init!");
+          }
+
+          if (P064_IS_GPL_SENSOR) { // Gesture/Proximity/ALS mode
+            if (!P064_data->sensor.enableProximitySensor(false)) {
+              log += F(" - Error during proximity sensor init!");
+            }
+
+            if (!P064_data->sensor.enableGestureSensor(false, P064_LED_BOOST)) {
+              log += F(" - Error during gesture sensor init!");
+            }
+          }
+        }
+        else
+        {
+          log += F("Error during APDS-9960 init!");
+        }
+
+        addLog(LOG_LEVEL_INFO, log);
+        success = true;
+      }
+      break;
+    }
+
+    case PLUGIN_FIFTY_PER_SECOND:
+    {
+      P064_data_struct *P064_data =
+        static_cast<P064_data_struct *>(getPluginTaskData(event->TaskIndex));
+
+      if (nullptr == P064_data) {
+        break;
+      }
+
+      if ((P064_MODE != PLUGIN_MODE_GPL_064) || !P064_data->sensor.isGestureAvailable()) {
+        break;
+      }
+
+      int gesture = P064_data->sensor.readGesture();
+
+      // int gesture = P064_data->sensor.readGestureNonBlocking();
+
+      // if (gesture == -1) serialPrint(".");
+      // if (gesture == -2) serialPrint(":");
+      // if (gesture == -3) serialPrint("|");
+
+      // if ( 0 && P064_data->sensor.isGestureAvailable() )
+      if (gesture >= 0)
+      {
+        String log = F("APDS : Gesture=");
+
+        switch (gesture)
+        {
+          case DIR_UP:      log += F("UP");      break;
+          case DIR_DOWN:    log += F("DOWN");    break;
+          case DIR_LEFT:    log += F("LEFT");    break;
+          case DIR_RIGHT:   log += F("RIGHT");   break;
+          case DIR_NEAR:    log += F("NEAR");    break;
+          case DIR_FAR:     log += F("FAR");     break;
+          default:          log += F("NONE");    break;
+        }
+        log += " (";
+        log += gesture;
+        log += ')';
+
+        UserVar[event->BaseVarIndex] = static_cast<float>(gesture);
+        event->sensorType            = SENSOR_TYPE_SWITCH;
+
+        sendData(event);
+
+        addLog(LOG_LEVEL_INFO, log);
+      }
+
+      success = true;
+      break;
+    }
+
+    case PLUGIN_READ:
+    {
+      P064_data_struct *P064_data =
+        static_cast<P064_data_struct *>(getPluginTaskData(event->TaskIndex));
+
+      if (nullptr == P064_data) {
+        break;
+      }
+
+      // Gesture - work is done in PLUGIN_FIFTY_PER_SECOND
+
+      if (1)
+      {
+        if (P064_IS_GPL_SENSOR) { // Gesture/Proximity/ALS mode
+          uint8_t proximity_data = 0;
+          P064_data->sensor.readProximity(proximity_data);
+          UserVar[event->BaseVarIndex + 1] = static_cast<float>(proximity_data);
+
+          uint16_t ambient_light = 0;
+          P064_data->sensor.readAmbientLight(ambient_light);
+          UserVar[event->BaseVarIndex + 2] = static_cast<float>(ambient_light);
+        } else {
+          uint16_t red_light   = 0;
+          uint16_t green_light = 0;
+          uint16_t blue_light  = 0;
+          P064_data->sensor.readRedLight(red_light);
+          P064_data->sensor.readGreenLight(green_light);
+          P064_data->sensor.readBlueLight(blue_light);
+          UserVar[event->BaseVarIndex + 0] = static_cast<float>(red_light);
+          UserVar[event->BaseVarIndex + 1] = static_cast<float>(green_light);
+          UserVar[event->BaseVarIndex + 2] = static_cast<float>(blue_light);
+        }
+      }
+
+      success = true;
+      break;
+    }
+  }
+  return success;
+}
+
+#endif // USES_P064