--- conflicted
+++ resolved
@@ -9,14 +9,9 @@
 
 
 [esp32_common]
-<<<<<<< HEAD
-extends                   = common, core_esp32_3_3_0
-lib_deps                  = td-er/ESPeasySerial @ 2.0.8, I2Cdevlib-Core, adafruit/Adafruit ILI9341 @ ^1.5.6, Adafruit GFX Library, LOLIN_EPD, adafruit/Adafruit BusIO @ ^1.10.0, VL53L0X @ 1.3.0, SparkFun VL53L1X 4m Laser Distance Sensor @ 1.2.9, td-er/SparkFun MAX1704x Fuel Gauge Arduino Library @ ^1.0.1, ArduinoOTA, ESP32HTTPUpdateServer, FrogmoreScd30, Multi Channel Relay Arduino Library, SparkFun ADXL345 Arduino Library, ITG3205, IthoCC1101
-=======
 extends                   = common, core_esp32_3_3_2
 platform                  = ${core_esp32_3_3_2.platform}
-lib_deps                  = td-er/ESPeasySerial @ 2.0.8, I2Cdevlib-Core, adafruit/Adafruit ILI9341 @ ^1.5.6, Adafruit GFX Library, LOLIN_EPD, adafruit/Adafruit BusIO @ ^1.10.0, VL53L0X @ 1.3.0, SparkFun VL53L1X 4m Laser Distance Sensor @ 1.2.9, td-er/SparkFun MAX1704x Fuel Gauge Arduino Library @ ^1.0.1, ArduinoOTA, ESP32HTTPUpdateServer, FrogmoreScd30, Multi Channel Relay Arduino Library, SparkFun ADXL345 Arduino Library, ITG3205
->>>>>>> 9d3b8022
+lib_deps                  = td-er/ESPeasySerial @ 2.0.8, I2Cdevlib-Core, adafruit/Adafruit ILI9341 @ ^1.5.6, Adafruit GFX Library, LOLIN_EPD, adafruit/Adafruit BusIO @ ^1.10.0, VL53L0X @ 1.3.0, SparkFun VL53L1X 4m Laser Distance Sensor @ 1.2.9, td-er/SparkFun MAX1704x Fuel Gauge Arduino Library @ ^1.0.1, ArduinoOTA, ESP32HTTPUpdateServer, FrogmoreScd30, Multi Channel Relay Arduino Library, SparkFun ADXL345 Arduino Library, ITG3205, IthoCC1101
 lib_ignore                = ${esp32_always.lib_ignore}, ESP32_ping, IRremoteESP8266, HeatpumpIR
 board_build.f_flash       = 80000000L
 board_build.flash_mode    = dout
