#include "../WebServer/LoadFromFS.h"

#include "../Globals/RamTracker.h"

#include "../Helpers/ESPEasy_Storage.h"
#include "../Helpers/Network.h"

#include "../WebServer/CustomPage.h"
#include "../WebServer/HTML_wrappers.h"
#include "../WebServer/WebServer.h"

#ifdef FEATURE_SD
# include <SD.h>
#endif // ifdef FEATURE_SD

bool match_ext(const String& path, const __FlashStringHelper *ext) {
  return path.endsWith(ext) || path.endsWith(String(ext) + F(".gz"));
}

bool gzipEncoded(const String& path) {
  return path.endsWith(F(".gz"));
}

String fileFromUrl(String path) {
  const int questionmarkPos = path.indexOf('?');

  if (questionmarkPos >= 0) {
    path = path.substring(0, questionmarkPos);
  }

  // First prepend slash
  if (!path.startsWith(F("/"))) {
    path = String(F("/")) + path;
  }

  if (path.endsWith(F("/"))) { path += F("index.htm"); }

  #ifdef ESP8266
  // Remove leading slash to generate filename from it.
  if (path.startsWith(F("/"))) {
    path = path.substring(1);
  }
  #endif

  return path;
}

// ********************************************************************************
// Web Interface server web file from FS
// ********************************************************************************
bool loadFromFS(String path) {
  // path is a deepcopy, since it will be changed here.
  #ifndef BUILD_NO_RAM_TRACKER
  checkRAM(F("loadFromFS"));
  #endif // ifndef BUILD_NO_RAM_TRACKER

  statusLED(true);

<<<<<<< HEAD
  String dataType             = F("text/plain");
=======
  const __FlashStringHelper* dataType = F("text/plain");
>>>>>>> 973f02c7
  bool   mustCheckCredentials = false;

  path = fileFromUrl(path);

  if (path.endsWith(F(".src"))) { path = path.substring(0, path.lastIndexOf(".")); }
  else if (match_ext(path, F(".htm")) || match_ext(path, F(".html"))) { dataType = F("text/html"); }
  else if (match_ext(path, F(".css"))) { dataType = F("text/css"); }
  else if (match_ext(path, F(".js"))) { dataType = F("application/javascript"); }
  else if (match_ext(path, F(".png"))) { dataType = F("image/png"); }
  else if (match_ext(path, F(".gif"))) { dataType = F("image/gif"); }
  else if (match_ext(path, F(".jpg"))) { dataType = F("image/jpeg"); }
  else if (path.endsWith(F(".ico"))) { dataType = F("image/x-icon"); }
  else if (path.endsWith(F(".svg"))) { dataType = F("image/svg+xml"); }
  else if (path.endsWith(F(".json"))) { dataType = F("application/json"); }
  else if (path.endsWith(F(".txt")) ||
           path.endsWith(F(".dat"))) {
    mustCheckCredentials = true;
    dataType             = F("application/octet-stream");
  }
#ifdef WEBSERVER_CUSTOM
  else if (path.endsWith(F(".esp"))) {
    return handle_custom(path);
  }
#endif // ifdef WEBSERVER_CUSTOM
  else {
    mustCheckCredentials = true;
  }

  if (mustCheckCredentials) {
    if (!isLoggedIn()) { return false; }
  }

#ifndef BUILD_NO_DEBUG

  if (loglevelActiveFor(LOG_LEVEL_DEBUG)) {
    String log = F("HTML : Request file ");
    log += path;
    addLog(LOG_LEVEL_DEBUG, log);
  }
#endif // ifndef BUILD_NO_DEBUG

  fs::File f;

  // Search flash file system first, then SD if present
  f = tryOpenFile(path.c_str(), "r");
  #ifdef FEATURE_SD
  if (!f) {
    f = SD.open(path.c_str(), "r");
  }
  #endif // ifdef FEATURE_SD
<<<<<<< HEAD

  if (!f) {
    return false;
  }

  // prevent reloading stuff on every click
  web_server.sendHeader(F("Cache-Control"), F("max-age=3600, public"));
  web_server.sendHeader(F("Vary"),          "*");
  web_server.sendHeader(F("ETag"),          F("\"2.0.0\""));

  if (path.endsWith(F(".dat"))) {
    web_server.sendHeader(F("Content-Disposition"), F("attachment;"));
  }
  if (gzipEncoded(path)) {
    web_server.sendHeader(F("Content-Encoding"), F("gzip"));
  }

  web_server.streamFile(f, dataType);
  f.close();

  statusLED(true);
  return true;
}

bool streamFromFS(String path) {
  // path is a deepcopy, since it will be changed here.
  path = fileFromUrl(path);
  statusLED(true);

  fs::File f;

  // Search flash file system first, then SD if present
  f = tryOpenFile(path.c_str(), "r");
  #ifdef FEATURE_SD
  if (!f) {
    f = SD.open(path.c_str(), "r");
  }
  #endif // ifdef FEATURE_SD

  if (!f) {
    return false;
  }

  while (f.available()) { 
    addHtml((char)f.read()); 
=======

  if (!f) {
    return false;
  }

  // prevent reloading stuff on every click
  web_server.sendHeader(F("Cache-Control"), F("max-age=3600, public"));
  web_server.sendHeader(F("Vary"),          "*");
  web_server.sendHeader(F("ETag"),          F("\"2.0.0\""));

  if (path.endsWith(F(".dat"))) {
    web_server.sendHeader(F("Content-Disposition"), F("attachment;"));
  }
  if (gzipEncoded(path)) {
    web_server.sendHeader(F("Content-Encoding"), F("gzip"));
  }

  web_server.streamFile(f, dataType);
  f.close();

  statusLED(true);
  return true;
}

size_t streamFromFS(String path, bool htmlEscape) {
  // path is a deepcopy, since it will be changed here.
  path = fileFromUrl(path);
  statusLED(true);

  size_t bytesStreamed = 0;

  fs::File f;

  // Search flash file system first, then SD if present
  f = tryOpenFile(path.c_str(), "r");
  #ifdef FEATURE_SD
  if (!f) {
    f = SD.open(path.c_str(), "r");
  }
  #endif // ifdef FEATURE_SD

  if (!f) {
    return bytesStreamed;
  }

  int available = f.available();
  String escaped;
  while (available > 0) {
    uint32_t chunksize = 64;
    if (available < chunksize) {
      chunksize = available;
    }
    uint8_t buf[64] = {0};
    const size_t read = f.read(buf, chunksize);
    if (read == chunksize) {
      for (uint32_t i = 0; i < chunksize; ++i) {
        const char c = (char)buf[i];
        if (htmlEscape && htmlEscapeChar(c, escaped)) {
          addHtml(escaped);
        } else {
          addHtml(c);
        }
      }
      bytesStreamed += read;
      available = f.available();
    } else {
      available = 0;
    }
>>>>>>> 973f02c7
  }
  statusLED(true);

  f.close();
<<<<<<< HEAD
  return true;
=======
  return bytesStreamed;
>>>>>>> 973f02c7
}<|MERGE_RESOLUTION|>--- conflicted
+++ resolved
@@ -56,11 +56,7 @@
 
   statusLED(true);
 
-<<<<<<< HEAD
-  String dataType             = F("text/plain");
-=======
   const __FlashStringHelper* dataType = F("text/plain");
->>>>>>> 973f02c7
   bool   mustCheckCredentials = false;
 
   path = fileFromUrl(path);
@@ -111,53 +107,6 @@
     f = SD.open(path.c_str(), "r");
   }
   #endif // ifdef FEATURE_SD
-<<<<<<< HEAD
-
-  if (!f) {
-    return false;
-  }
-
-  // prevent reloading stuff on every click
-  web_server.sendHeader(F("Cache-Control"), F("max-age=3600, public"));
-  web_server.sendHeader(F("Vary"),          "*");
-  web_server.sendHeader(F("ETag"),          F("\"2.0.0\""));
-
-  if (path.endsWith(F(".dat"))) {
-    web_server.sendHeader(F("Content-Disposition"), F("attachment;"));
-  }
-  if (gzipEncoded(path)) {
-    web_server.sendHeader(F("Content-Encoding"), F("gzip"));
-  }
-
-  web_server.streamFile(f, dataType);
-  f.close();
-
-  statusLED(true);
-  return true;
-}
-
-bool streamFromFS(String path) {
-  // path is a deepcopy, since it will be changed here.
-  path = fileFromUrl(path);
-  statusLED(true);
-
-  fs::File f;
-
-  // Search flash file system first, then SD if present
-  f = tryOpenFile(path.c_str(), "r");
-  #ifdef FEATURE_SD
-  if (!f) {
-    f = SD.open(path.c_str(), "r");
-  }
-  #endif // ifdef FEATURE_SD
-
-  if (!f) {
-    return false;
-  }
-
-  while (f.available()) { 
-    addHtml((char)f.read()); 
-=======
 
   if (!f) {
     return false;
@@ -226,14 +175,9 @@
     } else {
       available = 0;
     }
->>>>>>> 973f02c7
   }
   statusLED(true);
 
   f.close();
-<<<<<<< HEAD
-  return true;
-=======
   return bytesStreamed;
->>>>>>> 973f02c7
 }