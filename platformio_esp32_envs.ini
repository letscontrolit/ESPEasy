--- conflicted
+++ resolved
@@ -35,7 +35,6 @@
 extra_scripts             = ${esp32_common.extra_scripts}
                             pre:tools/pio/pre_custom_esp32.py
 
-<<<<<<< HEAD
 [env:custom_IR_ESP32_4M316k]
 extends                   = esp32_common
 platform                  = ${esp32_common.platform}
@@ -44,7 +43,7 @@
 lib_ignore                = ESP8266WiFi, ESP8266Ping, ESP8266WebServer, ESP8266HTTPUpdateServer, ESP8266mDNS, ESPEasy_ESP8266Ping, ESP32_ping, HeatpumpIR
 extra_scripts             = ${esp32_common.extra_scripts}
                             pre:tools/pio/pre_custom_esp32.py
-=======
+
 [env:normal_ESP32_4M316k]
 extends                   = esp32_common
 platform                  = ${esp32_common.platform}
@@ -54,7 +53,6 @@
 board                     = esp32dev
 extra_scripts             = ${esp32_common.extra_scripts}
 
->>>>>>> c5fe1e5c
 
 [env:test_ESP32_4M316k]
 extends                   = esp32_common
