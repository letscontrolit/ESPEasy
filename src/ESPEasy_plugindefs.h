#ifndef ESPEASY_PLUGIN_DEFS_H
#define ESPEASY_PLUGIN_DEFS_H


// ********************************************************************************
//   Plugin (Task) function calls
// ********************************************************************************
#define PLUGIN_INIT_ALL                     1
#define PLUGIN_INIT                         2
#define PLUGIN_READ                         3 // This call can yield new data (when success = true) and then send to controllers
#define PLUGIN_ONCE_A_SECOND                4 // Called once a second
#define PLUGIN_TEN_PER_SECOND               5 // Called 10x per second (typical for checking new data instead of waiting)
#define PLUGIN_DEVICE_ADD                   6 // Called at boot for letting a plugin adding itself to list of available plugins/devices
#define PLUGIN_EVENTLIST_ADD                7
#define PLUGIN_WEBFORM_SAVE                 8 // Call from web interface to save settings
#define PLUGIN_WEBFORM_LOAD                 9 // Call from web interface for presenting settings and status of plugin
#define PLUGIN_WEBFORM_SHOW_VALUES         10 // Call from devices overview page to format values in HTML
#define PLUGIN_GET_DEVICENAME              11
#define PLUGIN_GET_DEVICEVALUENAMES        12
#define PLUGIN_WRITE                       13
#define PLUGIN_EVENT_OUT                   14
#define PLUGIN_WEBFORM_SHOW_CONFIG         15
#define PLUGIN_SERIAL_IN                   16
#define PLUGIN_UDP_IN                      17
#define PLUGIN_CLOCK_IN                    18
#define PLUGIN_TIMER_IN                    19
#define PLUGIN_FIFTY_PER_SECOND            20
#define PLUGIN_SET_CONFIG                  21
#define PLUGIN_GET_DEVICEGPIONAMES         22
#define PLUGIN_EXIT                        23
#define PLUGIN_GET_CONFIG                  24
#define PLUGIN_UNCONDITIONAL_POLL          25
#define PLUGIN_REQUEST                     26
#define PLUGIN_TIME_CHANGE                 27
#define PLUGIN_MONITOR                     28
#define PLUGIN_SET_DEFAULTS                29
#define PLUGIN_GET_PACKED_RAW_DATA         30 // Return all data in a compact binary format specific for that plugin.
                                              // Needs USES_PACKED_RAW_DATA
#define PLUGIN_ONLY_TIMER_IN               31


// ********************************************************************************
//   CPlugin (Controller) function calls
// ********************************************************************************

class CPlugin {
public:

  // As these function values are also used in the timing stats, make sure there is no overlap with the PLUGIN_xxx numbering.

  enum Function {
    CPLUGIN_PROTOCOL_ADD = 40, // Called at boot for letting a controller adding itself to list of available controllers
    CPLUGIN_PROTOCOL_TEMPLATE,
    CPLUGIN_PROTOCOL_SEND,
    CPLUGIN_PROTOCOL_RECV,
    CPLUGIN_GET_DEVICENAME,
    CPLUGIN_WEBFORM_SAVE,
    CPLUGIN_WEBFORM_LOAD,
    CPLUGIN_GET_PROTOCOL_DISPLAY_NAME,
    CPLUGIN_TASK_CHANGE_NOTIFICATION,
    CPLUGIN_INIT,
    CPLUGIN_UDP_IN,
    CPLUGIN_FLUSH,            // Force offloading data stored in buffers, called before sleep/reboot
    CPLUGIN_TEN_PER_SECOND,   // Called 10x per second (typical for checking new data instead of waiting)
    CPLUGIN_FIFTY_PER_SECOND, // Called 50x per second (typical for checking new data instead of waiting)
    CPLUGIN_INIT_ALL,
    CPLUGIN_EXIT,


    // new messages for autodiscover controller plugins (experimental) i.e. C014
    CPLUGIN_GOT_CONNECTED,           // call after connected to mqtt server to publich device autodicover features
    CPLUGIN_GOT_INVALID,             // should be called before major changes i.e. changing the device name to clean up data on the
                                     // controller. !ToDo
    CPLUGIN_INTERVAL,                // call every interval loop
    CPLUGIN_ACKNOWLEDGE,             // call for sending acknowledges !ToDo done by direct function call in PluginCall() for now.

<<<<<<< HEAD
    CPLUGIN_WEBFORM_SHOW_HOST_CONFIG // Used for showing host information for the controller.
  };
};


=======
>>>>>>> 619600f9
// ********************************************************************************
//   NPlugin (Notification) function calls
// ********************************************************************************
class NPlugin {
public:

  enum Function {
    NPLUGIN_PROTOCOL_ADD = 1,
    NPLUGIN_GET_DEVICENAME,
    NPLUGIN_WEBFORM_SAVE,
    NPLUGIN_WEBFORM_LOAD,
    NPLUGIN_WRITE,
    NPLUGIN_NOTIFY
  };
};


#endif // ESPEASY_PLUGIN_DEFS_H<|MERGE_RESOLUTION|>--- conflicted
+++ resolved
@@ -74,14 +74,10 @@
     CPLUGIN_INTERVAL,                // call every interval loop
     CPLUGIN_ACKNOWLEDGE,             // call for sending acknowledges !ToDo done by direct function call in PluginCall() for now.
 
-<<<<<<< HEAD
     CPLUGIN_WEBFORM_SHOW_HOST_CONFIG // Used for showing host information for the controller.
   };
 };
 
-
-=======
->>>>>>> 619600f9
 // ********************************************************************************
 //   NPlugin (Notification) function calls
 // ********************************************************************************
