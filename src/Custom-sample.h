#ifndef ESPEASY_CUSTOM_H
#define ESPEASY_CUSTOM_H

#include <Arduino.h>

/*
    To modify the stock configuration without changing the EspEasy.ino file :
    1) rename this file to "Custom.h" (It is ignored by Git)
    2) define your own settings below
    3) define USE_CUSTOM_H as a build flags. ie : export PLATFORMIO_BUILD_FLAGS="'-DUSE_CUSTOM_H'"
 */


/*
 #######################################################################################################
   Your Own Default Settings
 #######################################################################################################
    You can basically ovveride ALL macro defined in ESPEasy.ino.
    Don't forget to first #undef each existing #define that you add below.
    But since this Custom.h is included before other defines are made, you don't have to undef a lot of defines.
    Here are some examples:
 */

#ifdef BUILD_GIT
# undef BUILD_GIT
#endif // ifdef BUILD_GIT

#define BUILD_GIT           "My Build: "  __DATE__ " "  __TIME__


#define DEFAULT_NAME        "MyEspEasyDevice"                        // Enter your device friendly name
#define UNIT                0                                        // Unit Number
#define DEFAULT_DELAY       60                                       // Sleep Delay in seconds

// --- Wifi AP Mode (when your Wifi Network is not reachable) ----------------------------------------
#define DEFAULT_AP_IP       192, 168, 4, 1                           // Enter IP address (comma separated) for AP (config) mode
#define DEFAULT_AP_SUBNET   255, 255, 255, 0                         // Enter IP address (comma separated) for AP (config) mode
#define DEFAULT_AP_KEY      "configesp"                              // Enter network WPA key for AP (config) mode

// --- Wifi Client Mode -----------------------------------------------------------------------------
#define DEFAULT_SSID                         "MyHomeSSID"            // Enter your network SSID
#define DEFAULT_KEY                          "MySuperSecretPassword" // Enter your network WPA key
#define DEFAULT_SSID2                        ""                      // Enter your fallback network SSID
#define DEFAULT_KEY2                         ""                      // Enter your fallback network WPA key
#define DEFAULT_WIFI_INCLUDE_HIDDEN_SSID     false                   // Allow to connect to hidden SSID APs
#define DEFAULT_USE_STATIC_IP                false                   // (true|false) enabled or disabled static IP
#define DEFAULT_IP                           "192.168.0.50"          // Enter your IP address
#define DEFAULT_DNS                          "192.168.0.1"           // Enter your DNS
#define DEFAULT_GW                           "192.168.0.1"           // Enter your Gateway
#define DEFAULT_SUBNET                       "255.255.255.0"         // Enter your Subnet
#define DEFAULT_IPRANGE_LOW                  "0.0.0.0"               // Allowed IP range to access webserver
#define DEFAULT_IPRANGE_HIGH                 "255.255.255.255"       // Allowed IP range to access webserver
#define DEFAULT_IP_BLOCK_LEVEL               1                       // 0: ALL_ALLOWED  1: LOCAL_SUBNET_ALLOWED  2:
// ONLY_IP_RANGE_ALLOWED
#define DEFAULT_ADMIN_USERNAME               "admin"
#define DEFAULT_ADMIN_PASS                   ""

#define DEFAULT_WIFI_CONNECTION_TIMEOUT      10000 // minimum timeout in ms for WiFi to be connected.
#define DEFAULT_WIFI_FORCE_BG_MODE           false // when set, only allow to connect in 802.11B or G mode (not N)
#define DEFAULT_WIFI_RESTART_WIFI_CONN_LOST  false // Perform wifi off and on when connection was lost.
#define DEFAULT_ECO_MODE                     false // When set, make idle calls between executing tasks.
#define DEFAULT_WIFI_NONE_SLEEP              false // When set, the wifi will be set to no longer sleep (more power
// used and need reboot to reset mode)
#define DEFAULT_GRATUITOUS_ARP               false // When set, the node will send periodical gratuitous ARP
                                                   // packets to announce itself.
#define DEFAULT_TOLERANT_LAST_ARG_PARSE      false // When set, the last argument of some commands will be parsed to the end of the line
                                                   // See: https://github.com/letscontrolit/ESPEasy/issues/2724
#define DEFAULT_SEND_TO_HTTP_ACK             false // Wait for ack with SendToHttp command.

#define DEFAULT_AP_DONT_FORCE_SETUP          false // Allow optional usage of Sensor without WIFI avaiable // When set you can use the Sensor in AP-Mode without beeing forced to /setup
#define DEFAULT_DONT_ALLOW_START_AP          false // Usually the AP will be started when no WiFi is defined, or the defined one cannot be found. This flag may prevent it.

// --- Default Controller ------------------------------------------------------------------------------
#define DEFAULT_CONTROLLER   false                                          // true or false enabled or disabled, set 1st controller
                                                                            // defaults
#define DEFAULT_CONTROLLER_ENABLED true                                     // Enable default controller by default
#define DEFAULT_CONTROLLER_USER    ""                                       // Default controller user
#define DEFAULT_CONTROLLER_PASS    ""                                       // Default controller Password

// using a default template, you also need to set a DEFAULT PROTOCOL to a suitable MQTT protocol !
#define DEFAULT_PUB         "sensors/espeasy/%sysname%/%tskname%/%valname%" // Enter your pub
#define DEFAULT_SUB         "sensors/espeasy/%sysname%/#"                   // Enter your sub
#define DEFAULT_SERVER      "192.168.0.8"                                   // Enter your Server IP address
#define DEFAULT_SERVER_HOST ""                                              // Server hostname
#define DEFAULT_SERVER_USEDNS false                                         // true: Use hostname.  false: use IP
#define DEFAULT_USE_EXTD_CONTROLLER_CREDENTIALS   false                     // true: Allow longer user credentials for controllers

#define DEFAULT_PORT        8080                                            // Enter your Server port value

#define DEFAULT_PROTOCOL    0                                               // Protocol used for controller communications
                                                                            //   0 = Stand-alone (no controller set)
                                                                            //   1 = Domoticz HTTP
                                                                            //   2 = Domoticz MQTT
                                                                            //   3 = Nodo Telnet
                                                                            //   4 = ThingSpeak
                                                                            //   5 = Home Assistant (openHAB) MQTT
                                                                            //   6 = PiDome MQTT
                                                                            //   7 = EmonCMS
                                                                            //   8 = Generic HTTP
                                                                            //   9 = FHEM HTTP

#define DEFAULT_PIN_I2C_SDA                     4
#define DEFAULT_PIN_I2C_SCL                     5
#define DEFAULT_I2C_CLOCK_SPEED                 400000            // Use 100 kHz if working with old I2C chips
#define USE_I2C_DEVICE_SCAN                     true

#define DEFAULT_SPI                             0                 //0=disabled 1=enabled and for ESP32 there is option 2 =HSPI

#define DEFAULT_PIN_STATUS_LED                  (-1)
#define DEFAULT_PIN_STATUS_LED_INVERSED         true

#define DEFAULT_PIN_RESET_BUTTON                (-1)


#define DEFAULT_USE_RULES                       false             // (true|false) Enable Rules?
#define DEFAULT_RULES_OLDENGINE                 true

#define DEFAULT_MQTT_RETAIN                     false             // (true|false) Retain MQTT messages?
#define DEFAULT_MQTT_DELAY                      100               // Time in milliseconds to retain MQTT messages
#define DEFAULT_MQTT_LWT_TOPIC                  ""                // Default lwt topic
#define DEFAULT_MQTT_LWT_CONNECT_MESSAGE        "Connected"       // Default lwt message
#define DEFAULT_MQTT_LWT_DISCONNECT_MESSAGE     "Connection Lost" // Default lwt message
#define DEFAULT_MQTT_USE_UNITNAME_AS_CLIENTID   0

#define DEFAULT_USE_NTP                         false             // (true|false) Use NTP Server
#define DEFAULT_NTP_HOST                        ""                // NTP Server Hostname
#define DEFAULT_TIME_ZONE                       0                 // Time Offset (in minutes)
#define DEFAULT_USE_DST                         false             // (true|false) Use Daily Time Saving

#define DEFAULT_LATITUDE                        0.0f              // Default Latitude  
#define DEFAULT_LONGITUDE                       0.0f              // Default Longitude

#define DEFAULT_SYSLOG_IP                       ""                // Syslog IP Address
#define DEFAULT_SYSLOG_LEVEL                    0                 // Syslog Log Level
#define DEFAULT_SERIAL_LOG_LEVEL                LOG_LEVEL_INFO    // Serial Log Level
#define DEFAULT_WEB_LOG_LEVEL                   LOG_LEVEL_INFO    // Web Log Level
#define DEFAULT_SD_LOG_LEVEL                    0                 // SD Card Log Level
#define DEFAULT_USE_SD_LOG                      false             // (true|false) Enable Logging to the SD card

#define DEFAULT_USE_SERIAL                      true              // (true|false) Enable Logging to the Serial Port
#define DEFAULT_SERIAL_BAUD                     115200            // Serial Port Baud Rate
#define DEFAULT_SYSLOG_FACILITY                 0                 // kern

#define DEFAULT_SYNC_UDP_PORT                   0                 // Used for ESPEasy p2p. (IANA registered port: 8266)


#define BUILD_NO_DEBUG


// Special SSID/key setup only to be used in custom builds.

// Deployment SSID will be used only when the configured SSIDs are not reachable and/or no credentials are set.
// This to make deployment of large number of nodes easier
#define CUSTOM_DEPLOYMENT_SSID                  ""                // Enter SSID not shown in UI, to be used on custom builds to ease deployment
#define CUSTOM_DEPLOYMENT_KEY                   ""                // Enter key not shown in UI, to be used on custom builds to ease deployment
#define CUSTOM_SUPPORT_SSID                     ""                // Enter SSID not shown in UI, to be used on custom builds to ease support
#define CUSTOM_SUPPORT_KEY                      ""                // Enter key not shown in UI, to be used on custom builds to ease support


// Emergency fallback SSID will only be attempted in the first 10 minutes after reboot.
// When found, the unit will connect to it and depending on the built in flag, it will either just connect to it, or clear set credentials.
// Use case: User connects to a public AP which does need to agree on an agreement page for the rules of conduct (e.g. open APs)
// This is seen as a valid connection, so the unit will not reconnect to another node and thus becomes inaccessible.
#define CUSTOM_EMERGENCY_FALLBACK_SSID          ""                // Enter SSID not shown in UI, to be used to regain access to the node
#define CUSTOM_EMERGENCY_FALLBACK_KEY           ""                // Enter key not shown in UI, to be used to regain access to the node

#define CUSTOM_EMERGENCY_FALLBACK_RESET_CREDENTIALS  false
#define CUSTOM_EMERGENCY_FALLBACK_START_AP           false

#define CUSTOM_EMERGENCY_FALLBACK_ALLOW_MINUTES_UPTIME 10

#define USES_SSDP

#define USE_EXT_RTC                // Support for external RTC clock modules like PCF8563/PCF8523/DS3231/DS1307 


// #define USE_SETTINGS_ARCHIVE
// #define FEATURE_I2CMULTIPLEXER
// #define USE_TRIGONOMETRIC_FUNCTIONS_RULES

/*
 #######################################################################################################
   Defining web interface
 #######################################################################################################
 */

#define MENU_INDEX_MAIN_VISIBLE          true
/*
#define MENU_INDEX_CONFIG_VISIBLE        false
#define MENU_INDEX_CONTROLLERS_VISIBLE   false
#define MENU_INDEX_HARDWARE_VISIBLE      false
#define MENU_INDEX_DEVICES_VISIBLE       false
#define MENU_INDEX_RULES_VISIBLE         false
#define MENU_INDEX_NOTIFICATIONS_VISIBLE false
#define MENU_INDEX_TOOLS_VISIBLE         false
*/

#define MAIN_PAGE_SHOW_SYSINFO_BUTTON    true
#define MAIN_PAGE_SHOW_WiFi_SETUP_BUTTON true
#define MAIN_PAGE_SHOW_BASIC_INFO_NOT_LOGGED_IN false

#define MAIN_PAGE_SHOW_NODE_LIST_BUILD   true
#define MAIN_PAGE_SHOW_NODE_LIST_TYPE    true

#define SETUP_PAGE_SHOW_CONFIG_BUTTON    true


//#define WEBPAGE_TEMPLATE_HIDE_HELP_BUTTON


/*
 #######################################################################################################
   CSS / template
 #######################################################################################################
 */
/*
#define WEBPAGE_TEMPLATE_DEFAULT_HEADER "<header class='headermenu'><h1>ESP Easy Mega: {{title}}</h1><BR>"
#define WEBPAGE_TEMPLATE_DEFAULT_FOOTER "<footer><br><h6>Powered by <a href='http://www.letscontrolit.com' style='font-size: 15px; text-decoration: none'>Let's Control It</a> community</h6></footer></body></html>"
#define WEBPAGE_TEMPLATE_AP_HEADER      "<body><header class='apheader'><h1>Welcome to ESP Easy Mega AP</h1>"
#define WEBPAGE_TEMPLATE_HIDE_HELP_BUTTON
*/
// Embed Custom CSS in Custom.h:
/*
#define WEBSERVER_EMBED_CUSTOM_CSS
static const char DATA_ESPEASY_DEFAULT_MIN_CSS[] PROGMEM = {
...
,0};
*/


/*
 #######################################################################################################
   Special settings  (rendering settings incompatible with other builds)
 #######################################################################################################
 */

// #define USE_NON_STANDARD_24_TASKS

/*
 #######################################################################################################
   Your Own selection of plugins and controllers
 #######################################################################################################
 */

#define CONTROLLER_SET_NONE
#define NOTIFIER_SET_NONE
#define PLUGIN_SET_NONE


/*
 #######################################################################################################
 ###########     Plugins
 #######################################################################################################
 */

// #define USE_SERVO


// #define USES_P001   // Switch
// #define USES_P002   // ADC
// #define USES_P003   // Pulse
// #define USES_P004   // Dallas
// #define USES_P005   // DHT
// #define USES_P006   // BMP085
// #define USES_P007   // PCF8591
// #define USES_P008   // RFID
// #define USES_P009   // MCP

// #define USES_P010   // BH1750
// #define USES_P011   // PME
// #define USES_P012   // LCD
// #define USES_P013   // HCSR04
// #define USES_P014   // SI7021
// #define USES_P015   // TSL2561
// #define USES_P017   // PN532
// #define USES_P018   // Dust
// #define USES_P019   // PCF8574

// #define USES_P020   // Ser2Net
// #define USES_P021   // Level
// #define USES_P022   // PCA9685
// #define USES_P023   // OLED
// #define USES_P024   // MLX90614
// #define USES_P025   // ADS1115
// #define USES_P026   // SysInfo
// #define USES_P027   // INA219
// #define USES_P028   // BME280
// #define USES_P029   // Output

// #define USES_P031   // SHT1X
// #define USES_P032   // MS5611
// #define USES_P033   // Dummy
// #define USES_P034   // DHT12
// #define USES_P036   // FrameOLED
// #define USES_P037   // MQTTImport
// #define USES_P038   // NeoPixel
// #define USES_P039   // Environment - Thermocouple

// #define USES_P040   // RFID - ID12LA/RDM6300
// #define USES_P041   // NeoClock
// #define USES_P042   // Candle
// #define USES_P043   // ClkOutput
// #define USES_P044   // P1WifiGateway
// #define USES_P045   // MPU6050
// #define USES_P046   // VentusW266
// #define USES_P047   // I2C_soil_misture
// #define USES_P048   // Motoshield_v2
// #define USES_P049   // MHZ19

// #define USES_P050   // TCS34725 RGB Color Sensor with IR filter and White LED
// #define USES_P051   // AM2320
// #define USES_P052   // SenseAir
// #define USES_P053   // PMSx003
// #define USES_P054   // DMX512
// #define USES_P055   // Chiming
// #define USES_P056   // SDS011-Dust
// #define USES_P057   // HT16K33_LED
// #define USES_P058   // HT16K33_KeyPad
// #define USES_P059   // Encoder

// #define USES_P060   // MCP3221
// #define USES_P061   // Keypad
// #define USES_P062   // MPR121_KeyPad
// #define USES_P063   // TTP229_KeyPad
// #define USES_P064   // APDS9960 Gesture
// #define USES_P065   // DRF0299
// #define USES_P066   // VEML6040
// #define USES_P067   // HX711_Load_Cell
// #define USES_P068   // SHT3x
// #define USES_P069   // LM75A

// #define USES_P070   // NeoPixel_Clock
// #define USES_P071   // Kamstrup401
// #define USES_P072   // HDC1080
// #define USES_P073   // 7DG
// #define USES_P074   // TSL2561
// #define USES_P075   // Nextion
// #define USES_P076   // HWL8012   in POW r1
// #define USES_P077   // CSE7766   in POW R2
// #define USES_P078   // Eastron Modbus Energy meters
// #define USES_P079   // Wemos Motoshield

// #define USES_P080   // iButton Sensor  DS1990A
// #define USES_P081   // Cron
// #define USES_P082   // GPS
// #define USES_P083   // SGP30
// #define USES_P084   // VEML6070
// #define USES_P085   // AcuDC24x
// #define USES_P086   // Receiving values according Homie convention. Works together with C014 Homie controller
// #define USES_P087   // Serial Proxy
// #define USES_P088   // HeatpumpIR
// #define USES_P089   // Ping

// #define USES_P090   // CCS811
// #define USES_P091   // SerSwitch
// #define USES_P092   // DLbus
// #define USES_P093   // MitsubishiHP
// #define USES_P094   // CULReader
// #define USES_P095   // ILI9341
// #define USES_P096   // eInk
// #define USES_P097   // ESP32Touch
// #define USES_P098   // 
// #define USES_P099   // XPT2046 touchscreen

// #define USES_P100   // DS2423 counter
// #define USES_P101   // WakeOnLan
// #define USES_P102   // PZEM004Tv3
// #define USES_P103   // Atlas_EZO_pH_ORP_EC
// #define USES_P104   // MAX7219 dotmatrix
<<<<<<< HEAD
=======
// #define USES_P105   //
>>>>>>> 4b3d15aa
// #define USES_P106   // BME680
// #define USES_P107   // Si1145
// #define USES_P109   // ThermoOLED
// #define USES_P110   // VL53L0X Time of Flight sensor
// #define USES_P111   // RF522 RFID reader
// #define USES_P113   // VL53L1X ToF
// #define USES_P115   // MAX1704x


// Special plugins needing IR library
// #define USES_P016   // IR
// #define P016_SEND_IR_TO_CONTROLLER false //IF true then the JSON replay solution is transmited back to the condroller.
// #define USES_P035   // IRTX
// #define P016_P035_Extended_AC // The following define is needed for extended decoding of A/C Messages and or using standardised 
                                 //common arguments for controlling all deeply supported A/C units
// #define P016_P035_USE_RAW_RAW2 //Use the RAW and RAW2 encodings, disabling it saves 3.7Kb
// #define USES_P088   // Heatpump IR
// #define USES_P108   // DDS238-x ZN Modbus energy meters


/*
 #######################################################################################################
 ###########     Controllers
 #######################################################################################################
 */


// #define USES_C001   // Domoticz HTTP
// #define USES_C002   // Domoticz MQTT
// #define USES_C003   // Nodo telnet
// #define USES_C004   // ThingSpeak
// #define USES_C005   // Home Assistant (openHAB) MQTT
// #define USES_C006   // PiDome MQTT
// #define USES_C007   // Emoncms
// #define USES_C008   // Generic HTTP
// #define USES_C009   // FHEM HTTP
// #define USES_C010   // Generic UDP
// #define USES_C011   // Generic HTTP Advanced
// #define USES_C012   // Blynk HTTP
// #define USES_C013   // ESPEasy P2P network
// #define USES_C014   // homie 3 & 4dev MQTT
// #define USES_C015   // Blynk
// #define USES_C016   // Cache controller
// #define USES_C017   // Zabbix
// #define USES_C018   // TTN/RN2483


/*
 #######################################################################################################
 ###########     Notifiers
 #######################################################################################################
 */


// #define USES_N001   // Email
// #define USES_N002   // Buzzer


#endif // ESPEASY_CUSTOM_H<|MERGE_RESOLUTION|>--- conflicted
+++ resolved
@@ -367,10 +367,7 @@
 // #define USES_P102   // PZEM004Tv3
 // #define USES_P103   // Atlas_EZO_pH_ORP_EC
 // #define USES_P104   // MAX7219 dotmatrix
-<<<<<<< HEAD
-=======
 // #define USES_P105   //
->>>>>>> 4b3d15aa
 // #define USES_P106   // BME680
 // #define USES_P107   // Si1145
 // #define USES_P109   // ThermoOLED
