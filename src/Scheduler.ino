#define TIMER_ID_SHIFT    28

#define SYSTEM_EVENT_QUEUE   0  // Not really a timer.
#define CONST_INTERVAL_TIMER 1
#define PLUGIN_TASK_TIMER    2
#define TASK_DEVICE_TIMER    3
#define GPIO_TIMER           4

#include <list>
struct EventStructCommandWrapper {
  EventStructCommandWrapper() : id(0) {}
  EventStructCommandWrapper(unsigned long i, const struct EventStruct& e) : id(i), event(e) {}

  unsigned long id;
  String cmd;
  String line;
  struct EventStruct event;
};
std::list<EventStructCommandWrapper> EventQueue;


/*********************************************************************************************\
 * Generic Timer functions.
\*********************************************************************************************/
void setTimer(unsigned long timerType, unsigned long id, unsigned long msecFromNow) {
  setNewTimerAt(getMixedId(timerType, id), millis() + msecFromNow);
}

void setNewTimerAt(unsigned long id, unsigned long timer) {
  START_TIMER;
  msecTimerHandler.registerAt(id, timer);
  STOP_TIMER(SET_NEW_TIMER);
}

// Mix timer type int with an ID describing the scheduled job.
unsigned long getMixedId(unsigned long timerType, unsigned long id) {
  return (timerType << TIMER_ID_SHIFT) + id;
}

/*********************************************************************************************\
 * Handle scheduled timers.
\*********************************************************************************************/
void handle_schedule() {
  START_TIMER
  unsigned long timer;
  unsigned long mixed_id = 0;
  if (timePassedSince(last_system_event_run) < 500) {
    // Make sure system event queue will be looked at every now and then.
    mixed_id = msecTimerHandler.getNextId(timer);
  }
  if (mixed_id == 0) {
    // No id ready to run right now.
    // Events are not that important to run immediately.
    // Make sure normal scheduled jobs run at higher priority.
    backgroundtasks();
    process_system_event_queue();
    last_system_event_run = millis();
    STOP_TIMER(HANDLE_SCHEDULER_IDLE);
    return;
  }
  const unsigned long timerType = (mixed_id >> TIMER_ID_SHIFT);
  const unsigned long mask = (1 << TIMER_ID_SHIFT) -1;
  const unsigned long id = mixed_id & mask;

  delay(0); // See: https://github.com/letscontrolit/ESPEasy/issues/1818#issuecomment-425351328

  switch (timerType) {
    case CONST_INTERVAL_TIMER:
      process_interval_timer(id, timer);
      break;
    case PLUGIN_TASK_TIMER:
      process_plugin_task_timer(id);
      break;
    case TASK_DEVICE_TIMER:
      process_task_device_timer(id, timer);
      break;
    case GPIO_TIMER:
      process_gpio_timer(id);
      break;
  }
  STOP_TIMER(HANDLE_SCHEDULER_TASK);
}

/*********************************************************************************************\
 * Interval Timer
 * These timers set a new scheduled timer, based on the old value.
 * This will make their interval as constant as possible.
\*********************************************************************************************/
void setIntervalTimer(unsigned long id) {
  setIntervalTimer(id, millis());
}

void setIntervalTimerAt(unsigned long id, unsigned long newtimer) {
  setNewTimerAt(getMixedId(CONST_INTERVAL_TIMER, id), newtimer);
}

void setIntervalTimerOverride(unsigned long id, unsigned long msecFromNow) {
  unsigned long timer = millis();
  setNextTimeInterval(timer, msecFromNow);
  setNewTimerAt(getMixedId(CONST_INTERVAL_TIMER, id), timer);
}

void scheduleNextDelayQueue(unsigned long id, unsigned long nextTime) {
  if (nextTime != 0) {
    // Schedule for next process run.
    setIntervalTimerAt(id, nextTime);
  }
}

void setIntervalTimer(unsigned long id, unsigned long lasttimer) {
  // Set the initial timers for the regular runs
  unsigned long interval = 0;
  switch (id) {
    case TIMER_20MSEC:         interval = 20; break;
    case TIMER_100MSEC:        interval = 100; break;
    case TIMER_1SEC:           interval = 1000; break;
    case TIMER_30SEC:          interval = 30000; break;
    case TIMER_MQTT:           interval = timermqtt_interval; break;
    case TIMER_STATISTICS:     interval = 30000; break;
    case TIMER_GRATUITOUS_ARP: interval = timer_gratuitous_arp_interval; break;
    // Fall-through for all DelayQueue, which are just the fall-back timers.
    // The timers for all delay queues will be set according to their own settings as long as there is something to process.
    case TIMER_MQTT_DELAY_QUEUE:
    case TIMER_C001_DELAY_QUEUE:
    case TIMER_C003_DELAY_QUEUE:
    case TIMER_C004_DELAY_QUEUE:
    case TIMER_C007_DELAY_QUEUE:
    case TIMER_C008_DELAY_QUEUE:
    case TIMER_C009_DELAY_QUEUE:
    case TIMER_C010_DELAY_QUEUE:
    case TIMER_C011_DELAY_QUEUE:
    case TIMER_C012_DELAY_QUEUE:
    case TIMER_C013_DELAY_QUEUE:
    case TIMER_C014_DELAY_QUEUE:
    case TIMER_C015_DELAY_QUEUE:
<<<<<<< HEAD
=======
    case TIMER_C016_DELAY_QUEUE:
    case TIMER_C017_DELAY_QUEUE:
    case TIMER_C018_DELAY_QUEUE:
    case TIMER_C019_DELAY_QUEUE:
    case TIMER_C020_DELAY_QUEUE:
>>>>>>> d4e04ecf
      interval = 1000; break;
  }
  unsigned long timer = lasttimer;
  setNextTimeInterval(timer, interval);
  setNewTimerAt(getMixedId(CONST_INTERVAL_TIMER, id), timer);
}

void sendGratuitousARP_now() {
  sendGratuitousARP();
  if (Settings.gratuitousARP()) {
    timer_gratuitous_arp_interval = 100;
    setIntervalTimer(TIMER_GRATUITOUS_ARP);
  }
}

void process_interval_timer(unsigned long id, unsigned long lasttimer) {
  // Set the interval timer now, it may be altered by the commands below.
  // This is the default next-run-time.
  setIntervalTimer(id, lasttimer);
  switch (id) {
    case TIMER_20MSEC:         run50TimesPerSecond(); break;
    case TIMER_100MSEC:
      if(!UseRTOSMultitasking)
        run10TimesPerSecond();
      break;
    case TIMER_1SEC:             runOncePerSecond();      break;
    case TIMER_30SEC:            runEach30Seconds();      break;
    case TIMER_MQTT:             runPeriodicalMQTT();     break;
    case TIMER_STATISTICS:       logTimerStatistics();    break;
    case TIMER_GRATUITOUS_ARP:
      // Slowly increase the interval timer.
      timer_gratuitous_arp_interval = 2 * timer_gratuitous_arp_interval;
      if (timer_gratuitous_arp_interval > TIMER_GRATUITOUS_ARP_MAX) {
        timer_gratuitous_arp_interval = TIMER_GRATUITOUS_ARP_MAX;
      }
      if (Settings.gratuitousARP()) {
        sendGratuitousARP();
      }
      break;
    case TIMER_MQTT_DELAY_QUEUE: processMQTTdelayQueue(); break;
  #ifdef USES_C001
    case TIMER_C001_DELAY_QUEUE:
      process_c001_delay_queue();
      break;
  #endif
  #ifdef USES_C003
    case TIMER_C003_DELAY_QUEUE:
      process_c003_delay_queue();
      break;
  #endif
  #ifdef USES_C004
    case TIMER_C004_DELAY_QUEUE:
      process_c004_delay_queue();
      break;
  #endif
  #ifdef USES_C007
    case TIMER_C007_DELAY_QUEUE:
      process_c007_delay_queue();
      break;
  #endif
  #ifdef USES_C008
    case TIMER_C008_DELAY_QUEUE:
      process_c008_delay_queue();
      break;
  #endif
  #ifdef USES_C009
    case TIMER_C009_DELAY_QUEUE:
      process_c009_delay_queue();
      break;
  #endif
  #ifdef USES_C010
    case TIMER_C010_DELAY_QUEUE:
      process_c010_delay_queue();
      break;
  #endif
  #ifdef USES_C011
    case TIMER_C011_DELAY_QUEUE:
      process_c011_delay_queue();
      break;
  #endif
  #ifdef USES_C012
    case TIMER_C012_DELAY_QUEUE:
      process_c012_delay_queue();
      break;
  #endif
/*
  #ifdef USES_C013
    case TIMER_C013_DELAY_QUEUE:
      process_c013_delay_queue();
      break;
  #endif
*/
<<<<<<< HEAD
#ifdef USES_C015
  case TIMER_C015_DELAY_QUEUE:
    process_c015_delay_queue();
    break;
#endif
=======
/*
  #ifdef USES_C014
    case TIMER_C014_DELAY_QUEUE:
      process_c014_delay_queue();
      break;
  #endif
*/
/*
  #ifdef USES_C015
    case TIMER_C015_DELAY_QUEUE:
      process_c015_delay_queue();
      break;
  #endif
*/
  #ifdef USES_C016
    case TIMER_C016_DELAY_QUEUE:
      process_c016_delay_queue();
      break;
  #endif
/*
  #ifdef USES_C017
    case TIMER_C017_DELAY_QUEUE:
      process_c017_delay_queue();
      break;
  #endif
*/
/*
  #ifdef USES_C018
    case TIMER_C018_DELAY_QUEUE:
      process_c018_delay_queue();
      break;
  #endif
*/
/*
  #ifdef USES_C019
    case TIMER_C019_DELAY_QUEUE:
      process_c019_delay_queue();
      break;
  #endif
*/
/*
  #ifdef USES_C020
    case TIMER_C020_DELAY_QUEUE:
      process_c020_delay_queue();
      break;
  #endif
*/

>>>>>>> d4e04ecf
// When extending this, also extend in _CPlugin_Helper.h
// Look for DEFINE_Cxxx_DELAY_QUEUE_MACRO
  }
}


/*********************************************************************************************\
 * Plugin Task Timer
\*********************************************************************************************/
unsigned long createPluginTaskTimerId(byte plugin, int Par1) {
  const unsigned long mask = (1 << TIMER_ID_SHIFT) -1;
  const unsigned long mixed = (Par1 << 8) + plugin;
  return (mixed & mask);
}

/* // Not (yet) used
void splitPluginTaskTimerId(const unsigned long mixed_id, byte& plugin, int& Par1) {
  const unsigned long mask = (1 << TIMER_ID_SHIFT) -1;
  plugin = mixed_id & 0xFF;
  Par1 = (mixed_id & mask) >> 8;
}
*/

void setPluginTaskTimer(unsigned long msecFromNow, byte plugin, short taskIndex, int Par1, int Par2, int Par3, int Par4, int Par5)
{
  // plugin number and par1 form a unique key that can be used to restart a timer
  const unsigned long systemTimerId = createPluginTaskTimerId(plugin, Par1);
  systemTimerStruct timer_data;
  timer_data.TaskIndex = taskIndex;
  timer_data.Par1 = Par1;
  timer_data.Par2 = Par2;
  timer_data.Par3 = Par3;
  timer_data.Par4 = Par4;
  timer_data.Par5 = Par5;
  systemTimers[systemTimerId] = timer_data;
  setTimer(PLUGIN_TASK_TIMER, systemTimerId, msecFromNow);
}

void process_plugin_task_timer(unsigned long id) {
  START_TIMER;
  const systemTimerStruct timer_data = systemTimers[id];
  struct EventStruct TempEvent;
  TempEvent.TaskIndex = timer_data.TaskIndex;
  TempEvent.Par1 = timer_data.Par1;
  TempEvent.Par2 = timer_data.Par2;
  TempEvent.Par3 = timer_data.Par3;
  TempEvent.Par4 = timer_data.Par4;
  TempEvent.Par5 = timer_data.Par5;
  // TD-er: Not sure if we have to keep original source for notifications.
  TempEvent.Source = VALUE_SOURCE_SYSTEM;
  const int y = getPluginId(timer_data.TaskIndex);
/*
  String log = F("proc_system_timer: Pluginid: ");
  log += y;
  log += F(" taskIndex: ");
  log += timer_data.TaskIndex;
  log += F(" sysTimerID: ");
  log += id;
  addLog(LOG_LEVEL_INFO, log);
*/
  systemTimers.erase(id);
  if (y >= 0) {
    String dummy;
    Plugin_ptr[y](PLUGIN_TIMER_IN, &TempEvent, dummy);
  }
  STOP_TIMER(PROC_SYS_TIMER);
}


/*********************************************************************************************\
 * GPIO Timer
 * Special timer to handle timed GPIO actions
\*********************************************************************************************/
unsigned long createGPIOTimerId(byte pinNumber, int Par1) {
  const unsigned long mask = (1 << TIMER_ID_SHIFT) -1;
  const unsigned long mixed = (Par1 << 8) + pinNumber;
  return (mixed & mask);
}

void setGPIOTimer(unsigned long msecFromNow, int Par1, int Par2, int Par3, int Par4, int Par5)
{
  // Par1 & Par2 form a unique key
  const unsigned long systemTimerId = createGPIOTimerId(Par1, Par2);
  setTimer(GPIO_TIMER, systemTimerId, msecFromNow);
}

void process_gpio_timer(unsigned long id) {
  // FIXME TD-er: Allow for all GPIO commands to be scheduled.
  byte pinNumber = id & 0xFF;
  byte pinStateValue = (id >> 8);
  digitalWrite(pinNumber, pinStateValue);
}


/*********************************************************************************************\
 * Task Device Timer
 * This is the interval set in a plugin to get a new reading.
 * These timers will re-schedule themselves as long as the plugin task is enabled.
 * When the plugin task is initialized, a call to schedule_task_device_timer_at_init
 * will bootstrap this sequence.
\*********************************************************************************************/
void schedule_task_device_timer_at_init(unsigned long task_index) {
  unsigned long runAt = millis();
  if (!isDeepSleepEnabled()) {
    // Deepsleep is not enabled, add some offset based on the task index
    // to make sure not all are run at the same time.
    // This scheduled time may be overriden by the plugin's own init.
    runAt += (task_index * 37) + Settings.MessageDelay;
  } else {
    runAt += (task_index * 11) + 10;
  }
  schedule_task_device_timer(task_index, runAt);
}

// Typical use case is to run this when all needed connections are made.
void schedule_all_task_device_timers() {
  for (byte task = 0; task < TASKS_MAX; task++) {
    schedule_task_device_timer_at_init(task);
  }
}

void schedule_all_tasks_using_MQTT_controller() {
  int ControllerIndex = firstEnabledMQTTController();
  if (ControllerIndex < 0) return;
  for (byte task = 0; task < TASKS_MAX; task++) {
    if (Settings.TaskDeviceSendData[ControllerIndex][task] &&
        Settings.ControllerEnabled[ControllerIndex] &&
        Settings.Protocol[ControllerIndex])
    {
      schedule_task_device_timer_at_init(task);
    }
  }
}

void schedule_task_device_timer(unsigned long task_index, unsigned long runAt) {
  /*
    String log = F("schedule_task_device_timer: task: ");
    log += task_index;
    log += F(" @ ");
    log += runAt;
    if (Settings.TaskDeviceEnabled[task_index]) {
      log += F(" (enabled)");
    }
    addLog(LOG_LEVEL_INFO, log);
  */

  if (task_index >= TASKS_MAX) return;
  byte DeviceIndex = getDeviceIndex(Settings.TaskDeviceNumber[task_index]);
  if (!Device[DeviceIndex].TimerOption) return;
  if (Device[DeviceIndex].TimerOptional && Settings.TaskDeviceTimer[task_index] == 0) {
    return;
  }
  if (Settings.TaskDeviceEnabled[task_index]) {
    setNewTimerAt(getMixedId(TASK_DEVICE_TIMER, task_index), runAt);
  }
}

void process_task_device_timer(unsigned long task_index, unsigned long lasttimer) {
  unsigned long newtimer = Settings.TaskDeviceTimer[task_index];
  if (newtimer != 0) {
    newtimer = lasttimer + (newtimer * 1000);
    schedule_task_device_timer(task_index, newtimer);
  }
  START_TIMER;
  SensorSendTask(task_index);
  STOP_TIMER(SENSOR_SEND_TASK);
}

/*********************************************************************************************\
 * System Event Timer
 * Handling of these events will be asynchronous and being called from the loop().
 * Thus only use these when the result is not needed immediately.
 * Proper use case is calling from a callback function, since those cannot use yield() or delay()
\*********************************************************************************************/
void schedule_plugin_task_event_timer(byte DeviceIndex, byte Function, struct EventStruct* event) {
  schedule_event_timer(TaskPluginEnum, DeviceIndex, Function, event);
}

void schedule_controller_event_timer(byte ProtocolIndex, byte Function, struct EventStruct* event) {
  schedule_event_timer(ControllerPluginEnum, ProtocolIndex, Function, event);
}

void schedule_notification_event_timer(byte NotificationProtocolIndex, byte Function, struct EventStruct* event) {
  schedule_event_timer(NotificationPluginEnum, NotificationProtocolIndex, Function, event);
}

void schedule_command_timer(const char * cmd, struct EventStruct *event, const char* line) {
  String cmdStr;
  cmdStr += cmd;
  String lineStr;
  lineStr += line;
  // Using CRC here based on the cmd AND line, to make sure other commands are
  // not removed from the queue,  since the ID used in the queue must be unique.
  const int crc = calc_CRC16(cmdStr) ^ calc_CRC16(lineStr);
  const unsigned long mixedId = createSystemEventMixedId(CommandTimerEnum, static_cast<uint16_t>(crc));
  EventStructCommandWrapper eventWrapper(mixedId, *event);
  eventWrapper.cmd = cmdStr;
  eventWrapper.line = lineStr;
  EventQueue.push_back(eventWrapper);
}

void schedule_event_timer(PluginPtrType ptr_type, byte Index, byte Function, struct EventStruct* event) {
  const unsigned long mixedId = createSystemEventMixedId(ptr_type, Index, Function);
//  EventStructCommandWrapper eventWrapper(mixedId, *event);
//  EventQueue.push_back(eventWrapper);
  EventQueue.emplace_back(mixedId, *event);

}

unsigned long createSystemEventMixedId(PluginPtrType ptr_type, uint16_t crc16) {
  unsigned long subId = ptr_type;
  subId = (subId << 16) + crc16;
  return getMixedId(SYSTEM_EVENT_QUEUE, subId);
}

unsigned long createSystemEventMixedId(PluginPtrType ptr_type, byte Index, byte Function) {
  unsigned long subId = ptr_type;
  subId = (subId << 8) + Index;
  subId = (subId << 8) + Function;
  return getMixedId(SYSTEM_EVENT_QUEUE, subId);
}

void process_system_event_queue() {
  if (EventQueue.size() == 0) return;
  unsigned long id = EventQueue.front().id;
  byte Function = id & 0xFF;
  byte Index = (id >> 8) & 0xFF;
  PluginPtrType ptr_type = static_cast<PluginPtrType>((id >> 16) & 0xFF);
  // At this moment, the String is not being used in the plugin calls, so just supply a dummy String.
  // Also since these events will be processed asynchronous, the resulting
  //   output in the String is probably of no use elsewhere.
  // Else the line string could be used.
  String tmpString;
  switch (ptr_type) {
    case TaskPluginEnum:
      LoadTaskSettings(EventQueue.front().event.TaskIndex);
      Plugin_ptr[Index](Function, &EventQueue.front().event, tmpString);
      break;
    case ControllerPluginEnum:
      CPluginCall(Index, Function, &EventQueue.front().event, tmpString);
      break;
    case NotificationPluginEnum:
      NPlugin_ptr[Index](Function, &EventQueue.front().event, tmpString);
      break;
    case CommandTimerEnum:
      {
        String status = doExecuteCommand(
            EventQueue.front().cmd.c_str(),
            &EventQueue.front().event,
            EventQueue.front().line.c_str());
        delay(0);
        SendStatus(EventQueue.front().event.Source, status);
        delay(0);
        break;
      }
  }
  EventQueue.pop_front();
}<|MERGE_RESOLUTION|>--- conflicted
+++ resolved
@@ -133,14 +133,11 @@
     case TIMER_C013_DELAY_QUEUE:
     case TIMER_C014_DELAY_QUEUE:
     case TIMER_C015_DELAY_QUEUE:
-<<<<<<< HEAD
-=======
     case TIMER_C016_DELAY_QUEUE:
     case TIMER_C017_DELAY_QUEUE:
     case TIMER_C018_DELAY_QUEUE:
     case TIMER_C019_DELAY_QUEUE:
     case TIMER_C020_DELAY_QUEUE:
->>>>>>> d4e04ecf
       interval = 1000; break;
   }
   unsigned long timer = lasttimer;
@@ -233,13 +230,6 @@
       break;
   #endif
 */
-<<<<<<< HEAD
-#ifdef USES_C015
-  case TIMER_C015_DELAY_QUEUE:
-    process_c015_delay_queue();
-    break;
-#endif
-=======
 /*
   #ifdef USES_C014
     case TIMER_C014_DELAY_QUEUE:
@@ -247,13 +237,11 @@
       break;
   #endif
 */
-/*
   #ifdef USES_C015
     case TIMER_C015_DELAY_QUEUE:
       process_c015_delay_queue();
       break;
   #endif
-*/
   #ifdef USES_C016
     case TIMER_C016_DELAY_QUEUE:
       process_c016_delay_queue();
@@ -288,7 +276,6 @@
   #endif
 */
 
->>>>>>> d4e04ecf
 // When extending this, also extend in _CPlugin_Helper.h
 // Look for DEFINE_Cxxx_DELAY_QUEUE_MACRO
   }
