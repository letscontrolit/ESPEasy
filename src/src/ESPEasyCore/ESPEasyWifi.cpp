--- conflicted
+++ resolved
@@ -1542,25 +1542,16 @@
 }
 
 void setupStaticIPconfig() {
-  const IPAddress ip      (Settings.IP);
-  const IPAddress gw      (Settings.Gateway);
-  const IPAddress subnet  (Settings.Subnet);
-  const IPAddress dns     (Settings.DNS);
-
-  WiFiEventData.dns0_cache = dns;
-
   setUseStaticIP(WiFiUseStaticIP());
 
   if (!WiFiUseStaticIP()) { return; }
-<<<<<<< HEAD
-=======
+
   const IPAddress ip     (Settings.IP);
   const IPAddress gw     (Settings.Gateway);
   const IPAddress subnet (Settings.Subnet);
   const IPAddress dns    (Settings.DNS);
 
   WiFiEventData.dns0_cache = dns;
->>>>>>> 4a01b4c9
 
   WiFi.config(ip, gw, subnet, dns);
 
