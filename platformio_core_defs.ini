; *********************************************************************

; **** Definition cheat sheet:
; board_build.flash_mode in terms of performance: QIO > QOUT > DIO > DOUT
; for lib_ldf_mode, see http://docs.platformio.org/en/latest/librarymanager/ldf.html;ldf

; **** Frequently used build flags:
; Use custom.h file to override default settings for ESPeasy: -D USE_CUSTOM_H
; Set VCC mode to measure Vcc of ESP chip :                   -D FEATURE_ADC_VCC=true

; Build Flags:
;  -DUSE_CONFIG_OVERRIDE
; lwIP 1.4 (Default)
;  -DPIO_FRAMEWORK_ARDUINO_LWIP_HIGHER_BANDWIDTH
; lwIP 2 - Low Memory
;  -DPIO_FRAMEWORK_ARDUINO_LWIP2_LOW_MEMORY
; lwIP 2 - Higher Bandwitdh
;  -DPIO_FRAMEWORK_ARDUINO_LWIP2_HIGHER_BANDWIDTH
; VTABLES in Flash (default)
;  -DVTABLES_IN_FLASH
; VTABLES in Heap
;  -DVTABLES_IN_DRAM
; VTABLES in IRAM
;  -DVTABLES_IN_IRAM
; NO_EXTRA_4K_HEAP - this forces the default NONOS-SDK user's heap location
;     Default currently overlaps cont stack (Arduino) with sys stack (System)
;     to save up-to 4 kB of heap. (starting core_2.4.2)
; ESP8266_DISABLE_EXTRA4K  - Calls disable_extra4k_at_link_time() from setup
;                            to force the linker keep user's stack in user ram.
; CONT_STACKSIZE to set the 'cont' (Arduino) stack size. Default = 4096
; -mtarget-align  see: https://github.com/arendst/Sonoff-Tasmota/issues/3678#issuecomment-419712437

[esp82xx_defaults]
build_flags               = -D NDEBUG
                            -lstdc++ -lsupc++
                            -mtarget-align
                            -DPIO_FRAMEWORK_ARDUINO_LWIP2_LOW_MEMORY
                            -DVTABLES_IN_FLASH
                            -DPUYA_SUPPORT=1
                            -fno-strict-aliasing
lib_ignore                = ESP32_ping
                            ESP32WebServer
                            ESP32HTTPUpdateServer
                            ServoESP32
                            IRremoteESP8266
                            HeatpumpIR
                            TinyWireM

[esp82xx_2_5_x]
build_flags               = -DNDEBUG
                            -mtarget-align
                            -DVTABLES_IN_FLASH
                            -fno-exceptions
                            -lstdc++
                            -DPIO_FRAMEWORK_ARDUINO_LWIP2_HIGHER_BANDWIDTH_LOW_FLASH
                            -DPUYA_SUPPORT=1
                            -DCORE_POST_2_5_0
                            -fno-strict-aliasing
lib_ignore                = ${esp82xx_defaults.lib_ignore}

[esp82xx_2_6_x]
build_flags               = ${esp82xx_2_5_x.build_flags} 
                            -Os
                            -s
                            -DBEARSSL_SSL_BASIC
                            -DCORE_POST_2_6_0 
                            ; remove the 4-bytes alignment for PSTR()
                            -DPSTR_ALIGN=1
lib_ignore                = ${esp82xx_defaults.lib_ignore}


[esp82xx_3_0_x]
build_flags               = ${esp82xx_2_6_x.build_flags} 
                            -DCORE_POST_3_0_0
                            -Wno-deprecated-declarations
                            -Werror=return-type
                            -DFS_NO_GLOBALS
lib_ignore                = ${esp82xx_defaults.lib_ignore}


;[core_2_3_0]
;platform                  = https://github.com/TD-er/platform-espressif8266.git#patch/v1.5.0_Puya
;build_flags               = -DNDEBUG
;                            -DVTABLES_IN_FLASH
;                            -fno-exceptions
;                            -DPUYA_SUPPORT=1
;                            -DARDUINO_ESP8266_RELEASE_2_3_0
;                            -DFORCE_PRE_2_5_0
;lib_ignore                = ${esp82xx_defaults.lib_ignore}
;                             IRremoteESP8266
;                             HeatpumpIR

;[core_2_4_0]
;platform                  = https://github.com/TD-er/platform-espressif8266.git#patch/v1.6.0_Puya
;build_flags               = ${esp82xx_defaults.build_flags} -DARDUINO_ESP8266_RELEASE_2_4_0 -DFORCE_PRE_2_5_0
;lib_ignore                = ${esp82xx_defaults.lib_ignore}
;                             IRremoteESP8266
;                             HeatpumpIR

;[core_2_4_1]
;platform                  = https://github.com/TD-er/platform-espressif8266.git#patch/v1.7.3_Puya
;build_flags               = ${esp82xx_defaults.build_flags} -DARDUINO_ESP8266_RELEASE_2_4_1 -DFORCE_PRE_2_5_0
;lib_ignore                = ${esp82xx_defaults.lib_ignore}
;                             IRremoteESP8266
;                             HeatpumpIR


;[core_2_4_2]
;platform                  = https://github.com/TD-er/platform-espressif8266.git#patch/v1.8.0_Puya
;build_flags               = ${esp82xx_defaults.build_flags} -DARDUINO_ESP8266_RELEASE_2_4_2 -DFORCE_PRE_2_5_0
;lib_ignore                = ${esp82xx_defaults.lib_ignore}
;                             IRremoteESP8266
;                             HeatpumpIR
;                             ServoESP32

;[core_2_5_0]
;platform                  = espressif8266@2.0.4
;build_flags               = ${esp82xx_2_5_x.build_flags}

;[core_2_5_2]
;platform                  = espressif8266@2.2.3
;build_flags               = ${esp82xx_2_5_x.build_flags}


; See for SDK flags: https://github.com/esp8266/Arduino/blob/master/tools/platformio-build.py

[core_2_7_4]
extends                   = esp82xx_2_6_x
platform                  = espressif8266@2.6.3
platform_packages         =
	framework-arduinoespressif8266 @ https://github.com/esp8266/Arduino.git#2.7.4
build_flags               = ${esp82xx_2_6_x.build_flags} 
                            -DPIO_FRAMEWORK_ARDUINO_ESPRESSIF_SDK22x_190703
                            -Wno-deprecated-declarations
lib_ignore                = ${esp82xx_defaults.lib_ignore}
                            IRremoteESP8266
                            HeatpumpIR
                            LittleFS(esp8266)
                            ServoESP32
                            TinyWireM

; Core with alternative WiFi for nodes not running stable wifi or slow network response
; e.g. Sonoff Basic R2.
[core_2_7_4_alt_wifi]
extends                   = esp82xx_2_6_x
platform                  = espressif8266@2.6.3
platform_packages         =
	framework-arduinoespressif8266 @ https://github.com/esp8266/Arduino.git#2.7.4
build_flags               = ${esp82xx_2_6_x.build_flags} 
                            -DPIO_FRAMEWORK_ARDUINO_ESPRESSIF_SDK22x_191122
                            -Wno-deprecated-declarations
lib_ignore                = ${esp82xx_defaults.lib_ignore}
                            IRremoteESP8266
                            HeatpumpIR
                            LittleFS(esp8266)
                            ServoESP32
                            TinyWireM

[core_3_0_2]
extends                   = esp82xx_3_0_x
platform                  = espressif8266@3.2.0
platform_packages = 
    platformio/framework-arduinoespressif8266 @ https://github.com/esp8266/Arduino.git
    mcspr/toolchain-xtensa @ ~5.100300.211127
build_flags               = ${esp82xx_3_0_x.build_flags}
                            -DPIO_FRAMEWORK_ARDUINO_ESPRESSIF_SDK3
lib_ignore                = ${esp82xx_defaults.lib_ignore}
                            IRremoteESP8266
                            HeatpumpIR
                            LittleFS(esp8266)
                            ServoESP32
                            TinyWireM

[core_4_0_1]
extends                   = esp82xx_3_0_x
platform                  = espressif8266@4.0.1
platform_packages         = 
build_flags               = ${esp82xx_3_0_x.build_flags}
                            -DPIO_FRAMEWORK_ARDUINO_ESPRESSIF_SDK3
lib_ignore                = ${esp82xx_defaults.lib_ignore}
                            IRremoteESP8266
                            HeatpumpIR
                            LittleFS(esp8266)
                            ServoESP32
                            TinyWireM


[core_stage_2ndheap]
extends                   = esp82xx_3_0_x
platform                  = https://github.com/platformio/platform-espressif8266.git
build_flags               = ${esp82xx_3_0_x.build_flags}
                            -DPIO_FRAMEWORK_ARDUINO_ESPRESSIF_SDK3
                            -DPIO_FRAMEWORK_ARDUINO_MMU_CACHE16_IRAM48_SECHEAP_SHARED
                            -DUSE_SECOND_HEAP
                            -DPHASE_LOCKED_WAVEFORM
platform_packages = 
    platformio/framework-arduinoespressif8266 @ https://github.com/esp8266/Arduino.git
    mcspr/toolchain-xtensa @ ~5.100300.211127

[core_stage]
extends                   = esp82xx_3_0_x
platform                  = https://github.com/platformio/platform-espressif8266.git
build_flags               = ${esp82xx_3_0_x.build_flags}
                            -DPIO_FRAMEWORK_ARDUINO_ESPRESSIF_SDK3
                            -DPHASE_LOCKED_WAVEFORM
platform_packages = 
    platformio/framework-arduinoespressif8266 @ https://github.com/esp8266/Arduino.git
    mcspr/toolchain-xtensa @ ~5.100300.211127


<<<<<<< HEAD
[core_esp32_2_1_0]
platform                  = espressif32@2.1.0
build_flags               = -DESP32_STAGE -Wswitch
=======
>>>>>>> 33f0fd94


; Updated ESP-IDF to the latest stable 4.0.1
; See: https://github.com/platformio/platform-espressif32/releases
; IDF 4.4 = platform-espressif32 3.4.x = espressif/arduino-esp32 tag 2.0.3
; Just for those who lost track of the extremely confusing numbering schema.
[core_esp32_IDF4_4__2_0_3]
platform                    = https://github.com/tasmota/platform-espressif32/releases/download/v.2.0.3/platform-espressif32-v.2.0.3.zip
platform_packages           =
build_flags                 = -DESP32_STAGE -Wswitch

<<<<<<< HEAD
[core_esp32_3_5_0]
platform                  = espressif32 @ 3.5.0
platform_packages         = 
build_flags               = -DESP32_STAGE -Wswitch

=======
>>>>>>> 33f0fd94
[core_esp32_stage]
platform                  = https://github.com/platformio/platform-espressif32.git#feature/arduino-idf-master
platform_packages         = framework-arduinoespressif32 @ https://github.com/tasmota/arduino-esp32/releases/download/2.0.1/framework-arduinoespressif32-release_IDF4.4.tar.gz
                            platformio/tool-esptoolpy @ https://github.com/tasmota/esptool/releases/download/v3.2/esptool-v3.2.zip
build_flags               = -DESP32_STAGE -Wswitch<|MERGE_RESOLUTION|>--- conflicted
+++ resolved
@@ -208,12 +208,6 @@
     mcspr/toolchain-xtensa @ ~5.100300.211127
 
 
-<<<<<<< HEAD
-[core_esp32_2_1_0]
-platform                  = espressif32@2.1.0
-build_flags               = -DESP32_STAGE -Wswitch
-=======
->>>>>>> 33f0fd94
 
 
 ; Updated ESP-IDF to the latest stable 4.0.1
@@ -225,14 +219,6 @@
 platform_packages           =
 build_flags                 = -DESP32_STAGE -Wswitch
 
-<<<<<<< HEAD
-[core_esp32_3_5_0]
-platform                  = espressif32 @ 3.5.0
-platform_packages         = 
-build_flags               = -DESP32_STAGE -Wswitch
-
-=======
->>>>>>> 33f0fd94
 [core_esp32_stage]
 platform                  = https://github.com/platformio/platform-espressif32.git#feature/arduino-idf-master
 platform_packages         = framework-arduinoespressif32 @ https://github.com/tasmota/arduino-esp32/releases/download/2.0.1/framework-arduinoespressif32-release_IDF4.4.tar.gz
