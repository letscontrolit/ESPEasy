--- conflicted
+++ resolved
@@ -22,7 +22,6 @@
 // copied from <WEMOS_Motor.h>
 #ifndef __WEMOS_MOTOR_H
 # define __WEMOS_MOTOR_H
-<<<<<<< HEAD
 
 # if ARDUINO >= 100
  #  include "Arduino.h"
@@ -33,25 +32,6 @@
 # include "Wire.h"
 # include "_Plugin_Helper.h"
 
-# define _MOTOR_A 0
-# define _MOTOR_B 1
-
-# define _SHORT_BRAKE 0
-# define _CCW  1
-# define _CW     2
-# define _STOP 3
-# define _STANDBY 4
-=======
-
-# if ARDUINO >= 100
- #  include "Arduino.h"
-# else // if ARDUINO >= 100
- #  include "WProgram.h"
-# endif // if ARDUINO >= 100
-
-# include "Wire.h"
-# include "_Plugin_Helper.h"
-
 # define P079_MOTOR_A 0
 # define P079_MOTOR_B 1
 
@@ -62,7 +42,6 @@
 # define P079_STANDBY     4
 
 # define P079_I2C_ADDR PCONFIG(0)
->>>>>>> b8c7b8cb
 
 class WemosMotor {
 public:
@@ -88,11 +67,6 @@
 };
 
 #endif // ifndef __WEMOS_MOTOR_H
-<<<<<<< HEAD
-
-// end copied from <WEMOS_Motor.h>
-=======
->>>>>>> b8c7b8cb
 
 // end copied from <WEMOS_Motor.h>
 
@@ -129,11 +103,6 @@
       break;
     }
 
-<<<<<<< HEAD
-    case PLUGIN_WEBFORM_SHOW_I2C_PARAMS:
-    {
-      String i2c_addres_string = formatToHex(PCONFIG(0));
-=======
     case PLUGIN_SET_DEFAULTS:
     {
       P079_I2C_ADDR = 0x30;
@@ -143,7 +112,6 @@
     case PLUGIN_WEBFORM_SHOW_I2C_PARAMS:
     {
       String i2c_addres_string = formatToHex(P079_I2C_ADDR);
->>>>>>> b8c7b8cb
       addFormTextBox(F("I2C Address (Hex)"), F("p079_adr"), i2c_addres_string, 4);
       addFormNote(F(
                     "Make sure to update the Wemos Motorshield firmware, see <a href='https://www.letscontrolit.com/wiki/index.php?title=WemosMotorshield'>wiki</a>"));
@@ -157,22 +125,13 @@
 
     case PLUGIN_WEBFORM_SAVE: {
       String i2c_address = web_server.arg(F("p079_adr"));
-<<<<<<< HEAD
-      PCONFIG(0) = (int)strtol(i2c_address.c_str(), 0, 16);
-=======
       P079_I2C_ADDR = (int)strtol(i2c_address.c_str(), 0, 16);
->>>>>>> b8c7b8cb
 
       success = true;
       break;
     }
 
     case PLUGIN_INIT: {
-<<<<<<< HEAD
-      Plugin_079_MotorShield_address = PCONFIG(0);
-
-=======
->>>>>>> b8c7b8cb
       success = true;
       break;
     }
@@ -195,21 +154,12 @@
         String paramDirection = parseString(tmpString, 3); // Direction
         String paramSpeed     = parseString(tmpString, 4); // Speed
 
-<<<<<<< HEAD
-        WemosMotor WMS(Plugin_079_MotorShield_address, paramMotor.toInt(), 1000);
-        addLog(LOG_LEVEL_DEBUG,
-               String(F("WemosMotorShield: Address = ")) + Plugin_079_MotorShield_address + String(F(" Motor = ")) + paramMotor);
-
-        if (paramDirection.equalsIgnoreCase(F("Forward"))) {
-          WMS.setmotor(_CW, paramSpeed.toInt());
-=======
         WemosMotor WMS(P079_I2C_ADDR, paramMotor.toInt(), 1000);
         addLog(LOG_LEVEL_DEBUG,
                String(F("WemosMotorShield: Address = ")) + P079_I2C_ADDR + String(F(" Motor = ")) + paramMotor);
 
         if (paramDirection.equalsIgnoreCase(F("Forward"))) {
           WMS.setmotor(P079_CW, paramSpeed.toInt());
->>>>>>> b8c7b8cb
           addLog(LOG_LEVEL_INFO,
                  String(F("WemosMotor: Motor = ")) + paramMotor + String(F(" Direction = ")) + paramDirection + String(F(
                                                                                                                          " Speed = ")) +
@@ -217,11 +167,7 @@
         }
 
         if (paramDirection.equalsIgnoreCase(F("Backward"))) {
-<<<<<<< HEAD
-          WMS.setmotor(_CCW, paramSpeed.toInt());
-=======
           WMS.setmotor(P079_CCW, paramSpeed.toInt());
->>>>>>> b8c7b8cb
           addLog(LOG_LEVEL_INFO,
                  String(F("WemosMotor: Motor = ")) + paramMotor + String(F(" Direction = ")) + paramDirection + String(F(
                                                                                                                          " Speed = ")) +
@@ -229,11 +175,7 @@
         }
 
         if (paramDirection.equalsIgnoreCase(F("Stop"))) {
-<<<<<<< HEAD
-          WMS.setmotor(_STOP);
-=======
           WMS.setmotor(P079_STOP);
->>>>>>> b8c7b8cb
           addLog(LOG_LEVEL_INFO, String(F("WemosMotor: Motor = ")) + paramMotor + String(F(" Direction = ")) + paramDirection);
         }
 
@@ -252,19 +194,11 @@
 {
   _use_STBY_IO = false;
 
-<<<<<<< HEAD
-  if (motor == _MOTOR_A) {
-    _motor = _MOTOR_A;
-  }
-  else {
-    _motor = _MOTOR_B;
-=======
   if (motor == P079_MOTOR_A) {
     _motor = P079_MOTOR_A;
   }
   else {
     _motor = P079_MOTOR_B;
->>>>>>> b8c7b8cb
   }
 
   // Wire.begin();   called in ESPEasy framework
@@ -279,19 +213,11 @@
   _use_STBY_IO = true;
   _STBY_IO     = STBY_IO;
 
-<<<<<<< HEAD
-  if (motor == _MOTOR_A) {
-    _motor = _MOTOR_A;
-  }
-  else {
-    _motor = _MOTOR_B;
-=======
   if (motor == P079_MOTOR_A) {
     _motor = P079_MOTOR_A;
   }
   else {
     _motor = P079_MOTOR_B;
->>>>>>> b8c7b8cb
   }
 
   // Wire.begin();   called in ESPEasy framework
@@ -354,11 +280,7 @@
   uint16_t _pwm_val;
 
   if (_use_STBY_IO == true) {
-<<<<<<< HEAD
-    if (dir == _STANDBY) {
-=======
     if (dir == P079_STANDBY) {
->>>>>>> b8c7b8cb
       digitalWrite(_STBY_IO, LOW);
       return;
     } else {
