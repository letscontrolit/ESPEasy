--- conflicted
+++ resolved
@@ -5,12 +5,6 @@
 
 # include "../Helpers/StringConverter.h"
 # include "../WebServer/Markup_Forms.h"
-<<<<<<< HEAD
-# if FEATURE_SD && ADAGFX_ENABLE_BMP_DISPLAY
-#  include <SD.h>
-# endif // if FEATURE_SD && ADAGFX_ENABLE_BMP_DISPLAY
-=======
->>>>>>> 75f2d94a
 
 # if ADAGFX_FONTS_INCLUDED
 #  include "../Static/Fonts/Seven_Segment24pt7b.h"
