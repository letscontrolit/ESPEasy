--- conflicted
+++ resolved
@@ -64,9 +64,8 @@
 lib_deps                  = 
                             Adafruit ILI9341 ESPEasy
                             Adafruit_ST77xx
-                            adafruit/Adafruit BusIO @ ^1.10.0
-                            adafruit/Adafruit GFX Library@^1.11.1
-                            bblanchon/ArduinoJson @ ^6.17.2
+                            Adafruit TSL2591 Library
+                            Adafruit NeoPixel
                             ESP8266HTTPUpdateServer
                             ESP8266WebServer
                             I2Cdevlib-Core
@@ -86,11 +85,7 @@
                             rlogiacco/CircularBuffer
                             td-er/ESPeasySerial @ 2.0.13
                             td-er/RABurton ESP8266 Mutex @ ^1.0.2
-<<<<<<< HEAD
-                            td-er/SparkFun MAX1704x Fuel Gauge Arduino Library @ ^1.0.1
-=======
                             sparkfun/SparkFun MAX1704x Fuel Gauge Arduino Library @ ^1.0.3
->>>>>>> 77f7781f
                             VL53L0X @ 1.3.0
                             RAK12019_LTR390_UV_Light
                             Adafruit NeoMatrix
