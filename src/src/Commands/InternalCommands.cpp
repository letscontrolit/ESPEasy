#include "../Commands/InternalCommands.h"

#include "../../ESPEasy_common.h"

#include "../../_Plugin_Helper.h"
#include "../Globals/Settings.h"

#if FEATURE_BLYNK
# include "../Commands/Blynk.h"
# include "../Commands/Blynk_c015.h"
#endif // if FEATURE_BLYNK

#include "../Commands/Common.h"
#include "../Commands/Controller.h"
#include "../Commands/Diagnostic.h"
#include "../Commands/ESPEasy_Now_cmd.h"
#include "../Commands/GPIO.h"
#include "../Commands/HTTP.h"
#include "../Commands/InternalCommands_decoder.h"
#include "../Commands/i2c.h"

#if FEATURE_MQTT
# include "../Commands/MQTT.h"
#endif // if FEATURE_MQTT

#include "../Commands/Networks.h"
#if FEATURE_NOTIFIER
# include "../Commands/Notifications.h"
#endif // if FEATURE_NOTIFIER
#include "../Commands/Provisioning.h"
#include "../Commands/RTC.h"
#include "../Commands/Rules.h"
#include "../Commands/SDCARD.h"
#include "../Commands/Settings.h"
#if FEATURE_SERVO
# include "../Commands/Servo.h"
#endif // if FEATURE_SERVO
#include "../Commands/System.h"
#include "../Commands/Tasks.h"
#include "../Commands/Time.h"
#include "../Commands/Timer.h"
#include "../Commands/UPD.h"
#include "../Commands/wd.h"
#include "../Commands/WiFi.h"

#include "../DataStructs/TimingStats.h"

#include "../ESPEasyCore/ESPEasy_Log.h"

#include "../Helpers/Misc.h"
#include "../Helpers/StringConverter.h"
#include "../Helpers/StringParser.h"


bool checkNrArguments(const char *cmd, const String& Line, int nrArguments) {
  if (nrArguments < 0) { return true; }

  // 0 arguments means argument on pos1 is valid (the command) and argpos 2 should not be there.
  if (HasArgv(Line.c_str(), nrArguments + 2)) {
    #ifndef BUILD_NO_DEBUG

    if (loglevelActiveFor(LOG_LEVEL_ERROR)) {
      String log;

      if (log.reserve(128)) {
        log += F("Too many arguments: cmd=");
        log += cmd;

        if (nrArguments < 1) {
          log += Line;
        } else {
          // Check for one more argument than allowed, since we apparently have one.
          bool done = false;
          int  i    = 1;

          while (!done) {
            String parameter;

            if (i == nrArguments) {
              parameter = tolerantParseStringKeepCase(Line, i + 1);
            } else {
              parameter = parseStringKeepCase(Line, i + 1);
            }
            done = parameter.isEmpty();

            if (!done) {
              if (i <= nrArguments) {
                if (Settings.TolerantLastArgParse() && (i == nrArguments)) {
                  log += F(" (fixed)");
                }
                log += F(" Arg");
              } else {
                log += F(" ExtraArg");
              }
              log += i;
              log += '=';
              log += parameter;
            }
            ++i;
          }
        }
        log += F(" lineLength=");
        log += Line.length();
        addLogMove(LOG_LEVEL_ERROR, log);
      }
      addLogMove(LOG_LEVEL_ERROR, strformat(F("Line: _%s_"), Line.c_str()));

      addLogMove(LOG_LEVEL_ERROR, concat(Settings.TolerantLastArgParse() ?
                                         F("Command executed, but may fail.") : F("Command not executed!"),
                                         F(" See: https://github.com/letscontrolit/ESPEasy/issues/2724")));
    }
    #endif // ifndef BUILD_NO_DEBUG

    if (Settings.TolerantLastArgParse()) {
      return true;
    }
    return false;
  }
  return true;
}

bool checkSourceFlags(EventValueSource::Enum source, EventValueSourceGroup::Enum group) {
  if (EventValueSource::partOfGroup(source, group)) {
    return true;
  }
  addLog(LOG_LEVEL_ERROR, return_incorrect_source());
  return false;
}

command_case_data::command_case_data(const char *cmd, struct EventStruct *event, const char *line) :
  cmd(cmd), event(event), line(line)
{
  cmd_lc = cmd;
  cmd_lc.toLowerCase();
}

InternalCommands::InternalCommands(const char *cmd, struct EventStruct *event, const char *line)
  : _data(cmd, event, line) {}


// Wrapper to reduce generated code by macro
bool InternalCommands::do_command_case_all(command_function_fs pFunc,
                                           int                 nrArguments)
{
  return do_command_case(_data, pFunc, nrArguments, EventValueSourceGroup::Enum::ALL);
}

bool InternalCommands::do_command_case_all(command_function pFunc,
                                           int              nrArguments)
{
  return do_command_case(_data, pFunc, nrArguments, EventValueSourceGroup::Enum::ALL);
}

// Wrapper to reduce generated code by macro
bool InternalCommands::do_command_case_all_restricted(command_function_fs pFunc,
                                                      int                 nrArguments)
{
  return do_command_case(_data,  pFunc, nrArguments, EventValueSourceGroup::Enum::RESTRICTED);
}

bool InternalCommands::do_command_case_all_restricted(command_function pFunc,
                                                      int              nrArguments)
{
  return do_command_case(_data,  pFunc, nrArguments, EventValueSourceGroup::Enum::RESTRICTED);
}

bool do_command_case_check(command_case_data         & data,
                           int                         nrArguments,
                           EventValueSourceGroup::Enum group)
{
  // The data struct is re-used on each attempt to process an internal command.
  // Re-initialize the only two members that may have been altered by a previous call.
  data.retval = false;
  data.status = String();

  if (!checkSourceFlags(data.event->Source, group)) {
    data.status = return_incorrect_source();
    return false;
  }

  // FIXME TD-er: Do not check nr arguments from MQTT source.
  // See https://github.com/letscontrolit/ESPEasy/issues/3344
  // C005 does recreate command partly from topic and published message
  // e.g. ESP_Easy/Bathroom_pir_env/GPIO/14 with data 0 or 1
  // This only allows for 2 parameters, but some commands need more arguments (default to "0")
  const bool mustCheckNrArguments = data.event->Source != EventValueSource::Enum::VALUE_SOURCE_MQTT;

  if (mustCheckNrArguments) {
    if (!checkNrArguments(data.cmd, data.line, nrArguments)) {
      data.status = return_incorrect_nr_arguments();

      // data.retval = false;
      return true;    // Command is handled
    }
  }
  data.retval = true; // Mark the command should be executed.
  return true;        // Command is handled
}

bool InternalCommands::do_command_case(command_case_data         & data,
                                       command_function_fs         pFunc,
                                       int                         nrArguments,
                                       EventValueSourceGroup::Enum group)
{
  if (do_command_case_check(data, nrArguments, group)) {
    // It has been handled, check if we need to execute it.
    // FIXME TD-er: Must change command function signature to use const String&
    START_TIMER;
    data.status = pFunc(data.event, data.line.c_str());
    STOP_TIMER(COMMAND_EXEC_INTERNAL);
    return true;
  }
  return false;
}

bool InternalCommands::do_command_case(command_case_data         & data,
                                       command_function            pFunc,
                                       int                         nrArguments,
                                       EventValueSourceGroup::Enum group)
{
  if (do_command_case_check(data, nrArguments, group)) {
    // It has been handled, check if we need to execute it.
    // FIXME TD-er: Must change command function signature to use const String&
    START_TIMER;
    data.status = pFunc(data.event, data.line.c_str());
    STOP_TIMER(COMMAND_EXEC_INTERNAL);
    return true;
  }
  return false;
}

bool InternalCommands::executeInternalCommand()
{
  // Simple macro to match command to function call.

  // EventValueSourceGroup::Enum::ALL
  #define COMMAND_CASE_A(C, NARGS) \
  do_command_case_all(&C, NARGS); break;

  // EventValueSourceGroup::Enum::RESTRICTED
  #define COMMAND_CASE_R(C, NARGS) \
   do_command_case_all_restricted(&C, NARGS); break;


  const ESPEasy_cmd_e cmd = match_ESPEasy_internal_command(_data.cmd_lc);

  _data.retval = false;

  if (cmd == ESPEasy_cmd_e::NotMatched) {
    return false;
  }

  // FIXME TD-er: Should we execute command when number of arguments is wrong?

  // FIXME TD-er: must determine nr arguments where NARGS is set to -1
<<<<<<< HEAD
  switch (data.cmd_lc[0]) {
    case 'a': {
      COMMAND_CASE_A("accessinfo", Command_AccessInfo_Ls,       0); // Network Command
      COMMAND_CASE_A("asyncevent", Command_Rules_Async_Events, -1); // Rule.h
      break;
    }
    case 'b': {
    #ifndef BUILD_NO_DIAGNOSTIC_COMMANDS
      COMMAND_CASE_R("background", Command_Background, 1); // Diagnostic.h
    #endif // ifndef BUILD_NO_DIAGNOSTIC_COMMANDS
    #ifdef USES_C012
      COMMAND_CASE_A("blynkget", Command_Blynk_Get, -1);
    #endif // ifdef USES_C012
    #ifdef USES_C015
      COMMAND_CASE_R("blynkset", Command_Blynk_Set, -1);
    #endif // ifdef USES_C015
      COMMAND_CASE_A("build", Command_Settings_Build, 1);      // Settings.h
      break;
    }
    case 'c': {
      COMMAND_CASE_R( "clearaccessblock", Command_AccessInfo_Clear,   0); // Network Command
      COMMAND_CASE_R(    "clearpassword", Command_Settings_Password_Clear,     1); // Settings.h
      COMMAND_CASE_R(      "clearrtcram", Command_RTC_Clear,          0); // RTC.h
      #ifdef ESP8266
      COMMAND_CASE_R(     "clearsdkwifi", Command_System_Erase_SDK_WiFiconfig,  0); // System.h
      COMMAND_CASE_R(   "clearwifirfcal", Command_System_Erase_RFcal,  0); // System.h
      #endif
      COMMAND_CASE_R(           "config", Command_Task_RemoteConfig, -1); // Tasks.h
      COMMAND_CASE_R("controllerdisable", Command_Controller_Disable, 1); // Controller.h
      COMMAND_CASE_R( "controllerenable", Command_Controller_Enable,  1); // Controller.h

      break;
    }
    case 'd': {
      COMMAND_CASE_R(           "datetime", Command_DateTime,             2); // Time.h
      COMMAND_CASE_R(              "debug", Command_Debug,                1); // Diagnostic.h
      COMMAND_CASE_A(                "dec", Command_Rules_Dec,           -1); // Rules.h
      COMMAND_CASE_R(          "deepsleep", Command_System_deepSleep,     1); // System.h
      COMMAND_CASE_R(              "delay", Command_Delay,                1); // Timers.h
    #if FEATURE_PLUGIN_PRIORITY
      COMMAND_CASE_R("disableprioritytask", Command_PriorityTask_Disable, 1); // Tasks.h
    #endif // if FEATURE_PLUGIN_PRIORITY
      COMMAND_CASE_R(                "dns", Command_DNS,                  1); // Network Command
      COMMAND_CASE_R(                "dst", Command_DST,                  1); // Time.h
      break;
    }
    case 'e': {
    #if FEATURE_ETHERNET
      COMMAND_CASE_R(   "ethphyadr", Command_ETH_Phy_Addr,   1); // Network Command
      COMMAND_CASE_R(   "ethpinmdc", Command_ETH_Pin_mdc,    1); // Network Command
      COMMAND_CASE_R(  "ethpinmdio", Command_ETH_Pin_mdio,   1); // Network Command
      COMMAND_CASE_R( "ethpinpower", Command_ETH_Pin_power,  1); // Network Command
      COMMAND_CASE_R(  "ethphytype", Command_ETH_Phy_Type,   1); // Network Command
      COMMAND_CASE_R("ethclockmode", Command_ETH_Clock_Mode, 1); // Network Command
      COMMAND_CASE_R(       "ethip", Command_ETH_IP,         1); // Network Command
      COMMAND_CASE_R(  "ethgateway", Command_ETH_Gateway,    1); // Network Command
      COMMAND_CASE_R(   "ethsubnet", Command_ETH_Subnet,     1); // Network Command  
      COMMAND_CASE_R(      "ethdns", Command_ETH_DNS,        1); // Network Command
      COMMAND_CASE_A("ethdisconnect", Command_ETH_Disconnect, 0); // Network Command
      COMMAND_CASE_R( "ethwifimode", Command_ETH_Wifi_Mode,  1); // Network Command
    #endif // FEATURE_ETHERNET
#ifdef USES_ESPEASY_NOW
      COMMAND_CASE_R("espeasynowdisable", Command_ESPEasy_Now_Disable, 0); // ESPEasy_Now_cmd.h
      COMMAND_CASE_R( "espeasynowenable", Command_ESPEasy_Now_Enable,  0); // ESPEasy_Now_cmd.h
#endif
      COMMAND_CASE_R("erasesdkwifi", Command_WiFi_Erase,     0); // WiFi.h
      COMMAND_CASE_A(       "event", Command_Rules_Events,  -1); // Rule.h
      COMMAND_CASE_A("executerules", Command_Rules_Execute, -1); // Rule.h
      break;
    }
    case 'g': {
      COMMAND_CASE_R(   "gateway", Command_Gateway,     1); // Network Command
      COMMAND_CASE_A(      "gpio", Command_GPIO,        2); // Gpio.h
      COMMAND_CASE_A("gpiotoggle", Command_GPIO_Toggle, 1); // Gpio.h
      break;
    }
    case 'h': {
      COMMAND_CASE_R("hiddenssid", Command_Wifi_HiddenSSID, 1); // wifi.h
      break;
    }
    case 'i': {
      COMMAND_CASE_R("i2cscanner", Command_i2c_Scanner, -1); // i2c.h
      COMMAND_CASE_A(       "inc", Command_Rules_Inc,   -1); // Rules.h
      COMMAND_CASE_R(        "ip", Command_IP,           1); // Network Command
      break;
    }
    case 'j': {
      #ifndef BUILD_NO_DIAGNOSTIC_COMMANDS
      COMMAND_CASE_A("jsonportstatus", Command_JSONPortStatus, -1); // Diagnostic.h
      #endif // ifndef BUILD_NO_DIAGNOSTIC_COMMANDS
      break;
    }
    case 'l': {
      COMMAND_CASE_A(            "let", Command_Rules_Let,         2); // Rules.h
      COMMAND_CASE_A(           "load", Command_Settings_Load,     0); // Settings.h
      COMMAND_CASE_A(       "logentry", Command_logentry,         -1); // Diagnostic.h
      COMMAND_CASE_A(   "looptimerset", Command_Loop_Timer_Set,    3); // Timers.h
      COMMAND_CASE_A("looptimerset_ms", Command_Loop_Timer_Set_ms, 3); // Timers.h
      COMMAND_CASE_A(      "longpulse", Command_GPIO_LongPulse,    5);    // GPIO.h
      COMMAND_CASE_A(   "longpulse_ms", Command_GPIO_LongPulse_Ms, 5);    // GPIO.h
    #ifndef BUILD_NO_DIAGNOSTIC_COMMANDS
      COMMAND_CASE_A(  "logportstatus", Command_logPortStatus,     0); // Diagnostic.h
      COMMAND_CASE_A(         "lowmem", Command_Lowmem,            0); // Diagnostic.h
    #endif // ifndef BUILD_NO_DIAGNOSTIC_COMMANDS
      break;
    }
    case 'm': {
=======
  switch (cmd) {
    case ESPEasy_cmd_e::accessinfo:                 COMMAND_CASE_A(Command_AccessInfo_Ls,       0); // Network Command
    case ESPEasy_cmd_e::asyncevent:                 COMMAND_CASE_A(Command_Rules_Async_Events, -1); // Rule.h
#ifndef BUILD_NO_DIAGNOSTIC_COMMANDS
    case ESPEasy_cmd_e::background:                 COMMAND_CASE_R(Command_Background, 1);          // Diagnostic.h
#endif // ifndef BUILD_NO_DIAGNOSTIC_COMMANDS
#ifdef USES_C012
    case ESPEasy_cmd_e::blynkget:                   COMMAND_CASE_A(Command_Blynk_Get, -1);
#endif // ifdef USES_C012
#ifdef USES_C015
    case ESPEasy_cmd_e::blynkset:                   COMMAND_CASE_R(Command_Blynk_Set, -1);
#endif // ifdef USES_C015
    case ESPEasy_cmd_e::build:                      COMMAND_CASE_A(Command_Settings_Build, 1);      // Settings.h
    case ESPEasy_cmd_e::clearaccessblock:           COMMAND_CASE_R(Command_AccessInfo_Clear,   0);  // Network Command
    case ESPEasy_cmd_e::clearpassword:              COMMAND_CASE_R(Command_Settings_Password_Clear, 1);      // Settings.h
    case ESPEasy_cmd_e::clearrtcram:                COMMAND_CASE_R(Command_RTC_Clear,          0);           // RTC.h
#ifdef ESP8266
    case ESPEasy_cmd_e::clearsdkwifi:               COMMAND_CASE_R(Command_System_Erase_SDK_WiFiconfig,  0); // System.h
    case ESPEasy_cmd_e::clearwifirfcal:             COMMAND_CASE_R(Command_System_Erase_RFcal,  0);          // System.h
#endif // ifdef ESP8266
    case ESPEasy_cmd_e::config:                     COMMAND_CASE_R(Command_Task_RemoteConfig, -1);           // Tasks.h
    case ESPEasy_cmd_e::controllerdisable:          COMMAND_CASE_R(Command_Controller_Disable, 1);           // Controller.h
    case ESPEasy_cmd_e::controllerenable:           COMMAND_CASE_R(Command_Controller_Enable,  1);           // Controller.h
    case ESPEasy_cmd_e::datetime:                   COMMAND_CASE_R(Command_DateTime,             2);         // Time.h
    case ESPEasy_cmd_e::debug:                      COMMAND_CASE_R(Command_Debug,                1);         // Diagnostic.h
    case ESPEasy_cmd_e::dec:                        COMMAND_CASE_A(Command_Rules_Dec,           -1);         // Rules.h
    case ESPEasy_cmd_e::deepsleep:                  COMMAND_CASE_R(Command_System_deepSleep,     1);         // System.h
    case ESPEasy_cmd_e::delay:                      COMMAND_CASE_R(Command_Delay,                1);         // Timers.h
#if FEATURE_PLUGIN_PRIORITY
    case ESPEasy_cmd_e::disableprioritytask:        COMMAND_CASE_R(Command_PriorityTask_Disable, 1);         // Tasks.h
#endif // if FEATURE_PLUGIN_PRIORITY
    case ESPEasy_cmd_e::dns:                        COMMAND_CASE_R(Command_DNS,                  1);         // Network Command
    case ESPEasy_cmd_e::dst:                        COMMAND_CASE_R(Command_DST,                  1);         // Time.h
#if FEATURE_ETHERNET
    case ESPEasy_cmd_e::ethphyadr:                  COMMAND_CASE_R(Command_ETH_Phy_Addr,   1);               // Network Command
    case ESPEasy_cmd_e::ethpinmdc:                  COMMAND_CASE_R(Command_ETH_Pin_mdc,    1);               // Network Command
    case ESPEasy_cmd_e::ethpinmdio:                 COMMAND_CASE_R(Command_ETH_Pin_mdio,   1);               // Network Command
    case ESPEasy_cmd_e::ethpinpower:                COMMAND_CASE_R(Command_ETH_Pin_power,  1);               // Network Command
    case ESPEasy_cmd_e::ethphytype:                 COMMAND_CASE_R(Command_ETH_Phy_Type,   1);               // Network Command
    case ESPEasy_cmd_e::ethclockmode:               COMMAND_CASE_R(Command_ETH_Clock_Mode, 1);               // Network Command
    case ESPEasy_cmd_e::ethip:                      COMMAND_CASE_R(Command_ETH_IP,         1);               // Network Command
    case ESPEasy_cmd_e::ethgateway:                 COMMAND_CASE_R(Command_ETH_Gateway,    1);               // Network Command
    case ESPEasy_cmd_e::ethsubnet:                  COMMAND_CASE_R(Command_ETH_Subnet,     1);               // Network Command
    case ESPEasy_cmd_e::ethdns:                     COMMAND_CASE_R(Command_ETH_DNS,        1);               // Network Command
    case ESPEasy_cmd_e::ethdisconnect:              COMMAND_CASE_A(Command_ETH_Disconnect, 0);               // Network Command
    case ESPEasy_cmd_e::ethwifimode:                COMMAND_CASE_R(Command_ETH_Wifi_Mode,  1);               // Network Command
#endif // FEATURE_ETHERNET
    case ESPEasy_cmd_e::erasesdkwifi:               COMMAND_CASE_R(Command_WiFi_Erase,     0);               // WiFi.h
    case ESPEasy_cmd_e::event:                      COMMAND_CASE_A(Command_Rules_Events,  -1);               // Rule.h
    case ESPEasy_cmd_e::executerules:               COMMAND_CASE_A(Command_Rules_Execute, -1);               // Rule.h
    case ESPEasy_cmd_e::gateway:                    COMMAND_CASE_R(Command_Gateway,     1);                  // Network Command
    case ESPEasy_cmd_e::gpio:                       COMMAND_CASE_A(Command_GPIO,        2);                  // Gpio.h
    case ESPEasy_cmd_e::gpiotoggle:                 COMMAND_CASE_A(Command_GPIO_Toggle, 1);                  // Gpio.h
    case ESPEasy_cmd_e::hiddenssid:                 COMMAND_CASE_R(Command_Wifi_HiddenSSID, 1);              // wifi.h
    case ESPEasy_cmd_e::i2cscanner:                 COMMAND_CASE_R(Command_i2c_Scanner, -1);                 // i2c.h
    case ESPEasy_cmd_e::inc:                        COMMAND_CASE_A(Command_Rules_Inc,   -1);                 // Rules.h
    case ESPEasy_cmd_e::ip:                         COMMAND_CASE_R(Command_IP,           1);                 // Network Command
#ifndef BUILD_NO_DIAGNOSTIC_COMMANDS
    case ESPEasy_cmd_e::jsonportstatus:             COMMAND_CASE_A(Command_JSONPortStatus, -1);              // Diagnostic.h
#endif // ifndef BUILD_NO_DIAGNOSTIC_COMMANDS
    case ESPEasy_cmd_e::let:                        COMMAND_CASE_A(Command_Rules_Let,         2);            // Rules.h
    case ESPEasy_cmd_e::load:                       COMMAND_CASE_A(Command_Settings_Load,     0);            // Settings.h
    case ESPEasy_cmd_e::logentry:                   COMMAND_CASE_A(Command_logentry,         -1);            // Diagnostic.h
    case ESPEasy_cmd_e::looptimerset:               COMMAND_CASE_A(Command_Loop_Timer_Set,    3);            // Timers.h
    case ESPEasy_cmd_e::looptimerset_ms:            COMMAND_CASE_A(Command_Loop_Timer_Set_ms, 3);            // Timers.h
    case ESPEasy_cmd_e::longpulse:                  COMMAND_CASE_A(Command_GPIO_LongPulse,    5);            // GPIO.h
    case ESPEasy_cmd_e::longpulse_ms:               COMMAND_CASE_A(Command_GPIO_LongPulse_Ms, 5);            // GPIO.h
#ifndef BUILD_NO_DIAGNOSTIC_COMMANDS
    case ESPEasy_cmd_e::logportstatus:              COMMAND_CASE_A(Command_logPortStatus,     0);            // Diagnostic.h
    case ESPEasy_cmd_e::lowmem:                     COMMAND_CASE_A(Command_Lowmem,            0);            // Diagnostic.h
#endif // ifndef BUILD_NO_DIAGNOSTIC_COMMANDS
>>>>>>> e67583af
#ifdef USES_P009
    case ESPEasy_cmd_e::mcpgpio:                    COMMAND_CASE_A(Command_GPIO,              2);            // Gpio.h
    case ESPEasy_cmd_e::mcpgpiorange:               COMMAND_CASE_A(Command_GPIO_McpGPIORange, -1);           // Gpio.h
    case ESPEasy_cmd_e::mcpgpiopattern:             COMMAND_CASE_A(Command_GPIO_McpGPIOPattern, -1);         // Gpio.h
    case ESPEasy_cmd_e::mcpgpiotoggle:              COMMAND_CASE_A(Command_GPIO_Toggle,       1);            // Gpio.h
    case ESPEasy_cmd_e::mcplongpulse:               COMMAND_CASE_A(Command_GPIO_LongPulse,    3);            // GPIO.h
    case ESPEasy_cmd_e::mcplongpulse_ms:            COMMAND_CASE_A(Command_GPIO_LongPulse_Ms, 3);            // GPIO.h
    case ESPEasy_cmd_e::mcpmode:                    COMMAND_CASE_A(Command_GPIO_Mode,         2);            // Gpio.h
    case ESPEasy_cmd_e::mcpmoderange:               COMMAND_CASE_A(Command_GPIO_ModeRange,    3);            // Gpio.h
    case ESPEasy_cmd_e::mcppulse:                   COMMAND_CASE_A(Command_GPIO_Pulse,        3);            // GPIO.h
#endif // ifdef USES_P009
    case ESPEasy_cmd_e::monitor:                    COMMAND_CASE_A(Command_GPIO_Monitor,      2);            // GPIO.h
    case ESPEasy_cmd_e::monitorrange:               COMMAND_CASE_A(Command_GPIO_MonitorRange, 3);            // GPIO.h
#ifndef BUILD_NO_DIAGNOSTIC_COMMANDS
    case ESPEasy_cmd_e::malloc:                     COMMAND_CASE_A(Command_Malloc,         1);               // Diagnostic.h
    case ESPEasy_cmd_e::meminfo:                    COMMAND_CASE_A(Command_MemInfo,        0);               // Diagnostic.h
    case ESPEasy_cmd_e::meminfodetail:              COMMAND_CASE_A(Command_MemInfo_detail, 0);               // Diagnostic.h
#endif // ifndef BUILD_NO_DIAGNOSTIC_COMMANDS
    case ESPEasy_cmd_e::name:                       COMMAND_CASE_R(Command_Settings_Name,        1);         // Settings.h
    case ESPEasy_cmd_e::nosleep:                    COMMAND_CASE_R(Command_System_NoSleep,       1);         // System.h
#if FEATURE_NOTIFIER
    case ESPEasy_cmd_e::notify:                     COMMAND_CASE_R(Command_Notifications_Notify, 2);         // Notifications.h
#endif // if FEATURE_NOTIFIER
    case ESPEasy_cmd_e::ntphost:                    COMMAND_CASE_R(Command_NTPHost,              1);         // Time.h
#ifdef USES_P019
    case ESPEasy_cmd_e::pcfgpio:                    COMMAND_CASE_A(Command_GPIO,                 2);         // Gpio.h
    case ESPEasy_cmd_e::pcfgpiorange:               COMMAND_CASE_A(Command_GPIO_PcfGPIORange,   -1);         // Gpio.h
    case ESPEasy_cmd_e::pcfgpiopattern:             COMMAND_CASE_A(Command_GPIO_PcfGPIOPattern, -1);         // Gpio.h
    case ESPEasy_cmd_e::pcfgpiotoggle:              COMMAND_CASE_A(Command_GPIO_Toggle,          1);         // Gpio.h
    case ESPEasy_cmd_e::pcflongpulse:               COMMAND_CASE_A(Command_GPIO_LongPulse,       3);         // GPIO.h
    case ESPEasy_cmd_e::pcflongpulse_ms:            COMMAND_CASE_A(Command_GPIO_LongPulse_Ms,    3);         // GPIO.h
    case ESPEasy_cmd_e::pcfmode:                    COMMAND_CASE_A(Command_GPIO_Mode,            2);         // Gpio.h
    case ESPEasy_cmd_e::pcfmoderange:               COMMAND_CASE_A(Command_GPIO_ModeRange,       3);         // Gpio.h   ************
    case ESPEasy_cmd_e::pcfpulse:                   COMMAND_CASE_A(Command_GPIO_Pulse,           3);         // GPIO.h
#endif // ifdef USES_P019
    case ESPEasy_cmd_e::password:                   COMMAND_CASE_R(Command_Settings_Password, 1);            // Settings.h
#if FEATURE_POST_TO_HTTP
    case ESPEasy_cmd_e::posttohttp:                 COMMAND_CASE_A(Command_HTTP_PostToHTTP,  -1);            // HTTP.h
#endif // if FEATURE_POST_TO_HTTP
#if FEATURE_CUSTOM_PROVISIONING
    case ESPEasy_cmd_e::provision:                  COMMAND_CASE_A(Command_Provisioning_Dispatcher, -1);     // Provisioning.h
# ifdef PLUGIN_BUILD_MAX_ESP32

    // FIXME DEPRECATED: Fallback for temporary backward compatibility
    case ESPEasy_cmd_e::provisionconfig:            COMMAND_CASE_A(Command_Provisioning_ConfigFallback,       0); // Provisioning.h
    case ESPEasy_cmd_e::provisionsecurity:          COMMAND_CASE_A(Command_Provisioning_SecurityFallback,     0); // Provisioning.h
#  if FEATURE_NOTIFIER
    case ESPEasy_cmd_e::provisionnotification:      COMMAND_CASE_A(Command_Provisioning_NotificationFallback, 0); // Provisioning.h
#  endif // if FEATURE_NOTIFIER
    case ESPEasy_cmd_e::provisionprovision:         COMMAND_CASE_A(Command_Provisioning_ProvisionFallback,    0); // Provisioning.h
    case ESPEasy_cmd_e::provisionrules:             COMMAND_CASE_A(Command_Provisioning_RulesFallback,        1); // Provisioning.h
    case ESPEasy_cmd_e::provisionfirmware:          COMMAND_CASE_A(Command_Provisioning_FirmwareFallback,     1); // Provisioning.h
# endif // ifdef PLUGIN_BUILD_MAX_ESP32
#endif // if FEATURE_CUSTOM_PROVISIONING
    case ESPEasy_cmd_e::pulse:                      COMMAND_CASE_A(Command_GPIO_Pulse,        3);                 // GPIO.h
#if FEATURE_MQTT
    case ESPEasy_cmd_e::publish:                    COMMAND_CASE_A(Command_MQTT_Publish,     -1);                 // MQTT.h
#endif // if FEATURE_MQTT
#if FEATURE_PUT_TO_HTTP
    case ESPEasy_cmd_e::puttohttp:                  COMMAND_CASE_A(Command_HTTP_PutToHTTP,  -1);                  // HTTP.h
#endif // if FEATURE_PUT_TO_HTTP
    case ESPEasy_cmd_e::pwm:                        COMMAND_CASE_A(Command_GPIO_PWM,          4);                 // GPIO.h
    case ESPEasy_cmd_e::reboot:                     COMMAND_CASE_A(Command_System_Reboot,              0);        // System.h
    case ESPEasy_cmd_e::reset:                      COMMAND_CASE_R(Command_Settings_Reset,             0);        // Settings.h
    case ESPEasy_cmd_e::resetflashwritecounter:     COMMAND_CASE_A(Command_RTC_resetFlashWriteCounter, 0);        // RTC.h
    case ESPEasy_cmd_e::restart:                    COMMAND_CASE_A(Command_System_Reboot,              0);        // System.h
    case ESPEasy_cmd_e::rtttl:                      COMMAND_CASE_A(Command_GPIO_RTTTL,                -1);        // GPIO.h
    case ESPEasy_cmd_e::rules:                      COMMAND_CASE_A(Command_Rules_UseRules,             1);        // Rule.h
    case ESPEasy_cmd_e::save:                       COMMAND_CASE_R(Command_Settings_Save, 0);                     // Settings.h
    case ESPEasy_cmd_e::scheduletaskrun:            COMMAND_CASE_A(Command_ScheduleTask_Run, 2);                  // Tasks.h

#if FEATURE_SD
    case ESPEasy_cmd_e::sdcard:                     COMMAND_CASE_R(Command_SD_LS,         0);                     // SDCARDS.h
    case ESPEasy_cmd_e::sdremove:                   COMMAND_CASE_R(Command_SD_Remove,     1);                     // SDCARDS.h
#endif // if FEATURE_SD

#if FEATURE_ESPEASY_P2P

    // FIXME TD-er: These send commands, can we determine the nr of arguments?
    case ESPEasy_cmd_e::sendto:                     COMMAND_CASE_A(Command_UPD_SendTo,      2);      // UDP.h
#endif // if FEATURE_ESPEASY_P2P
#if FEATURE_SEND_TO_HTTP
    case ESPEasy_cmd_e::sendtohttp:                 COMMAND_CASE_A(Command_HTTP_SendToHTTP, 3);      // HTTP.h
#endif // FEATURE_SEND_TO_HTTP
    case ESPEasy_cmd_e::sendtoudp:                  COMMAND_CASE_A(Command_UDP_SendToUPD,   3);      // UDP.h
#ifndef BUILD_NO_DIAGNOSTIC_COMMANDS
    case ESPEasy_cmd_e::serialfloat:                COMMAND_CASE_R(Command_SerialFloat,    0);       // Diagnostic.h
#endif // ifndef BUILD_NO_DIAGNOSTIC_COMMANDS
    case ESPEasy_cmd_e::settings:                   COMMAND_CASE_R(Command_Settings_Print, 0);       // Settings.h
#if FEATURE_SERVO
    case ESPEasy_cmd_e::servo:                      COMMAND_CASE_A(Command_Servo,          3);       // Servo.h
#endif // if FEATURE_SERVO

    case ESPEasy_cmd_e::status:                     COMMAND_CASE_A(Command_GPIO_Status,          2); // GPIO.h
    case ESPEasy_cmd_e::subnet:                     COMMAND_CASE_R(Command_Subnet, 1);               // Network Command
#if FEATURE_MQTT
    case ESPEasy_cmd_e::subscribe:                  COMMAND_CASE_A(Command_MQTT_Subscribe, 1);       // MQTT.h
#endif // if FEATURE_MQTT
#ifndef BUILD_NO_DIAGNOSTIC_COMMANDS
    case ESPEasy_cmd_e::sysload:                    COMMAND_CASE_A(Command_SysLoad,        0);       // Diagnostic.h
#endif // ifndef BUILD_NO_DIAGNOSTIC_COMMANDS
    case ESPEasy_cmd_e::taskclear:                  COMMAND_CASE_R(Command_Task_Clear,    1);        // Tasks.h
    case ESPEasy_cmd_e::taskclearall:               COMMAND_CASE_R(Command_Task_ClearAll, 0);        // Tasks.h
    case ESPEasy_cmd_e::taskdisable:                COMMAND_CASE_R(Command_Task_Disable,  1);        // Tasks.h
    case ESPEasy_cmd_e::taskenable:                 COMMAND_CASE_R(Command_Task_Enable,   1);        // Tasks.h
    case ESPEasy_cmd_e::taskrun:                    COMMAND_CASE_A(Command_Task_Run,            1);  // Tasks.h
    case ESPEasy_cmd_e::taskrunat:                  COMMAND_CASE_A(Command_Task_Run,            2);  // Tasks.h
    case ESPEasy_cmd_e::taskvalueset:               COMMAND_CASE_A(Command_Task_ValueSet,       3);  // Tasks.h
    case ESPEasy_cmd_e::taskvaluetoggle:            COMMAND_CASE_A(Command_Task_ValueToggle,    2);  // Tasks.h
    case ESPEasy_cmd_e::taskvaluesetandrun:         COMMAND_CASE_A(Command_Task_ValueSetAndRun, 3);  // Tasks.h
    case ESPEasy_cmd_e::timerpause:                 COMMAND_CASE_A(Command_Timer_Pause,  1);         // Timers.h
    case ESPEasy_cmd_e::timerresume:                COMMAND_CASE_A(Command_Timer_Resume, 1);         // Timers.h
    case ESPEasy_cmd_e::timerset:                   COMMAND_CASE_A(Command_Timer_Set,    2);         // Timers.h
    case ESPEasy_cmd_e::timerset_ms:                COMMAND_CASE_A(Command_Timer_Set_ms, 2);         // Timers.h
    case ESPEasy_cmd_e::timezone:                   COMMAND_CASE_R(Command_TimeZone, 1);             // Time.h
    case ESPEasy_cmd_e::tone:                       COMMAND_CASE_A(Command_GPIO_Tone, 3);            // GPIO.h
    case ESPEasy_cmd_e::udpport:                    COMMAND_CASE_R(Command_UDP_Port,      1);        // UDP.h
#if FEATURE_ESPEASY_P2P
    case ESPEasy_cmd_e::udptest:                    COMMAND_CASE_R(Command_UDP_Test,      2);        // UDP.h
#endif // if FEATURE_ESPEASY_P2P
    case ESPEasy_cmd_e::unit:                       COMMAND_CASE_R(Command_Settings_Unit, 1);        // Settings.h
    case ESPEasy_cmd_e::unmonitor:                  COMMAND_CASE_A(Command_GPIO_UnMonitor, 2);       // GPIO.h
    case ESPEasy_cmd_e::unmonitorrange:             COMMAND_CASE_A(Command_GPIO_UnMonitorRange, 3);  // GPIO.h
    case ESPEasy_cmd_e::usentp:                     COMMAND_CASE_R(Command_useNTP, 1);               // Time.h
#ifndef LIMIT_BUILD_SIZE
    case ESPEasy_cmd_e::wdconfig:                   COMMAND_CASE_R(Command_WD_Config, 3);            // WD.h
    case ESPEasy_cmd_e::wdread:                     COMMAND_CASE_R(Command_WD_Read,   2);            // WD.h
#endif // ifndef LIMIT_BUILD_SIZE

    case ESPEasy_cmd_e::wifiallowap:                COMMAND_CASE_R(Command_Wifi_AllowAP,    0);      // WiFi.h
    case ESPEasy_cmd_e::wifiapmode:                 COMMAND_CASE_R(Command_Wifi_APMode,     0);      // WiFi.h
    case ESPEasy_cmd_e::wificonnect:                COMMAND_CASE_A(Command_Wifi_Connect,    0);      // WiFi.h
    case ESPEasy_cmd_e::wifidisconnect:             COMMAND_CASE_A(Command_Wifi_Disconnect, 0);      // WiFi.h
    case ESPEasy_cmd_e::wifikey:                    COMMAND_CASE_R(Command_Wifi_Key,        1);      // WiFi.h
    case ESPEasy_cmd_e::wifikey2:                   COMMAND_CASE_R(Command_Wifi_Key2,       1);      // WiFi.h
    case ESPEasy_cmd_e::wifimode:                   COMMAND_CASE_R(Command_Wifi_Mode,       1);      // WiFi.h
    case ESPEasy_cmd_e::wifiscan:                   COMMAND_CASE_R(Command_Wifi_Scan,       0);      // WiFi.h
    case ESPEasy_cmd_e::wifissid:                   COMMAND_CASE_R(Command_Wifi_SSID,       1);      // WiFi.h
    case ESPEasy_cmd_e::wifissid2:                  COMMAND_CASE_R(Command_Wifi_SSID2,      1);      // WiFi.h
    case ESPEasy_cmd_e::wifistamode:                COMMAND_CASE_R(Command_Wifi_STAMode,    0);      // WiFi.h


    case ESPEasy_cmd_e::NotMatched:
      return false;

      // Do not add default: here
      // The compiler will then warn when a command is not included
  }

  #undef COMMAND_CASE_R
  #undef COMMAND_CASE_A
  return _data.retval;
}<|MERGE_RESOLUTION|>--- conflicted
+++ resolved
@@ -253,115 +253,7 @@
   // FIXME TD-er: Should we execute command when number of arguments is wrong?
 
   // FIXME TD-er: must determine nr arguments where NARGS is set to -1
-<<<<<<< HEAD
-  switch (data.cmd_lc[0]) {
-    case 'a': {
-      COMMAND_CASE_A("accessinfo", Command_AccessInfo_Ls,       0); // Network Command
-      COMMAND_CASE_A("asyncevent", Command_Rules_Async_Events, -1); // Rule.h
-      break;
-    }
-    case 'b': {
-    #ifndef BUILD_NO_DIAGNOSTIC_COMMANDS
-      COMMAND_CASE_R("background", Command_Background, 1); // Diagnostic.h
-    #endif // ifndef BUILD_NO_DIAGNOSTIC_COMMANDS
-    #ifdef USES_C012
-      COMMAND_CASE_A("blynkget", Command_Blynk_Get, -1);
-    #endif // ifdef USES_C012
-    #ifdef USES_C015
-      COMMAND_CASE_R("blynkset", Command_Blynk_Set, -1);
-    #endif // ifdef USES_C015
-      COMMAND_CASE_A("build", Command_Settings_Build, 1);      // Settings.h
-      break;
-    }
-    case 'c': {
-      COMMAND_CASE_R( "clearaccessblock", Command_AccessInfo_Clear,   0); // Network Command
-      COMMAND_CASE_R(    "clearpassword", Command_Settings_Password_Clear,     1); // Settings.h
-      COMMAND_CASE_R(      "clearrtcram", Command_RTC_Clear,          0); // RTC.h
-      #ifdef ESP8266
-      COMMAND_CASE_R(     "clearsdkwifi", Command_System_Erase_SDK_WiFiconfig,  0); // System.h
-      COMMAND_CASE_R(   "clearwifirfcal", Command_System_Erase_RFcal,  0); // System.h
-      #endif
-      COMMAND_CASE_R(           "config", Command_Task_RemoteConfig, -1); // Tasks.h
-      COMMAND_CASE_R("controllerdisable", Command_Controller_Disable, 1); // Controller.h
-      COMMAND_CASE_R( "controllerenable", Command_Controller_Enable,  1); // Controller.h
-
-      break;
-    }
-    case 'd': {
-      COMMAND_CASE_R(           "datetime", Command_DateTime,             2); // Time.h
-      COMMAND_CASE_R(              "debug", Command_Debug,                1); // Diagnostic.h
-      COMMAND_CASE_A(                "dec", Command_Rules_Dec,           -1); // Rules.h
-      COMMAND_CASE_R(          "deepsleep", Command_System_deepSleep,     1); // System.h
-      COMMAND_CASE_R(              "delay", Command_Delay,                1); // Timers.h
-    #if FEATURE_PLUGIN_PRIORITY
-      COMMAND_CASE_R("disableprioritytask", Command_PriorityTask_Disable, 1); // Tasks.h
-    #endif // if FEATURE_PLUGIN_PRIORITY
-      COMMAND_CASE_R(                "dns", Command_DNS,                  1); // Network Command
-      COMMAND_CASE_R(                "dst", Command_DST,                  1); // Time.h
-      break;
-    }
-    case 'e': {
-    #if FEATURE_ETHERNET
-      COMMAND_CASE_R(   "ethphyadr", Command_ETH_Phy_Addr,   1); // Network Command
-      COMMAND_CASE_R(   "ethpinmdc", Command_ETH_Pin_mdc,    1); // Network Command
-      COMMAND_CASE_R(  "ethpinmdio", Command_ETH_Pin_mdio,   1); // Network Command
-      COMMAND_CASE_R( "ethpinpower", Command_ETH_Pin_power,  1); // Network Command
-      COMMAND_CASE_R(  "ethphytype", Command_ETH_Phy_Type,   1); // Network Command
-      COMMAND_CASE_R("ethclockmode", Command_ETH_Clock_Mode, 1); // Network Command
-      COMMAND_CASE_R(       "ethip", Command_ETH_IP,         1); // Network Command
-      COMMAND_CASE_R(  "ethgateway", Command_ETH_Gateway,    1); // Network Command
-      COMMAND_CASE_R(   "ethsubnet", Command_ETH_Subnet,     1); // Network Command  
-      COMMAND_CASE_R(      "ethdns", Command_ETH_DNS,        1); // Network Command
-      COMMAND_CASE_A("ethdisconnect", Command_ETH_Disconnect, 0); // Network Command
-      COMMAND_CASE_R( "ethwifimode", Command_ETH_Wifi_Mode,  1); // Network Command
-    #endif // FEATURE_ETHERNET
-#ifdef USES_ESPEASY_NOW
-      COMMAND_CASE_R("espeasynowdisable", Command_ESPEasy_Now_Disable, 0); // ESPEasy_Now_cmd.h
-      COMMAND_CASE_R( "espeasynowenable", Command_ESPEasy_Now_Enable,  0); // ESPEasy_Now_cmd.h
-#endif
-      COMMAND_CASE_R("erasesdkwifi", Command_WiFi_Erase,     0); // WiFi.h
-      COMMAND_CASE_A(       "event", Command_Rules_Events,  -1); // Rule.h
-      COMMAND_CASE_A("executerules", Command_Rules_Execute, -1); // Rule.h
-      break;
-    }
-    case 'g': {
-      COMMAND_CASE_R(   "gateway", Command_Gateway,     1); // Network Command
-      COMMAND_CASE_A(      "gpio", Command_GPIO,        2); // Gpio.h
-      COMMAND_CASE_A("gpiotoggle", Command_GPIO_Toggle, 1); // Gpio.h
-      break;
-    }
-    case 'h': {
-      COMMAND_CASE_R("hiddenssid", Command_Wifi_HiddenSSID, 1); // wifi.h
-      break;
-    }
-    case 'i': {
-      COMMAND_CASE_R("i2cscanner", Command_i2c_Scanner, -1); // i2c.h
-      COMMAND_CASE_A(       "inc", Command_Rules_Inc,   -1); // Rules.h
-      COMMAND_CASE_R(        "ip", Command_IP,           1); // Network Command
-      break;
-    }
-    case 'j': {
-      #ifndef BUILD_NO_DIAGNOSTIC_COMMANDS
-      COMMAND_CASE_A("jsonportstatus", Command_JSONPortStatus, -1); // Diagnostic.h
-      #endif // ifndef BUILD_NO_DIAGNOSTIC_COMMANDS
-      break;
-    }
-    case 'l': {
-      COMMAND_CASE_A(            "let", Command_Rules_Let,         2); // Rules.h
-      COMMAND_CASE_A(           "load", Command_Settings_Load,     0); // Settings.h
-      COMMAND_CASE_A(       "logentry", Command_logentry,         -1); // Diagnostic.h
-      COMMAND_CASE_A(   "looptimerset", Command_Loop_Timer_Set,    3); // Timers.h
-      COMMAND_CASE_A("looptimerset_ms", Command_Loop_Timer_Set_ms, 3); // Timers.h
-      COMMAND_CASE_A(      "longpulse", Command_GPIO_LongPulse,    5);    // GPIO.h
-      COMMAND_CASE_A(   "longpulse_ms", Command_GPIO_LongPulse_Ms, 5);    // GPIO.h
-    #ifndef BUILD_NO_DIAGNOSTIC_COMMANDS
-      COMMAND_CASE_A(  "logportstatus", Command_logPortStatus,     0); // Diagnostic.h
-      COMMAND_CASE_A(         "lowmem", Command_Lowmem,            0); // Diagnostic.h
-    #endif // ifndef BUILD_NO_DIAGNOSTIC_COMMANDS
-      break;
-    }
-    case 'm': {
-=======
+
   switch (cmd) {
     case ESPEasy_cmd_e::accessinfo:                 COMMAND_CASE_A(Command_AccessInfo_Ls,       0); // Network Command
     case ESPEasy_cmd_e::asyncevent:                 COMMAND_CASE_A(Command_Rules_Async_Events, -1); // Rule.h
@@ -409,6 +301,11 @@
     case ESPEasy_cmd_e::ethdisconnect:              COMMAND_CASE_A(Command_ETH_Disconnect, 0);               // Network Command
     case ESPEasy_cmd_e::ethwifimode:                COMMAND_CASE_R(Command_ETH_Wifi_Mode,  1);               // Network Command
 #endif // FEATURE_ETHERNET
+#ifdef USES_ESPEASY_NOW
+    case ESPEasy_cmd_e::espeasynowdisable:          COMMAND_CASE_R(Command_ESPEasy_Now_Disable, 0);          // ESPEasy_Now_cmd.h
+    case ESPEasy_cmd_e::espeasynowenable:           COMMAND_CASE_R(Command_ESPEasy_Now_Enable,  0);          // ESPEasy_Now_cmd.h
+#endif
+
     case ESPEasy_cmd_e::erasesdkwifi:               COMMAND_CASE_R(Command_WiFi_Erase,     0);               // WiFi.h
     case ESPEasy_cmd_e::event:                      COMMAND_CASE_A(Command_Rules_Events,  -1);               // Rule.h
     case ESPEasy_cmd_e::executerules:               COMMAND_CASE_A(Command_Rules_Execute, -1);               // Rule.h
@@ -433,7 +330,6 @@
     case ESPEasy_cmd_e::logportstatus:              COMMAND_CASE_A(Command_logPortStatus,     0);            // Diagnostic.h
     case ESPEasy_cmd_e::lowmem:                     COMMAND_CASE_A(Command_Lowmem,            0);            // Diagnostic.h
 #endif // ifndef BUILD_NO_DIAGNOSTIC_COMMANDS
->>>>>>> e67583af
 #ifdef USES_P009
     case ESPEasy_cmd_e::mcpgpio:                    COMMAND_CASE_A(Command_GPIO,              2);            // Gpio.h
     case ESPEasy_cmd_e::mcpgpiorange:               COMMAND_CASE_A(Command_GPIO_McpGPIORange, -1);           // Gpio.h
