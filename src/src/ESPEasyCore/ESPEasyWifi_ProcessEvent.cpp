--- conflicted
+++ resolved
@@ -470,14 +470,7 @@
   if (WiFiEventData.processedDisconnectAPmode) { return; }
   WiFiEventData.processedDisconnectAPmode = true;
 
-<<<<<<< HEAD
-  if (WiFi.softAPgetStationNum() == 0) {
-    WiFiEventData.timerAPoff.setMillisFromNow(WIFI_AP_OFF_TIMER_EXTENSION);
-  }
-
-=======
 #ifndef BUILD_NO_DEBUG
->>>>>>> 0c0175eb
   if (loglevelActiveFor(LOG_LEVEL_INFO)) {
     const int nrStationsConnected = WiFi.softAPgetStationNum();
     String    log                 = F("AP Mode: Client disconnected: ");
