--- conflicted
+++ resolved
@@ -154,53 +154,6 @@
 
     if (wdcounter > 0)
     {
-<<<<<<< HEAD
-      String html;
-      html.reserve(32);
-      html += getCPUload();
-      html += F("% (LC=");
-      html += getLoopCountPerSec();
-      html += ')';
-      addHtml(html);
-    }
-    {
-      addRowLabel(LabelType::FREE_MEM);
-      String html;
-      html.reserve(64);
-      html += freeMem;
-      #ifndef BUILD_NO_RAM_TRACKER
-      html += " (";
-      html += lowestRAM;
-      html += F(" - ");
-      html += lowestRAMfunction;
-      html += ')';
-      #endif
-      addHtml(html);
-    }
-    {
-      #ifdef USE_SECOND_HEAP
-      addRowLabelValue(LabelType::FREE_HEAP_IRAM);
-      #endif
-    }
-    {
-      addRowLabel(LabelType::FREE_STACK);
-      String html;
-      html.reserve(64);
-      html += String(getCurrentFreeStack());
-      #ifndef BUILD_NO_RAM_TRACKER
-      html += " (";
-      html += String(lowestFreeStack);
-      html += F(" - ");
-      html += String(lowestFreeStackfunction);
-      html += ')';
-      #endif
-      addHtml(html);
-    }
-
-#if FEATURE_ETHERNET
-    addRowLabelValue(LabelType::ETH_WIFI_MODE);
-#endif
-=======
       addHtmlFloat(getCPUload());
       addHtml(F("% (LC="));
       addHtmlInt(getLoopCountPerSec());
@@ -237,45 +190,11 @@
   # if FEATURE_ETHERNET
     addRowLabelValue(LabelType::ETH_WIFI_MODE);
   # endif // if FEATURE_ETHERNET
->>>>>>> 6ae3bb01
 
     if (!WiFiEventData.WiFiDisconnected())
     {
       addRowLabelValue(LabelType::IP_ADDRESS);
       addRowLabel(LabelType::WIFI_RSSI);
-<<<<<<< HEAD
-      String html;
-      html.reserve(32);
-      html += String(WiFi.RSSI());
-      html += F(" dBm (");
-      html += WiFi.SSID();
-      html += ')';
-      addHtml(html);
-    }
-
-#if FEATURE_ETHERNET
-    if(active_network_medium == NetworkMedium_t::Ethernet) {
-      addRowLabelValue(LabelType::ETH_SPEED_STATE);
-      addRowLabelValue(LabelType::ETH_IP_ADDRESS);
-    }
-#endif
-
-    #if FEATURE_MDNS
-    {
-      addRowLabel(LabelType::M_DNS);
-      String html;
-      html.reserve(64);
-      html += F("<a href='http://");
-      html += getValue(LabelType::M_DNS);
-      html += F("'>");
-      html += getValue(LabelType::M_DNS);
-      html += F("</a>");
-      addHtml(html);
-    }
-    #endif // if FEATURE_MDNS
-
-    #if FEATURE_MQTT
-=======
       addHtmlInt(WiFi.RSSI());
       addHtml(F(" dBm ("));
       addHtml(WiFi.SSID());
@@ -302,58 +221,10 @@
       # endif // if FEATURE_MDNS
 
     # if FEATURE_MQTT
->>>>>>> 6ae3bb01
     {
       if (validControllerIndex(firstEnabledMQTT_ControllerIndex())) {
         addRowLabel(F("MQTT Client Connected"));
         addEnabled(MQTTclient_connected);
-<<<<<<< HEAD
-      }
-    }
-    #endif
-
-
-    #if MAIN_PAGE_SHOW_SYSINFO_BUTTON
-    html_TR_TD();
-    html_TD();
-    addButton(F("sysinfo"), F("More info"));
-    #endif
-    #if MAIN_PAGE_SHOW_WiFi_SETUP_BUTTON
-    html_TR_TD();
-    html_TD();
-    addButton(F("setup"), F("WiFi Setup"));
-    #endif
-
-    if (loggedIn) {
-      if (printWebString.length() > 0)
-      {
-        html_BR();
-        html_BR();
-        addFormHeader(F("Command Argument"));
-        addRowLabel(F("Command"));
-        addHtml(sCommand);
-
-        addHtml(F("<TR><TD colspan='2'>Command Output<BR><textarea readonly rows='10' wrap='on'>"));
-        addHtml(printWebString);
-        addHtml(F("</textarea>"));
-        printWebString.clear();
-      }
-    }
-    html_end_table();
-
-#if FEATURE_ESPEASY_P2P
-
-    html_BR();
-    if (Settings.Unit == 0 && Settings.UDPPort != 0) addFormNote(F("Warning: Unit number is 0, please change it if you want to send data to other units."));
-    html_BR();
-    html_table_class_multirow_noborder();
-    html_TR();
-    html_table_header(F("Node List"));
-    html_table_header(F("Name"));
-    if (MAIN_PAGE_SHOW_NODE_LIST_BUILD) {
-      html_table_header(getLabel(LabelType::BUILD_DESC));
-    }
-=======
       }
     }
     # endif // if FEATURE_MQTT
@@ -402,28 +273,19 @@
       html_table_header(getLabel(LabelType::BUILD_DESC));
     }
 
->>>>>>> 6ae3bb01
     if (MAIN_PAGE_SHOW_NODE_LIST_TYPE) {
       html_table_header(F("Type"));
     }
     html_table_header(F("IP"), 160); // Should fit "255.255.255.255"
     html_table_header(F("Load"));
     html_table_header(F("Age (s)"));
-<<<<<<< HEAD
-    #ifdef USES_ESPEASY_NOW
-=======
     #  ifdef USES_ESPEASY_NOW
 
->>>>>>> 6ae3bb01
     if (Settings.UseESPEasyNow()) {
       html_table_header(F("Dist"));
       html_table_header(F("Peer Info"), 160);
     }
-<<<<<<< HEAD
-    #endif
-=======
     #  endif // ifdef USES_ESPEASY_NOW
->>>>>>> 6ae3bb01
 
     for (auto it = Nodes.begin(); it != Nodes.end(); ++it)
     {
@@ -444,56 +306,6 @@
 
         if (isThisUnit) {
           addHtml(Settings.Name);
-<<<<<<< HEAD
-        }
-        else {
-          addHtml(it->second.getNodeName());
-        }
-        html_TD();
-
-        if (MAIN_PAGE_SHOW_NODE_LIST_BUILD) {
-          if (it->second.build) {
-            addHtml(formatSystemBuildNr(it->second.build));
-          }
-          html_TD();
-        }
-        if (MAIN_PAGE_SHOW_NODE_LIST_TYPE) {
-          addHtml(it->second.getNodeTypeDisplayString());
-          html_TD();
-        }
-        if (it->second.ip[0] != 0)
-        {
-          html_add_wide_button_prefix();
-          String html;
-          html.reserve(64);
-
-          html += F("http://");
-          html += it->second.IP().toString();
-          uint16_t port = it->second.webgui_portnumber;
-          if (port !=0 && port != 80) {
-            html += ':';
-            html += String(port);
-          }
-          html += F("'>");
-          html += it->second.IP().toString();
-          html += F("</a>");
-          addHtml(html);
-        } 
-        html_TD();
-        const float load = it->second.getLoad();
-        if (load > 0.1) {
-          addHtml(String(it->second.getLoad()));
-        }
-        html_TD();
-        addHtml(String(it->second.getAge()/1000)); // time in seconds
-        #ifdef USES_ESPEASY_NOW
-        if (Settings.UseESPEasyNow()) {
-          html_TD();
-          if (it->second.distance != 255) {
-            addHtml(String(it->second.distance)); 
-          }
-          html_TD();
-=======
         }
         else {
           addHtml(it->second.getNodeName());
@@ -546,29 +358,11 @@
           }
           html_TD();
 
->>>>>>> 6ae3bb01
           if (it->second.ESPEasyNowPeer) {
             addHtml(F(ESPEASY_NOW_NAME));
             addHtml(' ');
             addHtml(it->second.ESPEasy_Now_MAC().toString());
             addHtml(F(" (ch: "));
-<<<<<<< HEAD
-            addHtml(String(it->second.channel));
-            int8_t rssi = it->second.getRSSI();
-            if (rssi < 0) {
-              addHtml(' ');
-              addHtml(String(rssi));
-            }
-            addHtml(')');
-            const ESPEasy_now_traceroute_struct* trace = Nodes.getDiscoveryRoute(it->second.unit);
-            if (trace != nullptr) {
-              addHtml(' ');
-              addHtml(trace->toString());
-            }          
-          }
-        }
-        #endif
-=======
             addHtmlInt(it->second.channel);
             int8_t rssi = it->second.getRSSI();
 
@@ -586,16 +380,11 @@
           }
         }
         #  endif // ifdef USES_ESPEASY_NOW
->>>>>>> 6ae3bb01
       }
     }
 
     html_end_table();
-<<<<<<< HEAD
-  #endif
-=======
   # endif // if FEATURE_ESPEASY_P2P
->>>>>>> 6ae3bb01
     html_end_form();
 
     printWebString = String();
