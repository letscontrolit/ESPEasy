--- conflicted
+++ resolved
@@ -176,11 +176,7 @@
   addFormCheckBox(F("Don't force /setup in AP-Mode"), F("ApDontForceSetup"), Settings.ApDontForceSetup());
   addFormNote(F("When set you can use the Sensor in AP-Mode without being forced to /setup. /setup can still be called."));
 
-<<<<<<< HEAD
-  addFormCheckBox(F("Don't Allow AP"), F("DoNotStartAP"), Settings.DoNotStartAP());
-=======
   addFormCheckBox(F("Do Not Start AP"), F("DoNotStartAP"), Settings.DoNotStartAP());
->>>>>>> a92015b6
   #ifdef HAS_ETHERNET
   addFormNote(F("Do not allow to start an AP when unable to connect to configured LAN/WiFi"));
   #else
