--- conflicted
+++ resolved
@@ -180,12 +180,6 @@
     #endif // USES_MQTT
   }
   if (Settings.Build < 20107) {
-<<<<<<< HEAD
-=======
-    Settings.WebserverPort = 80;
-  }
-  if (Settings.Build < 20108) {
->>>>>>> da09f9e1
     Settings.ETH_Phy_Addr   = DEFAULT_ETH_PHY_ADDR;
     Settings.ETH_Pin_mdc    = DEFAULT_ETH_PIN_MDC;
     Settings.ETH_Pin_mdio   = DEFAULT_ETH_PIN_MDIO;
@@ -193,6 +187,9 @@
     Settings.ETH_Phy_Type   = DEFAULT_ETH_PHY_TYPE;
     Settings.ETH_Clock_Mode = DEFAULT_ETH_CLOCK_MODE;
     Settings.ETH_Wifi_Mode  = DEFAULT_ETH_WIFI_MODE;
+  }
+  if (Settings.Build < 20108) {
+    Settings.WebserverPort = 80;
   }
 
   Settings.Build = BUILD;
