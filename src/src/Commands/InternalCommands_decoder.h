--- conflicted
+++ resolved
@@ -1,4 +1,3 @@
-<<<<<<< HEAD
 #ifndef COMMANDS_INTERNALCOMMANDS_DECODER_H
 #define COMMANDS_INTERNALCOMMANDS_DECODER_H
 
@@ -63,6 +62,8 @@
   ethdisconnect,
   ethwifimode,
 #endif // FEATURE_ETHERNET
+
+  factoryreset,
 
   gateway,
   gpio,
@@ -160,7 +161,6 @@
   pwm,
 
   reboot,
-  reset,
   resetflashwritecounter,
   restart,
   rtttl,
@@ -250,255 +250,4 @@
 bool checkAll_internalCommands();
 #endif
 
-#endif // ifndef COMMANDS_INTERNALCOMMANDS_DECODER_H
-=======
-#ifndef COMMANDS_INTERNALCOMMANDS_DECODER_H
-#define COMMANDS_INTERNALCOMMANDS_DECODER_H
-
-#include "../../ESPEasy_common.h"
-
-
-enum class ESPEasy_cmd_e : uint8_t {
-  accessinfo,
-  asyncevent,
-  build,
-#ifndef BUILD_NO_DIAGNOSTIC_COMMANDS
-  background,
-#endif // ifndef BUILD_NO_DIAGNOSTIC_COMMANDS
-#ifdef USES_C012
-  blynkget,
-#endif // #ifdef USES_C012
-#ifdef USES_C015
-  blynkset,
-#endif // #ifdef USES_C015
-
-
-  clearaccessblock,
-  clearpassword,
-  clearrtcram,
-#ifdef ESP8266
-  clearsdkwifi,
-  clearwifirfcal,
-#endif // #ifdef ESP8266
-  config,
-  controllerdisable,
-  controllerenable,
-
-  datetime,
-  debug,
-  dec,
-  deepsleep,
-  delay,
-#if FEATURE_PLUGIN_PRIORITY
-  disableprioritytask,
-#endif // #if FEATURE_PLUGIN_PRIORITY
-  dns,
-  dst,
-
-  erasesdkwifi,
-  event,
-  executerules,
-#if FEATURE_ETHERNET
-  ethphyadr,
-  ethpinmdc,
-  ethpinmdio,
-  ethpinpower,
-  ethphytype,
-  ethclockmode,
-  ethip,
-  ethgateway,
-  ethsubnet,
-  ethdns,
-  ethdisconnect,
-  ethwifimode,
-#endif // FEATURE_ETHERNET
-
-  factoryreset,
-
-  gateway,
-  gpio,
-  gpiotoggle,
-  hiddenssid,
-
-  i2cscanner,
-  inc,
-  ip,
-#if FEATURE_USE_IPV6
-  ip6,
-#endif
-#ifndef BUILD_NO_DIAGNOSTIC_COMMANDS
-  jsonportstatus,
-#endif // ifndef BUILD_NO_DIAGNOSTIC_COMMANDS
-
-  let,
-  load,
-  logentry,
-  looptimerset,
-  looptimerset_ms,
-  longpulse,
-  longpulse_ms,
-#ifndef BUILD_NO_DIAGNOSTIC_COMMANDS
-  logportstatus,
-  lowmem,
-#endif // ifndef BUILD_NO_DIAGNOSTIC_COMMANDS
-
-  monitor,
-  monitorrange,
-#ifdef USES_P009
-  mcpgpio,
-  mcpgpiorange,
-  mcpgpiopattern,
-  mcpgpiotoggle,
-  mcplongpulse,
-  mcplongpulse_ms,
-  mcpmode,
-  mcpmoderange,
-  mcppulse,
-#endif // #ifdef USES_P009
-#ifndef BUILD_NO_DIAGNOSTIC_COMMANDS
-  malloc,
-  meminfo,
-  meminfodetail,
-#endif // ifndef BUILD_NO_DIAGNOSTIC_COMMANDS
-
-  name,
-  nosleep,
-#if FEATURE_NOTIFIER
-  notify,
-#endif // #if FEATURE_NOTIFIER
-  ntphost,
-
-#if FEATURE_DALLAS_HELPER && FEATURE_COMMAND_OWSCAN
-  owscan,
-#endif // if FEATURE_DALLAS_HELPER && FEATURE_COMMAND_OWSCAN
-
-  password,
-#ifdef USES_P019
-  pcfgpio,
-  pcfgpiorange,
-  pcfgpiopattern,
-  pcfgpiotoggle,
-  pcflongpulse,
-  pcflongpulse_ms,
-  pcfmode,
-  pcfmoderange,
-  pcfpulse,
-#endif // #ifdef USES_P019
-#if FEATURE_POST_TO_HTTP
-  posttohttp,
-#endif // #if FEATURE_POST_TO_HTTP
-#if FEATURE_CUSTOM_PROVISIONING
-  provision,
-# ifdef PLUGIN_BUILD_MAX_ESP32 // FIXME DEPRECATED: Fallback for temporary backward compatibility
-  provisionconfig,
-  provisionsecurity,
-#  if FEATURE_NOTIFIER
-  provisionnotification,
-#  endif // #if FEATURE_NOTIFIER
-  provisionprovision,
-  provisionrules,
-  provisionfirmware,
-# endif // #ifdef PLUGIN_BUILD_MAX_ESP32
-#endif  // #if FEATURE_CUSTOM_PROVISIONING
-  pulse,
-#if FEATURE_MQTT
-  publish,
-  publishr,
-#endif // #if FEATURE_MQTT
-#if FEATURE_PUT_TO_HTTP
-  puttohttp,
-#endif // #if FEATURE_PUT_TO_HTTP
-  pwm,
-
-  reboot,
-  resetflashwritecounter,
-  restart,
-  rtttl,
-  rules,
-
-  save,
-  scheduletaskrun,
-#if FEATURE_SD
-  sdcard,
-  sdremove,
-#endif // #if FEATURE_SD
-#if FEATURE_ESPEASY_P2P
-  sendto,
-#endif // #if FEATURE_ESPEASY_P2P
-#if FEATURE_SEND_TO_HTTP
-  sendtohttp,
-#endif // FEATURE_SEND_TO_HTTP
-  sendtoudp,
-#ifndef BUILD_NO_DIAGNOSTIC_COMMANDS
-  serialfloat,
-#endif // ifndef BUILD_NO_DIAGNOSTIC_COMMANDS
-  settings,
-#if FEATURE_SERVO
-  servo,
-#endif // #if FEATURE_SERVO
-  status,
-  subnet,
-#if FEATURE_MQTT
-  subscribe,
-#endif // #if FEATURE_MQTT
-#ifndef BUILD_NO_DIAGNOSTIC_COMMANDS
-  sysload,
-#endif // ifndef BUILD_NO_DIAGNOSTIC_COMMANDS
-
-  taskclear,
-  taskclearall,
-  taskdisable,
-  taskenable,
-  taskrun,
-  taskrunat,
-  taskvalueset,
-  taskvaluetoggle,
-  taskvaluesetandrun,
-  timerpause,
-  timerresume,
-  timerset,
-  timerset_ms,
-  timezone,
-  tone,
-
-  udpport,
-#if FEATURE_ESPEASY_P2P
-  udptest,
-#endif // #if FEATURE_ESPEASY_P2P
-  unit,
-  unmonitor,
-  unmonitorrange,
-  usentp,
-
-  wifiallowap,
-  wifiapmode,
-  wificonnect,
-  wifidisconnect,
-  wifikey,
-  wifikey2,
-  wifimode,
-  wifiscan,
-  wifissid,
-  wifissid2,
-  wifistamode,
-#ifndef LIMIT_BUILD_SIZE
-  wdconfig,
-  wdread,
-#endif // ifndef LIMIT_BUILD_SIZE
-
-
-  NotMatched  // Keep as last one
-};
-
-
-ESPEasy_cmd_e match_ESPEasy_internal_command(const String& cmd);
-
-#ifndef BUILD_NO_DEBUG
-bool toString(ESPEasy_cmd_e cmd, String& str);
-
-// Added for checking at runtime to see if all commands will be matched
-bool checkAll_internalCommands();
-#endif
-
-#endif // ifndef COMMANDS_INTERNALCOMMANDS_DECODER_H
->>>>>>> 73d6ff77
+#endif // ifndef COMMANDS_INTERNALCOMMANDS_DECODER_H