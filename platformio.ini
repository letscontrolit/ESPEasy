--- conflicted
+++ resolved
@@ -61,12 +61,8 @@
 
 
 [debug_flags]
-<<<<<<< HEAD
-build_flags               = -Wstack-usage=300
-=======
 ;build_flags               = -Wstack-usage=300
 build_flags               =
->>>>>>> 2da08358
 
 [mqtt_flags]
 build_flags               = -DMQTT_MAX_PACKET_SIZE=1024
