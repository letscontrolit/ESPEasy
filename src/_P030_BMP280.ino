#ifdef USES_P030

// #######################################################################################################
// #################### Plugin 030 BMP280 I2C Temp/Barometric Pressure Sensor      #######################
// #######################################################################################################

#include "_Plugin_Helper.h"

#define PLUGIN_030
#define PLUGIN_ID_030        30
#define PLUGIN_NAME_030       "Environment - BMP280"
#define PLUGIN_VALUENAME1_030 "Temperature"
#define PLUGIN_VALUENAME2_030 "Pressure"

enum
{
  BMP280_REGISTER_DIG_T1 = 0x88,
  BMP280_REGISTER_DIG_T2 = 0x8A,
  BMP280_REGISTER_DIG_T3 = 0x8C,

  BMP280_REGISTER_DIG_P1 = 0x8E,
  BMP280_REGISTER_DIG_P2 = 0x90,
  BMP280_REGISTER_DIG_P3 = 0x92,
  BMP280_REGISTER_DIG_P4 = 0x94,
  BMP280_REGISTER_DIG_P5 = 0x96,
  BMP280_REGISTER_DIG_P6 = 0x98,
  BMP280_REGISTER_DIG_P7 = 0x9A,
  BMP280_REGISTER_DIG_P8 = 0x9C,
  BMP280_REGISTER_DIG_P9 = 0x9E,

  BMP280_REGISTER_CHIPID    = 0xD0,
  BMP280_REGISTER_VERSION   = 0xD1,
  BMP280_REGISTER_SOFTRESET = 0xE0,

  BMP280_REGISTER_CAL26 = 0xE1, // R calibration stored in 0xE1-0xF0

  BMP280_REGISTER_CONTROL      = 0xF4,
  BMP280_REGISTER_CONFIG       = 0xF5,
  BMP280_REGISTER_PRESSUREDATA = 0xF7,
  BMP280_REGISTER_TEMPDATA     = 0xFA,

  BMP280_CONTROL_SETTING = 0x57, // Oversampling: 16x P, 2x T, normal mode
  BMP280_CONFIG_SETTING  = 0xE0, // Tstandby 1000ms, filter 16, 3-wire SPI Disable
};

typedef struct
{
  uint16_t dig_T1;
  int16_t  dig_T2;
  int16_t  dig_T3;

  uint16_t dig_P1;
  int16_t  dig_P2;
  int16_t  dig_P3;
  int16_t  dig_P4;
  int16_t  dig_P5;
  int16_t  dig_P6;
  int16_t  dig_P7;
  int16_t  dig_P8;
  int16_t  dig_P9;
} bmp280_calib_data;

bmp280_calib_data _bmp280_calib[2];

uint8_t bmp280_i2caddr;
int32_t bmp280_sensorID;
int32_t bmp280_t_fine;

boolean Plugin_030_init[2] = { false, false };

boolean Plugin_030(byte function, struct EventStruct *event, String& string)
{
  boolean success = false;

  switch (function)
  {
    case PLUGIN_DEVICE_ADD:
    {
      Device[++deviceCount].Number           = PLUGIN_ID_030;
      Device[deviceCount].Type               = DEVICE_TYPE_I2C;
      Device[deviceCount].VType              = SENSOR_TYPE_TEMP_BARO;
      Device[deviceCount].Ports              = 0;
      Device[deviceCount].PullUpOption       = false;
      Device[deviceCount].InverseLogicOption = false;
      Device[deviceCount].FormulaOption      = true;
      Device[deviceCount].ValueCount         = 2;
      Device[deviceCount].SendDataOption     = true;
      Device[deviceCount].TimerOption        = true;
      Device[deviceCount].GlobalSyncOption   = true;
      break;
    }

    case PLUGIN_GET_DEVICENAME:
    {
      string = F(PLUGIN_NAME_030);
      break;
    }

    case PLUGIN_GET_DEVICEVALUENAMES:
    {
      strcpy_P(ExtraTaskSettings.TaskDeviceValueNames[0], PSTR(PLUGIN_VALUENAME1_030));
      strcpy_P(ExtraTaskSettings.TaskDeviceValueNames[1], PSTR(PLUGIN_VALUENAME2_030));
      break;
    }

    case PLUGIN_WEBFORM_SHOW_I2C_PARAMS:
    {
      byte choice = PCONFIG(0);

      /*String options[2] = { F("0x76 - default settings (SDO Low)"), F("0x77 - alternate settings (SDO HIGH)") };*/
      int optionValues[2] = { 0x76, 0x77 };
      addFormSelectorI2C(F("p030_bmp280_i2c"), 2, optionValues, choice);
      addFormNote(F("SDO Low=0x76, High=0x77"));
      break;
    }

    case PLUGIN_WEBFORM_LOAD:
    {
      addFormNumericBox(F("Altitude"), F("p030_bmp280_elev"), PCONFIG(1));
      addUnit(F("m"));

      success = true;
      break;
    }

    case PLUGIN_WEBFORM_SAVE:
    {
      PCONFIG(0) = getFormItemInt(F("p030_bmp280_i2c"));
      PCONFIG(1) = getFormItemInt(F("p030_bmp280_elev"));
      success    = true;
      break;
    }

    case PLUGIN_READ:
    {
      uint8_t idx = PCONFIG(0) & 0x1;                                                                              // Addresses are 0x76 and
                                                                                                                   // 0x77 so we may use it
                                                                                                                   // this way
      Plugin_030_init[idx] &= Plugin_030_check(PCONFIG(0));                                                        // Check id device is
                                                                                                                   // present
      Plugin_030_init[idx] &=  (I2C_read8_reg(bmp280_i2caddr, BMP280_REGISTER_CONTROL) == BMP280_CONTROL_SETTING); // Check if the
                                                                                                                   // coefficients are still
                                                                                                                   // valid

      if (!Plugin_030_init[idx])
      {
        Plugin_030_init[idx] = Plugin_030_begin(PCONFIG(0));
        delay(65); // Ultra high resolution for BMP280 is 43.2 ms, add some extra time
      }

      if (Plugin_030_init[idx])
      {
        UserVar[event->BaseVarIndex] = Plugin_030_readTemperature(idx);
        int elev = PCONFIG(1);

        if (elev)
        {
          UserVar[event->BaseVarIndex + 1] = Plugin_030_pressureElevation((float)Plugin_030_readPressure(idx) / 100, elev);
        } else {
          UserVar[event->BaseVarIndex + 1] = ((float)Plugin_030_readPressure(idx)) / 100;
        }

        String log = F("BMP280  : Address: 0x");
        log += String(bmp280_i2caddr, HEX);
        addLog(LOG_LEVEL_INFO, log);
        log  = F("BMP280  : Temperature: ");
        log += UserVar[event->BaseVarIndex];
        addLog(LOG_LEVEL_INFO, log);
        log  = F("BMP280  : Barometric Pressure: ");
        log += UserVar[event->BaseVarIndex + 1];
        addLog(LOG_LEVEL_INFO, log);

        /*
                  log = F("BMP280  : Coefficients [T]: ");
                  log += _bmp280_calib[idx].dig_T1;
                  log += ", ";
                  log += _bmp280_calib[idx].dig_T2;
                  log += ", ";
                  log += _bmp280_calib[idx].dig_T3;
                  addLog(LOG_LEVEL_INFO, log);
                  log = F("BMP280  : Coefficients [P]: ");
                  log += _bmp280_calib[idx].dig_P1;
                  log += ", ";
                  log += _bmp280_calib[idx].dig_P2;
                  log += ", ";
                  log += _bmp280_calib[idx].dig_P3;
                  log += ", ";
                  log += _bmp280_calib[idx].dig_P4;
                  log += ", ";
                  log += _bmp280_calib[idx].dig_P5;
                  log += ", ";
                  log += _bmp280_calib[idx].dig_P6;
                  log += ", ";
                  log += _bmp280_calib[idx].dig_P7;
                  log += ", ";
                  log += _bmp280_calib[idx].dig_P8;
                  log += ", ";
                  log += _bmp280_calib[idx].dig_P9;
                  addLog(LOG_LEVEL_INFO, log);
         */
        success = true;
      }
      break;
    }
  }
  return success;
}

// **************************************************************************/
// Check BMP280 presence
// **************************************************************************/
bool Plugin_030_check(uint8_t a) {
  bmp280_i2caddr = a ? a : 0x76;
  bool wire_status = false;

  if (I2C_read8_reg(bmp280_i2caddr, BMP280_REGISTER_CHIPID, &wire_status) != 0x58) {
    return false;
  } else {
    return wire_status;
  }
}

// **************************************************************************/
// Initialize BMP280
// **************************************************************************/
bool Plugin_030_begin(uint8_t a) {
  if (!Plugin_030_check(a)) {
    return false;
  }

  Plugin_030_readCoefficients(a & 0x1);
  I2C_write8_reg(bmp280_i2caddr, BMP280_REGISTER_CONTROL, BMP280_CONTROL_SETTING);
  I2C_write8_reg(bmp280_i2caddr, BMP280_REGISTER_CONFIG,  BMP280_CONFIG_SETTING);
  return true;
}

// **************************************************************************/
// Reads the factory-set coefficients
// **************************************************************************/
void Plugin_030_readCoefficients(uint8_t idx)
{
  _bmp280_calib[idx].dig_T1 = I2C_read16_LE_reg(bmp280_i2caddr, BMP280_REGISTER_DIG_T1);
  _bmp280_calib[idx].dig_T2 = I2C_readS16_LE_reg(bmp280_i2caddr, BMP280_REGISTER_DIG_T2);
  _bmp280_calib[idx].dig_T3 = I2C_readS16_LE_reg(bmp280_i2caddr, BMP280_REGISTER_DIG_T3);

  _bmp280_calib[idx].dig_P1 = I2C_read16_LE_reg(bmp280_i2caddr, BMP280_REGISTER_DIG_P1);
  _bmp280_calib[idx].dig_P2 = I2C_readS16_LE_reg(bmp280_i2caddr, BMP280_REGISTER_DIG_P2);
  _bmp280_calib[idx].dig_P3 = I2C_readS16_LE_reg(bmp280_i2caddr, BMP280_REGISTER_DIG_P3);
  _bmp280_calib[idx].dig_P4 = I2C_readS16_LE_reg(bmp280_i2caddr, BMP280_REGISTER_DIG_P4);
  _bmp280_calib[idx].dig_P5 = I2C_readS16_LE_reg(bmp280_i2caddr, BMP280_REGISTER_DIG_P5);
  _bmp280_calib[idx].dig_P6 = I2C_readS16_LE_reg(bmp280_i2caddr, BMP280_REGISTER_DIG_P6);
  _bmp280_calib[idx].dig_P7 = I2C_readS16_LE_reg(bmp280_i2caddr, BMP280_REGISTER_DIG_P7);
  _bmp280_calib[idx].dig_P8 = I2C_readS16_LE_reg(bmp280_i2caddr, BMP280_REGISTER_DIG_P8);
  _bmp280_calib[idx].dig_P9 = I2C_readS16_LE_reg(bmp280_i2caddr, BMP280_REGISTER_DIG_P9);
}

// **************************************************************************/
// Read temperature
// **************************************************************************/
float Plugin_030_readTemperature(uint8_t idx)
{
  int32_t var1, var2;

  int32_t adc_T = I2C_read24_reg(bmp280_i2caddr, BMP280_REGISTER_TEMPDATA);

  adc_T >>= 4;

  var1 = ((((adc_T >> 3) - ((int32_t)_bmp280_calib[idx].dig_T1 << 1))) *
          ((int32_t)_bmp280_calib[idx].dig_T2)) >> 11;

  var2 = (((((adc_T >> 4) - ((int32_t)_bmp280_calib[idx].dig_T1)) *
            ((adc_T >> 4) - ((int32_t)_bmp280_calib[idx].dig_T1))) >> 12) *
          ((int32_t)_bmp280_calib[idx].dig_T3)) >> 14;

  bmp280_t_fine = var1 + var2;

  float T = (bmp280_t_fine * 5 + 128) >> 8;

  return T / 100;
}

// **************************************************************************/
// Read pressure
// **************************************************************************/
float Plugin_030_readPressure(uint8_t idx) {
  int64_t var1, var2, p;

  int32_t adc_P = I2C_read24_reg(bmp280_i2caddr, BMP280_REGISTER_PRESSUREDATA);

  adc_P >>= 4;

  var1 = ((int64_t)bmp280_t_fine) - 128000;
  var2 = var1 * var1 * (int64_t)_bmp280_calib[idx].dig_P6;
  var2 = var2 + ((var1 * (int64_t)_bmp280_calib[idx].dig_P5) << 17);
  var2 = var2 + (((int64_t)_bmp280_calib[idx].dig_P4) << 35);
  var1 = ((var1 * var1 * (int64_t)_bmp280_calib[idx].dig_P3) >> 8) +
         ((var1 * (int64_t)_bmp280_calib[idx].dig_P2) << 12);
  var1 = (((((int64_t)1) << 47) + var1)) * ((int64_t)_bmp280_calib[idx].dig_P1) >> 33;

  if (var1 == 0) {
    return 0; // avoid exception caused by division by zero
  }
  p    = 1048576 - adc_P;
  p    = (((p << 31) - var2) * 3125) / var1;
  var1 = (((int64_t)_bmp280_calib[idx].dig_P9) * (p >> 13) * (p >> 13)) >> 25;
  var2 = (((int64_t)_bmp280_calib[idx].dig_P8) * p) >> 19;

  p = ((p + var1 + var2) >> 8) + (((int64_t)_bmp280_calib[idx].dig_P7) << 4);
  return (float)p / 256;
}

// **************************************************************************/
// Calculates the altitude (in meters) from the specified atmospheric
//    pressure (in hPa), and sea-level pressure (in hPa).
//    @param  seaLevel      Sea-level pressure in hPa
//    @param  atmospheric   Atmospheric pressure in hPa
// **************************************************************************/
float Plugin_030_readAltitude(float seaLevel)
{
  float atmospheric = Plugin_030_readPressure(bmp280_i2caddr & 0x01) / 100.0F;

<<<<<<< HEAD
  return 44330.0 * (1.0 - pow(atmospheric / seaLevel, 0.1903));
=======
  return 44330.0f * (1.0f - pow(atmospheric / seaLevel, 0.1903f));
>>>>>>> b8c7b8cb
}

// **************************************************************************/
// MSL pressure formula
// **************************************************************************/
float Plugin_030_pressureElevation(float atmospheric, int altitude) {
<<<<<<< HEAD
  return atmospheric / pow(1.0 - (altitude / 44330.0), 5.255);
=======
  return atmospheric / pow(1.0f - (altitude / 44330.0f), 5.255f);
>>>>>>> b8c7b8cb
}

#endif // USES_P030<|MERGE_RESOLUTION|>--- conflicted
+++ resolved
@@ -319,22 +319,14 @@
 {
   float atmospheric = Plugin_030_readPressure(bmp280_i2caddr & 0x01) / 100.0F;
 
-<<<<<<< HEAD
-  return 44330.0 * (1.0 - pow(atmospheric / seaLevel, 0.1903));
-=======
   return 44330.0f * (1.0f - pow(atmospheric / seaLevel, 0.1903f));
->>>>>>> b8c7b8cb
 }
 
 // **************************************************************************/
 // MSL pressure formula
 // **************************************************************************/
 float Plugin_030_pressureElevation(float atmospheric, int altitude) {
-<<<<<<< HEAD
-  return atmospheric / pow(1.0 - (altitude / 44330.0), 5.255);
-=======
   return atmospheric / pow(1.0f - (altitude / 44330.0f), 5.255f);
->>>>>>> b8c7b8cb
 }
 
 #endif // USES_P030