#ifndef CUSTOMBUILD_DEFINE_PLUGIN_SETS_H
#define CUSTOMBUILD_DEFINE_PLUGIN_SETS_H

#include "../../include/ESPEasy_config.h"

/*
#################################################
 This is the place where plugins are registered
#################################################
To create/register a plugin, you have to :
- find an available number, ie 777.
- Create your own plugin, ie as "_P777_myfunction.ino"
- be sure it starts with ""#ifdef USES_P777", and ends with "#endif"
- then register it into the PLUGIN_SET_EXPERIMENTAL block (see below)
 #ifdef PLUGIN_SET_EXPERIMENTAL
     #define USES_P777   // MYsuperPlugin
 #endif
 - you can from now on test it by compiling using the PLUGIN_BUILD_DEV flag
 either by adding "-DPLUGIN_BUILD_DEV" when compiling, or by momentarly
 adding "#define PLUGIN_BUILD_DEV" at the top of the ESPEasy.ino file
 - You will then have to push a PR including your plugin + the corret line (#define USES_P777) added to this file
 When found stable enough, the maintainer (and only him) will choose to move it to COLLECTION or NORMAL
*/

//#define FEATURE_SD 1

/******************************************************************************\
 * WebServer pages   **********************************************************
\******************************************************************************/
// FIXME TD-er: Make useful selections for these pages to be included. (e.g. view only)

#ifndef WEBSERVER_CUSTOM_BUILD_DEFINED
    #ifndef WEBSERVER_TIMINGSTATS
        #define WEBSERVER_TIMINGSTATS
    #endif
    #ifndef WEBSERVER_SYSVARS
        #define WEBSERVER_SYSVARS
    #endif
    #ifndef WEBSERVER_NEW_UI
    //    #define WEBSERVER_NEW_UI
    #endif
    #ifndef WEBSERVER_I2C_SCANNER
        #define WEBSERVER_I2C_SCANNER
    #endif
    #ifndef WEBSERVER_FAVICON
        #define WEBSERVER_FAVICON
    #endif
    #ifndef WEBSERVER_CSS
        #define WEBSERVER_CSS
    #endif
    #ifndef WEBSERVER_INCLUDE_JS
        #define WEBSERVER_INCLUDE_JS
    #endif
    #ifndef WEBSERVER_LOG
        #define WEBSERVER_LOG
    #endif
    #ifndef WEBSERVER_GITHUB_COPY
        #define WEBSERVER_GITHUB_COPY
    #endif
    #ifndef WEBSERVER_ROOT
        #define WEBSERVER_ROOT
    #endif
    #ifndef WEBSERVER_ADVANCED
        #define WEBSERVER_ADVANCED
    #endif
    #ifndef WEBSERVER_CONFIG
        #define WEBSERVER_CONFIG
    #endif
    #ifndef WEBSERVER_CONTROL
        #define WEBSERVER_CONTROL
    #endif
    #ifndef WEBSERVER_CONTROLLERS
        #define WEBSERVER_CONTROLLERS
    #endif
    #ifndef WEBSERVER_CUSTOM
        #define WEBSERVER_CUSTOM
    #endif
    #ifndef WEBSERVER_DEVICES
        #define WEBSERVER_DEVICES
    #endif
    #ifndef WEBSERVER_DOWNLOAD
        #define WEBSERVER_DOWNLOAD
    #endif
    #ifndef WEBSERVER_FACTORY_RESET
        #define WEBSERVER_FACTORY_RESET
    #endif
    #ifndef WEBSERVER_FILELIST
        #define WEBSERVER_FILELIST
    #endif
    #ifndef WEBSERVER_HARDWARE
        #define WEBSERVER_HARDWARE
    #endif
    #ifndef WEBSERVER_PINSTATES
        #define WEBSERVER_PINSTATES
    #endif
    #ifndef WEBSERVER_RULES
        #define WEBSERVER_RULES
    #endif
    #ifndef WEBSERVER_SETUP
        #define WEBSERVER_SETUP
    #endif
    #ifndef WEBSERVER_SYSINFO
        #define WEBSERVER_SYSINFO
    #endif
    #ifndef WEBSERVER_METRICS
        #define WEBSERVER_METRICS
    #endif
    #ifndef WEBSERVER_TOOLS
        #define WEBSERVER_TOOLS
    #endif
    #ifndef WEBSERVER_UPLOAD
        #define WEBSERVER_UPLOAD
    #endif
    #ifndef WEBSERVER_WIFI_SCANNER
        #define WEBSERVER_WIFI_SCANNER
    #endif
    #ifndef WEBSERVER_NEW_RULES
//        #define WEBSERVER_NEW_RULES
    #endif
#endif

#ifdef WEBSERVER_CSS
  #ifndef WEBSERVER_EMBED_CUSTOM_CSS
    #ifndef EMBED_ESPEASY_DEFAULT_MIN_CSS
      #define EMBED_ESPEASY_DEFAULT_MIN_CSS
    #endif
    #ifndef EMBED_ESPEASY_DEFAULT_MIN_CSS_USE_GZ // Use gzipped minified css (saves ~3.7 kB of .bin size)
      #define EMBED_ESPEASY_DEFAULT_MIN_CSS_USE_GZ
    #endif
  #endif
#endif


#ifndef PLUGIN_BUILD_CUSTOM
    #ifndef FEATURE_SSDP
        #define FEATURE_SSDP  0
    #endif
    #ifndef FEATURE_TIMING_STATS
        #define FEATURE_TIMING_STATS  1
    #endif
    #ifndef FEATURE_I2CMULTIPLEXER
        #define FEATURE_I2CMULTIPLEXER  1
    #endif
    #ifndef FEATURE_TRIGONOMETRIC_FUNCTIONS_RULES
        #define FEATURE_TRIGONOMETRIC_FUNCTIONS_RULES 1
    #endif
    #ifndef FEATURE_EXT_RTC
        #define FEATURE_EXT_RTC 1
    #endif
#endif

#ifdef MEMORY_ANALYSIS
  #ifdef MQTT_ONLY
    #define USES_C002   // Domoticz MQTT
    #define USES_C005   // Home Assistant (openHAB) MQTT
    #define USES_C006   // PiDome MQTT
    #define USES_C014   // homie 3 & 4dev MQTT
    #define USES_P037   // MQTTImport
  #endif
#endif

#ifndef FEATURE_TOOLTIPS
  #define FEATURE_TOOLTIPS  1
#endif // ifndef FEATURE_TOOLTIPS

/******************************************************************************\
 * Available options **********************************************************
\******************************************************************************/
#if defined(CORE_POST_2_5_0) && !defined(MEMORY_ANALYSIS) && !defined(USE_CUSTOM_H)
    #ifndef FEATURE_SETTINGS_ARCHIVE
    // FIXME TD-er: Disabled for now, to reduce binary size
//        #define FEATURE_SETTINGS_ARCHIVE 1
    #endif // ifndef FEATURE_SETTINGS_ARCHIVE
#endif

#if defined(FEATURE_SETTINGS_ARCHIVE) && defined(FORCE_PRE_2_5_0)
  #undef FEATURE_SETTINGS_ARCHIVE
#endif

#ifndef FEATURE_NO_HTTP_CLIENT
  #define FEATURE_NO_HTTP_CLIENT  0
#endif


/******************************************************************************\
 * BUILD Configs **************************************************************
\******************************************************************************/

// IR library is large, so make a separate build including stable plugins and IR.
#ifdef PLUGIN_BUILD_DEV_IR
    #define PLUGIN_BUILD_DEV       // add dev
    #define PLUGIN_BUILD_IR
#endif

#ifdef PLUGIN_BUILD_COLLECTION_IR
    #define PLUGIN_BUILD_COLLECTION   // add collection
    #define PLUGIN_BUILD_IR
#endif

#ifdef PLUGIN_BUILD_MINIMAL_IR
    #ifndef FEATURE_DOMOTICZ
        #define FEATURE_DOMOTICZ  1
    #endif
    #ifndef FEATURE_FHEM
        #define FEATURE_FHEM  1
    #endif
    #ifndef FEATURE_HOMEASSISTANT_OPENHAB
        #define FEATURE_HOMEASSISTANT_OPENHAB 1
    #endif

    #define PLUGIN_BUILD_MINIMAL_OTA
    #define PLUGIN_DESCR  "Minimal, IR"
    #define PLUGIN_BUILD_IR
#endif

#ifdef PLUGIN_BUILD_MINIMAL_IRext
    #ifndef FEATURE_DOMOTICZ
        #define FEATURE_DOMOTICZ  1
    #endif
    #ifndef FEATURE_FHEM
        #define FEATURE_FHEM  1
    #endif
    #ifndef FEATURE_HOMEASSISTANT_OPENHAB
        #define FEATURE_HOMEASSISTANT_OPENHAB 1
    #endif

    #define PLUGIN_BUILD_MINIMAL_OTA
    #define PLUGIN_DESCR  "Minimal, IR with AC"
    #define PLUGIN_BUILD_IR_EXTENDED
#endif

#ifdef PLUGIN_BUILD_NORMAL_IR
    #define PLUGIN_BUILD_NORMAL     // add stable
    #define PLUGIN_DESCR  "Normal, IR"
    #define PLUGIN_BUILD_IR
#endif

#ifdef PLUGIN_BUILD_NORMAL_IRext
  #define PLUGIN_BUILD_NORMAL     // add stable
  #if defined(PLUGIN_SET_COLLECTION_ESP32)
    #define PLUGIN_DESCR  "Collection_A, IR with AC"
  #elif defined(PLUGIN_SET_COLLECTION_B_ESP32)
    #define PLUGIN_DESCR  "Collection_B, IR with AC"
  #elif defined(PLUGIN_SET_COLLECTION_C_ESP32)
    #define PLUGIN_DESCR  "Collection_C, IR with AC"
  #elif defined(PLUGIN_SET_COLLECTION_D_ESP32)
    #define PLUGIN_DESCR  "Collection_D, IR with AC"
  #elif defined(PLUGIN_SET_COLLECTION_E_ESP32)
    #define PLUGIN_DESCR  "Collection_E, IR with AC"
  #elif defined(PLUGIN_SET_COLLECTION_F_ESP32)
    #define PLUGIN_DESCR  "Collection_F, IR with AC"
  #elif defined(PLUGIN_SET_COLLECTION_G_ESP32)
    #define PLUGIN_DESCR  "Collection_G, IR with AC"
  #else
    #define PLUGIN_DESCR  "Normal, IR with AC"
  #endif
  #define PLUGIN_BUILD_IR_EXTENDED
#endif

#ifdef PLUGIN_BUILD_DEV
  #define  PLUGIN_SET_EXPERIMENTAL
  #define  CONTROLLER_SET_EXPERIMENTAL
  #define  NOTIFIER_SET_EXPERIMENTAL
  #define  PLUGIN_BUILD_COLLECTION   // add collection
#endif

#ifdef PLUGIN_BUILD_COLLECTION
  #if !defined(PLUGIN_BUILD_COLLECTION_B) && !defined(PLUGIN_BUILD_COLLECTION_C) && !defined(PLUGIN_BUILD_COLLECTION_D) && !defined(PLUGIN_BUILD_COLLECTION_E) && !defined(PLUGIN_BUILD_COLLECTION_F) && !defined(PLUGIN_BUILD_COLLECTION_G)
    #define PLUGIN_DESCR  "Collection_A"
    #define PLUGIN_SET_COLLECTION_A
  #endif
  #define PLUGIN_SET_COLLECTION
  #define CONTROLLER_SET_COLLECTION
  #define NOTIFIER_SET_COLLECTION
  #define PLUGIN_BUILD_NORMAL     // add stable
#endif

#ifdef PLUGIN_BUILD_COLLECTION_B
  #define PLUGIN_DESCR  "Collection_B"
  #define PLUGIN_SET_COLLECTION
  #define PLUGIN_SET_COLLECTION_B
  #define CONTROLLER_SET_COLLECTION
  #define NOTIFIER_SET_COLLECTION
  #define PLUGIN_BUILD_NORMAL     // add stable
#endif

#ifdef PLUGIN_BUILD_COLLECTION_C
  #define PLUGIN_DESCR  "Collection_C"
  #define PLUGIN_SET_COLLECTION
  #define PLUGIN_SET_COLLECTION_C
  #define CONTROLLER_SET_COLLECTION
  #define NOTIFIER_SET_COLLECTION
  #define PLUGIN_BUILD_NORMAL     // add stable
#endif

#ifdef PLUGIN_BUILD_COLLECTION_D
  #define PLUGIN_DESCR  "Collection_D"
  #define PLUGIN_SET_COLLECTION
  #define PLUGIN_SET_COLLECTION_D
  #define CONTROLLER_SET_COLLECTION
  #define NOTIFIER_SET_COLLECTION
  #define PLUGIN_BUILD_NORMAL     // add stable
#endif

#ifdef PLUGIN_BUILD_COLLECTION_E
  #define PLUGIN_DESCR  "Collection_E"
  #define PLUGIN_SET_COLLECTION
  #define PLUGIN_SET_COLLECTION_E
  #define CONTROLLER_SET_COLLECTION
  #define NOTIFIER_SET_COLLECTION
  #define PLUGIN_BUILD_NORMAL     // add stable
#endif

#ifdef PLUGIN_BUILD_COLLECTION_F
  #define PLUGIN_DESCR  "Collection_F"
  #define PLUGIN_SET_COLLECTION
  #define PLUGIN_SET_COLLECTION_F
  #define CONTROLLER_SET_COLLECTION
  #define NOTIFIER_SET_COLLECTION
  #define PLUGIN_BUILD_NORMAL     // add stable
#endif

#ifdef PLUGIN_BUILD_COLLECTION_G
  #define PLUGIN_DESCR  "Collection_G"
  #define PLUGIN_SET_COLLECTION
  #define PLUGIN_SET_COLLECTION_G
  #define CONTROLLER_SET_COLLECTION
  #define NOTIFIER_SET_COLLECTION
  #define PLUGIN_BUILD_NORMAL     // add stable
#endif

#ifndef PLUGIN_BUILD_CUSTOM
  #ifndef PLUGIN_BUILD_NORMAL
    #define PLUGIN_BUILD_NORMAL // defaults to stable, if not custom
  #endif
#endif

#ifdef PLUGIN_CLIMATE_COLLECTION
  #ifdef PLUGIN_BUILD_NORMAL
    #undef PLUGIN_BUILD_NORMAL
  #endif
  #define PLUGIN_SET_NONE // Specifically configured below
  #define CONTROLLER_SET_STABLE
  #define NOTIFIER_SET_STABLE
  #ifndef FEATURE_ESPEASY_P2P
    #define FEATURE_ESPEASY_P2P 1
  #endif
  #if defined(ESP8266) && !defined(LIMIT_BUILD_SIZE)
    #define LIMIT_BUILD_SIZE
  #endif

  #ifndef FEATURE_I2CMULTIPLEXER
    #define FEATURE_I2CMULTIPLEXER  1
  #endif
  #ifndef FEATURE_TRIGONOMETRIC_FUNCTIONS_RULES
    #define FEATURE_TRIGONOMETRIC_FUNCTIONS_RULES 1
  #endif
  #define KEEP_TRIGONOMETRIC_FUNCTIONS_RULES
  #ifndef FEATURE_PLUGIN_STATS
    #define FEATURE_PLUGIN_STATS  1
  #endif
  #ifndef FEATURE_CHART_JS
    #define FEATURE_CHART_JS  1
  #endif
  #ifndef FEATURE_RULES_EASY_COLOR_CODE
    #define FEATURE_RULES_EASY_COLOR_CODE 1
  #endif
#endif

#ifdef PLUGIN_BUILD_NORMAL
    #define  PLUGIN_SET_STABLE
    #define  CONTROLLER_SET_STABLE
    #define  NOTIFIER_SET_STABLE
    #ifndef FEATURE_ESPEASY_P2P
      #define FEATURE_ESPEASY_P2P 1
    #endif

    #ifndef FEATURE_I2CMULTIPLEXER
        #define FEATURE_I2CMULTIPLEXER  1
    #endif
    #ifndef FEATURE_TRIGONOMETRIC_FUNCTIONS_RULES
        #define FEATURE_TRIGONOMETRIC_FUNCTIONS_RULES 1
    #endif
    #define KEEP_TRIGONOMETRIC_FUNCTIONS_RULES
    #ifndef FEATURE_PLUGIN_STATS
        #define FEATURE_PLUGIN_STATS  1
    #endif
    #ifndef FEATURE_CHART_JS
        #define FEATURE_CHART_JS  1
    #endif
    #ifndef FEATURE_RULES_EASY_COLOR_CODE
        #define FEATURE_RULES_EASY_COLOR_CODE 1
    #endif
#endif

#if FEATURE_FHEM
    #define USES_C009   // FHEM HTTP
#endif

#if FEATURE_HOMEASSISTANT_OPENHAB
    #define USES_C005   // Home Assistant (openHAB) MQTT
#endif

#ifdef PLUGIN_BUILD_MINIMAL_OTA
    // Disable ESPEasy p2p for minimal OTA builds.
    #ifdef FEATURE_ESPEASY_P2P
      #undef FEATURE_ESPEASY_P2P
    #endif
    #define FEATURE_ESPEASY_P2P 0

    #ifdef FEATURE_MDNS
      #undef FEATURE_MDNS
    #endif
    #define FEATURE_MDNS 0

    #ifdef FEATURE_SSDP
      #undef FEATURE_SSDP
    #endif
    #define FEATURE_SSDP 0

    #ifndef DISABLE_SC16IS752_Serial
      #define DISABLE_SC16IS752_Serial
    #endif

    #ifdef FEATURE_ARDUINO_OTA
      #undef FEATURE_ARDUINO_OTA
    #endif
    #define FEATURE_ARDUINO_OTA 0

    #ifndef PLUGIN_DESCR
      #define PLUGIN_DESCR  "Minimal 1M OTA"
    #endif


    #ifndef CONTROLLER_SET_NONE
      #define CONTROLLER_SET_NONE
    #endif

    #ifndef LIMIT_BUILD_SIZE
      #define LIMIT_BUILD_SIZE
    #endif

    #define BUILD_MINIMAL_OTA
    #ifndef BUILD_NO_DEBUG
      #define BUILD_NO_DEBUG
    #endif

//    #define USES_C001   // Domoticz HTTP
//    #define USES_C002   // Domoticz MQTT
//    #define USES_C005   // Home Assistant (openHAB) MQTT
//    #define USES_C006   // PiDome MQTT
  #if !FEATURE_NO_HTTP_CLIENT
    #define USES_C008   // Generic HTTP
  #endif
//    #define USES_C009   // FHEM HTTP
//    #define USES_C010   // Generic UDP
//    #define USES_C013   // ESPEasy P2P network

//    #define NOTIFIER_SET_STABLE
    #ifndef NOTIFIER_SET_NONE
      #define NOTIFIER_SET_NONE
    #endif

    #ifdef FEATURE_POST_TO_HTTP
      #undef FEATURE_POST_TO_HTTP
    #endif
    #define FEATURE_POST_TO_HTTP  0 // Disabled

    #ifdef FEATURE_PUT_TO_HTTP
      #undef FEATURE_PUT_TO_HTTP
    #endif
    #define FEATURE_PUT_TO_HTTP  0 // Disabled

    #ifndef PLUGIN_SET_NONE
      #define PLUGIN_SET_NONE
    #endif

    #ifdef FEATURE_SETTINGS_ARCHIVE
        #undef FEATURE_SETTINGS_ARCHIVE
    #endif // if FEATURE_SETTINGS_ARCHIVE
    #define FEATURE_SETTINGS_ARCHIVE  0

    #ifdef FEATURE_TIMING_STATS
        #undef FEATURE_TIMING_STATS
    #endif
    #define FEATURE_TIMING_STATS  0

    #ifdef FEATURE_ZEROFILLED_UNITNUMBER
        #undef FEATURE_ZEROFILLED_UNITNUMBER
    #endif
    #define FEATURE_ZEROFILLED_UNITNUMBER  0

    #if defined(FEATURE_I2C_DEVICE_CHECK)
      #undef FEATURE_I2C_DEVICE_CHECK
    #endif
    #define FEATURE_I2C_DEVICE_CHECK 0 // Disable I2C device check code

    #if defined(FEATURE_I2C_GET_ADDRESS)
      #undef FEATURE_I2C_GET_ADDRESS
    #endif
    #define FEATURE_I2C_GET_ADDRESS 0 // Disable fetching I2C device address

    #ifndef USES_P001
        #define USES_P001   // switch
    #endif
    #ifndef USES_P026
      #define USES_P026   // SysInfo
    #endif
    #ifndef USES_P033
      #define USES_P033   // Dummy
    #endif
    #ifndef USES_P037
//        #define USES_P037   // MQTTImport
    #endif

    #ifndef USES_P004
//        #define USES_P004   // Dallas
    #endif
    #ifndef USES_P005
//        #define USES_P005   // DHT
    #endif

    #ifdef FEATURE_SERVO
      #undef FEATURE_SERVO
    #endif
    #define FEATURE_SERVO 0
    #ifdef FEATURE_RTTTL
      #undef FEATURE_RTTTL
    #endif
    #define FEATURE_RTTTL 0
#endif


// Strip out parts not needed for either MINIMAL_OTA and MEMORY_ANALYSIS
#if defined(BUILD_MINIMAL_OTA) || defined(MEMORY_ANALYSIS)
    #ifndef WEBSERVER_CUSTOM_BUILD_DEFINED
        #ifdef WEBSERVER_TIMINGSTATS
            #undef WEBSERVER_TIMINGSTATS
        #endif
        #ifdef WEBSERVER_SYSVARS
            #undef WEBSERVER_SYSVARS
        #endif
        #ifdef WEBSERVER_NEW_UI
            #undef WEBSERVER_NEW_UI
        #endif
        #ifdef WEBSERVER_I2C_SCANNER
            #undef WEBSERVER_I2C_SCANNER
        #endif
        #ifdef WEBSERVER_FAVICON
            #undef WEBSERVER_FAVICON
        #endif
        #ifdef WEBSERVER_CSS
            #undef WEBSERVER_CSS
        #endif
        #ifndef WEBSERVER_EMBED_CUSTOM_CSS
          #ifdef EMBED_ESPEASY_DEFAULT_MIN_CSS
            #undef EMBED_ESPEASY_DEFAULT_MIN_CSS
          #endif
        #endif
        #ifdef WEBSERVER_INCLUDE_JS
            #undef WEBSERVER_INCLUDE_JS
        #endif
        #ifdef WEBSERVER_LOG
            #undef WEBSERVER_LOG
        #endif
        #ifdef WEBSERVER_GITHUB_COPY
            #undef WEBSERVER_GITHUB_COPY
        #endif
        #ifdef WEBSERVER_PINSTATES
            #undef WEBSERVER_PINSTATES
        #endif
        #ifdef WEBSERVER_WIFI_SCANNER
            #undef WEBSERVER_WIFI_SCANNER
        #endif
        #ifdef WEBSERVER_CUSTOM
            #undef WEBSERVER_CUSTOM
        #endif
        #ifdef WEBSERVER_NEW_RULES
            #undef WEBSERVER_NEW_RULES
        #endif
        #ifdef SHOW_SYSINFO_JSON
            #undef SHOW_SYSINFO_JSON
        #endif
        #ifndef WEBSERVER_SYSINFO_MINIMAL
            #define WEBSERVER_SYSINFO_MINIMAL
        #endif

    #endif // WEBSERVER_CUSTOM_BUILD_DEFINED


    // FEATURE_GPIO_USE_ESP8266_WAVEFORM needs about 200 bytes
    //#define FEATURE_GPIO_USE_ESP8266_WAVEFORM 0


    #ifndef LIMIT_BUILD_SIZE
        #define LIMIT_BUILD_SIZE
    #endif
    #ifdef FEATURE_I2C_DEVICE_SCAN
        #undef FEATURE_I2C_DEVICE_SCAN
    #endif // if FEATURE_I2C_DEVICE_SCAN
    #define FEATURE_I2C_DEVICE_SCAN     0   // turn feature off in OTA builds
    #ifdef KEEP_TRIGONOMETRIC_FUNCTIONS_RULES
        #undef KEEP_TRIGONOMETRIC_FUNCTIONS_RULES
    #endif
    #ifndef NOTIFIER_SET_NONE
        #define NOTIFIER_SET_NONE
    #endif
    #ifdef FEATURE_EXT_RTC
        #undef FEATURE_EXT_RTC
    #endif
    #define FEATURE_EXT_RTC 0
#endif



#ifdef BUILD_NO_DEBUG
    #ifdef WEBSERVER_RULES_DEBUG
        #undef WEBSERVER_RULES_DEBUG
    #endif
#endif


/******************************************************************************\
 * IR plugins *****************************************************************
\******************************************************************************/
// See lib\IRremoteESP8266\src\IRremoteESP8266.h
// Disable all settings like these when not needed:
// #define DECODE_TOSHIBA_AC      true
// #define SEND_TOSHIBA_AC        true
#ifdef PLUGIN_BUILD_IR
    #if !defined(PLUGIN_DESCR) && !defined(PLUGIN_BUILD_MAX_ESP32)
      #define PLUGIN_DESCR  "IR"
    #endif
    #ifndef USES_P016    
      #define USES_P016      // IR
    #endif
    #define P016_SEND_IR_TO_CONTROLLER false //IF true then the JSON replay solution is transmited back to the condroller.
    #ifndef USES_P035    
      #define USES_P035      // IRTX
    #endif
    #define P016_P035_USE_RAW_RAW2 //Use the RAW and RAW2 encodings, disabling it saves 3.7Kb
#endif

#ifdef PLUGIN_BUILD_IR_EXTENDED
    #if !defined(PLUGIN_DESCR) && !defined(PLUGIN_BUILD_MAX_ESP32)
        #define PLUGIN_DESCR  "IR Extended"
    #endif // PLUGIN_DESCR
    #ifndef USES_P016    
      #define USES_P016      // IR
    #endif
    #define P016_SEND_IR_TO_CONTROLLER false //IF true then the JSON replay solution is transmited back to the condroller.
    #ifndef USES_P035    
      #define USES_P035      // IRTX
    #endif
    // The following define is needed for extended decoding of A/C Messages and or using standardised common arguments for controlling all deeply supported A/C units
    #define P016_P035_Extended_AC
    #define P016_P035_USE_RAW_RAW2 //Use the RAW and RAW2 encodings, disabling it saves 3.7Kb
    #ifndef ESP8266_1M       // Leaving out Heatpump IR for 1M builds because it won't fit after upgrading IRremoteESP8266 library to v2.8.1
      #define USES_P088      // ToniA IR plugin
    #endif
    #define PLUGIN_SET_ONLY_SWITCH
    #define NOTIFIER_SET_STABLE
    #define USES_P029      // Output - Domoticz MQTT Helper
    #define PLUGIN_SET_ONLY_TEMP_HUM
#endif

#ifdef PLUGIN_BUILD_IR_EXTENDED_NO_RX
    #if !defined(PLUGIN_DESCR) && !defined(PLUGIN_BUILD_MAX_ESP32)
        #define PLUGIN_DESCR  "IR Extended, no IR RX"
    #endif // PLUGIN_DESCR
    #ifndef USES_P035    
      #define USES_P035      // IRTX
    #endif
    // The following define is needed for extended decoding of A/C Messages and or using standardised common arguments for controlling all deeply supported A/C units
    #define P016_P035_Extended_AC
    #define P016_P035_USE_RAW_RAW2 //Use the RAW and RAW2 encodings, disabling it saves 3.7Kb
    #define USES_P088      //ToniA IR plugin
#endif

/******************************************************************************\
 * Devices ********************************************************************
\******************************************************************************/

// Itead ----------------------------
#ifdef PLUGIN_SET_SONOFF_BASIC
    #define PLUGIN_DESCR  "Sonoff Basic"

    #define PLUGIN_SET_ONLY_SWITCH
    #define NOTIFIER_SET_STABLE
#endif

#ifdef PLUGIN_SET_SONOFF_TH1x
    #define PLUGIN_DESCR  "Sonoff TH10/TH16"

    #define PLUGIN_SET_ONLY_SWITCH
    #define NOTIFIER_SET_STABLE
    #define PLUGIN_SET_ONLY_TEMP_HUM
#endif

#ifdef PLUGIN_SET_SONOFF_POW
    #ifndef PLUGIN_DESCR
        #define PLUGIN_DESCR  "Sonoff POW R1/R2"
    #endif

    #define CONTROLLER_SET_STABLE
    #define PLUGIN_SET_ONLY_SWITCH
    #define NOTIFIER_SET_STABLE
    #define USES_P076   // HWL8012   in POW r1
    // Needs CSE7766 Energy sensor, via Serial RXD 4800 baud 8E1 (GPIO1), TXD (GPIO3)
    #define USES_P077	  // CSE7766   in POW R2
    #define USES_P081   // Cron
    #ifdef ESP8266_4M
      #define FEATURE_ADC_VCC 1
      #define USES_P002   // ADC with FEATURE_ADC_VCC=1 to measure ESP3v3
      #define CONTROLLER_SET_ALL
      #ifndef FEATURE_PLUGIN_STATS
          #define FEATURE_PLUGIN_STATS  1
      #endif
      #ifndef FEATURE_CHART_JS
          #define FEATURE_CHART_JS  1
      #endif
      #ifndef FEATURE_RULES_EASY_COLOR_CODE
          #define FEATURE_RULES_EASY_COLOR_CODE 1
      #endif
      #ifndef FEATURE_SETTINGS_ARCHIVE
        #define FEATURE_SETTINGS_ARCHIVE  1
      #endif
      #ifndef SHOW_SYSINFO_JSON
        #define SHOW_SYSINFO_JSON 1
      #endif
      #ifndef FEATURE_TIMING_STATS                  
        #define FEATURE_TIMING_STATS 1
      #endif
      #ifndef FEATURE_TRIGONOMETRIC_FUNCTIONS_RULES 
        #define FEATURE_TRIGONOMETRIC_FUNCTIONS_RULES 1
      #endif
      #ifdef BUILD_NO_DEBUG
        #undef BUILD_NO_DEBUG
      #endif
      
//      #define FEATURE_MDNS  1
      #define FEATURE_CUSTOM_PROVISIONING 1
      #define FEATURE_DOWNLOAD 1
    #endif
#endif

#ifdef PLUGIN_SET_SONOFF_S2x
    #define PLUGIN_DESCR  "Sonoff S20/22/26"

    #define PLUGIN_SET_ONLY_SWITCH
    #define NOTIFIER_SET_STABLE
#endif

#ifdef PLUGIN_SET_SONOFF_4CH
    #define PLUGIN_DESCR  "Sonoff 4CH"
    #define PLUGIN_SET_ONLY_SWITCH
    #define NOTIFIER_SET_STABLE
#endif

#ifdef PLUGIN_SET_SONOFF_TOUCH
    #define PLUGIN_DESCR  "Sonoff Touch"
    #define PLUGIN_SET_ONLY_SWITCH
    #define NOTIFIER_SET_STABLE
#endif

// Shelly ----------------------------
#ifdef PLUGIN_SET_SHELLY_1
    #define PLUGIN_DESCR  "Shelly 1"

    #define PLUGIN_SET_ONLY_SWITCH
    #define CONTROLLER_SET_STABLE
    #define NOTIFIER_SET_STABLE
    #define USES_P004   // DS18B20
#endif

#ifdef PLUGIN_SET_SHELLY_PLUG_S
    #define PLUGIN_DESCR  "Shelly PLUG-S"

    #define PLUGIN_SET_ONLY_SWITCH
    #define CONTROLLER_SET_STABLE
    #define NOTIFIER_SET_STABLE
    #define USES_P076   // HWL8012   in POW r1
    #define USES_P077	  // CSE7766   in POW R2
    #define USES_P081   // Cron
#endif

// Easy ----------------------------
#ifdef PLUGIN_SET_EASY_TEMP
    #define PLUGIN_DESCR  "Temp Hum"
    #define PLUGIN_SET_ONLY_TEMP_HUM
#endif

#ifdef PLUGIN_SET_EASY_CARBON
    #define PLUGIN_DESCR  "Carbon"
    #define PLUGIN_SET_NONE
    #define USES_P052   // SenseAir
#endif

/*
#ifdef PLUGIN_SET_EASY_NEXTION
    #define PLUGIN_SET_ONLY_SWITCH
    //#define USES_Pxxx   // Nextion
#endif
*/

#ifdef PLUGIN_SET_EASY_OLED1
    #define PLUGIN_SET_ONLY_SWITCH
    #define NOTIFIER_SET_STABLE
    #define USES_P036   // FrameOLED
#endif

#ifdef PLUGIN_SET_EASY_OLED2
    #define PLUGIN_SET_ONLY_SWITCH
    #define NOTIFIER_SET_STABLE
    #define USES_P023   // OLED
#endif

#ifdef PLUGIN_SET_EASY_RELAY
    #define PLUGIN_SET_ONLY_SWITCH
    #define NOTIFIER_SET_STABLE
#endif

// LedStrips ----------------------------
#ifdef PLUGIN_SET_H801
    #define PLUGIN_SET_ONLY_LEDSTRIP
#endif

#ifdef PLUGIN_SET_MAGICHOME
    #define PLUGIN_SET_ONLY_LEDSTRIP
#endif

#ifdef PLUGIN_SET_MAGICHOME_IR
    #define PLUGIN_SET_ONLY_LEDSTRIP
    #ifndef USES_P016    
      #define USES_P016      // IR
    #endif

#endif


// Generic ESP32 -----------------------------
#ifdef PLUGIN_SET_GENERIC_ESP32
    #define PLUGIN_DESCR  "Generic ESP32"

    #ifndef ESP32
        #define ESP32
    #endif
    #ifdef ESP8266
        #undef ESP8266
    #endif
    #define PLUGIN_SET_ONLY_SWITCH
    #define NOTIFIER_SET_STABLE
    #define USES_P036   // FrameOLED
    #define USES_P027   // INA219
    #define USES_P028   // BME280
#endif

#ifdef PLUGIN_SET_COLLECTION_ESP32
  #if !defined(PLUGIN_SET_COLLECTION_B_ESP32) && !defined(PLUGIN_SET_COLLECTION_C_ESP32) && !defined(PLUGIN_SET_COLLECTION_D_ESP32) && !defined(PLUGIN_SET_COLLECTION_E_ESP32) && !defined(PLUGIN_SET_COLLECTION_F_ESP32) && !defined(PLUGIN_SET_COLLECTION_G_ESP32)
    #ifndef PLUGIN_DESCR // COLLECTION_A_ESP32_IRExt also passes here
      #define PLUGIN_DESCR  "Collection_A ESP32"
    #endif
    #define  PLUGIN_SET_COLLECTION_A
  #endif
  #ifndef ESP32
    #define ESP32
  #endif
  #ifdef ESP8266
    #undef ESP8266
  #endif
  // Undefine contradictionary defines
  #ifdef PLUGIN_SET_NONE
    #undef PLUGIN_SET_NONE
  #endif
  #ifdef PLUGIN_SET_ONLY_SWITCH
    #undef PLUGIN_SET_ONLY_SWITCH
  #endif
  #ifdef PLUGIN_SET_ONLY_TEMP_HUM
    #undef PLUGIN_SET_ONLY_TEMP_HUM
  #endif
  #define  PLUGIN_SET_COLLECTION
  #define  CONTROLLER_SET_STABLE
  #define  CONTROLLER_SET_COLLECTION
  #define  NOTIFIER_SET_STABLE
  #define  PLUGIN_SET_STABLE     // add stable
  // See also PLUGIN_SET_COLLECTION_ESP32 section at end,
  // where incompatible plugins will be disabled.
  // TODO : Check compatibility of plugins for ESP32 board.
#endif

#ifdef PLUGIN_SET_COLLECTION_B_ESP32
  #ifndef PLUGIN_DESCR // COLLECTION_B_ESP32_IRExt also passes here
    #define PLUGIN_DESCR  "Collection_B ESP32"
  #endif
  #ifndef ESP32
    #define ESP32
  #endif
  #ifdef ESP8266
    #undef ESP8266
  #endif
  // Undefine contradictionary defines
  #ifdef PLUGIN_SET_NONE
    #undef PLUGIN_SET_NONE
  #endif
  #ifdef PLUGIN_SET_ONLY_SWITCH
    #undef PLUGIN_SET_ONLY_SWITCH
  #endif
  #ifdef PLUGIN_SET_ONLY_TEMP_HUM
    #undef PLUGIN_SET_ONLY_TEMP_HUM
  #endif
  #define  PLUGIN_SET_COLLECTION
  #define  PLUGIN_SET_COLLECTION_B
  #define  CONTROLLER_SET_STABLE
  #define  CONTROLLER_SET_COLLECTION
  #define  NOTIFIER_SET_STABLE
  #define  PLUGIN_SET_STABLE     // add stable
  // See also PLUGIN_SET_COLLECTION_ESP32 section at end,
  // where incompatible plugins will be disabled.
  // TODO : Check compatibility of plugins for ESP32 board.
#endif

#ifdef PLUGIN_SET_COLLECTION_C_ESP32
  #ifndef PLUGIN_DESCR // COLLECTION_C_ESP32_IRExt also passes here
    #define PLUGIN_DESCR  "Collection_C ESP32"
  #endif
  #ifndef ESP32
    #define ESP32
  #endif
  #ifdef ESP8266
    #undef ESP8266
  #endif
  // Undefine contradictionary defines
  #ifdef PLUGIN_SET_NONE
    #undef PLUGIN_SET_NONE
  #endif
  #ifdef PLUGIN_SET_ONLY_SWITCH
    #undef PLUGIN_SET_ONLY_SWITCH
  #endif
  #ifdef PLUGIN_SET_ONLY_TEMP_HUM
    #undef PLUGIN_SET_ONLY_TEMP_HUM
  #endif
  #define  PLUGIN_SET_COLLECTION
  #define  PLUGIN_SET_COLLECTION_C
  #define  CONTROLLER_SET_STABLE
  #define  CONTROLLER_SET_COLLECTION
  #define  NOTIFIER_SET_STABLE
  #define  PLUGIN_SET_STABLE     // add stable
  // See also PLUGIN_SET_COLLECTION_ESP32 section at end,
  // where incompatible plugins will be disabled.
  // TODO : Check compatibility of plugins for ESP32 board.
#endif

#ifdef PLUGIN_SET_COLLECTION_D_ESP32
  #ifndef PLUGIN_DESCR // COLLECTION_D_ESP32_IRExt also passes here
    #define PLUGIN_DESCR  "Collection_D ESP32"
  #endif
  #ifndef ESP32
    #define ESP32
  #endif
  #ifdef ESP8266
    #undef ESP8266
  #endif
  // Undefine contradictionary defines
  #ifdef PLUGIN_SET_NONE
    #undef PLUGIN_SET_NONE
  #endif
  #ifdef PLUGIN_SET_ONLY_SWITCH
    #undef PLUGIN_SET_ONLY_SWITCH
  #endif
  #ifdef PLUGIN_SET_ONLY_TEMP_HUM
    #undef PLUGIN_SET_ONLY_TEMP_HUM
  #endif
  #define  PLUGIN_SET_COLLECTION
  #define  PLUGIN_SET_COLLECTION_D
  #define  CONTROLLER_SET_STABLE
  #define  CONTROLLER_SET_COLLECTION
  #define  NOTIFIER_SET_STABLE
  #define  PLUGIN_SET_STABLE     // add stable
  // See also PLUGIN_SET_COLLECTION_ESP32 section at end,
  // where incompatible plugins will be disabled.
  // TODO : Check compatibility of plugins for ESP32 board.
#endif

#ifdef PLUGIN_SET_COLLECTION_E_ESP32
  #ifndef PLUGIN_DESCR // COLLECTION_E_ESP32_IRExt also passes here
    #define PLUGIN_DESCR  "Collection_E ESP32"
  #endif
  #ifndef ESP32
    #define ESP32
  #endif
  #ifdef ESP8266
    #undef ESP8266
  #endif
  // Undefine contradictionary defines
  #ifdef PLUGIN_SET_NONE
    #undef PLUGIN_SET_NONE
  #endif
  #ifdef PLUGIN_SET_ONLY_SWITCH
    #undef PLUGIN_SET_ONLY_SWITCH
  #endif
  #ifdef PLUGIN_SET_ONLY_TEMP_HUM
    #undef PLUGIN_SET_ONLY_TEMP_HUM
  #endif
  #define  PLUGIN_SET_COLLECTION
  #define  PLUGIN_SET_COLLECTION_E
  #define  CONTROLLER_SET_STABLE
  #define  CONTROLLER_SET_COLLECTION
  #define  NOTIFIER_SET_STABLE
  #define  PLUGIN_SET_STABLE     // add stable
  // See also PLUGIN_SET_COLLECTION_ESP32 section at end,
  // where incompatible plugins will be disabled.
  // TODO : Check compatibility of plugins for ESP32 board.
#endif

#ifdef PLUGIN_SET_COLLECTION_F_ESP32
  #ifndef PLUGIN_DESCR // COLLECTION_F_ESP32_IRExt also passes here
    #define PLUGIN_DESCR  "Collection_F ESP32"
  #endif
  #ifndef ESP32
    #define ESP32
  #endif
  #ifdef ESP8266
    #undef ESP8266
  #endif
  // Undefine contradictionary defines
  #ifdef PLUGIN_SET_NONE
    #undef PLUGIN_SET_NONE
  #endif
  #ifdef PLUGIN_SET_ONLY_SWITCH
    #undef PLUGIN_SET_ONLY_SWITCH
  #endif
  #ifdef PLUGIN_SET_ONLY_TEMP_HUM
    #undef PLUGIN_SET_ONLY_TEMP_HUM
  #endif
  #define  PLUGIN_SET_COLLECTION
  #define  PLUGIN_SET_COLLECTION_F
  #define  CONTROLLER_SET_STABLE
  #define  CONTROLLER_SET_COLLECTION
  #define  NOTIFIER_SET_STABLE
  #define  PLUGIN_SET_STABLE     // add stable
  // See also PLUGIN_SET_COLLECTION_ESP32 section at end,
  // where incompatible plugins will be disabled.
  // TODO : Check compatibility of plugins for ESP32 board.
#endif

#ifdef PLUGIN_SET_COLLECTION_G_ESP32
  #ifndef PLUGIN_DESCR // COLLECTION_G_ESP32_IRExt also passes here
    #define PLUGIN_DESCR  "Collection_G ESP32"
  #endif
  #ifndef ESP32
    #define ESP32
  #endif
  #ifdef ESP8266
    #undef ESP8266
  #endif
  // Undefine contradictionary defines
  #ifdef PLUGIN_SET_NONE
    #undef PLUGIN_SET_NONE
  #endif
  #ifdef PLUGIN_SET_ONLY_SWITCH
    #undef PLUGIN_SET_ONLY_SWITCH
  #endif
  #ifdef PLUGIN_SET_ONLY_TEMP_HUM
    #undef PLUGIN_SET_ONLY_TEMP_HUM
  #endif
  #define  PLUGIN_SET_COLLECTION
  #define  PLUGIN_SET_COLLECTION_G
  #define  CONTROLLER_SET_STABLE
  #define  CONTROLLER_SET_COLLECTION
  #define  NOTIFIER_SET_STABLE
  #define  PLUGIN_SET_STABLE     // add stable
  // See also PLUGIN_SET_COLLECTION_ESP32 section at end,
  // where incompatible plugins will be disabled.
  // TODO : Check compatibility of plugins for ESP32 board.
#endif

#ifdef PLUGIN_BUILD_MAX_ESP32
    #ifndef PLUGIN_DESCR
      #define PLUGIN_DESCR  "MAX ESP32"
    #endif
    #ifndef ESP32
        #define ESP32
    #endif
    #ifdef ESP8266
        #undef ESP8266
    #endif

    #define PLUGIN_SET_MAX
    #define CONTROLLER_SET_ALL
    #define NOTIFIER_SET_ALL
    #ifndef PLUGIN_ENERGY_COLLECTION
        #define PLUGIN_ENERGY_COLLECTION
    #endif
    #ifndef PLUGIN_DISPLAY_COLLECTION
        #define PLUGIN_DISPLAY_COLLECTION
    #endif
    #ifndef PLUGIN_CLIMATE_COLLECTION
      #define PLUGIN_CLIMATE_COLLECTION
    #endif
    #ifndef PLUGIN_NEOPIXEL_COLLECTION
        #define PLUGIN_NEOPIXEL_COLLECTION
    #endif
    #ifndef FEATURE_PLUGIN_STATS
        #define FEATURE_PLUGIN_STATS  1
    #endif
    #ifndef FEATURE_CHART_JS
        #define FEATURE_CHART_JS  1
    #endif
    #ifndef FEATURE_RULES_EASY_COLOR_CODE
        #define FEATURE_RULES_EASY_COLOR_CODE 1
    #endif

    #ifdef FEATURE_CUSTOM_PROVISIONING
        #undef FEATURE_CUSTOM_PROVISIONING
    #endif
    #define FEATURE_CUSTOM_PROVISIONING 1


    // See also PLUGIN_SET_MAX section at end, to include any disabled plugins from other definitions
    // See also PLUGIN_SET_COLLECTION_ESP32 section at end,
    // where incompatible plugins will be disabled.
    // TODO : Check compatibility of plugins for ESP32 board.
#endif


// Generic ------------------------------------
#ifdef PLUGIN_SET_GENERIC_1M
    #define PLUGIN_SET_NONE
    // TODO : small list of common plugins to fit in 1M
#endif

// Ventus W266 --------------------------------
#ifdef PLUGIN_SET_VENTUS_W266
    #define PLUGIN_SET_ONLY_SWITCH
    #define PLUGIN_BUILD_DISABLED
    #define USES_P046      // Hardware	P046_VentusW266.ino
#endif


#ifdef PLUGIN_SET_LC_TECH_RELAY_X2
    #define CONTROLLER_SET_STABLE
    #define PLUGIN_SET_ONLY_SWITCH
    #define NOTIFIER_SET_STABLE
    #define USES_P026    // Sysinfo
    #define USES_P029    // Domoticz MQTT Helper
    #define USES_P033    // Dummy
    #define USES_P037    // MQTT import
    #define USES_P081    // Cron
    #define USES_P091    // Ser Switch
#endif



/******************************************************************************\
 * "ONLY" shorcuts ************************************************************
\******************************************************************************/
#ifdef PLUGIN_SET_ONLY_SWITCH
    #ifndef PLUGIN_SET_NONE
        #define PLUGIN_SET_NONE
    #endif
    #ifndef USES_P001
        #define USES_P001   // switch
    #endif
    #ifndef USES_P003
//        #define USES_P003   // pulse
    #endif
    #ifndef USES_P026
      #define USES_P026   // SysInfo
    #endif
    #ifndef USES_P033
      #define USES_P033   // Dummy
    #endif
    #ifndef USES_P037
        #define USES_P037   // MQTTImport
    #endif
#endif

#ifdef PLUGIN_SET_ONLY_TEMP_HUM
    #ifndef PLUGIN_SET_NONE
        #define PLUGIN_SET_NONE
    #endif
    #ifndef USES_P004
        #define USES_P004   // Dallas
    #endif
    #ifndef USES_P005
        #define USES_P005   // DHT
    #endif
    #ifndef USES_P014
        #define USES_P014   // SI7021
    #endif
    #ifndef USES_P028
        #define USES_P028   // BME280
    #endif
    #ifndef USES_P034
        #define USES_P034   // DHT12
    #endif
#endif

#ifdef PLUGIN_SET_ONLY_LEDSTRIP
    #ifndef PLUGIN_SET_NONE
        #define PLUGIN_SET_NONE
    #endif
    #ifndef USES_P141
        #define USES_P141   // LedStrip
    #endif
    #ifndef USES_P037
        #define USES_P037   // MQTTImport
    #endif
#endif


/******************************************************************************\
 * Main Families **************************************************************
\******************************************************************************/

// NONE #####################################
#ifdef PLUGIN_SET_NONE
  #ifdef PLUGIN_SET_STABLE
    #undef PLUGIN_SET_STABLE
  #endif
  #ifdef PLUGIN_SET_COLLECTION
    #undef PLUGIN_SET_COLLECTION
  #endif
  #ifdef PLUGIN_SET_COLLECTION_A
    #undef PLUGIN_SET_COLLECTION_A
  #endif
  #ifdef PLUGIN_SET_COLLECTION_B
    #undef PLUGIN_SET_COLLECTION_B
  #endif
  #ifdef PLUGIN_SET_COLLECTION_C
    #undef PLUGIN_SET_COLLECTION_C
  #endif
  #ifdef PLUGIN_SET_COLLECTION_D
    #undef PLUGIN_SET_COLLECTION_D
  #endif
  #ifdef PLUGIN_SET_COLLECTION_E
    #undef PLUGIN_SET_COLLECTION_E
  #endif
  #ifdef PLUGIN_SET_COLLECTION_F
    #undef PLUGIN_SET_COLLECTION_F
  #endif
  #ifdef PLUGIN_SET_COLLECTION_G
    #undef PLUGIN_SET_COLLECTION_G
  #endif
  #ifdef PLUGIN_SET_EXPERIMENTAL
    #undef PLUGIN_SET_EXPERIMENTAL
  #endif
#endif


#ifdef CONTROLLER_SET_NONE
  #ifdef CONTROLLER_SET_STABLE
    #undef CONTROLLER_SET_STABLE
  #endif
  #ifdef CONTROLLER_SET_COLLECTION
    #undef CONTROLLER_SET_COLLECTION
  #endif
  #ifdef CONTROLLER_SET_EXPERIMENTAL
    #undef CONTROLLER_SET_EXPERIMENTAL
  #endif
#endif


#ifdef NOTIFIER_SET_NONE
  #ifdef NOTIFIER_SET_STABLE
    #undef NOTIFIER_SET_STABLE
  #endif
  #ifdef NOTIFIER_SET_COLLECTION
    #undef NOTIFIER_SET_COLLECTION
  #endif
  #ifdef NOTIFIER_SET_EXPERIMENTAL
    #undef NOTIFIER_SET_EXPERIMENTAL
  #endif
#endif

// ALL ###########################################
#ifdef PLUGIN_SET_ALL
  #ifndef PLUGIN_SET_STABLE
    #define PLUGIN_SET_STABLE
  #endif
  #ifndef PLUGIN_SET_COLLECTION
    #define PLUGIN_SET_COLLECTION
  #endif
  #ifndef PLUGIN_SET_EXPERIMENTAL
    #define PLUGIN_SET_EXPERIMENTAL
  #endif
#endif


#ifdef CONTROLLER_SET_ALL
  #ifndef CONTROLLER_SET_STABLE
    #define CONTROLLER_SET_STABLE
  #endif
  #ifndef CONTROLLER_SET_COLLECTION
    #define CONTROLLER_SET_COLLECTION
  #endif
  #ifndef CONTROLLER_SET_EXPERIMENTAL
    #define CONTROLLER_SET_EXPERIMENTAL
  #endif
#endif


#ifdef NOTIFIER_SET_ALL
  #ifndef NOTIFIER_SET_STABLE
    #define NOTIFIER_SET_STABLE
  #endif
  #ifndef NOTIFIER_SET_COLLECTION
    #define NOTIFIER_SET_COLLECTION
  #endif
  #ifndef NOTIFIER_SET_EXPERIMENTAL
    #define NOTIFIER_SET_EXPERIMENTAL
  #endif
#endif

// MAX ###########################################
#ifdef PLUGIN_SET_MAX
  #ifndef PLUGIN_SET_STABLE
    #define PLUGIN_SET_STABLE
  #endif
  #ifndef PLUGIN_SET_COLLECTION
    #define PLUGIN_SET_COLLECTION
  #endif
  #ifndef PLUGIN_SET_COLLECTION_A
    #define PLUGIN_SET_COLLECTION_A
  #endif
  #ifndef PLUGIN_SET_COLLECTION_B
    #define PLUGIN_SET_COLLECTION_B
  #endif
  #ifndef PLUGIN_SET_COLLECTION_C
    #define PLUGIN_SET_COLLECTION_C
  #endif
  #ifndef PLUGIN_SET_COLLECTION_D
    #define PLUGIN_SET_COLLECTION_D
  #endif
  #ifndef PLUGIN_SET_COLLECTION_E
    #define PLUGIN_SET_COLLECTION_E
  #endif
  #ifndef PLUGIN_SET_COLLECTION_F
    #define PLUGIN_SET_COLLECTION_F
  #endif
  #ifndef PLUGIN_SET_COLLECTION_G
    #define PLUGIN_SET_COLLECTION_G
  #endif
#endif




// STABLE #####################################
#ifdef PLUGIN_SET_STABLE
    #ifndef FEATURE_SERVO
      #define FEATURE_SERVO 1
    #endif
    #ifdef FEATURE_RTTTL
      #undef FEATURE_RTTTL
    #endif
    #define FEATURE_RTTTL 1

    #define USES_P001   // Switch
    #define USES_P002   // ADC
    #define USES_P003   // Pulse
    #define USES_P004   // Dallas
    #define USES_P005   // DHT
    #define USES_P006   // BMP085
    #define USES_P007   // PCF8591
    #define USES_P008   // RFID
    #define USES_P009   // MCP

    #define USES_P010   // BH1750
    #define USES_P011   // PME
    #define USES_P012   // LCD
    #define USES_P013   // HCSR04
    #define USES_P014   // SI7021
    #define USES_P015   // TSL2561
//    #define USES_P016   // IR
    #define USES_P017   // PN532
    #define USES_P018   // Dust
    #define USES_P019   // PCF8574

    #define USES_P020   // Ser2Net
    #define USES_P021   // Level
    #define USES_P022   // PCA9685
    #define USES_P023   // OLED
    #define USES_P024   // MLX90614
    #define USES_P025   // ADS1x15
    #define USES_P026   // SysInfo
    #define USES_P027   // INA219
    #define USES_P028   // BME280
    #define USES_P029   // Output

    #define USES_P031   // SHT1X
    #define USES_P032   // MS5611
    #define USES_P033   // Dummy
    #define USES_P034   // DHT12
//    #define USES_P035   // IRTX
    #define USES_P036   // FrameOLED
    #define USES_P037   // MQTTImport
    #define USES_P038   // NeoPixel
    #define USES_P039   // Environment - Thermocouple

    #define USES_P040   // RFID - ID12LA/RDM6300
    // FIXME TD-er: Disabled NeoClock and Candle plugin to make builds fit in max bin size.
//    #define USES_P041   // NeoClock
//    #define USES_P042   // Candle
    #define USES_P043   // ClkOutput
    #define USES_P044   // P1WifiGateway

    #define USES_P049   // MHZ19

    #define USES_P052   // SenseAir
    #define USES_P053   // PMSx003

    #define USES_P056   // SDS011-Dust
    #define USES_P059   // Encoder

    #define USES_P063   // TTP229_KeyPad
    #define USES_P073   // 7DGT
    #define USES_P079   // Wemos Motoshield

    #if !defined(USES_P152) && (defined(ESP32_CLASSIC) || defined(ESP32S2)) // Only supported on ESP32 and ESP32-S2
      #define USES_P152 // ESP32 DAC
    #endif
#endif


#ifdef CONTROLLER_SET_STABLE
  #if !FEATURE_NO_HTTP_CLIENT
    #define USES_C001   // Domoticz HTTP
  #endif
    #define USES_C002   // Domoticz MQTT
    #define USES_C003   // Nodo telnet
    #define USES_C004   // ThingSpeak
    #define USES_C005   // Home Assistant (openHAB) MQTT
    #define USES_C006   // PiDome MQTT
    #define USES_C007   // Emoncms
  #if !FEATURE_NO_HTTP_CLIENT
    #define USES_C008   // Generic HTTP
  #endif
    #define USES_C009   // FHEM HTTP
    #define USES_C010   // Generic UDP
    #define USES_C013   // ESPEasy P2P network
#endif


#ifdef NOTIFIER_SET_STABLE
    #define USES_N001   // Email
    #define USES_N002   // Buzzer

    #ifdef NOTIFIER_SET_NONE
      #undef NOTIFIER_SET_NONE
    #endif
#endif

#if defined(PLUGIN_SET_COLLECTION) || defined(PLUGIN_SET_COLLECTION_A) || defined(PLUGIN_SET_COLLECTION_B) || defined(PLUGIN_SET_COLLECTION_C) || defined(PLUGIN_SET_COLLECTION_D) || defined(PLUGIN_SET_COLLECTION_E) || defined(PLUGIN_SET_COLLECTION_F) || defined(PLUGIN_SET_COLLECTION_G)
  #if !defined(PLUGIN_SET_MAX) && !defined(ESP32)
    #ifndef LIMIT_BUILD_SIZE
      #define LIMIT_BUILD_SIZE
    #endif
    #ifndef NOTIFIER_SET_NONE
      #define NOTIFIER_SET_NONE
    #endif
    
    // Do not include large blobs but fetch them from CDN
    #ifndef WEBSERVER_USE_CDN_JS_CSS
      #define WEBSERVER_USE_CDN_JS_CSS
    #endif
  #endif
  #define KEEP_I2C_MULTIPLEXER
#endif

// COLLECTIONS #####################################
#ifdef PLUGIN_SET_COLLECTION
    #define USES_P045   // MPU6050
    #define USES_P047   // I2C_soil_misture
    #define USES_P048   // Motoshield_v2

    #define USES_P050   // TCS34725
    #define USES_P051   // AM2320
    #define USES_P054   // DMX512
    #define USES_P055   // Chiming
    #define USES_P057   // HT16K33_LED
    #define USES_P058   // HT16K33_KeyPad

    #define USES_P060   // MCP3221
    #define USES_P061   // Keypad
    #define USES_P062   // MPR121_KeyPad

    #define USES_P064   // APDS9960
    #define USES_P065   // DRF0299
    #define USES_P066   // VEML6040

    #define USES_P075   // Nextion
    //#define USES_P076   // HWL8012   in POW r1
    // Needs CSE7766 Energy sensor, via Serial RXD 4800 baud 8E1 (GPIO1), TXD (GPIO3)
    //#define USES_P077	  // CSE7766   in POW R2
    //#define USES_P078   // Eastron Modbus Energy meters
    #define USES_P081   // Cron
    #define USES_P082   // GPS
    #define USES_P089   // Ping
    #if !defined(USES_P137) && defined(ESP32)
      #define USES_P137   // AXP192
    #endif
  #if !defined(USES_P138) && defined(ESP32)
    #define USES_P138   // IP5306
  #endif
#endif

#ifdef PLUGIN_SET_COLLECTION_A

    #define USES_P067   // HX711_Load_Cell
    #define USES_P068   // SHT3x

    #define USES_P070   // NeoPixel_Clock
    #define USES_P071   // Kamstrup401
    #define USES_P072   // HDC1000/HDC1008/HDC1010/HDC1050/HDC1080
    #define USES_P074   // TSL2561

    #define USES_P080   // iButton Sensor  DS1990A
    #define USES_P083   // SGP30
    #define USES_P084   // VEML6070
    #define USES_P086   // Receiving values according Homie convention. Works together with C014 Homie controller

    #define USES_P090   // CCS811 TVOC/eCO2 Sensor

    //#define USES_P095  // TFT ILI9341
    //#define USES_P096  // eInk   (Needs lib_deps = Adafruit GFX Library, LOLIN_EPD )
    #define USES_P097   // Touch (ESP32)
    #define USES_P098   // PWM motor  (relies on iRAM, cannot be combined with all other plugins)
    //#define USES_P099   // XPT2046 Touchscreen
    #define USES_P105   // AHT10/20/21
    #define USES_P134   // A02YYUW
#endif

#ifdef PLUGIN_SET_COLLECTION_B
    #define USES_P069   // LM75A

    #define USES_P100   // Pulse Counter - DS2423
    #define USES_P101   // Wake On Lan
    #define USES_P103   // Atlas Scientific EZO Sensors (pH, ORP, EZO, DO)
    #define USES_P106   // BME680
    #define USES_P107   // SI1145 UV index
    #define USES_P108   // DDS238-x ZN MODBUS energy meter (was P224 in the Playground)
    // FIXME TD-er: Disabled due to build size
    //#define USES_P109   // ThermoOLED
    #define USES_P110   // VL53L0X Time of Flight sensor
    #define USES_P113   // VL53L1X ToF
#endif

#ifdef PLUGIN_SET_COLLECTION_C
    #define USES_P085   // AcuDC24x
    #define USES_P087   // Serial Proxy

    #define USES_P091	// SerSwitch
    #define USES_P092   // DL-Bus

    #define USES_P111   // RC522 RFID reader
    #define USES_P143   // I2C Rotary encoders
#endif

#ifdef PLUGIN_SET_COLLECTION_D
    #define USES_P093   // Mitsubishi Heat Pump
    #define USES_P094  // CUL Reader
    #ifndef USES_P098
      #define USES_P098   // PWM motor
    #endif
    #define USES_P114  // VEML6075 UVA/UVB sensor
    #define USES_P115  // Fuel Gauge MAX1704x
    #define USES_P117  // SCD30
    #define USES_P124  // I2C MultiRelay
    #define USES_P127  // CDM7160
#endif

#ifdef PLUGIN_SET_COLLECTION_E
    #define USES_P119   // ITG3205 Gyro
    #define USES_P120   // ADXL345 I2C
    #define USES_P121   // HMC5883L 
    #define USES_P125   // ADXL345 SPI
    #define USES_P126  // 74HC595 Shift register
    #define USES_P129   // 74HC165 Input shiftregisters
    #define USES_P135   // SCD4x
    #define USES_P144   // Dust - PM1006(K) (Vindriktning)
    #define USES_P133     // LTR390 UV
#endif

#ifdef PLUGIN_SET_COLLECTION_F
  #ifndef USES_P112
    #define USES_P112   // AS7265x 
  #endif
  #ifndef USES_P122
    #define USES_P122   // SHT2x 
  #endif
  // Disable Itho when using second heap as it no longer fits.
  #if !defined(USES_P118) && !defined(USE_SECOND_HEAP)
    #define USES_P118 // Itho ventilation control
  #endif
  #ifndef USES_P145
    #define USES_P145   // gasses MQxxx (MQ135, MQ3, etc)
  #endif
  #ifndef USES_P147
    #define USES_P147   // Gases - SGP4x CO2
  #endif
  #ifndef USES_P150
    #define USES_P150   // TMP117 Temperature
  #endif
  #ifndef USES_P151
    #define USES_P151   // Environment - I2C Honeywell Pressure
  #endif
  #ifndef USES_P153
    #define USES_P153   // Environment - SHT4x
  #endif

#endif

#ifdef PLUGIN_SET_COLLECTION_G
  #ifndef USES_P154
    #define USES_P154   // Environment - BMP3xx
  #endif

#endif

// Collection of all energy related plugins.
#ifdef PLUGIN_ENERGY_COLLECTION
  #ifndef PLUGIN_DESCR
    #define PLUGIN_DESCR  "Energy"
  #endif
  #if !defined(LIMIT_BUILD_SIZE) && (defined(ESP8266) || !(ESP_IDF_VERSION_MAJOR > 3))
    // #define LIMIT_BUILD_SIZE // Reduce buildsize (on ESP8266 / pre-IDF4.x) to fit in all Energy plugins
    #define BUILD_NO_DEBUG // Reduce build size without sacrificing features other than some logging
    #ifndef P036_LIMIT_BUILD_SIZE
      #define P036_LIMIT_BUILD_SIZE // Reduce build size for P036 (FramedOLED) only
    #endif
    #ifndef P037_LIMIT_BUILD_SIZE
      #define P037_LIMIT_BUILD_SIZE // Reduce build size for P037 (MQTT Import) only
    #endif
  #endif
   #ifndef USES_P025
     #define USES_P025   // ADS1x15
   #endif
   #ifndef USES_P027
     #define USES_P027   // INA219
   #endif
   #ifndef USES_P076
     #define USES_P076   // HWL8012   in POW r1
   #endif
   #ifndef USES_P077
     // Needs CSE7766 Energy sensor, via Serial RXD 4800 baud 8E1 (GPIO1), TXD (GPIO3)
     #define USES_P077	  // CSE7766   in POW R2
   #endif
   #ifndef USES_P078
     #define USES_P078   // Eastron Modbus Energy meters
   #endif
   #ifndef USES_P085
     #define USES_P085   // AcuDC24x
   #endif
   #ifndef USES_P093
     #define USES_P093   // Mitsubishi Heat Pump
   #endif
   #ifndef USES_P102
     #define USES_P102   // PZEM-004Tv30
   #endif
   #ifndef USES_P108
     #define USES_P108   // DDS238-x ZN MODBUS energy meter (was P224 in the Playground)
   #endif
   #ifndef USES_P115
     #define USES_P115   // Fuel Gauge MAX1704x
   #endif
   #ifndef USES_P132
     #define USES_P132   // INA3221
   #endif
  #if !defined(USES_P137) && defined(ESP32)
    #define USES_P137   // AXP192
  #endif
  #if !defined(USES_P138) && defined(ESP32)
    #define USES_P138   // IP5306
  #endif
   #ifndef USES_P148
     #define USES_P148   // Sonoff POWR3xxD and THR3xxD display
   #endif

#endif

// Collection of all display plugins. (also NeoPixel)
#ifdef PLUGIN_DISPLAY_COLLECTION
  #ifndef PLUGIN_DESCR
    #define PLUGIN_DESCR  "Display"
  #endif
   #if !defined(LIMIT_BUILD_SIZE) && (defined(ESP8266) || !(ESP_IDF_VERSION_MAJOR > 3))
     #ifndef PLUGIN_BUILD_MAX_ESP32
       #define LIMIT_BUILD_SIZE // Reduce buildsize (on ESP8266 / pre-IDF4.x) to fit in all Display plugins
       #define KEEP_I2C_MULTIPLEXER
     #endif
   #endif
   #if defined(ESP8266)
     #if defined(FEATURE_I2C_DEVICE_CHECK)
       #undef FEATURE_I2C_DEVICE_CHECK
     #endif
     #define FEATURE_I2C_DEVICE_CHECK 0 // Disable I2C device check code
   #endif
   #if !defined(FEATURE_SD) && !defined(ESP8266)
     #define FEATURE_SD 1
   #endif
   #ifndef USES_P012
     #define USES_P012   // LCD
   #endif
   #ifndef USES_P023
    #define USES_P023   // OLED
   #endif
   #ifndef USES_P036
    #define USES_P036   // FrameOLED
   #endif
   #ifdef USES_P038
    #undef USES_P038   // DISABLE NeoPixel
   #endif
   #ifdef USES_P041
    #undef USES_P041   // DISABLE NeoClock
   #endif
   #ifdef USES_P042
    #undef USES_P042   // DISABLE Candle
   #endif
   #ifndef USES_P057
    #define USES_P057   // HT16K33_LED
   #endif
   #ifdef USES_P070
    #undef USES_P070   // DISABLE NeoPixel_Clock
   #endif
   #ifndef USES_P075
    #define USES_P075   // Nextion
   #endif
   #ifndef USES_P095
    #define USES_P095  // TFT ILI9341
   #endif
   #ifndef USES_P096
    #define USES_P096  // eInk   (Needs lib_deps = Adafruit GFX Library, LOLIN_EPD )
   #endif
   #ifndef USES_P099
    #define USES_P099   // XPT2046 Touchscreen
   #endif
   #ifndef USES_P104
    #define USES_P104   // MAX7219 dot matrix
   #endif
   #if !defined(USES_P109) && defined(ESP32)
     #define USES_P109   // ThermoOLED
   #endif
   #ifndef USES_P116
     #define USES_P116   // ST77xx
   #endif
  #if !defined(USES_P137) && defined(ESP32)
    #define USES_P137   // AXP192
  #endif
  #if !defined(USES_P138) && defined(ESP32)
    #define USES_P138   // IP5306
  #endif
  #ifndef USES_P141
    #define USES_P141   // PCD8544 Nokia 5110
  #endif
  #ifndef USES_P143
    #define USES_P143   // I2C Rotary encoders
  #endif
  #ifndef USES_P148
    #define USES_P148   // Sonoff POWR3xxD and THR3xxD display
  #endif
#endif

// Collection of all climate plugins.
#ifdef PLUGIN_CLIMATE_COLLECTION
  #ifndef PLUGIN_DESCR
    #define PLUGIN_DESCR  "Climate"
  #endif

  // Features and plugins cherry picked from stable set
  #ifndef FEATURE_SERVO
    #define FEATURE_SERVO 1
  #endif
  #ifndef FEATURE_RTTTL
    #define FEATURE_RTTTL 1
  #endif

  #define USES_P001   // Switch
  #define USES_P002   // ADC
  #define USES_P003   // Pulse
  #define USES_P004   // Dallas
  #define USES_P005   // DHT
  #define USES_P006   // BMP085

  #define USES_P010   // BH1750
  #define USES_P011   // PME
  #define USES_P012   // LCD
  #define USES_P013   // HCSR04
  #define USES_P014   // SI7021
  #define USES_P015   // TSL2561
  #define USES_P018   // Dust
  #define USES_P019   // PCF8574

  #define USES_P021   // Level
  #define USES_P023   // OLED
  #define USES_P024   // MLX90614
  #define USES_P025   // ADS1x15
  #define USES_P026   // SysInfo
  #define USES_P028   // BME280
  #define USES_P029   // Output

  #define USES_P031   // SHT1X
  #define USES_P032   // MS5611
  #define USES_P033   // Dummy
  #define USES_P034   // DHT12
  #define USES_P036   // FrameOLED
  #define USES_P037   // MQTTImport
  #define USES_P038   // NeoPixel
  #define USES_P039   // Environment - Thermocouple

  #define USES_P043   // ClkOutput
  #define USES_P044   // P1WifiGateway
  #define USES_P049   // MHZ19

  #define USES_P052   // SenseAir
  #define USES_P053   // PMSx003
  #define USES_P056   // SDS011-Dust
  #define USES_P059   // Encoder

  #define USES_P073   // 7DGT

  // Enable extra climate-related plugins (CO2/Temp/Hum)
  #ifndef USES_P047
    #define USES_P047 // Soil Moisture
  #endif
  #ifndef USES_P049
    #define USES_P049 // MH-Z19
  #endif
  #ifndef USES_P051
    #define USES_P051 // AM2320
  #endif
  #ifndef USES_P068
    #define USES_P068 // SHT3x
  #endif
  #ifndef USES_P069
    #define USES_P069 // LM75
  #endif
  #ifndef USES_P072
    #define USES_P072 // HCD1080
  #endif
  #ifndef USES_P081
    #define USES_P081 // Cron
  #endif
  #ifndef USES_P083
    #define USES_P083 // SGP30
  #endif
  #ifndef USES_P090
    #define USES_P090 // CCS811
  #endif
  #ifndef USES_P103
    #define USES_P103 // Atlas EZO
  #endif
  #ifndef USES_P105
    #define USES_P105 // AHT10/20/21
  #endif
  #ifndef USES_P106
    #define USES_P106 // BME680
  #endif
  #ifndef USES_P117
    #define USES_P117 // SCD30
  #endif
  // Disable Itho when using second heap as it no longer fits.
  #if !defined(USES_P118) && !defined(USE_SECOND_HEAP)
    #define USES_P118 // Itho ventilation control
  #endif
  #ifndef USES_P122
    #define USES_P122
  #endif
  #ifndef USES_P127
    #define USES_P127 // CDM7160
  #endif
  #ifndef USES_P133
    #define USES_P133     // LTR390 UV
  #endif
  #ifndef USES_P135
    #define USES_P135 // SCD4x
  #endif
  #ifndef USES_P144
    #define USES_P144   // Dust - PM1006(K) (Vindriktning)
  #endif
  #ifndef USES_P147
    #define USES_P147   // Gases - SGP4x CO2
  #endif
  #ifndef USES_P148
    #define USES_P148   // Sonoff POWR3xxD and THR3xxD display
  #endif
  #ifndef USES_P150
    #define USES_P150   // TMP117 Temperature
  #endif
  #ifndef USES_P151
    #define USES_P151   // Environment - I2C Honeywell Pressure
  #endif
  #ifndef USES_P153
    #define USES_P153   // Environment - SHT4x
  #endif
  #ifndef USES_P154
    #define USES_P154   // Environment - BMP3xx
  #endif



  // Controllers
  #ifndef USES_C011
    #define USES_C011   // HTTP Advanced
  #endif
#endif

// Collection of all NeoPixel plugins
#ifdef PLUGIN_NEOPIXEL_COLLECTION
  #ifndef PLUGIN_DESCR
    #define PLUGIN_DESCR  "NeoPixel"
  #endif
  #if !defined(FEATURE_SD) && !defined(ESP8266)
    #define FEATURE_SD  1
  #endif
  #ifndef USES_P038
    #define USES_P038   // NeoPixel
  #endif
  #ifndef USES_P041
    #define USES_P041   // NeoClock
  #endif
  #ifndef USES_P042
    #define USES_P042   // Candle
  #endif
  #ifndef USES_P070
    #define USES_P070   // NeoPixel_Clock
  #endif
  #ifndef USES_P128
    #define USES_P128   // NeoPixelBusFX
  #endif
  #ifndef USES_P131
    #define USES_P131   // NeoMatrix
  #endif
  #if !defined(USES_P137) && defined(ESP32)
    #define USES_P137   // AXP192
  #endif
  #if FEATURE_PLUGIN_STATS && defined(ESP8266)
    // Does not fit in build
    #undef FEATURE_PLUGIN_STATS
  #endif
  #ifdef ESP8266
    #define FEATURE_PLUGIN_STATS  0
  #endif
  #if FEATURE_CHART_JS && defined(ESP8266)
    // Does not fit in build
    #undef FEATURE_CHART_JS
  #endif
  #ifdef ESP8266
    #define FEATURE_CHART_JS  0
  #endif
  #if !defined(USES_P138) && defined(ESP32)
    #define USES_P138   // IP5306
  #endif
#endif

#ifdef CONTROLLER_SET_COLLECTION
    #define USES_C011   // Generic HTTP Advanced
    #define USES_C012   // Blynk HTTP
    #define USES_C014   // homie 3 & 4dev MQTT
    //#define USES_C015   // Blynk
    #define USES_C017   // Zabbix
    // #define USES_C018 // TTN RN2483
    // #define USES_C019   // ESPEasy-NOW
#endif


#ifdef NOTIFIER_SET_COLLECTION
  // To be defined
#endif


// EXPERIMENTAL (playground) #######################
#ifdef PLUGIN_SET_EXPERIMENTAL
    #define USES_P046   // VentusW266
    #define USES_P050   // TCS34725 RGB Color Sensor with IR filter and White LED
    #define USES_P064   // APDS9960 Gesture
    #define USES_P077	// CSE7766   Was P134 on Playground


    // [copied from Playground as of 6 March 2018]
    // It needs some cleanup as some are ALSO in the main repo,
    // thus they should have been removed from the Playground repo
    // #define USES_P100	// Was SRF01, now Pulse Counter - DS2423
	// #define USES_P101	// Was NeoClock, now Wake On Lan
	#define USES_P102	// Nodo
	#define USES_P103	// Event
	#define USES_P104	// SRF02
	#define USES_P105	// RGBW
	#define USES_P106	// IRTX
	#define USES_P107	// Email_Demo
	#define USES_P108	// WOL
	#define USES_P109	// RESOL_DeltaSol_Pro
	   #define USES_P110	// P1WifiGateway      (MERGED?)
	#define USES_P111	// RF
	   //#define USES_P111	// SenseAir     (MERGED?)
	#define USES_P112	// Power
	//#define USES_P112	// RFTX
	#define USES_P113	// SI1145
	#define USES_P114	// DSM501
	//#define USES_P115	// HeatpumpIR - P088 in the main repo.
//	#define USES_P116	// ID12
	#define USES_P117	// LW12FC
	//#define USES_P117	// Neopixels
	//#define USES_P117	// Nextion
	#define USES_P118	// CCS811
	#define USES_P119	// BME680
	#define USES_P120	// Thermocouple
	#define USES_P121	// Candle
//        #define USES_P122	// SHT2x
//	      #define USES_P123	// NeoPixel_Clock  (MERGED?)
	#define USES_P124	// NeoPixelBusFX
	//#define USES_P124	// Ventus_W266_RFM69
	#define USES_P125	// ArduCAM
	#define USES_P127	// Teleinfo
	#define USES_P130	// VEML6075
	#define USES_P131	// SHT3X
	#define USES_P133	// VL53L0X
	#define USES_P141	// LedStrip
	#define USES_P142	// RGB-Strip
	#define USES_P143	// AnyonePresent
	#define USES_P144	// RC-Switch-TX
	#define USES_P145	// Itho - P118 in the main repo.
	#define USES_P149	// MHZ19
	#define USES_P150	// SDM120C
	#define USES_P153	// MAX44009
	#define USES_P162	// MPL3115A2
	#define USES_P163	// DS1631
	#define USES_P165	// SerSwitch
	#define USES_P166	// WiFiMan
	#define USES_P167	// ADS1015
	#define USES_P170	// HLW8012
	#define USES_P171	// PZEM-004T
	#define USES_P180	// Mux
	#define USES_P181	// TempHumidity_SHT2x
	#define USES_P182	// MT681
	#define USES_P199	// RF443_KaKu
	#define USES_P202	// ADC_ACcurrentSensor
	   #define USES_P205	// FrameOLED      (MERGED?)
	#define USES_P209	// IFTTTMaker
	   #define USES_P210	// MQTTImport     (MERGED?)
	#define USES_P211	// MPU6050
	#define USES_P212	// MY9291
	#define USES_P213	// VEML6070
#endif


#ifdef CONTROLLER_SET_EXPERIMENTAL
  //#define USES_C016   // Cache controller
  //#define USES_C018   // TTN/RN2483
#endif


#ifdef NOTIFIER_SET_EXPERIMENTAL
#endif


// Maximized build definition for an ESP(32) with 16MB Flash and 4MB sketch partition
// Add all plugins, controllers and features that don't fit in the COLLECTION set
#ifdef PLUGIN_SET_MAX
  // Features
  #ifndef USES_ESPEASY_NOW
//    #define USES_ESPEASY_NOW
  #endif
  #ifndef FEATURE_SERVO
    #define FEATURE_SERVO 1
  #endif
  #ifndef FEATURE_RTTTL
    #define FEATURE_RTTTL 1
  #endif
  #ifndef FEATURE_SETTINGS_ARCHIVE
    #define FEATURE_SETTINGS_ARCHIVE  1
  #endif
  #ifndef FEATURE_SD
    #define FEATURE_SD 1
  #endif
  #ifndef SHOW_SYSINFO_JSON
    #define SHOW_SYSINFO_JSON 1
  #endif
  #ifndef FEATURE_I2C_DEVICE_SCAN
    #define FEATURE_I2C_DEVICE_SCAN   1
  #endif

  // Plugins
  #ifndef USES_P016
    #define USES_P016   // IR TSOP4838
  #endif
  #ifndef USES_P035
    #define USES_P035   // IRTX
  #endif
  #ifndef USES_P041
    #define USES_P041   // NeoClock
  #endif
  #ifndef USES_P042
    #define USES_P042   // Candle
  #endif
  #ifndef USES_P046
    #define USES_P046  // VentusW266
  #endif
  #ifndef USES_P087
    #define USES_P087   // Serial Proxy
  #endif
  #ifndef USES_P088
    #define USES_P088   // ToniA IR plugin
  #endif
  #ifndef USES_P094
    #define USES_P094  // CUL Reader
  #endif
  #ifndef USES_P095
    #define USES_P095  // TFT ILI9341
  #endif
  #ifndef USES_P096
    #define USES_P096  // eInk   (Needs lib_deps = Adafruit GFX Library, LOLIN_EPD )
  #endif
  #ifndef USES_P097
    #define USES_P097   // Touch ESP32
  #endif
  #ifndef USES_P098
    #define USES_P098   // PWM motor
  #endif
  #ifndef USES_P099
    #define USES_P099   // XPT2046 Touchscreen
  #endif
  #ifndef USES_P100
    #define USES_P100   // DS2423
  #endif
  #ifndef USES_P101
    #define USES_P101   // Wake on Lan
  #endif
  #ifndef USES_P102
    #define USES_P102   // PZEM004Tv3
  #endif
  #ifndef USES_P103
    #define USES_P103   // Atlas Scientific EZO Sensors (pH, ORP, EZO, DO)
  #endif
  #ifndef USES_P104
    #define USES_P104   // MAX7219 Dot matrix display
  #endif
  #ifndef USES_P105
    #define USES_P105   // AHT10/20/21
  #endif
  #ifndef USES_P106
    #define USES_P106   // BME68x
  #endif
  #ifndef USES_P107
    #define USES_P107   // SI1145
  #endif
  #ifndef USES_P108
    #define USES_P108   // DDS238-x ZN MODBUS energy meter (was P224 in the Playground)
  #endif
  #ifndef USES_P109
    #define USES_P109   // ThermOLED
  #endif
  #ifndef USES_P110
    #define USES_P110   // VL53L0X
  #endif
  #ifndef USES_P111
    #define USES_P111   // RC522 RFID reader
  #endif
  #ifndef USES_P112
    #define USES_P112   // AS7256x
  #endif
  #ifndef USES_P113
    #define USES_P113   // VL53L1X
  #endif
  #ifndef USES_P114
    #define USES_P114   // VEML6075 UVA/UVB sensor
  #endif
  #ifndef USES_P115
    #define USES_P115   // Fuel gauge MAX1704x
  #endif
  #ifndef USES_P116
    #define USES_P116   // ST77xx
  #endif
  #ifndef USES_P117
    #define USES_P117   // SCD30
  #endif
  #ifndef USES_P118
    #define USES_P118   // Itho ventilation coontrol
  #endif
  #ifndef USES_P119
    #define USES_P119   // ITG3205 Gyro
  #endif
  #ifndef USES_P120
    #define USES_P120   // ADXL345 I2C Acceleration / Gravity
  #endif
  #ifndef USES_P121
    #define USES_P121   // HMC5883L 
  #endif
  #ifndef USES_P122
    #define USES_P122   // SHT2x
  #endif
  #ifndef USES_P123
//    #define USES_P123   // FT62x6
  #endif
  #ifndef USES_P124
    #define USES_P124   // I2C Multi relay
  #endif
  #ifndef USES_P125
    #define USES_P125   // ADXL345 SPI Acceleration / Gravity
  #endif
  #ifndef USES_P126
    #define USES_P126   // 74HC595 Shift register
  #endif
  #ifndef USES_P127
    #define USES_P127   // CDM7160
  #endif
  #ifndef USES_P128
    #define USES_P128   // NeoPixelBusFX
  #endif
  #ifndef USES_P129
    #define USES_P129   // 74HC165 Input shiftregisters
  #endif
  #ifndef USES_P130
//    #define USES_P130   //
  #endif
  #ifndef USES_P131
    #define USES_P131   // NeoMatrix
  #endif
  #ifndef USES_P132
    #define USES_P132   // INA3221
  #endif
  #ifndef USES_P133
    #define USES_P133   // LTR390
  #endif
  #ifndef USES_P134
    #define USES_P134   // A02YYUW
  #endif
  #ifndef USES_P135
    #define USES_P135   // SCD4x
  #endif
  #ifndef USES_P136
//    #define USES_P136   // OLED w. AdafruitGFX_Helper
  #endif
  #ifndef USES_P137
    #define USES_P137   // AXP192
  #endif
  #ifndef USES_P138
    #define USES_P138   // IP5306
  #endif
  #ifndef USES_P139
//    #define USES_P139   //
  #endif
  #ifndef USES_P140
//    #define USES_P140   //
  #endif
  #ifndef USES_P141
    #define USES_P141   // PCD8544 Nokia 5110
  #endif
  #ifndef USES_P142
//    #define USES_P142   // GT911 Touchscreen
  #endif
  #ifndef USES_P143
    #define USES_P143   // I2C Rotary encoders
  #endif
  #ifndef USES_P144
    #define USES_P144   // Dust - PM1006(K) (Vindriktning)
  #endif
  #ifndef USES_P145
    #define USES_P145   // gasses MQxxx (MQ135, MQ3, etc)
  #endif
  #ifndef USES_P146
    #define USES_P146   // Cache Controller Reader
  #endif
  #ifndef USES_P147
    #define USES_P147   // Gases - SGP4x CO2
  #endif
  #ifndef USES_P148
    #define USES_P148   // POWR3xxD/THR3xxD
  #endif
  #ifndef USES_P149
    // #define USES_P149   //ePaper 1.9" 91 segments
  #endif
  #ifndef USES_P150
    #define USES_P150   // TMP117 Temperature
  #endif
  #ifndef USES_P151
    #define USES_P151   // Environment - I2C Honeywell Pressure
  #endif
  #if !defined(USES_P152) && (defined(ESP32_CLASSIC) || defined(ESP32S2)) // Only supported on ESP32 and ESP32-S2
    #define USES_P152   // ESP32 DAC
  #endif
  #ifndef USES_P153
    #define USES_P153   // Environment - SHT4x
  #endif
  #ifndef USES_P154
    #define USES_P154   // Environment - BMP3xx
  #endif

  // Controllers
  #ifndef USES_C015
    #define USES_C015   // Blynk
  #endif
  #ifndef USES_C016
    #define USES_C016   // Cache controller
  #endif
  #ifndef USES_C018
    #define USES_C018 // TTN RN2483
  #endif

  // Notifiers

#endif // PLUGIN_SET_MAX


/******************************************************************************\
 * Remove incompatible plugins ************************************************
\******************************************************************************/
#ifdef ESP32
//  #undef USES_P010   // BH1750          (doesn't work yet on ESP32)
//  #undef USES_P049   // MHZ19           (doesn't work yet on ESP32)

//  #undef USES_P052   // SenseAir        (doesn't work yet on ESP32)
//  #undef USES_P053   // PMSx003

//  #undef USES_P056   // SDS011-Dust     (doesn't work yet on ESP32)
//  #undef USES_P065   // DRF0299
//  #undef USES_P071   // Kamstrup401
//  #undef USES_P075   // Nextion
//  #undef USES_P078   // Eastron Modbus Energy meters (doesn't work yet on ESP32)
//  #undef USES_P082   // GPS
#endif


#ifdef ARDUINO_ESP8266_RELEASE_2_3_0
  #ifdef USES_P081
    #undef USES_P081   // Cron
  #endif


#endif


/******************************************************************************\
 * Libraries dependencies *****************************************************
\******************************************************************************/
#if defined(USES_P020) || defined(USES_P049) || defined(USES_P052) || defined(USES_P053) || defined(USES_P056)  || defined(USES_P065) || defined(USES_P071) || defined(USES_P075) || defined(USES_P077) || defined(USES_P078) || defined(USES_P082) || defined(USES_P085) || defined(USES_P087) || defined(USES_P093)|| defined(USES_P094) || defined(USES_P102) || defined(USES_P105) || defined(USES_P108) || defined(USES_P144) || defined(USES_C018)
  // At least one plugin uses serial.
  #ifndef PLUGIN_USES_SERIAL
    #define PLUGIN_USES_SERIAL
  #endif
#else
  // No plugin uses serial, so make sure software serial is not included.
  #define DISABLE_SOFTWARE_SERIAL
#endif

#if defined(USES_P095) || defined(USES_P096) || defined(USES_P116) || defined(USES_P131) || defined(USES_P141) // Add any plugin that uses AdafruitGFX_Helper
  #ifndef PLUGIN_USES_ADAFRUITGFX
    #define PLUGIN_USES_ADAFRUITGFX // Ensure AdafruitGFX_helper is available for graphics displays (only)
  #endif
#endif

/*
#if defined(USES_P00x) || defined(USES_P00y)
#include <the_required_lib.h>
#endif
*/

#ifdef USES_C013
  #ifdef FEATURE_ESPEASY_P2P
    #undef FEATURE_ESPEASY_P2P
  #endif
  #define FEATURE_ESPEASY_P2P 1
#endif

#if defined(USES_C018)
  #ifdef FEATURE_PACKED_RAW_DATA
    #undef FEATURE_PACKED_RAW_DATA
  #endif
  #define FEATURE_PACKED_RAW_DATA 1
#endif

#if defined(USES_C019)
  #ifndef USES_ESPEASY_NOW
    #define USES_ESPEASY_NOW
  #endif
#endif

#if defined(USES_P085) || defined (USES_P052) || defined(USES_P078) || defined(USES_P108)
  // FIXME TD-er: Is this correct? Those plugins use Modbus_RTU.
  #ifdef FEATURE_MODBUS
    #undef FEATURE_MODBUS
  #endif
  #define FEATURE_MODBUS  1
#endif

#if defined(USES_C001) || defined (USES_C002) || defined(USES_P029)
  #ifndef FEATURE_DOMOTICZ
    #define FEATURE_DOMOTICZ  1
  #endif
#endif

#if FEATURE_DOMOTICZ  // Move Domoticz enabling logic together
    #if !defined(USES_C001) && !FEATURE_NO_HTTP_CLIENT
      #define USES_C001   // Domoticz HTTP
    #endif
    #ifndef USES_C002
      #define USES_C002   // Domoticz MQTT
    #endif
    #ifndef USES_P029
      #define USES_P029   // Output
    #endif
#endif

#if FEATURE_NO_HTTP_CLIENT  // Disable HTTP features
  // Disable HTTP related Controllers/features
  #ifdef FEATURE_SEND_TO_HTTP
    #undef FEATURE_SEND_TO_HTTP
  #endif
  #define FEATURE_SEND_TO_HTTP  0 // Disabled
  #ifdef FEATURE_POST_TO_HTTP
    #undef FEATURE_POST_TO_HTTP
  #endif
  #define FEATURE_POST_TO_HTTP  0 // Disabled
  #ifdef FEATURE_PUT_TO_HTTP
    #undef FEATURE_PUT_TO_HTTP
  #endif
  #define FEATURE_PUT_TO_HTTP  0 // Disabled
#endif


// Disable Homie plugin for now in the dev build to make it fit.
#if defined(PLUGIN_BUILD_DEV) && defined(USES_C014)
  #undef USES_C014
#endif

// VCC builds need a bit more, disable timing stats to make it fit.
#ifndef PLUGIN_BUILD_CUSTOM
  #if FEATURE_ADC_VCC && !(defined(PLUGIN_SET_MAX) || defined(NO_LIMIT_BUILD_SIZE))
    #ifndef LIMIT_BUILD_SIZE
      #define LIMIT_BUILD_SIZE
    #endif
    #ifndef NOTIFIER_SET_NONE
      #define NOTIFIER_SET_NONE
    #endif

  #endif
  #ifdef ESP8266_1M
    #ifndef LIMIT_BUILD_SIZE
      #define LIMIT_BUILD_SIZE
    #endif
    #ifndef NOTIFIER_SET_NONE
      #define NOTIFIER_SET_NONE
    #endif
    #ifndef DISABLE_SC16IS752_Serial
      #define DISABLE_SC16IS752_Serial
    #endif
  #endif
#endif


// Due to size restrictions, disable a few plugins/controllers for 1M builds
#ifdef ESP8266_1M
  #ifdef USES_C003
    #undef USES_C003
  #endif
  #ifdef USES_C016
    #undef USES_C016  // Cache controller
  #endif
  #ifdef FEATURE_SD
    #undef FEATURE_SD  // Unlikely on 1M units
  #endif
  #define FEATURE_SD 0
  #define NO_GLOBAL_SD
  #ifndef LIMIT_BUILD_SIZE
    #define LIMIT_BUILD_SIZE
  #endif
  #ifdef FEATURE_EXT_RTC
    #undef FEATURE_EXT_RTC
  #endif
  #define FEATURE_EXT_RTC 0
  #ifndef BUILD_NO_DEBUG
    #define BUILD_NO_DEBUG
  #endif
  #ifndef PLUGIN_NEOPIXEL_COLLECTION
    #ifdef USES_P041  // Disable NeoPixel specials
      #undef USES_P041
    #endif
    #ifdef USES_P042
      #undef USES_P042
    #endif
    #ifdef USES_P043
      #undef USES_P043
    #endif
  #endif
#endif

#if defined(PLUGIN_BUILD_MAX_ESP32) || defined(NO_LIMIT_BUILD_SIZE)
  #ifdef LIMIT_BUILD_SIZE
    #undef LIMIT_BUILD_SIZE
  #endif
#endif

// Disable some diagnostic parts to make builds fit.
#ifdef LIMIT_BUILD_SIZE
  #ifdef WEBSERVER_TIMINGSTATS
    #undef WEBSERVER_TIMINGSTATS
  #endif

  // Do not include large blobs but fetch them from CDN
  #ifndef WEBSERVER_USE_CDN_JS_CSS
    #define WEBSERVER_USE_CDN_JS_CSS
  #endif
  #ifdef WEBSERVER_CSS
      #undef WEBSERVER_CSS
  #endif
  #ifndef WEBSERVER_EMBED_CUSTOM_CSS
    #ifdef EMBED_ESPEASY_DEFAULT_MIN_CSS
      #undef EMBED_ESPEASY_DEFAULT_MIN_CSS
    #endif
  #endif
  #ifdef WEBSERVER_INCLUDE_JS
      #undef WEBSERVER_INCLUDE_JS
  #endif
  #ifdef EMBED_ESPEASY_DEFAULT_MIN_CSS
    #undef EMBED_ESPEASY_DEFAULT_MIN_CSS
  #endif

  #ifdef WEBSERVER_GITHUB_COPY
    #undef WEBSERVER_GITHUB_COPY
  #endif
  #ifdef WEBSERVER_CUSTOM
    // TD-er: Removing WEBSERVER_CUSTOM does free up another 1.7k
//    #undef WEBSERVER_CUSTOM
  #endif


  #ifndef BUILD_NO_DEBUG
    #define BUILD_NO_DEBUG
  #endif
  #ifndef BUILD_NO_SPECIAL_CHARACTERS_STRINGCONVERTER
    #define BUILD_NO_SPECIAL_CHARACTERS_STRINGCONVERTER
  #endif
  #ifndef KEEP_I2C_MULTIPLEXER
    #ifdef FEATURE_I2CMULTIPLEXER
      #undef FEATURE_I2CMULTIPLEXER
    #endif
    #define FEATURE_I2CMULTIPLEXER  0
  #endif
  #ifdef FEATURE_SETTINGS_ARCHIVE
    #undef FEATURE_SETTINGS_ARCHIVE
  #endif
  #define FEATURE_SETTINGS_ARCHIVE  0

  #ifdef FEATURE_SERVO
    #undef FEATURE_SERVO
  #endif
  #define FEATURE_SERVO 0
  #ifdef FEATURE_RTTTL
    #undef FEATURE_RTTTL
  #endif
  #define FEATURE_RTTTL 0
  #ifdef FEATURE_TOOLTIPS
    #undef FEATURE_TOOLTIPS
  #endif
  #define FEATURE_TOOLTIPS  0
  #ifdef FEATURE_BLYNK
    #undef FEATURE_BLYNK
  #endif
  #define FEATURE_BLYNK 0
  #if !defined(PLUGIN_SET_COLLECTION) && !defined(PLUGIN_SET_SONOFF_POW)
    #ifdef USES_P076
      #undef USES_P076   // HWL8012   in POW r1
    #endif
    #ifdef USES_P093
      #undef USES_P093   // Mitsubishi Heat Pump
    #endif
    #ifdef USES_P100 // Pulse Counter - DS2423
      #undef USES_P100
    #endif
    #ifdef USES_C017 // Zabbix
      #undef USES_C017
    #endif
  #endif
  #ifdef USES_C012
    #undef USES_C012 // Blynk
  #endif
  #ifdef USES_C015
    #undef USES_C015 // Blynk
  #endif
  #ifdef USES_C016
    #undef USES_C016 // Cache controller
  #endif
  #ifdef USES_C018
    #undef USES_C018 // LoRa TTN - RN2483/RN2903
  #endif
  #if defined(FEATURE_TRIGONOMETRIC_FUNCTIONS_RULES) && !defined(KEEP_TRIGONOMETRIC_FUNCTIONS_RULES)
    #undef FEATURE_TRIGONOMETRIC_FUNCTIONS_RULES
  #endif
  #ifndef KEEP_TRIGONOMETRIC_FUNCTIONS_RULES
    #define FEATURE_TRIGONOMETRIC_FUNCTIONS_RULES 0
  #endif
  #ifdef FEATURE_SSDP
    #undef FEATURE_SSDP
  #endif
  #define FEATURE_SSDP  0
  #ifdef FEATURE_PLUGIN_STATS
    #undef FEATURE_PLUGIN_STATS
  #endif
  #define FEATURE_PLUGIN_STATS  0
  #ifdef FEATURE_CHART_JS
    #undef FEATURE_CHART_JS
  #endif
  #define FEATURE_CHART_JS  0
  #ifdef FEATURE_RULES_EASY_COLOR_CODE
    #undef FEATURE_RULES_EASY_COLOR_CODE
  #endif
  #define FEATURE_RULES_EASY_COLOR_CODE 0
  #if FEATURE_EXT_RTC
    #undef FEATURE_EXT_RTC
    #define FEATURE_EXT_RTC 0
  #endif

  #ifdef FEATURE_DNS_SERVER
    #undef FEATURE_DNS_SERVER
  #endif
  #define FEATURE_DNS_SERVER 0

  #ifdef FEATURE_MDNS
    #undef FEATURE_MDNS
  #endif
  #define FEATURE_MDNS 0

  #ifdef FEATURE_ARDUINO_OTA
    #undef FEATURE_ARDUINO_OTA
  #endif
  #define FEATURE_ARDUINO_OTA 0
#endif

// Timing stats page needs timing stats
#if defined(WEBSERVER_TIMINGSTATS) && !FEATURE_TIMING_STATS
  #undef FEATURE_TIMING_STATS
  #define FEATURE_TIMING_STATS  1
#endif

// If timing stats page is not included, there is no need in collecting the stats
#if !defined(WEBSERVER_TIMINGSTATS) && FEATURE_TIMING_STATS
  #undef FEATURE_TIMING_STATS
  #define FEATURE_TIMING_STATS  0
#endif


#ifdef BUILD_NO_DEBUG
  #ifndef BUILD_NO_DIAGNOSTIC_COMMANDS
    #define BUILD_NO_DIAGNOSTIC_COMMANDS
  #endif
  #ifndef BUILD_NO_RAM_TRACKER
    #define BUILD_NO_RAM_TRACKER
  #endif
#endif

  // Do not include large blobs but fetch them from CDN
#ifdef WEBSERVER_USE_CDN_JS_CSS
  #ifdef WEBSERVER_FAVICON
    #ifndef WEBSERVER_FAVICON_CDN
      #define WEBSERVER_FAVICON_CDN
    #endif
  #endif
  #ifdef WEBSERVER_CSS
    #undef WEBSERVER_CSS
  #endif
  #ifdef WEBSERVER_INCLUDE_JS
    #undef WEBSERVER_INCLUDE_JS
  #endif
  #ifdef EMBED_ESPEASY_DEFAULT_MIN_CSS
    #undef EMBED_ESPEASY_DEFAULT_MIN_CSS
  #endif
#endif

#if defined(USES_C002) || defined (USES_C005) || defined(USES_C006) || defined(USES_C014) || defined(USES_P037)
  #ifdef FEATURE_MQTT
    #undef FEATURE_MQTT
  #endif
  #define FEATURE_MQTT  1
#endif

#if defined(USES_C012) || defined (USES_C015)
  #ifdef FEATURE_BLYNK
    #undef FEATURE_BLYNK
  #endif
  #define FEATURE_BLYNK 1
#endif

// Specific notifier plugins may be enabled via Custom.h, regardless
// whether NOTIFIER_SET_NONE is defined
#if defined(USES_N001) || defined(USES_N002)
  #ifndef FEATURE_NOTIFIER
    #define FEATURE_NOTIFIER  1
  #endif
#endif

// Cache Controller Reader plugin needs Cache Controller
#if defined(USES_P146) && !defined(USES_C016)
  #define USES_C016
#endif

#if defined(USES_P146) || defined(USES_C016)
  #ifdef FEATURE_RTC_CACHE_STORAGE
    #undef FEATURE_RTC_CACHE_STORAGE
  #endif
  #define FEATURE_RTC_CACHE_STORAGE 1
#endif



// P098 PWM motor needs P003 pulse
#if defined(USES_P098)
  #ifndef USES_P003
    #define USES_P003
  #endif
#endif

#if FEATURE_MQTT
// MQTT_MAX_PACKET_SIZE : Maximum packet size
#ifndef MQTT_MAX_PACKET_SIZE
  #define MQTT_MAX_PACKET_SIZE 1024 // Is also used in PubSubClient
#endif
#endif //if FEATURE_MQTT


// It may have gotten undefined to fit a build. Make sure the Blynk controllers are not defined
#if !FEATURE_BLYNK
  #ifdef USES_C012
    #undef USES_C012
  #endif
  #ifdef USES_C015
    #undef USES_C015
  #endif
#endif

#if FEATURE_ARDUINO_OTA
  #ifndef LIMIT_BUILD_SIZE
    #ifndef FEATURE_MDNS
      #ifdef ESP32
        #define FEATURE_MDNS  1
      #else
        // Do not use MDNS on ESP8266 due to memory leak
        #define FEATURE_MDNS  0
      #endif
    #endif
  #endif
#endif

#if FEATURE_MDNS
  #ifndef FEATURE_DNS_SERVER
    #define FEATURE_DNS_SERVER  1
  #endif
#endif

#ifdef WEBSERVER_SETUP
  #ifndef PLUGIN_BUILD_MINIMAL_OTA
    #ifndef FEATURE_DNS_SERVER
      #define FEATURE_DNS_SERVER  1
    #endif
  #endif
#endif

#if FEATURE_SETTINGS_ARCHIVE || FEATURE_CUSTOM_PROVISIONING
  #ifndef FEATURE_DOWNLOAD
    #define FEATURE_DOWNLOAD  1
  #endif
#endif

// Here we can re-enable specific features in the COLLECTION sets as we have created some space there by splitting them up
#if defined(COLLECTION_FEATURE_RTTTL) && (defined(PLUGIN_SET_COLLECTION_A) || defined(PLUGIN_SET_COLLECTION_B) || defined(PLUGIN_SET_COLLECTION_C) || defined(PLUGIN_SET_COLLECTION_D) || defined(PLUGIN_SET_COLLECTION_E) || defined(PLUGIN_SET_COLLECTION_F) || defined(PLUGIN_SET_COLLECTION_G))
  #ifndef FEATURE_RTTTL
    #define FEATURE_RTTTL 1
  #endif
#endif

#ifdef USES_ESPEASY_NOW
  #if defined(LIMIT_BUILD_SIZE) || defined(ESP8266_1M) || (defined(ESP8266) && defined(PLUGIN_BUILD_IR))
    // Will not fit on ESP8266 along with IR plugins included
    #undef USES_ESPEASY_NOW
  #endif
#endif

#if defined(USES_C019) && !defined(USES_ESPEASY_NOW)
  // C019 depends on ESPEASY_NOW, so don't use it if ESPEasy_NOW is excluded
  #undef USES_C019
#endif

#if defined(USES_C019) && !defined(FEATURE_PACKED_RAW_DATA)
  #define FEATURE_PACKED_RAW_DATA  1
#endif



// By default we enable the SHOW_SYSINFO_JSON when we enable the WEBSERVER_NEW_UI
#ifdef WEBSERVER_NEW_UI
  #define SHOW_SYSINFO_JSON 1
#endif

#ifdef USES_ESPEASY_NOW
  // ESPEasy-NOW needs the P2P feature
  #ifdef FEATURE_ESPEASY_P2P
    #undef FEATURE_ESPEASY_P2P
  #endif
  #define FEATURE_ESPEASY_P2P 1
#endif

#if !defined(ESP32) && defined(USES_P148)
  // This chip/display is only used on ESP32 devices made by Sonoff
  #undef USES_P148   // Sonoff POWR3xxD and THR3xxD display
#endif

#ifndef FEATURE_ZEROFILLED_UNITNUMBER
  #ifdef ESP8266_1M
    #define FEATURE_ZEROFILLED_UNITNUMBER    0
  #else
    #define FEATURE_ZEROFILLED_UNITNUMBER    1
  #endif
#endif



// Make sure all features which have not been set exclusively will be disabled.
// This should be done at the end of this file.
// Keep them alfabetically sorted so it is easier to add new ones

#ifndef FEATURE_BLYNK                         
#define FEATURE_BLYNK                         0
#endif

#ifndef FEATURE_CHART_JS                      
#define FEATURE_CHART_JS                      0
#endif

#ifndef FEATURE_RULES_EASY_COLOR_CODE
#define FEATURE_RULES_EASY_COLOR_CODE         0
#endif


#ifndef FEATURE_CUSTOM_PROVISIONING           
#define FEATURE_CUSTOM_PROVISIONING           0
#endif

#ifndef FEATURE_RTC_CACHE_STORAGE
#define FEATURE_RTC_CACHE_STORAGE             0
#endif

#ifndef FEATURE_DNS_SERVER                    
#define FEATURE_DNS_SERVER                    0
#endif

#ifndef FEATURE_DOMOTICZ                      
#define FEATURE_DOMOTICZ                      0
#endif

#ifndef FEATURE_DOWNLOAD                      
#define FEATURE_DOWNLOAD                      0
#endif

#ifndef FEATURE_ESPEASY_P2P                      
#define FEATURE_ESPEASY_P2P                   0
#endif

#ifndef FEATURE_ETHERNET                      
#define FEATURE_ETHERNET                      0
#endif

#ifndef FEATURE_EXT_RTC                       
#define FEATURE_EXT_RTC                       0
#endif

#ifndef FEATURE_FHEM                          
#define FEATURE_FHEM                          0
#endif

#ifndef FEATURE_GPIO_USE_ESP8266_WAVEFORM
 #ifdef ESP8266
  #define FEATURE_GPIO_USE_ESP8266_WAVEFORM   1
 #else
  #define FEATURE_GPIO_USE_ESP8266_WAVEFORM   0
 #endif
#endif

#ifndef FEATURE_HOMEASSISTANT_OPENHAB         
#define FEATURE_HOMEASSISTANT_OPENHAB         0
#endif

#ifndef FEATURE_I2CMULTIPLEXER                
#define FEATURE_I2CMULTIPLEXER                0
#endif

#ifndef FEATURE_I2C_DEVICE_SCAN               
  #ifdef ESP32
    #define FEATURE_I2C_DEVICE_SCAN           1
  #else
    #define FEATURE_I2C_DEVICE_SCAN           0
  #endif
#endif

#ifndef FEATURE_MDNS                          
#define FEATURE_MDNS                          0
#endif

#ifndef FEATURE_MODBUS                        
#define FEATURE_MODBUS                        0
#endif

#ifndef FEATURE_MQTT                        
#define FEATURE_MQTT                          0
#endif

#ifndef FEATURE_NON_STANDARD_24_TASKS         
#define FEATURE_NON_STANDARD_24_TASKS         0
#endif

#ifndef FEATURE_NOTIFIER                      
#define FEATURE_NOTIFIER                      0
#endif

#ifndef FEATURE_PACKED_RAW_DATA               
#define FEATURE_PACKED_RAW_DATA               0
#endif

#ifndef FEATURE_PLUGIN_STATS                  
#define FEATURE_PLUGIN_STATS                  0
#endif

#ifndef FEATURE_REPORTING                     
#define FEATURE_REPORTING                     0
#endif

#ifndef FEATURE_RTTTL                         
#define FEATURE_RTTTL                         0
#endif
#if defined(FEATURE_RTTTL) && !FEATURE_RTTTL && defined(KEEP_RTTTL)
  #undef FEATURE_RTTTL
  #define FEATURE_RTTTL 1
#endif
#if FEATURE_RTTTL && !defined(FEATURE_ANYRTTTL_LIB)
  #define FEATURE_ANYRTTTL_LIB 1    // Enable AnyRtttl library
#endif
#ifndef FEATURE_ANYRTTTL_LIB
  #define FEATURE_ANYRTTTL_LIB 0
#endif
#ifndef FEATURE_ANYRTTTL_ASYNC
  #define FEATURE_ANYRTTTL_ASYNC 1 // Use Async by default for better (non-blocking) behavior
#endif
#if FEATURE_ANYRTTTL_ASYNC && !defined(FEATURE_RTTTL_EVENTS)
  #define FEATURE_RTTTL_EVENTS   1 // Enable RTTTL events for Async use, for blocking it doesn't make sense
#endif

#ifndef FEATURE_SD                         
#define FEATURE_SD                            0
#endif

#ifndef FEATURE_SERVO                         
#define FEATURE_SERVO                         0
#endif

#ifndef FEATURE_SETTINGS_ARCHIVE              
#ifdef ESP32
#define FEATURE_SETTINGS_ARCHIVE              1
#else
#define FEATURE_SETTINGS_ARCHIVE              0
#endif
#endif


#if FEATURE_SETTINGS_ARCHIVE
#if defined(FEATURE_DOWNLOAD) && !FEATURE_DOWNLOAD
#undef FEATURE_DOWNLOAD
#endif
#ifndef FEATURE_DOWNLOAD
#define FEATURE_DOWNLOAD 1
#endif
#endif

#ifndef FEATURE_SSDP                          
#define FEATURE_SSDP                          0
#endif

#ifndef FEATURE_TIMING_STATS                  
#define FEATURE_TIMING_STATS                  0
#endif

#ifndef FEATURE_TOOLTIPS                      
#define FEATURE_TOOLTIPS                      0
#endif

#ifndef FEATURE_TRIGONOMETRIC_FUNCTIONS_RULES 
#define FEATURE_TRIGONOMETRIC_FUNCTIONS_RULES 0
#endif


#ifndef SHOW_SYSINFO_JSON
#define SHOW_SYSINFO_JSON 0
#endif


#ifndef FEATURE_SEND_TO_HTTP
  #define FEATURE_SEND_TO_HTTP  1 // Enabled by default
#endif

#ifndef FEATURE_POST_TO_HTTP
  #define FEATURE_POST_TO_HTTP  1 // Enabled by default
#endif

#ifndef FEATURE_PUT_TO_HTTP
  #define FEATURE_PUT_TO_HTTP   1 // Enabled by default
#endif

#ifndef FEATURE_HTTP_CLIENT
  #define FEATURE_HTTP_CLIENT   0 // Disable by default
#endif

#ifndef FEATURE_PLUGIN_PRIORITY
  #define FEATURE_PLUGIN_PRIORITY   0 // Disable by default
#endif

#ifndef FEATURE_INTERNAL_TEMPERATURE
  #if defined(ESP32) // Feature is only available on (most?) ESP32 chips
    #define FEATURE_INTERNAL_TEMPERATURE 1
  #else
    #define FEATURE_INTERNAL_TEMPERATURE 0 // Not evailable on ESP8266
  #endif
#endif
#if defined(FEATURE_INTERNAL_TEMPERATURE) && defined(ESP8266)
  #undef FEATURE_INTERNAL_TEMPERATURE
  #define FEATURE_INTERNAL_TEMPERATURE   0 // Not evailable on ESP8266
#endif

#ifndef FEATURE_I2C_DEVICE_CHECK
  #ifdef ESP8266_1M
    #define FEATURE_I2C_DEVICE_CHECK  0 // Disabled by default for 1M units
  #else
    #define FEATURE_I2C_DEVICE_CHECK  1 // Enabled by default
  #endif
#endif

#ifndef FEATURE_I2C_GET_ADDRESS
  #ifdef ESP8266_1M
    #define FEATURE_I2C_GET_ADDRESS   0 // Disabled by default for 1M units
  #else
    #define FEATURE_I2C_GET_ADDRESS   1 // Enabled by default
  #endif
#endif

#if FEATURE_I2C_DEVICE_CHECK && !FEATURE_I2C_GET_ADDRESS
  #undef FEATURE_I2C_GET_ADDRESS
  #define FEATURE_I2C_GET_ADDRESS     1 // Needed by FEATURE_I2C_DEVICE_CHECK
#endif

#if !FEATURE_HTTP_CLIENT && (defined(USES_C001) || defined(USES_C008) || defined(USES_C009) || defined(USES_C011) || (defined(FEATURE_SEND_TO_HTTP) && FEATURE_SEND_TO_HTTP) || (defined(FEATURE_POST_TO_HTTP) && FEATURE_POST_TO_HTTP) || (defined(FEATURE_PUT_TO_HTTP) && FEATURE_PUT_TO_HTTP) || (defined(FEATURE_DOWNLOAD) && FEATURE_DOWNLOAD) || (defined(FEATURE_SETTINGS_ARCHIVE) && FEATURE_SETTINGS_ARCHIVE))
  #undef FEATURE_HTTP_CLIENT
  #define FEATURE_HTTP_CLIENT   1 // Enable because required for these controllers/features
#endif

#ifndef FEATURE_AUTO_DARK_MODE
  #ifdef LIMIT_BUILD_SIZE
    #define FEATURE_AUTO_DARK_MODE            0
  #else
    #define FEATURE_AUTO_DARK_MODE            1
  #endif
#endif

#ifndef FEATURE_ESP8266_DIRECT_WIFI_SCAN
  // Feature still in development, do not yet use.
  #define FEATURE_ESP8266_DIRECT_WIFI_SCAN    0
#endif

#if FEATURE_ESP8266_DIRECT_WIFI_SCAN
  #ifdef ESP32
    // ESP8266 only feature
    #undef FEATURE_ESP8266_DIRECT_WIFI_SCAN
    #define FEATURE_ESP8266_DIRECT_WIFI_SCAN    0
  #endif
#endif

#ifndef DISABLE_SC16IS752_SPI
  #define DISABLE_SC16IS752_SPI
#endif

#ifndef FEATURE_PINSTATE_EXTENDED
  #ifdef ESP8266_1M
    #define FEATURE_PINSTATE_EXTENDED           0 // Don't use extended pinstate feature on 1M builds
  #else
    #define FEATURE_PINSTATE_EXTENDED           1 // Enable by default for all other builds
  #endif
#endif

#ifndef FEATURE_DEFINE_SERIAL_CONSOLE_PORT
  #ifdef ESP8266_1M
    #define FEATURE_DEFINE_SERIAL_CONSOLE_PORT 0
  #else
    #define FEATURE_DEFINE_SERIAL_CONSOLE_PORT 1
  #endif
#endif

#if FEATURE_DEFINE_SERIAL_CONSOLE_PORT
# if USES_HWCDC || USES_USBCDC
#  define USES_ESPEASY_CONSOLE_FALLBACK_PORT 1
# endif // if USES_HWCDC || USES_USBCDC
# ifndef PLUGIN_USES_SERIAL
// Needs Plugin_Helper_serial
#  define PLUGIN_USES_SERIAL
# endif
#endif // if FEATURE_DEFINE_SERIAL_CONSOLE_PORT


#ifndef USES_ESPEASY_CONSOLE_FALLBACK_PORT
# define USES_ESPEASY_CONSOLE_FALLBACK_PORT 0
#endif // ifndef USES_ESPEASY_CONSOLE_FALLBACK_PORT


#if !FEATURE_PLUGIN_PRIORITY && (defined(USES_P137) /*|| defined(USES_Pxxx)*/)
  #undef FEATURE_PLUGIN_PRIORITY
  #define FEATURE_PLUGIN_PRIORITY   1
#endif

// Enable FEATURE_ADC_VCC to measure supply voltage using the analog pin
// Please note that the TOUT pin has to be disconnected in this mode
// Use the "System Info" device to read the VCC value
#ifndef FEATURE_ADC_VCC
  #define FEATURE_ADC_VCC                  0
#endif

// Extra task value types, typically used in Dummy tasks.
// For example 32-bit, 64-bit ints and doubles.
#ifndef FEATURE_EXTENDED_TASK_VALUE_TYPES
  #ifdef ESP8266_1M
    #define FEATURE_EXTENDED_TASK_VALUE_TYPES  0
  #else
    #define FEATURE_EXTENDED_TASK_VALUE_TYPES  1
  #endif
#endif

#ifndef FEATURE_SET_WIFI_TX_PWR
  #ifdef ESP32
    #if defined(ESP32S2) || defined(ESP32S3) || defined(ESP32C2) || defined(ESP32C3) || defined(ESP32C6)
      #define FEATURE_SET_WIFI_TX_PWR   1
    #else
      // TD-er: Disable setting TX power on ESP32 as it seems to cause issues on IDF4.4
      #define FEATURE_SET_WIFI_TX_PWR   1
    #endif
  #elif defined(ESP8266)
    #define FEATURE_SET_WIFI_TX_PWR   1
  #endif
#endif


#ifndef FEATURE_USE_DOUBLE_AS_ESPEASY_RULES_FLOAT_TYPE
  #if defined(ESP8266) && defined(LIMIT_BUILD_SIZE)
    #define FEATURE_USE_DOUBLE_AS_ESPEASY_RULES_FLOAT_TYPE 0
  #else
    #define FEATURE_USE_DOUBLE_AS_ESPEASY_RULES_FLOAT_TYPE 1
  #endif
#endif

// ESPEASY_RULES_FLOAT_TYPE should be either double (default) or float.
// It is solely based on FEATURE_USE_DOUBLE_AS_ESPEASY_RULES_FLOAT_TYPE
#ifdef ESPEASY_RULES_FLOAT_TYPE
  #undef ESPEASY_RULES_FLOAT_TYPE
#endif
#if FEATURE_USE_DOUBLE_AS_ESPEASY_RULES_FLOAT_TYPE
  #define ESPEASY_RULES_FLOAT_TYPE double
#else
  #define ESPEASY_RULES_FLOAT_TYPE float
#endif

#ifndef ESPEASY_SERIAL_0
#if defined(ESP32) && !defined(NO_GLOBAL_INSTANCES) && !defined(NO_GLOBAL_SERIAL) && ARDUINO_USB_CDC_ON_BOOT // Serial used for USB CDC
  #define ESPEASY_SERIAL_0 Serial0
#else
  #define ESPEASY_SERIAL_0 Serial
#endif
#endif


#if FEATURE_MDNS
  #ifdef ESP32S2
    #undef FEATURE_MDNS
    #define FEATURE_MDNS 0
  #endif
#endif

#ifndef FEATURE_IMPROV
  #if defined(ESP8266) && defined(LIMIT_BUILD_SIZE)
    #define FEATURE_IMPROV 0
  #else
    #if FEATURE_DEFINE_SERIAL_CONSOLE_PORT
      #define FEATURE_IMPROV 1
    #else
      #define FEATURE_IMPROV 0
    #endif
  #endif
#endif

#ifndef FEATURE_CHART_STORAGE_LAYOUT
  #ifdef ESP32
    #define FEATURE_CHART_STORAGE_LAYOUT 1
  #endif
  #ifdef ESP8266
    #ifndef LIMIT_BUILD_SIZE
      #define FEATURE_CHART_STORAGE_LAYOUT 1
    #else
      #define FEATURE_CHART_STORAGE_LAYOUT 0
    #endif
  #endif
#endif

<<<<<<< HEAD
#ifndef FEATURE_CLEAR_I2C_STUCK
  #ifdef ESP8266
    #define FEATURE_CLEAR_I2C_STUCK 1
  #endif
  #ifdef ESP32
    #if ESP_IDF_VERSION_MAJOR >= 5
      // Messing with the I2C pin mode doesn't work well on IDF5.x
      #define FEATURE_CLEAR_I2C_STUCK 0
    #else
      #define FEATURE_CLEAR_I2C_STUCK 1
    #endif
  #endif
#endif


#ifdef USES_P036 // Framed OLED
// Double buffer allows to check for changed pixels and thus send less data to the display
# ifndef OLEDDISPLAY_DOUBLE_BUFFER
#  if defined(ESP32) || defined(USE_SECOND_HEAP)
#   define OLEDDISPLAY_DOUBLE_BUFFER
#  endif
# endif
#endif

// Incompatible plugins with ESP32-C2/C6
#if defined(ESP32C2) || defined(ESP32C6)
 #define DISABLE_NEOPIXEL_PLUGINS 1
#endif

#if defined(DISABLE_NEOPIXEL_PLUGINS) && DISABLE_NEOPIXEL_PLUGINS
  // Disable NeoPixel plugins
  #ifdef USES_P038
  #undef USES_P038
  #endif
  #ifdef USES_P041
  #undef USES_P041
  #endif
  #ifdef USES_P042
  #undef USES_P042
  #endif
  #ifdef USES_P070
  #undef USES_P070
  #endif
  #ifdef USES_P128
  #undef USES_P128
  #endif
  #ifdef USES_P131
  #undef USES_P131
  #endif
#endif
=======
#if !defined(CUSTOM_BUILD_CDN_URL) && !defined(FEATURE_ALTERNATIVE_CDN_URL)
  #if defined(WEBSERVER_EMBED_CUSTOM_CSS) || defined(EMBED_ESPEASY_DEFAULT_MIN_CSS) || defined(EMBED_ESPEASY_DEFAULT_MIN_CSS_USE_GZ)
    #define FEATURE_ALTERNATIVE_CDN_URL 0 // No need to configure custom CDN url when all content is included in build
  #else
    #define FEATURE_ALTERNATIVE_CDN_URL 1
  #endif
#endif // if !defined(CUSTOM_BUILD_CDN_URL)
#if defined(FEATURE_ALTERNATIVE_CDN_URL) && FEATURE_ALTERNATIVE_CDN_URL && defined(PLUGIN_BUILD_MINIMAL_OTA)
  #undef FEATURE_ALTERNATIVE_CDN_URL
  #define FEATURE_ALTERNATIVE_CDN_URL 0
#endif



// TODO TD-er: Test feature, must remove
/*
#ifdef FEATURE_ALTERNATIVE_CDN_URL
#undef FEATURE_ALTERNATIVE_CDN_URL
#endif
#define FEATURE_ALTERNATIVE_CDN_URL 1
*/

>>>>>>> 76d12085


#endif // CUSTOMBUILD_DEFINE_PLUGIN_SETS_H<|MERGE_RESOLUTION|>--- conflicted
+++ resolved
@@ -3201,7 +3201,7 @@
   #endif
 #endif
 
-<<<<<<< HEAD
+
 #ifndef FEATURE_CLEAR_I2C_STUCK
   #ifdef ESP8266
     #define FEATURE_CLEAR_I2C_STUCK 1
@@ -3252,7 +3252,10 @@
   #undef USES_P131
   #endif
 #endif
-=======
+
+
+  
+  
 #if !defined(CUSTOM_BUILD_CDN_URL) && !defined(FEATURE_ALTERNATIVE_CDN_URL)
   #if defined(WEBSERVER_EMBED_CUSTOM_CSS) || defined(EMBED_ESPEASY_DEFAULT_MIN_CSS) || defined(EMBED_ESPEASY_DEFAULT_MIN_CSS_USE_GZ)
     #define FEATURE_ALTERNATIVE_CDN_URL 0 // No need to configure custom CDN url when all content is included in build
@@ -3275,7 +3278,6 @@
 #define FEATURE_ALTERNATIVE_CDN_URL 1
 */
 
->>>>>>> 76d12085
 
 
 #endif // CUSTOMBUILD_DEFINE_PLUGIN_SETS_H