#include "_Plugin_Helper.h"

#ifdef USES_P023

// #######################################################################################################
// #################################### Plugin 023: OLED SSD1306 display #################################
// #######################################################################################################

/** Changelog:
<<<<<<< HEAD
 * 2023-03-18 tonhuisman: Show current on-display content on Devices page (75% size, omits trailing empty lines)
 *                        Manually set content via command: oled,x,y,<content> is included in the Devices page content
 *                        Make Interval optional
 *                        Move PLUGIN_READ and PLUGIN_WRITE code into P023_data_struct source
 *                        Several optimizations, like reading the template into memory only once
=======
 * 2023-03-07 tonhuisman: Parse text to display without trimming off leading and trailing spaces
>>>>>>> 0c67d03c
 * 2022-10-09 tonhuisman: Deduplicate code by moving the OLed I2C Address check to OLed_helper
 * 2022-10: Start changelog, latest on top.
 */

# include "src/PluginStructs/P023_data_struct.h"

// Sample templates
//  Temp: [DHT11#Temperature]   Hum:[DHT11#humidity]
//  DS Temp:[Dallas1#Temperature#R]
//  Lux:[Lux#Lux#R]
//  Baro:[Baro#Pressure#R]

# define PLUGIN_023
# define PLUGIN_ID_023         23
# define PLUGIN_NAME_023       "Display - OLED SSD1306"
# define PLUGIN_VALUENAME1_023 "OLED"

boolean Plugin_023(uint8_t function, struct EventStruct *event, String& string)
{
  boolean success = false;

  switch (function)
  {
    case PLUGIN_DEVICE_ADD:
    {
      Device[++deviceCount].Number           = PLUGIN_ID_023;
      Device[deviceCount].Type               = DEVICE_TYPE_I2C;
      Device[deviceCount].VType              = Sensor_VType::SENSOR_TYPE_NONE;
      Device[deviceCount].Ports              = 0;
      Device[deviceCount].PullUpOption       = false;
      Device[deviceCount].InverseLogicOption = false;
      Device[deviceCount].FormulaOption      = false;
      Device[deviceCount].ValueCount         = 0;
      Device[deviceCount].SendDataOption     = false;
      Device[deviceCount].TimerOption        = true;
      Device[deviceCount].TimerOptional      = true;
      break;
    }

    case PLUGIN_GET_DEVICENAME:
    {
      string = F(PLUGIN_NAME_023);
      break;
    }

    case PLUGIN_GET_DEVICEVALUENAMES:
    {
      strcpy_P(ExtraTaskSettings.TaskDeviceValueNames[0], PSTR(PLUGIN_VALUENAME1_023));
      break;
    }

    case PLUGIN_I2C_HAS_ADDRESS:
    case PLUGIN_WEBFORM_SHOW_I2C_PARAMS:
    {
      success = OLedI2CAddressCheck(function, event->Par1, F("i2c_addr"), PCONFIG(0));

      break;
    }

    # if FEATURE_I2C_GET_ADDRESS
    case PLUGIN_I2C_GET_ADDRESS:
    {
      event->Par1 = PCONFIG(0);
      success     = true;
      break;
    }
    # endif // if FEATURE_I2C_GET_ADDRESS

    case PLUGIN_WEBFORM_SHOW_GPIO_DESCR:
    {
      string  = F("Btn: ");
      string += formatGpioLabel(CONFIG_PIN3, false);
      success = true;
      break;
    }

    case PLUGIN_SET_DEFAULTS:
    {
      PCONFIG(4) = 1; // Default to Normal font width
      break;
    }

    case PLUGIN_WEBFORM_LOAD:
    {
      const int controllerValues[2] = { 0, 1 };
      OLedFormController(F("use_sh1106"), controllerValues, PCONFIG(5));

      OLedFormRotation(F("rotate"), PCONFIG(1));

      {
        const int optionValues3[3] = { 1, 3, 2 };
        OLedFormSizes(F("size"), optionValues3, PCONFIG(3));
      }
      {
        const __FlashStringHelper *options4[2] = { F("Normal"), F("Optimized") };
        const int optionValues4[2]             = { 1, 2 };
        addFormSelector(F("Font Width"), F("font_spacing"), 2, options4, optionValues4, PCONFIG(4));
      }
      {
        String strings[P23_Nlines];
        LoadCustomTaskSettings(event->TaskIndex, strings, P23_Nlines, P23_Nchars);

        for (int varNr = 0; varNr < 8; varNr++)
        {
          addFormTextBox(concat(F("Line "), varNr + 1), getPluginCustomArgName(varNr), strings[varNr], 64);
        }
      }

      // FIXME TD-er: Why is this using pin3 and not pin1? And why isn't this using the normal pin selection functions?
      addFormPinSelect(PinSelectPurpose::Generic_input, formatGpioName_input_optional(F("Display button")), F("taskdevicepin3"), CONFIG_PIN3);

      addFormNumericBox(F("Display Timeout"), F("ptimer"), PCONFIG(2));

      success = true;
      break;
    }

    case PLUGIN_WEBFORM_SAVE:
    {
      PCONFIG(0) = getFormItemInt(F("i2c_addr"));
      PCONFIG(1) = getFormItemInt(F("rotate"));
      PCONFIG(2) = getFormItemInt(F("ptimer"));
      PCONFIG(3) = getFormItemInt(F("size"));
      PCONFIG(4) = getFormItemInt(F("font_spacing"));
      PCONFIG(5) = getFormItemInt(F("use_sh1106"));


      // FIXME TD-er: This is a huge stack allocated object.
      char   deviceTemplate[P23_Nlines][P23_Nchars] = {};
      String error;

      for (uint8_t varNr = 0; varNr < P23_Nlines; varNr++) {
        if (!safe_strncpy(deviceTemplate[varNr], webArg(getPluginCustomArgName(varNr)), P23_Nchars)) {
          error += getCustomTaskSettingsError(varNr);
        }
      }

      if (error.length() > 0) {
        addHtmlError(error);
      }
      SaveCustomTaskSettings(event->TaskIndex, reinterpret_cast<const uint8_t *>(&deviceTemplate), sizeof(deviceTemplate));
      success = true;
      break;
    }

    case PLUGIN_INIT:
    {
      uint8_t type                           = 0;
      P023_data_struct::Spacing font_spacing = P023_data_struct::Spacing::normal;


      switch (PCONFIG(3)) {
        case 1:
          // 128x64
          type = P023_data_struct::OLED_128x64;
          break;
        case 2:
          type = P023_data_struct::OLED_64x48;
          break;
        case 3:
          type = P023_data_struct::OLED_128x32;
          break;
      }

      if (PCONFIG(1) == 2) {
        type |= P023_data_struct::OLED_rotated;
      }

      if (PCONFIG(4) > 0) {
        font_spacing = static_cast<P023_data_struct::Spacing>(PCONFIG(4));
      }

      initPluginTaskData(event->TaskIndex, new (std::nothrow) P023_data_struct(PCONFIG(0), type, font_spacing, PCONFIG(2), PCONFIG(5)));
      P023_data_struct *P023_data = static_cast<P023_data_struct *>(getPluginTaskData(event->TaskIndex));

      if (nullptr != P023_data) {
        P023_data->StartUp_OLED(event);
        P023_data->clearDisplay();

        if (PCONFIG(1) == 2) {
          P023_data->sendCommand(0xA0 | 0x1); // SEGREMAP   //Rotate screen 180 deg
          P023_data->sendCommand(0xC8);       // COMSCANDEC  Rotate screen 180 Deg
        }

        P023_data->sendStrXY("ESP Easy ", 0, 0);

        if (validGpio(CONFIG_PIN3)) {
          pinMode(CONFIG_PIN3, INPUT_PULLUP);
        }
        success = true;
      }
      break;
    }

    case PLUGIN_TEN_PER_SECOND:
    {
      if (validGpio(CONFIG_PIN3)) {
        if (!digitalRead(CONFIG_PIN3)) {
          P023_data_struct *P023_data = static_cast<P023_data_struct *>(getPluginTaskData(event->TaskIndex));

          if (nullptr != P023_data) {
            P023_data->setDisplayTimer(PCONFIG(2));
          }
        }
      }
      break;
    }

    case PLUGIN_ONCE_A_SECOND:
    {
      P023_data_struct *P023_data = static_cast<P023_data_struct *>(getPluginTaskData(event->TaskIndex));

      if (nullptr != P023_data) {
        P023_data->checkDisplayTimer();
      }
      break;
    }

    case PLUGIN_READ:
    {
      P023_data_struct *P023_data = static_cast<P023_data_struct *>(getPluginTaskData(event->TaskIndex));

      if (nullptr != P023_data) {
        P023_data->plugin_read(event);
      }
      success = false;
      break;
    }

    case PLUGIN_WEBFORM_SHOW_VALUES:
    {
      P023_data_struct *P023_data =
        static_cast<P023_data_struct *>(getPluginTaskData(event->TaskIndex));

      if (nullptr != P023_data) {
        success = P023_data->web_show_values();
      }
      break;
    }

    case PLUGIN_WRITE:
    {
      P023_data_struct *P023_data = static_cast<P023_data_struct *>(getPluginTaskData(event->TaskIndex));

<<<<<<< HEAD
      if (nullptr != P023_data) {
        success = P023_data->plugin_write(event, string);
=======
          if (equals(param, F("off"))) {
            P023_data->displayOff();
          }
          else if (equals(param, F("on"))) {
            P023_data->displayOn();
          }
          else if (equals(param, F("clear"))) {
            P023_data->clearDisplay();
          }
        }
        else if (equals(cmd, F("oled"))) {
          success = true;
          String text = parseStringToEndKeepCaseNoTrim(string, 4);
          text = P023_data->parseTemplate(text, 16);
          P023_data->sendStrXY(text.c_str(), event->Par1 - 1, event->Par2 - 1);
        }
>>>>>>> 0c67d03c
      }
      break;
    }
  }
  return success;
}

#endif // USES_P023<|MERGE_RESOLUTION|>--- conflicted
+++ resolved
@@ -7,15 +7,12 @@
 // #######################################################################################################
 
 /** Changelog:
-<<<<<<< HEAD
  * 2023-03-18 tonhuisman: Show current on-display content on Devices page (75% size, omits trailing empty lines)
  *                        Manually set content via command: oled,x,y,<content> is included in the Devices page content
  *                        Make Interval optional
  *                        Move PLUGIN_READ and PLUGIN_WRITE code into P023_data_struct source
  *                        Several optimizations, like reading the template into memory only once
-=======
  * 2023-03-07 tonhuisman: Parse text to display without trimming off leading and trailing spaces
->>>>>>> 0c67d03c
  * 2022-10-09 tonhuisman: Deduplicate code by moving the OLed I2C Address check to OLed_helper
  * 2022-10: Start changelog, latest on top.
  */
@@ -260,27 +257,8 @@
     {
       P023_data_struct *P023_data = static_cast<P023_data_struct *>(getPluginTaskData(event->TaskIndex));
 
-<<<<<<< HEAD
       if (nullptr != P023_data) {
         success = P023_data->plugin_write(event, string);
-=======
-          if (equals(param, F("off"))) {
-            P023_data->displayOff();
-          }
-          else if (equals(param, F("on"))) {
-            P023_data->displayOn();
-          }
-          else if (equals(param, F("clear"))) {
-            P023_data->clearDisplay();
-          }
-        }
-        else if (equals(cmd, F("oled"))) {
-          success = true;
-          String text = parseStringToEndKeepCaseNoTrim(string, 4);
-          text = P023_data->parseTemplate(text, 16);
-          P023_data->sendStrXY(text.c_str(), event->Par1 - 1, event->Par2 - 1);
-        }
->>>>>>> 0c67d03c
       }
       break;
     }
