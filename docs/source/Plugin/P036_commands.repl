.. csv-table::
        :header: "Command", "Extra information"
        :widths: 20, 30

        "
        ``oledframedcmd,display,<value>``

        Value:

        * ``on`` will turn the display ON.
        * ``off`` will turn the display OFF.
        * ``low`` will dim the display to low.
        * ``med`` will dim the display to medium.
        * ``high`` will set the brightness to maximum.
        * ``user`` will set the contrast, precharge and comdetect to user defined values.

        ","
        OLED displays will age quite fast, so it is not adviced to run them continously at max brightness.

        Some displays do not accept all brightness levels and some also make a quite high pitch coil whine noise when running on some brightness levels.
        So different levels of brightness can also be of help on those displays.
        
        The display controller itself does support more brightness levels, but these are chosen to give noticable change in brightness levels and also to help in choosing the best values for the 2 brightness control registers.
        As there are 2 brightness control registers, there is some overlap in their range, but some combinations may lead to issues like coil whining noise or sometimes not even working displays as not all of these displays are wired to support both controls to be used.        

        For the parameter of the user setting refer to the data sheet of the display.
        An example for very low brightness with an user setting is ``<oledframedcmd,display,user,100,0,64>``.
        "
        "
        ``oledframedcmd,<line>,<text>``
        ","
        The <line> parameter corresponds with the same lines as the plugin configuration has.

        The <text> parameter must be a single command parameter. 
        Meaning, it must be wrapped in quotes when using a space or comma as text.
        A split token ``<|>`` can be used to display the line splitted, one part on the left the other one on the right side of the display.

        If double quote characters are needed, wrap the parameter in single quotes or back quotes.

        The updated line text is not stored in the settings itself, but kept in memory.
        After a reboot the stored plugin settings will be used.
        The line text can also be restored from the settings by the command ``restore``.

        All template notations can be used, like system variables, or reference to a task value.

        After receiving text this way, the frame where the text is placed is shown, if the setting for 'Wake display on receiving text' is checked.
        "
        "
        ``oledframedcmd,frame[,<framenr>]``
        ","
        This command is to display a specific frame (aka page), or the next frame. When reaching the last frame, a 'next' (0) will display the first frame.

        The <framenr> parameter corresponds to the desired frame (1..<number of frames>) to display. The number of frames is determined by dividing the lines in use (at least one line in that frame with some data), by the number of Lines per Frame. So practically, the range is 1..3 when all lines are used and 4 Lines per Frame is set, or 1..12 if Line per frames is set to 1. The number of frames is updated if a frame would initially be empty, and an external source places text on a line of that frame (see above).
        If scroll is set to ``ticker`` only <framenr> = 1 is supported, it starts the ticker from the beginning.

        When omitting <framenr>, or providing 0, the next frame is displayed.

        When the display is off, because a 'Display Timeout' is set and the timer has expired or it is turned off by the off command (see above), then it is turned on, and, when set, the timer is started again.
        "
        "
        ``oledframedcmd,linecount,<1..4>``
        ","
        This command changes the number of lines in each frame. When the next frame is to be displayed, the frames are recalculated and the sequence is restarted at the first frame.
        If scroll is set to ``ticker`` this command is not supported.

        If Generate events for 'Linecount' is selected, a ``<taskname#linecount=<lines>`` event is generated on initialization of the plugin and when changing the setting.
        "
        "
        ``oledframedcmd,leftalign,<0|1>``
        ","
        Set the global Left-align option for content off (0) or on (1).
        "
        "
        ``oledframedcmd,align,<0|1|2>``
        ","
        Set the global align option for content to centre (0), left (1) or right (2).
        "
        "
<<<<<<< HEAD
        ``oledframedcmd,restore,<line>``
        ","
        If the <line> parameter is set to 0 all line contents will be restored from the settings.
        Otherwise the <line> parameter corresponds with the same lines as the plugin configuration has,
        and only the content of this line will be restored from the settings.
        "
        "
        ``oledframedcmd,scroll,<speed>``
        ","
        The <speed> parameter corresponds with the line number of the scroll parameter of the settings (1=Very slow ... 6=Ticker).
        After applying the new scroll speed the display restarts with the first page.
        "
        "
        ``oledframedcmd,userDef1,"<user Defined Header1>"``
=======
        ``oledframedcmd,userDef1,'<user Defined Header1>'``
>>>>>>> cf13abf8
        ","
        Set the user defined header nr. 1 with any desired text value.

        Use ``$<sysvar>$`` instead of ``%<sysvar>%`` to use system variables.
        "
        "
        ``oledframedcmd,userDef2,'<user Defined Header2>'``
        ","
        Set the user defined header nr. 2 with any desired text value.

        Use ``$<sysvar>$`` instead of ``%<sysvar>%`` to use system variables.
        "<|MERGE_RESOLUTION|>--- conflicted
+++ resolved
@@ -76,7 +76,20 @@
         Set the global align option for content to centre (0), left (1) or right (2).
         "
         "
-<<<<<<< HEAD
+        ``oledframedcmd,userDef1,'<user Defined Header1>'``
+        ","
+        Set the user defined header nr. 1 with any desired text value.
+
+        Use ``$<sysvar>$`` instead of ``%<sysvar>%`` to use system variables.
+        "
+        "
+        ``oledframedcmd,userDef2,'<user Defined Header2>'``
+        ","
+        Set the user defined header nr. 2 with any desired text value.
+
+        Use ``$<sysvar>$`` instead of ``%<sysvar>%`` to use system variables.
+        "
+        "
         ``oledframedcmd,restore,<line>``
         ","
         If the <line> parameter is set to 0 all line contents will be restored from the settings.
@@ -89,20 +102,3 @@
         The <speed> parameter corresponds with the line number of the scroll parameter of the settings (1=Very slow ... 6=Ticker).
         After applying the new scroll speed the display restarts with the first page.
         "
-        "
-        ``oledframedcmd,userDef1,"<user Defined Header1>"``
-=======
-        ``oledframedcmd,userDef1,'<user Defined Header1>'``
->>>>>>> cf13abf8
-        ","
-        Set the user defined header nr. 1 with any desired text value.
-
-        Use ``$<sysvar>$`` instead of ``%<sysvar>%`` to use system variables.
-        "
-        "
-        ``oledframedcmd,userDef2,'<user Defined Header2>'``
-        ","
-        Set the user defined header nr. 2 with any desired text value.
-
-        Use ``$<sysvar>$`` instead of ``%<sysvar>%`` to use system variables.
-        "