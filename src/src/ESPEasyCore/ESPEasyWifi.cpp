#include "../ESPEasyCore/ESPEasyWifi.h"

#include "../../ESPEasy-Globals.h"
#include "../DataStructs/TimingStats.h"
#include "../ESPEasyCore/ESPEasyNetwork.h"
#include "../ESPEasyCore/ESPEasyWiFiEvent.h"
#include "../ESPEasyCore/ESPEasyWifi_ProcessEvent.h"
#include "../ESPEasyCore/ESPEasy_Log.h"
#include "../ESPEasyCore/Serial.h"
#include "../Globals/ESPEasyWiFiEvent.h"
#include "../Globals/EventQueue.h"
#include "../Globals/NetworkState.h"
#include "../Globals/RTC.h"
#include "../Globals/SecuritySettings.h"
#include "../Globals/Services.h"
#include "../Globals/Settings.h"
#include "../Globals/WiFi_AP_Candidates.h"
#include "../Helpers/ESPEasy_time_calc.h"
#include "../Helpers/Misc.h"
#include "../Helpers/Networking.h"
#include "../Helpers/StringConverter.h"
#include "../Helpers/StringGenerator_WiFi.h"

#ifdef ESP32
#include <WiFiGeneric.h>
#endif

// FIXME TD-er: Cleanup of WiFi code
#ifdef ESPEASY_WIFI_CLEANUP_WORK_IN_PROGRESS
bool ESPEasyWiFi_t::begin() {
  return true;
}

void ESPEasyWiFi_t::end() {


}


void ESPEasyWiFi_t::loop() {
  switch (_state) {
    case WiFiState_e::OFF:
    break;
    case WiFiState_e::AP_only:
    break;
    case WiFiState_e::ErrorRecovery:
    // Wait for timeout to expire
    // Start again from scratch
    break;
    case WiFiState_e::STA_Scanning:
    case WiFiState_e::STA_AP_Scanning:
    // Check if scanning is finished
    // When scanning per channel, call for scanning next channel
    break;
    case WiFiState_e::STA_Connecting:
    case WiFiState_e::STA_Reconnecting:
    // Check if (re)connecting has finished
    break;
    case WiFiState_e::STA_Connected:
    // Check if still connected
    // Reconnect if not.
    // Else mark last timestamp seen as connected
    break;
  }


  {
    // Check if we need to start AP
    // Flag captive portal in webserver and/or whether we might be in setup mode
  }

#ifdef USE_IMPROV
  {
    // Check for Improv mode.
  }
#endif


}


IPAddress  ESPEasyWiFi_t::getIP() const {

  IPAddress res;


  return res;
}

void  ESPEasyWiFi_t::disconnect() {

}


void ESPEasyWiFi_t::checkConnectProgress() {

}

void ESPEasyWiFi_t::startScanning() {
  _state = WiFiState_e::STA_Scanning;
  WifiScan(true);
  _last_state_change.setNow();
}


bool ESPEasyWiFi_t::connectSTA() {
  if (!WiFi_AP_Candidates.hasKnownCredentials()) {
    if (!WiFiEventData.warnedNoValidWiFiSettings) {
      addLog(LOG_LEVEL_ERROR, F("WIFI : No valid wifi settings"));
      WiFiEventData.warnedNoValidWiFiSettings = true;
    }
    WiFiEventData.last_wifi_connect_attempt_moment.clear();
    WiFiEventData.wifi_connect_attempt     = 1;
    WiFiEventData.wifiConnectAttemptNeeded = false;

    // No need to wait longer to start AP mode.
    if (!Settings.DoNotStartAP()) {
      setAP(true);
    }
    return false;
  }
  WiFiEventData.warnedNoValidWiFiSettings = false;
  setSTA(true);
  #if defined(ESP8266)
  wifi_station_set_hostname(NetworkCreateRFCCompliantHostname().c_str());

  #endif // if defined(ESP8266)
  #if defined(ESP32)
  WiFi.config(INADDR_NONE, INADDR_NONE, INADDR_NONE);
  #endif // if defined(ESP32)
  setConnectionSpeed();
  setupStaticIPconfig();



    // Start the process of connecting or starting AP
    if (WiFi_AP_Candidates.getNext(true)) {
      // Try to connect to AP

    } else {
      // No (known) AP, start scanning
      startScanning();
    }


  return true;
}

#endif // ESPEASY_WIFI_CLEANUP_WORK_IN_PROGRESS


// ********************************************************************************
// WiFi state
// ********************************************************************************

/*
   WiFi STA states:
   1 STA off                 => ESPEASY_WIFI_DISCONNECTED
   2 STA connecting
   3 STA connected           => ESPEASY_WIFI_CONNECTED
   4 STA got IP              => ESPEASY_WIFI_GOT_IP
   5 STA connected && got IP => ESPEASY_WIFI_SERVICES_INITIALIZED

   N.B. the states are flags, meaning both "connected" and "got IP" must be set
        to be considered ESPEASY_WIFI_SERVICES_INITIALIZED

   The flag wifiConnectAttemptNeeded indicates whether a new connect attempt is needed.
   This is set to true when:
   - Security settings have been saved with AP mode enabled. FIXME TD-er, this may not be the best check.
   - WiFi connect timeout reached  &  No client is connected to the AP mode of the node.
   - Wifi is reset
   - WiFi setup page has been loaded with SSID/pass values.


   WiFi AP mode states:
   1 AP on                        => reset AP disable timer
   2 AP client connect/disconnect => reset AP disable timer
   3 AP off                       => AP disable timer = 0;

   AP mode will be disabled when both apply:
   - AP disable timer (timerAPoff) expired
   - No client is connected to the AP.

   AP mode will be enabled when at least one applies:
   - No valid WiFi settings
   - Start AP timer (timerAPstart) expired

   Start AP timer is set or cleared at:
   - Set timerAPstart when "valid WiFi connection" state is observed.
   - Disable timerAPstart when ESPEASY_WIFI_SERVICES_INITIALIZED wifi state is reached.

   For the first attempt to connect after a cold boot (RTC values are 0), a WiFi scan will be 
   performed to find the strongest known SSID.
   This will set RTC.lastBSSID and RTC.lastWiFiChannel
   
   Quick reconnect (using BSSID/channel of last connection) when both apply:
   - If wifi_connect_attempt < 3
   - RTC.lastBSSID is known
   - RTC.lastWiFiChannel != 0

   Change of wifi settings when both apply:
   - "other" settings valid
   - (wifi_connect_attempt % 2) == 0

   Reset of wifi_connect_attempt to 0 when both apply:
   - connection successful
   - Connection stable (connected for > 5 minutes)

 */


// ********************************************************************************
// Check WiFi connected status
// This is basically the state machine to switch between states:
// - Initiate WiFi reconnect
// - Start/stop of AP mode
// ********************************************************************************
bool WiFiConnected() {
  START_TIMER;

  static bool recursiveCall = false;

  static uint32_t lastCheckedTime = 0;
  static bool lastState = false;

  if (timePassedSince(lastCheckedTime) < 10) {
    // Try to rate-limit the nr of calls to this function or else it will be called 1000's of times a second.
    return lastState;
  }


  if (WiFiEventData.unprocessedWifiEvents()) { return false; }

  bool wifi_isconnected = WiFi.isConnected();
  #ifdef ESP8266
  // Perform check on SDK function, see: https://github.com/esp8266/Arduino/issues/7432
  station_status_t status = wifi_station_get_connect_status();
  switch(status) {
    case STATION_GOT_IP:
      wifi_isconnected = true;
      break;
    case STATION_NO_AP_FOUND:
    case STATION_CONNECT_FAIL:
    case STATION_WRONG_PASSWORD:
      wifi_isconnected = false;
      break;
    case STATION_IDLE:
    case STATION_CONNECTING:
      break;

    default:
      wifi_isconnected = false;
      break;
  }
  #endif

  if (recursiveCall) return wifi_isconnected;
  recursiveCall = true;


  // For ESP82xx, do not rely on WiFi.status() with event based wifi.
  const int32_t wifi_rssi = WiFi.RSSI();
  bool validWiFi = (wifi_rssi < 0) && wifi_isconnected && hasIPaddr();
  /*
  if (validWiFi && WiFi.channel() != WiFiEventData.usedChannel) {
    validWiFi = false;
  }
  */
  if (validWiFi != WiFiEventData.WiFiServicesInitialized()) {
    // else wifiStatus is no longer in sync.
    if (checkAndResetWiFi()) {
      // Wifi has been reset, so no longer valid WiFi
      validWiFi = false;
    }
  }

  if (validWiFi) {
    // Connected, thus disable any timer to start AP mode. (except when in WiFi setup mode)
    if (!WiFiEventData.wifiSetupConnect) {
      WiFiEventData.timerAPstart.clear();
    }
    STOP_TIMER(WIFI_ISCONNECTED_STATS);
    recursiveCall = false;
    // Only return true after some time since it got connected.
    #ifdef ESP8266
    SetWiFiTXpower();
<<<<<<< HEAD
    #endif
    return WiFiEventData.wifi_considered_stable || WiFiEventData.lastConnectMoment.timeoutReached(100);
=======
    lastState = WiFiEventData.wifi_considered_stable || WiFiEventData.lastConnectMoment.timeoutReached(100);
    lastCheckedTime = millis();
    return lastState;
>>>>>>> a4f51ba6
  }

  if ((WiFiEventData.timerAPstart.isSet()) && WiFiEventData.timerAPstart.timeReached()) {
    // Timer reached, so enable AP mode.
    if (!WifiIsAP(WiFi.getMode())) {
      if (!Settings.DoNotStartAP()) {
        WifiScan(false);
        setAP(true);
      }
    }
    WiFiEventData.timerAPstart.clear();
  }


  // When made this far in the code, we apparently do not have valid WiFi connection.
  if (!WiFiEventData.timerAPstart.isSet() && !WifiIsAP(WiFi.getMode())) {
    // First run we do not have WiFi connection any more, set timer to start AP mode
    // Only allow the automatic AP mode in the first N minutes after boot.
    if (getUptimeMinutes() < WIFI_ALLOW_AP_AFTERBOOT_PERIOD) {
      WiFiEventData.timerAPstart.setMillisFromNow(WIFI_RECONNECT_WAIT);
      // Fixme TD-er: Make this more elegant as it now needs to know about the extra time needed for the AP start timer.
      WiFiEventData.timerAPoff.setMillisFromNow(WIFI_RECONNECT_WAIT + WIFI_AP_OFF_TIMER_DURATION);
    }
  }

  if (wifiConnectTimeoutReached() && !WiFiEventData.wifiSetup) {
    // It took too long to make a connection, set flag we need to try again
    //if (!wifiAPmodeActivelyUsed()) {
      WiFiEventData.wifiConnectAttemptNeeded = true;
    //}
    WiFiEventData.wifiConnectInProgress = false;
  }
  delay(0);
  STOP_TIMER(WIFI_NOTCONNECTED_STATS);
  recursiveCall = false;
  return false;
}

void WiFiConnectRelaxed() {
  if (!WiFiEventData.WiFiConnectAllowed() || WiFiEventData.wifiConnectInProgress) {
    return; // already connected or connect attempt in progress need to disconnect first
  }
  if (!WiFiEventData.processedScanDone) {
    // Scan is still active, so do not yet connect.
    return;
  }
  if (WiFiEventData.unprocessedWifiEvents()) {
    if (loglevelActiveFor(LOG_LEVEL_ERROR)) {
      String log = F("WiFi : Connecting not possible, unprocessed WiFi events: ");
      if (!WiFiEventData.processedConnect) {
        log += F(" conn");
      }
      if (!WiFiEventData.processedDisconnect) {
        log += F(" disconn");
      }
      if (!WiFiEventData.processedGotIP) {
        log += F(" gotIP");
      }
      if (!WiFiEventData.processedDHCPTimeout) {
        log += F(" DHCP_t/o");
      }
      
      addLogMove(LOG_LEVEL_ERROR, log);
    }
    return;
  }


  if (WiFiEventData.unprocessedWifiEvents()) {
    // Still need to process WiFi events
    return;
  }
  if (!WiFiEventData.wifiSetupConnect && wifiAPmodeActivelyUsed()) {
    return;
  }


  // FIXME TD-er: Should not try to prepare when a scan is still busy.
  // This is a logic error which may lead to strange issues if some kind of timeout happens and/or RF calibration was not OK.
  // Split this function into separate parts, with the last part being the actual connect attempt either after a scan is complete or quick connect is possible.

  AttemptWiFiConnect();
}

void AttemptWiFiConnect() {
  if (!WiFiEventData.wifiConnectAttemptNeeded) {
    return;
  }

  if (WiFiEventData.wifiConnectInProgress) {
    return;
  }

  if (WiFiEventData.wifiSetupConnect) {
    // wifiSetupConnect is when run from the setup page.
    RTC.clearLastWiFi(); // Force slow connect
    WiFiEventData.wifi_connect_attempt = 0;
    WiFiEventData.wifiSetupConnect     = false;
    if (WiFiEventData.timerAPoff.isSet()) {
      WiFiEventData.timerAPoff.setMillisFromNow(WIFI_RECONNECT_WAIT + WIFI_AP_OFF_TIMER_DURATION);
    }
  }

  if (WiFi_AP_Candidates.getNext(WiFiScanAllowed())) {
    const WiFi_AP_Candidate candidate = WiFi_AP_Candidates.getCurrent();

    if (loglevelActiveFor(LOG_LEVEL_INFO)) {
      String log = F("WIFI : Connecting ");
      log += candidate.toString();
      log += F(" attempt #");
      log += WiFiEventData.wifi_connect_attempt;
      addLogMove(LOG_LEVEL_INFO, log);
    }
    WiFiEventData.markWiFiBegin();
    if (prepareWiFi()) {
      RTC.clearLastWiFi();
      float tx_pwr = 0; // Will be set higher based on RSSI when needed.
      // FIXME TD-er: Must check WiFiEventData.wifi_connect_attempt to increase TX power
      #ifdef ESP8266
      if (Settings.UseMaxTXpowerForSending()) {
        tx_pwr = Settings.getWiFi_TX_power();
      }
      SetWiFiTXpower(tx_pwr, candidate.rssi);
      #endif
      // Start connect attempt now, so no longer needed to attempt new connection.
      WiFiEventData.wifiConnectAttemptNeeded = false;
      WiFiEventData.wifiConnectInProgress = true;
      if (candidate.allowQuickConnect() && !candidate.isHidden) {
        WiFi.begin(candidate.ssid.c_str(), candidate.key.c_str(), candidate.channel, candidate.bssid.mac);
      } else {
        WiFi.begin(candidate.ssid.c_str(), candidate.key.c_str());
      }
    } else {
      WiFiEventData.wifiConnectInProgress = false;
    }
  } else {
    if (!wifiAPmodeActivelyUsed() || WiFiEventData.wifiSetupConnect) {
      if (!prepareWiFi()) {
        //return;
      }

      if (WiFiScanAllowed()) {
        // Maybe not scan async to give the ESP some slack in power consumption?
        const bool async = false;
        WifiScan(async);
      }
    }
  }

  logConnectionStatus();
}

// ********************************************************************************
// Set Wifi config
// ********************************************************************************
bool prepareWiFi() {
  if (!WiFi_AP_Candidates.hasKnownCredentials()) {
    if (!WiFiEventData.warnedNoValidWiFiSettings) {
      addLog(LOG_LEVEL_ERROR, F("WIFI : No valid wifi settings"));
      WiFiEventData.warnedNoValidWiFiSettings = true;
    }
    WiFiEventData.last_wifi_connect_attempt_moment.clear();
    WiFiEventData.wifi_connect_attempt     = 1;
    WiFiEventData.wifiConnectAttemptNeeded = false;

    // No need to wait longer to start AP mode.
    if (!Settings.DoNotStartAP()) {
      WifiScan(false);
      setAP(true);
    }
    return false;
  }
  WiFiEventData.warnedNoValidWiFiSettings = false;
  setSTA(true);

  #if defined(ESP8266)
  wifi_station_set_hostname(NetworkCreateRFCCompliantHostname().c_str());

  #endif // if defined(ESP8266)
  #if defined(ESP32)
  WiFi.config(INADDR_NONE, INADDR_NONE, INADDR_NONE);
  #endif // if defined(ESP32)
  setConnectionSpeed();
  setupStaticIPconfig();
  WiFiEventData.wifiConnectAttemptNeeded = true;

  return true;
}

bool checkAndResetWiFi() {
  #ifdef ESP8266
  station_status_t status = wifi_station_get_connect_status();

  switch(status) {
    case STATION_GOT_IP:
      if (WiFi.RSSI() < 0 && WiFi.localIP().isSet()) {
        //if (WiFi.channel() == WiFiEventData.usedChannel || WiFiEventData.usedChannel == 0) {
          // This is a valid status, no need to reset
          return false;
        //}
      }
      break;
    case STATION_NO_AP_FOUND:
    case STATION_CONNECT_FAIL:
    case STATION_WRONG_PASSWORD:
      // Reason to reset WiFi
      break;
    case STATION_IDLE:
    case STATION_CONNECTING:
      if (WiFiEventData.last_wifi_connect_attempt_moment.isSet() && !WiFiEventData.last_wifi_connect_attempt_moment.timeoutReached(15000)) {
        return false;
      }
      break;
  }
  #endif
  #ifdef ESP32
  if (WiFi.isConnected()) {
    //if (WiFi.channel() == WiFiEventData.usedChannel || WiFiEventData.usedChannel == 0) {
      return false;
    //}
  }
  if (WiFiEventData.last_wifi_connect_attempt_moment.isSet() && !WiFiEventData.last_wifi_connect_attempt_moment.timeoutReached(15000)) {
    return false;
  }
  #endif
  String log = F("WiFi : WiFiConnected() out of sync: ");
  log += WiFiEventData.ESPeasyWifiStatusToString();
  log += F(" RSSI: ");
  log += String(WiFi.RSSI());
  #ifdef ESP8266
  log += F(" status: ");
  log += SDKwifiStatusToString(status);
  #endif

  // Call for reset first, to make sure a syslog call will not try to send.
  resetWiFi();
  addLogMove(LOG_LEVEL_INFO, log);
  return true;
}


void resetWiFi() {
  //if (wifiAPmodeActivelyUsed()) return;
  if (WiFiEventData.lastWiFiResetMoment.isSet() && !WiFiEventData.lastWiFiResetMoment.timeoutReached(1000)) {
    // Don't reset WiFi too often
    return;
  }
  FeedSW_watchdog();
  WiFiEventData.clearAll();
  WifiDisconnect();

  // Send this log only after WifiDisconnect() or else sending to syslog may cause issues
  addLog(LOG_LEVEL_INFO, F("Reset WiFi."));

  //  setWifiMode(WIFI_OFF);

  initWiFi();
}

void initWiFi()
{
#ifdef ESP8266

  // See https://github.com/esp8266/Arduino/issues/5527#issuecomment-460537616
  // FIXME TD-er: Do not destruct WiFi object, it may cause crashes with queued UDP traffic.
//  WiFi.~ESP8266WiFiClass();
//  WiFi = ESP8266WiFiClass();
#endif // ifdef ESP8266

  WiFi.persistent(false); // Do not use SDK storage of SSID/WPA parameters
  // The WiFi.disconnect() ensures that the WiFi is working correctly. If this is not done before receiving WiFi connections,
  // those WiFi connections will take a long time to make or sometimes will not work at all.
  WiFi.disconnect(true);
  setWifiMode(WIFI_OFF);

#if defined(ESP32)
  wm_event_id = WiFi.onEvent(WiFiEvent);
#endif
#ifdef ESP8266
  // WiFi event handlers
  stationConnectedHandler = WiFi.onStationModeConnected(onConnected);
	stationDisconnectedHandler = WiFi.onStationModeDisconnected(onDisconnect);
	stationGotIpHandler = WiFi.onStationModeGotIP(onGotIP);
  stationModeDHCPTimeoutHandler = WiFi.onStationModeDHCPTimeout(onDHCPTimeout);
  stationModeAuthModeChangeHandler = WiFi.onStationModeAuthModeChanged(onStationModeAuthModeChanged);
  APModeStationConnectedHandler = WiFi.onSoftAPModeStationConnected(onConnectedAPmode);
  APModeStationDisconnectedHandler = WiFi.onSoftAPModeStationDisconnected(onDisconnectedAPmode);
#endif
}

// ********************************************************************************
// Configure WiFi TX power
// ********************************************************************************
#ifdef ESP8266
void SetWiFiTXpower() {
  SetWiFiTXpower(0.0f); // Just some minimal value, will be adjusted in SetWiFiTXpower
}

void SetWiFiTXpower(float dBm) { 
  SetWiFiTXpower(dBm, WiFi.RSSI());
}

void SetWiFiTXpower(float dBm, float rssi) {
  const WiFiMode_t cur_mode = WiFi.getMode();
  if (cur_mode == WIFI_OFF) {
    return;
  }

  if (Settings.UseMaxTXpowerForSending()) {
    dBm = 30; // Just some max, will be limited later
  }

  // Range ESP32  : 2dBm - 20dBm
  // Range ESP8266: 0dBm - 20.5dBm
  float maxTXpwr;
  float threshold = GetRSSIthreshold(maxTXpwr);
  float minTXpwr = 0;

  threshold += Settings.WiFi_sensitivity_margin; // Margin in dBm on top of threshold

  // Assume AP sends with max set by ETSI standard.
  // 2.4 GHz: 100 mWatt (20 dBm)
  // US and some other countries allow 1000 mW (30 dBm)
  // We cannot send with over 20 dBm, thus it makes no sense to force higher TX power all the time.
  const float newrssi = rssi - 20;
  if (newrssi < threshold) {
    minTXpwr = threshold - newrssi;
  }
  if (minTXpwr > maxTXpwr) {
    minTXpwr = maxTXpwr;
  }
  if (dBm > maxTXpwr) {
    dBm = maxTXpwr;
  } else if (dBm < minTXpwr) {
    dBm = minTXpwr;
  }

  #ifdef ESP32
  wifi_power_t val = WIFI_POWER_MINUS_1dBm;
  if (dBm < 0) { 
    val = WIFI_POWER_MINUS_1dBm;
    dBm = -1;
  } else if (dBm < 3.5f) {
    val = WIFI_POWER_2dBm;
    dBm = 2;
  } else if (dBm < 6) {
    val = WIFI_POWER_5dBm;
    dBm = 5;
  } else if (dBm < 8) {
    val = WIFI_POWER_7dBm;
    dBm = 7;
  } else if (dBm < 10) {
    val = WIFI_POWER_8_5dBm;
    dBm = 8.5;
  } else if (dBm < 12) {
    val = WIFI_POWER_11dBm;
    dBm = 11;
  } else if (dBm < 14) {
    val = WIFI_POWER_13dBm;
    dBm = 13;
  } else if (dBm < 16) {
    val = WIFI_POWER_15dBm;
    dBm = 15;
  } else if (dBm < 17.75f) {
    val = WIFI_POWER_17dBm;
    dBm = 17;
  } else if (dBm < 18.75f) {
    val = WIFI_POWER_18_5dBm;
    dBm = 18.5;
  } else if (dBm < 19.25f) {
    val = WIFI_POWER_19dBm;
    dBm = 19;
  } else {
    val = WIFI_POWER_19_5dBm;
    dBm = 19.5f;
  }
  esp_wifi_set_max_tx_power(val);
  //esp_wifi_get_max_tx_power(&val);
//  dBm = static_cast<float>(val);
//  dBm /= 4.0f;
  #endif

  #ifdef ESP8266
  WiFi.setOutputPower(dBm);
  #endif

  if (WiFiEventData.wifi_TX_pwr < dBm) {
    // Will increase the TX power, give power supply of the unit some rest
    delay(1);
  }

  WiFiEventData.wifi_TX_pwr = dBm;

  delay(0);
  #ifndef BUILD_NO_DEBUG
  if (loglevelActiveFor(LOG_LEVEL_DEBUG)) {
    const int TX_pwr_int = WiFiEventData.wifi_TX_pwr * 4;
    const int maxTXpwr_int = maxTXpwr * 4;
    if (TX_pwr_int != maxTXpwr_int) {
      static int last_log = -1;
      if (TX_pwr_int != last_log) {
        last_log = TX_pwr_int;
        String log = F("WiFi : Set TX power to ");
        log += toString(dBm, 0);
        log += F("dBm");
        log += F(" sensitivity: ");
        log += toString(threshold, 0);
        log += F("dBm");
        if (rssi < 0) {
          log += F(" RSSI: ");
          log += toString(rssi, 0);
          log += F("dBm");
        }
        addLogMove(LOG_LEVEL_DEBUG, log);
      }
    }
  }
  #endif
}
#endif

float GetRSSIthreshold(float& maxTXpwr) {
  maxTXpwr = Settings.getWiFi_TX_power();
  float threshold = -72;
  switch (getConnectionProtocol()) {
    case WiFiConnectionProtocol::WiFi_Protocol_11b:
      threshold = -91;
      break;
    case WiFiConnectionProtocol::WiFi_Protocol_11g:
      threshold = -75;
      if (maxTXpwr > 17) maxTXpwr = 17;
      break;
    case WiFiConnectionProtocol::WiFi_Protocol_11n:
      threshold = -72;
      if (maxTXpwr > 14) maxTXpwr = 14;
      break;
    case WiFiConnectionProtocol::Unknown:
      break;
  }
  return threshold;
}

WiFiConnectionProtocol getConnectionProtocol() {
  if (WiFi.RSSI() < 0) {
    #ifdef ESP8266
    switch (wifi_get_phy_mode()) {
      case PHY_MODE_11B:
        return WiFiConnectionProtocol::WiFi_Protocol_11b;
      case PHY_MODE_11G:
        return WiFiConnectionProtocol::WiFi_Protocol_11g;
      case PHY_MODE_11N:
        return WiFiConnectionProtocol::WiFi_Protocol_11n;
    }
    #endif
    #ifdef ESP32
    uint8_t protocol;
    esp_wifi_get_protocol(WIFI_IF_STA, &protocol);
    if (protocol & WIFI_PROTOCOL_11N) {
      return WiFiConnectionProtocol::WiFi_Protocol_11n;
    }
    if (protocol & WIFI_PROTOCOL_11G) {
      return WiFiConnectionProtocol::WiFi_Protocol_11g;
    }
    if (protocol & WIFI_PROTOCOL_11B) {
      return WiFiConnectionProtocol::WiFi_Protocol_11b;
    }
    #endif
  }
  return WiFiConnectionProtocol::Unknown;
}

// ********************************************************************************
// Disconnect from Wifi AP
// ********************************************************************************
void WifiDisconnect()
{
  #ifdef ESP32
  WiFi.disconnect();
  WiFi.removeEvent(wm_event_id);
  {
    const IPAddress ip;
    const IPAddress gw;
    const IPAddress subnet;
    const IPAddress dns;
    WiFi.config(ip, gw, subnet, dns);
  }
  #endif
  #ifdef ESP8266
  // Only call disconnect when STA is active
  if (WifiIsSTA(WiFiMode())) {
    wifi_station_disconnect();
  }
  station_config conf{};
  memset(&conf, 0, sizeof(conf));
  ETS_UART_INTR_DISABLE();
  wifi_station_set_config_current(&conf);
  ETS_UART_INTR_ENABLE();
  #endif // if defined(ESP32)
  WiFiEventData.setWiFiDisconnected();
  WiFiEventData.markDisconnect(WIFI_DISCONNECT_REASON_ASSOC_LEAVE);
  if (!Settings.UseLastWiFiFromRTC()) {
    RTC.clearLastWiFi();
  }
  delay(1);
}

// ********************************************************************************
// Scan WiFi network
// ********************************************************************************
bool WiFiScanAllowed() {
  if (WiFi_AP_Candidates.scanComplete() == WIFI_SCAN_RUNNING) {
    return false;
  }
  if (!WiFiEventData.processedScanDone) { 
    processScanDone(); 
  }
  if (WiFiEventData.unprocessedWifiEvents()) {
    handle_unprocessedNetworkEvents();
  }
  if (WiFiEventData.unprocessedWifiEvents()) {
    if (loglevelActiveFor(LOG_LEVEL_ERROR)) {
      String log = F("WiFi : Scan not allowed, unprocessed WiFi events: ");
      if (!WiFiEventData.processedConnect) {
        log += F(" conn");
      }
      if (!WiFiEventData.processedDisconnect) {
        log += F(" disconn");
      }
      if (!WiFiEventData.processedGotIP) {
        log += F(" gotIP");
      }
      if (!WiFiEventData.processedDHCPTimeout) {
        log += F(" DHCP_t/o");
      }
      
      addLogMove(LOG_LEVEL_ERROR, log);
    }
    return false;
  }
  /*
  if (!wifiAPmodeActivelyUsed() && !NetworkConnected()) {
    return true;
  }
  */
  WiFi_AP_Candidates.purge_expired();
  if (WiFiEventData.wifiConnectInProgress) {
    return false;
  }
  if (NetworkConnected() && WiFi_AP_Candidates.getBestCandidate().usable()) {
    addLog(LOG_LEVEL_ERROR, F("WiFi : Scan not needed, good candidate present"));
    return false;
  }

  if (WiFiEventData.lastDisconnectMoment.isSet() && WiFiEventData.lastDisconnectMoment.millisPassedSince() < WIFI_RECONNECT_WAIT) {
    if (!NetworkConnected()) {
      return true;
    }
  }
  if (WiFiEventData.lastScanMoment.isSet()) {
    const LongTermTimer::Duration scanInterval = wifiAPmodeActivelyUsed() ? WIFI_SCAN_INTERVAL_AP_USED : WIFI_SCAN_INTERVAL_MINIMAL;
    if (WiFiEventData.lastScanMoment.millisPassedSince() < scanInterval) {
      return false;
    }
  }
  return true;
}


void WifiScan(bool async, uint8_t channel) {
  if (!WiFiScanAllowed()) {
    return;
  }
#ifdef ESP32
  // TD-er: Don't run async scan on ESP32.
  // Since IDF 4.4 it seems like the active channel may be messed up when running async scan
  // Perform a disconnect after scanning.
  // See: https://github.com/letscontrolit/ESPEasy/pull/3579#issuecomment-967021347
  async = false;
#endif

  START_TIMER;
  WiFiEventData.lastScanMoment.setNow();
  if (loglevelActiveFor(LOG_LEVEL_INFO)) {
    if (channel == 0) {
      addLog(LOG_LEVEL_INFO, F("WiFi : Start network scan all channels"));
    } else {
      String log;
      log = F("WiFi : Start network scan channel ");
      log += channel;
      addLogMove(LOG_LEVEL_INFO, log);
    }
  }
  bool show_hidden         = true;
  WiFiEventData.processedScanDone = false;
  WiFiEventData.lastGetScanMoment.setNow();
  WiFiEventData.lastScanChannel = channel;

  unsigned int nrScans = 1 + (async ? 0 : Settings.NumberExtraWiFiScans);
  while (nrScans > 0) {
    if (!async) {
      WiFi_AP_Candidates.begin_sync_scan();
      FeedSW_watchdog();
    }
    --nrScans;
#ifdef ESP8266
    /*
    {
      static bool FIRST_SCAN = true;

      struct scan_config config;
      memset(&config, 0, sizeof(config));
      config.ssid = nullptr;
      config.bssid = nullptr;
      config.channel = channel;
      config.show_hidden = 1;
      config.scan_type = WIFI_SCAN_TYPE_ACTIVE;
      if (FIRST_SCAN) {
        config.scan_time.active.min = 100;
        config.scan_time.active.max = 200;
      } else {
        config.scan_time.active.min = 400;
        config.scan_time.active.max = 500;
      }
      FIRST_SCAN = false;
      wifi_station_scan(&config, &onWiFiScanDone);
 
    }
    */
    WiFi.scanNetworks(async, show_hidden, channel);
#endif
#ifdef ESP32
    const bool passive = false;
    const uint32_t max_ms_per_chan = 300;
    WiFi.scanNetworks(async, show_hidden, passive, max_ms_per_chan /*, channel */);
#endif
    if (!async) {
      FeedSW_watchdog();
      processScanDone();
    }
  }
  STOP_TIMER(async ? WIFI_SCAN_ASYNC : WIFI_SCAN_SYNC);

#ifdef ESP32
  RTC.clearLastWiFi();
  WifiDisconnect();
#endif

}

// ********************************************************************************
// Scan all Wifi Access Points
// ********************************************************************************
void WiFiScan_log_to_serial()
{
  // Direct Serial is allowed here, since this function will only be called from serial input.
  serialPrintln(F("WIFI : SSID Scan start"));
  if (WiFi_AP_Candidates.scanComplete() <= 0) {
    WiFiMode_t cur_wifimode = WiFi.getMode();
    WifiScan(false);
    setWifiMode(cur_wifimode);
  }

  const int8_t scanCompleteStatus = WiFi_AP_Candidates.scanComplete();
  if (scanCompleteStatus <= 0) {
    serialPrintln(F("WIFI : No networks found"));
  }
  else
  {
    serialPrint(F("WIFI : "));
    serialPrint(String(scanCompleteStatus));
    serialPrintln(F(" networks found"));

    int i = 0;

    for (auto it = WiFi_AP_Candidates.scanned_begin(); it != WiFi_AP_Candidates.scanned_end(); ++it)
    {
      ++i;
      // Print SSID and RSSI for each network found
      serialPrint(F("WIFI : "));
      serialPrint(String(i));
      serialPrint(": ");
      serialPrintln(it->toString());
      delay(10);
    }
  }
  serialPrintln("");
}

// ********************************************************************************
// Manage Wifi Modes
// ********************************************************************************
void setSTA(bool enable) {
  switch (WiFi.getMode()) {
    case WIFI_OFF:

      if (enable) { setWifiMode(WIFI_STA); }
      break;
    case WIFI_STA:

      if (!enable) { setWifiMode(WIFI_OFF); }
      break;
    case WIFI_AP:

      if (enable) { setWifiMode(WIFI_AP_STA); }
      break;
    case WIFI_AP_STA:

      if (!enable) { setWifiMode(WIFI_AP); }
      break;
    default:
      break;
  }
}

void setAP(bool enable) {
  WiFiMode_t wifimode = WiFi.getMode();

  switch (wifimode) {
    case WIFI_OFF:

      if (enable) { 
        setWifiMode(WIFI_AP); 
      }
      break;
    case WIFI_STA:

      if (enable) { setWifiMode(WIFI_AP_STA); }
      break;
    case WIFI_AP:

      if (!enable) { setWifiMode(WIFI_OFF); }
      break;
    case WIFI_AP_STA:

      if (!enable) { setWifiMode(WIFI_STA); }
      break;
    default:
      break;
  }
}

// Only internal scope
void setAPinternal(bool enable)
{
  if (enable) {
    // create and store unique AP SSID/PW to prevent ESP from starting AP mode with default SSID and No password!
    // setup ssid for AP Mode when needed
    String softAPSSID = NetworkCreateRFCCompliantHostname();
    String pwd        = SecuritySettings.WifiAPKey;
    IPAddress subnet(DEFAULT_AP_SUBNET);

    if (!WiFi.softAPConfig(apIP, apIP, subnet)) {
      addLog(LOG_LEVEL_ERROR, F("WIFI : [AP] softAPConfig failed!"));
    }

    if (WiFi.softAP(softAPSSID.c_str(), pwd.c_str())) {
      if (loglevelActiveFor(LOG_LEVEL_INFO)) {
        eventQueue.add(F("WiFi#APmodeEnabled"));
        String log(F("WIFI : AP Mode ssid will be "));
        log += softAPSSID;
        log += F(" with address ");
        log += WiFi.softAPIP().toString();
        addLogMove(LOG_LEVEL_INFO, log);
      }
    } else {
      if (loglevelActiveFor(LOG_LEVEL_ERROR)) {
        String log(F("WIFI : Error while starting AP Mode with SSID: "));
        log += softAPSSID;
        log += F(" IP: ");
        log += apIP.toString();
        addLogMove(LOG_LEVEL_ERROR, log);
      }
    }
    #ifdef ESP32

    #else // ifdef ESP32

    if (wifi_softap_dhcps_status() != DHCP_STARTED) {
      if (!wifi_softap_dhcps_start()) {
        addLog(LOG_LEVEL_ERROR, F("WIFI : [AP] wifi_softap_dhcps_start failed!"));
      }
    }
    #endif // ifdef ESP32
    WiFiEventData.timerAPoff.setMillisFromNow(WIFI_AP_OFF_TIMER_DURATION);
  } else {
    #ifdef FEATURE_DNS_SERVER
    if (dnsServerActive) {
      dnsServerActive = false;
      dnsServer.stop();
    }
    #endif
  }
}

const __FlashStringHelper * getWifiModeString(WiFiMode_t wifimode)
{
  switch (wifimode) {
    case WIFI_OFF:   return F("OFF");
    case WIFI_STA:   return F("STA");
    case WIFI_AP:    return F("AP");
    case WIFI_AP_STA: return F("AP+STA");
    default:
      break;
  }
  return F("Unknown");
}

void setWifiMode(WiFiMode_t wifimode) {
  const WiFiMode_t cur_mode = WiFi.getMode();

  if (cur_mode == wifimode) {
    return;
  }

  if (cur_mode == WIFI_OFF) {
    WiFiEventData.markWiFiTurnOn();
  }
  if (wifimode != WIFI_OFF) {
    #if defined(ESP32)
    // Needs to be set before calling WiFi.mode() on ESP32
    WiFi.hostname(NetworkCreateRFCCompliantHostname());
    #endif

    #ifdef ESP8266
    // See: https://github.com/esp8266/Arduino/issues/6172#issuecomment-500457407
    WiFi.forceSleepWake(); // Make sure WiFi is really active.
    #endif
    delay(100);
  }

  addLog(LOG_LEVEL_INFO, String(F("WIFI : Set WiFi to ")) + getWifiModeString(wifimode));

  int retry = 2;
  while (!WiFi.mode(wifimode) && retry > 0) {
    addLog(LOG_LEVEL_INFO, F("WIFI : Cannot set mode!!!!!"));
    delay(100);
    --retry;
  }
  retry = 2;
  while (WiFi.getMode() != wifimode && retry > 0) {
    addLog(LOG_LEVEL_INFO, F("WIFI : mode not yet set"));
    delay(100);
    --retry;
  }


  if (wifimode == WIFI_OFF) {
    WifiDisconnect();
    WiFiEventData.markWiFiTurnOn();
    delay(100);
    #if defined(ESP32)
//    esp_wifi_set_ps(WIFI_PS_MAX_MODEM);
    #endif
    #ifdef ESP8266
    WiFi.forceSleepBegin();
    #endif // ifdef ESP8266
    delay(1);
  } else {
    // Only set power mode when AP is not enabled
    // When AP is enabled, the sleep mode is already set to WIFI_NONE_SLEEP
    if (!WifiIsAP(wifimode)) {
      if (Settings.WifiNoneSleep()) {
        #ifdef ESP8266
        WiFi.setSleepMode(WIFI_NONE_SLEEP);
        #endif
        #ifdef ESP32
        WiFi.setSleep(WIFI_PS_NONE);
        #endif
      } else if (Settings.EcoPowerMode()) {
        // Allow light sleep during idle times
        #ifdef ESP8266
        WiFi.setSleepMode(WIFI_LIGHT_SLEEP);
        #endif
        #ifdef ESP32
        // Maximum modem power saving. 
        // In this mode, interval to receive beacons is determined by the listen_interval parameter in wifi_sta_config_t
        // FIXME TD-er: Must test if this is desired behavior in ESP32.
        WiFi.setSleep(WIFI_PS_MAX_MODEM);
        #endif
      } else {
        // Default
        #ifdef ESP8266
        WiFi.setSleepMode(WIFI_MODEM_SLEEP);
        #endif
        #ifdef ESP32
        // Minimum modem power saving. 
        // In this mode, station wakes up to receive beacon every DTIM period
        WiFi.setSleep(WIFI_PS_MIN_MODEM);
        #endif
      }
    }
#ifdef ESP8266
    SetWiFiTXpower();
#endif
    if (WifiIsSTA(wifimode)) {
      if (WiFi.getAutoConnect()) {
        WiFi.setAutoConnect(false); 
      }
      if (WiFi.getAutoReconnect()) {
        WiFi.setAutoReconnect(false);
      }
    }
    delay(100); // Must allow for some time to init.
  }
  const bool new_mode_AP_enabled = WifiIsAP(wifimode);

  if (WifiIsAP(cur_mode) && !new_mode_AP_enabled) {
    eventQueue.add(F("WiFi#APmodeDisabled"));
  }

  if (WifiIsAP(cur_mode) != new_mode_AP_enabled) {
    // Mode has changed
    setAPinternal(new_mode_AP_enabled);
  }
  #ifdef FEATURE_MDNS
  #ifdef ESP8266
  // notifyAPChange() is not present in the ESP32 MDNSResponder
  MDNS.notifyAPChange();
  #endif
  #endif
}

bool WifiIsAP(WiFiMode_t wifimode)
{
  #if defined(ESP32)
  return (wifimode == WIFI_MODE_AP) || (wifimode == WIFI_MODE_APSTA);
  #else // if defined(ESP32)
  return (wifimode == WIFI_AP) || (wifimode == WIFI_AP_STA);
  #endif // if defined(ESP32)
}

bool WifiIsSTA(WiFiMode_t wifimode)
{
  #if defined(ESP32)
  return (wifimode & WIFI_MODE_STA) != 0;
  #else // if defined(ESP32)
  return (wifimode & WIFI_STA) != 0;
  #endif // if defined(ESP32)
}

bool useStaticIP() {
  return Settings.IP[0] != 0 && Settings.IP[0] != 255;
}

bool wifiConnectTimeoutReached() {
  // For the first attempt, do not wait to start connecting.
  if (WiFiEventData.wifi_connect_attempt == 0) { return true; }
  if (!WiFiEventData.wifiConnectInProgress) { return true; }

  if (!WiFiEventData.last_wifi_connect_attempt_moment.isSet()) {
    // No attempt made
    return true;
  }

  if (WiFiEventData.lastDisconnectMoment.isSet()) {
    // Connection attempt was already ended.
    return true;
  }

  if (WifiIsAP(WiFi.getMode())) {
    // Initial setup of WiFi, may take much longer since accesspoint is still active.
    return WiFiEventData.last_wifi_connect_attempt_moment.timeoutReached(20000);
  }

  // wait until it connects + add some device specific random offset to prevent
  // all nodes overloading the access point when turning on at the same time.
  #if defined(ESP8266)
  const unsigned int randomOffset_in_msec = (WiFiEventData.wifi_connect_attempt == 1) ? 0 : 1000 * ((ESP.getChipId() & 0xF));
  #endif // if defined(ESP8266)
  #if defined(ESP32)
  const unsigned int randomOffset_in_msec = (WiFiEventData.wifi_connect_attempt == 1) ? 0 : 1000 * ((ESP.getEfuseMac() & 0xF));
  #endif // if defined(ESP32)
  return WiFiEventData.last_wifi_connect_attempt_moment.timeoutReached(DEFAULT_WIFI_CONNECTION_TIMEOUT + randomOffset_in_msec);
}

bool wifiAPmodeActivelyUsed()
{
  if (!WifiIsAP(WiFi.getMode()) || (!WiFiEventData.timerAPoff.isSet())) {
    // AP not active or soon to be disabled in processDisableAPmode()
    return false;
  }
  return WiFi.softAPgetStationNum() != 0;

  // FIXME TD-er: is effectively checking for AP active enough or must really check for connected clients to prevent automatic wifi
  // reconnect?
}

void setConnectionSpeed() {
  #ifdef ESP8266

  if (!Settings.ForceWiFi_bg_mode() || (WiFiEventData.wifi_connect_attempt > 10)) {
    WiFi.setPhyMode(WIFI_PHY_MODE_11N);
  } else {
    WiFi.setPhyMode(WIFI_PHY_MODE_11G);
  }
  #endif // ifdef ESP8266

  // Does not (yet) work, so commented out.
  #ifdef ESP32
  /*
  uint8_t protocol = WIFI_PROTOCOL_11B | WIFI_PROTOCOL_11G; // Default to BG

  if (!Settings.ForceWiFi_bg_mode() || (wifi_connect_attempt > 10)) {
    // Set to use BGN
    protocol |= WIFI_PROTOCOL_11N;
  }

  if (WifiIsSTA(WiFi.getMode())) {
    esp_wifi_set_protocol(WIFI_IF_STA, protocol);
  }

  if (WifiIsAP(WiFi.getMode())) {
    esp_wifi_set_protocol(WIFI_IF_AP, protocol);
  }
  */
  #endif // ifdef ESP32
}

void setupStaticIPconfig() {
  setUseStaticIP(useStaticIP());

  if (!useStaticIP()) { return; }
  const IPAddress ip     = Settings.IP;
  const IPAddress gw     = Settings.Gateway;
  const IPAddress subnet = Settings.Subnet;
  const IPAddress dns    = Settings.DNS;

  if (loglevelActiveFor(LOG_LEVEL_INFO)) {
    String log = F("IP   : Static IP : ");
    log += formatIP(ip);
    log += F(" GW: ");
    log += formatIP(gw);
    log += F(" SN: ");
    log += formatIP(subnet);
    log += F(" DNS: ");
    log += formatIP(dns);
    addLogMove(LOG_LEVEL_INFO, log);
  }
  WiFi.config(ip, gw, subnet, dns);
}

// ********************************************************************************
// Formatting WiFi related strings
// ********************************************************************************
String formatScanResult(int i, const String& separator) {
  int32_t rssi = 0;

  return formatScanResult(i, separator, rssi);
}

String formatScanResult(int i, const String& separator, int32_t& rssi) {
  WiFi_AP_Candidate tmp(i);
  rssi = tmp.rssi;
  return tmp.toString(separator);
}


void logConnectionStatus() {
  static unsigned long lastLog = 0;
  if (lastLog != 0 && timePassedSince(lastLog) < 1000) {
    return;
  }
  lastLog = millis();
#ifndef BUILD_NO_DEBUG
  #ifdef ESP8266
  const uint8_t arduino_corelib_wifistatus = WiFi.status();
  const uint8_t sdk_wifistatus             = wifi_station_get_connect_status();

  if ((arduino_corelib_wifistatus == WL_CONNECTED) != (sdk_wifistatus == STATION_GOT_IP)) {
    if (loglevelActiveFor(LOG_LEVEL_ERROR)) {
      String log = F("WiFi : SDK station status differs from Arduino status. SDK-status: ");
      log += SDKwifiStatusToString(sdk_wifistatus);
      log += F(" Arduino status: ");
      log += ArduinoWifiStatusToString(arduino_corelib_wifistatus);
      addLogMove(LOG_LEVEL_ERROR, log);
    }
  }
  #endif

  if (loglevelActiveFor(LOG_LEVEL_INFO)) {
    String log = F("WIFI : Arduino wifi status: ");
    log += ArduinoWifiStatusToString(WiFi.status());
    log += F(" ESPeasy internal wifi status: ");
    log += WiFiEventData.ESPeasyWifiStatusToString();
    addLogMove(LOG_LEVEL_INFO, log);
  }
/*
  if (loglevelActiveFor(LOG_LEVEL_INFO)) {
    String log;

    switch (WiFi.status()) {
      case WL_NO_SSID_AVAIL: {
        log = F("WIFI : No SSID found matching: ");
        break;
      }
      case WL_CONNECT_FAILED: {
        log = F("WIFI : Connection failed to: ");
        break;
      }
      case WL_DISCONNECTED: {
        log = F("WIFI : WiFi.status() = WL_DISCONNECTED  SSID: ");
        break;
      }
      case WL_IDLE_STATUS: {
        log = F("WIFI : Connection in IDLE state: ");
        break;
      }
      case WL_CONNECTED: {
        break;
      }
      default:
        break;
    }

    if (log.length() > 0) {
      const char *ssid = getLastWiFiSettingsSSID();
      log += ssid;
      addLog(LOG_LEVEL_INFO, log);
    }
  }
  */
#endif // ifndef BUILD_NO_DEBUG
}<|MERGE_RESOLUTION|>--- conflicted
+++ resolved
@@ -284,14 +284,10 @@
     // Only return true after some time since it got connected.
     #ifdef ESP8266
     SetWiFiTXpower();
-<<<<<<< HEAD
     #endif
-    return WiFiEventData.wifi_considered_stable || WiFiEventData.lastConnectMoment.timeoutReached(100);
-=======
     lastState = WiFiEventData.wifi_considered_stable || WiFiEventData.lastConnectMoment.timeoutReached(100);
     lastCheckedTime = millis();
     return lastState;
->>>>>>> a4f51ba6
   }
 
   if ((WiFiEventData.timerAPstart.isSet()) && WiFiEventData.timerAPstart.timeReached()) {
