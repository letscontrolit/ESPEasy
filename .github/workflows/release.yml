--- conflicted
+++ resolved
@@ -166,16 +166,10 @@
           zip -d ESPEasy_mega_${{ steps.date.outputs.builddate }}_ESP32_binaries.zip "ESP.Easy.Flasher.exe" "bin/blank_1MB.bin" "bin/blank_2MB.bin" "bin/ESPEasy_2step_UploaderMega_1024.bin"
           zipmerge ESPEasy_mega_${{ steps.date.outputs.builddate }}_ESP82xx_binaries.zip ESPEasy_ESP82xx.zip
           # TODO if/when available: ESP32c2 ESP32c6 ESP32h2
-<<<<<<< HEAD
           zipmerge ESPEasy_mega_${{ steps.date.outputs.builddate }}_ESP32s2_binaries.zip ESPEasy_mega_${{ steps.date.outputs.builddate }}_ESP32_binaries.zip ESPEasy_ESP32s2.zip
           zipmerge ESPEasy_mega_${{ steps.date.outputs.builddate }}_ESP32c3_binaries.zip ESPEasy_mega_${{ steps.date.outputs.builddate }}_ESP32_binaries.zip ESPEasy_ESP32c3.zip
           zipmerge ESPEasy_mega_${{ steps.date.outputs.builddate }}_ESP32s3_binaries.zip ESPEasy_mega_${{ steps.date.outputs.builddate }}_ESP32_binaries.zip ESPEasy_ESP32s3.zip
-=======
-          zipmerge ESPEasy_mega_${{ steps.date.outputs.builddate }}_ESP32_binaries.zip ESPEasy_ESP32s2.zip
-          zipmerge ESPEasy_mega_${{ steps.date.outputs.builddate }}_ESP32_binaries.zip ESPEasy_ESP32c3.zip
-          zipmerge ESPEasy_mega_${{ steps.date.outputs.builddate }}_ESP32_binaries.zip ESPEasy_ESP32s3.zip
-          zipmerge ESPEasy_mega_${{ steps.date.outputs.builddate }}_ESP32_binaries.zip ESPEasy_ESP32solo1.zip
->>>>>>> fabf0446
+          zipmerge ESPEasy_mega_${{ steps.date.outputs.builddate }}_ESP32solo1_binaries.zip ESPEasy_mega_${{ steps.date.outputs.builddate }}_ESP32_binaries.zip ESPEasy_ESP32solo1.zip
           zipmerge ESPEasy_mega_${{ steps.date.outputs.builddate }}_ESP32_binaries.zip ESPEasy_ESP32.zip
       - uses: ncipollo/release-action@v1
         with:
