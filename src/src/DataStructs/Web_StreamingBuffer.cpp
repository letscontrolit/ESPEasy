#include "../DataStructs/Web_StreamingBuffer.h"

#include "../DataStructs/tcp_cleanup.h"
#include "../DataTypes/ESPEasyTimeSource.h"
#include "../ESPEasyCore/ESPEasy_Log.h"
#include "../ESPEasyCore/ESPEasyNetwork.h"

// FIXME TD-er: Should keep a pointer to the webserver as a member, not use the global defined one.
#include "../Globals/Services.h"

#include "../Helpers/ESPEasy_time_calc.h"


<<<<<<< HEAD
#ifdef ESP32
#define CHUNKED_BUFFER_SIZE         1500
#else 
#define CHUNKED_BUFFER_SIZE          400
=======
#ifdef ESP8266
#define CHUNKED_BUFFER_SIZE         512
#else 
#define CHUNKED_BUFFER_SIZE         1360
>>>>>>> 973f02c7
#endif

Web_StreamingBuffer::Web_StreamingBuffer(void) : lowMemorySkip(false),
  initialRam(0), beforeTXRam(0), duringTXRam(0), finalRam(0), maxCoreUsage(0),
  maxServerUsage(0), sentBytes(0), flashStringCalls(0), flashStringData(0)
{
  buf.reserve(CHUNKED_BUFFER_SIZE + 50);
  buf.clear();
}

/*
Web_StreamingBuffer& Web_StreamingBuffer::operator=(String& a)                 {
  flush(); return addString(a);
}

Web_StreamingBuffer& Web_StreamingBuffer::operator=(const String& a)           {
  flush(); return addString(a);
}
*/

Web_StreamingBuffer& Web_StreamingBuffer::operator+=(char a)                   {
  if (CHUNKED_BUFFER_SIZE > (this->buf.length() + 1)) {
    this->buf += a;
    return *this;
  }
  return addString(String(a));
}

Web_StreamingBuffer& Web_StreamingBuffer::operator+=(long unsigned int a)     {
  return addString(String(a));
}

Web_StreamingBuffer& Web_StreamingBuffer::operator+=(float a)                  {
  return addString(String(a));
}

Web_StreamingBuffer& Web_StreamingBuffer::operator+=(int a)                    {
  return addString(String(a));
}

Web_StreamingBuffer& Web_StreamingBuffer::operator+=(uint32_t a)               {
  return addString(String(a));
}

Web_StreamingBuffer& Web_StreamingBuffer::operator+=(const String& a)          {
  return addString(a);
}

Web_StreamingBuffer& Web_StreamingBuffer::operator+=(PGM_P str) {
  return addFlashString(str);
}

Web_StreamingBuffer& Web_StreamingBuffer::operator+=(const __FlashStringHelper* str) {
  return addFlashString((PGM_P)str);
}

Web_StreamingBuffer& Web_StreamingBuffer::addFlashString(PGM_P str) {
  ++flashStringCalls;

  if (!str) { return *this; // return if the pointer is void
  }

  if (lowMemorySkip) { return *this; }
  const unsigned int length = strlen_P((PGM_P)str);

  if (length == 0) { return *this; }
  flashStringData += length;

  // FIXME TD-er: Not sure what happens, but streaming large flash chunks does cause allocation issues.
  const bool stream_P = ESP.getFreeHeap() > 4000 && length < (2 * CHUNKED_BUFFER_SIZE);

  if (stream_P && ((this->buf.length() + length) > CHUNKED_BUFFER_SIZE)) {
    // Do not copy to the internal buffer, but stream immediately.
    flush();
    web_server.sendContent_P(str);
  } else {
    // Copy to internal buffer and send in chunks
    unsigned int pos          = 0;
    int flush_step = CHUNKED_BUFFER_SIZE - this->buf.length();

    if (flush_step < 1) { flush_step = 0; }

    while (pos < length) {
      if (flush_step == 0) {
        sendContentBlocking(this->buf);
        flush_step = CHUNKED_BUFFER_SIZE;
      }
      this->buf += (char)pgm_read_byte(&str[pos]);
      ++pos;
      --flush_step;
    }
    checkFull();
  }
  return *this;
}

Web_StreamingBuffer& Web_StreamingBuffer::addString(const String& a) {
  if (lowMemorySkip) { return *this; }
  int flush_step = CHUNKED_BUFFER_SIZE - this->buf.length();

  if (flush_step < 1) { flush_step = 0; }
  int pos          = 0;
  const int length = a.length();

  while (pos < length) {
    if (flush_step == 0) {
      if (this->buf.length() > 0) {
        sendContentBlocking(this->buf);
      }
      flush_step = CHUNKED_BUFFER_SIZE;
    }
    this->buf += a[pos];
    ++pos;
    --flush_step;
  }
  checkFull();
  return *this;
}

void Web_StreamingBuffer::flush() {
  if (lowMemorySkip) {
    this->buf.clear();
  } else {
    if (this->buf.length() > 0) {
      sendContentBlocking(this->buf);
    }
  }
}

void Web_StreamingBuffer::checkFull() {
  if (lowMemorySkip) { this->buf.clear(); }

  if (this->buf.length() >= CHUNKED_BUFFER_SIZE) {
    trackTotalMem();
    sendContentBlocking(this->buf);
  }
}

void Web_StreamingBuffer::startStream() {
  startStream(false, F("text/html"), F(""));
}

void Web_StreamingBuffer::startStream(const String& origin) {
  startStream(false, F("text/html"), origin);
}

void Web_StreamingBuffer::startStream(const String& content_type, const String& origin) {
  startStream(false, content_type, origin);
}


void Web_StreamingBuffer::startJsonStream() {
  startStream(true, F("application/json"), F("*"));
}

void Web_StreamingBuffer::startStream(bool allowOriginAll, 
                                      const String& content_type, 
                                      const String& origin) {
  maxCoreUsage = maxServerUsage = 0;
  initialRam   = ESP.getFreeHeap();
  beforeTXRam  = initialRam;
  sentBytes    = 0;
  buf.clear();
  buf.reserve(CHUNKED_BUFFER_SIZE);
  
  if (beforeTXRam < 3000) {
    lowMemorySkip = true;
    web_server.send(200, F("text/plain"), F("Low memory. Cannot display webpage :-("));
      #if defined(ESP8266)
    tcpCleanup();
      #endif // if defined(ESP8266)
    return;
  } else {
    sendHeaderBlocking(allowOriginAll, content_type, origin);
  }
}

void Web_StreamingBuffer::trackTotalMem() {
  beforeTXRam = ESP.getFreeHeap();

  if ((initialRam - beforeTXRam) > maxServerUsage) {
    maxServerUsage = initialRam - beforeTXRam;
  }
}

void Web_StreamingBuffer::trackCoreMem() {
  duringTXRam = ESP.getFreeHeap();

  if ((initialRam - duringTXRam) > maxCoreUsage) {
    maxCoreUsage = (initialRam - duringTXRam);
  }
}

void Web_StreamingBuffer::endStream() {
  if (!lowMemorySkip) {
    if (buf.length() > 0) { sendContentBlocking(buf); }
    buf.clear();
    sendContentBlocking(buf);
    #ifdef ESP8266
    web_server.client().flush(100);
    #endif
    #ifdef ESP32
    web_server.client().flush();
    #endif
    finalRam = ESP.getFreeHeap();

    /*
        if (loglevelActiveFor(LOG_LEVEL_DEBUG)) {
        String log = String("Ram usage: Webserver only: ") + maxServerUsage +
                    " including Core: " + maxCoreUsage +
                    " flashStringCalls: " + flashStringCalls +
                    " flashStringData: " + flashStringData;
        addLog(LOG_LEVEL_DEBUG, log);
        }
      */
  } else {
    addLog(LOG_LEVEL_ERROR, String("Webpage skipped: low memory: ") + finalRam);
    lowMemorySkip = false;
  }
}




void Web_StreamingBuffer::sendContentBlocking(String& data) {
  const uint32_t length   = data.length();
#ifndef BUILD_NO_DEBUG
  if (loglevelActiveFor(LOG_LEVEL_DEBUG_DEV)) {
    addLog(LOG_LEVEL_DEBUG_DEV, String(F("sendcontent free: ")) + ESP.getFreeHeap() + F(" chunk size:") + length);
  }
#endif // ifndef BUILD_NO_DEBUG
  const uint32_t freeBeforeSend = ESP.getFreeHeap();
  #ifndef BUILD_NO_RAM_TRACKER
  checkRAM(F("sendContentBlocking"));
  #endif

  if (beforeTXRam > freeBeforeSend) {
    beforeTXRam = freeBeforeSend;
  }
  duringTXRam = freeBeforeSend;
  
#if defined(ESP8266) && defined(ARDUINO_ESP8266_RELEASE_2_3_0)
  String size = formatToHex(length) + "\r\n";

  // do chunked transfer encoding ourselves (WebServer doesn't support it)
  web_server.sendContent(size);

  if (length > 0) { web_server.sendContent(data); }
  web_server.sendContent("\r\n");
#else // ESP8266 2.4.0rc2 and higher and the ESP32 webserver supports chunked http transfer
  unsigned int timeout = 1;

  if (freeBeforeSend < 5000) { timeout = 100; }

  if (freeBeforeSend < 4000) { timeout = 300; }
  web_server.sendContent(data);

  data.clear();
  const uint32_t beginWait = millis();
  while ((!data.reserve(CHUNKED_BUFFER_SIZE) || (ESP.getFreeHeap() < 4000 /*freeBeforeSend*/ )) &&
         !timeOutReached(beginWait + timeout)) {
    if (ESP.getFreeHeap() < duringTXRam) {
      duringTXRam = ESP.getFreeHeap();
    }
    trackCoreMem();
    #ifndef BUILD_NO_RAM_TRACKER
    checkRAM(F("duringDataTX"));
    #endif

    delay(1);
  }
#endif // if defined(ESP8266) && defined(ARDUINO_ESP8266_RELEASE_2_3_0)

  sentBytes += length;
  delay(0);
}

void Web_StreamingBuffer::sendHeaderBlocking(bool allowOriginAll, 
                                             const String& content_type, 
                                             const String& origin) {
  #ifndef BUILD_NO_RAM_TRACKER
  checkRAM(F("sendHeaderBlocking"));
  #endif
  
  web_server.client().flush();

#if defined(ESP8266) && defined(ARDUINO_ESP8266_RELEASE_2_3_0)
  web_server.setContentLength(CONTENT_LENGTH_UNKNOWN);
  web_server.sendHeader(F("Accept-Ranges"),     F("none"));
  web_server.sendHeader(F("Cache-Control"),     F("no-cache"));
  web_server.sendHeader(F("Transfer-Encoding"), F("chunked"));

  if (allowOriginAll) {
    web_server.sendHeader(F("Access-Control-Allow-Origin"), "*");
  }
  web_server.send(200, content_type, EMPTY_STRING);
#else // if defined(ESP8266) && defined(ARDUINO_ESP8266_RELEASE_2_3_0)
  unsigned int timeout          = 0;
  const uint32_t freeBeforeSend = ESP.getFreeHeap();

  if (freeBeforeSend < 5000) { timeout = 100; }

  if (freeBeforeSend < 4000) { timeout = 1000; }
  const uint32_t beginWait = millis();
  web_server.setContentLength(CONTENT_LENGTH_UNKNOWN);
  web_server.sendHeader(F("Cache-Control"), F("no-cache"));

  if (origin.length() > 0) {
    web_server.sendHeader(F("Access-Control-Allow-Origin"), origin);
  }
  web_server.send(200, content_type, EMPTY_STRING);

  // dont wait on 2.3.0. Memory returns just too slow.
  while ((ESP.getFreeHeap() < freeBeforeSend) &&
         !timeOutReached(beginWait + timeout)) {
    #ifndef BUILD_NO_RAM_TRACKER
    checkRAM(F("duringHeaderTX"));
    #endif
    delay(1);
  }
#endif // if defined(ESP8266) && defined(ARDUINO_ESP8266_RELEASE_2_3_0)
  delay(0);
}<|MERGE_RESOLUTION|>--- conflicted
+++ resolved
@@ -11,17 +11,10 @@
 #include "../Helpers/ESPEasy_time_calc.h"
 
 
-<<<<<<< HEAD
-#ifdef ESP32
-#define CHUNKED_BUFFER_SIZE         1500
-#else 
-#define CHUNKED_BUFFER_SIZE          400
-=======
 #ifdef ESP8266
 #define CHUNKED_BUFFER_SIZE         512
 #else 
 #define CHUNKED_BUFFER_SIZE         1360
->>>>>>> 973f02c7
 #endif
 
 Web_StreamingBuffer::Web_StreamingBuffer(void) : lowMemorySkip(false),
