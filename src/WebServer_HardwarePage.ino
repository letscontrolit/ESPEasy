--- conflicted
+++ resolved
@@ -91,10 +91,11 @@
   addFormNote(F("CLK=GPIO-14 (D5), MISO=GPIO-12 (D6), MOSI=GPIO-13 (D7)"));
   #endif
   addFormNote(F("Chip Select (CS) config must be done in the plugin"));
-<<<<<<< HEAD
+  
 #ifdef FEATURE_SD
   addFormPinSelect(formatGpioName_output("SD Card CS"), "sd", Settings.Pin_sd_cs);
 #endif // ifdef FEATURE_SD
+  
 #ifdef HAS_ETHERNET
   addFormSubHeader(F("Ethernet"));
   addRowLabel_tr_id(F("Ethernet or WIFI?"), "ethwifi");
@@ -116,12 +117,6 @@
                             F("50MHz APLL Inverted Output on GPIO17") };
   addSelector("ethclock", 4, ethClockOptions, NULL, NULL, Settings.ETH_Clock_Mode, false, true);
 #endif // ifdef HAS_ETHERNET
-=======
-  
-  #ifdef FEATURE_SD
-    addFormPinSelect(formatGpioName_output("SD Card CS"), "sd", Settings.Pin_sd_cs);
-  #endif // ifdef FEATURE_SD
->>>>>>> 129db324
 
   addFormSubHeader(F("GPIO boot states"));
   int gpio = 0;
