--- conflicted
+++ resolved
@@ -1,1573 +1,1567 @@
-#include "../WebServer/DevicesPage.h"
-
-#ifdef WEBSERVER_DEVICES
-
-# include "../WebServer/ESPEasy_WebServer.h"
-# include "../WebServer/HTML_wrappers.h"
-# include "../WebServer/Markup.h"
-# include "../WebServer/Markup_Buttons.h"
-# include "../WebServer/Markup_Forms.h"
-
-# include "../DataStructs/NodeStruct.h"
-# if FEATURE_PLUGIN_STATS
-#  include "../DataStructs/PluginStats_Config.h"
-# endif // if FEATURE_PLUGIN_STATS
-
-
-# include "../Globals/CPlugins.h"
-# include "../Globals/Device.h"
-# include "../Globals/ExtraTaskSettings.h"
-# include "../Globals/Nodes.h"
-# include "../Globals/Plugins.h"
-
-# include "../Static/WebStaticData.h"
-
-# include "../Helpers/_CPlugin_init.h"
-# include "../Helpers/_Plugin_init.h"
-# include "../Helpers/_Plugin_SensorTypeHelper.h"
-# include "../Helpers/_Plugin_Helper_serial.h"
-# include "../Helpers/ESPEasy_Storage.h"
-# include "../Helpers/I2C_Plugin_Helper.h"
-# include "../Helpers/StringConverter.h"
-# include "../Helpers/StringGenerator_GPIO.h"
-
-
-# include "../../_Plugin_Helper.h"
-
-# include <ESPeasySerial.h>
-
-
-void handle_devices() {
-  # ifndef BUILD_NO_RAM_TRACKER
-  checkRAM(F("handle_devices"));
-  # endif // ifndef BUILD_NO_RAM_TRACKER
-
-  if (!isLoggedIn()) { return; }
-  navMenuIndex = MENU_INDEX_DEVICES;
-  TXBuffer.startStream();
-  sendHeadandTail_stdtemplate(_HEAD);
-
-
-  // char tmpString[41];
-
-
-  // String taskindex = webArg(F("index"));
-
-  pluginID_t taskdevicenumber;
-
-  if (hasArg(F("del"))) {
-    taskdevicenumber.setInvalid();
-  }
-  else {
-    taskdevicenumber = pluginID_t::toPluginID(getFormItemInt(F("TDNUM"), 0));
-  }
-
-
-  // String taskdeviceid[CONTROLLER_MAX];
-  // String taskdevicepin1 = webArg(F("taskdevicepin1"));   // "taskdevicepin*" should not be changed because it is uses by plugins
-  // and expected to be saved by this code
-  // String taskdevicepin2 = webArg(F("taskdevicepin2"));
-  // String taskdevicepin3 = webArg(F("taskdevicepin3"));
-  // String taskdevicepin1pullup = webArg(F("TDPPU"));
-  // String taskdevicepin1inversed = webArg(F("TDPI"));
-  // String taskdevicename = webArg(F("TDN"));
-  // String taskdeviceport = webArg(F("TDP"));
-  // String taskdeviceformula[VARS_PER_TASK];
-  // String taskdevicevaluename[VARS_PER_TASK];
-  // String taskdevicevaluedecimals[VARS_PER_TASK];
-  // String taskdevicesenddata[CONTROLLER_MAX];
-  // String taskdeviceglobalsync = webArg(F("TDGS"));
-  // String taskdeviceenabled = webArg(F("TDE"));
-
-  // for (uint8_t varNr = 0; varNr < VARS_PER_TASK; varNr++)
-  // {
-  //   char argc[25];
-  //   String arg = F("TDF");
-  //   arg += varNr + 1;
-  //   arg.toCharArray(argc, 25);
-  //   taskdeviceformula[varNr] = webArg(argc);
-  //
-  //   arg = F("TDVN");
-  //   arg += varNr + 1;
-  //   arg.toCharArray(argc, 25);
-  //   taskdevicevaluename[varNr] = webArg(argc);
-  //
-  //   arg = F("TDVD");
-  //   arg += varNr + 1;
-  //   arg.toCharArray(argc, 25);
-  //   taskdevicevaluedecimals[varNr] = webArg(argc);
-  // }
-
-  // for (controllerIndex_t controllerNr = 0; controllerNr < CONTROLLER_MAX; controllerNr++)
-  // {
-  //   char argc[25];
-  //   String arg = F("TDID");
-  //   arg += controllerNr + 1;
-  //   arg.toCharArray(argc, 25);
-  //   taskdeviceid[controllerNr] = webArg(argc);
-  //
-  //   arg = F("TDSD");
-  //   arg += controllerNr + 1;
-  //   arg.toCharArray(argc, 25);
-  //   taskdevicesenddata[controllerNr] = webArg(argc);
-  // }
-
-  uint8_t page = getFormItemInt(F("page"), 0);
-
-  if (page == 0) {
-    page = 1;
-  }
-  uint8_t setpage = getFormItemInt(F("setpage"), 0);
-
-  if (setpage > 0)
-  {
-    if (setpage <= (TASKS_MAX / TASKS_PER_PAGE)) {
-      page = setpage;
-    }
-    else {
-      page = TASKS_MAX / TASKS_PER_PAGE;
-    }
-  }
-  const int edit = getFormItemInt(F("edit"), 0);
-
-  // taskIndex in the URL is 1 ... TASKS_MAX
-  // For use in other functions, set it to 0 ... (TASKS_MAX - 1)
-  taskIndex_t taskIndex       = getFormItemInt(F("index"), 0);
-  boolean     taskIndexNotSet = taskIndex == 0;
-
-  const bool nosave = isFormItemChecked(F("nosave"));
-
-  if (!taskIndexNotSet) {
-    --taskIndex;
-
-    //    LoadTaskSettings(taskIndex); // Make sure ExtraTaskSettings are up-to-date
-  }
-
-  // FIXME TD-er: Might have to clear any caches here.
-  if ((edit != 0) && !taskIndexNotSet) // when form submitted
-  {
-    if (Settings.getPluginID_for_task(taskIndex) != taskdevicenumber)
-    {
-      // change of device: cleanup old device and reset default settings
-      setTaskDevice_to_TaskIndex(taskdevicenumber, taskIndex);
-      const deviceIndex_t DeviceIndex = getDeviceIndex(taskdevicenumber);
-
-      if (validDeviceIndex(DeviceIndex)) {
-        const DeviceStruct& device = Device[DeviceIndex];
-
-        if ((device.Type == DEVICE_TYPE_I2C) && device.I2CMax100kHz) {      // 100 kHz-only I2C device?
-          bitWrite(Settings.I2C_Flags[taskIndex], I2C_FLAGS_SLOW_SPEED, 1); // Then: Enable Force Slow I2C speed checkbox by default
-        }
-      }
-    }
-    else if (taskdevicenumber != INVALID_PLUGIN_ID) // save settings
-    {
-      handle_devices_CopySubmittedSettings(taskIndex, taskdevicenumber);
-    }
-
-    if (taskdevicenumber != INVALID_PLUGIN_ID) {
-      // Task index has a task device number, so it makes sense to save.
-      // N.B. When calling delete, the settings were already saved.
-      if (nosave) {
-        Cache.updateExtraTaskSettingsCache();
-      } else {
-        addHtmlError(SaveTaskSettings(taskIndex));
-        addHtmlError(SaveSettings());
-      }
-
-      struct EventStruct TempEvent(taskIndex);
-      String dummy;
-
-      if (Settings.TaskDeviceEnabled[taskIndex]) {
-        if (PluginCall(PLUGIN_INIT, &TempEvent, dummy)) {
-          PluginCall(PLUGIN_READ, &TempEvent, dummy);
-        }
-      } else {
-        PluginCall(PLUGIN_EXIT, &TempEvent, dummy);
-      }
-    }
-  }
-
-  // show all tasks as table
-  if (taskIndexNotSet)
-  {
-    handle_devicess_ShowAllTasksTable(page);
-  }
-
-  // Show edit form if a specific entry is chosen with the edit button
-  else
-  {
-    handle_devices_TaskSettingsPage(taskIndex, page);
-  }
-
-  # ifndef BUILD_NO_RAM_TRACKER
-  checkRAM(F("handle_devices"));
-  # endif // ifndef BUILD_NO_RAM_TRACKER
-# ifndef BUILD_NO_DEBUG
-
-  if (loglevelActiveFor(LOG_LEVEL_DEBUG_DEV)) {
-    addLogMove(LOG_LEVEL_DEBUG_DEV, concat(F("DEBUG: String size:"), static_cast<int>(TXBuffer.sentBytes)));
-  }
-# endif // ifndef BUILD_NO_DEBUG
-  sendHeadandTail_stdtemplate(_TAIL);
-  TXBuffer.endStream();
-}
-
-// ********************************************************************************
-// Add a device select dropdown list
-// TODO TD-er: Add JavaScript filter:
-//             https://www.w3schools.com/howto/howto_js_filter_dropdown.asp
-// ********************************************************************************
-void addDeviceSelect(const __FlashStringHelper *name,  pluginID_t choice)
-{
-  String deviceName;
-
-  addSelector_Head_reloadOnChange(name);
-  addSelector_Item(F("- None -"), 0, false);
-
-  deviceIndex_t x;
-  bool done = false;
-
-  while (!done) {
-    const deviceIndex_t deviceIndex = getDeviceIndex_sorted(x);
-
-    if (!validDeviceIndex(deviceIndex)) {
-      done = true;
-    } else {
-      const pluginID_t pluginID = getPluginID_from_DeviceIndex(deviceIndex);
-
-      if (validPluginID(pluginID)) {
-        deviceName = getPluginNameFromDeviceIndex(deviceIndex);
-
-
-        # if defined(PLUGIN_BUILD_DEV) || defined(PLUGIN_SET_MAX)
-        deviceName = concat(get_formatted_Plugin_number(pluginID), F(" - ")) + deviceName;
-        # endif // if defined(PLUGIN_BUILD_DEV) || defined(PLUGIN_SET_MAX)
-
-        addSelector_Item(deviceName,
-                         pluginID.value,
-                         choice == pluginID);
-      }
-    }
-    ++x;
-  }
-
-  addSelector_Foot();
-}
-
-// ********************************************************************************
-// Collect all submitted form data and store the task settings
-// ********************************************************************************
-void handle_devices_CopySubmittedSettings(taskIndex_t taskIndex, pluginID_t taskdevicenumber)
-{
-  if (!validTaskIndex(taskIndex)) { return; }
-  const deviceIndex_t DeviceIndex = getDeviceIndex(taskdevicenumber);
-
-  if (!validDeviceIndex(DeviceIndex)) { return; }
-
-  const DeviceStruct& device = Device[DeviceIndex];
-
-  unsigned long taskdevicetimer = getFormItemInt(F("TDT"), 0);
-
-  Settings.TaskDeviceNumber[taskIndex] = taskdevicenumber.value;
-
-  if (device.Type == DEVICE_TYPE_I2C) {
-    uint8_t flags = 0;
-    bitWrite(flags, I2C_FLAGS_SLOW_SPEED, isFormItemChecked(F("taskdeviceflags0")));
-
-# if FEATURE_I2CMULTIPLEXER
-
-    if (isI2CMultiplexerEnabled()) {
-      int multipleMuxPortsOption = getFormItemInt(F("taskdeviceflags1"), 0);
-      bitWrite(flags, I2C_FLAGS_MUX_MULTICHANNEL, multipleMuxPortsOption == 1);
-
-      if (multipleMuxPortsOption == 1) {
-        uint8_t selectedPorts = 0;
-
-        for (int x = 0; x < I2CMultiplexerMaxChannels(); ++x) {
-          bitWrite(selectedPorts, x, isFormItemChecked(concat(F("taskdeviceflag1ch"), x)));
-        }
-        Settings.I2C_Multiplexer_Channel[taskIndex] = selectedPorts;
-      } else {
-        Settings.I2C_Multiplexer_Channel[taskIndex] = getFormItemInt(F("taskdevicei2cmuxport"), 0);
-      }
-    }
-
-# endif // if FEATURE_I2CMULTIPLEXER
-
-    Settings.I2C_Flags[taskIndex] = flags;
-  }
-
-  // Must load from file system to make sure all caches and checksums match.
-  ExtraTaskSettings.clear();
-  ExtraTaskSettings.TaskIndex = taskIndex;
-  Cache.clearTaskCache(taskIndex);
-
-  struct EventStruct TempEvent(taskIndex);
-
-  // Save selected output type.
-  switch (device.OutputDataType) {
-    case Output_Data_type_t::Default:
-    {
-      String dummy;
-      PluginCall(PLUGIN_GET_DEVICEVALUENAMES, &TempEvent, dummy);
-      break;
-    }
-    case Output_Data_type_t::Simple:
-    case Output_Data_type_t::All:
-    {
-      int pconfigIndex   = checkDeviceVTypeForTask(&TempEvent);
-      Sensor_VType VType = TempEvent.sensorType;
-
-      if ((pconfigIndex >= 0) && (pconfigIndex < PLUGIN_CONFIGVAR_MAX)) {
-        VType =
-          static_cast<Sensor_VType>(getFormItemInt(sensorTypeHelper_webformID(pconfigIndex), 0));
-        Settings.TaskDevicePluginConfig[taskIndex][pconfigIndex] = static_cast<int>(VType);
-      }
-      ExtraTaskSettings.clearUnusedValueNames(getValueCountFromSensorType(VType));
-      break;
-    }
-  }
-
-  {
-    int pins[] = { -1, -1, -1 };
-
-    for (int i = 0; i < 3; ++i) {
-      update_whenset_FormItemInt(concat(F("taskdevicepin"), i + 1), pins[i]);
-    }
-
-    const bool taskEnabled = isFormItemChecked(F("TDE"));
-    setBasicTaskValues(taskIndex, taskdevicetimer,
-                       taskEnabled, webArg(F("TDN")),
-                       pins);
-  }
-
-  # if FEATURE_PLUGIN_PRIORITY
-
-  if (device.PowerManager // Check extra priority device flags when available
-      ) {
-    bool disablePrio = false;
-
-    for (taskIndex_t t = 0; t < TASKS_MAX && !disablePrio; t++) {
-      if (t != taskIndex) {
-        disablePrio = Settings.isPriorityTask(t);
-      }
-    }
-    bool statePriority = isFormItemChecked(F("TPRE"));
-
-    if (device.PowerManager) {
-      Settings.setPowerManagerTask(taskIndex, statePriority);
-    }
-
-    // Set alternative Priority flags
-    // Set to readonly if set as Priority task
-    Settings.setTaskEnableReadonly(taskIndex, statePriority);
-  }
-  # endif // if FEATURE_PLUGIN_PRIORITY
-  Settings.TaskDevicePort[taskIndex] = getFormItemInt(F("TDP"), 0);
-  update_whenset_FormItemInt(F("remoteFeed"), Settings.TaskDeviceDataFeed[taskIndex]);
-  Settings.CombineTaskValues_SingleEvent(taskIndex, isFormItemChecked(F("TVSE")));
-
-  for (controllerIndex_t controllerNr = 0; controllerNr < CONTROLLER_MAX; controllerNr++)
-  {
-    Settings.TaskDeviceID[controllerNr][taskIndex]       = getFormItemInt(getPluginCustomArgName(F("TDID"), controllerNr));
-    Settings.TaskDeviceSendData[controllerNr][taskIndex] = isFormItemChecked(getPluginCustomArgName(F("TDSD"), controllerNr));
-  }
-
-  if (device.PullUpOption) {
-    Settings.TaskDevicePin1PullUp[taskIndex] = isFormItemChecked(F("TDPPU"));
-  }
-
-  if (device.InverseLogicOption) {
-    Settings.TaskDevicePin1Inversed[taskIndex] = isFormItemChecked(F("TDPI"));
-  }
-
-  if (device.isSerial())
-  {
-    # ifdef PLUGIN_USES_SERIAL
-    serialHelper_webformSave(&TempEvent);
-    # else // ifdef PLUGIN_USES_SERIAL
-    addLog(LOG_LEVEL_ERROR, F("PLUGIN_USES_SERIAL not defined"));
-    # endif // ifdef PLUGIN_USES_SERIAL
-  }
-
-  const uint8_t valueCount = getValueCountForTask(taskIndex);
-
-  for (uint8_t varNr = 0; varNr < valueCount; varNr++)
-  {
-    strncpy_webserver_arg(ExtraTaskSettings.TaskDeviceFormula[varNr], getPluginCustomArgName(F("TDF"), varNr));
-    update_whenset_FormItemInt(getPluginCustomArgName(F("TDVD"), varNr), ExtraTaskSettings.TaskDeviceValueDecimals[varNr]);
-    strncpy_webserver_arg(ExtraTaskSettings.TaskDeviceValueNames[varNr], getPluginCustomArgName(F("TDVN"), varNr));
-# if FEATURE_PLUGIN_FILTER
-    ExtraTaskSettings.enablePluginFilter(varNr, isFormItemChecked(getPluginCustomArgName(F("TDFIL"), varNr)));
-# endif // if FEATURE_PLUGIN_FILTER
-# if FEATURE_PLUGIN_STATS
-    PluginStats_Config_t pluginStats_Config;
-    pluginStats_Config.setEnabled(isFormItemChecked(getPluginCustomArgName(F("TDS"), varNr)));
-    pluginStats_Config.setHidden(isFormItemChecked(getPluginCustomArgName(F("TDSH"), varNr)));
-    const int selectedAxis = getFormItemInt(getPluginCustomArgName(F("TDSA"), varNr));
-    pluginStats_Config.setAxisIndex(selectedAxis);
-    pluginStats_Config.setAxisPosition(
-      ((selectedAxis >> 2) == 0)
-      ? PluginStats_Config_t::AxisPosition::Left
-      : PluginStats_Config_t::AxisPosition::Right);
-
-    ExtraTaskSettings.setPluginStatsConfig(varNr, pluginStats_Config);
-# endif // if FEATURE_PLUGIN_STATS
-  }
-  ExtraTaskSettings.clearUnusedValueNames(valueCount);
-
-  // ExtraTaskSettings has changed.
-  // The content of it is needed for sending CPLUGIN_TASK_CHANGE_NOTIFICATION and TaskInit/TaskExit events
-  Cache.updateExtraTaskSettingsCache();
-
-  // allow the plugin to save plugin-specific form settings.
-  {
-    String dummy;
-
-    if (device.ExitTaskBeforeSave) {
-      PluginCall(PLUGIN_EXIT, &TempEvent, dummy);
-    }
-
-    PluginCall(PLUGIN_WEBFORM_SAVE, &TempEvent, dummy);
-
-    if (device.ErrorStateValues) {
-      // FIXME TD-er: Must collect these from the web page.
-      PluginCall(DeviceIndex, PLUGIN_INIT_VALUE_RANGES, &TempEvent, dummy);
-    }
-
-    // Make sure the task needs to reload using the new settings.
-    if (!device.ExitTaskBeforeSave) {
-      PluginCall(PLUGIN_EXIT, &TempEvent, dummy);
-    }
-  }
-
-  // Store all PCONFIG values on the web page
-  // Must be done after PLUGIN_WEBFORM_SAVE, to allow tasks to clear the default task value names
-  // Output type selectors are typically stored in PCONFIG
-  if (device.OutputDataType != Output_Data_type_t::Default) {
-    for (int pconfigIndex = 0; pconfigIndex < PLUGIN_CONFIGVAR_MAX; ++pconfigIndex) {
-      pconfig_webformSave(&TempEvent, pconfigIndex);
-    }
-  }
-
-  // ExtraTaskSettings may have changed during PLUGIN_WEBFORM_SAVE, so again update the cache.
-  Cache.updateExtraTaskSettingsCache();
-
-  loadDefaultTaskValueNames_ifEmpty(taskIndex);
-  Cache.updateExtraTaskSettingsCache();
-
-  // notify controllers: CPlugin::Function::CPLUGIN_TASK_CHANGE_NOTIFICATION
-  for (controllerIndex_t x = 0; x < CONTROLLER_MAX; x++)
-  {
-    TempEvent.ControllerIndex = x;
-
-    if (Settings.TaskDeviceSendData[TempEvent.ControllerIndex][TempEvent.TaskIndex] &&
-        Settings.ControllerEnabled[TempEvent.ControllerIndex] && Settings.Protocol[TempEvent.ControllerIndex])
-    {
-      protocolIndex_t ProtocolIndex = getProtocolIndex_from_ControllerIndex(TempEvent.ControllerIndex);
-      String dummy;
-      CPluginCall(ProtocolIndex, CPlugin::Function::CPLUGIN_TASK_CHANGE_NOTIFICATION, &TempEvent, dummy);
-    }
-  }
-
-  // FIXME TD-er: Is this still needed as it is also cleared on PLUGIN_INIT and PLUGIN_EXIT?
-  UserVar.clear_computed(taskIndex);
-}
-
-void html_add_setPage(uint8_t page, bool isLinkToPrev) {
-  addHtml(strformat(
-            F("devices?setpage=%u'>&%ct;</a>"),
-            static_cast<unsigned int>(page),
-            isLinkToPrev ? 'l' : 'g'));
-}
-
-// ********************************************************************************
-// Show table with all selected Tasks/Devices
-// ********************************************************************************
-void handle_devicess_ShowAllTasksTable(uint8_t page)
-{
-  serve_JS(JSfiles_e::UpdateSensorValuesDevicePage);
-  html_table_class_multirow();
-  html_TR();
-  html_table_header(F(""), 70);
-
-  if (TASKS_MAX != TASKS_PER_PAGE)
-  {
-    html_add_button_prefix();
-
-    html_add_setPage((page > 1) ? page - 1 : page, true);
-    html_add_button_prefix();
-    html_add_setPage((page < (TASKS_MAX / TASKS_PER_PAGE)) ? page + 1 : page, false);
-  }
-
-  html_table_header(F("Task"),    50);
-  html_table_header(F("Enabled"), 100);
-  html_table_header(F("Device"));
-  html_table_header(F("Name"));
-  html_table_header(F("Port"));
-  html_table_header(F("Ctr (IDX)"), 100);
-  html_table_header(F("GPIO"));
-  html_table_header(F("Values"));
-
-  String deviceName;
-
-  for (taskIndex_t x = (page - 1) * TASKS_PER_PAGE; x < ((page) * TASKS_PER_PAGE) && validTaskIndex(x); x++)
-  {
-    const deviceIndex_t DeviceIndex = getDeviceIndex_from_TaskIndex(x);
-    const bool pluginID_set         = INVALID_PLUGIN_ID != Settings.getPluginID_for_task(x);
-
-    html_TR_TD();
-
-    if (pluginID_set && !supportedPluginID(Settings.getPluginID_for_task(x))) {
-      html_add_button_prefix(F("red"), true);
-    } else {
-      html_add_button_prefix();
-    }
-    {
-      const int pageIndex = static_cast<int>(x + 1);
-      addHtml(strformat(
-                F("devices?index=%d&page=%u'>"),
-                pageIndex,
-                static_cast<unsigned int>(page)));
-      addHtml(pluginID_set ? F("Edit") : F("Add"));
-      addHtml(concat(F("</a><TD>"), pageIndex));
-      html_TD();
-    }
-
-    // Show table of all configured tasks
-    // A task may also refer to a non supported plugin.
-    // This will be shown as not supported.
-    // Editing a task which has a non supported plugin will present the same as when assigning a new plugin to a task.
-    if (pluginID_set)
-    {
-      // LoadTaskSettings(x);
-      int8_t spi_gpios[3] { -1, -1, -1 };
-      struct EventStruct TempEvent(x);
-      addEnabled(Settings.TaskDeviceEnabled[x]  && validDeviceIndex(DeviceIndex));
-
-      html_TD();
-      addHtml(getPluginNameFromPluginID(Settings.getPluginID_for_task(x)));
-      html_TD();
-      addHtml(getTaskDeviceName(x));
-      html_TD();
-
-      if (validDeviceIndex(DeviceIndex)) {
-        if (Settings.TaskDeviceDataFeed[x] != 0) {
-          # if FEATURE_ESPEASY_P2P
-
-          // Show originating node number
-          const uint8_t remoteUnit = Settings.TaskDeviceDataFeed[x];
-          format_originating_node(remoteUnit);
-          # endif // if FEATURE_ESPEASY_P2P
-        } else {
-          String portDescr;
-
-          if (PluginCall(PLUGIN_WEBFORM_SHOW_CONFIG, &TempEvent, portDescr)) {
-            addHtml(portDescr);
-          } else {
-            const DeviceStruct& device = Device[DeviceIndex];
-
-            if (device.Type == DEVICE_TYPE_I2C) {
-              format_I2C_port_description(x);
-            } else if (device.isSPI()) {
-              format_SPI_port_description(spi_gpios);
-            } else if (device.isSerial()) {
-                # ifdef PLUGIN_USES_SERIAL
-              addHtml(serialHelper_getSerialTypeLabel(&TempEvent));
-                # else // ifdef PLUGIN_USES_SERIAL
-              addHtml(F("PLUGIN_USES_SERIAL not defined"));
-                # endif // ifdef PLUGIN_USES_SERIAL
-            } else {
-              // Plugin has no custom port formatting, show default one.
-              if (device.Ports != 0)
-              {
-                addHtml(formatToHex_decimal(Settings.TaskDevicePort[x]));
-              }
-            }
-          }
-        }
-      }
-
-      html_TD();
-
-      if (validDeviceIndex(DeviceIndex)) {
-        if (Device[DeviceIndex].SendDataOption)
-        {
-          boolean doBR = false;
-
-          for (controllerIndex_t controllerNr = 0; controllerNr < CONTROLLER_MAX; controllerNr++)
-          {
-            if (Settings.TaskDeviceSendData[controllerNr][x])
-            {
-              if (doBR) {
-                html_BR();
-              }
-              addHtml(getControllerSymbol(controllerNr));
-              protocolIndex_t ProtocolIndex = getProtocolIndex_from_ControllerIndex(controllerNr);
-
-              if (validProtocolIndex(ProtocolIndex)) {
-                if (getProtocolStruct(ProtocolIndex).usesID && (Settings.Protocol[controllerNr] != 0))
-                {
-                  addHtml(strformat(
-                            F(" (%d)"),
-                            static_cast<int>(Settings.TaskDeviceID[controllerNr][x])));
-
-                  if (Settings.TaskDeviceID[controllerNr][x] == 0) {
-                    addHtml(' ');
-                    addHtml(F(HTML_SYMBOL_WARNING));
-                  }
-                }
-                doBR = true;
-              }
-            }
-          }
-        }
-      }
-
-      html_TD();
-
-      if (validDeviceIndex(DeviceIndex)) {
-        const DeviceStruct& device = Device[DeviceIndex];
-
-        if (Settings.TaskDeviceDataFeed[x] == 0)
-        {
-          String description;
-          bool   pluginHasGPIODescription = pluginWebformShowGPIOdescription(x, F("<BR>"), description);
-
-          bool showpin1 = false;
-          bool showpin2 = false;
-          bool showpin3 = false;
-
-          switch (device.Type) {
-            case DEVICE_TYPE_I2C:
-            {
-              format_I2C_pin_description(x);
-              html_BR();
-              break;
-            }
-            case DEVICE_TYPE_SPI3:
-              showpin3 = !pluginHasGPIODescription;
-
-            // Fall Through
-            case DEVICE_TYPE_SPI2:
-              showpin2 = !pluginHasGPIODescription;
-
-            // Fall Through
-            case DEVICE_TYPE_SPI:
-              format_SPI_pin_description(spi_gpios, x, !pluginHasGPIODescription);
-              break;
-            case DEVICE_TYPE_ANALOG:
-            {
-              # ifdef ESP8266
-              #  if FEATURE_ADC_VCC
-              addHtml(F("ADC (VCC)"));
-              #  else // if FEATURE_ADC_VCC
-              addHtml(F("ADC (TOUT)"));
-              #  endif // if FEATURE_ADC_VCC
-              # endif // ifdef ESP8266
-              # ifdef ESP32
-              showpin1 = true;
-              addHtml(formatGpioName_ADC(Settings.TaskDevicePin1[x]));
-              html_BR();
-              # endif // ifdef ESP32
-
-              break;
-            }
-            case DEVICE_TYPE_SERIAL_PLUS1:
-              showpin3 = true;
-
-            // fallthrough
-            case DEVICE_TYPE_SERIAL:
-            {
-              # ifdef PLUGIN_USES_SERIAL
-              const String serialDescription = serialHelper_getGpioDescription(static_cast<ESPEasySerialPort>(Settings.TaskDevicePort[x]),
-                                                                               Settings.TaskDevicePin1[x],
-                                                                               Settings.TaskDevicePin2[x],
-                                                                               F("<BR>"));
-              addHtml(serialDescription);
-              # else // ifdef PLUGIN_USES_SERIAL
-              addHtml(F("PLUGIN_USES_SERIAL not defined"));
-              # endif // ifdef PLUGIN_USES_SERIAL
-
-              if (
-# ifdef PLUGIN_USES_SERIAL
-                serialDescription.length() ||
-# endif // ifdef PLUGIN_USES_SERIAL
-                showpin3) {
-                html_BR();
-              }
-              break;
-            }
-            case DEVICE_TYPE_CUSTOM3:
-              showpin3 = true;
-
-            // fallthrough
-            case DEVICE_TYPE_CUSTOM2:
-              showpin2 = true;
-
-            // fallthrough
-            case DEVICE_TYPE_CUSTOM1:
-            case DEVICE_TYPE_CUSTOM0:
-            {
-              showpin1 = true;
-
-              if (pluginHasGPIODescription || (device.Type == DEVICE_TYPE_CUSTOM0)) {
-                addHtml(description);
-                showpin1 = false;
-                showpin2 = false;
-                showpin3 = false;
-              }
-              break;
-            }
-
-            default:
-              showpin1 = true;
-              showpin2 = true;
-              showpin3 = true;
-              break;
-          }
-
-          if (showpin1)
-          {
-            addGpioHtml(Settings.getTaskDevicePin(x, 1));
-          }
-
-          if (showpin2)
-          {
-            html_BR();
-            addGpioHtml(Settings.getTaskDevicePin(x, 2));
-          }
-
-          if (showpin3)
-          {
-            html_BR();
-            addGpioHtml(Settings.getTaskDevicePin(x, 3));
-          }
-
-          // Allow for tasks to show their own specific GPIO pins.
-          if (!device.isCustom() &&
-              pluginHasGPIODescription) {
-            if (showpin1 || showpin2 || showpin3) {
-              html_BR();
-            }
-            addHtml(description);
-          }
-        }
-      }
-
-      html_TD();
-
-      if (validDeviceIndex(DeviceIndex)) {
-        String customValuesString;
-        const bool customValues = PluginCall(PLUGIN_WEBFORM_SHOW_VALUES, &TempEvent, customValuesString);
-
-        if (!customValues)
-        {
-          const uint8_t valueCount = getValueCountForTask(x);
-
-          for (uint8_t varNr = 0; varNr < valueCount; varNr++)
-          {
-            if (validPluginID_fullcheck(Settings.getPluginID_for_task(x)))
-            {
-              pluginWebformShowValue(
-                x,
-                varNr,
-                Cache.getTaskDeviceValueName(x, varNr),
-                formatUserVarNoCheck(&TempEvent, varNr));
-            }
-          }
-        }
-      }
-    }
-    else {
-      html_TD(6);
-    }
-  } // next
-  html_end_table();
-  html_end_form();
-}
-
-# if FEATURE_ESPEASY_P2P
-void format_originating_node(uint8_t remoteUnit) {
-  addHtml(F("Unit "));
-  addHtmlInt(remoteUnit);
-
-  if (remoteUnit != 255) {
-    const NodeStruct *node = Nodes.getNode(remoteUnit);
-
-    if (node != nullptr) {
-      addHtml(F(" - "));
-      addHtml(node->getNodeName());
-    } else {
-      addHtml(F(" - Not Seen recently"));
-    }
-  }
-}
-
-# endif // if FEATURE_ESPEASY_P2P
-
-void format_I2C_port_description(taskIndex_t x)
-{
-  addHtml(F("I2C"));
-  # if FEATURE_I2C_GET_ADDRESS
-  const uint8_t i2cAddr = getTaskI2CAddress(x);
-
-  if (i2cAddr > 0) {
-    addHtml(' ');
-    addHtml(formatToHex(i2cAddr, 2));
-  }
-  # endif // if FEATURE_I2C_GET_ADDRESS
-  # if FEATURE_I2CMULTIPLEXER
-
-  if (isI2CMultiplexerEnabled() && I2CMultiplexerPortSelectedForTask(x)) {
-    String mux;
-
-    if (bitRead(Settings.I2C_Flags[x], I2C_FLAGS_MUX_MULTICHANNEL)) { // Multi-channel
-      mux = F("<BR>Multiplexer channel(s)");
-      uint8_t b = 0;                                                  // For adding lineBreaks
-
-      for (uint8_t c = 0; c < I2CMultiplexerMaxChannels(); c++) {
-        if (bitRead(Settings.I2C_Multiplexer_Channel[x], c)) {
-          mux += b == 0 ? F("<BR>") : F(", ");
-          b++;
-          mux += String(c);
-        }
-      }
-    } else { // Single channel
-      mux = concat(F("<BR>Multiplexer channel "), static_cast<int>(Settings.I2C_Multiplexer_Channel[x]));
-    }
-    addHtml(mux);
-  }
-  # endif // if FEATURE_I2CMULTIPLEXER
-}
-
-void format_SPI_port_description(int8_t spi_gpios[3])
-{
-  if (!Settings.getSPI_pins(spi_gpios)) {
-    addHtml(F("SPI (Not enabled)"));
-    return;
-  }
-  # ifdef ESP32
-  addHtml(getSPI_optionToShortString(static_cast<SPI_Options_e>(Settings.InitSPI)));
-  # endif // ifdef ESP32
-  # ifdef ESP8266
-  addHtml(F("SPI"));
-  # endif // ifdef ESP8266
-}
-
-void format_I2C_pin_description(taskIndex_t x)
-{
-  if (checkI2CConfigValid_toHtml(x)) {
-    Label_Gpio_toHtml(F("SDA"), formatGpioLabel(Settings.Pin_i2c_sda, false));
-    html_BR();
-    Label_Gpio_toHtml(F("SCL"), formatGpioLabel(Settings.Pin_i2c_scl, false));
-  }
-}
-
-void format_SPI_pin_description(int8_t spi_gpios[3], taskIndex_t x, bool showCSpin)
-{
-  if (Settings.InitSPI > static_cast<int>(SPI_Options_e::None)) {
-    const __FlashStringHelper*labels[] = { F("CLK"), F("MISO"), F("MOSI") };
-
-    for (int i = 0; i < 3; ++i) {
-      if (i != 0) {
-        html_BR();
-      }
-
-      Label_Gpio_toHtml(labels[i], formatGpioLabel(spi_gpios[i], false));
-    }
-
-    if (showCSpin) {
-      html_BR();
-      Label_Gpio_toHtml(F("CS"), formatGpioLabel(Settings.TaskDevicePin1[x], false));
-    }
-  }
-}
-
-// ********************************************************************************
-// Show the task settings page
-// ********************************************************************************
-void handle_devices_TaskSettingsPage(taskIndex_t taskIndex, uint8_t page)
-{
-  if (!validTaskIndex(taskIndex)) { return; }
-
-  const deviceIndex_t DeviceIndex = getDeviceIndex_from_TaskIndex(taskIndex);
-
-  // LoadTaskSettings(taskIndex);
-
-  html_add_form();
-  html_table_class_normal();
-  addFormHeader(F("Task Settings"));
-
-
-  addHtml(F("<TR><TD style='width:150px;' align='left'>Device:<TD>"));
-
-  // no (supported) device selected, this effectively checks for validDeviceIndex
-  if (!supportedPluginID(Settings.getPluginID_for_task(taskIndex)))
-  {
-    // takes lots of memory/time so call this only when needed.
-    addDeviceSelect(F("TDNUM"), Settings.getPluginID_for_task(taskIndex)); // ="taskdevicenumber"
-    addFormSeparator(4);
-  }
-
-  // device selected
-  else
-  {
-    const DeviceStruct& device = Device[DeviceIndex];
-
-    // remember selected device number
-    addHtml(F("<input "));
-    addHtmlAttribute(F("type"),  F("hidden"));
-    addHtmlAttribute(F("name"),  F("TDNUM"));
-    addHtmlAttribute(F("value"), Settings.getPluginID_for_task(taskIndex).value);
-    addHtml('>');
-
-    // show selected device name and delete button
-    addHtml(getPluginNameFromDeviceIndex(DeviceIndex));
-
-    addHelpButton(concat(F("Plugin"), Settings.getPluginID_for_task(taskIndex).value));
-    addRTDPluginButton(Settings.getPluginID_for_task(taskIndex));
-
-    addFormTextBox(F("Name"), F("TDN"), getTaskDeviceName(taskIndex), NAME_FORMULA_LENGTH_MAX); // ="taskdevicename"
-
-    addFormCheckBox(F("Enabled"), F("TDE"),
-                    Settings.TaskDeviceEnabled[taskIndex],
-
-                    //    Settings.TaskDeviceEnabled[taskIndex].enabled,
-                    Settings.isTaskEnableReadonly(taskIndex)); // ="taskdeviceenabled"
-
-    # if FEATURE_PLUGIN_PRIORITY
-
-    if (device.PowerManager) { // Check extra priority device flags when available
-      bool disablePrio = !Settings.TaskDeviceEnabled[taskIndex];
-
-      for (taskIndex_t t = 0; t < TASKS_MAX && !disablePrio; t++) {
-        if (t != taskIndex) {   // Ignore current device
-          if (device.PowerManager && Settings.isPowerManagerTask(t)) {
-            disablePrio = true; // Allow only a single PowerManager plugin
-          }
-
-          // Add other Priority options checks
-        }
-      }
-      addFormSubHeader(F("Priority task"));
-      addFormCheckBox(F("Priority task"), F("TPRE"), Settings.isPriorityTask(taskIndex), disablePrio); // ="taskpriorityenabled"
-
-      if (!disablePrio) {
-        addFormNote(F("After enabling a Priority task, a reboot is required to activate. See documentation."));
-      }
-    }
-    # endif // if FEATURE_PLUGIN_PRIORITY
-
-    const uint8_t remoteUnit = Settings.TaskDeviceDataFeed[taskIndex];
-    # if FEATURE_ESPEASY_P2P
-
-    if (device.SendDataOption)
-    {
-      // Show remote feed information.
-      addFormSubHeader(F("Data Source"));
-      addFormNumericBox(F("Remote Unit"), F("remoteFeed"), remoteUnit, 0, 255);
-
-      if (remoteUnit != 255) {
-        const NodeStruct*node = Nodes.getNode(remoteUnit);
-
-        if (node != nullptr) {
-          addUnit(node->getNodeName());
-        } else {
-          addUnit(F("Unknown Unit Name"));
-        }
-      }
-      addFormNote(F("0 = disable remote feed, 255 = broadcast")); // FIXME TD-er: Must verify if broadcast can be set.
-    }
-    # endif // if FEATURE_ESPEASY_P2P
-
-    bool addPinConfig = false;
-
-    // section: Sensor / Actuator
-    if (!device.Custom && (Settings.TaskDeviceDataFeed[taskIndex] == 0) &&
-        ((device.Ports != 0) ||
-         (device.PullUpOption) ||
-         (device.InverseLogicOption) ||
-         (device.connectedToGPIOpins())))
-    {
-      addFormSubHeader((device.SendDataOption) ? F("Sensor") : F("Actuator"));
-
-      if (device.Ports != 0) {
-        addFormNumericBox(F("Port"), F("TDP"), Settings.TaskDevicePort[taskIndex]); // ="taskdeviceport"
-      }
-
-      addPinConfig = true;
-    }
-
-    if (addPinConfig || (device.Type == DEVICE_TYPE_I2C)) {
-      if (device.isSerial()) {
-          # ifdef PLUGIN_USES_SERIAL
-        devicePage_show_serial_config(taskIndex);
-          # else // ifdef PLUGIN_USES_SERIAL
-        addHtml(F("PLUGIN_USES_SERIAL not defined"));
-          # endif // ifdef PLUGIN_USES_SERIAL
-
-        devicePage_show_pin_config(taskIndex, DeviceIndex);
-        addPinConfig = false;
-
-        html_add_script(F("document.getElementById('serPort').onchange();"), false);
-      } else if (device.Type == DEVICE_TYPE_I2C) {
-        devicePage_show_pin_config(taskIndex, DeviceIndex);
-        addPinConfig = false;
-
-        if (Settings.TaskDeviceDataFeed[taskIndex] == 0) {
-          devicePage_show_I2C_config(taskIndex, DeviceIndex);
-        }
-      }
-
-      if (addPinConfig) {
-        devicePage_show_pin_config(taskIndex, DeviceIndex);
-      }
-    }
-
-    String webformLoadString;
-    struct EventStruct TempEvent(taskIndex);
-
-
-    // add plugins content
-    if ((DEVICE_TYPE_DUMMY != device.Type) && (remoteUnit == 0)) {
-      addFormSubHeader(F("Device Settings"));
-    }
-
-    if (Settings.TaskDeviceDataFeed[taskIndex] == 0) { // only show additional config for local connected sensors
-      PluginCall(PLUGIN_WEBFORM_LOAD, &TempEvent, webformLoadString);
-      # ifndef BUILD_NO_DEBUG
-
-      if (webformLoadString.length() > 0) {
-        String errorMessage;
-        PluginCall(PLUGIN_GET_DEVICENAME, &TempEvent, errorMessage);
-        errorMessage += F(": Bug in PLUGIN_WEBFORM_LOAD, should not append to string, use addHtml() instead");
-        addHtmlError(errorMessage);
-      }
-      # endif // ifndef BUILD_NO_DEBUG
-    }
-    PluginCall(PLUGIN_WEBFORM_LOAD_ALWAYS, &TempEvent, webformLoadString); // Load settings also useful for remote-datafeed devices
-
-    devicePage_show_output_data_type(taskIndex, DeviceIndex);
-
-    # if FEATURE_PLUGIN_STATS
-
-    // Task statistics and historic data in a chart
-    devicePage_show_task_statistics(taskIndex, DeviceIndex);
-    # endif // if FEATURE_PLUGIN_STATS
-
-    // section: Data Acquisition
-    devicePage_show_controller_config(taskIndex, DeviceIndex);
-
-    addFormSeparator(2);
-
-    devicePage_show_interval_config(taskIndex, DeviceIndex);
-
-    devicePage_show_task_values(taskIndex, DeviceIndex);
-  }
-
-  html_TR_TD();
-  addHtml(F("<TD colspan='3'>"));
-  html_add_button_prefix();
-  addHtml(F("devices?setpage="));
-  addHtmlInt(page);
-  addHtml(F("'>Close</a>"));
-  # if FEATURE_PLUGIN_PRIORITY
-
-  if (!Settings.isPriorityTask(taskIndex))
-  # endif // if FEATURE_PLUGIN_PRIORITY
-  {
-    addSubmitButton();
-  }
-  addHtml(F("<input type='hidden' name='edit' value='1'>"));
-  addHtml(F("<input type='hidden' name='page' value='1'>"));
-
-  // if user selected a device, add the delete button, except for Priority tasks
-  if (validPluginID_fullcheck(Settings.getPluginID_for_task(taskIndex))
-      # if FEATURE_PLUGIN_PRIORITY
-      && !Settings.isPriorityTask(taskIndex)
-      # endif // if FEATURE_PLUGIN_PRIORITY
-      ) {
-    addSubmitButton(F("Delete"), F("del"));
-  }
-
-  html_end_table();
-  # if FEATURE_PLUGIN_PRIORITY
-
-  if (Settings.isPriorityTask(taskIndex)) {
-    addFormNote(F("A Priority task can't be updated or deleted. See documentation."));
-  }
-  # endif // if FEATURE_PLUGIN_PRIORITY
-  html_end_form();
-  serve_JS(JSfiles_e::SplitPasteInput);
-}
-
-void devicePage_show_pin_config(taskIndex_t taskIndex, deviceIndex_t DeviceIndex)
-{
-  const DeviceStruct& device = Device[DeviceIndex];
-
-  if (device.PullUpOption)
-  {
-    addFormCheckBox(F("Internal PullUp"), F("TDPPU"), Settings.TaskDevicePin1PullUp[taskIndex]); // ="taskdevicepin1pullup"
-    addFormNote(F("Best to (also) configure pull-up on Hardware tab under \"GPIO boot states\""));
-      # if defined(ESP8266)
-
-    if ((Settings.TaskDevicePin1[taskIndex] == 16) || (Settings.TaskDevicePin2[taskIndex] == 16) ||
-        (Settings.TaskDevicePin3[taskIndex] == 16)) {
-      addFormNote(F("PullDown for GPIO-16 (D0)"));
-    }
-      # endif // if defined(ESP8266)
-  }
-
-  if (device.InverseLogicOption)
-  {
-    addFormCheckBox(F("Inversed Logic"), F("TDPI"), Settings.TaskDevicePin1Inversed[taskIndex]); // ="taskdevicepin1inversed"
-    addFormNote(F("Will go into effect on next input change."));
-  }
-
-  if (device.isSPI()
-      && (Settings.InitSPI == static_cast<int>(SPI_Options_e::None))) {
-    addFormNote(F("SPI Interface is not configured yet (Hardware page)."));
-  }
-
-  if (device.connectedToGPIOpins()) {
-    // get descriptive GPIO-names from plugin
-    struct EventStruct TempEvent(taskIndex);
-
-    TempEvent.String1 = F("1st GPIO");
-    TempEvent.String2 = F("2nd GPIO");
-    TempEvent.String3 = F("3rd GPIO");
-    String dummy;
-    PluginCall(PLUGIN_GET_DEVICEGPIONAMES, &TempEvent, dummy);
-
-    if (device.usesTaskDevicePin(1)) {
-      PinSelectPurpose purpose = PinSelectPurpose::Generic;
-
-      if (device.isSerial())
-      {
-        // Pin1 = GPIO <--- TX
-        purpose = PinSelectPurpose::Serial_input;
-      } else if (device.isSPI())
-      {
-        // All selectable SPI pins are output only
-        purpose = PinSelectPurpose::Generic_output;
-      }
-
-      addFormPinSelect(purpose, TempEvent.String1, F("taskdevicepin1"), Settings.TaskDevicePin1[taskIndex]);
-    }
-
-    if (device.usesTaskDevicePin(2)) {
-      PinSelectPurpose purpose = PinSelectPurpose::Generic;
-
-      if (device.isSerial())
-      {
-        // Serial Pin2 = GPIO ---> RX
-        purpose = PinSelectPurpose::Serial_output;
-      }
-
-      if (device.isSPI())
-      {
-        // SPI only needs output pins
-        purpose = PinSelectPurpose::Generic_output;
-      }
-      addFormPinSelect(purpose, TempEvent.String2, F("taskdevicepin2"), Settings.TaskDevicePin2[taskIndex]);
-    }
-
-    if (device.usesTaskDevicePin(3)) {
-      PinSelectPurpose purpose = PinSelectPurpose::Generic;
-
-      if (device.isSPI())
-      {
-        // SPI only needs output pins
-        purpose = PinSelectPurpose::Generic_output;
-      }
-      addFormPinSelect(purpose, TempEvent.String3, F("taskdevicepin3"), Settings.TaskDevicePin3[taskIndex]);
-    }
-  }
-}
-
-# ifdef PLUGIN_USES_SERIAL
-void devicePage_show_serial_config(taskIndex_t taskIndex)
-{
-  struct EventStruct TempEvent(taskIndex);
-
-  String webformLoadString;
-
-  PluginCall(PLUGIN_WEBFORM_PRE_SERIAL_PARAMS, &TempEvent, webformLoadString);
-
-  serialHelper_webformLoad(&TempEvent);
-
-  PluginCall(PLUGIN_WEBFORM_SHOW_SERIAL_PARAMS, &TempEvent, webformLoadString);
-}
-
-# endif // ifdef PLUGIN_USES_SERIAL
-
-void devicePage_show_I2C_config(taskIndex_t taskIndex, deviceIndex_t DeviceIndex)
-{
-  struct EventStruct TempEvent(taskIndex);
-
-  addFormSubHeader(F("I2C options"));
-
-  if (!Settings.isI2CEnabled()) {
-    addFormNote(F("I2C Interface is not configured yet (Hardware page)."));
-  }
-
-  String dummy;
-
-  PluginCall(PLUGIN_WEBFORM_SHOW_I2C_PARAMS, &TempEvent, dummy);
-  addFormCheckBox(F("Force Slow I2C speed"), F("taskdeviceflags0"), bitRead(Settings.I2C_Flags[taskIndex], I2C_FLAGS_SLOW_SPEED));
-
-  if (Device[DeviceIndex].I2CMax100kHz) {
-    addFormNote(F("This device is specified for max. 100 kHz operation!"));
-  }
-
-  # if FEATURE_I2CMULTIPLEXER
-
-  // Show selector for an I2C multiplexer port if a multiplexer is configured
-  if (isI2CMultiplexerEnabled()) {
-    bool multipleMuxPorts = bitRead(Settings.I2C_Flags[taskIndex], I2C_FLAGS_MUX_MULTICHANNEL);
-    {
-      const __FlashStringHelper *i2c_mux_channels[] = {
-        F("Single channel"),
-        F("Multiple channels") };
-      constexpr int i2c_mux_channelOptions[] = { 0, 1 };
-      int i2c_mux_channelCount               = 1;
-
-      if (Settings.I2C_Multiplexer_Type == I2C_MULTIPLEXER_PCA9540) {
-        multipleMuxPorts = false; // force off
-      } else {
-        i2c_mux_channelCount++;
-      }
-      addFormSelector(F("Multiplexer channels"),
-                      F("taskdeviceflags1"),
-                      i2c_mux_channelCount,
-                      i2c_mux_channels,
-                      i2c_mux_channelOptions,
-                      multipleMuxPorts ? 1 : 0,
-                      true);
-    }
-
-    if (multipleMuxPorts) {
-      addRowLabel(F("Select connections"), EMPTY_STRING);
-      html_table(EMPTY_STRING, false); // Sub-table
-      html_table_header(F("Channel"), 100);
-      html_table_header(F("Enable"),  80);
-      html_table_header(F("Channel"), 100);
-      html_table_header(F("Enable"),  80);
-
-      for (int x = 0; x < I2CMultiplexerMaxChannels(); x++) {
-        if (x % 2 == 0) { html_TR(); } // Start a new row for every 2 channels
-        html_TD();
-        addHtml(concat(F("Channel "), x));
-        html_TD();
-        addCheckBox(concat(F("taskdeviceflag1ch"), x), bitRead(Settings.I2C_Multiplexer_Channel[taskIndex], x), false);
-      }
-      html_end_table();
-    } else {
-      int taskDeviceI2CMuxPort = Settings.I2C_Multiplexer_Channel[taskIndex];
-      const uint32_t mux_max   = I2CMultiplexerMaxChannels();
-      String i2c_mux_portoptions[mux_max + 1];
-      int    i2c_mux_portchoices[mux_max + 1];
-      i2c_mux_portoptions[0] = F("(Not connected via multiplexer)");
-      i2c_mux_portchoices[0] = -1;
-
-      for (uint32_t x = 0; x < mux_max; x++) {
-        const uint32_t mux_opt = x + 1;
-        i2c_mux_portoptions[mux_opt] = concat(F("Channel "), x);
-        i2c_mux_portchoices[mux_opt] = x;
-      }
-
-      if (taskDeviceI2CMuxPort >= static_cast<int>(mux_max)) { taskDeviceI2CMuxPort = -1; } // Reset if out of range
-      addFormSelector(F("Connected to"),
-                      F("taskdevicei2cmuxport"),
-                      mux_max + 1,
-                      i2c_mux_portoptions,
-                      i2c_mux_portchoices,
-                      taskDeviceI2CMuxPort);
-    }
-  }
-  # endif // if FEATURE_I2CMULTIPLEXER
-}
-
-void devicePage_show_output_data_type(taskIndex_t taskIndex, deviceIndex_t DeviceIndex)
-{
-  struct EventStruct TempEvent(taskIndex);
-  int pconfigIndex = checkDeviceVTypeForTask(&TempEvent);
-
-  switch (Device[DeviceIndex].OutputDataType) {
-    case Output_Data_type_t::Default:
-      return;
-    case Output_Data_type_t::Simple:
-
-      if (pconfigIndex >= 0) {
-        sensorTypeHelper_webformLoad_simple(&TempEvent, pconfigIndex);
-        return;
-      }
-      break;
-    case Output_Data_type_t::All:
-    {
-      if (pconfigIndex >= 0) {
-        sensorTypeHelper_webformLoad_allTypes(&TempEvent, pconfigIndex);
-        return;
-      }
-      break;
-    }
-  }
-  addFormSubHeader(F("Output Configuration"));
-  String dummy;
-  PluginCall(PLUGIN_WEBFORM_LOAD_OUTPUT_SELECTOR, &TempEvent, dummy);
-}
-
-# if FEATURE_PLUGIN_STATS
-void devicePage_show_task_statistics(taskIndex_t taskIndex, deviceIndex_t DeviceIndex)
-{
-  if (Device[DeviceIndex].PluginStats)
-  {
-    PluginTaskData_base *taskData = getPluginTaskDataBaseClassOnly(taskIndex);
-
-    if (taskData != nullptr) {
-      if (taskData->hasPluginStats()) {
-        addFormSubHeader(F("Statistics"));
-      }
-      #  if FEATURE_CHART_JS
-
-      if (taskData->nrSamplesPresent() > 0) {
-        addRowLabel(F("Historic data"));
-        taskData->plot_ChartJS();
-      }
-      #  endif // if FEATURE_CHART_JS
-
-      struct EventStruct TempEvent(taskIndex);
-      String dummy;
-      bool   somethingAdded = false;
-
-      if (!PluginCall(PLUGIN_WEBFORM_LOAD_SHOW_STATS, &TempEvent, dummy)) {
-        somethingAdded = taskData->webformLoad_show_stats(&TempEvent);
-      } else { somethingAdded = true; }
-
-      if (somethingAdded) {
-        if (taskData->hasPeaks()) {
-          addFormNote(strformat(
-                        F("Peak values recorded since last \"%s.resetpeaks\"."),
-                        getTaskDeviceName(taskIndex).c_str()));
-        }
-      }
-    }
-  }
-}
-
-# endif // if FEATURE_PLUGIN_STATS
-
-
-void devicePage_show_controller_config(taskIndex_t taskIndex, deviceIndex_t DeviceIndex)
-{
-  if (!validDeviceIndex(DeviceIndex)) { return; }
-
-  const DeviceStruct& device = Device[DeviceIndex];
-
-  if (device.SendDataOption)
-  {
-    addFormSubHeader(F("Data Acquisition"));
-
-    if (device.ErrorStateValues) {
-      struct EventStruct TempEvent(taskIndex);
-      String dummy;
-
-      PluginCall(PLUGIN_WEBFORM_SHOW_ERRORSTATE_OPT, &TempEvent, dummy); // Show extra settings for Error State Value options
-    }
-
-    addRowLabel(F("Single event with all values"));
-    addCheckBox(F("TVSE"), Settings.CombineTaskValues_SingleEvent(taskIndex));
-    addFormNote(strformat(
-                  F("Unchecked: Send event per value. Checked: Send single event (%s#All) containing all values"),
-                  getTaskDeviceName(taskIndex).c_str()));
-
-    bool separatorAdded = false;
-
-    for (controllerIndex_t controllerNr = 0; controllerNr < CONTROLLER_MAX; controllerNr++)
-    {
-      if (Settings.Protocol[controllerNr] != 0)
-      {
-        if (!separatorAdded) {
-          addFormSeparator(2);
-        }
-        separatorAdded = true;
-        html_TR_TD();
-        addHtml(F("Send to Controller "));
-        addHtml(getControllerSymbol(controllerNr));
-        addHtmlDiv(F("note"), wrap_braces(getCPluginNameFromCPluginID(Settings.Protocol[controllerNr]) + F(", ") + // Most compact code...
-                                          (Settings.ControllerEnabled[controllerNr] ? F("enabled") : F("disabled"))));
-        html_TD();
-
-        addHtml(F("<table style='padding-left:0;'>"));     // remove left padding 2x to align vertically with other inputs
-        html_TD(F("width:50px;padding-left:0"));
-        addCheckBox(
-          getPluginCustomArgName(F("TDSD"), controllerNr), // ="taskdevicesenddata"
-          Settings.TaskDeviceSendData[controllerNr][taskIndex]);
-
-        protocolIndex_t ProtocolIndex = getProtocolIndex_from_ControllerIndex(controllerNr);
-
-        if (validProtocolIndex(ProtocolIndex) &&
-            getProtocolStruct(ProtocolIndex).usesID && (Settings.Protocol[controllerNr] != 0)) {
-          html_TD();
-          addHtml(F("IDX:"));
-          html_TD();
-          addNumericBox(
-            getPluginCustomArgName(F("TDID"), controllerNr), // ="taskdeviceid"
-            Settings.TaskDeviceID[controllerNr][taskIndex], 0, DOMOTICZ_MAX_IDX);
-        }
-        html_end_table();
-      }
-    }
-  }
-}
-
-void devicePage_show_interval_config(taskIndex_t taskIndex, deviceIndex_t DeviceIndex)
-{
-  if (!validDeviceIndex(DeviceIndex)) { return; }
-
-  const DeviceStruct& device = Device[DeviceIndex];
-
-  if (device.TimerOption)
-  {
-    // FIXME: shoudn't the max be ULONG_MAX because Settings.TaskDeviceTimer is an unsigned long? addFormNumericBox only supports ints
-    // for min and max specification
-    addFormNumericBox(F("Interval"), F("TDT"), Settings.TaskDeviceTimer[taskIndex], 0, 65535); // ="taskdevicetimer"
-    addUnit(F("sec"));
-
-    if (device.TimerOptional) {
-      addHtml(F(" (Optional for this Device)"));
-    }
-  }
-}
-
-void devicePage_show_task_values(taskIndex_t taskIndex, deviceIndex_t DeviceIndex)
-{
-  if (!validDeviceIndex(DeviceIndex)) { return; }
-
-  // section: Values
-  const uint8_t valueCount = getValueCountForTask(taskIndex);
-
-  const DeviceStruct& device = Device[DeviceIndex];
-
-  if (!device.Custom && (valueCount > 0))
-  {
-    int colCount = 2;
-    addFormSubHeader(F("Values"));
-    html_end_table();
-    html_table_class_normal();
-
-    // table header
-    addHtml(F("<TR><TH style='width:30px;' align='center'>#"));
-    html_table_header(F("Name"), 500);
-
-    if (device.FormulaOption)
-    {
-      html_table_header(F("Formula"), F("RTDPlugin/_Plugin.html#formula"), 500);
-      ++colCount;
-    }
-
-    if (device.configurableDecimals())
-    {
-      html_table_header(F("Decimals"), 30);
-      ++colCount;
-    }
-
-# if FEATURE_PLUGIN_STATS
-
-    if (device.PluginStats)
-    {
-      html_table_header(F("Stats"), 30);
-      ++colCount;
-      html_table_header(F("Hide"),  30);
-      ++colCount;
-<<<<<<< HEAD
-      html_table_header(F("Chart Axis"), 30);
-      ++colCount;
-      html_table_header(F(""), F("RTDPlugin/_Plugin.html#task-value-statistics"), 30);
-=======
-      html_table_header(F("Axis"),  30);
->>>>>>> 953afd53
-      ++colCount;
-    }
-# endif // if FEATURE_PLUGIN_STATS
-
-    // placeholder header
-    html_table_header(F(""));
-    ++colCount;
-
-    // table body
-    for (uint8_t varNr = 0; varNr < valueCount; varNr++)
-    {
-      html_TR_TD();
-      addHtmlInt(varNr + 1);
-      html_TD();
-      {
-        const String id = getPluginCustomArgName(F("TDVN"), varNr); // ="taskdevicevaluename"
-        addTextBox(id, Cache.getTaskDeviceValueName(taskIndex, varNr), NAME_FORMULA_LENGTH_MAX);
-      }
-
-      if (device.FormulaOption)
-      {
-        html_TD();
-        const String id = getPluginCustomArgName(F("TDF"), varNr); // ="taskdeviceformula"
-        addTextBox(id, Cache.getTaskDeviceFormula(taskIndex, varNr), NAME_FORMULA_LENGTH_MAX);
-      }
-
-      if (device.configurableDecimals())
-      {
-        html_TD();
-        const String id = getPluginCustomArgName(F("TDVD"), varNr); // ="taskdevicevaluedecimals"
-        addNumericBox(id, Cache.getTaskDeviceValueDecimals(taskIndex, varNr), 0, 6);
-      }
-
-# if FEATURE_PLUGIN_STATS
-
-      if (device.PluginStats)
-      {
-        PluginStats_Config_t cachedConfig = Cache.getPluginStatsConfig(taskIndex, varNr);
-        html_TD();
-        addCheckBox(
-          getPluginCustomArgName(F("TDS"), varNr), // ="taskdevicestats"
-          cachedConfig.isEnabled());
-
-        html_TD();
-        addCheckBox(
-          getPluginCustomArgName(F("TDSH"), varNr), // ="taskdevicestats Hidden"
-          cachedConfig.showHidden());
-
-        html_TD();
-
-        const __FlashStringHelper *chartAxis[] = {
-          F("L1"),
-          F("L2"),
-          F("L3"),
-          F("L4"),
-          F("R1"),
-          F("R2"),
-          F("R3"),
-          F("R4")
-        };
-
-        int selected = cachedConfig.getAxisIndex();
-
-        if (!cachedConfig.isLeft()) {
-          selected += 4;
-        }
-
-        addSelector(
-          getPluginCustomArgName(F("TDSA"), varNr),
-          NR_ELEMENTS(chartAxis),
-          chartAxis,
-          nullptr,
-          nullptr,
-          selected);
-      }
-# endif // if FEATURE_PLUGIN_STATS
-    }
-    addFormSeparator(colCount);
-  }
-}
-
-#endif // ifdef WEBSERVER_DEVICES
+#include "../WebServer/DevicesPage.h"
+
+#ifdef WEBSERVER_DEVICES
+
+# include "../WebServer/ESPEasy_WebServer.h"
+# include "../WebServer/HTML_wrappers.h"
+# include "../WebServer/Markup.h"
+# include "../WebServer/Markup_Buttons.h"
+# include "../WebServer/Markup_Forms.h"
+
+# include "../DataStructs/NodeStruct.h"
+# if FEATURE_PLUGIN_STATS
+#  include "../DataStructs/PluginStats_Config.h"
+# endif // if FEATURE_PLUGIN_STATS
+
+
+# include "../Globals/CPlugins.h"
+# include "../Globals/Device.h"
+# include "../Globals/ExtraTaskSettings.h"
+# include "../Globals/Nodes.h"
+# include "../Globals/Plugins.h"
+
+# include "../Static/WebStaticData.h"
+
+# include "../Helpers/_CPlugin_init.h"
+# include "../Helpers/_Plugin_init.h"
+# include "../Helpers/_Plugin_SensorTypeHelper.h"
+# include "../Helpers/_Plugin_Helper_serial.h"
+# include "../Helpers/ESPEasy_Storage.h"
+# include "../Helpers/I2C_Plugin_Helper.h"
+# include "../Helpers/StringConverter.h"
+# include "../Helpers/StringGenerator_GPIO.h"
+
+
+# include "../../_Plugin_Helper.h"
+
+# include <ESPeasySerial.h>
+
+
+void handle_devices() {
+  # ifndef BUILD_NO_RAM_TRACKER
+  checkRAM(F("handle_devices"));
+  # endif // ifndef BUILD_NO_RAM_TRACKER
+
+  if (!isLoggedIn()) { return; }
+  navMenuIndex = MENU_INDEX_DEVICES;
+  TXBuffer.startStream();
+  sendHeadandTail_stdtemplate(_HEAD);
+
+
+  // char tmpString[41];
+
+
+  // String taskindex = webArg(F("index"));
+
+  pluginID_t taskdevicenumber;
+
+  if (hasArg(F("del"))) {
+    taskdevicenumber.setInvalid();
+  }
+  else {
+    taskdevicenumber = pluginID_t::toPluginID(getFormItemInt(F("TDNUM"), 0));
+  }
+
+
+  // String taskdeviceid[CONTROLLER_MAX];
+  // String taskdevicepin1 = webArg(F("taskdevicepin1"));   // "taskdevicepin*" should not be changed because it is uses by plugins
+  // and expected to be saved by this code
+  // String taskdevicepin2 = webArg(F("taskdevicepin2"));
+  // String taskdevicepin3 = webArg(F("taskdevicepin3"));
+  // String taskdevicepin1pullup = webArg(F("TDPPU"));
+  // String taskdevicepin1inversed = webArg(F("TDPI"));
+  // String taskdevicename = webArg(F("TDN"));
+  // String taskdeviceport = webArg(F("TDP"));
+  // String taskdeviceformula[VARS_PER_TASK];
+  // String taskdevicevaluename[VARS_PER_TASK];
+  // String taskdevicevaluedecimals[VARS_PER_TASK];
+  // String taskdevicesenddata[CONTROLLER_MAX];
+  // String taskdeviceglobalsync = webArg(F("TDGS"));
+  // String taskdeviceenabled = webArg(F("TDE"));
+
+  // for (uint8_t varNr = 0; varNr < VARS_PER_TASK; varNr++)
+  // {
+  //   char argc[25];
+  //   String arg = F("TDF");
+  //   arg += varNr + 1;
+  //   arg.toCharArray(argc, 25);
+  //   taskdeviceformula[varNr] = webArg(argc);
+  //
+  //   arg = F("TDVN");
+  //   arg += varNr + 1;
+  //   arg.toCharArray(argc, 25);
+  //   taskdevicevaluename[varNr] = webArg(argc);
+  //
+  //   arg = F("TDVD");
+  //   arg += varNr + 1;
+  //   arg.toCharArray(argc, 25);
+  //   taskdevicevaluedecimals[varNr] = webArg(argc);
+  // }
+
+  // for (controllerIndex_t controllerNr = 0; controllerNr < CONTROLLER_MAX; controllerNr++)
+  // {
+  //   char argc[25];
+  //   String arg = F("TDID");
+  //   arg += controllerNr + 1;
+  //   arg.toCharArray(argc, 25);
+  //   taskdeviceid[controllerNr] = webArg(argc);
+  //
+  //   arg = F("TDSD");
+  //   arg += controllerNr + 1;
+  //   arg.toCharArray(argc, 25);
+  //   taskdevicesenddata[controllerNr] = webArg(argc);
+  // }
+
+  uint8_t page = getFormItemInt(F("page"), 0);
+
+  if (page == 0) {
+    page = 1;
+  }
+  uint8_t setpage = getFormItemInt(F("setpage"), 0);
+
+  if (setpage > 0)
+  {
+    if (setpage <= (TASKS_MAX / TASKS_PER_PAGE)) {
+      page = setpage;
+    }
+    else {
+      page = TASKS_MAX / TASKS_PER_PAGE;
+    }
+  }
+  const int edit = getFormItemInt(F("edit"), 0);
+
+  // taskIndex in the URL is 1 ... TASKS_MAX
+  // For use in other functions, set it to 0 ... (TASKS_MAX - 1)
+  taskIndex_t taskIndex       = getFormItemInt(F("index"), 0);
+  boolean     taskIndexNotSet = taskIndex == 0;
+
+  const bool nosave = isFormItemChecked(F("nosave"));
+
+  if (!taskIndexNotSet) {
+    --taskIndex;
+
+    //    LoadTaskSettings(taskIndex); // Make sure ExtraTaskSettings are up-to-date
+  }
+
+  // FIXME TD-er: Might have to clear any caches here.
+  if ((edit != 0) && !taskIndexNotSet) // when form submitted
+  {
+    if (Settings.getPluginID_for_task(taskIndex) != taskdevicenumber)
+    {
+      // change of device: cleanup old device and reset default settings
+      setTaskDevice_to_TaskIndex(taskdevicenumber, taskIndex);
+      const deviceIndex_t DeviceIndex = getDeviceIndex(taskdevicenumber);
+
+      if (validDeviceIndex(DeviceIndex)) {
+        const DeviceStruct& device = Device[DeviceIndex];
+
+        if ((device.Type == DEVICE_TYPE_I2C) && device.I2CMax100kHz) {      // 100 kHz-only I2C device?
+          bitWrite(Settings.I2C_Flags[taskIndex], I2C_FLAGS_SLOW_SPEED, 1); // Then: Enable Force Slow I2C speed checkbox by default
+        }
+      }
+    }
+    else if (taskdevicenumber != INVALID_PLUGIN_ID) // save settings
+    {
+      handle_devices_CopySubmittedSettings(taskIndex, taskdevicenumber);
+    }
+
+    if (taskdevicenumber != INVALID_PLUGIN_ID) {
+      // Task index has a task device number, so it makes sense to save.
+      // N.B. When calling delete, the settings were already saved.
+      if (nosave) {
+        Cache.updateExtraTaskSettingsCache();
+      } else {
+        addHtmlError(SaveTaskSettings(taskIndex));
+        addHtmlError(SaveSettings());
+      }
+
+      struct EventStruct TempEvent(taskIndex);
+      String dummy;
+
+      if (Settings.TaskDeviceEnabled[taskIndex]) {
+        if (PluginCall(PLUGIN_INIT, &TempEvent, dummy)) {
+          PluginCall(PLUGIN_READ, &TempEvent, dummy);
+        }
+      } else {
+        PluginCall(PLUGIN_EXIT, &TempEvent, dummy);
+      }
+    }
+  }
+
+  // show all tasks as table
+  if (taskIndexNotSet)
+  {
+    handle_devicess_ShowAllTasksTable(page);
+  }
+
+  // Show edit form if a specific entry is chosen with the edit button
+  else
+  {
+    handle_devices_TaskSettingsPage(taskIndex, page);
+  }
+
+  # ifndef BUILD_NO_RAM_TRACKER
+  checkRAM(F("handle_devices"));
+  # endif // ifndef BUILD_NO_RAM_TRACKER
+# ifndef BUILD_NO_DEBUG
+
+  if (loglevelActiveFor(LOG_LEVEL_DEBUG_DEV)) {
+    addLogMove(LOG_LEVEL_DEBUG_DEV, concat(F("DEBUG: String size:"), static_cast<int>(TXBuffer.sentBytes)));
+  }
+# endif // ifndef BUILD_NO_DEBUG
+  sendHeadandTail_stdtemplate(_TAIL);
+  TXBuffer.endStream();
+}
+
+// ********************************************************************************
+// Add a device select dropdown list
+// TODO TD-er: Add JavaScript filter:
+//             https://www.w3schools.com/howto/howto_js_filter_dropdown.asp
+// ********************************************************************************
+void addDeviceSelect(const __FlashStringHelper *name,  pluginID_t choice)
+{
+  String deviceName;
+
+  addSelector_Head_reloadOnChange(name);
+  addSelector_Item(F("- None -"), 0, false);
+
+  deviceIndex_t x;
+  bool done = false;
+
+  while (!done) {
+    const deviceIndex_t deviceIndex = getDeviceIndex_sorted(x);
+
+    if (!validDeviceIndex(deviceIndex)) {
+      done = true;
+    } else {
+      const pluginID_t pluginID = getPluginID_from_DeviceIndex(deviceIndex);
+
+      if (validPluginID(pluginID)) {
+        deviceName = getPluginNameFromDeviceIndex(deviceIndex);
+
+
+        # if defined(PLUGIN_BUILD_DEV) || defined(PLUGIN_SET_MAX)
+        deviceName = concat(get_formatted_Plugin_number(pluginID), F(" - ")) + deviceName;
+        # endif // if defined(PLUGIN_BUILD_DEV) || defined(PLUGIN_SET_MAX)
+
+        addSelector_Item(deviceName,
+                         pluginID.value,
+                         choice == pluginID);
+      }
+    }
+    ++x;
+  }
+
+  addSelector_Foot();
+}
+
+// ********************************************************************************
+// Collect all submitted form data and store the task settings
+// ********************************************************************************
+void handle_devices_CopySubmittedSettings(taskIndex_t taskIndex, pluginID_t taskdevicenumber)
+{
+  if (!validTaskIndex(taskIndex)) { return; }
+  const deviceIndex_t DeviceIndex = getDeviceIndex(taskdevicenumber);
+
+  if (!validDeviceIndex(DeviceIndex)) { return; }
+
+  const DeviceStruct& device = Device[DeviceIndex];
+
+  unsigned long taskdevicetimer = getFormItemInt(F("TDT"), 0);
+
+  Settings.TaskDeviceNumber[taskIndex] = taskdevicenumber.value;
+
+  if (device.Type == DEVICE_TYPE_I2C) {
+    uint8_t flags = 0;
+    bitWrite(flags, I2C_FLAGS_SLOW_SPEED, isFormItemChecked(F("taskdeviceflags0")));
+
+# if FEATURE_I2CMULTIPLEXER
+
+    if (isI2CMultiplexerEnabled()) {
+      int multipleMuxPortsOption = getFormItemInt(F("taskdeviceflags1"), 0);
+      bitWrite(flags, I2C_FLAGS_MUX_MULTICHANNEL, multipleMuxPortsOption == 1);
+
+      if (multipleMuxPortsOption == 1) {
+        uint8_t selectedPorts = 0;
+
+        for (int x = 0; x < I2CMultiplexerMaxChannels(); ++x) {
+          bitWrite(selectedPorts, x, isFormItemChecked(concat(F("taskdeviceflag1ch"), x)));
+        }
+        Settings.I2C_Multiplexer_Channel[taskIndex] = selectedPorts;
+      } else {
+        Settings.I2C_Multiplexer_Channel[taskIndex] = getFormItemInt(F("taskdevicei2cmuxport"), 0);
+      }
+    }
+
+# endif // if FEATURE_I2CMULTIPLEXER
+
+    Settings.I2C_Flags[taskIndex] = flags;
+  }
+
+  // Must load from file system to make sure all caches and checksums match.
+  ExtraTaskSettings.clear();
+  ExtraTaskSettings.TaskIndex = taskIndex;
+  Cache.clearTaskCache(taskIndex);
+
+  struct EventStruct TempEvent(taskIndex);
+
+  // Save selected output type.
+  switch (device.OutputDataType) {
+    case Output_Data_type_t::Default:
+    {
+      String dummy;
+      PluginCall(PLUGIN_GET_DEVICEVALUENAMES, &TempEvent, dummy);
+      break;
+    }
+    case Output_Data_type_t::Simple:
+    case Output_Data_type_t::All:
+    {
+      int pconfigIndex   = checkDeviceVTypeForTask(&TempEvent);
+      Sensor_VType VType = TempEvent.sensorType;
+
+      if ((pconfigIndex >= 0) && (pconfigIndex < PLUGIN_CONFIGVAR_MAX)) {
+        VType =
+          static_cast<Sensor_VType>(getFormItemInt(sensorTypeHelper_webformID(pconfigIndex), 0));
+        Settings.TaskDevicePluginConfig[taskIndex][pconfigIndex] = static_cast<int>(VType);
+      }
+      ExtraTaskSettings.clearUnusedValueNames(getValueCountFromSensorType(VType));
+      break;
+    }
+  }
+
+  {
+    int pins[] = { -1, -1, -1 };
+
+    for (int i = 0; i < 3; ++i) {
+      update_whenset_FormItemInt(concat(F("taskdevicepin"), i + 1), pins[i]);
+    }
+
+    const bool taskEnabled = isFormItemChecked(F("TDE"));
+    setBasicTaskValues(taskIndex, taskdevicetimer,
+                       taskEnabled, webArg(F("TDN")),
+                       pins);
+  }
+
+  # if FEATURE_PLUGIN_PRIORITY
+
+  if (device.PowerManager // Check extra priority device flags when available
+      ) {
+    bool disablePrio = false;
+
+    for (taskIndex_t t = 0; t < TASKS_MAX && !disablePrio; t++) {
+      if (t != taskIndex) {
+        disablePrio = Settings.isPriorityTask(t);
+      }
+    }
+    bool statePriority = isFormItemChecked(F("TPRE"));
+
+    if (device.PowerManager) {
+      Settings.setPowerManagerTask(taskIndex, statePriority);
+    }
+
+    // Set alternative Priority flags
+    // Set to readonly if set as Priority task
+    Settings.setTaskEnableReadonly(taskIndex, statePriority);
+  }
+  # endif // if FEATURE_PLUGIN_PRIORITY
+  Settings.TaskDevicePort[taskIndex] = getFormItemInt(F("TDP"), 0);
+  update_whenset_FormItemInt(F("remoteFeed"), Settings.TaskDeviceDataFeed[taskIndex]);
+  Settings.CombineTaskValues_SingleEvent(taskIndex, isFormItemChecked(F("TVSE")));
+
+  for (controllerIndex_t controllerNr = 0; controllerNr < CONTROLLER_MAX; controllerNr++)
+  {
+    Settings.TaskDeviceID[controllerNr][taskIndex]       = getFormItemInt(getPluginCustomArgName(F("TDID"), controllerNr));
+    Settings.TaskDeviceSendData[controllerNr][taskIndex] = isFormItemChecked(getPluginCustomArgName(F("TDSD"), controllerNr));
+  }
+
+  if (device.PullUpOption) {
+    Settings.TaskDevicePin1PullUp[taskIndex] = isFormItemChecked(F("TDPPU"));
+  }
+
+  if (device.InverseLogicOption) {
+    Settings.TaskDevicePin1Inversed[taskIndex] = isFormItemChecked(F("TDPI"));
+  }
+
+  if (device.isSerial())
+  {
+    # ifdef PLUGIN_USES_SERIAL
+    serialHelper_webformSave(&TempEvent);
+    # else // ifdef PLUGIN_USES_SERIAL
+    addLog(LOG_LEVEL_ERROR, F("PLUGIN_USES_SERIAL not defined"));
+    # endif // ifdef PLUGIN_USES_SERIAL
+  }
+
+  const uint8_t valueCount = getValueCountForTask(taskIndex);
+
+  for (uint8_t varNr = 0; varNr < valueCount; varNr++)
+  {
+    strncpy_webserver_arg(ExtraTaskSettings.TaskDeviceFormula[varNr], getPluginCustomArgName(F("TDF"), varNr));
+    update_whenset_FormItemInt(getPluginCustomArgName(F("TDVD"), varNr), ExtraTaskSettings.TaskDeviceValueDecimals[varNr]);
+    strncpy_webserver_arg(ExtraTaskSettings.TaskDeviceValueNames[varNr], getPluginCustomArgName(F("TDVN"), varNr));
+# if FEATURE_PLUGIN_FILTER
+    ExtraTaskSettings.enablePluginFilter(varNr, isFormItemChecked(getPluginCustomArgName(F("TDFIL"), varNr)));
+# endif // if FEATURE_PLUGIN_FILTER
+# if FEATURE_PLUGIN_STATS
+    PluginStats_Config_t pluginStats_Config;
+    pluginStats_Config.setEnabled(isFormItemChecked(getPluginCustomArgName(F("TDS"), varNr)));
+    pluginStats_Config.setHidden(isFormItemChecked(getPluginCustomArgName(F("TDSH"), varNr)));
+    const int selectedAxis = getFormItemInt(getPluginCustomArgName(F("TDSA"), varNr));
+    pluginStats_Config.setAxisIndex(selectedAxis);
+    pluginStats_Config.setAxisPosition(
+      ((selectedAxis >> 2) == 0)
+      ? PluginStats_Config_t::AxisPosition::Left
+      : PluginStats_Config_t::AxisPosition::Right);
+
+    ExtraTaskSettings.setPluginStatsConfig(varNr, pluginStats_Config);
+# endif // if FEATURE_PLUGIN_STATS
+  }
+  ExtraTaskSettings.clearUnusedValueNames(valueCount);
+
+  // ExtraTaskSettings has changed.
+  // The content of it is needed for sending CPLUGIN_TASK_CHANGE_NOTIFICATION and TaskInit/TaskExit events
+  Cache.updateExtraTaskSettingsCache();
+
+  // allow the plugin to save plugin-specific form settings.
+  {
+    String dummy;
+
+    if (device.ExitTaskBeforeSave) {
+      PluginCall(PLUGIN_EXIT, &TempEvent, dummy);
+    }
+
+    PluginCall(PLUGIN_WEBFORM_SAVE, &TempEvent, dummy);
+
+    if (device.ErrorStateValues) {
+      // FIXME TD-er: Must collect these from the web page.
+      PluginCall(DeviceIndex, PLUGIN_INIT_VALUE_RANGES, &TempEvent, dummy);
+    }
+
+    // Make sure the task needs to reload using the new settings.
+    if (!device.ExitTaskBeforeSave) {
+      PluginCall(PLUGIN_EXIT, &TempEvent, dummy);
+    }
+  }
+
+  // Store all PCONFIG values on the web page
+  // Must be done after PLUGIN_WEBFORM_SAVE, to allow tasks to clear the default task value names
+  // Output type selectors are typically stored in PCONFIG
+  if (device.OutputDataType != Output_Data_type_t::Default) {
+    for (int pconfigIndex = 0; pconfigIndex < PLUGIN_CONFIGVAR_MAX; ++pconfigIndex) {
+      pconfig_webformSave(&TempEvent, pconfigIndex);
+    }
+  }
+
+  // ExtraTaskSettings may have changed during PLUGIN_WEBFORM_SAVE, so again update the cache.
+  Cache.updateExtraTaskSettingsCache();
+
+  loadDefaultTaskValueNames_ifEmpty(taskIndex);
+  Cache.updateExtraTaskSettingsCache();
+
+  // notify controllers: CPlugin::Function::CPLUGIN_TASK_CHANGE_NOTIFICATION
+  for (controllerIndex_t x = 0; x < CONTROLLER_MAX; x++)
+  {
+    TempEvent.ControllerIndex = x;
+
+    if (Settings.TaskDeviceSendData[TempEvent.ControllerIndex][TempEvent.TaskIndex] &&
+        Settings.ControllerEnabled[TempEvent.ControllerIndex] && Settings.Protocol[TempEvent.ControllerIndex])
+    {
+      protocolIndex_t ProtocolIndex = getProtocolIndex_from_ControllerIndex(TempEvent.ControllerIndex);
+      String dummy;
+      CPluginCall(ProtocolIndex, CPlugin::Function::CPLUGIN_TASK_CHANGE_NOTIFICATION, &TempEvent, dummy);
+    }
+  }
+
+  // FIXME TD-er: Is this still needed as it is also cleared on PLUGIN_INIT and PLUGIN_EXIT?
+  UserVar.clear_computed(taskIndex);
+}
+
+void html_add_setPage(uint8_t page, bool isLinkToPrev) {
+  addHtml(strformat(
+            F("devices?setpage=%u'>&%ct;</a>"),
+            static_cast<unsigned int>(page),
+            isLinkToPrev ? 'l' : 'g'));
+}
+
+// ********************************************************************************
+// Show table with all selected Tasks/Devices
+// ********************************************************************************
+void handle_devicess_ShowAllTasksTable(uint8_t page)
+{
+  serve_JS(JSfiles_e::UpdateSensorValuesDevicePage);
+  html_table_class_multirow();
+  html_TR();
+  html_table_header(F(""), 70);
+
+  if (TASKS_MAX != TASKS_PER_PAGE)
+  {
+    html_add_button_prefix();
+
+    html_add_setPage((page > 1) ? page - 1 : page, true);
+    html_add_button_prefix();
+    html_add_setPage((page < (TASKS_MAX / TASKS_PER_PAGE)) ? page + 1 : page, false);
+  }
+
+  html_table_header(F("Task"),    50);
+  html_table_header(F("Enabled"), 100);
+  html_table_header(F("Device"));
+  html_table_header(F("Name"));
+  html_table_header(F("Port"));
+  html_table_header(F("Ctr (IDX)"), 100);
+  html_table_header(F("GPIO"));
+  html_table_header(F("Values"));
+
+  String deviceName;
+
+  for (taskIndex_t x = (page - 1) * TASKS_PER_PAGE; x < ((page) * TASKS_PER_PAGE) && validTaskIndex(x); x++)
+  {
+    const deviceIndex_t DeviceIndex = getDeviceIndex_from_TaskIndex(x);
+    const bool pluginID_set         = INVALID_PLUGIN_ID != Settings.getPluginID_for_task(x);
+
+    html_TR_TD();
+
+    if (pluginID_set && !supportedPluginID(Settings.getPluginID_for_task(x))) {
+      html_add_button_prefix(F("red"), true);
+    } else {
+      html_add_button_prefix();
+    }
+    {
+      const int pageIndex = static_cast<int>(x + 1);
+      addHtml(strformat(
+                F("devices?index=%d&page=%u'>"),
+                pageIndex,
+                static_cast<unsigned int>(page)));
+      addHtml(pluginID_set ? F("Edit") : F("Add"));
+      addHtml(concat(F("</a><TD>"), pageIndex));
+      html_TD();
+    }
+
+    // Show table of all configured tasks
+    // A task may also refer to a non supported plugin.
+    // This will be shown as not supported.
+    // Editing a task which has a non supported plugin will present the same as when assigning a new plugin to a task.
+    if (pluginID_set)
+    {
+      // LoadTaskSettings(x);
+      int8_t spi_gpios[3] { -1, -1, -1 };
+      struct EventStruct TempEvent(x);
+      addEnabled(Settings.TaskDeviceEnabled[x]  && validDeviceIndex(DeviceIndex));
+
+      html_TD();
+      addHtml(getPluginNameFromPluginID(Settings.getPluginID_for_task(x)));
+      html_TD();
+      addHtml(getTaskDeviceName(x));
+      html_TD();
+
+      if (validDeviceIndex(DeviceIndex)) {
+        if (Settings.TaskDeviceDataFeed[x] != 0) {
+          # if FEATURE_ESPEASY_P2P
+
+          // Show originating node number
+          const uint8_t remoteUnit = Settings.TaskDeviceDataFeed[x];
+          format_originating_node(remoteUnit);
+          # endif // if FEATURE_ESPEASY_P2P
+        } else {
+          String portDescr;
+
+          if (PluginCall(PLUGIN_WEBFORM_SHOW_CONFIG, &TempEvent, portDescr)) {
+            addHtml(portDescr);
+          } else {
+            const DeviceStruct& device = Device[DeviceIndex];
+
+            if (device.Type == DEVICE_TYPE_I2C) {
+              format_I2C_port_description(x);
+            } else if (device.isSPI()) {
+              format_SPI_port_description(spi_gpios);
+            } else if (device.isSerial()) {
+                # ifdef PLUGIN_USES_SERIAL
+              addHtml(serialHelper_getSerialTypeLabel(&TempEvent));
+                # else // ifdef PLUGIN_USES_SERIAL
+              addHtml(F("PLUGIN_USES_SERIAL not defined"));
+                # endif // ifdef PLUGIN_USES_SERIAL
+            } else {
+              // Plugin has no custom port formatting, show default one.
+              if (device.Ports != 0)
+              {
+                addHtml(formatToHex_decimal(Settings.TaskDevicePort[x]));
+              }
+            }
+          }
+        }
+      }
+
+      html_TD();
+
+      if (validDeviceIndex(DeviceIndex)) {
+        if (Device[DeviceIndex].SendDataOption)
+        {
+          boolean doBR = false;
+
+          for (controllerIndex_t controllerNr = 0; controllerNr < CONTROLLER_MAX; controllerNr++)
+          {
+            if (Settings.TaskDeviceSendData[controllerNr][x])
+            {
+              if (doBR) {
+                html_BR();
+              }
+              addHtml(getControllerSymbol(controllerNr));
+              protocolIndex_t ProtocolIndex = getProtocolIndex_from_ControllerIndex(controllerNr);
+
+              if (validProtocolIndex(ProtocolIndex)) {
+                if (getProtocolStruct(ProtocolIndex).usesID && (Settings.Protocol[controllerNr] != 0))
+                {
+                  addHtml(strformat(
+                            F(" (%d)"),
+                            static_cast<int>(Settings.TaskDeviceID[controllerNr][x])));
+
+                  if (Settings.TaskDeviceID[controllerNr][x] == 0) {
+                    addHtml(' ');
+                    addHtml(F(HTML_SYMBOL_WARNING));
+                  }
+                }
+                doBR = true;
+              }
+            }
+          }
+        }
+      }
+
+      html_TD();
+
+      if (validDeviceIndex(DeviceIndex)) {
+        const DeviceStruct& device = Device[DeviceIndex];
+
+        if (Settings.TaskDeviceDataFeed[x] == 0)
+        {
+          String description;
+          bool   pluginHasGPIODescription = pluginWebformShowGPIOdescription(x, F("<BR>"), description);
+
+          bool showpin1 = false;
+          bool showpin2 = false;
+          bool showpin3 = false;
+
+          switch (device.Type) {
+            case DEVICE_TYPE_I2C:
+            {
+              format_I2C_pin_description(x);
+              html_BR();
+              break;
+            }
+            case DEVICE_TYPE_SPI3:
+              showpin3 = !pluginHasGPIODescription;
+
+            // Fall Through
+            case DEVICE_TYPE_SPI2:
+              showpin2 = !pluginHasGPIODescription;
+
+            // Fall Through
+            case DEVICE_TYPE_SPI:
+              format_SPI_pin_description(spi_gpios, x, !pluginHasGPIODescription);
+              break;
+            case DEVICE_TYPE_ANALOG:
+            {
+              # ifdef ESP8266
+              #  if FEATURE_ADC_VCC
+              addHtml(F("ADC (VCC)"));
+              #  else // if FEATURE_ADC_VCC
+              addHtml(F("ADC (TOUT)"));
+              #  endif // if FEATURE_ADC_VCC
+              # endif // ifdef ESP8266
+              # ifdef ESP32
+              showpin1 = true;
+              addHtml(formatGpioName_ADC(Settings.TaskDevicePin1[x]));
+              html_BR();
+              # endif // ifdef ESP32
+
+              break;
+            }
+            case DEVICE_TYPE_SERIAL_PLUS1:
+              showpin3 = true;
+
+            // fallthrough
+            case DEVICE_TYPE_SERIAL:
+            {
+              # ifdef PLUGIN_USES_SERIAL
+              const String serialDescription = serialHelper_getGpioDescription(static_cast<ESPEasySerialPort>(Settings.TaskDevicePort[x]),
+                                                                               Settings.TaskDevicePin1[x],
+                                                                               Settings.TaskDevicePin2[x],
+                                                                               F("<BR>"));
+              addHtml(serialDescription);
+              # else // ifdef PLUGIN_USES_SERIAL
+              addHtml(F("PLUGIN_USES_SERIAL not defined"));
+              # endif // ifdef PLUGIN_USES_SERIAL
+
+              if (
+# ifdef PLUGIN_USES_SERIAL
+                serialDescription.length() ||
+# endif // ifdef PLUGIN_USES_SERIAL
+                showpin3) {
+                html_BR();
+              }
+              break;
+            }
+            case DEVICE_TYPE_CUSTOM3:
+              showpin3 = true;
+
+            // fallthrough
+            case DEVICE_TYPE_CUSTOM2:
+              showpin2 = true;
+
+            // fallthrough
+            case DEVICE_TYPE_CUSTOM1:
+            case DEVICE_TYPE_CUSTOM0:
+            {
+              showpin1 = true;
+
+              if (pluginHasGPIODescription || (device.Type == DEVICE_TYPE_CUSTOM0)) {
+                addHtml(description);
+                showpin1 = false;
+                showpin2 = false;
+                showpin3 = false;
+              }
+              break;
+            }
+
+            default:
+              showpin1 = true;
+              showpin2 = true;
+              showpin3 = true;
+              break;
+          }
+
+          if (showpin1)
+          {
+            addGpioHtml(Settings.getTaskDevicePin(x, 1));
+          }
+
+          if (showpin2)
+          {
+            html_BR();
+            addGpioHtml(Settings.getTaskDevicePin(x, 2));
+          }
+
+          if (showpin3)
+          {
+            html_BR();
+            addGpioHtml(Settings.getTaskDevicePin(x, 3));
+          }
+
+          // Allow for tasks to show their own specific GPIO pins.
+          if (!device.isCustom() &&
+              pluginHasGPIODescription) {
+            if (showpin1 || showpin2 || showpin3) {
+              html_BR();
+            }
+            addHtml(description);
+          }
+        }
+      }
+
+      html_TD();
+
+      if (validDeviceIndex(DeviceIndex)) {
+        String customValuesString;
+        const bool customValues = PluginCall(PLUGIN_WEBFORM_SHOW_VALUES, &TempEvent, customValuesString);
+
+        if (!customValues)
+        {
+          const uint8_t valueCount = getValueCountForTask(x);
+
+          for (uint8_t varNr = 0; varNr < valueCount; varNr++)
+          {
+            if (validPluginID_fullcheck(Settings.getPluginID_for_task(x)))
+            {
+              pluginWebformShowValue(
+                x,
+                varNr,
+                Cache.getTaskDeviceValueName(x, varNr),
+                formatUserVarNoCheck(&TempEvent, varNr));
+            }
+          }
+        }
+      }
+    }
+    else {
+      html_TD(6);
+    }
+  } // next
+  html_end_table();
+  html_end_form();
+}
+
+# if FEATURE_ESPEASY_P2P
+void format_originating_node(uint8_t remoteUnit) {
+  addHtml(F("Unit "));
+  addHtmlInt(remoteUnit);
+
+  if (remoteUnit != 255) {
+    const NodeStruct *node = Nodes.getNode(remoteUnit);
+
+    if (node != nullptr) {
+      addHtml(F(" - "));
+      addHtml(node->getNodeName());
+    } else {
+      addHtml(F(" - Not Seen recently"));
+    }
+  }
+}
+
+# endif // if FEATURE_ESPEASY_P2P
+
+void format_I2C_port_description(taskIndex_t x)
+{
+  addHtml(F("I2C"));
+  # if FEATURE_I2C_GET_ADDRESS
+  const uint8_t i2cAddr = getTaskI2CAddress(x);
+
+  if (i2cAddr > 0) {
+    addHtml(' ');
+    addHtml(formatToHex(i2cAddr, 2));
+  }
+  # endif // if FEATURE_I2C_GET_ADDRESS
+  # if FEATURE_I2CMULTIPLEXER
+
+  if (isI2CMultiplexerEnabled() && I2CMultiplexerPortSelectedForTask(x)) {
+    String mux;
+
+    if (bitRead(Settings.I2C_Flags[x], I2C_FLAGS_MUX_MULTICHANNEL)) { // Multi-channel
+      mux = F("<BR>Multiplexer channel(s)");
+      uint8_t b = 0;                                                  // For adding lineBreaks
+
+      for (uint8_t c = 0; c < I2CMultiplexerMaxChannels(); c++) {
+        if (bitRead(Settings.I2C_Multiplexer_Channel[x], c)) {
+          mux += b == 0 ? F("<BR>") : F(", ");
+          b++;
+          mux += String(c);
+        }
+      }
+    } else { // Single channel
+      mux = concat(F("<BR>Multiplexer channel "), static_cast<int>(Settings.I2C_Multiplexer_Channel[x]));
+    }
+    addHtml(mux);
+  }
+  # endif // if FEATURE_I2CMULTIPLEXER
+}
+
+void format_SPI_port_description(int8_t spi_gpios[3])
+{
+  if (!Settings.getSPI_pins(spi_gpios)) {
+    addHtml(F("SPI (Not enabled)"));
+    return;
+  }
+  # ifdef ESP32
+  addHtml(getSPI_optionToShortString(static_cast<SPI_Options_e>(Settings.InitSPI)));
+  # endif // ifdef ESP32
+  # ifdef ESP8266
+  addHtml(F("SPI"));
+  # endif // ifdef ESP8266
+}
+
+void format_I2C_pin_description(taskIndex_t x)
+{
+  if (checkI2CConfigValid_toHtml(x)) {
+    Label_Gpio_toHtml(F("SDA"), formatGpioLabel(Settings.Pin_i2c_sda, false));
+    html_BR();
+    Label_Gpio_toHtml(F("SCL"), formatGpioLabel(Settings.Pin_i2c_scl, false));
+  }
+}
+
+void format_SPI_pin_description(int8_t spi_gpios[3], taskIndex_t x, bool showCSpin)
+{
+  if (Settings.InitSPI > static_cast<int>(SPI_Options_e::None)) {
+    const __FlashStringHelper*labels[] = { F("CLK"), F("MISO"), F("MOSI") };
+
+    for (int i = 0; i < 3; ++i) {
+      if (i != 0) {
+        html_BR();
+      }
+
+      Label_Gpio_toHtml(labels[i], formatGpioLabel(spi_gpios[i], false));
+    }
+
+    if (showCSpin) {
+      html_BR();
+      Label_Gpio_toHtml(F("CS"), formatGpioLabel(Settings.TaskDevicePin1[x], false));
+    }
+  }
+}
+
+// ********************************************************************************
+// Show the task settings page
+// ********************************************************************************
+void handle_devices_TaskSettingsPage(taskIndex_t taskIndex, uint8_t page)
+{
+  if (!validTaskIndex(taskIndex)) { return; }
+
+  const deviceIndex_t DeviceIndex = getDeviceIndex_from_TaskIndex(taskIndex);
+
+  // LoadTaskSettings(taskIndex);
+
+  html_add_form();
+  html_table_class_normal();
+  addFormHeader(F("Task Settings"));
+
+
+  addHtml(F("<TR><TD style='width:150px;' align='left'>Device:<TD>"));
+
+  // no (supported) device selected, this effectively checks for validDeviceIndex
+  if (!supportedPluginID(Settings.getPluginID_for_task(taskIndex)))
+  {
+    // takes lots of memory/time so call this only when needed.
+    addDeviceSelect(F("TDNUM"), Settings.getPluginID_for_task(taskIndex)); // ="taskdevicenumber"
+    addFormSeparator(4);
+  }
+
+  // device selected
+  else
+  {
+    const DeviceStruct& device = Device[DeviceIndex];
+
+    // remember selected device number
+    addHtml(F("<input "));
+    addHtmlAttribute(F("type"),  F("hidden"));
+    addHtmlAttribute(F("name"),  F("TDNUM"));
+    addHtmlAttribute(F("value"), Settings.getPluginID_for_task(taskIndex).value);
+    addHtml('>');
+
+    // show selected device name and delete button
+    addHtml(getPluginNameFromDeviceIndex(DeviceIndex));
+
+    addHelpButton(concat(F("Plugin"), Settings.getPluginID_for_task(taskIndex).value));
+    addRTDPluginButton(Settings.getPluginID_for_task(taskIndex));
+
+    addFormTextBox(F("Name"), F("TDN"), getTaskDeviceName(taskIndex), NAME_FORMULA_LENGTH_MAX); // ="taskdevicename"
+
+    addFormCheckBox(F("Enabled"), F("TDE"),
+                    Settings.TaskDeviceEnabled[taskIndex],
+
+                    //    Settings.TaskDeviceEnabled[taskIndex].enabled,
+                    Settings.isTaskEnableReadonly(taskIndex)); // ="taskdeviceenabled"
+
+    # if FEATURE_PLUGIN_PRIORITY
+
+    if (device.PowerManager) { // Check extra priority device flags when available
+      bool disablePrio = !Settings.TaskDeviceEnabled[taskIndex];
+
+      for (taskIndex_t t = 0; t < TASKS_MAX && !disablePrio; t++) {
+        if (t != taskIndex) {   // Ignore current device
+          if (device.PowerManager && Settings.isPowerManagerTask(t)) {
+            disablePrio = true; // Allow only a single PowerManager plugin
+          }
+
+          // Add other Priority options checks
+        }
+      }
+      addFormSubHeader(F("Priority task"));
+      addFormCheckBox(F("Priority task"), F("TPRE"), Settings.isPriorityTask(taskIndex), disablePrio); // ="taskpriorityenabled"
+
+      if (!disablePrio) {
+        addFormNote(F("After enabling a Priority task, a reboot is required to activate. See documentation."));
+      }
+    }
+    # endif // if FEATURE_PLUGIN_PRIORITY
+
+    const uint8_t remoteUnit = Settings.TaskDeviceDataFeed[taskIndex];
+    # if FEATURE_ESPEASY_P2P
+
+    if (device.SendDataOption)
+    {
+      // Show remote feed information.
+      addFormSubHeader(F("Data Source"));
+      addFormNumericBox(F("Remote Unit"), F("remoteFeed"), remoteUnit, 0, 255);
+
+      if (remoteUnit != 255) {
+        const NodeStruct*node = Nodes.getNode(remoteUnit);
+
+        if (node != nullptr) {
+          addUnit(node->getNodeName());
+        } else {
+          addUnit(F("Unknown Unit Name"));
+        }
+      }
+      addFormNote(F("0 = disable remote feed, 255 = broadcast")); // FIXME TD-er: Must verify if broadcast can be set.
+    }
+    # endif // if FEATURE_ESPEASY_P2P
+
+    bool addPinConfig = false;
+
+    // section: Sensor / Actuator
+    if (!device.Custom && (Settings.TaskDeviceDataFeed[taskIndex] == 0) &&
+        ((device.Ports != 0) ||
+         (device.PullUpOption) ||
+         (device.InverseLogicOption) ||
+         (device.connectedToGPIOpins())))
+    {
+      addFormSubHeader((device.SendDataOption) ? F("Sensor") : F("Actuator"));
+
+      if (device.Ports != 0) {
+        addFormNumericBox(F("Port"), F("TDP"), Settings.TaskDevicePort[taskIndex]); // ="taskdeviceport"
+      }
+
+      addPinConfig = true;
+    }
+
+    if (addPinConfig || (device.Type == DEVICE_TYPE_I2C)) {
+      if (device.isSerial()) {
+          # ifdef PLUGIN_USES_SERIAL
+        devicePage_show_serial_config(taskIndex);
+          # else // ifdef PLUGIN_USES_SERIAL
+        addHtml(F("PLUGIN_USES_SERIAL not defined"));
+          # endif // ifdef PLUGIN_USES_SERIAL
+
+        devicePage_show_pin_config(taskIndex, DeviceIndex);
+        addPinConfig = false;
+
+        html_add_script(F("document.getElementById('serPort').onchange();"), false);
+      } else if (device.Type == DEVICE_TYPE_I2C) {
+        devicePage_show_pin_config(taskIndex, DeviceIndex);
+        addPinConfig = false;
+
+        if (Settings.TaskDeviceDataFeed[taskIndex] == 0) {
+          devicePage_show_I2C_config(taskIndex, DeviceIndex);
+        }
+      }
+
+      if (addPinConfig) {
+        devicePage_show_pin_config(taskIndex, DeviceIndex);
+      }
+    }
+
+    String webformLoadString;
+    struct EventStruct TempEvent(taskIndex);
+
+
+    // add plugins content
+    if ((DEVICE_TYPE_DUMMY != device.Type) && (remoteUnit == 0)) {
+      addFormSubHeader(F("Device Settings"));
+    }
+
+    if (Settings.TaskDeviceDataFeed[taskIndex] == 0) { // only show additional config for local connected sensors
+      PluginCall(PLUGIN_WEBFORM_LOAD, &TempEvent, webformLoadString);
+      # ifndef BUILD_NO_DEBUG
+
+      if (webformLoadString.length() > 0) {
+        String errorMessage;
+        PluginCall(PLUGIN_GET_DEVICENAME, &TempEvent, errorMessage);
+        errorMessage += F(": Bug in PLUGIN_WEBFORM_LOAD, should not append to string, use addHtml() instead");
+        addHtmlError(errorMessage);
+      }
+      # endif // ifndef BUILD_NO_DEBUG
+    }
+    PluginCall(PLUGIN_WEBFORM_LOAD_ALWAYS, &TempEvent, webformLoadString); // Load settings also useful for remote-datafeed devices
+
+    devicePage_show_output_data_type(taskIndex, DeviceIndex);
+
+    # if FEATURE_PLUGIN_STATS
+
+    // Task statistics and historic data in a chart
+    devicePage_show_task_statistics(taskIndex, DeviceIndex);
+    # endif // if FEATURE_PLUGIN_STATS
+
+    // section: Data Acquisition
+    devicePage_show_controller_config(taskIndex, DeviceIndex);
+
+    addFormSeparator(2);
+
+    devicePage_show_interval_config(taskIndex, DeviceIndex);
+
+    devicePage_show_task_values(taskIndex, DeviceIndex);
+  }
+
+  html_TR_TD();
+  addHtml(F("<TD colspan='3'>"));
+  html_add_button_prefix();
+  addHtml(F("devices?setpage="));
+  addHtmlInt(page);
+  addHtml(F("'>Close</a>"));
+  # if FEATURE_PLUGIN_PRIORITY
+
+  if (!Settings.isPriorityTask(taskIndex))
+  # endif // if FEATURE_PLUGIN_PRIORITY
+  {
+    addSubmitButton();
+  }
+  addHtml(F("<input type='hidden' name='edit' value='1'>"));
+  addHtml(F("<input type='hidden' name='page' value='1'>"));
+
+  // if user selected a device, add the delete button, except for Priority tasks
+  if (validPluginID_fullcheck(Settings.getPluginID_for_task(taskIndex))
+      # if FEATURE_PLUGIN_PRIORITY
+      && !Settings.isPriorityTask(taskIndex)
+      # endif // if FEATURE_PLUGIN_PRIORITY
+      ) {
+    addSubmitButton(F("Delete"), F("del"));
+  }
+
+  html_end_table();
+  # if FEATURE_PLUGIN_PRIORITY
+
+  if (Settings.isPriorityTask(taskIndex)) {
+    addFormNote(F("A Priority task can't be updated or deleted. See documentation."));
+  }
+  # endif // if FEATURE_PLUGIN_PRIORITY
+  html_end_form();
+  serve_JS(JSfiles_e::SplitPasteInput);
+}
+
+void devicePage_show_pin_config(taskIndex_t taskIndex, deviceIndex_t DeviceIndex)
+{
+  const DeviceStruct& device = Device[DeviceIndex];
+
+  if (device.PullUpOption)
+  {
+    addFormCheckBox(F("Internal PullUp"), F("TDPPU"), Settings.TaskDevicePin1PullUp[taskIndex]); // ="taskdevicepin1pullup"
+    addFormNote(F("Best to (also) configure pull-up on Hardware tab under \"GPIO boot states\""));
+      # if defined(ESP8266)
+
+    if ((Settings.TaskDevicePin1[taskIndex] == 16) || (Settings.TaskDevicePin2[taskIndex] == 16) ||
+        (Settings.TaskDevicePin3[taskIndex] == 16)) {
+      addFormNote(F("PullDown for GPIO-16 (D0)"));
+    }
+      # endif // if defined(ESP8266)
+  }
+
+  if (device.InverseLogicOption)
+  {
+    addFormCheckBox(F("Inversed Logic"), F("TDPI"), Settings.TaskDevicePin1Inversed[taskIndex]); // ="taskdevicepin1inversed"
+    addFormNote(F("Will go into effect on next input change."));
+  }
+
+  if (device.isSPI()
+      && (Settings.InitSPI == static_cast<int>(SPI_Options_e::None))) {
+    addFormNote(F("SPI Interface is not configured yet (Hardware page)."));
+  }
+
+  if (device.connectedToGPIOpins()) {
+    // get descriptive GPIO-names from plugin
+    struct EventStruct TempEvent(taskIndex);
+
+    TempEvent.String1 = F("1st GPIO");
+    TempEvent.String2 = F("2nd GPIO");
+    TempEvent.String3 = F("3rd GPIO");
+    String dummy;
+    PluginCall(PLUGIN_GET_DEVICEGPIONAMES, &TempEvent, dummy);
+
+    if (device.usesTaskDevicePin(1)) {
+      PinSelectPurpose purpose = PinSelectPurpose::Generic;
+
+      if (device.isSerial())
+      {
+        // Pin1 = GPIO <--- TX
+        purpose = PinSelectPurpose::Serial_input;
+      } else if (device.isSPI())
+      {
+        // All selectable SPI pins are output only
+        purpose = PinSelectPurpose::Generic_output;
+      }
+
+      addFormPinSelect(purpose, TempEvent.String1, F("taskdevicepin1"), Settings.TaskDevicePin1[taskIndex]);
+    }
+
+    if (device.usesTaskDevicePin(2)) {
+      PinSelectPurpose purpose = PinSelectPurpose::Generic;
+
+      if (device.isSerial())
+      {
+        // Serial Pin2 = GPIO ---> RX
+        purpose = PinSelectPurpose::Serial_output;
+      }
+
+      if (device.isSPI())
+      {
+        // SPI only needs output pins
+        purpose = PinSelectPurpose::Generic_output;
+      }
+      addFormPinSelect(purpose, TempEvent.String2, F("taskdevicepin2"), Settings.TaskDevicePin2[taskIndex]);
+    }
+
+    if (device.usesTaskDevicePin(3)) {
+      PinSelectPurpose purpose = PinSelectPurpose::Generic;
+
+      if (device.isSPI())
+      {
+        // SPI only needs output pins
+        purpose = PinSelectPurpose::Generic_output;
+      }
+      addFormPinSelect(purpose, TempEvent.String3, F("taskdevicepin3"), Settings.TaskDevicePin3[taskIndex]);
+    }
+  }
+}
+
+# ifdef PLUGIN_USES_SERIAL
+void devicePage_show_serial_config(taskIndex_t taskIndex)
+{
+  struct EventStruct TempEvent(taskIndex);
+
+  String webformLoadString;
+
+  PluginCall(PLUGIN_WEBFORM_PRE_SERIAL_PARAMS, &TempEvent, webformLoadString);
+
+  serialHelper_webformLoad(&TempEvent);
+
+  PluginCall(PLUGIN_WEBFORM_SHOW_SERIAL_PARAMS, &TempEvent, webformLoadString);
+}
+
+# endif // ifdef PLUGIN_USES_SERIAL
+
+void devicePage_show_I2C_config(taskIndex_t taskIndex, deviceIndex_t DeviceIndex)
+{
+  struct EventStruct TempEvent(taskIndex);
+
+  addFormSubHeader(F("I2C options"));
+
+  if (!Settings.isI2CEnabled()) {
+    addFormNote(F("I2C Interface is not configured yet (Hardware page)."));
+  }
+
+  String dummy;
+
+  PluginCall(PLUGIN_WEBFORM_SHOW_I2C_PARAMS, &TempEvent, dummy);
+  addFormCheckBox(F("Force Slow I2C speed"), F("taskdeviceflags0"), bitRead(Settings.I2C_Flags[taskIndex], I2C_FLAGS_SLOW_SPEED));
+
+  if (Device[DeviceIndex].I2CMax100kHz) {
+    addFormNote(F("This device is specified for max. 100 kHz operation!"));
+  }
+
+  # if FEATURE_I2CMULTIPLEXER
+
+  // Show selector for an I2C multiplexer port if a multiplexer is configured
+  if (isI2CMultiplexerEnabled()) {
+    bool multipleMuxPorts = bitRead(Settings.I2C_Flags[taskIndex], I2C_FLAGS_MUX_MULTICHANNEL);
+    {
+      const __FlashStringHelper *i2c_mux_channels[] = {
+        F("Single channel"),
+        F("Multiple channels") };
+      constexpr int i2c_mux_channelOptions[] = { 0, 1 };
+      int i2c_mux_channelCount               = 1;
+
+      if (Settings.I2C_Multiplexer_Type == I2C_MULTIPLEXER_PCA9540) {
+        multipleMuxPorts = false; // force off
+      } else {
+        i2c_mux_channelCount++;
+      }
+      addFormSelector(F("Multiplexer channels"),
+                      F("taskdeviceflags1"),
+                      i2c_mux_channelCount,
+                      i2c_mux_channels,
+                      i2c_mux_channelOptions,
+                      multipleMuxPorts ? 1 : 0,
+                      true);
+    }
+
+    if (multipleMuxPorts) {
+      addRowLabel(F("Select connections"), EMPTY_STRING);
+      html_table(EMPTY_STRING, false); // Sub-table
+      html_table_header(F("Channel"), 100);
+      html_table_header(F("Enable"),  80);
+      html_table_header(F("Channel"), 100);
+      html_table_header(F("Enable"),  80);
+
+      for (int x = 0; x < I2CMultiplexerMaxChannels(); x++) {
+        if (x % 2 == 0) { html_TR(); } // Start a new row for every 2 channels
+        html_TD();
+        addHtml(concat(F("Channel "), x));
+        html_TD();
+        addCheckBox(concat(F("taskdeviceflag1ch"), x), bitRead(Settings.I2C_Multiplexer_Channel[taskIndex], x), false);
+      }
+      html_end_table();
+    } else {
+      int taskDeviceI2CMuxPort = Settings.I2C_Multiplexer_Channel[taskIndex];
+      const uint32_t mux_max   = I2CMultiplexerMaxChannels();
+      String i2c_mux_portoptions[mux_max + 1];
+      int    i2c_mux_portchoices[mux_max + 1];
+      i2c_mux_portoptions[0] = F("(Not connected via multiplexer)");
+      i2c_mux_portchoices[0] = -1;
+
+      for (uint32_t x = 0; x < mux_max; x++) {
+        const uint32_t mux_opt = x + 1;
+        i2c_mux_portoptions[mux_opt] = concat(F("Channel "), x);
+        i2c_mux_portchoices[mux_opt] = x;
+      }
+
+      if (taskDeviceI2CMuxPort >= static_cast<int>(mux_max)) { taskDeviceI2CMuxPort = -1; } // Reset if out of range
+      addFormSelector(F("Connected to"),
+                      F("taskdevicei2cmuxport"),
+                      mux_max + 1,
+                      i2c_mux_portoptions,
+                      i2c_mux_portchoices,
+                      taskDeviceI2CMuxPort);
+    }
+  }
+  # endif // if FEATURE_I2CMULTIPLEXER
+}
+
+void devicePage_show_output_data_type(taskIndex_t taskIndex, deviceIndex_t DeviceIndex)
+{
+  struct EventStruct TempEvent(taskIndex);
+  int pconfigIndex = checkDeviceVTypeForTask(&TempEvent);
+
+  switch (Device[DeviceIndex].OutputDataType) {
+    case Output_Data_type_t::Default:
+      return;
+    case Output_Data_type_t::Simple:
+
+      if (pconfigIndex >= 0) {
+        sensorTypeHelper_webformLoad_simple(&TempEvent, pconfigIndex);
+        return;
+      }
+      break;
+    case Output_Data_type_t::All:
+    {
+      if (pconfigIndex >= 0) {
+        sensorTypeHelper_webformLoad_allTypes(&TempEvent, pconfigIndex);
+        return;
+      }
+      break;
+    }
+  }
+  addFormSubHeader(F("Output Configuration"));
+  String dummy;
+  PluginCall(PLUGIN_WEBFORM_LOAD_OUTPUT_SELECTOR, &TempEvent, dummy);
+}
+
+# if FEATURE_PLUGIN_STATS
+void devicePage_show_task_statistics(taskIndex_t taskIndex, deviceIndex_t DeviceIndex)
+{
+  if (Device[DeviceIndex].PluginStats)
+  {
+    PluginTaskData_base *taskData = getPluginTaskDataBaseClassOnly(taskIndex);
+
+    if (taskData != nullptr) {
+      if (taskData->hasPluginStats()) {
+        addFormSubHeader(F("Statistics"));
+      }
+      #  if FEATURE_CHART_JS
+
+      if (taskData->nrSamplesPresent() > 0) {
+        addRowLabel(F("Historic data"));
+        taskData->plot_ChartJS();
+      }
+      #  endif // if FEATURE_CHART_JS
+
+      struct EventStruct TempEvent(taskIndex);
+      String dummy;
+      bool   somethingAdded = false;
+
+      if (!PluginCall(PLUGIN_WEBFORM_LOAD_SHOW_STATS, &TempEvent, dummy)) {
+        somethingAdded = taskData->webformLoad_show_stats(&TempEvent);
+      } else { somethingAdded = true; }
+
+      if (somethingAdded) {
+        if (taskData->hasPeaks()) {
+          addFormNote(strformat(
+                        F("Peak values recorded since last \"%s.resetpeaks\"."),
+                        getTaskDeviceName(taskIndex).c_str()));
+        }
+      }
+    }
+  }
+}
+
+# endif // if FEATURE_PLUGIN_STATS
+
+
+void devicePage_show_controller_config(taskIndex_t taskIndex, deviceIndex_t DeviceIndex)
+{
+  if (!validDeviceIndex(DeviceIndex)) { return; }
+
+  const DeviceStruct& device = Device[DeviceIndex];
+
+  if (device.SendDataOption)
+  {
+    addFormSubHeader(F("Data Acquisition"));
+
+    if (device.ErrorStateValues) {
+      struct EventStruct TempEvent(taskIndex);
+      String dummy;
+
+      PluginCall(PLUGIN_WEBFORM_SHOW_ERRORSTATE_OPT, &TempEvent, dummy); // Show extra settings for Error State Value options
+    }
+
+    addRowLabel(F("Single event with all values"));
+    addCheckBox(F("TVSE"), Settings.CombineTaskValues_SingleEvent(taskIndex));
+    addFormNote(strformat(
+                  F("Unchecked: Send event per value. Checked: Send single event (%s#All) containing all values"),
+                  getTaskDeviceName(taskIndex).c_str()));
+
+    bool separatorAdded = false;
+
+    for (controllerIndex_t controllerNr = 0; controllerNr < CONTROLLER_MAX; controllerNr++)
+    {
+      if (Settings.Protocol[controllerNr] != 0)
+      {
+        if (!separatorAdded) {
+          addFormSeparator(2);
+        }
+        separatorAdded = true;
+        html_TR_TD();
+        addHtml(F("Send to Controller "));
+        addHtml(getControllerSymbol(controllerNr));
+        addHtmlDiv(F("note"), wrap_braces(getCPluginNameFromCPluginID(Settings.Protocol[controllerNr]) + F(", ") + // Most compact code...
+                                          (Settings.ControllerEnabled[controllerNr] ? F("enabled") : F("disabled"))));
+        html_TD();
+
+        addHtml(F("<table style='padding-left:0;'>"));     // remove left padding 2x to align vertically with other inputs
+        html_TD(F("width:50px;padding-left:0"));
+        addCheckBox(
+          getPluginCustomArgName(F("TDSD"), controllerNr), // ="taskdevicesenddata"
+          Settings.TaskDeviceSendData[controllerNr][taskIndex]);
+
+        protocolIndex_t ProtocolIndex = getProtocolIndex_from_ControllerIndex(controllerNr);
+
+        if (validProtocolIndex(ProtocolIndex) &&
+            getProtocolStruct(ProtocolIndex).usesID && (Settings.Protocol[controllerNr] != 0)) {
+          html_TD();
+          addHtml(F("IDX:"));
+          html_TD();
+          addNumericBox(
+            getPluginCustomArgName(F("TDID"), controllerNr), // ="taskdeviceid"
+            Settings.TaskDeviceID[controllerNr][taskIndex], 0, DOMOTICZ_MAX_IDX);
+        }
+        html_end_table();
+      }
+    }
+  }
+}
+
+void devicePage_show_interval_config(taskIndex_t taskIndex, deviceIndex_t DeviceIndex)
+{
+  if (!validDeviceIndex(DeviceIndex)) { return; }
+
+  const DeviceStruct& device = Device[DeviceIndex];
+
+  if (device.TimerOption)
+  {
+    // FIXME: shoudn't the max be ULONG_MAX because Settings.TaskDeviceTimer is an unsigned long? addFormNumericBox only supports ints
+    // for min and max specification
+    addFormNumericBox(F("Interval"), F("TDT"), Settings.TaskDeviceTimer[taskIndex], 0, 65535); // ="taskdevicetimer"
+    addUnit(F("sec"));
+
+    if (device.TimerOptional) {
+      addHtml(F(" (Optional for this Device)"));
+    }
+  }
+}
+
+void devicePage_show_task_values(taskIndex_t taskIndex, deviceIndex_t DeviceIndex)
+{
+  if (!validDeviceIndex(DeviceIndex)) { return; }
+
+  // section: Values
+  const uint8_t valueCount = getValueCountForTask(taskIndex);
+
+  const DeviceStruct& device = Device[DeviceIndex];
+
+  if (!device.Custom && (valueCount > 0))
+  {
+    int colCount = 2;
+    addFormSubHeader(F("Values"));
+    html_end_table();
+    html_table_class_normal();
+
+    // table header
+    addHtml(F("<TR><TH style='width:30px;' align='center'>#"));
+    html_table_header(F("Name"), 500);
+
+    if (device.FormulaOption)
+    {
+      html_table_header(F("Formula"), F("RTDPlugin/_Plugin.html#formula"), 500);
+      ++colCount;
+    }
+
+    if (device.configurableDecimals())
+    {
+      html_table_header(F("Decimals"), 30);
+      ++colCount;
+    }
+
+# if FEATURE_PLUGIN_STATS
+
+    if (device.PluginStats)
+    {
+      html_table_header(F("Stats"), 30);
+      ++colCount;
+      html_table_header(F("Hide"),  30);
+      ++colCount;
+      html_table_header(F("Axis"),  30);
+      ++colCount;
+    }
+# endif // if FEATURE_PLUGIN_STATS
+
+    // placeholder header
+    html_table_header(F(""));
+    ++colCount;
+
+    // table body
+    for (uint8_t varNr = 0; varNr < valueCount; varNr++)
+    {
+      html_TR_TD();
+      addHtmlInt(varNr + 1);
+      html_TD();
+      {
+        const String id = getPluginCustomArgName(F("TDVN"), varNr); // ="taskdevicevaluename"
+        addTextBox(id, Cache.getTaskDeviceValueName(taskIndex, varNr), NAME_FORMULA_LENGTH_MAX);
+      }
+
+      if (device.FormulaOption)
+      {
+        html_TD();
+        const String id = getPluginCustomArgName(F("TDF"), varNr); // ="taskdeviceformula"
+        addTextBox(id, Cache.getTaskDeviceFormula(taskIndex, varNr), NAME_FORMULA_LENGTH_MAX);
+      }
+
+      if (device.configurableDecimals())
+      {
+        html_TD();
+        const String id = getPluginCustomArgName(F("TDVD"), varNr); // ="taskdevicevaluedecimals"
+        addNumericBox(id, Cache.getTaskDeviceValueDecimals(taskIndex, varNr), 0, 6);
+      }
+
+# if FEATURE_PLUGIN_STATS
+
+      if (device.PluginStats)
+      {
+        PluginStats_Config_t cachedConfig = Cache.getPluginStatsConfig(taskIndex, varNr);
+        html_TD();
+        addCheckBox(
+          getPluginCustomArgName(F("TDS"), varNr), // ="taskdevicestats"
+          cachedConfig.isEnabled());
+
+        html_TD();
+        addCheckBox(
+          getPluginCustomArgName(F("TDSH"), varNr), // ="taskdevicestats Hidden"
+          cachedConfig.showHidden());
+
+        html_TD();
+
+        const __FlashStringHelper *chartAxis[] = {
+          F("L1"),
+          F("L2"),
+          F("L3"),
+          F("L4"),
+          F("R1"),
+          F("R2"),
+          F("R3"),
+          F("R4")
+        };
+
+        int selected = cachedConfig.getAxisIndex();
+
+        if (!cachedConfig.isLeft()) {
+          selected += 4;
+        }
+
+        addSelector(
+          getPluginCustomArgName(F("TDSA"), varNr),
+          NR_ELEMENTS(chartAxis),
+          chartAxis,
+          nullptr,
+          nullptr,
+          selected);
+      }
+# endif // if FEATURE_PLUGIN_STATS
+    }
+    addFormSeparator(colCount);
+  }
+}
+
+#endif // ifdef WEBSERVER_DEVICES