--- conflicted
+++ resolved
@@ -67,7 +67,7 @@
   return return_command_success();
 }
 
-String Command_Task_EnableDisable(struct EventStruct *event, bool enable)
+String Command_Task_EnableDisable(struct EventStruct *event, bool enable, const char *Line)
 {
   taskIndex_t  taskIndex;
   unsigned int varNr;
@@ -96,29 +96,12 @@
 
 String Command_Task_Disable(struct EventStruct *event, const char *Line)
 {
-<<<<<<< HEAD
-  taskIndex_t  taskIndex;
-  unsigned int varNr;
-  String taskName;
-
-  if (!validTaskVars(event, taskIndex, varNr))
-  { 
-    taskIndex_t tmpTaskIndex = taskIndex;
-    if (event->Par1 <= 0 && GetArgv(Line, taskName, 2)) {
-      tmpTaskIndex = findTaskIndexByName(taskName);
-      if (tmpTaskIndex != INVALID_TASK_INDEX)
-        event->Par1 = tmpTaskIndex + 1;
-    }
-  }
-  String dummy;
-=======
-  return Command_Task_EnableDisable(event, false);
-}
->>>>>>> 8506a075
+  return Command_Task_EnableDisable(event, false, Line);
+}
 
 String Command_Task_Enable(struct EventStruct *event, const char *Line)
 {
-  return Command_Task_EnableDisable(event, true);
+  return Command_Task_EnableDisable(event, true, Line);
 }
 
 bool validateAndParseTaskValueArguments(struct EventStruct * event, const char *Line, taskIndex_t &taskIndex, unsigned int &varNr)
