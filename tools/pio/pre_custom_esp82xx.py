--- conflicted
+++ resolved
@@ -47,15 +47,10 @@
     "-DUSES_P094",  # CUL Reader
 #   "-DUSES_P095",  # TFT ILI9341
     "-DUSES_P106",  # BME680
-    "-DUSES_P098",  # ESPEasy-NOW Reader
 #    "-DUSES_P107",  # SI1145 UV index
 
-<<<<<<< HEAD
 #   "-DUSES_C015",  # Blynk
-    "-DUSES_C016",  # Cache Controller
-=======
-#    "-DUSES_C016",  # Cache Controller
->>>>>>> 70e207e5
+#   "-DUSES_C016",  # Cache Controller
     "-DUSES_C018",  # TTN/RN2483
     "-DUSES_C019",  # ESPEasy-NOW
 
