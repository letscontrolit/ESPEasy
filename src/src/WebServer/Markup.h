#ifndef WEBSERVER_WEBSERVER_MARKUP_H
#define WEBSERVER_WEBSERVER_MARKUP_H

#include "../WebServer/common.h"
#include "../DataTypes/ProtocolIndex.h"
#include "../DataTypes/CPluginID.h"
#include "../DataTypes/PluginID.h"
#include "../Globals/Plugins.h"
#include "../Helpers/StringGenerator_GPIO.h"

// ********************************************************************************
// Add Selector
// ********************************************************************************
void addSelector(const __FlashStringHelper *id,
                 int                        optionCount,
                 const __FlashStringHelper *options[],
                 const int                  indices[],
                 const String               attr[],
                 int                        selectedIndex,
                 bool                       reloadonchange = false,
                 bool                       enabled = true);

void addSelector(const String             & id,
                 int                        optionCount,
                 const __FlashStringHelper *options[],
                 const int                  indices[],
                 const String               attr[],
                 int                        selectedIndex,
                 bool                       reloadonchange = false,
                 bool                       enabled = true);

void addSelector(const String& id,
                 int           optionCount,
                 const String  options[],
                 const int     indices[],
                 const String  attr[],
                 int           selectedIndex,
                 bool          reloadonchange = false,
                 bool          enabled = true);


void addSelector(const String             & id,
                 int                        optionCount,
                 const __FlashStringHelper *options[],
                 const int                  indices[],
                 const String               attr[],
                 int                        selectedIndex,
                 bool                       reloadonchange,
                 bool                       enabled,
                 const __FlashStringHelper * classname
                 #if FEATURE_TOOLTIPS
                 ,
                 const String             & tooltip = EMPTY_STRING
                 #endif // if FEATURE_TOOLTIPS
                 );

void addSelector(const String& id,
                 int           optionCount,
                 const String  options[],
                 const int     indices[],
                 const String  attr[],
                 int           selectedIndex,
                 bool          reloadonchange,
                 bool          enabled,
                 const __FlashStringHelper * classname
                 #if FEATURE_TOOLTIPS
                 ,
                 const String& tooltip = EMPTY_STRING
                 #endif // if FEATURE_TOOLTIPS
                 );

void addSelector_reloadOnChange(
                 const String& id,
                 int           optionCount,
                 const String  options[],
                 const int     indices[],
                 const String  attr[],
                 int           selectedIndex,
                 const String& onChangeCall,
                 bool          enabled,
                 const __FlashStringHelper * classname
                 #if FEATURE_TOOLTIPS
                 ,
                 const String& tooltip = EMPTY_STRING
                 #endif // if FEATURE_TOOLTIPS
                 );


void addSelector_options(int                        optionCount,
                         const __FlashStringHelper *options[],
                         const int                  indices[],
                         const String               attr[],
                         int                        selectedIndex);
void addSelector_options(int          optionCount,
                         const String options[],
                         const int    indices[],
                         const String attr[],
                         int          selectedIndex);

void addSelector_Head(const String& id);

void addSelector_Head_reloadOnChange(const __FlashStringHelper * id);
//void addSelector_Head_reloadOnChange(const String& id);


void addSelector_Head_reloadOnChange(const String& id,
                                     const __FlashStringHelper * classname,
                                     bool          disabled
                                     #if FEATURE_TOOLTIPS
                                     ,
                                     const String& tooltip = EMPTY_STRING
                                     #endif // if FEATURE_TOOLTIPS
                                     );

void addSelector_Head_reloadOnChange(const String& id,
                                     const __FlashStringHelper * classname,
                                     const String& onChangeCall,
                                     bool          disabled
                                     #if FEATURE_TOOLTIPS
                                     ,
                                     const String& tooltip = EMPTY_STRING
                                     #endif // if FEATURE_TOOLTIPS
                                     );

void do_addSelector_Head(const String& id,
                         const __FlashStringHelper * classname,
                         const String& onChangeCall,
                         const bool& disabled
                         #if FEATURE_TOOLTIPS
                         ,
                         const String& tooltip = EMPTY_STRING
                         #endif // if FEATURE_TOOLTIPS
                         );

void addPinSelector_Item(PinSelectPurpose purpose,
                         const String   & gpio_label,
                         int              gpio,
                         bool          selected,
                         bool          disabled = false,
                         const String   & attr     = EMPTY_STRING);

void addSelector_Item(const __FlashStringHelper *option,
                      int                        index,
                      bool                    selected,
                      bool                    disabled = false,
                      const String             & attr     = EMPTY_STRING);
void addSelector_Item(const String& option,
                      int           index,
                      bool       selected,
                      bool       disabled = false,
                      const String& attr     = EMPTY_STRING);

void addSelector_Foot();

void addUnit(const __FlashStringHelper *unit);
void addUnit(const String& unit);
void addUnit(char unit);

void addRowLabel_tr_id(const __FlashStringHelper *label,
                       const __FlashStringHelper *id);
void addRowLabel_tr_id(const __FlashStringHelper *label,
                       const String             & id);
void addRowLabel_tr_id(const String& label,
                       const String& id);

void addRowLabel(const __FlashStringHelper *label);
void addRowLabel(const String& label,
                 const String& id = EMPTY_STRING);

// Add a row label and mark it with copy markers to copy it to clipboard.
void addRowLabel_copy(const __FlashStringHelper *label);
void addRowLabel_copy(const String& label);

void addRowLabel(LabelType::Enum label);

void addRowLabelValue(LabelType::Enum label);

void addRowLabelValues(const LabelType::Enum labels[]);

void addRowLabelValue_copy(LabelType::Enum label);

// ********************************************************************************
// Add a header
// ********************************************************************************
void addTableSeparator(const __FlashStringHelper *label,
                       int                        colspan,
                       int                        h_size);
void addTableSeparator(const __FlashStringHelper *label,
                       int                        colspan,
                       int                        h_size,
                       const __FlashStringHelper *helpButton);
void addTableSeparator(const String& label,
                       int           colspan,
                       int           h_size,
                       const String& helpButton = EMPTY_STRING);

void addFormHeader(const __FlashStringHelper *header);
void addFormHeader(const __FlashStringHelper *header,
                   const __FlashStringHelper *helpButton);
void addFormHeader(const __FlashStringHelper *header,
                   const __FlashStringHelper *helpButton,
                   const __FlashStringHelper *rtdHelpButton);
/*                   
void addFormHeader(const String& header,
                   const String& helpButton = EMPTY_STRING);
void addFormHeader(const String& header,
                   const String& helpButton,
                   const String& rtdHelpButton);
*/
// ********************************************************************************
// Add a sub header
// ********************************************************************************
void addFormSubHeader(const __FlashStringHelper *header);
void addFormSubHeader(const String& header);

// ********************************************************************************
// Add a checkbox
// ********************************************************************************
void addCheckBox(const String& id,
                 bool       checked,
                 bool          disabled = false
                 #if FEATURE_TOOLTIPS
                 ,
                 const String& tooltip = EMPTY_STRING
                 #endif // if FEATURE_TOOLTIPS
                 );
void addCheckBox(const __FlashStringHelper *id,
                 bool                    checked,
                 bool                       disabled = false);

// ********************************************************************************
// Add a numeric box
// ********************************************************************************
#if FEATURE_TOOLTIPS
void addNumericBox(const String& id,
                   int           value,
                   int           min,
                   int           max,
                   const __FlashStringHelper * classname,
                   const String& tooltip = EMPTY_STRING,
                   bool disabled = false);
#endif // if FEATURE_TOOLTIPS

void addFloatNumberBox(const String& id,
                       float         value,
                       float         min,
                       float         max,
                       unsigned int  nrDecimals = 6,
                       float         stepsize   = 0.0f
                       #if FEATURE_TOOLTIPS
                       ,
                       const String& tooltip = EMPTY_STRING
                       #endif // if FEATURE_TOOLTIPS
                       );
void addNumericBox(const __FlashStringHelper *id,
                   int                        value,
                   int                        min,
                   int                        max,
                   bool                       disabled = false);
void addNumericBox(const String& id,
                   int           value,
                   int           min,
                   int           max,
                   bool          disabled = false);

// ********************************************************************************
// Add Textbox
// ********************************************************************************
void addTextBox(const __FlashStringHelper * id,
                const String& value,
                int           maxlength,
                bool          readonly = false,
                bool          required = false,
                const String& pattern  = EMPTY_STRING);

void addTextBox(const String& id,
                const String& value,
                int           maxlength,
                bool          readonly = false,
                bool          required = false,
                const String& pattern  = EMPTY_STRING);
void addTextBox(const String& id,
                const String& value,
                int           maxlength,
                bool          readonly,
                bool          required,
                const String& pattern,
                const __FlashStringHelper * classname
                #if FEATURE_TOOLTIPS
                ,
                const String& tooltip = EMPTY_STRING
                #endif // if FEATURE_TOOLTIPS
                ,
<<<<<<< HEAD
                const String& datalist = EMPTY_STRING
=======
                const String&   datalist = EMPTY_STRING
>>>>>>> 274b1e8d
                );

// ********************************************************************************
// Add Textarea
// ********************************************************************************
void addTextArea(const String& id,
                 const String& value,
                 int           maxlength,
                 int           rows,
                 int           columns,
                 bool          readonly,
                 bool          required
                 #if FEATURE_TOOLTIPS
                 ,
                 const String& tooltip = EMPTY_STRING
                 #endif // if FEATURE_TOOLTIPS
                 );

// ********************************************************************************
// Add Help Buttons
// ********************************************************************************

// adds a Help Button with points to the the given Wiki Subpage
// If url starts with "RTD", it will be considered as a Read-the-docs link
void   addHelpButton(const __FlashStringHelper *url);
void   addHelpButton(const String& url);

void   addRTDHelpButton(const String& url);

void   addHelpButton(const String& url,
                     bool          isRTD);

void   addRTDPluginButton(pluginID_t pluginID);
# ifndef LIMIT_BUILD_SIZE
void   addRTDControllerButton(cpluginID_t cpluginID);
# endif // ifndef LIMIT_BUILD_SIZE

String makeDocLink(const String& url,
                   bool          isRTD);


void addPinSelect(PinSelectPurpose           purpose,
                  const __FlashStringHelper *id,
                  int                        choice);
void addPinSelect(PinSelectPurpose purpose,
                  const String   & id,
                  int              choice);


#ifdef ESP32
enum class AdcPinSelectPurpose {
  TouchOnly,
  ADC_Touch,
#if HAS_HALL_EFFECT_SENSOR
  ADC_Touch_HallEffect,
#endif
  ADC_Touch_Optional
};
void addADC_PinSelect(AdcPinSelectPurpose purpose,
                      const String      & id,
                      int                 choice);
void addDAC_PinSelect(const String& id,  
                      int           choice);
#endif // ifdef ESP32


#endif // ifndef WEBSERVER_WEBSERVER_MARKUP_H<|MERGE_RESOLUTION|>--- conflicted
+++ resolved
@@ -291,11 +291,7 @@
                 const String& tooltip = EMPTY_STRING
                 #endif // if FEATURE_TOOLTIPS
                 ,
-<<<<<<< HEAD
                 const String& datalist = EMPTY_STRING
-=======
-                const String&   datalist = EMPTY_STRING
->>>>>>> 274b1e8d
                 );
 
 // ********************************************************************************
