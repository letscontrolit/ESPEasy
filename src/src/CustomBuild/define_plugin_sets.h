--- conflicted
+++ resolved
@@ -2412,9 +2412,6 @@
 #define FEATURE_FHEM                          0
 #endif
 
-<<<<<<< HEAD
-#ifndef FEATURE_HOMEASSISTANT_OPENHAB
-=======
 #ifndef FEATURE_GPIO_USE_ESP8266_WAVEFORM
  #ifdef ESP8266
   #define FEATURE_GPIO_USE_ESP8266_WAVEFORM   1
@@ -2424,7 +2421,6 @@
 #endif
 
 #ifndef FEATURE_HOMEASSISTANT_OPENHAB         
->>>>>>> 86cd6681
 #define FEATURE_HOMEASSISTANT_OPENHAB         0
 #endif
 
