--- conflicted
+++ resolved
@@ -13,11 +13,7 @@
 bool MQTTclient_connected               = false;
 int  mqtt_reconnect_count               = 0;
 LongTermTimer MQTTclient_next_connect_attempt;
-<<<<<<< HEAD
-#endif
-=======
 #endif // if FEATURE_MQTT
->>>>>>> 9044f431
 
 #ifdef USES_P037
 
