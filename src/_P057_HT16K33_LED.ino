--- conflicted
+++ resolved
@@ -1,549 +1,396 @@
-#ifdef USES_P057
-
-// #######################################################################################################
-// #################################### Plugin 057: HT16K33 LED ##########################################
-// #######################################################################################################
-
-// ESPEasy Plugin to control a 16x8 LED matrix or 8 7-segment displays with chip HT16K33
-// written by Jochen Krapf (jk@nerd2nerd.org)
-
-// List of commands:
-// (1) M,<param>,<param>,<param>, ...    with decimal values
-// (2) MX,<param>,<param>,<param>, ...    with hexadecimal values
-// (3) MNUM,<param>,<param>,<param>, ...    with decimal values for 7-segment displays
-// (4) MPRINT,<text>    with decimal values for 7-segment displays
-// (5) MBR,<0-15>    set display brightness, between 0 and 15
-
-// List of M* params:
-// (a) <value>
-//     Writes a decimal / hexadecimal (0...0xFFFF) values to actual segment starting with 0
-// (b) <seg>=<value>
-//     Writes a decimal / hexadecimal (0...0xFFFF) values to given segment (0...7)
-// (c) "CLEAR"
-//     Set all LEDs to 0.
-// (d) "TEST"
-//     Set test pattern to LED buffer.
-// (e) "LOG"
-//     Print LED buffer to log output.
-
-// Examples:
-// MX,AA,55,AA,55,AA,55,AA,55   Set chess pattern to LED buffer
-// MNUM,CLEAR,1,0   Clear the LED buffer and then set 0x06 to 1st segment and 0x3F to 2nd segment
-
-// Connecting LEDs to HT16K33-board:
-// Cathode for Column 0 = C0
-// Cathode for Column 1 = C1
-// ...
-// Cathode for Column 7 = C7
-//
-// Anode for bit 0x0001 = A0
-// Anode for bit 0x0002 = A1
-// ...
-// Anode for bit 0x0080 = A7
-// ...
-// Anode for bit 0x8000 = A15
-
-// Note: The HT16K33-LED-plugin and the HT16K33-key-plugin can be used at the same time with the same I2C address
-
-// Clock Display:
-// This plugin also allows a "clock" mode. In clock mode the display will show
-// the current system time. The "7-Seg. Clock" needs to be configured for this
-// mode to work. Each segment number (0..5) needs to be set based on your
-// display.
-//
-// For my _Adafruit 0.56" 4-Digit 7-Segment FeatherWing Display_ these
-// settings are as follows:
-//    Xx:xx = 0, xX:xx = 1,
-//    xx:Xx = 3, xx:xX = 4
-//    Seg. for Colon is 2 with a value of 2
-//
-// Any other data written to the display will show and be replaced at the next
-// clock cycle, e.g. when the plugin received 'PLUGIN_CLOCK_IN'.
-//
-// NOTE: The system time is set via NTP as part of the Core ESPEasy firmware.
-// There is no configuration here to set or manipulate the time, only to
-// display it.
-
-#define PLUGIN_057
-#define PLUGIN_ID_057         57
-#define PLUGIN_NAME_057       "Display - HT16K33 [TESTING]"
-
-#include "_Plugin_Helper.h"
-
-<<<<<<< HEAD
-CHT16K33 *Plugin_057_M = NULL;
-
-=======
-#include "src/PluginStructs/P057_data_struct.h"
->>>>>>> b8c7b8cb
-
-boolean Plugin_057(byte function, struct EventStruct *event, String& string)
-{
-  boolean success = false;
-
-  switch (function)
-  {
-    case PLUGIN_DEVICE_ADD:
-    {
-      Device[++deviceCount].Number           = PLUGIN_ID_057;
-      Device[deviceCount].Type               = DEVICE_TYPE_I2C;
-      Device[deviceCount].Ports              = 0;
-      Device[deviceCount].VType              = SENSOR_TYPE_NONE;
-      Device[deviceCount].PullUpOption       = false;
-      Device[deviceCount].InverseLogicOption = false;
-      Device[deviceCount].FormulaOption      = false;
-      Device[deviceCount].ValueCount         = 0;
-      Device[deviceCount].SendDataOption     = false;
-      Device[deviceCount].TimerOption        = false;
-      Device[deviceCount].TimerOptional      = false;
-      Device[deviceCount].GlobalSyncOption   = true;
-      break;
-    }
-
-    case PLUGIN_GET_DEVICENAME:
-    {
-      string = F(PLUGIN_NAME_057);
-      break;
-    }
-
-    case PLUGIN_WEBFORM_SHOW_I2C_PARAMS:
-    {
-      byte addr = PCONFIG(0);
-
-      int optionValues[8] = { 0x70, 0x71, 0x72, 0x73, 0x74, 0x75, 0x76, 0x77 };
-      addFormSelectorI2C(F("i2c_addr"), 8, optionValues, addr);
-      break;
-    }
-
-
-    case PLUGIN_WEBFORM_LOAD:
-    {
-      addFormSubHeader(F("7-Seg. Clock"));
-
-      int16_t choice     = PCONFIG(1);
-      String  options[3] = { F("none"), F("7-Seg. HH:MM (24 hour)"), F("7-Seg. HH:MM (12 hour)") };
-      addFormSelector(F("Clock Type"), F("clocktype"), 3, options, NULL, choice);
-
-      addFormNumericBox(F("Seg. for <b>X</b>x:xx"), F("clocksegh10"), PCONFIG(2), 0,  7);
-      addFormNumericBox(F("Seg. for x<b>X</b>:xx"), F("clocksegh1"),  PCONFIG(3), 0,  7);
-      addFormNumericBox(F("Seg. for xx:<b>X</b>x"), F("clocksegm10"), PCONFIG(4), 0,  7);
-      addFormNumericBox(F("Seg. for xx:x<b>X</b>"), F("clocksegm1"),  PCONFIG(5), 0,  7);
-
-      addFormNumericBox(F("Seg. for Colon"),        F("clocksegcol"), PCONFIG(6), -1, 7);
-      addHtml(F(" Value "));
-      addNumericBox(F("clocksegcolval"), PCONFIG(7), 0, 255);
-
-      success = true;
-      break;
-    }
-
-    case PLUGIN_WEBFORM_SAVE:
-    {
-      PCONFIG(0) = getFormItemInt(F("i2c_addr"));
-
-      PCONFIG(1) = getFormItemInt(F("clocktype"));
-
-      PCONFIG(2) = getFormItemInt(F("clocksegh10"));
-      PCONFIG(3) = getFormItemInt(F("clocksegh1"));
-      PCONFIG(4) = getFormItemInt(F("clocksegm10"));
-      PCONFIG(5) = getFormItemInt(F("clocksegm1"));
-      PCONFIG(6) = getFormItemInt(F("clocksegcol"));
-      PCONFIG(7) = getFormItemInt(F("clocksegcolval"));
-
-      success = true;
-      break;
-    }
-
-    case PLUGIN_INIT:
-    {
-<<<<<<< HEAD
-      byte addr = PCONFIG(0);
-
-      if (!Plugin_057_M) {
-        Plugin_057_M = new CHT16K33;
-      }
-
-      Plugin_057_M->Init(addr);
-
-      success = true;
-      break;
-    }
-
-    case PLUGIN_WRITE:
-    {
-      if (!Plugin_057_M) {
-        return false;
-=======
-      byte address = PCONFIG(0);
-
-      initPluginTaskData(event->TaskIndex, new (std::nothrow) P057_data_struct(address));
-      P057_data_struct *P057_data =
-        static_cast<P057_data_struct *>(getPluginTaskData(event->TaskIndex));
-
-      if (nullptr != P057_data) {
-        success = true;
->>>>>>> b8c7b8cb
-      }
-      break;
-    }
-
-<<<<<<< HEAD
-=======
-    case PLUGIN_WRITE:
-    {
-      P057_data_struct *P057_data =
-        static_cast<P057_data_struct *>(getPluginTaskData(event->TaskIndex));
-
-      if (nullptr == P057_data) {
-        return false;
-      }
-
->>>>>>> b8c7b8cb
-      String command = parseString(string, 1);
-
-      if (command == F("mprint"))
-      {
-        String text = parseStringToEnd(string, 2);
-
-        if (text.length() > 0) {
-          byte seg = 0;
-
-<<<<<<< HEAD
-          Plugin_057_M->ClearRowBuffer();
-=======
-          P057_data->ledMatrix.ClearRowBuffer();
->>>>>>> b8c7b8cb
-
-          while (text[seg] && seg < 8)
-          {
-            // uint16_t value = 0;
-            char c = text[seg];
-<<<<<<< HEAD
-            Plugin_057_M->SetDigit(seg, c);
-            seg++;
-          }
-          Plugin_057_M->TransmitRowBuffer();
-=======
-            P057_data->ledMatrix.SetDigit(seg, c);
-            seg++;
-          }
-          P057_data->ledMatrix.TransmitRowBuffer();
->>>>>>> b8c7b8cb
-          success = true;
-        }
-      }
-      else if (command == F("mbr")) {
-        String param = parseString(string, 2);
-        int    brightness;
-
-        if (validIntFromString(param, brightness)) {
-          if ((brightness >= 0) && (brightness <= 255)) {
-<<<<<<< HEAD
-            Plugin_057_M->SetBrightness(brightness);
-=======
-            P057_data->ledMatrix.SetBrightness(brightness);
->>>>>>> b8c7b8cb
-          }
-        }
-        success = true;
-      }
-      else if ((command == F("m")) || (command == F("mx")) || (command == F("mnum")))
-      {
-        String   param;
-        String   paramKey;
-        String   paramVal;
-        byte     paramIdx = 2;
-        uint8_t  seg      = 0;
-        uint16_t value    = 0;
-
-        String lowerString = string;
-        lowerString.toLowerCase();
-        lowerString.replace(F("  "), " ");
-        lowerString.replace(F(" ="), "=");
-        lowerString.replace(F("= "), "=");
-
-        param = parseString(lowerString, paramIdx++);
-
-        if (param.length())
-        {
-          while (param.length())
-          {
-            addLog(LOG_LEVEL_DEBUG_MORE, param);
-
-            if (param == F("log"))
-            {
-              if (loglevelActiveFor(LOG_LEVEL_INFO)) {
-                String log = F("MX   : ");
-
-                for (byte i = 0; i < 8; i++)
-                {
-<<<<<<< HEAD
-                  log += String(Plugin_057_M->GetRow(i), 16);
-=======
-                  log += String(P057_data->ledMatrix.GetRow(i), 16);
->>>>>>> b8c7b8cb
-                  log += F("h, ");
-                }
-                addLog(LOG_LEVEL_INFO, log);
-              }
-              success = true;
-            }
-
-            else if (param == F("test"))
-            {
-              for (byte i = 0; i < 8; i++) {
-<<<<<<< HEAD
-                Plugin_057_M->SetRow(i, 1 << i);
-=======
-                P057_data->ledMatrix.SetRow(i, 1 << i);
->>>>>>> b8c7b8cb
-              }
-              success = true;
-            }
-
-            else if (param == F("clear"))
-            {
-<<<<<<< HEAD
-              Plugin_057_M->ClearRowBuffer();
-              success = true;
-            }
-
-            else
-            {
-              int index = param.indexOf('=');
-
-=======
-              P057_data->ledMatrix.ClearRowBuffer();
-              success = true;
-            }
-
-            else
-            {
-              int index = param.indexOf('=');
-
->>>>>>> b8c7b8cb
-              if (index > 0) // syntax: "<seg>=<value>"
-              {
-                paramKey = param.substring(0, index);
-                paramVal = param.substring(index + 1);
-                seg      = paramKey.toInt();
-              }
-              else // syntax: "<value>"
-              {
-                paramVal = param;
-              }
-
-              if (command == F("mnum"))
-              {
-                value = paramVal.toInt();
-
-                if (value < 16) {
-<<<<<<< HEAD
-                  Plugin_057_M->SetDigit(seg, value);
-                }
-                else {
-                  Plugin_057_M->SetRow(seg, value);
-=======
-                  P057_data->ledMatrix.SetDigit(seg, value);
-                }
-                else {
-                  P057_data->ledMatrix.SetRow(seg, value);
->>>>>>> b8c7b8cb
-                }
-              }
-              else if (command == F("mx"))
-              {
-                char *ep;
-                value = strtol(paramVal.c_str(), &ep, 16);
-<<<<<<< HEAD
-                Plugin_057_M->SetRow(seg, value);
-=======
-                P057_data->ledMatrix.SetRow(seg, value);
->>>>>>> b8c7b8cb
-              }
-              else
-              {
-                value = paramVal.toInt();
-<<<<<<< HEAD
-                Plugin_057_M->SetRow(seg, value);
-=======
-                P057_data->ledMatrix.SetRow(seg, value);
->>>>>>> b8c7b8cb
-              }
-
-              success = true;
-              seg++;
-            }
-<<<<<<< HEAD
-
-            param = parseString(lowerString, paramIdx++);
-          }
-        }
-        else
-        {
-          // ??? no params
-=======
-
-            param = parseString(lowerString, paramIdx++);
-          }
-        }
-        else
-        {
-          // ??? no params
-        }
-
-        if (success) {
-          P057_data->ledMatrix.TransmitRowBuffer();
->>>>>>> b8c7b8cb
-        }
-        success = true;
-      }
-
-      break;
-    }
-
-    case PLUGIN_CLOCK_IN:
-    {
-            P057_data_struct *P057_data =
-        static_cast<P057_data_struct *>(getPluginTaskData(event->TaskIndex));
-
-<<<<<<< HEAD
-        if (success) {
-          Plugin_057_M->TransmitRowBuffer();
-        }
-        success = true;
-      }
-
-      break;
-    }
-
-    case PLUGIN_CLOCK_IN:
-    {
-      if (!Plugin_057_M || (PCONFIG(1) == 0)) {
-        break;
-      }
-
-      byte hours   = node_time.hour();
-      byte minutes = node_time.minute();
-
-      // Plugin_057_M->ClearRowBuffer();
-      Plugin_057_M->SetDigit(PCONFIG(5), minutes % 10);
-      Plugin_057_M->SetDigit(PCONFIG(4), minutes / 10);
-
-      if (PCONFIG(1) == 1) { // 24-hour clock
-        // 24-hour clock shows leading zero
-        Plugin_057_M->SetDigit(PCONFIG(2), hours / 10);
-        Plugin_057_M->SetDigit(PCONFIG(3), hours % 10);
-      } else if (PCONFIG(1) == 2) { // 12-hour clock
-        if (hours < 12) {
-          // to set AM marker, get buffer and add decimal to it.
-          Plugin_057_M->SetRow(PCONFIG(5), (Plugin_057_M->GetRow(PCONFIG(5)) | 0x80));
-        }
-
-        hours = hours % 12;
-
-        if (hours == 0) {
-          hours = 12;
-        }
-
-        Plugin_057_M->SetDigit(PCONFIG(3), hours % 10);
-
-        if (hours < 10) {
-          // 12-hour clock will show empty segment when hours < 10
-          Plugin_057_M->SetRow(PCONFIG(2), 0);
-        } else {
-          Plugin_057_M->SetDigit(PCONFIG(2), hours / 10);
-=======
-      if (nullptr == P057_data || (PCONFIG(1) == 0)) {
-        break;
-      }
-
-      byte hours   = node_time.hour();
-      byte minutes = node_time.minute();
-
-      // P057_data->ledMatrix.ClearRowBuffer();
-      P057_data->ledMatrix.SetDigit(PCONFIG(5), minutes % 10);
-      P057_data->ledMatrix.SetDigit(PCONFIG(4), minutes / 10);
-
-      if (PCONFIG(1) == 1) { // 24-hour clock
-        // 24-hour clock shows leading zero
-        P057_data->ledMatrix.SetDigit(PCONFIG(2), hours / 10);
-        P057_data->ledMatrix.SetDigit(PCONFIG(3), hours % 10);
-      } else if (PCONFIG(1) == 2) { // 12-hour clock
-        if (hours < 12) {
-          // to set AM marker, get buffer and add decimal to it.
-          P057_data->ledMatrix.SetRow(PCONFIG(5), (P057_data->ledMatrix.GetRow(PCONFIG(5)) | 0x80));
-        }
-
-        hours = hours % 12;
-
-        if (hours == 0) {
-          hours = 12;
-        }
-
-        P057_data->ledMatrix.SetDigit(PCONFIG(3), hours % 10);
-
-        if (hours < 10) {
-          // 12-hour clock will show empty segment when hours < 10
-          P057_data->ledMatrix.SetRow(PCONFIG(2), 0);
-        } else {
-          P057_data->ledMatrix.SetDigit(PCONFIG(2), hours / 10);
->>>>>>> b8c7b8cb
-        }
-      }
-
-      // if (PCONFIG(6) >= 0)
-<<<<<<< HEAD
-      //  Plugin_057_M->SetRow(PCONFIG(6), PCONFIG(7));
-      Plugin_057_M->TransmitRowBuffer();
-
-      success = true;
-
-      break;
-    }
-
-    case PLUGIN_TEN_PER_SECOND:
-    {
-      if (!Plugin_057_M || (PCONFIG(1) == 0)) { // clock enabled?
-=======
-      //  P057_data->ledMatrix.SetRow(PCONFIG(6), PCONFIG(7));
-      P057_data->ledMatrix.TransmitRowBuffer();
-
-      success = true;
-
-      break;
-    }
-
-    case PLUGIN_TEN_PER_SECOND:
-    {
-                  P057_data_struct *P057_data =
-        static_cast<P057_data_struct *>(getPluginTaskData(event->TaskIndex));
-
-      if (nullptr == P057_data || (PCONFIG(1) == 0)) { // clock enabled?
->>>>>>> b8c7b8cb
-        break;
-      }
-
-      if (PCONFIG(6) >= 0)                                   // colon used?
-      {
-        uint8_t act         = ((uint16_t)millis() >> 9) & 1; // blink with about 2 Hz
-        static uint8_t last = 0;
-
-        if (act != last)
-        {
-          last = act;
-<<<<<<< HEAD
-          Plugin_057_M->SetRow(PCONFIG(6), (act) ? PCONFIG(7) : 0);
-          Plugin_057_M->TransmitRowBuffer();
-=======
-          P057_data->ledMatrix.SetRow(PCONFIG(6), (act) ? PCONFIG(7) : 0);
-          P057_data->ledMatrix.TransmitRowBuffer();
->>>>>>> b8c7b8cb
-        }
-      }
-    }
-  }
-  return success;
-}
-
-#endif // USES_P057
+#ifdef USES_P057
+
+// #######################################################################################################
+// #################################### Plugin 057: HT16K33 LED ##########################################
+// #######################################################################################################
+
+// ESPEasy Plugin to control a 16x8 LED matrix or 8 7-segment displays with chip HT16K33
+// written by Jochen Krapf (jk@nerd2nerd.org)
+
+// List of commands:
+// (1) M,<param>,<param>,<param>, ...    with decimal values
+// (2) MX,<param>,<param>,<param>, ...    with hexadecimal values
+// (3) MNUM,<param>,<param>,<param>, ...    with decimal values for 7-segment displays
+// (4) MPRINT,<text>    with decimal values for 7-segment displays
+// (5) MBR,<0-15>    set display brightness, between 0 and 15
+
+// List of M* params:
+// (a) <value>
+//     Writes a decimal / hexadecimal (0...0xFFFF) values to actual segment starting with 0
+// (b) <seg>=<value>
+//     Writes a decimal / hexadecimal (0...0xFFFF) values to given segment (0...7)
+// (c) "CLEAR"
+//     Set all LEDs to 0.
+// (d) "TEST"
+//     Set test pattern to LED buffer.
+// (e) "LOG"
+//     Print LED buffer to log output.
+
+// Examples:
+// MX,AA,55,AA,55,AA,55,AA,55   Set chess pattern to LED buffer
+// MNUM,CLEAR,1,0   Clear the LED buffer and then set 0x06 to 1st segment and 0x3F to 2nd segment
+
+// Connecting LEDs to HT16K33-board:
+// Cathode for Column 0 = C0
+// Cathode for Column 1 = C1
+// ...
+// Cathode for Column 7 = C7
+//
+// Anode for bit 0x0001 = A0
+// Anode for bit 0x0002 = A1
+// ...
+// Anode for bit 0x0080 = A7
+// ...
+// Anode for bit 0x8000 = A15
+
+// Note: The HT16K33-LED-plugin and the HT16K33-key-plugin can be used at the same time with the same I2C address
+
+// Clock Display:
+// This plugin also allows a "clock" mode. In clock mode the display will show
+// the current system time. The "7-Seg. Clock" needs to be configured for this
+// mode to work. Each segment number (0..5) needs to be set based on your
+// display.
+//
+// For my _Adafruit 0.56" 4-Digit 7-Segment FeatherWing Display_ these
+// settings are as follows:
+//    Xx:xx = 0, xX:xx = 1,
+//    xx:Xx = 3, xx:xX = 4
+//    Seg. for Colon is 2 with a value of 2
+//
+// Any other data written to the display will show and be replaced at the next
+// clock cycle, e.g. when the plugin received 'PLUGIN_CLOCK_IN'.
+//
+// NOTE: The system time is set via NTP as part of the Core ESPEasy firmware.
+// There is no configuration here to set or manipulate the time, only to
+// display it.
+
+#define PLUGIN_057
+#define PLUGIN_ID_057         57
+#define PLUGIN_NAME_057       "Display - HT16K33 [TESTING]"
+
+#include "_Plugin_Helper.h"
+
+#include "src/PluginStructs/P057_data_struct.h"
+
+boolean Plugin_057(byte function, struct EventStruct *event, String& string)
+{
+  boolean success = false;
+
+  switch (function)
+  {
+    case PLUGIN_DEVICE_ADD:
+    {
+      Device[++deviceCount].Number           = PLUGIN_ID_057;
+      Device[deviceCount].Type               = DEVICE_TYPE_I2C;
+      Device[deviceCount].Ports              = 0;
+      Device[deviceCount].VType              = SENSOR_TYPE_NONE;
+      Device[deviceCount].PullUpOption       = false;
+      Device[deviceCount].InverseLogicOption = false;
+      Device[deviceCount].FormulaOption      = false;
+      Device[deviceCount].ValueCount         = 0;
+      Device[deviceCount].SendDataOption     = false;
+      Device[deviceCount].TimerOption        = false;
+      Device[deviceCount].TimerOptional      = false;
+      Device[deviceCount].GlobalSyncOption   = true;
+      break;
+    }
+
+    case PLUGIN_GET_DEVICENAME:
+    {
+      string = F(PLUGIN_NAME_057);
+      break;
+    }
+
+    case PLUGIN_WEBFORM_SHOW_I2C_PARAMS:
+    {
+      byte addr = PCONFIG(0);
+
+      int optionValues[8] = { 0x70, 0x71, 0x72, 0x73, 0x74, 0x75, 0x76, 0x77 };
+      addFormSelectorI2C(F("i2c_addr"), 8, optionValues, addr);
+      break;
+    }
+
+
+    case PLUGIN_WEBFORM_LOAD:
+    {
+      addFormSubHeader(F("7-Seg. Clock"));
+
+      int16_t choice     = PCONFIG(1);
+      String  options[3] = { F("none"), F("7-Seg. HH:MM (24 hour)"), F("7-Seg. HH:MM (12 hour)") };
+      addFormSelector(F("Clock Type"), F("clocktype"), 3, options, NULL, choice);
+
+      addFormNumericBox(F("Seg. for <b>X</b>x:xx"), F("clocksegh10"), PCONFIG(2), 0,  7);
+      addFormNumericBox(F("Seg. for x<b>X</b>:xx"), F("clocksegh1"),  PCONFIG(3), 0,  7);
+      addFormNumericBox(F("Seg. for xx:<b>X</b>x"), F("clocksegm10"), PCONFIG(4), 0,  7);
+      addFormNumericBox(F("Seg. for xx:x<b>X</b>"), F("clocksegm1"),  PCONFIG(5), 0,  7);
+
+      addFormNumericBox(F("Seg. for Colon"),        F("clocksegcol"), PCONFIG(6), -1, 7);
+      addHtml(F(" Value "));
+      addNumericBox(F("clocksegcolval"), PCONFIG(7), 0, 255);
+
+      success = true;
+      break;
+    }
+
+    case PLUGIN_WEBFORM_SAVE:
+    {
+      PCONFIG(0) = getFormItemInt(F("i2c_addr"));
+
+      PCONFIG(1) = getFormItemInt(F("clocktype"));
+
+      PCONFIG(2) = getFormItemInt(F("clocksegh10"));
+      PCONFIG(3) = getFormItemInt(F("clocksegh1"));
+      PCONFIG(4) = getFormItemInt(F("clocksegm10"));
+      PCONFIG(5) = getFormItemInt(F("clocksegm1"));
+      PCONFIG(6) = getFormItemInt(F("clocksegcol"));
+      PCONFIG(7) = getFormItemInt(F("clocksegcolval"));
+
+      success = true;
+      break;
+    }
+
+    case PLUGIN_INIT:
+    {
+      byte address = PCONFIG(0);
+
+      initPluginTaskData(event->TaskIndex, new (std::nothrow) P057_data_struct(address));
+      P057_data_struct *P057_data =
+        static_cast<P057_data_struct *>(getPluginTaskData(event->TaskIndex));
+
+      if (nullptr != P057_data) {
+        success = true;
+      }
+      break;
+    }
+
+    case PLUGIN_WRITE:
+    {
+      P057_data_struct *P057_data =
+        static_cast<P057_data_struct *>(getPluginTaskData(event->TaskIndex));
+
+      if (nullptr == P057_data) {
+        return false;
+      }
+
+      String command = parseString(string, 1);
+
+      if (command == F("mprint"))
+      {
+        String text = parseStringToEnd(string, 2);
+
+        if (text.length() > 0) {
+          byte seg = 0;
+
+          P057_data->ledMatrix.ClearRowBuffer();
+
+          while (text[seg] && seg < 8)
+          {
+            // uint16_t value = 0;
+            char c = text[seg];
+            P057_data->ledMatrix.SetDigit(seg, c);
+            seg++;
+          }
+          P057_data->ledMatrix.TransmitRowBuffer();
+          success = true;
+        }
+      }
+      else if (command == F("mbr")) {
+        String param = parseString(string, 2);
+        int    brightness;
+
+        if (validIntFromString(param, brightness)) {
+          if ((brightness >= 0) && (brightness <= 255)) {
+            P057_data->ledMatrix.SetBrightness(brightness);
+          }
+        }
+        success = true;
+      }
+      else if ((command == F("m")) || (command == F("mx")) || (command == F("mnum")))
+      {
+        String   param;
+        String   paramKey;
+        String   paramVal;
+        byte     paramIdx = 2;
+        uint8_t  seg      = 0;
+        uint16_t value    = 0;
+
+        String lowerString = string;
+        lowerString.toLowerCase();
+        lowerString.replace(F("  "), " ");
+        lowerString.replace(F(" ="), "=");
+        lowerString.replace(F("= "), "=");
+
+        param = parseString(lowerString, paramIdx++);
+
+        if (param.length())
+        {
+          while (param.length())
+          {
+            addLog(LOG_LEVEL_DEBUG_MORE, param);
+
+            if (param == F("log"))
+            {
+              if (loglevelActiveFor(LOG_LEVEL_INFO)) {
+                String log = F("MX   : ");
+
+                for (byte i = 0; i < 8; i++)
+                {
+                  log += String(P057_data->ledMatrix.GetRow(i), 16);
+                  log += F("h, ");
+                }
+                addLog(LOG_LEVEL_INFO, log);
+              }
+              success = true;
+            }
+
+            else if (param == F("test"))
+            {
+              for (byte i = 0; i < 8; i++) {
+                P057_data->ledMatrix.SetRow(i, 1 << i);
+              }
+              success = true;
+            }
+
+            else if (param == F("clear"))
+            {
+              P057_data->ledMatrix.ClearRowBuffer();
+              success = true;
+            }
+
+            else
+            {
+              int index = param.indexOf('=');
+
+              if (index > 0) // syntax: "<seg>=<value>"
+              {
+                paramKey = param.substring(0, index);
+                paramVal = param.substring(index + 1);
+                seg      = paramKey.toInt();
+              }
+              else // syntax: "<value>"
+              {
+                paramVal = param;
+              }
+
+              if (command == F("mnum"))
+              {
+                value = paramVal.toInt();
+
+                if (value < 16) {
+                  P057_data->ledMatrix.SetDigit(seg, value);
+                }
+                else {
+                  P057_data->ledMatrix.SetRow(seg, value);
+                }
+              }
+              else if (command == F("mx"))
+              {
+                char *ep;
+                value = strtol(paramVal.c_str(), &ep, 16);
+                P057_data->ledMatrix.SetRow(seg, value);
+              }
+              else
+              {
+                value = paramVal.toInt();
+                P057_data->ledMatrix.SetRow(seg, value);
+              }
+
+              success = true;
+              seg++;
+            }
+
+            param = parseString(lowerString, paramIdx++);
+          }
+        }
+        else
+        {
+          // ??? no params
+        }
+
+        if (success) {
+          P057_data->ledMatrix.TransmitRowBuffer();
+        }
+        success = true;
+      }
+
+      break;
+    }
+
+    case PLUGIN_CLOCK_IN:
+    {
+            P057_data_struct *P057_data =
+        static_cast<P057_data_struct *>(getPluginTaskData(event->TaskIndex));
+
+      if (nullptr == P057_data || (PCONFIG(1) == 0)) {
+        break;
+      }
+
+      byte hours   = node_time.hour();
+      byte minutes = node_time.minute();
+
+      // P057_data->ledMatrix.ClearRowBuffer();
+      P057_data->ledMatrix.SetDigit(PCONFIG(5), minutes % 10);
+      P057_data->ledMatrix.SetDigit(PCONFIG(4), minutes / 10);
+
+      if (PCONFIG(1) == 1) { // 24-hour clock
+        // 24-hour clock shows leading zero
+        P057_data->ledMatrix.SetDigit(PCONFIG(2), hours / 10);
+        P057_data->ledMatrix.SetDigit(PCONFIG(3), hours % 10);
+      } else if (PCONFIG(1) == 2) { // 12-hour clock
+        if (hours < 12) {
+          // to set AM marker, get buffer and add decimal to it.
+          P057_data->ledMatrix.SetRow(PCONFIG(5), (P057_data->ledMatrix.GetRow(PCONFIG(5)) | 0x80));
+        }
+
+        hours = hours % 12;
+
+        if (hours == 0) {
+          hours = 12;
+        }
+
+        P057_data->ledMatrix.SetDigit(PCONFIG(3), hours % 10);
+
+        if (hours < 10) {
+          // 12-hour clock will show empty segment when hours < 10
+          P057_data->ledMatrix.SetRow(PCONFIG(2), 0);
+        } else {
+          P057_data->ledMatrix.SetDigit(PCONFIG(2), hours / 10);
+        }
+      }
+
+      // if (PCONFIG(6) >= 0)
+      //  P057_data->ledMatrix.SetRow(PCONFIG(6), PCONFIG(7));
+      P057_data->ledMatrix.TransmitRowBuffer();
+
+      success = true;
+
+      break;
+    }
+
+    case PLUGIN_TEN_PER_SECOND:
+    {
+                  P057_data_struct *P057_data =
+        static_cast<P057_data_struct *>(getPluginTaskData(event->TaskIndex));
+
+      if (nullptr == P057_data || (PCONFIG(1) == 0)) { // clock enabled?
+        break;
+      }
+
+      if (PCONFIG(6) >= 0)                                   // colon used?
+      {
+        uint8_t act         = ((uint16_t)millis() >> 9) & 1; // blink with about 2 Hz
+        static uint8_t last = 0;
+
+        if (act != last)
+        {
+          last = act;
+          P057_data->ledMatrix.SetRow(PCONFIG(6), (act) ? PCONFIG(7) : 0);
+          P057_data->ledMatrix.TransmitRowBuffer();
+        }
+      }
+    }
+  }
+  return success;
+}
+
+#endif // USES_P057