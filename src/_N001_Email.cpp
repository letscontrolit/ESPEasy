--- conflicted
+++ resolved
@@ -132,27 +132,19 @@
 
 #ifndef BUILD_NO_DEBUG
   if (loglevelActiveFor(LOG_LEVEL_DEBUG)) {
-<<<<<<< HEAD
-    addLog(LOG_LEVEL_DEBUG, strformat(F("EMAIL: Connecting to %s:%d"), aHost.c_str(), notificationsettings.Port));
-=======
     addLog(LOG_LEVEL_DEBUG, strformat(
       F("EMAIL: Connecting to %s:%d"),
       notificationsettings.Server,
       notificationsettings.Port));
->>>>>>> 30e793ce
   }
 #endif
 
   if (!connectClient(client, notificationsettings.Server, notificationsettings.Port, CONTROLLER_CLIENTTIMEOUT_DFLT)) {
     if (loglevelActiveFor(LOG_LEVEL_ERROR)) {
-<<<<<<< HEAD
-      addLog(LOG_LEVEL_ERROR, strformat(F("EMAIL: Error connecting to %s:%d"), aHost.c_str(), notificationsettings.Port));
-=======
       addLog(LOG_LEVEL_ERROR, strformat(
         F("EMAIL: Error connecting to %s:%d"),
         notificationsettings.Server,
         notificationsettings.Port));
->>>>>>> 30e793ce
     }
     myStatus = false;
   } else {
