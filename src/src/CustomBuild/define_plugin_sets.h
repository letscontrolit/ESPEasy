#ifndef CUSTOMBUILD_DEFINE_PLUGIN_SETS_H
#define CUSTOMBUILD_DEFINE_PLUGIN_SETS_H

#include "../../include/ESPEasy_config.h"

/*
#################################################
 This is the place where plugins are registered
#################################################
To create/register a plugin, you have to :
- find an available number, ie 777.
- Create your own plugin, ie as "_P777_myfunction.ino"
- be sure it starts with ""#ifdef USES_P777", and ends with "#endif"
- then register it into the PLUGIN_SET_EXPERIMENTAL block (see below)
 #ifdef PLUGIN_SET_EXPERIMENTAL
     #define USES_P777   // MYsuperPlugin
 #endif
 - you can from now on test it by compiling using the PLUGIN_BUILD_DEV flag
 either by adding "-DPLUGIN_BUILD_DEV" when compiling, or by momentarly
 adding "#define PLUGIN_BUILD_DEV" at the top of the ESPEasy.ino file
 - You will then have to push a PR including your plugin + the corret line (#define USES_P777) added to this file
 When found stable enough, the maintainer (and only him) will choose to move it to COLLECTION or NORMAL
*/

//#define FEATURE_SD 1

/******************************************************************************\
 * WebServer pages   **********************************************************
\******************************************************************************/
// FIXME TD-er: Make useful selections for these pages to be included. (e.g. view only)

#ifndef WEBSERVER_CUSTOM_BUILD_DEFINED
    #ifndef WEBSERVER_TIMINGSTATS
        #define WEBSERVER_TIMINGSTATS
    #endif
    #ifndef WEBSERVER_SYSVARS
        #define WEBSERVER_SYSVARS
    #endif
    #ifndef WEBSERVER_NEW_UI
    //    #define WEBSERVER_NEW_UI
    #endif
    #ifndef WEBSERVER_I2C_SCANNER
        #define WEBSERVER_I2C_SCANNER
    #endif
    #ifndef WEBSERVER_FAVICON
        #define WEBSERVER_FAVICON
    #endif
    #ifndef WEBSERVER_CSS
        #define WEBSERVER_CSS
    #endif
    #ifndef WEBSERVER_INCLUDE_JS
        #define WEBSERVER_INCLUDE_JS
    #endif
    #ifndef WEBSERVER_LOG
        #define WEBSERVER_LOG
    #endif
    #ifndef WEBSERVER_GITHUB_COPY
        #define WEBSERVER_GITHUB_COPY
    #endif
    #ifndef WEBSERVER_ROOT
        #define WEBSERVER_ROOT
    #endif
    #ifndef WEBSERVER_ADVANCED
        #define WEBSERVER_ADVANCED
    #endif
    #ifndef WEBSERVER_CONFIG
        #define WEBSERVER_CONFIG
    #endif
    #ifndef WEBSERVER_CONTROL
        #define WEBSERVER_CONTROL
    #endif
    #ifndef WEBSERVER_CONTROLLERS
        #define WEBSERVER_CONTROLLERS
    #endif
    #ifndef WEBSERVER_CUSTOM
        #define WEBSERVER_CUSTOM
    #endif
    #ifndef WEBSERVER_DEVICES
        #define WEBSERVER_DEVICES
    #endif
    #ifndef WEBSERVER_DOWNLOAD
        #define WEBSERVER_DOWNLOAD
    #endif
    #ifndef WEBSERVER_FACTORY_RESET
        #define WEBSERVER_FACTORY_RESET
    #endif
    #ifndef WEBSERVER_FILELIST
        #define WEBSERVER_FILELIST
    #endif
    #ifndef WEBSERVER_HARDWARE
        #define WEBSERVER_HARDWARE
    #endif
    #ifndef WEBSERVER_PINSTATES
        #define WEBSERVER_PINSTATES
    #endif
    #ifndef WEBSERVER_RULES
        #define WEBSERVER_RULES
    #endif
    #ifndef WEBSERVER_SETUP
        #define WEBSERVER_SETUP
    #endif
    #ifndef WEBSERVER_SYSINFO
        #define WEBSERVER_SYSINFO
    #endif
    #ifndef WEBSERVER_METRICS
        #define WEBSERVER_METRICS
    #endif
    #ifndef WEBSERVER_TOOLS
        #define WEBSERVER_TOOLS
    #endif
    #ifndef WEBSERVER_UPLOAD
        #define WEBSERVER_UPLOAD
    #endif
    #ifndef WEBSERVER_WIFI_SCANNER
        #define WEBSERVER_WIFI_SCANNER
    #endif
    #ifndef WEBSERVER_NEW_RULES
//        #define WEBSERVER_NEW_RULES
    #endif
#endif

#ifdef WEBSERVER_CSS
  #ifndef WEBSERVER_EMBED_CUSTOM_CSS
    #ifndef EMBED_ESPEASY_DEFAULT_MIN_CSS
      #define EMBED_ESPEASY_DEFAULT_MIN_CSS
    #endif
    #ifndef EMBED_ESPEASY_DEFAULT_MIN_CSS_USE_GZ // Use gzipped minified css (saves ~3.7 kB of .bin size)
      #define EMBED_ESPEASY_DEFAULT_MIN_CSS_USE_GZ
    #endif
  #endif
#endif


#ifndef PLUGIN_BUILD_CUSTOM
    #ifndef FEATURE_SSDP
        #define FEATURE_SSDP  0
    #endif
    #ifndef FEATURE_TIMING_STATS
        #define FEATURE_TIMING_STATS  1
    #endif
    #ifndef FEATURE_I2CMULTIPLEXER
        #define FEATURE_I2CMULTIPLEXER  1
    #endif
    #ifndef FEATURE_TRIGONOMETRIC_FUNCTIONS_RULES
        #define FEATURE_TRIGONOMETRIC_FUNCTIONS_RULES 1
    #endif
    #ifndef FEATURE_EXT_RTC
        #define FEATURE_EXT_RTC 1
    #endif
#endif

#ifdef MEMORY_ANALYSIS
  #ifdef MQTT_ONLY
    #define USES_C002   // Domoticz MQTT
    #define USES_C005   // Home Assistant (openHAB) MQTT
    #define USES_C006   // PiDome MQTT
    #define USES_C014   // homie 3 & 4dev MQTT
    #define USES_P037   // MQTTImport
  #endif
#endif

#ifndef FEATURE_TOOLTIPS
  #define FEATURE_TOOLTIPS  1
#endif // ifndef FEATURE_TOOLTIPS

/******************************************************************************\
 * Available options **********************************************************
\******************************************************************************/
#if defined(CORE_POST_2_5_0) && !defined(MEMORY_ANALYSIS) && !defined(USE_CUSTOM_H)
    #ifndef FEATURE_SETTINGS_ARCHIVE
    // FIXME TD-er: Disabled for now, to reduce binary size
//        #define FEATURE_SETTINGS_ARCHIVE 1
    #endif // ifndef FEATURE_SETTINGS_ARCHIVE
#endif

#if defined(FEATURE_SETTINGS_ARCHIVE) && defined(FORCE_PRE_2_5_0)
  #undef FEATURE_SETTINGS_ARCHIVE
#endif

#ifndef FEATURE_NO_HTTP_CLIENT
  #define FEATURE_NO_HTTP_CLIENT  0
#endif


/******************************************************************************\
 * BUILD Configs **************************************************************
\******************************************************************************/

// IR library is large, so make a separate build including stable plugins and IR.
#ifdef PLUGIN_BUILD_DEV_IR
    #define PLUGIN_BUILD_DEV       // add dev
    #define PLUGIN_BUILD_IR
#endif

#ifdef PLUGIN_BUILD_COLLECTION_IR
    #define PLUGIN_BUILD_COLLECTION   // add collection
    #define PLUGIN_BUILD_IR
#endif

#ifdef PLUGIN_BUILD_MINIMAL_IR
    #ifndef FEATURE_DOMOTICZ
        #define FEATURE_DOMOTICZ  1
    #endif
    #ifndef FEATURE_FHEM
        #define FEATURE_FHEM  1
    #endif
    #ifndef FEATURE_HOMEASSISTANT_OPENHAB
        #define FEATURE_HOMEASSISTANT_OPENHAB 1
    #endif

    #define PLUGIN_BUILD_MINIMAL_OTA
    #define PLUGIN_DESCR  "Minimal, IR"
    #define PLUGIN_BUILD_IR
#endif

#ifdef PLUGIN_BUILD_MINIMAL_IRext
    #ifndef FEATURE_DOMOTICZ
        #define FEATURE_DOMOTICZ  1
    #endif
    #ifndef FEATURE_FHEM
        #define FEATURE_FHEM  1
    #endif
    #ifndef FEATURE_HOMEASSISTANT_OPENHAB
        #define FEATURE_HOMEASSISTANT_OPENHAB 1
    #endif

    #define PLUGIN_BUILD_MINIMAL_OTA
    #define PLUGIN_DESCR  "Minimal, IR with AC"
    #define PLUGIN_BUILD_IR_EXTENDED
#endif

#ifdef PLUGIN_BUILD_NORMAL_IR
    #define PLUGIN_BUILD_NORMAL     // add stable
    #define PLUGIN_DESCR  "Normal, IR"
    #define PLUGIN_BUILD_IR
#endif

#ifdef PLUGIN_BUILD_NORMAL_IRext
  #define PLUGIN_BUILD_NORMAL     // add stable
  #if defined(PLUGIN_SET_COLLECTION_ESP32)
    #define PLUGIN_DESCR  "Collection_A, IR with AC"
  #elif defined(PLUGIN_SET_COLLECTION_B_ESP32)
    #define PLUGIN_DESCR  "Collection_B, IR with AC"
  #elif defined(PLUGIN_SET_COLLECTION_C_ESP32)
    #define PLUGIN_DESCR  "Collection_C, IR with AC"
  #elif defined(PLUGIN_SET_COLLECTION_D_ESP32)
    #define PLUGIN_DESCR  "Collection_D, IR with AC"
  #elif defined(PLUGIN_SET_COLLECTION_E_ESP32)
    #define PLUGIN_DESCR  "Collection_E, IR with AC"
  #elif defined(PLUGIN_SET_COLLECTION_F_ESP32)
    #define PLUGIN_DESCR  "Collection_F, IR with AC"
  #elif defined(PLUGIN_SET_COLLECTION_G_ESP32)
    #define PLUGIN_DESCR  "Collection_G, IR with AC"
  #else
    #define PLUGIN_DESCR  "Normal, IR with AC"
  #endif
  #define PLUGIN_BUILD_IR_EXTENDED
#endif

#ifdef PLUGIN_BUILD_DEV
  #define  PLUGIN_SET_EXPERIMENTAL
  #define  CONTROLLER_SET_EXPERIMENTAL
  #define  NOTIFIER_SET_EXPERIMENTAL
  #define  PLUGIN_BUILD_COLLECTION   // add collection
#endif

#ifdef PLUGIN_BUILD_COLLECTION
  #if !defined(PLUGIN_BUILD_COLLECTION_B) && !defined(PLUGIN_BUILD_COLLECTION_C) && !defined(PLUGIN_BUILD_COLLECTION_D) && !defined(PLUGIN_BUILD_COLLECTION_E) && !defined(PLUGIN_BUILD_COLLECTION_F) && !defined(PLUGIN_BUILD_COLLECTION_G)
    #define PLUGIN_DESCR  "Collection_A"
    #define PLUGIN_SET_COLLECTION_A
  #endif
  #define PLUGIN_SET_COLLECTION
  #define CONTROLLER_SET_COLLECTION
  #define NOTIFIER_SET_COLLECTION
  #define PLUGIN_BUILD_NORMAL     // add stable
#endif

#ifdef PLUGIN_BUILD_COLLECTION_B
  #define PLUGIN_DESCR  "Collection_B"
  #define PLUGIN_SET_COLLECTION
  #define PLUGIN_SET_COLLECTION_B
  #define CONTROLLER_SET_COLLECTION
  #define NOTIFIER_SET_COLLECTION
  #define PLUGIN_BUILD_NORMAL     // add stable
#endif

#ifdef PLUGIN_BUILD_COLLECTION_C
  #define PLUGIN_DESCR  "Collection_C"
  #define PLUGIN_SET_COLLECTION
  #define PLUGIN_SET_COLLECTION_C
  #define CONTROLLER_SET_COLLECTION
  #define NOTIFIER_SET_COLLECTION
  #define PLUGIN_BUILD_NORMAL     // add stable
#endif

#ifdef PLUGIN_BUILD_COLLECTION_D
  #define PLUGIN_DESCR  "Collection_D"
  #define PLUGIN_SET_COLLECTION
  #define PLUGIN_SET_COLLECTION_D
  #define CONTROLLER_SET_COLLECTION
  #define NOTIFIER_SET_COLLECTION
  #define PLUGIN_BUILD_NORMAL     // add stable
#endif

#ifdef PLUGIN_BUILD_COLLECTION_E
  #define PLUGIN_DESCR  "Collection_E"
  #define PLUGIN_SET_COLLECTION
  #define PLUGIN_SET_COLLECTION_E
  #define CONTROLLER_SET_COLLECTION
  #define NOTIFIER_SET_COLLECTION
  #define PLUGIN_BUILD_NORMAL     // add stable
#endif

#ifdef PLUGIN_BUILD_COLLECTION_F
  #define PLUGIN_DESCR  "Collection_F"
  #define PLUGIN_SET_COLLECTION
  #define PLUGIN_SET_COLLECTION_F
  #define CONTROLLER_SET_COLLECTION
  #define NOTIFIER_SET_COLLECTION
  #define PLUGIN_BUILD_NORMAL     // add stable
#endif

#ifdef PLUGIN_BUILD_COLLECTION_G
  #define PLUGIN_DESCR  "Collection_G"
  #define PLUGIN_SET_COLLECTION
  #define PLUGIN_SET_COLLECTION_G
  #define CONTROLLER_SET_COLLECTION
  #define NOTIFIER_SET_COLLECTION
  #define PLUGIN_BUILD_NORMAL     // add stable
#endif

#ifndef PLUGIN_BUILD_CUSTOM
  #ifndef PLUGIN_BUILD_NORMAL
    #define PLUGIN_BUILD_NORMAL // defaults to stable, if not custom
  #endif
#endif

#ifdef PLUGIN_CLIMATE_COLLECTION
  #ifdef PLUGIN_BUILD_NORMAL
    #undef PLUGIN_BUILD_NORMAL
  #endif
  #define PLUGIN_SET_NONE // Specifically configured below
  #define CONTROLLER_SET_STABLE
  #define NOTIFIER_SET_STABLE
  #ifndef FEATURE_ESPEASY_P2P
    #define FEATURE_ESPEASY_P2P 1
  #endif
  #if defined(ESP8266) && !defined(LIMIT_BUILD_SIZE)
    #define LIMIT_BUILD_SIZE
  #endif

  #ifndef FEATURE_I2CMULTIPLEXER
    #define FEATURE_I2CMULTIPLEXER  1
  #endif
  #ifndef FEATURE_TRIGONOMETRIC_FUNCTIONS_RULES
    #define FEATURE_TRIGONOMETRIC_FUNCTIONS_RULES 1
  #endif
  #define KEEP_TRIGONOMETRIC_FUNCTIONS_RULES
  #ifndef FEATURE_PLUGIN_STATS
    #define FEATURE_PLUGIN_STATS  1
  #endif
  #ifndef FEATURE_CHART_JS
    #define FEATURE_CHART_JS  1
  #endif
  #ifndef FEATURE_RULES_EASY_COLOR_CODE
    #define FEATURE_RULES_EASY_COLOR_CODE 1
  #endif
#endif

#ifdef PLUGIN_BUILD_NORMAL
    #define  PLUGIN_SET_STABLE
    #define  CONTROLLER_SET_STABLE
    #define  NOTIFIER_SET_STABLE
    #ifndef FEATURE_ESPEASY_P2P
      #define FEATURE_ESPEASY_P2P 1
    #endif

    #ifndef FEATURE_I2CMULTIPLEXER
        #define FEATURE_I2CMULTIPLEXER  1
    #endif
    #ifndef FEATURE_TRIGONOMETRIC_FUNCTIONS_RULES
        #define FEATURE_TRIGONOMETRIC_FUNCTIONS_RULES 1
    #endif
    #define KEEP_TRIGONOMETRIC_FUNCTIONS_RULES
    #ifndef FEATURE_PLUGIN_STATS
        #define FEATURE_PLUGIN_STATS  1
    #endif
    #ifndef FEATURE_CHART_JS
        #define FEATURE_CHART_JS  1
    #endif
    #ifndef FEATURE_RULES_EASY_COLOR_CODE
        #define FEATURE_RULES_EASY_COLOR_CODE 1
    #endif
#endif

#if FEATURE_FHEM
    #define USES_C009   // FHEM HTTP
#endif

#if FEATURE_HOMEASSISTANT_OPENHAB
    #define USES_C005   // Home Assistant (openHAB) MQTT
#endif

#ifdef PLUGIN_BUILD_MINIMAL_OTA
    // Disable ESPEasy p2p for minimal OTA builds.
    #ifdef FEATURE_ESPEASY_P2P
      #undef FEATURE_ESPEASY_P2P
    #endif
    #define FEATURE_ESPEASY_P2P 0

    #ifdef FEATURE_MDNS
      #undef FEATURE_MDNS
    #endif
    #define FEATURE_MDNS 0

    #ifdef FEATURE_SSDP
      #undef FEATURE_SSDP
    #endif
    #define FEATURE_SSDP 0

    #ifndef DISABLE_SC16IS752_Serial
      #define DISABLE_SC16IS752_Serial
    #endif

    #ifdef FEATURE_ARDUINO_OTA
      #undef FEATURE_ARDUINO_OTA
    #endif
    #define FEATURE_ARDUINO_OTA 0

    #ifndef PLUGIN_DESCR
      #define PLUGIN_DESCR  "Minimal 1M OTA"
    #endif


    #ifndef CONTROLLER_SET_NONE
      #define CONTROLLER_SET_NONE
    #endif

    #ifndef LIMIT_BUILD_SIZE
      #define LIMIT_BUILD_SIZE
    #endif

    #define BUILD_MINIMAL_OTA
    #ifndef BUILD_NO_DEBUG
      #define BUILD_NO_DEBUG
    #endif

//    #define USES_C001   // Domoticz HTTP
//    #define USES_C002   // Domoticz MQTT
//    #define USES_C005   // Home Assistant (openHAB) MQTT
//    #define USES_C006   // PiDome MQTT
  #if !FEATURE_NO_HTTP_CLIENT
    #define USES_C008   // Generic HTTP
  #endif
//    #define USES_C009   // FHEM HTTP
//    #define USES_C010   // Generic UDP
//    #define USES_C013   // ESPEasy P2P network

//    #define NOTIFIER_SET_STABLE
    #ifndef NOTIFIER_SET_NONE
      #define NOTIFIER_SET_NONE
    #endif

    #ifdef FEATURE_POST_TO_HTTP
      #undef FEATURE_POST_TO_HTTP
    #endif
    #define FEATURE_POST_TO_HTTP  0 // Disabled

    #ifdef FEATURE_PUT_TO_HTTP
      #undef FEATURE_PUT_TO_HTTP
    #endif
    #define FEATURE_PUT_TO_HTTP  0 // Disabled

    #ifndef PLUGIN_SET_NONE
      #define PLUGIN_SET_NONE
    #endif

    #ifdef FEATURE_SETTINGS_ARCHIVE
        #undef FEATURE_SETTINGS_ARCHIVE
    #endif // if FEATURE_SETTINGS_ARCHIVE
    #define FEATURE_SETTINGS_ARCHIVE  0

    #ifdef FEATURE_TIMING_STATS
        #undef FEATURE_TIMING_STATS
    #endif
    #define FEATURE_TIMING_STATS  0

    #ifdef FEATURE_ZEROFILLED_UNITNUMBER
        #undef FEATURE_ZEROFILLED_UNITNUMBER
    #endif
    #define FEATURE_ZEROFILLED_UNITNUMBER  0

    #if defined(FEATURE_I2C_DEVICE_CHECK)
      #undef FEATURE_I2C_DEVICE_CHECK
    #endif
    #define FEATURE_I2C_DEVICE_CHECK 0 // Disable I2C device check code

    #if defined(FEATURE_I2C_GET_ADDRESS)
      #undef FEATURE_I2C_GET_ADDRESS
    #endif
    #define FEATURE_I2C_GET_ADDRESS 0 // Disable fetching I2C device address

    #ifndef USES_P001
        #define USES_P001   // switch
    #endif
    #ifndef USES_P026
      #define USES_P026   // SysInfo
    #endif
    #ifndef USES_P033
      #define USES_P033   // Dummy
    #endif
    #ifndef USES_P037
//        #define USES_P037   // MQTTImport
    #endif

    #ifndef USES_P004
//        #define USES_P004   // Dallas
    #endif
    #ifndef USES_P005
//        #define USES_P005   // DHT
    #endif

    #ifdef FEATURE_SERVO
      #undef FEATURE_SERVO
    #endif
    #define FEATURE_SERVO 0
    #ifdef FEATURE_RTTTL
      #undef FEATURE_RTTTL
    #endif
    #define FEATURE_RTTTL 0
#endif


// Strip out parts not needed for either MINIMAL_OTA and MEMORY_ANALYSIS
#if defined(BUILD_MINIMAL_OTA) || defined(MEMORY_ANALYSIS)
    #ifndef WEBSERVER_CUSTOM_BUILD_DEFINED
        #ifdef WEBSERVER_TIMINGSTATS
            #undef WEBSERVER_TIMINGSTATS
        #endif
        #ifdef WEBSERVER_SYSVARS
            #undef WEBSERVER_SYSVARS
        #endif
        #ifdef WEBSERVER_NEW_UI
            #undef WEBSERVER_NEW_UI
        #endif
        #ifdef WEBSERVER_I2C_SCANNER
            #undef WEBSERVER_I2C_SCANNER
        #endif
        #ifdef WEBSERVER_FAVICON
            #undef WEBSERVER_FAVICON
        #endif
        #ifdef WEBSERVER_CSS
            #undef WEBSERVER_CSS
        #endif
        #ifndef WEBSERVER_EMBED_CUSTOM_CSS
          #ifdef EMBED_ESPEASY_DEFAULT_MIN_CSS
            #undef EMBED_ESPEASY_DEFAULT_MIN_CSS
          #endif
        #endif
        #ifdef WEBSERVER_INCLUDE_JS
            #undef WEBSERVER_INCLUDE_JS
        #endif
        #ifdef WEBSERVER_LOG
            #undef WEBSERVER_LOG
        #endif
        #ifdef WEBSERVER_GITHUB_COPY
            #undef WEBSERVER_GITHUB_COPY
        #endif
        #ifdef WEBSERVER_PINSTATES
            #undef WEBSERVER_PINSTATES
        #endif
        #ifdef WEBSERVER_WIFI_SCANNER
            #undef WEBSERVER_WIFI_SCANNER
        #endif
        #ifdef WEBSERVER_CUSTOM
            #undef WEBSERVER_CUSTOM
        #endif
        #ifdef WEBSERVER_NEW_RULES
            #undef WEBSERVER_NEW_RULES
        #endif
        #ifdef SHOW_SYSINFO_JSON
            #undef SHOW_SYSINFO_JSON
        #endif
        #ifndef WEBSERVER_SYSINFO_MINIMAL
            #define WEBSERVER_SYSINFO_MINIMAL
        #endif

    #endif // WEBSERVER_CUSTOM_BUILD_DEFINED


    // FEATURE_GPIO_USE_ESP8266_WAVEFORM needs about 200 bytes
    //#define FEATURE_GPIO_USE_ESP8266_WAVEFORM 0


    #ifndef LIMIT_BUILD_SIZE
        #define LIMIT_BUILD_SIZE
    #endif
    #ifdef FEATURE_I2C_DEVICE_SCAN
        #undef FEATURE_I2C_DEVICE_SCAN
    #endif // if FEATURE_I2C_DEVICE_SCAN
    #define FEATURE_I2C_DEVICE_SCAN     0   // turn feature off in OTA builds
    #ifdef KEEP_TRIGONOMETRIC_FUNCTIONS_RULES
        #undef KEEP_TRIGONOMETRIC_FUNCTIONS_RULES
    #endif
    #ifndef NOTIFIER_SET_NONE
        #define NOTIFIER_SET_NONE
    #endif
    #ifdef FEATURE_EXT_RTC
        #undef FEATURE_EXT_RTC
    #endif
    #define FEATURE_EXT_RTC 0
#endif



#ifdef BUILD_NO_DEBUG
    #ifdef WEBSERVER_RULES_DEBUG
        #undef WEBSERVER_RULES_DEBUG
    #endif
#endif


/******************************************************************************\
 * IR plugins *****************************************************************
\******************************************************************************/
// See lib\IRremoteESP8266\src\IRremoteESP8266.h
// Disable all settings like these when not needed:
// #define DECODE_TOSHIBA_AC      true
// #define SEND_TOSHIBA_AC        true
#ifdef PLUGIN_BUILD_IR
    #if !defined(PLUGIN_DESCR) && !defined(PLUGIN_BUILD_MAX_ESP32)
      #define PLUGIN_DESCR  "IR"
    #endif
    #ifndef USES_P016
      #define USES_P016      // IR
    #endif
    #define P016_SEND_IR_TO_CONTROLLER false //IF true then the JSON replay solution is transmited back to the condroller.
    #ifndef USES_P035
      #define USES_P035      // IRTX
    #endif
    #define P016_P035_USE_RAW_RAW2 //Use the RAW and RAW2 encodings, disabling it saves 3.7Kb
#endif

#ifdef PLUGIN_BUILD_IR_EXTENDED
    #if !defined(PLUGIN_DESCR) && !defined(PLUGIN_BUILD_MAX_ESP32)
        #define PLUGIN_DESCR  "IR Extended"
    #endif // PLUGIN_DESCR
    #ifndef USES_P016
      #define USES_P016      // IR
    #endif
    #define P016_SEND_IR_TO_CONTROLLER false //IF true then the JSON replay solution is transmited back to the condroller.
    #ifndef USES_P035
      #define USES_P035      // IRTX
    #endif
    // The following define is needed for extended decoding of A/C Messages and or using standardised common arguments for controlling all deeply supported A/C units
    #define P016_P035_Extended_AC
    #define P016_P035_USE_RAW_RAW2 //Use the RAW and RAW2 encodings, disabling it saves 3.7Kb
    #ifndef ESP8266_1M       // Leaving out Heatpump IR for 1M builds because it won't fit after upgrading IRremoteESP8266 library to v2.8.1
      #define USES_P088      // ToniA IR plugin
    #endif
    #define PLUGIN_SET_ONLY_SWITCH
    #define NOTIFIER_SET_STABLE
    #define USES_P029      // Output - Domoticz MQTT Helper
    #define PLUGIN_SET_ONLY_TEMP_HUM
#endif

#ifdef PLUGIN_BUILD_IR_EXTENDED_NO_RX
    #if !defined(PLUGIN_DESCR) && !defined(PLUGIN_BUILD_MAX_ESP32)
        #define PLUGIN_DESCR  "IR Extended, no IR RX"
    #endif // PLUGIN_DESCR
    #ifndef USES_P035
      #define USES_P035      // IRTX
    #endif
    // The following define is needed for extended decoding of A/C Messages and or using standardised common arguments for controlling all deeply supported A/C units
    #define P016_P035_Extended_AC
    #define P016_P035_USE_RAW_RAW2 //Use the RAW and RAW2 encodings, disabling it saves 3.7Kb
    #define USES_P088      //ToniA IR plugin
#endif

/******************************************************************************\
 * Devices ********************************************************************
\******************************************************************************/

// Itead ----------------------------
#ifdef PLUGIN_SET_SONOFF_BASIC
    #define PLUGIN_DESCR  "Sonoff Basic"

    #define PLUGIN_SET_ONLY_SWITCH
    #define NOTIFIER_SET_STABLE
#endif

#ifdef PLUGIN_SET_SONOFF_TH1x
    #define PLUGIN_DESCR  "Sonoff TH10/TH16"

    #define PLUGIN_SET_ONLY_SWITCH
    #define NOTIFIER_SET_STABLE
    #define PLUGIN_SET_ONLY_TEMP_HUM
#endif

#ifdef PLUGIN_SET_SONOFF_POW
    #ifndef PLUGIN_DESCR
        #define PLUGIN_DESCR  "Sonoff POW R1/R2"
    #endif

    #define CONTROLLER_SET_STABLE
    #define PLUGIN_SET_ONLY_SWITCH
    #define NOTIFIER_SET_STABLE
    #define USES_P076   // HWL8012   in POW r1
    // Needs CSE7766 Energy sensor, via Serial RXD 4800 baud 8E1 (GPIO1), TXD (GPIO3)
    #define USES_P077	  // CSE7766   in POW R2
    #define USES_P081   // Cron
    #ifdef ESP8266_4M
      #define FEATURE_ADC_VCC 1
      #define USES_P002   // ADC with FEATURE_ADC_VCC=1 to measure ESP3v3
      #define CONTROLLER_SET_ALL
      #ifndef FEATURE_PLUGIN_STATS
          #define FEATURE_PLUGIN_STATS  1
      #endif
      #ifndef FEATURE_CHART_JS
          #define FEATURE_CHART_JS  1
      #endif
      #ifndef FEATURE_RULES_EASY_COLOR_CODE
          #define FEATURE_RULES_EASY_COLOR_CODE 1
      #endif
      #ifndef FEATURE_SETTINGS_ARCHIVE
        #define FEATURE_SETTINGS_ARCHIVE  1
      #endif
      #ifndef SHOW_SYSINFO_JSON
        #define SHOW_SYSINFO_JSON 1
      #endif
      #ifndef FEATURE_TIMING_STATS                  
        #define FEATURE_TIMING_STATS 1
      #endif
      #ifndef FEATURE_TRIGONOMETRIC_FUNCTIONS_RULES 
        #define FEATURE_TRIGONOMETRIC_FUNCTIONS_RULES 1
      #endif
      #ifdef BUILD_NO_DEBUG
        #undef BUILD_NO_DEBUG
      #endif
      
//      #define FEATURE_MDNS  1
      #define FEATURE_CUSTOM_PROVISIONING 1
      #define FEATURE_DOWNLOAD 1
    #endif
#endif

#ifdef PLUGIN_SET_SONOFF_S2x
    #define PLUGIN_DESCR  "Sonoff S20/22/26"

    #define PLUGIN_SET_ONLY_SWITCH
    #define NOTIFIER_SET_STABLE
#endif

#ifdef PLUGIN_SET_SONOFF_4CH
    #define PLUGIN_DESCR  "Sonoff 4CH"
    #define PLUGIN_SET_ONLY_SWITCH
    #define NOTIFIER_SET_STABLE
#endif

#ifdef PLUGIN_SET_SONOFF_TOUCH
    #define PLUGIN_DESCR  "Sonoff Touch"
    #define PLUGIN_SET_ONLY_SWITCH
    #define NOTIFIER_SET_STABLE
#endif

// Shelly ----------------------------
#ifdef PLUGIN_SET_SHELLY_1
    #define PLUGIN_DESCR  "Shelly 1"

    #define PLUGIN_SET_ONLY_SWITCH
    #define CONTROLLER_SET_STABLE
    #define NOTIFIER_SET_STABLE
    #define USES_P004   // DS18B20
#endif

#ifdef PLUGIN_SET_SHELLY_PLUG_S
    #define PLUGIN_DESCR  "Shelly PLUG-S"

    #define PLUGIN_SET_ONLY_SWITCH
    #define CONTROLLER_SET_STABLE
    #define NOTIFIER_SET_STABLE
    #define USES_P076   // HWL8012   in POW r1
    #define USES_P077	  // CSE7766   in POW R2
    #define USES_P081   // Cron
#endif

// Easy ----------------------------
#ifdef PLUGIN_SET_EASY_TEMP
    #define PLUGIN_DESCR  "Temp Hum"
    #define PLUGIN_SET_ONLY_TEMP_HUM
#endif

#ifdef PLUGIN_SET_EASY_CARBON
    #define PLUGIN_DESCR  "Carbon"
    #define PLUGIN_SET_NONE
    #define USES_P052   // SenseAir
#endif

/*
#ifdef PLUGIN_SET_EASY_NEXTION
    #define PLUGIN_SET_ONLY_SWITCH
    //#define USES_Pxxx   // Nextion
#endif
*/

#ifdef PLUGIN_SET_EASY_OLED1
    #define PLUGIN_SET_ONLY_SWITCH
    #define NOTIFIER_SET_STABLE
    #define USES_P036   // FrameOLED
#endif

#ifdef PLUGIN_SET_EASY_OLED2
    #define PLUGIN_SET_ONLY_SWITCH
    #define NOTIFIER_SET_STABLE
    #define USES_P023   // OLED
#endif

#ifdef PLUGIN_SET_EASY_RELAY
    #define PLUGIN_SET_ONLY_SWITCH
    #define NOTIFIER_SET_STABLE
#endif

// LedStrips ----------------------------
#ifdef PLUGIN_SET_H801
    #define PLUGIN_SET_ONLY_LEDSTRIP
#endif

#ifdef PLUGIN_SET_MAGICHOME
    #define PLUGIN_SET_ONLY_LEDSTRIP
#endif

#ifdef PLUGIN_SET_MAGICHOME_IR
    #define PLUGIN_SET_ONLY_LEDSTRIP
    #ifndef USES_P016
      #define USES_P016      // IR
    #endif

#endif


// Generic ESP32 -----------------------------
#ifdef PLUGIN_SET_GENERIC_ESP32
    #define PLUGIN_DESCR  "Generic ESP32"

    #ifndef ESP32
        #define ESP32
    #endif
    #ifdef ESP8266
        #undef ESP8266
    #endif
    #define PLUGIN_SET_ONLY_SWITCH
    #define NOTIFIER_SET_STABLE
    #define USES_P036   // FrameOLED
    #define USES_P027   // INA219
    #define USES_P028   // BME280
#endif

#ifdef PLUGIN_SET_COLLECTION_ESP32
  #if !defined(PLUGIN_SET_COLLECTION_B_ESP32) && !defined(PLUGIN_SET_COLLECTION_C_ESP32) && !defined(PLUGIN_SET_COLLECTION_D_ESP32) && !defined(PLUGIN_SET_COLLECTION_E_ESP32) && !defined(PLUGIN_SET_COLLECTION_F_ESP32) && !defined(PLUGIN_SET_COLLECTION_G_ESP32)
    #ifndef PLUGIN_DESCR // COLLECTION_A_ESP32_IRExt also passes here
      #define PLUGIN_DESCR  "Collection_A ESP32"
    #endif
    #define  PLUGIN_SET_COLLECTION_A
  #endif
  #ifndef ESP32
    #define ESP32
  #endif
  #ifdef ESP8266
    #undef ESP8266
  #endif
  // Undefine contradictionary defines
  #ifdef PLUGIN_SET_NONE
    #undef PLUGIN_SET_NONE
  #endif
  #ifdef PLUGIN_SET_ONLY_SWITCH
    #undef PLUGIN_SET_ONLY_SWITCH
  #endif
  #ifdef PLUGIN_SET_ONLY_TEMP_HUM
    #undef PLUGIN_SET_ONLY_TEMP_HUM
  #endif
  #define  PLUGIN_SET_COLLECTION
  #define  CONTROLLER_SET_STABLE
  #define  CONTROLLER_SET_COLLECTION
  #define  NOTIFIER_SET_STABLE
  #define  PLUGIN_SET_STABLE     // add stable
  // See also PLUGIN_SET_COLLECTION_ESP32 section at end,
  // where incompatible plugins will be disabled.
  // TODO : Check compatibility of plugins for ESP32 board.
#endif

#ifdef PLUGIN_SET_COLLECTION_B_ESP32
  #ifndef PLUGIN_DESCR // COLLECTION_B_ESP32_IRExt also passes here
    #define PLUGIN_DESCR  "Collection_B ESP32"
  #endif
  #ifndef ESP32
    #define ESP32
  #endif
  #ifdef ESP8266
    #undef ESP8266
  #endif
  // Undefine contradictionary defines
  #ifdef PLUGIN_SET_NONE
    #undef PLUGIN_SET_NONE
  #endif
  #ifdef PLUGIN_SET_ONLY_SWITCH
    #undef PLUGIN_SET_ONLY_SWITCH
  #endif
  #ifdef PLUGIN_SET_ONLY_TEMP_HUM
    #undef PLUGIN_SET_ONLY_TEMP_HUM
  #endif
  #define  PLUGIN_SET_COLLECTION
  #define  PLUGIN_SET_COLLECTION_B
  #define  CONTROLLER_SET_STABLE
  #define  CONTROLLER_SET_COLLECTION
  #define  NOTIFIER_SET_STABLE
  #define  PLUGIN_SET_STABLE     // add stable
  // See also PLUGIN_SET_COLLECTION_ESP32 section at end,
  // where incompatible plugins will be disabled.
  // TODO : Check compatibility of plugins for ESP32 board.
#endif

#ifdef PLUGIN_SET_COLLECTION_C_ESP32
  #ifndef PLUGIN_DESCR // COLLECTION_C_ESP32_IRExt also passes here
    #define PLUGIN_DESCR  "Collection_C ESP32"
  #endif
  #ifndef ESP32
    #define ESP32
  #endif
  #ifdef ESP8266
    #undef ESP8266
  #endif
  // Undefine contradictionary defines
  #ifdef PLUGIN_SET_NONE
    #undef PLUGIN_SET_NONE
  #endif
  #ifdef PLUGIN_SET_ONLY_SWITCH
    #undef PLUGIN_SET_ONLY_SWITCH
  #endif
  #ifdef PLUGIN_SET_ONLY_TEMP_HUM
    #undef PLUGIN_SET_ONLY_TEMP_HUM
  #endif
  #define  PLUGIN_SET_COLLECTION
  #define  PLUGIN_SET_COLLECTION_C
  #define  CONTROLLER_SET_STABLE
  #define  CONTROLLER_SET_COLLECTION
  #define  NOTIFIER_SET_STABLE
  #define  PLUGIN_SET_STABLE     // add stable
  // See also PLUGIN_SET_COLLECTION_ESP32 section at end,
  // where incompatible plugins will be disabled.
  // TODO : Check compatibility of plugins for ESP32 board.
#endif

#ifdef PLUGIN_SET_COLLECTION_D_ESP32
  #ifndef PLUGIN_DESCR // COLLECTION_D_ESP32_IRExt also passes here
    #define PLUGIN_DESCR  "Collection_D ESP32"
  #endif
  #ifndef ESP32
    #define ESP32
  #endif
  #ifdef ESP8266
    #undef ESP8266
  #endif
  // Undefine contradictionary defines
  #ifdef PLUGIN_SET_NONE
    #undef PLUGIN_SET_NONE
  #endif
  #ifdef PLUGIN_SET_ONLY_SWITCH
    #undef PLUGIN_SET_ONLY_SWITCH
  #endif
  #ifdef PLUGIN_SET_ONLY_TEMP_HUM
    #undef PLUGIN_SET_ONLY_TEMP_HUM
  #endif
  #define  PLUGIN_SET_COLLECTION
  #define  PLUGIN_SET_COLLECTION_D
  #define  CONTROLLER_SET_STABLE
  #define  CONTROLLER_SET_COLLECTION
  #define  NOTIFIER_SET_STABLE
  #define  PLUGIN_SET_STABLE     // add stable
  // See also PLUGIN_SET_COLLECTION_ESP32 section at end,
  // where incompatible plugins will be disabled.
  // TODO : Check compatibility of plugins for ESP32 board.
#endif

#ifdef PLUGIN_SET_COLLECTION_E_ESP32
  #ifndef PLUGIN_DESCR // COLLECTION_E_ESP32_IRExt also passes here
    #define PLUGIN_DESCR  "Collection_E ESP32"
  #endif
  #ifndef ESP32
    #define ESP32
  #endif
  #ifdef ESP8266
    #undef ESP8266
  #endif
  // Undefine contradictionary defines
  #ifdef PLUGIN_SET_NONE
    #undef PLUGIN_SET_NONE
  #endif
  #ifdef PLUGIN_SET_ONLY_SWITCH
    #undef PLUGIN_SET_ONLY_SWITCH
  #endif
  #ifdef PLUGIN_SET_ONLY_TEMP_HUM
    #undef PLUGIN_SET_ONLY_TEMP_HUM
  #endif
  #define  PLUGIN_SET_COLLECTION
  #define  PLUGIN_SET_COLLECTION_E
  #define  CONTROLLER_SET_STABLE
  #define  CONTROLLER_SET_COLLECTION
  #define  NOTIFIER_SET_STABLE
  #define  PLUGIN_SET_STABLE     // add stable
  // See also PLUGIN_SET_COLLECTION_ESP32 section at end,
  // where incompatible plugins will be disabled.
  // TODO : Check compatibility of plugins for ESP32 board.
#endif

#ifdef PLUGIN_SET_COLLECTION_F_ESP32
  #ifndef PLUGIN_DESCR // COLLECTION_F_ESP32_IRExt also passes here
    #define PLUGIN_DESCR  "Collection_F ESP32"
  #endif
  #ifndef ESP32
    #define ESP32
  #endif
  #ifdef ESP8266
    #undef ESP8266
  #endif
  // Undefine contradictionary defines
  #ifdef PLUGIN_SET_NONE
    #undef PLUGIN_SET_NONE
  #endif
  #ifdef PLUGIN_SET_ONLY_SWITCH
    #undef PLUGIN_SET_ONLY_SWITCH
  #endif
  #ifdef PLUGIN_SET_ONLY_TEMP_HUM
    #undef PLUGIN_SET_ONLY_TEMP_HUM
  #endif
  #define  PLUGIN_SET_COLLECTION
  #define  PLUGIN_SET_COLLECTION_F
  #define  CONTROLLER_SET_STABLE
  #define  CONTROLLER_SET_COLLECTION
  #define  NOTIFIER_SET_STABLE
  #define  PLUGIN_SET_STABLE     // add stable
  // See also PLUGIN_SET_COLLECTION_ESP32 section at end,
  // where incompatible plugins will be disabled.
  // TODO : Check compatibility of plugins for ESP32 board.
#endif

#ifdef PLUGIN_SET_COLLECTION_G_ESP32
  #ifndef PLUGIN_DESCR // COLLECTION_G_ESP32_IRExt also passes here
    #define PLUGIN_DESCR  "Collection_G ESP32"
  #endif
  #ifndef ESP32
    #define ESP32
  #endif
  #ifdef ESP8266
    #undef ESP8266
  #endif
  // Undefine contradictionary defines
  #ifdef PLUGIN_SET_NONE
    #undef PLUGIN_SET_NONE
  #endif
  #ifdef PLUGIN_SET_ONLY_SWITCH
    #undef PLUGIN_SET_ONLY_SWITCH
  #endif
  #ifdef PLUGIN_SET_ONLY_TEMP_HUM
    #undef PLUGIN_SET_ONLY_TEMP_HUM
  #endif
  #define  PLUGIN_SET_COLLECTION
  #define  PLUGIN_SET_COLLECTION_G
  #define  CONTROLLER_SET_STABLE
  #define  CONTROLLER_SET_COLLECTION
  #define  NOTIFIER_SET_STABLE
  #define  PLUGIN_SET_STABLE     // add stable
  // See also PLUGIN_SET_COLLECTION_ESP32 section at end,
  // where incompatible plugins will be disabled.
  // TODO : Check compatibility of plugins for ESP32 board.
#endif

#ifdef PLUGIN_BUILD_MAX_ESP32
    #ifndef PLUGIN_DESCR
      #define PLUGIN_DESCR  "MAX ESP32"
    #endif
    #ifndef ESP32
        #define ESP32
    #endif
    #ifdef ESP8266
        #undef ESP8266
    #endif

    #define PLUGIN_SET_MAX
    #define CONTROLLER_SET_ALL
    #define NOTIFIER_SET_ALL
    #ifndef PLUGIN_ENERGY_COLLECTION
        #define PLUGIN_ENERGY_COLLECTION
    #endif
    #ifndef PLUGIN_DISPLAY_COLLECTION
        #define PLUGIN_DISPLAY_COLLECTION
    #endif
    #ifndef PLUGIN_CLIMATE_COLLECTION
      #define PLUGIN_CLIMATE_COLLECTION
    #endif
    #ifndef PLUGIN_NEOPIXEL_COLLECTION
        #define PLUGIN_NEOPIXEL_COLLECTION
    #endif
    #ifndef FEATURE_PLUGIN_STATS
        #define FEATURE_PLUGIN_STATS  1
    #endif
    #ifndef FEATURE_CHART_JS
        #define FEATURE_CHART_JS  1
    #endif
    #ifndef FEATURE_RULES_EASY_COLOR_CODE
        #define FEATURE_RULES_EASY_COLOR_CODE 1
    #endif

    #ifdef FEATURE_CUSTOM_PROVISIONING
        #undef FEATURE_CUSTOM_PROVISIONING
    #endif
    #define FEATURE_CUSTOM_PROVISIONING 1


    // See also PLUGIN_SET_MAX section at end, to include any disabled plugins from other definitions
    // See also PLUGIN_SET_COLLECTION_ESP32 section at end,
    // where incompatible plugins will be disabled.
    // TODO : Check compatibility of plugins for ESP32 board.
#endif


// Generic ------------------------------------
#ifdef PLUGIN_SET_GENERIC_1M
    #define PLUGIN_SET_NONE
    // TODO : small list of common plugins to fit in 1M
#endif

// Ventus W266 --------------------------------
#ifdef PLUGIN_SET_VENTUS_W266
    #define PLUGIN_SET_ONLY_SWITCH
    #define PLUGIN_BUILD_DISABLED
    #define USES_P046      // Hardware	P046_VentusW266.ino
#endif


#ifdef PLUGIN_SET_LC_TECH_RELAY_X2
    #define CONTROLLER_SET_STABLE
    #define PLUGIN_SET_ONLY_SWITCH
    #define NOTIFIER_SET_STABLE
    #define USES_P026    // Sysinfo
    #define USES_P029    // Domoticz MQTT Helper
    #define USES_P033    // Dummy
    #define USES_P037    // MQTT import
    #define USES_P081    // Cron
    #define USES_P091    // Ser Switch
#endif



/******************************************************************************\
 * "ONLY" shorcuts ************************************************************
\******************************************************************************/
#ifdef PLUGIN_SET_ONLY_SWITCH
    #ifndef PLUGIN_SET_NONE
        #define PLUGIN_SET_NONE
    #endif
    #ifndef USES_P001
        #define USES_P001   // switch
    #endif
    #ifndef USES_P003
//        #define USES_P003   // pulse
    #endif
    #ifndef USES_P026
      #define USES_P026   // SysInfo
    #endif
    #ifndef USES_P033
      #define USES_P033   // Dummy
    #endif
    #ifndef USES_P037
        #define USES_P037   // MQTTImport
    #endif
#endif

#ifdef PLUGIN_SET_ONLY_TEMP_HUM
    #ifndef PLUGIN_SET_NONE
        #define PLUGIN_SET_NONE
    #endif
    #ifndef USES_P004
        #define USES_P004   // Dallas
    #endif
    #ifndef USES_P005
        #define USES_P005   // DHT
    #endif
    #ifndef USES_P014
        #define USES_P014   // SI7021
    #endif
    #ifndef USES_P028
        #define USES_P028   // BME280
    #endif
    #ifndef USES_P034
        #define USES_P034   // DHT12
    #endif
#endif

#ifdef PLUGIN_SET_ONLY_LEDSTRIP
    #ifndef PLUGIN_SET_NONE
        #define PLUGIN_SET_NONE
    #endif
    #ifndef USES_P141
        #define USES_P141   // LedStrip
    #endif
    #ifndef USES_P037
        #define USES_P037   // MQTTImport
    #endif
#endif


/******************************************************************************\
 * Main Families **************************************************************
\******************************************************************************/

// NONE #####################################
#ifdef PLUGIN_SET_NONE
  #ifdef PLUGIN_SET_STABLE
    #undef PLUGIN_SET_STABLE
  #endif
  #ifdef PLUGIN_SET_COLLECTION
    #undef PLUGIN_SET_COLLECTION
  #endif
  #ifdef PLUGIN_SET_COLLECTION_A
    #undef PLUGIN_SET_COLLECTION_A
  #endif
  #ifdef PLUGIN_SET_COLLECTION_B
    #undef PLUGIN_SET_COLLECTION_B
  #endif
  #ifdef PLUGIN_SET_COLLECTION_C
    #undef PLUGIN_SET_COLLECTION_C
  #endif
  #ifdef PLUGIN_SET_COLLECTION_D
    #undef PLUGIN_SET_COLLECTION_D
  #endif
  #ifdef PLUGIN_SET_COLLECTION_E
    #undef PLUGIN_SET_COLLECTION_E
  #endif
  #ifdef PLUGIN_SET_COLLECTION_F
    #undef PLUGIN_SET_COLLECTION_F
  #endif
  #ifdef PLUGIN_SET_COLLECTION_G
    #undef PLUGIN_SET_COLLECTION_G
  #endif
  #ifdef PLUGIN_SET_EXPERIMENTAL
    #undef PLUGIN_SET_EXPERIMENTAL
  #endif
#endif


#ifdef CONTROLLER_SET_NONE
  #ifdef CONTROLLER_SET_STABLE
    #undef CONTROLLER_SET_STABLE
  #endif
  #ifdef CONTROLLER_SET_COLLECTION
    #undef CONTROLLER_SET_COLLECTION
  #endif
  #ifdef CONTROLLER_SET_EXPERIMENTAL
    #undef CONTROLLER_SET_EXPERIMENTAL
  #endif
#endif


#ifdef NOTIFIER_SET_NONE
  #ifdef NOTIFIER_SET_STABLE
    #undef NOTIFIER_SET_STABLE
  #endif
  #ifdef NOTIFIER_SET_COLLECTION
    #undef NOTIFIER_SET_COLLECTION
  #endif
  #ifdef NOTIFIER_SET_EXPERIMENTAL
    #undef NOTIFIER_SET_EXPERIMENTAL
  #endif
#endif

// ALL ###########################################
#ifdef PLUGIN_SET_ALL
  #ifndef PLUGIN_SET_STABLE
    #define PLUGIN_SET_STABLE
  #endif
  #ifndef PLUGIN_SET_COLLECTION
    #define PLUGIN_SET_COLLECTION
  #endif
  #ifndef PLUGIN_SET_EXPERIMENTAL
    #define PLUGIN_SET_EXPERIMENTAL
  #endif
#endif


#ifdef CONTROLLER_SET_ALL
  #ifndef CONTROLLER_SET_STABLE
    #define CONTROLLER_SET_STABLE
  #endif
  #ifndef CONTROLLER_SET_COLLECTION
    #define CONTROLLER_SET_COLLECTION
  #endif
  #ifndef CONTROLLER_SET_EXPERIMENTAL
    #define CONTROLLER_SET_EXPERIMENTAL
  #endif
#endif


#ifdef NOTIFIER_SET_ALL
  #ifndef NOTIFIER_SET_STABLE
    #define NOTIFIER_SET_STABLE
  #endif
  #ifndef NOTIFIER_SET_COLLECTION
    #define NOTIFIER_SET_COLLECTION
  #endif
  #ifndef NOTIFIER_SET_EXPERIMENTAL
    #define NOTIFIER_SET_EXPERIMENTAL
  #endif
#endif

// MAX ###########################################
#ifdef PLUGIN_SET_MAX
  #ifndef PLUGIN_SET_STABLE
    #define PLUGIN_SET_STABLE
  #endif
  #ifndef PLUGIN_SET_COLLECTION
    #define PLUGIN_SET_COLLECTION
  #endif
  #ifndef PLUGIN_SET_COLLECTION_A
    #define PLUGIN_SET_COLLECTION_A
  #endif
  #ifndef PLUGIN_SET_COLLECTION_B
    #define PLUGIN_SET_COLLECTION_B
  #endif
  #ifndef PLUGIN_SET_COLLECTION_C
    #define PLUGIN_SET_COLLECTION_C
  #endif
  #ifndef PLUGIN_SET_COLLECTION_D
    #define PLUGIN_SET_COLLECTION_D
  #endif
  #ifndef PLUGIN_SET_COLLECTION_E
    #define PLUGIN_SET_COLLECTION_E
  #endif
  #ifndef PLUGIN_SET_COLLECTION_F
    #define PLUGIN_SET_COLLECTION_F
  #endif
  #ifndef PLUGIN_SET_COLLECTION_G
    #define PLUGIN_SET_COLLECTION_G
  #endif
#endif




// STABLE #####################################
#ifdef PLUGIN_SET_STABLE
    #ifndef FEATURE_SERVO
      #define FEATURE_SERVO 1
    #endif
    #ifdef FEATURE_RTTTL
      #undef FEATURE_RTTTL
    #endif
    #define FEATURE_RTTTL 1

    #define USES_P001   // Switch
    #define USES_P002   // ADC
    #define USES_P003   // Pulse
    #define USES_P004   // Dallas
    #define USES_P005   // DHT
    #define USES_P006   // BMP085
    #define USES_P007   // PCF8591
    #define USES_P008   // RFID
    #define USES_P009   // MCP

    #define USES_P010   // BH1750
    #define USES_P011   // PME
    #define USES_P012   // LCD
    #define USES_P013   // HCSR04
    #define USES_P014   // SI7021
    #define USES_P015   // TSL2561
//    #define USES_P016   // IR
    #define USES_P017   // PN532
    #define USES_P018   // Dust
    #define USES_P019   // PCF8574

    #define USES_P020   // Ser2Net
    #define USES_P021   // Level
    #define USES_P022   // PCA9685
    #define USES_P023   // OLED
    #define USES_P024   // MLX90614
    #define USES_P025   // ADS1x15
    #define USES_P026   // SysInfo
    #define USES_P027   // INA219
    #define USES_P028   // BME280
    #define USES_P029   // Output

    #define USES_P031   // SHT1X
    #define USES_P032   // MS5611
    #define USES_P033   // Dummy
    #define USES_P034   // DHT12
//    #define USES_P035   // IRTX
    #define USES_P036   // FrameOLED
    #define USES_P037   // MQTTImport
    #define USES_P038   // NeoPixel
    #define USES_P039   // Environment - Thermocouple

    #define USES_P040   // RFID - ID12LA/RDM6300
    // FIXME TD-er: Disabled NeoClock and Candle plugin to make builds fit in max bin size.
//    #define USES_P041   // NeoClock
//    #define USES_P042   // Candle
    #define USES_P043   // ClkOutput
    #define USES_P044   // P1WifiGateway

    #define USES_P049   // MHZ19

    #define USES_P052   // SenseAir
    #define USES_P053   // PMSx003

    #define USES_P056   // SDS011-Dust
    #define USES_P059   // Encoder

    #define USES_P063   // TTP229_KeyPad
    #define USES_P073   // 7DGT
    #define USES_P079   // Wemos Motoshield

    #if !defined(USES_P152) && (defined(ESP32_CLASSIC) || defined(ESP32S2)) // Only supported on ESP32 and ESP32-S2
      #define USES_P152 // ESP32 DAC
    #endif
#endif


#ifdef CONTROLLER_SET_STABLE
  #if !FEATURE_NO_HTTP_CLIENT
    #define USES_C001   // Domoticz HTTP
  #endif
    #define USES_C002   // Domoticz MQTT
    #define USES_C003   // Nodo telnet
    #define USES_C004   // ThingSpeak
    #define USES_C005   // Home Assistant (openHAB) MQTT
    #define USES_C006   // PiDome MQTT
    #define USES_C007   // Emoncms
  #if !FEATURE_NO_HTTP_CLIENT
    #define USES_C008   // Generic HTTP
  #endif
    #define USES_C009   // FHEM HTTP
    #define USES_C010   // Generic UDP
    #define USES_C013   // ESPEasy P2P network
#endif


#ifdef NOTIFIER_SET_STABLE
    #define USES_N001   // Email
    #define USES_N002   // Buzzer

    #ifdef NOTIFIER_SET_NONE
      #undef NOTIFIER_SET_NONE
    #endif
#endif

#if defined(PLUGIN_SET_COLLECTION) || defined(PLUGIN_SET_COLLECTION_A) || defined(PLUGIN_SET_COLLECTION_B) || defined(PLUGIN_SET_COLLECTION_C) || defined(PLUGIN_SET_COLLECTION_D) || defined(PLUGIN_SET_COLLECTION_E) || defined(PLUGIN_SET_COLLECTION_F) || defined(PLUGIN_SET_COLLECTION_G)
  #if !defined(PLUGIN_SET_MAX) && !defined(ESP32)
    #ifndef LIMIT_BUILD_SIZE
      #define LIMIT_BUILD_SIZE
    #endif
    #ifndef NOTIFIER_SET_NONE
      #define NOTIFIER_SET_NONE
    #endif

    // Do not include large blobs but fetch them from CDN
    #ifndef WEBSERVER_USE_CDN_JS_CSS
      #define WEBSERVER_USE_CDN_JS_CSS
    #endif
  #endif
  #define KEEP_I2C_MULTIPLEXER
#endif

// COLLECTIONS #####################################
#ifdef PLUGIN_SET_COLLECTION
    #define USES_P045   // MPU6050
    #define USES_P047   // I2C_soil_misture
    #define USES_P048   // Motoshield_v2

    #define USES_P050   // TCS34725
    #define USES_P051   // AM2320
    #define USES_P054   // DMX512
    #define USES_P055   // Chiming
    #define USES_P057   // HT16K33_LED
    #define USES_P058   // HT16K33_KeyPad

    #define USES_P060   // MCP3221
    #define USES_P061   // Keypad
    #define USES_P062   // MPR121_KeyPad

    #define USES_P064   // APDS9960
    #define USES_P065   // DRF0299
    #define USES_P066   // VEML6040

    #define USES_P075   // Nextion
    //#define USES_P076   // HWL8012   in POW r1
    // Needs CSE7766 Energy sensor, via Serial RXD 4800 baud 8E1 (GPIO1), TXD (GPIO3)
    //#define USES_P077	  // CSE7766   in POW R2
    //#define USES_P078   // Eastron Modbus Energy meters
    #define USES_P081   // Cron
    #define USES_P082   // GPS
    #define USES_P089   // Ping
    #if !defined(USES_P137) && defined(ESP32)
      #define USES_P137   // AXP192
    #endif
  #if !defined(USES_P138) && defined(ESP32)
    #define USES_P138   // IP5306
  #endif
#endif

#ifdef PLUGIN_SET_COLLECTION_A

    #define USES_P067   // HX711_Load_Cell
    #define USES_P068   // SHT3x

    #define USES_P070   // NeoPixel_Clock
    #define USES_P071   // Kamstrup401
    #define USES_P072   // HDC1000/HDC1008/HDC1010/HDC1050/HDC1080
    #define USES_P074   // TSL2561

    #define USES_P080   // iButton Sensor  DS1990A
    #define USES_P083   // SGP30
    #define USES_P084   // VEML6070
    #define USES_P086   // Receiving values according Homie convention. Works together with C014 Homie controller

    #define USES_P090   // CCS811 TVOC/eCO2 Sensor

    //#define USES_P095  // TFT ILI9341
    //#define USES_P096  // eInk   (Needs lib_deps = Adafruit GFX Library, LOLIN_EPD )
    #define USES_P097   // Touch (ESP32)
    #define USES_P098   // PWM motor  (relies on iRAM, cannot be combined with all other plugins)
    //#define USES_P099   // XPT2046 Touchscreen
    #define USES_P105   // AHT10/20/21
    #define USES_P134   // A02YYUW
#endif

#ifdef PLUGIN_SET_COLLECTION_B
    #define USES_P069   // LM75A

    #define USES_P100   // Pulse Counter - DS2423
    #define USES_P101   // Wake On Lan
    #define USES_P103   // Atlas Scientific EZO Sensors (pH, ORP, EZO, DO)
    #define USES_P106   // BME680
    #define USES_P107   // SI1145 UV index
    #define USES_P108   // DDS238-x ZN MODBUS energy meter (was P224 in the Playground)
    // FIXME TD-er: Disabled due to build size
    //#define USES_P109   // ThermoOLED
    #define USES_P110   // VL53L0X Time of Flight sensor
    #define USES_P113   // VL53L1X ToF
#endif

#ifdef PLUGIN_SET_COLLECTION_C
    #define USES_P085   // AcuDC24x
    #define USES_P087   // Serial Proxy

    #define USES_P091	// SerSwitch
    #define USES_P092   // DL-Bus

    #define USES_P111   // RC522 RFID reader
    #define USES_P143   // I2C Rotary encoders
#endif

#ifdef PLUGIN_SET_COLLECTION_D
    #define USES_P093   // Mitsubishi Heat Pump
    #define USES_P094  // CUL Reader
    #ifndef USES_P098
      #define USES_P098   // PWM motor
    #endif
    #define USES_P114  // VEML6075 UVA/UVB sensor
    #define USES_P115  // Fuel Gauge MAX1704x
    #define USES_P117  // SCD30
    #define USES_P124  // I2C MultiRelay
    #define USES_P127  // CDM7160
#endif

#ifdef PLUGIN_SET_COLLECTION_E
    #define USES_P119   // ITG3205 Gyro
    #define USES_P120   // ADXL345 I2C
    #define USES_P121   // HMC5883L
    #define USES_P125   // ADXL345 SPI
    #define USES_P126  // 74HC595 Shift register
    #define USES_P129   // 74HC165 Input shiftregisters
    #define USES_P135   // SCD4x
    #define USES_P144   // Dust - PM1006(K) (Vindriktning)
    #define USES_P133     // LTR390 UV
#endif

#ifdef PLUGIN_SET_COLLECTION_F
  #ifndef USES_P112
    #define USES_P112   // AS7265x 
  #endif
  #ifndef USES_P122
    #define USES_P122   // SHT2x 
  #endif
  // Disable Itho when using second heap as it no longer fits.
  #if !defined(USES_P118) && !defined(USE_SECOND_HEAP)
    #define USES_P118 // Itho ventilation control
  #endif
  #ifndef USES_P145
    #define USES_P145   // gasses MQxxx (MQ135, MQ3, etc)
  #endif
  #ifndef USES_P147
    #define USES_P147   // Gases - SGP4x CO2
  #endif
  #ifndef USES_P150
    #define USES_P150   // TMP117 Temperature
  #endif
  #ifndef USES_P151
    #define USES_P151   // Environment - I2C Honeywell Pressure
  #endif
  #ifndef USES_P153
    #define USES_P153   // Environment - SHT4x
  #endif

#endif

#ifdef PLUGIN_SET_COLLECTION_G
  #ifndef USES_P154
    #define USES_P154   // Environment - BMP3xx
  #endif
  #ifndef USES_P159
    #define USES_P159   // Presence - LD2410 Radar detection
  #endif

#endif

// Collection of all energy related plugins.
#ifdef PLUGIN_ENERGY_COLLECTION
  #ifndef PLUGIN_DESCR
    #define PLUGIN_DESCR  "Energy"
  #endif
  #if !defined(LIMIT_BUILD_SIZE) && (defined(ESP8266) || !(ESP_IDF_VERSION_MAJOR > 3))
    // #define LIMIT_BUILD_SIZE // Reduce buildsize (on ESP8266 / pre-IDF4.x) to fit in all Energy plugins
    #define BUILD_NO_DEBUG // Reduce build size without sacrificing features other than some logging
    #ifndef P036_LIMIT_BUILD_SIZE
      #define P036_LIMIT_BUILD_SIZE // Reduce build size for P036 (FramedOLED) only
    #endif
    #ifndef P037_LIMIT_BUILD_SIZE
      #define P037_LIMIT_BUILD_SIZE // Reduce build size for P037 (MQTT Import) only
    #endif
  #endif
   #ifndef USES_P025
     #define USES_P025   // ADS1x15
   #endif
   #ifndef USES_P027
     #define USES_P027   // INA219
   #endif
   #ifndef USES_P076
     #define USES_P076   // HWL8012   in POW r1
   #endif
   #ifndef USES_P077
     // Needs CSE7766 Energy sensor, via Serial RXD 4800 baud 8E1 (GPIO1), TXD (GPIO3)
     #define USES_P077	  // CSE7766   in POW R2
   #endif
   #ifndef USES_P078
     #define USES_P078   // Eastron Modbus Energy meters
   #endif
   #ifndef USES_P085
     #define USES_P085   // AcuDC24x
   #endif
   #ifndef USES_P093
     #define USES_P093   // Mitsubishi Heat Pump
   #endif
   #ifndef USES_P102
     #define USES_P102   // PZEM-004Tv30
   #endif
   #ifndef USES_P108
     #define USES_P108   // DDS238-x ZN MODBUS energy meter (was P224 in the Playground)
   #endif
   #ifndef USES_P115
     #define USES_P115   // Fuel Gauge MAX1704x
   #endif
   #ifndef USES_P132
     #define USES_P132   // INA3221
   #endif
  #if !defined(USES_P137) && defined(ESP32)
    #define USES_P137   // AXP192
  #endif
  #if !defined(USES_P138) && defined(ESP32)
    #define USES_P138   // IP5306
  #endif
   #ifndef USES_P148
     #define USES_P148   // Sonoff POWR3xxD and THR3xxD display
   #endif

#endif

// Collection of all display plugins. (also NeoPixel)
#ifdef PLUGIN_DISPLAY_COLLECTION
  #ifndef PLUGIN_DESCR
    #define PLUGIN_DESCR  "Display"
  #endif
   #if !defined(LIMIT_BUILD_SIZE) && (defined(ESP8266) || !(ESP_IDF_VERSION_MAJOR > 3))
     #ifndef PLUGIN_BUILD_MAX_ESP32
       #define LIMIT_BUILD_SIZE // Reduce buildsize (on ESP8266 / pre-IDF4.x) to fit in all Display plugins
       #define KEEP_I2C_MULTIPLEXER
     #endif
   #endif
   #if defined(ESP8266)
     #if defined(FEATURE_I2C_DEVICE_CHECK)
       #undef FEATURE_I2C_DEVICE_CHECK
     #endif
     #define FEATURE_I2C_DEVICE_CHECK 0 // Disable I2C device check code
   #endif
   #if !defined(FEATURE_SD) && !defined(ESP8266)
     #define FEATURE_SD 1
   #endif
   #ifndef USES_P012
     #define USES_P012   // LCD
   #endif
   #ifndef USES_P023
    #define USES_P023   // OLED
   #endif
   #ifndef USES_P036
    #define USES_P036   // FrameOLED
   #endif
   #ifdef USES_P038
    #undef USES_P038   // DISABLE NeoPixel
   #endif
   #ifdef USES_P041
    #undef USES_P041   // DISABLE NeoClock
   #endif
   #ifdef USES_P042
    #undef USES_P042   // DISABLE Candle
   #endif
   #ifndef USES_P057
    #define USES_P057   // HT16K33_LED
   #endif
   #ifdef USES_P070
    #undef USES_P070   // DISABLE NeoPixel_Clock
   #endif
   #ifndef USES_P075
    #define USES_P075   // Nextion
   #endif
   #ifndef USES_P095
    #define USES_P095  // TFT ILI9341
   #endif
   #ifndef USES_P096
    #define USES_P096  // eInk   (Needs lib_deps = Adafruit GFX Library, LOLIN_EPD )
   #endif
   #ifndef USES_P099
    #define USES_P099   // XPT2046 Touchscreen
   #endif
   #ifndef USES_P104
    // Plugin adds over 40k to build size
    #define USES_P104   // MAX7219 dot matrix
   #endif
   #if !defined(USES_P109) && defined(ESP32)
     #define USES_P109   // ThermoOLED
   #endif
   #ifndef USES_P116
     #define USES_P116   // ST77xx
   #endif
   #if !defined(USES_P123) && defined(ESP32)
     #define USES_P123   // FT6206
   #endif
  #if !defined(USES_P137) && defined(ESP32)
    #define USES_P137   // AXP192
  #endif
  #if !defined(USES_P138) && defined(ESP32)
    #define USES_P138   // IP5306
  #endif
  #ifndef USES_P141
    #define USES_P141   // PCD8544 Nokia 5110
  #endif
  #ifndef USES_P143
    #define USES_P143   // I2C Rotary encoders
  #endif
  #ifndef USES_P148
    #define USES_P148   // Sonoff POWR3xxD and THR3xxD display
  #endif
#endif

// Collection of all climate plugins.
#ifdef PLUGIN_CLIMATE_COLLECTION
  #ifndef PLUGIN_DESCR
    #define PLUGIN_DESCR  "Climate"
  #endif

  // Features and plugins cherry picked from stable set
  #ifndef FEATURE_SERVO
    #define FEATURE_SERVO 1
  #endif
  #ifndef FEATURE_RTTTL
    #define FEATURE_RTTTL 1
  #endif

  #define USES_P001   // Switch
  #define USES_P002   // ADC
  #define USES_P003   // Pulse
  #define USES_P004   // Dallas
  #define USES_P005   // DHT
  #define USES_P006   // BMP085

  #define USES_P010   // BH1750
  #define USES_P011   // PME
  #define USES_P012   // LCD
  #define USES_P013   // HCSR04
  #define USES_P014   // SI7021
  #define USES_P015   // TSL2561
  #define USES_P018   // Dust
  #define USES_P019   // PCF8574

  #define USES_P021   // Level
  #define USES_P023   // OLED
  #define USES_P024   // MLX90614
  #define USES_P025   // ADS1x15
  #define USES_P026   // SysInfo
  #define USES_P028   // BME280
  #define USES_P029   // Output

  #define USES_P031   // SHT1X
  #define USES_P032   // MS5611
  #define USES_P033   // Dummy
  #define USES_P034   // DHT12
  #define USES_P036   // FrameOLED
  #define USES_P037   // MQTTImport
  #define USES_P038   // NeoPixel
  #define USES_P039   // Environment - Thermocouple

  #define USES_P043   // ClkOutput
  #define USES_P044   // P1WifiGateway
  #define USES_P049   // MHZ19

  #define USES_P052   // SenseAir
  #define USES_P053   // PMSx003
  #define USES_P056   // SDS011-Dust
  #define USES_P059   // Encoder

  #define USES_P073   // 7DGT

  // Enable extra climate-related plugins (CO2/Temp/Hum)
  #ifndef USES_P047
    #define USES_P047 // Soil Moisture
  #endif
  #ifndef USES_P049
    #define USES_P049 // MH-Z19
  #endif
  #ifndef USES_P051
    #define USES_P051 // AM2320
  #endif
  #ifndef USES_P068
    #define USES_P068 // SHT3x
  #endif
  #ifndef USES_P069
    #define USES_P069 // LM75
  #endif
  #ifndef USES_P072
    #define USES_P072 // HCD1080
  #endif
  #ifndef USES_P081
    #define USES_P081 // Cron
  #endif
  #ifndef USES_P083
    #define USES_P083 // SGP30
  #endif
  #ifndef USES_P090
    #define USES_P090 // CCS811
  #endif
  #ifndef USES_P103
    #define USES_P103 // Atlas EZO
  #endif
  #ifndef USES_P105
    #define USES_P105 // AHT10/20/21
  #endif
  #ifndef USES_P106
    #define USES_P106 // BME680
  #endif
  #ifndef USES_P117
    #define USES_P117 // SCD30
  #endif
  // Disable Itho when using second heap as it no longer fits.
  #if !defined(USES_P118) && !defined(USE_SECOND_HEAP)
    #define USES_P118 // Itho ventilation control
  #endif
  #ifndef USES_P122
    #define USES_P122
  #endif
  #ifndef USES_P127
    #define USES_P127 // CDM7160
  #endif
  #ifndef USES_P133
    #define USES_P133     // LTR390 UV
  #endif
  #ifndef USES_P135
    #define USES_P135 // SCD4x
  #endif
  #ifndef USES_P144
    #define USES_P144   // Dust - PM1006(K) (Vindriktning)
  #endif
  #ifndef USES_P147
    #define USES_P147   // Gases - SGP4x CO2
  #endif
  #ifndef USES_P148
    #define USES_P148   // Sonoff POWR3xxD and THR3xxD display
  #endif
  #ifndef USES_P150
    #define USES_P150   // TMP117 Temperature
  #endif
  #ifndef USES_P151
    #define USES_P151   // Environment - I2C Honeywell Pressure
  #endif
  #ifndef USES_P153
    #define USES_P153   // Environment - SHT4x
  #endif
  #ifndef USES_P154
    #define USES_P154   // Environment - BMP3xx
  #endif



  // Controllers
  #ifndef USES_C011
    #define USES_C011   // HTTP Advanced
  #endif
#endif

// Collection of all NeoPixel plugins
#ifdef PLUGIN_NEOPIXEL_COLLECTION
  #ifndef PLUGIN_DESCR
    #define PLUGIN_DESCR  "NeoPixel"
  #endif
  #if !defined(FEATURE_SD) && !defined(ESP8266)
    #define FEATURE_SD  1
  #endif
  #ifndef USES_P038
    #define USES_P038   // NeoPixel
  #endif
  #ifndef USES_P041
    #define USES_P041   // NeoClock
  #endif
  #ifndef USES_P042
    #define USES_P042   // Candle
  #endif
  #ifndef USES_P070
    #define USES_P070   // NeoPixel_Clock
  #endif
  #ifndef USES_P128
    #define USES_P128   // NeoPixelBusFX
  #endif
  #ifndef USES_P131
    #define USES_P131   // NeoMatrix
  #endif
  #if !defined(USES_P137) && defined(ESP32)
    #define USES_P137   // AXP192
  #endif
  #if FEATURE_PLUGIN_STATS && defined(ESP8266)
    // Does not fit in build
    #undef FEATURE_PLUGIN_STATS
  #endif
  #ifdef ESP8266
    #define FEATURE_PLUGIN_STATS  0
  #endif
  #if FEATURE_CHART_JS && defined(ESP8266)
    // Does not fit in build
    #undef FEATURE_CHART_JS
  #endif
  #ifdef ESP8266
    #define FEATURE_CHART_JS  0
  #endif
  #if !defined(USES_P138) && defined(ESP32)
    #define USES_P138   // IP5306
  #endif
#endif

#ifdef CONTROLLER_SET_COLLECTION
    #define USES_C011   // Generic HTTP Advanced
    #define USES_C012   // Blynk HTTP
    #define USES_C014   // homie 3 & 4dev MQTT
    //#define USES_C015   // Blynk
    #define USES_C017   // Zabbix
    // #define USES_C018 // TTN RN2483
    // #define USES_C019   // ESPEasy-NOW
#endif


#ifdef NOTIFIER_SET_COLLECTION
  // To be defined
#endif


// EXPERIMENTAL (playground) #######################
#ifdef PLUGIN_SET_EXPERIMENTAL
    #define USES_P046   // VentusW266
    #define USES_P050   // TCS34725 RGB Color Sensor with IR filter and White LED
    #define USES_P064   // APDS9960 Gesture
    #define USES_P077	// CSE7766   Was P134 on Playground


    // [copied from Playground as of 6 March 2018]
    // It needs some cleanup as some are ALSO in the main repo,
    // thus they should have been removed from the Playground repo
    // #define USES_P100	// Was SRF01, now Pulse Counter - DS2423
	// #define USES_P101	// Was NeoClock, now Wake On Lan
	#define USES_P102	// Nodo
	#define USES_P103	// Event
	#define USES_P104	// SRF02
	#define USES_P105	// RGBW
	#define USES_P106	// IRTX
	#define USES_P107	// Email_Demo
	#define USES_P108	// WOL
	#define USES_P109	// RESOL_DeltaSol_Pro
	   #define USES_P110	// P1WifiGateway      (MERGED?)
	#define USES_P111	// RF
	   //#define USES_P111	// SenseAir     (MERGED?)
	#define USES_P112	// Power
	//#define USES_P112	// RFTX
	#define USES_P113	// SI1145
	#define USES_P114	// DSM501
	//#define USES_P115	// HeatpumpIR - P088 in the main repo.
//	#define USES_P116	// ID12
	#define USES_P117	// LW12FC
	//#define USES_P117	// Neopixels
	//#define USES_P117	// Nextion
	#define USES_P118	// CCS811
	#define USES_P119	// BME680
	#define USES_P120	// Thermocouple
	#define USES_P121	// Candle
//        #define USES_P122	// SHT2x
//	      #define USES_P123	// NeoPixel_Clock  (MERGED?)
	#define USES_P124	// NeoPixelBusFX
	//#define USES_P124	// Ventus_W266_RFM69
	#define USES_P125	// ArduCAM
	#define USES_P127	// Teleinfo
	#define USES_P130	// VEML6075
	#define USES_P131	// SHT3X
	#define USES_P133	// VL53L0X
	#define USES_P141	// LedStrip
	#define USES_P142	// RGB-Strip
	#define USES_P143	// AnyonePresent
	#define USES_P144	// RC-Switch-TX
	#define USES_P145	// Itho - P118 in the main repo.
	#define USES_P149	// MHZ19
	#define USES_P150	// SDM120C
	#define USES_P153	// MAX44009
	#define USES_P162	// MPL3115A2
	#define USES_P163	// DS1631
	#define USES_P165	// SerSwitch
	#define USES_P166	// WiFiMan
	#define USES_P167	// ADS1015
	#define USES_P170	// HLW8012
	#define USES_P171	// PZEM-004T
	#define USES_P180	// Mux
	#define USES_P181	// TempHumidity_SHT2x
	#define USES_P182	// MT681
	#define USES_P199	// RF443_KaKu
	#define USES_P202	// ADC_ACcurrentSensor
	   #define USES_P205	// FrameOLED      (MERGED?)
	#define USES_P209	// IFTTTMaker
	   #define USES_P210	// MQTTImport     (MERGED?)
	#define USES_P211	// MPU6050
	#define USES_P212	// MY9291
	#define USES_P213	// VEML6070
#endif


#ifdef CONTROLLER_SET_EXPERIMENTAL
  //#define USES_C016   // Cache controller
  //#define USES_C018   // TTN/RN2483
#endif


#ifdef NOTIFIER_SET_EXPERIMENTAL
#endif


// Maximized build definition for an ESP(32) with 16MB Flash and 4MB sketch partition
// Add all plugins, controllers and features that don't fit in the COLLECTION set
#ifdef PLUGIN_SET_MAX
  // Features
  #ifndef USES_ESPEASY_NOW
//    #define USES_ESPEASY_NOW
  #endif
  #ifndef FEATURE_SERVO
    #define FEATURE_SERVO 1
  #endif
  #ifndef FEATURE_RTTTL
    #define FEATURE_RTTTL 1
  #endif
  #ifndef FEATURE_SETTINGS_ARCHIVE
    #define FEATURE_SETTINGS_ARCHIVE  1
  #endif
  #ifndef FEATURE_SD
    #define FEATURE_SD 1
  #endif
  #ifndef SHOW_SYSINFO_JSON
    #define SHOW_SYSINFO_JSON 1
  #endif
  #ifndef FEATURE_I2C_DEVICE_SCAN
    #define FEATURE_I2C_DEVICE_SCAN   1
  #endif

  // Plugins
  #ifndef USES_P016
    #define USES_P016   // IR TSOP4838
  #endif
  #ifndef USES_P035
    #define USES_P035   // IRTX
  #endif
  #ifndef USES_P041
    #define USES_P041   // NeoClock
  #endif
  #ifndef USES_P042
    #define USES_P042   // Candle
  #endif
  #ifndef USES_P046
    #define USES_P046  // VentusW266
  #endif
  #ifndef USES_P087
    #define USES_P087   // Serial Proxy
  #endif
  #ifndef USES_P088
    #define USES_P088   // ToniA IR plugin
  #endif
  #ifndef USES_P094
    #define USES_P094  // CUL Reader
  #endif
  #ifndef USES_P095
    #define USES_P095  // TFT ILI9341
  #endif
  #ifndef USES_P096
    #define USES_P096  // eInk   (Needs lib_deps = Adafruit GFX Library, LOLIN_EPD )
  #endif
  #ifndef USES_P097
    #define USES_P097   // Touch ESP32
  #endif
  #ifndef USES_P098
    #define USES_P098   // PWM motor
  #endif
  #ifndef USES_P099
    #define USES_P099   // XPT2046 Touchscreen
  #endif
  #ifndef USES_P100
    #define USES_P100   // DS2423
  #endif
  #ifndef USES_P101
    #define USES_P101   // Wake on Lan
  #endif
  #ifndef USES_P102
    #define USES_P102   // PZEM004Tv3
  #endif
  #ifndef USES_P103
    #define USES_P103   // Atlas Scientific EZO Sensors (pH, ORP, EZO, DO)
  #endif
  #ifndef USES_P104
    #define USES_P104   // MAX7219 Dot matrix display
  #endif
  #ifndef USES_P105
    #define USES_P105   // AHT10/20/21
  #endif
  #ifndef USES_P106
    #define USES_P106   // BME68x
  #endif
  #ifndef USES_P107
    #define USES_P107   // SI1145
  #endif
  #ifndef USES_P108
    #define USES_P108   // DDS238-x ZN MODBUS energy meter (was P224 in the Playground)
  #endif
  #ifndef USES_P109
    #define USES_P109   // ThermOLED
  #endif
  #ifndef USES_P110
    #define USES_P110   // VL53L0X
  #endif
  #ifndef USES_P111
    #define USES_P111   // RC522 RFID reader
  #endif
  #ifndef USES_P112
    #define USES_P112   // AS7256x
  #endif
  #ifndef USES_P113
    #define USES_P113   // VL53L1X
  #endif
  #ifndef USES_P114
    #define USES_P114   // VEML6075 UVA/UVB sensor
  #endif
  #ifndef USES_P115
    #define USES_P115   // Fuel gauge MAX1704x
  #endif
  #ifndef USES_P116
    #define USES_P116   // ST77xx
  #endif
  #ifndef USES_P117
    #define USES_P117   // SCD30
  #endif
  #ifndef USES_P118
    #define USES_P118   // Itho ventilation coontrol
  #endif
  #ifndef USES_P119
    #define USES_P119   // ITG3205 Gyro
  #endif
  #ifndef USES_P120
    #define USES_P120   // ADXL345 I2C Acceleration / Gravity
  #endif
  #ifndef USES_P121
    #define USES_P121   // HMC5883L
  #endif
  #ifndef USES_P122
    #define USES_P122   // SHT2x
  #endif
  #ifndef USES_P123
    #define USES_P123   // FT6206
  #endif
  #ifndef USES_P124
    #define USES_P124   // I2C Multi relay
  #endif
  #ifndef USES_P125
    #define USES_P125   // ADXL345 SPI Acceleration / Gravity
  #endif
  #ifndef USES_P126
    #define USES_P126   // 74HC595 Shift register
  #endif
  #ifndef USES_P127
    #define USES_P127   // CDM7160
  #endif
  #ifndef USES_P128
    #define USES_P128   // NeoPixelBusFX
  #endif
  #ifndef USES_P129
    #define USES_P129   // 74HC165 Input shiftregisters
  #endif
  #ifndef USES_P130
//    #define USES_P130   //
  #endif
  #ifndef USES_P131
    #define USES_P131   // NeoMatrix
  #endif
  #ifndef USES_P132
    #define USES_P132   // INA3221
  #endif
  #ifndef USES_P133
    #define USES_P133   // LTR390
  #endif
  #ifndef USES_P134
    #define USES_P134   // A02YYUW
  #endif
  #ifndef USES_P135
    #define USES_P135   // SCD4x
  #endif
  #ifndef USES_P136
//    #define USES_P136   // OLED w. AdafruitGFX_Helper
  #endif
  #ifndef USES_P137
    #define USES_P137   // AXP192
  #endif
  #ifndef USES_P138
    #define USES_P138   // IP5306
  #endif
  #ifndef USES_P139
//    #define USES_P139   //
  #endif
  #ifndef USES_P140
//    #define USES_P140   //
  #endif
  #ifndef USES_P141
    #define USES_P141   // PCD8544 Nokia 5110
  #endif
  #ifndef USES_P142
//    #define USES_P142   // GT911 Touchscreen
  #endif
  #ifndef USES_P143
    #define USES_P143   // I2C Rotary encoders
  #endif
  #ifndef USES_P144
    #define USES_P144   // Dust - PM1006(K) (Vindriktning)
  #endif
  #ifndef USES_P145
    #define USES_P145   // gasses MQxxx (MQ135, MQ3, etc)
  #endif
  #ifndef USES_P146
    #define USES_P146   // Cache Controller Reader
  #endif
  #ifndef USES_P147
    #define USES_P147   // Gases - SGP4x CO2
  #endif
  #ifndef USES_P148
    #define USES_P148   // POWR3xxD/THR3xxD
  #endif
  #ifndef USES_P149
    // #define USES_P149   //ePaper 1.9" 91 segments
  #endif
  #ifndef USES_P150
    #define USES_P150   // TMP117 Temperature
  #endif
  #ifndef USES_P151
    #define USES_P151   // Environment - I2C Honeywell Pressure
  #endif
  #if !defined(USES_P152) && (defined(ESP32_CLASSIC) || defined(ESP32S2)) // Only supported on ESP32 and ESP32-S2
    #define USES_P152   // ESP32 DAC
  #endif
  #ifndef USES_P153
    #define USES_P153   // Environment - SHT4x
  #endif
  #ifndef USES_P154
    #define USES_P154   // Environment - BMP3xx
  #endif
  #ifndef USES_P159
    #define USES_P159   // Presence - LD2410 Radar detection
  #endif

  // Controllers
  #ifndef USES_C015
    #define USES_C015   // Blynk
  #endif
  #ifndef USES_C016
    #define USES_C016   // Cache controller
  #endif
  #ifndef USES_C018
    #define USES_C018 // TTN RN2483
  #endif

  // Notifiers

#endif // PLUGIN_SET_MAX


/******************************************************************************\
 * Remove incompatible plugins ************************************************
\******************************************************************************/
#ifdef ESP32
//  #undef USES_P010   // BH1750          (doesn't work yet on ESP32)
//  #undef USES_P049   // MHZ19           (doesn't work yet on ESP32)

//  #undef USES_P052   // SenseAir        (doesn't work yet on ESP32)
//  #undef USES_P053   // PMSx003

//  #undef USES_P056   // SDS011-Dust     (doesn't work yet on ESP32)
//  #undef USES_P065   // DRF0299
//  #undef USES_P071   // Kamstrup401
//  #undef USES_P075   // Nextion
//  #undef USES_P078   // Eastron Modbus Energy meters (doesn't work yet on ESP32)
//  #undef USES_P082   // GPS
#endif


#ifdef ARDUINO_ESP8266_RELEASE_2_3_0
  #ifdef USES_P081
    #undef USES_P081   // Cron
  #endif


#endif


/******************************************************************************\
 * Libraries dependencies *****************************************************
\******************************************************************************/
#if defined(USES_P044) && !defined(USES_P020) // P020 is used to replace/emulate P044
  #define USES_P020
#endif
#if defined(USES_P020) || defined(USES_P049) || defined(USES_P052) || defined(USES_P053) || defined(USES_P056)  || defined(USES_P065) || defined(USES_P071) || defined(USES_P075) || defined(USES_P077) || defined(USES_P078) || defined(USES_P082) || defined(USES_P085) || defined(USES_P087) || defined(USES_P093)|| defined(USES_P094) || defined(USES_P102) || defined(USES_P105) || defined(USES_P108) || defined(USES_P144) || defined(USES_C018)
  // At least one plugin uses serial.
  #ifndef PLUGIN_USES_SERIAL
    #define PLUGIN_USES_SERIAL
  #endif
#else
  // No plugin uses serial, so make sure software serial is not included.
  #define DISABLE_SOFTWARE_SERIAL
#endif

#if defined(USES_P095) || defined(USES_P096) || defined(USES_P116) || defined(USES_P131) || defined(USES_P141) // Add any plugin that uses AdafruitGFX_Helper
  #ifndef PLUGIN_USES_ADAFRUITGFX
    #define PLUGIN_USES_ADAFRUITGFX // Ensure AdafruitGFX_helper is available for graphics displays (only)
  #endif
#endif

#if defined(USES_P099) || defined(USES_P123)
  #ifndef PLUGIN_USES_TOUCHHANDLER
    #define PLUGIN_USES_TOUCHHANDLER
  #endif
#endif

/*
#if defined(USES_P00x) || defined(USES_P00y)
#include <the_required_lib.h>
#endif
*/

#ifdef USES_C013
  #ifdef FEATURE_ESPEASY_P2P
    #undef FEATURE_ESPEASY_P2P
  #endif
  #define FEATURE_ESPEASY_P2P 1
#endif

#if defined(USES_C018)
  #ifdef FEATURE_PACKED_RAW_DATA
    #undef FEATURE_PACKED_RAW_DATA
  #endif
  #define FEATURE_PACKED_RAW_DATA 1
#endif

#if defined(USES_C019)
  #ifndef USES_ESPEASY_NOW
    #define USES_ESPEASY_NOW
  #endif
#endif

#if defined(USES_P085) || defined (USES_P052) || defined(USES_P078) || defined(USES_P108)
  // FIXME TD-er: Is this correct? Those plugins use Modbus_RTU.
  #ifdef FEATURE_MODBUS
    #undef FEATURE_MODBUS
  #endif
  #define FEATURE_MODBUS  1
#endif

#if defined(USES_C001) || defined (USES_C002) || defined(USES_P029)
  #ifndef FEATURE_DOMOTICZ
    #define FEATURE_DOMOTICZ  1
  #endif
#endif

#if FEATURE_DOMOTICZ  // Move Domoticz enabling logic together
    #if !defined(USES_C001) && !FEATURE_NO_HTTP_CLIENT
      #define USES_C001   // Domoticz HTTP
    #endif
    #ifndef USES_C002
      #define USES_C002   // Domoticz MQTT
    #endif
    #ifndef USES_P029
      #define USES_P029   // Output
    #endif
#endif

#if FEATURE_NO_HTTP_CLIENT  // Disable HTTP features
  // Disable HTTP related Controllers/features
  #ifdef FEATURE_SEND_TO_HTTP
    #undef FEATURE_SEND_TO_HTTP
  #endif
  #define FEATURE_SEND_TO_HTTP  0 // Disabled
  #ifdef FEATURE_POST_TO_HTTP
    #undef FEATURE_POST_TO_HTTP
  #endif
  #define FEATURE_POST_TO_HTTP  0 // Disabled
  #ifdef FEATURE_PUT_TO_HTTP
    #undef FEATURE_PUT_TO_HTTP
  #endif
  #define FEATURE_PUT_TO_HTTP  0 // Disabled
#endif


// Disable Homie plugin for now in the dev build to make it fit.
#if defined(PLUGIN_DISPLAY_COLLECTION) && defined(USES_C014) && defined(ESP8266)
  #undef USES_C014
#endif

// VCC builds need a bit more, disable timing stats to make it fit.
#ifndef PLUGIN_BUILD_CUSTOM
  #if FEATURE_ADC_VCC && !(defined(PLUGIN_SET_MAX) || defined(NO_LIMIT_BUILD_SIZE))
    #ifndef LIMIT_BUILD_SIZE
      #define LIMIT_BUILD_SIZE
    #endif
    #ifndef NOTIFIER_SET_NONE
      #define NOTIFIER_SET_NONE
    #endif

  #endif
  #ifdef ESP8266_1M
    #ifndef LIMIT_BUILD_SIZE
      #define LIMIT_BUILD_SIZE
    #endif
    #ifndef NOTIFIER_SET_NONE
      #define NOTIFIER_SET_NONE
    #endif
    #ifndef DISABLE_SC16IS752_Serial
      #define DISABLE_SC16IS752_Serial
    #endif
  #endif
#endif


// Due to size restrictions, disable a few plugins/controllers for 1M builds
#ifdef ESP8266_1M
  #ifdef USES_C003
    #undef USES_C003
  #endif
  #ifdef USES_C016
    #undef USES_C016  // Cache controller
  #endif
  #ifdef FEATURE_SD
    #undef FEATURE_SD  // Unlikely on 1M units
  #endif
  #define FEATURE_SD 0
  #define NO_GLOBAL_SD
  #ifndef LIMIT_BUILD_SIZE
    #define LIMIT_BUILD_SIZE
  #endif
  #ifdef FEATURE_EXT_RTC
    #undef FEATURE_EXT_RTC
  #endif
  #define FEATURE_EXT_RTC 0
  #ifndef BUILD_NO_DEBUG
    #define BUILD_NO_DEBUG
  #endif
  #ifndef PLUGIN_NEOPIXEL_COLLECTION
    #ifdef USES_P041  // Disable NeoPixel specials
      #undef USES_P041
    #endif
    #ifdef USES_P042
      #undef USES_P042
    #endif
    #ifdef USES_P043
      #undef USES_P043
    #endif
  #endif
#endif

#if defined(PLUGIN_BUILD_MAX_ESP32) || defined(NO_LIMIT_BUILD_SIZE)
  #ifdef LIMIT_BUILD_SIZE
    #undef LIMIT_BUILD_SIZE
  #endif
#endif

// Disable some diagnostic parts to make builds fit.
#ifdef LIMIT_BUILD_SIZE
  #ifdef WEBSERVER_TIMINGSTATS
    #undef WEBSERVER_TIMINGSTATS
  #endif

  // Do not include large blobs but fetch them from CDN
  #ifndef WEBSERVER_USE_CDN_JS_CSS
    #define WEBSERVER_USE_CDN_JS_CSS
  #endif
  #ifdef WEBSERVER_CSS
      #undef WEBSERVER_CSS
  #endif
  #ifndef WEBSERVER_EMBED_CUSTOM_CSS
    #ifdef EMBED_ESPEASY_DEFAULT_MIN_CSS
      #undef EMBED_ESPEASY_DEFAULT_MIN_CSS
    #endif
  #endif
  #ifdef WEBSERVER_INCLUDE_JS
      #undef WEBSERVER_INCLUDE_JS
  #endif
  #ifdef EMBED_ESPEASY_DEFAULT_MIN_CSS
    #undef EMBED_ESPEASY_DEFAULT_MIN_CSS
  #endif

  #ifdef WEBSERVER_GITHUB_COPY
    #undef WEBSERVER_GITHUB_COPY
  #endif
  #ifdef WEBSERVER_CUSTOM
    // TD-er: Removing WEBSERVER_CUSTOM does free up another 1.7k
//    #undef WEBSERVER_CUSTOM
  #endif


  #ifndef BUILD_NO_DEBUG
    #define BUILD_NO_DEBUG
  #endif
  #ifndef BUILD_NO_SPECIAL_CHARACTERS_STRINGCONVERTER
    #define BUILD_NO_SPECIAL_CHARACTERS_STRINGCONVERTER
  #endif
  #ifndef KEEP_I2C_MULTIPLEXER
    #ifdef FEATURE_I2CMULTIPLEXER
      #undef FEATURE_I2CMULTIPLEXER
    #endif
    #define FEATURE_I2CMULTIPLEXER  0
  #endif
  #ifdef FEATURE_SETTINGS_ARCHIVE
    #undef FEATURE_SETTINGS_ARCHIVE
  #endif
  #define FEATURE_SETTINGS_ARCHIVE  0

  #ifdef FEATURE_SERVO
    #undef FEATURE_SERVO
  #endif
  #define FEATURE_SERVO 0
  #ifdef FEATURE_RTTTL
    #undef FEATURE_RTTTL
  #endif
  #define FEATURE_RTTTL 0
  #ifdef FEATURE_TOOLTIPS
    #undef FEATURE_TOOLTIPS
  #endif
  #define FEATURE_TOOLTIPS  0
  #ifdef FEATURE_BLYNK
    #undef FEATURE_BLYNK
  #endif
  #define FEATURE_BLYNK 0
  #if !defined(PLUGIN_SET_COLLECTION) && !defined(PLUGIN_SET_SONOFF_POW)
    #ifdef USES_P076
      #undef USES_P076   // HWL8012   in POW r1
    #endif
    #ifdef USES_P093
      #undef USES_P093   // Mitsubishi Heat Pump
    #endif
    #ifdef USES_P100 // Pulse Counter - DS2423
      #undef USES_P100
    #endif
    #ifdef USES_C017 // Zabbix
      #undef USES_C017
    #endif
  #endif
  #ifdef USES_C012
    #undef USES_C012 // Blynk
  #endif
  #ifdef USES_C015
    #undef USES_C015 // Blynk
  #endif
  #ifdef USES_C016
    #undef USES_C016 // Cache controller
  #endif
  #ifdef USES_C018
    #undef USES_C018 // LoRa TTN - RN2483/RN2903
  #endif
  #if defined(FEATURE_TRIGONOMETRIC_FUNCTIONS_RULES) && !defined(KEEP_TRIGONOMETRIC_FUNCTIONS_RULES)
    #undef FEATURE_TRIGONOMETRIC_FUNCTIONS_RULES
  #endif
  #ifndef KEEP_TRIGONOMETRIC_FUNCTIONS_RULES
    #define FEATURE_TRIGONOMETRIC_FUNCTIONS_RULES 0
  #endif
  #ifdef FEATURE_SSDP
    #undef FEATURE_SSDP
  #endif
  #define FEATURE_SSDP  0
  #ifdef FEATURE_PLUGIN_STATS
    #undef FEATURE_PLUGIN_STATS
  #endif
  #define FEATURE_PLUGIN_STATS  0
  #ifdef FEATURE_CHART_JS
    #undef FEATURE_CHART_JS
  #endif
  #define FEATURE_CHART_JS  0
  #ifdef FEATURE_RULES_EASY_COLOR_CODE
    #undef FEATURE_RULES_EASY_COLOR_CODE
  #endif
  #define FEATURE_RULES_EASY_COLOR_CODE 0
  #if FEATURE_EXT_RTC
    #undef FEATURE_EXT_RTC
    #define FEATURE_EXT_RTC 0
  #endif

  #ifdef FEATURE_DNS_SERVER
    #undef FEATURE_DNS_SERVER
  #endif
  #define FEATURE_DNS_SERVER 0

  #ifdef FEATURE_MDNS
    #undef FEATURE_MDNS
  #endif
  #define FEATURE_MDNS 0

  #ifdef FEATURE_ARDUINO_OTA
    #undef FEATURE_ARDUINO_OTA
  #endif
  #define FEATURE_ARDUINO_OTA 0
#endif

// Timing stats page needs timing stats
#if defined(WEBSERVER_TIMINGSTATS) && !FEATURE_TIMING_STATS
  #undef FEATURE_TIMING_STATS
  #define FEATURE_TIMING_STATS  1
#endif

// If timing stats page is not included, there is no need in collecting the stats
#if !defined(WEBSERVER_TIMINGSTATS) && FEATURE_TIMING_STATS
  #undef FEATURE_TIMING_STATS
  #define FEATURE_TIMING_STATS  0
#endif


#ifdef BUILD_NO_DEBUG
  #ifndef BUILD_NO_DIAGNOSTIC_COMMANDS
    #define BUILD_NO_DIAGNOSTIC_COMMANDS
  #endif
  #ifndef BUILD_NO_RAM_TRACKER
    #define BUILD_NO_RAM_TRACKER
  #endif
#endif

  // Do not include large blobs but fetch them from CDN
#ifdef WEBSERVER_USE_CDN_JS_CSS
  #ifdef WEBSERVER_FAVICON
    #ifndef WEBSERVER_FAVICON_CDN
      #define WEBSERVER_FAVICON_CDN
    #endif
  #endif
  #ifdef WEBSERVER_CSS
    #undef WEBSERVER_CSS
  #endif
  #ifdef WEBSERVER_INCLUDE_JS
    #undef WEBSERVER_INCLUDE_JS
  #endif
  #ifdef EMBED_ESPEASY_DEFAULT_MIN_CSS
    #undef EMBED_ESPEASY_DEFAULT_MIN_CSS
  #endif
#endif

#if defined(USES_C002) || defined (USES_C005) || defined(USES_C006) || defined(USES_C014) || defined(USES_P037)
  #ifdef FEATURE_MQTT
    #undef FEATURE_MQTT
  #endif
  #define FEATURE_MQTT  1
#endif

#if defined(USES_C012) || defined (USES_C015)
  #ifdef FEATURE_BLYNK
    #undef FEATURE_BLYNK
  #endif
  #define FEATURE_BLYNK 1
#endif

// Specific notifier plugins may be enabled via Custom.h, regardless
// whether NOTIFIER_SET_NONE is defined
#if defined(USES_N001) || defined(USES_N002)
  #ifndef FEATURE_NOTIFIER
    #define FEATURE_NOTIFIER  1
  #endif
#endif

// Cache Controller Reader plugin needs Cache Controller
#if defined(USES_P146) && !defined(USES_C016)
  #define USES_C016
#endif

#if defined(USES_P146) || defined(USES_C016)
  #ifdef FEATURE_RTC_CACHE_STORAGE
    #undef FEATURE_RTC_CACHE_STORAGE
  #endif
  #define FEATURE_RTC_CACHE_STORAGE 1
#endif



// P098 PWM motor needs P003 pulse
#if defined(USES_P098)
  #ifndef USES_P003
    #define USES_P003
  #endif
#endif

#if FEATURE_MQTT
// MQTT_MAX_PACKET_SIZE : Maximum packet size
#ifndef MQTT_MAX_PACKET_SIZE
  #define MQTT_MAX_PACKET_SIZE 1024 // Is also used in PubSubClient
#endif
#endif //if FEATURE_MQTT


// It may have gotten undefined to fit a build. Make sure the Blynk controllers are not defined
#if !FEATURE_BLYNK
  #ifdef USES_C012
    #undef USES_C012
  #endif
  #ifdef USES_C015
    #undef USES_C015
  #endif
#endif

#if FEATURE_ARDUINO_OTA
  #ifndef LIMIT_BUILD_SIZE
    #ifndef FEATURE_MDNS
      #ifdef ESP32
        #define FEATURE_MDNS  1
      #else
        // Do not use MDNS on ESP8266 due to memory leak
        #define FEATURE_MDNS  0
      #endif
    #endif
  #endif
#endif

#if FEATURE_MDNS
  #ifndef FEATURE_DNS_SERVER
    #define FEATURE_DNS_SERVER  1
  #endif
#endif

#ifdef WEBSERVER_SETUP
  #ifndef PLUGIN_BUILD_MINIMAL_OTA
    #ifndef FEATURE_DNS_SERVER
      #define FEATURE_DNS_SERVER  1
    #endif
  #endif
#endif

#if FEATURE_SETTINGS_ARCHIVE || FEATURE_CUSTOM_PROVISIONING
  #ifndef FEATURE_DOWNLOAD
    #define FEATURE_DOWNLOAD  1
  #endif
#endif

// Here we can re-enable specific features in the COLLECTION sets as we have created some space there by splitting them up
#if defined(COLLECTION_FEATURE_RTTTL) && (defined(PLUGIN_SET_COLLECTION_A) || defined(PLUGIN_SET_COLLECTION_B) || defined(PLUGIN_SET_COLLECTION_C) || defined(PLUGIN_SET_COLLECTION_D) || defined(PLUGIN_SET_COLLECTION_E) || defined(PLUGIN_SET_COLLECTION_F) || defined(PLUGIN_SET_COLLECTION_G))
  #ifndef FEATURE_RTTTL
    #define FEATURE_RTTTL 1
  #endif
#endif

#ifdef USES_ESPEASY_NOW
  #if defined(LIMIT_BUILD_SIZE) || defined(ESP8266_1M) || (defined(ESP8266) && defined(PLUGIN_BUILD_IR))
    // Will not fit on ESP8266 along with IR plugins included
    #undef USES_ESPEASY_NOW
  #endif
#endif

#if defined(USES_C019) && !defined(USES_ESPEASY_NOW)
  // C019 depends on ESPEASY_NOW, so don't use it if ESPEasy_NOW is excluded
  #undef USES_C019
#endif

#if defined(USES_C019) && !defined(FEATURE_PACKED_RAW_DATA)
  #define FEATURE_PACKED_RAW_DATA  1
#endif



// By default we enable the SHOW_SYSINFO_JSON when we enable the WEBSERVER_NEW_UI
#ifdef WEBSERVER_NEW_UI
  #define SHOW_SYSINFO_JSON 1
#endif

#ifdef USES_ESPEASY_NOW
  // ESPEasy-NOW needs the P2P feature
  #ifdef FEATURE_ESPEASY_P2P
    #undef FEATURE_ESPEASY_P2P
  #endif
  #define FEATURE_ESPEASY_P2P 1
#endif

#if !defined(ESP32) && defined(USES_P148)
  // This chip/display is only used on ESP32 devices made by Sonoff
  #undef USES_P148   // Sonoff POWR3xxD and THR3xxD display
#endif

#ifndef FEATURE_ZEROFILLED_UNITNUMBER
  #ifdef ESP8266_1M
    #define FEATURE_ZEROFILLED_UNITNUMBER    0
  #else
    #define FEATURE_ZEROFILLED_UNITNUMBER    1
  #endif
#endif



// Make sure all features which have not been set exclusively will be disabled.
// This should be done at the end of this file.
// Keep them alfabetically sorted so it is easier to add new ones

#ifndef FEATURE_BLYNK
#define FEATURE_BLYNK                         0
#endif

#ifndef FEATURE_CHART_JS
#define FEATURE_CHART_JS                      0
#endif

#ifndef FEATURE_RULES_EASY_COLOR_CODE
#define FEATURE_RULES_EASY_COLOR_CODE         0
#endif


#ifndef FEATURE_CUSTOM_PROVISIONING
#define FEATURE_CUSTOM_PROVISIONING           0
#endif

#ifndef FEATURE_RTC_CACHE_STORAGE
#define FEATURE_RTC_CACHE_STORAGE             0
#endif

#ifndef FEATURE_DNS_SERVER                    
#define FEATURE_DNS_SERVER                    0
#endif

#ifndef FEATURE_DOMOTICZ
#define FEATURE_DOMOTICZ                      0
#endif

#ifndef FEATURE_DOWNLOAD
#define FEATURE_DOWNLOAD                      0
#endif

#ifndef FEATURE_ESPEASY_P2P
#define FEATURE_ESPEASY_P2P                   0
#endif

#ifndef FEATURE_ETHERNET
#define FEATURE_ETHERNET                      0
#endif

#ifndef FEATURE_EXT_RTC
#define FEATURE_EXT_RTC                       0
#endif

#ifndef FEATURE_FHEM
#define FEATURE_FHEM                          0
#endif

#ifndef FEATURE_GPIO_USE_ESP8266_WAVEFORM
 #ifdef ESP8266
  #define FEATURE_GPIO_USE_ESP8266_WAVEFORM   1
 #else
  #define FEATURE_GPIO_USE_ESP8266_WAVEFORM   0
 #endif
#endif

#ifndef FEATURE_HOMEASSISTANT_OPENHAB         
#define FEATURE_HOMEASSISTANT_OPENHAB         0
#endif

#ifndef FEATURE_I2CMULTIPLEXER
#define FEATURE_I2CMULTIPLEXER                0
#endif

#ifndef FEATURE_I2C_DEVICE_SCAN
  #ifdef ESP32
    #define FEATURE_I2C_DEVICE_SCAN           1
  #else
    #define FEATURE_I2C_DEVICE_SCAN           0
  #endif
#endif

#ifndef FEATURE_MDNS
#define FEATURE_MDNS                          0
#endif

#ifndef FEATURE_MODBUS
#define FEATURE_MODBUS                        0
#endif

#ifndef FEATURE_MQTT
#define FEATURE_MQTT                          0
#endif

#ifndef FEATURE_NON_STANDARD_24_TASKS
#define FEATURE_NON_STANDARD_24_TASKS         0
#endif

#ifndef FEATURE_NOTIFIER
#define FEATURE_NOTIFIER                      0
#endif

#ifndef FEATURE_PACKED_RAW_DATA
#define FEATURE_PACKED_RAW_DATA               0
#endif

#ifndef FEATURE_PLUGIN_STATS
#define FEATURE_PLUGIN_STATS                  0
#endif

#ifndef FEATURE_REPORTING
#define FEATURE_REPORTING                     0
#endif

#ifndef FEATURE_RTTTL
#define FEATURE_RTTTL                         0
#endif
#if defined(FEATURE_RTTTL) && !FEATURE_RTTTL && defined(KEEP_RTTTL)
  #undef FEATURE_RTTTL
  #define FEATURE_RTTTL 1
#endif
#if FEATURE_RTTTL && !defined(FEATURE_ANYRTTTL_LIB)
  #define FEATURE_ANYRTTTL_LIB 1    // Enable AnyRtttl library
#endif
#ifndef FEATURE_ANYRTTTL_LIB
  #define FEATURE_ANYRTTTL_LIB 0
#endif
#ifndef FEATURE_ANYRTTTL_ASYNC
  #define FEATURE_ANYRTTTL_ASYNC 1 // Use Async by default for better (non-blocking) behavior
#endif
#if FEATURE_ANYRTTTL_ASYNC && !defined(FEATURE_RTTTL_EVENTS)
  #define FEATURE_RTTTL_EVENTS   1 // Enable RTTTL events for Async use, for blocking it doesn't make sense
#endif

#ifndef FEATURE_SD
#define FEATURE_SD                            0
#endif

#ifndef FEATURE_SERVO
#define FEATURE_SERVO                         0
#endif

#ifndef FEATURE_SETTINGS_ARCHIVE              
#ifdef ESP32
#define FEATURE_SETTINGS_ARCHIVE              1
#else
#define FEATURE_SETTINGS_ARCHIVE              0
#endif
#endif


#if FEATURE_SETTINGS_ARCHIVE
#if defined(FEATURE_DOWNLOAD) && !FEATURE_DOWNLOAD
#undef FEATURE_DOWNLOAD
#endif
#ifndef FEATURE_DOWNLOAD
#define FEATURE_DOWNLOAD 1
#endif
#endif

#ifndef FEATURE_SSDP
#define FEATURE_SSDP                          0
#endif

#ifndef FEATURE_TIMING_STATS
#define FEATURE_TIMING_STATS                  0
#endif

#ifndef FEATURE_TOOLTIPS
#define FEATURE_TOOLTIPS                      0
#endif

#ifndef FEATURE_TRIGONOMETRIC_FUNCTIONS_RULES
#define FEATURE_TRIGONOMETRIC_FUNCTIONS_RULES 0
#endif


#ifndef SHOW_SYSINFO_JSON
#define SHOW_SYSINFO_JSON 0
#endif


#ifndef FEATURE_SEND_TO_HTTP
  #define FEATURE_SEND_TO_HTTP  1 // Enabled by default
#endif

#ifndef FEATURE_POST_TO_HTTP
  #define FEATURE_POST_TO_HTTP  1 // Enabled by default
#endif

#ifndef FEATURE_PUT_TO_HTTP
  #define FEATURE_PUT_TO_HTTP   1 // Enabled by default
#endif

#ifndef FEATURE_HTTP_CLIENT
  #define FEATURE_HTTP_CLIENT   0 // Disable by default
#endif

#ifndef FEATURE_PLUGIN_PRIORITY
  #define FEATURE_PLUGIN_PRIORITY   0 // Disable by default
#endif

#ifndef FEATURE_INTERNAL_TEMPERATURE
  #if defined(ESP32) // Feature is only available on (most?) ESP32 chips
    #define FEATURE_INTERNAL_TEMPERATURE 1
  #else
    #define FEATURE_INTERNAL_TEMPERATURE 0 // Not evailable on ESP8266
  #endif
#endif
#if defined(FEATURE_INTERNAL_TEMPERATURE) && defined(ESP8266)
  #undef FEATURE_INTERNAL_TEMPERATURE
  #define FEATURE_INTERNAL_TEMPERATURE   0 // Not evailable on ESP8266
#endif

#ifndef FEATURE_I2C_DEVICE_CHECK
  #ifdef ESP8266_1M
    #define FEATURE_I2C_DEVICE_CHECK  0 // Disabled by default for 1M units
  #else
    #define FEATURE_I2C_DEVICE_CHECK  1 // Enabled by default
  #endif
#endif

#ifndef FEATURE_I2C_GET_ADDRESS
  #ifdef ESP8266_1M
    #define FEATURE_I2C_GET_ADDRESS   0 // Disabled by default for 1M units
  #else
    #define FEATURE_I2C_GET_ADDRESS   1 // Enabled by default
  #endif
#endif

#if FEATURE_I2C_DEVICE_CHECK && !FEATURE_I2C_GET_ADDRESS
  #undef FEATURE_I2C_GET_ADDRESS
  #define FEATURE_I2C_GET_ADDRESS     1 // Needed by FEATURE_I2C_DEVICE_CHECK
#endif

#if !FEATURE_HTTP_CLIENT && (defined(USES_C001) || defined(USES_C008) || defined(USES_C009) || defined(USES_C011) || (defined(FEATURE_SEND_TO_HTTP) && FEATURE_SEND_TO_HTTP) || (defined(FEATURE_POST_TO_HTTP) && FEATURE_POST_TO_HTTP) || (defined(FEATURE_PUT_TO_HTTP) && FEATURE_PUT_TO_HTTP) || (defined(FEATURE_DOWNLOAD) && FEATURE_DOWNLOAD) || (defined(FEATURE_SETTINGS_ARCHIVE) && FEATURE_SETTINGS_ARCHIVE))
  #undef FEATURE_HTTP_CLIENT
  #define FEATURE_HTTP_CLIENT   1 // Enable because required for these controllers/features
#endif

#ifndef FEATURE_AUTO_DARK_MODE
  #ifdef LIMIT_BUILD_SIZE
    #define FEATURE_AUTO_DARK_MODE            0
  #else
    #define FEATURE_AUTO_DARK_MODE            1
  #endif
#endif

#ifndef FEATURE_ESP8266_DIRECT_WIFI_SCAN
  // Feature still in development, do not yet use.
  #define FEATURE_ESP8266_DIRECT_WIFI_SCAN    0
#endif

#if FEATURE_ESP8266_DIRECT_WIFI_SCAN
  #ifdef ESP32
    // ESP8266 only feature
    #undef FEATURE_ESP8266_DIRECT_WIFI_SCAN
    #define FEATURE_ESP8266_DIRECT_WIFI_SCAN    0
  #endif
#endif

#ifndef DISABLE_SC16IS752_SPI
  #define DISABLE_SC16IS752_SPI
#endif

#ifndef FEATURE_PINSTATE_EXTENDED
  #ifdef ESP8266_1M
    #define FEATURE_PINSTATE_EXTENDED           0 // Don't use extended pinstate feature on 1M builds
  #else
    #define FEATURE_PINSTATE_EXTENDED           1 // Enable by default for all other builds
  #endif
#endif

#ifndef FEATURE_DEFINE_SERIAL_CONSOLE_PORT
  #ifdef ESP8266_1M
    #define FEATURE_DEFINE_SERIAL_CONSOLE_PORT 0
  #else
    #define FEATURE_DEFINE_SERIAL_CONSOLE_PORT 1
  #endif
#endif

#if FEATURE_DEFINE_SERIAL_CONSOLE_PORT
# if USES_HWCDC || USES_USBCDC
#  define USES_ESPEASY_CONSOLE_FALLBACK_PORT 1
# endif // if USES_HWCDC || USES_USBCDC
# ifndef PLUGIN_USES_SERIAL
// Needs Plugin_Helper_serial
#  define PLUGIN_USES_SERIAL
# endif
#endif // if FEATURE_DEFINE_SERIAL_CONSOLE_PORT


#ifndef USES_ESPEASY_CONSOLE_FALLBACK_PORT
# define USES_ESPEASY_CONSOLE_FALLBACK_PORT 0
#endif // ifndef USES_ESPEASY_CONSOLE_FALLBACK_PORT


#if !FEATURE_PLUGIN_PRIORITY && (defined(USES_P137) /*|| defined(USES_Pxxx)*/)
  #undef FEATURE_PLUGIN_PRIORITY
  #define FEATURE_PLUGIN_PRIORITY   1
#endif

// Enable FEATURE_ADC_VCC to measure supply voltage using the analog pin
// Please note that the TOUT pin has to be disconnected in this mode
// Use the "System Info" device to read the VCC value
#ifndef FEATURE_ADC_VCC
  #define FEATURE_ADC_VCC                  0
#endif

// Extra task value types, typically used in Dummy tasks.
// For example 32-bit, 64-bit ints and doubles.
#ifndef FEATURE_EXTENDED_TASK_VALUE_TYPES
  #ifdef ESP8266_1M
    #define FEATURE_EXTENDED_TASK_VALUE_TYPES  0
  #else
    #define FEATURE_EXTENDED_TASK_VALUE_TYPES  1
  #endif
#endif

#ifndef FEATURE_SET_WIFI_TX_PWR
  #ifdef ESP32
    #if defined(ESP32S2) || defined(ESP32S3) || defined(ESP32C2) || defined(ESP32C3) || defined(ESP32C6)
      #define FEATURE_SET_WIFI_TX_PWR   1
    #else
      // TD-er: Disable setting TX power on ESP32 as it seems to cause issues on IDF4.4
      #define FEATURE_SET_WIFI_TX_PWR   1
    #endif
  #elif defined(ESP8266)
    #define FEATURE_SET_WIFI_TX_PWR   1
  #endif
#endif


#ifndef FEATURE_USE_DOUBLE_AS_ESPEASY_RULES_FLOAT_TYPE
  #if defined(ESP8266) && defined(LIMIT_BUILD_SIZE)
    #define FEATURE_USE_DOUBLE_AS_ESPEASY_RULES_FLOAT_TYPE 0
  #else
    #define FEATURE_USE_DOUBLE_AS_ESPEASY_RULES_FLOAT_TYPE 1
  #endif
#endif

// ESPEASY_RULES_FLOAT_TYPE should be either double (default) or float.
// It is solely based on FEATURE_USE_DOUBLE_AS_ESPEASY_RULES_FLOAT_TYPE
#ifdef ESPEASY_RULES_FLOAT_TYPE
  #undef ESPEASY_RULES_FLOAT_TYPE
#endif
#if FEATURE_USE_DOUBLE_AS_ESPEASY_RULES_FLOAT_TYPE
  #define ESPEASY_RULES_FLOAT_TYPE double
#else
  #define ESPEASY_RULES_FLOAT_TYPE float
#endif

#ifndef ESPEASY_SERIAL_0
#if defined(ESP32) && !defined(NO_GLOBAL_INSTANCES) && !defined(NO_GLOBAL_SERIAL) && ARDUINO_USB_CDC_ON_BOOT // Serial used for USB CDC
  #define ESPEASY_SERIAL_0 Serial0
#else
  #define ESPEASY_SERIAL_0 Serial
#endif
#endif


#if FEATURE_MDNS
  #ifdef ESP32S2
    #undef FEATURE_MDNS
    #define FEATURE_MDNS 0
  #endif
#endif

#ifndef FEATURE_IMPROV
  #if defined(ESP8266) && defined(LIMIT_BUILD_SIZE)
    #define FEATURE_IMPROV 0
  #else
    #define FEATURE_IMPROV 1
  #endif
#endif

#ifndef FEATURE_CHART_STORAGE_LAYOUT
  #ifdef ESP32
    #define FEATURE_CHART_STORAGE_LAYOUT 1
  #endif
  #ifdef ESP8266
    #ifndef LIMIT_BUILD_SIZE
      #define FEATURE_CHART_STORAGE_LAYOUT 1
    #else
      #define FEATURE_CHART_STORAGE_LAYOUT 0
    #endif
  #endif
#endif

<<<<<<< HEAD
// Check for plugins that will use Extended Custom Settings storage when available
#ifndef FEATURE_EXTENDED_CUSTOM_SETTINGS
  #if defined(USES_P094) || defined(USES_P095) || defined(USES_P096) || defined(USES_P099) || defined(USES_P104) || defined(USES_P116) || defined(USES_P123) || defined(USES_P131)
    #define FEATURE_EXTENDED_CUSTOM_SETTINGS 1
  #else
    #define FEATURE_EXTENDED_CUSTOM_SETTINGS 0
  #endif
#endif // ifndef FEATURE_EXTENDED_CUSTOM_SETTINGS

    
=======

#ifndef FEATURE_CLEAR_I2C_STUCK
  #ifdef ESP8266
    #define FEATURE_CLEAR_I2C_STUCK 1
  #endif
  #ifdef ESP32
    #if ESP_IDF_VERSION_MAJOR >= 5
      // Messing with the I2C pin mode doesn't work well on IDF5.x
      #define FEATURE_CLEAR_I2C_STUCK 0
    #else
      #define FEATURE_CLEAR_I2C_STUCK 1
    #endif
  #endif
#endif


#ifdef USES_P036 // Framed OLED
// Double buffer allows to check for changed pixels and thus send less data to the display
# ifndef OLEDDISPLAY_DOUBLE_BUFFER
#  if defined(ESP32) || defined(USE_SECOND_HEAP)
#   define OLEDDISPLAY_DOUBLE_BUFFER
#  endif
# endif
#endif

// Incompatible plugins with ESP32-C2/C6
#if defined(ESP32C2) || defined(ESP32C6)
 #define DISABLE_NEOPIXEL_PLUGINS 1
#endif

#ifndef FEATURE_USE_IPV6
# if ESP_IDF_VERSION_MAJOR>=5 && defined(LWIP_IPV6)
#  ifdef TESTING_FEATURE_USE_IPV6
#   define FEATURE_USE_IPV6   1
#  else 
#   define FEATURE_USE_IPV6   0
#  endif
# else 
#  define FEATURE_USE_IPV6   0
# endif
#endif


#if defined(DISABLE_NEOPIXEL_PLUGINS) && DISABLE_NEOPIXEL_PLUGINS
  // Disable NeoPixel plugins
  #ifdef USES_P038
  #undef USES_P038
  #endif
  #ifdef USES_P041
  #undef USES_P041
  #endif
  #ifdef USES_P042
  #undef USES_P042
  #endif
  #ifdef USES_P070
  #undef USES_P070
  #endif
  #ifdef USES_P128
  #undef USES_P128
  #endif
  #ifdef USES_P131
  #undef USES_P131
  #endif
#endif


  
  
>>>>>>> 274b1e8d
#if !defined(CUSTOM_BUILD_CDN_URL) && !defined(FEATURE_ALTERNATIVE_CDN_URL)
  #if defined(WEBSERVER_EMBED_CUSTOM_CSS) || defined(EMBED_ESPEASY_DEFAULT_MIN_CSS) || defined(EMBED_ESPEASY_DEFAULT_MIN_CSS_USE_GZ)
    #define FEATURE_ALTERNATIVE_CDN_URL 0 // No need to configure custom CDN url when all content is included in build
  #else
    #define FEATURE_ALTERNATIVE_CDN_URL 1
  #endif
#endif // if !defined(CUSTOM_BUILD_CDN_URL)
#if defined(FEATURE_ALTERNATIVE_CDN_URL) && FEATURE_ALTERNATIVE_CDN_URL && defined(PLUGIN_BUILD_MINIMAL_OTA)
  #undef FEATURE_ALTERNATIVE_CDN_URL
  #define FEATURE_ALTERNATIVE_CDN_URL 0
#endif



// TODO TD-er: Test feature, must remove
/*
#ifdef FEATURE_ALTERNATIVE_CDN_URL
#undef FEATURE_ALTERNATIVE_CDN_URL
#endif
#define FEATURE_ALTERNATIVE_CDN_URL 1
*/



#endif // CUSTOMBUILD_DEFINE_PLUGIN_SETS_H<|MERGE_RESOLUTION|>--- conflicted
+++ resolved
@@ -3216,7 +3216,6 @@
   #endif
 #endif
 
-<<<<<<< HEAD
 // Check for plugins that will use Extended Custom Settings storage when available
 #ifndef FEATURE_EXTENDED_CUSTOM_SETTINGS
   #if defined(USES_P094) || defined(USES_P095) || defined(USES_P096) || defined(USES_P099) || defined(USES_P104) || defined(USES_P116) || defined(USES_P123) || defined(USES_P131)
@@ -3227,7 +3226,6 @@
 #endif // ifndef FEATURE_EXTENDED_CUSTOM_SETTINGS
 
     
-=======
 
 #ifndef FEATURE_CLEAR_I2C_STUCK
   #ifdef ESP8266
@@ -3296,7 +3294,6 @@
 
   
   
->>>>>>> 274b1e8d
 #if !defined(CUSTOM_BUILD_CDN_URL) && !defined(FEATURE_ALTERNATIVE_CDN_URL)
   #if defined(WEBSERVER_EMBED_CUSTOM_CSS) || defined(EMBED_ESPEASY_DEFAULT_MIN_CSS) || defined(EMBED_ESPEASY_DEFAULT_MIN_CSS_USE_GZ)
     #define FEATURE_ALTERNATIVE_CDN_URL 0 // No need to configure custom CDN url when all content is included in build
